// SPDX-License-Identifier: GPL-2.0-only
/* Copyright (C) 2009 Red Hat, Inc.
 * Copyright (C) 2006 Rusty Russell IBM Corporation
 *
 * Author: Michael S. Tsirkin <mst@redhat.com>
 *
 * Inspiration, some code, and most witty comments come from
 * Documentation/virtual/lguest/lguest.c, by Rusty Russell
 *
 * Generic code for virtio server in host kernel.
 */

#include <linux/eventfd.h>
#include <linux/vhost.h>
#include <linux/uio.h>
#include <linux/mm.h>
#include <linux/miscdevice.h>
#include <linux/mutex.h>
#include <linux/poll.h>
#include <linux/file.h>
#include <linux/highmem.h>
#include <linux/slab.h>
#include <linux/vmalloc.h>
#include <linux/kthread.h>
#include <linux/cgroup.h>
#include <linux/module.h>
#include <linux/sort.h>
#include <linux/sched/mm.h>
#include <linux/sched/signal.h>
#include <linux/interval_tree_generic.h>
#include <linux/nospec.h>
#include <linux/kcov.h>

#include "vhost.h"

static ushort max_mem_regions = 64;
module_param(max_mem_regions, ushort, 0444);
MODULE_PARM_DESC(max_mem_regions,
	"Maximum number of memory regions in memory map. (default: 64)");
static int max_iotlb_entries = 2048;
module_param(max_iotlb_entries, int, 0444);
MODULE_PARM_DESC(max_iotlb_entries,
	"Maximum number of iotlb entries. (default: 2048)");

enum {
	VHOST_MEMORY_F_LOG = 0x1,
};

#define vhost_used_event(vq) ((__virtio16 __user *)&vq->avail->ring[vq->num])
#define vhost_avail_event(vq) ((__virtio16 __user *)&vq->used->ring[vq->num])

#ifdef CONFIG_VHOST_CROSS_ENDIAN_LEGACY
static void vhost_disable_cross_endian(struct vhost_virtqueue *vq)
{
	vq->user_be = !virtio_legacy_is_little_endian();
}

static void vhost_enable_cross_endian_big(struct vhost_virtqueue *vq)
{
	vq->user_be = true;
}

static void vhost_enable_cross_endian_little(struct vhost_virtqueue *vq)
{
	vq->user_be = false;
}

static long vhost_set_vring_endian(struct vhost_virtqueue *vq, int __user *argp)
{
	struct vhost_vring_state s;

	if (vq->private_data)
		return -EBUSY;

	if (copy_from_user(&s, argp, sizeof(s)))
		return -EFAULT;

	if (s.num != VHOST_VRING_LITTLE_ENDIAN &&
	    s.num != VHOST_VRING_BIG_ENDIAN)
		return -EINVAL;

	if (s.num == VHOST_VRING_BIG_ENDIAN)
		vhost_enable_cross_endian_big(vq);
	else
		vhost_enable_cross_endian_little(vq);

	return 0;
}

static long vhost_get_vring_endian(struct vhost_virtqueue *vq, u32 idx,
				   int __user *argp)
{
	struct vhost_vring_state s = {
		.index = idx,
		.num = vq->user_be
	};

	if (copy_to_user(argp, &s, sizeof(s)))
		return -EFAULT;

	return 0;
}

static void vhost_init_is_le(struct vhost_virtqueue *vq)
{
	/* Note for legacy virtio: user_be is initialized at reset time
	 * according to the host endianness. If userspace does not set an
	 * explicit endianness, the default behavior is native endian, as
	 * expected by legacy virtio.
	 */
	vq->is_le = vhost_has_feature(vq, VIRTIO_F_VERSION_1) || !vq->user_be;
}
#else
static void vhost_disable_cross_endian(struct vhost_virtqueue *vq)
{
}

static long vhost_set_vring_endian(struct vhost_virtqueue *vq, int __user *argp)
{
	return -ENOIOCTLCMD;
}

static long vhost_get_vring_endian(struct vhost_virtqueue *vq, u32 idx,
				   int __user *argp)
{
	return -ENOIOCTLCMD;
}

//设置vq的大小端情况
static void vhost_init_is_le(struct vhost_virtqueue *vq)
{
	vq->is_le = vhost_has_feature(vq, VIRTIO_F_VERSION_1)
		|| virtio_legacy_is_little_endian();
}
#endif /* CONFIG_VHOST_CROSS_ENDIAN_LEGACY */

static void vhost_reset_is_le(struct vhost_virtqueue *vq)
{
	vhost_init_is_le(vq);
}

struct vhost_flush_struct {
	struct vhost_work work;
	struct completion wait_event;
};

static void vhost_flush_work(struct vhost_work *work)
{
	struct vhost_flush_struct *s;

	s = container_of(work, struct vhost_flush_struct, work);
	complete(&s->wait_event);
}

static void vhost_poll_func(struct file *file, wait_queue_head_t *wqh,
			    poll_table *pt)
{
	struct vhost_poll *poll;

	poll = container_of(pt, struct vhost_poll, table);
	poll->wqh = wqh;
	add_wait_queue(wqh, &poll->wait);
}

//如果vhost poll被唤醒，则将poll中指定的work入队到vhost中，使其得以执行
static int vhost_poll_wakeup(wait_queue_entry_t *wait, unsigned mode, int sync,
			     void *key)
{
	struct vhost_poll *poll = container_of(wait, struct vhost_poll, wait);
	struct vhost_work *work = &poll->work;

	if (!(key_to_poll(key) & poll->mask))
		return 0;

	if (!poll->dev->use_worker)
		work->fn(work);
	else
		vhost_poll_queue(poll);

	return 0;
}

/*指定vhost work的工作函数*/
void vhost_work_init(struct vhost_work *work, vhost_work_fn_t fn)
{
	clear_bit(VHOST_WORK_QUEUED, &work->flags);
	work->fn = fn;
}
EXPORT_SYMBOL_GPL(vhost_work_init);

/* Init poll structure */
void vhost_poll_init(struct vhost_poll *poll, vhost_work_fn_t fn,
		     __poll_t mask, struct vhost_dev *dev)
{
	init_waitqueue_func_entry(&poll->wait, vhost_poll_wakeup);
	init_poll_funcptr(&poll->table, vhost_poll_func);
	poll->mask = mask;
	poll->dev = dev;
	poll->wqh = NULL;

	//初始化vhost-work的处理函数
	vhost_work_init(&poll->work, fn);
}
EXPORT_SYMBOL_GPL(vhost_poll_init);

/* Start polling a file. We add ourselves to file's wait queue. The caller must
 * keep a reference to a file until after vhost_poll_stop is called. */
int vhost_poll_start(struct vhost_poll *poll, struct file *file)
{
	__poll_t mask;

	if (poll->wqh)
		return 0;

	mask = vfs_poll(file, &poll->table);
	if (mask)
		vhost_poll_wakeup(&poll->wait, 0, 0, poll_to_key(mask));
	if (mask & EPOLLERR) {
		vhost_poll_stop(poll);
		return -EINVAL;
	}

	return 0;
}
EXPORT_SYMBOL_GPL(vhost_poll_start);

/* Stop polling a file. After this function returns, it becomes safe to drop the
 * file reference. You must also flush afterwards. */
void vhost_poll_stop(struct vhost_poll *poll)
{
	if (poll->wqh) {
		remove_wait_queue(poll->wqh, &poll->wait);
		poll->wqh = NULL;
	}
}
EXPORT_SYMBOL_GPL(vhost_poll_stop);

//保证vhost完成所有排在此函数之前的工作
void vhost_work_flush(struct vhost_dev *dev, struct vhost_work *work)
{
	struct vhost_flush_struct flush;

	if (dev->worker) {
	    //初始化flush工作，并等待其完成（用于确保内核线程完成排在其之前的工作）
		init_completion(&flush.wait_event);
		vhost_work_init(&flush.work, vhost_flush_work);
		vhost_work_queue(dev, &flush.work);
		wait_for_completion(&flush.wait_event);
	}
}
EXPORT_SYMBOL_GPL(vhost_work_flush);

/* Flush any work that has been scheduled. When calling this, don't hold any
 * locks that are also used by the callback. */
void vhost_poll_flush(struct vhost_poll *poll)
{
	vhost_work_flush(poll->dev, &poll->work);
}
EXPORT_SYMBOL_GPL(vhost_poll_flush);

//为dev增加work,vhost-$(owner-pid）线程会处理这些工作
void vhost_work_queue(struct vhost_dev *dev, struct vhost_work *work)
{
	if (!dev->worker)
		return;

	//如此work不在队列中，则将其加入队列
	if (!test_and_set_bit(VHOST_WORK_QUEUED, &work->flags)) {
		/* We can only add the work to the list after we're
		 * sure it was not in the list.
		 * test_and_set_bit() implies a memory barrier.
		 */
		llist_add(&work->node, &dev->work_list);
		wake_up_process(dev->worker);/*唤醒kernel进程*/
	}
}
EXPORT_SYMBOL_GPL(vhost_work_queue);

/* A lockless hint for busy polling code to exit the loop */
bool vhost_has_work(struct vhost_dev *dev)
{
    //检查vhost设备上是否有work需要处理
	return !llist_empty(&dev->work_list);
}
EXPORT_SYMBOL_GPL(vhost_has_work);

//将poll设备对应的work入队到vhost work中，使其执行
void vhost_poll_queue(struct vhost_poll *poll)
{
	vhost_work_queue(poll->dev, &poll->work);
}
EXPORT_SYMBOL_GPL(vhost_poll_queue);

static void __vhost_vq_meta_reset(struct vhost_virtqueue *vq)
{
	int j;

	for (j = 0; j < VHOST_NUM_ADDRS; j++)
		vq->meta_iotlb[j] = NULL;
}

static void vhost_vq_meta_reset(struct vhost_dev *d)
{
	int i;

	for (i = 0; i < d->nvqs; ++i)
		__vhost_vq_meta_reset(d->vqs[i]);
}

static void vhost_vq_reset(struct vhost_dev *dev,
			   struct vhost_virtqueue *vq)
{
	vq->num = 1;
	vq->desc = NULL;
	vq->avail = NULL;
	vq->used = NULL;
	vq->last_avail_idx = 0;
	vq->avail_idx = 0;
	vq->last_used_idx = 0;
	vq->signalled_used = 0;
	vq->signalled_used_valid = false;
	vq->used_flags = 0;
	vq->log_used = false;
	vq->log_addr = -1ull;
	vq->private_data = NULL;
	vq->acked_features = 0;
	vq->acked_backend_features = 0;
	vq->log_base = NULL;
	vq->error_ctx = NULL;
	vq->kick = NULL;
	vq->call_ctx = NULL;
	vq->log_ctx = NULL;
	vhost_reset_is_le(vq);
	vhost_disable_cross_endian(vq);
	vq->busyloop_timeout = 0;
	vq->umem = NULL;
	vq->iotlb = NULL;
	__vhost_vq_meta_reset(vq);
}

//内核vhost-$(owner-pid)线程用于执行vhost的worker（遍历dev->work_list的元素，针对各个work进行fn调用）
static int vhost_worker(void *data)
{
	struct vhost_dev *dev = data;
	struct vhost_work *work, *work_next;
	struct llist_node *node;

	kthread_use_mm(dev->mm);

	for (;;) {
		/* mb paired w/ kthread_stop */
		set_current_state(TASK_INTERRUPTIBLE);

		if (kthread_should_stop()) {
			__set_current_state(TASK_RUNNING);
			break;
		}

		node = llist_del_all(&dev->work_list);
		if (!node)
		    /*无work,则调度此进程让出cpu*/
			schedule();

		//将列表反转
		node = llist_reverse_order(node);
		/* make sure flag is seen after deletion */
		smp_wmb();
		//遍历执行每个work
		llist_for_each_entry_safe(work, work_next, node, node) {
		    //依据排队标记
			clear_bit(VHOST_WORK_QUEUED, &work->flags);
			__set_current_state(TASK_RUNNING);
			kcov_remote_start_common(dev->kcov_handle);
			work->fn(work);/*执行work回调*/
			kcov_remote_stop();
			if (need_resched())
				schedule();
		}
	}
	kthread_unuse_mm(dev->mm);
	return 0;
}

static void vhost_vq_free_iovecs(struct vhost_virtqueue *vq)
{
	kfree(vq->indirect);
	vq->indirect = NULL;
	kfree(vq->log);
	vq->log = NULL;
	kfree(vq->heads);
	vq->heads = NULL;
}

/* Helper to allocate iovec buffers for all vqs. */
static long vhost_dev_alloc_iovecs(struct vhost_dev *dev)
{
	struct vhost_virtqueue *vq;
	int i;

	for (i = 0; i < dev->nvqs; ++i) {
		vq = dev->vqs[i];
		vq->indirect = kmalloc_array(UIO_MAXIOV,
					     sizeof(*vq->indirect),
					     GFP_KERNEL);
		vq->log = kmalloc_array(dev->iov_limit, sizeof(*vq->log),
					GFP_KERNEL);
		vq->heads = kmalloc_array(dev->iov_limit, sizeof(*vq->heads),
					  GFP_KERNEL);
		if (!vq->indirect || !vq->log || !vq->heads)
			goto err_nomem;
	}
	return 0;

err_nomem:
	for (; i >= 0; --i)
		vhost_vq_free_iovecs(dev->vqs[i]);
	return -ENOMEM;
}

static void vhost_dev_free_iovecs(struct vhost_dev *dev)
{
	int i;

	for (i = 0; i < dev->nvqs; ++i)
		vhost_vq_free_iovecs(dev->vqs[i]);
}

bool vhost_exceeds_weight(struct vhost_virtqueue *vq,
			  int pkts, int total_len)
{
	struct vhost_dev *dev = vq->dev;

	if ((dev->byte_weight && total_len >= dev->byte_weight) ||
	    pkts >= dev->weight) {
	    /*权重超过时，将vq加入poll,等待下次触发*/
		vhost_poll_queue(&vq->poll);
		return true;
	}

	//未超过权重
	return false;
}
EXPORT_SYMBOL_GPL(vhost_exceeds_weight);

static size_t vhost_get_avail_size(struct vhost_virtqueue *vq,
				   unsigned int num)
{
	size_t event __maybe_unused =
	       vhost_has_feature(vq, VIRTIO_RING_F_EVENT_IDX) ? 2 : 0;

	return sizeof(*vq->avail) +
	       sizeof(*vq->avail->ring) * num + event;
}

static size_t vhost_get_used_size(struct vhost_virtqueue *vq,
				  unsigned int num)
{
	size_t event __maybe_unused =
	       vhost_has_feature(vq, VIRTIO_RING_F_EVENT_IDX) ? 2 : 0;

	return sizeof(*vq->used) +
	       sizeof(*vq->used->ring) * num + event;
}

static size_t vhost_get_desc_size(struct vhost_virtqueue *vq,
				  unsigned int num)
{
	return sizeof(*vq->desc) * num;
}

void vhost_dev_init(struct vhost_dev *dev,
		    struct vhost_virtqueue **vqs, int nvqs/*vq数目*/,
		    int iov_limit, int weight, int byte_weight,
		    bool use_worker,
		    int (*msg_handler)(struct vhost_dev *dev,
				       struct vhost_iotlb_msg *msg))
{
	struct vhost_virtqueue *vq;
	int i;

	dev->vqs = vqs;
	dev->nvqs = nvqs;
	mutex_init(&dev->mutex);
	dev->log_ctx = NULL;
	dev->umem = NULL;
	dev->iotlb = NULL;
	dev->mm = NULL;
	dev->worker = NULL;
	dev->iov_limit = iov_limit;
	dev->weight = weight;
	dev->byte_weight = byte_weight;
	dev->use_worker = use_worker;
	dev->msg_handler = msg_handler;
	init_llist_head(&dev->work_list);
	init_waitqueue_head(&dev->wait);
	INIT_LIST_HEAD(&dev->read_list);
	INIT_LIST_HEAD(&dev->pending_list);
	spin_lock_init(&dev->iotlb_lock);


	//初始化所有vq
	for (i = 0; i < dev->nvqs; ++i) {
		vq = dev->vqs[i];
		vq->log = NULL;
		vq->indirect = NULL;
		vq->heads = NULL;
		vq->dev = dev;
		mutex_init(&vq->mutex);
		vhost_vq_reset(dev, vq);
		if (vq->handle_kick)
			vhost_poll_init(&vq->poll, vq->handle_kick,
					EPOLLIN, dev);
	}
}
EXPORT_SYMBOL_GPL(vhost_dev_init);

/* Caller should have device mutex */
long vhost_dev_check_owner(struct vhost_dev *dev)
{
	/* Are you the owner? If not, I don't think you mean to do that */
	return dev->mm == current->mm ? 0 : -EPERM;
}
EXPORT_SYMBOL_GPL(vhost_dev_check_owner);

struct vhost_attach_cgroups_struct {
	struct vhost_work work;
	struct task_struct *owner;
	int ret;
};

static void vhost_attach_cgroups_work(struct vhost_work *work)
{
	struct vhost_attach_cgroups_struct *s;

	s = container_of(work, struct vhost_attach_cgroups_struct, work);
	s->ret = cgroup_attach_task_all(s->owner, current);
}

static int vhost_attach_cgroups(struct vhost_dev *dev)
{
	struct vhost_attach_cgroups_struct attach;

	attach.owner = current;
	vhost_work_init(&attach.work, vhost_attach_cgroups_work);
	vhost_work_queue(dev, &attach.work);
	vhost_work_flush(dev, &attach.work);
	return attach.ret;
}

/* Caller should have device mutex */
bool vhost_dev_has_owner(struct vhost_dev *dev)
{
    //检查设备是否已有owner
	return dev->mm;
}
EXPORT_SYMBOL_GPL(vhost_dev_has_owner);

static void vhost_attach_mm(struct vhost_dev *dev)
{
	/* No owner, become one */
	if (dev->use_worker) {
		dev->mm = get_task_mm(current);
	} else {
		/* vDPA device does not use worker thead, so there's
		 * no need to hold the address space for mm. This help
		 * to avoid deadlock in the case of mmap() which may
		 * held the refcnt of the file and depends on release
		 * method to remove vma.
		 */
		dev->mm = current->mm;
		mmgrab(dev->mm);
	}
}

static void vhost_detach_mm(struct vhost_dev *dev)
{
	if (!dev->mm)
		return;

	if (dev->use_worker)
		mmput(dev->mm);
	else
		mmdrop(dev->mm);

	dev->mm = NULL;
}

/* Caller should have device mutex */
long vhost_dev_set_owner(struct vhost_dev *dev)
{
	struct task_struct *worker;
	int err;

	/* Is there an owner already? */
	if (vhost_dev_has_owner(dev)) {
	    /*如果已有owner,则报错*/
		err = -EBUSY;
		goto err_mm;
	}

<<<<<<< HEAD
	/* No owner, become one */
	/*与当前进程共享同一份mm*/
	dev->mm = get_task_mm(current);
	dev->kcov_handle = kcov_common_handle();
	/*创建与此进程相对应的vhost-%d内核线程,处理dev->work_list上的vhost_work*/
	worker = kthread_create(vhost_worker, dev, "vhost-%d", current->pid);
	if (IS_ERR(worker)) {
		err = PTR_ERR(worker);
		goto err_worker;
	}
=======
	vhost_attach_mm(dev);

	dev->kcov_handle = kcov_common_handle();
	if (dev->use_worker) {
		worker = kthread_create(vhost_worker, dev,
					"vhost-%d", current->pid);
		if (IS_ERR(worker)) {
			err = PTR_ERR(worker);
			goto err_worker;
		}
>>>>>>> 64677779

		dev->worker = worker;
		wake_up_process(worker); /* avoid contributing to loadavg */

		err = vhost_attach_cgroups(dev);
		if (err)
			goto err_cgroup;
	}

	err = vhost_dev_alloc_iovecs(dev);
	if (err)
		goto err_cgroup;

	return 0;
err_cgroup:
	if (dev->worker) {
		kthread_stop(dev->worker);
		dev->worker = NULL;
	}
err_worker:
	vhost_detach_mm(dev);
	dev->kcov_handle = 0;
err_mm:
	return err;
}
EXPORT_SYMBOL_GPL(vhost_dev_set_owner);

static struct vhost_iotlb *iotlb_alloc(void)
{
    //申请并初始化vhost_iotlb对象
	return vhost_iotlb_alloc(max_iotlb_entries,
				 VHOST_IOTLB_FLAG_RETIRE);
}

//申请空的vhost_iotlb
struct vhost_iotlb *vhost_dev_reset_owner_prepare(void)
{
	return iotlb_alloc();
}
EXPORT_SYMBOL_GPL(vhost_dev_reset_owner_prepare);

/* Caller should have device mutex */
void vhost_dev_reset_owner(struct vhost_dev *dev, struct vhost_iotlb *umem)
{
	int i;

	vhost_dev_cleanup(dev);

	dev->umem = umem;
	/* We don't need VQ locks below since vhost_dev_cleanup makes sure
	 * VQs aren't running.
	 */
	for (i = 0; i < dev->nvqs; ++i)
		dev->vqs[i]->umem = umem;
}
EXPORT_SYMBOL_GPL(vhost_dev_reset_owner);

void vhost_dev_stop(struct vhost_dev *dev)
{
	int i;

	for (i = 0; i < dev->nvqs; ++i) {
		if (dev->vqs[i]->kick && dev->vqs[i]->handle_kick) {
			vhost_poll_stop(&dev->vqs[i]->poll);
			vhost_poll_flush(&dev->vqs[i]->poll);
		}
	}
}
EXPORT_SYMBOL_GPL(vhost_dev_stop);

static void vhost_clear_msg(struct vhost_dev *dev)
{
	struct vhost_msg_node *node, *n;

	spin_lock(&dev->iotlb_lock);

	list_for_each_entry_safe(node, n, &dev->read_list, node) {
		list_del(&node->node);
		kfree(node);
	}

	list_for_each_entry_safe(node, n, &dev->pending_list, node) {
		list_del(&node->node);
		kfree(node);
	}

	spin_unlock(&dev->iotlb_lock);
}

void vhost_dev_cleanup(struct vhost_dev *dev)
{
	int i;

	for (i = 0; i < dev->nvqs; ++i) {
		if (dev->vqs[i]->error_ctx)
			eventfd_ctx_put(dev->vqs[i]->error_ctx);
		if (dev->vqs[i]->kick)
			fput(dev->vqs[i]->kick);
		if (dev->vqs[i]->call_ctx)
			eventfd_ctx_put(dev->vqs[i]->call_ctx);
		vhost_vq_reset(dev, dev->vqs[i]);
	}
	vhost_dev_free_iovecs(dev);
	if (dev->log_ctx)
		eventfd_ctx_put(dev->log_ctx);
	dev->log_ctx = NULL;
	/* No one will access memory at this point */
	vhost_iotlb_free(dev->umem);
	dev->umem = NULL;
	vhost_iotlb_free(dev->iotlb);
	dev->iotlb = NULL;
	vhost_clear_msg(dev);
	wake_up_interruptible_poll(&dev->wait, EPOLLIN | EPOLLRDNORM);
	WARN_ON(!llist_empty(&dev->work_list));
	if (dev->worker) {
		kthread_stop(dev->worker);
		dev->worker = NULL;
		dev->kcov_handle = 0;
	}
	vhost_detach_mm(dev);
}
EXPORT_SYMBOL_GPL(vhost_dev_cleanup);

static bool log_access_ok(void __user *log_base, u64 addr, unsigned long sz)
{
	u64 a = addr / VHOST_PAGE_SIZE / 8;

	/* Make sure 64 bit math will not overflow. */
	if (a > ULONG_MAX - (unsigned long)log_base ||
	    a + (unsigned long)log_base > ULONG_MAX)
		return false;

	return access_ok(log_base + a,
			 (sz + VHOST_PAGE_SIZE * 8 - 1) / VHOST_PAGE_SIZE / 8);
}

static bool vhost_overflow(u64 uaddr, u64 size)
{
	/* Make sure 64 bit math will not overflow. */
	return uaddr > ULONG_MAX || size > ULONG_MAX || uaddr > ULONG_MAX - size;
}

/* Caller should have vq mutex and device mutex. */
static bool vq_memory_access_ok(void __user *log_base, struct vhost_iotlb *umem,
				int log_all)
{
	struct vhost_iotlb_map *map;

	if (!umem)
	    /*tlb未指定，返回false*/
		return false;

	//遍历tlb的所有mem region
	list_for_each_entry(map, &umem->list, link) {
		unsigned long a = map->addr;

		//如果用户态地址会overflow,则返回false
		if (vhost_overflow(map->addr, map->size))
			return false;

		//检查a起始长度为map->size的地址是否可访问，不可访问则返回false
		if (!access_ok((void __user *)a, map->size))
			return false;

		//如果log_all标记为真，检查？？？，如果不可访问，则返回false
		else if (log_all && !log_access_ok(log_base,
						   map->start,
						   map->size))
			return false;
	}
	//检查通过，返回true
	return true;
}

static inline void __user *vhost_vq_meta_fetch(struct vhost_virtqueue *vq,
					       u64 addr, unsigned int size,
					       int type)
{
	const struct vhost_iotlb_map *map = vq->meta_iotlb[type];

	if (!map)
		return NULL;

	return (void __user *)(uintptr_t)(map->addr + addr - map->start);
}

/* Can we switch to this memory table? */
/* Caller should have device mutex but not vq mutex */
static bool memory_access_ok(struct vhost_dev *d, struct vhost_iotlb *umem,
			     int log_all)
{
	int i;

	for (i = 0; i < d->nvqs; ++i) {
		bool ok;
		bool log;

		mutex_lock(&d->vqs[i]->mutex);
		log = log_all || vhost_has_feature(d->vqs[i], VHOST_F_LOG_ALL);
		/* If ring is inactive, will check when it's enabled. */
		if (d->vqs[i]->private_data)
			ok = vq_memory_access_ok(d->vqs[i]->log_base,
						 umem, log);
		else
			ok = true;
		mutex_unlock(&d->vqs[i]->mutex);
		if (!ok)
			return false;
	}
	return true;
}

static int translate_desc(struct vhost_virtqueue *vq, u64 addr, u32 len,
			  struct iovec iov[], int iov_size, int access);

/*将from中size字节填充到to*/
static int vhost_copy_to_user(struct vhost_virtqueue *vq, void __user *to,
			      const void *from, unsigned size)
{
	int ret;

	if (!vq->iotlb)
		return __copy_to_user(to, from, size);
	else {
		/* This function should be called after iotlb
		 * prefetch, which means we're sure that all vq
		 * could be access through iotlb. So -EAGAIN should
		 * not happen in this case.
		 */
		struct iov_iter t;
		void __user *uaddr = vhost_vq_meta_fetch(vq,
				     (u64)(uintptr_t)to, size,
				     VHOST_ADDR_USED);

		if (uaddr)
			return __copy_to_user(uaddr, from, size);

		ret = translate_desc(vq, (u64)(uintptr_t)to, size, vq->iotlb_iov,
				     ARRAY_SIZE(vq->iotlb_iov),
				     VHOST_ACCESS_WO);
		if (ret < 0)
			goto out;
		iov_iter_init(&t, WRITE, vq->iotlb_iov, ret, size);
		ret = copy_to_iter(from, size, &t);
		if (ret == size)
			ret = 0;
	}
out:
	return ret;
}

static int vhost_copy_from_user(struct vhost_virtqueue *vq, void *to,
				void __user *from, unsigned size)
{
	int ret;

	if (!vq->iotlb)
		return __copy_from_user(to, from, size);
	else {
		/* This function should be called after iotlb
		 * prefetch, which means we're sure that vq
		 * could be access through iotlb. So -EAGAIN should
		 * not happen in this case.
		 */
		void __user *uaddr = vhost_vq_meta_fetch(vq,
				     (u64)(uintptr_t)from, size,
				     VHOST_ADDR_DESC);
		struct iov_iter f;

		if (uaddr)
			return __copy_from_user(to, uaddr, size);

		//转换地址区间[from,from+size]的地址，存放在vq->iotlb_iov中
		ret = translate_desc(vq, (u64)(uintptr_t)from, size, vq->iotlb_iov,
				     ARRAY_SIZE(vq->iotlb_iov),
				     VHOST_ACCESS_RO);
		if (ret < 0) {
			vq_err(vq, "IOTLB translation failure: uaddr "
			       "%p size 0x%llx\n", from,
			       (unsigned long long) size);
			goto out;
		}
		iov_iter_init(&f, READ, vq->iotlb_iov, ret, size);
		ret = copy_from_iter(to, size, &f);
		if (ret == size)
			ret = 0;
	}

out:
	return ret;
}

//转换区间[addr,addr+size]的地址，将转换后的地址返回（要求转换后地址必须是连续）
static void __user *__vhost_get_user_slow(struct vhost_virtqueue *vq,
					  void __user *addr, unsigned int size,
					  int type)
{
	int ret;

	//转换区间[addr,addr+size]的地址，将转换结果存入vq->iotlb_iov
	ret = translate_desc(vq, (u64)(uintptr_t)addr, size, vq->iotlb_iov,
			     ARRAY_SIZE(vq->iotlb_iov),
			     VHOST_ACCESS_RO/*要求只读*/);
	if (ret < 0) {
		vq_err(vq, "IOTLB translation failure: uaddr "
			"%p size 0x%llx\n", addr,
			(unsigned long long) size);
		return NULL;
	}

	/*转换后iov长度不为1，即非连续内存，告警*/
	if (ret != 1 || vq->iotlb_iov[0].iov_len != size) {
		vq_err(vq, "Non atomic userspace memory access: uaddr "
			"%p size 0x%llx\n", addr,
			(unsigned long long) size);
		return NULL;
	}

	//返回转换后的地址
	return vq->iotlb_iov[0].iov_base;
}

/* This function should be called after iotlb
 * prefetch, which means we're sure that vq
 * could be access through iotlb. So -EAGAIN should
 * not happen in this case.
 */
static inline void __user *__vhost_get_user(struct vhost_virtqueue *vq,
					    void __user *addr/*要转换地址*/, unsigned int size/*地址指向的内存大小*/,
					    int type)
{
	void __user *uaddr = vhost_vq_meta_fetch(vq,
			     (u64)(uintptr_t)addr, size, type);
	if (uaddr)
		return uaddr;

	//返回addr对应的地址
	return __vhost_get_user_slow(vq, addr, size, type);
}

#define vhost_put_user(vq, x, ptr)		\
({ \
	int ret; \
	if (!vq->iotlb) { \
		ret = __put_user(x, ptr); \
	} else { \
		__typeof__(ptr) to = \
		/*转换ptr地址到to,并将其存入x*/\
			(__typeof__(ptr)) __vhost_get_user(vq, ptr,	\
					  sizeof(*ptr), VHOST_ADDR_USED); \
		if (to != NULL) \
			ret = __put_user(x, to); \
		else \
			ret = -EFAULT;	\
	} \
	ret; \
})

static inline int vhost_put_avail_event(struct vhost_virtqueue *vq)
{
	return vhost_put_user(vq, cpu_to_vhost16(vq, vq->avail_idx),
			      vhost_avail_event(vq));
}

//自used表中idx位置开始，放入count个used_elem
static inline int vhost_put_used(struct vhost_virtqueue *vq,
				 struct vring_used_elem *head, int idx,
				 int count)
{
	return vhost_copy_to_user(vq, vq->used->ring + idx, head,
				  count * sizeof(*head));
}

static inline int vhost_put_used_flags(struct vhost_virtqueue *vq)

{
	return vhost_put_user(vq, cpu_to_vhost16(vq, vq->used_flags),
			      &vq->used->flags);
}

//写当前last_used_idx写入内存
static inline int vhost_put_used_idx(struct vhost_virtqueue *vq)

{
	return vhost_put_user(vq, cpu_to_vhost16(vq, vq->last_used_idx),
			      &vq->used->idx);
}

//将ptr指向的内容，复制一份到x
#define vhost_get_user(vq, x/*内核态指针*/, ptr/*用户态指针*/, type)		\
({ \
	int ret; \
	if (!vq->iotlb) { \
		ret = __get_user(x, ptr); \
	} else { \
		__typeof__(ptr) from = \
			(__typeof__(ptr)) __vhost_get_user(vq, ptr, \
							   sizeof(*ptr), \
							   type); \
		if (from != NULL) \
		    /*自用户态地址from处，复制数据到x*/\
			ret = __get_user(x, from); \
		else \
			ret = -EFAULT; \
	} \
	ret; \
})

//将ptr指向的内容复制一份，到x指向的内存里
#define vhost_get_avail(vq, x, ptr) \
	vhost_get_user(vq, x, ptr, VHOST_ADDR_AVAIL)

//将ptr指向的内容复制一份，到x指向的内存里
#define vhost_get_used(vq, x, ptr) \
	vhost_get_user(vq, x, ptr, VHOST_ADDR_USED)

static void vhost_dev_lock_vqs(struct vhost_dev *d)
{
	int i = 0;
	for (i = 0; i < d->nvqs; ++i)
		mutex_lock_nested(&d->vqs[i]->mutex, i);
}

static void vhost_dev_unlock_vqs(struct vhost_dev *d)
{
	int i = 0;
	for (i = 0; i < d->nvqs; ++i)
		mutex_unlock(&d->vqs[i]->mutex);
}

//取avali的索引位置
static inline int vhost_get_avail_idx(struct vhost_virtqueue *vq,
				      __virtio16 *idx/*出参，索引位置*/)
{
	return vhost_get_avail(vq, *idx, &vq->avail->idx);
}

static inline int vhost_get_avail_head(struct vhost_virtqueue *vq,
				       __virtio16 *head, int idx)
{
    //取idx索引位置的avail值，存入head
	return vhost_get_avail(vq, *head,
			       &vq->avail->ring[idx & (vq->num - 1)]);
}

//取vq->avail->flags内容
static inline int vhost_get_avail_flags(struct vhost_virtqueue *vq,
					__virtio16 *flags)
{
	return vhost_get_avail(vq, *flags, &vq->avail->flags);
}

static inline int vhost_get_used_event(struct vhost_virtqueue *vq,
				       __virtio16 *event)
{
	return vhost_get_avail(vq, *event, vhost_used_event(vq));
}

static inline int vhost_get_used_idx(struct vhost_virtqueue *vq,
				     __virtio16 *idx)
{
	return vhost_get_used(vq, *idx, &vq->used->idx);
}

//取vq->desc表的第idx号描述符，将其存入desc中
static inline int vhost_get_desc(struct vhost_virtqueue *vq,
				 struct vring_desc *desc/*出参，待填充desc*/, int idx/*要取的desc索引*/)
{
	return vhost_copy_from_user(vq, desc, vq->desc + idx, sizeof(*desc));
}

static void vhost_iotlb_notify_vq(struct vhost_dev *d,
				  struct vhost_iotlb_msg *msg)
{
	struct vhost_msg_node *node, *n;

	spin_lock(&d->iotlb_lock);

	list_for_each_entry_safe(node, n, &d->pending_list, node) {
		struct vhost_iotlb_msg *vq_msg = &node->msg.iotlb;
		if (msg->iova <= vq_msg->iova &&
		    msg->iova + msg->size - 1 >= vq_msg->iova &&
		    vq_msg->type == VHOST_IOTLB_MISS) {
			vhost_poll_queue(&node->vq->poll);
			list_del(&node->node);
			kfree(node);
		}
	}

	spin_unlock(&d->iotlb_lock);
}

static bool umem_access_ok(u64 uaddr, u64 size, int access)
{
	unsigned long a = uaddr;

	/* Make sure 64 bit math will not overflow. */
	if (vhost_overflow(uaddr, size))
		return false;

	if ((access & VHOST_ACCESS_RO) &&
	    !access_ok((void __user *)a, size))
		return false;
	if ((access & VHOST_ACCESS_WO) &&
	    !access_ok((void __user *)a, size))
		return false;
	return true;
}

static int vhost_process_iotlb_msg(struct vhost_dev *dev,
				   struct vhost_iotlb_msg *msg)
{
	int ret = 0;

	mutex_lock(&dev->mutex);
	vhost_dev_lock_vqs(dev);
	switch (msg->type) {
	case VHOST_IOTLB_UPDATE:
		if (!dev->iotlb) {
			ret = -EFAULT;
			break;
		}
		if (!umem_access_ok(msg->uaddr, msg->size, msg->perm)) {
			ret = -EFAULT;
			break;
		}
		vhost_vq_meta_reset(dev);
		if (vhost_iotlb_add_range(dev->iotlb, msg->iova,
					  msg->iova + msg->size - 1,
					  msg->uaddr, msg->perm)) {
			ret = -ENOMEM;
			break;
		}
		vhost_iotlb_notify_vq(dev, msg);
		break;
	case VHOST_IOTLB_INVALIDATE:
		if (!dev->iotlb) {
			ret = -EFAULT;
			break;
		}
		vhost_vq_meta_reset(dev);
		vhost_iotlb_del_range(dev->iotlb, msg->iova,
				      msg->iova + msg->size - 1);
		break;
	default:
		ret = -EINVAL;
		break;
	}

	vhost_dev_unlock_vqs(dev);
	mutex_unlock(&dev->mutex);

	return ret;
}
ssize_t vhost_chr_write_iter(struct vhost_dev *dev,
			     struct iov_iter *from)
{
	struct vhost_iotlb_msg msg;
	size_t offset;
	int type, ret;

	ret = copy_from_iter(&type, sizeof(type), from);
	if (ret != sizeof(type)) {
		ret = -EINVAL;
		goto done;
	}

	switch (type) {
	case VHOST_IOTLB_MSG:
		/* There maybe a hole after type for V1 message type,
		 * so skip it here.
		 */
		offset = offsetof(struct vhost_msg, iotlb) - sizeof(int);
		break;
	case VHOST_IOTLB_MSG_V2:
		offset = sizeof(__u32);
		break;
	default:
		ret = -EINVAL;
		goto done;
	}

	iov_iter_advance(from, offset);
	ret = copy_from_iter(&msg, sizeof(msg), from);
	if (ret != sizeof(msg)) {
		ret = -EINVAL;
		goto done;
	}

	if (dev->msg_handler)
		ret = dev->msg_handler(dev, &msg);
	else
		ret = vhost_process_iotlb_msg(dev, &msg);
	if (ret) {
		ret = -EFAULT;
		goto done;
	}

	ret = (type == VHOST_IOTLB_MSG) ? sizeof(struct vhost_msg) :
	      sizeof(struct vhost_msg_v2);
done:
	return ret;
}
EXPORT_SYMBOL(vhost_chr_write_iter);

__poll_t vhost_chr_poll(struct file *file, struct vhost_dev *dev,
			    poll_table *wait)
{
	__poll_t mask = 0;

	poll_wait(file, &dev->wait, wait);

	if (!list_empty(&dev->read_list))
		mask |= EPOLLIN | EPOLLRDNORM;

	return mask;
}
EXPORT_SYMBOL(vhost_chr_poll);

ssize_t vhost_chr_read_iter(struct vhost_dev *dev, struct iov_iter *to,
			    int noblock)
{
	DEFINE_WAIT(wait);
	struct vhost_msg_node *node;
	ssize_t ret = 0;
	unsigned size = sizeof(struct vhost_msg);

	if (iov_iter_count(to) < size)
		return 0;

	while (1) {
		if (!noblock)
			prepare_to_wait(&dev->wait, &wait,
					TASK_INTERRUPTIBLE);

		node = vhost_dequeue_msg(dev, &dev->read_list);
		if (node)
			break;
		if (noblock) {
			ret = -EAGAIN;
			break;
		}
		if (signal_pending(current)) {
			ret = -ERESTARTSYS;
			break;
		}
		if (!dev->iotlb) {
			ret = -EBADFD;
			break;
		}

		schedule();
	}

	if (!noblock)
		finish_wait(&dev->wait, &wait);

	if (node) {
		struct vhost_iotlb_msg *msg;
		void *start = &node->msg;

		switch (node->msg.type) {
		case VHOST_IOTLB_MSG:
			size = sizeof(node->msg);
			msg = &node->msg.iotlb;
			break;
		case VHOST_IOTLB_MSG_V2:
			size = sizeof(node->msg_v2);
			msg = &node->msg_v2.iotlb;
			break;
		default:
			BUG();
			break;
		}

		ret = copy_to_iter(start, size, to);
		if (ret != size || msg->type != VHOST_IOTLB_MISS) {
			kfree(node);
			return ret;
		}
		vhost_enqueue_msg(dev, &dev->pending_list, node);
	}

	return ret;
}
EXPORT_SYMBOL_GPL(vhost_chr_read_iter);

//构造iotlb miss消息并入队
static int vhost_iotlb_miss(struct vhost_virtqueue *vq, u64 iova, int access)
{
	struct vhost_dev *dev = vq->dev;
	struct vhost_msg_node *node;
	struct vhost_iotlb_msg *msg;
	bool v2 = vhost_backend_has_feature(vq, VHOST_BACKEND_F_IOTLB_MSG_V2);

	//构造tlb miss消息
	node = vhost_new_msg(vq, v2 ? VHOST_IOTLB_MSG_V2 : VHOST_IOTLB_MSG);
	if (!node)
		return -ENOMEM;

	if (v2) {
		node->msg_v2.type = VHOST_IOTLB_MSG_V2;
		msg = &node->msg_v2.iotlb;
	} else {
		msg = &node->msg.iotlb;
	}

	msg->type = VHOST_IOTLB_MISS;
	msg->iova = iova;
	msg->perm = access;

	//消息入队
	vhost_enqueue_msg(dev, &dev->read_list, node);

	return 0;
}

static bool vq_access_ok(struct vhost_virtqueue *vq, unsigned int num,
			 vring_desc_t __user *desc,
			 vring_avail_t __user *avail,
			 vring_used_t __user *used)

{
	return access_ok(desc, vhost_get_desc_size(vq, num)) &&
	       access_ok(avail, vhost_get_avail_size(vq, num)) &&
	       access_ok(used, vhost_get_used_size(vq, num));
}

static void vhost_vq_meta_update(struct vhost_virtqueue *vq,
				 const struct vhost_iotlb_map *map,
				 int type)
{
	int access = (type == VHOST_ADDR_USED) ?
		     VHOST_ACCESS_WO : VHOST_ACCESS_RO;

	if (likely(map->perm & access))
		vq->meta_iotlb[type] = map;
}

static bool iotlb_access_ok(struct vhost_virtqueue *vq,
			    int access, u64 addr, u64 len, int type)
{
	const struct vhost_iotlb_map *map;
	struct vhost_iotlb *umem = vq->iotlb;
	u64 s = 0, size, orig_addr = addr, last = addr + len - 1;

	if (vhost_vq_meta_fetch(vq, addr, len, type))
		return true;

	while (len > s) {
		map = vhost_iotlb_itree_first(umem, addr, last);
		if (map == NULL || map->start > addr) {
			vhost_iotlb_miss(vq, addr, access);
			return false;
		} else if (!(map->perm & access)) {
			/* Report the possible access violation by
			 * request another translation from userspace.
			 */
			return false;
		}

		size = map->size - addr + map->start;

		if (orig_addr == addr && size >= len)
			vhost_vq_meta_update(vq, map, type);

		s += size;
		addr += size;
	}

	return true;
}

int vq_meta_prefetch(struct vhost_virtqueue *vq)
{
	unsigned int num = vq->num;

	if (!vq->iotlb)
		return 1;

	return iotlb_access_ok(vq, VHOST_MAP_RO, (u64)(uintptr_t)vq->desc,
			       vhost_get_desc_size(vq, num), VHOST_ADDR_DESC) &&
	       iotlb_access_ok(vq, VHOST_MAP_RO, (u64)(uintptr_t)vq->avail,
			       vhost_get_avail_size(vq, num),
			       VHOST_ADDR_AVAIL) &&
	       iotlb_access_ok(vq, VHOST_MAP_WO, (u64)(uintptr_t)vq->used,
			       vhost_get_used_size(vq, num), VHOST_ADDR_USED);
}
EXPORT_SYMBOL_GPL(vq_meta_prefetch);

/* Can we log writes? */
/* Caller should have device mutex but not vq mutex */
bool vhost_log_access_ok(struct vhost_dev *dev)
{
	return memory_access_ok(dev, dev->umem, 1);
}
EXPORT_SYMBOL_GPL(vhost_log_access_ok);

/* Verify access for write logging. */
/* Caller should have vq mutex and device mutex */
static bool vq_log_access_ok(struct vhost_virtqueue *vq,
			     void __user *log_base)
{
	return vq_memory_access_ok(log_base, vq->umem,
				   vhost_has_feature(vq, VHOST_F_LOG_ALL)) &&
		(!vq->log_used || log_access_ok(log_base, vq->log_addr,
				  vhost_get_used_size(vq, vq->num)));
}

/* Can we start vq? */
/* Caller should have vq mutex and device mutex */
bool vhost_vq_access_ok(struct vhost_virtqueue *vq)
{
	if (!vq_log_access_ok(vq, vq->log_base))
		return false;

	/* Access validation occurs at prefetch time with IOTLB */
	//vq有iotlb，则直接返回true
	if (vq->iotlb)
		return true;

	return vq_access_ok(vq, vq->num, vq->desc, vq->avail, vq->used);
}
EXPORT_SYMBOL_GPL(vhost_vq_access_ok);

//设置设备memory
static long vhost_set_memory(struct vhost_dev *d, struct vhost_memory __user *m)
{
	struct vhost_memory mem/*用户态指定的mem*/, *newmem;
	struct vhost_memory_region *region;
	struct vhost_iotlb *newumem, *oldumem;
	//先考虑regions前的字节
	unsigned long size = offsetof(struct vhost_memory, regions);
	int i;

	if (copy_from_user(&mem, m, size))
		return -EFAULT;
	if (mem.padding)
	    /*当前不支持mem有padding情况*/
		return -EOPNOTSUPP;
	/*当前不支持超过限制的mem regions*/
	if (mem.nregions > max_mem_regions)
		return -E2BIG;
	//在newmem结构体的后面再申请mem.nregions个 typeof(regions)存入在其后面
	newmem = kvzalloc(struct_size(newmem, regions, mem.nregions),
			GFP_KERNEL);
	if (!newmem)
		return -ENOMEM;

	memcpy(newmem, &mem, size);
	//再考虑regions对应的字节，完成newmem填充
	if (copy_from_user(newmem->regions, m->regions,
			   mem.nregions * sizeof *m->regions)) {
		kvfree(newmem);
		return -EFAULT;
	}

	newumem = iotlb_alloc();
	if (!newumem) {
		kvfree(newmem);
		return -ENOMEM;
	}

	//遍历用户态指定的所有regions，将其加入到iotlb
	for (region = newmem->regions;
	     region < newmem->regions + mem.nregions;
	     region++) {
		if (vhost_iotlb_add_range(newumem,
					  region->guest_phys_addr,
					  region->guest_phys_addr +
					  region->memory_size - 1,
					  region->userspace_addr,
					  VHOST_MAP_RW))
			goto err;
	}

	if (!memory_access_ok(d, newumem, 0))
		goto err;

	oldumem = d->umem;/*旧的iotlb*/
	d->umem = newumem;/*设置新的iotlb*/

	/* All memory accesses are done under some VQ mutex. */
	//为vq指定iotlb
	for (i = 0; i < d->nvqs; ++i) {
		mutex_lock(&d->vqs[i]->mutex);
		d->vqs[i]->umem = newumem;
		mutex_unlock(&d->vqs[i]->mutex);
	}

	//依除旧的tlb中的映射
	kvfree(newmem);
	vhost_iotlb_free(oldumem);
	return 0;

err:
	vhost_iotlb_free(newumem);
	kvfree(newmem);
	return -EFAULT;
}

//设置vq队列长度
static long vhost_vring_set_num(struct vhost_dev *d,
				struct vhost_virtqueue *vq,
				void __user *argp)
{
	struct vhost_vring_state s;

	/* Resizing ring with an active backend?
	 * You don't want to do that. */
	if (vq->private_data)
		return -EBUSY;

	if (copy_from_user(&s, argp, sizeof s))
		return -EFAULT;

	if (!s.num || s.num > 0xffff || (s.num & (s.num - 1)))
		return -EINVAL;
	vq->num = s.num;

	return 0;
}

/*设置vring对应的地址*/
static long vhost_vring_set_addr(struct vhost_dev *d,
				 struct vhost_virtqueue *vq,
				 void __user *argp)
{
	struct vhost_vring_addr a;/*取参数*/

	if (copy_from_user(&a, argp, sizeof a))
		return -EFAULT;
	/*当前仅支持vring_f_log*/
	if (a.flags & ~(0x1 << VHOST_VRING_F_LOG))
		return -EOPNOTSUPP;

	/* For 32bit, verify that the top 32bits of the user
	   data are set to zero. */
	if ((u64)(unsigned long)a.desc_user_addr != a.desc_user_addr ||
	    (u64)(unsigned long)a.used_user_addr != a.used_user_addr ||
	    (u64)(unsigned long)a.avail_user_addr != a.avail_user_addr)
		return -EFAULT;

	/* Make sure it's safe to cast pointers to vring types. */
	BUILD_BUG_ON(__alignof__ *vq->avail > VRING_AVAIL_ALIGN_SIZE);
	BUILD_BUG_ON(__alignof__ *vq->used > VRING_USED_ALIGN_SIZE);
	//用户传入的地址必须是对齐的
	if ((a.avail_user_addr & (VRING_AVAIL_ALIGN_SIZE - 1)) ||
	    (a.used_user_addr & (VRING_USED_ALIGN_SIZE - 1)) ||
	    (a.log_guest_addr & (VRING_USED_ALIGN_SIZE - 1)))
		return -EINVAL;

	/* We only verify access here if backend is configured.
	 * If it is not, we don't as size might not have been setup.
	 * We will verify when backend is configured. */
	if (vq->private_data) {
		if (!vq_access_ok(vq, vq->num,
			(void __user *)(unsigned long)a.desc_user_addr,
			(void __user *)(unsigned long)a.avail_user_addr,
			(void __user *)(unsigned long)a.used_user_addr))
			return -EINVAL;

		/* Also validate log access for used ring if enabled. */
		if ((a.flags & (0x1 << VHOST_VRING_F_LOG)) &&
			!log_access_ok(vq->log_base, a.log_guest_addr,
				sizeof *vq->used +
				vq->num * sizeof *vq->used->ring))
			return -EINVAL;
	}

	//设置vqueue的地址
	vq->log_used = !!(a.flags & (0x1 << VHOST_VRING_F_LOG));
	vq->desc = (void __user *)(unsigned long)a.desc_user_addr;
	vq->avail = (void __user *)(unsigned long)a.avail_user_addr;
	vq->log_addr = a.log_guest_addr;
	vq->used = (void __user *)(unsigned long)a.used_user_addr;

	return 0;
}

static long vhost_vring_set_num_addr(struct vhost_dev *d,
				     struct vhost_virtqueue *vq,
				     unsigned int ioctl,
				     void __user *argp)
{
	long r;

	mutex_lock(&vq->mutex);

	switch (ioctl) {
	case VHOST_SET_VRING_NUM:
	    /*设置vring长度*/
		r = vhost_vring_set_num(d, vq, argp);
		break;
	case VHOST_SET_VRING_ADDR:
	    /*设置vring的地址*/
		r = vhost_vring_set_addr(d, vq, argp);
		break;
	default:
		BUG();
	}

	mutex_unlock(&vq->mutex);

	return r;
}
long vhost_vring_ioctl(struct vhost_dev *d, unsigned int ioctl, void __user *argp)
{
	struct file *eventfp, *filep = NULL;
	bool pollstart = false, pollstop = false;
	struct eventfd_ctx *ctx = NULL;
	u32 __user *idxp = argp;
	struct vhost_virtqueue *vq;
	struct vhost_vring_state s;
	struct vhost_vring_file f;
	u32 idx;
	long r;

	//取指定的idx
	r = get_user(idx, idxp);
	if (r < 0)
		return r;
	/*idx不能大于vq数目*/
	if (idx >= d->nvqs)
		return -ENOBUFS;

	/*取用户态指定的vq*/
	idx = array_index_nospec(idx, d->nvqs);
	vq = d->vqs[idx];

	if (ioctl == VHOST_SET_VRING_NUM ||
	    ioctl == VHOST_SET_VRING_ADDR) {
	    //设置vring的长度及vring地址
		return vhost_vring_set_num_addr(d, vq/*待操作的vring*/, ioctl, argp);
	}

	mutex_lock(&vq->mutex);

	switch (ioctl) {
	case VHOST_SET_VRING_BASE:
	    /*设置avail基准*/
		/* Moving base with an active backend?
		 * You don't want to do that. */
		if (vq->private_data) {
			r = -EBUSY;
			break;
		}
		if (copy_from_user(&s, argp, sizeof s)) {
			r = -EFAULT;
			break;
		}
		if (s.num > 0xffff) {
			r = -EINVAL;
			break;
		}
		vq->last_avail_idx = s.num;
		/* Forget the cached index value. */
		vq->avail_idx = vq->last_avail_idx;
		break;
	case VHOST_GET_VRING_BASE:
	    /*返回avail ring基准*/
		s.index = idx;
		s.num = vq->last_avail_idx;
		if (copy_to_user(argp, &s, sizeof s))
			r = -EFAULT;
		break;
	case VHOST_SET_VRING_KICK:
	    /*设置eventfd*/
		if (copy_from_user(&f, argp, sizeof f)) {
			r = -EFAULT;
			break;
		}
<<<<<<< HEAD
		//获得用户态指定的eventfd
		eventfp = f.fd == -1 ? NULL : eventfd_fget(f.fd);
=======
		eventfp = f.fd == VHOST_FILE_UNBIND ? NULL : eventfd_fget(f.fd);
>>>>>>> 64677779
		if (IS_ERR(eventfp)) {
			r = PTR_ERR(eventfp);
			break;
		}

		/*eventfd发生变更*/
		if (eventfp != vq->kick) {
			pollstop = (filep = vq->kick) != NULL;
			pollstart = (vq->kick = eventfp) != NULL;
		} else
			filep = eventfp;
		break;
	case VHOST_SET_VRING_CALL:
	    /*变更用户态指定的eventfd_ctx,用做call_ctx*/
		if (copy_from_user(&f, argp, sizeof f)) {
			r = -EFAULT;
			break;
		}
		ctx = f.fd == VHOST_FILE_UNBIND ? NULL : eventfd_ctx_fdget(f.fd);
		if (IS_ERR(ctx)) {
			r = PTR_ERR(ctx);
			break;
		}
		swap(ctx, vq->call_ctx);
		break;
	case VHOST_SET_VRING_ERR:
	    /*变更用户态指定的eventfd_ctx,用做error_ctx*/
		if (copy_from_user(&f, argp, sizeof f)) {
			r = -EFAULT;
			break;
		}
		ctx = f.fd == VHOST_FILE_UNBIND ? NULL : eventfd_ctx_fdget(f.fd);
		if (IS_ERR(ctx)) {
			r = PTR_ERR(ctx);
			break;
		}
		swap(ctx, vq->error_ctx);
		break;
	case VHOST_SET_VRING_ENDIAN:
		r = vhost_set_vring_endian(vq, argp);
		break;
	case VHOST_GET_VRING_ENDIAN:
		r = vhost_get_vring_endian(vq, idx, argp);
		break;
	case VHOST_SET_VRING_BUSYLOOP_TIMEOUT:
	    /*设置busyloop的超时时间*/
		if (copy_from_user(&s, argp, sizeof(s))) {
			r = -EFAULT;
			break;
		}
		vq->busyloop_timeout = s.num;
		break;
	case VHOST_GET_VRING_BUSYLOOP_TIMEOUT:
	    //获取busyloop的超时时间
		s.index = idx;
		s.num = vq->busyloop_timeout;
		if (copy_to_user(argp, &s, sizeof(s)))
			r = -EFAULT;
		break;
	default:
		r = -ENOIOCTLCMD;
	}

	//需要停止poll
	if (pollstop && vq->handle_kick)
		vhost_poll_stop(&vq->poll);

	if (!IS_ERR_OR_NULL(ctx))
		eventfd_ctx_put(ctx);
	if (filep)
		fput(filep);

	//需要start poll
	if (pollstart && vq->handle_kick)
		r = vhost_poll_start(&vq->poll, vq->kick);

	mutex_unlock(&vq->mutex);

	if (pollstop && vq->handle_kick)
		vhost_poll_flush(&vq->poll);
	return r;
}
EXPORT_SYMBOL_GPL(vhost_vring_ioctl);

int vhost_init_device_iotlb(struct vhost_dev *d, bool enabled)
{
	struct vhost_iotlb *niotlb, *oiotlb;
	int i;

	niotlb = iotlb_alloc();
	if (!niotlb)
		return -ENOMEM;

	//旧的iotlb需要移除，故这里先保存
	oiotlb = d->iotlb;
	d->iotlb = niotlb;

	//为各vq指定new iotlb
	for (i = 0; i < d->nvqs; ++i) {
		struct vhost_virtqueue *vq = d->vqs[i];

		mutex_lock(&vq->mutex);
		vq->iotlb = niotlb;
		__vhost_vq_meta_reset(vq);
		mutex_unlock(&vq->mutex);
	}

	//释放掉旧的iotlb
	vhost_iotlb_free(oiotlb);

	return 0;
}
EXPORT_SYMBOL_GPL(vhost_init_device_iotlb);

/* Caller must have device mutex */
long vhost_dev_ioctl(struct vhost_dev *d, unsigned int ioctl, void __user *argp)
{
	struct eventfd_ctx *ctx;
	u64 p;
	long r;
	int i, fd;

	/* If you are not the owner, you can become one */
	if (ioctl == VHOST_SET_OWNER) {
	    /*为设备设置当前进程为owner,设备将于owner共享内存*/
		r = vhost_dev_set_owner(d);
		goto done;
	}

	/* You must be the owner to do anything else */
	r = vhost_dev_check_owner(d);
	/*如果当前进程不是owner,则退出*/
	if (r)
		goto done;

	switch (ioctl) {
	case VHOST_SET_MEM_TABLE:
	    /*设置内存表*/
		r = vhost_set_memory(d, argp);
		break;
	case VHOST_SET_LOG_BASE:
	    //设置log base
		if (copy_from_user(&p, argp, sizeof p)) {
			r = -EFAULT;
			break;
		}
		/*地址不能超过u64*/
		if ((u64)(unsigned long)p != p) {
			r = -EFAULT;
			break;
		}
		for (i = 0; i < d->nvqs; ++i) {
			struct vhost_virtqueue *vq;
			void __user *base = (void __user *)(unsigned long)p;
			vq = d->vqs[i];
			mutex_lock(&vq->mutex);
			/* If ring is inactive, will check when it's enabled. */
			if (vq->private_data && !vq_log_access_ok(vq, base))
				r = -EFAULT;
			else
			    /*设置log基准*/
				vq->log_base = base;
			mutex_unlock(&vq->mutex);
		}
		break;
	case VHOST_SET_LOG_FD:
		r = get_user(fd, (int __user *)argp);
		if (r < 0)
			break;
<<<<<<< HEAD
		/*如果fd不为NULL，则通过fd找到其对应的eventfd_ctx*/
		ctx = fd == -1 ? NULL : eventfd_ctx_fdget(fd);
=======
		ctx = fd == VHOST_FILE_UNBIND ? NULL : eventfd_ctx_fdget(fd);
>>>>>>> 64677779
		if (IS_ERR(ctx)) {
			r = PTR_ERR(ctx);
			break;
		}
		swap(ctx, d->log_ctx);
		for (i = 0; i < d->nvqs; ++i) {
			mutex_lock(&d->vqs[i]->mutex);
			d->vqs[i]->log_ctx = d->log_ctx;
			mutex_unlock(&d->vqs[i]->mutex);
		}
		if (ctx)
			eventfd_ctx_put(ctx);
		break;
	default:
		r = -ENOIOCTLCMD;
		break;
	}
done:
	return r;
}
EXPORT_SYMBOL_GPL(vhost_dev_ioctl);

/* TODO: This is really inefficient.  We need something like get_user()
 * (instruction directly accesses the data, with an exception table entry
 * returning -EFAULT). See Documentation/x86/exception-tables.rst.
 */
static int set_bit_to_user(int nr, void __user *addr)
{
	unsigned long log = (unsigned long)addr;
	struct page *page;
	void *base;
	int bit = nr + (log % PAGE_SIZE) * 8;
	int r;

<<<<<<< HEAD
	/*取addr对应的一个page*/
	r = get_user_pages_fast(log, 1, FOLL_WRITE, &page);
=======
	r = pin_user_pages_fast(log, 1, FOLL_WRITE, &page);
>>>>>>> 64677779
	if (r < 0)
		return r;
	BUG_ON(r != 1);
	base = kmap_atomic(page);
	set_bit(bit, base);
	kunmap_atomic(base);
	unpin_user_pages_dirty_lock(&page, 1, true);
	return 0;
}

static int log_write(void __user *log_base,
		     u64 write_address, u64 write_length)
{
    /*write地址对应的页号*/
	u64 write_page = write_address / VHOST_PAGE_SIZE;
	int r;

	/*写长度为0，退出*/
	if (!write_length)
		return 0;
	/*写地址在页内的偏移量*/
	write_length += write_address % VHOST_PAGE_SIZE;
	for (;;) {
	    /*在log_base中，每个页占一个bit*/
		u64 base = (u64)(unsigned long)log_base;
		u64 log = base + write_page / 8;/*此页在log_base中的位置*/
		int bit = write_page % 8;/*位的偏移量*/
		/*32位机器相关*/
		if ((u64)(unsigned long)log != log)
			return -EFAULT;
		/*设置write地址对应的页bits位为1*/
		r = set_bit_to_user(bit, (void __user *)(unsigned long)log);
		if (r < 0)
			return r;
		if (write_length <= VHOST_PAGE_SIZE)
			break;
		/*继续检查下一页*/
		write_length -= VHOST_PAGE_SIZE;
		write_page += 1;
	}
	return r;
}

static int log_write_hva(struct vhost_virtqueue *vq, u64 hva, u64 len)
{
	struct vhost_iotlb *umem = vq->umem;
	struct vhost_iotlb_map *u;
	u64 start, end, l, min;
	int r;
	bool hit = false;

	while (len) {
		min = len;
		/* More than one GPAs can be mapped into a single HVA. So
		 * iterate all possible umems here to be safe.
		 */
		list_for_each_entry(u, &umem->list, link) {
			if (u->addr > hva - 1 + len ||
			    u->addr - 1 + u->size < hva)
				continue;
			start = max(u->addr, hva);
			end = min(u->addr - 1 + u->size, hva - 1 + len);
			l = end - start + 1;
			r = log_write(vq->log_base,
				      u->start + start - u->addr,
				      l);
			if (r < 0)
				return r;
			hit = true;
			min = min(l, min);
		}

		if (!hit)
			return -EFAULT;

		len -= min;
		hva += min;
	}

	return 0;
}

static int log_used(struct vhost_virtqueue *vq, u64 used_offset, u64 len)
{
	struct iovec iov[64];
	int i, ret;

	if (!vq->iotlb)
		return log_write(vq->log_base, vq->log_addr + used_offset, len);

	ret = translate_desc(vq, (uintptr_t)vq->used + used_offset,
			     len, iov, 64, VHOST_ACCESS_WO);
	if (ret < 0)
		return ret;

	for (i = 0; i < ret; i++) {
		ret = log_write_hva(vq,	(uintptr_t)iov[i].iov_base,
				    iov[i].iov_len);
		if (ret)
			return ret;
	}

	return 0;
}

int vhost_log_write(struct vhost_virtqueue *vq, struct vhost_log *log,
		    unsigned int log_num, u64 len, struct iovec *iov, int count)
{
	int i, r;

	/* Make sure data written is seen before log. */
	smp_wmb();

	if (vq->iotlb) {
		for (i = 0; i < count; i++) {
			r = log_write_hva(vq, (uintptr_t)iov[i].iov_base,
					  iov[i].iov_len);
			if (r < 0)
				return r;
		}
		return 0;
	}

	for (i = 0; i < log_num; ++i) {
		u64 l = min(log[i].len, len);
		r = log_write(vq->log_base, log[i].addr, l);
		if (r < 0)
			return r;
		len -= l;
		if (!len) {
			if (vq->log_ctx)
				eventfd_signal(vq->log_ctx, 1);
			return 0;
		}
	}
	/* Length written exceeds what we have stored. This is a bug. */
	BUG();
	return 0;
}
EXPORT_SYMBOL_GPL(vhost_log_write);

static int vhost_update_used_flags(struct vhost_virtqueue *vq)
{
	void __user *used;
	if (vhost_put_used_flags(vq))
		return -EFAULT;
	if (unlikely(vq->log_used)) {
		/* Make sure the flag is seen before log. */
		smp_wmb();
		/* Log used flag write. */
		used = &vq->used->flags;
		log_used(vq, (used - (void __user *)vq->used),
			 sizeof vq->used->flags);
		if (vq->log_ctx)
			eventfd_signal(vq->log_ctx, 1);
	}
	return 0;
}

static int vhost_update_avail_event(struct vhost_virtqueue *vq, u16 avail_event)
{
	if (vhost_put_avail_event(vq))
		return -EFAULT;
	if (unlikely(vq->log_used)) {
		void __user *used;
		/* Make sure the event is seen before log. */
		smp_wmb();
		/* Log avail event write */
		used = vhost_avail_event(vq);
		log_used(vq, (used - (void __user *)vq->used),
			 sizeof *vhost_avail_event(vq));
		if (vq->log_ctx)
			eventfd_signal(vq->log_ctx, 1);
	}
	return 0;
}

int vhost_vq_init_access(struct vhost_virtqueue *vq)
{
	__virtio16 last_used_idx;
	int r;
	bool is_le = vq->is_le;

	//vq无后端时，直接返回
	if (!vq->private_data)
		return 0;

	vhost_init_is_le(vq);

	r = vhost_update_used_flags(vq);
	if (r)
		goto err;
	vq->signalled_used_valid = false;
	if (!vq->iotlb &&
	    !access_ok(&vq->used->idx, sizeof vq->used->idx)) {
		r = -EFAULT;
		goto err;
	}
	r = vhost_get_used_idx(vq, &last_used_idx);
	if (r) {
		vq_err(vq, "Can't access used idx at %p\n",
		       &vq->used->idx);
		goto err;
	}
	vq->last_used_idx = vhost16_to_cpu(vq, last_used_idx);
	return 0;

err:
	vq->is_le = is_le;
	return r;
}
EXPORT_SYMBOL_GPL(vhost_vq_init_access);

static int translate_desc(struct vhost_virtqueue *vq, u64 addr/*待转换地址*/, u32 len,
			  struct iovec iov[]/*出参，转换后的虚地址情况*/, int iov_size, int access/*访问权限*/)
{
	const struct vhost_iotlb_map *map;
	struct vhost_dev *dev = vq->dev;
	struct vhost_iotlb *umem = dev->iotlb ? dev->iotlb : dev->umem;
	struct iovec *_iov;
	u64 s = 0;
	int ret = 0;

	while ((u64)len > s) {
		u64 size;
		if (unlikely(ret >= iov_size)) {
			ret = -ENOBUFS;
			break;
		}

		map = vhost_iotlb_itree_first(umem, addr, addr + len - 1);
		if (map == NULL || map->start > addr) {
			if (umem != dev->iotlb) {
				ret = -EFAULT;
				break;
			}
			ret = -EAGAIN;
			break;
		} else if (!(map->perm & access)) {
		    /*权限不匹配，失配*/
			ret = -EPERM;
			break;
		}

		//记录转换后地址结果
		_iov = iov + ret;
		size = map->size - addr + map->start;
		_iov->iov_len = min((u64)len - s, size);/*地址范围长度*/
		_iov->iov_base = (void __user *)(unsigned long)
				 (map->addr + addr - map->start);/*起始地址*/
		s += size;/*更新已完成转换长度*/
		addr += size;
		++ret;/*_iov占用长度增加*/
	}

	if (ret == -EAGAIN)
	    /*指明tlb失配，触发消息知会guest*/
		vhost_iotlb_miss(vq, addr, access);
	return ret;
}

/* Each buffer in the virtqueues is actually a chain of descriptors.  This
 * function returns the next descriptor in the chain,
 * or -1U if we're at the end. */
static unsigned next_desc(struct vhost_virtqueue *vq, struct vring_desc *desc)
{
    //如果desc有下一个，则取其指明的下一个desc
	unsigned int next;

	//取出索引，并转换为cpu序
	/* If this descriptor says it doesn't chain, we're done. */
	if (!(desc->flags & cpu_to_vhost16(vq, VRING_DESC_F_NEXT)))
		return -1U;

	/* Check they're not leading us off end of descriptors. */
	next = vhost16_to_cpu(vq, READ_ONCE(desc->next));
	return next;
}

static int get_indirect(struct vhost_virtqueue *vq,
			struct iovec iov[], unsigned int iov_size,
			unsigned int *out_num, unsigned int *in_num,
			struct vhost_log *log, unsigned int *log_num,
			struct vring_desc *indirect)
{
	struct vring_desc desc;
	unsigned int i = 0, count, found = 0;
	u32 len = vhost32_to_cpu(vq, indirect->len);
	struct iov_iter from;
	int ret, access;

	/* Sanity check */
	if (unlikely(len % sizeof desc)) {
		vq_err(vq, "Invalid length in indirect descriptor: "
		       "len 0x%llx not multiple of 0x%zx\n",
		       (unsigned long long)len,
		       sizeof desc);
		return -EINVAL;
	}

	ret = translate_desc(vq, vhost64_to_cpu(vq, indirect->addr), len, vq->indirect,
			     UIO_MAXIOV, VHOST_ACCESS_RO);
	if (unlikely(ret < 0)) {
		if (ret != -EAGAIN)
			vq_err(vq, "Translation failure %d in indirect.\n", ret);
		return ret;
	}
	iov_iter_init(&from, READ, vq->indirect, ret, len);

	/* We will use the result as an address to read from, so most
	 * architectures only need a compiler barrier here. */
	read_barrier_depends();

	count = len / sizeof desc;
	/* Buffers are chained via a 16 bit next field, so
	 * we can have at most 2^16 of these. */
	if (unlikely(count > USHRT_MAX + 1)) {
		vq_err(vq, "Indirect buffer length too big: %d\n",
		       indirect->len);
		return -E2BIG;
	}

	do {
		unsigned iov_count = *in_num + *out_num;
		if (unlikely(++found > count)) {
			vq_err(vq, "Loop detected: last one at %u "
			       "indirect size %u\n",
			       i, count);
			return -EINVAL;
		}
		if (unlikely(!copy_from_iter_full(&desc, sizeof(desc), &from))) {
			vq_err(vq, "Failed indirect descriptor: idx %d, %zx\n",
			       i, (size_t)vhost64_to_cpu(vq, indirect->addr) + i * sizeof desc);
			return -EINVAL;
		}
		if (unlikely(desc.flags & cpu_to_vhost16(vq, VRING_DESC_F_INDIRECT))) {
			vq_err(vq, "Nested indirect descriptor: idx %d, %zx\n",
			       i, (size_t)vhost64_to_cpu(vq, indirect->addr) + i * sizeof desc);
			return -EINVAL;
		}

		if (desc.flags & cpu_to_vhost16(vq, VRING_DESC_F_WRITE))
			access = VHOST_ACCESS_WO;
		else
			access = VHOST_ACCESS_RO;

		ret = translate_desc(vq, vhost64_to_cpu(vq, desc.addr),
				     vhost32_to_cpu(vq, desc.len), iov + iov_count,
				     iov_size - iov_count, access);
		if (unlikely(ret < 0)) {
			if (ret != -EAGAIN)
				vq_err(vq, "Translation failure %d indirect idx %d\n",
					ret, i);
			return ret;
		}
		/* If this is an input descriptor, increment that count. */
		if (access == VHOST_ACCESS_WO) {
			*in_num += ret;
			if (unlikely(log && ret)) {
				log[*log_num].addr = vhost64_to_cpu(vq, desc.addr);
				log[*log_num].len = vhost32_to_cpu(vq, desc.len);
				++*log_num;
			}
		} else {
			/* If it's an output descriptor, they're all supposed
			 * to come before any input descriptors. */
			if (unlikely(*in_num)) {
				vq_err(vq, "Indirect descriptor "
				       "has out after in: idx %d\n", i);
				return -EINVAL;
			}
			*out_num += ret;
		}
	} while ((i = next_desc(vq, &desc)) != -1);
	return 0;
}

/* This looks in the virtqueue and for the first available buffer, and converts
 * it to an iovec for convenient access.  Since descriptors consist of some
 * number of output then some number of input descriptors, it's actually two
 * iovecs, but we pack them into one and note how many of each there were.
 *
 * This function returns the descriptor number found, or vq->num (which is
 * never a valid descriptor number) if none was found.  A negative code is
 * returned on error. */
//自vq中处理一个avail指定的描述符索引，并返回其指明的数据片信息
int vhost_get_vq_desc(struct vhost_virtqueue *vq,
		      struct iovec iov[]/*出参，描述符指定的数据片*/, unsigned int iov_size,
		      unsigned int *out_num/*出参，与in_num互斥，记录可读的数据片数目*/, unsigned int *in_num/*出参，可写的数据片数目*/,
		      struct vhost_log *log/*出参，描述符指定的地址及长度*/, unsigned int *log_num/*出参，log数组长度*/)
{
	struct vring_desc desc;
	unsigned int i, head, found = 0;
	u16 last_avail_idx;
	__virtio16 avail_idx;
	__virtio16 ring_head;
	int ret, access;

	/* Check it isn't doing very strange things with descriptor numbers. */
	last_avail_idx = vq->last_avail_idx;

	/*上次我们获取的user端avail_idx与last_avail_idx相等，则本次更新vq->avail_idx*/
	if (vq->avail_idx == vq->last_avail_idx) {
	    /*取vq当前可用位置，并将其值转换为cpu序*/
		if (unlikely(vhost_get_avail_idx(vq, &avail_idx))) {
			vq_err(vq, "Failed to access avail idx at %p\n",
				&vq->avail->idx);
			return -EFAULT;
		}
		vq->avail_idx = vhost16_to_cpu(vq, avail_idx);

		/*两个索引相差不能超过队列本身的长度*/
		if (unlikely((u16)(vq->avail_idx - last_avail_idx) > vq->num)) {
			vq_err(vq, "Guest moved used index from %u to %u",
				last_avail_idx, vq->avail_idx);
			return -EFAULT;
		}

		/* If there's nothing new since last we looked, return
		 * invalid.
		 */
		//当前没有可用的描述符，返回队列长度
		if (vq->avail_idx == last_avail_idx)
			return vq->num;

		/* Only get avail ring entries after they have been
		 * exposed by guest.
		 */
		smp_rmb();
	}

	/* Grab the next descriptor number they're advertising, and increment
	 * the index we've seen. */
	//取last_avail_idx索引对应的desc索引,并将其转为cpu序
	if (unlikely(vhost_get_avail_head(vq, &ring_head, last_avail_idx))) {
		vq_err(vq, "Failed to read head: idx %d address %p\n",
		       last_avail_idx,
		       &vq->avail->ring[last_avail_idx % vq->num]);
		return -EFAULT;
	}

	head = vhost16_to_cpu(vq, ring_head);

	/* If their number is silly, that's an error. */
	//head值不会大于vq的长度
	if (unlikely(head >= vq->num)) {
		vq_err(vq, "Guest says index %u > %u is available",
		       head, vq->num);
		return -EINVAL;
	}

	/* When we start there are none of either input nor output. */
	*out_num = *in_num = 0;
	if (unlikely(log))
		*log_num = 0;

	i = head;
	do {
		unsigned iov_count = *in_num + *out_num;
		if (unlikely(i >= vq->num)) {
		    //描述符索引不可能大于vq的长度
			vq_err(vq, "Desc index is %u > %u, head = %u",
			       i, vq->num, head);
			return -EINVAL;
		}
		if (unlikely(++found > vq->num)) {
		    //循环的次数不可能大于vq的长度
			vq_err(vq, "Loop detected: last one at %u "
			       "vq size %u head %u\n",
			       i, vq->num, head);
			return -EINVAL;
		}
		//取i号desc
		ret = vhost_get_desc(vq, &desc, i);
		if (unlikely(ret)) {
			vq_err(vq, "Failed to get descriptor: idx %d addr %p\n",
			       i, vq->desc + i);
			return -EFAULT;
		}
		/*如果描述符为间接性的，则通过get_indirect处理*/
		if (desc.flags & cpu_to_vhost16(vq, VRING_DESC_F_INDIRECT)) {
			ret = get_indirect(vq, iov, iov_size,
					   out_num, in_num,
					   log, log_num, &desc);
			if (unlikely(ret < 0)) {
				if (ret != -EAGAIN)
					vq_err(vq, "Failure detected "
						"in indirect descriptor at idx %d\n", i);
				return ret;
			}
			continue;
		}

		/*确认是通过write,还是read进行访问*/
		if (desc.flags & cpu_to_vhost16(vq, VRING_DESC_F_WRITE))
			access = VHOST_ACCESS_WO;
		else
			access = VHOST_ACCESS_RO;
		//转换描述符指向的地址到iov中，返回占用iov的数目
		ret = translate_desc(vq, vhost64_to_cpu(vq, desc.addr),
				     vhost32_to_cpu(vq, desc.len), iov + iov_count,
				     iov_size - iov_count, access);
		if (unlikely(ret < 0)) {
		    //转换失败
			if (ret != -EAGAIN)
				vq_err(vq, "Translation failure %d descriptor idx %d\n",
					ret, i);
			return ret;
		}

		if (access == VHOST_ACCESS_WO) {
			/* If this is an input descriptor,
			 * increment that count. */
			*in_num += ret;/*记录进来了多少片数据*/
			if (unlikely(log && ret)) {
			    //如有需要，更新log,log_num
				log[*log_num].addr = vhost64_to_cpu(vq, desc.addr);
				log[*log_num].len = vhost32_to_cpu(vq, desc.len);
				++*log_num;
			}
		} else {
			/* If it's an output descriptor, they're all supposed
			 * to come before any input descriptors. */
			if (unlikely(*in_num)) {
			    //非input描述符，故*in_num必须为0
				vq_err(vq, "Descriptor has out after in: "
				       "idx %d\n", i);
				return -EINVAL;
			}
			/*记录出去了多少片数据*/
			*out_num += ret;
		}
	} while ((i = next_desc(vq, &desc)/*取描述符中指明的下一个描述符*/) != -1);

	/* On success, increment avail index. */
	vq->last_avail_idx++;

	/* Assume notifications from guest are disabled at this point,
	 * if they aren't we would need to update avail_event index. */
	BUG_ON(!(vq->used_flags & VRING_USED_F_NO_NOTIFY));
	return head;/*返回本次处理的描述符索引*/
}
EXPORT_SYMBOL_GPL(vhost_get_vq_desc);

/* Reverse the effect of vhost_get_vq_desc. Useful for error handling. */
void vhost_discard_vq_desc(struct vhost_virtqueue *vq, int n)
{
	vq->last_avail_idx -= n;
}
EXPORT_SYMBOL_GPL(vhost_discard_vq_desc);

/* After we've used one of their buffers, we tell them about it.  We'll then
 * want to notify the guest, using eventfd. */
int vhost_add_used(struct vhost_virtqueue *vq, unsigned int head, int len)
{
	struct vring_used_elem heads = {
		cpu_to_vhost32(vq, head),
		cpu_to_vhost32(vq, len)
	};

	//写入一个used_elem
	return vhost_add_used_n(vq, &heads, 1);
}
EXPORT_SYMBOL_GPL(vhost_add_used);

static int __vhost_add_used_n(struct vhost_virtqueue *vq,
			    struct vring_used_elem *heads,
			    unsigned count)
{
	vring_used_elem_t __user *used;
	u16 old, new;
	int start;

	start = vq->last_used_idx & (vq->num - 1);
	used = vq->used->ring + start;
	/*自start开始，放count个used_elem进去*/
	if (vhost_put_used(vq, heads, start, count)) {
		vq_err(vq, "Failed to write used");
		return -EFAULT;
	}
	if (unlikely(vq->log_used)) {
		/* Make sure data is seen before log. */
		smp_wmb();
		/* Log used ring entry write. */
		log_used(vq, ((void __user *)used - (void __user *)vq->used),
			 count * sizeof *used);
	}
	//更新last_used_idx(指向下次可放入的used_idx)
	old = vq->last_used_idx;
	new = (vq->last_used_idx += count);
	/* If the driver never bothers to signal in a very long while,
	 * used index might wrap around. If that happens, invalidate
	 * signalled_used index we stored. TODO: make sure driver
	 * signals at least once in 2^16 and remove this. */
	if (unlikely((u16)(new - vq->signalled_used) < (u16)(new - old)))
		vq->signalled_used_valid = false;
	return 0;
}

/* After we've used one of their buffers, we tell them about it.  We'll then
 * want to notify the guest, using eventfd. */
int vhost_add_used_n(struct vhost_virtqueue *vq, struct vring_used_elem *heads,
		     unsigned count)
{
	int start, n, r;

	/*上次used_idx索引*/
	start = vq->last_used_idx & (vq->num - 1);
	n = vq->num - start;
	if (n < count) {
	    /*到队尾不足放count个，先放到队尾*/
		r = __vhost_add_used_n(vq, heads, n);
		if (r < 0)
			return r;
		heads += n;
		count -= n;
	}
	//存入used
	r = __vhost_add_used_n(vq, heads, count);

	/* Make sure buffer is written before we update index. */
	smp_wmb();
	//存入last_used_idx
	if (vhost_put_used_idx(vq)) {
		vq_err(vq, "Failed to increment used idx");
		return -EFAULT;
	}
	if (unlikely(vq->log_used)) {
		/* Make sure used idx is seen before log. */
		smp_wmb();
		/* Log used index update. */
		log_used(vq, offsetof(struct vring_used, idx),
			 sizeof vq->used->idx);
		if (vq->log_ctx)
			eventfd_signal(vq->log_ctx, 1);
	}
	return r;
}
EXPORT_SYMBOL_GPL(vhost_add_used_n);

static bool vhost_notify(struct vhost_dev *dev, struct vhost_virtqueue *vq)
{
	__u16 old, new;
	__virtio16 event;
	bool v;
	/* Flush out used index updates. This is paired
	 * with the barrier that the Guest executes when enabling
	 * interrupts. */
	smp_mb();

	//队列为空时，如果容许，则返回true，表示通知
	if (vhost_has_feature(vq, VIRTIO_F_NOTIFY_ON_EMPTY) &&
	    unlikely(vq->avail_idx == vq->last_avail_idx))
		return true;

	if (!vhost_has_feature(vq, VIRTIO_RING_F_EVENT_IDX)) {
		__virtio16 flags;
		if (vhost_get_avail_flags(vq, &flags)) {
			vq_err(vq, "Failed to get flags");
			return true;
		}
		/*如果vq要求中断，则返回true*/
		return !(flags & cpu_to_vhost16(vq, VRING_AVAIL_F_NO_INTERRUPT));
	}
	old = vq->signalled_used;
	v = vq->signalled_used_valid;
	new = vq->signalled_used = vq->last_used_idx;
	vq->signalled_used_valid = true;

	if (unlikely(!v))
		return true;

	if (vhost_get_used_event(vq, &event)) {
		vq_err(vq, "Failed to get used event idx");
		return true;
	}
	return vring_need_event(vhost16_to_cpu(vq, event), new, old);
}

/* This actually signals the guest, using eventfd. */
void vhost_signal(struct vhost_dev *dev, struct vhost_virtqueue *vq)
{
	/* Signal the Guest tell them we used something up. */
	if (vq->call_ctx && vhost_notify(dev, vq))
	    //触发一次通知事件
		eventfd_signal(vq->call_ctx, 1);
}
EXPORT_SYMBOL_GPL(vhost_signal);

/* And here's the combo meal deal.  Supersize me! */
void vhost_add_used_and_signal(struct vhost_dev *dev,
			       struct vhost_virtqueue *vq,
			       unsigned int head, int len)
{
	vhost_add_used(vq, head, len);
	vhost_signal(dev, vq);/*向guest发送信号*/
}
EXPORT_SYMBOL_GPL(vhost_add_used_and_signal);

/* multi-buffer version of vhost_add_used_and_signal */
void vhost_add_used_and_signal_n(struct vhost_dev *dev,
				 struct vhost_virtqueue *vq,
				 struct vring_used_elem *heads, unsigned count)
{
	vhost_add_used_n(vq, heads, count);
	vhost_signal(dev, vq);/*向guest发送信号*/
}
EXPORT_SYMBOL_GPL(vhost_add_used_and_signal_n);

/* return true if we're sure that avaiable ring is empty */
bool vhost_vq_avail_empty(struct vhost_dev *dev, struct vhost_virtqueue *vq)
{
	__virtio16 avail_idx;
	int r;

	if (vq->avail_idx != vq->last_avail_idx)
		return false;

	r = vhost_get_avail_idx(vq, &avail_idx);
	if (unlikely(r))
		return false;
	vq->avail_idx = vhost16_to_cpu(vq, avail_idx);

	return vq->avail_idx == vq->last_avail_idx;
}
EXPORT_SYMBOL_GPL(vhost_vq_avail_empty);

/* OK, now we need to know about added descriptors. */
bool vhost_enable_notify(struct vhost_dev *dev, struct vhost_virtqueue *vq)
{
	__virtio16 avail_idx;
	int r;

	if (!(vq->used_flags & VRING_USED_F_NO_NOTIFY))
		return false;
	vq->used_flags &= ~VRING_USED_F_NO_NOTIFY;
	if (!vhost_has_feature(vq, VIRTIO_RING_F_EVENT_IDX)) {
		r = vhost_update_used_flags(vq);
		if (r) {
			vq_err(vq, "Failed to enable notification at %p: %d\n",
			       &vq->used->flags, r);
			return false;
		}
	} else {
		r = vhost_update_avail_event(vq, vq->avail_idx);
		if (r) {
			vq_err(vq, "Failed to update avail event index at %p: %d\n",
			       vhost_avail_event(vq), r);
			return false;
		}
	}
	/* They could have slipped one in as we were doing that: make
	 * sure it's written, then check again. */
	smp_mb();
	r = vhost_get_avail_idx(vq, &avail_idx);
	if (r) {
		vq_err(vq, "Failed to check avail idx at %p: %d\n",
		       &vq->avail->idx, r);
		return false;
	}

	return vhost16_to_cpu(vq, avail_idx) != vq->avail_idx;
}
EXPORT_SYMBOL_GPL(vhost_enable_notify);

/* We don't need to be notified again. */
void vhost_disable_notify(struct vhost_dev *dev, struct vhost_virtqueue *vq)
{
	int r;

	//如果vq有 used no_notify 标记，则不用禁止
	if (vq->used_flags & VRING_USED_F_NO_NOTIFY)
		return;
	//为used_flags打上disable notify标记
	vq->used_flags |= VRING_USED_F_NO_NOTIFY;
	if (!vhost_has_feature(vq, VIRTIO_RING_F_EVENT_IDX)) {
		r = vhost_update_used_flags(vq);
		if (r)
			vq_err(vq, "Failed to enable notification at %p: %d\n",
			       &vq->used->flags, r);
	}
}
EXPORT_SYMBOL_GPL(vhost_disable_notify);

/* Create a new message. */
//申请一个vhost_msg_node
struct vhost_msg_node *vhost_new_msg(struct vhost_virtqueue *vq, int type/*消息类型*/)
{
	struct vhost_msg_node *node = kmalloc(sizeof *node, GFP_KERNEL);
	if (!node)
		return NULL;

	/* Make sure all padding within the structure is initialized. */
	memset(&node->msg, 0, sizeof node->msg);
	node->vq = vq;
	node->msg.type = type;
	return node;
}
EXPORT_SYMBOL_GPL(vhost_new_msg);

//向head队列中放一个vhost_msg_node
void vhost_enqueue_msg(struct vhost_dev *dev, struct list_head *head,
		       struct vhost_msg_node *node)
{
	spin_lock(&dev->iotlb_lock);
	//向队列中放一个node
	list_add_tail(&node->node, head);
	spin_unlock(&dev->iotlb_lock);

	//有数据，唤醒等待队列中的waiter
	wake_up_interruptible_poll(&dev->wait, EPOLLIN | EPOLLRDNORM);
}
EXPORT_SYMBOL_GPL(vhost_enqueue_msg);

/*自head队列中出一个vhost_msg_node*/
struct vhost_msg_node *vhost_dequeue_msg(struct vhost_dev *dev,
					 struct list_head *head)
{
	struct vhost_msg_node *node = NULL;

	spin_lock(&dev->iotlb_lock);
	if (!list_empty(head)) {
	    //队列不为空，出一个node
		node = list_first_entry(head, struct vhost_msg_node,
					node);
		list_del(&node->node);
	}
	spin_unlock(&dev->iotlb_lock);

	return node;
}
EXPORT_SYMBOL_GPL(vhost_dequeue_msg);


static int __init vhost_init(void)
{
	return 0;
}

static void __exit vhost_exit(void)
{
}

module_init(vhost_init);
module_exit(vhost_exit);

MODULE_VERSION("0.0.1");
MODULE_LICENSE("GPL v2");
MODULE_AUTHOR("Michael S. Tsirkin");
MODULE_DESCRIPTION("Host kernel accelerator for virtio");<|MERGE_RESOLUTION|>--- conflicted
+++ resolved
@@ -598,29 +598,18 @@
 		goto err_mm;
 	}
 
-<<<<<<< HEAD
-	/* No owner, become one */
 	/*与当前进程共享同一份mm*/
-	dev->mm = get_task_mm(current);
-	dev->kcov_handle = kcov_common_handle();
-	/*创建与此进程相对应的vhost-%d内核线程,处理dev->work_list上的vhost_work*/
-	worker = kthread_create(vhost_worker, dev, "vhost-%d", current->pid);
-	if (IS_ERR(worker)) {
-		err = PTR_ERR(worker);
-		goto err_worker;
-	}
-=======
 	vhost_attach_mm(dev);
 
 	dev->kcov_handle = kcov_common_handle();
 	if (dev->use_worker) {
+		/*创建与此进程相对应的vhost-%d内核线程,处理dev->work_list上的vhost_work*/
 		worker = kthread_create(vhost_worker, dev,
 					"vhost-%d", current->pid);
 		if (IS_ERR(worker)) {
 			err = PTR_ERR(worker);
 			goto err_worker;
 		}
->>>>>>> 64677779
 
 		dev->worker = worker;
 		wake_up_process(worker); /* avoid contributing to loadavg */
@@ -1693,12 +1682,8 @@
 			r = -EFAULT;
 			break;
 		}
-<<<<<<< HEAD
 		//获得用户态指定的eventfd
-		eventfp = f.fd == -1 ? NULL : eventfd_fget(f.fd);
-=======
 		eventfp = f.fd == VHOST_FILE_UNBIND ? NULL : eventfd_fget(f.fd);
->>>>>>> 64677779
 		if (IS_ERR(eventfp)) {
 			r = PTR_ERR(eventfp);
 			break;
@@ -1868,12 +1853,8 @@
 		r = get_user(fd, (int __user *)argp);
 		if (r < 0)
 			break;
-<<<<<<< HEAD
 		/*如果fd不为NULL，则通过fd找到其对应的eventfd_ctx*/
-		ctx = fd == -1 ? NULL : eventfd_ctx_fdget(fd);
-=======
 		ctx = fd == VHOST_FILE_UNBIND ? NULL : eventfd_ctx_fdget(fd);
->>>>>>> 64677779
 		if (IS_ERR(ctx)) {
 			r = PTR_ERR(ctx);
 			break;
@@ -1908,12 +1889,8 @@
 	int bit = nr + (log % PAGE_SIZE) * 8;
 	int r;
 
-<<<<<<< HEAD
 	/*取addr对应的一个page*/
-	r = get_user_pages_fast(log, 1, FOLL_WRITE, &page);
-=======
 	r = pin_user_pages_fast(log, 1, FOLL_WRITE, &page);
->>>>>>> 64677779
 	if (r < 0)
 		return r;
 	BUG_ON(r != 1);
