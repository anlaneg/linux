// SPDX-License-Identifier: GPL-2.0-only
/*
 * Helpers for the host side of a virtio ring.
 *
 * Since these may be in userspace, we use (inline) accessors.
 */
#include <linux/compiler.h>
#include <linux/module.h>
#include <linux/vringh.h>
#include <linux/virtio_ring.h>
#include <linux/kernel.h>
#include <linux/ratelimit.h>
#include <linux/uaccess.h>
#include <linux/slab.h>
#include <linux/export.h>
#if IS_REACHABLE(CONFIG_VHOST_IOTLB)
#include <linux/bvec.h>
#include <linux/highmem.h>
#include <linux/vhost_iotlb.h>
#endif
#include <uapi/linux/virtio_config.h>

static __printf(1,2) __cold void vringh_bad(const char *fmt, ...)
{
	static DEFINE_RATELIMIT_STATE(vringh_rs,
				      DEFAULT_RATELIMIT_INTERVAL,
				      DEFAULT_RATELIMIT_BURST);
	if (__ratelimit(&vringh_rs)) {
		va_list ap;
		va_start(ap, fmt);
		printk(KERN_NOTICE "vringh:");
		vprintk(fmt, ap);
		va_end(ap);
	}
}

/* Returns vring->num if empty, -ve on error. */
static inline int __vringh_get_head(const struct vringh *vrh,
				    int (*getu16)(const struct vringh *vrh,
						  u16 *val, const __virtio16 *p),
				    u16 *last_avail_idx)
{
	u16 avail_idx, i, head;
	int err;

	/*读取vrh->vring.avali->idx,将其存放在avail_idx*/
	err = getu16(vrh, &avail_idx, &vrh->vring.avail->idx);
	if (err) {
		vringh_bad("Failed to access avail idx at %p",
			   &vrh->vring.avail->idx);
		return err;
	}

	/*和上一次avali_idx相等，则返回vring的size*/
	if (*last_avail_idx == avail_idx)
		return vrh->vring.num;

	/* Only get avail ring entries after they have been exposed by guest. */
	virtio_rmb(vrh->weak_barriers);

	/*取vring中有效元素的首个索引*/
	i = *last_avail_idx & (vrh->vring.num - 1);

	/*取i号元素*/
	err = getu16(vrh, &head, &vrh->vring.avail->ring[i]);
	if (err) {
		vringh_bad("Failed to read head: idx %d address %p",
			   *last_avail_idx, &vrh->vring.avail->ring[i]);
		return err;
	}

	/*head索引无效，报错*/
	if (head >= vrh->vring.num) {
		vringh_bad("Guest says index %u > %u is available",
			   head, vrh->vring.num);
		return -EINVAL;
	}

	/*更新index,并返回head索引*/
	(*last_avail_idx)++;
	return head;
}

/**
 * vringh_kiov_advance - skip bytes from vring_kiov
 * @iov: an iov passed to vringh_getdesc_*() (updated as we consume)
 * @len: the maximum length to advance
 */
void vringh_kiov_advance(struct vringh_kiov *iov, size_t len)
{
	while (len && iov->i < iov->used) {
		size_t partlen = min(iov->iov[iov->i].iov_len, len);

		iov->consumed += partlen;
		iov->iov[iov->i].iov_len -= partlen;
		iov->iov[iov->i].iov_base += partlen;

		if (!iov->iov[iov->i].iov_len) {
			/* Fix up old iov element then increment. */
			iov->iov[iov->i].iov_len = iov->consumed;
			iov->iov[iov->i].iov_base -= iov->consumed;

			iov->consumed = 0;
			iov->i++;
		}

		len -= partlen;
	}
}
EXPORT_SYMBOL(vringh_kiov_advance);

/* Copy some bytes to/from the iovec.  Returns num copied. */
static inline ssize_t vringh_iov_xfer(struct vringh *vrh,
				      struct vringh_kiov *iov,
				      void *ptr, size_t len,
				      int (*xfer)(const struct vringh *vrh,
						  void *addr, void *ptr,
						  size_t len))
{
	int err, done = 0;

	while (len && iov->i < iov->used) {
		size_t partlen;

		partlen = min(iov->iov[iov->i].iov_len, len);
		err = xfer(vrh, iov->iov[iov->i].iov_base, ptr, partlen);
		if (err)
			return err;
		done += partlen;
		len -= partlen;
		ptr += partlen;
		iov->consumed += partlen;
		iov->iov[iov->i].iov_len -= partlen;
		iov->iov[iov->i].iov_base += partlen;

		if (!iov->iov[iov->i].iov_len) {
			/* Fix up old iov element then increment. */
			iov->iov[iov->i].iov_len = iov->consumed;
			iov->iov[iov->i].iov_base -= iov->consumed;

			iov->consumed = 0;
			iov->i++;
		}
	}
	return done;
}

/* May reduce *len if range is shorter. */
static inline bool range_check(struct vringh *vrh, u64 addr, size_t *len,
			       struct vringh_range *range,
			       bool (*getrange)(struct vringh *,
						u64, struct vringh_range *))
{
	if (addr < range->start || addr > range->end_incl) {
		if (!getrange(vrh, addr, range))
			return false;
	}
	BUG_ON(addr < range->start || addr > range->end_incl);

	/* To end of memory? */
	if (unlikely(addr + *len == 0)) {
		if (range->end_incl == -1ULL)
			return true;
		goto truncate;
	}

	/* Otherwise, don't wrap. */
	if (addr + *len < addr) {
		vringh_bad("Wrapping descriptor %zu@0x%llx",
			   *len, (unsigned long long)addr);
		return false;
	}

	if (unlikely(addr + *len - 1 > range->end_incl))
		goto truncate;
	return true;

truncate:
	*len = range->end_incl + 1 - addr;
	return true;
}

static inline bool no_range_check(struct vringh *vrh, u64 addr, size_t *len,
				  struct vringh_range *range,
				  bool (*getrange)(struct vringh *,
						   u64, struct vringh_range *))
{
	return true;
}

/* No reason for this code to be inline. */
static int move_to_indirect(const struct vringh *vrh,
			    int *up_next, u16 *i, void *addr,
			    const struct vring_desc *desc,
			    struct vring_desc **descs, int *desc_max)
{
	u32 len;

	/* Indirect tables can't have indirect. */
	if (*up_next != -1) {
		vringh_bad("Multilevel indirect %u->%u", *up_next, *i);
		return -EINVAL;
	}

	len = vringh32_to_cpu(vrh, desc->len);
	if (unlikely(len % sizeof(struct vring_desc))) {
		vringh_bad("Strange indirect len %u", desc->len);
		return -EINVAL;
	}

	/* We will check this when we follow it! */
	if (desc->flags & cpu_to_vringh16(vrh, VRING_DESC_F_NEXT))
		*up_next = vringh16_to_cpu(vrh, desc->next);
	else
		*up_next = -2;
	*descs = addr;
	*desc_max = len / sizeof(struct vring_desc);

	/* Now, start at the first indirect. */
	*i = 0;
	return 0;
}

static int resize_iovec(struct vringh_kiov *iov, gfp_t gfp)
{
	struct kvec *new;
	unsigned int flag, new_num = (iov->max_num & ~VRINGH_IOV_ALLOCATED) * 2;

	if (new_num < 8)
		new_num = 8;

	flag = (iov->max_num & VRINGH_IOV_ALLOCATED);
	if (flag)
		new = krealloc_array(iov->iov, new_num,
				     sizeof(struct iovec), gfp);
	else {
		new = kmalloc_array(new_num, sizeof(struct iovec), gfp);
		if (new) {
			memcpy(new, iov->iov,
			       iov->max_num * sizeof(struct iovec));
			flag = VRINGH_IOV_ALLOCATED;
		}
	}
	if (!new)
		return -ENOMEM;
	iov->iov = new;
	iov->max_num = (new_num | flag);
	return 0;
}

static u16 __cold return_from_indirect(const struct vringh *vrh, int *up_next,
				       struct vring_desc **descs, int *desc_max)
{
	u16 i = *up_next;

	*up_next = -1;
	*descs = vrh->vring.desc;
	*desc_max = vrh->vring.num;
	return i;
}

static int slow_copy(struct vringh *vrh, void *dst, const void *src,
		     bool (*rcheck)(struct vringh *vrh, u64 addr, size_t *len,
				    struct vringh_range *range,
				    bool (*getrange)(struct vringh *vrh,
						     u64,
						     struct vringh_range *)),
		     bool (*getrange)(struct vringh *vrh,
				      u64 addr,
				      struct vringh_range *r),
		     struct vringh_range *range,
		     int (*copy)(const struct vringh *vrh,
				 void *dst, const void *src, size_t len))
{
	size_t part, len = sizeof(struct vring_desc);

	do {
		u64 addr;
		int err;

		part = len;
		addr = (u64)(unsigned long)src - range->offset;

		if (!rcheck(vrh, addr, &part, range, getrange))
			return -EINVAL;

		err = copy(vrh, dst, src, part);
		if (err)
			return err;

		dst += part;
		src += part;
		len -= part;
	} while (len);
	return 0;
}

static inline int
__vringh_iov(struct vringh *vrh, u16 i/*要提取的描述符索引*/,
	     struct vringh_kiov *riov,
	     struct vringh_kiov *wiov,
	     bool (*rcheck)(struct vringh *vrh, u64 addr, size_t *len,
			    struct vringh_range *range,
			    bool (*getrange)(struct vringh *, u64,
					     struct vringh_range *)),
	     bool (*getrange)(struct vringh *, u64, struct vringh_range *),
	     gfp_t gfp,
	     int (*copy)(const struct vringh *vrh,
			 void *dst, const void *src, size_t len))
{
	int err, count = 0, indirect_count = 0, up_next, desc_max;
	struct vring_desc desc, *descs;
	struct vringh_range range = { -1ULL, 0 }, slowrange;
	bool slow = false;

	/* We start traversing vring's descriptor table. */
	descs = vrh->vring.desc;
	desc_max = vrh->vring.num;
	up_next = -1;

	/* You must want something! */
	if (WARN_ON(!riov && !wiov))
		return -EINVAL;

	if (riov)
		riov->i = riov->used = riov->consumed = 0;
	if (wiov)
		wiov->i = wiov->used = wiov->consumed = 0;

	for (;;) {
		void *addr;
		struct vringh_kiov *iov;
		size_t len;

		if (unlikely(slow))
			err = slow_copy(vrh, &desc, &descs[i], rcheck, getrange,
					&slowrange, copy);
		else
		    /*复制i号描述符内容到desc中*/
			err = copy(vrh, &desc, &descs[i], sizeof(desc));
		if (unlikely(err))
			goto fail;

		/*遇到indirect格式的描述符*/
		if (unlikely(desc.flags &
			     cpu_to_vringh16(vrh, VRING_DESC_F_INDIRECT))) {
			u64 a = vringh64_to_cpu(vrh, desc.addr);

			/* Make sure it's OK, and get offset. */
			len = vringh32_to_cpu(vrh, desc.len);
			if (!rcheck(vrh, a, &len, &range, getrange)) {
				err = -EINVAL;
				goto fail;
			}

			if (unlikely(len != vringh32_to_cpu(vrh, desc.len))) {
				slow = true;
				/* We need to save this range to use offset */
				slowrange = range;
			}

			addr = (void *)(long)(a + range.offset);
			err = move_to_indirect(vrh, &up_next, &i, addr, &desc,
					       &descs, &desc_max);
			if (err)
				goto fail;
			continue;
		}

		if (up_next == -1)
			count++;
		else
			indirect_count++;

		if (count > vrh->vring.num || indirect_count > desc_max) {
			vringh_bad("Descriptor loop in %p", descs);
			err = -ELOOP;
			goto fail;
		}

		if (desc.flags & cpu_to_vringh16(vrh, VRING_DESC_F_WRITE))
		    /*此描述符可写*/
			iov = wiov;
		else {
		    /*此描述符只读*/
			iov = riov;
			if (unlikely(wiov && wiov->used)) {
				vringh_bad("Readable desc %p after writable",
					   &descs[i]);
				err = -EINVAL;
				goto fail;
			}
		}

		if (!iov) {
			vringh_bad("Unexpected %s desc",
				   !wiov ? "writable" : "readable");
			err = -EPROTO;
			goto fail;
		}

	again:
		/* Make sure it's OK, and get offset. */
		len = vringh32_to_cpu(vrh, desc.len);
		if (!rcheck(vrh, vringh64_to_cpu(vrh, desc.addr), &len, &range,
			    getrange)) {
			err = -EINVAL;
			goto fail;
		}
		addr = (void *)(unsigned long)(vringh64_to_cpu(vrh, desc.addr) +
					       range.offset);

		if (unlikely(iov->used == (iov->max_num & ~VRINGH_IOV_ALLOCATED))) {
			err = resize_iovec(iov, gfp);
			if (err)
				goto fail;
		}

		iov->iov[iov->used].iov_base = addr;
		iov->iov[iov->used].iov_len = len;
		iov->used++;

		if (unlikely(len != vringh32_to_cpu(vrh, desc.len))) {
			desc.len = cpu_to_vringh32(vrh,
				   vringh32_to_cpu(vrh, desc.len) - len);
			desc.addr = cpu_to_vringh64(vrh,
				    vringh64_to_cpu(vrh, desc.addr) + len);
			goto again;
		}

		if (desc.flags & cpu_to_vringh16(vrh, VRING_DESC_F_NEXT)) {
			i = vringh16_to_cpu(vrh, desc.next);
		} else {
			/* Just in case we need to finish traversing above. */
			if (unlikely(up_next > 0)) {
				i = return_from_indirect(vrh, &up_next,
							 &descs, &desc_max);
				slow = false;
				indirect_count = 0;
			} else
				break;
		}

		if (i >= desc_max) {
			vringh_bad("Chained index %u > %u", i, desc_max);
			err = -EINVAL;
			goto fail;
		}
	}

	return 0;

fail:
	return err;
}

static inline int __vringh_complete(struct vringh *vrh,
				    const struct vring_used_elem *used,
				    unsigned int num_used,
				    int (*putu16)(const struct vringh *vrh,
						  __virtio16 *p, u16 val),
				    int (*putused)(const struct vringh *vrh,
						   struct vring_used_elem *dst,
						   const struct vring_used_elem
						   *src, unsigned num))
{
	struct vring_used *used_ring;
	int err;
	u16 used_idx, off;

	used_ring = vrh->vring.used;
	used_idx = vrh->last_used_idx + vrh->completed;

	off = used_idx % vrh->vring.num;

	/* Compiler knows num_used == 1 sometimes, hence extra check */
	if (num_used > 1 && unlikely(off + num_used >= vrh->vring.num)) {
		u16 part = vrh->vring.num - off;
		err = putused(vrh, &used_ring->ring[off], used, part);
		if (!err)
			err = putused(vrh, &used_ring->ring[0], used + part,
				      num_used - part);
	} else
		err = putused(vrh, &used_ring->ring[off], used, num_used);

	if (err) {
		vringh_bad("Failed to write %u used entries %u at %p",
			   num_used, off, &used_ring->ring[off]);
		return err;
	}

	/* Make sure buffer is written before we update index. */
	virtio_wmb(vrh->weak_barriers);

	err = putu16(vrh, &vrh->vring.used->idx, used_idx + num_used);
	if (err) {
		vringh_bad("Failed to update used index at %p",
			   &vrh->vring.used->idx);
		return err;
	}

	vrh->completed += num_used;
	return 0;
}


static inline int __vringh_need_notify(struct vringh *vrh,
				       int (*getu16)(const struct vringh *vrh,
						     u16 *val,
						     const __virtio16 *p))
{
	bool notify;
	u16 used_event;
	int err;

	/* Flush out used index update. This is paired with the
	 * barrier that the Guest executes when enabling
	 * interrupts. */
	virtio_mb(vrh->weak_barriers);

	/* Old-style, without event indices. */
	if (!vrh->event_indices) {
		u16 flags;
		err = getu16(vrh, &flags, &vrh->vring.avail->flags);
		if (err) {
			vringh_bad("Failed to get flags at %p",
				   &vrh->vring.avail->flags);
			return err;
		}
		return (!(flags & VRING_AVAIL_F_NO_INTERRUPT));
	}

	/* Modern: we know when other side wants to know. */
	err = getu16(vrh, &used_event, &vring_used_event(&vrh->vring));
	if (err) {
		vringh_bad("Failed to get used event idx at %p",
			   &vring_used_event(&vrh->vring));
		return err;
	}

	/* Just in case we added so many that we wrap. */
	if (unlikely(vrh->completed > 0xffff))
		notify = true;
	else
		notify = vring_need_event(used_event,
					  vrh->last_used_idx + vrh->completed,
					  vrh->last_used_idx);

	vrh->last_used_idx += vrh->completed;
	vrh->completed = 0;
	return notify;
}

static inline bool __vringh_notify_enable(struct vringh *vrh,
					  int (*getu16)(const struct vringh *vrh,
							u16 *val, const __virtio16 *p),
					  int (*putu16)(const struct vringh *vrh,
							__virtio16 *p, u16 val))
{
	u16 avail;

	if (!vrh->event_indices) {
		/* Old-school; update flags. */
		if (putu16(vrh, &vrh->vring.used->flags, 0) != 0) {
			vringh_bad("Clearing used flags %p",
				   &vrh->vring.used->flags);
			return true;
		}
	} else {
		if (putu16(vrh, &vring_avail_event(&vrh->vring),
			   vrh->last_avail_idx) != 0) {
			vringh_bad("Updating avail event index %p",
				   &vring_avail_event(&vrh->vring));
			return true;
		}
	}

	/* They could have slipped one in as we were doing that: make
	 * sure it's written, then check again. */
	virtio_mb(vrh->weak_barriers);

	if (getu16(vrh, &avail, &vrh->vring.avail->idx) != 0) {
		vringh_bad("Failed to check avail idx at %p",
			   &vrh->vring.avail->idx);
		return true;
	}

	/* This is unlikely, so we just leave notifications enabled
	 * (if we're using event_indices, we'll only get one
	 * notification anyway). */
	return avail == vrh->last_avail_idx;
}

static inline void __vringh_notify_disable(struct vringh *vrh,
					   int (*putu16)(const struct vringh *vrh,
							 __virtio16 *p, u16 val))
{
	if (!vrh->event_indices) {
		/* Old-school; update flags. */
		if (putu16(vrh, &vrh->vring.used->flags,
			   VRING_USED_F_NO_NOTIFY)) {
			vringh_bad("Setting used flags %p",
				   &vrh->vring.used->flags);
		}
	}
}

/* Userspace access helpers: in this case, addresses are really userspace. */
static inline int getu16_user(const struct vringh *vrh, u16 *val, const __virtio16 *p)
{
	__virtio16 v = 0;
	int rc = get_user(v, (__force __virtio16 __user *)p);
	*val = vringh16_to_cpu(vrh, v);
	return rc;
}

static inline int putu16_user(const struct vringh *vrh, __virtio16 *p, u16 val)
{
	__virtio16 v = cpu_to_vringh16(vrh, val);
	return put_user(v, (__force __virtio16 __user *)p);
}

static inline int copydesc_user(const struct vringh *vrh,
				void *dst, const void *src, size_t len)
{
	return copy_from_user(dst, (__force void __user *)src, len) ?
		-EFAULT : 0;
}

static inline int putused_user(const struct vringh *vrh,
			       struct vring_used_elem *dst,
			       const struct vring_used_elem *src,
			       unsigned int num)
{
	return copy_to_user((__force void __user *)dst, src,
			    sizeof(*dst) * num) ? -EFAULT : 0;
}

static inline int xfer_from_user(const struct vringh *vrh, void *src,
				 void *dst, size_t len)
{
	return copy_from_user(dst, (__force void __user *)src, len) ?
		-EFAULT : 0;
}

static inline int xfer_to_user(const struct vringh *vrh,
			       void *dst, void *src, size_t len)
{
	return copy_to_user((__force void __user *)dst, src, len) ?
		-EFAULT : 0;
}

/**
 * vringh_init_user - initialize a vringh for a userspace vring.
 * @vrh: the vringh to initialize.
 * @features: the feature bits for this ring.
 * @num: the number of elements.
 * @weak_barriers: true if we only need memory barriers, not I/O.
 * @desc: the userspace descriptor pointer.
 * @avail: the userspace avail pointer.
 * @used: the userspace used pointer.
 *
 * Returns an error if num is invalid: you should check pointers
 * yourself!
 */
int vringh_init_user(struct vringh *vrh, u64 features,
		     unsigned int num, bool weak_barriers,
		     vring_desc_t __user *desc,
		     vring_avail_t __user *avail,
		     vring_used_t __user *used)
{
	/* Sane power of 2 please! */
	if (!num || num > 0xffff || (num & (num - 1))) {
		vringh_bad("Bad ring size %u", num);
		return -EINVAL;
	}

	vrh->little_endian = (features & (1ULL << VIRTIO_F_VERSION_1));
	vrh->event_indices = (features & (1 << VIRTIO_RING_F_EVENT_IDX));
	vrh->weak_barriers = weak_barriers;
	vrh->completed = 0;
	vrh->last_avail_idx = 0;
	vrh->last_used_idx = 0;
	vrh->vring.num = num;
	/* vring expects kernel addresses, but only used via accessors. */
	vrh->vring.desc = (__force struct vring_desc *)desc;
	vrh->vring.avail = (__force struct vring_avail *)avail;
	vrh->vring.used = (__force struct vring_used *)used;
	return 0;
}
EXPORT_SYMBOL(vringh_init_user);

/**
 * vringh_getdesc_user - get next available descriptor from userspace ring.
 * @vrh: the userspace vring.
 * @riov: where to put the readable descriptors (or NULL)
 * @wiov: where to put the writable descriptors (or NULL)
 * @getrange: function to call to check ranges.
 * @head: head index we received, for passing to vringh_complete_user().
 *
 * Returns 0 if there was no descriptor, 1 if there was, or -errno.
 *
 * Note that on error return, you can tell the difference between an
 * invalid ring and a single invalid descriptor: in the former case,
 * *head will be vrh->vring.num.  You may be able to ignore an invalid
 * descriptor, but there's not much you can do with an invalid ring.
 *
 * Note that you can reuse riov and wiov with subsequent calls. Content is
 * overwritten and memory reallocated if more space is needed.
 * When you don't have to use riov and wiov anymore, you should clean up them
 * calling vringh_iov_cleanup() to release the memory, even on error!
 */
int vringh_getdesc_user(struct vringh *vrh,
			struct vringh_iov *riov,
			struct vringh_iov *wiov,
			bool (*getrange)(struct vringh *vrh,
					 u64 addr, struct vringh_range *r),
			u16 *head)
{
	int err;

	/*取vrh中首个有效index,记录在err*/
	*head = vrh->vring.num;
	err = __vringh_get_head(vrh, getu16_user, &vrh->last_avail_idx);
	if (err < 0)
		return err;

	/* Empty... */
	/*在__vring_get_head中通过返回vring的size来表示队列为空*/
	if (err == vrh->vring.num)
		return 0;

	/* We need the layouts to be the identical for this to work */
	BUILD_BUG_ON(sizeof(struct vringh_kiov) != sizeof(struct vringh_iov));
	BUILD_BUG_ON(offsetof(struct vringh_kiov, iov) !=
		     offsetof(struct vringh_iov, iov));
	BUILD_BUG_ON(offsetof(struct vringh_kiov, i) !=
		     offsetof(struct vringh_iov, i));
	BUILD_BUG_ON(offsetof(struct vringh_kiov, used) !=
		     offsetof(struct vringh_iov, used));
	BUILD_BUG_ON(offsetof(struct vringh_kiov, max_num) !=
		     offsetof(struct vringh_iov, max_num));
	BUILD_BUG_ON(sizeof(struct iovec) != sizeof(struct kvec));
	BUILD_BUG_ON(offsetof(struct iovec, iov_base) !=
		     offsetof(struct kvec, iov_base));
	BUILD_BUG_ON(offsetof(struct iovec, iov_len) !=
		     offsetof(struct kvec, iov_len));
	BUILD_BUG_ON(sizeof(((struct iovec *)NULL)->iov_base)
		     != sizeof(((struct kvec *)NULL)->iov_base));
	BUILD_BUG_ON(sizeof(((struct iovec *)NULL)->iov_len)
		     != sizeof(((struct kvec *)NULL)->iov_len));

	/*记录当前有效索引*/
	*head = err;
	err = __vringh_iov(vrh, *head, (struct vringh_kiov *)riov,
			   (struct vringh_kiov *)wiov,
			   range_check, getrange, GFP_KERNEL, copydesc_user);
	if (err)
		return err;

	return 1;
}
EXPORT_SYMBOL(vringh_getdesc_user);

/**
 * vringh_iov_pull_user - copy bytes from vring_iov.
 * @riov: the riov as passed to vringh_getdesc_user() (updated as we consume)
 * @dst: the place to copy.
 * @len: the maximum length to copy.
 *
 * Returns the bytes copied <= len or a negative errno.
 */
ssize_t vringh_iov_pull_user(struct vringh_iov *riov, void *dst, size_t len)
{
	return vringh_iov_xfer(NULL, (struct vringh_kiov *)riov,
			       dst, len, xfer_from_user);
}
EXPORT_SYMBOL(vringh_iov_pull_user);

/**
 * vringh_iov_push_user - copy bytes into vring_iov.
 * @wiov: the wiov as passed to vringh_getdesc_user() (updated as we consume)
 * @src: the place to copy from.
 * @len: the maximum length to copy.
 *
 * Returns the bytes copied <= len or a negative errno.
 */
ssize_t vringh_iov_push_user(struct vringh_iov *wiov,
			     const void *src, size_t len)
{
	return vringh_iov_xfer(NULL, (struct vringh_kiov *)wiov,
			       (void *)src, len, xfer_to_user);
}
EXPORT_SYMBOL(vringh_iov_push_user);

/**
 * vringh_abandon_user - we've decided not to handle the descriptor(s).
 * @vrh: the vring.
 * @num: the number of descriptors to put back (ie. num
 *	 vringh_get_user() to undo).
 *
 * The next vringh_get_user() will return the old descriptor(s) again.
 */
void vringh_abandon_user(struct vringh *vrh, unsigned int num)
{
	/* We only update vring_avail_event(vr) when we want to be notified,
	 * so we haven't changed that yet. */
	vrh->last_avail_idx -= num;
}
EXPORT_SYMBOL(vringh_abandon_user);

/**
 * vringh_complete_user - we've finished with descriptor, publish it.
 * @vrh: the vring.
 * @head: the head as filled in by vringh_getdesc_user.
 * @len: the length of data we have written.
 *
 * You should check vringh_need_notify_user() after one or more calls
 * to this function.
 */
int vringh_complete_user(struct vringh *vrh, u16 head, u32 len)
{
	struct vring_used_elem used;

	used.id = cpu_to_vringh32(vrh, head);
	used.len = cpu_to_vringh32(vrh, len);
	return __vringh_complete(vrh, &used, 1, putu16_user, putused_user);
}
EXPORT_SYMBOL(vringh_complete_user);

/**
 * vringh_complete_multi_user - we've finished with many descriptors.
 * @vrh: the vring.
 * @used: the head, length pairs.
 * @num_used: the number of used elements.
 *
 * You should check vringh_need_notify_user() after one or more calls
 * to this function.
 */
int vringh_complete_multi_user(struct vringh *vrh,
			       const struct vring_used_elem used[],
			       unsigned num_used)
{
	return __vringh_complete(vrh, used, num_used,
				 putu16_user, putused_user);
}
EXPORT_SYMBOL(vringh_complete_multi_user);

/**
 * vringh_notify_enable_user - we want to know if something changes.
 * @vrh: the vring.
 *
 * This always enables notifications, but returns false if there are
 * now more buffers available in the vring.
 */
bool vringh_notify_enable_user(struct vringh *vrh)
{
	return __vringh_notify_enable(vrh, getu16_user, putu16_user);
}
EXPORT_SYMBOL(vringh_notify_enable_user);

/**
 * vringh_notify_disable_user - don't tell us if something changes.
 * @vrh: the vring.
 *
 * This is our normal running state: we disable and then only enable when
 * we're going to sleep.
 */
void vringh_notify_disable_user(struct vringh *vrh)
{
	__vringh_notify_disable(vrh, putu16_user);
}
EXPORT_SYMBOL(vringh_notify_disable_user);

/**
 * vringh_need_notify_user - must we tell the other side about used buffers?
 * @vrh: the vring we've called vringh_complete_user() on.
 *
 * Returns -errno or 0 if we don't need to tell the other side, 1 if we do.
 */
int vringh_need_notify_user(struct vringh *vrh)
{
	return __vringh_need_notify(vrh, getu16_user);
}
EXPORT_SYMBOL(vringh_need_notify_user);

/* Kernelspace access helpers. */
static inline int getu16_kern(const struct vringh *vrh,
			      u16 *val, const __virtio16 *p)
{
	*val = vringh16_to_cpu(vrh, READ_ONCE(*p));
	return 0;
}

static inline int putu16_kern(const struct vringh *vrh, __virtio16 *p, u16 val)
{
	WRITE_ONCE(*p, cpu_to_vringh16(vrh, val));
	return 0;
}

static inline int copydesc_kern(const struct vringh *vrh,
				void *dst, const void *src, size_t len)
{
	memcpy(dst, src, len);
	return 0;
}

static inline int putused_kern(const struct vringh *vrh,
			       struct vring_used_elem *dst,
			       const struct vring_used_elem *src,
			       unsigned int num)
{
	memcpy(dst, src, num * sizeof(*dst));
	return 0;
}

static inline int xfer_kern(const struct vringh *vrh, void *src,
			    void *dst, size_t len)
{
	memcpy(dst, src, len);
	return 0;
}

static inline int kern_xfer(const struct vringh *vrh, void *dst,
			    void *src, size_t len)
{
	memcpy(dst, src, len);
	return 0;
}

/**
 * vringh_init_kern - initialize a vringh for a kernelspace vring.
 * @vrh: the vringh to initialize.
 * @features: the feature bits for this ring.
 * @num: the number of elements.
 * @weak_barriers: true if we only need memory barriers, not I/O.
 * @desc: the userspace descriptor pointer.
 * @avail: the userspace avail pointer.
 * @used: the userspace used pointer.
 *
 * Returns an error if num is invalid.
 */
int vringh_init_kern(struct vringh *vrh, u64 features,
		     unsigned int num, bool weak_barriers,
		     struct vring_desc *desc,
		     struct vring_avail *avail,
		     struct vring_used *used)
{
	/* Sane power of 2 please! */
	if (!num || num > 0xffff || (num & (num - 1))) {
		vringh_bad("Bad ring size %u", num);
		return -EINVAL;
	}

	vrh->little_endian = (features & (1ULL << VIRTIO_F_VERSION_1));
	vrh->event_indices = (features & (1 << VIRTIO_RING_F_EVENT_IDX));
	vrh->weak_barriers = weak_barriers;
	vrh->completed = 0;
	vrh->last_avail_idx = 0;
	vrh->last_used_idx = 0;
	vrh->vring.num = num;
	vrh->vring.desc = desc;
	vrh->vring.avail = avail;
	vrh->vring.used = used;
	return 0;
}
EXPORT_SYMBOL(vringh_init_kern);

/**
 * vringh_getdesc_kern - get next available descriptor from kernelspace ring.
 * @vrh: the kernelspace vring.
 * @riov: where to put the readable descriptors (or NULL)
 * @wiov: where to put the writable descriptors (or NULL)
 * @head: head index we received, for passing to vringh_complete_kern().
 * @gfp: flags for allocating larger riov/wiov.
 *
 * Returns 0 if there was no descriptor, 1 if there was, or -errno.
 *
 * Note that on error return, you can tell the difference between an
 * invalid ring and a single invalid descriptor: in the former case,
 * *head will be vrh->vring.num.  You may be able to ignore an invalid
 * descriptor, but there's not much you can do with an invalid ring.
 *
 * Note that you can reuse riov and wiov with subsequent calls. Content is
 * overwritten and memory reallocated if more space is needed.
 * When you don't have to use riov and wiov anymore, you should clean up them
 * calling vringh_kiov_cleanup() to release the memory, even on error!
 */
int vringh_getdesc_kern(struct vringh *vrh,
			struct vringh_kiov *riov,
			struct vringh_kiov *wiov,
			u16 *head,
			gfp_t gfp)
{
	int err;

	err = __vringh_get_head(vrh, getu16_kern, &vrh->last_avail_idx);
	if (err < 0)
		return err;

	/* Empty... */
	if (err == vrh->vring.num)
		return 0;

	*head = err;
	err = __vringh_iov(vrh, *head, riov, wiov, no_range_check, NULL,
			   gfp, copydesc_kern);
	if (err)
		return err;

	return 1;
}
EXPORT_SYMBOL(vringh_getdesc_kern);

/**
 * vringh_iov_pull_kern - copy bytes from vring_iov.
 * @riov: the riov as passed to vringh_getdesc_kern() (updated as we consume)
 * @dst: the place to copy.
 * @len: the maximum length to copy.
 *
 * Returns the bytes copied <= len or a negative errno.
 */
ssize_t vringh_iov_pull_kern(struct vringh_kiov *riov, void *dst, size_t len)
{
	return vringh_iov_xfer(NULL, riov, dst, len, xfer_kern);
}
EXPORT_SYMBOL(vringh_iov_pull_kern);

/**
 * vringh_iov_push_kern - copy bytes into vring_iov.
 * @wiov: the wiov as passed to vringh_getdesc_kern() (updated as we consume)
 * @src: the place to copy from.
 * @len: the maximum length to copy.
 *
 * Returns the bytes copied <= len or a negative errno.
 */
ssize_t vringh_iov_push_kern(struct vringh_kiov *wiov,
			     const void *src, size_t len)
{
	return vringh_iov_xfer(NULL, wiov, (void *)src, len, kern_xfer);
}
EXPORT_SYMBOL(vringh_iov_push_kern);

/**
 * vringh_abandon_kern - we've decided not to handle the descriptor(s).
 * @vrh: the vring.
 * @num: the number of descriptors to put back (ie. num
 *	 vringh_get_kern() to undo).
 *
 * The next vringh_get_kern() will return the old descriptor(s) again.
 */
void vringh_abandon_kern(struct vringh *vrh, unsigned int num)
{
	/* We only update vring_avail_event(vr) when we want to be notified,
	 * so we haven't changed that yet. */
	vrh->last_avail_idx -= num;
}
EXPORT_SYMBOL(vringh_abandon_kern);

/**
 * vringh_complete_kern - we've finished with descriptor, publish it.
 * @vrh: the vring.
 * @head: the head as filled in by vringh_getdesc_kern.
 * @len: the length of data we have written.
 *
 * You should check vringh_need_notify_kern() after one or more calls
 * to this function.
 */
int vringh_complete_kern(struct vringh *vrh, u16 head, u32 len)
{
	struct vring_used_elem used;

	used.id = cpu_to_vringh32(vrh, head);
	used.len = cpu_to_vringh32(vrh, len);

	return __vringh_complete(vrh, &used, 1, putu16_kern, putused_kern);
}
EXPORT_SYMBOL(vringh_complete_kern);

/**
 * vringh_notify_enable_kern - we want to know if something changes.
 * @vrh: the vring.
 *
 * This always enables notifications, but returns false if there are
 * now more buffers available in the vring.
 */
bool vringh_notify_enable_kern(struct vringh *vrh)
{
	return __vringh_notify_enable(vrh, getu16_kern, putu16_kern);
}
EXPORT_SYMBOL(vringh_notify_enable_kern);

/**
 * vringh_notify_disable_kern - don't tell us if something changes.
 * @vrh: the vring.
 *
 * This is our normal running state: we disable and then only enable when
 * we're going to sleep.
 */
void vringh_notify_disable_kern(struct vringh *vrh)
{
	__vringh_notify_disable(vrh, putu16_kern);
}
EXPORT_SYMBOL(vringh_notify_disable_kern);

/**
 * vringh_need_notify_kern - must we tell the other side about used buffers?
 * @vrh: the vring we've called vringh_complete_kern() on.
 *
 * Returns -errno or 0 if we don't need to tell the other side, 1 if we do.
 */
int vringh_need_notify_kern(struct vringh *vrh)
{
	return __vringh_need_notify(vrh, getu16_kern);
}
EXPORT_SYMBOL(vringh_need_notify_kern);

#if IS_REACHABLE(CONFIG_VHOST_IOTLB)

<<<<<<< HEAD
/*转换(addr,addr+len)这段地址的物理地址，结果存在iov中,返回填写的iov数组大小*/
static int iotlb_translate(const struct vringh *vrh,
			   u64 addr, u64 len, u64 *translated,
			   struct bio_vec iov[],
			   int iov_size/*指出iov数组最大长度*/, u32 perm)
=======
struct iotlb_vec {
	union {
		struct iovec *iovec;
		struct bio_vec *bvec;
	} iov;
	size_t count;
};

static int iotlb_translate(const struct vringh *vrh,
			   u64 addr, u64 len, u64 *translated,
			   struct iotlb_vec *ivec, u32 perm)
>>>>>>> 9d1694dc
{
	struct vhost_iotlb_map *map;
	struct vhost_iotlb *iotlb = vrh->iotlb;
	int ret = 0;
	u64 s = 0, last = addr + len - 1;

	spin_lock(vrh->iotlb_lock);

	while (len > s) {
		uintptr_t io_addr;
		size_t io_len;
		u64 size;

<<<<<<< HEAD
		/*tlb数组信息超过限制*/
		if (unlikely(ret >= iov_size)) {
=======
		if (unlikely(ret >= ivec->count)) {
>>>>>>> 9d1694dc
			ret = -ENOBUFS;
			break;
		}

		/*在iotlb中查找地址范围[addr,addr+len-1]*/
		map = vhost_iotlb_itree_first(iotlb, addr, last);
		if (!map || map->start > addr) {
		    /*此范围在iotlb中不存在*/
			ret = -EINVAL;
			break;
		} else if (!(map->perm & perm)) {
		    /*此范围存在于iotlb,但与要求的权限不一致*/
			ret = -EPERM;
			break;
		}

		/*map->size+map->start为终止地址，当前map可提供的可转换地址长度*/
		size = map->size - addr + map->start;
<<<<<<< HEAD
		/*当前addr对应的物理地址*/
		pa = map->addr + addr - map->start;
		/*物理地址对应的页号*/
		pfn = pa >> PAGE_SHIFT;
		/*记录物理页信息，完成tlb转换*/
		bvec_set_page(&iov[ret], pfn_to_page(pfn), min(len - s, size),
			      pa & (PAGE_SIZE - 1));
		/*已完成解析的地址长度*/
=======
		io_len = min(len - s, size);
		io_addr = map->addr - map->start + addr;

		if (vrh->use_va) {
			struct iovec *iovec = ivec->iov.iovec;

			iovec[ret].iov_len = io_len;
			iovec[ret].iov_base = (void __user *)io_addr;
		} else {
			u64 pfn = io_addr >> PAGE_SHIFT;
			struct bio_vec *bvec = ivec->iov.bvec;

			bvec_set_page(&bvec[ret], pfn_to_page(pfn), io_len,
				      io_addr & (PAGE_SIZE - 1));
		}

>>>>>>> 9d1694dc
		s += size;
		/*下次待查询的地址起始位置*/
		addr += size;
		/*已填写的tlb数组索引*/
		++ret;
	}

	spin_unlock(vrh->iotlb_lock);

	if (translated)
		*translated = min(len, s);

	return ret;
}

#define IOTLB_IOV_STRIDE 16

static inline int copy_from_iotlb(const struct vringh *vrh, void *dst,
				  void *src, size_t len)
{
	struct iotlb_vec ivec;
	union {
		struct iovec iovec[IOTLB_IOV_STRIDE];
		struct bio_vec bvec[IOTLB_IOV_STRIDE];
	} iov;
	u64 total_translated = 0;

	ivec.iov.iovec = iov.iovec;
	ivec.count = IOTLB_IOV_STRIDE;

	while (total_translated < len) {
		struct iov_iter iter;
		u64 translated;
		int ret;

		ret = iotlb_translate(vrh, (u64)(uintptr_t)src,
				      len - total_translated, &translated,
				      &ivec, VHOST_MAP_RO);
		if (ret == -ENOBUFS)
			ret = IOTLB_IOV_STRIDE;
		else if (ret < 0)
			return ret;

		if (vrh->use_va) {
			iov_iter_init(&iter, ITER_SOURCE, ivec.iov.iovec, ret,
				      translated);
		} else {
			iov_iter_bvec(&iter, ITER_SOURCE, ivec.iov.bvec, ret,
				      translated);
		}

		ret = copy_from_iter(dst, translated, &iter);
		if (ret < 0)
			return ret;

		src += translated;
		dst += translated;
		total_translated += translated;
	}

	return total_translated;
}

static inline int copy_to_iotlb(const struct vringh *vrh, void *dst,
				void *src, size_t len)
{
	struct iotlb_vec ivec;
	union {
		struct iovec iovec[IOTLB_IOV_STRIDE];
		struct bio_vec bvec[IOTLB_IOV_STRIDE];
	} iov;
	u64 total_translated = 0;

	ivec.iov.iovec = iov.iovec;
	ivec.count = IOTLB_IOV_STRIDE;

	while (total_translated < len) {
		struct iov_iter iter;
		u64 translated;
		int ret;

		ret = iotlb_translate(vrh, (u64)(uintptr_t)dst,
				      len - total_translated, &translated,
				      &ivec, VHOST_MAP_WO);
		if (ret == -ENOBUFS)
			ret = IOTLB_IOV_STRIDE;
		else if (ret < 0)
			return ret;

		if (vrh->use_va) {
			iov_iter_init(&iter, ITER_DEST, ivec.iov.iovec, ret,
				      translated);
		} else {
			iov_iter_bvec(&iter, ITER_DEST, ivec.iov.bvec, ret,
				      translated);
		}

		ret = copy_to_iter(src, translated, &iter);
		if (ret < 0)
			return ret;

		src += translated;
		dst += translated;
		total_translated += translated;
	}

	return total_translated;
}

/*自p指针对应的tlb映射地址中读取u16的内容*/
static inline int getu16_iotlb(const struct vringh *vrh,
			       u16 *val/*出参，获取p中存入的内容*/, const __virtio16 *p)
{
	struct iotlb_vec ivec;
	union {
		struct iovec iovec[1];
		struct bio_vec bvec[1];
	} iov;
	__virtio16 tmp;
	int ret;

	ivec.iov.iovec = iov.iovec;
	ivec.count = 1;

	/* Atomic read is needed for getu16 */
<<<<<<< HEAD
	//通过iotlb转换p地址到iov中
	ret = iotlb_translate(vrh, (u64)(uintptr_t)p, sizeof(*p), NULL,
			      &iov, 1, VHOST_MAP_RO);
	if (ret < 0)
		return ret;

	/*定位此变量对应的地址*/
	kaddr = kmap_atomic(iov.bv_page);
	from = kaddr + iov.bv_offset;
	/*读取from指针内容，存入val中*/
	*val = vringh16_to_cpu(vrh, READ_ONCE(*(__virtio16 *)from));
	kunmap_atomic(kaddr);
=======
	ret = iotlb_translate(vrh, (u64)(uintptr_t)p, sizeof(*p),
			      NULL, &ivec, VHOST_MAP_RO);
	if (ret < 0)
		return ret;

	if (vrh->use_va) {
		ret = __get_user(tmp, (__virtio16 __user *)ivec.iov.iovec[0].iov_base);
		if (ret)
			return ret;
	} else {
		void *kaddr = kmap_local_page(ivec.iov.bvec[0].bv_page);
		void *from = kaddr + ivec.iov.bvec[0].bv_offset;

		tmp = READ_ONCE(*(__virtio16 *)from);
		kunmap_local(kaddr);
	}

	*val = vringh16_to_cpu(vrh, tmp);
>>>>>>> 9d1694dc

	return 0;
}

/*向p指针对应的tlb映射地址中写入u16的内容*/
static inline int putu16_iotlb(const struct vringh *vrh,
			       __virtio16 *p, u16 val)
{
	struct iotlb_vec ivec;
	union {
		struct iovec iovec;
		struct bio_vec bvec;
	} iov;
	__virtio16 tmp;
	int ret;

	ivec.iov.iovec = &iov.iovec;
	ivec.count = 1;

	/* Atomic write is needed for putu16 */
<<<<<<< HEAD
	//通过iotlb转换p地址到iov中
	ret = iotlb_translate(vrh, (u64)(uintptr_t)p, sizeof(*p), NULL,
			      &iov, 1, VHOST_MAP_WO);
	if (ret < 0)
		return ret;

	/*定位此变量对应的地址*/
	kaddr = kmap_atomic(iov.bv_page);
	to = kaddr + iov.bv_offset;
	/*向to指针内容，存入val中*/
	WRITE_ONCE(*(__virtio16 *)to, cpu_to_vringh16(vrh, val));
	kunmap_atomic(kaddr);
=======
	ret = iotlb_translate(vrh, (u64)(uintptr_t)p, sizeof(*p),
			      NULL, &ivec, VHOST_MAP_RO);
	if (ret < 0)
		return ret;

	tmp = cpu_to_vringh16(vrh, val);

	if (vrh->use_va) {
		ret = __put_user(tmp, (__virtio16 __user *)ivec.iov.iovec[0].iov_base);
		if (ret)
			return ret;
	} else {
		void *kaddr = kmap_local_page(ivec.iov.bvec[0].bv_page);
		void *to = kaddr + ivec.iov.bvec[0].bv_offset;

		WRITE_ONCE(*(__virtio16 *)to, tmp);
		kunmap_local(kaddr);
	}
>>>>>>> 9d1694dc

	return 0;
}

static inline int copydesc_iotlb(const struct vringh *vrh,
				 void *dst, const void *src, size_t len)
{
	int ret;

	ret = copy_from_iotlb(vrh, dst, (void *)src, len);
	if (ret != len)
		return -EFAULT;

	return 0;
}

static inline int xfer_from_iotlb(const struct vringh *vrh, void *src,
				  void *dst, size_t len)
{
	int ret;

	ret = copy_from_iotlb(vrh, dst, src, len);
	if (ret != len)
		return -EFAULT;

	return 0;
}

static inline int xfer_to_iotlb(const struct vringh *vrh,
			       void *dst, void *src, size_t len)
{
	int ret;

	ret = copy_to_iotlb(vrh, dst, src, len);
	if (ret != len)
		return -EFAULT;

	return 0;
}

static inline int putused_iotlb(const struct vringh *vrh,
				struct vring_used_elem *dst,
				const struct vring_used_elem *src,
				unsigned int num)
{
	int size = num * sizeof(*dst);
	int ret;

	ret = copy_to_iotlb(vrh, dst, (void *)src, num * sizeof(*dst));
	if (ret != size)
		return -EFAULT;

	return 0;
}

/**
 * vringh_init_iotlb - initialize a vringh for a ring with IOTLB.
 * @vrh: the vringh to initialize.
 * @features: the feature bits for this ring.
 * @num: the number of elements.
 * @weak_barriers: true if we only need memory barriers, not I/O.
 * @desc: the userspace descriptor pointer.
 * @avail: the userspace avail pointer.
 * @used: the userspace used pointer.
 *
 * Returns an error if num is invalid.
 */
int vringh_init_iotlb(struct vringh *vrh, u64 features,
		      unsigned int num, bool weak_barriers,
		      struct vring_desc *desc,
		      struct vring_avail *avail,
		      struct vring_used *used)
{
	vrh->use_va = false;

	return vringh_init_kern(vrh, features, num, weak_barriers,
				desc, avail, used);
}
EXPORT_SYMBOL(vringh_init_iotlb);

/**
 * vringh_init_iotlb_va - initialize a vringh for a ring with IOTLB containing
 *                        user VA.
 * @vrh: the vringh to initialize.
 * @features: the feature bits for this ring.
 * @num: the number of elements.
 * @weak_barriers: true if we only need memory barriers, not I/O.
 * @desc: the userspace descriptor pointer.
 * @avail: the userspace avail pointer.
 * @used: the userspace used pointer.
 *
 * Returns an error if num is invalid.
 */
int vringh_init_iotlb_va(struct vringh *vrh, u64 features,
			 unsigned int num, bool weak_barriers,
			 struct vring_desc *desc,
			 struct vring_avail *avail,
			 struct vring_used *used)
{
	vrh->use_va = true;

	return vringh_init_kern(vrh, features, num, weak_barriers,
				desc, avail, used);
}
EXPORT_SYMBOL(vringh_init_iotlb_va);

/**
 * vringh_set_iotlb - initialize a vringh for a ring with IOTLB.
 * @vrh: the vring
 * @iotlb: iotlb associated with this vring
 * @iotlb_lock: spinlock to synchronize the iotlb accesses
 */
void vringh_set_iotlb(struct vringh *vrh, struct vhost_iotlb *iotlb,
		      spinlock_t *iotlb_lock)
{
	vrh->iotlb = iotlb;
	vrh->iotlb_lock = iotlb_lock;
}
EXPORT_SYMBOL(vringh_set_iotlb);

/**
 * vringh_getdesc_iotlb - get next available descriptor from ring with
 * IOTLB.
 * @vrh: the kernelspace vring.
 * @riov: where to put the readable descriptors (or NULL)
 * @wiov: where to put the writable descriptors (or NULL)
 * @head: head index we received, for passing to vringh_complete_iotlb().
 * @gfp: flags for allocating larger riov/wiov.
 *
 * Returns 0 if there was no descriptor, 1 if there was, or -errno.
 *
 * Note that on error return, you can tell the difference between an
 * invalid ring and a single invalid descriptor: in the former case,
 * *head will be vrh->vring.num.  You may be able to ignore an invalid
 * descriptor, but there's not much you can do with an invalid ring.
 *
 * Note that you can reuse riov and wiov with subsequent calls. Content is
 * overwritten and memory reallocated if more space is needed.
 * When you don't have to use riov and wiov anymore, you should clean up them
 * calling vringh_kiov_cleanup() to release the memory, even on error!
 */
int vringh_getdesc_iotlb(struct vringh *vrh,
			 struct vringh_kiov *riov,
			 struct vringh_kiov *wiov,
			 u16 *head,
			 gfp_t gfp)
{
	int err;

	err = __vringh_get_head(vrh, getu16_iotlb, &vrh->last_avail_idx);
	if (err < 0)
		return err;

	/* Empty... */
	if (err == vrh->vring.num)
		return 0;

	*head = err;
	err = __vringh_iov(vrh, *head, riov, wiov, no_range_check, NULL,
			   gfp, copydesc_iotlb);
	if (err)
		return err;

	return 1;
}
EXPORT_SYMBOL(vringh_getdesc_iotlb);

/**
 * vringh_iov_pull_iotlb - copy bytes from vring_iov.
 * @vrh: the vring.
 * @riov: the riov as passed to vringh_getdesc_iotlb() (updated as we consume)
 * @dst: the place to copy.
 * @len: the maximum length to copy.
 *
 * Returns the bytes copied <= len or a negative errno.
 */
ssize_t vringh_iov_pull_iotlb(struct vringh *vrh,
			      struct vringh_kiov *riov,
			      void *dst, size_t len)
{
	return vringh_iov_xfer(vrh, riov, dst, len, xfer_from_iotlb);
}
EXPORT_SYMBOL(vringh_iov_pull_iotlb);

/**
 * vringh_iov_push_iotlb - copy bytes into vring_iov.
 * @vrh: the vring.
 * @wiov: the wiov as passed to vringh_getdesc_iotlb() (updated as we consume)
 * @src: the place to copy from.
 * @len: the maximum length to copy.
 *
 * Returns the bytes copied <= len or a negative errno.
 */
ssize_t vringh_iov_push_iotlb(struct vringh *vrh,
			      struct vringh_kiov *wiov,
			      const void *src, size_t len)
{
	return vringh_iov_xfer(vrh, wiov, (void *)src, len, xfer_to_iotlb);
}
EXPORT_SYMBOL(vringh_iov_push_iotlb);

/**
 * vringh_abandon_iotlb - we've decided not to handle the descriptor(s).
 * @vrh: the vring.
 * @num: the number of descriptors to put back (ie. num
 *	 vringh_get_iotlb() to undo).
 *
 * The next vringh_get_iotlb() will return the old descriptor(s) again.
 */
void vringh_abandon_iotlb(struct vringh *vrh, unsigned int num)
{
	/* We only update vring_avail_event(vr) when we want to be notified,
	 * so we haven't changed that yet.
	 */
	vrh->last_avail_idx -= num;
}
EXPORT_SYMBOL(vringh_abandon_iotlb);

/**
 * vringh_complete_iotlb - we've finished with descriptor, publish it.
 * @vrh: the vring.
 * @head: the head as filled in by vringh_getdesc_iotlb.
 * @len: the length of data we have written.
 *
 * You should check vringh_need_notify_iotlb() after one or more calls
 * to this function.
 */
int vringh_complete_iotlb(struct vringh *vrh, u16 head, u32 len)
{
	struct vring_used_elem used;

	used.id = cpu_to_vringh32(vrh, head);
	used.len = cpu_to_vringh32(vrh, len);

	return __vringh_complete(vrh, &used, 1, putu16_iotlb, putused_iotlb);
}
EXPORT_SYMBOL(vringh_complete_iotlb);

/**
 * vringh_notify_enable_iotlb - we want to know if something changes.
 * @vrh: the vring.
 *
 * This always enables notifications, but returns false if there are
 * now more buffers available in the vring.
 */
bool vringh_notify_enable_iotlb(struct vringh *vrh)
{
	return __vringh_notify_enable(vrh, getu16_iotlb, putu16_iotlb);
}
EXPORT_SYMBOL(vringh_notify_enable_iotlb);

/**
 * vringh_notify_disable_iotlb - don't tell us if something changes.
 * @vrh: the vring.
 *
 * This is our normal running state: we disable and then only enable when
 * we're going to sleep.
 */
void vringh_notify_disable_iotlb(struct vringh *vrh)
{
	__vringh_notify_disable(vrh, putu16_iotlb);
}
EXPORT_SYMBOL(vringh_notify_disable_iotlb);

/**
 * vringh_need_notify_iotlb - must we tell the other side about used buffers?
 * @vrh: the vring we've called vringh_complete_iotlb() on.
 *
 * Returns -errno or 0 if we don't need to tell the other side, 1 if we do.
 */
int vringh_need_notify_iotlb(struct vringh *vrh)
{
	return __vringh_need_notify(vrh, getu16_iotlb);
}
EXPORT_SYMBOL(vringh_need_notify_iotlb);

#endif

MODULE_LICENSE("GPL");<|MERGE_RESOLUTION|>--- conflicted
+++ resolved
@@ -1117,13 +1117,6 @@
 
 #if IS_REACHABLE(CONFIG_VHOST_IOTLB)
 
-<<<<<<< HEAD
-/*转换(addr,addr+len)这段地址的物理地址，结果存在iov中,返回填写的iov数组大小*/
-static int iotlb_translate(const struct vringh *vrh,
-			   u64 addr, u64 len, u64 *translated,
-			   struct bio_vec iov[],
-			   int iov_size/*指出iov数组最大长度*/, u32 perm)
-=======
 struct iotlb_vec {
 	union {
 		struct iovec *iovec;
@@ -1132,10 +1125,10 @@
 	size_t count;
 };
 
+/*转换(addr,addr+len)这段地址的物理地址，结果存在iov中,返回填写的iov数组大小*/
 static int iotlb_translate(const struct vringh *vrh,
 			   u64 addr, u64 len, u64 *translated,
-			   struct iotlb_vec *ivec, u32 perm)
->>>>>>> 9d1694dc
+			   struct iotlb_vec *ivec/*指出iov数组最大长度*/, u32 perm)
 {
 	struct vhost_iotlb_map *map;
 	struct vhost_iotlb *iotlb = vrh->iotlb;
@@ -1149,12 +1142,8 @@
 		size_t io_len;
 		u64 size;
 
-<<<<<<< HEAD
 		/*tlb数组信息超过限制*/
-		if (unlikely(ret >= iov_size)) {
-=======
 		if (unlikely(ret >= ivec->count)) {
->>>>>>> 9d1694dc
 			ret = -ENOBUFS;
 			break;
 		}
@@ -1173,17 +1162,8 @@
 
 		/*map->size+map->start为终止地址，当前map可提供的可转换地址长度*/
 		size = map->size - addr + map->start;
-<<<<<<< HEAD
+		io_len = min(len - s, size);
 		/*当前addr对应的物理地址*/
-		pa = map->addr + addr - map->start;
-		/*物理地址对应的页号*/
-		pfn = pa >> PAGE_SHIFT;
-		/*记录物理页信息，完成tlb转换*/
-		bvec_set_page(&iov[ret], pfn_to_page(pfn), min(len - s, size),
-			      pa & (PAGE_SIZE - 1));
-		/*已完成解析的地址长度*/
-=======
-		io_len = min(len - s, size);
 		io_addr = map->addr - map->start + addr;
 
 		if (vrh->use_va) {
@@ -1192,14 +1172,16 @@
 			iovec[ret].iov_len = io_len;
 			iovec[ret].iov_base = (void __user *)io_addr;
 		} else {
+			/*物理地址对应的页号*/
 			u64 pfn = io_addr >> PAGE_SHIFT;
 			struct bio_vec *bvec = ivec->iov.bvec;
 
+			/*记录物理页信息，完成tlb转换*/
 			bvec_set_page(&bvec[ret], pfn_to_page(pfn), io_len,
 				      io_addr & (PAGE_SIZE - 1));
 		}
 
->>>>>>> 9d1694dc
+		/*已完成解析的地址长度*/
 		s += size;
 		/*下次待查询的地址起始位置*/
 		addr += size;
@@ -1325,20 +1307,7 @@
 	ivec.count = 1;
 
 	/* Atomic read is needed for getu16 */
-<<<<<<< HEAD
 	//通过iotlb转换p地址到iov中
-	ret = iotlb_translate(vrh, (u64)(uintptr_t)p, sizeof(*p), NULL,
-			      &iov, 1, VHOST_MAP_RO);
-	if (ret < 0)
-		return ret;
-
-	/*定位此变量对应的地址*/
-	kaddr = kmap_atomic(iov.bv_page);
-	from = kaddr + iov.bv_offset;
-	/*读取from指针内容，存入val中*/
-	*val = vringh16_to_cpu(vrh, READ_ONCE(*(__virtio16 *)from));
-	kunmap_atomic(kaddr);
-=======
 	ret = iotlb_translate(vrh, (u64)(uintptr_t)p, sizeof(*p),
 			      NULL, &ivec, VHOST_MAP_RO);
 	if (ret < 0)
@@ -1349,6 +1318,7 @@
 		if (ret)
 			return ret;
 	} else {
+		/*定位此变量对应的地址*/
 		void *kaddr = kmap_local_page(ivec.iov.bvec[0].bv_page);
 		void *from = kaddr + ivec.iov.bvec[0].bv_offset;
 
@@ -1356,8 +1326,8 @@
 		kunmap_local(kaddr);
 	}
 
+	/*读取from指针内容，存入val中*/
 	*val = vringh16_to_cpu(vrh, tmp);
->>>>>>> 9d1694dc
 
 	return 0;
 }
@@ -1378,20 +1348,7 @@
 	ivec.count = 1;
 
 	/* Atomic write is needed for putu16 */
-<<<<<<< HEAD
 	//通过iotlb转换p地址到iov中
-	ret = iotlb_translate(vrh, (u64)(uintptr_t)p, sizeof(*p), NULL,
-			      &iov, 1, VHOST_MAP_WO);
-	if (ret < 0)
-		return ret;
-
-	/*定位此变量对应的地址*/
-	kaddr = kmap_atomic(iov.bv_page);
-	to = kaddr + iov.bv_offset;
-	/*向to指针内容，存入val中*/
-	WRITE_ONCE(*(__virtio16 *)to, cpu_to_vringh16(vrh, val));
-	kunmap_atomic(kaddr);
-=======
 	ret = iotlb_translate(vrh, (u64)(uintptr_t)p, sizeof(*p),
 			      NULL, &ivec, VHOST_MAP_RO);
 	if (ret < 0)
@@ -1404,13 +1361,14 @@
 		if (ret)
 			return ret;
 	} else {
+		/*定位此变量对应的地址*/
 		void *kaddr = kmap_local_page(ivec.iov.bvec[0].bv_page);
 		void *to = kaddr + ivec.iov.bvec[0].bv_offset;
 
+		/*向to指针内容，存入val中*/
 		WRITE_ONCE(*(__virtio16 *)to, tmp);
 		kunmap_local(kaddr);
 	}
->>>>>>> 9d1694dc
 
 	return 0;
 }
