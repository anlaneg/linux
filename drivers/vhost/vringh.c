// SPDX-License-Identifier: GPL-2.0-only
/*
 * Helpers for the host side of a virtio ring.
 *
 * Since these may be in userspace, we use (inline) accessors.
 */
#include <linux/compiler.h>
#include <linux/module.h>
#include <linux/vringh.h>
#include <linux/virtio_ring.h>
#include <linux/kernel.h>
#include <linux/ratelimit.h>
#include <linux/uaccess.h>
#include <linux/slab.h>
#include <linux/export.h>
#if IS_REACHABLE(CONFIG_VHOST_IOTLB)
#include <linux/bvec.h>
#include <linux/highmem.h>
#include <linux/vhost_iotlb.h>
#endif
#include <uapi/linux/virtio_config.h>

static __printf(1,2) __cold void vringh_bad(const char *fmt, ...)
{
	static DEFINE_RATELIMIT_STATE(vringh_rs,
				      DEFAULT_RATELIMIT_INTERVAL,
				      DEFAULT_RATELIMIT_BURST);
	if (__ratelimit(&vringh_rs)) {
		va_list ap;
		va_start(ap, fmt);
		printk(KERN_NOTICE "vringh:");
		vprintk(fmt, ap);
		va_end(ap);
	}
}

/* Returns vring->num if empty, -ve on error. */
static inline int __vringh_get_head(const struct vringh *vrh,
				    int (*getu16)(const struct vringh *vrh,
						  u16 *val, const __virtio16 *p),
				    u16 *last_avail_idx)
{
	u16 avail_idx, i, head;
	int err;

	/*读取vrh->vring.avali->idx,将其存放在avail_idx*/
	err = getu16(vrh, &avail_idx, &vrh->vring.avail->idx);
	if (err) {
		vringh_bad("Failed to access avail idx at %p",
			   &vrh->vring.avail->idx);
		return err;
	}

	/*和上一次avali_idx相等，则返回vring的size*/
	if (*last_avail_idx == avail_idx)
		return vrh->vring.num;

	/* Only get avail ring entries after they have been exposed by guest. */
	virtio_rmb(vrh->weak_barriers);

	/*取vring中有效元素的首个索引*/
	i = *last_avail_idx & (vrh->vring.num - 1);

	/*取i号元素*/
	err = getu16(vrh, &head, &vrh->vring.avail->ring[i]);
	if (err) {
		vringh_bad("Failed to read head: idx %d address %p",
			   *last_avail_idx, &vrh->vring.avail->ring[i]);
		return err;
	}

	/*head索引无效，报错*/
	if (head >= vrh->vring.num) {
		vringh_bad("Guest says index %u > %u is available",
			   head, vrh->vring.num);
		return -EINVAL;
	}

	/*更新index,并返回head索引*/
	(*last_avail_idx)++;
	return head;
}

/**
 * vringh_kiov_advance - skip bytes from vring_kiov
 * @iov: an iov passed to vringh_getdesc_*() (updated as we consume)
 * @len: the maximum length to advance
 */
void vringh_kiov_advance(struct vringh_kiov *iov, size_t len)
{
	while (len && iov->i < iov->used) {
		size_t partlen = min(iov->iov[iov->i].iov_len, len);

		iov->consumed += partlen;
		iov->iov[iov->i].iov_len -= partlen;
		iov->iov[iov->i].iov_base += partlen;

		if (!iov->iov[iov->i].iov_len) {
			/* Fix up old iov element then increment. */
			iov->iov[iov->i].iov_len = iov->consumed;
			iov->iov[iov->i].iov_base -= iov->consumed;

			iov->consumed = 0;
			iov->i++;
		}

		len -= partlen;
	}
}
EXPORT_SYMBOL(vringh_kiov_advance);

/* Copy some bytes to/from the iovec.  Returns num copied. */
static inline ssize_t vringh_iov_xfer(struct vringh *vrh,
				      struct vringh_kiov *iov,
				      void *ptr, size_t len,
				      int (*xfer)(const struct vringh *vrh,
						  void *addr, void *ptr,
						  size_t len))
{
	int err, done = 0;

	while (len && iov->i < iov->used) {
		size_t partlen;

		partlen = min(iov->iov[iov->i].iov_len, len);
		err = xfer(vrh, iov->iov[iov->i].iov_base, ptr, partlen);
		if (err)
			return err;
		done += partlen;
		len -= partlen;
		ptr += partlen;

		vringh_kiov_advance(iov, partlen);
	}
	return done;
}

/* May reduce *len if range is shorter. */
static inline bool range_check(struct vringh *vrh, u64 addr, size_t *len,
			       struct vringh_range *range,
			       bool (*getrange)(struct vringh *,
						u64, struct vringh_range *))
{
	if (addr < range->start || addr > range->end_incl) {
		if (!getrange(vrh, addr, range))
			return false;
	}
	BUG_ON(addr < range->start || addr > range->end_incl);

	/* To end of memory? */
	if (unlikely(addr + *len == 0)) {
		if (range->end_incl == -1ULL)
			return true;
		goto truncate;
	}

	/* Otherwise, don't wrap. */
	if (addr + *len < addr) {
		vringh_bad("Wrapping descriptor %zu@0x%llx",
			   *len, (unsigned long long)addr);
		return false;
	}

	if (unlikely(addr + *len - 1 > range->end_incl))
		goto truncate;
	return true;

truncate:
	*len = range->end_incl + 1 - addr;
	return true;
}

static inline bool no_range_check(struct vringh *vrh, u64 addr, size_t *len,
				  struct vringh_range *range,
				  bool (*getrange)(struct vringh *,
						   u64, struct vringh_range *))
{
	return true;
}

/* No reason for this code to be inline. */
static int move_to_indirect(const struct vringh *vrh,
			    int *up_next, u16 *i, void *addr,
			    const struct vring_desc *desc,
			    struct vring_desc **descs, int *desc_max)
{
	u32 len;

	/* Indirect tables can't have indirect. */
	if (*up_next != -1) {
		vringh_bad("Multilevel indirect %u->%u", *up_next, *i);
		return -EINVAL;
	}

	len = vringh32_to_cpu(vrh, desc->len);
	if (unlikely(len % sizeof(struct vring_desc))) {
		vringh_bad("Strange indirect len %u", desc->len);
		return -EINVAL;
	}

	/* We will check this when we follow it! */
	if (desc->flags & cpu_to_vringh16(vrh, VRING_DESC_F_NEXT))
		*up_next = vringh16_to_cpu(vrh, desc->next);
	else
		*up_next = -2;
	*descs = addr;
	*desc_max = len / sizeof(struct vring_desc);

	/* Now, start at the first indirect. */
	*i = 0;
	return 0;
}

static int resize_iovec(struct vringh_kiov *iov, gfp_t gfp)
{
	struct kvec *new;
	unsigned int flag, new_num = (iov->max_num & ~VRINGH_IOV_ALLOCATED) * 2;

	if (new_num < 8)
		new_num = 8;

	flag = (iov->max_num & VRINGH_IOV_ALLOCATED);
	if (flag)
		new = krealloc_array(iov->iov, new_num,
				     sizeof(struct iovec), gfp);
	else {
		new = kmalloc_array(new_num, sizeof(struct iovec), gfp);
		if (new) {
			memcpy(new, iov->iov,
			       iov->max_num * sizeof(struct iovec));
			flag = VRINGH_IOV_ALLOCATED;
		}
	}
	if (!new)
		return -ENOMEM;
	iov->iov = new;
	iov->max_num = (new_num | flag);
	return 0;
}

static u16 __cold return_from_indirect(const struct vringh *vrh, int *up_next,
				       struct vring_desc **descs, int *desc_max)
{
	u16 i = *up_next;

	*up_next = -1;
	*descs = vrh->vring.desc;
	*desc_max = vrh->vring.num;
	return i;
}

static int slow_copy(struct vringh *vrh, void *dst, const void *src,
		     bool (*rcheck)(struct vringh *vrh, u64 addr, size_t *len,
				    struct vringh_range *range,
				    bool (*getrange)(struct vringh *vrh,
						     u64,
						     struct vringh_range *)),
		     bool (*getrange)(struct vringh *vrh,
				      u64 addr,
				      struct vringh_range *r),
		     struct vringh_range *range,
		     int (*copy)(const struct vringh *vrh,
				 void *dst, const void *src, size_t len))
{
	size_t part, len = sizeof(struct vring_desc);

	do {
		u64 addr;
		int err;

		part = len;
		addr = (u64)(unsigned long)src - range->offset;

		if (!rcheck(vrh, addr, &part, range, getrange))
			return -EINVAL;

		err = copy(vrh, dst, src, part);
		if (err)
			return err;

		dst += part;
		src += part;
		len -= part;
	} while (len);
	return 0;
}

static inline int
__vringh_iov(struct vringh *vrh, u16 i/*要提取的描述符索引*/,
	     struct vringh_kiov *riov,
	     struct vringh_kiov *wiov,
	     bool (*rcheck)(struct vringh *vrh, u64 addr, size_t *len,
			    struct vringh_range *range,
			    bool (*getrange)(struct vringh *, u64,
					     struct vringh_range *)),
	     bool (*getrange)(struct vringh *, u64, struct vringh_range *),
	     gfp_t gfp,
	     int (*copy)(const struct vringh *vrh,
			 void *dst, const void *src, size_t len))
{
	int err, count = 0, indirect_count = 0, up_next, desc_max;
	struct vring_desc desc, *descs;
	struct vringh_range range = { -1ULL, 0 }, slowrange;
	bool slow = false;

	/* We start traversing vring's descriptor table. */
	descs = vrh->vring.desc;
	desc_max = vrh->vring.num;
	up_next = -1;

	/* You must want something! */
	if (WARN_ON(!riov && !wiov))
		return -EINVAL;

	if (riov)
		riov->i = riov->used = riov->consumed = 0;
	if (wiov)
		wiov->i = wiov->used = wiov->consumed = 0;

	for (;;) {
		void *addr;
		struct vringh_kiov *iov;
		size_t len;

		if (unlikely(slow))
			err = slow_copy(vrh, &desc, &descs[i], rcheck, getrange,
					&slowrange, copy);
		else
		    /*复制i号描述符内容到desc中*/
			err = copy(vrh, &desc, &descs[i], sizeof(desc));
		if (unlikely(err))
			goto fail;

		/*遇到indirect格式的描述符*/
		if (unlikely(desc.flags &
			     cpu_to_vringh16(vrh, VRING_DESC_F_INDIRECT))) {
			u64 a = vringh64_to_cpu(vrh, desc.addr);

			/* Make sure it's OK, and get offset. */
			len = vringh32_to_cpu(vrh, desc.len);
			if (!rcheck(vrh, a, &len, &range, getrange)) {
				err = -EINVAL;
				goto fail;
			}

			if (unlikely(len != vringh32_to_cpu(vrh, desc.len))) {
				slow = true;
				/* We need to save this range to use offset */
				slowrange = range;
			}

			addr = (void *)(long)(a + range.offset);
			err = move_to_indirect(vrh, &up_next, &i, addr, &desc,
					       &descs, &desc_max);
			if (err)
				goto fail;
			continue;
		}

		if (up_next == -1)
			count++;
		else
			indirect_count++;

		if (count > vrh->vring.num || indirect_count > desc_max) {
			vringh_bad("Descriptor loop in %p", descs);
			err = -ELOOP;
			goto fail;
		}

		if (desc.flags & cpu_to_vringh16(vrh, VRING_DESC_F_WRITE))
		    /*此描述符可写*/
			iov = wiov;
		else {
		    /*此描述符只读*/
			iov = riov;
			if (unlikely(wiov && wiov->used)) {
				vringh_bad("Readable desc %p after writable",
					   &descs[i]);
				err = -EINVAL;
				goto fail;
			}
		}

		if (!iov) {
			vringh_bad("Unexpected %s desc",
				   !wiov ? "writable" : "readable");
			err = -EPROTO;
			goto fail;
		}

	again:
		/* Make sure it's OK, and get offset. */
		len = vringh32_to_cpu(vrh, desc.len);
		if (!rcheck(vrh, vringh64_to_cpu(vrh, desc.addr), &len, &range,
			    getrange)) {
			err = -EINVAL;
			goto fail;
		}
		addr = (void *)(unsigned long)(vringh64_to_cpu(vrh, desc.addr) +
					       range.offset);

		if (unlikely(iov->used == (iov->max_num & ~VRINGH_IOV_ALLOCATED))) {
			err = resize_iovec(iov, gfp);
			if (err)
				goto fail;
		}

		iov->iov[iov->used].iov_base = addr;
		iov->iov[iov->used].iov_len = len;
		iov->used++;

		if (unlikely(len != vringh32_to_cpu(vrh, desc.len))) {
			desc.len = cpu_to_vringh32(vrh,
				   vringh32_to_cpu(vrh, desc.len) - len);
			desc.addr = cpu_to_vringh64(vrh,
				    vringh64_to_cpu(vrh, desc.addr) + len);
			goto again;
		}

		if (desc.flags & cpu_to_vringh16(vrh, VRING_DESC_F_NEXT)) {
			i = vringh16_to_cpu(vrh, desc.next);
		} else {
			/* Just in case we need to finish traversing above. */
			if (unlikely(up_next > 0)) {
				i = return_from_indirect(vrh, &up_next,
							 &descs, &desc_max);
				slow = false;
				indirect_count = 0;
			} else
				break;
		}

		if (i >= desc_max) {
			vringh_bad("Chained index %u > %u", i, desc_max);
			err = -EINVAL;
			goto fail;
		}
	}

	return 0;

fail:
	return err;
}

static inline int __vringh_complete(struct vringh *vrh,
				    const struct vring_used_elem *used,
				    unsigned int num_used,
				    int (*putu16)(const struct vringh *vrh,
						  __virtio16 *p, u16 val),
				    int (*putused)(const struct vringh *vrh,
						   struct vring_used_elem *dst,
						   const struct vring_used_elem
						   *src, unsigned num))
{
	struct vring_used *used_ring;
	int err;
	u16 used_idx, off;

	used_ring = vrh->vring.used;
	used_idx = vrh->last_used_idx + vrh->completed;

	off = used_idx % vrh->vring.num;

	/* Compiler knows num_used == 1 sometimes, hence extra check */
	if (num_used > 1 && unlikely(off + num_used >= vrh->vring.num)) {
		u16 part = vrh->vring.num - off;
		err = putused(vrh, &used_ring->ring[off], used, part);
		if (!err)
			err = putused(vrh, &used_ring->ring[0], used + part,
				      num_used - part);
	} else
		err = putused(vrh, &used_ring->ring[off], used, num_used);

	if (err) {
		vringh_bad("Failed to write %u used entries %u at %p",
			   num_used, off, &used_ring->ring[off]);
		return err;
	}

	/* Make sure buffer is written before we update index. */
	virtio_wmb(vrh->weak_barriers);

	err = putu16(vrh, &vrh->vring.used->idx, used_idx + num_used);
	if (err) {
		vringh_bad("Failed to update used index at %p",
			   &vrh->vring.used->idx);
		return err;
	}

	vrh->completed += num_used;
	return 0;
}


static inline int __vringh_need_notify(struct vringh *vrh,
				       int (*getu16)(const struct vringh *vrh,
						     u16 *val,
						     const __virtio16 *p))
{
	bool notify;
	u16 used_event;
	int err;

	/* Flush out used index update. This is paired with the
	 * barrier that the Guest executes when enabling
	 * interrupts. */
	virtio_mb(vrh->weak_barriers);

	/* Old-style, without event indices. */
	if (!vrh->event_indices) {
		u16 flags;
		err = getu16(vrh, &flags, &vrh->vring.avail->flags);
		if (err) {
			vringh_bad("Failed to get flags at %p",
				   &vrh->vring.avail->flags);
			return err;
		}
		return (!(flags & VRING_AVAIL_F_NO_INTERRUPT));
	}

	/* Modern: we know when other side wants to know. */
	err = getu16(vrh, &used_event, &vring_used_event(&vrh->vring));
	if (err) {
		vringh_bad("Failed to get used event idx at %p",
			   &vring_used_event(&vrh->vring));
		return err;
	}

	/* Just in case we added so many that we wrap. */
	if (unlikely(vrh->completed > 0xffff))
		notify = true;
	else
		notify = vring_need_event(used_event,
					  vrh->last_used_idx + vrh->completed,
					  vrh->last_used_idx);

	vrh->last_used_idx += vrh->completed;
	vrh->completed = 0;
	return notify;
}

static inline bool __vringh_notify_enable(struct vringh *vrh,
					  int (*getu16)(const struct vringh *vrh,
							u16 *val, const __virtio16 *p),
					  int (*putu16)(const struct vringh *vrh,
							__virtio16 *p, u16 val))
{
	u16 avail;

	if (!vrh->event_indices) {
		/* Old-school; update flags. */
		if (putu16(vrh, &vrh->vring.used->flags, 0) != 0) {
			vringh_bad("Clearing used flags %p",
				   &vrh->vring.used->flags);
			return true;
		}
	} else {
		if (putu16(vrh, &vring_avail_event(&vrh->vring),
			   vrh->last_avail_idx) != 0) {
			vringh_bad("Updating avail event index %p",
				   &vring_avail_event(&vrh->vring));
			return true;
		}
	}

	/* They could have slipped one in as we were doing that: make
	 * sure it's written, then check again. */
	virtio_mb(vrh->weak_barriers);

	if (getu16(vrh, &avail, &vrh->vring.avail->idx) != 0) {
		vringh_bad("Failed to check avail idx at %p",
			   &vrh->vring.avail->idx);
		return true;
	}

	/* This is unlikely, so we just leave notifications enabled
	 * (if we're using event_indices, we'll only get one
	 * notification anyway). */
	return avail == vrh->last_avail_idx;
}

static inline void __vringh_notify_disable(struct vringh *vrh,
					   int (*putu16)(const struct vringh *vrh,
							 __virtio16 *p, u16 val))
{
	if (!vrh->event_indices) {
		/* Old-school; update flags. */
		if (putu16(vrh, &vrh->vring.used->flags,
			   VRING_USED_F_NO_NOTIFY)) {
			vringh_bad("Setting used flags %p",
				   &vrh->vring.used->flags);
		}
	}
}

/* Userspace access helpers: in this case, addresses are really userspace. */
static inline int getu16_user(const struct vringh *vrh, u16 *val, const __virtio16 *p)
{
	__virtio16 v = 0;
	int rc = get_user(v, (__force __virtio16 __user *)p);
	*val = vringh16_to_cpu(vrh, v);
	return rc;
}

static inline int putu16_user(const struct vringh *vrh, __virtio16 *p, u16 val)
{
	__virtio16 v = cpu_to_vringh16(vrh, val);
	return put_user(v, (__force __virtio16 __user *)p);
}

static inline int copydesc_user(const struct vringh *vrh,
				void *dst, const void *src, size_t len)
{
	return copy_from_user(dst, (__force void __user *)src, len) ?
		-EFAULT : 0;
}

static inline int putused_user(const struct vringh *vrh,
			       struct vring_used_elem *dst,
			       const struct vring_used_elem *src,
			       unsigned int num)
{
	return copy_to_user((__force void __user *)dst, src,
			    sizeof(*dst) * num) ? -EFAULT : 0;
}

static inline int xfer_from_user(const struct vringh *vrh, void *src,
				 void *dst, size_t len)
{
	return copy_from_user(dst, (__force void __user *)src, len) ?
		-EFAULT : 0;
}

static inline int xfer_to_user(const struct vringh *vrh,
			       void *dst, void *src, size_t len)
{
	return copy_to_user((__force void __user *)dst, src, len) ?
		-EFAULT : 0;
}

/**
 * vringh_init_user - initialize a vringh for a userspace vring.
 * @vrh: the vringh to initialize.
 * @features: the feature bits for this ring.
 * @num: the number of elements.
 * @weak_barriers: true if we only need memory barriers, not I/O.
 * @desc: the userpace descriptor pointer.
 * @avail: the userpace avail pointer.
 * @used: the userpace used pointer.
 *
 * Returns an error if num is invalid: you should check pointers
 * yourself!
 */
int vringh_init_user(struct vringh *vrh, u64 features,
		     unsigned int num, bool weak_barriers,
		     vring_desc_t __user *desc,
		     vring_avail_t __user *avail,
		     vring_used_t __user *used)
{
	/* Sane power of 2 please! */
	if (!num || num > 0xffff || (num & (num - 1))) {
		vringh_bad("Bad ring size %u", num);
		return -EINVAL;
	}

	vrh->little_endian = (features & (1ULL << VIRTIO_F_VERSION_1));
	vrh->event_indices = (features & (1 << VIRTIO_RING_F_EVENT_IDX));
	vrh->weak_barriers = weak_barriers;
	vrh->completed = 0;
	vrh->last_avail_idx = 0;
	vrh->last_used_idx = 0;
	vrh->vring.num = num;
	/* vring expects kernel addresses, but only used via accessors. */
	vrh->vring.desc = (__force struct vring_desc *)desc;
	vrh->vring.avail = (__force struct vring_avail *)avail;
	vrh->vring.used = (__force struct vring_used *)used;
	return 0;
}
EXPORT_SYMBOL(vringh_init_user);

/**
 * vringh_getdesc_user - get next available descriptor from userspace ring.
 * @vrh: the userspace vring.
 * @riov: where to put the readable descriptors (or NULL)
 * @wiov: where to put the writable descriptors (or NULL)
 * @getrange: function to call to check ranges.
 * @head: head index we received, for passing to vringh_complete_user().
 *
 * Returns 0 if there was no descriptor, 1 if there was, or -errno.
 *
 * Note that on error return, you can tell the difference between an
 * invalid ring and a single invalid descriptor: in the former case,
 * *head will be vrh->vring.num.  You may be able to ignore an invalid
 * descriptor, but there's not much you can do with an invalid ring.
 *
 * Note that you can reuse riov and wiov with subsequent calls. Content is
 * overwritten and memory reallocated if more space is needed.
 * When you don't have to use riov and wiov anymore, you should clean up them
 * calling vringh_iov_cleanup() to release the memory, even on error!
 */
int vringh_getdesc_user(struct vringh *vrh,
			struct vringh_iov *riov,
			struct vringh_iov *wiov,
			bool (*getrange)(struct vringh *vrh,
					 u64 addr, struct vringh_range *r),
			u16 *head)
{
	int err;

	/*取vrh中首个有效index,记录在err*/
	*head = vrh->vring.num;
	err = __vringh_get_head(vrh, getu16_user, &vrh->last_avail_idx);
	if (err < 0)
		return err;

	/* Empty... */
	/*在__vring_get_head中通过返回vring的size来表示队列为空*/
	if (err == vrh->vring.num)
		return 0;

	/* We need the layouts to be the identical for this to work */
	BUILD_BUG_ON(sizeof(struct vringh_kiov) != sizeof(struct vringh_iov));
	BUILD_BUG_ON(offsetof(struct vringh_kiov, iov) !=
		     offsetof(struct vringh_iov, iov));
	BUILD_BUG_ON(offsetof(struct vringh_kiov, i) !=
		     offsetof(struct vringh_iov, i));
	BUILD_BUG_ON(offsetof(struct vringh_kiov, used) !=
		     offsetof(struct vringh_iov, used));
	BUILD_BUG_ON(offsetof(struct vringh_kiov, max_num) !=
		     offsetof(struct vringh_iov, max_num));
	BUILD_BUG_ON(sizeof(struct iovec) != sizeof(struct kvec));
	BUILD_BUG_ON(offsetof(struct iovec, iov_base) !=
		     offsetof(struct kvec, iov_base));
	BUILD_BUG_ON(offsetof(struct iovec, iov_len) !=
		     offsetof(struct kvec, iov_len));
	BUILD_BUG_ON(sizeof(((struct iovec *)NULL)->iov_base)
		     != sizeof(((struct kvec *)NULL)->iov_base));
	BUILD_BUG_ON(sizeof(((struct iovec *)NULL)->iov_len)
		     != sizeof(((struct kvec *)NULL)->iov_len));

	/*记录当前有效索引*/
	*head = err;
	err = __vringh_iov(vrh, *head, (struct vringh_kiov *)riov,
			   (struct vringh_kiov *)wiov,
			   range_check, getrange, GFP_KERNEL, copydesc_user);
	if (err)
		return err;

	return 1;
}
EXPORT_SYMBOL(vringh_getdesc_user);

/**
 * vringh_iov_pull_user - copy bytes from vring_iov.
 * @riov: the riov as passed to vringh_getdesc_user() (updated as we consume)
 * @dst: the place to copy.
 * @len: the maximum length to copy.
 *
 * Returns the bytes copied <= len or a negative errno.
 */
ssize_t vringh_iov_pull_user(struct vringh_iov *riov, void *dst, size_t len)
{
	return vringh_iov_xfer(NULL, (struct vringh_kiov *)riov,
			       dst, len, xfer_from_user);
}
EXPORT_SYMBOL(vringh_iov_pull_user);

/**
 * vringh_iov_push_user - copy bytes into vring_iov.
 * @wiov: the wiov as passed to vringh_getdesc_user() (updated as we consume)
 * @src: the place to copy from.
 * @len: the maximum length to copy.
 *
 * Returns the bytes copied <= len or a negative errno.
 */
ssize_t vringh_iov_push_user(struct vringh_iov *wiov,
			     const void *src, size_t len)
{
	return vringh_iov_xfer(NULL, (struct vringh_kiov *)wiov,
			       (void *)src, len, xfer_to_user);
}
EXPORT_SYMBOL(vringh_iov_push_user);

/**
 * vringh_abandon_user - we've decided not to handle the descriptor(s).
 * @vrh: the vring.
 * @num: the number of descriptors to put back (ie. num
 *	 vringh_get_user() to undo).
 *
 * The next vringh_get_user() will return the old descriptor(s) again.
 */
void vringh_abandon_user(struct vringh *vrh, unsigned int num)
{
	/* We only update vring_avail_event(vr) when we want to be notified,
	 * so we haven't changed that yet. */
	vrh->last_avail_idx -= num;
}
EXPORT_SYMBOL(vringh_abandon_user);

/**
 * vringh_complete_user - we've finished with descriptor, publish it.
 * @vrh: the vring.
 * @head: the head as filled in by vringh_getdesc_user.
 * @len: the length of data we have written.
 *
 * You should check vringh_need_notify_user() after one or more calls
 * to this function.
 */
int vringh_complete_user(struct vringh *vrh, u16 head, u32 len)
{
	struct vring_used_elem used;

	used.id = cpu_to_vringh32(vrh, head);
	used.len = cpu_to_vringh32(vrh, len);
	return __vringh_complete(vrh, &used, 1, putu16_user, putused_user);
}
EXPORT_SYMBOL(vringh_complete_user);

/**
 * vringh_complete_multi_user - we've finished with many descriptors.
 * @vrh: the vring.
 * @used: the head, length pairs.
 * @num_used: the number of used elements.
 *
 * You should check vringh_need_notify_user() after one or more calls
 * to this function.
 */
int vringh_complete_multi_user(struct vringh *vrh,
			       const struct vring_used_elem used[],
			       unsigned num_used)
{
	return __vringh_complete(vrh, used, num_used,
				 putu16_user, putused_user);
}
EXPORT_SYMBOL(vringh_complete_multi_user);

/**
 * vringh_notify_enable_user - we want to know if something changes.
 * @vrh: the vring.
 *
 * This always enables notifications, but returns false if there are
 * now more buffers available in the vring.
 */
bool vringh_notify_enable_user(struct vringh *vrh)
{
	return __vringh_notify_enable(vrh, getu16_user, putu16_user);
}
EXPORT_SYMBOL(vringh_notify_enable_user);

/**
 * vringh_notify_disable_user - don't tell us if something changes.
 * @vrh: the vring.
 *
 * This is our normal running state: we disable and then only enable when
 * we're going to sleep.
 */
void vringh_notify_disable_user(struct vringh *vrh)
{
	__vringh_notify_disable(vrh, putu16_user);
}
EXPORT_SYMBOL(vringh_notify_disable_user);

/**
 * vringh_need_notify_user - must we tell the other side about used buffers?
 * @vrh: the vring we've called vringh_complete_user() on.
 *
 * Returns -errno or 0 if we don't need to tell the other side, 1 if we do.
 */
int vringh_need_notify_user(struct vringh *vrh)
{
	return __vringh_need_notify(vrh, getu16_user);
}
EXPORT_SYMBOL(vringh_need_notify_user);

/* Kernelspace access helpers. */
static inline int getu16_kern(const struct vringh *vrh,
			      u16 *val, const __virtio16 *p)
{
	*val = vringh16_to_cpu(vrh, READ_ONCE(*p));
	return 0;
}

static inline int putu16_kern(const struct vringh *vrh, __virtio16 *p, u16 val)
{
	WRITE_ONCE(*p, cpu_to_vringh16(vrh, val));
	return 0;
}

static inline int copydesc_kern(const struct vringh *vrh,
				void *dst, const void *src, size_t len)
{
	memcpy(dst, src, len);
	return 0;
}

static inline int putused_kern(const struct vringh *vrh,
			       struct vring_used_elem *dst,
			       const struct vring_used_elem *src,
			       unsigned int num)
{
	memcpy(dst, src, num * sizeof(*dst));
	return 0;
}

static inline int xfer_kern(const struct vringh *vrh, void *src,
			    void *dst, size_t len)
{
	memcpy(dst, src, len);
	return 0;
}

static inline int kern_xfer(const struct vringh *vrh, void *dst,
			    void *src, size_t len)
{
	memcpy(dst, src, len);
	return 0;
}

/**
 * vringh_init_kern - initialize a vringh for a kernelspace vring.
 * @vrh: the vringh to initialize.
 * @features: the feature bits for this ring.
 * @num: the number of elements.
 * @weak_barriers: true if we only need memory barriers, not I/O.
 * @desc: the userpace descriptor pointer.
 * @avail: the userpace avail pointer.
 * @used: the userpace used pointer.
 *
 * Returns an error if num is invalid.
 */
int vringh_init_kern(struct vringh *vrh, u64 features,
		     unsigned int num, bool weak_barriers,
		     struct vring_desc *desc,
		     struct vring_avail *avail,
		     struct vring_used *used)
{
	/* Sane power of 2 please! */
	if (!num || num > 0xffff || (num & (num - 1))) {
		vringh_bad("Bad ring size %u", num);
		return -EINVAL;
	}

	vrh->little_endian = (features & (1ULL << VIRTIO_F_VERSION_1));
	vrh->event_indices = (features & (1 << VIRTIO_RING_F_EVENT_IDX));
	vrh->weak_barriers = weak_barriers;
	vrh->completed = 0;
	vrh->last_avail_idx = 0;
	vrh->last_used_idx = 0;
	vrh->vring.num = num;
	vrh->vring.desc = desc;
	vrh->vring.avail = avail;
	vrh->vring.used = used;
	return 0;
}
EXPORT_SYMBOL(vringh_init_kern);

/**
 * vringh_getdesc_kern - get next available descriptor from kernelspace ring.
 * @vrh: the kernelspace vring.
 * @riov: where to put the readable descriptors (or NULL)
 * @wiov: where to put the writable descriptors (or NULL)
 * @head: head index we received, for passing to vringh_complete_kern().
 * @gfp: flags for allocating larger riov/wiov.
 *
 * Returns 0 if there was no descriptor, 1 if there was, or -errno.
 *
 * Note that on error return, you can tell the difference between an
 * invalid ring and a single invalid descriptor: in the former case,
 * *head will be vrh->vring.num.  You may be able to ignore an invalid
 * descriptor, but there's not much you can do with an invalid ring.
 *
 * Note that you can reuse riov and wiov with subsequent calls. Content is
 * overwritten and memory reallocated if more space is needed.
 * When you don't have to use riov and wiov anymore, you should clean up them
 * calling vringh_kiov_cleanup() to release the memory, even on error!
 */
int vringh_getdesc_kern(struct vringh *vrh,
			struct vringh_kiov *riov,
			struct vringh_kiov *wiov,
			u16 *head,
			gfp_t gfp)
{
	int err;

	err = __vringh_get_head(vrh, getu16_kern, &vrh->last_avail_idx);
	if (err < 0)
		return err;

	/* Empty... */
	if (err == vrh->vring.num)
		return 0;

	*head = err;
	err = __vringh_iov(vrh, *head, riov, wiov, no_range_check, NULL,
			   gfp, copydesc_kern);
	if (err)
		return err;

	return 1;
}
EXPORT_SYMBOL(vringh_getdesc_kern);

/**
 * vringh_iov_pull_kern - copy bytes from vring_iov.
 * @riov: the riov as passed to vringh_getdesc_kern() (updated as we consume)
 * @dst: the place to copy.
 * @len: the maximum length to copy.
 *
 * Returns the bytes copied <= len or a negative errno.
 */
ssize_t vringh_iov_pull_kern(struct vringh_kiov *riov, void *dst, size_t len)
{
	return vringh_iov_xfer(NULL, riov, dst, len, xfer_kern);
}
EXPORT_SYMBOL(vringh_iov_pull_kern);

/**
 * vringh_iov_push_kern - copy bytes into vring_iov.
 * @wiov: the wiov as passed to vringh_getdesc_kern() (updated as we consume)
 * @src: the place to copy from.
 * @len: the maximum length to copy.
 *
 * Returns the bytes copied <= len or a negative errno.
 */
ssize_t vringh_iov_push_kern(struct vringh_kiov *wiov,
			     const void *src, size_t len)
{
	return vringh_iov_xfer(NULL, wiov, (void *)src, len, kern_xfer);
}
EXPORT_SYMBOL(vringh_iov_push_kern);

/**
 * vringh_abandon_kern - we've decided not to handle the descriptor(s).
 * @vrh: the vring.
 * @num: the number of descriptors to put back (ie. num
 *	 vringh_get_kern() to undo).
 *
 * The next vringh_get_kern() will return the old descriptor(s) again.
 */
void vringh_abandon_kern(struct vringh *vrh, unsigned int num)
{
	/* We only update vring_avail_event(vr) when we want to be notified,
	 * so we haven't changed that yet. */
	vrh->last_avail_idx -= num;
}
EXPORT_SYMBOL(vringh_abandon_kern);

/**
 * vringh_complete_kern - we've finished with descriptor, publish it.
 * @vrh: the vring.
 * @head: the head as filled in by vringh_getdesc_kern.
 * @len: the length of data we have written.
 *
 * You should check vringh_need_notify_kern() after one or more calls
 * to this function.
 */
int vringh_complete_kern(struct vringh *vrh, u16 head, u32 len)
{
	struct vring_used_elem used;

	used.id = cpu_to_vringh32(vrh, head);
	used.len = cpu_to_vringh32(vrh, len);

	return __vringh_complete(vrh, &used, 1, putu16_kern, putused_kern);
}
EXPORT_SYMBOL(vringh_complete_kern);

/**
 * vringh_notify_enable_kern - we want to know if something changes.
 * @vrh: the vring.
 *
 * This always enables notifications, but returns false if there are
 * now more buffers available in the vring.
 */
bool vringh_notify_enable_kern(struct vringh *vrh)
{
	return __vringh_notify_enable(vrh, getu16_kern, putu16_kern);
}
EXPORT_SYMBOL(vringh_notify_enable_kern);

/**
 * vringh_notify_disable_kern - don't tell us if something changes.
 * @vrh: the vring.
 *
 * This is our normal running state: we disable and then only enable when
 * we're going to sleep.
 */
void vringh_notify_disable_kern(struct vringh *vrh)
{
	__vringh_notify_disable(vrh, putu16_kern);
}
EXPORT_SYMBOL(vringh_notify_disable_kern);

/**
 * vringh_need_notify_kern - must we tell the other side about used buffers?
 * @vrh: the vring we've called vringh_complete_kern() on.
 *
 * Returns -errno or 0 if we don't need to tell the other side, 1 if we do.
 */
int vringh_need_notify_kern(struct vringh *vrh)
{
	return __vringh_need_notify(vrh, getu16_kern);
}
EXPORT_SYMBOL(vringh_need_notify_kern);

#if IS_REACHABLE(CONFIG_VHOST_IOTLB)

/*转换(addr,addr+len)这段地址的物理地址，结果存在iov中,返回填写的iov数组大小*/
static int iotlb_translate(const struct vringh *vrh,
			   u64 addr, u64 len, u64 *translated,
			   struct bio_vec iov[],
			   int iov_size/*指出iov数组最大长度*/, u32 perm)
{
	struct vhost_iotlb_map *map;
	struct vhost_iotlb *iotlb = vrh->iotlb;
	int ret = 0;
	u64 s = 0, last = addr + len - 1;

	spin_lock(vrh->iotlb_lock);

	while (len > s) {
		u64 size, pa, pfn;

		/*tlb数组信息超过限制*/
		if (unlikely(ret >= iov_size)) {
			ret = -ENOBUFS;
			break;
		}

<<<<<<< HEAD
		/*在iotlb中查找地址范围[addr,addr+len-1]*/
		map = vhost_iotlb_itree_first(iotlb, addr,
					      addr + len - 1);
=======
		map = vhost_iotlb_itree_first(iotlb, addr, last);
>>>>>>> fe15c26e
		if (!map || map->start > addr) {
		    /*此范围在iotlb中不存在*/
			ret = -EINVAL;
			break;
		} else if (!(map->perm & perm)) {
		    /*此范围存在于iotlb,但与要求的权限不一致*/
			ret = -EPERM;
			break;
		}

		/*map->size+map->start为终止地址，当前map可提供的可转换地址长度*/
		size = map->size - addr + map->start;
		/*当前addr对应的物理地址*/
		pa = map->addr + addr - map->start;
		/*物理地址对应的页号*/
		pfn = pa >> PAGE_SHIFT;
<<<<<<< HEAD
		/*记录物理页信息，完成tlb转换*/
		iov[ret].bv_page = pfn_to_page(pfn);
		iov[ret].bv_len = min(len - s, size);
		iov[ret].bv_offset = pa & (PAGE_SIZE - 1);
		/*已完成解析的地址长度*/
=======
		bvec_set_page(&iov[ret], pfn_to_page(pfn), min(len - s, size),
			      pa & (PAGE_SIZE - 1));
>>>>>>> fe15c26e
		s += size;
		/*下次待查询的地址起始位置*/
		addr += size;
		/*已填写的tlb数组索引*/
		++ret;
	}

	spin_unlock(vrh->iotlb_lock);

	if (translated)
		*translated = min(len, s);

	return ret;
}

static inline int copy_from_iotlb(const struct vringh *vrh, void *dst,
				  void *src, size_t len)
{
	u64 total_translated = 0;

	while (total_translated < len) {
		struct bio_vec iov[16];
		struct iov_iter iter;
		u64 translated;
		int ret;

		ret = iotlb_translate(vrh, (u64)(uintptr_t)src,
				      len - total_translated, &translated,
				      iov, ARRAY_SIZE(iov), VHOST_MAP_RO);
		if (ret == -ENOBUFS)
			ret = ARRAY_SIZE(iov);
		else if (ret < 0)
			return ret;

		iov_iter_bvec(&iter, ITER_SOURCE, iov, ret, translated);

		ret = copy_from_iter(dst, translated, &iter);
		if (ret < 0)
			return ret;

		src += translated;
		dst += translated;
		total_translated += translated;
	}

	return total_translated;
}

static inline int copy_to_iotlb(const struct vringh *vrh, void *dst,
				void *src, size_t len)
{
	u64 total_translated = 0;

	while (total_translated < len) {
		struct bio_vec iov[16];
		struct iov_iter iter;
		u64 translated;
		int ret;

		ret = iotlb_translate(vrh, (u64)(uintptr_t)dst,
				      len - total_translated, &translated,
				      iov, ARRAY_SIZE(iov), VHOST_MAP_WO);
		if (ret == -ENOBUFS)
			ret = ARRAY_SIZE(iov);
		else if (ret < 0)
			return ret;

		iov_iter_bvec(&iter, ITER_DEST, iov, ret, translated);

		ret = copy_to_iter(src, translated, &iter);
		if (ret < 0)
			return ret;

		src += translated;
		dst += translated;
		total_translated += translated;
	}

	return total_translated;
}

/*自p指针对应的tlb映射地址中读取u16的内容*/
static inline int getu16_iotlb(const struct vringh *vrh,
			       u16 *val/*出参，获取p中存入的内容*/, const __virtio16 *p)
{
	struct bio_vec iov;
	void *kaddr, *from;
	int ret;

	/* Atomic read is needed for getu16 */
	//通过iotlb转换p地址到iov中
	ret = iotlb_translate(vrh, (u64)(uintptr_t)p, sizeof(*p), NULL,
			      &iov, 1, VHOST_MAP_RO);
	if (ret < 0)
		return ret;

	/*定位此变量对应的地址*/
	kaddr = kmap_atomic(iov.bv_page);
	from = kaddr + iov.bv_offset;
	/*读取from指针内容，存入val中*/
	*val = vringh16_to_cpu(vrh, READ_ONCE(*(__virtio16 *)from));
	kunmap_atomic(kaddr);

	return 0;
}

/*向p指针对应的tlb映射地址中写入u16的内容*/
static inline int putu16_iotlb(const struct vringh *vrh,
			       __virtio16 *p, u16 val)
{
	struct bio_vec iov;
	void *kaddr, *to;
	int ret;

	/* Atomic write is needed for putu16 */
	//通过iotlb转换p地址到iov中
	ret = iotlb_translate(vrh, (u64)(uintptr_t)p, sizeof(*p), NULL,
			      &iov, 1, VHOST_MAP_WO);
	if (ret < 0)
		return ret;

	/*定位此变量对应的地址*/
	kaddr = kmap_atomic(iov.bv_page);
	to = kaddr + iov.bv_offset;
	/*向to指针内容，存入val中*/
	WRITE_ONCE(*(__virtio16 *)to, cpu_to_vringh16(vrh, val));
	kunmap_atomic(kaddr);

	return 0;
}

static inline int copydesc_iotlb(const struct vringh *vrh,
				 void *dst, const void *src, size_t len)
{
	int ret;

	ret = copy_from_iotlb(vrh, dst, (void *)src, len);
	if (ret != len)
		return -EFAULT;

	return 0;
}

static inline int xfer_from_iotlb(const struct vringh *vrh, void *src,
				  void *dst, size_t len)
{
	int ret;

	ret = copy_from_iotlb(vrh, dst, src, len);
	if (ret != len)
		return -EFAULT;

	return 0;
}

static inline int xfer_to_iotlb(const struct vringh *vrh,
			       void *dst, void *src, size_t len)
{
	int ret;

	ret = copy_to_iotlb(vrh, dst, src, len);
	if (ret != len)
		return -EFAULT;

	return 0;
}

static inline int putused_iotlb(const struct vringh *vrh,
				struct vring_used_elem *dst,
				const struct vring_used_elem *src,
				unsigned int num)
{
	int size = num * sizeof(*dst);
	int ret;

	ret = copy_to_iotlb(vrh, dst, (void *)src, num * sizeof(*dst));
	if (ret != size)
		return -EFAULT;

	return 0;
}

/**
 * vringh_init_iotlb - initialize a vringh for a ring with IOTLB.
 * @vrh: the vringh to initialize.
 * @features: the feature bits for this ring.
 * @num: the number of elements.
 * @weak_barriers: true if we only need memory barriers, not I/O.
 * @desc: the userpace descriptor pointer.
 * @avail: the userpace avail pointer.
 * @used: the userpace used pointer.
 *
 * Returns an error if num is invalid.
 */
int vringh_init_iotlb(struct vringh *vrh, u64 features,
		      unsigned int num, bool weak_barriers,
		      struct vring_desc *desc,
		      struct vring_avail *avail,
		      struct vring_used *used)
{
	return vringh_init_kern(vrh, features, num, weak_barriers,
				desc, avail, used);
}
EXPORT_SYMBOL(vringh_init_iotlb);

/**
 * vringh_set_iotlb - initialize a vringh for a ring with IOTLB.
 * @vrh: the vring
 * @iotlb: iotlb associated with this vring
 * @iotlb_lock: spinlock to synchronize the iotlb accesses
 */
void vringh_set_iotlb(struct vringh *vrh, struct vhost_iotlb *iotlb,
		      spinlock_t *iotlb_lock)
{
	vrh->iotlb = iotlb;
	vrh->iotlb_lock = iotlb_lock;
}
EXPORT_SYMBOL(vringh_set_iotlb);

/**
 * vringh_getdesc_iotlb - get next available descriptor from ring with
 * IOTLB.
 * @vrh: the kernelspace vring.
 * @riov: where to put the readable descriptors (or NULL)
 * @wiov: where to put the writable descriptors (or NULL)
 * @head: head index we received, for passing to vringh_complete_iotlb().
 * @gfp: flags for allocating larger riov/wiov.
 *
 * Returns 0 if there was no descriptor, 1 if there was, or -errno.
 *
 * Note that on error return, you can tell the difference between an
 * invalid ring and a single invalid descriptor: in the former case,
 * *head will be vrh->vring.num.  You may be able to ignore an invalid
 * descriptor, but there's not much you can do with an invalid ring.
 *
 * Note that you can reuse riov and wiov with subsequent calls. Content is
 * overwritten and memory reallocated if more space is needed.
 * When you don't have to use riov and wiov anymore, you should clean up them
 * calling vringh_kiov_cleanup() to release the memory, even on error!
 */
int vringh_getdesc_iotlb(struct vringh *vrh,
			 struct vringh_kiov *riov,
			 struct vringh_kiov *wiov,
			 u16 *head,
			 gfp_t gfp)
{
	int err;

	err = __vringh_get_head(vrh, getu16_iotlb, &vrh->last_avail_idx);
	if (err < 0)
		return err;

	/* Empty... */
	if (err == vrh->vring.num)
		return 0;

	*head = err;
	err = __vringh_iov(vrh, *head, riov, wiov, no_range_check, NULL,
			   gfp, copydesc_iotlb);
	if (err)
		return err;

	return 1;
}
EXPORT_SYMBOL(vringh_getdesc_iotlb);

/**
 * vringh_iov_pull_iotlb - copy bytes from vring_iov.
 * @vrh: the vring.
 * @riov: the riov as passed to vringh_getdesc_iotlb() (updated as we consume)
 * @dst: the place to copy.
 * @len: the maximum length to copy.
 *
 * Returns the bytes copied <= len or a negative errno.
 */
ssize_t vringh_iov_pull_iotlb(struct vringh *vrh,
			      struct vringh_kiov *riov,
			      void *dst, size_t len)
{
	return vringh_iov_xfer(vrh, riov, dst, len, xfer_from_iotlb);
}
EXPORT_SYMBOL(vringh_iov_pull_iotlb);

/**
 * vringh_iov_push_iotlb - copy bytes into vring_iov.
 * @vrh: the vring.
 * @wiov: the wiov as passed to vringh_getdesc_iotlb() (updated as we consume)
 * @src: the place to copy from.
 * @len: the maximum length to copy.
 *
 * Returns the bytes copied <= len or a negative errno.
 */
ssize_t vringh_iov_push_iotlb(struct vringh *vrh,
			      struct vringh_kiov *wiov,
			      const void *src, size_t len)
{
	return vringh_iov_xfer(vrh, wiov, (void *)src, len, xfer_to_iotlb);
}
EXPORT_SYMBOL(vringh_iov_push_iotlb);

/**
 * vringh_abandon_iotlb - we've decided not to handle the descriptor(s).
 * @vrh: the vring.
 * @num: the number of descriptors to put back (ie. num
 *	 vringh_get_iotlb() to undo).
 *
 * The next vringh_get_iotlb() will return the old descriptor(s) again.
 */
void vringh_abandon_iotlb(struct vringh *vrh, unsigned int num)
{
	/* We only update vring_avail_event(vr) when we want to be notified,
	 * so we haven't changed that yet.
	 */
	vrh->last_avail_idx -= num;
}
EXPORT_SYMBOL(vringh_abandon_iotlb);

/**
 * vringh_complete_iotlb - we've finished with descriptor, publish it.
 * @vrh: the vring.
 * @head: the head as filled in by vringh_getdesc_iotlb.
 * @len: the length of data we have written.
 *
 * You should check vringh_need_notify_iotlb() after one or more calls
 * to this function.
 */
int vringh_complete_iotlb(struct vringh *vrh, u16 head, u32 len)
{
	struct vring_used_elem used;

	used.id = cpu_to_vringh32(vrh, head);
	used.len = cpu_to_vringh32(vrh, len);

	return __vringh_complete(vrh, &used, 1, putu16_iotlb, putused_iotlb);
}
EXPORT_SYMBOL(vringh_complete_iotlb);

/**
 * vringh_notify_enable_iotlb - we want to know if something changes.
 * @vrh: the vring.
 *
 * This always enables notifications, but returns false if there are
 * now more buffers available in the vring.
 */
bool vringh_notify_enable_iotlb(struct vringh *vrh)
{
	return __vringh_notify_enable(vrh, getu16_iotlb, putu16_iotlb);
}
EXPORT_SYMBOL(vringh_notify_enable_iotlb);

/**
 * vringh_notify_disable_iotlb - don't tell us if something changes.
 * @vrh: the vring.
 *
 * This is our normal running state: we disable and then only enable when
 * we're going to sleep.
 */
void vringh_notify_disable_iotlb(struct vringh *vrh)
{
	__vringh_notify_disable(vrh, putu16_iotlb);
}
EXPORT_SYMBOL(vringh_notify_disable_iotlb);

/**
 * vringh_need_notify_iotlb - must we tell the other side about used buffers?
 * @vrh: the vring we've called vringh_complete_iotlb() on.
 *
 * Returns -errno or 0 if we don't need to tell the other side, 1 if we do.
 */
int vringh_need_notify_iotlb(struct vringh *vrh)
{
	return __vringh_need_notify(vrh, getu16_iotlb);
}
EXPORT_SYMBOL(vringh_need_notify_iotlb);

#endif

MODULE_LICENSE("GPL");<|MERGE_RESOLUTION|>--- conflicted
+++ resolved
@@ -1129,13 +1129,8 @@
 			break;
 		}
 
-<<<<<<< HEAD
 		/*在iotlb中查找地址范围[addr,addr+len-1]*/
-		map = vhost_iotlb_itree_first(iotlb, addr,
-					      addr + len - 1);
-=======
 		map = vhost_iotlb_itree_first(iotlb, addr, last);
->>>>>>> fe15c26e
 		if (!map || map->start > addr) {
 		    /*此范围在iotlb中不存在*/
 			ret = -EINVAL;
@@ -1152,16 +1147,10 @@
 		pa = map->addr + addr - map->start;
 		/*物理地址对应的页号*/
 		pfn = pa >> PAGE_SHIFT;
-<<<<<<< HEAD
 		/*记录物理页信息，完成tlb转换*/
-		iov[ret].bv_page = pfn_to_page(pfn);
-		iov[ret].bv_len = min(len - s, size);
-		iov[ret].bv_offset = pa & (PAGE_SIZE - 1);
-		/*已完成解析的地址长度*/
-=======
 		bvec_set_page(&iov[ret], pfn_to_page(pfn), min(len - s, size),
 			      pa & (PAGE_SIZE - 1));
->>>>>>> fe15c26e
+		/*已完成解析的地址长度*/
 		s += size;
 		/*下次待查询的地址起始位置*/
 		addr += size;
