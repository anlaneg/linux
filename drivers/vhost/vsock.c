// SPDX-License-Identifier: GPL-2.0-only
/*
 * vhost transport for vsock
 *
 * Copyright (C) 2013-2015 Red Hat, Inc.
 * Author: Asias He <asias@redhat.com>
 *         Stefan Hajnoczi <stefanha@redhat.com>
 */
#include <linux/miscdevice.h>
#include <linux/atomic.h>
#include <linux/module.h>
#include <linux/mutex.h>
#include <linux/vmalloc.h>
#include <net/sock.h>
#include <linux/virtio_vsock.h>
#include <linux/vhost.h>
#include <linux/hashtable.h>

#include <net/af_vsock.h>
#include "vhost.h"

#define VHOST_VSOCK_DEFAULT_HOST_CID	2
/* Max number of bytes transferred before requeueing the job.
 * Using this limit prevents one virtqueue from starving others. */
#define VHOST_VSOCK_WEIGHT 0x80000
/* Max number of packets transferred before requeueing the job.
 * Using this limit prevents one virtqueue from starving others with
 * small pkts.
 */
#define VHOST_VSOCK_PKT_WEIGHT 256

enum {
    //指明vhost当前支持的功能
	VHOST_VSOCK_FEATURES = VHOST_FEATURES |
			       (1ULL << VIRTIO_F_ACCESS_PLATFORM) |
			       (1ULL << VIRTIO_VSOCK_F_SEQPACKET)
};

enum {
	VHOST_VSOCK_BACKEND_FEATURES = (1ULL << VHOST_BACKEND_F_IOTLB_MSG_V2)
};

/* Used to track all the vhost_vsock instances on the system. */
static DEFINE_MUTEX(vhost_vsock_mutex);
static DEFINE_READ_MOSTLY_HASHTABLE(vhost_vsock_hash, 8);

struct vhost_vsock {
	struct vhost_dev dev;
	struct vhost_virtqueue vqs[2];/*收发包队列*/

	/* Link to global vhost_vsock_hash, writes use vhost_vsock_mutex */
	struct hlist_node hash;

	struct vhost_work send_pkt_work;/*vsock的发包函数*/
	spinlock_t send_pkt_list_lock;
	/*待发送的报文*/
	struct list_head send_pkt_list;	/* host->guest pending packets */

	atomic_t queued_replies;

<<<<<<< HEAD
	u32 guest_cid;/*用户态提供的cid，0表示还没有cid。通过VHOST_VSOCK_SET_GUEST_CID设置*/
=======
	u32 guest_cid;
	bool seqpacket_allow;
>>>>>>> 40226a3d
};

//返回local cid
static u32 vhost_transport_get_local_cid(void)
{
	return VHOST_VSOCK_DEFAULT_HOST_CID;
}

/* Callers that dereference the return value must hold vhost_vsock_mutex or the
 * RCU read lock.
 */
static struct vhost_vsock *vhost_vsock_get(u32 guest_cid)
{
	struct vhost_vsock *vsock;

	//在hashtable中查找guest_cid相等的vsock
	hash_for_each_possible_rcu(vhost_vsock_hash/*hash表*/, vsock, hash, guest_cid) {
		u32 other_cid = vsock->guest_cid;

		/* Skip instances that have no CID yet */
		if (other_cid == 0)
		    /*跳过没有cid的*/
			continue;

		if (other_cid == guest_cid)
			return vsock;

	}

	return NULL;
}

//向guest发送报文（报文来源于vsock->send_pkt_list）
static void
vhost_transport_do_send_pkt(struct vhost_vsock *vsock,
			    struct vhost_virtqueue *vq)
{
	struct vhost_virtqueue *tx_vq = &vsock->vqs[VSOCK_VQ_TX];
	int pkts = 0, total_len = 0;
	bool added = false;
	bool restart_tx = false;

	mutex_lock(&vq->mutex);

	if (!vhost_vq_get_backend(vq))
		goto out;

	if (!vq_meta_prefetch(vq))
		goto out;

	/* Avoid further vmexits, we're already processing the virtqueue */
	vhost_disable_notify(&vsock->dev, vq);

	do {
		struct virtio_vsock_pkt *pkt;
		struct iov_iter iov_iter;
		unsigned out, in;
		size_t nbytes;
		size_t iov_len, payload_len;
		int head;
		bool restore_flag = false;

		//如果vsock没有报文，则跳出
		spin_lock_bh(&vsock->send_pkt_list_lock);
		if (list_empty(&vsock->send_pkt_list)) {
			spin_unlock_bh(&vsock->send_pkt_list_lock);
			vhost_enable_notify(&vsock->dev, vq);
			break;
		}

		//自待发送链表上取一个packet
		pkt = list_first_entry(&vsock->send_pkt_list,
				       struct virtio_vsock_pkt, list);
		list_del_init(&pkt->list);
		spin_unlock_bh(&vsock->send_pkt_list_lock);

		/*取一个可用的描述符*/
		head = vhost_get_vq_desc(vq, vq->iov, ARRAY_SIZE(vq->iov),
					 &out, &in, NULL, NULL);
		if (head < 0) {
		    /*获取数据片信息时出错，将报文加入send_pkt_list上，并退出*/
			spin_lock_bh(&vsock->send_pkt_list_lock);
			list_add(&pkt->list, &vsock->send_pkt_list);
			spin_unlock_bh(&vsock->send_pkt_list_lock);
			break;
		}

		if (head == vq->num) {
		    /*当前avali表为空，将报文加入send_pkt_list上，通知对端加快处理?*/
			spin_lock_bh(&vsock->send_pkt_list_lock);
			list_add(&pkt->list, &vsock->send_pkt_list);
			spin_unlock_bh(&vsock->send_pkt_list_lock);

			/* We cannot finish yet if more buffers snuck in while
			 * re-enabling notify.
			 */
			if (unlikely(vhost_enable_notify(&vsock->dev, vq))) {
				vhost_disable_notify(&vsock->dev, vq);
				continue;
			}
			break;
		}

		//当前是在处理报文发送，故此队列上应没有报文进来，不能有读到的数据
		if (out) {
			virtio_transport_free_pkt(pkt);
			vq_err(vq, "Expected 0 output buffers, got %u\n", out);
			break;
		}

		//获取可write的数据片总长度
		iov_len = iov_length(&vq->iov[out], in);
		if (iov_len < sizeof(pkt->hdr)) {
		    //报文长度一定大于pkt->hdr
			virtio_transport_free_pkt(pkt);
			vq_err(vq, "Buffer len [%zu] too small\n", iov_len);
			break;
		}

		iov_iter_init(&iov_iter, READ, &vq->iov[out], in, iov_len);
		payload_len = pkt->len - pkt->off;/*要发送的数据包大小*/

		/* If the packet is greater than the space available in the
		 * buffer, we split it using multiple buffers.
		 */
<<<<<<< HEAD
		if (payload_len > iov_len - sizeof(pkt->hdr))
		    /*报文内容过大，需要拆分成多个buffer进行发送，payload_len变更为当前可发送的最大长度*/
=======
		if (payload_len > iov_len - sizeof(pkt->hdr)) {
>>>>>>> 40226a3d
			payload_len = iov_len - sizeof(pkt->hdr);

			/* As we are copying pieces of large packet's buffer to
			 * small rx buffers, headers of packets in rx queue are
			 * created dynamically and are initialized with header
			 * of current packet(except length). But in case of
			 * SOCK_SEQPACKET, we also must clear record delimeter
			 * bit(VIRTIO_VSOCK_SEQ_EOR). Otherwise, instead of one
			 * packet with delimeter(which marks end of record),
			 * there will be sequence of packets with delimeter
			 * bit set. After initialized header will be copied to
			 * rx buffer, this bit will be restored.
			 */
			if (le32_to_cpu(pkt->hdr.flags) & VIRTIO_VSOCK_SEQ_EOR) {
				pkt->hdr.flags &= ~cpu_to_le32(VIRTIO_VSOCK_SEQ_EOR);
				restore_flag = true;
			}
		}

		/* Set the correct length in the header */
		pkt->hdr.len = cpu_to_le32(payload_len);

		//将pkt->hdr写入到iov_iter中
		nbytes = copy_to_iter(&pkt->hdr, sizeof(pkt->hdr), &iov_iter);
		if (nbytes != sizeof(pkt->hdr)) {
			virtio_transport_free_pkt(pkt);
			vq_err(vq, "Faulted on copying pkt hdr\n");
			break;
		}

		//将pkt payload (本次可发送payload_len)复制到iov_iter中
		nbytes = copy_to_iter(pkt->buf + pkt->off, payload_len,
				      &iov_iter);
		if (nbytes != payload_len) {
		    //没有写入预期的大小，报错
			virtio_transport_free_pkt(pkt);
			vq_err(vq, "Faulted on copying pkt buf\n");
			break;
		}

		/* Deliver to monitoring devices all packets that we
		 * will transmit.
		 */
		//如有必要，为其它monitor复制一份pkt
		virtio_transport_deliver_tap_pkt(pkt);

		//head指向的描述符，被使用了sizeof(pkt->hdr)+payload_len长度,在used表中指明
		vhost_add_used(vq, head, sizeof(pkt->hdr) + payload_len);
		added = true;

		//更新pkt数据起始位置（原来的数据已填充进iov)
		pkt->off += payload_len;
		total_len += payload_len;

		/* If we didn't send all the payload we can requeue the packet
		 * to send it with the next available buffer.
		 */
		if (pkt->off < pkt->len) {
<<<<<<< HEAD
		    //报文并没有发送完全，将其加回到vsock->send_pkt_list中
=======
			if (restore_flag)
				pkt->hdr.flags |= cpu_to_le32(VIRTIO_VSOCK_SEQ_EOR);

>>>>>>> 40226a3d
			/* We are queueing the same virtio_vsock_pkt to handle
			 * the remaining bytes, and we want to deliver it
			 * to monitoring devices in the next iteration.
			 */
			pkt->tap_delivered = false;//还原此变量

			spin_lock_bh(&vsock->send_pkt_list_lock);
			list_add(&pkt->list, &vsock->send_pkt_list);
			spin_unlock_bh(&vsock->send_pkt_list_lock);
		} else {
			if (pkt->reply) {
				int val;

				val = atomic_dec_return(&vsock->queued_replies);

				/* Do we have resources to resume tx
				 * processing?
				 */
				if (val + 1 == tx_vq->num)
					restart_tx = true;
			}

			//报文已被发送完全，释放
			virtio_transport_free_pkt(pkt);
		}
	} while(likely(!vhost_exceeds_weight(vq, ++pkts, total_len)));

	//我们向对端发送了报文，故通过eventfd通知guest,我们发送了报文
	if (added)
		vhost_signal(&vsock->dev, vq);

out:
	mutex_unlock(&vq->mutex);

	if (restart_tx)
		vhost_poll_queue(&tx_vq->poll);
}

/*执行传输层的报文发送工作*/
static void vhost_transport_send_pkt_work(struct vhost_work *work)
{
	struct vhost_virtqueue *vq;
	struct vhost_vsock *vsock;

	//取得其对应的socket
	vsock = container_of(work, struct vhost_vsock, send_pkt_work);
	vq = &vsock->vqs[VSOCK_VQ_RX];

	vhost_transport_do_send_pkt(vsock, vq);
}

//向pkt->hdr.dst_cid发送此报文
static int
vhost_transport_send_pkt(struct virtio_vsock_pkt *pkt)
{
	struct vhost_vsock *vsock;
	int len = pkt->len;

	rcu_read_lock();

	/* Find the vhost_vsock according to guest context id  */
	//确定此报文对应的vsock
	vsock = vhost_vsock_get(le64_to_cpu(pkt->hdr.dst_cid));
	if (!vsock) {
		rcu_read_unlock();
		virtio_transport_free_pkt(pkt);
		return -ENODEV;
	}

	if (pkt->reply)
		atomic_inc(&vsock->queued_replies);

	spin_lock_bh(&vsock->send_pkt_list_lock);
	//向sock添加要发送的packet
	list_add_tail(&pkt->list, &vsock->send_pkt_list);
	spin_unlock_bh(&vsock->send_pkt_list_lock);

	//为vhost dev添加发送报文的work
	vhost_work_queue(&vsock->dev, &vsock->send_pkt_work);

	rcu_read_unlock();
	return len;
}

static int
vhost_transport_cancel_pkt(struct vsock_sock *vsk)
{
	struct vhost_vsock *vsock;
	struct virtio_vsock_pkt *pkt, *n;
	int cnt = 0;
	int ret = -ENODEV;
	LIST_HEAD(freeme);

	rcu_read_lock();

	/* Find the vhost_vsock according to guest context id  */
	vsock = vhost_vsock_get(vsk->remote_addr.svm_cid);
	if (!vsock)
		goto out;

	spin_lock_bh(&vsock->send_pkt_list_lock);
	//移除掉vsocket对应的待发送报文
	list_for_each_entry_safe(pkt, n, &vsock->send_pkt_list, list) {
		if (pkt->vsk != vsk)
			continue;
		list_move(&pkt->list, &freeme);
	}
	spin_unlock_bh(&vsock->send_pkt_list_lock);

	list_for_each_entry_safe(pkt, n, &freeme, list) {
		if (pkt->reply)
			cnt++;
		list_del(&pkt->list);
		virtio_transport_free_pkt(pkt);
	}

	if (cnt) {
		struct vhost_virtqueue *tx_vq = &vsock->vqs[VSOCK_VQ_TX];
		int new_cnt;

		new_cnt = atomic_sub_return(cnt, &vsock->queued_replies);
		if (new_cnt + cnt >= tx_vq->num && new_cnt < tx_vq->num)
			vhost_poll_queue(&tx_vq->poll);
	}

	ret = 0;
out:
	rcu_read_unlock();
	return ret;
}

//针对vq->iov中保存的报文信息，构造virtio_vsock_pkt
static struct virtio_vsock_pkt *
vhost_vsock_alloc_pkt(struct vhost_virtqueue *vq,
		      unsigned int out, unsigned int in)
{
	struct virtio_vsock_pkt *pkt;
	struct iov_iter iov_iter;
	size_t nbytes;
	size_t len;

	if (in != 0) {
	    /*in必须为0*/
		vq_err(vq, "Expected 0 input buffers, got %u\n", in);
		return NULL;
	}

	/*申请packet*/
	pkt = kzalloc(sizeof(*pkt), GFP_KERNEL);
	if (!pkt)
		return NULL;

	len = iov_length(vq->iov, out);
	iov_iter_init(&iov_iter, WRITE, vq->iov, out, len);

	/*将iov_iter中的内容pkt头部信息复制到pkt->hdr中*/
	nbytes = copy_from_iter(&pkt->hdr, sizeof(pkt->hdr), &iov_iter);
	if (nbytes != sizeof(pkt->hdr)) {
	    /*内容不足pkt头部，报错返回NULL*/
		vq_err(vq, "Expected %zu bytes for pkt->hdr, got %zu bytes\n",
		       sizeof(pkt->hdr), nbytes);
		kfree(pkt);
		return NULL;
	}

	pkt->len = le32_to_cpu(pkt->hdr.len);

	/* No payload */
	if (!pkt->len)
		return pkt;

	/* The pkt is too big */
	if (pkt->len > VIRTIO_VSOCK_MAX_PKT_BUF_SIZE) {
		kfree(pkt);
		return NULL;
	}

	//为packet申请buffer
	pkt->buf = kmalloc(pkt->len, GFP_KERNEL);
	if (!pkt->buf) {
		kfree(pkt);
		return NULL;
	}

	pkt->buf_len = pkt->len;

	//自iov_iter中复制报文信息
	nbytes = copy_from_iter(pkt->buf, pkt->len, &iov_iter);
	if (nbytes != pkt->len) {
	    /*报文信息长度不足，报错*/
		vq_err(vq, "Expected %u byte payload, got %zu bytes\n",
		       pkt->len, nbytes);
		virtio_transport_free_pkt(pkt);
		return NULL;
	}

	//返回收到的报文
	return pkt;
}

/* Is there space left for replies to rx packets? */
static bool vhost_vsock_more_replies(struct vhost_vsock *vsock)
{
	struct vhost_virtqueue *vq = &vsock->vqs[VSOCK_VQ_TX];
	int val;

	smp_rmb(); /* paired with atomic_inc() and atomic_dec_return() */
	val = atomic_read(&vsock->queued_replies);

	return val < vq->num;
}

static bool vhost_transport_seqpacket_allow(u32 remote_cid);

static struct virtio_transport vhost_transport = {
	.transport = {
		.module                   = THIS_MODULE,

		.get_local_cid            = vhost_transport_get_local_cid,

		.init                     = virtio_transport_do_socket_init,
		.destruct                 = virtio_transport_destruct,
		.release                  = virtio_transport_release,
		.connect                  = virtio_transport_connect,
		.shutdown                 = virtio_transport_shutdown,
		.cancel_pkt               = vhost_transport_cancel_pkt,

		.dgram_enqueue            = virtio_transport_dgram_enqueue,
		.dgram_dequeue            = virtio_transport_dgram_dequeue,
		.dgram_bind               = virtio_transport_dgram_bind,
		.dgram_allow              = virtio_transport_dgram_allow,

		.stream_enqueue           = virtio_transport_stream_enqueue,
		.stream_dequeue           = virtio_transport_stream_dequeue,
		.stream_has_data          = virtio_transport_stream_has_data,
		.stream_has_space         = virtio_transport_stream_has_space,
		.stream_rcvhiwat          = virtio_transport_stream_rcvhiwat,
		.stream_is_active         = virtio_transport_stream_is_active,
		.stream_allow             = virtio_transport_stream_allow,

		.seqpacket_dequeue        = virtio_transport_seqpacket_dequeue,
		.seqpacket_enqueue        = virtio_transport_seqpacket_enqueue,
		.seqpacket_allow          = vhost_transport_seqpacket_allow,
		.seqpacket_has_data       = virtio_transport_seqpacket_has_data,

		.notify_poll_in           = virtio_transport_notify_poll_in,
		.notify_poll_out          = virtio_transport_notify_poll_out,
		.notify_recv_init         = virtio_transport_notify_recv_init,
		.notify_recv_pre_block    = virtio_transport_notify_recv_pre_block,
		.notify_recv_pre_dequeue  = virtio_transport_notify_recv_pre_dequeue,
		.notify_recv_post_dequeue = virtio_transport_notify_recv_post_dequeue,
		.notify_send_init         = virtio_transport_notify_send_init,
		.notify_send_pre_block    = virtio_transport_notify_send_pre_block,
		.notify_send_pre_enqueue  = virtio_transport_notify_send_pre_enqueue,
		.notify_send_post_enqueue = virtio_transport_notify_send_post_enqueue,
		.notify_buffer_size       = virtio_transport_notify_buffer_size,

	},

	//向pkt->hdr.dst_cid发送报文
	.send_pkt = vhost_transport_send_pkt,
};

<<<<<<< HEAD
//自vq中收取pkt并处理
=======
static bool vhost_transport_seqpacket_allow(u32 remote_cid)
{
	struct vhost_vsock *vsock;
	bool seqpacket_allow = false;

	rcu_read_lock();
	vsock = vhost_vsock_get(remote_cid);

	if (vsock)
		seqpacket_allow = vsock->seqpacket_allow;

	rcu_read_unlock();

	return seqpacket_allow;
}

>>>>>>> 40226a3d
static void vhost_vsock_handle_tx_kick(struct vhost_work *work)
{
	struct vhost_virtqueue *vq = container_of(work, struct vhost_virtqueue,
						  poll.work);
	struct vhost_vsock *vsock = container_of(vq->dev, struct vhost_vsock,
						 dev);
	struct virtio_vsock_pkt *pkt;
	int head, pkts = 0, total_len = 0;
	unsigned int out, in;
	bool added = false;

	mutex_lock(&vq->mutex);

	if (!vhost_vq_get_backend(vq))
		goto out;

	if (!vq_meta_prefetch(vq))
		goto out;

	//先临时关闭通知
	vhost_disable_notify(&vsock->dev, vq);
	do {
		u32 len;

		if (!vhost_vsock_more_replies(vsock)) {
			/* Stop tx until the device processes already
			 * pending replies.  Leave tx virtqueue
			 * callbacks disabled.
			 */
			goto no_more_replies;
		}

		/*取可用描述符head及其指明的报文内容*/
		head = vhost_get_vq_desc(vq, vq->iov, ARRAY_SIZE(vq->iov),
					 &out, &in, NULL, NULL);
		if (head < 0)
			break;

		if (head == vq->num) {
		    /*无可用描述符*/
			if (unlikely(vhost_enable_notify(&vsock->dev, vq))) {
				vhost_disable_notify(&vsock->dev, vq);
				continue;
			}
			break;
		}

		//用vq->iov中保存的报文信息，构造pkt
		pkt = vhost_vsock_alloc_pkt(vq, out, in);
		if (!pkt) {
			vq_err(vq, "Faulted on pkt\n");
			continue;
		}

		len = pkt->len;

		/* Deliver to monitoring devices all received packets */
		//给monitor设备给一份
		virtio_transport_deliver_tap_pkt(pkt);

		/* Only accept correctly addressed packets */
		/*报文必须是由guest_cid到host local cid的，否则被丢弃*/
		if (le64_to_cpu(pkt->hdr.src_cid) == vsock->guest_cid &&
		    le64_to_cpu(pkt->hdr.dst_cid) ==
		    vhost_transport_get_local_cid())
			virtio_transport_recv_pkt(&vhost_transport, pkt);
		else
			virtio_transport_free_pkt(pkt);

		len += sizeof(pkt->hdr);
		vhost_add_used(vq, head, len);
		total_len += len;
		added = true;
	} while(likely(!vhost_exceeds_weight(vq, ++pkts, total_len)));

no_more_replies:
	if (added)
		vhost_signal(&vsock->dev, vq);

out:
	mutex_unlock(&vq->mutex);
}

static void vhost_vsock_handle_rx_kick(struct vhost_work *work)
{
	struct vhost_virtqueue *vq = container_of(work, struct vhost_virtqueue,
						poll.work);
	struct vhost_vsock *vsock = container_of(vq->dev, struct vhost_vsock,
						 dev);

	vhost_transport_do_send_pkt(vsock, vq);
}

static int vhost_vsock_start(struct vhost_vsock *vsock)
{
	struct vhost_virtqueue *vq;
	size_t i;
	int ret;

	mutex_lock(&vsock->dev.mutex);

	//确认start是由owner发起的
	ret = vhost_dev_check_owner(&vsock->dev);
	if (ret)
		goto err;

	for (i = 0; i < ARRAY_SIZE(vsock->vqs); i++) {
		vq = &vsock->vqs[i];

		mutex_lock(&vq->mutex);

		//确认vq访问ok
		if (!vhost_vq_access_ok(vq)) {
			ret = -EFAULT;
			goto err_vq;
		}

		if (!vhost_vq_get_backend(vq)) {
		    /*如果vq没有后端，则指明vsock为其后端*/
			vhost_vq_set_backend(vq, vsock);
			ret = vhost_vq_init_access(vq);
			if (ret)
				goto err_vq;
		}

		mutex_unlock(&vq->mutex);
	}

	/* Some packets may have been queued before the device was started,
	 * let's kick the send worker to send them.
	 */
	vhost_work_queue(&vsock->dev, &vsock->send_pkt_work);

	mutex_unlock(&vsock->dev.mutex);
	return 0;

err_vq:
	vhost_vq_set_backend(vq, NULL);
	mutex_unlock(&vq->mutex);

	for (i = 0; i < ARRAY_SIZE(vsock->vqs); i++) {
		vq = &vsock->vqs[i];

		mutex_lock(&vq->mutex);
		vhost_vq_set_backend(vq, NULL);
		mutex_unlock(&vq->mutex);
	}
err:
	mutex_unlock(&vsock->dev.mutex);
	return ret;
}

static int vhost_vsock_stop(struct vhost_vsock *vsock)
{
	size_t i;
	int ret;

	mutex_lock(&vsock->dev.mutex);

	ret = vhost_dev_check_owner(&vsock->dev);
	if (ret)
		goto err;

	for (i = 0; i < ARRAY_SIZE(vsock->vqs); i++) {
		struct vhost_virtqueue *vq = &vsock->vqs[i];

		mutex_lock(&vq->mutex);
		vhost_vq_set_backend(vq, NULL);
		mutex_unlock(&vq->mutex);
	}

err:
	mutex_unlock(&vsock->dev.mutex);
	return ret;
}

static void vhost_vsock_free(struct vhost_vsock *vsock)
{
	kvfree(vsock);
}

/*创建vsock,并初始化*/
static int vhost_vsock_dev_open(struct inode *inode, struct file *file)
{
	struct vhost_virtqueue **vqs;
	struct vhost_vsock *vsock;
	int ret;

	/* This struct is large and allocation could fail, fall back to vmalloc
	 * if there is no other way.
	 */
	//创建vsock
	vsock = kvmalloc(sizeof(*vsock), GFP_KERNEL | __GFP_RETRY_MAYFAIL);
	if (!vsock)
		return -ENOMEM;

	//创建多个vqs指针
	vqs = kmalloc_array(ARRAY_SIZE(vsock->vqs), sizeof(*vqs), GFP_KERNEL);
	if (!vqs) {
		ret = -ENOMEM;
		goto out;
	}

	//此vsock还没有关联的guest_cid
	vsock->guest_cid = 0; /* no CID assigned yet */

	atomic_set(&vsock->queued_replies, 0);

	//初始化设置vsock->vqs
	vqs[VSOCK_VQ_TX] = &vsock->vqs[VSOCK_VQ_TX];
	vqs[VSOCK_VQ_RX] = &vsock->vqs[VSOCK_VQ_RX];
	/*指明rx,tx对应的kick回调*/
	vsock->vqs[VSOCK_VQ_TX].handle_kick = vhost_vsock_handle_tx_kick;
	vsock->vqs[VSOCK_VQ_RX].handle_kick = vhost_vsock_handle_rx_kick;

	//初始化vsock对应的设备
	vhost_dev_init(&vsock->dev, vqs, ARRAY_SIZE(vsock->vqs),
		       UIO_MAXIOV, VHOST_VSOCK_PKT_WEIGHT,
		       VHOST_VSOCK_WEIGHT, true, NULL/*指定消息处理为空*/);

	/*将vsock指定为私有数据*/
	file->private_data = vsock;
	spin_lock_init(&vsock->send_pkt_list_lock);
	INIT_LIST_HEAD(&vsock->send_pkt_list);

	/*指明此work未在排队，并指定work的工作函数*/
	vhost_work_init(&vsock->send_pkt_work, vhost_transport_send_pkt_work);
	return 0;

out:
	vhost_vsock_free(vsock);
	return ret;
}

static void vhost_vsock_flush(struct vhost_vsock *vsock)
{
	int i;

	for (i = 0; i < ARRAY_SIZE(vsock->vqs); i++)
		if (vsock->vqs[i].handle_kick)
			vhost_poll_flush(&vsock->vqs[i].poll);
	vhost_work_dev_flush(&vsock->dev);
}

static void vhost_vsock_reset_orphans(struct sock *sk)
{
	struct vsock_sock *vsk = vsock_sk(sk);

	/* vmci_transport.c doesn't take sk_lock here either.  At least we're
	 * under vsock_table_lock so the sock cannot disappear while we're
	 * executing.
	 */

	/* If the peer is still valid, no need to reset connection */
	if (vhost_vsock_get(vsk->remote_addr.svm_cid))
		return;

	/* If the close timeout is pending, let it expire.  This avoids races
	 * with the timeout callback.
	 */
	if (vsk->close_work_scheduled)
		return;

	sock_set_flag(sk, SOCK_DONE);
	vsk->peer_shutdown = SHUTDOWN_MASK;
	sk->sk_state = SS_UNCONNECTED;
	sk->sk_err = ECONNRESET;
	sk_error_report(sk);
}

static int vhost_vsock_dev_release(struct inode *inode, struct file *file)
{
	struct vhost_vsock *vsock = file->private_data;

	mutex_lock(&vhost_vsock_mutex);
	if (vsock->guest_cid)
		hash_del_rcu(&vsock->hash);
	mutex_unlock(&vhost_vsock_mutex);

	/* Wait for other CPUs to finish using vsock */
	synchronize_rcu();

	/* Iterating over all connections for all CIDs to find orphans is
	 * inefficient.  Room for improvement here. */
	vsock_for_each_connected_socket(vhost_vsock_reset_orphans);

	vhost_vsock_stop(vsock);
	vhost_vsock_flush(vsock);
	vhost_dev_stop(&vsock->dev);

	spin_lock_bh(&vsock->send_pkt_list_lock);
	//移除掉此vsocket上待发送的报文
	while (!list_empty(&vsock->send_pkt_list)) {
		struct virtio_vsock_pkt *pkt;

		pkt = list_first_entry(&vsock->send_pkt_list,
				struct virtio_vsock_pkt, list);
		list_del_init(&pkt->list);
		virtio_transport_free_pkt(pkt);
	}
	spin_unlock_bh(&vsock->send_pkt_list_lock);

	vhost_dev_cleanup(&vsock->dev);
	kfree(vsock->dev.vqs);
	vhost_vsock_free(vsock);
	return 0;
}

//为vsock关联相应的cid
static int vhost_vsock_set_cid(struct vhost_vsock *vsock, u64 guest_cid)
{
	struct vhost_vsock *other;

	/* Refuse reserved CIDs */
	//不能使用预留的cids
	if (guest_cid <= VMADDR_CID_HOST ||
	    guest_cid == U32_MAX)
		return -EINVAL;

	/* 64-bit CIDs are not yet supported */
	//当前不支持cids超过u32最大值
	if (guest_cid > U32_MAX)
		return -EINVAL;

	/* Refuse if CID is assigned to the guest->host transport (i.e. nested
	 * VM), to make the loopback work.
	 */
	if (vsock_find_cid(guest_cid))
	    //给定的cid已存在，报错
		return -EADDRINUSE;

	/* Refuse if CID is already in use */
	mutex_lock(&vhost_vsock_mutex);
	/*检查guest_cid是否已被使用*/
	other = vhost_vsock_get(guest_cid);
	if (other && other != vsock) {
		mutex_unlock(&vhost_vsock_mutex);
		return -EADDRINUSE;
	}

	/*之前已有guest_cid,则先自hash表中移除*/
	if (vsock->guest_cid)
		hash_del_rcu(&vsock->hash);

	//再赋值，并加入hash表
	vsock->guest_cid = guest_cid;
	hash_add_rcu(vhost_vsock_hash, &vsock->hash, vsock->guest_cid);
	mutex_unlock(&vhost_vsock_mutex);

	return 0;
}

static int vhost_vsock_set_features(struct vhost_vsock *vsock, u64 features)
{
	struct vhost_virtqueue *vq;
	int i;

	//需要开启的功能不能超过可支持的功能集合
	if (features & ~VHOST_VSOCK_FEATURES)
		return -EOPNOTSUPP;

	mutex_lock(&vsock->dev.mutex);
	if ((features & (1 << VHOST_F_LOG_ALL)) &&
	    !vhost_log_access_ok(&vsock->dev)) {
	    /*开启log_all时，vhost_log_access_ok必须为true*/
		goto err;
	}

	if ((features & (1ULL << VIRTIO_F_ACCESS_PLATFORM))) {
		if (vhost_init_device_iotlb(&vsock->dev, true))
			goto err;
	}

<<<<<<< HEAD
	//为每个vq设置要开启的功能
=======
	if (features & (1ULL << VIRTIO_VSOCK_F_SEQPACKET))
		vsock->seqpacket_allow = true;

>>>>>>> 40226a3d
	for (i = 0; i < ARRAY_SIZE(vsock->vqs); i++) {
		vq = &vsock->vqs[i];
		mutex_lock(&vq->mutex);
		vq->acked_features = features;
		mutex_unlock(&vq->mutex);
	}
	mutex_unlock(&vsock->dev.mutex);
	return 0;

err:
	mutex_unlock(&vsock->dev.mutex);
	return -EFAULT;
}

//vhost vsocket设备ioctl处理
static long vhost_vsock_dev_ioctl(struct file *f, unsigned int ioctl,
				  unsigned long arg)
{
	struct vhost_vsock *vsock = f->private_data;
	void __user *argp = (void __user *)arg;
	u64 guest_cid;
	u64 features;
	int start;
	int r;

	switch (ioctl) {
	case VHOST_VSOCK_SET_GUEST_CID:
	    //为vsocket设置cid
		if (copy_from_user(&guest_cid, argp, sizeof(guest_cid)))
			return -EFAULT;
		return vhost_vsock_set_cid(vsock, guest_cid);
	case VHOST_VSOCK_SET_RUNNING:
	    //使vsocket开始工作/停止工作
		if (copy_from_user(&start, argp, sizeof(start)))
			return -EFAULT;
		if (start/*参数为真，则启动*/)
			return vhost_vsock_start(vsock);
		else
			return vhost_vsock_stop(vsock);
	case VHOST_GET_FEATURES:
	    /*返回设备当前可支持的功能*/
		features = VHOST_VSOCK_FEATURES;
		if (copy_to_user(argp, &features, sizeof(features)))
			return -EFAULT;
		return 0;
	case VHOST_SET_FEATURES:
	    /*设置设备可开启的功能*/
		if (copy_from_user(&features, argp, sizeof(features)))
			return -EFAULT;
		return vhost_vsock_set_features(vsock, features);
	case VHOST_GET_BACKEND_FEATURES:
		features = VHOST_VSOCK_BACKEND_FEATURES;
		if (copy_to_user(argp, &features, sizeof(features)))
			return -EFAULT;
		return 0;
	case VHOST_SET_BACKEND_FEATURES:
		if (copy_from_user(&features, argp, sizeof(features)))
			return -EFAULT;
		if (features & ~VHOST_VSOCK_BACKEND_FEATURES)
			return -EOPNOTSUPP;
		vhost_set_backend_features(&vsock->dev, features);
		return 0;
	default:
		mutex_lock(&vsock->dev.mutex);
		/*其它vhost设备的ioctl处理 */
		r = vhost_dev_ioctl(&vsock->dev, ioctl, argp);
		if (r == -ENOIOCTLCMD)
			r = vhost_vring_ioctl(&vsock->dev, ioctl, argp);
		else
			vhost_vsock_flush(vsock);
		mutex_unlock(&vsock->dev.mutex);
		return r;
	}
}

static ssize_t vhost_vsock_chr_read_iter(struct kiocb *iocb, struct iov_iter *to)
{
	struct file *file = iocb->ki_filp;
	struct vhost_vsock *vsock = file->private_data;
	struct vhost_dev *dev = &vsock->dev;
	int noblock = file->f_flags & O_NONBLOCK;

	return vhost_chr_read_iter(dev, to, noblock);
}

static ssize_t vhost_vsock_chr_write_iter(struct kiocb *iocb,
					struct iov_iter *from)
{
	struct file *file = iocb->ki_filp;
	struct vhost_vsock *vsock = file->private_data;
	struct vhost_dev *dev = &vsock->dev;

	return vhost_chr_write_iter(dev, from);
}

static __poll_t vhost_vsock_chr_poll(struct file *file, poll_table *wait)
{
	struct vhost_vsock *vsock = file->private_data;
	struct vhost_dev *dev = &vsock->dev;

	return vhost_chr_poll(file, dev, wait);
}

static const struct file_operations vhost_vsock_fops = {
	.owner          = THIS_MODULE,
	.open           = vhost_vsock_dev_open,
	.release        = vhost_vsock_dev_release,
	.llseek		= noop_llseek,
	.unlocked_ioctl = vhost_vsock_dev_ioctl,
	.compat_ioctl   = compat_ptr_ioctl,
	.read_iter      = vhost_vsock_chr_read_iter,
	.write_iter     = vhost_vsock_chr_write_iter,
	.poll           = vhost_vsock_chr_poll,
};

/*vhost-vsock字符设备*/
static struct miscdevice vhost_vsock_misc = {
	.minor = VHOST_VSOCK_MINOR,
	.name = "vhost-vsock",
	.fops = &vhost_vsock_fops,
};

static int __init vhost_vsock_init(void)
{
	int ret;

	//注册host to guest传输方式
	ret = vsock_core_register(&vhost_transport.transport,
				  VSOCK_TRANSPORT_F_H2G);
	if (ret < 0)
		return ret;
	//注册misc设备
	return misc_register(&vhost_vsock_misc);
};

static void __exit vhost_vsock_exit(void)
{
	misc_deregister(&vhost_vsock_misc);
	vsock_core_unregister(&vhost_transport.transport);
};

module_init(vhost_vsock_init);
module_exit(vhost_vsock_exit);
MODULE_LICENSE("GPL v2");
MODULE_AUTHOR("Asias He");
MODULE_DESCRIPTION("vhost transport for vsock ");
MODULE_ALIAS_MISCDEV(VHOST_VSOCK_MINOR);
MODULE_ALIAS("devname:vhost-vsock");<|MERGE_RESOLUTION|>--- conflicted
+++ resolved
@@ -58,12 +58,8 @@
 
 	atomic_t queued_replies;
 
-<<<<<<< HEAD
 	u32 guest_cid;/*用户态提供的cid，0表示还没有cid。通过VHOST_VSOCK_SET_GUEST_CID设置*/
-=======
-	u32 guest_cid;
 	bool seqpacket_allow;
->>>>>>> 40226a3d
 };
 
 //返回local cid
@@ -189,12 +185,8 @@
 		/* If the packet is greater than the space available in the
 		 * buffer, we split it using multiple buffers.
 		 */
-<<<<<<< HEAD
-		if (payload_len > iov_len - sizeof(pkt->hdr))
+		if (payload_len > iov_len - sizeof(pkt->hdr)) {
 		    /*报文内容过大，需要拆分成多个buffer进行发送，payload_len变更为当前可发送的最大长度*/
-=======
-		if (payload_len > iov_len - sizeof(pkt->hdr)) {
->>>>>>> 40226a3d
 			payload_len = iov_len - sizeof(pkt->hdr);
 
 			/* As we are copying pieces of large packet's buffer to
@@ -253,13 +245,10 @@
 		 * to send it with the next available buffer.
 		 */
 		if (pkt->off < pkt->len) {
-<<<<<<< HEAD
-		    //报文并没有发送完全，将其加回到vsock->send_pkt_list中
-=======
 			if (restore_flag)
 				pkt->hdr.flags |= cpu_to_le32(VIRTIO_VSOCK_SEQ_EOR);
 
->>>>>>> 40226a3d
+		    	//报文并没有发送完全，将其加回到vsock->send_pkt_list中
 			/* We are queueing the same virtio_vsock_pkt to handle
 			 * the remaining bytes, and we want to deliver it
 			 * to monitoring devices in the next iteration.
@@ -523,9 +512,6 @@
 	.send_pkt = vhost_transport_send_pkt,
 };
 
-<<<<<<< HEAD
-//自vq中收取pkt并处理
-=======
 static bool vhost_transport_seqpacket_allow(u32 remote_cid)
 {
 	struct vhost_vsock *vsock;
@@ -542,7 +528,7 @@
 	return seqpacket_allow;
 }
 
->>>>>>> 40226a3d
+//自vq中收取pkt并处理
 static void vhost_vsock_handle_tx_kick(struct vhost_work *work)
 {
 	struct vhost_virtqueue *vq = container_of(work, struct vhost_virtqueue,
@@ -916,13 +902,10 @@
 			goto err;
 	}
 
-<<<<<<< HEAD
-	//为每个vq设置要开启的功能
-=======
 	if (features & (1ULL << VIRTIO_VSOCK_F_SEQPACKET))
 		vsock->seqpacket_allow = true;
 
->>>>>>> 40226a3d
+	//为每个vq设置要开启的功能
 	for (i = 0; i < ARRAY_SIZE(vsock->vqs); i++) {
 		vq = &vsock->vqs[i];
 		mutex_lock(&vq->mutex);
