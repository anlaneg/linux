--- conflicted
+++ resolved
@@ -170,12 +170,8 @@
 		}
 
 		iov_iter_init(&iov_iter, ITER_DEST, &vq->iov[out], in, iov_len);
-<<<<<<< HEAD
-		payload_len = skb->len;/*要发送的数据包大小*/
-=======
 		offset = VIRTIO_VSOCK_SKB_CB(skb)->offset;
-		payload_len = skb->len - offset;
->>>>>>> 9d1694dc
+		payload_len = skb->len - offset;/*要发送的数据包大小*/
 		hdr = virtio_vsock_hdr(skb);
 
 		/* If the packet is greater than the space available in the
@@ -218,17 +214,12 @@
 			break;
 		}
 
-<<<<<<< HEAD
 		//将pkt payload (本次可发送payload_len)复制到iov_iter中
-		nbytes = copy_to_iter(skb->data, payload_len, &iov_iter);
-		if (nbytes != payload_len) {
-		    	//没有写入预期的大小，报错
-=======
 		if (skb_copy_datagram_iter(skb,
 					   offset,
 					   &iov_iter,
 					   payload_len)) {
->>>>>>> 9d1694dc
+		    	//没有写入预期的大小，报错
 			kfree_skb(skb);
 			vq_err(vq, "Faulted on copying pkt buf\n");
 			break;
@@ -244,12 +235,8 @@
 		vhost_add_used(vq, head, sizeof(*hdr) + payload_len);
 		added = true;
 
-<<<<<<< HEAD
-		skb_pull(skb, payload_len);
+		VIRTIO_VSOCK_SKB_CB(skb)->offset += payload_len;
 		//更新pkt数据起始位置（原来的数据已填充进iov)
-=======
-		VIRTIO_VSOCK_SKB_CB(skb)->offset += payload_len;
->>>>>>> 9d1694dc
 		total_len += payload_len;
 
 		/* If we didn't send all the payload we can requeue the packet
@@ -331,12 +318,8 @@
 
 	//向sock添加要发送的packet
 	virtio_vsock_skb_queue_tail(&vsock->send_pkt_queue, skb);
-<<<<<<< HEAD
 	//为vhost dev添加发送报文的work
-	vhost_work_queue(&vsock->dev, &vsock->send_pkt_work);
-=======
 	vhost_vq_work_queue(&vsock->vqs[VSOCK_VQ_RX], &vsock->send_pkt_work);
->>>>>>> 9d1694dc
 
 	rcu_read_unlock();
 	return len;
