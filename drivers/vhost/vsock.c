--- conflicted
+++ resolved
@@ -51,15 +51,9 @@
 	/* Link to global vhost_vsock_hash, writes use vhost_vsock_mutex */
 	struct hlist_node hash;
 
-<<<<<<< HEAD
 	struct vhost_work send_pkt_work;/*vsock的发包函数*/
-	spinlock_t send_pkt_list_lock;
 	/*待发送的报文*/
-	struct list_head send_pkt_list;	/* host->guest pending packets */
-=======
-	struct vhost_work send_pkt_work;
 	struct sk_buff_head send_pkt_queue; /* host->guest pending packets */
->>>>>>> fe15c26e
 
 	atomic_t queued_replies;
 
@@ -128,54 +122,26 @@
 		size_t nbytes;
 		int head;
 
-<<<<<<< HEAD
 		//如果vsock没有报文，则跳出
-		spin_lock_bh(&vsock->send_pkt_list_lock);
-		if (list_empty(&vsock->send_pkt_list)) {
-			spin_unlock_bh(&vsock->send_pkt_list_lock);
-=======
 		skb = virtio_vsock_skb_dequeue(&vsock->send_pkt_queue);
 
 		if (!skb) {
->>>>>>> fe15c26e
 			vhost_enable_notify(&vsock->dev, vq);
 			break;
 		}
-
-<<<<<<< HEAD
-		//自待发送链表上取一个packet
-		pkt = list_first_entry(&vsock->send_pkt_list,
-				       struct virtio_vsock_pkt, list);
-		list_del_init(&pkt->list);
-		spin_unlock_bh(&vsock->send_pkt_list_lock);
 
 		/*取一个可用的描述符*/
 		head = vhost_get_vq_desc(vq, vq->iov, ARRAY_SIZE(vq->iov),
 					 &out, &in, NULL, NULL);
 		if (head < 0) {
-		    /*获取数据片信息时出错，将报文加入send_pkt_list上，并退出*/
-			spin_lock_bh(&vsock->send_pkt_list_lock);
-			list_add(&pkt->list, &vsock->send_pkt_list);
-			spin_unlock_bh(&vsock->send_pkt_list_lock);
-=======
-		head = vhost_get_vq_desc(vq, vq->iov, ARRAY_SIZE(vq->iov),
-					 &out, &in, NULL, NULL);
-		if (head < 0) {
+		    	/*获取数据片信息时出错，将报文加入send_pkt_list上，并退出*/
 			virtio_vsock_skb_queue_head(&vsock->send_pkt_queue, skb);
->>>>>>> fe15c26e
 			break;
 		}
 
 		if (head == vq->num) {
-<<<<<<< HEAD
-		    /*当前avali表为空，将报文加入send_pkt_list上，通知对端加快处理?*/
-			spin_lock_bh(&vsock->send_pkt_list_lock);
-			list_add(&pkt->list, &vsock->send_pkt_list);
-			spin_unlock_bh(&vsock->send_pkt_list_lock);
-
-=======
+		    	/*当前avali表为空，将报文加入send_pkt_list上，通知对端加快处理?*/
 			virtio_vsock_skb_queue_head(&vsock->send_pkt_queue, skb);
->>>>>>> fe15c26e
 			/* We cannot finish yet if more buffers snuck in while
 			 * re-enabling notify.
 			 */
@@ -195,38 +161,23 @@
 
 		//获取可write的数据片总长度
 		iov_len = iov_length(&vq->iov[out], in);
-<<<<<<< HEAD
-		if (iov_len < sizeof(pkt->hdr)) {
-		    //报文长度一定大于pkt->hdr
-			virtio_transport_free_pkt(pkt);
-=======
 		if (iov_len < sizeof(*hdr)) {
+		    	//报文长度一定大于pkt->hdr
 			kfree_skb(skb);
->>>>>>> fe15c26e
 			vq_err(vq, "Buffer len [%zu] too small\n", iov_len);
 			break;
 		}
 
-<<<<<<< HEAD
-		iov_iter_init(&iov_iter, READ, &vq->iov[out], in, iov_len);
-		payload_len = pkt->len - pkt->off;/*要发送的数据包大小*/
-=======
 		iov_iter_init(&iov_iter, ITER_DEST, &vq->iov[out], in, iov_len);
-		payload_len = skb->len;
+		payload_len = skb->len;/*要发送的数据包大小*/
 		hdr = virtio_vsock_hdr(skb);
->>>>>>> fe15c26e
 
 		/* If the packet is greater than the space available in the
 		 * buffer, we split it using multiple buffers.
 		 */
-<<<<<<< HEAD
-		if (payload_len > iov_len - sizeof(pkt->hdr)) {
-		    /*报文内容过大，需要拆分成多个buffer进行发送，payload_len变更为当前可发送的最大长度*/
-			payload_len = iov_len - sizeof(pkt->hdr);
-=======
 		if (payload_len > iov_len - sizeof(*hdr)) {
+		    	/*报文内容过大，需要拆分成多个buffer进行发送，payload_len变更为当前可发送的最大长度*/
 			payload_len = iov_len - sizeof(*hdr);
->>>>>>> fe15c26e
 
 			/* As we are copying pieces of large packet's buffer to
 			 * small rx buffers, headers of packets in rx queue are
@@ -253,32 +204,19 @@
 		/* Set the correct length in the header */
 		hdr->len = cpu_to_le32(payload_len);
 
-<<<<<<< HEAD
 		//将pkt->hdr写入到iov_iter中
-		nbytes = copy_to_iter(&pkt->hdr, sizeof(pkt->hdr), &iov_iter);
-		if (nbytes != sizeof(pkt->hdr)) {
-			virtio_transport_free_pkt(pkt);
-=======
 		nbytes = copy_to_iter(hdr, sizeof(*hdr), &iov_iter);
 		if (nbytes != sizeof(*hdr)) {
 			kfree_skb(skb);
->>>>>>> fe15c26e
 			vq_err(vq, "Faulted on copying pkt hdr\n");
 			break;
 		}
 
-<<<<<<< HEAD
 		//将pkt payload (本次可发送payload_len)复制到iov_iter中
-		nbytes = copy_to_iter(pkt->buf + pkt->off, payload_len,
-				      &iov_iter);
-		if (nbytes != payload_len) {
-		    //没有写入预期的大小，报错
-			virtio_transport_free_pkt(pkt);
-=======
 		nbytes = copy_to_iter(skb->data, payload_len, &iov_iter);
 		if (nbytes != payload_len) {
+		    	//没有写入预期的大小，报错
 			kfree_skb(skb);
->>>>>>> fe15c26e
 			vq_err(vq, "Faulted on copying pkt buf\n");
 			break;
 		}
@@ -286,24 +224,15 @@
 		/* Deliver to monitoring devices all packets that we
 		 * will transmit.
 		 */
-<<<<<<< HEAD
 		//如有必要，为其它monitor复制一份pkt
-		virtio_transport_deliver_tap_pkt(pkt);
+		virtio_transport_deliver_tap_pkt(skb);
 
 		//head指向的描述符，被使用了sizeof(pkt->hdr)+payload_len长度,在used表中指明
-		vhost_add_used(vq, head, sizeof(pkt->hdr) + payload_len);
-		added = true;
-
-		//更新pkt数据起始位置（原来的数据已填充进iov)
-		pkt->off += payload_len;
-=======
-		virtio_transport_deliver_tap_pkt(skb);
-
 		vhost_add_used(vq, head, sizeof(*hdr) + payload_len);
 		added = true;
 
 		skb_pull(skb, payload_len);
->>>>>>> fe15c26e
+		//更新pkt数据起始位置（原来的数据已填充进iov)
 		total_len += payload_len;
 
 		/* If we didn't send all the payload we can requeue the packet
@@ -312,25 +241,13 @@
 		if (skb->len > 0) {
 			hdr->flags |= cpu_to_le32(flags_to_restore);
 
-<<<<<<< HEAD
 		    	//报文并没有发送完全，将其加回到vsock->send_pkt_list中
-			/* We are queueing the same virtio_vsock_pkt to handle
-			 * the remaining bytes, and we want to deliver it
-			 * to monitoring devices in the next iteration.
-			 */
-			pkt->tap_delivered = false;//还原此变量
-
-			spin_lock_bh(&vsock->send_pkt_list_lock);
-			list_add(&pkt->list, &vsock->send_pkt_list);
-			spin_unlock_bh(&vsock->send_pkt_list_lock);
-=======
 			/* We are queueing the same skb to handle
 			 * the remaining bytes, and we want to deliver it
 			 * to monitoring devices in the next iteration.
 			 */
 			virtio_vsock_skb_clear_tap_delivered(skb);
 			virtio_vsock_skb_queue_head(&vsock->send_pkt_queue, skb);
->>>>>>> fe15c26e
 		} else {
 			if (virtio_vsock_skb_reply(skb)) {
 				int val;
@@ -344,12 +261,8 @@
 					restart_tx = true;
 			}
 
-<<<<<<< HEAD
 			//报文已被发送完全，释放
-			virtio_transport_free_pkt(pkt);
-=======
 			consume_skb(skb);
->>>>>>> fe15c26e
 		}
 	} while(likely(!vhost_exceeds_weight(vq, ++pkts, total_len)));
 
@@ -388,12 +301,8 @@
 	rcu_read_lock();
 
 	/* Find the vhost_vsock according to guest context id  */
-<<<<<<< HEAD
 	//确定此报文对应的vsock
-	vsock = vhost_vsock_get(le64_to_cpu(pkt->hdr.dst_cid));
-=======
 	vsock = vhost_vsock_get(le64_to_cpu(hdr->dst_cid));
->>>>>>> fe15c26e
 	if (!vsock) {
 		rcu_read_unlock();
 		kfree_skb(skb);
@@ -403,16 +312,9 @@
 	if (virtio_vsock_skb_reply(skb))
 		atomic_inc(&vsock->queued_replies);
 
-<<<<<<< HEAD
-	spin_lock_bh(&vsock->send_pkt_list_lock);
 	//向sock添加要发送的packet
-	list_add_tail(&pkt->list, &vsock->send_pkt_list);
-	spin_unlock_bh(&vsock->send_pkt_list_lock);
-
+	virtio_vsock_skb_queue_tail(&vsock->send_pkt_queue, skb);
 	//为vhost dev添加发送报文的work
-=======
-	virtio_vsock_skb_queue_tail(&vsock->send_pkt_queue, skb);
->>>>>>> fe15c26e
 	vhost_work_queue(&vsock->dev, &vsock->send_pkt_work);
 
 	rcu_read_unlock();
@@ -433,25 +335,8 @@
 	if (!vsock)
 		goto out;
 
-<<<<<<< HEAD
-	spin_lock_bh(&vsock->send_pkt_list_lock);
 	//移除掉vsocket对应的待发送报文
-	list_for_each_entry_safe(pkt, n, &vsock->send_pkt_list, list) {
-		if (pkt->vsk != vsk)
-			continue;
-		list_move(&pkt->list, &freeme);
-	}
-	spin_unlock_bh(&vsock->send_pkt_list_lock);
-
-	list_for_each_entry_safe(pkt, n, &freeme, list) {
-		if (pkt->reply)
-			cnt++;
-		list_del(&pkt->list);
-		virtio_transport_free_pkt(pkt);
-	}
-=======
 	cnt = virtio_transport_purge_skbs(vsk, &vsock->send_pkt_queue);
->>>>>>> fe15c26e
 
 	if (cnt) {
 		struct vhost_virtqueue *tx_vq = &vsock->vqs[VSOCK_VQ_TX];
@@ -468,14 +353,9 @@
 	return ret;
 }
 
-<<<<<<< HEAD
 //针对vq->iov中保存的报文信息，构造virtio_vsock_pkt
-static struct virtio_vsock_pkt *
-vhost_vsock_alloc_pkt(struct vhost_virtqueue *vq,
-=======
 static struct sk_buff *
 vhost_vsock_alloc_skb(struct vhost_virtqueue *vq,
->>>>>>> fe15c26e
 		      unsigned int out, unsigned int in)
 {
 	struct virtio_vsock_hdr *hdr;
@@ -491,31 +371,21 @@
 		return NULL;
 	}
 
-<<<<<<< HEAD
+	len = iov_length(vq->iov, out);
+
+	/* len contains both payload and hdr */
 	/*申请packet*/
-	pkt = kzalloc(sizeof(*pkt), GFP_KERNEL);
-	if (!pkt)
-=======
-	len = iov_length(vq->iov, out);
-
-	/* len contains both payload and hdr */
 	skb = virtio_vsock_alloc_skb(len, GFP_KERNEL);
 	if (!skb)
->>>>>>> fe15c26e
 		return NULL;
 
 	iov_iter_init(&iov_iter, ITER_SOURCE, vq->iov, out, len);
 
-<<<<<<< HEAD
 	/*将iov_iter中的内容pkt头部信息复制到pkt->hdr中*/
-	nbytes = copy_from_iter(&pkt->hdr, sizeof(pkt->hdr), &iov_iter);
-	if (nbytes != sizeof(pkt->hdr)) {
-	    /*内容不足pkt头部，报错返回NULL*/
-=======
 	hdr = virtio_vsock_hdr(skb);
 	nbytes = copy_from_iter(hdr, sizeof(*hdr), &iov_iter);
 	if (nbytes != sizeof(*hdr)) {
->>>>>>> fe15c26e
+		/*内容不足pkt头部，报错返回NULL*/
 		vq_err(vq, "Expected %zu bytes for pkt->hdr, got %zu bytes\n",
 		       sizeof(*hdr), nbytes);
 		kfree_skb(skb);
@@ -535,41 +405,20 @@
 		return NULL;
 	}
 
-<<<<<<< HEAD
-	//为packet申请buffer
-	pkt->buf = kvmalloc(pkt->len, GFP_KERNEL);
-	if (!pkt->buf) {
-		kfree(pkt);
-		return NULL;
-	}
-
-	pkt->buf_len = pkt->len;
+	virtio_vsock_skb_rx_put(skb);
 
 	//自iov_iter中复制报文信息
-	nbytes = copy_from_iter(pkt->buf, pkt->len, &iov_iter);
-	if (nbytes != pkt->len) {
-	    /*报文信息长度不足，报错*/
-		vq_err(vq, "Expected %u byte payload, got %zu bytes\n",
-		       pkt->len, nbytes);
-		virtio_transport_free_pkt(pkt);
-		return NULL;
-	}
-
-	//返回收到的报文
-	return pkt;
-=======
-	virtio_vsock_skb_rx_put(skb);
-
 	nbytes = copy_from_iter(skb->data, payload_len, &iov_iter);
 	if (nbytes != payload_len) {
+	    	/*报文信息长度不足，报错*/
 		vq_err(vq, "Expected %zu byte payload, got %zu bytes\n",
 		       payload_len, nbytes);
 		kfree_skb(skb);
 		return NULL;
 	}
 
+	//返回收到的报文
 	return skb;
->>>>>>> fe15c26e
 }
 
 /* Is there space left for replies to rx packets? */
@@ -699,14 +548,9 @@
 			break;
 		}
 
-<<<<<<< HEAD
 		//用vq->iov中保存的报文信息，构造pkt
-		pkt = vhost_vsock_alloc_pkt(vq, out, in);
-		if (!pkt) {
-=======
 		skb = vhost_vsock_alloc_skb(vq, out, in);
 		if (!skb) {
->>>>>>> fe15c26e
 			vq_err(vq, "Faulted on pkt\n");
 			continue;
 		}
@@ -714,23 +558,15 @@
 		total_len += sizeof(*hdr) + skb->len;
 
 		/* Deliver to monitoring devices all received packets */
-<<<<<<< HEAD
 		//给monitor设备给一份
-		virtio_transport_deliver_tap_pkt(pkt);
+		virtio_transport_deliver_tap_pkt(skb);
+
+		hdr = virtio_vsock_hdr(skb);
 
 		/* Only accept correctly addressed packets */
 		/*报文必须是由guest_cid到host local cid的，否则被丢弃*/
-		if (le64_to_cpu(pkt->hdr.src_cid) == vsock->guest_cid &&
-		    le64_to_cpu(pkt->hdr.dst_cid) ==
-=======
-		virtio_transport_deliver_tap_pkt(skb);
-
-		hdr = virtio_vsock_hdr(skb);
-
-		/* Only accept correctly addressed packets */
 		if (le64_to_cpu(hdr->src_cid) == vsock->guest_cid &&
 		    le64_to_cpu(hdr->dst_cid) ==
->>>>>>> fe15c26e
 		    vhost_transport_get_local_cid())
 			virtio_transport_recv_pkt(&vhost_transport, skb);
 		else
@@ -889,14 +725,8 @@
 
 	/*将vsock指定为私有数据*/
 	file->private_data = vsock;
-<<<<<<< HEAD
-	spin_lock_init(&vsock->send_pkt_list_lock);
-	INIT_LIST_HEAD(&vsock->send_pkt_list);
-
+	skb_queue_head_init(&vsock->send_pkt_queue);
 	/*指明此work未在排队，并指定work的工作函数*/
-=======
-	skb_queue_head_init(&vsock->send_pkt_queue);
->>>>>>> fe15c26e
 	vhost_work_init(&vsock->send_pkt_work, vhost_transport_send_pkt_work);
 	return 0;
 
@@ -962,21 +792,8 @@
 	vhost_vsock_flush(vsock);
 	vhost_dev_stop(&vsock->dev);
 
-<<<<<<< HEAD
-	spin_lock_bh(&vsock->send_pkt_list_lock);
 	//移除掉此vsocket上待发送的报文
-	while (!list_empty(&vsock->send_pkt_list)) {
-		struct virtio_vsock_pkt *pkt;
-
-		pkt = list_first_entry(&vsock->send_pkt_list,
-				struct virtio_vsock_pkt, list);
-		list_del_init(&pkt->list);
-		virtio_transport_free_pkt(pkt);
-	}
-	spin_unlock_bh(&vsock->send_pkt_list_lock);
-=======
 	virtio_vsock_skb_queue_purge(&vsock->send_pkt_queue);
->>>>>>> fe15c26e
 
 	vhost_dev_cleanup(&vsock->dev);
 	kfree(vsock->dev.vqs);
@@ -1184,11 +1001,7 @@
 				  VSOCK_TRANSPORT_F_H2G);
 	if (ret < 0)
 		return ret;
-<<<<<<< HEAD
 	//注册misc设备
-	return misc_register(&vhost_vsock_misc);
-=======
-
 	ret = misc_register(&vhost_vsock_misc);
 	if (ret) {
 		vsock_core_unregister(&vhost_transport.transport);
@@ -1196,7 +1009,6 @@
 	}
 
 	return 0;
->>>>>>> fe15c26e
 };
 
 static void __exit vhost_vsock_exit(void)
