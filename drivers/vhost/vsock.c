// SPDX-License-Identifier: GPL-2.0-only
/*
 * vhost transport for vsock
 *
 * Copyright (C) 2013-2015 Red Hat, Inc.
 * Author: Asias He <asias@redhat.com>
 *         Stefan Hajnoczi <stefanha@redhat.com>
 */
#include <linux/miscdevice.h>
#include <linux/atomic.h>
#include <linux/module.h>
#include <linux/mutex.h>
#include <linux/vmalloc.h>
#include <net/sock.h>
#include <linux/virtio_vsock.h>
#include <linux/vhost.h>
#include <linux/hashtable.h>

#include <net/af_vsock.h>
#include "vhost.h"

#define VHOST_VSOCK_DEFAULT_HOST_CID	2
/* Max number of bytes transferred before requeueing the job.
 * Using this limit prevents one virtqueue from starving others. */
#define VHOST_VSOCK_WEIGHT 0x80000
/* Max number of packets transferred before requeueing the job.
 * Using this limit prevents one virtqueue from starving others with
 * small pkts.
 */
#define VHOST_VSOCK_PKT_WEIGHT 256

enum {
<<<<<<< HEAD
    //指明vhost当前支持的功能
	VHOST_VSOCK_FEATURES = VHOST_FEATURES,
=======
	VHOST_VSOCK_FEATURES = VHOST_FEATURES |
			       (1ULL << VIRTIO_F_ACCESS_PLATFORM)
};

enum {
	VHOST_VSOCK_BACKEND_FEATURES = (1ULL << VHOST_BACKEND_F_IOTLB_MSG_V2)
>>>>>>> 52e44129
};

/* Used to track all the vhost_vsock instances on the system. */
static DEFINE_MUTEX(vhost_vsock_mutex);
static DEFINE_READ_MOSTLY_HASHTABLE(vhost_vsock_hash, 8);

struct vhost_vsock {
	struct vhost_dev dev;
	struct vhost_virtqueue vqs[2];/*收发包队列*/

	/* Link to global vhost_vsock_hash, writes use vhost_vsock_mutex */
	struct hlist_node hash;

	struct vhost_work send_pkt_work;/*vsock的发包函数*/
	spinlock_t send_pkt_list_lock;
	/*待发送的报文*/
	struct list_head send_pkt_list;	/* host->guest pending packets */

	atomic_t queued_replies;

	u32 guest_cid;/*用户态提供的cid，0表示还没有cid。通过VHOST_VSOCK_SET_GUEST_CID设置*/
};

//返回local cid
static u32 vhost_transport_get_local_cid(void)
{
	return VHOST_VSOCK_DEFAULT_HOST_CID;
}

/* Callers that dereference the return value must hold vhost_vsock_mutex or the
 * RCU read lock.
 */
static struct vhost_vsock *vhost_vsock_get(u32 guest_cid)
{
	struct vhost_vsock *vsock;

	//在hashtable中查找guest_cid相等的vsock
	hash_for_each_possible_rcu(vhost_vsock_hash/*hash表*/, vsock, hash, guest_cid) {
		u32 other_cid = vsock->guest_cid;

		/* Skip instances that have no CID yet */
		if (other_cid == 0)
		    /*跳过没有cid的*/
			continue;

		if (other_cid == guest_cid)
			return vsock;

	}

	return NULL;
}

//向guest发送报文（报文来源于vsock->send_pkt_list）
static void
vhost_transport_do_send_pkt(struct vhost_vsock *vsock,
			    struct vhost_virtqueue *vq)
{
	struct vhost_virtqueue *tx_vq = &vsock->vqs[VSOCK_VQ_TX];
	int pkts = 0, total_len = 0;
	bool added = false;
	bool restart_tx = false;

	mutex_lock(&vq->mutex);

	if (!vhost_vq_get_backend(vq))
		goto out;

	if (!vq_meta_prefetch(vq))
		goto out;

	/* Avoid further vmexits, we're already processing the virtqueue */
	vhost_disable_notify(&vsock->dev, vq);

	do {
		struct virtio_vsock_pkt *pkt;
		struct iov_iter iov_iter;
		unsigned out, in;
		size_t nbytes;
		size_t iov_len, payload_len;
		int head;

		//如果vsock没有报文，则跳出
		spin_lock_bh(&vsock->send_pkt_list_lock);
		if (list_empty(&vsock->send_pkt_list)) {
			spin_unlock_bh(&vsock->send_pkt_list_lock);
			vhost_enable_notify(&vsock->dev, vq);
			break;
		}

		//自待发送链表上取一个packet
		pkt = list_first_entry(&vsock->send_pkt_list,
				       struct virtio_vsock_pkt, list);
		list_del_init(&pkt->list);
		spin_unlock_bh(&vsock->send_pkt_list_lock);

		/*取一个可用的描述符*/
		head = vhost_get_vq_desc(vq, vq->iov, ARRAY_SIZE(vq->iov),
					 &out, &in, NULL, NULL);
		if (head < 0) {
		    /*获取数据片信息时出错，将报文加入send_pkt_list上，并退出*/
			spin_lock_bh(&vsock->send_pkt_list_lock);
			list_add(&pkt->list, &vsock->send_pkt_list);
			spin_unlock_bh(&vsock->send_pkt_list_lock);
			break;
		}

		if (head == vq->num) {
		    /*当前avali表为空，将报文加入send_pkt_list上，通知对端加快处理?*/
			spin_lock_bh(&vsock->send_pkt_list_lock);
			list_add(&pkt->list, &vsock->send_pkt_list);
			spin_unlock_bh(&vsock->send_pkt_list_lock);

			/* We cannot finish yet if more buffers snuck in while
			 * re-enabling notify.
			 */
			if (unlikely(vhost_enable_notify(&vsock->dev, vq))) {
				vhost_disable_notify(&vsock->dev, vq);
				continue;
			}
			break;
		}

		//当前是在处理报文发送，故此队列上应没有报文进来，不能有读到的数据
		if (out) {
			virtio_transport_free_pkt(pkt);
			vq_err(vq, "Expected 0 output buffers, got %u\n", out);
			break;
		}

		//获取可write的数据片总长度
		iov_len = iov_length(&vq->iov[out], in);
		if (iov_len < sizeof(pkt->hdr)) {
		    //报文长度一定大于pkt->hdr
			virtio_transport_free_pkt(pkt);
			vq_err(vq, "Buffer len [%zu] too small\n", iov_len);
			break;
		}

		iov_iter_init(&iov_iter, READ, &vq->iov[out], in, iov_len);
		payload_len = pkt->len - pkt->off;/*要发送的数据包大小*/

		/* If the packet is greater than the space available in the
		 * buffer, we split it using multiple buffers.
		 */
		if (payload_len > iov_len - sizeof(pkt->hdr))
		    /*报文内容过大，需要拆分成多个buffer进行发送，payload_len变更为当前可发送的最大长度*/
			payload_len = iov_len - sizeof(pkt->hdr);

		/* Set the correct length in the header */
		pkt->hdr.len = cpu_to_le32(payload_len);

		//将pkt->hdr写入到iov_iter中
		nbytes = copy_to_iter(&pkt->hdr, sizeof(pkt->hdr), &iov_iter);
		if (nbytes != sizeof(pkt->hdr)) {
			virtio_transport_free_pkt(pkt);
			vq_err(vq, "Faulted on copying pkt hdr\n");
			break;
		}

		//将pkt payload (本次可发送payload_len)复制到iov_iter中
		nbytes = copy_to_iter(pkt->buf + pkt->off, payload_len,
				      &iov_iter);
		if (nbytes != payload_len) {
		    //没有写入预期的大小，报错
			virtio_transport_free_pkt(pkt);
			vq_err(vq, "Faulted on copying pkt buf\n");
			break;
		}

		/* Deliver to monitoring devices all packets that we
		 * will transmit.
		 */
		//如有必要，为其它monitor复制一份pkt
		virtio_transport_deliver_tap_pkt(pkt);

		//head指向的描述符，被使用了sizeof(pkt->hdr)+payload_len长度,在used表中指明
		vhost_add_used(vq, head, sizeof(pkt->hdr) + payload_len);
		added = true;

		//更新pkt数据起始位置（原来的数据已填充进iov)
		pkt->off += payload_len;
		total_len += payload_len;

		/* If we didn't send all the payload we can requeue the packet
		 * to send it with the next available buffer.
		 */
		if (pkt->off < pkt->len) {
		    //报文并没有发送完全，将其加回到vsock->send_pkt_list中
			/* We are queueing the same virtio_vsock_pkt to handle
			 * the remaining bytes, and we want to deliver it
			 * to monitoring devices in the next iteration.
			 */
			pkt->tap_delivered = false;//还原此变量

			spin_lock_bh(&vsock->send_pkt_list_lock);
			list_add(&pkt->list, &vsock->send_pkt_list);
			spin_unlock_bh(&vsock->send_pkt_list_lock);
		} else {
			if (pkt->reply) {
				int val;

				val = atomic_dec_return(&vsock->queued_replies);

				/* Do we have resources to resume tx
				 * processing?
				 */
				if (val + 1 == tx_vq->num)
					restart_tx = true;
			}

			//报文已被发送完全，释放
			virtio_transport_free_pkt(pkt);
		}
	} while(likely(!vhost_exceeds_weight(vq, ++pkts, total_len)));

	//我们向对端发送了报文，故通过eventfd通知guest,我们发送了报文
	if (added)
		vhost_signal(&vsock->dev, vq);

out:
	mutex_unlock(&vq->mutex);

	if (restart_tx)
		vhost_poll_queue(&tx_vq->poll);
}

/*执行传输层的报文发送工作*/
static void vhost_transport_send_pkt_work(struct vhost_work *work)
{
	struct vhost_virtqueue *vq;
	struct vhost_vsock *vsock;

	//取得其对应的socket
	vsock = container_of(work, struct vhost_vsock, send_pkt_work);
	vq = &vsock->vqs[VSOCK_VQ_RX];

	vhost_transport_do_send_pkt(vsock, vq);
}

//向pkt->hdr.dst_cid发送此报文
static int
vhost_transport_send_pkt(struct virtio_vsock_pkt *pkt)
{
	struct vhost_vsock *vsock;
	int len = pkt->len;

	rcu_read_lock();

	/* Find the vhost_vsock according to guest context id  */
	//确定此报文对应的vsock
	vsock = vhost_vsock_get(le64_to_cpu(pkt->hdr.dst_cid));
	if (!vsock) {
		rcu_read_unlock();
		virtio_transport_free_pkt(pkt);
		return -ENODEV;
	}

	if (pkt->reply)
		atomic_inc(&vsock->queued_replies);

	spin_lock_bh(&vsock->send_pkt_list_lock);
	//向sock添加要发送的packet
	list_add_tail(&pkt->list, &vsock->send_pkt_list);
	spin_unlock_bh(&vsock->send_pkt_list_lock);

	//为vhost dev添加发送报文的work
	vhost_work_queue(&vsock->dev, &vsock->send_pkt_work);

	rcu_read_unlock();
	return len;
}

static int
vhost_transport_cancel_pkt(struct vsock_sock *vsk)
{
	struct vhost_vsock *vsock;
	struct virtio_vsock_pkt *pkt, *n;
	int cnt = 0;
	int ret = -ENODEV;
	LIST_HEAD(freeme);

	rcu_read_lock();

	/* Find the vhost_vsock according to guest context id  */
	vsock = vhost_vsock_get(vsk->remote_addr.svm_cid);
	if (!vsock)
		goto out;

	spin_lock_bh(&vsock->send_pkt_list_lock);
	//移除掉vsocket对应的待发送报文
	list_for_each_entry_safe(pkt, n, &vsock->send_pkt_list, list) {
		if (pkt->vsk != vsk)
			continue;
		list_move(&pkt->list, &freeme);
	}
	spin_unlock_bh(&vsock->send_pkt_list_lock);

	list_for_each_entry_safe(pkt, n, &freeme, list) {
		if (pkt->reply)
			cnt++;
		list_del(&pkt->list);
		virtio_transport_free_pkt(pkt);
	}

	if (cnt) {
		struct vhost_virtqueue *tx_vq = &vsock->vqs[VSOCK_VQ_TX];
		int new_cnt;

		new_cnt = atomic_sub_return(cnt, &vsock->queued_replies);
		if (new_cnt + cnt >= tx_vq->num && new_cnt < tx_vq->num)
			vhost_poll_queue(&tx_vq->poll);
	}

	ret = 0;
out:
	rcu_read_unlock();
	return ret;
}

//针对vq->iov中保存的报文信息，构造virtio_vsock_pkt
static struct virtio_vsock_pkt *
vhost_vsock_alloc_pkt(struct vhost_virtqueue *vq,
		      unsigned int out, unsigned int in)
{
	struct virtio_vsock_pkt *pkt;
	struct iov_iter iov_iter;
	size_t nbytes;
	size_t len;

	if (in != 0) {
	    /*in必须为0*/
		vq_err(vq, "Expected 0 input buffers, got %u\n", in);
		return NULL;
	}

	/*申请packet*/
	pkt = kzalloc(sizeof(*pkt), GFP_KERNEL);
	if (!pkt)
		return NULL;

	len = iov_length(vq->iov, out);
	iov_iter_init(&iov_iter, WRITE, vq->iov, out, len);

	/*将iov_iter中的内容pkt头部信息复制到pkt->hdr中*/
	nbytes = copy_from_iter(&pkt->hdr, sizeof(pkt->hdr), &iov_iter);
	if (nbytes != sizeof(pkt->hdr)) {
	    /*内容不足pkt头部，报错返回NULL*/
		vq_err(vq, "Expected %zu bytes for pkt->hdr, got %zu bytes\n",
		       sizeof(pkt->hdr), nbytes);
		kfree(pkt);
		return NULL;
	}

	if (le16_to_cpu(pkt->hdr.type) == VIRTIO_VSOCK_TYPE_STREAM)
		pkt->len = le32_to_cpu(pkt->hdr.len);

	/* No payload */
	if (!pkt->len)
		return pkt;

	/* The pkt is too big */
	if (pkt->len > VIRTIO_VSOCK_MAX_PKT_BUF_SIZE) {
		kfree(pkt);
		return NULL;
	}

	//为packet申请buffer
	pkt->buf = kmalloc(pkt->len, GFP_KERNEL);
	if (!pkt->buf) {
		kfree(pkt);
		return NULL;
	}

	pkt->buf_len = pkt->len;

	//自iov_iter中复制报文信息
	nbytes = copy_from_iter(pkt->buf, pkt->len, &iov_iter);
	if (nbytes != pkt->len) {
	    /*报文信息长度不足，报错*/
		vq_err(vq, "Expected %u byte payload, got %zu bytes\n",
		       pkt->len, nbytes);
		virtio_transport_free_pkt(pkt);
		return NULL;
	}

	//返回收到的报文
	return pkt;
}

/* Is there space left for replies to rx packets? */
static bool vhost_vsock_more_replies(struct vhost_vsock *vsock)
{
	struct vhost_virtqueue *vq = &vsock->vqs[VSOCK_VQ_TX];
	int val;

	smp_rmb(); /* paired with atomic_inc() and atomic_dec_return() */
	val = atomic_read(&vsock->queued_replies);

	return val < vq->num;
}

static struct virtio_transport vhost_transport = {
	.transport = {
		.module                   = THIS_MODULE,

		.get_local_cid            = vhost_transport_get_local_cid,

		.init                     = virtio_transport_do_socket_init,
		.destruct                 = virtio_transport_destruct,
		.release                  = virtio_transport_release,
		.connect                  = virtio_transport_connect,
		.shutdown                 = virtio_transport_shutdown,
		.cancel_pkt               = vhost_transport_cancel_pkt,

		.dgram_enqueue            = virtio_transport_dgram_enqueue,
		.dgram_dequeue            = virtio_transport_dgram_dequeue,
		.dgram_bind               = virtio_transport_dgram_bind,
		.dgram_allow              = virtio_transport_dgram_allow,

		.stream_enqueue           = virtio_transport_stream_enqueue,
		.stream_dequeue           = virtio_transport_stream_dequeue,
		.stream_has_data          = virtio_transport_stream_has_data,
		.stream_has_space         = virtio_transport_stream_has_space,
		.stream_rcvhiwat          = virtio_transport_stream_rcvhiwat,
		.stream_is_active         = virtio_transport_stream_is_active,
		.stream_allow             = virtio_transport_stream_allow,

		.notify_poll_in           = virtio_transport_notify_poll_in,
		.notify_poll_out          = virtio_transport_notify_poll_out,
		.notify_recv_init         = virtio_transport_notify_recv_init,
		.notify_recv_pre_block    = virtio_transport_notify_recv_pre_block,
		.notify_recv_pre_dequeue  = virtio_transport_notify_recv_pre_dequeue,
		.notify_recv_post_dequeue = virtio_transport_notify_recv_post_dequeue,
		.notify_send_init         = virtio_transport_notify_send_init,
		.notify_send_pre_block    = virtio_transport_notify_send_pre_block,
		.notify_send_pre_enqueue  = virtio_transport_notify_send_pre_enqueue,
		.notify_send_post_enqueue = virtio_transport_notify_send_post_enqueue,
		.notify_buffer_size       = virtio_transport_notify_buffer_size,

	},

	//向pkt->hdr.dst_cid发送报文
	.send_pkt = vhost_transport_send_pkt,
};

//自vq中收取pkt并处理
static void vhost_vsock_handle_tx_kick(struct vhost_work *work)
{
	struct vhost_virtqueue *vq = container_of(work, struct vhost_virtqueue,
						  poll.work);
	struct vhost_vsock *vsock = container_of(vq->dev, struct vhost_vsock,
						 dev);
	struct virtio_vsock_pkt *pkt;
	int head, pkts = 0, total_len = 0;
	unsigned int out, in;
	bool added = false;

	mutex_lock(&vq->mutex);

	if (!vhost_vq_get_backend(vq))
		goto out;

<<<<<<< HEAD
	//先临时关闭通知
=======
	if (!vq_meta_prefetch(vq))
		goto out;

>>>>>>> 52e44129
	vhost_disable_notify(&vsock->dev, vq);
	do {
		u32 len;

		if (!vhost_vsock_more_replies(vsock)) {
			/* Stop tx until the device processes already
			 * pending replies.  Leave tx virtqueue
			 * callbacks disabled.
			 */
			goto no_more_replies;
		}

		/*取可用描述符head及其指明的报文内容*/
		head = vhost_get_vq_desc(vq, vq->iov, ARRAY_SIZE(vq->iov),
					 &out, &in, NULL, NULL);
		if (head < 0)
			break;

		if (head == vq->num) {
		    /*无可用描述符*/
			if (unlikely(vhost_enable_notify(&vsock->dev, vq))) {
				vhost_disable_notify(&vsock->dev, vq);
				continue;
			}
			break;
		}

		//用vq->iov中保存的报文信息，构造pkt
		pkt = vhost_vsock_alloc_pkt(vq, out, in);
		if (!pkt) {
			vq_err(vq, "Faulted on pkt\n");
			continue;
		}

		len = pkt->len;

		/* Deliver to monitoring devices all received packets */
		//给monitor设备给一份
		virtio_transport_deliver_tap_pkt(pkt);

		/* Only accept correctly addressed packets */
		/*报文必须是由guest_cid到host local cid的，否则被丢弃*/
		if (le64_to_cpu(pkt->hdr.src_cid) == vsock->guest_cid &&
		    le64_to_cpu(pkt->hdr.dst_cid) ==
		    vhost_transport_get_local_cid())
			virtio_transport_recv_pkt(&vhost_transport, pkt);
		else
			virtio_transport_free_pkt(pkt);

		len += sizeof(pkt->hdr);
		vhost_add_used(vq, head, len);
		total_len += len;
		added = true;
	} while(likely(!vhost_exceeds_weight(vq, ++pkts, total_len)));

no_more_replies:
	if (added)
		vhost_signal(&vsock->dev, vq);

out:
	mutex_unlock(&vq->mutex);
}

static void vhost_vsock_handle_rx_kick(struct vhost_work *work)
{
	struct vhost_virtqueue *vq = container_of(work, struct vhost_virtqueue,
						poll.work);
	struct vhost_vsock *vsock = container_of(vq->dev, struct vhost_vsock,
						 dev);

	vhost_transport_do_send_pkt(vsock, vq);
}

static int vhost_vsock_start(struct vhost_vsock *vsock)
{
	struct vhost_virtqueue *vq;
	size_t i;
	int ret;

	mutex_lock(&vsock->dev.mutex);

	//确认start是由owner发起的
	ret = vhost_dev_check_owner(&vsock->dev);
	if (ret)
		goto err;

	for (i = 0; i < ARRAY_SIZE(vsock->vqs); i++) {
		vq = &vsock->vqs[i];

		mutex_lock(&vq->mutex);

		//确认vq访问ok
		if (!vhost_vq_access_ok(vq)) {
			ret = -EFAULT;
			goto err_vq;
		}

		if (!vhost_vq_get_backend(vq)) {
		    /*如果vq没有后端，则指明vsock为其后端*/
			vhost_vq_set_backend(vq, vsock);
			ret = vhost_vq_init_access(vq);
			if (ret)
				goto err_vq;
		}

		mutex_unlock(&vq->mutex);
	}

	/* Some packets may have been queued before the device was started,
	 * let's kick the send worker to send them.
	 */
	vhost_work_queue(&vsock->dev, &vsock->send_pkt_work);

	mutex_unlock(&vsock->dev.mutex);
	return 0;

err_vq:
	vhost_vq_set_backend(vq, NULL);
	mutex_unlock(&vq->mutex);

	for (i = 0; i < ARRAY_SIZE(vsock->vqs); i++) {
		vq = &vsock->vqs[i];

		mutex_lock(&vq->mutex);
		vhost_vq_set_backend(vq, NULL);
		mutex_unlock(&vq->mutex);
	}
err:
	mutex_unlock(&vsock->dev.mutex);
	return ret;
}

static int vhost_vsock_stop(struct vhost_vsock *vsock)
{
	size_t i;
	int ret;

	mutex_lock(&vsock->dev.mutex);

	ret = vhost_dev_check_owner(&vsock->dev);
	if (ret)
		goto err;

	for (i = 0; i < ARRAY_SIZE(vsock->vqs); i++) {
		struct vhost_virtqueue *vq = &vsock->vqs[i];

		mutex_lock(&vq->mutex);
		vhost_vq_set_backend(vq, NULL);
		mutex_unlock(&vq->mutex);
	}

err:
	mutex_unlock(&vsock->dev.mutex);
	return ret;
}

static void vhost_vsock_free(struct vhost_vsock *vsock)
{
	kvfree(vsock);
}

/*创建vsock,并初始化*/
static int vhost_vsock_dev_open(struct inode *inode, struct file *file)
{
	struct vhost_virtqueue **vqs;
	struct vhost_vsock *vsock;
	int ret;

	/* This struct is large and allocation could fail, fall back to vmalloc
	 * if there is no other way.
	 */
	//创建vsock
	vsock = kvmalloc(sizeof(*vsock), GFP_KERNEL | __GFP_RETRY_MAYFAIL);
	if (!vsock)
		return -ENOMEM;

	//创建多个vqs指针
	vqs = kmalloc_array(ARRAY_SIZE(vsock->vqs), sizeof(*vqs), GFP_KERNEL);
	if (!vqs) {
		ret = -ENOMEM;
		goto out;
	}

	//此vsock还没有关联的guest_cid
	vsock->guest_cid = 0; /* no CID assigned yet */

	atomic_set(&vsock->queued_replies, 0);

	//初始化设置vsock->vqs
	vqs[VSOCK_VQ_TX] = &vsock->vqs[VSOCK_VQ_TX];
	vqs[VSOCK_VQ_RX] = &vsock->vqs[VSOCK_VQ_RX];
	/*指明rx,tx对应的kick回调*/
	vsock->vqs[VSOCK_VQ_TX].handle_kick = vhost_vsock_handle_tx_kick;
	vsock->vqs[VSOCK_VQ_RX].handle_kick = vhost_vsock_handle_rx_kick;

	//初始化vsock对应的设备
	vhost_dev_init(&vsock->dev, vqs, ARRAY_SIZE(vsock->vqs),
		       UIO_MAXIOV, VHOST_VSOCK_PKT_WEIGHT,
		       VHOST_VSOCK_WEIGHT, true, NULL/*指定消息处理为空*/);

	/*将vsock指定为私有数据*/
	file->private_data = vsock;
	spin_lock_init(&vsock->send_pkt_list_lock);
	INIT_LIST_HEAD(&vsock->send_pkt_list);

	/*指明此work未在排队，并指定work的工作函数*/
	vhost_work_init(&vsock->send_pkt_work, vhost_transport_send_pkt_work);
	return 0;

out:
	vhost_vsock_free(vsock);
	return ret;
}

static void vhost_vsock_flush(struct vhost_vsock *vsock)
{
	int i;

	for (i = 0; i < ARRAY_SIZE(vsock->vqs); i++)
		if (vsock->vqs[i].handle_kick)
			vhost_poll_flush(&vsock->vqs[i].poll);
	vhost_work_flush(&vsock->dev, &vsock->send_pkt_work);
}

static void vhost_vsock_reset_orphans(struct sock *sk)
{
	struct vsock_sock *vsk = vsock_sk(sk);

	/* vmci_transport.c doesn't take sk_lock here either.  At least we're
	 * under vsock_table_lock so the sock cannot disappear while we're
	 * executing.
	 */

	/* If the peer is still valid, no need to reset connection */
	if (vhost_vsock_get(vsk->remote_addr.svm_cid))
		return;

	/* If the close timeout is pending, let it expire.  This avoids races
	 * with the timeout callback.
	 */
	if (vsk->close_work_scheduled)
		return;

	sock_set_flag(sk, SOCK_DONE);
	vsk->peer_shutdown = SHUTDOWN_MASK;
	sk->sk_state = SS_UNCONNECTED;
	sk->sk_err = ECONNRESET;
	sk->sk_error_report(sk);
}

static int vhost_vsock_dev_release(struct inode *inode, struct file *file)
{
	struct vhost_vsock *vsock = file->private_data;

	mutex_lock(&vhost_vsock_mutex);
	if (vsock->guest_cid)
		hash_del_rcu(&vsock->hash);
	mutex_unlock(&vhost_vsock_mutex);

	/* Wait for other CPUs to finish using vsock */
	synchronize_rcu();

	/* Iterating over all connections for all CIDs to find orphans is
	 * inefficient.  Room for improvement here. */
	vsock_for_each_connected_socket(vhost_vsock_reset_orphans);

	vhost_vsock_stop(vsock);
	vhost_vsock_flush(vsock);
	vhost_dev_stop(&vsock->dev);

	spin_lock_bh(&vsock->send_pkt_list_lock);
	//移除掉此vsocket上待发送的报文
	while (!list_empty(&vsock->send_pkt_list)) {
		struct virtio_vsock_pkt *pkt;

		pkt = list_first_entry(&vsock->send_pkt_list,
				struct virtio_vsock_pkt, list);
		list_del_init(&pkt->list);
		virtio_transport_free_pkt(pkt);
	}
	spin_unlock_bh(&vsock->send_pkt_list_lock);

	vhost_dev_cleanup(&vsock->dev);
	kfree(vsock->dev.vqs);
	vhost_vsock_free(vsock);
	return 0;
}

//为vsock关联相应的cid
static int vhost_vsock_set_cid(struct vhost_vsock *vsock, u64 guest_cid)
{
	struct vhost_vsock *other;

	/* Refuse reserved CIDs */
	//不能使用预留的cids
	if (guest_cid <= VMADDR_CID_HOST ||
	    guest_cid == U32_MAX)
		return -EINVAL;

	/* 64-bit CIDs are not yet supported */
	//当前不支持cids超过u32最大值
	if (guest_cid > U32_MAX)
		return -EINVAL;

	/* Refuse if CID is assigned to the guest->host transport (i.e. nested
	 * VM), to make the loopback work.
	 */
	if (vsock_find_cid(guest_cid))
	    //给定的cid已存在，报错
		return -EADDRINUSE;

	/* Refuse if CID is already in use */
	mutex_lock(&vhost_vsock_mutex);
	/*检查guest_cid是否已被使用*/
	other = vhost_vsock_get(guest_cid);
	if (other && other != vsock) {
		mutex_unlock(&vhost_vsock_mutex);
		return -EADDRINUSE;
	}

	/*之前已有guest_cid,则先自hash表中移除*/
	if (vsock->guest_cid)
		hash_del_rcu(&vsock->hash);

	//再赋值，并加入hash表
	vsock->guest_cid = guest_cid;
	hash_add_rcu(vhost_vsock_hash, &vsock->hash, vsock->guest_cid);
	mutex_unlock(&vhost_vsock_mutex);

	return 0;
}

static int vhost_vsock_set_features(struct vhost_vsock *vsock, u64 features)
{
	struct vhost_virtqueue *vq;
	int i;

	//需要开启的功能不能超过可支持的功能集合
	if (features & ~VHOST_VSOCK_FEATURES)
		return -EOPNOTSUPP;

	mutex_lock(&vsock->dev.mutex);
	if ((features & (1 << VHOST_F_LOG_ALL)) &&
	    !vhost_log_access_ok(&vsock->dev)) {
<<<<<<< HEAD
	    /*开启log_all时，vhost_log_access_ok必须为true*/
		mutex_unlock(&vsock->dev.mutex);
		return -EFAULT;
=======
		goto err;
	}

	if ((features & (1ULL << VIRTIO_F_ACCESS_PLATFORM))) {
		if (vhost_init_device_iotlb(&vsock->dev, true))
			goto err;
>>>>>>> 52e44129
	}

	//为每个vq设置要开启的功能
	for (i = 0; i < ARRAY_SIZE(vsock->vqs); i++) {
		vq = &vsock->vqs[i];
		mutex_lock(&vq->mutex);
		vq->acked_features = features;
		mutex_unlock(&vq->mutex);
	}
	mutex_unlock(&vsock->dev.mutex);
	return 0;

err:
	mutex_unlock(&vsock->dev.mutex);
	return -EFAULT;
}

//vhost vsocket设备ioctl处理
static long vhost_vsock_dev_ioctl(struct file *f, unsigned int ioctl,
				  unsigned long arg)
{
	struct vhost_vsock *vsock = f->private_data;
	void __user *argp = (void __user *)arg;
	u64 guest_cid;
	u64 features;
	int start;
	int r;

	switch (ioctl) {
	case VHOST_VSOCK_SET_GUEST_CID:
	    //为vsocket设置cid
		if (copy_from_user(&guest_cid, argp, sizeof(guest_cid)))
			return -EFAULT;
		return vhost_vsock_set_cid(vsock, guest_cid);
	case VHOST_VSOCK_SET_RUNNING:
	    //使vsocket开始工作/停止工作
		if (copy_from_user(&start, argp, sizeof(start)))
			return -EFAULT;
		if (start/*参数为真，则启动*/)
			return vhost_vsock_start(vsock);
		else
			return vhost_vsock_stop(vsock);
	case VHOST_GET_FEATURES:
	    /*返回设备当前可支持的功能*/
		features = VHOST_VSOCK_FEATURES;
		if (copy_to_user(argp, &features, sizeof(features)))
			return -EFAULT;
		return 0;
	case VHOST_SET_FEATURES:
	    /*设置设备可开启的功能*/
		if (copy_from_user(&features, argp, sizeof(features)))
			return -EFAULT;
		return vhost_vsock_set_features(vsock, features);
	case VHOST_GET_BACKEND_FEATURES:
		features = VHOST_VSOCK_BACKEND_FEATURES;
		if (copy_to_user(argp, &features, sizeof(features)))
			return -EFAULT;
		return 0;
	case VHOST_SET_BACKEND_FEATURES:
		if (copy_from_user(&features, argp, sizeof(features)))
			return -EFAULT;
		if (features & ~VHOST_VSOCK_BACKEND_FEATURES)
			return -EOPNOTSUPP;
		vhost_set_backend_features(&vsock->dev, features);
		return 0;
	default:
		mutex_lock(&vsock->dev.mutex);
		/*其它vhost设备的ioctl处理 */
		r = vhost_dev_ioctl(&vsock->dev, ioctl, argp);
		if (r == -ENOIOCTLCMD)
			r = vhost_vring_ioctl(&vsock->dev, ioctl, argp);
		else
			vhost_vsock_flush(vsock);
		mutex_unlock(&vsock->dev.mutex);
		return r;
	}
}

static ssize_t vhost_vsock_chr_read_iter(struct kiocb *iocb, struct iov_iter *to)
{
	struct file *file = iocb->ki_filp;
	struct vhost_vsock *vsock = file->private_data;
	struct vhost_dev *dev = &vsock->dev;
	int noblock = file->f_flags & O_NONBLOCK;

	return vhost_chr_read_iter(dev, to, noblock);
}

static ssize_t vhost_vsock_chr_write_iter(struct kiocb *iocb,
					struct iov_iter *from)
{
	struct file *file = iocb->ki_filp;
	struct vhost_vsock *vsock = file->private_data;
	struct vhost_dev *dev = &vsock->dev;

	return vhost_chr_write_iter(dev, from);
}

static __poll_t vhost_vsock_chr_poll(struct file *file, poll_table *wait)
{
	struct vhost_vsock *vsock = file->private_data;
	struct vhost_dev *dev = &vsock->dev;

	return vhost_chr_poll(file, dev, wait);
}

static const struct file_operations vhost_vsock_fops = {
	.owner          = THIS_MODULE,
	.open           = vhost_vsock_dev_open,
	.release        = vhost_vsock_dev_release,
	.llseek		= noop_llseek,
	.unlocked_ioctl = vhost_vsock_dev_ioctl,
	.compat_ioctl   = compat_ptr_ioctl,
	.read_iter      = vhost_vsock_chr_read_iter,
	.write_iter     = vhost_vsock_chr_write_iter,
	.poll           = vhost_vsock_chr_poll,
};

/*vhost-vsock字符设备*/
static struct miscdevice vhost_vsock_misc = {
	.minor = VHOST_VSOCK_MINOR,
	.name = "vhost-vsock",
	.fops = &vhost_vsock_fops,
};

static int __init vhost_vsock_init(void)
{
	int ret;

	//注册host to guest传输方式
	ret = vsock_core_register(&vhost_transport.transport,
				  VSOCK_TRANSPORT_F_H2G);
	if (ret < 0)
		return ret;
	//注册misc设备
	return misc_register(&vhost_vsock_misc);
};

static void __exit vhost_vsock_exit(void)
{
	misc_deregister(&vhost_vsock_misc);
	vsock_core_unregister(&vhost_transport.transport);
};

module_init(vhost_vsock_init);
module_exit(vhost_vsock_exit);
MODULE_LICENSE("GPL v2");
MODULE_AUTHOR("Asias He");
MODULE_DESCRIPTION("vhost transport for vsock ");
MODULE_ALIAS_MISCDEV(VHOST_VSOCK_MINOR);
MODULE_ALIAS("devname:vhost-vsock");<|MERGE_RESOLUTION|>--- conflicted
+++ resolved
@@ -30,17 +30,13 @@
 #define VHOST_VSOCK_PKT_WEIGHT 256
 
 enum {
-<<<<<<< HEAD
     //指明vhost当前支持的功能
-	VHOST_VSOCK_FEATURES = VHOST_FEATURES,
-=======
 	VHOST_VSOCK_FEATURES = VHOST_FEATURES |
 			       (1ULL << VIRTIO_F_ACCESS_PLATFORM)
 };
 
 enum {
 	VHOST_VSOCK_BACKEND_FEATURES = (1ULL << VHOST_BACKEND_F_IOTLB_MSG_V2)
->>>>>>> 52e44129
 };
 
 /* Used to track all the vhost_vsock instances on the system. */
@@ -504,13 +500,10 @@
 	if (!vhost_vq_get_backend(vq))
 		goto out;
 
-<<<<<<< HEAD
-	//先临时关闭通知
-=======
 	if (!vq_meta_prefetch(vq))
 		goto out;
 
->>>>>>> 52e44129
+	//先临时关闭通知
 	vhost_disable_notify(&vsock->dev, vq);
 	do {
 		u32 len;
@@ -855,18 +848,13 @@
 	mutex_lock(&vsock->dev.mutex);
 	if ((features & (1 << VHOST_F_LOG_ALL)) &&
 	    !vhost_log_access_ok(&vsock->dev)) {
-<<<<<<< HEAD
 	    /*开启log_all时，vhost_log_access_ok必须为true*/
-		mutex_unlock(&vsock->dev.mutex);
-		return -EFAULT;
-=======
 		goto err;
 	}
 
 	if ((features & (1ULL << VIRTIO_F_ACCESS_PLATFORM))) {
 		if (vhost_init_device_iotlb(&vsock->dev, true))
 			goto err;
->>>>>>> 52e44129
 	}
 
 	//为每个vq设置要开启的功能
