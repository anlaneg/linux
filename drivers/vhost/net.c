// SPDX-License-Identifier: GPL-2.0-only
/* Copyright (C) 2009 Red Hat, Inc.
 * Author: Michael S. Tsirkin <mst@redhat.com>
 *
 * virtio-net server in host kernel.
 */

#include <linux/compat.h>
#include <linux/eventfd.h>
#include <linux/vhost.h>
#include <linux/virtio_net.h>
#include <linux/miscdevice.h>
#include <linux/module.h>
#include <linux/moduleparam.h>
#include <linux/mutex.h>
#include <linux/workqueue.h>
#include <linux/file.h>
#include <linux/slab.h>
#include <linux/sched/clock.h>
#include <linux/sched/signal.h>
#include <linux/vmalloc.h>

#include <linux/net.h>
#include <linux/if_packet.h>
#include <linux/if_arp.h>
#include <linux/if_tun.h>
#include <linux/if_macvlan.h>
#include <linux/if_tap.h>
#include <linux/if_vlan.h>
#include <linux/skb_array.h>
#include <linux/skbuff.h>

#include <net/sock.h>
#include <net/xdp.h>

#include "vhost.h"

static int experimental_zcopytx = 0;
module_param(experimental_zcopytx, int, 0444);
MODULE_PARM_DESC(experimental_zcopytx, "Enable Zero Copy TX;"
		                       " 1 -Enable; 0 - Disable");

/* Max number of bytes transferred before requeueing the job.
 * Using this limit prevents one virtqueue from starving others. */
#define VHOST_NET_WEIGHT 0x80000

/* Max number of packets transferred before requeueing the job.
 * Using this limit prevents one virtqueue from starving others with small
 * pkts.
 */
#define VHOST_NET_PKT_WEIGHT 256

/* MAX number of TX used buffers for outstanding zerocopy */
#define VHOST_MAX_PEND 128
#define VHOST_GOODCOPY_LEN 256

/*
 * For transmit, used buffer len is unused; we override it to track buffer
 * status internally; used for zerocopy tx only.
 */
/* Lower device DMA failed */
#define VHOST_DMA_FAILED_LEN	((__force __virtio32)3)
/* Lower device DMA done */
#define VHOST_DMA_DONE_LEN	((__force __virtio32)2)
/* Lower device DMA in progress */
#define VHOST_DMA_IN_PROGRESS	((__force __virtio32)1)
/* Buffer unused */
#define VHOST_DMA_CLEAR_LEN	((__force __virtio32)0)

#define VHOST_DMA_IS_DONE(len) ((__force u32)(len) >= (__force u32)VHOST_DMA_DONE_LEN)

enum {
	VHOST_NET_FEATURES = VHOST_FEATURES |
			 (1ULL << VHOST_NET_F_VIRTIO_NET_HDR) |
			 (1ULL << VIRTIO_NET_F_MRG_RXBUF) |
			 (1ULL << VIRTIO_F_ACCESS_PLATFORM)
};

enum {
	VHOST_NET_BACKEND_FEATURES = (1ULL << VHOST_BACKEND_F_IOTLB_MSG_V2)
};

enum {
	VHOST_NET_VQ_RX = 0,
	VHOST_NET_VQ_TX = 1,
	VHOST_NET_VQ_MAX = 2,
};

struct vhost_net_ubuf_ref {
	/* refcount follows semantics similar to kref:
	 *  0: object is released
	 *  1: no outstanding ubufs
	 * >1: outstanding ubufs
	 */
	atomic_t refcount;
	wait_queue_head_t wait;
	struct vhost_virtqueue *vq;
};

#define VHOST_NET_BATCH 64
struct vhost_net_buf {
	void **queue;
	int tail;/*队列尾指针*/
	int head;/*队列头指针*/
};

struct vhost_net_virtqueue {
	struct vhost_virtqueue vq;
	size_t vhost_hlen;/*协商出来的vhost头部长度*/
	size_t sock_hlen;/*协商出来的socket头部长度*/
	/* vhost zerocopy support fields below: */
	/* last used idx for outstanding DMA zerocopy buffers */
	int upend_idx;
	/* For TX, first used idx for DMA done zerocopy buffers
	 * For RX, number of batched heads
	 */
	int done_idx;
	/* Number of XDP frames batched */
	int batched_xdp;
	/* an array of userspace buffers info */
	struct ubuf_info *ubuf_info;
	/* Reference counting for outstanding ubufs.
	 * Protected by vq mutex. Writers must also take device mutex. */
	struct vhost_net_ubuf_ref *ubufs;
	struct ptr_ring *rx_ring;
	struct vhost_net_buf rxq;
	/* Batched XDP buffs */
	struct xdp_buff *xdp;
};

struct vhost_net {
	struct vhost_dev dev;
	//设备收发队列
	struct vhost_net_virtqueue vqs[VHOST_NET_VQ_MAX];
	struct vhost_poll poll[VHOST_NET_VQ_MAX];
	/* Number of TX recently submitted.
	 * Protected by tx vq lock. */
	unsigned tx_packets;
	/* Number of times zerocopy TX recently failed.
	 * Protected by tx vq lock. */
	unsigned tx_zcopy_err;
	/* Flush in progress. Protected by tx vq lock. */
	bool tx_flush;
	/* Private page frag */
	struct page_frag page_frag;
	/* Refcount bias of page frag */
	int refcnt_bias;
};

static unsigned vhost_net_zcopy_mask __read_mostly;

static void *vhost_net_buf_get_ptr(struct vhost_net_buf *rxq)
{
    /*如果有数据，则返回head指向的元素，否则返回NULL*/
	if (rxq->tail != rxq->head)
		return rxq->queue[rxq->head];
	else
		return NULL;
}

static int vhost_net_buf_get_size(struct vhost_net_buf *rxq)
{
	return rxq->tail - rxq->head;
}

static int vhost_net_buf_is_empty(struct vhost_net_buf *rxq)
{
	return rxq->tail == rxq->head;
}

/*获取一个buffer指针，并将head读头前移一格*/
static void *vhost_net_buf_consume(struct vhost_net_buf *rxq)
{
	void *ret = vhost_net_buf_get_ptr(rxq);
	++rxq->head;
	return ret;
}

static int vhost_net_buf_produce(struct vhost_net_virtqueue *nvq)
{
	struct vhost_net_buf *rxq = &nvq->rxq;

	rxq->head = 0;
	rxq->tail = ptr_ring_consume_batched(nvq->rx_ring, rxq->queue,
					      VHOST_NET_BATCH);
	return rxq->tail;
}

static void vhost_net_buf_unproduce(struct vhost_net_virtqueue *nvq)
{
	struct vhost_net_buf *rxq = &nvq->rxq;

	if (nvq->rx_ring && !vhost_net_buf_is_empty(rxq)) {
		ptr_ring_unconsume(nvq->rx_ring, rxq->queue + rxq->head,
				   vhost_net_buf_get_size(rxq),
				   tun_ptr_free);
		rxq->head = rxq->tail = 0;
	}
}

static int vhost_net_buf_peek_len(void *ptr)
{
	if (tun_is_xdp_frame(ptr)) {
		struct xdp_frame *xdpf = tun_ptr_to_xdp(ptr);

		return xdpf->len;
	}

	return __skb_array_len_with_tag(ptr);
}

static int vhost_net_buf_peek(struct vhost_net_virtqueue *nvq)
{
	struct vhost_net_buf *rxq = &nvq->rxq;

	if (!vhost_net_buf_is_empty(rxq))
		goto out;

	if (!vhost_net_buf_produce(nvq))
		return 0;

out:
	return vhost_net_buf_peek_len(vhost_net_buf_get_ptr(rxq));
}

static void vhost_net_buf_init(struct vhost_net_buf *rxq)
{
	rxq->head = rxq->tail = 0;
}

static void vhost_net_enable_zcopy(int vq)
{
	vhost_net_zcopy_mask |= 0x1 << vq;
}

static struct vhost_net_ubuf_ref *
vhost_net_ubuf_alloc(struct vhost_virtqueue *vq, bool zcopy)
{
	struct vhost_net_ubuf_ref *ubufs;
	/* No zero copy backend? Nothing to count. */
	if (!zcopy)
		return NULL;
	ubufs = kmalloc(sizeof(*ubufs), GFP_KERNEL);
	if (!ubufs)
		return ERR_PTR(-ENOMEM);
	atomic_set(&ubufs->refcount, 1);
	init_waitqueue_head(&ubufs->wait);
	ubufs->vq = vq;
	return ubufs;
}

static int vhost_net_ubuf_put(struct vhost_net_ubuf_ref *ubufs)
{
	int r = atomic_sub_return(1, &ubufs->refcount);
	if (unlikely(!r))
		wake_up(&ubufs->wait);
	return r;
}

static void vhost_net_ubuf_put_and_wait(struct vhost_net_ubuf_ref *ubufs)
{
	vhost_net_ubuf_put(ubufs);
	wait_event(ubufs->wait, !atomic_read(&ubufs->refcount));
}

static void vhost_net_ubuf_put_wait_and_free(struct vhost_net_ubuf_ref *ubufs)
{
	vhost_net_ubuf_put_and_wait(ubufs);
	kfree(ubufs);
}

static void vhost_net_clear_ubuf_info(struct vhost_net *n)
{
	int i;

	for (i = 0; i < VHOST_NET_VQ_MAX; ++i) {
		kfree(n->vqs[i].ubuf_info);
		n->vqs[i].ubuf_info = NULL;
	}
}

static int vhost_net_set_ubuf_info(struct vhost_net *n)
{
	bool zcopy;
	int i;

	for (i = 0; i < VHOST_NET_VQ_MAX; ++i) {
		zcopy = vhost_net_zcopy_mask & (0x1 << i);
		if (!zcopy)
		    /*如果此队列未开启zcopy,则跳过*/
			continue;
		//申请ubuf_info空间
		n->vqs[i].ubuf_info =
			kmalloc_array(UIO_MAXIOV,
				      sizeof(*n->vqs[i].ubuf_info),
				      GFP_KERNEL);
		if  (!n->vqs[i].ubuf_info)
			goto err;
	}
	return 0;

err:
	vhost_net_clear_ubuf_info(n);
	return -ENOMEM;
}

static void vhost_net_vq_reset(struct vhost_net *n)
{
	int i;

	vhost_net_clear_ubuf_info(n);

	for (i = 0; i < VHOST_NET_VQ_MAX; i++) {
		n->vqs[i].done_idx = 0;
		n->vqs[i].upend_idx = 0;
		n->vqs[i].ubufs = NULL;
		n->vqs[i].vhost_hlen = 0;
		n->vqs[i].sock_hlen = 0;
		vhost_net_buf_init(&n->vqs[i].rxq);
	}

}

static void vhost_net_tx_packet(struct vhost_net *net)
{
	++net->tx_packets;
	if (net->tx_packets < 1024)
		return;
	net->tx_packets = 0;
	net->tx_zcopy_err = 0;
}

static void vhost_net_tx_err(struct vhost_net *net)
{
	++net->tx_zcopy_err;
}

static bool vhost_net_tx_select_zcopy(struct vhost_net *net)
{
	/* TX flush waits for outstanding DMAs to be done.
	 * Don't start new DMAs.
	 */
	return !net->tx_flush &&
		net->tx_packets / 64 >= net->tx_zcopy_err;
}

static bool vhost_sock_zcopy(struct socket *sock)
{
	return unlikely(experimental_zcopytx) &&
		sock_flag(sock->sk, SOCK_ZEROCOPY);
}

static bool vhost_sock_xdp(struct socket *sock)
{
	return sock_flag(sock->sk, SOCK_XDP);
}

/* In case of DMA done not in order in lower device driver for some reason.
 * upend_idx is used to track end of used idx, done_idx is used to track head
 * of used idx. Once lower device DMA done contiguously, we will signal KVM
 * guest used idx.
 */
static void vhost_zerocopy_signal_used(struct vhost_net *net,
				       struct vhost_virtqueue *vq)
{
	struct vhost_net_virtqueue *nvq =
		container_of(vq, struct vhost_net_virtqueue, vq);
	int i, add;
	int j = 0;

	for (i = nvq->done_idx; i != nvq->upend_idx; i = (i + 1) % UIO_MAXIOV) {
		if (vq->heads[i].len == VHOST_DMA_FAILED_LEN)
			vhost_net_tx_err(net);
		if (VHOST_DMA_IS_DONE(vq->heads[i].len)) {
			vq->heads[i].len = VHOST_DMA_CLEAR_LEN;
			++j;
		} else
			break;
	}
	while (j) {
		add = min(UIO_MAXIOV - nvq->done_idx, j);
		vhost_add_used_and_signal_n(vq->dev, vq,
					    &vq->heads[nvq->done_idx], add);
		nvq->done_idx = (nvq->done_idx + add) % UIO_MAXIOV;
		j -= add;
	}
}

static void vhost_zerocopy_callback(struct ubuf_info *ubuf, bool success)
{
	struct vhost_net_ubuf_ref *ubufs = ubuf->ctx;
	struct vhost_virtqueue *vq = ubufs->vq;
	int cnt;

	rcu_read_lock_bh();

	/* set len to mark this desc buffers done DMA */
	vq->heads[ubuf->desc].len = success ?
		VHOST_DMA_DONE_LEN : VHOST_DMA_FAILED_LEN;
	cnt = vhost_net_ubuf_put(ubufs);

	/*
	 * Trigger polling thread if guest stopped submitting new buffers:
	 * in this case, the refcount after decrement will eventually reach 1.
	 * We also trigger polling periodically after each 16 packets
	 * (the value 16 here is more or less arbitrary, it's tuned to trigger
	 * less than 10% of times).
	 */
	if (cnt <= 1 || !(cnt % 16))
		vhost_poll_queue(&vq->poll);

	rcu_read_unlock_bh();
}

static inline unsigned long busy_clock(void)
{
	return local_clock() >> 10;
}

static bool vhost_can_busy_poll(unsigned long endtime)
{
	return likely(!need_resched() && !time_after(busy_clock(), endtime) &&
		      !signal_pending(current));
}

static void vhost_net_disable_vq(struct vhost_net *n,
				 struct vhost_virtqueue *vq)
{
	struct vhost_net_virtqueue *nvq =
		container_of(vq, struct vhost_net_virtqueue, vq);
	struct vhost_poll *poll = n->poll + (nvq - n->vqs);
	if (!vhost_vq_get_backend(vq))
		return;
	vhost_poll_stop(poll);
}

static int vhost_net_enable_vq(struct vhost_net *n,
				struct vhost_virtqueue *vq)
{
	struct vhost_net_virtqueue *nvq =
		container_of(vq, struct vhost_net_virtqueue, vq);
	struct vhost_poll *poll = n->poll + (nvq - n->vqs);
	struct socket *sock;

	sock = vhost_vq_get_backend(vq);
	if (!sock)
		return 0;

	return vhost_poll_start(poll, sock->file);
}

static void vhost_net_signal_used(struct vhost_net_virtqueue *nvq)
{
	struct vhost_virtqueue *vq = &nvq->vq;
	struct vhost_dev *dev = vq->dev;

	if (!nvq->done_idx)
		return;

	vhost_add_used_and_signal_n(dev, vq, vq->heads, nvq->done_idx);
	nvq->done_idx = 0;
}

static void vhost_tx_batch(struct vhost_net *net,
			   struct vhost_net_virtqueue *nvq,
			   struct socket *sock,
			   struct msghdr *msghdr)
{
	struct tun_msg_ctl ctl = {
		.type = TUN_MSG_PTR,
		.num = nvq->batched_xdp,
		.ptr = nvq->xdp,
	};
	int err;

	if (nvq->batched_xdp == 0)
		goto signal_used;

	msghdr->msg_control = &ctl;
	err = sock->ops->sendmsg(sock, msghdr, 0);
	if (unlikely(err < 0)) {
		vq_err(&nvq->vq, "Fail to batch sending packets\n");
		return;
	}

signal_used:
	vhost_net_signal_used(nvq);
	nvq->batched_xdp = 0;
}

static int sock_has_rx_data(struct socket *sock)
{
	if (unlikely(!sock))
		return 0;

	if (sock->ops->peek_len)
		return sock->ops->peek_len(sock);

	return skb_queue_empty(&sock->sk->sk_receive_queue);
}

static void vhost_net_busy_poll_try_queue(struct vhost_net *net,
					  struct vhost_virtqueue *vq)
{
	if (!vhost_vq_avail_empty(&net->dev, vq)) {
		vhost_poll_queue(&vq->poll);
	} else if (unlikely(vhost_enable_notify(&net->dev, vq))) {
		vhost_disable_notify(&net->dev, vq);
		vhost_poll_queue(&vq->poll);
	}
}

static void vhost_net_busy_poll(struct vhost_net *net,
				struct vhost_virtqueue *rvq,
				struct vhost_virtqueue *tvq,
				bool *busyloop_intr,
				bool poll_rx)
{
	unsigned long busyloop_timeout;
	unsigned long endtime;
	struct socket *sock;
	struct vhost_virtqueue *vq = poll_rx ? tvq : rvq;

	/* Try to hold the vq mutex of the paired virtqueue. We can't
	 * use mutex_lock() here since we could not guarantee a
	 * consistenet lock ordering.
	 */
	if (!mutex_trylock(&vq->mutex))
		return;

	vhost_disable_notify(&net->dev, vq);
	sock = vhost_vq_get_backend(rvq);

	busyloop_timeout = poll_rx ? rvq->busyloop_timeout:
				     tvq->busyloop_timeout;

	preempt_disable();
	endtime = busy_clock() + busyloop_timeout;

	while (vhost_can_busy_poll(endtime)) {
		if (vhost_has_work(&net->dev)) {
			*busyloop_intr = true;
			break;
		}

		if ((sock_has_rx_data(sock) &&
		     !vhost_vq_avail_empty(&net->dev, rvq)) ||
		    !vhost_vq_avail_empty(&net->dev, tvq))
			break;

		cpu_relax();
	}

	preempt_enable();

	if (poll_rx || sock_has_rx_data(sock))
		vhost_net_busy_poll_try_queue(net, vq);
	else if (!poll_rx) /* On tx here, sock has no rx data. */
		vhost_enable_notify(&net->dev, rvq);

	mutex_unlock(&vq->mutex);
}

static int vhost_net_tx_get_vq_desc(struct vhost_net *net,
				    struct vhost_net_virtqueue *tnvq,
				    unsigned int *out_num/*出参，可读数据片数目*/, unsigned int *in_num/*出参，可写数据片数目*/,
				    struct msghdr *msghdr, bool *busyloop_intr)
{
	struct vhost_net_virtqueue *rnvq = &net->vqs[VHOST_NET_VQ_RX];
	struct vhost_virtqueue *rvq = &rnvq->vq;
	struct vhost_virtqueue *tvq = &tnvq->vq;

	//取可用描述符索引
	int r = vhost_get_vq_desc(tvq, tvq->iov, ARRAY_SIZE(tvq->iov),
				  out_num, in_num, NULL, NULL);

	if (r == tvq->num && tvq->busyloop_timeout) {
		/* Flush batched packets first */
		if (!vhost_sock_zcopy(vhost_vq_get_backend(tvq)))
			vhost_tx_batch(net, tnvq,
				       vhost_vq_get_backend(tvq),
				       msghdr);

		vhost_net_busy_poll(net, rvq, tvq, busyloop_intr, false);

		r = vhost_get_vq_desc(tvq, tvq->iov, ARRAY_SIZE(tvq->iov),
				      out_num, in_num, NULL, NULL);
	}

	return r;
}

static bool vhost_exceeds_maxpend(struct vhost_net *net)
{
	struct vhost_net_virtqueue *nvq = &net->vqs[VHOST_NET_VQ_TX];
	struct vhost_virtqueue *vq = &nvq->vq;

	return (nvq->upend_idx + UIO_MAXIOV - nvq->done_idx) % UIO_MAXIOV >
	       min_t(unsigned int, VHOST_MAX_PEND, vq->num >> 2);
}

static size_t init_iov_iter(struct vhost_virtqueue *vq, struct iov_iter *iter,
			    size_t hdr_size, int out)
{
	/* Skip header. TODO: support TSO. */
	size_t len = iov_length(vq->iov, out);

	iov_iter_init(iter, WRITE, vq->iov, out, len);
	iov_iter_advance(iter, hdr_size);

	return iov_iter_count(iter);
}

static int get_tx_bufs(struct vhost_net *net,
		       struct vhost_net_virtqueue *nvq,
		       struct msghdr *msg,
		       unsigned int *out/*出参，可读数据片数目*/, unsigned int *in/*出参，可写数据片数目*/,
		       size_t *len, bool *busyloop_intr)
{
	struct vhost_virtqueue *vq = &nvq->vq;
	int ret;

	//取可用描述符索引
	ret = vhost_net_tx_get_vq_desc(net, nvq, out, in, msg, busyloop_intr);

	//提取失败或者无可用描述符，直接返回
	if (ret < 0 || ret == vq->num)
		return ret;

	if (*in) {
	    /*当前为读取报文并发送给tap口，故in需要为0*/
		vq_err(vq, "Unexpected descriptor format for TX: out %d, int %d\n",
			*out, *in);
		return -EFAULT;
	}

	/* Sanity check */
	//将描述符指定的buffer赋给msg->msg_iter
	*len = init_iov_iter(vq, &msg->msg_iter, nvq->vhost_hlen, *out);
	if (*len == 0) {
		vq_err(vq, "Unexpected header len for TX: %zd expected %zd\n",
			*len, nvq->vhost_hlen);
		return -EFAULT;
	}

	return ret;
}

static bool tx_can_batch(struct vhost_virtqueue *vq, size_t total_len)
{
	return total_len < VHOST_NET_WEIGHT &&
	       !vhost_vq_avail_empty(vq->dev, vq);
}

#define SKB_FRAG_PAGE_ORDER     get_order(32768)

static bool vhost_net_page_frag_refill(struct vhost_net *net, unsigned int sz,
				       struct page_frag *pfrag, gfp_t gfp)
{
	if (pfrag->page) {
		if (pfrag->offset + sz <= pfrag->size)
			return true;
		__page_frag_cache_drain(pfrag->page, net->refcnt_bias);
	}

	pfrag->offset = 0;
	net->refcnt_bias = 0;
	if (SKB_FRAG_PAGE_ORDER) {
		/* Avoid direct reclaim but allow kswapd to wake */
		pfrag->page = alloc_pages((gfp & ~__GFP_DIRECT_RECLAIM) |
					  __GFP_COMP | __GFP_NOWARN |
					  __GFP_NORETRY,
					  SKB_FRAG_PAGE_ORDER);
		if (likely(pfrag->page)) {
			pfrag->size = PAGE_SIZE << SKB_FRAG_PAGE_ORDER;
			goto done;
		}
	}
	pfrag->page = alloc_page(gfp);
	if (likely(pfrag->page)) {
		pfrag->size = PAGE_SIZE;
		goto done;
	}
	return false;

done:
	net->refcnt_bias = USHRT_MAX;
	page_ref_add(pfrag->page, USHRT_MAX - 1);
	return true;
}

#define VHOST_NET_RX_PAD (NET_IP_ALIGN + NET_SKB_PAD)

static int vhost_net_build_xdp(struct vhost_net_virtqueue *nvq,
			       struct iov_iter *from)
{
	struct vhost_virtqueue *vq = &nvq->vq;
	struct vhost_net *net = container_of(vq->dev, struct vhost_net,
					     dev);
	struct socket *sock = vhost_vq_get_backend(vq);
	struct page_frag *alloc_frag = &net->page_frag;
	struct virtio_net_hdr *gso;
	struct xdp_buff *xdp = &nvq->xdp[nvq->batched_xdp];
	struct tun_xdp_hdr *hdr;
	size_t len = iov_iter_count(from);
	int headroom = vhost_sock_xdp(sock) ? XDP_PACKET_HEADROOM : 0;
	int buflen = SKB_DATA_ALIGN(sizeof(struct skb_shared_info));
	int pad = SKB_DATA_ALIGN(VHOST_NET_RX_PAD + headroom + nvq->sock_hlen);
	int sock_hlen = nvq->sock_hlen;
	void *buf;
	int copied;

	if (unlikely(len < nvq->sock_hlen))
		return -EFAULT;

	if (SKB_DATA_ALIGN(len + pad) +
	    SKB_DATA_ALIGN(sizeof(struct skb_shared_info)) > PAGE_SIZE)
		return -ENOSPC;

	buflen += SKB_DATA_ALIGN(len + pad);
	alloc_frag->offset = ALIGN((u64)alloc_frag->offset, SMP_CACHE_BYTES);
	if (unlikely(!vhost_net_page_frag_refill(net, buflen,
						 alloc_frag, GFP_KERNEL)))
		return -ENOMEM;

	buf = (char *)page_address(alloc_frag->page) + alloc_frag->offset;
	copied = copy_page_from_iter(alloc_frag->page,
				     alloc_frag->offset +
				     offsetof(struct tun_xdp_hdr, gso),
				     sock_hlen, from);
	if (copied != sock_hlen)
		return -EFAULT;

	hdr = buf;
	gso = &hdr->gso;

	if ((gso->flags & VIRTIO_NET_HDR_F_NEEDS_CSUM) &&
	    vhost16_to_cpu(vq, gso->csum_start) +
	    vhost16_to_cpu(vq, gso->csum_offset) + 2 >
	    vhost16_to_cpu(vq, gso->hdr_len)) {
		gso->hdr_len = cpu_to_vhost16(vq,
			       vhost16_to_cpu(vq, gso->csum_start) +
			       vhost16_to_cpu(vq, gso->csum_offset) + 2);

		if (vhost16_to_cpu(vq, gso->hdr_len) > len)
			return -EINVAL;
	}

	len -= sock_hlen;
	copied = copy_page_from_iter(alloc_frag->page,
				     alloc_frag->offset + pad,
				     len, from);
	if (copied != len)
		return -EFAULT;

	xdp->data_hard_start = buf;
	xdp->data = buf + pad;
	xdp->data_end = xdp->data + len;
	hdr->buflen = buflen;
	xdp->frame_sz = buflen;

	--net->refcnt_bias;
	alloc_frag->offset += buflen;

	++nvq->batched_xdp;

	return 0;
}

//处理发送队列的报文，将其扔给后端socket
static void handle_tx_copy(struct vhost_net *net, struct socket *sock)
{
	struct vhost_net_virtqueue *nvq = &net->vqs[VHOST_NET_VQ_TX];
	struct vhost_virtqueue *vq = &nvq->vq;
	unsigned out, in;
	int head;
	struct msghdr msg = {
		.msg_name = NULL,
		.msg_namelen = 0,
		.msg_control = NULL,
		.msg_controllen = 0,
		.msg_flags = MSG_DONTWAIT,
	};
	size_t len, total_len = 0;
	int err;
	int sent_pkts = 0;
	bool sock_can_batch = (sock->sk->sk_sndbuf == INT_MAX);

	do {
		bool busyloop_intr = false;

		if (nvq->done_idx == VHOST_NET_BATCH)
			vhost_tx_batch(net, nvq, sock, &msg);

		//获取描述符索引及其指明的buffer
		head = get_tx_bufs(net, nvq, &msg, &out, &in, &len,
				   &busyloop_intr);
		/* On error, stop handling until the next kick. */
		if (unlikely(head < 0))
			break;
		/* Nothing new?  Wait for eventfd to tell us they refilled. */
		if (head == vq->num) {
			if (unlikely(busyloop_intr)) {
				vhost_poll_queue(&vq->poll);
			} else if (unlikely(vhost_enable_notify(&net->dev,
								vq))) {
				vhost_disable_notify(&net->dev, vq);
				continue;
			}
			break;
		}

		total_len += len;

		/* For simplicity, TX batching is only enabled if
		 * sndbuf is unlimited.
		 */
		if (sock_can_batch) {
			err = vhost_net_build_xdp(nvq, &msg.msg_iter);
			if (!err) {
				goto done;
			} else if (unlikely(err != -ENOSPC)) {
				vhost_tx_batch(net, nvq, sock, &msg);
				vhost_discard_vq_desc(vq, 1);
				vhost_net_enable_vq(net, vq);
				break;
			}

			/* We can't build XDP buff, go for single
			 * packet path but let's flush batched
			 * packets.
			 */
			vhost_tx_batch(net, nvq, sock, &msg);
			msg.msg_control = NULL;
		} else {
			if (tx_can_batch(vq, total_len))
				msg.msg_flags |= MSG_MORE;
			else
				msg.msg_flags &= ~MSG_MORE;
		}

		/* TODO: Check specific error and bomb out unless ENOBUFS? */
		/*自msg中复制数据，构造skb,并向sock中发送报文*/
		err = sock->ops->sendmsg(sock, &msg, len);
		if (unlikely(err < 0)) {
			vhost_discard_vq_desc(vq, 1);
			vhost_net_enable_vq(net, vq);
			break;
		}
		if (err != len)
			pr_debug("Truncated TX packet: len %d != %zd\n",
				 err, len);
done:
		vq->heads[nvq->done_idx].id = cpu_to_vhost32(vq, head);
		vq->heads[nvq->done_idx].len = 0;
		++nvq->done_idx;
	} while (likely(!vhost_exceeds_weight(vq, ++sent_pkts, total_len)));

	vhost_tx_batch(net, nvq, sock, &msg);
}

static void handle_tx_zerocopy(struct vhost_net *net, struct socket *sock)
{
	struct vhost_net_virtqueue *nvq = &net->vqs[VHOST_NET_VQ_TX];
	struct vhost_virtqueue *vq = &nvq->vq;
	unsigned out, in;
	int head;
	struct msghdr msg = {
		.msg_name = NULL,
		.msg_namelen = 0,
		.msg_control = NULL,
		.msg_controllen = 0,
		.msg_flags = MSG_DONTWAIT,
	};
	struct tun_msg_ctl ctl;
	size_t len, total_len = 0;
	int err;
	struct vhost_net_ubuf_ref *ubufs;
	bool zcopy_used;
	int sent_pkts = 0;

	do {
		bool busyloop_intr;

		/* Release DMAs done buffers first */
		vhost_zerocopy_signal_used(net, vq);

		busyloop_intr = false;
		head = get_tx_bufs(net, nvq, &msg, &out, &in, &len,
				   &busyloop_intr);
		/* On error, stop handling until the next kick. */
		if (unlikely(head < 0))
			break;
		/* Nothing new?  Wait for eventfd to tell us they refilled. */
		if (head == vq->num) {
			if (unlikely(busyloop_intr)) {
				vhost_poll_queue(&vq->poll);
			} else if (unlikely(vhost_enable_notify(&net->dev, vq))) {
				vhost_disable_notify(&net->dev, vq);
				continue;
			}
			break;
		}

		zcopy_used = len >= VHOST_GOODCOPY_LEN
			     && !vhost_exceeds_maxpend(net)
			     && vhost_net_tx_select_zcopy(net);

		/* use msg_control to pass vhost zerocopy ubuf info to skb */
		if (zcopy_used) {
			struct ubuf_info *ubuf;
			ubuf = nvq->ubuf_info + nvq->upend_idx;

			vq->heads[nvq->upend_idx].id = cpu_to_vhost32(vq, head);
			vq->heads[nvq->upend_idx].len = VHOST_DMA_IN_PROGRESS;
			ubuf->callback = vhost_zerocopy_callback;
			ubuf->ctx = nvq->ubufs;
			ubuf->desc = nvq->upend_idx;
			refcount_set(&ubuf->refcnt, 1);
			msg.msg_control = &ctl;
			ctl.type = TUN_MSG_UBUF;
			ctl.ptr = ubuf;
			msg.msg_controllen = sizeof(ctl);
			ubufs = nvq->ubufs;
			atomic_inc(&ubufs->refcount);
			nvq->upend_idx = (nvq->upend_idx + 1) % UIO_MAXIOV;
		} else {
			msg.msg_control = NULL;
			ubufs = NULL;
		}
		total_len += len;
		if (tx_can_batch(vq, total_len) &&
		    likely(!vhost_exceeds_maxpend(net))) {
			msg.msg_flags |= MSG_MORE;
		} else {
			msg.msg_flags &= ~MSG_MORE;
		}

		/* TODO: Check specific error and bomb out unless ENOBUFS? */
		err = sock->ops->sendmsg(sock, &msg, len);
		if (unlikely(err < 0)) {
			if (zcopy_used) {
				vhost_net_ubuf_put(ubufs);
				nvq->upend_idx = ((unsigned)nvq->upend_idx - 1)
					% UIO_MAXIOV;
			}
			vhost_discard_vq_desc(vq, 1);
			vhost_net_enable_vq(net, vq);
			break;
		}
		if (err != len)
			pr_debug("Truncated TX packet: "
				 " len %d != %zd\n", err, len);
		if (!zcopy_used)
			vhost_add_used_and_signal(&net->dev, vq, head, 0);
		else
			vhost_zerocopy_signal_used(net, vq);
		vhost_net_tx_packet(net);
	} while (likely(!vhost_exceeds_weight(vq, ++sent_pkts, total_len)));
}

/* Expects to be always run from workqueue - which acts as
 * read-size critical section for our kind of RCU. */
//处理tx队列报文发送
static void handle_tx(struct vhost_net *net)
{
	struct vhost_net_virtqueue *nvq = &net->vqs[VHOST_NET_VQ_TX];
	struct vhost_virtqueue *vq = &nvq->vq;
	struct socket *sock;

	//取后端对应的socket
	mutex_lock_nested(&vq->mutex, VHOST_NET_VQ_TX);
	sock = vhost_vq_get_backend(vq);
	if (!sock)
		goto out;

	if (!vq_meta_prefetch(vq))
		goto out;

	vhost_disable_notify(&net->dev, vq);
	vhost_net_disable_vq(net, vq);

	if (vhost_sock_zcopy(sock))
		handle_tx_zerocopy(net, sock);
	else
	    //处理tx队列的报文 ，将其传给sock
		handle_tx_copy(net, sock);

out:
	mutex_unlock(&vq->mutex);
}

static int peek_head_len(struct vhost_net_virtqueue *rvq, struct sock *sk)
{
	struct sk_buff *head;
	int len = 0;
	unsigned long flags;

	if (rvq->rx_ring)
		return vhost_net_buf_peek(rvq);

	spin_lock_irqsave(&sk->sk_receive_queue.lock, flags);
	head = skb_peek(&sk->sk_receive_queue);
	if (likely(head)) {
		len = head->len;
		if (skb_vlan_tag_present(head))
			len += VLAN_HLEN;
	}

	spin_unlock_irqrestore(&sk->sk_receive_queue.lock, flags);
	return len;
}

static int vhost_net_rx_peek_head_len(struct vhost_net *net, struct sock *sk,
				      bool *busyloop_intr)
{
	struct vhost_net_virtqueue *rnvq = &net->vqs[VHOST_NET_VQ_RX];
	struct vhost_net_virtqueue *tnvq = &net->vqs[VHOST_NET_VQ_TX];
	struct vhost_virtqueue *rvq = &rnvq->vq;
	struct vhost_virtqueue *tvq = &tnvq->vq;
	int len = peek_head_len(rnvq, sk);

	if (!len && rvq->busyloop_timeout) {
		/* Flush batched heads first */
		vhost_net_signal_used(rnvq);
		/* Both tx vq and rx socket were polled here */
		vhost_net_busy_poll(net, rvq, tvq, busyloop_intr, true);

		len = peek_head_len(rnvq, sk);
	}

	return len;
}

/* This is a multi-buffer version of vhost_get_desc, that works if
 *	vq has read descriptors only.
 * @vq		- the relevant virtqueue
 * @datalen	- data length we'll be reading
 * @iovcount	- returned count of io vectors we fill
 * @log		- vhost log
 * @log_num	- log offset
 * @quota       - headcount quota, 1 for big buffer
 *	returns number of buffer heads allocated, negative on error
 */
static int get_rx_bufs(struct vhost_virtqueue *vq,
		       struct vring_used_elem *heads/*出参，需占用描述符及其能提供的buffer尺寸*/,
		       int datalen/*预期要获得的buffer总大小*/,
		       unsigned *iovcount/*出参，vq->iov被占用总数目*/,
		       struct vhost_log *log,
		       unsigned *log_num,
		       unsigned int quota/*容许占用的描述符数目上限*/)
{
	unsigned int out, in;
	int seg = 0;/*当前vq->iov已占用segment大小*/
	int headcount = 0;
	unsigned d;
	int r, nlogs = 0;
	/* len is always initialized before use since we are always called with
	 * datalen > 0.
	 */
	u32 len;

	while (datalen > 0 && headcount < quota) {
		if (unlikely(seg >= UIO_MAXIOV)) {
		    //数据片段过多超过配额，报错
			r = -ENOBUFS;
			goto err;
		}

		//取可用描述符索引
		r = vhost_get_vq_desc(vq, vq->iov + seg,
				      ARRAY_SIZE(vq->iov) - seg, &out,
				      &in, log, log_num);
		if (unlikely(r < 0))
			goto err;

		d = r;
		if (d == vq->num) {
		    /*返回值为队列大小，无用描述符，退出*/
			r = 0;
			goto err;
		}
		if (unlikely(out || in <= 0)) {
		    /*当前在处理报文发送，故需要可读buffer数目为0*/
			vq_err(vq, "unexpected descriptor format for RX: "
				"out %d, in %d\n", out, in);
			r = -EINVAL;
			goto err;
		}
		if (unlikely(log)) {
			nlogs += *log_num;
			log += *log_num;
		}
		heads[headcount].id = cpu_to_vhost32(vq, d);
		//当前已占用描述符可提供的buffer大小
		len = iov_length(vq->iov + seg, in);
		heads[headcount].len = cpu_to_vhost32(vq, len);
		datalen -= len;//剩余待需要buffer大小
		++headcount;//已占用描述符数目
		seg += in;/*当前已占用iov 数据片总数目*/
	}
	heads[headcount - 1].len = cpu_to_vhost32(vq, len + datalen);
	*iovcount = seg;
	if (unlikely(log))
		*log_num = nlogs;

	/* Detect overrun */
	if (unlikely(datalen > 0)) {
		r = UIO_MAXIOV + 1;
		goto err;
	}
	return headcount;
err:
	vhost_discard_vq_desc(vq, headcount);
	return r;
}

/* Expects to be always run from workqueue - which acts as
 * read-size critical section for our kind of RCU. */
//从tap口拿到报文，将其写入到net->vqs rx队列中
static void handle_rx(struct vhost_net *net)
{
	struct vhost_net_virtqueue *nvq = &net->vqs[VHOST_NET_VQ_RX];
	struct vhost_virtqueue *vq = &nvq->vq;
	unsigned in, log;
	struct vhost_log *vq_log;
	struct msghdr msg = {
		.msg_name = NULL,
		.msg_namelen = 0,
		.msg_control = NULL, /* FIXME: get and handle RX aux data. */
		.msg_controllen = 0,
		.msg_flags = MSG_DONTWAIT,
	};
	struct virtio_net_hdr hdr = {
		.flags = 0,
		.gso_type = VIRTIO_NET_HDR_GSO_NONE
	};
	size_t total_len = 0;
	int err, mergeable;
	s16 headcount;
	size_t vhost_hlen, sock_hlen;
	size_t vhost_len, sock_len;
	bool busyloop_intr = false;
	struct socket *sock;
	struct iov_iter fixup;
	__virtio16 num_buffers;
	int recv_pkts = 0;

	mutex_lock_nested(&vq->mutex, VHOST_NET_VQ_RX);
	//取vq对应的后端
	sock = vhost_vq_get_backend(vq);
	if (!sock)
		goto out;

	if (!vq_meta_prefetch(vq))
		goto out;

	vhost_disable_notify(&net->dev, vq);
	vhost_net_disable_vq(net, vq);

	vhost_hlen = nvq->vhost_hlen;
	sock_hlen = nvq->sock_hlen;

	vq_log = unlikely(vhost_has_feature(vq, VHOST_F_LOG_ALL)) ?
		vq->log : NULL;
	/*检查vq是否开启了merge rxbuf功能*/
	mergeable = vhost_has_feature(vq, VIRTIO_NET_F_MRG_RXBUF);

	do {
	    //确定要发送的pkt长度
		sock_len = vhost_net_rx_peek_head_len(net, sock->sk,
						      &busyloop_intr);
		if (!sock_len)
			break;
		//需要读取的buffer总长为vhost_len,获取足够描述符，以便可以存入它
		sock_len += sock_hlen;
		vhost_len = sock_len + vhost_hlen;

		//获取足够容纳报文的描述符
		headcount = get_rx_bufs(vq, vq->heads + nvq->done_idx,
					vhost_len, &in, vq_log, &log,
					likely(mergeable) ? UIO_MAXIOV : 1);
		/* On error, stop handling until the next kick. */
		if (unlikely(headcount < 0))
		    /*获取描述符失败，退出*/
			goto out;
		/* OK, now we need to know about added descriptors. */
		if (!headcount) {
		    /*未获取到可用描述符,加入poll队列等待，开启通知*/
			if (unlikely(busyloop_intr)) {
				vhost_poll_queue(&vq->poll);
			} else if (unlikely(vhost_enable_notify(&net->dev, vq))) {
				/* They have slipped one in as we were
				 * doing that: check again. */
				vhost_disable_notify(&net->dev, vq);
				continue;
			}
			/* Nothing new?  Wait for eventfd to tell us
			 * they refilled. */
			goto out;
		}

		/*获取到足够的描述符*/
		busyloop_intr = false;
		if (nvq->rx_ring)
			msg.msg_control = vhost_net_buf_consume(&nvq->rxq);
		/* On overrun, truncate and discard */
		if (unlikely(headcount > UIO_MAXIOV)) {
		    /*遇到过大报，描述符数量超过配额，截短收包后丢弃*/
			iov_iter_init(&msg.msg_iter, READ, vq->iov, 1, 1);
			err = sock->ops->recvmsg(sock, &msg,
						 1, MSG_DONTWAIT | MSG_TRUNC);
			pr_debug("Discarded rx packet: len %zd\n", sock_len);
			continue;
		}
		/* We don't need to be notified again. */
		iov_iter_init(&msg.msg_iter, READ, vq->iov, in, vhost_len);
		fixup = msg.msg_iter;
		if (unlikely((vhost_hlen))) {
			/* We will supply the header ourselves
			 * TODO: support TSO.
			 */
			iov_iter_advance(&msg.msg_iter, vhost_hlen);
		}

		/*可写的buffer已被记录在msg.msg_iter中，自sock中拿到报文，并将其写入到msg.msg_iter中*/
		err = sock->ops->recvmsg(sock, &msg,
					 sock_len, MSG_DONTWAIT | MSG_TRUNC);
		/* Userspace might have consumed the packet meanwhile:
		 * it's not supposed to do this usually, but might be hard
		 * to prevent. Discard data we got (if any) and keep going. */
		if (unlikely(err != sock_len)) {
		    //报文长度有误，归还申请的描述符
			pr_debug("Discarded rx packet: "
				 " len %d, expected %zd\n", err, sock_len);
			vhost_discard_vq_desc(vq, headcount);
			continue;
		}
		/*自tap,tun口完成了报文收取*/
		/* Supply virtio_net_hdr if VHOST_NET_F_VIRTIO_NET_HDR */
		if (unlikely(vhost_hlen)) {
		    /*如果支持vhost header,则取出hdr*/
			if (copy_to_iter(&hdr, sizeof(hdr),
					 &fixup) != sizeof(hdr)) {
				vq_err(vq, "Unable to write vnet_hdr "
				       "at addr %p\n", vq->iov->iov_base);
				goto out;
			}
		} else {
			/* Header came from socket; we'll need to patch
			 * ->num_buffers over if VIRTIO_NET_F_MRG_RXBUF
			 */
			iov_iter_advance(&fixup, sizeof(hdr));
		}
		/* TODO: Should check and handle checksum. */

		num_buffers = cpu_to_vhost16(vq, headcount);
		if (likely(mergeable) &&
		    copy_to_iter(&num_buffers, sizeof num_buffers,
				 &fixup) != sizeof num_buffers) {
			vq_err(vq, "Failed num_buffers write");
			vhost_discard_vq_desc(vq, headcount);
			goto out;
		}
		nvq->done_idx += headcount;
		//如果用量超过阀值，则通知对端
		if (nvq->done_idx > VHOST_NET_BATCH)
			vhost_net_signal_used(nvq);
		if (unlikely(vq_log))
			vhost_log_write(vq, vq_log, log, vhost_len,
					vq->iov, in);
		total_len += vhost_len;
	} while (likely(!vhost_exceeds_weight(vq, ++recv_pkts, total_len)));

	if (unlikely(busyloop_intr))
		vhost_poll_queue(&vq->poll);
	else if (!sock_len)
		vhost_net_enable_vq(net, vq);
out:
    //通知对端
	vhost_net_signal_used(nvq);
	mutex_unlock(&vq->mutex);
}

static void handle_tx_kick(struct vhost_work *work)
{
	struct vhost_virtqueue *vq = container_of(work, struct vhost_virtqueue,
						  poll.work);
	struct vhost_net *net = container_of(vq->dev, struct vhost_net, dev);

	handle_tx(net);
}

static void handle_rx_kick(struct vhost_work *work)
{
	struct vhost_virtqueue *vq = container_of(work, struct vhost_virtqueue,
						  poll.work);
	struct vhost_net *net = container_of(vq->dev, struct vhost_net, dev);

	handle_rx(net);
}

/*vhost tx队列处理入口，报文将被发送给后端socket*/
static void handle_tx_net(struct vhost_work *work)
{
	struct vhost_net *net = container_of(work, struct vhost_net,
					     poll[VHOST_NET_VQ_TX].work);
	handle_tx(net);
}

/*vhost rx队列处理入口，报文将被送给vm*/
static void handle_rx_net(struct vhost_work *work)
{
	struct vhost_net *net = container_of(work, struct vhost_net,
					     poll[VHOST_NET_VQ_RX].work);
	handle_rx(net);
}

//处理vhost-net设备打开
static int vhost_net_open(struct inode *inode, struct file *f)
{
	struct vhost_net *n;
	struct vhost_dev *dev;
	struct vhost_virtqueue **vqs;
	void **queue;
	struct xdp_buff *xdp;
	int i;

	n = kvmalloc(sizeof *n, GFP_KERNEL | __GFP_RETRY_MAYFAIL);
	if (!n)
		return -ENOMEM;
	//申请多个vqs
	vqs = kmalloc_array(VHOST_NET_VQ_MAX, sizeof(*vqs), GFP_KERNEL);
	if (!vqs) {
		kvfree(n);
		return -ENOMEM;
	}

	queue = kmalloc_array(VHOST_NET_BATCH, sizeof(void *),
			      GFP_KERNEL);
	if (!queue) {
		kfree(vqs);
		kvfree(n);
		return -ENOMEM;
	}
	n->vqs[VHOST_NET_VQ_RX].rxq.queue = queue;

	xdp = kmalloc_array(VHOST_NET_BATCH, sizeof(*xdp), GFP_KERNEL);
	if (!xdp) {
		kfree(vqs);
		kvfree(n);
		kfree(queue);
		return -ENOMEM;
	}
	n->vqs[VHOST_NET_VQ_TX].xdp = xdp;

	dev = &n->dev;
	vqs[VHOST_NET_VQ_TX] = &n->vqs[VHOST_NET_VQ_TX].vq;
	vqs[VHOST_NET_VQ_RX] = &n->vqs[VHOST_NET_VQ_RX].vq;
	n->vqs[VHOST_NET_VQ_TX].vq.handle_kick = handle_tx_kick;
	n->vqs[VHOST_NET_VQ_RX].vq.handle_kick = handle_rx_kick;
	for (i = 0; i < VHOST_NET_VQ_MAX; i++) {
		n->vqs[i].ubufs = NULL;
		n->vqs[i].ubuf_info = NULL;
		n->vqs[i].upend_idx = 0;
		n->vqs[i].done_idx = 0;
		n->vqs[i].batched_xdp = 0;
		n->vqs[i].vhost_hlen = 0;
		n->vqs[i].sock_hlen = 0;
		n->vqs[i].rx_ring = NULL;
		vhost_net_buf_init(&n->vqs[i].rxq);
	}
	vhost_dev_init(dev, vqs, VHOST_NET_VQ_MAX,
		       UIO_MAXIOV + VHOST_NET_BATCH,
		       VHOST_NET_PKT_WEIGHT, VHOST_NET_WEIGHT, true,
		       NULL);

	vhost_poll_init(n->poll + VHOST_NET_VQ_TX, handle_tx_net, EPOLLOUT, dev);
	vhost_poll_init(n->poll + VHOST_NET_VQ_RX, handle_rx_net, EPOLLIN, dev);

	f->private_data = n;
	n->page_frag.page = NULL;
	n->refcnt_bias = 0;

	return 0;
}

static struct socket *vhost_net_stop_vq(struct vhost_net *n,
					struct vhost_virtqueue *vq)
{
	struct socket *sock;
	struct vhost_net_virtqueue *nvq =
		container_of(vq, struct vhost_net_virtqueue, vq);

	mutex_lock(&vq->mutex);
	sock = vhost_vq_get_backend(vq);
	vhost_net_disable_vq(n, vq);
	vhost_vq_set_backend(vq, NULL);
	vhost_net_buf_unproduce(nvq);
	nvq->rx_ring = NULL;
	mutex_unlock(&vq->mutex);
	return sock;
}

static void vhost_net_stop(struct vhost_net *n, struct socket **tx_sock,
			   struct socket **rx_sock)
{
	*tx_sock = vhost_net_stop_vq(n, &n->vqs[VHOST_NET_VQ_TX].vq);
	*rx_sock = vhost_net_stop_vq(n, &n->vqs[VHOST_NET_VQ_RX].vq);
}

static void vhost_net_flush_vq(struct vhost_net *n, int index)
{
	vhost_poll_flush(n->poll + index);
	vhost_poll_flush(&n->vqs[index].vq.poll);
}

static void vhost_net_flush(struct vhost_net *n)
{
	vhost_net_flush_vq(n, VHOST_NET_VQ_TX);
	vhost_net_flush_vq(n, VHOST_NET_VQ_RX);
	if (n->vqs[VHOST_NET_VQ_TX].ubufs) {
		mutex_lock(&n->vqs[VHOST_NET_VQ_TX].vq.mutex);
		n->tx_flush = true;
		mutex_unlock(&n->vqs[VHOST_NET_VQ_TX].vq.mutex);
		/* Wait for all lower device DMAs done. */
		vhost_net_ubuf_put_and_wait(n->vqs[VHOST_NET_VQ_TX].ubufs);
		mutex_lock(&n->vqs[VHOST_NET_VQ_TX].vq.mutex);
		n->tx_flush = false;
		atomic_set(&n->vqs[VHOST_NET_VQ_TX].ubufs->refcount, 1);
		mutex_unlock(&n->vqs[VHOST_NET_VQ_TX].vq.mutex);
	}
}

static int vhost_net_release(struct inode *inode, struct file *f)
{
	struct vhost_net *n = f->private_data;
	struct socket *tx_sock;
	struct socket *rx_sock;

	vhost_net_stop(n, &tx_sock, &rx_sock);
	vhost_net_flush(n);
	vhost_dev_stop(&n->dev);
	vhost_dev_cleanup(&n->dev);
	vhost_net_vq_reset(n);
	if (tx_sock)
		sockfd_put(tx_sock);
	if (rx_sock)
		sockfd_put(rx_sock);
	/* Make sure no callbacks are outstanding */
	synchronize_rcu();
	/* We do an extra flush before freeing memory,
	 * since jobs can re-queue themselves. */
	vhost_net_flush(n);
	kfree(n->vqs[VHOST_NET_VQ_RX].rxq.queue);
	kfree(n->vqs[VHOST_NET_VQ_TX].xdp);
	kfree(n->dev.vqs);
	if (n->page_frag.page)
		__page_frag_cache_drain(n->page_frag.page, n->refcnt_bias);
	kvfree(n);
	return 0;
}

static struct socket *get_raw_socket(int fd)
{
	int r;
	struct socket *sock = sockfd_lookup(fd, &r);

	if (!sock)
		return ERR_PTR(-ENOTSOCK);

	/* Parameter checking */
	if (sock->sk->sk_type != SOCK_RAW) {
		r = -ESOCKTNOSUPPORT;
		goto err;
	}

	if (sock->sk->sk_family != AF_PACKET) {
		r = -EPFNOSUPPORT;
		goto err;
	}
	return sock;
err:
	sockfd_put(sock);
	return ERR_PTR(r);
}

static struct ptr_ring *get_tap_ptr_ring(int fd)
{
	struct ptr_ring *ring;
	struct file *file = fget(fd);

	if (!file)
		return NULL;
	ring = tun_get_tx_ring(file);
	if (!IS_ERR(ring))
		goto out;
	ring = tap_get_ptr_ring(file);
	if (!IS_ERR(ring))
		goto out;
	ring = NULL;
out:
	fput(file);
	return ring;
}

static struct socket *get_tap_socket(int fd)
{
	struct file *file = fget(fd);
	struct socket *sock;

	if (!file)
		return ERR_PTR(-EBADF);
	/*如果为tun接口，则返回tun对应的socket*/
	sock = tun_get_socket(file);
	if (!IS_ERR(sock))
		return sock;
	/*如果为tap接口，则返回tap对应的socket*/
	sock = tap_get_socket(file);
	if (IS_ERR(sock))
		fput(file);
	return sock;
}

//获取fd对应的socket
static struct socket *get_socket(int fd)
{
	struct socket *sock;

	/* special case to disable backend */
	if (fd == -1)
		return NULL;
	/*检查是否为raw socket*/
	sock = get_raw_socket(fd);
	if (!IS_ERR(sock))
		return sock;
	sock = get_tap_socket(fd);
	if (!IS_ERR(sock))
		return sock;
	return ERR_PTR(-ENOTSOCK);
}

static long vhost_net_set_backend(struct vhost_net *n, unsigned index/*队列号*/, int fd)
{
	struct socket *sock, *oldsock;
	struct vhost_virtqueue *vq;
	struct vhost_net_virtqueue *nvq;
	struct vhost_net_ubuf_ref *ubufs, *oldubufs = NULL;
	int r;

	mutex_lock(&n->dev.mutex);
	//设置后端的必须为owner
	r = vhost_dev_check_owner(&n->dev);
	if (r)
		goto err;

	if (index >= VHOST_NET_VQ_MAX) {
		r = -ENOBUFS;
		goto err;
	}

	//取收/发队列对应的vq
	vq = &n->vqs[index].vq;
	nvq = &n->vqs[index];
	mutex_lock(&vq->mutex);

	/* Verify that ring has been setup correctly. */
	if (!vhost_vq_access_ok(vq)) {
		r = -EFAULT;
		goto err_vq;
	}

	//取fd对应的socket（raw-socket,tap-socket等）
	sock = get_socket(fd);
	if (IS_ERR(sock)) {
		r = PTR_ERR(sock);
		goto err_vq;
	}

	/* start polling new socket */
	oldsock = vhost_vq_get_backend(vq);
	if (sock != oldsock) {
	    /*如果两者提供的socket不一致，则执行更新*/
		ubufs = vhost_net_ubuf_alloc(vq,
					     sock && vhost_sock_zcopy(sock));
		if (IS_ERR(ubufs)) {
			r = PTR_ERR(ubufs);
			goto err_ubufs;
		}

		vhost_net_disable_vq(n, vq);
		vhost_vq_set_backend(vq, sock);
		vhost_net_buf_unproduce(nvq);
		r = vhost_vq_init_access(vq);
		if (r)
			goto err_used;
		r = vhost_net_enable_vq(n, vq);
		if (r)
			goto err_used;
		if (index == VHOST_NET_VQ_RX)
			nvq->rx_ring = get_tap_ptr_ring(fd);

		oldubufs = nvq->ubufs;
		nvq->ubufs = ubufs;

		n->tx_packets = 0;
		n->tx_zcopy_err = 0;
		n->tx_flush = false;
	}

	mutex_unlock(&vq->mutex);

	if (oldubufs) {
		vhost_net_ubuf_put_wait_and_free(oldubufs);
		mutex_lock(&vq->mutex);
		vhost_zerocopy_signal_used(n, vq);
		mutex_unlock(&vq->mutex);
	}

	if (oldsock) {
		vhost_net_flush_vq(n, index);
		sockfd_put(oldsock);
	}

	mutex_unlock(&n->dev.mutex);
	return 0;

err_used:
	vhost_vq_set_backend(vq, oldsock);
	vhost_net_enable_vq(n, vq);
	if (ubufs)
		vhost_net_ubuf_put_wait_and_free(ubufs);
err_ubufs:
	if (sock)
		sockfd_put(sock);
err_vq:
	mutex_unlock(&vq->mutex);
err:
	mutex_unlock(&n->dev.mutex);
	return r;
}

static long vhost_net_reset_owner(struct vhost_net *n)
{
	struct socket *tx_sock = NULL;
	struct socket *rx_sock = NULL;
	long err;
	struct vhost_iotlb *umem;

	mutex_lock(&n->dev.mutex);
	/*必须由owner发起reset*/
	err = vhost_dev_check_owner(&n->dev);
	if (err)
		goto done;
	umem = vhost_dev_reset_owner_prepare();
	if (!umem) {
		err = -ENOMEM;
		goto done;
	}
	vhost_net_stop(n, &tx_sock, &rx_sock);
	vhost_net_flush(n);
	vhost_dev_stop(&n->dev);
	vhost_dev_reset_owner(&n->dev, umem);
	vhost_net_vq_reset(n);
done:
	mutex_unlock(&n->dev.mutex);
	if (tx_sock)
		sockfd_put(tx_sock);
	if (rx_sock)
		sockfd_put(rx_sock);
	return err;
}

<<<<<<< HEAD
//设置backend需要开启的功能
static int vhost_net_set_backend_features(struct vhost_net *n, u64 features)
{
	int i;

	mutex_lock(&n->dev.mutex);
	for (i = 0; i < VHOST_NET_VQ_MAX; ++i) {
		mutex_lock(&n->vqs[i].vq.mutex);
		n->vqs[i].vq.acked_backend_features = features;
		mutex_unlock(&n->vqs[i].vq.mutex);
	}
	mutex_unlock(&n->dev.mutex);

	return 0;
}

=======
>>>>>>> a1d21081
static int vhost_net_set_features(struct vhost_net *n, u64 features)
{
	size_t vhost_hlen, sock_hlen, hdr_len;
	int i;

	//如果开启了mrg_rxbuf或者version_1,则vhost header长度为mrg_rxbuf,否则为net_hdr
	hdr_len = (features & ((1ULL << VIRTIO_NET_F_MRG_RXBUF) |
			       (1ULL << VIRTIO_F_VERSION_1))) ?
			sizeof(struct virtio_net_hdr_mrg_rxbuf) :
			sizeof(struct virtio_net_hdr);
	if (features & (1 << VHOST_NET_F_VIRTIO_NET_HDR)) {
		/* vhost provides vnet_hdr */
		vhost_hlen = hdr_len;
		sock_hlen = 0;
	} else {
		/* socket provides vnet_hdr */
		vhost_hlen = 0;
		sock_hlen = hdr_len;
	}
	mutex_lock(&n->dev.mutex);
	if ((features & (1 << VHOST_F_LOG_ALL)) &&
	    !vhost_log_access_ok(&n->dev))
		goto out_unlock;

<<<<<<< HEAD
	//初始化iotlb
	if ((features & (1ULL << VIRTIO_F_IOMMU_PLATFORM))) {
=======
	if ((features & (1ULL << VIRTIO_F_ACCESS_PLATFORM))) {
>>>>>>> a1d21081
		if (vhost_init_device_iotlb(&n->dev, true))
			goto out_unlock;
	}

	for (i = 0; i < VHOST_NET_VQ_MAX; ++i) {
		mutex_lock(&n->vqs[i].vq.mutex);
		n->vqs[i].vq.acked_features = features;
		n->vqs[i].vhost_hlen = vhost_hlen;
		n->vqs[i].sock_hlen = sock_hlen;
		mutex_unlock(&n->vqs[i].vq.mutex);
	}
	mutex_unlock(&n->dev.mutex);
	return 0;

out_unlock:
	mutex_unlock(&n->dev.mutex);
	return -EFAULT;
}

//为vhost-dev设置owner
static long vhost_net_set_owner(struct vhost_net *n)
{
	int r;

	mutex_lock(&n->dev.mutex);
	if (vhost_dev_has_owner(&n->dev)) {
	    //已有owner,退出
		r = -EBUSY;
		goto out;
	}

	//初始化ubuf_info空间
	r = vhost_net_set_ubuf_info(n);
	if (r)
		goto out;
	//确定vhost-dev的owner，创建相应内核线程
	r = vhost_dev_set_owner(&n->dev);
	if (r)
		vhost_net_clear_ubuf_info(n);
	vhost_net_flush(n);
out:
	mutex_unlock(&n->dev.mutex);
	return r;
}

//处理vhost-net设备的ioctl
static long vhost_net_ioctl(struct file *f, unsigned int ioctl,
			    unsigned long arg)
{
	struct vhost_net *n = f->private_data;
	void __user *argp = (void __user *)arg;
	u64 __user *featurep = argp;
	struct vhost_vring_file backend;
	u64 features;
	int r;

	switch (ioctl) {
	case VHOST_NET_SET_BACKEND:
	    /*设置收/发队列的backend*/
		if (copy_from_user(&backend, argp, sizeof backend))
			return -EFAULT;
		return vhost_net_set_backend(n, backend.index, backend.fd);
	case VHOST_GET_FEATURES:
	    /*返回vhost支持的features*/
		features = VHOST_NET_FEATURES;
		if (copy_to_user(featurep, &features, sizeof features))
			return -EFAULT;
		return 0;
	case VHOST_SET_FEATURES:
	    /*设置vhost-net需要支持的features*/
		if (copy_from_user(&features, featurep, sizeof features))
			return -EFAULT;
		if (features & ~VHOST_NET_FEATURES)
			return -EOPNOTSUPP;
		return vhost_net_set_features(n, features);
	case VHOST_GET_BACKEND_FEATURES:
	    /*返回backed支持的功能*/
		features = VHOST_NET_BACKEND_FEATURES;
		if (copy_to_user(featurep, &features, sizeof(features)))
			return -EFAULT;
		return 0;
	case VHOST_SET_BACKEND_FEATURES:
	    /*设置backed需要支持的功能*/
		if (copy_from_user(&features, featurep, sizeof(features)))
			return -EFAULT;
		if (features & ~VHOST_NET_BACKEND_FEATURES)
			return -EOPNOTSUPP;
		vhost_set_backend_features(&n->dev, features);
		return 0;
	case VHOST_RESET_OWNER:
	    /*重置owner*/
		return vhost_net_reset_owner(n);
	case VHOST_SET_OWNER:
	    /*为vhost-net设置owner,创建vhost work线程,处理work*/
		return vhost_net_set_owner(n);
	default:
		mutex_lock(&n->dev.mutex);
		/*尝试vhost设备的ioctl*/
		r = vhost_dev_ioctl(&n->dev, ioctl, argp);
		if (r == -ENOIOCTLCMD)
		    /*尝试vhost设备对应vring的ioctl*/
			r = vhost_vring_ioctl(&n->dev, ioctl, argp);
		else
			vhost_net_flush(n);
		mutex_unlock(&n->dev.mutex);
		return r;
	}
}

static ssize_t vhost_net_chr_read_iter(struct kiocb *iocb, struct iov_iter *to)
{
	struct file *file = iocb->ki_filp;
	struct vhost_net *n = file->private_data;
	struct vhost_dev *dev = &n->dev;
	int noblock = file->f_flags & O_NONBLOCK;

	return vhost_chr_read_iter(dev, to, noblock);
}

static ssize_t vhost_net_chr_write_iter(struct kiocb *iocb,
					struct iov_iter *from)
{
	struct file *file = iocb->ki_filp;
	struct vhost_net *n = file->private_data;
	struct vhost_dev *dev = &n->dev;

	return vhost_chr_write_iter(dev, from);
}

static __poll_t vhost_net_chr_poll(struct file *file, poll_table *wait)
{
	struct vhost_net *n = file->private_data;
	struct vhost_dev *dev = &n->dev;

	return vhost_chr_poll(file, dev, wait);
}

static const struct file_operations vhost_net_fops = {
	.owner          = THIS_MODULE,
	.release        = vhost_net_release,
	.read_iter      = vhost_net_chr_read_iter,
	.write_iter     = vhost_net_chr_write_iter,
	.poll           = vhost_net_chr_poll,
	.unlocked_ioctl = vhost_net_ioctl,
	.compat_ioctl   = compat_ptr_ioctl,
	.open           = vhost_net_open,
	.llseek		= noop_llseek,
};

/*vhost-net设备支持的字符设备 /dev/vhost-net */
static struct miscdevice vhost_net_misc = {
	.minor = VHOST_NET_MINOR,
	.name = "vhost-net",
	.fops = &vhost_net_fops,
};

static int vhost_net_init(void)
{
	if (experimental_zcopytx)
		vhost_net_enable_zcopy(VHOST_NET_VQ_TX);

	/*vhost-net字符设备注册*/
	return misc_register(&vhost_net_misc);
}
module_init(vhost_net_init);

static void vhost_net_exit(void)
{
	misc_deregister(&vhost_net_misc);
}
module_exit(vhost_net_exit);

MODULE_VERSION("0.0.1");
MODULE_LICENSE("GPL v2");
MODULE_AUTHOR("Michael S. Tsirkin");
MODULE_DESCRIPTION("Host kernel accelerator for virtio net");
MODULE_ALIAS_MISCDEV(VHOST_NET_MINOR);
MODULE_ALIAS("devname:vhost-net");<|MERGE_RESOLUTION|>--- conflicted
+++ resolved
@@ -1671,25 +1671,6 @@
 	return err;
 }
 
-<<<<<<< HEAD
-//设置backend需要开启的功能
-static int vhost_net_set_backend_features(struct vhost_net *n, u64 features)
-{
-	int i;
-
-	mutex_lock(&n->dev.mutex);
-	for (i = 0; i < VHOST_NET_VQ_MAX; ++i) {
-		mutex_lock(&n->vqs[i].vq.mutex);
-		n->vqs[i].vq.acked_backend_features = features;
-		mutex_unlock(&n->vqs[i].vq.mutex);
-	}
-	mutex_unlock(&n->dev.mutex);
-
-	return 0;
-}
-
-=======
->>>>>>> a1d21081
 static int vhost_net_set_features(struct vhost_net *n, u64 features)
 {
 	size_t vhost_hlen, sock_hlen, hdr_len;
@@ -1714,12 +1695,8 @@
 	    !vhost_log_access_ok(&n->dev))
 		goto out_unlock;
 
-<<<<<<< HEAD
 	//初始化iotlb
-	if ((features & (1ULL << VIRTIO_F_IOMMU_PLATFORM))) {
-=======
 	if ((features & (1ULL << VIRTIO_F_ACCESS_PLATFORM))) {
->>>>>>> a1d21081
 		if (vhost_init_device_iotlb(&n->dev, true))
 			goto out_unlock;
 	}
