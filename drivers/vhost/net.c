// SPDX-License-Identifier: GPL-2.0-only
/* Copyright (C) 2009 Red Hat, Inc.
 * Author: Michael S. Tsirkin <mst@redhat.com>
 *
 * virtio-net server in host kernel.
 */

#include <linux/compat.h>
#include <linux/eventfd.h>
#include <linux/vhost.h>
#include <linux/virtio_net.h>
#include <linux/miscdevice.h>
#include <linux/module.h>
#include <linux/moduleparam.h>
#include <linux/mutex.h>
#include <linux/workqueue.h>
#include <linux/file.h>
#include <linux/slab.h>
#include <linux/sched/clock.h>
#include <linux/sched/signal.h>
#include <linux/vmalloc.h>

#include <linux/net.h>
#include <linux/if_packet.h>
#include <linux/if_arp.h>
#include <linux/if_tun.h>
#include <linux/if_macvlan.h>
#include <linux/if_tap.h>
#include <linux/if_vlan.h>
#include <linux/skb_array.h>
#include <linux/skbuff.h>

#include <net/sock.h>
#include <net/xdp.h>

#include "vhost.h"

static int experimental_zcopytx = 0;
module_param(experimental_zcopytx, int, 0444);
MODULE_PARM_DESC(experimental_zcopytx, "Enable Zero Copy TX;"
		                       " 1 -Enable; 0 - Disable");

/* Max number of bytes transferred before requeueing the job.
 * Using this limit prevents one virtqueue from starving others. */
#define VHOST_NET_WEIGHT 0x80000

/* Max number of packets transferred before requeueing the job.
 * Using this limit prevents one virtqueue from starving others with small
 * pkts.
 */
#define VHOST_NET_PKT_WEIGHT 256

/* MAX number of TX used buffers for outstanding zerocopy */
#define VHOST_MAX_PEND 128
#define VHOST_GOODCOPY_LEN 256

/*
 * For transmit, used buffer len is unused; we override it to track buffer
 * status internally; used for zerocopy tx only.
 */
/* Lower device DMA failed */
#define VHOST_DMA_FAILED_LEN	((__force __virtio32)3)
/* Lower device DMA done */
#define VHOST_DMA_DONE_LEN	((__force __virtio32)2)
/* Lower device DMA in progress */
#define VHOST_DMA_IN_PROGRESS	((__force __virtio32)1)
/* Buffer unused */
#define VHOST_DMA_CLEAR_LEN	((__force __virtio32)0)

#define VHOST_DMA_IS_DONE(len) ((__force u32)(len) >= (__force u32)VHOST_DMA_DONE_LEN)

enum {
	VHOST_NET_FEATURES = VHOST_FEATURES |
			 (1ULL << VHOST_NET_F_VIRTIO_NET_HDR) |
			 (1ULL << VIRTIO_NET_F_MRG_RXBUF) |
			 (1ULL << VIRTIO_F_ACCESS_PLATFORM)
};

enum {
	VHOST_NET_BACKEND_FEATURES = (1ULL << VHOST_BACKEND_F_IOTLB_MSG_V2)
};

enum {
	VHOST_NET_VQ_RX = 0,
	VHOST_NET_VQ_TX = 1,
	VHOST_NET_VQ_MAX = 2,
};

struct vhost_net_ubuf_ref {
	/* refcount follows semantics similar to kref:
	 *  0: object is released
	 *  1: no outstanding ubufs
	 * >1: outstanding ubufs
	 */
	atomic_t refcount;
	wait_queue_head_t wait;
	struct vhost_virtqueue *vq;
};

#define VHOST_NET_BATCH 64
struct vhost_net_buf {
	void **queue;
	int tail;/*队列尾指针*/
	int head;/*队列头指针*/
};

struct vhost_net_virtqueue {
	struct vhost_virtqueue vq;
	/*协商出来的vhost头部长度*/
	size_t vhost_hlen;
	/*协商出来的socket头部长度*/
	size_t sock_hlen;
	/* vhost zerocopy support fields below: */
	/* last used idx for outstanding DMA zerocopy buffers */
	int upend_idx;
	/* For TX, first used idx for DMA done zerocopy buffers
	 * For RX, number of batched heads
	 */
	int done_idx;
	/* Number of XDP frames batched */
	int batched_xdp;
	/* an array of userspace buffers info */
	struct ubuf_info *ubuf_info;
	/* Reference counting for outstanding ubufs.
	 * Protected by vq mutex. Writers must also take device mutex. */
	struct vhost_net_ubuf_ref *ubufs;
	struct ptr_ring *rx_ring;
	struct vhost_net_buf rxq;/*收队列buffer*/
	/* Batched XDP buffs */
	struct xdp_buff *xdp;
};

struct vhost_net {
	struct vhost_dev dev;
	//设备收发队列
	struct vhost_net_virtqueue vqs[VHOST_NET_VQ_MAX];
	struct vhost_poll poll[VHOST_NET_VQ_MAX];
	/* Number of TX recently submitted.
	 * Protected by tx vq lock. */
	unsigned tx_packets;
	/* Number of times zerocopy TX recently failed.
	 * Protected by tx vq lock. */
	unsigned tx_zcopy_err;
	/* Flush in progress. Protected by tx vq lock. */
	bool tx_flush;
	/* Private page frag */
	struct page_frag page_frag;
	/* Refcount bias of page frag */
	int refcnt_bias;
};

static unsigned vhost_net_zcopy_mask __read_mostly;

static void *vhost_net_buf_get_ptr(struct vhost_net_buf *rxq)
{
    /*如果有数据，则返回head指向的元素，否则返回NULL*/
	if (rxq->tail != rxq->head)
		return rxq->queue[rxq->head];
	else
		return NULL;
}

static int vhost_net_buf_get_size(struct vhost_net_buf *rxq)
{
	return rxq->tail - rxq->head;
}

static int vhost_net_buf_is_empty(struct vhost_net_buf *rxq)
{
	return rxq->tail == rxq->head;
}

/*获取一个buffer指针，并将head读头前移一格*/
static void *vhost_net_buf_consume(struct vhost_net_buf *rxq)
{
	void *ret = vhost_net_buf_get_ptr(rxq);
	++rxq->head;
	return ret;
}

static int vhost_net_buf_produce(struct vhost_net_virtqueue *nvq)
{
	struct vhost_net_buf *rxq = &nvq->rxq;

	rxq->head = 0;
	rxq->tail = ptr_ring_consume_batched(nvq->rx_ring, rxq->queue,
					      VHOST_NET_BATCH);
	return rxq->tail;
}

static void vhost_net_buf_unproduce(struct vhost_net_virtqueue *nvq)
{
	struct vhost_net_buf *rxq = &nvq->rxq;

	if (nvq->rx_ring && !vhost_net_buf_is_empty(rxq)) {
		ptr_ring_unconsume(nvq->rx_ring, rxq->queue + rxq->head,
				   vhost_net_buf_get_size(rxq),
				   tun_ptr_free);
		rxq->head = rxq->tail = 0;
	}
}

static int vhost_net_buf_peek_len(void *ptr)
{
	if (tun_is_xdp_frame(ptr)) {
		struct xdp_frame *xdpf = tun_ptr_to_xdp(ptr);

		return xdpf->len;
	}

	return __skb_array_len_with_tag(ptr);
}

static int vhost_net_buf_peek(struct vhost_net_virtqueue *nvq)
{
	struct vhost_net_buf *rxq = &nvq->rxq;

	if (!vhost_net_buf_is_empty(rxq))
		goto out;

	if (!vhost_net_buf_produce(nvq))
		return 0;

out:
	return vhost_net_buf_peek_len(vhost_net_buf_get_ptr(rxq));
}

static void vhost_net_buf_init(struct vhost_net_buf *rxq)
{
	rxq->head = rxq->tail = 0;
}

static void vhost_net_enable_zcopy(int vq)
{
	vhost_net_zcopy_mask |= 0x1 << vq;
}

static struct vhost_net_ubuf_ref *
vhost_net_ubuf_alloc(struct vhost_virtqueue *vq, bool zcopy)
{
	struct vhost_net_ubuf_ref *ubufs;
	/* No zero copy backend? Nothing to count. */
	if (!zcopy)
		return NULL;
	ubufs = kmalloc(sizeof(*ubufs), GFP_KERNEL);
	if (!ubufs)
		return ERR_PTR(-ENOMEM);
	atomic_set(&ubufs->refcount, 1);
	init_waitqueue_head(&ubufs->wait);
	ubufs->vq = vq;
	return ubufs;
}

static int vhost_net_ubuf_put(struct vhost_net_ubuf_ref *ubufs)
{
	int r = atomic_sub_return(1, &ubufs->refcount);
	if (unlikely(!r))
		wake_up(&ubufs->wait);
	return r;
}

static void vhost_net_ubuf_put_and_wait(struct vhost_net_ubuf_ref *ubufs)
{
	vhost_net_ubuf_put(ubufs);
	wait_event(ubufs->wait, !atomic_read(&ubufs->refcount));
}

static void vhost_net_ubuf_put_wait_and_free(struct vhost_net_ubuf_ref *ubufs)
{
	vhost_net_ubuf_put_and_wait(ubufs);
	kfree(ubufs);
}

static void vhost_net_clear_ubuf_info(struct vhost_net *n)
{
	int i;

	for (i = 0; i < VHOST_NET_VQ_MAX; ++i) {
		kfree(n->vqs[i].ubuf_info);
		n->vqs[i].ubuf_info = NULL;
	}
}

static int vhost_net_set_ubuf_info(struct vhost_net *n)
{
	bool zcopy;
	int i;

	for (i = 0; i < VHOST_NET_VQ_MAX; ++i) {
		zcopy = vhost_net_zcopy_mask & (0x1 << i);
		if (!zcopy)
		    /*如果此队列未开启zcopy,则跳过*/
			continue;
		//申请ubuf_info空间
		n->vqs[i].ubuf_info =
			kmalloc_array(UIO_MAXIOV,
				      sizeof(*n->vqs[i].ubuf_info),
				      GFP_KERNEL);
		if  (!n->vqs[i].ubuf_info)
			goto err;
	}
	return 0;

err:
	vhost_net_clear_ubuf_info(n);
	return -ENOMEM;
}

static void vhost_net_vq_reset(struct vhost_net *n)
{
	int i;

	vhost_net_clear_ubuf_info(n);

	for (i = 0; i < VHOST_NET_VQ_MAX; i++) {
		n->vqs[i].done_idx = 0;
		n->vqs[i].upend_idx = 0;
		n->vqs[i].ubufs = NULL;
		n->vqs[i].vhost_hlen = 0;
		n->vqs[i].sock_hlen = 0;
		vhost_net_buf_init(&n->vqs[i].rxq);
	}

}

static void vhost_net_tx_packet(struct vhost_net *net)
{
	++net->tx_packets;
	if (net->tx_packets < 1024)
		return;
	net->tx_packets = 0;
	net->tx_zcopy_err = 0;
}

static void vhost_net_tx_err(struct vhost_net *net)
{
	++net->tx_zcopy_err;
}

static bool vhost_net_tx_select_zcopy(struct vhost_net *net)
{
	/* TX flush waits for outstanding DMAs to be done.
	 * Don't start new DMAs.
	 */
	return !net->tx_flush &&
		net->tx_packets / 64 >= net->tx_zcopy_err;
}

static bool vhost_sock_zcopy(struct socket *sock)
{
	return unlikely(experimental_zcopytx) &&
		sock_flag(sock->sk, SOCK_ZEROCOPY);
}

static bool vhost_sock_xdp(struct socket *sock)
{
	return sock_flag(sock->sk, SOCK_XDP);
}

/* In case of DMA done not in order in lower device driver for some reason.
 * upend_idx is used to track end of used idx, done_idx is used to track head
 * of used idx. Once lower device DMA done contiguously, we will signal KVM
 * guest used idx.
 */
static void vhost_zerocopy_signal_used(struct vhost_net *net,
				       struct vhost_virtqueue *vq)
{
	struct vhost_net_virtqueue *nvq =
		container_of(vq, struct vhost_net_virtqueue, vq);
	int i, add;
	int j = 0;

	for (i = nvq->done_idx; i != nvq->upend_idx; i = (i + 1) % UIO_MAXIOV) {
		if (vq->heads[i].len == VHOST_DMA_FAILED_LEN)
			vhost_net_tx_err(net);
		if (VHOST_DMA_IS_DONE(vq->heads[i].len)) {
			vq->heads[i].len = VHOST_DMA_CLEAR_LEN;
			++j;
		} else
			break;
	}
	while (j) {
		add = min(UIO_MAXIOV - nvq->done_idx, j);
		vhost_add_used_and_signal_n(vq->dev, vq,
					    &vq->heads[nvq->done_idx], add);
		nvq->done_idx = (nvq->done_idx + add) % UIO_MAXIOV;
		j -= add;
	}
}

static void vhost_zerocopy_callback(struct sk_buff *skb,
				    struct ubuf_info *ubuf, bool success)
{
	struct vhost_net_ubuf_ref *ubufs = ubuf->ctx;
	struct vhost_virtqueue *vq = ubufs->vq;
	int cnt;

	rcu_read_lock_bh();

	/* set len to mark this desc buffers done DMA */
	vq->heads[ubuf->desc].len = success ?
		VHOST_DMA_DONE_LEN : VHOST_DMA_FAILED_LEN;
	cnt = vhost_net_ubuf_put(ubufs);

	/*
	 * Trigger polling thread if guest stopped submitting new buffers:
	 * in this case, the refcount after decrement will eventually reach 1.
	 * We also trigger polling periodically after each 16 packets
	 * (the value 16 here is more or less arbitrary, it's tuned to trigger
	 * less than 10% of times).
	 */
	if (cnt <= 1 || !(cnt % 16))
		vhost_poll_queue(&vq->poll);

	rcu_read_unlock_bh();
}

static inline unsigned long busy_clock(void)
{
	return local_clock() >> 10;
}

static bool vhost_can_busy_poll(unsigned long endtime)
{
	return likely(!need_resched() && !time_after(busy_clock(), endtime) &&
		      !signal_pending(current));
}

static void vhost_net_disable_vq(struct vhost_net *n,
				 struct vhost_virtqueue *vq)
{
	struct vhost_net_virtqueue *nvq =
		container_of(vq, struct vhost_net_virtqueue, vq);
	struct vhost_poll *poll = n->poll + (nvq - n->vqs);
	if (!vhost_vq_get_backend(vq))
		return;
	vhost_poll_stop(poll);
}

static int vhost_net_enable_vq(struct vhost_net *n,
				struct vhost_virtqueue *vq)
{
	struct vhost_net_virtqueue *nvq =
		container_of(vq, struct vhost_net_virtqueue, vq);
	struct vhost_poll *poll = n->poll + (nvq - n->vqs);
	struct socket *sock;

	sock = vhost_vq_get_backend(vq);
	if (!sock)
		return 0;

	return vhost_poll_start(poll, sock->file);
}

static void vhost_net_signal_used(struct vhost_net_virtqueue *nvq)
{
	struct vhost_virtqueue *vq = &nvq->vq;
	struct vhost_dev *dev = vq->dev;

	if (!nvq->done_idx)
		return;

	vhost_add_used_and_signal_n(dev, vq, vq->heads, nvq->done_idx);
	nvq->done_idx = 0;
}

static void vhost_tx_batch(struct vhost_net *net,
			   struct vhost_net_virtqueue *nvq,
			   struct socket *sock,
			   struct msghdr *msghdr)
{
	struct tun_msg_ctl ctl = {
		.type = TUN_MSG_PTR,
		.num = nvq->batched_xdp,
		.ptr = nvq->xdp,
	};
	int err;

	if (nvq->batched_xdp == 0)
		goto signal_used;

	msghdr->msg_control = &ctl;
	err = sock->ops->sendmsg(sock, msghdr, 0);
	if (unlikely(err < 0)) {
		vq_err(&nvq->vq, "Fail to batch sending packets\n");
		return;
	}

signal_used:
	vhost_net_signal_used(nvq);
	nvq->batched_xdp = 0;
}

static int sock_has_rx_data(struct socket *sock)
{
	if (unlikely(!sock))
		return 0;

	if (sock->ops->peek_len)
		return sock->ops->peek_len(sock);

	return skb_queue_empty(&sock->sk->sk_receive_queue);
}

static void vhost_net_busy_poll_try_queue(struct vhost_net *net,
					  struct vhost_virtqueue *vq)
{
	if (!vhost_vq_avail_empty(&net->dev, vq)) {
		vhost_poll_queue(&vq->poll);
	} else if (unlikely(vhost_enable_notify(&net->dev, vq))) {
		vhost_disable_notify(&net->dev, vq);
		vhost_poll_queue(&vq->poll);
	}
}

static void vhost_net_busy_poll(struct vhost_net *net,
				struct vhost_virtqueue *rvq,
				struct vhost_virtqueue *tvq,
				bool *busyloop_intr,
				bool poll_rx)
{
	unsigned long busyloop_timeout;
	unsigned long endtime;
	struct socket *sock;
	struct vhost_virtqueue *vq = poll_rx ? tvq : rvq;

	/* Try to hold the vq mutex of the paired virtqueue. We can't
	 * use mutex_lock() here since we could not guarantee a
	 * consistenet lock ordering.
	 */
	if (!mutex_trylock(&vq->mutex))
		return;

	vhost_disable_notify(&net->dev, vq);
	sock = vhost_vq_get_backend(rvq);

	busyloop_timeout = poll_rx ? rvq->busyloop_timeout:
				     tvq->busyloop_timeout;

	preempt_disable();
	endtime = busy_clock() + busyloop_timeout;

	while (vhost_can_busy_poll(endtime)) {
		if (vhost_has_work(&net->dev)) {
			*busyloop_intr = true;
			break;
		}

		if ((sock_has_rx_data(sock) &&
		     !vhost_vq_avail_empty(&net->dev, rvq)) ||
		    !vhost_vq_avail_empty(&net->dev, tvq))
			break;

		cpu_relax();
	}

	preempt_enable();

	if (poll_rx || sock_has_rx_data(sock))
		vhost_net_busy_poll_try_queue(net, vq);
	else if (!poll_rx) /* On tx here, sock has no rx data. */
		vhost_enable_notify(&net->dev, rvq);

	mutex_unlock(&vq->mutex);
}

static int vhost_net_tx_get_vq_desc(struct vhost_net *net,
				    struct vhost_net_virtqueue *tnvq,
				    unsigned int *out_num/*出参，可读数据片数目*/, unsigned int *in_num/*出参，可写数据片数目*/,
				    struct msghdr *msghdr, bool *busyloop_intr)
{
	struct vhost_net_virtqueue *rnvq = &net->vqs[VHOST_NET_VQ_RX];
	struct vhost_virtqueue *rvq = &rnvq->vq;
	struct vhost_virtqueue *tvq = &tnvq->vq;

	//取可用描述符索引
	int r = vhost_get_vq_desc(tvq, tvq->iov, ARRAY_SIZE(tvq->iov),
				  out_num, in_num, NULL, NULL);

	if (r == tvq->num && tvq->busyloop_timeout) {
		/* Flush batched packets first */
		if (!vhost_sock_zcopy(vhost_vq_get_backend(tvq)))
			vhost_tx_batch(net, tnvq,
				       vhost_vq_get_backend(tvq),
				       msghdr);

		vhost_net_busy_poll(net, rvq, tvq, busyloop_intr, false);

		r = vhost_get_vq_desc(tvq, tvq->iov, ARRAY_SIZE(tvq->iov),
				      out_num, in_num, NULL, NULL);
	}

	return r;
}

static bool vhost_exceeds_maxpend(struct vhost_net *net)
{
	struct vhost_net_virtqueue *nvq = &net->vqs[VHOST_NET_VQ_TX];
	struct vhost_virtqueue *vq = &nvq->vq;

	return (nvq->upend_idx + UIO_MAXIOV - nvq->done_idx) % UIO_MAXIOV >
	       min_t(unsigned int, VHOST_MAX_PEND, vq->num >> 2);
}

static size_t init_iov_iter(struct vhost_virtqueue *vq, struct iov_iter *iter,
			    size_t hdr_size, int out)
{
	/* Skip header. TODO: support TSO. */
	size_t len = iov_length(vq->iov, out);

	iov_iter_init(iter, WRITE, vq->iov, out, len);
	iov_iter_advance(iter, hdr_size);

	return iov_iter_count(iter);
}

static int get_tx_bufs(struct vhost_net *net,
		       struct vhost_net_virtqueue *nvq,
		       struct msghdr *msg,
		       unsigned int *out/*出参，可读数据片数目*/, unsigned int *in/*出参，可写数据片数目*/,
		       size_t *len, bool *busyloop_intr)
{
	struct vhost_virtqueue *vq = &nvq->vq;
	int ret;

	//取可用描述符索引
	ret = vhost_net_tx_get_vq_desc(net, nvq, out, in, msg, busyloop_intr);

	//提取失败或者无可用描述符，直接返回
	if (ret < 0 || ret == vq->num)
		return ret;

	if (*in) {
	    /*当前为读取报文并发送给tap口，故in需要为0*/
		vq_err(vq, "Unexpected descriptor format for TX: out %d, int %d\n",
			*out, *in);
		return -EFAULT;
	}

	/* Sanity check */
	//将描述符指定的buffer赋给msg->msg_iter
	*len = init_iov_iter(vq, &msg->msg_iter, nvq->vhost_hlen, *out);
	if (*len == 0) {
		vq_err(vq, "Unexpected header len for TX: %zd expected %zd\n",
			*len, nvq->vhost_hlen);
		return -EFAULT;
	}

	return ret;
}

static bool tx_can_batch(struct vhost_virtqueue *vq, size_t total_len)
{
	return total_len < VHOST_NET_WEIGHT &&
	       !vhost_vq_avail_empty(vq->dev, vq);
}

#define SKB_FRAG_PAGE_ORDER     get_order(32768)

static bool vhost_net_page_frag_refill(struct vhost_net *net, unsigned int sz,
				       struct page_frag *pfrag, gfp_t gfp)
{
	if (pfrag->page) {
		if (pfrag->offset + sz <= pfrag->size)
			return true;
		__page_frag_cache_drain(pfrag->page, net->refcnt_bias);
	}

	pfrag->offset = 0;
	net->refcnt_bias = 0;
	if (SKB_FRAG_PAGE_ORDER) {
		/* Avoid direct reclaim but allow kswapd to wake */
		pfrag->page = alloc_pages((gfp & ~__GFP_DIRECT_RECLAIM) |
					  __GFP_COMP | __GFP_NOWARN |
					  __GFP_NORETRY,
					  SKB_FRAG_PAGE_ORDER);
		if (likely(pfrag->page)) {
			pfrag->size = PAGE_SIZE << SKB_FRAG_PAGE_ORDER;
			goto done;
		}
	}
	pfrag->page = alloc_page(gfp);
	if (likely(pfrag->page)) {
		pfrag->size = PAGE_SIZE;
		goto done;
	}
	return false;

done:
	net->refcnt_bias = USHRT_MAX;
	page_ref_add(pfrag->page, USHRT_MAX - 1);
	return true;
}

#define VHOST_NET_RX_PAD (NET_IP_ALIGN + NET_SKB_PAD)

static int vhost_net_build_xdp(struct vhost_net_virtqueue *nvq,
			       struct iov_iter *from)
{
	struct vhost_virtqueue *vq = &nvq->vq;
	struct vhost_net *net = container_of(vq->dev, struct vhost_net,
					     dev);
	struct socket *sock = vhost_vq_get_backend(vq);
	struct page_frag *alloc_frag = &net->page_frag;
	struct virtio_net_hdr *gso;
	struct xdp_buff *xdp = &nvq->xdp[nvq->batched_xdp];
	struct tun_xdp_hdr *hdr;
	size_t len = iov_iter_count(from);
	int headroom = vhost_sock_xdp(sock) ? XDP_PACKET_HEADROOM : 0;
	int buflen = SKB_DATA_ALIGN(sizeof(struct skb_shared_info));
	int pad = SKB_DATA_ALIGN(VHOST_NET_RX_PAD + headroom + nvq->sock_hlen);
	int sock_hlen = nvq->sock_hlen;
	void *buf;
	int copied;

	if (unlikely(len < nvq->sock_hlen))
		return -EFAULT;

	if (SKB_DATA_ALIGN(len + pad) +
	    SKB_DATA_ALIGN(sizeof(struct skb_shared_info)) > PAGE_SIZE)
		return -ENOSPC;

	buflen += SKB_DATA_ALIGN(len + pad);
	alloc_frag->offset = ALIGN((u64)alloc_frag->offset, SMP_CACHE_BYTES);
	if (unlikely(!vhost_net_page_frag_refill(net, buflen,
						 alloc_frag, GFP_KERNEL)))
		return -ENOMEM;

	buf = (char *)page_address(alloc_frag->page) + alloc_frag->offset;
	copied = copy_page_from_iter(alloc_frag->page,
				     alloc_frag->offset +
				     offsetof(struct tun_xdp_hdr, gso),
				     sock_hlen, from);
	if (copied != sock_hlen)
		return -EFAULT;

	hdr = buf;
	gso = &hdr->gso;

	if ((gso->flags & VIRTIO_NET_HDR_F_NEEDS_CSUM) &&
	    vhost16_to_cpu(vq, gso->csum_start) +
	    vhost16_to_cpu(vq, gso->csum_offset) + 2 >
	    vhost16_to_cpu(vq, gso->hdr_len)) {
		gso->hdr_len = cpu_to_vhost16(vq,
			       vhost16_to_cpu(vq, gso->csum_start) +
			       vhost16_to_cpu(vq, gso->csum_offset) + 2);

		if (vhost16_to_cpu(vq, gso->hdr_len) > len)
			return -EINVAL;
	}

	len -= sock_hlen;
	copied = copy_page_from_iter(alloc_frag->page,
				     alloc_frag->offset + pad,
				     len, from);
	if (copied != len)
		return -EFAULT;

	xdp->data_hard_start = buf;
	xdp->data = buf + pad;
	xdp->data_end = xdp->data + len;
	hdr->buflen = buflen;
	xdp->frame_sz = buflen;

	--net->refcnt_bias;
	alloc_frag->offset += buflen;

	++nvq->batched_xdp;

	return 0;
}

//处理发送队列的报文，将其扔给后端socket
static void handle_tx_copy(struct vhost_net *net, struct socket *sock)
{
	struct vhost_net_virtqueue *nvq = &net->vqs[VHOST_NET_VQ_TX];
	struct vhost_virtqueue *vq = &nvq->vq;
	unsigned out, in;
	int head;
	struct msghdr msg = {
		.msg_name = NULL,
		.msg_namelen = 0,
		.msg_control = NULL,
		.msg_controllen = 0,
		.msg_flags = MSG_DONTWAIT,
	};
	size_t len, total_len = 0;
	int err;
	int sent_pkts = 0;
	bool sock_can_batch = (sock->sk->sk_sndbuf == INT_MAX);

	do {
		bool busyloop_intr = false;

		if (nvq->done_idx == VHOST_NET_BATCH)
			vhost_tx_batch(net, nvq, sock, &msg);

		//获取描述符索引及其指明的buffer
		head = get_tx_bufs(net, nvq, &msg, &out, &in, &len,
				   &busyloop_intr);
		/* On error, stop handling until the next kick. */
		if (unlikely(head < 0))
			break;
		/* Nothing new?  Wait for eventfd to tell us they refilled. */
		if (head == vq->num) {
			if (unlikely(busyloop_intr)) {
				vhost_poll_queue(&vq->poll);
			} else if (unlikely(vhost_enable_notify(&net->dev,
								vq))) {
				vhost_disable_notify(&net->dev, vq);
				continue;
			}
			break;
		}

		total_len += len;

		/* For simplicity, TX batching is only enabled if
		 * sndbuf is unlimited.
		 */
		if (sock_can_batch) {
			err = vhost_net_build_xdp(nvq, &msg.msg_iter);
			if (!err) {
				goto done;
			} else if (unlikely(err != -ENOSPC)) {
				vhost_tx_batch(net, nvq, sock, &msg);
				vhost_discard_vq_desc(vq, 1);
				vhost_net_enable_vq(net, vq);
				break;
			}

			/* We can't build XDP buff, go for single
			 * packet path but let's flush batched
			 * packets.
			 */
			vhost_tx_batch(net, nvq, sock, &msg);
			msg.msg_control = NULL;
		} else {
			if (tx_can_batch(vq, total_len))
				msg.msg_flags |= MSG_MORE;
			else
				msg.msg_flags &= ~MSG_MORE;
		}

<<<<<<< HEAD
		/* TODO: Check specific error and bomb out unless ENOBUFS? */
		/*自msg中复制数据，构造skb,并向sock中发送报文*/
=======
>>>>>>> 52e44129
		err = sock->ops->sendmsg(sock, &msg, len);
		if (unlikely(err < 0)) {
			if (err == -EAGAIN || err == -ENOMEM || err == -ENOBUFS) {
				vhost_discard_vq_desc(vq, 1);
				vhost_net_enable_vq(net, vq);
				break;
			}
			pr_debug("Fail to send packet: err %d", err);
		} else if (unlikely(err != len))
			pr_debug("Truncated TX packet: len %d != %zd\n",
				 err, len);
done:
		vq->heads[nvq->done_idx].id = cpu_to_vhost32(vq, head);
		vq->heads[nvq->done_idx].len = 0;
		++nvq->done_idx;
	} while (likely(!vhost_exceeds_weight(vq, ++sent_pkts, total_len)));

	vhost_tx_batch(net, nvq, sock, &msg);
}

static void handle_tx_zerocopy(struct vhost_net *net, struct socket *sock)
{
	struct vhost_net_virtqueue *nvq = &net->vqs[VHOST_NET_VQ_TX];
	struct vhost_virtqueue *vq = &nvq->vq;
	unsigned out, in;
	int head;
	struct msghdr msg = {
		.msg_name = NULL,
		.msg_namelen = 0,
		.msg_control = NULL,
		.msg_controllen = 0,
		.msg_flags = MSG_DONTWAIT,
	};
	struct tun_msg_ctl ctl;
	size_t len, total_len = 0;
	int err;
	struct vhost_net_ubuf_ref *ubufs;
	struct ubuf_info *ubuf;
	bool zcopy_used;
	int sent_pkts = 0;

	do {
		bool busyloop_intr;

		/* Release DMAs done buffers first */
		vhost_zerocopy_signal_used(net, vq);

		busyloop_intr = false;
		head = get_tx_bufs(net, nvq, &msg, &out, &in, &len,
				   &busyloop_intr);
		/* On error, stop handling until the next kick. */
		if (unlikely(head < 0))
			break;
		/* Nothing new?  Wait for eventfd to tell us they refilled. */
		if (head == vq->num) {
			if (unlikely(busyloop_intr)) {
				vhost_poll_queue(&vq->poll);
			} else if (unlikely(vhost_enable_notify(&net->dev, vq))) {
				vhost_disable_notify(&net->dev, vq);
				continue;
			}
			break;
		}

		zcopy_used = len >= VHOST_GOODCOPY_LEN
			     && !vhost_exceeds_maxpend(net)
			     && vhost_net_tx_select_zcopy(net);

		/* use msg_control to pass vhost zerocopy ubuf info to skb */
		if (zcopy_used) {
			ubuf = nvq->ubuf_info + nvq->upend_idx;
			vq->heads[nvq->upend_idx].id = cpu_to_vhost32(vq, head);
			vq->heads[nvq->upend_idx].len = VHOST_DMA_IN_PROGRESS;
			ubuf->callback = vhost_zerocopy_callback;
			ubuf->ctx = nvq->ubufs;
			ubuf->desc = nvq->upend_idx;
			ubuf->flags = SKBFL_ZEROCOPY_FRAG;
			refcount_set(&ubuf->refcnt, 1);
			msg.msg_control = &ctl;
			ctl.type = TUN_MSG_UBUF;
			ctl.ptr = ubuf;
			msg.msg_controllen = sizeof(ctl);
			ubufs = nvq->ubufs;
			atomic_inc(&ubufs->refcount);
			nvq->upend_idx = (nvq->upend_idx + 1) % UIO_MAXIOV;
		} else {
			msg.msg_control = NULL;
			ubufs = NULL;
		}
		total_len += len;
		if (tx_can_batch(vq, total_len) &&
		    likely(!vhost_exceeds_maxpend(net))) {
			msg.msg_flags |= MSG_MORE;
		} else {
			msg.msg_flags &= ~MSG_MORE;
		}

		err = sock->ops->sendmsg(sock, &msg, len);
		if (unlikely(err < 0)) {
			if (zcopy_used) {
				if (vq->heads[ubuf->desc].len == VHOST_DMA_IN_PROGRESS)
					vhost_net_ubuf_put(ubufs);
				nvq->upend_idx = ((unsigned)nvq->upend_idx - 1)
					% UIO_MAXIOV;
			}
			if (err == -EAGAIN || err == -ENOMEM || err == -ENOBUFS) {
				vhost_discard_vq_desc(vq, 1);
				vhost_net_enable_vq(net, vq);
				break;
			}
			pr_debug("Fail to send packet: err %d", err);
		} else if (unlikely(err != len))
			pr_debug("Truncated TX packet: "
				 " len %d != %zd\n", err, len);
		if (!zcopy_used)
			vhost_add_used_and_signal(&net->dev, vq, head, 0);
		else
			vhost_zerocopy_signal_used(net, vq);
		vhost_net_tx_packet(net);
	} while (likely(!vhost_exceeds_weight(vq, ++sent_pkts, total_len)));
}

/* Expects to be always run from workqueue - which acts as
 * read-size critical section for our kind of RCU. */
//处理tx队列报文发送
static void handle_tx(struct vhost_net *net)
{
	struct vhost_net_virtqueue *nvq = &net->vqs[VHOST_NET_VQ_TX];
	struct vhost_virtqueue *vq = &nvq->vq;
	struct socket *sock;

	//取后端对应的socket
	mutex_lock_nested(&vq->mutex, VHOST_NET_VQ_TX);
	sock = vhost_vq_get_backend(vq);
	if (!sock)
		goto out;

	/*预取meta的iotlb映射信息，如预取失败，则等待guest回复miss*/
	if (!vq_meta_prefetch(vq))
		goto out;

	vhost_disable_notify(&net->dev, vq);
	vhost_net_disable_vq(net, vq);

	if (vhost_sock_zcopy(sock))
		handle_tx_zerocopy(net, sock);
	else
	    //处理tx队列的报文 ，将其传给sock
		handle_tx_copy(net, sock);

out:
	mutex_unlock(&vq->mutex);
}

static int peek_head_len(struct vhost_net_virtqueue *rvq, struct sock *sk)
{
	struct sk_buff *head;
	int len = 0;
	unsigned long flags;

	if (rvq->rx_ring)
		return vhost_net_buf_peek(rvq);

	spin_lock_irqsave(&sk->sk_receive_queue.lock, flags);
	head = skb_peek(&sk->sk_receive_queue);
	if (likely(head)) {
		len = head->len;
		if (skb_vlan_tag_present(head))
			len += VLAN_HLEN;
	}

	spin_unlock_irqrestore(&sk->sk_receive_queue.lock, flags);
	return len;
}

static int vhost_net_rx_peek_head_len(struct vhost_net *net, struct sock *sk,
				      bool *busyloop_intr)
{
	struct vhost_net_virtqueue *rnvq = &net->vqs[VHOST_NET_VQ_RX];
	struct vhost_net_virtqueue *tnvq = &net->vqs[VHOST_NET_VQ_TX];
	struct vhost_virtqueue *rvq = &rnvq->vq;
	struct vhost_virtqueue *tvq = &tnvq->vq;
	int len = peek_head_len(rnvq, sk);

	if (!len && rvq->busyloop_timeout) {
		/* Flush batched heads first */
		vhost_net_signal_used(rnvq);
		/* Both tx vq and rx socket were polled here */
		vhost_net_busy_poll(net, rvq, tvq, busyloop_intr, true);

		len = peek_head_len(rnvq, sk);
	}

	return len;
}

/* This is a multi-buffer version of vhost_get_desc, that works if
 *	vq has read descriptors only.
 * @vq		- the relevant virtqueue
 * @datalen	- data length we'll be reading
 * @iovcount	- returned count of io vectors we fill
 * @log		- vhost log
 * @log_num	- log offset
 * @quota       - headcount quota, 1 for big buffer
 *	returns number of buffer heads allocated, negative on error
 */
static int get_rx_bufs(struct vhost_virtqueue *vq,
		       struct vring_used_elem *heads/*出参，需占用描述符及其能提供的buffer尺寸*/,
		       int datalen/*预期要获得的buffer总大小*/,
		       unsigned *iovcount/*出参，vq->iov被占用总数目*/,
		       struct vhost_log *log,
		       unsigned *log_num,
		       unsigned int quota/*容许占用的描述符数目上限*/)
{
	unsigned int out, in;
	int seg = 0;/*当前vq->iov已占用segment大小*/
	int headcount = 0;
	unsigned d;
	int r, nlogs = 0;
	/* len is always initialized before use since we are always called with
	 * datalen > 0.
	 */
	u32 len;

	while (datalen > 0 && headcount < quota) {
		if (unlikely(seg >= UIO_MAXIOV)) {
		    //数据片段过多超过配额，报错
			r = -ENOBUFS;
			goto err;
		}

		//取可用描述符索引
		r = vhost_get_vq_desc(vq, vq->iov + seg,
				      ARRAY_SIZE(vq->iov) - seg, &out,
				      &in, log, log_num);
		if (unlikely(r < 0))
			goto err;

		d = r;
		if (d == vq->num) {
		    /*返回值为队列大小，无用描述符，退出*/
			r = 0;
			goto err;
		}
		if (unlikely(out || in <= 0)) {
		    /*当前在处理报文发送，故需要可读buffer数目为0*/
			vq_err(vq, "unexpected descriptor format for RX: "
				"out %d, in %d\n", out, in);
			r = -EINVAL;
			goto err;
		}
		if (unlikely(log)) {
			nlogs += *log_num;
			log += *log_num;
		}
		heads[headcount].id = cpu_to_vhost32(vq, d);
		//当前已占用描述符可提供的buffer大小
		len = iov_length(vq->iov + seg, in);
		heads[headcount].len = cpu_to_vhost32(vq, len);
		datalen -= len;//剩余待需要buffer大小
		++headcount;//已占用描述符数目
		seg += in;/*当前已占用iov 数据片总数目*/
	}
	heads[headcount - 1].len = cpu_to_vhost32(vq, len + datalen);
	*iovcount = seg;
	if (unlikely(log))
		*log_num = nlogs;

	/* Detect overrun */
	if (unlikely(datalen > 0)) {
		r = UIO_MAXIOV + 1;
		goto err;
	}
	return headcount;
err:
	vhost_discard_vq_desc(vq, headcount);
	return r;
}

/* Expects to be always run from workqueue - which acts as
 * read-size critical section for our kind of RCU. */
//从tap口拿到报文，将其写入到net->vqs rx队列中
static void handle_rx(struct vhost_net *net)
{
	struct vhost_net_virtqueue *nvq = &net->vqs[VHOST_NET_VQ_RX];
	struct vhost_virtqueue *vq = &nvq->vq;
	unsigned in, log;
	struct vhost_log *vq_log;
	struct msghdr msg = {
		.msg_name = NULL,
		.msg_namelen = 0,
		.msg_control = NULL, /* FIXME: get and handle RX aux data. */
		.msg_controllen = 0,
		.msg_flags = MSG_DONTWAIT,
	};
	struct virtio_net_hdr hdr = {
		.flags = 0,
		.gso_type = VIRTIO_NET_HDR_GSO_NONE
	};
	size_t total_len = 0;
	int err, mergeable;
	s16 headcount;
	size_t vhost_hlen, sock_hlen;
	size_t vhost_len, sock_len;
	bool busyloop_intr = false;
	struct socket *sock;
	struct iov_iter fixup;
	__virtio16 num_buffers;
	int recv_pkts = 0;

	mutex_lock_nested(&vq->mutex, VHOST_NET_VQ_RX);
	//取vq对应的后端
	sock = vhost_vq_get_backend(vq);
	if (!sock)
		goto out;

	/*预取meta的iotlb映射信息，如预取失败，则等待guest回复miss*/
	if (!vq_meta_prefetch(vq))
		goto out;

	vhost_disable_notify(&net->dev, vq);
	vhost_net_disable_vq(net, vq);

	vhost_hlen = nvq->vhost_hlen;
	sock_hlen = nvq->sock_hlen;

	vq_log = unlikely(vhost_has_feature(vq, VHOST_F_LOG_ALL)) ?
		vq->log : NULL;
	/*检查vq是否开启了merge rxbuf功能*/
	mergeable = vhost_has_feature(vq, VIRTIO_NET_F_MRG_RXBUF);

	do {
	    //确定要发送的pkt长度
		sock_len = vhost_net_rx_peek_head_len(net, sock->sk,
						      &busyloop_intr);
		if (!sock_len)
			break;
		//需要读取的buffer总长为vhost_len,获取足够描述符，以便可以存入它
		sock_len += sock_hlen;
		vhost_len = sock_len + vhost_hlen;

		//获取足够容纳报文的描述符
		headcount = get_rx_bufs(vq, vq->heads + nvq->done_idx,
					vhost_len, &in, vq_log, &log,
					likely(mergeable) ? UIO_MAXIOV : 1);
		/* On error, stop handling until the next kick. */
		if (unlikely(headcount < 0))
		    /*获取描述符失败，退出*/
			goto out;
		/* OK, now we need to know about added descriptors. */
		if (!headcount) {
		    /*未获取到可用描述符,加入poll队列等待，开启通知*/
			if (unlikely(busyloop_intr)) {
				vhost_poll_queue(&vq->poll);
			} else if (unlikely(vhost_enable_notify(&net->dev, vq))) {
				/* They have slipped one in as we were
				 * doing that: check again. */
				vhost_disable_notify(&net->dev, vq);
				continue;
			}
			/* Nothing new?  Wait for eventfd to tell us
			 * they refilled. */
			goto out;
		}

		/*获取到足够的描述符*/
		busyloop_intr = false;
		if (nvq->rx_ring)
			msg.msg_control = vhost_net_buf_consume(&nvq->rxq);
		/* On overrun, truncate and discard */
		if (unlikely(headcount > UIO_MAXIOV)) {
		    /*遇到过大报，描述符数量超过配额，截短收包后丢弃*/
			iov_iter_init(&msg.msg_iter, READ, vq->iov, 1, 1);
			err = sock->ops->recvmsg(sock, &msg,
						 1, MSG_DONTWAIT | MSG_TRUNC);
			pr_debug("Discarded rx packet: len %zd\n", sock_len);
			continue;
		}
		/* We don't need to be notified again. */
		iov_iter_init(&msg.msg_iter, READ, vq->iov, in, vhost_len);
		fixup = msg.msg_iter;
		if (unlikely((vhost_hlen))) {
			/* We will supply the header ourselves
			 * TODO: support TSO.
			 */
			iov_iter_advance(&msg.msg_iter, vhost_hlen);
		}

		/*可写的buffer已被记录在msg.msg_iter中，自sock中拿到报文，并将其写入到msg.msg_iter中*/
		err = sock->ops->recvmsg(sock, &msg,
					 sock_len, MSG_DONTWAIT | MSG_TRUNC);
		/* Userspace might have consumed the packet meanwhile:
		 * it's not supposed to do this usually, but might be hard
		 * to prevent. Discard data we got (if any) and keep going. */
		if (unlikely(err != sock_len)) {
		    //报文长度有误，归还申请的描述符
			pr_debug("Discarded rx packet: "
				 " len %d, expected %zd\n", err, sock_len);
			vhost_discard_vq_desc(vq, headcount);
			continue;
		}
		/*自tap,tun口完成了报文收取*/
		/* Supply virtio_net_hdr if VHOST_NET_F_VIRTIO_NET_HDR */
		if (unlikely(vhost_hlen)) {
		    /*如果支持vhost header,则取出hdr*/
			if (copy_to_iter(&hdr, sizeof(hdr),
					 &fixup) != sizeof(hdr)) {
				vq_err(vq, "Unable to write vnet_hdr "
				       "at addr %p\n", vq->iov->iov_base);
				goto out;
			}
		} else {
			/* Header came from socket; we'll need to patch
			 * ->num_buffers over if VIRTIO_NET_F_MRG_RXBUF
			 */
			iov_iter_advance(&fixup, sizeof(hdr));
		}
		/* TODO: Should check and handle checksum. */

		num_buffers = cpu_to_vhost16(vq, headcount);
		if (likely(mergeable) &&
		    copy_to_iter(&num_buffers, sizeof num_buffers,
				 &fixup) != sizeof num_buffers) {
			vq_err(vq, "Failed num_buffers write");
			vhost_discard_vq_desc(vq, headcount);
			goto out;
		}
		nvq->done_idx += headcount;
		//如果用量超过阀值，则通知对端
		if (nvq->done_idx > VHOST_NET_BATCH)
			vhost_net_signal_used(nvq);
		if (unlikely(vq_log))
			vhost_log_write(vq, vq_log, log, vhost_len,
					vq->iov, in);
		total_len += vhost_len;
	} while (likely(!vhost_exceeds_weight(vq, ++recv_pkts, total_len)));

	if (unlikely(busyloop_intr))
		vhost_poll_queue(&vq->poll);
	else if (!sock_len)
		vhost_net_enable_vq(net, vq);
out:
    //通知对端
	vhost_net_signal_used(nvq);
	mutex_unlock(&vq->mutex);
}

/*处理指定设备的tx*/
static void handle_tx_kick(struct vhost_work *work)
{
	struct vhost_virtqueue *vq = container_of(work, struct vhost_virtqueue,
						  poll.work);
	struct vhost_net *net = container_of(vq->dev, struct vhost_net, dev);

	handle_tx(net);
}

/*处理指定设备的rx*/
static void handle_rx_kick(struct vhost_work *work)
{
	struct vhost_virtqueue *vq = container_of(work, struct vhost_virtqueue,
						  poll.work);
	struct vhost_net *net = container_of(vq->dev, struct vhost_net, dev);

	handle_rx(net);
}

/*vhost tx队列处理入口，报文将被发送给后端socket*/
static void handle_tx_net(struct vhost_work *work)
{
	struct vhost_net *net = container_of(work, struct vhost_net,
					     poll[VHOST_NET_VQ_TX].work);
	handle_tx(net);
}

/*vhost rx队列处理入口，报文将被送给vm*/
static void handle_rx_net(struct vhost_work *work)
{
	struct vhost_net *net = container_of(work, struct vhost_net,
					     poll[VHOST_NET_VQ_RX].work);
	handle_rx(net);
}

//处理vhost-net设备打开
static int vhost_net_open(struct inode *inode, struct file *f)
{
	struct vhost_net *n;
	struct vhost_dev *dev;
	struct vhost_virtqueue **vqs;
	void **queue;
	struct xdp_buff *xdp;
	int i;

	n = kvmalloc(sizeof *n, GFP_KERNEL | __GFP_RETRY_MAYFAIL);
	if (!n)
		return -ENOMEM;
	//申请多个vqs
	vqs = kmalloc_array(VHOST_NET_VQ_MAX, sizeof(*vqs), GFP_KERNEL);
	if (!vqs) {
		kvfree(n);
		return -ENOMEM;
	}

	/*初始化收队列buffer*/
	queue = kmalloc_array(VHOST_NET_BATCH, sizeof(void *),
			      GFP_KERNEL);
	if (!queue) {
		kfree(vqs);
		kvfree(n);
		return -ENOMEM;
	}
	n->vqs[VHOST_NET_VQ_RX].rxq.queue = queue;

	/*初始化xdp发队列buffer*/
	xdp = kmalloc_array(VHOST_NET_BATCH, sizeof(*xdp), GFP_KERNEL);
	if (!xdp) {
		kfree(vqs);
		kvfree(n);
		kfree(queue);
		return -ENOMEM;
	}
	n->vqs[VHOST_NET_VQ_TX].xdp = xdp;

	dev = &n->dev;
	vqs[VHOST_NET_VQ_TX] = &n->vqs[VHOST_NET_VQ_TX].vq;
	vqs[VHOST_NET_VQ_RX] = &n->vqs[VHOST_NET_VQ_RX].vq;

	/*设置rx,tx队列的收发处理work*/
	n->vqs[VHOST_NET_VQ_TX].vq.handle_kick = handle_tx_kick;
	n->vqs[VHOST_NET_VQ_RX].vq.handle_kick = handle_rx_kick;

	/*初始化vq*/
	for (i = 0; i < VHOST_NET_VQ_MAX; i++) {
		n->vqs[i].ubufs = NULL;
		n->vqs[i].ubuf_info = NULL;
		n->vqs[i].upend_idx = 0;
		n->vqs[i].done_idx = 0;
		n->vqs[i].batched_xdp = 0;
		n->vqs[i].vhost_hlen = 0;
		n->vqs[i].sock_hlen = 0;
		n->vqs[i].rx_ring = NULL;
		vhost_net_buf_init(&n->vqs[i].rxq);
	}

	/*vqs指向n->vqs，已完成初始化,这里初始化virtio-net设备*/
	vhost_dev_init(dev, vqs, VHOST_NET_VQ_MAX,
		       UIO_MAXIOV + VHOST_NET_BATCH,
		       VHOST_NET_PKT_WEIGHT, VHOST_NET_WEIGHT, true,
		       NULL);

	/*n->poll的回调函数*/
	vhost_poll_init(n->poll + VHOST_NET_VQ_TX, handle_tx_net, EPOLLOUT, dev);
	vhost_poll_init(n->poll + VHOST_NET_VQ_RX, handle_rx_net, EPOLLIN, dev);

	f->private_data = n;
	n->page_frag.page = NULL;
	n->refcnt_bias = 0;

	return 0;
}

/*取出并返回后端对应的sock,并更新设备的sock为NULL，*/
static struct socket *vhost_net_stop_vq(struct vhost_net *n,
					struct vhost_virtqueue *vq)
{
	struct socket *sock;
	struct vhost_net_virtqueue *nvq =
		container_of(vq, struct vhost_net_virtqueue, vq);

	mutex_lock(&vq->mutex);
	sock = vhost_vq_get_backend(vq);
	vhost_net_disable_vq(n, vq);
	vhost_vq_set_backend(vq, NULL);
	vhost_net_buf_unproduce(nvq);
	nvq->rx_ring = NULL;
	mutex_unlock(&vq->mutex);
	return sock;
}

static void vhost_net_stop(struct vhost_net *n, struct socket **tx_sock,
			   struct socket **rx_sock)
{
	*tx_sock = vhost_net_stop_vq(n, &n->vqs[VHOST_NET_VQ_TX].vq);
	*rx_sock = vhost_net_stop_vq(n, &n->vqs[VHOST_NET_VQ_RX].vq);
}

static void vhost_net_flush_vq(struct vhost_net *n, int index)
{
	vhost_poll_flush(n->poll + index);
	vhost_poll_flush(&n->vqs[index].vq.poll);
}

static void vhost_net_flush(struct vhost_net *n)
{
	vhost_net_flush_vq(n, VHOST_NET_VQ_TX);
	vhost_net_flush_vq(n, VHOST_NET_VQ_RX);
	if (n->vqs[VHOST_NET_VQ_TX].ubufs) {
		mutex_lock(&n->vqs[VHOST_NET_VQ_TX].vq.mutex);
		n->tx_flush = true;
		mutex_unlock(&n->vqs[VHOST_NET_VQ_TX].vq.mutex);
		/* Wait for all lower device DMAs done. */
		vhost_net_ubuf_put_and_wait(n->vqs[VHOST_NET_VQ_TX].ubufs);
		mutex_lock(&n->vqs[VHOST_NET_VQ_TX].vq.mutex);
		n->tx_flush = false;
		atomic_set(&n->vqs[VHOST_NET_VQ_TX].ubufs->refcount, 1);
		mutex_unlock(&n->vqs[VHOST_NET_VQ_TX].vq.mutex);
	}
}

static int vhost_net_release(struct inode *inode, struct file *f)
{
	struct vhost_net *n = f->private_data;
	struct socket *tx_sock;
	struct socket *rx_sock;

	vhost_net_stop(n, &tx_sock, &rx_sock);
	vhost_net_flush(n);
	vhost_dev_stop(&n->dev);
	vhost_dev_cleanup(&n->dev);
	vhost_net_vq_reset(n);
	if (tx_sock)
		sockfd_put(tx_sock);
	if (rx_sock)
		sockfd_put(rx_sock);
	/* Make sure no callbacks are outstanding */
	synchronize_rcu();
	/* We do an extra flush before freeing memory,
	 * since jobs can re-queue themselves. */
	vhost_net_flush(n);
	kfree(n->vqs[VHOST_NET_VQ_RX].rxq.queue);
	kfree(n->vqs[VHOST_NET_VQ_TX].xdp);
	kfree(n->dev.vqs);
	if (n->page_frag.page)
		__page_frag_cache_drain(n->page_frag.page, n->refcnt_bias);
	kvfree(n);
	return 0;
}

static struct socket *get_raw_socket(int fd)
{
	int r;
	struct socket *sock = sockfd_lookup(fd, &r);

	if (!sock)
		return ERR_PTR(-ENOTSOCK);

	/* Parameter checking */
	if (sock->sk->sk_type != SOCK_RAW) {
		r = -ESOCKTNOSUPPORT;
		goto err;
	}

	if (sock->sk->sk_family != AF_PACKET) {
		r = -EPFNOSUPPORT;
		goto err;
	}
	return sock;
err:
	sockfd_put(sock);
	return ERR_PTR(r);
}

static struct ptr_ring *get_tap_ptr_ring(int fd)
{
	struct ptr_ring *ring;
	struct file *file = fget(fd);

	if (!file)
		return NULL;
	ring = tun_get_tx_ring(file);
	if (!IS_ERR(ring))
		goto out;
	ring = tap_get_ptr_ring(file);
	if (!IS_ERR(ring))
		goto out;
	ring = NULL;
out:
	fput(file);
	return ring;
}

static struct socket *get_tap_socket(int fd)
{
	struct file *file = fget(fd);
	struct socket *sock;

	if (!file)
		return ERR_PTR(-EBADF);
	/*如果为tun接口，则返回tun对应的socket*/
	sock = tun_get_socket(file);
	if (!IS_ERR(sock))
		return sock;
	/*如果为tap接口，则返回tap对应的socket*/
	sock = tap_get_socket(file);
	if (IS_ERR(sock))
		fput(file);
	return sock;
}

//获取fd对应的socket
static struct socket *get_socket(int fd)
{
	struct socket *sock;

	/* special case to disable backend */
	if (fd == -1)
		return NULL;
	/*检查是否为raw socket*/
	sock = get_raw_socket(fd);
	if (!IS_ERR(sock))
		return sock;
	sock = get_tap_socket(fd);
	if (!IS_ERR(sock))
		return sock;
	return ERR_PTR(-ENOTSOCK);
}

/*更新vhost_net设备指定队列的后端设备*/
static long vhost_net_set_backend(struct vhost_net *n, unsigned index/*队列号*/, int fd)
{
	struct socket *sock, *oldsock;
	struct vhost_virtqueue *vq;
	struct vhost_net_virtqueue *nvq;
	struct vhost_net_ubuf_ref *ubufs, *oldubufs = NULL;
	int r;

	mutex_lock(&n->dev.mutex);
	//设置后端的必须为owner
	r = vhost_dev_check_owner(&n->dev);
	if (r)
		goto err;

	/*设置的队列编号不得大于VHOST_NET_VQ_MAX*/
	if (index >= VHOST_NET_VQ_MAX) {
		r = -ENOBUFS;
		goto err;
	}

	//取收/发队列对应的vq
	vq = &n->vqs[index].vq;
	nvq = &n->vqs[index];
	mutex_lock(&vq->mutex);

	/* Verify that ring has been setup correctly. */
	if (!vhost_vq_access_ok(vq)) {
		r = -EFAULT;
		goto err_vq;
	}

	//取fd对应的socket（raw-socket,tap-socket等）
	sock = get_socket(fd);
	if (IS_ERR(sock)) {
		r = PTR_ERR(sock);
		goto err_vq;
	}

	/* start polling new socket */
	oldsock = vhost_vq_get_backend(vq);
	if (sock != oldsock) {
	    /*如果两者提供的socket不一致，则执行更新*/
		ubufs = vhost_net_ubuf_alloc(vq,
					     sock && vhost_sock_zcopy(sock));
		if (IS_ERR(ubufs)) {
			r = PTR_ERR(ubufs);
			goto err_ubufs;
		}

		/*关闭对旧队列的poll,设置新的后端，丢弃nvq中缓存数据*/
		vhost_net_disable_vq(n, vq);
		vhost_vq_set_backend(vq, sock);
		vhost_net_buf_unproduce(nvq);
		r = vhost_vq_init_access(vq);//重新初始化vq
		if (r)
			goto err_used;
		r = vhost_net_enable_vq(n, vq);//开启对新队列的poll
		if (r)
			goto err_used;
		if (index == VHOST_NET_VQ_RX)
			nvq->rx_ring = get_tap_ptr_ring(fd);

		oldubufs = nvq->ubufs;
		nvq->ubufs = ubufs;

		n->tx_packets = 0;
		n->tx_zcopy_err = 0;
		n->tx_flush = false;
	}

	mutex_unlock(&vq->mutex);

	if (oldubufs) {
	    /*释放旧的buffer*/
		vhost_net_ubuf_put_wait_and_free(oldubufs);
		mutex_lock(&vq->mutex);
		vhost_zerocopy_signal_used(n, vq);
		mutex_unlock(&vq->mutex);
	}

	if (oldsock) {
	    /*释放旧的sock*/
		vhost_net_flush_vq(n, index);
		sockfd_put(oldsock);
	}

	mutex_unlock(&n->dev.mutex);
	return 0;

err_used:
	vhost_vq_set_backend(vq, oldsock);
	vhost_net_enable_vq(n, vq);
	if (ubufs)
		vhost_net_ubuf_put_wait_and_free(ubufs);
err_ubufs:
	if (sock)
		sockfd_put(sock);
err_vq:
	mutex_unlock(&vq->mutex);
err:
	mutex_unlock(&n->dev.mutex);
	return r;
}

static long vhost_net_reset_owner(struct vhost_net *n)
{
	struct socket *tx_sock = NULL;
	struct socket *rx_sock = NULL;
	long err;
	struct vhost_iotlb *umem;

	mutex_lock(&n->dev.mutex);
	/*必须由owner发起reset*/
	err = vhost_dev_check_owner(&n->dev);
	if (err)
		goto done;
	umem = vhost_dev_reset_owner_prepare();
	if (!umem) {
		err = -ENOMEM;
		goto done;
	}
	vhost_net_stop(n, &tx_sock, &rx_sock);
	vhost_net_flush(n);
	vhost_dev_stop(&n->dev);
	vhost_dev_reset_owner(&n->dev, umem);
	vhost_net_vq_reset(n);
done:
	mutex_unlock(&n->dev.mutex);
	if (tx_sock)
		sockfd_put(tx_sock);
	if (rx_sock)
		sockfd_put(rx_sock);
	return err;
}

static int vhost_net_set_features(struct vhost_net *n, u64 features)
{
	size_t vhost_hlen, sock_hlen, hdr_len;
	int i;

	//如果开启了mrg_rxbuf或者version_1,则vhost header长度为mrg_rxbuf,否则为net_hdr
	hdr_len = (features & ((1ULL << VIRTIO_NET_F_MRG_RXBUF) |
			       (1ULL << VIRTIO_F_VERSION_1))) ?
			sizeof(struct virtio_net_hdr_mrg_rxbuf) :
			sizeof(struct virtio_net_hdr);
	if (features & (1 << VHOST_NET_F_VIRTIO_NET_HDR)) {
		/* vhost provides vnet_hdr */
		vhost_hlen = hdr_len;
		sock_hlen = 0;
	} else {
		/* socket provides vnet_hdr */
		vhost_hlen = 0;
		sock_hlen = hdr_len;
	}
	mutex_lock(&n->dev.mutex);
	if ((features & (1 << VHOST_F_LOG_ALL)) &&
	    !vhost_log_access_ok(&n->dev))
		goto out_unlock;

	//初始化iotlb
	if ((features & (1ULL << VIRTIO_F_ACCESS_PLATFORM))) {
		if (vhost_init_device_iotlb(&n->dev, true))
			goto out_unlock;
	}

	for (i = 0; i < VHOST_NET_VQ_MAX; ++i) {
		mutex_lock(&n->vqs[i].vq.mutex);
		n->vqs[i].vq.acked_features = features;
		n->vqs[i].vhost_hlen = vhost_hlen;
		n->vqs[i].sock_hlen = sock_hlen;
		mutex_unlock(&n->vqs[i].vq.mutex);
	}
	mutex_unlock(&n->dev.mutex);
	return 0;

out_unlock:
	mutex_unlock(&n->dev.mutex);
	return -EFAULT;
}

//为vhost-dev设置owner
static long vhost_net_set_owner(struct vhost_net *n)
{
	int r;

	mutex_lock(&n->dev.mutex);
	if (vhost_dev_has_owner(&n->dev)) {
	    //已有owner,退出
		r = -EBUSY;
		goto out;
	}

	//初始化ubuf_info空间
	r = vhost_net_set_ubuf_info(n);
	if (r)
		goto out;
	//确定vhost-dev的owner，创建相应内核线程
	r = vhost_dev_set_owner(&n->dev);
	if (r)
		vhost_net_clear_ubuf_info(n);
	vhost_net_flush(n);
out:
	mutex_unlock(&n->dev.mutex);
	return r;
}

//处理vhost-net设备的ioctl
static long vhost_net_ioctl(struct file *f, unsigned int ioctl,
			    unsigned long arg)
{
	struct vhost_net *n = f->private_data;
	void __user *argp = (void __user *)arg;
	u64 __user *featurep = argp;
	struct vhost_vring_file backend;
	u64 features;
	int r;

	switch (ioctl) {
	case VHOST_NET_SET_BACKEND:
	    /*设置收/发队列的后端设备fd*/
		if (copy_from_user(&backend, argp, sizeof backend))
			return -EFAULT;
		return vhost_net_set_backend(n, backend.index, backend.fd);
	case VHOST_GET_FEATURES:
	    /*返回vhost支持的features*/
		features = VHOST_NET_FEATURES;
		if (copy_to_user(featurep, &features, sizeof features))
			return -EFAULT;
		return 0;
	case VHOST_SET_FEATURES:
	    /*设置vhost-net需要支持的features*/
		if (copy_from_user(&features, featurep, sizeof features))
			return -EFAULT;
		/*新设置的features必须是支持的子集*/
		if (features & ~VHOST_NET_FEATURES)
			return -EOPNOTSUPP;
		return vhost_net_set_features(n, features);
	case VHOST_GET_BACKEND_FEATURES:
	    /*返回backed支持的功能*/
		features = VHOST_NET_BACKEND_FEATURES;
		if (copy_to_user(featurep, &features, sizeof(features)))
			return -EFAULT;
		return 0;
	case VHOST_SET_BACKEND_FEATURES:
	    /*设置backed需要支持的功能*/
		if (copy_from_user(&features, featurep, sizeof(features)))
			return -EFAULT;
		if (features & ~VHOST_NET_BACKEND_FEATURES)
			return -EOPNOTSUPP;
		vhost_set_backend_features(&n->dev, features);
		return 0;
	case VHOST_RESET_OWNER:
	    /*重置owner*/
		return vhost_net_reset_owner(n);
	case VHOST_SET_OWNER:
	    /*为vhost-net设置owner,创建vhost work线程,处理work*/
		return vhost_net_set_owner(n);
	default:
		mutex_lock(&n->dev.mutex);
		/*尝试vhost设备的ioctl*/
		r = vhost_dev_ioctl(&n->dev, ioctl, argp);
		if (r == -ENOIOCTLCMD)
		    /*尝试vhost设备对应vring的ioctl*/
			r = vhost_vring_ioctl(&n->dev, ioctl, argp);
		else
			vhost_net_flush(n);
		mutex_unlock(&n->dev.mutex);
		return r;
	}
}

/*向用户态返回自身的iotlb miss消息*/
static ssize_t vhost_net_chr_read_iter(struct kiocb *iocb, struct iov_iter *to)
{
	struct file *file = iocb->ki_filp;
	struct vhost_net *n = file->private_data;
	struct vhost_dev *dev = &n->dev;
	int noblock = file->f_flags & O_NONBLOCK;

	return vhost_chr_read_iter(dev, to, noblock);
}

/*vhost_dev设备的iotlb消息处理*/
static ssize_t vhost_net_chr_write_iter(struct kiocb *iocb,
					struct iov_iter *from)
{
	struct file *file = iocb->ki_filp;
	struct vhost_net *n = file->private_data;
	struct vhost_dev *dev = &n->dev;

	/*向vhost_dev设备进行写操作*/
	return vhost_chr_write_iter(dev, from);
}

static __poll_t vhost_net_chr_poll(struct file *file, poll_table *wait)
{
	struct vhost_net *n = file->private_data;
	struct vhost_dev *dev = &n->dev;

	return vhost_chr_poll(file, dev, wait);
}

/*vhost-net字符设备操作集
 * read_iter,write_iter,poll分别对应iotlb消息处理的”用户态读取“，”用户态写入“
 * 以下”用户态检测是否可读取“
 * open负责vhost_dev设备的创建
 * unlocked_ioctl负责vhost_dev设备的配置
 */
static const struct file_operations vhost_net_fops = {
	.owner          = THIS_MODULE,
	.release        = vhost_net_release,
	.read_iter      = vhost_net_chr_read_iter,
	.write_iter     = vhost_net_chr_write_iter,
	.poll           = vhost_net_chr_poll,
	.unlocked_ioctl = vhost_net_ioctl,
	.compat_ioctl   = compat_ptr_ioctl,
	.open           = vhost_net_open,
	.llseek		= noop_llseek,
};

/*vhost-net设备支持的字符设备 /dev/vhost-net */
static struct miscdevice vhost_net_misc = {
	.minor = VHOST_NET_MINOR,
	.name = "vhost-net",
	.fops = &vhost_net_fops,
};

static int vhost_net_init(void)
{
	if (experimental_zcopytx)
		vhost_net_enable_zcopy(VHOST_NET_VQ_TX);

	/*vhost-net字符设备注册*/
	return misc_register(&vhost_net_misc);
}
module_init(vhost_net_init);

static void vhost_net_exit(void)
{
	misc_deregister(&vhost_net_misc);
}
module_exit(vhost_net_exit);

MODULE_VERSION("0.0.1");
MODULE_LICENSE("GPL v2");
MODULE_AUTHOR("Michael S. Tsirkin");
MODULE_DESCRIPTION("Host kernel accelerator for virtio net");
MODULE_ALIAS_MISCDEV(VHOST_NET_MINOR);
MODULE_ALIAS("devname:vhost-net");<|MERGE_RESOLUTION|>--- conflicted
+++ resolved
@@ -842,11 +842,7 @@
 				msg.msg_flags &= ~MSG_MORE;
 		}
 
-<<<<<<< HEAD
-		/* TODO: Check specific error and bomb out unless ENOBUFS? */
 		/*自msg中复制数据，构造skb,并向sock中发送报文*/
-=======
->>>>>>> 52e44129
 		err = sock->ops->sendmsg(sock, &msg, len);
 		if (unlikely(err < 0)) {
 			if (err == -EAGAIN || err == -ENOMEM || err == -ENOBUFS) {
