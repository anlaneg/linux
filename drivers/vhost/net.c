// SPDX-License-Identifier: GPL-2.0-only
/* Copyright (C) 2009 Red Hat, Inc.
 * Author: Michael S. Tsirkin <mst@redhat.com>
 *
 * virtio-net server in host kernel.
 */

#include <linux/compat.h>
#include <linux/eventfd.h>
#include <linux/vhost.h>
#include <linux/virtio_net.h>
#include <linux/miscdevice.h>
#include <linux/module.h>
#include <linux/moduleparam.h>
#include <linux/mutex.h>
#include <linux/workqueue.h>
#include <linux/file.h>
#include <linux/slab.h>
#include <linux/sched/clock.h>
#include <linux/sched/signal.h>
#include <linux/vmalloc.h>

#include <linux/net.h>
#include <linux/if_packet.h>
#include <linux/if_arp.h>
#include <linux/if_tun.h>
#include <linux/if_macvlan.h>
#include <linux/if_tap.h>
#include <linux/if_vlan.h>
#include <linux/skb_array.h>
#include <linux/skbuff.h>

#include <net/sock.h>
#include <net/xdp.h>

#include "vhost.h"

/*默认当前不开启0copy*/
static int experimental_zcopytx = 0;
module_param(experimental_zcopytx, int, 0444);
MODULE_PARM_DESC(experimental_zcopytx, "Enable Zero Copy TX;"
		                       " 1 -Enable; 0 - Disable");

/* Max number of bytes transferred before requeueing the job.
 * Using this limit prevents one virtqueue from starving others. */
#define VHOST_NET_WEIGHT 0x80000

/* Max number of packets transferred before requeueing the job.
 * Using this limit prevents one virtqueue from starving others with small
 * pkts.
 */
#define VHOST_NET_PKT_WEIGHT 256

/* MAX number of TX used buffers for outstanding zerocopy */
#define VHOST_MAX_PEND 128
#define VHOST_GOODCOPY_LEN 256

/*
 * For transmit, used buffer len is unused; we override it to track buffer
 * status internally; used for zerocopy tx only.
 */
/* Lower device DMA failed */
#define VHOST_DMA_FAILED_LEN	((__force __virtio32)3)
/* Lower device DMA done */
#define VHOST_DMA_DONE_LEN	((__force __virtio32)2)
/* Lower device DMA in progress */
#define VHOST_DMA_IN_PROGRESS	((__force __virtio32)1)
/* Buffer unused */
#define VHOST_DMA_CLEAR_LEN	((__force __virtio32)0)

#define VHOST_DMA_IS_DONE(len) ((__force u32)(len) >= (__force u32)VHOST_DMA_DONE_LEN)

enum {
	VHOST_NET_FEATURES = VHOST_FEATURES |
			 (1ULL << VHOST_NET_F_VIRTIO_NET_HDR) |
			 (1ULL << VIRTIO_NET_F_MRG_RXBUF) |
			 (1ULL << VIRTIO_F_ACCESS_PLATFORM) |
			 (1ULL << VIRTIO_F_RING_RESET)
};

enum {
	VHOST_NET_BACKEND_FEATURES = (1ULL << VHOST_BACKEND_F_IOTLB_MSG_V2)
};

enum {
	VHOST_NET_VQ_RX = 0,
	VHOST_NET_VQ_TX = 1,
	VHOST_NET_VQ_MAX = 2,
};

struct vhost_net_ubuf_ref {
	/* refcount follows semantics similar to kref:
	 *  0: object is released
	 *  1: no outstanding ubufs
	 * >1: outstanding ubufs
	 */
	atomic_t refcount;
	wait_queue_head_t wait;
	struct vhost_virtqueue *vq;
};

#define VHOST_NET_BATCH 64
struct vhost_net_buf {
	void **queue;/*用于存放元素*/
	int tail;/*队列尾指针*/
	int head;/*队列头指针*/
};

struct vhost_net_virtqueue {
	struct vhost_virtqueue vq;
	/*协商出来的vhost头部长度*/
	size_t vhost_hlen;
	/*协商出来的socket消息头部长度*/
	size_t sock_hlen;
	/* vhost zerocopy support fields below: */
	/* last used idx for outstanding DMA zerocopy buffers */
	int upend_idx;
	/* For TX, first used idx for DMA done zerocopy buffers
	 * For RX, number of batched heads
	 */
	int done_idx;
	/* Number of XDP frames batched */
	int batched_xdp;
	/* an array of userspace buffers info */
	struct ubuf_info_msgzc *ubuf_info;
	/* Reference counting for outstanding ubufs.
	 * Protected by vq mutex. Writers must also take device mutex. */
	struct vhost_net_ubuf_ref *ubufs;
	struct ptr_ring *rx_ring;
	/*收队列buffer,用于按batch自rx_ring中获取报文*/
	struct vhost_net_buf rxq;
	/* Batched XDP buffs */
	struct xdp_buff *xdp;
};

struct vhost_net {
    /*vhost设备*/
	struct vhost_dev dev;
	//设备收发队列
	struct vhost_net_virtqueue vqs[VHOST_NET_VQ_MAX];
	/*rx,tx两个队列分别对应的一个vhost_poll*/
	struct vhost_poll poll[VHOST_NET_VQ_MAX];
	/* Number of TX recently submitted.
	 * Protected by tx vq lock. */
	unsigned tx_packets;
	/* Number of times zerocopy TX recently failed.
	 * Protected by tx vq lock. */
	unsigned tx_zcopy_err;
	/* Flush in progress. Protected by tx vq lock. */
	bool tx_flush;
	/* Private page frag */
	struct page_frag page_frag;
	/* Refcount bias of page frag */
	int refcnt_bias;
};

static unsigned vhost_net_zcopy_mask __read_mostly;

static void *vhost_net_buf_get_ptr(struct vhost_net_buf *rxq)
{
    /*如果有数据，则返回head指向的元素，否则返回NULL*/
	if (rxq->tail != rxq->head)
		return rxq->queue[rxq->head];
	else
		return NULL;
}

static int vhost_net_buf_get_size(struct vhost_net_buf *rxq)
{
	return rxq->tail - rxq->head;
}

static int vhost_net_buf_is_empty(struct vhost_net_buf *rxq)
{
    /*检查vhost net buffer是否为空*/
	return rxq->tail == rxq->head;
}

/*获取一个buffer指针，并将head读头前移一格*/
static void *vhost_net_buf_consume(struct vhost_net_buf *rxq)
{
	void *ret = vhost_net_buf_get_ptr(rxq);
	++rxq->head;
	return ret;
}

static int vhost_net_buf_produce(struct vhost_net_virtqueue *nvq)
{
	struct vhost_net_buf *rxq = &nvq->rxq;

	rxq->head = 0;
	/*自rx_ring中最多出VHOST_NET_BATCH个元素，并将其填充到rxq->queue中*/
	rxq->tail = ptr_ring_consume_batched(nvq->rx_ring, rxq->queue,
					      VHOST_NET_BATCH);
	return rxq->tail;/*返回消费指针位置*/
}

static void vhost_net_buf_unproduce(struct vhost_net_virtqueue *nvq)
{
	struct vhost_net_buf *rxq = &nvq->rxq;

	if (nvq->rx_ring && !vhost_net_buf_is_empty(rxq)) {
		ptr_ring_unconsume(nvq->rx_ring, rxq->queue + rxq->head,
				   vhost_net_buf_get_size(rxq)/*rx队列元素数目*/,
				   tun_ptr_free/*释放rxq中的元素*/);
		rxq->head = rxq->tail = 0;
	}
}

static int vhost_net_buf_peek_len(void *ptr)
{
	if (tun_is_xdp_frame(ptr)) {
	    /*取xdp报文长度*/
		struct xdp_frame *xdpf = tun_ptr_to_xdp(ptr);

		return xdpf->len;
	}

	/*按skb考虑其对应长度*/
	return __skb_array_len_with_tag(ptr);
}

/*peer待处理报文的长度*/
static int vhost_net_buf_peek(struct vhost_net_virtqueue *nvq)
{
	struct vhost_net_buf *rxq = &nvq->rxq;

	if (!vhost_net_buf_is_empty(rxq))
	    /*rxq队列不为空，去out*/
		goto out;

	/*尝试从nvq中出一个batch到rxq,如果nvq中无内容，则退出*/
	if (!vhost_net_buf_produce(nvq))
		return 0;

out:
	return vhost_net_buf_peek_len(vhost_net_buf_get_ptr(rxq));
}

static void vhost_net_buf_init(struct vhost_net_buf *rxq)
{
	rxq->head = rxq->tail = 0;
}

/*为vq队列开启零copy*/
static void vhost_net_enable_zcopy(int vq)
{
	vhost_net_zcopy_mask |= 0x1 << vq;
}

static struct vhost_net_ubuf_ref *
vhost_net_ubuf_alloc(struct vhost_virtqueue *vq, bool zcopy)
{
	struct vhost_net_ubuf_ref *ubufs;
	/* No zero copy backend? Nothing to count. */
	if (!zcopy)
	    /*没有开启零copy，则不处理*/
		return NULL;
	ubufs = kmalloc(sizeof(*ubufs), GFP_KERNEL);
	if (!ubufs)
		return ERR_PTR(-ENOMEM);
	atomic_set(&ubufs->refcount, 1);
	init_waitqueue_head(&ubufs->wait);
	ubufs->vq = vq;
	return ubufs;
}

static int vhost_net_ubuf_put(struct vhost_net_ubuf_ref *ubufs)
{
	int r = atomic_sub_return(1, &ubufs->refcount);
	if (unlikely(!r))
		wake_up(&ubufs->wait);
	return r;
}

static void vhost_net_ubuf_put_and_wait(struct vhost_net_ubuf_ref *ubufs)
{
	vhost_net_ubuf_put(ubufs);
	wait_event(ubufs->wait, !atomic_read(&ubufs->refcount));
}

static void vhost_net_ubuf_put_wait_and_free(struct vhost_net_ubuf_ref *ubufs)
{
	vhost_net_ubuf_put_and_wait(ubufs);
	kfree(ubufs);
}

static void vhost_net_clear_ubuf_info(struct vhost_net *n)
{
	int i;

	for (i = 0; i < VHOST_NET_VQ_MAX; ++i) {
		kfree(n->vqs[i].ubuf_info);
		n->vqs[i].ubuf_info = NULL;
	}
}

static int vhost_net_set_ubuf_info(struct vhost_net *n)
{
	bool zcopy;
	int i;

	for (i = 0; i < VHOST_NET_VQ_MAX; ++i) {
		zcopy = vhost_net_zcopy_mask & (0x1 << i);
		if (!zcopy)
		    /*如果此队列未开启zcopy,则跳过*/
			continue;
		//申请ubuf_info空间
		n->vqs[i].ubuf_info =
			kmalloc_array(UIO_MAXIOV,
				      sizeof(*n->vqs[i].ubuf_info),
				      GFP_KERNEL);
		if  (!n->vqs[i].ubuf_info)
			goto err;
	}
	return 0;

err:
	vhost_net_clear_ubuf_info(n);
	return -ENOMEM;
}

static void vhost_net_vq_reset(struct vhost_net *n)
{
	int i;

	vhost_net_clear_ubuf_info(n);

	for (i = 0; i < VHOST_NET_VQ_MAX; i++) {
		n->vqs[i].done_idx = 0;
		n->vqs[i].upend_idx = 0;
		n->vqs[i].ubufs = NULL;
		n->vqs[i].vhost_hlen = 0;
		n->vqs[i].sock_hlen = 0;
		vhost_net_buf_init(&n->vqs[i].rxq);
	}

}

static void vhost_net_tx_packet(struct vhost_net *net)
{
	++net->tx_packets;
	if (net->tx_packets < 1024)
		return;
	net->tx_packets = 0;
	net->tx_zcopy_err = 0;
}

static void vhost_net_tx_err(struct vhost_net *net)
{
	++net->tx_zcopy_err;
}

static bool vhost_net_tx_select_zcopy(struct vhost_net *net)
{
	/* TX flush waits for outstanding DMAs to be done.
	 * Don't start new DMAs.
	 */
	return !net->tx_flush &&
		net->tx_packets / 64 >= net->tx_zcopy_err;
}

static bool vhost_sock_zcopy(struct socket *sock)
{
    /*socket必须与vhost-net同时开启zcopy*/
	return unlikely(experimental_zcopytx) &&
		sock_flag(sock->sk, SOCK_ZEROCOPY);
}

static bool vhost_sock_xdp(struct socket *sock)
{
	return sock_flag(sock->sk, SOCK_XDP);
}

/* In case of DMA done not in order in lower device driver for some reason.
 * upend_idx is used to track end of used idx, done_idx is used to track head
 * of used idx. Once lower device DMA done contiguously, we will signal KVM
 * guest used idx.
 */
static void vhost_zerocopy_signal_used(struct vhost_net *net,
				       struct vhost_virtqueue *vq)
{
	struct vhost_net_virtqueue *nvq =
		container_of(vq, struct vhost_net_virtqueue, vq);
	int i, add;
	int j = 0;

	for (i = nvq->done_idx; i != nvq->upend_idx; i = (i + 1) % UIO_MAXIOV) {
		if (vq->heads[i].len == VHOST_DMA_FAILED_LEN)
			vhost_net_tx_err(net);
		if (VHOST_DMA_IS_DONE(vq->heads[i].len)) {
			vq->heads[i].len = VHOST_DMA_CLEAR_LEN;
			++j;
		} else
			break;
	}
	while (j) {
		add = min(UIO_MAXIOV - nvq->done_idx, j);
		vhost_add_used_and_signal_n(vq->dev, vq,
					    &vq->heads[nvq->done_idx], add);
		nvq->done_idx = (nvq->done_idx + add) % UIO_MAXIOV;
		j -= add;
	}
}

static void vhost_zerocopy_callback(struct sk_buff *skb,
				    struct ubuf_info *ubuf_base, bool success)
{
	struct ubuf_info_msgzc *ubuf = uarg_to_msgzc(ubuf_base);
	struct vhost_net_ubuf_ref *ubufs = ubuf->ctx;
	struct vhost_virtqueue *vq = ubufs->vq;
	int cnt;

	rcu_read_lock_bh();

	/* set len to mark this desc buffers done DMA */
	vq->heads[ubuf->desc].len = success ?
		VHOST_DMA_DONE_LEN : VHOST_DMA_FAILED_LEN;
	cnt = vhost_net_ubuf_put(ubufs);

	/*
	 * Trigger polling thread if guest stopped submitting new buffers:
	 * in this case, the refcount after decrement will eventually reach 1.
	 * We also trigger polling periodically after each 16 packets
	 * (the value 16 here is more or less arbitrary, it's tuned to trigger
	 * less than 10% of times).
	 */
	if (cnt <= 1 || !(cnt % 16))
		vhost_poll_queue(&vq->poll);

	rcu_read_unlock_bh();
}

static inline unsigned long busy_clock(void)
{
	return local_clock() >> 10;
}

static bool vhost_can_busy_poll(unsigned long endtime)
{
	return likely(!need_resched() && !time_after(busy_clock(), endtime) &&
		      !signal_pending(current));
}

static void vhost_net_disable_vq(struct vhost_net *n,
				 struct vhost_virtqueue *vq)
{
	struct vhost_net_virtqueue *nvq =
		container_of(vq, struct vhost_net_virtqueue, vq);
	struct vhost_poll *poll = n->poll + (nvq - n->vqs);
	if (!vhost_vq_get_backend(vq))
	    /*如果此vq没有后端，则直接返回*/
		return;
	/*将poll自等待队列中移除*/
	vhost_poll_stop(poll);
}

static int vhost_net_enable_vq(struct vhost_net *n,
				struct vhost_virtqueue *vq)
{
	struct vhost_net_virtqueue *nvq =
		container_of(vq, struct vhost_net_virtqueue, vq);
	struct vhost_poll *poll = n->poll + (nvq - n->vqs);
	struct socket *sock;

	sock = vhost_vq_get_backend(vq);
	if (!sock)
	    /*此vq后端socket不存在*/
		return 0;

	return vhost_poll_start(poll, sock->file);
}

static void vhost_net_signal_used(struct vhost_net_virtqueue *nvq)
{
	struct vhost_virtqueue *vq = &nvq->vq;
	struct vhost_dev *dev = vq->dev;

	if (!nvq->done_idx)
		return;

	vhost_add_used_and_signal_n(dev, vq, vq->heads, nvq->done_idx);
	nvq->done_idx = 0;
}

static void vhost_tx_batch(struct vhost_net *net,
			   struct vhost_net_virtqueue *nvq,
			   struct socket *sock,
			   struct msghdr *msghdr)
{
	struct tun_msg_ctl ctl = {
		.type = TUN_MSG_PTR,
		.num = nvq->batched_xdp,
		.ptr = nvq->xdp,
	};
	int i, err;

	if (nvq->batched_xdp == 0)
		goto signal_used;

	msghdr->msg_control = &ctl;
	msghdr->msg_controllen = sizeof(ctl);
	err = sock->ops->sendmsg(sock, msghdr, 0);
	if (unlikely(err < 0)) {
		vq_err(&nvq->vq, "Fail to batch sending packets\n");

		/* free pages owned by XDP; since this is an unlikely error path,
		 * keep it simple and avoid more complex bulk update for the
		 * used pages
		 */
		for (i = 0; i < nvq->batched_xdp; ++i)
			put_page(virt_to_head_page(nvq->xdp[i].data));
		nvq->batched_xdp = 0;
		nvq->done_idx = 0;
		return;
	}

signal_used:
	vhost_net_signal_used(nvq);
	nvq->batched_xdp = 0;
}

static int sock_has_rx_data(struct socket *sock)
{
    /*检查sock是否有数据待处理*/
	if (unlikely(!sock))
		return 0;

	if (sock->ops->peek_len)
	    /*如果有peek_len，则通过peek_len检查*/
		return sock->ops->peek_len(sock);

	return skb_queue_empty(&sock->sk->sk_receive_queue);
}

static void vhost_net_busy_poll_try_queue(struct vhost_net *net,
					  struct vhost_virtqueue *vq)
{
	if (!vhost_vq_avail_empty(&net->dev, vq)) {
	    /*poll work入队，交付vhost kernel thread运行*/
		vhost_poll_queue(&vq->poll);
	} else if (unlikely(vhost_enable_notify(&net->dev, vq))) {
		vhost_disable_notify(&net->dev, vq);
		vhost_poll_queue(&vq->poll);
	}
}

static void vhost_net_busy_poll(struct vhost_net *net,
				struct vhost_virtqueue *rvq,
				struct vhost_virtqueue *tvq,
				bool *busyloop_intr,
				bool poll_rx)
{
	unsigned long busyloop_timeout;
	unsigned long endtime;
	struct socket *sock;
	struct vhost_virtqueue *vq = poll_rx ? tvq : rvq;

	/* Try to hold the vq mutex of the paired virtqueue. We can't
	 * use mutex_lock() here since we could not guarantee a
	 * consistenet lock ordering.
	 */
	if (!mutex_trylock(&vq->mutex))
		return;

	vhost_disable_notify(&net->dev, vq);
	/*取后端socket*/
	sock = vhost_vq_get_backend(rvq);

	busyloop_timeout = poll_rx ? rvq->busyloop_timeout:
				     tvq->busyloop_timeout;

	preempt_disable();
	endtime = busy_clock() + busyloop_timeout;

	while (vhost_can_busy_poll(endtime)) {
<<<<<<< HEAD
		if (vhost_has_work(&net->dev)) {
		    /*vhost kernel thread 已经有工作了*/
=======
		if (vhost_vq_has_work(vq)) {
>>>>>>> 9d1694dc
			*busyloop_intr = true;
			break;
		}

		if ((sock_has_rx_data(sock) &&
		     !vhost_vq_avail_empty(&net->dev, rvq)) ||
		    !vhost_vq_avail_empty(&net->dev, tvq))
		    /*socket有数据*/
			break;

		cpu_relax();
	}

	preempt_enable();

	if (poll_rx || sock_has_rx_data(sock))
		vhost_net_busy_poll_try_queue(net, vq);
	else if (!poll_rx) /* On tx here, sock has no rx data. */
		vhost_enable_notify(&net->dev, rvq);

	mutex_unlock(&vq->mutex);
}

static int vhost_net_tx_get_vq_desc(struct vhost_net *net,
				    struct vhost_net_virtqueue *tnvq,
				    unsigned int *out_num/*出参，可读数据片数目*/, unsigned int *in_num/*出参，可写数据片数目*/,
				    struct msghdr *msghdr, bool *busyloop_intr)
{
	struct vhost_net_virtqueue *rnvq = &net->vqs[VHOST_NET_VQ_RX];
	struct vhost_virtqueue *rvq = &rnvq->vq;
	struct vhost_virtqueue *tvq = &tnvq->vq;

	//取可用描述符索引
	int r = vhost_get_vq_desc(tvq, tvq->iov, ARRAY_SIZE(tvq->iov),
				  out_num, in_num, NULL, NULL);

	if (r == tvq->num && tvq->busyloop_timeout) {
		/* Flush batched packets first */
		if (!vhost_sock_zcopy(vhost_vq_get_backend(tvq)))
			vhost_tx_batch(net, tnvq,
				       vhost_vq_get_backend(tvq),
				       msghdr);

		vhost_net_busy_poll(net, rvq, tvq, busyloop_intr, false);

		r = vhost_get_vq_desc(tvq, tvq->iov, ARRAY_SIZE(tvq->iov),
				      out_num, in_num, NULL, NULL);
	}

	return r;
}

static bool vhost_exceeds_maxpend(struct vhost_net *net)
{
	struct vhost_net_virtqueue *nvq = &net->vqs[VHOST_NET_VQ_TX];
	struct vhost_virtqueue *vq = &nvq->vq;

	return (nvq->upend_idx + UIO_MAXIOV - nvq->done_idx) % UIO_MAXIOV >
	       min_t(unsigned int, VHOST_MAX_PEND, vq->num >> 2);
}

static size_t init_iov_iter(struct vhost_virtqueue *vq, struct iov_iter *iter,
			    size_t hdr_size, int out)
{
	/* Skip header. TODO: support TSO. */
	size_t len = iov_length(vq->iov, out);

	iov_iter_init(iter, ITER_SOURCE, vq->iov, out, len);
	iov_iter_advance(iter, hdr_size);

	return iov_iter_count(iter);
}

static int get_tx_bufs(struct vhost_net *net,
		       struct vhost_net_virtqueue *nvq,
		       struct msghdr *msg,
		       unsigned int *out/*出参，可读数据片数目*/, unsigned int *in/*出参，可写数据片数目*/,
		       size_t *len, bool *busyloop_intr)
{
	struct vhost_virtqueue *vq = &nvq->vq;
	int ret;

	//取tx可用描述符索引
	ret = vhost_net_tx_get_vq_desc(net, nvq, out, in, msg, busyloop_intr);

	//提取失败或者无可用描述符，直接返回
	if (ret < 0 || ret == vq->num)
		return ret;

	if (*in) {
	    /*当前为读取报文并发送给tap口，故in需要为0*/
		vq_err(vq, "Unexpected descriptor format for TX: out %d, int %d\n",
			*out, *in);
		return -EFAULT;
	}

	/* Sanity check */
	//将描述符指定的buffer赋给msg->msg_iter
	*len = init_iov_iter(vq, &msg->msg_iter, nvq->vhost_hlen, *out);
	if (*len == 0) {
		vq_err(vq, "Unexpected header len for TX: %zd expected %zd\n",
			*len, nvq->vhost_hlen);
		return -EFAULT;
	}

	return ret;
}

static bool tx_can_batch(struct vhost_virtqueue *vq, size_t total_len)
{
	return total_len < VHOST_NET_WEIGHT &&
	       !vhost_vq_avail_empty(vq->dev, vq);
}

static bool vhost_net_page_frag_refill(struct vhost_net *net, unsigned int sz,
				       struct page_frag *pfrag, gfp_t gfp)
{
	if (pfrag->page) {
		if (pfrag->offset + sz <= pfrag->size)
			return true;
		__page_frag_cache_drain(pfrag->page, net->refcnt_bias);
	}

	pfrag->offset = 0;
	net->refcnt_bias = 0;
	if (SKB_FRAG_PAGE_ORDER) {
		/* Avoid direct reclaim but allow kswapd to wake */
		pfrag->page = alloc_pages((gfp & ~__GFP_DIRECT_RECLAIM) |
					  __GFP_COMP | __GFP_NOWARN |
					  __GFP_NORETRY,
					  SKB_FRAG_PAGE_ORDER);
		if (likely(pfrag->page)) {
			pfrag->size = PAGE_SIZE << SKB_FRAG_PAGE_ORDER;
			goto done;
		}
	}
	pfrag->page = alloc_page(gfp);
	if (likely(pfrag->page)) {
		pfrag->size = PAGE_SIZE;
		goto done;
	}
	return false;

done:
	net->refcnt_bias = USHRT_MAX;
	page_ref_add(pfrag->page, USHRT_MAX - 1);
	return true;
}

#define VHOST_NET_RX_PAD (NET_IP_ALIGN + NET_SKB_PAD)

static int vhost_net_build_xdp(struct vhost_net_virtqueue *nvq,
			       struct iov_iter *from)
{
	struct vhost_virtqueue *vq = &nvq->vq;
	struct vhost_net *net = container_of(vq->dev, struct vhost_net,
					     dev);
	struct socket *sock = vhost_vq_get_backend(vq);
	struct page_frag *alloc_frag = &net->page_frag;
	struct virtio_net_hdr *gso;
	struct xdp_buff *xdp = &nvq->xdp[nvq->batched_xdp];
	struct tun_xdp_hdr *hdr;
	size_t len = iov_iter_count(from);
	int headroom = vhost_sock_xdp(sock) ? XDP_PACKET_HEADROOM : 0;
	int buflen = SKB_DATA_ALIGN(sizeof(struct skb_shared_info));
	int pad = SKB_DATA_ALIGN(VHOST_NET_RX_PAD + headroom + nvq->sock_hlen);
	int sock_hlen = nvq->sock_hlen;
	void *buf;
	int copied;

	if (unlikely(len < nvq->sock_hlen))
		return -EFAULT;

	if (SKB_DATA_ALIGN(len + pad) +
	    SKB_DATA_ALIGN(sizeof(struct skb_shared_info)) > PAGE_SIZE)
		return -ENOSPC;

	buflen += SKB_DATA_ALIGN(len + pad);
	alloc_frag->offset = ALIGN((u64)alloc_frag->offset, SMP_CACHE_BYTES);
	if (unlikely(!vhost_net_page_frag_refill(net, buflen,
						 alloc_frag, GFP_KERNEL)))
		return -ENOMEM;

	buf = (char *)page_address(alloc_frag->page) + alloc_frag->offset;
	copied = copy_page_from_iter(alloc_frag->page,
				     alloc_frag->offset +
				     offsetof(struct tun_xdp_hdr, gso),
				     sock_hlen, from);
	if (copied != sock_hlen)
		return -EFAULT;

	hdr = buf;
	gso = &hdr->gso;

	if ((gso->flags & VIRTIO_NET_HDR_F_NEEDS_CSUM) &&
	    vhost16_to_cpu(vq, gso->csum_start) +
	    vhost16_to_cpu(vq, gso->csum_offset) + 2 >
	    vhost16_to_cpu(vq, gso->hdr_len)) {
		gso->hdr_len = cpu_to_vhost16(vq,
			       vhost16_to_cpu(vq, gso->csum_start) +
			       vhost16_to_cpu(vq, gso->csum_offset) + 2);

		if (vhost16_to_cpu(vq, gso->hdr_len) > len)
			return -EINVAL;
	}

	len -= sock_hlen;
	copied = copy_page_from_iter(alloc_frag->page,
				     alloc_frag->offset + pad,
				     len, from);
	if (copied != len)
		return -EFAULT;

	xdp_init_buff(xdp, buflen, NULL);
	xdp_prepare_buff(xdp, buf, pad, len, true);
	hdr->buflen = buflen;

	--net->refcnt_bias;
	alloc_frag->offset += buflen;

	++nvq->batched_xdp;

	return 0;
}

//处理发送队列的报文，将其扔给后端socket
static void handle_tx_copy(struct vhost_net *net, struct socket *sock)
{
	struct vhost_net_virtqueue *nvq = &net->vqs[VHOST_NET_VQ_TX];
	struct vhost_virtqueue *vq = &nvq->vq;
	unsigned out, in;
	int head;
	struct msghdr msg = {
		.msg_name = NULL,
		.msg_namelen = 0,
		.msg_control = NULL,
		.msg_controllen = 0,
		.msg_flags = MSG_DONTWAIT,
	};
	size_t len, total_len = 0;
	int err;
	int sent_pkts = 0;
	bool sock_can_batch = (sock->sk->sk_sndbuf == INT_MAX);

	do {
		bool busyloop_intr = false;

		if (nvq->done_idx == VHOST_NET_BATCH)
			vhost_tx_batch(net, nvq, sock, &msg);

		//获取描述符索引及其指明的buffer,填充到msg中
		head = get_tx_bufs(net, nvq, &msg, &out, &in, &len,
				   &busyloop_intr);
		/* On error, stop handling until the next kick. */
		if (unlikely(head < 0))
			break;
		/* Nothing new?  Wait for eventfd to tell us they refilled. */
		if (head == vq->num) {
			if (unlikely(busyloop_intr)) {
				vhost_poll_queue(&vq->poll);
			} else if (unlikely(vhost_enable_notify(&net->dev,
								vq))) {
				vhost_disable_notify(&net->dev, vq);
				continue;
			}
			break;
		}

		total_len += len;

		/* For simplicity, TX batching is only enabled if
		 * sndbuf is unlimited.
		 */
		if (sock_can_batch) {
			err = vhost_net_build_xdp(nvq, &msg.msg_iter);
			if (!err) {
				goto done;
			} else if (unlikely(err != -ENOSPC)) {
				vhost_tx_batch(net, nvq, sock, &msg);
				vhost_discard_vq_desc(vq, 1);
				vhost_net_enable_vq(net, vq);
				break;
			}

			/* We can't build XDP buff, go for single
			 * packet path but let's flush batched
			 * packets.
			 */
			vhost_tx_batch(net, nvq, sock, &msg);
			msg.msg_control = NULL;
		} else {
			if (tx_can_batch(vq, total_len))
				msg.msg_flags |= MSG_MORE;
			else
				msg.msg_flags &= ~MSG_MORE;
		}

		/*向sock中发送msg指定的报文*/
		err = sock->ops->sendmsg(sock, &msg, len);
		if (unlikely(err < 0)) {
			if (err == -EAGAIN || err == -ENOMEM || err == -ENOBUFS) {
			    /*向对方发送失败，回退描述符*/
				vhost_discard_vq_desc(vq, 1);
				vhost_net_enable_vq(net, vq);
				break;
			}
			pr_debug("Fail to send packet: err %d", err);
		} else if (unlikely(err != len))
			pr_debug("Truncated TX packet: len %d != %zd\n",
				 err, len);
done:
        /*发送完成，完成更新*/
		vq->heads[nvq->done_idx].id = cpu_to_vhost32(vq, head);
		vq->heads[nvq->done_idx].len = 0;
		++nvq->done_idx;
	} while (likely(!vhost_exceeds_weight(vq, ++sent_pkts, total_len)));

	vhost_tx_batch(net, nvq, sock, &msg);
}

static void handle_tx_zerocopy(struct vhost_net *net, struct socket *sock)
{
	struct vhost_net_virtqueue *nvq = &net->vqs[VHOST_NET_VQ_TX];
	struct vhost_virtqueue *vq = &nvq->vq;
	unsigned out, in;
	int head;
	struct msghdr msg = {
		.msg_name = NULL,
		.msg_namelen = 0,
		.msg_control = NULL,
		.msg_controllen = 0,
		.msg_flags = MSG_DONTWAIT,
	};
	struct tun_msg_ctl ctl;
	size_t len, total_len = 0;
	int err;
	struct vhost_net_ubuf_ref *ubufs;
	struct ubuf_info_msgzc *ubuf;
	bool zcopy_used;
	int sent_pkts = 0;

	do {
		bool busyloop_intr;

		/* Release DMAs done buffers first */
		vhost_zerocopy_signal_used(net, vq);

		busyloop_intr = false;
		head = get_tx_bufs(net, nvq, &msg, &out, &in, &len,
				   &busyloop_intr);
		/* On error, stop handling until the next kick. */
		if (unlikely(head < 0))
			break;
		/* Nothing new?  Wait for eventfd to tell us they refilled. */
		if (head == vq->num) {
			if (unlikely(busyloop_intr)) {
				vhost_poll_queue(&vq->poll);
			} else if (unlikely(vhost_enable_notify(&net->dev, vq))) {
				vhost_disable_notify(&net->dev, vq);
				continue;
			}
			break;
		}

		zcopy_used = len >= VHOST_GOODCOPY_LEN
			     && !vhost_exceeds_maxpend(net)
			     && vhost_net_tx_select_zcopy(net);

		/* use msg_control to pass vhost zerocopy ubuf info to skb */
		if (zcopy_used) {
			ubuf = nvq->ubuf_info + nvq->upend_idx;
			vq->heads[nvq->upend_idx].id = cpu_to_vhost32(vq, head);
			vq->heads[nvq->upend_idx].len = VHOST_DMA_IN_PROGRESS;
			ubuf->ctx = nvq->ubufs;
			ubuf->desc = nvq->upend_idx;
			ubuf->ubuf.callback = vhost_zerocopy_callback;
			ubuf->ubuf.flags = SKBFL_ZEROCOPY_FRAG;
			refcount_set(&ubuf->ubuf.refcnt, 1);
			msg.msg_control = &ctl;
			ctl.type = TUN_MSG_UBUF;
			ctl.ptr = &ubuf->ubuf;
			msg.msg_controllen = sizeof(ctl);
			ubufs = nvq->ubufs;
			atomic_inc(&ubufs->refcount);
			nvq->upend_idx = (nvq->upend_idx + 1) % UIO_MAXIOV;
		} else {
			msg.msg_control = NULL;
			ubufs = NULL;
		}
		total_len += len;
		if (tx_can_batch(vq, total_len) &&
		    likely(!vhost_exceeds_maxpend(net))) {
			msg.msg_flags |= MSG_MORE;
		} else {
			msg.msg_flags &= ~MSG_MORE;
		}

		err = sock->ops->sendmsg(sock, &msg, len);
		if (unlikely(err < 0)) {
			bool retry = err == -EAGAIN || err == -ENOMEM || err == -ENOBUFS;

			if (zcopy_used) {
				if (vq->heads[ubuf->desc].len == VHOST_DMA_IN_PROGRESS)
					vhost_net_ubuf_put(ubufs);
				if (retry)
					nvq->upend_idx = ((unsigned)nvq->upend_idx - 1)
						% UIO_MAXIOV;
				else
					vq->heads[ubuf->desc].len = VHOST_DMA_DONE_LEN;
			}
			if (retry) {
				vhost_discard_vq_desc(vq, 1);
				vhost_net_enable_vq(net, vq);
				break;
			}
			pr_debug("Fail to send packet: err %d", err);
		} else if (unlikely(err != len))
			pr_debug("Truncated TX packet: "
				 " len %d != %zd\n", err, len);
		if (!zcopy_used)
			vhost_add_used_and_signal(&net->dev, vq, head, 0);
		else
			vhost_zerocopy_signal_used(net, vq);
		vhost_net_tx_packet(net);
	} while (likely(!vhost_exceeds_weight(vq, ++sent_pkts, total_len)));
}

/* Expects to be always run from workqueue - which acts as
 * read-size critical section for our kind of RCU. */
//处理tx队列报文发送
static void handle_tx(struct vhost_net *net)
{
	struct vhost_net_virtqueue *nvq = &net->vqs[VHOST_NET_VQ_TX];
	struct vhost_virtqueue *vq = &nvq->vq;
	struct socket *sock;

	//取后端对应的socket
	mutex_lock_nested(&vq->mutex, VHOST_NET_VQ_TX);
	sock = vhost_vq_get_backend(vq);
	if (!sock)
		goto out;

	/*预取meta的iotlb映射信息，如预取失败，则等待guest回复miss*/
	if (!vq_meta_prefetch(vq))
		goto out;

	vhost_disable_notify(&net->dev, vq);
	vhost_net_disable_vq(net, vq);

	if (vhost_sock_zcopy(sock))
		handle_tx_zerocopy(net, sock);
	else
	    //处理tx队列的报文 ，将其传给sock
		handle_tx_copy(net, sock);

out:
	mutex_unlock(&vq->mutex);
}

static int peek_head_len(struct vhost_net_virtqueue *rvq, struct sock *sk)
{
	struct sk_buff *head;
	int len = 0;
	unsigned long flags;

	if (rvq->rx_ring)
	    /*采用rx_ring方式时，peek首包文长度*/
		return vhost_net_buf_peek(rvq);

	spin_lock_irqsave(&sk->sk_receive_queue.lock, flags);
	/*peer socket的receive queue上的首个报文*/
	head = skb_peek(&sk->sk_receive_queue);
	if (likely(head)) {
	    /*receive_queue上有内容，取报文长度*/
		len = head->len;
		if (skb_vlan_tag_present(head))
		    /*如果我们的报文上有tag,则加上tag头*/
			len += VLAN_HLEN;
	}

	spin_unlock_irqrestore(&sk->sk_receive_queue.lock, flags);
	/*返回peek的长度*/
	return len;
}

static int vhost_net_rx_peek_head_len(struct vhost_net *net, struct sock *sk,
				      bool *busyloop_intr)
{
	struct vhost_net_virtqueue *rnvq = &net->vqs[VHOST_NET_VQ_RX];
	struct vhost_net_virtqueue *tnvq = &net->vqs[VHOST_NET_VQ_TX];
	struct vhost_virtqueue *rvq = &rnvq->vq;
	struct vhost_virtqueue *tvq = &tnvq->vq;
	/*peek一下rx队列上首个报文的长度*/
	int len = peek_head_len(rnvq, sk);

	if (!len && rvq->busyloop_timeout) {
	    /*rx队列上没有报文，且用户指定了busyloop的超时时间*/
		/* Flush batched heads first */
		vhost_net_signal_used(rnvq);
		/* Both tx vq and rx socket were polled here */
		vhost_net_busy_poll(net, rvq, tvq, busyloop_intr, true);

		len = peek_head_len(rnvq, sk);
	}

	return len;
}

/* This is a multi-buffer version of vhost_get_desc, that works if
 *	vq has read descriptors only.
 * @vq		- the relevant virtqueue
 * @datalen	- data length we'll be reading
 * @iovcount	- returned count of io vectors we fill
 * @log		- vhost log
 * @log_num	- log offset
 * @quota       - headcount quota, 1 for big buffer
 *	returns number of buffer heads allocated, negative on error
 */
static int get_rx_bufs(struct vhost_virtqueue *vq,
		       struct vring_used_elem *heads/*出参，需占用描述符及其能提供的buffer尺寸*/,
		       int datalen/*预期要获得的buffer总大小*/,
		       unsigned *iovcount/*出参，vq->iov被占用总数目*/,
		       struct vhost_log *log,
		       unsigned *log_num,
		       unsigned int quota/*容许占用的描述符数目上限*/)
{
	unsigned int out, in;
	/*当前vq->iov已占用segment大小*/
	int seg = 0;
	int headcount = 0;
	unsigned d;
	int r, nlogs = 0;
	/* len is always initialized before use since we are always called with
	 * datalen > 0.
	 */
	u32 len;

	while (datalen > 0 && headcount < quota) {
		if (unlikely(seg >= UIO_MAXIOV)) {
		    //数据片段过多超过极限，报错
			r = -ENOBUFS;
			goto err;
		}

		//取可用描述符索引
		r = vhost_get_vq_desc(vq, vq->iov + seg/*iov起始位置*/,
				      ARRAY_SIZE(vq->iov) - seg/*可用iov数目*/, &out,
				      &in, log, log_num);
		if (unlikely(r < 0))
			goto err;

		d = r;
		if (d == vq->num) {
		    /*返回值为队列大小，无用描述符，退出*/
			r = 0;
			goto err;
		}
		if (unlikely(out || in <= 0)) {
		    /*当前在处理报文发送，故需要可读buffer数目为0*/
			vq_err(vq, "unexpected descriptor format for RX: "
				"out %d, in %d\n", out, in);
			r = -EINVAL;
			goto err;
		}
		if (unlikely(log)) {
			nlogs += *log_num;
			log += *log_num;
		}
		heads[headcount].id = cpu_to_vhost32(vq, d);
		//当前已占用描述符可提供的buffer大小
		len = iov_length(vq->iov + seg, in);
		heads[headcount].len = cpu_to_vhost32(vq, len);
		datalen -= len;//剩余待需要buffer大小
		++headcount;//已占用描述符数目
		seg += in;/*当前已占用iov 数据片总数目*/
	}
	heads[headcount - 1].len = cpu_to_vhost32(vq, len + datalen);
	*iovcount = seg;
	if (unlikely(log))
		*log_num = nlogs;

	/* Detect overrun */
	if (unlikely(datalen > 0)) {
	    /*内容过大，超过quota*/
		r = UIO_MAXIOV + 1;
		goto err;
	}
	return headcount;
err:
	vhost_discard_vq_desc(vq, headcount);
	return r;
}

/* Expects to be always run from workqueue - which acts as
 * read-size critical section for our kind of RCU. */
//从后端socket拿到报文，将其写入到net->vqs rx队列中
static void handle_rx(struct vhost_net *net)
{
    /*取vhost net vq*/
	struct vhost_net_virtqueue *nvq = &net->vqs[VHOST_NET_VQ_RX];
	/*取vhost vq*/
	struct vhost_virtqueue *vq = &nvq->vq;
	unsigned in, log;
	struct vhost_log *vq_log;
	struct msghdr msg = {
		.msg_name = NULL,
		.msg_namelen = 0,
		.msg_control = NULL, /* FIXME: get and handle RX aux data. */
		.msg_controllen = 0,
		.msg_flags = MSG_DONTWAIT,/*指明非阻塞*/
	};
	struct virtio_net_hdr hdr = {
		.flags = 0,
		.gso_type = VIRTIO_NET_HDR_GSO_NONE
	};
	size_t total_len = 0;
	int err, mergeable;
	s16 headcount;
	size_t vhost_hlen, sock_hlen;
	size_t vhost_len, sock_len;
	bool busyloop_intr = false;
	struct socket *sock;
	struct iov_iter fixup;
	__virtio16 num_buffers;
	int recv_pkts = 0;

	/*锁住此队列*/
	mutex_lock_nested(&vq->mutex, VHOST_NET_VQ_RX);

	//取vq对应的后端socket
	sock = vhost_vq_get_backend(vq);
	if (!sock)
		goto out;

	/*预取meta的iotlb映射信息，如预取失败，则等待guest回复miss*/
	if (!vq_meta_prefetch(vq))
		goto out;

	vhost_disable_notify(&net->dev, vq);
	vhost_net_disable_vq(net, vq);

	vhost_hlen = nvq->vhost_hlen;
	sock_hlen = nvq->sock_hlen;

	vq_log = unlikely(vhost_has_feature(vq, VHOST_F_LOG_ALL)) ?
		vq->log : NULL;
	/*检查vq是否开启了merge rxbuf功能*/
	mergeable = vhost_has_feature(vq, VIRTIO_NET_F_MRG_RXBUF);

	do {
	    //通过peek首先确定要接收的pkt长度
		sock_len = vhost_net_rx_peek_head_len(net, sock->sk,
						      &busyloop_intr);
		if (!sock_len)
		    /*无数据，跳出*/
			break;

		//需要读取的buffer总长为vhost_len,获取足够描述符，以便可以存入它
		sock_len += sock_hlen;/*socket负载长度（含socket header）*/
		vhost_len = sock_len + vhost_hlen;/*vhost负载长度（含vhost header)*/

		//获取足够容纳报文的描述符
		headcount = get_rx_bufs(vq, vq->heads + nvq->done_idx,
					vhost_len/*vhost负载长度*/, &in, vq_log, &log,
					likely(mergeable) ? UIO_MAXIOV : 1);
		/* On error, stop handling until the next kick. */
		if (unlikely(headcount < 0))
		    /*获取描述符失败，退出*/
			goto out;
		/* OK, now we need to know about added descriptors. */
		if (!headcount) {
		    /*有报文，但未获取到足够的可用描述符,加入poll队列等待，开启通知*/
			if (unlikely(busyloop_intr)) {
				vhost_poll_queue(&vq->poll);/*尝试下次继续收取*/
			} else if (unlikely(vhost_enable_notify(&net->dev, vq))) {
				/* They have slipped one in as we were
				 * doing that: check again. */
				vhost_disable_notify(&net->dev, vq);
				continue;
			}
			/* Nothing new?  Wait for eventfd to tell us
			 * they refilled. */
			goto out;
		}

		/*获取到足够的描述符*/
		busyloop_intr = false;
		if (nvq->rx_ring)
			msg.msg_control = vhost_net_buf_consume(&nvq->rxq);
		/* On overrun, truncate and discard */
		if (unlikely(headcount > UIO_MAXIOV)) {
		    	/*遇到过大报，描述符数量超过配额，截短收包后丢弃*/
			iov_iter_init(&msg.msg_iter, ITER_DEST, vq->iov, 1, 1);
			err = sock->ops->recvmsg(sock, &msg,
						 1, MSG_DONTWAIT | MSG_TRUNC);
			pr_debug("Discarded rx packet: len %zd\n", sock_len);
			continue;
		}
		/* We don't need to be notified again. */
		/*设置可供写入的iov*/
		iov_iter_init(&msg.msg_iter, ITER_DEST, vq->iov, in, vhost_len);
		fixup = msg.msg_iter;
		if (unlikely((vhost_hlen))) {
			/* We will supply the header ourselves
			 * TODO: support TSO.
			 */
			iov_iter_advance(&msg.msg_iter, vhost_hlen);
		}

		/*可写的buffer已被记录在msg.msg_iter中，自sock中拿到报文，并将其写入到msg.msg_iter中*/
		err = sock->ops->recvmsg(sock, &msg,
					 sock_len, MSG_DONTWAIT | MSG_TRUNC);
		/* Userspace might have consumed the packet meanwhile:
		 * it's not supposed to do this usually, but might be hard
		 * to prevent. Discard data we got (if any) and keep going. */
		if (unlikely(err != sock_len)) {
		    //报文长度有误，归还申请的描述符
			pr_debug("Discarded rx packet: "
				 " len %d, expected %zd\n", err, sock_len);
			vhost_discard_vq_desc(vq, headcount);
			continue;
		}

		/*自tap,tun口完成了报文收取*/
		/* Supply virtio_net_hdr if VHOST_NET_F_VIRTIO_NET_HDR */
		if (unlikely(vhost_hlen)) {
		    /*如果支持vhost header,则取出hdr*/
			if (copy_to_iter(&hdr, sizeof(hdr),
					 &fixup) != sizeof(hdr)) {
				vq_err(vq, "Unable to write vnet_hdr "
				       "at addr %p\n", vq->iov->iov_base);
				goto out;
			}
		} else {
			/* Header came from socket; we'll need to patch
			 * ->num_buffers over if VIRTIO_NET_F_MRG_RXBUF
			 */
			iov_iter_advance(&fixup, sizeof(hdr));
		}
		/* TODO: Should check and handle checksum. */

		num_buffers = cpu_to_vhost16(vq, headcount);
		if (likely(mergeable) &&
		    copy_to_iter(&num_buffers, sizeof num_buffers,
				 &fixup) != sizeof num_buffers) {
			vq_err(vq, "Failed num_buffers write");
			vhost_discard_vq_desc(vq, headcount);
			goto out;
		}
		nvq->done_idx += headcount;
		//如果用量超过阀值，则通知对端
		if (nvq->done_idx > VHOST_NET_BATCH)
			vhost_net_signal_used(nvq);
		if (unlikely(vq_log))
			vhost_log_write(vq, vq_log, log, vhost_len,
					vq->iov, in);
		total_len += vhost_len;
	} while (likely(!vhost_exceeds_weight(vq, ++recv_pkts, total_len)));

	if (unlikely(busyloop_intr))
		vhost_poll_queue(&vq->poll);
	else if (!sock_len)
		vhost_net_enable_vq(net, vq);
out:
    //通知对端
	vhost_net_signal_used(nvq);
	mutex_unlock(&vq->mutex);
}

/*处理指定设备的tx*/
static void handle_tx_kick(struct vhost_work *work)
{
	struct vhost_virtqueue *vq = container_of(work, struct vhost_virtqueue,
						  poll.work);
	struct vhost_net *net = container_of(vq->dev, struct vhost_net, dev);

	handle_tx(net);
}

/*处理指定设备的rx*/
static void handle_rx_kick(struct vhost_work *work)
{
	struct vhost_virtqueue *vq = container_of(work, struct vhost_virtqueue,
						  poll.work);
	struct vhost_net *net = container_of(vq->dev, struct vhost_net, dev);

	handle_rx(net);
}

/*vhost tx队列处理入口，报文将被发送给后端socket*/
static void handle_tx_net(struct vhost_work *work)
{
	struct vhost_net *net = container_of(work, struct vhost_net,
					     poll[VHOST_NET_VQ_TX].work);
	handle_tx(net);
}

/*vhost rx队列处理入口，报文将被送给vm*/
static void handle_rx_net(struct vhost_work *work)
{
    /*通过work获得其对应的vhost_net结构*/
	struct vhost_net *net = container_of(work, struct vhost_net,
					     poll[VHOST_NET_VQ_RX].work);
	/*针对vhost_net进行收包处理*/
	handle_rx(net);
}

//处理vhost-net字符设备打开
static int vhost_net_open(struct inode *inode, struct file *f)
{
	struct vhost_net *n;
	struct vhost_dev *dev;
	struct vhost_virtqueue **vqs;
	void **queue;
	struct xdp_buff *xdp;
	int i;

	/*申请vhost_net*/
	n = kvmalloc(sizeof *n, GFP_KERNEL | __GFP_RETRY_MAYFAIL);
	if (!n)
		return -ENOMEM;

	//申请一对儿vq指针
	vqs = kmalloc_array(VHOST_NET_VQ_MAX, sizeof(*vqs), GFP_KERNEL);
	if (!vqs) {
		kvfree(n);
		return -ENOMEM;
	}

	/*初始化rx队列buffer*/
	queue = kmalloc_array(VHOST_NET_BATCH, sizeof(void *),
			      GFP_KERNEL);
	if (!queue) {
		kfree(vqs);
		kvfree(n);
		return -ENOMEM;
	}

	/*设置vhost net设备的rx队列*/
	n->vqs[VHOST_NET_VQ_RX].rxq.queue = queue;

	/*初始化xdp发队列buffer*/
	xdp = kmalloc_array(VHOST_NET_BATCH, sizeof(*xdp), GFP_KERNEL);
	if (!xdp) {
		kfree(vqs);
		kvfree(n);
		kfree(queue);
		return -ENOMEM;
	}
	n->vqs[VHOST_NET_VQ_TX].xdp = xdp;

	dev = &n->dev;
	/*rx,tx分别指向vhost-net设备的vq*/
	vqs[VHOST_NET_VQ_TX] = &n->vqs[VHOST_NET_VQ_TX].vq;
	vqs[VHOST_NET_VQ_RX] = &n->vqs[VHOST_NET_VQ_RX].vq;

	/*设置rx,tx队列的收发处理work*/
	n->vqs[VHOST_NET_VQ_TX].vq.handle_kick = handle_tx_kick;
	n->vqs[VHOST_NET_VQ_RX].vq.handle_kick = handle_rx_kick;

	/*初始化rx,tx对应的vq*/
	for (i = 0; i < VHOST_NET_VQ_MAX; i++) {
		n->vqs[i].ubufs = NULL;
		n->vqs[i].ubuf_info = NULL;
		n->vqs[i].upend_idx = 0;
		n->vqs[i].done_idx = 0;
		n->vqs[i].batched_xdp = 0;
		n->vqs[i].vhost_hlen = 0;
		n->vqs[i].sock_hlen = 0;
		n->vqs[i].rx_ring = NULL;
		vhost_net_buf_init(&n->vqs[i].rxq);/*初始化rxq，指向空*/
	}

	/*vqs指向n->vqs，已完成初始化,这里初始化virtio-net设备*/
	vhost_dev_init(dev, vqs, VHOST_NET_VQ_MAX/*队列数目*/,
		       UIO_MAXIOV + VHOST_NET_BATCH/*？？？？*/,
		       VHOST_NET_PKT_WEIGHT, VHOST_NET_WEIGHT, true,
		       NULL);

<<<<<<< HEAD
	/*设置n->poll的回调函数，这些函数最终会被vhost-xx线程执行*/
	vhost_poll_init(n->poll + VHOST_NET_VQ_TX, handle_tx_net/*tx处理*/, EPOLLOUT, dev);
	vhost_poll_init(n->poll + VHOST_NET_VQ_RX, handle_rx_net/*rx处理*/, EPOLLIN, dev);
=======
	vhost_poll_init(n->poll + VHOST_NET_VQ_TX, handle_tx_net, EPOLLOUT, dev,
			vqs[VHOST_NET_VQ_TX]);
	vhost_poll_init(n->poll + VHOST_NET_VQ_RX, handle_rx_net, EPOLLIN, dev,
			vqs[VHOST_NET_VQ_RX]);
>>>>>>> 9d1694dc

	f->private_data = n;
	n->page_frag.page = NULL;
	n->refcnt_bias = 0;

	return 0;
}

/*取出并返回后端对应的sock,并更新设备的sock为NULL，*/
static struct socket *vhost_net_stop_vq(struct vhost_net *n,
					struct vhost_virtqueue *vq)
{
	struct socket *sock;
	struct vhost_net_virtqueue *nvq =
		container_of(vq, struct vhost_net_virtqueue, vq);

	mutex_lock(&vq->mutex);
	/*vq的后端为socket,取得它的引用*/
	sock = vhost_vq_get_backend(vq);
	vhost_net_disable_vq(n, vq);
	/*将vq的后端socket置为NULL*/
	vhost_vq_set_backend(vq, NULL);
	vhost_net_buf_unproduce(nvq);
	nvq->rx_ring = NULL;
	mutex_unlock(&vq->mutex);
	/*返回vq后端对应的socket*/
	return sock;
}

/*停止rx,tx队列，并返回rx,tx对应的后端socket*/
static void vhost_net_stop(struct vhost_net *n, struct socket **tx_sock/*出参，tx对应的socket*/,
			   struct socket **rx_sock/*出参，rx对应的socket*/)
{
	*tx_sock = vhost_net_stop_vq(n, &n->vqs[VHOST_NET_VQ_TX].vq);
	*rx_sock = vhost_net_stop_vq(n, &n->vqs[VHOST_NET_VQ_RX].vq);
}

static void vhost_net_flush(struct vhost_net *n)
{
	vhost_dev_flush(&n->dev);
	if (n->vqs[VHOST_NET_VQ_TX].ubufs) {
		mutex_lock(&n->vqs[VHOST_NET_VQ_TX].vq.mutex);
		n->tx_flush = true;
		mutex_unlock(&n->vqs[VHOST_NET_VQ_TX].vq.mutex);
		/* Wait for all lower device DMAs done. */
		vhost_net_ubuf_put_and_wait(n->vqs[VHOST_NET_VQ_TX].ubufs);
		mutex_lock(&n->vqs[VHOST_NET_VQ_TX].vq.mutex);
		n->tx_flush = false;
		atomic_set(&n->vqs[VHOST_NET_VQ_TX].ubufs->refcount, 1);
		mutex_unlock(&n->vqs[VHOST_NET_VQ_TX].vq.mutex);
	}
}

static int vhost_net_release(struct inode *inode, struct file *f)
{
    /*获得file对应的私有数据vhost-net设备*/
	struct vhost_net *n = f->private_data;
	struct socket *tx_sock;
	struct socket *rx_sock;

	vhost_net_stop(n, &tx_sock, &rx_sock);
	vhost_net_flush(n);
	vhost_dev_stop(&n->dev);
	vhost_dev_cleanup(&n->dev);
	vhost_net_vq_reset(n);
	/*减少tx socket,rx socket的引用计数/关闭此socket*/
	if (tx_sock)
		sockfd_put(tx_sock);
	if (rx_sock)
		sockfd_put(rx_sock);
	/* Make sure no callbacks are outstanding */
	synchronize_rcu();
	/* We do an extra flush before freeing memory,
	 * since jobs can re-queue themselves. */
	vhost_net_flush(n);
	kfree(n->vqs[VHOST_NET_VQ_RX].rxq.queue);
	kfree(n->vqs[VHOST_NET_VQ_TX].xdp);
	kfree(n->dev.vqs);
	if (n->page_frag.page)
		__page_frag_cache_drain(n->page_frag.page, n->refcnt_bias);
	/*释放vhost-net设备*/
	kvfree(n);
	return 0;
}

static struct socket *get_raw_socket(int fd)
{
	int r;
	struct socket *sock = sockfd_lookup(fd, &r);

	if (!sock)
		return ERR_PTR(-ENOTSOCK);

	/* Parameter checking */
	if (sock->sk->sk_type != SOCK_RAW) {
		r = -ESOCKTNOSUPPORT;
		goto err;
	}

	if (sock->sk->sk_family != AF_PACKET) {
		r = -EPFNOSUPPORT;
		goto err;
	}
	return sock;
err:
	sockfd_put(sock);
	return ERR_PTR(r);
}

static struct ptr_ring *get_tap_ptr_ring(struct file *file)
{
	struct ptr_ring *ring;
	ring = tun_get_tx_ring(file);
	if (!IS_ERR(ring))
		goto out;
	ring = tap_get_ptr_ring(file);
	if (!IS_ERR(ring))
		goto out;
	ring = NULL;
out:
	return ring;
}

static struct socket *get_tap_socket(int fd)
{
	struct file *file = fget(fd);
	struct socket *sock;

	if (!file)
		return ERR_PTR(-EBADF);
	/*如果为tap接口，取此tun设备对应的socket*/
	sock = tun_get_socket(file);
	if (!IS_ERR(sock))
		return sock;

	/*如果为tap接口，取此tap设备对应的socket*/
	sock = tap_get_socket(file);
	if (IS_ERR(sock))
		fput(file);
	return sock;
}

//获取fd对应的socket
static struct socket *get_socket(int fd)
{
	struct socket *sock;

	/* special case to disable backend */
	if (fd == -1)
		return NULL;
	/*检查是否为raw socket*/
	sock = get_raw_socket(fd);
	if (!IS_ERR(sock))
		return sock;
	/*检查是否为tap设备对应的socket*/
	sock = get_tap_socket(fd);
	if (!IS_ERR(sock))
		return sock;
	return ERR_PTR(-ENOTSOCK);
}

/*更新vhost_net设备指定队列的后端设备*/
static long vhost_net_set_backend(struct vhost_net *n, unsigned index/*队列号*/, int fd/*对列对应的fd*/)
{
	struct socket *sock, *oldsock;
	struct vhost_virtqueue *vq;
	struct vhost_net_virtqueue *nvq;
	struct vhost_net_ubuf_ref *ubufs, *oldubufs = NULL;
	int r;

	mutex_lock(&n->dev.mutex);
	//当前进程必须为vhost设备的owner
	r = vhost_dev_check_owner(&n->dev);
	if (r)
		goto err;

	/*设置的队列编号不得大于VHOST_NET_VQ_MAX*/
	if (index >= VHOST_NET_VQ_MAX) {
		r = -ENOBUFS;
		goto err;
	}

	//取收/发队列对应的vq
	vq = &n->vqs[index].vq;/*取此index对应的vhost_vq*/
	nvq = &n->vqs[index];/*取此index对应的vhost_net_vq*/
	mutex_lock(&vq->mutex);

	if (fd == -1)
		vhost_clear_msg(&n->dev);

	/* Verify that ring has been setup correctly. */
	if (!vhost_vq_access_ok(vq)) {
		r = -EFAULT;
		goto err_vq;
	}

	//取此fd对应的socket（raw-socket,tap-socket等）
	sock = get_socket(fd);
	if (IS_ERR(sock)) {
	    /*fd不是一个socket,报错*/
		r = PTR_ERR(sock);
		goto err_vq;
	}

	/* start polling new socket */
	oldsock = vhost_vq_get_backend(vq);/*取vq旧的后端*/
	if (sock != oldsock) {
	    /*如果前后两次回调提供的后端socket不一致，则执行更新*/
		ubufs = vhost_net_ubuf_alloc(vq,
					     sock && vhost_sock_zcopy(sock));
		if (IS_ERR(ubufs)) {
			r = PTR_ERR(ubufs);
			goto err_ubufs;
		}

		/*将poll自等待队列中移除*/
		vhost_net_disable_vq(n, vq);
		/*设置vq的后端socket*/
		vhost_vq_set_backend(vq, sock);
		vhost_net_buf_unproduce(nvq);
		//重新初始化vq
		r = vhost_vq_init_access(vq);
		if (r)
			goto err_used;
		//开启对新队列的poll
		r = vhost_net_enable_vq(n, vq);
		if (r)
			goto err_used;
		if (index == VHOST_NET_VQ_RX) {
			if (sock)
				nvq->rx_ring = get_tap_ptr_ring(sock->file);
			else
				nvq->rx_ring = NULL;
		}

		oldubufs = nvq->ubufs;
		nvq->ubufs = ubufs;

		n->tx_packets = 0;
		n->tx_zcopy_err = 0;
		n->tx_flush = false;
	}

	mutex_unlock(&vq->mutex);

	if (oldubufs) {
	    /*释放旧的buffer*/
		vhost_net_ubuf_put_wait_and_free(oldubufs);
		mutex_lock(&vq->mutex);
		vhost_zerocopy_signal_used(n, vq);
		mutex_unlock(&vq->mutex);
	}

	if (oldsock) {
		/*释放旧的sock*/
		vhost_dev_flush(&n->dev);
		sockfd_put(oldsock);
	}

	mutex_unlock(&n->dev.mutex);
	return 0;

err_used:
	vhost_vq_set_backend(vq, oldsock);
	vhost_net_enable_vq(n, vq);
	if (ubufs)
		vhost_net_ubuf_put_wait_and_free(ubufs);
err_ubufs:
	if (sock)
		sockfd_put(sock);
err_vq:
	mutex_unlock(&vq->mutex);
err:
	mutex_unlock(&n->dev.mutex);
	return r;
}

static long vhost_net_reset_owner(struct vhost_net *n)
{
	struct socket *tx_sock = NULL;
	struct socket *rx_sock = NULL;
	long err;
	struct vhost_iotlb *umem;

	mutex_lock(&n->dev.mutex);
	/*必须由owner发起reset*/
	err = vhost_dev_check_owner(&n->dev);
	if (err)
		goto done;

	/*申请iotlb*/
	umem = vhost_dev_reset_owner_prepare();
	if (!umem) {
		err = -ENOMEM;
		goto done;
	}
	vhost_net_stop(n, &tx_sock, &rx_sock);
	vhost_net_flush(n);
	vhost_dev_stop(&n->dev);
	vhost_dev_reset_owner(&n->dev, umem);
	vhost_net_vq_reset(n);
done:
	mutex_unlock(&n->dev.mutex);
	if (tx_sock)
		sockfd_put(tx_sock);
	if (rx_sock)
		sockfd_put(rx_sock);
	return err;
}

static int vhost_net_set_features(struct vhost_net *n, u64 features)
{
	size_t vhost_hlen, sock_hlen, hdr_len;
	int i;

	//如果开启了mrg_rxbuf或者version_1,则vhost header长度为mrg_rxbuf,否则为net_hdr
	hdr_len = (features & ((1ULL << VIRTIO_NET_F_MRG_RXBUF) |
			       (1ULL << VIRTIO_F_VERSION_1))) ?
			sizeof(struct virtio_net_hdr_mrg_rxbuf) :
			sizeof(struct virtio_net_hdr);
	if (features & (1 << VHOST_NET_F_VIRTIO_NET_HDR)) {
		/* vhost provides vnet_hdr */
		vhost_hlen = hdr_len;
		sock_hlen = 0;
	} else {
		/* socket provides vnet_hdr */
		vhost_hlen = 0;
		sock_hlen = hdr_len;
	}
	mutex_lock(&n->dev.mutex);
	if ((features & (1 << VHOST_F_LOG_ALL)) &&
	    !vhost_log_access_ok(&n->dev))
		goto out_unlock;

	//初始化iotlb
	if ((features & (1ULL << VIRTIO_F_ACCESS_PLATFORM))) {
		if (vhost_init_device_iotlb(&n->dev))
			goto out_unlock;
	}

	for (i = 0; i < VHOST_NET_VQ_MAX; ++i) {
		mutex_lock(&n->vqs[i].vq.mutex);
		n->vqs[i].vq.acked_features = features;
		n->vqs[i].vhost_hlen = vhost_hlen;
		n->vqs[i].sock_hlen = sock_hlen;
		mutex_unlock(&n->vqs[i].vq.mutex);
	}
	mutex_unlock(&n->dev.mutex);
	return 0;

out_unlock:
	mutex_unlock(&n->dev.mutex);
	return -EFAULT;
}

//为vhost-dev设置owner
static long vhost_net_set_owner(struct vhost_net *n)
{
	int r;

	mutex_lock(&n->dev.mutex);
	if (vhost_dev_has_owner(&n->dev)) {
	    //已有owner,退出
		r = -EBUSY;
		goto out;
	}

	//初始化ubuf_info空间
	r = vhost_net_set_ubuf_info(n);
	if (r)
		goto out;

	//确定vhost-dev的owner，创建相应内核线程
	r = vhost_dev_set_owner(&n->dev);
	if (r)
		vhost_net_clear_ubuf_info(n);
	vhost_net_flush(n);
out:
	mutex_unlock(&n->dev.mutex);
	return r;
}

//处理vhost-net设备的ioctl
static long vhost_net_ioctl(struct file *f, unsigned int ioctl,
			    unsigned long arg)
{
    /*取此文件对应的vhost_net结构体*/
	struct vhost_net *n = f->private_data;
	void __user *argp = (void __user *)arg;
	u64 __user *featurep = argp;
	struct vhost_vring_file backend;
	u64 features;
	int r;

	switch (ioctl) {
	case VHOST_NET_SET_BACKEND:
	    /*用于：设置收/发队列的后端socket*/
		if (copy_from_user(&backend, argp, sizeof backend))
			return -EFAULT;
		return vhost_net_set_backend(n, backend.index, backend.fd);
	case VHOST_GET_FEATURES:
	    /*返回vhost-net支持的features*/
		features = VHOST_NET_FEATURES;
		if (copy_to_user(featurep, &features, sizeof features))
			return -EFAULT;
		return 0;
	case VHOST_SET_FEATURES:
	    /*设置vhost-net需要支持的features*/
		if (copy_from_user(&features, featurep, sizeof features))
			return -EFAULT;
		/*新设置的features必须是支持的子集*/
		if (features & ~VHOST_NET_FEATURES)
			return -EOPNOTSUPP;
		return vhost_net_set_features(n, features);
	case VHOST_GET_BACKEND_FEATURES:
	    /*返回backed支持的功能*/
		features = VHOST_NET_BACKEND_FEATURES;
		if (copy_to_user(featurep, &features, sizeof(features)))
			return -EFAULT;
		return 0;
	case VHOST_SET_BACKEND_FEATURES:
	    /*设置backed需要支持的功能*/
		if (copy_from_user(&features, featurep, sizeof(features)))
			return -EFAULT;
		if (features & ~VHOST_NET_BACKEND_FEATURES)
			return -EOPNOTSUPP;
		vhost_set_backend_features(&n->dev, features);
		return 0;
	case VHOST_RESET_OWNER:
	    /*重置此设备的owner*/
		return vhost_net_reset_owner(n);
	case VHOST_SET_OWNER:
	    /*为vhost-net设置owner,创建vhost work线程,处理work*/
		return vhost_net_set_owner(n);
	default:
		mutex_lock(&n->dev.mutex);
		/*尝试vhost设备的ioctl*/
		r = vhost_dev_ioctl(&n->dev, ioctl, argp);
		if (r == -ENOIOCTLCMD)
		    /*尝试vhost设备对应vring的ioctl*/
			r = vhost_vring_ioctl(&n->dev, ioctl, argp);
		else
			vhost_net_flush(n);
		mutex_unlock(&n->dev.mutex);
		return r;
	}
}

/*向用户态返回自身的iotlb miss消息*/
static ssize_t vhost_net_chr_read_iter(struct kiocb *iocb, struct iov_iter *to)
{
	struct file *file = iocb->ki_filp;
	/*获得此文件对应的私有数据vhost-net结构*/
	struct vhost_net *n = file->private_data;
	/*获得vhost设备*/
	struct vhost_dev *dev = &n->dev;
	/*检查此文件是否非阻塞*/
	int noblock = file->f_flags & O_NONBLOCK;

	/*以noblock规定的方式读取vhost设备，将内容写入到to*/
	return vhost_chr_read_iter(dev, to, noblock);
}

/*vhost_dev设备的iotlb消息处理*/
static ssize_t vhost_net_chr_write_iter(struct kiocb *iocb,
					struct iov_iter *from)
{
	struct file *file = iocb->ki_filp;
	/*获得此文件对应的私有数据vhost-net结构*/
	struct vhost_net *n = file->private_data;
	/*获得vhost设备*/
	struct vhost_dev *dev = &n->dev;

	/*接收用户态写入的消息，并进行响应*/
	return vhost_chr_write_iter(dev, from);
}

static __poll_t vhost_net_chr_poll(struct file *file, poll_table *wait)
{
    /*取此文件对应的vhost_net结构*/
	struct vhost_net *n = file->private_data;
	/*获得vhost_dev设备*/
	struct vhost_dev *dev = &n->dev;

	return vhost_chr_poll(file, dev, wait);
}

/*vhost-net字符设备操作集
 * read_iter,write_iter,poll分别对应iotlb消息处理的”用户态读取“，”用户态写入“
 * 以下”用户态检测是否可读取“
 * open负责vhost_dev设备的创建
 * unlocked_ioctl负责vhost_dev设备的配置
 */
static const struct file_operations vhost_net_fops = {
	.owner          = THIS_MODULE,
	/*关闭vhost-net设备*/
	.release        = vhost_net_release,
	/*自dev->read_list上获取iotlb消息，并填充到to中，同时将此消息移至dev->pending_list*/
	.read_iter      = vhost_net_chr_read_iter,
	/*响应用户态传入的iotlb更新/无效消息*/
	.write_iter     = vhost_net_chr_write_iter,
	.poll           = vhost_net_chr_poll,
	.unlocked_ioctl = vhost_net_ioctl,
	.compat_ioctl   = compat_ptr_ioctl,
	/*vhost-net字符设备open函数，创建vhost-net设备，并将其设置为file的私有数据*/
	.open           = vhost_net_open,
	.llseek		= noop_llseek,
};

/*vhost-net设备支持的字符设备 /dev/vhost-net */
static struct miscdevice vhost_net_misc = {
	.minor = VHOST_NET_MINOR,
	.name = "vhost-net",
	.fops = &vhost_net_fops,
};

static int __init vhost_net_init(void)
{
	if (experimental_zcopytx)
		vhost_net_enable_zcopy(VHOST_NET_VQ_TX);

	/*vhost-net字符设备注册*/
	return misc_register(&vhost_net_misc);
}
module_init(vhost_net_init);

static void __exit vhost_net_exit(void)
{
	misc_deregister(&vhost_net_misc);
}
module_exit(vhost_net_exit);

MODULE_VERSION("0.0.1");
MODULE_LICENSE("GPL v2");
MODULE_AUTHOR("Michael S. Tsirkin");
MODULE_DESCRIPTION("Host kernel accelerator for virtio net");
MODULE_ALIAS_MISCDEV(VHOST_NET_MINOR);
MODULE_ALIAS("devname:vhost-net");<|MERGE_RESOLUTION|>--- conflicted
+++ resolved
@@ -574,12 +574,8 @@
 	endtime = busy_clock() + busyloop_timeout;
 
 	while (vhost_can_busy_poll(endtime)) {
-<<<<<<< HEAD
-		if (vhost_has_work(&net->dev)) {
-		    /*vhost kernel thread 已经有工作了*/
-=======
 		if (vhost_vq_has_work(vq)) {
->>>>>>> 9d1694dc
+			/*vhost kernel thread 已经有工作了*/
 			*busyloop_intr = true;
 			break;
 		}
@@ -1459,16 +1455,11 @@
 		       VHOST_NET_PKT_WEIGHT, VHOST_NET_WEIGHT, true,
 		       NULL);
 
-<<<<<<< HEAD
 	/*设置n->poll的回调函数，这些函数最终会被vhost-xx线程执行*/
-	vhost_poll_init(n->poll + VHOST_NET_VQ_TX, handle_tx_net/*tx处理*/, EPOLLOUT, dev);
-	vhost_poll_init(n->poll + VHOST_NET_VQ_RX, handle_rx_net/*rx处理*/, EPOLLIN, dev);
-=======
-	vhost_poll_init(n->poll + VHOST_NET_VQ_TX, handle_tx_net, EPOLLOUT, dev,
+	vhost_poll_init(n->poll + VHOST_NET_VQ_TX, handle_tx_net/*tx处理*/, EPOLLOUT, dev,
 			vqs[VHOST_NET_VQ_TX]);
-	vhost_poll_init(n->poll + VHOST_NET_VQ_RX, handle_rx_net, EPOLLIN, dev,
+	vhost_poll_init(n->poll + VHOST_NET_VQ_RX, handle_rx_net/*rx处理*/, EPOLLIN, dev,
 			vqs[VHOST_NET_VQ_RX]);
->>>>>>> 9d1694dc
 
 	f->private_data = n;
 	n->page_frag.page = NULL;
