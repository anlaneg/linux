--- conflicted
+++ resolved
@@ -879,9 +879,6 @@
 	return ksys_fchown(fd, user, group);
 }
 
-<<<<<<< HEAD
-//open函数，inode唯一对应了一个文件
-=======
 static inline int file_get_write_access(struct file *f)
 {
 	int error;
@@ -906,7 +903,7 @@
 	return error;
 }
 
->>>>>>> 9d1694dc
+//open函数，inode唯一对应了一个文件
 static int do_dentry_open(struct file *f,
 			  struct inode *inode/*文件对应的inode*/,
 			  int (*open)(struct inode *, struct file *))
@@ -1429,12 +1426,7 @@
 			put_unused_fd(fd);
 			fd = PTR_ERR(f);
 		} else {
-<<<<<<< HEAD
-			//通知打开事件
-			fsnotify_open(f);
 			//实现fd与file之间的映射
-=======
->>>>>>> 9d1694dc
 			fd_install(fd, f);
 		}
 	}
@@ -1532,12 +1524,8 @@
  * "id" is the POSIX thread ID. We use the
  * files pointer for this..
  */
-<<<<<<< HEAD
 //实现file的关闭
-int filp_close(struct file *filp, fl_owner_t id)
-=======
 static int filp_flush(struct file *filp, fl_owner_t id)
->>>>>>> 9d1694dc
 {
 	int retval = 0;
 
