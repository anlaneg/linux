--- conflicted
+++ resolved
@@ -778,12 +778,8 @@
 
 	//通过inode的i_fop来设置文件对应的操作集
 	f->f_op = fops_get(inode->i_fop);
-<<<<<<< HEAD
-	if (unlikely(WARN_ON(!f->f_op))) {
+	if (WARN_ON(!f->f_op)) {
 		//此indoe无i_fop时，清理并返回
-=======
-	if (WARN_ON(!f->f_op)) {
->>>>>>> da05b5ea
 		error = -ENODEV;
 		goto cleanup_all;
 	}
