--- conflicted
+++ resolved
@@ -775,13 +775,7 @@
 
 	path_get(&f->f_path);
 	f->f_inode = inode;
-<<<<<<< HEAD
 	f->f_mapping = inode->i_mapping;//设置f_mapping
-
-	/* Ensure that we skip any errors that predate opening of the file */
-=======
-	f->f_mapping = inode->i_mapping;
->>>>>>> 64677779
 	f->f_wb_err = filemap_sample_wb_err(f->f_mapping);
 	f->f_sb_err = file_sample_sb_err(f);
 
