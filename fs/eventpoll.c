--- conflicted
+++ resolved
@@ -2321,24 +2321,13 @@
 		return -EBADF;
 
 	/* Get the "struct file *" for the target file */
-<<<<<<< HEAD
-	tf = fdget(fd);/*取要操作的fd对应的FD*/
-	if (!tf.file)
-		goto error_fput;
-
-	/* The target file descriptor must support poll */
-	error = -EPERM;
-	if (!file_can_poll(tf.file))
-		goto error_tgt_fput;/*此文件不支持poll*/
-=======
-	CLASS(fd, tf)(fd);
+	CLASS(fd, tf)(fd);/*取要操作的fd对应的FD*/
 	if (fd_empty(tf))
 		return -EBADF;
 
 	/* The target file descriptor must support poll */
 	if (!file_can_poll(fd_file(tf)))
-		return -EPERM;
->>>>>>> 155a3c00
+		return -EPERM;/*此文件不支持poll*/
 
 	/* Check if EPOLLWAKEUP is allowed */
 	if (ep_op_has_event(op))
@@ -2350,13 +2339,8 @@
 	 * adding an epoll file descriptor inside itself.
 	 */
 	error = -EINVAL;
-<<<<<<< HEAD
-	if (f.file == tf.file || !is_file_epoll(f.file))
+	if (fd_file(f) == fd_file(tf) || !is_file_epoll(fd_file(f)))
 		goto error_tgt_fput;/*参数无效,不支持在FD中添加epoll文件*/
-=======
-	if (fd_file(f) == fd_file(tf) || !is_file_epoll(fd_file(f)))
-		goto error_tgt_fput;
->>>>>>> 155a3c00
 
 	/*
 	 * epoll adds to the wakeup queue at EPOLL_CTL_ADD time only,
@@ -2396,14 +2380,9 @@
 	if (error)
 		goto error_tgt_fput;
 	if (op == EPOLL_CTL_ADD) {
-<<<<<<< HEAD
 		/*FD添加动作*/
-		if (READ_ONCE(f.file->f_ep) || ep->gen == loop_check_gen ||
-		    is_file_epoll(tf.file)) {
-=======
 		if (READ_ONCE(fd_file(f)->f_ep) || ep->gen == loop_check_gen ||
 		    is_file_epoll(fd_file(tf))) {
->>>>>>> 155a3c00
 			mutex_unlock(&ep->mtx);
 			error = epoll_mutex_lock(&epnested_mutex, 0, nonblock);
 			if (error)
