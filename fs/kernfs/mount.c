--- conflicted
+++ resolved
@@ -256,12 +256,8 @@
 	sb->s_shrink.seeks = 0;
 
 	/* get root inode, initialize and unlock it */
-<<<<<<< HEAD
-	down_read(&kernfs_rwsem);
+	down_read(&kf_root->kernfs_rwsem);
 	//初始化根inode
-=======
-	down_read(&kf_root->kernfs_rwsem);
->>>>>>> 028192fe
 	inode = kernfs_get_inode(sb, info->root->kn);
 	up_read(&kf_root->kernfs_rwsem);
 	if (!inode) {
