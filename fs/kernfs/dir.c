--- conflicted
+++ resolved
@@ -389,11 +389,8 @@
 	rb_insert_color(&kn->rb, &kn->parent->dir.children);
 
 	/* successfully added, account subdir number */
-<<<<<<< HEAD
+	down_write(&kernfs_root(kn)->kernfs_iattr_rwsem);
 	//如果kn是目录，则父目录中包含的子目录加一
-=======
-	down_write(&kernfs_root(kn)->kernfs_iattr_rwsem);
->>>>>>> 9d1694dc
 	if (kernfs_type(kn) == KERNFS_DIR)
 		kn->parent->dir.subdirs++;
 	kernfs_inc_rev(kn->parent);
@@ -808,12 +805,9 @@
 		goto out_unlock;
 
 	/* Update timestamps on the parent */
-<<<<<<< HEAD
+	down_write(&root->kernfs_iattr_rwsem);
+
 	//更新时间
-=======
-	down_write(&root->kernfs_iattr_rwsem);
-
->>>>>>> 9d1694dc
 	ps_iattr = parent->iattr;
 	if (ps_iattr) {
 		ktime_get_real_ts64(&ps_iattr->ia_ctime);
