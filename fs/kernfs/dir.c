--- conflicted
+++ resolved
@@ -661,12 +661,7 @@
 	 * set ino first. This RELEASE is paired with atomic_inc_not_zero in
 	 * kernfs_find_and_get_node_by_ino
 	 */
-<<<<<<< HEAD
-	smp_mb__before_atomic();
-	atomic_set(&kn->count, 1);//将此节点引用为1
-=======
-	atomic_set_release(&kn->count, 1);
->>>>>>> 3ab4436f
+	atomic_set_release(&kn->count, 1);//将此节点引用为1
 	atomic_set(&kn->active, KN_DEACTIVATED_BIAS);
 	RB_CLEAR_NODE(&kn->rb);
 
@@ -991,12 +986,8 @@
 	INIT_LIST_HEAD(&root->supers);
 	root->next_generation = 1;
 
-<<<<<<< HEAD
 	//创建第一个节点
-	kn = __kernfs_new_node(root, "", S_IFDIR | S_IRUGO | S_IXUGO,
-=======
 	kn = __kernfs_new_node(root, NULL, "", S_IFDIR | S_IRUGO | S_IXUGO,
->>>>>>> 3ab4436f
 			       GLOBAL_ROOT_UID, GLOBAL_ROOT_GID,
 			       KERNFS_DIR);
 	if (!kn) {
