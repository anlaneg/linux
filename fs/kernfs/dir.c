// SPDX-License-Identifier: GPL-2.0-only
/*
 * fs/kernfs/dir.c - kernfs directory implementation
 *
 * Copyright (c) 2001-3 Patrick Mochel
 * Copyright (c) 2007 SUSE Linux Products GmbH
 * Copyright (c) 2007, 2013 Tejun Heo <tj@kernel.org>
 */

#include <linux/sched.h>
#include <linux/fs.h>
#include <linux/namei.h>
#include <linux/idr.h>
#include <linux/slab.h>
#include <linux/security.h>
#include <linux/hash.h>

#include "kernfs-internal.h"

/*
 * Don't use rename_lock to piggy back on pr_cont_buf. We don't want to
 * call pr_cont() while holding rename_lock. Because sometimes pr_cont()
 * will perform wakeups when releasing console_sem. Holding rename_lock
 * will introduce deadlock if the scheduler reads the kernfs_name in the
 * wakeup path.
 */
static DEFINE_SPINLOCK(kernfs_pr_cont_lock);
static char kernfs_pr_cont_buf[PATH_MAX];	/* protected by pr_cont_lock */

#define rb_to_kn(X) rb_entry((X), struct kernfs_node, rb)

static bool __kernfs_active(struct kernfs_node *kn)
{
	return atomic_read(&kn->active) >= 0;
}

static bool kernfs_active(struct kernfs_node *kn)
{
	lockdep_assert_held(&kernfs_root(kn)->kernfs_rwsem);
	return __kernfs_active(kn);
}

static bool kernfs_lockdep(struct kernfs_node *kn)
{
#ifdef CONFIG_DEBUG_LOCK_ALLOC
	return kn->flags & KERNFS_LOCKDEP;
#else
	return false;
#endif
}

/* kernfs_node_depth - compute depth from @from to @to */
static size_t kernfs_depth(struct kernfs_node *from, struct kernfs_node *to)
{
	size_t depth = 0;

	while (rcu_dereference(to->__parent) && to != from) {
		depth++;
		to = rcu_dereference(to->__parent);
	}
	return depth;
}

static struct kernfs_node *kernfs_common_ancestor(struct kernfs_node *a,
						  struct kernfs_node *b)
{
	size_t da, db;
	struct kernfs_root *ra = kernfs_root(a), *rb = kernfs_root(b);

	if (ra != rb)
		return NULL;

	da = kernfs_depth(ra->kn, a);
	db = kernfs_depth(rb->kn, b);

	while (da > db) {
		a = rcu_dereference(a->__parent);
		da--;
	}
	while (db > da) {
		b = rcu_dereference(b->__parent);
		db--;
	}

	/* worst case b and a will be the same at root */
	while (b != a) {
		b = rcu_dereference(b->__parent);
		a = rcu_dereference(a->__parent);
	}

	return a;
}

/**
 * kernfs_path_from_node_locked - find a pseudo-absolute path to @kn_to,
 * where kn_from is treated as root of the path.
 * @kn_from: kernfs node which should be treated as root for the path
 * @kn_to: kernfs node to which path is needed
 * @buf: buffer to copy the path into
 * @buflen: size of @buf
 *
 * We need to handle couple of scenarios here:
 * [1] when @kn_from is an ancestor of @kn_to at some level
 * kn_from: /n1/n2/n3
 * kn_to:   /n1/n2/n3/n4/n5
 * result:  /n4/n5
 *
 * [2] when @kn_from is on a different hierarchy and we need to find common
 * ancestor between @kn_from and @kn_to.
 * kn_from: /n1/n2/n3/n4
 * kn_to:   /n1/n2/n5
 * result:  /../../n5
 * OR
 * kn_from: /n1/n2/n3/n4/n5   [depth=5]
 * kn_to:   /n1/n2/n3         [depth=3]
 * result:  /../..
 *
 * [3] when @kn_to is %NULL result will be "(null)"
 *
 * Return: the length of the constructed path.  If the path would have been
 * greater than @buflen, @buf contains the truncated path with the trailing
 * '\0'.  On error, -errno is returned.
 */
static int kernfs_path_from_node_locked(struct kernfs_node *kn_to,
					struct kernfs_node *kn_from,
					char *buf, size_t buflen)
{
	struct kernfs_node *kn, *common;
	const char parent_str[] = "/..";
	size_t depth_from, depth_to, len = 0;
	ssize_t copied;
	int i, j;

	if (!kn_to)
		return strscpy(buf, "(null)", buflen);

	if (!kn_from)
		kn_from = kernfs_root(kn_to)->kn;

	if (kn_from == kn_to)
		return strscpy(buf, "/", buflen);

	common = kernfs_common_ancestor(kn_from, kn_to);
	if (WARN_ON(!common))
		return -EINVAL;

	depth_to = kernfs_depth(common, kn_to);
	depth_from = kernfs_depth(common, kn_from);

	buf[0] = '\0';

	for (i = 0; i < depth_from; i++) {
		copied = strscpy(buf + len, parent_str, buflen - len);
		if (copied < 0)
			return copied;
		len += copied;
	}

	/* Calculate how many bytes we need for the rest */
	for (i = depth_to - 1; i >= 0; i--) {
		const char *name;

		for (kn = kn_to, j = 0; j < i; j++)
			kn = rcu_dereference(kn->__parent);

		name = rcu_dereference(kn->name);
		len += scnprintf(buf + len, buflen - len, "/%s", name);
	}

	return len;
}

/**
 * kernfs_name - obtain the name of a given node
 * @kn: kernfs_node of interest
 * @buf: buffer to copy @kn's name into
 * @buflen: size of @buf
 *
 * Copies the name of @kn into @buf of @buflen bytes.  The behavior is
 * similar to strscpy().
 *
 * Fills buffer with "(null)" if @kn is %NULL.
 *
 * Return: the resulting length of @buf. If @buf isn't long enough,
 * it's filled up to @buflen-1 and nul terminated, and returns -E2BIG.
 *
 * This function can be called from any context.
 */
int kernfs_name(struct kernfs_node *kn, char *buf, size_t buflen)
{
	struct kernfs_node *kn_parent;

	if (!kn)
		return strscpy(buf, "(null)", buflen);

	guard(rcu)();
	/*
	 * KERNFS_ROOT_INVARIANT_PARENT is ignored here. The name is RCU freed and
	 * the parent is either existing or not.
	 */
	kn_parent = rcu_dereference(kn->__parent);
	return strscpy(buf, kn_parent ? rcu_dereference(kn->name) : "/", buflen);
}

/**
 * kernfs_path_from_node - build path of node @to relative to @from.
 * @from: parent kernfs_node relative to which we need to build the path
 * @to: kernfs_node of interest
 * @buf: buffer to copy @to's path into
 * @buflen: size of @buf
 *
 * Builds @to's path relative to @from in @buf. @from and @to must
 * be on the same kernfs-root. If @from is not parent of @to, then a relative
 * path (which includes '..'s) as needed to reach from @from to @to is
 * returned.
 *
 * Return: the length of the constructed path.  If the path would have been
 * greater than @buflen, @buf contains the truncated path with the trailing
 * '\0'.  On error, -errno is returned.
 */
int kernfs_path_from_node(struct kernfs_node *to, struct kernfs_node *from,
			  char *buf, size_t buflen)
{
	struct kernfs_root *root;

	guard(rcu)();
	if (to) {
		root = kernfs_root(to);
		if (!(root->flags & KERNFS_ROOT_INVARIANT_PARENT)) {
			guard(read_lock_irqsave)(&root->kernfs_rename_lock);
			return kernfs_path_from_node_locked(to, from, buf, buflen);
		}
	}
	return kernfs_path_from_node_locked(to, from, buf, buflen);
}
EXPORT_SYMBOL_GPL(kernfs_path_from_node);

/**
 * pr_cont_kernfs_name - pr_cont name of a kernfs_node
 * @kn: kernfs_node of interest
 *
 * This function can be called from any context.
 */
void pr_cont_kernfs_name(struct kernfs_node *kn)
{
	unsigned long flags;

	spin_lock_irqsave(&kernfs_pr_cont_lock, flags);

	kernfs_name(kn, kernfs_pr_cont_buf, sizeof(kernfs_pr_cont_buf));
	pr_cont("%s", kernfs_pr_cont_buf);

	spin_unlock_irqrestore(&kernfs_pr_cont_lock, flags);
}

/**
 * pr_cont_kernfs_path - pr_cont path of a kernfs_node
 * @kn: kernfs_node of interest
 *
 * This function can be called from any context.
 */
void pr_cont_kernfs_path(struct kernfs_node *kn)
{
	unsigned long flags;
	int sz;

	spin_lock_irqsave(&kernfs_pr_cont_lock, flags);

	sz = kernfs_path_from_node(kn, NULL, kernfs_pr_cont_buf,
				   sizeof(kernfs_pr_cont_buf));
	if (sz < 0) {
		if (sz == -E2BIG)
			pr_cont("(name too long)");
		else
			pr_cont("(error)");
		goto out;
	}

	pr_cont("%s", kernfs_pr_cont_buf);

out:
	spin_unlock_irqrestore(&kernfs_pr_cont_lock, flags);
}

/**
 * kernfs_get_parent - determine the parent node and pin it
 * @kn: kernfs_node of interest
 *
 * Determines @kn's parent, pins and returns it.  This function can be
 * called from any context.
 *
 * Return: parent node of @kn
 */
struct kernfs_node *kernfs_get_parent(struct kernfs_node *kn)
{
	struct kernfs_node *parent;
	struct kernfs_root *root;
	unsigned long flags;

	root = kernfs_root(kn);
	read_lock_irqsave(&root->kernfs_rename_lock, flags);
	parent = kernfs_parent(kn);
	kernfs_get(parent);
	read_unlock_irqrestore(&root->kernfs_rename_lock, flags);

	return parent;
}

/**
 *	kernfs_name_hash - calculate hash of @ns + @name
 *	@name: Null terminated string to hash
 *	@ns:   Namespace tag to hash
 *
 *	Return: 31-bit hash of ns + name (so it fits in an off_t)
 */
static unsigned int kernfs_name_hash(const char *name, const void *ns)
{
	unsigned long hash = init_name_hash(ns);
	unsigned int len = strlen(name);
	while (len--)
		hash = partial_name_hash(*name++, hash);
	hash = end_name_hash(hash);
	hash &= 0x7fffffffU;
	/* Reserve hash numbers 0, 1 and INT_MAX for magic directory entries */
	if (hash < 2)
		hash += 2;
	if (hash >= INT_MAX)
		hash = INT_MAX - 1;
	return hash;
}

static int kernfs_name_compare(unsigned int hash, const char *name,
			       const void *ns, const struct kernfs_node *kn)
{
	if (hash < kn->hash)
		return -1;
	if (hash > kn->hash)
		return 1;
	if (ns < kn->ns)
		return -1;
	if (ns > kn->ns)
		return 1;
	return strcmp(name, kernfs_rcu_name(kn));
}

static int kernfs_sd_compare(const struct kernfs_node *left,
			     const struct kernfs_node *right)
{
	return kernfs_name_compare(left->hash, kernfs_rcu_name(left), left->ns, right);
}

/**
 *	kernfs_link_sibling - link kernfs_node into sibling rbtree
 *	@kn: kernfs_node of interest
 *
 *	Link @kn into its sibling rbtree which starts from
 *	@kn->parent->dir.children.
 *
 *	Locking:
 *	kernfs_rwsem held exclusive
 *
 *	Return:
 *	%0 on success, -EEXIST on failure.
 */
//采用红黑树方式插入树
//将kn放入kn所属的目录中，目录内按rb树进行维护
static int kernfs_link_sibling(struct kernfs_node *kn)
{
<<<<<<< HEAD
	//取父节点的根
	struct rb_node **node = &kn->parent->dir.children.rb_node;
=======
>>>>>>> 155a3c00
	struct rb_node *parent = NULL;
	struct kernfs_node *kn_parent;
	struct rb_node **node;

	kn_parent = kernfs_parent(kn);
	node = &kn_parent->dir.children.rb_node;

	while (*node) {
		struct kernfs_node *pos;
		int result;

		pos = rb_to_kn(*node);//由rb_node到kernfs_node
		parent = *node;
		//比较kn与pos,如果kn大则比对右树，如果kn小，则比对左树
		result = kernfs_sd_compare(kn, pos);
		if (result < 0)
			node = &pos->rb.rb_left;
		else if (result > 0)
			node = &pos->rb.rb_right;
		else
			//恰好相等，说明元素已存在，报错
			return -EEXIST;
	}

	/* add new node and rebalance the tree */
	//将node放入，并尝试平衡
	rb_link_node(&kn->rb, parent, node);
	rb_insert_color(&kn->rb, &kn_parent->dir.children);

	/* successfully added, account subdir number */
	down_write(&kernfs_root(kn)->kernfs_iattr_rwsem);
	//如果kn是目录，则父目录中包含的子目录加一
	if (kernfs_type(kn) == KERNFS_DIR)
		kn_parent->dir.subdirs++;
	kernfs_inc_rev(kn_parent);
	up_write(&kernfs_root(kn)->kernfs_iattr_rwsem);

	return 0;
}

/**
 *	kernfs_unlink_sibling - unlink kernfs_node from sibling rbtree
 *	@kn: kernfs_node of interest
 *
 *	Try to unlink @kn from its sibling rbtree which starts from
 *	kn->parent->dir.children.
 *
 *	Return: %true if @kn was actually removed,
 *	%false if @kn wasn't on the rbtree.
 *
 *	Locking:
 *	kernfs_rwsem held exclusive
 */
static bool kernfs_unlink_sibling(struct kernfs_node *kn)
{
	struct kernfs_node *kn_parent;

	if (RB_EMPTY_NODE(&kn->rb))
		return false;

	kn_parent = kernfs_parent(kn);
	down_write(&kernfs_root(kn)->kernfs_iattr_rwsem);
	if (kernfs_type(kn) == KERNFS_DIR)
		kn_parent->dir.subdirs--;
	kernfs_inc_rev(kn_parent);
	up_write(&kernfs_root(kn)->kernfs_iattr_rwsem);

	rb_erase(&kn->rb, &kn_parent->dir.children);
	RB_CLEAR_NODE(&kn->rb);
	return true;
}

/**
 *	kernfs_get_active - get an active reference to kernfs_node
 *	@kn: kernfs_node to get an active reference to
 *
 *	Get an active reference of @kn.  This function is noop if @kn
 *	is %NULL.
 *
 *	Return:
 *	Pointer to @kn on success, %NULL on failure.
 */
struct kernfs_node *kernfs_get_active(struct kernfs_node *kn)
{
	if (unlikely(!kn))
		return NULL;

	if (!atomic_inc_unless_negative(&kn->active))
		return NULL;

	if (kernfs_lockdep(kn))
		rwsem_acquire_read(&kn->dep_map, 0, 1, _RET_IP_);
	return kn;
}

/**
 *	kernfs_put_active - put an active reference to kernfs_node
 *	@kn: kernfs_node to put an active reference to
 *
 *	Put an active reference to @kn.  This function is noop if @kn
 *	is %NULL.
 */
void kernfs_put_active(struct kernfs_node *kn)
{
	int v;

	if (unlikely(!kn))
		return;

	if (kernfs_lockdep(kn))
		rwsem_release(&kn->dep_map, _RET_IP_);
	v = atomic_dec_return(&kn->active);
	if (likely(v != KN_DEACTIVATED_BIAS))
		return;

	wake_up_all(&kernfs_root(kn)->deactivate_waitq);
}

/**
 * kernfs_drain - drain kernfs_node
 * @kn: kernfs_node to drain
 *
 * Drain existing usages and nuke all existing mmaps of @kn.  Multiple
 * removers may invoke this function concurrently on @kn and all will
 * return after draining is complete.
 */
static void kernfs_drain(struct kernfs_node *kn)
	__releases(&kernfs_root(kn)->kernfs_rwsem)
	__acquires(&kernfs_root(kn)->kernfs_rwsem)
{
	struct kernfs_root *root = kernfs_root(kn);

	lockdep_assert_held_write(&root->kernfs_rwsem);
	WARN_ON_ONCE(kernfs_active(kn));

	/*
	 * Skip draining if already fully drained. This avoids draining and its
	 * lockdep annotations for nodes which have never been activated
	 * allowing embedding kernfs_remove() in create error paths without
	 * worrying about draining.
	 */
	if (atomic_read(&kn->active) == KN_DEACTIVATED_BIAS &&
	    !kernfs_should_drain_open_files(kn))
		return;

	up_write(&root->kernfs_rwsem);

	if (kernfs_lockdep(kn)) {
		rwsem_acquire(&kn->dep_map, 0, 0, _RET_IP_);
		if (atomic_read(&kn->active) != KN_DEACTIVATED_BIAS)
			lock_contended(&kn->dep_map, _RET_IP_);
	}

	wait_event(root->deactivate_waitq,
		   atomic_read(&kn->active) == KN_DEACTIVATED_BIAS);

	if (kernfs_lockdep(kn)) {
		lock_acquired(&kn->dep_map, _RET_IP_);
		rwsem_release(&kn->dep_map, _RET_IP_);
	}

	if (kernfs_should_drain_open_files(kn))
		kernfs_drain_open_files(kn);

	down_write(&root->kernfs_rwsem);
}

/**
 * kernfs_get - get a reference count on a kernfs_node
 * @kn: the target kernfs_node
 */
void kernfs_get(struct kernfs_node *kn)
{
	if (kn) {
		WARN_ON(!atomic_read(&kn->count));//不能为0
		atomic_inc(&kn->count);//增加其引用计数
	}
}
EXPORT_SYMBOL_GPL(kernfs_get);

static void kernfs_free_rcu(struct rcu_head *rcu)
{
	struct kernfs_node *kn = container_of(rcu, struct kernfs_node, rcu);

	/* If the whole node goes away, then name can't be used outside */
	kfree_const(rcu_access_pointer(kn->name));

	if (kn->iattr) {
		simple_xattrs_free(&kn->iattr->xattrs, NULL);
		kmem_cache_free(kernfs_iattrs_cache, kn->iattr);
	}

	kmem_cache_free(kernfs_node_cache, kn);
}

/**
 * kernfs_put - put a reference count on a kernfs_node
 * @kn: the target kernfs_node
 *
 * Put a reference count of @kn and destroy it if it reached zero.
 */
void kernfs_put(struct kernfs_node *kn)
{
	struct kernfs_node *parent;
	struct kernfs_root *root;

	if (!kn || !atomic_dec_and_test(&kn->count))
		return;//引用计数未减为0，不释放
	root = kernfs_root(kn);
 repeat:
	/*
	 * Moving/renaming is always done while holding reference.
	 * kn->parent won't change beneath us.
	 */
	parent = kernfs_parent(kn);

	WARN_ONCE(atomic_read(&kn->active) != KN_DEACTIVATED_BIAS,
		  "kernfs_put: %s/%s: released with incorrect active_ref %d\n",
		  parent ? rcu_dereference(parent->name) : "",
		  rcu_dereference(kn->name), atomic_read(&kn->active));

	if (kernfs_type(kn) == KERNFS_LINK)
		kernfs_put(kn->symlink.target_kn);

	spin_lock(&root->kernfs_idr_lock);
	idr_remove(&root->ino_idr, (u32)kernfs_ino(kn));
	spin_unlock(&root->kernfs_idr_lock);

	call_rcu(&kn->rcu, kernfs_free_rcu);

	kn = parent;
	if (kn) {
		if (atomic_dec_and_test(&kn->count))
			goto repeat;
	} else {
		/* just released the root kn, free @root too */
		idr_destroy(&root->ino_idr);
		kfree_rcu(root, rcu);
	}
}
EXPORT_SYMBOL_GPL(kernfs_put);

/**
 * kernfs_node_from_dentry - determine kernfs_node associated with a dentry
 * @dentry: the dentry in question
 *
 * Return: the kernfs_node associated with @dentry.  If @dentry is not a
 * kernfs one, %NULL is returned.
 *
 * While the returned kernfs_node will stay accessible as long as @dentry
 * is accessible, the returned node can be in any state and the caller is
 * fully responsible for determining what's accessible.
 */
struct kernfs_node *kernfs_node_from_dentry(struct dentry *dentry)
{
	if (dentry->d_sb->s_op == &kernfs_sops)
		return kernfs_dentry_node(dentry);
	return NULL;
}

//创建kernfs_node
static struct kernfs_node *__kernfs_new_node(struct kernfs_root *root,
					     struct kernfs_node *parent,
					     const char *name, umode_t mode,
					     kuid_t uid, kgid_t gid,
					     unsigned flags)
{
	struct kernfs_node *kn;
	u32 id_highbits;
	int ret;

	//复制名称
	name = kstrdup_const(name, GFP_KERNEL);
	if (!name)
		return NULL;

	//申请一个kernfs node
	kn = kmem_cache_zalloc(kernfs_node_cache, GFP_KERNEL);
	if (!kn)
		goto err_out1;

	idr_preload(GFP_KERNEL);
	spin_lock(&root->kernfs_idr_lock);
	ret = idr_alloc_cyclic(&root->ino_idr, kn, 1, 0, GFP_ATOMIC);
	if (ret >= 0 && ret < root->last_id_lowbits)
		root->id_highbits++;
	id_highbits = root->id_highbits;
	root->last_id_lowbits = ret;
	spin_unlock(&root->kernfs_idr_lock);
	idr_preload_end();
	if (ret < 0)
		goto err_out2;

	kn->id = (u64)id_highbits << 32 | ret;

	atomic_set(&kn->count, 1);//将此节点引用为1
	atomic_set(&kn->active, KN_DEACTIVATED_BIAS);
	RB_CLEAR_NODE(&kn->rb);

	rcu_assign_pointer(kn->name, name);
	kn->mode = mode;
	kn->flags = flags;

	//uid,gid非root时，设置iattr
	if (!uid_eq(uid, GLOBAL_ROOT_UID) || !gid_eq(gid, GLOBAL_ROOT_GID)) {
		struct iattr iattr = {
			.ia_valid = ATTR_UID | ATTR_GID,
			.ia_uid = uid,
			.ia_gid = gid,
		};

		ret = __kernfs_setattr(kn, &iattr);
		if (ret < 0)
			goto err_out3;
	}

	if (parent) {
		ret = security_kernfs_init_security(parent, kn);
		if (ret)
			goto err_out3;
	}

	return kn;

 err_out3:
	spin_lock(&root->kernfs_idr_lock);
	idr_remove(&root->ino_idr, (u32)kernfs_ino(kn));
	spin_unlock(&root->kernfs_idr_lock);
 err_out2:
	kmem_cache_free(kernfs_node_cache, kn);
 err_out1:
	kfree_const(name);
	return NULL;
}

//申请并填充新的kernfs节点
struct kernfs_node *kernfs_new_node(struct kernfs_node *parent,
				    const char *name, umode_t mode,
				    kuid_t uid, kgid_t gid,
				    unsigned flags)
{
	struct kernfs_node *kn;

	if (parent->mode & S_ISGID) {
		/* this code block imitates inode_init_owner() for
		 * kernfs
		 */

		if (parent->iattr)
			gid = parent->iattr->ia_gid;

		if (flags & KERNFS_DIR)
			mode |= S_ISGID;
	}

	kn = __kernfs_new_node(kernfs_root(parent), parent,
			       name, mode, uid, gid, flags);
	if (kn) {
		//节点申请成功，增加parent的引用
		kernfs_get(parent);
		rcu_assign_pointer(kn->__parent, parent);
	}
	return kn;
}

/*
 * kernfs_find_and_get_node_by_id - get kernfs_node from node id
 * @root: the kernfs root
 * @id: the target node id
 *
 * @id's lower 32bits encode ino and upper gen.  If the gen portion is
 * zero, all generations are matched.
 *
 * Return: %NULL on failure,
 * otherwise a kernfs node with reference counter incremented.
 */
struct kernfs_node *kernfs_find_and_get_node_by_id(struct kernfs_root *root,
						   u64 id)
{
	struct kernfs_node *kn;
	ino_t ino = kernfs_id_ino(id);
	u32 gen = kernfs_id_gen(id);

	rcu_read_lock();

	kn = idr_find(&root->ino_idr, (u32)ino);
	if (!kn)
		goto err_unlock;

	if (sizeof(ino_t) >= sizeof(u64)) {
		/* we looked up with the low 32bits, compare the whole */
		if (kernfs_ino(kn) != ino)
			goto err_unlock;
	} else {
		/* 0 matches all generations */
		if (unlikely(gen && kernfs_gen(kn) != gen))
			goto err_unlock;
	}

	/*
	 * We should fail if @kn has never been activated and guarantee success
	 * if the caller knows that @kn is active. Both can be achieved by
	 * __kernfs_active() which tests @kn->active without kernfs_rwsem.
	 */
	if (unlikely(!__kernfs_active(kn) || !atomic_inc_not_zero(&kn->count)))
		goto err_unlock;

	rcu_read_unlock();
	return kn;
err_unlock:
	rcu_read_unlock();
	return NULL;
}

/**
 *	kernfs_add_one - add kernfs_node to parent without warning
 *	@kn: kernfs_node to be added
 *
 *	The caller must already have initialized @kn->parent.  This
 *	function increments nlink of the parent's inode if @kn is a
 *	directory and link into the children list of the parent.
 *
 *	Return:
 *	%0 on success, -EEXIST if entry with the given name already
 *	exists.
 */
//将kn放入其父节点中
int kernfs_add_one(struct kernfs_node *kn)
{
<<<<<<< HEAD
	struct kernfs_node *parent = kn->parent;//节点的父节点
	struct kernfs_root *root = kernfs_root(parent);
=======
	struct kernfs_root *root = kernfs_root(kn);
>>>>>>> 155a3c00
	struct kernfs_iattrs *ps_iattr;
	struct kernfs_node *parent;
	bool has_ns;
	int ret;

	down_write(&root->kernfs_rwsem);
	parent = kernfs_parent(kn);

	ret = -EINVAL;
	has_ns = kernfs_ns_enabled(parent);
	if (WARN(has_ns != (bool)kn->ns, KERN_WARNING "kernfs: ns %s in '%s' for '%s'\n",
		 has_ns ? "required" : "invalid",
		 kernfs_rcu_name(parent), kernfs_rcu_name(kn)))
		goto out_unlock;

	//父节点必须为目录
	if (kernfs_type(parent) != KERNFS_DIR)
		goto out_unlock;

	ret = -ENOENT;
	//父节点要求为空目录，现在要加入，不满足退出
	if (parent->flags & (KERNFS_REMOVING | KERNFS_EMPTY_DIR))
		goto out_unlock;

	kn->hash = kernfs_name_hash(kernfs_rcu_name(kn), kn->ns);

	//将kn加入其所属的目录（kn->parent)
	ret = kernfs_link_sibling(kn);
	if (ret)
		goto out_unlock;

	/* Update timestamps on the parent */
	down_write(&root->kernfs_iattr_rwsem);

	//更新时间
	ps_iattr = parent->iattr;
	if (ps_iattr) {
		ktime_get_real_ts64(&ps_iattr->ia_ctime);
		ps_iattr->ia_mtime = ps_iattr->ia_ctime;
	}

	up_write(&root->kernfs_iattr_rwsem);
	up_write(&root->kernfs_rwsem);

	/*
	 * Activate the new node unless CREATE_DEACTIVATED is requested.
	 * If not activated here, the kernfs user is responsible for
	 * activating the node with kernfs_activate().  A node which hasn't
	 * been activated is not visible to userland and its removal won't
	 * trigger deactivation.
	 */
	if (!(kernfs_root(kn)->flags & KERNFS_ROOT_CREATE_DEACTIVATED))
		kernfs_activate(kn);
	return 0;

out_unlock:
	up_write(&root->kernfs_rwsem);
	return ret;
}

/**
 * kernfs_find_ns - find kernfs_node with the given name
 * @parent: kernfs_node to search under
 * @name: name to look for
 * @ns: the namespace tag to use
 *
 * Look for kernfs_node with name @name under @parent.
 *
 * Return: pointer to the found kernfs_node on success, %NULL on failure.
 */
static struct kernfs_node *kernfs_find_ns(struct kernfs_node *parent,
					  const unsigned char *name,
					  const void *ns)
{
	struct rb_node *node = parent->dir.children.rb_node;
	bool has_ns = kernfs_ns_enabled(parent);
	unsigned int hash;

	lockdep_assert_held(&kernfs_root(parent)->kernfs_rwsem);

	if (has_ns != (bool)ns) {
		WARN(1, KERN_WARNING "kernfs: ns %s in '%s' for '%s'\n",
		     has_ns ? "required" : "invalid", kernfs_rcu_name(parent), name);
		return NULL;
	}

	//在parent节点下查找名称为name的节点（red-black树）
	hash = kernfs_name_hash(name, ns);
	while (node) {
		struct kernfs_node *kn;
		int result;

		//red-black树上进行比较
		kn = rb_to_kn(node);
		result = kernfs_name_compare(hash, name, ns, kn);
		if (result < 0)
			node = node->rb_left;
		else if (result > 0)
			node = node->rb_right;
		else
			return kn;
	}
	return NULL;
}

static struct kernfs_node *kernfs_walk_ns(struct kernfs_node *parent,
					  const unsigned char *path,
					  const void *ns)
{
	ssize_t len;
	char *p, *name;

	lockdep_assert_held_read(&kernfs_root(parent)->kernfs_rwsem);

	spin_lock_irq(&kernfs_pr_cont_lock);

	len = strscpy(kernfs_pr_cont_buf, path, sizeof(kernfs_pr_cont_buf));

	if (len < 0) {
		spin_unlock_irq(&kernfs_pr_cont_lock);
		return NULL;
	}

	p = kernfs_pr_cont_buf;

	while ((name = strsep(&p, "/")) && parent) {
		if (*name == '\0')
			continue;
		parent = kernfs_find_ns(parent, name, ns);
	}

	spin_unlock_irq(&kernfs_pr_cont_lock);

	return parent;
}

/**
 * kernfs_find_and_get_ns - find and get kernfs_node with the given name
 * @parent: kernfs_node to search under
 * @name: name to look for
 * @ns: the namespace tag to use
 *
 * Look for kernfs_node with name @name under @parent and get a reference
 * if found.  This function may sleep.
 *
 * Return: pointer to the found kernfs_node on success, %NULL on failure.
 */
struct kernfs_node *kernfs_find_and_get_ns(struct kernfs_node *parent,
					   const char *name, const void *ns)
{
	struct kernfs_node *kn;
	struct kernfs_root *root = kernfs_root(parent);

	down_read(&root->kernfs_rwsem);
	kn = kernfs_find_ns(parent, name, ns);
	kernfs_get(kn);
	up_read(&root->kernfs_rwsem);

	return kn;
}
EXPORT_SYMBOL_GPL(kernfs_find_and_get_ns);

/**
 * kernfs_walk_and_get_ns - find and get kernfs_node with the given path
 * @parent: kernfs_node to search under
 * @path: path to look for
 * @ns: the namespace tag to use
 *
 * Look for kernfs_node with path @path under @parent and get a reference
 * if found.  This function may sleep.
 *
 * Return: pointer to the found kernfs_node on success, %NULL on failure.
 */
struct kernfs_node *kernfs_walk_and_get_ns(struct kernfs_node *parent,
					   const char *path, const void *ns)
{
	struct kernfs_node *kn;
	struct kernfs_root *root = kernfs_root(parent);

	down_read(&root->kernfs_rwsem);
	kn = kernfs_walk_ns(parent, path, ns);
	kernfs_get(kn);
	up_read(&root->kernfs_rwsem);

	return kn;
}

unsigned int kernfs_root_flags(struct kernfs_node *kn)
{
	return kernfs_root(kn)->flags;
}

/**
 * kernfs_create_root - create a new kernfs hierarchy
 * @scops: optional syscall operations for the hierarchy
 * @flags: KERNFS_ROOT_* flags
 * @priv: opaque data associated with the new directory
 *
 * Return: the root of the new hierarchy on success, ERR_PTR() value on
 * failure.
 */
//创建根节点
struct kernfs_root *kernfs_create_root(struct kernfs_syscall_ops *scops,
				       unsigned int flags, void *priv)
{
	struct kernfs_root *root;
	struct kernfs_node *kn;

	root = kzalloc(sizeof(*root), GFP_KERNEL);
	if (!root)
		return ERR_PTR(-ENOMEM);

	idr_init(&root->ino_idr);
	spin_lock_init(&root->kernfs_idr_lock);
	init_rwsem(&root->kernfs_rwsem);
	init_rwsem(&root->kernfs_iattr_rwsem);
	init_rwsem(&root->kernfs_supers_rwsem);
	INIT_LIST_HEAD(&root->supers);
	rwlock_init(&root->kernfs_rename_lock);

	/*
	 * On 64bit ino setups, id is ino.  On 32bit, low 32bits are ino.
	 * High bits generation.  The starting value for both ino and
	 * genenration is 1.  Initialize upper 32bit allocation
	 * accordingly.
	 */
	if (sizeof(ino_t) >= sizeof(u64))
		root->id_highbits = 0;
	else
		root->id_highbits = 1;

	//创建第一个节点
	kn = __kernfs_new_node(root, NULL, "", S_IFDIR | S_IRUGO | S_IXUGO,
			       GLOBAL_ROOT_UID, GLOBAL_ROOT_GID,
			       KERNFS_DIR);
	if (!kn) {
		idr_destroy(&root->ino_idr);
		kfree(root);
		return ERR_PTR(-ENOMEM);
	}

	kn->priv = priv;
	kn->dir.root = root;

	root->syscall_ops = scops;
	root->flags = flags;
	root->kn = kn;
	init_waitqueue_head(&root->deactivate_waitq);

	if (!(root->flags & KERNFS_ROOT_CREATE_DEACTIVATED))
		kernfs_activate(kn);

	return root;
}

/**
 * kernfs_destroy_root - destroy a kernfs hierarchy
 * @root: root of the hierarchy to destroy
 *
 * Destroy the hierarchy anchored at @root by removing all existing
 * directories and destroying @root.
 */
void kernfs_destroy_root(struct kernfs_root *root)
{
	/*
	 *  kernfs_remove holds kernfs_rwsem from the root so the root
	 *  shouldn't be freed during the operation.
	 */
	kernfs_get(root->kn);
	kernfs_remove(root->kn);
	kernfs_put(root->kn); /* will also free @root */
}

/**
 * kernfs_root_to_node - return the kernfs_node associated with a kernfs_root
 * @root: root to use to lookup
 *
 * Return: @root's kernfs_node
 */
struct kernfs_node *kernfs_root_to_node(struct kernfs_root *root)
{
	return root->kn;
}

/**
 * kernfs_create_dir_ns - create a directory
 * @parent: parent in which to create a new directory
 * @name: name of the new directory
 * @mode: mode of the new directory
 * @uid: uid of the new directory
 * @gid: gid of the new directory
 * @priv: opaque data associated with the new directory
 * @ns: optional namespace tag of the directory
 *
 * Return: the created node on success, ERR_PTR() value on failure.
 */
//目录创建
struct kernfs_node *kernfs_create_dir_ns(struct kernfs_node *parent,
					 const char *name, umode_t mode,
					 kuid_t uid, kgid_t gid,
					 void *priv, const void *ns)
{
	struct kernfs_node *kn;
	int rc;

	/* allocate */
	//申请节点
	kn = kernfs_new_node(parent, name, mode | S_IFDIR,
			     uid, gid, KERNFS_DIR);
	if (!kn)
		return ERR_PTR(-ENOMEM);

	//继承parent的root
	kn->dir.root = parent->dir.root;
	kn->ns = ns;
	kn->priv = priv;

	/* link in */
	//加入到red-black树中
	rc = kernfs_add_one(kn);
	if (!rc)
		return kn;

	kernfs_put(kn);
	return ERR_PTR(rc);
}

/**
 * kernfs_create_empty_dir - create an always empty directory
 * @parent: parent in which to create a new directory
 * @name: name of the new directory
 *
 * Return: the created node on success, ERR_PTR() value on failure.
 */
//创建总为空的目录
struct kernfs_node *kernfs_create_empty_dir(struct kernfs_node *parent,
					    const char *name)
{
	struct kernfs_node *kn;
	int rc;

	/* allocate */
	kn = kernfs_new_node(parent, name, S_IRUGO|S_IXUGO|S_IFDIR,
			     GLOBAL_ROOT_UID, GLOBAL_ROOT_GID, KERNFS_DIR);
	if (!kn)
		return ERR_PTR(-ENOMEM);

	kn->flags |= KERNFS_EMPTY_DIR;
	kn->dir.root = parent->dir.root;
	kn->ns = NULL;
	kn->priv = NULL;

	/* link in */
	rc = kernfs_add_one(kn);
	if (!rc)
		return kn;

	kernfs_put(kn);
	return ERR_PTR(rc);
}

static int kernfs_dop_revalidate(struct inode *dir, const struct qstr *name,
				 struct dentry *dentry, unsigned int flags)
{
	struct kernfs_node *kn, *parent;
	struct kernfs_root *root;

	if (flags & LOOKUP_RCU)
		return -ECHILD;

	/* Negative hashed dentry? */
	if (d_really_is_negative(dentry)) {
		/* If the kernfs parent node has changed discard and
		 * proceed to ->lookup.
		 *
		 * There's nothing special needed here when getting the
		 * dentry parent, even if a concurrent rename is in
		 * progress. That's because the dentry is negative so
		 * it can only be the target of the rename and it will
		 * be doing a d_move() not a replace. Consequently the
		 * dentry d_parent won't change over the d_move().
		 *
		 * Also kernfs negative dentries transitioning from
		 * negative to positive during revalidate won't happen
		 * because they are invalidated on containing directory
		 * changes and the lookup re-done so that a new positive
		 * dentry can be properly created.
		 */
		root = kernfs_root_from_sb(dentry->d_sb);
		down_read(&root->kernfs_rwsem);
		parent = kernfs_dentry_node(dentry->d_parent);
		if (parent) {
			if (kernfs_dir_changed(parent, dentry)) {
				up_read(&root->kernfs_rwsem);
				return 0;
			}
		}
		up_read(&root->kernfs_rwsem);

		/* The kernfs parent node hasn't changed, leave the
		 * dentry negative and return success.
		 */
		return 1;
	}

	kn = kernfs_dentry_node(dentry);
	root = kernfs_root(kn);
	down_read(&root->kernfs_rwsem);

	/* The kernfs node has been deactivated */
	if (!kernfs_active(kn))
		goto out_bad;

	parent = kernfs_parent(kn);
	/* The kernfs node has been moved? */
	if (kernfs_dentry_node(dentry->d_parent) != parent)
		goto out_bad;

	/* The kernfs node has been renamed */
	if (strcmp(dentry->d_name.name, kernfs_rcu_name(kn)) != 0)
		goto out_bad;

	/* The kernfs node has been moved to a different namespace */
	if (parent && kernfs_ns_enabled(parent) &&
	    kernfs_info(dentry->d_sb)->ns != kn->ns)
		goto out_bad;

	up_read(&root->kernfs_rwsem);
	return 1;
out_bad:
	up_read(&root->kernfs_rwsem);
	return 0;
}

const struct dentry_operations kernfs_dops = {
	.d_revalidate	= kernfs_dop_revalidate,
};

static struct dentry *kernfs_iop_lookup(struct inode *dir,
					struct dentry *dentry,
					unsigned int flags)
{
	struct kernfs_node *parent = dir->i_private;
	struct kernfs_node *kn;
	struct kernfs_root *root;
	struct inode *inode = NULL;
	const void *ns = NULL;

	root = kernfs_root(parent);
	down_read(&root->kernfs_rwsem);
	if (kernfs_ns_enabled(parent))
		ns = kernfs_info(dir->i_sb)->ns;

	kn = kernfs_find_ns(parent, dentry->d_name.name, ns);
	/* attach dentry and inode */
	if (kn) {
		/* Inactive nodes are invisible to the VFS so don't
		 * create a negative.
		 */
		if (!kernfs_active(kn)) {
			up_read(&root->kernfs_rwsem);
			return NULL;
		}
		inode = kernfs_get_inode(dir->i_sb, kn);
		if (!inode)
			inode = ERR_PTR(-ENOMEM);
	}
	/*
	 * Needed for negative dentry validation.
	 * The negative dentry can be created in kernfs_iop_lookup()
	 * or transforms from positive dentry in dentry_unlink_inode()
	 * called from vfs_rmdir().
	 */
	if (!IS_ERR(inode))
		kernfs_set_rev(parent, dentry);
	up_read(&root->kernfs_rwsem);

	/* instantiate and hash (possibly negative) dentry */
	return d_splice_alias(inode, dentry);
}

static struct dentry *kernfs_iop_mkdir(struct mnt_idmap *idmap,
				       struct inode *dir, struct dentry *dentry,
				       umode_t mode)
{
	struct kernfs_node *parent = dir->i_private;
	struct kernfs_syscall_ops *scops = kernfs_root(parent)->syscall_ops;
	int ret;

	if (!scops || !scops->mkdir)
		return ERR_PTR(-EPERM);

	if (!kernfs_get_active(parent))
		return ERR_PTR(-ENODEV);

	ret = scops->mkdir(parent, dentry->d_name.name, mode);

	kernfs_put_active(parent);
	return ERR_PTR(ret);
}

static int kernfs_iop_rmdir(struct inode *dir, struct dentry *dentry)
{
	struct kernfs_node *kn  = kernfs_dentry_node(dentry);
	struct kernfs_syscall_ops *scops = kernfs_root(kn)->syscall_ops;
	int ret;

	if (!scops || !scops->rmdir)
		return -EPERM;

	if (!kernfs_get_active(kn))
		return -ENODEV;

	ret = scops->rmdir(kn);

	kernfs_put_active(kn);
	return ret;
}

static int kernfs_iop_rename(struct mnt_idmap *idmap,
			     struct inode *old_dir, struct dentry *old_dentry,
			     struct inode *new_dir, struct dentry *new_dentry,
			     unsigned int flags)
{
	struct kernfs_node *kn = kernfs_dentry_node(old_dentry);
	struct kernfs_node *new_parent = new_dir->i_private;
	struct kernfs_syscall_ops *scops = kernfs_root(kn)->syscall_ops;
	int ret;

	if (flags)
		return -EINVAL;

	if (!scops || !scops->rename)
		return -EPERM;

	if (!kernfs_get_active(kn))
		return -ENODEV;

	if (!kernfs_get_active(new_parent)) {
		kernfs_put_active(kn);
		return -ENODEV;
	}

	ret = scops->rename(kn, new_parent, new_dentry->d_name.name);

	kernfs_put_active(new_parent);
	kernfs_put_active(kn);
	return ret;
}

const struct inode_operations kernfs_dir_iops = {
	.lookup		= kernfs_iop_lookup,
	.permission	= kernfs_iop_permission,
	.setattr	= kernfs_iop_setattr,
	.getattr	= kernfs_iop_getattr,
	.listxattr	= kernfs_iop_listxattr,

	.mkdir		= kernfs_iop_mkdir,
	.rmdir		= kernfs_iop_rmdir,
	.rename		= kernfs_iop_rename,
};

static struct kernfs_node *kernfs_leftmost_descendant(struct kernfs_node *pos)
{
	struct kernfs_node *last;

	while (true) {
		struct rb_node *rbn;

		last = pos;

		if (kernfs_type(pos) != KERNFS_DIR)
			break;

		rbn = rb_first(&pos->dir.children);
		if (!rbn)
			break;

		pos = rb_to_kn(rbn);
	}

	return last;
}

/**
 * kernfs_next_descendant_post - find the next descendant for post-order walk
 * @pos: the current position (%NULL to initiate traversal)
 * @root: kernfs_node whose descendants to walk
 *
 * Find the next descendant to visit for post-order traversal of @root's
 * descendants.  @root is included in the iteration and the last node to be
 * visited.
 *
 * Return: the next descendant to visit or %NULL when done.
 */
static struct kernfs_node *kernfs_next_descendant_post(struct kernfs_node *pos,
						       struct kernfs_node *root)
{
	struct rb_node *rbn;

	lockdep_assert_held_write(&kernfs_root(root)->kernfs_rwsem);

	/* if first iteration, visit leftmost descendant which may be root */
	if (!pos)
		return kernfs_leftmost_descendant(root);

	/* if we visited @root, we're done */
	if (pos == root)
		return NULL;

	/* if there's an unvisited sibling, visit its leftmost descendant */
	rbn = rb_next(&pos->rb);
	if (rbn)
		return kernfs_leftmost_descendant(rb_to_kn(rbn));

	/* no sibling left, visit parent */
	return kernfs_parent(pos);
}

static void kernfs_activate_one(struct kernfs_node *kn)
{
	lockdep_assert_held_write(&kernfs_root(kn)->kernfs_rwsem);

	kn->flags |= KERNFS_ACTIVATED;

	if (kernfs_active(kn) || (kn->flags & (KERNFS_HIDDEN | KERNFS_REMOVING)))
		return;

	WARN_ON_ONCE(rcu_access_pointer(kn->__parent) && RB_EMPTY_NODE(&kn->rb));
	WARN_ON_ONCE(atomic_read(&kn->active) != KN_DEACTIVATED_BIAS);

	atomic_sub(KN_DEACTIVATED_BIAS, &kn->active);
}

/**
 * kernfs_activate - activate a node which started deactivated
 * @kn: kernfs_node whose subtree is to be activated
 *
 * If the root has KERNFS_ROOT_CREATE_DEACTIVATED set, a newly created node
 * needs to be explicitly activated.  A node which hasn't been activated
 * isn't visible to userland and deactivation is skipped during its
 * removal.  This is useful to construct atomic init sequences where
 * creation of multiple nodes should either succeed or fail atomically.
 *
 * The caller is responsible for ensuring that this function is not called
 * after kernfs_remove*() is invoked on @kn.
 */
void kernfs_activate(struct kernfs_node *kn)
{
	struct kernfs_node *pos;
	struct kernfs_root *root = kernfs_root(kn);

	down_write(&root->kernfs_rwsem);

	pos = NULL;
	while ((pos = kernfs_next_descendant_post(pos, kn)))
		kernfs_activate_one(pos);

	up_write(&root->kernfs_rwsem);
}

/**
 * kernfs_show - show or hide a node
 * @kn: kernfs_node to show or hide
 * @show: whether to show or hide
 *
 * If @show is %false, @kn is marked hidden and deactivated. A hidden node is
 * ignored in future activaitons. If %true, the mark is removed and activation
 * state is restored. This function won't implicitly activate a new node in a
 * %KERNFS_ROOT_CREATE_DEACTIVATED root which hasn't been activated yet.
 *
 * To avoid recursion complexities, directories aren't supported for now.
 */
void kernfs_show(struct kernfs_node *kn, bool show)
{
	struct kernfs_root *root = kernfs_root(kn);

	if (WARN_ON_ONCE(kernfs_type(kn) == KERNFS_DIR))
		return;

	down_write(&root->kernfs_rwsem);

	if (show) {
		kn->flags &= ~KERNFS_HIDDEN;
		if (kn->flags & KERNFS_ACTIVATED)
			kernfs_activate_one(kn);
	} else {
		kn->flags |= KERNFS_HIDDEN;
		if (kernfs_active(kn))
			atomic_add(KN_DEACTIVATED_BIAS, &kn->active);
		kernfs_drain(kn);
	}

	up_write(&root->kernfs_rwsem);
}

//文件移除
static void __kernfs_remove(struct kernfs_node *kn)
{
	struct kernfs_node *pos, *parent;

	/* Short-circuit if non-root @kn has already finished removal. */
	if (!kn)
		return;

	lockdep_assert_held_write(&kernfs_root(kn)->kernfs_rwsem);

	/*
	 * This is for kernfs_remove_self() which plays with active ref
	 * after removal.
	 */
	if (kernfs_parent(kn) && RB_EMPTY_NODE(&kn->rb))
		return;

	pr_debug("kernfs %s: removing\n", kernfs_rcu_name(kn));

	/* prevent new usage by marking all nodes removing and deactivating */
	pos = NULL;
	while ((pos = kernfs_next_descendant_post(pos, kn))) {
		pos->flags |= KERNFS_REMOVING;
		if (kernfs_active(pos))
			atomic_add(KN_DEACTIVATED_BIAS, &pos->active);
	}

	/* deactivate and unlink the subtree node-by-node */
	do {
		pos = kernfs_leftmost_descendant(kn);

		/*
		 * kernfs_drain() may drop kernfs_rwsem temporarily and @pos's
		 * base ref could have been put by someone else by the time
		 * the function returns.  Make sure it doesn't go away
		 * underneath us.
		 */
		kernfs_get(pos);

		kernfs_drain(pos);
		parent = kernfs_parent(pos);
		/*
		 * kernfs_unlink_sibling() succeeds once per node.  Use it
		 * to decide who's responsible for cleanups.
		 */
		if (!parent || kernfs_unlink_sibling(pos)) {
			struct kernfs_iattrs *ps_iattr =
				parent ? parent->iattr : NULL;

			/* update timestamps on the parent */
			down_write(&kernfs_root(kn)->kernfs_iattr_rwsem);

			if (ps_iattr) {
				ktime_get_real_ts64(&ps_iattr->ia_ctime);
				ps_iattr->ia_mtime = ps_iattr->ia_ctime;
			}

			up_write(&kernfs_root(kn)->kernfs_iattr_rwsem);
			kernfs_put(pos);
		}

		kernfs_put(pos);
	} while (pos != kn);
}

/**
 * kernfs_remove - remove a kernfs_node recursively
 * @kn: the kernfs_node to remove
 *
 * Remove @kn along with all its subdirectories and files.
 */
void kernfs_remove(struct kernfs_node *kn)
{
	struct kernfs_root *root;

	if (!kn)
		return;

	root = kernfs_root(kn);

	down_write(&root->kernfs_rwsem);
	__kernfs_remove(kn);
	up_write(&root->kernfs_rwsem);
}

/**
 * kernfs_break_active_protection - break out of active protection
 * @kn: the self kernfs_node
 *
 * The caller must be running off of a kernfs operation which is invoked
 * with an active reference - e.g. one of kernfs_ops.  Each invocation of
 * this function must also be matched with an invocation of
 * kernfs_unbreak_active_protection().
 *
 * This function releases the active reference of @kn the caller is
 * holding.  Once this function is called, @kn may be removed at any point
 * and the caller is solely responsible for ensuring that the objects it
 * dereferences are accessible.
 */
void kernfs_break_active_protection(struct kernfs_node *kn)
{
	/*
	 * Take out ourself out of the active ref dependency chain.  If
	 * we're called without an active ref, lockdep will complain.
	 */
	kernfs_put_active(kn);
}

/**
 * kernfs_unbreak_active_protection - undo kernfs_break_active_protection()
 * @kn: the self kernfs_node
 *
 * If kernfs_break_active_protection() was called, this function must be
 * invoked before finishing the kernfs operation.  Note that while this
 * function restores the active reference, it doesn't and can't actually
 * restore the active protection - @kn may already or be in the process of
 * being drained and removed.  Once kernfs_break_active_protection() is
 * invoked, that protection is irreversibly gone for the kernfs operation
 * instance.
 *
 * While this function may be called at any point after
 * kernfs_break_active_protection() is invoked, its most useful location
 * would be right before the enclosing kernfs operation returns.
 */
void kernfs_unbreak_active_protection(struct kernfs_node *kn)
{
	/*
	 * @kn->active could be in any state; however, the increment we do
	 * here will be undone as soon as the enclosing kernfs operation
	 * finishes and this temporary bump can't break anything.  If @kn
	 * is alive, nothing changes.  If @kn is being deactivated, the
	 * soon-to-follow put will either finish deactivation or restore
	 * deactivated state.  If @kn is already removed, the temporary
	 * bump is guaranteed to be gone before @kn is released.
	 */
	atomic_inc(&kn->active);
	if (kernfs_lockdep(kn))
		rwsem_acquire(&kn->dep_map, 0, 1, _RET_IP_);
}

/**
 * kernfs_remove_self - remove a kernfs_node from its own method
 * @kn: the self kernfs_node to remove
 *
 * The caller must be running off of a kernfs operation which is invoked
 * with an active reference - e.g. one of kernfs_ops.  This can be used to
 * implement a file operation which deletes itself.
 *
 * For example, the "delete" file for a sysfs device directory can be
 * implemented by invoking kernfs_remove_self() on the "delete" file
 * itself.  This function breaks the circular dependency of trying to
 * deactivate self while holding an active ref itself.  It isn't necessary
 * to modify the usual removal path to use kernfs_remove_self().  The
 * "delete" implementation can simply invoke kernfs_remove_self() on self
 * before proceeding with the usual removal path.  kernfs will ignore later
 * kernfs_remove() on self.
 *
 * kernfs_remove_self() can be called multiple times concurrently on the
 * same kernfs_node.  Only the first one actually performs removal and
 * returns %true.  All others will wait until the kernfs operation which
 * won self-removal finishes and return %false.  Note that the losers wait
 * for the completion of not only the winning kernfs_remove_self() but also
 * the whole kernfs_ops which won the arbitration.  This can be used to
 * guarantee, for example, all concurrent writes to a "delete" file to
 * finish only after the whole operation is complete.
 *
 * Return: %true if @kn is removed by this call, otherwise %false.
 */
bool kernfs_remove_self(struct kernfs_node *kn)
{
	bool ret;
	struct kernfs_root *root = kernfs_root(kn);

	down_write(&root->kernfs_rwsem);
	kernfs_break_active_protection(kn);

	/*
	 * SUICIDAL is used to arbitrate among competing invocations.  Only
	 * the first one will actually perform removal.  When the removal
	 * is complete, SUICIDED is set and the active ref is restored
	 * while kernfs_rwsem for held exclusive.  The ones which lost
	 * arbitration waits for SUICIDED && drained which can happen only
	 * after the enclosing kernfs operation which executed the winning
	 * instance of kernfs_remove_self() finished.
	 */
	if (!(kn->flags & KERNFS_SUICIDAL)) {
		kn->flags |= KERNFS_SUICIDAL;
		__kernfs_remove(kn);
		kn->flags |= KERNFS_SUICIDED;
		ret = true;
	} else {
		wait_queue_head_t *waitq = &kernfs_root(kn)->deactivate_waitq;
		DEFINE_WAIT(wait);

		while (true) {
			prepare_to_wait(waitq, &wait, TASK_UNINTERRUPTIBLE);

			if ((kn->flags & KERNFS_SUICIDED) &&
			    atomic_read(&kn->active) == KN_DEACTIVATED_BIAS)
				break;

			up_write(&root->kernfs_rwsem);
			schedule();
			down_write(&root->kernfs_rwsem);
		}
		finish_wait(waitq, &wait);
		WARN_ON_ONCE(!RB_EMPTY_NODE(&kn->rb));
		ret = false;
	}

	/*
	 * This must be done while kernfs_rwsem held exclusive; otherwise,
	 * waiting for SUICIDED && deactivated could finish prematurely.
	 */
	kernfs_unbreak_active_protection(kn);

	up_write(&root->kernfs_rwsem);
	return ret;
}

/**
 * kernfs_remove_by_name_ns - find a kernfs_node by name and remove it
 * @parent: parent of the target
 * @name: name of the kernfs_node to remove
 * @ns: namespace tag of the kernfs_node to remove
 *
 * Look for the kernfs_node with @name and @ns under @parent and remove it.
 *
 * Return: %0 on success, -ENOENT if such entry doesn't exist.
 */
//删除名称为name的节点
int kernfs_remove_by_name_ns(struct kernfs_node *parent, const char *name,
			     const void *ns)
{
	struct kernfs_node *kn;
	struct kernfs_root *root;

	if (!parent) {
		WARN(1, KERN_WARNING "kernfs: can not remove '%s', no directory\n",
			name);
		return -ENOENT;
	}

	root = kernfs_root(parent);
	down_write(&root->kernfs_rwsem);

	kn = kernfs_find_ns(parent, name, ns);//先找到此kn
	if (kn) {
		kernfs_get(kn);
		__kernfs_remove(kn);//再移除它
		kernfs_put(kn);
	}

	up_write(&root->kernfs_rwsem);

	if (kn)
		return 0;
	else
		return -ENOENT;
}

/**
 * kernfs_rename_ns - move and rename a kernfs_node
 * @kn: target node
 * @new_parent: new parent to put @sd under
 * @new_name: new name
 * @new_ns: new namespace tag
 *
 * Return: %0 on success, -errno on failure.
 */
int kernfs_rename_ns(struct kernfs_node *kn, struct kernfs_node *new_parent,
		     const char *new_name, const void *new_ns)
{
	struct kernfs_node *old_parent;
	struct kernfs_root *root;
	const char *old_name;
	int error;

	/* can't move or rename root */
	if (!rcu_access_pointer(kn->__parent))
		return -EINVAL;

	root = kernfs_root(kn);
	down_write(&root->kernfs_rwsem);

	error = -ENOENT;
	if (!kernfs_active(kn) || !kernfs_active(new_parent) ||
	    (new_parent->flags & KERNFS_EMPTY_DIR))
		goto out;

	old_parent = kernfs_parent(kn);
	if (root->flags & KERNFS_ROOT_INVARIANT_PARENT) {
		error = -EINVAL;
		if (WARN_ON_ONCE(old_parent != new_parent))
			goto out;
	}

	error = 0;
<<<<<<< HEAD
	if ((kn->parent == new_parent) && (kn->ns == new_ns) &&
	    (strcmp(kn->name, new_name) == 0))//名称相同不需要重命名
=======
	old_name = kernfs_rcu_name(kn);
	if (!new_name)
		new_name = old_name;
	if ((old_parent == new_parent) && (kn->ns == new_ns) &&
	    (strcmp(old_name, new_name) == 0))
>>>>>>> 155a3c00
		goto out;	/* nothing to rename */

	error = -EEXIST;
	//检查新名称是否存在
	if (kernfs_find_ns(new_parent, new_name, new_ns))
		goto out;

	/* rename kernfs_node */
	if (strcmp(old_name, new_name) != 0) {
		error = -ENOMEM;
		new_name = kstrdup_const(new_name, GFP_KERNEL);
		if (!new_name)
			goto out;
	} else {
		new_name = NULL;
	}

	/*
	 * Move to the appropriate place in the appropriate directories rbtree.
	 */
	//先将旧的删除
	kernfs_unlink_sibling(kn);

	/* rename_lock protects ->parent accessors */
	if (old_parent != new_parent) {
		kernfs_get(new_parent);
		write_lock_irq(&root->kernfs_rename_lock);

		rcu_assign_pointer(kn->__parent, new_parent);

		kn->ns = new_ns;
		if (new_name)
			rcu_assign_pointer(kn->name, new_name);

		write_unlock_irq(&root->kernfs_rename_lock);
		kernfs_put(old_parent);
	} else {
		/* name assignment is RCU protected, parent is the same */
		kn->ns = new_ns;
		if (new_name)
			rcu_assign_pointer(kn->name, new_name);
	}

<<<<<<< HEAD
	//再将新的插入
	kn->hash = kernfs_name_hash(kn->name, kn->ns);
=======
	kn->hash = kernfs_name_hash(new_name ?: old_name, kn->ns);
>>>>>>> 155a3c00
	kernfs_link_sibling(kn);

	if (new_name && !is_kernel_rodata((unsigned long)old_name))
		kfree_rcu_mightsleep(old_name);

	error = 0;
 out:
	up_write(&root->kernfs_rwsem);
	return error;
}

static int kernfs_dir_fop_release(struct inode *inode, struct file *filp)
{
	kernfs_put(filp->private_data);
	return 0;
}

static struct kernfs_node *kernfs_dir_pos(const void *ns,
	struct kernfs_node *parent, loff_t hash, struct kernfs_node *pos)
{
	if (pos) {
		int valid = kernfs_active(pos) &&
			rcu_access_pointer(pos->__parent) == parent &&
			hash == pos->hash;
		kernfs_put(pos);
		if (!valid)
			pos = NULL;
	}
	if (!pos && (hash > 1) && (hash < INT_MAX)) {
		struct rb_node *node = parent->dir.children.rb_node;
		while (node) {
			pos = rb_to_kn(node);

			if (hash < pos->hash)
				node = node->rb_left;
			else if (hash > pos->hash)
				node = node->rb_right;
			else
				break;
		}
	}
	/* Skip over entries which are dying/dead or in the wrong namespace */
	while (pos && (!kernfs_active(pos) || pos->ns != ns)) {
		struct rb_node *node = rb_next(&pos->rb);
		if (!node)
			pos = NULL;
		else
			pos = rb_to_kn(node);
	}
	return pos;
}

static struct kernfs_node *kernfs_dir_next_pos(const void *ns,
	struct kernfs_node *parent, ino_t ino, struct kernfs_node *pos)
{
	pos = kernfs_dir_pos(ns, parent, ino, pos);
	if (pos) {
		do {
			struct rb_node *node = rb_next(&pos->rb);
			if (!node)
				pos = NULL;
			else
				pos = rb_to_kn(node);
		} while (pos && (!kernfs_active(pos) || pos->ns != ns));
	}
	return pos;
}

static int kernfs_fop_readdir(struct file *file, struct dir_context *ctx)
{
	struct dentry *dentry = file->f_path.dentry;
	struct kernfs_node *parent = kernfs_dentry_node(dentry);
	struct kernfs_node *pos = file->private_data;
	struct kernfs_root *root;
	const void *ns = NULL;

	if (!dir_emit_dots(file, ctx))
		return 0;

	root = kernfs_root(parent);
	down_read(&root->kernfs_rwsem);

	if (kernfs_ns_enabled(parent))
		ns = kernfs_info(dentry->d_sb)->ns;

	for (pos = kernfs_dir_pos(ns, parent, ctx->pos, pos);
	     pos;
	     pos = kernfs_dir_next_pos(ns, parent, ctx->pos, pos)) {
		const char *name = kernfs_rcu_name(pos);
		unsigned int type = fs_umode_to_dtype(pos->mode);
		int len = strlen(name);
		ino_t ino = kernfs_ino(pos);

		ctx->pos = pos->hash;
		file->private_data = pos;
		kernfs_get(pos);

		if (!dir_emit(ctx, name, len, ino, type)) {
			up_read(&root->kernfs_rwsem);
			return 0;
		}
	}
	up_read(&root->kernfs_rwsem);
	file->private_data = NULL;
	ctx->pos = INT_MAX;
	return 0;
}

const struct file_operations kernfs_dir_fops = {
	.read		= generic_read_dir,
	.iterate_shared	= kernfs_fop_readdir,
	.release	= kernfs_dir_fop_release,
	.llseek		= generic_file_llseek,
};<|MERGE_RESOLUTION|>--- conflicted
+++ resolved
@@ -366,11 +366,6 @@
 //将kn放入kn所属的目录中，目录内按rb树进行维护
 static int kernfs_link_sibling(struct kernfs_node *kn)
 {
-<<<<<<< HEAD
-	//取父节点的根
-	struct rb_node **node = &kn->parent->dir.children.rb_node;
-=======
->>>>>>> 155a3c00
 	struct rb_node *parent = NULL;
 	struct kernfs_node *kn_parent;
 	struct rb_node **node;
@@ -800,12 +795,7 @@
 //将kn放入其父节点中
 int kernfs_add_one(struct kernfs_node *kn)
 {
-<<<<<<< HEAD
-	struct kernfs_node *parent = kn->parent;//节点的父节点
-	struct kernfs_root *root = kernfs_root(parent);
-=======
 	struct kernfs_root *root = kernfs_root(kn);
->>>>>>> 155a3c00
 	struct kernfs_iattrs *ps_iattr;
 	struct kernfs_node *parent;
 	bool has_ns;
@@ -1801,16 +1791,11 @@
 	}
 
 	error = 0;
-<<<<<<< HEAD
-	if ((kn->parent == new_parent) && (kn->ns == new_ns) &&
-	    (strcmp(kn->name, new_name) == 0))//名称相同不需要重命名
-=======
 	old_name = kernfs_rcu_name(kn);
 	if (!new_name)
 		new_name = old_name;
 	if ((old_parent == new_parent) && (kn->ns == new_ns) &&
-	    (strcmp(old_name, new_name) == 0))
->>>>>>> 155a3c00
+	    (strcmp(old_name, new_name) == 0))//名称相同不需要重命名
 		goto out;	/* nothing to rename */
 
 	error = -EEXIST;
@@ -1854,12 +1839,8 @@
 			rcu_assign_pointer(kn->name, new_name);
 	}
 
-<<<<<<< HEAD
 	//再将新的插入
-	kn->hash = kernfs_name_hash(kn->name, kn->ns);
-=======
 	kn->hash = kernfs_name_hash(new_name ?: old_name, kn->ns);
->>>>>>> 155a3c00
 	kernfs_link_sibling(kn);
 
 	if (new_name && !is_kernel_rodata((unsigned long)old_name))
