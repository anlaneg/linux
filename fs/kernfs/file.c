// SPDX-License-Identifier: GPL-2.0-only
/*
 * fs/kernfs/file.c - kernfs file implementation
 *
 * Copyright (c) 2001-3 Patrick Mochel
 * Copyright (c) 2007 SUSE Linux Products GmbH
 * Copyright (c) 2007, 2013 Tejun Heo <tj@kernel.org>
 */

#include <linux/fs.h>
#include <linux/seq_file.h>
#include <linux/slab.h>
#include <linux/poll.h>
#include <linux/pagemap.h>
#include <linux/sched/mm.h>
#include <linux/fsnotify.h>
#include <linux/uio.h>

#include "kernfs-internal.h"

/*
 * There's one kernfs_open_file for each open file and one kernfs_open_node
 * for each kernfs_node with one or more open files.
 *
 * kernfs_node->attr.open points to kernfs_open_node.  attr.open is
 * protected by kernfs_open_node_lock.
 *
 * filp->private_data points to seq_file whose ->private points to
 * kernfs_open_file.  kernfs_open_files are chained at
 * kernfs_open_node->files, which is protected by kernfs_open_file_mutex.
 */
static DEFINE_SPINLOCK(kernfs_open_node_lock);
static DEFINE_MUTEX(kernfs_open_file_mutex);

struct kernfs_open_node {
	atomic_t		refcnt;
	atomic_t		event;
	wait_queue_head_t	poll;
	struct list_head	files; /* goes through kernfs_open_file.list */
};

/*
 * kernfs_notify() may be called from any context and bounces notifications
 * through a work item.  To minimize space overhead in kernfs_node, the
 * pending queue is implemented as a singly linked list of kernfs_nodes.
 * The list is terminated with the self pointer so that whether a
 * kernfs_node is on the list or not can be determined by testing the next
 * pointer for NULL.
 */
#define KERNFS_NOTIFY_EOL			((void *)&kernfs_notify_list)

static DEFINE_SPINLOCK(kernfs_notify_lock);
static struct kernfs_node *kernfs_notify_list = KERNFS_NOTIFY_EOL;

//由file获得kernfs_open_file
static struct kernfs_open_file *kernfs_of(struct file *file)
{
	return ((struct seq_file *)file->private_data)->private;
}

/*
 * Determine the kernfs_ops for the given kernfs_node.  This function must
 * be called while holding an active reference.
 */
//取操作集
static const struct kernfs_ops *kernfs_ops(struct kernfs_node *kn)
{
	if (kn->flags & KERNFS_LOCKDEP)
		lockdep_assert_held(kn);
	return kn->attr.ops;
}

/*
 * As kernfs_seq_stop() is also called after kernfs_seq_start() or
 * kernfs_seq_next() failure, it needs to distinguish whether it's stopping
 * a seq_file iteration which is fully initialized with an active reference
 * or an aborted kernfs_seq_start() due to get_active failure.  The
 * position pointer is the only context for each seq_file iteration and
 * thus the stop condition should be encoded in it.  As the return value is
 * directly visible to userland, ERR_PTR(-ENODEV) is the only acceptable
 * choice to indicate get_active failure.
 *
 * Unfortunately, this is complicated due to the optional custom seq_file
 * operations which may return ERR_PTR(-ENODEV) too.  kernfs_seq_stop()
 * can't distinguish whether ERR_PTR(-ENODEV) is from get_active failure or
 * custom seq_file operations and thus can't decide whether put_active
 * should be performed or not only on ERR_PTR(-ENODEV).
 *
 * This is worked around by factoring out the custom seq_stop() and
 * put_active part into kernfs_seq_stop_active(), skipping it from
 * kernfs_seq_stop() if ERR_PTR(-ENODEV) while invoking it directly after
 * custom seq_file operations fail with ERR_PTR(-ENODEV) - this ensures
 * that kernfs_seq_stop_active() is skipped only after get_active failure.
 */
static void kernfs_seq_stop_active(struct seq_file *sf, void *v)
{
	struct kernfs_open_file *of = sf->private;
	const struct kernfs_ops *ops = kernfs_ops(of->kn);

	if (ops->seq_stop)
		ops->seq_stop(sf, v);
	kernfs_put_active(of->kn);
}

static void *kernfs_seq_start(struct seq_file *sf, loff_t *ppos)
{
	struct kernfs_open_file *of = sf->private;
	const struct kernfs_ops *ops;

	/*
	 * @of->mutex nests outside active ref and is primarily to ensure that
	 * the ops aren't called concurrently for the same open file.
	 */
	mutex_lock(&of->mutex);
	if (!kernfs_get_active(of->kn))
		return ERR_PTR(-ENODEV);

	//取kernfs对应的ops
	ops = kernfs_ops(of->kn);
	if (ops->seq_start) {
		//如果有seq_start回调，则调用
		void *next = ops->seq_start(sf, ppos);
		/* see the comment above kernfs_seq_stop_active() */
		if (next == ERR_PTR(-ENODEV))
			kernfs_seq_stop_active(sf, next);
		return next;
<<<<<<< HEAD
	} else {
		//否则，如果*ppos为０，则返回１，如果*ppos不为０，则返回０
		/*
		 * The same behavior and code as single_open().  Returns
		 * !NULL if pos is at the beginning; otherwise, NULL.
		 */
		return NULL + !*ppos;
=======
>>>>>>> 028192fe
	}
	return single_start(sf, ppos);
}

static void *kernfs_seq_next(struct seq_file *sf, void *v, loff_t *ppos)
{
	struct kernfs_open_file *of = sf->private;
	const struct kernfs_ops *ops = kernfs_ops(of->kn);

	if (ops->seq_next) {
		void *next = ops->seq_next(sf, v, ppos);
		/* see the comment above kernfs_seq_stop_active() */
		if (next == ERR_PTR(-ENODEV))
			kernfs_seq_stop_active(sf, next);
		return next;
	} else {
		/*
		 * The same behavior and code as single_open(), always
		 * terminate after the initial read.
		 */
		++*ppos;
		return NULL;
	}
}

static void kernfs_seq_stop(struct seq_file *sf, void *v)
{
	struct kernfs_open_file *of = sf->private;

	if (v != ERR_PTR(-ENODEV))
		kernfs_seq_stop_active(sf, v);
	mutex_unlock(&of->mutex);
}

//调用kernfs_node的seq_show回调（seq_file的show方法入口，其将调用kernfs node的show)
static int kernfs_seq_show(struct seq_file *sf, void *v)
{
	struct kernfs_open_file *of = sf->private;

	of->event = atomic_read(&of->kn->attr.open->event);

	return of->kn->attr.ops->seq_show(sf, v);
}

/*seq_file针对文本文件提供的ops*/
static const struct seq_operations kernfs_seq_ops = {
	.start = kernfs_seq_start,
	.next = kernfs_seq_next,
	.stop = kernfs_seq_stop,
	.show = kernfs_seq_show,
};

/*
 * As reading a bin file can have side-effects, the exact offset and bytes
 * specified in read(2) call should be passed to the read callback making
 * it difficult to use seq_file.  Implement simplistic custom buffering for
 * bin files.
 */
static ssize_t kernfs_file_read_iter(struct kiocb *iocb, struct iov_iter *iter)
{
	struct kernfs_open_file *of = kernfs_of(iocb->ki_filp);
	ssize_t len = min_t(size_t, iov_iter_count(iter), PAGE_SIZE);
	const struct kernfs_ops *ops;
	char *buf;

	buf = of->prealloc_buf;
	if (buf)
		mutex_lock(&of->prealloc_mutex);
	else
		buf = kmalloc(len, GFP_KERNEL);
	if (!buf)
		return -ENOMEM;

	/*
	 * @of->mutex nests outside active ref and is used both to ensure that
	 * the ops aren't called concurrently for the same open file.
	 */
	mutex_lock(&of->mutex);
	if (!kernfs_get_active(of->kn)) {
		len = -ENODEV;
		mutex_unlock(&of->mutex);
		goto out_free;
	}

	of->event = atomic_read(&of->kn->attr.open->event);
	ops = kernfs_ops(of->kn);
	if (ops->read)
		len = ops->read(of, buf, len, iocb->ki_pos);
	else
		len = -EINVAL;

	kernfs_put_active(of->kn);
	mutex_unlock(&of->mutex);

	if (len < 0)
		goto out_free;

	if (copy_to_iter(buf, len, iter) != len) {
		len = -EFAULT;
		goto out_free;
	}

	iocb->ki_pos += len;

 out_free:
	if (buf == of->prealloc_buf)
		mutex_unlock(&of->prealloc_mutex);
	else
		kfree(buf);
	return len;
}

static ssize_t kernfs_fop_read_iter(struct kiocb *iocb, struct iov_iter *iter)
{
	//自seq_file获得kernfs_open_file
	if (kernfs_of(iocb->ki_filp)->kn->flags & KERNFS_HAS_SEQ_SHOW)
		return seq_read_iter(iocb, iter);
	return kernfs_file_read_iter(iocb, iter);
}

/*
 * Copy data in from userland and pass it to the matching kernfs write
 * operation.
 *
 * There is no easy way for us to know if userspace is only doing a partial
 * write, so we don't support them. We expect the entire buffer to come on
 * the first write.  Hint: if you're writing a value, first read the file,
 * modify only the the value you're changing, then write entire buffer
 * back.
 */
static ssize_t kernfs_fop_write_iter(struct kiocb *iocb, struct iov_iter *iter)
{
	struct kernfs_open_file *of = kernfs_of(iocb->ki_filp);
	ssize_t len = iov_iter_count(iter);
	const struct kernfs_ops *ops;
	char *buf;

	if (of->atomic_write_len) {
		if (len > of->atomic_write_len)
			return -E2BIG;
	} else {
		len = min_t(size_t, len, PAGE_SIZE);
	}

	buf = of->prealloc_buf;
	if (buf)
		mutex_lock(&of->prealloc_mutex);
	else
		buf = kmalloc(len + 1, GFP_KERNEL);
	if (!buf)
		return -ENOMEM;

	if (copy_from_iter(buf, len, iter) != len) {
		len = -EFAULT;
		goto out_free;
	}
	buf[len] = '\0';	/* guarantee string termination */

	/*
	 * @of->mutex nests outside active ref and is used both to ensure that
	 * the ops aren't called concurrently for the same open file.
	 */
	mutex_lock(&of->mutex);
	if (!kernfs_get_active(of->kn)) {
		mutex_unlock(&of->mutex);
		len = -ENODEV;
		goto out_free;
	}

	ops = kernfs_ops(of->kn);
	if (ops->write)
		len = ops->write(of, buf, len, iocb->ki_pos);
	else
		len = -EINVAL;

	kernfs_put_active(of->kn);
	mutex_unlock(&of->mutex);

	if (len > 0)
		iocb->ki_pos += len;

out_free:
	if (buf == of->prealloc_buf)
		mutex_unlock(&of->prealloc_mutex);
	else
		kfree(buf);
	return len;
}

static void kernfs_vma_open(struct vm_area_struct *vma)
{
	struct file *file = vma->vm_file;
	struct kernfs_open_file *of = kernfs_of(file);

	if (!of->vm_ops)
		return;

	if (!kernfs_get_active(of->kn))
		return;

	if (of->vm_ops->open)
		of->vm_ops->open(vma);

	kernfs_put_active(of->kn);
}

static vm_fault_t kernfs_vma_fault(struct vm_fault *vmf)
{
	struct file *file = vmf->vma->vm_file;
	struct kernfs_open_file *of = kernfs_of(file);
	vm_fault_t ret;

	if (!of->vm_ops)
		return VM_FAULT_SIGBUS;

	if (!kernfs_get_active(of->kn))
		return VM_FAULT_SIGBUS;

	ret = VM_FAULT_SIGBUS;
	if (of->vm_ops->fault)
		ret = of->vm_ops->fault(vmf);

	kernfs_put_active(of->kn);
	return ret;
}

static vm_fault_t kernfs_vma_page_mkwrite(struct vm_fault *vmf)
{
	struct file *file = vmf->vma->vm_file;
	struct kernfs_open_file *of = kernfs_of(file);
	vm_fault_t ret;

	if (!of->vm_ops)
		return VM_FAULT_SIGBUS;

	if (!kernfs_get_active(of->kn))
		return VM_FAULT_SIGBUS;

	ret = 0;
	if (of->vm_ops->page_mkwrite)
		ret = of->vm_ops->page_mkwrite(vmf);
	else
		file_update_time(file);

	kernfs_put_active(of->kn);
	return ret;
}

static int kernfs_vma_access(struct vm_area_struct *vma, unsigned long addr,
			     void *buf, int len, int write)
{
	struct file *file = vma->vm_file;
	struct kernfs_open_file *of = kernfs_of(file);
	int ret;

	if (!of->vm_ops)
		return -EINVAL;

	if (!kernfs_get_active(of->kn))
		return -EINVAL;

	ret = -EINVAL;
	if (of->vm_ops->access)
		ret = of->vm_ops->access(vma, addr, buf, len, write);

	kernfs_put_active(of->kn);
	return ret;
}

#ifdef CONFIG_NUMA
static int kernfs_vma_set_policy(struct vm_area_struct *vma,
				 struct mempolicy *new)
{
	struct file *file = vma->vm_file;
	struct kernfs_open_file *of = kernfs_of(file);
	int ret;

	if (!of->vm_ops)
		return 0;

	if (!kernfs_get_active(of->kn))
		return -EINVAL;

	ret = 0;
	if (of->vm_ops->set_policy)
		ret = of->vm_ops->set_policy(vma, new);

	kernfs_put_active(of->kn);
	return ret;
}

static struct mempolicy *kernfs_vma_get_policy(struct vm_area_struct *vma,
					       unsigned long addr)
{
	struct file *file = vma->vm_file;
	struct kernfs_open_file *of = kernfs_of(file);
	struct mempolicy *pol;

	if (!of->vm_ops)
		return vma->vm_policy;

	if (!kernfs_get_active(of->kn))
		return vma->vm_policy;

	pol = vma->vm_policy;
	if (of->vm_ops->get_policy)
		pol = of->vm_ops->get_policy(vma, addr);

	kernfs_put_active(of->kn);
	return pol;
}

#endif

static const struct vm_operations_struct kernfs_vm_ops = {
	.open		= kernfs_vma_open,
	.fault		= kernfs_vma_fault,
	.page_mkwrite	= kernfs_vma_page_mkwrite,
	.access		= kernfs_vma_access,
#ifdef CONFIG_NUMA
	.set_policy	= kernfs_vma_set_policy,
	.get_policy	= kernfs_vma_get_policy,
#endif
};

static int kernfs_fop_mmap(struct file *file, struct vm_area_struct *vma)
{
	struct kernfs_open_file *of = kernfs_of(file);
	const struct kernfs_ops *ops;
	int rc;

	/*
	 * mmap path and of->mutex are prone to triggering spurious lockdep
	 * warnings and we don't want to add spurious locking dependency
	 * between the two.  Check whether mmap is actually implemented
	 * without grabbing @of->mutex by testing HAS_MMAP flag.  See the
	 * comment in kernfs_file_open() for more details.
	 */
	if (!(of->kn->flags & KERNFS_HAS_MMAP))
		return -ENODEV;

	mutex_lock(&of->mutex);

	rc = -ENODEV;
	if (!kernfs_get_active(of->kn))
		goto out_unlock;

	ops = kernfs_ops(of->kn);
	rc = ops->mmap(of, vma);
	if (rc)
		goto out_put;

	/*
	 * PowerPC's pci_mmap of legacy_mem uses shmem_zero_setup()
	 * to satisfy versions of X which crash if the mmap fails: that
	 * substitutes a new vm_file, and we don't then want bin_vm_ops.
	 */
	if (vma->vm_file != file)
		goto out_put;

	rc = -EINVAL;
	if (of->mmapped && of->vm_ops != vma->vm_ops)
		goto out_put;

	/*
	 * It is not possible to successfully wrap close.
	 * So error if someone is trying to use close.
	 */
	rc = -EINVAL;
	if (vma->vm_ops && vma->vm_ops->close)
		goto out_put;

	rc = 0;
	of->mmapped = true;
	of->vm_ops = vma->vm_ops;
	vma->vm_ops = &kernfs_vm_ops;
out_put:
	kernfs_put_active(of->kn);
out_unlock:
	mutex_unlock(&of->mutex);

	return rc;
}

/**
 *	kernfs_get_open_node - get or create kernfs_open_node
 *	@kn: target kernfs_node
 *	@of: kernfs_open_file for this instance of open
 *
 *	If @kn->attr.open exists, increment its reference count; otherwise,
 *	create one.  @of is chained to the files list.
 *
 *	LOCKING:
 *	Kernel thread context (may sleep).
 *
 *	RETURNS:
 *	0 on success, -errno on failure.
 */
static int kernfs_get_open_node(struct kernfs_node *kn,
				struct kernfs_open_file *of)
{
	struct kernfs_open_node *on, *new_on = NULL;

 retry:
	mutex_lock(&kernfs_open_file_mutex);
	spin_lock_irq(&kernfs_open_node_lock);

	if (!kn->attr.open && new_on) {
		kn->attr.open = new_on;
		new_on = NULL;
	}

	on = kn->attr.open;
	if (on) {
		atomic_inc(&on->refcnt);
		list_add_tail(&of->list, &on->files);
	}

	spin_unlock_irq(&kernfs_open_node_lock);
	mutex_unlock(&kernfs_open_file_mutex);

	if (on) {
		kfree(new_on);
		return 0;
	}

	/* not there, initialize a new one and retry */
	new_on = kmalloc(sizeof(*new_on), GFP_KERNEL);
	if (!new_on)
		return -ENOMEM;

	atomic_set(&new_on->refcnt, 0);
	atomic_set(&new_on->event, 1);
	init_waitqueue_head(&new_on->poll);
	INIT_LIST_HEAD(&new_on->files);
	goto retry;
}

/**
 *	kernfs_put_open_node - put kernfs_open_node
 *	@kn: target kernfs_nodet
 *	@of: associated kernfs_open_file
 *
 *	Put @kn->attr.open and unlink @of from the files list.  If
 *	reference count reaches zero, disassociate and free it.
 *
 *	LOCKING:
 *	None.
 */
static void kernfs_put_open_node(struct kernfs_node *kn,
				 struct kernfs_open_file *of)
{
	struct kernfs_open_node *on = kn->attr.open;
	unsigned long flags;

	mutex_lock(&kernfs_open_file_mutex);
	spin_lock_irqsave(&kernfs_open_node_lock, flags);

	if (of)
		list_del(&of->list);

	if (atomic_dec_and_test(&on->refcnt))
		kn->attr.open = NULL;
	else
		on = NULL;

	spin_unlock_irqrestore(&kernfs_open_node_lock, flags);
	mutex_unlock(&kernfs_open_file_mutex);

	kfree(on);
}

static int kernfs_fop_open(struct inode *inode, struct file *file)
{
	struct kernfs_node *kn = inode->i_private;
	struct kernfs_root *root = kernfs_root(kn);
	const struct kernfs_ops *ops;
	struct kernfs_open_file *of;
	bool has_read, has_write, has_mmap;
	int error = -EACCES;

	if (!kernfs_get_active(kn))
		return -ENODEV;

	ops = kernfs_ops(kn);

	has_read = ops->seq_show || ops->read || ops->mmap;
	has_write = ops->write || ops->mmap;
	has_mmap = ops->mmap;

	/* see the flag definition for details */
	//权限检查
	if (root->flags & KERNFS_ROOT_EXTRA_OPEN_PERM_CHECK) {
		if ((file->f_mode & FMODE_WRITE) &&
		    (!(inode->i_mode & S_IWUGO) || !has_write))
			goto err_out;

		if ((file->f_mode & FMODE_READ) &&
		    (!(inode->i_mode & S_IRUGO) || !has_read))
			goto err_out;
	}

	/* allocate a kernfs_open_file for the file */
	error = -ENOMEM;
	of = kzalloc(sizeof(struct kernfs_open_file), GFP_KERNEL);
	if (!of)
		goto err_out;

	/*
	 * The following is done to give a different lockdep key to
	 * @of->mutex for files which implement mmap.  This is a rather
	 * crude way to avoid false positive lockdep warning around
	 * mm->mmap_lock - mmap nests @of->mutex under mm->mmap_lock and
	 * reading /sys/block/sda/trace/act_mask grabs sr_mutex, under
	 * which mm->mmap_lock nests, while holding @of->mutex.  As each
	 * open file has a separate mutex, it's okay as long as those don't
	 * happen on the same file.  At this point, we can't easily give
	 * each file a separate locking class.  Let's differentiate on
	 * whether the file has mmap or not for now.
	 *
	 * Both paths of the branch look the same.  They're supposed to
	 * look that way and give @of->mutex different static lockdep keys.
	 */
	if (has_mmap)
		mutex_init(&of->mutex);
	else
		mutex_init(&of->mutex);

	of->kn = kn;
	of->file = file;

	/*
	 * Write path needs to atomic_write_len outside active reference.
	 * Cache it in open_file.  See kernfs_fop_write_iter() for details.
	 */
	of->atomic_write_len = ops->atomic_write_len;

	error = -EINVAL;
	/*
	 * ->seq_show is incompatible with ->prealloc,
	 * as seq_read does its own allocation.
	 * ->read must be used instead.
	 */
	if (ops->prealloc && ops->seq_show)
		goto err_free;
	if (ops->prealloc) {
		int len = of->atomic_write_len ?: PAGE_SIZE;
		of->prealloc_buf = kmalloc(len + 1, GFP_KERNEL);
		error = -ENOMEM;
		if (!of->prealloc_buf)
			goto err_free;
		mutex_init(&of->prealloc_mutex);
	}

	/*
	 * Always instantiate seq_file even if read access doesn't use
	 * seq_file or is not requested.  This unifies private data access
	 * and readable regular files are the vast majority anyway.
	 */
	if (ops->seq_show)
		//有show回调，初始化seq_file
		error = seq_open(file, &kernfs_seq_ops);
	else
		error = seq_open(file, NULL);
	if (error)
		goto err_free;

	//file的private_data指向seq_file
	of->seq_file = file->private_data;
	of->seq_file->private = of;

	/* seq_file clears PWRITE unconditionally, restore it if WRITE */
	if (file->f_mode & FMODE_WRITE)
		file->f_mode |= FMODE_PWRITE;

	/* make sure we have open node struct */
	error = kernfs_get_open_node(kn, of);
	if (error)
		goto err_seq_release;

	if (ops->open) {
		/* nobody has access to @of yet, skip @of->mutex */
		error = ops->open(of);
		if (error)
			goto err_put_node;
	}

	/* open succeeded, put active references */
	kernfs_put_active(kn);
	return 0;

err_put_node:
	kernfs_put_open_node(kn, of);
err_seq_release:
	seq_release(inode, file);
err_free:
	kfree(of->prealloc_buf);
	kfree(of);
err_out:
	kernfs_put_active(kn);
	return error;
}

/* used from release/drain to ensure that ->release() is called exactly once */
static void kernfs_release_file(struct kernfs_node *kn,
				struct kernfs_open_file *of)
{
	/*
	 * @of is guaranteed to have no other file operations in flight and
	 * we just want to synchronize release and drain paths.
	 * @kernfs_open_file_mutex is enough.  @of->mutex can't be used
	 * here because drain path may be called from places which can
	 * cause circular dependency.
	 */
	lockdep_assert_held(&kernfs_open_file_mutex);

	if (!of->released) {
		/*
		 * A file is never detached without being released and we
		 * need to be able to release files which are deactivated
		 * and being drained.  Don't use kernfs_ops().
		 */
		kn->attr.ops->release(of);
		of->released = true;
	}
}

static int kernfs_fop_release(struct inode *inode, struct file *filp)
{
	struct kernfs_node *kn = inode->i_private;
	struct kernfs_open_file *of = kernfs_of(filp);

	if (kn->flags & KERNFS_HAS_RELEASE) {
		mutex_lock(&kernfs_open_file_mutex);
		kernfs_release_file(kn, of);
		mutex_unlock(&kernfs_open_file_mutex);
	}

	kernfs_put_open_node(kn, of);
	seq_release(inode, filp);
	kfree(of->prealloc_buf);
	kfree(of);

	return 0;
}

void kernfs_drain_open_files(struct kernfs_node *kn)
{
	struct kernfs_open_node *on;
	struct kernfs_open_file *of;

	if (!(kn->flags & (KERNFS_HAS_MMAP | KERNFS_HAS_RELEASE)))
		return;

	spin_lock_irq(&kernfs_open_node_lock);
	on = kn->attr.open;
	if (on)
		atomic_inc(&on->refcnt);
	spin_unlock_irq(&kernfs_open_node_lock);
	if (!on)
		return;

	mutex_lock(&kernfs_open_file_mutex);

	list_for_each_entry(of, &on->files, list) {
		struct inode *inode = file_inode(of->file);

		if (kn->flags & KERNFS_HAS_MMAP)
			unmap_mapping_range(inode->i_mapping, 0, 0, 1);

		if (kn->flags & KERNFS_HAS_RELEASE)
			kernfs_release_file(kn, of);
	}

	mutex_unlock(&kernfs_open_file_mutex);

	kernfs_put_open_node(kn, NULL);
}

/*
 * Kernfs attribute files are pollable.  The idea is that you read
 * the content and then you use 'poll' or 'select' to wait for
 * the content to change.  When the content changes (assuming the
 * manager for the kobject supports notification), poll will
 * return EPOLLERR|EPOLLPRI, and select will return the fd whether
 * it is waiting for read, write, or exceptions.
 * Once poll/select indicates that the value has changed, you
 * need to close and re-open the file, or seek to 0 and read again.
 * Reminder: this only works for attributes which actively support
 * it, and it is not possible to test an attribute from userspace
 * to see if it supports poll (Neither 'poll' nor 'select' return
 * an appropriate error code).  When in doubt, set a suitable timeout value.
 */
__poll_t kernfs_generic_poll(struct kernfs_open_file *of, poll_table *wait)
{
	struct kernfs_node *kn = kernfs_dentry_node(of->file->f_path.dentry);
	struct kernfs_open_node *on = kn->attr.open;

	poll_wait(of->file, &on->poll, wait);

	if (of->event != atomic_read(&on->event))
		return DEFAULT_POLLMASK|EPOLLERR|EPOLLPRI;

	return DEFAULT_POLLMASK;
}

static __poll_t kernfs_fop_poll(struct file *filp, poll_table *wait)
{
	struct kernfs_open_file *of = kernfs_of(filp);
	struct kernfs_node *kn = kernfs_dentry_node(filp->f_path.dentry);
	__poll_t ret;

	if (!kernfs_get_active(kn))
		return DEFAULT_POLLMASK|EPOLLERR|EPOLLPRI;

	if (kn->attr.ops->poll)
		ret = kn->attr.ops->poll(of, wait);
	else
		ret = kernfs_generic_poll(of, wait);

	kernfs_put_active(kn);
	return ret;
}

static void kernfs_notify_workfn(struct work_struct *work)
{
	struct kernfs_node *kn;
	struct kernfs_super_info *info;
	struct kernfs_root *root;
repeat:
	/* pop one off the notify_list */
	spin_lock_irq(&kernfs_notify_lock);
	kn = kernfs_notify_list;
	if (kn == KERNFS_NOTIFY_EOL) {
		spin_unlock_irq(&kernfs_notify_lock);
		return;
	}
	kernfs_notify_list = kn->attr.notify_next;
	kn->attr.notify_next = NULL;
	spin_unlock_irq(&kernfs_notify_lock);

	root = kernfs_root(kn);
	/* kick fsnotify */
	down_write(&root->kernfs_rwsem);

	list_for_each_entry(info, &kernfs_root(kn)->supers, node) {
		struct kernfs_node *parent;
		struct inode *p_inode = NULL;
		struct inode *inode;
		struct qstr name;

		/*
		 * We want fsnotify_modify() on @kn but as the
		 * modifications aren't originating from userland don't
		 * have the matching @file available.  Look up the inodes
		 * and generate the events manually.
		 */
		inode = ilookup(info->sb, kernfs_ino(kn));
		if (!inode)
			continue;

		name = (struct qstr)QSTR_INIT(kn->name, strlen(kn->name));
		parent = kernfs_get_parent(kn);
		if (parent) {
			p_inode = ilookup(info->sb, kernfs_ino(parent));
			if (p_inode) {
				fsnotify(FS_MODIFY | FS_EVENT_ON_CHILD,
					 inode, FSNOTIFY_EVENT_INODE,
					 p_inode, &name, inode, 0);
				iput(p_inode);
			}

			kernfs_put(parent);
		}

		if (!p_inode)
			fsnotify_inode(inode, FS_MODIFY);

		iput(inode);
	}

	up_write(&root->kernfs_rwsem);
	kernfs_put(kn);
	goto repeat;
}

/**
 * kernfs_notify - notify a kernfs file
 * @kn: file to notify
 *
 * Notify @kn such that poll(2) on @kn wakes up.  Maybe be called from any
 * context.
 */
void kernfs_notify(struct kernfs_node *kn)
{
	static DECLARE_WORK(kernfs_notify_work, kernfs_notify_workfn);
	unsigned long flags;
	struct kernfs_open_node *on;

	if (WARN_ON(kernfs_type(kn) != KERNFS_FILE))
		return;

	/* kick poll immediately */
	spin_lock_irqsave(&kernfs_open_node_lock, flags);
	on = kn->attr.open;
	if (on) {
		atomic_inc(&on->event);
		wake_up_interruptible(&on->poll);
	}
	spin_unlock_irqrestore(&kernfs_open_node_lock, flags);

	/* schedule work to kick fsnotify */
	spin_lock_irqsave(&kernfs_notify_lock, flags);
	if (!kn->attr.notify_next) {
		kernfs_get(kn);
		kn->attr.notify_next = kernfs_notify_list;
		kernfs_notify_list = kn;
		schedule_work(&kernfs_notify_work);
	}
	spin_unlock_irqrestore(&kernfs_notify_lock, flags);
}
EXPORT_SYMBOL_GPL(kernfs_notify);

//kernfs_file的文件ops
const struct file_operations kernfs_file_fops = {
	/*文件读操作入口*/
	.read_iter	= kernfs_fop_read_iter,
	.write_iter	= kernfs_fop_write_iter,
	.llseek		= generic_file_llseek,
	.mmap		= kernfs_fop_mmap,
	/*文件打开时此回调将被调用*/
	.open		= kernfs_fop_open,
	.release	= kernfs_fop_release,
	.poll		= kernfs_fop_poll,
	.fsync		= noop_fsync,
	.splice_read	= generic_file_splice_read,
	.splice_write	= iter_file_splice_write,
};

/**
 * __kernfs_create_file - kernfs internal function to create a file
 * @parent: directory to create the file in
 * @name: name of the file
 * @mode: mode of the file
 * @uid: uid of the file
 * @gid: gid of the file
 * @size: size of the file
 * @ops: kernfs operations for the file
 * @priv: private data for the file
 * @ns: optional namespace tag of the file
 * @key: lockdep key for the file's active_ref, %NULL to disable lockdep
 *
 * Returns the created node on success, ERR_PTR() value on error.
 */
//构造kernfs_node,并将其插入
struct kernfs_node *__kernfs_create_file(struct kernfs_node *parent,
					 const char *name,
					 umode_t mode, kuid_t uid, kgid_t gid,
					 loff_t size,
					 const struct kernfs_ops *ops/*文件操作集*/,
					 void *priv/*文件私有数据*/, const void *ns/*namespace*/,
					 struct lock_class_key *key)
{
	struct kernfs_node *kn;
	unsigned flags;
	int rc;

	flags = KERNFS_FILE;

	//创建一个规则文件节点，其父节点为parent,名称为name
	kn = kernfs_new_node(parent, name, (mode & S_IALLUGO) | S_IFREG,
			     uid, gid, flags);
	if (!kn)
		return ERR_PTR(-ENOMEM);

	kn->attr.ops = ops;//文件，链接，目录操作集
	kn->attr.size = size;//文件大小
	kn->ns = ns;//文件所属的namespace
	kn->priv = priv;

#ifdef CONFIG_DEBUG_LOCK_ALLOC
	if (key) {
		lockdep_init_map(&kn->dep_map, "kn->active", key, 0);
		kn->flags |= KERNFS_LOCKDEP;
	}
#endif

	/*
	 * kn->attr.ops is accessible only while holding active ref.  We
	 * need to know whether some ops are implemented outside active
	 * ref.  Cache their existence in flags.
	 */
	if (ops->seq_show)
		kn->flags |= KERNFS_HAS_SEQ_SHOW;
	if (ops->mmap)
		kn->flags |= KERNFS_HAS_MMAP;
	if (ops->release)
		kn->flags |= KERNFS_HAS_RELEASE;

	//将其加入到父目录
	rc = kernfs_add_one(kn);
	if (rc) {
		kernfs_put(kn);
		return ERR_PTR(rc);
	}
	return kn;
}<|MERGE_RESOLUTION|>--- conflicted
+++ resolved
@@ -124,16 +124,6 @@
 		if (next == ERR_PTR(-ENODEV))
 			kernfs_seq_stop_active(sf, next);
 		return next;
-<<<<<<< HEAD
-	} else {
-		//否则，如果*ppos为０，则返回１，如果*ppos不为０，则返回０
-		/*
-		 * The same behavior and code as single_open().  Returns
-		 * !NULL if pos is at the beginning; otherwise, NULL.
-		 */
-		return NULL + !*ppos;
-=======
->>>>>>> 028192fe
 	}
 	return single_start(sf, ppos);
 }
