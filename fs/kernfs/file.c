--- conflicted
+++ resolved
@@ -996,13 +996,9 @@
 
 	flags = KERNFS_FILE;
 
-<<<<<<< HEAD
 	//创建一个规则文件节点，其父节点为parent,名称为name
-	kn = kernfs_new_node(parent, name, (mode & S_IALLUGO) | S_IFREG, flags);
-=======
 	kn = kernfs_new_node(parent, name, (mode & S_IALLUGO) | S_IFREG,
 			     uid, gid, flags);
->>>>>>> 58c3f14f
 	if (!kn)
 		return ERR_PTR(-ENOMEM);
 
