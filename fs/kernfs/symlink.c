--- conflicted
+++ resolved
@@ -32,18 +32,14 @@
 	kuid_t uid = GLOBAL_ROOT_UID;
 	kgid_t gid = GLOBAL_ROOT_GID;
 
-<<<<<<< HEAD
-	//指明创建的是一个链接文件
-	kn = kernfs_new_node(parent, name, S_IFLNK|S_IRWXUGO, KERNFS_LINK);
-=======
 	if (target->iattr) {
 		uid = target->iattr->ia_iattr.ia_uid;
 		gid = target->iattr->ia_iattr.ia_gid;
 	}
 
+	//指明创建的是一个链接文件
 	kn = kernfs_new_node(parent, name, S_IFLNK|S_IRWXUGO, uid, gid,
 			     KERNFS_LINK);
->>>>>>> 58c3f14f
 	if (!kn)
 		return ERR_PTR(-ENOMEM);
 
