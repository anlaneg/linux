/* SPDX-License-Identifier: GPL-2.0-only */
/*
 * fs/kernfs/kernfs-internal.h - kernfs internal header file
 *
 * Copyright (c) 2001-3 Patrick Mochel
 * Copyright (c) 2007 SUSE Linux Products GmbH
 * Copyright (c) 2007, 2013 Tejun Heo <teheo@suse.de>
 */

#ifndef __KERNFS_INTERNAL_H
#define __KERNFS_INTERNAL_H

#include <linux/lockdep.h>
#include <linux/fs.h>
#include <linux/mutex.h>
#include <linux/rwsem.h>
#include <linux/xattr.h>

#include <linux/kernfs.h>
#include <linux/fs_context.h>

struct kernfs_iattrs {
	kuid_t			ia_uid;
	kgid_t			ia_gid;
	struct timespec64	ia_atime;
	struct timespec64	ia_mtime;
	struct timespec64	ia_ctime;

	struct simple_xattrs	xattrs;
	atomic_t		nr_user_xattrs;
	atomic_t		user_xattr_size;
};

struct kernfs_root {
	/* published fields */
	struct kernfs_node	*kn;
	unsigned int		flags;	/* KERNFS_ROOT_* flags */

	/* private fields, do not use outside kernfs proper */
	struct idr		ino_idr;
	spinlock_t		kernfs_idr_lock;	/* root->ino_idr */
	u32			last_id_lowbits;
	u32			id_highbits;
	struct kernfs_syscall_ops *syscall_ops;

	/* list of kernfs_super_info of this root, protected by kernfs_rwsem */
	struct list_head	supers;

	wait_queue_head_t	deactivate_waitq;
	struct rw_semaphore	kernfs_rwsem;
	struct rw_semaphore	kernfs_iattr_rwsem;
	struct rw_semaphore	kernfs_supers_rwsem;

	/* kn->parent and kn->name */
	rwlock_t		kernfs_rename_lock;

	struct rcu_head		rcu;
};

/* +1 to avoid triggering overflow warning when negating it */
#define KN_DEACTIVATED_BIAS		(INT_MIN + 1)

/* KERNFS_TYPE_MASK and types are defined in include/linux/kernfs.h */

/**
 * kernfs_root - find out the kernfs_root a kernfs_node belongs to
 * @kn: kernfs_node of interest
 *
 * Return: the kernfs_root @kn belongs to.
 */
static inline struct kernfs_root *kernfs_root(const struct kernfs_node *kn)
{
	const struct kernfs_node *knp;
	/* if parent exists, it's always a dir; otherwise, @sd is a dir */
<<<<<<< HEAD
	if (kn->parent)
		kn = kn->parent;//有父节点，则取父节点，则一定是目录
	return kn->dir.root;//取目录对应的root
=======
	guard(rcu)();
	knp = rcu_dereference(kn->__parent);
	if (knp)
		kn = knp;
	return kn->dir.root;
>>>>>>> 155a3c00
}

/*
 * mount.c
 */
struct kernfs_super_info {
	struct super_block	*sb;

	/*
	 * The root associated with this super_block.  Each super_block is
	 * identified by the root and ns it's associated with.
	 */
	struct kernfs_root	*root;

	/*
	 * Each sb is associated with one namespace tag, currently the
	 * network namespace of the task which mounted this kernfs
	 * instance.  If multiple tags become necessary, make the following
	 * an array and compare kernfs_node tag against every entry.
	 */
	const void		*ns;

	/* anchored at kernfs_root->supers, protected by kernfs_rwsem */
	struct list_head	node;
};
//取超级块的私有数据
#define kernfs_info(SB) ((struct kernfs_super_info *)(SB->s_fs_info))

static inline bool kernfs_root_is_locked(const struct kernfs_node *kn)
{
	return lockdep_is_held(&kernfs_root(kn)->kernfs_rwsem);
}

static inline bool kernfs_rename_is_locked(const struct kernfs_node *kn)
{
	return lockdep_is_held(&kernfs_root(kn)->kernfs_rename_lock);
}

static inline const char *kernfs_rcu_name(const struct kernfs_node *kn)
{
	return rcu_dereference_check(kn->name, kernfs_root_is_locked(kn));
}

static inline struct kernfs_node *kernfs_parent(const struct kernfs_node *kn)
{
	/*
	 * The kernfs_node::__parent remains valid within a RCU section. The kn
	 * can be reparented (and renamed) which changes the entry. This can be
	 * avoided by locking kernfs_root::kernfs_rwsem or
	 * kernfs_root::kernfs_rename_lock.
	 * Both locks can be used to obtain a reference on __parent. Once the
	 * reference count reaches 0 then the node is about to be freed
	 * and can not be renamed (or become a different parent) anymore.
	 */
	return rcu_dereference_check(kn->__parent,
				     kernfs_root_is_locked(kn) ||
				     kernfs_rename_is_locked(kn) ||
				     !atomic_read(&kn->count));
}

static inline struct kernfs_node *kernfs_dentry_node(struct dentry *dentry)
{
	if (d_really_is_negative(dentry))
		return NULL;
	return d_inode(dentry)->i_private;
}

static inline void kernfs_set_rev(struct kernfs_node *parent,
				  struct dentry *dentry)
{
	dentry->d_time = parent->dir.rev;
}

static inline void kernfs_inc_rev(struct kernfs_node *parent)
{
	parent->dir.rev++;
}

static inline bool kernfs_dir_changed(struct kernfs_node *parent,
				      struct dentry *dentry)
{
	if (parent->dir.rev != dentry->d_time)
		return true;
	return false;
}

extern const struct super_operations kernfs_sops;
extern struct kmem_cache *kernfs_node_cache, *kernfs_iattrs_cache;

/*
 * inode.c
 */
extern const struct xattr_handler * const kernfs_xattr_handlers[];
void kernfs_evict_inode(struct inode *inode);
int kernfs_iop_permission(struct mnt_idmap *idmap,
			  struct inode *inode, int mask);
int kernfs_iop_setattr(struct mnt_idmap *idmap, struct dentry *dentry,
		       struct iattr *iattr);
int kernfs_iop_getattr(struct mnt_idmap *idmap,
		       const struct path *path, struct kstat *stat,
		       u32 request_mask, unsigned int query_flags);
ssize_t kernfs_iop_listxattr(struct dentry *dentry, char *buf, size_t size);
int __kernfs_setattr(struct kernfs_node *kn, const struct iattr *iattr);

/*
 * dir.c
 */
extern const struct dentry_operations kernfs_dops;
extern const struct file_operations kernfs_dir_fops;
extern const struct inode_operations kernfs_dir_iops;

struct kernfs_node *kernfs_get_active(struct kernfs_node *kn);
void kernfs_put_active(struct kernfs_node *kn);
int kernfs_add_one(struct kernfs_node *kn);
struct kernfs_node *kernfs_new_node(struct kernfs_node *parent,
				    const char *name, umode_t mode,
				    kuid_t uid, kgid_t gid,
				    unsigned flags);

/*
 * file.c
 */
extern const struct file_operations kernfs_file_fops;

bool kernfs_should_drain_open_files(struct kernfs_node *kn);
void kernfs_drain_open_files(struct kernfs_node *kn);

/*
 * symlink.c
 */
extern const struct inode_operations kernfs_symlink_iops;

/*
 * kernfs locks
 */
extern struct kernfs_global_locks *kernfs_locks;
#endif	/* __KERNFS_INTERNAL_H */<|MERGE_RESOLUTION|>--- conflicted
+++ resolved
@@ -72,17 +72,11 @@
 {
 	const struct kernfs_node *knp;
 	/* if parent exists, it's always a dir; otherwise, @sd is a dir */
-<<<<<<< HEAD
-	if (kn->parent)
-		kn = kn->parent;//有父节点，则取父节点，则一定是目录
-	return kn->dir.root;//取目录对应的root
-=======
 	guard(rcu)();
-	knp = rcu_dereference(kn->__parent);
+	knp = rcu_dereference(kn->__parent);//有父节点，则取父节点，则一定是目录
 	if (knp)
 		kn = knp;
-	return kn->dir.root;
->>>>>>> 155a3c00
+	return kn->dir.root;//取目录对应的root
 }
 
 /*
