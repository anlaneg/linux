// SPDX-License-Identifier: GPL-2.0
/*
 * fs/mpage.c
 *
 * Copyright (C) 2002, Linus Torvalds.
 *
 * Contains functions related to preparing and submitting BIOs which contain
 * multiple pagecache pages.
 *
 * 15May2002	Andrew Morton
 *		Initial version
 * 27Jun2002	axboe@suse.de
 *		use bio_add_page() to build bio's just the right size
 */

#include <linux/kernel.h>
#include <linux/export.h>
#include <linux/mm.h>
#include <linux/kdev_t.h>
#include <linux/gfp.h>
#include <linux/bio.h>
#include <linux/fs.h>
#include <linux/buffer_head.h>
#include <linux/blkdev.h>
#include <linux/highmem.h>
#include <linux/prefetch.h>
#include <linux/mpage.h>
#include <linux/mm_inline.h>
#include <linux/writeback.h>
#include <linux/backing-dev.h>
#include <linux/pagevec.h>
#include "internal.h"

/*
 * I/O completion handler for multipage BIOs.
 *
 * The mpage code never puts partial pages into a BIO (except for end-of-file).
 * If a page does not map to a contiguous run of blocks then it simply falls
 * back to block_read_full_folio().
 *
 * Why is this?  If a page's completion depends on a number of different BIOs
 * which can complete in any order (or at the same time) then determining the
 * status of that page is hard.  See end_buffer_async_read() for the details.
 * There is no point in duplicating all that complexity.
 */
static void mpage_end_io(struct bio *bio)
{
	struct bio_vec *bv;
	struct bvec_iter_all iter_all;

	bio_for_each_segment_all(bv, bio, iter_all) {
		struct page *page = bv->bv_page;
		page_endio(page, bio_op(bio),
			   blk_status_to_errno(bio->bi_status));
	}

	bio_put(bio);
}

static struct bio *mpage_bio_submit(struct bio *bio)
{
	bio->bi_end_io = mpage_end_io;
	guard_bio_eod(bio);
	submit_bio(bio);//自此函数进入磁盘读取
	return NULL;
}

/*
 * support function for mpage_readahead.  The fs supplied get_block might
 * return an up to date buffer.  This is used to map that buffer into
 * the page, which allows read_folio to avoid triggering a duplicate call
 * to get_block.
 *
 * The idea is to avoid adding buffers to pages that don't already have
 * them.  So when the buffer is up to date and the page size == block size,
 * this marks the page up to date instead of adding new buffers.
 */
static void map_buffer_to_folio(struct folio *folio, struct buffer_head *bh,
		int page_block)
{
	struct inode *inode = folio->mapping->host;
	struct buffer_head *page_bh, *head;
	int block = 0;

	head = folio_buffers(folio);
	if (!head) {
		/*
		 * don't make any buffers if there is only one buffer on
		 * the folio and the folio just needs to be set up to date
		 */
		if (inode->i_blkbits == PAGE_SHIFT &&
		    buffer_uptodate(bh)) {
			folio_mark_uptodate(folio);
			return;
		}
		create_empty_buffers(&folio->page, i_blocksize(inode), 0);
		head = folio_buffers(folio);
	}

	page_bh = head;
	do {
		if (block == page_block) {
			page_bh->b_state = bh->b_state;
			page_bh->b_bdev = bh->b_bdev;
			page_bh->b_blocknr = bh->b_blocknr;
			break;
		}
		page_bh = page_bh->b_this_page;
		block++;
	} while (page_bh != head);
}

struct mpage_readpage_args {
	struct bio *bio;
	struct folio *folio;//要填充的页
	unsigned int nr_pages;//需要填充多少页
	bool is_readahead;
	sector_t last_block_in_bio;
	struct buffer_head map_bh;
	unsigned long first_logical_block;
	get_block_t *get_block;
};

/*
 * This is the worker routine which does all the work of mapping the disk
 * blocks and constructs largest possible bios, submits them for IO if the
 * blocks are not contiguous on the disk.
 *
 * We pass a buffer_head back and forth and use its buffer_mapped() flag to
 * represent the validity of its disk mapping and to decide when to do the next
 * get_block() call.
 */
static struct bio *do_mpage_readpage(struct mpage_readpage_args *args)
{
	struct folio *folio = args->folio;
	struct inode *inode = folio->mapping->host;
	const unsigned blkbits = inode->i_blkbits;
	//每页可以存放多少个块
	const unsigned blocks_per_page = PAGE_SIZE >> blkbits;
	//块大小
	const unsigned blocksize = 1 << blkbits;
	struct buffer_head *map_bh = &args->map_bh;
	sector_t block_in_file;
	sector_t last_block;
	sector_t last_block_in_file;
	sector_t blocks[MAX_BUF_PER_PAGE];
	unsigned page_block;
	unsigned first_hole = blocks_per_page;
	struct block_device *bdev = NULL;
	int length;
	int fully_mapped = 1;
	blk_opf_t opf = REQ_OP_READ;
	unsigned nblocks;
	unsigned relative_block;
	gfp_t gfp = mapping_gfp_constraint(folio->mapping, GFP_KERNEL);

	/* MAX_BUF_PER_PAGE, for example */
	VM_BUG_ON_FOLIO(folio_test_large(folio), folio);

	if (args->is_readahead) {
		opf |= REQ_RAHEAD;
		gfp |= __GFP_NORETRY | __GFP_NOWARN;
	}

	//检查此页是否已存在缓存
	if (folio_buffers(folio))
		goto confused;

	//页在文件中的块号(首个块号）
	block_in_file = (sector_t)folio->index << (PAGE_SHIFT - blkbits);
	//要读取的尾页对应的块号（尾部块号）
	last_block = block_in_file + args->nr_pages * blocks_per_page;
	//文件实际大小可提供的尾页对应的块号
	last_block_in_file = (i_size_read(inode) + blocksize - 1) >> blkbits;

	//如果读取内容大于文件实际大小，则更新尾页块号
	if (last_block > last_block_in_file)
		last_block = last_block_in_file;
	page_block = 0;

	/*
	 * Map blocks using the result from the previous get_blocks call first.
	 */
	nblocks = map_bh->b_size >> blkbits;
	if (buffer_mapped(map_bh) &&
			block_in_file > args->first_logical_block &&
			block_in_file < (args->first_logical_block + nblocks)) {
		unsigned map_offset = block_in_file - args->first_logical_block;
		unsigned last = nblocks - map_offset;

		for (relative_block = 0; ; relative_block++) {
			if (relative_block == last) {
				clear_buffer_mapped(map_bh);
				break;
			}
			if (page_block == blocks_per_page)
				break;
			blocks[page_block] = map_bh->b_blocknr + map_offset +
						relative_block;
			page_block++;
			block_in_file++;
		}
		bdev = map_bh->b_bdev;
	}

	/*
	 * Then do more get_blocks calls until we are done with this folio.
	 */
<<<<<<< HEAD
	map_bh->b_page = &folio->page;
	//加载所有的block
=======
	map_bh->b_folio = folio;
>>>>>>> fe15c26e
	while (page_block < blocks_per_page) {
		map_bh->b_state = 0;
		map_bh->b_size = 0;

		if (block_in_file < last_block) {
			map_bh->b_size = (last_block-block_in_file) << blkbits;
			if (args->get_block(inode, block_in_file, map_bh, 0))
				goto confused;
			args->first_logical_block = block_in_file;
		}

		if (!buffer_mapped(map_bh)) {
			fully_mapped = 0;
			if (first_hole == blocks_per_page)
				first_hole = page_block;
			page_block++;
			block_in_file++;
			continue;
		}

		/* some filesystems will copy data into the page during
		 * the get_block call, in which case we don't want to
		 * read it again.  map_buffer_to_folio copies the data
		 * we just collected from get_block into the folio's buffers
		 * so read_folio doesn't have to repeat the get_block call
		 */
		if (buffer_uptodate(map_bh)) {
			map_buffer_to_folio(folio, map_bh, page_block);
			goto confused;
		}
	
		if (first_hole != blocks_per_page)
			goto confused;		/* hole -> non-hole */

		/* Contiguous blocks? */
		if (page_block && blocks[page_block-1] != map_bh->b_blocknr-1)
			goto confused;
		nblocks = map_bh->b_size >> blkbits;
		for (relative_block = 0; ; relative_block++) {
			if (relative_block == nblocks) {
				clear_buffer_mapped(map_bh);
				break;
			} else if (page_block == blocks_per_page)
				break;
			blocks[page_block] = map_bh->b_blocknr+relative_block;
			page_block++;
			block_in_file++;
		}
		bdev = map_bh->b_bdev;
	}

	if (first_hole != blocks_per_page) {
		folio_zero_segment(folio, first_hole << blkbits, PAGE_SIZE);
		if (first_hole == 0) {
			folio_mark_uptodate(folio);
			folio_unlock(folio);
			goto out;
		}
	} else if (fully_mapped) {
		folio_set_mappedtodisk(folio);
	}

	/*
	 * This folio will go to BIO.  Do we need to send this BIO off first?
	 */
	if (args->bio && (args->last_block_in_bio != blocks[0] - 1))
		args->bio = mpage_bio_submit(args->bio);

alloc_new:
	if (args->bio == NULL) {
<<<<<<< HEAD
		if (first_hole == blocks_per_page) {
			//换算到扇区号
			if (!bdev_read_page(bdev, blocks[0] << (blkbits - 9),
								&folio->page))
				goto out;
		}
=======
>>>>>>> fe15c26e
		args->bio = bio_alloc(bdev, bio_max_segs(args->nr_pages), opf,
				      gfp);
		if (args->bio == NULL)
			goto confused;
		args->bio->bi_iter.bi_sector = blocks[0] << (blkbits - 9);
	}

	length = first_hole << blkbits;
	if (!bio_add_folio(args->bio, folio, length, 0)) {
		args->bio = mpage_bio_submit(args->bio);
		goto alloc_new;
	}

	relative_block = block_in_file - args->first_logical_block;
	nblocks = map_bh->b_size >> blkbits;
	if ((buffer_boundary(map_bh) && relative_block == nblocks) ||
	    (first_hole != blocks_per_page))
		args->bio = mpage_bio_submit(args->bio);
	else
		args->last_block_in_bio = blocks[blocks_per_page - 1];
out:
	return args->bio;

confused:
	if (args->bio)
		args->bio = mpage_bio_submit(args->bio);
	if (!folio_test_uptodate(folio))
		block_read_full_folio(folio, args->get_block);
	else
		folio_unlock(folio);
	goto out;
}

/**
 * mpage_readahead - start reads against pages
 * @rac: Describes which pages to read.
 * @get_block: The filesystem's block mapper function.
 *
 * This function walks the pages and the blocks within each page, building and
 * emitting large BIOs.
 *
 * If anything unusual happens, such as:
 *
 * - encountering a page which has buffers
 * - encountering a page which has a non-hole after a hole
 * - encountering a page with non-contiguous blocks
 *
 * then this code just gives up and calls the buffer_head-based read function.
 * It does handle a page which has holes at the end - that is a common case:
 * the end-of-file on blocksize < PAGE_SIZE setups.
 *
 * BH_Boundary explanation:
 *
 * There is a problem.  The mpage read code assembles several pages, gets all
 * their disk mappings, and then submits them all.  That's fine, but obtaining
 * the disk mappings may require I/O.  Reads of indirect blocks, for example.
 *
 * So an mpage read of the first 16 blocks of an ext2 file will cause I/O to be
 * submitted in the following order:
 *
 * 	12 0 1 2 3 4 5 6 7 8 9 10 11 13 14 15 16
 *
 * because the indirect block has to be read to get the mappings of blocks
 * 13,14,15,16.  Obviously, this impacts performance.
 *
 * So what we do it to allow the filesystem's get_block() function to set
 * BH_Boundary when it maps block 11.  BH_Boundary says: mapping of the block
 * after this one will require I/O against a block which is probably close to
 * this one.  So you should push what I/O you have currently accumulated.
 *
 * This all causes the disk requests to be issued in the correct order.
 */
void mpage_readahead(struct readahead_control *rac, get_block_t get_block)
{
	struct folio *folio;
	struct mpage_readpage_args args = {
		.get_block = get_block,
		.is_readahead = true,
	};

	while ((folio = readahead_folio(rac))) {
		prefetchw(&folio->flags);
		args.folio = folio;
		args.nr_pages = readahead_count(rac);
		args.bio = do_mpage_readpage(&args);
	}
	if (args.bio)
		//处理块设备读
		mpage_bio_submit(args.bio);
}
EXPORT_SYMBOL(mpage_readahead);

/*
 * This isn't called much at all
 */
int mpage_read_folio(struct folio *folio, get_block_t get_block)
{
	struct mpage_readpage_args args = {
		.folio = folio,
		.nr_pages = 1,
		.get_block = get_block,
	};

	args.bio = do_mpage_readpage(&args);
	if (args.bio)
		mpage_bio_submit(args.bio);
	return 0;
}
EXPORT_SYMBOL(mpage_read_folio);

/*
 * Writing is not so simple.
 *
 * If the page has buffers then they will be used for obtaining the disk
 * mapping.  We only support pages which are fully mapped-and-dirty, with a
 * special case for pages which are unmapped at the end: end-of-file.
 *
 * If the page has no buffers (preferred) then the page is mapped here.
 *
 * If all blocks are found to be contiguous then the page can go into the
 * BIO.  Otherwise fall back to the mapping's writepage().
 * 
 * FIXME: This code wants an estimate of how many pages are still to be
 * written, so it can intelligently allocate a suitably-sized BIO.  For now,
 * just allocate full-size (16-page) BIOs.
 */

struct mpage_data {
	struct bio *bio;
	sector_t last_block_in_bio;
	get_block_t *get_block;
};

/*
 * We have our BIO, so we can now mark the buffers clean.  Make
 * sure to only clean buffers which we know we'll be writing.
 */
static void clean_buffers(struct page *page, unsigned first_unmapped)
{
	unsigned buffer_counter = 0;
	struct buffer_head *bh, *head;
	if (!page_has_buffers(page))
		return;
	head = page_buffers(page);
	bh = head;

	do {
		if (buffer_counter++ == first_unmapped)
			break;
		clear_buffer_dirty(bh);
		bh = bh->b_this_page;
	} while (bh != head);

	/*
	 * we cannot drop the bh if the page is not uptodate or a concurrent
	 * read_folio would fail to serialize with the bh and it would read from
	 * disk before we reach the platter.
	 */
	if (buffer_heads_over_limit && PageUptodate(page))
		try_to_free_buffers(page_folio(page));
}

/*
 * For situations where we want to clean all buffers attached to a page.
 * We don't need to calculate how many buffers are attached to the page,
 * we just need to specify a number larger than the maximum number of buffers.
 */
void clean_page_buffers(struct page *page)
{
	clean_buffers(page, ~0U);
}

static int __mpage_writepage(struct folio *folio, struct writeback_control *wbc,
		      void *data)
{
	struct mpage_data *mpd = data;
	struct bio *bio = mpd->bio;
	struct address_space *mapping = folio->mapping;
	struct inode *inode = mapping->host;
	const unsigned blkbits = inode->i_blkbits;
	const unsigned blocks_per_page = PAGE_SIZE >> blkbits;
	sector_t last_block;
	sector_t block_in_file;
	sector_t blocks[MAX_BUF_PER_PAGE];
	unsigned page_block;
	unsigned first_unmapped = blocks_per_page;
	struct block_device *bdev = NULL;
	int boundary = 0;
	sector_t boundary_block = 0;
	struct block_device *boundary_bdev = NULL;
	size_t length;
	struct buffer_head map_bh;
	loff_t i_size = i_size_read(inode);
	int ret = 0;
	struct buffer_head *head = folio_buffers(folio);

	if (head) {
		struct buffer_head *bh = head;

		/* If they're all mapped and dirty, do it */
		page_block = 0;
		do {
			BUG_ON(buffer_locked(bh));
			if (!buffer_mapped(bh)) {
				/*
				 * unmapped dirty buffers are created by
				 * block_dirty_folio -> mmapped data
				 */
				if (buffer_dirty(bh))
					goto confused;
				if (first_unmapped == blocks_per_page)
					first_unmapped = page_block;
				continue;
			}

			if (first_unmapped != blocks_per_page)
				goto confused;	/* hole -> non-hole */

			if (!buffer_dirty(bh) || !buffer_uptodate(bh))
				goto confused;
			if (page_block) {
				if (bh->b_blocknr != blocks[page_block-1] + 1)
					goto confused;
			}
			blocks[page_block++] = bh->b_blocknr;
			boundary = buffer_boundary(bh);
			if (boundary) {
				boundary_block = bh->b_blocknr;
				boundary_bdev = bh->b_bdev;
			}
			bdev = bh->b_bdev;
		} while ((bh = bh->b_this_page) != head);

		if (first_unmapped)
			goto page_is_mapped;

		/*
		 * Page has buffers, but they are all unmapped. The page was
		 * created by pagein or read over a hole which was handled by
		 * block_read_full_folio().  If this address_space is also
		 * using mpage_readahead then this can rarely happen.
		 */
		goto confused;
	}

	/*
	 * The page has no buffers: map it to disk
	 */
	BUG_ON(!folio_test_uptodate(folio));
	block_in_file = (sector_t)folio->index << (PAGE_SHIFT - blkbits);
	/*
	 * Whole page beyond EOF? Skip allocating blocks to avoid leaking
	 * space.
	 */
	if (block_in_file >= (i_size + (1 << blkbits) - 1) >> blkbits)
		goto page_is_mapped;
	last_block = (i_size - 1) >> blkbits;
	map_bh.b_folio = folio;
	for (page_block = 0; page_block < blocks_per_page; ) {

		map_bh.b_state = 0;
		map_bh.b_size = 1 << blkbits;
		if (mpd->get_block(inode, block_in_file, &map_bh, 1))
			goto confused;
		if (!buffer_mapped(&map_bh))
			goto confused;
		if (buffer_new(&map_bh))
			clean_bdev_bh_alias(&map_bh);
		if (buffer_boundary(&map_bh)) {
			boundary_block = map_bh.b_blocknr;
			boundary_bdev = map_bh.b_bdev;
		}
		if (page_block) {
			if (map_bh.b_blocknr != blocks[page_block-1] + 1)
				goto confused;
		}
		blocks[page_block++] = map_bh.b_blocknr;
		boundary = buffer_boundary(&map_bh);
		bdev = map_bh.b_bdev;
		if (block_in_file == last_block)
			break;
		block_in_file++;
	}
	BUG_ON(page_block == 0);

	first_unmapped = page_block;

page_is_mapped:
	/* Don't bother writing beyond EOF, truncate will discard the folio */
	if (folio_pos(folio) >= i_size)
		goto confused;
	length = folio_size(folio);
	if (folio_pos(folio) + length > i_size) {
		/*
		 * The page straddles i_size.  It must be zeroed out on each
		 * and every writepage invocation because it may be mmapped.
		 * "A file is mapped in multiples of the page size.  For a file
		 * that is not a multiple of the page size, the remaining memory
		 * is zeroed when mapped, and writes to that region are not
		 * written out to the file."
		 */
		length = i_size - folio_pos(folio);
		folio_zero_segment(folio, length, folio_size(folio));
	}

	/*
	 * This page will go to BIO.  Do we need to send this BIO off first?
	 */
	if (bio && mpd->last_block_in_bio != blocks[0] - 1)
		bio = mpage_bio_submit(bio);

alloc_new:
	if (bio == NULL) {
		bio = bio_alloc(bdev, BIO_MAX_VECS,
				REQ_OP_WRITE | wbc_to_write_flags(wbc),
				GFP_NOFS);
		bio->bi_iter.bi_sector = blocks[0] << (blkbits - 9);
		wbc_init_bio(wbc, bio);
	}

	/*
	 * Must try to add the page before marking the buffer clean or
	 * the confused fail path above (OOM) will be very confused when
	 * it finds all bh marked clean (i.e. it will not write anything)
	 */
	wbc_account_cgroup_owner(wbc, &folio->page, folio_size(folio));
	length = first_unmapped << blkbits;
	if (!bio_add_folio(bio, folio, length, 0)) {
		bio = mpage_bio_submit(bio);
		goto alloc_new;
	}

	clean_buffers(&folio->page, first_unmapped);

	BUG_ON(folio_test_writeback(folio));
	folio_start_writeback(folio);
	folio_unlock(folio);
	if (boundary || (first_unmapped != blocks_per_page)) {
		bio = mpage_bio_submit(bio);
		if (boundary_block) {
			write_boundary_block(boundary_bdev,
					boundary_block, 1 << blkbits);
		}
	} else {
		mpd->last_block_in_bio = blocks[blocks_per_page - 1];
	}
	goto out;

confused:
	if (bio)
		bio = mpage_bio_submit(bio);

	/*
	 * The caller has a ref on the inode, so *mapping is stable
	 */
	ret = block_write_full_page(&folio->page, mpd->get_block, wbc);
	mapping_set_error(mapping, ret);
out:
	mpd->bio = bio;
	return ret;
}

/**
 * mpage_writepages - walk the list of dirty pages of the given address space & writepage() all of them
 * @mapping: address space structure to write
 * @wbc: subtract the number of written pages from *@wbc->nr_to_write
 * @get_block: the filesystem's block mapper function.
 *
 * This is a library function, which implements the writepages()
 * address_space_operation.
 */
int
mpage_writepages(struct address_space *mapping,
		struct writeback_control *wbc, get_block_t get_block)
{
	struct mpage_data mpd = {
		.get_block	= get_block,
	};
	struct blk_plug plug;
	int ret;

	blk_start_plug(&plug);
	ret = write_cache_pages(mapping, wbc, __mpage_writepage, &mpd);
	if (mpd.bio)
		mpage_bio_submit(mpd.bio);
	blk_finish_plug(&plug);
	return ret;
}
EXPORT_SYMBOL(mpage_writepages);<|MERGE_RESOLUTION|>--- conflicted
+++ resolved
@@ -206,12 +206,8 @@
 	/*
 	 * Then do more get_blocks calls until we are done with this folio.
 	 */
-<<<<<<< HEAD
-	map_bh->b_page = &folio->page;
+	map_bh->b_folio = folio;
 	//加载所有的block
-=======
-	map_bh->b_folio = folio;
->>>>>>> fe15c26e
 	while (page_block < blocks_per_page) {
 		map_bh->b_state = 0;
 		map_bh->b_size = 0;
@@ -282,15 +278,6 @@
 
 alloc_new:
 	if (args->bio == NULL) {
-<<<<<<< HEAD
-		if (first_hole == blocks_per_page) {
-			//换算到扇区号
-			if (!bdev_read_page(bdev, blocks[0] << (blkbits - 9),
-								&folio->page))
-				goto out;
-		}
-=======
->>>>>>> fe15c26e
 		args->bio = bio_alloc(bdev, bio_max_segs(args->nr_pages), opf,
 				      gfp);
 		if (args->bio == NULL)
