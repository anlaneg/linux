// SPDX-License-Identifier: GPL-2.0
/*
 * fs/mpage.c
 *
 * Copyright (C) 2002, Linus Torvalds.
 *
 * Contains functions related to preparing and submitting BIOs which contain
 * multiple pagecache pages.
 *
 * 15May2002	Andrew Morton
 *		Initial version
 * 27Jun2002	axboe@suse.de
 *		use bio_add_page() to build bio's just the right size
 */

#include <linux/kernel.h>
#include <linux/export.h>
#include <linux/mm.h>
#include <linux/kdev_t.h>
#include <linux/gfp.h>
#include <linux/bio.h>
#include <linux/fs.h>
#include <linux/buffer_head.h>
#include <linux/blkdev.h>
#include <linux/highmem.h>
#include <linux/prefetch.h>
#include <linux/mpage.h>
#include <linux/mm_inline.h>
#include <linux/writeback.h>
#include <linux/backing-dev.h>
#include <linux/pagevec.h>
#include <linux/cleancache.h>
#include "internal.h"

/*
 * I/O completion handler for multipage BIOs.
 *
 * The mpage code never puts partial pages into a BIO (except for end-of-file).
 * If a page does not map to a contiguous run of blocks then it simply falls
 * back to block_read_full_page().
 *
 * Why is this?  If a page's completion depends on a number of different BIOs
 * which can complete in any order (or at the same time) then determining the
 * status of that page is hard.  See end_buffer_async_read() for the details.
 * There is no point in duplicating all that complexity.
 */
static void mpage_end_io(struct bio *bio)
{
	struct bio_vec *bv;
	struct bvec_iter_all iter_all;

	bio_for_each_segment_all(bv, bio, iter_all) {
		struct page *page = bv->bv_page;
		page_endio(page, bio_op(bio),
			   blk_status_to_errno(bio->bi_status));
	}

	bio_put(bio);
}

static struct bio *mpage_bio_submit(int op, int op_flags, struct bio *bio)
{
	bio->bi_end_io = mpage_end_io;
	bio_set_op_attrs(bio, op, op_flags);
<<<<<<< HEAD
	guard_bio_eod(op, bio);
	submit_bio(bio);//自此函数进入磁盘读取
=======
	guard_bio_eod(bio);
	submit_bio(bio);
>>>>>>> b0be0eff
	return NULL;
}

static struct bio *
mpage_alloc(struct block_device *bdev,
		sector_t first_sector, int nr_vecs,
		gfp_t gfp_flags)
{
	struct bio *bio;

	/* Restrict the given (page cache) mask for slab allocations */
	gfp_flags &= GFP_KERNEL;
	bio = bio_alloc(gfp_flags, nr_vecs);

	if (bio == NULL && (current->flags & PF_MEMALLOC)) {
		while (!bio && (nr_vecs /= 2))
			bio = bio_alloc(gfp_flags, nr_vecs);
	}

	if (bio) {
		bio_set_dev(bio, bdev);
		bio->bi_iter.bi_sector = first_sector;
	}
	return bio;
}

/*
 * support function for mpage_readpages.  The fs supplied get_block might
 * return an up to date buffer.  This is used to map that buffer into
 * the page, which allows readpage to avoid triggering a duplicate call
 * to get_block.
 *
 * The idea is to avoid adding buffers to pages that don't already have
 * them.  So when the buffer is up to date and the page size == block size,
 * this marks the page up to date instead of adding new buffers.
 */
static void 
map_buffer_to_page(struct page *page, struct buffer_head *bh, int page_block) 
{
	struct inode *inode = page->mapping->host;
	struct buffer_head *page_bh, *head;
	int block = 0;

	if (!page_has_buffers(page)) {
		/*
		 * don't make any buffers if there is only one buffer on
		 * the page and the page just needs to be set up to date
		 */
		if (inode->i_blkbits == PAGE_SHIFT &&
		    buffer_uptodate(bh)) {
			SetPageUptodate(page);    
			return;
		}
		create_empty_buffers(page, i_blocksize(inode), 0);
	}
	head = page_buffers(page);
	page_bh = head;
	do {
		if (block == page_block) {
			page_bh->b_state = bh->b_state;
			page_bh->b_bdev = bh->b_bdev;
			page_bh->b_blocknr = bh->b_blocknr;
			break;
		}
		page_bh = page_bh->b_this_page;
		block++;
	} while (page_bh != head);
}

struct mpage_readpage_args {
	struct bio *bio;
	struct page *page;//要填充的页
	unsigned int nr_pages;//需要填充多少页
	bool is_readahead;
	sector_t last_block_in_bio;
	struct buffer_head map_bh;
	unsigned long first_logical_block;
	get_block_t *get_block;
};

/*
 * This is the worker routine which does all the work of mapping the disk
 * blocks and constructs largest possible bios, submits them for IO if the
 * blocks are not contiguous on the disk.
 *
 * We pass a buffer_head back and forth and use its buffer_mapped() flag to
 * represent the validity of its disk mapping and to decide when to do the next
 * get_block() call.
 */
static struct bio *do_mpage_readpage(struct mpage_readpage_args *args)
{
	struct page *page = args->page;
	struct inode *inode = page->mapping->host;
	const unsigned blkbits = inode->i_blkbits;
	//每页可以存放多少个块
	const unsigned blocks_per_page = PAGE_SIZE >> blkbits;
	//块大小
	const unsigned blocksize = 1 << blkbits;
	struct buffer_head *map_bh = &args->map_bh;
	sector_t block_in_file;
	sector_t last_block;
	sector_t last_block_in_file;
	sector_t blocks[MAX_BUF_PER_PAGE];
	unsigned page_block;
	unsigned first_hole = blocks_per_page;
	struct block_device *bdev = NULL;
	int length;
	int fully_mapped = 1;
	int op_flags;
	unsigned nblocks;
	unsigned relative_block;
	gfp_t gfp;

	if (args->is_readahead) {
		op_flags = REQ_RAHEAD;
		gfp = readahead_gfp_mask(page->mapping);
	} else {
		op_flags = 0;
		gfp = mapping_gfp_constraint(page->mapping, GFP_KERNEL);
	}

	//检查此页是否已存在缓存
	if (page_has_buffers(page))
		goto confused;

	//页在文件中的块号(首个块号）
	block_in_file = (sector_t)page->index << (PAGE_SHIFT - blkbits);
	//要读取的尾页对应的块号（尾部块号）
	last_block = block_in_file + args->nr_pages * blocks_per_page;
	//文件实际大小可提供的尾页对应的块号
	last_block_in_file = (i_size_read(inode) + blocksize - 1) >> blkbits;

	//如果读取内容大于文件实际大小，则更新尾页块号
	if (last_block > last_block_in_file)
		last_block = last_block_in_file;
	page_block = 0;

	/*
	 * Map blocks using the result from the previous get_blocks call first.
	 */
	nblocks = map_bh->b_size >> blkbits;
	if (buffer_mapped(map_bh) &&
			block_in_file > args->first_logical_block &&
			block_in_file < (args->first_logical_block + nblocks)) {
		unsigned map_offset = block_in_file - args->first_logical_block;
		unsigned last = nblocks - map_offset;

		for (relative_block = 0; ; relative_block++) {
			if (relative_block == last) {
				clear_buffer_mapped(map_bh);
				break;
			}
			if (page_block == blocks_per_page)
				break;
			blocks[page_block] = map_bh->b_blocknr + map_offset +
						relative_block;
			page_block++;
			block_in_file++;
		}
		bdev = map_bh->b_bdev;
	}

	/*
	 * Then do more get_blocks calls until we are done with this page.
	 */
	map_bh->b_page = page;
	//加载所有的block
	while (page_block < blocks_per_page) {
		map_bh->b_state = 0;
		map_bh->b_size = 0;

		if (block_in_file < last_block) {
			map_bh->b_size = (last_block-block_in_file) << blkbits;
			if (args->get_block(inode, block_in_file, map_bh, 0))
				goto confused;
			args->first_logical_block = block_in_file;
		}

		if (!buffer_mapped(map_bh)) {
			fully_mapped = 0;
			if (first_hole == blocks_per_page)
				first_hole = page_block;
			page_block++;
			block_in_file++;
			continue;
		}

		/* some filesystems will copy data into the page during
		 * the get_block call, in which case we don't want to
		 * read it again.  map_buffer_to_page copies the data
		 * we just collected from get_block into the page's buffers
		 * so readpage doesn't have to repeat the get_block call
		 */
		if (buffer_uptodate(map_bh)) {
			map_buffer_to_page(page, map_bh, page_block);
			goto confused;
		}
	
		if (first_hole != blocks_per_page)
			goto confused;		/* hole -> non-hole */

		/* Contiguous blocks? */
		if (page_block && blocks[page_block-1] != map_bh->b_blocknr-1)
			goto confused;
		nblocks = map_bh->b_size >> blkbits;
		for (relative_block = 0; ; relative_block++) {
			if (relative_block == nblocks) {
				clear_buffer_mapped(map_bh);
				break;
			} else if (page_block == blocks_per_page)
				break;
			blocks[page_block] = map_bh->b_blocknr+relative_block;
			page_block++;
			block_in_file++;
		}
		bdev = map_bh->b_bdev;
	}

	if (first_hole != blocks_per_page) {
		zero_user_segment(page, first_hole << blkbits, PAGE_SIZE);
		if (first_hole == 0) {
			SetPageUptodate(page);
			unlock_page(page);
			goto out;
		}
	} else if (fully_mapped) {
		SetPageMappedToDisk(page);
	}

	if (fully_mapped && blocks_per_page == 1 && !PageUptodate(page) &&
	    cleancache_get_page(page) == 0) {
		SetPageUptodate(page);
		goto confused;
	}

	/*
	 * This page will go to BIO.  Do we need to send this BIO off first?
	 */
	if (args->bio && (args->last_block_in_bio != blocks[0] - 1))
		args->bio = mpage_bio_submit(REQ_OP_READ, op_flags, args->bio);

alloc_new:
	if (args->bio == NULL) {
		if (first_hole == blocks_per_page) {
			//换算到扇区号
			if (!bdev_read_page(bdev, blocks[0] << (blkbits - 9),
								page))
				goto out;
		}
		args->bio = mpage_alloc(bdev, blocks[0] << (blkbits - 9),
					min_t(int, args->nr_pages,
					      BIO_MAX_PAGES),
					gfp);
		if (args->bio == NULL)
			goto confused;
	}

	length = first_hole << blkbits;
	if (bio_add_page(args->bio, page, length, 0) < length) {
		args->bio = mpage_bio_submit(REQ_OP_READ, op_flags, args->bio);
		goto alloc_new;
	}

	relative_block = block_in_file - args->first_logical_block;
	nblocks = map_bh->b_size >> blkbits;
	if ((buffer_boundary(map_bh) && relative_block == nblocks) ||
	    (first_hole != blocks_per_page))
		args->bio = mpage_bio_submit(REQ_OP_READ, op_flags, args->bio);
	else
		args->last_block_in_bio = blocks[blocks_per_page - 1];
out:
	return args->bio;

confused:
	if (args->bio)
		args->bio = mpage_bio_submit(REQ_OP_READ, op_flags, args->bio);
	if (!PageUptodate(page))
		block_read_full_page(page, args->get_block);
	else
		unlock_page(page);
	goto out;
}

/**
 * mpage_readpages - populate an address space with some pages & start reads against them
 * @mapping: the address_space
 * @pages: The address of a list_head which contains the target pages.  These
 *   pages have their ->index populated and are otherwise uninitialised.
 *   The page at @pages->prev has the lowest file offset, and reads should be
 *   issued in @pages->prev to @pages->next order.(pages按页索引号从小到大排列，其->index即为索引号）
 * @nr_pages: The number of pages at *@pages
 * @get_block: The filesystem's block mapper function.
 *
 * This function walks the pages and the blocks within each page, building and
 * emitting large BIOs.
 *
 * If anything unusual happens, such as:
 *
 * - encountering a page which has buffers
 * - encountering a page which has a non-hole after a hole
 * - encountering a page with non-contiguous blocks
 *
 * then this code just gives up and calls the buffer_head-based read function.
 * It does handle a page which has holes at the end - that is a common case:
 * the end-of-file on blocksize < PAGE_SIZE setups.
 *
 * BH_Boundary explanation:
 *
 * There is a problem.  The mpage read code assembles several pages, gets all
 * their disk mappings, and then submits them all.  That's fine, but obtaining
 * the disk mappings may require I/O.  Reads of indirect blocks, for example.
 *
 * So an mpage read of the first 16 blocks of an ext2 file will cause I/O to be
 * submitted in the following order:
 *
 * 	12 0 1 2 3 4 5 6 7 8 9 10 11 13 14 15 16
 *
 * because the indirect block has to be read to get the mappings of blocks
 * 13,14,15,16.  Obviously, this impacts performance.
 *
 * So what we do it to allow the filesystem's get_block() function to set
 * BH_Boundary when it maps block 11.  BH_Boundary says: mapping of the block
 * after this one will require I/O against a block which is probably close to
 * this one.  So you should push what I/O you have currently accumulated.
 *
 * This all causes the disk requests to be issued in the correct order.
 */
int
mpage_readpages(struct address_space *mapping, struct list_head *pages,
				unsigned nr_pages, get_block_t get_block)
{
	struct mpage_readpage_args args = {
		.get_block = get_block,
		.is_readahead = true,
	};
	unsigned page_idx;

	for (page_idx = 0; page_idx < nr_pages; page_idx++) {
		//由pages获取其对应的page结构体，用于获知要填充的page
		struct page *page = lru_to_page(pages);

		prefetchw(&page->flags);
		//将page自pages链中摘除
		list_del(&page->lru);

		if (!add_to_page_cache_lru(page, mapping,
					page->index,
					readahead_gfp_mask(mapping))) {
			args.page = page;
			args.nr_pages = nr_pages - page_idx;
			args.bio = do_mpage_readpage(&args);
		}
		put_page(page);
	}
	BUG_ON(!list_empty(pages));
	if (args.bio)
		//处理块设备读
		mpage_bio_submit(REQ_OP_READ, REQ_RAHEAD, args.bio);
	return 0;
}
EXPORT_SYMBOL(mpage_readpages);

/*
 * This isn't called much at all
 */
int mpage_readpage(struct page *page, get_block_t get_block)
{
	struct mpage_readpage_args args = {
		.page = page,
		.nr_pages = 1,
		.get_block = get_block,
	};

	args.bio = do_mpage_readpage(&args);
	if (args.bio)
		mpage_bio_submit(REQ_OP_READ, 0, args.bio);
	return 0;
}
EXPORT_SYMBOL(mpage_readpage);

/*
 * Writing is not so simple.
 *
 * If the page has buffers then they will be used for obtaining the disk
 * mapping.  We only support pages which are fully mapped-and-dirty, with a
 * special case for pages which are unmapped at the end: end-of-file.
 *
 * If the page has no buffers (preferred) then the page is mapped here.
 *
 * If all blocks are found to be contiguous then the page can go into the
 * BIO.  Otherwise fall back to the mapping's writepage().
 * 
 * FIXME: This code wants an estimate of how many pages are still to be
 * written, so it can intelligently allocate a suitably-sized BIO.  For now,
 * just allocate full-size (16-page) BIOs.
 */

struct mpage_data {
	struct bio *bio;
	sector_t last_block_in_bio;
	get_block_t *get_block;
	unsigned use_writepage;
};

/*
 * We have our BIO, so we can now mark the buffers clean.  Make
 * sure to only clean buffers which we know we'll be writing.
 */
static void clean_buffers(struct page *page, unsigned first_unmapped)
{
	unsigned buffer_counter = 0;
	struct buffer_head *bh, *head;
	if (!page_has_buffers(page))
		return;
	head = page_buffers(page);
	bh = head;

	do {
		if (buffer_counter++ == first_unmapped)
			break;
		clear_buffer_dirty(bh);
		bh = bh->b_this_page;
	} while (bh != head);

	/*
	 * we cannot drop the bh if the page is not uptodate or a concurrent
	 * readpage would fail to serialize with the bh and it would read from
	 * disk before we reach the platter.
	 */
	if (buffer_heads_over_limit && PageUptodate(page))
		try_to_free_buffers(page);
}

/*
 * For situations where we want to clean all buffers attached to a page.
 * We don't need to calculate how many buffers are attached to the page,
 * we just need to specify a number larger than the maximum number of buffers.
 */
void clean_page_buffers(struct page *page)
{
	clean_buffers(page, ~0U);
}

static int __mpage_writepage(struct page *page, struct writeback_control *wbc,
		      void *data)
{
	struct mpage_data *mpd = data;
	struct bio *bio = mpd->bio;
	struct address_space *mapping = page->mapping;
	struct inode *inode = page->mapping->host;
	const unsigned blkbits = inode->i_blkbits;
	unsigned long end_index;
	const unsigned blocks_per_page = PAGE_SIZE >> blkbits;
	sector_t last_block;
	sector_t block_in_file;
	sector_t blocks[MAX_BUF_PER_PAGE];
	unsigned page_block;
	unsigned first_unmapped = blocks_per_page;
	struct block_device *bdev = NULL;
	int boundary = 0;
	sector_t boundary_block = 0;
	struct block_device *boundary_bdev = NULL;
	int length;
	struct buffer_head map_bh;
	loff_t i_size = i_size_read(inode);
	int ret = 0;
	int op_flags = wbc_to_write_flags(wbc);

	if (page_has_buffers(page)) {
		struct buffer_head *head = page_buffers(page);
		struct buffer_head *bh = head;

		/* If they're all mapped and dirty, do it */
		page_block = 0;
		do {
			BUG_ON(buffer_locked(bh));
			if (!buffer_mapped(bh)) {
				/*
				 * unmapped dirty buffers are created by
				 * __set_page_dirty_buffers -> mmapped data
				 */
				if (buffer_dirty(bh))
					goto confused;
				if (first_unmapped == blocks_per_page)
					first_unmapped = page_block;
				continue;
			}

			if (first_unmapped != blocks_per_page)
				goto confused;	/* hole -> non-hole */

			if (!buffer_dirty(bh) || !buffer_uptodate(bh))
				goto confused;
			if (page_block) {
				if (bh->b_blocknr != blocks[page_block-1] + 1)
					goto confused;
			}
			blocks[page_block++] = bh->b_blocknr;
			boundary = buffer_boundary(bh);
			if (boundary) {
				boundary_block = bh->b_blocknr;
				boundary_bdev = bh->b_bdev;
			}
			bdev = bh->b_bdev;
		} while ((bh = bh->b_this_page) != head);

		if (first_unmapped)
			goto page_is_mapped;

		/*
		 * Page has buffers, but they are all unmapped. The page was
		 * created by pagein or read over a hole which was handled by
		 * block_read_full_page().  If this address_space is also
		 * using mpage_readpages then this can rarely happen.
		 */
		goto confused;
	}

	/*
	 * The page has no buffers: map it to disk
	 */
	BUG_ON(!PageUptodate(page));
	block_in_file = (sector_t)page->index << (PAGE_SHIFT - blkbits);
	last_block = (i_size - 1) >> blkbits;
	map_bh.b_page = page;
	for (page_block = 0; page_block < blocks_per_page; ) {

		map_bh.b_state = 0;
		map_bh.b_size = 1 << blkbits;
		if (mpd->get_block(inode, block_in_file, &map_bh, 1))
			goto confused;
		if (buffer_new(&map_bh))
			clean_bdev_bh_alias(&map_bh);
		if (buffer_boundary(&map_bh)) {
			boundary_block = map_bh.b_blocknr;
			boundary_bdev = map_bh.b_bdev;
		}
		if (page_block) {
			if (map_bh.b_blocknr != blocks[page_block-1] + 1)
				goto confused;
		}
		blocks[page_block++] = map_bh.b_blocknr;
		boundary = buffer_boundary(&map_bh);
		bdev = map_bh.b_bdev;
		if (block_in_file == last_block)
			break;
		block_in_file++;
	}
	BUG_ON(page_block == 0);

	first_unmapped = page_block;

page_is_mapped:
	end_index = i_size >> PAGE_SHIFT;
	if (page->index >= end_index) {
		/*
		 * The page straddles i_size.  It must be zeroed out on each
		 * and every writepage invocation because it may be mmapped.
		 * "A file is mapped in multiples of the page size.  For a file
		 * that is not a multiple of the page size, the remaining memory
		 * is zeroed when mapped, and writes to that region are not
		 * written out to the file."
		 */
		unsigned offset = i_size & (PAGE_SIZE - 1);

		if (page->index > end_index || !offset)
			goto confused;
		zero_user_segment(page, offset, PAGE_SIZE);
	}

	/*
	 * This page will go to BIO.  Do we need to send this BIO off first?
	 */
	if (bio && mpd->last_block_in_bio != blocks[0] - 1)
		bio = mpage_bio_submit(REQ_OP_WRITE, op_flags, bio);

alloc_new:
	if (bio == NULL) {
		if (first_unmapped == blocks_per_page) {
			if (!bdev_write_page(bdev, blocks[0] << (blkbits - 9),
								page, wbc))
				goto out;
		}
		bio = mpage_alloc(bdev, blocks[0] << (blkbits - 9),
				BIO_MAX_PAGES, GFP_NOFS|__GFP_HIGH);
		if (bio == NULL)
			goto confused;

		wbc_init_bio(wbc, bio);
		bio->bi_write_hint = inode->i_write_hint;
	}

	/*
	 * Must try to add the page before marking the buffer clean or
	 * the confused fail path above (OOM) will be very confused when
	 * it finds all bh marked clean (i.e. it will not write anything)
	 */
	wbc_account_cgroup_owner(wbc, page, PAGE_SIZE);
	length = first_unmapped << blkbits;
	if (bio_add_page(bio, page, length, 0) < length) {
		bio = mpage_bio_submit(REQ_OP_WRITE, op_flags, bio);
		goto alloc_new;
	}

	clean_buffers(page, first_unmapped);

	BUG_ON(PageWriteback(page));
	set_page_writeback(page);
	unlock_page(page);
	if (boundary || (first_unmapped != blocks_per_page)) {
		bio = mpage_bio_submit(REQ_OP_WRITE, op_flags, bio);
		if (boundary_block) {
			write_boundary_block(boundary_bdev,
					boundary_block, 1 << blkbits);
		}
	} else {
		mpd->last_block_in_bio = blocks[blocks_per_page - 1];
	}
	goto out;

confused:
	if (bio)
		bio = mpage_bio_submit(REQ_OP_WRITE, op_flags, bio);

	if (mpd->use_writepage) {
		ret = mapping->a_ops->writepage(page, wbc);
	} else {
		ret = -EAGAIN;
		goto out;
	}
	/*
	 * The caller has a ref on the inode, so *mapping is stable
	 */
	mapping_set_error(mapping, ret);
out:
	mpd->bio = bio;
	return ret;
}

/**
 * mpage_writepages - walk the list of dirty pages of the given address space & writepage() all of them
 * @mapping: address space structure to write
 * @wbc: subtract the number of written pages from *@wbc->nr_to_write
 * @get_block: the filesystem's block mapper function.
 *             If this is NULL then use a_ops->writepage.  Otherwise, go
 *             direct-to-BIO.
 *
 * This is a library function, which implements the writepages()
 * address_space_operation.
 *
 * If a page is already under I/O, generic_writepages() skips it, even
 * if it's dirty.  This is desirable behaviour for memory-cleaning writeback,
 * but it is INCORRECT for data-integrity system calls such as fsync().  fsync()
 * and msync() need to guarantee that all the data which was dirty at the time
 * the call was made get new I/O started against them.  If wbc->sync_mode is
 * WB_SYNC_ALL then we were called for data integrity and we must wait for
 * existing IO to complete.
 */
int
mpage_writepages(struct address_space *mapping,
		struct writeback_control *wbc, get_block_t get_block)
{
	struct blk_plug plug;
	int ret;

	blk_start_plug(&plug);

	if (!get_block)
		ret = generic_writepages(mapping, wbc);
	else {
		struct mpage_data mpd = {
			.bio = NULL,
			.last_block_in_bio = 0,
			.get_block = get_block,
			.use_writepage = 1,
		};

		ret = write_cache_pages(mapping, wbc, __mpage_writepage, &mpd);
		if (mpd.bio) {
			int op_flags = (wbc->sync_mode == WB_SYNC_ALL ?
				  REQ_SYNC : 0);
			mpage_bio_submit(REQ_OP_WRITE, op_flags, mpd.bio);
		}
	}
	blk_finish_plug(&plug);
	return ret;
}
EXPORT_SYMBOL(mpage_writepages);

int mpage_writepage(struct page *page, get_block_t get_block,
	struct writeback_control *wbc)
{
	struct mpage_data mpd = {
		.bio = NULL,
		.last_block_in_bio = 0,
		.get_block = get_block,
		.use_writepage = 0,
	};
	int ret = __mpage_writepage(page, wbc, &mpd);
	if (mpd.bio) {
		int op_flags = (wbc->sync_mode == WB_SYNC_ALL ?
			  REQ_SYNC : 0);
		mpage_bio_submit(REQ_OP_WRITE, op_flags, mpd.bio);
	}
	return ret;
}
EXPORT_SYMBOL(mpage_writepage);<|MERGE_RESOLUTION|>--- conflicted
+++ resolved
@@ -62,13 +62,8 @@
 {
 	bio->bi_end_io = mpage_end_io;
 	bio_set_op_attrs(bio, op, op_flags);
-<<<<<<< HEAD
-	guard_bio_eod(op, bio);
+	guard_bio_eod(bio);
 	submit_bio(bio);//自此函数进入磁盘读取
-=======
-	guard_bio_eod(bio);
-	submit_bio(bio);
->>>>>>> b0be0eff
 	return NULL;
 }
 
