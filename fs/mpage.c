--- conflicted
+++ resolved
@@ -112,13 +112,8 @@
 
 struct mpage_readpage_args {
 	struct bio *bio;
-<<<<<<< HEAD
-	struct page *page;//要填充的页
+	struct folio *folio;//要填充的页
 	unsigned int nr_pages;//需要填充多少页
-=======
-	struct folio *folio;
-	unsigned int nr_pages;
->>>>>>> 97ee9d1c
 	bool is_readahead;
 	sector_t last_block_in_bio;
 	struct buffer_head map_bh;
@@ -167,20 +162,13 @@
 		gfp |= __GFP_NORETRY | __GFP_NOWARN;
 	}
 
-<<<<<<< HEAD
 	//检查此页是否已存在缓存
-	if (page_has_buffers(page))
-		goto confused;
-
-	//页在文件中的块号(首个块号）
-	block_in_file = (sector_t)page->index << (PAGE_SHIFT - blkbits);
-	//要读取的尾页对应的块号（尾部块号）
-=======
 	if (folio_buffers(folio))
 		goto confused;
 
+	//页在文件中的块号(首个块号）
 	block_in_file = (sector_t)folio->index << (PAGE_SHIFT - blkbits);
->>>>>>> 97ee9d1c
+	//要读取的尾页对应的块号（尾部块号）
 	last_block = block_in_file + args->nr_pages * blocks_per_page;
 	//文件实际大小可提供的尾页对应的块号
 	last_block_in_file = (i_size_read(inode) + blocksize - 1) >> blkbits;
@@ -218,12 +206,8 @@
 	/*
 	 * Then do more get_blocks calls until we are done with this folio.
 	 */
-<<<<<<< HEAD
-	map_bh->b_page = page;
+	map_bh->b_page = &folio->page;
 	//加载所有的block
-=======
-	map_bh->b_page = &folio->page;
->>>>>>> 97ee9d1c
 	while (page_block < blocks_per_page) {
 		map_bh->b_state = 0;
 		map_bh->b_size = 0;
