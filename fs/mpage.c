// SPDX-License-Identifier: GPL-2.0
/*
 * fs/mpage.c
 *
 * Copyright (C) 2002, Linus Torvalds.
 *
 * Contains functions related to preparing and submitting BIOs which contain
 * multiple pagecache pages.
 *
 * 15May2002	Andrew Morton
 *		Initial version
 * 27Jun2002	axboe@suse.de
 *		use bio_add_page() to build bio's just the right size
 */

#include <linux/kernel.h>
#include <linux/export.h>
#include <linux/mm.h>
#include <linux/kdev_t.h>
#include <linux/gfp.h>
#include <linux/bio.h>
#include <linux/fs.h>
#include <linux/buffer_head.h>
#include <linux/blkdev.h>
#include <linux/highmem.h>
#include <linux/prefetch.h>
#include <linux/mpage.h>
#include <linux/mm_inline.h>
#include <linux/writeback.h>
#include <linux/backing-dev.h>
#include <linux/pagevec.h>
#include "internal.h"

/*
 * I/O completion handler for multipage BIOs.
 *
 * The mpage code never puts partial pages into a BIO (except for end-of-file).
 * If a page does not map to a contiguous run of blocks then it simply falls
 * back to block_read_full_page().
 *
 * Why is this?  If a page's completion depends on a number of different BIOs
 * which can complete in any order (or at the same time) then determining the
 * status of that page is hard.  See end_buffer_async_read() for the details.
 * There is no point in duplicating all that complexity.
 */
static void mpage_end_io(struct bio *bio)
{
	struct bio_vec *bv;
	struct bvec_iter_all iter_all;

	bio_for_each_segment_all(bv, bio, iter_all) {
		struct page *page = bv->bv_page;
		page_endio(page, bio_op(bio),
			   blk_status_to_errno(bio->bi_status));
	}

	bio_put(bio);
}

static struct bio *mpage_bio_submit(struct bio *bio)
{
	bio->bi_end_io = mpage_end_io;
	guard_bio_eod(bio);
	submit_bio(bio);//自此函数进入磁盘读取
	return NULL;
}

/*
 * support function for mpage_readahead.  The fs supplied get_block might
 * return an up to date buffer.  This is used to map that buffer into
 * the page, which allows readpage to avoid triggering a duplicate call
 * to get_block.
 *
 * The idea is to avoid adding buffers to pages that don't already have
 * them.  So when the buffer is up to date and the page size == block size,
 * this marks the page up to date instead of adding new buffers.
 */
static void 
map_buffer_to_page(struct page *page, struct buffer_head *bh, int page_block) 
{
	struct inode *inode = page->mapping->host;
	struct buffer_head *page_bh, *head;
	int block = 0;

	if (!page_has_buffers(page)) {
		/*
		 * don't make any buffers if there is only one buffer on
		 * the page and the page just needs to be set up to date
		 */
		if (inode->i_blkbits == PAGE_SHIFT &&
		    buffer_uptodate(bh)) {
			SetPageUptodate(page);    
			return;
		}
		create_empty_buffers(page, i_blocksize(inode), 0);
	}
	head = page_buffers(page);
	page_bh = head;
	do {
		if (block == page_block) {
			page_bh->b_state = bh->b_state;
			page_bh->b_bdev = bh->b_bdev;
			page_bh->b_blocknr = bh->b_blocknr;
			break;
		}
		page_bh = page_bh->b_this_page;
		block++;
	} while (page_bh != head);
}

struct mpage_readpage_args {
	struct bio *bio;
	struct page *page;//要填充的页
	unsigned int nr_pages;//需要填充多少页
	bool is_readahead;
	sector_t last_block_in_bio;
	struct buffer_head map_bh;
	unsigned long first_logical_block;
	get_block_t *get_block;
};

/*
 * This is the worker routine which does all the work of mapping the disk
 * blocks and constructs largest possible bios, submits them for IO if the
 * blocks are not contiguous on the disk.
 *
 * We pass a buffer_head back and forth and use its buffer_mapped() flag to
 * represent the validity of its disk mapping and to decide when to do the next
 * get_block() call.
 */
static struct bio *do_mpage_readpage(struct mpage_readpage_args *args)
{
	struct page *page = args->page;
	struct inode *inode = page->mapping->host;
	const unsigned blkbits = inode->i_blkbits;
	//每页可以存放多少个块
	const unsigned blocks_per_page = PAGE_SIZE >> blkbits;
	//块大小
	const unsigned blocksize = 1 << blkbits;
	struct buffer_head *map_bh = &args->map_bh;
	sector_t block_in_file;
	sector_t last_block;
	sector_t last_block_in_file;
	sector_t blocks[MAX_BUF_PER_PAGE];
	unsigned page_block;
	unsigned first_hole = blocks_per_page;
	struct block_device *bdev = NULL;
	int length;
	int fully_mapped = 1;
	int op = REQ_OP_READ;
	unsigned nblocks;
	unsigned relative_block;
	gfp_t gfp = mapping_gfp_constraint(page->mapping, GFP_KERNEL);

	if (args->is_readahead) {
		op |= REQ_RAHEAD;
		gfp |= __GFP_NORETRY | __GFP_NOWARN;
	}

	//检查此页是否已存在缓存
	if (page_has_buffers(page))
		goto confused;

	//页在文件中的块号(首个块号）
	block_in_file = (sector_t)page->index << (PAGE_SHIFT - blkbits);
	//要读取的尾页对应的块号（尾部块号）
	last_block = block_in_file + args->nr_pages * blocks_per_page;
	//文件实际大小可提供的尾页对应的块号
	last_block_in_file = (i_size_read(inode) + blocksize - 1) >> blkbits;

	//如果读取内容大于文件实际大小，则更新尾页块号
	if (last_block > last_block_in_file)
		last_block = last_block_in_file;
	page_block = 0;

	/*
	 * Map blocks using the result from the previous get_blocks call first.
	 */
	nblocks = map_bh->b_size >> blkbits;
	if (buffer_mapped(map_bh) &&
			block_in_file > args->first_logical_block &&
			block_in_file < (args->first_logical_block + nblocks)) {
		unsigned map_offset = block_in_file - args->first_logical_block;
		unsigned last = nblocks - map_offset;

		for (relative_block = 0; ; relative_block++) {
			if (relative_block == last) {
				clear_buffer_mapped(map_bh);
				break;
			}
			if (page_block == blocks_per_page)
				break;
			blocks[page_block] = map_bh->b_blocknr + map_offset +
						relative_block;
			page_block++;
			block_in_file++;
		}
		bdev = map_bh->b_bdev;
	}

	/*
	 * Then do more get_blocks calls until we are done with this page.
	 */
	map_bh->b_page = page;
	//加载所有的block
	while (page_block < blocks_per_page) {
		map_bh->b_state = 0;
		map_bh->b_size = 0;

		if (block_in_file < last_block) {
			map_bh->b_size = (last_block-block_in_file) << blkbits;
			if (args->get_block(inode, block_in_file, map_bh, 0))
				goto confused;
			args->first_logical_block = block_in_file;
		}

		if (!buffer_mapped(map_bh)) {
			fully_mapped = 0;
			if (first_hole == blocks_per_page)
				first_hole = page_block;
			page_block++;
			block_in_file++;
			continue;
		}

		/* some filesystems will copy data into the page during
		 * the get_block call, in which case we don't want to
		 * read it again.  map_buffer_to_page copies the data
		 * we just collected from get_block into the page's buffers
		 * so readpage doesn't have to repeat the get_block call
		 */
		if (buffer_uptodate(map_bh)) {
			map_buffer_to_page(page, map_bh, page_block);
			goto confused;
		}
	
		if (first_hole != blocks_per_page)
			goto confused;		/* hole -> non-hole */

		/* Contiguous blocks? */
		if (page_block && blocks[page_block-1] != map_bh->b_blocknr-1)
			goto confused;
		nblocks = map_bh->b_size >> blkbits;
		for (relative_block = 0; ; relative_block++) {
			if (relative_block == nblocks) {
				clear_buffer_mapped(map_bh);
				break;
			} else if (page_block == blocks_per_page)
				break;
			blocks[page_block] = map_bh->b_blocknr+relative_block;
			page_block++;
			block_in_file++;
		}
		bdev = map_bh->b_bdev;
	}

	if (first_hole != blocks_per_page) {
		zero_user_segment(page, first_hole << blkbits, PAGE_SIZE);
		if (first_hole == 0) {
			SetPageUptodate(page);
			unlock_page(page);
			goto out;
		}
	} else if (fully_mapped) {
		SetPageMappedToDisk(page);
	}

	/*
	 * This page will go to BIO.  Do we need to send this BIO off first?
	 */
	if (args->bio && (args->last_block_in_bio != blocks[0] - 1))
		args->bio = mpage_bio_submit(args->bio);

alloc_new:
	if (args->bio == NULL) {
		if (first_hole == blocks_per_page) {
			//换算到扇区号
			if (!bdev_read_page(bdev, blocks[0] << (blkbits - 9),
								page))
				goto out;
		}
		args->bio = bio_alloc(bdev, bio_max_segs(args->nr_pages), op,
				      gfp);
		if (args->bio == NULL)
			goto confused;
		args->bio->bi_iter.bi_sector = blocks[0] << (blkbits - 9);
	}

	length = first_hole << blkbits;
	if (bio_add_page(args->bio, page, length, 0) < length) {
		args->bio = mpage_bio_submit(args->bio);
		goto alloc_new;
	}

	relative_block = block_in_file - args->first_logical_block;
	nblocks = map_bh->b_size >> blkbits;
	if ((buffer_boundary(map_bh) && relative_block == nblocks) ||
	    (first_hole != blocks_per_page))
		args->bio = mpage_bio_submit(args->bio);
	else
		args->last_block_in_bio = blocks[blocks_per_page - 1];
out:
	return args->bio;

confused:
	if (args->bio)
		args->bio = mpage_bio_submit(args->bio);
	if (!PageUptodate(page))
		block_read_full_page(page, args->get_block);
	else
		unlock_page(page);
	goto out;
}

/**
 * mpage_readahead - start reads against pages
 * @rac: Describes which pages to read.
 * @get_block: The filesystem's block mapper function.
 *
 * This function walks the pages and the blocks within each page, building and
 * emitting large BIOs.
 *
 * If anything unusual happens, such as:
 *
 * - encountering a page which has buffers
 * - encountering a page which has a non-hole after a hole
 * - encountering a page with non-contiguous blocks
 *
 * then this code just gives up and calls the buffer_head-based read function.
 * It does handle a page which has holes at the end - that is a common case:
 * the end-of-file on blocksize < PAGE_SIZE setups.
 *
 * BH_Boundary explanation:
 *
 * There is a problem.  The mpage read code assembles several pages, gets all
 * their disk mappings, and then submits them all.  That's fine, but obtaining
 * the disk mappings may require I/O.  Reads of indirect blocks, for example.
 *
 * So an mpage read of the first 16 blocks of an ext2 file will cause I/O to be
 * submitted in the following order:
 *
 * 	12 0 1 2 3 4 5 6 7 8 9 10 11 13 14 15 16
 *
 * because the indirect block has to be read to get the mappings of blocks
 * 13,14,15,16.  Obviously, this impacts performance.
 *
 * So what we do it to allow the filesystem's get_block() function to set
 * BH_Boundary when it maps block 11.  BH_Boundary says: mapping of the block
 * after this one will require I/O against a block which is probably close to
 * this one.  So you should push what I/O you have currently accumulated.
 *
 * This all causes the disk requests to be issued in the correct order.
 */
void mpage_readahead(struct readahead_control *rac, get_block_t get_block)
{
	struct page *page;
	struct mpage_readpage_args args = {
		.get_block = get_block,
		.is_readahead = true,
	};

	while ((page = readahead_page(rac))) {
		prefetchw(&page->flags);
		args.page = page;
		args.nr_pages = readahead_count(rac);
		args.bio = do_mpage_readpage(&args);
		put_page(page);
	}
	if (args.bio)
<<<<<<< HEAD
		//处理块设备读
		mpage_bio_submit(REQ_OP_READ, REQ_RAHEAD, args.bio);
=======
		mpage_bio_submit(args.bio);
>>>>>>> 028192fe
}
EXPORT_SYMBOL(mpage_readahead);

/*
 * This isn't called much at all
 */
int mpage_readpage(struct page *page, get_block_t get_block)
{
	struct mpage_readpage_args args = {
		.page = page,
		.nr_pages = 1,
		.get_block = get_block,
	};

	args.bio = do_mpage_readpage(&args);
	if (args.bio)
		mpage_bio_submit(args.bio);
	return 0;
}
EXPORT_SYMBOL(mpage_readpage);

/*
 * Writing is not so simple.
 *
 * If the page has buffers then they will be used for obtaining the disk
 * mapping.  We only support pages which are fully mapped-and-dirty, with a
 * special case for pages which are unmapped at the end: end-of-file.
 *
 * If the page has no buffers (preferred) then the page is mapped here.
 *
 * If all blocks are found to be contiguous then the page can go into the
 * BIO.  Otherwise fall back to the mapping's writepage().
 * 
 * FIXME: This code wants an estimate of how many pages are still to be
 * written, so it can intelligently allocate a suitably-sized BIO.  For now,
 * just allocate full-size (16-page) BIOs.
 */

struct mpage_data {
	struct bio *bio;
	sector_t last_block_in_bio;
	get_block_t *get_block;
	unsigned use_writepage;
};

/*
 * We have our BIO, so we can now mark the buffers clean.  Make
 * sure to only clean buffers which we know we'll be writing.
 */
static void clean_buffers(struct page *page, unsigned first_unmapped)
{
	unsigned buffer_counter = 0;
	struct buffer_head *bh, *head;
	if (!page_has_buffers(page))
		return;
	head = page_buffers(page);
	bh = head;

	do {
		if (buffer_counter++ == first_unmapped)
			break;
		clear_buffer_dirty(bh);
		bh = bh->b_this_page;
	} while (bh != head);

	/*
	 * we cannot drop the bh if the page is not uptodate or a concurrent
	 * readpage would fail to serialize with the bh and it would read from
	 * disk before we reach the platter.
	 */
	if (buffer_heads_over_limit && PageUptodate(page))
		try_to_free_buffers(page);
}

/*
 * For situations where we want to clean all buffers attached to a page.
 * We don't need to calculate how many buffers are attached to the page,
 * we just need to specify a number larger than the maximum number of buffers.
 */
void clean_page_buffers(struct page *page)
{
	clean_buffers(page, ~0U);
}

static int __mpage_writepage(struct page *page, struct writeback_control *wbc,
		      void *data)
{
	struct mpage_data *mpd = data;
	struct bio *bio = mpd->bio;
	struct address_space *mapping = page->mapping;
	struct inode *inode = page->mapping->host;
	const unsigned blkbits = inode->i_blkbits;
	unsigned long end_index;
	const unsigned blocks_per_page = PAGE_SIZE >> blkbits;
	sector_t last_block;
	sector_t block_in_file;
	sector_t blocks[MAX_BUF_PER_PAGE];
	unsigned page_block;
	unsigned first_unmapped = blocks_per_page;
	struct block_device *bdev = NULL;
	int boundary = 0;
	sector_t boundary_block = 0;
	struct block_device *boundary_bdev = NULL;
	int length;
	struct buffer_head map_bh;
	loff_t i_size = i_size_read(inode);
	int ret = 0;

	if (page_has_buffers(page)) {
		struct buffer_head *head = page_buffers(page);
		struct buffer_head *bh = head;

		/* If they're all mapped and dirty, do it */
		page_block = 0;
		do {
			BUG_ON(buffer_locked(bh));
			if (!buffer_mapped(bh)) {
				/*
				 * unmapped dirty buffers are created by
				 * block_dirty_folio -> mmapped data
				 */
				if (buffer_dirty(bh))
					goto confused;
				if (first_unmapped == blocks_per_page)
					first_unmapped = page_block;
				continue;
			}

			if (first_unmapped != blocks_per_page)
				goto confused;	/* hole -> non-hole */

			if (!buffer_dirty(bh) || !buffer_uptodate(bh))
				goto confused;
			if (page_block) {
				if (bh->b_blocknr != blocks[page_block-1] + 1)
					goto confused;
			}
			blocks[page_block++] = bh->b_blocknr;
			boundary = buffer_boundary(bh);
			if (boundary) {
				boundary_block = bh->b_blocknr;
				boundary_bdev = bh->b_bdev;
			}
			bdev = bh->b_bdev;
		} while ((bh = bh->b_this_page) != head);

		if (first_unmapped)
			goto page_is_mapped;

		/*
		 * Page has buffers, but they are all unmapped. The page was
		 * created by pagein or read over a hole which was handled by
		 * block_read_full_page().  If this address_space is also
		 * using mpage_readahead then this can rarely happen.
		 */
		goto confused;
	}

	/*
	 * The page has no buffers: map it to disk
	 */
	BUG_ON(!PageUptodate(page));
	block_in_file = (sector_t)page->index << (PAGE_SHIFT - blkbits);
	last_block = (i_size - 1) >> blkbits;
	map_bh.b_page = page;
	for (page_block = 0; page_block < blocks_per_page; ) {

		map_bh.b_state = 0;
		map_bh.b_size = 1 << blkbits;
		if (mpd->get_block(inode, block_in_file, &map_bh, 1))
			goto confused;
		if (buffer_new(&map_bh))
			clean_bdev_bh_alias(&map_bh);
		if (buffer_boundary(&map_bh)) {
			boundary_block = map_bh.b_blocknr;
			boundary_bdev = map_bh.b_bdev;
		}
		if (page_block) {
			if (map_bh.b_blocknr != blocks[page_block-1] + 1)
				goto confused;
		}
		blocks[page_block++] = map_bh.b_blocknr;
		boundary = buffer_boundary(&map_bh);
		bdev = map_bh.b_bdev;
		if (block_in_file == last_block)
			break;
		block_in_file++;
	}
	BUG_ON(page_block == 0);

	first_unmapped = page_block;

page_is_mapped:
	end_index = i_size >> PAGE_SHIFT;
	if (page->index >= end_index) {
		/*
		 * The page straddles i_size.  It must be zeroed out on each
		 * and every writepage invocation because it may be mmapped.
		 * "A file is mapped in multiples of the page size.  For a file
		 * that is not a multiple of the page size, the remaining memory
		 * is zeroed when mapped, and writes to that region are not
		 * written out to the file."
		 */
		unsigned offset = i_size & (PAGE_SIZE - 1);

		if (page->index > end_index || !offset)
			goto confused;
		zero_user_segment(page, offset, PAGE_SIZE);
	}

	/*
	 * This page will go to BIO.  Do we need to send this BIO off first?
	 */
	if (bio && mpd->last_block_in_bio != blocks[0] - 1)
		bio = mpage_bio_submit(bio);

alloc_new:
	if (bio == NULL) {
		if (first_unmapped == blocks_per_page) {
			if (!bdev_write_page(bdev, blocks[0] << (blkbits - 9),
								page, wbc))
				goto out;
		}
		bio = bio_alloc(bdev, BIO_MAX_VECS,
				REQ_OP_WRITE | wbc_to_write_flags(wbc),
				GFP_NOFS);
		bio->bi_iter.bi_sector = blocks[0] << (blkbits - 9);
		wbc_init_bio(wbc, bio);
	}

	/*
	 * Must try to add the page before marking the buffer clean or
	 * the confused fail path above (OOM) will be very confused when
	 * it finds all bh marked clean (i.e. it will not write anything)
	 */
	wbc_account_cgroup_owner(wbc, page, PAGE_SIZE);
	length = first_unmapped << blkbits;
	if (bio_add_page(bio, page, length, 0) < length) {
		bio = mpage_bio_submit(bio);
		goto alloc_new;
	}

	clean_buffers(page, first_unmapped);

	BUG_ON(PageWriteback(page));
	set_page_writeback(page);
	unlock_page(page);
	if (boundary || (first_unmapped != blocks_per_page)) {
		bio = mpage_bio_submit(bio);
		if (boundary_block) {
			write_boundary_block(boundary_bdev,
					boundary_block, 1 << blkbits);
		}
	} else {
		mpd->last_block_in_bio = blocks[blocks_per_page - 1];
	}
	goto out;

confused:
	if (bio)
		bio = mpage_bio_submit(bio);

	if (mpd->use_writepage) {
		ret = mapping->a_ops->writepage(page, wbc);
	} else {
		ret = -EAGAIN;
		goto out;
	}
	/*
	 * The caller has a ref on the inode, so *mapping is stable
	 */
	mapping_set_error(mapping, ret);
out:
	mpd->bio = bio;
	return ret;
}

/**
 * mpage_writepages - walk the list of dirty pages of the given address space & writepage() all of them
 * @mapping: address space structure to write
 * @wbc: subtract the number of written pages from *@wbc->nr_to_write
 * @get_block: the filesystem's block mapper function.
 *             If this is NULL then use a_ops->writepage.  Otherwise, go
 *             direct-to-BIO.
 *
 * This is a library function, which implements the writepages()
 * address_space_operation.
 *
 * If a page is already under I/O, generic_writepages() skips it, even
 * if it's dirty.  This is desirable behaviour for memory-cleaning writeback,
 * but it is INCORRECT for data-integrity system calls such as fsync().  fsync()
 * and msync() need to guarantee that all the data which was dirty at the time
 * the call was made get new I/O started against them.  If wbc->sync_mode is
 * WB_SYNC_ALL then we were called for data integrity and we must wait for
 * existing IO to complete.
 */
int
mpage_writepages(struct address_space *mapping,
		struct writeback_control *wbc, get_block_t get_block)
{
	struct blk_plug plug;
	int ret;

	blk_start_plug(&plug);

	if (!get_block)
		ret = generic_writepages(mapping, wbc);
	else {
		struct mpage_data mpd = {
			.bio = NULL,
			.last_block_in_bio = 0,
			.get_block = get_block,
			.use_writepage = 1,
		};

		ret = write_cache_pages(mapping, wbc, __mpage_writepage, &mpd);
		if (mpd.bio)
			mpage_bio_submit(mpd.bio);
	}
	blk_finish_plug(&plug);
	return ret;
}
EXPORT_SYMBOL(mpage_writepages);

int mpage_writepage(struct page *page, get_block_t get_block,
	struct writeback_control *wbc)
{
	struct mpage_data mpd = {
		.bio = NULL,
		.last_block_in_bio = 0,
		.get_block = get_block,
		.use_writepage = 0,
	};
	int ret = __mpage_writepage(page, wbc, &mpd);
	if (mpd.bio)
		mpage_bio_submit(mpd.bio);
	return ret;
}
EXPORT_SYMBOL(mpage_writepage);<|MERGE_RESOLUTION|>--- conflicted
+++ resolved
@@ -367,12 +367,8 @@
 		put_page(page);
 	}
 	if (args.bio)
-<<<<<<< HEAD
 		//处理块设备读
-		mpage_bio_submit(REQ_OP_READ, REQ_RAHEAD, args.bio);
-=======
 		mpage_bio_submit(args.bio);
->>>>>>> 028192fe
 }
 EXPORT_SYMBOL(mpage_readahead);
 
