// SPDX-License-Identifier: GPL-2.0
/*
 * fs/mpage.c
 *
 * Copyright (C) 2002, Linus Torvalds.
 *
 * Contains functions related to preparing and submitting BIOs which contain
 * multiple pagecache pages.
 *
 * 15May2002	Andrew Morton
 *		Initial version
 * 27Jun2002	axboe@suse.de
 *		use bio_add_page() to build bio's just the right size
 */

#include <linux/kernel.h>
#include <linux/export.h>
#include <linux/mm.h>
#include <linux/kdev_t.h>
#include <linux/gfp.h>
#include <linux/bio.h>
#include <linux/fs.h>
#include <linux/buffer_head.h>
#include <linux/blkdev.h>
#include <linux/highmem.h>
#include <linux/prefetch.h>
#include <linux/mpage.h>
#include <linux/mm_inline.h>
#include <linux/writeback.h>
#include <linux/backing-dev.h>
#include <linux/pagevec.h>
#include "internal.h"

/*
 * I/O completion handler for multipage BIOs.
 *
 * The mpage code never puts partial pages into a BIO (except for end-of-file).
 * If a page does not map to a contiguous run of blocks then it simply falls
 * back to block_read_full_folio().
 *
 * Why is this?  If a page's completion depends on a number of different BIOs
 * which can complete in any order (or at the same time) then determining the
 * status of that page is hard.  See end_buffer_async_read() for the details.
 * There is no point in duplicating all that complexity.
 */
static void mpage_read_end_io(struct bio *bio)
{
	struct folio_iter fi;
	int err = blk_status_to_errno(bio->bi_status);

	bio_for_each_folio_all(fi, bio) {
		if (err)
			folio_set_error(fi.folio);
		else
			folio_mark_uptodate(fi.folio);
		folio_unlock(fi.folio);
	}

	bio_put(bio);
}

static void mpage_write_end_io(struct bio *bio)
{
	struct folio_iter fi;
	int err = blk_status_to_errno(bio->bi_status);

	bio_for_each_folio_all(fi, bio) {
		if (err) {
			folio_set_error(fi.folio);
			mapping_set_error(fi.folio->mapping, err);
		}
		folio_end_writeback(fi.folio);
	}

	bio_put(bio);
}

static struct bio *mpage_bio_submit_read(struct bio *bio)
{
	bio->bi_end_io = mpage_read_end_io;
	guard_bio_eod(bio);
	submit_bio(bio);
	return NULL;
}

static struct bio *mpage_bio_submit_write(struct bio *bio)
{
	bio->bi_end_io = mpage_write_end_io;
	guard_bio_eod(bio);
	submit_bio(bio);//自此函数进入磁盘读取
	return NULL;
}

/*
 * support function for mpage_readahead.  The fs supplied get_block might
 * return an up to date buffer.  This is used to map that buffer into
 * the page, which allows read_folio to avoid triggering a duplicate call
 * to get_block.
 *
 * The idea is to avoid adding buffers to pages that don't already have
 * them.  So when the buffer is up to date and the page size == block size,
 * this marks the page up to date instead of adding new buffers.
 */
static void map_buffer_to_folio(struct folio *folio, struct buffer_head *bh,
		int page_block)
{
	struct inode *inode = folio->mapping->host;
	struct buffer_head *page_bh, *head;
	int block = 0;

	head = folio_buffers(folio);
	if (!head) {
		/*
		 * don't make any buffers if there is only one buffer on
		 * the folio and the folio just needs to be set up to date
		 */
		if (inode->i_blkbits == PAGE_SHIFT &&
		    buffer_uptodate(bh)) {
			folio_mark_uptodate(folio);
			return;
		}
		head = create_empty_buffers(folio, i_blocksize(inode), 0);
	}

	page_bh = head;
	do {
		if (block == page_block) {
			page_bh->b_state = bh->b_state;
			page_bh->b_bdev = bh->b_bdev;
			page_bh->b_blocknr = bh->b_blocknr;
			break;
		}
		page_bh = page_bh->b_this_page;
		block++;
	} while (page_bh != head);
}

struct mpage_readpage_args {
	struct bio *bio;
	struct folio *folio;//要填充的页
	unsigned int nr_pages;//需要填充多少页
	bool is_readahead;
	sector_t last_block_in_bio;
	struct buffer_head map_bh;
	unsigned long first_logical_block;
	get_block_t *get_block;
};

/*
 * This is the worker routine which does all the work of mapping the disk
 * blocks and constructs largest possible bios, submits them for IO if the
 * blocks are not contiguous on the disk.
 *
 * We pass a buffer_head back and forth and use its buffer_mapped() flag to
 * represent the validity of its disk mapping and to decide when to do the next
 * get_block() call.
 */
static struct bio *do_mpage_readpage(struct mpage_readpage_args *args)
{
	struct folio *folio = args->folio;
	struct inode *inode = folio->mapping->host;
	const unsigned blkbits = inode->i_blkbits;
	//每页可以存放多少个块
	const unsigned blocks_per_page = PAGE_SIZE >> blkbits;
	//块大小
	const unsigned blocksize = 1 << blkbits;
	struct buffer_head *map_bh = &args->map_bh;
	sector_t block_in_file;
	sector_t last_block;
	sector_t last_block_in_file;
	sector_t first_block;
	unsigned page_block;
	unsigned first_hole = blocks_per_page;
	struct block_device *bdev = NULL;
	int length;
	int fully_mapped = 1;
	blk_opf_t opf = REQ_OP_READ;
	unsigned nblocks;
	unsigned relative_block;
	gfp_t gfp = mapping_gfp_constraint(folio->mapping, GFP_KERNEL);

	/* MAX_BUF_PER_PAGE, for example */
	VM_BUG_ON_FOLIO(folio_test_large(folio), folio);

	if (args->is_readahead) {
		opf |= REQ_RAHEAD;
		gfp |= __GFP_NORETRY | __GFP_NOWARN;
	}

	//检查此页是否已存在缓存
	if (folio_buffers(folio))
		goto confused;

	//页在文件中的块号(首个块号）
	block_in_file = (sector_t)folio->index << (PAGE_SHIFT - blkbits);
	//要读取的尾页对应的块号（尾部块号）
	last_block = block_in_file + args->nr_pages * blocks_per_page;
	//文件实际大小可提供的尾页对应的块号
	last_block_in_file = (i_size_read(inode) + blocksize - 1) >> blkbits;

	//如果读取内容大于文件实际大小，则更新尾页块号
	if (last_block > last_block_in_file)
		last_block = last_block_in_file;
	page_block = 0;

	/*
	 * Map blocks using the result from the previous get_blocks call first.
	 */
	nblocks = map_bh->b_size >> blkbits;
	if (buffer_mapped(map_bh) &&
			block_in_file > args->first_logical_block &&
			block_in_file < (args->first_logical_block + nblocks)) {
		unsigned map_offset = block_in_file - args->first_logical_block;
		unsigned last = nblocks - map_offset;

		first_block = map_bh->b_blocknr + map_offset;
		for (relative_block = 0; ; relative_block++) {
			if (relative_block == last) {
				clear_buffer_mapped(map_bh);
				break;
			}
			if (page_block == blocks_per_page)
				break;
			page_block++;
			block_in_file++;
		}
		bdev = map_bh->b_bdev;
	}

	/*
	 * Then do more get_blocks calls until we are done with this folio.
	 */
	map_bh->b_folio = folio;
	//加载所有的block
	while (page_block < blocks_per_page) {
		map_bh->b_state = 0;
		map_bh->b_size = 0;

		if (block_in_file < last_block) {
			map_bh->b_size = (last_block-block_in_file) << blkbits;
			if (args->get_block(inode, block_in_file, map_bh, 0))
				goto confused;
			args->first_logical_block = block_in_file;
		}

		if (!buffer_mapped(map_bh)) {
			fully_mapped = 0;
			if (first_hole == blocks_per_page)
				first_hole = page_block;
			page_block++;
			block_in_file++;
			continue;
		}

		/* some filesystems will copy data into the page during
		 * the get_block call, in which case we don't want to
		 * read it again.  map_buffer_to_folio copies the data
		 * we just collected from get_block into the folio's buffers
		 * so read_folio doesn't have to repeat the get_block call
		 */
		if (buffer_uptodate(map_bh)) {
			map_buffer_to_folio(folio, map_bh, page_block);
			goto confused;
		}
	
		if (first_hole != blocks_per_page)
			goto confused;		/* hole -> non-hole */

		/* Contiguous blocks? */
		if (!page_block)
			first_block = map_bh->b_blocknr;
		else if (first_block + page_block != map_bh->b_blocknr)
			goto confused;
		nblocks = map_bh->b_size >> blkbits;
		for (relative_block = 0; ; relative_block++) {
			if (relative_block == nblocks) {
				clear_buffer_mapped(map_bh);
				break;
			} else if (page_block == blocks_per_page)
				break;
			page_block++;
			block_in_file++;
		}
		bdev = map_bh->b_bdev;
	}

	if (first_hole != blocks_per_page) {
		folio_zero_segment(folio, first_hole << blkbits, PAGE_SIZE);
		if (first_hole == 0) {
			folio_mark_uptodate(folio);
			folio_unlock(folio);
			goto out;
		}
	} else if (fully_mapped) {
		folio_set_mappedtodisk(folio);
	}

	/*
	 * This folio will go to BIO.  Do we need to send this BIO off first?
	 */
	if (args->bio && (args->last_block_in_bio != first_block - 1))
		args->bio = mpage_bio_submit_read(args->bio);

alloc_new:
	if (args->bio == NULL) {
		args->bio = bio_alloc(bdev, bio_max_segs(args->nr_pages), opf,
				      gfp);
		if (args->bio == NULL)
			goto confused;
		args->bio->bi_iter.bi_sector = first_block << (blkbits - 9);
	}

	length = first_hole << blkbits;
	if (!bio_add_folio(args->bio, folio, length, 0)) {
		args->bio = mpage_bio_submit_read(args->bio);
		goto alloc_new;
	}

	relative_block = block_in_file - args->first_logical_block;
	nblocks = map_bh->b_size >> blkbits;
	if ((buffer_boundary(map_bh) && relative_block == nblocks) ||
	    (first_hole != blocks_per_page))
		args->bio = mpage_bio_submit_read(args->bio);
	else
		args->last_block_in_bio = first_block + blocks_per_page - 1;
out:
	return args->bio;

confused:
	if (args->bio)
		args->bio = mpage_bio_submit_read(args->bio);
	if (!folio_test_uptodate(folio))
		block_read_full_folio(folio, args->get_block);
	else
		folio_unlock(folio);
	goto out;
}

/**
 * mpage_readahead - start reads against pages
 * @rac: Describes which pages to read.
 * @get_block: The filesystem's block mapper function.
 *
 * This function walks the pages and the blocks within each page, building and
 * emitting large BIOs.
 *
 * If anything unusual happens, such as:
 *
 * - encountering a page which has buffers
 * - encountering a page which has a non-hole after a hole
 * - encountering a page with non-contiguous blocks
 *
 * then this code just gives up and calls the buffer_head-based read function.
 * It does handle a page which has holes at the end - that is a common case:
 * the end-of-file on blocksize < PAGE_SIZE setups.
 *
 * BH_Boundary explanation:
 *
 * There is a problem.  The mpage read code assembles several pages, gets all
 * their disk mappings, and then submits them all.  That's fine, but obtaining
 * the disk mappings may require I/O.  Reads of indirect blocks, for example.
 *
 * So an mpage read of the first 16 blocks of an ext2 file will cause I/O to be
 * submitted in the following order:
 *
 * 	12 0 1 2 3 4 5 6 7 8 9 10 11 13 14 15 16
 *
 * because the indirect block has to be read to get the mappings of blocks
 * 13,14,15,16.  Obviously, this impacts performance.
 *
 * So what we do it to allow the filesystem's get_block() function to set
 * BH_Boundary when it maps block 11.  BH_Boundary says: mapping of the block
 * after this one will require I/O against a block which is probably close to
 * this one.  So you should push what I/O you have currently accumulated.
 *
 * This all causes the disk requests to be issued in the correct order.
 */
void mpage_readahead(struct readahead_control *rac, get_block_t get_block)
{
	struct folio *folio;
	struct mpage_readpage_args args = {
		.get_block = get_block,
		.is_readahead = true,
	};

	while ((folio = readahead_folio(rac))) {
		prefetchw(&folio->flags);
		args.folio = folio;
		args.nr_pages = readahead_count(rac);
		args.bio = do_mpage_readpage(&args);
	}
	if (args.bio)
<<<<<<< HEAD
		//处理块设备读
		mpage_bio_submit(args.bio);
=======
		mpage_bio_submit_read(args.bio);
>>>>>>> 9d1694dc
}
EXPORT_SYMBOL(mpage_readahead);

/*
 * This isn't called much at all
 */
int mpage_read_folio(struct folio *folio, get_block_t get_block)
{
	struct mpage_readpage_args args = {
		.folio = folio,
		.nr_pages = 1,
		.get_block = get_block,
	};

	args.bio = do_mpage_readpage(&args);
	if (args.bio)
		mpage_bio_submit_read(args.bio);
	return 0;
}
EXPORT_SYMBOL(mpage_read_folio);

/*
 * Writing is not so simple.
 *
 * If the page has buffers then they will be used for obtaining the disk
 * mapping.  We only support pages which are fully mapped-and-dirty, with a
 * special case for pages which are unmapped at the end: end-of-file.
 *
 * If the page has no buffers (preferred) then the page is mapped here.
 *
 * If all blocks are found to be contiguous then the page can go into the
 * BIO.  Otherwise fall back to the mapping's writepage().
 * 
 * FIXME: This code wants an estimate of how many pages are still to be
 * written, so it can intelligently allocate a suitably-sized BIO.  For now,
 * just allocate full-size (16-page) BIOs.
 */

struct mpage_data {
	struct bio *bio;
	sector_t last_block_in_bio;
	get_block_t *get_block;
};

/*
 * We have our BIO, so we can now mark the buffers clean.  Make
 * sure to only clean buffers which we know we'll be writing.
 */
static void clean_buffers(struct folio *folio, unsigned first_unmapped)
{
	unsigned buffer_counter = 0;
	struct buffer_head *bh, *head = folio_buffers(folio);

	if (!head)
		return;
	bh = head;

	do {
		if (buffer_counter++ == first_unmapped)
			break;
		clear_buffer_dirty(bh);
		bh = bh->b_this_page;
	} while (bh != head);

	/*
	 * we cannot drop the bh if the page is not uptodate or a concurrent
	 * read_folio would fail to serialize with the bh and it would read from
	 * disk before we reach the platter.
	 */
	if (buffer_heads_over_limit && folio_test_uptodate(folio))
		try_to_free_buffers(folio);
}

static int __mpage_writepage(struct folio *folio, struct writeback_control *wbc,
		      void *data)
{
	struct mpage_data *mpd = data;
	struct bio *bio = mpd->bio;
	struct address_space *mapping = folio->mapping;
	struct inode *inode = mapping->host;
	const unsigned blkbits = inode->i_blkbits;
	const unsigned blocks_per_page = PAGE_SIZE >> blkbits;
	sector_t last_block;
	sector_t block_in_file;
	sector_t first_block;
	unsigned page_block;
	unsigned first_unmapped = blocks_per_page;
	struct block_device *bdev = NULL;
	int boundary = 0;
	sector_t boundary_block = 0;
	struct block_device *boundary_bdev = NULL;
	size_t length;
	struct buffer_head map_bh;
	loff_t i_size = i_size_read(inode);
	int ret = 0;
	struct buffer_head *head = folio_buffers(folio);

	if (head) {
		struct buffer_head *bh = head;

		/* If they're all mapped and dirty, do it */
		page_block = 0;
		do {
			BUG_ON(buffer_locked(bh));
			if (!buffer_mapped(bh)) {
				/*
				 * unmapped dirty buffers are created by
				 * block_dirty_folio -> mmapped data
				 */
				if (buffer_dirty(bh))
					goto confused;
				if (first_unmapped == blocks_per_page)
					first_unmapped = page_block;
				continue;
			}

			if (first_unmapped != blocks_per_page)
				goto confused;	/* hole -> non-hole */

			if (!buffer_dirty(bh) || !buffer_uptodate(bh))
				goto confused;
			if (page_block) {
				if (bh->b_blocknr != first_block + page_block)
					goto confused;
			} else {
				first_block = bh->b_blocknr;
			}
			page_block++;
			boundary = buffer_boundary(bh);
			if (boundary) {
				boundary_block = bh->b_blocknr;
				boundary_bdev = bh->b_bdev;
			}
			bdev = bh->b_bdev;
		} while ((bh = bh->b_this_page) != head);

		if (first_unmapped)
			goto page_is_mapped;

		/*
		 * Page has buffers, but they are all unmapped. The page was
		 * created by pagein or read over a hole which was handled by
		 * block_read_full_folio().  If this address_space is also
		 * using mpage_readahead then this can rarely happen.
		 */
		goto confused;
	}

	/*
	 * The page has no buffers: map it to disk
	 */
	BUG_ON(!folio_test_uptodate(folio));
	block_in_file = (sector_t)folio->index << (PAGE_SHIFT - blkbits);
	/*
	 * Whole page beyond EOF? Skip allocating blocks to avoid leaking
	 * space.
	 */
	if (block_in_file >= (i_size + (1 << blkbits) - 1) >> blkbits)
		goto page_is_mapped;
	last_block = (i_size - 1) >> blkbits;
	map_bh.b_folio = folio;
	for (page_block = 0; page_block < blocks_per_page; ) {

		map_bh.b_state = 0;
		map_bh.b_size = 1 << blkbits;
		if (mpd->get_block(inode, block_in_file, &map_bh, 1))
			goto confused;
		if (!buffer_mapped(&map_bh))
			goto confused;
		if (buffer_new(&map_bh))
			clean_bdev_bh_alias(&map_bh);
		if (buffer_boundary(&map_bh)) {
			boundary_block = map_bh.b_blocknr;
			boundary_bdev = map_bh.b_bdev;
		}
		if (page_block) {
			if (map_bh.b_blocknr != first_block + page_block)
				goto confused;
		} else {
			first_block = map_bh.b_blocknr;
		}
		page_block++;
		boundary = buffer_boundary(&map_bh);
		bdev = map_bh.b_bdev;
		if (block_in_file == last_block)
			break;
		block_in_file++;
	}
	BUG_ON(page_block == 0);

	first_unmapped = page_block;

page_is_mapped:
	/* Don't bother writing beyond EOF, truncate will discard the folio */
	if (folio_pos(folio) >= i_size)
		goto confused;
	length = folio_size(folio);
	if (folio_pos(folio) + length > i_size) {
		/*
		 * The page straddles i_size.  It must be zeroed out on each
		 * and every writepage invocation because it may be mmapped.
		 * "A file is mapped in multiples of the page size.  For a file
		 * that is not a multiple of the page size, the remaining memory
		 * is zeroed when mapped, and writes to that region are not
		 * written out to the file."
		 */
		length = i_size - folio_pos(folio);
		folio_zero_segment(folio, length, folio_size(folio));
	}

	/*
	 * This page will go to BIO.  Do we need to send this BIO off first?
	 */
	if (bio && mpd->last_block_in_bio != first_block - 1)
		bio = mpage_bio_submit_write(bio);

alloc_new:
	if (bio == NULL) {
		bio = bio_alloc(bdev, BIO_MAX_VECS,
				REQ_OP_WRITE | wbc_to_write_flags(wbc),
				GFP_NOFS);
		bio->bi_iter.bi_sector = first_block << (blkbits - 9);
		wbc_init_bio(wbc, bio);
	}

	/*
	 * Must try to add the page before marking the buffer clean or
	 * the confused fail path above (OOM) will be very confused when
	 * it finds all bh marked clean (i.e. it will not write anything)
	 */
	wbc_account_cgroup_owner(wbc, &folio->page, folio_size(folio));
	length = first_unmapped << blkbits;
	if (!bio_add_folio(bio, folio, length, 0)) {
		bio = mpage_bio_submit_write(bio);
		goto alloc_new;
	}

	clean_buffers(folio, first_unmapped);

	BUG_ON(folio_test_writeback(folio));
	folio_start_writeback(folio);
	folio_unlock(folio);
	if (boundary || (first_unmapped != blocks_per_page)) {
		bio = mpage_bio_submit_write(bio);
		if (boundary_block) {
			write_boundary_block(boundary_bdev,
					boundary_block, 1 << blkbits);
		}
	} else {
		mpd->last_block_in_bio = first_block + blocks_per_page - 1;
	}
	goto out;

confused:
	if (bio)
		bio = mpage_bio_submit_write(bio);

	/*
	 * The caller has a ref on the inode, so *mapping is stable
	 */
	ret = block_write_full_folio(folio, wbc, mpd->get_block);
	mapping_set_error(mapping, ret);
out:
	mpd->bio = bio;
	return ret;
}

/**
 * mpage_writepages - walk the list of dirty pages of the given address space & writepage() all of them
 * @mapping: address space structure to write
 * @wbc: subtract the number of written pages from *@wbc->nr_to_write
 * @get_block: the filesystem's block mapper function.
 *
 * This is a library function, which implements the writepages()
 * address_space_operation.
 */
int
mpage_writepages(struct address_space *mapping,
		struct writeback_control *wbc, get_block_t get_block)
{
	struct mpage_data mpd = {
		.get_block	= get_block,
	};
	struct blk_plug plug;
	int ret;

	blk_start_plug(&plug);
	ret = write_cache_pages(mapping, wbc, __mpage_writepage, &mpd);
	if (mpd.bio)
		mpage_bio_submit_write(mpd.bio);
	blk_finish_plug(&plug);
	return ret;
}
EXPORT_SYMBOL(mpage_writepages);<|MERGE_RESOLUTION|>--- conflicted
+++ resolved
@@ -390,12 +390,8 @@
 		args.bio = do_mpage_readpage(&args);
 	}
 	if (args.bio)
-<<<<<<< HEAD
 		//处理块设备读
-		mpage_bio_submit(args.bio);
-=======
 		mpage_bio_submit_read(args.bio);
->>>>>>> 9d1694dc
 }
 EXPORT_SYMBOL(mpage_readahead);
 
