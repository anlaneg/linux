--- conflicted
+++ resolved
@@ -233,12 +233,8 @@
 			goto over;
 	}
 
-<<<<<<< HEAD
 	//申请空的file（设置f的flags,mode)
-	f = kmem_cache_zalloc(filp_cachep, GFP_KERNEL);
-=======
 	f = kmem_cache_alloc(filp_cachep, GFP_KERNEL);
->>>>>>> 155a3c00
 	if (unlikely(!f))
 		return ERR_PTR(-ENOMEM);
 
@@ -320,22 +316,9 @@
  * @path: the (dentry, vfsmount) pair for the new file
  * @fop: the 'struct file_operations' for the new file
  */
-<<<<<<< HEAD
-static struct file *alloc_file(const struct path *path/*文件路径*/, int flags,
-		const struct file_operations *fop/*文件对应的fop*/)
-{
-	struct file *file;
-
-	/*申请file*/
-	file = alloc_empty_file(flags, current_cred());
-	if (IS_ERR(file))
-		return file;
-
-=======
-static void file_init_path(struct file *file, const struct path *path,
-			   const struct file_operations *fop)
-{
->>>>>>> 155a3c00
+static void file_init_path(struct file *file, const struct path *path/*文件路径*/,
+			   const struct file_operations *fop/*文件对应的fop*/)
+{
 	file->f_path = *path;
 	file->f_inode = path->dentry->d_inode;
 	file->f_mapping = path->dentry->d_inode->i_mapping;
@@ -382,14 +365,9 @@
 	return file;
 }
 
-<<<<<<< HEAD
 //创建假的一个文件
-struct file *alloc_file_pseudo(struct inode *inode/*文件对应的inode*/, struct vfsmount *mnt/*文件系统对应的mnt*/,
-				const char *name/*dentry的名称*/, int flags,
-				const struct file_operations *fops/*文件对应的ops*/)
-=======
-static inline int alloc_path_pseudo(const char *name, struct inode *inode,
-				    struct vfsmount *mnt, struct path *path)
+static inline int alloc_path_pseudo(const char *name, struct inode *inode/*文件对应的inode*/,
+				    struct vfsmount *mnt/*文件系统对应的mnt*/, struct path *path)
 {
 	path->dentry = d_alloc_pseudo(mnt->mnt_sb, &QSTR(name));
 	if (!path->dentry)
@@ -402,27 +380,17 @@
 struct file *alloc_file_pseudo(struct inode *inode, struct vfsmount *mnt,
 			       const char *name, int flags,
 			       const struct file_operations *fops)
->>>>>>> 155a3c00
 {
 	int ret;
 	struct path path;
 	struct file *file;
 
-<<<<<<< HEAD
 	//申请名称为$name的dentry
-	path.dentry = d_alloc_pseudo(mnt->mnt_sb, &this);
-	if (!path.dentry)
-		return ERR_PTR(-ENOMEM);
-	/*设置此文件对应的mnt*/
-	path.mnt = mntget(mnt);
-	d_instantiate(path.dentry, inode);
-	/*依据path,fops，申请file*/
-=======
 	ret = alloc_path_pseudo(name, inode, mnt, &path);
 	if (ret)
 		return ERR_PTR(ret);
 
->>>>>>> 155a3c00
+	/*依据path,fops，申请file*/
 	file = alloc_file(&path, flags, fops);
 	if (IS_ERR(file)) {
 		ihold(inode);
@@ -438,12 +406,6 @@
 }
 EXPORT_SYMBOL(alloc_file_pseudo);
 
-<<<<<<< HEAD
-struct file *alloc_file_clone(struct file *base/*要clone的file*/, int flags,
-				const struct file_operations *fops)
-{
-	struct file *f = alloc_file(&base->f_path/*使用base的path*/, flags, fops);
-=======
 struct file *alloc_file_pseudo_noaccount(struct inode *inode,
 					 struct vfsmount *mnt, const char *name,
 					 int flags,
@@ -479,7 +441,6 @@
 	struct file *f;
 
 	f = alloc_file(&base->f_path, flags, fops);
->>>>>>> 155a3c00
 	if (!IS_ERR(f)) {
 		path_get(&f->f_path);
 		f->f_mapping = base->f_mapping;
@@ -578,31 +539,14 @@
 	}
 
 	if (likely(!in_interrupt() && !(task->flags & PF_KTHREAD))) {
-		init_task_work(&file->f_task_work, ____fput);
+		init_task_work(&file->f_task_work, ____fput);/*延迟关闭文件*/
 		if (!task_work_add(task, &file->f_task_work, TWA_RESUME))
 			return;
-<<<<<<< HEAD
-		}
-		if (likely(!in_interrupt() && !(task->flags & PF_KTHREAD))) {
-			init_task_work(&file->f_task_work, ____fput);/*延迟关闭文件*/
-			if (!task_work_add(task, &file->f_task_work, TWA_RESUME))
-				return;
-			/*
-			 * After this task has run exit_task_work(),
-			 * task_work_add() will fail.  Fall through to delayed
-			 * fput to avoid leaking *file.
-			 */
-		}
-
-		if (llist_add(&file->f_llist, &delayed_fput_list))
-			schedule_delayed_work(&delayed_fput_work, 1);
-=======
 		/*
 		 * After this task has run exit_task_work(),
 		 * task_work_add() will fail.  Fall through to delayed
 		 * fput to avoid leaking *file.
 		 */
->>>>>>> 155a3c00
 	}
 
 	if (llist_add(&file->f_llist, &delayed_fput_list))
@@ -657,18 +601,12 @@
 
 void __init files_init(void)
 {
-<<<<<<< HEAD
-	//创建用于file分配的cache
-	filp_cachep = kmem_cache_create("filp", sizeof(struct file), 0,
-				SLAB_TYPESAFE_BY_RCU | SLAB_HWCACHE_ALIGN |
-				SLAB_PANIC | SLAB_ACCOUNT, NULL);
-	//记录系统文件数为0
-=======
 	struct kmem_cache_args args = {
 		.use_freeptr_offset = true,
 		.freeptr_offset = offsetof(struct file, f_freeptr),
 	};
 
+	//创建用于file分配的cache
 	filp_cachep = kmem_cache_create("filp", sizeof(struct file), &args,
 				SLAB_HWCACHE_ALIGN | SLAB_PANIC |
 				SLAB_ACCOUNT | SLAB_TYPESAFE_BY_RCU);
@@ -677,7 +615,7 @@
 	bfilp_cachep = kmem_cache_create("bfilp", sizeof(struct backing_file),
 				&args, SLAB_HWCACHE_ALIGN | SLAB_PANIC |
 				SLAB_ACCOUNT | SLAB_TYPESAFE_BY_RCU);
->>>>>>> 155a3c00
+	//记录系统文件数为0
 	percpu_counter_init(&nr_files, 0, GFP_KERNEL);
 }
 
