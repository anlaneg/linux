// SPDX-License-Identifier: GPL-2.0-only
/*
 *  fs/eventfd.c
 *
 *  Copyright (C) 2007  Davide Libenzi <davidel@xmailserver.org>
 *
 */

#include <linux/file.h>
#include <linux/poll.h>
#include <linux/init.h>
#include <linux/fs.h>
#include <linux/sched/signal.h>
#include <linux/kernel.h>
#include <linux/slab.h>
#include <linux/list.h>
#include <linux/spinlock.h>
#include <linux/anon_inodes.h>
#include <linux/syscalls.h>
#include <linux/export.h>
#include <linux/kref.h>
#include <linux/eventfd.h>
#include <linux/proc_fs.h>
#include <linux/seq_file.h>
#include <linux/idr.h>
#include <linux/uio.h>

//负责context id号分配
static DEFINE_IDA(eventfd_ida);

struct eventfd_ctx {
	struct kref kref;
	wait_queue_head_t wqh;
	/*
	 * Every time that a write(2) is performed on an eventfd, the
	 * value of the __u64 being written is added to "count" and a
	 * wakeup is performed on "wqh". If EFD_SEMAPHORE flag was not
	 * specified, a read(2) will return the "count" value to userspace,
	 * and will reset "count" to zero. The kernel side eventfd_signal()
	 * also, adds to the "count" counter and issue a wakeup.
	 */
	__u64 count;
	unsigned int flags;
	int id;//ctx编号
};

/**
 * eventfd_signal_mask - Increment the event counter
 * @ctx: [in] Pointer to the eventfd context.
 * @mask: [in] poll mask
 *
 * This function is supposed to be called by the kernel in paths that do not
 * allow sleeping. In this function we allow the counter to reach the ULLONG_MAX
 * value, and we signal this as overflow condition by returning a EPOLLERR
 * to poll(2).
 */
void eventfd_signal_mask(struct eventfd_ctx *ctx, __poll_t mask)
{
	unsigned long flags;

	/*
	 * Deadlock or stack overflow issues can happen if we recurse here
	 * through waitqueue wakeup handlers. If the caller users potentially
	 * nested waitqueues with custom wakeup handlers, then it should
	 * check eventfd_signal_allowed() before calling this function. If
	 * it returns false, the eventfd_signal() call should be deferred to a
	 * safe context.
	 */
	if (WARN_ON_ONCE(current->in_eventfd))
		/*防止在执行下列函数时被中断了，这里直接返回（故不能保证信号数量）*/
		return;

	spin_lock_irqsave(&ctx->wqh.lock, flags);
	current->in_eventfd = 1;
	if (ctx->count < ULLONG_MAX)
		ctx->count++;/*增加事件数*/
	if (waitqueue_active(&ctx->wqh))
	    /*等待队列中有wait,采用pollin事件将其唤醒*/
		wake_up_locked_poll(&ctx->wqh, EPOLLIN | mask);
	current->in_eventfd = 0;
	spin_unlock_irqrestore(&ctx->wqh.lock, flags);
}
EXPORT_SYMBOL_GPL(eventfd_signal_mask);

static void eventfd_free_ctx(struct eventfd_ctx *ctx)
{
	if (ctx->id >= 0)
		ida_free(&eventfd_ida, ctx->id);
	kfree(ctx);
}

static void eventfd_free(struct kref *kref)
{
	struct eventfd_ctx *ctx = container_of(kref, struct eventfd_ctx, kref);

	eventfd_free_ctx(ctx);
}

/**
 * eventfd_ctx_put - Releases a reference to the internal eventfd context.
 * @ctx: [in] Pointer to eventfd context.
 *
 * The eventfd context reference must have been previously acquired either
 * with eventfd_ctx_fdget() or eventfd_ctx_fileget().
 */
void eventfd_ctx_put(struct eventfd_ctx *ctx)
{
	kref_put(&ctx->kref, eventfd_free);
}
EXPORT_SYMBOL_GPL(eventfd_ctx_put);

static int eventfd_release(struct inode *inode, struct file *file)
{
	struct eventfd_ctx *ctx = file->private_data;

	wake_up_poll(&ctx->wqh, EPOLLHUP);
	eventfd_ctx_put(ctx);
	return 0;
}

static __poll_t eventfd_poll(struct file *file, poll_table *wait)
{
	struct eventfd_ctx *ctx = file->private_data;
	__poll_t events = 0;
	u64 count;

	/*poll等待*/
	poll_wait(file, &ctx->wqh, wait);

	/*
	 * All writes to ctx->count occur within ctx->wqh.lock.  This read
	 * can be done outside ctx->wqh.lock because we know that poll_wait
	 * takes that lock (through add_wait_queue) if our caller will sleep.
	 *
	 * The read _can_ therefore seep into add_wait_queue's critical
	 * section, but cannot move above it!  add_wait_queue's spin_lock acts
	 * as an acquire barrier and ensures that the read be ordered properly
	 * against the writes.  The following CAN happen and is safe:
	 *
	 *     poll                               write
	 *     -----------------                  ------------
	 *     lock ctx->wqh.lock (in poll_wait)
	 *     count = ctx->count
	 *     __add_wait_queue
	 *     unlock ctx->wqh.lock
	 *                                        lock ctx->qwh.lock
	 *                                        ctx->count += n
	 *                                        if (waitqueue_active)
	 *                                          wake_up_locked_poll
	 *                                        unlock ctx->qwh.lock
	 *     eventfd_poll returns 0
	 *
	 * but the following, which would miss a wakeup, cannot happen:
	 *
	 *     poll                               write
	 *     -----------------                  ------------
	 *     count = ctx->count (INVALID!)
	 *                                        lock ctx->qwh.lock
	 *                                        ctx->count += n
	 *                                        **waitqueue_active is false**
	 *                                        **no wake_up_locked_poll!**
	 *                                        unlock ctx->qwh.lock
	 *     lock ctx->wqh.lock (in poll_wait)
	 *     __add_wait_queue
	 *     unlock ctx->wqh.lock
	 *     eventfd_poll returns 0
	 */
	count = READ_ONCE(ctx->count);

	if (count > 0)
	    //event量大于0，可读
		events |= EPOLLIN;
	if (count == ULLONG_MAX)
	    //event量过大，报错
		events |= EPOLLERR;
	if (ULLONG_MAX - 1 > count)
	    //event量可写
		events |= EPOLLOUT;

	return events;
}

void eventfd_ctx_do_read(struct eventfd_ctx *ctx, __u64 *cnt)
{
	lockdep_assert_held(&ctx->wqh.lock);

    /*如果是信号量，则每一个event触发一次；否则容许多个event合并成一次触发*/
	*cnt = ((ctx->flags & EFD_SEMAPHORE) && ctx->count) ? 1 : ctx->count;
	ctx->count -= *cnt;
}
EXPORT_SYMBOL_GPL(eventfd_ctx_do_read);

/**
 * eventfd_ctx_remove_wait_queue - Read the current counter and removes wait queue.
 * @ctx: [in] Pointer to eventfd context.
 * @wait: [in] Wait queue to be removed.
 * @cnt: [out] Pointer to the 64-bit counter value.
 *
 * Returns %0 if successful, or the following error codes:
 *
 * -EAGAIN      : The operation would have blocked.
 *
 * This is used to atomically remove a wait queue entry from the eventfd wait
 * queue head, and read/reset the counter value.
 */
int eventfd_ctx_remove_wait_queue(struct eventfd_ctx *ctx, wait_queue_entry_t *wait,
				  __u64 *cnt)
{
	unsigned long flags;

	spin_lock_irqsave(&ctx->wqh.lock, flags);
	eventfd_ctx_do_read(ctx, cnt);
	__remove_wait_queue(&ctx->wqh, wait);
	if (*cnt != 0 && waitqueue_active(&ctx->wqh))
		wake_up_locked_poll(&ctx->wqh, EPOLLOUT);
	spin_unlock_irqrestore(&ctx->wqh.lock, flags);

	return *cnt != 0 ? 0 : -EAGAIN;
}
EXPORT_SYMBOL_GPL(eventfd_ctx_remove_wait_queue);

//eventfd读操作处理
static ssize_t eventfd_read(struct kiocb *iocb, struct iov_iter *to)
{
	struct file *file = iocb->ki_filp;
	/*取得context*/
	struct eventfd_ctx *ctx = file->private_data;
	__u64 ucnt = 0;

	if (iov_iter_count(to) < sizeof(ucnt))
		/*读的长度不得小于sizeof(u64)*/
		return -EINVAL;
	spin_lock_irq(&ctx->wqh.lock);
	if (!ctx->count) {
		if ((file->f_flags & O_NONBLOCK) ||
		    (iocb->ki_flags & IOCB_NOWAIT)) {
			/*指明了不阻塞，直接返回*/
			spin_unlock_irq(&ctx->wqh.lock);
			return -EAGAIN;
		}

		/*等待直到ctx->count不为零*/
		if (wait_event_interruptible_locked_irq(ctx->wqh, ctx->count)) {
			spin_unlock_irq(&ctx->wqh.lock);
			return -ERESTARTSYS;
		}
	}
	eventfd_ctx_do_read(ctx, &ucnt);/*读取count*/
	current->in_eventfd = 1;
	if (waitqueue_active(&ctx->wqh))
		/*唤醒等待者*/
		wake_up_locked_poll(&ctx->wqh, EPOLLOUT);
	current->in_eventfd = 0;
	spin_unlock_irq(&ctx->wqh.lock);
	/*写入count*/
	if (unlikely(copy_to_iter(&ucnt, sizeof(ucnt), to) != sizeof(ucnt)))
		return -EFAULT;

	return sizeof(ucnt);
}

static ssize_t eventfd_write(struct file *file, const char __user *buf, size_t count,
			     loff_t *ppos)
{
	struct eventfd_ctx *ctx = file->private_data;
	ssize_t res;
	__u64 ucnt;

	if (count != sizeof(ucnt))
		return -EINVAL;
	if (copy_from_user(&ucnt, buf, sizeof(ucnt)))
		return -EFAULT;
	if (ucnt == ULLONG_MAX)
		return -EINVAL;
	spin_lock_irq(&ctx->wqh.lock);
	res = -EAGAIN;
	if (ULLONG_MAX - ctx->count > ucnt)
		/*没有绕圈，可写入*/
		res = sizeof(ucnt);
	else if (!(file->f_flags & O_NONBLOCK)) {
		/*等待count消费一部分后满足不绕圈后再写入*/
		res = wait_event_interruptible_locked_irq(ctx->wqh,
				ULLONG_MAX - ctx->count > ucnt);
		if (!res)
			res = sizeof(ucnt);
	}
	if (likely(res > 0)) {
	    /*增加事件触发次数*/
		ctx->count += ucnt;
		current->in_eventfd = 1;
		if (waitqueue_active(&ctx->wqh))
			/*唤醒等待者*/
			wake_up_locked_poll(&ctx->wqh, EPOLLIN);
		current->in_eventfd = 0;
	}
	spin_unlock_irq(&ctx->wqh.lock);

	return res;
}

#ifdef CONFIG_PROC_FS
static void eventfd_show_fdinfo(struct seq_file *m, struct file *f)
{
	struct eventfd_ctx *ctx = f->private_data;
	__u64 cnt;

	spin_lock_irq(&ctx->wqh.lock);
<<<<<<< HEAD
	seq_printf(m, "eventfd-count: %16llx\n",
		   (unsigned long long)ctx->count);/*显示event数*/
=======
	cnt = ctx->count;
>>>>>>> 155a3c00
	spin_unlock_irq(&ctx->wqh.lock);

	seq_printf(m,
		   "eventfd-count: %16llx\n"
		   "eventfd-id: %d\n"
		   "eventfd-semaphore: %d\n",
		   cnt,
		   ctx->id,
		   !!(ctx->flags & EFD_SEMAPHORE));
}
#endif

//eventfd对应的fops
static const struct file_operations eventfd_fops = {
#ifdef CONFIG_PROC_FS
	.show_fdinfo	= eventfd_show_fdinfo,
#endif
	.release	= eventfd_release,
	.poll		= eventfd_poll,/*count大于零，可读；等于ULLONG_MAX，出错；小于ULLONG_MAX，可写*/
	.read_iter	= eventfd_read,/*消费count*/
	.write		= eventfd_write,/*生产count*/
	.llseek		= noop_llseek,
};

/**
 * eventfd_fget - Acquire a reference of an eventfd file descriptor.
 * @fd: [in] Eventfd file descriptor.
 *
 * Returns a pointer to the eventfd file structure in case of success, or the
 * following error pointer:
 *
 * -EBADF    : Invalid @fd file descriptor.
 * -EINVAL   : The @fd file descriptor is not an eventfd file.
 */
struct file *eventfd_fget(int fd)
{
	struct file *file;

	file = fget(fd);
	if (!file)
		return ERR_PTR(-EBADF);
	/*fd指定的必须为eventfd*/
	if (file->f_op != &eventfd_fops) {
		fput(file);
		return ERR_PTR(-EINVAL);
	}

	return file;
}
EXPORT_SYMBOL_GPL(eventfd_fget);

/**
 * eventfd_ctx_fdget - Acquires a reference to the internal eventfd context.
 * @fd: [in] Eventfd file descriptor.
 *
 * Returns a pointer to the internal eventfd context, otherwise the error
 * pointers returned by the following functions:
 *
 * eventfd_fget
 */
struct eventfd_ctx *eventfd_ctx_fdget(int fd)
{
<<<<<<< HEAD
    /*通过fd找到其对应的eventfd_ctx*/
	struct eventfd_ctx *ctx;
	struct fd f = fdget(fd);
	if (!f.file)
		return ERR_PTR(-EBADF);
	//取文件私有数据，即eventfd_ctx
	ctx = eventfd_ctx_fileget(f.file);
	fdput(f);
	return ctx;
=======
	CLASS(fd, f)(fd);
	if (fd_empty(f))
		return ERR_PTR(-EBADF);
	return eventfd_ctx_fileget(fd_file(f));
>>>>>>> 155a3c00
}
EXPORT_SYMBOL_GPL(eventfd_ctx_fdget);

/**
 * eventfd_ctx_fileget - Acquires a reference to the internal eventfd context.
 * @file: [in] Eventfd file pointer.
 *
 * Returns a pointer to the internal eventfd context, otherwise the error
 * pointer:
 *
 * -EINVAL   : The @fd file descriptor is not an eventfd file.
 */
struct eventfd_ctx *eventfd_ctx_fileget(struct file *file)
{
    /*取eventfd file对应的私有数据，即eventfd_ctx*/
	struct eventfd_ctx *ctx;

	if (file->f_op != &eventfd_fops)
		return ERR_PTR(-EINVAL);

	ctx = file->private_data;
	kref_get(&ctx->kref);
	return ctx;
}
EXPORT_SYMBOL_GPL(eventfd_ctx_fileget);

//实现eventfd,eventfd2系统调用,申请fd创建eventfd对应的file
static int do_eventfd(unsigned int count, int flags)
{
	struct eventfd_ctx *ctx;
	struct file *file;
	int fd;

	/* Check the EFD_* constants for consistency.  */
	BUILD_BUG_ON(EFD_CLOEXEC != O_CLOEXEC);
	BUILD_BUG_ON(EFD_NONBLOCK != O_NONBLOCK);
	BUILD_BUG_ON(EFD_SEMAPHORE != (1 << 0));

	/*有效flags检查*/
	if (flags & ~EFD_FLAGS_SET)
		return -EINVAL;

	ctx = kmalloc(sizeof(*ctx), GFP_KERNEL);
	if (!ctx)
		return -ENOMEM;

	kref_init(&ctx->kref);
	init_waitqueue_head(&ctx->wqh);
	ctx->count = count;/*指定初始事件数*/
	ctx->flags = flags;
	/*分配一个编号*/
	ctx->id = ida_alloc(&eventfd_ida, GFP_KERNEL);

	flags &= EFD_SHARED_FCNTL_FLAGS;
	flags |= O_RDWR;
	/*映射fd*/
	fd = get_unused_fd_flags(flags);
	if (fd < 0)
		goto err;

<<<<<<< HEAD
	/*申请一个匿名文件，指明eventfd文件对应的fops*/
	file = anon_inode_getfile("[eventfd]", &eventfd_fops, ctx, flags);
=======
	file = anon_inode_getfile_fmode("[eventfd]", &eventfd_fops,
					ctx, flags, FMODE_NOWAIT);
>>>>>>> 155a3c00
	if (IS_ERR(file)) {
		put_unused_fd(fd);
		fd = PTR_ERR(file);
		goto err;
	}
<<<<<<< HEAD

	file->f_mode |= FMODE_NOWAIT;
	fd_install(fd, file);/*fd与文件关联*/
=======
	fd_install(fd, file);
>>>>>>> 155a3c00
	return fd;
err:
	eventfd_free_ctx(ctx);
	return fd;
}

/*定义系统调用eventfd2*/
SYSCALL_DEFINE2(eventfd2, unsigned int, count, int, flags)
{
	return do_eventfd(count, flags);
}

/*定义系统调用eventfd*/
SYSCALL_DEFINE1(eventfd, unsigned int, count)
{
	return do_eventfd(count, 0);
}
<|MERGE_RESOLUTION|>--- conflicted
+++ resolved
@@ -305,12 +305,7 @@
 	__u64 cnt;
 
 	spin_lock_irq(&ctx->wqh.lock);
-<<<<<<< HEAD
-	seq_printf(m, "eventfd-count: %16llx\n",
-		   (unsigned long long)ctx->count);/*显示event数*/
-=======
 	cnt = ctx->count;
->>>>>>> 155a3c00
 	spin_unlock_irq(&ctx->wqh.lock);
 
 	seq_printf(m,
@@ -319,7 +314,7 @@
 		   "eventfd-semaphore: %d\n",
 		   cnt,
 		   ctx->id,
-		   !!(ctx->flags & EFD_SEMAPHORE));
+		   !!(ctx->flags & EFD_SEMAPHORE));/*显示event数*/
 }
 #endif
 
@@ -373,22 +368,12 @@
  */
 struct eventfd_ctx *eventfd_ctx_fdget(int fd)
 {
-<<<<<<< HEAD
-    /*通过fd找到其对应的eventfd_ctx*/
-	struct eventfd_ctx *ctx;
-	struct fd f = fdget(fd);
-	if (!f.file)
-		return ERR_PTR(-EBADF);
-	//取文件私有数据，即eventfd_ctx
-	ctx = eventfd_ctx_fileget(f.file);
-	fdput(f);
-	return ctx;
-=======
+    	/*通过fd找到其对应的eventfd_ctx*/
 	CLASS(fd, f)(fd);
 	if (fd_empty(f))
 		return ERR_PTR(-EBADF);
+	//取文件私有数据，即eventfd_ctx
 	return eventfd_ctx_fileget(fd_file(f));
->>>>>>> 155a3c00
 }
 EXPORT_SYMBOL_GPL(eventfd_ctx_fdget);
 
@@ -449,25 +434,15 @@
 	if (fd < 0)
 		goto err;
 
-<<<<<<< HEAD
 	/*申请一个匿名文件，指明eventfd文件对应的fops*/
-	file = anon_inode_getfile("[eventfd]", &eventfd_fops, ctx, flags);
-=======
 	file = anon_inode_getfile_fmode("[eventfd]", &eventfd_fops,
 					ctx, flags, FMODE_NOWAIT);
->>>>>>> 155a3c00
 	if (IS_ERR(file)) {
 		put_unused_fd(fd);
 		fd = PTR_ERR(file);
 		goto err;
 	}
-<<<<<<< HEAD
-
-	file->f_mode |= FMODE_NOWAIT;
 	fd_install(fd, file);/*fd与文件关联*/
-=======
-	fd_install(fd, file);
->>>>>>> 155a3c00
 	return fd;
 err:
 	eventfd_free_ctx(ctx);
