--- conflicted
+++ resolved
@@ -67,23 +67,13 @@
 	 * safe context.
 	 */
 	if (WARN_ON_ONCE(current->in_eventfd))
-<<<<<<< HEAD
 		/*防止在执行下列函数时被中断了，这里直接返回（故不能保证信号数量）*/
-		return 0;
-
-	spin_lock_irqsave(&ctx->wqh.lock, flags);
-	current->in_eventfd = 1;
-	if (ULLONG_MAX - ctx->count < n)
-		n = ULLONG_MAX - ctx->count;
-	ctx->count += n;/*增加事件数*/
-=======
 		return;
 
 	spin_lock_irqsave(&ctx->wqh.lock, flags);
 	current->in_eventfd = 1;
 	if (ctx->count < ULLONG_MAX)
-		ctx->count++;
->>>>>>> 9d1694dc
+		ctx->count++;/*增加事件数*/
 	if (waitqueue_active(&ctx->wqh))
 	    	/*等待队列中有wait,采用pollin事件将其唤醒*/
 		wake_up_locked_poll(&ctx->wqh, EPOLLIN | mask);
@@ -194,12 +184,8 @@
 {
 	lockdep_assert_held(&ctx->wqh.lock);
 
-<<<<<<< HEAD
     	/*如果是信号量，则一个event触发一次，否则容许多个event可触发一次*/
-	*cnt = (ctx->flags & EFD_SEMAPHORE) ? 1 : ctx->count;
-=======
 	*cnt = ((ctx->flags & EFD_SEMAPHORE) && ctx->count) ? 1 : ctx->count;
->>>>>>> 9d1694dc
 	ctx->count -= *cnt;
 }
 EXPORT_SYMBOL_GPL(eventfd_ctx_do_read);
@@ -249,29 +235,10 @@
 			spin_unlock_irq(&ctx->wqh.lock);
 			return -EAGAIN;
 		}
-<<<<<<< HEAD
-	    	/*无事件，将wait加入等待队列*/
-		__add_wait_queue(&ctx->wqh, &wait);
-		for (;;) {
-			set_current_state(TASK_INTERRUPTIBLE);
-			if (ctx->count)
-				break;
-			if (signal_pending(current)) {
-				__remove_wait_queue(&ctx->wqh, &wait);
-				__set_current_state(TASK_RUNNING);
-				spin_unlock_irq(&ctx->wqh.lock);
-				return -ERESTARTSYS;
-			}
-			spin_unlock_irq(&ctx->wqh.lock);
-			//调度出，等待事件发生
-			schedule();
-			spin_lock_irq(&ctx->wqh.lock);
-=======
 
 		if (wait_event_interruptible_locked_irq(ctx->wqh, ctx->count)) {
 			spin_unlock_irq(&ctx->wqh.lock);
 			return -ERESTARTSYS;
->>>>>>> 9d1694dc
 		}
 	}
 	eventfd_ctx_do_read(ctx, &ucnt);
