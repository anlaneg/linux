--- conflicted
+++ resolved
@@ -225,13 +225,8 @@
 }
 EXPORT_SYMBOL_GPL(eventfd_ctx_remove_wait_queue);
 
-<<<<<<< HEAD
 //eventfd读操作处理
-static ssize_t eventfd_read(struct file *file, char __user *buf, size_t count,
-			    loff_t *ppos)
-=======
 static ssize_t eventfd_read(struct kiocb *iocb, struct iov_iter *to)
->>>>>>> 64677779
 {
 	struct file *file = iocb->ki_filp;
 	struct eventfd_ctx *ctx = file->private_data;
@@ -241,31 +236,17 @@
 	if (iov_iter_count(to) < sizeof(ucnt))
 		return -EINVAL;
 	spin_lock_irq(&ctx->wqh.lock);
-<<<<<<< HEAD
-	res = -EAGAIN;
-	if (ctx->count > 0)
-	    /*有事件，直接填充*/
-		res = sizeof(ucnt);
-	else if (!(file->f_flags & O_NONBLOCK)) {
-	    /*无事件，将wait加入等待队列*/
-		__add_wait_queue(&ctx->wqh, &wait);
-		for (;;) {
-			set_current_state(TASK_INTERRUPTIBLE);
-			if (ctx->count > 0) {
-			    /*有事件发生，跳出*/
-				res = sizeof(ucnt);
-=======
 	if (!ctx->count) {
 		if ((file->f_flags & O_NONBLOCK) ||
 		    (iocb->ki_flags & IOCB_NOWAIT)) {
 			spin_unlock_irq(&ctx->wqh.lock);
 			return -EAGAIN;
 		}
+	    	/*无事件，将wait加入等待队列*/
 		__add_wait_queue(&ctx->wqh, &wait);
 		for (;;) {
 			set_current_state(TASK_INTERRUPTIBLE);
 			if (ctx->count)
->>>>>>> 64677779
 				break;
 			if (signal_pending(current)) {
 				__remove_wait_queue(&ctx->wqh, &wait);
@@ -281,25 +262,11 @@
 		__remove_wait_queue(&ctx->wqh, &wait);
 		__set_current_state(TASK_RUNNING);
 	}
-<<<<<<< HEAD
-
-	if (likely(res > 0)) {
-	    /*读取事件触发次数*/
-		eventfd_ctx_do_read(ctx, &ucnt);
-		if (waitqueue_active(&ctx->wqh))
-			wake_up_locked_poll(&ctx->wqh, EPOLLOUT);
-	}
-	spin_unlock_irq(&ctx->wqh.lock);
-
-	//返回触发次数
-	if (res > 0 && put_user(ucnt, (__u64 __user *)buf))
-=======
 	eventfd_ctx_do_read(ctx, &ucnt);
 	if (waitqueue_active(&ctx->wqh))
 		wake_up_locked_poll(&ctx->wqh, EPOLLOUT);
 	spin_unlock_irq(&ctx->wqh.lock);
 	if (unlikely(copy_to_iter(&ucnt, sizeof(ucnt), to) != sizeof(ucnt)))
->>>>>>> 64677779
 		return -EFAULT;
 
 	return sizeof(ucnt);
@@ -476,15 +443,10 @@
 	ctx->flags = flags;
 	ctx->id = ida_simple_get(&eventfd_ida, 0, 0, GFP_KERNEL);
 
-<<<<<<< HEAD
-	/*映射fd*/
-	fd = anon_inode_getfd("[eventfd]", &eventfd_fops, ctx/*定义eventfd_ctx为file私有数据*/,
-			      O_RDWR | (flags & EFD_SHARED_FCNTL_FLAGS));
-=======
 	flags &= EFD_SHARED_FCNTL_FLAGS;
 	flags |= O_RDWR;
+	/*映射fd*/
 	fd = get_unused_fd_flags(flags);
->>>>>>> 64677779
 	if (fd < 0)
 		goto err;
 
