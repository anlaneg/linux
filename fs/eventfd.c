--- conflicted
+++ resolved
@@ -66,12 +66,8 @@
 		n = ULLONG_MAX - ctx->count;
 	ctx->count += n;/*增加事件数*/
 	if (waitqueue_active(&ctx->wqh))
-<<<<<<< HEAD
-	    /*等待队列中有wait,采用pollin事件将其唤醒*/
-		wake_up_locked_poll(&ctx->wqh, EPOLLIN);
-=======
+	    	/*等待队列中有wait,采用pollin事件将其唤醒*/
 		wake_up_locked_poll(&ctx->wqh, EPOLLIN | mask);
->>>>>>> fe15c26e
 	current->in_eventfd = 0;
 	spin_unlock_irqrestore(&ctx->wqh.lock, flags);
 
