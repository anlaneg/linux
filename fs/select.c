// SPDX-License-Identifier: GPL-2.0
/*
 * This file contains the procedures for the handling of select and poll
 *
 * Created for Linux based loosely upon Mathius Lattner's minix
 * patches by Peter MacDonald. Heavily edited by Linus.
 *
 *  4 February 1994
 *     COFF/ELF binary emulation. If the process has the STICKY_TIMEOUTS
 *     flag set in its personality we do *not* modify the given timeout
 *     parameter to reflect time remaining.
 *
 *  24 January 2000
 *     Changed sys_poll()/do_poll() to use PAGE_SIZE chunk-based allocation 
 *     of fds to overcome nfds < 16390 descriptors limit (Tigran Aivazian).
 */

#include <linux/kernel.h>
#include <linux/sched/signal.h>
#include <linux/sched/rt.h>
#include <linux/syscalls.h>
#include <linux/export.h>
#include <linux/slab.h>
#include <linux/poll.h>
#include <linux/personality.h> /* for STICKY_TIMEOUTS */
#include <linux/file.h>
#include <linux/fdtable.h>
#include <linux/fs.h>
#include <linux/rcupdate.h>
#include <linux/hrtimer.h>
#include <linux/freezer.h>
#include <net/busy_poll.h>
#include <linux/vmalloc.h>

#include <linux/uaccess.h>


/*
 * Estimate expected accuracy in ns from a timeval.
 *
 * After quite a bit of churning around, we've settled on
 * a simple thing of taking 0.1% of the timeout as the
 * slack, with a cap of 100 msec.
 * "nice" tasks get a 0.5% slack instead.
 *
 * Consider this comment an open invitation to come up with even
 * better solutions..
 */

#define MAX_SLACK	(100 * NSEC_PER_MSEC)

static long __estimate_accuracy(struct timespec64 *tv)
{
	long slack;
	int divfactor = 1000;

	if (tv->tv_sec < 0)
		return 0;

	if (task_nice(current) > 0)
		divfactor = divfactor / 5;

	if (tv->tv_sec > MAX_SLACK / (NSEC_PER_SEC/divfactor))
		return MAX_SLACK;

	slack = tv->tv_nsec / divfactor;
	slack += tv->tv_sec * (NSEC_PER_SEC/divfactor);

	if (slack > MAX_SLACK)
		return MAX_SLACK;

	return slack;
}

u64 select_estimate_accuracy(struct timespec64 *tv)
{
	u64 ret;
	struct timespec64 now;

	/*
	 * Realtime tasks get a slack of 0 for obvious reasons.
	 */

	if (rt_task(current))
		return 0;

	ktime_get_ts64(&now);
	now = timespec64_sub(*tv, now);
	ret = __estimate_accuracy(&now);
	if (ret < current->timer_slack_ns)
		return current->timer_slack_ns;
	return ret;
}



struct poll_table_page {
	struct poll_table_page * next;
	struct poll_table_entry * entry;
	struct poll_table_entry entries[0];
};

#define POLL_TABLE_FULL(table) \
	((unsigned long)((table)->entry+1) > PAGE_SIZE + (unsigned long)(table))

/*
 * Ok, Peter made a complicated, but straightforward multiple_wait() function.
 * I have rewritten this, taking some shortcuts: This code may not be easy to
 * follow, but it should be free of race-conditions, and it's practical. If you
 * understand what I'm doing here, then you understand how the linux
 * sleep/wakeup mechanism works.
 *
 * Two very simple procedures, poll_wait() and poll_freewait() make all the
 * work.  poll_wait() is an inline-function defined in <linux/poll.h>,
 * as all select/poll functions have to call it to add an entry to the
 * poll table.
 */
static void __pollwait(struct file *filp, wait_queue_head_t *wait_address,
		       poll_table *p);

void poll_initwait(struct poll_wqueues *pwq)
{
	init_poll_funcptr(&pwq->pt, __pollwait);
	pwq->polling_task = current;
	pwq->triggered = 0;
	pwq->error = 0;
	pwq->table = NULL;
	pwq->inline_index = 0;
}
EXPORT_SYMBOL(poll_initwait);

static void free_poll_entry(struct poll_table_entry *entry)
{
	remove_wait_queue(entry->wait_address, &entry->wait);
	fput(entry->filp);
}

void poll_freewait(struct poll_wqueues *pwq)
{
	struct poll_table_page * p = pwq->table;
	int i;
	for (i = 0; i < pwq->inline_index; i++)
		free_poll_entry(pwq->inline_entries + i);
	while (p) {
		struct poll_table_entry * entry;
		struct poll_table_page *old;

		entry = p->entry;
		do {
			entry--;
			free_poll_entry(entry);
		} while (entry > p->entries);
		old = p;
		p = p->next;
		free_page((unsigned long) old);
	}
}
EXPORT_SYMBOL(poll_freewait);

static struct poll_table_entry *poll_get_entry(struct poll_wqueues *p)
{
	struct poll_table_page *table = p->table;

	if (p->inline_index < N_INLINE_POLL_ENTRIES)
		return p->inline_entries + p->inline_index++;

	if (!table || POLL_TABLE_FULL(table)) {
		struct poll_table_page *new_table;

		new_table = (struct poll_table_page *) __get_free_page(GFP_KERNEL);
		if (!new_table) {
			p->error = -ENOMEM;
			return NULL;
		}
		new_table->entry = new_table->entries;
		new_table->next = table;
		p->table = new_table;
		table = new_table;
	}

	return table->entry++;
}

static int __pollwake(wait_queue_entry_t *wait, unsigned mode, int sync, void *key)
{
	struct poll_wqueues *pwq = wait->private;
	DECLARE_WAITQUEUE(dummy_wait, pwq->polling_task);

	/*
	 * Although this function is called under waitqueue lock, LOCK
	 * doesn't imply write barrier and the users expect write
	 * barrier semantics on wakeup functions.  The following
	 * smp_wmb() is equivalent to smp_wmb() in try_to_wake_up()
	 * and is paired with smp_store_mb() in poll_schedule_timeout.
	 */
	smp_wmb();
	pwq->triggered = 1;

	/*
	 * Perform the default wake up operation using a dummy
	 * waitqueue.
	 *
	 * TODO: This is hacky but there currently is no interface to
	 * pass in @sync.  @sync is scheduled to be removed and once
	 * that happens, wake_up_process() can be used directly.
	 */
	return default_wake_function(&dummy_wait, mode, sync, key);
}

static int pollwake(wait_queue_entry_t *wait, unsigned mode, int sync, void *key)
{
	struct poll_table_entry *entry;

	entry = container_of(wait, struct poll_table_entry, wait);
	if (key && !(key_to_poll(key) & entry->key))
		return 0;
	return __pollwake(wait, mode, sync, key);
}

/* Add a new entry */
static void __pollwait(struct file *filp, wait_queue_head_t *wait_address,
				poll_table *p)
{
	struct poll_wqueues *pwq = container_of(p, struct poll_wqueues, pt);
	struct poll_table_entry *entry = poll_get_entry(pwq);
	if (!entry)
		return;
	entry->filp = get_file(filp);
	entry->wait_address = wait_address;
	entry->key = p->_key;
	init_waitqueue_func_entry(&entry->wait, pollwake);
	entry->wait.private = pwq;
	add_wait_queue(wait_address, &entry->wait);
}

static int poll_schedule_timeout(struct poll_wqueues *pwq, int state,
			  ktime_t *expires, unsigned long slack)
{
	int rc = -EINTR;

	set_current_state(state);
	if (!pwq->triggered)
		rc = schedule_hrtimeout_range(expires, slack, HRTIMER_MODE_ABS);
	__set_current_state(TASK_RUNNING);

	/*
	 * Prepare for the next iteration.
	 *
	 * The following smp_store_mb() serves two purposes.  First, it's
	 * the counterpart rmb of the wmb in pollwake() such that data
	 * written before wake up is always visible after wake up.
	 * Second, the full barrier guarantees that triggered clearing
	 * doesn't pass event check of the next iteration.  Note that
	 * this problem doesn't exist for the first iteration as
	 * add_wait_queue() has full barrier semantics.
	 */
	smp_store_mb(pwq->triggered, 0);

	return rc;
}

/**
 * poll_select_set_timeout - helper function to setup the timeout value
 * @to:		pointer to timespec64 variable for the final timeout
 * @sec:	seconds (from user space)
 * @nsec:	nanoseconds (from user space)
 *
 * Note, we do not use a timespec for the user space value here, That
 * way we can use the function for timeval and compat interfaces as well.
 *
 * Returns -EINVAL if sec/nsec are not normalized. Otherwise 0.
 */
int poll_select_set_timeout(struct timespec64 *to, time64_t sec, long nsec)
{
	struct timespec64 ts = {.tv_sec = sec, .tv_nsec = nsec};

	if (!timespec64_valid(&ts))
		return -EINVAL;

	/* Optimize for the zero timeout value here */
	if (!sec && !nsec) {
		to->tv_sec = to->tv_nsec = 0;
	} else {
		ktime_get_ts64(to);
		*to = timespec64_add_safe(*to, ts);
	}
	return 0;
}

enum poll_time_type {
	PT_TIMEVAL = 0,
	PT_OLD_TIMEVAL = 1,
	PT_TIMESPEC = 2,
	PT_OLD_TIMESPEC = 3,
};

static int poll_select_finish(struct timespec64 *end_time,
			      void __user *p,
			      enum poll_time_type pt_type, int ret)
{
	struct timespec64 rts;

	restore_saved_sigmask_unless(ret == -ERESTARTNOHAND);

	if (!p)
		return ret;

	if (current->personality & STICKY_TIMEOUTS)
		goto sticky;

	/* No update for zero timeout */
	if (!end_time->tv_sec && !end_time->tv_nsec)
		return ret;

	ktime_get_ts64(&rts);
	rts = timespec64_sub(*end_time, rts);
	if (rts.tv_sec < 0)
		rts.tv_sec = rts.tv_nsec = 0;


	switch (pt_type) {
	case PT_TIMEVAL:
		{
			struct timeval rtv;

			if (sizeof(rtv) > sizeof(rtv.tv_sec) + sizeof(rtv.tv_usec))
				memset(&rtv, 0, sizeof(rtv));
			rtv.tv_sec = rts.tv_sec;
			rtv.tv_usec = rts.tv_nsec / NSEC_PER_USEC;
			if (!copy_to_user(p, &rtv, sizeof(rtv)))
				return ret;
		}
		break;
	case PT_OLD_TIMEVAL:
		{
			struct old_timeval32 rtv;

			rtv.tv_sec = rts.tv_sec;
			rtv.tv_usec = rts.tv_nsec / NSEC_PER_USEC;
			if (!copy_to_user(p, &rtv, sizeof(rtv)))
				return ret;
		}
		break;
	case PT_TIMESPEC:
		if (!put_timespec64(&rts, p))
			return ret;
		break;
	case PT_OLD_TIMESPEC:
		if (!put_old_timespec32(&rts, p))
			return ret;
		break;
	default:
		BUG();
	}
	/*
	 * If an application puts its timeval in read-only memory, we
	 * don't want the Linux-specific update to the timeval to
	 * cause a fault after the select has completed
	 * successfully. However, because we're not updating the
	 * timeval, we can't restart the system call.
	 */

sticky:
	if (ret == -ERESTARTNOHAND)
		ret = -EINTR;
	return ret;
}

/*
 * Scalable version of the fd_set.
 */

typedef struct {
	unsigned long *in, *out, *ex;
	unsigned long *res_in, *res_out, *res_ex;
} fd_set_bits;

/*
 * How many longwords for "nr" bits?
 */
#define FDS_BITPERLONG	(8*sizeof(long))
#define FDS_LONGS(nr)	(((nr)+FDS_BITPERLONG-1)/FDS_BITPERLONG)
#define FDS_BYTES(nr)	(FDS_LONGS(nr)*sizeof(long))

/*
 * Use "unsigned long" accesses to let user-mode fd_set's be long-aligned.
 */
static inline
int get_fd_set(unsigned long nr, void __user *ufdset, unsigned long *fdset)
{
	nr = FDS_BYTES(nr);
	if (ufdset)
		return copy_from_user(fdset, ufdset, nr) ? -EFAULT : 0;

	memset(fdset, 0, nr);
	return 0;
}

static inline unsigned long __must_check
set_fd_set(unsigned long nr, void __user *ufdset, unsigned long *fdset)
{
	if (ufdset)
		return __copy_to_user(ufdset, fdset, FDS_BYTES(nr));
	return 0;
}

static inline
void zero_fd_set(unsigned long nr, unsigned long *fdset)
{
	memset(fdset, 0, FDS_BYTES(nr));
}

#define FDS_IN(fds, n)		(fds->in + n)
#define FDS_OUT(fds, n)		(fds->out + n)
#define FDS_EX(fds, n)		(fds->ex + n)

#define BITS(fds, n)	(*FDS_IN(fds, n)|*FDS_OUT(fds, n)|*FDS_EX(fds, n))

static int max_select_fd(unsigned long n, fd_set_bits *fds)
{
	unsigned long *open_fds;
	unsigned long set;
	int max;
	struct fdtable *fdt;

	/* handle last in-complete long-word first */
	set = ~(~0UL << (n & (BITS_PER_LONG-1)));
	n /= BITS_PER_LONG;
	fdt = files_fdtable(current->files);
	open_fds = fdt->open_fds + n;
	max = 0;
	if (set) {
		set &= BITS(fds, n);
		if (set) {
			if (!(set & ~*open_fds))
				goto get_max;
			return -EBADF;
		}
	}
	while (n) {
		open_fds--;
		n--;
		set = BITS(fds, n);
		if (!set)
			continue;
		if (set & ~*open_fds)
			return -EBADF;
		if (max)
			continue;
get_max:
		do {
			max++;
			set >>= 1;
		} while (set);
		max += n * BITS_PER_LONG;
	}

	return max;
}

#define POLLIN_SET (EPOLLRDNORM | EPOLLRDBAND | EPOLLIN | EPOLLHUP | EPOLLERR)
#define POLLOUT_SET (EPOLLWRBAND | EPOLLWRNORM | EPOLLOUT | EPOLLERR)
#define POLLEX_SET (EPOLLPRI)

static inline void wait_key_set(poll_table *wait, unsigned long in,
				unsigned long out, unsigned long bit,
				__poll_t ll_flag)
{
	wait->_key = POLLEX_SET | ll_flag;
	if (in & bit)
		wait->_key |= POLLIN_SET;
	if (out & bit)
		wait->_key |= POLLOUT_SET;
}

static int do_select(int n, fd_set_bits *fds, struct timespec64 *end_time)
{
	ktime_t expire, *to = NULL;
	struct poll_wqueues table;
	poll_table *wait;
	int retval, i, timed_out = 0;
	u64 slack = 0;
	__poll_t busy_flag = net_busy_loop_on() ? POLL_BUSY_LOOP : 0;
	unsigned long busy_start = 0;

	rcu_read_lock();
	retval = max_select_fd(n, fds);
	rcu_read_unlock();

	if (retval < 0)
		return retval;
	n = retval;

	poll_initwait(&table);
	wait = &table.pt;
	if (end_time && !end_time->tv_sec && !end_time->tv_nsec) {
		wait->_qproc = NULL;
		timed_out = 1;
	}

	if (end_time && !timed_out)
		slack = select_estimate_accuracy(end_time);

	retval = 0;
	for (;;) {
		unsigned long *rinp, *routp, *rexp, *inp, *outp, *exp;
		bool can_busy_loop = false;

		inp = fds->in; outp = fds->out; exp = fds->ex;
		rinp = fds->res_in; routp = fds->res_out; rexp = fds->res_ex;

		for (i = 0; i < n; ++rinp, ++routp, ++rexp) {
			unsigned long in, out, ex, all_bits, bit = 1, j;
			unsigned long res_in = 0, res_out = 0, res_ex = 0;
			__poll_t mask;

			in = *inp++; out = *outp++; ex = *exp++;
			all_bits = in | out | ex;
			if (all_bits == 0) {
				i += BITS_PER_LONG;
				continue;
			}

			for (j = 0; j < BITS_PER_LONG; ++j, ++i, bit <<= 1) {
				struct fd f;
				if (i >= n)
					break;
				if (!(bit & all_bits))
					continue;
				f = fdget(i);
				if (f.file) {
					wait_key_set(wait, in, out, bit,
						     busy_flag);
					mask = vfs_poll(f.file, wait);

					fdput(f);
					if ((mask & POLLIN_SET) && (in & bit)) {
						res_in |= bit;
						retval++;
						wait->_qproc = NULL;
					}
					if ((mask & POLLOUT_SET) && (out & bit)) {
						res_out |= bit;
						retval++;
						wait->_qproc = NULL;
					}
					if ((mask & POLLEX_SET) && (ex & bit)) {
						res_ex |= bit;
						retval++;
						wait->_qproc = NULL;
					}
					/* got something, stop busy polling */
					if (retval) {
						can_busy_loop = false;
						busy_flag = 0;

					/*
					 * only remember a returned
					 * POLL_BUSY_LOOP if we asked for it
					 */
					} else if (busy_flag & mask)
						can_busy_loop = true;

				}
			}
			if (res_in)
				*rinp = res_in;
			if (res_out)
				*routp = res_out;
			if (res_ex)
				*rexp = res_ex;
			cond_resched();
		}
		wait->_qproc = NULL;
		if (retval || timed_out || signal_pending(current))
			break;
		if (table.error) {
			retval = table.error;
			break;
		}

		/* only if found POLL_BUSY_LOOP sockets && not out of time */
		if (can_busy_loop && !need_resched()) {
			if (!busy_start) {
				busy_start = busy_loop_current_time();
				continue;
			}
			if (!busy_loop_timeout(busy_start))
				continue;
		}
		busy_flag = 0;

		/*
		 * If this is the first loop and we have a timeout
		 * given, then we convert to ktime_t and set the to
		 * pointer to the expiry value.
		 */
		if (end_time && !to) {
			expire = timespec64_to_ktime(*end_time);
			to = &expire;
		}

		if (!poll_schedule_timeout(&table, TASK_INTERRUPTIBLE,
					   to, slack))
			timed_out = 1;
	}

	poll_freewait(&table);

	return retval;
}

/*
 * We can actually return ERESTARTSYS instead of EINTR, but I'd
 * like to be certain this leads to no problems. So I return
 * EINTR just for safety.
 *
 * Update: ERESTARTSYS breaks at least the xview clock binary, so
 * I'm trying ERESTARTNOHAND which restart only when you want to.
 */
int core_sys_select(int n, fd_set __user *inp, fd_set __user *outp,
			   fd_set __user *exp, struct timespec64 *end_time)
{
	fd_set_bits fds;
	void *bits;
	int ret, max_fds;
	size_t size, alloc_size;
	struct fdtable *fdt;
	/* Allocate small arguments on the stack to save memory and be faster */
	long stack_fds[SELECT_STACK_ALLOC/sizeof(long)];

	ret = -EINVAL;
	if (n < 0)
		goto out_nofds;

	/* max_fds can increase, so grab it once to avoid race */
	rcu_read_lock();
	fdt = files_fdtable(current->files);
	max_fds = fdt->max_fds;
	rcu_read_unlock();
	if (n > max_fds)
		n = max_fds;

	/*
	 * We need 6 bitmaps (in/out/ex for both incoming and outgoing),
	 * since we used fdset we need to allocate memory in units of
	 * long-words. 
	 */
	size = FDS_BYTES(n);
	bits = stack_fds;
	if (size > sizeof(stack_fds) / 6) {
		/* Not enough space in on-stack array; must use kmalloc */
		ret = -ENOMEM;
		if (size > (SIZE_MAX / 6))
			goto out_nofds;

		alloc_size = 6 * size;
		bits = kvmalloc(alloc_size, GFP_KERNEL);
		if (!bits)
			goto out_nofds;
	}
	fds.in      = bits;
	fds.out     = bits +   size;
	fds.ex      = bits + 2*size;
	fds.res_in  = bits + 3*size;
	fds.res_out = bits + 4*size;
	fds.res_ex  = bits + 5*size;

	if ((ret = get_fd_set(n, inp, fds.in)) ||
	    (ret = get_fd_set(n, outp, fds.out)) ||
	    (ret = get_fd_set(n, exp, fds.ex)))
		goto out;
	zero_fd_set(n, fds.res_in);
	zero_fd_set(n, fds.res_out);
	zero_fd_set(n, fds.res_ex);

	ret = do_select(n, &fds, end_time);

	if (ret < 0)
		goto out;
	if (!ret) {
		ret = -ERESTARTNOHAND;
		if (signal_pending(current))
			goto out;
		ret = 0;
	}

	if (set_fd_set(n, inp, fds.res_in) ||
	    set_fd_set(n, outp, fds.res_out) ||
	    set_fd_set(n, exp, fds.res_ex))
		ret = -EFAULT;

out:
	if (bits != stack_fds)
		kvfree(bits);
out_nofds:
	return ret;
}

static int kern_select(int n, fd_set __user *inp, fd_set __user *outp,
		       fd_set __user *exp, struct timeval __user *tvp)
{
	struct timespec64 end_time, *to = NULL;
	struct timeval tv;
	int ret;

	if (tvp) {
		if (copy_from_user(&tv, tvp, sizeof(tv)))
			return -EFAULT;

		to = &end_time;
		if (poll_select_set_timeout(to,
				tv.tv_sec + (tv.tv_usec / USEC_PER_SEC),
				(tv.tv_usec % USEC_PER_SEC) * NSEC_PER_USEC))
			return -EINVAL;
	}

	ret = core_sys_select(n, inp, outp, exp, to);
	return poll_select_finish(&end_time, tvp, PT_TIMEVAL, ret);
}

SYSCALL_DEFINE5(select, int, n, fd_set __user *, inp, fd_set __user *, outp,
		fd_set __user *, exp, struct timeval __user *, tvp)
{
	return kern_select(n, inp, outp, exp, tvp);
}

static long do_pselect(int n, fd_set __user *inp, fd_set __user *outp,
		       fd_set __user *exp, void __user *tsp,
		       const sigset_t __user *sigmask, size_t sigsetsize,
		       enum poll_time_type type)
{
	struct timespec64 ts, end_time, *to = NULL;
	int ret;

	if (tsp) {
		switch (type) {
		case PT_TIMESPEC:
			if (get_timespec64(&ts, tsp))
				return -EFAULT;
			break;
		case PT_OLD_TIMESPEC:
			if (get_old_timespec32(&ts, tsp))
				return -EFAULT;
			break;
		default:
			BUG();
		}

		to = &end_time;
		if (poll_select_set_timeout(to, ts.tv_sec, ts.tv_nsec))
			return -EINVAL;
	}

	ret = set_user_sigmask(sigmask, sigsetsize);
	if (ret)
		return ret;

	ret = core_sys_select(n, inp, outp, exp, to);
<<<<<<< HEAD
	restore_user_sigmask(sigmask, &sigsaved, ret == -ERESTARTNOHAND);
	ret = poll_select_copy_remaining(&end_time, tsp, type, ret);

	return ret;
=======
	return poll_select_finish(&end_time, tsp, type, ret);
>>>>>>> 5f9e832c
}

/*
 * Most architectures can't handle 7-argument syscalls. So we provide a
 * 6-argument version where the sixth argument is a pointer to a structure
 * which has a pointer to the sigset_t itself followed by a size_t containing
 * the sigset size.
 */
SYSCALL_DEFINE6(pselect6, int, n, fd_set __user *, inp, fd_set __user *, outp,
		fd_set __user *, exp, struct __kernel_timespec __user *, tsp,
		void __user *, sig)
{
	size_t sigsetsize = 0;
	sigset_t __user *up = NULL;

	if (sig) {
		if (!access_ok(sig, sizeof(void *)+sizeof(size_t))
		    || __get_user(up, (sigset_t __user * __user *)sig)
		    || __get_user(sigsetsize,
				(size_t __user *)(sig+sizeof(void *))))
			return -EFAULT;
	}

	return do_pselect(n, inp, outp, exp, tsp, up, sigsetsize, PT_TIMESPEC);
}

#if defined(CONFIG_COMPAT_32BIT_TIME) && !defined(CONFIG_64BIT)

SYSCALL_DEFINE6(pselect6_time32, int, n, fd_set __user *, inp, fd_set __user *, outp,
		fd_set __user *, exp, struct old_timespec32 __user *, tsp,
		void __user *, sig)
{
	size_t sigsetsize = 0;
	sigset_t __user *up = NULL;

	if (sig) {
		if (!access_ok(sig, sizeof(void *)+sizeof(size_t))
		    || __get_user(up, (sigset_t __user * __user *)sig)
		    || __get_user(sigsetsize,
				(size_t __user *)(sig+sizeof(void *))))
			return -EFAULT;
	}

	return do_pselect(n, inp, outp, exp, tsp, up, sigsetsize, PT_OLD_TIMESPEC);
}

#endif

#ifdef __ARCH_WANT_SYS_OLD_SELECT
struct sel_arg_struct {
	unsigned long n;
	fd_set __user *inp, *outp, *exp;
	struct timeval __user *tvp;
};

SYSCALL_DEFINE1(old_select, struct sel_arg_struct __user *, arg)
{
	struct sel_arg_struct a;

	if (copy_from_user(&a, arg, sizeof(a)))
		return -EFAULT;
	return kern_select(a.n, a.inp, a.outp, a.exp, a.tvp);
}
#endif

struct poll_list {
	struct poll_list *next;
	int len;
	struct pollfd entries[0];
};

#define POLLFD_PER_PAGE  ((PAGE_SIZE-sizeof(struct poll_list)) / sizeof(struct pollfd))

/*
 * Fish for pollable events on the pollfd->fd file descriptor. We're only
 * interested in events matching the pollfd->events mask, and the result
 * matching that mask is both recorded in pollfd->revents and returned. The
 * pwait poll_table will be used by the fd-provided poll handler for waiting,
 * if pwait->_qproc is non-NULL.
 */
static inline __poll_t do_pollfd(struct pollfd *pollfd, poll_table *pwait,
				     bool *can_busy_poll,
				     __poll_t busy_flag)
{
	int fd = pollfd->fd;
	__poll_t mask = 0, filter;
	struct fd f;

	if (fd < 0)
		goto out;
	mask = EPOLLNVAL;
	f = fdget(fd);
	if (!f.file)
		goto out;

	/* userland u16 ->events contains POLL... bitmap */
	filter = demangle_poll(pollfd->events) | EPOLLERR | EPOLLHUP;
	pwait->_key = filter | busy_flag;
	mask = vfs_poll(f.file, pwait);
	if (mask & busy_flag)
		*can_busy_poll = true;
	mask &= filter;		/* Mask out unneeded events. */
	fdput(f);

out:
	/* ... and so does ->revents */
	pollfd->revents = mangle_poll(mask);
	return mask;
}

static int do_poll(struct poll_list *list, struct poll_wqueues *wait,
		   struct timespec64 *end_time)
{
	poll_table* pt = &wait->pt;
	ktime_t expire, *to = NULL;
	int timed_out = 0, count = 0;
	u64 slack = 0;
	__poll_t busy_flag = net_busy_loop_on() ? POLL_BUSY_LOOP : 0;
	unsigned long busy_start = 0;

	/* Optimise the no-wait case */
	if (end_time && !end_time->tv_sec && !end_time->tv_nsec) {
		pt->_qproc = NULL;
		timed_out = 1;
	}

	if (end_time && !timed_out)
		slack = select_estimate_accuracy(end_time);

	for (;;) {
		struct poll_list *walk;
		bool can_busy_loop = false;

		for (walk = list; walk != NULL; walk = walk->next) {
			struct pollfd * pfd, * pfd_end;

			pfd = walk->entries;
			pfd_end = pfd + walk->len;
			for (; pfd != pfd_end; pfd++) {
				/*
				 * Fish for events. If we found one, record it
				 * and kill poll_table->_qproc, so we don't
				 * needlessly register any other waiters after
				 * this. They'll get immediately deregistered
				 * when we break out and return.
				 */
				if (do_pollfd(pfd, pt, &can_busy_loop,
					      busy_flag)) {
					count++;
					pt->_qproc = NULL;
					/* found something, stop busy polling */
					busy_flag = 0;
					can_busy_loop = false;
				}
			}
		}
		/*
		 * All waiters have already been registered, so don't provide
		 * a poll_table->_qproc to them on the next loop iteration.
		 */
		pt->_qproc = NULL;
		if (!count) {
			count = wait->error;
			if (signal_pending(current))
				count = -ERESTARTNOHAND;
		}
		if (count || timed_out)
			break;

		/* only if found POLL_BUSY_LOOP sockets && not out of time */
		if (can_busy_loop && !need_resched()) {
			if (!busy_start) {
				busy_start = busy_loop_current_time();
				continue;
			}
			if (!busy_loop_timeout(busy_start))
				continue;
		}
		busy_flag = 0;

		/*
		 * If this is the first loop and we have a timeout
		 * given, then we convert to ktime_t and set the to
		 * pointer to the expiry value.
		 */
		if (end_time && !to) {
			expire = timespec64_to_ktime(*end_time);
			to = &expire;
		}

		if (!poll_schedule_timeout(wait, TASK_INTERRUPTIBLE, to, slack))
			timed_out = 1;
	}
	return count;
}

#define N_STACK_PPS ((sizeof(stack_pps) - sizeof(struct poll_list))  / \
			sizeof(struct pollfd))

static int do_sys_poll(struct pollfd __user *ufds, unsigned int nfds,
		struct timespec64 *end_time)
{
	struct poll_wqueues table;
	int err = -EFAULT, fdcount, len;
	/* Allocate small arguments on the stack to save memory and be
	   faster - use long to make sure the buffer is aligned properly
	   on 64 bit archs to avoid unaligned access */
	long stack_pps[POLL_STACK_ALLOC/sizeof(long)];
	struct poll_list *const head = (struct poll_list *)stack_pps;
 	struct poll_list *walk = head;
 	unsigned long todo = nfds;

	if (nfds > rlimit(RLIMIT_NOFILE))
		return -EINVAL;

	len = min_t(unsigned int, nfds, N_STACK_PPS);
	for (;;) {
		walk->next = NULL;
		walk->len = len;
		if (!len)
			break;

		if (copy_from_user(walk->entries, ufds + nfds-todo,
					sizeof(struct pollfd) * walk->len))
			goto out_fds;

		todo -= walk->len;
		if (!todo)
			break;

		len = min(todo, POLLFD_PER_PAGE);
		walk = walk->next = kmalloc(struct_size(walk, entries, len),
					    GFP_KERNEL);
		if (!walk) {
			err = -ENOMEM;
			goto out_fds;
		}
	}

	poll_initwait(&table);
	fdcount = do_poll(head, &table, end_time);
	poll_freewait(&table);

	for (walk = head; walk; walk = walk->next) {
		struct pollfd *fds = walk->entries;
		int j;

		for (j = 0; j < walk->len; j++, ufds++)
			if (__put_user(fds[j].revents, &ufds->revents))
				goto out_fds;
  	}

	err = fdcount;
out_fds:
	walk = head->next;
	while (walk) {
		struct poll_list *pos = walk;
		walk = walk->next;
		kfree(pos);
	}

	return err;
}

static long do_restart_poll(struct restart_block *restart_block)
{
	struct pollfd __user *ufds = restart_block->poll.ufds;
	int nfds = restart_block->poll.nfds;
	struct timespec64 *to = NULL, end_time;
	int ret;

	if (restart_block->poll.has_timeout) {
		end_time.tv_sec = restart_block->poll.tv_sec;
		end_time.tv_nsec = restart_block->poll.tv_nsec;
		to = &end_time;
	}

	ret = do_sys_poll(ufds, nfds, to);

	if (ret == -ERESTARTNOHAND) {
		restart_block->fn = do_restart_poll;
		ret = -ERESTART_RESTARTBLOCK;
	}
	return ret;
}

SYSCALL_DEFINE3(poll, struct pollfd __user *, ufds, unsigned int, nfds,
		int, timeout_msecs)
{
	struct timespec64 end_time, *to = NULL;
	int ret;

	if (timeout_msecs >= 0) {
		to = &end_time;
		poll_select_set_timeout(to, timeout_msecs / MSEC_PER_SEC,
			NSEC_PER_MSEC * (timeout_msecs % MSEC_PER_SEC));
	}

	ret = do_sys_poll(ufds, nfds, to);

	if (ret == -ERESTARTNOHAND) {
		struct restart_block *restart_block;

		restart_block = &current->restart_block;
		restart_block->fn = do_restart_poll;
		restart_block->poll.ufds = ufds;
		restart_block->poll.nfds = nfds;

		if (timeout_msecs >= 0) {
			restart_block->poll.tv_sec = end_time.tv_sec;
			restart_block->poll.tv_nsec = end_time.tv_nsec;
			restart_block->poll.has_timeout = 1;
		} else
			restart_block->poll.has_timeout = 0;

		ret = -ERESTART_RESTARTBLOCK;
	}
	return ret;
}

SYSCALL_DEFINE5(ppoll, struct pollfd __user *, ufds, unsigned int, nfds,
		struct __kernel_timespec __user *, tsp, const sigset_t __user *, sigmask,
		size_t, sigsetsize)
{
	struct timespec64 ts, end_time, *to = NULL;
	int ret;

	if (tsp) {
		if (get_timespec64(&ts, tsp))
			return -EFAULT;

		to = &end_time;
		if (poll_select_set_timeout(to, ts.tv_sec, ts.tv_nsec))
			return -EINVAL;
	}

	ret = set_user_sigmask(sigmask, sigsetsize);
	if (ret)
		return ret;

	ret = do_sys_poll(ufds, nfds, to);
<<<<<<< HEAD

	restore_user_sigmask(sigmask, &sigsaved, ret == -EINTR);
	/* We can restart this syscall, usually */
	if (ret == -EINTR)
		ret = -ERESTARTNOHAND;

	ret = poll_select_copy_remaining(&end_time, tsp, PT_TIMESPEC, ret);

	return ret;
=======
	return poll_select_finish(&end_time, tsp, PT_TIMESPEC, ret);
>>>>>>> 5f9e832c
}

#if defined(CONFIG_COMPAT_32BIT_TIME) && !defined(CONFIG_64BIT)

SYSCALL_DEFINE5(ppoll_time32, struct pollfd __user *, ufds, unsigned int, nfds,
		struct old_timespec32 __user *, tsp, const sigset_t __user *, sigmask,
		size_t, sigsetsize)
{
	struct timespec64 ts, end_time, *to = NULL;
	int ret;

	if (tsp) {
		if (get_old_timespec32(&ts, tsp))
			return -EFAULT;

		to = &end_time;
		if (poll_select_set_timeout(to, ts.tv_sec, ts.tv_nsec))
			return -EINVAL;
	}

	ret = set_user_sigmask(sigmask, sigsetsize);
	if (ret)
		return ret;

	ret = do_sys_poll(ufds, nfds, to);
<<<<<<< HEAD

	restore_user_sigmask(sigmask, &sigsaved, ret == -EINTR);
	/* We can restart this syscall, usually */
	if (ret == -EINTR)
		ret = -ERESTARTNOHAND;

	ret = poll_select_copy_remaining(&end_time, tsp, PT_OLD_TIMESPEC, ret);

	return ret;
=======
	return poll_select_finish(&end_time, tsp, PT_OLD_TIMESPEC, ret);
>>>>>>> 5f9e832c
}
#endif

#ifdef CONFIG_COMPAT
#define __COMPAT_NFDBITS       (8 * sizeof(compat_ulong_t))

/*
 * Ooo, nasty.  We need here to frob 32-bit unsigned longs to
 * 64-bit unsigned longs.
 */
static
int compat_get_fd_set(unsigned long nr, compat_ulong_t __user *ufdset,
			unsigned long *fdset)
{
	if (ufdset) {
		return compat_get_bitmap(fdset, ufdset, nr);
	} else {
		zero_fd_set(nr, fdset);
		return 0;
	}
}

static
int compat_set_fd_set(unsigned long nr, compat_ulong_t __user *ufdset,
		      unsigned long *fdset)
{
	if (!ufdset)
		return 0;
	return compat_put_bitmap(ufdset, fdset, nr);
}


/*
 * This is a virtual copy of sys_select from fs/select.c and probably
 * should be compared to it from time to time
 */

/*
 * We can actually return ERESTARTSYS instead of EINTR, but I'd
 * like to be certain this leads to no problems. So I return
 * EINTR just for safety.
 *
 * Update: ERESTARTSYS breaks at least the xview clock binary, so
 * I'm trying ERESTARTNOHAND which restart only when you want to.
 */
static int compat_core_sys_select(int n, compat_ulong_t __user *inp,
	compat_ulong_t __user *outp, compat_ulong_t __user *exp,
	struct timespec64 *end_time)
{
	fd_set_bits fds;
	void *bits;
	int size, max_fds, ret = -EINVAL;
	struct fdtable *fdt;
	long stack_fds[SELECT_STACK_ALLOC/sizeof(long)];

	if (n < 0)
		goto out_nofds;

	/* max_fds can increase, so grab it once to avoid race */
	rcu_read_lock();
	fdt = files_fdtable(current->files);
	max_fds = fdt->max_fds;
	rcu_read_unlock();
	if (n > max_fds)
		n = max_fds;

	/*
	 * We need 6 bitmaps (in/out/ex for both incoming and outgoing),
	 * since we used fdset we need to allocate memory in units of
	 * long-words.
	 */
	size = FDS_BYTES(n);
	bits = stack_fds;
	if (size > sizeof(stack_fds) / 6) {
		bits = kmalloc_array(6, size, GFP_KERNEL);
		ret = -ENOMEM;
		if (!bits)
			goto out_nofds;
	}
	fds.in      = (unsigned long *)  bits;
	fds.out     = (unsigned long *) (bits +   size);
	fds.ex      = (unsigned long *) (bits + 2*size);
	fds.res_in  = (unsigned long *) (bits + 3*size);
	fds.res_out = (unsigned long *) (bits + 4*size);
	fds.res_ex  = (unsigned long *) (bits + 5*size);

	if ((ret = compat_get_fd_set(n, inp, fds.in)) ||
	    (ret = compat_get_fd_set(n, outp, fds.out)) ||
	    (ret = compat_get_fd_set(n, exp, fds.ex)))
		goto out;
	zero_fd_set(n, fds.res_in);
	zero_fd_set(n, fds.res_out);
	zero_fd_set(n, fds.res_ex);

	ret = do_select(n, &fds, end_time);

	if (ret < 0)
		goto out;
	if (!ret) {
		ret = -ERESTARTNOHAND;
		if (signal_pending(current))
			goto out;
		ret = 0;
	}

	if (compat_set_fd_set(n, inp, fds.res_in) ||
	    compat_set_fd_set(n, outp, fds.res_out) ||
	    compat_set_fd_set(n, exp, fds.res_ex))
		ret = -EFAULT;
out:
	if (bits != stack_fds)
		kfree(bits);
out_nofds:
	return ret;
}

static int do_compat_select(int n, compat_ulong_t __user *inp,
	compat_ulong_t __user *outp, compat_ulong_t __user *exp,
	struct old_timeval32 __user *tvp)
{
	struct timespec64 end_time, *to = NULL;
	struct old_timeval32 tv;
	int ret;

	if (tvp) {
		if (copy_from_user(&tv, tvp, sizeof(tv)))
			return -EFAULT;

		to = &end_time;
		if (poll_select_set_timeout(to,
				tv.tv_sec + (tv.tv_usec / USEC_PER_SEC),
				(tv.tv_usec % USEC_PER_SEC) * NSEC_PER_USEC))
			return -EINVAL;
	}

	ret = compat_core_sys_select(n, inp, outp, exp, to);
	return poll_select_finish(&end_time, tvp, PT_OLD_TIMEVAL, ret);
}

COMPAT_SYSCALL_DEFINE5(select, int, n, compat_ulong_t __user *, inp,
	compat_ulong_t __user *, outp, compat_ulong_t __user *, exp,
	struct old_timeval32 __user *, tvp)
{
	return do_compat_select(n, inp, outp, exp, tvp);
}

struct compat_sel_arg_struct {
	compat_ulong_t n;
	compat_uptr_t inp;
	compat_uptr_t outp;
	compat_uptr_t exp;
	compat_uptr_t tvp;
};

COMPAT_SYSCALL_DEFINE1(old_select, struct compat_sel_arg_struct __user *, arg)
{
	struct compat_sel_arg_struct a;

	if (copy_from_user(&a, arg, sizeof(a)))
		return -EFAULT;
	return do_compat_select(a.n, compat_ptr(a.inp), compat_ptr(a.outp),
				compat_ptr(a.exp), compat_ptr(a.tvp));
}

static long do_compat_pselect(int n, compat_ulong_t __user *inp,
	compat_ulong_t __user *outp, compat_ulong_t __user *exp,
	void __user *tsp, compat_sigset_t __user *sigmask,
	compat_size_t sigsetsize, enum poll_time_type type)
{
	struct timespec64 ts, end_time, *to = NULL;
	int ret;

	if (tsp) {
		switch (type) {
		case PT_OLD_TIMESPEC:
			if (get_old_timespec32(&ts, tsp))
				return -EFAULT;
			break;
		case PT_TIMESPEC:
			if (get_timespec64(&ts, tsp))
				return -EFAULT;
			break;
		default:
			BUG();
		}

		to = &end_time;
		if (poll_select_set_timeout(to, ts.tv_sec, ts.tv_nsec))
			return -EINVAL;
	}

	ret = set_compat_user_sigmask(sigmask, sigsetsize);
	if (ret)
		return ret;

	ret = compat_core_sys_select(n, inp, outp, exp, to);
<<<<<<< HEAD
	restore_user_sigmask(sigmask, &sigsaved, ret == -ERESTARTNOHAND);
	ret = poll_select_copy_remaining(&end_time, tsp, type, ret);

	return ret;
=======
	return poll_select_finish(&end_time, tsp, type, ret);
>>>>>>> 5f9e832c
}

COMPAT_SYSCALL_DEFINE6(pselect6_time64, int, n, compat_ulong_t __user *, inp,
	compat_ulong_t __user *, outp, compat_ulong_t __user *, exp,
	struct __kernel_timespec __user *, tsp, void __user *, sig)
{
	compat_size_t sigsetsize = 0;
	compat_uptr_t up = 0;

	if (sig) {
		if (!access_ok(sig,
				sizeof(compat_uptr_t)+sizeof(compat_size_t)) ||
				__get_user(up, (compat_uptr_t __user *)sig) ||
				__get_user(sigsetsize,
				(compat_size_t __user *)(sig+sizeof(up))))
			return -EFAULT;
	}

	return do_compat_pselect(n, inp, outp, exp, tsp, compat_ptr(up),
				 sigsetsize, PT_TIMESPEC);
}

#if defined(CONFIG_COMPAT_32BIT_TIME)

COMPAT_SYSCALL_DEFINE6(pselect6_time32, int, n, compat_ulong_t __user *, inp,
	compat_ulong_t __user *, outp, compat_ulong_t __user *, exp,
	struct old_timespec32 __user *, tsp, void __user *, sig)
{
	compat_size_t sigsetsize = 0;
	compat_uptr_t up = 0;

	if (sig) {
		if (!access_ok(sig,
				sizeof(compat_uptr_t)+sizeof(compat_size_t)) ||
		    	__get_user(up, (compat_uptr_t __user *)sig) ||
		    	__get_user(sigsetsize,
				(compat_size_t __user *)(sig+sizeof(up))))
			return -EFAULT;
	}

	return do_compat_pselect(n, inp, outp, exp, tsp, compat_ptr(up),
				 sigsetsize, PT_OLD_TIMESPEC);
}

#endif

#if defined(CONFIG_COMPAT_32BIT_TIME)
COMPAT_SYSCALL_DEFINE5(ppoll_time32, struct pollfd __user *, ufds,
	unsigned int,  nfds, struct old_timespec32 __user *, tsp,
	const compat_sigset_t __user *, sigmask, compat_size_t, sigsetsize)
{
	struct timespec64 ts, end_time, *to = NULL;
	int ret;

	if (tsp) {
		if (get_old_timespec32(&ts, tsp))
			return -EFAULT;

		to = &end_time;
		if (poll_select_set_timeout(to, ts.tv_sec, ts.tv_nsec))
			return -EINVAL;
	}

	ret = set_compat_user_sigmask(sigmask, sigsetsize);
	if (ret)
		return ret;

	ret = do_sys_poll(ufds, nfds, to);
<<<<<<< HEAD

	restore_user_sigmask(sigmask, &sigsaved, ret == -EINTR);
	/* We can restart this syscall, usually */
	if (ret == -EINTR)
		ret = -ERESTARTNOHAND;

	ret = poll_select_copy_remaining(&end_time, tsp, PT_OLD_TIMESPEC, ret);

	return ret;
=======
	return poll_select_finish(&end_time, tsp, PT_OLD_TIMESPEC, ret);
>>>>>>> 5f9e832c
}
#endif

/* New compat syscall for 64 bit time_t*/
COMPAT_SYSCALL_DEFINE5(ppoll_time64, struct pollfd __user *, ufds,
	unsigned int,  nfds, struct __kernel_timespec __user *, tsp,
	const compat_sigset_t __user *, sigmask, compat_size_t, sigsetsize)
{
	struct timespec64 ts, end_time, *to = NULL;
	int ret;

	if (tsp) {
		if (get_timespec64(&ts, tsp))
			return -EFAULT;

		to = &end_time;
		if (poll_select_set_timeout(to, ts.tv_sec, ts.tv_nsec))
			return -EINVAL;
	}

	ret = set_compat_user_sigmask(sigmask, sigsetsize);
	if (ret)
		return ret;

	ret = do_sys_poll(ufds, nfds, to);
<<<<<<< HEAD

	restore_user_sigmask(sigmask, &sigsaved, ret == -EINTR);
	/* We can restart this syscall, usually */
	if (ret == -EINTR)
		ret = -ERESTARTNOHAND;

	ret = poll_select_copy_remaining(&end_time, tsp, PT_TIMESPEC, ret);

	return ret;
=======
	return poll_select_finish(&end_time, tsp, PT_TIMESPEC, ret);
>>>>>>> 5f9e832c
}

#endif<|MERGE_RESOLUTION|>--- conflicted
+++ resolved
@@ -757,14 +757,7 @@
 		return ret;
 
 	ret = core_sys_select(n, inp, outp, exp, to);
-<<<<<<< HEAD
-	restore_user_sigmask(sigmask, &sigsaved, ret == -ERESTARTNOHAND);
-	ret = poll_select_copy_remaining(&end_time, tsp, type, ret);
-
-	return ret;
-=======
 	return poll_select_finish(&end_time, tsp, type, ret);
->>>>>>> 5f9e832c
 }
 
 /*
@@ -1106,19 +1099,7 @@
 		return ret;
 
 	ret = do_sys_poll(ufds, nfds, to);
-<<<<<<< HEAD
-
-	restore_user_sigmask(sigmask, &sigsaved, ret == -EINTR);
-	/* We can restart this syscall, usually */
-	if (ret == -EINTR)
-		ret = -ERESTARTNOHAND;
-
-	ret = poll_select_copy_remaining(&end_time, tsp, PT_TIMESPEC, ret);
-
-	return ret;
-=======
 	return poll_select_finish(&end_time, tsp, PT_TIMESPEC, ret);
->>>>>>> 5f9e832c
 }
 
 #if defined(CONFIG_COMPAT_32BIT_TIME) && !defined(CONFIG_64BIT)
@@ -1144,19 +1125,7 @@
 		return ret;
 
 	ret = do_sys_poll(ufds, nfds, to);
-<<<<<<< HEAD
-
-	restore_user_sigmask(sigmask, &sigsaved, ret == -EINTR);
-	/* We can restart this syscall, usually */
-	if (ret == -EINTR)
-		ret = -ERESTARTNOHAND;
-
-	ret = poll_select_copy_remaining(&end_time, tsp, PT_OLD_TIMESPEC, ret);
-
-	return ret;
-=======
 	return poll_select_finish(&end_time, tsp, PT_OLD_TIMESPEC, ret);
->>>>>>> 5f9e832c
 }
 #endif
 
@@ -1353,14 +1322,7 @@
 		return ret;
 
 	ret = compat_core_sys_select(n, inp, outp, exp, to);
-<<<<<<< HEAD
-	restore_user_sigmask(sigmask, &sigsaved, ret == -ERESTARTNOHAND);
-	ret = poll_select_copy_remaining(&end_time, tsp, type, ret);
-
-	return ret;
-=======
 	return poll_select_finish(&end_time, tsp, type, ret);
->>>>>>> 5f9e832c
 }
 
 COMPAT_SYSCALL_DEFINE6(pselect6_time64, int, n, compat_ulong_t __user *, inp,
@@ -1429,19 +1391,7 @@
 		return ret;
 
 	ret = do_sys_poll(ufds, nfds, to);
-<<<<<<< HEAD
-
-	restore_user_sigmask(sigmask, &sigsaved, ret == -EINTR);
-	/* We can restart this syscall, usually */
-	if (ret == -EINTR)
-		ret = -ERESTARTNOHAND;
-
-	ret = poll_select_copy_remaining(&end_time, tsp, PT_OLD_TIMESPEC, ret);
-
-	return ret;
-=======
 	return poll_select_finish(&end_time, tsp, PT_OLD_TIMESPEC, ret);
->>>>>>> 5f9e832c
 }
 #endif
 
@@ -1467,19 +1417,7 @@
 		return ret;
 
 	ret = do_sys_poll(ufds, nfds, to);
-<<<<<<< HEAD
-
-	restore_user_sigmask(sigmask, &sigsaved, ret == -EINTR);
-	/* We can restart this syscall, usually */
-	if (ret == -EINTR)
-		ret = -ERESTARTNOHAND;
-
-	ret = poll_select_copy_remaining(&end_time, tsp, PT_TIMESPEC, ret);
-
-	return ret;
-=======
 	return poll_select_finish(&end_time, tsp, PT_TIMESPEC, ret);
->>>>>>> 5f9e832c
 }
 
 #endif