--- conflicted
+++ resolved
@@ -849,12 +849,8 @@
 	struct poll_list *next;
 	//entries数组大小
 	int len;
-<<<<<<< HEAD
 	//保存pollfd
-	struct pollfd entries[0];
-=======
 	struct pollfd entries[];
->>>>>>> 09162bc3
 };
 
 #define POLLFD_PER_PAGE  ((PAGE_SIZE-sizeof(struct poll_list)) / sizeof(struct pollfd))
