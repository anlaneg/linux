// SPDX-License-Identifier: GPL-2.0
/*
 * This file contains the procedures for the handling of select and poll
 *
 * Created for Linux based loosely upon Mathius Lattner's minix
 * patches by Peter MacDonald. Heavily edited by Linus.
 *
 *  4 February 1994
 *     COFF/ELF binary emulation. If the process has the STICKY_TIMEOUTS
 *     flag set in its personality we do *not* modify the given timeout
 *     parameter to reflect time remaining.
 *
 *  24 January 2000
 *     Changed sys_poll()/do_poll() to use PAGE_SIZE chunk-based allocation 
 *     of fds to overcome nfds < 16390 descriptors limit (Tigran Aivazian).
 */

#include <linux/compat.h>
#include <linux/kernel.h>
#include <linux/sched/signal.h>
#include <linux/sched/rt.h>
#include <linux/syscalls.h>
#include <linux/export.h>
#include <linux/slab.h>
#include <linux/poll.h>
#include <linux/personality.h> /* for STICKY_TIMEOUTS */
#include <linux/file.h>
#include <linux/fdtable.h>
#include <linux/fs.h>
#include <linux/rcupdate.h>
#include <linux/hrtimer.h>
#include <linux/freezer.h>
#include <net/busy_poll.h>
#include <linux/vmalloc.h>

#include <linux/uaccess.h>


/*
 * Estimate expected accuracy in ns from a timeval.
 *
 * After quite a bit of churning around, we've settled on
 * a simple thing of taking 0.1% of the timeout as the
 * slack, with a cap of 100 msec.
 * "nice" tasks get a 0.5% slack instead.
 *
 * Consider this comment an open invitation to come up with even
 * better solutions..
 */

#define MAX_SLACK	(100 * NSEC_PER_MSEC)

static long __estimate_accuracy(struct timespec64 *tv)
{
	long slack;
	int divfactor = 1000;

	if (tv->tv_sec < 0)
		return 0;

	if (task_nice(current) > 0)
		divfactor = divfactor / 5;

	if (tv->tv_sec > MAX_SLACK / (NSEC_PER_SEC/divfactor))
		return MAX_SLACK;

	slack = tv->tv_nsec / divfactor;
	slack += tv->tv_sec * (NSEC_PER_SEC/divfactor);

	if (slack > MAX_SLACK)
		return MAX_SLACK;

	return slack;
}

u64 select_estimate_accuracy(struct timespec64 *tv)
{
	u64 ret;
	struct timespec64 now;
	u64 slack = current->timer_slack_ns;

	if (slack == 0)
		return 0;

	ktime_get_ts64(&now);
	now = timespec64_sub(*tv, now);
	ret = __estimate_accuracy(&now);
	if (ret < slack)
		return slack;
	return ret;
}



struct poll_table_page {
	struct poll_table_page * next;
	struct poll_table_entry * entry;
	struct poll_table_entry entries[];
};

#define POLL_TABLE_FULL(table) \
	((unsigned long)((table)->entry+1) > PAGE_SIZE + (unsigned long)(table))

/*
 * Ok, Peter made a complicated, but straightforward multiple_wait() function.
 * I have rewritten this, taking some shortcuts: This code may not be easy to
 * follow, but it should be free of race-conditions, and it's practical. If you
 * understand what I'm doing here, then you understand how the linux
 * sleep/wakeup mechanism works.
 *
 * Two very simple procedures, poll_wait() and poll_freewait() make all the
 * work.  poll_wait() is an inline-function defined in <linux/poll.h>,
 * as all select/poll functions have to call it to add an entry to the
 * poll table.
 */
static void __pollwait(struct file *filp, wait_queue_head_t *wait_address,
		       poll_table *p);

void poll_initwait(struct poll_wqueues *pwq)
{
	init_poll_funcptr(&pwq->pt, __pollwait);
	pwq->polling_task = current;
	pwq->triggered = 0;
	pwq->error = 0;
	pwq->table = NULL;
	pwq->inline_index = 0;
}
EXPORT_SYMBOL(poll_initwait);

static void free_poll_entry(struct poll_table_entry *entry)
{
	remove_wait_queue(entry->wait_address, &entry->wait);
	fput(entry->filp);
}

void poll_freewait(struct poll_wqueues *pwq)
{
	struct poll_table_page * p = pwq->table;
	int i;
	for (i = 0; i < pwq->inline_index; i++)
		free_poll_entry(pwq->inline_entries + i);
	while (p) {
		struct poll_table_entry * entry;
		struct poll_table_page *old;

		entry = p->entry;
		do {
			entry--;
			free_poll_entry(entry);
		} while (entry > p->entries);
		old = p;
		p = p->next;
		free_page((unsigned long) old);
	}
}
EXPORT_SYMBOL(poll_freewait);

static struct poll_table_entry *poll_get_entry(struct poll_wqueues *p)
{
	struct poll_table_page *table = p->table;

	if (p->inline_index < N_INLINE_POLL_ENTRIES)
		return p->inline_entries + p->inline_index++;

	if (!table || POLL_TABLE_FULL(table)) {
		struct poll_table_page *new_table;

		new_table = (struct poll_table_page *) __get_free_page(GFP_KERNEL);
		if (!new_table) {
			p->error = -ENOMEM;
			return NULL;
		}
		new_table->entry = new_table->entries;
		new_table->next = table;
		p->table = new_table;
		table = new_table;
	}

	return table->entry++;
}

static int __pollwake(wait_queue_entry_t *wait, unsigned mode, int sync, void *key)
{
	struct poll_wqueues *pwq = wait->private;
	DECLARE_WAITQUEUE(dummy_wait, pwq->polling_task);

	/*
	 * Although this function is called under waitqueue lock, LOCK
	 * doesn't imply write barrier and the users expect write
	 * barrier semantics on wakeup functions.  The following
	 * smp_wmb() is equivalent to smp_wmb() in try_to_wake_up()
	 * and is paired with smp_store_mb() in poll_schedule_timeout.
	 */
	smp_wmb();
	pwq->triggered = 1;

	/*
	 * Perform the default wake up operation using a dummy
	 * waitqueue.
	 *
	 * TODO: This is hacky but there currently is no interface to
	 * pass in @sync.  @sync is scheduled to be removed and once
	 * that happens, wake_up_process() can be used directly.
	 */
	return default_wake_function(&dummy_wait, mode, sync, key);
}

static int pollwake(wait_queue_entry_t *wait, unsigned mode, int sync, void *key)
{
	struct poll_table_entry *entry;

	entry = container_of(wait, struct poll_table_entry, wait);
	if (key && !(key_to_poll(key) & entry->key))
		return 0;
	return __pollwake(wait, mode, sync, key);
}

/* Add a new entry */
static void __pollwait(struct file *filp, wait_queue_head_t *wait_address,
				poll_table *p)
{
	struct poll_wqueues *pwq = container_of(p, struct poll_wqueues, pt);
	struct poll_table_entry *entry = poll_get_entry(pwq);
	if (!entry)
		return;
	entry->filp = get_file(filp);
	entry->wait_address = wait_address;
	entry->key = p->_key;
	init_waitqueue_func_entry(&entry->wait, pollwake);
	entry->wait.private = pwq;
	add_wait_queue(wait_address, &entry->wait);
}

static int poll_schedule_timeout(struct poll_wqueues *pwq, int state,
			  ktime_t *expires, unsigned long slack)
{
	int rc = -EINTR;

	set_current_state(state);
	if (!pwq->triggered)
		rc = schedule_hrtimeout_range(expires, slack, HRTIMER_MODE_ABS);
	__set_current_state(TASK_RUNNING);

	/*
	 * Prepare for the next iteration.
	 *
	 * The following smp_store_mb() serves two purposes.  First, it's
	 * the counterpart rmb of the wmb in pollwake() such that data
	 * written before wake up is always visible after wake up.
	 * Second, the full barrier guarantees that triggered clearing
	 * doesn't pass event check of the next iteration.  Note that
	 * this problem doesn't exist for the first iteration as
	 * add_wait_queue() has full barrier semantics.
	 */
	smp_store_mb(pwq->triggered, 0);

	return rc;
}

/**
 * poll_select_set_timeout - helper function to setup the timeout value
 * @to:		pointer to timespec64 variable for the final timeout
 * @sec:	seconds (from user space)
 * @nsec:	nanoseconds (from user space)
 *
 * Note, we do not use a timespec for the user space value here, That
 * way we can use the function for timeval and compat interfaces as well.
 *
 * Returns -EINVAL if sec/nsec are not normalized. Otherwise 0.
 */
int poll_select_set_timeout(struct timespec64 *to, time64_t sec, long nsec)
{
    //设置超时时间
	struct timespec64 ts = {.tv_sec = sec, .tv_nsec = nsec};

	//超时时间有效性校验
	if (!timespec64_valid(&ts))
		return -EINVAL;

	/* Optimize for the zero timeout value here */
	if (!sec && !nsec) {
		to->tv_sec = to->tv_nsec = 0;
	} else {
		ktime_get_ts64(to);
		*to = timespec64_add_safe(*to, ts);
	}
	return 0;
}

enum poll_time_type {
	PT_TIMEVAL = 0,
	PT_OLD_TIMEVAL = 1,
	PT_TIMESPEC = 2,
	PT_OLD_TIMESPEC = 3,
};

static int poll_select_finish(struct timespec64 *end_time,
			      void __user *p,
			      enum poll_time_type pt_type, int ret)
{
	struct timespec64 rts;

	restore_saved_sigmask_unless(ret == -ERESTARTNOHAND);

	if (!p)
		return ret;

	if (current->personality & STICKY_TIMEOUTS)
		goto sticky;

	/* No update for zero timeout */
	if (!end_time->tv_sec && !end_time->tv_nsec)
		return ret;

	ktime_get_ts64(&rts);
	rts = timespec64_sub(*end_time, rts);
	if (rts.tv_sec < 0)
		rts.tv_sec = rts.tv_nsec = 0;


	switch (pt_type) {
	case PT_TIMEVAL:
		{
			struct __kernel_old_timeval rtv;

			if (sizeof(rtv) > sizeof(rtv.tv_sec) + sizeof(rtv.tv_usec))
				memset(&rtv, 0, sizeof(rtv));
			rtv.tv_sec = rts.tv_sec;
			rtv.tv_usec = rts.tv_nsec / NSEC_PER_USEC;
			if (!copy_to_user(p, &rtv, sizeof(rtv)))
				return ret;
		}
		break;
	case PT_OLD_TIMEVAL:
		{
			struct old_timeval32 rtv;

			rtv.tv_sec = rts.tv_sec;
			rtv.tv_usec = rts.tv_nsec / NSEC_PER_USEC;
			if (!copy_to_user(p, &rtv, sizeof(rtv)))
				return ret;
		}
		break;
	case PT_TIMESPEC:
		if (!put_timespec64(&rts, p))
			return ret;
		break;
	case PT_OLD_TIMESPEC:
		if (!put_old_timespec32(&rts, p))
			return ret;
		break;
	default:
		BUG();
	}
	/*
	 * If an application puts its timeval in read-only memory, we
	 * don't want the Linux-specific update to the timeval to
	 * cause a fault after the select has completed
	 * successfully. However, because we're not updating the
	 * timeval, we can't restart the system call.
	 */

sticky:
	if (ret == -ERESTARTNOHAND)
		ret = -EINTR;
	return ret;
}

/*
 * Scalable version of the fd_set.
 */

typedef struct {
	unsigned long *in, *out, *ex;
	unsigned long *res_in, *res_out, *res_ex;
} fd_set_bits;

/*
 * How many longwords for "nr" bits?
 */
#define FDS_BITPERLONG	(8*sizeof(long))
#define FDS_LONGS(nr)	(((nr)+FDS_BITPERLONG-1)/FDS_BITPERLONG)
#define FDS_BYTES(nr)	(FDS_LONGS(nr)*sizeof(long))

/*
 * Use "unsigned long" accesses to let user-mode fd_set's be long-aligned.
 */
static inline
int get_fd_set(unsigned long nr, void __user *ufdset, unsigned long *fdset)
{
    //采用ufdset填充fdset
	nr = FDS_BYTES(nr);
	if (ufdset)
		return copy_from_user(fdset, ufdset, nr) ? -EFAULT : 0;

	memset(fdset, 0, nr);
	return 0;
}

static inline unsigned long __must_check
set_fd_set(unsigned long nr, void __user *ufdset, unsigned long *fdset)
{
	if (ufdset)
		return __copy_to_user(ufdset, fdset, FDS_BYTES(nr));
	return 0;
}

static inline
void zero_fd_set(unsigned long nr, unsigned long *fdset)
{
	memset(fdset, 0, FDS_BYTES(nr));
}

#define FDS_IN(fds, n)		(fds->in + n)
#define FDS_OUT(fds, n)		(fds->out + n)
#define FDS_EX(fds, n)		(fds->ex + n)

#define BITS(fds, n)	(*FDS_IN(fds, n)|*FDS_OUT(fds, n)|*FDS_EX(fds, n))

static int max_select_fd(unsigned long n, fd_set_bits *fds)
{
	unsigned long *open_fds;
	unsigned long set;
	int max;
	struct fdtable *fdt;

	/* handle last in-complete long-word first */
	set = ~(~0UL << (n & (BITS_PER_LONG-1)));
	n /= BITS_PER_LONG;
	fdt = files_fdtable(current->files);
	open_fds = fdt->open_fds + n;
	max = 0;
	if (set) {
		set &= BITS(fds, n);
		if (set) {
			if (!(set & ~*open_fds))
				goto get_max;
			return -EBADF;
		}
	}
	while (n) {
		open_fds--;
		n--;
		set = BITS(fds, n);
		if (!set)
			continue;
		if (set & ~*open_fds)
			return -EBADF;
		if (max)
			continue;
get_max:
		do {
			max++;
			set >>= 1;
		} while (set);
		max += n * BITS_PER_LONG;
	}

	return max;
}

#define POLLIN_SET (EPOLLRDNORM | EPOLLRDBAND | EPOLLIN | EPOLLHUP | EPOLLERR |\
			EPOLLNVAL)
#define POLLOUT_SET (EPOLLWRBAND | EPOLLWRNORM | EPOLLOUT | EPOLLERR |\
			 EPOLLNVAL)
#define POLLEX_SET (EPOLLPRI | EPOLLNVAL)

static inline __poll_t select_poll_one(int fd, poll_table *wait, unsigned long in,
				unsigned long out, unsigned long bit,
				__poll_t ll_flag)
{
	CLASS(fd, f)(fd);

	if (fd_empty(f))
		return EPOLLNVAL;

	wait->_key = POLLEX_SET | ll_flag;
	if (in & bit)
		wait->_key |= POLLIN_SET;
	if (out & bit)
		wait->_key |= POLLOUT_SET;

	return vfs_poll(fd_file(f), wait);
}

<<<<<<< HEAD
static int do_select(int n, fd_set_bits *fds, struct timespec64 *end_time/*超时时间点*/)
=======
static noinline_for_stack int do_select(int n, fd_set_bits *fds, struct timespec64 *end_time)
>>>>>>> 155a3c00
{
	ktime_t expire, *to = NULL;
	struct poll_wqueues table;
	poll_table *wait;
	int retval, i, timed_out = 0;
	u64 slack = 0;
	__poll_t busy_flag = net_busy_loop_on() ? POLL_BUSY_LOOP : 0;
	unsigned long busy_start = 0;

	rcu_read_lock();
	retval = max_select_fd(n, fds);
	rcu_read_unlock();

	if (retval < 0)
		return retval;
	n = retval;

	poll_initwait(&table);
	wait = &table.pt;
	if (end_time && !end_time->tv_sec && !end_time->tv_nsec) {
		wait->_qproc = NULL;
		timed_out = 1;
	}

	if (end_time && !timed_out)
		slack = select_estimate_accuracy(end_time);

	retval = 0;
	for (;;) {
		unsigned long *rinp, *routp, *rexp, *inp, *outp, *exp;
		bool can_busy_loop = false;

		inp = fds->in; outp = fds->out; exp = fds->ex;
		rinp = fds->res_in; routp = fds->res_out; rexp = fds->res_ex;

		for (i = 0; i < n; ++rinp, ++routp, ++rexp) {
			unsigned long in, out, ex, all_bits, bit = 1, j;
			unsigned long res_in = 0, res_out = 0, res_ex = 0;
			__poll_t mask;

			in = *inp++; out = *outp++; ex = *exp++;
			all_bits = in | out | ex;
			if (all_bits == 0) {
				i += BITS_PER_LONG;
				continue;
			}

			for (j = 0; j < BITS_PER_LONG; ++j, ++i, bit <<= 1) {
				if (i >= n)
					break;
				if (!(bit & all_bits))
					continue;
				mask = select_poll_one(i, wait, in, out, bit,
						       busy_flag);
				if ((mask & POLLIN_SET) && (in & bit)) {
					res_in |= bit;
					retval++;
					wait->_qproc = NULL;
				}
				if ((mask & POLLOUT_SET) && (out & bit)) {
					res_out |= bit;
					retval++;
					wait->_qproc = NULL;
				}
				if ((mask & POLLEX_SET) && (ex & bit)) {
					res_ex |= bit;
					retval++;
					wait->_qproc = NULL;
				}
				/* got something, stop busy polling */
				if (retval) {
					can_busy_loop = false;
					busy_flag = 0;

				/*
				 * only remember a returned
				 * POLL_BUSY_LOOP if we asked for it
				 */
				} else if (busy_flag & mask)
					can_busy_loop = true;

			}
			if (res_in)
				*rinp = res_in;
			if (res_out)
				*routp = res_out;
			if (res_ex)
				*rexp = res_ex;
			cond_resched();
		}
		wait->_qproc = NULL;
		if (retval || timed_out || signal_pending(current))
			break;
		if (table.error) {
			retval = table.error;
			break;
		}

		/* only if found POLL_BUSY_LOOP sockets && not out of time */
		if (can_busy_loop && !need_resched()) {
			if (!busy_start) {
				busy_start = busy_loop_current_time();
				continue;
			}
			if (!busy_loop_timeout(busy_start))
				continue;
		}
		busy_flag = 0;

		/*
		 * If this is the first loop and we have a timeout
		 * given, then we convert to ktime_t and set the to
		 * pointer to the expiry value.
		 */
		if (end_time && !to) {
			expire = timespec64_to_ktime(*end_time);
			to = &expire;
		}

		if (!poll_schedule_timeout(&table, TASK_INTERRUPTIBLE,
					   to, slack))
			timed_out = 1;
	}

	poll_freewait(&table);

	return retval;
}

/*
 * We can actually return ERESTARTSYS instead of EINTR, but I'd
 * like to be certain this leads to no problems. So I return
 * EINTR just for safety.
 *
 * Update: ERESTARTSYS breaks at least the xview clock binary, so
 * I'm trying ERESTARTNOHAND which restart only when you want to.
 */
int core_sys_select(int n, fd_set __user *inp, fd_set __user *outp,
			   fd_set __user *exp, struct timespec64 *end_time/*超时时间*/)
{
	fd_set_bits fds;
	void *bits;
	int ret, max_fds;
	size_t size, alloc_size;
	struct fdtable *fdt;
	/* Allocate small arguments on the stack to save memory and be faster */
	long stack_fds[SELECT_STACK_ALLOC/sizeof(long)];

	ret = -EINVAL;
	if (unlikely(n < 0))
		goto out_nofds;

	/* max_fds can increase, so grab it once to avoid race */
	rcu_read_lock();
	fdt = files_fdtable(current->files);
	max_fds = fdt->max_fds;
	rcu_read_unlock();
	/*指定的最大fds超过当前进程实际可用fds数目,更正*/
	if (n > max_fds)
		n = max_fds;

	/*
	 * We need 6 bitmaps (in/out/ex for both incoming and outgoing),
	 * since we used fdset we need to allocate memory in units of
	 * long-words. 
	 */
	size = FDS_BYTES(n);
	bits = stack_fds;
	if (size > sizeof(stack_fds) / 6) {
		/* Not enough space in on-stack array; must use kmalloc */
		ret = -ENOMEM;
		if (size > (SIZE_MAX / 6))
			goto out_nofds;

		alloc_size = 6 * size;
		bits = kvmalloc(alloc_size, GFP_KERNEL);
		if (!bits)
			goto out_nofds;
	}
	fds.in      = bits;
	fds.out     = bits +   size;
	fds.ex      = bits + 2*size;
	fds.res_in  = bits + 3*size;
	fds.res_out = bits + 4*size;
	fds.res_ex  = bits + 5*size;

	//复制用户态参数
	if ((ret = get_fd_set(n, inp, fds.in)) ||
	    (ret = get_fd_set(n, outp, fds.out)) ||
	    (ret = get_fd_set(n, exp, fds.ex)))
		goto out;

	//清空出参用结构体
	zero_fd_set(n, fds.res_in);
	zero_fd_set(n, fds.res_out);
	zero_fd_set(n, fds.res_ex);

	ret = do_select(n, &fds, end_time);

	if (ret < 0)
		goto out;
	if (!ret) {
		ret = -ERESTARTNOHAND;
		if (signal_pending(current))
			goto out;
		ret = 0;
	}

	//将出参复制到用户态
	if (set_fd_set(n, inp, fds.res_in) ||
	    set_fd_set(n, outp, fds.res_out) ||
	    set_fd_set(n, exp, fds.res_ex))
		ret = -EFAULT;

out:
	if (bits != stack_fds)
		kvfree(bits);
out_nofds:
	return ret;
}

static int kern_select(int n, fd_set __user *inp, fd_set __user *outp,
		       fd_set __user *exp, struct __kernel_old_timeval __user *tvp)
{
	struct timespec64 end_time, *to = NULL;
	struct __kernel_old_timeval tv;
	int ret;

	if (tvp) {
	    /*用户指定了超时时间*/
		if (copy_from_user(&tv, tvp, sizeof(tv)))
			return -EFAULT;

		/*设置超时时间点*/
		to = &end_time;
		if (poll_select_set_timeout(to,
				tv.tv_sec + (tv.tv_usec / USEC_PER_SEC),
				(tv.tv_usec % USEC_PER_SEC) * NSEC_PER_USEC))
			return -EINVAL;
	}

	ret = core_sys_select(n, inp, outp, exp, to);
	return poll_select_finish(&end_time, tvp, PT_TIMEVAL, ret);
}

//定义select对应的系统调用
SYSCALL_DEFINE5(select, int, n, fd_set __user *, inp, fd_set __user *, outp,
		fd_set __user *, exp, struct __kernel_old_timeval __user *, tvp)
{
	return kern_select(n, inp, outp, exp, tvp);
}

static long do_pselect(int n, fd_set __user *inp, fd_set __user *outp,
		       fd_set __user *exp, void __user *tsp,
		       const sigset_t __user *sigmask, size_t sigsetsize,
		       enum poll_time_type type)
{
	struct timespec64 ts, end_time, *to = NULL;
	int ret;

	if (tsp) {
		switch (type) {
		case PT_TIMESPEC:
			if (get_timespec64(&ts, tsp))
				return -EFAULT;
			break;
		case PT_OLD_TIMESPEC:
			if (get_old_timespec32(&ts, tsp))
				return -EFAULT;
			break;
		default:
			BUG();
		}

		to = &end_time;
		if (poll_select_set_timeout(to, ts.tv_sec, ts.tv_nsec))
			return -EINVAL;
	}

	ret = set_user_sigmask(sigmask, sigsetsize);
	if (ret)
		return ret;

	ret = core_sys_select(n, inp, outp, exp, to);
	return poll_select_finish(&end_time, tsp, type, ret);
}

/*
 * Most architectures can't handle 7-argument syscalls. So we provide a
 * 6-argument version where the sixth argument is a pointer to a structure
 * which has a pointer to the sigset_t itself followed by a size_t containing
 * the sigset size.
 */
struct sigset_argpack {
	sigset_t __user *p;
	size_t size;
};

static inline int get_sigset_argpack(struct sigset_argpack *to,
				     struct sigset_argpack __user *from)
{
	// the path is hot enough for overhead of copy_from_user() to matter
	if (from) {
		if (can_do_masked_user_access())
			from = masked_user_access_begin(from);
		else if (!user_read_access_begin(from, sizeof(*from)))
			return -EFAULT;
		unsafe_get_user(to->p, &from->p, Efault);
		unsafe_get_user(to->size, &from->size, Efault);
		user_read_access_end();
	}
	return 0;
Efault:
	user_read_access_end();
	return -EFAULT;
}

SYSCALL_DEFINE6(pselect6, int, n, fd_set __user *, inp, fd_set __user *, outp,
		fd_set __user *, exp, struct __kernel_timespec __user *, tsp,
		void __user *, sig)
{
	struct sigset_argpack x = {NULL, 0};

	if (get_sigset_argpack(&x, sig))
		return -EFAULT;

	return do_pselect(n, inp, outp, exp, tsp, x.p, x.size, PT_TIMESPEC);
}

#if defined(CONFIG_COMPAT_32BIT_TIME) && !defined(CONFIG_64BIT)

SYSCALL_DEFINE6(pselect6_time32, int, n, fd_set __user *, inp, fd_set __user *, outp,
		fd_set __user *, exp, struct old_timespec32 __user *, tsp,
		void __user *, sig)
{
	struct sigset_argpack x = {NULL, 0};

	if (get_sigset_argpack(&x, sig))
		return -EFAULT;

	return do_pselect(n, inp, outp, exp, tsp, x.p, x.size, PT_OLD_TIMESPEC);
}

#endif

#ifdef __ARCH_WANT_SYS_OLD_SELECT
struct sel_arg_struct {
	unsigned long n;
	fd_set __user *inp, *outp, *exp;
	struct __kernel_old_timeval __user *tvp;
};

SYSCALL_DEFINE1(old_select, struct sel_arg_struct __user *, arg)
{
	struct sel_arg_struct a;

	if (copy_from_user(&a, arg, sizeof(a)))
		return -EFAULT;
	return kern_select(a.n, a.inp, a.outp, a.exp, a.tvp);
}
#endif

struct poll_list {
    //用于串成链表
	struct poll_list *next;
<<<<<<< HEAD
	//entries数组大小
	int len;
	//保存pollfd
	struct pollfd entries[];
=======
	unsigned int len;
	struct pollfd entries[] __counted_by(len);
>>>>>>> 155a3c00
};

#define POLLFD_PER_PAGE  ((PAGE_SIZE-sizeof(struct poll_list)) / sizeof(struct pollfd))

/*
 * Fish for pollable events on the pollfd->fd file descriptor. We're only
 * interested in events matching the pollfd->events mask, and the result
 * matching that mask is both recorded in pollfd->revents and returned. The
 * pwait poll_table will be used by the fd-provided poll handler for waiting,
 * if pwait->_qproc is non-NULL.
 */
static inline __poll_t do_pollfd(struct pollfd *pollfd/*要进行poll检查的pollfd*/, poll_table *pwait,
				     bool *can_busy_poll,
				     __poll_t busy_flag)
{
	int fd = pollfd->fd;
	__poll_t mask, filter;

<<<<<<< HEAD
	if (fd < 0)
		goto out;
	mask = EPOLLNVAL;
	//取fd对应的file
	f = fdget(fd);
	if (!f.file)
		goto out;
=======
	if (unlikely(fd < 0))
		return 0;

	CLASS(fd, f)(fd);
	if (fd_empty(f))
		return EPOLLNVAL;
>>>>>>> 155a3c00

	/* userland u16 ->events contains POLL... bitmap */
	filter = demangle_poll(pollfd->events) | EPOLLERR | EPOLLHUP;
	pwait->_key = filter | busy_flag;
	mask = vfs_poll(fd_file(f), pwait);
	if (mask & busy_flag)
		*can_busy_poll = true;
	return mask & filter;		/* Mask out unneeded events. */
}

static int do_poll(struct poll_list *list/*要poll的一组pollfd*/, struct poll_wqueues *wait,
		   struct timespec64 *end_time/*截止时间*/)
{
	poll_table* pt = &wait->pt;
	ktime_t expire, *to = NULL;
	int timed_out = 0, count = 0;
	u64 slack = 0;
	__poll_t busy_flag = net_busy_loop_on() ? POLL_BUSY_LOOP : 0;
	unsigned long busy_start = 0;

	/* Optimise the no-wait case */
	if (end_time && !end_time->tv_sec && !end_time->tv_nsec) {
		pt->_qproc = NULL;
		timed_out = 1;
	}

	if (end_time && !timed_out)
		slack = select_estimate_accuracy(end_time);

	for (;;) {
		struct poll_list *walk;
		bool can_busy_loop = false;

		//遍历poll_list
		for (walk = list; walk != NULL; walk = walk->next) {
			struct pollfd * pfd, * pfd_end;

			//遍历单个poll_list中的单个pollfd
			pfd = walk->entries;
			pfd_end = pfd + walk->len;
			for (; pfd != pfd_end; pfd++) {
				__poll_t mask;
				/*
				 * Fish for events. If we found one, record it
				 * and kill poll_table->_qproc, so we don't
				 * needlessly register any other waiters after
				 * this. They'll get immediately deregistered
				 * when we break out and return.
				 */
				mask = do_pollfd(pfd, pt, &can_busy_loop, busy_flag);
				pfd->revents = mangle_poll(mask);
				if (mask) {
					count++;
					pt->_qproc = NULL;
					/* found something, stop busy polling */
					busy_flag = 0;
					can_busy_loop = false;
				}
			}
		}
		/*
		 * All waiters have already been registered, so don't provide
		 * a poll_table->_qproc to them on the next loop iteration.
		 */
		pt->_qproc = NULL;
		if (!count) {
			count = wait->error;
			if (signal_pending(current))
				count = -ERESTARTNOHAND;
		}
		if (count || timed_out)
			break;

		/* only if found POLL_BUSY_LOOP sockets && not out of time */
		if (can_busy_loop && !need_resched()) {
			if (!busy_start) {
				busy_start = busy_loop_current_time();
				continue;
			}
			if (!busy_loop_timeout(busy_start))
				continue;
		}
		busy_flag = 0;

		/*
		 * If this is the first loop and we have a timeout
		 * given, then we convert to ktime_t and set the to
		 * pointer to the expiry value.
		 */
		if (end_time && !to) {
			expire = timespec64_to_ktime(*end_time);
			to = &expire;
		}

		if (!poll_schedule_timeout(wait, TASK_INTERRUPTIBLE, to, slack))
			timed_out = 1;
	}
	return count;
}

#define N_STACK_PPS ((sizeof(stack_pps) - sizeof(struct poll_list))  / \
			sizeof(struct pollfd))

static int do_sys_poll(struct pollfd __user *ufds, unsigned int nfds,
		struct timespec64 *end_time/*截止时间点*/)
{
	struct poll_wqueues table;
	int err = -EFAULT, fdcount;
	/* Allocate small arguments on the stack to save memory and be
	   faster - use long to make sure the buffer is aligned properly
	   on 64 bit archs to avoid unaligned access */
	long stack_pps[POLL_STACK_ALLOC/sizeof(long)];
	struct poll_list *const head = (struct poll_list *)stack_pps;
 	struct poll_list *walk = head;
	unsigned int todo = nfds;
	unsigned int len;

	if (nfds > rlimit(RLIMIT_NOFILE))
		return -EINVAL;

	//stack_pps中如果保存不下用户传入的ufds，则通过kmalloc再申请多个poll_list
	//并将它们均串成一个链表
	len = min_t(unsigned int, nfds, N_STACK_PPS);
	for (;;) {
		walk->next = NULL;
		walk->len = len;
		if (!len)
			break;

		if (copy_from_user(walk->entries, ufds + nfds-todo,
					sizeof(struct pollfd) * walk->len))
			goto out_fds;

		if (walk->len >= todo)
			break;
		todo -= walk->len;

		//再申请一个poll_list
		len = min(todo, POLLFD_PER_PAGE);
		walk = walk->next = kmalloc(struct_size(walk, entries, len),
					    GFP_KERNEL);
		if (!walk) {
			err = -ENOMEM;
			goto out_fds;
		}
	}

	poll_initwait(&table);
	fdcount = do_poll(head, &table, end_time);
	poll_freewait(&table);

	if (!user_write_access_begin(ufds, nfds * sizeof(*ufds)))
		goto out_fds;

	for (walk = head; walk; walk = walk->next) {
		struct pollfd *fds = walk->entries;
		unsigned int j;

		for (j = walk->len; j; fds++, ufds++, j--)
			unsafe_put_user(fds->revents, &ufds->revents, Efault);
  	}
	user_write_access_end();

	err = fdcount;
out_fds:
    /*释放多余申请的poll_list*/
	walk = head->next;
	while (walk) {
		struct poll_list *pos = walk;
		walk = walk->next;
		kfree(pos);
	}

	return err;

Efault:
	user_write_access_end();
	err = -EFAULT;
	goto out_fds;
}

static long do_restart_poll(struct restart_block *restart_block)
{
	struct pollfd __user *ufds = restart_block->poll.ufds;
	int nfds = restart_block->poll.nfds;
	struct timespec64 *to = NULL, end_time;
	int ret;

	if (restart_block->poll.has_timeout) {
		end_time.tv_sec = restart_block->poll.tv_sec;
		end_time.tv_nsec = restart_block->poll.tv_nsec;
		to = &end_time;
	}

	ret = do_sys_poll(ufds, nfds, to);

	if (ret == -ERESTARTNOHAND)
		ret = set_restart_fn(restart_block, do_restart_poll);

	return ret;
}

//定义并实现系统调用poll
SYSCALL_DEFINE3(poll, struct pollfd __user *, ufds/*描述符及事件组成的pollfd数组*/, unsigned int, nfds/*pollfd数组大小*/,
		int, timeout_msecs/*超时时间，单位为毫秒*/)
{
	struct timespec64 end_time, *to = NULL;
	int ret;

	if (timeout_msecs >= 0) {
	    /*获得过期时间点*/
		to = &end_time;
		poll_select_set_timeout(to, timeout_msecs / MSEC_PER_SEC/*秒数*/,
			NSEC_PER_MSEC * (timeout_msecs % MSEC_PER_SEC)/*增加10^6倍，换算为ns*/);
	}

	ret = do_sys_poll(ufds, nfds, to);

	if (ret == -ERESTARTNOHAND) {
		struct restart_block *restart_block;

		restart_block = &current->restart_block;
		restart_block->poll.ufds = ufds;
		restart_block->poll.nfds = nfds;

		if (timeout_msecs >= 0) {
			restart_block->poll.tv_sec = end_time.tv_sec;
			restart_block->poll.tv_nsec = end_time.tv_nsec;
			restart_block->poll.has_timeout = 1;
		} else
			restart_block->poll.has_timeout = 0;

		ret = set_restart_fn(restart_block, do_restart_poll);
	}
	return ret;
}

SYSCALL_DEFINE5(ppoll, struct pollfd __user *, ufds, unsigned int, nfds,
		struct __kernel_timespec __user *, tsp, const sigset_t __user *, sigmask,
		size_t, sigsetsize)
{
	struct timespec64 ts, end_time, *to = NULL;
	int ret;

	if (tsp) {
		if (get_timespec64(&ts, tsp))
			return -EFAULT;

		to = &end_time;
		if (poll_select_set_timeout(to, ts.tv_sec, ts.tv_nsec))
			return -EINVAL;
	}

	ret = set_user_sigmask(sigmask, sigsetsize);
	if (ret)
		return ret;

	ret = do_sys_poll(ufds, nfds, to);
	return poll_select_finish(&end_time, tsp, PT_TIMESPEC, ret);
}

#if defined(CONFIG_COMPAT_32BIT_TIME) && !defined(CONFIG_64BIT)

SYSCALL_DEFINE5(ppoll_time32, struct pollfd __user *, ufds, unsigned int, nfds,
		struct old_timespec32 __user *, tsp, const sigset_t __user *, sigmask,
		size_t, sigsetsize)
{
	struct timespec64 ts, end_time, *to = NULL;
	int ret;

	if (tsp) {
		if (get_old_timespec32(&ts, tsp))
			return -EFAULT;

		to = &end_time;
		if (poll_select_set_timeout(to, ts.tv_sec, ts.tv_nsec))
			return -EINVAL;
	}

	ret = set_user_sigmask(sigmask, sigsetsize);
	if (ret)
		return ret;

	ret = do_sys_poll(ufds, nfds, to);
	return poll_select_finish(&end_time, tsp, PT_OLD_TIMESPEC, ret);
}
#endif

#ifdef CONFIG_COMPAT
#define __COMPAT_NFDBITS       (8 * sizeof(compat_ulong_t))

/*
 * Ooo, nasty.  We need here to frob 32-bit unsigned longs to
 * 64-bit unsigned longs.
 */
static
int compat_get_fd_set(unsigned long nr, compat_ulong_t __user *ufdset,
			unsigned long *fdset)
{
	if (ufdset) {
		return compat_get_bitmap(fdset, ufdset, nr);
	} else {
		zero_fd_set(nr, fdset);
		return 0;
	}
}

static
int compat_set_fd_set(unsigned long nr, compat_ulong_t __user *ufdset,
		      unsigned long *fdset)
{
	if (!ufdset)
		return 0;
	return compat_put_bitmap(ufdset, fdset, nr);
}


/*
 * This is a virtual copy of sys_select from fs/select.c and probably
 * should be compared to it from time to time
 */

/*
 * We can actually return ERESTARTSYS instead of EINTR, but I'd
 * like to be certain this leads to no problems. So I return
 * EINTR just for safety.
 *
 * Update: ERESTARTSYS breaks at least the xview clock binary, so
 * I'm trying ERESTARTNOHAND which restart only when you want to.
 */
static int compat_core_sys_select(int n, compat_ulong_t __user *inp,
	compat_ulong_t __user *outp, compat_ulong_t __user *exp,
	struct timespec64 *end_time)
{
	fd_set_bits fds;
	void *bits;
	int size, max_fds, ret = -EINVAL;
	struct fdtable *fdt;
	long stack_fds[SELECT_STACK_ALLOC/sizeof(long)];

	if (n < 0)
		goto out_nofds;

	/* max_fds can increase, so grab it once to avoid race */
	rcu_read_lock();
	fdt = files_fdtable(current->files);
	max_fds = fdt->max_fds;
	rcu_read_unlock();
	if (n > max_fds)
		n = max_fds;

	/*
	 * We need 6 bitmaps (in/out/ex for both incoming and outgoing),
	 * since we used fdset we need to allocate memory in units of
	 * long-words.
	 */
	size = FDS_BYTES(n);
	bits = stack_fds;
	if (size > sizeof(stack_fds) / 6) {
		bits = kmalloc_array(6, size, GFP_KERNEL);
		ret = -ENOMEM;
		if (!bits)
			goto out_nofds;
	}
	fds.in      = (unsigned long *)  bits;
	fds.out     = (unsigned long *) (bits +   size);
	fds.ex      = (unsigned long *) (bits + 2*size);
	fds.res_in  = (unsigned long *) (bits + 3*size);
	fds.res_out = (unsigned long *) (bits + 4*size);
	fds.res_ex  = (unsigned long *) (bits + 5*size);

	if ((ret = compat_get_fd_set(n, inp, fds.in)) ||
	    (ret = compat_get_fd_set(n, outp, fds.out)) ||
	    (ret = compat_get_fd_set(n, exp, fds.ex)))
		goto out;
	zero_fd_set(n, fds.res_in);
	zero_fd_set(n, fds.res_out);
	zero_fd_set(n, fds.res_ex);

	ret = do_select(n, &fds, end_time);

	if (ret < 0)
		goto out;
	if (!ret) {
		ret = -ERESTARTNOHAND;
		if (signal_pending(current))
			goto out;
		ret = 0;
	}

	if (compat_set_fd_set(n, inp, fds.res_in) ||
	    compat_set_fd_set(n, outp, fds.res_out) ||
	    compat_set_fd_set(n, exp, fds.res_ex))
		ret = -EFAULT;
out:
	if (bits != stack_fds)
		kfree(bits);
out_nofds:
	return ret;
}

static int do_compat_select(int n, compat_ulong_t __user *inp,
	compat_ulong_t __user *outp, compat_ulong_t __user *exp,
	struct old_timeval32 __user *tvp)
{
	struct timespec64 end_time, *to = NULL;
	struct old_timeval32 tv;
	int ret;

	if (tvp) {
		if (copy_from_user(&tv, tvp, sizeof(tv)))
			return -EFAULT;

		to = &end_time;
		if (poll_select_set_timeout(to,
				tv.tv_sec + (tv.tv_usec / USEC_PER_SEC),
				(tv.tv_usec % USEC_PER_SEC) * NSEC_PER_USEC))
			return -EINVAL;
	}

	ret = compat_core_sys_select(n, inp, outp, exp, to);
	return poll_select_finish(&end_time, tvp, PT_OLD_TIMEVAL, ret);
}

COMPAT_SYSCALL_DEFINE5(select, int, n, compat_ulong_t __user *, inp,
	compat_ulong_t __user *, outp, compat_ulong_t __user *, exp,
	struct old_timeval32 __user *, tvp)
{
	return do_compat_select(n, inp, outp, exp, tvp);
}

struct compat_sel_arg_struct {
	compat_ulong_t n;
	compat_uptr_t inp;
	compat_uptr_t outp;
	compat_uptr_t exp;
	compat_uptr_t tvp;
};

COMPAT_SYSCALL_DEFINE1(old_select, struct compat_sel_arg_struct __user *, arg)
{
	struct compat_sel_arg_struct a;

	if (copy_from_user(&a, arg, sizeof(a)))
		return -EFAULT;
	return do_compat_select(a.n, compat_ptr(a.inp), compat_ptr(a.outp),
				compat_ptr(a.exp), compat_ptr(a.tvp));
}

static long do_compat_pselect(int n, compat_ulong_t __user *inp,
	compat_ulong_t __user *outp, compat_ulong_t __user *exp,
	void __user *tsp, compat_sigset_t __user *sigmask,
	compat_size_t sigsetsize, enum poll_time_type type)
{
	struct timespec64 ts, end_time, *to = NULL;
	int ret;

	if (tsp) {
		switch (type) {
		case PT_OLD_TIMESPEC:
			if (get_old_timespec32(&ts, tsp))
				return -EFAULT;
			break;
		case PT_TIMESPEC:
			if (get_timespec64(&ts, tsp))
				return -EFAULT;
			break;
		default:
			BUG();
		}

		to = &end_time;
		if (poll_select_set_timeout(to, ts.tv_sec, ts.tv_nsec))
			return -EINVAL;
	}

	ret = set_compat_user_sigmask(sigmask, sigsetsize);
	if (ret)
		return ret;

	ret = compat_core_sys_select(n, inp, outp, exp, to);
	return poll_select_finish(&end_time, tsp, type, ret);
}

struct compat_sigset_argpack {
	compat_uptr_t p;
	compat_size_t size;
};
static inline int get_compat_sigset_argpack(struct compat_sigset_argpack *to,
					    struct compat_sigset_argpack __user *from)
{
	if (from) {
		if (!user_read_access_begin(from, sizeof(*from)))
			return -EFAULT;
		unsafe_get_user(to->p, &from->p, Efault);
		unsafe_get_user(to->size, &from->size, Efault);
		user_read_access_end();
	}
	return 0;
Efault:
	user_read_access_end();
	return -EFAULT;
}

COMPAT_SYSCALL_DEFINE6(pselect6_time64, int, n, compat_ulong_t __user *, inp,
	compat_ulong_t __user *, outp, compat_ulong_t __user *, exp,
	struct __kernel_timespec __user *, tsp, void __user *, sig)
{
	struct compat_sigset_argpack x = {0, 0};

	if (get_compat_sigset_argpack(&x, sig))
		return -EFAULT;

	return do_compat_pselect(n, inp, outp, exp, tsp, compat_ptr(x.p),
				 x.size, PT_TIMESPEC);
}

#if defined(CONFIG_COMPAT_32BIT_TIME)

COMPAT_SYSCALL_DEFINE6(pselect6_time32, int, n, compat_ulong_t __user *, inp,
	compat_ulong_t __user *, outp, compat_ulong_t __user *, exp,
	struct old_timespec32 __user *, tsp, void __user *, sig)
{
	struct compat_sigset_argpack x = {0, 0};

	if (get_compat_sigset_argpack(&x, sig))
		return -EFAULT;

	return do_compat_pselect(n, inp, outp, exp, tsp, compat_ptr(x.p),
				 x.size, PT_OLD_TIMESPEC);
}

#endif

#if defined(CONFIG_COMPAT_32BIT_TIME)
COMPAT_SYSCALL_DEFINE5(ppoll_time32, struct pollfd __user *, ufds,
	unsigned int,  nfds, struct old_timespec32 __user *, tsp,
	const compat_sigset_t __user *, sigmask, compat_size_t, sigsetsize)
{
	struct timespec64 ts, end_time, *to = NULL;
	int ret;

	if (tsp) {
		if (get_old_timespec32(&ts, tsp))
			return -EFAULT;

		to = &end_time;
		if (poll_select_set_timeout(to, ts.tv_sec, ts.tv_nsec))
			return -EINVAL;
	}

	ret = set_compat_user_sigmask(sigmask, sigsetsize);
	if (ret)
		return ret;

	ret = do_sys_poll(ufds, nfds, to);
	return poll_select_finish(&end_time, tsp, PT_OLD_TIMESPEC, ret);
}
#endif

/* New compat syscall for 64 bit time_t*/
COMPAT_SYSCALL_DEFINE5(ppoll_time64, struct pollfd __user *, ufds,
	unsigned int,  nfds, struct __kernel_timespec __user *, tsp,
	const compat_sigset_t __user *, sigmask, compat_size_t, sigsetsize)
{
	struct timespec64 ts, end_time, *to = NULL;
	int ret;

	if (tsp) {
		if (get_timespec64(&ts, tsp))
			return -EFAULT;

		to = &end_time;
		if (poll_select_set_timeout(to, ts.tv_sec, ts.tv_nsec))
			return -EINVAL;
	}

	ret = set_compat_user_sigmask(sigmask, sigsetsize);
	if (ret)
		return ret;

	ret = do_sys_poll(ufds, nfds, to);
	return poll_select_finish(&end_time, tsp, PT_TIMESPEC, ret);
}

#endif<|MERGE_RESOLUTION|>--- conflicted
+++ resolved
@@ -483,11 +483,7 @@
 	return vfs_poll(fd_file(f), wait);
 }
 
-<<<<<<< HEAD
-static int do_select(int n, fd_set_bits *fds, struct timespec64 *end_time/*超时时间点*/)
-=======
-static noinline_for_stack int do_select(int n, fd_set_bits *fds, struct timespec64 *end_time)
->>>>>>> 155a3c00
+static noinline_for_stack int do_select(int n, fd_set_bits *fds, struct timespec64 *end_time/*超时时间点*/)
 {
 	ktime_t expire, *to = NULL;
 	struct poll_wqueues table;
@@ -851,17 +847,12 @@
 #endif
 
 struct poll_list {
-    //用于串成链表
+	//用于串成链表
 	struct poll_list *next;
-<<<<<<< HEAD
 	//entries数组大小
-	int len;
+	unsigned int len;
 	//保存pollfd
-	struct pollfd entries[];
-=======
-	unsigned int len;
 	struct pollfd entries[] __counted_by(len);
->>>>>>> 155a3c00
 };
 
 #define POLLFD_PER_PAGE  ((PAGE_SIZE-sizeof(struct poll_list)) / sizeof(struct pollfd))
@@ -880,22 +871,13 @@
 	int fd = pollfd->fd;
 	__poll_t mask, filter;
 
-<<<<<<< HEAD
-	if (fd < 0)
-		goto out;
-	mask = EPOLLNVAL;
-	//取fd对应的file
-	f = fdget(fd);
-	if (!f.file)
-		goto out;
-=======
 	if (unlikely(fd < 0))
 		return 0;
 
+	//取fd对应的file
 	CLASS(fd, f)(fd);
 	if (fd_empty(f))
 		return EPOLLNVAL;
->>>>>>> 155a3c00
 
 	/* userland u16 ->events contains POLL... bitmap */
 	filter = demangle_poll(pollfd->events) | EPOLLERR | EPOLLHUP;
