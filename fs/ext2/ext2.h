--- conflicted
+++ resolved
@@ -71,11 +71,7 @@
  */
 struct ext2_sb_info {
 	unsigned long s_inodes_per_block;/* Number of inodes per block */
-<<<<<<< HEAD
-	unsigned long s_frags_per_group;/* Number of fragments in a group */
 	/*一个block group中包含有多少个block*/
-=======
->>>>>>> 9d1694dc
 	unsigned long s_blocks_per_group;/* Number of blocks in a group */
 	//每个group中有多少个inodes
 	unsigned long s_inodes_per_group;/* Number of inodes in a group */
