/*
 *  linux/fs/ext2/super.c
 *
 * Copyright (C) 1992, 1993, 1994, 1995
 * Remy Card (card@masi.ibp.fr)
 * Laboratoire MASI - Institut Blaise Pascal
 * Universite Pierre et Marie Curie (Paris VI)
 *
 *  from
 *
 *  linux/fs/minix/inode.c
 *
 *  Copyright (C) 1991, 1992  Linus Torvalds
 *
 *  Big-endian to little-endian byte-swapping/bitmaps by
 *        David S. Miller (davem@caip.rutgers.edu), 1995
 */

#include <linux/module.h>
#include <linux/string.h>
#include <linux/fs.h>
#include <linux/slab.h>
#include <linux/init.h>
#include <linux/blkdev.h>
#include <linux/parser.h>
#include <linux/random.h>
#include <linux/buffer_head.h>
#include <linux/exportfs.h>
#include <linux/vfs.h>
#include <linux/seq_file.h>
#include <linux/mount.h>
#include <linux/log2.h>
#include <linux/quotaops.h>
#include <linux/uaccess.h>
#include <linux/dax.h>
#include <linux/iversion.h>
#include "ext2.h"
#include "xattr.h"
#include "acl.h"

static void ext2_write_super(struct super_block *sb);
static int ext2_remount (struct super_block * sb, int * flags, char * data);
static int ext2_statfs (struct dentry * dentry, struct kstatfs * buf);
static int ext2_sync_fs(struct super_block *sb, int wait);
static int ext2_freeze(struct super_block *sb);
static int ext2_unfreeze(struct super_block *sb);

//ext2出错处理，kernel输出错误信息，如果非只读挂载，则写入错误标记.
void ext2_error(struct super_block *sb, const char *function,
		const char *fmt, ...)
{
	struct va_format vaf;
	va_list args;
	struct ext2_sb_info *sbi = EXT2_SB(sb);
	struct ext2_super_block *es = sbi->s_es;

	//如果sb非只读挂载，则在super block上标记错误
	if (!sb_rdonly(sb)) {
		spin_lock(&sbi->s_lock);
		sbi->s_mount_state |= EXT2_ERROR_FS;
		es->s_state |= cpu_to_le16(EXT2_ERROR_FS);
		spin_unlock(&sbi->s_lock);
		ext2_sync_super(sb, es, 1);
	}

	//显示错误信息
	va_start(args, fmt);

	vaf.fmt = fmt;
	vaf.va = &args;

	printk(KERN_CRIT "EXT2-fs (%s): error: %s: %pV\n",
	       sb->s_id, function, &vaf);

	va_end(args);

	//如果指明panic,则直接panic
	if (test_opt(sb, ERRORS_PANIC))
		panic("EXT2-fs: panic from previous error\n");
<<<<<<< HEAD
	//如果未指定panic,则将sb更新为只读挂载
	if (test_opt(sb, ERRORS_RO)) {
=======
	if (!sb_rdonly(sb) && test_opt(sb, ERRORS_RO)) {
>>>>>>> f17b5f06
		ext2_msg(sb, KERN_CRIT,
			     "error: remounting filesystem read-only");
		sb->s_flags |= SB_RDONLY;
	}
}

//ext2日志输出
void ext2_msg(struct super_block *sb, const char *prefix,
		const char *fmt, ...)
{
	struct va_format vaf;
	va_list args;

	va_start(args, fmt);

	vaf.fmt = fmt;
	vaf.va = &args;

	printk("%sEXT2-fs (%s): %pV\n", prefix, sb->s_id, &vaf);

	va_end(args);
}

/*
 * This must be called with sbi->s_lock held.
 */
void ext2_update_dynamic_rev(struct super_block *sb)
{
	struct ext2_super_block *es = EXT2_SB(sb)->s_es;

	//如果版本已大于good_old_rev，则跳过
	if (le32_to_cpu(es->s_rev_level) > EXT2_GOOD_OLD_REV)
		return;

	ext2_msg(sb, KERN_WARNING,
		     "warning: updating to rev %d because of "
		     "new feature flag, running e2fsck is recommended",
		     EXT2_DYNAMIC_REV);

	es->s_first_ino = cpu_to_le32(EXT2_GOOD_OLD_FIRST_INO);
	es->s_inode_size = cpu_to_le16(EXT2_GOOD_OLD_INODE_SIZE);
	es->s_rev_level = cpu_to_le32(EXT2_DYNAMIC_REV);
	/* leave es->s_feature_*compat flags alone */
	/* es->s_uuid will be set by e2fsck if empty */

	/*
	 * The rest of the superblock fields should be zero, and if not it
	 * means they are likely already in use, so leave them alone.  We
	 * can leave it up to e2fsck to clean up any inconsistencies there.
	 */
}

#ifdef CONFIG_QUOTA
static int ext2_quota_off(struct super_block *sb, int type);

static void ext2_quota_off_umount(struct super_block *sb)
{
	int type;

	for (type = 0; type < MAXQUOTAS; type++)
		ext2_quota_off(sb, type);
}
#else
static inline void ext2_quota_off_umount(struct super_block *sb)
{
}
#endif

static void ext2_put_super (struct super_block * sb)
{
	int db_count;
	int i;
	struct ext2_sb_info *sbi = EXT2_SB(sb);

	ext2_quota_off_umount(sb);

	ext2_xattr_destroy_cache(sbi->s_ea_block_cache);
	sbi->s_ea_block_cache = NULL;

	if (!sb_rdonly(sb)) {
		struct ext2_super_block *es = sbi->s_es;

		spin_lock(&sbi->s_lock);
		es->s_state = cpu_to_le16(sbi->s_mount_state);
		spin_unlock(&sbi->s_lock);
		ext2_sync_super(sb, es, 1);
	}
	db_count = sbi->s_gdb_count;
	for (i = 0; i < db_count; i++)
		if (sbi->s_group_desc[i])
			brelse (sbi->s_group_desc[i]);
	kfree(sbi->s_group_desc);
	kfree(sbi->s_debts);
	percpu_counter_destroy(&sbi->s_freeblocks_counter);
	percpu_counter_destroy(&sbi->s_freeinodes_counter);
	percpu_counter_destroy(&sbi->s_dirs_counter);
	brelse (sbi->s_sbh);
	sb->s_fs_info = NULL;
	kfree(sbi->s_blockgroup_lock);
	fs_put_dax(sbi->s_daxdev);
	kfree(sbi);
}

static struct kmem_cache * ext2_inode_cachep;

//自inode池中申请有inode
static struct inode *ext2_alloc_inode(struct super_block *sb)
{
	struct ext2_inode_info *ei;
	ei = kmem_cache_alloc(ext2_inode_cachep, GFP_KERNEL);
	if (!ei)
		return NULL;
	ei->i_block_alloc_info = NULL;
	inode_set_iversion(&ei->vfs_inode, 1);
#ifdef CONFIG_QUOTA
	memset(&ei->i_dquot, 0, sizeof(ei->i_dquot));
#endif

	return &ei->vfs_inode;
}

//归还inode
static void ext2_i_callback(struct rcu_head *head)
{
	struct inode *inode = container_of(head, struct inode, i_rcu);
	kmem_cache_free(ext2_inode_cachep, EXT2_I(inode));
}

//释放inode(考虑rcu)
static void ext2_destroy_inode(struct inode *inode)
{
	call_rcu(&inode->i_rcu, ext2_i_callback);
}

//初始化inode节点
static void init_once(void *foo)
{
	struct ext2_inode_info *ei = (struct ext2_inode_info *) foo;

	rwlock_init(&ei->i_meta_lock);
#ifdef CONFIG_EXT2_FS_XATTR
	init_rwsem(&ei->xattr_sem);
#endif
	mutex_init(&ei->truncate_mutex);
#ifdef CONFIG_FS_DAX
	init_rwsem(&ei->dax_sem);
#endif
	inode_init_once(&ei->vfs_inode);
}

//生成inode池
static int __init init_inodecache(void)
{
	ext2_inode_cachep = kmem_cache_create_usercopy("ext2_inode_cache",
				sizeof(struct ext2_inode_info), 0,
				(SLAB_RECLAIM_ACCOUNT|SLAB_MEM_SPREAD|
					SLAB_ACCOUNT),
				offsetof(struct ext2_inode_info, i_data),
				sizeof_field(struct ext2_inode_info, i_data),
				init_once);
	if (ext2_inode_cachep == NULL)
		return -ENOMEM;
	return 0;
}

//inode cache销毁
static void destroy_inodecache(void)
{
	/*
	 * Make sure all delayed rcu free inodes are flushed before we
	 * destroy cache.
	 */
	rcu_barrier();
	kmem_cache_destroy(ext2_inode_cachep);
}

static int ext2_show_options(struct seq_file *seq, struct dentry *root)
{
	struct super_block *sb = root->d_sb;
	struct ext2_sb_info *sbi = EXT2_SB(sb);
	struct ext2_super_block *es = sbi->s_es;
	unsigned long def_mount_opts;

	spin_lock(&sbi->s_lock);
	def_mount_opts = le32_to_cpu(es->s_default_mount_opts);

	if (sbi->s_sb_block != 1)
		seq_printf(seq, ",sb=%lu", sbi->s_sb_block);
	if (test_opt(sb, MINIX_DF))
		seq_puts(seq, ",minixdf");
	if (test_opt(sb, GRPID))
		seq_puts(seq, ",grpid");
	if (!test_opt(sb, GRPID) && (def_mount_opts & EXT2_DEFM_BSDGROUPS))
		seq_puts(seq, ",nogrpid");
	if (!uid_eq(sbi->s_resuid, make_kuid(&init_user_ns, EXT2_DEF_RESUID)) ||
	    le16_to_cpu(es->s_def_resuid) != EXT2_DEF_RESUID) {
		seq_printf(seq, ",resuid=%u",
				from_kuid_munged(&init_user_ns, sbi->s_resuid));
	}
	if (!gid_eq(sbi->s_resgid, make_kgid(&init_user_ns, EXT2_DEF_RESGID)) ||
	    le16_to_cpu(es->s_def_resgid) != EXT2_DEF_RESGID) {
		seq_printf(seq, ",resgid=%u",
				from_kgid_munged(&init_user_ns, sbi->s_resgid));
	}
	if (test_opt(sb, ERRORS_RO)) {
		int def_errors = le16_to_cpu(es->s_errors);

		if (def_errors == EXT2_ERRORS_PANIC ||
		    def_errors == EXT2_ERRORS_CONTINUE) {
			seq_puts(seq, ",errors=remount-ro");
		}
	}
	if (test_opt(sb, ERRORS_CONT))
		seq_puts(seq, ",errors=continue");
	if (test_opt(sb, ERRORS_PANIC))
		seq_puts(seq, ",errors=panic");
	if (test_opt(sb, NO_UID32))
		seq_puts(seq, ",nouid32");
	if (test_opt(sb, DEBUG))
		seq_puts(seq, ",debug");
	if (test_opt(sb, OLDALLOC))
		seq_puts(seq, ",oldalloc");

#ifdef CONFIG_EXT2_FS_XATTR
	if (test_opt(sb, XATTR_USER))
		seq_puts(seq, ",user_xattr");
	if (!test_opt(sb, XATTR_USER) &&
	    (def_mount_opts & EXT2_DEFM_XATTR_USER)) {
		seq_puts(seq, ",nouser_xattr");
	}
#endif

#ifdef CONFIG_EXT2_FS_POSIX_ACL
	if (test_opt(sb, POSIX_ACL))
		seq_puts(seq, ",acl");
	if (!test_opt(sb, POSIX_ACL) && (def_mount_opts & EXT2_DEFM_ACL))
		seq_puts(seq, ",noacl");
#endif

	if (test_opt(sb, NOBH))
		seq_puts(seq, ",nobh");

	if (sbi->s_mount_opt & EXT2_MOUNT_USRQUOTA)
		seq_puts(seq, ",usrquota");

	if (sbi->s_mount_opt & EXT2_MOUNT_GRPQUOTA)
		seq_puts(seq, ",grpquota");

	if (sbi->s_mount_opt & EXT2_MOUNT_XIP)
		seq_puts(seq, ",xip");

	if (sbi->s_mount_opt & EXT2_MOUNT_DAX)
		seq_puts(seq, ",dax");

	if (!test_opt(sb, RESERVATION))
		seq_puts(seq, ",noreservation");

	spin_unlock(&sbi->s_lock);
	return 0;
}

#ifdef CONFIG_QUOTA
static ssize_t ext2_quota_read(struct super_block *sb, int type, char *data, size_t len, loff_t off);
static ssize_t ext2_quota_write(struct super_block *sb, int type, const char *data, size_t len, loff_t off);
static int ext2_quota_on(struct super_block *sb, int type, int format_id,
			 const struct path *path);
static struct dquot **ext2_get_dquots(struct inode *inode)
{
	return EXT2_I(inode)->i_dquot;
}

static const struct quotactl_ops ext2_quotactl_ops = {
	.quota_on	= ext2_quota_on,
	.quota_off	= ext2_quota_off,
	.quota_sync	= dquot_quota_sync,
	.get_state	= dquot_get_state,
	.set_info	= dquot_set_dqinfo,
	.get_dqblk	= dquot_get_dqblk,
	.set_dqblk	= dquot_set_dqblk,
	.get_nextdqblk	= dquot_get_next_dqblk,
};
#endif

static const struct super_operations ext2_sops = {
	.alloc_inode	= ext2_alloc_inode,//申请inode
	.destroy_inode	= ext2_destroy_inode,//释放inode
	.write_inode	= ext2_write_inode,
	.evict_inode	= ext2_evict_inode,
	.put_super	= ext2_put_super,
	.sync_fs	= ext2_sync_fs,
	.freeze_fs	= ext2_freeze,
	.unfreeze_fs	= ext2_unfreeze,
	.statfs		= ext2_statfs,
	.remount_fs	= ext2_remount,
	.show_options	= ext2_show_options,//显示挂载选项
#ifdef CONFIG_QUOTA
	.quota_read	= ext2_quota_read,
	.quota_write	= ext2_quota_write,
	.get_dquots	= ext2_get_dquots,
#endif
};

static struct inode *ext2_nfs_get_inode(struct super_block *sb,
		u64 ino, u32 generation)
{
	struct inode *inode;

	if (ino < EXT2_FIRST_INO(sb) && ino != EXT2_ROOT_INO)
		return ERR_PTR(-ESTALE);
	if (ino > le32_to_cpu(EXT2_SB(sb)->s_es->s_inodes_count))
		return ERR_PTR(-ESTALE);

	/*
	 * ext2_iget isn't quite right if the inode is currently unallocated!
	 * However ext2_iget currently does appropriate checks to handle stale
	 * inodes so everything is OK.
	 */
	//通过inode number获取inode
	inode = ext2_iget(sb, ino);
	if (IS_ERR(inode))
		return ERR_CAST(inode);
	//如果给定了generation,则generation必须一致
	if (generation && inode->i_generation != generation) {
		/* we didn't find the right inode.. */
		iput(inode);
		return ERR_PTR(-ESTALE);
	}
	return inode;
}

static struct dentry *ext2_fh_to_dentry(struct super_block *sb, struct fid *fid,
		int fh_len, int fh_type)
{
	return generic_fh_to_dentry(sb, fid, fh_len, fh_type,
				    ext2_nfs_get_inode);
}

static struct dentry *ext2_fh_to_parent(struct super_block *sb, struct fid *fid,
		int fh_len, int fh_type)
{
	return generic_fh_to_parent(sb, fid, fh_len, fh_type,
				    ext2_nfs_get_inode);
}

static const struct export_operations ext2_export_ops = {
	.fh_to_dentry = ext2_fh_to_dentry,
	.fh_to_parent = ext2_fh_to_parent,
	.get_parent = ext2_get_parent,
};

//通过分析options，获取sb的位置
static unsigned long get_sb_block(void **data)
{
	unsigned long 	sb_block;
	char 		*options = (char *) *data;//取options

	//如果未给定options,或者options没有以sb=开头，则返回１
	if (!options || strncmp(options, "sb=", 3) != 0)
		return 1;	/* Default location */

	//取options中提取sb_block配置
	options += 3;
	sb_block = simple_strtoul(options, &options, 0);
	if (*options && *options != ',') {
		//如果options有值，则必须为',',否则忽略配置，仍认为位置为１
		printk("EXT2-fs: Invalid sb specification: %s\n",
		       (char *) *data);
		return 1;
	}

	//如果有','号，则跳过‘，‘号，更新data
	if (*options == ',')
		options++;
	*data = (void *) options;
	return sb_block;
}

enum {
	Opt_bsd_df, Opt_minix_df, Opt_grpid, Opt_nogrpid,
	Opt_resgid, Opt_resuid, Opt_sb, Opt_err_cont, Opt_err_panic,
	Opt_err_ro, Opt_nouid32, Opt_nocheck, Opt_debug,
	Opt_oldalloc, Opt_orlov, Opt_nobh, Opt_user_xattr, Opt_nouser_xattr,
	Opt_acl, Opt_noacl, Opt_xip, Opt_dax, Opt_ignore, Opt_err, Opt_quota,
	Opt_usrquota, Opt_grpquota, Opt_reservation, Opt_noreservation
};

static const match_table_t tokens = {
	{Opt_bsd_df, "bsddf"},
	{Opt_minix_df, "minixdf"},
	{Opt_grpid, "grpid"},
	{Opt_grpid, "bsdgroups"},
	{Opt_nogrpid, "nogrpid"},
	{Opt_nogrpid, "sysvgroups"},
	{Opt_resgid, "resgid=%u"},
	{Opt_resuid, "resuid=%u"},
	{Opt_sb, "sb=%u"},
	{Opt_err_cont, "errors=continue"},
	{Opt_err_panic, "errors=panic"},
	{Opt_err_ro, "errors=remount-ro"},
	{Opt_nouid32, "nouid32"},
	{Opt_nocheck, "check=none"},
	{Opt_nocheck, "nocheck"},
	{Opt_debug, "debug"},
	{Opt_oldalloc, "oldalloc"},
	{Opt_orlov, "orlov"},
	{Opt_nobh, "nobh"},
	{Opt_user_xattr, "user_xattr"},
	{Opt_nouser_xattr, "nouser_xattr"},
	{Opt_acl, "acl"},
	{Opt_noacl, "noacl"},
	{Opt_xip, "xip"},
	{Opt_dax, "dax"},
	{Opt_grpquota, "grpquota"},
	{Opt_ignore, "noquota"},
	{Opt_quota, "quota"},
	{Opt_usrquota, "usrquota"},
	{Opt_reservation, "reservation"},
	{Opt_noreservation, "noreservation"},
	{Opt_err, NULL}
};

//通过分析options,设置opts
static int parse_options(char *options, struct super_block *sb,
			 struct ext2_mount_options *opts)
{
	char *p;
	substring_t args[MAX_OPT_ARGS];
	int option;
	kuid_t uid;
	kgid_t gid;

	if (!options)
		return 1;

	while ((p = strsep (&options, ",")) != NULL) {
		int token;
		if (!*p)
			continue;

		token = match_token(p, tokens, args);
		switch (token) {
		case Opt_bsd_df:
			clear_opt (opts->s_mount_opt, MINIX_DF);
			break;
		case Opt_minix_df:
			set_opt (opts->s_mount_opt, MINIX_DF);
			break;
		case Opt_grpid:
			set_opt (opts->s_mount_opt, GRPID);
			break;
		case Opt_nogrpid:
			clear_opt (opts->s_mount_opt, GRPID);
			break;
		case Opt_resuid:
			if (match_int(&args[0], &option))
				return 0;
			uid = make_kuid(current_user_ns(), option);
			if (!uid_valid(uid)) {
				ext2_msg(sb, KERN_ERR, "Invalid uid value %d", option);
				return 0;

			}
			opts->s_resuid = uid;
			break;
		case Opt_resgid:
			if (match_int(&args[0], &option))
				return 0;
			gid = make_kgid(current_user_ns(), option);
			if (!gid_valid(gid)) {
				ext2_msg(sb, KERN_ERR, "Invalid gid value %d", option);
				return 0;
			}
			opts->s_resgid = gid;
			break;
		case Opt_sb:
			/* handled by get_sb_block() instead of here */
			/* *sb_block = match_int(&args[0]); */
			break;
		case Opt_err_panic:
			clear_opt (opts->s_mount_opt, ERRORS_CONT);
			clear_opt (opts->s_mount_opt, ERRORS_RO);
			set_opt (opts->s_mount_opt, ERRORS_PANIC);
			break;
		case Opt_err_ro:
			clear_opt (opts->s_mount_opt, ERRORS_CONT);
			clear_opt (opts->s_mount_opt, ERRORS_PANIC);
			set_opt (opts->s_mount_opt, ERRORS_RO);
			break;
		case Opt_err_cont:
			clear_opt (opts->s_mount_opt, ERRORS_RO);
			clear_opt (opts->s_mount_opt, ERRORS_PANIC);
			set_opt (opts->s_mount_opt, ERRORS_CONT);
			break;
		case Opt_nouid32:
			set_opt (opts->s_mount_opt, NO_UID32);
			break;
		case Opt_nocheck:
			ext2_msg(sb, KERN_WARNING,
				"Option nocheck/check=none is deprecated and"
				" will be removed in June 2020.");
			clear_opt (opts->s_mount_opt, CHECK);
			break;
		case Opt_debug:
			set_opt (opts->s_mount_opt, DEBUG);
			break;
		case Opt_oldalloc:
			set_opt (opts->s_mount_opt, OLDALLOC);
			break;
		case Opt_orlov:
			clear_opt (opts->s_mount_opt, OLDALLOC);
			break;
		case Opt_nobh:
			set_opt (opts->s_mount_opt, NOBH);
			break;
#ifdef CONFIG_EXT2_FS_XATTR
		case Opt_user_xattr:
			set_opt (opts->s_mount_opt, XATTR_USER);
			break;
		case Opt_nouser_xattr:
			clear_opt (opts->s_mount_opt, XATTR_USER);
			break;
#else
		case Opt_user_xattr:
		case Opt_nouser_xattr:
			ext2_msg(sb, KERN_INFO, "(no)user_xattr options"
				"not supported");
			break;
#endif
#ifdef CONFIG_EXT2_FS_POSIX_ACL
		case Opt_acl:
			set_opt(opts->s_mount_opt, POSIX_ACL);
			break;
		case Opt_noacl:
			clear_opt(opts->s_mount_opt, POSIX_ACL);
			break;
#else
		case Opt_acl:
		case Opt_noacl:
			ext2_msg(sb, KERN_INFO,
				"(no)acl options not supported");
			break;
#endif
		case Opt_xip:
			ext2_msg(sb, KERN_INFO, "use dax instead of xip");
			set_opt(opts->s_mount_opt, XIP);
			/* Fall through */
		case Opt_dax:
#ifdef CONFIG_FS_DAX
			ext2_msg(sb, KERN_WARNING,
		"DAX enabled. Warning: EXPERIMENTAL, use at your own risk");
			set_opt(opts->s_mount_opt, DAX);
#else
			ext2_msg(sb, KERN_INFO, "dax option not supported");
#endif
			break;

#if defined(CONFIG_QUOTA)
		case Opt_quota:
		case Opt_usrquota:
			set_opt(opts->s_mount_opt, USRQUOTA);
			break;

		case Opt_grpquota:
			set_opt(opts->s_mount_opt, GRPQUOTA);
			break;
#else
		case Opt_quota:
		case Opt_usrquota:
		case Opt_grpquota:
			ext2_msg(sb, KERN_INFO,
				"quota operations not supported");
			break;
#endif

		case Opt_reservation:
			set_opt(opts->s_mount_opt, RESERVATION);
			ext2_msg(sb, KERN_INFO, "reservations ON");
			break;
		case Opt_noreservation:
			clear_opt(opts->s_mount_opt, RESERVATION);
			ext2_msg(sb, KERN_INFO, "reservations OFF");
			break;
		case Opt_ignore:
			break;
		default:
			return 0;
		}
	}
	return 1;
}

static int ext2_setup_super (struct super_block * sb,
			      struct ext2_super_block * es,
			      int read_only)
{
	int res = 0;
	struct ext2_sb_info *sbi = EXT2_SB(sb);

	if (le32_to_cpu(es->s_rev_level) > EXT2_MAX_SUPP_REV) {
		ext2_msg(sb, KERN_ERR,
			"error: revision level too high, "
			"forcing read-only mode");
		res = SB_RDONLY;
	}
	if (read_only)
		return res;
	if (!(sbi->s_mount_state & EXT2_VALID_FS))
		ext2_msg(sb, KERN_WARNING,
			"warning: mounting unchecked fs, "
			"running e2fsck is recommended");
	else if ((sbi->s_mount_state & EXT2_ERROR_FS))
		ext2_msg(sb, KERN_WARNING,
			"warning: mounting fs with errors, "
			"running e2fsck is recommended");
	else if ((__s16) le16_to_cpu(es->s_max_mnt_count) >= 0 &&
		 le16_to_cpu(es->s_mnt_count) >=
		 (unsigned short) (__s16) le16_to_cpu(es->s_max_mnt_count))
		ext2_msg(sb, KERN_WARNING,
			"warning: maximal mount count reached, "
			"running e2fsck is recommended");
	else if (le32_to_cpu(es->s_checkinterval) &&
		(le32_to_cpu(es->s_lastcheck) +
			le32_to_cpu(es->s_checkinterval) <=
			ktime_get_real_seconds()))
		ext2_msg(sb, KERN_WARNING,
			"warning: checktime reached, "
			"running e2fsck is recommended");
	if (!le16_to_cpu(es->s_max_mnt_count))
		es->s_max_mnt_count = cpu_to_le16(EXT2_DFL_MAX_MNT_COUNT);
	le16_add_cpu(&es->s_mnt_count, 1);
	if (test_opt (sb, DEBUG))
		ext2_msg(sb, KERN_INFO, "%s, %s, bs=%lu, fs=%lu, gc=%lu, "
			"bpg=%lu, ipg=%lu, mo=%04lx]",
			EXT2FS_VERSION, EXT2FS_DATE, sb->s_blocksize,
			sbi->s_frag_size,
			sbi->s_groups_count,
			EXT2_BLOCKS_PER_GROUP(sb),
			EXT2_INODES_PER_GROUP(sb),
			sbi->s_mount_opt);
	return res;
}

static int ext2_check_descriptors(struct super_block *sb)
{
	int i;
	struct ext2_sb_info *sbi = EXT2_SB(sb);

	ext2_debug ("Checking group descriptors");

	for (i = 0; i < sbi->s_groups_count; i++) {
		struct ext2_group_desc *gdp = ext2_get_group_desc(sb, i, NULL);
		ext2_fsblk_t first_block = ext2_group_first_block_no(sb, i);
		ext2_fsblk_t last_block;

		if (i == sbi->s_groups_count - 1)
			last_block = le32_to_cpu(sbi->s_es->s_blocks_count) - 1;
		else
			last_block = first_block +
				(EXT2_BLOCKS_PER_GROUP(sb) - 1);

		if (le32_to_cpu(gdp->bg_block_bitmap) < first_block ||
		    le32_to_cpu(gdp->bg_block_bitmap) > last_block)
		{
			ext2_error (sb, "ext2_check_descriptors",
				    "Block bitmap for group %d"
				    " not in group (block %lu)!",
				    i, (unsigned long) le32_to_cpu(gdp->bg_block_bitmap));
			return 0;
		}
		if (le32_to_cpu(gdp->bg_inode_bitmap) < first_block ||
		    le32_to_cpu(gdp->bg_inode_bitmap) > last_block)
		{
			ext2_error (sb, "ext2_check_descriptors",
				    "Inode bitmap for group %d"
				    " not in group (block %lu)!",
				    i, (unsigned long) le32_to_cpu(gdp->bg_inode_bitmap));
			return 0;
		}
		if (le32_to_cpu(gdp->bg_inode_table) < first_block ||
		    le32_to_cpu(gdp->bg_inode_table) + sbi->s_itb_per_group - 1 >
		    last_block)
		{
			ext2_error (sb, "ext2_check_descriptors",
				    "Inode table for group %d"
				    " not in group (block %lu)!",
				    i, (unsigned long) le32_to_cpu(gdp->bg_inode_table));
			return 0;
		}
	}
	return 1;
}

/*
 * Maximal file size.  There is a direct, and {,double-,triple-}indirect
 * block limit, and also a limit of (2^32 - 1) 512-byte sectors in i_blocks.
 * We need to be 1 filesystem block less than the 2^32 sector limit.
 */
static loff_t ext2_max_size(int bits)
{
	loff_t res = EXT2_NDIR_BLOCKS;
	int meta_blocks;
	loff_t upper_limit;

	/* This is calculated to be the largest file size for a
	 * dense, file such that the total number of
	 * sectors in the file, including data and all indirect blocks,
	 * does not exceed 2^32 -1
	 * __u32 i_blocks representing the total number of
	 * 512 bytes blocks of the file
	 */
	upper_limit = (1LL << 32) - 1;

	/* total blocks in file system block size */
	upper_limit >>= (bits - 9);


	/* indirect blocks */
	meta_blocks = 1;
	/* double indirect blocks */
	meta_blocks += 1 + (1LL << (bits-2));
	/* tripple indirect blocks */
	meta_blocks += 1 + (1LL << (bits-2)) + (1LL << (2*(bits-2)));

	upper_limit -= meta_blocks;
	upper_limit <<= bits;

	res += 1LL << (bits-2);
	res += 1LL << (2*(bits-2));
	res += 1LL << (3*(bits-2));
	res <<= bits;
	if (res > upper_limit)
		res = upper_limit;

	if (res > MAX_LFS_FILESIZE)
		res = MAX_LFS_FILESIZE;

	return res;
}

static unsigned long descriptor_loc(struct super_block *sb,
				    unsigned long logic_sb_block,
				    int nr)
{
	struct ext2_sb_info *sbi = EXT2_SB(sb);
	unsigned long bg, first_meta_bg;
	int has_super = 0;
	
	first_meta_bg = le32_to_cpu(sbi->s_es->s_first_meta_bg);

	if (!EXT2_HAS_INCOMPAT_FEATURE(sb, EXT2_FEATURE_INCOMPAT_META_BG) ||
	    nr < first_meta_bg)
		return (logic_sb_block + nr + 1);
	bg = sbi->s_desc_per_block * nr;
	if (ext2_bg_has_super(sb, bg))
		has_super = 1;

	return ext2_group_first_block_no(sb, bg) + has_super;
}

static int ext2_fill_super(struct super_block *sb, void *data, int silent)
{
	struct dax_device *dax_dev = fs_dax_get_by_bdev(sb->s_bdev);
	struct buffer_head * bh;
	struct ext2_sb_info * sbi;
	struct ext2_super_block * es;
	struct inode *root;
	unsigned long block;
	//sb所在块号
	unsigned long sb_block = get_sb_block(&data);
	//sb所在逻辑块号
	unsigned long logic_sb_block;
	unsigned long offset = 0;
	unsigned long def_mount_opts;
	long ret = -ENOMEM;
	int blocksize = BLOCK_SIZE;
	int db_count;
	int i, j;
	__le32 features;
	int err;
	struct ext2_mount_options opts;

	sbi = kzalloc(sizeof(*sbi), GFP_KERNEL);
	if (!sbi)
		goto failed;

	sbi->s_blockgroup_lock =
		kzalloc(sizeof(struct blockgroup_lock), GFP_KERNEL);
	if (!sbi->s_blockgroup_lock) {
		kfree(sbi);
		goto failed;
	}
	sb->s_fs_info = sbi;
	sbi->s_sb_block = sb_block;
	sbi->s_daxdev = dax_dev;

	spin_lock_init(&sbi->s_lock);
	ret = -EINVAL;

	/*
	 * See what the current blocksize for the device is, and
	 * use that as the blocksize.  Otherwise (or if the blocksize
	 * is smaller than the default) use the default.
	 * This is important for devices that have a hardware
	 * sectorsize that is larger than the default.
	 */
	blocksize = sb_min_blocksize(sb, BLOCK_SIZE);
	if (!blocksize) {
		ext2_msg(sb, KERN_ERR, "error: unable to set blocksize");
		goto failed_sbi;
	}

	/*
	 * If the superblock doesn't start on a hardware sector boundary,
	 * calculate the offset.  
	 */
	//sb块总是沿block_size对齐的，但现在硬件的块为blocksize,故需要知道在一个block中的偏移
	if (blocksize != BLOCK_SIZE) {
		logic_sb_block = (sb_block*BLOCK_SIZE) / blocksize;
		offset = (sb_block*BLOCK_SIZE) % blocksize;
	} else {
		logic_sb_block = sb_block;
	}

	if (!(bh = sb_bread(sb, logic_sb_block))) {
		ext2_msg(sb, KERN_ERR, "error: unable to read superblock");
		goto failed_sbi;
	}
	/*
	 * Note: s_es must be initialized as soon as possible because
	 *       some ext2 macro-instructions depend on its value
	 */
	es = (struct ext2_super_block *) (((char *)bh->b_data) + offset);
	sbi->s_es = es;
	sb->s_magic = le16_to_cpu(es->s_magic);

	if (sb->s_magic != EXT2_SUPER_MAGIC)
		goto cantfind_ext2;

	opts.s_mount_opt = 0;
	/* Set defaults before we parse the mount options */
	def_mount_opts = le32_to_cpu(es->s_default_mount_opts);
	if (def_mount_opts & EXT2_DEFM_DEBUG)
		set_opt(opts.s_mount_opt, DEBUG);
	if (def_mount_opts & EXT2_DEFM_BSDGROUPS)
		set_opt(opts.s_mount_opt, GRPID);
	if (def_mount_opts & EXT2_DEFM_UID16)
		set_opt(opts.s_mount_opt, NO_UID32);
#ifdef CONFIG_EXT2_FS_XATTR
	if (def_mount_opts & EXT2_DEFM_XATTR_USER)
		set_opt(opts.s_mount_opt, XATTR_USER);
#endif
#ifdef CONFIG_EXT2_FS_POSIX_ACL
	if (def_mount_opts & EXT2_DEFM_ACL)
		set_opt(opts.s_mount_opt, POSIX_ACL);
#endif
	
	if (le16_to_cpu(sbi->s_es->s_errors) == EXT2_ERRORS_PANIC)
		set_opt(opts.s_mount_opt, ERRORS_PANIC);
	else if (le16_to_cpu(sbi->s_es->s_errors) == EXT2_ERRORS_CONTINUE)
		set_opt(opts.s_mount_opt, ERRORS_CONT);
	else
		set_opt(opts.s_mount_opt, ERRORS_RO);

	opts.s_resuid = make_kuid(&init_user_ns, le16_to_cpu(es->s_def_resuid));
	opts.s_resgid = make_kgid(&init_user_ns, le16_to_cpu(es->s_def_resgid));
	
	set_opt(opts.s_mount_opt, RESERVATION);

	if (!parse_options((char *) data, sb, &opts))
		goto failed_mount;

	sbi->s_mount_opt = opts.s_mount_opt;
	sbi->s_resuid = opts.s_resuid;
	sbi->s_resgid = opts.s_resgid;

	sb->s_flags = (sb->s_flags & ~SB_POSIXACL) |
		((EXT2_SB(sb)->s_mount_opt & EXT2_MOUNT_POSIX_ACL) ?
		 SB_POSIXACL : 0);
	sb->s_iflags |= SB_I_CGROUPWB;

	if (le32_to_cpu(es->s_rev_level) == EXT2_GOOD_OLD_REV &&
	    (EXT2_HAS_COMPAT_FEATURE(sb, ~0U) ||
	     EXT2_HAS_RO_COMPAT_FEATURE(sb, ~0U) ||
	     EXT2_HAS_INCOMPAT_FEATURE(sb, ~0U)))
		ext2_msg(sb, KERN_WARNING,
			"warning: feature flags set on rev 0 fs, "
			"running e2fsck is recommended");
	/*
	 * Check feature flags regardless of the revision level, since we
	 * previously didn't change the revision level when setting the flags,
	 * so there is a chance incompat flags are set on a rev 0 filesystem.
	 */
	features = EXT2_HAS_INCOMPAT_FEATURE(sb, ~EXT2_FEATURE_INCOMPAT_SUPP);
	if (features) {
		ext2_msg(sb, KERN_ERR,	"error: couldn't mount because of "
		       "unsupported optional features (%x)",
			le32_to_cpu(features));
		goto failed_mount;
	}
	if (!sb_rdonly(sb) && (features = EXT2_HAS_RO_COMPAT_FEATURE(sb, ~EXT2_FEATURE_RO_COMPAT_SUPP))){
		ext2_msg(sb, KERN_ERR, "error: couldn't mount RDWR because of "
		       "unsupported optional features (%x)",
		       le32_to_cpu(features));
		goto failed_mount;
	}

	blocksize = BLOCK_SIZE << le32_to_cpu(sbi->s_es->s_log_block_size);

	if (sbi->s_mount_opt & EXT2_MOUNT_DAX) {
		if (!bdev_dax_supported(sb->s_bdev, blocksize)) {
			ext2_msg(sb, KERN_ERR,
				"DAX unsupported by block device. Turning off DAX.");
			sbi->s_mount_opt &= ~EXT2_MOUNT_DAX;
		}
	}

	/* If the blocksize doesn't match, re-read the thing.. */
	if (sb->s_blocksize != blocksize) {
		brelse(bh);

		if (!sb_set_blocksize(sb, blocksize)) {
			ext2_msg(sb, KERN_ERR,
				"error: bad blocksize %d", blocksize);
			goto failed_sbi;
		}

		logic_sb_block = (sb_block*BLOCK_SIZE) / blocksize;
		offset = (sb_block*BLOCK_SIZE) % blocksize;
		bh = sb_bread(sb, logic_sb_block);
		if(!bh) {
			ext2_msg(sb, KERN_ERR, "error: couldn't read"
				"superblock on 2nd try");
			goto failed_sbi;
		}
		es = (struct ext2_super_block *) (((char *)bh->b_data) + offset);
		sbi->s_es = es;
		if (es->s_magic != cpu_to_le16(EXT2_SUPER_MAGIC)) {
			ext2_msg(sb, KERN_ERR, "error: magic mismatch");
			goto failed_mount;
		}
	}

	sb->s_maxbytes = ext2_max_size(sb->s_blocksize_bits);
	sb->s_max_links = EXT2_LINK_MAX;

	if (le32_to_cpu(es->s_rev_level) == EXT2_GOOD_OLD_REV) {
		sbi->s_inode_size = EXT2_GOOD_OLD_INODE_SIZE;
		sbi->s_first_ino = EXT2_GOOD_OLD_FIRST_INO;
	} else {
		sbi->s_inode_size = le16_to_cpu(es->s_inode_size);
		sbi->s_first_ino = le32_to_cpu(es->s_first_ino);
		if ((sbi->s_inode_size < EXT2_GOOD_OLD_INODE_SIZE) ||
		    !is_power_of_2(sbi->s_inode_size) ||
		    (sbi->s_inode_size > blocksize)) {
			ext2_msg(sb, KERN_ERR,
				"error: unsupported inode size: %d",
				sbi->s_inode_size);
			goto failed_mount;
		}
	}

	sbi->s_frag_size = EXT2_MIN_FRAG_SIZE <<
				   le32_to_cpu(es->s_log_frag_size);
	if (sbi->s_frag_size == 0)
		goto cantfind_ext2;
	sbi->s_frags_per_block = sb->s_blocksize / sbi->s_frag_size;

	sbi->s_blocks_per_group = le32_to_cpu(es->s_blocks_per_group);
	sbi->s_frags_per_group = le32_to_cpu(es->s_frags_per_group);
	sbi->s_inodes_per_group = le32_to_cpu(es->s_inodes_per_group);

	if (EXT2_INODE_SIZE(sb) == 0)
		goto cantfind_ext2;
	sbi->s_inodes_per_block = sb->s_blocksize / EXT2_INODE_SIZE(sb);
	if (sbi->s_inodes_per_block == 0 || sbi->s_inodes_per_group == 0)
		goto cantfind_ext2;
	sbi->s_itb_per_group = sbi->s_inodes_per_group /
					sbi->s_inodes_per_block;
	sbi->s_desc_per_block = sb->s_blocksize /
					sizeof (struct ext2_group_desc);
	sbi->s_sbh = bh;
	sbi->s_mount_state = le16_to_cpu(es->s_state);
	sbi->s_addr_per_block_bits =
		ilog2 (EXT2_ADDR_PER_BLOCK(sb));
	sbi->s_desc_per_block_bits =
		ilog2 (EXT2_DESC_PER_BLOCK(sb));

	if (sb->s_magic != EXT2_SUPER_MAGIC)
		goto cantfind_ext2;

	if (sb->s_blocksize != bh->b_size) {
		if (!silent)
			ext2_msg(sb, KERN_ERR, "error: unsupported blocksize");
		goto failed_mount;
	}

	if (sb->s_blocksize != sbi->s_frag_size) {
		ext2_msg(sb, KERN_ERR,
			"error: fragsize %lu != blocksize %lu"
			"(not supported yet)",
			sbi->s_frag_size, sb->s_blocksize);
		goto failed_mount;
	}

	if (sbi->s_blocks_per_group > sb->s_blocksize * 8) {
		ext2_msg(sb, KERN_ERR,
			"error: #blocks per group too big: %lu",
			sbi->s_blocks_per_group);
		goto failed_mount;
	}
	if (sbi->s_frags_per_group > sb->s_blocksize * 8) {
		ext2_msg(sb, KERN_ERR,
			"error: #fragments per group too big: %lu",
			sbi->s_frags_per_group);
		goto failed_mount;
	}
	if (sbi->s_inodes_per_group > sb->s_blocksize * 8) {
		ext2_msg(sb, KERN_ERR,
			"error: #inodes per group too big: %lu",
			sbi->s_inodes_per_group);
		goto failed_mount;
	}

	if (EXT2_BLOCKS_PER_GROUP(sb) == 0)
		goto cantfind_ext2;
 	sbi->s_groups_count = ((le32_to_cpu(es->s_blocks_count) -
 				le32_to_cpu(es->s_first_data_block) - 1)
 					/ EXT2_BLOCKS_PER_GROUP(sb)) + 1;
	db_count = (sbi->s_groups_count + EXT2_DESC_PER_BLOCK(sb) - 1) /
		   EXT2_DESC_PER_BLOCK(sb);
	sbi->s_group_desc = kmalloc_array (db_count,
					   sizeof(struct buffer_head *),
					   GFP_KERNEL);
	if (sbi->s_group_desc == NULL) {
		ext2_msg(sb, KERN_ERR, "error: not enough memory");
		goto failed_mount;
	}
	bgl_lock_init(sbi->s_blockgroup_lock);
	sbi->s_debts = kcalloc(sbi->s_groups_count, sizeof(*sbi->s_debts), GFP_KERNEL);
	if (!sbi->s_debts) {
		ext2_msg(sb, KERN_ERR, "error: not enough memory");
		goto failed_mount_group_desc;
	}
	for (i = 0; i < db_count; i++) {
		block = descriptor_loc(sb, logic_sb_block, i);
		sbi->s_group_desc[i] = sb_bread(sb, block);
		if (!sbi->s_group_desc[i]) {
			for (j = 0; j < i; j++)
				brelse (sbi->s_group_desc[j]);
			ext2_msg(sb, KERN_ERR,
				"error: unable to read group descriptors");
			goto failed_mount_group_desc;
		}
	}
	if (!ext2_check_descriptors (sb)) {
		ext2_msg(sb, KERN_ERR, "group descriptors corrupted");
		goto failed_mount2;
	}
	sbi->s_gdb_count = db_count;
	get_random_bytes(&sbi->s_next_generation, sizeof(u32));
	spin_lock_init(&sbi->s_next_gen_lock);

	/* per fileystem reservation list head & lock */
	spin_lock_init(&sbi->s_rsv_window_lock);
	sbi->s_rsv_window_root = RB_ROOT;
	/*
	 * Add a single, static dummy reservation to the start of the
	 * reservation window list --- it gives us a placeholder for
	 * append-at-start-of-list which makes the allocation logic
	 * _much_ simpler.
	 */
	sbi->s_rsv_window_head.rsv_start = EXT2_RESERVE_WINDOW_NOT_ALLOCATED;
	sbi->s_rsv_window_head.rsv_end = EXT2_RESERVE_WINDOW_NOT_ALLOCATED;
	sbi->s_rsv_window_head.rsv_alloc_hit = 0;
	sbi->s_rsv_window_head.rsv_goal_size = 0;
	ext2_rsv_window_add(sb, &sbi->s_rsv_window_head);

	err = percpu_counter_init(&sbi->s_freeblocks_counter,
				ext2_count_free_blocks(sb), GFP_KERNEL);
	if (!err) {
		err = percpu_counter_init(&sbi->s_freeinodes_counter,
				ext2_count_free_inodes(sb), GFP_KERNEL);
	}
	if (!err) {
		err = percpu_counter_init(&sbi->s_dirs_counter,
				ext2_count_dirs(sb), GFP_KERNEL);
	}
	if (err) {
		ext2_msg(sb, KERN_ERR, "error: insufficient memory");
		goto failed_mount3;
	}

#ifdef CONFIG_EXT2_FS_XATTR
	sbi->s_ea_block_cache = ext2_xattr_create_cache();
	if (!sbi->s_ea_block_cache) {
		ext2_msg(sb, KERN_ERR, "Failed to create ea_block_cache");
		goto failed_mount3;
	}
#endif
	/*
	 * set up enough so that it can read an inode
	 */
	sb->s_op = &ext2_sops;
	sb->s_export_op = &ext2_export_ops;
	sb->s_xattr = ext2_xattr_handlers;

#ifdef CONFIG_QUOTA
	sb->dq_op = &dquot_operations;
	sb->s_qcop = &ext2_quotactl_ops;
	sb->s_quota_types = QTYPE_MASK_USR | QTYPE_MASK_GRP;
#endif

	root = ext2_iget(sb, EXT2_ROOT_INO);
	if (IS_ERR(root)) {
		ret = PTR_ERR(root);
		goto failed_mount3;
	}
	if (!S_ISDIR(root->i_mode) || !root->i_blocks || !root->i_size) {
		iput(root);
		ext2_msg(sb, KERN_ERR, "error: corrupt root inode, run e2fsck");
		goto failed_mount3;
	}

	sb->s_root = d_make_root(root);
	if (!sb->s_root) {
		ext2_msg(sb, KERN_ERR, "error: get root inode failed");
		ret = -ENOMEM;
		goto failed_mount3;
	}
	if (EXT2_HAS_COMPAT_FEATURE(sb, EXT3_FEATURE_COMPAT_HAS_JOURNAL))
		ext2_msg(sb, KERN_WARNING,
			"warning: mounting ext3 filesystem as ext2");
	if (ext2_setup_super (sb, es, sb_rdonly(sb)))
		sb->s_flags |= SB_RDONLY;
	ext2_write_super(sb);
	return 0;

cantfind_ext2:
	if (!silent)
		ext2_msg(sb, KERN_ERR,
			"error: can't find an ext2 filesystem on dev %s.",
			sb->s_id);
	goto failed_mount;
failed_mount3:
	ext2_xattr_destroy_cache(sbi->s_ea_block_cache);
	percpu_counter_destroy(&sbi->s_freeblocks_counter);
	percpu_counter_destroy(&sbi->s_freeinodes_counter);
	percpu_counter_destroy(&sbi->s_dirs_counter);
failed_mount2:
	for (i = 0; i < db_count; i++)
		brelse(sbi->s_group_desc[i]);
failed_mount_group_desc:
	kfree(sbi->s_group_desc);
	kfree(sbi->s_debts);
failed_mount:
	brelse(bh);
failed_sbi:
	sb->s_fs_info = NULL;
	kfree(sbi->s_blockgroup_lock);
	kfree(sbi);
failed:
	fs_put_dax(dax_dev);
	return ret;
}

static void ext2_clear_super_error(struct super_block *sb)
{
	struct buffer_head *sbh = EXT2_SB(sb)->s_sbh;

	if (buffer_write_io_error(sbh)) {
		/*
		 * Oh, dear.  A previous attempt to write the
		 * superblock failed.  This could happen because the
		 * USB device was yanked out.  Or it could happen to
		 * be a transient write error and maybe the block will
		 * be remapped.  Nothing we can do but to retry the
		 * write and hope for the best.
		 */
		ext2_msg(sb, KERN_ERR,
		       "previous I/O error to superblock detected");
		clear_buffer_write_io_error(sbh);
		set_buffer_uptodate(sbh);
	}
}

void ext2_sync_super(struct super_block *sb, struct ext2_super_block *es,
		     int wait)
{
	ext2_clear_super_error(sb);
	spin_lock(&EXT2_SB(sb)->s_lock);
	es->s_free_blocks_count = cpu_to_le32(ext2_count_free_blocks(sb));
	es->s_free_inodes_count = cpu_to_le32(ext2_count_free_inodes(sb));
	es->s_wtime = cpu_to_le32(ktime_get_real_seconds());
	/* unlock before we do IO */
	spin_unlock(&EXT2_SB(sb)->s_lock);
	mark_buffer_dirty(EXT2_SB(sb)->s_sbh);
	if (wait)
		sync_dirty_buffer(EXT2_SB(sb)->s_sbh);
}

/*
 * In the second extended file system, it is not necessary to
 * write the super block since we use a mapping of the
 * disk super block in a buffer.
 *
 * However, this function is still used to set the fs valid
 * flags to 0.  We need to set this flag to 0 since the fs
 * may have been checked while mounted and e2fsck may have
 * set s_state to EXT2_VALID_FS after some corrections.
 */
static int ext2_sync_fs(struct super_block *sb, int wait)
{
	struct ext2_sb_info *sbi = EXT2_SB(sb);
	struct ext2_super_block *es = EXT2_SB(sb)->s_es;

	/*
	 * Write quota structures to quota file, sync_blockdev() will write
	 * them to disk later
	 */
	dquot_writeback_dquots(sb, -1);

	spin_lock(&sbi->s_lock);
	if (es->s_state & cpu_to_le16(EXT2_VALID_FS)) {
		ext2_debug("setting valid to 0\n");
		es->s_state &= cpu_to_le16(~EXT2_VALID_FS);
	}
	spin_unlock(&sbi->s_lock);
	ext2_sync_super(sb, es, wait);
	return 0;
}

static int ext2_freeze(struct super_block *sb)
{
	struct ext2_sb_info *sbi = EXT2_SB(sb);

	/*
	 * Open but unlinked files present? Keep EXT2_VALID_FS flag cleared
	 * because we have unattached inodes and thus filesystem is not fully
	 * consistent.
	 */
	if (atomic_long_read(&sb->s_remove_count)) {
		ext2_sync_fs(sb, 1);
		return 0;
	}
	/* Set EXT2_FS_VALID flag */
	spin_lock(&sbi->s_lock);
	sbi->s_es->s_state = cpu_to_le16(sbi->s_mount_state);
	spin_unlock(&sbi->s_lock);
	ext2_sync_super(sb, sbi->s_es, 1);

	return 0;
}

static int ext2_unfreeze(struct super_block *sb)
{
	/* Just write sb to clear EXT2_VALID_FS flag */
	ext2_write_super(sb);

	return 0;
}

static void ext2_write_super(struct super_block *sb)
{
	if (!sb_rdonly(sb))
		ext2_sync_fs(sb, 1);
}

static int ext2_remount (struct super_block * sb, int * flags, char * data)
{
	struct ext2_sb_info * sbi = EXT2_SB(sb);
	struct ext2_super_block * es;
	struct ext2_mount_options new_opts;
	int err;

	sync_filesystem(sb);

	spin_lock(&sbi->s_lock);
	new_opts.s_mount_opt = sbi->s_mount_opt;
	new_opts.s_resuid = sbi->s_resuid;
	new_opts.s_resgid = sbi->s_resgid;
	spin_unlock(&sbi->s_lock);

	if (!parse_options(data, sb, &new_opts))
		return -EINVAL;

	spin_lock(&sbi->s_lock);
	es = sbi->s_es;
	if ((sbi->s_mount_opt ^ new_opts.s_mount_opt) & EXT2_MOUNT_DAX) {
		ext2_msg(sb, KERN_WARNING, "warning: refusing change of "
			 "dax flag with busy inodes while remounting");
		new_opts.s_mount_opt ^= EXT2_MOUNT_DAX;
	}
	if ((bool)(*flags & SB_RDONLY) == sb_rdonly(sb))
		goto out_set;
	if (*flags & SB_RDONLY) {
		if (le16_to_cpu(es->s_state) & EXT2_VALID_FS ||
		    !(sbi->s_mount_state & EXT2_VALID_FS))
			goto out_set;

		/*
		 * OK, we are remounting a valid rw partition rdonly, so set
		 * the rdonly flag and then mark the partition as valid again.
		 */
		es->s_state = cpu_to_le16(sbi->s_mount_state);
		es->s_mtime = cpu_to_le32(ktime_get_real_seconds());
		spin_unlock(&sbi->s_lock);

		err = dquot_suspend(sb, -1);
		if (err < 0)
			return err;

		ext2_sync_super(sb, es, 1);
	} else {
		__le32 ret = EXT2_HAS_RO_COMPAT_FEATURE(sb,
					       ~EXT2_FEATURE_RO_COMPAT_SUPP);
		if (ret) {
			spin_unlock(&sbi->s_lock);
			ext2_msg(sb, KERN_WARNING,
				"warning: couldn't remount RDWR because of "
				"unsupported optional features (%x).",
				le32_to_cpu(ret));
			return -EROFS;
		}
		/*
		 * Mounting a RDONLY partition read-write, so reread and
		 * store the current valid flag.  (It may have been changed
		 * by e2fsck since we originally mounted the partition.)
		 */
		sbi->s_mount_state = le16_to_cpu(es->s_state);
		if (!ext2_setup_super (sb, es, 0))
			sb->s_flags &= ~SB_RDONLY;
		spin_unlock(&sbi->s_lock);

		ext2_write_super(sb);

		dquot_resume(sb, -1);
	}

	spin_lock(&sbi->s_lock);
out_set:
	sbi->s_mount_opt = new_opts.s_mount_opt;
	sbi->s_resuid = new_opts.s_resuid;
	sbi->s_resgid = new_opts.s_resgid;
	sb->s_flags = (sb->s_flags & ~SB_POSIXACL) |
		((sbi->s_mount_opt & EXT2_MOUNT_POSIX_ACL) ? SB_POSIXACL : 0);
	spin_unlock(&sbi->s_lock);

	return 0;
}

static int ext2_statfs (struct dentry * dentry, struct kstatfs * buf)
{
	struct super_block *sb = dentry->d_sb;
	struct ext2_sb_info *sbi = EXT2_SB(sb);
	struct ext2_super_block *es = sbi->s_es;
	u64 fsid;

	spin_lock(&sbi->s_lock);

	if (test_opt (sb, MINIX_DF))
		sbi->s_overhead_last = 0;
	else if (sbi->s_blocks_last != le32_to_cpu(es->s_blocks_count)) {
		unsigned long i, overhead = 0;
		smp_rmb();

		/*
		 * Compute the overhead (FS structures). This is constant
		 * for a given filesystem unless the number of block groups
		 * changes so we cache the previous value until it does.
		 */

		/*
		 * All of the blocks before first_data_block are
		 * overhead
		 */
		overhead = le32_to_cpu(es->s_first_data_block);

		/*
		 * Add the overhead attributed to the superblock and
		 * block group descriptors.  If the sparse superblocks
		 * feature is turned on, then not all groups have this.
		 */
		for (i = 0; i < sbi->s_groups_count; i++)
			overhead += ext2_bg_has_super(sb, i) +
				ext2_bg_num_gdb(sb, i);

		/*
		 * Every block group has an inode bitmap, a block
		 * bitmap, and an inode table.
		 */
		overhead += (sbi->s_groups_count *
			     (2 + sbi->s_itb_per_group));
		sbi->s_overhead_last = overhead;
		smp_wmb();
		sbi->s_blocks_last = le32_to_cpu(es->s_blocks_count);
	}

	buf->f_type = EXT2_SUPER_MAGIC;
	buf->f_bsize = sb->s_blocksize;
	buf->f_blocks = le32_to_cpu(es->s_blocks_count) - sbi->s_overhead_last;
	buf->f_bfree = ext2_count_free_blocks(sb);
	es->s_free_blocks_count = cpu_to_le32(buf->f_bfree);
	buf->f_bavail = buf->f_bfree - le32_to_cpu(es->s_r_blocks_count);
	if (buf->f_bfree < le32_to_cpu(es->s_r_blocks_count))
		buf->f_bavail = 0;
	buf->f_files = le32_to_cpu(es->s_inodes_count);
	buf->f_ffree = ext2_count_free_inodes(sb);
	es->s_free_inodes_count = cpu_to_le32(buf->f_ffree);
	buf->f_namelen = EXT2_NAME_LEN;
	fsid = le64_to_cpup((void *)es->s_uuid) ^
	       le64_to_cpup((void *)es->s_uuid + sizeof(u64));
	buf->f_fsid.val[0] = fsid & 0xFFFFFFFFUL;
	buf->f_fsid.val[1] = (fsid >> 32) & 0xFFFFFFFFUL;
	spin_unlock(&sbi->s_lock);
	return 0;
}

//ext2文件系统挂载
static struct dentry *ext2_mount(struct file_system_type *fs_type,
	int flags, const char *dev_name, void *data)
{
	return mount_bdev(fs_type, flags, dev_name, data, ext2_fill_super);
}

#ifdef CONFIG_QUOTA

/* Read data from quotafile - avoid pagecache and such because we cannot afford
 * acquiring the locks... As quota files are never truncated and quota code
 * itself serializes the operations (and no one else should touch the files)
 * we don't have to be afraid of races */
static ssize_t ext2_quota_read(struct super_block *sb, int type, char *data,
			       size_t len, loff_t off)
{
	struct inode *inode = sb_dqopt(sb)->files[type];
	sector_t blk = off >> EXT2_BLOCK_SIZE_BITS(sb);
	int err = 0;
	int offset = off & (sb->s_blocksize - 1);
	int tocopy;
	size_t toread;
	struct buffer_head tmp_bh;
	struct buffer_head *bh;
	loff_t i_size = i_size_read(inode);

	if (off > i_size)
		return 0;
	if (off+len > i_size)
		len = i_size-off;
	toread = len;
	while (toread > 0) {
		tocopy = sb->s_blocksize - offset < toread ?
				sb->s_blocksize - offset : toread;

		tmp_bh.b_state = 0;
		tmp_bh.b_size = sb->s_blocksize;
		err = ext2_get_block(inode, blk, &tmp_bh, 0);
		if (err < 0)
			return err;
		if (!buffer_mapped(&tmp_bh))	/* A hole? */
			memset(data, 0, tocopy);
		else {
			bh = sb_bread(sb, tmp_bh.b_blocknr);
			if (!bh)
				return -EIO;
			memcpy(data, bh->b_data+offset, tocopy);
			brelse(bh);
		}
		offset = 0;
		toread -= tocopy;
		data += tocopy;
		blk++;
	}
	return len;
}

/* Write to quotafile */
static ssize_t ext2_quota_write(struct super_block *sb, int type,
				const char *data, size_t len, loff_t off)
{
	struct inode *inode = sb_dqopt(sb)->files[type];
	sector_t blk = off >> EXT2_BLOCK_SIZE_BITS(sb);
	int err = 0;
	int offset = off & (sb->s_blocksize - 1);
	int tocopy;
	size_t towrite = len;
	struct buffer_head tmp_bh;
	struct buffer_head *bh;

	while (towrite > 0) {
		tocopy = sb->s_blocksize - offset < towrite ?
				sb->s_blocksize - offset : towrite;

		tmp_bh.b_state = 0;
		tmp_bh.b_size = sb->s_blocksize;
		err = ext2_get_block(inode, blk, &tmp_bh, 1);
		if (err < 0)
			goto out;
		if (offset || tocopy != EXT2_BLOCK_SIZE(sb))
			bh = sb_bread(sb, tmp_bh.b_blocknr);
		else
			bh = sb_getblk(sb, tmp_bh.b_blocknr);
		if (unlikely(!bh)) {
			err = -EIO;
			goto out;
		}
		lock_buffer(bh);
		memcpy(bh->b_data+offset, data, tocopy);
		flush_dcache_page(bh->b_page);
		set_buffer_uptodate(bh);
		mark_buffer_dirty(bh);
		unlock_buffer(bh);
		brelse(bh);
		offset = 0;
		towrite -= tocopy;
		data += tocopy;
		blk++;
	}
out:
	if (len == towrite)
		return err;
	if (inode->i_size < off+len-towrite)
		i_size_write(inode, off+len-towrite);
	inode_inc_iversion(inode);
	inode->i_mtime = inode->i_ctime = current_time(inode);
	mark_inode_dirty(inode);
	return len - towrite;
}

static int ext2_quota_on(struct super_block *sb, int type, int format_id,
			 const struct path *path)
{
	int err;
	struct inode *inode;

	err = dquot_quota_on(sb, type, format_id, path);
	if (err)
		return err;

	inode = d_inode(path->dentry);
	inode_lock(inode);
	EXT2_I(inode)->i_flags |= EXT2_NOATIME_FL | EXT2_IMMUTABLE_FL;
	inode_set_flags(inode, S_NOATIME | S_IMMUTABLE,
			S_NOATIME | S_IMMUTABLE);
	inode_unlock(inode);
	mark_inode_dirty(inode);

	return 0;
}

static int ext2_quota_off(struct super_block *sb, int type)
{
	struct inode *inode = sb_dqopt(sb)->files[type];
	int err;

	if (!inode || !igrab(inode))
		goto out;

	err = dquot_quota_off(sb, type);
	if (err)
		goto out_put;

	inode_lock(inode);
	EXT2_I(inode)->i_flags &= ~(EXT2_NOATIME_FL | EXT2_IMMUTABLE_FL);
	inode_set_flags(inode, 0, S_NOATIME | S_IMMUTABLE);
	inode_unlock(inode);
	mark_inode_dirty(inode);
out_put:
	iput(inode);
	return err;
out:
	return dquot_quota_off(sb, type);
}

#endif

static struct file_system_type ext2_fs_type = {
	.owner		= THIS_MODULE,
	.name		= "ext2",
	.mount		= ext2_mount,
	.kill_sb	= kill_block_super,
	.fs_flags	= FS_REQUIRES_DEV,
};
MODULE_ALIAS_FS("ext2");

static int __init init_ext2_fs(void)
{
	int err;

	//初始化inode池
	err = init_inodecache();
	if (err)
		return err;
		//注册ext2文件系统
        err = register_filesystem(&ext2_fs_type);
	if (err)
		goto out;
	return 0;
out:
	destroy_inodecache();
	return err;
}

static void __exit exit_ext2_fs(void)
{
	unregister_filesystem(&ext2_fs_type);
	destroy_inodecache();
}

MODULE_AUTHOR("Remy Card and others");
MODULE_DESCRIPTION("Second Extended Filesystem");
MODULE_LICENSE("GPL");
module_init(init_ext2_fs)
module_exit(exit_ext2_fs)<|MERGE_RESOLUTION|>--- conflicted
+++ resolved
@@ -77,12 +77,8 @@
 	//如果指明panic,则直接panic
 	if (test_opt(sb, ERRORS_PANIC))
 		panic("EXT2-fs: panic from previous error\n");
-<<<<<<< HEAD
 	//如果未指定panic,则将sb更新为只读挂载
-	if (test_opt(sb, ERRORS_RO)) {
-=======
 	if (!sb_rdonly(sb) && test_opt(sb, ERRORS_RO)) {
->>>>>>> f17b5f06
 		ext2_msg(sb, KERN_CRIT,
 			     "error: remounting filesystem read-only");
 		sb->s_flags |= SB_RDONLY;
