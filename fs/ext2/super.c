--- conflicted
+++ resolved
@@ -1678,13 +1678,8 @@
 	err = init_inodecache();
 	if (err)
 		return err;
-<<<<<<< HEAD
-
 	//注册ext2文件系统
-    err = register_filesystem(&ext2_fs_type);
-=======
 	err = register_filesystem(&ext2_fs_type);
->>>>>>> fe15c26e
 	if (err)
 		goto out;
 	return 0;
