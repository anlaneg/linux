// SPDX-License-Identifier: GPL-2.0-only
/*
 *  linux/fs/ext2/super.c
 *
 * Copyright (C) 1992, 1993, 1994, 1995
 * Remy Card (card@masi.ibp.fr)
 * Laboratoire MASI - Institut Blaise Pascal
 * Universite Pierre et Marie Curie (Paris VI)
 *
 *  from
 *
 *  linux/fs/minix/inode.c
 *
 *  Copyright (C) 1991, 1992  Linus Torvalds
 *
 *  Big-endian to little-endian byte-swapping/bitmaps by
 *        David S. Miller (davem@caip.rutgers.edu), 1995
 */

#include <linux/module.h>
#include <linux/string.h>
#include <linux/fs.h>
#include <linux/slab.h>
#include <linux/init.h>
#include <linux/blkdev.h>
#include <linux/parser.h>
#include <linux/random.h>
#include <linux/buffer_head.h>
#include <linux/exportfs.h>
#include <linux/vfs.h>
#include <linux/seq_file.h>
#include <linux/mount.h>
#include <linux/log2.h>
#include <linux/quotaops.h>
#include <linux/uaccess.h>
#include <linux/dax.h>
#include <linux/iversion.h>
#include "ext2.h"
#include "xattr.h"
#include "acl.h"

static void ext2_write_super(struct super_block *sb);
static int ext2_remount (struct super_block * sb, int * flags, char * data);
static int ext2_statfs (struct dentry * dentry, struct kstatfs * buf);
static int ext2_sync_fs(struct super_block *sb, int wait);
static int ext2_freeze(struct super_block *sb);
static int ext2_unfreeze(struct super_block *sb);

//ext2出错处理，kernel输出错误信息，如果非只读挂载，则写入错误标记.
void ext2_error(struct super_block *sb, const char *function,
		const char *fmt, ...)
{
	struct va_format vaf;
	va_list args;
	struct ext2_sb_info *sbi = EXT2_SB(sb);
	struct ext2_super_block *es = sbi->s_es;

	//如果sb非只读挂载，则在super block上标记错误
	if (!sb_rdonly(sb)) {
		spin_lock(&sbi->s_lock);
		sbi->s_mount_state |= EXT2_ERROR_FS;
		es->s_state |= cpu_to_le16(EXT2_ERROR_FS);
		spin_unlock(&sbi->s_lock);
		ext2_sync_super(sb, es, 1);
	}

	//显示错误信息
	va_start(args, fmt);

	vaf.fmt = fmt;
	vaf.va = &args;

	printk(KERN_CRIT "EXT2-fs (%s): error: %s: %pV\n",
	       sb->s_id, function, &vaf);

	va_end(args);

	//如果指明panic,则直接panic
	if (test_opt(sb, ERRORS_PANIC))
		panic("EXT2-fs: panic from previous error\n");
	//如果未指定panic,则将sb更新为只读挂载
	if (!sb_rdonly(sb) && test_opt(sb, ERRORS_RO)) {
		ext2_msg(sb, KERN_CRIT,
			     "error: remounting filesystem read-only");
		sb->s_flags |= SB_RDONLY;
	}
}

//ext2日志输出
void ext2_msg(struct super_block *sb, const char *prefix,
		const char *fmt, ...)
{
	struct va_format vaf;
	va_list args;

	va_start(args, fmt);

	vaf.fmt = fmt;
	vaf.va = &args;

	printk("%sEXT2-fs (%s): %pV\n", prefix, sb->s_id, &vaf);

	va_end(args);
}

/*
 * This must be called with sbi->s_lock held.
 */
void ext2_update_dynamic_rev(struct super_block *sb)
{
	struct ext2_super_block *es = EXT2_SB(sb)->s_es;

	//如果版本已大于good_old_rev，则跳过
	if (le32_to_cpu(es->s_rev_level) > EXT2_GOOD_OLD_REV)
		return;

	ext2_msg(sb, KERN_WARNING,
		     "warning: updating to rev %d because of "
		     "new feature flag, running e2fsck is recommended",
		     EXT2_DYNAMIC_REV);

	es->s_first_ino = cpu_to_le32(EXT2_GOOD_OLD_FIRST_INO);
	es->s_inode_size = cpu_to_le16(EXT2_GOOD_OLD_INODE_SIZE);
	es->s_rev_level = cpu_to_le32(EXT2_DYNAMIC_REV);
	/* leave es->s_feature_*compat flags alone */
	/* es->s_uuid will be set by e2fsck if empty */

	/*
	 * The rest of the superblock fields should be zero, and if not it
	 * means they are likely already in use, so leave them alone.  We
	 * can leave it up to e2fsck to clean up any inconsistencies there.
	 */
}

#ifdef CONFIG_QUOTA
static int ext2_quota_off(struct super_block *sb, int type);

static void ext2_quota_off_umount(struct super_block *sb)
{
	int type;

	for (type = 0; type < MAXQUOTAS; type++)
		ext2_quota_off(sb, type);
}
#else
static inline void ext2_quota_off_umount(struct super_block *sb)
{
}
#endif

static void ext2_put_super (struct super_block * sb)
{
	int db_count;
	int i;
	struct ext2_sb_info *sbi = EXT2_SB(sb);

	ext2_quota_off_umount(sb);

	ext2_xattr_destroy_cache(sbi->s_ea_block_cache);
	sbi->s_ea_block_cache = NULL;

	if (!sb_rdonly(sb)) {
		struct ext2_super_block *es = sbi->s_es;

		spin_lock(&sbi->s_lock);
		es->s_state = cpu_to_le16(sbi->s_mount_state);
		spin_unlock(&sbi->s_lock);
		ext2_sync_super(sb, es, 1);
	}
	db_count = sbi->s_gdb_count;
	for (i = 0; i < db_count; i++)
		if (sbi->s_group_desc[i])
			brelse (sbi->s_group_desc[i]);
	kfree(sbi->s_group_desc);
	kfree(sbi->s_debts);
	percpu_counter_destroy(&sbi->s_freeblocks_counter);
	percpu_counter_destroy(&sbi->s_freeinodes_counter);
	percpu_counter_destroy(&sbi->s_dirs_counter);
	brelse (sbi->s_sbh);
	sb->s_fs_info = NULL;
	kfree(sbi->s_blockgroup_lock);
	fs_put_dax(sbi->s_daxdev);
	kfree(sbi);
}

static struct kmem_cache * ext2_inode_cachep;

//自inode池中申请有inode
static struct inode *ext2_alloc_inode(struct super_block *sb)
{
	struct ext2_inode_info *ei;
	ei = kmem_cache_alloc(ext2_inode_cachep, GFP_KERNEL);
	if (!ei)
		return NULL;
	ei->i_block_alloc_info = NULL;
	inode_set_iversion(&ei->vfs_inode, 1);
#ifdef CONFIG_QUOTA
	memset(&ei->i_dquot, 0, sizeof(ei->i_dquot));
#endif

	return &ei->vfs_inode;
}

<<<<<<< HEAD
//归还inode
static void ext2_i_callback(struct rcu_head *head)
=======
static void ext2_free_in_core_inode(struct inode *inode)
>>>>>>> 3ab4436f
{
	kmem_cache_free(ext2_inode_cachep, EXT2_I(inode));
}

<<<<<<< HEAD
//释放inode(考虑rcu)
static void ext2_destroy_inode(struct inode *inode)
{
	call_rcu(&inode->i_rcu, ext2_i_callback);
}

//初始化inode节点
=======
>>>>>>> 3ab4436f
static void init_once(void *foo)
{
	struct ext2_inode_info *ei = (struct ext2_inode_info *) foo;

	rwlock_init(&ei->i_meta_lock);
#ifdef CONFIG_EXT2_FS_XATTR
	init_rwsem(&ei->xattr_sem);
#endif
	mutex_init(&ei->truncate_mutex);
#ifdef CONFIG_FS_DAX
	init_rwsem(&ei->dax_sem);
#endif
	inode_init_once(&ei->vfs_inode);
}

//生成inode池
static int __init init_inodecache(void)
{
	ext2_inode_cachep = kmem_cache_create_usercopy("ext2_inode_cache",
				sizeof(struct ext2_inode_info), 0,
				(SLAB_RECLAIM_ACCOUNT|SLAB_MEM_SPREAD|
					SLAB_ACCOUNT),
				offsetof(struct ext2_inode_info, i_data),
				sizeof_field(struct ext2_inode_info, i_data),
				init_once);
	if (ext2_inode_cachep == NULL)
		return -ENOMEM;
	return 0;
}

//inode cache销毁
static void destroy_inodecache(void)
{
	/*
	 * Make sure all delayed rcu free inodes are flushed before we
	 * destroy cache.
	 */
	rcu_barrier();
	kmem_cache_destroy(ext2_inode_cachep);
}

static int ext2_show_options(struct seq_file *seq, struct dentry *root)
{
	struct super_block *sb = root->d_sb;
	struct ext2_sb_info *sbi = EXT2_SB(sb);
	struct ext2_super_block *es = sbi->s_es;
	unsigned long def_mount_opts;

	spin_lock(&sbi->s_lock);
	def_mount_opts = le32_to_cpu(es->s_default_mount_opts);

	if (sbi->s_sb_block != 1)
		seq_printf(seq, ",sb=%lu", sbi->s_sb_block);
	if (test_opt(sb, MINIX_DF))
		seq_puts(seq, ",minixdf");
	if (test_opt(sb, GRPID))
		seq_puts(seq, ",grpid");
	if (!test_opt(sb, GRPID) && (def_mount_opts & EXT2_DEFM_BSDGROUPS))
		seq_puts(seq, ",nogrpid");
	if (!uid_eq(sbi->s_resuid, make_kuid(&init_user_ns, EXT2_DEF_RESUID)) ||
	    le16_to_cpu(es->s_def_resuid) != EXT2_DEF_RESUID) {
		seq_printf(seq, ",resuid=%u",
				from_kuid_munged(&init_user_ns, sbi->s_resuid));
	}
	if (!gid_eq(sbi->s_resgid, make_kgid(&init_user_ns, EXT2_DEF_RESGID)) ||
	    le16_to_cpu(es->s_def_resgid) != EXT2_DEF_RESGID) {
		seq_printf(seq, ",resgid=%u",
				from_kgid_munged(&init_user_ns, sbi->s_resgid));
	}
	if (test_opt(sb, ERRORS_RO)) {
		int def_errors = le16_to_cpu(es->s_errors);

		if (def_errors == EXT2_ERRORS_PANIC ||
		    def_errors == EXT2_ERRORS_CONTINUE) {
			seq_puts(seq, ",errors=remount-ro");
		}
	}
	if (test_opt(sb, ERRORS_CONT))
		seq_puts(seq, ",errors=continue");
	if (test_opt(sb, ERRORS_PANIC))
		seq_puts(seq, ",errors=panic");
	if (test_opt(sb, NO_UID32))
		seq_puts(seq, ",nouid32");
	if (test_opt(sb, DEBUG))
		seq_puts(seq, ",debug");
	if (test_opt(sb, OLDALLOC))
		seq_puts(seq, ",oldalloc");

#ifdef CONFIG_EXT2_FS_XATTR
	if (test_opt(sb, XATTR_USER))
		seq_puts(seq, ",user_xattr");
	if (!test_opt(sb, XATTR_USER) &&
	    (def_mount_opts & EXT2_DEFM_XATTR_USER)) {
		seq_puts(seq, ",nouser_xattr");
	}
#endif

#ifdef CONFIG_EXT2_FS_POSIX_ACL
	if (test_opt(sb, POSIX_ACL))
		seq_puts(seq, ",acl");
	if (!test_opt(sb, POSIX_ACL) && (def_mount_opts & EXT2_DEFM_ACL))
		seq_puts(seq, ",noacl");
#endif

	if (test_opt(sb, NOBH))
		seq_puts(seq, ",nobh");

	if (sbi->s_mount_opt & EXT2_MOUNT_USRQUOTA)
		seq_puts(seq, ",usrquota");

	if (sbi->s_mount_opt & EXT2_MOUNT_GRPQUOTA)
		seq_puts(seq, ",grpquota");

	if (sbi->s_mount_opt & EXT2_MOUNT_XIP)
		seq_puts(seq, ",xip");

	if (sbi->s_mount_opt & EXT2_MOUNT_DAX)
		seq_puts(seq, ",dax");

	if (!test_opt(sb, RESERVATION))
		seq_puts(seq, ",noreservation");

	spin_unlock(&sbi->s_lock);
	return 0;
}

#ifdef CONFIG_QUOTA
static ssize_t ext2_quota_read(struct super_block *sb, int type, char *data, size_t len, loff_t off);
static ssize_t ext2_quota_write(struct super_block *sb, int type, const char *data, size_t len, loff_t off);
static int ext2_quota_on(struct super_block *sb, int type, int format_id,
			 const struct path *path);
static struct dquot **ext2_get_dquots(struct inode *inode)
{
	return EXT2_I(inode)->i_dquot;
}

static const struct quotactl_ops ext2_quotactl_ops = {
	.quota_on	= ext2_quota_on,
	.quota_off	= ext2_quota_off,
	.quota_sync	= dquot_quota_sync,
	.get_state	= dquot_get_state,
	.set_info	= dquot_set_dqinfo,
	.get_dqblk	= dquot_get_dqblk,
	.set_dqblk	= dquot_set_dqblk,
	.get_nextdqblk	= dquot_get_next_dqblk,
};
#endif

static const struct super_operations ext2_sops = {
<<<<<<< HEAD
	.alloc_inode	= ext2_alloc_inode,//申请inode
	.destroy_inode	= ext2_destroy_inode,//释放inode
=======
	.alloc_inode	= ext2_alloc_inode,
	.free_inode	= ext2_free_in_core_inode,
>>>>>>> 3ab4436f
	.write_inode	= ext2_write_inode,
	.evict_inode	= ext2_evict_inode,
	.put_super	= ext2_put_super,
	.sync_fs	= ext2_sync_fs,
	.freeze_fs	= ext2_freeze,
	.unfreeze_fs	= ext2_unfreeze,
	.statfs		= ext2_statfs,
	.remount_fs	= ext2_remount,
	.show_options	= ext2_show_options,//显示挂载选项
#ifdef CONFIG_QUOTA
	.quota_read	= ext2_quota_read,
	.quota_write	= ext2_quota_write,
	.get_dquots	= ext2_get_dquots,
#endif
};

static struct inode *ext2_nfs_get_inode(struct super_block *sb,
		u64 ino, u32 generation)
{
	struct inode *inode;

	if (ino < EXT2_FIRST_INO(sb) && ino != EXT2_ROOT_INO)
		return ERR_PTR(-ESTALE);
	if (ino > le32_to_cpu(EXT2_SB(sb)->s_es->s_inodes_count))
		return ERR_PTR(-ESTALE);

	/*
	 * ext2_iget isn't quite right if the inode is currently unallocated!
	 * However ext2_iget currently does appropriate checks to handle stale
	 * inodes so everything is OK.
	 */
	//通过inode number获取inode
	inode = ext2_iget(sb, ino);
	if (IS_ERR(inode))
		return ERR_CAST(inode);
	//如果给定了generation,则generation必须一致
	if (generation && inode->i_generation != generation) {
		/* we didn't find the right inode.. */
		iput(inode);
		return ERR_PTR(-ESTALE);
	}
	return inode;
}

static struct dentry *ext2_fh_to_dentry(struct super_block *sb, struct fid *fid,
		int fh_len, int fh_type)
{
	return generic_fh_to_dentry(sb, fid, fh_len, fh_type,
				    ext2_nfs_get_inode);
}

static struct dentry *ext2_fh_to_parent(struct super_block *sb, struct fid *fid,
		int fh_len, int fh_type)
{
	return generic_fh_to_parent(sb, fid, fh_len, fh_type,
				    ext2_nfs_get_inode);
}

static const struct export_operations ext2_export_ops = {
	.fh_to_dentry = ext2_fh_to_dentry,
	.fh_to_parent = ext2_fh_to_parent,
	.get_parent = ext2_get_parent,
};

//通过分析options，获取sb的位置
static unsigned long get_sb_block(void **data)
{
	unsigned long 	sb_block;
	char 		*options = (char *) *data;//取options

	//如果未给定options,或者options没有以sb=开头，则返回１
	if (!options || strncmp(options, "sb=", 3) != 0)
		return 1;	/* Default location */

	//取options中提取sb_block配置
	options += 3;
	sb_block = simple_strtoul(options, &options, 0);
	if (*options && *options != ',') {
		//如果options有值，则必须为',',否则忽略配置，仍认为位置为１
		printk("EXT2-fs: Invalid sb specification: %s\n",
		       (char *) *data);
		return 1;
	}

	//如果有','号，则跳过‘，‘号，更新data
	if (*options == ',')
		options++;
	*data = (void *) options;
	return sb_block;
}

enum {
	Opt_bsd_df, Opt_minix_df, Opt_grpid, Opt_nogrpid,
	Opt_resgid, Opt_resuid, Opt_sb, Opt_err_cont, Opt_err_panic,
	Opt_err_ro, Opt_nouid32, Opt_nocheck, Opt_debug,
	Opt_oldalloc, Opt_orlov, Opt_nobh, Opt_user_xattr, Opt_nouser_xattr,
	Opt_acl, Opt_noacl, Opt_xip, Opt_dax, Opt_ignore, Opt_err, Opt_quota,
	Opt_usrquota, Opt_grpquota, Opt_reservation, Opt_noreservation
};

static const match_table_t tokens = {
	{Opt_bsd_df, "bsddf"},
	{Opt_minix_df, "minixdf"},
	{Opt_grpid, "grpid"},
	{Opt_grpid, "bsdgroups"},
	{Opt_nogrpid, "nogrpid"},
	{Opt_nogrpid, "sysvgroups"},
	{Opt_resgid, "resgid=%u"},
	{Opt_resuid, "resuid=%u"},
	{Opt_sb, "sb=%u"},
	{Opt_err_cont, "errors=continue"},
	{Opt_err_panic, "errors=panic"},
	{Opt_err_ro, "errors=remount-ro"},
	{Opt_nouid32, "nouid32"},
	{Opt_nocheck, "check=none"},
	{Opt_nocheck, "nocheck"},
	{Opt_debug, "debug"},
	{Opt_oldalloc, "oldalloc"},
	{Opt_orlov, "orlov"},
	{Opt_nobh, "nobh"},
	{Opt_user_xattr, "user_xattr"},
	{Opt_nouser_xattr, "nouser_xattr"},
	{Opt_acl, "acl"},
	{Opt_noacl, "noacl"},
	{Opt_xip, "xip"},
	{Opt_dax, "dax"},
	{Opt_grpquota, "grpquota"},
	{Opt_ignore, "noquota"},
	{Opt_quota, "quota"},
	{Opt_usrquota, "usrquota"},
	{Opt_reservation, "reservation"},
	{Opt_noreservation, "noreservation"},
	{Opt_err, NULL}
};

//通过分析options,设置opts
static int parse_options(char *options, struct super_block *sb,
			 struct ext2_mount_options *opts)
{
	char *p;
	substring_t args[MAX_OPT_ARGS];
	int option;
	kuid_t uid;
	kgid_t gid;

	if (!options)
		return 1;

	while ((p = strsep (&options, ",")) != NULL) {
		int token;
		if (!*p)
			continue;

		token = match_token(p, tokens, args);
		switch (token) {
		case Opt_bsd_df:
			clear_opt (opts->s_mount_opt, MINIX_DF);
			break;
		case Opt_minix_df:
			set_opt (opts->s_mount_opt, MINIX_DF);
			break;
		case Opt_grpid:
			set_opt (opts->s_mount_opt, GRPID);
			break;
		case Opt_nogrpid:
			clear_opt (opts->s_mount_opt, GRPID);
			break;
		case Opt_resuid:
			if (match_int(&args[0], &option))
				return 0;
			uid = make_kuid(current_user_ns(), option);
			if (!uid_valid(uid)) {
				ext2_msg(sb, KERN_ERR, "Invalid uid value %d", option);
				return 0;

			}
			opts->s_resuid = uid;
			break;
		case Opt_resgid:
			if (match_int(&args[0], &option))
				return 0;
			gid = make_kgid(current_user_ns(), option);
			if (!gid_valid(gid)) {
				ext2_msg(sb, KERN_ERR, "Invalid gid value %d", option);
				return 0;
			}
			opts->s_resgid = gid;
			break;
		case Opt_sb:
			/* handled by get_sb_block() instead of here */
			/* *sb_block = match_int(&args[0]); */
			break;
		case Opt_err_panic:
			clear_opt (opts->s_mount_opt, ERRORS_CONT);
			clear_opt (opts->s_mount_opt, ERRORS_RO);
			set_opt (opts->s_mount_opt, ERRORS_PANIC);
			break;
		case Opt_err_ro:
			clear_opt (opts->s_mount_opt, ERRORS_CONT);
			clear_opt (opts->s_mount_opt, ERRORS_PANIC);
			set_opt (opts->s_mount_opt, ERRORS_RO);
			break;
		case Opt_err_cont:
			clear_opt (opts->s_mount_opt, ERRORS_RO);
			clear_opt (opts->s_mount_opt, ERRORS_PANIC);
			set_opt (opts->s_mount_opt, ERRORS_CONT);
			break;
		case Opt_nouid32:
			set_opt (opts->s_mount_opt, NO_UID32);
			break;
		case Opt_nocheck:
			ext2_msg(sb, KERN_WARNING,
				"Option nocheck/check=none is deprecated and"
				" will be removed in June 2020.");
			clear_opt (opts->s_mount_opt, CHECK);
			break;
		case Opt_debug:
			set_opt (opts->s_mount_opt, DEBUG);
			break;
		case Opt_oldalloc:
			set_opt (opts->s_mount_opt, OLDALLOC);
			break;
		case Opt_orlov:
			clear_opt (opts->s_mount_opt, OLDALLOC);
			break;
		case Opt_nobh:
			set_opt (opts->s_mount_opt, NOBH);
			break;
#ifdef CONFIG_EXT2_FS_XATTR
		case Opt_user_xattr:
			set_opt (opts->s_mount_opt, XATTR_USER);
			break;
		case Opt_nouser_xattr:
			clear_opt (opts->s_mount_opt, XATTR_USER);
			break;
#else
		case Opt_user_xattr:
		case Opt_nouser_xattr:
			ext2_msg(sb, KERN_INFO, "(no)user_xattr options"
				"not supported");
			break;
#endif
#ifdef CONFIG_EXT2_FS_POSIX_ACL
		case Opt_acl:
			set_opt(opts->s_mount_opt, POSIX_ACL);
			break;
		case Opt_noacl:
			clear_opt(opts->s_mount_opt, POSIX_ACL);
			break;
#else
		case Opt_acl:
		case Opt_noacl:
			ext2_msg(sb, KERN_INFO,
				"(no)acl options not supported");
			break;
#endif
		case Opt_xip:
			ext2_msg(sb, KERN_INFO, "use dax instead of xip");
			set_opt(opts->s_mount_opt, XIP);
			/* Fall through */
		case Opt_dax:
#ifdef CONFIG_FS_DAX
			ext2_msg(sb, KERN_WARNING,
		"DAX enabled. Warning: EXPERIMENTAL, use at your own risk");
			set_opt(opts->s_mount_opt, DAX);
#else
			ext2_msg(sb, KERN_INFO, "dax option not supported");
#endif
			break;

#if defined(CONFIG_QUOTA)
		case Opt_quota:
		case Opt_usrquota:
			set_opt(opts->s_mount_opt, USRQUOTA);
			break;

		case Opt_grpquota:
			set_opt(opts->s_mount_opt, GRPQUOTA);
			break;
#else
		case Opt_quota:
		case Opt_usrquota:
		case Opt_grpquota:
			ext2_msg(sb, KERN_INFO,
				"quota operations not supported");
			break;
#endif

		case Opt_reservation:
			set_opt(opts->s_mount_opt, RESERVATION);
			ext2_msg(sb, KERN_INFO, "reservations ON");
			break;
		case Opt_noreservation:
			clear_opt(opts->s_mount_opt, RESERVATION);
			ext2_msg(sb, KERN_INFO, "reservations OFF");
			break;
		case Opt_ignore:
			break;
		default:
			return 0;
		}
	}
	return 1;
}

static int ext2_setup_super (struct super_block * sb,
			      struct ext2_super_block * es,
			      int read_only)
{
	int res = 0;
	struct ext2_sb_info *sbi = EXT2_SB(sb);

	if (le32_to_cpu(es->s_rev_level) > EXT2_MAX_SUPP_REV) {
		ext2_msg(sb, KERN_ERR,
			"error: revision level too high, "
			"forcing read-only mode");
		res = SB_RDONLY;
	}
	if (read_only)
		return res;
	if (!(sbi->s_mount_state & EXT2_VALID_FS))
		ext2_msg(sb, KERN_WARNING,
			"warning: mounting unchecked fs, "
			"running e2fsck is recommended");
	else if ((sbi->s_mount_state & EXT2_ERROR_FS))
		ext2_msg(sb, KERN_WARNING,
			"warning: mounting fs with errors, "
			"running e2fsck is recommended");
	else if ((__s16) le16_to_cpu(es->s_max_mnt_count) >= 0 &&
		 le16_to_cpu(es->s_mnt_count) >=
		 (unsigned short) (__s16) le16_to_cpu(es->s_max_mnt_count))
		ext2_msg(sb, KERN_WARNING,
			"warning: maximal mount count reached, "
			"running e2fsck is recommended");
	else if (le32_to_cpu(es->s_checkinterval) &&
		(le32_to_cpu(es->s_lastcheck) +
			le32_to_cpu(es->s_checkinterval) <=
			ktime_get_real_seconds()))
		ext2_msg(sb, KERN_WARNING,
			"warning: checktime reached, "
			"running e2fsck is recommended");
	if (!le16_to_cpu(es->s_max_mnt_count))
		es->s_max_mnt_count = cpu_to_le16(EXT2_DFL_MAX_MNT_COUNT);
	le16_add_cpu(&es->s_mnt_count, 1);
	if (test_opt (sb, DEBUG))
		ext2_msg(sb, KERN_INFO, "%s, %s, bs=%lu, fs=%lu, gc=%lu, "
			"bpg=%lu, ipg=%lu, mo=%04lx]",
			EXT2FS_VERSION, EXT2FS_DATE, sb->s_blocksize,
			sbi->s_frag_size,
			sbi->s_groups_count,
			EXT2_BLOCKS_PER_GROUP(sb),
			EXT2_INODES_PER_GROUP(sb),
			sbi->s_mount_opt);
	return res;
}

static int ext2_check_descriptors(struct super_block *sb)
{
	int i;
	struct ext2_sb_info *sbi = EXT2_SB(sb);

	ext2_debug ("Checking group descriptors");

	for (i = 0; i < sbi->s_groups_count; i++) {
		struct ext2_group_desc *gdp = ext2_get_group_desc(sb, i, NULL);
		ext2_fsblk_t first_block = ext2_group_first_block_no(sb, i);
		ext2_fsblk_t last_block;

		if (i == sbi->s_groups_count - 1)
			last_block = le32_to_cpu(sbi->s_es->s_blocks_count) - 1;
		else
			last_block = first_block +
				(EXT2_BLOCKS_PER_GROUP(sb) - 1);

		if (le32_to_cpu(gdp->bg_block_bitmap) < first_block ||
		    le32_to_cpu(gdp->bg_block_bitmap) > last_block)
		{
			ext2_error (sb, "ext2_check_descriptors",
				    "Block bitmap for group %d"
				    " not in group (block %lu)!",
				    i, (unsigned long) le32_to_cpu(gdp->bg_block_bitmap));
			return 0;
		}
		if (le32_to_cpu(gdp->bg_inode_bitmap) < first_block ||
		    le32_to_cpu(gdp->bg_inode_bitmap) > last_block)
		{
			ext2_error (sb, "ext2_check_descriptors",
				    "Inode bitmap for group %d"
				    " not in group (block %lu)!",
				    i, (unsigned long) le32_to_cpu(gdp->bg_inode_bitmap));
			return 0;
		}
		if (le32_to_cpu(gdp->bg_inode_table) < first_block ||
		    le32_to_cpu(gdp->bg_inode_table) + sbi->s_itb_per_group - 1 >
		    last_block)
		{
			ext2_error (sb, "ext2_check_descriptors",
				    "Inode table for group %d"
				    " not in group (block %lu)!",
				    i, (unsigned long) le32_to_cpu(gdp->bg_inode_table));
			return 0;
		}
	}
	return 1;
}

/*
 * Maximal file size.  There is a direct, and {,double-,triple-}indirect
 * block limit, and also a limit of (2^32 - 1) 512-byte sectors in i_blocks.
 * We need to be 1 filesystem block less than the 2^32 sector limit.
 */
static loff_t ext2_max_size(int bits)
{
	loff_t res = EXT2_NDIR_BLOCKS;
	int meta_blocks;
	unsigned int upper_limit;
	unsigned int ppb = 1 << (bits-2);

	/* This is calculated to be the largest file size for a
	 * dense, file such that the total number of
	 * sectors in the file, including data and all indirect blocks,
	 * does not exceed 2^32 -1
	 * __u32 i_blocks representing the total number of
	 * 512 bytes blocks of the file
	 */
	upper_limit = (1LL << 32) - 1;

	/* total blocks in file system block size */
	upper_limit >>= (bits - 9);

	/* Compute how many blocks we can address by block tree */
	res += 1LL << (bits-2);
	res += 1LL << (2*(bits-2));
	res += 1LL << (3*(bits-2));
	/* Does block tree limit file size? */
	if (res < upper_limit)
		goto check_lfs;

	res = upper_limit;
	/* How many metadata blocks are needed for addressing upper_limit? */
	upper_limit -= EXT2_NDIR_BLOCKS;
	/* indirect blocks */
	meta_blocks = 1;
	upper_limit -= ppb;
	/* double indirect blocks */
	if (upper_limit < ppb * ppb) {
		meta_blocks += 1 + DIV_ROUND_UP(upper_limit, ppb);
		res -= meta_blocks;
		goto check_lfs;
	}
	meta_blocks += 1 + ppb;
	upper_limit -= ppb * ppb;
	/* tripple indirect blocks for the rest */
	meta_blocks += 1 + DIV_ROUND_UP(upper_limit, ppb) +
		DIV_ROUND_UP(upper_limit, ppb*ppb);
	res -= meta_blocks;
check_lfs:
	res <<= bits;
	if (res > MAX_LFS_FILESIZE)
		res = MAX_LFS_FILESIZE;

	return res;
}

static unsigned long descriptor_loc(struct super_block *sb,
				    unsigned long logic_sb_block,
				    int nr)
{
	struct ext2_sb_info *sbi = EXT2_SB(sb);
	unsigned long bg, first_meta_bg;
	int has_super = 0;
	
	first_meta_bg = le32_to_cpu(sbi->s_es->s_first_meta_bg);

	if (!EXT2_HAS_INCOMPAT_FEATURE(sb, EXT2_FEATURE_INCOMPAT_META_BG) ||
	    nr < first_meta_bg)
		return (logic_sb_block + nr + 1);
	bg = sbi->s_desc_per_block * nr;
	if (ext2_bg_has_super(sb, bg))
		has_super = 1;

	return ext2_group_first_block_no(sb, bg) + has_super;
}

static int ext2_fill_super(struct super_block *sb, void *data, int silent)
{
	struct dax_device *dax_dev = fs_dax_get_by_bdev(sb->s_bdev);
	struct buffer_head * bh;
	struct ext2_sb_info * sbi;
	struct ext2_super_block * es;
	struct inode *root;
	unsigned long block;
	//sb所在块号
	unsigned long sb_block = get_sb_block(&data);
	//sb所在逻辑块号
	unsigned long logic_sb_block;
	unsigned long offset = 0;
	unsigned long def_mount_opts;
	long ret = -ENOMEM;
	int blocksize = BLOCK_SIZE;
	int db_count;
	int i, j;
	__le32 features;
	int err;
	struct ext2_mount_options opts;

	sbi = kzalloc(sizeof(*sbi), GFP_KERNEL);
	if (!sbi)
		goto failed;

	sbi->s_blockgroup_lock =
		kzalloc(sizeof(struct blockgroup_lock), GFP_KERNEL);
	if (!sbi->s_blockgroup_lock) {
		kfree(sbi);
		goto failed;
	}
	sb->s_fs_info = sbi;
	sbi->s_sb_block = sb_block;
	sbi->s_daxdev = dax_dev;

	spin_lock_init(&sbi->s_lock);
	ret = -EINVAL;

	/*
	 * See what the current blocksize for the device is, and
	 * use that as the blocksize.  Otherwise (or if the blocksize
	 * is smaller than the default) use the default.
	 * This is important for devices that have a hardware
	 * sectorsize that is larger than the default.
	 */
	blocksize = sb_min_blocksize(sb, BLOCK_SIZE);
	if (!blocksize) {
		ext2_msg(sb, KERN_ERR, "error: unable to set blocksize");
		goto failed_sbi;
	}

	/*
	 * If the superblock doesn't start on a hardware sector boundary,
	 * calculate the offset.  
	 */
	//sb块总是沿block_size对齐的，但现在硬件的块为blocksize,故需要知道在一个block中的偏移
	if (blocksize != BLOCK_SIZE) {
		logic_sb_block = (sb_block*BLOCK_SIZE) / blocksize;
		offset = (sb_block*BLOCK_SIZE) % blocksize;
	} else {
		logic_sb_block = sb_block;
	}

	if (!(bh = sb_bread(sb, logic_sb_block))) {
		ext2_msg(sb, KERN_ERR, "error: unable to read superblock");
		goto failed_sbi;
	}
	/*
	 * Note: s_es must be initialized as soon as possible because
	 *       some ext2 macro-instructions depend on its value
	 */
	es = (struct ext2_super_block *) (((char *)bh->b_data) + offset);
	sbi->s_es = es;
	sb->s_magic = le16_to_cpu(es->s_magic);

	if (sb->s_magic != EXT2_SUPER_MAGIC)
		goto cantfind_ext2;

	opts.s_mount_opt = 0;
	/* Set defaults before we parse the mount options */
	def_mount_opts = le32_to_cpu(es->s_default_mount_opts);
	if (def_mount_opts & EXT2_DEFM_DEBUG)
		set_opt(opts.s_mount_opt, DEBUG);
	if (def_mount_opts & EXT2_DEFM_BSDGROUPS)
		set_opt(opts.s_mount_opt, GRPID);
	if (def_mount_opts & EXT2_DEFM_UID16)
		set_opt(opts.s_mount_opt, NO_UID32);
#ifdef CONFIG_EXT2_FS_XATTR
	if (def_mount_opts & EXT2_DEFM_XATTR_USER)
		set_opt(opts.s_mount_opt, XATTR_USER);
#endif
#ifdef CONFIG_EXT2_FS_POSIX_ACL
	if (def_mount_opts & EXT2_DEFM_ACL)
		set_opt(opts.s_mount_opt, POSIX_ACL);
#endif
	
	if (le16_to_cpu(sbi->s_es->s_errors) == EXT2_ERRORS_PANIC)
		set_opt(opts.s_mount_opt, ERRORS_PANIC);
	else if (le16_to_cpu(sbi->s_es->s_errors) == EXT2_ERRORS_CONTINUE)
		set_opt(opts.s_mount_opt, ERRORS_CONT);
	else
		set_opt(opts.s_mount_opt, ERRORS_RO);

	opts.s_resuid = make_kuid(&init_user_ns, le16_to_cpu(es->s_def_resuid));
	opts.s_resgid = make_kgid(&init_user_ns, le16_to_cpu(es->s_def_resgid));
	
	set_opt(opts.s_mount_opt, RESERVATION);

	if (!parse_options((char *) data, sb, &opts))
		goto failed_mount;

	sbi->s_mount_opt = opts.s_mount_opt;
	sbi->s_resuid = opts.s_resuid;
	sbi->s_resgid = opts.s_resgid;

	sb->s_flags = (sb->s_flags & ~SB_POSIXACL) |
		((EXT2_SB(sb)->s_mount_opt & EXT2_MOUNT_POSIX_ACL) ?
		 SB_POSIXACL : 0);
	sb->s_iflags |= SB_I_CGROUPWB;

	if (le32_to_cpu(es->s_rev_level) == EXT2_GOOD_OLD_REV &&
	    (EXT2_HAS_COMPAT_FEATURE(sb, ~0U) ||
	     EXT2_HAS_RO_COMPAT_FEATURE(sb, ~0U) ||
	     EXT2_HAS_INCOMPAT_FEATURE(sb, ~0U)))
		ext2_msg(sb, KERN_WARNING,
			"warning: feature flags set on rev 0 fs, "
			"running e2fsck is recommended");
	/*
	 * Check feature flags regardless of the revision level, since we
	 * previously didn't change the revision level when setting the flags,
	 * so there is a chance incompat flags are set on a rev 0 filesystem.
	 */
	features = EXT2_HAS_INCOMPAT_FEATURE(sb, ~EXT2_FEATURE_INCOMPAT_SUPP);
	if (features) {
		ext2_msg(sb, KERN_ERR,	"error: couldn't mount because of "
		       "unsupported optional features (%x)",
			le32_to_cpu(features));
		goto failed_mount;
	}
	if (!sb_rdonly(sb) && (features = EXT2_HAS_RO_COMPAT_FEATURE(sb, ~EXT2_FEATURE_RO_COMPAT_SUPP))){
		ext2_msg(sb, KERN_ERR, "error: couldn't mount RDWR because of "
		       "unsupported optional features (%x)",
		       le32_to_cpu(features));
		goto failed_mount;
	}

	blocksize = BLOCK_SIZE << le32_to_cpu(sbi->s_es->s_log_block_size);

	if (sbi->s_mount_opt & EXT2_MOUNT_DAX) {
		if (!bdev_dax_supported(sb->s_bdev, blocksize)) {
			ext2_msg(sb, KERN_ERR,
				"DAX unsupported by block device. Turning off DAX.");
			sbi->s_mount_opt &= ~EXT2_MOUNT_DAX;
		}
	}

	/* If the blocksize doesn't match, re-read the thing.. */
	if (sb->s_blocksize != blocksize) {
		brelse(bh);

		if (!sb_set_blocksize(sb, blocksize)) {
			ext2_msg(sb, KERN_ERR,
				"error: bad blocksize %d", blocksize);
			goto failed_sbi;
		}

		logic_sb_block = (sb_block*BLOCK_SIZE) / blocksize;
		offset = (sb_block*BLOCK_SIZE) % blocksize;
		bh = sb_bread(sb, logic_sb_block);
		if(!bh) {
			ext2_msg(sb, KERN_ERR, "error: couldn't read"
				"superblock on 2nd try");
			goto failed_sbi;
		}
		es = (struct ext2_super_block *) (((char *)bh->b_data) + offset);
		sbi->s_es = es;
		if (es->s_magic != cpu_to_le16(EXT2_SUPER_MAGIC)) {
			ext2_msg(sb, KERN_ERR, "error: magic mismatch");
			goto failed_mount;
		}
	}

	sb->s_maxbytes = ext2_max_size(sb->s_blocksize_bits);
	sb->s_max_links = EXT2_LINK_MAX;

	if (le32_to_cpu(es->s_rev_level) == EXT2_GOOD_OLD_REV) {
		sbi->s_inode_size = EXT2_GOOD_OLD_INODE_SIZE;
		sbi->s_first_ino = EXT2_GOOD_OLD_FIRST_INO;
	} else {
		sbi->s_inode_size = le16_to_cpu(es->s_inode_size);
		sbi->s_first_ino = le32_to_cpu(es->s_first_ino);
		if ((sbi->s_inode_size < EXT2_GOOD_OLD_INODE_SIZE) ||
		    !is_power_of_2(sbi->s_inode_size) ||
		    (sbi->s_inode_size > blocksize)) {
			ext2_msg(sb, KERN_ERR,
				"error: unsupported inode size: %d",
				sbi->s_inode_size);
			goto failed_mount;
		}
	}

	sbi->s_frag_size = EXT2_MIN_FRAG_SIZE <<
				   le32_to_cpu(es->s_log_frag_size);
	if (sbi->s_frag_size == 0)
		goto cantfind_ext2;
	sbi->s_frags_per_block = sb->s_blocksize / sbi->s_frag_size;

	sbi->s_blocks_per_group = le32_to_cpu(es->s_blocks_per_group);
	sbi->s_frags_per_group = le32_to_cpu(es->s_frags_per_group);
	sbi->s_inodes_per_group = le32_to_cpu(es->s_inodes_per_group);

	sbi->s_inodes_per_block = sb->s_blocksize / EXT2_INODE_SIZE(sb);
	if (sbi->s_inodes_per_block == 0 || sbi->s_inodes_per_group == 0)
		goto cantfind_ext2;
	sbi->s_itb_per_group = sbi->s_inodes_per_group /
					sbi->s_inodes_per_block;
	sbi->s_desc_per_block = sb->s_blocksize /
					sizeof (struct ext2_group_desc);
	sbi->s_sbh = bh;
	sbi->s_mount_state = le16_to_cpu(es->s_state);
	sbi->s_addr_per_block_bits =
		ilog2 (EXT2_ADDR_PER_BLOCK(sb));
	sbi->s_desc_per_block_bits =
		ilog2 (EXT2_DESC_PER_BLOCK(sb));

	if (sb->s_magic != EXT2_SUPER_MAGIC)
		goto cantfind_ext2;

	if (sb->s_blocksize != bh->b_size) {
		if (!silent)
			ext2_msg(sb, KERN_ERR, "error: unsupported blocksize");
		goto failed_mount;
	}

	if (sb->s_blocksize != sbi->s_frag_size) {
		ext2_msg(sb, KERN_ERR,
			"error: fragsize %lu != blocksize %lu"
			"(not supported yet)",
			sbi->s_frag_size, sb->s_blocksize);
		goto failed_mount;
	}

	if (sbi->s_blocks_per_group > sb->s_blocksize * 8) {
		ext2_msg(sb, KERN_ERR,
			"error: #blocks per group too big: %lu",
			sbi->s_blocks_per_group);
		goto failed_mount;
	}
	if (sbi->s_frags_per_group > sb->s_blocksize * 8) {
		ext2_msg(sb, KERN_ERR,
			"error: #fragments per group too big: %lu",
			sbi->s_frags_per_group);
		goto failed_mount;
	}
	if (sbi->s_inodes_per_group > sb->s_blocksize * 8) {
		ext2_msg(sb, KERN_ERR,
			"error: #inodes per group too big: %lu",
			sbi->s_inodes_per_group);
		goto failed_mount;
	}

	if (EXT2_BLOCKS_PER_GROUP(sb) == 0)
		goto cantfind_ext2;
 	sbi->s_groups_count = ((le32_to_cpu(es->s_blocks_count) -
 				le32_to_cpu(es->s_first_data_block) - 1)
 					/ EXT2_BLOCKS_PER_GROUP(sb)) + 1;
	db_count = (sbi->s_groups_count + EXT2_DESC_PER_BLOCK(sb) - 1) /
		   EXT2_DESC_PER_BLOCK(sb);
	sbi->s_group_desc = kmalloc_array (db_count,
					   sizeof(struct buffer_head *),
					   GFP_KERNEL);
	if (sbi->s_group_desc == NULL) {
		ret = -ENOMEM;
		ext2_msg(sb, KERN_ERR, "error: not enough memory");
		goto failed_mount;
	}
	bgl_lock_init(sbi->s_blockgroup_lock);
	sbi->s_debts = kcalloc(sbi->s_groups_count, sizeof(*sbi->s_debts), GFP_KERNEL);
	if (!sbi->s_debts) {
		ret = -ENOMEM;
		ext2_msg(sb, KERN_ERR, "error: not enough memory");
		goto failed_mount_group_desc;
	}
	for (i = 0; i < db_count; i++) {
		block = descriptor_loc(sb, logic_sb_block, i);
		sbi->s_group_desc[i] = sb_bread(sb, block);
		if (!sbi->s_group_desc[i]) {
			for (j = 0; j < i; j++)
				brelse (sbi->s_group_desc[j]);
			ext2_msg(sb, KERN_ERR,
				"error: unable to read group descriptors");
			goto failed_mount_group_desc;
		}
	}
	if (!ext2_check_descriptors (sb)) {
		ext2_msg(sb, KERN_ERR, "group descriptors corrupted");
		goto failed_mount2;
	}
	sbi->s_gdb_count = db_count;
	get_random_bytes(&sbi->s_next_generation, sizeof(u32));
	spin_lock_init(&sbi->s_next_gen_lock);

	/* per fileystem reservation list head & lock */
	spin_lock_init(&sbi->s_rsv_window_lock);
	sbi->s_rsv_window_root = RB_ROOT;
	/*
	 * Add a single, static dummy reservation to the start of the
	 * reservation window list --- it gives us a placeholder for
	 * append-at-start-of-list which makes the allocation logic
	 * _much_ simpler.
	 */
	sbi->s_rsv_window_head.rsv_start = EXT2_RESERVE_WINDOW_NOT_ALLOCATED;
	sbi->s_rsv_window_head.rsv_end = EXT2_RESERVE_WINDOW_NOT_ALLOCATED;
	sbi->s_rsv_window_head.rsv_alloc_hit = 0;
	sbi->s_rsv_window_head.rsv_goal_size = 0;
	ext2_rsv_window_add(sb, &sbi->s_rsv_window_head);

	err = percpu_counter_init(&sbi->s_freeblocks_counter,
				ext2_count_free_blocks(sb), GFP_KERNEL);
	if (!err) {
		err = percpu_counter_init(&sbi->s_freeinodes_counter,
				ext2_count_free_inodes(sb), GFP_KERNEL);
	}
	if (!err) {
		err = percpu_counter_init(&sbi->s_dirs_counter,
				ext2_count_dirs(sb), GFP_KERNEL);
	}
	if (err) {
		ext2_msg(sb, KERN_ERR, "error: insufficient memory");
		goto failed_mount3;
	}

#ifdef CONFIG_EXT2_FS_XATTR
	sbi->s_ea_block_cache = ext2_xattr_create_cache();
	if (!sbi->s_ea_block_cache) {
		ret = -ENOMEM;
		ext2_msg(sb, KERN_ERR, "Failed to create ea_block_cache");
		goto failed_mount3;
	}
#endif
	/*
	 * set up enough so that it can read an inode
	 */
	sb->s_op = &ext2_sops;
	sb->s_export_op = &ext2_export_ops;
	sb->s_xattr = ext2_xattr_handlers;

#ifdef CONFIG_QUOTA
	sb->dq_op = &dquot_operations;
	sb->s_qcop = &ext2_quotactl_ops;
	sb->s_quota_types = QTYPE_MASK_USR | QTYPE_MASK_GRP;
#endif

	root = ext2_iget(sb, EXT2_ROOT_INO);
	if (IS_ERR(root)) {
		ret = PTR_ERR(root);
		goto failed_mount3;
	}
	if (!S_ISDIR(root->i_mode) || !root->i_blocks || !root->i_size) {
		iput(root);
		ext2_msg(sb, KERN_ERR, "error: corrupt root inode, run e2fsck");
		goto failed_mount3;
	}

	sb->s_root = d_make_root(root);
	if (!sb->s_root) {
		ext2_msg(sb, KERN_ERR, "error: get root inode failed");
		ret = -ENOMEM;
		goto failed_mount3;
	}
	if (EXT2_HAS_COMPAT_FEATURE(sb, EXT3_FEATURE_COMPAT_HAS_JOURNAL))
		ext2_msg(sb, KERN_WARNING,
			"warning: mounting ext3 filesystem as ext2");
	if (ext2_setup_super (sb, es, sb_rdonly(sb)))
		sb->s_flags |= SB_RDONLY;
	ext2_write_super(sb);
	return 0;

cantfind_ext2:
	if (!silent)
		ext2_msg(sb, KERN_ERR,
			"error: can't find an ext2 filesystem on dev %s.",
			sb->s_id);
	goto failed_mount;
failed_mount3:
	ext2_xattr_destroy_cache(sbi->s_ea_block_cache);
	percpu_counter_destroy(&sbi->s_freeblocks_counter);
	percpu_counter_destroy(&sbi->s_freeinodes_counter);
	percpu_counter_destroy(&sbi->s_dirs_counter);
failed_mount2:
	for (i = 0; i < db_count; i++)
		brelse(sbi->s_group_desc[i]);
failed_mount_group_desc:
	kfree(sbi->s_group_desc);
	kfree(sbi->s_debts);
failed_mount:
	brelse(bh);
failed_sbi:
	sb->s_fs_info = NULL;
	kfree(sbi->s_blockgroup_lock);
	kfree(sbi);
failed:
	fs_put_dax(dax_dev);
	return ret;
}

static void ext2_clear_super_error(struct super_block *sb)
{
	struct buffer_head *sbh = EXT2_SB(sb)->s_sbh;

	if (buffer_write_io_error(sbh)) {
		/*
		 * Oh, dear.  A previous attempt to write the
		 * superblock failed.  This could happen because the
		 * USB device was yanked out.  Or it could happen to
		 * be a transient write error and maybe the block will
		 * be remapped.  Nothing we can do but to retry the
		 * write and hope for the best.
		 */
		ext2_msg(sb, KERN_ERR,
		       "previous I/O error to superblock detected");
		clear_buffer_write_io_error(sbh);
		set_buffer_uptodate(sbh);
	}
}

void ext2_sync_super(struct super_block *sb, struct ext2_super_block *es,
		     int wait)
{
	ext2_clear_super_error(sb);
	spin_lock(&EXT2_SB(sb)->s_lock);
	es->s_free_blocks_count = cpu_to_le32(ext2_count_free_blocks(sb));
	es->s_free_inodes_count = cpu_to_le32(ext2_count_free_inodes(sb));
	es->s_wtime = cpu_to_le32(ktime_get_real_seconds());
	/* unlock before we do IO */
	spin_unlock(&EXT2_SB(sb)->s_lock);
	mark_buffer_dirty(EXT2_SB(sb)->s_sbh);
	if (wait)
		sync_dirty_buffer(EXT2_SB(sb)->s_sbh);
}

/*
 * In the second extended file system, it is not necessary to
 * write the super block since we use a mapping of the
 * disk super block in a buffer.
 *
 * However, this function is still used to set the fs valid
 * flags to 0.  We need to set this flag to 0 since the fs
 * may have been checked while mounted and e2fsck may have
 * set s_state to EXT2_VALID_FS after some corrections.
 */
static int ext2_sync_fs(struct super_block *sb, int wait)
{
	struct ext2_sb_info *sbi = EXT2_SB(sb);
	struct ext2_super_block *es = EXT2_SB(sb)->s_es;

	/*
	 * Write quota structures to quota file, sync_blockdev() will write
	 * them to disk later
	 */
	dquot_writeback_dquots(sb, -1);

	spin_lock(&sbi->s_lock);
	if (es->s_state & cpu_to_le16(EXT2_VALID_FS)) {
		ext2_debug("setting valid to 0\n");
		es->s_state &= cpu_to_le16(~EXT2_VALID_FS);
	}
	spin_unlock(&sbi->s_lock);
	ext2_sync_super(sb, es, wait);
	return 0;
}

static int ext2_freeze(struct super_block *sb)
{
	struct ext2_sb_info *sbi = EXT2_SB(sb);

	/*
	 * Open but unlinked files present? Keep EXT2_VALID_FS flag cleared
	 * because we have unattached inodes and thus filesystem is not fully
	 * consistent.
	 */
	if (atomic_long_read(&sb->s_remove_count)) {
		ext2_sync_fs(sb, 1);
		return 0;
	}
	/* Set EXT2_FS_VALID flag */
	spin_lock(&sbi->s_lock);
	sbi->s_es->s_state = cpu_to_le16(sbi->s_mount_state);
	spin_unlock(&sbi->s_lock);
	ext2_sync_super(sb, sbi->s_es, 1);

	return 0;
}

static int ext2_unfreeze(struct super_block *sb)
{
	/* Just write sb to clear EXT2_VALID_FS flag */
	ext2_write_super(sb);

	return 0;
}

static void ext2_write_super(struct super_block *sb)
{
	if (!sb_rdonly(sb))
		ext2_sync_fs(sb, 1);
}

static int ext2_remount (struct super_block * sb, int * flags, char * data)
{
	struct ext2_sb_info * sbi = EXT2_SB(sb);
	struct ext2_super_block * es;
	struct ext2_mount_options new_opts;
	int err;

	sync_filesystem(sb);

	spin_lock(&sbi->s_lock);
	new_opts.s_mount_opt = sbi->s_mount_opt;
	new_opts.s_resuid = sbi->s_resuid;
	new_opts.s_resgid = sbi->s_resgid;
	spin_unlock(&sbi->s_lock);

	if (!parse_options(data, sb, &new_opts))
		return -EINVAL;

	spin_lock(&sbi->s_lock);
	es = sbi->s_es;
	if ((sbi->s_mount_opt ^ new_opts.s_mount_opt) & EXT2_MOUNT_DAX) {
		ext2_msg(sb, KERN_WARNING, "warning: refusing change of "
			 "dax flag with busy inodes while remounting");
		new_opts.s_mount_opt ^= EXT2_MOUNT_DAX;
	}
	if ((bool)(*flags & SB_RDONLY) == sb_rdonly(sb))
		goto out_set;
	if (*flags & SB_RDONLY) {
		if (le16_to_cpu(es->s_state) & EXT2_VALID_FS ||
		    !(sbi->s_mount_state & EXT2_VALID_FS))
			goto out_set;

		/*
		 * OK, we are remounting a valid rw partition rdonly, so set
		 * the rdonly flag and then mark the partition as valid again.
		 */
		es->s_state = cpu_to_le16(sbi->s_mount_state);
		es->s_mtime = cpu_to_le32(ktime_get_real_seconds());
		spin_unlock(&sbi->s_lock);

		err = dquot_suspend(sb, -1);
		if (err < 0)
			return err;

		ext2_sync_super(sb, es, 1);
	} else {
		__le32 ret = EXT2_HAS_RO_COMPAT_FEATURE(sb,
					       ~EXT2_FEATURE_RO_COMPAT_SUPP);
		if (ret) {
			spin_unlock(&sbi->s_lock);
			ext2_msg(sb, KERN_WARNING,
				"warning: couldn't remount RDWR because of "
				"unsupported optional features (%x).",
				le32_to_cpu(ret));
			return -EROFS;
		}
		/*
		 * Mounting a RDONLY partition read-write, so reread and
		 * store the current valid flag.  (It may have been changed
		 * by e2fsck since we originally mounted the partition.)
		 */
		sbi->s_mount_state = le16_to_cpu(es->s_state);
		if (!ext2_setup_super (sb, es, 0))
			sb->s_flags &= ~SB_RDONLY;
		spin_unlock(&sbi->s_lock);

		ext2_write_super(sb);

		dquot_resume(sb, -1);
	}

	spin_lock(&sbi->s_lock);
out_set:
	sbi->s_mount_opt = new_opts.s_mount_opt;
	sbi->s_resuid = new_opts.s_resuid;
	sbi->s_resgid = new_opts.s_resgid;
	sb->s_flags = (sb->s_flags & ~SB_POSIXACL) |
		((sbi->s_mount_opt & EXT2_MOUNT_POSIX_ACL) ? SB_POSIXACL : 0);
	spin_unlock(&sbi->s_lock);

	return 0;
}

static int ext2_statfs (struct dentry * dentry, struct kstatfs * buf)
{
	struct super_block *sb = dentry->d_sb;
	struct ext2_sb_info *sbi = EXT2_SB(sb);
	struct ext2_super_block *es = sbi->s_es;
	u64 fsid;

	spin_lock(&sbi->s_lock);

	if (test_opt (sb, MINIX_DF))
		sbi->s_overhead_last = 0;
	else if (sbi->s_blocks_last != le32_to_cpu(es->s_blocks_count)) {
		unsigned long i, overhead = 0;
		smp_rmb();

		/*
		 * Compute the overhead (FS structures). This is constant
		 * for a given filesystem unless the number of block groups
		 * changes so we cache the previous value until it does.
		 */

		/*
		 * All of the blocks before first_data_block are
		 * overhead
		 */
		overhead = le32_to_cpu(es->s_first_data_block);

		/*
		 * Add the overhead attributed to the superblock and
		 * block group descriptors.  If the sparse superblocks
		 * feature is turned on, then not all groups have this.
		 */
		for (i = 0; i < sbi->s_groups_count; i++)
			overhead += ext2_bg_has_super(sb, i) +
				ext2_bg_num_gdb(sb, i);

		/*
		 * Every block group has an inode bitmap, a block
		 * bitmap, and an inode table.
		 */
		overhead += (sbi->s_groups_count *
			     (2 + sbi->s_itb_per_group));
		sbi->s_overhead_last = overhead;
		smp_wmb();
		sbi->s_blocks_last = le32_to_cpu(es->s_blocks_count);
	}

	buf->f_type = EXT2_SUPER_MAGIC;
	buf->f_bsize = sb->s_blocksize;
	buf->f_blocks = le32_to_cpu(es->s_blocks_count) - sbi->s_overhead_last;
	buf->f_bfree = ext2_count_free_blocks(sb);
	es->s_free_blocks_count = cpu_to_le32(buf->f_bfree);
	buf->f_bavail = buf->f_bfree - le32_to_cpu(es->s_r_blocks_count);
	if (buf->f_bfree < le32_to_cpu(es->s_r_blocks_count))
		buf->f_bavail = 0;
	buf->f_files = le32_to_cpu(es->s_inodes_count);
	buf->f_ffree = ext2_count_free_inodes(sb);
	es->s_free_inodes_count = cpu_to_le32(buf->f_ffree);
	buf->f_namelen = EXT2_NAME_LEN;
	fsid = le64_to_cpup((void *)es->s_uuid) ^
	       le64_to_cpup((void *)es->s_uuid + sizeof(u64));
	buf->f_fsid.val[0] = fsid & 0xFFFFFFFFUL;
	buf->f_fsid.val[1] = (fsid >> 32) & 0xFFFFFFFFUL;
	spin_unlock(&sbi->s_lock);
	return 0;
}

//ext2文件系统挂载
static struct dentry *ext2_mount(struct file_system_type *fs_type,
	int flags, const char *dev_name/*待挂载的设备*/, void *data)
{
	return mount_bdev(fs_type, flags, dev_name, data, ext2_fill_super);
}

#ifdef CONFIG_QUOTA

/* Read data from quotafile - avoid pagecache and such because we cannot afford
 * acquiring the locks... As quota files are never truncated and quota code
 * itself serializes the operations (and no one else should touch the files)
 * we don't have to be afraid of races */
static ssize_t ext2_quota_read(struct super_block *sb, int type, char *data,
			       size_t len, loff_t off)
{
	struct inode *inode = sb_dqopt(sb)->files[type];
	sector_t blk = off >> EXT2_BLOCK_SIZE_BITS(sb);
	int err = 0;
	int offset = off & (sb->s_blocksize - 1);
	int tocopy;
	size_t toread;
	struct buffer_head tmp_bh;
	struct buffer_head *bh;
	loff_t i_size = i_size_read(inode);

	if (off > i_size)
		return 0;
	if (off+len > i_size)
		len = i_size-off;
	toread = len;
	while (toread > 0) {
		tocopy = sb->s_blocksize - offset < toread ?
				sb->s_blocksize - offset : toread;

		tmp_bh.b_state = 0;
		tmp_bh.b_size = sb->s_blocksize;
		err = ext2_get_block(inode, blk, &tmp_bh, 0);
		if (err < 0)
			return err;
		if (!buffer_mapped(&tmp_bh))	/* A hole? */
			memset(data, 0, tocopy);
		else {
			bh = sb_bread(sb, tmp_bh.b_blocknr);
			if (!bh)
				return -EIO;
			memcpy(data, bh->b_data+offset, tocopy);
			brelse(bh);
		}
		offset = 0;
		toread -= tocopy;
		data += tocopy;
		blk++;
	}
	return len;
}

/* Write to quotafile */
static ssize_t ext2_quota_write(struct super_block *sb, int type,
				const char *data, size_t len, loff_t off)
{
	struct inode *inode = sb_dqopt(sb)->files[type];
	sector_t blk = off >> EXT2_BLOCK_SIZE_BITS(sb);
	int err = 0;
	int offset = off & (sb->s_blocksize - 1);
	int tocopy;
	size_t towrite = len;
	struct buffer_head tmp_bh;
	struct buffer_head *bh;

	while (towrite > 0) {
		tocopy = sb->s_blocksize - offset < towrite ?
				sb->s_blocksize - offset : towrite;

		tmp_bh.b_state = 0;
		tmp_bh.b_size = sb->s_blocksize;
		err = ext2_get_block(inode, blk, &tmp_bh, 1);
		if (err < 0)
			goto out;
		if (offset || tocopy != EXT2_BLOCK_SIZE(sb))
			bh = sb_bread(sb, tmp_bh.b_blocknr);
		else
			bh = sb_getblk(sb, tmp_bh.b_blocknr);
		if (unlikely(!bh)) {
			err = -EIO;
			goto out;
		}
		lock_buffer(bh);
		memcpy(bh->b_data+offset, data, tocopy);
		flush_dcache_page(bh->b_page);
		set_buffer_uptodate(bh);
		mark_buffer_dirty(bh);
		unlock_buffer(bh);
		brelse(bh);
		offset = 0;
		towrite -= tocopy;
		data += tocopy;
		blk++;
	}
out:
	if (len == towrite)
		return err;
	if (inode->i_size < off+len-towrite)
		i_size_write(inode, off+len-towrite);
	inode_inc_iversion(inode);
	inode->i_mtime = inode->i_ctime = current_time(inode);
	mark_inode_dirty(inode);
	return len - towrite;
}

static int ext2_quota_on(struct super_block *sb, int type, int format_id,
			 const struct path *path)
{
	int err;
	struct inode *inode;

	err = dquot_quota_on(sb, type, format_id, path);
	if (err)
		return err;

	inode = d_inode(path->dentry);
	inode_lock(inode);
	EXT2_I(inode)->i_flags |= EXT2_NOATIME_FL | EXT2_IMMUTABLE_FL;
	inode_set_flags(inode, S_NOATIME | S_IMMUTABLE,
			S_NOATIME | S_IMMUTABLE);
	inode_unlock(inode);
	mark_inode_dirty(inode);

	return 0;
}

static int ext2_quota_off(struct super_block *sb, int type)
{
	struct inode *inode = sb_dqopt(sb)->files[type];
	int err;

	if (!inode || !igrab(inode))
		goto out;

	err = dquot_quota_off(sb, type);
	if (err)
		goto out_put;

	inode_lock(inode);
	EXT2_I(inode)->i_flags &= ~(EXT2_NOATIME_FL | EXT2_IMMUTABLE_FL);
	inode_set_flags(inode, 0, S_NOATIME | S_IMMUTABLE);
	inode_unlock(inode);
	mark_inode_dirty(inode);
out_put:
	iput(inode);
	return err;
out:
	return dquot_quota_off(sb, type);
}

#endif

static struct file_system_type ext2_fs_type = {
	.owner		= THIS_MODULE,
	.name		= "ext2",
	.mount		= ext2_mount,
	.kill_sb	= kill_block_super,
	.fs_flags	= FS_REQUIRES_DEV,
};
MODULE_ALIAS_FS("ext2");

static int __init init_ext2_fs(void)
{
	int err;

	//初始化inode池
	err = init_inodecache();
	if (err)
		return err;

	//注册ext2文件系统
    err = register_filesystem(&ext2_fs_type);
	if (err)
		goto out;
	return 0;
out:
	destroy_inodecache();
	return err;
}

static void __exit exit_ext2_fs(void)
{
	unregister_filesystem(&ext2_fs_type);
	destroy_inodecache();
}

MODULE_AUTHOR("Remy Card and others");
MODULE_DESCRIPTION("Second Extended Filesystem");
MODULE_LICENSE("GPL");
module_init(init_ext2_fs)
module_exit(exit_ext2_fs)<|MERGE_RESOLUTION|>--- conflicted
+++ resolved
@@ -201,26 +201,13 @@
 	return &ei->vfs_inode;
 }
 
-<<<<<<< HEAD
 //归还inode
-static void ext2_i_callback(struct rcu_head *head)
-=======
 static void ext2_free_in_core_inode(struct inode *inode)
->>>>>>> 3ab4436f
 {
 	kmem_cache_free(ext2_inode_cachep, EXT2_I(inode));
 }
 
-<<<<<<< HEAD
-//释放inode(考虑rcu)
-static void ext2_destroy_inode(struct inode *inode)
-{
-	call_rcu(&inode->i_rcu, ext2_i_callback);
-}
-
 //初始化inode节点
-=======
->>>>>>> 3ab4436f
 static void init_once(void *foo)
 {
 	struct ext2_inode_info *ei = (struct ext2_inode_info *) foo;
@@ -370,13 +357,8 @@
 #endif
 
 static const struct super_operations ext2_sops = {
-<<<<<<< HEAD
 	.alloc_inode	= ext2_alloc_inode,//申请inode
-	.destroy_inode	= ext2_destroy_inode,//释放inode
-=======
-	.alloc_inode	= ext2_alloc_inode,
-	.free_inode	= ext2_free_in_core_inode,
->>>>>>> 3ab4436f
+	.free_inode	= ext2_free_in_core_inode,//释放inode
 	.write_inode	= ext2_write_inode,
 	.evict_inode	= ext2_evict_inode,
 	.put_super	= ext2_put_super,
