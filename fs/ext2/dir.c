--- conflicted
+++ resolved
@@ -428,17 +428,10 @@
 int ext2_inode_by_name(struct inode *dir, const struct qstr *child, ino_t *ino)
 {
 	struct ext2_dir_entry_2 *de;
-<<<<<<< HEAD
-	struct page *page;
-	void *page_addr;
-	
+	struct folio *folio;
+
 	//在目录下查找child指定子文件
-	de = ext2_find_entry(dir, child, &page, &page_addr);
-=======
-	struct folio *folio;
-
 	de = ext2_find_entry(dir, child, &folio);
->>>>>>> 9d1694dc
 	if (IS_ERR(de))
 		return PTR_ERR(de);
 
