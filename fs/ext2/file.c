--- conflicted
+++ resolved
@@ -164,9 +164,6 @@
 	return ret;
 }
 
-<<<<<<< HEAD
-//ext2文件读取
-=======
 static ssize_t ext2_dio_read_iter(struct kiocb *iocb, struct iov_iter *to)
 {
 	struct file *file = iocb->ki_filp;
@@ -282,7 +279,7 @@
 	return ret;
 }
 
->>>>>>> 9d1694dc
+//ext2文件读取
 static ssize_t ext2_file_read_iter(struct kiocb *iocb, struct iov_iter *to)
 {
 #ifdef CONFIG_FS_DAX
