// SPDX-License-Identifier: GPL-2.0
/*
 *  linux/fs/ext2/inode.c
 *
 * Copyright (C) 1992, 1993, 1994, 1995
 * Remy Card (card@masi.ibp.fr)
 * Laboratoire MASI - Institut Blaise Pascal
 * Universite Pierre et Marie Curie (Paris VI)
 *
 *  from
 *
 *  linux/fs/minix/inode.c
 *
 *  Copyright (C) 1991, 1992  Linus Torvalds
 *
 *  Goal-directed block allocation by Stephen Tweedie
 * 	(sct@dcs.ed.ac.uk), 1993, 1998
 *  Big-endian to little-endian byte-swapping/bitmaps by
 *        David S. Miller (davem@caip.rutgers.edu), 1995
 *  64-bit file support on 64-bit platforms by Jakub Jelinek
 * 	(jj@sunsite.ms.mff.cuni.cz)
 *
 *  Assorted race fixes, rewrite of ext2_get_block() by Al Viro, 2000
 */

#include <linux/time.h>
#include <linux/highuid.h>
#include <linux/pagemap.h>
#include <linux/dax.h>
#include <linux/blkdev.h>
#include <linux/quotaops.h>
#include <linux/writeback.h>
#include <linux/buffer_head.h>
#include <linux/mpage.h>
#include <linux/fiemap.h>
#include <linux/iomap.h>
#include <linux/namei.h>
#include <linux/uio.h>
#include <linux/fiemap.h>
#include "ext2.h"
#include "acl.h"
#include "xattr.h"

static int __ext2_write_inode(struct inode *inode, int do_sync);

/*
 * Test whether an inode is a fast symlink.
 */
static inline int ext2_inode_is_fast_symlink(struct inode *inode)
{
	int ea_blocks = EXT2_I(inode)->i_file_acl ?
		(inode->i_sb->s_blocksize >> 9) : 0;

	return (S_ISLNK(inode->i_mode) &&
		inode->i_blocks - ea_blocks == 0);
}

static void ext2_truncate_blocks(struct inode *inode, loff_t offset);

static void ext2_write_failed(struct address_space *mapping, loff_t to)
{
	struct inode *inode = mapping->host;

	if (to > inode->i_size) {
		truncate_pagecache(inode, inode->i_size);
		ext2_truncate_blocks(inode, inode->i_size);
	}
}

/*
 * Called at the last iput() if i_nlink is zero.
 */
void ext2_evict_inode(struct inode * inode)
{
	struct ext2_block_alloc_info *rsv;
	int want_delete = 0;

	if (!inode->i_nlink && !is_bad_inode(inode)) {
		want_delete = 1;
		dquot_initialize(inode);
	} else {
		dquot_drop(inode);
	}

	truncate_inode_pages_final(&inode->i_data);

	if (want_delete) {
		sb_start_intwrite(inode->i_sb);
		/* set dtime */
		EXT2_I(inode)->i_dtime	= ktime_get_real_seconds();
		mark_inode_dirty(inode);
		__ext2_write_inode(inode, inode_needs_sync(inode));
		/* truncate to 0 */
		inode->i_size = 0;
		if (inode->i_blocks)
			ext2_truncate_blocks(inode, 0);
		ext2_xattr_delete_inode(inode);
	}

	invalidate_inode_buffers(inode);
	clear_inode(inode);

	ext2_discard_reservation(inode);
	rsv = EXT2_I(inode)->i_block_alloc_info;
	EXT2_I(inode)->i_block_alloc_info = NULL;
	if (unlikely(rsv))
		kfree(rsv);

	if (want_delete) {
		ext2_free_inode(inode);
		sb_end_intwrite(inode->i_sb);
	}
}

typedef struct {
	__le32	*p;
	__le32	key;
	struct buffer_head *bh;
} Indirect;

static inline void add_chain(Indirect *p, struct buffer_head *bh, __le32 *v)
{
	p->key = *(p->p = v);
	p->bh = bh;
}

static inline int verify_chain(Indirect *from, Indirect *to)
{
	while (from <= to && from->key == *from->p)
		from++;
	return (from > to);
}

/**
 *	ext2_block_to_path - parse the block number into array of offsets
 *	@inode: inode in question (we are only interested in its superblock)
 *	@i_block: block number to be parsed
 *	@offsets: array to store the offsets in
 *      @boundary: set this non-zero if the referred-to block is likely to be
 *             followed (on disk) by an indirect block.
 *	To store the locations of file's data ext2 uses a data structure common
 *	for UNIX filesystems - tree of pointers anchored in the inode, with
 *	data blocks at leaves and indirect blocks in intermediate nodes.
 *	This function translates the block number into path in that tree -
 *	return value is the path length and @offsets[n] is the offset of
 *	pointer to (n+1)th node in the nth one. If @block is out of range
 *	(negative or too large) warning is printed and zero returned.
 *
 *	Note: function doesn't find node addresses, so no IO is needed. All
 *	we need to know is the capacity of indirect blocks (taken from the
 *	inode->i_sb).
 */

/*
 * Portability note: the last comparison (check that we fit into triple
 * indirect block) is spelled differently, because otherwise on an
 * architecture with 32-bit longs and 8Kb pages we might get into trouble
 * if our filesystem had 8Kb blocks. We might use long long, but that would
 * kill us on x86. Oh, well, at least the sign propagation does not matter -
 * i_block would have to be negative in the very beginning, so we would not
 * get there at all.
 */

static int ext2_block_to_path(struct inode *inode,
			long i_block, int offsets[4], int *boundary)
{
	int ptrs = EXT2_ADDR_PER_BLOCK(inode->i_sb);
	int ptrs_bits = EXT2_ADDR_PER_BLOCK_BITS(inode->i_sb);
	const long direct_blocks = EXT2_NDIR_BLOCKS,
		indirect_blocks = ptrs,
		double_blocks = (1 << (ptrs_bits * 2));
	int n = 0;
	int final = 0;

	if (i_block < 0) {
		ext2_msg(inode->i_sb, KERN_WARNING,
			"warning: %s: block < 0", __func__);
	} else if (i_block < direct_blocks) {
		offsets[n++] = i_block;
		final = direct_blocks;
	} else if ( (i_block -= direct_blocks) < indirect_blocks) {
		offsets[n++] = EXT2_IND_BLOCK;
		offsets[n++] = i_block;
		final = ptrs;
	} else if ((i_block -= indirect_blocks) < double_blocks) {
		offsets[n++] = EXT2_DIND_BLOCK;
		offsets[n++] = i_block >> ptrs_bits;
		offsets[n++] = i_block & (ptrs - 1);
		final = ptrs;
	} else if (((i_block -= double_blocks) >> (ptrs_bits * 2)) < ptrs) {
		offsets[n++] = EXT2_TIND_BLOCK;
		offsets[n++] = i_block >> (ptrs_bits * 2);
		offsets[n++] = (i_block >> ptrs_bits) & (ptrs - 1);
		offsets[n++] = i_block & (ptrs - 1);
		final = ptrs;
	} else {
		ext2_msg(inode->i_sb, KERN_WARNING,
			"warning: %s: block is too big", __func__);
	}
	if (boundary)
		*boundary = final - 1 - (i_block & (ptrs - 1));

	return n;
}

/**
 *	ext2_get_branch - read the chain of indirect blocks leading to data
 *	@inode: inode in question
 *	@depth: depth of the chain (1 - direct pointer, etc.)
 *	@offsets: offsets of pointers in inode/indirect blocks
 *	@chain: place to store the result
 *	@err: here we store the error value
 *
 *	Function fills the array of triples <key, p, bh> and returns %NULL
 *	if everything went OK or the pointer to the last filled triple
 *	(incomplete one) otherwise. Upon the return chain[i].key contains
 *	the number of (i+1)-th block in the chain (as it is stored in memory,
 *	i.e. little-endian 32-bit), chain[i].p contains the address of that
 *	number (it points into struct inode for i==0 and into the bh->b_data
 *	for i>0) and chain[i].bh points to the buffer_head of i-th indirect
 *	block for i>0 and NULL for i==0. In other words, it holds the block
 *	numbers of the chain, addresses they were taken from (and where we can
 *	verify that chain did not change) and buffer_heads hosting these
 *	numbers.
 *
 *	Function stops when it stumbles upon zero pointer (absent block)
 *		(pointer to last triple returned, *@err == 0)
 *	or when it gets an IO error reading an indirect block
 *		(ditto, *@err == -EIO)
 *	or when it notices that chain had been changed while it was reading
 *		(ditto, *@err == -EAGAIN)
 *	or when it reads all @depth-1 indirect blocks successfully and finds
 *	the whole chain, all way to the data (returns %NULL, *err == 0).
 */
static Indirect *ext2_get_branch(struct inode *inode,
				 int depth,
				 int *offsets,
				 Indirect chain[4],
				 int *err)
{
	struct super_block *sb = inode->i_sb;
	Indirect *p = chain;
	struct buffer_head *bh;

	*err = 0;
	/* i_data is not going away, no lock needed */
	add_chain (chain, NULL, EXT2_I(inode)->i_data + *offsets);
	if (!p->key)
		goto no_block;
	while (--depth) {
		bh = sb_bread(sb, le32_to_cpu(p->key));
		if (!bh)
			goto failure;
		read_lock(&EXT2_I(inode)->i_meta_lock);
		if (!verify_chain(chain, p))
			goto changed;
		add_chain(++p, bh, (__le32*)bh->b_data + *++offsets);
		read_unlock(&EXT2_I(inode)->i_meta_lock);
		if (!p->key)
			goto no_block;
	}
	return NULL;

changed:
	read_unlock(&EXT2_I(inode)->i_meta_lock);
	brelse(bh);
	*err = -EAGAIN;
	goto no_block;
failure:
	*err = -EIO;
no_block:
	return p;
}

/**
 *	ext2_find_near - find a place for allocation with sufficient locality
 *	@inode: owner
 *	@ind: descriptor of indirect block.
 *
 *	This function returns the preferred place for block allocation.
 *	It is used when heuristic for sequential allocation fails.
 *	Rules are:
 *	  + if there is a block to the left of our position - allocate near it.
 *	  + if pointer will live in indirect block - allocate near that block.
 *	  + if pointer will live in inode - allocate in the same cylinder group.
 *
 * In the latter case we colour the starting block by the callers PID to
 * prevent it from clashing with concurrent allocations for a different inode
 * in the same block group.   The PID is used here so that functionally related
 * files will be close-by on-disk.
 *
 *	Caller must make sure that @ind is valid and will stay that way.
 */

static ext2_fsblk_t ext2_find_near(struct inode *inode, Indirect *ind)
{
	struct ext2_inode_info *ei = EXT2_I(inode);
	__le32 *start = ind->bh ? (__le32 *) ind->bh->b_data : ei->i_data;
	__le32 *p;
	ext2_fsblk_t bg_start;
	ext2_fsblk_t colour;

	/* Try to find previous block */
	for (p = ind->p - 1; p >= start; p--)
		if (*p)
			return le32_to_cpu(*p);

	/* No such thing, so let's try location of indirect block */
	if (ind->bh)
		return ind->bh->b_blocknr;

	/*
	 * It is going to be referred from inode itself? OK, just put it into
	 * the same cylinder group then.
	 */
	bg_start = ext2_group_first_block_no(inode->i_sb, ei->i_block_group);
	colour = (current->pid % 16) *
			(EXT2_BLOCKS_PER_GROUP(inode->i_sb) / 16);
	return bg_start + colour;
}

/**
 *	ext2_find_goal - find a preferred place for allocation.
 *	@inode: owner
 *	@block:  block we want
 *	@partial: pointer to the last triple within a chain
 *
 *	Returns preferred place for a block (the goal).
 */

static inline ext2_fsblk_t ext2_find_goal(struct inode *inode, long block,
					  Indirect *partial)
{
	struct ext2_block_alloc_info *block_i;

	block_i = EXT2_I(inode)->i_block_alloc_info;

	/*
	 * try the heuristic for sequential allocation,
	 * failing that at least try to get decent locality.
	 */
	if (block_i && (block == block_i->last_alloc_logical_block + 1)
		&& (block_i->last_alloc_physical_block != 0)) {
		return block_i->last_alloc_physical_block + 1;
	}

	return ext2_find_near(inode, partial);
}

/**
 *	ext2_blks_to_allocate: Look up the block map and count the number
 *	of direct blocks need to be allocated for the given branch.
 *
 * 	@branch: chain of indirect blocks
 *	@k: number of blocks need for indirect blocks
 *	@blks: number of data blocks to be mapped.
 *	@blocks_to_boundary:  the offset in the indirect block
 *
 *	return the total number of blocks to be allocate, including the
 *	direct and indirect blocks.
 */
static int
ext2_blks_to_allocate(Indirect * branch, int k, unsigned long blks,
		int blocks_to_boundary)
{
	unsigned long count = 0;

	/*
	 * Simple case, [t,d]Indirect block(s) has not allocated yet
	 * then it's clear blocks on that path have not allocated
	 */
	if (k > 0) {
		/* right now don't hanel cross boundary allocation */
		if (blks < blocks_to_boundary + 1)
			count += blks;
		else
			count += blocks_to_boundary + 1;
		return count;
	}

	count++;
	while (count < blks && count <= blocks_to_boundary
		&& le32_to_cpu(*(branch[0].p + count)) == 0) {
		count++;
	}
	return count;
}

/**
 *	ext2_alloc_blocks: multiple allocate blocks needed for a branch
 *	@indirect_blks: the number of blocks need to allocate for indirect
 *			blocks
 *
 *	@new_blocks: on return it will store the new block numbers for
 *	the indirect blocks(if needed) and the first direct block,
 *	@blks:	on return it will store the total number of allocated
 *		direct blocks
 */
static int ext2_alloc_blocks(struct inode *inode,
			ext2_fsblk_t goal, int indirect_blks, int blks,
			ext2_fsblk_t new_blocks[4], int *err)
{
	int target, i;
	unsigned long count = 0;
	int index = 0;
	ext2_fsblk_t current_block = 0;
	int ret = 0;

	/*
	 * Here we try to allocate the requested multiple blocks at once,
	 * on a best-effort basis.
	 * To build a branch, we should allocate blocks for
	 * the indirect blocks(if not allocated yet), and at least
	 * the first direct block of this branch.  That's the
	 * minimum number of blocks need to allocate(required)
	 */
	target = blks + indirect_blks;

	while (1) {
		count = target;
		/* allocating blocks for indirect blocks and direct blocks */
		current_block = ext2_new_blocks(inode,goal,&count,err);
		if (*err)
			goto failed_out;

		target -= count;
		/* allocate blocks for indirect blocks */
		while (index < indirect_blks && count) {
			new_blocks[index++] = current_block++;
			count--;
		}

		if (count > 0)
			break;
	}

	/* save the new block number for the first direct block */
	new_blocks[index] = current_block;

	/* total number of blocks allocated for direct blocks */
	ret = count;
	*err = 0;
	return ret;
failed_out:
	for (i = 0; i <index; i++)
		ext2_free_blocks(inode, new_blocks[i], 1);
	if (index)
		mark_inode_dirty(inode);
	return ret;
}

/**
 *	ext2_alloc_branch - allocate and set up a chain of blocks.
 *	@inode: owner
 *	@indirect_blks: depth of the chain (number of blocks to allocate)
 *	@blks: number of allocated direct blocks
 *	@goal: preferred place for allocation
 *	@offsets: offsets (in the blocks) to store the pointers to next.
 *	@branch: place to store the chain in.
 *
 *	This function allocates @num blocks, zeroes out all but the last one,
 *	links them into chain and (if we are synchronous) writes them to disk.
 *	In other words, it prepares a branch that can be spliced onto the
 *	inode. It stores the information about that chain in the branch[], in
 *	the same format as ext2_get_branch() would do. We are calling it after
 *	we had read the existing part of chain and partial points to the last
 *	triple of that (one with zero ->key). Upon the exit we have the same
 *	picture as after the successful ext2_get_block(), except that in one
 *	place chain is disconnected - *branch->p is still zero (we did not
 *	set the last link), but branch->key contains the number that should
 *	be placed into *branch->p to fill that gap.
 *
 *	If allocation fails we free all blocks we've allocated (and forget
 *	their buffer_heads) and return the error value the from failed
 *	ext2_alloc_block() (normally -ENOSPC). Otherwise we set the chain
 *	as described above and return 0.
 */

static int ext2_alloc_branch(struct inode *inode,
			int indirect_blks, int *blks, ext2_fsblk_t goal,
			int *offsets, Indirect *branch)
{
	int blocksize = inode->i_sb->s_blocksize;
	int i, n = 0;
	int err = 0;
	struct buffer_head *bh;
	int num;
	ext2_fsblk_t new_blocks[4];
	ext2_fsblk_t current_block;

	num = ext2_alloc_blocks(inode, goal, indirect_blks,
				*blks, new_blocks, &err);
	if (err)
		return err;

	branch[0].key = cpu_to_le32(new_blocks[0]);
	/*
	 * metadata blocks and data blocks are allocated.
	 */
	for (n = 1; n <= indirect_blks;  n++) {
		/*
		 * Get buffer_head for parent block, zero it out
		 * and set the pointer to new one, then send
		 * parent to disk.
		 */
		bh = sb_getblk(inode->i_sb, new_blocks[n-1]);
		if (unlikely(!bh)) {
			err = -ENOMEM;
			goto failed;
		}
		branch[n].bh = bh;
		lock_buffer(bh);
		memset(bh->b_data, 0, blocksize);
		branch[n].p = (__le32 *) bh->b_data + offsets[n];
		branch[n].key = cpu_to_le32(new_blocks[n]);
		*branch[n].p = branch[n].key;
		if ( n == indirect_blks) {
			current_block = new_blocks[n];
			/*
			 * End of chain, update the last new metablock of
			 * the chain to point to the new allocated
			 * data blocks numbers
			 */
			for (i=1; i < num; i++)
				*(branch[n].p + i) = cpu_to_le32(++current_block);
		}
		set_buffer_uptodate(bh);
		unlock_buffer(bh);
		mark_buffer_dirty_inode(bh, inode);
		/* We used to sync bh here if IS_SYNC(inode).
		 * But we now rely upon generic_write_sync()
		 * and b_inode_buffers.  But not for directories.
		 */
		if (S_ISDIR(inode->i_mode) && IS_DIRSYNC(inode))
			sync_dirty_buffer(bh);
	}
	*blks = num;
	return err;

failed:
	for (i = 1; i < n; i++)
		bforget(branch[i].bh);
	for (i = 0; i < indirect_blks; i++)
		ext2_free_blocks(inode, new_blocks[i], 1);
	ext2_free_blocks(inode, new_blocks[i], num);
	return err;
}

/**
 * ext2_splice_branch - splice the allocated branch onto inode.
 * @inode: owner
 * @block: (logical) number of block we are adding
 * @where: location of missing link
 * @num:   number of indirect blocks we are adding
 * @blks:  number of direct blocks we are adding
 *
 * This function fills the missing link and does all housekeeping needed in
 * inode (->i_blocks, etc.). In case of success we end up with the full
 * chain to new block and return 0.
 */
static void ext2_splice_branch(struct inode *inode,
			long block, Indirect *where, int num, int blks)
{
	int i;
	struct ext2_block_alloc_info *block_i;
	ext2_fsblk_t current_block;

	block_i = EXT2_I(inode)->i_block_alloc_info;

	/* XXX LOCKING probably should have i_meta_lock ?*/
	/* That's it */

	*where->p = where->key;

	/*
	 * Update the host buffer_head or inode to point to more just allocated
	 * direct blocks blocks
	 */
	if (num == 0 && blks > 1) {
		current_block = le32_to_cpu(where->key) + 1;
		for (i = 1; i < blks; i++)
			*(where->p + i ) = cpu_to_le32(current_block++);
	}

	/*
	 * update the most recently allocated logical & physical block
	 * in i_block_alloc_info, to assist find the proper goal block for next
	 * allocation
	 */
	if (block_i) {
		block_i->last_alloc_logical_block = block + blks - 1;
		block_i->last_alloc_physical_block =
				le32_to_cpu(where[num].key) + blks - 1;
	}

	/* We are done with atomic stuff, now do the rest of housekeeping */

	/* had we spliced it onto indirect block? */
	if (where->bh)
		mark_buffer_dirty_inode(where->bh, inode);

	inode->i_ctime = current_time(inode);
	mark_inode_dirty(inode);
}

/*
 * Allocation strategy is simple: if we have to allocate something, we will
 * have to go the whole way to leaf. So let's do it before attaching anything
 * to tree, set linkage between the newborn blocks, write them if sync is
 * required, recheck the path, free and repeat if check fails, otherwise
 * set the last missing link (that will protect us from any truncate-generated
 * removals - all blocks on the path are immune now) and possibly force the
 * write on the parent block.
 * That has a nice additional property: no special recovery from the failed
 * allocations is needed - we simply release blocks and do not touch anything
 * reachable from inode.
 *
 * `handle' can be NULL if create == 0.
 *
 * return > 0, # of blocks mapped or allocated.
 * return = 0, if plain lookup failed.
 * return < 0, error case.
 */
static int ext2_get_blocks(struct inode *inode,
			   sector_t iblock, unsigned long maxblocks,
			   u32 *bno, bool *new, bool *boundary,
			   int create)
{
	int err;
	int offsets[4];
	Indirect chain[4];
	Indirect *partial;
	ext2_fsblk_t goal;
	int indirect_blks;
	int blocks_to_boundary = 0;
	int depth;
	struct ext2_inode_info *ei = EXT2_I(inode);
	int count = 0;
	ext2_fsblk_t first_block = 0;

	BUG_ON(maxblocks == 0);

	depth = ext2_block_to_path(inode,iblock,offsets,&blocks_to_boundary);

	if (depth == 0)
		return -EIO;

	partial = ext2_get_branch(inode, depth, offsets, chain, &err);
	/* Simplest case - block found, no allocation needed */
	if (!partial) {
		first_block = le32_to_cpu(chain[depth - 1].key);
		count++;
		/*map more blocks*/
		while (count < maxblocks && count <= blocks_to_boundary) {
			ext2_fsblk_t blk;

			if (!verify_chain(chain, chain + depth - 1)) {
				/*
				 * Indirect block might be removed by
				 * truncate while we were reading it.
				 * Handling of that case: forget what we've
				 * got now, go to reread.
				 */
				err = -EAGAIN;
				count = 0;
				partial = chain + depth - 1;
				break;
			}
			blk = le32_to_cpu(*(chain[depth-1].p + count));
			if (blk == first_block + count)
				count++;
			else
				break;
		}
		if (err != -EAGAIN)
			goto got_it;
	}

	/* Next simple case - plain lookup or failed read of indirect block */
	if (!create || err == -EIO)
		goto cleanup;

	mutex_lock(&ei->truncate_mutex);
	/*
	 * If the indirect block is missing while we are reading
	 * the chain(ext2_get_branch() returns -EAGAIN err), or
	 * if the chain has been changed after we grab the semaphore,
	 * (either because another process truncated this branch, or
	 * another get_block allocated this branch) re-grab the chain to see if
	 * the request block has been allocated or not.
	 *
	 * Since we already block the truncate/other get_block
	 * at this point, we will have the current copy of the chain when we
	 * splice the branch into the tree.
	 */
	if (err == -EAGAIN || !verify_chain(chain, partial)) {
		while (partial > chain) {
			brelse(partial->bh);
			partial--;
		}
		partial = ext2_get_branch(inode, depth, offsets, chain, &err);
		if (!partial) {
			count++;
			mutex_unlock(&ei->truncate_mutex);
			goto got_it;
		}

		if (err) {
			mutex_unlock(&ei->truncate_mutex);
			goto cleanup;
		}
	}

	/*
	 * Okay, we need to do block allocation.  Lazily initialize the block
	 * allocation info here if necessary
	*/
	if (S_ISREG(inode->i_mode) && (!ei->i_block_alloc_info))
		ext2_init_block_alloc_info(inode);

	goal = ext2_find_goal(inode, iblock, partial);

	/* the number of blocks need to allocate for [d,t]indirect blocks */
	indirect_blks = (chain + depth) - partial - 1;
	/*
	 * Next look up the indirect map to count the total number of
	 * direct blocks to allocate for this branch.
	 */
	count = ext2_blks_to_allocate(partial, indirect_blks,
					maxblocks, blocks_to_boundary);
	/*
	 * XXX ???? Block out ext2_truncate while we alter the tree
	 */
	err = ext2_alloc_branch(inode, indirect_blks, &count, goal,
				offsets + (partial - chain), partial);

	if (err) {
		mutex_unlock(&ei->truncate_mutex);
		goto cleanup;
	}

	if (IS_DAX(inode)) {
		/*
		 * We must unmap blocks before zeroing so that writeback cannot
		 * overwrite zeros with stale data from block device page cache.
		 */
		clean_bdev_aliases(inode->i_sb->s_bdev,
				   le32_to_cpu(chain[depth-1].key),
				   count);
		/*
		 * block must be initialised before we put it in the tree
		 * so that it's not found by another thread before it's
		 * initialised
		 */
		err = sb_issue_zeroout(inode->i_sb,
				le32_to_cpu(chain[depth-1].key), count,
				GFP_NOFS);
		if (err) {
			mutex_unlock(&ei->truncate_mutex);
			goto cleanup;
		}
	}
	*new = true;

	ext2_splice_branch(inode, iblock, partial, indirect_blks, count);
	mutex_unlock(&ei->truncate_mutex);
got_it:
	if (count > blocks_to_boundary)
		*boundary = true;
	err = count;
	/* Clean up and exit */
	partial = chain + depth - 1;	/* the whole chain */
cleanup:
	while (partial > chain) {
		brelse(partial->bh);
		partial--;
	}
	if (err > 0)
		*bno = le32_to_cpu(chain[depth-1].key);
	return err;
}

int ext2_get_block(struct inode *inode, sector_t iblock,
		struct buffer_head *bh_result, int create)
{
	unsigned max_blocks = bh_result->b_size >> inode->i_blkbits;
	bool new = false, boundary = false;
	u32 bno;
	int ret;

	ret = ext2_get_blocks(inode, iblock, max_blocks, &bno, &new, &boundary,
			create);
	if (ret <= 0)
		return ret;

	map_bh(bh_result, inode->i_sb, bno);
	bh_result->b_size = (ret << inode->i_blkbits);
	if (new)
		set_buffer_new(bh_result);
	if (boundary)
		set_buffer_boundary(bh_result);
	return 0;

}

#ifdef CONFIG_FS_DAX
static int ext2_iomap_begin(struct inode *inode, loff_t offset, loff_t length,
		unsigned flags, struct iomap *iomap, struct iomap *srcmap)
{
	unsigned int blkbits = inode->i_blkbits;
	unsigned long first_block = offset >> blkbits;
	unsigned long max_blocks = (length + (1 << blkbits) - 1) >> blkbits;
	struct ext2_sb_info *sbi = EXT2_SB(inode->i_sb);
	bool new = false, boundary = false;
	u32 bno;
	int ret;

	ret = ext2_get_blocks(inode, first_block, max_blocks,
			&bno, &new, &boundary, flags & IOMAP_WRITE);
	if (ret < 0)
		return ret;

	iomap->flags = 0;
	iomap->bdev = inode->i_sb->s_bdev;
	iomap->offset = (u64)first_block << blkbits;
	iomap->dax_dev = sbi->s_daxdev;

	if (ret == 0) {
		iomap->type = IOMAP_HOLE;
		iomap->addr = IOMAP_NULL_ADDR;
		iomap->length = 1 << blkbits;
	} else {
		iomap->type = IOMAP_MAPPED;
		iomap->addr = (u64)bno << blkbits;
		iomap->length = (u64)ret << blkbits;
		iomap->flags |= IOMAP_F_MERGED;
	}

	if (new)
		iomap->flags |= IOMAP_F_NEW;
	return 0;
}

static int
ext2_iomap_end(struct inode *inode, loff_t offset, loff_t length,
		ssize_t written, unsigned flags, struct iomap *iomap)
{
	if (iomap->type == IOMAP_MAPPED &&
	    written < length &&
	    (flags & IOMAP_WRITE))
		ext2_write_failed(inode->i_mapping, offset + length);
	return 0;
}

const struct iomap_ops ext2_iomap_ops = {
	.iomap_begin		= ext2_iomap_begin,
	.iomap_end		= ext2_iomap_end,
};
#else
/* Define empty ops for !CONFIG_FS_DAX case to avoid ugly ifdefs */
const struct iomap_ops ext2_iomap_ops;
#endif /* CONFIG_FS_DAX */

int ext2_fiemap(struct inode *inode, struct fiemap_extent_info *fieinfo,
		u64 start, u64 len)
{
	return generic_block_fiemap(inode, fieinfo, start, len,
				    ext2_get_block);
}

static int ext2_writepage(struct page *page, struct writeback_control *wbc)
{
	return block_write_full_page(page, ext2_get_block, wbc);
}

//读取单个page
static int ext2_readpage(struct file *file, struct page *page)
{
	return mpage_readpage(page, ext2_get_block);
}

<<<<<<< HEAD
//读取文件内容，并填充一组pages（用于填充cache)
static int
ext2_readpages(struct file *file, struct address_space *mapping,
		struct list_head *pages, unsigned nr_pages)
{
	return mpage_readpages(mapping, pages/*用于填充的内存页*/, nr_pages/*要填充的pages的数目*/, ext2_get_block);
=======
static void ext2_readahead(struct readahead_control *rac)
{
	mpage_readahead(rac, ext2_get_block);
>>>>>>> 64677779
}

static int
ext2_write_begin(struct file *file, struct address_space *mapping,
		loff_t pos, unsigned len, unsigned flags,
		struct page **pagep, void **fsdata)
{
	int ret;

	ret = block_write_begin(mapping, pos, len, flags, pagep,
				ext2_get_block);
	if (ret < 0)
		ext2_write_failed(mapping, pos + len);
	return ret;
}

static int ext2_write_end(struct file *file, struct address_space *mapping,
			loff_t pos, unsigned len, unsigned copied,
			struct page *page, void *fsdata)
{
	int ret;

	ret = generic_write_end(file, mapping, pos, len, copied, page, fsdata);
	if (ret < len)
		ext2_write_failed(mapping, pos + len);
	return ret;
}

static int
ext2_nobh_write_begin(struct file *file, struct address_space *mapping,
		loff_t pos, unsigned len, unsigned flags,
		struct page **pagep, void **fsdata)
{
	int ret;

	ret = nobh_write_begin(mapping, pos, len, flags, pagep, fsdata,
			       ext2_get_block);
	if (ret < 0)
		ext2_write_failed(mapping, pos + len);
	return ret;
}

static int ext2_nobh_writepage(struct page *page,
			struct writeback_control *wbc)
{
	return nobh_writepage(page, ext2_get_block, wbc);
}

static sector_t ext2_bmap(struct address_space *mapping, sector_t block)
{
	return generic_block_bmap(mapping,block,ext2_get_block);
}

static ssize_t
ext2_direct_IO(struct kiocb *iocb, struct iov_iter *iter)
{
	struct file *file = iocb->ki_filp;
	struct address_space *mapping = file->f_mapping;
	struct inode *inode = mapping->host;
	size_t count = iov_iter_count(iter);
	loff_t offset = iocb->ki_pos;
	ssize_t ret;

	ret = blockdev_direct_IO(iocb, inode, iter, ext2_get_block);
	if (ret < 0 && iov_iter_rw(iter) == WRITE)
		ext2_write_failed(mapping, offset + count);
	return ret;
}

static int
ext2_writepages(struct address_space *mapping, struct writeback_control *wbc)
{
	return mpage_writepages(mapping, wbc, ext2_get_block);
}

static int
ext2_dax_writepages(struct address_space *mapping, struct writeback_control *wbc)
{
	struct ext2_sb_info *sbi = EXT2_SB(mapping->host->i_sb);

	return dax_writeback_mapping_range(mapping, sbi->s_daxdev, wbc);
}

const struct address_space_operations ext2_aops = {
	.readpage		= ext2_readpage,
	.readahead		= ext2_readahead,
	.writepage		= ext2_writepage,
	.write_begin		= ext2_write_begin,
	.write_end		= ext2_write_end,
	.bmap			= ext2_bmap,
	.direct_IO		= ext2_direct_IO,//direct io时调入
	.writepages		= ext2_writepages,
	.migratepage		= buffer_migrate_page,
	.is_partially_uptodate	= block_is_partially_uptodate,
	.error_remove_page	= generic_error_remove_page,
};

const struct address_space_operations ext2_nobh_aops = {
	.readpage		= ext2_readpage,
	.readahead		= ext2_readahead,
	.writepage		= ext2_nobh_writepage,
	.write_begin		= ext2_nobh_write_begin,
	.write_end		= nobh_write_end,
	.bmap			= ext2_bmap,
	.direct_IO		= ext2_direct_IO,
	.writepages		= ext2_writepages,
	.migratepage		= buffer_migrate_page,
	.error_remove_page	= generic_error_remove_page,
};

static const struct address_space_operations ext2_dax_aops = {
	.writepages		= ext2_dax_writepages,
	.direct_IO		= noop_direct_IO,
	.set_page_dirty		= noop_set_page_dirty,
	.invalidatepage		= noop_invalidatepage,
};

/*
 * Probably it should be a library function... search for first non-zero word
 * or memcmp with zero_page, whatever is better for particular architecture.
 * Linus?
 */
static inline int all_zeroes(__le32 *p, __le32 *q)
{
	while (p < q)
		if (*p++)
			return 0;
	return 1;
}

/**
 *	ext2_find_shared - find the indirect blocks for partial truncation.
 *	@inode:	  inode in question
 *	@depth:	  depth of the affected branch
 *	@offsets: offsets of pointers in that branch (see ext2_block_to_path)
 *	@chain:	  place to store the pointers to partial indirect blocks
 *	@top:	  place to the (detached) top of branch
 *
 *	This is a helper function used by ext2_truncate().
 *
 *	When we do truncate() we may have to clean the ends of several indirect
 *	blocks but leave the blocks themselves alive. Block is partially
 *	truncated if some data below the new i_size is referred from it (and
 *	it is on the path to the first completely truncated data block, indeed).
 *	We have to free the top of that path along with everything to the right
 *	of the path. Since no allocation past the truncation point is possible
 *	until ext2_truncate() finishes, we may safely do the latter, but top
 *	of branch may require special attention - pageout below the truncation
 *	point might try to populate it.
 *
 *	We atomically detach the top of branch from the tree, store the block
 *	number of its root in *@top, pointers to buffer_heads of partially
 *	truncated blocks - in @chain[].bh and pointers to their last elements
 *	that should not be removed - in @chain[].p. Return value is the pointer
 *	to last filled element of @chain.
 *
 *	The work left to caller to do the actual freeing of subtrees:
 *		a) free the subtree starting from *@top
 *		b) free the subtrees whose roots are stored in
 *			(@chain[i].p+1 .. end of @chain[i].bh->b_data)
 *		c) free the subtrees growing from the inode past the @chain[0].p
 *			(no partially truncated stuff there).
 */

static Indirect *ext2_find_shared(struct inode *inode,
				int depth,
				int offsets[4],
				Indirect chain[4],
				__le32 *top)
{
	Indirect *partial, *p;
	int k, err;

	*top = 0;
	for (k = depth; k > 1 && !offsets[k-1]; k--)
		;
	partial = ext2_get_branch(inode, k, offsets, chain, &err);
	if (!partial)
		partial = chain + k-1;
	/*
	 * If the branch acquired continuation since we've looked at it -
	 * fine, it should all survive and (new) top doesn't belong to us.
	 */
	write_lock(&EXT2_I(inode)->i_meta_lock);
	if (!partial->key && *partial->p) {
		write_unlock(&EXT2_I(inode)->i_meta_lock);
		goto no_top;
	}
	for (p=partial; p>chain && all_zeroes((__le32*)p->bh->b_data,p->p); p--)
		;
	/*
	 * OK, we've found the last block that must survive. The rest of our
	 * branch should be detached before unlocking. However, if that rest
	 * of branch is all ours and does not grow immediately from the inode
	 * it's easier to cheat and just decrement partial->p.
	 */
	if (p == chain + k - 1 && p > chain) {
		p->p--;
	} else {
		*top = *p->p;
		*p->p = 0;
	}
	write_unlock(&EXT2_I(inode)->i_meta_lock);

	while(partial > p)
	{
		brelse(partial->bh);
		partial--;
	}
no_top:
	return partial;
}

/**
 *	ext2_free_data - free a list of data blocks
 *	@inode:	inode we are dealing with
 *	@p:	array of block numbers
 *	@q:	points immediately past the end of array
 *
 *	We are freeing all blocks referred from that array (numbers are
 *	stored as little-endian 32-bit) and updating @inode->i_blocks
 *	appropriately.
 */
static inline void ext2_free_data(struct inode *inode, __le32 *p, __le32 *q)
{
	unsigned long block_to_free = 0, count = 0;
	unsigned long nr;

	for ( ; p < q ; p++) {
		nr = le32_to_cpu(*p);
		if (nr) {
			*p = 0;
			/* accumulate blocks to free if they're contiguous */
			if (count == 0)
				goto free_this;
			else if (block_to_free == nr - count)
				count++;
			else {
				ext2_free_blocks (inode, block_to_free, count);
				mark_inode_dirty(inode);
			free_this:
				block_to_free = nr;
				count = 1;
			}
		}
	}
	if (count > 0) {
		ext2_free_blocks (inode, block_to_free, count);
		mark_inode_dirty(inode);
	}
}

/**
 *	ext2_free_branches - free an array of branches
 *	@inode:	inode we are dealing with
 *	@p:	array of block numbers
 *	@q:	pointer immediately past the end of array
 *	@depth:	depth of the branches to free
 *
 *	We are freeing all blocks referred from these branches (numbers are
 *	stored as little-endian 32-bit) and updating @inode->i_blocks
 *	appropriately.
 */
static void ext2_free_branches(struct inode *inode, __le32 *p, __le32 *q, int depth)
{
	struct buffer_head * bh;
	unsigned long nr;

	if (depth--) {
		int addr_per_block = EXT2_ADDR_PER_BLOCK(inode->i_sb);
		for ( ; p < q ; p++) {
			nr = le32_to_cpu(*p);
			if (!nr)
				continue;
			*p = 0;
			bh = sb_bread(inode->i_sb, nr);
			/*
			 * A read failure? Report error and clear slot
			 * (should be rare).
			 */ 
			if (!bh) {
				ext2_error(inode->i_sb, "ext2_free_branches",
					"Read failure, inode=%ld, block=%ld",
					inode->i_ino, nr);
				continue;
			}
			ext2_free_branches(inode,
					   (__le32*)bh->b_data,
					   (__le32*)bh->b_data + addr_per_block,
					   depth);
			bforget(bh);
			ext2_free_blocks(inode, nr, 1);
			mark_inode_dirty(inode);
		}
	} else
		ext2_free_data(inode, p, q);
}

/* dax_sem must be held when calling this function */
static void __ext2_truncate_blocks(struct inode *inode, loff_t offset)
{
	__le32 *i_data = EXT2_I(inode)->i_data;
	struct ext2_inode_info *ei = EXT2_I(inode);
	int addr_per_block = EXT2_ADDR_PER_BLOCK(inode->i_sb);
	int offsets[4];
	Indirect chain[4];
	Indirect *partial;
	__le32 nr = 0;
	int n;
	long iblock;
	unsigned blocksize;
	blocksize = inode->i_sb->s_blocksize;
	iblock = (offset + blocksize-1) >> EXT2_BLOCK_SIZE_BITS(inode->i_sb);

#ifdef CONFIG_FS_DAX
	WARN_ON(!rwsem_is_locked(&ei->dax_sem));
#endif

	n = ext2_block_to_path(inode, iblock, offsets, NULL);
	if (n == 0)
		return;

	/*
	 * From here we block out all ext2_get_block() callers who want to
	 * modify the block allocation tree.
	 */
	mutex_lock(&ei->truncate_mutex);

	if (n == 1) {
		ext2_free_data(inode, i_data+offsets[0],
					i_data + EXT2_NDIR_BLOCKS);
		goto do_indirects;
	}

	partial = ext2_find_shared(inode, n, offsets, chain, &nr);
	/* Kill the top of shared branch (already detached) */
	if (nr) {
		if (partial == chain)
			mark_inode_dirty(inode);
		else
			mark_buffer_dirty_inode(partial->bh, inode);
		ext2_free_branches(inode, &nr, &nr+1, (chain+n-1) - partial);
	}
	/* Clear the ends of indirect blocks on the shared branch */
	while (partial > chain) {
		ext2_free_branches(inode,
				   partial->p + 1,
				   (__le32*)partial->bh->b_data+addr_per_block,
				   (chain+n-1) - partial);
		mark_buffer_dirty_inode(partial->bh, inode);
		brelse (partial->bh);
		partial--;
	}
do_indirects:
	/* Kill the remaining (whole) subtrees */
	switch (offsets[0]) {
		default:
			nr = i_data[EXT2_IND_BLOCK];
			if (nr) {
				i_data[EXT2_IND_BLOCK] = 0;
				mark_inode_dirty(inode);
				ext2_free_branches(inode, &nr, &nr+1, 1);
			}
			/* fall through */
		case EXT2_IND_BLOCK:
			nr = i_data[EXT2_DIND_BLOCK];
			if (nr) {
				i_data[EXT2_DIND_BLOCK] = 0;
				mark_inode_dirty(inode);
				ext2_free_branches(inode, &nr, &nr+1, 2);
			}
			/* fall through */
		case EXT2_DIND_BLOCK:
			nr = i_data[EXT2_TIND_BLOCK];
			if (nr) {
				i_data[EXT2_TIND_BLOCK] = 0;
				mark_inode_dirty(inode);
				ext2_free_branches(inode, &nr, &nr+1, 3);
			}
		case EXT2_TIND_BLOCK:
			;
	}

	ext2_discard_reservation(inode);

	mutex_unlock(&ei->truncate_mutex);
}

static void ext2_truncate_blocks(struct inode *inode, loff_t offset)
{
	if (!(S_ISREG(inode->i_mode) || S_ISDIR(inode->i_mode) ||
	    S_ISLNK(inode->i_mode)))
		return;
	if (ext2_inode_is_fast_symlink(inode))
		return;

	dax_sem_down_write(EXT2_I(inode));
	__ext2_truncate_blocks(inode, offset);
	dax_sem_up_write(EXT2_I(inode));
}

static int ext2_setsize(struct inode *inode, loff_t newsize)
{
	int error;

	if (!(S_ISREG(inode->i_mode) || S_ISDIR(inode->i_mode) ||
	    S_ISLNK(inode->i_mode)))
		return -EINVAL;
	if (ext2_inode_is_fast_symlink(inode))
		return -EINVAL;
	if (IS_APPEND(inode) || IS_IMMUTABLE(inode))
		return -EPERM;

	inode_dio_wait(inode);

	if (IS_DAX(inode)) {
		error = iomap_zero_range(inode, newsize,
					 PAGE_ALIGN(newsize) - newsize, NULL,
					 &ext2_iomap_ops);
	} else if (test_opt(inode->i_sb, NOBH))
		error = nobh_truncate_page(inode->i_mapping,
				newsize, ext2_get_block);
	else
		error = block_truncate_page(inode->i_mapping,
				newsize, ext2_get_block);
	if (error)
		return error;

	dax_sem_down_write(EXT2_I(inode));
	truncate_setsize(inode, newsize);
	__ext2_truncate_blocks(inode, newsize);
	dax_sem_up_write(EXT2_I(inode));

	inode->i_mtime = inode->i_ctime = current_time(inode);
	if (inode_needs_sync(inode)) {
		sync_mapping_buffers(inode->i_mapping);
		sync_inode_metadata(inode, 1);
	} else {
		mark_inode_dirty(inode);
	}

	return 0;
}

static struct ext2_inode *ext2_get_inode(struct super_block *sb, ino_t ino,
					struct buffer_head **p)
{
	struct buffer_head * bh;
	unsigned long block_group;
	unsigned long block;
	unsigned long offset;
	struct ext2_group_desc * gdp;

	*p = NULL;
	//检查ino是否合法
	if ((ino != EXT2_ROOT_INO && ino < EXT2_FIRST_INO(sb)) ||
	    ino > le32_to_cpu(EXT2_SB(sb)->s_es->s_inodes_count))
		goto Einval;

	//获取ino对应的group编号
	block_group = (ino - 1) / EXT2_INODES_PER_GROUP(sb);
	gdp = ext2_get_group_desc(sb, block_group, NULL);
	if (!gdp)
		goto Egdp;
	/*
	 * Figure out the offset within the block group inode table
	 */
	offset = ((ino - 1) % EXT2_INODES_PER_GROUP(sb)) * EXT2_INODE_SIZE(sb);
	block = le32_to_cpu(gdp->bg_inode_table) +
		(offset >> EXT2_BLOCK_SIZE_BITS(sb));
	if (!(bh = sb_bread(sb, block)))
		goto Eio;

	*p = bh;
	offset &= (EXT2_BLOCK_SIZE(sb) - 1);
	//取ino对应的ext2_inode
	return (struct ext2_inode *) (bh->b_data + offset);

Einval:
	ext2_error(sb, "ext2_get_inode", "bad inode number: %lu",
		   (unsigned long) ino);
	return ERR_PTR(-EINVAL);
Eio:
	ext2_error(sb, "ext2_get_inode",
		   "unable to read inode block - inode=%lu, block=%lu",
		   (unsigned long) ino, block);
Egdp:
	return ERR_PTR(-EIO);
}

void ext2_set_inode_flags(struct inode *inode)
{
	unsigned int flags = EXT2_I(inode)->i_flags;

	inode->i_flags &= ~(S_SYNC | S_APPEND | S_IMMUTABLE | S_NOATIME |
				S_DIRSYNC | S_DAX);
	if (flags & EXT2_SYNC_FL)
		inode->i_flags |= S_SYNC;
	if (flags & EXT2_APPEND_FL)
		inode->i_flags |= S_APPEND;
	if (flags & EXT2_IMMUTABLE_FL)
		inode->i_flags |= S_IMMUTABLE;
	if (flags & EXT2_NOATIME_FL)
		inode->i_flags |= S_NOATIME;
	if (flags & EXT2_DIRSYNC_FL)
		inode->i_flags |= S_DIRSYNC;
	if (test_opt(inode->i_sb, DAX) && S_ISREG(inode->i_mode))
		inode->i_flags |= S_DAX;
}

//设置ext2的文件ops
void ext2_set_file_ops(struct inode *inode)
{
	inode->i_op = &ext2_file_inode_operations;
	inode->i_fop = &ext2_file_operations;
	if (IS_DAX(inode))
		inode->i_mapping->a_ops = &ext2_dax_aops;
	else if (test_opt(inode->i_sb, NOBH))
		inode->i_mapping->a_ops = &ext2_nobh_aops;
	else
		inode->i_mapping->a_ops = &ext2_aops;
}

struct inode *ext2_iget (struct super_block *sb, unsigned long ino)
{
	struct ext2_inode_info *ei;
	struct buffer_head * bh = NULL;
	struct ext2_inode *raw_inode;
	struct inode *inode;
	long ret = -EIO;
	int n;
	uid_t i_uid;
	gid_t i_gid;

	//获取ino对应的inode
	inode = iget_locked(sb, ino);
	if (!inode)
		return ERR_PTR(-ENOMEM);
	//如果inode非new状态，则直接返回
	if (!(inode->i_state & I_NEW))
		return inode;

	//inode处于new状态，自文件系统获取数据并填充
	ei = EXT2_I(inode);
	ei->i_block_alloc_info = NULL;

	raw_inode = ext2_get_inode(inode->i_sb, ino, &bh);
	if (IS_ERR(raw_inode)) {
		ret = PTR_ERR(raw_inode);
 		goto bad_inode;
	}

	inode->i_mode = le16_to_cpu(raw_inode->i_mode);
	i_uid = (uid_t)le16_to_cpu(raw_inode->i_uid_low);
	i_gid = (gid_t)le16_to_cpu(raw_inode->i_gid_low);
	if (!(test_opt (inode->i_sb, NO_UID32))) {
		i_uid |= le16_to_cpu(raw_inode->i_uid_high) << 16;
		i_gid |= le16_to_cpu(raw_inode->i_gid_high) << 16;
	}
	i_uid_write(inode, i_uid);
	i_gid_write(inode, i_gid);
	set_nlink(inode, le16_to_cpu(raw_inode->i_links_count));
	inode->i_size = le32_to_cpu(raw_inode->i_size);
	inode->i_atime.tv_sec = (signed)le32_to_cpu(raw_inode->i_atime);
	inode->i_ctime.tv_sec = (signed)le32_to_cpu(raw_inode->i_ctime);
	inode->i_mtime.tv_sec = (signed)le32_to_cpu(raw_inode->i_mtime);
	inode->i_atime.tv_nsec = inode->i_mtime.tv_nsec = inode->i_ctime.tv_nsec = 0;
	ei->i_dtime = le32_to_cpu(raw_inode->i_dtime);
	/* We now have enough fields to check if the inode was active or not.
	 * This is needed because nfsd might try to access dead inodes
	 * the test is that same one that e2fsck uses
	 * NeilBrown 1999oct15
	 */
	if (inode->i_nlink == 0 && (inode->i_mode == 0 || ei->i_dtime)) {
		/* this inode is deleted */
		ret = -ESTALE;
		goto bad_inode;
	}
	inode->i_blocks = le32_to_cpu(raw_inode->i_blocks);
	ei->i_flags = le32_to_cpu(raw_inode->i_flags);
	ext2_set_inode_flags(inode);
	ei->i_faddr = le32_to_cpu(raw_inode->i_faddr);
	ei->i_frag_no = raw_inode->i_frag;
	ei->i_frag_size = raw_inode->i_fsize;
	ei->i_file_acl = le32_to_cpu(raw_inode->i_file_acl);
	ei->i_dir_acl = 0;

	if (ei->i_file_acl &&
	    !ext2_data_block_valid(EXT2_SB(sb), ei->i_file_acl, 1)) {
		ext2_error(sb, "ext2_iget", "bad extended attribute block %u",
			   ei->i_file_acl);
		ret = -EFSCORRUPTED;
		goto bad_inode;
	}

	if (S_ISREG(inode->i_mode))
		inode->i_size |= ((__u64)le32_to_cpu(raw_inode->i_size_high)) << 32;
	else
		ei->i_dir_acl = le32_to_cpu(raw_inode->i_dir_acl);
	if (i_size_read(inode) < 0) {
		ret = -EFSCORRUPTED;
		goto bad_inode;
	}
	ei->i_dtime = 0;
	inode->i_generation = le32_to_cpu(raw_inode->i_generation);
	ei->i_state = 0;
	ei->i_block_group = (ino - 1) / EXT2_INODES_PER_GROUP(inode->i_sb);
	ei->i_dir_start_lookup = 0;

	/*
	 * NOTE! The in-memory inode i_data array is in little-endian order
	 * even on big-endian machines: we do NOT byteswap the block numbers!
	 */
	for (n = 0; n < EXT2_N_BLOCKS; n++)
		ei->i_data[n] = raw_inode->i_block[n];

	if (S_ISREG(inode->i_mode)) {
		//对于普通文件，设置其对应的i_op,i_fop
		ext2_set_file_ops(inode);
	} else if (S_ISDIR(inode->i_mode)) {
		//ext2 目录 inode　操作集
		inode->i_op = &ext2_dir_inode_operations;
		inode->i_fop = &ext2_dir_operations;
		if (test_opt(inode->i_sb, NOBH))
			inode->i_mapping->a_ops = &ext2_nobh_aops;
		else
			inode->i_mapping->a_ops = &ext2_aops;
	} else if (S_ISLNK(inode->i_mode)) {
		//针对link文件，设置其i_op
		if (ext2_inode_is_fast_symlink(inode)) {
			inode->i_link = (char *)ei->i_data;
			inode->i_op = &ext2_fast_symlink_inode_operations;
			nd_terminate_link(ei->i_data, inode->i_size,
				sizeof(ei->i_data) - 1);
		} else {
			inode->i_op = &ext2_symlink_inode_operations;
			inode_nohighmem(inode);
			if (test_opt(inode->i_sb, NOBH))
				inode->i_mapping->a_ops = &ext2_nobh_aops;
			else
				inode->i_mapping->a_ops = &ext2_aops;
		}
	} else {
		//其它sepcial文件，设置i_op
		inode->i_op = &ext2_special_inode_operations;
		if (raw_inode->i_block[0])
			init_special_inode(inode, inode->i_mode,
			   old_decode_dev(le32_to_cpu(raw_inode->i_block[0])));
		else 
			init_special_inode(inode, inode->i_mode,
			   new_decode_dev(le32_to_cpu(raw_inode->i_block[1])));
	}
	brelse (bh);
	unlock_new_inode(inode);
	return inode;
	
bad_inode:
	brelse(bh);
	iget_failed(inode);
	return ERR_PTR(ret);
}

static int __ext2_write_inode(struct inode *inode, int do_sync)
{
	struct ext2_inode_info *ei = EXT2_I(inode);
	struct super_block *sb = inode->i_sb;
	ino_t ino = inode->i_ino;
	uid_t uid = i_uid_read(inode);
	gid_t gid = i_gid_read(inode);
	struct buffer_head * bh;
	struct ext2_inode * raw_inode = ext2_get_inode(sb, ino, &bh);
	int n;
	int err = 0;

	if (IS_ERR(raw_inode))
 		return -EIO;

	/* For fields not not tracking in the in-memory inode,
	 * initialise them to zero for new inodes. */
	if (ei->i_state & EXT2_STATE_NEW)
		memset(raw_inode, 0, EXT2_SB(sb)->s_inode_size);

	raw_inode->i_mode = cpu_to_le16(inode->i_mode);
	if (!(test_opt(sb, NO_UID32))) {
		raw_inode->i_uid_low = cpu_to_le16(low_16_bits(uid));
		raw_inode->i_gid_low = cpu_to_le16(low_16_bits(gid));
/*
 * Fix up interoperability with old kernels. Otherwise, old inodes get
 * re-used with the upper 16 bits of the uid/gid intact
 */
		if (!ei->i_dtime) {
			raw_inode->i_uid_high = cpu_to_le16(high_16_bits(uid));
			raw_inode->i_gid_high = cpu_to_le16(high_16_bits(gid));
		} else {
			raw_inode->i_uid_high = 0;
			raw_inode->i_gid_high = 0;
		}
	} else {
		raw_inode->i_uid_low = cpu_to_le16(fs_high2lowuid(uid));
		raw_inode->i_gid_low = cpu_to_le16(fs_high2lowgid(gid));
		raw_inode->i_uid_high = 0;
		raw_inode->i_gid_high = 0;
	}
	raw_inode->i_links_count = cpu_to_le16(inode->i_nlink);
	raw_inode->i_size = cpu_to_le32(inode->i_size);
	raw_inode->i_atime = cpu_to_le32(inode->i_atime.tv_sec);
	raw_inode->i_ctime = cpu_to_le32(inode->i_ctime.tv_sec);
	raw_inode->i_mtime = cpu_to_le32(inode->i_mtime.tv_sec);

	raw_inode->i_blocks = cpu_to_le32(inode->i_blocks);
	raw_inode->i_dtime = cpu_to_le32(ei->i_dtime);
	raw_inode->i_flags = cpu_to_le32(ei->i_flags);
	raw_inode->i_faddr = cpu_to_le32(ei->i_faddr);
	raw_inode->i_frag = ei->i_frag_no;
	raw_inode->i_fsize = ei->i_frag_size;
	raw_inode->i_file_acl = cpu_to_le32(ei->i_file_acl);
	if (!S_ISREG(inode->i_mode))
		raw_inode->i_dir_acl = cpu_to_le32(ei->i_dir_acl);
	else {
		raw_inode->i_size_high = cpu_to_le32(inode->i_size >> 32);
		if (inode->i_size > 0x7fffffffULL) {
			if (!EXT2_HAS_RO_COMPAT_FEATURE(sb,
					EXT2_FEATURE_RO_COMPAT_LARGE_FILE) ||
			    EXT2_SB(sb)->s_es->s_rev_level ==
					cpu_to_le32(EXT2_GOOD_OLD_REV)) {
			       /* If this is the first large file
				* created, add a flag to the superblock.
				*/
				spin_lock(&EXT2_SB(sb)->s_lock);
				ext2_update_dynamic_rev(sb);
				EXT2_SET_RO_COMPAT_FEATURE(sb,
					EXT2_FEATURE_RO_COMPAT_LARGE_FILE);
				spin_unlock(&EXT2_SB(sb)->s_lock);
				ext2_sync_super(sb, EXT2_SB(sb)->s_es, 1);
			}
		}
	}
	
	raw_inode->i_generation = cpu_to_le32(inode->i_generation);
	if (S_ISCHR(inode->i_mode) || S_ISBLK(inode->i_mode)) {
		if (old_valid_dev(inode->i_rdev)) {
			raw_inode->i_block[0] =
				cpu_to_le32(old_encode_dev(inode->i_rdev));
			raw_inode->i_block[1] = 0;
		} else {
			raw_inode->i_block[0] = 0;
			raw_inode->i_block[1] =
				cpu_to_le32(new_encode_dev(inode->i_rdev));
			raw_inode->i_block[2] = 0;
		}
	} else for (n = 0; n < EXT2_N_BLOCKS; n++)
		raw_inode->i_block[n] = ei->i_data[n];
	mark_buffer_dirty(bh);
	if (do_sync) {
		sync_dirty_buffer(bh);
		if (buffer_req(bh) && !buffer_uptodate(bh)) {
			printk ("IO error syncing ext2 inode [%s:%08lx]\n",
				sb->s_id, (unsigned long) ino);
			err = -EIO;
		}
	}
	ei->i_state &= ~EXT2_STATE_NEW;
	brelse (bh);
	return err;
}

int ext2_write_inode(struct inode *inode, struct writeback_control *wbc)
{
	return __ext2_write_inode(inode, wbc->sync_mode == WB_SYNC_ALL);
}

int ext2_getattr(const struct path *path, struct kstat *stat,
		u32 request_mask, unsigned int query_flags)
{
	struct inode *inode = d_inode(path->dentry);
	struct ext2_inode_info *ei = EXT2_I(inode);
	unsigned int flags;

	flags = ei->i_flags & EXT2_FL_USER_VISIBLE;
	if (flags & EXT2_APPEND_FL)
		stat->attributes |= STATX_ATTR_APPEND;
	if (flags & EXT2_COMPR_FL)
		stat->attributes |= STATX_ATTR_COMPRESSED;
	if (flags & EXT2_IMMUTABLE_FL)
		stat->attributes |= STATX_ATTR_IMMUTABLE;
	if (flags & EXT2_NODUMP_FL)
		stat->attributes |= STATX_ATTR_NODUMP;
	stat->attributes_mask |= (STATX_ATTR_APPEND |
			STATX_ATTR_COMPRESSED |
			STATX_ATTR_ENCRYPTED |
			STATX_ATTR_IMMUTABLE |
			STATX_ATTR_NODUMP);

	generic_fillattr(inode, stat);
	return 0;
}

int ext2_setattr(struct dentry *dentry, struct iattr *iattr)
{
	struct inode *inode = d_inode(dentry);
	int error;

	error = setattr_prepare(dentry, iattr);
	if (error)
		return error;

	if (is_quota_modification(inode, iattr)) {
		error = dquot_initialize(inode);
		if (error)
			return error;
	}
	if ((iattr->ia_valid & ATTR_UID && !uid_eq(iattr->ia_uid, inode->i_uid)) ||
	    (iattr->ia_valid & ATTR_GID && !gid_eq(iattr->ia_gid, inode->i_gid))) {
		error = dquot_transfer(inode, iattr);
		if (error)
			return error;
	}
	if (iattr->ia_valid & ATTR_SIZE && iattr->ia_size != inode->i_size) {
		error = ext2_setsize(inode, iattr->ia_size);
		if (error)
			return error;
	}
	setattr_copy(inode, iattr);
	if (iattr->ia_valid & ATTR_MODE)
		error = posix_acl_chmod(inode, inode->i_mode);
	mark_inode_dirty(inode);

	return error;
}<|MERGE_RESOLUTION|>--- conflicted
+++ resolved
@@ -879,18 +879,10 @@
 	return mpage_readpage(page, ext2_get_block);
 }
 
-<<<<<<< HEAD
 //读取文件内容，并填充一组pages（用于填充cache)
-static int
-ext2_readpages(struct file *file, struct address_space *mapping,
-		struct list_head *pages, unsigned nr_pages)
-{
-	return mpage_readpages(mapping, pages/*用于填充的内存页*/, nr_pages/*要填充的pages的数目*/, ext2_get_block);
-=======
 static void ext2_readahead(struct readahead_control *rac)
 {
 	mpage_readahead(rac, ext2_get_block);
->>>>>>> 64677779
 }
 
 static int
