// SPDX-License-Identifier: GPL-2.0
/*
 *  linux/fs/ext2/inode.c
 *
 * Copyright (C) 1992, 1993, 1994, 1995
 * Remy Card (card@masi.ibp.fr)
 * Laboratoire MASI - Institut Blaise Pascal
 * Universite Pierre et Marie Curie (Paris VI)
 *
 *  from
 *
 *  linux/fs/minix/inode.c
 *
 *  Copyright (C) 1991, 1992  Linus Torvalds
 *
 *  Goal-directed block allocation by Stephen Tweedie
 * 	(sct@dcs.ed.ac.uk), 1993, 1998
 *  Big-endian to little-endian byte-swapping/bitmaps by
 *        David S. Miller (davem@caip.rutgers.edu), 1995
 *  64-bit file support on 64-bit platforms by Jakub Jelinek
 * 	(jj@sunsite.ms.mff.cuni.cz)
 *
 *  Assorted race fixes, rewrite of ext2_get_block() by Al Viro, 2000
 */

#include <linux/time.h>
#include <linux/highuid.h>
#include <linux/pagemap.h>
#include <linux/dax.h>
#include <linux/blkdev.h>
#include <linux/quotaops.h>
#include <linux/writeback.h>
#include <linux/buffer_head.h>
#include <linux/mpage.h>
#include <linux/fiemap.h>
#include <linux/iomap.h>
#include <linux/namei.h>
#include <linux/uio.h>
#include "ext2.h"
#include "acl.h"
#include "xattr.h"

static int __ext2_write_inode(struct inode *inode, int do_sync);

/*
 * Test whether an inode is a fast symlink.
 */
static inline int ext2_inode_is_fast_symlink(struct inode *inode)
{
	int ea_blocks = EXT2_I(inode)->i_file_acl ?
		(inode->i_sb->s_blocksize >> 9) : 0;

	return (S_ISLNK(inode->i_mode) &&
		inode->i_blocks - ea_blocks == 0);
}

static void ext2_truncate_blocks(struct inode *inode, loff_t offset);

static void ext2_write_failed(struct address_space *mapping, loff_t to)
{
	struct inode *inode = mapping->host;

	if (to > inode->i_size) {
		truncate_pagecache(inode, inode->i_size);
		ext2_truncate_blocks(inode, inode->i_size);
	}
}

/*
 * Called at the last iput() if i_nlink is zero.
 */
void ext2_evict_inode(struct inode * inode)
{
	struct ext2_block_alloc_info *rsv;
	int want_delete = 0;

	if (!inode->i_nlink && !is_bad_inode(inode)) {
		want_delete = 1;
		dquot_initialize(inode);
	} else {
		dquot_drop(inode);
	}

	truncate_inode_pages_final(&inode->i_data);

	if (want_delete) {
		sb_start_intwrite(inode->i_sb);
		/* set dtime */
		EXT2_I(inode)->i_dtime	= ktime_get_real_seconds();
		mark_inode_dirty(inode);
		__ext2_write_inode(inode, inode_needs_sync(inode));
		/* truncate to 0 */
		inode->i_size = 0;
		if (inode->i_blocks)
			ext2_truncate_blocks(inode, 0);
		ext2_xattr_delete_inode(inode);
	}

	invalidate_inode_buffers(inode);
	clear_inode(inode);

	ext2_discard_reservation(inode);
	rsv = EXT2_I(inode)->i_block_alloc_info;
	EXT2_I(inode)->i_block_alloc_info = NULL;
	if (unlikely(rsv))
		kfree(rsv);

	if (want_delete) {
		ext2_free_inode(inode);
		sb_end_intwrite(inode->i_sb);
	}
}

typedef struct {
	__le32	*p;
	__le32	key;
	struct buffer_head *bh;
} Indirect;

static inline void add_chain(Indirect *p, struct buffer_head *bh, __le32 *v)
{
	p->key = *(p->p = v);
	p->bh = bh;
}

static inline int verify_chain(Indirect *from, Indirect *to)
{
	while (from <= to && from->key == *from->p)
		from++;
	return (from > to);
}

/**
 *	ext2_block_to_path - parse the block number into array of offsets
 *	@inode: inode in question (we are only interested in its superblock)
 *	@i_block: block number to be parsed
 *	@offsets: array to store the offsets in
 *      @boundary: set this non-zero if the referred-to block is likely to be
 *             followed (on disk) by an indirect block.
 *	To store the locations of file's data ext2 uses a data structure common
 *	for UNIX filesystems - tree of pointers anchored in the inode, with
 *	data blocks at leaves and indirect blocks in intermediate nodes.
 *	This function translates the block number into path in that tree -
 *	return value is the path length and @offsets[n] is the offset of
 *	pointer to (n+1)th node in the nth one. If @block is out of range
 *	(negative or too large) warning is printed and zero returned.
 *
 *	Note: function doesn't find node addresses, so no IO is needed. All
 *	we need to know is the capacity of indirect blocks (taken from the
 *	inode->i_sb).
 */

/*
 * Portability note: the last comparison (check that we fit into triple
 * indirect block) is spelled differently, because otherwise on an
 * architecture with 32-bit longs and 8Kb pages we might get into trouble
 * if our filesystem had 8Kb blocks. We might use long long, but that would
 * kill us on x86. Oh, well, at least the sign propagation does not matter -
 * i_block would have to be negative in the very beginning, so we would not
 * get there at all.
 */

static int ext2_block_to_path(struct inode *inode,
			long i_block, int offsets[4], int *boundary)
{
	int ptrs = EXT2_ADDR_PER_BLOCK(inode->i_sb);
	int ptrs_bits = EXT2_ADDR_PER_BLOCK_BITS(inode->i_sb);
	const long direct_blocks = EXT2_NDIR_BLOCKS,
		indirect_blocks = ptrs,
		double_blocks = (1 << (ptrs_bits * 2));
	int n = 0;
	int final = 0;

	if (i_block < 0) {
		ext2_msg(inode->i_sb, KERN_WARNING,
			"warning: %s: block < 0", __func__);
	} else if (i_block < direct_blocks) {
		offsets[n++] = i_block;
		final = direct_blocks;
	} else if ( (i_block -= direct_blocks) < indirect_blocks) {
		offsets[n++] = EXT2_IND_BLOCK;
		offsets[n++] = i_block;
		final = ptrs;
	} else if ((i_block -= indirect_blocks) < double_blocks) {
		offsets[n++] = EXT2_DIND_BLOCK;
		offsets[n++] = i_block >> ptrs_bits;
		offsets[n++] = i_block & (ptrs - 1);
		final = ptrs;
	} else if (((i_block -= double_blocks) >> (ptrs_bits * 2)) < ptrs) {
		offsets[n++] = EXT2_TIND_BLOCK;
		offsets[n++] = i_block >> (ptrs_bits * 2);
		offsets[n++] = (i_block >> ptrs_bits) & (ptrs - 1);
		offsets[n++] = i_block & (ptrs - 1);
		final = ptrs;
	} else {
		ext2_msg(inode->i_sb, KERN_WARNING,
			"warning: %s: block is too big", __func__);
	}
	if (boundary)
		*boundary = final - 1 - (i_block & (ptrs - 1));

	return n;
}

/**
 *	ext2_get_branch - read the chain of indirect blocks leading to data
 *	@inode: inode in question
 *	@depth: depth of the chain (1 - direct pointer, etc.)
 *	@offsets: offsets of pointers in inode/indirect blocks
 *	@chain: place to store the result
 *	@err: here we store the error value
 *
 *	Function fills the array of triples <key, p, bh> and returns %NULL
 *	if everything went OK or the pointer to the last filled triple
 *	(incomplete one) otherwise. Upon the return chain[i].key contains
 *	the number of (i+1)-th block in the chain (as it is stored in memory,
 *	i.e. little-endian 32-bit), chain[i].p contains the address of that
 *	number (it points into struct inode for i==0 and into the bh->b_data
 *	for i>0) and chain[i].bh points to the buffer_head of i-th indirect
 *	block for i>0 and NULL for i==0. In other words, it holds the block
 *	numbers of the chain, addresses they were taken from (and where we can
 *	verify that chain did not change) and buffer_heads hosting these
 *	numbers.
 *
 *	Function stops when it stumbles upon zero pointer (absent block)
 *		(pointer to last triple returned, *@err == 0)
 *	or when it gets an IO error reading an indirect block
 *		(ditto, *@err == -EIO)
 *	or when it notices that chain had been changed while it was reading
 *		(ditto, *@err == -EAGAIN)
 *	or when it reads all @depth-1 indirect blocks successfully and finds
 *	the whole chain, all way to the data (returns %NULL, *err == 0).
 */
static Indirect *ext2_get_branch(struct inode *inode,
				 int depth,
				 int *offsets,
				 Indirect chain[4],
				 int *err)
{
	struct super_block *sb = inode->i_sb;
	Indirect *p = chain;
	struct buffer_head *bh;

	*err = 0;
	/* i_data is not going away, no lock needed */
	add_chain (chain, NULL, EXT2_I(inode)->i_data + *offsets);
	if (!p->key)
		goto no_block;
	while (--depth) {
		bh = sb_bread(sb, le32_to_cpu(p->key));
		if (!bh)
			goto failure;
		read_lock(&EXT2_I(inode)->i_meta_lock);
		if (!verify_chain(chain, p))
			goto changed;
		add_chain(++p, bh, (__le32*)bh->b_data + *++offsets);
		read_unlock(&EXT2_I(inode)->i_meta_lock);
		if (!p->key)
			goto no_block;
	}
	return NULL;

changed:
	read_unlock(&EXT2_I(inode)->i_meta_lock);
	brelse(bh);
	*err = -EAGAIN;
	goto no_block;
failure:
	*err = -EIO;
no_block:
	return p;
}

/**
 *	ext2_find_near - find a place for allocation with sufficient locality
 *	@inode: owner
 *	@ind: descriptor of indirect block.
 *
 *	This function returns the preferred place for block allocation.
 *	It is used when heuristic for sequential allocation fails.
 *	Rules are:
 *	  + if there is a block to the left of our position - allocate near it.
 *	  + if pointer will live in indirect block - allocate near that block.
 *	  + if pointer will live in inode - allocate in the same cylinder group.
 *
 * In the latter case we colour the starting block by the callers PID to
 * prevent it from clashing with concurrent allocations for a different inode
 * in the same block group.   The PID is used here so that functionally related
 * files will be close-by on-disk.
 *
 *	Caller must make sure that @ind is valid and will stay that way.
 */

static ext2_fsblk_t ext2_find_near(struct inode *inode, Indirect *ind)
{
	struct ext2_inode_info *ei = EXT2_I(inode);
	__le32 *start = ind->bh ? (__le32 *) ind->bh->b_data : ei->i_data;
	__le32 *p;
	ext2_fsblk_t bg_start;
	ext2_fsblk_t colour;

	/* Try to find previous block */
	for (p = ind->p - 1; p >= start; p--)
		if (*p)
			return le32_to_cpu(*p);

	/* No such thing, so let's try location of indirect block */
	if (ind->bh)
		return ind->bh->b_blocknr;

	/*
	 * It is going to be referred from inode itself? OK, just put it into
	 * the same cylinder group then.
	 */
	bg_start = ext2_group_first_block_no(inode->i_sb, ei->i_block_group);
	colour = (current->pid % 16) *
			(EXT2_BLOCKS_PER_GROUP(inode->i_sb) / 16);
	return bg_start + colour;
}

/**
 *	ext2_find_goal - find a preferred place for allocation.
 *	@inode: owner
 *	@block:  block we want
 *	@partial: pointer to the last triple within a chain
 *
 *	Returns preferred place for a block (the goal).
 */

static inline ext2_fsblk_t ext2_find_goal(struct inode *inode, long block,
					  Indirect *partial)
{
	struct ext2_block_alloc_info *block_i;

	block_i = EXT2_I(inode)->i_block_alloc_info;

	/*
	 * try the heuristic for sequential allocation,
	 * failing that at least try to get decent locality.
	 */
	if (block_i && (block == block_i->last_alloc_logical_block + 1)
		&& (block_i->last_alloc_physical_block != 0)) {
		return block_i->last_alloc_physical_block + 1;
	}

	return ext2_find_near(inode, partial);
}

/**
 *	ext2_blks_to_allocate: Look up the block map and count the number
 *	of direct blocks need to be allocated for the given branch.
 *
 * 	@branch: chain of indirect blocks
 *	@k: number of blocks need for indirect blocks
 *	@blks: number of data blocks to be mapped.
 *	@blocks_to_boundary:  the offset in the indirect block
 *
 *	return the number of direct blocks to allocate.
 */
static int
ext2_blks_to_allocate(Indirect * branch, int k, unsigned long blks,
		int blocks_to_boundary)
{
	unsigned long count = 0;

	/*
	 * Simple case, [t,d]Indirect block(s) has not allocated yet
	 * then it's clear blocks on that path have not allocated
	 */
	if (k > 0) {
		/* right now don't hanel cross boundary allocation */
		if (blks < blocks_to_boundary + 1)
			count += blks;
		else
			count += blocks_to_boundary + 1;
		return count;
	}

	count++;
	while (count < blks && count <= blocks_to_boundary
		&& le32_to_cpu(*(branch[0].p + count)) == 0) {
		count++;
	}
	return count;
}

/**
 *	ext2_alloc_blocks: multiple allocate blocks needed for a branch
 *	@indirect_blks: the number of blocks need to allocate for indirect
 *			blocks
 *	@blks: the number of blocks need to allocate for direct blocks
 *	@new_blocks: on return it will store the new block numbers for
 *	the indirect blocks(if needed) and the first direct block,
 */
static int ext2_alloc_blocks(struct inode *inode,
			ext2_fsblk_t goal, int indirect_blks, int blks,
			ext2_fsblk_t new_blocks[4], int *err)
{
	int target, i;
	unsigned long count = 0;
	int index = 0;
	ext2_fsblk_t current_block = 0;
	int ret = 0;

	/*
	 * Here we try to allocate the requested multiple blocks at once,
	 * on a best-effort basis.
	 * To build a branch, we should allocate blocks for
	 * the indirect blocks(if not allocated yet), and at least
	 * the first direct block of this branch.  That's the
	 * minimum number of blocks need to allocate(required)
	 */
	target = blks + indirect_blks;

	while (1) {
		count = target;
		/* allocating blocks for indirect blocks and direct blocks */
		current_block = ext2_new_blocks(inode,goal,&count,err);
		if (*err)
			goto failed_out;

		target -= count;
		/* allocate blocks for indirect blocks */
		while (index < indirect_blks && count) {
			new_blocks[index++] = current_block++;
			count--;
		}

		if (count > 0)
			break;
	}

	/* save the new block number for the first direct block */
	new_blocks[index] = current_block;

	/* total number of blocks allocated for direct blocks */
	ret = count;
	*err = 0;
	return ret;
failed_out:
	for (i = 0; i <index; i++)
		ext2_free_blocks(inode, new_blocks[i], 1);
	if (index)
		mark_inode_dirty(inode);
	return ret;
}

/**
 *	ext2_alloc_branch - allocate and set up a chain of blocks.
 *	@inode: owner
 *	@indirect_blks: depth of the chain (number of blocks to allocate)
 *	@blks: number of allocated direct blocks
 *	@goal: preferred place for allocation
 *	@offsets: offsets (in the blocks) to store the pointers to next.
 *	@branch: place to store the chain in.
 *
 *	This function allocates @num blocks, zeroes out all but the last one,
 *	links them into chain and (if we are synchronous) writes them to disk.
 *	In other words, it prepares a branch that can be spliced onto the
 *	inode. It stores the information about that chain in the branch[], in
 *	the same format as ext2_get_branch() would do. We are calling it after
 *	we had read the existing part of chain and partial points to the last
 *	triple of that (one with zero ->key). Upon the exit we have the same
 *	picture as after the successful ext2_get_block(), except that in one
 *	place chain is disconnected - *branch->p is still zero (we did not
 *	set the last link), but branch->key contains the number that should
 *	be placed into *branch->p to fill that gap.
 *
 *	If allocation fails we free all blocks we've allocated (and forget
 *	their buffer_heads) and return the error value the from failed
 *	ext2_alloc_block() (normally -ENOSPC). Otherwise we set the chain
 *	as described above and return 0.
 */

static int ext2_alloc_branch(struct inode *inode,
			int indirect_blks, int *blks, ext2_fsblk_t goal,
			int *offsets, Indirect *branch)
{
	int blocksize = inode->i_sb->s_blocksize;
	int i, n = 0;
	int err = 0;
	struct buffer_head *bh;
	int num;
	ext2_fsblk_t new_blocks[4];
	ext2_fsblk_t current_block;

	num = ext2_alloc_blocks(inode, goal, indirect_blks,
				*blks, new_blocks, &err);
	if (err)
		return err;

	branch[0].key = cpu_to_le32(new_blocks[0]);
	/*
	 * metadata blocks and data blocks are allocated.
	 */
	for (n = 1; n <= indirect_blks;  n++) {
		/*
		 * Get buffer_head for parent block, zero it out
		 * and set the pointer to new one, then send
		 * parent to disk.
		 */
		bh = sb_getblk(inode->i_sb, new_blocks[n-1]);
		if (unlikely(!bh)) {
			err = -ENOMEM;
			goto failed;
		}
		branch[n].bh = bh;
		lock_buffer(bh);
		memset(bh->b_data, 0, blocksize);
		branch[n].p = (__le32 *) bh->b_data + offsets[n];
		branch[n].key = cpu_to_le32(new_blocks[n]);
		*branch[n].p = branch[n].key;
		if ( n == indirect_blks) {
			current_block = new_blocks[n];
			/*
			 * End of chain, update the last new metablock of
			 * the chain to point to the new allocated
			 * data blocks numbers
			 */
			for (i=1; i < num; i++)
				*(branch[n].p + i) = cpu_to_le32(++current_block);
		}
		set_buffer_uptodate(bh);
		unlock_buffer(bh);
		mark_buffer_dirty_inode(bh, inode);
		/* We used to sync bh here if IS_SYNC(inode).
		 * But we now rely upon generic_write_sync()
		 * and b_inode_buffers.  But not for directories.
		 */
		if (S_ISDIR(inode->i_mode) && IS_DIRSYNC(inode))
			sync_dirty_buffer(bh);
	}
	*blks = num;
	return err;

failed:
	for (i = 1; i < n; i++)
		bforget(branch[i].bh);
	for (i = 0; i < indirect_blks; i++)
		ext2_free_blocks(inode, new_blocks[i], 1);
	ext2_free_blocks(inode, new_blocks[i], num);
	return err;
}

/**
 * ext2_splice_branch - splice the allocated branch onto inode.
 * @inode: owner
 * @block: (logical) number of block we are adding
 * @where: location of missing link
 * @num:   number of indirect blocks we are adding
 * @blks:  number of direct blocks we are adding
 *
 * This function fills the missing link and does all housekeeping needed in
 * inode (->i_blocks, etc.). In case of success we end up with the full
 * chain to new block and return 0.
 */
static void ext2_splice_branch(struct inode *inode,
			long block, Indirect *where, int num, int blks)
{
	int i;
	struct ext2_block_alloc_info *block_i;
	ext2_fsblk_t current_block;

	block_i = EXT2_I(inode)->i_block_alloc_info;

	/* XXX LOCKING probably should have i_meta_lock ?*/
	/* That's it */

	*where->p = where->key;

	/*
	 * Update the host buffer_head or inode to point to more just allocated
	 * direct blocks blocks
	 */
	if (num == 0 && blks > 1) {
		current_block = le32_to_cpu(where->key) + 1;
		for (i = 1; i < blks; i++)
			*(where->p + i ) = cpu_to_le32(current_block++);
	}

	/*
	 * update the most recently allocated logical & physical block
	 * in i_block_alloc_info, to assist find the proper goal block for next
	 * allocation
	 */
	if (block_i) {
		block_i->last_alloc_logical_block = block + blks - 1;
		block_i->last_alloc_physical_block =
				le32_to_cpu(where[num].key) + blks - 1;
	}

	/* We are done with atomic stuff, now do the rest of housekeeping */

	/* had we spliced it onto indirect block? */
	if (where->bh)
		mark_buffer_dirty_inode(where->bh, inode);

	inode->i_ctime = current_time(inode);
	mark_inode_dirty(inode);
}

/*
 * Allocation strategy is simple: if we have to allocate something, we will
 * have to go the whole way to leaf. So let's do it before attaching anything
 * to tree, set linkage between the newborn blocks, write them if sync is
 * required, recheck the path, free and repeat if check fails, otherwise
 * set the last missing link (that will protect us from any truncate-generated
 * removals - all blocks on the path are immune now) and possibly force the
 * write on the parent block.
 * That has a nice additional property: no special recovery from the failed
 * allocations is needed - we simply release blocks and do not touch anything
 * reachable from inode.
 *
 * `handle' can be NULL if create == 0.
 *
 * return > 0, # of blocks mapped or allocated.
 * return = 0, if plain lookup failed.
 * return < 0, error case.
 */
static int ext2_get_blocks(struct inode *inode,
			   sector_t iblock, unsigned long maxblocks,
			   u32 *bno, bool *new, bool *boundary,
			   int create)
{
	int err;
	int offsets[4];
	Indirect chain[4];
	Indirect *partial;
	ext2_fsblk_t goal;
	int indirect_blks;
	int blocks_to_boundary = 0;
	int depth;
	struct ext2_inode_info *ei = EXT2_I(inode);
	int count = 0;
	ext2_fsblk_t first_block = 0;

	BUG_ON(maxblocks == 0);

	depth = ext2_block_to_path(inode,iblock,offsets,&blocks_to_boundary);

	if (depth == 0)
		return -EIO;

	partial = ext2_get_branch(inode, depth, offsets, chain, &err);
	/* Simplest case - block found, no allocation needed */
	if (!partial) {
		first_block = le32_to_cpu(chain[depth - 1].key);
		count++;
		/*map more blocks*/
		while (count < maxblocks && count <= blocks_to_boundary) {
			ext2_fsblk_t blk;

			if (!verify_chain(chain, chain + depth - 1)) {
				/*
				 * Indirect block might be removed by
				 * truncate while we were reading it.
				 * Handling of that case: forget what we've
				 * got now, go to reread.
				 */
				err = -EAGAIN;
				count = 0;
				partial = chain + depth - 1;
				break;
			}
			blk = le32_to_cpu(*(chain[depth-1].p + count));
			if (blk == first_block + count)
				count++;
			else
				break;
		}
		if (err != -EAGAIN)
			goto got_it;
	}

	/* Next simple case - plain lookup or failed read of indirect block */
	if (!create || err == -EIO)
		goto cleanup;

	mutex_lock(&ei->truncate_mutex);
	/*
	 * If the indirect block is missing while we are reading
	 * the chain(ext2_get_branch() returns -EAGAIN err), or
	 * if the chain has been changed after we grab the semaphore,
	 * (either because another process truncated this branch, or
	 * another get_block allocated this branch) re-grab the chain to see if
	 * the request block has been allocated or not.
	 *
	 * Since we already block the truncate/other get_block
	 * at this point, we will have the current copy of the chain when we
	 * splice the branch into the tree.
	 */
	if (err == -EAGAIN || !verify_chain(chain, partial)) {
		while (partial > chain) {
			brelse(partial->bh);
			partial--;
		}
		partial = ext2_get_branch(inode, depth, offsets, chain, &err);
		if (!partial) {
			count++;
			mutex_unlock(&ei->truncate_mutex);
			goto got_it;
		}

		if (err) {
			mutex_unlock(&ei->truncate_mutex);
			goto cleanup;
		}
	}

	/*
	 * Okay, we need to do block allocation.  Lazily initialize the block
	 * allocation info here if necessary
	*/
	if (S_ISREG(inode->i_mode) && (!ei->i_block_alloc_info))
		ext2_init_block_alloc_info(inode);

	goal = ext2_find_goal(inode, iblock, partial);

	/* the number of blocks need to allocate for [d,t]indirect blocks */
	indirect_blks = (chain + depth) - partial - 1;
	/*
	 * Next look up the indirect map to count the total number of
	 * direct blocks to allocate for this branch.
	 */
	count = ext2_blks_to_allocate(partial, indirect_blks,
					maxblocks, blocks_to_boundary);
	/*
	 * XXX ???? Block out ext2_truncate while we alter the tree
	 */
	err = ext2_alloc_branch(inode, indirect_blks, &count, goal,
				offsets + (partial - chain), partial);

	if (err) {
		mutex_unlock(&ei->truncate_mutex);
		goto cleanup;
	}

	if (IS_DAX(inode)) {
		/*
		 * We must unmap blocks before zeroing so that writeback cannot
		 * overwrite zeros with stale data from block device page cache.
		 */
		clean_bdev_aliases(inode->i_sb->s_bdev,
				   le32_to_cpu(chain[depth-1].key),
				   count);
		/*
		 * block must be initialised before we put it in the tree
		 * so that it's not found by another thread before it's
		 * initialised
		 */
		err = sb_issue_zeroout(inode->i_sb,
				le32_to_cpu(chain[depth-1].key), count,
				GFP_NOFS);
		if (err) {
			mutex_unlock(&ei->truncate_mutex);
			goto cleanup;
		}
	}
	*new = true;

	ext2_splice_branch(inode, iblock, partial, indirect_blks, count);
	mutex_unlock(&ei->truncate_mutex);
got_it:
	if (count > blocks_to_boundary)
		*boundary = true;
	err = count;
	/* Clean up and exit */
	partial = chain + depth - 1;	/* the whole chain */
cleanup:
	while (partial > chain) {
		brelse(partial->bh);
		partial--;
	}
	if (err > 0)
		*bno = le32_to_cpu(chain[depth-1].key);
	return err;
}

int ext2_get_block(struct inode *inode, sector_t iblock,
		struct buffer_head *bh_result, int create)
{
	unsigned max_blocks = bh_result->b_size >> inode->i_blkbits;
	bool new = false, boundary = false;
	u32 bno;
	int ret;

	ret = ext2_get_blocks(inode, iblock, max_blocks, &bno, &new, &boundary,
			create);
	if (ret <= 0)
		return ret;

	map_bh(bh_result, inode->i_sb, bno);
	bh_result->b_size = (ret << inode->i_blkbits);
	if (new)
		set_buffer_new(bh_result);
	if (boundary)
		set_buffer_boundary(bh_result);
	return 0;

}

static int ext2_iomap_begin(struct inode *inode, loff_t offset, loff_t length,
		unsigned flags, struct iomap *iomap, struct iomap *srcmap)
{
	unsigned int blkbits = inode->i_blkbits;
	unsigned long first_block = offset >> blkbits;
	unsigned long max_blocks = (length + (1 << blkbits) - 1) >> blkbits;
	struct ext2_sb_info *sbi = EXT2_SB(inode->i_sb);
	bool new = false, boundary = false;
	u32 bno;
	int ret;

	ret = ext2_get_blocks(inode, first_block, max_blocks,
			&bno, &new, &boundary, flags & IOMAP_WRITE);
	if (ret < 0)
		return ret;

	iomap->flags = 0;
	iomap->offset = (u64)first_block << blkbits;
	if (flags & IOMAP_DAX)
		iomap->dax_dev = sbi->s_daxdev;
	else
		iomap->bdev = inode->i_sb->s_bdev;

	if (ret == 0) {
		iomap->type = IOMAP_HOLE;
		iomap->addr = IOMAP_NULL_ADDR;
		iomap->length = 1 << blkbits;
	} else {
		iomap->type = IOMAP_MAPPED;
		iomap->addr = (u64)bno << blkbits;
		if (flags & IOMAP_DAX)
			iomap->addr += sbi->s_dax_part_off;
		iomap->length = (u64)ret << blkbits;
		iomap->flags |= IOMAP_F_MERGED;
	}

	if (new)
		iomap->flags |= IOMAP_F_NEW;
	return 0;
}

static int
ext2_iomap_end(struct inode *inode, loff_t offset, loff_t length,
		ssize_t written, unsigned flags, struct iomap *iomap)
{
	if (iomap->type == IOMAP_MAPPED &&
	    written < length &&
	    (flags & IOMAP_WRITE))
		ext2_write_failed(inode->i_mapping, offset + length);
	return 0;
}

const struct iomap_ops ext2_iomap_ops = {
	.iomap_begin		= ext2_iomap_begin,
	.iomap_end		= ext2_iomap_end,
};

int ext2_fiemap(struct inode *inode, struct fiemap_extent_info *fieinfo,
		u64 start, u64 len)
{
	int ret;

	inode_lock(inode);
	len = min_t(u64, len, i_size_read(inode));
	ret = iomap_fiemap(inode, fieinfo, start, len, &ext2_iomap_ops);
	inode_unlock(inode);

	return ret;
}

<<<<<<< HEAD
static int ext2_writepage(struct page *page, struct writeback_control *wbc)
{
	return block_write_full_page(page, ext2_get_block, wbc);
}

//读取单个page
=======
>>>>>>> fe15c26e
static int ext2_read_folio(struct file *file, struct folio *folio)
{
	return mpage_read_folio(folio, ext2_get_block);
}

//读取文件内容，并填充一组pages（用于填充cache)
static void ext2_readahead(struct readahead_control *rac)
{
	mpage_readahead(rac, ext2_get_block);
}

static int
ext2_write_begin(struct file *file, struct address_space *mapping,
		loff_t pos, unsigned len, struct page **pagep, void **fsdata)
{
	int ret;

	ret = block_write_begin(mapping, pos, len, pagep, ext2_get_block);
	if (ret < 0)
		ext2_write_failed(mapping, pos + len);
	return ret;
}

static int ext2_write_end(struct file *file, struct address_space *mapping,
			loff_t pos, unsigned len, unsigned copied,
			struct page *page, void *fsdata)
{
	int ret;

	ret = generic_write_end(file, mapping, pos, len, copied, page, fsdata);
	if (ret < len)
		ext2_write_failed(mapping, pos + len);
	return ret;
}

static sector_t ext2_bmap(struct address_space *mapping, sector_t block)
{
	return generic_block_bmap(mapping,block,ext2_get_block);
}

static ssize_t
ext2_direct_IO(struct kiocb *iocb, struct iov_iter *iter)
{
	struct file *file = iocb->ki_filp;
	struct address_space *mapping = file->f_mapping;
	struct inode *inode = mapping->host;
	size_t count = iov_iter_count(iter);
	loff_t offset = iocb->ki_pos;
	ssize_t ret;

	ret = blockdev_direct_IO(iocb, inode, iter, ext2_get_block);
	if (ret < 0 && iov_iter_rw(iter) == WRITE)
		ext2_write_failed(mapping, offset + count);
	return ret;
}

static int
ext2_writepages(struct address_space *mapping, struct writeback_control *wbc)
{
	return mpage_writepages(mapping, wbc, ext2_get_block);
}

static int
ext2_dax_writepages(struct address_space *mapping, struct writeback_control *wbc)
{
	struct ext2_sb_info *sbi = EXT2_SB(mapping->host->i_sb);

	return dax_writeback_mapping_range(mapping, sbi->s_daxdev, wbc);
}

const struct address_space_operations ext2_aops = {
	.dirty_folio		= block_dirty_folio,
	.invalidate_folio	= block_invalidate_folio,
	.read_folio		= ext2_read_folio,
	.readahead		= ext2_readahead,
	.write_begin		= ext2_write_begin,
	.write_end		= ext2_write_end,
	.bmap			= ext2_bmap,
	.direct_IO		= ext2_direct_IO,//direct io时调入
	.writepages		= ext2_writepages,
	.migrate_folio		= buffer_migrate_folio,
	.is_partially_uptodate	= block_is_partially_uptodate,
	.error_remove_page	= generic_error_remove_page,
};

static const struct address_space_operations ext2_dax_aops = {
	.writepages		= ext2_dax_writepages,
	.direct_IO		= noop_direct_IO,
	.dirty_folio		= noop_dirty_folio,
};

/*
 * Probably it should be a library function... search for first non-zero word
 * or memcmp with zero_page, whatever is better for particular architecture.
 * Linus?
 */
static inline int all_zeroes(__le32 *p, __le32 *q)
{
	while (p < q)
		if (*p++)
			return 0;
	return 1;
}

/**
 *	ext2_find_shared - find the indirect blocks for partial truncation.
 *	@inode:	  inode in question
 *	@depth:	  depth of the affected branch
 *	@offsets: offsets of pointers in that branch (see ext2_block_to_path)
 *	@chain:	  place to store the pointers to partial indirect blocks
 *	@top:	  place to the (detached) top of branch
 *
 *	This is a helper function used by ext2_truncate().
 *
 *	When we do truncate() we may have to clean the ends of several indirect
 *	blocks but leave the blocks themselves alive. Block is partially
 *	truncated if some data below the new i_size is referred from it (and
 *	it is on the path to the first completely truncated data block, indeed).
 *	We have to free the top of that path along with everything to the right
 *	of the path. Since no allocation past the truncation point is possible
 *	until ext2_truncate() finishes, we may safely do the latter, but top
 *	of branch may require special attention - pageout below the truncation
 *	point might try to populate it.
 *
 *	We atomically detach the top of branch from the tree, store the block
 *	number of its root in *@top, pointers to buffer_heads of partially
 *	truncated blocks - in @chain[].bh and pointers to their last elements
 *	that should not be removed - in @chain[].p. Return value is the pointer
 *	to last filled element of @chain.
 *
 *	The work left to caller to do the actual freeing of subtrees:
 *		a) free the subtree starting from *@top
 *		b) free the subtrees whose roots are stored in
 *			(@chain[i].p+1 .. end of @chain[i].bh->b_data)
 *		c) free the subtrees growing from the inode past the @chain[0].p
 *			(no partially truncated stuff there).
 */

static Indirect *ext2_find_shared(struct inode *inode,
				int depth,
				int offsets[4],
				Indirect chain[4],
				__le32 *top)
{
	Indirect *partial, *p;
	int k, err;

	*top = 0;
	for (k = depth; k > 1 && !offsets[k-1]; k--)
		;
	partial = ext2_get_branch(inode, k, offsets, chain, &err);
	if (!partial)
		partial = chain + k-1;
	/*
	 * If the branch acquired continuation since we've looked at it -
	 * fine, it should all survive and (new) top doesn't belong to us.
	 */
	write_lock(&EXT2_I(inode)->i_meta_lock);
	if (!partial->key && *partial->p) {
		write_unlock(&EXT2_I(inode)->i_meta_lock);
		goto no_top;
	}
	for (p=partial; p>chain && all_zeroes((__le32*)p->bh->b_data,p->p); p--)
		;
	/*
	 * OK, we've found the last block that must survive. The rest of our
	 * branch should be detached before unlocking. However, if that rest
	 * of branch is all ours and does not grow immediately from the inode
	 * it's easier to cheat and just decrement partial->p.
	 */
	if (p == chain + k - 1 && p > chain) {
		p->p--;
	} else {
		*top = *p->p;
		*p->p = 0;
	}
	write_unlock(&EXT2_I(inode)->i_meta_lock);

	while(partial > p)
	{
		brelse(partial->bh);
		partial--;
	}
no_top:
	return partial;
}

/**
 *	ext2_free_data - free a list of data blocks
 *	@inode:	inode we are dealing with
 *	@p:	array of block numbers
 *	@q:	points immediately past the end of array
 *
 *	We are freeing all blocks referred from that array (numbers are
 *	stored as little-endian 32-bit) and updating @inode->i_blocks
 *	appropriately.
 */
static inline void ext2_free_data(struct inode *inode, __le32 *p, __le32 *q)
{
	unsigned long block_to_free = 0, count = 0;
	unsigned long nr;

	for ( ; p < q ; p++) {
		nr = le32_to_cpu(*p);
		if (nr) {
			*p = 0;
			/* accumulate blocks to free if they're contiguous */
			if (count == 0)
				goto free_this;
			else if (block_to_free == nr - count)
				count++;
			else {
				ext2_free_blocks (inode, block_to_free, count);
				mark_inode_dirty(inode);
			free_this:
				block_to_free = nr;
				count = 1;
			}
		}
	}
	if (count > 0) {
		ext2_free_blocks (inode, block_to_free, count);
		mark_inode_dirty(inode);
	}
}

/**
 *	ext2_free_branches - free an array of branches
 *	@inode:	inode we are dealing with
 *	@p:	array of block numbers
 *	@q:	pointer immediately past the end of array
 *	@depth:	depth of the branches to free
 *
 *	We are freeing all blocks referred from these branches (numbers are
 *	stored as little-endian 32-bit) and updating @inode->i_blocks
 *	appropriately.
 */
static void ext2_free_branches(struct inode *inode, __le32 *p, __le32 *q, int depth)
{
	struct buffer_head * bh;
	unsigned long nr;

	if (depth--) {
		int addr_per_block = EXT2_ADDR_PER_BLOCK(inode->i_sb);
		for ( ; p < q ; p++) {
			nr = le32_to_cpu(*p);
			if (!nr)
				continue;
			*p = 0;
			bh = sb_bread(inode->i_sb, nr);
			/*
			 * A read failure? Report error and clear slot
			 * (should be rare).
			 */ 
			if (!bh) {
				ext2_error(inode->i_sb, "ext2_free_branches",
					"Read failure, inode=%ld, block=%ld",
					inode->i_ino, nr);
				continue;
			}
			ext2_free_branches(inode,
					   (__le32*)bh->b_data,
					   (__le32*)bh->b_data + addr_per_block,
					   depth);
			bforget(bh);
			ext2_free_blocks(inode, nr, 1);
			mark_inode_dirty(inode);
		}
	} else
		ext2_free_data(inode, p, q);
}

/* mapping->invalidate_lock must be held when calling this function */
static void __ext2_truncate_blocks(struct inode *inode, loff_t offset)
{
	__le32 *i_data = EXT2_I(inode)->i_data;
	struct ext2_inode_info *ei = EXT2_I(inode);
	int addr_per_block = EXT2_ADDR_PER_BLOCK(inode->i_sb);
	int offsets[4];
	Indirect chain[4];
	Indirect *partial;
	__le32 nr = 0;
	int n;
	long iblock;
	unsigned blocksize;
	blocksize = inode->i_sb->s_blocksize;
	iblock = (offset + blocksize-1) >> EXT2_BLOCK_SIZE_BITS(inode->i_sb);

#ifdef CONFIG_FS_DAX
	WARN_ON(!rwsem_is_locked(&inode->i_mapping->invalidate_lock));
#endif

	n = ext2_block_to_path(inode, iblock, offsets, NULL);
	if (n == 0)
		return;

	/*
	 * From here we block out all ext2_get_block() callers who want to
	 * modify the block allocation tree.
	 */
	mutex_lock(&ei->truncate_mutex);

	if (n == 1) {
		ext2_free_data(inode, i_data+offsets[0],
					i_data + EXT2_NDIR_BLOCKS);
		goto do_indirects;
	}

	partial = ext2_find_shared(inode, n, offsets, chain, &nr);
	/* Kill the top of shared branch (already detached) */
	if (nr) {
		if (partial == chain)
			mark_inode_dirty(inode);
		else
			mark_buffer_dirty_inode(partial->bh, inode);
		ext2_free_branches(inode, &nr, &nr+1, (chain+n-1) - partial);
	}
	/* Clear the ends of indirect blocks on the shared branch */
	while (partial > chain) {
		ext2_free_branches(inode,
				   partial->p + 1,
				   (__le32*)partial->bh->b_data+addr_per_block,
				   (chain+n-1) - partial);
		mark_buffer_dirty_inode(partial->bh, inode);
		brelse (partial->bh);
		partial--;
	}
do_indirects:
	/* Kill the remaining (whole) subtrees */
	switch (offsets[0]) {
		default:
			nr = i_data[EXT2_IND_BLOCK];
			if (nr) {
				i_data[EXT2_IND_BLOCK] = 0;
				mark_inode_dirty(inode);
				ext2_free_branches(inode, &nr, &nr+1, 1);
			}
			fallthrough;
		case EXT2_IND_BLOCK:
			nr = i_data[EXT2_DIND_BLOCK];
			if (nr) {
				i_data[EXT2_DIND_BLOCK] = 0;
				mark_inode_dirty(inode);
				ext2_free_branches(inode, &nr, &nr+1, 2);
			}
			fallthrough;
		case EXT2_DIND_BLOCK:
			nr = i_data[EXT2_TIND_BLOCK];
			if (nr) {
				i_data[EXT2_TIND_BLOCK] = 0;
				mark_inode_dirty(inode);
				ext2_free_branches(inode, &nr, &nr+1, 3);
			}
			break;
		case EXT2_TIND_BLOCK:
			;
	}

	ext2_discard_reservation(inode);

	mutex_unlock(&ei->truncate_mutex);
}

static void ext2_truncate_blocks(struct inode *inode, loff_t offset)
{
	if (!(S_ISREG(inode->i_mode) || S_ISDIR(inode->i_mode) ||
	    S_ISLNK(inode->i_mode)))
		return;
	if (ext2_inode_is_fast_symlink(inode))
		return;

	filemap_invalidate_lock(inode->i_mapping);
	__ext2_truncate_blocks(inode, offset);
	filemap_invalidate_unlock(inode->i_mapping);
}

static int ext2_setsize(struct inode *inode, loff_t newsize)
{
	int error;

	if (!(S_ISREG(inode->i_mode) || S_ISDIR(inode->i_mode) ||
	    S_ISLNK(inode->i_mode)))
		return -EINVAL;
	if (ext2_inode_is_fast_symlink(inode))
		return -EINVAL;
	if (IS_APPEND(inode) || IS_IMMUTABLE(inode))
		return -EPERM;

	inode_dio_wait(inode);

	if (IS_DAX(inode))
		error = dax_zero_range(inode, newsize,
				       PAGE_ALIGN(newsize) - newsize, NULL,
				       &ext2_iomap_ops);
	else
		error = block_truncate_page(inode->i_mapping,
				newsize, ext2_get_block);
	if (error)
		return error;

	filemap_invalidate_lock(inode->i_mapping);
	truncate_setsize(inode, newsize);
	__ext2_truncate_blocks(inode, newsize);
	filemap_invalidate_unlock(inode->i_mapping);

	inode->i_mtime = inode->i_ctime = current_time(inode);
	if (inode_needs_sync(inode)) {
		sync_mapping_buffers(inode->i_mapping);
		sync_inode_metadata(inode, 1);
	} else {
		mark_inode_dirty(inode);
	}

	return 0;
}

/*指定super block及inode number,自block设备获取inode信息*/
static struct ext2_inode *ext2_get_inode(struct super_block *sb, ino_t ino,
					struct buffer_head **p/*出参，此inode所在的buffer_head*/)
{
	struct buffer_head * bh;
	unsigned long block_group;
	unsigned long block;
	unsigned long offset;
	struct ext2_group_desc * gdp;

	*p = NULL;
	//检查ino是否合法
	if ((ino != EXT2_ROOT_INO && ino < EXT2_FIRST_INO(sb)) ||
	    ino > le32_to_cpu(EXT2_SB(sb)->s_es->s_inodes_count))
		goto Einval;

	//获取ino所属的group编号
	block_group = (ino - 1) / EXT2_INODES_PER_GROUP(sb);
	gdp = ext2_get_group_desc(sb, block_group, NULL);
	if (!gdp)
		/*获取group desc失败*/
		goto Egdp;
	/*
	 * Figure out the offset within the block group inode table
	 */
	offset = ((ino - 1) % EXT2_INODES_PER_GROUP(sb)) * EXT2_INODE_SIZE(sb);
	block = le32_to_cpu(gdp->bg_inode_table) +
		(offset >> EXT2_BLOCK_SIZE_BITS(sb));
	if (!(bh = sb_bread(sb, block)))/*读取block对应的内容*/
		goto Eio;

	*p = bh;
	offset &= (EXT2_BLOCK_SIZE(sb) - 1);
	//取ino对应的ext2_inode
	return (struct ext2_inode *) (bh->b_data + offset);

Einval:
	ext2_error(sb, "ext2_get_inode", "bad inode number: %lu",
		   (unsigned long) ino);
	return ERR_PTR(-EINVAL);
Eio:
	ext2_error(sb, "ext2_get_inode",
		   "unable to read inode block - inode=%lu, block=%lu",
		   (unsigned long) ino, block);
Egdp:
	return ERR_PTR(-EIO);
}

void ext2_set_inode_flags(struct inode *inode)
{
	unsigned int flags = EXT2_I(inode)->i_flags;

	inode->i_flags &= ~(S_SYNC | S_APPEND | S_IMMUTABLE | S_NOATIME |
				S_DIRSYNC | S_DAX);
	if (flags & EXT2_SYNC_FL)
		inode->i_flags |= S_SYNC;
	if (flags & EXT2_APPEND_FL)
		inode->i_flags |= S_APPEND;
	if (flags & EXT2_IMMUTABLE_FL)
		inode->i_flags |= S_IMMUTABLE;
	if (flags & EXT2_NOATIME_FL)
		inode->i_flags |= S_NOATIME;
	if (flags & EXT2_DIRSYNC_FL)
		inode->i_flags |= S_DIRSYNC;
	if (test_opt(inode->i_sb, DAX) && S_ISREG(inode->i_mode))
		inode->i_flags |= S_DAX;
}

//设置ext2的文件ops
void ext2_set_file_ops(struct inode *inode)
{
	inode->i_op = &ext2_file_inode_operations;
	inode->i_fop = &ext2_file_operations;
	if (IS_DAX(inode))
		inode->i_mapping->a_ops = &ext2_dax_aops;
	else
		inode->i_mapping->a_ops = &ext2_aops;
}

struct inode *ext2_iget (struct super_block *sb, unsigned long ino)
{
	struct ext2_inode_info *ei;
	struct buffer_head * bh = NULL;
	struct ext2_inode *raw_inode;
	struct inode *inode;
	long ret = -EIO;
	int n;
	uid_t i_uid;
	gid_t i_gid;

	//获取ino对应的inode或者创建此inode
	inode = iget_locked(sb, ino);
	if (!inode)
		return ERR_PTR(-ENOMEM);
	//如果inode非new状态，则直接返回
	if (!(inode->i_state & I_NEW))
		return inode;

	//inode处于new状态，自文件系统获取数据并填充
	ei = EXT2_I(inode);
	ei->i_block_alloc_info = NULL;

	raw_inode = ext2_get_inode(inode->i_sb, ino, &bh);
	if (IS_ERR(raw_inode)) {
		/*inode有误*/
		ret = PTR_ERR(raw_inode);
 		goto bad_inode;
	}

	inode->i_mode = le16_to_cpu(raw_inode->i_mode);
	i_uid = (uid_t)le16_to_cpu(raw_inode->i_uid_low);
	i_gid = (gid_t)le16_to_cpu(raw_inode->i_gid_low);
	if (!(test_opt (inode->i_sb, NO_UID32))) {
		i_uid |= le16_to_cpu(raw_inode->i_uid_high) << 16;
		i_gid |= le16_to_cpu(raw_inode->i_gid_high) << 16;
	}
	i_uid_write(inode, i_uid);
	i_gid_write(inode, i_gid);
	set_nlink(inode, le16_to_cpu(raw_inode->i_links_count));
	inode->i_size = le32_to_cpu(raw_inode->i_size);
	inode->i_atime.tv_sec = (signed)le32_to_cpu(raw_inode->i_atime);
	inode->i_ctime.tv_sec = (signed)le32_to_cpu(raw_inode->i_ctime);
	inode->i_mtime.tv_sec = (signed)le32_to_cpu(raw_inode->i_mtime);
	inode->i_atime.tv_nsec = inode->i_mtime.tv_nsec = inode->i_ctime.tv_nsec = 0;
	ei->i_dtime = le32_to_cpu(raw_inode->i_dtime);
	/* We now have enough fields to check if the inode was active or not.
	 * This is needed because nfsd might try to access dead inodes
	 * the test is that same one that e2fsck uses
	 * NeilBrown 1999oct15
	 */
	if (inode->i_nlink == 0 && (inode->i_mode == 0 || ei->i_dtime)) {
		/* this inode is deleted */
		ret = -ESTALE;
		goto bad_inode;
	}
	inode->i_blocks = le32_to_cpu(raw_inode->i_blocks);
	ei->i_flags = le32_to_cpu(raw_inode->i_flags);
	ext2_set_inode_flags(inode);
	ei->i_faddr = le32_to_cpu(raw_inode->i_faddr);
	ei->i_frag_no = raw_inode->i_frag;
	ei->i_frag_size = raw_inode->i_fsize;
	ei->i_file_acl = le32_to_cpu(raw_inode->i_file_acl);
	ei->i_dir_acl = 0;

	if (ei->i_file_acl &&
	    !ext2_data_block_valid(EXT2_SB(sb), ei->i_file_acl, 1)) {
		ext2_error(sb, "ext2_iget", "bad extended attribute block %u",
			   ei->i_file_acl);
		ret = -EFSCORRUPTED;
		goto bad_inode;
	}

	if (S_ISREG(inode->i_mode))
		inode->i_size |= ((__u64)le32_to_cpu(raw_inode->i_size_high)) << 32;
	else
		ei->i_dir_acl = le32_to_cpu(raw_inode->i_dir_acl);
	if (i_size_read(inode) < 0) {
		ret = -EFSCORRUPTED;
		goto bad_inode;
	}
	ei->i_dtime = 0;
	inode->i_generation = le32_to_cpu(raw_inode->i_generation);
	ei->i_state = 0;
	ei->i_block_group = (ino - 1) / EXT2_INODES_PER_GROUP(inode->i_sb);
	ei->i_dir_start_lookup = 0;

	/*
	 * NOTE! The in-memory inode i_data array is in little-endian order
	 * even on big-endian machines: we do NOT byteswap the block numbers!
	 */
	for (n = 0; n < EXT2_N_BLOCKS; n++)
		ei->i_data[n] = raw_inode->i_block[n];

	if (S_ISREG(inode->i_mode)) {
		//对于普通文件，设置其对应的i_op,i_fop
		ext2_set_file_ops(inode);
	} else if (S_ISDIR(inode->i_mode)) {
		//ext2 目录 inode　操作集
		inode->i_op = &ext2_dir_inode_operations;
		inode->i_fop = &ext2_dir_operations;
		inode->i_mapping->a_ops = &ext2_aops;
	} else if (S_ISLNK(inode->i_mode)) {
		//针对link文件，设置其i_op
		if (ext2_inode_is_fast_symlink(inode)) {
			inode->i_link = (char *)ei->i_data;
			inode->i_op = &ext2_fast_symlink_inode_operations;
			nd_terminate_link(ei->i_data, inode->i_size,
				sizeof(ei->i_data) - 1);
		} else {
			inode->i_op = &ext2_symlink_inode_operations;
			inode_nohighmem(inode);
			inode->i_mapping->a_ops = &ext2_aops;
		}
	} else {
		//其它sepcial文件，设置i_op
		inode->i_op = &ext2_special_inode_operations;
		if (raw_inode->i_block[0])
			init_special_inode(inode, inode->i_mode,
			   old_decode_dev(le32_to_cpu(raw_inode->i_block[0])));
		else 
			init_special_inode(inode, inode->i_mode,
			   new_decode_dev(le32_to_cpu(raw_inode->i_block[1])));
	}
	brelse (bh);
	unlock_new_inode(inode);
	return inode;
	
bad_inode:
	brelse(bh);
	iget_failed(inode);
	return ERR_PTR(ret);
}

static int __ext2_write_inode(struct inode *inode, int do_sync)
{
	struct ext2_inode_info *ei = EXT2_I(inode);
	struct super_block *sb = inode->i_sb;
	ino_t ino = inode->i_ino;
	uid_t uid = i_uid_read(inode);
	gid_t gid = i_gid_read(inode);
	struct buffer_head * bh;
	struct ext2_inode * raw_inode = ext2_get_inode(sb, ino, &bh);
	int n;
	int err = 0;

	if (IS_ERR(raw_inode))
 		return -EIO;

	/* For fields not tracking in the in-memory inode,
	 * initialise them to zero for new inodes. */
	if (ei->i_state & EXT2_STATE_NEW)
		memset(raw_inode, 0, EXT2_SB(sb)->s_inode_size);

	raw_inode->i_mode = cpu_to_le16(inode->i_mode);
	if (!(test_opt(sb, NO_UID32))) {
		raw_inode->i_uid_low = cpu_to_le16(low_16_bits(uid));
		raw_inode->i_gid_low = cpu_to_le16(low_16_bits(gid));
/*
 * Fix up interoperability with old kernels. Otherwise, old inodes get
 * re-used with the upper 16 bits of the uid/gid intact
 */
		if (!ei->i_dtime) {
			raw_inode->i_uid_high = cpu_to_le16(high_16_bits(uid));
			raw_inode->i_gid_high = cpu_to_le16(high_16_bits(gid));
		} else {
			raw_inode->i_uid_high = 0;
			raw_inode->i_gid_high = 0;
		}
	} else {
		raw_inode->i_uid_low = cpu_to_le16(fs_high2lowuid(uid));
		raw_inode->i_gid_low = cpu_to_le16(fs_high2lowgid(gid));
		raw_inode->i_uid_high = 0;
		raw_inode->i_gid_high = 0;
	}
	raw_inode->i_links_count = cpu_to_le16(inode->i_nlink);
	raw_inode->i_size = cpu_to_le32(inode->i_size);
	raw_inode->i_atime = cpu_to_le32(inode->i_atime.tv_sec);
	raw_inode->i_ctime = cpu_to_le32(inode->i_ctime.tv_sec);
	raw_inode->i_mtime = cpu_to_le32(inode->i_mtime.tv_sec);

	raw_inode->i_blocks = cpu_to_le32(inode->i_blocks);
	raw_inode->i_dtime = cpu_to_le32(ei->i_dtime);
	raw_inode->i_flags = cpu_to_le32(ei->i_flags);
	raw_inode->i_faddr = cpu_to_le32(ei->i_faddr);
	raw_inode->i_frag = ei->i_frag_no;
	raw_inode->i_fsize = ei->i_frag_size;
	raw_inode->i_file_acl = cpu_to_le32(ei->i_file_acl);
	if (!S_ISREG(inode->i_mode))
		raw_inode->i_dir_acl = cpu_to_le32(ei->i_dir_acl);
	else {
		raw_inode->i_size_high = cpu_to_le32(inode->i_size >> 32);
		if (inode->i_size > 0x7fffffffULL) {
			if (!EXT2_HAS_RO_COMPAT_FEATURE(sb,
					EXT2_FEATURE_RO_COMPAT_LARGE_FILE) ||
			    EXT2_SB(sb)->s_es->s_rev_level ==
					cpu_to_le32(EXT2_GOOD_OLD_REV)) {
			       /* If this is the first large file
				* created, add a flag to the superblock.
				*/
				spin_lock(&EXT2_SB(sb)->s_lock);
				ext2_update_dynamic_rev(sb);
				EXT2_SET_RO_COMPAT_FEATURE(sb,
					EXT2_FEATURE_RO_COMPAT_LARGE_FILE);
				spin_unlock(&EXT2_SB(sb)->s_lock);
				ext2_sync_super(sb, EXT2_SB(sb)->s_es, 1);
			}
		}
	}
	
	raw_inode->i_generation = cpu_to_le32(inode->i_generation);
	if (S_ISCHR(inode->i_mode) || S_ISBLK(inode->i_mode)) {
		if (old_valid_dev(inode->i_rdev)) {
			raw_inode->i_block[0] =
				cpu_to_le32(old_encode_dev(inode->i_rdev));
			raw_inode->i_block[1] = 0;
		} else {
			raw_inode->i_block[0] = 0;
			raw_inode->i_block[1] =
				cpu_to_le32(new_encode_dev(inode->i_rdev));
			raw_inode->i_block[2] = 0;
		}
	} else for (n = 0; n < EXT2_N_BLOCKS; n++)
		raw_inode->i_block[n] = ei->i_data[n];
	mark_buffer_dirty(bh);
	if (do_sync) {
		sync_dirty_buffer(bh);
		if (buffer_req(bh) && !buffer_uptodate(bh)) {
			printk ("IO error syncing ext2 inode [%s:%08lx]\n",
				sb->s_id, (unsigned long) ino);
			err = -EIO;
		}
	}
	ei->i_state &= ~EXT2_STATE_NEW;
	brelse (bh);
	return err;
}

int ext2_write_inode(struct inode *inode, struct writeback_control *wbc)
{
	return __ext2_write_inode(inode, wbc->sync_mode == WB_SYNC_ALL);
}

int ext2_getattr(struct mnt_idmap *idmap, const struct path *path,
		 struct kstat *stat, u32 request_mask, unsigned int query_flags)
{
	struct inode *inode = d_inode(path->dentry);
	struct ext2_inode_info *ei = EXT2_I(inode);
	unsigned int flags;

	flags = ei->i_flags & EXT2_FL_USER_VISIBLE;
	if (flags & EXT2_APPEND_FL)
		stat->attributes |= STATX_ATTR_APPEND;
	if (flags & EXT2_COMPR_FL)
		stat->attributes |= STATX_ATTR_COMPRESSED;
	if (flags & EXT2_IMMUTABLE_FL)
		stat->attributes |= STATX_ATTR_IMMUTABLE;
	if (flags & EXT2_NODUMP_FL)
		stat->attributes |= STATX_ATTR_NODUMP;
	stat->attributes_mask |= (STATX_ATTR_APPEND |
			STATX_ATTR_COMPRESSED |
			STATX_ATTR_ENCRYPTED |
			STATX_ATTR_IMMUTABLE |
			STATX_ATTR_NODUMP);

	generic_fillattr(&nop_mnt_idmap, inode, stat);
	return 0;
}

int ext2_setattr(struct mnt_idmap *idmap, struct dentry *dentry,
		 struct iattr *iattr)
{
	struct inode *inode = d_inode(dentry);
	int error;

	error = setattr_prepare(&nop_mnt_idmap, dentry, iattr);
	if (error)
		return error;

	if (is_quota_modification(&nop_mnt_idmap, inode, iattr)) {
		error = dquot_initialize(inode);
		if (error)
			return error;
	}
	if (i_uid_needs_update(&nop_mnt_idmap, iattr, inode) ||
	    i_gid_needs_update(&nop_mnt_idmap, iattr, inode)) {
		error = dquot_transfer(&nop_mnt_idmap, inode, iattr);
		if (error)
			return error;
	}
	if (iattr->ia_valid & ATTR_SIZE && iattr->ia_size != inode->i_size) {
		error = ext2_setsize(inode, iattr->ia_size);
		if (error)
			return error;
	}
	setattr_copy(&nop_mnt_idmap, inode, iattr);
	if (iattr->ia_valid & ATTR_MODE)
		error = posix_acl_chmod(&nop_mnt_idmap, dentry, inode->i_mode);
	mark_inode_dirty(inode);

	return error;
}<|MERGE_RESOLUTION|>--- conflicted
+++ resolved
@@ -869,15 +869,7 @@
 	return ret;
 }
 
-<<<<<<< HEAD
-static int ext2_writepage(struct page *page, struct writeback_control *wbc)
-{
-	return block_write_full_page(page, ext2_get_block, wbc);
-}
-
 //读取单个page
-=======
->>>>>>> fe15c26e
 static int ext2_read_folio(struct file *file, struct folio *folio)
 {
 	return mpage_read_folio(folio, ext2_get_block);
