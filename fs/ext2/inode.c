--- conflicted
+++ resolved
@@ -967,11 +967,7 @@
 	.write_begin		= ext2_write_begin,
 	.write_end		= ext2_write_end,
 	.bmap			= ext2_bmap,
-<<<<<<< HEAD
-	.direct_IO		= ext2_direct_IO,//direct io时调入
-=======
-	.direct_IO		= noop_direct_IO,
->>>>>>> 9d1694dc
+	.direct_IO		= noop_direct_IO,//direct io时调入
 	.writepages		= ext2_writepages,
 	.migrate_folio		= buffer_migrate_folio,
 	.is_partially_uptodate	= block_is_partially_uptodate,
