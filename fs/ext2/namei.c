// SPDX-License-Identifier: GPL-2.0
/*
 * linux/fs/ext2/namei.c
 *
 * Rewrite to pagecache. Almost all code had been changed, so blame me
 * if the things go wrong. Please, send bug reports to
 * viro@parcelfarce.linux.theplanet.co.uk
 *
 * Stuff here is basically a glue between the VFS and generic UNIXish
 * filesystem that keeps everything in pagecache. All knowledge of the
 * directory layout is in fs/ext2/dir.c - it turned out to be easily separatable
 * and it's easier to debug that way. In principle we might want to
 * generalize that a bit and turn it into a library. Or not.
 *
 * The only non-static object here is ext2_dir_inode_operations.
 *
 * TODO: get rid of kmap() use, add readahead.
 *
 * Copyright (C) 1992, 1993, 1994, 1995
 * Remy Card (card@masi.ibp.fr)
 * Laboratoire MASI - Institut Blaise Pascal
 * Universite Pierre et Marie Curie (Paris VI)
 *
 *  from
 *
 *  linux/fs/minix/namei.c
 *
 *  Copyright (C) 1991, 1992  Linus Torvalds
 *
 *  Big-endian to little-endian byte-swapping/bitmaps by
 *        David S. Miller (davem@caip.rutgers.edu), 1995
 */

#include <linux/pagemap.h>
#include <linux/quotaops.h>
#include "ext2.h"
#include "xattr.h"
#include "acl.h"

static inline int ext2_add_nondir(struct dentry *dentry, struct inode *inode)
{
	int err = ext2_add_link(dentry, inode);
	if (!err) {
		d_instantiate_new(dentry, inode);
		return 0;
	}
	inode_dec_link_count(inode);
	discard_new_inode(inode);
	return err;
}

/*
 * Methods themselves.
 */

static struct dentry *ext2_lookup(struct inode * dir, struct dentry *dentry, unsigned int flags)
{
	struct inode * inode;
	ino_t ino;
	int res;
	
	if (dentry->d_name.len > EXT2_NAME_LEN)
		return ERR_PTR(-ENAMETOOLONG);

	//在目录dir下查询指定名称dentry->d_name的inode编号(ino)
	res = ext2_inode_by_name(dir, &dentry->d_name, &ino);
	if (res) {
		//通过ino获取对应的inode
		if (res != -ENOENT)
			return ERR_PTR(res);
		inode = NULL;
	} else {
		inode = ext2_iget(dir->i_sb, ino);
		if (inode == ERR_PTR(-ESTALE)) {
			ext2_error(dir->i_sb, __func__,
					"deleted inode referenced: %lu",
					(unsigned long) ino);
			return ERR_PTR(-EIO);
		}
	}

	return d_splice_alias(inode, dentry);
}

struct dentry *ext2_get_parent(struct dentry *child)
{
	ino_t ino;
	int res;

	res = ext2_inode_by_name(d_inode(child), &dotdot_name, &ino);
	if (res)
		return ERR_PTR(res);

	return d_obtain_alias(ext2_iget(child->d_sb, ino));
} 

/*
 * By the time this is called, we already have created
 * the directory cache entry for the new file, but it
 * is so far negative - it has no inode.
 *
 * If the create succeeds, we fill in the inode information
 * with d_instantiate(). 
 */
<<<<<<< HEAD
//在目录dir下创建dentry指定的inode
static int ext2_create (struct user_namespace * mnt_userns,
=======
static int ext2_create (struct mnt_idmap * idmap,
>>>>>>> fe15c26e
			struct inode * dir, struct dentry * dentry,
			umode_t mode, bool excl)
{
	struct inode *inode;
	int err;

	err = dquot_initialize(dir);
	if (err)
		return err;

	inode = ext2_new_inode(dir, mode, &dentry->d_name);
	if (IS_ERR(inode))
		return PTR_ERR(inode);

	//指定为file ops
	ext2_set_file_ops(inode);
	mark_inode_dirty(inode);
	return ext2_add_nondir(dentry, inode);
}

static int ext2_tmpfile(struct mnt_idmap *idmap, struct inode *dir,
			struct file *file, umode_t mode)
{
	struct inode *inode = ext2_new_inode(dir, mode, NULL);
	if (IS_ERR(inode))
		return PTR_ERR(inode);

	ext2_set_file_ops(inode);
	mark_inode_dirty(inode);
	d_tmpfile(file, inode);
	unlock_new_inode(inode);
	return finish_open_simple(file, 0);
}

static int ext2_mknod (struct mnt_idmap * idmap, struct inode * dir,
	struct dentry *dentry, umode_t mode, dev_t rdev)
{
	struct inode * inode;
	int err;

	err = dquot_initialize(dir);
	if (err)
		return err;

	inode = ext2_new_inode (dir, mode, &dentry->d_name);
	err = PTR_ERR(inode);
	if (!IS_ERR(inode)) {
		init_special_inode(inode, inode->i_mode, rdev);
		inode->i_op = &ext2_special_inode_operations;
		mark_inode_dirty(inode);
		err = ext2_add_nondir(dentry, inode);
	}
	return err;
}

static int ext2_symlink (struct mnt_idmap * idmap, struct inode * dir,
	struct dentry * dentry, const char * symname)
{
	struct super_block * sb = dir->i_sb;
	int err = -ENAMETOOLONG;
	unsigned l = strlen(symname)+1;
	struct inode * inode;

	if (l > sb->s_blocksize)
		goto out;

	err = dquot_initialize(dir);
	if (err)
		goto out;

	inode = ext2_new_inode (dir, S_IFLNK | S_IRWXUGO, &dentry->d_name);
	err = PTR_ERR(inode);
	if (IS_ERR(inode))
		goto out;

	if (l > sizeof (EXT2_I(inode)->i_data)) {
		/* slow symlink */
		inode->i_op = &ext2_symlink_inode_operations;
		inode_nohighmem(inode);
		inode->i_mapping->a_ops = &ext2_aops;
		err = page_symlink(inode, symname, l);
		if (err)
			goto out_fail;
	} else {
		/* fast symlink */
		inode->i_op = &ext2_fast_symlink_inode_operations;
		inode->i_link = (char*)EXT2_I(inode)->i_data;
		memcpy(inode->i_link, symname, l);
		inode->i_size = l-1;
	}
	mark_inode_dirty(inode);

	err = ext2_add_nondir(dentry, inode);
out:
	return err;

out_fail:
	inode_dec_link_count(inode);
	discard_new_inode(inode);
	goto out;
}

static int ext2_link (struct dentry * old_dentry, struct inode * dir,
	struct dentry *dentry)
{
	struct inode *inode = d_inode(old_dentry);
	int err;

	err = dquot_initialize(dir);
	if (err)
		return err;

	inode->i_ctime = current_time(inode);
	inode_inc_link_count(inode);
	ihold(inode);

	err = ext2_add_link(dentry, inode);
	if (!err) {
		d_instantiate(dentry, inode);
		return 0;
	}
	inode_dec_link_count(inode);
	iput(inode);
	return err;
}

<<<<<<< HEAD
//ext2目录创建
static int ext2_mkdir(struct user_namespace * mnt_userns,
=======
static int ext2_mkdir(struct mnt_idmap * idmap,
>>>>>>> fe15c26e
	struct inode * dir, struct dentry * dentry, umode_t mode)
{
	struct inode * inode;
	int err;

	err = dquot_initialize(dir);
	if (err)
		return err;

	inode_inc_link_count(dir);

	//申请一个inode
	inode = ext2_new_inode(dir, S_IFDIR | mode, &dentry->d_name);
	err = PTR_ERR(inode);
	if (IS_ERR(inode))
		goto out_dir;

	//设置dir对应的ops
	inode->i_op = &ext2_dir_inode_operations;
	inode->i_fop = &ext2_dir_operations;
	inode->i_mapping->a_ops = &ext2_aops;

	inode_inc_link_count(inode);

	err = ext2_make_empty(inode, dir);
	if (err)
		goto out_fail;

	err = ext2_add_link(dentry, inode);
	if (err)
		goto out_fail;

	d_instantiate_new(dentry, inode);
out:
	return err;

out_fail:
	inode_dec_link_count(inode);
	inode_dec_link_count(inode);
	discard_new_inode(inode);
out_dir:
	inode_dec_link_count(dir);
	goto out;
}

static int ext2_unlink(struct inode * dir, struct dentry *dentry)
{
	struct inode * inode = d_inode(dentry);
	struct ext2_dir_entry_2 * de;
	struct page * page;
	void *page_addr;
	int err;

	err = dquot_initialize(dir);
	if (err)
		goto out;

	de = ext2_find_entry(dir, &dentry->d_name, &page, &page_addr);
	if (IS_ERR(de)) {
		err = PTR_ERR(de);
		goto out;
	}

	err = ext2_delete_entry (de, page, page_addr);
	ext2_put_page(page, page_addr);
	if (err)
		goto out;

	inode->i_ctime = dir->i_ctime;
	inode_dec_link_count(inode);
	err = 0;
out:
	return err;
}

static int ext2_rmdir (struct inode * dir, struct dentry *dentry)
{
	struct inode * inode = d_inode(dentry);
	int err = -ENOTEMPTY;

	if (ext2_empty_dir(inode)) {
		err = ext2_unlink(dir, dentry);
		if (!err) {
			inode->i_size = 0;
			inode_dec_link_count(inode);
			inode_dec_link_count(dir);
		}
	}
	return err;
}

static int ext2_rename (struct mnt_idmap * idmap,
			struct inode * old_dir, struct dentry * old_dentry,
			struct inode * new_dir, struct dentry * new_dentry,
			unsigned int flags)
{
	struct inode * old_inode = d_inode(old_dentry);
	struct inode * new_inode = d_inode(new_dentry);
	struct page * dir_page = NULL;
	void *dir_page_addr;
	struct ext2_dir_entry_2 * dir_de = NULL;
	struct page * old_page;
	void *old_page_addr;
	struct ext2_dir_entry_2 * old_de;
	int err;

	if (flags & ~RENAME_NOREPLACE)
		return -EINVAL;

	err = dquot_initialize(old_dir);
	if (err)
		goto out;

	err = dquot_initialize(new_dir);
	if (err)
		goto out;

	old_de = ext2_find_entry(old_dir, &old_dentry->d_name, &old_page,
				 &old_page_addr);
	if (IS_ERR(old_de)) {
		err = PTR_ERR(old_de);
		goto out;
	}

	if (S_ISDIR(old_inode->i_mode)) {
		err = -EIO;
		dir_de = ext2_dotdot(old_inode, &dir_page, &dir_page_addr);
		if (!dir_de)
			goto out_old;
	}

	if (new_inode) {
		void *page_addr;
		struct page *new_page;
		struct ext2_dir_entry_2 *new_de;

		err = -ENOTEMPTY;
		if (dir_de && !ext2_empty_dir (new_inode))
			goto out_dir;

		new_de = ext2_find_entry(new_dir, &new_dentry->d_name,
					 &new_page, &page_addr);
		if (IS_ERR(new_de)) {
			err = PTR_ERR(new_de);
			goto out_dir;
		}
		err = ext2_set_link(new_dir, new_de, new_page, page_addr,
				    old_inode, true);
		ext2_put_page(new_page, page_addr);
		if (err)
			goto out_dir;
		new_inode->i_ctime = current_time(new_inode);
		if (dir_de)
			drop_nlink(new_inode);
		inode_dec_link_count(new_inode);
	} else {
		err = ext2_add_link(new_dentry, old_inode);
		if (err)
			goto out_dir;
		if (dir_de)
			inode_inc_link_count(new_dir);
	}

	/*
	 * Like most other Unix systems, set the ctime for inodes on a
 	 * rename.
	 */
	old_inode->i_ctime = current_time(old_inode);
	mark_inode_dirty(old_inode);

	ext2_delete_entry(old_de, old_page, old_page_addr);

	if (dir_de) {
		if (old_dir != new_dir) {
			err = ext2_set_link(old_inode, dir_de, dir_page,
					    dir_page_addr, new_dir, false);

		}
		ext2_put_page(dir_page, dir_page_addr);
		inode_dec_link_count(old_dir);
	}

out_old:
	ext2_put_page(old_page, old_page_addr);
out:
	return err;

out_dir:
	if (dir_de)
		ext2_put_page(dir_page, dir_page_addr);
	goto out_old;
}

const struct inode_operations ext2_dir_inode_operations = {
	.create		= ext2_create,
	.lookup		= ext2_lookup,
	.link		= ext2_link,
	.unlink		= ext2_unlink,
	.symlink	= ext2_symlink,
	.mkdir		= ext2_mkdir,//目录创建
	.rmdir		= ext2_rmdir,
	.mknod		= ext2_mknod,
	.rename		= ext2_rename,
	.listxattr	= ext2_listxattr,
	.getattr	= ext2_getattr,
	.setattr	= ext2_setattr,
	.get_inode_acl	= ext2_get_acl,
	.set_acl	= ext2_set_acl,
	.tmpfile	= ext2_tmpfile,
	.fileattr_get	= ext2_fileattr_get,
	.fileattr_set	= ext2_fileattr_set,
};

const struct inode_operations ext2_special_inode_operations = {
	.listxattr	= ext2_listxattr,
	.getattr	= ext2_getattr,
	.setattr	= ext2_setattr,
	.get_inode_acl	= ext2_get_acl,
	.set_acl	= ext2_set_acl,
};<|MERGE_RESOLUTION|>--- conflicted
+++ resolved
@@ -102,12 +102,8 @@
  * If the create succeeds, we fill in the inode information
  * with d_instantiate(). 
  */
-<<<<<<< HEAD
 //在目录dir下创建dentry指定的inode
-static int ext2_create (struct user_namespace * mnt_userns,
-=======
 static int ext2_create (struct mnt_idmap * idmap,
->>>>>>> fe15c26e
 			struct inode * dir, struct dentry * dentry,
 			umode_t mode, bool excl)
 {
@@ -234,12 +230,8 @@
 	return err;
 }
 
-<<<<<<< HEAD
 //ext2目录创建
-static int ext2_mkdir(struct user_namespace * mnt_userns,
-=======
 static int ext2_mkdir(struct mnt_idmap * idmap,
->>>>>>> fe15c26e
 	struct inode * dir, struct dentry * dentry, umode_t mode)
 {
 	struct inode * inode;
