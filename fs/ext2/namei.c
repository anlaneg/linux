// SPDX-License-Identifier: GPL-2.0
/*
 * linux/fs/ext2/namei.c
 *
 * Rewrite to pagecache. Almost all code had been changed, so blame me
 * if the things go wrong. Please, send bug reports to
 * viro@parcelfarce.linux.theplanet.co.uk
 *
 * Stuff here is basically a glue between the VFS and generic UNIXish
 * filesystem that keeps everything in pagecache. All knowledge of the
 * directory layout is in fs/ext2/dir.c - it turned out to be easily separatable
 * and it's easier to debug that way. In principle we might want to
 * generalize that a bit and turn it into a library. Or not.
 *
 * The only non-static object here is ext2_dir_inode_operations.
 *
 * TODO: get rid of kmap() use, add readahead.
 *
 * Copyright (C) 1992, 1993, 1994, 1995
 * Remy Card (card@masi.ibp.fr)
 * Laboratoire MASI - Institut Blaise Pascal
 * Universite Pierre et Marie Curie (Paris VI)
 *
 *  from
 *
 *  linux/fs/minix/namei.c
 *
 *  Copyright (C) 1991, 1992  Linus Torvalds
 *
 *  Big-endian to little-endian byte-swapping/bitmaps by
 *        David S. Miller (davem@caip.rutgers.edu), 1995
 */

#include <linux/pagemap.h>
#include <linux/quotaops.h>
#include "ext2.h"
#include "xattr.h"
#include "acl.h"

static inline int ext2_add_nondir(struct dentry *dentry, struct inode *inode)
{
	int err = ext2_add_link(dentry, inode);
	if (!err) {
		unlock_new_inode(inode);
		d_instantiate(dentry, inode);
		return 0;
	}
	inode_dec_link_count(inode);
	unlock_new_inode(inode);
	iput(inode);
	return err;
}

/*
 * Methods themselves.
 */

static struct dentry *ext2_lookup(struct inode * dir, struct dentry *dentry, unsigned int flags)
{
	struct inode * inode;
	ino_t ino;
	
	if (dentry->d_name.len > EXT2_NAME_LEN)
		return ERR_PTR(-ENAMETOOLONG);

	ino = ext2_inode_by_name(dir, &dentry->d_name);
	inode = NULL;
	if (ino) {
		inode = ext2_iget(dir->i_sb, ino);
		if (inode == ERR_PTR(-ESTALE)) {
			ext2_error(dir->i_sb, __func__,
					"deleted inode referenced: %lu",
					(unsigned long) ino);
			return ERR_PTR(-EIO);
		}
	}
	return d_splice_alias(inode, dentry);
}

struct dentry *ext2_get_parent(struct dentry *child)
{
	struct qstr dotdot = QSTR_INIT("..", 2);
	unsigned long ino = ext2_inode_by_name(d_inode(child), &dotdot);
	if (!ino)
		return ERR_PTR(-ENOENT);
	return d_obtain_alias(ext2_iget(child->d_sb, ino));
} 

/*
 * By the time this is called, we already have created
 * the directory cache entry for the new file, but it
 * is so far negative - it has no inode.
 *
 * If the create succeeds, we fill in the inode information
 * with d_instantiate(). 
 */
static int ext2_create (struct inode * dir, struct dentry * dentry, umode_t mode, bool excl)
{
	struct inode *inode;
	int err;

	err = dquot_initialize(dir);
	if (err)
		return err;

	inode = ext2_new_inode(dir, mode, &dentry->d_name);
	if (IS_ERR(inode))
		return PTR_ERR(inode);

<<<<<<< HEAD
	inode->i_op = &ext2_file_inode_operations;
	if (test_opt(inode->i_sb, NOBH)) {
		inode->i_mapping->a_ops = &ext2_nobh_aops;
		//设置文件操作集
		inode->i_fop = &ext2_file_operations;
	} else {
		inode->i_mapping->a_ops = &ext2_aops;
		inode->i_fop = &ext2_file_operations;
	}
=======
	ext2_set_file_ops(inode);
>>>>>>> 2d618bdf
	mark_inode_dirty(inode);
	return ext2_add_nondir(dentry, inode);
}

static int ext2_tmpfile(struct inode *dir, struct dentry *dentry, umode_t mode)
{
	struct inode *inode = ext2_new_inode(dir, mode, NULL);
	if (IS_ERR(inode))
		return PTR_ERR(inode);

	ext2_set_file_ops(inode);
	mark_inode_dirty(inode);
	d_tmpfile(dentry, inode);
	unlock_new_inode(inode);
	return 0;
}

static int ext2_mknod (struct inode * dir, struct dentry *dentry, umode_t mode, dev_t rdev)
{
	struct inode * inode;
	int err;

	err = dquot_initialize(dir);
	if (err)
		return err;

	inode = ext2_new_inode (dir, mode, &dentry->d_name);
	err = PTR_ERR(inode);
	if (!IS_ERR(inode)) {
		init_special_inode(inode, inode->i_mode, rdev);
#ifdef CONFIG_EXT2_FS_XATTR
		inode->i_op = &ext2_special_inode_operations;
#endif
		mark_inode_dirty(inode);
		err = ext2_add_nondir(dentry, inode);
	}
	return err;
}

static int ext2_symlink (struct inode * dir, struct dentry * dentry,
	const char * symname)
{
	struct super_block * sb = dir->i_sb;
	int err = -ENAMETOOLONG;
	unsigned l = strlen(symname)+1;
	struct inode * inode;

	if (l > sb->s_blocksize)
		goto out;

	err = dquot_initialize(dir);
	if (err)
		goto out;

	inode = ext2_new_inode (dir, S_IFLNK | S_IRWXUGO, &dentry->d_name);
	err = PTR_ERR(inode);
	if (IS_ERR(inode))
		goto out;

	if (l > sizeof (EXT2_I(inode)->i_data)) {
		/* slow symlink */
		inode->i_op = &ext2_symlink_inode_operations;
		inode_nohighmem(inode);
		if (test_opt(inode->i_sb, NOBH))
			inode->i_mapping->a_ops = &ext2_nobh_aops;
		else
			inode->i_mapping->a_ops = &ext2_aops;
		err = page_symlink(inode, symname, l);
		if (err)
			goto out_fail;
	} else {
		/* fast symlink */
		inode->i_op = &ext2_fast_symlink_inode_operations;
		inode->i_link = (char*)EXT2_I(inode)->i_data;
		memcpy(inode->i_link, symname, l);
		inode->i_size = l-1;
	}
	mark_inode_dirty(inode);

	err = ext2_add_nondir(dentry, inode);
out:
	return err;

out_fail:
	inode_dec_link_count(inode);
	unlock_new_inode(inode);
	iput (inode);
	goto out;
}

static int ext2_link (struct dentry * old_dentry, struct inode * dir,
	struct dentry *dentry)
{
	struct inode *inode = d_inode(old_dentry);
	int err;

	err = dquot_initialize(dir);
	if (err)
		return err;

	inode->i_ctime = current_time(inode);
	inode_inc_link_count(inode);
	ihold(inode);

	err = ext2_add_link(dentry, inode);
	if (!err) {
		d_instantiate(dentry, inode);
		return 0;
	}
	inode_dec_link_count(inode);
	iput(inode);
	return err;
}

static int ext2_mkdir(struct inode * dir, struct dentry * dentry, umode_t mode)
{
	struct inode * inode;
	int err;

	err = dquot_initialize(dir);
	if (err)
		return err;

	inode_inc_link_count(dir);

	inode = ext2_new_inode(dir, S_IFDIR | mode, &dentry->d_name);
	err = PTR_ERR(inode);
	if (IS_ERR(inode))
		goto out_dir;

	inode->i_op = &ext2_dir_inode_operations;
	inode->i_fop = &ext2_dir_operations;
	if (test_opt(inode->i_sb, NOBH))
		inode->i_mapping->a_ops = &ext2_nobh_aops;
	else
		inode->i_mapping->a_ops = &ext2_aops;

	inode_inc_link_count(inode);

	err = ext2_make_empty(inode, dir);
	if (err)
		goto out_fail;

	err = ext2_add_link(dentry, inode);
	if (err)
		goto out_fail;

	unlock_new_inode(inode);
	d_instantiate(dentry, inode);
out:
	return err;

out_fail:
	inode_dec_link_count(inode);
	inode_dec_link_count(inode);
	unlock_new_inode(inode);
	iput(inode);
out_dir:
	inode_dec_link_count(dir);
	goto out;
}

static int ext2_unlink(struct inode * dir, struct dentry *dentry)
{
	struct inode * inode = d_inode(dentry);
	struct ext2_dir_entry_2 * de;
	struct page * page;
	int err;

	err = dquot_initialize(dir);
	if (err)
		goto out;

	de = ext2_find_entry (dir, &dentry->d_name, &page);
	if (!de) {
		err = -ENOENT;
		goto out;
	}

	err = ext2_delete_entry (de, page);
	if (err)
		goto out;

	inode->i_ctime = dir->i_ctime;
	inode_dec_link_count(inode);
	err = 0;
out:
	return err;
}

static int ext2_rmdir (struct inode * dir, struct dentry *dentry)
{
	struct inode * inode = d_inode(dentry);
	int err = -ENOTEMPTY;

	if (ext2_empty_dir(inode)) {
		err = ext2_unlink(dir, dentry);
		if (!err) {
			inode->i_size = 0;
			inode_dec_link_count(inode);
			inode_dec_link_count(dir);
		}
	}
	return err;
}

static int ext2_rename (struct inode * old_dir, struct dentry * old_dentry,
			struct inode * new_dir,	struct dentry * new_dentry,
			unsigned int flags)
{
	struct inode * old_inode = d_inode(old_dentry);
	struct inode * new_inode = d_inode(new_dentry);
	struct page * dir_page = NULL;
	struct ext2_dir_entry_2 * dir_de = NULL;
	struct page * old_page;
	struct ext2_dir_entry_2 * old_de;
	int err;

	if (flags & ~RENAME_NOREPLACE)
		return -EINVAL;

	err = dquot_initialize(old_dir);
	if (err)
		goto out;

	err = dquot_initialize(new_dir);
	if (err)
		goto out;

	old_de = ext2_find_entry (old_dir, &old_dentry->d_name, &old_page);
	if (!old_de) {
		err = -ENOENT;
		goto out;
	}

	if (S_ISDIR(old_inode->i_mode)) {
		err = -EIO;
		dir_de = ext2_dotdot(old_inode, &dir_page);
		if (!dir_de)
			goto out_old;
	}

	if (new_inode) {
		struct page *new_page;
		struct ext2_dir_entry_2 *new_de;

		err = -ENOTEMPTY;
		if (dir_de && !ext2_empty_dir (new_inode))
			goto out_dir;

		err = -ENOENT;
		new_de = ext2_find_entry (new_dir, &new_dentry->d_name, &new_page);
		if (!new_de)
			goto out_dir;
		ext2_set_link(new_dir, new_de, new_page, old_inode, 1);
		new_inode->i_ctime = current_time(new_inode);
		if (dir_de)
			drop_nlink(new_inode);
		inode_dec_link_count(new_inode);
	} else {
		err = ext2_add_link(new_dentry, old_inode);
		if (err)
			goto out_dir;
		if (dir_de)
			inode_inc_link_count(new_dir);
	}

	/*
	 * Like most other Unix systems, set the ctime for inodes on a
 	 * rename.
	 */
	old_inode->i_ctime = current_time(old_inode);
	mark_inode_dirty(old_inode);

	ext2_delete_entry (old_de, old_page);

	if (dir_de) {
		if (old_dir != new_dir)
			ext2_set_link(old_inode, dir_de, dir_page, new_dir, 0);
		else {
			kunmap(dir_page);
			put_page(dir_page);
		}
		inode_dec_link_count(old_dir);
	}
	return 0;


out_dir:
	if (dir_de) {
		kunmap(dir_page);
		put_page(dir_page);
	}
out_old:
	kunmap(old_page);
	put_page(old_page);
out:
	return err;
}

const struct inode_operations ext2_dir_inode_operations = {
	.create		= ext2_create,
	.lookup		= ext2_lookup,
	.link		= ext2_link,
	.unlink		= ext2_unlink,
	.symlink	= ext2_symlink,
	.mkdir		= ext2_mkdir,
	.rmdir		= ext2_rmdir,
	.mknod		= ext2_mknod,
	.rename		= ext2_rename,
#ifdef CONFIG_EXT2_FS_XATTR
	.listxattr	= ext2_listxattr,
#endif
	.setattr	= ext2_setattr,
	.get_acl	= ext2_get_acl,
	.set_acl	= ext2_set_acl,
	.tmpfile	= ext2_tmpfile,
};

const struct inode_operations ext2_special_inode_operations = {
#ifdef CONFIG_EXT2_FS_XATTR
	.listxattr	= ext2_listxattr,
#endif
	.setattr	= ext2_setattr,
	.get_acl	= ext2_get_acl,
	.set_acl	= ext2_set_acl,
};<|MERGE_RESOLUTION|>--- conflicted
+++ resolved
@@ -107,19 +107,7 @@
 	if (IS_ERR(inode))
 		return PTR_ERR(inode);
 
-<<<<<<< HEAD
-	inode->i_op = &ext2_file_inode_operations;
-	if (test_opt(inode->i_sb, NOBH)) {
-		inode->i_mapping->a_ops = &ext2_nobh_aops;
-		//设置文件操作集
-		inode->i_fop = &ext2_file_operations;
-	} else {
-		inode->i_mapping->a_ops = &ext2_aops;
-		inode->i_fop = &ext2_file_operations;
-	}
-=======
 	ext2_set_file_ops(inode);
->>>>>>> 2d618bdf
 	mark_inode_dirty(inode);
 	return ext2_add_nondir(dentry, inode);
 }
