// SPDX-License-Identifier: GPL-2.0
/*
 *  linux/fs/read_write.c
 *
 *  Copyright (C) 1991, 1992  Linus Torvalds
 */

#include <linux/slab.h>
#include <linux/stat.h>
#include <linux/sched/xacct.h>
#include <linux/fcntl.h>
#include <linux/file.h>
#include <linux/uio.h>
#include <linux/fsnotify.h>
#include <linux/security.h>
#include <linux/export.h>
#include <linux/syscalls.h>
#include <linux/pagemap.h>
#include <linux/splice.h>
#include <linux/compat.h>
#include <linux/mount.h>
#include <linux/fs.h>
#include "internal.h"

#include <linux/uaccess.h>
#include <asm/unistd.h>

const struct file_operations generic_ro_fops = {
	.llseek		= generic_file_llseek,
	.read_iter	= generic_file_read_iter,
	.mmap		= generic_file_readonly_mmap,
	.splice_read	= generic_file_splice_read,
};

EXPORT_SYMBOL(generic_ro_fops);

static inline bool unsigned_offsets(struct file *file)
{
	return file->f_mode & FMODE_UNSIGNED_OFFSET;
}

/**
 * vfs_setpos - update the file offset for lseek
 * @file:	file structure in question
 * @offset:	file offset to seek to
 * @maxsize:	maximum file size
 *
 * This is a low-level filesystem helper for updating the file offset to
 * the value specified by @offset if the given offset is valid and it is
 * not equal to the current file offset.
 *
 * Return the specified offset on success and -EINVAL on invalid offset.
 */
loff_t vfs_setpos(struct file *file, loff_t offset, loff_t maxsize)
{
	if (offset < 0 && !unsigned_offsets(file))
		return -EINVAL;
	if (offset > maxsize)
		return -EINVAL;

	if (offset != file->f_pos) {
		file->f_pos = offset;
		file->f_version = 0;
	}
	return offset;
}
EXPORT_SYMBOL(vfs_setpos);

/**
 * generic_file_llseek_size - generic llseek implementation for regular files
 * @file:	file structure to seek on
 * @offset:	file offset to seek to
 * @whence:	type of seek
 * @size:	max size of this file in file system
 * @eof:	offset used for SEEK_END position
 *
 * This is a variant of generic_file_llseek that allows passing in a custom
 * maximum file size and a custom EOF position, for e.g. hashed directories
 *
 * Synchronization:
 * SEEK_SET and SEEK_END are unsynchronized (but atomic on 64bit platforms)
 * SEEK_CUR is synchronized against other SEEK_CURs, but not read/writes.
 * read/writes behave like SEEK_SET against seeks.
 */
loff_t
generic_file_llseek_size(struct file *file, loff_t offset, int whence,
		loff_t maxsize, loff_t eof)
{
	switch (whence) {
	case SEEK_END:
		offset += eof;
		break;
	case SEEK_CUR:
		/*
		 * Here we special-case the lseek(fd, 0, SEEK_CUR)
		 * position-querying operation.  Avoid rewriting the "same"
		 * f_pos value back to the file because a concurrent read(),
		 * write() or lseek() might have altered it
		 */
		if (offset == 0)
			return file->f_pos;
		/*
		 * f_lock protects against read/modify/write race with other
		 * SEEK_CURs. Note that parallel writes and reads behave
		 * like SEEK_SET.
		 */
		spin_lock(&file->f_lock);
		offset = vfs_setpos(file, file->f_pos + offset, maxsize);
		spin_unlock(&file->f_lock);
		return offset;
	case SEEK_DATA:
		/*
		 * In the generic case the entire file is data, so as long as
		 * offset isn't at the end of the file then the offset is data.
		 */
		if ((unsigned long long)offset >= eof)
			return -ENXIO;
		break;
	case SEEK_HOLE:
		/*
		 * There is a virtual hole at the end of the file, so as long as
		 * offset isn't i_size or larger, return i_size.
		 */
		if ((unsigned long long)offset >= eof)
			return -ENXIO;
		offset = eof;
		break;
	}

	return vfs_setpos(file, offset, maxsize);
}
EXPORT_SYMBOL(generic_file_llseek_size);

/**
 * generic_file_llseek - generic llseek implementation for regular files
 * @file:	file structure to seek on
 * @offset:	file offset to seek to
 * @whence:	type of seek
 *
 * This is a generic implemenation of ->llseek useable for all normal local
 * filesystems.  It just updates the file offset to the value specified by
 * @offset and @whence.
 */
loff_t generic_file_llseek(struct file *file, loff_t offset, int whence)
{
	struct inode *inode = file->f_mapping->host;

	return generic_file_llseek_size(file, offset, whence,
					inode->i_sb->s_maxbytes,
					i_size_read(inode));
}
EXPORT_SYMBOL(generic_file_llseek);

/**
 * fixed_size_llseek - llseek implementation for fixed-sized devices
 * @file:	file structure to seek on
 * @offset:	file offset to seek to
 * @whence:	type of seek
 * @size:	size of the file
 *
 */
loff_t fixed_size_llseek(struct file *file, loff_t offset, int whence, loff_t size)
{
	switch (whence) {
	case SEEK_SET: case SEEK_CUR: case SEEK_END:
		return generic_file_llseek_size(file, offset, whence,
						size, size);
	default:
		return -EINVAL;
	}
}
EXPORT_SYMBOL(fixed_size_llseek);

/**
 * no_seek_end_llseek - llseek implementation for fixed-sized devices
 * @file:	file structure to seek on
 * @offset:	file offset to seek to
 * @whence:	type of seek
 *
 */
loff_t no_seek_end_llseek(struct file *file, loff_t offset, int whence)
{
	switch (whence) {
	case SEEK_SET: case SEEK_CUR:
		return generic_file_llseek_size(file, offset, whence,
						OFFSET_MAX, 0);
	default:
		return -EINVAL;
	}
}
EXPORT_SYMBOL(no_seek_end_llseek);

/**
 * no_seek_end_llseek_size - llseek implementation for fixed-sized devices
 * @file:	file structure to seek on
 * @offset:	file offset to seek to
 * @whence:	type of seek
 * @size:	maximal offset allowed
 *
 */
loff_t no_seek_end_llseek_size(struct file *file, loff_t offset, int whence, loff_t size)
{
	switch (whence) {
	case SEEK_SET: case SEEK_CUR:
		return generic_file_llseek_size(file, offset, whence,
						size, 0);
	default:
		return -EINVAL;
	}
}
EXPORT_SYMBOL(no_seek_end_llseek_size);

/**
 * noop_llseek - No Operation Performed llseek implementation
 * @file:	file structure to seek on
 * @offset:	file offset to seek to
 * @whence:	type of seek
 *
 * This is an implementation of ->llseek useable for the rare special case when
 * userspace expects the seek to succeed but the (device) file is actually not
 * able to perform the seek. In this case you use noop_llseek() instead of
 * falling back to the default implementation of ->llseek.
 */
loff_t noop_llseek(struct file *file, loff_t offset, int whence)
{
	return file->f_pos;
}
EXPORT_SYMBOL(noop_llseek);

//不支持llseek
loff_t no_llseek(struct file *file, loff_t offset, int whence)
{
	return -ESPIPE;
}
EXPORT_SYMBOL(no_llseek);

loff_t default_llseek(struct file *file, loff_t offset, int whence)
{
	struct inode *inode = file_inode(file);
	loff_t retval;

	inode_lock(inode);
	switch (whence) {
		case SEEK_END:
			offset += i_size_read(inode);
			break;
		case SEEK_CUR:
			if (offset == 0) {
				retval = file->f_pos;
				goto out;
			}
			offset += file->f_pos;
			break;
		case SEEK_DATA:
			/*
			 * In the generic case the entire file is data, so as
			 * long as offset isn't at the end of the file then the
			 * offset is data.
			 */
			if (offset >= inode->i_size) {
				retval = -ENXIO;
				goto out;
			}
			break;
		case SEEK_HOLE:
			/*
			 * There is a virtual hole at the end of the file, so
			 * as long as offset isn't i_size or larger, return
			 * i_size.
			 */
			if (offset >= inode->i_size) {
				retval = -ENXIO;
				goto out;
			}
			offset = inode->i_size;
			break;
	}
	retval = -EINVAL;
	if (offset >= 0 || unsigned_offsets(file)) {
		if (offset != file->f_pos) {
			file->f_pos = offset;
			file->f_version = 0;
		}
		retval = offset;
	}
out:
	inode_unlock(inode);
	return retval;
}
EXPORT_SYMBOL(default_llseek);

loff_t vfs_llseek(struct file *file, loff_t offset, int whence)
{
	loff_t (*fn)(struct file *, loff_t, int);

	//默认是不支持llseek函数的
	fn = no_llseek;
	//如果文件支持lseek且有llseek回调，则调用llseek回调
	if (file->f_mode & FMODE_LSEEK) {
		if (file->f_op->llseek)
			fn = file->f_op->llseek;
	}
	return fn(file, offset, whence);
}
EXPORT_SYMBOL(vfs_llseek);

<<<<<<< HEAD
//调用vfs_llseek完成lseek函数
off_t ksys_lseek(unsigned int fd, off_t offset, unsigned int whence)
=======
static off_t ksys_lseek(unsigned int fd, off_t offset, unsigned int whence)
>>>>>>> 00e4db51
{
	off_t retval;
	struct fd f = fdget_pos(fd);
	if (!f.file)
		return -EBADF;

	retval = -EINVAL;
	if (whence <= SEEK_MAX) {
		loff_t res = vfs_llseek(f.file, offset, whence);
		retval = res;
		if (res != (loff_t)retval)
			retval = -EOVERFLOW;	/* LFS: should only happen on 32 bit platforms */
	}
	fdput_pos(f);
	return retval;
}

SYSCALL_DEFINE3(lseek, unsigned int, fd, off_t, offset, unsigned int, whence)
{
	return ksys_lseek(fd, offset, whence);
}

#ifdef CONFIG_COMPAT
COMPAT_SYSCALL_DEFINE3(lseek, unsigned int, fd, compat_off_t, offset, unsigned int, whence)
{
	return ksys_lseek(fd, offset, whence);
}
#endif

#if !defined(CONFIG_64BIT) || defined(CONFIG_COMPAT) || \
	defined(__ARCH_WANT_SYS_LLSEEK)
SYSCALL_DEFINE5(llseek, unsigned int, fd, unsigned long, offset_high,
		unsigned long, offset_low, loff_t __user *, result,
		unsigned int, whence)
{
	int retval;
	struct fd f = fdget_pos(fd);
	loff_t offset;

	if (!f.file)
		return -EBADF;

	retval = -EINVAL;
	if (whence > SEEK_MAX)
		goto out_putf;

	offset = vfs_llseek(f.file, ((loff_t) offset_high << 32) | offset_low,
			whence);

	retval = (int)offset;
	if (offset >= 0) {
		retval = -EFAULT;
		if (!copy_to_user(result, &offset, sizeof(offset)))
			retval = 0;
	}
out_putf:
	fdput_pos(f);
	return retval;
}
#endif

int rw_verify_area(int read_write, struct file *file, const loff_t *ppos, size_t count)
{
	struct inode *inode;
	int retval = -EINVAL;

	//取此文件对应的inode
	inode = file_inode(file);
	if (unlikely((ssize_t) count < 0))
		return retval;
	/*
	 * ranged mandatory locking does not apply to streams - it makes sense
	 * only for files where position has a meaning.
	 */
	if (ppos) {
		loff_t pos = *ppos;

		if (unlikely(pos < 0)) {
			if (!unsigned_offsets(file))
				return retval;
			if (count >= -pos) /* both values are in 0..LLONG_MAX */
				return -EOVERFLOW;
		} else if (unlikely((loff_t) (pos + count) < 0)) {
			if (!unsigned_offsets(file))
				return retval;
		}

		if (unlikely(inode->i_flctx && mandatory_lock(inode))) {
			retval = locks_mandatory_area(inode, file, pos, pos + count - 1,
					read_write == READ ? F_RDLCK : F_WRLCK);
			if (retval < 0)
				return retval;
		}
	}

	return security_file_permission(file,
				read_write == READ ? MAY_READ : MAY_WRITE);
}

static ssize_t new_sync_read(struct file *filp, char __user *buf, size_t len, loff_t *ppos)
{
	struct iovec iov = { .iov_base = buf, .iov_len = len };
	struct kiocb kiocb;
	struct iov_iter iter;
	ssize_t ret;

	init_sync_kiocb(&kiocb, filp);
	kiocb.ki_pos = (ppos ? *ppos : 0);
	iov_iter_init(&iter, READ, &iov, 1, len);

	ret = call_read_iter(filp, &kiocb, &iter);
	BUG_ON(ret == -EIOCBQUEUED);
	if (ppos)
		*ppos = kiocb.ki_pos;
	return ret;
}

<<<<<<< HEAD
//调用读回调
ssize_t __vfs_read(struct file *file, char __user *buf, size_t count,
		   loff_t *pos)
{
	//如果有read回调，则通过file的f_op的read函数进行读取
=======
ssize_t __kernel_read(struct file *file, void *buf, size_t count, loff_t *pos)
{
	mm_segment_t old_fs = get_fs();
	ssize_t ret;

	if (WARN_ON_ONCE(!(file->f_mode & FMODE_READ)))
		return -EINVAL;
	if (!(file->f_mode & FMODE_CAN_READ))
		return -EINVAL;

	if (count > MAX_RW_COUNT)
		count =  MAX_RW_COUNT;
	set_fs(KERNEL_DS);
>>>>>>> 00e4db51
	if (file->f_op->read)
		ret = file->f_op->read(file, (void __user *)buf, count, pos);
	else if (file->f_op->read_iter)
<<<<<<< HEAD
		//如果有read_iter（例如ext2),则通过file的f_op的read_iter函数进行读取
		return new_sync_read(file, buf, count, pos);
=======
		ret = new_sync_read(file, (void __user *)buf, count, pos);
>>>>>>> 00e4db51
	else
		ret = -EINVAL;
	set_fs(old_fs);
	if (ret > 0) {
		fsnotify_access(file);
		add_rchar(current, ret);
	}
	inc_syscr(current);
	return ret;
}

//kernel主动要求读取file至buf中
ssize_t kernel_read(struct file *file, void *buf, size_t count, loff_t *pos)
{
	ssize_t ret;

	ret = rw_verify_area(READ, file, pos, count);
	if (ret)
		return ret;
	return __kernel_read(file, buf, count, pos);
}
EXPORT_SYMBOL(kernel_read);

//vfs实现数据读取
ssize_t vfs_read(struct file *file, char __user *buf, size_t count, loff_t *pos)
{
	ssize_t ret;

	if (!(file->f_mode & FMODE_READ))
		return -EBADF;
	if (!(file->f_mode & FMODE_CAN_READ))
		return -EINVAL;
	//检查buf规定的长度是否可读取（通过检查进程的地址范围获得结论）
	if (unlikely(!access_ok(buf, count)))
		return -EFAULT;

	//读范围检查
	ret = rw_verify_area(READ, file, pos, count);
<<<<<<< HEAD
	if (!ret) {
		if (count > MAX_RW_COUNT)
			count =  MAX_RW_COUNT;
		//调用文件系统层面，实现文件读取
		ret = __vfs_read(file, buf, count, pos);
		if (ret > 0) {
			//通知文件被访问
			fsnotify_access(file);
			add_rchar(current, ret);
		}
		inc_syscr(current);
	}
=======
	if (ret)
		return ret;
	if (count > MAX_RW_COUNT)
		count =  MAX_RW_COUNT;
>>>>>>> 00e4db51

	if (file->f_op->read)
		ret = file->f_op->read(file, buf, count, pos);
	else if (file->f_op->read_iter)
		ret = new_sync_read(file, buf, count, pos);
	else
		ret = -EINVAL;
	if (ret > 0) {
		fsnotify_access(file);
		add_rchar(current, ret);
	}
	inc_syscr(current);
	return ret;
}

static ssize_t new_sync_write(struct file *filp, const char __user *buf, size_t len, loff_t *ppos)
{
	struct iovec iov = { .iov_base = (void __user *)buf, .iov_len = len };
	struct kiocb kiocb;
	struct iov_iter iter;
	ssize_t ret;

	init_sync_kiocb(&kiocb, filp);
	kiocb.ki_pos = (ppos ? *ppos : 0);
	iov_iter_init(&iter, WRITE, &iov, 1, len);

	ret = call_write_iter(filp, &kiocb, &iter);
	BUG_ON(ret == -EIOCBQUEUED);
	if (ret > 0 && ppos)
		*ppos = kiocb.ki_pos;
	return ret;
}

<<<<<<< HEAD
//调用写回调
static ssize_t __vfs_write(struct file *file, const char __user *p,
			   size_t count, loff_t *pos)
{
	//如果有write回调，则通过file的f_op的write函数进行写入
	if (file->f_op->write)
		return file->f_op->write(file, p, count, pos);
	//如果有write_iter回调，则通过file的f_op的write_iter函数进行写入
	else if (file->f_op->write_iter)
		return new_sync_write(file, p, count, pos);
	else
		return -EINVAL;
}

=======
/* caller is responsible for file_start_write/file_end_write */
>>>>>>> 00e4db51
ssize_t __kernel_write(struct file *file, const void *buf, size_t count, loff_t *pos)
{
	mm_segment_t old_fs;
	const char __user *p;
	ssize_t ret;

	if (WARN_ON_ONCE(!(file->f_mode & FMODE_WRITE)))
		return -EBADF;
	if (!(file->f_mode & FMODE_CAN_WRITE))
		return -EINVAL;

	old_fs = get_fs();
	set_fs(KERNEL_DS);
	p = (__force const char __user *)buf;
	if (count > MAX_RW_COUNT)
		count =  MAX_RW_COUNT;
	if (file->f_op->write)
		ret = file->f_op->write(file, p, count, pos);
	else if (file->f_op->write_iter)
		ret = new_sync_write(file, p, count, pos);
	else
		ret = -EINVAL;
	set_fs(old_fs);
	if (ret > 0) {
		fsnotify_modify(file);
		add_wchar(current, ret);
	}
	inc_syscw(current);
	return ret;
}

ssize_t kernel_write(struct file *file, const void *buf, size_t count,
			    loff_t *pos)
{
	ssize_t ret;

	ret = rw_verify_area(WRITE, file, pos, count);
	if (ret)
		return ret;

	file_start_write(file);
	ret =  __kernel_write(file, buf, count, pos);
	file_end_write(file);
	return ret;
}
EXPORT_SYMBOL(kernel_write);

//向文件file中写入count个字节，（起始位置pos)
ssize_t vfs_write(struct file *file, const char __user *buf, size_t count, loff_t *pos)
{
	ssize_t ret;

	//此文件不容许写
	if (!(file->f_mode & FMODE_WRITE))
		return -EBADF;
	if (!(file->f_mode & FMODE_CAN_WRITE))
		return -EINVAL;
	if (unlikely(!access_ok(buf, count)))
		return -EFAULT;

	ret = rw_verify_area(WRITE, file, pos, count);
	if (ret)
		return ret;
	if (count > MAX_RW_COUNT)
		count =  MAX_RW_COUNT;
	file_start_write(file);
	if (file->f_op->write)
		ret = file->f_op->write(file, buf, count, pos);
	else if (file->f_op->write_iter)
		ret = new_sync_write(file, buf, count, pos);
	else
		ret = -EINVAL;
	if (ret > 0) {
		fsnotify_modify(file);
		add_wchar(current, ret);
	}
	inc_syscw(current);
	file_end_write(file);
	return ret;
}

//获取上次读到哪个位置了
/* file_ppos returns &file->f_pos or NULL if file is stream */
static inline loff_t *file_ppos(struct file *file)
{
	return file->f_mode & FMODE_STREAM ? NULL : &file->f_pos;
}

//实现系统调用read
ssize_t ksys_read(unsigned int fd, char __user *buf, size_t count)
{
	//由文件描述符编号获得fd结构体
	struct fd f = fdget_pos(fd);
	ssize_t ret = -EBADF;

	if (f.file) {
		//取文件当前的读取位置
		loff_t pos, *ppos = file_ppos(f.file);
		if (ppos) {
			pos = *ppos;
			ppos = &pos;
		}
		//实现读（自file文件的pos位置读，计划读取count个）
		ret = vfs_read(f.file, buf, count, ppos);
		if (ret >= 0 && ppos)
			//更新文件的读位置
			f.file->f_pos = pos;
		fdput_pos(f);
	}
	return ret;
}

//实现系统调用read
SYSCALL_DEFINE3(read, unsigned int, fd, char __user *, buf, size_t, count)
{
	return ksys_read(fd, buf, count);
}

ssize_t ksys_write(unsigned int fd, const char __user *buf, size_t count)
{
	struct fd f = fdget_pos(fd);
	ssize_t ret = -EBADF;

	if (f.file) {
		//存在fd对应的文件时进入，首先取文件pos
		loff_t pos, *ppos = file_ppos(f.file);
		if (ppos) {
			pos = *ppos;
			ppos = &pos;
		}
		//自pos文件读取file,最多读取count字节，并存入到buf中
		ret = vfs_write(f.file, buf, count, ppos);
		if (ret >= 0 && ppos)
			f.file->f_pos = pos;
		fdput_pos(f);
	}

	return ret;
}

//实现系统调用write,自fd中尝试最多读取count字节，写入到buf中
SYSCALL_DEFINE3(write, unsigned int, fd, const char __user *, buf,
		size_t, count)
{
	return ksys_write(fd, buf, count);
}

ssize_t ksys_pread64(unsigned int fd, char __user *buf, size_t count,
		     loff_t pos)
{
	struct fd f;
	ssize_t ret = -EBADF;

	if (pos < 0)
		return -EINVAL;

	f = fdget(fd);
	if (f.file) {
		ret = -ESPIPE;
		if (f.file->f_mode & FMODE_PREAD)
			ret = vfs_read(f.file, buf, count, &pos);
		fdput(f);
	}

	return ret;
}

SYSCALL_DEFINE4(pread64, unsigned int, fd, char __user *, buf,
			size_t, count, loff_t, pos)
{
	return ksys_pread64(fd, buf, count, pos);
}

ssize_t ksys_pwrite64(unsigned int fd, const char __user *buf,
		      size_t count, loff_t pos)
{
	struct fd f;
	ssize_t ret = -EBADF;

	if (pos < 0)
		return -EINVAL;

	f = fdget(fd);
	if (f.file) {
		ret = -ESPIPE;
		if (f.file->f_mode & FMODE_PWRITE)  
			ret = vfs_write(f.file, buf, count, &pos);
		fdput(f);
	}

	return ret;
}

SYSCALL_DEFINE4(pwrite64, unsigned int, fd, const char __user *, buf,
			 size_t, count, loff_t, pos)
{
	return ksys_pwrite64(fd, buf, count, pos);
}

static ssize_t do_iter_readv_writev(struct file *filp, struct iov_iter *iter,
		loff_t *ppos, int type, rwf_t flags)
{
	struct kiocb kiocb;
	ssize_t ret;

	init_sync_kiocb(&kiocb, filp);
	ret = kiocb_set_rw_flags(&kiocb, flags);
	if (ret)
		return ret;
	kiocb.ki_pos = (ppos ? *ppos : 0);

	if (type == READ)
		ret = call_read_iter(filp, &kiocb, iter);
	else
		ret = call_write_iter(filp, &kiocb, iter);
	BUG_ON(ret == -EIOCBQUEUED);
	if (ppos)
		*ppos = kiocb.ki_pos;
	return ret;
}

/* Do it by hand, with file-ops */
static ssize_t do_loop_readv_writev(struct file *filp, struct iov_iter *iter,
		loff_t *ppos, int type, rwf_t flags)
{
	ssize_t ret = 0;

	if (flags & ~RWF_HIPRI)
		return -EOPNOTSUPP;

	while (iov_iter_count(iter)) {
		struct iovec iovec = iov_iter_iovec(iter);
		ssize_t nr;

		if (type == READ) {
			nr = filp->f_op->read(filp, iovec.iov_base,
					      iovec.iov_len, ppos);
		} else {
			nr = filp->f_op->write(filp, iovec.iov_base,
					       iovec.iov_len, ppos);
		}

		if (nr < 0) {
			if (!ret)
				ret = nr;
			break;
		}
		ret += nr;
		if (nr != iovec.iov_len)
			break;
		iov_iter_advance(iter, nr);
	}

	return ret;
}

/**
 * rw_copy_check_uvector() - Copy an array of &struct iovec from userspace
 *     into the kernel and check that it is valid.
 *
 * @type: One of %CHECK_IOVEC_ONLY, %READ, or %WRITE.
 * @uvector: Pointer to the userspace array.
 * @nr_segs: Number of elements in userspace array.
 * @fast_segs: Number of elements in @fast_pointer.
 * @fast_pointer: Pointer to (usually small on-stack) kernel array.
 * @ret_pointer: (output parameter) Pointer to a variable that will point to
 *     either @fast_pointer, a newly allocated kernel array, or NULL,
 *     depending on which array was used.
 *
 * This function copies an array of &struct iovec of @nr_segs from
 * userspace into the kernel and checks that each element is valid (e.g.
 * it does not point to a kernel address or cause overflow by being too
 * large, etc.).
 *
 * As an optimization, the caller may provide a pointer to a small
 * on-stack array in @fast_pointer, typically %UIO_FASTIOV elements long
 * (the size of this array, or 0 if unused, should be given in @fast_segs).
 *
 * @ret_pointer will always point to the array that was used, so the
 * caller must take care not to call kfree() on it e.g. in case the
 * @fast_pointer array was used and it was allocated on the stack.
 *
 * Return: The total number of bytes covered by the iovec array on success
 *   or a negative error code on error.
 */
ssize_t rw_copy_check_uvector(int type, const struct iovec __user * uvector,
			      unsigned long nr_segs, unsigned long fast_segs,
			      struct iovec *fast_pointer,
			      struct iovec **ret_pointer)
{
	unsigned long seg;
	ssize_t ret;
	struct iovec *iov = fast_pointer;

	/*
	 * SuS says "The readv() function *may* fail if the iovcnt argument
	 * was less than or equal to 0, or greater than {IOV_MAX}.  Linux has
	 * traditionally returned zero for zero segments, so...
	 */
	if (nr_segs == 0) {
		ret = 0;
		goto out;
	}

	/*
	 * First get the "struct iovec" from user memory and
	 * verify all the pointers
	 */
	if (nr_segs > UIO_MAXIOV) {
		ret = -EINVAL;
		goto out;
	}
	if (nr_segs > fast_segs) {
		iov = kmalloc_array(nr_segs, sizeof(struct iovec), GFP_KERNEL);
		if (iov == NULL) {
			ret = -ENOMEM;
			goto out;
		}
	}
	if (copy_from_user(iov, uvector, nr_segs*sizeof(*uvector))) {
		ret = -EFAULT;
		goto out;
	}

	/*
	 * According to the Single Unix Specification we should return EINVAL
	 * if an element length is < 0 when cast to ssize_t or if the
	 * total length would overflow the ssize_t return value of the
	 * system call.
	 *
	 * Linux caps all read/write calls to MAX_RW_COUNT, and avoids the
	 * overflow case.
	 */
	ret = 0;
	for (seg = 0; seg < nr_segs; seg++) {
		void __user *buf = iov[seg].iov_base;
		ssize_t len = (ssize_t)iov[seg].iov_len;

		/* see if we we're about to use an invalid len or if
		 * it's about to overflow ssize_t */
		if (len < 0) {
			ret = -EINVAL;
			goto out;
		}
		if (type >= 0
		    && unlikely(!access_ok(buf, len))) {
			ret = -EFAULT;
			goto out;
		}
		if (len > MAX_RW_COUNT - ret) {
			len = MAX_RW_COUNT - ret;
			iov[seg].iov_len = len;
		}
		ret += len;
	}
out:
	*ret_pointer = iov;
	return ret;
}

#ifdef CONFIG_COMPAT
ssize_t compat_rw_copy_check_uvector(int type,
		const struct compat_iovec __user *uvector, unsigned long nr_segs,
		unsigned long fast_segs, struct iovec *fast_pointer,
		struct iovec **ret_pointer)
{
	compat_ssize_t tot_len;
	struct iovec *iov = *ret_pointer = fast_pointer;
	ssize_t ret = 0;
	int seg;

	/*
	 * SuS says "The readv() function *may* fail if the iovcnt argument
	 * was less than or equal to 0, or greater than {IOV_MAX}.  Linux has
	 * traditionally returned zero for zero segments, so...
	 */
	if (nr_segs == 0)
		goto out;

	ret = -EINVAL;
	if (nr_segs > UIO_MAXIOV)
		goto out;
	if (nr_segs > fast_segs) {
		ret = -ENOMEM;
		iov = kmalloc_array(nr_segs, sizeof(struct iovec), GFP_KERNEL);
		if (iov == NULL)
			goto out;
	}
	*ret_pointer = iov;

	ret = -EFAULT;
	if (!access_ok(uvector, nr_segs*sizeof(*uvector)))
		goto out;

	/*
	 * Single unix specification:
	 * We should -EINVAL if an element length is not >= 0 and fitting an
	 * ssize_t.
	 *
	 * In Linux, the total length is limited to MAX_RW_COUNT, there is
	 * no overflow possibility.
	 */
	tot_len = 0;
	ret = -EINVAL;
	for (seg = 0; seg < nr_segs; seg++) {
		compat_uptr_t buf;
		compat_ssize_t len;

		if (__get_user(len, &uvector->iov_len) ||
		   __get_user(buf, &uvector->iov_base)) {
			ret = -EFAULT;
			goto out;
		}
		if (len < 0)	/* size_t not fitting in compat_ssize_t .. */
			goto out;
		if (type >= 0 &&
		    !access_ok(compat_ptr(buf), len)) {
			ret = -EFAULT;
			goto out;
		}
		if (len > MAX_RW_COUNT - tot_len)
			len = MAX_RW_COUNT - tot_len;
		tot_len += len;
		iov->iov_base = compat_ptr(buf);
		iov->iov_len = (compat_size_t) len;
		uvector++;
		iov++;
	}
	ret = tot_len;

out:
	return ret;
}
#endif

static ssize_t do_iter_read(struct file *file, struct iov_iter *iter,
		loff_t *pos, rwf_t flags)
{
	size_t tot_len;
	ssize_t ret = 0;

	if (!(file->f_mode & FMODE_READ))
		return -EBADF;
	if (!(file->f_mode & FMODE_CAN_READ))
		return -EINVAL;

	tot_len = iov_iter_count(iter);
	if (!tot_len)
		goto out;
	ret = rw_verify_area(READ, file, pos, tot_len);
	if (ret < 0)
		return ret;

	if (file->f_op->read_iter)
		ret = do_iter_readv_writev(file, iter, pos, READ, flags);
	else
		ret = do_loop_readv_writev(file, iter, pos, READ, flags);
out:
	if (ret >= 0)
		fsnotify_access(file);
	return ret;
}

ssize_t vfs_iocb_iter_read(struct file *file, struct kiocb *iocb,
			   struct iov_iter *iter)
{
	size_t tot_len;
	ssize_t ret = 0;

	if (!file->f_op->read_iter)
		return -EINVAL;
	if (!(file->f_mode & FMODE_READ))
		return -EBADF;
	if (!(file->f_mode & FMODE_CAN_READ))
		return -EINVAL;

	tot_len = iov_iter_count(iter);
	if (!tot_len)
		goto out;
	ret = rw_verify_area(READ, file, &iocb->ki_pos, tot_len);
	if (ret < 0)
		return ret;

	ret = call_read_iter(file, iocb, iter);
out:
	if (ret >= 0)
		fsnotify_access(file);
	return ret;
}
EXPORT_SYMBOL(vfs_iocb_iter_read);

ssize_t vfs_iter_read(struct file *file, struct iov_iter *iter, loff_t *ppos,
		rwf_t flags)
{
	if (!file->f_op->read_iter)
		return -EINVAL;
	return do_iter_read(file, iter, ppos, flags);
}
EXPORT_SYMBOL(vfs_iter_read);

static ssize_t do_iter_write(struct file *file, struct iov_iter *iter,
		loff_t *pos, rwf_t flags)
{
	size_t tot_len;
	ssize_t ret = 0;

	if (!(file->f_mode & FMODE_WRITE))
		return -EBADF;
	if (!(file->f_mode & FMODE_CAN_WRITE))
		return -EINVAL;

	tot_len = iov_iter_count(iter);
	if (!tot_len)
		return 0;
	ret = rw_verify_area(WRITE, file, pos, tot_len);
	if (ret < 0)
		return ret;

	if (file->f_op->write_iter)
		ret = do_iter_readv_writev(file, iter, pos, WRITE, flags);
	else
		ret = do_loop_readv_writev(file, iter, pos, WRITE, flags);
	if (ret > 0)
		fsnotify_modify(file);
	return ret;
}

ssize_t vfs_iocb_iter_write(struct file *file, struct kiocb *iocb,
			    struct iov_iter *iter)
{
	size_t tot_len;
	ssize_t ret = 0;

	if (!file->f_op->write_iter)
		return -EINVAL;
	if (!(file->f_mode & FMODE_WRITE))
		return -EBADF;
	if (!(file->f_mode & FMODE_CAN_WRITE))
		return -EINVAL;

	tot_len = iov_iter_count(iter);
	if (!tot_len)
		return 0;
	ret = rw_verify_area(WRITE, file, &iocb->ki_pos, tot_len);
	if (ret < 0)
		return ret;

	ret = call_write_iter(file, iocb, iter);
	if (ret > 0)
		fsnotify_modify(file);

	return ret;
}
EXPORT_SYMBOL(vfs_iocb_iter_write);

ssize_t vfs_iter_write(struct file *file, struct iov_iter *iter, loff_t *ppos,
		rwf_t flags)
{
	if (!file->f_op->write_iter)
		return -EINVAL;
	return do_iter_write(file, iter, ppos, flags);
}
EXPORT_SYMBOL(vfs_iter_write);

ssize_t vfs_readv(struct file *file, const struct iovec __user *vec,
		  unsigned long vlen, loff_t *pos, rwf_t flags)
{
	struct iovec iovstack[UIO_FASTIOV];
	struct iovec *iov = iovstack;
	struct iov_iter iter;
	ssize_t ret;

	ret = import_iovec(READ, vec, vlen, ARRAY_SIZE(iovstack), &iov, &iter);
	if (ret >= 0) {
		ret = do_iter_read(file, &iter, pos, flags);
		kfree(iov);
	}

	return ret;
}

static ssize_t vfs_writev(struct file *file, const struct iovec __user *vec,
		   unsigned long vlen, loff_t *pos, rwf_t flags)
{
	struct iovec iovstack[UIO_FASTIOV];
	struct iovec *iov = iovstack;
	struct iov_iter iter;
	ssize_t ret;

	ret = import_iovec(WRITE, vec, vlen, ARRAY_SIZE(iovstack), &iov, &iter);
	if (ret >= 0) {
		file_start_write(file);
		ret = do_iter_write(file, &iter, pos, flags);
		file_end_write(file);
		kfree(iov);
	}
	return ret;
}

static ssize_t do_readv(unsigned long fd, const struct iovec __user *vec,
			unsigned long vlen, rwf_t flags)
{
	struct fd f = fdget_pos(fd);
	ssize_t ret = -EBADF;

	if (f.file) {
		loff_t pos, *ppos = file_ppos(f.file);
		if (ppos) {
			pos = *ppos;
			ppos = &pos;
		}
		ret = vfs_readv(f.file, vec, vlen, ppos, flags);
		if (ret >= 0 && ppos)
			f.file->f_pos = pos;
		fdput_pos(f);
	}

	if (ret > 0)
		add_rchar(current, ret);
	inc_syscr(current);
	return ret;
}

static ssize_t do_writev(unsigned long fd, const struct iovec __user *vec,
			 unsigned long vlen, rwf_t flags)
{
	struct fd f = fdget_pos(fd);
	ssize_t ret = -EBADF;

	if (f.file) {
		loff_t pos, *ppos = file_ppos(f.file);
		if (ppos) {
			pos = *ppos;
			ppos = &pos;
		}
		ret = vfs_writev(f.file, vec, vlen, ppos, flags);
		if (ret >= 0 && ppos)
			f.file->f_pos = pos;
		fdput_pos(f);
	}

	if (ret > 0)
		add_wchar(current, ret);
	inc_syscw(current);
	return ret;
}

static inline loff_t pos_from_hilo(unsigned long high, unsigned long low)
{
#define HALF_LONG_BITS (BITS_PER_LONG / 2)
	return (((loff_t)high << HALF_LONG_BITS) << HALF_LONG_BITS) | low;
}

static ssize_t do_preadv(unsigned long fd, const struct iovec __user *vec,
			 unsigned long vlen, loff_t pos, rwf_t flags)
{
	struct fd f;
	ssize_t ret = -EBADF;

	if (pos < 0)
		return -EINVAL;

	f = fdget(fd);
	if (f.file) {
		ret = -ESPIPE;
		if (f.file->f_mode & FMODE_PREAD)
			ret = vfs_readv(f.file, vec, vlen, &pos, flags);
		fdput(f);
	}

	if (ret > 0)
		add_rchar(current, ret);
	inc_syscr(current);
	return ret;
}

static ssize_t do_pwritev(unsigned long fd, const struct iovec __user *vec,
			  unsigned long vlen, loff_t pos, rwf_t flags)
{
	struct fd f;
	ssize_t ret = -EBADF;

	if (pos < 0)
		return -EINVAL;

	f = fdget(fd);
	if (f.file) {
		ret = -ESPIPE;
		if (f.file->f_mode & FMODE_PWRITE)
			ret = vfs_writev(f.file, vec, vlen, &pos, flags);
		fdput(f);
	}

	if (ret > 0)
		add_wchar(current, ret);
	inc_syscw(current);
	return ret;
}

SYSCALL_DEFINE3(readv, unsigned long, fd, const struct iovec __user *, vec,
		unsigned long, vlen)
{
	return do_readv(fd, vec, vlen, 0);
}

SYSCALL_DEFINE3(writev, unsigned long, fd, const struct iovec __user *, vec,
		unsigned long, vlen)
{
	return do_writev(fd, vec, vlen, 0);
}

SYSCALL_DEFINE5(preadv, unsigned long, fd, const struct iovec __user *, vec,
		unsigned long, vlen, unsigned long, pos_l, unsigned long, pos_h)
{
	loff_t pos = pos_from_hilo(pos_h, pos_l);

	return do_preadv(fd, vec, vlen, pos, 0);
}

SYSCALL_DEFINE6(preadv2, unsigned long, fd, const struct iovec __user *, vec,
		unsigned long, vlen, unsigned long, pos_l, unsigned long, pos_h,
		rwf_t, flags)
{
	loff_t pos = pos_from_hilo(pos_h, pos_l);

	if (pos == -1)
		return do_readv(fd, vec, vlen, flags);

	return do_preadv(fd, vec, vlen, pos, flags);
}

SYSCALL_DEFINE5(pwritev, unsigned long, fd, const struct iovec __user *, vec,
		unsigned long, vlen, unsigned long, pos_l, unsigned long, pos_h)
{
	loff_t pos = pos_from_hilo(pos_h, pos_l);

	return do_pwritev(fd, vec, vlen, pos, 0);
}

SYSCALL_DEFINE6(pwritev2, unsigned long, fd, const struct iovec __user *, vec,
		unsigned long, vlen, unsigned long, pos_l, unsigned long, pos_h,
		rwf_t, flags)
{
	loff_t pos = pos_from_hilo(pos_h, pos_l);

	if (pos == -1)
		return do_writev(fd, vec, vlen, flags);

	return do_pwritev(fd, vec, vlen, pos, flags);
}

#ifdef CONFIG_COMPAT
static size_t compat_readv(struct file *file,
			   const struct compat_iovec __user *vec,
			   unsigned long vlen, loff_t *pos, rwf_t flags)
{
	struct iovec iovstack[UIO_FASTIOV];
	struct iovec *iov = iovstack;
	struct iov_iter iter;
	ssize_t ret;

	ret = compat_import_iovec(READ, vec, vlen, UIO_FASTIOV, &iov, &iter);
	if (ret >= 0) {
		ret = do_iter_read(file, &iter, pos, flags);
		kfree(iov);
	}
	if (ret > 0)
		add_rchar(current, ret);
	inc_syscr(current);
	return ret;
}

static size_t do_compat_readv(compat_ulong_t fd,
				 const struct compat_iovec __user *vec,
				 compat_ulong_t vlen, rwf_t flags)
{
	struct fd f = fdget_pos(fd);
	ssize_t ret;
	loff_t pos;

	if (!f.file)
		return -EBADF;
	pos = f.file->f_pos;
	ret = compat_readv(f.file, vec, vlen, &pos, flags);
	if (ret >= 0)
		f.file->f_pos = pos;
	fdput_pos(f);
	return ret;

}

COMPAT_SYSCALL_DEFINE3(readv, compat_ulong_t, fd,
		const struct compat_iovec __user *,vec,
		compat_ulong_t, vlen)
{
	return do_compat_readv(fd, vec, vlen, 0);
}

static long do_compat_preadv64(unsigned long fd,
				  const struct compat_iovec __user *vec,
				  unsigned long vlen, loff_t pos, rwf_t flags)
{
	struct fd f;
	ssize_t ret;

	if (pos < 0)
		return -EINVAL;
	f = fdget(fd);
	if (!f.file)
		return -EBADF;
	ret = -ESPIPE;
	if (f.file->f_mode & FMODE_PREAD)
		ret = compat_readv(f.file, vec, vlen, &pos, flags);
	fdput(f);
	return ret;
}

#ifdef __ARCH_WANT_COMPAT_SYS_PREADV64
COMPAT_SYSCALL_DEFINE4(preadv64, unsigned long, fd,
		const struct compat_iovec __user *,vec,
		unsigned long, vlen, loff_t, pos)
{
	return do_compat_preadv64(fd, vec, vlen, pos, 0);
}
#endif

COMPAT_SYSCALL_DEFINE5(preadv, compat_ulong_t, fd,
		const struct compat_iovec __user *,vec,
		compat_ulong_t, vlen, u32, pos_low, u32, pos_high)
{
	loff_t pos = ((loff_t)pos_high << 32) | pos_low;

	return do_compat_preadv64(fd, vec, vlen, pos, 0);
}

#ifdef __ARCH_WANT_COMPAT_SYS_PREADV64V2
COMPAT_SYSCALL_DEFINE5(preadv64v2, unsigned long, fd,
		const struct compat_iovec __user *,vec,
		unsigned long, vlen, loff_t, pos, rwf_t, flags)
{
	if (pos == -1)
		return do_compat_readv(fd, vec, vlen, flags);

	return do_compat_preadv64(fd, vec, vlen, pos, flags);
}
#endif

COMPAT_SYSCALL_DEFINE6(preadv2, compat_ulong_t, fd,
		const struct compat_iovec __user *,vec,
		compat_ulong_t, vlen, u32, pos_low, u32, pos_high,
		rwf_t, flags)
{
	loff_t pos = ((loff_t)pos_high << 32) | pos_low;

	if (pos == -1)
		return do_compat_readv(fd, vec, vlen, flags);

	return do_compat_preadv64(fd, vec, vlen, pos, flags);
}

static size_t compat_writev(struct file *file,
			    const struct compat_iovec __user *vec,
			    unsigned long vlen, loff_t *pos, rwf_t flags)
{
	struct iovec iovstack[UIO_FASTIOV];
	struct iovec *iov = iovstack;
	struct iov_iter iter;
	ssize_t ret;

	ret = compat_import_iovec(WRITE, vec, vlen, UIO_FASTIOV, &iov, &iter);
	if (ret >= 0) {
		file_start_write(file);
		ret = do_iter_write(file, &iter, pos, flags);
		file_end_write(file);
		kfree(iov);
	}
	if (ret > 0)
		add_wchar(current, ret);
	inc_syscw(current);
	return ret;
}

static size_t do_compat_writev(compat_ulong_t fd,
				  const struct compat_iovec __user* vec,
				  compat_ulong_t vlen, rwf_t flags)
{
	struct fd f = fdget_pos(fd);
	ssize_t ret;
	loff_t pos;

	if (!f.file)
		return -EBADF;
	pos = f.file->f_pos;
	ret = compat_writev(f.file, vec, vlen, &pos, flags);
	if (ret >= 0)
		f.file->f_pos = pos;
	fdput_pos(f);
	return ret;
}

COMPAT_SYSCALL_DEFINE3(writev, compat_ulong_t, fd,
		const struct compat_iovec __user *, vec,
		compat_ulong_t, vlen)
{
	return do_compat_writev(fd, vec, vlen, 0);
}

static long do_compat_pwritev64(unsigned long fd,
				   const struct compat_iovec __user *vec,
				   unsigned long vlen, loff_t pos, rwf_t flags)
{
	struct fd f;
	ssize_t ret;

	if (pos < 0)
		return -EINVAL;
	f = fdget(fd);
	if (!f.file)
		return -EBADF;
	ret = -ESPIPE;
	if (f.file->f_mode & FMODE_PWRITE)
		ret = compat_writev(f.file, vec, vlen, &pos, flags);
	fdput(f);
	return ret;
}

#ifdef __ARCH_WANT_COMPAT_SYS_PWRITEV64
COMPAT_SYSCALL_DEFINE4(pwritev64, unsigned long, fd,
		const struct compat_iovec __user *,vec,
		unsigned long, vlen, loff_t, pos)
{
	return do_compat_pwritev64(fd, vec, vlen, pos, 0);
}
#endif

COMPAT_SYSCALL_DEFINE5(pwritev, compat_ulong_t, fd,
		const struct compat_iovec __user *,vec,
		compat_ulong_t, vlen, u32, pos_low, u32, pos_high)
{
	loff_t pos = ((loff_t)pos_high << 32) | pos_low;

	return do_compat_pwritev64(fd, vec, vlen, pos, 0);
}

#ifdef __ARCH_WANT_COMPAT_SYS_PWRITEV64V2
COMPAT_SYSCALL_DEFINE5(pwritev64v2, unsigned long, fd,
		const struct compat_iovec __user *,vec,
		unsigned long, vlen, loff_t, pos, rwf_t, flags)
{
	if (pos == -1)
		return do_compat_writev(fd, vec, vlen, flags);

	return do_compat_pwritev64(fd, vec, vlen, pos, flags);
}
#endif

COMPAT_SYSCALL_DEFINE6(pwritev2, compat_ulong_t, fd,
		const struct compat_iovec __user *,vec,
		compat_ulong_t, vlen, u32, pos_low, u32, pos_high, rwf_t, flags)
{
	loff_t pos = ((loff_t)pos_high << 32) | pos_low;

	if (pos == -1)
		return do_compat_writev(fd, vec, vlen, flags);

	return do_compat_pwritev64(fd, vec, vlen, pos, flags);
}

#endif

static ssize_t do_sendfile(int out_fd, int in_fd, loff_t *ppos,
		  	   size_t count, loff_t max)
{
	struct fd in, out;
	struct inode *in_inode, *out_inode;
	loff_t pos;
	loff_t out_pos;
	ssize_t retval;
	int fl;

	/*
	 * Get input file, and verify that it is ok..
	 */
	retval = -EBADF;
	in = fdget(in_fd);
	if (!in.file)
		goto out;
	if (!(in.file->f_mode & FMODE_READ))
		goto fput_in;
	retval = -ESPIPE;
	if (!ppos) {
		pos = in.file->f_pos;
	} else {
		pos = *ppos;
		if (!(in.file->f_mode & FMODE_PREAD))
			goto fput_in;
	}
	retval = rw_verify_area(READ, in.file, &pos, count);
	if (retval < 0)
		goto fput_in;
	if (count > MAX_RW_COUNT)
		count =  MAX_RW_COUNT;

	/*
	 * Get output file, and verify that it is ok..
	 */
	retval = -EBADF;
	out = fdget(out_fd);
	if (!out.file)
		goto fput_in;
	if (!(out.file->f_mode & FMODE_WRITE))
		goto fput_out;
	in_inode = file_inode(in.file);
	out_inode = file_inode(out.file);
	out_pos = out.file->f_pos;
	retval = rw_verify_area(WRITE, out.file, &out_pos, count);
	if (retval < 0)
		goto fput_out;

	if (!max)
		max = min(in_inode->i_sb->s_maxbytes, out_inode->i_sb->s_maxbytes);

	if (unlikely(pos + count > max)) {
		retval = -EOVERFLOW;
		if (pos >= max)
			goto fput_out;
		count = max - pos;
	}

	fl = 0;
#if 0
	/*
	 * We need to debate whether we can enable this or not. The
	 * man page documents EAGAIN return for the output at least,
	 * and the application is arguably buggy if it doesn't expect
	 * EAGAIN on a non-blocking file descriptor.
	 */
	if (in.file->f_flags & O_NONBLOCK)
		fl = SPLICE_F_NONBLOCK;
#endif
	file_start_write(out.file);
	retval = do_splice_direct(in.file, &pos, out.file, &out_pos, count, fl);
	file_end_write(out.file);

	if (retval > 0) {
		add_rchar(current, retval);
		add_wchar(current, retval);
		fsnotify_access(in.file);
		fsnotify_modify(out.file);
		out.file->f_pos = out_pos;
		if (ppos)
			*ppos = pos;
		else
			in.file->f_pos = pos;
	}

	inc_syscr(current);
	inc_syscw(current);
	if (pos > max)
		retval = -EOVERFLOW;

fput_out:
	fdput(out);
fput_in:
	fdput(in);
out:
	return retval;
}

SYSCALL_DEFINE4(sendfile, int, out_fd, int, in_fd, off_t __user *, offset, size_t, count)
{
	loff_t pos;
	off_t off;
	ssize_t ret;

	if (offset) {
		if (unlikely(get_user(off, offset)))
			return -EFAULT;
		pos = off;
		ret = do_sendfile(out_fd, in_fd, &pos, count, MAX_NON_LFS);
		if (unlikely(put_user(pos, offset)))
			return -EFAULT;
		return ret;
	}

	return do_sendfile(out_fd, in_fd, NULL, count, 0);
}

SYSCALL_DEFINE4(sendfile64, int, out_fd, int, in_fd, loff_t __user *, offset, size_t, count)
{
	loff_t pos;
	ssize_t ret;

	if (offset) {
		if (unlikely(copy_from_user(&pos, offset, sizeof(loff_t))))
			return -EFAULT;
		ret = do_sendfile(out_fd, in_fd, &pos, count, 0);
		if (unlikely(put_user(pos, offset)))
			return -EFAULT;
		return ret;
	}

	return do_sendfile(out_fd, in_fd, NULL, count, 0);
}

#ifdef CONFIG_COMPAT
COMPAT_SYSCALL_DEFINE4(sendfile, int, out_fd, int, in_fd,
		compat_off_t __user *, offset, compat_size_t, count)
{
	loff_t pos;
	off_t off;
	ssize_t ret;

	if (offset) {
		if (unlikely(get_user(off, offset)))
			return -EFAULT;
		pos = off;
		ret = do_sendfile(out_fd, in_fd, &pos, count, MAX_NON_LFS);
		if (unlikely(put_user(pos, offset)))
			return -EFAULT;
		return ret;
	}

	return do_sendfile(out_fd, in_fd, NULL, count, 0);
}

COMPAT_SYSCALL_DEFINE4(sendfile64, int, out_fd, int, in_fd,
		compat_loff_t __user *, offset, compat_size_t, count)
{
	loff_t pos;
	ssize_t ret;

	if (offset) {
		if (unlikely(copy_from_user(&pos, offset, sizeof(loff_t))))
			return -EFAULT;
		ret = do_sendfile(out_fd, in_fd, &pos, count, 0);
		if (unlikely(put_user(pos, offset)))
			return -EFAULT;
		return ret;
	}

	return do_sendfile(out_fd, in_fd, NULL, count, 0);
}
#endif

/**
 * generic_copy_file_range - copy data between two files
 * @file_in:	file structure to read from
 * @pos_in:	file offset to read from
 * @file_out:	file structure to write data to
 * @pos_out:	file offset to write data to
 * @len:	amount of data to copy
 * @flags:	copy flags
 *
 * This is a generic filesystem helper to copy data from one file to another.
 * It has no constraints on the source or destination file owners - the files
 * can belong to different superblocks and different filesystem types. Short
 * copies are allowed.
 *
 * This should be called from the @file_out filesystem, as per the
 * ->copy_file_range() method.
 *
 * Returns the number of bytes copied or a negative error indicating the
 * failure.
 */

ssize_t generic_copy_file_range(struct file *file_in, loff_t pos_in,
				struct file *file_out, loff_t pos_out,
				size_t len, unsigned int flags)
{
	return do_splice_direct(file_in, &pos_in, file_out, &pos_out,
				len > MAX_RW_COUNT ? MAX_RW_COUNT : len, 0);
}
EXPORT_SYMBOL(generic_copy_file_range);

static ssize_t do_copy_file_range(struct file *file_in, loff_t pos_in,
				  struct file *file_out, loff_t pos_out,
				  size_t len, unsigned int flags)
{
	/*
	 * Although we now allow filesystems to handle cross sb copy, passing
	 * a file of the wrong filesystem type to filesystem driver can result
	 * in an attempt to dereference the wrong type of ->private_data, so
	 * avoid doing that until we really have a good reason.  NFS defines
	 * several different file_system_type structures, but they all end up
	 * using the same ->copy_file_range() function pointer.
	 */
	if (file_out->f_op->copy_file_range &&
	    file_out->f_op->copy_file_range == file_in->f_op->copy_file_range)
		return file_out->f_op->copy_file_range(file_in, pos_in,
						       file_out, pos_out,
						       len, flags);

	return generic_copy_file_range(file_in, pos_in, file_out, pos_out, len,
				       flags);
}

/*
 * copy_file_range() differs from regular file read and write in that it
 * specifically allows return partial success.  When it does so is up to
 * the copy_file_range method.
 */
ssize_t vfs_copy_file_range(struct file *file_in, loff_t pos_in,
			    struct file *file_out, loff_t pos_out,
			    size_t len, unsigned int flags)
{
	ssize_t ret;

	if (flags != 0)
		return -EINVAL;

	ret = generic_copy_file_checks(file_in, pos_in, file_out, pos_out, &len,
				       flags);
	if (unlikely(ret))
		return ret;

	ret = rw_verify_area(READ, file_in, &pos_in, len);
	if (unlikely(ret))
		return ret;

	ret = rw_verify_area(WRITE, file_out, &pos_out, len);
	if (unlikely(ret))
		return ret;

	if (len == 0)
		return 0;

	file_start_write(file_out);

	/*
	 * Try cloning first, this is supported by more file systems, and
	 * more efficient if both clone and copy are supported (e.g. NFS).
	 */
	if (file_in->f_op->remap_file_range &&
	    file_inode(file_in)->i_sb == file_inode(file_out)->i_sb) {
		loff_t cloned;

		cloned = file_in->f_op->remap_file_range(file_in, pos_in,
				file_out, pos_out,
				min_t(loff_t, MAX_RW_COUNT, len),
				REMAP_FILE_CAN_SHORTEN);
		if (cloned > 0) {
			ret = cloned;
			goto done;
		}
	}

	ret = do_copy_file_range(file_in, pos_in, file_out, pos_out, len,
				flags);
	WARN_ON_ONCE(ret == -EOPNOTSUPP);
done:
	if (ret > 0) {
		fsnotify_access(file_in);
		add_rchar(current, ret);
		fsnotify_modify(file_out);
		add_wchar(current, ret);
	}

	inc_syscr(current);
	inc_syscw(current);

	file_end_write(file_out);

	return ret;
}
EXPORT_SYMBOL(vfs_copy_file_range);

SYSCALL_DEFINE6(copy_file_range, int, fd_in, loff_t __user *, off_in,
		int, fd_out, loff_t __user *, off_out,
		size_t, len, unsigned int, flags)
{
	loff_t pos_in;
	loff_t pos_out;
	struct fd f_in;
	struct fd f_out;
	ssize_t ret = -EBADF;

	f_in = fdget(fd_in);
	if (!f_in.file)
		goto out2;

	f_out = fdget(fd_out);
	if (!f_out.file)
		goto out1;

	ret = -EFAULT;
	if (off_in) {
		if (copy_from_user(&pos_in, off_in, sizeof(loff_t)))
			goto out;
	} else {
		pos_in = f_in.file->f_pos;
	}

	if (off_out) {
		if (copy_from_user(&pos_out, off_out, sizeof(loff_t)))
			goto out;
	} else {
		pos_out = f_out.file->f_pos;
	}

	ret = vfs_copy_file_range(f_in.file, pos_in, f_out.file, pos_out, len,
				  flags);
	if (ret > 0) {
		pos_in += ret;
		pos_out += ret;

		if (off_in) {
			if (copy_to_user(off_in, &pos_in, sizeof(loff_t)))
				ret = -EFAULT;
		} else {
			f_in.file->f_pos = pos_in;
		}

		if (off_out) {
			if (copy_to_user(off_out, &pos_out, sizeof(loff_t)))
				ret = -EFAULT;
		} else {
			f_out.file->f_pos = pos_out;
		}
	}

out:
	fdput(f_out);
out1:
	fdput(f_in);
out2:
	return ret;
}

static int remap_verify_area(struct file *file, loff_t pos, loff_t len,
			     bool write)
{
	struct inode *inode = file_inode(file);

	if (unlikely(pos < 0 || len < 0))
		return -EINVAL;

	 if (unlikely((loff_t) (pos + len) < 0))
		return -EINVAL;

	if (unlikely(inode->i_flctx && mandatory_lock(inode))) {
		loff_t end = len ? pos + len - 1 : OFFSET_MAX;
		int retval;

		retval = locks_mandatory_area(inode, file, pos, end,
				write ? F_WRLCK : F_RDLCK);
		if (retval < 0)
			return retval;
	}

	return security_file_permission(file, write ? MAY_WRITE : MAY_READ);
}
/*
 * Ensure that we don't remap a partial EOF block in the middle of something
 * else.  Assume that the offsets have already been checked for block
 * alignment.
 *
 * For clone we only link a partial EOF block above or at the destination file's
 * EOF.  For deduplication we accept a partial EOF block only if it ends at the
 * destination file's EOF (can not link it into the middle of a file).
 *
 * Shorten the request if possible.
 */
static int generic_remap_check_len(struct inode *inode_in,
				   struct inode *inode_out,
				   loff_t pos_out,
				   loff_t *len,
				   unsigned int remap_flags)
{
	u64 blkmask = i_blocksize(inode_in) - 1;
	loff_t new_len = *len;

	if ((*len & blkmask) == 0)
		return 0;

	if (pos_out + *len < i_size_read(inode_out))
		new_len &= ~blkmask;

	if (new_len == *len)
		return 0;

	if (remap_flags & REMAP_FILE_CAN_SHORTEN) {
		*len = new_len;
		return 0;
	}

	return (remap_flags & REMAP_FILE_DEDUP) ? -EBADE : -EINVAL;
}

/* Read a page's worth of file data into the page cache. */
static struct page *vfs_dedupe_get_page(struct inode *inode, loff_t offset)
{
	struct page *page;

	page = read_mapping_page(inode->i_mapping, offset >> PAGE_SHIFT, NULL);
	if (IS_ERR(page))
		return page;
	if (!PageUptodate(page)) {
		put_page(page);
		return ERR_PTR(-EIO);
	}
	return page;
}

/*
 * Lock two pages, ensuring that we lock in offset order if the pages are from
 * the same file.
 */
static void vfs_lock_two_pages(struct page *page1, struct page *page2)
{
	/* Always lock in order of increasing index. */
	if (page1->index > page2->index)
		swap(page1, page2);

	lock_page(page1);
	if (page1 != page2)
		lock_page(page2);
}

/* Unlock two pages, being careful not to unlock the same page twice. */
static void vfs_unlock_two_pages(struct page *page1, struct page *page2)
{
	unlock_page(page1);
	if (page1 != page2)
		unlock_page(page2);
}

/*
 * Compare extents of two files to see if they are the same.
 * Caller must have locked both inodes to prevent write races.
 */
static int vfs_dedupe_file_range_compare(struct inode *src, loff_t srcoff,
					 struct inode *dest, loff_t destoff,
					 loff_t len, bool *is_same)
{
	loff_t src_poff;
	loff_t dest_poff;
	void *src_addr;
	void *dest_addr;
	struct page *src_page;
	struct page *dest_page;
	loff_t cmp_len;
	bool same;
	int error;

	error = -EINVAL;
	same = true;
	while (len) {
		src_poff = srcoff & (PAGE_SIZE - 1);
		dest_poff = destoff & (PAGE_SIZE - 1);
		cmp_len = min(PAGE_SIZE - src_poff,
			      PAGE_SIZE - dest_poff);
		cmp_len = min(cmp_len, len);
		if (cmp_len <= 0)
			goto out_error;

		src_page = vfs_dedupe_get_page(src, srcoff);
		if (IS_ERR(src_page)) {
			error = PTR_ERR(src_page);
			goto out_error;
		}
		dest_page = vfs_dedupe_get_page(dest, destoff);
		if (IS_ERR(dest_page)) {
			error = PTR_ERR(dest_page);
			put_page(src_page);
			goto out_error;
		}

		vfs_lock_two_pages(src_page, dest_page);

		/*
		 * Now that we've locked both pages, make sure they're still
		 * mapped to the file data we're interested in.  If not,
		 * someone is invalidating pages on us and we lose.
		 */
		if (!PageUptodate(src_page) || !PageUptodate(dest_page) ||
		    src_page->mapping != src->i_mapping ||
		    dest_page->mapping != dest->i_mapping) {
			same = false;
			goto unlock;
		}

		src_addr = kmap_atomic(src_page);
		dest_addr = kmap_atomic(dest_page);

		flush_dcache_page(src_page);
		flush_dcache_page(dest_page);

		if (memcmp(src_addr + src_poff, dest_addr + dest_poff, cmp_len))
			same = false;

		kunmap_atomic(dest_addr);
		kunmap_atomic(src_addr);
unlock:
		vfs_unlock_two_pages(src_page, dest_page);
		put_page(dest_page);
		put_page(src_page);

		if (!same)
			break;

		srcoff += cmp_len;
		destoff += cmp_len;
		len -= cmp_len;
	}

	*is_same = same;
	return 0;

out_error:
	return error;
}

/*
 * Check that the two inodes are eligible for cloning, the ranges make
 * sense, and then flush all dirty data.  Caller must ensure that the
 * inodes have been locked against any other modifications.
 *
 * If there's an error, then the usual negative error code is returned.
 * Otherwise returns 0 with *len set to the request length.
 */
int generic_remap_file_range_prep(struct file *file_in, loff_t pos_in,
				  struct file *file_out, loff_t pos_out,
				  loff_t *len, unsigned int remap_flags)
{
	struct inode *inode_in = file_inode(file_in);
	struct inode *inode_out = file_inode(file_out);
	bool same_inode = (inode_in == inode_out);
	int ret;

	/* Don't touch certain kinds of inodes */
	if (IS_IMMUTABLE(inode_out))
		return -EPERM;

	if (IS_SWAPFILE(inode_in) || IS_SWAPFILE(inode_out))
		return -ETXTBSY;

	/* Don't reflink dirs, pipes, sockets... */
	if (S_ISDIR(inode_in->i_mode) || S_ISDIR(inode_out->i_mode))
		return -EISDIR;
	if (!S_ISREG(inode_in->i_mode) || !S_ISREG(inode_out->i_mode))
		return -EINVAL;

	/* Zero length dedupe exits immediately; reflink goes to EOF. */
	if (*len == 0) {
		loff_t isize = i_size_read(inode_in);

		if ((remap_flags & REMAP_FILE_DEDUP) || pos_in == isize)
			return 0;
		if (pos_in > isize)
			return -EINVAL;
		*len = isize - pos_in;
		if (*len == 0)
			return 0;
	}

	/* Check that we don't violate system file offset limits. */
	ret = generic_remap_checks(file_in, pos_in, file_out, pos_out, len,
			remap_flags);
	if (ret)
		return ret;

	/* Wait for the completion of any pending IOs on both files */
	inode_dio_wait(inode_in);
	if (!same_inode)
		inode_dio_wait(inode_out);

	ret = filemap_write_and_wait_range(inode_in->i_mapping,
			pos_in, pos_in + *len - 1);
	if (ret)
		return ret;

	ret = filemap_write_and_wait_range(inode_out->i_mapping,
			pos_out, pos_out + *len - 1);
	if (ret)
		return ret;

	/*
	 * Check that the extents are the same.
	 */
	if (remap_flags & REMAP_FILE_DEDUP) {
		bool		is_same = false;

		ret = vfs_dedupe_file_range_compare(inode_in, pos_in,
				inode_out, pos_out, *len, &is_same);
		if (ret)
			return ret;
		if (!is_same)
			return -EBADE;
	}

	ret = generic_remap_check_len(inode_in, inode_out, pos_out, len,
			remap_flags);
	if (ret)
		return ret;

	/* If can't alter the file contents, we're done. */
	if (!(remap_flags & REMAP_FILE_DEDUP))
		ret = file_modified(file_out);

	return ret;
}
EXPORT_SYMBOL(generic_remap_file_range_prep);

loff_t do_clone_file_range(struct file *file_in, loff_t pos_in,
			   struct file *file_out, loff_t pos_out,
			   loff_t len, unsigned int remap_flags)
{
	loff_t ret;

	WARN_ON_ONCE(remap_flags & REMAP_FILE_DEDUP);

	/*
	 * FICLONE/FICLONERANGE ioctls enforce that src and dest files are on
	 * the same mount. Practically, they only need to be on the same file
	 * system.
	 */
	if (file_inode(file_in)->i_sb != file_inode(file_out)->i_sb)
		return -EXDEV;

	ret = generic_file_rw_checks(file_in, file_out);
	if (ret < 0)
		return ret;

	if (!file_in->f_op->remap_file_range)
		return -EOPNOTSUPP;

	ret = remap_verify_area(file_in, pos_in, len, false);
	if (ret)
		return ret;

	ret = remap_verify_area(file_out, pos_out, len, true);
	if (ret)
		return ret;

	ret = file_in->f_op->remap_file_range(file_in, pos_in,
			file_out, pos_out, len, remap_flags);
	if (ret < 0)
		return ret;

	fsnotify_access(file_in);
	fsnotify_modify(file_out);
	return ret;
}
EXPORT_SYMBOL(do_clone_file_range);

loff_t vfs_clone_file_range(struct file *file_in, loff_t pos_in,
			    struct file *file_out, loff_t pos_out,
			    loff_t len, unsigned int remap_flags)
{
	loff_t ret;

	file_start_write(file_out);
	ret = do_clone_file_range(file_in, pos_in, file_out, pos_out, len,
				  remap_flags);
	file_end_write(file_out);

	return ret;
}
EXPORT_SYMBOL(vfs_clone_file_range);

/* Check whether we are allowed to dedupe the destination file */
static bool allow_file_dedupe(struct file *file)
{
	if (capable(CAP_SYS_ADMIN))
		return true;
	if (file->f_mode & FMODE_WRITE)
		return true;
	if (uid_eq(current_fsuid(), file_inode(file)->i_uid))
		return true;
	if (!inode_permission(file_inode(file), MAY_WRITE))
		return true;
	return false;
}

loff_t vfs_dedupe_file_range_one(struct file *src_file, loff_t src_pos,
				 struct file *dst_file, loff_t dst_pos,
				 loff_t len, unsigned int remap_flags)
{
	loff_t ret;

	WARN_ON_ONCE(remap_flags & ~(REMAP_FILE_DEDUP |
				     REMAP_FILE_CAN_SHORTEN));

	ret = mnt_want_write_file(dst_file);
	if (ret)
		return ret;

	ret = remap_verify_area(dst_file, dst_pos, len, true);
	if (ret < 0)
		goto out_drop_write;

	ret = -EPERM;
	if (!allow_file_dedupe(dst_file))
		goto out_drop_write;

	ret = -EXDEV;
	if (src_file->f_path.mnt != dst_file->f_path.mnt)
		goto out_drop_write;

	ret = -EISDIR;
	if (S_ISDIR(file_inode(dst_file)->i_mode))
		goto out_drop_write;

	ret = -EINVAL;
	if (!dst_file->f_op->remap_file_range)
		goto out_drop_write;

	if (len == 0) {
		ret = 0;
		goto out_drop_write;
	}

	ret = dst_file->f_op->remap_file_range(src_file, src_pos, dst_file,
			dst_pos, len, remap_flags | REMAP_FILE_DEDUP);
out_drop_write:
	mnt_drop_write_file(dst_file);

	return ret;
}
EXPORT_SYMBOL(vfs_dedupe_file_range_one);

int vfs_dedupe_file_range(struct file *file, struct file_dedupe_range *same)
{
	struct file_dedupe_range_info *info;
	struct inode *src = file_inode(file);
	u64 off;
	u64 len;
	int i;
	int ret;
	u16 count = same->dest_count;
	loff_t deduped;

	if (!(file->f_mode & FMODE_READ))
		return -EINVAL;

	if (same->reserved1 || same->reserved2)
		return -EINVAL;

	off = same->src_offset;
	len = same->src_length;

	if (S_ISDIR(src->i_mode))
		return -EISDIR;

	if (!S_ISREG(src->i_mode))
		return -EINVAL;

	if (!file->f_op->remap_file_range)
		return -EOPNOTSUPP;

	ret = remap_verify_area(file, off, len, false);
	if (ret < 0)
		return ret;
	ret = 0;

	if (off + len > i_size_read(src))
		return -EINVAL;

	/* Arbitrary 1G limit on a single dedupe request, can be raised. */
	len = min_t(u64, len, 1 << 30);

	/* pre-format output fields to sane values */
	for (i = 0; i < count; i++) {
		same->info[i].bytes_deduped = 0ULL;
		same->info[i].status = FILE_DEDUPE_RANGE_SAME;
	}

	for (i = 0, info = same->info; i < count; i++, info++) {
		struct fd dst_fd = fdget(info->dest_fd);
		struct file *dst_file = dst_fd.file;

		if (!dst_file) {
			info->status = -EBADF;
			goto next_loop;
		}

		if (info->reserved) {
			info->status = -EINVAL;
			goto next_fdput;
		}

		deduped = vfs_dedupe_file_range_one(file, off, dst_file,
						    info->dest_offset, len,
						    REMAP_FILE_CAN_SHORTEN);
		if (deduped == -EBADE)
			info->status = FILE_DEDUPE_RANGE_DIFFERS;
		else if (deduped < 0)
			info->status = deduped;
		else
			info->bytes_deduped = len;

next_fdput:
		fdput(dst_fd);
next_loop:
		if (fatal_signal_pending(current))
			break;
	}
	return ret;
}
EXPORT_SYMBOL(vfs_dedupe_file_range);<|MERGE_RESOLUTION|>--- conflicted
+++ resolved
@@ -304,12 +304,8 @@
 }
 EXPORT_SYMBOL(vfs_llseek);
 
-<<<<<<< HEAD
 //调用vfs_llseek完成lseek函数
-off_t ksys_lseek(unsigned int fd, off_t offset, unsigned int whence)
-=======
 static off_t ksys_lseek(unsigned int fd, off_t offset, unsigned int whence)
->>>>>>> 00e4db51
 {
 	off_t retval;
 	struct fd f = fdget_pos(fd);
@@ -427,15 +423,10 @@
 	return ret;
 }
 
-<<<<<<< HEAD
 //调用读回调
-ssize_t __vfs_read(struct file *file, char __user *buf, size_t count,
-		   loff_t *pos)
+ssize_t __kernel_read(struct file *file, void *buf, size_t count, loff_t *pos)
 {
 	//如果有read回调，则通过file的f_op的read函数进行读取
-=======
-ssize_t __kernel_read(struct file *file, void *buf, size_t count, loff_t *pos)
-{
 	mm_segment_t old_fs = get_fs();
 	ssize_t ret;
 
@@ -447,16 +438,11 @@
 	if (count > MAX_RW_COUNT)
 		count =  MAX_RW_COUNT;
 	set_fs(KERNEL_DS);
->>>>>>> 00e4db51
 	if (file->f_op->read)
 		ret = file->f_op->read(file, (void __user *)buf, count, pos);
 	else if (file->f_op->read_iter)
-<<<<<<< HEAD
 		//如果有read_iter（例如ext2),则通过file的f_op的read_iter函数进行读取
-		return new_sync_read(file, buf, count, pos);
-=======
 		ret = new_sync_read(file, (void __user *)buf, count, pos);
->>>>>>> 00e4db51
 	else
 		ret = -EINVAL;
 	set_fs(old_fs);
@@ -495,26 +481,12 @@
 
 	//读范围检查
 	ret = rw_verify_area(READ, file, pos, count);
-<<<<<<< HEAD
-	if (!ret) {
-		if (count > MAX_RW_COUNT)
-			count =  MAX_RW_COUNT;
-		//调用文件系统层面，实现文件读取
-		ret = __vfs_read(file, buf, count, pos);
-		if (ret > 0) {
-			//通知文件被访问
-			fsnotify_access(file);
-			add_rchar(current, ret);
-		}
-		inc_syscr(current);
-	}
-=======
 	if (ret)
 		return ret;
 	if (count > MAX_RW_COUNT)
 		count =  MAX_RW_COUNT;
->>>>>>> 00e4db51
-
+
+	//调用文件系统层面，实现文件读取
 	if (file->f_op->read)
 		ret = file->f_op->read(file, buf, count, pos);
 	else if (file->f_op->read_iter)
@@ -522,6 +494,7 @@
 	else
 		ret = -EINVAL;
 	if (ret > 0) {
+		//通知文件被访问
 		fsnotify_access(file);
 		add_rchar(current, ret);
 	}
@@ -547,24 +520,7 @@
 	return ret;
 }
 
-<<<<<<< HEAD
-//调用写回调
-static ssize_t __vfs_write(struct file *file, const char __user *p,
-			   size_t count, loff_t *pos)
-{
-	//如果有write回调，则通过file的f_op的write函数进行写入
-	if (file->f_op->write)
-		return file->f_op->write(file, p, count, pos);
-	//如果有write_iter回调，则通过file的f_op的write_iter函数进行写入
-	else if (file->f_op->write_iter)
-		return new_sync_write(file, p, count, pos);
-	else
-		return -EINVAL;
-}
-
-=======
 /* caller is responsible for file_start_write/file_end_write */
->>>>>>> 00e4db51
 ssize_t __kernel_write(struct file *file, const void *buf, size_t count, loff_t *pos)
 {
 	mm_segment_t old_fs;
