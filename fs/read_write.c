// SPDX-License-Identifier: GPL-2.0
/*
 *  linux/fs/read_write.c
 *
 *  Copyright (C) 1991, 1992  Linus Torvalds
 */

#include <linux/slab.h>
#include <linux/stat.h>
#include <linux/sched/xacct.h>
#include <linux/fcntl.h>
#include <linux/file.h>
#include <linux/uio.h>
#include <linux/fsnotify.h>
#include <linux/security.h>
#include <linux/export.h>
#include <linux/syscalls.h>
#include <linux/pagemap.h>
#include <linux/splice.h>
#include <linux/compat.h>
#include <linux/mount.h>
#include <linux/fs.h>
#include "internal.h"

#include <linux/uaccess.h>
#include <asm/unistd.h>

const struct file_operations generic_ro_fops = {
	.llseek		= generic_file_llseek,
	.read_iter	= generic_file_read_iter,
	.mmap		= generic_file_readonly_mmap,
	.splice_read	= generic_file_splice_read,
};

EXPORT_SYMBOL(generic_ro_fops);

static inline bool unsigned_offsets(struct file *file)
{
	return file->f_mode & FMODE_UNSIGNED_OFFSET;
}

/**
 * vfs_setpos - update the file offset for lseek
 * @file:	file structure in question
 * @offset:	file offset to seek to
 * @maxsize:	maximum file size
 *
 * This is a low-level filesystem helper for updating the file offset to
 * the value specified by @offset if the given offset is valid and it is
 * not equal to the current file offset.
 *
 * Return the specified offset on success and -EINVAL on invalid offset.
 */
loff_t vfs_setpos(struct file *file, loff_t offset, loff_t maxsize)
{
	if (offset < 0 && !unsigned_offsets(file))
		return -EINVAL;
	if (offset > maxsize)
		return -EINVAL;

	if (offset != file->f_pos) {
		file->f_pos = offset;
		file->f_version = 0;
	}
	return offset;
}
EXPORT_SYMBOL(vfs_setpos);

/**
 * generic_file_llseek_size - generic llseek implementation for regular files
 * @file:	file structure to seek on
 * @offset:	file offset to seek to
 * @whence:	type of seek
 * @size:	max size of this file in file system
 * @eof:	offset used for SEEK_END position
 *
 * This is a variant of generic_file_llseek that allows passing in a custom
 * maximum file size and a custom EOF position, for e.g. hashed directories
 *
 * Synchronization:
 * SEEK_SET and SEEK_END are unsynchronized (but atomic on 64bit platforms)
 * SEEK_CUR is synchronized against other SEEK_CURs, but not read/writes.
 * read/writes behave like SEEK_SET against seeks.
 */
loff_t
generic_file_llseek_size(struct file *file, loff_t offset, int whence,
		loff_t maxsize, loff_t eof)
{
	switch (whence) {
	case SEEK_END:
		offset += eof;
		break;
	case SEEK_CUR:
		/*
		 * Here we special-case the lseek(fd, 0, SEEK_CUR)
		 * position-querying operation.  Avoid rewriting the "same"
		 * f_pos value back to the file because a concurrent read(),
		 * write() or lseek() might have altered it
		 */
		if (offset == 0)
			return file->f_pos;
		/*
		 * f_lock protects against read/modify/write race with other
		 * SEEK_CURs. Note that parallel writes and reads behave
		 * like SEEK_SET.
		 */
		spin_lock(&file->f_lock);
		offset = vfs_setpos(file, file->f_pos + offset, maxsize);
		spin_unlock(&file->f_lock);
		return offset;
	case SEEK_DATA:
		/*
		 * In the generic case the entire file is data, so as long as
		 * offset isn't at the end of the file then the offset is data.
		 */
		if ((unsigned long long)offset >= eof)
			return -ENXIO;
		break;
	case SEEK_HOLE:
		/*
		 * There is a virtual hole at the end of the file, so as long as
		 * offset isn't i_size or larger, return i_size.
		 */
		if ((unsigned long long)offset >= eof)
			return -ENXIO;
		offset = eof;
		break;
	}

	return vfs_setpos(file, offset, maxsize);
}
EXPORT_SYMBOL(generic_file_llseek_size);

/**
 * generic_file_llseek - generic llseek implementation for regular files
 * @file:	file structure to seek on
 * @offset:	file offset to seek to
 * @whence:	type of seek
 *
 * This is a generic implemenation of ->llseek useable for all normal local
 * filesystems.  It just updates the file offset to the value specified by
 * @offset and @whence.
 */
loff_t generic_file_llseek(struct file *file, loff_t offset, int whence)
{
	struct inode *inode = file->f_mapping->host;

	return generic_file_llseek_size(file, offset, whence,
					inode->i_sb->s_maxbytes,
					i_size_read(inode));
}
EXPORT_SYMBOL(generic_file_llseek);

/**
 * fixed_size_llseek - llseek implementation for fixed-sized devices
 * @file:	file structure to seek on
 * @offset:	file offset to seek to
 * @whence:	type of seek
 * @size:	size of the file
 *
 */
loff_t fixed_size_llseek(struct file *file, loff_t offset, int whence, loff_t size)
{
	switch (whence) {
	case SEEK_SET: case SEEK_CUR: case SEEK_END:
		return generic_file_llseek_size(file, offset, whence,
						size, size);
	default:
		return -EINVAL;
	}
}
EXPORT_SYMBOL(fixed_size_llseek);

/**
 * no_seek_end_llseek - llseek implementation for fixed-sized devices
 * @file:	file structure to seek on
 * @offset:	file offset to seek to
 * @whence:	type of seek
 *
 */
loff_t no_seek_end_llseek(struct file *file, loff_t offset, int whence)
{
	switch (whence) {
	case SEEK_SET: case SEEK_CUR:
		return generic_file_llseek_size(file, offset, whence,
						OFFSET_MAX, 0);
	default:
		return -EINVAL;
	}
}
EXPORT_SYMBOL(no_seek_end_llseek);

/**
 * no_seek_end_llseek_size - llseek implementation for fixed-sized devices
 * @file:	file structure to seek on
 * @offset:	file offset to seek to
 * @whence:	type of seek
 * @size:	maximal offset allowed
 *
 */
loff_t no_seek_end_llseek_size(struct file *file, loff_t offset, int whence, loff_t size)
{
	switch (whence) {
	case SEEK_SET: case SEEK_CUR:
		return generic_file_llseek_size(file, offset, whence,
						size, 0);
	default:
		return -EINVAL;
	}
}
EXPORT_SYMBOL(no_seek_end_llseek_size);

/**
 * noop_llseek - No Operation Performed llseek implementation
 * @file:	file structure to seek on
 * @offset:	file offset to seek to
 * @whence:	type of seek
 *
 * This is an implementation of ->llseek useable for the rare special case when
 * userspace expects the seek to succeed but the (device) file is actually not
 * able to perform the seek. In this case you use noop_llseek() instead of
 * falling back to the default implementation of ->llseek.
 */
loff_t noop_llseek(struct file *file, loff_t offset, int whence)
{
	return file->f_pos;
}
EXPORT_SYMBOL(noop_llseek);

loff_t no_llseek(struct file *file, loff_t offset, int whence)
{
	return -ESPIPE;
}
EXPORT_SYMBOL(no_llseek);

loff_t default_llseek(struct file *file, loff_t offset, int whence)
{
	struct inode *inode = file_inode(file);
	loff_t retval;

	inode_lock(inode);
	switch (whence) {
		case SEEK_END:
			offset += i_size_read(inode);
			break;
		case SEEK_CUR:
			if (offset == 0) {
				retval = file->f_pos;
				goto out;
			}
			offset += file->f_pos;
			break;
		case SEEK_DATA:
			/*
			 * In the generic case the entire file is data, so as
			 * long as offset isn't at the end of the file then the
			 * offset is data.
			 */
			if (offset >= inode->i_size) {
				retval = -ENXIO;
				goto out;
			}
			break;
		case SEEK_HOLE:
			/*
			 * There is a virtual hole at the end of the file, so
			 * as long as offset isn't i_size or larger, return
			 * i_size.
			 */
			if (offset >= inode->i_size) {
				retval = -ENXIO;
				goto out;
			}
			offset = inode->i_size;
			break;
	}
	retval = -EINVAL;
	if (offset >= 0 || unsigned_offsets(file)) {
		if (offset != file->f_pos) {
			file->f_pos = offset;
			file->f_version = 0;
		}
		retval = offset;
	}
out:
	inode_unlock(inode);
	return retval;
}
EXPORT_SYMBOL(default_llseek);

loff_t vfs_llseek(struct file *file, loff_t offset, int whence)
{
	loff_t (*fn)(struct file *, loff_t, int);

	//默认是不支持llseek函数的
	fn = no_llseek;
	//如果文件支持lseek且有llseek回调，则调用llseek回调
	if (file->f_mode & FMODE_LSEEK) {
		if (file->f_op->llseek)
			fn = file->f_op->llseek;
	}
	return fn(file, offset, whence);
}
EXPORT_SYMBOL(vfs_llseek);

//调用vfs_llseek完成lseek函数
off_t ksys_lseek(unsigned int fd, off_t offset, unsigned int whence)
{
	off_t retval;
	struct fd f = fdget_pos(fd);
	if (!f.file)
		return -EBADF;

	retval = -EINVAL;
	if (whence <= SEEK_MAX) {
		loff_t res = vfs_llseek(f.file, offset, whence);
		retval = res;
		if (res != (loff_t)retval)
			retval = -EOVERFLOW;	/* LFS: should only happen on 32 bit platforms */
	}
	fdput_pos(f);
	return retval;
}

SYSCALL_DEFINE3(lseek, unsigned int, fd, off_t, offset, unsigned int, whence)
{
	return ksys_lseek(fd, offset, whence);
}

#ifdef CONFIG_COMPAT
COMPAT_SYSCALL_DEFINE3(lseek, unsigned int, fd, compat_off_t, offset, unsigned int, whence)
{
	return ksys_lseek(fd, offset, whence);
}
#endif

#if !defined(CONFIG_64BIT) || defined(CONFIG_COMPAT)
SYSCALL_DEFINE5(llseek, unsigned int, fd, unsigned long, offset_high,
		unsigned long, offset_low, loff_t __user *, result,
		unsigned int, whence)
{
	int retval;
	struct fd f = fdget_pos(fd);
	loff_t offset;

	if (!f.file)
		return -EBADF;

	retval = -EINVAL;
	if (whence > SEEK_MAX)
		goto out_putf;

	offset = vfs_llseek(f.file, ((loff_t) offset_high << 32) | offset_low,
			whence);

	retval = (int)offset;
	if (offset >= 0) {
		retval = -EFAULT;
		if (!copy_to_user(result, &offset, sizeof(offset)))
			retval = 0;
	}
out_putf:
	fdput_pos(f);
	return retval;
}
#endif

int rw_verify_area(int read_write, struct file *file, const loff_t *ppos, size_t count)
{
	struct inode *inode;
	loff_t pos;
	int retval = -EINVAL;

	//取此文件对应的inode
	inode = file_inode(file);
	if (unlikely((ssize_t) count < 0))
		return retval;
	pos = *ppos;
	if (unlikely(pos < 0)) {
		if (!unsigned_offsets(file))
			return retval;//如果offset不是无符号的，则报错
		if (count >= -pos) /* both values are in 0..LLONG_MAX */
			return -EOVERFLOW;//范围超过LLONG_MAX
	} else if (unlikely((loff_t) (pos + count) < 0)) {
		if (!unsigned_offsets(file))
			return retval;//读越界
	}

	if (unlikely(inode->i_flctx && mandatory_lock(inode))) {
		retval = locks_mandatory_area(inode, file, pos, pos + count - 1,
				read_write == READ ? F_RDLCK : F_WRLCK);
		if (retval < 0)
			return retval;
	}
	return security_file_permission(file,
				read_write == READ ? MAY_READ : MAY_WRITE);
}

static ssize_t new_sync_read(struct file *filp, char __user *buf, size_t len, loff_t *ppos)
{
	struct iovec iov = { .iov_base = buf, .iov_len = len };
	struct kiocb kiocb;
	struct iov_iter iter;
	ssize_t ret;

	init_sync_kiocb(&kiocb, filp);
	kiocb.ki_pos = *ppos;
	iov_iter_init(&iter, READ, &iov, 1, len);

	ret = call_read_iter(filp, &kiocb, &iter);
	BUG_ON(ret == -EIOCBQUEUED);
	*ppos = kiocb.ki_pos;
	return ret;
}

//调用读回调
ssize_t __vfs_read(struct file *file, char __user *buf, size_t count,
		   loff_t *pos)
{
	//如果有read回调，则通过file的f_op的read函数进行读取
	if (file->f_op->read)
		return file->f_op->read(file, buf, count, pos);
	else if (file->f_op->read_iter)
		//如果有read_iter（例如ext2),则通过file的f_op的read_iter函数进行读取
		return new_sync_read(file, buf, count, pos);
	else
		return -EINVAL;
}

ssize_t kernel_read(struct file *file, void *buf, size_t count, loff_t *pos)
{
	mm_segment_t old_fs;
	ssize_t result;

	old_fs = get_fs();
	set_fs(get_ds());
	/* The cast to a user pointer is valid due to the set_fs() */
	result = vfs_read(file, (void __user *)buf, count, pos);
	set_fs(old_fs);
	return result;
}
EXPORT_SYMBOL(kernel_read);

//vfs实现数据读取
ssize_t vfs_read(struct file *file, char __user *buf, size_t count, loff_t *pos)
{
	ssize_t ret;

	if (!(file->f_mode & FMODE_READ))
		return -EBADF;
	if (!(file->f_mode & FMODE_CAN_READ))
		return -EINVAL;
<<<<<<< HEAD
	//检查buf规定的长度是否可读取（通过检查进程的地址范围获得结论）
	if (unlikely(!access_ok(VERIFY_WRITE, buf, count)))
=======
	if (unlikely(!access_ok(buf, count)))
>>>>>>> f17b5f06
		return -EFAULT;

	//读范围检查
	ret = rw_verify_area(READ, file, pos, count);
	if (!ret) {
		if (count > MAX_RW_COUNT)
			count =  MAX_RW_COUNT;
		//调用文件系统层面，实现文件读取
		ret = __vfs_read(file, buf, count, pos);
		if (ret > 0) {
			//通知文件被访问
			fsnotify_access(file);
			add_rchar(current, ret);
		}
		inc_syscr(current);
	}

	return ret;
}

static ssize_t new_sync_write(struct file *filp, const char __user *buf, size_t len, loff_t *ppos)
{
	struct iovec iov = { .iov_base = (void __user *)buf, .iov_len = len };
	struct kiocb kiocb;
	struct iov_iter iter;
	ssize_t ret;

	init_sync_kiocb(&kiocb, filp);
	kiocb.ki_pos = *ppos;
	iov_iter_init(&iter, WRITE, &iov, 1, len);

	ret = call_write_iter(filp, &kiocb, &iter);
	BUG_ON(ret == -EIOCBQUEUED);
	if (ret > 0)
		*ppos = kiocb.ki_pos;
	return ret;
}

//调用写回调
ssize_t __vfs_write(struct file *file, const char __user *p, size_t count,
		    loff_t *pos)
{
	//如果有write回调，则通过file的f_op的write函数进行写入
	if (file->f_op->write)
		return file->f_op->write(file, p, count, pos);
	//如果有write_iter回调，则通过file的f_op的write_iter函数进行写入
	else if (file->f_op->write_iter)
		return new_sync_write(file, p, count, pos);
	else
		return -EINVAL;
}

ssize_t __kernel_write(struct file *file, const void *buf, size_t count, loff_t *pos)
{
	mm_segment_t old_fs;
	const char __user *p;
	ssize_t ret;

	if (!(file->f_mode & FMODE_CAN_WRITE))
		return -EINVAL;

	old_fs = get_fs();
	set_fs(get_ds());
	p = (__force const char __user *)buf;
	if (count > MAX_RW_COUNT)
		count =  MAX_RW_COUNT;
	ret = __vfs_write(file, p, count, pos);
	set_fs(old_fs);
	if (ret > 0) {
		fsnotify_modify(file);
		add_wchar(current, ret);
	}
	inc_syscw(current);
	return ret;
}
EXPORT_SYMBOL(__kernel_write);

ssize_t kernel_write(struct file *file, const void *buf, size_t count,
			    loff_t *pos)
{
	mm_segment_t old_fs;
	ssize_t res;

	old_fs = get_fs();
	set_fs(get_ds());
	/* The cast to a user pointer is valid due to the set_fs() */
	res = vfs_write(file, (__force const char __user *)buf, count, pos);
	set_fs(old_fs);

	return res;
}
EXPORT_SYMBOL(kernel_write);

//向文件file中写入count个字节，（起始位置pos)
ssize_t vfs_write(struct file *file, const char __user *buf, size_t count, loff_t *pos)
{
	ssize_t ret;

	//此文件不容许写
	if (!(file->f_mode & FMODE_WRITE))
		return -EBADF;
	if (!(file->f_mode & FMODE_CAN_WRITE))
		return -EINVAL;
<<<<<<< HEAD

	if (unlikely(!access_ok(VERIFY_READ, buf, count)))
=======
	if (unlikely(!access_ok(buf, count)))
>>>>>>> f17b5f06
		return -EFAULT;

	ret = rw_verify_area(WRITE, file, pos, count);
	if (!ret) {
		if (count > MAX_RW_COUNT)
			count =  MAX_RW_COUNT;
		file_start_write(file);
		ret = __vfs_write(file, buf, count, pos);
		if (ret > 0) {
			fsnotify_modify(file);
			add_wchar(current, ret);
		}
		inc_syscw(current);
		file_end_write(file);
	}

	return ret;
}

//获取上次读到哪个位置了
static inline loff_t file_pos_read(struct file *file)
{
	return file->f_pos;
}

//更新当前读到哪个位置了
static inline void file_pos_write(struct file *file, loff_t pos)
{
	file->f_pos = pos;
}

//实现系统调用read
ssize_t ksys_read(unsigned int fd, char __user *buf, size_t count)
{
	//由文件描述符编号获得fd结构体
	struct fd f = fdget_pos(fd);
	ssize_t ret = -EBADF;

	if (f.file) {
		//取文件当前的读取位置
		loff_t pos = file_pos_read(f.file);
		//实现读（自file文件的pos位置读，计划读取count个）
		ret = vfs_read(f.file, buf, count, &pos);
		if (ret >= 0)
			//更新文件的读位置
			file_pos_write(f.file, pos);
		fdput_pos(f);
	}
	return ret;
}

//实现系统调用read
SYSCALL_DEFINE3(read, unsigned int, fd, char __user *, buf, size_t, count)
{
	return ksys_read(fd, buf, count);
}

ssize_t ksys_write(unsigned int fd, const char __user *buf, size_t count)
{
	struct fd f = fdget_pos(fd);
	ssize_t ret = -EBADF;

	if (f.file) {
		//存在fd对应的文件时进入，首先取文件pos
		loff_t pos = file_pos_read(f.file);
		//自pos文件读取file,最多读取count字节，并存入到buf中
		ret = vfs_write(f.file, buf, count, &pos);
		if (ret >= 0)
			file_pos_write(f.file, pos);
		fdput_pos(f);
	}

	return ret;
}

//实现系统调用write,自fd中尝试最多读取count字节，写入到buf中
SYSCALL_DEFINE3(write, unsigned int, fd, const char __user *, buf,
		size_t, count)
{
	return ksys_write(fd, buf, count);
}

ssize_t ksys_pread64(unsigned int fd, char __user *buf, size_t count,
		     loff_t pos)
{
	struct fd f;
	ssize_t ret = -EBADF;

	if (pos < 0)
		return -EINVAL;

	f = fdget(fd);
	if (f.file) {
		ret = -ESPIPE;
		if (f.file->f_mode & FMODE_PREAD)
			ret = vfs_read(f.file, buf, count, &pos);
		fdput(f);
	}

	return ret;
}

SYSCALL_DEFINE4(pread64, unsigned int, fd, char __user *, buf,
			size_t, count, loff_t, pos)
{
	return ksys_pread64(fd, buf, count, pos);
}

ssize_t ksys_pwrite64(unsigned int fd, const char __user *buf,
		      size_t count, loff_t pos)
{
	struct fd f;
	ssize_t ret = -EBADF;

	if (pos < 0)
		return -EINVAL;

	f = fdget(fd);
	if (f.file) {
		ret = -ESPIPE;
		if (f.file->f_mode & FMODE_PWRITE)  
			ret = vfs_write(f.file, buf, count, &pos);
		fdput(f);
	}

	return ret;
}

SYSCALL_DEFINE4(pwrite64, unsigned int, fd, const char __user *, buf,
			 size_t, count, loff_t, pos)
{
	return ksys_pwrite64(fd, buf, count, pos);
}

static ssize_t do_iter_readv_writev(struct file *filp, struct iov_iter *iter,
		loff_t *ppos, int type, rwf_t flags)
{
	struct kiocb kiocb;
	ssize_t ret;

	init_sync_kiocb(&kiocb, filp);
	ret = kiocb_set_rw_flags(&kiocb, flags);
	if (ret)
		return ret;
	kiocb.ki_pos = *ppos;

	if (type == READ)
		ret = call_read_iter(filp, &kiocb, iter);
	else
		ret = call_write_iter(filp, &kiocb, iter);
	BUG_ON(ret == -EIOCBQUEUED);
	*ppos = kiocb.ki_pos;
	return ret;
}

/* Do it by hand, with file-ops */
static ssize_t do_loop_readv_writev(struct file *filp, struct iov_iter *iter,
		loff_t *ppos, int type, rwf_t flags)
{
	ssize_t ret = 0;

	if (flags & ~RWF_HIPRI)
		return -EOPNOTSUPP;

	while (iov_iter_count(iter)) {
		struct iovec iovec = iov_iter_iovec(iter);
		ssize_t nr;

		if (type == READ) {
			nr = filp->f_op->read(filp, iovec.iov_base,
					      iovec.iov_len, ppos);
		} else {
			nr = filp->f_op->write(filp, iovec.iov_base,
					       iovec.iov_len, ppos);
		}

		if (nr < 0) {
			if (!ret)
				ret = nr;
			break;
		}
		ret += nr;
		if (nr != iovec.iov_len)
			break;
		iov_iter_advance(iter, nr);
	}

	return ret;
}

/**
 * rw_copy_check_uvector() - Copy an array of &struct iovec from userspace
 *     into the kernel and check that it is valid.
 *
 * @type: One of %CHECK_IOVEC_ONLY, %READ, or %WRITE.
 * @uvector: Pointer to the userspace array.
 * @nr_segs: Number of elements in userspace array.
 * @fast_segs: Number of elements in @fast_pointer.
 * @fast_pointer: Pointer to (usually small on-stack) kernel array.
 * @ret_pointer: (output parameter) Pointer to a variable that will point to
 *     either @fast_pointer, a newly allocated kernel array, or NULL,
 *     depending on which array was used.
 *
 * This function copies an array of &struct iovec of @nr_segs from
 * userspace into the kernel and checks that each element is valid (e.g.
 * it does not point to a kernel address or cause overflow by being too
 * large, etc.).
 *
 * As an optimization, the caller may provide a pointer to a small
 * on-stack array in @fast_pointer, typically %UIO_FASTIOV elements long
 * (the size of this array, or 0 if unused, should be given in @fast_segs).
 *
 * @ret_pointer will always point to the array that was used, so the
 * caller must take care not to call kfree() on it e.g. in case the
 * @fast_pointer array was used and it was allocated on the stack.
 *
 * Return: The total number of bytes covered by the iovec array on success
 *   or a negative error code on error.
 */
ssize_t rw_copy_check_uvector(int type, const struct iovec __user * uvector,
			      unsigned long nr_segs, unsigned long fast_segs,
			      struct iovec *fast_pointer,
			      struct iovec **ret_pointer)
{
	unsigned long seg;
	ssize_t ret;
	struct iovec *iov = fast_pointer;

	/*
	 * SuS says "The readv() function *may* fail if the iovcnt argument
	 * was less than or equal to 0, or greater than {IOV_MAX}.  Linux has
	 * traditionally returned zero for zero segments, so...
	 */
	if (nr_segs == 0) {
		ret = 0;
		goto out;
	}

	/*
	 * First get the "struct iovec" from user memory and
	 * verify all the pointers
	 */
	if (nr_segs > UIO_MAXIOV) {
		ret = -EINVAL;
		goto out;
	}
	if (nr_segs > fast_segs) {
		iov = kmalloc_array(nr_segs, sizeof(struct iovec), GFP_KERNEL);
		if (iov == NULL) {
			ret = -ENOMEM;
			goto out;
		}
	}
	if (copy_from_user(iov, uvector, nr_segs*sizeof(*uvector))) {
		ret = -EFAULT;
		goto out;
	}

	/*
	 * According to the Single Unix Specification we should return EINVAL
	 * if an element length is < 0 when cast to ssize_t or if the
	 * total length would overflow the ssize_t return value of the
	 * system call.
	 *
	 * Linux caps all read/write calls to MAX_RW_COUNT, and avoids the
	 * overflow case.
	 */
	ret = 0;
	for (seg = 0; seg < nr_segs; seg++) {
		void __user *buf = iov[seg].iov_base;
		ssize_t len = (ssize_t)iov[seg].iov_len;

		/* see if we we're about to use an invalid len or if
		 * it's about to overflow ssize_t */
		if (len < 0) {
			ret = -EINVAL;
			goto out;
		}
		if (type >= 0
		    && unlikely(!access_ok(buf, len))) {
			ret = -EFAULT;
			goto out;
		}
		if (len > MAX_RW_COUNT - ret) {
			len = MAX_RW_COUNT - ret;
			iov[seg].iov_len = len;
		}
		ret += len;
	}
out:
	*ret_pointer = iov;
	return ret;
}

#ifdef CONFIG_COMPAT
ssize_t compat_rw_copy_check_uvector(int type,
		const struct compat_iovec __user *uvector, unsigned long nr_segs,
		unsigned long fast_segs, struct iovec *fast_pointer,
		struct iovec **ret_pointer)
{
	compat_ssize_t tot_len;
	struct iovec *iov = *ret_pointer = fast_pointer;
	ssize_t ret = 0;
	int seg;

	/*
	 * SuS says "The readv() function *may* fail if the iovcnt argument
	 * was less than or equal to 0, or greater than {IOV_MAX}.  Linux has
	 * traditionally returned zero for zero segments, so...
	 */
	if (nr_segs == 0)
		goto out;

	ret = -EINVAL;
	if (nr_segs > UIO_MAXIOV)
		goto out;
	if (nr_segs > fast_segs) {
		ret = -ENOMEM;
		iov = kmalloc_array(nr_segs, sizeof(struct iovec), GFP_KERNEL);
		if (iov == NULL)
			goto out;
	}
	*ret_pointer = iov;

	ret = -EFAULT;
	if (!access_ok(uvector, nr_segs*sizeof(*uvector)))
		goto out;

	/*
	 * Single unix specification:
	 * We should -EINVAL if an element length is not >= 0 and fitting an
	 * ssize_t.
	 *
	 * In Linux, the total length is limited to MAX_RW_COUNT, there is
	 * no overflow possibility.
	 */
	tot_len = 0;
	ret = -EINVAL;
	for (seg = 0; seg < nr_segs; seg++) {
		compat_uptr_t buf;
		compat_ssize_t len;

		if (__get_user(len, &uvector->iov_len) ||
		   __get_user(buf, &uvector->iov_base)) {
			ret = -EFAULT;
			goto out;
		}
		if (len < 0)	/* size_t not fitting in compat_ssize_t .. */
			goto out;
		if (type >= 0 &&
		    !access_ok(compat_ptr(buf), len)) {
			ret = -EFAULT;
			goto out;
		}
		if (len > MAX_RW_COUNT - tot_len)
			len = MAX_RW_COUNT - tot_len;
		tot_len += len;
		iov->iov_base = compat_ptr(buf);
		iov->iov_len = (compat_size_t) len;
		uvector++;
		iov++;
	}
	ret = tot_len;

out:
	return ret;
}
#endif

static ssize_t do_iter_read(struct file *file, struct iov_iter *iter,
		loff_t *pos, rwf_t flags)
{
	size_t tot_len;
	ssize_t ret = 0;

	if (!(file->f_mode & FMODE_READ))
		return -EBADF;
	if (!(file->f_mode & FMODE_CAN_READ))
		return -EINVAL;

	tot_len = iov_iter_count(iter);
	if (!tot_len)
		goto out;
	ret = rw_verify_area(READ, file, pos, tot_len);
	if (ret < 0)
		return ret;

	if (file->f_op->read_iter)
		ret = do_iter_readv_writev(file, iter, pos, READ, flags);
	else
		ret = do_loop_readv_writev(file, iter, pos, READ, flags);
out:
	if (ret >= 0)
		fsnotify_access(file);
	return ret;
}

ssize_t vfs_iter_read(struct file *file, struct iov_iter *iter, loff_t *ppos,
		rwf_t flags)
{
	if (!file->f_op->read_iter)
		return -EINVAL;
	return do_iter_read(file, iter, ppos, flags);
}
EXPORT_SYMBOL(vfs_iter_read);

static ssize_t do_iter_write(struct file *file, struct iov_iter *iter,
		loff_t *pos, rwf_t flags)
{
	size_t tot_len;
	ssize_t ret = 0;

	if (!(file->f_mode & FMODE_WRITE))
		return -EBADF;
	if (!(file->f_mode & FMODE_CAN_WRITE))
		return -EINVAL;

	tot_len = iov_iter_count(iter);
	if (!tot_len)
		return 0;
	ret = rw_verify_area(WRITE, file, pos, tot_len);
	if (ret < 0)
		return ret;

	if (file->f_op->write_iter)
		ret = do_iter_readv_writev(file, iter, pos, WRITE, flags);
	else
		ret = do_loop_readv_writev(file, iter, pos, WRITE, flags);
	if (ret > 0)
		fsnotify_modify(file);
	return ret;
}

ssize_t vfs_iter_write(struct file *file, struct iov_iter *iter, loff_t *ppos,
		rwf_t flags)
{
	if (!file->f_op->write_iter)
		return -EINVAL;
	return do_iter_write(file, iter, ppos, flags);
}
EXPORT_SYMBOL(vfs_iter_write);

ssize_t vfs_readv(struct file *file, const struct iovec __user *vec,
		  unsigned long vlen, loff_t *pos, rwf_t flags)
{
	struct iovec iovstack[UIO_FASTIOV];
	struct iovec *iov = iovstack;
	struct iov_iter iter;
	ssize_t ret;

	ret = import_iovec(READ, vec, vlen, ARRAY_SIZE(iovstack), &iov, &iter);
	if (ret >= 0) {
		ret = do_iter_read(file, &iter, pos, flags);
		kfree(iov);
	}

	return ret;
}

static ssize_t vfs_writev(struct file *file, const struct iovec __user *vec,
		   unsigned long vlen, loff_t *pos, rwf_t flags)
{
	struct iovec iovstack[UIO_FASTIOV];
	struct iovec *iov = iovstack;
	struct iov_iter iter;
	ssize_t ret;

	ret = import_iovec(WRITE, vec, vlen, ARRAY_SIZE(iovstack), &iov, &iter);
	if (ret >= 0) {
		file_start_write(file);
		ret = do_iter_write(file, &iter, pos, flags);
		file_end_write(file);
		kfree(iov);
	}
	return ret;
}

static ssize_t do_readv(unsigned long fd, const struct iovec __user *vec,
			unsigned long vlen, rwf_t flags)
{
	struct fd f = fdget_pos(fd);
	ssize_t ret = -EBADF;

	if (f.file) {
		loff_t pos = file_pos_read(f.file);
		ret = vfs_readv(f.file, vec, vlen, &pos, flags);
		if (ret >= 0)
			file_pos_write(f.file, pos);
		fdput_pos(f);
	}

	if (ret > 0)
		add_rchar(current, ret);
	inc_syscr(current);
	return ret;
}

static ssize_t do_writev(unsigned long fd, const struct iovec __user *vec,
			 unsigned long vlen, rwf_t flags)
{
	struct fd f = fdget_pos(fd);
	ssize_t ret = -EBADF;

	if (f.file) {
		loff_t pos = file_pos_read(f.file);
		ret = vfs_writev(f.file, vec, vlen, &pos, flags);
		if (ret >= 0)
			file_pos_write(f.file, pos);
		fdput_pos(f);
	}

	if (ret > 0)
		add_wchar(current, ret);
	inc_syscw(current);
	return ret;
}

static inline loff_t pos_from_hilo(unsigned long high, unsigned long low)
{
#define HALF_LONG_BITS (BITS_PER_LONG / 2)
	return (((loff_t)high << HALF_LONG_BITS) << HALF_LONG_BITS) | low;
}

static ssize_t do_preadv(unsigned long fd, const struct iovec __user *vec,
			 unsigned long vlen, loff_t pos, rwf_t flags)
{
	struct fd f;
	ssize_t ret = -EBADF;

	if (pos < 0)
		return -EINVAL;

	f = fdget(fd);
	if (f.file) {
		ret = -ESPIPE;
		if (f.file->f_mode & FMODE_PREAD)
			ret = vfs_readv(f.file, vec, vlen, &pos, flags);
		fdput(f);
	}

	if (ret > 0)
		add_rchar(current, ret);
	inc_syscr(current);
	return ret;
}

static ssize_t do_pwritev(unsigned long fd, const struct iovec __user *vec,
			  unsigned long vlen, loff_t pos, rwf_t flags)
{
	struct fd f;
	ssize_t ret = -EBADF;

	if (pos < 0)
		return -EINVAL;

	f = fdget(fd);
	if (f.file) {
		ret = -ESPIPE;
		if (f.file->f_mode & FMODE_PWRITE)
			ret = vfs_writev(f.file, vec, vlen, &pos, flags);
		fdput(f);
	}

	if (ret > 0)
		add_wchar(current, ret);
	inc_syscw(current);
	return ret;
}

SYSCALL_DEFINE3(readv, unsigned long, fd, const struct iovec __user *, vec,
		unsigned long, vlen)
{
	return do_readv(fd, vec, vlen, 0);
}

SYSCALL_DEFINE3(writev, unsigned long, fd, const struct iovec __user *, vec,
		unsigned long, vlen)
{
	return do_writev(fd, vec, vlen, 0);
}

SYSCALL_DEFINE5(preadv, unsigned long, fd, const struct iovec __user *, vec,
		unsigned long, vlen, unsigned long, pos_l, unsigned long, pos_h)
{
	loff_t pos = pos_from_hilo(pos_h, pos_l);

	return do_preadv(fd, vec, vlen, pos, 0);
}

SYSCALL_DEFINE6(preadv2, unsigned long, fd, const struct iovec __user *, vec,
		unsigned long, vlen, unsigned long, pos_l, unsigned long, pos_h,
		rwf_t, flags)
{
	loff_t pos = pos_from_hilo(pos_h, pos_l);

	if (pos == -1)
		return do_readv(fd, vec, vlen, flags);

	return do_preadv(fd, vec, vlen, pos, flags);
}

SYSCALL_DEFINE5(pwritev, unsigned long, fd, const struct iovec __user *, vec,
		unsigned long, vlen, unsigned long, pos_l, unsigned long, pos_h)
{
	loff_t pos = pos_from_hilo(pos_h, pos_l);

	return do_pwritev(fd, vec, vlen, pos, 0);
}

SYSCALL_DEFINE6(pwritev2, unsigned long, fd, const struct iovec __user *, vec,
		unsigned long, vlen, unsigned long, pos_l, unsigned long, pos_h,
		rwf_t, flags)
{
	loff_t pos = pos_from_hilo(pos_h, pos_l);

	if (pos == -1)
		return do_writev(fd, vec, vlen, flags);

	return do_pwritev(fd, vec, vlen, pos, flags);
}

#ifdef CONFIG_COMPAT
static size_t compat_readv(struct file *file,
			   const struct compat_iovec __user *vec,
			   unsigned long vlen, loff_t *pos, rwf_t flags)
{
	struct iovec iovstack[UIO_FASTIOV];
	struct iovec *iov = iovstack;
	struct iov_iter iter;
	ssize_t ret;

	ret = compat_import_iovec(READ, vec, vlen, UIO_FASTIOV, &iov, &iter);
	if (ret >= 0) {
		ret = do_iter_read(file, &iter, pos, flags);
		kfree(iov);
	}
	if (ret > 0)
		add_rchar(current, ret);
	inc_syscr(current);
	return ret;
}

static size_t do_compat_readv(compat_ulong_t fd,
				 const struct compat_iovec __user *vec,
				 compat_ulong_t vlen, rwf_t flags)
{
	struct fd f = fdget_pos(fd);
	ssize_t ret;
	loff_t pos;

	if (!f.file)
		return -EBADF;
	pos = f.file->f_pos;
	ret = compat_readv(f.file, vec, vlen, &pos, flags);
	if (ret >= 0)
		f.file->f_pos = pos;
	fdput_pos(f);
	return ret;

}

COMPAT_SYSCALL_DEFINE3(readv, compat_ulong_t, fd,
		const struct compat_iovec __user *,vec,
		compat_ulong_t, vlen)
{
	return do_compat_readv(fd, vec, vlen, 0);
}

static long do_compat_preadv64(unsigned long fd,
				  const struct compat_iovec __user *vec,
				  unsigned long vlen, loff_t pos, rwf_t flags)
{
	struct fd f;
	ssize_t ret;

	if (pos < 0)
		return -EINVAL;
	f = fdget(fd);
	if (!f.file)
		return -EBADF;
	ret = -ESPIPE;
	if (f.file->f_mode & FMODE_PREAD)
		ret = compat_readv(f.file, vec, vlen, &pos, flags);
	fdput(f);
	return ret;
}

#ifdef __ARCH_WANT_COMPAT_SYS_PREADV64
COMPAT_SYSCALL_DEFINE4(preadv64, unsigned long, fd,
		const struct compat_iovec __user *,vec,
		unsigned long, vlen, loff_t, pos)
{
	return do_compat_preadv64(fd, vec, vlen, pos, 0);
}
#endif

COMPAT_SYSCALL_DEFINE5(preadv, compat_ulong_t, fd,
		const struct compat_iovec __user *,vec,
		compat_ulong_t, vlen, u32, pos_low, u32, pos_high)
{
	loff_t pos = ((loff_t)pos_high << 32) | pos_low;

	return do_compat_preadv64(fd, vec, vlen, pos, 0);
}

#ifdef __ARCH_WANT_COMPAT_SYS_PREADV64V2
COMPAT_SYSCALL_DEFINE5(preadv64v2, unsigned long, fd,
		const struct compat_iovec __user *,vec,
		unsigned long, vlen, loff_t, pos, rwf_t, flags)
{
	return do_compat_preadv64(fd, vec, vlen, pos, flags);
}
#endif

COMPAT_SYSCALL_DEFINE6(preadv2, compat_ulong_t, fd,
		const struct compat_iovec __user *,vec,
		compat_ulong_t, vlen, u32, pos_low, u32, pos_high,
		rwf_t, flags)
{
	loff_t pos = ((loff_t)pos_high << 32) | pos_low;

	if (pos == -1)
		return do_compat_readv(fd, vec, vlen, flags);

	return do_compat_preadv64(fd, vec, vlen, pos, flags);
}

static size_t compat_writev(struct file *file,
			    const struct compat_iovec __user *vec,
			    unsigned long vlen, loff_t *pos, rwf_t flags)
{
	struct iovec iovstack[UIO_FASTIOV];
	struct iovec *iov = iovstack;
	struct iov_iter iter;
	ssize_t ret;

	ret = compat_import_iovec(WRITE, vec, vlen, UIO_FASTIOV, &iov, &iter);
	if (ret >= 0) {
		file_start_write(file);
		ret = do_iter_write(file, &iter, pos, flags);
		file_end_write(file);
		kfree(iov);
	}
	if (ret > 0)
		add_wchar(current, ret);
	inc_syscw(current);
	return ret;
}

static size_t do_compat_writev(compat_ulong_t fd,
				  const struct compat_iovec __user* vec,
				  compat_ulong_t vlen, rwf_t flags)
{
	struct fd f = fdget_pos(fd);
	ssize_t ret;
	loff_t pos;

	if (!f.file)
		return -EBADF;
	pos = f.file->f_pos;
	ret = compat_writev(f.file, vec, vlen, &pos, flags);
	if (ret >= 0)
		f.file->f_pos = pos;
	fdput_pos(f);
	return ret;
}

COMPAT_SYSCALL_DEFINE3(writev, compat_ulong_t, fd,
		const struct compat_iovec __user *, vec,
		compat_ulong_t, vlen)
{
	return do_compat_writev(fd, vec, vlen, 0);
}

static long do_compat_pwritev64(unsigned long fd,
				   const struct compat_iovec __user *vec,
				   unsigned long vlen, loff_t pos, rwf_t flags)
{
	struct fd f;
	ssize_t ret;

	if (pos < 0)
		return -EINVAL;
	f = fdget(fd);
	if (!f.file)
		return -EBADF;
	ret = -ESPIPE;
	if (f.file->f_mode & FMODE_PWRITE)
		ret = compat_writev(f.file, vec, vlen, &pos, flags);
	fdput(f);
	return ret;
}

#ifdef __ARCH_WANT_COMPAT_SYS_PWRITEV64
COMPAT_SYSCALL_DEFINE4(pwritev64, unsigned long, fd,
		const struct compat_iovec __user *,vec,
		unsigned long, vlen, loff_t, pos)
{
	return do_compat_pwritev64(fd, vec, vlen, pos, 0);
}
#endif

COMPAT_SYSCALL_DEFINE5(pwritev, compat_ulong_t, fd,
		const struct compat_iovec __user *,vec,
		compat_ulong_t, vlen, u32, pos_low, u32, pos_high)
{
	loff_t pos = ((loff_t)pos_high << 32) | pos_low;

	return do_compat_pwritev64(fd, vec, vlen, pos, 0);
}

#ifdef __ARCH_WANT_COMPAT_SYS_PWRITEV64V2
COMPAT_SYSCALL_DEFINE5(pwritev64v2, unsigned long, fd,
		const struct compat_iovec __user *,vec,
		unsigned long, vlen, loff_t, pos, rwf_t, flags)
{
	return do_compat_pwritev64(fd, vec, vlen, pos, flags);
}
#endif

COMPAT_SYSCALL_DEFINE6(pwritev2, compat_ulong_t, fd,
		const struct compat_iovec __user *,vec,
		compat_ulong_t, vlen, u32, pos_low, u32, pos_high, rwf_t, flags)
{
	loff_t pos = ((loff_t)pos_high << 32) | pos_low;

	if (pos == -1)
		return do_compat_writev(fd, vec, vlen, flags);

	return do_compat_pwritev64(fd, vec, vlen, pos, flags);
}

#endif

static ssize_t do_sendfile(int out_fd, int in_fd, loff_t *ppos,
		  	   size_t count, loff_t max)
{
	struct fd in, out;
	struct inode *in_inode, *out_inode;
	loff_t pos;
	loff_t out_pos;
	ssize_t retval;
	int fl;

	/*
	 * Get input file, and verify that it is ok..
	 */
	retval = -EBADF;
	in = fdget(in_fd);
	if (!in.file)
		goto out;
	if (!(in.file->f_mode & FMODE_READ))
		goto fput_in;
	retval = -ESPIPE;
	if (!ppos) {
		pos = in.file->f_pos;
	} else {
		pos = *ppos;
		if (!(in.file->f_mode & FMODE_PREAD))
			goto fput_in;
	}
	retval = rw_verify_area(READ, in.file, &pos, count);
	if (retval < 0)
		goto fput_in;
	if (count > MAX_RW_COUNT)
		count =  MAX_RW_COUNT;

	/*
	 * Get output file, and verify that it is ok..
	 */
	retval = -EBADF;
	out = fdget(out_fd);
	if (!out.file)
		goto fput_in;
	if (!(out.file->f_mode & FMODE_WRITE))
		goto fput_out;
	in_inode = file_inode(in.file);
	out_inode = file_inode(out.file);
	out_pos = out.file->f_pos;
	retval = rw_verify_area(WRITE, out.file, &out_pos, count);
	if (retval < 0)
		goto fput_out;

	if (!max)
		max = min(in_inode->i_sb->s_maxbytes, out_inode->i_sb->s_maxbytes);

	if (unlikely(pos + count > max)) {
		retval = -EOVERFLOW;
		if (pos >= max)
			goto fput_out;
		count = max - pos;
	}

	fl = 0;
#if 0
	/*
	 * We need to debate whether we can enable this or not. The
	 * man page documents EAGAIN return for the output at least,
	 * and the application is arguably buggy if it doesn't expect
	 * EAGAIN on a non-blocking file descriptor.
	 */
	if (in.file->f_flags & O_NONBLOCK)
		fl = SPLICE_F_NONBLOCK;
#endif
	file_start_write(out.file);
	retval = do_splice_direct(in.file, &pos, out.file, &out_pos, count, fl);
	file_end_write(out.file);

	if (retval > 0) {
		add_rchar(current, retval);
		add_wchar(current, retval);
		fsnotify_access(in.file);
		fsnotify_modify(out.file);
		out.file->f_pos = out_pos;
		if (ppos)
			*ppos = pos;
		else
			in.file->f_pos = pos;
	}

	inc_syscr(current);
	inc_syscw(current);
	if (pos > max)
		retval = -EOVERFLOW;

fput_out:
	fdput(out);
fput_in:
	fdput(in);
out:
	return retval;
}

SYSCALL_DEFINE4(sendfile, int, out_fd, int, in_fd, off_t __user *, offset, size_t, count)
{
	loff_t pos;
	off_t off;
	ssize_t ret;

	if (offset) {
		if (unlikely(get_user(off, offset)))
			return -EFAULT;
		pos = off;
		ret = do_sendfile(out_fd, in_fd, &pos, count, MAX_NON_LFS);
		if (unlikely(put_user(pos, offset)))
			return -EFAULT;
		return ret;
	}

	return do_sendfile(out_fd, in_fd, NULL, count, 0);
}

SYSCALL_DEFINE4(sendfile64, int, out_fd, int, in_fd, loff_t __user *, offset, size_t, count)
{
	loff_t pos;
	ssize_t ret;

	if (offset) {
		if (unlikely(copy_from_user(&pos, offset, sizeof(loff_t))))
			return -EFAULT;
		ret = do_sendfile(out_fd, in_fd, &pos, count, 0);
		if (unlikely(put_user(pos, offset)))
			return -EFAULT;
		return ret;
	}

	return do_sendfile(out_fd, in_fd, NULL, count, 0);
}

#ifdef CONFIG_COMPAT
COMPAT_SYSCALL_DEFINE4(sendfile, int, out_fd, int, in_fd,
		compat_off_t __user *, offset, compat_size_t, count)
{
	loff_t pos;
	off_t off;
	ssize_t ret;

	if (offset) {
		if (unlikely(get_user(off, offset)))
			return -EFAULT;
		pos = off;
		ret = do_sendfile(out_fd, in_fd, &pos, count, MAX_NON_LFS);
		if (unlikely(put_user(pos, offset)))
			return -EFAULT;
		return ret;
	}

	return do_sendfile(out_fd, in_fd, NULL, count, 0);
}

COMPAT_SYSCALL_DEFINE4(sendfile64, int, out_fd, int, in_fd,
		compat_loff_t __user *, offset, compat_size_t, count)
{
	loff_t pos;
	ssize_t ret;

	if (offset) {
		if (unlikely(copy_from_user(&pos, offset, sizeof(loff_t))))
			return -EFAULT;
		ret = do_sendfile(out_fd, in_fd, &pos, count, 0);
		if (unlikely(put_user(pos, offset)))
			return -EFAULT;
		return ret;
	}

	return do_sendfile(out_fd, in_fd, NULL, count, 0);
}
#endif

/*
 * copy_file_range() differs from regular file read and write in that it
 * specifically allows return partial success.  When it does so is up to
 * the copy_file_range method.
 */
ssize_t vfs_copy_file_range(struct file *file_in, loff_t pos_in,
			    struct file *file_out, loff_t pos_out,
			    size_t len, unsigned int flags)
{
	struct inode *inode_in = file_inode(file_in);
	struct inode *inode_out = file_inode(file_out);
	ssize_t ret;

	if (flags != 0)
		return -EINVAL;

	if (S_ISDIR(inode_in->i_mode) || S_ISDIR(inode_out->i_mode))
		return -EISDIR;
	if (!S_ISREG(inode_in->i_mode) || !S_ISREG(inode_out->i_mode))
		return -EINVAL;

	ret = rw_verify_area(READ, file_in, &pos_in, len);
	if (unlikely(ret))
		return ret;

	ret = rw_verify_area(WRITE, file_out, &pos_out, len);
	if (unlikely(ret))
		return ret;

	if (!(file_in->f_mode & FMODE_READ) ||
	    !(file_out->f_mode & FMODE_WRITE) ||
	    (file_out->f_flags & O_APPEND))
		return -EBADF;

	/* this could be relaxed once a method supports cross-fs copies */
	if (inode_in->i_sb != inode_out->i_sb)
		return -EXDEV;

	if (len == 0)
		return 0;

	file_start_write(file_out);

	/*
	 * Try cloning first, this is supported by more file systems, and
	 * more efficient if both clone and copy are supported (e.g. NFS).
	 */
	if (file_in->f_op->remap_file_range) {
		loff_t cloned;

		cloned = file_in->f_op->remap_file_range(file_in, pos_in,
				file_out, pos_out,
				min_t(loff_t, MAX_RW_COUNT, len),
				REMAP_FILE_CAN_SHORTEN);
		if (cloned > 0) {
			ret = cloned;
			goto done;
		}
	}

	if (file_out->f_op->copy_file_range) {
		ret = file_out->f_op->copy_file_range(file_in, pos_in, file_out,
						      pos_out, len, flags);
		if (ret != -EOPNOTSUPP)
			goto done;
	}

	ret = do_splice_direct(file_in, &pos_in, file_out, &pos_out,
			len > MAX_RW_COUNT ? MAX_RW_COUNT : len, 0);

done:
	if (ret > 0) {
		fsnotify_access(file_in);
		add_rchar(current, ret);
		fsnotify_modify(file_out);
		add_wchar(current, ret);
	}

	inc_syscr(current);
	inc_syscw(current);

	file_end_write(file_out);

	return ret;
}
EXPORT_SYMBOL(vfs_copy_file_range);

SYSCALL_DEFINE6(copy_file_range, int, fd_in, loff_t __user *, off_in,
		int, fd_out, loff_t __user *, off_out,
		size_t, len, unsigned int, flags)
{
	loff_t pos_in;
	loff_t pos_out;
	struct fd f_in;
	struct fd f_out;
	ssize_t ret = -EBADF;

	f_in = fdget(fd_in);
	if (!f_in.file)
		goto out2;

	f_out = fdget(fd_out);
	if (!f_out.file)
		goto out1;

	ret = -EFAULT;
	if (off_in) {
		if (copy_from_user(&pos_in, off_in, sizeof(loff_t)))
			goto out;
	} else {
		pos_in = f_in.file->f_pos;
	}

	if (off_out) {
		if (copy_from_user(&pos_out, off_out, sizeof(loff_t)))
			goto out;
	} else {
		pos_out = f_out.file->f_pos;
	}

	ret = vfs_copy_file_range(f_in.file, pos_in, f_out.file, pos_out, len,
				  flags);
	if (ret > 0) {
		pos_in += ret;
		pos_out += ret;

		if (off_in) {
			if (copy_to_user(off_in, &pos_in, sizeof(loff_t)))
				ret = -EFAULT;
		} else {
			f_in.file->f_pos = pos_in;
		}

		if (off_out) {
			if (copy_to_user(off_out, &pos_out, sizeof(loff_t)))
				ret = -EFAULT;
		} else {
			f_out.file->f_pos = pos_out;
		}
	}

out:
	fdput(f_out);
out1:
	fdput(f_in);
out2:
	return ret;
}

static int remap_verify_area(struct file *file, loff_t pos, loff_t len,
			     bool write)
{
	struct inode *inode = file_inode(file);

	if (unlikely(pos < 0 || len < 0))
		return -EINVAL;

	 if (unlikely((loff_t) (pos + len) < 0))
		return -EINVAL;

	if (unlikely(inode->i_flctx && mandatory_lock(inode))) {
		loff_t end = len ? pos + len - 1 : OFFSET_MAX;
		int retval;

		retval = locks_mandatory_area(inode, file, pos, end,
				write ? F_WRLCK : F_RDLCK);
		if (retval < 0)
			return retval;
	}

	return security_file_permission(file, write ? MAY_WRITE : MAY_READ);
}
/*
 * Ensure that we don't remap a partial EOF block in the middle of something
 * else.  Assume that the offsets have already been checked for block
 * alignment.
 *
 * For deduplication we always scale down to the previous block because we
 * can't meaningfully compare post-EOF contents.
 *
 * For clone we only link a partial EOF block above the destination file's EOF.
 *
 * Shorten the request if possible.
 */
static int generic_remap_check_len(struct inode *inode_in,
				   struct inode *inode_out,
				   loff_t pos_out,
				   loff_t *len,
				   unsigned int remap_flags)
{
	u64 blkmask = i_blocksize(inode_in) - 1;
	loff_t new_len = *len;

	if ((*len & blkmask) == 0)
		return 0;

	if ((remap_flags & REMAP_FILE_DEDUP) ||
	    pos_out + *len < i_size_read(inode_out))
		new_len &= ~blkmask;

	if (new_len == *len)
		return 0;

	if (remap_flags & REMAP_FILE_CAN_SHORTEN) {
		*len = new_len;
		return 0;
	}

	return (remap_flags & REMAP_FILE_DEDUP) ? -EBADE : -EINVAL;
}

/*
 * Read a page's worth of file data into the page cache.  Return the page
 * locked.
 */
static struct page *vfs_dedupe_get_page(struct inode *inode, loff_t offset)
{
	struct page *page;

	page = read_mapping_page(inode->i_mapping, offset >> PAGE_SHIFT, NULL);
	if (IS_ERR(page))
		return page;
	if (!PageUptodate(page)) {
		put_page(page);
		return ERR_PTR(-EIO);
	}
	lock_page(page);
	return page;
}

/*
 * Compare extents of two files to see if they are the same.
 * Caller must have locked both inodes to prevent write races.
 */
static int vfs_dedupe_file_range_compare(struct inode *src, loff_t srcoff,
					 struct inode *dest, loff_t destoff,
					 loff_t len, bool *is_same)
{
	loff_t src_poff;
	loff_t dest_poff;
	void *src_addr;
	void *dest_addr;
	struct page *src_page;
	struct page *dest_page;
	loff_t cmp_len;
	bool same;
	int error;

	error = -EINVAL;
	same = true;
	while (len) {
		src_poff = srcoff & (PAGE_SIZE - 1);
		dest_poff = destoff & (PAGE_SIZE - 1);
		cmp_len = min(PAGE_SIZE - src_poff,
			      PAGE_SIZE - dest_poff);
		cmp_len = min(cmp_len, len);
		if (cmp_len <= 0)
			goto out_error;

		src_page = vfs_dedupe_get_page(src, srcoff);
		if (IS_ERR(src_page)) {
			error = PTR_ERR(src_page);
			goto out_error;
		}
		dest_page = vfs_dedupe_get_page(dest, destoff);
		if (IS_ERR(dest_page)) {
			error = PTR_ERR(dest_page);
			unlock_page(src_page);
			put_page(src_page);
			goto out_error;
		}
		src_addr = kmap_atomic(src_page);
		dest_addr = kmap_atomic(dest_page);

		flush_dcache_page(src_page);
		flush_dcache_page(dest_page);

		if (memcmp(src_addr + src_poff, dest_addr + dest_poff, cmp_len))
			same = false;

		kunmap_atomic(dest_addr);
		kunmap_atomic(src_addr);
		unlock_page(dest_page);
		unlock_page(src_page);
		put_page(dest_page);
		put_page(src_page);

		if (!same)
			break;

		srcoff += cmp_len;
		destoff += cmp_len;
		len -= cmp_len;
	}

	*is_same = same;
	return 0;

out_error:
	return error;
}

/*
 * Check that the two inodes are eligible for cloning, the ranges make
 * sense, and then flush all dirty data.  Caller must ensure that the
 * inodes have been locked against any other modifications.
 *
 * If there's an error, then the usual negative error code is returned.
 * Otherwise returns 0 with *len set to the request length.
 */
int generic_remap_file_range_prep(struct file *file_in, loff_t pos_in,
				  struct file *file_out, loff_t pos_out,
				  loff_t *len, unsigned int remap_flags)
{
	struct inode *inode_in = file_inode(file_in);
	struct inode *inode_out = file_inode(file_out);
	bool same_inode = (inode_in == inode_out);
	int ret;

	/* Don't touch certain kinds of inodes */
	if (IS_IMMUTABLE(inode_out))
		return -EPERM;

	if (IS_SWAPFILE(inode_in) || IS_SWAPFILE(inode_out))
		return -ETXTBSY;

	/* Don't reflink dirs, pipes, sockets... */
	if (S_ISDIR(inode_in->i_mode) || S_ISDIR(inode_out->i_mode))
		return -EISDIR;
	if (!S_ISREG(inode_in->i_mode) || !S_ISREG(inode_out->i_mode))
		return -EINVAL;

	/* Zero length dedupe exits immediately; reflink goes to EOF. */
	if (*len == 0) {
		loff_t isize = i_size_read(inode_in);

		if ((remap_flags & REMAP_FILE_DEDUP) || pos_in == isize)
			return 0;
		if (pos_in > isize)
			return -EINVAL;
		*len = isize - pos_in;
		if (*len == 0)
			return 0;
	}

	/* Check that we don't violate system file offset limits. */
	ret = generic_remap_checks(file_in, pos_in, file_out, pos_out, len,
			remap_flags);
	if (ret)
		return ret;

	/* Wait for the completion of any pending IOs on both files */
	inode_dio_wait(inode_in);
	if (!same_inode)
		inode_dio_wait(inode_out);

	ret = filemap_write_and_wait_range(inode_in->i_mapping,
			pos_in, pos_in + *len - 1);
	if (ret)
		return ret;

	ret = filemap_write_and_wait_range(inode_out->i_mapping,
			pos_out, pos_out + *len - 1);
	if (ret)
		return ret;

	/*
	 * Check that the extents are the same.
	 */
	if (remap_flags & REMAP_FILE_DEDUP) {
		bool		is_same = false;

		ret = vfs_dedupe_file_range_compare(inode_in, pos_in,
				inode_out, pos_out, *len, &is_same);
		if (ret)
			return ret;
		if (!is_same)
			return -EBADE;
	}

	ret = generic_remap_check_len(inode_in, inode_out, pos_out, len,
			remap_flags);
	if (ret)
		return ret;

	/* If can't alter the file contents, we're done. */
	if (!(remap_flags & REMAP_FILE_DEDUP)) {
		/* Update the timestamps, since we can alter file contents. */
		if (!(file_out->f_mode & FMODE_NOCMTIME)) {
			ret = file_update_time(file_out);
			if (ret)
				return ret;
		}

		/*
		 * Clear the security bits if the process is not being run by
		 * root.  This keeps people from modifying setuid and setgid
		 * binaries.
		 */
		ret = file_remove_privs(file_out);
		if (ret)
			return ret;
	}

	return 0;
}
EXPORT_SYMBOL(generic_remap_file_range_prep);

loff_t do_clone_file_range(struct file *file_in, loff_t pos_in,
			   struct file *file_out, loff_t pos_out,
			   loff_t len, unsigned int remap_flags)
{
	struct inode *inode_in = file_inode(file_in);
	struct inode *inode_out = file_inode(file_out);
	loff_t ret;

	WARN_ON_ONCE(remap_flags & REMAP_FILE_DEDUP);

	if (S_ISDIR(inode_in->i_mode) || S_ISDIR(inode_out->i_mode))
		return -EISDIR;
	if (!S_ISREG(inode_in->i_mode) || !S_ISREG(inode_out->i_mode))
		return -EINVAL;

	/*
	 * FICLONE/FICLONERANGE ioctls enforce that src and dest files are on
	 * the same mount. Practically, they only need to be on the same file
	 * system.
	 */
	if (inode_in->i_sb != inode_out->i_sb)
		return -EXDEV;

	if (!(file_in->f_mode & FMODE_READ) ||
	    !(file_out->f_mode & FMODE_WRITE) ||
	    (file_out->f_flags & O_APPEND))
		return -EBADF;

	if (!file_in->f_op->remap_file_range)
		return -EOPNOTSUPP;

	ret = remap_verify_area(file_in, pos_in, len, false);
	if (ret)
		return ret;

	ret = remap_verify_area(file_out, pos_out, len, true);
	if (ret)
		return ret;

	ret = file_in->f_op->remap_file_range(file_in, pos_in,
			file_out, pos_out, len, remap_flags);
	if (ret < 0)
		return ret;

	fsnotify_access(file_in);
	fsnotify_modify(file_out);
	return ret;
}
EXPORT_SYMBOL(do_clone_file_range);

loff_t vfs_clone_file_range(struct file *file_in, loff_t pos_in,
			    struct file *file_out, loff_t pos_out,
			    loff_t len, unsigned int remap_flags)
{
	loff_t ret;

	file_start_write(file_out);
	ret = do_clone_file_range(file_in, pos_in, file_out, pos_out, len,
				  remap_flags);
	file_end_write(file_out);

	return ret;
}
EXPORT_SYMBOL(vfs_clone_file_range);

/* Check whether we are allowed to dedupe the destination file */
static bool allow_file_dedupe(struct file *file)
{
	if (capable(CAP_SYS_ADMIN))
		return true;
	if (file->f_mode & FMODE_WRITE)
		return true;
	if (uid_eq(current_fsuid(), file_inode(file)->i_uid))
		return true;
	if (!inode_permission(file_inode(file), MAY_WRITE))
		return true;
	return false;
}

loff_t vfs_dedupe_file_range_one(struct file *src_file, loff_t src_pos,
				 struct file *dst_file, loff_t dst_pos,
				 loff_t len, unsigned int remap_flags)
{
	loff_t ret;

	WARN_ON_ONCE(remap_flags & ~(REMAP_FILE_DEDUP |
				     REMAP_FILE_CAN_SHORTEN));

	ret = mnt_want_write_file(dst_file);
	if (ret)
		return ret;

	ret = remap_verify_area(dst_file, dst_pos, len, true);
	if (ret < 0)
		goto out_drop_write;

	ret = -EPERM;
	if (!allow_file_dedupe(dst_file))
		goto out_drop_write;

	ret = -EXDEV;
	if (src_file->f_path.mnt != dst_file->f_path.mnt)
		goto out_drop_write;

	ret = -EISDIR;
	if (S_ISDIR(file_inode(dst_file)->i_mode))
		goto out_drop_write;

	ret = -EINVAL;
	if (!dst_file->f_op->remap_file_range)
		goto out_drop_write;

	if (len == 0) {
		ret = 0;
		goto out_drop_write;
	}

	ret = dst_file->f_op->remap_file_range(src_file, src_pos, dst_file,
			dst_pos, len, remap_flags | REMAP_FILE_DEDUP);
out_drop_write:
	mnt_drop_write_file(dst_file);

	return ret;
}
EXPORT_SYMBOL(vfs_dedupe_file_range_one);

int vfs_dedupe_file_range(struct file *file, struct file_dedupe_range *same)
{
	struct file_dedupe_range_info *info;
	struct inode *src = file_inode(file);
	u64 off;
	u64 len;
	int i;
	int ret;
	u16 count = same->dest_count;
	loff_t deduped;

	if (!(file->f_mode & FMODE_READ))
		return -EINVAL;

	if (same->reserved1 || same->reserved2)
		return -EINVAL;

	off = same->src_offset;
	len = same->src_length;

	if (S_ISDIR(src->i_mode))
		return -EISDIR;

	if (!S_ISREG(src->i_mode))
		return -EINVAL;

	if (!file->f_op->remap_file_range)
		return -EOPNOTSUPP;

	ret = remap_verify_area(file, off, len, false);
	if (ret < 0)
		return ret;
	ret = 0;

	if (off + len > i_size_read(src))
		return -EINVAL;

	/* Arbitrary 1G limit on a single dedupe request, can be raised. */
	len = min_t(u64, len, 1 << 30);

	/* pre-format output fields to sane values */
	for (i = 0; i < count; i++) {
		same->info[i].bytes_deduped = 0ULL;
		same->info[i].status = FILE_DEDUPE_RANGE_SAME;
	}

	for (i = 0, info = same->info; i < count; i++, info++) {
		struct fd dst_fd = fdget(info->dest_fd);
		struct file *dst_file = dst_fd.file;

		if (!dst_file) {
			info->status = -EBADF;
			goto next_loop;
		}

		if (info->reserved) {
			info->status = -EINVAL;
			goto next_fdput;
		}

		deduped = vfs_dedupe_file_range_one(file, off, dst_file,
						    info->dest_offset, len,
						    REMAP_FILE_CAN_SHORTEN);
		if (deduped == -EBADE)
			info->status = FILE_DEDUPE_RANGE_DIFFERS;
		else if (deduped < 0)
			info->status = deduped;
		else
			info->bytes_deduped = len;

next_fdput:
		fdput(dst_fd);
next_loop:
		if (fatal_signal_pending(current))
			break;
	}
	return ret;
}
EXPORT_SYMBOL(vfs_dedupe_file_range);<|MERGE_RESOLUTION|>--- conflicted
+++ resolved
@@ -450,12 +450,8 @@
 		return -EBADF;
 	if (!(file->f_mode & FMODE_CAN_READ))
 		return -EINVAL;
-<<<<<<< HEAD
 	//检查buf规定的长度是否可读取（通过检查进程的地址范围获得结论）
-	if (unlikely(!access_ok(VERIFY_WRITE, buf, count)))
-=======
 	if (unlikely(!access_ok(buf, count)))
->>>>>>> f17b5f06
 		return -EFAULT;
 
 	//读范围检查
@@ -559,12 +555,7 @@
 		return -EBADF;
 	if (!(file->f_mode & FMODE_CAN_WRITE))
 		return -EINVAL;
-<<<<<<< HEAD
-
-	if (unlikely(!access_ok(VERIFY_READ, buf, count)))
-=======
 	if (unlikely(!access_ok(buf, count)))
->>>>>>> f17b5f06
 		return -EFAULT;
 
 	ret = rw_verify_area(WRITE, file, pos, count);
