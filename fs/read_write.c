--- conflicted
+++ resolved
@@ -374,20 +374,6 @@
 	inode = file_inode(file);
 	if (unlikely((ssize_t) count < 0))
 		return retval;
-<<<<<<< HEAD
-	pos = *ppos;
-	if (unlikely(pos < 0)) {
-		if (!unsigned_offsets(file))
-			return retval;//如果offset不是无符号的，则报错
-		if (count >= -pos) /* both values are in 0..LLONG_MAX */
-			return -EOVERFLOW;//范围超过LLONG_MAX
-	} else if (unlikely((loff_t) (pos + count) < 0)) {
-		if (!unsigned_offsets(file))
-			return retval;//读越界
-	}
-=======
->>>>>>> 3ab4436f
-
 	/*
 	 * ranged mandatory locking does not apply to streams - it makes sense
 	 * only for files where position has a meaning.
@@ -598,19 +584,9 @@
 	return ret;
 }
 
-<<<<<<< HEAD
 //获取上次读到哪个位置了
-static inline loff_t file_pos_read(struct file *file)
-{
-	return file->f_mode & FMODE_STREAM ? 0 : file->f_pos;
-}
-
-//更新当前读到哪个位置了
-static inline void file_pos_write(struct file *file, loff_t pos)
-=======
 /* file_ppos returns &file->f_pos or NULL if file is stream */
 static inline loff_t *file_ppos(struct file *file)
->>>>>>> 3ab4436f
 {
 	return file->f_mode & FMODE_STREAM ? NULL : &file->f_pos;
 }
@@ -623,24 +599,17 @@
 	ssize_t ret = -EBADF;
 
 	if (f.file) {
-<<<<<<< HEAD
 		//取文件当前的读取位置
-		loff_t pos = file_pos_read(f.file);
-		//实现读（自file文件的pos位置读，计划读取count个）
-		ret = vfs_read(f.file, buf, count, &pos);
-		if (ret >= 0)
-			//更新文件的读位置
-			file_pos_write(f.file, pos);
-=======
 		loff_t pos, *ppos = file_ppos(f.file);
 		if (ppos) {
 			pos = *ppos;
 			ppos = &pos;
 		}
+		//实现读（自file文件的pos位置读，计划读取count个）
 		ret = vfs_read(f.file, buf, count, ppos);
 		if (ret >= 0 && ppos)
+			//更新文件的读位置
 			f.file->f_pos = pos;
->>>>>>> 3ab4436f
 		fdput_pos(f);
 	}
 	return ret;
@@ -658,23 +627,16 @@
 	ssize_t ret = -EBADF;
 
 	if (f.file) {
-<<<<<<< HEAD
 		//存在fd对应的文件时进入，首先取文件pos
-		loff_t pos = file_pos_read(f.file);
-		//自pos文件读取file,最多读取count字节，并存入到buf中
-		ret = vfs_write(f.file, buf, count, &pos);
-		if (ret >= 0)
-			file_pos_write(f.file, pos);
-=======
 		loff_t pos, *ppos = file_ppos(f.file);
 		if (ppos) {
 			pos = *ppos;
 			ppos = &pos;
 		}
+		//自pos文件读取file,最多读取count字节，并存入到buf中
 		ret = vfs_write(f.file, buf, count, ppos);
 		if (ret >= 0 && ppos)
 			f.file->f_pos = pos;
->>>>>>> 3ab4436f
 		fdput_pos(f);
 	}
 
