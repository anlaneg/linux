// SPDX-License-Identifier: GPL-2.0
/*
 *  linux/fs/read_write.c
 *
 *  Copyright (C) 1991, 1992  Linus Torvalds
 */

#include <linux/slab.h>
#include <linux/stat.h>
#include <linux/sched/xacct.h>
#include <linux/fcntl.h>
#include <linux/file.h>
#include <linux/uio.h>
#include <linux/fsnotify.h>
#include <linux/security.h>
#include <linux/export.h>
#include <linux/syscalls.h>
#include <linux/pagemap.h>
#include <linux/splice.h>
#include <linux/compat.h>
#include <linux/mount.h>
#include <linux/fs.h>
#include "internal.h"

#include <linux/uaccess.h>
#include <asm/unistd.h>

const struct file_operations generic_ro_fops = {
	.llseek		= generic_file_llseek,
	.read_iter	= generic_file_read_iter,
	.mmap		= generic_file_readonly_mmap,
	.splice_read	= generic_file_splice_read,
};

EXPORT_SYMBOL(generic_ro_fops);

static inline bool unsigned_offsets(struct file *file)
{
	return file->f_mode & FMODE_UNSIGNED_OFFSET;
}

/**
 * vfs_setpos - update the file offset for lseek
 * @file:	file structure in question
 * @offset:	file offset to seek to
 * @maxsize:	maximum file size
 *
 * This is a low-level filesystem helper for updating the file offset to
 * the value specified by @offset if the given offset is valid and it is
 * not equal to the current file offset.
 *
 * Return the specified offset on success and -EINVAL on invalid offset.
 */
loff_t vfs_setpos(struct file *file, loff_t offset, loff_t maxsize)
{
	if (offset < 0 && !unsigned_offsets(file))
		return -EINVAL;
	if (offset > maxsize)
		return -EINVAL;

	if (offset != file->f_pos) {
		file->f_pos = offset;
		file->f_version = 0;
	}
	return offset;
}
EXPORT_SYMBOL(vfs_setpos);

/**
 * generic_file_llseek_size - generic llseek implementation for regular files
 * @file:	file structure to seek on
 * @offset:	file offset to seek to
 * @whence:	type of seek
 * @size:	max size of this file in file system
 * @eof:	offset used for SEEK_END position
 *
 * This is a variant of generic_file_llseek that allows passing in a custom
 * maximum file size and a custom EOF position, for e.g. hashed directories
 *
 * Synchronization:
 * SEEK_SET and SEEK_END are unsynchronized (but atomic on 64bit platforms)
 * SEEK_CUR is synchronized against other SEEK_CURs, but not read/writes.
 * read/writes behave like SEEK_SET against seeks.
 */
loff_t
generic_file_llseek_size(struct file *file, loff_t offset, int whence,
		loff_t maxsize, loff_t eof)
{
	switch (whence) {
	case SEEK_END:
		offset += eof;
		break;
	case SEEK_CUR:
		/*
		 * Here we special-case the lseek(fd, 0, SEEK_CUR)
		 * position-querying operation.  Avoid rewriting the "same"
		 * f_pos value back to the file because a concurrent read(),
		 * write() or lseek() might have altered it
		 */
		if (offset == 0)
			return file->f_pos;
		/*
		 * f_lock protects against read/modify/write race with other
		 * SEEK_CURs. Note that parallel writes and reads behave
		 * like SEEK_SET.
		 */
		spin_lock(&file->f_lock);
		offset = vfs_setpos(file, file->f_pos + offset, maxsize);
		spin_unlock(&file->f_lock);
		return offset;
	case SEEK_DATA:
		/*
		 * In the generic case the entire file is data, so as long as
		 * offset isn't at the end of the file then the offset is data.
		 */
		if ((unsigned long long)offset >= eof)
			return -ENXIO;
		break;
	case SEEK_HOLE:
		/*
		 * There is a virtual hole at the end of the file, so as long as
		 * offset isn't i_size or larger, return i_size.
		 */
		if ((unsigned long long)offset >= eof)
			return -ENXIO;
		offset = eof;
		break;
	}

	return vfs_setpos(file, offset, maxsize);
}
EXPORT_SYMBOL(generic_file_llseek_size);

/**
 * generic_file_llseek - generic llseek implementation for regular files
 * @file:	file structure to seek on
 * @offset:	file offset to seek to
 * @whence:	type of seek
 *
 * This is a generic implemenation of ->llseek useable for all normal local
 * filesystems.  It just updates the file offset to the value specified by
 * @offset and @whence.
 */
loff_t generic_file_llseek(struct file *file, loff_t offset, int whence)
{
	struct inode *inode = file->f_mapping->host;

	return generic_file_llseek_size(file, offset, whence,
					inode->i_sb->s_maxbytes,
					i_size_read(inode));
}
EXPORT_SYMBOL(generic_file_llseek);

/**
 * fixed_size_llseek - llseek implementation for fixed-sized devices
 * @file:	file structure to seek on
 * @offset:	file offset to seek to
 * @whence:	type of seek
 * @size:	size of the file
 *
 */
loff_t fixed_size_llseek(struct file *file, loff_t offset, int whence, loff_t size)
{
	switch (whence) {
	case SEEK_SET: case SEEK_CUR: case SEEK_END:
		return generic_file_llseek_size(file, offset, whence,
						size, size);
	default:
		return -EINVAL;
	}
}
EXPORT_SYMBOL(fixed_size_llseek);

/**
 * no_seek_end_llseek - llseek implementation for fixed-sized devices
 * @file:	file structure to seek on
 * @offset:	file offset to seek to
 * @whence:	type of seek
 *
 */
loff_t no_seek_end_llseek(struct file *file, loff_t offset, int whence)
{
	switch (whence) {
	case SEEK_SET: case SEEK_CUR:
		return generic_file_llseek_size(file, offset, whence,
						OFFSET_MAX, 0);
	default:
		return -EINVAL;
	}
}
EXPORT_SYMBOL(no_seek_end_llseek);

/**
 * no_seek_end_llseek_size - llseek implementation for fixed-sized devices
 * @file:	file structure to seek on
 * @offset:	file offset to seek to
 * @whence:	type of seek
 * @size:	maximal offset allowed
 *
 */
loff_t no_seek_end_llseek_size(struct file *file, loff_t offset, int whence, loff_t size)
{
	switch (whence) {
	case SEEK_SET: case SEEK_CUR:
		return generic_file_llseek_size(file, offset, whence,
						size, 0);
	default:
		return -EINVAL;
	}
}
EXPORT_SYMBOL(no_seek_end_llseek_size);

/**
 * noop_llseek - No Operation Performed llseek implementation
 * @file:	file structure to seek on
 * @offset:	file offset to seek to
 * @whence:	type of seek
 *
 * This is an implementation of ->llseek useable for the rare special case when
 * userspace expects the seek to succeed but the (device) file is actually not
 * able to perform the seek. In this case you use noop_llseek() instead of
 * falling back to the default implementation of ->llseek.
 */
loff_t noop_llseek(struct file *file, loff_t offset, int whence)
{
	return file->f_pos;
}
EXPORT_SYMBOL(noop_llseek);

//不支持llseek
loff_t no_llseek(struct file *file, loff_t offset, int whence)
{
	return -ESPIPE;
}
EXPORT_SYMBOL(no_llseek);

loff_t default_llseek(struct file *file, loff_t offset, int whence)
{
	struct inode *inode = file_inode(file);
	loff_t retval;

	inode_lock(inode);
	switch (whence) {
		case SEEK_END:
			offset += i_size_read(inode);
			break;
		case SEEK_CUR:
			if (offset == 0) {
				retval = file->f_pos;
				goto out;
			}
			offset += file->f_pos;
			break;
		case SEEK_DATA:
			/*
			 * In the generic case the entire file is data, so as
			 * long as offset isn't at the end of the file then the
			 * offset is data.
			 */
			if (offset >= inode->i_size) {
				retval = -ENXIO;
				goto out;
			}
			break;
		case SEEK_HOLE:
			/*
			 * There is a virtual hole at the end of the file, so
			 * as long as offset isn't i_size or larger, return
			 * i_size.
			 */
			if (offset >= inode->i_size) {
				retval = -ENXIO;
				goto out;
			}
			offset = inode->i_size;
			break;
	}
	retval = -EINVAL;
	if (offset >= 0 || unsigned_offsets(file)) {
		if (offset != file->f_pos) {
			file->f_pos = offset;
			file->f_version = 0;
		}
		retval = offset;
	}
out:
	inode_unlock(inode);
	return retval;
}
EXPORT_SYMBOL(default_llseek);

loff_t vfs_llseek(struct file *file, loff_t offset, int whence)
{
	loff_t (*fn)(struct file *, loff_t, int);

	//默认是不支持llseek函数的
	fn = no_llseek;
	//如果文件支持lseek且有llseek回调，则调用llseek回调
	if (file->f_mode & FMODE_LSEEK) {
		if (file->f_op->llseek)
			fn = file->f_op->llseek;
	}
	return fn(file, offset, whence);
}
EXPORT_SYMBOL(vfs_llseek);

//调用vfs_llseek完成lseek函数
static off_t ksys_lseek(unsigned int fd, off_t offset, unsigned int whence)
{
	off_t retval;
	struct fd f = fdget_pos(fd);
	if (!f.file)
		return -EBADF;

	retval = -EINVAL;
	if (whence <= SEEK_MAX) {
		loff_t res = vfs_llseek(f.file, offset, whence);
		retval = res;
		if (res != (loff_t)retval)
			retval = -EOVERFLOW;	/* LFS: should only happen on 32 bit platforms */
	}
	fdput_pos(f);
	return retval;
}

SYSCALL_DEFINE3(lseek, unsigned int, fd, off_t, offset, unsigned int, whence)
{
	return ksys_lseek(fd, offset, whence);
}

#ifdef CONFIG_COMPAT
COMPAT_SYSCALL_DEFINE3(lseek, unsigned int, fd, compat_off_t, offset, unsigned int, whence)
{
	return ksys_lseek(fd, offset, whence);
}
#endif

#if !defined(CONFIG_64BIT) || defined(CONFIG_COMPAT) || \
	defined(__ARCH_WANT_SYS_LLSEEK)
SYSCALL_DEFINE5(llseek, unsigned int, fd, unsigned long, offset_high,
		unsigned long, offset_low, loff_t __user *, result,
		unsigned int, whence)
{
	int retval;
	struct fd f = fdget_pos(fd);
	loff_t offset;

	if (!f.file)
		return -EBADF;

	retval = -EINVAL;
	if (whence > SEEK_MAX)
		goto out_putf;

	offset = vfs_llseek(f.file, ((loff_t) offset_high << 32) | offset_low,
			whence);

	retval = (int)offset;
	if (offset >= 0) {
		retval = -EFAULT;
		if (!copy_to_user(result, &offset, sizeof(offset)))
			retval = 0;
	}
out_putf:
	fdput_pos(f);
	return retval;
}
#endif

int rw_verify_area(int read_write, struct file *file, const loff_t *ppos, size_t count)
{
	struct inode *inode;
	int retval = -EINVAL;

	//取此文件对应的inode
	inode = file_inode(file);
	if (unlikely((ssize_t) count < 0))
		return retval;
	/*
	 * ranged mandatory locking does not apply to streams - it makes sense
	 * only for files where position has a meaning.
	 */
	if (ppos) {
		loff_t pos = *ppos;

		if (unlikely(pos < 0)) {
			if (!unsigned_offsets(file))
				return retval;
			if (count >= -pos) /* both values are in 0..LLONG_MAX */
				return -EOVERFLOW;
		} else if (unlikely((loff_t) (pos + count) < 0)) {
			if (!unsigned_offsets(file))
				return retval;
		}

		if (unlikely(inode->i_flctx && mandatory_lock(inode))) {
			retval = locks_mandatory_area(inode, file, pos, pos + count - 1,
					read_write == READ ? F_RDLCK : F_WRLCK);
			if (retval < 0)
				return retval;
		}
	}

	return security_file_permission(file,
				read_write == READ ? MAY_READ : MAY_WRITE);
}

static ssize_t new_sync_read(struct file *filp, char __user *buf, size_t len, loff_t *ppos)
{
	struct iovec iov = { .iov_base = buf, .iov_len = len };
	struct kiocb kiocb;
	struct iov_iter iter;
	ssize_t ret;

	init_sync_kiocb(&kiocb, filp);
	kiocb.ki_pos = (ppos ? *ppos : 0);
	iov_iter_init(&iter, READ, &iov, 1, len);

	ret = call_read_iter(filp, &kiocb, &iter);
	BUG_ON(ret == -EIOCBQUEUED);
	if (ppos)
		*ppos = kiocb.ki_pos;
	return ret;
}

<<<<<<< HEAD
//调用读回调
ssize_t __kernel_read(struct file *file, void *buf, size_t count, loff_t *pos)
{
	//如果有read回调，则通过file的f_op的read函数进行读取
	mm_segment_t old_fs = get_fs();
=======
static int warn_unsupported(struct file *file, const char *op)
{
	pr_warn_ratelimited(
		"kernel %s not supported for file %pD4 (pid: %d comm: %.20s)\n",
		op, file, current->pid, current->comm);
	return -EINVAL;
}

ssize_t __kernel_read(struct file *file, void *buf, size_t count, loff_t *pos)
{
	struct kvec iov = {
		.iov_base	= buf,
		.iov_len	= min_t(size_t, count, MAX_RW_COUNT),
	};
	struct kiocb kiocb;
	struct iov_iter iter;
>>>>>>> 09162bc3
	ssize_t ret;

	if (WARN_ON_ONCE(!(file->f_mode & FMODE_READ)))
		return -EINVAL;
	if (!(file->f_mode & FMODE_CAN_READ))
		return -EINVAL;
	/*
	 * Also fail if ->read_iter and ->read are both wired up as that
	 * implies very convoluted semantics.
	 */
	if (unlikely(!file->f_op->read_iter || file->f_op->read))
		return warn_unsupported(file, "read");

<<<<<<< HEAD
	if (count > MAX_RW_COUNT)
		count =  MAX_RW_COUNT;
	set_fs(KERNEL_DS);
	if (file->f_op->read)
		ret = file->f_op->read(file, (void __user *)buf, count, pos);
	else if (file->f_op->read_iter)
		//如果有read_iter（例如ext2),则通过file的f_op的read_iter函数进行读取
		ret = new_sync_read(file, (void __user *)buf, count, pos);
	else
		ret = -EINVAL;
	set_fs(old_fs);
=======
	init_sync_kiocb(&kiocb, file);
	kiocb.ki_pos = pos ? *pos : 0;
	iov_iter_kvec(&iter, READ, &iov, 1, iov.iov_len);
	ret = file->f_op->read_iter(&kiocb, &iter);
>>>>>>> 09162bc3
	if (ret > 0) {
		if (pos)
			*pos = kiocb.ki_pos;
		fsnotify_access(file);
		add_rchar(current, ret);
	}
	inc_syscr(current);
	return ret;
}

//kernel主动要求读取file至buf中
ssize_t kernel_read(struct file *file, void *buf, size_t count, loff_t *pos)
{
	ssize_t ret;

	ret = rw_verify_area(READ, file, pos, count);
	if (ret)
		return ret;
	return __kernel_read(file, buf, count, pos);
}
EXPORT_SYMBOL(kernel_read);

//vfs实现数据读取
ssize_t vfs_read(struct file *file, char __user *buf, size_t count, loff_t *pos)
{
	ssize_t ret;

	if (!(file->f_mode & FMODE_READ))
		return -EBADF;
	if (!(file->f_mode & FMODE_CAN_READ))
		return -EINVAL;
	//检查buf规定的长度是否可读取（通过检查进程的地址范围获得结论）
	if (unlikely(!access_ok(buf, count)))
		return -EFAULT;

	//读范围检查
	ret = rw_verify_area(READ, file, pos, count);
	if (ret)
		return ret;
	if (count > MAX_RW_COUNT)
		count =  MAX_RW_COUNT;

	//调用文件系统层面，实现文件读取
	if (file->f_op->read)
		ret = file->f_op->read(file, buf, count, pos);
	else if (file->f_op->read_iter)
		ret = new_sync_read(file, buf, count, pos);
	else
		ret = -EINVAL;
	if (ret > 0) {
		//通知文件被访问
		fsnotify_access(file);
		add_rchar(current, ret);
	}
	inc_syscr(current);
	return ret;
}

static ssize_t new_sync_write(struct file *filp, const char __user *buf, size_t len, loff_t *ppos)
{
	struct iovec iov = { .iov_base = (void __user *)buf, .iov_len = len };
	struct kiocb kiocb;
	struct iov_iter iter;
	ssize_t ret;

	init_sync_kiocb(&kiocb, filp);
	kiocb.ki_pos = (ppos ? *ppos : 0);
	iov_iter_init(&iter, WRITE, &iov, 1, len);

	ret = call_write_iter(filp, &kiocb, &iter);
	BUG_ON(ret == -EIOCBQUEUED);
	if (ret > 0 && ppos)
		*ppos = kiocb.ki_pos;
	return ret;
}

/* caller is responsible for file_start_write/file_end_write */
ssize_t __kernel_write(struct file *file, const void *buf, size_t count, loff_t *pos)
{
	struct kvec iov = {
		.iov_base	= (void *)buf,
		.iov_len	= min_t(size_t, count, MAX_RW_COUNT),
	};
	struct kiocb kiocb;
	struct iov_iter iter;
	ssize_t ret;

	if (WARN_ON_ONCE(!(file->f_mode & FMODE_WRITE)))
		return -EBADF;
	if (!(file->f_mode & FMODE_CAN_WRITE))
		return -EINVAL;
	/*
	 * Also fail if ->write_iter and ->write are both wired up as that
	 * implies very convoluted semantics.
	 */
	if (unlikely(!file->f_op->write_iter || file->f_op->write))
		return warn_unsupported(file, "write");

	init_sync_kiocb(&kiocb, file);
	kiocb.ki_pos = pos ? *pos : 0;
	iov_iter_kvec(&iter, WRITE, &iov, 1, iov.iov_len);
	ret = file->f_op->write_iter(&kiocb, &iter);
	if (ret > 0) {
		if (pos)
			*pos = kiocb.ki_pos;
		fsnotify_modify(file);
		add_wchar(current, ret);
	}
	inc_syscw(current);
	return ret;
}
/*
 * This "EXPORT_SYMBOL_GPL()" is more of a "EXPORT_SYMBOL_DONTUSE()",
 * but autofs is one of the few internal kernel users that actually
 * wants this _and_ can be built as a module. So we need to export
 * this symbol for autofs, even though it really isn't appropriate
 * for any other kernel modules.
 */
EXPORT_SYMBOL_GPL(__kernel_write);

ssize_t kernel_write(struct file *file, const void *buf, size_t count,
			    loff_t *pos)
{
	ssize_t ret;

	ret = rw_verify_area(WRITE, file, pos, count);
	if (ret)
		return ret;

	file_start_write(file);
	ret =  __kernel_write(file, buf, count, pos);
	file_end_write(file);
	return ret;
}
EXPORT_SYMBOL(kernel_write);

//向文件file中写入count个字节，（起始位置pos)
ssize_t vfs_write(struct file *file, const char __user *buf, size_t count, loff_t *pos)
{
	ssize_t ret;

	//此文件不容许写
	if (!(file->f_mode & FMODE_WRITE))
		return -EBADF;
	if (!(file->f_mode & FMODE_CAN_WRITE))
		return -EINVAL;
	if (unlikely(!access_ok(buf, count)))
		return -EFAULT;

	ret = rw_verify_area(WRITE, file, pos, count);
	if (ret)
		return ret;
	if (count > MAX_RW_COUNT)
		count =  MAX_RW_COUNT;
	file_start_write(file);
	if (file->f_op->write)
		ret = file->f_op->write(file, buf, count, pos);
	else if (file->f_op->write_iter)
		ret = new_sync_write(file, buf, count, pos);
	else
		ret = -EINVAL;
	if (ret > 0) {
		fsnotify_modify(file);
		add_wchar(current, ret);
	}
	inc_syscw(current);
	file_end_write(file);
	return ret;
}

//获取上次读到哪个位置了
/* file_ppos returns &file->f_pos or NULL if file is stream */
static inline loff_t *file_ppos(struct file *file)
{
	return file->f_mode & FMODE_STREAM ? NULL : &file->f_pos;
}

//实现系统调用read
ssize_t ksys_read(unsigned int fd, char __user *buf, size_t count)
{
	//由文件描述符编号获得fd结构体
	struct fd f = fdget_pos(fd);
	ssize_t ret = -EBADF;

	if (f.file) {
		//取文件当前的读取位置
		loff_t pos, *ppos = file_ppos(f.file);
		if (ppos) {
			pos = *ppos;
			ppos = &pos;
		}
		//实现读（自file文件的pos位置读，计划读取count个）
		ret = vfs_read(f.file, buf, count, ppos);
		if (ret >= 0 && ppos)
			//更新文件的读位置
			f.file->f_pos = pos;
		fdput_pos(f);
	}
	return ret;
}

//实现系统调用read
SYSCALL_DEFINE3(read, unsigned int, fd, char __user *, buf, size_t, count)
{
	return ksys_read(fd, buf, count);
}

ssize_t ksys_write(unsigned int fd, const char __user *buf, size_t count)
{
	struct fd f = fdget_pos(fd);
	ssize_t ret = -EBADF;

	if (f.file) {
		//存在fd对应的文件时进入，首先取文件pos
		loff_t pos, *ppos = file_ppos(f.file);
		if (ppos) {
			pos = *ppos;
			ppos = &pos;
		}
		//自pos文件读取file,最多读取count字节，并存入到buf中
		ret = vfs_write(f.file, buf, count, ppos);
		if (ret >= 0 && ppos)
			f.file->f_pos = pos;
		fdput_pos(f);
	}

	return ret;
}

//实现系统调用write,自fd中尝试最多读取count字节，写入到buf中
SYSCALL_DEFINE3(write, unsigned int, fd, const char __user *, buf,
		size_t, count)
{
	return ksys_write(fd, buf, count);
}

ssize_t ksys_pread64(unsigned int fd, char __user *buf, size_t count,
		     loff_t pos)
{
	struct fd f;
	ssize_t ret = -EBADF;

	if (pos < 0)
		return -EINVAL;

	f = fdget(fd);
	if (f.file) {
		ret = -ESPIPE;
		if (f.file->f_mode & FMODE_PREAD)
			ret = vfs_read(f.file, buf, count, &pos);
		fdput(f);
	}

	return ret;
}

SYSCALL_DEFINE4(pread64, unsigned int, fd, char __user *, buf,
			size_t, count, loff_t, pos)
{
	return ksys_pread64(fd, buf, count, pos);
}

ssize_t ksys_pwrite64(unsigned int fd, const char __user *buf,
		      size_t count, loff_t pos)
{
	struct fd f;
	ssize_t ret = -EBADF;

	if (pos < 0)
		return -EINVAL;

	f = fdget(fd);
	if (f.file) {
		ret = -ESPIPE;
		if (f.file->f_mode & FMODE_PWRITE)  
			ret = vfs_write(f.file, buf, count, &pos);
		fdput(f);
	}

	return ret;
}

SYSCALL_DEFINE4(pwrite64, unsigned int, fd, const char __user *, buf,
			 size_t, count, loff_t, pos)
{
	return ksys_pwrite64(fd, buf, count, pos);
}

static ssize_t do_iter_readv_writev(struct file *filp, struct iov_iter *iter,
		loff_t *ppos, int type, rwf_t flags)
{
	struct kiocb kiocb;
	ssize_t ret;

	init_sync_kiocb(&kiocb, filp);
	ret = kiocb_set_rw_flags(&kiocb, flags);
	if (ret)
		return ret;
	kiocb.ki_pos = (ppos ? *ppos : 0);

	if (type == READ)
		ret = call_read_iter(filp, &kiocb, iter);
	else
		ret = call_write_iter(filp, &kiocb, iter);
	BUG_ON(ret == -EIOCBQUEUED);
	if (ppos)
		*ppos = kiocb.ki_pos;
	return ret;
}

/* Do it by hand, with file-ops */
static ssize_t do_loop_readv_writev(struct file *filp, struct iov_iter *iter,
		loff_t *ppos, int type, rwf_t flags)
{
	ssize_t ret = 0;

	if (flags & ~RWF_HIPRI)
		return -EOPNOTSUPP;

	while (iov_iter_count(iter)) {
		struct iovec iovec = iov_iter_iovec(iter);
		ssize_t nr;

		if (type == READ) {
			nr = filp->f_op->read(filp, iovec.iov_base,
					      iovec.iov_len, ppos);
		} else {
			nr = filp->f_op->write(filp, iovec.iov_base,
					       iovec.iov_len, ppos);
		}

		if (nr < 0) {
			if (!ret)
				ret = nr;
			break;
		}
		ret += nr;
		if (nr != iovec.iov_len)
			break;
		iov_iter_advance(iter, nr);
	}

	return ret;
}

static ssize_t do_iter_read(struct file *file, struct iov_iter *iter,
		loff_t *pos, rwf_t flags)
{
	size_t tot_len;
	ssize_t ret = 0;

	if (!(file->f_mode & FMODE_READ))
		return -EBADF;
	if (!(file->f_mode & FMODE_CAN_READ))
		return -EINVAL;

	tot_len = iov_iter_count(iter);
	if (!tot_len)
		goto out;
	ret = rw_verify_area(READ, file, pos, tot_len);
	if (ret < 0)
		return ret;

	if (file->f_op->read_iter)
		ret = do_iter_readv_writev(file, iter, pos, READ, flags);
	else
		ret = do_loop_readv_writev(file, iter, pos, READ, flags);
out:
	if (ret >= 0)
		fsnotify_access(file);
	return ret;
}

ssize_t vfs_iocb_iter_read(struct file *file, struct kiocb *iocb,
			   struct iov_iter *iter)
{
	size_t tot_len;
	ssize_t ret = 0;

	if (!file->f_op->read_iter)
		return -EINVAL;
	if (!(file->f_mode & FMODE_READ))
		return -EBADF;
	if (!(file->f_mode & FMODE_CAN_READ))
		return -EINVAL;

	tot_len = iov_iter_count(iter);
	if (!tot_len)
		goto out;
	ret = rw_verify_area(READ, file, &iocb->ki_pos, tot_len);
	if (ret < 0)
		return ret;

	ret = call_read_iter(file, iocb, iter);
out:
	if (ret >= 0)
		fsnotify_access(file);
	return ret;
}
EXPORT_SYMBOL(vfs_iocb_iter_read);

ssize_t vfs_iter_read(struct file *file, struct iov_iter *iter, loff_t *ppos,
		rwf_t flags)
{
	if (!file->f_op->read_iter)
		return -EINVAL;
	return do_iter_read(file, iter, ppos, flags);
}
EXPORT_SYMBOL(vfs_iter_read);

static ssize_t do_iter_write(struct file *file, struct iov_iter *iter,
		loff_t *pos, rwf_t flags)
{
	size_t tot_len;
	ssize_t ret = 0;

	if (!(file->f_mode & FMODE_WRITE))
		return -EBADF;
	if (!(file->f_mode & FMODE_CAN_WRITE))
		return -EINVAL;

	tot_len = iov_iter_count(iter);
	if (!tot_len)
		return 0;
	ret = rw_verify_area(WRITE, file, pos, tot_len);
	if (ret < 0)
		return ret;

	if (file->f_op->write_iter)
		ret = do_iter_readv_writev(file, iter, pos, WRITE, flags);
	else
		ret = do_loop_readv_writev(file, iter, pos, WRITE, flags);
	if (ret > 0)
		fsnotify_modify(file);
	return ret;
}

ssize_t vfs_iocb_iter_write(struct file *file, struct kiocb *iocb,
			    struct iov_iter *iter)
{
	size_t tot_len;
	ssize_t ret = 0;

	if (!file->f_op->write_iter)
		return -EINVAL;
	if (!(file->f_mode & FMODE_WRITE))
		return -EBADF;
	if (!(file->f_mode & FMODE_CAN_WRITE))
		return -EINVAL;

	tot_len = iov_iter_count(iter);
	if (!tot_len)
		return 0;
	ret = rw_verify_area(WRITE, file, &iocb->ki_pos, tot_len);
	if (ret < 0)
		return ret;

	ret = call_write_iter(file, iocb, iter);
	if (ret > 0)
		fsnotify_modify(file);

	return ret;
}
EXPORT_SYMBOL(vfs_iocb_iter_write);

ssize_t vfs_iter_write(struct file *file, struct iov_iter *iter, loff_t *ppos,
		rwf_t flags)
{
	if (!file->f_op->write_iter)
		return -EINVAL;
	return do_iter_write(file, iter, ppos, flags);
}
EXPORT_SYMBOL(vfs_iter_write);

static ssize_t vfs_readv(struct file *file, const struct iovec __user *vec,
		  unsigned long vlen, loff_t *pos, rwf_t flags)
{
	struct iovec iovstack[UIO_FASTIOV];
	struct iovec *iov = iovstack;
	struct iov_iter iter;
	ssize_t ret;

	ret = import_iovec(READ, vec, vlen, ARRAY_SIZE(iovstack), &iov, &iter);
	if (ret >= 0) {
		ret = do_iter_read(file, &iter, pos, flags);
		kfree(iov);
	}

	return ret;
}

static ssize_t vfs_writev(struct file *file, const struct iovec __user *vec,
		   unsigned long vlen, loff_t *pos, rwf_t flags)
{
	struct iovec iovstack[UIO_FASTIOV];
	struct iovec *iov = iovstack;
	struct iov_iter iter;
	ssize_t ret;

	ret = import_iovec(WRITE, vec, vlen, ARRAY_SIZE(iovstack), &iov, &iter);
	if (ret >= 0) {
		file_start_write(file);
		ret = do_iter_write(file, &iter, pos, flags);
		file_end_write(file);
		kfree(iov);
	}
	return ret;
}

static ssize_t do_readv(unsigned long fd, const struct iovec __user *vec,
			unsigned long vlen, rwf_t flags)
{
	struct fd f = fdget_pos(fd);
	ssize_t ret = -EBADF;

	if (f.file) {
		loff_t pos, *ppos = file_ppos(f.file);
		if (ppos) {
			pos = *ppos;
			ppos = &pos;
		}
		ret = vfs_readv(f.file, vec, vlen, ppos, flags);
		if (ret >= 0 && ppos)
			f.file->f_pos = pos;
		fdput_pos(f);
	}

	if (ret > 0)
		add_rchar(current, ret);
	inc_syscr(current);
	return ret;
}

static ssize_t do_writev(unsigned long fd, const struct iovec __user *vec,
			 unsigned long vlen, rwf_t flags)
{
	struct fd f = fdget_pos(fd);
	ssize_t ret = -EBADF;

	if (f.file) {
		loff_t pos, *ppos = file_ppos(f.file);
		if (ppos) {
			pos = *ppos;
			ppos = &pos;
		}
		ret = vfs_writev(f.file, vec, vlen, ppos, flags);
		if (ret >= 0 && ppos)
			f.file->f_pos = pos;
		fdput_pos(f);
	}

	if (ret > 0)
		add_wchar(current, ret);
	inc_syscw(current);
	return ret;
}

static inline loff_t pos_from_hilo(unsigned long high, unsigned long low)
{
#define HALF_LONG_BITS (BITS_PER_LONG / 2)
	return (((loff_t)high << HALF_LONG_BITS) << HALF_LONG_BITS) | low;
}

static ssize_t do_preadv(unsigned long fd, const struct iovec __user *vec,
			 unsigned long vlen, loff_t pos, rwf_t flags)
{
	struct fd f;
	ssize_t ret = -EBADF;

	if (pos < 0)
		return -EINVAL;

	f = fdget(fd);
	if (f.file) {
		ret = -ESPIPE;
		if (f.file->f_mode & FMODE_PREAD)
			ret = vfs_readv(f.file, vec, vlen, &pos, flags);
		fdput(f);
	}

	if (ret > 0)
		add_rchar(current, ret);
	inc_syscr(current);
	return ret;
}

static ssize_t do_pwritev(unsigned long fd, const struct iovec __user *vec,
			  unsigned long vlen, loff_t pos, rwf_t flags)
{
	struct fd f;
	ssize_t ret = -EBADF;

	if (pos < 0)
		return -EINVAL;

	f = fdget(fd);
	if (f.file) {
		ret = -ESPIPE;
		if (f.file->f_mode & FMODE_PWRITE)
			ret = vfs_writev(f.file, vec, vlen, &pos, flags);
		fdput(f);
	}

	if (ret > 0)
		add_wchar(current, ret);
	inc_syscw(current);
	return ret;
}

SYSCALL_DEFINE3(readv, unsigned long, fd, const struct iovec __user *, vec,
		unsigned long, vlen)
{
	return do_readv(fd, vec, vlen, 0);
}

SYSCALL_DEFINE3(writev, unsigned long, fd, const struct iovec __user *, vec,
		unsigned long, vlen)
{
	return do_writev(fd, vec, vlen, 0);
}

SYSCALL_DEFINE5(preadv, unsigned long, fd, const struct iovec __user *, vec,
		unsigned long, vlen, unsigned long, pos_l, unsigned long, pos_h)
{
	loff_t pos = pos_from_hilo(pos_h, pos_l);

	return do_preadv(fd, vec, vlen, pos, 0);
}

SYSCALL_DEFINE6(preadv2, unsigned long, fd, const struct iovec __user *, vec,
		unsigned long, vlen, unsigned long, pos_l, unsigned long, pos_h,
		rwf_t, flags)
{
	loff_t pos = pos_from_hilo(pos_h, pos_l);

	if (pos == -1)
		return do_readv(fd, vec, vlen, flags);

	return do_preadv(fd, vec, vlen, pos, flags);
}

SYSCALL_DEFINE5(pwritev, unsigned long, fd, const struct iovec __user *, vec,
		unsigned long, vlen, unsigned long, pos_l, unsigned long, pos_h)
{
	loff_t pos = pos_from_hilo(pos_h, pos_l);

	return do_pwritev(fd, vec, vlen, pos, 0);
}

SYSCALL_DEFINE6(pwritev2, unsigned long, fd, const struct iovec __user *, vec,
		unsigned long, vlen, unsigned long, pos_l, unsigned long, pos_h,
		rwf_t, flags)
{
	loff_t pos = pos_from_hilo(pos_h, pos_l);

	if (pos == -1)
		return do_writev(fd, vec, vlen, flags);

	return do_pwritev(fd, vec, vlen, pos, flags);
}

/*
 * Various compat syscalls.  Note that they all pretend to take a native
 * iovec - import_iovec will properly treat those as compat_iovecs based on
 * in_compat_syscall().
 */
#ifdef CONFIG_COMPAT
#ifdef __ARCH_WANT_COMPAT_SYS_PREADV64
COMPAT_SYSCALL_DEFINE4(preadv64, unsigned long, fd,
		const struct iovec __user *, vec,
		unsigned long, vlen, loff_t, pos)
{
	return do_preadv(fd, vec, vlen, pos, 0);
}
#endif

COMPAT_SYSCALL_DEFINE5(preadv, compat_ulong_t, fd,
		const struct iovec __user *, vec,
		compat_ulong_t, vlen, u32, pos_low, u32, pos_high)
{
	loff_t pos = ((loff_t)pos_high << 32) | pos_low;

	return do_preadv(fd, vec, vlen, pos, 0);
}

#ifdef __ARCH_WANT_COMPAT_SYS_PREADV64V2
COMPAT_SYSCALL_DEFINE5(preadv64v2, unsigned long, fd,
		const struct iovec __user *, vec,
		unsigned long, vlen, loff_t, pos, rwf_t, flags)
{
	if (pos == -1)
		return do_readv(fd, vec, vlen, flags);
	return do_preadv(fd, vec, vlen, pos, flags);
}
#endif

COMPAT_SYSCALL_DEFINE6(preadv2, compat_ulong_t, fd,
		const struct iovec __user *, vec,
		compat_ulong_t, vlen, u32, pos_low, u32, pos_high,
		rwf_t, flags)
{
	loff_t pos = ((loff_t)pos_high << 32) | pos_low;

	if (pos == -1)
		return do_readv(fd, vec, vlen, flags);
	return do_preadv(fd, vec, vlen, pos, flags);
}

#ifdef __ARCH_WANT_COMPAT_SYS_PWRITEV64
COMPAT_SYSCALL_DEFINE4(pwritev64, unsigned long, fd,
		const struct iovec __user *, vec,
		unsigned long, vlen, loff_t, pos)
{
	return do_pwritev(fd, vec, vlen, pos, 0);
}
#endif

COMPAT_SYSCALL_DEFINE5(pwritev, compat_ulong_t, fd,
		const struct iovec __user *,vec,
		compat_ulong_t, vlen, u32, pos_low, u32, pos_high)
{
	loff_t pos = ((loff_t)pos_high << 32) | pos_low;

	return do_pwritev(fd, vec, vlen, pos, 0);
}

#ifdef __ARCH_WANT_COMPAT_SYS_PWRITEV64V2
COMPAT_SYSCALL_DEFINE5(pwritev64v2, unsigned long, fd,
		const struct iovec __user *, vec,
		unsigned long, vlen, loff_t, pos, rwf_t, flags)
{
	if (pos == -1)
		return do_writev(fd, vec, vlen, flags);
	return do_pwritev(fd, vec, vlen, pos, flags);
}
#endif

COMPAT_SYSCALL_DEFINE6(pwritev2, compat_ulong_t, fd,
		const struct iovec __user *,vec,
		compat_ulong_t, vlen, u32, pos_low, u32, pos_high, rwf_t, flags)
{
	loff_t pos = ((loff_t)pos_high << 32) | pos_low;

	if (pos == -1)
		return do_writev(fd, vec, vlen, flags);
	return do_pwritev(fd, vec, vlen, pos, flags);
}
#endif /* CONFIG_COMPAT */

static ssize_t do_sendfile(int out_fd, int in_fd, loff_t *ppos,
		  	   size_t count, loff_t max)
{
	struct fd in, out;
	struct inode *in_inode, *out_inode;
	loff_t pos;
	loff_t out_pos;
	ssize_t retval;
	int fl;

	/*
	 * Get input file, and verify that it is ok..
	 */
	retval = -EBADF;
	in = fdget(in_fd);
	if (!in.file)
		goto out;
	if (!(in.file->f_mode & FMODE_READ))
		goto fput_in;
	retval = -ESPIPE;
	if (!ppos) {
		pos = in.file->f_pos;
	} else {
		pos = *ppos;
		if (!(in.file->f_mode & FMODE_PREAD))
			goto fput_in;
	}
	retval = rw_verify_area(READ, in.file, &pos, count);
	if (retval < 0)
		goto fput_in;
	if (count > MAX_RW_COUNT)
		count =  MAX_RW_COUNT;

	/*
	 * Get output file, and verify that it is ok..
	 */
	retval = -EBADF;
	out = fdget(out_fd);
	if (!out.file)
		goto fput_in;
	if (!(out.file->f_mode & FMODE_WRITE))
		goto fput_out;
	in_inode = file_inode(in.file);
	out_inode = file_inode(out.file);
	out_pos = out.file->f_pos;
	retval = rw_verify_area(WRITE, out.file, &out_pos, count);
	if (retval < 0)
		goto fput_out;

	if (!max)
		max = min(in_inode->i_sb->s_maxbytes, out_inode->i_sb->s_maxbytes);

	if (unlikely(pos + count > max)) {
		retval = -EOVERFLOW;
		if (pos >= max)
			goto fput_out;
		count = max - pos;
	}

	fl = 0;
#if 0
	/*
	 * We need to debate whether we can enable this or not. The
	 * man page documents EAGAIN return for the output at least,
	 * and the application is arguably buggy if it doesn't expect
	 * EAGAIN on a non-blocking file descriptor.
	 */
	if (in.file->f_flags & O_NONBLOCK)
		fl = SPLICE_F_NONBLOCK;
#endif
	file_start_write(out.file);
	retval = do_splice_direct(in.file, &pos, out.file, &out_pos, count, fl);
	file_end_write(out.file);

	if (retval > 0) {
		add_rchar(current, retval);
		add_wchar(current, retval);
		fsnotify_access(in.file);
		fsnotify_modify(out.file);
		out.file->f_pos = out_pos;
		if (ppos)
			*ppos = pos;
		else
			in.file->f_pos = pos;
	}

	inc_syscr(current);
	inc_syscw(current);
	if (pos > max)
		retval = -EOVERFLOW;

fput_out:
	fdput(out);
fput_in:
	fdput(in);
out:
	return retval;
}

SYSCALL_DEFINE4(sendfile, int, out_fd, int, in_fd, off_t __user *, offset, size_t, count)
{
	loff_t pos;
	off_t off;
	ssize_t ret;

	if (offset) {
		if (unlikely(get_user(off, offset)))
			return -EFAULT;
		pos = off;
		ret = do_sendfile(out_fd, in_fd, &pos, count, MAX_NON_LFS);
		if (unlikely(put_user(pos, offset)))
			return -EFAULT;
		return ret;
	}

	return do_sendfile(out_fd, in_fd, NULL, count, 0);
}

SYSCALL_DEFINE4(sendfile64, int, out_fd, int, in_fd, loff_t __user *, offset, size_t, count)
{
	loff_t pos;
	ssize_t ret;

	if (offset) {
		if (unlikely(copy_from_user(&pos, offset, sizeof(loff_t))))
			return -EFAULT;
		ret = do_sendfile(out_fd, in_fd, &pos, count, 0);
		if (unlikely(put_user(pos, offset)))
			return -EFAULT;
		return ret;
	}

	return do_sendfile(out_fd, in_fd, NULL, count, 0);
}

#ifdef CONFIG_COMPAT
COMPAT_SYSCALL_DEFINE4(sendfile, int, out_fd, int, in_fd,
		compat_off_t __user *, offset, compat_size_t, count)
{
	loff_t pos;
	off_t off;
	ssize_t ret;

	if (offset) {
		if (unlikely(get_user(off, offset)))
			return -EFAULT;
		pos = off;
		ret = do_sendfile(out_fd, in_fd, &pos, count, MAX_NON_LFS);
		if (unlikely(put_user(pos, offset)))
			return -EFAULT;
		return ret;
	}

	return do_sendfile(out_fd, in_fd, NULL, count, 0);
}

COMPAT_SYSCALL_DEFINE4(sendfile64, int, out_fd, int, in_fd,
		compat_loff_t __user *, offset, compat_size_t, count)
{
	loff_t pos;
	ssize_t ret;

	if (offset) {
		if (unlikely(copy_from_user(&pos, offset, sizeof(loff_t))))
			return -EFAULT;
		ret = do_sendfile(out_fd, in_fd, &pos, count, 0);
		if (unlikely(put_user(pos, offset)))
			return -EFAULT;
		return ret;
	}

	return do_sendfile(out_fd, in_fd, NULL, count, 0);
}
#endif

/**
 * generic_copy_file_range - copy data between two files
 * @file_in:	file structure to read from
 * @pos_in:	file offset to read from
 * @file_out:	file structure to write data to
 * @pos_out:	file offset to write data to
 * @len:	amount of data to copy
 * @flags:	copy flags
 *
 * This is a generic filesystem helper to copy data from one file to another.
 * It has no constraints on the source or destination file owners - the files
 * can belong to different superblocks and different filesystem types. Short
 * copies are allowed.
 *
 * This should be called from the @file_out filesystem, as per the
 * ->copy_file_range() method.
 *
 * Returns the number of bytes copied or a negative error indicating the
 * failure.
 */

ssize_t generic_copy_file_range(struct file *file_in, loff_t pos_in,
				struct file *file_out, loff_t pos_out,
				size_t len, unsigned int flags)
{
	return do_splice_direct(file_in, &pos_in, file_out, &pos_out,
				len > MAX_RW_COUNT ? MAX_RW_COUNT : len, 0);
}
EXPORT_SYMBOL(generic_copy_file_range);

static ssize_t do_copy_file_range(struct file *file_in, loff_t pos_in,
				  struct file *file_out, loff_t pos_out,
				  size_t len, unsigned int flags)
{
	/*
	 * Although we now allow filesystems to handle cross sb copy, passing
	 * a file of the wrong filesystem type to filesystem driver can result
	 * in an attempt to dereference the wrong type of ->private_data, so
	 * avoid doing that until we really have a good reason.  NFS defines
	 * several different file_system_type structures, but they all end up
	 * using the same ->copy_file_range() function pointer.
	 */
	if (file_out->f_op->copy_file_range &&
	    file_out->f_op->copy_file_range == file_in->f_op->copy_file_range)
		return file_out->f_op->copy_file_range(file_in, pos_in,
						       file_out, pos_out,
						       len, flags);

	return generic_copy_file_range(file_in, pos_in, file_out, pos_out, len,
				       flags);
}

/*
 * Performs necessary checks before doing a file copy
 *
 * Can adjust amount of bytes to copy via @req_count argument.
 * Returns appropriate error code that caller should return or
 * zero in case the copy should be allowed.
 */
static int generic_copy_file_checks(struct file *file_in, loff_t pos_in,
				    struct file *file_out, loff_t pos_out,
				    size_t *req_count, unsigned int flags)
{
	struct inode *inode_in = file_inode(file_in);
	struct inode *inode_out = file_inode(file_out);
	uint64_t count = *req_count;
	loff_t size_in;
	int ret;

	ret = generic_file_rw_checks(file_in, file_out);
	if (ret)
		return ret;

	/* Don't touch certain kinds of inodes */
	if (IS_IMMUTABLE(inode_out))
		return -EPERM;

	if (IS_SWAPFILE(inode_in) || IS_SWAPFILE(inode_out))
		return -ETXTBSY;

	/* Ensure offsets don't wrap. */
	if (pos_in + count < pos_in || pos_out + count < pos_out)
		return -EOVERFLOW;

	/* Shorten the copy to EOF */
	size_in = i_size_read(inode_in);
	if (pos_in >= size_in)
		count = 0;
	else
		count = min(count, size_in - (uint64_t)pos_in);

	ret = generic_write_check_limits(file_out, pos_out, &count);
	if (ret)
		return ret;

	/* Don't allow overlapped copying within the same file. */
	if (inode_in == inode_out &&
	    pos_out + count > pos_in &&
	    pos_out < pos_in + count)
		return -EINVAL;

	*req_count = count;
	return 0;
}

/*
 * copy_file_range() differs from regular file read and write in that it
 * specifically allows return partial success.  When it does so is up to
 * the copy_file_range method.
 */
ssize_t vfs_copy_file_range(struct file *file_in, loff_t pos_in,
			    struct file *file_out, loff_t pos_out,
			    size_t len, unsigned int flags)
{
	ssize_t ret;

	if (flags != 0)
		return -EINVAL;

	ret = generic_copy_file_checks(file_in, pos_in, file_out, pos_out, &len,
				       flags);
	if (unlikely(ret))
		return ret;

	ret = rw_verify_area(READ, file_in, &pos_in, len);
	if (unlikely(ret))
		return ret;

	ret = rw_verify_area(WRITE, file_out, &pos_out, len);
	if (unlikely(ret))
		return ret;

	if (len == 0)
		return 0;

	file_start_write(file_out);

	/*
	 * Try cloning first, this is supported by more file systems, and
	 * more efficient if both clone and copy are supported (e.g. NFS).
	 */
	if (file_in->f_op->remap_file_range &&
	    file_inode(file_in)->i_sb == file_inode(file_out)->i_sb) {
		loff_t cloned;

		cloned = file_in->f_op->remap_file_range(file_in, pos_in,
				file_out, pos_out,
				min_t(loff_t, MAX_RW_COUNT, len),
				REMAP_FILE_CAN_SHORTEN);
		if (cloned > 0) {
			ret = cloned;
			goto done;
		}
	}

	ret = do_copy_file_range(file_in, pos_in, file_out, pos_out, len,
				flags);
	WARN_ON_ONCE(ret == -EOPNOTSUPP);
done:
	if (ret > 0) {
		fsnotify_access(file_in);
		add_rchar(current, ret);
		fsnotify_modify(file_out);
		add_wchar(current, ret);
	}

	inc_syscr(current);
	inc_syscw(current);

	file_end_write(file_out);

	return ret;
}
EXPORT_SYMBOL(vfs_copy_file_range);

SYSCALL_DEFINE6(copy_file_range, int, fd_in, loff_t __user *, off_in,
		int, fd_out, loff_t __user *, off_out,
		size_t, len, unsigned int, flags)
{
	loff_t pos_in;
	loff_t pos_out;
	struct fd f_in;
	struct fd f_out;
	ssize_t ret = -EBADF;

	f_in = fdget(fd_in);
	if (!f_in.file)
		goto out2;

	f_out = fdget(fd_out);
	if (!f_out.file)
		goto out1;

	ret = -EFAULT;
	if (off_in) {
		if (copy_from_user(&pos_in, off_in, sizeof(loff_t)))
			goto out;
	} else {
		pos_in = f_in.file->f_pos;
	}

	if (off_out) {
		if (copy_from_user(&pos_out, off_out, sizeof(loff_t)))
			goto out;
	} else {
		pos_out = f_out.file->f_pos;
	}

	ret = vfs_copy_file_range(f_in.file, pos_in, f_out.file, pos_out, len,
				  flags);
	if (ret > 0) {
		pos_in += ret;
		pos_out += ret;

		if (off_in) {
			if (copy_to_user(off_in, &pos_in, sizeof(loff_t)))
				ret = -EFAULT;
		} else {
			f_in.file->f_pos = pos_in;
		}

		if (off_out) {
			if (copy_to_user(off_out, &pos_out, sizeof(loff_t)))
				ret = -EFAULT;
		} else {
			f_out.file->f_pos = pos_out;
		}
	}

out:
	fdput(f_out);
out1:
	fdput(f_in);
out2:
	return ret;
}

/*
 * Don't operate on ranges the page cache doesn't support, and don't exceed the
 * LFS limits.  If pos is under the limit it becomes a short access.  If it
 * exceeds the limit we return -EFBIG.
 */
int generic_write_check_limits(struct file *file, loff_t pos, loff_t *count)
{
	struct inode *inode = file->f_mapping->host;
	loff_t max_size = inode->i_sb->s_maxbytes;
	loff_t limit = rlimit(RLIMIT_FSIZE);

	if (limit != RLIM_INFINITY) {
		if (pos >= limit) {
			send_sig(SIGXFSZ, current, 0);
			return -EFBIG;
		}
		*count = min(*count, limit - pos);
	}

	if (!(file->f_flags & O_LARGEFILE))
		max_size = MAX_NON_LFS;

	if (unlikely(pos >= max_size))
		return -EFBIG;

	*count = min(*count, max_size - pos);

	return 0;
}

/*
 * Performs necessary checks before doing a write
 *
 * Can adjust writing position or amount of bytes to write.
 * Returns appropriate error code that caller should return or
 * zero in case that write should be allowed.
 */
ssize_t generic_write_checks(struct kiocb *iocb, struct iov_iter *from)
{
	struct file *file = iocb->ki_filp;
	struct inode *inode = file->f_mapping->host;
	loff_t count;
	int ret;

	if (IS_SWAPFILE(inode))
		return -ETXTBSY;

	if (!iov_iter_count(from))
		return 0;

	/* FIXME: this is for backwards compatibility with 2.4 */
	if (iocb->ki_flags & IOCB_APPEND)
		iocb->ki_pos = i_size_read(inode);

	if ((iocb->ki_flags & IOCB_NOWAIT) && !(iocb->ki_flags & IOCB_DIRECT))
		return -EINVAL;

	count = iov_iter_count(from);
	ret = generic_write_check_limits(file, iocb->ki_pos, &count);
	if (ret)
		return ret;

	iov_iter_truncate(from, count);
	return iov_iter_count(from);
}
EXPORT_SYMBOL(generic_write_checks);

/*
 * Performs common checks before doing a file copy/clone
 * from @file_in to @file_out.
 */
int generic_file_rw_checks(struct file *file_in, struct file *file_out)
{
	struct inode *inode_in = file_inode(file_in);
	struct inode *inode_out = file_inode(file_out);

	/* Don't copy dirs, pipes, sockets... */
	if (S_ISDIR(inode_in->i_mode) || S_ISDIR(inode_out->i_mode))
		return -EISDIR;
	if (!S_ISREG(inode_in->i_mode) || !S_ISREG(inode_out->i_mode))
		return -EINVAL;

	if (!(file_in->f_mode & FMODE_READ) ||
	    !(file_out->f_mode & FMODE_WRITE) ||
	    (file_out->f_flags & O_APPEND))
		return -EBADF;

	return 0;
}<|MERGE_RESOLUTION|>--- conflicted
+++ resolved
@@ -423,13 +423,6 @@
 	return ret;
 }
 
-<<<<<<< HEAD
-//调用读回调
-ssize_t __kernel_read(struct file *file, void *buf, size_t count, loff_t *pos)
-{
-	//如果有read回调，则通过file的f_op的read函数进行读取
-	mm_segment_t old_fs = get_fs();
-=======
 static int warn_unsupported(struct file *file, const char *op)
 {
 	pr_warn_ratelimited(
@@ -438,15 +431,16 @@
 	return -EINVAL;
 }
 
+//调用读回调
 ssize_t __kernel_read(struct file *file, void *buf, size_t count, loff_t *pos)
 {
+	//如果有read回调，则通过file的f_op的read函数进行读取
 	struct kvec iov = {
 		.iov_base	= buf,
 		.iov_len	= min_t(size_t, count, MAX_RW_COUNT),
 	};
 	struct kiocb kiocb;
 	struct iov_iter iter;
->>>>>>> 09162bc3
 	ssize_t ret;
 
 	if (WARN_ON_ONCE(!(file->f_mode & FMODE_READ)))
@@ -460,24 +454,10 @@
 	if (unlikely(!file->f_op->read_iter || file->f_op->read))
 		return warn_unsupported(file, "read");
 
-<<<<<<< HEAD
-	if (count > MAX_RW_COUNT)
-		count =  MAX_RW_COUNT;
-	set_fs(KERNEL_DS);
-	if (file->f_op->read)
-		ret = file->f_op->read(file, (void __user *)buf, count, pos);
-	else if (file->f_op->read_iter)
-		//如果有read_iter（例如ext2),则通过file的f_op的read_iter函数进行读取
-		ret = new_sync_read(file, (void __user *)buf, count, pos);
-	else
-		ret = -EINVAL;
-	set_fs(old_fs);
-=======
 	init_sync_kiocb(&kiocb, file);
 	kiocb.ki_pos = pos ? *pos : 0;
 	iov_iter_kvec(&iter, READ, &iov, 1, iov.iov_len);
 	ret = file->f_op->read_iter(&kiocb, &iter);
->>>>>>> 09162bc3
 	if (ret > 0) {
 		if (pos)
 			*pos = kiocb.ki_pos;
