// SPDX-License-Identifier: GPL-2.0-only
/*
 * fs/dcache.c
 *
 * Complete reimplementation
 * (C) 1997 Thomas Schoebel-Theuer,
 * with heavy changes by Linus Torvalds
 */

/*
 * Notes on the allocation strategy:
 *
 * The dcache is a master of the icache - whenever a dcache entry
 * exists, the inode will always exist. "iput()" is done either when
 * the dcache entry is deleted or garbage collected.
 */

#include <linux/ratelimit.h>
#include <linux/string.h>
#include <linux/mm.h>
#include <linux/fs.h>
#include <linux/fscrypt.h>
#include <linux/fsnotify.h>
#include <linux/slab.h>
#include <linux/init.h>
#include <linux/hash.h>
#include <linux/cache.h>
#include <linux/export.h>
#include <linux/security.h>
#include <linux/seqlock.h>
#include <linux/memblock.h>
#include <linux/bit_spinlock.h>
#include <linux/rculist_bl.h>
#include <linux/list_lru.h>
#include "internal.h"
#include "mount.h"

#include <asm/runtime-const.h>

/*
 * Usage:
 * dcache->d_inode->i_lock protects:
 *   - i_dentry, d_u.d_alias, d_inode of aliases
 * dcache_hash_bucket lock protects:
 *   - the dcache hash table
 * s_roots bl list spinlock protects:
 *   - the s_roots list (see __d_drop)
 * dentry->d_sb->s_dentry_lru_lock protects:
 *   - the dcache lru lists and counters
 * d_lock protects:
 *   - d_flags
 *   - d_name
 *   - d_lru
 *   - d_count
 *   - d_unhashed()
 *   - d_parent and d_chilren
 *   - childrens' d_sib and d_parent
 *   - d_u.d_alias, d_inode
 *
 * Ordering:
 * dentry->d_inode->i_lock
 *   dentry->d_lock
 *     dentry->d_sb->s_dentry_lru_lock
 *     dcache_hash_bucket lock
 *     s_roots lock
 *
 * If there is an ancestor relationship:
 * dentry->d_parent->...->d_parent->d_lock
 *   ...
 *     dentry->d_parent->d_lock
 *       dentry->d_lock
 *
 * If no ancestor relationship:
 * arbitrary, since it's serialized on rename_lock
 */
static int sysctl_vfs_cache_pressure __read_mostly = 100;
static int sysctl_vfs_cache_pressure_denom __read_mostly = 100;

unsigned long vfs_pressure_ratio(unsigned long val)
{
	return mult_frac(val, sysctl_vfs_cache_pressure, sysctl_vfs_cache_pressure_denom);
}
EXPORT_SYMBOL_GPL(vfs_pressure_ratio);

/*定义seq lock*/
__cacheline_aligned_in_smp DEFINE_SEQLOCK(rename_lock);

EXPORT_SYMBOL(rename_lock);

//负责系统中dentry结构体分配
static struct kmem_cache *dentry_cache __ro_after_init;

const struct qstr empty_name = QSTR_INIT("", 0);
EXPORT_SYMBOL(empty_name);
const struct qstr slash_name = QSTR_INIT("/", 1);
EXPORT_SYMBOL(slash_name);
const struct qstr dotdot_name = QSTR_INIT("..", 2);
EXPORT_SYMBOL(dotdot_name);

/*
 * This is the single most critical data structure when it comes
 * to the dcache: the hashtable for lookups. Somebody should try
 * to make this good - I've just made it work.
 *
 * This hash-function tries to avoid losing too many bits of hash
 * information, yet avoid using a prime hash-size or similar.
 *
 * Marking the variables "used" ensures that the compiler doesn't
 * optimize them away completely on architectures with runtime
 * constant infrastructure, this allows debuggers to see their
 * values. But updating these values has no effect on those arches.
 */

static unsigned int d_hash_shift __ro_after_init __used;

<<<<<<< HEAD
//系统中用于缓存所有dentry的hash表
static struct hlist_bl_head *dentry_hashtable __ro_after_init;

//利用hash code确定其对应的dir entry hash table的桶
static inline struct hlist_bl_head *d_hash(unsigned int hash)
=======
static struct hlist_bl_head *dentry_hashtable __ro_after_init __used;

static inline struct hlist_bl_head *d_hash(unsigned long hashlen)
>>>>>>> 155a3c00
{
	return runtime_const_ptr(dentry_hashtable) +
		runtime_const_shift_right_32(hashlen, d_hash_shift);
}

#define IN_LOOKUP_SHIFT 10
/*记录系统中当前正在执行dentry查询的dentry，用于防止重复慢速查询*/
static struct hlist_bl_head in_lookup_hashtable[1 << IN_LOOKUP_SHIFT];

static inline struct hlist_bl_head *in_lookup_hash(const struct dentry *parent,
					unsigned int hash)
{
	hash += (unsigned long) parent / L1_CACHE_BYTES;
	return in_lookup_hashtable + hash_32(hash, IN_LOOKUP_SHIFT);
}

struct dentry_stat_t {
	long nr_dentry;
	long nr_unused;
	long age_limit;		/* age in seconds */
	long want_pages;	/* pages requested by system */
	long nr_negative;	/* # of unused negative dentries */
	long dummy;		/* Reserved for future use */
};

static DEFINE_PER_CPU(long, nr_dentry);
static DEFINE_PER_CPU(long, nr_dentry_unused);
static DEFINE_PER_CPU(long, nr_dentry_negative);
static int dentry_negative_policy;

#if defined(CONFIG_SYSCTL) && defined(CONFIG_PROC_FS)
/* Statistics gathering. */
static struct dentry_stat_t dentry_stat = {
	.age_limit = 45,
};

/*
 * Here we resort to our own counters instead of using generic per-cpu counters
 * for consistency with what the vfs inode code does. We are expected to harvest
 * better code and performance by having our own specialized counters.
 *
 * Please note that the loop is done over all possible CPUs, not over all online
 * CPUs. The reason for this is that we don't want to play games with CPUs going
 * on and off. If one of them goes off, we will just keep their counters.
 *
 * glommer: See cffbc8a for details, and if you ever intend to change this,
 * please update all vfs counters to match.
 */
static long get_nr_dentry(void)
{
	int i;
	long sum = 0;
	for_each_possible_cpu(i)
		sum += per_cpu(nr_dentry, i);
	return sum < 0 ? 0 : sum;
}

static long get_nr_dentry_unused(void)
{
	int i;
	long sum = 0;
	for_each_possible_cpu(i)
		sum += per_cpu(nr_dentry_unused, i);
	return sum < 0 ? 0 : sum;
}

static long get_nr_dentry_negative(void)
{
	int i;
	long sum = 0;

	for_each_possible_cpu(i)
		sum += per_cpu(nr_dentry_negative, i);
	return sum < 0 ? 0 : sum;
}

static int proc_nr_dentry(const struct ctl_table *table, int write, void *buffer,
			  size_t *lenp, loff_t *ppos)
{
	dentry_stat.nr_dentry = get_nr_dentry();
	dentry_stat.nr_unused = get_nr_dentry_unused();
	dentry_stat.nr_negative = get_nr_dentry_negative();
	return proc_doulongvec_minmax(table, write, buffer, lenp, ppos);
}

static const struct ctl_table fs_dcache_sysctls[] = {
	{
		.procname	= "dentry-state",
		.data		= &dentry_stat,
		.maxlen		= 6*sizeof(long),
		.mode		= 0444,
		.proc_handler	= proc_nr_dentry,
	},
	{
		.procname	= "dentry-negative",
		.data		= &dentry_negative_policy,
		.maxlen		= sizeof(dentry_negative_policy),
		.mode		= 0644,
		.proc_handler	= proc_dointvec_minmax,
		.extra1		= SYSCTL_ZERO,
		.extra2		= SYSCTL_ONE,
	},
};

static const struct ctl_table vm_dcache_sysctls[] = {
	{
		.procname	= "vfs_cache_pressure",
		.data		= &sysctl_vfs_cache_pressure,
		.maxlen		= sizeof(sysctl_vfs_cache_pressure),
		.mode		= 0644,
		.proc_handler	= proc_dointvec_minmax,
		.extra1		= SYSCTL_ZERO,
	},
	{
		.procname	= "vfs_cache_pressure_denom",
		.data		= &sysctl_vfs_cache_pressure_denom,
		.maxlen		= sizeof(sysctl_vfs_cache_pressure_denom),
		.mode		= 0644,
		.proc_handler	= proc_dointvec_minmax,
		.extra1		= SYSCTL_ONE_HUNDRED,
	},
};

static int __init init_fs_dcache_sysctls(void)
{
	register_sysctl_init("vm", vm_dcache_sysctls);
	register_sysctl_init("fs", fs_dcache_sysctls);
	return 0;
}
fs_initcall(init_fs_dcache_sysctls);
#endif

/*
 * Compare 2 name strings, return 0 if they match, otherwise non-zero.
 * The strings are both count bytes long, and count is non-zero.
 */
#ifdef CONFIG_DCACHE_WORD_ACCESS

#include <asm/word-at-a-time.h>
/*
 * NOTE! 'cs' and 'scount' come from a dentry, so it has a
 * aligned allocation for this particular component. We don't
 * strictly need the load_unaligned_zeropad() safety, but it
 * doesn't hurt either.
 *
 * In contrast, 'ct' and 'tcount' can be from a pathname, and do
 * need the careful unaligned handling.
 */
static inline int dentry_string_cmp(const unsigned char *cs, const unsigned char *ct, unsigned tcount)
{
	unsigned long a,b,mask;

	for (;;) {
		a = read_word_at_a_time(cs);
		b = load_unaligned_zeropad(ct);
		if (tcount < sizeof(unsigned long))
			break;
		if (unlikely(a != b))
			return 1;
		cs += sizeof(unsigned long);
		ct += sizeof(unsigned long);
		tcount -= sizeof(unsigned long);
		if (!tcount)
			return 0;
	}
	mask = bytemask_from_count(tcount);
	return unlikely(!!((a ^ b) & mask));
}

#else

static inline int dentry_string_cmp(const unsigned char *cs, const unsigned char *ct, unsigned tcount)
{
	do {
		if (*cs != *ct)
			return 1;
		cs++;
		ct++;
		tcount--;
	} while (tcount);
	return 0;
}

#endif

static inline int dentry_cmp(const struct dentry *dentry, const unsigned char *ct, unsigned tcount)
{
	/*
	 * Be careful about RCU walk racing with rename:
	 * use 'READ_ONCE' to fetch the name pointer.
	 *
	 * NOTE! Even if a rename will mean that the length
	 * was not loaded atomically, we don't care. The
	 * RCU walk will check the sequence count eventually,
	 * and catch it. And we won't overrun the buffer,
	 * because we're reading the name pointer atomically,
	 * and a dentry name is guaranteed to be properly
	 * terminated with a NUL byte.
	 *
	 * End result: even if 'len' is wrong, we'll exit
	 * early because the data cannot match (there can
	 * be no NUL in the ct/tcount data)
	 */
	const unsigned char *cs = READ_ONCE(dentry->d_name.name);

	return dentry_string_cmp(cs, ct, tcount);
}

/*
 * long names are allocated separately from dentry and never modified.
 * Refcounted, freeing is RCU-delayed.  See take_dentry_name_snapshot()
 * for the reason why ->count and ->head can't be combined into a union.
 * dentry_string_cmp() relies upon ->name[] being word-aligned.
 */
struct external_name {
	atomic_t count;
	struct rcu_head head;
	unsigned char name[] __aligned(sizeof(unsigned long));
};

static inline struct external_name *external_name(struct dentry *dentry)
{
	return container_of(dentry->d_name.name, struct external_name, name[0]);
}

static void __d_free(struct rcu_head *head)
{
	struct dentry *dentry = container_of(head, struct dentry, d_u.d_rcu);

	kmem_cache_free(dentry_cache, dentry); 
}

static void __d_free_external(struct rcu_head *head)
{
	struct dentry *dentry = container_of(head, struct dentry, d_u.d_rcu);
	kfree(external_name(dentry));
	kmem_cache_free(dentry_cache, dentry);
}

static inline int dname_external(const struct dentry *dentry)
{
	return dentry->d_name.name != dentry->d_shortname.string;
}

void take_dentry_name_snapshot(struct name_snapshot *name, struct dentry *dentry)
{
	unsigned seq;
	const unsigned char *s;

	rcu_read_lock();
retry:
	seq = read_seqcount_begin(&dentry->d_seq);
	s = READ_ONCE(dentry->d_name.name);
	name->name.hash_len = dentry->d_name.hash_len;
	name->name.name = name->inline_name.string;
	if (likely(s == dentry->d_shortname.string)) {
		name->inline_name = dentry->d_shortname;
	} else {
		struct external_name *p;
		p = container_of(s, struct external_name, name[0]);
		// get a valid reference
		if (unlikely(!atomic_inc_not_zero(&p->count)))
			goto retry;
		name->name.name = s;
	}
	if (read_seqcount_retry(&dentry->d_seq, seq)) {
		release_dentry_name_snapshot(name);
		goto retry;
	}
	rcu_read_unlock();
}
EXPORT_SYMBOL(take_dentry_name_snapshot);

void release_dentry_name_snapshot(struct name_snapshot *name)
{
	if (unlikely(name->name.name != name->inline_name.string)) {
		struct external_name *p;
		p = container_of(name->name.name, struct external_name, name[0]);
		if (unlikely(atomic_dec_and_test(&p->count)))
			kfree_rcu(p, head);
	}
}
EXPORT_SYMBOL(release_dentry_name_snapshot);

/*dentry关联inode,并设置dentry的类型*/
static inline void __d_set_inode_and_type(struct dentry *dentry,
					  struct inode *inode,
					  unsigned type_flags)
{
	unsigned flags;

	/*指明dentry对应的inode*/
	dentry->d_inode = inode;
	flags = READ_ONCE(dentry->d_flags);
	flags &= ~DCACHE_ENTRY_TYPE;/*丢掉旧的dentry类型*/
	flags |= type_flags;/*临时设置dentry类型*/
	smp_store_release(&dentry->d_flags, flags);/*设置dentry类型*/
}

static inline void __d_clear_type_and_inode(struct dentry *dentry)
{
	unsigned flags = READ_ONCE(dentry->d_flags);

	flags &= ~DCACHE_ENTRY_TYPE;
	WRITE_ONCE(dentry->d_flags, flags);
	dentry->d_inode = NULL;
	/*
	 * The negative counter only tracks dentries on the LRU. Don't inc if
	 * d_lru is on another list.
	 */
	if ((flags & (DCACHE_LRU_LIST|DCACHE_SHRINK_LIST)) == DCACHE_LRU_LIST)
		this_cpu_inc(nr_dentry_negative);
}

static void dentry_free(struct dentry *dentry)
{
	WARN_ON(!hlist_unhashed(&dentry->d_u.d_alias));
	if (unlikely(dname_external(dentry))) {
		struct external_name *p = external_name(dentry);
		if (likely(atomic_dec_and_test(&p->count))) {
			call_rcu(&dentry->d_u.d_rcu, __d_free_external);
			return;
		}
	}
	/* if dentry was never visible to RCU, immediate free is OK */
	if (dentry->d_flags & DCACHE_NORCU)
		__d_free(&dentry->d_u.d_rcu);
	else
		call_rcu(&dentry->d_u.d_rcu, __d_free);
}

/*
 * Release the dentry's inode, using the filesystem
 * d_iput() operation if defined.
 */
static void dentry_unlink_inode(struct dentry * dentry)
	__releases(dentry->d_lock)
	__releases(dentry->d_inode->i_lock)
{
	struct inode *inode = dentry->d_inode;

	raw_write_seqcount_begin(&dentry->d_seq);
	__d_clear_type_and_inode(dentry);
	hlist_del_init(&dentry->d_u.d_alias);
	raw_write_seqcount_end(&dentry->d_seq);
	spin_unlock(&dentry->d_lock);
	spin_unlock(&inode->i_lock);
	if (!inode->i_nlink)
		fsnotify_inoderemove(inode);
	if (dentry->d_op && dentry->d_op->d_iput)
		dentry->d_op->d_iput(dentry, inode);
	else
		iput(inode);
}

/*
 * The DCACHE_LRU_LIST bit is set whenever the 'd_lru' entry
 * is in use - which includes both the "real" per-superblock
 * LRU list _and_ the DCACHE_SHRINK_LIST use.
 *
 * The DCACHE_SHRINK_LIST bit is set whenever the dentry is
 * on the shrink list (ie not on the superblock LRU list).
 *
 * The per-cpu "nr_dentry_unused" counters are updated with
 * the DCACHE_LRU_LIST bit.
 *
 * The per-cpu "nr_dentry_negative" counters are only updated
 * when deleted from or added to the per-superblock LRU list, not
 * from/to the shrink list. That is to avoid an unneeded dec/inc
 * pair when moving from LRU to shrink list in select_collect().
 *
 * These helper functions make sure we always follow the
 * rules. d_lock must be held by the caller.
 */
#define D_FLAG_VERIFY(dentry,x) WARN_ON_ONCE(((dentry)->d_flags & (DCACHE_LRU_LIST | DCACHE_SHRINK_LIST)) != (x))
static void d_lru_add(struct dentry *dentry)
{
	D_FLAG_VERIFY(dentry, 0);
	dentry->d_flags |= DCACHE_LRU_LIST;
	this_cpu_inc(nr_dentry_unused);
	if (d_is_negative(dentry))
		this_cpu_inc(nr_dentry_negative);
	WARN_ON_ONCE(!list_lru_add_obj(
			&dentry->d_sb->s_dentry_lru, &dentry->d_lru));
}

static void d_lru_del(struct dentry *dentry)
{
	D_FLAG_VERIFY(dentry, DCACHE_LRU_LIST);
	dentry->d_flags &= ~DCACHE_LRU_LIST;
	this_cpu_dec(nr_dentry_unused);
	if (d_is_negative(dentry))
		this_cpu_dec(nr_dentry_negative);
	WARN_ON_ONCE(!list_lru_del_obj(
			&dentry->d_sb->s_dentry_lru, &dentry->d_lru));
}

static void d_shrink_del(struct dentry *dentry)
{
	D_FLAG_VERIFY(dentry, DCACHE_SHRINK_LIST | DCACHE_LRU_LIST);
	list_del_init(&dentry->d_lru);
	dentry->d_flags &= ~(DCACHE_SHRINK_LIST | DCACHE_LRU_LIST);
	this_cpu_dec(nr_dentry_unused);
}

static void d_shrink_add(struct dentry *dentry, struct list_head *list)
{
	D_FLAG_VERIFY(dentry, 0);
	list_add(&dentry->d_lru, list);
	dentry->d_flags |= DCACHE_SHRINK_LIST | DCACHE_LRU_LIST;
	this_cpu_inc(nr_dentry_unused);
}

/*
 * These can only be called under the global LRU lock, ie during the
 * callback for freeing the LRU list. "isolate" removes it from the
 * LRU lists entirely, while shrink_move moves it to the indicated
 * private list.
 */
static void d_lru_isolate(struct list_lru_one *lru, struct dentry *dentry)
{
	D_FLAG_VERIFY(dentry, DCACHE_LRU_LIST);
	dentry->d_flags &= ~DCACHE_LRU_LIST;
	this_cpu_dec(nr_dentry_unused);
	if (d_is_negative(dentry))
		this_cpu_dec(nr_dentry_negative);
	list_lru_isolate(lru, &dentry->d_lru);
}

static void d_lru_shrink_move(struct list_lru_one *lru, struct dentry *dentry,
			      struct list_head *list)
{
	D_FLAG_VERIFY(dentry, DCACHE_LRU_LIST);
	dentry->d_flags |= DCACHE_SHRINK_LIST;
	if (d_is_negative(dentry))
		this_cpu_dec(nr_dentry_negative);
	list_lru_isolate_move(lru, &dentry->d_lru, list);
}

static void ___d_drop(struct dentry *dentry)
{
	struct hlist_bl_head *b;
	/*
	 * Hashed dentries are normally on the dentry hashtable,
	 * with the exception of those newly allocated by
	 * d_obtain_root, which are always IS_ROOT:
	 */
	if (unlikely(IS_ROOT(dentry)))
		/*此dentry为root*/
		b = &dentry->d_sb->s_roots;
	else
	    /*利用hash获取对应的桶*/
		b = d_hash(dentry->d_name.hash);

	hlist_bl_lock(b);
	/*将dentry自链表中移除*/
	__hlist_bl_del(&dentry->d_hash);
	hlist_bl_unlock(b);
}

void __d_drop(struct dentry *dentry)
{
	if (!d_unhashed(dentry)) {
		___d_drop(dentry);
		dentry->d_hash.pprev = NULL;/*断开前半部分*/
		write_seqcount_invalidate(&dentry->d_seq);
	}
}
EXPORT_SYMBOL(__d_drop);

/**
 * d_drop - drop a dentry
 * @dentry: dentry to drop
 *
 * d_drop() unhashes the entry from the parent dentry hashes, so that it won't
 * be found through a VFS lookup any more. Note that this is different from
 * deleting the dentry - d_delete will try to mark the dentry negative if
 * possible, giving a successful _negative_ lookup, while d_drop will
 * just make the cache lookup fail.
 *
 * d_drop() is used mainly for stuff that wants to invalidate a dentry for some
 * reason (NFS timeouts or autofs deletes).
 *
 * __d_drop requires dentry->d_lock
 *
 * ___d_drop doesn't mark dentry as "unhashed"
 * (dentry->d_hash.pprev will be LIST_POISON2, not NULL).
 */
void d_drop(struct dentry *dentry)
{
	spin_lock(&dentry->d_lock);
	/*移除一个dentry(使查询失效）*/
	__d_drop(dentry);
	spin_unlock(&dentry->d_lock);
}
EXPORT_SYMBOL(d_drop);

static inline void dentry_unlist(struct dentry *dentry)
{
	struct dentry *next;
	/*
	 * Inform d_walk() and shrink_dentry_list() that we are no longer
	 * attached to the dentry tree
	 */
	dentry->d_flags |= DCACHE_DENTRY_KILLED;
	if (unlikely(hlist_unhashed(&dentry->d_sib)))
		return;
	__hlist_del(&dentry->d_sib);
	/*
	 * Cursors can move around the list of children.  While we'd been
	 * a normal list member, it didn't matter - ->d_sib.next would've
	 * been updated.  However, from now on it won't be and for the
	 * things like d_walk() it might end up with a nasty surprise.
	 * Normally d_walk() doesn't care about cursors moving around -
	 * ->d_lock on parent prevents that and since a cursor has no children
	 * of its own, we get through it without ever unlocking the parent.
	 * There is one exception, though - if we ascend from a child that
	 * gets killed as soon as we unlock it, the next sibling is found
	 * using the value left in its ->d_sib.next.  And if _that_
	 * pointed to a cursor, and cursor got moved (e.g. by lseek())
	 * before d_walk() regains parent->d_lock, we'll end up skipping
	 * everything the cursor had been moved past.
	 *
	 * Solution: make sure that the pointer left behind in ->d_sib.next
	 * points to something that won't be moving around.  I.e. skip the
	 * cursors.
	 */
	while (dentry->d_sib.next) {
		next = hlist_entry(dentry->d_sib.next, struct dentry, d_sib);
		if (likely(!(next->d_flags & DCACHE_DENTRY_CURSOR)))
			break;
		dentry->d_sib.next = next->d_sib.next;
	}
}

static struct dentry *__dentry_kill(struct dentry *dentry)
{
	struct dentry *parent = NULL;
	bool can_free = true;

	/*
	 * The dentry is now unrecoverably dead to the world.
	 */
	lockref_mark_dead(&dentry->d_lockref);

	/*
	 * inform the fs via d_prune that this dentry is about to be
	 * unhashed and destroyed.
	 */
	if (dentry->d_flags & DCACHE_OP_PRUNE)
		dentry->d_op->d_prune(dentry);

	if (dentry->d_flags & DCACHE_LRU_LIST) {
		if (!(dentry->d_flags & DCACHE_SHRINK_LIST))
			d_lru_del(dentry);
	}
	/* if it was on the hash then remove it */
	__d_drop(dentry);
	if (dentry->d_inode)
		dentry_unlink_inode(dentry);
	else
		spin_unlock(&dentry->d_lock);
	this_cpu_dec(nr_dentry);
	if (dentry->d_op && dentry->d_op->d_release)
		dentry->d_op->d_release(dentry);

	cond_resched();
	/* now that it's negative, ->d_parent is stable */
	if (!IS_ROOT(dentry)) {
		parent = dentry->d_parent;
		spin_lock(&parent->d_lock);
	}
	spin_lock_nested(&dentry->d_lock, DENTRY_D_LOCK_NESTED);
	dentry_unlist(dentry);
	if (dentry->d_flags & DCACHE_SHRINK_LIST)
		can_free = false;
	spin_unlock(&dentry->d_lock);
	if (likely(can_free))
		dentry_free(dentry);
	if (parent && --parent->d_lockref.count) {
		spin_unlock(&parent->d_lock);
		return NULL;
	}
	return parent;
}

/*
 * Lock a dentry for feeding it to __dentry_kill().
 * Called under rcu_read_lock() and dentry->d_lock; the former
 * guarantees that nothing we access will be freed under us.
 * Note that dentry is *not* protected from concurrent dentry_kill(),
 * d_delete(), etc.
 *
 * Return false if dentry is busy.  Otherwise, return true and have
 * that dentry's inode locked.
 */

static bool lock_for_kill(struct dentry *dentry)
{
	struct inode *inode = dentry->d_inode;

	if (unlikely(dentry->d_lockref.count))
		return false;

	if (!inode || likely(spin_trylock(&inode->i_lock)))
		return true;

	do {
		spin_unlock(&dentry->d_lock);
		spin_lock(&inode->i_lock);
		spin_lock(&dentry->d_lock);
		if (likely(inode == dentry->d_inode))
			break;
		spin_unlock(&inode->i_lock);
		inode = dentry->d_inode;
	} while (inode);
	if (likely(!dentry->d_lockref.count))
		return true;
	if (inode)
		spin_unlock(&inode->i_lock);
	return false;
}

/*
 * Decide if dentry is worth retaining.  Usually this is called with dentry
 * locked; if not locked, we are more limited and might not be able to tell
 * without a lock.  False in this case means "punt to locked path and recheck".
 *
 * In case we aren't locked, these predicates are not "stable". However, it is
 * sufficient that at some point after we dropped the reference the dentry was
 * hashed and the flags had the proper value. Other dentry users may have
 * re-gotten a reference to the dentry and change that, but our work is done -
 * we can leave the dentry around with a zero refcount.
 */
static inline bool retain_dentry(struct dentry *dentry, bool locked)
{
	unsigned int d_flags;

	smp_rmb();
	d_flags = READ_ONCE(dentry->d_flags);

	// Unreachable? Nobody would be able to look it up, no point retaining
	if (unlikely(d_unhashed(dentry)))
		return false;

	// Same if it's disconnected
	if (unlikely(d_flags & DCACHE_DISCONNECTED))
		return false;

	// ->d_delete() might tell us not to bother, but that requires
	// ->d_lock; can't decide without it
	if (unlikely(d_flags & DCACHE_OP_DELETE)) {
		if (!locked || dentry->d_op->d_delete(dentry))
			return false;
	}

	// Explicitly told not to bother
	if (unlikely(d_flags & DCACHE_DONTCACHE))
		return false;

	// At this point it looks like we ought to keep it.  We also might
	// need to do something - put it on LRU if it wasn't there already
	// and mark it referenced if it was on LRU, but not marked yet.
	// Unfortunately, both actions require ->d_lock, so in lockless
	// case we'd have to punt rather than doing those.
	if (unlikely(!(d_flags & DCACHE_LRU_LIST))) {
		if (!locked)
			return false;
		d_lru_add(dentry);
	} else if (unlikely(!(d_flags & DCACHE_REFERENCED))) {
		if (!locked)
			return false;
		dentry->d_flags |= DCACHE_REFERENCED;
	}
	return true;
}

void d_mark_dontcache(struct inode *inode)
{
	struct dentry *de;

	spin_lock(&inode->i_lock);
	hlist_for_each_entry(de, &inode->i_dentry, d_u.d_alias) {
		spin_lock(&de->d_lock);
		de->d_flags |= DCACHE_DONTCACHE;
		spin_unlock(&de->d_lock);
	}
	inode->i_state |= I_DONTCACHE;
	spin_unlock(&inode->i_lock);
}
EXPORT_SYMBOL(d_mark_dontcache);

/*
 * Try to do a lockless dput(), and return whether that was successful.
 *
 * If unsuccessful, we return false, having already taken the dentry lock.
 * In that case refcount is guaranteed to be zero and we have already
 * decided that it's not worth keeping around.
 *
 * The caller needs to hold the RCU read lock, so that the dentry is
 * guaranteed to stay around even if the refcount goes down to zero!
 */
static inline bool fast_dput(struct dentry *dentry)
{
	int ret;

	/*
	 * try to decrement the lockref optimistically.
	 */
	ret = lockref_put_return(&dentry->d_lockref);

	/*
	 * If the lockref_put_return() failed due to the lock being held
	 * by somebody else, the fast path has failed. We will need to
	 * get the lock, and then check the count again.
	 */
	if (unlikely(ret < 0)) {
		spin_lock(&dentry->d_lock);
		if (WARN_ON_ONCE(dentry->d_lockref.count <= 0)) {
			spin_unlock(&dentry->d_lock);
			return true;
		}
		dentry->d_lockref.count--;
		goto locked;
	}

	/*
	 * If we weren't the last ref, we're done.
	 */
	if (ret)
		return true;

	/*
	 * Can we decide that decrement of refcount is all we needed without
	 * taking the lock?  There's a very common case when it's all we need -
	 * dentry looks like it ought to be retained and there's nothing else
	 * to do.
	 */
	if (retain_dentry(dentry, false))
		return true;

	/*
	 * Either not worth retaining or we can't tell without the lock.
	 * Get the lock, then.  We've already decremented the refcount to 0,
	 * but we'll need to re-check the situation after getting the lock.
	 */
	spin_lock(&dentry->d_lock);

	/*
	 * Did somebody else grab a reference to it in the meantime, and
	 * we're no longer the last user after all? Alternatively, somebody
	 * else could have killed it and marked it dead. Either way, we
	 * don't need to do anything else.
	 */
locked:
	if (dentry->d_lockref.count || retain_dentry(dentry, true)) {
		spin_unlock(&dentry->d_lock);
		return true;
	}
	return false;
}


/* 
 * This is dput
 *
 * This is complicated by the fact that we do not want to put
 * dentries that are no longer on any hash chain on the unused
 * list: we'd much rather just get rid of them immediately.
 *
 * However, that implies that we have to traverse the dentry
 * tree upwards to the parents which might _also_ now be
 * scheduled for deletion (it may have been only waiting for
 * its last child to go away).
 *
 * This tail recursion is done by hand as we don't want to depend
 * on the compiler to always get this right (gcc generally doesn't).
 * Real recursion would eat up our stack space.
 */

/*
 * dput - release a dentry
 * @dentry: dentry to release 
 *
 * Release a dentry. This will drop the usage count and if appropriate
 * call the dentry unlink method as well as removing it from the queues and
 * releasing its resources. If the parent dentries were scheduled for release
 * they too may now get deleted.
 */
void dput(struct dentry *dentry)
{
	if (!dentry)
		/*为空，直接返回*/
		return;
	might_sleep();
	rcu_read_lock();
	if (likely(fast_dput(dentry))) {
		rcu_read_unlock();
		return;
	}
	while (lock_for_kill(dentry)) {
		rcu_read_unlock();
		dentry = __dentry_kill(dentry);
		if (!dentry)
			return;
		if (retain_dentry(dentry, true)) {
			spin_unlock(&dentry->d_lock);
			return;
		}
		rcu_read_lock();
	}
	rcu_read_unlock();
	spin_unlock(&dentry->d_lock);
}
EXPORT_SYMBOL(dput);

static void to_shrink_list(struct dentry *dentry, struct list_head *list)
__must_hold(&dentry->d_lock)
{
	if (!(dentry->d_flags & DCACHE_SHRINK_LIST)) {
		if (dentry->d_flags & DCACHE_LRU_LIST)
			d_lru_del(dentry);
		d_shrink_add(dentry, list);
	}
}

void dput_to_list(struct dentry *dentry, struct list_head *list)
{
	rcu_read_lock();
	if (likely(fast_dput(dentry))) {
		rcu_read_unlock();
		return;
	}
	rcu_read_unlock();
	to_shrink_list(dentry, list);
	spin_unlock(&dentry->d_lock);
}

//获取dentry的父dentry
struct dentry *dget_parent(struct dentry *dentry)
{
	int gotref;
	struct dentry *ret;
	unsigned seq;

	/*
	 * Do optimistic parent lookup without any
	 * locking.
	 */
	rcu_read_lock();
	seq = raw_seqcount_begin(&dentry->d_seq);
	ret = READ_ONCE(dentry->d_parent);
	gotref = lockref_get_not_zero(&ret->d_lockref);
	rcu_read_unlock();
	if (likely(gotref)) {
		if (!read_seqcount_retry(&dentry->d_seq, seq))
			return ret;
		dput(ret);
	}

repeat:
	/*
	 * Don't need rcu_dereference because we re-check it was correct under
	 * the lock.
	 */
	rcu_read_lock();
	ret = dentry->d_parent;
	spin_lock(&ret->d_lock);
	if (unlikely(ret != dentry->d_parent)) {
		spin_unlock(&ret->d_lock);
		rcu_read_unlock();
		goto repeat;
	}
	rcu_read_unlock();
	BUG_ON(!ret->d_lockref.count);
	ret->d_lockref.count++;
	spin_unlock(&ret->d_lock);
	return ret;
}
EXPORT_SYMBOL(dget_parent);

static struct dentry * __d_find_any_alias(struct inode *inode)
{
	struct dentry *alias;

	if (hlist_empty(&inode->i_dentry))
		return NULL;
	alias = hlist_entry(inode->i_dentry.first, struct dentry, d_u.d_alias);
	lockref_get(&alias->d_lockref);
	return alias;
}

/**
 * d_find_any_alias - find any alias for a given inode
 * @inode: inode to find an alias for
 *
 * If any aliases exist for the given inode, take and return a
 * reference for one of them.  If no aliases exist, return %NULL.
 */
struct dentry *d_find_any_alias(struct inode *inode)
{
	struct dentry *de;

	spin_lock(&inode->i_lock);
	de = __d_find_any_alias(inode);
	spin_unlock(&inode->i_lock);
	return de;
}
EXPORT_SYMBOL(d_find_any_alias);

static struct dentry *__d_find_alias(struct inode *inode)
{
	struct dentry *alias;

	if (S_ISDIR(inode->i_mode))
		return __d_find_any_alias(inode);

	hlist_for_each_entry(alias, &inode->i_dentry, d_u.d_alias) {
		spin_lock(&alias->d_lock);
 		if (!d_unhashed(alias)) {
			dget_dlock(alias);
			spin_unlock(&alias->d_lock);
			return alias;
		}
		spin_unlock(&alias->d_lock);
	}
	return NULL;
}

/**
 * d_find_alias - grab a hashed alias of inode
 * @inode: inode in question
 *
 * If inode has a hashed alias, or is a directory and has any alias,
 * acquire the reference to alias and return it. Otherwise return NULL.
 * Notice that if inode is a directory there can be only one alias and
 * it can be unhashed only if it has no children, or if it is the root
 * of a filesystem, or if the directory was renamed and d_revalidate
 * was the first vfs operation to notice.
 *
 * If the inode has an IS_ROOT, DCACHE_DISCONNECTED alias, then prefer
 * any other hashed alias over that one.
 */
struct dentry *d_find_alias(struct inode *inode)
{
	struct dentry *de = NULL;

	if (!hlist_empty(&inode->i_dentry)) {
		spin_lock(&inode->i_lock);
		de = __d_find_alias(inode);
		spin_unlock(&inode->i_lock);
	}
	return de;
}
EXPORT_SYMBOL(d_find_alias);

/*
 *  Caller MUST be holding rcu_read_lock() and be guaranteed
 *  that inode won't get freed until rcu_read_unlock().
 */
struct dentry *d_find_alias_rcu(struct inode *inode)
{
	struct hlist_head *l = &inode->i_dentry;
	struct dentry *de = NULL;

	spin_lock(&inode->i_lock);
	// ->i_dentry and ->i_rcu are colocated, but the latter won't be
	// used without having I_FREEING set, which means no aliases left
	if (likely(!(inode->i_state & I_FREEING) && !hlist_empty(l))) {
		if (S_ISDIR(inode->i_mode)) {
			de = hlist_entry(l->first, struct dentry, d_u.d_alias);
		} else {
			hlist_for_each_entry(de, l, d_u.d_alias)
				if (!d_unhashed(de))
					break;
		}
	}
	spin_unlock(&inode->i_lock);
	return de;
}

/*
 *	Try to kill dentries associated with this inode.
 * WARNING: you must own a reference to inode.
 */
void d_prune_aliases(struct inode *inode)
{
	LIST_HEAD(dispose);
	struct dentry *dentry;

	spin_lock(&inode->i_lock);
	hlist_for_each_entry(dentry, &inode->i_dentry, d_u.d_alias) {
		spin_lock(&dentry->d_lock);
		if (!dentry->d_lockref.count)
			to_shrink_list(dentry, &dispose);
		spin_unlock(&dentry->d_lock);
	}
	spin_unlock(&inode->i_lock);
	shrink_dentry_list(&dispose);
}
EXPORT_SYMBOL(d_prune_aliases);

static inline void shrink_kill(struct dentry *victim)
{
	do {
		rcu_read_unlock();
		victim = __dentry_kill(victim);
		rcu_read_lock();
	} while (victim && lock_for_kill(victim));
	rcu_read_unlock();
	if (victim)
		spin_unlock(&victim->d_lock);
}

void shrink_dentry_list(struct list_head *list)
{
	while (!list_empty(list)) {
		struct dentry *dentry;

		dentry = list_entry(list->prev, struct dentry, d_lru);
		spin_lock(&dentry->d_lock);
		rcu_read_lock();
		if (!lock_for_kill(dentry)) {
			bool can_free;
			rcu_read_unlock();
			d_shrink_del(dentry);
			can_free = dentry->d_flags & DCACHE_DENTRY_KILLED;
			spin_unlock(&dentry->d_lock);
			if (can_free)
				dentry_free(dentry);
			continue;
		}
		d_shrink_del(dentry);
		shrink_kill(dentry);
	}
}

static enum lru_status dentry_lru_isolate(struct list_head *item,
		struct list_lru_one *lru, void *arg)
{
	struct list_head *freeable = arg;
	struct dentry	*dentry = container_of(item, struct dentry, d_lru);


	/*
	 * we are inverting the lru lock/dentry->d_lock here,
	 * so use a trylock. If we fail to get the lock, just skip
	 * it
	 */
	if (!spin_trylock(&dentry->d_lock))
		return LRU_SKIP;

	/*
	 * Referenced dentries are still in use. If they have active
	 * counts, just remove them from the LRU. Otherwise give them
	 * another pass through the LRU.
	 */
	if (dentry->d_lockref.count) {
		d_lru_isolate(lru, dentry);
		spin_unlock(&dentry->d_lock);
		return LRU_REMOVED;
	}

	if (dentry->d_flags & DCACHE_REFERENCED) {
		dentry->d_flags &= ~DCACHE_REFERENCED;
		spin_unlock(&dentry->d_lock);

		/*
		 * The list move itself will be made by the common LRU code. At
		 * this point, we've dropped the dentry->d_lock but keep the
		 * lru lock. This is safe to do, since every list movement is
		 * protected by the lru lock even if both locks are held.
		 *
		 * This is guaranteed by the fact that all LRU management
		 * functions are intermediated by the LRU API calls like
		 * list_lru_add_obj and list_lru_del_obj. List movement in this file
		 * only ever occur through this functions or through callbacks
		 * like this one, that are called from the LRU API.
		 *
		 * The only exceptions to this are functions like
		 * shrink_dentry_list, and code that first checks for the
		 * DCACHE_SHRINK_LIST flag.  Those are guaranteed to be
		 * operating only with stack provided lists after they are
		 * properly isolated from the main list.  It is thus, always a
		 * local access.
		 */
		return LRU_ROTATE;
	}

	d_lru_shrink_move(lru, dentry, freeable);
	spin_unlock(&dentry->d_lock);

	return LRU_REMOVED;
}

/**
 * prune_dcache_sb - shrink the dcache
 * @sb: superblock
 * @sc: shrink control, passed to list_lru_shrink_walk()
 *
 * Attempt to shrink the superblock dcache LRU by @sc->nr_to_scan entries. This
 * is done when we need more memory and called from the superblock shrinker
 * function.
 *
 * This function may fail to free any resources if all the dentries are in
 * use.
 */
long prune_dcache_sb(struct super_block *sb, struct shrink_control *sc)
{
	LIST_HEAD(dispose);
	long freed;

	freed = list_lru_shrink_walk(&sb->s_dentry_lru, sc,
				     dentry_lru_isolate, &dispose);
	shrink_dentry_list(&dispose);
	return freed;
}

static enum lru_status dentry_lru_isolate_shrink(struct list_head *item,
		struct list_lru_one *lru, void *arg)
{
	struct list_head *freeable = arg;
	struct dentry	*dentry = container_of(item, struct dentry, d_lru);

	/*
	 * we are inverting the lru lock/dentry->d_lock here,
	 * so use a trylock. If we fail to get the lock, just skip
	 * it
	 */
	if (!spin_trylock(&dentry->d_lock))
		return LRU_SKIP;

	d_lru_shrink_move(lru, dentry, freeable);
	spin_unlock(&dentry->d_lock);

	return LRU_REMOVED;
}


/**
 * shrink_dcache_sb - shrink dcache for a superblock
 * @sb: superblock
 *
 * Shrink the dcache for the specified super block. This is used to free
 * the dcache before unmounting a file system.
 */
void shrink_dcache_sb(struct super_block *sb)
{
	do {
		LIST_HEAD(dispose);

		list_lru_walk(&sb->s_dentry_lru,
			dentry_lru_isolate_shrink, &dispose, 1024);
		shrink_dentry_list(&dispose);
	} while (list_lru_count(&sb->s_dentry_lru) > 0);
}
EXPORT_SYMBOL(shrink_dcache_sb);

/**
 * enum d_walk_ret - action to talke during tree walk
 * @D_WALK_CONTINUE:	contrinue walk
 * @D_WALK_QUIT:	quit walk
 * @D_WALK_NORETRY:	quit when retry is needed
 * @D_WALK_SKIP:	skip this dentry and its children
 */
enum d_walk_ret {
	D_WALK_CONTINUE,
	D_WALK_QUIT,
	D_WALK_NORETRY,
	D_WALK_SKIP,
};

/**
 * d_walk - walk the dentry tree
 * @parent:	start of walk
 * @data:	data passed to @enter() and @finish()
 * @enter:	callback when first entering the dentry
 *
 * The @enter() callbacks are called with d_lock held.
 */
static void d_walk(struct dentry *parent, void *data,
		   enum d_walk_ret (*enter)(void *, struct dentry *))
{
	struct dentry *this_parent, *dentry;
	unsigned seq = 0;
	enum d_walk_ret ret;
	bool retry = true;

again:
	read_seqbegin_or_lock(&rename_lock, &seq);
	this_parent = parent;
	spin_lock(&this_parent->d_lock);

	ret = enter(data, this_parent);
	switch (ret) {
	case D_WALK_CONTINUE:
		break;
	case D_WALK_QUIT:
	case D_WALK_SKIP:
		goto out_unlock;
	case D_WALK_NORETRY:
		retry = false;
		break;
	}
repeat:
	dentry = d_first_child(this_parent);
resume:
	hlist_for_each_entry_from(dentry, d_sib) {
		if (unlikely(dentry->d_flags & DCACHE_DENTRY_CURSOR))
			continue;

		spin_lock_nested(&dentry->d_lock, DENTRY_D_LOCK_NESTED);

		ret = enter(data, dentry);
		switch (ret) {
		case D_WALK_CONTINUE:
			break;
		case D_WALK_QUIT:
			spin_unlock(&dentry->d_lock);
			goto out_unlock;
		case D_WALK_NORETRY:
			retry = false;
			break;
		case D_WALK_SKIP:
			spin_unlock(&dentry->d_lock);
			continue;
		}

		if (!hlist_empty(&dentry->d_children)) {
			spin_unlock(&this_parent->d_lock);
			spin_release(&dentry->d_lock.dep_map, _RET_IP_);
			this_parent = dentry;
			spin_acquire(&this_parent->d_lock.dep_map, 0, 1, _RET_IP_);
			goto repeat;
		}
		spin_unlock(&dentry->d_lock);
	}
	/*
	 * All done at this level ... ascend and resume the search.
	 */
	rcu_read_lock();
ascend:
	if (this_parent != parent) {
		dentry = this_parent;
		this_parent = dentry->d_parent;

		spin_unlock(&dentry->d_lock);
		spin_lock(&this_parent->d_lock);

		/* might go back up the wrong parent if we have had a rename. */
		if (need_seqretry(&rename_lock, seq))
			goto rename_retry;
		/* go into the first sibling still alive */
		hlist_for_each_entry_continue(dentry, d_sib) {
			if (likely(!(dentry->d_flags & DCACHE_DENTRY_KILLED))) {
				rcu_read_unlock();
				goto resume;
			}
		}
		goto ascend;
	}
	if (need_seqretry(&rename_lock, seq))
		goto rename_retry;
	rcu_read_unlock();

out_unlock:
	spin_unlock(&this_parent->d_lock);
	done_seqretry(&rename_lock, seq);
	return;

rename_retry:
	spin_unlock(&this_parent->d_lock);
	rcu_read_unlock();
	BUG_ON(seq & 1);
	if (!retry)
		return;
	seq = 1;
	goto again;
}

struct check_mount {
	struct vfsmount *mnt;
	unsigned int mounted;
};

static enum d_walk_ret path_check_mount(void *data, struct dentry *dentry)
{
	struct check_mount *info = data;
	struct path path = { .mnt = info->mnt, .dentry = dentry };

	if (likely(!d_mountpoint(dentry)))
		return D_WALK_CONTINUE;
	if (__path_is_mountpoint(&path)) {
		info->mounted = 1;
		return D_WALK_QUIT;
	}
	return D_WALK_CONTINUE;
}

/**
 * path_has_submounts - check for mounts over a dentry in the
 *                      current namespace.
 * @parent: path to check.
 *
 * Return true if the parent or its subdirectories contain
 * a mount point in the current namespace.
 */
int path_has_submounts(const struct path *parent)
{
	struct check_mount data = { .mnt = parent->mnt, .mounted = 0 };

	read_seqlock_excl(&mount_lock);
	d_walk(parent->dentry, &data, path_check_mount);
	read_sequnlock_excl(&mount_lock);

	return data.mounted;
}
EXPORT_SYMBOL(path_has_submounts);

/*
 * Called by mount code to set a mountpoint and check if the mountpoint is
 * reachable (e.g. NFS can unhash a directory dentry and then the complete
 * subtree can become unreachable).
 *
 * Only one of d_invalidate() and d_set_mounted() must succeed.  For
 * this reason take rename_lock and d_lock on dentry and ancestors.
 */
int d_set_mounted(struct dentry *dentry)
{
	struct dentry *p;
	int ret = -ENOENT;
	write_seqlock(&rename_lock);
	/*反向到root,校验dentry均加入到hash表*/
	for (p = dentry->d_parent; !IS_ROOT(p); p = p->d_parent) {
		/* Need exclusion wrt. d_invalidate() */
		spin_lock(&p->d_lock);
		if (unlikely(d_unhashed(p))) {
		    /*此dentry未加入hash表，退出*/
			spin_unlock(&p->d_lock);
			goto out;
		}
		spin_unlock(&p->d_lock);
	}
	spin_lock(&dentry->d_lock);
	if (!d_unlinked(dentry)) {
		ret = -EBUSY;
		if (!d_mountpoint(dentry)) {
		    /*标记已mount*/
			dentry->d_flags |= DCACHE_MOUNTED;
			ret = 0;
		}
	}
 	spin_unlock(&dentry->d_lock);
out:
	write_sequnlock(&rename_lock);
	return ret;
}

/*
 * Search the dentry child list of the specified parent,
 * and move any unused dentries to the end of the unused
 * list for prune_dcache(). We descend to the next level
 * whenever the d_children list is non-empty and continue
 * searching.
 *
 * It returns zero iff there are no unused children,
 * otherwise  it returns the number of children moved to
 * the end of the unused list. This may not be the total
 * number of unused children, because select_parent can
 * drop the lock and return early due to latency
 * constraints.
 */

struct select_data {
	struct dentry *start;
	union {
		long found;
		struct dentry *victim;
	};
	struct list_head dispose;
};

static enum d_walk_ret select_collect(void *_data, struct dentry *dentry)
{
	struct select_data *data = _data;
	enum d_walk_ret ret = D_WALK_CONTINUE;

	if (data->start == dentry)
		goto out;

	if (dentry->d_flags & DCACHE_SHRINK_LIST) {
		data->found++;
	} else if (!dentry->d_lockref.count) {
		to_shrink_list(dentry, &data->dispose);
		data->found++;
	} else if (dentry->d_lockref.count < 0) {
		data->found++;
	}
	/*
	 * We can return to the caller if we have found some (this
	 * ensures forward progress). We'll be coming back to find
	 * the rest.
	 */
	if (!list_empty(&data->dispose))
		ret = need_resched() ? D_WALK_QUIT : D_WALK_NORETRY;
out:
	return ret;
}

static enum d_walk_ret select_collect2(void *_data, struct dentry *dentry)
{
	struct select_data *data = _data;
	enum d_walk_ret ret = D_WALK_CONTINUE;

	if (data->start == dentry)
		goto out;

	if (!dentry->d_lockref.count) {
		if (dentry->d_flags & DCACHE_SHRINK_LIST) {
			rcu_read_lock();
			data->victim = dentry;
			return D_WALK_QUIT;
		}
		to_shrink_list(dentry, &data->dispose);
	}
	/*
	 * We can return to the caller if we have found some (this
	 * ensures forward progress). We'll be coming back to find
	 * the rest.
	 */
	if (!list_empty(&data->dispose))
		ret = need_resched() ? D_WALK_QUIT : D_WALK_NORETRY;
out:
	return ret;
}

/**
 * shrink_dcache_parent - prune dcache
 * @parent: parent of entries to prune
 *
 * Prune the dcache to remove unused children of the parent dentry.
 */
void shrink_dcache_parent(struct dentry *parent)
{
	for (;;) {
		struct select_data data = {.start = parent};

		INIT_LIST_HEAD(&data.dispose);
		d_walk(parent, &data, select_collect);

		if (!list_empty(&data.dispose)) {
			shrink_dentry_list(&data.dispose);
			continue;
		}

		cond_resched();
		if (!data.found)
			break;
		data.victim = NULL;
		d_walk(parent, &data, select_collect2);
		if (data.victim) {
			spin_lock(&data.victim->d_lock);
			if (!lock_for_kill(data.victim)) {
				spin_unlock(&data.victim->d_lock);
				rcu_read_unlock();
			} else {
				shrink_kill(data.victim);
			}
		}
		if (!list_empty(&data.dispose))
			shrink_dentry_list(&data.dispose);
	}
}
EXPORT_SYMBOL(shrink_dcache_parent);

static enum d_walk_ret umount_check(void *_data, struct dentry *dentry)
{
	/* it has busy descendents; complain about those instead */
	if (!hlist_empty(&dentry->d_children))
		return D_WALK_CONTINUE;

	/* root with refcount 1 is fine */
	if (dentry == _data && dentry->d_lockref.count == 1)
		return D_WALK_CONTINUE;

	WARN(1, "BUG: Dentry %p{i=%lx,n=%pd} "
			" still in use (%d) [unmount of %s %s]\n",
		       dentry,
		       dentry->d_inode ?
		       dentry->d_inode->i_ino : 0UL,
		       dentry,
		       dentry->d_lockref.count,
		       dentry->d_sb->s_type->name,
		       dentry->d_sb->s_id);
	return D_WALK_CONTINUE;
}

static void do_one_tree(struct dentry *dentry)
{
	shrink_dcache_parent(dentry);
	d_walk(dentry, dentry, umount_check);
	d_drop(dentry);
	dput(dentry);
}

/*
 * destroy the dentries attached to a superblock on unmounting
 */
void shrink_dcache_for_umount(struct super_block *sb)
{
	struct dentry *dentry;

	rwsem_assert_held_write(&sb->s_umount);

	dentry = sb->s_root;/*取根节点*/
	sb->s_root = NULL;/*置根节点为NULL*/
	do_one_tree(dentry);

	while (!hlist_bl_empty(&sb->s_roots)) {
		dentry = dget(hlist_bl_entry(hlist_bl_first(&sb->s_roots), struct dentry, d_hash));
		do_one_tree(dentry);
	}
}

static enum d_walk_ret find_submount(void *_data, struct dentry *dentry)
{
	struct dentry **victim = _data;
	if (d_mountpoint(dentry)) {
		*victim = dget_dlock(dentry);
		return D_WALK_QUIT;
	}
	return D_WALK_CONTINUE;
}

/**
 * d_invalidate - detach submounts, prune dcache, and drop
 * @dentry: dentry to invalidate (aka detach, prune and drop)
 */
void d_invalidate(struct dentry *dentry)
{
	bool had_submounts = false;
	spin_lock(&dentry->d_lock);
	if (d_unhashed(dentry)) {
		/*已执行无效处理，退出*/
		spin_unlock(&dentry->d_lock);
		return;
	}
	__d_drop(dentry);
	spin_unlock(&dentry->d_lock);

	/* Negative dentries can be dropped without further checks */
	if (!dentry->d_inode)
		return;

	shrink_dcache_parent(dentry);
	for (;;) {
		struct dentry *victim = NULL;
		d_walk(dentry, &victim, find_submount);
		if (!victim) {
			if (had_submounts)
				shrink_dcache_parent(dentry);
			return;
		}
		had_submounts = true;
		detach_mounts(victim);
		dput(victim);
	}
}
EXPORT_SYMBOL(d_invalidate);

/**
 * __d_alloc	-	allocate a dcache entry
 * @sb: filesystem it will belong to
 * @name: qstr of the name
 *
 * Allocates a dentry. It returns %NULL if there is insufficient memory
 * available. On a success the dentry is returned. The name passed in is
 * copied and the copy passed in may be reused after this call.
 */
 
//针对super block申请并构造一个dentry实体
static struct dentry *__d_alloc(struct super_block *sb/*申请从属于sb的dentry*/, const struct qstr *name)
{
	struct dentry *dentry;
	char *dname;
	int err;

	//申请目录项
	dentry = kmem_cache_alloc_lru(dentry_cache, &sb->s_dentry_lru,
				      GFP_KERNEL);
	if (!dentry)
		return NULL;

	/*
	 * We guarantee that the inline name is always NUL-terminated.
	 * This way the memcpy() done by the name switching in rename
	 * will still always have a NUL at the end, even if we might
	 * be overwriting an internal NUL character
	 */
	dentry->d_shortname.string[DNAME_INLINE_LEN-1] = 0;
	if (unlikely(!name)) {
		//未提供名称，使用slash_name做为名称，采用内建的空间
		name = &slash_name;
		dname = dentry->d_shortname.string;
	} else if (name->len > DNAME_INLINE_LEN-1) {
		//提供的名称长度过大，使用external_name来存储名称
		size_t size = offsetof(struct external_name, name[1]);
		struct external_name *p = kmalloc(size + name->len,
						  GFP_KERNEL_ACCOUNT |
						  __GFP_RECLAIMABLE);
		if (!p) {
			kmem_cache_free(dentry_cache, dentry); 
			return NULL;
		}
		atomic_set(&p->count, 1);
		dname = p->name;
	} else  {
<<<<<<< HEAD
		//提供了名称，且名称并不长，使用内建空间
		dname = dentry->d_iname;
=======
		dname = dentry->d_shortname.string;
>>>>>>> 155a3c00
	}	

	//设置dentry对应的目录名称
	dentry->d_name.len = name->len;
	dentry->d_name.hash = name->hash;
	memcpy(dname, name->name, name->len);
	dname[name->len] = 0;

	/* Make sure we always see the terminating NUL character */
	//设置dentry名称
	smp_store_release(&dentry->d_name.name, dname); /* ^^^ */

	dentry->d_flags = 0;
	lockref_init(&dentry->d_lockref);
	seqcount_spinlock_init(&dentry->d_seq, &dentry->d_lock);
	dentry->d_inode = NULL;
	dentry->d_parent = dentry;/*注意：父节点指向了自已*/
	/*设置所属的sb*/
	dentry->d_sb = sb;
	/*先将dentry的操作集置为NULL*/
	dentry->d_op = NULL;
	dentry->d_fsdata = NULL;
	INIT_HLIST_BL_NODE(&dentry->d_hash);
	INIT_LIST_HEAD(&dentry->d_lru);
	INIT_HLIST_HEAD(&dentry->d_children);
	INIT_HLIST_NODE(&dentry->d_u.d_alias);
	INIT_HLIST_NODE(&dentry->d_sib);
	//再使用dentry对应super block的dentry_ops填充dentry->d_op
	d_set_d_op(dentry, dentry->d_sb->s_d_op);

	//如有d_init回调，则对dentry进行初始化
	if (dentry->d_op && dentry->d_op->d_init) {
		err = dentry->d_op->d_init(dentry);
		if (err) {
			if (dname_external(dentry))
				kfree(external_name(dentry));
			kmem_cache_free(dentry_cache, dentry);
			return NULL;
		}
	}

	this_cpu_inc(nr_dentry);

	return dentry;
}

/**
 * d_alloc	-	allocate a dcache entry
 * @parent: parent of entry to allocate
 * @name: qstr of the name
 *
 * Allocates a dentry. It returns %NULL if there is insufficient memory
 * available. On a success the dentry is returned. The name passed in is
 * copied and the copy passed in may be reused after this call.
 */
struct dentry *d_alloc(struct dentry * parent, const struct qstr *name)
{
    /*创建名称为name的dentry*/
	struct dentry *dentry = __d_alloc(parent->d_sb, name);
	if (!dentry)
		return NULL;
	spin_lock(&parent->d_lock);
	/*
	 * don't need child lock because it is not subject
	 * to concurrency here
	 */
	/*更新node.dparent指向父节点*/
	dentry->d_parent = dget_dlock(parent);
	/*将此dentry挂载到父节点的subdirs上*/
	hlist_add_head(&dentry->d_sib, &parent->d_children);
	spin_unlock(&parent->d_lock);

	return dentry;
}
EXPORT_SYMBOL(d_alloc);

/*通过sb申请匿名（以'/'做为默认名称）的dentry*/
struct dentry *d_alloc_anon(struct super_block *sb)
{
	return __d_alloc(sb, NULL);
}
EXPORT_SYMBOL(d_alloc_anon);

struct dentry *d_alloc_cursor(struct dentry * parent)
{
	struct dentry *dentry = d_alloc_anon(parent->d_sb);
	if (dentry) {
		dentry->d_flags |= DCACHE_DENTRY_CURSOR;
		dentry->d_parent = dget(parent);
	}
	return dentry;
}

/**
 * d_alloc_pseudo - allocate a dentry (for lookup-less filesystems)
 * @sb: the superblock
 * @name: qstr of the name
 *
 * For a filesystem that just pins its dentries in memory and never
 * performs lookups at all, return an unhashed IS_ROOT dentry.
 * This is used for pipes, sockets et.al. - the stuff that should
 * never be anyone's children or parents.  Unlike all other
 * dentries, these will not have RCU delay between dropping the
 * last reference and freeing them.
 *
 * The only user is alloc_file_pseudo() and that's what should
 * be considered a public interface.  Don't use directly.
 */
struct dentry *d_alloc_pseudo(struct super_block *sb, const struct qstr *name)
{
	static const struct dentry_operations anon_ops = {
		.d_dname = simple_dname
	};
	//申请一个dentry,这种dentry不需要rcu释放
	struct dentry *dentry = __d_alloc(sb, name);
	if (likely(dentry)) {
		dentry->d_flags |= DCACHE_NORCU;
		if (!sb->s_d_op)
			d_set_d_op(dentry, &anon_ops);
	}
	return dentry;
}

struct dentry *d_alloc_name(struct dentry *parent, const char *name)
{
	struct qstr q;

	q.name = name;
	q.hash_len = hashlen_string(parent, name);
	return d_alloc(parent, &q);
}
EXPORT_SYMBOL(d_alloc_name);

/*设置dentry对应的ops*/
void d_set_d_op(struct dentry *dentry, const struct dentry_operations *op)
{
	WARN_ON_ONCE(dentry->d_op);
	WARN_ON_ONCE(dentry->d_flags & (DCACHE_OP_HASH	|
				DCACHE_OP_COMPARE	|
				DCACHE_OP_REVALIDATE	|
				DCACHE_OP_WEAK_REVALIDATE	|
				DCACHE_OP_DELETE	|
				DCACHE_OP_REAL));
	dentry->d_op = op;/*填充dentry的操作集*/
	if (!op)
		return;
	/*依据op提供的回调，设置相应的标记*/
	if (op->d_hash)
		dentry->d_flags |= DCACHE_OP_HASH;
	if (op->d_compare)
		dentry->d_flags |= DCACHE_OP_COMPARE;
	if (op->d_revalidate)
		dentry->d_flags |= DCACHE_OP_REVALIDATE;
	if (op->d_weak_revalidate)
		dentry->d_flags |= DCACHE_OP_WEAK_REVALIDATE;
	if (op->d_delete)
		dentry->d_flags |= DCACHE_OP_DELETE;
	if (op->d_prune)
		dentry->d_flags |= DCACHE_OP_PRUNE;
	if (op->d_real)
		dentry->d_flags |= DCACHE_OP_REAL;

}
EXPORT_SYMBOL(d_set_d_op);

static unsigned d_flags_for_inode(struct inode *inode)
{
	unsigned add_flags = DCACHE_REGULAR_TYPE;/*默认为普通文件*/

	if (!inode)
		return DCACHE_MISS_TYPE;

	if (S_ISDIR(inode->i_mode)) {
	    /*inode为目录*/
		add_flags = DCACHE_DIRECTORY_TYPE;
		if (unlikely(!(inode->i_opflags & IOP_LOOKUP))) {
			if (unlikely(!inode->i_op->lookup))
				add_flags = DCACHE_AUTODIR_TYPE;
			else
				inode->i_opflags |= IOP_LOOKUP;
		}
		goto type_determined;
	}

	if (unlikely(!(inode->i_opflags & IOP_NOFOLLOW))) {
		if (unlikely(inode->i_op->get_link)) {
			add_flags = DCACHE_SYMLINK_TYPE;
			goto type_determined;
		}
		inode->i_opflags |= IOP_NOFOLLOW;
	}

	if (unlikely(!S_ISREG(inode->i_mode)))
	    /*inode为特殊文件*/
		add_flags = DCACHE_SPECIAL_TYPE;

type_determined:
	if (unlikely(IS_AUTOMOUNT(inode)))
		add_flags |= DCACHE_NEED_AUTOMOUNT;
	return add_flags;
}

/*实现inode与dentry关联*/
static void __d_instantiate(struct dentry *dentry, struct inode *inode)
{
	/*取得文件类型*/
	unsigned add_flags = d_flags_for_inode(inode);
	WARN_ON(d_in_lookup(dentry));

	spin_lock(&dentry->d_lock);
	/*
	 * The negative counter only tracks dentries on the LRU. Don't dec if
	 * d_lru is on another list.
	 */
	if ((dentry->d_flags &
	     (DCACHE_LRU_LIST|DCACHE_SHRINK_LIST)) == DCACHE_LRU_LIST)
		this_cpu_dec(nr_dentry_negative);
	hlist_add_head(&dentry->d_u.d_alias, &inode->i_dentry);/*通过inode可以找到多个dentry*/
	raw_write_seqcount_begin(&dentry->d_seq);
	__d_set_inode_and_type(dentry, inode, add_flags);/*设置dentry对应的inode,指明dentry类型*/
	raw_write_seqcount_end(&dentry->d_seq);
	fsnotify_update_flags(dentry);
	spin_unlock(&dentry->d_lock);
}

/**
 * d_instantiate - fill in inode information for a dentry
 * @entry: dentry to complete
 * @inode: inode to attach to this dentry
 *
 * Fill in inode information in the entry.
 *
 * This turns negative dentries into productive full members
 * of society.
 *
 * NOTE! This assumes that the inode count has been incremented
 * (or otherwise set) by the caller to indicate that it is now
 * in use by the dcache.
 */
 
void d_instantiate(struct dentry *entry, struct inode * inode)
{
	BUG_ON(!hlist_unhashed(&entry->d_u.d_alias));
	if (inode) {
		security_d_instantiate(entry, inode);
		spin_lock(&inode->i_lock);
		__d_instantiate(entry, inode);/*使entry,inode相互关联*/
		spin_unlock(&inode->i_lock);
	}
}
EXPORT_SYMBOL(d_instantiate);

/*
 * This should be equivalent to d_instantiate() + unlock_new_inode(),
 * with lockdep-related part of unlock_new_inode() done before
 * anything else.  Use that instead of open-coding d_instantiate()/
 * unlock_new_inode() combinations.
 */
void d_instantiate_new(struct dentry *entry, struct inode *inode)
{
	BUG_ON(!hlist_unhashed(&entry->d_u.d_alias));
	BUG_ON(!inode);
	lockdep_annotate_inode_mutex_key(inode);
	security_d_instantiate(entry, inode);
	spin_lock(&inode->i_lock);
	__d_instantiate(entry, inode);
	WARN_ON(!(inode->i_state & I_NEW));
	inode->i_state &= ~I_NEW & ~I_CREATING;
	/*
	 * Pairs with the barrier in prepare_to_wait_event() to make sure
	 * ___wait_var_event() either sees the bit cleared or
	 * waitqueue_active() check in wake_up_var() sees the waiter.
	 */
	smp_mb();
	inode_wake_up_bit(inode, __I_NEW);
	spin_unlock(&inode->i_lock);
}
EXPORT_SYMBOL(d_instantiate_new);

//依据root_inode 构造dentry
struct dentry *d_make_root(struct inode *root_inode)
{
	struct dentry *res = NULL;

	if (root_inode) {
	    /*构造dentry*/
		res = d_alloc_anon(root_inode->i_sb);
		if (res)
		    /*使dentry与root_inode关联*/
			d_instantiate(res, root_inode);
		else
			iput(root_inode);
	}
	return res;
}
EXPORT_SYMBOL(d_make_root);

static struct dentry *__d_obtain_alias(struct inode *inode, bool disconnected)
{
	struct super_block *sb;
	struct dentry *new, *res;

	if (!inode)
		return ERR_PTR(-ESTALE);
	if (IS_ERR(inode))
		return ERR_CAST(inode);

	sb = inode->i_sb;

	res = d_find_any_alias(inode); /* existing alias? */
	if (res)
		goto out;

	new = d_alloc_anon(sb);
	if (!new) {
		res = ERR_PTR(-ENOMEM);
		goto out;
	}

	security_d_instantiate(new, inode);
	spin_lock(&inode->i_lock);
	res = __d_find_any_alias(inode); /* recheck under lock */
	if (likely(!res)) { /* still no alias, attach a disconnected dentry */
		unsigned add_flags = d_flags_for_inode(inode);

		if (disconnected)
			add_flags |= DCACHE_DISCONNECTED;

		spin_lock(&new->d_lock);
		__d_set_inode_and_type(new, inode, add_flags);
		hlist_add_head(&new->d_u.d_alias, &inode->i_dentry);
		if (!disconnected) {
			hlist_bl_lock(&sb->s_roots);
			hlist_bl_add_head(&new->d_hash, &sb->s_roots);
			hlist_bl_unlock(&sb->s_roots);
		}
		spin_unlock(&new->d_lock);
		spin_unlock(&inode->i_lock);
		inode = NULL; /* consumed by new->d_inode */
		res = new;
	} else {
		spin_unlock(&inode->i_lock);
		dput(new);
	}

 out:
	iput(inode);
	return res;
}

/**
 * d_obtain_alias - find or allocate a DISCONNECTED dentry for a given inode
 * @inode: inode to allocate the dentry for
 *
 * Obtain a dentry for an inode resulting from NFS filehandle conversion or
 * similar open by handle operations.  The returned dentry may be anonymous,
 * or may have a full name (if the inode was already in the cache).
 *
 * When called on a directory inode, we must ensure that the inode only ever
 * has one dentry.  If a dentry is found, that is returned instead of
 * allocating a new one.
 *
 * On successful return, the reference to the inode has been transferred
 * to the dentry.  In case of an error the reference on the inode is released.
 * To make it easier to use in export operations a %NULL or IS_ERR inode may
 * be passed in and the error will be propagated to the return value,
 * with a %NULL @inode replaced by ERR_PTR(-ESTALE).
 */
struct dentry *d_obtain_alias(struct inode *inode)
{
	return __d_obtain_alias(inode, true);
}
EXPORT_SYMBOL(d_obtain_alias);

/**
 * d_obtain_root - find or allocate a dentry for a given inode
 * @inode: inode to allocate the dentry for
 *
 * Obtain an IS_ROOT dentry for the root of a filesystem.
 *
 * We must ensure that directory inodes only ever have one dentry.  If a
 * dentry is found, that is returned instead of allocating a new one.
 *
 * On successful return, the reference to the inode has been transferred
 * to the dentry.  In case of an error the reference on the inode is
 * released.  A %NULL or IS_ERR inode may be passed in and will be the
 * error will be propagate to the return value, with a %NULL @inode
 * replaced by ERR_PTR(-ESTALE).
 */
struct dentry *d_obtain_root(struct inode *inode)
{
	return __d_obtain_alias(inode, false);
}
EXPORT_SYMBOL(d_obtain_root);

/**
 * d_add_ci - lookup or allocate new dentry with case-exact name
 * @dentry: the negative dentry that was passed to the parent's lookup func
 * @inode:  the inode case-insensitive lookup has found
 * @name:   the case-exact name to be associated with the returned dentry
 *
 * This is to avoid filling the dcache with case-insensitive names to the
 * same inode, only the actual correct case is stored in the dcache for
 * case-insensitive filesystems.
 *
 * For a case-insensitive lookup match and if the case-exact dentry
 * already exists in the dcache, use it and return it.
 *
 * If no entry exists with the exact case name, allocate new dentry with
 * the exact case, and return the spliced entry.
 */
struct dentry *d_add_ci(struct dentry *dentry, struct inode *inode,
			struct qstr *name)
{
	struct dentry *found, *res;

	/*
	 * First check if a dentry matching the name already exists,
	 * if not go ahead and create it now.
	 */
	found = d_hash_and_lookup(dentry->d_parent, name);
	if (found) {
		iput(inode);
		return found;
	}
	if (d_in_lookup(dentry)) {
		found = d_alloc_parallel(dentry->d_parent, name,
					dentry->d_wait);
		if (IS_ERR(found) || !d_in_lookup(found)) {
			iput(inode);
			return found;
		}
	} else {
		found = d_alloc(dentry->d_parent, name);
		if (!found) {
			iput(inode);
			return ERR_PTR(-ENOMEM);
		} 
	}
	res = d_splice_alias(inode, found);
	if (res) {
		d_lookup_done(found);
		dput(found);
		return res;
	}
	return found;
}
EXPORT_SYMBOL(d_add_ci);

/**
 * d_same_name - compare dentry name with case-exact name
 * @dentry: the negative dentry that was passed to the parent's lookup func
 * @parent: parent dentry
 * @name:   the case-exact name to be associated with the returned dentry
 *
 * Return: true if names are same, or false
 */
bool d_same_name(const struct dentry *dentry, const struct dentry *parent,
		 const struct qstr *name)
{
	if (likely(!(parent->d_flags & DCACHE_OP_COMPARE))) {
		//未指明op compare,则直接通过strcmp比较名称是否相等
		if (dentry->d_name.len != name->len)
			return false;
		return dentry_cmp(dentry, name->name, name->len) == 0;
	}
	/*有op compare回调，按回调进行处理*/
	return parent->d_op->d_compare(dentry,
				       dentry->d_name.len, dentry->d_name.name,
				       name) == 0;
}
EXPORT_SYMBOL_GPL(d_same_name);

/*
 * This is __d_lookup_rcu() when the parent dentry has
 * DCACHE_OP_COMPARE, which makes things much nastier.
 */
static noinline struct dentry *__d_lookup_rcu_op_compare(
	const struct dentry *parent,
	const struct qstr *name,
	unsigned *seqp)
{
	u64 hashlen = name->hash_len;
	struct hlist_bl_head *b = d_hash(hashlen);
	struct hlist_bl_node *node;
	struct dentry *dentry;

	hlist_bl_for_each_entry_rcu(dentry, node, b, d_hash) {
		int tlen;
		const char *tname;
		unsigned seq;

seqretry:
		seq = raw_seqcount_begin(&dentry->d_seq);
		if (dentry->d_parent != parent)
			continue;
		if (d_unhashed(dentry))
			continue;
		if (dentry->d_name.hash != hashlen_hash(hashlen))
			continue;
		tlen = dentry->d_name.len;
		tname = dentry->d_name.name;
		/* we want a consistent (name,len) pair */
		if (read_seqcount_retry(&dentry->d_seq, seq)) {
			cpu_relax();
			goto seqretry;
		}
			/*通过d_compare函数，检查dentry是否与name相匹配*/
		if (parent->d_op->d_compare(dentry, tlen, tname, name) != 0)
			continue;
		*seqp = seq;
		return dentry;
	}
	return NULL;
}

/**
 * __d_lookup_rcu - search for a dentry (racy, store-free)
 * @parent: parent dentry
 * @name: qstr of name we wish to find
 * @seqp: returns d_seq value at the point where the dentry was found
 * Returns: dentry, or NULL
 *
 * __d_lookup_rcu is the dcache lookup function for rcu-walk name
 * resolution (store-free path walking) design described in
 * Documentation/filesystems/path-lookup.txt.
 *
 * This is not to be used outside core vfs.
 *
 * __d_lookup_rcu must only be used in rcu-walk mode, ie. with vfsmount lock
 * held, and rcu_read_lock held. The returned dentry must not be stored into
 * without taking d_lock and checking d_seq sequence count against @seq
 * returned here.
 *
 * Alternatively, __d_lookup_rcu may be called again to look up the child of
 * the returned dentry, so long as its parent's seqlock is checked after the
 * child is looked up. Thus, an interlocking stepping of sequence lock checks
 * is formed, giving integrity down the path walk.
 *
 * NOTE! The caller *has* to check the resulting dentry against the sequence
 * number we've returned before using any of the resulting dentry state!
 */
struct dentry *__d_lookup_rcu(const struct dentry *parent,
				const struct qstr *name,
				unsigned *seqp)
{
	u64 hashlen = name->hash_len;
	const unsigned char *str = name->name;
<<<<<<< HEAD
	/*通过hash表dentry_hashtable获得对应的hash桶头*/
	struct hlist_bl_head *b = d_hash(hashlen_hash(hashlen));
=======
	struct hlist_bl_head *b = d_hash(hashlen);
>>>>>>> 155a3c00
	struct hlist_bl_node *node;
	struct dentry *dentry;

	/*
	 * Note: There is significant duplication with __d_lookup_rcu which is
	 * required to prevent single threaded performance regressions
	 * especially on architectures where smp_rmb (in seqcounts) are costly.
	 * Keep the two functions in sync.
	 */

	if (unlikely(parent->d_flags & DCACHE_OP_COMPARE))
		/*提明采用compare回调进行比对*/
		return __d_lookup_rcu_op_compare(parent, name, seqp);

	/*
	 * The hash list is protected using RCU.
	 *
	 * Carefully use d_seq when comparing a candidate dentry, to avoid
	 * races with d_move().
	 *
	 * It is possible that concurrent renames can mess up our list
	 * walk here and result in missing our dentry, resulting in the
	 * false-negative result. d_lookup() protects against concurrent
	 * renames using rename_lock seqlock.
	 *
	 * See Documentation/filesystems/path-lookup.txt for more details.
	 */
	hlist_bl_for_each_entry_rcu(dentry, node, b, d_hash) {
		unsigned seq;

		/*
		 * The dentry sequence count protects us from concurrent
		 * renames, and thus protects parent and name fields.
		 *
		 * The caller must perform a seqcount check in order
		 * to do anything useful with the returned dentry.
		 *
		 * NOTE! We do a "raw" seqcount_begin here. That means that
		 * we don't wait for the sequence count to stabilize if it
		 * is in the middle of a sequence change. If we do the slow
		 * dentry compare, we will do seqretries until it is stable,
		 * and if we end up with a successful lookup, we actually
		 * want to exit RCU lookup anyway.
		 *
		 * Note that raw_seqcount_begin still *does* smp_rmb(), so
		 * we are still guaranteed NUL-termination of ->d_name.name.
		 */
		seq = raw_seqcount_begin(&dentry->d_seq);
		if (dentry->d_parent != parent)
		    /*跳过父dentry不同的*/
			continue;
		if (d_unhashed(dentry))
		    /*跳过还未加入的*/
			continue;
		if (dentry->d_name.hash_len != hashlen)
			/*跳过名称长度不同的*/
			continue;
		if (dentry_cmp(dentry, str, hashlen_len(hashlen)) != 0)
			/*跳过名称不一致的*/
			continue;
		*seqp = seq;
		/*命中*/
		return dentry;
	}
	return NULL;
}

/**
 * d_lookup - search for a dentry
 * @parent: parent dentry
 * @name: qstr of name we wish to find
 * Returns: dentry, or NULL
 *
 * d_lookup searches the children of the parent dentry for the name in
 * question. If the dentry is found its reference count is incremented and the
 * dentry is returned. The caller must use dput to free the entry when it has
 * finished using it. %NULL is returned if the dentry does not exist.
 */
struct dentry *d_lookup(const struct dentry *parent, const struct qstr *name)
{
	/*通过parent dir entry,子项name查询其对应的dentry*/
	struct dentry *dentry;
	unsigned seq;

	do {
		seq = read_seqbegin(&rename_lock);
		/*利用（parent,name)查询dentry hashtable,确定在parnet目录下名称为
		 * name的文件对应的dentry*/
		dentry = __d_lookup(parent, name);
		if (dentry)
			break;
	} while (read_seqretry(&rename_lock, seq));
	return dentry;
}
EXPORT_SYMBOL(d_lookup);

/**
 * __d_lookup - search for a dentry (racy)
 * @parent: parent dentry
 * @name: qstr of name we wish to find
 * Returns: dentry, or NULL
 *
 * __d_lookup is like d_lookup, however it may (rarely) return a
 * false-negative result due to unrelated rename activity.
 *
 * __d_lookup is slightly faster by avoiding rename_lock read seqlock,
 * however it must be used carefully, eg. with a following d_lookup in
 * the case of failure.
 *
 * __d_lookup callers must be commented.
 */
//在dentry_hashtable表中通过name查找对应的dentry
struct dentry *__d_lookup(const struct dentry *parent, const struct qstr *name)
{
	unsigned int hash = name->hash;
	/*利用hash code在dentry_hashtable哈希表中找到对应的链表头*/
	struct hlist_bl_head *b = d_hash(hash);
	struct hlist_bl_node *node;
	struct dentry *found = NULL;
	struct dentry *dentry;

	/*
	 * Note: There is significant duplication with __d_lookup_rcu which is
	 * required to prevent single threaded performance regressions
	 * especially on architectures where smp_rmb (in seqcounts) are costly.
	 * Keep the two functions in sync.
	 */

	/*
	 * The hash list is protected using RCU.
	 *
	 * Take d_lock when comparing a candidate dentry, to avoid races
	 * with d_move().
	 *
	 * It is possible that concurrent renames can mess up our list
	 * walk here and result in missing our dentry, resulting in the
	 * false-negative result. d_lookup() protects against concurrent
	 * renames using rename_lock seqlock.
	 *
	 * See Documentation/filesystems/path-lookup.txt for more details.
	 */
	rcu_read_lock();
	
	//遍历b指出的hash链中挂载的每一个dentry
	hlist_bl_for_each_entry_rcu(dentry, node, b, d_hash) {

		if (dentry->d_name.hash != hash)
			//跳过hash不相等的
			continue;

		spin_lock(&dentry->d_lock);

		if (dentry->d_parent != parent)
			//跳过非同一父节点指针的
			goto next;

		if (d_unhashed(dentry))
			/*此dentry的前半部分指针已被移除，忽略*/
			goto next;

		if (!d_same_name(dentry, parent, name))
			//跳过名称不相等的
			goto next;

		//查找成功,增加引用
		dentry->d_lockref.count++;
		found = dentry;
		spin_unlock(&dentry->d_lock);
		break;
next:
		spin_unlock(&dentry->d_lock);
 	}
 	rcu_read_unlock();

 	return found;
}

/**
 * d_hash_and_lookup - hash the qstr then search for a dentry
 * @dir: Directory to search in
 * @name: qstr of name we wish to find
 *
 * On lookup failure NULL is returned; on bad name - ERR_PTR(-error)
 */
struct dentry *d_hash_and_lookup(struct dentry *dir, struct qstr *name)
{
	/*
	 * Check for a fs-specific hash function. Note that we must
	 * calculate the standard hash first, as the d_op->d_hash()
	 * routine may choose to leave the hash value unchanged.
	 */
	name->hash = full_name_hash(dir, name->name, name->len);
	if (dir->d_flags & DCACHE_OP_HASH) {
		/*dir指明需要执行op hash，则调用初始化hash*/
		int err = dir->d_op->d_hash(dir, name);
		if (unlikely(err < 0))
			return ERR_PTR(err);
	}

	/*执行查询*/
	return d_lookup(dir, name);
}

/*
 * When a file is deleted, we have two options:
 * - turn this dentry into a negative dentry
 * - unhash this dentry and free it.
 *
 * Usually, we want to just turn this into
 * a negative dentry, but if anybody else is
 * currently using the dentry or the inode
 * we can't do that and we fall back on removing
 * it from the hash queues and waiting for
 * it to be deleted later when it has no users
 */
 
/**
 * d_delete - delete a dentry
 * @dentry: The dentry to delete
 *
 * Turn the dentry into a negative dentry if possible, otherwise
 * remove it from the hash queues so it can be deleted later
 */
 
void d_delete(struct dentry * dentry)
{
	struct inode *inode = dentry->d_inode;

	spin_lock(&inode->i_lock);
	spin_lock(&dentry->d_lock);
	/*
	 * Are we the only user?
	 */
	if (dentry->d_lockref.count == 1) {
		if (dentry_negative_policy)
			__d_drop(dentry);
		dentry->d_flags &= ~DCACHE_CANT_MOUNT;
		dentry_unlink_inode(dentry);
	} else {
		__d_drop(dentry);
		spin_unlock(&dentry->d_lock);
		spin_unlock(&inode->i_lock);
	}
}
EXPORT_SYMBOL(d_delete);

static void __d_rehash(struct dentry *entry)
{
	struct hlist_bl_head *b = d_hash(entry->d_name.hash);

	hlist_bl_lock(b);
	/*将dentry加入到hash表，以便可被查询到*/
	hlist_bl_add_head_rcu(&entry->d_hash, b);
	hlist_bl_unlock(b);
}

/**
 * d_rehash	- add an entry back to the hash
 * @entry: dentry to add to the hash
 *
 * Adds a dentry to the hash according to its name.
 */
 
void d_rehash(struct dentry * entry)
{
	spin_lock(&entry->d_lock);
	__d_rehash(entry);
	spin_unlock(&entry->d_lock);
}
EXPORT_SYMBOL(d_rehash);

static inline unsigned start_dir_add(struct inode *dir)
{
	preempt_disable_nested();
	for (;;) {
		unsigned n = dir->i_dir_seq;
		if (!(n & 1) && cmpxchg(&dir->i_dir_seq, n, n + 1) == n)
			return n;
		cpu_relax();
	}
}

static inline void end_dir_add(struct inode *dir, unsigned int n,
			       wait_queue_head_t *d_wait)
{
	smp_store_release(&dir->i_dir_seq, n + 2);
	preempt_enable_nested();
	if (wq_has_sleeper(d_wait))
		wake_up_all(d_wait);
}

static void d_wait_lookup(struct dentry *dentry)
{
	if (d_in_lookup(dentry)) {
		DECLARE_WAITQUEUE(wait, current);
		add_wait_queue(dentry->d_wait, &wait);//将自身挂接在dentry->d_wait队列上，等待检查结果
		do {
			set_current_state(TASK_UNINTERRUPTIBLE);
			spin_unlock(&dentry->d_lock);
			schedule();
			spin_lock(&dentry->d_lock);
		} while (d_in_lookup(dentry));
	}
}

struct dentry *d_alloc_parallel(struct dentry *parent,
				const struct qstr *name,
				wait_queue_head_t *wq)
{
	unsigned int hash = name->hash;
	/*确定此hash在in lookup哈希表中的桶头*/
	struct hlist_bl_head *b = in_lookup_hash(parent, hash);
	struct hlist_bl_node *node;
	/*在parent下创建子项name,返回对应的dentry*/
	struct dentry *new = d_alloc(parent, name);
	struct dentry *dentry;
	unsigned seq, r_seq, d_seq;

	//申请dentry节点失败
	if (unlikely(!new))
		return ERR_PTR(-ENOMEM);

retry:
	/*申请内存成功，加锁再查询一遍*/
	rcu_read_lock();
	seq = smp_load_acquire(&parent->d_inode->i_dir_seq);
	r_seq = read_seqbegin(&rename_lock);
	/*在dcache中查询此name的dentry*/
	dentry = __d_lookup_rcu(parent, name, &d_seq);
	if (unlikely(dentry)) {
		//name对应的dentry已存在，释放掉new,并返回查询到的dentry
		if (!lockref_get_not_dead(&dentry->d_lockref)) {
			rcu_read_unlock();
			goto retry;
		}
		if (read_seqcount_retry(&dentry->d_seq, d_seq)) {
			rcu_read_unlock();
			dput(dentry);
			goto retry;
		}
		rcu_read_unlock();
		dput(new);/*释放旧的*/
		return dentry;
	}
	if (unlikely(read_seqretry(&rename_lock, r_seq))) {
		rcu_read_unlock();
		goto retry;
	}

	if (unlikely(seq & 1)) {
		rcu_read_unlock();
		goto retry;
	}

	hlist_bl_lock(b);
	if (unlikely(READ_ONCE(parent->d_inode->i_dir_seq) != seq)) {
		hlist_bl_unlock(b);
		rcu_read_unlock();
		goto retry;
	}
	/*
	 * No changes for the parent since the beginning of d_lookup().
	 * Since all removals from the chain happen with hlist_bl_lock(),
	 * any potential in-lookup matches are going to stay here until
	 * we unlock the chain.  All fields are stable in everything
	 * we encounter.
	 */
	//dcache哈希表中不存在，首先in_lookup_hashtable链上是否已存在待查找的dentry,
	//如果存在，等待其查询结果，如果不存在，则新建并返回
	hlist_bl_for_each_entry(dentry, node, b, d_u.d_in_lookup_hash) {
		if (dentry->d_name.hash != hash)
			/*忽略掉hash不一致的*/
			continue;
		if (dentry->d_parent != parent)
			/*忽略掉parent不同的*/
			continue;
		if (!d_same_name(dentry, parent, name))
			/*忽略掉名称不同的*/
			continue;
		hlist_bl_unlock(b);
		/* now we can try to grab a reference */
		if (!lockref_get_not_dead(&dentry->d_lockref)) {
			rcu_read_unlock();
			goto retry;
		}

		rcu_read_unlock();
		/*
		 * somebody is likely to be still doing lookup for it;
		 * wait for them to finish
		 */
		spin_lock(&dentry->d_lock);
		//已存在对dentry的查询，等待查询结果
		d_wait_lookup(dentry);
		/*
		 * it's not in-lookup anymore; in principle we should repeat
		 * everything from dcache lookup, but it's likely to be what
		 * d_lookup() would've found anyway.  If it is, just return it;
		 * otherwise we really have to repeat the whole thing.
		 */
		//完成dentry的查询等待，提取查询结果
		if (unlikely(dentry->d_name.hash != hash))
			goto mismatch;
		if (unlikely(dentry->d_parent != parent))
			goto mismatch;
		if (unlikely(d_unhashed(dentry)))
			goto mismatch;
		if (unlikely(!d_same_name(dentry, parent, name)))
			goto mismatch;
		/* OK, it *is* a hashed match; return it */
		spin_unlock(&dentry->d_lock);
		dput(new);
		return dentry;
	}
	rcu_read_unlock();
	//将new加入到b中，表明new正在被查找,并返回new,此时d_flags上会有DCACHE_PAR_LOOKUP标记
	/* we can't take ->d_lock here; it's OK, though. */
	new->d_flags |= DCACHE_PAR_LOOKUP;
	new->d_wait = wq;
	hlist_bl_add_head(&new->d_u.d_in_lookup_hash, b);
	hlist_bl_unlock(b);
	return new;
mismatch:
	spin_unlock(&dentry->d_lock);
	dput(dentry);
	goto retry;
}
EXPORT_SYMBOL(d_alloc_parallel);

/*
 * - Unhash the dentry
 * - Retrieve and clear the waitqueue head in dentry
 * - Return the waitqueue head
 */
static wait_queue_head_t *__d_lookup_unhash(struct dentry *dentry)
{
	wait_queue_head_t *d_wait;
	struct hlist_bl_head *b;

	lockdep_assert_held(&dentry->d_lock);

	b = in_lookup_hash(dentry->d_parent, dentry->d_name.hash);
	hlist_bl_lock(b);
	dentry->d_flags &= ~DCACHE_PAR_LOOKUP;
	__hlist_bl_del(&dentry->d_u.d_in_lookup_hash);
	d_wait = dentry->d_wait;
	dentry->d_wait = NULL;
	hlist_bl_unlock(b);
	INIT_HLIST_NODE(&dentry->d_u.d_alias);
	INIT_LIST_HEAD(&dentry->d_lru);
	return d_wait;
}

void __d_lookup_unhash_wake(struct dentry *dentry)
{
	spin_lock(&dentry->d_lock);
	wake_up_all(__d_lookup_unhash(dentry));
	spin_unlock(&dentry->d_lock);
}
EXPORT_SYMBOL(__d_lookup_unhash_wake);

/* inode->i_lock held if inode is non-NULL */

static inline void __d_add(struct dentry *dentry, struct inode *inode)
{
	wait_queue_head_t *d_wait;
	struct inode *dir = NULL;
	unsigned n;
	spin_lock(&dentry->d_lock);
	if (unlikely(d_in_lookup(dentry))) {
		dir = dentry->d_parent->d_inode;
		n = start_dir_add(dir);
		d_wait = __d_lookup_unhash(dentry);
	}
	if (inode) {
		unsigned add_flags = d_flags_for_inode(inode);
		hlist_add_head(&dentry->d_u.d_alias, &inode->i_dentry);
		raw_write_seqcount_begin(&dentry->d_seq);
		__d_set_inode_and_type(dentry, inode, add_flags);
		raw_write_seqcount_end(&dentry->d_seq);
		fsnotify_update_flags(dentry);
	}
	/*将dentry加入到cache*/
	__d_rehash(dentry);
	if (dir)
		end_dir_add(dir, n, d_wait);
	spin_unlock(&dentry->d_lock);
	if (inode)
		spin_unlock(&inode->i_lock);
}

/**
 * d_add - add dentry to hash queues
 * @entry: dentry to add
 * @inode: The inode to attach to this dentry
 *
 * This adds the entry to the hash queues and initializes @inode.
 * The entry was actually filled in earlier during d_alloc().
 */

void d_add(struct dentry *entry, struct inode *inode)
{
	if (inode) {
		security_d_instantiate(entry, inode);
		spin_lock(&inode->i_lock);
	}
	__d_add(entry, inode);
}
EXPORT_SYMBOL(d_add);

static void swap_names(struct dentry *dentry, struct dentry *target)
{
	if (unlikely(dname_external(target))) {
		if (unlikely(dname_external(dentry))) {
			/*
			 * Both external: swap the pointers
			 */
			swap(target->d_name.name, dentry->d_name.name);
		} else {
			/*
			 * dentry:internal, target:external.  Steal target's
			 * storage and make target internal.
			 */
			dentry->d_name.name = target->d_name.name;
			target->d_shortname = dentry->d_shortname;
			target->d_name.name = target->d_shortname.string;
		}
	} else {
		if (unlikely(dname_external(dentry))) {
			/*
			 * dentry:external, target:internal.  Give dentry's
			 * storage to target and make dentry internal
			 */
			target->d_name.name = dentry->d_name.name;
			dentry->d_shortname = target->d_shortname;
			dentry->d_name.name = dentry->d_shortname.string;
		} else {
			/*
			 * Both are internal.
			 */
			for (int i = 0; i < DNAME_INLINE_WORDS; i++)
				swap(dentry->d_shortname.words[i],
				     target->d_shortname.words[i]);
		}
	}
	swap(dentry->d_name.hash_len, target->d_name.hash_len);
}

static void copy_name(struct dentry *dentry, struct dentry *target)
{
	struct external_name *old_name = NULL;
	if (unlikely(dname_external(dentry)))
		old_name = external_name(dentry);
	if (unlikely(dname_external(target))) {
		atomic_inc(&external_name(target)->count);
		dentry->d_name = target->d_name;
	} else {
		dentry->d_shortname = target->d_shortname;
		dentry->d_name.name = dentry->d_shortname.string;
		dentry->d_name.hash_len = target->d_name.hash_len;
	}
	if (old_name && likely(atomic_dec_and_test(&old_name->count)))
		kfree_rcu(old_name, head);
}

/*
 * __d_move - move a dentry
 * @dentry: entry to move
 * @target: new dentry
 * @exchange: exchange the two dentries
 *
 * Update the dcache to reflect the move of a file name. Negative
 * dcache entries should not be moved in this way. Caller must hold
 * rename_lock, the i_mutex of the source and target directories,
 * and the sb->s_vfs_rename_mutex if they differ. See lock_rename().
 */
static void __d_move(struct dentry *dentry, struct dentry *target,
		     bool exchange)
{
	struct dentry *old_parent, *p;
	wait_queue_head_t *d_wait;
	struct inode *dir = NULL;
	unsigned n;

	WARN_ON(!dentry->d_inode);
	if (WARN_ON(dentry == target))
		return;

	BUG_ON(d_ancestor(target, dentry));
	old_parent = dentry->d_parent;
	p = d_ancestor(old_parent, target);
	if (IS_ROOT(dentry)) {
		BUG_ON(p);
		spin_lock(&target->d_parent->d_lock);
	} else if (!p) {
		/* target is not a descendent of dentry->d_parent */
		spin_lock(&target->d_parent->d_lock);
		spin_lock_nested(&old_parent->d_lock, DENTRY_D_LOCK_NESTED);
	} else {
		BUG_ON(p == dentry);
		spin_lock(&old_parent->d_lock);
		if (p != target)
			spin_lock_nested(&target->d_parent->d_lock,
					DENTRY_D_LOCK_NESTED);
	}
	spin_lock_nested(&dentry->d_lock, 2);
	spin_lock_nested(&target->d_lock, 3);

	if (unlikely(d_in_lookup(target))) {
		dir = target->d_parent->d_inode;
		n = start_dir_add(dir);
		d_wait = __d_lookup_unhash(target);
	}

	write_seqcount_begin(&dentry->d_seq);
	write_seqcount_begin_nested(&target->d_seq, DENTRY_D_LOCK_NESTED);

	/* unhash both */
	if (!d_unhashed(dentry))
		___d_drop(dentry);
	if (!d_unhashed(target))
		___d_drop(target);

	/* ... and switch them in the tree */
	dentry->d_parent = target->d_parent;
	if (!exchange) {
		copy_name(dentry, target);
		target->d_hash.pprev = NULL;
		dentry->d_parent->d_lockref.count++;
		if (dentry != old_parent) /* wasn't IS_ROOT */
			WARN_ON(!--old_parent->d_lockref.count);
	} else {
		target->d_parent = old_parent;
		swap_names(dentry, target);
		if (!hlist_unhashed(&target->d_sib))
			__hlist_del(&target->d_sib);
		hlist_add_head(&target->d_sib, &target->d_parent->d_children);
		__d_rehash(target);
		fsnotify_update_flags(target);
	}
	if (!hlist_unhashed(&dentry->d_sib))
		__hlist_del(&dentry->d_sib);
	hlist_add_head(&dentry->d_sib, &dentry->d_parent->d_children);
	__d_rehash(dentry);
	fsnotify_update_flags(dentry);
	fscrypt_handle_d_move(dentry);

	write_seqcount_end(&target->d_seq);
	write_seqcount_end(&dentry->d_seq);

	if (dir)
		end_dir_add(dir, n, d_wait);

	if (dentry->d_parent != old_parent)
		spin_unlock(&dentry->d_parent->d_lock);
	if (dentry != old_parent)
		spin_unlock(&old_parent->d_lock);
	spin_unlock(&target->d_lock);
	spin_unlock(&dentry->d_lock);
}

/*
 * d_move - move a dentry
 * @dentry: entry to move
 * @target: new dentry
 *
 * Update the dcache to reflect the move of a file name. Negative
 * dcache entries should not be moved in this way. See the locking
 * requirements for __d_move.
 */
void d_move(struct dentry *dentry, struct dentry *target)
{
	write_seqlock(&rename_lock);
	/*支持dir entry重命名*/
	__d_move(dentry, target, false);
	write_sequnlock(&rename_lock);
}
EXPORT_SYMBOL(d_move);

/*
 * d_exchange - exchange two dentries
 * @dentry1: first dentry
 * @dentry2: second dentry
 */
void d_exchange(struct dentry *dentry1, struct dentry *dentry2)
{
	write_seqlock(&rename_lock);

	WARN_ON(!dentry1->d_inode);
	WARN_ON(!dentry2->d_inode);
	WARN_ON(IS_ROOT(dentry1));
	WARN_ON(IS_ROOT(dentry2));

	__d_move(dentry1, dentry2, true);

	write_sequnlock(&rename_lock);
}

/**
 * d_ancestor - search for an ancestor
 * @p1: ancestor dentry
 * @p2: child dentry
 *
 * Returns the ancestor dentry of p2 which is a child of p1, if p1 is
 * an ancestor of p2, else NULL.
 */
struct dentry *d_ancestor(struct dentry *p1, struct dentry *p2)
{
	struct dentry *p;

	for (p = p2; !IS_ROOT(p); p = p->d_parent) {
		if (p->d_parent == p1)
			return p;
	}
	return NULL;
}

/*
 * This helper attempts to cope with remotely renamed directories
 *
 * It assumes that the caller is already holding
 * dentry->d_parent->d_inode->i_mutex, and rename_lock
 *
 * Note: If ever the locking in lock_rename() changes, then please
 * remember to update this too...
 */
static int __d_unalias(struct dentry *dentry, struct dentry *alias)
{
	struct mutex *m1 = NULL;
	struct rw_semaphore *m2 = NULL;
	int ret = -ESTALE;

	/* If alias and dentry share a parent, then no extra locks required */
	if (alias->d_parent == dentry->d_parent)
		goto out_unalias;

	/* See lock_rename() */
	if (!mutex_trylock(&dentry->d_sb->s_vfs_rename_mutex))
		goto out_err;
	m1 = &dentry->d_sb->s_vfs_rename_mutex;
	if (!inode_trylock_shared(alias->d_parent->d_inode))
		goto out_err;
	m2 = &alias->d_parent->d_inode->i_rwsem;
out_unalias:
	if (alias->d_op && alias->d_op->d_unalias_trylock &&
	    !alias->d_op->d_unalias_trylock(alias))
		goto out_err;
	__d_move(alias, dentry, false);
	if (alias->d_op && alias->d_op->d_unalias_unlock)
		alias->d_op->d_unalias_unlock(alias);
	ret = 0;
out_err:
	if (m2)
		up_read(m2);
	if (m1)
		mutex_unlock(m1);
	return ret;
}

/**
 * d_splice_alias - splice a disconnected dentry into the tree if one exists
 * @inode:  the inode which may have a disconnected dentry
 * @dentry: a negative dentry which we want to point to the inode.
 *
 * If inode is a directory and has an IS_ROOT alias, then d_move that in
 * place of the given dentry and return it, else simply d_add the inode
 * to the dentry and return NULL.
 *
 * If a non-IS_ROOT directory is found, the filesystem is corrupt, and
 * we should error out: directories can't have multiple aliases.
 *
 * This is needed in the lookup routine of any filesystem that is exportable
 * (via knfsd) so that we can build dcache paths to directories effectively.
 *
 * If a dentry was found and moved, then it is returned.  Otherwise NULL
 * is returned.  This matches the expected return value of ->lookup.
 *
 * Cluster filesystems may call this function with a negative, hashed dentry.
 * In that case, we know that the inode will be a regular file, and also this
 * will only occur during atomic_open. So we need to check for the dentry
 * being already hashed only in the final case.
 */
struct dentry *d_splice_alias(struct inode *inode, struct dentry *dentry)
{
	if (IS_ERR(inode))
		return ERR_CAST(inode);

	BUG_ON(!d_unhashed(dentry));

	if (!inode)
		goto out;

	security_d_instantiate(dentry, inode);
	spin_lock(&inode->i_lock);
	if (S_ISDIR(inode->i_mode)) {
	    /*inode为目录*/
		struct dentry *new = __d_find_any_alias(inode);
		if (unlikely(new)) {
			/* The reference to new ensures it remains an alias */
			spin_unlock(&inode->i_lock);
			write_seqlock(&rename_lock);
			if (unlikely(d_ancestor(new, dentry))) {
				write_sequnlock(&rename_lock);
				dput(new);
				new = ERR_PTR(-ELOOP);
				pr_warn_ratelimited(
					"VFS: Lookup of '%s' in %s %s"
					" would have caused loop\n",
					dentry->d_name.name,
					inode->i_sb->s_type->name,
					inode->i_sb->s_id);
			} else if (!IS_ROOT(new)) {
				struct dentry *old_parent = dget(new->d_parent);
				int err = __d_unalias(dentry, new);
				write_sequnlock(&rename_lock);
				if (err) {
					dput(new);
					new = ERR_PTR(err);
				}
				dput(old_parent);
			} else {
				__d_move(new, dentry, false);
				write_sequnlock(&rename_lock);
			}
			iput(inode);
			return new;
		}
	}
out:
	__d_add(dentry, inode);
	return NULL;
}
EXPORT_SYMBOL(d_splice_alias);

/*
 * Test whether new_dentry is a subdirectory of old_dentry.
 *
 * Trivially implemented using the dcache structure
 */

/**
 * is_subdir - is new dentry a subdirectory of old_dentry
 * @new_dentry: new dentry
 * @old_dentry: old dentry
 *
 * Returns true if new_dentry is a subdirectory of the parent (at any depth).
 * Returns false otherwise.
 * Caller must ensure that "new_dentry" is pinned before calling is_subdir()
 */
  
bool is_subdir(struct dentry *new_dentry, struct dentry *old_dentry)
{
	bool subdir;
	unsigned seq;

	if (new_dentry == old_dentry)
		return true;

	/* Access d_parent under rcu as d_move() may change it. */
	rcu_read_lock();
	seq = read_seqbegin(&rename_lock);
	subdir = d_ancestor(old_dentry, new_dentry);
	 /* Try lockless once... */
	if (read_seqretry(&rename_lock, seq)) {
		/* ...else acquire lock for progress even on deep chains. */
		read_seqlock_excl(&rename_lock);
		subdir = d_ancestor(old_dentry, new_dentry);
		read_sequnlock_excl(&rename_lock);
	}
	rcu_read_unlock();
	return subdir;
}
EXPORT_SYMBOL(is_subdir);

static enum d_walk_ret d_genocide_kill(void *data, struct dentry *dentry)
{
	struct dentry *root = data;
	if (dentry != root) {
		if (d_unhashed(dentry) || !dentry->d_inode)
			return D_WALK_SKIP;

		if (!(dentry->d_flags & DCACHE_GENOCIDE)) {
			dentry->d_flags |= DCACHE_GENOCIDE;
			dentry->d_lockref.count--;
		}
	}
	return D_WALK_CONTINUE;
}

void d_genocide(struct dentry *parent)
{
	d_walk(parent, parent, d_genocide_kill);
}

void d_mark_tmpfile(struct file *file, struct inode *inode)
{
	struct dentry *dentry = file->f_path.dentry;

	BUG_ON(dname_external(dentry) ||
		!hlist_unhashed(&dentry->d_u.d_alias) ||
		!d_unlinked(dentry));
	spin_lock(&dentry->d_parent->d_lock);
	spin_lock_nested(&dentry->d_lock, DENTRY_D_LOCK_NESTED);
	dentry->d_name.len = sprintf(dentry->d_shortname.string, "#%llu",
				(unsigned long long)inode->i_ino);
	spin_unlock(&dentry->d_lock);
	spin_unlock(&dentry->d_parent->d_lock);
}
EXPORT_SYMBOL(d_mark_tmpfile);

void d_tmpfile(struct file *file, struct inode *inode)
{
	struct dentry *dentry = file->f_path.dentry;

	inode_dec_link_count(inode);
	d_mark_tmpfile(file, inode);
	d_instantiate(dentry, inode);
}
EXPORT_SYMBOL(d_tmpfile);

/*
 * Obtain inode number of the parent dentry.
 */
ino_t d_parent_ino(struct dentry *dentry)
{
	struct dentry *parent;
	struct inode *iparent;
	unsigned seq;
	ino_t ret;

	scoped_guard(rcu) {
		seq = raw_seqcount_begin(&dentry->d_seq);
		parent = READ_ONCE(dentry->d_parent);
		iparent = d_inode_rcu(parent);
		if (likely(iparent)) {
			ret = iparent->i_ino;
			if (!read_seqcount_retry(&dentry->d_seq, seq))
				return ret;
		}
	}

	spin_lock(&dentry->d_lock);
	ret = dentry->d_parent->d_inode->i_ino;
	spin_unlock(&dentry->d_lock);
	return ret;
}
EXPORT_SYMBOL(d_parent_ino);

static __initdata unsigned long dhash_entries;
static int __init set_dhash_entries(char *str)
{
	if (!str)
		return 0;
	dhash_entries = simple_strtoul(str, &str, 0);
	return 1;
}
__setup("dhash_entries=", set_dhash_entries);

static void __init dcache_init_early(void)
{
	/* If hashes are distributed across NUMA nodes, defer
	 * hash allocation until vmalloc space is available.
	 */
	if (hashdist)
		return;

	/*初始化dir entry cache表*/
	dentry_hashtable =
		alloc_large_system_hash("Dentry cache",
					sizeof(struct hlist_bl_head),
					dhash_entries,
					13,
					HASH_EARLY | HASH_ZERO,
					&d_hash_shift,
					NULL,
					0,
					0);
	d_hash_shift = 32 - d_hash_shift;

	runtime_const_init(shift, d_hash_shift);
	runtime_const_init(ptr, dentry_hashtable);
}

static void __init dcache_init(void)
{
	/*
	 * A constructor could be added for stable state like the lists,
	 * but it is probably not worth it because of the cache nature
	 * of the dcache.
	 */
	dentry_cache = KMEM_CACHE_USERCOPY(dentry,
<<<<<<< HEAD
		SLAB_RECLAIM_ACCOUNT|SLAB_PANIC|SLAB_MEM_SPREAD|SLAB_ACCOUNT,
		d_iname);/*负责分配dentry*/
=======
		SLAB_RECLAIM_ACCOUNT|SLAB_PANIC|SLAB_ACCOUNT,
		d_shortname.string);
>>>>>>> 155a3c00

	/* Hash may have been set up in dcache_init_early */
	if (!hashdist)
		return;

	/*初始化dir entry cache表，用于缓存系统中所有dentry*/
	dentry_hashtable =
		alloc_large_system_hash("Dentry cache",
					sizeof(struct hlist_bl_head),
					dhash_entries,
					13,
					HASH_ZERO,
					&d_hash_shift,
					NULL,
					0,
					0);
	d_hash_shift = 32 - d_hash_shift;

	runtime_const_init(shift, d_hash_shift);
	runtime_const_init(ptr, dentry_hashtable);
}

/* SLAB cache for __getname() consumers */
struct kmem_cache *names_cachep __ro_after_init;/*负责struct filename结构体申请*/
EXPORT_SYMBOL(names_cachep);

void __init vfs_caches_init_early(void)
{
	int i;

	for (i = 0; i < ARRAY_SIZE(in_lookup_hashtable); i++)
		INIT_HLIST_BL_HEAD(&in_lookup_hashtable[i]);

	dcache_init_early();
	inode_init_early();
}

void __init vfs_caches_init(void)
{
    //创建path路径的cache
	names_cachep = kmem_cache_create_usercopy("names_cache", PATH_MAX, 0,
			SLAB_HWCACHE_ALIGN|SLAB_PANIC, 0, PATH_MAX, NULL);

	dcache_init();
	inode_init();
	files_init();
	files_maxfiles_init();
	mnt_init();
	/*块设备cache初始化*/
	bdev_cache_init();
	chrdev_init();
}<|MERGE_RESOLUTION|>--- conflicted
+++ resolved
@@ -113,17 +113,11 @@
 
 static unsigned int d_hash_shift __ro_after_init __used;
 
-<<<<<<< HEAD
 //系统中用于缓存所有dentry的hash表
-static struct hlist_bl_head *dentry_hashtable __ro_after_init;
+static struct hlist_bl_head *dentry_hashtable __ro_after_init __used;
 
 //利用hash code确定其对应的dir entry hash table的桶
-static inline struct hlist_bl_head *d_hash(unsigned int hash)
-=======
-static struct hlist_bl_head *dentry_hashtable __ro_after_init __used;
-
 static inline struct hlist_bl_head *d_hash(unsigned long hashlen)
->>>>>>> 155a3c00
 {
 	return runtime_const_ptr(dentry_hashtable) +
 		runtime_const_shift_right_32(hashlen, d_hash_shift);
@@ -1741,12 +1735,8 @@
 		atomic_set(&p->count, 1);
 		dname = p->name;
 	} else  {
-<<<<<<< HEAD
 		//提供了名称，且名称并不长，使用内建空间
-		dname = dentry->d_iname;
-=======
 		dname = dentry->d_shortname.string;
->>>>>>> 155a3c00
 	}	
 
 	//设置dentry对应的目录名称
@@ -2295,12 +2285,8 @@
 {
 	u64 hashlen = name->hash_len;
 	const unsigned char *str = name->name;
-<<<<<<< HEAD
 	/*通过hash表dentry_hashtable获得对应的hash桶头*/
-	struct hlist_bl_head *b = d_hash(hashlen_hash(hashlen));
-=======
 	struct hlist_bl_head *b = d_hash(hashlen);
->>>>>>> 155a3c00
 	struct hlist_bl_node *node;
 	struct dentry *dentry;
 
@@ -3292,13 +3278,8 @@
 	 * of the dcache.
 	 */
 	dentry_cache = KMEM_CACHE_USERCOPY(dentry,
-<<<<<<< HEAD
-		SLAB_RECLAIM_ACCOUNT|SLAB_PANIC|SLAB_MEM_SPREAD|SLAB_ACCOUNT,
-		d_iname);/*负责分配dentry*/
-=======
 		SLAB_RECLAIM_ACCOUNT|SLAB_PANIC|SLAB_ACCOUNT,
-		d_shortname.string);
->>>>>>> 155a3c00
+		d_shortname.string);/*负责分配dentry*/
 
 	/* Hash may have been set up in dcache_init_early */
 	if (!hashdist)
