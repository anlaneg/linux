// SPDX-License-Identifier: GPL-2.0-only
/*
 * fs/dcache.c
 *
 * Complete reimplementation
 * (C) 1997 Thomas Schoebel-Theuer,
 * with heavy changes by Linus Torvalds
 */

/*
 * Notes on the allocation strategy:
 *
 * The dcache is a master of the icache - whenever a dcache entry
 * exists, the inode will always exist. "iput()" is done either when
 * the dcache entry is deleted or garbage collected.
 */

#include <linux/ratelimit.h>
#include <linux/string.h>
#include <linux/mm.h>
#include <linux/fs.h>
#include <linux/fscrypt.h>
#include <linux/fsnotify.h>
#include <linux/slab.h>
#include <linux/init.h>
#include <linux/hash.h>
#include <linux/cache.h>
#include <linux/export.h>
#include <linux/security.h>
#include <linux/seqlock.h>
#include <linux/memblock.h>
#include <linux/bit_spinlock.h>
#include <linux/rculist_bl.h>
#include <linux/list_lru.h>
#include "internal.h"
#include "mount.h"

/*
 * Usage:
 * dcache->d_inode->i_lock protects:
 *   - i_dentry, d_u.d_alias, d_inode of aliases
 * dcache_hash_bucket lock protects:
 *   - the dcache hash table
 * s_roots bl list spinlock protects:
 *   - the s_roots list (see __d_drop)
 * dentry->d_sb->s_dentry_lru_lock protects:
 *   - the dcache lru lists and counters
 * d_lock protects:
 *   - d_flags
 *   - d_name
 *   - d_lru
 *   - d_count
 *   - d_unhashed()
 *   - d_parent and d_subdirs
 *   - childrens' d_child and d_parent
 *   - d_u.d_alias, d_inode
 *
 * Ordering:
 * dentry->d_inode->i_lock
 *   dentry->d_lock
 *     dentry->d_sb->s_dentry_lru_lock
 *     dcache_hash_bucket lock
 *     s_roots lock
 *
 * If there is an ancestor relationship:
 * dentry->d_parent->...->d_parent->d_lock
 *   ...
 *     dentry->d_parent->d_lock
 *       dentry->d_lock
 *
 * If no ancestor relationship:
 * arbitrary, since it's serialized on rename_lock
 */
int sysctl_vfs_cache_pressure __read_mostly = 100;
EXPORT_SYMBOL_GPL(sysctl_vfs_cache_pressure);

__cacheline_aligned_in_smp DEFINE_SEQLOCK(rename_lock);

EXPORT_SYMBOL(rename_lock);

//负责系统中dentry结构体分配
static struct kmem_cache *dentry_cache __read_mostly;

const struct qstr empty_name = QSTR_INIT("", 0);
EXPORT_SYMBOL(empty_name);
const struct qstr slash_name = QSTR_INIT("/", 1);
EXPORT_SYMBOL(slash_name);
const struct qstr dotdot_name = QSTR_INIT("..", 2);
EXPORT_SYMBOL(dotdot_name);

/*
 * This is the single most critical data structure when it comes
 * to the dcache: the hashtable for lookups. Somebody should try
 * to make this good - I've just made it work.
 *
 * This hash-function tries to avoid losing too many bits of hash
 * information, yet avoid using a prime hash-size or similar.
 */

static unsigned int d_hash_shift __read_mostly;

//系统中用于缓存的dentry的hash表
static struct hlist_bl_head *dentry_hashtable __read_mostly;

//利用hash对应的桶
static inline struct hlist_bl_head *d_hash(unsigned int hash)
{
	return dentry_hashtable + (hash >> d_hash_shift);
}

/*记录系统中当前正在执行dentry查询的dentry，用于防止重复慢速查询*/
#define IN_LOOKUP_SHIFT 10
static struct hlist_bl_head in_lookup_hashtable[1 << IN_LOOKUP_SHIFT];

static inline struct hlist_bl_head *in_lookup_hash(const struct dentry *parent,
					unsigned int hash)
{
	hash += (unsigned long) parent / L1_CACHE_BYTES;
	return in_lookup_hashtable + hash_32(hash, IN_LOOKUP_SHIFT);
}

struct dentry_stat_t {
	long nr_dentry;
	long nr_unused;
	long age_limit;		/* age in seconds */
	long want_pages;	/* pages requested by system */
	long nr_negative;	/* # of unused negative dentries */
	long dummy;		/* Reserved for future use */
};

static DEFINE_PER_CPU(long, nr_dentry);
static DEFINE_PER_CPU(long, nr_dentry_unused);
static DEFINE_PER_CPU(long, nr_dentry_negative);

#if defined(CONFIG_SYSCTL) && defined(CONFIG_PROC_FS)
/* Statistics gathering. */
static struct dentry_stat_t dentry_stat = {
	.age_limit = 45,
};

/*
 * Here we resort to our own counters instead of using generic per-cpu counters
 * for consistency with what the vfs inode code does. We are expected to harvest
 * better code and performance by having our own specialized counters.
 *
 * Please note that the loop is done over all possible CPUs, not over all online
 * CPUs. The reason for this is that we don't want to play games with CPUs going
 * on and off. If one of them goes off, we will just keep their counters.
 *
 * glommer: See cffbc8a for details, and if you ever intend to change this,
 * please update all vfs counters to match.
 */
static long get_nr_dentry(void)
{
	int i;
	long sum = 0;
	for_each_possible_cpu(i)
		sum += per_cpu(nr_dentry, i);
	return sum < 0 ? 0 : sum;
}

static long get_nr_dentry_unused(void)
{
	int i;
	long sum = 0;
	for_each_possible_cpu(i)
		sum += per_cpu(nr_dentry_unused, i);
	return sum < 0 ? 0 : sum;
}

static long get_nr_dentry_negative(void)
{
	int i;
	long sum = 0;

	for_each_possible_cpu(i)
		sum += per_cpu(nr_dentry_negative, i);
	return sum < 0 ? 0 : sum;
}

static int proc_nr_dentry(struct ctl_table *table, int write, void *buffer,
			  size_t *lenp, loff_t *ppos)
{
	dentry_stat.nr_dentry = get_nr_dentry();
	dentry_stat.nr_unused = get_nr_dentry_unused();
	dentry_stat.nr_negative = get_nr_dentry_negative();
	return proc_doulongvec_minmax(table, write, buffer, lenp, ppos);
}

static struct ctl_table fs_dcache_sysctls[] = {
	{
		.procname	= "dentry-state",
		.data		= &dentry_stat,
		.maxlen		= 6*sizeof(long),
		.mode		= 0444,
		.proc_handler	= proc_nr_dentry,
	},
	{ }
};

static int __init init_fs_dcache_sysctls(void)
{
	register_sysctl_init("fs", fs_dcache_sysctls);
	return 0;
}
fs_initcall(init_fs_dcache_sysctls);
#endif

/*
 * Compare 2 name strings, return 0 if they match, otherwise non-zero.
 * The strings are both count bytes long, and count is non-zero.
 */
#ifdef CONFIG_DCACHE_WORD_ACCESS

#include <asm/word-at-a-time.h>
/*
 * NOTE! 'cs' and 'scount' come from a dentry, so it has a
 * aligned allocation for this particular component. We don't
 * strictly need the load_unaligned_zeropad() safety, but it
 * doesn't hurt either.
 *
 * In contrast, 'ct' and 'tcount' can be from a pathname, and do
 * need the careful unaligned handling.
 */
static inline int dentry_string_cmp(const unsigned char *cs, const unsigned char *ct, unsigned tcount)
{
	unsigned long a,b,mask;

	for (;;) {
		a = read_word_at_a_time(cs);
		b = load_unaligned_zeropad(ct);
		if (tcount < sizeof(unsigned long))
			break;
		if (unlikely(a != b))
			return 1;
		cs += sizeof(unsigned long);
		ct += sizeof(unsigned long);
		tcount -= sizeof(unsigned long);
		if (!tcount)
			return 0;
	}
	mask = bytemask_from_count(tcount);
	return unlikely(!!((a ^ b) & mask));
}

#else

static inline int dentry_string_cmp(const unsigned char *cs, const unsigned char *ct, unsigned tcount)
{
	do {
		if (*cs != *ct)
			return 1;
		cs++;
		ct++;
		tcount--;
	} while (tcount);
	return 0;
}

#endif

static inline int dentry_cmp(const struct dentry *dentry, const unsigned char *ct, unsigned tcount)
{
	/*
	 * Be careful about RCU walk racing with rename:
	 * use 'READ_ONCE' to fetch the name pointer.
	 *
	 * NOTE! Even if a rename will mean that the length
	 * was not loaded atomically, we don't care. The
	 * RCU walk will check the sequence count eventually,
	 * and catch it. And we won't overrun the buffer,
	 * because we're reading the name pointer atomically,
	 * and a dentry name is guaranteed to be properly
	 * terminated with a NUL byte.
	 *
	 * End result: even if 'len' is wrong, we'll exit
	 * early because the data cannot match (there can
	 * be no NUL in the ct/tcount data)
	 */
	const unsigned char *cs = READ_ONCE(dentry->d_name.name);

	return dentry_string_cmp(cs, ct, tcount);
}

struct external_name {
	union {
		atomic_t count;
		struct rcu_head head;
	} u;
	unsigned char name[];
};

static inline struct external_name *external_name(struct dentry *dentry)
{
	return container_of(dentry->d_name.name, struct external_name, name[0]);
}

static void __d_free(struct rcu_head *head)
{
	struct dentry *dentry = container_of(head, struct dentry, d_u.d_rcu);

	kmem_cache_free(dentry_cache, dentry); 
}

static void __d_free_external(struct rcu_head *head)
{
	struct dentry *dentry = container_of(head, struct dentry, d_u.d_rcu);
	kfree(external_name(dentry));
	kmem_cache_free(dentry_cache, dentry);
}

static inline int dname_external(const struct dentry *dentry)
{
	return dentry->d_name.name != dentry->d_iname;
}

void take_dentry_name_snapshot(struct name_snapshot *name, struct dentry *dentry)
{
	spin_lock(&dentry->d_lock);
	name->name = dentry->d_name;
	if (unlikely(dname_external(dentry))) {
		atomic_inc(&external_name(dentry)->u.count);
	} else {
		memcpy(name->inline_name, dentry->d_iname,
		       dentry->d_name.len + 1);
		name->name.name = name->inline_name;
	}
	spin_unlock(&dentry->d_lock);
}
EXPORT_SYMBOL(take_dentry_name_snapshot);

void release_dentry_name_snapshot(struct name_snapshot *name)
{
	if (unlikely(name->name.name != name->inline_name)) {
		struct external_name *p;
		p = container_of(name->name.name, struct external_name, name[0]);
		if (unlikely(atomic_dec_and_test(&p->u.count)))
			kfree_rcu(p, u.head);
	}
}
EXPORT_SYMBOL(release_dentry_name_snapshot);

static inline void __d_set_inode_and_type(struct dentry *dentry,
					  struct inode *inode,
					  unsigned type_flags)
{
	unsigned flags;

	/*指明dentry对应的inode*/
	dentry->d_inode = inode;
	flags = READ_ONCE(dentry->d_flags);
	flags &= ~(DCACHE_ENTRY_TYPE | DCACHE_FALLTHRU);
	flags |= type_flags;
	smp_store_release(&dentry->d_flags, flags);
}

static inline void __d_clear_type_and_inode(struct dentry *dentry)
{
	unsigned flags = READ_ONCE(dentry->d_flags);

	flags &= ~(DCACHE_ENTRY_TYPE | DCACHE_FALLTHRU);
	WRITE_ONCE(dentry->d_flags, flags);
	dentry->d_inode = NULL;
	if (dentry->d_flags & DCACHE_LRU_LIST)
		this_cpu_inc(nr_dentry_negative);
}

static void dentry_free(struct dentry *dentry)
{
	WARN_ON(!hlist_unhashed(&dentry->d_u.d_alias));
	if (unlikely(dname_external(dentry))) {
		struct external_name *p = external_name(dentry);
		if (likely(atomic_dec_and_test(&p->u.count))) {
			call_rcu(&dentry->d_u.d_rcu, __d_free_external);
			return;
		}
	}
	/* if dentry was never visible to RCU, immediate free is OK */
	if (dentry->d_flags & DCACHE_NORCU)
		__d_free(&dentry->d_u.d_rcu);
	else
		call_rcu(&dentry->d_u.d_rcu, __d_free);
}

/*
 * Release the dentry's inode, using the filesystem
 * d_iput() operation if defined.
 */
static void dentry_unlink_inode(struct dentry * dentry)
	__releases(dentry->d_lock)
	__releases(dentry->d_inode->i_lock)
{
	struct inode *inode = dentry->d_inode;

	raw_write_seqcount_begin(&dentry->d_seq);
	__d_clear_type_and_inode(dentry);
	hlist_del_init(&dentry->d_u.d_alias);
	raw_write_seqcount_end(&dentry->d_seq);
	spin_unlock(&dentry->d_lock);
	spin_unlock(&inode->i_lock);
	if (!inode->i_nlink)
		fsnotify_inoderemove(inode);
	if (dentry->d_op && dentry->d_op->d_iput)
		dentry->d_op->d_iput(dentry, inode);
	else
		iput(inode);
}

/*
 * The DCACHE_LRU_LIST bit is set whenever the 'd_lru' entry
 * is in use - which includes both the "real" per-superblock
 * LRU list _and_ the DCACHE_SHRINK_LIST use.
 *
 * The DCACHE_SHRINK_LIST bit is set whenever the dentry is
 * on the shrink list (ie not on the superblock LRU list).
 *
 * The per-cpu "nr_dentry_unused" counters are updated with
 * the DCACHE_LRU_LIST bit.
 *
 * The per-cpu "nr_dentry_negative" counters are only updated
 * when deleted from or added to the per-superblock LRU list, not
 * from/to the shrink list. That is to avoid an unneeded dec/inc
 * pair when moving from LRU to shrink list in select_collect().
 *
 * These helper functions make sure we always follow the
 * rules. d_lock must be held by the caller.
 */
#define D_FLAG_VERIFY(dentry,x) WARN_ON_ONCE(((dentry)->d_flags & (DCACHE_LRU_LIST | DCACHE_SHRINK_LIST)) != (x))
static void d_lru_add(struct dentry *dentry)
{
	D_FLAG_VERIFY(dentry, 0);
	dentry->d_flags |= DCACHE_LRU_LIST;
	this_cpu_inc(nr_dentry_unused);
	if (d_is_negative(dentry))
		this_cpu_inc(nr_dentry_negative);
	WARN_ON_ONCE(!list_lru_add(&dentry->d_sb->s_dentry_lru, &dentry->d_lru));
}

static void d_lru_del(struct dentry *dentry)
{
	D_FLAG_VERIFY(dentry, DCACHE_LRU_LIST);
	dentry->d_flags &= ~DCACHE_LRU_LIST;
	this_cpu_dec(nr_dentry_unused);
	if (d_is_negative(dentry))
		this_cpu_dec(nr_dentry_negative);
	WARN_ON_ONCE(!list_lru_del(&dentry->d_sb->s_dentry_lru, &dentry->d_lru));
}

static void d_shrink_del(struct dentry *dentry)
{
	D_FLAG_VERIFY(dentry, DCACHE_SHRINK_LIST | DCACHE_LRU_LIST);
	list_del_init(&dentry->d_lru);
	dentry->d_flags &= ~(DCACHE_SHRINK_LIST | DCACHE_LRU_LIST);
	this_cpu_dec(nr_dentry_unused);
}

static void d_shrink_add(struct dentry *dentry, struct list_head *list)
{
	D_FLAG_VERIFY(dentry, 0);
	list_add(&dentry->d_lru, list);
	dentry->d_flags |= DCACHE_SHRINK_LIST | DCACHE_LRU_LIST;
	this_cpu_inc(nr_dentry_unused);
}

/*
 * These can only be called under the global LRU lock, ie during the
 * callback for freeing the LRU list. "isolate" removes it from the
 * LRU lists entirely, while shrink_move moves it to the indicated
 * private list.
 */
static void d_lru_isolate(struct list_lru_one *lru, struct dentry *dentry)
{
	D_FLAG_VERIFY(dentry, DCACHE_LRU_LIST);
	dentry->d_flags &= ~DCACHE_LRU_LIST;
	this_cpu_dec(nr_dentry_unused);
	if (d_is_negative(dentry))
		this_cpu_dec(nr_dentry_negative);
	list_lru_isolate(lru, &dentry->d_lru);
}

static void d_lru_shrink_move(struct list_lru_one *lru, struct dentry *dentry,
			      struct list_head *list)
{
	D_FLAG_VERIFY(dentry, DCACHE_LRU_LIST);
	dentry->d_flags |= DCACHE_SHRINK_LIST;
	if (d_is_negative(dentry))
		this_cpu_dec(nr_dentry_negative);
	list_lru_isolate_move(lru, &dentry->d_lru, list);
}

static void ___d_drop(struct dentry *dentry)
{
	struct hlist_bl_head *b;
	/*
	 * Hashed dentries are normally on the dentry hashtable,
	 * with the exception of those newly allocated by
	 * d_obtain_root, which are always IS_ROOT:
	 */
	if (unlikely(IS_ROOT(dentry)))
		b = &dentry->d_sb->s_roots;
	else
		b = d_hash(dentry->d_name.hash);

	hlist_bl_lock(b);
	__hlist_bl_del(&dentry->d_hash);
	hlist_bl_unlock(b);
}

void __d_drop(struct dentry *dentry)
{
	if (!d_unhashed(dentry)) {
		___d_drop(dentry);
		dentry->d_hash.pprev = NULL;
		write_seqcount_invalidate(&dentry->d_seq);
	}
}
EXPORT_SYMBOL(__d_drop);

/**
 * d_drop - drop a dentry
 * @dentry: dentry to drop
 *
 * d_drop() unhashes the entry from the parent dentry hashes, so that it won't
 * be found through a VFS lookup any more. Note that this is different from
 * deleting the dentry - d_delete will try to mark the dentry negative if
 * possible, giving a successful _negative_ lookup, while d_drop will
 * just make the cache lookup fail.
 *
 * d_drop() is used mainly for stuff that wants to invalidate a dentry for some
 * reason (NFS timeouts or autofs deletes).
 *
 * __d_drop requires dentry->d_lock
 *
 * ___d_drop doesn't mark dentry as "unhashed"
 * (dentry->d_hash.pprev will be LIST_POISON2, not NULL).
 */
void d_drop(struct dentry *dentry)
{
	spin_lock(&dentry->d_lock);
	__d_drop(dentry);
	spin_unlock(&dentry->d_lock);
}
EXPORT_SYMBOL(d_drop);

static inline void dentry_unlist(struct dentry *dentry, struct dentry *parent)
{
	struct dentry *next;
	/*
	 * Inform d_walk() and shrink_dentry_list() that we are no longer
	 * attached to the dentry tree
	 */
	dentry->d_flags |= DCACHE_DENTRY_KILLED;
	if (unlikely(list_empty(&dentry->d_child)))
		return;
	__list_del_entry(&dentry->d_child);
	/*
	 * Cursors can move around the list of children.  While we'd been
	 * a normal list member, it didn't matter - ->d_child.next would've
	 * been updated.  However, from now on it won't be and for the
	 * things like d_walk() it might end up with a nasty surprise.
	 * Normally d_walk() doesn't care about cursors moving around -
	 * ->d_lock on parent prevents that and since a cursor has no children
	 * of its own, we get through it without ever unlocking the parent.
	 * There is one exception, though - if we ascend from a child that
	 * gets killed as soon as we unlock it, the next sibling is found
	 * using the value left in its ->d_child.next.  And if _that_
	 * pointed to a cursor, and cursor got moved (e.g. by lseek())
	 * before d_walk() regains parent->d_lock, we'll end up skipping
	 * everything the cursor had been moved past.
	 *
	 * Solution: make sure that the pointer left behind in ->d_child.next
	 * points to something that won't be moving around.  I.e. skip the
	 * cursors.
	 */
	while (dentry->d_child.next != &parent->d_subdirs) {
		next = list_entry(dentry->d_child.next, struct dentry, d_child);
		if (likely(!(next->d_flags & DCACHE_DENTRY_CURSOR)))
			break;
		dentry->d_child.next = next->d_child.next;
	}
}

static void __dentry_kill(struct dentry *dentry)
{
	struct dentry *parent = NULL;
	bool can_free = true;
	if (!IS_ROOT(dentry))
		parent = dentry->d_parent;

	/*
	 * The dentry is now unrecoverably dead to the world.
	 */
	lockref_mark_dead(&dentry->d_lockref);

	/*
	 * inform the fs via d_prune that this dentry is about to be
	 * unhashed and destroyed.
	 */
	if (dentry->d_flags & DCACHE_OP_PRUNE)
		dentry->d_op->d_prune(dentry);

	if (dentry->d_flags & DCACHE_LRU_LIST) {
		if (!(dentry->d_flags & DCACHE_SHRINK_LIST))
			d_lru_del(dentry);
	}
	/* if it was on the hash then remove it */
	__d_drop(dentry);
	dentry_unlist(dentry, parent);
	if (parent)
		spin_unlock(&parent->d_lock);
	if (dentry->d_inode)
		dentry_unlink_inode(dentry);
	else
		spin_unlock(&dentry->d_lock);
	this_cpu_dec(nr_dentry);
	if (dentry->d_op && dentry->d_op->d_release)
		dentry->d_op->d_release(dentry);

	spin_lock(&dentry->d_lock);
	if (dentry->d_flags & DCACHE_SHRINK_LIST) {
		dentry->d_flags |= DCACHE_MAY_FREE;
		can_free = false;
	}
	spin_unlock(&dentry->d_lock);
	if (likely(can_free))
		dentry_free(dentry);
	cond_resched();
}

static struct dentry *__lock_parent(struct dentry *dentry)
{
	struct dentry *parent;
	rcu_read_lock();
	spin_unlock(&dentry->d_lock);
again:
	parent = READ_ONCE(dentry->d_parent);
	spin_lock(&parent->d_lock);
	/*
	 * We can't blindly lock dentry until we are sure
	 * that we won't violate the locking order.
	 * Any changes of dentry->d_parent must have
	 * been done with parent->d_lock held, so
	 * spin_lock() above is enough of a barrier
	 * for checking if it's still our child.
	 */
	if (unlikely(parent != dentry->d_parent)) {
		spin_unlock(&parent->d_lock);
		goto again;
	}
	rcu_read_unlock();
	if (parent != dentry)
		spin_lock_nested(&dentry->d_lock, DENTRY_D_LOCK_NESTED);
	else
		parent = NULL;
	return parent;
}

static inline struct dentry *lock_parent(struct dentry *dentry)
{
	struct dentry *parent = dentry->d_parent;
	if (IS_ROOT(dentry))
		return NULL;
	if (likely(spin_trylock(&parent->d_lock)))
		return parent;
	return __lock_parent(dentry);
}

static inline bool retain_dentry(struct dentry *dentry)
{
	WARN_ON(d_in_lookup(dentry));

	/* Unreachable? Get rid of it */
	if (unlikely(d_unhashed(dentry)))
		return false;

	if (unlikely(dentry->d_flags & DCACHE_DISCONNECTED))
		return false;

	if (unlikely(dentry->d_flags & DCACHE_OP_DELETE)) {
		if (dentry->d_op->d_delete(dentry))
			return false;
	}

	if (unlikely(dentry->d_flags & DCACHE_DONTCACHE))
		return false;

	/* retain; LRU fodder */
	dentry->d_lockref.count--;
	if (unlikely(!(dentry->d_flags & DCACHE_LRU_LIST)))
		d_lru_add(dentry);
	else if (unlikely(!(dentry->d_flags & DCACHE_REFERENCED)))
		dentry->d_flags |= DCACHE_REFERENCED;
	return true;
}

void d_mark_dontcache(struct inode *inode)
{
	struct dentry *de;

	spin_lock(&inode->i_lock);
	hlist_for_each_entry(de, &inode->i_dentry, d_u.d_alias) {
		spin_lock(&de->d_lock);
		de->d_flags |= DCACHE_DONTCACHE;
		spin_unlock(&de->d_lock);
	}
	inode->i_state |= I_DONTCACHE;
	spin_unlock(&inode->i_lock);
}
EXPORT_SYMBOL(d_mark_dontcache);

/*
 * Finish off a dentry we've decided to kill.
 * dentry->d_lock must be held, returns with it unlocked.
 * Returns dentry requiring refcount drop, or NULL if we're done.
 */
static struct dentry *dentry_kill(struct dentry *dentry)
	__releases(dentry->d_lock)
{
	struct inode *inode = dentry->d_inode;
	struct dentry *parent = NULL;

	if (inode && unlikely(!spin_trylock(&inode->i_lock)))
		goto slow_positive;

	if (!IS_ROOT(dentry)) {
		parent = dentry->d_parent;
		if (unlikely(!spin_trylock(&parent->d_lock))) {
			parent = __lock_parent(dentry);
			if (likely(inode || !dentry->d_inode))
				goto got_locks;
			/* negative that became positive */
			if (parent)
				spin_unlock(&parent->d_lock);
			inode = dentry->d_inode;
			goto slow_positive;
		}
	}
	__dentry_kill(dentry);
	return parent;

slow_positive:
	spin_unlock(&dentry->d_lock);
	spin_lock(&inode->i_lock);
	spin_lock(&dentry->d_lock);
	parent = lock_parent(dentry);
got_locks:
	if (unlikely(dentry->d_lockref.count != 1)) {
		dentry->d_lockref.count--;
	} else if (likely(!retain_dentry(dentry))) {
		__dentry_kill(dentry);
		return parent;
	}
	/* we are keeping it, after all */
	if (inode)
		spin_unlock(&inode->i_lock);
	if (parent)
		spin_unlock(&parent->d_lock);
	spin_unlock(&dentry->d_lock);
	return NULL;
}

/*
 * Try to do a lockless dput(), and return whether that was successful.
 *
 * If unsuccessful, we return false, having already taken the dentry lock.
 *
 * The caller needs to hold the RCU read lock, so that the dentry is
 * guaranteed to stay around even if the refcount goes down to zero!
 */
static inline bool fast_dput(struct dentry *dentry)
{
	int ret;
	unsigned int d_flags;

	/*
	 * If we have a d_op->d_delete() operation, we sould not
	 * let the dentry count go to zero, so use "put_or_lock".
	 */
	if (unlikely(dentry->d_flags & DCACHE_OP_DELETE))
		return lockref_put_or_lock(&dentry->d_lockref);

	/*
	 * .. otherwise, we can try to just decrement the
	 * lockref optimistically.
	 */
	ret = lockref_put_return(&dentry->d_lockref);

	/*
	 * If the lockref_put_return() failed due to the lock being held
	 * by somebody else, the fast path has failed. We will need to
	 * get the lock, and then check the count again.
	 */
	if (unlikely(ret < 0)) {
		spin_lock(&dentry->d_lock);
		if (dentry->d_lockref.count > 1) {
			dentry->d_lockref.count--;
			spin_unlock(&dentry->d_lock);
			return true;
		}
		return false;
	}

	/*
	 * If we weren't the last ref, we're done.
	 */
	if (ret)
		return true;

	/*
	 * Careful, careful. The reference count went down
	 * to zero, but we don't hold the dentry lock, so
	 * somebody else could get it again, and do another
	 * dput(), and we need to not race with that.
	 *
	 * However, there is a very special and common case
	 * where we don't care, because there is nothing to
	 * do: the dentry is still hashed, it does not have
	 * a 'delete' op, and it's referenced and already on
	 * the LRU list.
	 *
	 * NOTE! Since we aren't locked, these values are
	 * not "stable". However, it is sufficient that at
	 * some point after we dropped the reference the
	 * dentry was hashed and the flags had the proper
	 * value. Other dentry users may have re-gotten
	 * a reference to the dentry and change that, but
	 * our work is done - we can leave the dentry
	 * around with a zero refcount.
	 *
	 * Nevertheless, there are two cases that we should kill
	 * the dentry anyway.
	 * 1. free disconnected dentries as soon as their refcount
	 *    reached zero.
	 * 2. free dentries if they should not be cached.
	 */
	smp_rmb();
	d_flags = READ_ONCE(dentry->d_flags);
	d_flags &= DCACHE_REFERENCED | DCACHE_LRU_LIST |
			DCACHE_DISCONNECTED | DCACHE_DONTCACHE;

	/* Nothing to do? Dropping the reference was all we needed? */
	if (d_flags == (DCACHE_REFERENCED | DCACHE_LRU_LIST) && !d_unhashed(dentry))
		return true;

	/*
	 * Not the fast normal case? Get the lock. We've already decremented
	 * the refcount, but we'll need to re-check the situation after
	 * getting the lock.
	 */
	spin_lock(&dentry->d_lock);

	/*
	 * Did somebody else grab a reference to it in the meantime, and
	 * we're no longer the last user after all? Alternatively, somebody
	 * else could have killed it and marked it dead. Either way, we
	 * don't need to do anything else.
	 */
	if (dentry->d_lockref.count) {
		spin_unlock(&dentry->d_lock);
		return true;
	}

	/*
	 * Re-get the reference we optimistically dropped. We hold the
	 * lock, and we just tested that it was zero, so we can just
	 * set it to 1.
	 */
	dentry->d_lockref.count = 1;
	return false;
}


/* 
 * This is dput
 *
 * This is complicated by the fact that we do not want to put
 * dentries that are no longer on any hash chain on the unused
 * list: we'd much rather just get rid of them immediately.
 *
 * However, that implies that we have to traverse the dentry
 * tree upwards to the parents which might _also_ now be
 * scheduled for deletion (it may have been only waiting for
 * its last child to go away).
 *
 * This tail recursion is done by hand as we don't want to depend
 * on the compiler to always get this right (gcc generally doesn't).
 * Real recursion would eat up our stack space.
 */

/*
 * dput - release a dentry
 * @dentry: dentry to release 
 *
 * Release a dentry. This will drop the usage count and if appropriate
 * call the dentry unlink method as well as removing it from the queues and
 * releasing its resources. If the parent dentries were scheduled for release
 * they too may now get deleted.
 */
void dput(struct dentry *dentry)
{
	while (dentry) {
		might_sleep();

		rcu_read_lock();
		if (likely(fast_dput(dentry))) {
			rcu_read_unlock();
			return;
		}

		/* Slow case: now with the dentry lock held */
		rcu_read_unlock();

		if (likely(retain_dentry(dentry))) {
			spin_unlock(&dentry->d_lock);
			return;
		}

		dentry = dentry_kill(dentry);
	}
}
EXPORT_SYMBOL(dput);

static void __dput_to_list(struct dentry *dentry, struct list_head *list)
__must_hold(&dentry->d_lock)
{
	if (dentry->d_flags & DCACHE_SHRINK_LIST) {
		/* let the owner of the list it's on deal with it */
		--dentry->d_lockref.count;
	} else {
		if (dentry->d_flags & DCACHE_LRU_LIST)
			d_lru_del(dentry);
		if (!--dentry->d_lockref.count)
			d_shrink_add(dentry, list);
	}
}

void dput_to_list(struct dentry *dentry, struct list_head *list)
{
	rcu_read_lock();
	if (likely(fast_dput(dentry))) {
		rcu_read_unlock();
		return;
	}
	rcu_read_unlock();
	if (!retain_dentry(dentry))
		__dput_to_list(dentry, list);
	spin_unlock(&dentry->d_lock);
}

/* This must be called with d_lock held */
static inline void __dget_dlock(struct dentry *dentry)
{
	dentry->d_lockref.count++;
}

static inline void __dget(struct dentry *dentry)
{
	lockref_get(&dentry->d_lockref);
}

//获取dentry的父dentry
struct dentry *dget_parent(struct dentry *dentry)
{
	int gotref;
	struct dentry *ret;
	unsigned seq;

	/*
	 * Do optimistic parent lookup without any
	 * locking.
	 */
	rcu_read_lock();
	seq = raw_seqcount_begin(&dentry->d_seq);
	ret = READ_ONCE(dentry->d_parent);
	gotref = lockref_get_not_zero(&ret->d_lockref);
	rcu_read_unlock();
	if (likely(gotref)) {
		if (!read_seqcount_retry(&dentry->d_seq, seq))
			return ret;
		dput(ret);
	}

repeat:
	/*
	 * Don't need rcu_dereference because we re-check it was correct under
	 * the lock.
	 */
	rcu_read_lock();
	ret = dentry->d_parent;
	spin_lock(&ret->d_lock);
	if (unlikely(ret != dentry->d_parent)) {
		spin_unlock(&ret->d_lock);
		rcu_read_unlock();
		goto repeat;
	}
	rcu_read_unlock();
	BUG_ON(!ret->d_lockref.count);
	ret->d_lockref.count++;
	spin_unlock(&ret->d_lock);
	return ret;
}
EXPORT_SYMBOL(dget_parent);

static struct dentry * __d_find_any_alias(struct inode *inode)
{
	struct dentry *alias;

	if (hlist_empty(&inode->i_dentry))
		return NULL;
	alias = hlist_entry(inode->i_dentry.first, struct dentry, d_u.d_alias);
	__dget(alias);
	return alias;
}

/**
 * d_find_any_alias - find any alias for a given inode
 * @inode: inode to find an alias for
 *
 * If any aliases exist for the given inode, take and return a
 * reference for one of them.  If no aliases exist, return %NULL.
 */
struct dentry *d_find_any_alias(struct inode *inode)
{
	struct dentry *de;

	spin_lock(&inode->i_lock);
	de = __d_find_any_alias(inode);
	spin_unlock(&inode->i_lock);
	return de;
}
EXPORT_SYMBOL(d_find_any_alias);

static struct dentry *__d_find_alias(struct inode *inode)
{
	struct dentry *alias;

	if (S_ISDIR(inode->i_mode))
		return __d_find_any_alias(inode);

	hlist_for_each_entry(alias, &inode->i_dentry, d_u.d_alias) {
		spin_lock(&alias->d_lock);
 		if (!d_unhashed(alias)) {
			__dget_dlock(alias);
			spin_unlock(&alias->d_lock);
			return alias;
		}
		spin_unlock(&alias->d_lock);
	}
	return NULL;
}

/**
 * d_find_alias - grab a hashed alias of inode
 * @inode: inode in question
 *
 * If inode has a hashed alias, or is a directory and has any alias,
 * acquire the reference to alias and return it. Otherwise return NULL.
 * Notice that if inode is a directory there can be only one alias and
 * it can be unhashed only if it has no children, or if it is the root
 * of a filesystem, or if the directory was renamed and d_revalidate
 * was the first vfs operation to notice.
 *
 * If the inode has an IS_ROOT, DCACHE_DISCONNECTED alias, then prefer
 * any other hashed alias over that one.
 */
struct dentry *d_find_alias(struct inode *inode)
{
	struct dentry *de = NULL;

	if (!hlist_empty(&inode->i_dentry)) {
		spin_lock(&inode->i_lock);
		de = __d_find_alias(inode);
		spin_unlock(&inode->i_lock);
	}
	return de;
}
EXPORT_SYMBOL(d_find_alias);

/*
 *  Caller MUST be holding rcu_read_lock() and be guaranteed
 *  that inode won't get freed until rcu_read_unlock().
 */
struct dentry *d_find_alias_rcu(struct inode *inode)
{
	struct hlist_head *l = &inode->i_dentry;
	struct dentry *de = NULL;

	spin_lock(&inode->i_lock);
	// ->i_dentry and ->i_rcu are colocated, but the latter won't be
	// used without having I_FREEING set, which means no aliases left
	if (likely(!(inode->i_state & I_FREEING) && !hlist_empty(l))) {
		if (S_ISDIR(inode->i_mode)) {
			de = hlist_entry(l->first, struct dentry, d_u.d_alias);
		} else {
			hlist_for_each_entry(de, l, d_u.d_alias)
				if (!d_unhashed(de))
					break;
		}
	}
	spin_unlock(&inode->i_lock);
	return de;
}

/*
 *	Try to kill dentries associated with this inode.
 * WARNING: you must own a reference to inode.
 */
void d_prune_aliases(struct inode *inode)
{
	struct dentry *dentry;
restart:
	spin_lock(&inode->i_lock);
	hlist_for_each_entry(dentry, &inode->i_dentry, d_u.d_alias) {
		spin_lock(&dentry->d_lock);
		if (!dentry->d_lockref.count) {
			struct dentry *parent = lock_parent(dentry);
			if (likely(!dentry->d_lockref.count)) {
				__dentry_kill(dentry);
				dput(parent);
				goto restart;
			}
			if (parent)
				spin_unlock(&parent->d_lock);
		}
		spin_unlock(&dentry->d_lock);
	}
	spin_unlock(&inode->i_lock);
}
EXPORT_SYMBOL(d_prune_aliases);

/*
 * Lock a dentry from shrink list.
 * Called under rcu_read_lock() and dentry->d_lock; the former
 * guarantees that nothing we access will be freed under us.
 * Note that dentry is *not* protected from concurrent dentry_kill(),
 * d_delete(), etc.
 *
 * Return false if dentry has been disrupted or grabbed, leaving
 * the caller to kick it off-list.  Otherwise, return true and have
 * that dentry's inode and parent both locked.
 */
static bool shrink_lock_dentry(struct dentry *dentry)
{
	struct inode *inode;
	struct dentry *parent;

	if (dentry->d_lockref.count)
		return false;

	inode = dentry->d_inode;
	if (inode && unlikely(!spin_trylock(&inode->i_lock))) {
		spin_unlock(&dentry->d_lock);
		spin_lock(&inode->i_lock);
		spin_lock(&dentry->d_lock);
		if (unlikely(dentry->d_lockref.count))
			goto out;
		/* changed inode means that somebody had grabbed it */
		if (unlikely(inode != dentry->d_inode))
			goto out;
	}

	parent = dentry->d_parent;
	if (IS_ROOT(dentry) || likely(spin_trylock(&parent->d_lock)))
		return true;

	spin_unlock(&dentry->d_lock);
	spin_lock(&parent->d_lock);
	if (unlikely(parent != dentry->d_parent)) {
		spin_unlock(&parent->d_lock);
		spin_lock(&dentry->d_lock);
		goto out;
	}
	spin_lock_nested(&dentry->d_lock, DENTRY_D_LOCK_NESTED);
	if (likely(!dentry->d_lockref.count))
		return true;
	spin_unlock(&parent->d_lock);
out:
	if (inode)
		spin_unlock(&inode->i_lock);
	return false;
}

void shrink_dentry_list(struct list_head *list)
{
	while (!list_empty(list)) {
		struct dentry *dentry, *parent;

		dentry = list_entry(list->prev, struct dentry, d_lru);
		spin_lock(&dentry->d_lock);
		rcu_read_lock();
		if (!shrink_lock_dentry(dentry)) {
			bool can_free = false;
			rcu_read_unlock();
			d_shrink_del(dentry);
			if (dentry->d_lockref.count < 0)
				can_free = dentry->d_flags & DCACHE_MAY_FREE;
			spin_unlock(&dentry->d_lock);
			if (can_free)
				dentry_free(dentry);
			continue;
		}
		rcu_read_unlock();
		d_shrink_del(dentry);
		parent = dentry->d_parent;
		if (parent != dentry)
			__dput_to_list(parent, list);
		__dentry_kill(dentry);
	}
}

static enum lru_status dentry_lru_isolate(struct list_head *item,
		struct list_lru_one *lru, spinlock_t *lru_lock, void *arg)
{
	struct list_head *freeable = arg;
	struct dentry	*dentry = container_of(item, struct dentry, d_lru);


	/*
	 * we are inverting the lru lock/dentry->d_lock here,
	 * so use a trylock. If we fail to get the lock, just skip
	 * it
	 */
	if (!spin_trylock(&dentry->d_lock))
		return LRU_SKIP;

	/*
	 * Referenced dentries are still in use. If they have active
	 * counts, just remove them from the LRU. Otherwise give them
	 * another pass through the LRU.
	 */
	if (dentry->d_lockref.count) {
		d_lru_isolate(lru, dentry);
		spin_unlock(&dentry->d_lock);
		return LRU_REMOVED;
	}

	if (dentry->d_flags & DCACHE_REFERENCED) {
		dentry->d_flags &= ~DCACHE_REFERENCED;
		spin_unlock(&dentry->d_lock);

		/*
		 * The list move itself will be made by the common LRU code. At
		 * this point, we've dropped the dentry->d_lock but keep the
		 * lru lock. This is safe to do, since every list movement is
		 * protected by the lru lock even if both locks are held.
		 *
		 * This is guaranteed by the fact that all LRU management
		 * functions are intermediated by the LRU API calls like
		 * list_lru_add and list_lru_del. List movement in this file
		 * only ever occur through this functions or through callbacks
		 * like this one, that are called from the LRU API.
		 *
		 * The only exceptions to this are functions like
		 * shrink_dentry_list, and code that first checks for the
		 * DCACHE_SHRINK_LIST flag.  Those are guaranteed to be
		 * operating only with stack provided lists after they are
		 * properly isolated from the main list.  It is thus, always a
		 * local access.
		 */
		return LRU_ROTATE;
	}

	d_lru_shrink_move(lru, dentry, freeable);
	spin_unlock(&dentry->d_lock);

	return LRU_REMOVED;
}

/**
 * prune_dcache_sb - shrink the dcache
 * @sb: superblock
 * @sc: shrink control, passed to list_lru_shrink_walk()
 *
 * Attempt to shrink the superblock dcache LRU by @sc->nr_to_scan entries. This
 * is done when we need more memory and called from the superblock shrinker
 * function.
 *
 * This function may fail to free any resources if all the dentries are in
 * use.
 */
long prune_dcache_sb(struct super_block *sb, struct shrink_control *sc)
{
	LIST_HEAD(dispose);
	long freed;

	freed = list_lru_shrink_walk(&sb->s_dentry_lru, sc,
				     dentry_lru_isolate, &dispose);
	shrink_dentry_list(&dispose);
	return freed;
}

static enum lru_status dentry_lru_isolate_shrink(struct list_head *item,
		struct list_lru_one *lru, spinlock_t *lru_lock, void *arg)
{
	struct list_head *freeable = arg;
	struct dentry	*dentry = container_of(item, struct dentry, d_lru);

	/*
	 * we are inverting the lru lock/dentry->d_lock here,
	 * so use a trylock. If we fail to get the lock, just skip
	 * it
	 */
	if (!spin_trylock(&dentry->d_lock))
		return LRU_SKIP;

	d_lru_shrink_move(lru, dentry, freeable);
	spin_unlock(&dentry->d_lock);

	return LRU_REMOVED;
}


/**
 * shrink_dcache_sb - shrink dcache for a superblock
 * @sb: superblock
 *
 * Shrink the dcache for the specified super block. This is used to free
 * the dcache before unmounting a file system.
 */
void shrink_dcache_sb(struct super_block *sb)
{
	do {
		LIST_HEAD(dispose);

		list_lru_walk(&sb->s_dentry_lru,
			dentry_lru_isolate_shrink, &dispose, 1024);
		shrink_dentry_list(&dispose);
	} while (list_lru_count(&sb->s_dentry_lru) > 0);
}
EXPORT_SYMBOL(shrink_dcache_sb);

/**
 * enum d_walk_ret - action to talke during tree walk
 * @D_WALK_CONTINUE:	contrinue walk
 * @D_WALK_QUIT:	quit walk
 * @D_WALK_NORETRY:	quit when retry is needed
 * @D_WALK_SKIP:	skip this dentry and its children
 */
enum d_walk_ret {
	D_WALK_CONTINUE,
	D_WALK_QUIT,
	D_WALK_NORETRY,
	D_WALK_SKIP,
};

/**
 * d_walk - walk the dentry tree
 * @parent:	start of walk
 * @data:	data passed to @enter() and @finish()
 * @enter:	callback when first entering the dentry
 *
 * The @enter() callbacks are called with d_lock held.
 */
static void d_walk(struct dentry *parent, void *data,
		   enum d_walk_ret (*enter)(void *, struct dentry *))
{
	struct dentry *this_parent;
	struct list_head *next;
	unsigned seq = 0;
	enum d_walk_ret ret;
	bool retry = true;

again:
	read_seqbegin_or_lock(&rename_lock, &seq);
	this_parent = parent;
	spin_lock(&this_parent->d_lock);

	ret = enter(data, this_parent);
	switch (ret) {
	case D_WALK_CONTINUE:
		break;
	case D_WALK_QUIT:
	case D_WALK_SKIP:
		goto out_unlock;
	case D_WALK_NORETRY:
		retry = false;
		break;
	}
repeat:
	next = this_parent->d_subdirs.next;
resume:
	while (next != &this_parent->d_subdirs) {
		struct list_head *tmp = next;
		struct dentry *dentry = list_entry(tmp, struct dentry, d_child);
		next = tmp->next;

		if (unlikely(dentry->d_flags & DCACHE_DENTRY_CURSOR))
			continue;

		spin_lock_nested(&dentry->d_lock, DENTRY_D_LOCK_NESTED);

		ret = enter(data, dentry);
		switch (ret) {
		case D_WALK_CONTINUE:
			break;
		case D_WALK_QUIT:
			spin_unlock(&dentry->d_lock);
			goto out_unlock;
		case D_WALK_NORETRY:
			retry = false;
			break;
		case D_WALK_SKIP:
			spin_unlock(&dentry->d_lock);
			continue;
		}

		if (!list_empty(&dentry->d_subdirs)) {
			spin_unlock(&this_parent->d_lock);
			spin_release(&dentry->d_lock.dep_map, _RET_IP_);
			this_parent = dentry;
			spin_acquire(&this_parent->d_lock.dep_map, 0, 1, _RET_IP_);
			goto repeat;
		}
		spin_unlock(&dentry->d_lock);
	}
	/*
	 * All done at this level ... ascend and resume the search.
	 */
	rcu_read_lock();
ascend:
	if (this_parent != parent) {
		struct dentry *child = this_parent;
		this_parent = child->d_parent;

		spin_unlock(&child->d_lock);
		spin_lock(&this_parent->d_lock);

		/* might go back up the wrong parent if we have had a rename. */
		if (need_seqretry(&rename_lock, seq))
			goto rename_retry;
		/* go into the first sibling still alive */
		do {
			next = child->d_child.next;
			if (next == &this_parent->d_subdirs)
				goto ascend;
			child = list_entry(next, struct dentry, d_child);
		} while (unlikely(child->d_flags & DCACHE_DENTRY_KILLED));
		rcu_read_unlock();
		goto resume;
	}
	if (need_seqretry(&rename_lock, seq))
		goto rename_retry;
	rcu_read_unlock();

out_unlock:
	spin_unlock(&this_parent->d_lock);
	done_seqretry(&rename_lock, seq);
	return;

rename_retry:
	spin_unlock(&this_parent->d_lock);
	rcu_read_unlock();
	BUG_ON(seq & 1);
	if (!retry)
		return;
	seq = 1;
	goto again;
}

struct check_mount {
	struct vfsmount *mnt;
	unsigned int mounted;
};

static enum d_walk_ret path_check_mount(void *data, struct dentry *dentry)
{
	struct check_mount *info = data;
	struct path path = { .mnt = info->mnt, .dentry = dentry };

	if (likely(!d_mountpoint(dentry)))
		return D_WALK_CONTINUE;
	if (__path_is_mountpoint(&path)) {
		info->mounted = 1;
		return D_WALK_QUIT;
	}
	return D_WALK_CONTINUE;
}

/**
 * path_has_submounts - check for mounts over a dentry in the
 *                      current namespace.
 * @parent: path to check.
 *
 * Return true if the parent or its subdirectories contain
 * a mount point in the current namespace.
 */
int path_has_submounts(const struct path *parent)
{
	struct check_mount data = { .mnt = parent->mnt, .mounted = 0 };

	read_seqlock_excl(&mount_lock);
	d_walk(parent->dentry, &data, path_check_mount);
	read_sequnlock_excl(&mount_lock);

	return data.mounted;
}
EXPORT_SYMBOL(path_has_submounts);

/*
 * Called by mount code to set a mountpoint and check if the mountpoint is
 * reachable (e.g. NFS can unhash a directory dentry and then the complete
 * subtree can become unreachable).
 *
 * Only one of d_invalidate() and d_set_mounted() must succeed.  For
 * this reason take rename_lock and d_lock on dentry and ancestors.
 */
int d_set_mounted(struct dentry *dentry)
{
	struct dentry *p;
	int ret = -ENOENT;
	write_seqlock(&rename_lock);
	for (p = dentry->d_parent; !IS_ROOT(p); p = p->d_parent) {
		/* Need exclusion wrt. d_invalidate() */
		spin_lock(&p->d_lock);
		if (unlikely(d_unhashed(p))) {
		    /*此dentry未加入hash表，退出*/
			spin_unlock(&p->d_lock);
			goto out;
		}
		spin_unlock(&p->d_lock);
	}
	spin_lock(&dentry->d_lock);
	if (!d_unlinked(dentry)) {
		ret = -EBUSY;
		if (!d_mountpoint(dentry)) {
		    /*标记已mount*/
			dentry->d_flags |= DCACHE_MOUNTED;
			ret = 0;
		}
	}
 	spin_unlock(&dentry->d_lock);
out:
	write_sequnlock(&rename_lock);
	return ret;
}

/*
 * Search the dentry child list of the specified parent,
 * and move any unused dentries to the end of the unused
 * list for prune_dcache(). We descend to the next level
 * whenever the d_subdirs list is non-empty and continue
 * searching.
 *
 * It returns zero iff there are no unused children,
 * otherwise  it returns the number of children moved to
 * the end of the unused list. This may not be the total
 * number of unused children, because select_parent can
 * drop the lock and return early due to latency
 * constraints.
 */

struct select_data {
	struct dentry *start;
	union {
		long found;
		struct dentry *victim;
	};
	struct list_head dispose;
};

static enum d_walk_ret select_collect(void *_data, struct dentry *dentry)
{
	struct select_data *data = _data;
	enum d_walk_ret ret = D_WALK_CONTINUE;

	if (data->start == dentry)
		goto out;

	if (dentry->d_flags & DCACHE_SHRINK_LIST) {
		data->found++;
	} else {
		if (dentry->d_flags & DCACHE_LRU_LIST)
			d_lru_del(dentry);
		if (!dentry->d_lockref.count) {
			d_shrink_add(dentry, &data->dispose);
			data->found++;
		}
	}
	/*
	 * We can return to the caller if we have found some (this
	 * ensures forward progress). We'll be coming back to find
	 * the rest.
	 */
	if (!list_empty(&data->dispose))
		ret = need_resched() ? D_WALK_QUIT : D_WALK_NORETRY;
out:
	return ret;
}

static enum d_walk_ret select_collect2(void *_data, struct dentry *dentry)
{
	struct select_data *data = _data;
	enum d_walk_ret ret = D_WALK_CONTINUE;

	if (data->start == dentry)
		goto out;

	if (dentry->d_flags & DCACHE_SHRINK_LIST) {
		if (!dentry->d_lockref.count) {
			rcu_read_lock();
			data->victim = dentry;
			return D_WALK_QUIT;
		}
	} else {
		if (dentry->d_flags & DCACHE_LRU_LIST)
			d_lru_del(dentry);
		if (!dentry->d_lockref.count)
			d_shrink_add(dentry, &data->dispose);
	}
	/*
	 * We can return to the caller if we have found some (this
	 * ensures forward progress). We'll be coming back to find
	 * the rest.
	 */
	if (!list_empty(&data->dispose))
		ret = need_resched() ? D_WALK_QUIT : D_WALK_NORETRY;
out:
	return ret;
}

/**
 * shrink_dcache_parent - prune dcache
 * @parent: parent of entries to prune
 *
 * Prune the dcache to remove unused children of the parent dentry.
 */
void shrink_dcache_parent(struct dentry *parent)
{
	for (;;) {
		struct select_data data = {.start = parent};

		INIT_LIST_HEAD(&data.dispose);
		d_walk(parent, &data, select_collect);

		if (!list_empty(&data.dispose)) {
			shrink_dentry_list(&data.dispose);
			continue;
		}

		cond_resched();
		if (!data.found)
			break;
		data.victim = NULL;
		d_walk(parent, &data, select_collect2);
		if (data.victim) {
			struct dentry *parent;
			spin_lock(&data.victim->d_lock);
			if (!shrink_lock_dentry(data.victim)) {
				spin_unlock(&data.victim->d_lock);
				rcu_read_unlock();
			} else {
				rcu_read_unlock();
				parent = data.victim->d_parent;
				if (parent != data.victim)
					__dput_to_list(parent, &data.dispose);
				__dentry_kill(data.victim);
			}
		}
		if (!list_empty(&data.dispose))
			shrink_dentry_list(&data.dispose);
	}
}
EXPORT_SYMBOL(shrink_dcache_parent);

static enum d_walk_ret umount_check(void *_data, struct dentry *dentry)
{
	/* it has busy descendents; complain about those instead */
	if (!list_empty(&dentry->d_subdirs))
		return D_WALK_CONTINUE;

	/* root with refcount 1 is fine */
	if (dentry == _data && dentry->d_lockref.count == 1)
		return D_WALK_CONTINUE;

	printk(KERN_ERR "BUG: Dentry %p{i=%lx,n=%pd} "
			" still in use (%d) [unmount of %s %s]\n",
		       dentry,
		       dentry->d_inode ?
		       dentry->d_inode->i_ino : 0UL,
		       dentry,
		       dentry->d_lockref.count,
		       dentry->d_sb->s_type->name,
		       dentry->d_sb->s_id);
	WARN_ON(1);
	return D_WALK_CONTINUE;
}

static void do_one_tree(struct dentry *dentry)
{
	shrink_dcache_parent(dentry);
	d_walk(dentry, dentry, umount_check);
	d_drop(dentry);
	dput(dentry);
}

/*
 * destroy the dentries attached to a superblock on unmounting
 */
void shrink_dcache_for_umount(struct super_block *sb)
{
	struct dentry *dentry;

	WARN(down_read_trylock(&sb->s_umount), "s_umount should've been locked");

	dentry = sb->s_root;
	sb->s_root = NULL;
	do_one_tree(dentry);

	while (!hlist_bl_empty(&sb->s_roots)) {
		dentry = dget(hlist_bl_entry(hlist_bl_first(&sb->s_roots), struct dentry, d_hash));
		do_one_tree(dentry);
	}
}

static enum d_walk_ret find_submount(void *_data, struct dentry *dentry)
{
	struct dentry **victim = _data;
	if (d_mountpoint(dentry)) {
		__dget_dlock(dentry);
		*victim = dentry;
		return D_WALK_QUIT;
	}
	return D_WALK_CONTINUE;
}

/**
 * d_invalidate - detach submounts, prune dcache, and drop
 * @dentry: dentry to invalidate (aka detach, prune and drop)
 */
void d_invalidate(struct dentry *dentry)
{
	bool had_submounts = false;
	spin_lock(&dentry->d_lock);
	if (d_unhashed(dentry)) {
		spin_unlock(&dentry->d_lock);
		return;
	}
	__d_drop(dentry);
	spin_unlock(&dentry->d_lock);

	/* Negative dentries can be dropped without further checks */
	if (!dentry->d_inode)
		return;

	shrink_dcache_parent(dentry);
	for (;;) {
		struct dentry *victim = NULL;
		d_walk(dentry, &victim, find_submount);
		if (!victim) {
			if (had_submounts)
				shrink_dcache_parent(dentry);
			return;
		}
		had_submounts = true;
		detach_mounts(victim);
		dput(victim);
	}
}
EXPORT_SYMBOL(d_invalidate);

/**
 * __d_alloc	-	allocate a dcache entry
 * @sb: filesystem it will belong to
 * @name: qstr of the name
 *
 * Allocates a dentry. It returns %NULL if there is insufficient memory
 * available. On a success the dentry is returned. The name passed in is
 * copied and the copy passed in may be reused after this call.
 */
 
//申请并构造一个dentry实体
static struct dentry *__d_alloc(struct super_block *sb/*申请从属于sb的dentry*/, const struct qstr *name)
{
	struct dentry *dentry;
	char *dname;
	int err;

<<<<<<< HEAD
	//申请目录项
	dentry = kmem_cache_alloc(dentry_cache, GFP_KERNEL);
=======
	dentry = kmem_cache_alloc_lru(dentry_cache, &sb->s_dentry_lru,
				      GFP_KERNEL);
>>>>>>> 028192fe
	if (!dentry)
		return NULL;

	/*
	 * We guarantee that the inline name is always NUL-terminated.
	 * This way the memcpy() done by the name switching in rename
	 * will still always have a NUL at the end, even if we might
	 * be overwriting an internal NUL character
	 */
	dentry->d_iname[DNAME_INLINE_LEN-1] = 0;
	if (unlikely(!name)) {
		//未提供名称，使用slash_name做为名称，采用内建的空间
		name = &slash_name;
		dname = dentry->d_iname;
	} else if (name->len > DNAME_INLINE_LEN-1) {
		//提供的名称长度过大，使用external_name来存储名称
		size_t size = offsetof(struct external_name, name[1]);
		struct external_name *p = kmalloc(size + name->len,
						  GFP_KERNEL_ACCOUNT |
						  __GFP_RECLAIMABLE);
		if (!p) {
			kmem_cache_free(dentry_cache, dentry); 
			return NULL;
		}
		atomic_set(&p->u.count, 1);
		dname = p->name;
	} else  {
		//提供了名称，且名称并不长，使用内建空间
		dname = dentry->d_iname;
	}	

	//设置dentry对应的目录名称
	dentry->d_name.len = name->len;
	dentry->d_name.hash = name->hash;
	memcpy(dname, name->name, name->len);
	dname[name->len] = 0;

	/* Make sure we always see the terminating NUL character */
	//设置dentry名称
	smp_store_release(&dentry->d_name.name, dname); /* ^^^ */

	dentry->d_lockref.count = 1;
	dentry->d_flags = 0;
	spin_lock_init(&dentry->d_lock);
	seqcount_spinlock_init(&dentry->d_seq, &dentry->d_lock);
	dentry->d_inode = NULL;
	dentry->d_parent = dentry;
	/*设置所属的sb*/
	dentry->d_sb = sb;
	dentry->d_op = NULL;
	dentry->d_fsdata = NULL;
	INIT_HLIST_BL_NODE(&dentry->d_hash);
	INIT_LIST_HEAD(&dentry->d_lru);
	INIT_LIST_HEAD(&dentry->d_subdirs);
	INIT_HLIST_NODE(&dentry->d_u.d_alias);
	INIT_LIST_HEAD(&dentry->d_child);
	//使用dentry对应super block的dentry_ops
	d_set_d_op(dentry, dentry->d_sb->s_d_op);

	//如有d_init回调，则对dentry进行初始化
	if (dentry->d_op && dentry->d_op->d_init) {
		err = dentry->d_op->d_init(dentry);
		if (err) {
			if (dname_external(dentry))
				kfree(external_name(dentry));
			kmem_cache_free(dentry_cache, dentry);
			return NULL;
		}
	}

	this_cpu_inc(nr_dentry);

	return dentry;
}

/**
 * d_alloc	-	allocate a dcache entry
 * @parent: parent of entry to allocate
 * @name: qstr of the name
 *
 * Allocates a dentry. It returns %NULL if there is insufficient memory
 * available. On a success the dentry is returned. The name passed in is
 * copied and the copy passed in may be reused after this call.
 */
struct dentry *d_alloc(struct dentry * parent, const struct qstr *name)
{
    /*创建名称为name的dentry*/
	struct dentry *dentry = __d_alloc(parent->d_sb, name);
	if (!dentry)
		return NULL;
	spin_lock(&parent->d_lock);
	/*
	 * don't need child lock because it is not subject
	 * to concurrency here
	 */
	__dget_dlock(parent);
	dentry->d_parent = parent;
	list_add(&dentry->d_child, &parent->d_subdirs);
	spin_unlock(&parent->d_lock);

	return dentry;
}
EXPORT_SYMBOL(d_alloc);

/*通过sb申请匿名（以'/'做为默认名称）的dentry*/
struct dentry *d_alloc_anon(struct super_block *sb)
{
	return __d_alloc(sb, NULL);
}
EXPORT_SYMBOL(d_alloc_anon);

struct dentry *d_alloc_cursor(struct dentry * parent)
{
	struct dentry *dentry = d_alloc_anon(parent->d_sb);
	if (dentry) {
		dentry->d_flags |= DCACHE_DENTRY_CURSOR;
		dentry->d_parent = dget(parent);
	}
	return dentry;
}

/**
 * d_alloc_pseudo - allocate a dentry (for lookup-less filesystems)
 * @sb: the superblock
 * @name: qstr of the name
 *
 * For a filesystem that just pins its dentries in memory and never
 * performs lookups at all, return an unhashed IS_ROOT dentry.
 * This is used for pipes, sockets et.al. - the stuff that should
 * never be anyone's children or parents.  Unlike all other
 * dentries, these will not have RCU delay between dropping the
 * last reference and freeing them.
 *
 * The only user is alloc_file_pseudo() and that's what should
 * be considered a public interface.  Don't use directly.
 */
struct dentry *d_alloc_pseudo(struct super_block *sb, const struct qstr *name)
{
	//申请一个dentry,这种dentry不需要rcu释放
	struct dentry *dentry = __d_alloc(sb, name);
	if (likely(dentry))
		dentry->d_flags |= DCACHE_NORCU;
	return dentry;
}

struct dentry *d_alloc_name(struct dentry *parent, const char *name)
{
	struct qstr q;

	q.name = name;
	q.hash_len = hashlen_string(parent, name);
	return d_alloc(parent, &q);
}
EXPORT_SYMBOL(d_alloc_name);

/*设置dentry对应的ops*/
void d_set_d_op(struct dentry *dentry, const struct dentry_operations *op)
{
	WARN_ON_ONCE(dentry->d_op);
	WARN_ON_ONCE(dentry->d_flags & (DCACHE_OP_HASH	|
				DCACHE_OP_COMPARE	|
				DCACHE_OP_REVALIDATE	|
				DCACHE_OP_WEAK_REVALIDATE	|
				DCACHE_OP_DELETE	|
				DCACHE_OP_REAL));
	dentry->d_op = op;
	if (!op)
		return;
	if (op->d_hash)
		dentry->d_flags |= DCACHE_OP_HASH;
	if (op->d_compare)
		dentry->d_flags |= DCACHE_OP_COMPARE;
	if (op->d_revalidate)
		dentry->d_flags |= DCACHE_OP_REVALIDATE;
	if (op->d_weak_revalidate)
		dentry->d_flags |= DCACHE_OP_WEAK_REVALIDATE;
	if (op->d_delete)
		dentry->d_flags |= DCACHE_OP_DELETE;
	if (op->d_prune)
		dentry->d_flags |= DCACHE_OP_PRUNE;
	if (op->d_real)
		dentry->d_flags |= DCACHE_OP_REAL;

}
EXPORT_SYMBOL(d_set_d_op);


/*
 * d_set_fallthru - Mark a dentry as falling through to a lower layer
 * @dentry - The dentry to mark
 *
 * Mark a dentry as falling through to the lower layer (as set with
 * d_pin_lower()).  This flag may be recorded on the medium.
 */
void d_set_fallthru(struct dentry *dentry)
{
	spin_lock(&dentry->d_lock);
	dentry->d_flags |= DCACHE_FALLTHRU;
	spin_unlock(&dentry->d_lock);
}
EXPORT_SYMBOL(d_set_fallthru);

static unsigned d_flags_for_inode(struct inode *inode)
{
	unsigned add_flags = DCACHE_REGULAR_TYPE;

	if (!inode)
		return DCACHE_MISS_TYPE;

	if (S_ISDIR(inode->i_mode)) {
	    /*inode为目录*/
		add_flags = DCACHE_DIRECTORY_TYPE;
		if (unlikely(!(inode->i_opflags & IOP_LOOKUP))) {
			if (unlikely(!inode->i_op->lookup))
				add_flags = DCACHE_AUTODIR_TYPE;
			else
				inode->i_opflags |= IOP_LOOKUP;
		}
		goto type_determined;
	}

	if (unlikely(!(inode->i_opflags & IOP_NOFOLLOW))) {
		if (unlikely(inode->i_op->get_link)) {
			add_flags = DCACHE_SYMLINK_TYPE;
			goto type_determined;
		}
		inode->i_opflags |= IOP_NOFOLLOW;
	}

	if (unlikely(!S_ISREG(inode->i_mode)))
	    /*inode为普通文件*/
		add_flags = DCACHE_SPECIAL_TYPE;

type_determined:
	if (unlikely(IS_AUTOMOUNT(inode)))
		add_flags |= DCACHE_NEED_AUTOMOUNT;
	return add_flags;
}

/*实现inode与dentry关联*/
static void __d_instantiate(struct dentry *dentry, struct inode *inode)
{
	unsigned add_flags = d_flags_for_inode(inode);
	WARN_ON(d_in_lookup(dentry));

	spin_lock(&dentry->d_lock);
	/*
	 * Decrement negative dentry count if it was in the LRU list.
	 */
	if (dentry->d_flags & DCACHE_LRU_LIST)
		this_cpu_dec(nr_dentry_negative);
	hlist_add_head(&dentry->d_u.d_alias, &inode->i_dentry);
	raw_write_seqcount_begin(&dentry->d_seq);
	__d_set_inode_and_type(dentry, inode, add_flags);
	raw_write_seqcount_end(&dentry->d_seq);
	fsnotify_update_flags(dentry);
	spin_unlock(&dentry->d_lock);
}

/**
 * d_instantiate - fill in inode information for a dentry
 * @entry: dentry to complete
 * @inode: inode to attach to this dentry
 *
 * Fill in inode information in the entry.
 *
 * This turns negative dentries into productive full members
 * of society.
 *
 * NOTE! This assumes that the inode count has been incremented
 * (or otherwise set) by the caller to indicate that it is now
 * in use by the dcache.
 */
 
void d_instantiate(struct dentry *entry, struct inode * inode)
{
	BUG_ON(!hlist_unhashed(&entry->d_u.d_alias));
	if (inode) {
		security_d_instantiate(entry, inode);
		spin_lock(&inode->i_lock);
		__d_instantiate(entry, inode);
		spin_unlock(&inode->i_lock);
	}
}
EXPORT_SYMBOL(d_instantiate);

/*
 * This should be equivalent to d_instantiate() + unlock_new_inode(),
 * with lockdep-related part of unlock_new_inode() done before
 * anything else.  Use that instead of open-coding d_instantiate()/
 * unlock_new_inode() combinations.
 */
void d_instantiate_new(struct dentry *entry, struct inode *inode)
{
	BUG_ON(!hlist_unhashed(&entry->d_u.d_alias));
	BUG_ON(!inode);
	lockdep_annotate_inode_mutex_key(inode);
	security_d_instantiate(entry, inode);
	spin_lock(&inode->i_lock);
	__d_instantiate(entry, inode);
	WARN_ON(!(inode->i_state & I_NEW));
	inode->i_state &= ~I_NEW & ~I_CREATING;
	smp_mb();
	wake_up_bit(&inode->i_state, __I_NEW);
	spin_unlock(&inode->i_lock);
}
EXPORT_SYMBOL(d_instantiate_new);

//依据root_inode 构造dentry
struct dentry *d_make_root(struct inode *root_inode)
{
	struct dentry *res = NULL;

	if (root_inode) {
		res = d_alloc_anon(root_inode->i_sb);
		if (res)
			d_instantiate(res, root_inode);
		else
			iput(root_inode);
	}
	return res;
}
EXPORT_SYMBOL(d_make_root);

static struct dentry *__d_instantiate_anon(struct dentry *dentry,
					   struct inode *inode,
					   bool disconnected)
{
	struct dentry *res;
	unsigned add_flags;

	security_d_instantiate(dentry, inode);
	spin_lock(&inode->i_lock);
	res = __d_find_any_alias(inode);
	if (res) {
		spin_unlock(&inode->i_lock);
		dput(dentry);
		goto out_iput;
	}

	/* attach a disconnected dentry */
	add_flags = d_flags_for_inode(inode);

	if (disconnected)
		add_flags |= DCACHE_DISCONNECTED;

	spin_lock(&dentry->d_lock);
	__d_set_inode_and_type(dentry, inode, add_flags);
	hlist_add_head(&dentry->d_u.d_alias, &inode->i_dentry);
	if (!disconnected) {
		hlist_bl_lock(&dentry->d_sb->s_roots);
		hlist_bl_add_head(&dentry->d_hash, &dentry->d_sb->s_roots);
		hlist_bl_unlock(&dentry->d_sb->s_roots);
	}
	spin_unlock(&dentry->d_lock);
	spin_unlock(&inode->i_lock);

	return dentry;

 out_iput:
	iput(inode);
	return res;
}

struct dentry *d_instantiate_anon(struct dentry *dentry, struct inode *inode)
{
	return __d_instantiate_anon(dentry, inode, true);
}
EXPORT_SYMBOL(d_instantiate_anon);

static struct dentry *__d_obtain_alias(struct inode *inode, bool disconnected)
{
	struct dentry *tmp;
	struct dentry *res;

	if (!inode)
		return ERR_PTR(-ESTALE);
	if (IS_ERR(inode))
		return ERR_CAST(inode);

	res = d_find_any_alias(inode);
	if (res)
		goto out_iput;

	tmp = d_alloc_anon(inode->i_sb);
	if (!tmp) {
		res = ERR_PTR(-ENOMEM);
		goto out_iput;
	}

	return __d_instantiate_anon(tmp, inode, disconnected);

out_iput:
	iput(inode);
	return res;
}

/**
 * d_obtain_alias - find or allocate a DISCONNECTED dentry for a given inode
 * @inode: inode to allocate the dentry for
 *
 * Obtain a dentry for an inode resulting from NFS filehandle conversion or
 * similar open by handle operations.  The returned dentry may be anonymous,
 * or may have a full name (if the inode was already in the cache).
 *
 * When called on a directory inode, we must ensure that the inode only ever
 * has one dentry.  If a dentry is found, that is returned instead of
 * allocating a new one.
 *
 * On successful return, the reference to the inode has been transferred
 * to the dentry.  In case of an error the reference on the inode is released.
 * To make it easier to use in export operations a %NULL or IS_ERR inode may
 * be passed in and the error will be propagated to the return value,
 * with a %NULL @inode replaced by ERR_PTR(-ESTALE).
 */
struct dentry *d_obtain_alias(struct inode *inode)
{
	return __d_obtain_alias(inode, true);
}
EXPORT_SYMBOL(d_obtain_alias);

/**
 * d_obtain_root - find or allocate a dentry for a given inode
 * @inode: inode to allocate the dentry for
 *
 * Obtain an IS_ROOT dentry for the root of a filesystem.
 *
 * We must ensure that directory inodes only ever have one dentry.  If a
 * dentry is found, that is returned instead of allocating a new one.
 *
 * On successful return, the reference to the inode has been transferred
 * to the dentry.  In case of an error the reference on the inode is
 * released.  A %NULL or IS_ERR inode may be passed in and will be the
 * error will be propagate to the return value, with a %NULL @inode
 * replaced by ERR_PTR(-ESTALE).
 */
struct dentry *d_obtain_root(struct inode *inode)
{
	return __d_obtain_alias(inode, false);
}
EXPORT_SYMBOL(d_obtain_root);

/**
 * d_add_ci - lookup or allocate new dentry with case-exact name
 * @inode:  the inode case-insensitive lookup has found
 * @dentry: the negative dentry that was passed to the parent's lookup func
 * @name:   the case-exact name to be associated with the returned dentry
 *
 * This is to avoid filling the dcache with case-insensitive names to the
 * same inode, only the actual correct case is stored in the dcache for
 * case-insensitive filesystems.
 *
 * For a case-insensitive lookup match and if the case-exact dentry
 * already exists in the dcache, use it and return it.
 *
 * If no entry exists with the exact case name, allocate new dentry with
 * the exact case, and return the spliced entry.
 */
struct dentry *d_add_ci(struct dentry *dentry, struct inode *inode,
			struct qstr *name)
{
	struct dentry *found, *res;

	/*
	 * First check if a dentry matching the name already exists,
	 * if not go ahead and create it now.
	 */
	found = d_hash_and_lookup(dentry->d_parent, name);
	if (found) {
		iput(inode);
		return found;
	}
	if (d_in_lookup(dentry)) {
		found = d_alloc_parallel(dentry->d_parent, name,
					dentry->d_wait);
		if (IS_ERR(found) || !d_in_lookup(found)) {
			iput(inode);
			return found;
		}
	} else {
		found = d_alloc(dentry->d_parent, name);
		if (!found) {
			iput(inode);
			return ERR_PTR(-ENOMEM);
		} 
	}
	res = d_splice_alias(inode, found);
	if (res) {
		dput(found);
		return res;
	}
	return found;
}
EXPORT_SYMBOL(d_add_ci);


static inline bool d_same_name(const struct dentry *dentry,
				const struct dentry *parent,
				const struct qstr *name)
{
	if (likely(!(parent->d_flags & DCACHE_OP_COMPARE))) {
		//比较名称是否相等
		if (dentry->d_name.len != name->len)
			return false;
		return dentry_cmp(dentry, name->name, name->len) == 0;
	}
	return parent->d_op->d_compare(dentry,
				       dentry->d_name.len, dentry->d_name.name,
				       name) == 0;
}

/**
 * __d_lookup_rcu - search for a dentry (racy, store-free)
 * @parent: parent dentry
 * @name: qstr of name we wish to find
 * @seqp: returns d_seq value at the point where the dentry was found
 * Returns: dentry, or NULL
 *
 * __d_lookup_rcu is the dcache lookup function for rcu-walk name
 * resolution (store-free path walking) design described in
 * Documentation/filesystems/path-lookup.txt.
 *
 * This is not to be used outside core vfs.
 *
 * __d_lookup_rcu must only be used in rcu-walk mode, ie. with vfsmount lock
 * held, and rcu_read_lock held. The returned dentry must not be stored into
 * without taking d_lock and checking d_seq sequence count against @seq
 * returned here.
 *
 * A refcount may be taken on the found dentry with the d_rcu_to_refcount
 * function.
 *
 * Alternatively, __d_lookup_rcu may be called again to look up the child of
 * the returned dentry, so long as its parent's seqlock is checked after the
 * child is looked up. Thus, an interlocking stepping of sequence lock checks
 * is formed, giving integrity down the path walk.
 *
 * NOTE! The caller *has* to check the resulting dentry against the sequence
 * number we've returned before using any of the resulting dentry state!
 */
struct dentry *__d_lookup_rcu(const struct dentry *parent,
				const struct qstr *name,
				unsigned *seqp)
{
	u64 hashlen = name->hash_len;
	const unsigned char *str = name->name;
	/*通过hash表dentry_hashtable获得对应的hash桶头*/
	struct hlist_bl_head *b = d_hash(hashlen_hash(hashlen));
	struct hlist_bl_node *node;
	struct dentry *dentry;

	/*
	 * Note: There is significant duplication with __d_lookup_rcu which is
	 * required to prevent single threaded performance regressions
	 * especially on architectures where smp_rmb (in seqcounts) are costly.
	 * Keep the two functions in sync.
	 */

	/*
	 * The hash list is protected using RCU.
	 *
	 * Carefully use d_seq when comparing a candidate dentry, to avoid
	 * races with d_move().
	 *
	 * It is possible that concurrent renames can mess up our list
	 * walk here and result in missing our dentry, resulting in the
	 * false-negative result. d_lookup() protects against concurrent
	 * renames using rename_lock seqlock.
	 *
	 * See Documentation/filesystems/path-lookup.txt for more details.
	 */
	hlist_bl_for_each_entry_rcu(dentry, node, b, d_hash) {
		unsigned seq;

seqretry:
		/*
		 * The dentry sequence count protects us from concurrent
		 * renames, and thus protects parent and name fields.
		 *
		 * The caller must perform a seqcount check in order
		 * to do anything useful with the returned dentry.
		 *
		 * NOTE! We do a "raw" seqcount_begin here. That means that
		 * we don't wait for the sequence count to stabilize if it
		 * is in the middle of a sequence change. If we do the slow
		 * dentry compare, we will do seqretries until it is stable,
		 * and if we end up with a successful lookup, we actually
		 * want to exit RCU lookup anyway.
		 *
		 * Note that raw_seqcount_begin still *does* smp_rmb(), so
		 * we are still guaranteed NUL-termination of ->d_name.name.
		 */
		seq = raw_seqcount_begin(&dentry->d_seq);
		if (dentry->d_parent != parent)
		    /*跳过父dentry不同的*/
			continue;
		if (d_unhashed(dentry))
		    /*跳过还未加入的*/
			continue;

		//有DCACBHE_OP_COMPARE标记，通过d_compare回调进行比对
		if (unlikely(parent->d_flags & DCACHE_OP_COMPARE)) {
			int tlen;
			const char *tname;
			if (dentry->d_name.hash != hashlen_hash(hashlen))
				continue;
			tlen = dentry->d_name.len;
			tname = dentry->d_name.name;
			/* we want a consistent (name,len) pair */
			if (read_seqcount_retry(&dentry->d_seq, seq)) {
				cpu_relax();
				goto seqretry;
			}
			/*通过d_compare函数，检查dentry是否与name相匹配*/
			if (parent->d_op->d_compare(dentry,
						    tlen, tname, name) != 0)
				continue;
		} else {
		    /*直接通过名称进行匹配*/
			if (dentry->d_name.hash_len != hashlen)
				continue;
			if (dentry_cmp(dentry, str, hashlen_len(hashlen)) != 0)
				continue;
		}
		/*匹配成功，返回dentry*/
		*seqp = seq;
		return dentry;
	}
	return NULL;
}

/**
 * d_lookup - search for a dentry
 * @parent: parent dentry
 * @name: qstr of name we wish to find
 * Returns: dentry, or NULL
 *
 * d_lookup searches the children of the parent dentry for the name in
 * question. If the dentry is found its reference count is incremented and the
 * dentry is returned. The caller must use dput to free the entry when it has
 * finished using it. %NULL is returned if the dentry does not exist.
 */
struct dentry *d_lookup(const struct dentry *parent, const struct qstr *name)
{
	struct dentry *dentry;
	unsigned seq;

	do {
		seq = read_seqbegin(&rename_lock);
		dentry = __d_lookup(parent, name);
		if (dentry)
			break;
	} while (read_seqretry(&rename_lock, seq));
	return dentry;
}
EXPORT_SYMBOL(d_lookup);

/**
 * __d_lookup - search for a dentry (racy)
 * @parent: parent dentry
 * @name: qstr of name we wish to find
 * Returns: dentry, or NULL
 *
 * __d_lookup is like d_lookup, however it may (rarely) return a
 * false-negative result due to unrelated rename activity.
 *
 * __d_lookup is slightly faster by avoiding rename_lock read seqlock,
 * however it must be used carefully, eg. with a following d_lookup in
 * the case of failure.
 *
 * __d_lookup callers must be commented.
 */
//在dentry_hashtable表中通过name查找对应的dentry
struct dentry *__d_lookup(const struct dentry *parent, const struct qstr *name)
{
	unsigned int hash = name->hash;
	/*在dentry_hashtable哈希表中找到对应的链表头*/
	struct hlist_bl_head *b = d_hash(hash);
	struct hlist_bl_node *node;
	struct dentry *found = NULL;
	struct dentry *dentry;

	/*
	 * Note: There is significant duplication with __d_lookup_rcu which is
	 * required to prevent single threaded performance regressions
	 * especially on architectures where smp_rmb (in seqcounts) are costly.
	 * Keep the two functions in sync.
	 */

	/*
	 * The hash list is protected using RCU.
	 *
	 * Take d_lock when comparing a candidate dentry, to avoid races
	 * with d_move().
	 *
	 * It is possible that concurrent renames can mess up our list
	 * walk here and result in missing our dentry, resulting in the
	 * false-negative result. d_lookup() protects against concurrent
	 * renames using rename_lock seqlock.
	 *
	 * See Documentation/filesystems/path-lookup.txt for more details.
	 */
	rcu_read_lock();
	
	//遍历b指出的hash链中挂载的每一个dentry
	hlist_bl_for_each_entry_rcu(dentry, node, b, d_hash) {

		//跳过hash不相等的
		if (dentry->d_name.hash != hash)
			continue;

		spin_lock(&dentry->d_lock);

		//跳过非同一父节点的
		if (dentry->d_parent != parent)
			goto next;

		//是否已自hash表中移除？？
		if (d_unhashed(dentry))
			goto next;

		//如果dentry与name不相等，则跳过
		if (!d_same_name(dentry, parent, name))
			goto next;

		//查找成功
		dentry->d_lockref.count++;
		found = dentry;
		spin_unlock(&dentry->d_lock);
		break;
next:
		spin_unlock(&dentry->d_lock);
 	}
 	rcu_read_unlock();

 	return found;
}

/**
 * d_hash_and_lookup - hash the qstr then search for a dentry
 * @dir: Directory to search in
 * @name: qstr of name we wish to find
 *
 * On lookup failure NULL is returned; on bad name - ERR_PTR(-error)
 */
struct dentry *d_hash_and_lookup(struct dentry *dir, struct qstr *name)
{
	/*
	 * Check for a fs-specific hash function. Note that we must
	 * calculate the standard hash first, as the d_op->d_hash()
	 * routine may choose to leave the hash value unchanged.
	 */
	name->hash = full_name_hash(dir, name->name, name->len);
	if (dir->d_flags & DCACHE_OP_HASH) {
		int err = dir->d_op->d_hash(dir, name);
		if (unlikely(err < 0))
			return ERR_PTR(err);
	}
	return d_lookup(dir, name);
}
EXPORT_SYMBOL(d_hash_and_lookup);

/*
 * When a file is deleted, we have two options:
 * - turn this dentry into a negative dentry
 * - unhash this dentry and free it.
 *
 * Usually, we want to just turn this into
 * a negative dentry, but if anybody else is
 * currently using the dentry or the inode
 * we can't do that and we fall back on removing
 * it from the hash queues and waiting for
 * it to be deleted later when it has no users
 */
 
/**
 * d_delete - delete a dentry
 * @dentry: The dentry to delete
 *
 * Turn the dentry into a negative dentry if possible, otherwise
 * remove it from the hash queues so it can be deleted later
 */
 
void d_delete(struct dentry * dentry)
{
	struct inode *inode = dentry->d_inode;

	spin_lock(&inode->i_lock);
	spin_lock(&dentry->d_lock);
	/*
	 * Are we the only user?
	 */
	if (dentry->d_lockref.count == 1) {
		dentry->d_flags &= ~DCACHE_CANT_MOUNT;
		dentry_unlink_inode(dentry);
	} else {
		__d_drop(dentry);
		spin_unlock(&dentry->d_lock);
		spin_unlock(&inode->i_lock);
	}
}
EXPORT_SYMBOL(d_delete);

static void __d_rehash(struct dentry *entry)
{
	struct hlist_bl_head *b = d_hash(entry->d_name.hash);

	hlist_bl_lock(b);
	hlist_bl_add_head_rcu(&entry->d_hash, b);
	hlist_bl_unlock(b);
}

/**
 * d_rehash	- add an entry back to the hash
 * @entry: dentry to add to the hash
 *
 * Adds a dentry to the hash according to its name.
 */
 
void d_rehash(struct dentry * entry)
{
	spin_lock(&entry->d_lock);
	__d_rehash(entry);
	spin_unlock(&entry->d_lock);
}
EXPORT_SYMBOL(d_rehash);

static inline unsigned start_dir_add(struct inode *dir)
{

	for (;;) {
		unsigned n = dir->i_dir_seq;
		if (!(n & 1) && cmpxchg(&dir->i_dir_seq, n, n + 1) == n)
			return n;
		cpu_relax();
	}
}

static inline void end_dir_add(struct inode *dir, unsigned n)
{
	smp_store_release(&dir->i_dir_seq, n + 2);
}

static void d_wait_lookup(struct dentry *dentry)
{
	if (d_in_lookup(dentry)) {
		DECLARE_WAITQUEUE(wait, current);
		add_wait_queue(dentry->d_wait, &wait);//将自身挂接在dentry->d_wait队列上，等待检查结果
		do {
			set_current_state(TASK_UNINTERRUPTIBLE);
			spin_unlock(&dentry->d_lock);
			schedule();
			spin_lock(&dentry->d_lock);
		} while (d_in_lookup(dentry));
	}
}

struct dentry *d_alloc_parallel(struct dentry *parent,
				const struct qstr *name,
				wait_queue_head_t *wq)
{
	unsigned int hash = name->hash;
	/*确定此hash在in lookup哈希表中的桶头*/
	struct hlist_bl_head *b = in_lookup_hash(parent, hash);
	struct hlist_bl_node *node;
	struct dentry *new = d_alloc(parent, name);
	struct dentry *dentry;
	unsigned seq, r_seq, d_seq;

	//申请dentry节点失败
	if (unlikely(!new))
		return ERR_PTR(-ENOMEM);

retry:
	rcu_read_lock();
	seq = smp_load_acquire(&parent->d_inode->i_dir_seq);
	r_seq = read_seqbegin(&rename_lock);
	/*在dcache中查询此name的dentry*/
	dentry = __d_lookup_rcu(parent, name, &d_seq);
	if (unlikely(dentry)) {
		//name对应的dentry已存在，释放掉new,并返回查询到的dentry
		if (!lockref_get_not_dead(&dentry->d_lockref)) {
			rcu_read_unlock();
			goto retry;
		}
		if (read_seqcount_retry(&dentry->d_seq, d_seq)) {
			rcu_read_unlock();
			dput(dentry);
			goto retry;
		}
		rcu_read_unlock();
		dput(new);
		return dentry;
	}
	if (unlikely(read_seqretry(&rename_lock, r_seq))) {
		rcu_read_unlock();
		goto retry;
	}

	if (unlikely(seq & 1)) {
		rcu_read_unlock();
		goto retry;
	}

	hlist_bl_lock(b);
	if (unlikely(READ_ONCE(parent->d_inode->i_dir_seq) != seq)) {
		hlist_bl_unlock(b);
		rcu_read_unlock();
		goto retry;
	}
	/*
	 * No changes for the parent since the beginning of d_lookup().
	 * Since all removals from the chain happen with hlist_bl_lock(),
	 * any potential in-lookup matches are going to stay here until
	 * we unlock the chain.  All fields are stable in everything
	 * we encounter.
	 */
	//dcache哈希表中不存在，首先in_lookup_hashtable链上是否已存在待查找的dentry,
	//如果存在，等待其查询结果，如果不存在，则新建并返回
	hlist_bl_for_each_entry(dentry, node, b, d_u.d_in_lookup_hash) {
		if (dentry->d_name.hash != hash)
			continue;
		if (dentry->d_parent != parent)
			continue;
		if (!d_same_name(dentry, parent, name))
			continue;
		hlist_bl_unlock(b);
		/* now we can try to grab a reference */
		if (!lockref_get_not_dead(&dentry->d_lockref)) {
			rcu_read_unlock();
			goto retry;
		}

		rcu_read_unlock();
		/*
		 * somebody is likely to be still doing lookup for it;
		 * wait for them to finish
		 */
		spin_lock(&dentry->d_lock);
		//已存在对dentry的查询，等待查询结果
		d_wait_lookup(dentry);
		/*
		 * it's not in-lookup anymore; in principle we should repeat
		 * everything from dcache lookup, but it's likely to be what
		 * d_lookup() would've found anyway.  If it is, just return it;
		 * otherwise we really have to repeat the whole thing.
		 */
		//完成dentry的查询等待，提取查询结果
		if (unlikely(dentry->d_name.hash != hash))
			goto mismatch;
		if (unlikely(dentry->d_parent != parent))
			goto mismatch;
		if (unlikely(d_unhashed(dentry)))
			goto mismatch;
		if (unlikely(!d_same_name(dentry, parent, name)))
			goto mismatch;
		/* OK, it *is* a hashed match; return it */
		spin_unlock(&dentry->d_lock);
		dput(new);
		return dentry;
	}
	rcu_read_unlock();
	//将new加入到b中，表明new正在被查找,并返回new,此时d_flags上会有DCACHE_PAR_LOOKUP标记
	/* we can't take ->d_lock here; it's OK, though. */
	new->d_flags |= DCACHE_PAR_LOOKUP;
	new->d_wait = wq;
	hlist_bl_add_head_rcu(&new->d_u.d_in_lookup_hash, b);
	hlist_bl_unlock(b);
	return new;
mismatch:
	spin_unlock(&dentry->d_lock);
	dput(dentry);
	goto retry;
}
EXPORT_SYMBOL(d_alloc_parallel);

void __d_lookup_done(struct dentry *dentry)
{
	struct hlist_bl_head *b = in_lookup_hash(dentry->d_parent,
						 dentry->d_name.hash);
	hlist_bl_lock(b);
	dentry->d_flags &= ~DCACHE_PAR_LOOKUP;
	__hlist_bl_del(&dentry->d_u.d_in_lookup_hash);
	//唤醒等待此dentry查询结果的请求
	wake_up_all(dentry->d_wait);
	dentry->d_wait = NULL;
	hlist_bl_unlock(b);
	INIT_HLIST_NODE(&dentry->d_u.d_alias);
	INIT_LIST_HEAD(&dentry->d_lru);
}
EXPORT_SYMBOL(__d_lookup_done);

/* inode->i_lock held if inode is non-NULL */

static inline void __d_add(struct dentry *dentry, struct inode *inode)
{
	struct inode *dir = NULL;
	unsigned n;
	spin_lock(&dentry->d_lock);
	if (unlikely(d_in_lookup(dentry))) {
		dir = dentry->d_parent->d_inode;
		n = start_dir_add(dir);
		__d_lookup_done(dentry);
	}
	if (inode) {
		unsigned add_flags = d_flags_for_inode(inode);
		hlist_add_head(&dentry->d_u.d_alias, &inode->i_dentry);
		raw_write_seqcount_begin(&dentry->d_seq);
		__d_set_inode_and_type(dentry, inode, add_flags);
		raw_write_seqcount_end(&dentry->d_seq);
		fsnotify_update_flags(dentry);
	}
	__d_rehash(dentry);
	if (dir)
		end_dir_add(dir, n);
	spin_unlock(&dentry->d_lock);
	if (inode)
		spin_unlock(&inode->i_lock);
}

/**
 * d_add - add dentry to hash queues
 * @entry: dentry to add
 * @inode: The inode to attach to this dentry
 *
 * This adds the entry to the hash queues and initializes @inode.
 * The entry was actually filled in earlier during d_alloc().
 */

void d_add(struct dentry *entry, struct inode *inode)
{
	if (inode) {
		security_d_instantiate(entry, inode);
		spin_lock(&inode->i_lock);
	}
	__d_add(entry, inode);
}
EXPORT_SYMBOL(d_add);

/**
 * d_exact_alias - find and hash an exact unhashed alias
 * @entry: dentry to add
 * @inode: The inode to go with this dentry
 *
 * If an unhashed dentry with the same name/parent and desired
 * inode already exists, hash and return it.  Otherwise, return
 * NULL.
 *
 * Parent directory should be locked.
 */
struct dentry *d_exact_alias(struct dentry *entry, struct inode *inode)
{
	struct dentry *alias;
	unsigned int hash = entry->d_name.hash;

	spin_lock(&inode->i_lock);
	hlist_for_each_entry(alias, &inode->i_dentry, d_u.d_alias) {
		/*
		 * Don't need alias->d_lock here, because aliases with
		 * d_parent == entry->d_parent are not subject to name or
		 * parent changes, because the parent inode i_mutex is held.
		 */
		if (alias->d_name.hash != hash)
			continue;
		if (alias->d_parent != entry->d_parent)
			continue;
		if (!d_same_name(alias, entry->d_parent, &entry->d_name))
			continue;
		spin_lock(&alias->d_lock);
		if (!d_unhashed(alias)) {
			spin_unlock(&alias->d_lock);
			alias = NULL;
		} else {
			__dget_dlock(alias);
			__d_rehash(alias);
			spin_unlock(&alias->d_lock);
		}
		spin_unlock(&inode->i_lock);
		return alias;
	}
	spin_unlock(&inode->i_lock);
	return NULL;
}
EXPORT_SYMBOL(d_exact_alias);

static void swap_names(struct dentry *dentry, struct dentry *target)
{
	if (unlikely(dname_external(target))) {
		if (unlikely(dname_external(dentry))) {
			/*
			 * Both external: swap the pointers
			 */
			swap(target->d_name.name, dentry->d_name.name);
		} else {
			/*
			 * dentry:internal, target:external.  Steal target's
			 * storage and make target internal.
			 */
			memcpy(target->d_iname, dentry->d_name.name,
					dentry->d_name.len + 1);
			dentry->d_name.name = target->d_name.name;
			target->d_name.name = target->d_iname;
		}
	} else {
		if (unlikely(dname_external(dentry))) {
			/*
			 * dentry:external, target:internal.  Give dentry's
			 * storage to target and make dentry internal
			 */
			memcpy(dentry->d_iname, target->d_name.name,
					target->d_name.len + 1);
			target->d_name.name = dentry->d_name.name;
			dentry->d_name.name = dentry->d_iname;
		} else {
			/*
			 * Both are internal.
			 */
			unsigned int i;
			BUILD_BUG_ON(!IS_ALIGNED(DNAME_INLINE_LEN, sizeof(long)));
			for (i = 0; i < DNAME_INLINE_LEN / sizeof(long); i++) {
				swap(((long *) &dentry->d_iname)[i],
				     ((long *) &target->d_iname)[i]);
			}
		}
	}
	swap(dentry->d_name.hash_len, target->d_name.hash_len);
}

static void copy_name(struct dentry *dentry, struct dentry *target)
{
	struct external_name *old_name = NULL;
	if (unlikely(dname_external(dentry)))
		old_name = external_name(dentry);
	if (unlikely(dname_external(target))) {
		atomic_inc(&external_name(target)->u.count);
		dentry->d_name = target->d_name;
	} else {
		memcpy(dentry->d_iname, target->d_name.name,
				target->d_name.len + 1);
		dentry->d_name.name = dentry->d_iname;
		dentry->d_name.hash_len = target->d_name.hash_len;
	}
	if (old_name && likely(atomic_dec_and_test(&old_name->u.count)))
		kfree_rcu(old_name, u.head);
}

/*
 * __d_move - move a dentry
 * @dentry: entry to move
 * @target: new dentry
 * @exchange: exchange the two dentries
 *
 * Update the dcache to reflect the move of a file name. Negative
 * dcache entries should not be moved in this way. Caller must hold
 * rename_lock, the i_mutex of the source and target directories,
 * and the sb->s_vfs_rename_mutex if they differ. See lock_rename().
 */
static void __d_move(struct dentry *dentry, struct dentry *target,
		     bool exchange)
{
	struct dentry *old_parent, *p;
	struct inode *dir = NULL;
	unsigned n;

	WARN_ON(!dentry->d_inode);
	if (WARN_ON(dentry == target))
		return;

	BUG_ON(d_ancestor(target, dentry));
	old_parent = dentry->d_parent;
	p = d_ancestor(old_parent, target);
	if (IS_ROOT(dentry)) {
		BUG_ON(p);
		spin_lock(&target->d_parent->d_lock);
	} else if (!p) {
		/* target is not a descendent of dentry->d_parent */
		spin_lock(&target->d_parent->d_lock);
		spin_lock_nested(&old_parent->d_lock, DENTRY_D_LOCK_NESTED);
	} else {
		BUG_ON(p == dentry);
		spin_lock(&old_parent->d_lock);
		if (p != target)
			spin_lock_nested(&target->d_parent->d_lock,
					DENTRY_D_LOCK_NESTED);
	}
	spin_lock_nested(&dentry->d_lock, 2);
	spin_lock_nested(&target->d_lock, 3);

	if (unlikely(d_in_lookup(target))) {
		dir = target->d_parent->d_inode;
		n = start_dir_add(dir);
		__d_lookup_done(target);
	}

	write_seqcount_begin(&dentry->d_seq);
	write_seqcount_begin_nested(&target->d_seq, DENTRY_D_LOCK_NESTED);

	/* unhash both */
	if (!d_unhashed(dentry))
		___d_drop(dentry);
	if (!d_unhashed(target))
		___d_drop(target);

	/* ... and switch them in the tree */
	dentry->d_parent = target->d_parent;
	if (!exchange) {
		copy_name(dentry, target);
		target->d_hash.pprev = NULL;
		dentry->d_parent->d_lockref.count++;
		if (dentry != old_parent) /* wasn't IS_ROOT */
			WARN_ON(!--old_parent->d_lockref.count);
	} else {
		target->d_parent = old_parent;
		swap_names(dentry, target);
		list_move(&target->d_child, &target->d_parent->d_subdirs);
		__d_rehash(target);
		fsnotify_update_flags(target);
	}
	list_move(&dentry->d_child, &dentry->d_parent->d_subdirs);
	__d_rehash(dentry);
	fsnotify_update_flags(dentry);
	fscrypt_handle_d_move(dentry);

	write_seqcount_end(&target->d_seq);
	write_seqcount_end(&dentry->d_seq);

	if (dir)
		end_dir_add(dir, n);

	if (dentry->d_parent != old_parent)
		spin_unlock(&dentry->d_parent->d_lock);
	if (dentry != old_parent)
		spin_unlock(&old_parent->d_lock);
	spin_unlock(&target->d_lock);
	spin_unlock(&dentry->d_lock);
}

/*
 * d_move - move a dentry
 * @dentry: entry to move
 * @target: new dentry
 *
 * Update the dcache to reflect the move of a file name. Negative
 * dcache entries should not be moved in this way. See the locking
 * requirements for __d_move.
 */
void d_move(struct dentry *dentry, struct dentry *target)
{
	write_seqlock(&rename_lock);
	__d_move(dentry, target, false);
	write_sequnlock(&rename_lock);
}
EXPORT_SYMBOL(d_move);

/*
 * d_exchange - exchange two dentries
 * @dentry1: first dentry
 * @dentry2: second dentry
 */
void d_exchange(struct dentry *dentry1, struct dentry *dentry2)
{
	write_seqlock(&rename_lock);

	WARN_ON(!dentry1->d_inode);
	WARN_ON(!dentry2->d_inode);
	WARN_ON(IS_ROOT(dentry1));
	WARN_ON(IS_ROOT(dentry2));

	__d_move(dentry1, dentry2, true);

	write_sequnlock(&rename_lock);
}

/**
 * d_ancestor - search for an ancestor
 * @p1: ancestor dentry
 * @p2: child dentry
 *
 * Returns the ancestor dentry of p2 which is a child of p1, if p1 is
 * an ancestor of p2, else NULL.
 */
struct dentry *d_ancestor(struct dentry *p1, struct dentry *p2)
{
	struct dentry *p;

	for (p = p2; !IS_ROOT(p); p = p->d_parent) {
		if (p->d_parent == p1)
			return p;
	}
	return NULL;
}

/*
 * This helper attempts to cope with remotely renamed directories
 *
 * It assumes that the caller is already holding
 * dentry->d_parent->d_inode->i_mutex, and rename_lock
 *
 * Note: If ever the locking in lock_rename() changes, then please
 * remember to update this too...
 */
static int __d_unalias(struct inode *inode,
		struct dentry *dentry, struct dentry *alias)
{
	struct mutex *m1 = NULL;
	struct rw_semaphore *m2 = NULL;
	int ret = -ESTALE;

	/* If alias and dentry share a parent, then no extra locks required */
	if (alias->d_parent == dentry->d_parent)
		goto out_unalias;

	/* See lock_rename() */
	if (!mutex_trylock(&dentry->d_sb->s_vfs_rename_mutex))
		goto out_err;
	m1 = &dentry->d_sb->s_vfs_rename_mutex;
	if (!inode_trylock_shared(alias->d_parent->d_inode))
		goto out_err;
	m2 = &alias->d_parent->d_inode->i_rwsem;
out_unalias:
	__d_move(alias, dentry, false);
	ret = 0;
out_err:
	if (m2)
		up_read(m2);
	if (m1)
		mutex_unlock(m1);
	return ret;
}

/**
 * d_splice_alias - splice a disconnected dentry into the tree if one exists
 * @inode:  the inode which may have a disconnected dentry
 * @dentry: a negative dentry which we want to point to the inode.
 *
 * If inode is a directory and has an IS_ROOT alias, then d_move that in
 * place of the given dentry and return it, else simply d_add the inode
 * to the dentry and return NULL.
 *
 * If a non-IS_ROOT directory is found, the filesystem is corrupt, and
 * we should error out: directories can't have multiple aliases.
 *
 * This is needed in the lookup routine of any filesystem that is exportable
 * (via knfsd) so that we can build dcache paths to directories effectively.
 *
 * If a dentry was found and moved, then it is returned.  Otherwise NULL
 * is returned.  This matches the expected return value of ->lookup.
 *
 * Cluster filesystems may call this function with a negative, hashed dentry.
 * In that case, we know that the inode will be a regular file, and also this
 * will only occur during atomic_open. So we need to check for the dentry
 * being already hashed only in the final case.
 */
struct dentry *d_splice_alias(struct inode *inode, struct dentry *dentry)
{
	if (IS_ERR(inode))
		return ERR_CAST(inode);

	BUG_ON(!d_unhashed(dentry));

	if (!inode)
		goto out;

	security_d_instantiate(dentry, inode);
	spin_lock(&inode->i_lock);
	if (S_ISDIR(inode->i_mode)) {
		struct dentry *new = __d_find_any_alias(inode);
		if (unlikely(new)) {
			/* The reference to new ensures it remains an alias */
			spin_unlock(&inode->i_lock);
			write_seqlock(&rename_lock);
			if (unlikely(d_ancestor(new, dentry))) {
				write_sequnlock(&rename_lock);
				dput(new);
				new = ERR_PTR(-ELOOP);
				pr_warn_ratelimited(
					"VFS: Lookup of '%s' in %s %s"
					" would have caused loop\n",
					dentry->d_name.name,
					inode->i_sb->s_type->name,
					inode->i_sb->s_id);
			} else if (!IS_ROOT(new)) {
				struct dentry *old_parent = dget(new->d_parent);
				int err = __d_unalias(inode, dentry, new);
				write_sequnlock(&rename_lock);
				if (err) {
					dput(new);
					new = ERR_PTR(err);
				}
				dput(old_parent);
			} else {
				__d_move(new, dentry, false);
				write_sequnlock(&rename_lock);
			}
			iput(inode);
			return new;
		}
	}
out:
	__d_add(dentry, inode);
	return NULL;
}
EXPORT_SYMBOL(d_splice_alias);

/*
 * Test whether new_dentry is a subdirectory of old_dentry.
 *
 * Trivially implemented using the dcache structure
 */

/**
 * is_subdir - is new dentry a subdirectory of old_dentry
 * @new_dentry: new dentry
 * @old_dentry: old dentry
 *
 * Returns true if new_dentry is a subdirectory of the parent (at any depth).
 * Returns false otherwise.
 * Caller must ensure that "new_dentry" is pinned before calling is_subdir()
 */
  
bool is_subdir(struct dentry *new_dentry, struct dentry *old_dentry)
{
	bool result;
	unsigned seq;

	if (new_dentry == old_dentry)
		return true;

	do {
		/* for restarting inner loop in case of seq retry */
		seq = read_seqbegin(&rename_lock);
		/*
		 * Need rcu_readlock to protect against the d_parent trashing
		 * due to d_move
		 */
		rcu_read_lock();
		if (d_ancestor(old_dentry, new_dentry))
			result = true;
		else
			result = false;
		rcu_read_unlock();
	} while (read_seqretry(&rename_lock, seq));

	return result;
}
EXPORT_SYMBOL(is_subdir);

static enum d_walk_ret d_genocide_kill(void *data, struct dentry *dentry)
{
	struct dentry *root = data;
	if (dentry != root) {
		if (d_unhashed(dentry) || !dentry->d_inode)
			return D_WALK_SKIP;

		if (!(dentry->d_flags & DCACHE_GENOCIDE)) {
			dentry->d_flags |= DCACHE_GENOCIDE;
			dentry->d_lockref.count--;
		}
	}
	return D_WALK_CONTINUE;
}

void d_genocide(struct dentry *parent)
{
	d_walk(parent, parent, d_genocide_kill);
}

EXPORT_SYMBOL(d_genocide);

void d_tmpfile(struct dentry *dentry, struct inode *inode)
{
	inode_dec_link_count(inode);
	BUG_ON(dentry->d_name.name != dentry->d_iname ||
		!hlist_unhashed(&dentry->d_u.d_alias) ||
		!d_unlinked(dentry));
	spin_lock(&dentry->d_parent->d_lock);
	spin_lock_nested(&dentry->d_lock, DENTRY_D_LOCK_NESTED);
	dentry->d_name.len = sprintf(dentry->d_iname, "#%llu",
				(unsigned long long)inode->i_ino);
	spin_unlock(&dentry->d_lock);
	spin_unlock(&dentry->d_parent->d_lock);
	d_instantiate(dentry, inode);
}
EXPORT_SYMBOL(d_tmpfile);

static __initdata unsigned long dhash_entries;
static int __init set_dhash_entries(char *str)
{
	if (!str)
		return 0;
	dhash_entries = simple_strtoul(str, &str, 0);
	return 1;
}
__setup("dhash_entries=", set_dhash_entries);

static void __init dcache_init_early(void)
{
	/* If hashes are distributed across NUMA nodes, defer
	 * hash allocation until vmalloc space is available.
	 */
	if (hashdist)
		return;

	dentry_hashtable =
		alloc_large_system_hash("Dentry cache",
					sizeof(struct hlist_bl_head),
					dhash_entries,
					13,
					HASH_EARLY | HASH_ZERO,
					&d_hash_shift,
					NULL,
					0,
					0);
	d_hash_shift = 32 - d_hash_shift;
}

static void __init dcache_init(void)
{
	/*
	 * A constructor could be added for stable state like the lists,
	 * but it is probably not worth it because of the cache nature
	 * of the dcache.
	 */
	dentry_cache = KMEM_CACHE_USERCOPY(dentry,
		SLAB_RECLAIM_ACCOUNT|SLAB_PANIC|SLAB_MEM_SPREAD|SLAB_ACCOUNT,
		d_iname);

	/* Hash may have been set up in dcache_init_early */
	if (!hashdist)
		return;

	dentry_hashtable =
		alloc_large_system_hash("Dentry cache",
					sizeof(struct hlist_bl_head),
					dhash_entries,
					13,
					HASH_ZERO,
					&d_hash_shift,
					NULL,
					0,
					0);
	d_hash_shift = 32 - d_hash_shift;
}

/* SLAB cache for __getname() consumers */
struct kmem_cache *names_cachep __read_mostly;
EXPORT_SYMBOL(names_cachep);

void __init vfs_caches_init_early(void)
{
	int i;

	for (i = 0; i < ARRAY_SIZE(in_lookup_hashtable); i++)
		INIT_HLIST_BL_HEAD(&in_lookup_hashtable[i]);

	dcache_init_early();
	inode_init_early();
}

void __init vfs_caches_init(void)
{
    //创建path路径的cache
	names_cachep = kmem_cache_create_usercopy("names_cache", PATH_MAX, 0,
			SLAB_HWCACHE_ALIGN|SLAB_PANIC, 0, PATH_MAX, NULL);

	dcache_init();
	inode_init();
	files_init();
	files_maxfiles_init();
	mnt_init();
	bdev_cache_init();
	chrdev_init();
}<|MERGE_RESOLUTION|>--- conflicted
+++ resolved
@@ -1775,13 +1775,9 @@
 	char *dname;
 	int err;
 
-<<<<<<< HEAD
 	//申请目录项
-	dentry = kmem_cache_alloc(dentry_cache, GFP_KERNEL);
-=======
 	dentry = kmem_cache_alloc_lru(dentry_cache, &sb->s_dentry_lru,
 				      GFP_KERNEL);
->>>>>>> 028192fe
 	if (!dentry)
 		return NULL;
 
