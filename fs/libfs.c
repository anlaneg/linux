// SPDX-License-Identifier: GPL-2.0-only
/*
 *	fs/libfs.c
 *	Library for filesystems writers.
 */

#include <linux/blkdev.h>
#include <linux/export.h>
#include <linux/pagemap.h>
#include <linux/slab.h>
#include <linux/cred.h>
#include <linux/mount.h>
#include <linux/vfs.h>
#include <linux/quotaops.h>
#include <linux/mutex.h>
#include <linux/namei.h>
#include <linux/exportfs.h>
#include <linux/writeback.h>
#include <linux/buffer_head.h> /* sync_mapping_buffers */
#include <linux/fs_context.h>
#include <linux/pseudo_fs.h>

#include <linux/uaccess.h>

#include "internal.h"

int simple_getattr(const struct path *path, struct kstat *stat,
		   u32 request_mask, unsigned int query_flags)
{
	struct inode *inode = d_inode(path->dentry);
	generic_fillattr(inode, stat);
	stat->blocks = inode->i_mapping->nrpages << (PAGE_SHIFT - 9);
	return 0;
}
EXPORT_SYMBOL(simple_getattr);

int simple_statfs(struct dentry *dentry, struct kstatfs *buf)
{
	buf->f_type = dentry->d_sb->s_magic;
	buf->f_bsize = PAGE_SIZE;
	buf->f_namelen = NAME_MAX;
	return 0;
}
EXPORT_SYMBOL(simple_statfs);

/*
 * Retaining negative dentries for an in-memory filesystem just wastes
 * memory and lookup time: arrange for them to be deleted immediately.
 */
int always_delete_dentry(const struct dentry *dentry)
{
	return 1;
}
EXPORT_SYMBOL(always_delete_dentry);

const struct dentry_operations simple_dentry_operations = {
	.d_delete = always_delete_dentry,
};
EXPORT_SYMBOL(simple_dentry_operations);

/*
 * Lookup the data. This is trivial - if the dentry didn't already
 * exist, we know it is negative.  Set d_op to delete negative dentries.
 */
struct dentry *simple_lookup(struct inode *dir, struct dentry *dentry, unsigned int flags)
{
	if (dentry->d_name.len > NAME_MAX)
		return ERR_PTR(-ENAMETOOLONG);
	if (!dentry->d_sb->s_d_op)
		d_set_d_op(dentry, &simple_dentry_operations);
	d_add(dentry, NULL);
	return NULL;
}
EXPORT_SYMBOL(simple_lookup);

int dcache_dir_open(struct inode *inode, struct file *file)
{
	file->private_data = d_alloc_cursor(file->f_path.dentry);

	return file->private_data ? 0 : -ENOMEM;
}
EXPORT_SYMBOL(dcache_dir_open);

int dcache_dir_close(struct inode *inode, struct file *file)
{
	dput(file->private_data);
	return 0;
}
EXPORT_SYMBOL(dcache_dir_close);

/* parent is locked at least shared */
static struct dentry *next_positive(struct dentry *parent,
				    struct list_head *from,
				    int count)
{
	unsigned *seq = &parent->d_inode->i_dir_seq, n;
	struct dentry *res;
	struct list_head *p;
	bool skipped;
	int i;

retry:
	i = count;
	skipped = false;
	n = smp_load_acquire(seq) & ~1;
	res = NULL;
	rcu_read_lock();
	for (p = from->next; p != &parent->d_subdirs; p = p->next) {
		struct dentry *d = list_entry(p, struct dentry, d_child);
		if (!simple_positive(d)) {
			skipped = true;
		} else if (!--i) {
			res = d;
			break;
		}
	}
	rcu_read_unlock();
	if (skipped) {
		smp_rmb();
		if (unlikely(*seq != n))
			goto retry;
	}
	return res;
}

static void move_cursor(struct dentry *cursor, struct list_head *after)
{
	struct dentry *parent = cursor->d_parent;
	unsigned n, *seq = &parent->d_inode->i_dir_seq;
	spin_lock(&parent->d_lock);
	for (;;) {
		n = *seq;
		if (!(n & 1) && cmpxchg(seq, n, n + 1) == n)
			break;
		cpu_relax();
	}
	__list_del(cursor->d_child.prev, cursor->d_child.next);
	if (after)
		list_add(&cursor->d_child, after);
	else
		list_add_tail(&cursor->d_child, &parent->d_subdirs);
	smp_store_release(seq, n + 2);
	spin_unlock(&parent->d_lock);
}

loff_t dcache_dir_lseek(struct file *file, loff_t offset, int whence)
{
	struct dentry *dentry = file->f_path.dentry;
	switch (whence) {
		case 1:
			offset += file->f_pos;
			/* fall through */
		case 0:
			if (offset >= 0)
				break;
			/* fall through */
		default:
			return -EINVAL;
	}
	if (offset != file->f_pos) {
		file->f_pos = offset;
		if (file->f_pos >= 2) {
			struct dentry *cursor = file->private_data;
			struct dentry *to;
			loff_t n = file->f_pos - 2;

			inode_lock_shared(dentry->d_inode);
			to = next_positive(dentry, &dentry->d_subdirs, n);
			move_cursor(cursor, to ? &to->d_child : NULL);
			inode_unlock_shared(dentry->d_inode);
		}
	}
	return offset;
}
EXPORT_SYMBOL(dcache_dir_lseek);

/* Relationship between i_mode and the DT_xxx types */
static inline unsigned char dt_type(struct inode *inode)
{
	return (inode->i_mode >> 12) & 15;
}

/*
 * Directory is locked and all positive dentries in it are safe, since
 * for ramfs-type trees they can't go away without unlink() or rmdir(),
 * both impossible due to the lock on directory.
 */

int dcache_readdir(struct file *file, struct dir_context *ctx)
{
	struct dentry *dentry = file->f_path.dentry;
	struct dentry *cursor = file->private_data;
	struct list_head *p = &cursor->d_child;
	struct dentry *next;
	bool moved = false;

	if (!dir_emit_dots(file, ctx))
		return 0;

	if (ctx->pos == 2)
		p = &dentry->d_subdirs;
	while ((next = next_positive(dentry, p, 1)) != NULL) {
		if (!dir_emit(ctx, next->d_name.name, next->d_name.len,
			      d_inode(next)->i_ino, dt_type(d_inode(next))))
			break;
		moved = true;
		p = &next->d_child;
		ctx->pos++;
	}
	if (moved)
		move_cursor(cursor, p);
	return 0;
}
EXPORT_SYMBOL(dcache_readdir);

ssize_t generic_read_dir(struct file *filp, char __user *buf, size_t siz, loff_t *ppos)
{
	return -EISDIR;
}
EXPORT_SYMBOL(generic_read_dir);

const struct file_operations simple_dir_operations = {
	.open		= dcache_dir_open,
	.release	= dcache_dir_close,
	.llseek		= dcache_dir_lseek,
	.read		= generic_read_dir,
	.iterate_shared	= dcache_readdir,
	.fsync		= noop_fsync,
};
EXPORT_SYMBOL(simple_dir_operations);

const struct inode_operations simple_dir_inode_operations = {
	.lookup		= simple_lookup,
};
EXPORT_SYMBOL(simple_dir_inode_operations);

//默认super_operators
static const struct super_operations simple_super_operations = {
	.statfs		= simple_statfs,
};

static int pseudo_fs_fill_super(struct super_block *s, struct fs_context *fc)
{
	struct pseudo_fs_context *ctx = fc->fs_private;
	struct inode *root;

	s->s_maxbytes = MAX_LFS_FILESIZE;
	s->s_blocksize = PAGE_SIZE;
	s->s_blocksize_bits = PAGE_SHIFT;
<<<<<<< HEAD
	s->s_magic = magic;
	//如果未指定super block ops,则置为simple_super_operations
	s->s_op = ops ? ops : &simple_super_operations;
	s->s_xattr = xattr;
=======
	s->s_magic = ctx->magic;
	s->s_op = ctx->ops ?: &simple_super_operations;
	s->s_xattr = ctx->xattr;
>>>>>>> 5f9e832c
	s->s_time_gran = 1;
	root = new_inode(s);
	if (!root)
		return -ENOMEM;

	/*
	 * since this is the first inode, make it number 1. New inodes created
	 * after this must take care not to collide with it (by passing
	 * max_reserved of 1 to iunique).
	 */
	root->i_ino = 1;//将super_block的ino置为１
	root->i_mode = S_IFDIR | S_IRUSR | S_IWUSR;
	//此节点的access time，modify time,create time置为相等
	root->i_atime = root->i_mtime = root->i_ctime = current_time(root);
	s->s_root = d_make_root(root);
	if (!s->s_root)
		return -ENOMEM;
	s->s_d_op = ctx->dops;
	return 0;
}

static int pseudo_fs_get_tree(struct fs_context *fc)
{
	return get_tree_nodev(fc, pseudo_fs_fill_super);
}

static void pseudo_fs_free(struct fs_context *fc)
{
	kfree(fc->fs_private);
}

static const struct fs_context_operations pseudo_fs_context_ops = {
	.free		= pseudo_fs_free,
	.get_tree	= pseudo_fs_get_tree,
};

/*
 * Common helper for pseudo-filesystems (sockfs, pipefs, bdev - stuff that
 * will never be mountable)
 */
struct pseudo_fs_context *init_pseudo(struct fs_context *fc,
					unsigned long magic)
{
	struct pseudo_fs_context *ctx;

	ctx = kzalloc(sizeof(struct pseudo_fs_context), GFP_KERNEL);
	if (likely(ctx)) {
		ctx->magic = magic;
		fc->fs_private = ctx;
		fc->ops = &pseudo_fs_context_ops;
		fc->sb_flags |= SB_NOUSER;
		fc->global = true;
	}
	return ctx;
}
EXPORT_SYMBOL(init_pseudo);

int simple_open(struct inode *inode, struct file *file)
{
	if (inode->i_private)
		file->private_data = inode->i_private;
	return 0;
}
EXPORT_SYMBOL(simple_open);

int simple_link(struct dentry *old_dentry, struct inode *dir, struct dentry *dentry)
{
	struct inode *inode = d_inode(old_dentry);

	inode->i_ctime = dir->i_ctime = dir->i_mtime = current_time(inode);
	inc_nlink(inode);
	ihold(inode);
	dget(dentry);
	d_instantiate(dentry, inode);
	return 0;
}
EXPORT_SYMBOL(simple_link);

int simple_empty(struct dentry *dentry)
{
	struct dentry *child;
	int ret = 0;

	spin_lock(&dentry->d_lock);
	list_for_each_entry(child, &dentry->d_subdirs, d_child) {
		spin_lock_nested(&child->d_lock, DENTRY_D_LOCK_NESTED);
		if (simple_positive(child)) {
			spin_unlock(&child->d_lock);
			goto out;
		}
		spin_unlock(&child->d_lock);
	}
	ret = 1;
out:
	spin_unlock(&dentry->d_lock);
	return ret;
}
EXPORT_SYMBOL(simple_empty);

int simple_unlink(struct inode *dir, struct dentry *dentry)
{
	struct inode *inode = d_inode(dentry);

	inode->i_ctime = dir->i_ctime = dir->i_mtime = current_time(inode);
	drop_nlink(inode);
	dput(dentry);
	return 0;
}
EXPORT_SYMBOL(simple_unlink);

int simple_rmdir(struct inode *dir, struct dentry *dentry)
{
	if (!simple_empty(dentry))
		return -ENOTEMPTY;

	drop_nlink(d_inode(dentry));
	simple_unlink(dir, dentry);
	drop_nlink(dir);
	return 0;
}
EXPORT_SYMBOL(simple_rmdir);

int simple_rename(struct inode *old_dir, struct dentry *old_dentry,
		  struct inode *new_dir, struct dentry *new_dentry,
		  unsigned int flags)
{
	struct inode *inode = d_inode(old_dentry);
	int they_are_dirs = d_is_dir(old_dentry);

	if (flags & ~RENAME_NOREPLACE)
		return -EINVAL;

	if (!simple_empty(new_dentry))
		return -ENOTEMPTY;

	if (d_really_is_positive(new_dentry)) {
		simple_unlink(new_dir, new_dentry);
		if (they_are_dirs) {
			drop_nlink(d_inode(new_dentry));
			drop_nlink(old_dir);
		}
	} else if (they_are_dirs) {
		drop_nlink(old_dir);
		inc_nlink(new_dir);
	}

	old_dir->i_ctime = old_dir->i_mtime = new_dir->i_ctime =
		new_dir->i_mtime = inode->i_ctime = current_time(old_dir);

	return 0;
}
EXPORT_SYMBOL(simple_rename);

/**
 * simple_setattr - setattr for simple filesystem
 * @dentry: dentry
 * @iattr: iattr structure
 *
 * Returns 0 on success, -error on failure.
 *
 * simple_setattr is a simple ->setattr implementation without a proper
 * implementation of size changes.
 *
 * It can either be used for in-memory filesystems or special files
 * on simple regular filesystems.  Anything that needs to change on-disk
 * or wire state on size changes needs its own setattr method.
 */
int simple_setattr(struct dentry *dentry, struct iattr *iattr)
{
	struct inode *inode = d_inode(dentry);
	int error;

	error = setattr_prepare(dentry, iattr);
	if (error)
		return error;

	if (iattr->ia_valid & ATTR_SIZE)
		truncate_setsize(inode, iattr->ia_size);
	setattr_copy(inode, iattr);
	mark_inode_dirty(inode);
	return 0;
}
EXPORT_SYMBOL(simple_setattr);

int simple_readpage(struct file *file, struct page *page)
{
	clear_highpage(page);
	flush_dcache_page(page);
	SetPageUptodate(page);
	unlock_page(page);
	return 0;
}
EXPORT_SYMBOL(simple_readpage);

int simple_write_begin(struct file *file, struct address_space *mapping,
			loff_t pos, unsigned len, unsigned flags,
			struct page **pagep, void **fsdata)
{
	struct page *page;
	pgoff_t index;

	index = pos >> PAGE_SHIFT;

	page = grab_cache_page_write_begin(mapping, index, flags);
	if (!page)
		return -ENOMEM;

	*pagep = page;

	if (!PageUptodate(page) && (len != PAGE_SIZE)) {
		unsigned from = pos & (PAGE_SIZE - 1);

		zero_user_segments(page, 0, from, from + len, PAGE_SIZE);
	}
	return 0;
}
EXPORT_SYMBOL(simple_write_begin);

/**
 * simple_write_end - .write_end helper for non-block-device FSes
 * @available: See .write_end of address_space_operations
 * @file: 		"
 * @mapping: 		"
 * @pos: 		"
 * @len: 		"
 * @copied: 		"
 * @page: 		"
 * @fsdata: 		"
 *
 * simple_write_end does the minimum needed for updating a page after writing is
 * done. It has the same API signature as the .write_end of
 * address_space_operations vector. So it can just be set onto .write_end for
 * FSes that don't need any other processing. i_mutex is assumed to be held.
 * Block based filesystems should use generic_write_end().
 * NOTE: Even though i_size might get updated by this function, mark_inode_dirty
 * is not called, so a filesystem that actually does store data in .write_inode
 * should extend on what's done here with a call to mark_inode_dirty() in the
 * case that i_size has changed.
 *
 * Use *ONLY* with simple_readpage()
 */
int simple_write_end(struct file *file, struct address_space *mapping,
			loff_t pos, unsigned len, unsigned copied,
			struct page *page, void *fsdata)
{
	struct inode *inode = page->mapping->host;
	loff_t last_pos = pos + copied;

	/* zero the stale part of the page if we did a short copy */
	if (!PageUptodate(page)) {
		if (copied < len) {
			unsigned from = pos & (PAGE_SIZE - 1);

			zero_user(page, from + copied, len - copied);
		}
		SetPageUptodate(page);
	}
	/*
	 * No need to use i_size_read() here, the i_size
	 * cannot change under us because we hold the i_mutex.
	 */
	if (last_pos > inode->i_size)
		i_size_write(inode, last_pos);

	set_page_dirty(page);
	unlock_page(page);
	put_page(page);

	return copied;
}
EXPORT_SYMBOL(simple_write_end);

/*
 * the inodes created here are not hashed. If you use iunique to generate
 * unique inode values later for this filesystem, then you must take care
 * to pass it an appropriate max_reserved value to avoid collisions.
 */
int simple_fill_super(struct super_block *s, unsigned long magic,
		      const struct tree_descr *files)
{
	struct inode *inode;
	struct dentry *root;
	struct dentry *dentry;
	int i;

	s->s_blocksize = PAGE_SIZE;
	s->s_blocksize_bits = PAGE_SHIFT;
	s->s_magic = magic;
	s->s_op = &simple_super_operations;
	s->s_time_gran = 1;

	inode = new_inode(s);
	if (!inode)
		return -ENOMEM;
	/*
	 * because the root inode is 1, the files array must not contain an
	 * entry at index 1
	 */
	inode->i_ino = 1;
	inode->i_mode = S_IFDIR | 0755;
	inode->i_atime = inode->i_mtime = inode->i_ctime = current_time(inode);
	inode->i_op = &simple_dir_inode_operations;
	inode->i_fop = &simple_dir_operations;
	set_nlink(inode, 2);
	root = d_make_root(inode);
	if (!root)
		return -ENOMEM;
	for (i = 0; !files->name || files->name[0]; i++, files++) {
		if (!files->name)
			continue;

		/* warn if it tries to conflict with the root inode */
		if (unlikely(i == 1))
			printk(KERN_WARNING "%s: %s passed in a files array"
				"with an index of 1!\n", __func__,
				s->s_type->name);

		dentry = d_alloc_name(root, files->name);
		if (!dentry)
			goto out;
		inode = new_inode(s);
		if (!inode) {
			dput(dentry);
			goto out;
		}
		inode->i_mode = S_IFREG | files->mode;
		inode->i_atime = inode->i_mtime = inode->i_ctime = current_time(inode);
		inode->i_fop = files->ops;
		inode->i_ino = i;
		d_add(dentry, inode);
	}
	s->s_root = root;
	return 0;
out:
	d_genocide(root);
	shrink_dcache_parent(root);
	dput(root);
	return -ENOMEM;
}
EXPORT_SYMBOL(simple_fill_super);

static DEFINE_SPINLOCK(pin_fs_lock);

int simple_pin_fs(struct file_system_type *type, struct vfsmount **mount, int *count)
{
	struct vfsmount *mnt = NULL;
	spin_lock(&pin_fs_lock);
	if (unlikely(!*mount)) {
		spin_unlock(&pin_fs_lock);
		mnt = vfs_kern_mount(type, SB_KERNMOUNT, type->name, NULL);
		if (IS_ERR(mnt))
			return PTR_ERR(mnt);
		spin_lock(&pin_fs_lock);
		if (!*mount)
			*mount = mnt;
	}
	mntget(*mount);
	++*count;
	spin_unlock(&pin_fs_lock);
	mntput(mnt);
	return 0;
}
EXPORT_SYMBOL(simple_pin_fs);

void simple_release_fs(struct vfsmount **mount, int *count)
{
	struct vfsmount *mnt;
	spin_lock(&pin_fs_lock);
	mnt = *mount;
	if (!--*count)
		*mount = NULL;
	spin_unlock(&pin_fs_lock);
	mntput(mnt);
}
EXPORT_SYMBOL(simple_release_fs);

/**
 * simple_read_from_buffer - copy data from the buffer to user space
 * @to: the user space buffer to read to
 * @count: the maximum number of bytes to read
 * @ppos: the current position in the buffer
 * @from: the buffer to read from
 * @available: the size of the buffer
 *
 * The simple_read_from_buffer() function reads up to @count bytes from the
 * buffer @from at offset @ppos into the user space address starting at @to.
 *
 * On success, the number of bytes read is returned and the offset @ppos is
 * advanced by this number, or negative value is returned on error.
 **/
ssize_t simple_read_from_buffer(void __user *to, size_t count, loff_t *ppos,
				const void *from, size_t available)
{
	loff_t pos = *ppos;
	size_t ret;

	if (pos < 0)
		return -EINVAL;
	if (pos >= available || !count)
		return 0;
	if (count > available - pos)
		count = available - pos;
	ret = copy_to_user(to, from + pos, count);
	if (ret == count)
		return -EFAULT;
	count -= ret;
	*ppos = pos + count;
	return count;
}
EXPORT_SYMBOL(simple_read_from_buffer);

/**
 * simple_write_to_buffer - copy data from user space to the buffer
 * @to: the buffer to write to
 * @available: the size of the buffer
 * @ppos: the current position in the buffer
 * @from: the user space buffer to read from
 * @count: the maximum number of bytes to read
 *
 * The simple_write_to_buffer() function reads up to @count bytes from the user
 * space address starting at @from into the buffer @to at offset @ppos.
 *
 * On success, the number of bytes written is returned and the offset @ppos is
 * advanced by this number, or negative value is returned on error.
 **/
ssize_t simple_write_to_buffer(void *to, size_t available, loff_t *ppos,
		const void __user *from, size_t count)
{
	loff_t pos = *ppos;
	size_t res;

	if (pos < 0)
		return -EINVAL;
	if (pos >= available || !count)
		return 0;
	if (count > available - pos)
		count = available - pos;
	res = copy_from_user(to + pos, from, count);
	if (res == count)
		return -EFAULT;
	count -= res;
	*ppos = pos + count;
	return count;
}
EXPORT_SYMBOL(simple_write_to_buffer);

/**
 * memory_read_from_buffer - copy data from the buffer
 * @to: the kernel space buffer to read to
 * @count: the maximum number of bytes to read
 * @ppos: the current position in the buffer
 * @from: the buffer to read from
 * @available: the size of the buffer
 *
 * The memory_read_from_buffer() function reads up to @count bytes from the
 * buffer @from at offset @ppos into the kernel space address starting at @to.
 *
 * On success, the number of bytes read is returned and the offset @ppos is
 * advanced by this number, or negative value is returned on error.
 **/
ssize_t memory_read_from_buffer(void *to, size_t count, loff_t *ppos,
				const void *from, size_t available)
{
	loff_t pos = *ppos;

	if (pos < 0)
		return -EINVAL;
	if (pos >= available)
		return 0;
	if (count > available - pos)
		count = available - pos;
	memcpy(to, from + pos, count);
	*ppos = pos + count;

	return count;
}
EXPORT_SYMBOL(memory_read_from_buffer);

/*
 * Transaction based IO.
 * The file expects a single write which triggers the transaction, and then
 * possibly a read which collects the result - which is stored in a
 * file-local buffer.
 */

void simple_transaction_set(struct file *file, size_t n)
{
	struct simple_transaction_argresp *ar = file->private_data;

	BUG_ON(n > SIMPLE_TRANSACTION_LIMIT);

	/*
	 * The barrier ensures that ar->size will really remain zero until
	 * ar->data is ready for reading.
	 */
	smp_mb();
	ar->size = n;
}
EXPORT_SYMBOL(simple_transaction_set);

char *simple_transaction_get(struct file *file, const char __user *buf, size_t size)
{
	struct simple_transaction_argresp *ar;
	static DEFINE_SPINLOCK(simple_transaction_lock);

	if (size > SIMPLE_TRANSACTION_LIMIT - 1)
		return ERR_PTR(-EFBIG);

	ar = (struct simple_transaction_argresp *)get_zeroed_page(GFP_KERNEL);
	if (!ar)
		return ERR_PTR(-ENOMEM);

	spin_lock(&simple_transaction_lock);

	/* only one write allowed per open */
	if (file->private_data) {
		spin_unlock(&simple_transaction_lock);
		free_page((unsigned long)ar);
		return ERR_PTR(-EBUSY);
	}

	file->private_data = ar;

	spin_unlock(&simple_transaction_lock);

	if (copy_from_user(ar->data, buf, size))
		return ERR_PTR(-EFAULT);

	return ar->data;
}
EXPORT_SYMBOL(simple_transaction_get);

ssize_t simple_transaction_read(struct file *file, char __user *buf, size_t size, loff_t *pos)
{
	struct simple_transaction_argresp *ar = file->private_data;

	if (!ar)
		return 0;
	return simple_read_from_buffer(buf, size, pos, ar->data, ar->size);
}
EXPORT_SYMBOL(simple_transaction_read);

int simple_transaction_release(struct inode *inode, struct file *file)
{
	free_page((unsigned long)file->private_data);
	return 0;
}
EXPORT_SYMBOL(simple_transaction_release);

/* Simple attribute files */

struct simple_attr {
	int (*get)(void *, u64 *);
	int (*set)(void *, u64);
	char get_buf[24];	/* enough to store a u64 and "\n\0" */
	char set_buf[24];
	void *data;
	const char *fmt;	/* format for read operation */
	struct mutex mutex;	/* protects access to these buffers */
};

/* simple_attr_open is called by an actual attribute open file operation
 * to set the attribute specific access operations. */
int simple_attr_open(struct inode *inode, struct file *file,
		     int (*get)(void *, u64 *), int (*set)(void *, u64),
		     const char *fmt)
{
	struct simple_attr *attr;

	attr = kmalloc(sizeof(*attr), GFP_KERNEL);
	if (!attr)
		return -ENOMEM;

	attr->get = get;
	attr->set = set;
	attr->data = inode->i_private;
	attr->fmt = fmt;
	mutex_init(&attr->mutex);

	file->private_data = attr;

	return nonseekable_open(inode, file);
}
EXPORT_SYMBOL_GPL(simple_attr_open);

int simple_attr_release(struct inode *inode, struct file *file)
{
	kfree(file->private_data);
	return 0;
}
EXPORT_SYMBOL_GPL(simple_attr_release);	/* GPL-only?  This?  Really? */

/* read from the buffer that is filled with the get function */
ssize_t simple_attr_read(struct file *file, char __user *buf,
			 size_t len, loff_t *ppos)
{
	struct simple_attr *attr;
	size_t size;
	ssize_t ret;

	attr = file->private_data;

	if (!attr->get)
		return -EACCES;

	ret = mutex_lock_interruptible(&attr->mutex);
	if (ret)
		return ret;

	if (*ppos) {		/* continued read */
		size = strlen(attr->get_buf);
	} else {		/* first read */
		u64 val;
		ret = attr->get(attr->data, &val);
		if (ret)
			goto out;

		size = scnprintf(attr->get_buf, sizeof(attr->get_buf),
				 attr->fmt, (unsigned long long)val);
	}

	ret = simple_read_from_buffer(buf, len, ppos, attr->get_buf, size);
out:
	mutex_unlock(&attr->mutex);
	return ret;
}
EXPORT_SYMBOL_GPL(simple_attr_read);

/* interpret the buffer as a number to call the set function with */
ssize_t simple_attr_write(struct file *file, const char __user *buf,
			  size_t len, loff_t *ppos)
{
	struct simple_attr *attr;
	u64 val;
	size_t size;
	ssize_t ret;

	attr = file->private_data;
	if (!attr->set)
		return -EACCES;

	ret = mutex_lock_interruptible(&attr->mutex);
	if (ret)
		return ret;

	ret = -EFAULT;
	size = min(sizeof(attr->set_buf) - 1, len);
	if (copy_from_user(attr->set_buf, buf, size))
		goto out;

	attr->set_buf[size] = '\0';
	val = simple_strtoll(attr->set_buf, NULL, 0);
	ret = attr->set(attr->data, val);
	if (ret == 0)
		ret = len; /* on success, claim we got the whole input */
out:
	mutex_unlock(&attr->mutex);
	return ret;
}
EXPORT_SYMBOL_GPL(simple_attr_write);

/**
 * generic_fh_to_dentry - generic helper for the fh_to_dentry export operation
 * @sb:		filesystem to do the file handle conversion on
 * @fid:	file handle to convert
 * @fh_len:	length of the file handle in bytes
 * @fh_type:	type of file handle
 * @get_inode:	filesystem callback to retrieve inode
 *
 * This function decodes @fid as long as it has one of the well-known
 * Linux filehandle types and calls @get_inode on it to retrieve the
 * inode for the object specified in the file handle.
 */
struct dentry *generic_fh_to_dentry(struct super_block *sb, struct fid *fid,
		int fh_len, int fh_type, struct inode *(*get_inode)
			(struct super_block *sb, u64 ino, u32 gen))
{
	struct inode *inode = NULL;

	if (fh_len < 2)
		return NULL;

	switch (fh_type) {
	case FILEID_INO32_GEN:
	case FILEID_INO32_GEN_PARENT:
		inode = get_inode(sb, fid->i32.ino, fid->i32.gen);
		break;
	}

	return d_obtain_alias(inode);
}
EXPORT_SYMBOL_GPL(generic_fh_to_dentry);

/**
 * generic_fh_to_parent - generic helper for the fh_to_parent export operation
 * @sb:		filesystem to do the file handle conversion on
 * @fid:	file handle to convert
 * @fh_len:	length of the file handle in bytes
 * @fh_type:	type of file handle
 * @get_inode:	filesystem callback to retrieve inode
 *
 * This function decodes @fid as long as it has one of the well-known
 * Linux filehandle types and calls @get_inode on it to retrieve the
 * inode for the _parent_ object specified in the file handle if it
 * is specified in the file handle, or NULL otherwise.
 */
struct dentry *generic_fh_to_parent(struct super_block *sb, struct fid *fid,
		int fh_len, int fh_type, struct inode *(*get_inode)
			(struct super_block *sb, u64 ino, u32 gen))
{
	struct inode *inode = NULL;

	if (fh_len <= 2)
		return NULL;

	switch (fh_type) {
	case FILEID_INO32_GEN_PARENT:
		inode = get_inode(sb, fid->i32.parent_ino,
				  (fh_len > 3 ? fid->i32.parent_gen : 0));
		break;
	}

	return d_obtain_alias(inode);
}
EXPORT_SYMBOL_GPL(generic_fh_to_parent);

/**
 * __generic_file_fsync - generic fsync implementation for simple filesystems
 *
 * @file:	file to synchronize
 * @start:	start offset in bytes
 * @end:	end offset in bytes (inclusive)
 * @datasync:	only synchronize essential metadata if true
 *
 * This is a generic implementation of the fsync method for simple
 * filesystems which track all non-inode metadata in the buffers list
 * hanging off the address_space structure.
 */
int __generic_file_fsync(struct file *file, loff_t start, loff_t end,
				 int datasync)
{
	struct inode *inode = file->f_mapping->host;
	int err;
	int ret;

	err = file_write_and_wait_range(file, start, end);
	if (err)
		return err;

	inode_lock(inode);
	ret = sync_mapping_buffers(inode->i_mapping);
	if (!(inode->i_state & I_DIRTY_ALL))
		goto out;
	if (datasync && !(inode->i_state & I_DIRTY_DATASYNC))
		goto out;

	err = sync_inode_metadata(inode, 1);
	if (ret == 0)
		ret = err;

out:
	inode_unlock(inode);
	/* check and advance again to catch errors after syncing out buffers */
	err = file_check_and_advance_wb_err(file);
	if (ret == 0)
		ret = err;
	return ret;
}
EXPORT_SYMBOL(__generic_file_fsync);

/**
 * generic_file_fsync - generic fsync implementation for simple filesystems
 *			with flush
 * @file:	file to synchronize
 * @start:	start offset in bytes
 * @end:	end offset in bytes (inclusive)
 * @datasync:	only synchronize essential metadata if true
 *
 */

int generic_file_fsync(struct file *file, loff_t start, loff_t end,
		       int datasync)
{
	struct inode *inode = file->f_mapping->host;
	int err;

	err = __generic_file_fsync(file, start, end, datasync);
	if (err)
		return err;
	return blkdev_issue_flush(inode->i_sb->s_bdev, GFP_KERNEL, NULL);
}
EXPORT_SYMBOL(generic_file_fsync);

/**
 * generic_check_addressable - Check addressability of file system
 * @blocksize_bits:	log of file system block size
 * @num_blocks:		number of blocks in file system
 *
 * Determine whether a file system with @num_blocks blocks (and a
 * block size of 2**@blocksize_bits) is addressable by the sector_t
 * and page cache of the system.  Return 0 if so and -EFBIG otherwise.
 */
int generic_check_addressable(unsigned blocksize_bits, u64 num_blocks)
{
	u64 last_fs_block = num_blocks - 1;
	u64 last_fs_page =
		last_fs_block >> (PAGE_SHIFT - blocksize_bits);

	if (unlikely(num_blocks == 0))
		return 0;

	if ((blocksize_bits < 9) || (blocksize_bits > PAGE_SHIFT))
		return -EINVAL;

	if ((last_fs_block > (sector_t)(~0ULL) >> (blocksize_bits - 9)) ||
	    (last_fs_page > (pgoff_t)(~0ULL))) {
		return -EFBIG;
	}
	return 0;
}
EXPORT_SYMBOL(generic_check_addressable);

/*
 * No-op implementation of ->fsync for in-memory filesystems.
 */
int noop_fsync(struct file *file, loff_t start, loff_t end, int datasync)
{
	return 0;
}
EXPORT_SYMBOL(noop_fsync);

int noop_set_page_dirty(struct page *page)
{
	/*
	 * Unlike __set_page_dirty_no_writeback that handles dirty page
	 * tracking in the page object, dax does all dirty tracking in
	 * the inode address_space in response to mkwrite faults. In the
	 * dax case we only need to worry about potentially dirty CPU
	 * caches, not dirty page cache pages to write back.
	 *
	 * This callback is defined to prevent fallback to
	 * __set_page_dirty_buffers() in set_page_dirty().
	 */
	return 0;
}
EXPORT_SYMBOL_GPL(noop_set_page_dirty);

void noop_invalidatepage(struct page *page, unsigned int offset,
		unsigned int length)
{
	/*
	 * There is no page cache to invalidate in the dax case, however
	 * we need this callback defined to prevent falling back to
	 * block_invalidatepage() in do_invalidatepage().
	 */
}
EXPORT_SYMBOL_GPL(noop_invalidatepage);

ssize_t noop_direct_IO(struct kiocb *iocb, struct iov_iter *iter)
{
	/*
	 * iomap based filesystems support direct I/O without need for
	 * this callback. However, it still needs to be set in
	 * inode->a_ops so that open/fcntl know that direct I/O is
	 * generally supported.
	 */
	return -EINVAL;
}
EXPORT_SYMBOL_GPL(noop_direct_IO);

/* Because kfree isn't assignment-compatible with void(void*) ;-/ */
void kfree_link(void *p)
{
	kfree(p);
}
EXPORT_SYMBOL(kfree_link);

/*
 * nop .set_page_dirty method so that people can use .page_mkwrite on
 * anon inodes.
 */
static int anon_set_page_dirty(struct page *page)
{
	return 0;
};

/*
 * A single inode exists for all anon_inode files. Contrary to pipes,
 * anon_inode inodes have no associated per-instance data, so we need
 * only allocate one of them.
 */
struct inode *alloc_anon_inode(struct super_block *s)
{
	static const struct address_space_operations anon_aops = {
		.set_page_dirty = anon_set_page_dirty,
	};
	struct inode *inode = new_inode_pseudo(s);

	if (!inode)
		return ERR_PTR(-ENOMEM);

	inode->i_ino = get_next_ino();
	inode->i_mapping->a_ops = &anon_aops;

	/*
	 * Mark the inode dirty from the very beginning,
	 * that way it will never be moved to the dirty
	 * list because mark_inode_dirty() will think
	 * that it already _is_ on the dirty list.
	 */
	inode->i_state = I_DIRTY;
	inode->i_mode = S_IRUSR | S_IWUSR;
	inode->i_uid = current_fsuid();
	inode->i_gid = current_fsgid();
	inode->i_flags |= S_PRIVATE;
	inode->i_atime = inode->i_mtime = inode->i_ctime = current_time(inode);
	return inode;
}
EXPORT_SYMBOL(alloc_anon_inode);

/**
 * simple_nosetlease - generic helper for prohibiting leases
 * @filp: file pointer
 * @arg: type of lease to obtain
 * @flp: new lease supplied for insertion
 * @priv: private data for lm_setup operation
 *
 * Generic helper for filesystems that do not wish to allow leases to be set.
 * All arguments are ignored and it just returns -EINVAL.
 */
int
simple_nosetlease(struct file *filp, long arg, struct file_lock **flp,
		  void **priv)
{
	return -EINVAL;
}
EXPORT_SYMBOL(simple_nosetlease);

/**
 * simple_get_link - generic helper to get the target of "fast" symlinks
 * @dentry: not used here
 * @inode: the symlink inode
 * @done: not used here
 *
 * Generic helper for filesystems to use for symlink inodes where a pointer to
 * the symlink target is stored in ->i_link.  NOTE: this isn't normally called,
 * since as an optimization the path lookup code uses any non-NULL ->i_link
 * directly, without calling ->get_link().  But ->get_link() still must be set,
 * to mark the inode_operations as being for a symlink.
 *
 * Return: the symlink target
 */
const char *simple_get_link(struct dentry *dentry, struct inode *inode,
			    struct delayed_call *done)
{
	return inode->i_link;
}
EXPORT_SYMBOL(simple_get_link);

const struct inode_operations simple_symlink_inode_operations = {
	.get_link = simple_get_link,
};
EXPORT_SYMBOL(simple_symlink_inode_operations);

/*
 * Operations for a permanently empty directory.
 */
static struct dentry *empty_dir_lookup(struct inode *dir, struct dentry *dentry, unsigned int flags)
{
	return ERR_PTR(-ENOENT);
}

static int empty_dir_getattr(const struct path *path, struct kstat *stat,
			     u32 request_mask, unsigned int query_flags)
{
	struct inode *inode = d_inode(path->dentry);
	generic_fillattr(inode, stat);
	return 0;
}

static int empty_dir_setattr(struct dentry *dentry, struct iattr *attr)
{
	return -EPERM;
}

static ssize_t empty_dir_listxattr(struct dentry *dentry, char *list, size_t size)
{
	return -EOPNOTSUPP;
}

static const struct inode_operations empty_dir_inode_operations = {
	.lookup		= empty_dir_lookup,
	.permission	= generic_permission,
	.setattr	= empty_dir_setattr,
	.getattr	= empty_dir_getattr,
	.listxattr	= empty_dir_listxattr,
};

static loff_t empty_dir_llseek(struct file *file, loff_t offset, int whence)
{
	/* An empty directory has two entries . and .. at offsets 0 and 1 */
	return generic_file_llseek_size(file, offset, whence, 2, 2);
}

static int empty_dir_readdir(struct file *file, struct dir_context *ctx)
{
	dir_emit_dots(file, ctx);
	return 0;
}

static const struct file_operations empty_dir_operations = {
	.llseek		= empty_dir_llseek,
	.read		= generic_read_dir,
	.iterate_shared	= empty_dir_readdir,
	.fsync		= noop_fsync,
};


void make_empty_dir_inode(struct inode *inode)
{
	set_nlink(inode, 2);
	inode->i_mode = S_IFDIR | S_IRUGO | S_IXUGO;
	inode->i_uid = GLOBAL_ROOT_UID;
	inode->i_gid = GLOBAL_ROOT_GID;
	inode->i_rdev = 0;
	inode->i_size = 0;
	inode->i_blkbits = PAGE_SHIFT;
	inode->i_blocks = 0;

	inode->i_op = &empty_dir_inode_operations;
	inode->i_opflags &= ~IOP_XATTR;
	inode->i_fop = &empty_dir_operations;
}

bool is_empty_dir_inode(struct inode *inode)
{
	return (inode->i_fop == &empty_dir_operations) &&
		(inode->i_op == &empty_dir_inode_operations);
}<|MERGE_RESOLUTION|>--- conflicted
+++ resolved
@@ -247,16 +247,10 @@
 	s->s_maxbytes = MAX_LFS_FILESIZE;
 	s->s_blocksize = PAGE_SIZE;
 	s->s_blocksize_bits = PAGE_SHIFT;
-<<<<<<< HEAD
-	s->s_magic = magic;
+	s->s_magic = ctx->magic;
 	//如果未指定super block ops,则置为simple_super_operations
-	s->s_op = ops ? ops : &simple_super_operations;
-	s->s_xattr = xattr;
-=======
-	s->s_magic = ctx->magic;
 	s->s_op = ctx->ops ?: &simple_super_operations;
 	s->s_xattr = ctx->xattr;
->>>>>>> 5f9e832c
 	s->s_time_gran = 1;
 	root = new_inode(s);
 	if (!root)
