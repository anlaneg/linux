// SPDX-License-Identifier: GPL-2.0-only
/*
 *  linux/fs/namespace.c
 *
 * (C) Copyright Al Viro 2000, 2001
 *
 * Based on code from fs/super.c, copyright Linus Torvalds and others.
 * Heavily rewritten.
 */

#include <linux/syscalls.h>
#include <linux/export.h>
#include <linux/capability.h>
#include <linux/mnt_namespace.h>
#include <linux/user_namespace.h>
#include <linux/namei.h>
#include <linux/security.h>
#include <linux/cred.h>
#include <linux/idr.h>
#include <linux/init.h>		/* init_rootfs */
#include <linux/fs_struct.h>	/* get_fs_root et.al. */
#include <linux/fsnotify.h>	/* fsnotify_vfsmount_delete */
#include <linux/file.h>
#include <linux/uaccess.h>
#include <linux/proc_ns.h>
#include <linux/magic.h>
#include <linux/memblock.h>
#include <linux/task_work.h>
#include <linux/sched/task.h>
#include <uapi/linux/mount.h>
#include <linux/fs_context.h>
#include <linux/shmem_fs.h>

#include "pnode.h"
#include "internal.h"

/* Maximum number of mounts in a mount namespace */
unsigned int sysctl_mount_max __read_mostly = 100000;

static unsigned int m_hash_mask __read_mostly;
static unsigned int m_hash_shift __read_mostly;
static unsigned int mp_hash_mask __read_mostly;
static unsigned int mp_hash_shift __read_mostly;

static __initdata unsigned long mhash_entries;
static int __init set_mhash_entries(char *str)
{
	if (!str)
		return 0;
	mhash_entries = simple_strtoul(str, &str, 0);
	return 1;
}
__setup("mhash_entries=", set_mhash_entries);

static __initdata unsigned long mphash_entries;
static int __init set_mphash_entries(char *str)
{
	if (!str)
		return 0;
	mphash_entries = simple_strtoul(str, &str, 0);
	return 1;
}
__setup("mphash_entries=", set_mphash_entries);

static u64 event;
static DEFINE_IDA(mnt_id_ida);
static DEFINE_IDA(mnt_group_ida);

static struct hlist_head *mount_hashtable __read_mostly;
//挂载点hash表
static struct hlist_head *mountpoint_hashtable __read_mostly;
static struct kmem_cache *mnt_cache __read_mostly;//挂载点cache
static DECLARE_RWSEM(namespace_sem);
static HLIST_HEAD(unmounted);	/* protected by namespace_sem */
static LIST_HEAD(ex_mountpoints); /* protected by namespace_sem */

/* /sys/fs */
struct kobject *fs_kobj;
EXPORT_SYMBOL_GPL(fs_kobj);

/*
 * vfsmount lock may be taken for read to prevent changes to the
 * vfsmount hash, ie. during mountpoint lookups or walking back
 * up the tree.
 *
 * It should be taken for write in all cases where the vfsmount
 * tree or hash is modified or when a vfsmount structure is modified.
 */
__cacheline_aligned_in_smp DEFINE_SEQLOCK(mount_lock);

static inline struct hlist_head *m_hash(struct vfsmount *mnt, struct dentry *dentry)
{
	unsigned long tmp = ((unsigned long)mnt / L1_CACHE_BYTES);
	tmp += ((unsigned long)dentry / L1_CACHE_BYTES);
	tmp = tmp + (tmp >> m_hash_shift);
	return &mount_hashtable[tmp & m_hash_mask];
}

//获取dentry对应的挂载点hash表桶头
static inline struct hlist_head *mp_hash(struct dentry *dentry)
{
	unsigned long tmp = ((unsigned long)dentry / L1_CACHE_BYTES);
	tmp = tmp + (tmp >> mp_hash_shift);
	return &mountpoint_hashtable[tmp & mp_hash_mask];
}

//为mnt申请并填充编号
static int mnt_alloc_id(struct mount *mnt)
{
	int res = ida_alloc(&mnt_id_ida, GFP_KERNEL);

	if (res < 0)
		return res;
	mnt->mnt_id = res;
	return 0;
}

static void mnt_free_id(struct mount *mnt)
{
	ida_free(&mnt_id_ida, mnt->mnt_id);
}

/*
 * Allocate a new peer group ID
 */
static int mnt_alloc_group_id(struct mount *mnt)
{
	int res = ida_alloc_min(&mnt_group_ida, 1, GFP_KERNEL);

	if (res < 0)
		return res;
	mnt->mnt_group_id = res;
	return 0;
}

/*
 * Release a peer group ID
 */
void mnt_release_group_id(struct mount *mnt)
{
	ida_free(&mnt_group_ida, mnt->mnt_group_id);
	mnt->mnt_group_id = 0;
}

/*
 * vfsmount lock must be held for read
 */
static inline void mnt_add_count(struct mount *mnt, int n)
{
#ifdef CONFIG_SMP
	this_cpu_add(mnt->mnt_pcp->mnt_count, n);
#else
	preempt_disable();
	mnt->mnt_count += n;
	preempt_enable();
#endif
}

/*
 * vfsmount lock must be held for write
 */
unsigned int mnt_get_count(struct mount *mnt)
{
#ifdef CONFIG_SMP
	unsigned int count = 0;
	int cpu;

	for_each_possible_cpu(cpu) {
		count += per_cpu_ptr(mnt->mnt_pcp, cpu)->mnt_count;
	}

	return count;
#else
	return mnt->mnt_count;
#endif
}

<<<<<<< HEAD
static void drop_mountpoint(struct fs_pin *p)
{
	struct mount *m = container_of(p, struct mount, mnt_umount);
	dput(m->mnt_ex_mountpoint);
	pin_remove(p);
	mntput(&m->mnt);
}

//申请并初始化mount
=======
>>>>>>> 5f9e832c
static struct mount *alloc_vfsmnt(const char *name)
{
	//申请mnt节点
	struct mount *mnt = kmem_cache_zalloc(mnt_cache, GFP_KERNEL);
	if (mnt) {
		int err;

		//申请挂载点编号
		err = mnt_alloc_id(mnt);
		if (err)
			goto out_free_cache;

		//填充挂载点设备名称
		if (name) {
			mnt->mnt_devname = kstrdup_const(name, GFP_KERNEL);
			if (!mnt->mnt_devname)
				goto out_free_id;
		}

#ifdef CONFIG_SMP
		mnt->mnt_pcp = alloc_percpu(struct mnt_pcp);
		if (!mnt->mnt_pcp)
			goto out_free_devname;

		this_cpu_add(mnt->mnt_pcp->mnt_count, 1);
#else
		mnt->mnt_count = 1;
		mnt->mnt_writers = 0;
#endif

		INIT_HLIST_NODE(&mnt->mnt_hash);
		INIT_LIST_HEAD(&mnt->mnt_child);
		INIT_LIST_HEAD(&mnt->mnt_mounts);
		INIT_LIST_HEAD(&mnt->mnt_list);
		INIT_LIST_HEAD(&mnt->mnt_expire);
		INIT_LIST_HEAD(&mnt->mnt_share);
		INIT_LIST_HEAD(&mnt->mnt_slave_list);
		INIT_LIST_HEAD(&mnt->mnt_slave);
		INIT_HLIST_NODE(&mnt->mnt_mp_list);
		INIT_LIST_HEAD(&mnt->mnt_umounting);
		INIT_HLIST_HEAD(&mnt->mnt_stuck_children);
	}
	return mnt;

#ifdef CONFIG_SMP
out_free_devname:
	kfree_const(mnt->mnt_devname);
#endif
out_free_id:
	mnt_free_id(mnt);
out_free_cache:
	kmem_cache_free(mnt_cache, mnt);
	return NULL;
}

/*
 * Most r/o checks on a fs are for operations that take
 * discrete amounts of time, like a write() or unlink().
 * We must keep track of when those operations start
 * (for permission checks) and when they end, so that
 * we can determine when writes are able to occur to
 * a filesystem.
 */
/*
 * __mnt_is_readonly: check whether a mount is read-only
 * @mnt: the mount to check for its write status
 *
 * This shouldn't be used directly ouside of the VFS.
 * It does not guarantee that the filesystem will stay
 * r/w, just that it is right *now*.  This can not and
 * should not be used in place of IS_RDONLY(inode).
 * mnt_want/drop_write() will _keep_ the filesystem
 * r/w.
 */
bool __mnt_is_readonly(struct vfsmount *mnt)
{
	return (mnt->mnt_flags & MNT_READONLY) || sb_rdonly(mnt->mnt_sb);
}
EXPORT_SYMBOL_GPL(__mnt_is_readonly);

static inline void mnt_inc_writers(struct mount *mnt)
{
#ifdef CONFIG_SMP
	this_cpu_inc(mnt->mnt_pcp->mnt_writers);
#else
	mnt->mnt_writers++;
#endif
}

static inline void mnt_dec_writers(struct mount *mnt)
{
#ifdef CONFIG_SMP
	this_cpu_dec(mnt->mnt_pcp->mnt_writers);
#else
	mnt->mnt_writers--;
#endif
}

static unsigned int mnt_get_writers(struct mount *mnt)
{
#ifdef CONFIG_SMP
	unsigned int count = 0;
	int cpu;

	for_each_possible_cpu(cpu) {
		count += per_cpu_ptr(mnt->mnt_pcp, cpu)->mnt_writers;
	}

	return count;
#else
	return mnt->mnt_writers;
#endif
}

static int mnt_is_readonly(struct vfsmount *mnt)
{
	if (mnt->mnt_sb->s_readonly_remount)
		return 1;
	/* Order wrt setting s_flags/s_readonly_remount in do_remount() */
	smp_rmb();
	return __mnt_is_readonly(mnt);
}

/*
 * Most r/o & frozen checks on a fs are for operations that take discrete
 * amounts of time, like a write() or unlink().  We must keep track of when
 * those operations start (for permission checks) and when they end, so that we
 * can determine when writes are able to occur to a filesystem.
 */
/**
 * __mnt_want_write - get write access to a mount without freeze protection
 * @m: the mount on which to take a write
 *
 * This tells the low-level filesystem that a write is about to be performed to
 * it, and makes sure that writes are allowed (mnt it read-write) before
 * returning success. This operation does not protect against filesystem being
 * frozen. When the write operation is finished, __mnt_drop_write() must be
 * called. This is effectively a refcount.
 */
int __mnt_want_write(struct vfsmount *m)
{
	struct mount *mnt = real_mount(m);
	int ret = 0;

	preempt_disable();
	mnt_inc_writers(mnt);
	/*
	 * The store to mnt_inc_writers must be visible before we pass
	 * MNT_WRITE_HOLD loop below, so that the slowpath can see our
	 * incremented count after it has set MNT_WRITE_HOLD.
	 */
	smp_mb();
	while (READ_ONCE(mnt->mnt.mnt_flags) & MNT_WRITE_HOLD)
		cpu_relax();
	/*
	 * After the slowpath clears MNT_WRITE_HOLD, mnt_is_readonly will
	 * be set to match its requirements. So we must not load that until
	 * MNT_WRITE_HOLD is cleared.
	 */
	smp_rmb();
	if (mnt_is_readonly(m)) {
		mnt_dec_writers(mnt);
		ret = -EROFS;
	}
	preempt_enable();

	return ret;
}

/**
 * mnt_want_write - get write access to a mount
 * @m: the mount on which to take a write
 *
 * This tells the low-level filesystem that a write is about to be performed to
 * it, and makes sure that writes are allowed (mount is read-write, filesystem
 * is not frozen) before returning success.  When the write operation is
 * finished, mnt_drop_write() must be called.  This is effectively a refcount.
 */
int mnt_want_write(struct vfsmount *m)
{
	int ret;

	sb_start_write(m->mnt_sb);
	ret = __mnt_want_write(m);
	if (ret)
		sb_end_write(m->mnt_sb);
	return ret;
}
EXPORT_SYMBOL_GPL(mnt_want_write);

/**
 * mnt_clone_write - get write access to a mount
 * @mnt: the mount on which to take a write
 *
 * This is effectively like mnt_want_write, except
 * it must only be used to take an extra write reference
 * on a mountpoint that we already know has a write reference
 * on it. This allows some optimisation.
 *
 * After finished, mnt_drop_write must be called as usual to
 * drop the reference.
 */
int mnt_clone_write(struct vfsmount *mnt)
{
	/* superblock may be r/o */
	if (__mnt_is_readonly(mnt))
		return -EROFS;
	preempt_disable();
	mnt_inc_writers(real_mount(mnt));
	preempt_enable();
	return 0;
}
EXPORT_SYMBOL_GPL(mnt_clone_write);

/**
 * __mnt_want_write_file - get write access to a file's mount
 * @file: the file who's mount on which to take a write
 *
 * This is like __mnt_want_write, but it takes a file and can
 * do some optimisations if the file is open for write already
 */
int __mnt_want_write_file(struct file *file)
{
	if (!(file->f_mode & FMODE_WRITER))
		return __mnt_want_write(file->f_path.mnt);
	else
		return mnt_clone_write(file->f_path.mnt);
}

/**
 * mnt_want_write_file - get write access to a file's mount
 * @file: the file who's mount on which to take a write
 *
 * This is like mnt_want_write, but it takes a file and can
 * do some optimisations if the file is open for write already
 */
int mnt_want_write_file(struct file *file)
{
	int ret;

	sb_start_write(file_inode(file)->i_sb);
	ret = __mnt_want_write_file(file);
	if (ret)
		sb_end_write(file_inode(file)->i_sb);
	return ret;
}
EXPORT_SYMBOL_GPL(mnt_want_write_file);

/**
 * __mnt_drop_write - give up write access to a mount
 * @mnt: the mount on which to give up write access
 *
 * Tells the low-level filesystem that we are done
 * performing writes to it.  Must be matched with
 * __mnt_want_write() call above.
 */
void __mnt_drop_write(struct vfsmount *mnt)
{
	preempt_disable();
	mnt_dec_writers(real_mount(mnt));
	preempt_enable();
}

/**
 * mnt_drop_write - give up write access to a mount
 * @mnt: the mount on which to give up write access
 *
 * Tells the low-level filesystem that we are done performing writes to it and
 * also allows filesystem to be frozen again.  Must be matched with
 * mnt_want_write() call above.
 */
void mnt_drop_write(struct vfsmount *mnt)
{
	__mnt_drop_write(mnt);
	sb_end_write(mnt->mnt_sb);
}
EXPORT_SYMBOL_GPL(mnt_drop_write);

void __mnt_drop_write_file(struct file *file)
{
	__mnt_drop_write(file->f_path.mnt);
}

void mnt_drop_write_file(struct file *file)
{
	__mnt_drop_write_file(file);
	sb_end_write(file_inode(file)->i_sb);
}
EXPORT_SYMBOL(mnt_drop_write_file);

static int mnt_make_readonly(struct mount *mnt)
{
	int ret = 0;

	lock_mount_hash();
	mnt->mnt.mnt_flags |= MNT_WRITE_HOLD;
	/*
	 * After storing MNT_WRITE_HOLD, we'll read the counters. This store
	 * should be visible before we do.
	 */
	smp_mb();

	/*
	 * With writers on hold, if this value is zero, then there are
	 * definitely no active writers (although held writers may subsequently
	 * increment the count, they'll have to wait, and decrement it after
	 * seeing MNT_READONLY).
	 *
	 * It is OK to have counter incremented on one CPU and decremented on
	 * another: the sum will add up correctly. The danger would be when we
	 * sum up each counter, if we read a counter before it is incremented,
	 * but then read another CPU's count which it has been subsequently
	 * decremented from -- we would see more decrements than we should.
	 * MNT_WRITE_HOLD protects against this scenario, because
	 * mnt_want_write first increments count, then smp_mb, then spins on
	 * MNT_WRITE_HOLD, so it can't be decremented by another CPU while
	 * we're counting up here.
	 */
	if (mnt_get_writers(mnt) > 0)
		ret = -EBUSY;
	else
		mnt->mnt.mnt_flags |= MNT_READONLY;
	/*
	 * MNT_READONLY must become visible before ~MNT_WRITE_HOLD, so writers
	 * that become unheld will see MNT_READONLY.
	 */
	smp_wmb();
	mnt->mnt.mnt_flags &= ~MNT_WRITE_HOLD;
	unlock_mount_hash();
	return ret;
}

static int __mnt_unmake_readonly(struct mount *mnt)
{
	lock_mount_hash();
	mnt->mnt.mnt_flags &= ~MNT_READONLY;
	unlock_mount_hash();
	return 0;
}

int sb_prepare_remount_readonly(struct super_block *sb)
{
	struct mount *mnt;
	int err = 0;

	/* Racy optimization.  Recheck the counter under MNT_WRITE_HOLD */
	if (atomic_long_read(&sb->s_remove_count))
		return -EBUSY;

	lock_mount_hash();
	list_for_each_entry(mnt, &sb->s_mounts, mnt_instance) {
		if (!(mnt->mnt.mnt_flags & MNT_READONLY)) {
			mnt->mnt.mnt_flags |= MNT_WRITE_HOLD;
			smp_mb();
			if (mnt_get_writers(mnt) > 0) {
				err = -EBUSY;
				break;
			}
		}
	}
	if (!err && atomic_long_read(&sb->s_remove_count))
		err = -EBUSY;

	if (!err) {
		sb->s_readonly_remount = 1;
		smp_wmb();
	}
	list_for_each_entry(mnt, &sb->s_mounts, mnt_instance) {
		if (mnt->mnt.mnt_flags & MNT_WRITE_HOLD)
			mnt->mnt.mnt_flags &= ~MNT_WRITE_HOLD;
	}
	unlock_mount_hash();

	return err;
}

static void free_vfsmnt(struct mount *mnt)
{
	kfree_const(mnt->mnt_devname);
#ifdef CONFIG_SMP
	free_percpu(mnt->mnt_pcp);
#endif
	kmem_cache_free(mnt_cache, mnt);
}

static void delayed_free_vfsmnt(struct rcu_head *head)
{
	free_vfsmnt(container_of(head, struct mount, mnt_rcu));
}

/* call under rcu_read_lock */
int __legitimize_mnt(struct vfsmount *bastard, unsigned seq)
{
	struct mount *mnt;
	if (read_seqretry(&mount_lock, seq))
		return 1;
	if (bastard == NULL)
		return 0;
	mnt = real_mount(bastard);
	mnt_add_count(mnt, 1);
	smp_mb();			// see mntput_no_expire()
	if (likely(!read_seqretry(&mount_lock, seq)))
		return 0;
	if (bastard->mnt_flags & MNT_SYNC_UMOUNT) {
		mnt_add_count(mnt, -1);
		return 1;
	}
	lock_mount_hash();
	if (unlikely(bastard->mnt_flags & MNT_DOOMED)) {
		mnt_add_count(mnt, -1);
		unlock_mount_hash();
		return 1;
	}
	unlock_mount_hash();
	/* caller will mntput() */
	return -1;
}

/* call under rcu_read_lock */
bool legitimize_mnt(struct vfsmount *bastard, unsigned seq)
{
	int res = __legitimize_mnt(bastard, seq);
	if (likely(!res))
		return true;
	if (unlikely(res < 0)) {
		rcu_read_unlock();
		mntput(bastard);
		rcu_read_lock();
	}
	return false;
}

/*
 * find the first mount at @dentry on vfsmount @mnt.
 * call under rcu_read_lock()
 */
struct mount *__lookup_mnt(struct vfsmount *mnt, struct dentry *dentry)
{
	struct hlist_head *head = m_hash(mnt, dentry);
	struct mount *p;

	hlist_for_each_entry_rcu(p, head, mnt_hash)
		if (&p->mnt_parent->mnt == mnt && p->mnt_mountpoint == dentry)
			return p;
	return NULL;
}

/*
 * lookup_mnt - Return the first child mount mounted at path
 *
 * "First" means first mounted chronologically.  If you create the
 * following mounts:
 *
 * mount /dev/sda1 /mnt
 * mount /dev/sda2 /mnt
 * mount /dev/sda3 /mnt
 *
 * Then lookup_mnt() on the base /mnt dentry in the root mount will
 * return successively the root dentry and vfsmount of /dev/sda1, then
 * /dev/sda2, then /dev/sda3, then NULL.
 *
 * lookup_mnt takes a reference to the found vfsmount.
 */
struct vfsmount *lookup_mnt(const struct path *path)
{
	struct mount *child_mnt;
	struct vfsmount *m;
	unsigned seq;

	rcu_read_lock();
	do {
		seq = read_seqbegin(&mount_lock);
		//检查path->mnt,path->dentry是否存在子挂载，如果存在，返回其对应的挂载信息
		child_mnt = __lookup_mnt(path->mnt, path->dentry);
		m = child_mnt ? &child_mnt->mnt : NULL;
	} while (!legitimize_mnt(m, seq));
	rcu_read_unlock();
	return m;
}

/*
 * __is_local_mountpoint - Test to see if dentry is a mountpoint in the
 *                         current mount namespace.
 *
 * The common case is dentries are not mountpoints at all and that
 * test is handled inline.  For the slow case when we are actually
 * dealing with a mountpoint of some kind, walk through all of the
 * mounts in the current mount namespace and test to see if the dentry
 * is a mountpoint.
 *
 * The mount_hashtable is not usable in the context because we
 * need to identify all mounts that may be in the current mount
 * namespace not just a mount that happens to have some specified
 * parent mount.
 */
bool __is_local_mountpoint(struct dentry *dentry)
{
	struct mnt_namespace *ns = current->nsproxy->mnt_ns;
	struct mount *mnt;
	bool is_covered = false;

	if (!d_mountpoint(dentry))
		goto out;

	down_read(&namespace_sem);
	list_for_each_entry(mnt, &ns->list, mnt_list) {
		is_covered = (mnt->mnt_mountpoint == dentry);
		if (is_covered)
			break;
	}
	up_read(&namespace_sem);
out:
	return is_covered;
}

//查询dentry对应的mountpoint信息，如果不存在，则返回NULL
static struct mountpoint *lookup_mountpoint(struct dentry *dentry)
{
	struct hlist_head *chain = mp_hash(dentry);
	struct mountpoint *mp;

	//遍历每个挂载点信息
	hlist_for_each_entry(mp, chain, m_hash) {
		if (mp->m_dentry == dentry) {
			//如果两者dentry指针相同，则增加引用计数
			mp->m_count++;
			return mp;
		}
	}
	return NULL;
}

//获取dentry对应的mountpoint,如果存在则返回，如果不存在，则创建
static struct mountpoint *get_mountpoint(struct dentry *dentry)
{
	struct mountpoint *mp, *new = NULL;
	int ret;

	if (d_mountpoint(dentry)) {
		/* might be worth a WARN_ON() */
		if (d_unlinked(dentry))
			return ERR_PTR(-ENOENT);
mountpoint:
		read_seqlock_excl(&mount_lock);
		mp = lookup_mountpoint(dentry);
		read_sequnlock_excl(&mount_lock);
		if (mp)
			goto done;
	}

	//如果没有查询到mountpoint,则创建一个针对dentry的mountpoint,并加入到hash表中
	if (!new)
		new = kmalloc(sizeof(struct mountpoint), GFP_KERNEL);
	if (!new)
		return ERR_PTR(-ENOMEM);


	/* Exactly one processes may set d_mounted */
	ret = d_set_mounted(dentry);

	/* Someone else set d_mounted? */
	if (ret == -EBUSY)
		goto mountpoint;

	/* The dentry is not available as a mountpoint? */
	mp = ERR_PTR(ret);
	if (ret)
		goto done;

	/* Add the new mountpoint to the hash table */
	read_seqlock_excl(&mount_lock);
	new->m_dentry = dget(dentry);
	new->m_count = 1;
	hlist_add_head(&new->m_hash, mp_hash(dentry));
	INIT_HLIST_HEAD(&new->m_list);
	read_sequnlock_excl(&mount_lock);

	mp = new;
	new = NULL;
done:
	kfree(new);
	return mp;
}

/*
 * vfsmount lock must be held.  Additionally, the caller is responsible
 * for serializing calls for given disposal list.
 */
static void __put_mountpoint(struct mountpoint *mp, struct list_head *list)
{
	if (!--mp->m_count) {
		struct dentry *dentry = mp->m_dentry;
		BUG_ON(!hlist_empty(&mp->m_list));
		spin_lock(&dentry->d_lock);
		dentry->d_flags &= ~DCACHE_MOUNTED;
		spin_unlock(&dentry->d_lock);
		dput_to_list(dentry, list);
		hlist_del(&mp->m_hash);
		kfree(mp);
	}
}

/* called with namespace_lock and vfsmount lock */
static void put_mountpoint(struct mountpoint *mp)
{
	__put_mountpoint(mp, &ex_mountpoints);
}

static inline int check_mnt(struct mount *mnt)
{
	return mnt->mnt_ns == current->nsproxy->mnt_ns;
}

/*
 * vfsmount lock must be held for write
 */
static void touch_mnt_namespace(struct mnt_namespace *ns)
{
	if (ns) {
		ns->event = ++event;
		wake_up_interruptible(&ns->poll);
	}
}

/*
 * vfsmount lock must be held for write
 */
static void __touch_mnt_namespace(struct mnt_namespace *ns)
{
	if (ns && ns->event != event) {
		ns->event = event;
		wake_up_interruptible(&ns->poll);
	}
}

/*
 * vfsmount lock must be held for write
 */
static struct mountpoint *unhash_mnt(struct mount *mnt)
{
	struct mountpoint *mp;
	mnt->mnt_parent = mnt;
	mnt->mnt_mountpoint = mnt->mnt.mnt_root;
	list_del_init(&mnt->mnt_child);
	hlist_del_init_rcu(&mnt->mnt_hash);
	hlist_del_init(&mnt->mnt_mp_list);
	mp = mnt->mnt_mp;
	mnt->mnt_mp = NULL;
	return mp;
}

/*
 * vfsmount lock must be held for write
 */
static void umount_mnt(struct mount *mnt)
{
	put_mountpoint(unhash_mnt(mnt));
}

/*
 * vfsmount lock must be held for write
 */
void mnt_set_mountpoint(struct mount *mnt,
			struct mountpoint *mp,
			struct mount *child_mnt)
{
	mp->m_count++;
	mnt_add_count(mnt, 1);	/* essentially, that's mntget */
	child_mnt->mnt_mountpoint = mp->m_dentry;
	child_mnt->mnt_parent = mnt;
	child_mnt->mnt_mp = mp;
	hlist_add_head(&child_mnt->mnt_mp_list, &mp->m_list);
}

static void __attach_mnt(struct mount *mnt, struct mount *parent)
{
	hlist_add_head_rcu(&mnt->mnt_hash,
			   m_hash(&parent->mnt, mnt->mnt_mountpoint));
	list_add_tail(&mnt->mnt_child, &parent->mnt_mounts);
}

/*
 * vfsmount lock must be held for write
 */
static void attach_mnt(struct mount *mnt,
			struct mount *parent,
			struct mountpoint *mp)
{
	mnt_set_mountpoint(parent, mp, mnt);
	__attach_mnt(mnt, parent);
}

void mnt_change_mountpoint(struct mount *parent, struct mountpoint *mp, struct mount *mnt)
{
	struct mountpoint *old_mp = mnt->mnt_mp;
	struct mount *old_parent = mnt->mnt_parent;

	list_del_init(&mnt->mnt_child);
	hlist_del_init(&mnt->mnt_mp_list);
	hlist_del_init_rcu(&mnt->mnt_hash);

	attach_mnt(mnt, parent, mp);

	put_mountpoint(old_mp);
	mnt_add_count(old_parent, -1);
}

/*
 * vfsmount lock must be held for write
 */
static void commit_tree(struct mount *mnt)
{
	struct mount *parent = mnt->mnt_parent;
	struct mount *m;
	LIST_HEAD(head);
	struct mnt_namespace *n = parent->mnt_ns;

	BUG_ON(parent == mnt);

	list_add_tail(&head, &mnt->mnt_list);
	list_for_each_entry(m, &head, mnt_list)
		m->mnt_ns = n;

	list_splice(&head, n->list.prev);

	n->mounts += n->pending_mounts;
	n->pending_mounts = 0;

	__attach_mnt(mnt, parent);
	touch_mnt_namespace(n);
}

static struct mount *next_mnt(struct mount *p, struct mount *root)
{
	struct list_head *next = p->mnt_mounts.next;
	if (next == &p->mnt_mounts) {
		while (1) {
			if (p == root)
				return NULL;
			next = p->mnt_child.next;
			if (next != &p->mnt_parent->mnt_mounts)
				break;
			p = p->mnt_parent;
		}
	}
	return list_entry(next, struct mount, mnt_child);
}

static struct mount *skip_mnt_tree(struct mount *p)
{
	struct list_head *prev = p->mnt_mounts.prev;
	while (prev != &p->mnt_mounts) {
		p = list_entry(prev, struct mount, mnt_child);
		prev = p->mnt_mounts.prev;
	}
	return p;
}

/**
 * vfs_create_mount - Create a mount for a configured superblock
 * @fc: The configuration context with the superblock attached
 *
 * Create a mount to an already configured superblock.  If necessary, the
 * caller should invoke vfs_get_tree() before calling this.
 *
 * Note that this does not attach the mount to anything.
 */
struct vfsmount *vfs_create_mount(struct fs_context *fc)
{
	struct mount *mnt;

	if (!fc->root)
		return ERR_PTR(-EINVAL);

	//申请并初始化mount
	mnt = alloc_vfsmnt(fc->source ?: "none");
	if (!mnt)
		return ERR_PTR(-ENOMEM);

	if (fc->sb_flags & SB_KERNMOUNT)
		mnt->mnt.mnt_flags = MNT_INTERNAL;

	//填充mnt(使之指向被挂载设备的根）
	atomic_inc(&fc->root->d_sb->s_active);
	mnt->mnt.mnt_sb		= fc->root->d_sb;
	mnt->mnt.mnt_root	= dget(fc->root);
	mnt->mnt_mountpoint	= mnt->mnt.mnt_root;
	mnt->mnt_parent		= mnt;

	lock_mount_hash();
	//记录挂载情况
	list_add_tail(&mnt->mnt_instance, &mnt->mnt.mnt_sb->s_mounts);
	unlock_mount_hash();
	return &mnt->mnt;
}
EXPORT_SYMBOL(vfs_create_mount);

struct vfsmount *fc_mount(struct fs_context *fc)
{
	int err = vfs_get_tree(fc);
	if (!err) {
		up_write(&fc->root->d_sb->s_umount);
		return vfs_create_mount(fc);
	}
	return ERR_PTR(err);
}
EXPORT_SYMBOL(fc_mount);

struct vfsmount *vfs_kern_mount(struct file_system_type *type,
				int flags, const char *name,
				void *data)
{
	struct fs_context *fc;
	struct vfsmount *mnt;
	int ret = 0;

	if (!type)
		return ERR_PTR(-EINVAL);

	fc = fs_context_for_mount(type, flags);
	if (IS_ERR(fc))
		return ERR_CAST(fc);

	if (name)
		ret = vfs_parse_fs_string(fc, "source",
					  name, strlen(name));
	if (!ret)
		ret = parse_monolithic_mount_data(fc, data);
	if (!ret)
		mnt = fc_mount(fc);
	else
		mnt = ERR_PTR(ret);

	put_fs_context(fc);
	return mnt;
}
EXPORT_SYMBOL_GPL(vfs_kern_mount);

struct vfsmount *
vfs_submount(const struct dentry *mountpoint, struct file_system_type *type,
	     const char *name, void *data)
{
	/* Until it is worked out how to pass the user namespace
	 * through from the parent mount to the submount don't support
	 * unprivileged mounts with submounts.
	 */
	if (mountpoint->d_sb->s_user_ns != &init_user_ns)
		return ERR_PTR(-EPERM);

	return vfs_kern_mount(type, SB_SUBMOUNT, name, data);
}
EXPORT_SYMBOL_GPL(vfs_submount);

static struct mount *clone_mnt(struct mount *old, struct dentry *root,
					int flag)
{
	struct super_block *sb = old->mnt.mnt_sb;
	struct mount *mnt;
	int err;

	mnt = alloc_vfsmnt(old->mnt_devname);
	if (!mnt)
		return ERR_PTR(-ENOMEM);

	if (flag & (CL_SLAVE | CL_PRIVATE | CL_SHARED_TO_SLAVE))
		mnt->mnt_group_id = 0; /* not a peer of original */
	else
		mnt->mnt_group_id = old->mnt_group_id;

	if ((flag & CL_MAKE_SHARED) && !mnt->mnt_group_id) {
		err = mnt_alloc_group_id(mnt);
		if (err)
			goto out_free;
	}

	mnt->mnt.mnt_flags = old->mnt.mnt_flags;
	mnt->mnt.mnt_flags &= ~(MNT_WRITE_HOLD|MNT_MARKED|MNT_INTERNAL);

	atomic_inc(&sb->s_active);
	mnt->mnt.mnt_sb = sb;
	mnt->mnt.mnt_root = dget(root);
	mnt->mnt_mountpoint = mnt->mnt.mnt_root;
	mnt->mnt_parent = mnt;
	lock_mount_hash();
	list_add_tail(&mnt->mnt_instance, &sb->s_mounts);
	unlock_mount_hash();

	if ((flag & CL_SLAVE) ||
	    ((flag & CL_SHARED_TO_SLAVE) && IS_MNT_SHARED(old))) {
		list_add(&mnt->mnt_slave, &old->mnt_slave_list);
		mnt->mnt_master = old;
		CLEAR_MNT_SHARED(mnt);
	} else if (!(flag & CL_PRIVATE)) {
		if ((flag & CL_MAKE_SHARED) || IS_MNT_SHARED(old))
			list_add(&mnt->mnt_share, &old->mnt_share);
		if (IS_MNT_SLAVE(old))
			list_add(&mnt->mnt_slave, &old->mnt_slave);
		mnt->mnt_master = old->mnt_master;
	} else {
		CLEAR_MNT_SHARED(mnt);
	}
	if (flag & CL_MAKE_SHARED)
		set_mnt_shared(mnt);

	/* stick the duplicate mount on the same expiry list
	 * as the original if that was on one */
	if (flag & CL_EXPIRE) {
		if (!list_empty(&old->mnt_expire))
			list_add(&mnt->mnt_expire, &old->mnt_expire);
	}

	return mnt;

 out_free:
	mnt_free_id(mnt);
	free_vfsmnt(mnt);
	return ERR_PTR(err);
}

static void cleanup_mnt(struct mount *mnt)
{
	struct hlist_node *p;
	struct mount *m;
	/*
	 * The warning here probably indicates that somebody messed
	 * up a mnt_want/drop_write() pair.  If this happens, the
	 * filesystem was probably unable to make r/w->r/o transitions.
	 * The locking used to deal with mnt_count decrement provides barriers,
	 * so mnt_get_writers() below is safe.
	 */
	WARN_ON(mnt_get_writers(mnt));
	if (unlikely(mnt->mnt_pins.first))
		mnt_pin_kill(mnt);
	hlist_for_each_entry_safe(m, p, &mnt->mnt_stuck_children, mnt_umount) {
		hlist_del(&m->mnt_umount);
		mntput(&m->mnt);
	}
	fsnotify_vfsmount_delete(&mnt->mnt);
	dput(mnt->mnt.mnt_root);
	deactivate_super(mnt->mnt.mnt_sb);
	mnt_free_id(mnt);
	call_rcu(&mnt->mnt_rcu, delayed_free_vfsmnt);
}

static void __cleanup_mnt(struct rcu_head *head)
{
	cleanup_mnt(container_of(head, struct mount, mnt_rcu));
}

static LLIST_HEAD(delayed_mntput_list);
static void delayed_mntput(struct work_struct *unused)
{
	struct llist_node *node = llist_del_all(&delayed_mntput_list);
	struct mount *m, *t;

	llist_for_each_entry_safe(m, t, node, mnt_llist)
		cleanup_mnt(m);
}
static DECLARE_DELAYED_WORK(delayed_mntput_work, delayed_mntput);

static void mntput_no_expire(struct mount *mnt)
{
	LIST_HEAD(list);

	rcu_read_lock();
	if (likely(READ_ONCE(mnt->mnt_ns))) {
		/*
		 * Since we don't do lock_mount_hash() here,
		 * ->mnt_ns can change under us.  However, if it's
		 * non-NULL, then there's a reference that won't
		 * be dropped until after an RCU delay done after
		 * turning ->mnt_ns NULL.  So if we observe it
		 * non-NULL under rcu_read_lock(), the reference
		 * we are dropping is not the final one.
		 */
		mnt_add_count(mnt, -1);
		rcu_read_unlock();
		return;
	}
	lock_mount_hash();
	/*
	 * make sure that if __legitimize_mnt() has not seen us grab
	 * mount_lock, we'll see their refcount increment here.
	 */
	smp_mb();
	mnt_add_count(mnt, -1);
	if (mnt_get_count(mnt)) {
		rcu_read_unlock();
		unlock_mount_hash();
		return;
	}
	if (unlikely(mnt->mnt.mnt_flags & MNT_DOOMED)) {
		rcu_read_unlock();
		unlock_mount_hash();
		return;
	}
	mnt->mnt.mnt_flags |= MNT_DOOMED;
	rcu_read_unlock();

	list_del(&mnt->mnt_instance);

	if (unlikely(!list_empty(&mnt->mnt_mounts))) {
		struct mount *p, *tmp;
		list_for_each_entry_safe(p, tmp, &mnt->mnt_mounts,  mnt_child) {
			__put_mountpoint(unhash_mnt(p), &list);
			hlist_add_head(&p->mnt_umount, &mnt->mnt_stuck_children);
		}
	}
	unlock_mount_hash();
	shrink_dentry_list(&list);

	if (likely(!(mnt->mnt.mnt_flags & MNT_INTERNAL))) {
		struct task_struct *task = current;
		if (likely(!(task->flags & PF_KTHREAD))) {
			init_task_work(&mnt->mnt_rcu, __cleanup_mnt);
			if (!task_work_add(task, &mnt->mnt_rcu, true))
				return;
		}
		if (llist_add(&mnt->mnt_llist, &delayed_mntput_list))
			schedule_delayed_work(&delayed_mntput_work, 1);
		return;
	}
	cleanup_mnt(mnt);
}

void mntput(struct vfsmount *mnt)
{
	if (mnt) {
		struct mount *m = real_mount(mnt);
		/* avoid cacheline pingpong, hope gcc doesn't get "smart" */
		if (unlikely(m->mnt_expiry_mark))
			m->mnt_expiry_mark = 0;
		mntput_no_expire(m);
	}
}
EXPORT_SYMBOL(mntput);

struct vfsmount *mntget(struct vfsmount *mnt)
{
	if (mnt)
		mnt_add_count(real_mount(mnt), 1);
	return mnt;
}
EXPORT_SYMBOL(mntget);

/* path_is_mountpoint() - Check if path is a mount in the current
 *                          namespace.
 *
 *  d_mountpoint() can only be used reliably to establish if a dentry is
 *  not mounted in any namespace and that common case is handled inline.
 *  d_mountpoint() isn't aware of the possibility there may be multiple
 *  mounts using a given dentry in a different namespace. This function
 *  checks if the passed in path is a mountpoint rather than the dentry
 *  alone.
 */
bool path_is_mountpoint(const struct path *path)
{
	unsigned seq;
	bool res;

	if (!d_mountpoint(path->dentry))
		return false;

	rcu_read_lock();
	do {
		seq = read_seqbegin(&mount_lock);
		res = __path_is_mountpoint(path);
	} while (read_seqretry(&mount_lock, seq));
	rcu_read_unlock();

	return res;
}
EXPORT_SYMBOL(path_is_mountpoint);

struct vfsmount *mnt_clone_internal(const struct path *path)
{
	struct mount *p;
	p = clone_mnt(real_mount(path->mnt), path->dentry, CL_PRIVATE);
	if (IS_ERR(p))
		return ERR_CAST(p);
	p->mnt.mnt_flags |= MNT_INTERNAL;
	return &p->mnt;
}

#ifdef CONFIG_PROC_FS
/* iterator; we want it to have access to namespace_sem, thus here... */
static void *m_start(struct seq_file *m, loff_t *pos)
{
	struct proc_mounts *p = m->private;

	down_read(&namespace_sem);
	if (p->cached_event == p->ns->event) {
		void *v = p->cached_mount;
		if (*pos == p->cached_index)
			return v;
		if (*pos == p->cached_index + 1) {
			v = seq_list_next(v, &p->ns->list, &p->cached_index);
			return p->cached_mount = v;
		}
	}

	p->cached_event = p->ns->event;
	p->cached_mount = seq_list_start(&p->ns->list, *pos);
	p->cached_index = *pos;
	return p->cached_mount;
}

static void *m_next(struct seq_file *m, void *v, loff_t *pos)
{
	struct proc_mounts *p = m->private;

	p->cached_mount = seq_list_next(v, &p->ns->list, pos);
	p->cached_index = *pos;
	return p->cached_mount;
}

static void m_stop(struct seq_file *m, void *v)
{
	up_read(&namespace_sem);
}

static int m_show(struct seq_file *m, void *v)
{
	struct proc_mounts *p = m->private;
	struct mount *r = list_entry(v, struct mount, mnt_list);
	return p->show(m, &r->mnt);
}

const struct seq_operations mounts_op = {
	.start	= m_start,
	.next	= m_next,
	.stop	= m_stop,
	.show	= m_show,
};
#endif  /* CONFIG_PROC_FS */

/**
 * may_umount_tree - check if a mount tree is busy
 * @mnt: root of mount tree
 *
 * This is called to check if a tree of mounts has any
 * open files, pwds, chroots or sub mounts that are
 * busy.
 */
int may_umount_tree(struct vfsmount *m)
{
	struct mount *mnt = real_mount(m);
	int actual_refs = 0;
	int minimum_refs = 0;
	struct mount *p;
	BUG_ON(!m);

	/* write lock needed for mnt_get_count */
	lock_mount_hash();
	for (p = mnt; p; p = next_mnt(p, mnt)) {
		actual_refs += mnt_get_count(p);
		minimum_refs += 2;
	}
	unlock_mount_hash();

	if (actual_refs > minimum_refs)
		return 0;

	return 1;
}

EXPORT_SYMBOL(may_umount_tree);

/**
 * may_umount - check if a mount point is busy
 * @mnt: root of mount
 *
 * This is called to check if a mount point has any
 * open files, pwds, chroots or sub mounts. If the
 * mount has sub mounts this will return busy
 * regardless of whether the sub mounts are busy.
 *
 * Doesn't take quota and stuff into account. IOW, in some cases it will
 * give false negatives. The main reason why it's here is that we need
 * a non-destructive way to look for easily umountable filesystems.
 */
int may_umount(struct vfsmount *mnt)
{
	int ret = 1;
	down_read(&namespace_sem);
	lock_mount_hash();
	if (propagate_mount_busy(real_mount(mnt), 2))
		ret = 0;
	unlock_mount_hash();
	up_read(&namespace_sem);
	return ret;
}

EXPORT_SYMBOL(may_umount);

static void namespace_unlock(void)
{
	struct hlist_head head;
	struct hlist_node *p;
	struct mount *m;
	LIST_HEAD(list);

	hlist_move_list(&unmounted, &head);
	list_splice_init(&ex_mountpoints, &list);

	up_write(&namespace_sem);

	shrink_dentry_list(&list);

	if (likely(hlist_empty(&head)))
		return;

	synchronize_rcu_expedited();

	hlist_for_each_entry_safe(m, p, &head, mnt_umount) {
		hlist_del(&m->mnt_umount);
		mntput(&m->mnt);
	}
}

static inline void namespace_lock(void)
{
	down_write(&namespace_sem);
}

enum umount_tree_flags {
	UMOUNT_SYNC = 1,
	UMOUNT_PROPAGATE = 2,
	UMOUNT_CONNECTED = 4,
};

static bool disconnect_mount(struct mount *mnt, enum umount_tree_flags how)
{
	/* Leaving mounts connected is only valid for lazy umounts */
	if (how & UMOUNT_SYNC)
		return true;

	/* A mount without a parent has nothing to be connected to */
	if (!mnt_has_parent(mnt))
		return true;

	/* Because the reference counting rules change when mounts are
	 * unmounted and connected, umounted mounts may not be
	 * connected to mounted mounts.
	 */
	if (!(mnt->mnt_parent->mnt.mnt_flags & MNT_UMOUNT))
		return true;

	/* Has it been requested that the mount remain connected? */
	if (how & UMOUNT_CONNECTED)
		return false;

	/* Is the mount locked such that it needs to remain connected? */
	if (IS_MNT_LOCKED(mnt))
		return false;

	/* By default disconnect the mount */
	return true;
}

/*
 * mount_lock must be held
 * namespace_sem must be held for write
 */
static void umount_tree(struct mount *mnt, enum umount_tree_flags how)
{
	LIST_HEAD(tmp_list);
	struct mount *p;

	if (how & UMOUNT_PROPAGATE)
		propagate_mount_unlock(mnt);

	/* Gather the mounts to umount */
	for (p = mnt; p; p = next_mnt(p, mnt)) {
		p->mnt.mnt_flags |= MNT_UMOUNT;
		list_move(&p->mnt_list, &tmp_list);
	}

	/* Hide the mounts from mnt_mounts */
	list_for_each_entry(p, &tmp_list, mnt_list) {
		list_del_init(&p->mnt_child);
	}

	/* Add propogated mounts to the tmp_list */
	if (how & UMOUNT_PROPAGATE)
		propagate_umount(&tmp_list);

	while (!list_empty(&tmp_list)) {
		struct mnt_namespace *ns;
		bool disconnect;
		p = list_first_entry(&tmp_list, struct mount, mnt_list);
		list_del_init(&p->mnt_expire);
		list_del_init(&p->mnt_list);
		ns = p->mnt_ns;
		if (ns) {
			ns->mounts--;
			__touch_mnt_namespace(ns);
		}
		p->mnt_ns = NULL;
		if (how & UMOUNT_SYNC)
			p->mnt.mnt_flags |= MNT_SYNC_UMOUNT;

		disconnect = disconnect_mount(p, how);

		if (mnt_has_parent(p)) {
			mnt_add_count(p->mnt_parent, -1);
			if (!disconnect) {
				/* Don't forget about p */
				list_add_tail(&p->mnt_child, &p->mnt_parent->mnt_mounts);
			} else {
				umount_mnt(p);
				hlist_add_head(&p->mnt_umount, &unmounted);
			}
		}
		change_mnt_propagation(p, MS_PRIVATE);
	}
}

static void shrink_submounts(struct mount *mnt);

static int do_umount_root(struct super_block *sb)
{
	int ret = 0;

	down_write(&sb->s_umount);
	if (!sb_rdonly(sb)) {
		struct fs_context *fc;

		fc = fs_context_for_reconfigure(sb->s_root, SB_RDONLY,
						SB_RDONLY);
		if (IS_ERR(fc)) {
			ret = PTR_ERR(fc);
		} else {
			ret = parse_monolithic_mount_data(fc, NULL);
			if (!ret)
				ret = reconfigure_super(fc);
			put_fs_context(fc);
		}
	}
	up_write(&sb->s_umount);
	return ret;
}

static int do_umount(struct mount *mnt, int flags)
{
	struct super_block *sb = mnt->mnt.mnt_sb;
	int retval;

	retval = security_sb_umount(&mnt->mnt, flags);
	if (retval)
		return retval;

	/*
	 * Allow userspace to request a mountpoint be expired rather than
	 * unmounting unconditionally. Unmount only happens if:
	 *  (1) the mark is already set (the mark is cleared by mntput())
	 *  (2) the usage count == 1 [parent vfsmount] + 1 [sys_umount]
	 */
	if (flags & MNT_EXPIRE) {
		if (&mnt->mnt == current->fs->root.mnt ||
		    flags & (MNT_FORCE | MNT_DETACH))
			return -EINVAL;

		/*
		 * probably don't strictly need the lock here if we examined
		 * all race cases, but it's a slowpath.
		 */
		lock_mount_hash();
		if (mnt_get_count(mnt) != 2) {
			unlock_mount_hash();
			return -EBUSY;
		}
		unlock_mount_hash();

		if (!xchg(&mnt->mnt_expiry_mark, 1))
			return -EAGAIN;
	}

	/*
	 * If we may have to abort operations to get out of this
	 * mount, and they will themselves hold resources we must
	 * allow the fs to do things. In the Unix tradition of
	 * 'Gee thats tricky lets do it in userspace' the umount_begin
	 * might fail to complete on the first run through as other tasks
	 * must return, and the like. Thats for the mount program to worry
	 * about for the moment.
	 */

	if (flags & MNT_FORCE && sb->s_op->umount_begin) {
		sb->s_op->umount_begin(sb);
	}

	/*
	 * No sense to grab the lock for this test, but test itself looks
	 * somewhat bogus. Suggestions for better replacement?
	 * Ho-hum... In principle, we might treat that as umount + switch
	 * to rootfs. GC would eventually take care of the old vfsmount.
	 * Actually it makes sense, especially if rootfs would contain a
	 * /reboot - static binary that would close all descriptors and
	 * call reboot(9). Then init(8) could umount root and exec /reboot.
	 */
	if (&mnt->mnt == current->fs->root.mnt && !(flags & MNT_DETACH)) {
		/*
		 * Special case for "unmounting" root ...
		 * we just try to remount it readonly.
		 */
		if (!ns_capable(sb->s_user_ns, CAP_SYS_ADMIN))
			return -EPERM;
		return do_umount_root(sb);
	}

	namespace_lock();
	lock_mount_hash();

	/* Recheck MNT_LOCKED with the locks held */
	retval = -EINVAL;
	if (mnt->mnt.mnt_flags & MNT_LOCKED)
		goto out;

	event++;
	if (flags & MNT_DETACH) {
		if (!list_empty(&mnt->mnt_list))
			umount_tree(mnt, UMOUNT_PROPAGATE);
		retval = 0;
	} else {
		shrink_submounts(mnt);
		retval = -EBUSY;
		if (!propagate_mount_busy(mnt, 2)) {
			if (!list_empty(&mnt->mnt_list))
				umount_tree(mnt, UMOUNT_PROPAGATE|UMOUNT_SYNC);
			retval = 0;
		}
	}
out:
	unlock_mount_hash();
	namespace_unlock();
	return retval;
}

/*
 * __detach_mounts - lazily unmount all mounts on the specified dentry
 *
 * During unlink, rmdir, and d_drop it is possible to loose the path
 * to an existing mountpoint, and wind up leaking the mount.
 * detach_mounts allows lazily unmounting those mounts instead of
 * leaking them.
 *
 * The caller may hold dentry->d_inode->i_mutex.
 */
void __detach_mounts(struct dentry *dentry)
{
	struct mountpoint *mp;
	struct mount *mnt;

	namespace_lock();
	lock_mount_hash();
	mp = lookup_mountpoint(dentry);
	if (!mp)
		goto out_unlock;

	event++;
	while (!hlist_empty(&mp->m_list)) {
		mnt = hlist_entry(mp->m_list.first, struct mount, mnt_mp_list);
		if (mnt->mnt.mnt_flags & MNT_UMOUNT) {
			umount_mnt(mnt);
			hlist_add_head(&mnt->mnt_umount, &unmounted);
		}
		else umount_tree(mnt, UMOUNT_CONNECTED);
	}
	put_mountpoint(mp);
out_unlock:
	unlock_mount_hash();
	namespace_unlock();
}

/*
 * Is the caller allowed to modify his namespace?
 */
static inline bool may_mount(void)
{
	return ns_capable(current->nsproxy->mnt_ns->user_ns, CAP_SYS_ADMIN);
}

static inline bool may_mandlock(void)
{
#ifndef	CONFIG_MANDATORY_FILE_LOCKING
	return false;
#endif
	return capable(CAP_SYS_ADMIN);
}

/*
 * Now umount can handle mount points as well as block devices.
 * This is important for filesystems which use unnamed block devices.
 *
 * We now support a flag for forced unmount like the other 'big iron'
 * unixes. Our API is identical to OSF/1 to avoid making a mess of AMD
 */

int ksys_umount(char __user *name, int flags)
{
	struct path path;
	struct mount *mnt;
	int retval;
	int lookup_flags = 0;

	if (flags & ~(MNT_FORCE | MNT_DETACH | MNT_EXPIRE | UMOUNT_NOFOLLOW))
		return -EINVAL;

	if (!may_mount())
		return -EPERM;

	if (!(flags & UMOUNT_NOFOLLOW))
		lookup_flags |= LOOKUP_FOLLOW;

	lookup_flags |= LOOKUP_NO_EVAL;

	retval = user_path_mountpoint_at(AT_FDCWD, name, lookup_flags, &path);
	if (retval)
		goto out;
	mnt = real_mount(path.mnt);
	retval = -EINVAL;
	if (path.dentry != path.mnt->mnt_root)
		goto dput_and_out;
	if (!check_mnt(mnt))
		goto dput_and_out;
	if (mnt->mnt.mnt_flags & MNT_LOCKED) /* Check optimistically */
		goto dput_and_out;
	retval = -EPERM;
	if (flags & MNT_FORCE && !capable(CAP_SYS_ADMIN))
		goto dput_and_out;

	retval = do_umount(mnt, flags);
dput_and_out:
	/* we mustn't call path_put() as that would clear mnt_expiry_mark */
	dput(path.dentry);
	mntput_no_expire(mnt);
out:
	return retval;
}

SYSCALL_DEFINE2(umount, char __user *, name, int, flags)
{
	return ksys_umount(name, flags);
}

#ifdef __ARCH_WANT_SYS_OLDUMOUNT

/*
 *	The 2.0 compatible umount. No flags.
 */
SYSCALL_DEFINE1(oldumount, char __user *, name)
{
	return ksys_umount(name, 0);
}

#endif

static bool is_mnt_ns_file(struct dentry *dentry)
{
	/* Is this a proxy for a mount namespace? */
	return dentry->d_op == &ns_dentry_operations &&
	       dentry->d_fsdata == &mntns_operations;
}

struct mnt_namespace *to_mnt_ns(struct ns_common *ns)
{
	return container_of(ns, struct mnt_namespace, ns);
}

static bool mnt_ns_loop(struct dentry *dentry)
{
	/* Could bind mounting the mount namespace inode cause a
	 * mount namespace loop?
	 */
	struct mnt_namespace *mnt_ns;
	if (!is_mnt_ns_file(dentry))
		return false;

	mnt_ns = to_mnt_ns(get_proc_ns(dentry->d_inode));
	return current->nsproxy->mnt_ns->seq >= mnt_ns->seq;
}

struct mount *copy_tree(struct mount *mnt, struct dentry *dentry,
					int flag)
{
	struct mount *res, *p, *q, *r, *parent;

	if (!(flag & CL_COPY_UNBINDABLE) && IS_MNT_UNBINDABLE(mnt))
		return ERR_PTR(-EINVAL);

	if (!(flag & CL_COPY_MNT_NS_FILE) && is_mnt_ns_file(dentry))
		return ERR_PTR(-EINVAL);

	res = q = clone_mnt(mnt, dentry, flag);
	if (IS_ERR(q))
		return q;

	q->mnt_mountpoint = mnt->mnt_mountpoint;

	p = mnt;
	list_for_each_entry(r, &mnt->mnt_mounts, mnt_child) {
		struct mount *s;
		if (!is_subdir(r->mnt_mountpoint, dentry))
			continue;

		for (s = r; s; s = next_mnt(s, r)) {
			if (!(flag & CL_COPY_UNBINDABLE) &&
			    IS_MNT_UNBINDABLE(s)) {
				if (s->mnt.mnt_flags & MNT_LOCKED) {
					/* Both unbindable and locked. */
					q = ERR_PTR(-EPERM);
					goto out;
				} else {
					s = skip_mnt_tree(s);
					continue;
				}
			}
			if (!(flag & CL_COPY_MNT_NS_FILE) &&
			    is_mnt_ns_file(s->mnt.mnt_root)) {
				s = skip_mnt_tree(s);
				continue;
			}
			while (p != s->mnt_parent) {
				p = p->mnt_parent;
				q = q->mnt_parent;
			}
			p = s;
			parent = q;
			q = clone_mnt(p, p->mnt.mnt_root, flag);
			if (IS_ERR(q))
				goto out;
			lock_mount_hash();
			list_add_tail(&q->mnt_list, &res->mnt_list);
			attach_mnt(q, parent, p->mnt_mp);
			unlock_mount_hash();
		}
	}
	return res;
out:
	if (res) {
		lock_mount_hash();
		umount_tree(res, UMOUNT_SYNC);
		unlock_mount_hash();
	}
	return q;
}

/* Caller should check returned pointer for errors */

struct vfsmount *collect_mounts(const struct path *path)
{
	struct mount *tree;
	namespace_lock();
	if (!check_mnt(real_mount(path->mnt)))
		tree = ERR_PTR(-EINVAL);
	else
		tree = copy_tree(real_mount(path->mnt), path->dentry,
				 CL_COPY_ALL | CL_PRIVATE);
	namespace_unlock();
	if (IS_ERR(tree))
		return ERR_CAST(tree);
	return &tree->mnt;
}

static void free_mnt_ns(struct mnt_namespace *);
static struct mnt_namespace *alloc_mnt_ns(struct user_namespace *, bool);

void dissolve_on_fput(struct vfsmount *mnt)
{
	struct mnt_namespace *ns;
	namespace_lock();
	lock_mount_hash();
	ns = real_mount(mnt)->mnt_ns;
	if (ns) {
		if (is_anon_ns(ns))
			umount_tree(real_mount(mnt), UMOUNT_CONNECTED);
		else
			ns = NULL;
	}
	unlock_mount_hash();
	namespace_unlock();
	if (ns)
		free_mnt_ns(ns);
}

void drop_collected_mounts(struct vfsmount *mnt)
{
	namespace_lock();
	lock_mount_hash();
	umount_tree(real_mount(mnt), 0);
	unlock_mount_hash();
	namespace_unlock();
}

/**
 * clone_private_mount - create a private clone of a path
 *
 * This creates a new vfsmount, which will be the clone of @path.  The new will
 * not be attached anywhere in the namespace and will be private (i.e. changes
 * to the originating mount won't be propagated into this).
 *
 * Release with mntput().
 */
struct vfsmount *clone_private_mount(const struct path *path)
{
	struct mount *old_mnt = real_mount(path->mnt);
	struct mount *new_mnt;

	if (IS_MNT_UNBINDABLE(old_mnt))
		return ERR_PTR(-EINVAL);

	new_mnt = clone_mnt(old_mnt, path->dentry, CL_PRIVATE);
	if (IS_ERR(new_mnt))
		return ERR_CAST(new_mnt);

	return &new_mnt->mnt;
}
EXPORT_SYMBOL_GPL(clone_private_mount);

int iterate_mounts(int (*f)(struct vfsmount *, void *), void *arg,
		   struct vfsmount *root)
{
	struct mount *mnt;
	int res = f(root, arg);
	if (res)
		return res;
	list_for_each_entry(mnt, &real_mount(root)->mnt_list, mnt_list) {
		res = f(&mnt->mnt, arg);
		if (res)
			return res;
	}
	return 0;
}

static void lock_mnt_tree(struct mount *mnt)
{
	struct mount *p;

	for (p = mnt; p; p = next_mnt(p, mnt)) {
		int flags = p->mnt.mnt_flags;
		/* Don't allow unprivileged users to change mount flags */
		flags |= MNT_LOCK_ATIME;

		if (flags & MNT_READONLY)
			flags |= MNT_LOCK_READONLY;

		if (flags & MNT_NODEV)
			flags |= MNT_LOCK_NODEV;

		if (flags & MNT_NOSUID)
			flags |= MNT_LOCK_NOSUID;

		if (flags & MNT_NOEXEC)
			flags |= MNT_LOCK_NOEXEC;
		/* Don't allow unprivileged users to reveal what is under a mount */
		if (list_empty(&p->mnt_expire))
			flags |= MNT_LOCKED;
		p->mnt.mnt_flags = flags;
	}
}

static void cleanup_group_ids(struct mount *mnt, struct mount *end)
{
	struct mount *p;

	for (p = mnt; p != end; p = next_mnt(p, mnt)) {
		if (p->mnt_group_id && !IS_MNT_SHARED(p))
			mnt_release_group_id(p);
	}
}

static int invent_group_ids(struct mount *mnt, bool recurse)
{
	struct mount *p;

	for (p = mnt; p; p = recurse ? next_mnt(p, mnt) : NULL) {
		if (!p->mnt_group_id && !IS_MNT_SHARED(p)) {
			int err = mnt_alloc_group_id(p);
			if (err) {
				cleanup_group_ids(mnt, p);
				return err;
			}
		}
	}

	return 0;
}

int count_mounts(struct mnt_namespace *ns, struct mount *mnt)
{
	unsigned int max = READ_ONCE(sysctl_mount_max);
	unsigned int mounts = 0, old, pending, sum;
	struct mount *p;

	for (p = mnt; p; p = next_mnt(p, mnt))
		mounts++;

	old = ns->mounts;
	pending = ns->pending_mounts;
	sum = old + pending;
	if ((old > sum) ||
	    (pending > sum) ||
	    (max < sum) ||
	    (mounts > (max - sum)))
		return -ENOSPC;

	ns->pending_mounts = pending + mounts;
	return 0;
}

/*
 *  @source_mnt : mount tree to be attached
 *  @nd         : place the mount tree @source_mnt is attached
 *  @parent_nd  : if non-null, detach the source_mnt from its parent and
 *  		   store the parent mount and mountpoint dentry.
 *  		   (done when source_mnt is moved)
 *
 *  NOTE: in the table below explains the semantics when a source mount
 *  of a given type is attached to a destination mount of a given type.
 * ---------------------------------------------------------------------------
 * |         BIND MOUNT OPERATION                                            |
 * |**************************************************************************
 * | source-->| shared        |       private  |       slave    | unbindable |
 * | dest     |               |                |                |            |
 * |   |      |               |                |                |            |
 * |   v      |               |                |                |            |
 * |**************************************************************************
 * |  shared  | shared (++)   |     shared (+) |     shared(+++)|  invalid   |
 * |          |               |                |                |            |
 * |non-shared| shared (+)    |      private   |      slave (*) |  invalid   |
 * ***************************************************************************
 * A bind operation clones the source mount and mounts the clone on the
 * destination mount.
 *
 * (++)  the cloned mount is propagated to all the mounts in the propagation
 * 	 tree of the destination mount and the cloned mount is added to
 * 	 the peer group of the source mount.
 * (+)   the cloned mount is created under the destination mount and is marked
 *       as shared. The cloned mount is added to the peer group of the source
 *       mount.
 * (+++) the mount is propagated to all the mounts in the propagation tree
 *       of the destination mount and the cloned mount is made slave
 *       of the same master as that of the source mount. The cloned mount
 *       is marked as 'shared and slave'.
 * (*)   the cloned mount is made a slave of the same master as that of the
 * 	 source mount.
 *
 * ---------------------------------------------------------------------------
 * |         		MOVE MOUNT OPERATION                                 |
 * |**************************************************************************
 * | source-->| shared        |       private  |       slave    | unbindable |
 * | dest     |               |                |                |            |
 * |   |      |               |                |                |            |
 * |   v      |               |                |                |            |
 * |**************************************************************************
 * |  shared  | shared (+)    |     shared (+) |    shared(+++) |  invalid   |
 * |          |               |                |                |            |
 * |non-shared| shared (+*)   |      private   |    slave (*)   | unbindable |
 * ***************************************************************************
 *
 * (+)  the mount is moved to the destination. And is then propagated to
 * 	all the mounts in the propagation tree of the destination mount.
 * (+*)  the mount is moved to the destination.
 * (+++)  the mount is moved to the destination and is then propagated to
 * 	all the mounts belonging to the destination mount's propagation tree.
 * 	the mount is marked as 'shared and slave'.
 * (*)	the mount continues to be a slave at the new location.
 *
 * if the source mount is a tree, the operations explained above is
 * applied to each mount in the tree.
 * Must be called without spinlocks held, since this function can sleep
 * in allocations.
 */
static int attach_recursive_mnt(struct mount *source_mnt,
			struct mount *dest_mnt,
			struct mountpoint *dest_mp,
			bool moving)
{
	struct user_namespace *user_ns = current->nsproxy->mnt_ns->user_ns;
	HLIST_HEAD(tree_list);
	struct mnt_namespace *ns = dest_mnt->mnt_ns;
	struct mountpoint *smp;
	struct mount *child, *p;
	struct hlist_node *n;
	int err;

	/* Preallocate a mountpoint in case the new mounts need
	 * to be tucked under other mounts.
	 */
	smp = get_mountpoint(source_mnt->mnt.mnt_root);
	if (IS_ERR(smp))
		return PTR_ERR(smp);

	/* Is there space to add these mounts to the mount namespace? */
	if (!moving) {
		err = count_mounts(ns, source_mnt);
		if (err)
			goto out;
	}

	if (IS_MNT_SHARED(dest_mnt)) {
		err = invent_group_ids(source_mnt, true);
		if (err)
			goto out;
		err = propagate_mnt(dest_mnt, dest_mp, source_mnt, &tree_list);
		lock_mount_hash();
		if (err)
			goto out_cleanup_ids;
		for (p = source_mnt; p; p = next_mnt(p, source_mnt))
			set_mnt_shared(p);
	} else {
		lock_mount_hash();
	}
	if (moving) {
		unhash_mnt(source_mnt);
		attach_mnt(source_mnt, dest_mnt, dest_mp);
		touch_mnt_namespace(source_mnt->mnt_ns);
	} else {
		if (source_mnt->mnt_ns) {
			/* move from anon - the caller will destroy */
			list_del_init(&source_mnt->mnt_ns->list);
		}
		mnt_set_mountpoint(dest_mnt, dest_mp, source_mnt);
		commit_tree(source_mnt);
	}

	hlist_for_each_entry_safe(child, n, &tree_list, mnt_hash) {
		struct mount *q;
		hlist_del_init(&child->mnt_hash);
		q = __lookup_mnt(&child->mnt_parent->mnt,
				 child->mnt_mountpoint);
		if (q)
			mnt_change_mountpoint(child, smp, q);
		/* Notice when we are propagating across user namespaces */
		if (child->mnt_parent->mnt_ns->user_ns != user_ns)
			lock_mnt_tree(child);
		child->mnt.mnt_flags &= ~MNT_LOCKED;
		commit_tree(child);
	}
	put_mountpoint(smp);
	unlock_mount_hash();

	return 0;

 out_cleanup_ids:
	while (!hlist_empty(&tree_list)) {
		child = hlist_entry(tree_list.first, struct mount, mnt_hash);
		child->mnt_parent->mnt_ns->pending_mounts = 0;
		umount_tree(child, UMOUNT_SYNC);
	}
	unlock_mount_hash();
	cleanup_group_ids(source_mnt, NULL);
 out:
	ns->pending_mounts = 0;

	read_seqlock_excl(&mount_lock);
	put_mountpoint(smp);
	read_sequnlock_excl(&mount_lock);

	return err;
}

//获取path的挂载点信息
static struct mountpoint *lock_mount(struct path *path)
{
	struct vfsmount *mnt;
	struct dentry *dentry = path->dentry;
retry:
	inode_lock(dentry->d_inode);
	if (unlikely(cant_mount(dentry))) {
		//不能mount,返回失败
		inode_unlock(dentry->d_inode);
		return ERR_PTR(-ENOENT);
	}
	namespace_lock();
	mnt = lookup_mnt(path);//检查path下是否有mnt信息
	if (likely(!mnt)) {
		//没有发现此path上对应的mnt
		struct mountpoint *mp = get_mountpoint(dentry);
		if (IS_ERR(mp)) {
			namespace_unlock();
			inode_unlock(dentry->d_inode);
			return mp;
		}
		return mp;
	}
	//如果path上有mnt,则替换path的dentry为mnt的根dentry
	namespace_unlock();
	inode_unlock(path->dentry->d_inode);
	path_put(path);
	path->mnt = mnt;
	//替换为mnt->mnt_root(被挂载设备的根dentry)
	dentry = path->dentry = dget(mnt->mnt_root);
	goto retry;
}

static void unlock_mount(struct mountpoint *where)
{
	struct dentry *dentry = where->m_dentry;

	read_seqlock_excl(&mount_lock);
	put_mountpoint(where);
	read_sequnlock_excl(&mount_lock);

	namespace_unlock();
	inode_unlock(dentry->d_inode);
}

static int graft_tree(struct mount *mnt, struct mount *p, struct mountpoint *mp)
{
	if (mnt->mnt.mnt_sb->s_flags & SB_NOUSER)
		return -EINVAL;

	if (d_is_dir(mp->m_dentry) !=
	      d_is_dir(mnt->mnt.mnt_root))
		return -ENOTDIR;

	return attach_recursive_mnt(mnt, p, mp, false);
}

/*
 * Sanity check the flags to change_mnt_propagation.
 */

static int flags_to_propagation_type(int ms_flags)
{
	int type = ms_flags & ~(MS_REC | MS_SILENT);

	/* Fail if any non-propagation flags are set */
	if (type & ~(MS_SHARED | MS_PRIVATE | MS_SLAVE | MS_UNBINDABLE))
		return 0;
	/* Only one propagation flag should be set */
	if (!is_power_of_2(type))
		return 0;
	return type;
}

/*
 * recursively change the type of the mountpoint.
 */
static int do_change_type(struct path *path, int ms_flags)
{
	struct mount *m;
	struct mount *mnt = real_mount(path->mnt);
	int recurse = ms_flags & MS_REC;
	int type;
	int err = 0;

	if (path->dentry != path->mnt->mnt_root)
		return -EINVAL;

	type = flags_to_propagation_type(ms_flags);
	if (!type)
		return -EINVAL;

	namespace_lock();
	if (type == MS_SHARED) {
		err = invent_group_ids(mnt, recurse);
		if (err)
			goto out_unlock;
	}

	lock_mount_hash();
	for (m = mnt; m; m = (recurse ? next_mnt(m, mnt) : NULL))
		change_mnt_propagation(m, type);
	unlock_mount_hash();

 out_unlock:
	namespace_unlock();
	return err;
}

static bool has_locked_children(struct mount *mnt, struct dentry *dentry)
{
	struct mount *child;
	list_for_each_entry(child, &mnt->mnt_mounts, mnt_child) {
		if (!is_subdir(child->mnt_mountpoint, dentry))
			continue;

		if (child->mnt.mnt_flags & MNT_LOCKED)
			return true;
	}
	return false;
}

static struct mount *__do_loopback(struct path *old_path, int recurse)
{
	struct mount *mnt = ERR_PTR(-EINVAL), *old = real_mount(old_path->mnt);

	if (IS_MNT_UNBINDABLE(old))
		return mnt;

	if (!check_mnt(old) && old_path->dentry->d_op != &ns_dentry_operations)
		return mnt;

	if (!recurse && has_locked_children(old, old_path->dentry))
		return mnt;

	if (recurse)
		mnt = copy_tree(old, old_path->dentry, CL_COPY_MNT_NS_FILE);
	else
		mnt = clone_mnt(old, old_path->dentry, 0);

	if (!IS_ERR(mnt))
		mnt->mnt.mnt_flags &= ~MNT_LOCKED;

	return mnt;
}

/*
 * do loopback mount.
 */
static int do_loopback(struct path *path, const char *old_name,
				int recurse)
{
	struct path old_path;
	struct mount *mnt = NULL, *parent;
	struct mountpoint *mp;
	int err;
	if (!old_name || !*old_name)
		return -EINVAL;
	err = kern_path(old_name, LOOKUP_FOLLOW|LOOKUP_AUTOMOUNT, &old_path);
	if (err)
		return err;

	err = -EINVAL;
	if (mnt_ns_loop(old_path.dentry))
		goto out;

	mp = lock_mount(path);
	if (IS_ERR(mp)) {
		err = PTR_ERR(mp);
		goto out;
	}

	parent = real_mount(path->mnt);
	if (!check_mnt(parent))
		goto out2;

	mnt = __do_loopback(&old_path, recurse);
	if (IS_ERR(mnt)) {
		err = PTR_ERR(mnt);
		goto out2;
	}

	err = graft_tree(mnt, parent, mp);
	if (err) {
		lock_mount_hash();
		umount_tree(mnt, UMOUNT_SYNC);
		unlock_mount_hash();
	}
out2:
	unlock_mount(mp);
out:
	path_put(&old_path);
	return err;
}

static struct file *open_detached_copy(struct path *path, bool recursive)
{
	struct user_namespace *user_ns = current->nsproxy->mnt_ns->user_ns;
	struct mnt_namespace *ns = alloc_mnt_ns(user_ns, true);
	struct mount *mnt, *p;
	struct file *file;

	if (IS_ERR(ns))
		return ERR_CAST(ns);

	namespace_lock();
	mnt = __do_loopback(path, recursive);
	if (IS_ERR(mnt)) {
		namespace_unlock();
		free_mnt_ns(ns);
		return ERR_CAST(mnt);
	}

	lock_mount_hash();
	for (p = mnt; p; p = next_mnt(p, mnt)) {
		p->mnt_ns = ns;
		ns->mounts++;
	}
	ns->root = mnt;
	list_add_tail(&ns->list, &mnt->mnt_list);
	mntget(&mnt->mnt);
	unlock_mount_hash();
	namespace_unlock();

	mntput(path->mnt);
	path->mnt = &mnt->mnt;
	file = dentry_open(path, O_PATH, current_cred());
	if (IS_ERR(file))
		dissolve_on_fput(path->mnt);
	else
		file->f_mode |= FMODE_NEED_UNMOUNT;
	return file;
}

SYSCALL_DEFINE3(open_tree, int, dfd, const char *, filename, unsigned, flags)
{
	struct file *file;
	struct path path;
	int lookup_flags = LOOKUP_AUTOMOUNT | LOOKUP_FOLLOW;
	bool detached = flags & OPEN_TREE_CLONE;
	int error;
	int fd;

	BUILD_BUG_ON(OPEN_TREE_CLOEXEC != O_CLOEXEC);

	if (flags & ~(AT_EMPTY_PATH | AT_NO_AUTOMOUNT | AT_RECURSIVE |
		      AT_SYMLINK_NOFOLLOW | OPEN_TREE_CLONE |
		      OPEN_TREE_CLOEXEC))
		return -EINVAL;

	if ((flags & (AT_RECURSIVE | OPEN_TREE_CLONE)) == AT_RECURSIVE)
		return -EINVAL;

	if (flags & AT_NO_AUTOMOUNT)
		lookup_flags &= ~LOOKUP_AUTOMOUNT;
	if (flags & AT_SYMLINK_NOFOLLOW)
		lookup_flags &= ~LOOKUP_FOLLOW;
	if (flags & AT_EMPTY_PATH)
		lookup_flags |= LOOKUP_EMPTY;

	if (detached && !may_mount())
		return -EPERM;

	fd = get_unused_fd_flags(flags & O_CLOEXEC);
	if (fd < 0)
		return fd;

	error = user_path_at(dfd, filename, lookup_flags, &path);
	if (unlikely(error)) {
		file = ERR_PTR(error);
	} else {
		if (detached)
			file = open_detached_copy(&path, flags & AT_RECURSIVE);
		else
			file = dentry_open(&path, O_PATH, current_cred());
		path_put(&path);
	}
	if (IS_ERR(file)) {
		put_unused_fd(fd);
		return PTR_ERR(file);
	}
	fd_install(fd, file);
	return fd;
}

/*
 * Don't allow locked mount flags to be cleared.
 *
 * No locks need to be held here while testing the various MNT_LOCK
 * flags because those flags can never be cleared once they are set.
 */
static bool can_change_locked_flags(struct mount *mnt, unsigned int mnt_flags)
{
	unsigned int fl = mnt->mnt.mnt_flags;

	if ((fl & MNT_LOCK_READONLY) &&
	    !(mnt_flags & MNT_READONLY))
		return false;

	if ((fl & MNT_LOCK_NODEV) &&
	    !(mnt_flags & MNT_NODEV))
		return false;

	if ((fl & MNT_LOCK_NOSUID) &&
	    !(mnt_flags & MNT_NOSUID))
		return false;

	if ((fl & MNT_LOCK_NOEXEC) &&
	    !(mnt_flags & MNT_NOEXEC))
		return false;

	if ((fl & MNT_LOCK_ATIME) &&
	    ((fl & MNT_ATIME_MASK) != (mnt_flags & MNT_ATIME_MASK)))
		return false;

	return true;
}

static int change_mount_ro_state(struct mount *mnt, unsigned int mnt_flags)
{
	bool readonly_request = (mnt_flags & MNT_READONLY);

	if (readonly_request == __mnt_is_readonly(&mnt->mnt))
		return 0;

	if (readonly_request)
		return mnt_make_readonly(mnt);

	return __mnt_unmake_readonly(mnt);
}

/*
 * Update the user-settable attributes on a mount.  The caller must hold
 * sb->s_umount for writing.
 */
static void set_mount_attributes(struct mount *mnt, unsigned int mnt_flags)
{
	lock_mount_hash();
	mnt_flags |= mnt->mnt.mnt_flags & ~MNT_USER_SETTABLE_MASK;
	mnt->mnt.mnt_flags = mnt_flags;
	touch_mnt_namespace(mnt->mnt_ns);
	unlock_mount_hash();
}

/*
 * Handle reconfiguration of the mountpoint only without alteration of the
 * superblock it refers to.  This is triggered by specifying MS_REMOUNT|MS_BIND
 * to mount(2).
 */
static int do_reconfigure_mnt(struct path *path, unsigned int mnt_flags)
{
	struct super_block *sb = path->mnt->mnt_sb;
	struct mount *mnt = real_mount(path->mnt);
	int ret;

	if (!check_mnt(mnt))
		return -EINVAL;

	if (path->dentry != mnt->mnt.mnt_root)
		return -EINVAL;

	if (!can_change_locked_flags(mnt, mnt_flags))
		return -EPERM;

	down_write(&sb->s_umount);
	ret = change_mount_ro_state(mnt, mnt_flags);
	if (ret == 0)
		set_mount_attributes(mnt, mnt_flags);
	up_write(&sb->s_umount);
	return ret;
}

/*
 * change filesystem flags. dir should be a physical root of filesystem.
 * If you've mounted a non-root directory somewhere and want to do remount
 * on it - tough luck.
 */
static int do_remount(struct path *path, int ms_flags, int sb_flags,
		      int mnt_flags, void *data)
{
	int err;
	struct super_block *sb = path->mnt->mnt_sb;
	struct mount *mnt = real_mount(path->mnt);
	struct fs_context *fc;

	if (!check_mnt(mnt))
		return -EINVAL;

	if (path->dentry != path->mnt->mnt_root)
		return -EINVAL;

	if (!can_change_locked_flags(mnt, mnt_flags))
		return -EPERM;

	fc = fs_context_for_reconfigure(path->dentry, sb_flags, MS_RMT_MASK);
	if (IS_ERR(fc))
		return PTR_ERR(fc);

	err = parse_monolithic_mount_data(fc, data);
	if (!err) {
		down_write(&sb->s_umount);
		err = -EPERM;
		if (ns_capable(sb->s_user_ns, CAP_SYS_ADMIN)) {
			err = reconfigure_super(fc);
			if (!err)
				set_mount_attributes(mnt, mnt_flags);
		}
		up_write(&sb->s_umount);
	}
	put_fs_context(fc);
	return err;
}

static inline int tree_contains_unbindable(struct mount *mnt)
{
	struct mount *p;
	for (p = mnt; p; p = next_mnt(p, mnt)) {
		if (IS_MNT_UNBINDABLE(p))
			return 1;
	}
	return 0;
}

/*
 * Check that there aren't references to earlier/same mount namespaces in the
 * specified subtree.  Such references can act as pins for mount namespaces
 * that aren't checked by the mount-cycle checking code, thereby allowing
 * cycles to be made.
 */
static bool check_for_nsfs_mounts(struct mount *subtree)
{
	struct mount *p;
	bool ret = false;

	lock_mount_hash();
	for (p = subtree; p; p = next_mnt(p, subtree))
		if (mnt_ns_loop(p->mnt.mnt_root))
			goto out;

	ret = true;
out:
	unlock_mount_hash();
	return ret;
}

static int do_move_mount(struct path *old_path, struct path *new_path)
{
	struct mnt_namespace *ns;
	struct mount *p;
	struct mount *old;
	struct mount *parent;
	struct mountpoint *mp, *old_mp;
	int err;
	bool attached;

	mp = lock_mount(new_path);
	if (IS_ERR(mp))
		return PTR_ERR(mp);

	old = real_mount(old_path->mnt);
	p = real_mount(new_path->mnt);
	parent = old->mnt_parent;
	attached = mnt_has_parent(old);
	old_mp = old->mnt_mp;
	ns = old->mnt_ns;

	err = -EINVAL;
	/* The mountpoint must be in our namespace. */
	if (!check_mnt(p))
		goto out;

	/* The thing moved must be mounted... */
	if (!is_mounted(&old->mnt))
		goto out;

	/* ... and either ours or the root of anon namespace */
	if (!(attached ? check_mnt(old) : is_anon_ns(ns)))
		goto out;

	if (old->mnt.mnt_flags & MNT_LOCKED)
		goto out;

	if (old_path->dentry != old_path->mnt->mnt_root)
		goto out;

	if (d_is_dir(new_path->dentry) !=
	    d_is_dir(old_path->dentry))
		goto out;
	/*
	 * Don't move a mount residing in a shared parent.
	 */
	if (attached && IS_MNT_SHARED(parent))
		goto out;
	/*
	 * Don't move a mount tree containing unbindable mounts to a destination
	 * mount which is shared.
	 */
	if (IS_MNT_SHARED(p) && tree_contains_unbindable(old))
		goto out;
	err = -ELOOP;
	if (!check_for_nsfs_mounts(old))
		goto out;
	for (; mnt_has_parent(p); p = p->mnt_parent)
		if (p == old)
			goto out;

	err = attach_recursive_mnt(old, real_mount(new_path->mnt), mp,
				   attached);
	if (err)
		goto out;

	/* if the mount is moved, it should no longer be expire
	 * automatically */
	list_del_init(&old->mnt_expire);
	if (attached)
		put_mountpoint(old_mp);
out:
	unlock_mount(mp);
	if (!err) {
		if (attached)
			mntput_no_expire(parent);
		else
			free_mnt_ns(ns);
	}
	return err;
}

static int do_move_mount_old(struct path *path, const char *old_name)
{
	struct path old_path;
	int err;

	if (!old_name || !*old_name)
		return -EINVAL;

	err = kern_path(old_name, LOOKUP_FOLLOW, &old_path);
	if (err)
		return err;

	err = do_move_mount(&old_path, path);
	path_put(&old_path);
	return err;
}

/*
 * add a mount into a namespace's mount tree
 */
static int do_add_mount(struct mount *newmnt, struct path *path, int mnt_flags)
{
	struct mountpoint *mp;
	struct mount *parent;
	int err;

	mnt_flags &= ~MNT_INTERNAL_FLAGS;

	mp = lock_mount(path);
	if (IS_ERR(mp))
		return PTR_ERR(mp);

	parent = real_mount(path->mnt);
	err = -EINVAL;
	if (unlikely(!check_mnt(parent))) {
		/* that's acceptable only for automounts done in private ns */
		if (!(mnt_flags & MNT_SHRINKABLE))
			goto unlock;
		/* ... and for those we'd better have mountpoint still alive */
		if (!parent->mnt_ns)
			goto unlock;
	}

	/* Refuse the same filesystem on the same mount point */
	err = -EBUSY;
	if (path->mnt->mnt_sb == newmnt->mnt.mnt_sb &&
	    path->mnt->mnt_root == path->dentry)
		goto unlock;

	err = -EINVAL;
	if (d_is_symlink(newmnt->mnt.mnt_root))
		goto unlock;

	newmnt->mnt.mnt_flags = mnt_flags;
	err = graft_tree(newmnt, parent, mp);

unlock:
	unlock_mount(mp);
	return err;
}

static bool mount_too_revealing(const struct super_block *sb, int *new_mnt_flags);

/*
 * Create a new mount using a superblock configuration and request it
 * be added to the namespace tree.
 */
static int do_new_mount_fc(struct fs_context *fc, struct path *mountpoint,
			   unsigned int mnt_flags)
{
	struct vfsmount *mnt;
	struct super_block *sb = fc->root->d_sb;
	int error;

	error = security_sb_kern_mount(sb);
	if (!error && mount_too_revealing(sb, &mnt_flags))
		error = -EPERM;

	if (unlikely(error)) {
		fc_drop_locked(fc);
		return error;
	}

	up_write(&sb->s_umount);

	mnt = vfs_create_mount(fc);
	if (IS_ERR(mnt))
		return PTR_ERR(mnt);

	error = do_add_mount(real_mount(mnt), mountpoint, mnt_flags);
	if (error < 0)
		mntput(mnt);
	return error;
}

/*
 * create a new mount for userspace and request it to be added into the
 * namespace's tree
 */
static int do_new_mount(struct path *path, const char *fstype, int sb_flags,
			int mnt_flags, const char *name, void *data)
{
	struct file_system_type *type;
	struct fs_context *fc;
	const char *subtype = NULL;
	int err = 0;

	if (!fstype)
		return -EINVAL;

	//要挂载此文件系统，先查找是否认识此文件系统
	type = get_fs_type(fstype);
	if (!type)
		return -ENODEV;

	if (type->fs_flags & FS_HAS_SUBTYPE) {
		subtype = strchr(fstype, '.');
		if (subtype) {
			subtype++;
			if (!*subtype) {
				put_filesystem(type);
				return -EINVAL;
			}
		} else {
			subtype = "";
		}
	}

	fc = fs_context_for_mount(type, sb_flags);
	put_filesystem(type);
	if (IS_ERR(fc))
		return PTR_ERR(fc);

	if (subtype)
		err = vfs_parse_fs_string(fc, "subtype",
					  subtype, strlen(subtype));
	if (!err && name)
		err = vfs_parse_fs_string(fc, "source", name, strlen(name));
	if (!err)
		err = parse_monolithic_mount_data(fc, data);
	if (!err && !mount_capable(fc))
		err = -EPERM;
	if (!err)
		err = vfs_get_tree(fc);
	if (!err)
		err = do_new_mount_fc(fc, path, mnt_flags);

	put_fs_context(fc);
	return err;
}

int finish_automount(struct vfsmount *m, struct path *path)
{
	struct mount *mnt = real_mount(m);
	int err;
	/* The new mount record should have at least 2 refs to prevent it being
	 * expired before we get a chance to add it
	 */
	BUG_ON(mnt_get_count(mnt) < 2);

	if (m->mnt_sb == path->mnt->mnt_sb &&
	    m->mnt_root == path->dentry) {
		err = -ELOOP;
		goto fail;
	}

	err = do_add_mount(mnt, path, path->mnt->mnt_flags | MNT_SHRINKABLE);
	if (!err)
		return 0;
fail:
	/* remove m from any expiration list it may be on */
	if (!list_empty(&mnt->mnt_expire)) {
		namespace_lock();
		list_del_init(&mnt->mnt_expire);
		namespace_unlock();
	}
	mntput(m);
	mntput(m);
	return err;
}

/**
 * mnt_set_expiry - Put a mount on an expiration list
 * @mnt: The mount to list.
 * @expiry_list: The list to add the mount to.
 */
void mnt_set_expiry(struct vfsmount *mnt, struct list_head *expiry_list)
{
	namespace_lock();

	list_add_tail(&real_mount(mnt)->mnt_expire, expiry_list);

	namespace_unlock();
}
EXPORT_SYMBOL(mnt_set_expiry);

/*
 * process a list of expirable mountpoints with the intent of discarding any
 * mountpoints that aren't in use and haven't been touched since last we came
 * here
 */
void mark_mounts_for_expiry(struct list_head *mounts)
{
	struct mount *mnt, *next;
	LIST_HEAD(graveyard);

	if (list_empty(mounts))
		return;

	namespace_lock();
	lock_mount_hash();

	/* extract from the expiration list every vfsmount that matches the
	 * following criteria:
	 * - only referenced by its parent vfsmount
	 * - still marked for expiry (marked on the last call here; marks are
	 *   cleared by mntput())
	 */
	list_for_each_entry_safe(mnt, next, mounts, mnt_expire) {
		if (!xchg(&mnt->mnt_expiry_mark, 1) ||
			propagate_mount_busy(mnt, 1))
			continue;
		list_move(&mnt->mnt_expire, &graveyard);
	}
	while (!list_empty(&graveyard)) {
		mnt = list_first_entry(&graveyard, struct mount, mnt_expire);
		touch_mnt_namespace(mnt->mnt_ns);
		umount_tree(mnt, UMOUNT_PROPAGATE|UMOUNT_SYNC);
	}
	unlock_mount_hash();
	namespace_unlock();
}

EXPORT_SYMBOL_GPL(mark_mounts_for_expiry);

/*
 * Ripoff of 'select_parent()'
 *
 * search the list of submounts for a given mountpoint, and move any
 * shrinkable submounts to the 'graveyard' list.
 */
static int select_submounts(struct mount *parent, struct list_head *graveyard)
{
	struct mount *this_parent = parent;
	struct list_head *next;
	int found = 0;

repeat:
	next = this_parent->mnt_mounts.next;
resume:
	while (next != &this_parent->mnt_mounts) {
		struct list_head *tmp = next;
		struct mount *mnt = list_entry(tmp, struct mount, mnt_child);

		next = tmp->next;
		if (!(mnt->mnt.mnt_flags & MNT_SHRINKABLE))
			continue;
		/*
		 * Descend a level if the d_mounts list is non-empty.
		 */
		if (!list_empty(&mnt->mnt_mounts)) {
			this_parent = mnt;
			goto repeat;
		}

		if (!propagate_mount_busy(mnt, 1)) {
			list_move_tail(&mnt->mnt_expire, graveyard);
			found++;
		}
	}
	/*
	 * All done at this level ... ascend and resume the search
	 */
	if (this_parent != parent) {
		next = this_parent->mnt_child.next;
		this_parent = this_parent->mnt_parent;
		goto resume;
	}
	return found;
}

/*
 * process a list of expirable mountpoints with the intent of discarding any
 * submounts of a specific parent mountpoint
 *
 * mount_lock must be held for write
 */
static void shrink_submounts(struct mount *mnt)
{
	LIST_HEAD(graveyard);
	struct mount *m;

	/* extract submounts of 'mountpoint' from the expiration list */
	while (select_submounts(mnt, &graveyard)) {
		while (!list_empty(&graveyard)) {
			m = list_first_entry(&graveyard, struct mount,
						mnt_expire);
			touch_mnt_namespace(m->mnt_ns);
			umount_tree(m, UMOUNT_PROPAGATE|UMOUNT_SYNC);
		}
	}
}

/*
 * Some copy_from_user() implementations do not return the exact number of
 * bytes remaining to copy on a fault.  But copy_mount_options() requires that.
 * Note that this function differs from copy_from_user() in that it will oops
 * on bad values of `to', rather than returning a short copy.
 */
static long exact_copy_from_user(void *to, const void __user * from,
				 unsigned long n)
{
	char *t = to;
	const char __user *f = from;
	char c;

	if (!access_ok(from, n))
		return n;

	while (n) {
		if (__get_user(c, f)) {
			memset(t, 0, n);
			break;
		}
		*t++ = c;
		f++;
		n--;
	}
	return n;
}

void *copy_mount_options(const void __user * data)
{
	int i;
	unsigned long size;
	char *copy;

	if (!data)
		return NULL;

	copy = kmalloc(PAGE_SIZE, GFP_KERNEL);
	if (!copy)
		return ERR_PTR(-ENOMEM);

	/* We only care that *some* data at the address the user
	 * gave us is valid.  Just in case, we'll zero
	 * the remainder of the page.
	 */
	/* copy_from_user cannot cross TASK_SIZE ! */
	size = TASK_SIZE - (unsigned long)data;
	if (size > PAGE_SIZE)
		size = PAGE_SIZE;

	i = size - exact_copy_from_user(copy, data, size);
	if (!i) {
		kfree(copy);
		return ERR_PTR(-EFAULT);
	}
	if (i != PAGE_SIZE)
		memset(copy + i, 0, PAGE_SIZE - i);
	return copy;
}

//如果用户态提供了数据，则copy一份，否则直接返回NULL
char *copy_mount_string(const void __user *data)
{
	return data ? strndup_user(data, PATH_MAX) : NULL;
}

/*
 * Flags is a 32-bit value that allows up to 31 non-fs dependent flags to
 * be given to the mount() call (ie: read-only, no-dev, no-suid etc).
 *
 * data is a (void *) that can point to any structure up to
 * PAGE_SIZE-1 bytes, which can contain arbitrary fs-dependent
 * information (or be NULL).
 *
 * Pre-0.97 versions of mount() didn't have a flags word.
 * When the flags word was introduced its top half was required
 * to have the magic value 0xC0ED, and this remained so until 2.4.0-test9.
 * Therefore, if this magic number is present, it carries no information
 * and must be discarded.
 */
long do_mount(const char *dev_name, const char __user *dir_name,
		const char *type_page, unsigned long flags, void *data_page)
{
	struct path path;
	unsigned int mnt_flags = 0, sb_flags;
	int retval = 0;

	/* Discard magic */
	if ((flags & MS_MGC_MSK) == MS_MGC_VAL)
		flags &= ~MS_MGC_MSK;

	/* Basic sanity checks */
	if (data_page)
		((char *)data_page)[PAGE_SIZE - 1] = 0;

	if (flags & MS_NOUSER)
		return -EINVAL;

	/* ... and get the mountpoint */
	//获取挂载点路径
	retval = user_path(dir_name, &path);
	if (retval)
		return retval;

	retval = security_sb_mount(dev_name, &path,
				   type_page, flags, data_page);
	if (!retval && !may_mount())
		retval = -EPERM;
	if (!retval && (flags & SB_MANDLOCK) && !may_mandlock())
		retval = -EPERM;
	if (retval)
		goto dput_out;

	/* Default to relatime unless overriden */
	if (!(flags & MS_NOATIME))
		mnt_flags |= MNT_RELATIME;

	/* Separate the per-mountpoint flags */
	if (flags & MS_NOSUID)
		mnt_flags |= MNT_NOSUID;
	if (flags & MS_NODEV)
		mnt_flags |= MNT_NODEV;
	if (flags & MS_NOEXEC)
		mnt_flags |= MNT_NOEXEC;
	if (flags & MS_NOATIME)
		mnt_flags |= MNT_NOATIME;
	if (flags & MS_NODIRATIME)
		mnt_flags |= MNT_NODIRATIME;
	if (flags & MS_STRICTATIME)
		mnt_flags &= ~(MNT_RELATIME | MNT_NOATIME);
	if (flags & MS_RDONLY)
		mnt_flags |= MNT_READONLY;

	/* The default atime for remount is preservation */
	if ((flags & MS_REMOUNT) &&
	    ((flags & (MS_NOATIME | MS_NODIRATIME | MS_RELATIME |
		       MS_STRICTATIME)) == 0)) {
		mnt_flags &= ~MNT_ATIME_MASK;
		mnt_flags |= path.mnt->mnt_flags & MNT_ATIME_MASK;
	}

	sb_flags = flags & (SB_RDONLY |
			    SB_SYNCHRONOUS |
			    SB_MANDLOCK |
			    SB_DIRSYNC |
			    SB_SILENT |
			    SB_POSIXACL |
			    SB_LAZYTIME |
			    SB_I_VERSION);

	//remount操作
	if ((flags & (MS_REMOUNT | MS_BIND)) == (MS_REMOUNT | MS_BIND))
		retval = do_reconfigure_mnt(&path, mnt_flags);
	else if (flags & MS_REMOUNT)
		retval = do_remount(&path, flags, sb_flags, mnt_flags,
				    data_page);
	else if (flags & MS_BIND)
		retval = do_loopback(&path, dev_name, flags & MS_REC);
	else if (flags & (MS_SHARED | MS_PRIVATE | MS_SLAVE | MS_UNBINDABLE))
		retval = do_change_type(&path, flags);
	else if (flags & MS_MOVE)
		retval = do_move_mount_old(&path, dev_name);
	else
		//处理普通挂载
		retval = do_new_mount(&path, type_page, sb_flags, mnt_flags,
				      dev_name, data_page);
dput_out:
	path_put(&path);
	return retval;
}

static struct ucounts *inc_mnt_namespaces(struct user_namespace *ns)
{
	return inc_ucount(ns, current_euid(), UCOUNT_MNT_NAMESPACES);
}

static void dec_mnt_namespaces(struct ucounts *ucounts)
{
	dec_ucount(ucounts, UCOUNT_MNT_NAMESPACES);
}

static void free_mnt_ns(struct mnt_namespace *ns)
{
	if (!is_anon_ns(ns))
		ns_free_inum(&ns->ns);
	dec_mnt_namespaces(ns->ucounts);
	put_user_ns(ns->user_ns);
	kfree(ns);
}

/*
 * Assign a sequence number so we can detect when we attempt to bind
 * mount a reference to an older mount namespace into the current
 * mount namespace, preventing reference counting loops.  A 64bit
 * number incrementing at 10Ghz will take 12,427 years to wrap which
 * is effectively never, so we can ignore the possibility.
 */
static atomic64_t mnt_ns_seq = ATOMIC64_INIT(1);

static struct mnt_namespace *alloc_mnt_ns(struct user_namespace *user_ns, bool anon)
{
	struct mnt_namespace *new_ns;
	struct ucounts *ucounts;
	int ret;

	ucounts = inc_mnt_namespaces(user_ns);
	if (!ucounts)
		return ERR_PTR(-ENOSPC);

	new_ns = kzalloc(sizeof(struct mnt_namespace), GFP_KERNEL);
	if (!new_ns) {
		dec_mnt_namespaces(ucounts);
		return ERR_PTR(-ENOMEM);
	}
	if (!anon) {
		ret = ns_alloc_inum(&new_ns->ns);
		if (ret) {
			kfree(new_ns);
			dec_mnt_namespaces(ucounts);
			return ERR_PTR(ret);
		}
	}
	new_ns->ns.ops = &mntns_operations;
	if (!anon)
		new_ns->seq = atomic64_add_return(1, &mnt_ns_seq);
	atomic_set(&new_ns->count, 1);
	INIT_LIST_HEAD(&new_ns->list);
	init_waitqueue_head(&new_ns->poll);
	new_ns->user_ns = get_user_ns(user_ns);
	new_ns->ucounts = ucounts;
	return new_ns;
}

__latent_entropy
struct mnt_namespace *copy_mnt_ns(unsigned long flags, struct mnt_namespace *ns,
		struct user_namespace *user_ns, struct fs_struct *new_fs)
{
	struct mnt_namespace *new_ns;
	struct vfsmount *rootmnt = NULL, *pwdmnt = NULL;
	struct mount *p, *q;
	struct mount *old;
	struct mount *new;
	int copy_flags;

	BUG_ON(!ns);

	if (likely(!(flags & CLONE_NEWNS))) {
		get_mnt_ns(ns);
		return ns;
	}

	old = ns->root;

	new_ns = alloc_mnt_ns(user_ns, false);
	if (IS_ERR(new_ns))
		return new_ns;

	namespace_lock();
	/* First pass: copy the tree topology */
	copy_flags = CL_COPY_UNBINDABLE | CL_EXPIRE;
	if (user_ns != ns->user_ns)
		copy_flags |= CL_SHARED_TO_SLAVE;
	new = copy_tree(old, old->mnt.mnt_root, copy_flags);
	if (IS_ERR(new)) {
		namespace_unlock();
		free_mnt_ns(new_ns);
		return ERR_CAST(new);
	}
	if (user_ns != ns->user_ns) {
		lock_mount_hash();
		lock_mnt_tree(new);
		unlock_mount_hash();
	}
	new_ns->root = new;
	list_add_tail(&new_ns->list, &new->mnt_list);

	/*
	 * Second pass: switch the tsk->fs->* elements and mark new vfsmounts
	 * as belonging to new namespace.  We have already acquired a private
	 * fs_struct, so tsk->fs->lock is not needed.
	 */
	p = old;
	q = new;
	while (p) {
		q->mnt_ns = new_ns;
		new_ns->mounts++;
		if (new_fs) {
			if (&p->mnt == new_fs->root.mnt) {
				new_fs->root.mnt = mntget(&q->mnt);
				rootmnt = &p->mnt;
			}
			if (&p->mnt == new_fs->pwd.mnt) {
				new_fs->pwd.mnt = mntget(&q->mnt);
				pwdmnt = &p->mnt;
			}
		}
		p = next_mnt(p, old);
		q = next_mnt(q, new);
		if (!q)
			break;
		while (p->mnt.mnt_root != q->mnt.mnt_root)
			p = next_mnt(p, old);
	}
	namespace_unlock();

	if (rootmnt)
		mntput(rootmnt);
	if (pwdmnt)
		mntput(pwdmnt);

	return new_ns;
}

struct dentry *mount_subtree(struct vfsmount *m, const char *name)
{
	struct mount *mnt = real_mount(m);
	struct mnt_namespace *ns;
	struct super_block *s;
	struct path path;
	int err;

	ns = alloc_mnt_ns(&init_user_ns, true);
	if (IS_ERR(ns)) {
		mntput(m);
		return ERR_CAST(ns);
	}
	mnt->mnt_ns = ns;
	ns->root = mnt;
	ns->mounts++;
	list_add(&mnt->mnt_list, &ns->list);

	err = vfs_path_lookup(m->mnt_root, m,
			name, LOOKUP_FOLLOW|LOOKUP_AUTOMOUNT, &path);

	put_mnt_ns(ns);

	if (err)
		return ERR_PTR(err);

	/* trade a vfsmount reference for active sb one */
	s = path.mnt->mnt_sb;
	atomic_inc(&s->s_active);
	mntput(path.mnt);
	/* lock the sucker */
	down_write(&s->s_umount);
	/* ... and return the root of (sub)tree on it */
	return path.dentry;
}
EXPORT_SYMBOL(mount_subtree);

int ksys_mount(const char __user *dev_name, const char __user *dir_name,
	       const char __user *type, unsigned long flags, void __user *data)
{
	int ret;
	char *kernel_type;
	char *kernel_dev;
	void *options;

	//准备kernel_type,kernel_dev,options参数
	kernel_type = copy_mount_string(type);
	ret = PTR_ERR(kernel_type);
	if (IS_ERR(kernel_type))
		goto out_type;

	//dev参数copy
	kernel_dev = copy_mount_string(dev_name);
	ret = PTR_ERR(kernel_dev);
	if (IS_ERR(kernel_dev))
		goto out_dev;

	//选项copy
	options = copy_mount_options(data);
	ret = PTR_ERR(options);
	if (IS_ERR(options))
		goto out_data;

	//处理mount系统调用
	ret = do_mount(kernel_dev, dir_name, kernel_type, flags, options);

	kfree(options);
out_data:
	kfree(kernel_dev);
out_dev:
	kfree(kernel_type);
out_type:
	return ret;
}

SYSCALL_DEFINE5(mount, char __user *, dev_name, char __user *, dir_name,
		char __user *, type, unsigned long, flags, void __user *, data)
{
	//处理mount系统调用
	return ksys_mount(dev_name, dir_name, type, flags, data);
}

/*
 * Create a kernel mount representation for a new, prepared superblock
 * (specified by fs_fd) and attach to an open_tree-like file descriptor.
 */
SYSCALL_DEFINE3(fsmount, int, fs_fd, unsigned int, flags,
		unsigned int, attr_flags)
{
	struct mnt_namespace *ns;
	struct fs_context *fc;
	struct file *file;
	struct path newmount;
	struct mount *mnt;
	struct fd f;
	unsigned int mnt_flags = 0;
	long ret;

	if (!may_mount())
		return -EPERM;

	if ((flags & ~(FSMOUNT_CLOEXEC)) != 0)
		return -EINVAL;

	if (attr_flags & ~(MOUNT_ATTR_RDONLY |
			   MOUNT_ATTR_NOSUID |
			   MOUNT_ATTR_NODEV |
			   MOUNT_ATTR_NOEXEC |
			   MOUNT_ATTR__ATIME |
			   MOUNT_ATTR_NODIRATIME))
		return -EINVAL;

	if (attr_flags & MOUNT_ATTR_RDONLY)
		mnt_flags |= MNT_READONLY;
	if (attr_flags & MOUNT_ATTR_NOSUID)
		mnt_flags |= MNT_NOSUID;
	if (attr_flags & MOUNT_ATTR_NODEV)
		mnt_flags |= MNT_NODEV;
	if (attr_flags & MOUNT_ATTR_NOEXEC)
		mnt_flags |= MNT_NOEXEC;
	if (attr_flags & MOUNT_ATTR_NODIRATIME)
		mnt_flags |= MNT_NODIRATIME;

	switch (attr_flags & MOUNT_ATTR__ATIME) {
	case MOUNT_ATTR_STRICTATIME:
		break;
	case MOUNT_ATTR_NOATIME:
		mnt_flags |= MNT_NOATIME;
		break;
	case MOUNT_ATTR_RELATIME:
		mnt_flags |= MNT_RELATIME;
		break;
	default:
		return -EINVAL;
	}

	f = fdget(fs_fd);
	if (!f.file)
		return -EBADF;

	ret = -EINVAL;
	if (f.file->f_op != &fscontext_fops)
		goto err_fsfd;

	fc = f.file->private_data;

	ret = mutex_lock_interruptible(&fc->uapi_mutex);
	if (ret < 0)
		goto err_fsfd;

	/* There must be a valid superblock or we can't mount it */
	ret = -EINVAL;
	if (!fc->root)
		goto err_unlock;

	ret = -EPERM;
	if (mount_too_revealing(fc->root->d_sb, &mnt_flags)) {
		pr_warn("VFS: Mount too revealing\n");
		goto err_unlock;
	}

	ret = -EBUSY;
	if (fc->phase != FS_CONTEXT_AWAITING_MOUNT)
		goto err_unlock;

	ret = -EPERM;
	if ((fc->sb_flags & SB_MANDLOCK) && !may_mandlock())
		goto err_unlock;

	newmount.mnt = vfs_create_mount(fc);
	if (IS_ERR(newmount.mnt)) {
		ret = PTR_ERR(newmount.mnt);
		goto err_unlock;
	}
	newmount.dentry = dget(fc->root);
	newmount.mnt->mnt_flags = mnt_flags;

	/* We've done the mount bit - now move the file context into more or
	 * less the same state as if we'd done an fspick().  We don't want to
	 * do any memory allocation or anything like that at this point as we
	 * don't want to have to handle any errors incurred.
	 */
	vfs_clean_context(fc);

	ns = alloc_mnt_ns(current->nsproxy->mnt_ns->user_ns, true);
	if (IS_ERR(ns)) {
		ret = PTR_ERR(ns);
		goto err_path;
	}
	mnt = real_mount(newmount.mnt);
	mnt->mnt_ns = ns;
	ns->root = mnt;
	ns->mounts = 1;
	list_add(&mnt->mnt_list, &ns->list);
	mntget(newmount.mnt);

	/* Attach to an apparent O_PATH fd with a note that we need to unmount
	 * it, not just simply put it.
	 */
	file = dentry_open(&newmount, O_PATH, fc->cred);
	if (IS_ERR(file)) {
		dissolve_on_fput(newmount.mnt);
		ret = PTR_ERR(file);
		goto err_path;
	}
	file->f_mode |= FMODE_NEED_UNMOUNT;

	ret = get_unused_fd_flags((flags & FSMOUNT_CLOEXEC) ? O_CLOEXEC : 0);
	if (ret >= 0)
		fd_install(ret, file);
	else
		fput(file);

err_path:
	path_put(&newmount);
err_unlock:
	mutex_unlock(&fc->uapi_mutex);
err_fsfd:
	fdput(f);
	return ret;
}

/*
 * Move a mount from one place to another.  In combination with
 * fsopen()/fsmount() this is used to install a new mount and in combination
 * with open_tree(OPEN_TREE_CLONE [| AT_RECURSIVE]) it can be used to copy
 * a mount subtree.
 *
 * Note the flags value is a combination of MOVE_MOUNT_* flags.
 */
SYSCALL_DEFINE5(move_mount,
		int, from_dfd, const char *, from_pathname,
		int, to_dfd, const char *, to_pathname,
		unsigned int, flags)
{
	struct path from_path, to_path;
	unsigned int lflags;
	int ret = 0;

	if (!may_mount())
		return -EPERM;

	if (flags & ~MOVE_MOUNT__MASK)
		return -EINVAL;

	/* If someone gives a pathname, they aren't permitted to move
	 * from an fd that requires unmount as we can't get at the flag
	 * to clear it afterwards.
	 */
	lflags = 0;
	if (flags & MOVE_MOUNT_F_SYMLINKS)	lflags |= LOOKUP_FOLLOW;
	if (flags & MOVE_MOUNT_F_AUTOMOUNTS)	lflags |= LOOKUP_AUTOMOUNT;
	if (flags & MOVE_MOUNT_F_EMPTY_PATH)	lflags |= LOOKUP_EMPTY;

	ret = user_path_at(from_dfd, from_pathname, lflags, &from_path);
	if (ret < 0)
		return ret;

	lflags = 0;
	if (flags & MOVE_MOUNT_T_SYMLINKS)	lflags |= LOOKUP_FOLLOW;
	if (flags & MOVE_MOUNT_T_AUTOMOUNTS)	lflags |= LOOKUP_AUTOMOUNT;
	if (flags & MOVE_MOUNT_T_EMPTY_PATH)	lflags |= LOOKUP_EMPTY;

	ret = user_path_at(to_dfd, to_pathname, lflags, &to_path);
	if (ret < 0)
		goto out_from;

	ret = security_move_mount(&from_path, &to_path);
	if (ret < 0)
		goto out_to;

	ret = do_move_mount(&from_path, &to_path);

out_to:
	path_put(&to_path);
out_from:
	path_put(&from_path);
	return ret;
}

/*
 * Return true if path is reachable from root
 *
 * namespace_sem or mount_lock is held
 */
bool is_path_reachable(struct mount *mnt, struct dentry *dentry,
			 const struct path *root)
{
	while (&mnt->mnt != root->mnt && mnt_has_parent(mnt)) {
		dentry = mnt->mnt_mountpoint;
		mnt = mnt->mnt_parent;
	}
	return &mnt->mnt == root->mnt && is_subdir(dentry, root->dentry);
}

bool path_is_under(const struct path *path1, const struct path *path2)
{
	bool res;
	read_seqlock_excl(&mount_lock);
	res = is_path_reachable(real_mount(path1->mnt), path1->dentry, path2);
	read_sequnlock_excl(&mount_lock);
	return res;
}
EXPORT_SYMBOL(path_is_under);

/*
 * pivot_root Semantics:
 * Moves the root file system of the current process to the directory put_old,
 * makes new_root as the new root file system of the current process, and sets
 * root/cwd of all processes which had them on the current root to new_root.
 *
 * Restrictions:
 * The new_root and put_old must be directories, and  must not be on the
 * same file  system as the current process root. The put_old  must  be
 * underneath new_root,  i.e. adding a non-zero number of /.. to the string
 * pointed to by put_old must yield the same directory as new_root. No other
 * file system may be mounted on put_old. After all, new_root is a mountpoint.
 *
 * Also, the current root cannot be on the 'rootfs' (initial ramfs) filesystem.
 * See Documentation/filesystems/ramfs-rootfs-initramfs.txt for alternatives
 * in this situation.
 *
 * Notes:
 *  - we don't move root/cwd if they are not at the root (reason: if something
 *    cared enough to change them, it's probably wrong to force them elsewhere)
 *  - it's okay to pick a root that isn't the root of a file system, e.g.
 *    /nfs/my_root where /nfs is the mount point. It must be a mountpoint,
 *    though, so you may need to say mount --bind /nfs/my_root /nfs/my_root
 *    first.
 */
SYSCALL_DEFINE2(pivot_root, const char __user *, new_root,
		const char __user *, put_old)
{
	struct path new, old, root;
	struct mount *new_mnt, *root_mnt, *old_mnt, *root_parent, *ex_parent;
	struct mountpoint *old_mp, *root_mp;
	int error;

	if (!may_mount())
		return -EPERM;

	error = user_path_dir(new_root, &new);
	if (error)
		goto out0;

	error = user_path_dir(put_old, &old);
	if (error)
		goto out1;

	error = security_sb_pivotroot(&old, &new);
	if (error)
		goto out2;

	get_fs_root(current->fs, &root);
	old_mp = lock_mount(&old);
	error = PTR_ERR(old_mp);
	if (IS_ERR(old_mp))
		goto out3;

	error = -EINVAL;
	new_mnt = real_mount(new.mnt);
	root_mnt = real_mount(root.mnt);
	old_mnt = real_mount(old.mnt);
	ex_parent = new_mnt->mnt_parent;
	root_parent = root_mnt->mnt_parent;
	if (IS_MNT_SHARED(old_mnt) ||
		IS_MNT_SHARED(ex_parent) ||
		IS_MNT_SHARED(root_parent))
		goto out4;
	if (!check_mnt(root_mnt) || !check_mnt(new_mnt))
		goto out4;
	if (new_mnt->mnt.mnt_flags & MNT_LOCKED)
		goto out4;
	error = -ENOENT;
	if (d_unlinked(new.dentry))
		goto out4;
	error = -EBUSY;
	if (new_mnt == root_mnt || old_mnt == root_mnt)
		goto out4; /* loop, on the same file system  */
	error = -EINVAL;
	if (root.mnt->mnt_root != root.dentry)
		goto out4; /* not a mountpoint */
	if (!mnt_has_parent(root_mnt))
		goto out4; /* not attached */
	if (new.mnt->mnt_root != new.dentry)
		goto out4; /* not a mountpoint */
	if (!mnt_has_parent(new_mnt))
		goto out4; /* not attached */
	/* make sure we can reach put_old from new_root */
	if (!is_path_reachable(old_mnt, old.dentry, &new))
		goto out4;
	/* make certain new is below the root */
	if (!is_path_reachable(new_mnt, new.dentry, &root))
		goto out4;
	lock_mount_hash();
	umount_mnt(new_mnt);
	root_mp = unhash_mnt(root_mnt);  /* we'll need its mountpoint */
	if (root_mnt->mnt.mnt_flags & MNT_LOCKED) {
		new_mnt->mnt.mnt_flags |= MNT_LOCKED;
		root_mnt->mnt.mnt_flags &= ~MNT_LOCKED;
	}
	/* mount old root on put_old */
	attach_mnt(root_mnt, old_mnt, old_mp);
	/* mount new_root on / */
	attach_mnt(new_mnt, root_parent, root_mp);
	mnt_add_count(root_parent, -1);
	touch_mnt_namespace(current->nsproxy->mnt_ns);
	/* A moved mount should not expire automatically */
	list_del_init(&new_mnt->mnt_expire);
	put_mountpoint(root_mp);
	unlock_mount_hash();
	chroot_fs_refs(&root, &new);
	error = 0;
out4:
	unlock_mount(old_mp);
	if (!error)
		mntput_no_expire(ex_parent);
out3:
	path_put(&root);
out2:
	path_put(&old);
out1:
	path_put(&new);
out0:
	return error;
}

static void __init init_mount_tree(void)
{
	struct vfsmount *mnt;
	struct mount *m;
	struct mnt_namespace *ns;
	struct path root;

	mnt = vfs_kern_mount(&rootfs_fs_type, 0, "rootfs", NULL);
	if (IS_ERR(mnt))
		panic("Can't create rootfs");

	ns = alloc_mnt_ns(&init_user_ns, false);
	if (IS_ERR(ns))
		panic("Can't allocate initial namespace");
	m = real_mount(mnt);
	m->mnt_ns = ns;
	ns->root = m;
	ns->mounts = 1;
	list_add(&m->mnt_list, &ns->list);
	init_task.nsproxy->mnt_ns = ns;
	get_mnt_ns(ns);

	root.mnt = mnt;
	root.dentry = mnt->mnt_root;
	mnt->mnt_flags |= MNT_LOCKED;

	set_fs_pwd(current->fs, &root);
	set_fs_root(current->fs, &root);
}

void __init mnt_init(void)
{
	int err;

	mnt_cache = kmem_cache_create("mnt_cache", sizeof(struct mount),
			0, SLAB_HWCACHE_ALIGN | SLAB_PANIC, NULL);

	mount_hashtable = alloc_large_system_hash("Mount-cache",
				sizeof(struct hlist_head),
				mhash_entries, 19,
				HASH_ZERO,
				&m_hash_shift, &m_hash_mask, 0, 0);
	mountpoint_hashtable = alloc_large_system_hash("Mountpoint-cache",
				sizeof(struct hlist_head),
				mphash_entries, 19,
				HASH_ZERO,
				&mp_hash_shift, &mp_hash_mask, 0, 0);

	if (!mount_hashtable || !mountpoint_hashtable)
		panic("Failed to allocate mount hash table\n");

	kernfs_init();

	err = sysfs_init();
	if (err)
		printk(KERN_WARNING "%s: sysfs_init error: %d\n",
			__func__, err);
	fs_kobj = kobject_create_and_add("fs", NULL);
	if (!fs_kobj)
		printk(KERN_WARNING "%s: kobj create error\n", __func__);
	shmem_init();
	init_rootfs();
	init_mount_tree();
}

void put_mnt_ns(struct mnt_namespace *ns)
{
	if (!atomic_dec_and_test(&ns->count))
		return;
	drop_collected_mounts(&ns->root->mnt);
	free_mnt_ns(ns);
}

struct vfsmount *kern_mount(struct file_system_type *type)
{
	struct vfsmount *mnt;
	//传入file_system,文件系统名称，调用mount
	mnt = vfs_kern_mount(type, SB_KERNMOUNT, type->name, NULL);
	if (!IS_ERR(mnt)) {
		/*
		 * it is a longterm mount, don't release mnt until
		 * we unmount before file sys is unregistered
		*/
		real_mount(mnt)->mnt_ns = MNT_NS_INTERNAL;
	}
	return mnt;
}
EXPORT_SYMBOL_GPL(kern_mount);

void kern_unmount(struct vfsmount *mnt)
{
	/* release long term mount so mount point can be released */
	if (!IS_ERR_OR_NULL(mnt)) {
		real_mount(mnt)->mnt_ns = NULL;
		synchronize_rcu();	/* yecchhh... */
		mntput(mnt);
	}
}
EXPORT_SYMBOL(kern_unmount);

bool our_mnt(struct vfsmount *mnt)
{
	return check_mnt(real_mount(mnt));
}

bool current_chrooted(void)
{
	/* Does the current process have a non-standard root */
	struct path ns_root;
	struct path fs_root;
	bool chrooted;

	/* Find the namespace root */
	ns_root.mnt = &current->nsproxy->mnt_ns->root->mnt;
	ns_root.dentry = ns_root.mnt->mnt_root;
	path_get(&ns_root);
	while (d_mountpoint(ns_root.dentry) && follow_down_one(&ns_root))
		;

	get_fs_root(current->fs, &fs_root);

	chrooted = !path_equal(&fs_root, &ns_root);

	path_put(&fs_root);
	path_put(&ns_root);

	return chrooted;
}

static bool mnt_already_visible(struct mnt_namespace *ns,
				const struct super_block *sb,
				int *new_mnt_flags)
{
	int new_flags = *new_mnt_flags;
	struct mount *mnt;
	bool visible = false;

	down_read(&namespace_sem);
	list_for_each_entry(mnt, &ns->list, mnt_list) {
		struct mount *child;
		int mnt_flags;

		if (mnt->mnt.mnt_sb->s_type != sb->s_type)
			continue;

		/* This mount is not fully visible if it's root directory
		 * is not the root directory of the filesystem.
		 */
		if (mnt->mnt.mnt_root != mnt->mnt.mnt_sb->s_root)
			continue;

		/* A local view of the mount flags */
		mnt_flags = mnt->mnt.mnt_flags;

		/* Don't miss readonly hidden in the superblock flags */
		if (sb_rdonly(mnt->mnt.mnt_sb))
			mnt_flags |= MNT_LOCK_READONLY;

		/* Verify the mount flags are equal to or more permissive
		 * than the proposed new mount.
		 */
		if ((mnt_flags & MNT_LOCK_READONLY) &&
		    !(new_flags & MNT_READONLY))
			continue;
		if ((mnt_flags & MNT_LOCK_ATIME) &&
		    ((mnt_flags & MNT_ATIME_MASK) != (new_flags & MNT_ATIME_MASK)))
			continue;

		/* This mount is not fully visible if there are any
		 * locked child mounts that cover anything except for
		 * empty directories.
		 */
		list_for_each_entry(child, &mnt->mnt_mounts, mnt_child) {
			struct inode *inode = child->mnt_mountpoint->d_inode;
			/* Only worry about locked mounts */
			if (!(child->mnt.mnt_flags & MNT_LOCKED))
				continue;
			/* Is the directory permanetly empty? */
			if (!is_empty_dir_inode(inode))
				goto next;
		}
		/* Preserve the locked attributes */
		*new_mnt_flags |= mnt_flags & (MNT_LOCK_READONLY | \
					       MNT_LOCK_ATIME);
		visible = true;
		goto found;
	next:	;
	}
found:
	up_read(&namespace_sem);
	return visible;
}

static bool mount_too_revealing(const struct super_block *sb, int *new_mnt_flags)
{
	const unsigned long required_iflags = SB_I_NOEXEC | SB_I_NODEV;
	struct mnt_namespace *ns = current->nsproxy->mnt_ns;
	unsigned long s_iflags;

	if (ns->user_ns == &init_user_ns)
		return false;

	/* Can this filesystem be too revealing? */
	s_iflags = sb->s_iflags;
	if (!(s_iflags & SB_I_USERNS_VISIBLE))
		return false;

	if ((s_iflags & required_iflags) != required_iflags) {
		WARN_ONCE(1, "Expected s_iflags to contain 0x%lx\n",
			  required_iflags);
		return true;
	}

	return !mnt_already_visible(ns, sb, new_mnt_flags);
}

bool mnt_may_suid(struct vfsmount *mnt)
{
	/*
	 * Foreign mounts (accessed via fchdir or through /proc
	 * symlinks) are always treated as if they are nosuid.  This
	 * prevents namespaces from trusting potentially unsafe
	 * suid/sgid bits, file caps, or security labels that originate
	 * in other namespaces.
	 */
	return !(mnt->mnt_flags & MNT_NOSUID) && check_mnt(real_mount(mnt)) &&
	       current_in_userns(mnt->mnt_sb->s_user_ns);
}

static struct ns_common *mntns_get(struct task_struct *task)
{
	struct ns_common *ns = NULL;
	struct nsproxy *nsproxy;

	task_lock(task);
	nsproxy = task->nsproxy;
	if (nsproxy) {
		ns = &nsproxy->mnt_ns->ns;
		get_mnt_ns(to_mnt_ns(ns));
	}
	task_unlock(task);

	return ns;
}

static void mntns_put(struct ns_common *ns)
{
	put_mnt_ns(to_mnt_ns(ns));
}

static int mntns_install(struct nsproxy *nsproxy, struct ns_common *ns)
{
	struct fs_struct *fs = current->fs;
	struct mnt_namespace *mnt_ns = to_mnt_ns(ns), *old_mnt_ns;
	struct path root;
	int err;

	if (!ns_capable(mnt_ns->user_ns, CAP_SYS_ADMIN) ||
	    !ns_capable(current_user_ns(), CAP_SYS_CHROOT) ||
	    !ns_capable(current_user_ns(), CAP_SYS_ADMIN))
		return -EPERM;

	if (is_anon_ns(mnt_ns))
		return -EINVAL;

	if (fs->users != 1)
		return -EINVAL;

	get_mnt_ns(mnt_ns);
	old_mnt_ns = nsproxy->mnt_ns;
	nsproxy->mnt_ns = mnt_ns;

	/* Find the root */
	err = vfs_path_lookup(mnt_ns->root->mnt.mnt_root, &mnt_ns->root->mnt,
				"/", LOOKUP_DOWN, &root);
	if (err) {
		/* revert to old namespace */
		nsproxy->mnt_ns = old_mnt_ns;
		put_mnt_ns(mnt_ns);
		return err;
	}

	put_mnt_ns(old_mnt_ns);

	/* Update the pwd and root */
	set_fs_pwd(fs, &root);
	set_fs_root(fs, &root);

	path_put(&root);
	return 0;
}

static struct user_namespace *mntns_owner(struct ns_common *ns)
{
	return to_mnt_ns(ns)->user_ns;
}

const struct proc_ns_operations mntns_operations = {
	.name		= "mnt",
	.type		= CLONE_NEWNS,
	.get		= mntns_get,
	.put		= mntns_put,
	.install	= mntns_install,
	.owner		= mntns_owner,
};<|MERGE_RESOLUTION|>--- conflicted
+++ resolved
@@ -175,18 +175,7 @@
 #endif
 }
 
-<<<<<<< HEAD
-static void drop_mountpoint(struct fs_pin *p)
-{
-	struct mount *m = container_of(p, struct mount, mnt_umount);
-	dput(m->mnt_ex_mountpoint);
-	pin_remove(p);
-	mntput(&m->mnt);
-}
-
 //申请并初始化mount
-=======
->>>>>>> 5f9e832c
 static struct mount *alloc_vfsmnt(const char *name)
 {
 	//申请mnt节点
