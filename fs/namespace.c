--- conflicted
+++ resolved
@@ -3418,12 +3418,8 @@
 	if (!ucounts)
 		return ERR_PTR(-ENOSPC);
 
-<<<<<<< HEAD
 	/*申请mount namespace空间*/
-	new_ns = kzalloc(sizeof(struct mnt_namespace), GFP_KERNEL);
-=======
 	new_ns = kzalloc(sizeof(struct mnt_namespace), GFP_KERNEL_ACCOUNT);
->>>>>>> ce840177
 	if (!new_ns) {
 		dec_mnt_namespaces(ucounts);
 		return ERR_PTR(-ENOMEM);
