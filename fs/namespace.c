// SPDX-License-Identifier: GPL-2.0-only
/*
 *  linux/fs/namespace.c
 *
 * (C) Copyright Al Viro 2000, 2001
 *
 * Based on code from fs/super.c, copyright Linus Torvalds and others.
 * Heavily rewritten.
 */

#include <linux/syscalls.h>
#include <linux/export.h>
#include <linux/capability.h>
#include <linux/mnt_namespace.h>
#include <linux/user_namespace.h>
#include <linux/namei.h>
#include <linux/security.h>
#include <linux/cred.h>
#include <linux/idr.h>
#include <linux/init.h>		/* init_rootfs */
#include <linux/fs_struct.h>	/* get_fs_root et.al. */
#include <linux/fsnotify.h>	/* fsnotify_vfsmount_delete */
#include <linux/file.h>
#include <linux/uaccess.h>
#include <linux/proc_ns.h>
#include <linux/magic.h>
#include <linux/memblock.h>
#include <linux/task_work.h>
#include <linux/sched/task.h>
#include <uapi/linux/mount.h>
#include <linux/fs_context.h>
#include <linux/shmem_fs.h>

#include "pnode.h"
#include "internal.h"

/* Maximum number of mounts in a mount namespace */
unsigned int sysctl_mount_max __read_mostly = 100000;

static unsigned int m_hash_mask __read_mostly;
static unsigned int m_hash_shift __read_mostly;
static unsigned int mp_hash_mask __read_mostly;
static unsigned int mp_hash_shift __read_mostly;

static __initdata unsigned long mhash_entries;
static int __init set_mhash_entries(char *str)
{
	if (!str)
		return 0;
	mhash_entries = simple_strtoul(str, &str, 0);
	return 1;
}
__setup("mhash_entries=", set_mhash_entries);

static __initdata unsigned long mphash_entries;
static int __init set_mphash_entries(char *str)
{
	if (!str)
		return 0;
	mphash_entries = simple_strtoul(str, &str, 0);
	return 1;
}
__setup("mphash_entries=", set_mphash_entries);

static u64 event;
static DEFINE_IDA(mnt_id_ida);
static DEFINE_IDA(mnt_group_ida);

static struct hlist_head *mount_hashtable __read_mostly;
//按dentry索引的mount point hash表
static struct hlist_head *mountpoint_hashtable __read_mostly;
//负责系统中struct mount结构体的分配
static struct kmem_cache *mnt_cache __read_mostly;
static DECLARE_RWSEM(namespace_sem);
static HLIST_HEAD(unmounted);	/* protected by namespace_sem */
static LIST_HEAD(ex_mountpoints); /* protected by namespace_sem */

/* /sys/fs */
struct kobject *fs_kobj;
EXPORT_SYMBOL_GPL(fs_kobj);

/*
 * vfsmount lock may be taken for read to prevent changes to the
 * vfsmount hash, ie. during mountpoint lookups or walking back
 * up the tree.
 *
 * It should be taken for write in all cases where the vfsmount
 * tree or hash is modified or when a vfsmount structure is modified.
 */
__cacheline_aligned_in_smp DEFINE_SEQLOCK(mount_lock);

static inline struct hlist_head *m_hash(struct vfsmount *mnt, struct dentry *dentry)
{
	unsigned long tmp = ((unsigned long)mnt / L1_CACHE_BYTES);
	tmp += ((unsigned long)dentry / L1_CACHE_BYTES);
	tmp = tmp + (tmp >> m_hash_shift);
	return &mount_hashtable[tmp & m_hash_mask];
}

//获取dentry对应的挂载点hash表桶头
static inline struct hlist_head *mp_hash(struct dentry *dentry)
{
	unsigned long tmp = ((unsigned long)dentry / L1_CACHE_BYTES);
	tmp = tmp + (tmp >> mp_hash_shift);
	return &mountpoint_hashtable[tmp & mp_hash_mask];
}

//为mnt申请并填充编号
static int mnt_alloc_id(struct mount *mnt)
{
	int res = ida_alloc(&mnt_id_ida, GFP_KERNEL);

	if (res < 0)
		return res;
	mnt->mnt_id = res;
	return 0;
}

static void mnt_free_id(struct mount *mnt)
{
	ida_free(&mnt_id_ida, mnt->mnt_id);
}

/*
 * Allocate a new peer group ID
 */
static int mnt_alloc_group_id(struct mount *mnt)
{
	int res = ida_alloc_min(&mnt_group_ida, 1, GFP_KERNEL);

	if (res < 0)
		return res;
	mnt->mnt_group_id = res;
	return 0;
}

/*
 * Release a peer group ID
 */
void mnt_release_group_id(struct mount *mnt)
{
	ida_free(&mnt_group_ida, mnt->mnt_group_id);
	mnt->mnt_group_id = 0;
}

/*
 * vfsmount lock must be held for read
 */
static inline void mnt_add_count(struct mount *mnt, int n)
{
#ifdef CONFIG_SMP
	this_cpu_add(mnt->mnt_pcp->mnt_count, n);
#else
	preempt_disable();
	mnt->mnt_count += n;
	preempt_enable();
#endif
}

/*
 * vfsmount lock must be held for write
 */
unsigned int mnt_get_count(struct mount *mnt)
{
#ifdef CONFIG_SMP
	unsigned int count = 0;
	int cpu;

	for_each_possible_cpu(cpu) {
		count += per_cpu_ptr(mnt->mnt_pcp, cpu)->mnt_count;
	}

	return count;
#else
	return mnt->mnt_count;
#endif
}

//申请并初始化mount
static struct mount *alloc_vfsmnt(const char *name/*待挂载设备名称*/)
{
	//申请mnt节点
	struct mount *mnt = kmem_cache_zalloc(mnt_cache, GFP_KERNEL);
	if (mnt) {
		int err;

		//为mount申请编号
		err = mnt_alloc_id(mnt);
		if (err)
			goto out_free_cache;

		//填充mount设备名称
		if (name) {
			mnt->mnt_devname = kstrdup_const(name, GFP_KERNEL);
			if (!mnt->mnt_devname)
				goto out_free_id;
		}

#ifdef CONFIG_SMP
		mnt->mnt_pcp = alloc_percpu(struct mnt_pcp);
		if (!mnt->mnt_pcp)
			goto out_free_devname;

		this_cpu_add(mnt->mnt_pcp->mnt_count, 1);
#else
		mnt->mnt_count = 1;
		mnt->mnt_writers = 0;
#endif

		INIT_HLIST_NODE(&mnt->mnt_hash);
		INIT_LIST_HEAD(&mnt->mnt_child);
		INIT_LIST_HEAD(&mnt->mnt_mounts);
		INIT_LIST_HEAD(&mnt->mnt_list);
		INIT_LIST_HEAD(&mnt->mnt_expire);
		INIT_LIST_HEAD(&mnt->mnt_share);
		INIT_LIST_HEAD(&mnt->mnt_slave_list);
		INIT_LIST_HEAD(&mnt->mnt_slave);
		INIT_HLIST_NODE(&mnt->mnt_mp_list);
		INIT_LIST_HEAD(&mnt->mnt_umounting);
		INIT_HLIST_HEAD(&mnt->mnt_stuck_children);
	}
	return mnt;

#ifdef CONFIG_SMP
out_free_devname:
	kfree_const(mnt->mnt_devname);
#endif
out_free_id:
	mnt_free_id(mnt);
out_free_cache:
	kmem_cache_free(mnt_cache, mnt);
	return NULL;
}

/*
 * Most r/o checks on a fs are for operations that take
 * discrete amounts of time, like a write() or unlink().
 * We must keep track of when those operations start
 * (for permission checks) and when they end, so that
 * we can determine when writes are able to occur to
 * a filesystem.
 */
/*
 * __mnt_is_readonly: check whether a mount is read-only
 * @mnt: the mount to check for its write status
 *
 * This shouldn't be used directly ouside of the VFS.
 * It does not guarantee that the filesystem will stay
 * r/w, just that it is right *now*.  This can not and
 * should not be used in place of IS_RDONLY(inode).
 * mnt_want/drop_write() will _keep_ the filesystem
 * r/w.
 */
bool __mnt_is_readonly(struct vfsmount *mnt)
{
	return (mnt->mnt_flags & MNT_READONLY) || sb_rdonly(mnt->mnt_sb);
}
EXPORT_SYMBOL_GPL(__mnt_is_readonly);

static inline void mnt_inc_writers(struct mount *mnt)
{
#ifdef CONFIG_SMP
	this_cpu_inc(mnt->mnt_pcp->mnt_writers);
#else
	mnt->mnt_writers++;
#endif
}

static inline void mnt_dec_writers(struct mount *mnt)
{
#ifdef CONFIG_SMP
	this_cpu_dec(mnt->mnt_pcp->mnt_writers);
#else
	mnt->mnt_writers--;
#endif
}

static unsigned int mnt_get_writers(struct mount *mnt)
{
#ifdef CONFIG_SMP
	unsigned int count = 0;
	int cpu;

	for_each_possible_cpu(cpu) {
		count += per_cpu_ptr(mnt->mnt_pcp, cpu)->mnt_writers;
	}

	return count;
#else
	return mnt->mnt_writers;
#endif
}

static int mnt_is_readonly(struct vfsmount *mnt)
{
	if (mnt->mnt_sb->s_readonly_remount)
		return 1;
	/* Order wrt setting s_flags/s_readonly_remount in do_remount() */
	smp_rmb();
	return __mnt_is_readonly(mnt);
}

/*
 * Most r/o & frozen checks on a fs are for operations that take discrete
 * amounts of time, like a write() or unlink().  We must keep track of when
 * those operations start (for permission checks) and when they end, so that we
 * can determine when writes are able to occur to a filesystem.
 */
/**
 * __mnt_want_write - get write access to a mount without freeze protection
 * @m: the mount on which to take a write
 *
 * This tells the low-level filesystem that a write is about to be performed to
 * it, and makes sure that writes are allowed (mnt it read-write) before
 * returning success. This operation does not protect against filesystem being
 * frozen. When the write operation is finished, __mnt_drop_write() must be
 * called. This is effectively a refcount.
 */
int __mnt_want_write(struct vfsmount *m)
{
	struct mount *mnt = real_mount(m);
	int ret = 0;

	preempt_disable();
	mnt_inc_writers(mnt);
	/*
	 * The store to mnt_inc_writers must be visible before we pass
	 * MNT_WRITE_HOLD loop below, so that the slowpath can see our
	 * incremented count after it has set MNT_WRITE_HOLD.
	 */
	smp_mb();
	while (READ_ONCE(mnt->mnt.mnt_flags) & MNT_WRITE_HOLD)
		cpu_relax();
	/*
	 * After the slowpath clears MNT_WRITE_HOLD, mnt_is_readonly will
	 * be set to match its requirements. So we must not load that until
	 * MNT_WRITE_HOLD is cleared.
	 */
	smp_rmb();
	if (mnt_is_readonly(m)) {
		mnt_dec_writers(mnt);
		ret = -EROFS;
	}
	preempt_enable();

	return ret;
}

/**
 * mnt_want_write - get write access to a mount
 * @m: the mount on which to take a write
 *
 * This tells the low-level filesystem that a write is about to be performed to
 * it, and makes sure that writes are allowed (mount is read-write, filesystem
 * is not frozen) before returning success.  When the write operation is
 * finished, mnt_drop_write() must be called.  This is effectively a refcount.
 */
int mnt_want_write(struct vfsmount *m)
{
	int ret;

	sb_start_write(m->mnt_sb);
	ret = __mnt_want_write(m);
	if (ret)
		sb_end_write(m->mnt_sb);
	return ret;
}
EXPORT_SYMBOL_GPL(mnt_want_write);

/**
 * mnt_clone_write - get write access to a mount
 * @mnt: the mount on which to take a write
 *
 * This is effectively like mnt_want_write, except
 * it must only be used to take an extra write reference
 * on a mountpoint that we already know has a write reference
 * on it. This allows some optimisation.
 *
 * After finished, mnt_drop_write must be called as usual to
 * drop the reference.
 */
int mnt_clone_write(struct vfsmount *mnt)
{
	/* superblock may be r/o */
	if (__mnt_is_readonly(mnt))
		return -EROFS;
	preempt_disable();
	mnt_inc_writers(real_mount(mnt));
	preempt_enable();
	return 0;
}
EXPORT_SYMBOL_GPL(mnt_clone_write);

/**
 * __mnt_want_write_file - get write access to a file's mount
 * @file: the file who's mount on which to take a write
 *
 * This is like __mnt_want_write, but it takes a file and can
 * do some optimisations if the file is open for write already
 */
int __mnt_want_write_file(struct file *file)
{
	if (!(file->f_mode & FMODE_WRITER))
		return __mnt_want_write(file->f_path.mnt);
	else
		return mnt_clone_write(file->f_path.mnt);
}

/**
 * mnt_want_write_file - get write access to a file's mount
 * @file: the file who's mount on which to take a write
 *
 * This is like mnt_want_write, but it takes a file and can
 * do some optimisations if the file is open for write already
 */
int mnt_want_write_file(struct file *file)
{
	int ret;

	sb_start_write(file_inode(file)->i_sb);
	ret = __mnt_want_write_file(file);
	if (ret)
		sb_end_write(file_inode(file)->i_sb);
	return ret;
}
EXPORT_SYMBOL_GPL(mnt_want_write_file);

/**
 * __mnt_drop_write - give up write access to a mount
 * @mnt: the mount on which to give up write access
 *
 * Tells the low-level filesystem that we are done
 * performing writes to it.  Must be matched with
 * __mnt_want_write() call above.
 */
void __mnt_drop_write(struct vfsmount *mnt)
{
	preempt_disable();
	mnt_dec_writers(real_mount(mnt));
	preempt_enable();
}

/**
 * mnt_drop_write - give up write access to a mount
 * @mnt: the mount on which to give up write access
 *
 * Tells the low-level filesystem that we are done performing writes to it and
 * also allows filesystem to be frozen again.  Must be matched with
 * mnt_want_write() call above.
 */
void mnt_drop_write(struct vfsmount *mnt)
{
	__mnt_drop_write(mnt);
	sb_end_write(mnt->mnt_sb);
}
EXPORT_SYMBOL_GPL(mnt_drop_write);

void __mnt_drop_write_file(struct file *file)
{
	__mnt_drop_write(file->f_path.mnt);
}

void mnt_drop_write_file(struct file *file)
{
	__mnt_drop_write_file(file);
	sb_end_write(file_inode(file)->i_sb);
}
EXPORT_SYMBOL(mnt_drop_write_file);

static int mnt_make_readonly(struct mount *mnt)
{
	int ret = 0;

	lock_mount_hash();
	mnt->mnt.mnt_flags |= MNT_WRITE_HOLD;
	/*
	 * After storing MNT_WRITE_HOLD, we'll read the counters. This store
	 * should be visible before we do.
	 */
	smp_mb();

	/*
	 * With writers on hold, if this value is zero, then there are
	 * definitely no active writers (although held writers may subsequently
	 * increment the count, they'll have to wait, and decrement it after
	 * seeing MNT_READONLY).
	 *
	 * It is OK to have counter incremented on one CPU and decremented on
	 * another: the sum will add up correctly. The danger would be when we
	 * sum up each counter, if we read a counter before it is incremented,
	 * but then read another CPU's count which it has been subsequently
	 * decremented from -- we would see more decrements than we should.
	 * MNT_WRITE_HOLD protects against this scenario, because
	 * mnt_want_write first increments count, then smp_mb, then spins on
	 * MNT_WRITE_HOLD, so it can't be decremented by another CPU while
	 * we're counting up here.
	 */
	if (mnt_get_writers(mnt) > 0)
		ret = -EBUSY;
	else
		mnt->mnt.mnt_flags |= MNT_READONLY;
	/*
	 * MNT_READONLY must become visible before ~MNT_WRITE_HOLD, so writers
	 * that become unheld will see MNT_READONLY.
	 */
	smp_wmb();
	mnt->mnt.mnt_flags &= ~MNT_WRITE_HOLD;
	unlock_mount_hash();
	return ret;
}

static int __mnt_unmake_readonly(struct mount *mnt)
{
	lock_mount_hash();
	mnt->mnt.mnt_flags &= ~MNT_READONLY;
	unlock_mount_hash();
	return 0;
}

int sb_prepare_remount_readonly(struct super_block *sb)
{
	struct mount *mnt;
	int err = 0;

	/* Racy optimization.  Recheck the counter under MNT_WRITE_HOLD */
	if (atomic_long_read(&sb->s_remove_count))
		return -EBUSY;

	lock_mount_hash();
	list_for_each_entry(mnt, &sb->s_mounts, mnt_instance) {
		if (!(mnt->mnt.mnt_flags & MNT_READONLY)) {
			mnt->mnt.mnt_flags |= MNT_WRITE_HOLD;
			smp_mb();
			if (mnt_get_writers(mnt) > 0) {
				err = -EBUSY;
				break;
			}
		}
	}
	if (!err && atomic_long_read(&sb->s_remove_count))
		err = -EBUSY;

	if (!err) {
		sb->s_readonly_remount = 1;
		smp_wmb();
	}
	list_for_each_entry(mnt, &sb->s_mounts, mnt_instance) {
		if (mnt->mnt.mnt_flags & MNT_WRITE_HOLD)
			mnt->mnt.mnt_flags &= ~MNT_WRITE_HOLD;
	}
	unlock_mount_hash();

	return err;
}

static void free_vfsmnt(struct mount *mnt)
{
	kfree_const(mnt->mnt_devname);
#ifdef CONFIG_SMP
	free_percpu(mnt->mnt_pcp);
#endif
	kmem_cache_free(mnt_cache, mnt);
}

static void delayed_free_vfsmnt(struct rcu_head *head)
{
	free_vfsmnt(container_of(head, struct mount, mnt_rcu));
}

/* call under rcu_read_lock */
int __legitimize_mnt(struct vfsmount *bastard, unsigned seq)
{
	struct mount *mnt;
	if (read_seqretry(&mount_lock, seq))
		return 1;
	if (bastard == NULL)
		return 0;
	mnt = real_mount(bastard);
	mnt_add_count(mnt, 1);
	smp_mb();			// see mntput_no_expire()
	if (likely(!read_seqretry(&mount_lock, seq)))
		return 0;
	if (bastard->mnt_flags & MNT_SYNC_UMOUNT) {
		mnt_add_count(mnt, -1);
		return 1;
	}
	lock_mount_hash();
	if (unlikely(bastard->mnt_flags & MNT_DOOMED)) {
		mnt_add_count(mnt, -1);
		unlock_mount_hash();
		return 1;
	}
	unlock_mount_hash();
	/* caller will mntput() */
	return -1;
}

/* call under rcu_read_lock */
bool legitimize_mnt(struct vfsmount *bastard, unsigned seq)
{
	int res = __legitimize_mnt(bastard, seq);
	if (likely(!res))
		return true;
	if (unlikely(res < 0)) {
		rcu_read_unlock();
		mntput(bastard);
		rcu_read_lock();
	}
	return false;
}

/*
 * find the first mount at @dentry on vfsmount @mnt.
 * call under rcu_read_lock()
 */
struct mount *__lookup_mnt(struct vfsmount *mnt, struct dentry *dentry)
{
	struct hlist_head *head = m_hash(mnt, dentry);
	struct mount *p;

	hlist_for_each_entry_rcu(p, head, mnt_hash)
		if (&p->mnt_parent->mnt == mnt && p->mnt_mountpoint == dentry)
			return p;
	return NULL;
}

/*
 * lookup_mnt - Return the first child mount mounted at path
 *
 * "First" means first mounted chronologically.  If you create the
 * following mounts:
 *
 * mount /dev/sda1 /mnt
 * mount /dev/sda2 /mnt
 * mount /dev/sda3 /mnt
 *
 * Then lookup_mnt() on the base /mnt dentry in the root mount will
 * return successively the root dentry and vfsmount of /dev/sda1, then
 * /dev/sda2, then /dev/sda3, then NULL.
 *
 * lookup_mnt takes a reference to the found vfsmount.
 */
struct vfsmount *lookup_mnt(const struct path *path)
{
	struct mount *child_mnt;
	struct vfsmount *m;
	unsigned seq;

	rcu_read_lock();
	do {
		seq = read_seqbegin(&mount_lock);
		//检查path->mnt,path->dentry是否存在子挂载，如果存在，返回其对应的挂载信息
		child_mnt = __lookup_mnt(path->mnt, path->dentry);
		m = child_mnt ? &child_mnt->mnt : NULL;
	} while (!legitimize_mnt(m, seq));
	rcu_read_unlock();
	return m;
}

static inline void lock_ns_list(struct mnt_namespace *ns)
{
	spin_lock(&ns->ns_lock);
}

static inline void unlock_ns_list(struct mnt_namespace *ns)
{
	spin_unlock(&ns->ns_lock);
}

static inline bool mnt_is_cursor(struct mount *mnt)
{
	return mnt->mnt.mnt_flags & MNT_CURSOR;
}

/*
 * __is_local_mountpoint - Test to see if dentry is a mountpoint in the
 *                         current mount namespace.
 *
 * The common case is dentries are not mountpoints at all and that
 * test is handled inline.  For the slow case when we are actually
 * dealing with a mountpoint of some kind, walk through all of the
 * mounts in the current mount namespace and test to see if the dentry
 * is a mountpoint.
 *
 * The mount_hashtable is not usable in the context because we
 * need to identify all mounts that may be in the current mount
 * namespace not just a mount that happens to have some specified
 * parent mount.
 */
bool __is_local_mountpoint(struct dentry *dentry)
{
	struct mnt_namespace *ns = current->nsproxy->mnt_ns;
	struct mount *mnt;
	bool is_covered = false;

	down_read(&namespace_sem);
	lock_ns_list(ns);
	list_for_each_entry(mnt, &ns->list, mnt_list) {
		if (mnt_is_cursor(mnt))
			continue;
		is_covered = (mnt->mnt_mountpoint == dentry);
		if (is_covered)
			break;
	}
	unlock_ns_list(ns);
	up_read(&namespace_sem);

	return is_covered;
}

//查询dentry对应的mountpoint信息，如果不存在，则返回NULL
static struct mountpoint *lookup_mountpoint(struct dentry *dentry)
{
	struct hlist_head *chain = mp_hash(dentry);
	struct mountpoint *mp;

	//遍历每个挂载点信息
	hlist_for_each_entry(mp, chain, m_hash) {
		if (mp->m_dentry == dentry) {
			//如果两者dentry指针相同，则增加引用计数
			mp->m_count++;
			return mp;
		}
	}
	return NULL;
}

//获取dentry对应的mountpoint,如果存在则返回，如果不存在，则创建
static struct mountpoint *get_mountpoint(struct dentry *dentry)
{
	struct mountpoint *mp, *new = NULL;
	int ret;

	if (d_mountpoint(dentry)) {
		/* might be worth a WARN_ON() */
		if (d_unlinked(dentry))
			return ERR_PTR(-ENOENT);
mountpoint:
		read_seqlock_excl(&mount_lock);
		/*检查dentry是否已有对应的mountpoint*/
		mp = lookup_mountpoint(dentry);
		read_sequnlock_excl(&mount_lock);
		if (mp)
			goto done;
	}

	//如果没有查询到mountpoint,则创建一个针对此dentry的mountpoint,并加入到hash表中
	if (!new)
		new = kmalloc(sizeof(struct mountpoint), GFP_KERNEL);
	if (!new)
		return ERR_PTR(-ENOMEM);


	/* Exactly one processes may set d_mounted */
	ret = d_set_mounted(dentry);

	/* Someone else set d_mounted? */
	if (ret == -EBUSY)
		goto mountpoint;

	/* The dentry is not available as a mountpoint? */
	mp = ERR_PTR(ret);
	if (ret)
		goto done;

	/* Add the new mountpoint to the hash table */
	read_seqlock_excl(&mount_lock);
	new->m_dentry = dget(dentry);
	new->m_count = 1;
	/*加入到mountpoint_hashtable*/
	hlist_add_head(&new->m_hash, mp_hash(dentry));
	INIT_HLIST_HEAD(&new->m_list);
	read_sequnlock_excl(&mount_lock);

	mp = new;
	new = NULL;
done:
	kfree(new);
	return mp;
}

/*
 * vfsmount lock must be held.  Additionally, the caller is responsible
 * for serializing calls for given disposal list.
 */
static void __put_mountpoint(struct mountpoint *mp, struct list_head *list)
{
	if (!--mp->m_count) {
		struct dentry *dentry = mp->m_dentry;
		BUG_ON(!hlist_empty(&mp->m_list));
		spin_lock(&dentry->d_lock);
		dentry->d_flags &= ~DCACHE_MOUNTED;
		spin_unlock(&dentry->d_lock);
		dput_to_list(dentry, list);
		hlist_del(&mp->m_hash);
		kfree(mp);
	}
}

/* called with namespace_lock and vfsmount lock */
static void put_mountpoint(struct mountpoint *mp)
{
	__put_mountpoint(mp, &ex_mountpoints);
}

/*检查mount ns是否与当前进程一致*/
static inline int check_mnt(struct mount *mnt)
{
	return mnt->mnt_ns == current->nsproxy->mnt_ns;
}

/*
 * vfsmount lock must be held for write
 */
static void touch_mnt_namespace(struct mnt_namespace *ns)
{
	if (ns) {
		ns->event = ++event;
		wake_up_interruptible(&ns->poll);
	}
}

/*
 * vfsmount lock must be held for write
 */
static void __touch_mnt_namespace(struct mnt_namespace *ns)
{
	if (ns && ns->event != event) {
		ns->event = event;
		wake_up_interruptible(&ns->poll);
	}
}

/*
 * vfsmount lock must be held for write
 */
static struct mountpoint *unhash_mnt(struct mount *mnt)
{
	struct mountpoint *mp;
	mnt->mnt_parent = mnt;
	mnt->mnt_mountpoint = mnt->mnt.mnt_root;
	list_del_init(&mnt->mnt_child);
	hlist_del_init_rcu(&mnt->mnt_hash);
	hlist_del_init(&mnt->mnt_mp_list);
	mp = mnt->mnt_mp;
	mnt->mnt_mp = NULL;
	return mp;
}

/*
 * vfsmount lock must be held for write
 */
static void umount_mnt(struct mount *mnt)
{
	put_mountpoint(unhash_mnt(mnt));
}

/*
 * vfsmount lock must be held for write
 */
void mnt_set_mountpoint(struct mount *mnt,
			struct mountpoint *mp,
			struct mount *child_mnt)
{
	mp->m_count++;
	mnt_add_count(mnt, 1);	/* essentially, that's mntget */
	child_mnt->mnt_mountpoint = mp->m_dentry;
	child_mnt->mnt_parent = mnt;
	child_mnt->mnt_mp = mp;
	hlist_add_head(&child_mnt->mnt_mp_list, &mp->m_list);
}

static void __attach_mnt(struct mount *mnt, struct mount *parent)
{
	hlist_add_head_rcu(&mnt->mnt_hash,
			   m_hash(&parent->mnt, mnt->mnt_mountpoint));
	list_add_tail(&mnt->mnt_child, &parent->mnt_mounts);
}

/*
 * vfsmount lock must be held for write
 */
static void attach_mnt(struct mount *mnt,
			struct mount *parent,
			struct mountpoint *mp)
{
	mnt_set_mountpoint(parent, mp, mnt);
	__attach_mnt(mnt, parent);
}

void mnt_change_mountpoint(struct mount *parent, struct mountpoint *mp, struct mount *mnt)
{
	struct mountpoint *old_mp = mnt->mnt_mp;
	struct mount *old_parent = mnt->mnt_parent;

	list_del_init(&mnt->mnt_child);
	hlist_del_init(&mnt->mnt_mp_list);
	hlist_del_init_rcu(&mnt->mnt_hash);

	attach_mnt(mnt, parent, mp);

	put_mountpoint(old_mp);
	mnt_add_count(old_parent, -1);
}

/*
 * vfsmount lock must be held for write
 */
static void commit_tree(struct mount *mnt)
{
	struct mount *parent = mnt->mnt_parent;
	struct mount *m;
	LIST_HEAD(head);
	struct mnt_namespace *n = parent->mnt_ns;

	BUG_ON(parent == mnt);

	list_add_tail(&head, &mnt->mnt_list);
	list_for_each_entry(m, &head, mnt_list)
		m->mnt_ns = n;

	list_splice(&head, n->list.prev);

	n->mounts += n->pending_mounts;
	n->pending_mounts = 0;

	__attach_mnt(mnt, parent);
	touch_mnt_namespace(n);
}

static struct mount *next_mnt(struct mount *p, struct mount *root)
{
	struct list_head *next = p->mnt_mounts.next;
	if (next == &p->mnt_mounts) {
		while (1) {
			if (p == root)
				return NULL;
			next = p->mnt_child.next;
			if (next != &p->mnt_parent->mnt_mounts)
				break;
			p = p->mnt_parent;
		}
	}
	return list_entry(next, struct mount, mnt_child);
}

static struct mount *skip_mnt_tree(struct mount *p)
{
	struct list_head *prev = p->mnt_mounts.prev;
	while (prev != &p->mnt_mounts) {
		p = list_entry(prev, struct mount, mnt_child);
		prev = p->mnt_mounts.prev;
	}
	return p;
}

/**
 * vfs_create_mount - Create a mount for a configured superblock
 * @fc: The configuration context with the superblock attached
 *
 * Create a mount to an already configured superblock.  If necessary, the
 * caller should invoke vfs_get_tree() before calling this.
 *
 * Note that this does not attach the mount to anything.
 */
struct vfsmount *vfs_create_mount(struct fs_context *fc)
{
	struct mount *mnt;

	if (!fc->root)
		return ERR_PTR(-EINVAL);

	//申请并初始化mount
	mnt = alloc_vfsmnt(fc->source ?: "none");
	if (!mnt)
		return ERR_PTR(-ENOMEM);

	if (fc->sb_flags & SB_KERNMOUNT)
		mnt->mnt.mnt_flags = MNT_INTERNAL;

	//填充mnt(使之指向被挂载设备的根）
	atomic_inc(&fc->root->d_sb->s_active);
	mnt->mnt.mnt_sb		= fc->root->d_sb;
	mnt->mnt.mnt_root	= dget(fc->root);
	mnt->mnt_mountpoint	= mnt->mnt.mnt_root;
	mnt->mnt_parent		= mnt;

	lock_mount_hash();
	//记录挂载情况
	list_add_tail(&mnt->mnt_instance, &mnt->mnt.mnt_sb->s_mounts);
	unlock_mount_hash();
	return &mnt->mnt;
}
EXPORT_SYMBOL(vfs_create_mount);

struct vfsmount *fc_mount(struct fs_context *fc)
{
    //创建superblock,获取文件系统对应的root dentry
	int err = vfs_get_tree(fc);
	if (!err) {
		up_write(&fc->root->d_sb->s_umount);
		return vfs_create_mount(fc);
	}
	return ERR_PTR(err);
}
EXPORT_SYMBOL(fc_mount);

/*创建superblock，获得root dentry,并据此创建vfsmount*/
struct vfsmount *vfs_kern_mount(struct file_system_type *type/*要挂载的文件系统*/,
				int flags, const char *name/*文件系统名称*/,
				void *data)
{
	struct fs_context *fc;
	struct vfsmount *mnt;
	int ret = 0;

	if (!type)
		return ERR_PTR(-EINVAL);

	fc = fs_context_for_mount(type, flags);
	if (IS_ERR(fc))
		return ERR_CAST(fc);

	/*填充fc->source为$name*/
	if (name)
		ret = vfs_parse_fs_string(fc, "source",
					  name, strlen(name));
	if (!ret)
	    /*其它选项解析*/
		ret = parse_monolithic_mount_data(fc, data);
	if (!ret)
		mnt = fc_mount(fc);
	else
		mnt = ERR_PTR(ret);

	put_fs_context(fc);
	return mnt;
}
EXPORT_SYMBOL_GPL(vfs_kern_mount);

struct vfsmount *
vfs_submount(const struct dentry *mountpoint, struct file_system_type *type,
	     const char *name, void *data)
{
	/* Until it is worked out how to pass the user namespace
	 * through from the parent mount to the submount don't support
	 * unprivileged mounts with submounts.
	 */
	if (mountpoint->d_sb->s_user_ns != &init_user_ns)
		return ERR_PTR(-EPERM);

	return vfs_kern_mount(type, SB_SUBMOUNT, name, data);
}
EXPORT_SYMBOL_GPL(vfs_submount);

static struct mount *clone_mnt(struct mount *old, struct dentry *root,
					int flag)
{
	struct super_block *sb = old->mnt.mnt_sb;
	struct mount *mnt;
	int err;

	mnt = alloc_vfsmnt(old->mnt_devname);
	if (!mnt)
		return ERR_PTR(-ENOMEM);

	if (flag & (CL_SLAVE | CL_PRIVATE | CL_SHARED_TO_SLAVE))
		mnt->mnt_group_id = 0; /* not a peer of original */
	else
		mnt->mnt_group_id = old->mnt_group_id;

	if ((flag & CL_MAKE_SHARED) && !mnt->mnt_group_id) {
		err = mnt_alloc_group_id(mnt);
		if (err)
			goto out_free;
	}

	mnt->mnt.mnt_flags = old->mnt.mnt_flags;
	mnt->mnt.mnt_flags &= ~(MNT_WRITE_HOLD|MNT_MARKED|MNT_INTERNAL);

	atomic_inc(&sb->s_active);
	mnt->mnt.mnt_sb = sb;
	mnt->mnt.mnt_root = dget(root);
	mnt->mnt_mountpoint = mnt->mnt.mnt_root;
	mnt->mnt_parent = mnt;
	lock_mount_hash();
	list_add_tail(&mnt->mnt_instance, &sb->s_mounts);
	unlock_mount_hash();

	if ((flag & CL_SLAVE) ||
	    ((flag & CL_SHARED_TO_SLAVE) && IS_MNT_SHARED(old))) {
		list_add(&mnt->mnt_slave, &old->mnt_slave_list);
		mnt->mnt_master = old;
		CLEAR_MNT_SHARED(mnt);
	} else if (!(flag & CL_PRIVATE)) {
		if ((flag & CL_MAKE_SHARED) || IS_MNT_SHARED(old))
			list_add(&mnt->mnt_share, &old->mnt_share);
		if (IS_MNT_SLAVE(old))
			list_add(&mnt->mnt_slave, &old->mnt_slave);
		mnt->mnt_master = old->mnt_master;
	} else {
		CLEAR_MNT_SHARED(mnt);
	}
	if (flag & CL_MAKE_SHARED)
		set_mnt_shared(mnt);

	/* stick the duplicate mount on the same expiry list
	 * as the original if that was on one */
	if (flag & CL_EXPIRE) {
		if (!list_empty(&old->mnt_expire))
			list_add(&mnt->mnt_expire, &old->mnt_expire);
	}

	return mnt;

 out_free:
	mnt_free_id(mnt);
	free_vfsmnt(mnt);
	return ERR_PTR(err);
}

static void cleanup_mnt(struct mount *mnt)
{
	struct hlist_node *p;
	struct mount *m;
	/*
	 * The warning here probably indicates that somebody messed
	 * up a mnt_want/drop_write() pair.  If this happens, the
	 * filesystem was probably unable to make r/w->r/o transitions.
	 * The locking used to deal with mnt_count decrement provides barriers,
	 * so mnt_get_writers() below is safe.
	 */
	WARN_ON(mnt_get_writers(mnt));
	if (unlikely(mnt->mnt_pins.first))
		mnt_pin_kill(mnt);
	hlist_for_each_entry_safe(m, p, &mnt->mnt_stuck_children, mnt_umount) {
		hlist_del(&m->mnt_umount);
		mntput(&m->mnt);
	}
	fsnotify_vfsmount_delete(&mnt->mnt);
	dput(mnt->mnt.mnt_root);
	deactivate_super(mnt->mnt.mnt_sb);
	mnt_free_id(mnt);
	call_rcu(&mnt->mnt_rcu, delayed_free_vfsmnt);
}

static void __cleanup_mnt(struct rcu_head *head)
{
	cleanup_mnt(container_of(head, struct mount, mnt_rcu));
}

static LLIST_HEAD(delayed_mntput_list);
static void delayed_mntput(struct work_struct *unused)
{
	struct llist_node *node = llist_del_all(&delayed_mntput_list);
	struct mount *m, *t;

	llist_for_each_entry_safe(m, t, node, mnt_llist)
		cleanup_mnt(m);
}
static DECLARE_DELAYED_WORK(delayed_mntput_work, delayed_mntput);

static void mntput_no_expire(struct mount *mnt)
{
	LIST_HEAD(list);

	rcu_read_lock();
	if (likely(READ_ONCE(mnt->mnt_ns))) {
		/*
		 * Since we don't do lock_mount_hash() here,
		 * ->mnt_ns can change under us.  However, if it's
		 * non-NULL, then there's a reference that won't
		 * be dropped until after an RCU delay done after
		 * turning ->mnt_ns NULL.  So if we observe it
		 * non-NULL under rcu_read_lock(), the reference
		 * we are dropping is not the final one.
		 */
		mnt_add_count(mnt, -1);
		rcu_read_unlock();
		return;
	}
	lock_mount_hash();
	/*
	 * make sure that if __legitimize_mnt() has not seen us grab
	 * mount_lock, we'll see their refcount increment here.
	 */
	smp_mb();
	mnt_add_count(mnt, -1);
	if (mnt_get_count(mnt)) {
		rcu_read_unlock();
		unlock_mount_hash();
		return;
	}
	if (unlikely(mnt->mnt.mnt_flags & MNT_DOOMED)) {
		rcu_read_unlock();
		unlock_mount_hash();
		return;
	}
	mnt->mnt.mnt_flags |= MNT_DOOMED;
	rcu_read_unlock();

	list_del(&mnt->mnt_instance);

	if (unlikely(!list_empty(&mnt->mnt_mounts))) {
		struct mount *p, *tmp;
		list_for_each_entry_safe(p, tmp, &mnt->mnt_mounts,  mnt_child) {
			__put_mountpoint(unhash_mnt(p), &list);
			hlist_add_head(&p->mnt_umount, &mnt->mnt_stuck_children);
		}
	}
	unlock_mount_hash();
	shrink_dentry_list(&list);

	if (likely(!(mnt->mnt.mnt_flags & MNT_INTERNAL))) {
		struct task_struct *task = current;
		if (likely(!(task->flags & PF_KTHREAD))) {
			init_task_work(&mnt->mnt_rcu, __cleanup_mnt);
			if (!task_work_add(task, &mnt->mnt_rcu, true))
				return;
		}
		if (llist_add(&mnt->mnt_llist, &delayed_mntput_list))
			schedule_delayed_work(&delayed_mntput_work, 1);
		return;
	}
	cleanup_mnt(mnt);
}

void mntput(struct vfsmount *mnt)
{
	if (mnt) {
		struct mount *m = real_mount(mnt);
		/* avoid cacheline pingpong, hope gcc doesn't get "smart" */
		if (unlikely(m->mnt_expiry_mark))
			m->mnt_expiry_mark = 0;
		mntput_no_expire(m);
	}
}
EXPORT_SYMBOL(mntput);

struct vfsmount *mntget(struct vfsmount *mnt)
{
	if (mnt)
		mnt_add_count(real_mount(mnt), 1);
	return mnt;
}
EXPORT_SYMBOL(mntget);

/* path_is_mountpoint() - Check if path is a mount in the current
 *                          namespace.
 *
 *  d_mountpoint() can only be used reliably to establish if a dentry is
 *  not mounted in any namespace and that common case is handled inline.
 *  d_mountpoint() isn't aware of the possibility there may be multiple
 *  mounts using a given dentry in a different namespace. This function
 *  checks if the passed in path is a mountpoint rather than the dentry
 *  alone.
 */
bool path_is_mountpoint(const struct path *path)
{
	unsigned seq;
	bool res;

	if (!d_mountpoint(path->dentry))
		return false;

	rcu_read_lock();
	do {
		seq = read_seqbegin(&mount_lock);
		res = __path_is_mountpoint(path);
	} while (read_seqretry(&mount_lock, seq));
	rcu_read_unlock();

	return res;
}
EXPORT_SYMBOL(path_is_mountpoint);

struct vfsmount *mnt_clone_internal(const struct path *path)
{
	struct mount *p;
	p = clone_mnt(real_mount(path->mnt), path->dentry, CL_PRIVATE);
	if (IS_ERR(p))
		return ERR_CAST(p);
	p->mnt.mnt_flags |= MNT_INTERNAL;
	return &p->mnt;
}

#ifdef CONFIG_PROC_FS
static struct mount *mnt_list_next(struct mnt_namespace *ns,
				   struct list_head *p)
{
	struct mount *mnt, *ret = NULL;

	lock_ns_list(ns);
	list_for_each_continue(p, &ns->list) {
		mnt = list_entry(p, typeof(*mnt), mnt_list);
		if (!mnt_is_cursor(mnt)) {
			ret = mnt;
			break;
		}
	}
	unlock_ns_list(ns);

	return ret;
}

/* iterator; we want it to have access to namespace_sem, thus here... */
static void *m_start(struct seq_file *m, loff_t *pos)
{
	struct proc_mounts *p = m->private;
	struct list_head *prev;

	down_read(&namespace_sem);
	if (!*pos) {
		prev = &p->ns->list;
	} else {
		prev = &p->cursor.mnt_list;

		/* Read after we'd reached the end? */
		if (list_empty(prev))
			return NULL;
	}

	return mnt_list_next(p->ns, prev);
}

static void *m_next(struct seq_file *m, void *v, loff_t *pos)
{
	struct proc_mounts *p = m->private;
	struct mount *mnt = v;

	++*pos;
	return mnt_list_next(p->ns, &mnt->mnt_list);
}

static void m_stop(struct seq_file *m, void *v)
{
	struct proc_mounts *p = m->private;
	struct mount *mnt = v;

	lock_ns_list(p->ns);
	if (mnt)
		list_move_tail(&p->cursor.mnt_list, &mnt->mnt_list);
	else
		list_del_init(&p->cursor.mnt_list);
	unlock_ns_list(p->ns);
	up_read(&namespace_sem);
}

static int m_show(struct seq_file *m, void *v)
{
	struct proc_mounts *p = m->private;
	struct mount *r = v;
	return p->show(m, &r->mnt);
}

const struct seq_operations mounts_op = {
	.start	= m_start,
	.next	= m_next,
	.stop	= m_stop,
	.show	= m_show,
};

void mnt_cursor_del(struct mnt_namespace *ns, struct mount *cursor)
{
	down_read(&namespace_sem);
	lock_ns_list(ns);
	list_del(&cursor->mnt_list);
	unlock_ns_list(ns);
	up_read(&namespace_sem);
}
#endif  /* CONFIG_PROC_FS */

/**
 * may_umount_tree - check if a mount tree is busy
 * @mnt: root of mount tree
 *
 * This is called to check if a tree of mounts has any
 * open files, pwds, chroots or sub mounts that are
 * busy.
 */
int may_umount_tree(struct vfsmount *m)
{
	struct mount *mnt = real_mount(m);
	int actual_refs = 0;
	int minimum_refs = 0;
	struct mount *p;
	BUG_ON(!m);

	/* write lock needed for mnt_get_count */
	lock_mount_hash();
	for (p = mnt; p; p = next_mnt(p, mnt)) {
		actual_refs += mnt_get_count(p);
		minimum_refs += 2;
	}
	unlock_mount_hash();

	if (actual_refs > minimum_refs)
		return 0;

	return 1;
}

EXPORT_SYMBOL(may_umount_tree);

/**
 * may_umount - check if a mount point is busy
 * @mnt: root of mount
 *
 * This is called to check if a mount point has any
 * open files, pwds, chroots or sub mounts. If the
 * mount has sub mounts this will return busy
 * regardless of whether the sub mounts are busy.
 *
 * Doesn't take quota and stuff into account. IOW, in some cases it will
 * give false negatives. The main reason why it's here is that we need
 * a non-destructive way to look for easily umountable filesystems.
 */
int may_umount(struct vfsmount *mnt)
{
	int ret = 1;
	down_read(&namespace_sem);
	lock_mount_hash();
	if (propagate_mount_busy(real_mount(mnt), 2))
		ret = 0;
	unlock_mount_hash();
	up_read(&namespace_sem);
	return ret;
}

EXPORT_SYMBOL(may_umount);

static void namespace_unlock(void)
{
	struct hlist_head head;
	struct hlist_node *p;
	struct mount *m;
	LIST_HEAD(list);

	hlist_move_list(&unmounted, &head);
	list_splice_init(&ex_mountpoints, &list);

	up_write(&namespace_sem);

	shrink_dentry_list(&list);

	if (likely(hlist_empty(&head)))
		return;

	synchronize_rcu_expedited();

	hlist_for_each_entry_safe(m, p, &head, mnt_umount) {
		hlist_del(&m->mnt_umount);
		mntput(&m->mnt);
	}
}

static inline void namespace_lock(void)
{
	down_write(&namespace_sem);
}

enum umount_tree_flags {
	UMOUNT_SYNC = 1,
	UMOUNT_PROPAGATE = 2,
	UMOUNT_CONNECTED = 4,
};

static bool disconnect_mount(struct mount *mnt, enum umount_tree_flags how)
{
	/* Leaving mounts connected is only valid for lazy umounts */
	if (how & UMOUNT_SYNC)
		return true;

	/* A mount without a parent has nothing to be connected to */
	if (!mnt_has_parent(mnt))
		return true;

	/* Because the reference counting rules change when mounts are
	 * unmounted and connected, umounted mounts may not be
	 * connected to mounted mounts.
	 */
	if (!(mnt->mnt_parent->mnt.mnt_flags & MNT_UMOUNT))
		return true;

	/* Has it been requested that the mount remain connected? */
	if (how & UMOUNT_CONNECTED)
		return false;

	/* Is the mount locked such that it needs to remain connected? */
	if (IS_MNT_LOCKED(mnt))
		return false;

	/* By default disconnect the mount */
	return true;
}

/*
 * mount_lock must be held
 * namespace_sem must be held for write
 */
static void umount_tree(struct mount *mnt, enum umount_tree_flags how)
{
	LIST_HEAD(tmp_list);
	struct mount *p;

	if (how & UMOUNT_PROPAGATE)
		propagate_mount_unlock(mnt);

	/* Gather the mounts to umount */
	for (p = mnt; p; p = next_mnt(p, mnt)) {
		p->mnt.mnt_flags |= MNT_UMOUNT;
		list_move(&p->mnt_list, &tmp_list);
	}

	/* Hide the mounts from mnt_mounts */
	list_for_each_entry(p, &tmp_list, mnt_list) {
		list_del_init(&p->mnt_child);
	}

	/* Add propogated mounts to the tmp_list */
	if (how & UMOUNT_PROPAGATE)
		propagate_umount(&tmp_list);

	while (!list_empty(&tmp_list)) {
		struct mnt_namespace *ns;
		bool disconnect;
		p = list_first_entry(&tmp_list, struct mount, mnt_list);
		list_del_init(&p->mnt_expire);
		list_del_init(&p->mnt_list);
		ns = p->mnt_ns;
		if (ns) {
			ns->mounts--;
			__touch_mnt_namespace(ns);
		}
		p->mnt_ns = NULL;
		if (how & UMOUNT_SYNC)
			p->mnt.mnt_flags |= MNT_SYNC_UMOUNT;

		disconnect = disconnect_mount(p, how);
		if (mnt_has_parent(p)) {
			mnt_add_count(p->mnt_parent, -1);
			if (!disconnect) {
				/* Don't forget about p */
				list_add_tail(&p->mnt_child, &p->mnt_parent->mnt_mounts);
			} else {
				umount_mnt(p);
			}
		}
		change_mnt_propagation(p, MS_PRIVATE);
		if (disconnect)
			hlist_add_head(&p->mnt_umount, &unmounted);
	}
}

static void shrink_submounts(struct mount *mnt);

static int do_umount_root(struct super_block *sb)
{
	int ret = 0;

	down_write(&sb->s_umount);
	if (!sb_rdonly(sb)) {
		struct fs_context *fc;

		fc = fs_context_for_reconfigure(sb->s_root, SB_RDONLY,
						SB_RDONLY);
		if (IS_ERR(fc)) {
			ret = PTR_ERR(fc);
		} else {
			ret = parse_monolithic_mount_data(fc, NULL);
			if (!ret)
				ret = reconfigure_super(fc);
			put_fs_context(fc);
		}
	}
	up_write(&sb->s_umount);
	return ret;
}

static int do_umount(struct mount *mnt, int flags)
{
	struct super_block *sb = mnt->mnt.mnt_sb;
	int retval;

	retval = security_sb_umount(&mnt->mnt, flags);
	if (retval)
		return retval;

	/*
	 * Allow userspace to request a mountpoint be expired rather than
	 * unmounting unconditionally. Unmount only happens if:
	 *  (1) the mark is already set (the mark is cleared by mntput())
	 *  (2) the usage count == 1 [parent vfsmount] + 1 [sys_umount]
	 */
	if (flags & MNT_EXPIRE) {
		if (&mnt->mnt == current->fs->root.mnt ||
		    flags & (MNT_FORCE | MNT_DETACH))
			return -EINVAL;

		/*
		 * probably don't strictly need the lock here if we examined
		 * all race cases, but it's a slowpath.
		 */
		lock_mount_hash();
		if (mnt_get_count(mnt) != 2) {
			unlock_mount_hash();
			return -EBUSY;
		}
		unlock_mount_hash();

		if (!xchg(&mnt->mnt_expiry_mark, 1))
			return -EAGAIN;
	}

	/*
	 * If we may have to abort operations to get out of this
	 * mount, and they will themselves hold resources we must
	 * allow the fs to do things. In the Unix tradition of
	 * 'Gee thats tricky lets do it in userspace' the umount_begin
	 * might fail to complete on the first run through as other tasks
	 * must return, and the like. Thats for the mount program to worry
	 * about for the moment.
	 */

	if (flags & MNT_FORCE && sb->s_op->umount_begin) {
		sb->s_op->umount_begin(sb);
	}

	/*
	 * No sense to grab the lock for this test, but test itself looks
	 * somewhat bogus. Suggestions for better replacement?
	 * Ho-hum... In principle, we might treat that as umount + switch
	 * to rootfs. GC would eventually take care of the old vfsmount.
	 * Actually it makes sense, especially if rootfs would contain a
	 * /reboot - static binary that would close all descriptors and
	 * call reboot(9). Then init(8) could umount root and exec /reboot.
	 */
	if (&mnt->mnt == current->fs->root.mnt && !(flags & MNT_DETACH)) {
		/*
		 * Special case for "unmounting" root ...
		 * we just try to remount it readonly.
		 */
		if (!ns_capable(sb->s_user_ns, CAP_SYS_ADMIN))
			return -EPERM;
		return do_umount_root(sb);
	}

	namespace_lock();
	lock_mount_hash();

	/* Recheck MNT_LOCKED with the locks held */
	retval = -EINVAL;
	if (mnt->mnt.mnt_flags & MNT_LOCKED)
		goto out;

	event++;
	if (flags & MNT_DETACH) {
		if (!list_empty(&mnt->mnt_list))
			umount_tree(mnt, UMOUNT_PROPAGATE);
		retval = 0;
	} else {
		shrink_submounts(mnt);
		retval = -EBUSY;
		if (!propagate_mount_busy(mnt, 2)) {
			if (!list_empty(&mnt->mnt_list))
				umount_tree(mnt, UMOUNT_PROPAGATE|UMOUNT_SYNC);
			retval = 0;
		}
	}
out:
	unlock_mount_hash();
	namespace_unlock();
	return retval;
}

/*
 * __detach_mounts - lazily unmount all mounts on the specified dentry
 *
 * During unlink, rmdir, and d_drop it is possible to loose the path
 * to an existing mountpoint, and wind up leaking the mount.
 * detach_mounts allows lazily unmounting those mounts instead of
 * leaking them.
 *
 * The caller may hold dentry->d_inode->i_mutex.
 */
void __detach_mounts(struct dentry *dentry)
{
	struct mountpoint *mp;
	struct mount *mnt;

	namespace_lock();
	lock_mount_hash();
	mp = lookup_mountpoint(dentry);
	if (!mp)
		goto out_unlock;

	event++;
	while (!hlist_empty(&mp->m_list)) {
		mnt = hlist_entry(mp->m_list.first, struct mount, mnt_mp_list);
		if (mnt->mnt.mnt_flags & MNT_UMOUNT) {
			umount_mnt(mnt);
			hlist_add_head(&mnt->mnt_umount, &unmounted);
		}
		else umount_tree(mnt, UMOUNT_CONNECTED);
	}
	put_mountpoint(mp);
out_unlock:
	unlock_mount_hash();
	namespace_unlock();
}

/*
 * Is the caller allowed to modify his namespace?
 */
static inline bool may_mount(void)
{
	return ns_capable(current->nsproxy->mnt_ns->user_ns, CAP_SYS_ADMIN);
}

#ifdef	CONFIG_MANDATORY_FILE_LOCKING
static inline bool may_mandlock(void)
{
	return capable(CAP_SYS_ADMIN);
}
#else
static inline bool may_mandlock(void)
{
	pr_warn("VFS: \"mand\" mount option not supported");
	return false;
}
#endif

static int can_umount(const struct path *path, int flags)
{
	struct mount *mnt = real_mount(path->mnt);

	if (flags & ~(MNT_FORCE | MNT_DETACH | MNT_EXPIRE | UMOUNT_NOFOLLOW))
		return -EINVAL;
	if (!may_mount())
		return -EPERM;
	if (path->dentry != path->mnt->mnt_root)
		return -EINVAL;
	if (!check_mnt(mnt))
		return -EINVAL;
	if (mnt->mnt.mnt_flags & MNT_LOCKED) /* Check optimistically */
		return -EINVAL;
	if (flags & MNT_FORCE && !capable(CAP_SYS_ADMIN))
		return -EPERM;
	return 0;
}

int path_umount(struct path *path, int flags)
{
	struct mount *mnt = real_mount(path->mnt);
	int ret;

	ret = can_umount(path, flags);
	if (!ret)
		ret = do_umount(mnt, flags);

	/* we mustn't call path_put() as that would clear mnt_expiry_mark */
	dput(path->dentry);
	mntput_no_expire(mnt);
	return ret;
}

static int ksys_umount(char __user *name, int flags)
{
	int lookup_flags = LOOKUP_MOUNTPOINT;
	struct path path;
	int ret;

	if (!(flags & UMOUNT_NOFOLLOW))
		lookup_flags |= LOOKUP_FOLLOW;
	ret = user_path_at(AT_FDCWD, name, lookup_flags, &path);
	if (ret)
		return ret;
	return path_umount(&path, flags);
}

SYSCALL_DEFINE2(umount, char __user *, name, int, flags)
{
	return ksys_umount(name, flags);
}

#ifdef __ARCH_WANT_SYS_OLDUMOUNT

/*
 *	The 2.0 compatible umount. No flags.
 */
SYSCALL_DEFINE1(oldumount, char __user *, name)
{
	return ksys_umount(name, 0);
}

#endif

static bool is_mnt_ns_file(struct dentry *dentry)
{
	/* Is this a proxy for a mount namespace? */
	return dentry->d_op == &ns_dentry_operations &&
	       dentry->d_fsdata == &mntns_operations;
}

static struct mnt_namespace *to_mnt_ns(struct ns_common *ns)
{
	return container_of(ns, struct mnt_namespace, ns);
}

struct ns_common *from_mnt_ns(struct mnt_namespace *mnt)
{
	return &mnt->ns;
}

static bool mnt_ns_loop(struct dentry *dentry)
{
	/* Could bind mounting the mount namespace inode cause a
	 * mount namespace loop?
	 */
	struct mnt_namespace *mnt_ns;
	if (!is_mnt_ns_file(dentry))
		return false;

	mnt_ns = to_mnt_ns(get_proc_ns(dentry->d_inode));
	return current->nsproxy->mnt_ns->seq >= mnt_ns->seq;
}

struct mount *copy_tree(struct mount *mnt, struct dentry *dentry,
					int flag)
{
	struct mount *res, *p, *q, *r, *parent;

	if (!(flag & CL_COPY_UNBINDABLE) && IS_MNT_UNBINDABLE(mnt))
		return ERR_PTR(-EINVAL);

	if (!(flag & CL_COPY_MNT_NS_FILE) && is_mnt_ns_file(dentry))
		return ERR_PTR(-EINVAL);

	res = q = clone_mnt(mnt, dentry, flag);
	if (IS_ERR(q))
		return q;

	q->mnt_mountpoint = mnt->mnt_mountpoint;

	p = mnt;
	list_for_each_entry(r, &mnt->mnt_mounts, mnt_child) {
		struct mount *s;
		if (!is_subdir(r->mnt_mountpoint, dentry))
			continue;

		for (s = r; s; s = next_mnt(s, r)) {
			if (!(flag & CL_COPY_UNBINDABLE) &&
			    IS_MNT_UNBINDABLE(s)) {
				if (s->mnt.mnt_flags & MNT_LOCKED) {
					/* Both unbindable and locked. */
					q = ERR_PTR(-EPERM);
					goto out;
				} else {
					s = skip_mnt_tree(s);
					continue;
				}
			}
			if (!(flag & CL_COPY_MNT_NS_FILE) &&
			    is_mnt_ns_file(s->mnt.mnt_root)) {
				s = skip_mnt_tree(s);
				continue;
			}
			while (p != s->mnt_parent) {
				p = p->mnt_parent;
				q = q->mnt_parent;
			}
			p = s;
			parent = q;
			q = clone_mnt(p, p->mnt.mnt_root, flag);
			if (IS_ERR(q))
				goto out;
			lock_mount_hash();
			list_add_tail(&q->mnt_list, &res->mnt_list);
			attach_mnt(q, parent, p->mnt_mp);
			unlock_mount_hash();
		}
	}
	return res;
out:
	if (res) {
		lock_mount_hash();
		umount_tree(res, UMOUNT_SYNC);
		unlock_mount_hash();
	}
	return q;
}

/* Caller should check returned pointer for errors */

struct vfsmount *collect_mounts(const struct path *path)
{
	struct mount *tree;
	namespace_lock();
	if (!check_mnt(real_mount(path->mnt)))
		tree = ERR_PTR(-EINVAL);
	else
		tree = copy_tree(real_mount(path->mnt), path->dentry,
				 CL_COPY_ALL | CL_PRIVATE);
	namespace_unlock();
	if (IS_ERR(tree))
		return ERR_CAST(tree);
	return &tree->mnt;
}

static void free_mnt_ns(struct mnt_namespace *);
static struct mnt_namespace *alloc_mnt_ns(struct user_namespace *, bool);

void dissolve_on_fput(struct vfsmount *mnt)
{
	struct mnt_namespace *ns;
	namespace_lock();
	lock_mount_hash();
	ns = real_mount(mnt)->mnt_ns;
	if (ns) {
		if (is_anon_ns(ns))
			umount_tree(real_mount(mnt), UMOUNT_CONNECTED);
		else
			ns = NULL;
	}
	unlock_mount_hash();
	namespace_unlock();
	if (ns)
		free_mnt_ns(ns);
}

void drop_collected_mounts(struct vfsmount *mnt)
{
	namespace_lock();
	lock_mount_hash();
	umount_tree(real_mount(mnt), 0);
	unlock_mount_hash();
	namespace_unlock();
}

/**
 * clone_private_mount - create a private clone of a path
 *
 * This creates a new vfsmount, which will be the clone of @path.  The new will
 * not be attached anywhere in the namespace and will be private (i.e. changes
 * to the originating mount won't be propagated into this).
 *
 * Release with mntput().
 */
struct vfsmount *clone_private_mount(const struct path *path)
{
	struct mount *old_mnt = real_mount(path->mnt);
	struct mount *new_mnt;

	if (IS_MNT_UNBINDABLE(old_mnt))
		return ERR_PTR(-EINVAL);

	new_mnt = clone_mnt(old_mnt, path->dentry, CL_PRIVATE);
	if (IS_ERR(new_mnt))
		return ERR_CAST(new_mnt);

	/* Longterm mount to be removed by kern_unmount*() */
	new_mnt->mnt_ns = MNT_NS_INTERNAL;

	return &new_mnt->mnt;
}
EXPORT_SYMBOL_GPL(clone_private_mount);

int iterate_mounts(int (*f)(struct vfsmount *, void *), void *arg,
		   struct vfsmount *root)
{
	struct mount *mnt;
	int res = f(root, arg);
	if (res)
		return res;
	list_for_each_entry(mnt, &real_mount(root)->mnt_list, mnt_list) {
		res = f(&mnt->mnt, arg);
		if (res)
			return res;
	}
	return 0;
}

static void lock_mnt_tree(struct mount *mnt)
{
	struct mount *p;

	for (p = mnt; p; p = next_mnt(p, mnt)) {
		int flags = p->mnt.mnt_flags;
		/* Don't allow unprivileged users to change mount flags */
		flags |= MNT_LOCK_ATIME;

		if (flags & MNT_READONLY)
			flags |= MNT_LOCK_READONLY;

		if (flags & MNT_NODEV)
			flags |= MNT_LOCK_NODEV;

		if (flags & MNT_NOSUID)
			flags |= MNT_LOCK_NOSUID;

		if (flags & MNT_NOEXEC)
			flags |= MNT_LOCK_NOEXEC;
		/* Don't allow unprivileged users to reveal what is under a mount */
		if (list_empty(&p->mnt_expire))
			flags |= MNT_LOCKED;
		p->mnt.mnt_flags = flags;
	}
}

static void cleanup_group_ids(struct mount *mnt, struct mount *end)
{
	struct mount *p;

	for (p = mnt; p != end; p = next_mnt(p, mnt)) {
		if (p->mnt_group_id && !IS_MNT_SHARED(p))
			mnt_release_group_id(p);
	}
}

static int invent_group_ids(struct mount *mnt, bool recurse)
{
	struct mount *p;

	for (p = mnt; p; p = recurse ? next_mnt(p, mnt) : NULL) {
		if (!p->mnt_group_id && !IS_MNT_SHARED(p)) {
			int err = mnt_alloc_group_id(p);
			if (err) {
				cleanup_group_ids(mnt, p);
				return err;
			}
		}
	}

	return 0;
}

int count_mounts(struct mnt_namespace *ns, struct mount *mnt)
{
	unsigned int max = READ_ONCE(sysctl_mount_max);
	unsigned int mounts = 0, old, pending, sum;
	struct mount *p;

	for (p = mnt; p; p = next_mnt(p, mnt))
		mounts++;

	old = ns->mounts;
	pending = ns->pending_mounts;
	sum = old + pending;
	if ((old > sum) ||
	    (pending > sum) ||
	    (max < sum) ||
	    (mounts > (max - sum)))
		return -ENOSPC;

	ns->pending_mounts = pending + mounts;
	return 0;
}

/*
 *  @source_mnt : mount tree to be attached
 *  @nd         : place the mount tree @source_mnt is attached
 *  @parent_nd  : if non-null, detach the source_mnt from its parent and
 *  		   store the parent mount and mountpoint dentry.
 *  		   (done when source_mnt is moved)
 *
 *  NOTE: in the table below explains the semantics when a source mount
 *  of a given type is attached to a destination mount of a given type.
 * ---------------------------------------------------------------------------
 * |         BIND MOUNT OPERATION                                            |
 * |**************************************************************************
 * | source-->| shared        |       private  |       slave    | unbindable |
 * | dest     |               |                |                |            |
 * |   |      |               |                |                |            |
 * |   v      |               |                |                |            |
 * |**************************************************************************
 * |  shared  | shared (++)   |     shared (+) |     shared(+++)|  invalid   |
 * |          |               |                |                |            |
 * |non-shared| shared (+)    |      private   |      slave (*) |  invalid   |
 * ***************************************************************************
 * A bind operation clones the source mount and mounts the clone on the
 * destination mount.
 *
 * (++)  the cloned mount is propagated to all the mounts in the propagation
 * 	 tree of the destination mount and the cloned mount is added to
 * 	 the peer group of the source mount.
 * (+)   the cloned mount is created under the destination mount and is marked
 *       as shared. The cloned mount is added to the peer group of the source
 *       mount.
 * (+++) the mount is propagated to all the mounts in the propagation tree
 *       of the destination mount and the cloned mount is made slave
 *       of the same master as that of the source mount. The cloned mount
 *       is marked as 'shared and slave'.
 * (*)   the cloned mount is made a slave of the same master as that of the
 * 	 source mount.
 *
 * ---------------------------------------------------------------------------
 * |         		MOVE MOUNT OPERATION                                 |
 * |**************************************************************************
 * | source-->| shared        |       private  |       slave    | unbindable |
 * | dest     |               |                |                |            |
 * |   |      |               |                |                |            |
 * |   v      |               |                |                |            |
 * |**************************************************************************
 * |  shared  | shared (+)    |     shared (+) |    shared(+++) |  invalid   |
 * |          |               |                |                |            |
 * |non-shared| shared (+*)   |      private   |    slave (*)   | unbindable |
 * ***************************************************************************
 *
 * (+)  the mount is moved to the destination. And is then propagated to
 * 	all the mounts in the propagation tree of the destination mount.
 * (+*)  the mount is moved to the destination.
 * (+++)  the mount is moved to the destination and is then propagated to
 * 	all the mounts belonging to the destination mount's propagation tree.
 * 	the mount is marked as 'shared and slave'.
 * (*)	the mount continues to be a slave at the new location.
 *
 * if the source mount is a tree, the operations explained above is
 * applied to each mount in the tree.
 * Must be called without spinlocks held, since this function can sleep
 * in allocations.
 */
static int attach_recursive_mnt(struct mount *source_mnt,
			struct mount *dest_mnt,
			struct mountpoint *dest_mp,
			bool moving)
{
	struct user_namespace *user_ns = current->nsproxy->mnt_ns->user_ns;
	HLIST_HEAD(tree_list);
	struct mnt_namespace *ns = dest_mnt->mnt_ns;
	struct mountpoint *smp;
	struct mount *child, *p;
	struct hlist_node *n;
	int err;

	/* Preallocate a mountpoint in case the new mounts need
	 * to be tucked under other mounts.
	 */
	smp = get_mountpoint(source_mnt->mnt.mnt_root);
	if (IS_ERR(smp))
		return PTR_ERR(smp);

	/* Is there space to add these mounts to the mount namespace? */
	if (!moving) {
		err = count_mounts(ns, source_mnt);
		if (err)
			goto out;
	}

	if (IS_MNT_SHARED(dest_mnt)) {
		err = invent_group_ids(source_mnt, true);
		if (err)
			goto out;
		err = propagate_mnt(dest_mnt, dest_mp, source_mnt, &tree_list);
		lock_mount_hash();
		if (err)
			goto out_cleanup_ids;
		for (p = source_mnt; p; p = next_mnt(p, source_mnt))
			set_mnt_shared(p);
	} else {
		lock_mount_hash();
	}
	if (moving) {
		unhash_mnt(source_mnt);
		attach_mnt(source_mnt, dest_mnt, dest_mp);
		touch_mnt_namespace(source_mnt->mnt_ns);
	} else {
		if (source_mnt->mnt_ns) {
			/* move from anon - the caller will destroy */
			list_del_init(&source_mnt->mnt_ns->list);
		}
		mnt_set_mountpoint(dest_mnt, dest_mp, source_mnt);
		commit_tree(source_mnt);
	}

	hlist_for_each_entry_safe(child, n, &tree_list, mnt_hash) {
		struct mount *q;
		hlist_del_init(&child->mnt_hash);
		q = __lookup_mnt(&child->mnt_parent->mnt,
				 child->mnt_mountpoint);
		if (q)
			mnt_change_mountpoint(child, smp, q);
		/* Notice when we are propagating across user namespaces */
		if (child->mnt_parent->mnt_ns->user_ns != user_ns)
			lock_mnt_tree(child);
		child->mnt.mnt_flags &= ~MNT_LOCKED;
		commit_tree(child);
	}
	put_mountpoint(smp);
	unlock_mount_hash();

	return 0;

 out_cleanup_ids:
	while (!hlist_empty(&tree_list)) {
		child = hlist_entry(tree_list.first, struct mount, mnt_hash);
		child->mnt_parent->mnt_ns->pending_mounts = 0;
		umount_tree(child, UMOUNT_SYNC);
	}
	unlock_mount_hash();
	cleanup_group_ids(source_mnt, NULL);
 out:
	ns->pending_mounts = 0;

	read_seqlock_excl(&mount_lock);
	put_mountpoint(smp);
	read_sequnlock_excl(&mount_lock);

	return err;
}

//获取path的挂载点信息
static struct mountpoint *lock_mount(struct path *path)
{
	struct vfsmount *mnt;
	struct dentry *dentry = path->dentry;
retry:
	inode_lock(dentry->d_inode);
	if (unlikely(cant_mount(dentry))) {
		//不能mount,返回失败
		inode_unlock(dentry->d_inode);
		return ERR_PTR(-ENOENT);
	}
	namespace_lock();
	mnt = lookup_mnt(path);//检查path下是否有mnt信息
	if (likely(!mnt)) {
		//没有发现此path上对应的mnt
		struct mountpoint *mp = get_mountpoint(dentry);
		if (IS_ERR(mp)) {
			namespace_unlock();
			inode_unlock(dentry->d_inode);
			return mp;
		}
		return mp;
	}
	//如果path上有mnt,则替换path的dentry为mnt的根dentry
	namespace_unlock();
	inode_unlock(path->dentry->d_inode);
	path_put(path);
	path->mnt = mnt;
	//替换为mnt->mnt_root(被挂载设备的根dentry)
	dentry = path->dentry = dget(mnt->mnt_root);
	goto retry;
}

static void unlock_mount(struct mountpoint *where)
{
	struct dentry *dentry = where->m_dentry;

	read_seqlock_excl(&mount_lock);
	put_mountpoint(where);
	read_sequnlock_excl(&mount_lock);

	namespace_unlock();
	inode_unlock(dentry->d_inode);
}

static int graft_tree(struct mount *mnt, struct mount *p, struct mountpoint *mp)
{
	if (mnt->mnt.mnt_sb->s_flags & SB_NOUSER)
		return -EINVAL;

	if (d_is_dir(mp->m_dentry) !=
	      d_is_dir(mnt->mnt.mnt_root))
		return -ENOTDIR;

	return attach_recursive_mnt(mnt, p, mp, false);
}

/*
 * Sanity check the flags to change_mnt_propagation.
 */

static int flags_to_propagation_type(int ms_flags)
{
	int type = ms_flags & ~(MS_REC | MS_SILENT);

	/* Fail if any non-propagation flags are set */
	if (type & ~(MS_SHARED | MS_PRIVATE | MS_SLAVE | MS_UNBINDABLE))
		return 0;
	/* Only one propagation flag should be set */
	if (!is_power_of_2(type))
		return 0;
	return type;
}

/*
 * recursively change the type of the mountpoint.
 */
static int do_change_type(struct path *path, int ms_flags)
{
	struct mount *m;
	/*取当前path的挂载信息*/
	struct mount *mnt = real_mount(path->mnt);
	int recurse = ms_flags & MS_REC;
	int type;
	int err = 0;

	if (path->dentry != path->mnt->mnt_root)
		return -EINVAL;

	type = flags_to_propagation_type(ms_flags);
	if (!type)
		return -EINVAL;

	namespace_lock();
	if (type == MS_SHARED) {
		err = invent_group_ids(mnt, recurse);
		if (err)
			goto out_unlock;
	}

	lock_mount_hash();
	for (m = mnt; m; m = (recurse ? next_mnt(m, mnt) : NULL))
		change_mnt_propagation(m, type);
	unlock_mount_hash();

 out_unlock:
	namespace_unlock();
	return err;
}

static bool has_locked_children(struct mount *mnt, struct dentry *dentry)
{
	struct mount *child;
	list_for_each_entry(child, &mnt->mnt_mounts, mnt_child) {
		if (!is_subdir(child->mnt_mountpoint, dentry))
			continue;

		if (child->mnt.mnt_flags & MNT_LOCKED)
			return true;
	}
	return false;
}

static struct mount *__do_loopback(struct path *old_path, int recurse)
{
	struct mount *mnt = ERR_PTR(-EINVAL), *old = real_mount(old_path->mnt);

	if (IS_MNT_UNBINDABLE(old))
		return mnt;

	if (!check_mnt(old) && old_path->dentry->d_op != &ns_dentry_operations)
		return mnt;

	if (!recurse && has_locked_children(old, old_path->dentry))
		return mnt;

	if (recurse)
		mnt = copy_tree(old, old_path->dentry, CL_COPY_MNT_NS_FILE);
	else
		mnt = clone_mnt(old, old_path->dentry, 0);

	if (!IS_ERR(mnt))
		mnt->mnt.mnt_flags &= ~MNT_LOCKED;

	return mnt;
}

/*
 * do loopback mount.
 */
static int do_loopback(struct path *path, const char *old_name,
				int recurse)
{
	struct path old_path;
	struct mount *mnt = NULL, *parent;
	struct mountpoint *mp;
	int err;
	if (!old_name || !*old_name)
		return -EINVAL;
	err = kern_path(old_name, LOOKUP_FOLLOW|LOOKUP_AUTOMOUNT, &old_path);
	if (err)
		return err;

	err = -EINVAL;
	if (mnt_ns_loop(old_path.dentry))
		goto out;

	mp = lock_mount(path);
	if (IS_ERR(mp)) {
		err = PTR_ERR(mp);
		goto out;
	}

	parent = real_mount(path->mnt);
	if (!check_mnt(parent))
		goto out2;

	mnt = __do_loopback(&old_path, recurse);
	if (IS_ERR(mnt)) {
		err = PTR_ERR(mnt);
		goto out2;
	}

	err = graft_tree(mnt, parent, mp);
	if (err) {
		lock_mount_hash();
		umount_tree(mnt, UMOUNT_SYNC);
		unlock_mount_hash();
	}
out2:
	unlock_mount(mp);
out:
	path_put(&old_path);
	return err;
}

static struct file *open_detached_copy(struct path *path, bool recursive)
{
	struct user_namespace *user_ns = current->nsproxy->mnt_ns->user_ns;
	struct mnt_namespace *ns = alloc_mnt_ns(user_ns, true);
	struct mount *mnt, *p;
	struct file *file;

	if (IS_ERR(ns))
		return ERR_CAST(ns);

	namespace_lock();
	mnt = __do_loopback(path, recursive);
	if (IS_ERR(mnt)) {
		namespace_unlock();
		free_mnt_ns(ns);
		return ERR_CAST(mnt);
	}

	lock_mount_hash();
	for (p = mnt; p; p = next_mnt(p, mnt)) {
		p->mnt_ns = ns;
		ns->mounts++;
	}
	ns->root = mnt;
	list_add_tail(&ns->list, &mnt->mnt_list);
	mntget(&mnt->mnt);
	unlock_mount_hash();
	namespace_unlock();

	mntput(path->mnt);
	path->mnt = &mnt->mnt;
	file = dentry_open(path, O_PATH, current_cred());
	if (IS_ERR(file))
		dissolve_on_fput(path->mnt);
	else
		file->f_mode |= FMODE_NEED_UNMOUNT;
	return file;
}

SYSCALL_DEFINE3(open_tree, int, dfd, const char __user *, filename, unsigned, flags)
{
	struct file *file;
	struct path path;
	int lookup_flags = LOOKUP_AUTOMOUNT | LOOKUP_FOLLOW;
	bool detached = flags & OPEN_TREE_CLONE;
	int error;
	int fd;

	BUILD_BUG_ON(OPEN_TREE_CLOEXEC != O_CLOEXEC);

	if (flags & ~(AT_EMPTY_PATH | AT_NO_AUTOMOUNT | AT_RECURSIVE |
		      AT_SYMLINK_NOFOLLOW | OPEN_TREE_CLONE |
		      OPEN_TREE_CLOEXEC))
		return -EINVAL;

	if ((flags & (AT_RECURSIVE | OPEN_TREE_CLONE)) == AT_RECURSIVE)
		return -EINVAL;

	if (flags & AT_NO_AUTOMOUNT)
		lookup_flags &= ~LOOKUP_AUTOMOUNT;
	if (flags & AT_SYMLINK_NOFOLLOW)
		lookup_flags &= ~LOOKUP_FOLLOW;
	if (flags & AT_EMPTY_PATH)
		lookup_flags |= LOOKUP_EMPTY;

	if (detached && !may_mount())
		return -EPERM;

	fd = get_unused_fd_flags(flags & O_CLOEXEC);
	if (fd < 0)
		return fd;

	error = user_path_at(dfd, filename, lookup_flags, &path);
	if (unlikely(error)) {
		file = ERR_PTR(error);
	} else {
		if (detached)
			file = open_detached_copy(&path, flags & AT_RECURSIVE);
		else
			file = dentry_open(&path, O_PATH, current_cred());
		path_put(&path);
	}
	if (IS_ERR(file)) {
		put_unused_fd(fd);
		return PTR_ERR(file);
	}
	fd_install(fd, file);
	return fd;
}

/*
 * Don't allow locked mount flags to be cleared.
 *
 * No locks need to be held here while testing the various MNT_LOCK
 * flags because those flags can never be cleared once they are set.
 */
static bool can_change_locked_flags(struct mount *mnt, unsigned int mnt_flags)
{
	unsigned int fl = mnt->mnt.mnt_flags;

	if ((fl & MNT_LOCK_READONLY) &&
	    !(mnt_flags & MNT_READONLY))
		return false;

	if ((fl & MNT_LOCK_NODEV) &&
	    !(mnt_flags & MNT_NODEV))
		return false;

	if ((fl & MNT_LOCK_NOSUID) &&
	    !(mnt_flags & MNT_NOSUID))
		return false;

	if ((fl & MNT_LOCK_NOEXEC) &&
	    !(mnt_flags & MNT_NOEXEC))
		return false;

	if ((fl & MNT_LOCK_ATIME) &&
	    ((fl & MNT_ATIME_MASK) != (mnt_flags & MNT_ATIME_MASK)))
		return false;

	return true;
}

static int change_mount_ro_state(struct mount *mnt, unsigned int mnt_flags)
{
	bool readonly_request = (mnt_flags & MNT_READONLY);

	if (readonly_request == __mnt_is_readonly(&mnt->mnt))
		return 0;

	if (readonly_request)
		return mnt_make_readonly(mnt);

	return __mnt_unmake_readonly(mnt);
}

/*
 * Update the user-settable attributes on a mount.  The caller must hold
 * sb->s_umount for writing.
 */
static void set_mount_attributes(struct mount *mnt, unsigned int mnt_flags)
{
	lock_mount_hash();
	mnt_flags |= mnt->mnt.mnt_flags & ~MNT_USER_SETTABLE_MASK;
	mnt->mnt.mnt_flags = mnt_flags;
	touch_mnt_namespace(mnt->mnt_ns);
	unlock_mount_hash();
}

static void mnt_warn_timestamp_expiry(struct path *mountpoint, struct vfsmount *mnt)
{
	struct super_block *sb = mnt->mnt_sb;

	if (!__mnt_is_readonly(mnt) &&
	   (ktime_get_real_seconds() + TIME_UPTIME_SEC_MAX > sb->s_time_max)) {
		char *buf = (char *)__get_free_page(GFP_KERNEL);
		char *mntpath = buf ? d_path(mountpoint, buf, PAGE_SIZE) : ERR_PTR(-ENOMEM);
		struct tm tm;

		time64_to_tm(sb->s_time_max, 0, &tm);

		pr_warn("%s filesystem being %s at %s supports timestamps until %04ld (0x%llx)\n",
			sb->s_type->name,
			is_mounted(mnt) ? "remounted" : "mounted",
			mntpath,
			tm.tm_year+1900, (unsigned long long)sb->s_time_max);

		free_page((unsigned long)buf);
	}
}

/*
 * Handle reconfiguration of the mountpoint only without alteration of the
 * superblock it refers to.  This is triggered by specifying MS_REMOUNT|MS_BIND
 * to mount(2).
 */
static int do_reconfigure_mnt(struct path *path, unsigned int mnt_flags)
{
	struct super_block *sb = path->mnt->mnt_sb;
	struct mount *mnt = real_mount(path->mnt);
	int ret;

	if (!check_mnt(mnt))
		return -EINVAL;

	if (path->dentry != mnt->mnt.mnt_root)
		return -EINVAL;

	if (!can_change_locked_flags(mnt, mnt_flags))
		return -EPERM;

	down_write(&sb->s_umount);
	ret = change_mount_ro_state(mnt, mnt_flags);
	if (ret == 0)
		set_mount_attributes(mnt, mnt_flags);
	up_write(&sb->s_umount);

	mnt_warn_timestamp_expiry(path, &mnt->mnt);

	return ret;
}

/*
 * change filesystem flags. dir should be a physical root of filesystem.
 * If you've mounted a non-root directory somewhere and want to do remount
 * on it - tough luck.
 */
static int do_remount(struct path *path, int ms_flags, int sb_flags,
		      int mnt_flags, void *data)
{
	int err;
	struct super_block *sb = path->mnt->mnt_sb;
	struct mount *mnt = real_mount(path->mnt);
	struct fs_context *fc;

	if (!check_mnt(mnt))
		return -EINVAL;

	if (path->dentry != path->mnt->mnt_root)
		return -EINVAL;

	if (!can_change_locked_flags(mnt, mnt_flags))
		return -EPERM;

	fc = fs_context_for_reconfigure(path->dentry, sb_flags, MS_RMT_MASK);
	if (IS_ERR(fc))
		return PTR_ERR(fc);

	fc->oldapi = true;
	err = parse_monolithic_mount_data(fc, data);
	if (!err) {
		down_write(&sb->s_umount);
		err = -EPERM;
		if (ns_capable(sb->s_user_ns, CAP_SYS_ADMIN)) {
			err = reconfigure_super(fc);
			if (!err)
				set_mount_attributes(mnt, mnt_flags);
		}
		up_write(&sb->s_umount);
	}

	mnt_warn_timestamp_expiry(path, &mnt->mnt);

	put_fs_context(fc);
	return err;
}

static inline int tree_contains_unbindable(struct mount *mnt)
{
	struct mount *p;
	for (p = mnt; p; p = next_mnt(p, mnt)) {
		if (IS_MNT_UNBINDABLE(p))
			return 1;
	}
	return 0;
}

/*
 * Check that there aren't references to earlier/same mount namespaces in the
 * specified subtree.  Such references can act as pins for mount namespaces
 * that aren't checked by the mount-cycle checking code, thereby allowing
 * cycles to be made.
 */
static bool check_for_nsfs_mounts(struct mount *subtree)
{
	struct mount *p;
	bool ret = false;

	lock_mount_hash();
	for (p = subtree; p; p = next_mnt(p, subtree))
		if (mnt_ns_loop(p->mnt.mnt_root))
			goto out;

	ret = true;
out:
	unlock_mount_hash();
	return ret;
}

static int do_move_mount(struct path *old_path, struct path *new_path)
{
	struct mnt_namespace *ns;
	struct mount *p;
	struct mount *old;
	struct mount *parent;
	struct mountpoint *mp, *old_mp;
	int err;
	bool attached;

	mp = lock_mount(new_path);
	if (IS_ERR(mp))
		return PTR_ERR(mp);

	old = real_mount(old_path->mnt);
	p = real_mount(new_path->mnt);
	parent = old->mnt_parent;
	attached = mnt_has_parent(old);
	old_mp = old->mnt_mp;
	ns = old->mnt_ns;

	err = -EINVAL;
	/* The mountpoint must be in our namespace. */
	if (!check_mnt(p))
		goto out;

	/* The thing moved must be mounted... */
	if (!is_mounted(&old->mnt))
		goto out;

	/* ... and either ours or the root of anon namespace */
	if (!(attached ? check_mnt(old) : is_anon_ns(ns)))
		goto out;

	if (old->mnt.mnt_flags & MNT_LOCKED)
		goto out;

	if (old_path->dentry != old_path->mnt->mnt_root)
		goto out;

	if (d_is_dir(new_path->dentry) !=
	    d_is_dir(old_path->dentry))
		goto out;
	/*
	 * Don't move a mount residing in a shared parent.
	 */
	if (attached && IS_MNT_SHARED(parent))
		goto out;
	/*
	 * Don't move a mount tree containing unbindable mounts to a destination
	 * mount which is shared.
	 */
	if (IS_MNT_SHARED(p) && tree_contains_unbindable(old))
		goto out;
	err = -ELOOP;
	if (!check_for_nsfs_mounts(old))
		goto out;
	for (; mnt_has_parent(p); p = p->mnt_parent)
		if (p == old)
			goto out;

	err = attach_recursive_mnt(old, real_mount(new_path->mnt), mp,
				   attached);
	if (err)
		goto out;

	/* if the mount is moved, it should no longer be expire
	 * automatically */
	list_del_init(&old->mnt_expire);
	if (attached)
		put_mountpoint(old_mp);
out:
	unlock_mount(mp);
	if (!err) {
		if (attached)
			mntput_no_expire(parent);
		else
			free_mnt_ns(ns);
	}
	return err;
}

static int do_move_mount_old(struct path *path, const char *old_name)
{
	struct path old_path;
	int err;

	if (!old_name || !*old_name)
		return -EINVAL;

	err = kern_path(old_name, LOOKUP_FOLLOW, &old_path);
	if (err)
		return err;

	err = do_move_mount(&old_path, path);
	path_put(&old_path);
	return err;
}

/*
 * add a mount into a namespace's mount tree
 */
static int do_add_mount(struct mount *newmnt, struct mountpoint *mp,
			struct path *path, int mnt_flags)
{
	struct mount *parent = real_mount(path->mnt);

	mnt_flags &= ~MNT_INTERNAL_FLAGS;

	if (unlikely(!check_mnt(parent))) {
		/* that's acceptable only for automounts done in private ns */
		if (!(mnt_flags & MNT_SHRINKABLE))
			return -EINVAL;
		/* ... and for those we'd better have mountpoint still alive */
		if (!parent->mnt_ns)
			return -EINVAL;
	}

	/* Refuse the same filesystem on the same mount point */
	if (path->mnt->mnt_sb == newmnt->mnt.mnt_sb &&
	    path->mnt->mnt_root == path->dentry)
	    /*重复挂载*/
		return -EBUSY;

	/*dentry不能为符号链接*/
	if (d_is_symlink(newmnt->mnt.mnt_root))
		return -EINVAL;

	newmnt->mnt.mnt_flags = mnt_flags;
	return graft_tree(newmnt, parent, mp);
}

static bool mount_too_revealing(const struct super_block *sb, int *new_mnt_flags);

/*
 * Create a new mount using a superblock configuration and request it
 * be added to the namespace tree.
 */
static int do_new_mount_fc(struct fs_context *fc, struct path *mountpoint,
			   unsigned int mnt_flags)
{
	struct vfsmount *mnt;
	struct mountpoint *mp;
	/*被挂载文件系统对应的super_block*/
	struct super_block *sb = fc->root->d_sb;
	int error;

	error = security_sb_kern_mount(sb);
	if (!error && mount_too_revealing(sb, &mnt_flags))
		error = -EPERM;

	if (unlikely(error)) {
		fc_drop_locked(fc);
		return error;
	}

	up_write(&sb->s_umount);

	//创建vfsmount
	mnt = vfs_create_mount(fc);
	if (IS_ERR(mnt))
		return PTR_ERR(mnt);

	mnt_warn_timestamp_expiry(mountpoint, mnt);

	mp = lock_mount(mountpoint);
	if (IS_ERR(mp)) {
		mntput(mnt);
		return PTR_ERR(mp);
	}
	error = do_add_mount(real_mount(mnt), mp, mountpoint, mnt_flags);
	unlock_mount(mp);
	if (error < 0)
		mntput(mnt);
	return error;
}

/*
 * create a new mount for userspace and request it to be added into the
 * namespace's tree
 */
static int do_new_mount(struct path *path, const char *fstype/*文件系统名称*/, int sb_flags,
			int mnt_flags/*挂载标记*/, const char *name/*source参数取值,指明设备地址*/, void *data/*各fs自定义的数据*/)
{
	struct file_system_type *type;
	struct fs_context *fc;
	const char *subtype = NULL;
	int err = 0;

	if (!fstype)
		return -EINVAL;

	//要挂载此文件系统，先查找是否认识此文件系统
	type = get_fs_type(fstype);
	if (!type)
		return -ENODEV;

	//支持子类型，取子类型名称subtype
	if (type->fs_flags & FS_HAS_SUBTYPE) {
		subtype = strchr(fstype, '.');
		if (subtype) {
			subtype++;
			if (!*subtype) {
				put_filesystem(type);
				return -EINVAL;
			}
		}
	}

	//创建file system context
	fc = fs_context_for_mount(type, sb_flags);
	put_filesystem(type);
	if (IS_ERR(fc))
		return PTR_ERR(fc);

	//如果有subtype,则使fs解析subtype参数
	if (subtype)
		err = vfs_parse_fs_string(fc, "subtype",
					  subtype, strlen(subtype));
	//解析source参数
	if (!err && name)
		err = vfs_parse_fs_string(fc, "source", name, strlen(name));
	/*解析data数据参数*/
	if (!err)
		err = parse_monolithic_mount_data(fc, data);
	if (!err && !mount_capable(fc))
		err = -EPERM;
	if (!err)
	    /*获得fs对应的root dentry*/
		err = vfs_get_tree(fc);
	if (!err)
		err = do_new_mount_fc(fc, path, mnt_flags);

	put_fs_context(fc);
	return err;
}

int finish_automount(struct vfsmount *m, struct path *path)
{
	struct dentry *dentry = path->dentry;
	struct mountpoint *mp;
	struct mount *mnt;
	int err;

	if (!m)
		return 0;
	if (IS_ERR(m))
		return PTR_ERR(m);

	mnt = real_mount(m);
	/* The new mount record should have at least 2 refs to prevent it being
	 * expired before we get a chance to add it
	 */
	BUG_ON(mnt_get_count(mnt) < 2);

	if (m->mnt_sb == path->mnt->mnt_sb &&
	    m->mnt_root == dentry) {
		err = -ELOOP;
		goto discard;
	}

	/*
	 * we don't want to use lock_mount() - in this case finding something
	 * that overmounts our mountpoint to be means "quitely drop what we've
	 * got", not "try to mount it on top".
	 */
	inode_lock(dentry->d_inode);
	namespace_lock();
	if (unlikely(cant_mount(dentry))) {
		err = -ENOENT;
		goto discard_locked;
	}
	rcu_read_lock();
	if (unlikely(__lookup_mnt(path->mnt, dentry))) {
		rcu_read_unlock();
		err = 0;
		goto discard_locked;
	}
	rcu_read_unlock();
	mp = get_mountpoint(dentry);
	if (IS_ERR(mp)) {
		err = PTR_ERR(mp);
		goto discard_locked;
	}

	err = do_add_mount(mnt, mp, path, path->mnt->mnt_flags | MNT_SHRINKABLE);
	unlock_mount(mp);
	if (unlikely(err))
		goto discard;
	mntput(m);
	return 0;

discard_locked:
	namespace_unlock();
	inode_unlock(dentry->d_inode);
discard:
	/* remove m from any expiration list it may be on */
	if (!list_empty(&mnt->mnt_expire)) {
		namespace_lock();
		list_del_init(&mnt->mnt_expire);
		namespace_unlock();
	}
	mntput(m);
	mntput(m);
	return err;
}

/**
 * mnt_set_expiry - Put a mount on an expiration list
 * @mnt: The mount to list.
 * @expiry_list: The list to add the mount to.
 */
void mnt_set_expiry(struct vfsmount *mnt, struct list_head *expiry_list)
{
	namespace_lock();

	list_add_tail(&real_mount(mnt)->mnt_expire, expiry_list);

	namespace_unlock();
}
EXPORT_SYMBOL(mnt_set_expiry);

/*
 * process a list of expirable mountpoints with the intent of discarding any
 * mountpoints that aren't in use and haven't been touched since last we came
 * here
 */
void mark_mounts_for_expiry(struct list_head *mounts)
{
	struct mount *mnt, *next;
	LIST_HEAD(graveyard);

	if (list_empty(mounts))
		return;

	namespace_lock();
	lock_mount_hash();

	/* extract from the expiration list every vfsmount that matches the
	 * following criteria:
	 * - only referenced by its parent vfsmount
	 * - still marked for expiry (marked on the last call here; marks are
	 *   cleared by mntput())
	 */
	list_for_each_entry_safe(mnt, next, mounts, mnt_expire) {
		if (!xchg(&mnt->mnt_expiry_mark, 1) ||
			propagate_mount_busy(mnt, 1))
			continue;
		list_move(&mnt->mnt_expire, &graveyard);
	}
	while (!list_empty(&graveyard)) {
		mnt = list_first_entry(&graveyard, struct mount, mnt_expire);
		touch_mnt_namespace(mnt->mnt_ns);
		umount_tree(mnt, UMOUNT_PROPAGATE|UMOUNT_SYNC);
	}
	unlock_mount_hash();
	namespace_unlock();
}

EXPORT_SYMBOL_GPL(mark_mounts_for_expiry);

/*
 * Ripoff of 'select_parent()'
 *
 * search the list of submounts for a given mountpoint, and move any
 * shrinkable submounts to the 'graveyard' list.
 */
static int select_submounts(struct mount *parent, struct list_head *graveyard)
{
	struct mount *this_parent = parent;
	struct list_head *next;
	int found = 0;

repeat:
	next = this_parent->mnt_mounts.next;
resume:
	while (next != &this_parent->mnt_mounts) {
		struct list_head *tmp = next;
		struct mount *mnt = list_entry(tmp, struct mount, mnt_child);

		next = tmp->next;
		if (!(mnt->mnt.mnt_flags & MNT_SHRINKABLE))
			continue;
		/*
		 * Descend a level if the d_mounts list is non-empty.
		 */
		if (!list_empty(&mnt->mnt_mounts)) {
			this_parent = mnt;
			goto repeat;
		}

		if (!propagate_mount_busy(mnt, 1)) {
			list_move_tail(&mnt->mnt_expire, graveyard);
			found++;
		}
	}
	/*
	 * All done at this level ... ascend and resume the search
	 */
	if (this_parent != parent) {
		next = this_parent->mnt_child.next;
		this_parent = this_parent->mnt_parent;
		goto resume;
	}
	return found;
}

/*
 * process a list of expirable mountpoints with the intent of discarding any
 * submounts of a specific parent mountpoint
 *
 * mount_lock must be held for write
 */
static void shrink_submounts(struct mount *mnt)
{
	LIST_HEAD(graveyard);
	struct mount *m;

	/* extract submounts of 'mountpoint' from the expiration list */
	while (select_submounts(mnt, &graveyard)) {
		while (!list_empty(&graveyard)) {
			m = list_first_entry(&graveyard, struct mount,
						mnt_expire);
			touch_mnt_namespace(m->mnt_ns);
			umount_tree(m, UMOUNT_PROPAGATE|UMOUNT_SYNC);
		}
	}
}

static void *copy_mount_options(const void __user * data)
{
	char *copy;
	unsigned left, offset;

	if (!data)
		return NULL;

	copy = kmalloc(PAGE_SIZE, GFP_KERNEL);
	if (!copy)
		return ERR_PTR(-ENOMEM);

	left = copy_from_user(copy, data, PAGE_SIZE);

	/*
	 * Not all architectures have an exact copy_from_user(). Resort to
	 * byte at a time.
	 */
	offset = PAGE_SIZE - left;
	while (left) {
		char c;
		if (get_user(c, (const char __user *)data + offset))
			break;
		copy[offset] = c;
		left--;
		offset++;
	}

	if (left == PAGE_SIZE) {
		kfree(copy);
		return ERR_PTR(-EFAULT);
	}

	return copy;
}

<<<<<<< HEAD
//如果用户态提供了数据，则copy一份，否则直接返回NULL
char *copy_mount_string(const void __user *data)
=======
static char *copy_mount_string(const void __user *data)
>>>>>>> c4d6fe73
{
	return data ? strndup_user(data, PATH_MAX) : NULL;
}

/*
 * Flags is a 32-bit value that allows up to 31 non-fs dependent flags to
 * be given to the mount() call (ie: read-only, no-dev, no-suid etc).
 *
 * data is a (void *) that can point to any structure up to
 * PAGE_SIZE-1 bytes, which can contain arbitrary fs-dependent
 * information (or be NULL).
 *
 * Pre-0.97 versions of mount() didn't have a flags word.
 * When the flags word was introduced its top half was required
 * to have the magic value 0xC0ED, and this remained so until 2.4.0-test9.
 * Therefore, if this magic number is present, it carries no information
 * and must be discarded.
 */
int path_mount(const char *dev_name/*设备名称*/, struct path *path/*挂载点目录名称*/,
		const char *type_page/*文件系统名称*/, unsigned long flags/*挂载控制标记*/, void *data_page/*挂载选项字符串*/)
{
	unsigned int mnt_flags = 0, sb_flags;
	int ret;

	/* Discard magic */
	if ((flags & MS_MGC_MSK) == MS_MGC_VAL)
		flags &= ~MS_MGC_MSK;

	/* Basic sanity checks */
	if (data_page)
		((char *)data_page)[PAGE_SIZE - 1] = 0;

	/*当前实现拒绝nouser标记*/
	if (flags & MS_NOUSER)
		return -EINVAL;

	/*触发安全相关的sb_mount钩子函数*/
	ret = security_sb_mount(dev_name, path, type_page, flags, data_page);
	if (ret)
		return ret;
	if (!may_mount())
		return -EPERM;
	if ((flags & SB_MANDLOCK) && !may_mandlock())
		return -EPERM;

	/* Default to relatime unless overriden */
	if (!(flags & MS_NOATIME))
		mnt_flags |= MNT_RELATIME;

	/* Separate the per-mountpoint flags */
	if (flags & MS_NOSUID)
		mnt_flags |= MNT_NOSUID;
	if (flags & MS_NODEV)
		mnt_flags |= MNT_NODEV;
	if (flags & MS_NOEXEC)
		mnt_flags |= MNT_NOEXEC;
	if (flags & MS_NOATIME)
		mnt_flags |= MNT_NOATIME;
	if (flags & MS_NODIRATIME)
		mnt_flags |= MNT_NODIRATIME;
	if (flags & MS_STRICTATIME)
		mnt_flags &= ~(MNT_RELATIME | MNT_NOATIME);
	if (flags & MS_RDONLY)
		mnt_flags |= MNT_READONLY;

	/* The default atime for remount is preservation */
	if ((flags & MS_REMOUNT) &&
	    ((flags & (MS_NOATIME | MS_NODIRATIME | MS_RELATIME |
		       MS_STRICTATIME)) == 0)) {
		mnt_flags &= ~MNT_ATIME_MASK;
		mnt_flags |= path->mnt->mnt_flags & MNT_ATIME_MASK;
	}

	sb_flags = flags & (SB_RDONLY |
			    SB_SYNCHRONOUS |
			    SB_MANDLOCK |
			    SB_DIRSYNC |
			    SB_SILENT |
			    SB_POSIXACL |
			    SB_LAZYTIME |
			    SB_I_VERSION);

	//remount操作
	if ((flags & (MS_REMOUNT | MS_BIND)) == (MS_REMOUNT | MS_BIND))
		return do_reconfigure_mnt(path, mnt_flags);
	if (flags & MS_REMOUNT)
		//处理普通挂载
		return do_remount(path, flags, sb_flags, mnt_flags, data_page);
	if (flags & MS_BIND)
		return do_loopback(path, dev_name, flags & MS_REC);
	if (flags & (MS_SHARED | MS_PRIVATE | MS_SLAVE | MS_UNBINDABLE))
		return do_change_type(path, flags);
	if (flags & MS_MOVE)
		return do_move_mount_old(path, dev_name);

	return do_new_mount(path, type_page, sb_flags, mnt_flags, dev_name,
			    data_page);
}

long do_mount(const char *dev_name/*设备名称*/, const char __user *dir_name,
		const char *type_page/*文件系统类型*/, unsigned long flags, void *data_page)
{
	struct path path;
	int ret;

	ret = user_path_at(AT_FDCWD, dir_name, LOOKUP_FOLLOW, &path);
	if (ret)
		return ret;
	ret = path_mount(dev_name, &path, type_page, flags, data_page);
	path_put(&path);
	return ret;
}

static struct ucounts *inc_mnt_namespaces(struct user_namespace *ns)
{
	return inc_ucount(ns, current_euid(), UCOUNT_MNT_NAMESPACES);
}

static void dec_mnt_namespaces(struct ucounts *ucounts)
{
	dec_ucount(ucounts, UCOUNT_MNT_NAMESPACES);
}

static void free_mnt_ns(struct mnt_namespace *ns)
{
	if (!is_anon_ns(ns))
		ns_free_inum(&ns->ns);
	dec_mnt_namespaces(ns->ucounts);
	put_user_ns(ns->user_ns);
	kfree(ns);
}

/*
 * Assign a sequence number so we can detect when we attempt to bind
 * mount a reference to an older mount namespace into the current
 * mount namespace, preventing reference counting loops.  A 64bit
 * number incrementing at 10Ghz will take 12,427 years to wrap which
 * is effectively never, so we can ignore the possibility.
 */
static atomic64_t mnt_ns_seq = ATOMIC64_INIT(1);

/*创建mount namespace*/
static struct mnt_namespace *alloc_mnt_ns(struct user_namespace *user_ns, bool anon)
{
	struct mnt_namespace *new_ns;
	struct ucounts *ucounts;
	int ret;

	ucounts = inc_mnt_namespaces(user_ns);
	if (!ucounts)
		return ERR_PTR(-ENOSPC);

	/*申请mount namespace空间*/
	new_ns = kzalloc(sizeof(struct mnt_namespace), GFP_KERNEL);
	if (!new_ns) {
		dec_mnt_namespaces(ucounts);
		return ERR_PTR(-ENOMEM);
	}
	if (!anon) {
		ret = ns_alloc_inum(&new_ns->ns);
		if (ret) {
			kfree(new_ns);
			dec_mnt_namespaces(ucounts);
			return ERR_PTR(ret);
		}
	}
	/*指明mount ns操作集*/
	new_ns->ns.ops = &mntns_operations;
	if (!anon)
		new_ns->seq = atomic64_add_return(1, &mnt_ns_seq);
	atomic_set(&new_ns->count, 1);
	INIT_LIST_HEAD(&new_ns->list);
	init_waitqueue_head(&new_ns->poll);
	spin_lock_init(&new_ns->ns_lock);
	new_ns->user_ns = get_user_ns(user_ns);
	new_ns->ucounts = ucounts;
	return new_ns;
}

/*按flags要求，增加旧的mount namespace的引用或者新建mount namespace*/
__latent_entropy
struct mnt_namespace *copy_mnt_ns(unsigned long flags, struct mnt_namespace *ns/*源mount namespace*/,
		struct user_namespace *user_ns, struct fs_struct *new_fs)
{
	struct mnt_namespace *new_ns;
	struct vfsmount *rootmnt = NULL, *pwdmnt = NULL;
	struct mount *p, *q;
	struct mount *old;
	struct mount *new;
	int copy_flags;

	BUG_ON(!ns);

	//如果没有指明需要clone newns,则使用ns
	if (likely(!(flags & CLONE_NEWNS))) {
		get_mnt_ns(ns);
		return ns;
	}

	old = ns->root;

	new_ns = alloc_mnt_ns(user_ns, false);
	if (IS_ERR(new_ns))
		return new_ns;

	namespace_lock();
	/* First pass: copy the tree topology */
	copy_flags = CL_COPY_UNBINDABLE | CL_EXPIRE;
	if (user_ns != ns->user_ns)
		copy_flags |= CL_SHARED_TO_SLAVE;
	new = copy_tree(old, old->mnt.mnt_root, copy_flags);
	if (IS_ERR(new)) {
		namespace_unlock();
		free_mnt_ns(new_ns);
		return ERR_CAST(new);
	}
	if (user_ns != ns->user_ns) {
		lock_mount_hash();
		lock_mnt_tree(new);
		unlock_mount_hash();
	}
	new_ns->root = new;
	list_add_tail(&new_ns->list, &new->mnt_list);

	/*
	 * Second pass: switch the tsk->fs->* elements and mark new vfsmounts
	 * as belonging to new namespace.  We have already acquired a private
	 * fs_struct, so tsk->fs->lock is not needed.
	 */
	p = old;
	q = new;
	while (p) {
		q->mnt_ns = new_ns;
		new_ns->mounts++;
		if (new_fs) {
			if (&p->mnt == new_fs->root.mnt) {
				new_fs->root.mnt = mntget(&q->mnt);
				rootmnt = &p->mnt;
			}
			if (&p->mnt == new_fs->pwd.mnt) {
				new_fs->pwd.mnt = mntget(&q->mnt);
				pwdmnt = &p->mnt;
			}
		}
		p = next_mnt(p, old);
		q = next_mnt(q, new);
		if (!q)
			break;
		while (p->mnt.mnt_root != q->mnt.mnt_root)
			p = next_mnt(p, old);
	}
	namespace_unlock();

	if (rootmnt)
		mntput(rootmnt);
	if (pwdmnt)
		mntput(pwdmnt);

	return new_ns;
}

struct dentry *mount_subtree(struct vfsmount *m, const char *name)
{
	struct mount *mnt = real_mount(m);
	struct mnt_namespace *ns;
	struct super_block *s;
	struct path path;
	int err;

	ns = alloc_mnt_ns(&init_user_ns, true);
	if (IS_ERR(ns)) {
		mntput(m);
		return ERR_CAST(ns);
	}
	mnt->mnt_ns = ns;
	ns->root = mnt;
	ns->mounts++;
	list_add(&mnt->mnt_list, &ns->list);

	err = vfs_path_lookup(m->mnt_root, m,
			name, LOOKUP_FOLLOW|LOOKUP_AUTOMOUNT, &path);

	put_mnt_ns(ns);

	if (err)
		return ERR_PTR(err);

	/* trade a vfsmount reference for active sb one */
	s = path.mnt->mnt_sb;
	atomic_inc(&s->s_active);
	mntput(path.mnt);
	/* lock the sucker */
	down_write(&s->s_umount);
	/* ... and return the root of (sub)tree on it */
	return path.dentry;
}
EXPORT_SYMBOL(mount_subtree);

//处理mount系统调用
SYSCALL_DEFINE5(mount, char __user *, dev_name, char __user *, dir_name,
		char __user *, type, unsigned long, flags, void __user *, data)
{
	int ret;
	char *kernel_type/*文件系统名称*/;
	char *kernel_dev/*设备名称*/;
	void *options/*mount选项参数*/;

	//准备kernel_type,kernel_dev,options参数
	kernel_type = copy_mount_string(type);
	ret = PTR_ERR(kernel_type);
	if (IS_ERR(kernel_type))
		goto out_type;

	//dev参数copy
	kernel_dev = copy_mount_string(dev_name);
	ret = PTR_ERR(kernel_dev);
	if (IS_ERR(kernel_dev))
		goto out_dev;

	//选项copy
	options = copy_mount_options(data);
	ret = PTR_ERR(options);
	if (IS_ERR(options))
		goto out_data;

	//处理mount系统调用
	ret = do_mount(kernel_dev/*设备名*/, dir_name/*挂载点目录名*/, kernel_type/*类型名称*/, flags/*mount控制标记*/, options/*选项字符串*/);

	kfree(options);
out_data:
	kfree(kernel_dev);
out_dev:
	kfree(kernel_type);
out_type:
	return ret;
}

/*
 * Create a kernel mount representation for a new, prepared superblock
 * (specified by fs_fd) and attach to an open_tree-like file descriptor.
 */
SYSCALL_DEFINE3(fsmount, int, fs_fd, unsigned int, flags,
		unsigned int, attr_flags)
{
	struct mnt_namespace *ns;
	struct fs_context *fc;
	struct file *file;
	struct path newmount;
	struct mount *mnt;
	struct fd f;
	unsigned int mnt_flags = 0;
	long ret;

	if (!may_mount())
		return -EPERM;

	if ((flags & ~(FSMOUNT_CLOEXEC)) != 0)
		return -EINVAL;

	if (attr_flags & ~(MOUNT_ATTR_RDONLY |
			   MOUNT_ATTR_NOSUID |
			   MOUNT_ATTR_NODEV |
			   MOUNT_ATTR_NOEXEC |
			   MOUNT_ATTR__ATIME |
			   MOUNT_ATTR_NODIRATIME))
		return -EINVAL;

	if (attr_flags & MOUNT_ATTR_RDONLY)
		mnt_flags |= MNT_READONLY;
	if (attr_flags & MOUNT_ATTR_NOSUID)
		mnt_flags |= MNT_NOSUID;
	if (attr_flags & MOUNT_ATTR_NODEV)
		mnt_flags |= MNT_NODEV;
	if (attr_flags & MOUNT_ATTR_NOEXEC)
		mnt_flags |= MNT_NOEXEC;
	if (attr_flags & MOUNT_ATTR_NODIRATIME)
		mnt_flags |= MNT_NODIRATIME;

	switch (attr_flags & MOUNT_ATTR__ATIME) {
	case MOUNT_ATTR_STRICTATIME:
		break;
	case MOUNT_ATTR_NOATIME:
		mnt_flags |= MNT_NOATIME;
		break;
	case MOUNT_ATTR_RELATIME:
		mnt_flags |= MNT_RELATIME;
		break;
	default:
		return -EINVAL;
	}

	f = fdget(fs_fd);
	if (!f.file)
		return -EBADF;

	ret = -EINVAL;
	if (f.file->f_op != &fscontext_fops)
		goto err_fsfd;

	fc = f.file->private_data;

	ret = mutex_lock_interruptible(&fc->uapi_mutex);
	if (ret < 0)
		goto err_fsfd;

	/* There must be a valid superblock or we can't mount it */
	ret = -EINVAL;
	if (!fc->root)
		goto err_unlock;

	ret = -EPERM;
	if (mount_too_revealing(fc->root->d_sb, &mnt_flags)) {
		pr_warn("VFS: Mount too revealing\n");
		goto err_unlock;
	}

	ret = -EBUSY;
	if (fc->phase != FS_CONTEXT_AWAITING_MOUNT)
		goto err_unlock;

	ret = -EPERM;
	if ((fc->sb_flags & SB_MANDLOCK) && !may_mandlock())
		goto err_unlock;

	newmount.mnt = vfs_create_mount(fc);
	if (IS_ERR(newmount.mnt)) {
		ret = PTR_ERR(newmount.mnt);
		goto err_unlock;
	}
	newmount.dentry = dget(fc->root);
	newmount.mnt->mnt_flags = mnt_flags;

	/* We've done the mount bit - now move the file context into more or
	 * less the same state as if we'd done an fspick().  We don't want to
	 * do any memory allocation or anything like that at this point as we
	 * don't want to have to handle any errors incurred.
	 */
	vfs_clean_context(fc);

	ns = alloc_mnt_ns(current->nsproxy->mnt_ns->user_ns, true);
	if (IS_ERR(ns)) {
		ret = PTR_ERR(ns);
		goto err_path;
	}
	mnt = real_mount(newmount.mnt);
	mnt->mnt_ns = ns;
	ns->root = mnt;
	ns->mounts = 1;
	list_add(&mnt->mnt_list, &ns->list);
	mntget(newmount.mnt);

	/* Attach to an apparent O_PATH fd with a note that we need to unmount
	 * it, not just simply put it.
	 */
	file = dentry_open(&newmount, O_PATH, fc->cred);
	if (IS_ERR(file)) {
		dissolve_on_fput(newmount.mnt);
		ret = PTR_ERR(file);
		goto err_path;
	}
	file->f_mode |= FMODE_NEED_UNMOUNT;

	ret = get_unused_fd_flags((flags & FSMOUNT_CLOEXEC) ? O_CLOEXEC : 0);
	if (ret >= 0)
		fd_install(ret, file);
	else
		fput(file);

err_path:
	path_put(&newmount);
err_unlock:
	mutex_unlock(&fc->uapi_mutex);
err_fsfd:
	fdput(f);
	return ret;
}

/*
 * Move a mount from one place to another.  In combination with
 * fsopen()/fsmount() this is used to install a new mount and in combination
 * with open_tree(OPEN_TREE_CLONE [| AT_RECURSIVE]) it can be used to copy
 * a mount subtree.
 *
 * Note the flags value is a combination of MOVE_MOUNT_* flags.
 */
SYSCALL_DEFINE5(move_mount,
		int, from_dfd, const char __user *, from_pathname,
		int, to_dfd, const char __user *, to_pathname,
		unsigned int, flags)
{
	struct path from_path, to_path;
	unsigned int lflags;
	int ret = 0;

	if (!may_mount())
		return -EPERM;

	if (flags & ~MOVE_MOUNT__MASK)
		return -EINVAL;

	/* If someone gives a pathname, they aren't permitted to move
	 * from an fd that requires unmount as we can't get at the flag
	 * to clear it afterwards.
	 */
	lflags = 0;
	if (flags & MOVE_MOUNT_F_SYMLINKS)	lflags |= LOOKUP_FOLLOW;
	if (flags & MOVE_MOUNT_F_AUTOMOUNTS)	lflags |= LOOKUP_AUTOMOUNT;
	if (flags & MOVE_MOUNT_F_EMPTY_PATH)	lflags |= LOOKUP_EMPTY;

	ret = user_path_at(from_dfd, from_pathname, lflags, &from_path);
	if (ret < 0)
		return ret;

	lflags = 0;
	if (flags & MOVE_MOUNT_T_SYMLINKS)	lflags |= LOOKUP_FOLLOW;
	if (flags & MOVE_MOUNT_T_AUTOMOUNTS)	lflags |= LOOKUP_AUTOMOUNT;
	if (flags & MOVE_MOUNT_T_EMPTY_PATH)	lflags |= LOOKUP_EMPTY;

	ret = user_path_at(to_dfd, to_pathname, lflags, &to_path);
	if (ret < 0)
		goto out_from;

	ret = security_move_mount(&from_path, &to_path);
	if (ret < 0)
		goto out_to;

	ret = do_move_mount(&from_path, &to_path);

out_to:
	path_put(&to_path);
out_from:
	path_put(&from_path);
	return ret;
}

/*
 * Return true if path is reachable from root
 *
 * namespace_sem or mount_lock is held
 */
bool is_path_reachable(struct mount *mnt, struct dentry *dentry,
			 const struct path *root)
{
	while (&mnt->mnt != root->mnt && mnt_has_parent(mnt)) {
		dentry = mnt->mnt_mountpoint;
		mnt = mnt->mnt_parent;
	}
	return &mnt->mnt == root->mnt && is_subdir(dentry, root->dentry);
}

bool path_is_under(const struct path *path1, const struct path *path2)
{
	bool res;
	read_seqlock_excl(&mount_lock);
	res = is_path_reachable(real_mount(path1->mnt), path1->dentry, path2);
	read_sequnlock_excl(&mount_lock);
	return res;
}
EXPORT_SYMBOL(path_is_under);

/*
 * pivot_root Semantics:
 * Moves the root file system of the current process to the directory put_old,
 * makes new_root as the new root file system of the current process, and sets
 * root/cwd of all processes which had them on the current root to new_root.
 *
 * Restrictions:
 * The new_root and put_old must be directories, and  must not be on the
 * same file  system as the current process root. The put_old  must  be
 * underneath new_root,  i.e. adding a non-zero number of /.. to the string
 * pointed to by put_old must yield the same directory as new_root. No other
 * file system may be mounted on put_old. After all, new_root is a mountpoint.
 *
 * Also, the current root cannot be on the 'rootfs' (initial ramfs) filesystem.
 * See Documentation/filesystems/ramfs-rootfs-initramfs.rst for alternatives
 * in this situation.
 *
 * Notes:
 *  - we don't move root/cwd if they are not at the root (reason: if something
 *    cared enough to change them, it's probably wrong to force them elsewhere)
 *  - it's okay to pick a root that isn't the root of a file system, e.g.
 *    /nfs/my_root where /nfs is the mount point. It must be a mountpoint,
 *    though, so you may need to say mount --bind /nfs/my_root /nfs/my_root
 *    first.
 */
SYSCALL_DEFINE2(pivot_root, const char __user *, new_root,
		const char __user *, put_old)
{
	struct path new, old, root;
	struct mount *new_mnt, *root_mnt, *old_mnt, *root_parent, *ex_parent;
	struct mountpoint *old_mp, *root_mp;
	int error;

	if (!may_mount())
		return -EPERM;

	error = user_path_at(AT_FDCWD, new_root,
			     LOOKUP_FOLLOW | LOOKUP_DIRECTORY, &new);
	if (error)
		goto out0;

	error = user_path_at(AT_FDCWD, put_old,
			     LOOKUP_FOLLOW | LOOKUP_DIRECTORY, &old);
	if (error)
		goto out1;

	error = security_sb_pivotroot(&old, &new);
	if (error)
		goto out2;

	get_fs_root(current->fs, &root);
	old_mp = lock_mount(&old);
	error = PTR_ERR(old_mp);
	if (IS_ERR(old_mp))
		goto out3;

	error = -EINVAL;
	new_mnt = real_mount(new.mnt);
	root_mnt = real_mount(root.mnt);
	old_mnt = real_mount(old.mnt);
	ex_parent = new_mnt->mnt_parent;
	root_parent = root_mnt->mnt_parent;
	if (IS_MNT_SHARED(old_mnt) ||
		IS_MNT_SHARED(ex_parent) ||
		IS_MNT_SHARED(root_parent))
		goto out4;
	if (!check_mnt(root_mnt) || !check_mnt(new_mnt))
		goto out4;
	if (new_mnt->mnt.mnt_flags & MNT_LOCKED)
		goto out4;
	error = -ENOENT;
	if (d_unlinked(new.dentry))
		goto out4;
	error = -EBUSY;
	if (new_mnt == root_mnt || old_mnt == root_mnt)
		goto out4; /* loop, on the same file system  */
	error = -EINVAL;
	if (root.mnt->mnt_root != root.dentry)
		goto out4; /* not a mountpoint */
	if (!mnt_has_parent(root_mnt))
		goto out4; /* not attached */
	if (new.mnt->mnt_root != new.dentry)
		goto out4; /* not a mountpoint */
	if (!mnt_has_parent(new_mnt))
		goto out4; /* not attached */
	/* make sure we can reach put_old from new_root */
	if (!is_path_reachable(old_mnt, old.dentry, &new))
		goto out4;
	/* make certain new is below the root */
	if (!is_path_reachable(new_mnt, new.dentry, &root))
		goto out4;
	lock_mount_hash();
	umount_mnt(new_mnt);
	root_mp = unhash_mnt(root_mnt);  /* we'll need its mountpoint */
	if (root_mnt->mnt.mnt_flags & MNT_LOCKED) {
		new_mnt->mnt.mnt_flags |= MNT_LOCKED;
		root_mnt->mnt.mnt_flags &= ~MNT_LOCKED;
	}
	/* mount old root on put_old */
	attach_mnt(root_mnt, old_mnt, old_mp);
	/* mount new_root on / */
	attach_mnt(new_mnt, root_parent, root_mp);
	mnt_add_count(root_parent, -1);
	touch_mnt_namespace(current->nsproxy->mnt_ns);
	/* A moved mount should not expire automatically */
	list_del_init(&new_mnt->mnt_expire);
	put_mountpoint(root_mp);
	unlock_mount_hash();
	chroot_fs_refs(&root, &new);
	error = 0;
out4:
	unlock_mount(old_mp);
	if (!error)
		mntput_no_expire(ex_parent);
out3:
	path_put(&root);
out2:
	path_put(&old);
out1:
	path_put(&new);
out0:
	return error;
}

static void __init init_mount_tree(void)
{
	struct vfsmount *mnt;
	struct mount *m;
	struct mnt_namespace *ns;
	struct path root;

	//挂载rootfs文件系统
	mnt = vfs_kern_mount(&rootfs_fs_type, 0, "rootfs", NULL);
	if (IS_ERR(mnt))
		panic("Can't create rootfs");

	ns = alloc_mnt_ns(&init_user_ns, false);
	if (IS_ERR(ns))
		panic("Can't allocate initial namespace");
	m = real_mount(mnt);
	m->mnt_ns = ns;
	ns->root = m;
	ns->mounts = 1;
	list_add(&m->mnt_list, &ns->list);
	init_task.nsproxy->mnt_ns = ns;
	get_mnt_ns(ns);

	root.mnt = mnt;
	root.dentry = mnt->mnt_root;
	mnt->mnt_flags |= MNT_LOCKED;

	set_fs_pwd(current->fs, &root);
	set_fs_root(current->fs, &root);
}

void __init mnt_init(void)
{
	int err;

	mnt_cache = kmem_cache_create("mnt_cache", sizeof(struct mount),
			0, SLAB_HWCACHE_ALIGN | SLAB_PANIC, NULL);

	mount_hashtable = alloc_large_system_hash("Mount-cache",
				sizeof(struct hlist_head),
				mhash_entries, 19,
				HASH_ZERO,
				&m_hash_shift, &m_hash_mask, 0, 0);
	mountpoint_hashtable = alloc_large_system_hash("Mountpoint-cache",
				sizeof(struct hlist_head),
				mphash_entries, 19,
				HASH_ZERO,
				&mp_hash_shift, &mp_hash_mask, 0, 0);

	if (!mount_hashtable || !mountpoint_hashtable)
		panic("Failed to allocate mount hash table\n");

	kernfs_init();

	err = sysfs_init();
	if (err)
		printk(KERN_WARNING "%s: sysfs_init error: %d\n",
			__func__, err);
	fs_kobj = kobject_create_and_add("fs", NULL);
	if (!fs_kobj)
		printk(KERN_WARNING "%s: kobj create error\n", __func__);
	shmem_init();
	init_rootfs();
	init_mount_tree();
}

void put_mnt_ns(struct mnt_namespace *ns)
{
	if (!atomic_dec_and_test(&ns->count))
		return;
	/*ns无人引用，需要释放*/
	drop_collected_mounts(&ns->root->mnt);
	free_mnt_ns(ns);
}

//kernel挂载指定文件系统
struct vfsmount *kern_mount(struct file_system_type *type)
{
	struct vfsmount *mnt;
	//传入file_system,文件系统名称，调用mount
	mnt = vfs_kern_mount(type, SB_KERNMOUNT, type->name, NULL);
	if (!IS_ERR(mnt)) {
		/*
		 * it is a longterm mount, don't release mnt until
		 * we unmount before file sys is unregistered
		*/
		real_mount(mnt)->mnt_ns = MNT_NS_INTERNAL;
	}
	return mnt;
}
EXPORT_SYMBOL_GPL(kern_mount);

void kern_unmount(struct vfsmount *mnt)
{
	/* release long term mount so mount point can be released */
	if (!IS_ERR_OR_NULL(mnt)) {
		real_mount(mnt)->mnt_ns = NULL;
		synchronize_rcu();	/* yecchhh... */
		mntput(mnt);
	}
}
EXPORT_SYMBOL(kern_unmount);

void kern_unmount_array(struct vfsmount *mnt[], unsigned int num)
{
	unsigned int i;

	for (i = 0; i < num; i++)
		if (mnt[i])
			real_mount(mnt[i])->mnt_ns = NULL;
	synchronize_rcu_expedited();
	for (i = 0; i < num; i++)
		mntput(mnt[i]);
}
EXPORT_SYMBOL(kern_unmount_array);

bool our_mnt(struct vfsmount *mnt)
{
	return check_mnt(real_mount(mnt));
}

bool current_chrooted(void)
{
	/* Does the current process have a non-standard root */
	struct path ns_root;
	struct path fs_root;
	bool chrooted;

	/* Find the namespace root */
	ns_root.mnt = &current->nsproxy->mnt_ns->root->mnt;
	ns_root.dentry = ns_root.mnt->mnt_root;
	path_get(&ns_root);
	while (d_mountpoint(ns_root.dentry) && follow_down_one(&ns_root))
		;

	get_fs_root(current->fs, &fs_root);

	chrooted = !path_equal(&fs_root, &ns_root);

	path_put(&fs_root);
	path_put(&ns_root);

	return chrooted;
}

static bool mnt_already_visible(struct mnt_namespace *ns,
				const struct super_block *sb,
				int *new_mnt_flags)
{
	int new_flags = *new_mnt_flags;
	struct mount *mnt;
	bool visible = false;

	down_read(&namespace_sem);
	lock_ns_list(ns);
	list_for_each_entry(mnt, &ns->list, mnt_list) {
		struct mount *child;
		int mnt_flags;

		if (mnt_is_cursor(mnt))
			continue;

		if (mnt->mnt.mnt_sb->s_type != sb->s_type)
			continue;

		/* This mount is not fully visible if it's root directory
		 * is not the root directory of the filesystem.
		 */
		if (mnt->mnt.mnt_root != mnt->mnt.mnt_sb->s_root)
			continue;

		/* A local view of the mount flags */
		mnt_flags = mnt->mnt.mnt_flags;

		/* Don't miss readonly hidden in the superblock flags */
		if (sb_rdonly(mnt->mnt.mnt_sb))
			mnt_flags |= MNT_LOCK_READONLY;

		/* Verify the mount flags are equal to or more permissive
		 * than the proposed new mount.
		 */
		if ((mnt_flags & MNT_LOCK_READONLY) &&
		    !(new_flags & MNT_READONLY))
			continue;
		if ((mnt_flags & MNT_LOCK_ATIME) &&
		    ((mnt_flags & MNT_ATIME_MASK) != (new_flags & MNT_ATIME_MASK)))
			continue;

		/* This mount is not fully visible if there are any
		 * locked child mounts that cover anything except for
		 * empty directories.
		 */
		list_for_each_entry(child, &mnt->mnt_mounts, mnt_child) {
			struct inode *inode = child->mnt_mountpoint->d_inode;
			/* Only worry about locked mounts */
			if (!(child->mnt.mnt_flags & MNT_LOCKED))
				continue;
			/* Is the directory permanetly empty? */
			if (!is_empty_dir_inode(inode))
				goto next;
		}
		/* Preserve the locked attributes */
		*new_mnt_flags |= mnt_flags & (MNT_LOCK_READONLY | \
					       MNT_LOCK_ATIME);
		visible = true;
		goto found;
	next:	;
	}
found:
	unlock_ns_list(ns);
	up_read(&namespace_sem);
	return visible;
}

static bool mount_too_revealing(const struct super_block *sb, int *new_mnt_flags)
{
	const unsigned long required_iflags = SB_I_NOEXEC | SB_I_NODEV;
	struct mnt_namespace *ns = current->nsproxy->mnt_ns;
	unsigned long s_iflags;

	if (ns->user_ns == &init_user_ns)
		return false;

	/* Can this filesystem be too revealing? */
	s_iflags = sb->s_iflags;
	if (!(s_iflags & SB_I_USERNS_VISIBLE))
		return false;

	if ((s_iflags & required_iflags) != required_iflags) {
		WARN_ONCE(1, "Expected s_iflags to contain 0x%lx\n",
			  required_iflags);
		return true;
	}

	return !mnt_already_visible(ns, sb, new_mnt_flags);
}

bool mnt_may_suid(struct vfsmount *mnt)
{
	/*
	 * Foreign mounts (accessed via fchdir or through /proc
	 * symlinks) are always treated as if they are nosuid.  This
	 * prevents namespaces from trusting potentially unsafe
	 * suid/sgid bits, file caps, or security labels that originate
	 * in other namespaces.
	 */
	return !(mnt->mnt_flags & MNT_NOSUID) && check_mnt(real_mount(mnt)) &&
	       current_in_userns(mnt->mnt_sb->s_user_ns);
}

/*自task中获取mount namespace对应的ns_common*/
static struct ns_common *mntns_get(struct task_struct *task)
{
	struct ns_common *ns = NULL;
	struct nsproxy *nsproxy;

	task_lock(task);
	nsproxy = task->nsproxy;
	if (nsproxy) {
		ns = &nsproxy->mnt_ns->ns;
		get_mnt_ns(to_mnt_ns(ns));
	}
	task_unlock(task);

	return ns;
}

static void mntns_put(struct ns_common *ns)
{
	put_mnt_ns(to_mnt_ns(ns));
}

//mnt命名空间
static int mntns_install(struct nsset *nsset, struct ns_common *ns)
{
	struct nsproxy *nsproxy = nsset->nsproxy;
	struct fs_struct *fs = nsset->fs;
	struct mnt_namespace *mnt_ns = to_mnt_ns(ns), *old_mnt_ns;
	struct user_namespace *user_ns = nsset->cred->user_ns;
	struct path root;
	int err;

	if (!ns_capable(mnt_ns->user_ns, CAP_SYS_ADMIN) ||
	    !ns_capable(user_ns, CAP_SYS_CHROOT) ||
	    !ns_capable(user_ns, CAP_SYS_ADMIN))
		return -EPERM;

	if (is_anon_ns(mnt_ns))
		return -EINVAL;

	if (fs->users != 1)
		return -EINVAL;

	get_mnt_ns(mnt_ns);
	old_mnt_ns = nsproxy->mnt_ns;
	nsproxy->mnt_ns = mnt_ns;

	/* Find the root */
	err = vfs_path_lookup(mnt_ns->root->mnt.mnt_root, &mnt_ns->root->mnt,
				"/", LOOKUP_DOWN, &root);
	if (err) {
		/* revert to old namespace */
		nsproxy->mnt_ns = old_mnt_ns;
		put_mnt_ns(mnt_ns);
		return err;
	}

	put_mnt_ns(old_mnt_ns);

	/* Update the pwd and root */
	set_fs_pwd(fs, &root);
	set_fs_root(fs, &root);

	path_put(&root);
	return 0;
}

static struct user_namespace *mntns_owner(struct ns_common *ns)
{
	return to_mnt_ns(ns)->user_ns;
}

/*mount namespace操作集*/
const struct proc_ns_operations mntns_operations = {
	.name		= "mnt",
	.type		= CLONE_NEWNS,
	.get		= mntns_get,
	.put		= mntns_put,
	.install	= mntns_install,
	.owner		= mntns_owner,
};<|MERGE_RESOLUTION|>--- conflicted
+++ resolved
@@ -3149,12 +3149,8 @@
 	return copy;
 }
 
-<<<<<<< HEAD
 //如果用户态提供了数据，则copy一份，否则直接返回NULL
-char *copy_mount_string(const void __user *data)
-=======
 static char *copy_mount_string(const void __user *data)
->>>>>>> c4d6fe73
 {
 	return data ? strndup_user(data, PATH_MAX) : NULL;
 }
