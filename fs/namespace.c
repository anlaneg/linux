--- conflicted
+++ resolved
@@ -3103,12 +3103,8 @@
 		return -EINVAL;
 
 	/* ... and get the mountpoint */
-<<<<<<< HEAD
 	//获取挂载点路径
-	retval = user_path(dir_name, &path);
-=======
 	retval = user_path_at(AT_FDCWD, dir_name, LOOKUP_FOLLOW, &path);
->>>>>>> 619e17cf
 	if (retval)
 		return retval;
 
