// SPDX-License-Identifier: GPL-2.0-only
/*
 *  linux/fs/namespace.c
 *
 * (C) Copyright Al Viro 2000, 2001
 *
 * Based on code from fs/super.c, copyright Linus Torvalds and others.
 * Heavily rewritten.
 */

#include <linux/syscalls.h>
#include <linux/export.h>
#include <linux/capability.h>
#include <linux/mnt_namespace.h>
#include <linux/user_namespace.h>
#include <linux/namei.h>
#include <linux/security.h>
#include <linux/cred.h>
#include <linux/idr.h>
#include <linux/init.h>		/* init_rootfs */
#include <linux/fs_struct.h>	/* get_fs_root et.al. */
#include <linux/fsnotify.h>	/* fsnotify_vfsmount_delete */
#include <linux/file.h>
#include <linux/uaccess.h>
#include <linux/proc_ns.h>
#include <linux/magic.h>
#include <linux/memblock.h>
#include <linux/proc_fs.h>
#include <linux/task_work.h>
#include <linux/sched/task.h>
#include <uapi/linux/mount.h>
#include <linux/fs_context.h>
#include <linux/shmem_fs.h>
#include <linux/mnt_idmapping.h>
#include <linux/nospec.h>

#include "pnode.h"
#include "internal.h"

/* Maximum number of mounts in a mount namespace */
static unsigned int sysctl_mount_max __read_mostly = 100000;

static unsigned int m_hash_mask __ro_after_init;
static unsigned int m_hash_shift __ro_after_init;
static unsigned int mp_hash_mask __ro_after_init;
static unsigned int mp_hash_shift __ro_after_init;

static __initdata unsigned long mhash_entries;
static int __init set_mhash_entries(char *str)
{
	if (!str)
		return 0;
	mhash_entries = simple_strtoul(str, &str, 0);
	return 1;
}
__setup("mhash_entries=", set_mhash_entries);

static __initdata unsigned long mphash_entries;
static int __init set_mphash_entries(char *str)
{
	if (!str)
		return 0;
	mphash_entries = simple_strtoul(str, &str, 0);
	return 1;
}
__setup("mphash_entries=", set_mphash_entries);

static u64 event;
static DEFINE_IDA(mnt_id_ida);
static DEFINE_IDA(mnt_group_ida);

<<<<<<< HEAD
static struct hlist_head *mount_hashtable __read_mostly;
//按dentry索引的mountpoint hash表，用于记录系统中所有mountpoint
static struct hlist_head *mountpoint_hashtable __read_mostly;
//负责系统中struct mount结构体的分配
static struct kmem_cache *mnt_cache __read_mostly;
=======
/* Don't allow confusion with old 32bit mount ID */
static atomic64_t mnt_id_ctr = ATOMIC64_INIT(1ULL << 32);

static struct hlist_head *mount_hashtable __ro_after_init;
static struct hlist_head *mountpoint_hashtable __ro_after_init;
static struct kmem_cache *mnt_cache __ro_after_init;
>>>>>>> 9d1694dc
static DECLARE_RWSEM(namespace_sem);
static HLIST_HEAD(unmounted);	/* protected by namespace_sem */
static LIST_HEAD(ex_mountpoints); /* protected by namespace_sem */

struct mount_kattr {
	unsigned int attr_set;
	unsigned int attr_clr;
	unsigned int propagation;
	unsigned int lookup_flags;
	bool recurse;
	struct user_namespace *mnt_userns;
	struct mnt_idmap *mnt_idmap;
};

/* /sys/fs */
struct kobject *fs_kobj __ro_after_init;
EXPORT_SYMBOL_GPL(fs_kobj);

/*
 * vfsmount lock may be taken for read to prevent changes to the
 * vfsmount hash, ie. during mountpoint lookups or walking back
 * up the tree.
 *
 * It should be taken for write in all cases where the vfsmount
 * tree or hash is modified or when a vfsmount structure is modified.
 */
__cacheline_aligned_in_smp DEFINE_SEQLOCK(mount_lock);

static inline void lock_mount_hash(void)
{
	write_seqlock(&mount_lock);
}

static inline void unlock_mount_hash(void)
{
	write_sequnlock(&mount_lock);
}

/*通过vfsmount,dentry确定挂载点对应的hash桶（查询mount_hashtable）*/
static inline struct hlist_head *m_hash(struct vfsmount *mnt, struct dentry *dentry)
{
	unsigned long tmp = ((unsigned long)mnt / L1_CACHE_BYTES);
	tmp += ((unsigned long)dentry / L1_CACHE_BYTES);
	tmp = tmp + (tmp >> m_hash_shift);
	return &mount_hashtable[tmp & m_hash_mask];
}

//获取dentry对应的hash表桶头（查询mountpoint_hashtable）
static inline struct hlist_head *mp_hash(struct dentry *dentry)
{
	unsigned long tmp = ((unsigned long)dentry / L1_CACHE_BYTES);
	tmp = tmp + (tmp >> mp_hash_shift);
	return &mountpoint_hashtable[tmp & mp_hash_mask];
}

//为mnt申请并填充编号
static int mnt_alloc_id(struct mount *mnt)
{
	int res = ida_alloc(&mnt_id_ida, GFP_KERNEL);

	if (res < 0)
		return res;
	mnt->mnt_id = res;
	mnt->mnt_id_unique = atomic64_inc_return(&mnt_id_ctr);
	return 0;
}

static void mnt_free_id(struct mount *mnt)
{
	ida_free(&mnt_id_ida, mnt->mnt_id);
}

/*
 * Allocate a new peer group ID
 */
static int mnt_alloc_group_id(struct mount *mnt)
{
	int res = ida_alloc_min(&mnt_group_ida, 1, GFP_KERNEL);

	if (res < 0)
		return res;
	mnt->mnt_group_id = res;
	return 0;
}

/*
 * Release a peer group ID
 */
void mnt_release_group_id(struct mount *mnt)
{
	ida_free(&mnt_group_ida, mnt->mnt_group_id);
	mnt->mnt_group_id = 0;
}

/*
 * vfsmount lock must be held for read
 */
static inline void mnt_add_count(struct mount *mnt, int n)
{
#ifdef CONFIG_SMP
	this_cpu_add(mnt->mnt_pcp->mnt_count, n);
#else
	preempt_disable();
	mnt->mnt_count += n;
	preempt_enable();
#endif
}

/*
 * vfsmount lock must be held for write
 */
int mnt_get_count(struct mount *mnt)
{
#ifdef CONFIG_SMP
	int count = 0;
	int cpu;

	for_each_possible_cpu(cpu) {
		count += per_cpu_ptr(mnt->mnt_pcp, cpu)->mnt_count;
	}

	return count;
#else
	return mnt->mnt_count;
#endif
}

//申请并初始化mount结构体
static struct mount *alloc_vfsmnt(const char *name/*待挂载设备名称*/)
{
	//自mnt_cache申请mnt节点
	struct mount *mnt = kmem_cache_zalloc(mnt_cache, GFP_KERNEL);
	if (mnt) {
		int err;

		//为mount申请编号
		err = mnt_alloc_id(mnt);
		if (err)
			goto out_free_cache;

		//填充要mount的设备名称
		if (name) {
			mnt->mnt_devname = kstrdup_const(name,
							 GFP_KERNEL_ACCOUNT);
			if (!mnt->mnt_devname)
				goto out_free_id;
		}

#ifdef CONFIG_SMP
		mnt->mnt_pcp = alloc_percpu(struct mnt_pcp);
		if (!mnt->mnt_pcp)
			goto out_free_devname;

		this_cpu_add(mnt->mnt_pcp->mnt_count, 1);
#else
		mnt->mnt_count = 1;
		mnt->mnt_writers = 0;
#endif

		INIT_HLIST_NODE(&mnt->mnt_hash);
		INIT_LIST_HEAD(&mnt->mnt_child);
		INIT_LIST_HEAD(&mnt->mnt_mounts);
		INIT_LIST_HEAD(&mnt->mnt_list);
		INIT_LIST_HEAD(&mnt->mnt_expire);
		INIT_LIST_HEAD(&mnt->mnt_share);
		INIT_LIST_HEAD(&mnt->mnt_slave_list);
		INIT_LIST_HEAD(&mnt->mnt_slave);
		INIT_HLIST_NODE(&mnt->mnt_mp_list);
		INIT_LIST_HEAD(&mnt->mnt_umounting);
		INIT_HLIST_HEAD(&mnt->mnt_stuck_children);
		mnt->mnt.mnt_idmap = &nop_mnt_idmap;
	}
	return mnt;

#ifdef CONFIG_SMP
out_free_devname:
	kfree_const(mnt->mnt_devname);
#endif
out_free_id:
	mnt_free_id(mnt);
out_free_cache:
	kmem_cache_free(mnt_cache, mnt);
	return NULL;
}

/*
 * Most r/o checks on a fs are for operations that take
 * discrete amounts of time, like a write() or unlink().
 * We must keep track of when those operations start
 * (for permission checks) and when they end, so that
 * we can determine when writes are able to occur to
 * a filesystem.
 */
/*
 * __mnt_is_readonly: check whether a mount is read-only
 * @mnt: the mount to check for its write status
 *
 * This shouldn't be used directly ouside of the VFS.
 * It does not guarantee that the filesystem will stay
 * r/w, just that it is right *now*.  This can not and
 * should not be used in place of IS_RDONLY(inode).
 * mnt_want/drop_write() will _keep_ the filesystem
 * r/w.
 */
bool __mnt_is_readonly(struct vfsmount *mnt)
{
	return (mnt->mnt_flags & MNT_READONLY) || sb_rdonly(mnt->mnt_sb);
}
EXPORT_SYMBOL_GPL(__mnt_is_readonly);

static inline void mnt_inc_writers(struct mount *mnt)
{
#ifdef CONFIG_SMP
	this_cpu_inc(mnt->mnt_pcp->mnt_writers);
#else
	mnt->mnt_writers++;
#endif
}

static inline void mnt_dec_writers(struct mount *mnt)
{
#ifdef CONFIG_SMP
	this_cpu_dec(mnt->mnt_pcp->mnt_writers);
#else
	mnt->mnt_writers--;
#endif
}

static unsigned int mnt_get_writers(struct mount *mnt)
{
#ifdef CONFIG_SMP
	unsigned int count = 0;
	int cpu;

	for_each_possible_cpu(cpu) {
		count += per_cpu_ptr(mnt->mnt_pcp, cpu)->mnt_writers;
	}

	return count;
#else
	return mnt->mnt_writers;
#endif
}

static int mnt_is_readonly(struct vfsmount *mnt)
{
	if (READ_ONCE(mnt->mnt_sb->s_readonly_remount))
		return 1;
	/*
	 * The barrier pairs with the barrier in sb_start_ro_state_change()
	 * making sure if we don't see s_readonly_remount set yet, we also will
	 * not see any superblock / mount flag changes done by remount.
	 * It also pairs with the barrier in sb_end_ro_state_change()
	 * assuring that if we see s_readonly_remount already cleared, we will
	 * see the values of superblock / mount flags updated by remount.
	 */
	smp_rmb();
	return __mnt_is_readonly(mnt);
}

/*
 * Most r/o & frozen checks on a fs are for operations that take discrete
 * amounts of time, like a write() or unlink().  We must keep track of when
 * those operations start (for permission checks) and when they end, so that we
 * can determine when writes are able to occur to a filesystem.
 */
/**
 * mnt_get_write_access - get write access to a mount without freeze protection
 * @m: the mount on which to take a write
 *
 * This tells the low-level filesystem that a write is about to be performed to
 * it, and makes sure that writes are allowed (mnt it read-write) before
 * returning success. This operation does not protect against filesystem being
 * frozen. When the write operation is finished, mnt_put_write_access() must be
 * called. This is effectively a refcount.
 */
int mnt_get_write_access(struct vfsmount *m)
{
	struct mount *mnt = real_mount(m);
	int ret = 0;

	preempt_disable();
	mnt_inc_writers(mnt);
	/*
	 * The store to mnt_inc_writers must be visible before we pass
	 * MNT_WRITE_HOLD loop below, so that the slowpath can see our
	 * incremented count after it has set MNT_WRITE_HOLD.
	 */
	smp_mb();
	might_lock(&mount_lock.lock);
	while (READ_ONCE(mnt->mnt.mnt_flags) & MNT_WRITE_HOLD) {
		if (!IS_ENABLED(CONFIG_PREEMPT_RT)) {
			cpu_relax();
		} else {
			/*
			 * This prevents priority inversion, if the task
			 * setting MNT_WRITE_HOLD got preempted on a remote
			 * CPU, and it prevents life lock if the task setting
			 * MNT_WRITE_HOLD has a lower priority and is bound to
			 * the same CPU as the task that is spinning here.
			 */
			preempt_enable();
			lock_mount_hash();
			unlock_mount_hash();
			preempt_disable();
		}
	}
	/*
	 * The barrier pairs with the barrier sb_start_ro_state_change() making
	 * sure that if we see MNT_WRITE_HOLD cleared, we will also see
	 * s_readonly_remount set (or even SB_RDONLY / MNT_READONLY flags) in
	 * mnt_is_readonly() and bail in case we are racing with remount
	 * read-only.
	 */
	smp_rmb();
	if (mnt_is_readonly(m)) {
		mnt_dec_writers(mnt);
		ret = -EROFS;
	}
	preempt_enable();

	return ret;
}
EXPORT_SYMBOL_GPL(mnt_get_write_access);

/**
 * mnt_want_write - get write access to a mount
 * @m: the mount on which to take a write
 *
 * This tells the low-level filesystem that a write is about to be performed to
 * it, and makes sure that writes are allowed (mount is read-write, filesystem
 * is not frozen) before returning success.  When the write operation is
 * finished, mnt_drop_write() must be called.  This is effectively a refcount.
 */
int mnt_want_write(struct vfsmount *m)
{
	int ret;

	sb_start_write(m->mnt_sb);
	ret = mnt_get_write_access(m);
	if (ret)
		sb_end_write(m->mnt_sb);
	return ret;
}
EXPORT_SYMBOL_GPL(mnt_want_write);

/**
 * mnt_get_write_access_file - get write access to a file's mount
 * @file: the file who's mount on which to take a write
 *
 * This is like mnt_get_write_access, but if @file is already open for write it
 * skips incrementing mnt_writers (since the open file already has a reference)
 * and instead only does the check for emergency r/o remounts.  This must be
 * paired with mnt_put_write_access_file.
 */
int mnt_get_write_access_file(struct file *file)
{
	if (file->f_mode & FMODE_WRITER) {
		/*
		 * Superblock may have become readonly while there are still
		 * writable fd's, e.g. due to a fs error with errors=remount-ro
		 */
		if (__mnt_is_readonly(file->f_path.mnt))
			return -EROFS;
		return 0;
	}
	return mnt_get_write_access(file->f_path.mnt);
}

/**
 * mnt_want_write_file - get write access to a file's mount
 * @file: the file who's mount on which to take a write
 *
 * This is like mnt_want_write, but if the file is already open for writing it
 * skips incrementing mnt_writers (since the open file already has a reference)
 * and instead only does the freeze protection and the check for emergency r/o
 * remounts.  This must be paired with mnt_drop_write_file.
 */
int mnt_want_write_file(struct file *file)
{
	int ret;

	sb_start_write(file_inode(file)->i_sb);
	ret = mnt_get_write_access_file(file);
	if (ret)
		sb_end_write(file_inode(file)->i_sb);
	return ret;
}
EXPORT_SYMBOL_GPL(mnt_want_write_file);

/**
 * mnt_put_write_access - give up write access to a mount
 * @mnt: the mount on which to give up write access
 *
 * Tells the low-level filesystem that we are done
 * performing writes to it.  Must be matched with
 * mnt_get_write_access() call above.
 */
void mnt_put_write_access(struct vfsmount *mnt)
{
	preempt_disable();
	mnt_dec_writers(real_mount(mnt));
	preempt_enable();
}
EXPORT_SYMBOL_GPL(mnt_put_write_access);

/**
 * mnt_drop_write - give up write access to a mount
 * @mnt: the mount on which to give up write access
 *
 * Tells the low-level filesystem that we are done performing writes to it and
 * also allows filesystem to be frozen again.  Must be matched with
 * mnt_want_write() call above.
 */
void mnt_drop_write(struct vfsmount *mnt)
{
	mnt_put_write_access(mnt);
	sb_end_write(mnt->mnt_sb);
}
EXPORT_SYMBOL_GPL(mnt_drop_write);

void mnt_put_write_access_file(struct file *file)
{
	if (!(file->f_mode & FMODE_WRITER))
		mnt_put_write_access(file->f_path.mnt);
}

void mnt_drop_write_file(struct file *file)
{
	mnt_put_write_access_file(file);
	sb_end_write(file_inode(file)->i_sb);
}
EXPORT_SYMBOL(mnt_drop_write_file);

/**
 * mnt_hold_writers - prevent write access to the given mount
 * @mnt: mnt to prevent write access to
 *
 * Prevents write access to @mnt if there are no active writers for @mnt.
 * This function needs to be called and return successfully before changing
 * properties of @mnt that need to remain stable for callers with write access
 * to @mnt.
 *
 * After this functions has been called successfully callers must pair it with
 * a call to mnt_unhold_writers() in order to stop preventing write access to
 * @mnt.
 *
 * Context: This function expects lock_mount_hash() to be held serializing
 *          setting MNT_WRITE_HOLD.
 * Return: On success 0 is returned.
 *	   On error, -EBUSY is returned.
 */
static inline int mnt_hold_writers(struct mount *mnt)
{
	mnt->mnt.mnt_flags |= MNT_WRITE_HOLD;
	/*
	 * After storing MNT_WRITE_HOLD, we'll read the counters. This store
	 * should be visible before we do.
	 */
	smp_mb();

	/*
	 * With writers on hold, if this value is zero, then there are
	 * definitely no active writers (although held writers may subsequently
	 * increment the count, they'll have to wait, and decrement it after
	 * seeing MNT_READONLY).
	 *
	 * It is OK to have counter incremented on one CPU and decremented on
	 * another: the sum will add up correctly. The danger would be when we
	 * sum up each counter, if we read a counter before it is incremented,
	 * but then read another CPU's count which it has been subsequently
	 * decremented from -- we would see more decrements than we should.
	 * MNT_WRITE_HOLD protects against this scenario, because
	 * mnt_want_write first increments count, then smp_mb, then spins on
	 * MNT_WRITE_HOLD, so it can't be decremented by another CPU while
	 * we're counting up here.
	 */
	if (mnt_get_writers(mnt) > 0)
		return -EBUSY;

	return 0;
}

/**
 * mnt_unhold_writers - stop preventing write access to the given mount
 * @mnt: mnt to stop preventing write access to
 *
 * Stop preventing write access to @mnt allowing callers to gain write access
 * to @mnt again.
 *
 * This function can only be called after a successful call to
 * mnt_hold_writers().
 *
 * Context: This function expects lock_mount_hash() to be held.
 */
static inline void mnt_unhold_writers(struct mount *mnt)
{
	/*
	 * MNT_READONLY must become visible before ~MNT_WRITE_HOLD, so writers
	 * that become unheld will see MNT_READONLY.
	 */
	smp_wmb();
	mnt->mnt.mnt_flags &= ~MNT_WRITE_HOLD;
}

static int mnt_make_readonly(struct mount *mnt)
{
	int ret;

	ret = mnt_hold_writers(mnt);
	if (!ret)
		mnt->mnt.mnt_flags |= MNT_READONLY;
	mnt_unhold_writers(mnt);
	return ret;
}

int sb_prepare_remount_readonly(struct super_block *sb)
{
	struct mount *mnt;
	int err = 0;

	/* Racy optimization.  Recheck the counter under MNT_WRITE_HOLD */
	if (atomic_long_read(&sb->s_remove_count))
		return -EBUSY;

	lock_mount_hash();
	list_for_each_entry(mnt, &sb->s_mounts, mnt_instance) {
		if (!(mnt->mnt.mnt_flags & MNT_READONLY)) {
			err = mnt_hold_writers(mnt);
			if (err)
				break;
		}
	}
	if (!err && atomic_long_read(&sb->s_remove_count))
		err = -EBUSY;

	if (!err)
		sb_start_ro_state_change(sb);
	list_for_each_entry(mnt, &sb->s_mounts, mnt_instance) {
		if (mnt->mnt.mnt_flags & MNT_WRITE_HOLD)
			mnt->mnt.mnt_flags &= ~MNT_WRITE_HOLD;
	}
	unlock_mount_hash();

	return err;
}

static void free_vfsmnt(struct mount *mnt)
{
	mnt_idmap_put(mnt_idmap(&mnt->mnt));
	kfree_const(mnt->mnt_devname);
#ifdef CONFIG_SMP
	free_percpu(mnt->mnt_pcp);
#endif
	kmem_cache_free(mnt_cache, mnt);
}

static void delayed_free_vfsmnt(struct rcu_head *head)
{
	free_vfsmnt(container_of(head, struct mount, mnt_rcu));
}

/* call under rcu_read_lock */
int __legitimize_mnt(struct vfsmount *bastard, unsigned seq)
{
	struct mount *mnt;
	if (read_seqretry(&mount_lock, seq))
		return 1;
	if (bastard == NULL)
		return 0;
	mnt = real_mount(bastard);
	mnt_add_count(mnt, 1);
	smp_mb();			// see mntput_no_expire()
	if (likely(!read_seqretry(&mount_lock, seq)))
		return 0;
	if (bastard->mnt_flags & MNT_SYNC_UMOUNT) {
		mnt_add_count(mnt, -1);
		return 1;
	}
	lock_mount_hash();
	if (unlikely(bastard->mnt_flags & MNT_DOOMED)) {
		mnt_add_count(mnt, -1);
		unlock_mount_hash();
		return 1;
	}
	unlock_mount_hash();
	/* caller will mntput() */
	return -1;
}

/* call under rcu_read_lock */
static bool legitimize_mnt(struct vfsmount *bastard, unsigned seq)
{
	int res = __legitimize_mnt(bastard, seq);
	if (likely(!res))
		return true;
	if (unlikely(res < 0)) {
		rcu_read_unlock();
		mntput(bastard);
		rcu_read_lock();
	}
	return false;
}

/**
 * __lookup_mnt - find first child mount
 * @mnt:	parent mount
 * @dentry:	mountpoint
 *
 * If @mnt has a child mount @c mounted @dentry find and return it.
 *
 * Note that the child mount @c need not be unique. There are cases
 * where shadow mounts are created. For example, during mount
 * propagation when a source mount @mnt whose root got overmounted by a
 * mount @o after path lookup but before @namespace_sem could be
 * acquired gets copied and propagated. So @mnt gets copied including
 * @o. When @mnt is propagated to a destination mount @d that already
 * has another mount @n mounted at the same mountpoint then the source
 * mount @mnt will be tucked beneath @n, i.e., @n will be mounted on
 * @mnt and @mnt mounted on @d. Now both @n and @o are mounted at @mnt
 * on @dentry.
 *
 * Return: The first child of @mnt mounted @dentry or NULL.
 */
struct mount *__lookup_mnt(struct vfsmount *mnt, struct dentry *dentry)
{
	/*取hash桶*/
	struct hlist_head *head = m_hash(mnt, dentry);
	struct mount *p;

	/*遍历樋，检查是否已存在此mount与dentry的映射，有则返回p,否则返回NULL*/
	hlist_for_each_entry_rcu(p, head, mnt_hash)
		if (&p->mnt_parent->mnt == mnt && p->mnt_mountpoint == dentry)
			return p;
	return NULL;
}

/*
 * lookup_mnt - Return the first child mount mounted at path
 *
 * "First" means first mounted chronologically.  If you create the
 * following mounts:
 *
 * mount /dev/sda1 /mnt
 * mount /dev/sda2 /mnt
 * mount /dev/sda3 /mnt
 *
 * Then lookup_mnt() on the base /mnt dentry in the root mount will
 * return successively the root dentry and vfsmount of /dev/sda1, then
 * /dev/sda2, then /dev/sda3, then NULL.
 *
 * lookup_mnt takes a reference to the found vfsmount.
 */
struct vfsmount *lookup_mnt(const struct path *path)
{
	/*查询此path下首个挂载点*/
	struct mount *child_mnt;
	struct vfsmount *m;
	unsigned seq;

	rcu_read_lock();
	do {
		seq = read_seqbegin(&mount_lock);
		//检查path->mnt,path->dentry是否存在子挂载，如果存在，返回其对应的挂载信息
		child_mnt = __lookup_mnt(path->mnt, path->dentry);
		m = child_mnt ? &child_mnt->mnt : NULL;
	} while (!legitimize_mnt(m, seq));
	rcu_read_unlock();
	return m;
}

/*
 * __is_local_mountpoint - Test to see if dentry is a mountpoint in the
 *                         current mount namespace.
 *
 * The common case is dentries are not mountpoints at all and that
 * test is handled inline.  For the slow case when we are actually
 * dealing with a mountpoint of some kind, walk through all of the
 * mounts in the current mount namespace and test to see if the dentry
 * is a mountpoint.
 *
 * The mount_hashtable is not usable in the context because we
 * need to identify all mounts that may be in the current mount
 * namespace not just a mount that happens to have some specified
 * parent mount.
 */
bool __is_local_mountpoint(struct dentry *dentry)
{
	struct mnt_namespace *ns = current->nsproxy->mnt_ns;
	struct mount *mnt, *n;
	bool is_covered = false;

	down_read(&namespace_sem);
	rbtree_postorder_for_each_entry_safe(mnt, n, &ns->mounts, mnt_node) {
		is_covered = (mnt->mnt_mountpoint == dentry);
		if (is_covered)
			break;
	}
	up_read(&namespace_sem);

	return is_covered;
}

//查询dentry对应的mountpoint信息，如果不存在，则返回NULL
static struct mountpoint *lookup_mountpoint(struct dentry *dentry)
{
	struct hlist_head *chain = mp_hash(dentry);
	struct mountpoint *mp;

	//遍历每个挂载点信息
	hlist_for_each_entry(mp, chain, m_hash) {
		if (mp->m_dentry == dentry) {
			//如果两者dentry指针相同，则增加引用计数
			mp->m_count++;
			return mp;
		}
	}
	return NULL;
}

//获取dentry对应的mountpoint,如果存在则返回，如果不存在，则创建
static struct mountpoint *get_mountpoint(struct dentry *dentry)
{
	struct mountpoint *mp, *new = NULL;
	int ret;

	if (d_mountpoint(dentry)) {
		/* might be worth a WARN_ON() */
		if (d_unlinked(dentry))
			return ERR_PTR(-ENOENT);
mountpoint:
		read_seqlock_excl(&mount_lock);
		/*检查dentry是否已有对应的mountpoint*/
		mp = lookup_mountpoint(dentry);
		read_sequnlock_excl(&mount_lock);
		if (mp)
			goto done;
	}

	//如果没有查询到mountpoint,则创建一个针对此dentry的mountpoint,并加入到hash表中
	if (!new)
		new = kmalloc(sizeof(struct mountpoint), GFP_KERNEL);
	if (!new)
		return ERR_PTR(-ENOMEM);


	/* Exactly one processes may set d_mounted */
	ret = d_set_mounted(dentry);/*设置mountd标记*/

	/* Someone else set d_mounted? */
	if (ret == -EBUSY)
		goto mountpoint;

	/* The dentry is not available as a mountpoint? */
	mp = ERR_PTR(ret);
	if (ret)
		goto done;

	/* Add the new mountpoint to the hash table */
	read_seqlock_excl(&mount_lock);
	new->m_dentry = dget(dentry);/*记录挂载点对应的dentry*/
	new->m_count = 1;
	/*加入到mountpoint_hashtable*/
	hlist_add_head(&new->m_hash, mp_hash(dentry));
	INIT_HLIST_HEAD(&new->m_list);
	read_sequnlock_excl(&mount_lock);

	mp = new;
	new = NULL;
done:
	kfree(new);
	return mp;
}

/*
 * vfsmount lock must be held.  Additionally, the caller is responsible
 * for serializing calls for given disposal list.
 */
static void __put_mountpoint(struct mountpoint *mp, struct list_head *list)
{
	if (!--mp->m_count) {
		struct dentry *dentry = mp->m_dentry;
		BUG_ON(!hlist_empty(&mp->m_list));
		spin_lock(&dentry->d_lock);
		dentry->d_flags &= ~DCACHE_MOUNTED;
		spin_unlock(&dentry->d_lock);
		dput_to_list(dentry, list);
		hlist_del(&mp->m_hash);
		kfree(mp);
	}
}

/* called with namespace_lock and vfsmount lock */
static void put_mountpoint(struct mountpoint *mp)
{
	__put_mountpoint(mp, &ex_mountpoints);
}

/*检查mount ns是否与当前进程一致*/
static inline int check_mnt(struct mount *mnt)
{
	return mnt->mnt_ns == current->nsproxy->mnt_ns;
}

/*
 * vfsmount lock must be held for write
 */
static void touch_mnt_namespace(struct mnt_namespace *ns)
{
	if (ns) {
		ns->event = ++event;
		wake_up_interruptible(&ns->poll);
	}
}

/*
 * vfsmount lock must be held for write
 */
static void __touch_mnt_namespace(struct mnt_namespace *ns)
{
	if (ns && ns->event != event) {
		ns->event = event;
		wake_up_interruptible(&ns->poll);
	}
}

/*
 * vfsmount lock must be held for write
 */
static struct mountpoint *unhash_mnt(struct mount *mnt)
{
	struct mountpoint *mp;
	mnt->mnt_parent = mnt;
	mnt->mnt_mountpoint = mnt->mnt.mnt_root;
	list_del_init(&mnt->mnt_child);
	hlist_del_init_rcu(&mnt->mnt_hash);
	hlist_del_init(&mnt->mnt_mp_list);
	mp = mnt->mnt_mp;
	mnt->mnt_mp = NULL;
	return mp;
}

/*
 * vfsmount lock must be held for write
 */
static void umount_mnt(struct mount *mnt)
{
	put_mountpoint(unhash_mnt(mnt));
}

/*
 * vfsmount lock must be held for write
 */
void mnt_set_mountpoint(struct mount *mnt,
			struct mountpoint *mp,
			struct mount *child_mnt)
{
	mp->m_count++;
	mnt_add_count(mnt, 1);	/* essentially, that's mntget */
	child_mnt->mnt_mountpoint = mp->m_dentry;
	child_mnt->mnt_parent = mnt;
	child_mnt->mnt_mp = mp;
	hlist_add_head(&child_mnt->mnt_mp_list, &mp->m_list);
}

/**
 * mnt_set_mountpoint_beneath - mount a mount beneath another one
 *
 * @new_parent: the source mount
 * @top_mnt:    the mount beneath which @new_parent is mounted
 * @new_mp:     the new mountpoint of @top_mnt on @new_parent
 *
 * Remove @top_mnt from its current mountpoint @top_mnt->mnt_mp and
 * parent @top_mnt->mnt_parent and mount it on top of @new_parent at
 * @new_mp. And mount @new_parent on the old parent and old
 * mountpoint of @top_mnt.
 *
 * Context: This function expects namespace_lock() and lock_mount_hash()
 *          to have been acquired in that order.
 */
static void mnt_set_mountpoint_beneath(struct mount *new_parent,
				       struct mount *top_mnt,
				       struct mountpoint *new_mp)
{
	struct mount *old_top_parent = top_mnt->mnt_parent;
	struct mountpoint *old_top_mp = top_mnt->mnt_mp;

	mnt_set_mountpoint(old_top_parent, old_top_mp, new_parent);
	mnt_change_mountpoint(new_parent, new_mp, top_mnt);
}


static void __attach_mnt(struct mount *mnt, struct mount *parent)
{
	hlist_add_head_rcu(&mnt->mnt_hash,
			   m_hash(&parent->mnt, mnt->mnt_mountpoint));
	list_add_tail(&mnt->mnt_child, &parent->mnt_mounts);
}

/**
 * attach_mnt - mount a mount, attach to @mount_hashtable and parent's
 *              list of child mounts
 * @parent:  the parent
 * @mnt:     the new mount
 * @mp:      the new mountpoint
 * @beneath: whether to mount @mnt beneath or on top of @parent
 *
 * If @beneath is false, mount @mnt at @mp on @parent. Then attach @mnt
 * to @parent's child mount list and to @mount_hashtable.
 *
 * If @beneath is true, remove @mnt from its current parent and
 * mountpoint and mount it on @mp on @parent, and mount @parent on the
 * old parent and old mountpoint of @mnt. Finally, attach @parent to
 * @mnt_hashtable and @parent->mnt_parent->mnt_mounts.
 *
 * Note, when __attach_mnt() is called @mnt->mnt_parent already points
 * to the correct parent.
 *
 * Context: This function expects namespace_lock() and lock_mount_hash()
 *          to have been acquired in that order.
 */
static void attach_mnt(struct mount *mnt, struct mount *parent,
		       struct mountpoint *mp, bool beneath)
{
	if (beneath)
		mnt_set_mountpoint_beneath(mnt, parent, mp);
	else
		mnt_set_mountpoint(parent, mp, mnt);
	/*
	 * Note, @mnt->mnt_parent has to be used. If @mnt was mounted
	 * beneath @parent then @mnt will need to be attached to
	 * @parent's old parent, not @parent. IOW, @mnt->mnt_parent
	 * isn't the same mount as @parent.
	 */
	__attach_mnt(mnt, mnt->mnt_parent);
}

void mnt_change_mountpoint(struct mount *parent, struct mountpoint *mp, struct mount *mnt)
{
	struct mountpoint *old_mp = mnt->mnt_mp;
	struct mount *old_parent = mnt->mnt_parent;

	list_del_init(&mnt->mnt_child);
	hlist_del_init(&mnt->mnt_mp_list);
	hlist_del_init_rcu(&mnt->mnt_hash);

	attach_mnt(mnt, parent, mp, false);

	put_mountpoint(old_mp);
	mnt_add_count(old_parent, -1);
}

static inline struct mount *node_to_mount(struct rb_node *node)
{
	return node ? rb_entry(node, struct mount, mnt_node) : NULL;
}

static void mnt_add_to_ns(struct mnt_namespace *ns, struct mount *mnt)
{
	struct rb_node **link = &ns->mounts.rb_node;
	struct rb_node *parent = NULL;

	WARN_ON(mnt->mnt.mnt_flags & MNT_ONRB);
	mnt->mnt_ns = ns;
	while (*link) {
		parent = *link;
		if (mnt->mnt_id_unique < node_to_mount(parent)->mnt_id_unique)
			link = &parent->rb_left;
		else
			link = &parent->rb_right;
	}
	rb_link_node(&mnt->mnt_node, parent, link);
	rb_insert_color(&mnt->mnt_node, &ns->mounts);
	mnt->mnt.mnt_flags |= MNT_ONRB;
}

/*
 * vfsmount lock must be held for write
 */
static void commit_tree(struct mount *mnt)
{
	struct mount *parent = mnt->mnt_parent;
	struct mount *m;
	LIST_HEAD(head);
	struct mnt_namespace *n = parent->mnt_ns;

	BUG_ON(parent == mnt);

	list_add_tail(&head, &mnt->mnt_list);
	while (!list_empty(&head)) {
		m = list_first_entry(&head, typeof(*m), mnt_list);
		list_del(&m->mnt_list);

		mnt_add_to_ns(n, m);
	}
	n->nr_mounts += n->pending_mounts;
	n->pending_mounts = 0;

	__attach_mnt(mnt, parent);
	touch_mnt_namespace(n);
}

static struct mount *next_mnt(struct mount *p, struct mount *root)
{
	struct list_head *next = p->mnt_mounts.next;
	if (next == &p->mnt_mounts) {
		while (1) {
			if (p == root)
				return NULL;
			next = p->mnt_child.next;
			if (next != &p->mnt_parent->mnt_mounts)
				break;
			p = p->mnt_parent;
		}
	}
	return list_entry(next, struct mount, mnt_child);
}

static struct mount *skip_mnt_tree(struct mount *p)
{
	struct list_head *prev = p->mnt_mounts.prev;
	while (prev != &p->mnt_mounts) {
		p = list_entry(prev, struct mount, mnt_child);
		prev = p->mnt_mounts.prev;
	}
	return p;
}

/**
 * vfs_create_mount - Create a mount for a configured superblock
 * @fc: The configuration context with the superblock attached
 *
 * Create a mount to an already configured superblock.  If necessary, the
 * caller should invoke vfs_get_tree() before calling this.
 *
 * Note that this does not attach the mount to anything.
 */
struct vfsmount *vfs_create_mount(struct fs_context *fc)
{
	struct mount *mnt;

	if (!fc->root)
		return ERR_PTR(-EINVAL);

	//申请并初始化mount
	mnt = alloc_vfsmnt(fc->source ?: "none");
	if (!mnt)
		return ERR_PTR(-ENOMEM);

	/*有kernelmount标记，则添加MNT_INTERNAL标记*/
	if (fc->sb_flags & SB_KERNMOUNT)
		mnt->mnt.mnt_flags = MNT_INTERNAL;

	//填充mnt(使之指向被挂载设备的根）
	atomic_inc(&fc->root->d_sb->s_active);
	mnt->mnt.mnt_sb		= fc->root->d_sb;/*设置super block*/
	mnt->mnt.mnt_root	= dget(fc->root);/*设置挂载点对应的root dentry*/
	mnt->mnt_mountpoint	= mnt->mnt.mnt_root;/*为什么要指两遍？*/
	mnt->mnt_parent		= mnt;/*父挂载点为其自身*/

	lock_mount_hash();
	//记录挂载情况
	list_add_tail(&mnt->mnt_instance, &mnt->mnt.mnt_sb->s_mounts);
	unlock_mount_hash();
	return &mnt->mnt;
}
EXPORT_SYMBOL(vfs_create_mount);

struct vfsmount *fc_mount(struct fs_context *fc)
{
    //创建superblock,获取此文件系统对应的root dentry
	int err = vfs_get_tree(fc);
	if (!err) {
		up_write(&fc->root->d_sb->s_umount);
		/*返回mount*/
		return vfs_create_mount(fc);
	}
	return ERR_PTR(err);
}
EXPORT_SYMBOL(fc_mount);

/*创建superblock，获得root dentry,并据此创建vfsmount*/
struct vfsmount *vfs_kern_mount(struct file_system_type *type/*要挂载的文件系统*/,
				int flags, const char *name/*文件系统名称/设备名*/,
				void *data)
{
	struct fs_context *fc;
	struct vfsmount *mnt;
	int ret = 0;

	if (!type)
		return ERR_PTR(-EINVAL);

	/*申请并初始化fs_context*/
	fc = fs_context_for_mount(type, flags);
	if (IS_ERR(fc))
		return ERR_CAST(fc);

	/*填充fc->source为$name（文件系统名称）*/
	if (name)
		ret = vfs_parse_fs_string(fc, "source",
					  name, strlen(name));
	if (!ret)
	    /*其它选项解析*/
		ret = parse_monolithic_mount_data(fc, data);
	if (!ret)
		/*执行挂载，产生vfsmount对象*/
		mnt = fc_mount(fc);
	else
		mnt = ERR_PTR(ret);

	put_fs_context(fc);
	return mnt;
}
EXPORT_SYMBOL_GPL(vfs_kern_mount);

struct vfsmount *
vfs_submount(const struct dentry *mountpoint, struct file_system_type *type,
	     const char *name, void *data)
{
	/* Until it is worked out how to pass the user namespace
	 * through from the parent mount to the submount don't support
	 * unprivileged mounts with submounts.
	 */
	if (mountpoint->d_sb->s_user_ns != &init_user_ns)
		return ERR_PTR(-EPERM);

	return vfs_kern_mount(type, SB_SUBMOUNT, name, data);
}
EXPORT_SYMBOL_GPL(vfs_submount);

static struct mount *clone_mnt(struct mount *old, struct dentry *root,
					int flag)
{
	struct super_block *sb = old->mnt.mnt_sb;
	struct mount *mnt;
	int err;

	mnt = alloc_vfsmnt(old->mnt_devname);
	if (!mnt)
		return ERR_PTR(-ENOMEM);

	if (flag & (CL_SLAVE | CL_PRIVATE | CL_SHARED_TO_SLAVE))
		mnt->mnt_group_id = 0; /* not a peer of original */
	else
		mnt->mnt_group_id = old->mnt_group_id;

	if ((flag & CL_MAKE_SHARED) && !mnt->mnt_group_id) {
		err = mnt_alloc_group_id(mnt);
		if (err)
			goto out_free;
	}

	mnt->mnt.mnt_flags = old->mnt.mnt_flags;
	mnt->mnt.mnt_flags &= ~(MNT_WRITE_HOLD|MNT_MARKED|MNT_INTERNAL|MNT_ONRB);

	atomic_inc(&sb->s_active);
	mnt->mnt.mnt_idmap = mnt_idmap_get(mnt_idmap(&old->mnt));

	mnt->mnt.mnt_sb = sb;
	mnt->mnt.mnt_root = dget(root);
	mnt->mnt_mountpoint = mnt->mnt.mnt_root;
	mnt->mnt_parent = mnt;
	lock_mount_hash();
	list_add_tail(&mnt->mnt_instance, &sb->s_mounts);
	unlock_mount_hash();

	if ((flag & CL_SLAVE) ||
	    ((flag & CL_SHARED_TO_SLAVE) && IS_MNT_SHARED(old))) {
		list_add(&mnt->mnt_slave, &old->mnt_slave_list);
		mnt->mnt_master = old;
		CLEAR_MNT_SHARED(mnt);
	} else if (!(flag & CL_PRIVATE)) {
		if ((flag & CL_MAKE_SHARED) || IS_MNT_SHARED(old))
			list_add(&mnt->mnt_share, &old->mnt_share);
		if (IS_MNT_SLAVE(old))
			list_add(&mnt->mnt_slave, &old->mnt_slave);
		mnt->mnt_master = old->mnt_master;
	} else {
		CLEAR_MNT_SHARED(mnt);
	}
	if (flag & CL_MAKE_SHARED)
		set_mnt_shared(mnt);

	/* stick the duplicate mount on the same expiry list
	 * as the original if that was on one */
	if (flag & CL_EXPIRE) {
		if (!list_empty(&old->mnt_expire))
			list_add(&mnt->mnt_expire, &old->mnt_expire);
	}

	return mnt;

 out_free:
	mnt_free_id(mnt);
	free_vfsmnt(mnt);
	return ERR_PTR(err);
}

static void cleanup_mnt(struct mount *mnt)
{
	struct hlist_node *p;
	struct mount *m;
	/*
	 * The warning here probably indicates that somebody messed
	 * up a mnt_want/drop_write() pair.  If this happens, the
	 * filesystem was probably unable to make r/w->r/o transitions.
	 * The locking used to deal with mnt_count decrement provides barriers,
	 * so mnt_get_writers() below is safe.
	 */
	WARN_ON(mnt_get_writers(mnt));
	if (unlikely(mnt->mnt_pins.first))
		mnt_pin_kill(mnt);
	hlist_for_each_entry_safe(m, p, &mnt->mnt_stuck_children, mnt_umount) {
		hlist_del(&m->mnt_umount);
		mntput(&m->mnt);
	}
	fsnotify_vfsmount_delete(&mnt->mnt);
	dput(mnt->mnt.mnt_root);
	deactivate_super(mnt->mnt.mnt_sb);
	mnt_free_id(mnt);
	call_rcu(&mnt->mnt_rcu, delayed_free_vfsmnt);
}

static void __cleanup_mnt(struct rcu_head *head)
{
	cleanup_mnt(container_of(head, struct mount, mnt_rcu));
}

static LLIST_HEAD(delayed_mntput_list);
static void delayed_mntput(struct work_struct *unused)
{
	struct llist_node *node = llist_del_all(&delayed_mntput_list);
	struct mount *m, *t;

	llist_for_each_entry_safe(m, t, node, mnt_llist)
		cleanup_mnt(m);
}
static DECLARE_DELAYED_WORK(delayed_mntput_work, delayed_mntput);

static void mntput_no_expire(struct mount *mnt)
{
	LIST_HEAD(list);
	int count;

	rcu_read_lock();
	if (likely(READ_ONCE(mnt->mnt_ns))) {
		/*
		 * Since we don't do lock_mount_hash() here,
		 * ->mnt_ns can change under us.  However, if it's
		 * non-NULL, then there's a reference that won't
		 * be dropped until after an RCU delay done after
		 * turning ->mnt_ns NULL.  So if we observe it
		 * non-NULL under rcu_read_lock(), the reference
		 * we are dropping is not the final one.
		 */
		mnt_add_count(mnt, -1);
		rcu_read_unlock();
		return;
	}
	lock_mount_hash();
	/*
	 * make sure that if __legitimize_mnt() has not seen us grab
	 * mount_lock, we'll see their refcount increment here.
	 */
	smp_mb();
	mnt_add_count(mnt, -1);
	count = mnt_get_count(mnt);
	if (count != 0) {
		WARN_ON(count < 0);
		rcu_read_unlock();
		unlock_mount_hash();
		return;
	}
	if (unlikely(mnt->mnt.mnt_flags & MNT_DOOMED)) {
		rcu_read_unlock();
		unlock_mount_hash();
		return;
	}
	mnt->mnt.mnt_flags |= MNT_DOOMED;
	rcu_read_unlock();

	list_del(&mnt->mnt_instance);

	if (unlikely(!list_empty(&mnt->mnt_mounts))) {
		struct mount *p, *tmp;
		list_for_each_entry_safe(p, tmp, &mnt->mnt_mounts,  mnt_child) {
			__put_mountpoint(unhash_mnt(p), &list);
			hlist_add_head(&p->mnt_umount, &mnt->mnt_stuck_children);
		}
	}
	unlock_mount_hash();
	shrink_dentry_list(&list);

	if (likely(!(mnt->mnt.mnt_flags & MNT_INTERNAL))) {
		struct task_struct *task = current;
		if (likely(!(task->flags & PF_KTHREAD))) {
			init_task_work(&mnt->mnt_rcu, __cleanup_mnt);
			if (!task_work_add(task, &mnt->mnt_rcu, TWA_RESUME))
				return;
		}
		if (llist_add(&mnt->mnt_llist, &delayed_mntput_list))
			schedule_delayed_work(&delayed_mntput_work, 1);
		return;
	}
	cleanup_mnt(mnt);
}

void mntput(struct vfsmount *mnt)
{
	if (mnt) {
		struct mount *m = real_mount(mnt);
		/* avoid cacheline pingpong */
		if (unlikely(m->mnt_expiry_mark))
			WRITE_ONCE(m->mnt_expiry_mark, 0);
		mntput_no_expire(m);
	}
}
EXPORT_SYMBOL(mntput);

struct vfsmount *mntget(struct vfsmount *mnt)
{
	if (mnt)
		mnt_add_count(real_mount(mnt), 1);
	return mnt;
}
EXPORT_SYMBOL(mntget);

/*
 * Make a mount point inaccessible to new lookups.
 * Because there may still be current users, the caller MUST WAIT
 * for an RCU grace period before destroying the mount point.
 */
void mnt_make_shortterm(struct vfsmount *mnt)
{
	if (mnt)
		real_mount(mnt)->mnt_ns = NULL;
}

/**
 * path_is_mountpoint() - Check if path is a mount in the current namespace.
 * @path: path to check
 *
 *  d_mountpoint() can only be used reliably to establish if a dentry is
 *  not mounted in any namespace and that common case is handled inline.
 *  d_mountpoint() isn't aware of the possibility there may be multiple
 *  mounts using a given dentry in a different namespace. This function
 *  checks if the passed in path is a mountpoint rather than the dentry
 *  alone.
 */
bool path_is_mountpoint(const struct path *path)
{
	unsigned seq;
	bool res;

	if (!d_mountpoint(path->dentry))
		return false;

	rcu_read_lock();
	do {
		seq = read_seqbegin(&mount_lock);
		res = __path_is_mountpoint(path);
	} while (read_seqretry(&mount_lock, seq));
	rcu_read_unlock();

	return res;
}
EXPORT_SYMBOL(path_is_mountpoint);

struct vfsmount *mnt_clone_internal(const struct path *path)
{
	struct mount *p;
	p = clone_mnt(real_mount(path->mnt), path->dentry, CL_PRIVATE);
	if (IS_ERR(p))
		return ERR_CAST(p);
	p->mnt.mnt_flags |= MNT_INTERNAL;
	return &p->mnt;
}

/*
 * Returns the mount which either has the specified mnt_id, or has the next
 * smallest id afer the specified one.
 */
static struct mount *mnt_find_id_at(struct mnt_namespace *ns, u64 mnt_id)
{
	struct rb_node *node = ns->mounts.rb_node;
	struct mount *ret = NULL;

	while (node) {
		struct mount *m = node_to_mount(node);

		if (mnt_id <= m->mnt_id_unique) {
			ret = node_to_mount(node);
			if (mnt_id == m->mnt_id_unique)
				break;
			node = node->rb_left;
		} else {
			node = node->rb_right;
		}
	}
	return ret;
}

#ifdef CONFIG_PROC_FS

/* iterator; we want it to have access to namespace_sem, thus here... */
static void *m_start(struct seq_file *m, loff_t *pos)
{
	struct proc_mounts *p = m->private;

	down_read(&namespace_sem);

	return mnt_find_id_at(p->ns, *pos);
}

static void *m_next(struct seq_file *m, void *v, loff_t *pos)
{
	struct mount *next = NULL, *mnt = v;
	struct rb_node *node = rb_next(&mnt->mnt_node);

	++*pos;
	if (node) {
		next = node_to_mount(node);
		*pos = next->mnt_id_unique;
	}
	return next;
}

static void m_stop(struct seq_file *m, void *v)
{
	up_read(&namespace_sem);
}

/*调用show回调，显示mount信息*/
static int m_show(struct seq_file *m, void *v)
{
	struct proc_mounts *p = m->private;
	struct mount *r = v;
	return p->show(m, &r->mnt);
}

const struct seq_operations mounts_op = {
	.start	= m_start,
	.next	= m_next,
	.stop	= m_stop,
	.show	= m_show,
};

#endif  /* CONFIG_PROC_FS */

/**
 * may_umount_tree - check if a mount tree is busy
 * @m: root of mount tree
 *
 * This is called to check if a tree of mounts has any
 * open files, pwds, chroots or sub mounts that are
 * busy.
 */
int may_umount_tree(struct vfsmount *m)
{
	struct mount *mnt = real_mount(m);
	int actual_refs = 0;
	int minimum_refs = 0;
	struct mount *p;
	BUG_ON(!m);

	/* write lock needed for mnt_get_count */
	lock_mount_hash();
	for (p = mnt; p; p = next_mnt(p, mnt)) {
		actual_refs += mnt_get_count(p);
		minimum_refs += 2;
	}
	unlock_mount_hash();

	if (actual_refs > minimum_refs)
		return 0;

	return 1;
}

EXPORT_SYMBOL(may_umount_tree);

/**
 * may_umount - check if a mount point is busy
 * @mnt: root of mount
 *
 * This is called to check if a mount point has any
 * open files, pwds, chroots or sub mounts. If the
 * mount has sub mounts this will return busy
 * regardless of whether the sub mounts are busy.
 *
 * Doesn't take quota and stuff into account. IOW, in some cases it will
 * give false negatives. The main reason why it's here is that we need
 * a non-destructive way to look for easily umountable filesystems.
 */
int may_umount(struct vfsmount *mnt)
{
	int ret = 1;
	down_read(&namespace_sem);
	lock_mount_hash();
	if (propagate_mount_busy(real_mount(mnt), 2))
		ret = 0;
	unlock_mount_hash();
	up_read(&namespace_sem);
	return ret;
}

EXPORT_SYMBOL(may_umount);

static void namespace_unlock(void)
{
	struct hlist_head head;
	struct hlist_node *p;
	struct mount *m;
	LIST_HEAD(list);

	hlist_move_list(&unmounted, &head);
	list_splice_init(&ex_mountpoints, &list);

	up_write(&namespace_sem);

	shrink_dentry_list(&list);

	if (likely(hlist_empty(&head)))
		return;

	synchronize_rcu_expedited();

	hlist_for_each_entry_safe(m, p, &head, mnt_umount) {
		hlist_del(&m->mnt_umount);
		mntput(&m->mnt);
	}
}

static inline void namespace_lock(void)
{
	down_write(&namespace_sem);
}

enum umount_tree_flags {
	UMOUNT_SYNC = 1,
	UMOUNT_PROPAGATE = 2,
	UMOUNT_CONNECTED = 4,
};

static bool disconnect_mount(struct mount *mnt, enum umount_tree_flags how)
{
	/* Leaving mounts connected is only valid for lazy umounts */
	if (how & UMOUNT_SYNC)
		return true;

	/* A mount without a parent has nothing to be connected to */
	if (!mnt_has_parent(mnt))
		return true;

	/* Because the reference counting rules change when mounts are
	 * unmounted and connected, umounted mounts may not be
	 * connected to mounted mounts.
	 */
	if (!(mnt->mnt_parent->mnt.mnt_flags & MNT_UMOUNT))
		return true;

	/* Has it been requested that the mount remain connected? */
	if (how & UMOUNT_CONNECTED)
		return false;

	/* Is the mount locked such that it needs to remain connected? */
	if (IS_MNT_LOCKED(mnt))
		return false;

	/* By default disconnect the mount */
	return true;
}

/*
 * mount_lock must be held
 * namespace_sem must be held for write
 */
static void umount_tree(struct mount *mnt, enum umount_tree_flags how)
{
	LIST_HEAD(tmp_list);
	struct mount *p;

	if (how & UMOUNT_PROPAGATE)
		propagate_mount_unlock(mnt);

	/* Gather the mounts to umount */
	for (p = mnt; p; p = next_mnt(p, mnt)) {
		p->mnt.mnt_flags |= MNT_UMOUNT;
		if (p->mnt.mnt_flags & MNT_ONRB)
			move_from_ns(p, &tmp_list);
		else
			list_move(&p->mnt_list, &tmp_list);
	}

	/* Hide the mounts from mnt_mounts */
	list_for_each_entry(p, &tmp_list, mnt_list) {
		list_del_init(&p->mnt_child);
	}

	/* Add propogated mounts to the tmp_list */
	if (how & UMOUNT_PROPAGATE)
		propagate_umount(&tmp_list);

	while (!list_empty(&tmp_list)) {
		struct mnt_namespace *ns;
		bool disconnect;
		p = list_first_entry(&tmp_list, struct mount, mnt_list);
		list_del_init(&p->mnt_expire);
		list_del_init(&p->mnt_list);
		ns = p->mnt_ns;
		if (ns) {
			ns->nr_mounts--;
			__touch_mnt_namespace(ns);
		}
		p->mnt_ns = NULL;
		if (how & UMOUNT_SYNC)
			p->mnt.mnt_flags |= MNT_SYNC_UMOUNT;

		disconnect = disconnect_mount(p, how);
		if (mnt_has_parent(p)) {
			mnt_add_count(p->mnt_parent, -1);
			if (!disconnect) {
				/* Don't forget about p */
				list_add_tail(&p->mnt_child, &p->mnt_parent->mnt_mounts);
			} else {
				umount_mnt(p);
			}
		}
		change_mnt_propagation(p, MS_PRIVATE);
		if (disconnect)
			hlist_add_head(&p->mnt_umount, &unmounted);
	}
}

static void shrink_submounts(struct mount *mnt);

static int do_umount_root(struct super_block *sb)
{
	int ret = 0;

	down_write(&sb->s_umount);
	if (!sb_rdonly(sb)) {
		struct fs_context *fc;

		fc = fs_context_for_reconfigure(sb->s_root, SB_RDONLY,
						SB_RDONLY);
		if (IS_ERR(fc)) {
			ret = PTR_ERR(fc);
		} else {
			ret = parse_monolithic_mount_data(fc, NULL);
			if (!ret)
				ret = reconfigure_super(fc);
			put_fs_context(fc);
		}
	}
	up_write(&sb->s_umount);
	return ret;
}

static int do_umount(struct mount *mnt, int flags)
{
	struct super_block *sb = mnt->mnt.mnt_sb;
	int retval;

	retval = security_sb_umount(&mnt->mnt, flags);
	if (retval)
		return retval;

	/*
	 * Allow userspace to request a mountpoint be expired rather than
	 * unmounting unconditionally. Unmount only happens if:
	 *  (1) the mark is already set (the mark is cleared by mntput())
	 *  (2) the usage count == 1 [parent vfsmount] + 1 [sys_umount]
	 */
	if (flags & MNT_EXPIRE) {
		if (&mnt->mnt == current->fs->root.mnt ||
		    flags & (MNT_FORCE | MNT_DETACH))
			return -EINVAL;

		/*
		 * probably don't strictly need the lock here if we examined
		 * all race cases, but it's a slowpath.
		 */
		lock_mount_hash();
		if (mnt_get_count(mnt) != 2) {
			unlock_mount_hash();
			return -EBUSY;
		}
		unlock_mount_hash();

		if (!xchg(&mnt->mnt_expiry_mark, 1))
			return -EAGAIN;
	}

	/*
	 * If we may have to abort operations to get out of this
	 * mount, and they will themselves hold resources we must
	 * allow the fs to do things. In the Unix tradition of
	 * 'Gee thats tricky lets do it in userspace' the umount_begin
	 * might fail to complete on the first run through as other tasks
	 * must return, and the like. Thats for the mount program to worry
	 * about for the moment.
	 */

	if (flags & MNT_FORCE && sb->s_op->umount_begin) {
		sb->s_op->umount_begin(sb);
	}

	/*
	 * No sense to grab the lock for this test, but test itself looks
	 * somewhat bogus. Suggestions for better replacement?
	 * Ho-hum... In principle, we might treat that as umount + switch
	 * to rootfs. GC would eventually take care of the old vfsmount.
	 * Actually it makes sense, especially if rootfs would contain a
	 * /reboot - static binary that would close all descriptors and
	 * call reboot(9). Then init(8) could umount root and exec /reboot.
	 */
	if (&mnt->mnt == current->fs->root.mnt && !(flags & MNT_DETACH)) {
		/*
		 * Special case for "unmounting" root ...
		 * we just try to remount it readonly.
		 */
		if (!ns_capable(sb->s_user_ns, CAP_SYS_ADMIN))
			return -EPERM;
		return do_umount_root(sb);
	}

	namespace_lock();
	lock_mount_hash();

	/* Recheck MNT_LOCKED with the locks held */
	retval = -EINVAL;
	if (mnt->mnt.mnt_flags & MNT_LOCKED)
		goto out;

	event++;
	if (flags & MNT_DETACH) {
		if (mnt->mnt.mnt_flags & MNT_ONRB ||
		    !list_empty(&mnt->mnt_list))
			umount_tree(mnt, UMOUNT_PROPAGATE);
		retval = 0;
	} else {
		shrink_submounts(mnt);
		retval = -EBUSY;
		if (!propagate_mount_busy(mnt, 2)) {
			if (mnt->mnt.mnt_flags & MNT_ONRB ||
			    !list_empty(&mnt->mnt_list))
				umount_tree(mnt, UMOUNT_PROPAGATE|UMOUNT_SYNC);
			retval = 0;
		}
	}
out:
	unlock_mount_hash();
	namespace_unlock();
	return retval;
}

/*
 * __detach_mounts - lazily unmount all mounts on the specified dentry
 *
 * During unlink, rmdir, and d_drop it is possible to loose the path
 * to an existing mountpoint, and wind up leaking the mount.
 * detach_mounts allows lazily unmounting those mounts instead of
 * leaking them.
 *
 * The caller may hold dentry->d_inode->i_mutex.
 */
void __detach_mounts(struct dentry *dentry)
{
	struct mountpoint *mp;
	struct mount *mnt;

	namespace_lock();
	lock_mount_hash();
	mp = lookup_mountpoint(dentry);
	if (!mp)
		goto out_unlock;

	event++;
	while (!hlist_empty(&mp->m_list)) {
		mnt = hlist_entry(mp->m_list.first, struct mount, mnt_mp_list);
		if (mnt->mnt.mnt_flags & MNT_UMOUNT) {
			umount_mnt(mnt);
			hlist_add_head(&mnt->mnt_umount, &unmounted);
		}
		else umount_tree(mnt, UMOUNT_CONNECTED);
	}
	put_mountpoint(mp);
out_unlock:
	unlock_mount_hash();
	namespace_unlock();
}

/*
 * Is the caller allowed to modify his namespace?
 */
bool may_mount(void)
{
	/*检查是否容许挂载*/
	return ns_capable(current->nsproxy->mnt_ns->user_ns, CAP_SYS_ADMIN);
}

/**
 * path_mounted - check whether path is mounted
 * @path: path to check
 *
 * Determine whether @path refers to the root of a mount.
 *
 * Return: true if @path is the root of a mount, false if not.
 */
static inline bool path_mounted(const struct path *path)
{
	return path->mnt->mnt_root == path->dentry;
}

static void warn_mandlock(void)
{
	pr_warn_once("=======================================================\n"
		     "WARNING: The mand mount option has been deprecated and\n"
		     "         and is ignored by this kernel. Remove the mand\n"
		     "         option from the mount to silence this warning.\n"
		     "=======================================================\n");
}

static int can_umount(const struct path *path, int flags)
{
	struct mount *mnt = real_mount(path->mnt);

	if (!may_mount())
		return -EPERM;
	if (!path_mounted(path))
		return -EINVAL;
	if (!check_mnt(mnt))
		return -EINVAL;
	if (mnt->mnt.mnt_flags & MNT_LOCKED) /* Check optimistically */
		return -EINVAL;
	if (flags & MNT_FORCE && !capable(CAP_SYS_ADMIN))
		return -EPERM;
	return 0;
}

// caller is responsible for flags being sane
int path_umount(struct path *path, int flags)
{
	struct mount *mnt = real_mount(path->mnt);
	int ret;

	ret = can_umount(path, flags);
	if (!ret)
		ret = do_umount(mnt, flags);

	/* we mustn't call path_put() as that would clear mnt_expiry_mark */
	dput(path->dentry);
	mntput_no_expire(mnt);
	return ret;
}

static int ksys_umount(char __user *name, int flags)
{
	int lookup_flags = LOOKUP_MOUNTPOINT;
	struct path path;
	int ret;

	// basic validity checks done first
	if (flags & ~(MNT_FORCE | MNT_DETACH | MNT_EXPIRE | UMOUNT_NOFOLLOW))
		return -EINVAL;

	if (!(flags & UMOUNT_NOFOLLOW))
		lookup_flags |= LOOKUP_FOLLOW;
	ret = user_path_at(AT_FDCWD, name, lookup_flags, &path);
	if (ret)
		return ret;
	return path_umount(&path, flags);
}

SYSCALL_DEFINE2(umount, char __user *, name, int, flags)
{
	return ksys_umount(name, flags);
}

#ifdef __ARCH_WANT_SYS_OLDUMOUNT

/*
 *	The 2.0 compatible umount. No flags.
 */
SYSCALL_DEFINE1(oldumount, char __user *, name)
{
	return ksys_umount(name, 0);
}

#endif

static bool is_mnt_ns_file(struct dentry *dentry)
{
	/* Is this a proxy for a mount namespace? */
	return dentry->d_op == &ns_dentry_operations &&
	       dentry->d_fsdata == &mntns_operations;
}

static struct mnt_namespace *to_mnt_ns(struct ns_common *ns)
{
	return container_of(ns, struct mnt_namespace, ns);
}

struct ns_common *from_mnt_ns(struct mnt_namespace *mnt)
{
	return &mnt->ns;
}

static bool mnt_ns_loop(struct dentry *dentry)
{
	/* Could bind mounting the mount namespace inode cause a
	 * mount namespace loop?
	 */
	struct mnt_namespace *mnt_ns;
	if (!is_mnt_ns_file(dentry))
		return false;

	mnt_ns = to_mnt_ns(get_proc_ns(dentry->d_inode));
	return current->nsproxy->mnt_ns->seq >= mnt_ns->seq;
}

struct mount *copy_tree(struct mount *mnt, struct dentry *dentry,
					int flag)
{
	struct mount *res, *p, *q, *r, *parent;

	if (!(flag & CL_COPY_UNBINDABLE) && IS_MNT_UNBINDABLE(mnt))
		return ERR_PTR(-EINVAL);

	if (!(flag & CL_COPY_MNT_NS_FILE) && is_mnt_ns_file(dentry))
		return ERR_PTR(-EINVAL);

	res = q = clone_mnt(mnt, dentry, flag);
	if (IS_ERR(q))
		return q;

	q->mnt_mountpoint = mnt->mnt_mountpoint;

	p = mnt;
	list_for_each_entry(r, &mnt->mnt_mounts, mnt_child) {
		struct mount *s;
		if (!is_subdir(r->mnt_mountpoint, dentry))
			continue;

		for (s = r; s; s = next_mnt(s, r)) {
			if (!(flag & CL_COPY_UNBINDABLE) &&
			    IS_MNT_UNBINDABLE(s)) {
				if (s->mnt.mnt_flags & MNT_LOCKED) {
					/* Both unbindable and locked. */
					q = ERR_PTR(-EPERM);
					goto out;
				} else {
					s = skip_mnt_tree(s);
					continue;
				}
			}
			if (!(flag & CL_COPY_MNT_NS_FILE) &&
			    is_mnt_ns_file(s->mnt.mnt_root)) {
				s = skip_mnt_tree(s);
				continue;
			}
			while (p != s->mnt_parent) {
				p = p->mnt_parent;
				q = q->mnt_parent;
			}
			p = s;
			parent = q;
			q = clone_mnt(p, p->mnt.mnt_root, flag);
			if (IS_ERR(q))
				goto out;
			lock_mount_hash();
			list_add_tail(&q->mnt_list, &res->mnt_list);
			attach_mnt(q, parent, p->mnt_mp, false);
			unlock_mount_hash();
		}
	}
	return res;
out:
	if (res) {
		lock_mount_hash();
		umount_tree(res, UMOUNT_SYNC);
		unlock_mount_hash();
	}
	return q;
}

/* Caller should check returned pointer for errors */

struct vfsmount *collect_mounts(const struct path *path)
{
	struct mount *tree;
	namespace_lock();
	if (!check_mnt(real_mount(path->mnt)))
		tree = ERR_PTR(-EINVAL);
	else
		tree = copy_tree(real_mount(path->mnt), path->dentry,
				 CL_COPY_ALL | CL_PRIVATE);
	namespace_unlock();
	if (IS_ERR(tree))
		return ERR_CAST(tree);
	return &tree->mnt;
}

static void free_mnt_ns(struct mnt_namespace *);
static struct mnt_namespace *alloc_mnt_ns(struct user_namespace *, bool);

void dissolve_on_fput(struct vfsmount *mnt)
{
	struct mnt_namespace *ns;
	namespace_lock();
	lock_mount_hash();
	ns = real_mount(mnt)->mnt_ns;
	if (ns) {
		if (is_anon_ns(ns))
			umount_tree(real_mount(mnt), UMOUNT_CONNECTED);
		else
			ns = NULL;
	}
	unlock_mount_hash();
	namespace_unlock();
	if (ns)
		free_mnt_ns(ns);
}

void drop_collected_mounts(struct vfsmount *mnt)
{
	namespace_lock();
	lock_mount_hash();
	umount_tree(real_mount(mnt), 0);
	unlock_mount_hash();
	namespace_unlock();
}

static bool has_locked_children(struct mount *mnt, struct dentry *dentry)
{
	struct mount *child;

	list_for_each_entry(child, &mnt->mnt_mounts, mnt_child) {
		if (!is_subdir(child->mnt_mountpoint, dentry))
			continue;

		if (child->mnt.mnt_flags & MNT_LOCKED)
			return true;
	}
	return false;
}

/**
 * clone_private_mount - create a private clone of a path
 * @path: path to clone
 *
 * This creates a new vfsmount, which will be the clone of @path.  The new mount
 * will not be attached anywhere in the namespace and will be private (i.e.
 * changes to the originating mount won't be propagated into this).
 *
 * Release with mntput().
 */
struct vfsmount *clone_private_mount(const struct path *path)
{
	struct mount *old_mnt = real_mount(path->mnt);
	struct mount *new_mnt;

	down_read(&namespace_sem);
	if (IS_MNT_UNBINDABLE(old_mnt))
		goto invalid;

	if (!check_mnt(old_mnt))
		goto invalid;

	if (has_locked_children(old_mnt, path->dentry))
		goto invalid;

	new_mnt = clone_mnt(old_mnt, path->dentry, CL_PRIVATE);
	up_read(&namespace_sem);

	if (IS_ERR(new_mnt))
		return ERR_CAST(new_mnt);

	/* Longterm mount to be removed by kern_unmount*() */
	new_mnt->mnt_ns = MNT_NS_INTERNAL;

	return &new_mnt->mnt;

invalid:
	up_read(&namespace_sem);
	return ERR_PTR(-EINVAL);
}
EXPORT_SYMBOL_GPL(clone_private_mount);

int iterate_mounts(int (*f)(struct vfsmount *, void *), void *arg,
		   struct vfsmount *root)
{
	struct mount *mnt;
	int res = f(root, arg);
	if (res)
		return res;
	list_for_each_entry(mnt, &real_mount(root)->mnt_list, mnt_list) {
		res = f(&mnt->mnt, arg);
		if (res)
			return res;
	}
	return 0;
}

static void lock_mnt_tree(struct mount *mnt)
{
	struct mount *p;

	for (p = mnt; p; p = next_mnt(p, mnt)) {
		int flags = p->mnt.mnt_flags;
		/* Don't allow unprivileged users to change mount flags */
		flags |= MNT_LOCK_ATIME;

		if (flags & MNT_READONLY)
			flags |= MNT_LOCK_READONLY;

		if (flags & MNT_NODEV)
			flags |= MNT_LOCK_NODEV;

		if (flags & MNT_NOSUID)
			flags |= MNT_LOCK_NOSUID;

		if (flags & MNT_NOEXEC)
			flags |= MNT_LOCK_NOEXEC;
		/* Don't allow unprivileged users to reveal what is under a mount */
		if (list_empty(&p->mnt_expire))
			flags |= MNT_LOCKED;
		p->mnt.mnt_flags = flags;
	}
}

static void cleanup_group_ids(struct mount *mnt, struct mount *end)
{
	struct mount *p;

	for (p = mnt; p != end; p = next_mnt(p, mnt)) {
		if (p->mnt_group_id && !IS_MNT_SHARED(p))
			mnt_release_group_id(p);
	}
}

static int invent_group_ids(struct mount *mnt, bool recurse)
{
	struct mount *p;

	for (p = mnt; p; p = recurse ? next_mnt(p, mnt) : NULL) {
		if (!p->mnt_group_id && !IS_MNT_SHARED(p)) {
			int err = mnt_alloc_group_id(p);
			if (err) {
				cleanup_group_ids(mnt, p);
				return err;
			}
		}
	}

	return 0;
}

int count_mounts(struct mnt_namespace *ns, struct mount *mnt)
{
	unsigned int max = READ_ONCE(sysctl_mount_max);
	unsigned int mounts = 0;
	struct mount *p;

<<<<<<< HEAD
	if (ns->mounts >= max)
		/*此ns中mounts超限*/
=======
	if (ns->nr_mounts >= max)
>>>>>>> 9d1694dc
		return -ENOSPC;
	max -= ns->nr_mounts;
	if (ns->pending_mounts >= max)
		return -ENOSPC;
	max -= ns->pending_mounts;

	for (p = mnt; p; p = next_mnt(p, mnt))
		mounts++;

	if (mounts > max)
		return -ENOSPC;

	ns->pending_mounts += mounts;
	return 0;
}

enum mnt_tree_flags_t {
	MNT_TREE_MOVE = BIT(0),
	MNT_TREE_BENEATH = BIT(1),
};

/**
 * attach_recursive_mnt - attach a source mount tree
 * @source_mnt: mount tree to be attached
 * @top_mnt:    mount that @source_mnt will be mounted on or mounted beneath
 * @dest_mp:    the mountpoint @source_mnt will be mounted at
 * @flags:      modify how @source_mnt is supposed to be attached
 *
 *  NOTE: in the table below explains the semantics when a source mount
 *  of a given type is attached to a destination mount of a given type.
 * ---------------------------------------------------------------------------
 * |         BIND MOUNT OPERATION                                            |
 * |**************************************************************************
 * | source-->| shared        |       private  |       slave    | unbindable |
 * | dest     |               |                |                |            |
 * |   |      |               |                |                |            |
 * |   v      |               |                |                |            |
 * |**************************************************************************
 * |  shared  | shared (++)   |     shared (+) |     shared(+++)|  invalid   |
 * |          |               |                |                |            |
 * |non-shared| shared (+)    |      private   |      slave (*) |  invalid   |
 * ***************************************************************************
 * A bind operation clones the source mount and mounts the clone on the
 * destination mount.
 *
 * (++)  the cloned mount is propagated to all the mounts in the propagation
 * 	 tree of the destination mount and the cloned mount is added to
 * 	 the peer group of the source mount.
 * (+)   the cloned mount is created under the destination mount and is marked
 *       as shared. The cloned mount is added to the peer group of the source
 *       mount.
 * (+++) the mount is propagated to all the mounts in the propagation tree
 *       of the destination mount and the cloned mount is made slave
 *       of the same master as that of the source mount. The cloned mount
 *       is marked as 'shared and slave'.
 * (*)   the cloned mount is made a slave of the same master as that of the
 * 	 source mount.
 *
 * ---------------------------------------------------------------------------
 * |         		MOVE MOUNT OPERATION                                 |
 * |**************************************************************************
 * | source-->| shared        |       private  |       slave    | unbindable |
 * | dest     |               |                |                |            |
 * |   |      |               |                |                |            |
 * |   v      |               |                |                |            |
 * |**************************************************************************
 * |  shared  | shared (+)    |     shared (+) |    shared(+++) |  invalid   |
 * |          |               |                |                |            |
 * |non-shared| shared (+*)   |      private   |    slave (*)   | unbindable |
 * ***************************************************************************
 *
 * (+)  the mount is moved to the destination. And is then propagated to
 * 	all the mounts in the propagation tree of the destination mount.
 * (+*)  the mount is moved to the destination.
 * (+++)  the mount is moved to the destination and is then propagated to
 * 	all the mounts belonging to the destination mount's propagation tree.
 * 	the mount is marked as 'shared and slave'.
 * (*)	the mount continues to be a slave at the new location.
 *
 * if the source mount is a tree, the operations explained above is
 * applied to each mount in the tree.
 * Must be called without spinlocks held, since this function can sleep
 * in allocations.
 *
 * Context: The function expects namespace_lock() to be held.
 * Return: If @source_mnt was successfully attached 0 is returned.
 *         Otherwise a negative error code is returned.
 */
static int attach_recursive_mnt(struct mount *source_mnt,
				struct mount *top_mnt,
				struct mountpoint *dest_mp,
				enum mnt_tree_flags_t flags)
{
	struct user_namespace *user_ns = current->nsproxy->mnt_ns->user_ns;
	HLIST_HEAD(tree_list);
	struct mnt_namespace *ns = top_mnt->mnt_ns;
	struct mountpoint *smp;
	struct mount *child, *dest_mnt, *p;
	struct hlist_node *n;
	int err = 0;
	bool moving = flags & MNT_TREE_MOVE, beneath = flags & MNT_TREE_BENEATH;

	/*
	 * Preallocate a mountpoint in case the new mounts need to be
	 * mounted beneath mounts on the same mountpoint.
	 */
	smp = get_mountpoint(source_mnt->mnt.mnt_root);
	if (IS_ERR(smp))
		return PTR_ERR(smp);

	/* Is there space to add these mounts to the mount namespace? */
	if (!moving) {
		/*检查是否mounts数目超限*/
		err = count_mounts(ns, source_mnt);
		if (err)
			goto out;
	}

	if (beneath)
		dest_mnt = top_mnt->mnt_parent;
	else
		dest_mnt = top_mnt;

	if (IS_MNT_SHARED(dest_mnt)) {
		err = invent_group_ids(source_mnt, true);
		if (err)
			goto out;
		err = propagate_mnt(dest_mnt, dest_mp, source_mnt, &tree_list);
	}
	lock_mount_hash();
	if (err)
		goto out_cleanup_ids;

	if (IS_MNT_SHARED(dest_mnt)) {
		for (p = source_mnt; p; p = next_mnt(p, source_mnt))
			set_mnt_shared(p);
	}

	if (moving) {
		if (beneath)
			dest_mp = smp;
		unhash_mnt(source_mnt);
		attach_mnt(source_mnt, top_mnt, dest_mp, beneath);
		touch_mnt_namespace(source_mnt->mnt_ns);
	} else {
		if (source_mnt->mnt_ns) {
			LIST_HEAD(head);

			/* move from anon - the caller will destroy */
			for (p = source_mnt; p; p = next_mnt(p, source_mnt))
				move_from_ns(p, &head);
			list_del_init(&head);
		}
<<<<<<< HEAD
		/*设置挂载点*/
		mnt_set_mountpoint(dest_mnt, dest_mp, source_mnt);
=======
		if (beneath)
			mnt_set_mountpoint_beneath(source_mnt, top_mnt, smp);
		else
			mnt_set_mountpoint(dest_mnt, dest_mp, source_mnt);
>>>>>>> 9d1694dc
		commit_tree(source_mnt);
	}

	hlist_for_each_entry_safe(child, n, &tree_list, mnt_hash) {
		struct mount *q;
		hlist_del_init(&child->mnt_hash);
		q = __lookup_mnt(&child->mnt_parent->mnt,
				 child->mnt_mountpoint);
		if (q)
			mnt_change_mountpoint(child, smp, q);
		/* Notice when we are propagating across user namespaces */
		if (child->mnt_parent->mnt_ns->user_ns != user_ns)
			lock_mnt_tree(child);
		child->mnt.mnt_flags &= ~MNT_LOCKED;
		commit_tree(child);
	}
	put_mountpoint(smp);
	unlock_mount_hash();

	return 0;

 out_cleanup_ids:
	while (!hlist_empty(&tree_list)) {
		child = hlist_entry(tree_list.first, struct mount, mnt_hash);
		child->mnt_parent->mnt_ns->pending_mounts = 0;
		umount_tree(child, UMOUNT_SYNC);
	}
	unlock_mount_hash();
	cleanup_group_ids(source_mnt, NULL);
 out:
	ns->pending_mounts = 0;

	read_seqlock_excl(&mount_lock);
	put_mountpoint(smp);
	read_sequnlock_excl(&mount_lock);

	return err;
}

<<<<<<< HEAD
//获取path的挂载点信息
static struct mountpoint *lock_mount(struct path *path)
{
	struct vfsmount *mnt;
	struct dentry *dentry = path->dentry;
retry:
	inode_lock(dentry->d_inode);
	if (unlikely(cant_mount(dentry))) {
		//不能mount,返回失败
		inode_unlock(dentry->d_inode);
		return ERR_PTR(-ENOENT);
	}
	namespace_lock();
	//检查path下是否有mnt信息
	mnt = lookup_mnt(path);
	if (likely(!mnt)) {
		//没有发现此path上有对应的mnt，创建mountpoint
		struct mountpoint *mp = get_mountpoint(dentry);
		if (IS_ERR(mp)) {
=======
/**
 * do_lock_mount - lock mount and mountpoint
 * @path:    target path
 * @beneath: whether the intention is to mount beneath @path
 *
 * Follow the mount stack on @path until the top mount @mnt is found. If
 * the initial @path->{mnt,dentry} is a mountpoint lookup the first
 * mount stacked on top of it. Then simply follow @{mnt,mnt->mnt_root}
 * until nothing is stacked on top of it anymore.
 *
 * Acquire the inode_lock() on the top mount's ->mnt_root to protect
 * against concurrent removal of the new mountpoint from another mount
 * namespace.
 *
 * If @beneath is requested, acquire inode_lock() on @mnt's mountpoint
 * @mp on @mnt->mnt_parent must be acquired. This protects against a
 * concurrent unlink of @mp->mnt_dentry from another mount namespace
 * where @mnt doesn't have a child mount mounted @mp. A concurrent
 * removal of @mnt->mnt_root doesn't matter as nothing will be mounted
 * on top of it for @beneath.
 *
 * In addition, @beneath needs to make sure that @mnt hasn't been
 * unmounted or moved from its current mountpoint in between dropping
 * @mount_lock and acquiring @namespace_sem. For the !@beneath case @mnt
 * being unmounted would be detected later by e.g., calling
 * check_mnt(mnt) in the function it's called from. For the @beneath
 * case however, it's useful to detect it directly in do_lock_mount().
 * If @mnt hasn't been unmounted then @mnt->mnt_mountpoint still points
 * to @mnt->mnt_mp->m_dentry. But if @mnt has been unmounted it will
 * point to @mnt->mnt_root and @mnt->mnt_mp will be NULL.
 *
 * Return: Either the target mountpoint on the top mount or the top
 *         mount's mountpoint.
 */
static struct mountpoint *do_lock_mount(struct path *path, bool beneath)
{
	struct vfsmount *mnt = path->mnt;
	struct dentry *dentry;
	struct mountpoint *mp = ERR_PTR(-ENOENT);

	for (;;) {
		struct mount *m;

		if (beneath) {
			m = real_mount(mnt);
			read_seqlock_excl(&mount_lock);
			dentry = dget(m->mnt_mountpoint);
			read_sequnlock_excl(&mount_lock);
		} else {
			dentry = path->dentry;
		}

		inode_lock(dentry->d_inode);
		if (unlikely(cant_mount(dentry))) {
			inode_unlock(dentry->d_inode);
			goto out;
		}

		namespace_lock();

		if (beneath && (!is_mounted(mnt) || m->mnt_mountpoint != dentry)) {
>>>>>>> 9d1694dc
			namespace_unlock();
			inode_unlock(dentry->d_inode);
			goto out;
		}

		mnt = lookup_mnt(path);
		if (likely(!mnt))
			break;

		namespace_unlock();
		inode_unlock(dentry->d_inode);
		if (beneath)
			dput(dentry);
		path_put(path);
		path->mnt = mnt;
		path->dentry = dget(mnt->mnt_root);
	}

<<<<<<< HEAD
	/*什么情况走下面流程？*/
	//如果path上有mnt,则替换path的dentry为mnt的根dentry，再查询
	namespace_unlock();
	inode_unlock(path->dentry->d_inode);
	path_put(path);
	/*更新path->mnt*/
	path->mnt = mnt;
	//替换为mnt->mnt_root(被挂载设备的根dentry)
	dentry = path->dentry = dget(mnt->mnt_root);
	goto retry;/*再次尝试查询*/
=======
	mp = get_mountpoint(dentry);
	if (IS_ERR(mp)) {
		namespace_unlock();
		inode_unlock(dentry->d_inode);
	}

out:
	if (beneath)
		dput(dentry);

	return mp;
}

static inline struct mountpoint *lock_mount(struct path *path)
{
	return do_lock_mount(path, false);
>>>>>>> 9d1694dc
}

static void unlock_mount(struct mountpoint *where)
{
	struct dentry *dentry = where->m_dentry;

	read_seqlock_excl(&mount_lock);
	put_mountpoint(where);
	read_sequnlock_excl(&mount_lock);

	namespace_unlock();
	inode_unlock(dentry->d_inode);
}

static int graft_tree(struct mount *mnt, struct mount *p, struct mountpoint *mp)
{
	if (mnt->mnt.mnt_sb->s_flags & SB_NOUSER)
		/*不能有nouser标记*/
		return -EINVAL;

	if (d_is_dir(mp->m_dentry) !=
	      d_is_dir(mnt->mnt.mnt_root))
		/*必须非dir*/
		return -ENOTDIR;

	return attach_recursive_mnt(mnt, p, mp, 0);
}

/*
 * Sanity check the flags to change_mnt_propagation.
 */

static int flags_to_propagation_type(int ms_flags)
{
	int type = ms_flags & ~(MS_REC | MS_SILENT);

	/* Fail if any non-propagation flags are set */
	if (type & ~(MS_SHARED | MS_PRIVATE | MS_SLAVE | MS_UNBINDABLE))
		return 0;
	/* Only one propagation flag should be set */
	if (!is_power_of_2(type))
		return 0;
	return type;
}

/*
 * recursively change the type of the mountpoint.
 */
static int do_change_type(struct path *path, int ms_flags)
{
	struct mount *m;
	/*取当前path的挂载信息*/
	struct mount *mnt = real_mount(path->mnt);
	int recurse = ms_flags & MS_REC;
	int type;
	int err = 0;

	if (!path_mounted(path))
		return -EINVAL;

	type = flags_to_propagation_type(ms_flags);
	if (!type)
		return -EINVAL;

	namespace_lock();
	if (type == MS_SHARED) {
		err = invent_group_ids(mnt, recurse);
		if (err)
			goto out_unlock;
	}

	lock_mount_hash();
	for (m = mnt; m; m = (recurse ? next_mnt(m, mnt) : NULL))
		change_mnt_propagation(m, type);
	unlock_mount_hash();

 out_unlock:
	namespace_unlock();
	return err;
}

static struct mount *__do_loopback(struct path *old_path, int recurse)
{
	struct mount *mnt = ERR_PTR(-EINVAL), *old = real_mount(old_path->mnt);

	if (IS_MNT_UNBINDABLE(old))
		return mnt;

	if (!check_mnt(old) && old_path->dentry->d_op != &ns_dentry_operations)
		return mnt;

	if (!recurse && has_locked_children(old, old_path->dentry))
		return mnt;

	if (recurse)
		mnt = copy_tree(old, old_path->dentry, CL_COPY_MNT_NS_FILE);
	else
		mnt = clone_mnt(old, old_path->dentry, 0);

	if (!IS_ERR(mnt))
		mnt->mnt.mnt_flags &= ~MNT_LOCKED;

	return mnt;
}

/*
 * do loopback mount.
 */
static int do_loopback(struct path *path, const char *old_name,
				int recurse)
{
	struct path old_path;
	struct mount *mnt = NULL, *parent;
	struct mountpoint *mp;
	int err;
	if (!old_name || !*old_name)
		return -EINVAL;
	err = kern_path(old_name, LOOKUP_FOLLOW|LOOKUP_AUTOMOUNT, &old_path);
	if (err)
		return err;

	err = -EINVAL;
	if (mnt_ns_loop(old_path.dentry))
		goto out;

	mp = lock_mount(path);
	if (IS_ERR(mp)) {
		err = PTR_ERR(mp);
		goto out;
	}

	parent = real_mount(path->mnt);
	if (!check_mnt(parent))
		goto out2;

	mnt = __do_loopback(&old_path, recurse);
	if (IS_ERR(mnt)) {
		err = PTR_ERR(mnt);
		goto out2;
	}

	err = graft_tree(mnt, parent, mp);
	if (err) {
		lock_mount_hash();
		umount_tree(mnt, UMOUNT_SYNC);
		unlock_mount_hash();
	}
out2:
	unlock_mount(mp);
out:
	path_put(&old_path);
	return err;
}

static struct file *open_detached_copy(struct path *path, bool recursive)
{
	struct user_namespace *user_ns = current->nsproxy->mnt_ns->user_ns;
	struct mnt_namespace *ns = alloc_mnt_ns(user_ns, true);
	struct mount *mnt, *p;
	struct file *file;

	if (IS_ERR(ns))
		return ERR_CAST(ns);

	namespace_lock();
	mnt = __do_loopback(path, recursive);
	if (IS_ERR(mnt)) {
		namespace_unlock();
		free_mnt_ns(ns);
		return ERR_CAST(mnt);
	}

	lock_mount_hash();
	for (p = mnt; p; p = next_mnt(p, mnt)) {
		mnt_add_to_ns(ns, p);
		ns->nr_mounts++;
	}
	ns->root = mnt;
	mntget(&mnt->mnt);
	unlock_mount_hash();
	namespace_unlock();

	mntput(path->mnt);
	path->mnt = &mnt->mnt;
	file = dentry_open(path, O_PATH, current_cred());
	if (IS_ERR(file))
		dissolve_on_fput(path->mnt);
	else
		file->f_mode |= FMODE_NEED_UNMOUNT;
	return file;
}

SYSCALL_DEFINE3(open_tree, int, dfd, const char __user *, filename, unsigned, flags)
{
	struct file *file;
	struct path path;
	int lookup_flags = LOOKUP_AUTOMOUNT | LOOKUP_FOLLOW;
	bool detached = flags & OPEN_TREE_CLONE;
	int error;
	int fd;

	BUILD_BUG_ON(OPEN_TREE_CLOEXEC != O_CLOEXEC);

	if (flags & ~(AT_EMPTY_PATH | AT_NO_AUTOMOUNT | AT_RECURSIVE |
		      AT_SYMLINK_NOFOLLOW | OPEN_TREE_CLONE |
		      OPEN_TREE_CLOEXEC))
		return -EINVAL;

	if ((flags & (AT_RECURSIVE | OPEN_TREE_CLONE)) == AT_RECURSIVE)
		return -EINVAL;

	if (flags & AT_NO_AUTOMOUNT)
		lookup_flags &= ~LOOKUP_AUTOMOUNT;
	if (flags & AT_SYMLINK_NOFOLLOW)
		lookup_flags &= ~LOOKUP_FOLLOW;
	if (flags & AT_EMPTY_PATH)
		lookup_flags |= LOOKUP_EMPTY;

	if (detached && !may_mount())
		return -EPERM;

	fd = get_unused_fd_flags(flags & O_CLOEXEC);
	if (fd < 0)
		return fd;

	error = user_path_at(dfd, filename, lookup_flags, &path);
	if (unlikely(error)) {
		file = ERR_PTR(error);
	} else {
		if (detached)
			file = open_detached_copy(&path, flags & AT_RECURSIVE);
		else
			file = dentry_open(&path, O_PATH, current_cred());
		path_put(&path);
	}
	if (IS_ERR(file)) {
		put_unused_fd(fd);
		return PTR_ERR(file);
	}
	fd_install(fd, file);
	return fd;
}

/*
 * Don't allow locked mount flags to be cleared.
 *
 * No locks need to be held here while testing the various MNT_LOCK
 * flags because those flags can never be cleared once they are set.
 */
static bool can_change_locked_flags(struct mount *mnt, unsigned int mnt_flags)
{
	unsigned int fl = mnt->mnt.mnt_flags;

	if ((fl & MNT_LOCK_READONLY) &&
	    !(mnt_flags & MNT_READONLY))
		return false;

	if ((fl & MNT_LOCK_NODEV) &&
	    !(mnt_flags & MNT_NODEV))
		return false;

	if ((fl & MNT_LOCK_NOSUID) &&
	    !(mnt_flags & MNT_NOSUID))
		return false;

	if ((fl & MNT_LOCK_NOEXEC) &&
	    !(mnt_flags & MNT_NOEXEC))
		return false;

	if ((fl & MNT_LOCK_ATIME) &&
	    ((fl & MNT_ATIME_MASK) != (mnt_flags & MNT_ATIME_MASK)))
		return false;

	return true;
}

static int change_mount_ro_state(struct mount *mnt, unsigned int mnt_flags)
{
	bool readonly_request = (mnt_flags & MNT_READONLY);

	if (readonly_request == __mnt_is_readonly(&mnt->mnt))
		return 0;

	if (readonly_request)
		return mnt_make_readonly(mnt);

	mnt->mnt.mnt_flags &= ~MNT_READONLY;
	return 0;
}

static void set_mount_attributes(struct mount *mnt, unsigned int mnt_flags)
{
	mnt_flags |= mnt->mnt.mnt_flags & ~MNT_USER_SETTABLE_MASK;
	mnt->mnt.mnt_flags = mnt_flags;
	touch_mnt_namespace(mnt->mnt_ns);
}

static void mnt_warn_timestamp_expiry(struct path *mountpoint, struct vfsmount *mnt)
{
	struct super_block *sb = mnt->mnt_sb;

	if (!__mnt_is_readonly(mnt) &&
	   (!(sb->s_iflags & SB_I_TS_EXPIRY_WARNED)) &&
	   (ktime_get_real_seconds() + TIME_UPTIME_SEC_MAX > sb->s_time_max)) {
		char *buf = (char *)__get_free_page(GFP_KERNEL);
		char *mntpath = buf ? d_path(mountpoint, buf, PAGE_SIZE) : ERR_PTR(-ENOMEM);

		pr_warn("%s filesystem being %s at %s supports timestamps until %ptTd (0x%llx)\n",
			sb->s_type->name,
			is_mounted(mnt) ? "remounted" : "mounted",
			mntpath, &sb->s_time_max,
			(unsigned long long)sb->s_time_max);

		free_page((unsigned long)buf);
		sb->s_iflags |= SB_I_TS_EXPIRY_WARNED;
	}
}

/*
 * Handle reconfiguration of the mountpoint only without alteration of the
 * superblock it refers to.  This is triggered by specifying MS_REMOUNT|MS_BIND
 * to mount(2).
 */
static int do_reconfigure_mnt(struct path *path, unsigned int mnt_flags)
{
	struct super_block *sb = path->mnt->mnt_sb;
	struct mount *mnt = real_mount(path->mnt);
	int ret;

	if (!check_mnt(mnt))
		return -EINVAL;

	if (!path_mounted(path))
		return -EINVAL;

	if (!can_change_locked_flags(mnt, mnt_flags))
		return -EPERM;

	/*
	 * We're only checking whether the superblock is read-only not
	 * changing it, so only take down_read(&sb->s_umount).
	 */
	down_read(&sb->s_umount);
	lock_mount_hash();
	ret = change_mount_ro_state(mnt, mnt_flags);
	if (ret == 0)
		set_mount_attributes(mnt, mnt_flags);
	unlock_mount_hash();
	up_read(&sb->s_umount);

	mnt_warn_timestamp_expiry(path, &mnt->mnt);

	return ret;
}

/*
 * change filesystem flags. dir should be a physical root of filesystem.
 * If you've mounted a non-root directory somewhere and want to do remount
 * on it - tough luck.
 */
static int do_remount(struct path *path, int ms_flags, int sb_flags,
		      int mnt_flags, void *data)
{
	int err;
	struct super_block *sb = path->mnt->mnt_sb;
	struct mount *mnt = real_mount(path->mnt);
	struct fs_context *fc;

	if (!check_mnt(mnt))
		return -EINVAL;

	if (!path_mounted(path))
		return -EINVAL;

	if (!can_change_locked_flags(mnt, mnt_flags))
		return -EPERM;

	fc = fs_context_for_reconfigure(path->dentry, sb_flags, MS_RMT_MASK);
	if (IS_ERR(fc))
		return PTR_ERR(fc);

	/*
	 * Indicate to the filesystem that the remount request is coming
	 * from the legacy mount system call.
	 */
	fc->oldapi = true;

	err = parse_monolithic_mount_data(fc, data);
	if (!err) {
		down_write(&sb->s_umount);
		err = -EPERM;
		if (ns_capable(sb->s_user_ns, CAP_SYS_ADMIN)) {
			err = reconfigure_super(fc);
			if (!err) {
				lock_mount_hash();
				set_mount_attributes(mnt, mnt_flags);
				unlock_mount_hash();
			}
		}
		up_write(&sb->s_umount);
	}

	mnt_warn_timestamp_expiry(path, &mnt->mnt);

	put_fs_context(fc);
	return err;
}

static inline int tree_contains_unbindable(struct mount *mnt)
{
	struct mount *p;
	for (p = mnt; p; p = next_mnt(p, mnt)) {
		if (IS_MNT_UNBINDABLE(p))
			return 1;
	}
	return 0;
}

/*
 * Check that there aren't references to earlier/same mount namespaces in the
 * specified subtree.  Such references can act as pins for mount namespaces
 * that aren't checked by the mount-cycle checking code, thereby allowing
 * cycles to be made.
 */
static bool check_for_nsfs_mounts(struct mount *subtree)
{
	struct mount *p;
	bool ret = false;

	lock_mount_hash();
	for (p = subtree; p; p = next_mnt(p, subtree))
		if (mnt_ns_loop(p->mnt.mnt_root))
			goto out;

	ret = true;
out:
	unlock_mount_hash();
	return ret;
}

static int do_set_group(struct path *from_path, struct path *to_path)
{
	struct mount *from, *to;
	int err;

	from = real_mount(from_path->mnt);
	to = real_mount(to_path->mnt);

	namespace_lock();

	err = -EINVAL;
	/* To and From must be mounted */
	if (!is_mounted(&from->mnt))
		goto out;
	if (!is_mounted(&to->mnt))
		goto out;

	err = -EPERM;
	/* We should be allowed to modify mount namespaces of both mounts */
	if (!ns_capable(from->mnt_ns->user_ns, CAP_SYS_ADMIN))
		goto out;
	if (!ns_capable(to->mnt_ns->user_ns, CAP_SYS_ADMIN))
		goto out;

	err = -EINVAL;
	/* To and From paths should be mount roots */
	if (!path_mounted(from_path))
		goto out;
	if (!path_mounted(to_path))
		goto out;

	/* Setting sharing groups is only allowed across same superblock */
	if (from->mnt.mnt_sb != to->mnt.mnt_sb)
		goto out;

	/* From mount root should be wider than To mount root */
	if (!is_subdir(to->mnt.mnt_root, from->mnt.mnt_root))
		goto out;

	/* From mount should not have locked children in place of To's root */
	if (has_locked_children(from, to->mnt.mnt_root))
		goto out;

	/* Setting sharing groups is only allowed on private mounts */
	if (IS_MNT_SHARED(to) || IS_MNT_SLAVE(to))
		goto out;

	/* From should not be private */
	if (!IS_MNT_SHARED(from) && !IS_MNT_SLAVE(from))
		goto out;

	if (IS_MNT_SLAVE(from)) {
		struct mount *m = from->mnt_master;

		list_add(&to->mnt_slave, &m->mnt_slave_list);
		to->mnt_master = m;
	}

	if (IS_MNT_SHARED(from)) {
		to->mnt_group_id = from->mnt_group_id;
		list_add(&to->mnt_share, &from->mnt_share);
		lock_mount_hash();
		set_mnt_shared(to);
		unlock_mount_hash();
	}

	err = 0;
out:
	namespace_unlock();
	return err;
}

/**
 * path_overmounted - check if path is overmounted
 * @path: path to check
 *
 * Check if path is overmounted, i.e., if there's a mount on top of
 * @path->mnt with @path->dentry as mountpoint.
 *
 * Context: This function expects namespace_lock() to be held.
 * Return: If path is overmounted true is returned, false if not.
 */
static inline bool path_overmounted(const struct path *path)
{
	rcu_read_lock();
	if (unlikely(__lookup_mnt(path->mnt, path->dentry))) {
		rcu_read_unlock();
		return true;
	}
	rcu_read_unlock();
	return false;
}

/**
 * can_move_mount_beneath - check that we can mount beneath the top mount
 * @from: mount to mount beneath
 * @to:   mount under which to mount
 * @mp:   mountpoint of @to
 *
 * - Make sure that @to->dentry is actually the root of a mount under
 *   which we can mount another mount.
 * - Make sure that nothing can be mounted beneath the caller's current
 *   root or the rootfs of the namespace.
 * - Make sure that the caller can unmount the topmost mount ensuring
 *   that the caller could reveal the underlying mountpoint.
 * - Ensure that nothing has been mounted on top of @from before we
 *   grabbed @namespace_sem to avoid creating pointless shadow mounts.
 * - Prevent mounting beneath a mount if the propagation relationship
 *   between the source mount, parent mount, and top mount would lead to
 *   nonsensical mount trees.
 *
 * Context: This function expects namespace_lock() to be held.
 * Return: On success 0, and on error a negative error code is returned.
 */
static int can_move_mount_beneath(const struct path *from,
				  const struct path *to,
				  const struct mountpoint *mp)
{
	struct mount *mnt_from = real_mount(from->mnt),
		     *mnt_to = real_mount(to->mnt),
		     *parent_mnt_to = mnt_to->mnt_parent;

	if (!mnt_has_parent(mnt_to))
		return -EINVAL;

	if (!path_mounted(to))
		return -EINVAL;

	if (IS_MNT_LOCKED(mnt_to))
		return -EINVAL;

	/* Avoid creating shadow mounts during mount propagation. */
	if (path_overmounted(from))
		return -EINVAL;

	/*
	 * Mounting beneath the rootfs only makes sense when the
	 * semantics of pivot_root(".", ".") are used.
	 */
	if (&mnt_to->mnt == current->fs->root.mnt)
		return -EINVAL;
	if (parent_mnt_to == current->nsproxy->mnt_ns->root)
		return -EINVAL;

	for (struct mount *p = mnt_from; mnt_has_parent(p); p = p->mnt_parent)
		if (p == mnt_to)
			return -EINVAL;

	/*
	 * If the parent mount propagates to the child mount this would
	 * mean mounting @mnt_from on @mnt_to->mnt_parent and then
	 * propagating a copy @c of @mnt_from on top of @mnt_to. This
	 * defeats the whole purpose of mounting beneath another mount.
	 */
	if (propagation_would_overmount(parent_mnt_to, mnt_to, mp))
		return -EINVAL;

	/*
	 * If @mnt_to->mnt_parent propagates to @mnt_from this would
	 * mean propagating a copy @c of @mnt_from on top of @mnt_from.
	 * Afterwards @mnt_from would be mounted on top of
	 * @mnt_to->mnt_parent and @mnt_to would be unmounted from
	 * @mnt->mnt_parent and remounted on @mnt_from. But since @c is
	 * already mounted on @mnt_from, @mnt_to would ultimately be
	 * remounted on top of @c. Afterwards, @mnt_from would be
	 * covered by a copy @c of @mnt_from and @c would be covered by
	 * @mnt_from itself. This defeats the whole purpose of mounting
	 * @mnt_from beneath @mnt_to.
	 */
	if (propagation_would_overmount(parent_mnt_to, mnt_from, mp))
		return -EINVAL;

	return 0;
}

static int do_move_mount(struct path *old_path, struct path *new_path,
			 bool beneath)
{
	struct mnt_namespace *ns;
	struct mount *p;
	struct mount *old;
	struct mount *parent;
	struct mountpoint *mp, *old_mp;
	int err;
	bool attached;
	enum mnt_tree_flags_t flags = 0;

	mp = do_lock_mount(new_path, beneath);
	if (IS_ERR(mp))
		return PTR_ERR(mp);

	old = real_mount(old_path->mnt);
	p = real_mount(new_path->mnt);
	parent = old->mnt_parent;
	attached = mnt_has_parent(old);
	if (attached)
		flags |= MNT_TREE_MOVE;
	old_mp = old->mnt_mp;
	ns = old->mnt_ns;

	err = -EINVAL;
	/* The mountpoint must be in our namespace. */
	if (!check_mnt(p))
		goto out;

	/* The thing moved must be mounted... */
	if (!is_mounted(&old->mnt))
		goto out;

	/* ... and either ours or the root of anon namespace */
	if (!(attached ? check_mnt(old) : is_anon_ns(ns)))
		goto out;

	if (old->mnt.mnt_flags & MNT_LOCKED)
		goto out;

	if (!path_mounted(old_path))
		goto out;

	if (d_is_dir(new_path->dentry) !=
	    d_is_dir(old_path->dentry))
		goto out;
	/*
	 * Don't move a mount residing in a shared parent.
	 */
	if (attached && IS_MNT_SHARED(parent))
		goto out;

	if (beneath) {
		err = can_move_mount_beneath(old_path, new_path, mp);
		if (err)
			goto out;

		err = -EINVAL;
		p = p->mnt_parent;
		flags |= MNT_TREE_BENEATH;
	}

	/*
	 * Don't move a mount tree containing unbindable mounts to a destination
	 * mount which is shared.
	 */
	if (IS_MNT_SHARED(p) && tree_contains_unbindable(old))
		goto out;
	err = -ELOOP;
	if (!check_for_nsfs_mounts(old))
		goto out;
	for (; mnt_has_parent(p); p = p->mnt_parent)
		if (p == old)
			goto out;

	err = attach_recursive_mnt(old, real_mount(new_path->mnt), mp, flags);
	if (err)
		goto out;

	/* if the mount is moved, it should no longer be expire
	 * automatically */
	list_del_init(&old->mnt_expire);
	if (attached)
		put_mountpoint(old_mp);
out:
	unlock_mount(mp);
	if (!err) {
		if (attached)
			mntput_no_expire(parent);
		else
			free_mnt_ns(ns);
	}
	return err;
}

static int do_move_mount_old(struct path *path, const char *old_name)
{
	struct path old_path;
	int err;

	if (!old_name || !*old_name)
		return -EINVAL;

	err = kern_path(old_name, LOOKUP_FOLLOW, &old_path);
	if (err)
		return err;

	err = do_move_mount(&old_path, path, false);
	path_put(&old_path);
	return err;
}

/*
 * add a mount into a namespace's mount tree
 */
static int do_add_mount(struct mount *newmnt/*要挂载的文件系统*/, struct mountpoint *mp,
			const struct path *path/*目标挂载点*/, int mnt_flags)
{
	struct mount *parent = real_mount(path->mnt);

	mnt_flags &= ~MNT_INTERNAL_FLAGS;

	if (unlikely(!check_mnt(parent))) {
		/* that's acceptable only for automounts done in private ns */
		if (!(mnt_flags & MNT_SHRINKABLE))
			return -EINVAL;
		/* ... and for those we'd better have mountpoint still alive */
		if (!parent->mnt_ns)
			return -EINVAL;
	}

	/* Refuse the same filesystem on the same mount point */
<<<<<<< HEAD
	if (path->mnt->mnt_sb == newmnt->mnt.mnt_sb &&
	    path->mnt->mnt_root == path->dentry)
	    /*重复挂载*/
=======
	if (path->mnt->mnt_sb == newmnt->mnt.mnt_sb && path_mounted(path))
>>>>>>> 9d1694dc
		return -EBUSY;

	/*dentry不能为符号链接*/
	if (d_is_symlink(newmnt->mnt.mnt_root))
		return -EINVAL;

	newmnt->mnt.mnt_flags = mnt_flags;
	return graft_tree(newmnt, parent/*父mount*/, mp);
}

static bool mount_too_revealing(const struct super_block *sb, int *new_mnt_flags);

/*
 * Create a new mount using a superblock configuration and request it
 * be added to the namespace tree.
 */
static int do_new_mount_fc(struct fs_context *fc, struct path *mountpoint/*设备挂载目标点*/,
			   unsigned int mnt_flags)
{
	struct vfsmount *mnt;
	struct mountpoint *mp;
	/*取被挂载文件系统根节点对应的super_block*/
	struct super_block *sb = fc->root->d_sb;
	int error;

	/*触发安全钩子*/
	error = security_sb_kern_mount(sb);
	if (!error && mount_too_revealing(sb, &mnt_flags))
		error = -EPERM;

	if (unlikely(error)) {
		fc_drop_locked(fc);
		return error;
	}

	up_write(&sb->s_umount);

	//利用fs_context创建vfsmount
	mnt = vfs_create_mount(fc);
	if (IS_ERR(mnt))
		return PTR_ERR(mnt);

	mnt_warn_timestamp_expiry(mountpoint, mnt);

	/*创建或获取mountpoint*/
	mp = lock_mount(mountpoint);
	if (IS_ERR(mp)) {
		mntput(mnt);
		return PTR_ERR(mp);
	}
	error = do_add_mount(real_mount(mnt)/*传入mount结构体*/, mp, mountpoint/*目标挂载点*/, mnt_flags);
	unlock_mount(mp);
	if (error < 0)
		mntput(mnt);
	return error;
}

/*
 * create a new mount for userspace and request it to be added into the
 * namespace's tree
 */
static int do_new_mount(struct path *path/*目标挂载点*/, const char *fstype/*文件系统名称*/, int sb_flags/*super block标记*/,
			int mnt_flags/*挂载标记*/, const char *name/*source参数取值,指明设备地址*/, void *data/*各fs自定义的数据*/)
{
	struct file_system_type *type;
	struct fs_context *fc;
	const char *subtype = NULL;
	int err = 0;

	if (!fstype)
		return -EINVAL;

	//要挂载此文件系统，先查找是否认识此文件系统
	type = get_fs_type(fstype);
	if (!type)
		return -ENODEV;

	//支持子类型，取子类型名称subtype
	if (type->fs_flags & FS_HAS_SUBTYPE) {
		subtype = strchr(fstype, '.');
		if (subtype) {
		    /*跳过符号'.',使subtype指向相应类型*/
			subtype++;
			if (!*subtype) {
				put_filesystem(type);
				return -EINVAL;
			}
		}
	}

	//创建file system context
	fc = fs_context_for_mount(type, sb_flags);
	put_filesystem(type);
	if (IS_ERR(fc))
		return PTR_ERR(fc);

<<<<<<< HEAD
	//如果有subtype,则使fs解析subtype参数
=======
	/*
	 * Indicate to the filesystem that the mount request is coming
	 * from the legacy mount system call.
	 */
	fc->oldapi = true;

>>>>>>> 9d1694dc
	if (subtype)
		err = vfs_parse_fs_string(fc, "subtype",
					  subtype, strlen(subtype));

	//解析source参数并设置fc->source
	if (!err && name)
		err = vfs_parse_fs_string(fc, "source", name, strlen(name));

	/*解析data数据参数(整体),填充fc*/
	if (!err)
		err = parse_monolithic_mount_data(fc, data);

	/*权限检查*/
	if (!err && !mount_capable(fc))
		err = -EPERM;

	/*获得fs对应的root dentry*/
	if (!err)
		err = vfs_get_tree(fc);

	/*完成mount*/
	if (!err)
		err = do_new_mount_fc(fc, path/*目标挂载点*/, mnt_flags);

	put_fs_context(fc);
	return err;
}

int finish_automount(struct vfsmount *m, const struct path *path)
{
	struct dentry *dentry = path->dentry;
	struct mountpoint *mp;
	struct mount *mnt;
	int err;

	if (!m)
		return 0;
	if (IS_ERR(m))
		return PTR_ERR(m);

	mnt = real_mount(m);
	/* The new mount record should have at least 2 refs to prevent it being
	 * expired before we get a chance to add it
	 */
	BUG_ON(mnt_get_count(mnt) < 2);

	if (m->mnt_sb == path->mnt->mnt_sb &&
	    m->mnt_root == dentry) {
		err = -ELOOP;
		goto discard;
	}

	/*
	 * we don't want to use lock_mount() - in this case finding something
	 * that overmounts our mountpoint to be means "quitely drop what we've
	 * got", not "try to mount it on top".
	 */
	inode_lock(dentry->d_inode);
	namespace_lock();
	if (unlikely(cant_mount(dentry))) {
		err = -ENOENT;
		goto discard_locked;
	}
	if (path_overmounted(path)) {
		err = 0;
		goto discard_locked;
	}
	mp = get_mountpoint(dentry);
	if (IS_ERR(mp)) {
		err = PTR_ERR(mp);
		goto discard_locked;
	}

	err = do_add_mount(mnt, mp, path, path->mnt->mnt_flags | MNT_SHRINKABLE);
	unlock_mount(mp);
	if (unlikely(err))
		goto discard;
	mntput(m);
	return 0;

discard_locked:
	namespace_unlock();
	inode_unlock(dentry->d_inode);
discard:
	/* remove m from any expiration list it may be on */
	if (!list_empty(&mnt->mnt_expire)) {
		namespace_lock();
		list_del_init(&mnt->mnt_expire);
		namespace_unlock();
	}
	mntput(m);
	mntput(m);
	return err;
}

/**
 * mnt_set_expiry - Put a mount on an expiration list
 * @mnt: The mount to list.
 * @expiry_list: The list to add the mount to.
 */
void mnt_set_expiry(struct vfsmount *mnt, struct list_head *expiry_list)
{
	namespace_lock();

	list_add_tail(&real_mount(mnt)->mnt_expire, expiry_list);

	namespace_unlock();
}
EXPORT_SYMBOL(mnt_set_expiry);

/*
 * process a list of expirable mountpoints with the intent of discarding any
 * mountpoints that aren't in use and haven't been touched since last we came
 * here
 */
void mark_mounts_for_expiry(struct list_head *mounts)
{
	struct mount *mnt, *next;
	LIST_HEAD(graveyard);

	if (list_empty(mounts))
		return;

	namespace_lock();
	lock_mount_hash();

	/* extract from the expiration list every vfsmount that matches the
	 * following criteria:
	 * - only referenced by its parent vfsmount
	 * - still marked for expiry (marked on the last call here; marks are
	 *   cleared by mntput())
	 */
	list_for_each_entry_safe(mnt, next, mounts, mnt_expire) {
		if (!xchg(&mnt->mnt_expiry_mark, 1) ||
			propagate_mount_busy(mnt, 1))
			continue;
		list_move(&mnt->mnt_expire, &graveyard);
	}
	while (!list_empty(&graveyard)) {
		mnt = list_first_entry(&graveyard, struct mount, mnt_expire);
		touch_mnt_namespace(mnt->mnt_ns);
		umount_tree(mnt, UMOUNT_PROPAGATE|UMOUNT_SYNC);
	}
	unlock_mount_hash();
	namespace_unlock();
}

EXPORT_SYMBOL_GPL(mark_mounts_for_expiry);

/*
 * Ripoff of 'select_parent()'
 *
 * search the list of submounts for a given mountpoint, and move any
 * shrinkable submounts to the 'graveyard' list.
 */
static int select_submounts(struct mount *parent, struct list_head *graveyard)
{
	struct mount *this_parent = parent;
	struct list_head *next;
	int found = 0;

repeat:
	next = this_parent->mnt_mounts.next;
resume:
	while (next != &this_parent->mnt_mounts) {
		struct list_head *tmp = next;
		struct mount *mnt = list_entry(tmp, struct mount, mnt_child);

		next = tmp->next;
		if (!(mnt->mnt.mnt_flags & MNT_SHRINKABLE))
			continue;
		/*
		 * Descend a level if the d_mounts list is non-empty.
		 */
		if (!list_empty(&mnt->mnt_mounts)) {
			this_parent = mnt;
			goto repeat;
		}

		if (!propagate_mount_busy(mnt, 1)) {
			list_move_tail(&mnt->mnt_expire, graveyard);
			found++;
		}
	}
	/*
	 * All done at this level ... ascend and resume the search
	 */
	if (this_parent != parent) {
		next = this_parent->mnt_child.next;
		this_parent = this_parent->mnt_parent;
		goto resume;
	}
	return found;
}

/*
 * process a list of expirable mountpoints with the intent of discarding any
 * submounts of a specific parent mountpoint
 *
 * mount_lock must be held for write
 */
static void shrink_submounts(struct mount *mnt)
{
	LIST_HEAD(graveyard);
	struct mount *m;

	/* extract submounts of 'mountpoint' from the expiration list */
	while (select_submounts(mnt, &graveyard)) {
		while (!list_empty(&graveyard)) {
			m = list_first_entry(&graveyard, struct mount,
						mnt_expire);
			touch_mnt_namespace(m->mnt_ns);
			umount_tree(m, UMOUNT_PROPAGATE|UMOUNT_SYNC);
		}
	}
}

static void *copy_mount_options(const void __user * data)
{
	char *copy;
	unsigned left, offset;

	if (!data)
		return NULL;

	copy = kmalloc(PAGE_SIZE, GFP_KERNEL);
	if (!copy)
		return ERR_PTR(-ENOMEM);

	left = copy_from_user(copy, data, PAGE_SIZE);

	/*
	 * Not all architectures have an exact copy_from_user(). Resort to
	 * byte at a time.
	 */
	offset = PAGE_SIZE - left;
	while (left) {
		char c;
		if (get_user(c, (const char __user *)data + offset))
			break;
		copy[offset] = c;
		left--;
		offset++;
	}

	if (left == PAGE_SIZE) {
		kfree(copy);
		return ERR_PTR(-EFAULT);
	}

	return copy;
}

//如果用户态提供了数据，则copy一份，否则直接返回NULL
static char *copy_mount_string(const void __user *data)
{
	return data ? strndup_user(data, PATH_MAX) : NULL;
}

/*
 * Flags is a 32-bit value that allows up to 31 non-fs dependent flags to
 * be given to the mount() call (ie: read-only, no-dev, no-suid etc).
 *
 * data is a (void *) that can point to any structure up to
 * PAGE_SIZE-1 bytes, which can contain arbitrary fs-dependent
 * information (or be NULL).
 *
 * Pre-0.97 versions of mount() didn't have a flags word.
 * When the flags word was introduced its top half was required
 * to have the magic value 0xC0ED, and this remained so until 2.4.0-test9.
 * Therefore, if this magic number is present, it carries no information
 * and must be discarded.
 */
int path_mount(const char *dev_name/*设备名称*/, struct path *path/*挂载点目录名称*/,
		const char *type_page/*文件系统名称*/, unsigned long flags/*挂载控制标记*/, void *data_page/*挂载选项字符串*/)
{
	unsigned int mnt_flags = 0, sb_flags;
	int ret;

	/* Discard magic */
	if ((flags & MS_MGC_MSK) == MS_MGC_VAL)
		flags &= ~MS_MGC_MSK;

	/* Basic sanity checks */
	if (data_page)
		((char *)data_page)[PAGE_SIZE - 1] = 0;

	/*当前实现拒绝nouser标记*/
	if (flags & MS_NOUSER)
		return -EINVAL;

	/*触发安全相关的sb_mount钩子函数*/
	ret = security_sb_mount(dev_name, path, type_page, flags, data_page);
	if (ret)
		return ret;

	/*权限检查*/
	if (!may_mount())
		return -EPERM;

	/*mandlock标记已废弃*/
	if (flags & SB_MANDLOCK)
		warn_mandlock();

	/* Default to relatime unless overriden */
	if (!(flags & MS_NOATIME))
		mnt_flags |= MNT_RELATIME;

	/* Separate the per-mountpoint flags */
	if (flags & MS_NOSUID)
		mnt_flags |= MNT_NOSUID;
	if (flags & MS_NODEV)
		mnt_flags |= MNT_NODEV;
	if (flags & MS_NOEXEC)
		mnt_flags |= MNT_NOEXEC;
	if (flags & MS_NOATIME)
		mnt_flags |= MNT_NOATIME;
	if (flags & MS_NODIRATIME)
		mnt_flags |= MNT_NODIRATIME;
	if (flags & MS_STRICTATIME)
		mnt_flags &= ~(MNT_RELATIME | MNT_NOATIME);
	if (flags & MS_RDONLY)
		mnt_flags |= MNT_READONLY;
	if (flags & MS_NOSYMFOLLOW)
		mnt_flags |= MNT_NOSYMFOLLOW;

	/* The default atime for remount is preservation */
	if ((flags & MS_REMOUNT) &&
	    ((flags & (MS_NOATIME | MS_NODIRATIME | MS_RELATIME |
		       MS_STRICTATIME)) == 0)) {
		mnt_flags &= ~MNT_ATIME_MASK;
		mnt_flags |= path->mnt->mnt_flags & MNT_ATIME_MASK;
	}

	sb_flags = flags & (SB_RDONLY |
			    SB_SYNCHRONOUS |
			    SB_MANDLOCK |
			    SB_DIRSYNC |
			    SB_SILENT |
			    SB_POSIXACL |
			    SB_LAZYTIME |
			    SB_I_VERSION);

	//remount操作
	if ((flags & (MS_REMOUNT | MS_BIND)) == (MS_REMOUNT | MS_BIND))
		return do_reconfigure_mnt(path, mnt_flags);
	if (flags & MS_REMOUNT)
		return do_remount(path, flags, sb_flags, mnt_flags, data_page);
	if (flags & MS_BIND)
		return do_loopback(path, dev_name, flags & MS_REC);
	if (flags & (MS_SHARED | MS_PRIVATE | MS_SLAVE | MS_UNBINDABLE))
		return do_change_type(path, flags);
	if (flags & MS_MOVE)
		return do_move_mount_old(path, dev_name);

    //处理普通挂载（常见flags为0）
	return do_new_mount(path, type_page, sb_flags, mnt_flags, dev_name,
			    data_page);
}

long do_mount(const char *dev_name/*设备名称*/, const char __user *dir_name/*挂载点目录名称*/,
		const char *type_page/*文件系统类型*/, unsigned long flags/*挂载flags*/, void *data_page/*文件系统私有选项*/)
{
	struct path path;
	int ret;

	/*在当前工作路径，确定dir_name对应的路径信息（挂载的目标点）*/
	ret = user_path_at(AT_FDCWD, dir_name, LOOKUP_FOLLOW, &path);
	if (ret)
		return ret;
	ret = path_mount(dev_name/*设备名称*/, &path/*挂载点路径*/, type_page/*文件系统类型*/, flags, data_page);
	path_put(&path);
	return ret;
}

static struct ucounts *inc_mnt_namespaces(struct user_namespace *ns)
{
	return inc_ucount(ns, current_euid(), UCOUNT_MNT_NAMESPACES);
}

static void dec_mnt_namespaces(struct ucounts *ucounts)
{
	dec_ucount(ucounts, UCOUNT_MNT_NAMESPACES);
}

static void free_mnt_ns(struct mnt_namespace *ns)
{
	if (!is_anon_ns(ns))
		ns_free_inum(&ns->ns);
	dec_mnt_namespaces(ns->ucounts);
	put_user_ns(ns->user_ns);
	kfree(ns);
}

/*
 * Assign a sequence number so we can detect when we attempt to bind
 * mount a reference to an older mount namespace into the current
 * mount namespace, preventing reference counting loops.  A 64bit
 * number incrementing at 10Ghz will take 12,427 years to wrap which
 * is effectively never, so we can ignore the possibility.
 */
static atomic64_t mnt_ns_seq = ATOMIC64_INIT(1);

/*创建mount namespace*/
static struct mnt_namespace *alloc_mnt_ns(struct user_namespace *user_ns, bool anon)
{
	struct mnt_namespace *new_ns;
	struct ucounts *ucounts;
	int ret;

	ucounts = inc_mnt_namespaces(user_ns);
	if (!ucounts)
		return ERR_PTR(-ENOSPC);

	/*申请mount namespace空间*/
	new_ns = kzalloc(sizeof(struct mnt_namespace), GFP_KERNEL_ACCOUNT);
	if (!new_ns) {
		dec_mnt_namespaces(ucounts);
		return ERR_PTR(-ENOMEM);
	}
	if (!anon) {
		ret = ns_alloc_inum(&new_ns->ns);
		if (ret) {
			kfree(new_ns);
			dec_mnt_namespaces(ucounts);
			return ERR_PTR(ret);
		}
	}
	/*指明mount ns操作集*/
	new_ns->ns.ops = &mntns_operations;
	if (!anon)
		new_ns->seq = atomic64_add_return(1, &mnt_ns_seq);
	refcount_set(&new_ns->ns.count, 1);
	new_ns->mounts = RB_ROOT;
	init_waitqueue_head(&new_ns->poll);
	new_ns->user_ns = get_user_ns(user_ns);
	new_ns->ucounts = ucounts;
	return new_ns;
}

/*按flags要求，增加旧的mount namespace的引用或者新建mount namespace*/
__latent_entropy
struct mnt_namespace *copy_mnt_ns(unsigned long flags, struct mnt_namespace *ns/*源mount namespace*/,
		struct user_namespace *user_ns, struct fs_struct *new_fs)
{
	struct mnt_namespace *new_ns;
	struct vfsmount *rootmnt = NULL, *pwdmnt = NULL;
	struct mount *p, *q;
	struct mount *old;
	struct mount *new;
	int copy_flags;

	BUG_ON(!ns);

	//如果没有指明需要clone newns,则使用ns
	if (likely(!(flags & CLONE_NEWNS))) {
		get_mnt_ns(ns);
		return ns;
	}

	old = ns->root;

	new_ns = alloc_mnt_ns(user_ns, false);
	if (IS_ERR(new_ns))
		return new_ns;

	namespace_lock();
	/* First pass: copy the tree topology */
	copy_flags = CL_COPY_UNBINDABLE | CL_EXPIRE;
	if (user_ns != ns->user_ns)
		copy_flags |= CL_SHARED_TO_SLAVE;
	new = copy_tree(old, old->mnt.mnt_root, copy_flags);
	if (IS_ERR(new)) {
		namespace_unlock();
		free_mnt_ns(new_ns);
		return ERR_CAST(new);
	}
	if (user_ns != ns->user_ns) {
		lock_mount_hash();
		lock_mnt_tree(new);
		unlock_mount_hash();
	}
	new_ns->root = new;

	/*
	 * Second pass: switch the tsk->fs->* elements and mark new vfsmounts
	 * as belonging to new namespace.  We have already acquired a private
	 * fs_struct, so tsk->fs->lock is not needed.
	 */
	p = old;
	q = new;
	while (p) {
		mnt_add_to_ns(new_ns, q);
		new_ns->nr_mounts++;
		if (new_fs) {
			if (&p->mnt == new_fs->root.mnt) {
				new_fs->root.mnt = mntget(&q->mnt);
				rootmnt = &p->mnt;
			}
			if (&p->mnt == new_fs->pwd.mnt) {
				new_fs->pwd.mnt = mntget(&q->mnt);
				pwdmnt = &p->mnt;
			}
		}
		p = next_mnt(p, old);
		q = next_mnt(q, new);
		if (!q)
			break;
		// an mntns binding we'd skipped?
		while (p->mnt.mnt_root != q->mnt.mnt_root)
			p = next_mnt(skip_mnt_tree(p), old);
	}
	namespace_unlock();

	if (rootmnt)
		mntput(rootmnt);
	if (pwdmnt)
		mntput(pwdmnt);

	return new_ns;
}

struct dentry *mount_subtree(struct vfsmount *m, const char *name)
{
	struct mount *mnt = real_mount(m);
	struct mnt_namespace *ns;
	struct super_block *s;
	struct path path;
	int err;

	ns = alloc_mnt_ns(&init_user_ns, true);
	if (IS_ERR(ns)) {
		mntput(m);
		return ERR_CAST(ns);
	}
	ns->root = mnt;
	ns->nr_mounts++;
	mnt_add_to_ns(ns, mnt);

	err = vfs_path_lookup(m->mnt_root, m,
			name, LOOKUP_FOLLOW|LOOKUP_AUTOMOUNT, &path);

	put_mnt_ns(ns);

	if (err)
		return ERR_PTR(err);

	/* trade a vfsmount reference for active sb one */
	s = path.mnt->mnt_sb;
	atomic_inc(&s->s_active);
	mntput(path.mnt);
	/* lock the sucker */
	down_write(&s->s_umount);
	/* ... and return the root of (sub)tree on it */
	return path.dentry;
}
EXPORT_SYMBOL(mount_subtree);

//处理mount系统调用
//例如大页挂载：dev_name="nodev",dir_name="/mnt/huge",type="hugetlbfs",flags="0",data="pagesize=1GB"
//例如overlayfs挂载：dev_name="overlay",dir_name="merge",type="overlay",flags="0",data="lowerdir=lower,upperdir=upper,workdir=work"
SYSCALL_DEFINE5(mount, char __user *, dev_name/*要挂载的设备*/, char __user *, dir_name/*要挂载的目标目录*/,
		char __user *, type/*文件系统类型*/, unsigned long, flags/*挂载flags*/, void __user *, data)
{
	int ret;
	char *kernel_type/*文件系统名称*/;
	char *kernel_dev/*设备名称*/;
	void *options/*mount选项参数*/;

	//准备kernel_type,kernel_dev,options参数
	kernel_type = copy_mount_string(type);
	ret = PTR_ERR(kernel_type);
	if (IS_ERR(kernel_type))
		goto out_type;

	//dev参数copy
	kernel_dev = copy_mount_string(dev_name);
	ret = PTR_ERR(kernel_dev);
	if (IS_ERR(kernel_dev))
		goto out_dev;

	//选项copy
	options = copy_mount_options(data);
	ret = PTR_ERR(options);
	if (IS_ERR(options))
		goto out_data;

	//处理mount系统调用
	ret = do_mount(kernel_dev/*设备名*/, dir_name/*挂载点目录名*/, kernel_type/*类型名称*/, flags/*mount控制标记*/, options/*选项字符串*/);

	kfree(options);
out_data:
	kfree(kernel_dev);
out_dev:
	kfree(kernel_type);
out_type:
	return ret;
}

#define FSMOUNT_VALID_FLAGS                                                    \
	(MOUNT_ATTR_RDONLY | MOUNT_ATTR_NOSUID | MOUNT_ATTR_NODEV |            \
	 MOUNT_ATTR_NOEXEC | MOUNT_ATTR__ATIME | MOUNT_ATTR_NODIRATIME |       \
	 MOUNT_ATTR_NOSYMFOLLOW)

#define MOUNT_SETATTR_VALID_FLAGS (FSMOUNT_VALID_FLAGS | MOUNT_ATTR_IDMAP)

#define MOUNT_SETATTR_PROPAGATION_FLAGS \
	(MS_UNBINDABLE | MS_PRIVATE | MS_SLAVE | MS_SHARED)

static unsigned int attr_flags_to_mnt_flags(u64 attr_flags)
{
	unsigned int mnt_flags = 0;

	if (attr_flags & MOUNT_ATTR_RDONLY)
		mnt_flags |= MNT_READONLY;
	if (attr_flags & MOUNT_ATTR_NOSUID)
		mnt_flags |= MNT_NOSUID;
	if (attr_flags & MOUNT_ATTR_NODEV)
		mnt_flags |= MNT_NODEV;
	if (attr_flags & MOUNT_ATTR_NOEXEC)
		mnt_flags |= MNT_NOEXEC;
	if (attr_flags & MOUNT_ATTR_NODIRATIME)
		mnt_flags |= MNT_NODIRATIME;
	if (attr_flags & MOUNT_ATTR_NOSYMFOLLOW)
		mnt_flags |= MNT_NOSYMFOLLOW;

	return mnt_flags;
}

/*
 * Create a kernel mount representation for a new, prepared superblock
 * (specified by fs_fd) and attach to an open_tree-like file descriptor.
 */
SYSCALL_DEFINE3(fsmount, int, fs_fd, unsigned int, flags,
		unsigned int, attr_flags)
{
	struct mnt_namespace *ns;
	struct fs_context *fc;
	struct file *file;
	struct path newmount;
	struct mount *mnt;
	struct fd f;
	unsigned int mnt_flags = 0;
	long ret;

	if (!may_mount())
		return -EPERM;

	if ((flags & ~(FSMOUNT_CLOEXEC)) != 0)
		return -EINVAL;

	if (attr_flags & ~FSMOUNT_VALID_FLAGS)
		return -EINVAL;

	mnt_flags = attr_flags_to_mnt_flags(attr_flags);

	switch (attr_flags & MOUNT_ATTR__ATIME) {
	case MOUNT_ATTR_STRICTATIME:
		break;
	case MOUNT_ATTR_NOATIME:
		mnt_flags |= MNT_NOATIME;
		break;
	case MOUNT_ATTR_RELATIME:
		mnt_flags |= MNT_RELATIME;
		break;
	default:
		return -EINVAL;
	}

	f = fdget(fs_fd);
	if (!f.file)
		return -EBADF;

	ret = -EINVAL;
	if (f.file->f_op != &fscontext_fops)
		goto err_fsfd;

	fc = f.file->private_data;

	ret = mutex_lock_interruptible(&fc->uapi_mutex);
	if (ret < 0)
		goto err_fsfd;

	/* There must be a valid superblock or we can't mount it */
	ret = -EINVAL;
	if (!fc->root)
		goto err_unlock;

	ret = -EPERM;
	if (mount_too_revealing(fc->root->d_sb, &mnt_flags)) {
		pr_warn("VFS: Mount too revealing\n");
		goto err_unlock;
	}

	ret = -EBUSY;
	if (fc->phase != FS_CONTEXT_AWAITING_MOUNT)
		goto err_unlock;

	if (fc->sb_flags & SB_MANDLOCK)
		warn_mandlock();

	newmount.mnt = vfs_create_mount(fc);
	if (IS_ERR(newmount.mnt)) {
		ret = PTR_ERR(newmount.mnt);
		goto err_unlock;
	}
	newmount.dentry = dget(fc->root);
	newmount.mnt->mnt_flags = mnt_flags;

	/* We've done the mount bit - now move the file context into more or
	 * less the same state as if we'd done an fspick().  We don't want to
	 * do any memory allocation or anything like that at this point as we
	 * don't want to have to handle any errors incurred.
	 */
	vfs_clean_context(fc);

	ns = alloc_mnt_ns(current->nsproxy->mnt_ns->user_ns, true);
	if (IS_ERR(ns)) {
		ret = PTR_ERR(ns);
		goto err_path;
	}
	mnt = real_mount(newmount.mnt);
	ns->root = mnt;
	ns->nr_mounts = 1;
	mnt_add_to_ns(ns, mnt);
	mntget(newmount.mnt);

	/* Attach to an apparent O_PATH fd with a note that we need to unmount
	 * it, not just simply put it.
	 */
	file = dentry_open(&newmount, O_PATH, fc->cred);
	if (IS_ERR(file)) {
		dissolve_on_fput(newmount.mnt);
		ret = PTR_ERR(file);
		goto err_path;
	}
	file->f_mode |= FMODE_NEED_UNMOUNT;

	ret = get_unused_fd_flags((flags & FSMOUNT_CLOEXEC) ? O_CLOEXEC : 0);
	if (ret >= 0)
		fd_install(ret, file);
	else
		fput(file);

err_path:
	path_put(&newmount);
err_unlock:
	mutex_unlock(&fc->uapi_mutex);
err_fsfd:
	fdput(f);
	return ret;
}

/*
 * Move a mount from one place to another.  In combination with
 * fsopen()/fsmount() this is used to install a new mount and in combination
 * with open_tree(OPEN_TREE_CLONE [| AT_RECURSIVE]) it can be used to copy
 * a mount subtree.
 *
 * Note the flags value is a combination of MOVE_MOUNT_* flags.
 */
SYSCALL_DEFINE5(move_mount,
		int, from_dfd, const char __user *, from_pathname,
		int, to_dfd, const char __user *, to_pathname,
		unsigned int, flags)
{
	struct path from_path, to_path;
	unsigned int lflags;
	int ret = 0;

	if (!may_mount())
		return -EPERM;

	if (flags & ~MOVE_MOUNT__MASK)
		return -EINVAL;

	if ((flags & (MOVE_MOUNT_BENEATH | MOVE_MOUNT_SET_GROUP)) ==
	    (MOVE_MOUNT_BENEATH | MOVE_MOUNT_SET_GROUP))
		return -EINVAL;

	/* If someone gives a pathname, they aren't permitted to move
	 * from an fd that requires unmount as we can't get at the flag
	 * to clear it afterwards.
	 */
	lflags = 0;
	if (flags & MOVE_MOUNT_F_SYMLINKS)	lflags |= LOOKUP_FOLLOW;
	if (flags & MOVE_MOUNT_F_AUTOMOUNTS)	lflags |= LOOKUP_AUTOMOUNT;
	if (flags & MOVE_MOUNT_F_EMPTY_PATH)	lflags |= LOOKUP_EMPTY;

	ret = user_path_at(from_dfd, from_pathname, lflags, &from_path);
	if (ret < 0)
		return ret;

	lflags = 0;
	if (flags & MOVE_MOUNT_T_SYMLINKS)	lflags |= LOOKUP_FOLLOW;
	if (flags & MOVE_MOUNT_T_AUTOMOUNTS)	lflags |= LOOKUP_AUTOMOUNT;
	if (flags & MOVE_MOUNT_T_EMPTY_PATH)	lflags |= LOOKUP_EMPTY;

	ret = user_path_at(to_dfd, to_pathname, lflags, &to_path);
	if (ret < 0)
		goto out_from;

	ret = security_move_mount(&from_path, &to_path);
	if (ret < 0)
		goto out_to;

	if (flags & MOVE_MOUNT_SET_GROUP)
		ret = do_set_group(&from_path, &to_path);
	else
		ret = do_move_mount(&from_path, &to_path,
				    (flags & MOVE_MOUNT_BENEATH));

out_to:
	path_put(&to_path);
out_from:
	path_put(&from_path);
	return ret;
}

/*
 * Return true if path is reachable from root
 *
 * namespace_sem or mount_lock is held
 */
bool is_path_reachable(struct mount *mnt, struct dentry *dentry,
			 const struct path *root)
{
	while (&mnt->mnt != root->mnt && mnt_has_parent(mnt)) {
		dentry = mnt->mnt_mountpoint;
		mnt = mnt->mnt_parent;
	}
	return &mnt->mnt == root->mnt && is_subdir(dentry, root->dentry);
}

bool path_is_under(const struct path *path1, const struct path *path2)
{
	bool res;
	read_seqlock_excl(&mount_lock);
	res = is_path_reachable(real_mount(path1->mnt), path1->dentry, path2);
	read_sequnlock_excl(&mount_lock);
	return res;
}
EXPORT_SYMBOL(path_is_under);

/*
 * pivot_root Semantics:
 * Moves the root file system of the current process to the directory put_old,
 * makes new_root as the new root file system of the current process, and sets
 * root/cwd of all processes which had them on the current root to new_root.
 *
 * Restrictions:
 * The new_root and put_old must be directories, and  must not be on the
 * same file  system as the current process root. The put_old  must  be
 * underneath new_root,  i.e. adding a non-zero number of /.. to the string
 * pointed to by put_old must yield the same directory as new_root. No other
 * file system may be mounted on put_old. After all, new_root is a mountpoint.
 *
 * Also, the current root cannot be on the 'rootfs' (initial ramfs) filesystem.
 * See Documentation/filesystems/ramfs-rootfs-initramfs.rst for alternatives
 * in this situation.
 *
 * Notes:
 *  - we don't move root/cwd if they are not at the root (reason: if something
 *    cared enough to change them, it's probably wrong to force them elsewhere)
 *  - it's okay to pick a root that isn't the root of a file system, e.g.
 *    /nfs/my_root where /nfs is the mount point. It must be a mountpoint,
 *    though, so you may need to say mount --bind /nfs/my_root /nfs/my_root
 *    first.
 */
SYSCALL_DEFINE2(pivot_root, const char __user *, new_root,
		const char __user *, put_old)
{
	struct path new, old, root;
	struct mount *new_mnt, *root_mnt, *old_mnt, *root_parent, *ex_parent;
	struct mountpoint *old_mp, *root_mp;
	int error;

	if (!may_mount())
		return -EPERM;

	error = user_path_at(AT_FDCWD, new_root,
			     LOOKUP_FOLLOW | LOOKUP_DIRECTORY, &new);
	if (error)
		goto out0;

	error = user_path_at(AT_FDCWD, put_old,
			     LOOKUP_FOLLOW | LOOKUP_DIRECTORY, &old);
	if (error)
		goto out1;

	error = security_sb_pivotroot(&old, &new);
	if (error)
		goto out2;

	get_fs_root(current->fs, &root);
	old_mp = lock_mount(&old);
	error = PTR_ERR(old_mp);
	if (IS_ERR(old_mp))
		goto out3;

	error = -EINVAL;
	new_mnt = real_mount(new.mnt);
	root_mnt = real_mount(root.mnt);
	old_mnt = real_mount(old.mnt);
	ex_parent = new_mnt->mnt_parent;
	root_parent = root_mnt->mnt_parent;
	if (IS_MNT_SHARED(old_mnt) ||
		IS_MNT_SHARED(ex_parent) ||
		IS_MNT_SHARED(root_parent))
		goto out4;
	if (!check_mnt(root_mnt) || !check_mnt(new_mnt))
		goto out4;
	if (new_mnt->mnt.mnt_flags & MNT_LOCKED)
		goto out4;
	error = -ENOENT;
	if (d_unlinked(new.dentry))
		goto out4;
	error = -EBUSY;
	if (new_mnt == root_mnt || old_mnt == root_mnt)
		goto out4; /* loop, on the same file system  */
	error = -EINVAL;
	if (!path_mounted(&root))
		goto out4; /* not a mountpoint */
	if (!mnt_has_parent(root_mnt))
		goto out4; /* not attached */
	if (!path_mounted(&new))
		goto out4; /* not a mountpoint */
	if (!mnt_has_parent(new_mnt))
		goto out4; /* not attached */
	/* make sure we can reach put_old from new_root */
	if (!is_path_reachable(old_mnt, old.dentry, &new))
		goto out4;
	/* make certain new is below the root */
	if (!is_path_reachable(new_mnt, new.dentry, &root))
		goto out4;
	lock_mount_hash();
	umount_mnt(new_mnt);
	root_mp = unhash_mnt(root_mnt);  /* we'll need its mountpoint */
	if (root_mnt->mnt.mnt_flags & MNT_LOCKED) {
		new_mnt->mnt.mnt_flags |= MNT_LOCKED;
		root_mnt->mnt.mnt_flags &= ~MNT_LOCKED;
	}
	/* mount old root on put_old */
	attach_mnt(root_mnt, old_mnt, old_mp, false);
	/* mount new_root on / */
	attach_mnt(new_mnt, root_parent, root_mp, false);
	mnt_add_count(root_parent, -1);
	touch_mnt_namespace(current->nsproxy->mnt_ns);
	/* A moved mount should not expire automatically */
	list_del_init(&new_mnt->mnt_expire);
	put_mountpoint(root_mp);
	unlock_mount_hash();
	chroot_fs_refs(&root, &new);
	error = 0;
out4:
	unlock_mount(old_mp);
	if (!error)
		mntput_no_expire(ex_parent);
out3:
	path_put(&root);
out2:
	path_put(&old);
out1:
	path_put(&new);
out0:
	return error;
}

static unsigned int recalc_flags(struct mount_kattr *kattr, struct mount *mnt)
{
	unsigned int flags = mnt->mnt.mnt_flags;

	/*  flags to clear */
	flags &= ~kattr->attr_clr;
	/* flags to raise */
	flags |= kattr->attr_set;

	return flags;
}

static int can_idmap_mount(const struct mount_kattr *kattr, struct mount *mnt)
{
	struct vfsmount *m = &mnt->mnt;
	struct user_namespace *fs_userns = m->mnt_sb->s_user_ns;

	if (!kattr->mnt_idmap)
		return 0;

	/*
	 * Creating an idmapped mount with the filesystem wide idmapping
	 * doesn't make sense so block that. We don't allow mushy semantics.
	 */
	if (kattr->mnt_userns == m->mnt_sb->s_user_ns)
		return -EINVAL;

	/*
	 * Once a mount has been idmapped we don't allow it to change its
	 * mapping. It makes things simpler and callers can just create
	 * another bind-mount they can idmap if they want to.
	 */
	if (is_idmapped_mnt(m))
		return -EPERM;

	/* The underlying filesystem doesn't support idmapped mounts yet. */
	if (!(m->mnt_sb->s_type->fs_flags & FS_ALLOW_IDMAP))
		return -EINVAL;

	/* We're not controlling the superblock. */
	if (!ns_capable(fs_userns, CAP_SYS_ADMIN))
		return -EPERM;

	/* Mount has already been visible in the filesystem hierarchy. */
	if (!is_anon_ns(mnt->mnt_ns))
		return -EINVAL;

	return 0;
}

/**
 * mnt_allow_writers() - check whether the attribute change allows writers
 * @kattr: the new mount attributes
 * @mnt: the mount to which @kattr will be applied
 *
 * Check whether thew new mount attributes in @kattr allow concurrent writers.
 *
 * Return: true if writers need to be held, false if not
 */
static inline bool mnt_allow_writers(const struct mount_kattr *kattr,
				     const struct mount *mnt)
{
	return (!(kattr->attr_set & MNT_READONLY) ||
		(mnt->mnt.mnt_flags & MNT_READONLY)) &&
	       !kattr->mnt_idmap;
}

static int mount_setattr_prepare(struct mount_kattr *kattr, struct mount *mnt)
{
	struct mount *m;
	int err;

	for (m = mnt; m; m = next_mnt(m, mnt)) {
		if (!can_change_locked_flags(m, recalc_flags(kattr, m))) {
			err = -EPERM;
			break;
		}

		err = can_idmap_mount(kattr, m);
		if (err)
			break;

		if (!mnt_allow_writers(kattr, m)) {
			err = mnt_hold_writers(m);
			if (err)
				break;
		}

		if (!kattr->recurse)
			return 0;
	}

	if (err) {
		struct mount *p;

		/*
		 * If we had to call mnt_hold_writers() MNT_WRITE_HOLD will
		 * be set in @mnt_flags. The loop unsets MNT_WRITE_HOLD for all
		 * mounts and needs to take care to include the first mount.
		 */
		for (p = mnt; p; p = next_mnt(p, mnt)) {
			/* If we had to hold writers unblock them. */
			if (p->mnt.mnt_flags & MNT_WRITE_HOLD)
				mnt_unhold_writers(p);

			/*
			 * We're done once the first mount we changed got
			 * MNT_WRITE_HOLD unset.
			 */
			if (p == m)
				break;
		}
	}
	return err;
}

static void do_idmap_mount(const struct mount_kattr *kattr, struct mount *mnt)
{
	if (!kattr->mnt_idmap)
		return;

	/*
	 * Pairs with smp_load_acquire() in mnt_idmap().
	 *
	 * Since we only allow a mount to change the idmapping once and
	 * verified this in can_idmap_mount() we know that the mount has
	 * @nop_mnt_idmap attached to it. So there's no need to drop any
	 * references.
	 */
	smp_store_release(&mnt->mnt.mnt_idmap, mnt_idmap_get(kattr->mnt_idmap));
}

static void mount_setattr_commit(struct mount_kattr *kattr, struct mount *mnt)
{
	struct mount *m;

	for (m = mnt; m; m = next_mnt(m, mnt)) {
		unsigned int flags;

		do_idmap_mount(kattr, m);
		flags = recalc_flags(kattr, m);
		WRITE_ONCE(m->mnt.mnt_flags, flags);

		/* If we had to hold writers unblock them. */
		if (m->mnt.mnt_flags & MNT_WRITE_HOLD)
			mnt_unhold_writers(m);

		if (kattr->propagation)
			change_mnt_propagation(m, kattr->propagation);
		if (!kattr->recurse)
			break;
	}
	touch_mnt_namespace(mnt->mnt_ns);
}

static int do_mount_setattr(struct path *path, struct mount_kattr *kattr)
{
	struct mount *mnt = real_mount(path->mnt);
	int err = 0;

	if (!path_mounted(path))
		return -EINVAL;

	if (kattr->mnt_userns) {
		struct mnt_idmap *mnt_idmap;

		mnt_idmap = alloc_mnt_idmap(kattr->mnt_userns);
		if (IS_ERR(mnt_idmap))
			return PTR_ERR(mnt_idmap);
		kattr->mnt_idmap = mnt_idmap;
	}

	if (kattr->propagation) {
		/*
		 * Only take namespace_lock() if we're actually changing
		 * propagation.
		 */
		namespace_lock();
		if (kattr->propagation == MS_SHARED) {
			err = invent_group_ids(mnt, kattr->recurse);
			if (err) {
				namespace_unlock();
				return err;
			}
		}
	}

	err = -EINVAL;
	lock_mount_hash();

	/* Ensure that this isn't anything purely vfs internal. */
	if (!is_mounted(&mnt->mnt))
		goto out;

	/*
	 * If this is an attached mount make sure it's located in the callers
	 * mount namespace. If it's not don't let the caller interact with it.
	 * If this is a detached mount make sure it has an anonymous mount
	 * namespace attached to it, i.e. we've created it via OPEN_TREE_CLONE.
	 */
	if (!(mnt_has_parent(mnt) ? check_mnt(mnt) : is_anon_ns(mnt->mnt_ns)))
		goto out;

	/*
	 * First, we get the mount tree in a shape where we can change mount
	 * properties without failure. If we succeeded to do so we commit all
	 * changes and if we failed we clean up.
	 */
	err = mount_setattr_prepare(kattr, mnt);
	if (!err)
		mount_setattr_commit(kattr, mnt);

out:
	unlock_mount_hash();

	if (kattr->propagation) {
		if (err)
			cleanup_group_ids(mnt, NULL);
		namespace_unlock();
	}

	return err;
}

static int build_mount_idmapped(const struct mount_attr *attr, size_t usize,
				struct mount_kattr *kattr, unsigned int flags)
{
	int err = 0;
	struct ns_common *ns;
	struct user_namespace *mnt_userns;
	struct fd f;

	if (!((attr->attr_set | attr->attr_clr) & MOUNT_ATTR_IDMAP))
		return 0;

	/*
	 * We currently do not support clearing an idmapped mount. If this ever
	 * is a use-case we can revisit this but for now let's keep it simple
	 * and not allow it.
	 */
	if (attr->attr_clr & MOUNT_ATTR_IDMAP)
		return -EINVAL;

	if (attr->userns_fd > INT_MAX)
		return -EINVAL;

	f = fdget(attr->userns_fd);
	if (!f.file)
		return -EBADF;

	if (!proc_ns_file(f.file)) {
		err = -EINVAL;
		goto out_fput;
	}

	ns = get_proc_ns(file_inode(f.file));
	if (ns->ops->type != CLONE_NEWUSER) {
		err = -EINVAL;
		goto out_fput;
	}

	/*
	 * The initial idmapping cannot be used to create an idmapped
	 * mount. We use the initial idmapping as an indicator of a mount
	 * that is not idmapped. It can simply be passed into helpers that
	 * are aware of idmapped mounts as a convenient shortcut. A user
	 * can just create a dedicated identity mapping to achieve the same
	 * result.
	 */
	mnt_userns = container_of(ns, struct user_namespace, ns);
	if (mnt_userns == &init_user_ns) {
		err = -EPERM;
		goto out_fput;
	}

	/* We're not controlling the target namespace. */
	if (!ns_capable(mnt_userns, CAP_SYS_ADMIN)) {
		err = -EPERM;
		goto out_fput;
	}

	kattr->mnt_userns = get_user_ns(mnt_userns);

out_fput:
	fdput(f);
	return err;
}

static int build_mount_kattr(const struct mount_attr *attr, size_t usize,
			     struct mount_kattr *kattr, unsigned int flags)
{
	unsigned int lookup_flags = LOOKUP_AUTOMOUNT | LOOKUP_FOLLOW;

	if (flags & AT_NO_AUTOMOUNT)
		lookup_flags &= ~LOOKUP_AUTOMOUNT;
	if (flags & AT_SYMLINK_NOFOLLOW)
		lookup_flags &= ~LOOKUP_FOLLOW;
	if (flags & AT_EMPTY_PATH)
		lookup_flags |= LOOKUP_EMPTY;

	*kattr = (struct mount_kattr) {
		.lookup_flags	= lookup_flags,
		.recurse	= !!(flags & AT_RECURSIVE),
	};

	if (attr->propagation & ~MOUNT_SETATTR_PROPAGATION_FLAGS)
		return -EINVAL;
	if (hweight32(attr->propagation & MOUNT_SETATTR_PROPAGATION_FLAGS) > 1)
		return -EINVAL;
	kattr->propagation = attr->propagation;

	if ((attr->attr_set | attr->attr_clr) & ~MOUNT_SETATTR_VALID_FLAGS)
		return -EINVAL;

	kattr->attr_set = attr_flags_to_mnt_flags(attr->attr_set);
	kattr->attr_clr = attr_flags_to_mnt_flags(attr->attr_clr);

	/*
	 * Since the MOUNT_ATTR_<atime> values are an enum, not a bitmap,
	 * users wanting to transition to a different atime setting cannot
	 * simply specify the atime setting in @attr_set, but must also
	 * specify MOUNT_ATTR__ATIME in the @attr_clr field.
	 * So ensure that MOUNT_ATTR__ATIME can't be partially set in
	 * @attr_clr and that @attr_set can't have any atime bits set if
	 * MOUNT_ATTR__ATIME isn't set in @attr_clr.
	 */
	if (attr->attr_clr & MOUNT_ATTR__ATIME) {
		if ((attr->attr_clr & MOUNT_ATTR__ATIME) != MOUNT_ATTR__ATIME)
			return -EINVAL;

		/*
		 * Clear all previous time settings as they are mutually
		 * exclusive.
		 */
		kattr->attr_clr |= MNT_RELATIME | MNT_NOATIME;
		switch (attr->attr_set & MOUNT_ATTR__ATIME) {
		case MOUNT_ATTR_RELATIME:
			kattr->attr_set |= MNT_RELATIME;
			break;
		case MOUNT_ATTR_NOATIME:
			kattr->attr_set |= MNT_NOATIME;
			break;
		case MOUNT_ATTR_STRICTATIME:
			break;
		default:
			return -EINVAL;
		}
	} else {
		if (attr->attr_set & MOUNT_ATTR__ATIME)
			return -EINVAL;
	}

	return build_mount_idmapped(attr, usize, kattr, flags);
}

static void finish_mount_kattr(struct mount_kattr *kattr)
{
	put_user_ns(kattr->mnt_userns);
	kattr->mnt_userns = NULL;

	if (kattr->mnt_idmap)
		mnt_idmap_put(kattr->mnt_idmap);
}

SYSCALL_DEFINE5(mount_setattr, int, dfd, const char __user *, path,
		unsigned int, flags, struct mount_attr __user *, uattr,
		size_t, usize)
{
	int err;
	struct path target;
	struct mount_attr attr;
	struct mount_kattr kattr;

	BUILD_BUG_ON(sizeof(struct mount_attr) != MOUNT_ATTR_SIZE_VER0);

	if (flags & ~(AT_EMPTY_PATH |
		      AT_RECURSIVE |
		      AT_SYMLINK_NOFOLLOW |
		      AT_NO_AUTOMOUNT))
		return -EINVAL;

	if (unlikely(usize > PAGE_SIZE))
		return -E2BIG;
	if (unlikely(usize < MOUNT_ATTR_SIZE_VER0))
		return -EINVAL;

	if (!may_mount())
		return -EPERM;

	err = copy_struct_from_user(&attr, sizeof(attr), uattr, usize);
	if (err)
		return err;

	/* Don't bother walking through the mounts if this is a nop. */
	if (attr.attr_set == 0 &&
	    attr.attr_clr == 0 &&
	    attr.propagation == 0)
		return 0;

	err = build_mount_kattr(&attr, usize, &kattr, flags);
	if (err)
		return err;

	err = user_path_at(dfd, path, kattr.lookup_flags, &target);
	if (!err) {
		err = do_mount_setattr(&target, &kattr);
		path_put(&target);
	}
	finish_mount_kattr(&kattr);
	return err;
}

int show_path(struct seq_file *m, struct dentry *root)
{
	if (root->d_sb->s_op->show_path)
		return root->d_sb->s_op->show_path(m, root);

	seq_dentry(m, root, " \t\n\\");
	return 0;
}

static struct vfsmount *lookup_mnt_in_ns(u64 id, struct mnt_namespace *ns)
{
	struct mount *mnt = mnt_find_id_at(ns, id);

	if (!mnt || mnt->mnt_id_unique != id)
		return NULL;

	return &mnt->mnt;
}

struct kstatmount {
	struct statmount __user *buf;
	size_t bufsize;
	struct vfsmount *mnt;
	u64 mask;
	struct path root;
	struct statmount sm;
	struct seq_file seq;
};

static u64 mnt_to_attr_flags(struct vfsmount *mnt)
{
	unsigned int mnt_flags = READ_ONCE(mnt->mnt_flags);
	u64 attr_flags = 0;

	if (mnt_flags & MNT_READONLY)
		attr_flags |= MOUNT_ATTR_RDONLY;
	if (mnt_flags & MNT_NOSUID)
		attr_flags |= MOUNT_ATTR_NOSUID;
	if (mnt_flags & MNT_NODEV)
		attr_flags |= MOUNT_ATTR_NODEV;
	if (mnt_flags & MNT_NOEXEC)
		attr_flags |= MOUNT_ATTR_NOEXEC;
	if (mnt_flags & MNT_NODIRATIME)
		attr_flags |= MOUNT_ATTR_NODIRATIME;
	if (mnt_flags & MNT_NOSYMFOLLOW)
		attr_flags |= MOUNT_ATTR_NOSYMFOLLOW;

	if (mnt_flags & MNT_NOATIME)
		attr_flags |= MOUNT_ATTR_NOATIME;
	else if (mnt_flags & MNT_RELATIME)
		attr_flags |= MOUNT_ATTR_RELATIME;
	else
		attr_flags |= MOUNT_ATTR_STRICTATIME;

	if (is_idmapped_mnt(mnt))
		attr_flags |= MOUNT_ATTR_IDMAP;

	return attr_flags;
}

static u64 mnt_to_propagation_flags(struct mount *m)
{
	u64 propagation = 0;

	if (IS_MNT_SHARED(m))
		propagation |= MS_SHARED;
	if (IS_MNT_SLAVE(m))
		propagation |= MS_SLAVE;
	if (IS_MNT_UNBINDABLE(m))
		propagation |= MS_UNBINDABLE;
	if (!propagation)
		propagation |= MS_PRIVATE;

	return propagation;
}

static void statmount_sb_basic(struct kstatmount *s)
{
	struct super_block *sb = s->mnt->mnt_sb;

	s->sm.mask |= STATMOUNT_SB_BASIC;
	s->sm.sb_dev_major = MAJOR(sb->s_dev);
	s->sm.sb_dev_minor = MINOR(sb->s_dev);
	s->sm.sb_magic = sb->s_magic;
	s->sm.sb_flags = sb->s_flags & (SB_RDONLY|SB_SYNCHRONOUS|SB_DIRSYNC|SB_LAZYTIME);
}

static void statmount_mnt_basic(struct kstatmount *s)
{
	struct mount *m = real_mount(s->mnt);

	s->sm.mask |= STATMOUNT_MNT_BASIC;
	s->sm.mnt_id = m->mnt_id_unique;
	s->sm.mnt_parent_id = m->mnt_parent->mnt_id_unique;
	s->sm.mnt_id_old = m->mnt_id;
	s->sm.mnt_parent_id_old = m->mnt_parent->mnt_id;
	s->sm.mnt_attr = mnt_to_attr_flags(&m->mnt);
	s->sm.mnt_propagation = mnt_to_propagation_flags(m);
	s->sm.mnt_peer_group = IS_MNT_SHARED(m) ? m->mnt_group_id : 0;
	s->sm.mnt_master = IS_MNT_SLAVE(m) ? m->mnt_master->mnt_group_id : 0;
}

static void statmount_propagate_from(struct kstatmount *s)
{
	struct mount *m = real_mount(s->mnt);

	s->sm.mask |= STATMOUNT_PROPAGATE_FROM;
	if (IS_MNT_SLAVE(m))
		s->sm.propagate_from = get_dominating_id(m, &current->fs->root);
}

static int statmount_mnt_root(struct kstatmount *s, struct seq_file *seq)
{
	int ret;
	size_t start = seq->count;

	ret = show_path(seq, s->mnt->mnt_root);
	if (ret)
		return ret;

	if (unlikely(seq_has_overflowed(seq)))
		return -EAGAIN;

	/*
         * Unescape the result. It would be better if supplied string was not
         * escaped in the first place, but that's a pretty invasive change.
         */
	seq->buf[seq->count] = '\0';
	seq->count = start;
	seq_commit(seq, string_unescape_inplace(seq->buf + start, UNESCAPE_OCTAL));
	return 0;
}

static int statmount_mnt_point(struct kstatmount *s, struct seq_file *seq)
{
	struct vfsmount *mnt = s->mnt;
	struct path mnt_path = { .dentry = mnt->mnt_root, .mnt = mnt };
	int err;

	err = seq_path_root(seq, &mnt_path, &s->root, "");
	return err == SEQ_SKIP ? 0 : err;
}

static int statmount_fs_type(struct kstatmount *s, struct seq_file *seq)
{
	struct super_block *sb = s->mnt->mnt_sb;

	seq_puts(seq, sb->s_type->name);
	return 0;
}

static int statmount_string(struct kstatmount *s, u64 flag)
{
	int ret;
	size_t kbufsize;
	struct seq_file *seq = &s->seq;
	struct statmount *sm = &s->sm;

	switch (flag) {
	case STATMOUNT_FS_TYPE:
		sm->fs_type = seq->count;
		ret = statmount_fs_type(s, seq);
		break;
	case STATMOUNT_MNT_ROOT:
		sm->mnt_root = seq->count;
		ret = statmount_mnt_root(s, seq);
		break;
	case STATMOUNT_MNT_POINT:
		sm->mnt_point = seq->count;
		ret = statmount_mnt_point(s, seq);
		break;
	default:
		WARN_ON_ONCE(true);
		return -EINVAL;
	}

	if (unlikely(check_add_overflow(sizeof(*sm), seq->count, &kbufsize)))
		return -EOVERFLOW;
	if (kbufsize >= s->bufsize)
		return -EOVERFLOW;

	/* signal a retry */
	if (unlikely(seq_has_overflowed(seq)))
		return -EAGAIN;

	if (ret)
		return ret;

	seq->buf[seq->count++] = '\0';
	sm->mask |= flag;
	return 0;
}

static int copy_statmount_to_user(struct kstatmount *s)
{
	struct statmount *sm = &s->sm;
	struct seq_file *seq = &s->seq;
	char __user *str = ((char __user *)s->buf) + sizeof(*sm);
	size_t copysize = min_t(size_t, s->bufsize, sizeof(*sm));

	if (seq->count && copy_to_user(str, seq->buf, seq->count))
		return -EFAULT;

	/* Return the number of bytes copied to the buffer */
	sm->size = copysize + seq->count;
	if (copy_to_user(s->buf, sm, copysize))
		return -EFAULT;

	return 0;
}

static int do_statmount(struct kstatmount *s)
{
	struct mount *m = real_mount(s->mnt);
	int err;

	/*
	 * Don't trigger audit denials. We just want to determine what
	 * mounts to show users.
	 */
	if (!is_path_reachable(m, m->mnt.mnt_root, &s->root) &&
	    !ns_capable_noaudit(&init_user_ns, CAP_SYS_ADMIN))
		return -EPERM;

	err = security_sb_statfs(s->mnt->mnt_root);
	if (err)
		return err;

	if (s->mask & STATMOUNT_SB_BASIC)
		statmount_sb_basic(s);

	if (s->mask & STATMOUNT_MNT_BASIC)
		statmount_mnt_basic(s);

	if (s->mask & STATMOUNT_PROPAGATE_FROM)
		statmount_propagate_from(s);

	if (s->mask & STATMOUNT_FS_TYPE)
		err = statmount_string(s, STATMOUNT_FS_TYPE);

	if (!err && s->mask & STATMOUNT_MNT_ROOT)
		err = statmount_string(s, STATMOUNT_MNT_ROOT);

	if (!err && s->mask & STATMOUNT_MNT_POINT)
		err = statmount_string(s, STATMOUNT_MNT_POINT);

	if (err)
		return err;

	return 0;
}

static inline bool retry_statmount(const long ret, size_t *seq_size)
{
	if (likely(ret != -EAGAIN))
		return false;
	if (unlikely(check_mul_overflow(*seq_size, 2, seq_size)))
		return false;
	if (unlikely(*seq_size > MAX_RW_COUNT))
		return false;
	return true;
}

static int prepare_kstatmount(struct kstatmount *ks, struct mnt_id_req *kreq,
			      struct statmount __user *buf, size_t bufsize,
			      size_t seq_size)
{
	if (!access_ok(buf, bufsize))
		return -EFAULT;

	memset(ks, 0, sizeof(*ks));
	ks->mask = kreq->param;
	ks->buf = buf;
	ks->bufsize = bufsize;
	ks->seq.size = seq_size;
	ks->seq.buf = kvmalloc(seq_size, GFP_KERNEL_ACCOUNT);
	if (!ks->seq.buf)
		return -ENOMEM;
	return 0;
}

static int copy_mnt_id_req(const struct mnt_id_req __user *req,
			   struct mnt_id_req *kreq)
{
	int ret;
	size_t usize;

	BUILD_BUG_ON(sizeof(struct mnt_id_req) != MNT_ID_REQ_SIZE_VER0);

	ret = get_user(usize, &req->size);
	if (ret)
		return -EFAULT;
	if (unlikely(usize > PAGE_SIZE))
		return -E2BIG;
	if (unlikely(usize < MNT_ID_REQ_SIZE_VER0))
		return -EINVAL;
	memset(kreq, 0, sizeof(*kreq));
	ret = copy_struct_from_user(kreq, sizeof(*kreq), req, usize);
	if (ret)
		return ret;
	if (kreq->spare != 0)
		return -EINVAL;
	return 0;
}

SYSCALL_DEFINE4(statmount, const struct mnt_id_req __user *, req,
		struct statmount __user *, buf, size_t, bufsize,
		unsigned int, flags)
{
	struct vfsmount *mnt;
	struct mnt_id_req kreq;
	struct kstatmount ks;
	/* We currently support retrieval of 3 strings. */
	size_t seq_size = 3 * PATH_MAX;
	int ret;

	if (flags)
		return -EINVAL;

	ret = copy_mnt_id_req(req, &kreq);
	if (ret)
		return ret;

retry:
	ret = prepare_kstatmount(&ks, &kreq, buf, bufsize, seq_size);
	if (ret)
		return ret;

	down_read(&namespace_sem);
	mnt = lookup_mnt_in_ns(kreq.mnt_id, current->nsproxy->mnt_ns);
	if (!mnt) {
		up_read(&namespace_sem);
		kvfree(ks.seq.buf);
		return -ENOENT;
	}

	ks.mnt = mnt;
	get_fs_root(current->fs, &ks.root);
	ret = do_statmount(&ks);
	path_put(&ks.root);
	up_read(&namespace_sem);

	if (!ret)
		ret = copy_statmount_to_user(&ks);
	kvfree(ks.seq.buf);
	if (retry_statmount(ret, &seq_size))
		goto retry;
	return ret;
}

static struct mount *listmnt_next(struct mount *curr)
{
	return node_to_mount(rb_next(&curr->mnt_node));
}

static ssize_t do_listmount(struct mount *first, struct path *orig,
			    u64 mnt_parent_id, u64 __user *mnt_ids,
			    size_t nr_mnt_ids, const struct path *root)
{
	struct mount *r;
	ssize_t ret;

	/*
	 * Don't trigger audit denials. We just want to determine what
	 * mounts to show users.
	 */
	if (!is_path_reachable(real_mount(orig->mnt), orig->dentry, root) &&
	    !ns_capable_noaudit(&init_user_ns, CAP_SYS_ADMIN))
		return -EPERM;

	ret = security_sb_statfs(orig->dentry);
	if (ret)
		return ret;

	for (ret = 0, r = first; r && nr_mnt_ids; r = listmnt_next(r)) {
		if (r->mnt_id_unique == mnt_parent_id)
			continue;
		if (!is_path_reachable(r, r->mnt.mnt_root, orig))
			continue;
		if (put_user(r->mnt_id_unique, mnt_ids))
			return -EFAULT;
		mnt_ids++;
		nr_mnt_ids--;
		ret++;
	}
	return ret;
}

SYSCALL_DEFINE4(listmount, const struct mnt_id_req __user *, req, u64 __user *,
		mnt_ids, size_t, nr_mnt_ids, unsigned int, flags)
{
	struct mnt_namespace *ns = current->nsproxy->mnt_ns;
	struct mnt_id_req kreq;
	struct mount *first;
	struct path root, orig;
	u64 mnt_parent_id, last_mnt_id;
	const size_t maxcount = (size_t)-1 >> 3;
	ssize_t ret;

	if (flags)
		return -EINVAL;

	if (unlikely(nr_mnt_ids > maxcount))
		return -EFAULT;

	if (!access_ok(mnt_ids, nr_mnt_ids * sizeof(*mnt_ids)))
		return -EFAULT;

	ret = copy_mnt_id_req(req, &kreq);
	if (ret)
		return ret;
	mnt_parent_id = kreq.mnt_id;
	last_mnt_id = kreq.param;

	down_read(&namespace_sem);
	get_fs_root(current->fs, &root);
	if (mnt_parent_id == LSMT_ROOT) {
		orig = root;
	} else {
		ret = -ENOENT;
		orig.mnt = lookup_mnt_in_ns(mnt_parent_id, ns);
		if (!orig.mnt)
			goto err;
		orig.dentry = orig.mnt->mnt_root;
	}
	if (!last_mnt_id)
		first = node_to_mount(rb_first(&ns->mounts));
	else
		first = mnt_find_id_at(ns, last_mnt_id + 1);

	ret = do_listmount(first, &orig, mnt_parent_id, mnt_ids, nr_mnt_ids, &root);
err:
	path_put(&root);
	up_read(&namespace_sem);
	return ret;
}


static void __init init_mount_tree(void)
{
	struct vfsmount *mnt;
	struct mount *m;
	struct mnt_namespace *ns;
	struct path root;

	//挂载rootfs文件系统
	mnt = vfs_kern_mount(&rootfs_fs_type, 0, "rootfs", NULL);
	if (IS_ERR(mnt))
		panic("Can't create rootfs");

	ns = alloc_mnt_ns(&init_user_ns, false);
	if (IS_ERR(ns))
		panic("Can't allocate initial namespace");
	m = real_mount(mnt);
	ns->root = m;
	ns->nr_mounts = 1;
	mnt_add_to_ns(ns, m);
	init_task.nsproxy->mnt_ns = ns;
	get_mnt_ns(ns);

	root.mnt = mnt;
	root.dentry = mnt->mnt_root;
	mnt->mnt_flags |= MNT_LOCKED;

	set_fs_pwd(current->fs, &root);
	set_fs_root(current->fs, &root);
}

void __init mnt_init(void)
{
	int err;

	/*负责分配系统中的mount结构*/
	mnt_cache = kmem_cache_create("mnt_cache", sizeof(struct mount),
			0, SLAB_HWCACHE_ALIGN|SLAB_PANIC|SLAB_ACCOUNT, NULL);

	mount_hashtable = alloc_large_system_hash("Mount-cache",
				sizeof(struct hlist_head),
				mhash_entries, 19,
				HASH_ZERO,
				&m_hash_shift, &m_hash_mask, 0, 0);
	mountpoint_hashtable = alloc_large_system_hash("Mountpoint-cache",
				sizeof(struct hlist_head),
				mphash_entries, 19,
				HASH_ZERO,
				&mp_hash_shift, &mp_hash_mask, 0, 0);

	if (!mount_hashtable || !mountpoint_hashtable)
		panic("Failed to allocate mount hash table\n");

	kernfs_init();

	err = sysfs_init();
	if (err)
		printk(KERN_WARNING "%s: sysfs_init error: %d\n",
			__func__, err);
	fs_kobj = kobject_create_and_add("fs", NULL);
	if (!fs_kobj)
		printk(KERN_WARNING "%s: kobj create error\n", __func__);
	shmem_init();
	init_rootfs();
	init_mount_tree();
}

void put_mnt_ns(struct mnt_namespace *ns)
{
	if (!refcount_dec_and_test(&ns->ns.count))
		return;
	/*ns无人引用，需要释放*/
	drop_collected_mounts(&ns->root->mnt);
	free_mnt_ns(ns);
}

//kernel挂载指定文件系统
struct vfsmount *kern_mount(struct file_system_type *type)
{
	struct vfsmount *mnt;
	//传入file_system,文件系统名称，调用mount
	mnt = vfs_kern_mount(type, SB_KERNMOUNT, type->name, NULL);
	if (!IS_ERR(mnt)) {
		/*
		 * it is a longterm mount, don't release mnt until
		 * we unmount before file sys is unregistered
		*/
		real_mount(mnt)->mnt_ns = MNT_NS_INTERNAL;
	}
	/*返回挂载点*/
	return mnt;
}
EXPORT_SYMBOL_GPL(kern_mount);

void kern_unmount(struct vfsmount *mnt)
{
	/* release long term mount so mount point can be released */
	if (!IS_ERR(mnt)) {
		mnt_make_shortterm(mnt);
		synchronize_rcu();	/* yecchhh... */
		mntput(mnt);
	}
}
EXPORT_SYMBOL(kern_unmount);

void kern_unmount_array(struct vfsmount *mnt[], unsigned int num)
{
	unsigned int i;

	for (i = 0; i < num; i++)
		mnt_make_shortterm(mnt[i]);
	synchronize_rcu_expedited();
	for (i = 0; i < num; i++)
		mntput(mnt[i]);
}
EXPORT_SYMBOL(kern_unmount_array);

bool our_mnt(struct vfsmount *mnt)
{
	return check_mnt(real_mount(mnt));
}

bool current_chrooted(void)
{
	/* Does the current process have a non-standard root */
	struct path ns_root;
	struct path fs_root;
	bool chrooted;

	/* Find the namespace root */
	ns_root.mnt = &current->nsproxy->mnt_ns->root->mnt;
	ns_root.dentry = ns_root.mnt->mnt_root;
	path_get(&ns_root);
	while (d_mountpoint(ns_root.dentry) && follow_down_one(&ns_root))
		;

	get_fs_root(current->fs, &fs_root);

	chrooted = !path_equal(&fs_root, &ns_root);

	path_put(&fs_root);
	path_put(&ns_root);

	return chrooted;
}

static bool mnt_already_visible(struct mnt_namespace *ns,
				const struct super_block *sb,
				int *new_mnt_flags)
{
	int new_flags = *new_mnt_flags;
	struct mount *mnt, *n;
	bool visible = false;

	down_read(&namespace_sem);
	rbtree_postorder_for_each_entry_safe(mnt, n, &ns->mounts, mnt_node) {
		struct mount *child;
		int mnt_flags;

		if (mnt->mnt.mnt_sb->s_type != sb->s_type)
			continue;

		/* This mount is not fully visible if it's root directory
		 * is not the root directory of the filesystem.
		 */
		if (mnt->mnt.mnt_root != mnt->mnt.mnt_sb->s_root)
			continue;

		/* A local view of the mount flags */
		mnt_flags = mnt->mnt.mnt_flags;

		/* Don't miss readonly hidden in the superblock flags */
		if (sb_rdonly(mnt->mnt.mnt_sb))
			mnt_flags |= MNT_LOCK_READONLY;

		/* Verify the mount flags are equal to or more permissive
		 * than the proposed new mount.
		 */
		if ((mnt_flags & MNT_LOCK_READONLY) &&
		    !(new_flags & MNT_READONLY))
			continue;
		if ((mnt_flags & MNT_LOCK_ATIME) &&
		    ((mnt_flags & MNT_ATIME_MASK) != (new_flags & MNT_ATIME_MASK)))
			continue;

		/* This mount is not fully visible if there are any
		 * locked child mounts that cover anything except for
		 * empty directories.
		 */
		list_for_each_entry(child, &mnt->mnt_mounts, mnt_child) {
			struct inode *inode = child->mnt_mountpoint->d_inode;
			/* Only worry about locked mounts */
			if (!(child->mnt.mnt_flags & MNT_LOCKED))
				continue;
			/* Is the directory permanetly empty? */
			if (!is_empty_dir_inode(inode))
				goto next;
		}
		/* Preserve the locked attributes */
		*new_mnt_flags |= mnt_flags & (MNT_LOCK_READONLY | \
					       MNT_LOCK_ATIME);
		visible = true;
		goto found;
	next:	;
	}
found:
	up_read(&namespace_sem);
	return visible;
}

static bool mount_too_revealing(const struct super_block *sb, int *new_mnt_flags)
{
	const unsigned long required_iflags = SB_I_NOEXEC | SB_I_NODEV;
	struct mnt_namespace *ns = current->nsproxy->mnt_ns;
	unsigned long s_iflags;

	if (ns->user_ns == &init_user_ns)
		/*init_user_ns不处理*/
		return false;

	/* Can this filesystem be too revealing? */
	s_iflags = sb->s_iflags;
	if (!(s_iflags & SB_I_USERNS_VISIBLE))
		return false;

	if ((s_iflags & required_iflags) != required_iflags) {
		WARN_ONCE(1, "Expected s_iflags to contain 0x%lx\n",
			  required_iflags);
		return true;
	}

	return !mnt_already_visible(ns, sb, new_mnt_flags);
}

bool mnt_may_suid(struct vfsmount *mnt)
{
	/*
	 * Foreign mounts (accessed via fchdir or through /proc
	 * symlinks) are always treated as if they are nosuid.  This
	 * prevents namespaces from trusting potentially unsafe
	 * suid/sgid bits, file caps, or security labels that originate
	 * in other namespaces.
	 */
	return !(mnt->mnt_flags & MNT_NOSUID) && check_mnt(real_mount(mnt)) &&
	       current_in_userns(mnt->mnt_sb->s_user_ns);
}

/*自task中获取mount namespace对应的ns_common*/
static struct ns_common *mntns_get(struct task_struct *task)
{
	struct ns_common *ns = NULL;
	struct nsproxy *nsproxy;

	task_lock(task);
	nsproxy = task->nsproxy;
	if (nsproxy) {
		ns = &nsproxy->mnt_ns->ns;
		get_mnt_ns(to_mnt_ns(ns));
	}
	task_unlock(task);

	return ns;
}

static void mntns_put(struct ns_common *ns)
{
	put_mnt_ns(to_mnt_ns(ns));
}

//mnt命名空间
static int mntns_install(struct nsset *nsset, struct ns_common *ns)
{
	struct nsproxy *nsproxy = nsset->nsproxy;
	struct fs_struct *fs = nsset->fs;
	struct mnt_namespace *mnt_ns = to_mnt_ns(ns), *old_mnt_ns;
	struct user_namespace *user_ns = nsset->cred->user_ns;
	struct path root;
	int err;

	if (!ns_capable(mnt_ns->user_ns, CAP_SYS_ADMIN) ||
	    !ns_capable(user_ns, CAP_SYS_CHROOT) ||
	    !ns_capable(user_ns, CAP_SYS_ADMIN))
		return -EPERM;

	if (is_anon_ns(mnt_ns))
		return -EINVAL;

	if (fs->users != 1)
		return -EINVAL;

	get_mnt_ns(mnt_ns);
	old_mnt_ns = nsproxy->mnt_ns;
	nsproxy->mnt_ns = mnt_ns;

	/* Find the root */
	err = vfs_path_lookup(mnt_ns->root->mnt.mnt_root, &mnt_ns->root->mnt,
				"/", LOOKUP_DOWN, &root);
	if (err) {
		/* revert to old namespace */
		nsproxy->mnt_ns = old_mnt_ns;
		put_mnt_ns(mnt_ns);
		return err;
	}

	put_mnt_ns(old_mnt_ns);

	/* Update the pwd and root */
	set_fs_pwd(fs, &root);
	set_fs_root(fs, &root);

	path_put(&root);
	return 0;
}

static struct user_namespace *mntns_owner(struct ns_common *ns)
{
	return to_mnt_ns(ns)->user_ns;
}

/*mount namespace操作集*/
const struct proc_ns_operations mntns_operations = {
	.name		= "mnt",
	.type		= CLONE_NEWNS,
	.get		= mntns_get,
	.put		= mntns_put,
	.install	= mntns_install,
	.owner		= mntns_owner,
};

#ifdef CONFIG_SYSCTL
static struct ctl_table fs_namespace_sysctls[] = {
	{
		.procname	= "mount-max",
		.data		= &sysctl_mount_max,
		.maxlen		= sizeof(unsigned int),
		.mode		= 0644,
		.proc_handler	= proc_dointvec_minmax,
		.extra1		= SYSCTL_ONE,
	},
};

static int __init init_fs_namespace_sysctls(void)
{
	register_sysctl_init("fs", fs_namespace_sysctls);
	return 0;
}
fs_initcall(init_fs_namespace_sysctls);

#endif /* CONFIG_SYSCTL */<|MERGE_RESOLUTION|>--- conflicted
+++ resolved
@@ -69,20 +69,14 @@
 static DEFINE_IDA(mnt_id_ida);
 static DEFINE_IDA(mnt_group_ida);
 
-<<<<<<< HEAD
-static struct hlist_head *mount_hashtable __read_mostly;
-//按dentry索引的mountpoint hash表，用于记录系统中所有mountpoint
-static struct hlist_head *mountpoint_hashtable __read_mostly;
-//负责系统中struct mount结构体的分配
-static struct kmem_cache *mnt_cache __read_mostly;
-=======
 /* Don't allow confusion with old 32bit mount ID */
 static atomic64_t mnt_id_ctr = ATOMIC64_INIT(1ULL << 32);
 
 static struct hlist_head *mount_hashtable __ro_after_init;
+//按dentry索引的mountpoint hash表，用于记录系统中所有mountpoint
 static struct hlist_head *mountpoint_hashtable __ro_after_init;
+//负责系统中struct mount结构体的分配
 static struct kmem_cache *mnt_cache __ro_after_init;
->>>>>>> 9d1694dc
 static DECLARE_RWSEM(namespace_sem);
 static HLIST_HEAD(unmounted);	/* protected by namespace_sem */
 static LIST_HEAD(ex_mountpoints); /* protected by namespace_sem */
@@ -2249,12 +2243,8 @@
 	unsigned int mounts = 0;
 	struct mount *p;
 
-<<<<<<< HEAD
-	if (ns->mounts >= max)
+	if (ns->nr_mounts >= max)
 		/*此ns中mounts超限*/
-=======
-	if (ns->nr_mounts >= max)
->>>>>>> 9d1694dc
 		return -ENOSPC;
 	max -= ns->nr_mounts;
 	if (ns->pending_mounts >= max)
@@ -2408,15 +2398,11 @@
 				move_from_ns(p, &head);
 			list_del_init(&head);
 		}
-<<<<<<< HEAD
 		/*设置挂载点*/
-		mnt_set_mountpoint(dest_mnt, dest_mp, source_mnt);
-=======
 		if (beneath)
 			mnt_set_mountpoint_beneath(source_mnt, top_mnt, smp);
 		else
 			mnt_set_mountpoint(dest_mnt, dest_mp, source_mnt);
->>>>>>> 9d1694dc
 		commit_tree(source_mnt);
 	}
 
@@ -2456,27 +2442,6 @@
 	return err;
 }
 
-<<<<<<< HEAD
-//获取path的挂载点信息
-static struct mountpoint *lock_mount(struct path *path)
-{
-	struct vfsmount *mnt;
-	struct dentry *dentry = path->dentry;
-retry:
-	inode_lock(dentry->d_inode);
-	if (unlikely(cant_mount(dentry))) {
-		//不能mount,返回失败
-		inode_unlock(dentry->d_inode);
-		return ERR_PTR(-ENOENT);
-	}
-	namespace_lock();
-	//检查path下是否有mnt信息
-	mnt = lookup_mnt(path);
-	if (likely(!mnt)) {
-		//没有发现此path上有对应的mnt，创建mountpoint
-		struct mountpoint *mp = get_mountpoint(dentry);
-		if (IS_ERR(mp)) {
-=======
 /**
  * do_lock_mount - lock mount and mountpoint
  * @path:    target path
@@ -2531,6 +2496,7 @@
 
 		inode_lock(dentry->d_inode);
 		if (unlikely(cant_mount(dentry))) {
+			//不能mount,返回失败
 			inode_unlock(dentry->d_inode);
 			goto out;
 		}
@@ -2538,7 +2504,6 @@
 		namespace_lock();
 
 		if (beneath && (!is_mounted(mnt) || m->mnt_mountpoint != dentry)) {
->>>>>>> 9d1694dc
 			namespace_unlock();
 			inode_unlock(dentry->d_inode);
 			goto out;
@@ -2557,18 +2522,6 @@
 		path->dentry = dget(mnt->mnt_root);
 	}
 
-<<<<<<< HEAD
-	/*什么情况走下面流程？*/
-	//如果path上有mnt,则替换path的dentry为mnt的根dentry，再查询
-	namespace_unlock();
-	inode_unlock(path->dentry->d_inode);
-	path_put(path);
-	/*更新path->mnt*/
-	path->mnt = mnt;
-	//替换为mnt->mnt_root(被挂载设备的根dentry)
-	dentry = path->dentry = dget(mnt->mnt_root);
-	goto retry;/*再次尝试查询*/
-=======
 	mp = get_mountpoint(dentry);
 	if (IS_ERR(mp)) {
 		namespace_unlock();
@@ -2584,8 +2537,8 @@
 
 static inline struct mountpoint *lock_mount(struct path *path)
 {
+	//获取path的挂载点信息
 	return do_lock_mount(path, false);
->>>>>>> 9d1694dc
 }
 
 static void unlock_mount(struct mountpoint *where)
@@ -3334,13 +3287,8 @@
 	}
 
 	/* Refuse the same filesystem on the same mount point */
-<<<<<<< HEAD
-	if (path->mnt->mnt_sb == newmnt->mnt.mnt_sb &&
-	    path->mnt->mnt_root == path->dentry)
-	    /*重复挂载*/
-=======
 	if (path->mnt->mnt_sb == newmnt->mnt.mnt_sb && path_mounted(path))
->>>>>>> 9d1694dc
+		/*重复挂载*/
 		return -EBUSY;
 
 	/*dentry不能为符号链接*/
@@ -3437,16 +3385,13 @@
 	if (IS_ERR(fc))
 		return PTR_ERR(fc);
 
-<<<<<<< HEAD
-	//如果有subtype,则使fs解析subtype参数
-=======
 	/*
 	 * Indicate to the filesystem that the mount request is coming
 	 * from the legacy mount system call.
 	 */
 	fc->oldapi = true;
 
->>>>>>> 9d1694dc
+	//如果有subtype,则使fs解析subtype参数
 	if (subtype)
 		err = vfs_parse_fs_string(fc, "subtype",
 					  subtype, strlen(subtype));
