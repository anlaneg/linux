/*
 *  linux/fs/namespace.c
 *
 * (C) Copyright Al Viro 2000, 2001
 *	Released under GPL v2.
 *
 * Based on code from fs/super.c, copyright Linus Torvalds and others.
 * Heavily rewritten.
 */

#include <linux/syscalls.h>
#include <linux/export.h>
#include <linux/capability.h>
#include <linux/mnt_namespace.h>
#include <linux/user_namespace.h>
#include <linux/namei.h>
#include <linux/security.h>
#include <linux/cred.h>
#include <linux/idr.h>
#include <linux/init.h>		/* init_rootfs */
#include <linux/fs_struct.h>	/* get_fs_root et.al. */
#include <linux/fsnotify.h>	/* fsnotify_vfsmount_delete */
#include <linux/uaccess.h>
#include <linux/proc_ns.h>
#include <linux/magic.h>
#include <linux/memblock.h>
#include <linux/task_work.h>
#include <linux/sched/task.h>

#include "pnode.h"
#include "internal.h"

/* Maximum number of mounts in a mount namespace */
unsigned int sysctl_mount_max __read_mostly = 100000;

static unsigned int m_hash_mask __read_mostly;
static unsigned int m_hash_shift __read_mostly;
static unsigned int mp_hash_mask __read_mostly;
static unsigned int mp_hash_shift __read_mostly;

static __initdata unsigned long mhash_entries;
static int __init set_mhash_entries(char *str)
{
	if (!str)
		return 0;
	mhash_entries = simple_strtoul(str, &str, 0);
	return 1;
}
__setup("mhash_entries=", set_mhash_entries);

static __initdata unsigned long mphash_entries;
static int __init set_mphash_entries(char *str)
{
	if (!str)
		return 0;
	mphash_entries = simple_strtoul(str, &str, 0);
	return 1;
}
__setup("mphash_entries=", set_mphash_entries);

static u64 event;
static DEFINE_IDA(mnt_id_ida);
static DEFINE_IDA(mnt_group_ida);

static struct hlist_head *mount_hashtable __read_mostly;
//挂载点hash表
static struct hlist_head *mountpoint_hashtable __read_mostly;
static struct kmem_cache *mnt_cache __read_mostly;//挂载点cache
static DECLARE_RWSEM(namespace_sem);

/* /sys/fs */
struct kobject *fs_kobj;
EXPORT_SYMBOL_GPL(fs_kobj);

/*
 * vfsmount lock may be taken for read to prevent changes to the
 * vfsmount hash, ie. during mountpoint lookups or walking back
 * up the tree.
 *
 * It should be taken for write in all cases where the vfsmount
 * tree or hash is modified or when a vfsmount structure is modified.
 */
__cacheline_aligned_in_smp DEFINE_SEQLOCK(mount_lock);

static inline struct hlist_head *m_hash(struct vfsmount *mnt, struct dentry *dentry)
{
	unsigned long tmp = ((unsigned long)mnt / L1_CACHE_BYTES);
	tmp += ((unsigned long)dentry / L1_CACHE_BYTES);
	tmp = tmp + (tmp >> m_hash_shift);
	return &mount_hashtable[tmp & m_hash_mask];
}

//获取dentry对应的挂载点hash表桶头
static inline struct hlist_head *mp_hash(struct dentry *dentry)
{
	unsigned long tmp = ((unsigned long)dentry / L1_CACHE_BYTES);
	tmp = tmp + (tmp >> mp_hash_shift);
	return &mountpoint_hashtable[tmp & mp_hash_mask];
}

//为mnt申请并填充编号
static int mnt_alloc_id(struct mount *mnt)
{
	int res = ida_alloc(&mnt_id_ida, GFP_KERNEL);

	if (res < 0)
		return res;
	mnt->mnt_id = res;
	return 0;
}

static void mnt_free_id(struct mount *mnt)
{
	ida_free(&mnt_id_ida, mnt->mnt_id);
}

/*
 * Allocate a new peer group ID
 */
static int mnt_alloc_group_id(struct mount *mnt)
{
	int res = ida_alloc_min(&mnt_group_ida, 1, GFP_KERNEL);

	if (res < 0)
		return res;
	mnt->mnt_group_id = res;
	return 0;
}

/*
 * Release a peer group ID
 */
void mnt_release_group_id(struct mount *mnt)
{
	ida_free(&mnt_group_ida, mnt->mnt_group_id);
	mnt->mnt_group_id = 0;
}

/*
 * vfsmount lock must be held for read
 */
static inline void mnt_add_count(struct mount *mnt, int n)
{
#ifdef CONFIG_SMP
	this_cpu_add(mnt->mnt_pcp->mnt_count, n);
#else
	preempt_disable();
	mnt->mnt_count += n;
	preempt_enable();
#endif
}

/*
 * vfsmount lock must be held for write
 */
unsigned int mnt_get_count(struct mount *mnt)
{
#ifdef CONFIG_SMP
	unsigned int count = 0;
	int cpu;

	for_each_possible_cpu(cpu) {
		count += per_cpu_ptr(mnt->mnt_pcp, cpu)->mnt_count;
	}

	return count;
#else
	return mnt->mnt_count;
#endif
}

static void drop_mountpoint(struct fs_pin *p)
{
	struct mount *m = container_of(p, struct mount, mnt_umount);
	dput(m->mnt_ex_mountpoint);
	pin_remove(p);
	mntput(&m->mnt);
}

//申请并初始化mount
static struct mount *alloc_vfsmnt(const char *name)
{
	//申请mnt节点
	struct mount *mnt = kmem_cache_zalloc(mnt_cache, GFP_KERNEL);
	if (mnt) {
		int err;

		//申请挂载点编号
		err = mnt_alloc_id(mnt);
		if (err)
			goto out_free_cache;

		//填充挂载点设备名称
		if (name) {
			mnt->mnt_devname = kstrdup_const(name, GFP_KERNEL);
			if (!mnt->mnt_devname)
				goto out_free_id;
		}

#ifdef CONFIG_SMP
		mnt->mnt_pcp = alloc_percpu(struct mnt_pcp);
		if (!mnt->mnt_pcp)
			goto out_free_devname;

		this_cpu_add(mnt->mnt_pcp->mnt_count, 1);
#else
		mnt->mnt_count = 1;
		mnt->mnt_writers = 0;
#endif

		INIT_HLIST_NODE(&mnt->mnt_hash);
		INIT_LIST_HEAD(&mnt->mnt_child);
		INIT_LIST_HEAD(&mnt->mnt_mounts);
		INIT_LIST_HEAD(&mnt->mnt_list);
		INIT_LIST_HEAD(&mnt->mnt_expire);
		INIT_LIST_HEAD(&mnt->mnt_share);
		INIT_LIST_HEAD(&mnt->mnt_slave_list);
		INIT_LIST_HEAD(&mnt->mnt_slave);
		INIT_HLIST_NODE(&mnt->mnt_mp_list);
		INIT_LIST_HEAD(&mnt->mnt_umounting);
		init_fs_pin(&mnt->mnt_umount, drop_mountpoint);
	}
	return mnt;

#ifdef CONFIG_SMP
out_free_devname:
	kfree_const(mnt->mnt_devname);
#endif
out_free_id:
	mnt_free_id(mnt);
out_free_cache:
	kmem_cache_free(mnt_cache, mnt);
	return NULL;
}

/*
 * Most r/o checks on a fs are for operations that take
 * discrete amounts of time, like a write() or unlink().
 * We must keep track of when those operations start
 * (for permission checks) and when they end, so that
 * we can determine when writes are able to occur to
 * a filesystem.
 */
/*
 * __mnt_is_readonly: check whether a mount is read-only
 * @mnt: the mount to check for its write status
 *
 * This shouldn't be used directly ouside of the VFS.
 * It does not guarantee that the filesystem will stay
 * r/w, just that it is right *now*.  This can not and
 * should not be used in place of IS_RDONLY(inode).
 * mnt_want/drop_write() will _keep_ the filesystem
 * r/w.
 */
int __mnt_is_readonly(struct vfsmount *mnt)
{
	if (mnt->mnt_flags & MNT_READONLY)
		return 1;
	if (sb_rdonly(mnt->mnt_sb))
		return 1;
	return 0;
}
EXPORT_SYMBOL_GPL(__mnt_is_readonly);

static inline void mnt_inc_writers(struct mount *mnt)
{
#ifdef CONFIG_SMP
	this_cpu_inc(mnt->mnt_pcp->mnt_writers);
#else
	mnt->mnt_writers++;
#endif
}

static inline void mnt_dec_writers(struct mount *mnt)
{
#ifdef CONFIG_SMP
	this_cpu_dec(mnt->mnt_pcp->mnt_writers);
#else
	mnt->mnt_writers--;
#endif
}

static unsigned int mnt_get_writers(struct mount *mnt)
{
#ifdef CONFIG_SMP
	unsigned int count = 0;
	int cpu;

	for_each_possible_cpu(cpu) {
		count += per_cpu_ptr(mnt->mnt_pcp, cpu)->mnt_writers;
	}

	return count;
#else
	return mnt->mnt_writers;
#endif
}

static int mnt_is_readonly(struct vfsmount *mnt)
{
	if (mnt->mnt_sb->s_readonly_remount)
		return 1;
	/* Order wrt setting s_flags/s_readonly_remount in do_remount() */
	smp_rmb();
	return __mnt_is_readonly(mnt);
}

/*
 * Most r/o & frozen checks on a fs are for operations that take discrete
 * amounts of time, like a write() or unlink().  We must keep track of when
 * those operations start (for permission checks) and when they end, so that we
 * can determine when writes are able to occur to a filesystem.
 */
/**
 * __mnt_want_write - get write access to a mount without freeze protection
 * @m: the mount on which to take a write
 *
 * This tells the low-level filesystem that a write is about to be performed to
 * it, and makes sure that writes are allowed (mnt it read-write) before
 * returning success. This operation does not protect against filesystem being
 * frozen. When the write operation is finished, __mnt_drop_write() must be
 * called. This is effectively a refcount.
 */
int __mnt_want_write(struct vfsmount *m)
{
	struct mount *mnt = real_mount(m);
	int ret = 0;

	preempt_disable();
	mnt_inc_writers(mnt);
	/*
	 * The store to mnt_inc_writers must be visible before we pass
	 * MNT_WRITE_HOLD loop below, so that the slowpath can see our
	 * incremented count after it has set MNT_WRITE_HOLD.
	 */
	smp_mb();
	while (READ_ONCE(mnt->mnt.mnt_flags) & MNT_WRITE_HOLD)
		cpu_relax();
	/*
	 * After the slowpath clears MNT_WRITE_HOLD, mnt_is_readonly will
	 * be set to match its requirements. So we must not load that until
	 * MNT_WRITE_HOLD is cleared.
	 */
	smp_rmb();
	if (mnt_is_readonly(m)) {
		mnt_dec_writers(mnt);
		ret = -EROFS;
	}
	preempt_enable();

	return ret;
}

/**
 * mnt_want_write - get write access to a mount
 * @m: the mount on which to take a write
 *
 * This tells the low-level filesystem that a write is about to be performed to
 * it, and makes sure that writes are allowed (mount is read-write, filesystem
 * is not frozen) before returning success.  When the write operation is
 * finished, mnt_drop_write() must be called.  This is effectively a refcount.
 */
int mnt_want_write(struct vfsmount *m)
{
	int ret;

	sb_start_write(m->mnt_sb);
	ret = __mnt_want_write(m);
	if (ret)
		sb_end_write(m->mnt_sb);
	return ret;
}
EXPORT_SYMBOL_GPL(mnt_want_write);

/**
 * mnt_clone_write - get write access to a mount
 * @mnt: the mount on which to take a write
 *
 * This is effectively like mnt_want_write, except
 * it must only be used to take an extra write reference
 * on a mountpoint that we already know has a write reference
 * on it. This allows some optimisation.
 *
 * After finished, mnt_drop_write must be called as usual to
 * drop the reference.
 */
int mnt_clone_write(struct vfsmount *mnt)
{
	/* superblock may be r/o */
	if (__mnt_is_readonly(mnt))
		return -EROFS;
	preempt_disable();
	mnt_inc_writers(real_mount(mnt));
	preempt_enable();
	return 0;
}
EXPORT_SYMBOL_GPL(mnt_clone_write);

/**
 * __mnt_want_write_file - get write access to a file's mount
 * @file: the file who's mount on which to take a write
 *
 * This is like __mnt_want_write, but it takes a file and can
 * do some optimisations if the file is open for write already
 */
int __mnt_want_write_file(struct file *file)
{
	if (!(file->f_mode & FMODE_WRITER))
		return __mnt_want_write(file->f_path.mnt);
	else
		return mnt_clone_write(file->f_path.mnt);
}

/**
 * mnt_want_write_file - get write access to a file's mount
 * @file: the file who's mount on which to take a write
 *
 * This is like mnt_want_write, but it takes a file and can
 * do some optimisations if the file is open for write already
 */
int mnt_want_write_file(struct file *file)
{
	int ret;

	sb_start_write(file_inode(file)->i_sb);
	ret = __mnt_want_write_file(file);
	if (ret)
		sb_end_write(file_inode(file)->i_sb);
	return ret;
}
EXPORT_SYMBOL_GPL(mnt_want_write_file);

/**
 * __mnt_drop_write - give up write access to a mount
 * @mnt: the mount on which to give up write access
 *
 * Tells the low-level filesystem that we are done
 * performing writes to it.  Must be matched with
 * __mnt_want_write() call above.
 */
void __mnt_drop_write(struct vfsmount *mnt)
{
	preempt_disable();
	mnt_dec_writers(real_mount(mnt));
	preempt_enable();
}

/**
 * mnt_drop_write - give up write access to a mount
 * @mnt: the mount on which to give up write access
 *
 * Tells the low-level filesystem that we are done performing writes to it and
 * also allows filesystem to be frozen again.  Must be matched with
 * mnt_want_write() call above.
 */
void mnt_drop_write(struct vfsmount *mnt)
{
	__mnt_drop_write(mnt);
	sb_end_write(mnt->mnt_sb);
}
EXPORT_SYMBOL_GPL(mnt_drop_write);

void __mnt_drop_write_file(struct file *file)
{
	__mnt_drop_write(file->f_path.mnt);
}

void mnt_drop_write_file(struct file *file)
{
	__mnt_drop_write_file(file);
	sb_end_write(file_inode(file)->i_sb);
}
EXPORT_SYMBOL(mnt_drop_write_file);

static int mnt_make_readonly(struct mount *mnt)
{
	int ret = 0;

	lock_mount_hash();
	mnt->mnt.mnt_flags |= MNT_WRITE_HOLD;
	/*
	 * After storing MNT_WRITE_HOLD, we'll read the counters. This store
	 * should be visible before we do.
	 */
	smp_mb();

	/*
	 * With writers on hold, if this value is zero, then there are
	 * definitely no active writers (although held writers may subsequently
	 * increment the count, they'll have to wait, and decrement it after
	 * seeing MNT_READONLY).
	 *
	 * It is OK to have counter incremented on one CPU and decremented on
	 * another: the sum will add up correctly. The danger would be when we
	 * sum up each counter, if we read a counter before it is incremented,
	 * but then read another CPU's count which it has been subsequently
	 * decremented from -- we would see more decrements than we should.
	 * MNT_WRITE_HOLD protects against this scenario, because
	 * mnt_want_write first increments count, then smp_mb, then spins on
	 * MNT_WRITE_HOLD, so it can't be decremented by another CPU while
	 * we're counting up here.
	 */
	if (mnt_get_writers(mnt) > 0)
		ret = -EBUSY;
	else
		mnt->mnt.mnt_flags |= MNT_READONLY;
	/*
	 * MNT_READONLY must become visible before ~MNT_WRITE_HOLD, so writers
	 * that become unheld will see MNT_READONLY.
	 */
	smp_wmb();
	mnt->mnt.mnt_flags &= ~MNT_WRITE_HOLD;
	unlock_mount_hash();
	return ret;
}

static void __mnt_unmake_readonly(struct mount *mnt)
{
	lock_mount_hash();
	mnt->mnt.mnt_flags &= ~MNT_READONLY;
	unlock_mount_hash();
}

int sb_prepare_remount_readonly(struct super_block *sb)
{
	struct mount *mnt;
	int err = 0;

	/* Racy optimization.  Recheck the counter under MNT_WRITE_HOLD */
	if (atomic_long_read(&sb->s_remove_count))
		return -EBUSY;

	lock_mount_hash();
	list_for_each_entry(mnt, &sb->s_mounts, mnt_instance) {
		if (!(mnt->mnt.mnt_flags & MNT_READONLY)) {
			mnt->mnt.mnt_flags |= MNT_WRITE_HOLD;
			smp_mb();
			if (mnt_get_writers(mnt) > 0) {
				err = -EBUSY;
				break;
			}
		}
	}
	if (!err && atomic_long_read(&sb->s_remove_count))
		err = -EBUSY;

	if (!err) {
		sb->s_readonly_remount = 1;
		smp_wmb();
	}
	list_for_each_entry(mnt, &sb->s_mounts, mnt_instance) {
		if (mnt->mnt.mnt_flags & MNT_WRITE_HOLD)
			mnt->mnt.mnt_flags &= ~MNT_WRITE_HOLD;
	}
	unlock_mount_hash();

	return err;
}

static void free_vfsmnt(struct mount *mnt)
{
	kfree_const(mnt->mnt_devname);
#ifdef CONFIG_SMP
	free_percpu(mnt->mnt_pcp);
#endif
	kmem_cache_free(mnt_cache, mnt);
}

static void delayed_free_vfsmnt(struct rcu_head *head)
{
	free_vfsmnt(container_of(head, struct mount, mnt_rcu));
}

/* call under rcu_read_lock */
int __legitimize_mnt(struct vfsmount *bastard, unsigned seq)
{
	struct mount *mnt;
	if (read_seqretry(&mount_lock, seq))
		return 1;
	if (bastard == NULL)
		return 0;
	mnt = real_mount(bastard);
	mnt_add_count(mnt, 1);
	smp_mb();			// see mntput_no_expire()
	if (likely(!read_seqretry(&mount_lock, seq)))
		return 0;
	if (bastard->mnt_flags & MNT_SYNC_UMOUNT) {
		mnt_add_count(mnt, -1);
		return 1;
	}
	lock_mount_hash();
	if (unlikely(bastard->mnt_flags & MNT_DOOMED)) {
		mnt_add_count(mnt, -1);
		unlock_mount_hash();
		return 1;
	}
	unlock_mount_hash();
	/* caller will mntput() */
	return -1;
}

/* call under rcu_read_lock */
bool legitimize_mnt(struct vfsmount *bastard, unsigned seq)
{
	int res = __legitimize_mnt(bastard, seq);
	if (likely(!res))
		return true;
	if (unlikely(res < 0)) {
		rcu_read_unlock();
		mntput(bastard);
		rcu_read_lock();
	}
	return false;
}

/*
 * find the first mount at @dentry on vfsmount @mnt.
 * call under rcu_read_lock()
 */
struct mount *__lookup_mnt(struct vfsmount *mnt, struct dentry *dentry)
{
	struct hlist_head *head = m_hash(mnt, dentry);
	struct mount *p;

	hlist_for_each_entry_rcu(p, head, mnt_hash)
		if (&p->mnt_parent->mnt == mnt && p->mnt_mountpoint == dentry)
			return p;
	return NULL;
}

/*
 * lookup_mnt - Return the first child mount mounted at path
 *
 * "First" means first mounted chronologically.  If you create the
 * following mounts:
 *
 * mount /dev/sda1 /mnt
 * mount /dev/sda2 /mnt
 * mount /dev/sda3 /mnt
 *
 * Then lookup_mnt() on the base /mnt dentry in the root mount will
 * return successively the root dentry and vfsmount of /dev/sda1, then
 * /dev/sda2, then /dev/sda3, then NULL.
 *
 * lookup_mnt takes a reference to the found vfsmount.
 */
struct vfsmount *lookup_mnt(const struct path *path)
{
	struct mount *child_mnt;
	struct vfsmount *m;
	unsigned seq;

	rcu_read_lock();
	do {
		seq = read_seqbegin(&mount_lock);
		//检查path->mnt,path->dentry是否存在子挂载，如果存在，返回其对应的挂载信息
		child_mnt = __lookup_mnt(path->mnt, path->dentry);
		m = child_mnt ? &child_mnt->mnt : NULL;
	} while (!legitimize_mnt(m, seq));
	rcu_read_unlock();
	return m;
}

/*
 * __is_local_mountpoint - Test to see if dentry is a mountpoint in the
 *                         current mount namespace.
 *
 * The common case is dentries are not mountpoints at all and that
 * test is handled inline.  For the slow case when we are actually
 * dealing with a mountpoint of some kind, walk through all of the
 * mounts in the current mount namespace and test to see if the dentry
 * is a mountpoint.
 *
 * The mount_hashtable is not usable in the context because we
 * need to identify all mounts that may be in the current mount
 * namespace not just a mount that happens to have some specified
 * parent mount.
 */
bool __is_local_mountpoint(struct dentry *dentry)
{
	struct mnt_namespace *ns = current->nsproxy->mnt_ns;
	struct mount *mnt;
	bool is_covered = false;

	if (!d_mountpoint(dentry))
		goto out;

	down_read(&namespace_sem);
	list_for_each_entry(mnt, &ns->list, mnt_list) {
		is_covered = (mnt->mnt_mountpoint == dentry);
		if (is_covered)
			break;
	}
	up_read(&namespace_sem);
out:
	return is_covered;
}

//查询dentry对应的mountpoint信息，如果不存在，则返回NULL
static struct mountpoint *lookup_mountpoint(struct dentry *dentry)
{
	struct hlist_head *chain = mp_hash(dentry);
	struct mountpoint *mp;

	//遍历每个挂载点信息
	hlist_for_each_entry(mp, chain, m_hash) {
		if (mp->m_dentry == dentry) {
<<<<<<< HEAD
			//如果两者dentry指针相同，则增加引用计数
			/* might be worth a WARN_ON() */
			if (d_unlinked(dentry))
				return ERR_PTR(-ENOENT);
=======
>>>>>>> 9ff01193
			mp->m_count++;
			return mp;
		}
	}
	return NULL;
}

//获取dentry对应的mountpoint,如果存在则返回，如果不存在，则创建
static struct mountpoint *get_mountpoint(struct dentry *dentry)
{
	struct mountpoint *mp, *new = NULL;
	int ret;

	if (d_mountpoint(dentry)) {
		/* might be worth a WARN_ON() */
		if (d_unlinked(dentry))
			return ERR_PTR(-ENOENT);
mountpoint:
		read_seqlock_excl(&mount_lock);
		mp = lookup_mountpoint(dentry);
		read_sequnlock_excl(&mount_lock);
		if (mp)
			goto done;
	}

	//如果没有查询到mountpoint,则创建一个针对dentry的mountpoint,并加入到hash表中
	if (!new)
		new = kmalloc(sizeof(struct mountpoint), GFP_KERNEL);
	if (!new)
		return ERR_PTR(-ENOMEM);


	/* Exactly one processes may set d_mounted */
	ret = d_set_mounted(dentry);

	/* Someone else set d_mounted? */
	if (ret == -EBUSY)
		goto mountpoint;

	/* The dentry is not available as a mountpoint? */
	mp = ERR_PTR(ret);
	if (ret)
		goto done;

	/* Add the new mountpoint to the hash table */
	read_seqlock_excl(&mount_lock);
	new->m_dentry = dentry;
	new->m_count = 1;
	hlist_add_head(&new->m_hash, mp_hash(dentry));
	INIT_HLIST_HEAD(&new->m_list);
	read_sequnlock_excl(&mount_lock);

	mp = new;
	new = NULL;
done:
	kfree(new);
	return mp;
}

static void put_mountpoint(struct mountpoint *mp)
{
	if (!--mp->m_count) {
		struct dentry *dentry = mp->m_dentry;
		BUG_ON(!hlist_empty(&mp->m_list));
		spin_lock(&dentry->d_lock);
		dentry->d_flags &= ~DCACHE_MOUNTED;
		spin_unlock(&dentry->d_lock);
		hlist_del(&mp->m_hash);
		kfree(mp);
	}
}

static inline int check_mnt(struct mount *mnt)
{
	return mnt->mnt_ns == current->nsproxy->mnt_ns;
}

/*
 * vfsmount lock must be held for write
 */
static void touch_mnt_namespace(struct mnt_namespace *ns)
{
	if (ns) {
		ns->event = ++event;
		wake_up_interruptible(&ns->poll);
	}
}

/*
 * vfsmount lock must be held for write
 */
static void __touch_mnt_namespace(struct mnt_namespace *ns)
{
	if (ns && ns->event != event) {
		ns->event = event;
		wake_up_interruptible(&ns->poll);
	}
}

/*
 * vfsmount lock must be held for write
 */
static void unhash_mnt(struct mount *mnt)
{
	mnt->mnt_parent = mnt;
	mnt->mnt_mountpoint = mnt->mnt.mnt_root;
	list_del_init(&mnt->mnt_child);
	hlist_del_init_rcu(&mnt->mnt_hash);
	hlist_del_init(&mnt->mnt_mp_list);
	put_mountpoint(mnt->mnt_mp);
	mnt->mnt_mp = NULL;
}

/*
 * vfsmount lock must be held for write
 */
static void detach_mnt(struct mount *mnt, struct path *old_path)
{
	old_path->dentry = mnt->mnt_mountpoint;
	old_path->mnt = &mnt->mnt_parent->mnt;
	unhash_mnt(mnt);
}

/*
 * vfsmount lock must be held for write
 */
static void umount_mnt(struct mount *mnt)
{
	/* old mountpoint will be dropped when we can do that */
	mnt->mnt_ex_mountpoint = mnt->mnt_mountpoint;
	unhash_mnt(mnt);
}

/*
 * vfsmount lock must be held for write
 */
void mnt_set_mountpoint(struct mount *mnt,
			struct mountpoint *mp,
			struct mount *child_mnt)
{
	mp->m_count++;
	mnt_add_count(mnt, 1);	/* essentially, that's mntget */
	child_mnt->mnt_mountpoint = dget(mp->m_dentry);
	child_mnt->mnt_parent = mnt;
	child_mnt->mnt_mp = mp;
	hlist_add_head(&child_mnt->mnt_mp_list, &mp->m_list);
}

static void __attach_mnt(struct mount *mnt, struct mount *parent)
{
	hlist_add_head_rcu(&mnt->mnt_hash,
			   m_hash(&parent->mnt, mnt->mnt_mountpoint));
	list_add_tail(&mnt->mnt_child, &parent->mnt_mounts);
}

/*
 * vfsmount lock must be held for write
 */
static void attach_mnt(struct mount *mnt,
			struct mount *parent,
			struct mountpoint *mp)
{
	mnt_set_mountpoint(parent, mp, mnt);
	__attach_mnt(mnt, parent);
}

void mnt_change_mountpoint(struct mount *parent, struct mountpoint *mp, struct mount *mnt)
{
	struct mountpoint *old_mp = mnt->mnt_mp;
	struct dentry *old_mountpoint = mnt->mnt_mountpoint;
	struct mount *old_parent = mnt->mnt_parent;

	list_del_init(&mnt->mnt_child);
	hlist_del_init(&mnt->mnt_mp_list);
	hlist_del_init_rcu(&mnt->mnt_hash);

	attach_mnt(mnt, parent, mp);

	put_mountpoint(old_mp);

	/*
	 * Safely avoid even the suggestion this code might sleep or
	 * lock the mount hash by taking advantage of the knowledge that
	 * mnt_change_mountpoint will not release the final reference
	 * to a mountpoint.
	 *
	 * During mounting, the mount passed in as the parent mount will
	 * continue to use the old mountpoint and during unmounting, the
	 * old mountpoint will continue to exist until namespace_unlock,
	 * which happens well after mnt_change_mountpoint.
	 */
	spin_lock(&old_mountpoint->d_lock);
	old_mountpoint->d_lockref.count--;
	spin_unlock(&old_mountpoint->d_lock);

	mnt_add_count(old_parent, -1);
}

/*
 * vfsmount lock must be held for write
 */
static void commit_tree(struct mount *mnt)
{
	struct mount *parent = mnt->mnt_parent;
	struct mount *m;
	LIST_HEAD(head);
	struct mnt_namespace *n = parent->mnt_ns;

	BUG_ON(parent == mnt);

	list_add_tail(&head, &mnt->mnt_list);
	list_for_each_entry(m, &head, mnt_list)
		m->mnt_ns = n;

	list_splice(&head, n->list.prev);

	n->mounts += n->pending_mounts;
	n->pending_mounts = 0;

	__attach_mnt(mnt, parent);
	touch_mnt_namespace(n);
}

static struct mount *next_mnt(struct mount *p, struct mount *root)
{
	struct list_head *next = p->mnt_mounts.next;
	if (next == &p->mnt_mounts) {
		while (1) {
			if (p == root)
				return NULL;
			next = p->mnt_child.next;
			if (next != &p->mnt_parent->mnt_mounts)
				break;
			p = p->mnt_parent;
		}
	}
	return list_entry(next, struct mount, mnt_child);
}

static struct mount *skip_mnt_tree(struct mount *p)
{
	struct list_head *prev = p->mnt_mounts.prev;
	while (prev != &p->mnt_mounts) {
		p = list_entry(prev, struct mount, mnt_child);
		prev = p->mnt_mounts.prev;
	}
	return p;
}

struct vfsmount *
vfs_kern_mount(struct file_system_type *type, int flags, const char *name, void *data)
{
	struct mount *mnt;
	struct dentry *root;

	if (!type)
		return ERR_PTR(-ENODEV);

	//申请并初始化mount
	mnt = alloc_vfsmnt(name);
	if (!mnt)
		return ERR_PTR(-ENOMEM);

	if (flags & SB_KERNMOUNT)
		mnt->mnt.mnt_flags = MNT_INTERNAL;

	//挂载指定文件系统，返回其对应的根目录
	root = mount_fs(type, flags, name, data);
	if (IS_ERR(root)) {
		//返回文件系统根节点失败，挂载失败
		mnt_free_id(mnt);
		free_vfsmnt(mnt);
		return ERR_CAST(root);
	}

	//填充mnt(使之指向被挂载设备的根）
	mnt->mnt.mnt_root = root;
	mnt->mnt.mnt_sb = root->d_sb;
	mnt->mnt_mountpoint = mnt->mnt.mnt_root;
	mnt->mnt_parent = mnt;
	lock_mount_hash();
	//记录挂载情况
	list_add_tail(&mnt->mnt_instance, &root->d_sb->s_mounts);
	unlock_mount_hash();
	return &mnt->mnt;
}
EXPORT_SYMBOL_GPL(vfs_kern_mount);

struct vfsmount *
vfs_submount(const struct dentry *mountpoint, struct file_system_type *type,
	     const char *name, void *data)
{
	/* Until it is worked out how to pass the user namespace
	 * through from the parent mount to the submount don't support
	 * unprivileged mounts with submounts.
	 */
	if (mountpoint->d_sb->s_user_ns != &init_user_ns)
		return ERR_PTR(-EPERM);

	return vfs_kern_mount(type, SB_SUBMOUNT, name, data);
}
EXPORT_SYMBOL_GPL(vfs_submount);

static struct mount *clone_mnt(struct mount *old, struct dentry *root,
					int flag)
{
	struct super_block *sb = old->mnt.mnt_sb;
	struct mount *mnt;
	int err;

	mnt = alloc_vfsmnt(old->mnt_devname);
	if (!mnt)
		return ERR_PTR(-ENOMEM);

	if (flag & (CL_SLAVE | CL_PRIVATE | CL_SHARED_TO_SLAVE))
		mnt->mnt_group_id = 0; /* not a peer of original */
	else
		mnt->mnt_group_id = old->mnt_group_id;

	if ((flag & CL_MAKE_SHARED) && !mnt->mnt_group_id) {
		err = mnt_alloc_group_id(mnt);
		if (err)
			goto out_free;
	}

	mnt->mnt.mnt_flags = old->mnt.mnt_flags;
	mnt->mnt.mnt_flags &= ~(MNT_WRITE_HOLD|MNT_MARKED|MNT_INTERNAL);
	/* Don't allow unprivileged users to change mount flags */
	if (flag & CL_UNPRIVILEGED) {
		mnt->mnt.mnt_flags |= MNT_LOCK_ATIME;

		if (mnt->mnt.mnt_flags & MNT_READONLY)
			mnt->mnt.mnt_flags |= MNT_LOCK_READONLY;

		if (mnt->mnt.mnt_flags & MNT_NODEV)
			mnt->mnt.mnt_flags |= MNT_LOCK_NODEV;

		if (mnt->mnt.mnt_flags & MNT_NOSUID)
			mnt->mnt.mnt_flags |= MNT_LOCK_NOSUID;

		if (mnt->mnt.mnt_flags & MNT_NOEXEC)
			mnt->mnt.mnt_flags |= MNT_LOCK_NOEXEC;
	}

	/* Don't allow unprivileged users to reveal what is under a mount */
	if ((flag & CL_UNPRIVILEGED) &&
	    (!(flag & CL_EXPIRE) || list_empty(&old->mnt_expire)))
		mnt->mnt.mnt_flags |= MNT_LOCKED;

	atomic_inc(&sb->s_active);
	mnt->mnt.mnt_sb = sb;
	mnt->mnt.mnt_root = dget(root);
	mnt->mnt_mountpoint = mnt->mnt.mnt_root;
	mnt->mnt_parent = mnt;
	lock_mount_hash();
	list_add_tail(&mnt->mnt_instance, &sb->s_mounts);
	unlock_mount_hash();

	if ((flag & CL_SLAVE) ||
	    ((flag & CL_SHARED_TO_SLAVE) && IS_MNT_SHARED(old))) {
		list_add(&mnt->mnt_slave, &old->mnt_slave_list);
		mnt->mnt_master = old;
		CLEAR_MNT_SHARED(mnt);
	} else if (!(flag & CL_PRIVATE)) {
		if ((flag & CL_MAKE_SHARED) || IS_MNT_SHARED(old))
			list_add(&mnt->mnt_share, &old->mnt_share);
		if (IS_MNT_SLAVE(old))
			list_add(&mnt->mnt_slave, &old->mnt_slave);
		mnt->mnt_master = old->mnt_master;
	} else {
		CLEAR_MNT_SHARED(mnt);
	}
	if (flag & CL_MAKE_SHARED)
		set_mnt_shared(mnt);

	/* stick the duplicate mount on the same expiry list
	 * as the original if that was on one */
	if (flag & CL_EXPIRE) {
		if (!list_empty(&old->mnt_expire))
			list_add(&mnt->mnt_expire, &old->mnt_expire);
	}

	return mnt;

 out_free:
	mnt_free_id(mnt);
	free_vfsmnt(mnt);
	return ERR_PTR(err);
}

static void cleanup_mnt(struct mount *mnt)
{
	/*
	 * This probably indicates that somebody messed
	 * up a mnt_want/drop_write() pair.  If this
	 * happens, the filesystem was probably unable
	 * to make r/w->r/o transitions.
	 */
	/*
	 * The locking used to deal with mnt_count decrement provides barriers,
	 * so mnt_get_writers() below is safe.
	 */
	WARN_ON(mnt_get_writers(mnt));
	if (unlikely(mnt->mnt_pins.first))
		mnt_pin_kill(mnt);
	fsnotify_vfsmount_delete(&mnt->mnt);
	dput(mnt->mnt.mnt_root);
	deactivate_super(mnt->mnt.mnt_sb);
	mnt_free_id(mnt);
	call_rcu(&mnt->mnt_rcu, delayed_free_vfsmnt);
}

static void __cleanup_mnt(struct rcu_head *head)
{
	cleanup_mnt(container_of(head, struct mount, mnt_rcu));
}

static LLIST_HEAD(delayed_mntput_list);
static void delayed_mntput(struct work_struct *unused)
{
	struct llist_node *node = llist_del_all(&delayed_mntput_list);
	struct mount *m, *t;

	llist_for_each_entry_safe(m, t, node, mnt_llist)
		cleanup_mnt(m);
}
static DECLARE_DELAYED_WORK(delayed_mntput_work, delayed_mntput);

static void mntput_no_expire(struct mount *mnt)
{
	rcu_read_lock();
	if (likely(READ_ONCE(mnt->mnt_ns))) {
		/*
		 * Since we don't do lock_mount_hash() here,
		 * ->mnt_ns can change under us.  However, if it's
		 * non-NULL, then there's a reference that won't
		 * be dropped until after an RCU delay done after
		 * turning ->mnt_ns NULL.  So if we observe it
		 * non-NULL under rcu_read_lock(), the reference
		 * we are dropping is not the final one.
		 */
		mnt_add_count(mnt, -1);
		rcu_read_unlock();
		return;
	}
	lock_mount_hash();
	/*
	 * make sure that if __legitimize_mnt() has not seen us grab
	 * mount_lock, we'll see their refcount increment here.
	 */
	smp_mb();
	mnt_add_count(mnt, -1);
	if (mnt_get_count(mnt)) {
		rcu_read_unlock();
		unlock_mount_hash();
		return;
	}
	if (unlikely(mnt->mnt.mnt_flags & MNT_DOOMED)) {
		rcu_read_unlock();
		unlock_mount_hash();
		return;
	}
	mnt->mnt.mnt_flags |= MNT_DOOMED;
	rcu_read_unlock();

	list_del(&mnt->mnt_instance);

	if (unlikely(!list_empty(&mnt->mnt_mounts))) {
		struct mount *p, *tmp;
		list_for_each_entry_safe(p, tmp, &mnt->mnt_mounts,  mnt_child) {
			umount_mnt(p);
		}
	}
	unlock_mount_hash();

	if (likely(!(mnt->mnt.mnt_flags & MNT_INTERNAL))) {
		struct task_struct *task = current;
		if (likely(!(task->flags & PF_KTHREAD))) {
			init_task_work(&mnt->mnt_rcu, __cleanup_mnt);
			if (!task_work_add(task, &mnt->mnt_rcu, true))
				return;
		}
		if (llist_add(&mnt->mnt_llist, &delayed_mntput_list))
			schedule_delayed_work(&delayed_mntput_work, 1);
		return;
	}
	cleanup_mnt(mnt);
}

void mntput(struct vfsmount *mnt)
{
	if (mnt) {
		struct mount *m = real_mount(mnt);
		/* avoid cacheline pingpong, hope gcc doesn't get "smart" */
		if (unlikely(m->mnt_expiry_mark))
			m->mnt_expiry_mark = 0;
		mntput_no_expire(m);
	}
}
EXPORT_SYMBOL(mntput);

struct vfsmount *mntget(struct vfsmount *mnt)
{
	if (mnt)
		mnt_add_count(real_mount(mnt), 1);
	return mnt;
}
EXPORT_SYMBOL(mntget);

/* path_is_mountpoint() - Check if path is a mount in the current
 *                          namespace.
 *
 *  d_mountpoint() can only be used reliably to establish if a dentry is
 *  not mounted in any namespace and that common case is handled inline.
 *  d_mountpoint() isn't aware of the possibility there may be multiple
 *  mounts using a given dentry in a different namespace. This function
 *  checks if the passed in path is a mountpoint rather than the dentry
 *  alone.
 */
bool path_is_mountpoint(const struct path *path)
{
	unsigned seq;
	bool res;

	if (!d_mountpoint(path->dentry))
		return false;

	rcu_read_lock();
	do {
		seq = read_seqbegin(&mount_lock);
		res = __path_is_mountpoint(path);
	} while (read_seqretry(&mount_lock, seq));
	rcu_read_unlock();

	return res;
}
EXPORT_SYMBOL(path_is_mountpoint);

struct vfsmount *mnt_clone_internal(const struct path *path)
{
	struct mount *p;
	p = clone_mnt(real_mount(path->mnt), path->dentry, CL_PRIVATE);
	if (IS_ERR(p))
		return ERR_CAST(p);
	p->mnt.mnt_flags |= MNT_INTERNAL;
	return &p->mnt;
}

#ifdef CONFIG_PROC_FS
/* iterator; we want it to have access to namespace_sem, thus here... */
static void *m_start(struct seq_file *m, loff_t *pos)
{
	struct proc_mounts *p = m->private;

	down_read(&namespace_sem);
	if (p->cached_event == p->ns->event) {
		void *v = p->cached_mount;
		if (*pos == p->cached_index)
			return v;
		if (*pos == p->cached_index + 1) {
			v = seq_list_next(v, &p->ns->list, &p->cached_index);
			return p->cached_mount = v;
		}
	}

	p->cached_event = p->ns->event;
	p->cached_mount = seq_list_start(&p->ns->list, *pos);
	p->cached_index = *pos;
	return p->cached_mount;
}

static void *m_next(struct seq_file *m, void *v, loff_t *pos)
{
	struct proc_mounts *p = m->private;

	p->cached_mount = seq_list_next(v, &p->ns->list, pos);
	p->cached_index = *pos;
	return p->cached_mount;
}

static void m_stop(struct seq_file *m, void *v)
{
	up_read(&namespace_sem);
}

static int m_show(struct seq_file *m, void *v)
{
	struct proc_mounts *p = m->private;
	struct mount *r = list_entry(v, struct mount, mnt_list);
	return p->show(m, &r->mnt);
}

const struct seq_operations mounts_op = {
	.start	= m_start,
	.next	= m_next,
	.stop	= m_stop,
	.show	= m_show,
};
#endif  /* CONFIG_PROC_FS */

/**
 * may_umount_tree - check if a mount tree is busy
 * @mnt: root of mount tree
 *
 * This is called to check if a tree of mounts has any
 * open files, pwds, chroots or sub mounts that are
 * busy.
 */
int may_umount_tree(struct vfsmount *m)
{
	struct mount *mnt = real_mount(m);
	int actual_refs = 0;
	int minimum_refs = 0;
	struct mount *p;
	BUG_ON(!m);

	/* write lock needed for mnt_get_count */
	lock_mount_hash();
	for (p = mnt; p; p = next_mnt(p, mnt)) {
		actual_refs += mnt_get_count(p);
		minimum_refs += 2;
	}
	unlock_mount_hash();

	if (actual_refs > minimum_refs)
		return 0;

	return 1;
}

EXPORT_SYMBOL(may_umount_tree);

/**
 * may_umount - check if a mount point is busy
 * @mnt: root of mount
 *
 * This is called to check if a mount point has any
 * open files, pwds, chroots or sub mounts. If the
 * mount has sub mounts this will return busy
 * regardless of whether the sub mounts are busy.
 *
 * Doesn't take quota and stuff into account. IOW, in some cases it will
 * give false negatives. The main reason why it's here is that we need
 * a non-destructive way to look for easily umountable filesystems.
 */
int may_umount(struct vfsmount *mnt)
{
	int ret = 1;
	down_read(&namespace_sem);
	lock_mount_hash();
	if (propagate_mount_busy(real_mount(mnt), 2))
		ret = 0;
	unlock_mount_hash();
	up_read(&namespace_sem);
	return ret;
}

EXPORT_SYMBOL(may_umount);

static HLIST_HEAD(unmounted);	/* protected by namespace_sem */

static void namespace_unlock(void)
{
	struct hlist_head head;

	hlist_move_list(&unmounted, &head);

	up_write(&namespace_sem);

	if (likely(hlist_empty(&head)))
		return;

	synchronize_rcu();

	group_pin_kill(&head);
}

static inline void namespace_lock(void)
{
	down_write(&namespace_sem);
}

enum umount_tree_flags {
	UMOUNT_SYNC = 1,
	UMOUNT_PROPAGATE = 2,
	UMOUNT_CONNECTED = 4,
};

static bool disconnect_mount(struct mount *mnt, enum umount_tree_flags how)
{
	/* Leaving mounts connected is only valid for lazy umounts */
	if (how & UMOUNT_SYNC)
		return true;

	/* A mount without a parent has nothing to be connected to */
	if (!mnt_has_parent(mnt))
		return true;

	/* Because the reference counting rules change when mounts are
	 * unmounted and connected, umounted mounts may not be
	 * connected to mounted mounts.
	 */
	if (!(mnt->mnt_parent->mnt.mnt_flags & MNT_UMOUNT))
		return true;

	/* Has it been requested that the mount remain connected? */
	if (how & UMOUNT_CONNECTED)
		return false;

	/* Is the mount locked such that it needs to remain connected? */
	if (IS_MNT_LOCKED(mnt))
		return false;

	/* By default disconnect the mount */
	return true;
}

/*
 * mount_lock must be held
 * namespace_sem must be held for write
 */
static void umount_tree(struct mount *mnt, enum umount_tree_flags how)
{
	LIST_HEAD(tmp_list);
	struct mount *p;

	if (how & UMOUNT_PROPAGATE)
		propagate_mount_unlock(mnt);

	/* Gather the mounts to umount */
	for (p = mnt; p; p = next_mnt(p, mnt)) {
		p->mnt.mnt_flags |= MNT_UMOUNT;
		list_move(&p->mnt_list, &tmp_list);
	}

	/* Hide the mounts from mnt_mounts */
	list_for_each_entry(p, &tmp_list, mnt_list) {
		list_del_init(&p->mnt_child);
	}

	/* Add propogated mounts to the tmp_list */
	if (how & UMOUNT_PROPAGATE)
		propagate_umount(&tmp_list);

	while (!list_empty(&tmp_list)) {
		struct mnt_namespace *ns;
		bool disconnect;
		p = list_first_entry(&tmp_list, struct mount, mnt_list);
		list_del_init(&p->mnt_expire);
		list_del_init(&p->mnt_list);
		ns = p->mnt_ns;
		if (ns) {
			ns->mounts--;
			__touch_mnt_namespace(ns);
		}
		p->mnt_ns = NULL;
		if (how & UMOUNT_SYNC)
			p->mnt.mnt_flags |= MNT_SYNC_UMOUNT;

		disconnect = disconnect_mount(p, how);

		pin_insert_group(&p->mnt_umount, &p->mnt_parent->mnt,
				 disconnect ? &unmounted : NULL);
		if (mnt_has_parent(p)) {
			mnt_add_count(p->mnt_parent, -1);
			if (!disconnect) {
				/* Don't forget about p */
				list_add_tail(&p->mnt_child, &p->mnt_parent->mnt_mounts);
			} else {
				umount_mnt(p);
			}
		}
		change_mnt_propagation(p, MS_PRIVATE);
	}
}

static void shrink_submounts(struct mount *mnt);

static int do_umount(struct mount *mnt, int flags)
{
	struct super_block *sb = mnt->mnt.mnt_sb;
	int retval;

	retval = security_sb_umount(&mnt->mnt, flags);
	if (retval)
		return retval;

	/*
	 * Allow userspace to request a mountpoint be expired rather than
	 * unmounting unconditionally. Unmount only happens if:
	 *  (1) the mark is already set (the mark is cleared by mntput())
	 *  (2) the usage count == 1 [parent vfsmount] + 1 [sys_umount]
	 */
	if (flags & MNT_EXPIRE) {
		if (&mnt->mnt == current->fs->root.mnt ||
		    flags & (MNT_FORCE | MNT_DETACH))
			return -EINVAL;

		/*
		 * probably don't strictly need the lock here if we examined
		 * all race cases, but it's a slowpath.
		 */
		lock_mount_hash();
		if (mnt_get_count(mnt) != 2) {
			unlock_mount_hash();
			return -EBUSY;
		}
		unlock_mount_hash();

		if (!xchg(&mnt->mnt_expiry_mark, 1))
			return -EAGAIN;
	}

	/*
	 * If we may have to abort operations to get out of this
	 * mount, and they will themselves hold resources we must
	 * allow the fs to do things. In the Unix tradition of
	 * 'Gee thats tricky lets do it in userspace' the umount_begin
	 * might fail to complete on the first run through as other tasks
	 * must return, and the like. Thats for the mount program to worry
	 * about for the moment.
	 */

	if (flags & MNT_FORCE && sb->s_op->umount_begin) {
		sb->s_op->umount_begin(sb);
	}

	/*
	 * No sense to grab the lock for this test, but test itself looks
	 * somewhat bogus. Suggestions for better replacement?
	 * Ho-hum... In principle, we might treat that as umount + switch
	 * to rootfs. GC would eventually take care of the old vfsmount.
	 * Actually it makes sense, especially if rootfs would contain a
	 * /reboot - static binary that would close all descriptors and
	 * call reboot(9). Then init(8) could umount root and exec /reboot.
	 */
	if (&mnt->mnt == current->fs->root.mnt && !(flags & MNT_DETACH)) {
		/*
		 * Special case for "unmounting" root ...
		 * we just try to remount it readonly.
		 */
		if (!ns_capable(sb->s_user_ns, CAP_SYS_ADMIN))
			return -EPERM;
		down_write(&sb->s_umount);
		if (!sb_rdonly(sb))
			retval = do_remount_sb(sb, SB_RDONLY, NULL, 0);
		up_write(&sb->s_umount);
		return retval;
	}

	namespace_lock();
	lock_mount_hash();

	/* Recheck MNT_LOCKED with the locks held */
	retval = -EINVAL;
	if (mnt->mnt.mnt_flags & MNT_LOCKED)
		goto out;

	event++;
	if (flags & MNT_DETACH) {
		if (!list_empty(&mnt->mnt_list))
			umount_tree(mnt, UMOUNT_PROPAGATE);
		retval = 0;
	} else {
		shrink_submounts(mnt);
		retval = -EBUSY;
		if (!propagate_mount_busy(mnt, 2)) {
			if (!list_empty(&mnt->mnt_list))
				umount_tree(mnt, UMOUNT_PROPAGATE|UMOUNT_SYNC);
			retval = 0;
		}
	}
out:
	unlock_mount_hash();
	namespace_unlock();
	return retval;
}

/*
 * __detach_mounts - lazily unmount all mounts on the specified dentry
 *
 * During unlink, rmdir, and d_drop it is possible to loose the path
 * to an existing mountpoint, and wind up leaking the mount.
 * detach_mounts allows lazily unmounting those mounts instead of
 * leaking them.
 *
 * The caller may hold dentry->d_inode->i_mutex.
 */
void __detach_mounts(struct dentry *dentry)
{
	struct mountpoint *mp;
	struct mount *mnt;

	namespace_lock();
	lock_mount_hash();
	mp = lookup_mountpoint(dentry);
	if (IS_ERR_OR_NULL(mp))
		goto out_unlock;

	event++;
	while (!hlist_empty(&mp->m_list)) {
		mnt = hlist_entry(mp->m_list.first, struct mount, mnt_mp_list);
		if (mnt->mnt.mnt_flags & MNT_UMOUNT) {
			hlist_add_head(&mnt->mnt_umount.s_list, &unmounted);
			umount_mnt(mnt);
		}
		else umount_tree(mnt, UMOUNT_CONNECTED);
	}
	put_mountpoint(mp);
out_unlock:
	unlock_mount_hash();
	namespace_unlock();
}

/*
 * Is the caller allowed to modify his namespace?
 */
static inline bool may_mount(void)
{
	return ns_capable(current->nsproxy->mnt_ns->user_ns, CAP_SYS_ADMIN);
}

static inline bool may_mandlock(void)
{
#ifndef	CONFIG_MANDATORY_FILE_LOCKING
	return false;
#endif
	return capable(CAP_SYS_ADMIN);
}

/*
 * Now umount can handle mount points as well as block devices.
 * This is important for filesystems which use unnamed block devices.
 *
 * We now support a flag for forced unmount like the other 'big iron'
 * unixes. Our API is identical to OSF/1 to avoid making a mess of AMD
 */

int ksys_umount(char __user *name, int flags)
{
	struct path path;
	struct mount *mnt;
	int retval;
	int lookup_flags = 0;

	if (flags & ~(MNT_FORCE | MNT_DETACH | MNT_EXPIRE | UMOUNT_NOFOLLOW))
		return -EINVAL;

	if (!may_mount())
		return -EPERM;

	if (!(flags & UMOUNT_NOFOLLOW))
		lookup_flags |= LOOKUP_FOLLOW;

	retval = user_path_mountpoint_at(AT_FDCWD, name, lookup_flags, &path);
	if (retval)
		goto out;
	mnt = real_mount(path.mnt);
	retval = -EINVAL;
	if (path.dentry != path.mnt->mnt_root)
		goto dput_and_out;
	if (!check_mnt(mnt))
		goto dput_and_out;
	if (mnt->mnt.mnt_flags & MNT_LOCKED) /* Check optimistically */
		goto dput_and_out;
	retval = -EPERM;
	if (flags & MNT_FORCE && !capable(CAP_SYS_ADMIN))
		goto dput_and_out;

	retval = do_umount(mnt, flags);
dput_and_out:
	/* we mustn't call path_put() as that would clear mnt_expiry_mark */
	dput(path.dentry);
	mntput_no_expire(mnt);
out:
	return retval;
}

SYSCALL_DEFINE2(umount, char __user *, name, int, flags)
{
	return ksys_umount(name, flags);
}

#ifdef __ARCH_WANT_SYS_OLDUMOUNT

/*
 *	The 2.0 compatible umount. No flags.
 */
SYSCALL_DEFINE1(oldumount, char __user *, name)
{
	return ksys_umount(name, 0);
}

#endif

static bool is_mnt_ns_file(struct dentry *dentry)
{
	/* Is this a proxy for a mount namespace? */
	return dentry->d_op == &ns_dentry_operations &&
	       dentry->d_fsdata == &mntns_operations;
}

struct mnt_namespace *to_mnt_ns(struct ns_common *ns)
{
	return container_of(ns, struct mnt_namespace, ns);
}

static bool mnt_ns_loop(struct dentry *dentry)
{
	/* Could bind mounting the mount namespace inode cause a
	 * mount namespace loop?
	 */
	struct mnt_namespace *mnt_ns;
	if (!is_mnt_ns_file(dentry))
		return false;

	mnt_ns = to_mnt_ns(get_proc_ns(dentry->d_inode));
	return current->nsproxy->mnt_ns->seq >= mnt_ns->seq;
}

struct mount *copy_tree(struct mount *mnt, struct dentry *dentry,
					int flag)
{
	struct mount *res, *p, *q, *r, *parent;

	if (!(flag & CL_COPY_UNBINDABLE) && IS_MNT_UNBINDABLE(mnt))
		return ERR_PTR(-EINVAL);

	if (!(flag & CL_COPY_MNT_NS_FILE) && is_mnt_ns_file(dentry))
		return ERR_PTR(-EINVAL);

	res = q = clone_mnt(mnt, dentry, flag);
	if (IS_ERR(q))
		return q;

	q->mnt_mountpoint = mnt->mnt_mountpoint;

	p = mnt;
	list_for_each_entry(r, &mnt->mnt_mounts, mnt_child) {
		struct mount *s;
		if (!is_subdir(r->mnt_mountpoint, dentry))
			continue;

		for (s = r; s; s = next_mnt(s, r)) {
			if (!(flag & CL_COPY_UNBINDABLE) &&
			    IS_MNT_UNBINDABLE(s)) {
				if (s->mnt.mnt_flags & MNT_LOCKED) {
					/* Both unbindable and locked. */
					q = ERR_PTR(-EPERM);
					goto out;
				} else {
					s = skip_mnt_tree(s);
					continue;
				}
			}
			if (!(flag & CL_COPY_MNT_NS_FILE) &&
			    is_mnt_ns_file(s->mnt.mnt_root)) {
				s = skip_mnt_tree(s);
				continue;
			}
			while (p != s->mnt_parent) {
				p = p->mnt_parent;
				q = q->mnt_parent;
			}
			p = s;
			parent = q;
			q = clone_mnt(p, p->mnt.mnt_root, flag);
			if (IS_ERR(q))
				goto out;
			lock_mount_hash();
			list_add_tail(&q->mnt_list, &res->mnt_list);
			attach_mnt(q, parent, p->mnt_mp);
			unlock_mount_hash();
		}
	}
	return res;
out:
	if (res) {
		lock_mount_hash();
		umount_tree(res, UMOUNT_SYNC);
		unlock_mount_hash();
	}
	return q;
}

/* Caller should check returned pointer for errors */

struct vfsmount *collect_mounts(const struct path *path)
{
	struct mount *tree;
	namespace_lock();
	if (!check_mnt(real_mount(path->mnt)))
		tree = ERR_PTR(-EINVAL);
	else
		tree = copy_tree(real_mount(path->mnt), path->dentry,
				 CL_COPY_ALL | CL_PRIVATE);
	namespace_unlock();
	if (IS_ERR(tree))
		return ERR_CAST(tree);
	return &tree->mnt;
}

void drop_collected_mounts(struct vfsmount *mnt)
{
	namespace_lock();
	lock_mount_hash();
	umount_tree(real_mount(mnt), 0);
	unlock_mount_hash();
	namespace_unlock();
}

/**
 * clone_private_mount - create a private clone of a path
 *
 * This creates a new vfsmount, which will be the clone of @path.  The new will
 * not be attached anywhere in the namespace and will be private (i.e. changes
 * to the originating mount won't be propagated into this).
 *
 * Release with mntput().
 */
struct vfsmount *clone_private_mount(const struct path *path)
{
	struct mount *old_mnt = real_mount(path->mnt);
	struct mount *new_mnt;

	if (IS_MNT_UNBINDABLE(old_mnt))
		return ERR_PTR(-EINVAL);

	new_mnt = clone_mnt(old_mnt, path->dentry, CL_PRIVATE);
	if (IS_ERR(new_mnt))
		return ERR_CAST(new_mnt);

	return &new_mnt->mnt;
}
EXPORT_SYMBOL_GPL(clone_private_mount);

int iterate_mounts(int (*f)(struct vfsmount *, void *), void *arg,
		   struct vfsmount *root)
{
	struct mount *mnt;
	int res = f(root, arg);
	if (res)
		return res;
	list_for_each_entry(mnt, &real_mount(root)->mnt_list, mnt_list) {
		res = f(&mnt->mnt, arg);
		if (res)
			return res;
	}
	return 0;
}

static void cleanup_group_ids(struct mount *mnt, struct mount *end)
{
	struct mount *p;

	for (p = mnt; p != end; p = next_mnt(p, mnt)) {
		if (p->mnt_group_id && !IS_MNT_SHARED(p))
			mnt_release_group_id(p);
	}
}

static int invent_group_ids(struct mount *mnt, bool recurse)
{
	struct mount *p;

	for (p = mnt; p; p = recurse ? next_mnt(p, mnt) : NULL) {
		if (!p->mnt_group_id && !IS_MNT_SHARED(p)) {
			int err = mnt_alloc_group_id(p);
			if (err) {
				cleanup_group_ids(mnt, p);
				return err;
			}
		}
	}

	return 0;
}

int count_mounts(struct mnt_namespace *ns, struct mount *mnt)
{
	unsigned int max = READ_ONCE(sysctl_mount_max);
	unsigned int mounts = 0, old, pending, sum;
	struct mount *p;

	for (p = mnt; p; p = next_mnt(p, mnt))
		mounts++;

	old = ns->mounts;
	pending = ns->pending_mounts;
	sum = old + pending;
	if ((old > sum) ||
	    (pending > sum) ||
	    (max < sum) ||
	    (mounts > (max - sum)))
		return -ENOSPC;

	ns->pending_mounts = pending + mounts;
	return 0;
}

/*
 *  @source_mnt : mount tree to be attached
 *  @nd         : place the mount tree @source_mnt is attached
 *  @parent_nd  : if non-null, detach the source_mnt from its parent and
 *  		   store the parent mount and mountpoint dentry.
 *  		   (done when source_mnt is moved)
 *
 *  NOTE: in the table below explains the semantics when a source mount
 *  of a given type is attached to a destination mount of a given type.
 * ---------------------------------------------------------------------------
 * |         BIND MOUNT OPERATION                                            |
 * |**************************************************************************
 * | source-->| shared        |       private  |       slave    | unbindable |
 * | dest     |               |                |                |            |
 * |   |      |               |                |                |            |
 * |   v      |               |                |                |            |
 * |**************************************************************************
 * |  shared  | shared (++)   |     shared (+) |     shared(+++)|  invalid   |
 * |          |               |                |                |            |
 * |non-shared| shared (+)    |      private   |      slave (*) |  invalid   |
 * ***************************************************************************
 * A bind operation clones the source mount and mounts the clone on the
 * destination mount.
 *
 * (++)  the cloned mount is propagated to all the mounts in the propagation
 * 	 tree of the destination mount and the cloned mount is added to
 * 	 the peer group of the source mount.
 * (+)   the cloned mount is created under the destination mount and is marked
 *       as shared. The cloned mount is added to the peer group of the source
 *       mount.
 * (+++) the mount is propagated to all the mounts in the propagation tree
 *       of the destination mount and the cloned mount is made slave
 *       of the same master as that of the source mount. The cloned mount
 *       is marked as 'shared and slave'.
 * (*)   the cloned mount is made a slave of the same master as that of the
 * 	 source mount.
 *
 * ---------------------------------------------------------------------------
 * |         		MOVE MOUNT OPERATION                                 |
 * |**************************************************************************
 * | source-->| shared        |       private  |       slave    | unbindable |
 * | dest     |               |                |                |            |
 * |   |      |               |                |                |            |
 * |   v      |               |                |                |            |
 * |**************************************************************************
 * |  shared  | shared (+)    |     shared (+) |    shared(+++) |  invalid   |
 * |          |               |                |                |            |
 * |non-shared| shared (+*)   |      private   |    slave (*)   | unbindable |
 * ***************************************************************************
 *
 * (+)  the mount is moved to the destination. And is then propagated to
 * 	all the mounts in the propagation tree of the destination mount.
 * (+*)  the mount is moved to the destination.
 * (+++)  the mount is moved to the destination and is then propagated to
 * 	all the mounts belonging to the destination mount's propagation tree.
 * 	the mount is marked as 'shared and slave'.
 * (*)	the mount continues to be a slave at the new location.
 *
 * if the source mount is a tree, the operations explained above is
 * applied to each mount in the tree.
 * Must be called without spinlocks held, since this function can sleep
 * in allocations.
 */
static int attach_recursive_mnt(struct mount *source_mnt,
			struct mount *dest_mnt,
			struct mountpoint *dest_mp,
			struct path *parent_path)
{
	HLIST_HEAD(tree_list);
	struct mnt_namespace *ns = dest_mnt->mnt_ns;
	struct mountpoint *smp;
	struct mount *child, *p;
	struct hlist_node *n;
	int err;

	/* Preallocate a mountpoint in case the new mounts need
	 * to be tucked under other mounts.
	 */
	smp = get_mountpoint(source_mnt->mnt.mnt_root);
	if (IS_ERR(smp))
		return PTR_ERR(smp);

	/* Is there space to add these mounts to the mount namespace? */
	if (!parent_path) {
		err = count_mounts(ns, source_mnt);
		if (err)
			goto out;
	}

	if (IS_MNT_SHARED(dest_mnt)) {
		err = invent_group_ids(source_mnt, true);
		if (err)
			goto out;
		err = propagate_mnt(dest_mnt, dest_mp, source_mnt, &tree_list);
		lock_mount_hash();
		if (err)
			goto out_cleanup_ids;
		for (p = source_mnt; p; p = next_mnt(p, source_mnt))
			set_mnt_shared(p);
	} else {
		lock_mount_hash();
	}
	if (parent_path) {
		detach_mnt(source_mnt, parent_path);
		attach_mnt(source_mnt, dest_mnt, dest_mp);
		touch_mnt_namespace(source_mnt->mnt_ns);
	} else {
		mnt_set_mountpoint(dest_mnt, dest_mp, source_mnt);
		commit_tree(source_mnt);
	}

	hlist_for_each_entry_safe(child, n, &tree_list, mnt_hash) {
		struct mount *q;
		hlist_del_init(&child->mnt_hash);
		q = __lookup_mnt(&child->mnt_parent->mnt,
				 child->mnt_mountpoint);
		if (q)
			mnt_change_mountpoint(child, smp, q);
		commit_tree(child);
	}
	put_mountpoint(smp);
	unlock_mount_hash();

	return 0;

 out_cleanup_ids:
	while (!hlist_empty(&tree_list)) {
		child = hlist_entry(tree_list.first, struct mount, mnt_hash);
		child->mnt_parent->mnt_ns->pending_mounts = 0;
		umount_tree(child, UMOUNT_SYNC);
	}
	unlock_mount_hash();
	cleanup_group_ids(source_mnt, NULL);
 out:
	ns->pending_mounts = 0;

	read_seqlock_excl(&mount_lock);
	put_mountpoint(smp);
	read_sequnlock_excl(&mount_lock);

	return err;
}

//获取path的挂载点信息
static struct mountpoint *lock_mount(struct path *path)
{
	struct vfsmount *mnt;
	struct dentry *dentry = path->dentry;
retry:
	inode_lock(dentry->d_inode);
	if (unlikely(cant_mount(dentry))) {
		//不能mount,返回失败
		inode_unlock(dentry->d_inode);
		return ERR_PTR(-ENOENT);
	}
	namespace_lock();
	mnt = lookup_mnt(path);//检查path下是否有mnt信息
	if (likely(!mnt)) {
		//没有发现此path上对应的mnt
		struct mountpoint *mp = get_mountpoint(dentry);
		if (IS_ERR(mp)) {
			namespace_unlock();
			inode_unlock(dentry->d_inode);
			return mp;
		}
		return mp;
	}
	//如果path上有mnt,则替换path的dentry为mnt的根dentry
	namespace_unlock();
	inode_unlock(path->dentry->d_inode);
	path_put(path);
	path->mnt = mnt;
	//替换为mnt->mnt_root(被挂载设备的根dentry)
	dentry = path->dentry = dget(mnt->mnt_root);
	goto retry;
}

static void unlock_mount(struct mountpoint *where)
{
	struct dentry *dentry = where->m_dentry;

	read_seqlock_excl(&mount_lock);
	put_mountpoint(where);
	read_sequnlock_excl(&mount_lock);

	namespace_unlock();
	inode_unlock(dentry->d_inode);
}

static int graft_tree(struct mount *mnt, struct mount *p, struct mountpoint *mp)
{
	if (mnt->mnt.mnt_sb->s_flags & SB_NOUSER)
		return -EINVAL;

	if (d_is_dir(mp->m_dentry) !=
	      d_is_dir(mnt->mnt.mnt_root))
		return -ENOTDIR;

	return attach_recursive_mnt(mnt, p, mp, NULL);
}

/*
 * Sanity check the flags to change_mnt_propagation.
 */

static int flags_to_propagation_type(int ms_flags)
{
	int type = ms_flags & ~(MS_REC | MS_SILENT);

	/* Fail if any non-propagation flags are set */
	if (type & ~(MS_SHARED | MS_PRIVATE | MS_SLAVE | MS_UNBINDABLE))
		return 0;
	/* Only one propagation flag should be set */
	if (!is_power_of_2(type))
		return 0;
	return type;
}

/*
 * recursively change the type of the mountpoint.
 */
static int do_change_type(struct path *path, int ms_flags)
{
	struct mount *m;
	struct mount *mnt = real_mount(path->mnt);
	int recurse = ms_flags & MS_REC;
	int type;
	int err = 0;

	if (path->dentry != path->mnt->mnt_root)
		return -EINVAL;

	type = flags_to_propagation_type(ms_flags);
	if (!type)
		return -EINVAL;

	namespace_lock();
	if (type == MS_SHARED) {
		err = invent_group_ids(mnt, recurse);
		if (err)
			goto out_unlock;
	}

	lock_mount_hash();
	for (m = mnt; m; m = (recurse ? next_mnt(m, mnt) : NULL))
		change_mnt_propagation(m, type);
	unlock_mount_hash();

 out_unlock:
	namespace_unlock();
	return err;
}

static bool has_locked_children(struct mount *mnt, struct dentry *dentry)
{
	struct mount *child;
	list_for_each_entry(child, &mnt->mnt_mounts, mnt_child) {
		if (!is_subdir(child->mnt_mountpoint, dentry))
			continue;

		if (child->mnt.mnt_flags & MNT_LOCKED)
			return true;
	}
	return false;
}

/*
 * do loopback mount.
 */
static int do_loopback(struct path *path, const char *old_name,
				int recurse)
{
	struct path old_path;
	struct mount *mnt = NULL, *old, *parent;
	struct mountpoint *mp;
	int err;
	if (!old_name || !*old_name)
		return -EINVAL;
	err = kern_path(old_name, LOOKUP_FOLLOW|LOOKUP_AUTOMOUNT, &old_path);
	if (err)
		return err;

	err = -EINVAL;
	if (mnt_ns_loop(old_path.dentry))
		goto out;

	mp = lock_mount(path);
	err = PTR_ERR(mp);
	if (IS_ERR(mp))
		goto out;

	old = real_mount(old_path.mnt);
	parent = real_mount(path->mnt);

	err = -EINVAL;
	if (IS_MNT_UNBINDABLE(old))
		goto out2;

	if (!check_mnt(parent))
		goto out2;

	if (!check_mnt(old) && old_path.dentry->d_op != &ns_dentry_operations)
		goto out2;

	if (!recurse && has_locked_children(old, old_path.dentry))
		goto out2;

	if (recurse)
		mnt = copy_tree(old, old_path.dentry, CL_COPY_MNT_NS_FILE);
	else
		mnt = clone_mnt(old, old_path.dentry, 0);

	if (IS_ERR(mnt)) {
		err = PTR_ERR(mnt);
		goto out2;
	}

	mnt->mnt.mnt_flags &= ~MNT_LOCKED;

	err = graft_tree(mnt, parent, mp);
	if (err) {
		lock_mount_hash();
		umount_tree(mnt, UMOUNT_SYNC);
		unlock_mount_hash();
	}
out2:
	unlock_mount(mp);
out:
	path_put(&old_path);
	return err;
}

static int change_mount_flags(struct vfsmount *mnt, int ms_flags)
{
	int error = 0;
	int readonly_request = 0;

	if (ms_flags & MS_RDONLY)
		readonly_request = 1;
	if (readonly_request == __mnt_is_readonly(mnt))
		return 0;

	if (readonly_request)
		error = mnt_make_readonly(real_mount(mnt));
	else
		__mnt_unmake_readonly(real_mount(mnt));
	return error;
}

/*
 * change filesystem flags. dir should be a physical root of filesystem.
 * If you've mounted a non-root directory somewhere and want to do remount
 * on it - tough luck.
 */
static int do_remount(struct path *path, int ms_flags, int sb_flags,
		      int mnt_flags, void *data)
{
	int err;
	struct super_block *sb = path->mnt->mnt_sb;
	struct mount *mnt = real_mount(path->mnt);

	if (!check_mnt(mnt))
		return -EINVAL;

	if (path->dentry != path->mnt->mnt_root)
		return -EINVAL;

	/* Don't allow changing of locked mnt flags.
	 *
	 * No locks need to be held here while testing the various
	 * MNT_LOCK flags because those flags can never be cleared
	 * once they are set.
	 */
	if ((mnt->mnt.mnt_flags & MNT_LOCK_READONLY) &&
	    !(mnt_flags & MNT_READONLY)) {
		return -EPERM;
	}
	if ((mnt->mnt.mnt_flags & MNT_LOCK_NODEV) &&
	    !(mnt_flags & MNT_NODEV)) {
		return -EPERM;
	}
	if ((mnt->mnt.mnt_flags & MNT_LOCK_NOSUID) &&
	    !(mnt_flags & MNT_NOSUID)) {
		return -EPERM;
	}
	if ((mnt->mnt.mnt_flags & MNT_LOCK_NOEXEC) &&
	    !(mnt_flags & MNT_NOEXEC)) {
		return -EPERM;
	}
	if ((mnt->mnt.mnt_flags & MNT_LOCK_ATIME) &&
	    ((mnt->mnt.mnt_flags & MNT_ATIME_MASK) != (mnt_flags & MNT_ATIME_MASK))) {
		return -EPERM;
	}

	err = security_sb_remount(sb, data);
	if (err)
		return err;

	down_write(&sb->s_umount);
	if (ms_flags & MS_BIND)
		err = change_mount_flags(path->mnt, ms_flags);
	else if (!ns_capable(sb->s_user_ns, CAP_SYS_ADMIN))
		err = -EPERM;
	else
		err = do_remount_sb(sb, sb_flags, data, 0);
	if (!err) {
		lock_mount_hash();
		mnt_flags |= mnt->mnt.mnt_flags & ~MNT_USER_SETTABLE_MASK;
		mnt->mnt.mnt_flags = mnt_flags;
		touch_mnt_namespace(mnt->mnt_ns);
		unlock_mount_hash();
	}
	up_write(&sb->s_umount);
	return err;
}

static inline int tree_contains_unbindable(struct mount *mnt)
{
	struct mount *p;
	for (p = mnt; p; p = next_mnt(p, mnt)) {
		if (IS_MNT_UNBINDABLE(p))
			return 1;
	}
	return 0;
}

static int do_move_mount(struct path *path, const char *old_name)
{
	struct path old_path, parent_path;
	struct mount *p;
	struct mount *old;
	struct mountpoint *mp;
	int err;
	if (!old_name || !*old_name)
		return -EINVAL;
	err = kern_path(old_name, LOOKUP_FOLLOW, &old_path);
	if (err)
		return err;

	mp = lock_mount(path);
	err = PTR_ERR(mp);
	if (IS_ERR(mp))
		goto out;

	old = real_mount(old_path.mnt);
	p = real_mount(path->mnt);

	err = -EINVAL;
	if (!check_mnt(p) || !check_mnt(old))
		goto out1;

	if (old->mnt.mnt_flags & MNT_LOCKED)
		goto out1;

	err = -EINVAL;
	if (old_path.dentry != old_path.mnt->mnt_root)
		goto out1;

	if (!mnt_has_parent(old))
		goto out1;

	if (d_is_dir(path->dentry) !=
	      d_is_dir(old_path.dentry))
		goto out1;
	/*
	 * Don't move a mount residing in a shared parent.
	 */
	if (IS_MNT_SHARED(old->mnt_parent))
		goto out1;
	/*
	 * Don't move a mount tree containing unbindable mounts to a destination
	 * mount which is shared.
	 */
	if (IS_MNT_SHARED(p) && tree_contains_unbindable(old))
		goto out1;
	err = -ELOOP;
	for (; mnt_has_parent(p); p = p->mnt_parent)
		if (p == old)
			goto out1;

	err = attach_recursive_mnt(old, real_mount(path->mnt), mp, &parent_path);
	if (err)
		goto out1;

	/* if the mount is moved, it should no longer be expire
	 * automatically */
	list_del_init(&old->mnt_expire);
out1:
	unlock_mount(mp);
out:
	if (!err)
		path_put(&parent_path);
	path_put(&old_path);
	return err;
}

static struct vfsmount *fs_set_subtype(struct vfsmount *mnt, const char *fstype)
{
	int err;
	const char *subtype = strchr(fstype, '.');
	if (subtype) {
		subtype++;
		err = -EINVAL;
		if (!subtype[0])
			goto err;
	} else
		subtype = "";

	mnt->mnt_sb->s_subtype = kstrdup(subtype, GFP_KERNEL);
	err = -ENOMEM;
	if (!mnt->mnt_sb->s_subtype)
		goto err;
	return mnt;

 err:
	mntput(mnt);
	return ERR_PTR(err);
}

/*
 * add a mount into a namespace's mount tree
 */
static int do_add_mount(struct mount *newmnt, struct path *path, int mnt_flags)
{
	struct mountpoint *mp;
	struct mount *parent;
	int err;

	mnt_flags &= ~MNT_INTERNAL_FLAGS;

	mp = lock_mount(path);
	if (IS_ERR(mp))
		return PTR_ERR(mp);

	parent = real_mount(path->mnt);
	err = -EINVAL;
	if (unlikely(!check_mnt(parent))) {
		/* that's acceptable only for automounts done in private ns */
		if (!(mnt_flags & MNT_SHRINKABLE))
			goto unlock;
		/* ... and for those we'd better have mountpoint still alive */
		if (!parent->mnt_ns)
			goto unlock;
	}

	/* Refuse the same filesystem on the same mount point */
	err = -EBUSY;
	if (path->mnt->mnt_sb == newmnt->mnt.mnt_sb &&
	    path->mnt->mnt_root == path->dentry)
		goto unlock;

	err = -EINVAL;
	if (d_is_symlink(newmnt->mnt.mnt_root))
		goto unlock;

	newmnt->mnt.mnt_flags = mnt_flags;
	err = graft_tree(newmnt, parent, mp);

unlock:
	unlock_mount(mp);
	return err;
}

static bool mount_too_revealing(struct vfsmount *mnt, int *new_mnt_flags);

/*
 * create a new mount for userspace and request it to be added into the
 * namespace's tree
 */
static int do_new_mount(struct path *path, const char *fstype, int sb_flags,
			int mnt_flags, const char *name, void *data)
{
	struct file_system_type *type;
	struct vfsmount *mnt;
	int err;

	if (!fstype)
		return -EINVAL;

	//要挂载此文件系统，先查找是否认识此文件系统
	type = get_fs_type(fstype);
	if (!type)
		return -ENODEV;

	//将设备name按type文件系统进行挂载，构造并返回mnt信息
	mnt = vfs_kern_mount(type, sb_flags, name, data);
	if (!IS_ERR(mnt) && (type->fs_flags & FS_HAS_SUBTYPE) &&
	    !mnt->mnt_sb->s_subtype)
		mnt = fs_set_subtype(mnt, fstype);

	put_filesystem(type);
	if (IS_ERR(mnt))
		return PTR_ERR(mnt);

	if (mount_too_revealing(mnt, &mnt_flags)) {
		mntput(mnt);
		return -EPERM;
	}

	err = do_add_mount(real_mount(mnt), path, mnt_flags);
	if (err)
		mntput(mnt);
	return err;
}

int finish_automount(struct vfsmount *m, struct path *path)
{
	struct mount *mnt = real_mount(m);
	int err;
	/* The new mount record should have at least 2 refs to prevent it being
	 * expired before we get a chance to add it
	 */
	BUG_ON(mnt_get_count(mnt) < 2);

	if (m->mnt_sb == path->mnt->mnt_sb &&
	    m->mnt_root == path->dentry) {
		err = -ELOOP;
		goto fail;
	}

	err = do_add_mount(mnt, path, path->mnt->mnt_flags | MNT_SHRINKABLE);
	if (!err)
		return 0;
fail:
	/* remove m from any expiration list it may be on */
	if (!list_empty(&mnt->mnt_expire)) {
		namespace_lock();
		list_del_init(&mnt->mnt_expire);
		namespace_unlock();
	}
	mntput(m);
	mntput(m);
	return err;
}

/**
 * mnt_set_expiry - Put a mount on an expiration list
 * @mnt: The mount to list.
 * @expiry_list: The list to add the mount to.
 */
void mnt_set_expiry(struct vfsmount *mnt, struct list_head *expiry_list)
{
	namespace_lock();

	list_add_tail(&real_mount(mnt)->mnt_expire, expiry_list);

	namespace_unlock();
}
EXPORT_SYMBOL(mnt_set_expiry);

/*
 * process a list of expirable mountpoints with the intent of discarding any
 * mountpoints that aren't in use and haven't been touched since last we came
 * here
 */
void mark_mounts_for_expiry(struct list_head *mounts)
{
	struct mount *mnt, *next;
	LIST_HEAD(graveyard);

	if (list_empty(mounts))
		return;

	namespace_lock();
	lock_mount_hash();

	/* extract from the expiration list every vfsmount that matches the
	 * following criteria:
	 * - only referenced by its parent vfsmount
	 * - still marked for expiry (marked on the last call here; marks are
	 *   cleared by mntput())
	 */
	list_for_each_entry_safe(mnt, next, mounts, mnt_expire) {
		if (!xchg(&mnt->mnt_expiry_mark, 1) ||
			propagate_mount_busy(mnt, 1))
			continue;
		list_move(&mnt->mnt_expire, &graveyard);
	}
	while (!list_empty(&graveyard)) {
		mnt = list_first_entry(&graveyard, struct mount, mnt_expire);
		touch_mnt_namespace(mnt->mnt_ns);
		umount_tree(mnt, UMOUNT_PROPAGATE|UMOUNT_SYNC);
	}
	unlock_mount_hash();
	namespace_unlock();
}

EXPORT_SYMBOL_GPL(mark_mounts_for_expiry);

/*
 * Ripoff of 'select_parent()'
 *
 * search the list of submounts for a given mountpoint, and move any
 * shrinkable submounts to the 'graveyard' list.
 */
static int select_submounts(struct mount *parent, struct list_head *graveyard)
{
	struct mount *this_parent = parent;
	struct list_head *next;
	int found = 0;

repeat:
	next = this_parent->mnt_mounts.next;
resume:
	while (next != &this_parent->mnt_mounts) {
		struct list_head *tmp = next;
		struct mount *mnt = list_entry(tmp, struct mount, mnt_child);

		next = tmp->next;
		if (!(mnt->mnt.mnt_flags & MNT_SHRINKABLE))
			continue;
		/*
		 * Descend a level if the d_mounts list is non-empty.
		 */
		if (!list_empty(&mnt->mnt_mounts)) {
			this_parent = mnt;
			goto repeat;
		}

		if (!propagate_mount_busy(mnt, 1)) {
			list_move_tail(&mnt->mnt_expire, graveyard);
			found++;
		}
	}
	/*
	 * All done at this level ... ascend and resume the search
	 */
	if (this_parent != parent) {
		next = this_parent->mnt_child.next;
		this_parent = this_parent->mnt_parent;
		goto resume;
	}
	return found;
}

/*
 * process a list of expirable mountpoints with the intent of discarding any
 * submounts of a specific parent mountpoint
 *
 * mount_lock must be held for write
 */
static void shrink_submounts(struct mount *mnt)
{
	LIST_HEAD(graveyard);
	struct mount *m;

	/* extract submounts of 'mountpoint' from the expiration list */
	while (select_submounts(mnt, &graveyard)) {
		while (!list_empty(&graveyard)) {
			m = list_first_entry(&graveyard, struct mount,
						mnt_expire);
			touch_mnt_namespace(m->mnt_ns);
			umount_tree(m, UMOUNT_PROPAGATE|UMOUNT_SYNC);
		}
	}
}

/*
 * Some copy_from_user() implementations do not return the exact number of
 * bytes remaining to copy on a fault.  But copy_mount_options() requires that.
 * Note that this function differs from copy_from_user() in that it will oops
 * on bad values of `to', rather than returning a short copy.
 */
static long exact_copy_from_user(void *to, const void __user * from,
				 unsigned long n)
{
	char *t = to;
	const char __user *f = from;
	char c;

	if (!access_ok(VERIFY_READ, from, n))
		return n;

	current->kernel_uaccess_faults_ok++;
	while (n) {
		if (__get_user(c, f)) {
			memset(t, 0, n);
			break;
		}
		*t++ = c;
		f++;
		n--;
	}
	current->kernel_uaccess_faults_ok--;
	return n;
}

void *copy_mount_options(const void __user * data)
{
	int i;
	unsigned long size;
	char *copy;

	if (!data)
		return NULL;

	copy = kmalloc(PAGE_SIZE, GFP_KERNEL);
	if (!copy)
		return ERR_PTR(-ENOMEM);

	/* We only care that *some* data at the address the user
	 * gave us is valid.  Just in case, we'll zero
	 * the remainder of the page.
	 */
	/* copy_from_user cannot cross TASK_SIZE ! */
	size = TASK_SIZE - (unsigned long)data;
	if (size > PAGE_SIZE)
		size = PAGE_SIZE;

	i = size - exact_copy_from_user(copy, data, size);
	if (!i) {
		kfree(copy);
		return ERR_PTR(-EFAULT);
	}
	if (i != PAGE_SIZE)
		memset(copy + i, 0, PAGE_SIZE - i);
	return copy;
}

//如果用户态提供了数据，则copy一份，否则直接返回NULL
char *copy_mount_string(const void __user *data)
{
	return data ? strndup_user(data, PAGE_SIZE) : NULL;
}

/*
 * Flags is a 32-bit value that allows up to 31 non-fs dependent flags to
 * be given to the mount() call (ie: read-only, no-dev, no-suid etc).
 *
 * data is a (void *) that can point to any structure up to
 * PAGE_SIZE-1 bytes, which can contain arbitrary fs-dependent
 * information (or be NULL).
 *
 * Pre-0.97 versions of mount() didn't have a flags word.
 * When the flags word was introduced its top half was required
 * to have the magic value 0xC0ED, and this remained so until 2.4.0-test9.
 * Therefore, if this magic number is present, it carries no information
 * and must be discarded.
 */
long do_mount(const char *dev_name, const char __user *dir_name,
		const char *type_page, unsigned long flags, void *data_page)
{
	struct path path;
	unsigned int mnt_flags = 0, sb_flags;
	int retval = 0;

	/* Discard magic */
	if ((flags & MS_MGC_MSK) == MS_MGC_VAL)
		flags &= ~MS_MGC_MSK;

	/* Basic sanity checks */
	if (data_page)
		((char *)data_page)[PAGE_SIZE - 1] = 0;

	if (flags & MS_NOUSER)
		return -EINVAL;

	/* ... and get the mountpoint */
	//获取挂载点路径
	retval = user_path(dir_name, &path);
	if (retval)
		return retval;

	retval = security_sb_mount(dev_name, &path,
				   type_page, flags, data_page);
	if (!retval && !may_mount())
		retval = -EPERM;
	if (!retval && (flags & SB_MANDLOCK) && !may_mandlock())
		retval = -EPERM;
	if (retval)
		goto dput_out;

	/* Default to relatime unless overriden */
	if (!(flags & MS_NOATIME))
		mnt_flags |= MNT_RELATIME;

	/* Separate the per-mountpoint flags */
	if (flags & MS_NOSUID)
		mnt_flags |= MNT_NOSUID;
	if (flags & MS_NODEV)
		mnt_flags |= MNT_NODEV;
	if (flags & MS_NOEXEC)
		mnt_flags |= MNT_NOEXEC;
	if (flags & MS_NOATIME)
		mnt_flags |= MNT_NOATIME;
	if (flags & MS_NODIRATIME)
		mnt_flags |= MNT_NODIRATIME;
	if (flags & MS_STRICTATIME)
		mnt_flags &= ~(MNT_RELATIME | MNT_NOATIME);
	if (flags & MS_RDONLY)
		mnt_flags |= MNT_READONLY;

	/* The default atime for remount is preservation */
	if ((flags & MS_REMOUNT) &&
	    ((flags & (MS_NOATIME | MS_NODIRATIME | MS_RELATIME |
		       MS_STRICTATIME)) == 0)) {
		mnt_flags &= ~MNT_ATIME_MASK;
		mnt_flags |= path.mnt->mnt_flags & MNT_ATIME_MASK;
	}

	sb_flags = flags & (SB_RDONLY |
			    SB_SYNCHRONOUS |
			    SB_MANDLOCK |
			    SB_DIRSYNC |
			    SB_SILENT |
			    SB_POSIXACL |
			    SB_LAZYTIME |
			    SB_I_VERSION);

	//remount操作
	if (flags & MS_REMOUNT)
		retval = do_remount(&path, flags, sb_flags, mnt_flags,
				    data_page);
	else if (flags & MS_BIND)
		retval = do_loopback(&path, dev_name, flags & MS_REC);
	else if (flags & (MS_SHARED | MS_PRIVATE | MS_SLAVE | MS_UNBINDABLE))
		retval = do_change_type(&path, flags);
	else if (flags & MS_MOVE)
		retval = do_move_mount(&path, dev_name);
	else
		//处理普通挂载
		retval = do_new_mount(&path, type_page, sb_flags, mnt_flags,
				      dev_name, data_page);
dput_out:
	path_put(&path);
	return retval;
}

static struct ucounts *inc_mnt_namespaces(struct user_namespace *ns)
{
	return inc_ucount(ns, current_euid(), UCOUNT_MNT_NAMESPACES);
}

static void dec_mnt_namespaces(struct ucounts *ucounts)
{
	dec_ucount(ucounts, UCOUNT_MNT_NAMESPACES);
}

static void free_mnt_ns(struct mnt_namespace *ns)
{
	ns_free_inum(&ns->ns);
	dec_mnt_namespaces(ns->ucounts);
	put_user_ns(ns->user_ns);
	kfree(ns);
}

/*
 * Assign a sequence number so we can detect when we attempt to bind
 * mount a reference to an older mount namespace into the current
 * mount namespace, preventing reference counting loops.  A 64bit
 * number incrementing at 10Ghz will take 12,427 years to wrap which
 * is effectively never, so we can ignore the possibility.
 */
static atomic64_t mnt_ns_seq = ATOMIC64_INIT(1);

static struct mnt_namespace *alloc_mnt_ns(struct user_namespace *user_ns)
{
	struct mnt_namespace *new_ns;
	struct ucounts *ucounts;
	int ret;

	ucounts = inc_mnt_namespaces(user_ns);
	if (!ucounts)
		return ERR_PTR(-ENOSPC);

	new_ns = kmalloc(sizeof(struct mnt_namespace), GFP_KERNEL);
	if (!new_ns) {
		dec_mnt_namespaces(ucounts);
		return ERR_PTR(-ENOMEM);
	}
	ret = ns_alloc_inum(&new_ns->ns);
	if (ret) {
		kfree(new_ns);
		dec_mnt_namespaces(ucounts);
		return ERR_PTR(ret);
	}
	new_ns->ns.ops = &mntns_operations;
	new_ns->seq = atomic64_add_return(1, &mnt_ns_seq);
	atomic_set(&new_ns->count, 1);
	new_ns->root = NULL;
	INIT_LIST_HEAD(&new_ns->list);
	init_waitqueue_head(&new_ns->poll);
	new_ns->event = 0;
	new_ns->user_ns = get_user_ns(user_ns);
	new_ns->ucounts = ucounts;
	new_ns->mounts = 0;
	new_ns->pending_mounts = 0;
	return new_ns;
}

__latent_entropy
struct mnt_namespace *copy_mnt_ns(unsigned long flags, struct mnt_namespace *ns,
		struct user_namespace *user_ns, struct fs_struct *new_fs)
{
	struct mnt_namespace *new_ns;
	struct vfsmount *rootmnt = NULL, *pwdmnt = NULL;
	struct mount *p, *q;
	struct mount *old;
	struct mount *new;
	int copy_flags;

	BUG_ON(!ns);

	if (likely(!(flags & CLONE_NEWNS))) {
		get_mnt_ns(ns);
		return ns;
	}

	old = ns->root;

	new_ns = alloc_mnt_ns(user_ns);
	if (IS_ERR(new_ns))
		return new_ns;

	namespace_lock();
	/* First pass: copy the tree topology */
	copy_flags = CL_COPY_UNBINDABLE | CL_EXPIRE;
	if (user_ns != ns->user_ns)
		copy_flags |= CL_SHARED_TO_SLAVE | CL_UNPRIVILEGED;
	new = copy_tree(old, old->mnt.mnt_root, copy_flags);
	if (IS_ERR(new)) {
		namespace_unlock();
		free_mnt_ns(new_ns);
		return ERR_CAST(new);
	}
	new_ns->root = new;
	list_add_tail(&new_ns->list, &new->mnt_list);

	/*
	 * Second pass: switch the tsk->fs->* elements and mark new vfsmounts
	 * as belonging to new namespace.  We have already acquired a private
	 * fs_struct, so tsk->fs->lock is not needed.
	 */
	p = old;
	q = new;
	while (p) {
		q->mnt_ns = new_ns;
		new_ns->mounts++;
		if (new_fs) {
			if (&p->mnt == new_fs->root.mnt) {
				new_fs->root.mnt = mntget(&q->mnt);
				rootmnt = &p->mnt;
			}
			if (&p->mnt == new_fs->pwd.mnt) {
				new_fs->pwd.mnt = mntget(&q->mnt);
				pwdmnt = &p->mnt;
			}
		}
		p = next_mnt(p, old);
		q = next_mnt(q, new);
		if (!q)
			break;
		while (p->mnt.mnt_root != q->mnt.mnt_root)
			p = next_mnt(p, old);
	}
	namespace_unlock();

	if (rootmnt)
		mntput(rootmnt);
	if (pwdmnt)
		mntput(pwdmnt);

	return new_ns;
}

/**
 * create_mnt_ns - creates a private namespace and adds a root filesystem
 * @mnt: pointer to the new root filesystem mountpoint
 */
static struct mnt_namespace *create_mnt_ns(struct vfsmount *m)
{
	struct mnt_namespace *new_ns = alloc_mnt_ns(&init_user_ns);
	if (!IS_ERR(new_ns)) {
		struct mount *mnt = real_mount(m);
		mnt->mnt_ns = new_ns;
		new_ns->root = mnt;
		new_ns->mounts++;
		list_add(&mnt->mnt_list, &new_ns->list);
	} else {
		mntput(m);
	}
	return new_ns;
}

struct dentry *mount_subtree(struct vfsmount *mnt, const char *name)
{
	struct mnt_namespace *ns;
	struct super_block *s;
	struct path path;
	int err;

	ns = create_mnt_ns(mnt);
	if (IS_ERR(ns))
		return ERR_CAST(ns);

	err = vfs_path_lookup(mnt->mnt_root, mnt,
			name, LOOKUP_FOLLOW|LOOKUP_AUTOMOUNT, &path);

	put_mnt_ns(ns);

	if (err)
		return ERR_PTR(err);

	/* trade a vfsmount reference for active sb one */
	s = path.mnt->mnt_sb;
	atomic_inc(&s->s_active);
	mntput(path.mnt);
	/* lock the sucker */
	down_write(&s->s_umount);
	/* ... and return the root of (sub)tree on it */
	return path.dentry;
}
EXPORT_SYMBOL(mount_subtree);

int ksys_mount(char __user *dev_name, char __user *dir_name, char __user *type,
	       unsigned long flags, void __user *data)
{
	int ret;
	char *kernel_type;
	char *kernel_dev;
	void *options;

	//准备kernel_type,kernel_dev,options参数
	kernel_type = copy_mount_string(type);
	ret = PTR_ERR(kernel_type);
	if (IS_ERR(kernel_type))
		goto out_type;

	//dev参数copy
	kernel_dev = copy_mount_string(dev_name);
	ret = PTR_ERR(kernel_dev);
	if (IS_ERR(kernel_dev))
		goto out_dev;

	//选项copy
	options = copy_mount_options(data);
	ret = PTR_ERR(options);
	if (IS_ERR(options))
		goto out_data;

	//处理mount系统调用
	ret = do_mount(kernel_dev, dir_name, kernel_type, flags, options);

	kfree(options);
out_data:
	kfree(kernel_dev);
out_dev:
	kfree(kernel_type);
out_type:
	return ret;
}

SYSCALL_DEFINE5(mount, char __user *, dev_name, char __user *, dir_name,
		char __user *, type, unsigned long, flags, void __user *, data)
{
	//处理mount系统调用
	return ksys_mount(dev_name, dir_name, type, flags, data);
}

/*
 * Return true if path is reachable from root
 *
 * namespace_sem or mount_lock is held
 */
bool is_path_reachable(struct mount *mnt, struct dentry *dentry,
			 const struct path *root)
{
	while (&mnt->mnt != root->mnt && mnt_has_parent(mnt)) {
		dentry = mnt->mnt_mountpoint;
		mnt = mnt->mnt_parent;
	}
	return &mnt->mnt == root->mnt && is_subdir(dentry, root->dentry);
}

bool path_is_under(const struct path *path1, const struct path *path2)
{
	bool res;
	read_seqlock_excl(&mount_lock);
	res = is_path_reachable(real_mount(path1->mnt), path1->dentry, path2);
	read_sequnlock_excl(&mount_lock);
	return res;
}
EXPORT_SYMBOL(path_is_under);

/*
 * pivot_root Semantics:
 * Moves the root file system of the current process to the directory put_old,
 * makes new_root as the new root file system of the current process, and sets
 * root/cwd of all processes which had them on the current root to new_root.
 *
 * Restrictions:
 * The new_root and put_old must be directories, and  must not be on the
 * same file  system as the current process root. The put_old  must  be
 * underneath new_root,  i.e. adding a non-zero number of /.. to the string
 * pointed to by put_old must yield the same directory as new_root. No other
 * file system may be mounted on put_old. After all, new_root is a mountpoint.
 *
 * Also, the current root cannot be on the 'rootfs' (initial ramfs) filesystem.
 * See Documentation/filesystems/ramfs-rootfs-initramfs.txt for alternatives
 * in this situation.
 *
 * Notes:
 *  - we don't move root/cwd if they are not at the root (reason: if something
 *    cared enough to change them, it's probably wrong to force them elsewhere)
 *  - it's okay to pick a root that isn't the root of a file system, e.g.
 *    /nfs/my_root where /nfs is the mount point. It must be a mountpoint,
 *    though, so you may need to say mount --bind /nfs/my_root /nfs/my_root
 *    first.
 */
SYSCALL_DEFINE2(pivot_root, const char __user *, new_root,
		const char __user *, put_old)
{
	struct path new, old, parent_path, root_parent, root;
	struct mount *new_mnt, *root_mnt, *old_mnt;
	struct mountpoint *old_mp, *root_mp;
	int error;

	if (!may_mount())
		return -EPERM;

	error = user_path_dir(new_root, &new);
	if (error)
		goto out0;

	error = user_path_dir(put_old, &old);
	if (error)
		goto out1;

	error = security_sb_pivotroot(&old, &new);
	if (error)
		goto out2;

	get_fs_root(current->fs, &root);
	old_mp = lock_mount(&old);
	error = PTR_ERR(old_mp);
	if (IS_ERR(old_mp))
		goto out3;

	error = -EINVAL;
	new_mnt = real_mount(new.mnt);
	root_mnt = real_mount(root.mnt);
	old_mnt = real_mount(old.mnt);
	if (IS_MNT_SHARED(old_mnt) ||
		IS_MNT_SHARED(new_mnt->mnt_parent) ||
		IS_MNT_SHARED(root_mnt->mnt_parent))
		goto out4;
	if (!check_mnt(root_mnt) || !check_mnt(new_mnt))
		goto out4;
	if (new_mnt->mnt.mnt_flags & MNT_LOCKED)
		goto out4;
	error = -ENOENT;
	if (d_unlinked(new.dentry))
		goto out4;
	error = -EBUSY;
	if (new_mnt == root_mnt || old_mnt == root_mnt)
		goto out4; /* loop, on the same file system  */
	error = -EINVAL;
	if (root.mnt->mnt_root != root.dentry)
		goto out4; /* not a mountpoint */
	if (!mnt_has_parent(root_mnt))
		goto out4; /* not attached */
	root_mp = root_mnt->mnt_mp;
	if (new.mnt->mnt_root != new.dentry)
		goto out4; /* not a mountpoint */
	if (!mnt_has_parent(new_mnt))
		goto out4; /* not attached */
	/* make sure we can reach put_old from new_root */
	if (!is_path_reachable(old_mnt, old.dentry, &new))
		goto out4;
	/* make certain new is below the root */
	if (!is_path_reachable(new_mnt, new.dentry, &root))
		goto out4;
	root_mp->m_count++; /* pin it so it won't go away */
	lock_mount_hash();
	detach_mnt(new_mnt, &parent_path);
	detach_mnt(root_mnt, &root_parent);
	if (root_mnt->mnt.mnt_flags & MNT_LOCKED) {
		new_mnt->mnt.mnt_flags |= MNT_LOCKED;
		root_mnt->mnt.mnt_flags &= ~MNT_LOCKED;
	}
	/* mount old root on put_old */
	attach_mnt(root_mnt, old_mnt, old_mp);
	/* mount new_root on / */
	attach_mnt(new_mnt, real_mount(root_parent.mnt), root_mp);
	touch_mnt_namespace(current->nsproxy->mnt_ns);
	/* A moved mount should not expire automatically */
	list_del_init(&new_mnt->mnt_expire);
	put_mountpoint(root_mp);
	unlock_mount_hash();
	chroot_fs_refs(&root, &new);
	error = 0;
out4:
	unlock_mount(old_mp);
	if (!error) {
		path_put(&root_parent);
		path_put(&parent_path);
	}
out3:
	path_put(&root);
out2:
	path_put(&old);
out1:
	path_put(&new);
out0:
	return error;
}

static void __init init_mount_tree(void)
{
	struct vfsmount *mnt;
	struct mnt_namespace *ns;
	struct path root;
	struct file_system_type *type;

	type = get_fs_type("rootfs");
	if (!type)
		panic("Can't find rootfs type");
	mnt = vfs_kern_mount(type, 0, "rootfs", NULL);
	put_filesystem(type);
	if (IS_ERR(mnt))
		panic("Can't create rootfs");

	ns = create_mnt_ns(mnt);
	if (IS_ERR(ns))
		panic("Can't allocate initial namespace");

	init_task.nsproxy->mnt_ns = ns;
	get_mnt_ns(ns);

	root.mnt = mnt;
	root.dentry = mnt->mnt_root;
	mnt->mnt_flags |= MNT_LOCKED;

	set_fs_pwd(current->fs, &root);
	set_fs_root(current->fs, &root);
}

void __init mnt_init(void)
{
	int err;

	mnt_cache = kmem_cache_create("mnt_cache", sizeof(struct mount),
			0, SLAB_HWCACHE_ALIGN | SLAB_PANIC, NULL);

	mount_hashtable = alloc_large_system_hash("Mount-cache",
				sizeof(struct hlist_head),
				mhash_entries, 19,
				HASH_ZERO,
				&m_hash_shift, &m_hash_mask, 0, 0);
	mountpoint_hashtable = alloc_large_system_hash("Mountpoint-cache",
				sizeof(struct hlist_head),
				mphash_entries, 19,
				HASH_ZERO,
				&mp_hash_shift, &mp_hash_mask, 0, 0);

	if (!mount_hashtable || !mountpoint_hashtable)
		panic("Failed to allocate mount hash table\n");

	kernfs_init();

	err = sysfs_init();
	if (err)
		printk(KERN_WARNING "%s: sysfs_init error: %d\n",
			__func__, err);
	fs_kobj = kobject_create_and_add("fs", NULL);
	if (!fs_kobj)
		printk(KERN_WARNING "%s: kobj create error\n", __func__);
	init_rootfs();
	init_mount_tree();
}

void put_mnt_ns(struct mnt_namespace *ns)
{
	if (!atomic_dec_and_test(&ns->count))
		return;
	drop_collected_mounts(&ns->root->mnt);
	free_mnt_ns(ns);
}

struct vfsmount *kern_mount_data(struct file_system_type *type, void *data)
{
	struct vfsmount *mnt;
	//传入file_system,文件系统名称，调用mount
	mnt = vfs_kern_mount(type, SB_KERNMOUNT, type->name, data);
	if (!IS_ERR(mnt)) {
		/*
		 * it is a longterm mount, don't release mnt until
		 * we unmount before file sys is unregistered
		*/
		real_mount(mnt)->mnt_ns = MNT_NS_INTERNAL;
	}
	return mnt;
}
EXPORT_SYMBOL_GPL(kern_mount_data);

void kern_unmount(struct vfsmount *mnt)
{
	/* release long term mount so mount point can be released */
	if (!IS_ERR_OR_NULL(mnt)) {
		real_mount(mnt)->mnt_ns = NULL;
		synchronize_rcu();	/* yecchhh... */
		mntput(mnt);
	}
}
EXPORT_SYMBOL(kern_unmount);

bool our_mnt(struct vfsmount *mnt)
{
	return check_mnt(real_mount(mnt));
}

bool current_chrooted(void)
{
	/* Does the current process have a non-standard root */
	struct path ns_root;
	struct path fs_root;
	bool chrooted;

	/* Find the namespace root */
	ns_root.mnt = &current->nsproxy->mnt_ns->root->mnt;
	ns_root.dentry = ns_root.mnt->mnt_root;
	path_get(&ns_root);
	while (d_mountpoint(ns_root.dentry) && follow_down_one(&ns_root))
		;

	get_fs_root(current->fs, &fs_root);

	chrooted = !path_equal(&fs_root, &ns_root);

	path_put(&fs_root);
	path_put(&ns_root);

	return chrooted;
}

static bool mnt_already_visible(struct mnt_namespace *ns, struct vfsmount *new,
				int *new_mnt_flags)
{
	int new_flags = *new_mnt_flags;
	struct mount *mnt;
	bool visible = false;

	down_read(&namespace_sem);
	list_for_each_entry(mnt, &ns->list, mnt_list) {
		struct mount *child;
		int mnt_flags;

		if (mnt->mnt.mnt_sb->s_type != new->mnt_sb->s_type)
			continue;

		/* This mount is not fully visible if it's root directory
		 * is not the root directory of the filesystem.
		 */
		if (mnt->mnt.mnt_root != mnt->mnt.mnt_sb->s_root)
			continue;

		/* A local view of the mount flags */
		mnt_flags = mnt->mnt.mnt_flags;

		/* Don't miss readonly hidden in the superblock flags */
		if (sb_rdonly(mnt->mnt.mnt_sb))
			mnt_flags |= MNT_LOCK_READONLY;

		/* Verify the mount flags are equal to or more permissive
		 * than the proposed new mount.
		 */
		if ((mnt_flags & MNT_LOCK_READONLY) &&
		    !(new_flags & MNT_READONLY))
			continue;
		if ((mnt_flags & MNT_LOCK_ATIME) &&
		    ((mnt_flags & MNT_ATIME_MASK) != (new_flags & MNT_ATIME_MASK)))
			continue;

		/* This mount is not fully visible if there are any
		 * locked child mounts that cover anything except for
		 * empty directories.
		 */
		list_for_each_entry(child, &mnt->mnt_mounts, mnt_child) {
			struct inode *inode = child->mnt_mountpoint->d_inode;
			/* Only worry about locked mounts */
			if (!(child->mnt.mnt_flags & MNT_LOCKED))
				continue;
			/* Is the directory permanetly empty? */
			if (!is_empty_dir_inode(inode))
				goto next;
		}
		/* Preserve the locked attributes */
		*new_mnt_flags |= mnt_flags & (MNT_LOCK_READONLY | \
					       MNT_LOCK_ATIME);
		visible = true;
		goto found;
	next:	;
	}
found:
	up_read(&namespace_sem);
	return visible;
}

static bool mount_too_revealing(struct vfsmount *mnt, int *new_mnt_flags)
{
	const unsigned long required_iflags = SB_I_NOEXEC | SB_I_NODEV;
	struct mnt_namespace *ns = current->nsproxy->mnt_ns;
	unsigned long s_iflags;

	if (ns->user_ns == &init_user_ns)
		return false;

	/* Can this filesystem be too revealing? */
	s_iflags = mnt->mnt_sb->s_iflags;
	if (!(s_iflags & SB_I_USERNS_VISIBLE))
		return false;

	if ((s_iflags & required_iflags) != required_iflags) {
		WARN_ONCE(1, "Expected s_iflags to contain 0x%lx\n",
			  required_iflags);
		return true;
	}

	return !mnt_already_visible(ns, mnt, new_mnt_flags);
}

bool mnt_may_suid(struct vfsmount *mnt)
{
	/*
	 * Foreign mounts (accessed via fchdir or through /proc
	 * symlinks) are always treated as if they are nosuid.  This
	 * prevents namespaces from trusting potentially unsafe
	 * suid/sgid bits, file caps, or security labels that originate
	 * in other namespaces.
	 */
	return !(mnt->mnt_flags & MNT_NOSUID) && check_mnt(real_mount(mnt)) &&
	       current_in_userns(mnt->mnt_sb->s_user_ns);
}

static struct ns_common *mntns_get(struct task_struct *task)
{
	struct ns_common *ns = NULL;
	struct nsproxy *nsproxy;

	task_lock(task);
	nsproxy = task->nsproxy;
	if (nsproxy) {
		ns = &nsproxy->mnt_ns->ns;
		get_mnt_ns(to_mnt_ns(ns));
	}
	task_unlock(task);

	return ns;
}

static void mntns_put(struct ns_common *ns)
{
	put_mnt_ns(to_mnt_ns(ns));
}

static int mntns_install(struct nsproxy *nsproxy, struct ns_common *ns)
{
	struct fs_struct *fs = current->fs;
	struct mnt_namespace *mnt_ns = to_mnt_ns(ns), *old_mnt_ns;
	struct path root;
	int err;

	if (!ns_capable(mnt_ns->user_ns, CAP_SYS_ADMIN) ||
	    !ns_capable(current_user_ns(), CAP_SYS_CHROOT) ||
	    !ns_capable(current_user_ns(), CAP_SYS_ADMIN))
		return -EPERM;

	if (fs->users != 1)
		return -EINVAL;

	get_mnt_ns(mnt_ns);
	old_mnt_ns = nsproxy->mnt_ns;
	nsproxy->mnt_ns = mnt_ns;

	/* Find the root */
	err = vfs_path_lookup(mnt_ns->root->mnt.mnt_root, &mnt_ns->root->mnt,
				"/", LOOKUP_DOWN, &root);
	if (err) {
		/* revert to old namespace */
		nsproxy->mnt_ns = old_mnt_ns;
		put_mnt_ns(mnt_ns);
		return err;
	}

	put_mnt_ns(old_mnt_ns);

	/* Update the pwd and root */
	set_fs_pwd(fs, &root);
	set_fs_root(fs, &root);

	path_put(&root);
	return 0;
}

static struct user_namespace *mntns_owner(struct ns_common *ns)
{
	return to_mnt_ns(ns)->user_ns;
}

const struct proc_ns_operations mntns_operations = {
	.name		= "mnt",
	.type		= CLONE_NEWNS,
	.get		= mntns_get,
	.put		= mntns_put,
	.install	= mntns_install,
	.owner		= mntns_owner,
};<|MERGE_RESOLUTION|>--- conflicted
+++ resolved
@@ -705,13 +705,7 @@
 	//遍历每个挂载点信息
 	hlist_for_each_entry(mp, chain, m_hash) {
 		if (mp->m_dentry == dentry) {
-<<<<<<< HEAD
 			//如果两者dentry指针相同，则增加引用计数
-			/* might be worth a WARN_ON() */
-			if (d_unlinked(dentry))
-				return ERR_PTR(-ENOENT);
-=======
->>>>>>> 9ff01193
 			mp->m_count++;
 			return mp;
 		}
