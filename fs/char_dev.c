--- conflicted
+++ resolved
@@ -68,12 +68,8 @@
 	int i;
 	struct char_device_struct *cd;
 
-<<<<<<< HEAD
 	//检查chrdevs中是否存在空的设备位置（234到255之间）
-	for (i = ARRAY_SIZE(chrdevs)-1; i > CHRDEV_MAJOR_DYN_END; i--) {
-=======
 	for (i = ARRAY_SIZE(chrdevs)-1; i >= CHRDEV_MAJOR_DYN_END; i--) {
->>>>>>> 2d618bdf
 		if (chrdevs[i] == NULL)
 			return i;
 	}
@@ -85,12 +81,8 @@
 			if (cd->major == i)
 				break;//如果major相同，则跳出
 
-<<<<<<< HEAD
 		//查找到了可用的chardev
-		if (cd == NULL || cd->major != i)
-=======
 		if (cd == NULL)
->>>>>>> 2d618bdf
 			return i;
 	}
 
