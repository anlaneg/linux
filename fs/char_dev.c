// SPDX-License-Identifier: GPL-2.0
/*
 *  linux/fs/char_dev.c
 *
 *  Copyright (C) 1991, 1992  Linus Torvalds
 */

#include <linux/init.h>
#include <linux/fs.h>
#include <linux/kdev_t.h>
#include <linux/slab.h>
#include <linux/string.h>

#include <linux/major.h>
#include <linux/errno.h>
#include <linux/module.h>
#include <linux/seq_file.h>

#include <linux/kobject.h>
#include <linux/kobj_map.h>
#include <linux/cdev.h>
#include <linux/mutex.h>
#include <linux/backing-dev.h>
#include <linux/tty.h>

#include "internal.h"

static struct kobj_map *cdev_map;

static DEFINE_MUTEX(chrdevs_lock);

#define CHRDEV_MAJOR_HASH_SIZE 255

static struct char_device_struct {
    //用于串连位于同一个index中的其它字符设备
	struct char_device_struct *next;
	//char设置的major编号
	unsigned int major;
	unsigned int baseminor;
	int minorct;
	//char设备名称
	char name[64];
	//对应的字符设备
	struct cdev *cdev;		/* will die */
} *chrdevs[CHRDEV_MAJOR_HASH_SIZE];

//chardevs用于存入系统中所有char设备，在chardevs中存放时，采用major_to_index定位到具体
//的桶，然后按照baseminor进行排序，支持baseminor，minorct合起来指定多个char设备，故在插入时
//需要检查(baseminor,baseminor+minorct)集合间是否有重叠，如果无重叠，则会按升序均放在冲突链上

/* index in the above */
static inline int major_to_index(unsigned major)
{
	return major % CHRDEV_MAJOR_HASH_SIZE;
}

#ifdef CONFIG_PROC_FS

//显示所有字符设备
void chrdev_show(struct seq_file *f, off_t offset)
{
	struct char_device_struct *cd;

	mutex_lock(&chrdevs_lock);
	for (cd = chrdevs[major_to_index(offset)]; cd; cd = cd->next) {
		if (cd->major == offset)
			seq_printf(f, "%3d %s\n", cd->major, cd->name);
	}
	mutex_unlock(&chrdevs_lock);
}

#endif /* CONFIG_PROC_FS */

//获取空闲的major
//优先占用234-255之间的chardev,如果这段空间被用，则采用hash方式在0-255之间
//在冲突链上进行查找（分配的id号是从384到511之间）
static int find_dynamic_major(void)
{
	int i;
	struct char_device_struct *cd;

	//检查chrdevs中是否存在空的设备位置（234到255之间，采用数组方式存储）
	for (i = ARRAY_SIZE(chrdevs)-1; i >= CHRDEV_MAJOR_DYN_END; i--) {
		if (chrdevs[i] == NULL)
			return i;
	}

	//384到511之间的为动态扩展，此时采用hash链方式存储
	for (i = CHRDEV_MAJOR_DYN_EXT_START;
	     i >= CHRDEV_MAJOR_DYN_EXT_END; i--) {
		//0-255之间采用的是链式存储
		for (cd = chrdevs[major_to_index(i)]; cd; cd = cd->next)
			if (cd->major == i)
				break;//如果major相同，则跳出

		//查找到了可用的chardev
		if (cd == NULL)
			return i;
	}

	return -EBUSY;
}

/*
 * Register a single major with a specified minor range.
 *
<<<<<<< HEAD
 * If major == 0 this functions will dynamically allocate a major and return
 * its number. 此时动态申请
 *
 * If major > 0 this function will attempt to reserve the passed range of
 * minors and will return zero on success. 此时静态指定
=======
 * If major == 0 this function will dynamically allocate an unused major.
 * If major > 0 this function will attempt to reserve the range of minors
 * with given major.
>>>>>>> 3ab4436f
 *
 */
//申请minorct个major的字符设备，同时占用[baseminor,baseminor+minor)之间的minor
static struct char_device_struct *
__register_chrdev_region(unsigned int major, unsigned int baseminor,
			   int minorct, const char *name)
{
	struct char_device_struct *cd, *curr, *prev = NULL;
	int ret = -EBUSY;
	int i;

<<<<<<< HEAD
	//为char设备申请内存
=======
	if (major >= CHRDEV_MAJOR_MAX) {
		pr_err("CHRDEV \"%s\" major requested (%u) is greater than the maximum (%u)\n",
		       name, major, CHRDEV_MAJOR_MAX-1);
		return ERR_PTR(-EINVAL);
	}

	if (minorct > MINORMASK + 1 - baseminor) {
		pr_err("CHRDEV \"%s\" minor range requested (%u-%u) is out of range of maximum range (%u-%u) for a single major\n",
			name, baseminor, baseminor + minorct - 1, 0, MINORMASK);
		return ERR_PTR(-EINVAL);
	}

>>>>>>> 3ab4436f
	cd = kzalloc(sizeof(struct char_device_struct), GFP_KERNEL);
	if (cd == NULL)
		return ERR_PTR(-ENOMEM);

	mutex_lock(&chrdevs_lock);

	//如果major为0，则选用动态的major
	if (major == 0) {
		ret = find_dynamic_major();
		if (ret < 0) {
			//动态申请的dynamic均已用完，返回失败
			pr_err("CHRDEV \"%s\" dynamic allocation region is full\n",
			       name);
			goto out;
		}
		//为其申请一个major
		major = ret;
	}

<<<<<<< HEAD
	//用户可能指定了major的值，检查并报错(major不能超过512)
	if (major >= CHRDEV_MAJOR_MAX) {
		pr_err("CHRDEV \"%s\" major requested (%u) is greater than the maximum (%u)\n",
		       name, major, CHRDEV_MAJOR_MAX-1);
		ret = -EINVAL;
=======
	i = major_to_index(major);
	for (curr = chrdevs[i]; curr; prev = curr, curr = curr->next) {
		if (curr->major < major)
			continue;

		if (curr->major > major)
			break;

		if (curr->baseminor + curr->minorct <= baseminor)
			continue;

		if (curr->baseminor >= baseminor + minorct)
			break;

>>>>>>> 3ab4436f
		goto out;
	}

	cd->major = major;
	cd->baseminor = baseminor;
	cd->minorct = minorct;
	strlcpy(cd->name, name, sizeof(cd->name));

<<<<<<< HEAD
	//计算hash
	i = major_to_index(major);

	//准备将cd存放入chrdevs中（采用hash方式存放）
	for (cp = &chrdevs[i]; *cp; cp = &(*cp)->next)
		//按major进行排序，如果major相等，按baseminor进行排序
		//如果baseminor小于我们，则检查baseminor＋minorct是否大于我们的baseminor
		//如果大于我们的baseminor，则我们需要排在其前面(此时不是重叠的吗？后面针对这种报错)
		if ((*cp)->major > major ||
		    ((*cp)->major == major &&
		     (((*cp)->baseminor >= baseminor) ||
		      ((*cp)->baseminor + (*cp)->minorct > baseminor))))
			break;//我们需要排在cp前面

	/* Check for overlapping minor ranges.  */
	//检查是否发生了范围重叠，如果有重叠，则报错
	//cp->baseminor+cp->minorct　不能与我们的baseminor＋minorct重复
	if (*cp && (*cp)->major == major) {
		int old_min = (*cp)->baseminor;
		int old_max = (*cp)->baseminor + (*cp)->minorct - 1;
		int new_min = baseminor;//要插入的cd对应的baseminor
		int new_max = baseminor + minorct - 1;

		//已知：cp->baseminor >= baseminor
		/* New driver overlaps from the left.  */
		if (new_max >= old_min && new_max <= old_max) {
			ret = -EBUSY;
			goto out;
		}

		/* New driver overlaps from the right.  */
		if (new_min <= old_max && new_min >= old_min) {
			ret = -EBUSY;
			goto out;
		}
	}

	//实现cd排在cp前面的逻辑
	cd->next = *cp;
	*cp = cd;
=======
	if (!prev) {
		cd->next = curr;
		chrdevs[i] = cd;
	} else {
		cd->next = prev->next;
		prev->next = cd;
	}

>>>>>>> 3ab4436f
	mutex_unlock(&chrdevs_lock);
	return cd;
out:
	mutex_unlock(&chrdevs_lock);
	kfree(cd);
	return ERR_PTR(ret);
}

//归还major,返回其对应的char_dev
static struct char_device_struct *
__unregister_chrdev_region(unsigned major, unsigned baseminor, int minorct)
{
	struct char_device_struct *cd = NULL, **cp;
	int i = major_to_index(major);

	mutex_lock(&chrdevs_lock);
	//查找对应的cp
	for (cp = &chrdevs[i]; *cp; cp = &(*cp)->next)
		if ((*cp)->major == major &&
		    (*cp)->baseminor == baseminor &&
		    (*cp)->minorct == minorct)
			break;
	if (*cp) {
	    //有对应的cp,设置cd(准备返回）
		cd = *cp;
		//将此元素移除
		*cp = cd->next;
	}
	mutex_unlock(&chrdevs_lock);
	return cd;//返回对应的cd
}

/**
 * register_chrdev_region() - register a range of device numbers
 * @from: the first in the desired range of device numbers; must include
 *        the major number.
 * @count: the number of consecutive device numbers required
 * @name: the name of the device or driver.
 *
 * Return value is zero on success, a negative error code on failure.
 */
//注册一组chardev设备号(静态注册)
int register_chrdev_region(dev_t from, unsigned count, const char *name)
{
	struct char_device_struct *cd;
	dev_t to = from + count;
	dev_t n, next;

	for (n = from; n < to; n = next) {
		next = MKDEV(MAJOR(n)+1, 0);
		if (next > to)
			next = to;
		cd = __register_chrdev_region(MAJOR(n), MINOR(n),
			       next - n, name);
		if (IS_ERR(cd))
			goto fail;
	}
	return 0;
fail:
    //注册失败，还原已成功的注册
	to = n;
	for (n = from; n < to; n = next) {
		next = MKDEV(MAJOR(n)+1, 0);
		kfree(__unregister_chrdev_region(MAJOR(n), MINOR(n), next - n));
	}
	return PTR_ERR(cd);
}

/**
 * alloc_chrdev_region() - register a range of char device numbers
 * @dev: output parameter for first assigned number
 * @baseminor: first of the requested range of minor numbers
 * @count: the number of minor numbers required
 * @name: the name of the associated device or driver
 *
 * Allocates a range of char device numbers.  The major number will be
 * chosen dynamically, and returned (along with the first minor number)
 * in @dev.  Returns zero or a negative error code.
 */
//申请一组（count个）char设备，major动态申请，minor占用[baseminor,baseminor+count)
int alloc_chrdev_region(dev_t *dev, unsigned baseminor, unsigned count,
			const char *name)
{
	//注册char设备(明确传入的major＝0，即major采用动态申请，自baseminor开始，占用count个），并设置dev_t
	struct char_device_struct *cd;
	cd = __register_chrdev_region(0, baseminor, count, name);
	if (IS_ERR(cd))
		return PTR_ERR(cd);
	//构造dev_t
	*dev = MKDEV(cd->major, cd->baseminor);
	return 0;
}

/**
 * __register_chrdev() - create and register a cdev occupying a range of minors
 * @major: major device number or 0 for dynamic allocation
 * @baseminor: first of the requested range of minor numbers
 * @count: the number of minor numbers required
 * @name: name of this range of devices
 * @fops: file operations associated with this devices
 *
 * If @major == 0 this functions will dynamically allocate a major and return
 * its number.
 *
 * If @major > 0 this function will attempt to reserve a device with the given
 * major number and will return zero on success.
 *
 * Returns a -ve errno on failure.
 *
 * The name of this device has nothing to do with the name of the device in
 * /dev. It only helps to keep track of the different owners of devices. If
 * your module name has only one type of devices it's ok to use e.g. the name
 * of the module here.
 */
//申请count个name字符设备，并字符设备注册对应的fops
int __register_chrdev(unsigned int major, unsigned int baseminor,
		      unsigned int count, const char *name,
		      const struct file_operations *fops)
{
	struct char_device_struct *cd;
	struct cdev *cdev;
	int err = -ENOMEM;

	//申请count个字符设备
	cd = __register_chrdev_region(major, baseminor, count, name);
	if (IS_ERR(cd))
		return PTR_ERR(cd);

	//申请字符设备结构
	cdev = cdev_alloc();
	if (!cdev)
		goto out2;

	cdev->owner = fops->owner;
	cdev->ops = fops;
	kobject_set_name(&cdev->kobj, "%s", name);

	err = cdev_add(cdev, MKDEV(cd->major, baseminor), count);
	if (err)
		goto out;

	cd->cdev = cdev;

	return major ? 0 : cd->major;
out:
	kobject_put(&cdev->kobj);
out2:
	kfree(__unregister_chrdev_region(cd->major, baseminor, count));
	return err;
}

/**
 * unregister_chrdev_region() - unregister a range of device numbers
 * @from: the first in the range of numbers to unregister
 * @count: the number of device numbers to unregister
 *
 * This function will unregister a range of @count device numbers,
 * starting with @from.  The caller should normally be the one who
 * allocated those numbers in the first place...
 */
//解注册字符设备
void unregister_chrdev_region(dev_t from, unsigned count)
{
	dev_t to = from + count;
	dev_t n, next;

	for (n = from; n < to; n = next) {
		next = MKDEV(MAJOR(n)+1, 0);
		if (next > to)
			next = to;
		kfree(__unregister_chrdev_region(MAJOR(n), MINOR(n), next - n));
	}
}

/**
 * __unregister_chrdev - unregister and destroy a cdev
 * @major: major device number
 * @baseminor: first of the range of minor numbers
 * @count: the number of minor numbers this cdev is occupying
 * @name: name of this range of devices
 *
 * Unregister and destroy the cdev occupying the region described by
 * @major, @baseminor and @count.  This function undoes what
 * __register_chrdev() did.
 */
//释放(major,baseminor,count）对应的字符设备
void __unregister_chrdev(unsigned int major, unsigned int baseminor,
			 unsigned int count, const char *name)
{
	struct char_device_struct *cd;

	cd = __unregister_chrdev_region(major, baseminor, count);
	if (cd && cd->cdev)
		cdev_del(cd->cdev);
	kfree(cd);
}

static DEFINE_SPINLOCK(cdev_lock);

static struct kobject *cdev_get(struct cdev *p)
{
	struct module *owner = p->owner;
	struct kobject *kobj;

	if (owner && !try_module_get(owner))
		return NULL;
	kobj = kobject_get(&p->kobj);
	if (!kobj)
		module_put(owner);
	return kobj;
}

void cdev_put(struct cdev *p)
{
	if (p) {
		struct module *owner = p->owner;
		kobject_put(&p->kobj);
		module_put(owner);
	}
}

/*
 * Called every time a character special file is opened
 */
//字符设备open函数（所有字符设备均自此处进入，然后查询cdev_map拿到真正的设备)
static int chrdev_open(struct inode *inode, struct file *filp)
{
	const struct file_operations *fops;
	struct cdev *p;
	struct cdev *new = NULL;
	int ret = 0;

	spin_lock(&cdev_lock);
	p = inode->i_cdev;
	if (!p) {
		//如果inode还未明确对应的cdev,则进行查找
		struct kobject *kobj;
		int idx;
		spin_unlock(&cdev_lock);
		//查找cdev_map,所有的cdev均被注册到cdev_map中，我们采用inode->i_rdev来获取字符
		//设备对应的dev_t
		kobj = kobj_lookup(cdev_map, inode->i_rdev, &idx);
		if (!kobj)
			//对应的字符设备不存在
			return -ENXIO;

		//自kobj获得其对应的cdev (例如至此获得uio对应的cdev)
		new = container_of(kobj, struct cdev, kobj);
		spin_lock(&cdev_lock);
		/* Check i_cdev again in case somebody beat us to it while
		   we dropped the lock. */
		p = inode->i_cdev;
		if (!p) {
			//设置此inode对应的字符设备
			inode->i_cdev = p = new;
			list_add(&inode->i_devices, &p->list);
			new = NULL;
		} else if (!cdev_get(p))
			//如果已设置对应的cdev，则增加引用计数，如失败，则报设备不存在
			ret = -ENXIO;
	} else if (!cdev_get(p))
		ret = -ENXIO;
	spin_unlock(&cdev_lock);
	cdev_put(new);
	if (ret)
		return ret;

	ret = -ENXIO;
	//取实际操作的dev的ops
	fops = fops_get(p->ops);
	if (!fops)
		goto out_cdev_put;

	//替换filp中的fops为实际操作的dev的ops
	replace_fops(filp, fops);
	if (filp->f_op->open) {
		//有open回调时，调用open回调
		ret = filp->f_op->open(inode, filp);
		if (ret)
			goto out_cdev_put;
	}

	return 0;

 out_cdev_put:
	cdev_put(p);
	return ret;
}

void cd_forget(struct inode *inode)
{
	spin_lock(&cdev_lock);
	list_del_init(&inode->i_devices);
	inode->i_cdev = NULL;
	inode->i_mapping = &inode->i_data;
	spin_unlock(&cdev_lock);
}

static void cdev_purge(struct cdev *cdev)
{
	spin_lock(&cdev_lock);
	while (!list_empty(&cdev->list)) {
		struct inode *inode;
		inode = container_of(cdev->list.next, struct inode, i_devices);
		list_del_init(&inode->i_devices);
		inode->i_cdev = NULL;
	}
	spin_unlock(&cdev_lock);
}

/*
 * Dummy default file-operations: the only thing this does
 * is contain the open that then fills in the correct operations
 * depending on the special file...
 */
//字符设备的默认文件操作集
const struct file_operations def_chr_fops = {
	//所有字符设备的open入口，在此函数内部再具体分辨操作的是那个字符设备，然后替换filp的f_ops
	//并调用其对应的open函数
	.open = chrdev_open,
	.llseek = noop_llseek,
};

static struct kobject *exact_match(dev_t dev, int *part, void *data)
{
	struct cdev *p = data;
	return &p->kobj;
}

static int exact_lock(dev_t dev, void *data)
{
	struct cdev *p = data;
	return cdev_get(p) ? 0 : -1;
}

/**
 * cdev_add() - add a char device to the system
 * @p: the cdev structure for the device
 * @dev: the first device number for which this device is responsible
 * @count: the number of consecutive minor numbers corresponding to this
 *         device
 *
 * cdev_add() adds the device represented by @p to the system, making it
 * live immediately.  A negative error code is returned on failure.
 */
//添加cdev到cdev_map（用于保证字符设备在打开时，进入chrdev_open函数，从而进入到用户定义的ops）
int cdev_add(struct cdev *p, dev_t dev, unsigned count)
{
	int error;

	p->dev = dev;
	p->count = count;

	//所有的chardev均会被加入到cdev_map中
	error = kobj_map(cdev_map, dev, count, NULL,
			 exact_match, exact_lock, p);
	if (error)
		return error;

	kobject_get(p->kobj.parent);

	return 0;
}

/**
 * cdev_set_parent() - set the parent kobject for a char device
 * @p: the cdev structure
 * @kobj: the kobject to take a reference to
 *
 * cdev_set_parent() sets a parent kobject which will be referenced
 * appropriately so the parent is not freed before the cdev. This
 * should be called before cdev_add.
 */
void cdev_set_parent(struct cdev *p, struct kobject *kobj)
{
	WARN_ON(!kobj->state_initialized);
	p->kobj.parent = kobj;
}

/**
 * cdev_device_add() - add a char device and it's corresponding
 *	struct device, linkink
 * @dev: the device structure
 * @cdev: the cdev structure
 *
 * cdev_device_add() adds the char device represented by @cdev to the system,
 * just as cdev_add does. It then adds @dev to the system using device_add
 * The dev_t for the char device will be taken from the struct device which
 * needs to be initialized first. This helper function correctly takes a
 * reference to the parent device so the parent will not get released until
 * all references to the cdev are released.
 *
 * This helper uses dev->devt for the device number. If it is not set
 * it will not add the cdev and it will be equivalent to device_add.
 *
 * This function should be used whenever the struct cdev and the
 * struct device are members of the same structure whose lifetime is
 * managed by the struct device.
 *
 * NOTE: Callers must assume that userspace was able to open the cdev and
 * can call cdev fops callbacks at any time, even if this function fails.
 */
int cdev_device_add(struct cdev *cdev, struct device *dev)
{
	int rc = 0;

	if (dev->devt) {
		cdev_set_parent(cdev, &dev->kobj);

		rc = cdev_add(cdev, dev->devt, 1);
		if (rc)
			return rc;
	}

	rc = device_add(dev);
	if (rc)
		cdev_del(cdev);

	return rc;
}

/**
 * cdev_device_del() - inverse of cdev_device_add
 * @dev: the device structure
 * @cdev: the cdev structure
 *
 * cdev_device_del() is a helper function to call cdev_del and device_del.
 * It should be used whenever cdev_device_add is used.
 *
 * If dev->devt is not set it will not remove the cdev and will be equivalent
 * to device_del.
 *
 * NOTE: This guarantees that associated sysfs callbacks are not running
 * or runnable, however any cdevs already open will remain and their fops
 * will still be callable even after this function returns.
 */
void cdev_device_del(struct cdev *cdev, struct device *dev)
{
	device_del(dev);
	if (dev->devt)
		cdev_del(cdev);
}

//移除dev
static void cdev_unmap(dev_t dev, unsigned count)
{
	kobj_unmap(cdev_map, dev, count);
}

/**
 * cdev_del() - remove a cdev from the system
 * @p: the cdev structure to be removed
 *
 * cdev_del() removes @p from the system, possibly freeing the structure
 * itself.
 *
 * NOTE: This guarantees that cdev device will no longer be able to be
 * opened, however any cdevs already open will remain and their fops will
 * still be callable even after cdev_del returns.
 */
void cdev_del(struct cdev *p)
{
	cdev_unmap(p->dev, p->count);
	kobject_put(&p->kobj);
}


static void cdev_default_release(struct kobject *kobj)
{
	struct cdev *p = container_of(kobj, struct cdev, kobj);
	struct kobject *parent = kobj->parent;

	cdev_purge(p);
	kobject_put(parent);
}

static void cdev_dynamic_release(struct kobject *kobj)
{
	struct cdev *p = container_of(kobj, struct cdev, kobj);
	struct kobject *parent = kobj->parent;

	cdev_purge(p);
	kfree(p);
	kobject_put(parent);
}

static struct kobj_type ktype_cdev_default = {
	.release	= cdev_default_release,
};

static struct kobj_type ktype_cdev_dynamic = {
	.release	= cdev_dynamic_release,
};

/**
 * cdev_alloc() - allocate a cdev structure
 *
 * Allocates and returns a cdev structure, or NULL on failure.
 */
//cdev结构申请
struct cdev *cdev_alloc(void)
{
	struct cdev *p = kzalloc(sizeof(struct cdev), GFP_KERNEL);
	if (p) {
		INIT_LIST_HEAD(&p->list);
		kobject_init(&p->kobj, &ktype_cdev_dynamic);
	}
	return p;
}

/**
 * cdev_init() - initialize a cdev structure
 * @cdev: the structure to initialize
 * @fops: the file_operations for this device
 *
 * Initializes @cdev, remembering @fops, making it ready to add to the
 * system with cdev_add().
 */
//初始化cdev,设置字符设备的文件操作符
void cdev_init(struct cdev *cdev, const struct file_operations *fops)
{
	memset(cdev, 0, sizeof *cdev);
	INIT_LIST_HEAD(&cdev->list);
	kobject_init(&cdev->kobj, &ktype_cdev_default);
	cdev->ops = fops;//设置字符设备的操作集
}

static struct kobject *base_probe(dev_t dev, int *part, void *data)
{
	if (request_module("char-major-%d-%d", MAJOR(dev), MINOR(dev)) > 0)
		/* Make old-style 2.4 aliases work */
		request_module("char-major-%d", MAJOR(dev));
	return NULL;
}

//初始化cdev_map
void __init chrdev_init(void)
{
	cdev_map = kobj_map_init(base_probe, &chrdevs_lock);
}


/* Let modules do char dev stuff */
EXPORT_SYMBOL(register_chrdev_region);
EXPORT_SYMBOL(unregister_chrdev_region);
EXPORT_SYMBOL(alloc_chrdev_region);
EXPORT_SYMBOL(cdev_init);
EXPORT_SYMBOL(cdev_alloc);
EXPORT_SYMBOL(cdev_del);
//将字符设备加入到系统
EXPORT_SYMBOL(cdev_add);
EXPORT_SYMBOL(cdev_set_parent);
EXPORT_SYMBOL(cdev_device_add);
EXPORT_SYMBOL(cdev_device_del);
EXPORT_SYMBOL(__register_chrdev);
EXPORT_SYMBOL(__unregister_chrdev);<|MERGE_RESOLUTION|>--- conflicted
+++ resolved
@@ -104,17 +104,9 @@
 /*
  * Register a single major with a specified minor range.
  *
-<<<<<<< HEAD
- * If major == 0 this functions will dynamically allocate a major and return
- * its number. 此时动态申请
- *
- * If major > 0 this function will attempt to reserve the passed range of
- * minors and will return zero on success. 此时静态指定
-=======
  * If major == 0 this function will dynamically allocate an unused major.
  * If major > 0 this function will attempt to reserve the range of minors
  * with given major.
->>>>>>> 3ab4436f
  *
  */
 //申请minorct个major的字符设备，同时占用[baseminor,baseminor+minor)之间的minor
@@ -126,9 +118,6 @@
 	int ret = -EBUSY;
 	int i;
 
-<<<<<<< HEAD
-	//为char设备申请内存
-=======
 	if (major >= CHRDEV_MAJOR_MAX) {
 		pr_err("CHRDEV \"%s\" major requested (%u) is greater than the maximum (%u)\n",
 		       name, major, CHRDEV_MAJOR_MAX-1);
@@ -141,7 +130,7 @@
 		return ERR_PTR(-EINVAL);
 	}
 
->>>>>>> 3ab4436f
+	//为char设备申请内存
 	cd = kzalloc(sizeof(struct char_device_struct), GFP_KERNEL);
 	if (cd == NULL)
 		return ERR_PTR(-ENOMEM);
@@ -161,28 +150,27 @@
 		major = ret;
 	}
 
-<<<<<<< HEAD
-	//用户可能指定了major的值，检查并报错(major不能超过512)
-	if (major >= CHRDEV_MAJOR_MAX) {
-		pr_err("CHRDEV \"%s\" major requested (%u) is greater than the maximum (%u)\n",
-		       name, major, CHRDEV_MAJOR_MAX-1);
-		ret = -EINVAL;
-=======
+	//计算hash
 	i = major_to_index(major);
+	//准备将curr存放入chrdevs中（采用hash方式存放）
 	for (curr = chrdevs[i]; curr; prev = curr, curr = curr->next) {
+		//按major进行排序，如果major相等，按baseminor进行排序
+		//如果baseminor小于我们，则检查baseminor＋minorct是否大于我们的baseminor
+		//如果大于我们的baseminor，则我们需要排在其前面(此时不是重叠的吗？后面针对这种报错)
 		if (curr->major < major)
 			continue;
 
 		if (curr->major > major)
 			break;
 
+		//检查是否发生了范围重叠，如果有重叠，则报错
+		//cp->baseminor+cp->minorct　不能与我们的baseminor＋minorct重复
 		if (curr->baseminor + curr->minorct <= baseminor)
 			continue;
 
 		if (curr->baseminor >= baseminor + minorct)
 			break;
 
->>>>>>> 3ab4436f
 		goto out;
 	}
 
@@ -191,48 +179,6 @@
 	cd->minorct = minorct;
 	strlcpy(cd->name, name, sizeof(cd->name));
 
-<<<<<<< HEAD
-	//计算hash
-	i = major_to_index(major);
-
-	//准备将cd存放入chrdevs中（采用hash方式存放）
-	for (cp = &chrdevs[i]; *cp; cp = &(*cp)->next)
-		//按major进行排序，如果major相等，按baseminor进行排序
-		//如果baseminor小于我们，则检查baseminor＋minorct是否大于我们的baseminor
-		//如果大于我们的baseminor，则我们需要排在其前面(此时不是重叠的吗？后面针对这种报错)
-		if ((*cp)->major > major ||
-		    ((*cp)->major == major &&
-		     (((*cp)->baseminor >= baseminor) ||
-		      ((*cp)->baseminor + (*cp)->minorct > baseminor))))
-			break;//我们需要排在cp前面
-
-	/* Check for overlapping minor ranges.  */
-	//检查是否发生了范围重叠，如果有重叠，则报错
-	//cp->baseminor+cp->minorct　不能与我们的baseminor＋minorct重复
-	if (*cp && (*cp)->major == major) {
-		int old_min = (*cp)->baseminor;
-		int old_max = (*cp)->baseminor + (*cp)->minorct - 1;
-		int new_min = baseminor;//要插入的cd对应的baseminor
-		int new_max = baseminor + minorct - 1;
-
-		//已知：cp->baseminor >= baseminor
-		/* New driver overlaps from the left.  */
-		if (new_max >= old_min && new_max <= old_max) {
-			ret = -EBUSY;
-			goto out;
-		}
-
-		/* New driver overlaps from the right.  */
-		if (new_min <= old_max && new_min >= old_min) {
-			ret = -EBUSY;
-			goto out;
-		}
-	}
-
-	//实现cd排在cp前面的逻辑
-	cd->next = *cp;
-	*cp = cd;
-=======
 	if (!prev) {
 		cd->next = curr;
 		chrdevs[i] = cd;
@@ -241,7 +187,6 @@
 		prev->next = cd;
 	}
 
->>>>>>> 3ab4436f
 	mutex_unlock(&chrdevs_lock);
 	return cd;
 out:
