--- conflicted
+++ resolved
@@ -540,13 +540,10 @@
 	p->dev = dev;
 	p->count = count;
 
-<<<<<<< HEAD
-	//所有的chardev均会被加入到cdev_map中
-=======
 	if (WARN_ON(dev == WHITEOUT_DEV))
 		return -EBUSY;
 
->>>>>>> 64677779
+	//所有的chardev均会被加入到cdev_map中
 	error = kobj_map(cdev_map, dev, count, NULL,
 			 exact_match, exact_lock, p);
 	if (error)
