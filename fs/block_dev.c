--- conflicted
+++ resolved
@@ -825,13 +825,8 @@
 	.evict_inode = bdev_evict_inode,
 };
 
-<<<<<<< HEAD
 //块设备挂载回调
-static struct dentry *bd_mount(struct file_system_type *fs_type,
-	int flags, const char *dev_name, void *data)
-=======
 static int bd_init_fs_context(struct fs_context *fc)
->>>>>>> 5f9e832c
 {
 	struct pseudo_fs_context *ctx = init_pseudo(fc, BDEVFS_MAGIC);
 	if (!ctx)
