// SPDX-License-Identifier: GPL-2.0-only
/*
 *  Copyright (C) 1991, 1992  Linus Torvalds
 *  Copyright (C) 2001  Andrea Arcangeli <andrea@suse.de> SuSE
 *  Copyright (C) 2016 - 2020 Christoph Hellwig
 */

#include <linux/init.h>
#include <linux/mm.h>
#include <linux/fcntl.h>
#include <linux/slab.h>
#include <linux/kmod.h>
#include <linux/major.h>
#include <linux/device_cgroup.h>
#include <linux/highmem.h>
#include <linux/blkdev.h>
#include <linux/backing-dev.h>
#include <linux/module.h>
#include <linux/blkpg.h>
#include <linux/magic.h>
#include <linux/buffer_head.h>
#include <linux/swap.h>
#include <linux/pagevec.h>
#include <linux/writeback.h>
#include <linux/mpage.h>
#include <linux/mount.h>
#include <linux/pseudo_fs.h>
#include <linux/uio.h>
#include <linux/namei.h>
#include <linux/log2.h>
#include <linux/cleancache.h>
#include <linux/task_io_accounting_ops.h>
#include <linux/falloc.h>
#include <linux/part_stat.h>
#include <linux/uaccess.h>
#include <linux/suspend.h>
#include "internal.h"

struct bdev_inode {
	struct block_device bdev;
	struct inode vfs_inode;
};

static const struct address_space_operations def_blk_aops;

static inline struct bdev_inode *BDEV_I(struct inode *inode)
{
	return container_of(inode, struct bdev_inode, vfs_inode);
}

struct block_device *I_BDEV(struct inode *inode)
{
	return &BDEV_I(inode)->bdev;
}
EXPORT_SYMBOL(I_BDEV);

static void bdev_write_inode(struct block_device *bdev)
{
	struct inode *inode = bdev->bd_inode;
	int ret;

	spin_lock(&inode->i_lock);
	while (inode->i_state & I_DIRTY) {
		spin_unlock(&inode->i_lock);
		ret = write_inode_now(inode, true);
		if (ret) {
			char name[BDEVNAME_SIZE];
			pr_warn_ratelimited("VFS: Dirty inode writeback failed "
					    "for block device %s (err=%d).\n",
					    bdevname(bdev, name), ret);
		}
		spin_lock(&inode->i_lock);
	}
	spin_unlock(&inode->i_lock);
}

/* Kill _all_ buffers and pagecache , dirty or not.. */
static void kill_bdev(struct block_device *bdev)
{
	struct address_space *mapping = bdev->bd_inode->i_mapping;

	if (mapping->nrpages == 0 && mapping->nrexceptional == 0)
		return;

	invalidate_bh_lrus();
	truncate_inode_pages(mapping, 0);
}

/* Invalidate clean unused buffers and pagecache. */
void invalidate_bdev(struct block_device *bdev)
{
	struct address_space *mapping = bdev->bd_inode->i_mapping;

	if (mapping->nrpages) {
		invalidate_bh_lrus();
		lru_add_drain_all();	/* make sure all lru add caches are flushed */
		invalidate_mapping_pages(mapping, 0, -1);
	}
	/* 99% of the time, we don't need to flush the cleancache on the bdev.
	 * But, for the strange corners, lets be cautious
	 */
	cleancache_invalidate_inode(mapping);
}
EXPORT_SYMBOL(invalidate_bdev);

/*
 * Drop all buffers & page cache for given bdev range. This function bails
 * with error if bdev has other exclusive owner (such as filesystem).
 */
int truncate_bdev_range(struct block_device *bdev, fmode_t mode,
			loff_t lstart, loff_t lend)
{
	/*
	 * If we don't hold exclusive handle for the device, upgrade to it
	 * while we discard the buffer cache to avoid discarding buffers
	 * under live filesystem.
	 */
	if (!(mode & FMODE_EXCL)) {
		int err = bd_prepare_to_claim(bdev, truncate_bdev_range);
		if (err)
			return err;
	}

	truncate_inode_pages_range(bdev->bd_inode->i_mapping, lstart, lend);
	if (!(mode & FMODE_EXCL))
		bd_abort_claiming(bdev, truncate_bdev_range);
	return 0;
}
EXPORT_SYMBOL(truncate_bdev_range);

static void set_init_blocksize(struct block_device *bdev)
{
	bdev->bd_inode->i_blkbits = blksize_bits(bdev_logical_block_size(bdev));
}

int set_blocksize(struct block_device *bdev, int size)
{
	/* Size must be a power of two, and between 512 and PAGE_SIZE */
	if (size > PAGE_SIZE || size < 512 || !is_power_of_2(size))
		return -EINVAL;

	/* Size cannot be smaller than the size supported by the device */
	if (size < bdev_logical_block_size(bdev))
		return -EINVAL;

	/* Don't change the size if it is same as current */
	if (bdev->bd_inode->i_blkbits != blksize_bits(size)) {
		sync_blockdev(bdev);
		bdev->bd_inode->i_blkbits = blksize_bits(size);
		kill_bdev(bdev);
	}
	return 0;
}

EXPORT_SYMBOL(set_blocksize);

//设置sb对应的块大小
int sb_set_blocksize(struct super_block *sb, int size)
{
	if (set_blocksize(sb->s_bdev, size))
		return 0;
	/* If we get here, we know size is power of two
	 * and it's value is between 512 and PAGE_SIZE */
	sb->s_blocksize = size;
	sb->s_blocksize_bits = blksize_bits(size);
	return sb->s_blocksize;
}

EXPORT_SYMBOL(sb_set_blocksize);

int sb_min_blocksize(struct super_block *sb, int size)
{
	int minsize = bdev_logical_block_size(sb->s_bdev);
	if (size < minsize)
		size = minsize;
	return sb_set_blocksize(sb, size);
}

EXPORT_SYMBOL(sb_min_blocksize);

static int
blkdev_get_block(struct inode *inode, sector_t iblock,
		struct buffer_head *bh, int create)
{
	bh->b_bdev = I_BDEV(inode);
	bh->b_blocknr = iblock;
	set_buffer_mapped(bh);
	return 0;
}

static struct inode *bdev_file_inode(struct file *file)
{
	return file->f_mapping->host;
}

static unsigned int dio_bio_write_op(struct kiocb *iocb)
{
	unsigned int op = REQ_OP_WRITE | REQ_SYNC | REQ_IDLE;

	/* avoid the need for a I/O completion work item */
	if (iocb->ki_flags & IOCB_DSYNC)
		op |= REQ_FUA;
	return op;
}

#define DIO_INLINE_BIO_VECS 4

static void blkdev_bio_end_io_simple(struct bio *bio)
{
	struct task_struct *waiter = bio->bi_private;

	WRITE_ONCE(bio->bi_private, NULL);
	blk_wake_io_task(waiter);
}

static ssize_t
__blkdev_direct_IO_simple(struct kiocb *iocb, struct iov_iter *iter,
		int nr_pages)
{
	struct file *file = iocb->ki_filp;
	struct block_device *bdev = I_BDEV(bdev_file_inode(file));
	struct bio_vec inline_vecs[DIO_INLINE_BIO_VECS], *vecs;
	loff_t pos = iocb->ki_pos;
	bool should_dirty = false;
	struct bio bio;
	ssize_t ret;
	blk_qc_t qc;

	if ((pos | iov_iter_alignment(iter)) &
	    (bdev_logical_block_size(bdev) - 1))
		return -EINVAL;

	if (nr_pages <= DIO_INLINE_BIO_VECS)
		vecs = inline_vecs;
	else {
		vecs = kmalloc_array(nr_pages, sizeof(struct bio_vec),
				     GFP_KERNEL);
		if (!vecs)
			return -ENOMEM;
	}

	bio_init(&bio, vecs, nr_pages);
	bio_set_dev(&bio, bdev);
	bio.bi_iter.bi_sector = pos >> 9;
	bio.bi_write_hint = iocb->ki_hint;
	bio.bi_private = current;
	bio.bi_end_io = blkdev_bio_end_io_simple;
	bio.bi_ioprio = iocb->ki_ioprio;

	ret = bio_iov_iter_get_pages(&bio, iter);
	if (unlikely(ret))
		goto out;
	ret = bio.bi_iter.bi_size;

	if (iov_iter_rw(iter) == READ) {
		bio.bi_opf = REQ_OP_READ;
		if (iter_is_iovec(iter))
			should_dirty = true;
	} else {
		bio.bi_opf = dio_bio_write_op(iocb);
		task_io_account_write(ret);
	}
	if (iocb->ki_flags & IOCB_HIPRI)
		bio_set_polled(&bio, iocb);

	qc = submit_bio(&bio);
	for (;;) {
		set_current_state(TASK_UNINTERRUPTIBLE);
		if (!READ_ONCE(bio.bi_private))
			break;
		if (!(iocb->ki_flags & IOCB_HIPRI) ||
		    !blk_poll(bdev_get_queue(bdev), qc, true))
			blk_io_schedule();
	}
	__set_current_state(TASK_RUNNING);

	bio_release_pages(&bio, should_dirty);
	if (unlikely(bio.bi_status))
		ret = blk_status_to_errno(bio.bi_status);

out:
	if (vecs != inline_vecs)
		kfree(vecs);

	bio_uninit(&bio);

	return ret;
}

struct blkdev_dio {
	union {
		struct kiocb		*iocb;
		struct task_struct	*waiter;
	};
	size_t			size;
	atomic_t		ref;
	bool			multi_bio : 1;
	bool			should_dirty : 1;
	bool			is_sync : 1;
	struct bio		bio;
};

static struct bio_set blkdev_dio_pool;

static int blkdev_iopoll(struct kiocb *kiocb, bool wait)
{
	struct block_device *bdev = I_BDEV(kiocb->ki_filp->f_mapping->host);
	struct request_queue *q = bdev_get_queue(bdev);

	return blk_poll(q, READ_ONCE(kiocb->ki_cookie), wait);
}

static void blkdev_bio_end_io(struct bio *bio)
{
	struct blkdev_dio *dio = bio->bi_private;
	bool should_dirty = dio->should_dirty;

	if (bio->bi_status && !dio->bio.bi_status)
		dio->bio.bi_status = bio->bi_status;

	if (!dio->multi_bio || atomic_dec_and_test(&dio->ref)) {
		if (!dio->is_sync) {
			struct kiocb *iocb = dio->iocb;
			ssize_t ret;

			if (likely(!dio->bio.bi_status)) {
				ret = dio->size;
				iocb->ki_pos += ret;
			} else {
				ret = blk_status_to_errno(dio->bio.bi_status);
			}

			dio->iocb->ki_complete(iocb, ret, 0);
			if (dio->multi_bio)
				bio_put(&dio->bio);
		} else {
			struct task_struct *waiter = dio->waiter;

			WRITE_ONCE(dio->waiter, NULL);
			blk_wake_io_task(waiter);
		}
	}

	if (should_dirty) {
		bio_check_pages_dirty(bio);
	} else {
		bio_release_pages(bio, false);
		bio_put(bio);
	}
}

static ssize_t
__blkdev_direct_IO(struct kiocb *iocb, struct iov_iter *iter, int nr_pages)
{
	struct file *file = iocb->ki_filp;
	struct inode *inode = bdev_file_inode(file);
	struct block_device *bdev = I_BDEV(inode);
	struct blk_plug plug;
	struct blkdev_dio *dio;
	struct bio *bio;
	bool is_poll = (iocb->ki_flags & IOCB_HIPRI) != 0;
	bool is_read = (iov_iter_rw(iter) == READ), is_sync;
	loff_t pos = iocb->ki_pos;
	blk_qc_t qc = BLK_QC_T_NONE;
	int ret = 0;

	if ((pos | iov_iter_alignment(iter)) &
	    (bdev_logical_block_size(bdev) - 1))
		return -EINVAL;

	bio = bio_alloc_bioset(GFP_KERNEL, nr_pages, &blkdev_dio_pool);

	dio = container_of(bio, struct blkdev_dio, bio);
	dio->is_sync = is_sync = is_sync_kiocb(iocb);
	if (dio->is_sync) {
		dio->waiter = current;
		bio_get(bio);
	} else {
		dio->iocb = iocb;
	}

	dio->size = 0;
	dio->multi_bio = false;
	dio->should_dirty = is_read && iter_is_iovec(iter);

	/*
	 * Don't plug for HIPRI/polled IO, as those should go straight
	 * to issue
	 */
	if (!is_poll)
		blk_start_plug(&plug);

	for (;;) {
		bio_set_dev(bio, bdev);
		bio->bi_iter.bi_sector = pos >> 9;
		bio->bi_write_hint = iocb->ki_hint;
		bio->bi_private = dio;
		bio->bi_end_io = blkdev_bio_end_io;
		bio->bi_ioprio = iocb->ki_ioprio;

		ret = bio_iov_iter_get_pages(bio, iter);
		if (unlikely(ret)) {
			bio->bi_status = BLK_STS_IOERR;
			bio_endio(bio);
			break;
		}

		if (is_read) {
			bio->bi_opf = REQ_OP_READ;
			if (dio->should_dirty)
				bio_set_pages_dirty(bio);
		} else {
			bio->bi_opf = dio_bio_write_op(iocb);
			task_io_account_write(bio->bi_iter.bi_size);
		}

		dio->size += bio->bi_iter.bi_size;
		pos += bio->bi_iter.bi_size;

		nr_pages = iov_iter_npages(iter, BIO_MAX_PAGES);
		if (!nr_pages) {
			bool polled = false;

			if (iocb->ki_flags & IOCB_HIPRI) {
				bio_set_polled(bio, iocb);
				polled = true;
			}

			qc = submit_bio(bio);

			if (polled)
				WRITE_ONCE(iocb->ki_cookie, qc);
			break;
		}

		if (!dio->multi_bio) {
			/*
			 * AIO needs an extra reference to ensure the dio
			 * structure which is embedded into the first bio
			 * stays around.
			 */
			if (!is_sync)
				bio_get(bio);
			dio->multi_bio = true;
			atomic_set(&dio->ref, 2);
		} else {
			atomic_inc(&dio->ref);
		}

		submit_bio(bio);
		bio = bio_alloc(GFP_KERNEL, nr_pages);
	}

	if (!is_poll)
		blk_finish_plug(&plug);

	if (!is_sync)
		return -EIOCBQUEUED;

	for (;;) {
		set_current_state(TASK_UNINTERRUPTIBLE);
		if (!READ_ONCE(dio->waiter))
			break;

		if (!(iocb->ki_flags & IOCB_HIPRI) ||
		    !blk_poll(bdev_get_queue(bdev), qc, true))
			blk_io_schedule();
	}
	__set_current_state(TASK_RUNNING);

	if (!ret)
		ret = blk_status_to_errno(dio->bio.bi_status);
	if (likely(!ret))
		ret = dio->size;

	bio_put(&dio->bio);
	return ret;
}

static ssize_t
blkdev_direct_IO(struct kiocb *iocb, struct iov_iter *iter)
{
	int nr_pages;

	nr_pages = iov_iter_npages(iter, BIO_MAX_PAGES + 1);
	if (!nr_pages)
		return 0;
	if (is_sync_kiocb(iocb) && nr_pages <= BIO_MAX_PAGES)
		return __blkdev_direct_IO_simple(iocb, iter, nr_pages);

	return __blkdev_direct_IO(iocb, iter, min(nr_pages, BIO_MAX_PAGES));
}

static __init int blkdev_init(void)
{
	return bioset_init(&blkdev_dio_pool, 4, offsetof(struct blkdev_dio, bio), BIOSET_NEED_BVECS);
}
module_init(blkdev_init);

int __sync_blockdev(struct block_device *bdev, int wait)
{
	if (!bdev)
		return 0;
	if (!wait)
		return filemap_flush(bdev->bd_inode->i_mapping);
	return filemap_write_and_wait(bdev->bd_inode->i_mapping);
}

/*
 * Write out and wait upon all the dirty data associated with a block
 * device via its mapping.  Does not take the superblock lock.
 */
int sync_blockdev(struct block_device *bdev)
{
	return __sync_blockdev(bdev, 1);
}
EXPORT_SYMBOL(sync_blockdev);

/*
 * Write out and wait upon all dirty data associated with this
 * device.   Filesystem data as well as the underlying block
 * device.  Takes the superblock lock.
 */
int fsync_bdev(struct block_device *bdev)
{
	struct super_block *sb = get_super(bdev);
	if (sb) {
		int res = sync_filesystem(sb);
		drop_super(sb);
		return res;
	}
	return sync_blockdev(bdev);
}
EXPORT_SYMBOL(fsync_bdev);

/**
 * freeze_bdev  --  lock a filesystem and force it into a consistent state
 * @bdev:	blockdevice to lock
 *
 * If a superblock is found on this device, we take the s_umount semaphore
 * on it to make sure nobody unmounts until the snapshot creation is done.
 * The reference counter (bd_fsfreeze_count) guarantees that only the last
 * unfreeze process can unfreeze the frozen filesystem actually when multiple
 * freeze requests arrive simultaneously. It counts up in freeze_bdev() and
 * count down in thaw_bdev(). When it becomes 0, thaw_bdev() will unfreeze
 * actually.
 */
int freeze_bdev(struct block_device *bdev)
{
	struct super_block *sb;
	int error = 0;

	mutex_lock(&bdev->bd_fsfreeze_mutex);
	if (++bdev->bd_fsfreeze_count > 1)
		goto done;

	sb = get_active_super(bdev);
	if (!sb)
		goto sync;
	if (sb->s_op->freeze_super)
		error = sb->s_op->freeze_super(sb);
	else
		error = freeze_super(sb);
	deactivate_super(sb);

	if (error) {
		bdev->bd_fsfreeze_count--;
		goto done;
	}
	bdev->bd_fsfreeze_sb = sb;

sync:
	sync_blockdev(bdev);
done:
	mutex_unlock(&bdev->bd_fsfreeze_mutex);
	return error;
}
EXPORT_SYMBOL(freeze_bdev);

/**
 * thaw_bdev  -- unlock filesystem
 * @bdev:	blockdevice to unlock
 *
 * Unlocks the filesystem and marks it writeable again after freeze_bdev().
 */
int thaw_bdev(struct block_device *bdev)
{
	struct super_block *sb;
	int error = -EINVAL;

	mutex_lock(&bdev->bd_fsfreeze_mutex);
	if (!bdev->bd_fsfreeze_count)
		goto out;

	error = 0;
	if (--bdev->bd_fsfreeze_count > 0)
		goto out;

	sb = bdev->bd_fsfreeze_sb;
	if (!sb)
		goto out;

	if (sb->s_op->thaw_super)
		error = sb->s_op->thaw_super(sb);
	else
		error = thaw_super(sb);
	if (error)
		bdev->bd_fsfreeze_count++;
out:
	mutex_unlock(&bdev->bd_fsfreeze_mutex);
	return error;
}
EXPORT_SYMBOL(thaw_bdev);

static int blkdev_writepage(struct page *page, struct writeback_control *wbc)
{
	return block_write_full_page(page, blkdev_get_block, wbc);
}

static int blkdev_readpage(struct file * file, struct page * page)
{
	return block_read_full_page(page, blkdev_get_block);
}

static void blkdev_readahead(struct readahead_control *rac)
{
	mpage_readahead(rac, blkdev_get_block);
}

static int blkdev_write_begin(struct file *file, struct address_space *mapping,
			loff_t pos, unsigned len, unsigned flags,
			struct page **pagep, void **fsdata)
{
	return block_write_begin(mapping, pos, len, flags, pagep,
				 blkdev_get_block);
}

static int blkdev_write_end(struct file *file, struct address_space *mapping,
			loff_t pos, unsigned len, unsigned copied,
			struct page *page, void *fsdata)
{
	int ret;
	ret = block_write_end(file, mapping, pos, len, copied, page, fsdata);

	unlock_page(page);
	put_page(page);

	return ret;
}

/*
 * private llseek:
 * for a block special file file_inode(file)->i_size is zero
 * so we compute the size by hand (just as in block_read/write above)
 */
static loff_t block_llseek(struct file *file, loff_t offset, int whence)
{
	struct inode *bd_inode = bdev_file_inode(file);
	loff_t retval;

	inode_lock(bd_inode);
	retval = fixed_size_llseek(file, offset, whence, i_size_read(bd_inode));
	inode_unlock(bd_inode);
	return retval;
}
	
int blkdev_fsync(struct file *filp, loff_t start, loff_t end, int datasync)
{
	struct inode *bd_inode = bdev_file_inode(filp);
	struct block_device *bdev = I_BDEV(bd_inode);
	int error;
	
	error = file_write_and_wait_range(filp, start, end);
	if (error)
		return error;

	/*
	 * There is no need to serialise calls to blkdev_issue_flush with
	 * i_mutex and doing so causes performance issues with concurrent
	 * O_SYNC writers to a block device.
	 */
	error = blkdev_issue_flush(bdev, GFP_KERNEL);
	if (error == -EOPNOTSUPP)
		error = 0;

	return error;
}
EXPORT_SYMBOL(blkdev_fsync);

/**
 * bdev_read_page() - Start reading a page from a block device
 * @bdev: The device to read the page from
 * @sector: The offset on the device to read the page to (need not be aligned)
 * @page: The page to read
 *
 * On entry, the page should be locked.  It will be unlocked when the page
 * has been read.  If the block driver implements rw_page synchronously,
 * that will be true on exit from this function, but it need not be.
 *
 * Errors returned by this function are usually "soft", eg out of memory, or
 * queue full; callers should try a different route to read this page rather
 * than propagate an error back up the stack.
 *
 * Return: negative errno if an error occurs, 0 if submission was successful.
 */
int bdev_read_page(struct block_device *bdev, sector_t sector,
			struct page *page)
{
	//取块设备操作集
	const struct block_device_operations *ops = bdev->bd_disk->fops;
	int result = -EOPNOTSUPP;

	if (!ops->rw_page || bdev_get_integrity(bdev))
		return result;

	result = blk_queue_enter(bdev->bd_disk->queue, 0);
	if (result)
		return result;
	//通过rw_page完成对bdev设备的读取，读取起始扇区sector+...,内容填充到page
	result = ops->rw_page(bdev, sector + get_start_sect(bdev), page,
			      REQ_OP_READ);
	blk_queue_exit(bdev->bd_disk->queue);
	return result;
}

/**
 * bdev_write_page() - Start writing a page to a block device
 * @bdev: The device to write the page to
 * @sector: The offset on the device to write the page to (need not be aligned)
 * @page: The page to write
 * @wbc: The writeback_control for the write
 *
 * On entry, the page should be locked and not currently under writeback.
 * On exit, if the write started successfully, the page will be unlocked and
 * under writeback.  If the write failed already (eg the driver failed to
 * queue the page to the device), the page will still be locked.  If the
 * caller is a ->writepage implementation, it will need to unlock the page.
 *
 * Errors returned by this function are usually "soft", eg out of memory, or
 * queue full; callers should try a different route to write this page rather
 * than propagate an error back up the stack.
 *
 * Return: negative errno if an error occurs, 0 if submission was successful.
 */
int bdev_write_page(struct block_device *bdev, sector_t sector,
			struct page *page, struct writeback_control *wbc)
{
	int result;
	const struct block_device_operations *ops = bdev->bd_disk->fops;

	if (!ops->rw_page || bdev_get_integrity(bdev))
		return -EOPNOTSUPP;
	result = blk_queue_enter(bdev->bd_disk->queue, 0);
	if (result)
		return result;

	set_page_writeback(page);
	result = ops->rw_page(bdev, sector + get_start_sect(bdev), page,
			      REQ_OP_WRITE);
	if (result) {
		end_page_writeback(page);
	} else {
		clean_page_buffers(page);
		unlock_page(page);
	}
	blk_queue_exit(bdev->bd_disk->queue);
	return result;
}

/*
 * pseudo-fs
 */

static  __cacheline_aligned_in_smp DEFINE_SPINLOCK(bdev_lock);
static struct kmem_cache * bdev_cachep __read_mostly;

static struct inode *bdev_alloc_inode(struct super_block *sb)
{
	struct bdev_inode *ei = kmem_cache_alloc(bdev_cachep, GFP_KERNEL);
	if (!ei)
		return NULL;
	return &ei->vfs_inode;
}

static void bdev_free_inode(struct inode *inode)
{
	struct block_device *bdev = I_BDEV(inode);

	free_percpu(bdev->bd_stats);
	kfree(bdev->bd_meta_info);

	kmem_cache_free(bdev_cachep, BDEV_I(inode));
}

static void init_once(void *data)
{
	struct bdev_inode *ei = data;

	inode_init_once(&ei->vfs_inode);
}

static void bdev_evict_inode(struct inode *inode)
{
	struct block_device *bdev = &BDEV_I(inode)->bdev;
	truncate_inode_pages_final(&inode->i_data);
	invalidate_inode_buffers(inode); /* is it needed here? */
	clear_inode(inode);
	/* Detach inode from wb early as bdi_put() may free bdi->wb */
	inode_detach_wb(inode);
	if (bdev->bd_bdi != &noop_backing_dev_info) {
		bdi_put(bdev->bd_bdi);
		bdev->bd_bdi = &noop_backing_dev_info;
	}
}

static const struct super_operations bdev_sops = {
	.statfs = simple_statfs,
	.alloc_inode = bdev_alloc_inode,
	.free_inode = bdev_free_inode,
	.drop_inode = generic_delete_inode,
	.evict_inode = bdev_evict_inode,
};

//块设备挂载回调
static int bd_init_fs_context(struct fs_context *fc)
{
	struct pseudo_fs_context *ctx = init_pseudo(fc, BDEVFS_MAGIC);
	if (!ctx)
		return -ENOMEM;
	fc->s_iflags |= SB_I_CGROUPWB;
	ctx->ops = &bdev_sops;
	return 0;
}

//块设备对应的文件系统
static struct file_system_type bd_type = {
	.name		= "bdev",
	.init_fs_context = bd_init_fs_context,
	.kill_sb	= kill_anon_super,
};

//块设备文件系统super_block
struct super_block *blockdev_superblock __read_mostly;
EXPORT_SYMBOL_GPL(blockdev_superblock);

void __init bdev_cache_init(void)
{
	int err;
	static struct vfsmount *bd_mnt;

	//构造bdev　cache
	bdev_cachep = kmem_cache_create("bdev_cache", sizeof(struct bdev_inode),
			0, (SLAB_HWCACHE_ALIGN|SLAB_RECLAIM_ACCOUNT|
				SLAB_MEM_SPREAD|SLAB_ACCOUNT|SLAB_PANIC),
			init_once);
	//注册块设备文件系统
	err = register_filesystem(&bd_type);
	if (err)
		panic("Cannot register bdev pseudo-fs");
	//挂载块设备文件系统，并获得挂载点(促使bd_mount函数被调用）
	bd_mnt = kern_mount(&bd_type);
	if (IS_ERR(bd_mnt))
		panic("Cannot create bdev pseudo-fs");
	blockdev_superblock = bd_mnt->mnt_sb;   /* For writeback */
}

struct block_device *bdev_alloc(struct gendisk *disk, u8 partno)
{
	struct block_device *bdev;
	struct inode *inode;

	inode = new_inode(blockdev_superblock);
	if (!inode)
		return NULL;
	inode->i_mode = S_IFBLK;
	inode->i_rdev = 0;
	inode->i_data.a_ops = &def_blk_aops;
	mapping_set_gfp_mask(&inode->i_data, GFP_USER);

	bdev = I_BDEV(inode);
	memset(bdev, 0, sizeof(*bdev));
	mutex_init(&bdev->bd_mutex);
	mutex_init(&bdev->bd_fsfreeze_mutex);
	spin_lock_init(&bdev->bd_size_lock);
	bdev->bd_disk = disk;
	bdev->bd_partno = partno;
	bdev->bd_inode = inode;
	bdev->bd_bdi = &noop_backing_dev_info;
#ifdef CONFIG_SYSFS
	INIT_LIST_HEAD(&bdev->bd_holder_disks);
#endif
	bdev->bd_stats = alloc_percpu(struct disk_stats);
	if (!bdev->bd_stats) {
		iput(inode);
		return NULL;
	}
	return bdev;
}

void bdev_add(struct block_device *bdev, dev_t dev)
{
	bdev->bd_dev = dev;
	bdev->bd_inode->i_rdev = dev;
	bdev->bd_inode->i_ino = dev;
	insert_inode_hash(bdev->bd_inode);
}

static struct block_device *bdget(dev_t dev)
{
	struct inode *inode;

	inode = ilookup(blockdev_superblock, dev);
	if (!inode)
		return NULL;
	return &BDEV_I(inode)->bdev;
}

/**
 * bdgrab -- Grab a reference to an already referenced block device
 * @bdev:	Block device to grab a reference to.
 *
 * Returns the block_device with an additional reference when successful,
 * or NULL if the inode is already beeing freed.
 */
struct block_device *bdgrab(struct block_device *bdev)
{
	if (!igrab(bdev->bd_inode))
		return NULL;
	return bdev;
}
EXPORT_SYMBOL(bdgrab);

long nr_blockdev_pages(void)
{
	struct inode *inode;
	long ret = 0;

	spin_lock(&blockdev_superblock->s_inode_list_lock);
	list_for_each_entry(inode, &blockdev_superblock->s_inodes, i_sb_list)
		ret += inode->i_mapping->nrpages;
	spin_unlock(&blockdev_superblock->s_inode_list_lock);

	return ret;
}

void bdput(struct block_device *bdev)
{
	iput(bdev->bd_inode);
}
EXPORT_SYMBOL(bdput);
 
/**
 * bd_may_claim - test whether a block device can be claimed
 * @bdev: block device of interest
 * @whole: whole block device containing @bdev, may equal @bdev
 * @holder: holder trying to claim @bdev
 *
 * Test whether @bdev can be claimed by @holder.
 *
 * CONTEXT:
 * spin_lock(&bdev_lock).
 *
 * RETURNS:
 * %true if @bdev can be claimed, %false otherwise.
 */
static bool bd_may_claim(struct block_device *bdev, struct block_device *whole,
			 void *holder)
{
	if (bdev->bd_holder == holder)
		return true;	 /* already a holder */
	else if (bdev->bd_holder != NULL)
		return false; 	 /* held by someone else */
	else if (whole == bdev)
		return true;  	 /* is a whole device which isn't held */

	else if (whole->bd_holder == bd_may_claim)
		return true; 	 /* is a partition of a device that is being partitioned */
	else if (whole->bd_holder != NULL)
		return false;	 /* is a partition of a held device */
	else
		return true;	 /* is a partition of an un-held device */
}

/**
 * bd_prepare_to_claim - claim a block device
 * @bdev: block device of interest
 * @holder: holder trying to claim @bdev
 *
 * Claim @bdev.  This function fails if @bdev is already claimed by another
 * holder and waits if another claiming is in progress. return, the caller
 * has ownership of bd_claiming and bd_holder[s].
 *
 * RETURNS:
 * 0 if @bdev can be claimed, -EBUSY otherwise.
 */
int bd_prepare_to_claim(struct block_device *bdev, void *holder)
{
	struct block_device *whole = bdev_whole(bdev);

	if (WARN_ON_ONCE(!holder))
		return -EINVAL;
retry:
	spin_lock(&bdev_lock);
	/* if someone else claimed, fail */
	if (!bd_may_claim(bdev, whole, holder)) {
		spin_unlock(&bdev_lock);
		return -EBUSY;
	}

	/* if claiming is already in progress, wait for it to finish */
	if (whole->bd_claiming) {
		wait_queue_head_t *wq = bit_waitqueue(&whole->bd_claiming, 0);
		DEFINE_WAIT(wait);

		prepare_to_wait(wq, &wait, TASK_UNINTERRUPTIBLE);
		spin_unlock(&bdev_lock);
		schedule();
		finish_wait(wq, &wait);
		goto retry;
	}

	/* yay, all mine */
	whole->bd_claiming = holder;
	spin_unlock(&bdev_lock);
	return 0;
}
EXPORT_SYMBOL_GPL(bd_prepare_to_claim); /* only for the loop driver */

<<<<<<< HEAD
//获取bdev对应的gendisk,并返回其对应的分区编号
static struct gendisk *bdev_get_gendisk(struct block_device *bdev, int *partno)
{
	struct gendisk *disk = get_gendisk(bdev->bd_dev, partno);

	if (!disk)
		return NULL;
	/*
	 * Now that we hold gendisk reference we make sure bdev we looked up is
	 * not stale. If it is, it means device got removed and created before
	 * we looked up gendisk and we fail open in such case. Associating
	 * unhashed bdev with newly created gendisk could lead to two bdevs
	 * (and thus two independent caches) being associated with one device
	 * which is bad.
	 */
	if (inode_unhashed(bdev->bd_inode)) {
		put_disk_and_module(disk);
		return NULL;
	}
	return disk;
}

=======
>>>>>>> e71ba945
static void bd_clear_claiming(struct block_device *whole, void *holder)
{
	lockdep_assert_held(&bdev_lock);
	/* tell others that we're done */
	BUG_ON(whole->bd_claiming != holder);
	whole->bd_claiming = NULL;
	wake_up_bit(&whole->bd_claiming, 0);
}

/**
 * bd_finish_claiming - finish claiming of a block device
 * @bdev: block device of interest
 * @holder: holder that has claimed @bdev
 *
 * Finish exclusive open of a block device. Mark the device as exlusively
 * open by the holder and wake up all waiters for exclusive open to finish.
 */
static void bd_finish_claiming(struct block_device *bdev, void *holder)
{
	struct block_device *whole = bdev_whole(bdev);

	spin_lock(&bdev_lock);
	BUG_ON(!bd_may_claim(bdev, whole, holder));
	/*
	 * Note that for a whole device bd_holders will be incremented twice,
	 * and bd_holder will be set to bd_may_claim before being set to holder
	 */
	whole->bd_holders++;
	whole->bd_holder = bd_may_claim;
	bdev->bd_holders++;
	bdev->bd_holder = holder;
	bd_clear_claiming(whole, holder);
	spin_unlock(&bdev_lock);
}

/**
 * bd_abort_claiming - abort claiming of a block device
 * @bdev: block device of interest
 * @holder: holder that has claimed @bdev
 *
 * Abort claiming of a block device when the exclusive open failed. This can be
 * also used when exclusive open is not actually desired and we just needed
 * to block other exclusive openers for a while.
 */
void bd_abort_claiming(struct block_device *bdev, void *holder)
{
	spin_lock(&bdev_lock);
	bd_clear_claiming(bdev_whole(bdev), holder);
	spin_unlock(&bdev_lock);
}
EXPORT_SYMBOL(bd_abort_claiming);

#ifdef CONFIG_SYSFS
struct bd_holder_disk {
	struct list_head	list;
	struct gendisk		*disk;
	int			refcnt;
};

static struct bd_holder_disk *bd_find_holder_disk(struct block_device *bdev,
						  struct gendisk *disk)
{
	struct bd_holder_disk *holder;

	list_for_each_entry(holder, &bdev->bd_holder_disks, list)
		if (holder->disk == disk)
			return holder;
	return NULL;
}

static int add_symlink(struct kobject *from, struct kobject *to)
{
	return sysfs_create_link(from, to, kobject_name(to));
}

static void del_symlink(struct kobject *from, struct kobject *to)
{
	sysfs_remove_link(from, kobject_name(to));
}

/**
 * bd_link_disk_holder - create symlinks between holding disk and slave bdev
 * @bdev: the claimed slave bdev
 * @disk: the holding disk
 *
 * DON'T USE THIS UNLESS YOU'RE ALREADY USING IT.
 *
 * This functions creates the following sysfs symlinks.
 *
 * - from "slaves" directory of the holder @disk to the claimed @bdev
 * - from "holders" directory of the @bdev to the holder @disk
 *
 * For example, if /dev/dm-0 maps to /dev/sda and disk for dm-0 is
 * passed to bd_link_disk_holder(), then:
 *
 *   /sys/block/dm-0/slaves/sda --> /sys/block/sda
 *   /sys/block/sda/holders/dm-0 --> /sys/block/dm-0
 *
 * The caller must have claimed @bdev before calling this function and
 * ensure that both @bdev and @disk are valid during the creation and
 * lifetime of these symlinks.
 *
 * CONTEXT:
 * Might sleep.
 *
 * RETURNS:
 * 0 on success, -errno on failure.
 */
int bd_link_disk_holder(struct block_device *bdev, struct gendisk *disk)
{
	struct bd_holder_disk *holder;
	int ret = 0;

	mutex_lock(&bdev->bd_mutex);

	WARN_ON_ONCE(!bdev->bd_holder);

	/* FIXME: remove the following once add_disk() handles errors */
	if (WARN_ON(!disk->slave_dir || !bdev->bd_holder_dir))
		goto out_unlock;

	holder = bd_find_holder_disk(bdev, disk);
	if (holder) {
		holder->refcnt++;
		goto out_unlock;
	}

	holder = kzalloc(sizeof(*holder), GFP_KERNEL);
	if (!holder) {
		ret = -ENOMEM;
		goto out_unlock;
	}

	INIT_LIST_HEAD(&holder->list);
	holder->disk = disk;
	holder->refcnt = 1;

	ret = add_symlink(disk->slave_dir, bdev_kobj(bdev));
	if (ret)
		goto out_free;

	ret = add_symlink(bdev->bd_holder_dir, &disk_to_dev(disk)->kobj);
	if (ret)
		goto out_del;
	/*
	 * bdev could be deleted beneath us which would implicitly destroy
	 * the holder directory.  Hold on to it.
	 */
	kobject_get(bdev->bd_holder_dir);

	list_add(&holder->list, &bdev->bd_holder_disks);
	goto out_unlock;

out_del:
	del_symlink(disk->slave_dir, bdev_kobj(bdev));
out_free:
	kfree(holder);
out_unlock:
	mutex_unlock(&bdev->bd_mutex);
	return ret;
}
EXPORT_SYMBOL_GPL(bd_link_disk_holder);

/**
 * bd_unlink_disk_holder - destroy symlinks created by bd_link_disk_holder()
 * @bdev: the calimed slave bdev
 * @disk: the holding disk
 *
 * DON'T USE THIS UNLESS YOU'RE ALREADY USING IT.
 *
 * CONTEXT:
 * Might sleep.
 */
void bd_unlink_disk_holder(struct block_device *bdev, struct gendisk *disk)
{
	struct bd_holder_disk *holder;

	mutex_lock(&bdev->bd_mutex);

	holder = bd_find_holder_disk(bdev, disk);

	if (!WARN_ON_ONCE(holder == NULL) && !--holder->refcnt) {
		del_symlink(disk->slave_dir, bdev_kobj(bdev));
		del_symlink(bdev->bd_holder_dir, &disk_to_dev(disk)->kobj);
		kobject_put(bdev->bd_holder_dir);
		list_del_init(&holder->list);
		kfree(holder);
	}

	mutex_unlock(&bdev->bd_mutex);
}
EXPORT_SYMBOL_GPL(bd_unlink_disk_holder);
#endif

static void __blkdev_put(struct block_device *bdev, fmode_t mode, int for_part);

int bdev_disk_changed(struct block_device *bdev, bool invalidate)
{
	struct gendisk *disk = bdev->bd_disk;
	int ret;

	lockdep_assert_held(&bdev->bd_mutex);

	clear_bit(GD_NEED_PART_SCAN, &bdev->bd_disk->state);

rescan:
	ret = blk_drop_partitions(bdev);
	if (ret)
		return ret;

	/*
	 * Historically we only set the capacity to zero for devices that
	 * support partitions (independ of actually having partitions created).
	 * Doing that is rather inconsistent, but changing it broke legacy
	 * udisks polling for legacy ide-cdrom devices.  Use the crude check
	 * below to get the sane behavior for most device while not breaking
	 * userspace for this particular setup.
	 */
	if (invalidate) {
		if (disk_part_scan_enabled(disk) ||
		    !(disk->flags & GENHD_FL_REMOVABLE))
			set_capacity(disk, 0);
	} else {
		if (disk->fops->revalidate_disk)
			disk->fops->revalidate_disk(disk);
	}

	if (get_capacity(disk)) {
		ret = blk_add_partitions(disk, bdev);
		if (ret == -EAGAIN)
			goto rescan;
	} else if (invalidate) {
		/*
		 * Tell userspace that the media / partition table may have
		 * changed.
		 */
		kobject_uevent(&disk_to_dev(disk)->kobj, KOBJ_CHANGE);
	}

	return ret;
}
/*
 * Only exported for for loop and dasd for historic reasons.  Don't use in new
 * code!
 */
EXPORT_SYMBOL_GPL(bdev_disk_changed);

/*
 * bd_mutex locking:
 *
 *  mutex_lock(part->bd_mutex)
 *    mutex_lock_nested(whole->bd_mutex, 1)
 */
static int __blkdev_get(struct block_device *bdev, fmode_t mode)
{
	struct gendisk *disk = bdev->bd_disk;
	int ret = 0;

	if (!bdev->bd_openers) {
		if (!bdev_is_partition(bdev)) {
			ret = 0;
			if (disk->fops->open)
				ret = disk->fops->open(bdev, mode);

			if (!ret)
				set_init_blocksize(bdev);

			/*
			 * If the device is invalidated, rescan partition
			 * if open succeeded or failed with -ENOMEDIUM.
			 * The latter is necessary to prevent ghost
			 * partitions on a removed medium.
			 */
			if (test_bit(GD_NEED_PART_SCAN, &disk->state) &&
			    (!ret || ret == -ENOMEDIUM))
				bdev_disk_changed(bdev, ret == -ENOMEDIUM);

			if (ret)
				return ret;
		} else {
			struct block_device *whole = bdgrab(disk->part0);

			mutex_lock_nested(&whole->bd_mutex, 1);
			ret = __blkdev_get(whole, mode);
			if (ret) {
				mutex_unlock(&whole->bd_mutex);
				bdput(whole);
				return ret;
			}
			whole->bd_part_count++;
			mutex_unlock(&whole->bd_mutex);

			if (!(disk->flags & GENHD_FL_UP) ||
			    !bdev_nr_sectors(bdev)) {
				__blkdev_put(whole, mode, 1);
				bdput(whole);
				return -ENXIO;
			}
			set_init_blocksize(bdev);
		}

		if (bdev->bd_bdi == &noop_backing_dev_info)
			bdev->bd_bdi = bdi_get(disk->queue->backing_dev_info);
	} else {
		if (!bdev_is_partition(bdev)) {
			if (bdev->bd_disk->fops->open)
				ret = bdev->bd_disk->fops->open(bdev, mode);
			/* the same as first opener case, read comment there */
			if (test_bit(GD_NEED_PART_SCAN, &disk->state) &&
			    (!ret || ret == -ENOMEDIUM))
				bdev_disk_changed(bdev, ret == -ENOMEDIUM);
			if (ret)
				return ret;
		}
	}
	bdev->bd_openers++;
	return 0;
}

struct block_device *blkdev_get_no_open(dev_t dev)
{
	struct block_device *bdev;
	struct gendisk *disk;

	down_read(&bdev_lookup_sem);
	bdev = bdget(dev);
	if (!bdev) {
		up_read(&bdev_lookup_sem);
		blk_request_module(dev);
		down_read(&bdev_lookup_sem);

		bdev = bdget(dev);
		if (!bdev)
			goto unlock;
	}

	disk = bdev->bd_disk;
	if (!kobject_get_unless_zero(&disk_to_dev(disk)->kobj))
		goto bdput;
	if ((disk->flags & (GENHD_FL_UP | GENHD_FL_HIDDEN)) != GENHD_FL_UP)
		goto put_disk;
	if (!try_module_get(bdev->bd_disk->fops->owner))
		goto put_disk;
	up_read(&bdev_lookup_sem);
	return bdev;
put_disk:
	put_disk(disk);
bdput:
	bdput(bdev);
unlock:
	up_read(&bdev_lookup_sem);
	return NULL;
}

void blkdev_put_no_open(struct block_device *bdev)
{
	module_put(bdev->bd_disk->fops->owner);
	put_disk(bdev->bd_disk);
	bdput(bdev);
}

/**
 * blkdev_get_by_dev - open a block device by device number
 * @dev: device number of block device to open
 * @mode: FMODE_* mask
 * @holder: exclusive holder identifier
 *
 * Open the block device described by device number @dev. If @mode includes
 * %FMODE_EXCL, the block device is opened with exclusive access.  Specifying
 * %FMODE_EXCL with a %NULL @holder is invalid.  Exclusive opens may nest for
 * the same @holder.
 *
 * Use this interface ONLY if you really do not have anything better - i.e. when
 * you are behind a truly sucky interface and all you are given is a device
 * number.  Everything else should use blkdev_get_by_path().
 *
 * CONTEXT:
 * Might sleep.
 *
 * RETURNS:
 * Reference to the block_device on success, ERR_PTR(-errno) on failure.
 */
struct block_device *blkdev_get_by_dev(dev_t dev, fmode_t mode, void *holder)
{
	bool unblock_events = true;
	struct block_device *bdev;
	struct gendisk *disk;
	int ret;

	ret = devcgroup_check_permission(DEVCG_DEV_BLOCK,
			MAJOR(dev), MINOR(dev),
			((mode & FMODE_READ) ? DEVCG_ACC_READ : 0) |
			((mode & FMODE_WRITE) ? DEVCG_ACC_WRITE : 0));
	if (ret)
		return ERR_PTR(ret);

	/*
	 * If we lost a race with 'disk' being deleted, try again.  See md.c.
	 */
retry:
	bdev = blkdev_get_no_open(dev);
	if (!bdev)
		return ERR_PTR(-ENXIO);
	disk = bdev->bd_disk;

	if (mode & FMODE_EXCL) {
		ret = bd_prepare_to_claim(bdev, holder);
		if (ret)
			goto put_blkdev;
	}

	disk_block_events(disk);

	mutex_lock(&bdev->bd_mutex);
	ret =__blkdev_get(bdev, mode);
	if (ret)
		goto abort_claiming;
	if (mode & FMODE_EXCL) {
		bd_finish_claiming(bdev, holder);

		/*
		 * Block event polling for write claims if requested.  Any write
		 * holder makes the write_holder state stick until all are
		 * released.  This is good enough and tracking individual
		 * writeable reference is too fragile given the way @mode is
		 * used in blkdev_get/put().
		 */
		if ((mode & FMODE_WRITE) && !bdev->bd_write_holder &&
		    (disk->flags & GENHD_FL_BLOCK_EVENTS_ON_EXCL_WRITE)) {
			bdev->bd_write_holder = true;
			unblock_events = false;
		}
	}
	mutex_unlock(&bdev->bd_mutex);

	if (unblock_events)
		disk_unblock_events(disk);
	return bdev;

abort_claiming:
	if (mode & FMODE_EXCL)
		bd_abort_claiming(bdev, holder);
	mutex_unlock(&bdev->bd_mutex);
	disk_unblock_events(disk);
put_blkdev:
	blkdev_put_no_open(bdev);
	if (ret == -ERESTARTSYS)
		goto retry;
	return ERR_PTR(ret);
}
EXPORT_SYMBOL(blkdev_get_by_dev);

/**
 * blkdev_get_by_path - open a block device by name
 * @path: path to the block device to open
 * @mode: FMODE_* mask
 * @holder: exclusive holder identifier
 *
 * Open the block device described by the device file at @path.  If @mode
 * includes %FMODE_EXCL, the block device is opened with exclusive access.
 * Specifying %FMODE_EXCL with a %NULL @holder is invalid.  Exclusive opens may
 * nest for the same @holder.
 *
 * CONTEXT:
 * Might sleep.
 *
 * RETURNS:
 * Reference to the block_device on success, ERR_PTR(-errno) on failure.
 */
struct block_device *blkdev_get_by_path(const char *path, fmode_t mode,
					void *holder)
{
	struct block_device *bdev;
<<<<<<< HEAD
	int err;

	//取path对应的块设备
	bdev = lookup_bdev(path);
	if (IS_ERR(bdev))
		return bdev;
=======
	dev_t dev;
	int error;
>>>>>>> e71ba945

	error = lookup_bdev(path, &dev);
	if (error)
		return ERR_PTR(error);

	bdev = blkdev_get_by_dev(dev, mode, holder);
	if (!IS_ERR(bdev) && (mode & FMODE_WRITE) && bdev_read_only(bdev)) {
		blkdev_put(bdev, mode);
		return ERR_PTR(-EACCES);
	}

	return bdev;
}
EXPORT_SYMBOL(blkdev_get_by_path);

static int blkdev_open(struct inode * inode, struct file * filp)
{
	struct block_device *bdev;

	/*
	 * Preserve backwards compatibility and allow large file access
	 * even if userspace doesn't ask for it explicitly. Some mkfs
	 * binary needs it. We might want to drop this workaround
	 * during an unstable branch.
	 */
	filp->f_flags |= O_LARGEFILE;

	filp->f_mode |= FMODE_NOWAIT | FMODE_BUF_RASYNC;

	if (filp->f_flags & O_NDELAY)
		filp->f_mode |= FMODE_NDELAY;
	if (filp->f_flags & O_EXCL)
		filp->f_mode |= FMODE_EXCL;
	if ((filp->f_flags & O_ACCMODE) == 3)
		filp->f_mode |= FMODE_WRITE_IOCTL;

	bdev = blkdev_get_by_dev(inode->i_rdev, filp->f_mode, filp);
	if (IS_ERR(bdev))
		return PTR_ERR(bdev);
	filp->f_mapping = bdev->bd_inode->i_mapping;
	filp->f_wb_err = filemap_sample_wb_err(filp->f_mapping);
	return 0;
}

static void __blkdev_put(struct block_device *bdev, fmode_t mode, int for_part)
{
	struct gendisk *disk = bdev->bd_disk;
	struct block_device *victim = NULL;

	/*
	 * Sync early if it looks like we're the last one.  If someone else
	 * opens the block device between now and the decrement of bd_openers
	 * then we did a sync that we didn't need to, but that's not the end
	 * of the world and we want to avoid long (could be several minute)
	 * syncs while holding the mutex.
	 */
	if (bdev->bd_openers == 1)
		sync_blockdev(bdev);

	mutex_lock_nested(&bdev->bd_mutex, for_part);
	if (for_part)
		bdev->bd_part_count--;

	if (!--bdev->bd_openers) {
		WARN_ON_ONCE(bdev->bd_holders);
		sync_blockdev(bdev);
		kill_bdev(bdev);
		bdev_write_inode(bdev);
		if (bdev_is_partition(bdev))
			victim = bdev_whole(bdev);
	}

	if (!bdev_is_partition(bdev) && disk->fops->release)
		disk->fops->release(disk, mode);
	mutex_unlock(&bdev->bd_mutex);
	if (victim) {
		__blkdev_put(victim, mode, 1);
		bdput(victim);
	}
}

void blkdev_put(struct block_device *bdev, fmode_t mode)
{
	struct gendisk *disk = bdev->bd_disk;

	mutex_lock(&bdev->bd_mutex);

	if (mode & FMODE_EXCL) {
		struct block_device *whole = bdev_whole(bdev);
		bool bdev_free;

		/*
		 * Release a claim on the device.  The holder fields
		 * are protected with bdev_lock.  bd_mutex is to
		 * synchronize disk_holder unlinking.
		 */
		spin_lock(&bdev_lock);

		WARN_ON_ONCE(--bdev->bd_holders < 0);
		WARN_ON_ONCE(--whole->bd_holders < 0);

		if ((bdev_free = !bdev->bd_holders))
			bdev->bd_holder = NULL;
		if (!whole->bd_holders)
			whole->bd_holder = NULL;

		spin_unlock(&bdev_lock);

		/*
		 * If this was the last claim, remove holder link and
		 * unblock evpoll if it was a write holder.
		 */
		if (bdev_free && bdev->bd_write_holder) {
			disk_unblock_events(disk);
			bdev->bd_write_holder = false;
		}
	}

	/*
	 * Trigger event checking and tell drivers to flush MEDIA_CHANGE
	 * event.  This is to ensure detection of media removal commanded
	 * from userland - e.g. eject(1).
	 */
	disk_flush_events(disk, DISK_EVENT_MEDIA_CHANGE);
	mutex_unlock(&bdev->bd_mutex);

	__blkdev_put(bdev, mode, 0);
	blkdev_put_no_open(bdev);
}
EXPORT_SYMBOL(blkdev_put);

static int blkdev_close(struct inode * inode, struct file * filp)
{
	struct block_device *bdev = I_BDEV(bdev_file_inode(filp));
	blkdev_put(bdev, filp->f_mode);
	return 0;
}

static long block_ioctl(struct file *file, unsigned cmd, unsigned long arg)
{
	struct block_device *bdev = I_BDEV(bdev_file_inode(file));
	fmode_t mode = file->f_mode;

	/*
	 * O_NDELAY can be altered using fcntl(.., F_SETFL, ..), so we have
	 * to updated it before every ioctl.
	 */
	if (file->f_flags & O_NDELAY)
		mode |= FMODE_NDELAY;
	else
		mode &= ~FMODE_NDELAY;

	return blkdev_ioctl(bdev, mode, cmd, arg);
}

/*
 * Write data to the block device.  Only intended for the block device itself
 * and the raw driver which basically is a fake block device.
 *
 * Does not take i_mutex for the write and thus is not for general purpose
 * use.
 */
ssize_t blkdev_write_iter(struct kiocb *iocb, struct iov_iter *from)
{
	struct file *file = iocb->ki_filp;
	struct inode *bd_inode = bdev_file_inode(file);
	loff_t size = i_size_read(bd_inode);
	struct blk_plug plug;
	ssize_t ret;

	if (bdev_read_only(I_BDEV(bd_inode)))
		return -EPERM;

	if (IS_SWAPFILE(bd_inode) && !is_hibernate_resume_dev(bd_inode->i_rdev))
		return -ETXTBSY;

	if (!iov_iter_count(from))
		return 0;

	if (iocb->ki_pos >= size)
		return -ENOSPC;

	if ((iocb->ki_flags & (IOCB_NOWAIT | IOCB_DIRECT)) == IOCB_NOWAIT)
		return -EOPNOTSUPP;

	iov_iter_truncate(from, size - iocb->ki_pos);

	blk_start_plug(&plug);
	ret = __generic_file_write_iter(iocb, from);
	if (ret > 0)
		ret = generic_write_sync(iocb, ret);
	blk_finish_plug(&plug);
	return ret;
}
EXPORT_SYMBOL_GPL(blkdev_write_iter);

ssize_t blkdev_read_iter(struct kiocb *iocb, struct iov_iter *to)
{
	struct file *file = iocb->ki_filp;
	struct inode *bd_inode = bdev_file_inode(file);
	loff_t size = i_size_read(bd_inode);
	loff_t pos = iocb->ki_pos;

	if (pos >= size)
		return 0;

	size -= pos;
	iov_iter_truncate(to, size);
	return generic_file_read_iter(iocb, to);
}
EXPORT_SYMBOL_GPL(blkdev_read_iter);

/*
 * Try to release a page associated with block device when the system
 * is under memory pressure.
 */
static int blkdev_releasepage(struct page *page, gfp_t wait)
{
	struct super_block *super = BDEV_I(page->mapping->host)->bdev.bd_super;

	if (super && super->s_op->bdev_try_to_free_page)
		return super->s_op->bdev_try_to_free_page(super, page, wait);

	return try_to_free_buffers(page);
}

static int blkdev_writepages(struct address_space *mapping,
			     struct writeback_control *wbc)
{
	return generic_writepages(mapping, wbc);
}

static const struct address_space_operations def_blk_aops = {
	.readpage	= blkdev_readpage,
	.readahead	= blkdev_readahead,
	.writepage	= blkdev_writepage,
	.write_begin	= blkdev_write_begin,
	.write_end	= blkdev_write_end,
	.writepages	= blkdev_writepages,
	.releasepage	= blkdev_releasepage,
	.direct_IO	= blkdev_direct_IO,
	.migratepage	= buffer_migrate_page_norefs,
	.is_dirty_writeback = buffer_check_dirty_writeback,
};

#define	BLKDEV_FALLOC_FL_SUPPORTED					\
		(FALLOC_FL_KEEP_SIZE | FALLOC_FL_PUNCH_HOLE |		\
		 FALLOC_FL_ZERO_RANGE | FALLOC_FL_NO_HIDE_STALE)

static long blkdev_fallocate(struct file *file, int mode, loff_t start,
			     loff_t len)
{
	struct block_device *bdev = I_BDEV(bdev_file_inode(file));
	loff_t end = start + len - 1;
	loff_t isize;
	int error;

	/* Fail if we don't recognize the flags. */
	if (mode & ~BLKDEV_FALLOC_FL_SUPPORTED)
		return -EOPNOTSUPP;

	/* Don't go off the end of the device. */
	isize = i_size_read(bdev->bd_inode);
	if (start >= isize)
		return -EINVAL;
	if (end >= isize) {
		if (mode & FALLOC_FL_KEEP_SIZE) {
			len = isize - start;
			end = start + len - 1;
		} else
			return -EINVAL;
	}

	/*
	 * Don't allow IO that isn't aligned to logical block size.
	 */
	if ((start | len) & (bdev_logical_block_size(bdev) - 1))
		return -EINVAL;

	/* Invalidate the page cache, including dirty pages. */
	error = truncate_bdev_range(bdev, file->f_mode, start, end);
	if (error)
		return error;

	switch (mode) {
	case FALLOC_FL_ZERO_RANGE:
	case FALLOC_FL_ZERO_RANGE | FALLOC_FL_KEEP_SIZE:
		error = blkdev_issue_zeroout(bdev, start >> 9, len >> 9,
					    GFP_KERNEL, BLKDEV_ZERO_NOUNMAP);
		break;
	case FALLOC_FL_PUNCH_HOLE | FALLOC_FL_KEEP_SIZE:
		error = blkdev_issue_zeroout(bdev, start >> 9, len >> 9,
					     GFP_KERNEL, BLKDEV_ZERO_NOFALLBACK);
		break;
	case FALLOC_FL_PUNCH_HOLE | FALLOC_FL_KEEP_SIZE | FALLOC_FL_NO_HIDE_STALE:
		error = blkdev_issue_discard(bdev, start >> 9, len >> 9,
					     GFP_KERNEL, 0);
		break;
	default:
		return -EOPNOTSUPP;
	}
	if (error)
		return error;

	/*
	 * Invalidate again; if someone wandered in and dirtied a page,
	 * the caller will be given -EBUSY.  The third argument is
	 * inclusive, so the rounding here is safe.
	 */
	return invalidate_inode_pages2_range(bdev->bd_inode->i_mapping,
					     start >> PAGE_SHIFT,
					     end >> PAGE_SHIFT);
}

//块设备的默认文件操作集
const struct file_operations def_blk_fops = {
	.open		= blkdev_open,
	.release	= blkdev_close,
	.llseek		= block_llseek,
	.read_iter	= blkdev_read_iter,
	.write_iter	= blkdev_write_iter,
	.iopoll		= blkdev_iopoll,
	.mmap		= generic_file_mmap,
	.fsync		= blkdev_fsync,
	.unlocked_ioctl	= block_ioctl,
#ifdef CONFIG_COMPAT
	.compat_ioctl	= compat_blkdev_ioctl,
#endif
	.splice_read	= generic_file_splice_read,
	.splice_write	= iter_file_splice_write,
	.fallocate	= blkdev_fallocate,
};

/**
 * lookup_bdev  - lookup a struct block_device by name
 * @pathname:	special file representing the block device
 * @dev:	return value of the block device's dev_t
 *
 * Get a reference to the blockdevice at @pathname in the current
 * namespace if possible and return it.  Return ERR_PTR(error)
 * otherwise.
 */
<<<<<<< HEAD
//通过pathname查找其对应的块设备
struct block_device *lookup_bdev(const char *pathname)
=======
int lookup_bdev(const char *pathname, dev_t *dev)
>>>>>>> e71ba945
{
	struct inode *inode;
	struct path path;
	int error;

	//pathname为空时，无法查询到对应的bdev
	if (!pathname || !*pathname)
		return -EINVAL;

	//将pathname转换为path
	error = kern_path(pathname, LOOKUP_FOLLOW, &path);
	if (error)
		return error;

	//取此path对应的目录项所对应的inode
	inode = d_backing_inode(path.dentry);
	error = -ENOTBLK;
	if (!S_ISBLK(inode->i_mode))
<<<<<<< HEAD
		goto fail;//inode指出，非块设备，跳出
=======
		goto out_path_put;
>>>>>>> e71ba945
	error = -EACCES;
	if (!may_open_dev(&path))
		goto out_path_put;

	*dev = inode->i_rdev;
	error = 0;
out_path_put:
	path_put(&path);
	return error;
}
EXPORT_SYMBOL(lookup_bdev);

int __invalidate_device(struct block_device *bdev, bool kill_dirty)
{
	struct super_block *sb = get_super(bdev);
	int res = 0;

	if (sb) {
		/*
		 * no need to lock the super, get_super holds the
		 * read mutex so the filesystem cannot go away
		 * under us (->put_super runs with the write lock
		 * hold).
		 */
		shrink_dcache_sb(sb);
		res = invalidate_inodes(sb, kill_dirty);
		drop_super(sb);
	}
	invalidate_bdev(bdev);
	return res;
}
EXPORT_SYMBOL(__invalidate_device);

void iterate_bdevs(void (*func)(struct block_device *, void *), void *arg)
{
	struct inode *inode, *old_inode = NULL;

	spin_lock(&blockdev_superblock->s_inode_list_lock);
	list_for_each_entry(inode, &blockdev_superblock->s_inodes, i_sb_list) {
		struct address_space *mapping = inode->i_mapping;
		struct block_device *bdev;

		spin_lock(&inode->i_lock);
		if (inode->i_state & (I_FREEING|I_WILL_FREE|I_NEW) ||
		    mapping->nrpages == 0) {
			spin_unlock(&inode->i_lock);
			continue;
		}
		__iget(inode);
		spin_unlock(&inode->i_lock);
		spin_unlock(&blockdev_superblock->s_inode_list_lock);
		/*
		 * We hold a reference to 'inode' so it couldn't have been
		 * removed from s_inodes list while we dropped the
		 * s_inode_list_lock  We cannot iput the inode now as we can
		 * be holding the last reference and we cannot iput it under
		 * s_inode_list_lock. So we keep the reference and iput it
		 * later.
		 */
		iput(old_inode);
		old_inode = inode;
		bdev = I_BDEV(inode);

		mutex_lock(&bdev->bd_mutex);
		if (bdev->bd_openers)
			func(bdev, arg);
		mutex_unlock(&bdev->bd_mutex);

		spin_lock(&blockdev_superblock->s_inode_list_lock);
	}
	spin_unlock(&blockdev_superblock->s_inode_list_lock);
	iput(old_inode);
}<|MERGE_RESOLUTION|>--- conflicted
+++ resolved
@@ -1026,31 +1026,6 @@
 }
 EXPORT_SYMBOL_GPL(bd_prepare_to_claim); /* only for the loop driver */
 
-<<<<<<< HEAD
-//获取bdev对应的gendisk,并返回其对应的分区编号
-static struct gendisk *bdev_get_gendisk(struct block_device *bdev, int *partno)
-{
-	struct gendisk *disk = get_gendisk(bdev->bd_dev, partno);
-
-	if (!disk)
-		return NULL;
-	/*
-	 * Now that we hold gendisk reference we make sure bdev we looked up is
-	 * not stale. If it is, it means device got removed and created before
-	 * we looked up gendisk and we fail open in such case. Associating
-	 * unhashed bdev with newly created gendisk could lead to two bdevs
-	 * (and thus two independent caches) being associated with one device
-	 * which is bad.
-	 */
-	if (inode_unhashed(bdev->bd_inode)) {
-		put_disk_and_module(disk);
-		return NULL;
-	}
-	return disk;
-}
-
-=======
->>>>>>> e71ba945
 static void bd_clear_claiming(struct block_device *whole, void *holder)
 {
 	lockdep_assert_held(&bdev_lock);
@@ -1524,18 +1499,10 @@
 					void *holder)
 {
 	struct block_device *bdev;
-<<<<<<< HEAD
-	int err;
-
-	//取path对应的块设备
-	bdev = lookup_bdev(path);
-	if (IS_ERR(bdev))
-		return bdev;
-=======
 	dev_t dev;
 	int error;
->>>>>>> e71ba945
-
+
+	//取path对应的块设备
 	error = lookup_bdev(path, &dev);
 	if (error)
 		return ERR_PTR(error);
@@ -1877,12 +1844,8 @@
  * namespace if possible and return it.  Return ERR_PTR(error)
  * otherwise.
  */
-<<<<<<< HEAD
 //通过pathname查找其对应的块设备
-struct block_device *lookup_bdev(const char *pathname)
-=======
 int lookup_bdev(const char *pathname, dev_t *dev)
->>>>>>> e71ba945
 {
 	struct inode *inode;
 	struct path path;
@@ -1901,11 +1864,8 @@
 	inode = d_backing_inode(path.dentry);
 	error = -ENOTBLK;
 	if (!S_ISBLK(inode->i_mode))
-<<<<<<< HEAD
-		goto fail;//inode指出，非块设备，跳出
-=======
+		//inode指出，非块设备，跳出
 		goto out_path_put;
->>>>>>> e71ba945
 	error = -EACCES;
 	if (!may_open_dev(&path))
 		goto out_path_put;
