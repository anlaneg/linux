--- conflicted
+++ resolved
@@ -185,12 +185,8 @@
 	 * if request is to read from zero offset, reset iterator to first
 	 * record as it might have been already advanced by previous requests
 	 */
-<<<<<<< HEAD
-	if (*ppos == 0) {
-	    /*当前位置位于文件开始*/
-=======
 	if (iocb->ki_pos == 0) {
->>>>>>> 09162bc3
+	    	/*当前位置位于文件开始*/
 		m->index = 0;
 		m->count = 0;
 	}
@@ -221,25 +217,13 @@
 	//缓冲内已存在一些数据未读取
 	if (m->count) {
 		n = min(m->count, size);
-<<<<<<< HEAD
 		//自from位置copy n个字节到buf中
-		err = copy_to_user(buf, m->buf + m->from, n);
-		if (err)
+		if (copy_to_iter(m->buf + m->from, n, iter) != n)
 			goto Efault;
 		m->count -= n;//未读取字节数减少
 		m->from += n;//可读取字节偏移量增大
-
 		size -= n;//待收取数量减少n
-		buf += n;//buf前移n(为了copy_to_user使用方便）
 		copied += n;//完成了n个copy
-=======
-		if (copy_to_iter(m->buf + m->from, n, iter) != n)
-			goto Efault;
-		m->count -= n;
-		m->from += n;
-		size -= n;
-		copied += n;
->>>>>>> 09162bc3
 		if (!size)
 			goto Done;
 	}
