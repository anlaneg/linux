// SPDX-License-Identifier: GPL-2.0
/*
 * linux/fs/seq_file.c
 *
 * helper functions for making synthetic files from sequences of records.
 * initial implementation -- AV, Oct 2001.
 */

#include <linux/cache.h>
#include <linux/fs.h>
#include <linux/export.h>
#include <linux/seq_file.h>
#include <linux/vmalloc.h>
#include <linux/slab.h>
#include <linux/cred.h>
#include <linux/mm.h>
#include <linux/printk.h>
#include <linux/string_helpers.h>

#include <linux/uaccess.h>
#include <asm/page.h>

static struct kmem_cache *seq_file_cache __ro_after_init;

static void seq_set_overflow(struct seq_file *m)
{
	m->count = m->size;
}

static void *seq_buf_alloc(unsigned long size)
{
	return kvmalloc(size, GFP_KERNEL_ACCOUNT);
}

/**
 *	seq_open -	initialize sequential file
 *	@file: file we initialize
 *	@op: method table describing the sequence
 *
 *	seq_open() sets @file, associating it with a sequence described
 *	by @op.  @op->start() sets the iterator up and returns the first
 *	element of sequence. @op->stop() shuts it down.  @op->next()
 *	returns the next element of sequence.  @op->show() prints element
 *	into the buffer.  In case of error ->start() and ->next() return
 *	ERR_PTR(error).  In the end of sequence they return %NULL. ->show()
 *	returns 0 in case of success and negative number in case of error.
 *	Returning SEQ_SKIP means "discard this element and move on".
 *	Note: seq_open() will allocate a struct seq_file and store its
 *	pointer in @file->private_data. This pointer should not be modified.
 */
int seq_open(struct file *file, const struct seq_operations *op)
{
	//创建一个seq_file
	struct seq_file *p;

	WARN_ON(file->private_data);

	p = kmem_cache_zalloc(seq_file_cache, GFP_KERNEL);
	if (!p)
		return -ENOMEM;

	//使file的private_data指向seq_file
	//后面通过p->file指向file实现双向互指
	file->private_data = p;

	mutex_init(&p->lock);
	p->op = op;

	// No refcounting: the lifetime of 'p' is constrained
	// to the lifetime of the file.
	p->file = file;

	/*
	 * Wrappers around seq_open(e.g. swaps_open) need to be
	 * aware of this. If they set f_version themselves, they
	 * should call seq_open first and then set f_version.
	 */
	file->f_version = 0;

	/*
	 * seq_files support lseek() and pread().  They do not implement
	 * write() at all, but we clear FMODE_PWRITE here for historical
	 * reasons.
	 *
	 * If a client of seq_files a) implements file.write() and b) wishes to
	 * support pwrite() then that client will need to implement its own
	 * file.open() which calls seq_open() and then sets FMODE_PWRITE.
	 */
	file->f_mode &= ~FMODE_PWRITE;
	return 0;
}
EXPORT_SYMBOL(seq_open);

static int traverse(struct seq_file *m, loff_t offset)
{
	loff_t pos = 0;
	int error = 0;
	void *p;

	m->version = 0;
	m->index = 0;
	m->count = m->from = 0;
	if (!offset)
		return 0;
<<<<<<< HEAD
	}

	//如果没有buf，则申请buf
=======

>>>>>>> 58c3f14f
	if (!m->buf) {
		m->buf = seq_buf_alloc(m->size = PAGE_SIZE);
		if (!m->buf)
			return -ENOMEM;
	}
	p = m->op->start(m, &m->index);
	while (p) {
		error = PTR_ERR(p);
		if (IS_ERR(p))
			break;
		//调用show回调
		error = m->op->show(m, p);
		if (error < 0)
			break;
		if (unlikely(error)) {
			error = 0;
			m->count = 0;
		}
		if (seq_has_overflowed(m))
			goto Eoverflow;
		if (pos + m->count > offset) {
			m->from = offset - pos;
			m->count -= m->from;
			break;
		}
		pos += m->count;
		m->count = 0;
		p = m->op->next(m, p, &m->index);
		if (pos == offset)
			break;
	}
	m->op->stop(m, p);
	return error;

Eoverflow:
	m->op->stop(m, p);
	kvfree(m->buf);
	m->count = 0;
	m->buf = seq_buf_alloc(m->size <<= 1);
	return !m->buf ? -ENOMEM : -EAGAIN;
}

/**
 *	seq_read -	->read() method for sequential files.
 *	@file: the file to read from
 *	@buf: the buffer to read to
 *	@size: the maximum number of bytes to read
 *	@ppos: the current position in the file
 *
 *	Ready-made ->f_op->read()
 */
ssize_t seq_read(struct file *file, char __user *buf, size_t size, loff_t *ppos)
{
	struct seq_file *m = file->private_data;
	size_t copied = 0;
	size_t n;
	void *p;
	int err = 0;

	mutex_lock(&m->lock);

	/*
	 * seq_file->op->..m_start/m_stop/m_next may do special actions
	 * or optimisations based on the file->f_version, so we want to
	 * pass the file->f_version to those methods.
	 *
	 * seq_file->version is just copy of f_version, and seq_file
	 * methods can treat it simply as file version.
	 * It is copied in first and copied out after all operations.
	 * It is convenient to have it as  part of structure to avoid the
	 * need of passing another argument to all the seq_file methods.
	 */
	m->version = file->f_version;

	/*
	 * if request is to read from zero offset, reset iterator to first
	 * record as it might have been already advanced by previous requests
	 */
	if (*ppos == 0) {
		m->index = 0;
		m->version = 0;
		m->count = 0;
	}

	/* Don't assume *ppos is where we left it */
	if (unlikely(*ppos != m->read_pos)) {
		while ((err = traverse(m, *ppos)) == -EAGAIN)
			;
		if (err) {
			/* With prejudice... */
			m->read_pos = 0;
			m->version = 0;
			m->index = 0;
			m->count = 0;
			goto Done;
		} else {
			m->read_pos = *ppos;
		}
	}

	/* grab buffer if we didn't have one */
	//如果m还没有buf，则为其申请buf
	if (!m->buf) {
		m->buf = seq_buf_alloc(m->size = PAGE_SIZE);
		if (!m->buf)
			goto Enomem;
	}
	/* if not empty - flush it first */
	//缓冲内已存在一些数据未读取
	if (m->count) {
		n = min(m->count, size);
		//自from位置copy n个字节到buf中
		err = copy_to_user(buf, m->buf + m->from, n);
		if (err)
			goto Efault;
<<<<<<< HEAD
		m->count -= n;//未读取字节数减少
		m->from += n;//可读取字节偏移量增大
		size -= n;//待收取数量减少n
		buf += n;//buf前移n(为了copy_to_user使用方便）
		copied += n;//完成了n个copy
		if (!m->count) {
			m->from = 0;
			m->index++;
		}
=======
		m->count -= n;
		m->from += n;
		size -= n;
		buf += n;
		copied += n;
>>>>>>> 58c3f14f
		if (!size)
			goto Done;
	}
	/* we need at least one record in buffer */
	m->from = 0;
	p = m->op->start(m, &m->index);
	while (1) {
		err = PTR_ERR(p);
		if (!p || IS_ERR(p))
			break;
		err = m->op->show(m, p);
		if (err < 0)
			break;
		if (unlikely(err))
			m->count = 0;
		if (unlikely(!m->count)) {
			p = m->op->next(m, p, &m->index);
			continue;
		}
		if (m->count < m->size)
			goto Fill;
		m->op->stop(m, p);
		kvfree(m->buf);
		m->count = 0;
		m->buf = seq_buf_alloc(m->size <<= 1);
		if (!m->buf)
			goto Enomem;
		m->version = 0;
		p = m->op->start(m, &m->index);
	}
	m->op->stop(m, p);
	m->count = 0;
	goto Done;
Fill:
	/* they want more? let's try to get some more */
	while (1) {
		size_t offs = m->count;
		loff_t pos = m->index;

		p = m->op->next(m, p, &m->index);
		if (pos == m->index)
			/* Buggy ->next function */
			m->index++;
		if (!p || IS_ERR(p)) {
			err = PTR_ERR(p);
			break;
		}
		if (m->count >= size)
			break;
		err = m->op->show(m, p);
		if (seq_has_overflowed(m) || err) {
			m->count = offs;
			if (likely(err <= 0))
				break;
		}
	}
	m->op->stop(m, p);
	n = min(m->count, size);
	err = copy_to_user(buf, m->buf, n);
	if (err)
		goto Efault;
	copied += n;
	m->count -= n;
	m->from = n;
Done:
	if (!copied)
		copied = err;
	else {
		*ppos += copied;
		m->read_pos += copied;
	}
	file->f_version = m->version;
	mutex_unlock(&m->lock);
	return copied;
Enomem:
	err = -ENOMEM;
	goto Done;
Efault:
	err = -EFAULT;
	goto Done;
}
EXPORT_SYMBOL(seq_read);

/**
 *	seq_lseek -	->llseek() method for sequential files.
 *	@file: the file in question
 *	@offset: new position
 *	@whence: 0 for absolute, 1 for relative position
 *
 *	Ready-made ->f_op->llseek()
 */
loff_t seq_lseek(struct file *file, loff_t offset, int whence)
{
	struct seq_file *m = file->private_data;
	loff_t retval = -EINVAL;

	mutex_lock(&m->lock);
	m->version = file->f_version;
	switch (whence) {
	case SEEK_CUR:
		offset += file->f_pos;
	case SEEK_SET:
		if (offset < 0)
			break;
		retval = offset;
		if (offset != m->read_pos) {
			while ((retval = traverse(m, offset)) == -EAGAIN)
				;
			if (retval) {
				/* with extreme prejudice... */
				file->f_pos = 0;
				m->read_pos = 0;
				m->version = 0;
				m->index = 0;
				m->count = 0;
			} else {
				m->read_pos = offset;
				retval = file->f_pos = offset;
			}
		} else {
			file->f_pos = offset;
		}
	}
	file->f_version = m->version;
	mutex_unlock(&m->lock);
	return retval;
}
EXPORT_SYMBOL(seq_lseek);

/**
 *	seq_release -	free the structures associated with sequential file.
 *	@file: file in question
 *	@inode: its inode
 *
 *	Frees the structures associated with sequential file; can be used
 *	as ->f_op->release() if you don't have private data to destroy.
 */
int seq_release(struct inode *inode, struct file *file)
{
	struct seq_file *m = file->private_data;
	kvfree(m->buf);
	kmem_cache_free(seq_file_cache, m);
	return 0;
}
EXPORT_SYMBOL(seq_release);

/**
 *	seq_escape -	print string into buffer, escaping some characters
 *	@m:	target buffer
 *	@s:	string
 *	@esc:	set of characters that need escaping
 *
 *	Puts string into buffer, replacing each occurrence of character from
 *	@esc with usual octal escape.
 *	Use seq_has_overflowed() to check for errors.
 */
void seq_escape(struct seq_file *m, const char *s, const char *esc)
{
	char *buf;
	size_t size = seq_get_buf(m, &buf);
	int ret;

	ret = string_escape_str(s, buf, size, ESCAPE_OCTAL, esc);
	seq_commit(m, ret < size ? ret : -1);
}
EXPORT_SYMBOL(seq_escape);

void seq_vprintf(struct seq_file *m, const char *f, va_list args)
{
	int len;

	if (m->count < m->size) {
		len = vsnprintf(m->buf + m->count, m->size - m->count, f, args);
		if (m->count + len < m->size) {
			m->count += len;
			return;
		}
	}
	seq_set_overflow(m);
}
EXPORT_SYMBOL(seq_vprintf);

void seq_printf(struct seq_file *m, const char *f, ...)
{
	va_list args;

	va_start(args, f);
	seq_vprintf(m, f, args);
	va_end(args);
}
EXPORT_SYMBOL(seq_printf);

/**
 *	mangle_path -	mangle and copy path to buffer beginning
 *	@s: buffer start
 *	@p: beginning of path in above buffer
 *	@esc: set of characters that need escaping
 *
 *      Copy the path from @p to @s, replacing each occurrence of character from
 *      @esc with usual octal escape.
 *      Returns pointer past last written character in @s, or NULL in case of
 *      failure.
 */
char *mangle_path(char *s, const char *p, const char *esc)
{
	while (s <= p) {
		char c = *p++;
		if (!c) {
			return s;
		} else if (!strchr(esc, c)) {
			*s++ = c;
		} else if (s + 4 > p) {
			break;
		} else {
			*s++ = '\\';
			*s++ = '0' + ((c & 0300) >> 6);
			*s++ = '0' + ((c & 070) >> 3);
			*s++ = '0' + (c & 07);
		}
	}
	return NULL;
}
EXPORT_SYMBOL(mangle_path);

/**
 * seq_path - seq_file interface to print a pathname
 * @m: the seq_file handle
 * @path: the struct path to print
 * @esc: set of characters to escape in the output
 *
 * return the absolute path of 'path', as represented by the
 * dentry / mnt pair in the path parameter.
 */
int seq_path(struct seq_file *m, const struct path *path, const char *esc)
{
	char *buf;
	size_t size = seq_get_buf(m, &buf);
	int res = -1;

	if (size) {
		char *p = d_path(path, buf, size);
		if (!IS_ERR(p)) {
			char *end = mangle_path(buf, p, esc);
			if (end)
				res = end - buf;
		}
	}
	seq_commit(m, res);

	return res;
}
EXPORT_SYMBOL(seq_path);

/**
 * seq_file_path - seq_file interface to print a pathname of a file
 * @m: the seq_file handle
 * @file: the struct file to print
 * @esc: set of characters to escape in the output
 *
 * return the absolute path to the file.
 */
int seq_file_path(struct seq_file *m, struct file *file, const char *esc)
{
	return seq_path(m, &file->f_path, esc);
}
EXPORT_SYMBOL(seq_file_path);

/*
 * Same as seq_path, but relative to supplied root.
 */
int seq_path_root(struct seq_file *m, const struct path *path,
		  const struct path *root, const char *esc)
{
	char *buf;
	size_t size = seq_get_buf(m, &buf);
	int res = -ENAMETOOLONG;

	if (size) {
		char *p;

		p = __d_path(path, root, buf, size);
		if (!p)
			return SEQ_SKIP;
		res = PTR_ERR(p);
		if (!IS_ERR(p)) {
			char *end = mangle_path(buf, p, esc);
			if (end)
				res = end - buf;
			else
				res = -ENAMETOOLONG;
		}
	}
	seq_commit(m, res);

	return res < 0 && res != -ENAMETOOLONG ? res : 0;
}

/*
 * returns the path of the 'dentry' from the root of its filesystem.
 */
int seq_dentry(struct seq_file *m, struct dentry *dentry, const char *esc)
{
	char *buf;
	size_t size = seq_get_buf(m, &buf);
	int res = -1;

	if (size) {
		char *p = dentry_path(dentry, buf, size);
		if (!IS_ERR(p)) {
			char *end = mangle_path(buf, p, esc);
			if (end)
				res = end - buf;
		}
	}
	seq_commit(m, res);

	return res;
}
EXPORT_SYMBOL(seq_dentry);

static void *single_start(struct seq_file *p, loff_t *pos)
{
	return NULL + (*pos == 0);
}

static void *single_next(struct seq_file *p, void *v, loff_t *pos)
{
	++*pos;
	return NULL;
}

static void single_stop(struct seq_file *p, void *v)
{
}

int single_open(struct file *file, int (*show)(struct seq_file *, void *),
		void *data)
{
	struct seq_operations *op = kmalloc(sizeof(*op), GFP_KERNEL_ACCOUNT);
	int res = -ENOMEM;

	if (op) {
		op->start = single_start;
		op->next = single_next;
		op->stop = single_stop;
		op->show = show;
		res = seq_open(file, op);
		if (!res)
			((struct seq_file *)file->private_data)->private = data;
		else
			kfree(op);
	}
	return res;
}
EXPORT_SYMBOL(single_open);

int single_open_size(struct file *file, int (*show)(struct seq_file *, void *),
		void *data, size_t size)
{
	char *buf = seq_buf_alloc(size);
	int ret;
	if (!buf)
		return -ENOMEM;
	ret = single_open(file, show, data);
	if (ret) {
		kvfree(buf);
		return ret;
	}
	((struct seq_file *)file->private_data)->buf = buf;
	((struct seq_file *)file->private_data)->size = size;
	return 0;
}
EXPORT_SYMBOL(single_open_size);

int single_release(struct inode *inode, struct file *file)
{
	const struct seq_operations *op = ((struct seq_file *)file->private_data)->op;
	int res = seq_release(inode, file);
	kfree(op);
	return res;
}
EXPORT_SYMBOL(single_release);

int seq_release_private(struct inode *inode, struct file *file)
{
	struct seq_file *seq = file->private_data;

	kfree(seq->private);
	seq->private = NULL;
	return seq_release(inode, file);
}
EXPORT_SYMBOL(seq_release_private);

void *__seq_open_private(struct file *f, const struct seq_operations *ops,
		int psize)
{
	int rc;
	void *private;
	struct seq_file *seq;

	private = kzalloc(psize, GFP_KERNEL_ACCOUNT);
	if (private == NULL)
		goto out;

	rc = seq_open(f, ops);
	if (rc < 0)
		goto out_free;

	seq = f->private_data;
	seq->private = private;
	return private;

out_free:
	kfree(private);
out:
	return NULL;
}
EXPORT_SYMBOL(__seq_open_private);

int seq_open_private(struct file *filp, const struct seq_operations *ops,
		int psize)
{
	return __seq_open_private(filp, ops, psize) ? 0 : -ENOMEM;
}
EXPORT_SYMBOL(seq_open_private);

void seq_putc(struct seq_file *m, char c)
{
	if (m->count >= m->size)
		return;

	m->buf[m->count++] = c;
}
EXPORT_SYMBOL(seq_putc);

void seq_puts(struct seq_file *m, const char *s)
{
	int len = strlen(s);

	if (m->count + len >= m->size) {
		seq_set_overflow(m);
		return;
	}
	memcpy(m->buf + m->count, s, len);
	m->count += len;
}
EXPORT_SYMBOL(seq_puts);

/**
 * A helper routine for putting decimal numbers without rich format of printf().
 * only 'unsigned long long' is supported.
 * @m: seq_file identifying the buffer to which data should be written
 * @delimiter: a string which is printed before the number
 * @num: the number
 * @width: a minimum field width
 *
 * This routine will put strlen(delimiter) + number into seq_filed.
 * This routine is very quick when you show lots of numbers.
 * In usual cases, it will be better to use seq_printf(). It's easier to read.
 */
void seq_put_decimal_ull_width(struct seq_file *m, const char *delimiter,
			 unsigned long long num, unsigned int width)
{
	int len;

	if (m->count + 2 >= m->size) /* we'll write 2 bytes at least */
		goto overflow;

	if (delimiter && delimiter[0]) {
		if (delimiter[1] == 0)
			seq_putc(m, delimiter[0]);
		else
			seq_puts(m, delimiter);
	}

	if (!width)
		width = 1;

	if (m->count + width >= m->size)
		goto overflow;

	len = num_to_str(m->buf + m->count, m->size - m->count, num, width);
	if (!len)
		goto overflow;

	m->count += len;
	return;

overflow:
	seq_set_overflow(m);
}

void seq_put_decimal_ull(struct seq_file *m, const char *delimiter,
			 unsigned long long num)
{
	return seq_put_decimal_ull_width(m, delimiter, num, 0);
}
EXPORT_SYMBOL(seq_put_decimal_ull);

/**
 * seq_put_hex_ll - put a number in hexadecimal notation
 * @m: seq_file identifying the buffer to which data should be written
 * @delimiter: a string which is printed before the number
 * @v: the number
 * @width: a minimum field width
 *
 * seq_put_hex_ll(m, "", v, 8) is equal to seq_printf(m, "%08llx", v)
 *
 * This routine is very quick when you show lots of numbers.
 * In usual cases, it will be better to use seq_printf(). It's easier to read.
 */
void seq_put_hex_ll(struct seq_file *m, const char *delimiter,
				unsigned long long v, unsigned int width)
{
	unsigned int len;
	int i;

	if (delimiter && delimiter[0]) {
		if (delimiter[1] == 0)
			seq_putc(m, delimiter[0]);
		else
			seq_puts(m, delimiter);
	}

	/* If x is 0, the result of __builtin_clzll is undefined */
	if (v == 0)
		len = 1;
	else
		len = (sizeof(v) * 8 - __builtin_clzll(v) + 3) / 4;

	if (len < width)
		len = width;

	if (m->count + len > m->size) {
		seq_set_overflow(m);
		return;
	}

	for (i = len - 1; i >= 0; i--) {
		m->buf[m->count + i] = hex_asc[0xf & v];
		v = v >> 4;
	}
	m->count += len;
}

void seq_put_decimal_ll(struct seq_file *m, const char *delimiter, long long num)
{
	int len;

	if (m->count + 3 >= m->size) /* we'll write 2 bytes at least */
		goto overflow;

	if (delimiter && delimiter[0]) {
		if (delimiter[1] == 0)
			seq_putc(m, delimiter[0]);
		else
			seq_puts(m, delimiter);
	}

	if (m->count + 2 >= m->size)
		goto overflow;

	if (num < 0) {
		m->buf[m->count++] = '-';
		num = -num;
	}

	if (num < 10) {
		m->buf[m->count++] = num + '0';
		return;
	}

	len = num_to_str(m->buf + m->count, m->size - m->count, num, 0);
	if (!len)
		goto overflow;

	m->count += len;
	return;

overflow:
	seq_set_overflow(m);
}
EXPORT_SYMBOL(seq_put_decimal_ll);

/**
 * seq_write - write arbitrary data to buffer
 * @seq: seq_file identifying the buffer to which data should be written
 * @data: data address
 * @len: number of bytes
 *
 * Return 0 on success, non-zero otherwise.
 */
int seq_write(struct seq_file *seq, const void *data, size_t len)
{
	if (seq->count + len < seq->size) {
		memcpy(seq->buf + seq->count, data, len);
		seq->count += len;
		return 0;
	}
	seq_set_overflow(seq);
	return -1;
}
EXPORT_SYMBOL(seq_write);

/**
 * seq_pad - write padding spaces to buffer
 * @m: seq_file identifying the buffer to which data should be written
 * @c: the byte to append after padding if non-zero
 */
void seq_pad(struct seq_file *m, char c)
{
	int size = m->pad_until - m->count;
	if (size > 0) {
		if (size + m->count > m->size) {
			seq_set_overflow(m);
			return;
		}
		memset(m->buf + m->count, ' ', size);
		m->count += size;
	}
	if (c)
		seq_putc(m, c);
}
EXPORT_SYMBOL(seq_pad);

/* A complete analogue of print_hex_dump() */
void seq_hex_dump(struct seq_file *m, const char *prefix_str, int prefix_type,
		  int rowsize, int groupsize, const void *buf, size_t len,
		  bool ascii)
{
	const u8 *ptr = buf;
	int i, linelen, remaining = len;
	char *buffer;
	size_t size;
	int ret;

	if (rowsize != 16 && rowsize != 32)
		rowsize = 16;

	for (i = 0; i < len && !seq_has_overflowed(m); i += rowsize) {
		linelen = min(remaining, rowsize);
		remaining -= rowsize;

		switch (prefix_type) {
		case DUMP_PREFIX_ADDRESS:
			seq_printf(m, "%s%p: ", prefix_str, ptr + i);
			break;
		case DUMP_PREFIX_OFFSET:
			seq_printf(m, "%s%.8x: ", prefix_str, i);
			break;
		default:
			seq_printf(m, "%s", prefix_str);
			break;
		}

		size = seq_get_buf(m, &buffer);
		ret = hex_dump_to_buffer(ptr + i, linelen, rowsize, groupsize,
					 buffer, size, ascii);
		seq_commit(m, ret < size ? ret : -1);

		seq_putc(m, '\n');
	}
}
EXPORT_SYMBOL(seq_hex_dump);

struct list_head *seq_list_start(struct list_head *head, loff_t pos)
{
	struct list_head *lh;

	list_for_each(lh, head)
		if (pos-- == 0)
			return lh;

	return NULL;
}
EXPORT_SYMBOL(seq_list_start);

struct list_head *seq_list_start_head(struct list_head *head, loff_t pos)
{
	if (!pos)
		return head;

	return seq_list_start(head, pos - 1);
}
EXPORT_SYMBOL(seq_list_start_head);

struct list_head *seq_list_next(void *v, struct list_head *head, loff_t *ppos)
{
	struct list_head *lh;

	lh = ((struct list_head *)v)->next;
	++*ppos;
	return lh == head ? NULL : lh;
}
EXPORT_SYMBOL(seq_list_next);

/**
 * seq_hlist_start - start an iteration of a hlist
 * @head: the head of the hlist
 * @pos:  the start position of the sequence
 *
 * Called at seq_file->op->start().
 */
struct hlist_node *seq_hlist_start(struct hlist_head *head, loff_t pos)
{
	struct hlist_node *node;

	hlist_for_each(node, head)
		if (pos-- == 0)
			return node;
	return NULL;
}
EXPORT_SYMBOL(seq_hlist_start);

/**
 * seq_hlist_start_head - start an iteration of a hlist
 * @head: the head of the hlist
 * @pos:  the start position of the sequence
 *
 * Called at seq_file->op->start(). Call this function if you want to
 * print a header at the top of the output.
 */
struct hlist_node *seq_hlist_start_head(struct hlist_head *head, loff_t pos)
{
	if (!pos)
		return SEQ_START_TOKEN;

	return seq_hlist_start(head, pos - 1);
}
EXPORT_SYMBOL(seq_hlist_start_head);

/**
 * seq_hlist_next - move to the next position of the hlist
 * @v:    the current iterator
 * @head: the head of the hlist
 * @ppos: the current position
 *
 * Called at seq_file->op->next().
 */
struct hlist_node *seq_hlist_next(void *v, struct hlist_head *head,
				  loff_t *ppos)
{
	struct hlist_node *node = v;

	++*ppos;
	if (v == SEQ_START_TOKEN)
		return head->first;
	else
		return node->next;
}
EXPORT_SYMBOL(seq_hlist_next);

/**
 * seq_hlist_start_rcu - start an iteration of a hlist protected by RCU
 * @head: the head of the hlist
 * @pos:  the start position of the sequence
 *
 * Called at seq_file->op->start().
 *
 * This list-traversal primitive may safely run concurrently with
 * the _rcu list-mutation primitives such as hlist_add_head_rcu()
 * as long as the traversal is guarded by rcu_read_lock().
 */
struct hlist_node *seq_hlist_start_rcu(struct hlist_head *head,
				       loff_t pos)
{
	struct hlist_node *node;

	__hlist_for_each_rcu(node, head)
		if (pos-- == 0)
			return node;
	return NULL;
}
EXPORT_SYMBOL(seq_hlist_start_rcu);

/**
 * seq_hlist_start_head_rcu - start an iteration of a hlist protected by RCU
 * @head: the head of the hlist
 * @pos:  the start position of the sequence
 *
 * Called at seq_file->op->start(). Call this function if you want to
 * print a header at the top of the output.
 *
 * This list-traversal primitive may safely run concurrently with
 * the _rcu list-mutation primitives such as hlist_add_head_rcu()
 * as long as the traversal is guarded by rcu_read_lock().
 */
struct hlist_node *seq_hlist_start_head_rcu(struct hlist_head *head,
					    loff_t pos)
{
	if (!pos)
		return SEQ_START_TOKEN;

	return seq_hlist_start_rcu(head, pos - 1);
}
EXPORT_SYMBOL(seq_hlist_start_head_rcu);

/**
 * seq_hlist_next_rcu - move to the next position of the hlist protected by RCU
 * @v:    the current iterator
 * @head: the head of the hlist
 * @ppos: the current position
 *
 * Called at seq_file->op->next().
 *
 * This list-traversal primitive may safely run concurrently with
 * the _rcu list-mutation primitives such as hlist_add_head_rcu()
 * as long as the traversal is guarded by rcu_read_lock().
 */
struct hlist_node *seq_hlist_next_rcu(void *v,
				      struct hlist_head *head,
				      loff_t *ppos)
{
	struct hlist_node *node = v;

	++*ppos;
	if (v == SEQ_START_TOKEN)
		return rcu_dereference(head->first);
	else
		return rcu_dereference(node->next);
}
EXPORT_SYMBOL(seq_hlist_next_rcu);

/**
 * seq_hlist_start_precpu - start an iteration of a percpu hlist array
 * @head: pointer to percpu array of struct hlist_heads
 * @cpu:  pointer to cpu "cursor"
 * @pos:  start position of sequence
 *
 * Called at seq_file->op->start().
 */
struct hlist_node *
seq_hlist_start_percpu(struct hlist_head __percpu *head, int *cpu, loff_t pos)
{
	struct hlist_node *node;

	for_each_possible_cpu(*cpu) {
		hlist_for_each(node, per_cpu_ptr(head, *cpu)) {
			if (pos-- == 0)
				return node;
		}
	}
	return NULL;
}
EXPORT_SYMBOL(seq_hlist_start_percpu);

/**
 * seq_hlist_next_percpu - move to the next position of the percpu hlist array
 * @v:    pointer to current hlist_node
 * @head: pointer to percpu array of struct hlist_heads
 * @cpu:  pointer to cpu "cursor"
 * @pos:  start position of sequence
 *
 * Called at seq_file->op->next().
 */
struct hlist_node *
seq_hlist_next_percpu(void *v, struct hlist_head __percpu *head,
			int *cpu, loff_t *pos)
{
	struct hlist_node *node = v;

	++*pos;

	if (node->next)
		return node->next;

	for (*cpu = cpumask_next(*cpu, cpu_possible_mask); *cpu < nr_cpu_ids;
	     *cpu = cpumask_next(*cpu, cpu_possible_mask)) {
		struct hlist_head *bucket = per_cpu_ptr(head, *cpu);

		if (!hlist_empty(bucket))
			return bucket->first;
	}
	return NULL;
}
EXPORT_SYMBOL(seq_hlist_next_percpu);

void __init seq_file_init(void)
{
	seq_file_cache = KMEM_CACHE(seq_file, SLAB_ACCOUNT|SLAB_PANIC);
}<|MERGE_RESOLUTION|>--- conflicted
+++ resolved
@@ -102,13 +102,8 @@
 	m->count = m->from = 0;
 	if (!offset)
 		return 0;
-<<<<<<< HEAD
-	}
-
 	//如果没有buf，则申请buf
-=======
-
->>>>>>> 58c3f14f
+
 	if (!m->buf) {
 		m->buf = seq_buf_alloc(m->size = PAGE_SIZE);
 		if (!m->buf)
@@ -224,23 +219,12 @@
 		err = copy_to_user(buf, m->buf + m->from, n);
 		if (err)
 			goto Efault;
-<<<<<<< HEAD
 		m->count -= n;//未读取字节数减少
 		m->from += n;//可读取字节偏移量增大
+
 		size -= n;//待收取数量减少n
 		buf += n;//buf前移n(为了copy_to_user使用方便）
 		copied += n;//完成了n个copy
-		if (!m->count) {
-			m->from = 0;
-			m->index++;
-		}
-=======
-		m->count -= n;
-		m->from += n;
-		size -= n;
-		buf += n;
-		copied += n;
->>>>>>> 58c3f14f
 		if (!size)
 			goto Done;
 	}
