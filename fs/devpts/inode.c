// SPDX-License-Identifier: GPL-2.0-or-later
/* -*- linux-c -*- --------------------------------------------------------- *
 *
 * linux/fs/devpts/inode.c
 *
 *  Copyright 1998-2004 H. Peter Anvin -- All Rights Reserved
 *
 * ------------------------------------------------------------------------- */

#define pr_fmt(fmt) KBUILD_MODNAME ": " fmt

#include <linux/module.h>
#include <linux/init.h>
#include <linux/fs.h>
#include <linux/fs_context.h>
#include <linux/fs_parser.h>
#include <linux/sched.h>
#include <linux/namei.h>
#include <linux/slab.h>
#include <linux/mount.h>
#include <linux/tty.h>
#include <linux/mutex.h>
#include <linux/magic.h>
#include <linux/idr.h>
#include <linux/devpts_fs.h>
#include <linux/fsnotify.h>
#include <linux/seq_file.h>

#define DEVPTS_DEFAULT_MODE 0600
/*
 * ptmx is a new node in /dev/pts and will be unused in legacy (single-
 * instance) mode. To prevent surprises in user space, set permissions of
 * ptmx to 0. Use 'chmod' or remount with '-o ptmxmode' to set meaningful
 * permissions.
 */
#define DEVPTS_DEFAULT_PTMX_MODE 0000
#define PTMX_MINOR	2

/*
 * sysctl support for setting limits on the number of Unix98 ptys allocated.
 * Otherwise one can eat up all kernel memory by opening /dev/ptmx repeatedly.
 */
static int pty_limit = NR_UNIX98_PTY_DEFAULT;
static int pty_reserve = NR_UNIX98_PTY_RESERVE;
static int pty_limit_min;
static int pty_limit_max = INT_MAX;
static atomic_t pty_count = ATOMIC_INIT(0);

static const struct ctl_table pty_table[] = {
	{
		.procname	= "max",
		.maxlen		= sizeof(int),
		.mode		= 0644,
		.data		= &pty_limit,
		.proc_handler	= proc_dointvec_minmax,
		.extra1		= &pty_limit_min,
		.extra2		= &pty_limit_max,
	}, {
		.procname	= "reserve",
		.maxlen		= sizeof(int),
		.mode		= 0644,
		.data		= &pty_reserve,
		.proc_handler	= proc_dointvec_minmax,
		.extra1		= &pty_limit_min,
		.extra2		= &pty_limit_max,
	}, {
		.procname	= "nr",
		.maxlen		= sizeof(int),
		.mode		= 0444,
		.data		= &pty_count,
		.proc_handler	= proc_dointvec,
	},
};

struct pts_mount_opts {
	int setuid;
	int setgid;
	kuid_t   uid;
	kgid_t   gid;
	umode_t mode;
	umode_t ptmxmode;
	int reserve;
	int max;
};

enum {
	Opt_uid, Opt_gid, Opt_mode, Opt_ptmxmode, Opt_newinstance,  Opt_max,
	Opt_err
};

static const struct fs_parameter_spec devpts_param_specs[] = {
	fsparam_gid	("gid",		Opt_gid),
	fsparam_s32	("max",		Opt_max),
	fsparam_u32oct	("mode",	Opt_mode),
	fsparam_flag	("newinstance",	Opt_newinstance),
	fsparam_u32oct	("ptmxmode",	Opt_ptmxmode),
	fsparam_uid	("uid",		Opt_uid),
	{}
};

struct pts_fs_info {
	struct ida allocated_ptys;
	struct pts_mount_opts mount_opts;
	struct super_block *sb;
	struct dentry *ptmx_dentry;
};

static inline struct pts_fs_info *DEVPTS_SB(struct super_block *sb)
{
	return sb->s_fs_info;
}

static int devpts_ptmx_path(struct path *path)
{
	struct super_block *sb;
	int err;

	/* Is a devpts filesystem at "pts" in the same directory? */
	err = path_pts(path);
	if (err)
		return err;

	/* Is the path the root of a devpts filesystem? */
	sb = path->mnt->mnt_sb;
	if ((sb->s_magic != DEVPTS_SUPER_MAGIC) ||
	    (path->mnt->mnt_root != sb->s_root))
		return -ENODEV;

	return 0;
}

/*
 * Try to find a suitable devpts filesystem. We support the following
 * scenarios:
 * - The ptmx device node is located in the same directory as the devpts
 *   mount where the pts device nodes are located.
 *   This is e.g. the case when calling open on the /dev/pts/ptmx device
 *   node when the devpts filesystem is mounted at /dev/pts.
 * - The ptmx device node is located outside the devpts filesystem mount
 *   where the pts device nodes are located. For example, the ptmx device
 *   is a symlink, separate device node, or bind-mount.
 *   A supported scenario is bind-mounting /dev/pts/ptmx to /dev/ptmx and
 *   then calling open on /dev/ptmx. In this case a suitable pts
 *   subdirectory can be found in the common parent directory /dev of the
 *   devpts mount and the ptmx bind-mount, after resolving the /dev/ptmx
 *   bind-mount.
 *   If no suitable pts subdirectory can be found this function will fail.
 *   This is e.g. the case when bind-mounting /dev/pts/ptmx to /ptmx.
 */
struct vfsmount *devpts_mntget(struct file *filp, struct pts_fs_info *fsi)
{
	struct path path;
	int err = 0;

	path = filp->f_path;
	path_get(&path);

	/* Walk upward while the start point is a bind mount of
	 * a single file.
	 */
	while (path.mnt->mnt_root == path.dentry)
		if (follow_up(&path) == 0)
			break;

	/* devpts_ptmx_path() finds a devpts fs or returns an error. */
	if ((path.mnt->mnt_sb->s_magic != DEVPTS_SUPER_MAGIC) ||
	    (DEVPTS_SB(path.mnt->mnt_sb) != fsi))
		err = devpts_ptmx_path(&path);
	dput(path.dentry);
	if (!err) {
		if (DEVPTS_SB(path.mnt->mnt_sb) == fsi)
			return path.mnt;

		err = -ENODEV;
	}

	mntput(path.mnt);
	return ERR_PTR(err);
}

struct pts_fs_info *devpts_acquire(struct file *filp)
{
	struct pts_fs_info *result;
	struct path path;
	struct super_block *sb;

	path = filp->f_path;
	path_get(&path);

	/* Has the devpts filesystem already been found? */
	if (path.mnt->mnt_sb->s_magic != DEVPTS_SUPER_MAGIC) {
		int err;

		err = devpts_ptmx_path(&path);
		if (err) {
			result = ERR_PTR(err);
			goto out;
		}
	}

	/*
	 * pty code needs to hold extra references in case of last /dev/tty close
	 */
	sb = path.mnt->mnt_sb;
	atomic_inc(&sb->s_active);
	result = DEVPTS_SB(sb);

out:
	path_put(&path);
	return result;
}

void devpts_release(struct pts_fs_info *fsi)
{
	deactivate_super(fsi->sb);
}

/*
 * devpts_parse_param - Parse mount parameters
 */
static int devpts_parse_param(struct fs_context *fc, struct fs_parameter *param)
{
	struct pts_fs_info *fsi = fc->s_fs_info;
	struct pts_mount_opts *opts = &fsi->mount_opts;
	struct fs_parse_result result;
	int opt;

	opt = fs_parse(fc, devpts_param_specs, param, &result);
	if (opt < 0)
		return opt;

	switch (opt) {
	case Opt_uid:
		opts->uid = result.uid;
		opts->setuid = 1;
		break;
	case Opt_gid:
		opts->gid = result.gid;
		opts->setgid = 1;
		break;
	case Opt_mode:
		opts->mode = result.uint_32 & S_IALLUGO;
		break;
	case Opt_ptmxmode:
		opts->ptmxmode = result.uint_32 & S_IALLUGO;
		break;
	case Opt_newinstance:
		break;
	case Opt_max:
		if (result.uint_32 > NR_UNIX98_PTY_MAX)
			return invalf(fc, "max out of range");
		opts->max = result.uint_32;
		break;
	}

	return 0;
}

static int mknod_ptmx(struct super_block *sb, struct fs_context *fc)
{
	int mode;
	int rc = -ENOMEM;
	struct dentry *dentry;
	struct inode *inode;
	struct dentry *root = sb->s_root;
	struct pts_fs_info *fsi = DEVPTS_SB(sb);
	struct pts_mount_opts *opts = &fsi->mount_opts;
	kuid_t ptmx_uid = current_fsuid();
	kgid_t ptmx_gid = current_fsgid();

	inode_lock(d_inode(root));

	/* If we have already created ptmx node, return */
	if (fsi->ptmx_dentry) {
		rc = 0;
		goto out;
	}

	dentry = d_alloc_name(root, "ptmx");
	if (!dentry) {
		pr_err("Unable to alloc dentry for ptmx node\n");
		goto out;
	}

	/*
	 * Create a new 'ptmx' node in this mount of devpts.
	 */
	inode = new_inode(sb);
	if (!inode) {
		pr_err("Unable to alloc inode for ptmx node\n");
		dput(dentry);
		goto out;
	}

	inode->i_ino = 2;
	simple_inode_init_ts(inode);

	mode = S_IFCHR|opts->ptmxmode;
	init_special_inode(inode, mode, MKDEV(TTYAUX_MAJOR, 2));
	inode->i_uid = ptmx_uid;
	inode->i_gid = ptmx_gid;

	d_add(dentry, inode);

	fsi->ptmx_dentry = dentry;
	rc = 0;
out:
	inode_unlock(d_inode(root));
	return rc;
}

static void update_ptmx_mode(struct pts_fs_info *fsi)
{
	struct inode *inode;
	if (fsi->ptmx_dentry) {
		inode = d_inode(fsi->ptmx_dentry);
		inode->i_mode = S_IFCHR|fsi->mount_opts.ptmxmode;
	}
}

static int devpts_reconfigure(struct fs_context *fc)
{
	struct pts_fs_info *fsi = DEVPTS_SB(fc->root->d_sb);
	struct pts_fs_info *new = fc->s_fs_info;

	/* Apply the revised options.  We don't want to change ->reserve.
	 * Ideally, we'd update each option conditionally on it having been
	 * explicitly changed, but the default is to reset everything so that
	 * would break UAPI...
	 */
	fsi->mount_opts.setuid		= new->mount_opts.setuid;
	fsi->mount_opts.setgid		= new->mount_opts.setgid;
	fsi->mount_opts.uid		= new->mount_opts.uid;
	fsi->mount_opts.gid		= new->mount_opts.gid;
	fsi->mount_opts.mode		= new->mount_opts.mode;
	fsi->mount_opts.ptmxmode	= new->mount_opts.ptmxmode;
	fsi->mount_opts.max		= new->mount_opts.max;

	/*
	 * parse_mount_options() restores options to default values
	 * before parsing and may have changed ptmxmode. So, update the
	 * mode in the inode too. Bogus options don't fail the remount,
	 * so do this even on error return.
	 */
	update_ptmx_mode(fsi);

	return 0;
}

static int devpts_show_options(struct seq_file *seq, struct dentry *root)
{
	struct pts_fs_info *fsi = DEVPTS_SB(root->d_sb);
	struct pts_mount_opts *opts = &fsi->mount_opts;

	if (opts->setuid)
		seq_printf(seq, ",uid=%u",
			   from_kuid_munged(&init_user_ns, opts->uid));
	if (opts->setgid)
		seq_printf(seq, ",gid=%u",
			   from_kgid_munged(&init_user_ns, opts->gid));
	seq_printf(seq, ",mode=%03o", opts->mode);
	seq_printf(seq, ",ptmxmode=%03o", opts->ptmxmode);
	if (opts->max < NR_UNIX98_PTY_MAX)
		seq_printf(seq, ",max=%d", opts->max);

	return 0;
}

static const struct super_operations devpts_sops = {
	.statfs		= simple_statfs,
	.show_options	= devpts_show_options,
};

static int devpts_fill_super(struct super_block *s, struct fs_context *fc)
{
	struct pts_fs_info *fsi = DEVPTS_SB(s);
	struct inode *inode;

	s->s_iflags &= ~SB_I_NODEV;
	s->s_blocksize = 1024;
	s->s_blocksize_bits = 10;
	s->s_magic = DEVPTS_SUPER_MAGIC;
	s->s_op = &devpts_sops;
	s->s_d_op = &simple_dentry_operations;
	s->s_time_gran = 1;
	fsi->sb = s;

	inode = new_inode(s);
	if (!inode)
		return -ENOMEM;
	inode->i_ino = 1;
	simple_inode_init_ts(inode);
	inode->i_mode = S_IFDIR | S_IRUGO | S_IXUGO | S_IWUSR;
	inode->i_op = &simple_dir_inode_operations;
	inode->i_fop = &simple_dir_operations;
	set_nlink(inode, 2);

	s->s_root = d_make_root(inode);
	if (!s->s_root) {
		pr_err("get root dentry failed\n");
		return -ENOMEM;
	}

	return mknod_ptmx(s, fc);
}

/*
 * devpts_get_tree()
 *
 *     Mount a new (private) instance of devpts.  PTYs created in this
 *     instance are independent of the PTYs in other devpts instances.
 */
static int devpts_get_tree(struct fs_context *fc)
{
	return get_tree_nodev(fc, devpts_fill_super);
}

static void devpts_free_fc(struct fs_context *fc)
{
	kfree(fc->s_fs_info);
}

static const struct fs_context_operations devpts_context_ops = {
	.free		= devpts_free_fc,
	.parse_param	= devpts_parse_param,
	.get_tree	= devpts_get_tree,
	.reconfigure	= devpts_reconfigure,
};

/*
 * Set up the filesystem mount context.
 */
static int devpts_init_fs_context(struct fs_context *fc)
{
<<<<<<< HEAD
	//执行devpts挂载
	return mount_nodev(fs_type, flags, data, devpts_fill_super);
=======
	struct pts_fs_info *fsi;

	fsi = kzalloc(sizeof(struct pts_fs_info), GFP_KERNEL);
	if (!fsi)
		return -ENOMEM;

	ida_init(&fsi->allocated_ptys);
	fsi->mount_opts.uid     = GLOBAL_ROOT_UID;
	fsi->mount_opts.gid     = GLOBAL_ROOT_GID;
	fsi->mount_opts.mode    = DEVPTS_DEFAULT_MODE;
	fsi->mount_opts.ptmxmode = DEVPTS_DEFAULT_PTMX_MODE;
	fsi->mount_opts.max     = NR_UNIX98_PTY_MAX;

	if (fc->purpose == FS_CONTEXT_FOR_MOUNT &&
	    current->nsproxy->mnt_ns == init_task.nsproxy->mnt_ns)
		fsi->mount_opts.reserve = true;

	fc->s_fs_info = fsi;
	fc->ops = &devpts_context_ops;
	return 0;
>>>>>>> 155a3c00
}

static void devpts_kill_sb(struct super_block *sb)
{
	struct pts_fs_info *fsi = DEVPTS_SB(sb);

	if (fsi)
		ida_destroy(&fsi->allocated_ptys);
	kfree(fsi);
	kill_litter_super(sb);
}

static struct file_system_type devpts_fs_type = {
	.name		= "devpts",
	.init_fs_context = devpts_init_fs_context,
	.parameters	= devpts_param_specs,
	.kill_sb	= devpts_kill_sb,
	.fs_flags	= FS_USERNS_MOUNT,
};

/*
 * The normal naming convention is simply /dev/pts/<number>; this conforms
 * to the System V naming convention
 */

int devpts_new_index(struct pts_fs_info *fsi)
{
	int index = -ENOSPC;

	if (atomic_inc_return(&pty_count) >= (pty_limit -
			  (fsi->mount_opts.reserve ? 0 : pty_reserve)))
		goto out;

	index = ida_alloc_max(&fsi->allocated_ptys, fsi->mount_opts.max - 1,
			GFP_KERNEL);

out:
	if (index < 0)
		atomic_dec(&pty_count);
	return index;
}

void devpts_kill_index(struct pts_fs_info *fsi, int idx)
{
	ida_free(&fsi->allocated_ptys, idx);
	atomic_dec(&pty_count);
}

/**
 * devpts_pty_new -- create a new inode in /dev/pts/
 * @fsi: Filesystem info for this instance.
 * @index: used as a name of the node
 * @priv: what's given back by devpts_get_priv
 *
 * The dentry for the created inode is returned.
 * Remove it from /dev/pts/ with devpts_pty_kill().
 */
struct dentry *devpts_pty_new(struct pts_fs_info *fsi, int index, void *priv)
{
	struct dentry *dentry;
	struct super_block *sb = fsi->sb;
	struct inode *inode;
	struct dentry *root;
	struct pts_mount_opts *opts;
	char s[12];

	root = sb->s_root;
	opts = &fsi->mount_opts;

	inode = new_inode(sb);
	if (!inode)
		return ERR_PTR(-ENOMEM);

	inode->i_ino = index + 3;
	inode->i_uid = opts->setuid ? opts->uid : current_fsuid();
	inode->i_gid = opts->setgid ? opts->gid : current_fsgid();
	simple_inode_init_ts(inode);
	//创建字符形设备
	init_special_inode(inode, S_IFCHR|opts->mode, MKDEV(UNIX98_PTY_SLAVE_MAJOR, index));

	sprintf(s, "%d", index);

	dentry = d_alloc_name(root, s);
	if (dentry) {
		dentry->d_fsdata = priv;
		d_add(dentry, inode);
		fsnotify_create(d_inode(root), dentry);
	} else {
		iput(inode);
		dentry = ERR_PTR(-ENOMEM);
	}

	return dentry;
}

/**
 * devpts_get_priv -- get private data for a slave
 * @dentry: dentry of the slave
 *
 * Returns whatever was passed as priv in devpts_pty_new for a given inode.
 */
void *devpts_get_priv(struct dentry *dentry)
{
	if (dentry->d_sb->s_magic != DEVPTS_SUPER_MAGIC)
		return NULL;
	return dentry->d_fsdata;
}

/**
 * devpts_pty_kill -- remove inode form /dev/pts/
 * @dentry: dentry of the slave to be removed
 *
 * This is an inverse operation of devpts_pty_new.
 */
void devpts_pty_kill(struct dentry *dentry)
{
	WARN_ON_ONCE(dentry->d_sb->s_magic != DEVPTS_SUPER_MAGIC);

	dentry->d_fsdata = NULL;
	drop_nlink(dentry->d_inode);
	d_drop(dentry);
	fsnotify_unlink(d_inode(dentry->d_parent), dentry);
	dput(dentry);	/* d_alloc_name() in devpts_pty_new() */
}

static int __init init_devpts_fs(void)
{
	//注册devpts文件系统
	int err = register_filesystem(&devpts_fs_type);
	if (!err) {
		register_sysctl("kernel/pty", pty_table);
	}
	return err;
}
module_init(init_devpts_fs)<|MERGE_RESOLUTION|>--- conflicted
+++ resolved
@@ -412,6 +412,7 @@
  */
 static int devpts_get_tree(struct fs_context *fc)
 {
+	//执行devpts挂载
 	return get_tree_nodev(fc, devpts_fill_super);
 }
 
@@ -432,10 +433,6 @@
  */
 static int devpts_init_fs_context(struct fs_context *fc)
 {
-<<<<<<< HEAD
-	//执行devpts挂载
-	return mount_nodev(fs_type, flags, data, devpts_fill_super);
-=======
 	struct pts_fs_info *fsi;
 
 	fsi = kzalloc(sizeof(struct pts_fs_info), GFP_KERNEL);
@@ -456,7 +453,6 @@
 	fc->s_fs_info = fsi;
 	fc->ops = &devpts_context_ops;
 	return 0;
->>>>>>> 155a3c00
 }
 
 static void devpts_kill_sb(struct super_block *sb)
