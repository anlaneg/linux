--- conflicted
+++ resolved
@@ -1759,14 +1759,8 @@
 			PF_MEMALLOC))
 		return -EIO;
 
-<<<<<<< HEAD
-	wpc->ops = ops;
-	while ((folio = writeback_iter(mapping, wbc, folio, &error)))
-		error = iomap_writepage_map(wpc, wbc, folio);/*写folio*/
-	return iomap_submit_ioend(wpc, error);
-=======
 	while ((folio = writeback_iter(mapping, wpc->wbc, folio, &error))) {
-		error = iomap_writeback_folio(wpc, folio);
+		error = iomap_writeback_folio(wpc, folio);/*写folio*/
 		folio_unlock(folio);
 	}
 
@@ -1782,6 +1776,5 @@
 	if (wpc->wb_ctx)
 		return wpc->ops->writeback_submit(wpc, error);
 	return error;
->>>>>>> f2d282e1
 }
 EXPORT_SYMBOL_GPL(iomap_writepages);