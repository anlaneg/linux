// SPDX-License-Identifier: GPL-2.0
/*
 *  linux/fs/fcntl.c
 *
 *  Copyright (C) 1991, 1992  Linus Torvalds
 */

#include <linux/syscalls.h>
#include <linux/init.h>
#include <linux/mm.h>
#include <linux/sched/task.h>
#include <linux/fs.h>
#include <linux/file.h>
#include <linux/fdtable.h>
#include <linux/capability.h>
#include <linux/dnotify.h>
#include <linux/slab.h>
#include <linux/module.h>
#include <linux/pipe_fs_i.h>
#include <linux/security.h>
#include <linux/ptrace.h>
#include <linux/signal.h>
#include <linux/rcupdate.h>
#include <linux/pid_namespace.h>
#include <linux/user_namespace.h>
#include <linux/memfd.h>
#include <linux/compat.h>

#include <linux/poll.h>
#include <asm/siginfo.h>
#include <linux/uaccess.h>

#define SETFL_MASK (O_APPEND | O_NONBLOCK | O_NDELAY | O_DIRECT | O_NOATIME)

static int setfl(int fd, struct file * filp, unsigned long arg)
{
	struct inode * inode = file_inode(filp);
	int error = 0;

	/*
	 * O_APPEND cannot be cleared if the file is marked as append-only
	 * and the file is open for write.
	 */
	if (((arg ^ filp->f_flags) & O_APPEND) && IS_APPEND(inode))
		return -EPERM;

	/* O_NOATIME can only be set by the owner or superuser */
	if ((arg & O_NOATIME) && !(filp->f_flags & O_NOATIME))
		if (!inode_owner_or_capable(inode))
			return -EPERM;

	/* required for strict SunOS emulation */
	if (O_NONBLOCK != O_NDELAY)
	       if (arg & O_NDELAY)
		   arg |= O_NONBLOCK;

	/* Pipe packetized mode is controlled by O_DIRECT flag */
	if (!S_ISFIFO(inode->i_mode) && (arg & O_DIRECT)) {
		if (!filp->f_mapping || !filp->f_mapping->a_ops ||
			!filp->f_mapping->a_ops->direct_IO)
				return -EINVAL;
	}

	if (filp->f_op->check_flags)
		error = filp->f_op->check_flags(arg);
	if (error)
		return error;

	/*
	 * ->fasync() is responsible for setting the FASYNC bit.
	 */
	if (((arg ^ filp->f_flags) & FASYNC) && filp->f_op->fasync) {
		error = filp->f_op->fasync(fd, filp, (arg & FASYNC) != 0);
		if (error < 0)
			goto out;
		if (error > 0)
			error = 0;
	}
	spin_lock(&filp->f_lock);
	filp->f_flags = (arg & SETFL_MASK) | (filp->f_flags & ~SETFL_MASK);
	spin_unlock(&filp->f_lock);

 out:
	return error;
}

static void f_modown(struct file *filp, struct pid *pid, enum pid_type type,
                     int force)
{
	write_lock_irq(&filp->f_owner.lock);
	if (force || !filp->f_owner.pid) {
		put_pid(filp->f_owner.pid);
		filp->f_owner.pid = get_pid(pid);
		filp->f_owner.pid_type = type;

		if (pid) {
			const struct cred *cred = current_cred();
			filp->f_owner.uid = cred->uid;
			filp->f_owner.euid = cred->euid;
		}
	}
	write_unlock_irq(&filp->f_owner.lock);
}

void __f_setown(struct file *filp, struct pid *pid, enum pid_type type,
		int force)
{
	security_file_set_fowner(filp);
	f_modown(filp, pid, type, force);
}
EXPORT_SYMBOL(__f_setown);

int f_setown(struct file *filp, unsigned long arg, int force)
{
	enum pid_type type;
	struct pid *pid = NULL;
	int who = arg, ret = 0;

	type = PIDTYPE_TGID;
	if (who < 0) {
		/* avoid overflow below */
		if (who == INT_MIN)
			return -EINVAL;

		type = PIDTYPE_PGID;
		who = -who;
	}

	rcu_read_lock();
	if (who) {
		pid = find_vpid(who);
		if (!pid)
			ret = -ESRCH;
	}

	if (!ret)
		__f_setown(filp, pid, type, force);
	rcu_read_unlock();

	return ret;
}
EXPORT_SYMBOL(f_setown);

void f_delown(struct file *filp)
{
	f_modown(filp, NULL, PIDTYPE_TGID, 1);
}

pid_t f_getown(struct file *filp)
{
	pid_t pid;
	read_lock(&filp->f_owner.lock);
	pid = pid_vnr(filp->f_owner.pid);
	if (filp->f_owner.pid_type == PIDTYPE_PGID)
		pid = -pid;
	read_unlock(&filp->f_owner.lock);
	return pid;
}

static int f_setown_ex(struct file *filp, unsigned long arg)
{
	struct f_owner_ex __user *owner_p = (void __user *)arg;
	struct f_owner_ex owner;
	struct pid *pid;
	int type;
	int ret;

	ret = copy_from_user(&owner, owner_p, sizeof(owner));
	if (ret)
		return -EFAULT;

	switch (owner.type) {
	case F_OWNER_TID:
		type = PIDTYPE_PID;
		break;

	case F_OWNER_PID:
		type = PIDTYPE_TGID;
		break;

	case F_OWNER_PGRP:
		type = PIDTYPE_PGID;
		break;

	default:
		return -EINVAL;
	}

	rcu_read_lock();
	pid = find_vpid(owner.pid);
	if (owner.pid && !pid)
		ret = -ESRCH;
	else
		 __f_setown(filp, pid, type, 1);
	rcu_read_unlock();

	return ret;
}

static int f_getown_ex(struct file *filp, unsigned long arg)
{
	struct f_owner_ex __user *owner_p = (void __user *)arg;
	struct f_owner_ex owner;
	int ret = 0;

	read_lock(&filp->f_owner.lock);
	owner.pid = pid_vnr(filp->f_owner.pid);
	switch (filp->f_owner.pid_type) {
	case PIDTYPE_PID:
		owner.type = F_OWNER_TID;
		break;

	case PIDTYPE_TGID:
		owner.type = F_OWNER_PID;
		break;

	case PIDTYPE_PGID:
		owner.type = F_OWNER_PGRP;
		break;

	default:
		WARN_ON(1);
		ret = -EINVAL;
		break;
	}
	read_unlock(&filp->f_owner.lock);

	if (!ret) {
		ret = copy_to_user(owner_p, &owner, sizeof(owner));
		if (ret)
			ret = -EFAULT;
	}
	return ret;
}

#ifdef CONFIG_CHECKPOINT_RESTORE
static int f_getowner_uids(struct file *filp, unsigned long arg)
{
	struct user_namespace *user_ns = current_user_ns();
	uid_t __user *dst = (void __user *)arg;
	uid_t src[2];
	int err;

	read_lock(&filp->f_owner.lock);
	src[0] = from_kuid(user_ns, filp->f_owner.uid);
	src[1] = from_kuid(user_ns, filp->f_owner.euid);
	read_unlock(&filp->f_owner.lock);

	err  = put_user(src[0], &dst[0]);
	err |= put_user(src[1], &dst[1]);

	return err;
}
#else
static int f_getowner_uids(struct file *filp, unsigned long arg)
{
	return -EINVAL;
}
#endif

static bool rw_hint_valid(enum rw_hint hint)
{
	switch (hint) {
	case RWF_WRITE_LIFE_NOT_SET:
	case RWH_WRITE_LIFE_NONE:
	case RWH_WRITE_LIFE_SHORT:
	case RWH_WRITE_LIFE_MEDIUM:
	case RWH_WRITE_LIFE_LONG:
	case RWH_WRITE_LIFE_EXTREME:
		return true;
	default:
		return false;
	}
}

static long fcntl_rw_hint(struct file *file, unsigned int cmd,
			  unsigned long arg)
{
	struct inode *inode = file_inode(file);
	u64 *argp = (u64 __user *)arg;
	enum rw_hint hint;
	u64 h;

	switch (cmd) {
	case F_GET_FILE_RW_HINT:
		h = file_write_hint(file);
		if (copy_to_user(argp, &h, sizeof(*argp)))
			return -EFAULT;
		return 0;
	case F_SET_FILE_RW_HINT:
		if (copy_from_user(&h, argp, sizeof(h)))
			return -EFAULT;
		hint = (enum rw_hint) h;
		if (!rw_hint_valid(hint))
			return -EINVAL;

		spin_lock(&file->f_lock);
		file->f_write_hint = hint;
		spin_unlock(&file->f_lock);
		return 0;
	case F_GET_RW_HINT:
		h = inode->i_write_hint;
		if (copy_to_user(argp, &h, sizeof(*argp)))
			return -EFAULT;
		return 0;
	case F_SET_RW_HINT:
		if (copy_from_user(&h, argp, sizeof(h)))
			return -EFAULT;
		hint = (enum rw_hint) h;
		if (!rw_hint_valid(hint))
			return -EINVAL;

		inode_lock(inode);
		inode->i_write_hint = hint;
		inode_unlock(inode);
		return 0;
	default:
		return -EINVAL;
	}
}

static long do_fcntl(int fd, unsigned int cmd, unsigned long arg,
		struct file *filp)
{
	void __user *argp = (void __user *)arg;
	struct flock flock;
	long err = -EINVAL;

	switch (cmd) {
	case F_DUPFD:
		err = f_dupfd(arg, filp, 0);
		break;
	case F_DUPFD_CLOEXEC:
		err = f_dupfd(arg, filp, O_CLOEXEC);
		break;
	case F_GETFD:
		err = get_close_on_exec(fd) ? FD_CLOEXEC : 0;
		break;
	case F_SETFD:
		err = 0;
		set_close_on_exec(fd, arg & FD_CLOEXEC);
		break;
	case F_GETFL:
		err = filp->f_flags;
		break;
	case F_SETFL:
		err = setfl(fd, filp, arg);
		break;
#if BITS_PER_LONG != 32
	/* 32-bit arches must use fcntl64() */
	case F_OFD_GETLK:
#endif
	case F_GETLK:
		if (copy_from_user(&flock, argp, sizeof(flock)))
			return -EFAULT;
		err = fcntl_getlk(filp, cmd, &flock);
		if (!err && copy_to_user(argp, &flock, sizeof(flock)))
			return -EFAULT;
		break;
#if BITS_PER_LONG != 32
	/* 32-bit arches must use fcntl64() */
	case F_OFD_SETLK:
	case F_OFD_SETLKW:
#endif
		/* Fallthrough */
	case F_SETLK:
	case F_SETLKW:
		if (copy_from_user(&flock, argp, sizeof(flock)))
			return -EFAULT;
		err = fcntl_setlk(fd, filp, cmd, &flock);
		break;
	case F_GETOWN:
		/*
		 * XXX If f_owner is a process group, the
		 * negative return value will get converted
		 * into an error.  Oops.  If we keep the
		 * current syscall conventions, the only way
		 * to fix this will be in libc.
		 */
		err = f_getown(filp);
		force_successful_syscall_return();
		break;
	case F_SETOWN:
		err = f_setown(filp, arg, 1);
		break;
	case F_GETOWN_EX:
		err = f_getown_ex(filp, arg);
		break;
	case F_SETOWN_EX:
		err = f_setown_ex(filp, arg);
		break;
	case F_GETOWNER_UIDS:
		err = f_getowner_uids(filp, arg);
		break;
	case F_GETSIG:
		err = filp->f_owner.signum;
		break;
	case F_SETSIG:
		/* arg == 0 restores default behaviour. */
		if (!valid_signal(arg)) {
			break;
		}
		err = 0;
		filp->f_owner.signum = arg;
		break;
	case F_GETLEASE:
		err = fcntl_getlease(filp);
		break;
	case F_SETLEASE:
		err = fcntl_setlease(fd, filp, arg);
		break;
	case F_NOTIFY:
		err = fcntl_dirnotify(fd, filp, arg);
		break;
	case F_SETPIPE_SZ:
	case F_GETPIPE_SZ:
		err = pipe_fcntl(filp, cmd, arg);
		break;
	case F_ADD_SEALS:
	case F_GET_SEALS:
		err = memfd_fcntl(filp, cmd, arg);
		break;
	case F_GET_RW_HINT:
	case F_SET_RW_HINT:
	case F_GET_FILE_RW_HINT:
	case F_SET_FILE_RW_HINT:
		err = fcntl_rw_hint(filp, cmd, arg);
		break;
	default:
		break;
	}
	return err;
}

static int check_fcntl_cmd(unsigned cmd)
{
	switch (cmd) {
	case F_DUPFD:
	case F_DUPFD_CLOEXEC:
	case F_GETFD:
	case F_SETFD:
	case F_GETFL:
		return 1;
	}
	return 0;
}

SYSCALL_DEFINE3(fcntl, unsigned int, fd, unsigned int, cmd, unsigned long, arg)
{	
	struct fd f = fdget_raw(fd);
	long err = -EBADF;

	if (!f.file)
		goto out;

	if (unlikely(f.file->f_mode & FMODE_PATH)) {
		if (!check_fcntl_cmd(cmd))
			goto out1;
	}

	err = security_file_fcntl(f.file, cmd, arg);
	if (!err)
		err = do_fcntl(fd, cmd, arg, f.file);

out1:
 	fdput(f);
out:
	return err;
}

#if BITS_PER_LONG == 32
SYSCALL_DEFINE3(fcntl64, unsigned int, fd, unsigned int, cmd,
		unsigned long, arg)
{	
	void __user *argp = (void __user *)arg;
	struct fd f = fdget_raw(fd);
	struct flock64 flock;
	long err = -EBADF;

	if (!f.file)
		goto out;

	if (unlikely(f.file->f_mode & FMODE_PATH)) {
		if (!check_fcntl_cmd(cmd))
			goto out1;
	}

	err = security_file_fcntl(f.file, cmd, arg);
	if (err)
		goto out1;
	
	switch (cmd) {
	case F_GETLK64:
	case F_OFD_GETLK:
		err = -EFAULT;
		if (copy_from_user(&flock, argp, sizeof(flock)))
			break;
		err = fcntl_getlk64(f.file, cmd, &flock);
		if (!err && copy_to_user(argp, &flock, sizeof(flock)))
			err = -EFAULT;
		break;
	case F_SETLK64:
	case F_SETLKW64:
	case F_OFD_SETLK:
	case F_OFD_SETLKW:
		err = -EFAULT;
		if (copy_from_user(&flock, argp, sizeof(flock)))
			break;
		err = fcntl_setlk64(fd, f.file, cmd, &flock);
		break;
	default:
		err = do_fcntl(fd, cmd, arg, f.file);
		break;
	}
out1:
	fdput(f);
out:
	return err;
}
#endif

#ifdef CONFIG_COMPAT
/* careful - don't use anywhere else */
#define copy_flock_fields(dst, src)		\
	(dst)->l_type = (src)->l_type;		\
	(dst)->l_whence = (src)->l_whence;	\
	(dst)->l_start = (src)->l_start;	\
	(dst)->l_len = (src)->l_len;		\
	(dst)->l_pid = (src)->l_pid;

static int get_compat_flock(struct flock *kfl, const struct compat_flock __user *ufl)
{
	struct compat_flock fl;

	if (copy_from_user(&fl, ufl, sizeof(struct compat_flock)))
		return -EFAULT;
	copy_flock_fields(kfl, &fl);
	return 0;
}

static int get_compat_flock64(struct flock *kfl, const struct compat_flock64 __user *ufl)
{
	struct compat_flock64 fl;

	if (copy_from_user(&fl, ufl, sizeof(struct compat_flock64)))
		return -EFAULT;
	copy_flock_fields(kfl, &fl);
	return 0;
}

static int put_compat_flock(const struct flock *kfl, struct compat_flock __user *ufl)
{
	struct compat_flock fl;

	memset(&fl, 0, sizeof(struct compat_flock));
	copy_flock_fields(&fl, kfl);
	if (copy_to_user(ufl, &fl, sizeof(struct compat_flock)))
		return -EFAULT;
	return 0;
}

static int put_compat_flock64(const struct flock *kfl, struct compat_flock64 __user *ufl)
{
	struct compat_flock64 fl;

	BUILD_BUG_ON(sizeof(kfl->l_start) > sizeof(ufl->l_start));
	BUILD_BUG_ON(sizeof(kfl->l_len) > sizeof(ufl->l_len));

	memset(&fl, 0, sizeof(struct compat_flock64));
	copy_flock_fields(&fl, kfl);
	if (copy_to_user(ufl, &fl, sizeof(struct compat_flock64)))
		return -EFAULT;
	return 0;
}
#undef copy_flock_fields

static unsigned int
convert_fcntl_cmd(unsigned int cmd)
{
	switch (cmd) {
	case F_GETLK64:
		return F_GETLK;
	case F_SETLK64:
		return F_SETLK;
	case F_SETLKW64:
		return F_SETLKW;
	}

	return cmd;
}

/*
 * GETLK was successful and we need to return the data, but it needs to fit in
 * the compat structure.
 * l_start shouldn't be too big, unless the original start + end is greater than
 * COMPAT_OFF_T_MAX, in which case the app was asking for trouble, so we return
 * -EOVERFLOW in that case.  l_len could be too big, in which case we just
 * truncate it, and only allow the app to see that part of the conflicting lock
 * that might make sense to it anyway
 */
static int fixup_compat_flock(struct flock *flock)
{
	if (flock->l_start > COMPAT_OFF_T_MAX)
		return -EOVERFLOW;
	if (flock->l_len > COMPAT_OFF_T_MAX)
		flock->l_len = COMPAT_OFF_T_MAX;
	return 0;
}

static long do_compat_fcntl64(unsigned int fd, unsigned int cmd,
			     compat_ulong_t arg)
{
	struct fd f = fdget_raw(fd);
	struct flock flock;
	long err = -EBADF;

	if (!f.file)
		return err;

	if (unlikely(f.file->f_mode & FMODE_PATH)) {
		if (!check_fcntl_cmd(cmd))
			goto out_put;
	}

	err = security_file_fcntl(f.file, cmd, arg);
	if (err)
		goto out_put;

	switch (cmd) {
	case F_GETLK:
		err = get_compat_flock(&flock, compat_ptr(arg));
		if (err)
			break;
		err = fcntl_getlk(f.file, convert_fcntl_cmd(cmd), &flock);
		if (err)
			break;
		err = fixup_compat_flock(&flock);
		if (!err)
			err = put_compat_flock(&flock, compat_ptr(arg));
		break;
	case F_GETLK64:
	case F_OFD_GETLK:
		err = get_compat_flock64(&flock, compat_ptr(arg));
		if (err)
			break;
		err = fcntl_getlk(f.file, convert_fcntl_cmd(cmd), &flock);
		if (!err)
			err = put_compat_flock64(&flock, compat_ptr(arg));
		break;
	case F_SETLK:
	case F_SETLKW:
		err = get_compat_flock(&flock, compat_ptr(arg));
		if (err)
			break;
		err = fcntl_setlk(fd, f.file, convert_fcntl_cmd(cmd), &flock);
		break;
	case F_SETLK64:
	case F_SETLKW64:
	case F_OFD_SETLK:
	case F_OFD_SETLKW:
		err = get_compat_flock64(&flock, compat_ptr(arg));
		if (err)
			break;
		err = fcntl_setlk(fd, f.file, convert_fcntl_cmd(cmd), &flock);
		break;
	default:
		err = do_fcntl(fd, cmd, arg, f.file);
		break;
	}
out_put:
	fdput(f);
	return err;
}

COMPAT_SYSCALL_DEFINE3(fcntl64, unsigned int, fd, unsigned int, cmd,
		       compat_ulong_t, arg)
{
	return do_compat_fcntl64(fd, cmd, arg);
}

COMPAT_SYSCALL_DEFINE3(fcntl, unsigned int, fd, unsigned int, cmd,
		       compat_ulong_t, arg)
{
	switch (cmd) {
	case F_GETLK64:
	case F_SETLK64:
	case F_SETLKW64:
	case F_OFD_GETLK:
	case F_OFD_SETLK:
	case F_OFD_SETLKW:
		return -EINVAL;
	}
	return do_compat_fcntl64(fd, cmd, arg);
}
#endif

/* Table to convert sigio signal codes into poll band bitmaps */

static const __poll_t band_table[NSIGPOLL] = {
	EPOLLIN | EPOLLRDNORM,			/* POLL_IN */
	EPOLLOUT | EPOLLWRNORM | EPOLLWRBAND,	/* POLL_OUT */
	EPOLLIN | EPOLLRDNORM | EPOLLMSG,		/* POLL_MSG */
	EPOLLERR,				/* POLL_ERR */
	EPOLLPRI | EPOLLRDBAND,			/* POLL_PRI */
	EPOLLHUP | EPOLLERR			/* POLL_HUP */
};

static inline int sigio_perm(struct task_struct *p,
                             struct fown_struct *fown, int sig)
{
	const struct cred *cred;
	int ret;

	rcu_read_lock();
	cred = __task_cred(p);
	ret = ((uid_eq(fown->euid, GLOBAL_ROOT_UID) ||
		uid_eq(fown->euid, cred->suid) || uid_eq(fown->euid, cred->uid) ||
		uid_eq(fown->uid,  cred->suid) || uid_eq(fown->uid,  cred->uid)) &&
	       !security_file_send_sigiotask(p, fown, sig));
	rcu_read_unlock();
	return ret;
}

static void send_sigio_to_task(struct task_struct *p,
			       struct fown_struct *fown,
			       int fd, int reason, enum pid_type type)
{
	/*
	 * F_SETSIG can change ->signum lockless in parallel, make
	 * sure we read it once and use the same value throughout.
	 */
	int signum = READ_ONCE(fown->signum);

	if (!sigio_perm(p, fown, signum))
		return;

	switch (signum) {
		siginfo_t si;
		default:
			/* Queue a rt signal with the appropriate fd as its
			   value.  We use SI_SIGIO as the source, not 
			   SI_KERNEL, since kernel signals always get 
			   delivered even if we can't queue.  Failure to
			   queue in this case _should_ be reported; we fall
			   back to SIGIO in that case. --sct */
			clear_siginfo(&si);
			si.si_signo = signum;
			si.si_errno = 0;
		        si.si_code  = reason;
			/*
			 * Posix definies POLL_IN and friends to be signal
			 * specific si_codes for SIG_POLL.  Linux extended
			 * these si_codes to other signals in a way that is
			 * ambiguous if other signals also have signal
			 * specific si_codes.  In that case use SI_SIGIO instead
			 * to remove the ambiguity.
			 */
			if ((signum != SIGPOLL) && sig_specific_sicodes(signum))
				si.si_code = SI_SIGIO;

			/* Make sure we are called with one of the POLL_*
			   reasons, otherwise we could leak kernel stack into
			   userspace.  */
			BUG_ON((reason < POLL_IN) || ((reason - POLL_IN) >= NSIGPOLL));
			if (reason - POLL_IN >= NSIGPOLL)
				si.si_band  = ~0L;
			else
				si.si_band = mangle_poll(band_table[reason - POLL_IN]);
			si.si_fd    = fd;
			if (!do_send_sig_info(signum, &si, p, type))
				break;
		/* fall-through: fall back on the old plain SIGIO signal */
		case 0:
			do_send_sig_info(SIGIO, SEND_SIG_PRIV, p, type);
	}
}

void send_sigio(struct fown_struct *fown, int fd, int band)
{
	struct task_struct *p;
	enum pid_type type;
	struct pid *pid;
	
	read_lock(&fown->lock);

	type = fown->pid_type;
	pid = fown->pid;
	if (!pid)
		goto out_unlock_fown;
<<<<<<< HEAD
	
	read_lock(&tasklist_lock);
	do_each_pid_task(pid, type, p) {
		//将sigio信号发给具体的进程
		send_sigio_to_task(p, fown, fd, band, group);
	} while_each_pid_task(pid, type, p);
	read_unlock(&tasklist_lock);
=======

	if (type <= PIDTYPE_TGID) {
		rcu_read_lock();
		p = pid_task(pid, PIDTYPE_PID);
		if (p)
			send_sigio_to_task(p, fown, fd, band, type);
		rcu_read_unlock();
	} else {
		read_lock(&tasklist_lock);
		do_each_pid_task(pid, type, p) {
			send_sigio_to_task(p, fown, fd, band, type);
		} while_each_pid_task(pid, type, p);
		read_unlock(&tasklist_lock);
	}
>>>>>>> 58c3f14f
 out_unlock_fown:
	read_unlock(&fown->lock);
}

static void send_sigurg_to_task(struct task_struct *p,
				struct fown_struct *fown, enum pid_type type)
{
	if (sigio_perm(p, fown, SIGURG))
		do_send_sig_info(SIGURG, SEND_SIG_PRIV, p, type);
}

int send_sigurg(struct fown_struct *fown)
{
	struct task_struct *p;
	enum pid_type type;
	struct pid *pid;
	int ret = 0;
	
	read_lock(&fown->lock);

	type = fown->pid_type;
	pid = fown->pid;
	if (!pid)
		goto out_unlock_fown;

	ret = 1;

	if (type <= PIDTYPE_TGID) {
		rcu_read_lock();
		p = pid_task(pid, PIDTYPE_PID);
		if (p)
			send_sigurg_to_task(p, fown, type);
		rcu_read_unlock();
	} else {
		read_lock(&tasklist_lock);
		do_each_pid_task(pid, type, p) {
			send_sigurg_to_task(p, fown, type);
		} while_each_pid_task(pid, type, p);
		read_unlock(&tasklist_lock);
	}
 out_unlock_fown:
	read_unlock(&fown->lock);
	return ret;
}

static DEFINE_SPINLOCK(fasync_lock);
static struct kmem_cache *fasync_cache __read_mostly;

static void fasync_free_rcu(struct rcu_head *head)
{
	kmem_cache_free(fasync_cache,
			container_of(head, struct fasync_struct, fa_rcu));
}

/*
 * Remove a fasync entry. If successfully removed, return
 * positive and clear the FASYNC flag. If no entry exists,
 * do nothing and return 0.
 *
 * NOTE! It is very important that the FASYNC flag always
 * match the state "is the filp on a fasync list".
 *
 */
int fasync_remove_entry(struct file *filp, struct fasync_struct **fapp)
{
	struct fasync_struct *fa, **fp;
	int result = 0;

	spin_lock(&filp->f_lock);
	spin_lock(&fasync_lock);
	for (fp = fapp; (fa = *fp) != NULL; fp = &fa->fa_next) {
		if (fa->fa_file != filp)
			continue;

		write_lock_irq(&fa->fa_lock);
		fa->fa_file = NULL;
		write_unlock_irq(&fa->fa_lock);

		*fp = fa->fa_next;
		call_rcu(&fa->fa_rcu, fasync_free_rcu);
		filp->f_flags &= ~FASYNC;
		result = 1;
		break;
	}
	spin_unlock(&fasync_lock);
	spin_unlock(&filp->f_lock);
	return result;
}

struct fasync_struct *fasync_alloc(void)
{
	return kmem_cache_alloc(fasync_cache, GFP_KERNEL);
}

/*
 * NOTE! This can be used only for unused fasync entries:
 * entries that actually got inserted on the fasync list
 * need to be released by rcu - see fasync_remove_entry.
 */
void fasync_free(struct fasync_struct *new)
{
	kmem_cache_free(fasync_cache, new);
}

/*
 * Insert a new entry into the fasync list.  Return the pointer to the
 * old one if we didn't use the new one.
 *
 * NOTE! It is very important that the FASYNC flag always
 * match the state "is the filp on a fasync list".
 */
struct fasync_struct *fasync_insert_entry(int fd, struct file *filp, struct fasync_struct **fapp, struct fasync_struct *new)
{
        struct fasync_struct *fa, **fp;

	spin_lock(&filp->f_lock);
	spin_lock(&fasync_lock);
	for (fp = fapp; (fa = *fp) != NULL; fp = &fa->fa_next) {
		if (fa->fa_file != filp)
			continue;

		write_lock_irq(&fa->fa_lock);
		fa->fa_fd = fd;
		write_unlock_irq(&fa->fa_lock);
		goto out;
	}

	rwlock_init(&new->fa_lock);
	new->magic = FASYNC_MAGIC;
	new->fa_file = filp;
	new->fa_fd = fd;
	new->fa_next = *fapp;
	rcu_assign_pointer(*fapp, new);
	filp->f_flags |= FASYNC;

out:
	spin_unlock(&fasync_lock);
	spin_unlock(&filp->f_lock);
	return fa;
}

/*
 * Add a fasync entry. Return negative on error, positive if
 * added, and zero if did nothing but change an existing one.
 */
static int fasync_add_entry(int fd, struct file *filp, struct fasync_struct **fapp)
{
	struct fasync_struct *new;

	new = fasync_alloc();
	if (!new)
		return -ENOMEM;

	/*
	 * fasync_insert_entry() returns the old (update) entry if
	 * it existed.
	 *
	 * So free the (unused) new entry and return 0 to let the
	 * caller know that we didn't add any new fasync entries.
	 */
	if (fasync_insert_entry(fd, filp, fapp, new)) {
		fasync_free(new);
		return 0;
	}

	return 1;
}

/*
 * fasync_helper() is used by almost all character device drivers
 * to set up the fasync queue, and for regular files by the file
 * lease code. It returns negative on error, 0 if it did no changes
 * and positive if it added/deleted the entry.
 */
int fasync_helper(int fd, struct file * filp, int on, struct fasync_struct **fapp)
{
	if (!on)
		return fasync_remove_entry(filp, fapp);
	return fasync_add_entry(fd, filp, fapp);
}

EXPORT_SYMBOL(fasync_helper);

/*
 * rcu_read_lock() is held
 */
static void kill_fasync_rcu(struct fasync_struct *fa, int sig, int band)
{
	while (fa) {
		struct fown_struct *fown;

		if (fa->magic != FASYNC_MAGIC) {
			printk(KERN_ERR "kill_fasync: bad magic number in "
			       "fasync_struct!\n");
			return;
		}
		read_lock(&fa->fa_lock);
		if (fa->fa_file) {
			fown = &fa->fa_file->f_owner;
			/* Don't send SIGURG to processes which have not set a
			   queued signum: SIGURG has its own default signalling
			   mechanism. */
			if (!(sig == SIGURG && fown->signum == 0))
				send_sigio(fown, fa->fa_fd, band);
		}
		read_unlock(&fa->fa_lock);
		fa = rcu_dereference(fa->fa_next);
	}
}

void kill_fasync(struct fasync_struct **fp, int sig, int band)
{
	/* First a quick test without locking: usually
	 * the list is empty.
	 */
	if (*fp) {
		rcu_read_lock();
		kill_fasync_rcu(rcu_dereference(*fp), sig, band);
		rcu_read_unlock();
	}
}
EXPORT_SYMBOL(kill_fasync);

static int __init fcntl_init(void)
{
	/*
	 * Please add new bits here to ensure allocation uniqueness.
	 * Exceptions: O_NONBLOCK is a two bit define on parisc; O_NDELAY
	 * is defined as O_NONBLOCK on some platforms and not on others.
	 */
	BUILD_BUG_ON(21 - 1 /* for O_RDONLY being 0 */ !=
		HWEIGHT32(
			(VALID_OPEN_FLAGS & ~(O_NONBLOCK | O_NDELAY)) |
			__FMODE_EXEC | __FMODE_NONOTIFY));

	fasync_cache = kmem_cache_create("fasync_cache",
		sizeof(struct fasync_struct), 0, SLAB_PANIC, NULL);
	return 0;
}

module_init(fcntl_init)<|MERGE_RESOLUTION|>--- conflicted
+++ resolved
@@ -787,16 +787,6 @@
 	pid = fown->pid;
 	if (!pid)
 		goto out_unlock_fown;
-<<<<<<< HEAD
-	
-	read_lock(&tasklist_lock);
-	do_each_pid_task(pid, type, p) {
-		//将sigio信号发给具体的进程
-		send_sigio_to_task(p, fown, fd, band, group);
-	} while_each_pid_task(pid, type, p);
-	read_unlock(&tasklist_lock);
-=======
-
 	if (type <= PIDTYPE_TGID) {
 		rcu_read_lock();
 		p = pid_task(pid, PIDTYPE_PID);
@@ -806,11 +796,11 @@
 	} else {
 		read_lock(&tasklist_lock);
 		do_each_pid_task(pid, type, p) {
+			//将sigio信号发给具体的进程
 			send_sigio_to_task(p, fown, fd, band, type);
 		} while_each_pid_task(pid, type, p);
 		read_unlock(&tasklist_lock);
 	}
->>>>>>> 58c3f14f
  out_unlock_fown:
 	read_unlock(&fown->lock);
 }
