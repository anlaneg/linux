--- conflicted
+++ resolved
@@ -1890,12 +1890,7 @@
 	if (retval < 0)
 		goto out;
 
-<<<<<<< HEAD
-	would_dump(bprm, bprm->file);
-
 	//尝试执行
-=======
->>>>>>> 9cb1fd0e
 	retval = exec_binprm(bprm);
 	if (retval < 0)
 		goto out;
