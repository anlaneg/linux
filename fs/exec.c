--- conflicted
+++ resolved
@@ -1892,15 +1892,6 @@
 	current->in_execve = 1;
 	sched_mm_cid_before_execve(current);
 
-<<<<<<< HEAD
-	/*打开filename对应的文件*/
-	file = do_open_execat(fd, filename, flags);
-	retval = PTR_ERR(file);
-	if (IS_ERR(file))
-		goto out_unmark;
-
-=======
->>>>>>> 1bbb19b6
 	sched_exec();
 
 	/* Set the unchanging part of bprm->cred */
@@ -2079,12 +2070,8 @@
 	if (retval < 0)
 		goto out_free;
 
-<<<<<<< HEAD
 	/*执行bprm对应的程序*/
-	retval = bprm_execve(bprm, fd, filename, 0);
-=======
 	retval = bprm_execve(bprm);
->>>>>>> 1bbb19b6
 out_free:
 	free_bprm(bprm);
 out_ret:
