/*
 * Resizable simple ram filesystem for Linux.
 *
 * Copyright (C) 2000 Linus Torvalds.
 *               2000 Transmeta Corp.
 *
 * Usage limits added by David Gibson, Linuxcare Australia.
 * This file is released under the GPL.
 */

/*
 * NOTE! This filesystem is probably most useful
 * not as a real filesystem, but as an example of
 * how virtual filesystems can be written.
 *
 * It doesn't get much simpler than this. Consider
 * that this file implements the full semantics of
 * a POSIX-compliant read-write filesystem.
 *
 * Note in particular how the filesystem does not
 * need to implement any data structures of its own
 * to keep track of the virtual data: using the VFS
 * caches is sufficient.
 */

#include <linux/fs.h>
#include <linux/pagemap.h>
#include <linux/highmem.h>
#include <linux/time.h>
#include <linux/init.h>
#include <linux/string.h>
#include <linux/backing-dev.h>
#include <linux/ramfs.h>
#include <linux/sched.h>
#include <linux/parser.h>
#include <linux/magic.h>
#include <linux/slab.h>
#include <linux/uaccess.h>
#include <linux/fs_context.h>
#include <linux/fs_parser.h>
#include <linux/seq_file.h>
#include "internal.h"

struct ramfs_mount_opts {
	umode_t mode;
};

struct ramfs_fs_info {
	struct ramfs_mount_opts mount_opts;
};

#define RAMFS_DEFAULT_MODE	0755

static const struct super_operations ramfs_ops;
static const struct inode_operations ramfs_dir_inode_operations;

struct inode *ramfs_get_inode(struct super_block *sb,
				const struct inode *dir, umode_t mode/*inode对应的mode*/, dev_t dev)
{
	struct inode * inode = new_inode(sb);/*自super block申请一个inode*/

	if (inode) {
		inode->i_ino = get_next_ino();/*分配编号*/
		inode_init_owner(&nop_mnt_idmap, inode, dir, mode);
		inode->i_mapping->a_ops = &ram_aops;
		mapping_set_gfp_mask(inode->i_mapping, GFP_HIGHUSER);
		mapping_set_unevictable(inode->i_mapping);
		simple_inode_init_ts(inode);
		switch (mode & S_IFMT) {
		default:
			/*特殊文件*/
			init_special_inode(inode, mode, dev);
			break;
		case S_IFREG:
			/*普通文件*/
			inode->i_op = &ramfs_file_inode_operations;
			inode->i_fop = &ramfs_file_operations;
			break;
		case S_IFDIR:
			/*目录文件*/
			inode->i_op = &ramfs_dir_inode_operations;
			inode->i_fop = &simple_d ir_operations;

			/* directory inodes start off with i_nlink == 2 (for "." entry) */
			inc_nlink(inode);
			break;
		case S_IFLNK:
			/*link文件*/
			inode->i_op = &page_symlink_inode_operations;
			inode_nohighmem(inode);
			break;
		}
	}
	return inode;
}

/*
 * File creation. Allocate an inode, and we're done..
 */
/* SMP-safe */
static int
ramfs_mknod(struct mnt_idmap *idmap, struct inode *dir,
	    struct dentry *dentry, umode_t mode, dev_t dev)
{
	/*自dir对应的super block中申请一个inode*/
	struct inode * inode = ramfs_get_inode(dir->i_sb, dir, mode, dev);
	int error = -ENOSPC;

	if (inode) {
<<<<<<< HEAD
		d_instantiate(dentry, inode);/*dentry与inode相互关联*/
=======
		error = security_inode_init_security(inode, dir,
						     &dentry->d_name, NULL,
						     NULL);
		if (error) {
			iput(inode);
			goto out;
		}

		d_instantiate(dentry, inode);
>>>>>>> 155a3c00
		dget(dentry);	/* Extra count - pin the dentry in core */
		error = 0;
		inode_set_mtime_to_ts(dir, inode_set_ctime_current(dir));
	}
out:
	return error;
}

static struct dentry *ramfs_mkdir(struct mnt_idmap *idmap, struct inode *dir,
				 struct dentry *dentry, umode_t mode)
{
	int retval = ramfs_mknod(&nop_mnt_idmap, dir, dentry, mode | S_IFDIR/*指明文件目录*/, 0);
	if (!retval)
		inc_nlink(dir);
	return ERR_PTR(retval);
}

static int ramfs_create(struct mnt_idmap *idmap, struct inode *dir,
			struct dentry *dentry, umode_t mode, bool excl)
{
	return ramfs_mknod(&nop_mnt_idmap, dir, dentry, mode | S_IFREG/*指明为普通文件*/, 0);
}

static int ramfs_symlink(struct mnt_idmap *idmap, struct inode *dir,
			 struct dentry *dentry, const char *symname)
{
	struct inode *inode;
	int error = -ENOSPC;

	inode = ramfs_get_inode(dir->i_sb, dir, S_IFLNK|S_IRWXUGO, 0);
	if (inode) {
		int l = strlen(symname)+1;

		error = security_inode_init_security(inode, dir,
						     &dentry->d_name, NULL,
						     NULL);
		if (error) {
			iput(inode);
			goto out;
		}

		error = page_symlink(inode, symname, l);
		if (!error) {
			d_instantiate(dentry, inode);
			dget(dentry);
			inode_set_mtime_to_ts(dir,
					      inode_set_ctime_current(dir));
		} else
			iput(inode);
	}
out:
	return error;
}

static int ramfs_tmpfile(struct mnt_idmap *idmap,
			 struct inode *dir, struct file *file, umode_t mode)
{
	struct inode *inode;
	int error;

	/*申请一个inode*/
	inode = ramfs_get_inode(dir->i_sb, dir, mode, 0);
	if (!inode)
		return -ENOSPC;

	error = security_inode_init_security(inode, dir,
					     &file_dentry(file)->d_name, NULL,
					     NULL);
	if (error) {
		iput(inode);
		goto out;
	}

	d_tmpfile(file, inode);
out:
	return finish_open_simple(file, error);
}

static const struct inode_operations ramfs_dir_inode_operations = {
	.create		= ramfs_create,
	.lookup		= simple_lookup,
	.link		= simple_link,
	.unlink		= simple_unlink,
	.symlink	= ramfs_symlink,
	.mkdir		= ramfs_mkdir,
	.rmdir		= simple_rmdir,
	.mknod		= ramfs_mknod,
	.rename		= simple_rename,
	.tmpfile	= ramfs_tmpfile,
};

/*
 * Display the mount options in /proc/mounts.
 */
static int ramfs_show_options(struct seq_file *m, struct dentry *root)
{
	struct ramfs_fs_info *fsi = root->d_sb->s_fs_info;

	if (fsi->mount_opts.mode != RAMFS_DEFAULT_MODE)
		seq_printf(m, ",mode=%o", fsi->mount_opts.mode);
	return 0;
}

/*针对super block的操作集*/
static const struct super_operations ramfs_ops = {
	.statfs		= simple_statfs,
	.drop_inode	= generic_delete_inode,
	.show_options	= ramfs_show_options,
};

enum ramfs_param {
	Opt_mode,
};

/*支持的mount叁数*/
const struct fs_parameter_spec ramfs_fs_parameters[] = {
	fsparam_u32oct("mode",	Opt_mode),
	{}
};

static int ramfs_parse_param(struct fs_context *fc, struct fs_parameter *param)
{
	struct fs_parse_result result;
	struct ramfs_fs_info *fsi = fc->s_fs_info;
	int opt;

	opt = fs_parse(fc, ramfs_fs_parameters, param, &result);
	if (opt == -ENOPARAM) {
		opt = vfs_parse_fs_param_source(fc, param);
		if (opt != -ENOPARAM)
			return opt;
		/*
		 * We might like to report bad mount options here;
		 * but traditionally ramfs has ignored all mount options,
		 * and as it is used as a !CONFIG_SHMEM simple substitute
		 * for tmpfs, better continue to ignore other mount options.
		 */
		return 0;
	}
	if (opt < 0)
		return opt;

	switch (opt) {
	case Opt_mode:
		fsi->mount_opts.mode = result.uint_32 & S_IALLUGO;
		break;
	}

	return 0;
}

static int ramfs_fill_super(struct super_block *sb, struct fs_context *fc)
{
	struct ramfs_fs_info *fsi = sb->s_fs_info;
	struct inode *inode;

	sb->s_maxbytes		= MAX_LFS_FILESIZE;/*支持的最大文件*/
	sb->s_blocksize		= PAGE_SIZE;
	sb->s_blocksize_bits	= PAGE_SHIFT;
	sb->s_magic		= RAMFS_MAGIC;
	sb->s_op		= &ramfs_ops;
	sb->s_time_gran		= 1;

	/*创建root对应的inode*/
	inode = ramfs_get_inode(sb, NULL/*目录为空*/, S_IFDIR | fsi->mount_opts.mode, 0);
	sb->s_root = d_make_root(inode);/*创建'/'对应的dentry*/
	if (!sb->s_root)
		return -ENOMEM;

	return 0;
}

static int ramfs_get_tree(struct fs_context *fc)
{
	/*创建root节点*/
	return get_tree_nodev(fc, ramfs_fill_super);
}

static void ramfs_free_fc(struct fs_context *fc)
{
	kfree(fc->s_fs_info);
}

static const struct fs_context_operations ramfs_context_ops = {
	.free		= ramfs_free_fc,
	.parse_param	= ramfs_parse_param,
	.get_tree	= ramfs_get_tree,
};

int ramfs_init_fs_context(struct fs_context *fc)
{
	struct ramfs_fs_info *fsi;

	fsi = kzalloc(sizeof(*fsi), GFP_KERNEL);
	if (!fsi)
		return -ENOMEM;

	fsi->mount_opts.mode = RAMFS_DEFAULT_MODE;
	fc->s_fs_info = fsi;
	fc->ops = &ramfs_context_ops;
	return 0;
}

void ramfs_kill_sb(struct super_block *sb)
{
	kfree(sb->s_fs_info);
	kill_litter_super(sb);
}

static struct file_system_type ramfs_fs_type = {
	.name		= "ramfs",
	.init_fs_context = ramfs_init_fs_context,
	.parameters	= ramfs_fs_parameters,
	.kill_sb	= ramfs_kill_sb,
	.fs_flags	= FS_USERNS_MOUNT,
};

static int __init init_ramfs_fs(void)
{
	/*注册fs*/
	return register_filesystem(&ramfs_fs_type);
}
fs_initcall(init_ramfs_fs);<|MERGE_RESOLUTION|>--- conflicted
+++ resolved
@@ -107,9 +107,6 @@
 	int error = -ENOSPC;
 
 	if (inode) {
-<<<<<<< HEAD
-		d_instantiate(dentry, inode);/*dentry与inode相互关联*/
-=======
 		error = security_inode_init_security(inode, dir,
 						     &dentry->d_name, NULL,
 						     NULL);
@@ -118,8 +115,7 @@
 			goto out;
 		}
 
-		d_instantiate(dentry, inode);
->>>>>>> 155a3c00
+		d_instantiate(dentry, inode);/*dentry与inode相互关联*/
 		dget(dentry);	/* Extra count - pin the dentry in core */
 		error = 0;
 		inode_set_mtime_to_ts(dir, inode_set_ctime_current(dir));
