// SPDX-License-Identifier: GPL-2.0-only
/*
 * Copyright (C) 2011 Novell Inc.
 * Copyright (C) 2016 Red Hat, Inc.
 */

#include <linux/fs.h>
#include <linux/cred.h>
#include <linux/ctype.h>
#include <linux/namei.h>
#include <linux/xattr.h>
#include <linux/ratelimit.h>
#include <linux/mount.h>
#include <linux/exportfs.h>
#include "overlayfs.h"

struct ovl_lookup_data {
	struct super_block *sb;
	struct dentry *dentry;
	const struct ovl_layer *layer;
	struct qstr name;
	bool is_dir;
	bool opaque;
	bool xwhiteouts;
	bool stop;
	bool last;
	char *redirect;
	char *upperredirect;
	int metacopy;
	/* Referring to last redirect xattr */
	bool absolute_redirect;
};

static int ovl_check_redirect(const struct path *path, struct ovl_lookup_data *d,
			      size_t prelen, const char *post)
{
	int res;
	char *buf;
	struct ovl_fs *ofs = OVL_FS(d->sb);

	d->absolute_redirect = false;
	buf = ovl_get_redirect_xattr(ofs, path, prelen + strlen(post));
	if (IS_ERR_OR_NULL(buf))
		return PTR_ERR(buf);

	if (buf[0] == '/') {
		d->absolute_redirect = true;
		/*
		 * One of the ancestor path elements in an absolute path
		 * lookup in ovl_lookup_layer() could have been opaque and
		 * that will stop further lookup in lower layers (d->stop=true)
		 * But we have found an absolute redirect in descendant path
		 * element and that should force continue lookup in lower
		 * layers (reset d->stop).
		 */
		d->stop = false;
	} else {
		res = strlen(buf) + 1;
		memmove(buf + prelen, buf, res);
		memcpy(buf, d->name.name, prelen);
	}

	strcat(buf, post);
	kfree(d->redirect);
	d->redirect = buf;
	d->name.name = d->redirect;
	d->name.len = strlen(d->redirect);

	return 0;
}

static int ovl_acceptable(void *ctx, struct dentry *dentry)
{
	/*
	 * A non-dir origin may be disconnected, which is fine, because
	 * we only need it for its unique inode number.
	 */
	if (!d_is_dir(dentry))
		return 1;

	/* Don't decode a deleted empty directory */
	if (d_unhashed(dentry))
		return 0;

	/* Check if directory belongs to the layer we are decoding from */
	return is_subdir(dentry, ((struct vfsmount *)ctx)->mnt_root);
}

/*
 * Check validity of an overlay file handle buffer.
 *
 * Return 0 for a valid file handle.
 * Return -ENODATA for "origin unknown".
 * Return <0 for an invalid file handle.
 */
int ovl_check_fb_len(struct ovl_fb *fb, int fb_len)
{
	if (fb_len < sizeof(struct ovl_fb) || fb_len < fb->len)
		return -EINVAL;

	if (fb->magic != OVL_FH_MAGIC)
		return -EINVAL;

	/* Treat larger version and unknown flags as "origin unknown" */
	if (fb->version > OVL_FH_VERSION || fb->flags & ~OVL_FH_FLAG_ALL)
		return -ENODATA;

	/* Treat endianness mismatch as "origin unknown" */
	if (!(fb->flags & OVL_FH_FLAG_ANY_ENDIAN) &&
	    (fb->flags & OVL_FH_FLAG_BIG_ENDIAN) != OVL_FH_FLAG_CPU_ENDIAN)
		return -ENODATA;

	return 0;
}

static struct ovl_fh *ovl_get_fh(struct ovl_fs *ofs, struct dentry *upperdentry,
				 enum ovl_xattr ox)
{
	int res, err;
	struct ovl_fh *fh = NULL;

	res = ovl_getxattr_upper(ofs, upperdentry, ox, NULL, 0);
	if (res < 0) {
		if (res == -ENODATA || res == -EOPNOTSUPP)
			return NULL;
		goto fail;
	}
	/* Zero size value means "copied up but origin unknown" */
	if (res == 0)
		return NULL;

	fh = kzalloc(res + OVL_FH_WIRE_OFFSET, GFP_KERNEL);
	if (!fh)
		return ERR_PTR(-ENOMEM);

	res = ovl_getxattr_upper(ofs, upperdentry, ox, fh->buf, res);
	if (res < 0)
		goto fail;

	err = ovl_check_fb_len(&fh->fb, res);
	if (err < 0) {
		if (err == -ENODATA)
			goto out;
		goto invalid;
	}

	return fh;

out:
	kfree(fh);
	return NULL;

fail:
	pr_warn_ratelimited("failed to get origin (%i)\n", res);
	goto out;
invalid:
	pr_warn_ratelimited("invalid origin (%*phN)\n", res, fh);
	goto out;
}

struct dentry *ovl_decode_real_fh(struct ovl_fs *ofs, struct ovl_fh *fh,
				  struct vfsmount *mnt, bool connected)
{
	struct dentry *real;
	int bytes;

	if (!capable(CAP_DAC_READ_SEARCH))
		return NULL;

	/*
	 * Make sure that the stored uuid matches the uuid of the lower
	 * layer where file handle will be decoded.
	 * In case of uuid=off option just make sure that stored uuid is null.
	 */
	if (ovl_origin_uuid(ofs) ?
	    !uuid_equal(&fh->fb.uuid, &mnt->mnt_sb->s_uuid) :
	    !uuid_is_null(&fh->fb.uuid))
		return NULL;

	bytes = (fh->fb.len - offsetof(struct ovl_fb, fid));
	real = exportfs_decode_fh(mnt, (struct fid *)fh->fb.fid,
				  bytes >> 2, (int)fh->fb.type,
				  connected ? ovl_acceptable : NULL, mnt);
	if (IS_ERR(real)) {
		/*
		 * Treat stale file handle to lower file as "origin unknown".
		 * upper file handle could become stale when upper file is
		 * unlinked and this information is needed to handle stale
		 * index entries correctly.
		 */
		if (real == ERR_PTR(-ESTALE) &&
		    !(fh->fb.flags & OVL_FH_FLAG_PATH_UPPER))
			real = NULL;
		return real;
	}

	if (ovl_dentry_weird(real)) {
		dput(real);
		return NULL;
	}

	return real;
}

static struct dentry *ovl_lookup_positive_unlocked(struct ovl_lookup_data *d,
						   const char *name,
						   struct dentry *base, int len,
						   bool drop_negative)
{
	struct dentry *ret = lookup_one_unlocked(mnt_idmap(d->layer->mnt),
						 &QSTR_LEN(name, len), base);

	if (!IS_ERR(ret) && d_flags_negative(smp_load_acquire(&ret->d_flags))) {
		if (drop_negative && ret->d_lockref.count == 1) {
			spin_lock(&ret->d_lock);
			/* Recheck condition under lock */
			if (d_is_negative(ret) && ret->d_lockref.count == 1)
				__d_drop(ret);
			spin_unlock(&ret->d_lock);
		}
		dput(ret);
		ret = ERR_PTR(-ENOENT);
	}
	return ret;
}

static int ovl_lookup_single(struct dentry *base, struct ovl_lookup_data *d,
			     const char *name, unsigned int namelen,
			     size_t prelen, const char *post,
			     struct dentry **ret, bool drop_negative)
{
	struct ovl_fs *ofs = OVL_FS(d->sb);
	struct dentry *this;
	struct path path;
	int err;
	bool last_element = !post[0];
	bool is_upper = d->layer->idx == 0;
	char val;

	this = ovl_lookup_positive_unlocked(d, name, base, namelen, drop_negative);
	if (IS_ERR(this)) {
		err = PTR_ERR(this);
		this = NULL;
		if (err == -ENOENT || err == -ENAMETOOLONG)
			goto out;
		goto out_err;
	}

	if (ovl_dentry_weird(this)) {
		/* Don't support traversing automounts and other weirdness */
		err = -EREMOTE;
		goto out_err;
	}

	path.dentry = this;
	path.mnt = d->layer->mnt;
	if (ovl_path_is_whiteout(ofs, &path)) {
		d->stop = d->opaque = true;
		goto put_and_out;
	}
	/*
	 * This dentry should be a regular file if previous layer lookup
	 * found a metacopy dentry.
	 */
	if (last_element && d->metacopy && !d_is_reg(this)) {
		d->stop = true;
		goto put_and_out;
	}

	if (!d_can_lookup(this)) {
		if (d->is_dir || !last_element) {
			d->stop = true;
			goto put_and_out;
		}
		err = ovl_check_metacopy_xattr(ofs, &path, NULL);
		if (err < 0)
			goto out_err;

		d->metacopy = err;
		d->stop = !d->metacopy;
		if (!d->metacopy || d->last)
			goto out;
	} else {
		if (ovl_lookup_trap_inode(d->sb, this)) {
			/* Caught in a trap of overlapping layers */
			err = -ELOOP;
			goto out_err;
		}

		if (last_element)
			d->is_dir = true;
		if (d->last)
			goto out;

		/* overlay.opaque=x means xwhiteouts directory */
		val = ovl_get_opaquedir_val(ofs, &path);
		if (last_element && !is_upper && val == 'x') {
			d->xwhiteouts = true;
			ovl_layer_set_xwhiteouts(ofs, d->layer);
		} else if (val == 'y') {
			d->stop = true;
			if (last_element)
				d->opaque = true;
			goto out;
		}
	}
	err = ovl_check_redirect(&path, d, prelen, post);
	if (err)
		goto out_err;
out:
	*ret = this;
	return 0;

put_and_out:
	dput(this);
	this = NULL;
	goto out;

out_err:
	dput(this);
	return err;
}

static int ovl_lookup_layer(struct dentry *base, struct ovl_lookup_data *d,
			    struct dentry **ret, bool drop_negative)
{
	/* Counting down from the end, since the prefix can change */
	size_t rem = d->name.len - 1;
	struct dentry *dentry = NULL;
	int err;

	if (d->name.name[0] != '/')
		/*dentry不采用绝对路径*/
		return ovl_lookup_single(base, d, d->name.name, d->name.len,
					 0, "", ret, drop_negative);

	while (!IS_ERR_OR_NULL(base) && d_can_lookup(base)) {
		const char *s = d->name.name + d->name.len - rem;
		const char *next = strchrnul(s, '/');
		size_t thislen = next - s;
		bool end = !next[0];

		/* Verify we did not go off the rails */
		if (WARN_ON(s[-1] != '/'))
			return -EIO;

		err = ovl_lookup_single(base, d, s, thislen,
					d->name.len - rem, next, &base,
					drop_negative);
		dput(dentry);
		if (err)
			return err;
		dentry = base;
		if (end)
			break;

		rem -= thislen + 1;

		if (WARN_ON(rem >= d->name.len))
			return -EIO;
	}
	*ret = dentry;
	return 0;
}

static int ovl_lookup_data_layer(struct dentry *dentry, const char *redirect,
				 const struct ovl_layer *layer,
				 struct path *datapath)
{
	int err;

	err = vfs_path_lookup(layer->mnt->mnt_root, layer->mnt, redirect,
			LOOKUP_BENEATH | LOOKUP_NO_SYMLINKS | LOOKUP_NO_XDEV,
			datapath);
	pr_debug("lookup lowerdata (%pd2, redirect=\"%s\", layer=%d, err=%i)\n",
		 dentry, redirect, layer->idx, err);

	if (err)
		return err;

	err = -EREMOTE;
	if (ovl_dentry_weird(datapath->dentry))
		goto out_path_put;

	err = -ENOENT;
	/* Only regular file is acceptable as lower data */
	if (!d_is_reg(datapath->dentry))
		goto out_path_put;

	return 0;

out_path_put:
	path_put(datapath);

	return err;
}

/* Lookup in data-only layers by absolute redirect to layer root */
static int ovl_lookup_data_layers(struct dentry *dentry, const char *redirect,
				  struct ovl_path *lowerdata)
{
	struct ovl_fs *ofs = OVL_FS(dentry->d_sb);
	const struct ovl_layer *layer;
	struct path datapath;
	int err = -ENOENT;
	int i;

	layer = &ofs->layers[ofs->numlayer - ofs->numdatalayer];
	for (i = 0; i < ofs->numdatalayer; i++, layer++) {
		err = ovl_lookup_data_layer(dentry, redirect, layer, &datapath);
		if (!err) {
			mntput(datapath.mnt);
			lowerdata->dentry = datapath.dentry;
			lowerdata->layer = layer;
			return 0;
		}
	}

	return err;
}

int ovl_check_origin_fh(struct ovl_fs *ofs, struct ovl_fh *fh, bool connected,
			struct dentry *upperdentry, struct ovl_path **stackp)
{
	struct dentry *origin = NULL;
	int i;

	for (i = 1; i <= ovl_numlowerlayer(ofs); i++) {
		/*
		 * If lower fs uuid is not unique among lower fs we cannot match
		 * fh->uuid to layer.
		 */
		if (ofs->layers[i].fsid &&
		    ofs->layers[i].fs->bad_uuid)
			continue;

		origin = ovl_decode_real_fh(ofs, fh, ofs->layers[i].mnt,
					    connected);
		if (origin)
			break;
	}

	if (!origin)
		return -ESTALE;
	else if (IS_ERR(origin))
		return PTR_ERR(origin);

	if (upperdentry && !ovl_upper_is_whiteout(ofs, upperdentry) &&
	    inode_wrong_type(d_inode(upperdentry), d_inode(origin)->i_mode))
		goto invalid;

	if (!*stackp)
		*stackp = kmalloc(sizeof(struct ovl_path), GFP_KERNEL);
	if (!*stackp) {
		dput(origin);
		return -ENOMEM;
	}
	**stackp = (struct ovl_path){
		.dentry = origin,
		.layer = &ofs->layers[i]
	};

	return 0;

invalid:
	pr_warn_ratelimited("invalid origin (%pd2, ftype=%x, origin ftype=%x).\n",
			    upperdentry, d_inode(upperdentry)->i_mode & S_IFMT,
			    d_inode(origin)->i_mode & S_IFMT);
	dput(origin);
	return -ESTALE;
}

static int ovl_check_origin(struct ovl_fs *ofs, struct dentry *upperdentry,
			    struct ovl_path **stackp)
{
	struct ovl_fh *fh = ovl_get_fh(ofs, upperdentry, OVL_XATTR_ORIGIN);
	int err;

	if (IS_ERR_OR_NULL(fh))
		return PTR_ERR(fh);

	err = ovl_check_origin_fh(ofs, fh, false, upperdentry, stackp);
	kfree(fh);

	if (err) {
		if (err == -ESTALE)
			return 0;
		return err;
	}

	return 0;
}

/*
 * Verify that @fh matches the file handle stored in xattr @name.
 * Return 0 on match, -ESTALE on mismatch, < 0 on error.
 */
static int ovl_verify_fh(struct ovl_fs *ofs, struct dentry *dentry,
			 enum ovl_xattr ox, const struct ovl_fh *fh)
{
	struct ovl_fh *ofh = ovl_get_fh(ofs, dentry, ox);
	int err = 0;

	if (!ofh)
		return -ENODATA;

	if (IS_ERR(ofh))
		return PTR_ERR(ofh);

	if (fh->fb.len != ofh->fb.len || memcmp(&fh->fb, &ofh->fb, fh->fb.len))
		err = -ESTALE;

	kfree(ofh);
	return err;
}

int ovl_verify_set_fh(struct ovl_fs *ofs, struct dentry *dentry,
		      enum ovl_xattr ox, const struct ovl_fh *fh,
		      bool is_upper, bool set)
{
	int err;

	err = ovl_verify_fh(ofs, dentry, ox, fh);
	if (set && err == -ENODATA)
		err = ovl_setxattr(ofs, dentry, ox, fh->buf, fh->fb.len);

	return err;
}

/*
 * Verify that @real dentry matches the file handle stored in xattr @name.
 *
 * If @set is true and there is no stored file handle, encode @real and store
 * file handle in xattr @name.
 *
 * Return 0 on match, -ESTALE on mismatch, -ENODATA on no xattr, < 0 on error.
 */
int ovl_verify_origin_xattr(struct ovl_fs *ofs, struct dentry *dentry,
			    enum ovl_xattr ox, struct dentry *real,
			    bool is_upper, bool set)
{
	struct inode *inode;
	struct ovl_fh *fh;
	int err;

	fh = ovl_encode_real_fh(ofs, d_inode(real), is_upper);
	err = PTR_ERR(fh);
	if (IS_ERR(fh)) {
		fh = NULL;
		goto fail;
	}

	err = ovl_verify_set_fh(ofs, dentry, ox, fh, is_upper, set);
	if (err)
		goto fail;

out:
	kfree(fh);
	return err;

fail:
	inode = d_inode(real);
	pr_warn_ratelimited("failed to verify %s (%pd2, ino=%lu, err=%i)\n",
			    is_upper ? "upper" : "origin", real,
			    inode ? inode->i_ino : 0, err);
	goto out;
}


/* Get upper dentry from index */
struct dentry *ovl_index_upper(struct ovl_fs *ofs, struct dentry *index,
			       bool connected)
{
	struct ovl_fh *fh;
	struct dentry *upper;

	if (!d_is_dir(index))
		return dget(index);

	fh = ovl_get_fh(ofs, index, OVL_XATTR_UPPER);
	if (IS_ERR_OR_NULL(fh))
		return ERR_CAST(fh);

	upper = ovl_decode_real_fh(ofs, fh, ovl_upper_mnt(ofs), connected);
	kfree(fh);

	if (IS_ERR_OR_NULL(upper))
		return upper ?: ERR_PTR(-ESTALE);

	if (!d_is_dir(upper)) {
		pr_warn_ratelimited("invalid index upper (%pd2, upper=%pd2).\n",
				    index, upper);
		dput(upper);
		return ERR_PTR(-EIO);
	}

	return upper;
}

/*
 * Verify that an index entry name matches the origin file handle stored in
 * OVL_XATTR_ORIGIN and that origin file handle can be decoded to lower path.
 * Return 0 on match, -ESTALE on mismatch or stale origin, < 0 on error.
 */
int ovl_verify_index(struct ovl_fs *ofs, struct dentry *index)
{
	struct ovl_fh *fh = NULL;
	size_t len;
	struct ovl_path origin = { };
	struct ovl_path *stack = &origin;
	struct dentry *upper = NULL;
	int err;

	if (!d_inode(index))
		return 0;

	err = -EINVAL;
	if (index->d_name.len < sizeof(struct ovl_fb)*2)
		goto fail;

	err = -ENOMEM;
	len = index->d_name.len / 2;
	fh = kzalloc(len + OVL_FH_WIRE_OFFSET, GFP_KERNEL);
	if (!fh)
		goto fail;

	err = -EINVAL;
	if (hex2bin(fh->buf, index->d_name.name, len))
		goto fail;

	err = ovl_check_fb_len(&fh->fb, len);
	if (err)
		goto fail;

	/*
	 * Whiteout index entries are used as an indication that an exported
	 * overlay file handle should be treated as stale (i.e. after unlink
	 * of the overlay inode). These entries contain no origin xattr.
	 */
	if (ovl_is_whiteout(index))
		goto out;

	/*
	 * Verifying directory index entries are not stale is expensive, so
	 * only verify stale dir index if NFS export is enabled.
	 */
	if (d_is_dir(index) && !ofs->config.nfs_export)
		goto out;

	/*
	 * Directory index entries should have 'upper' xattr pointing to the
	 * real upper dir. Non-dir index entries are hardlinks to the upper
	 * real inode. For non-dir index, we can read the copy up origin xattr
	 * directly from the index dentry, but for dir index we first need to
	 * decode the upper directory.
	 */
	upper = ovl_index_upper(ofs, index, false);
	if (IS_ERR_OR_NULL(upper)) {
		err = PTR_ERR(upper);
		/*
		 * Directory index entries with no 'upper' xattr need to be
		 * removed. When dir index entry has a stale 'upper' xattr,
		 * we assume that upper dir was removed and we treat the dir
		 * index as orphan entry that needs to be whited out.
		 */
		if (err == -ESTALE)
			goto orphan;
		else if (!err)
			err = -ESTALE;
		goto fail;
	}

	err = ovl_verify_fh(ofs, upper, OVL_XATTR_ORIGIN, fh);
	dput(upper);
	if (err)
		goto fail;

	/* Check if non-dir index is orphan and don't warn before cleaning it */
	if (!d_is_dir(index) && d_inode(index)->i_nlink == 1) {
		err = ovl_check_origin_fh(ofs, fh, false, index, &stack);
		if (err)
			goto fail;

		if (ovl_get_nlink(ofs, origin.dentry, index, 0) == 0)
			goto orphan;
	}

out:
	dput(origin.dentry);
	kfree(fh);
	return err;

fail:
	pr_warn_ratelimited("failed to verify index (%pd2, ftype=%x, err=%i)\n",
			    index, d_inode(index)->i_mode & S_IFMT, err);
	goto out;

orphan:
	pr_warn_ratelimited("orphan index entry (%pd2, ftype=%x, nlink=%u)\n",
			    index, d_inode(index)->i_mode & S_IFMT,
			    d_inode(index)->i_nlink);
	err = -ENOENT;
	goto out;
}

int ovl_get_index_name_fh(const struct ovl_fh *fh, struct qstr *name)
{
	char *n, *s;

	n = kcalloc(fh->fb.len, 2, GFP_KERNEL);
	if (!n)
		return -ENOMEM;

	s  = bin2hex(n, fh->buf, fh->fb.len);
	*name = (struct qstr) QSTR_INIT(n, s - n);

	return 0;

}

/*
 * Lookup in indexdir for the index entry of a lower real inode or a copy up
 * origin inode. The index entry name is the hex representation of the lower
 * inode file handle.
 *
 * If the index dentry in negative, then either no lower aliases have been
 * copied up yet, or aliases have been copied up in older kernels and are
 * not indexed.
 *
 * If the index dentry for a copy up origin inode is positive, but points
 * to an inode different than the upper inode, then either the upper inode
 * has been copied up and not indexed or it was indexed, but since then
 * index dir was cleared. Either way, that index cannot be used to identify
 * the overlay inode.
 */
int ovl_get_index_name(struct ovl_fs *ofs, struct dentry *origin,
		       struct qstr *name)
{
	struct ovl_fh *fh;
	int err;

	fh = ovl_encode_real_fh(ofs, d_inode(origin), false);
	if (IS_ERR(fh))
		return PTR_ERR(fh);

	err = ovl_get_index_name_fh(fh, name);

	kfree(fh);
	return err;
}

/* Lookup index by file handle for NFS export */
struct dentry *ovl_get_index_fh(struct ovl_fs *ofs, struct ovl_fh *fh)
{
	struct dentry *index;
	struct qstr name;
	int err;

	err = ovl_get_index_name_fh(fh, &name);
	if (err)
		return ERR_PTR(err);

	index = lookup_noperm_positive_unlocked(&name, ofs->workdir);
	kfree(name.name);
	if (IS_ERR(index)) {
		if (PTR_ERR(index) == -ENOENT)
			index = NULL;
		return index;
	}

	if (ovl_is_whiteout(index))
		err = -ESTALE;
	else if (ovl_dentry_weird(index))
		err = -EIO;
	else
		return index;

	dput(index);
	return ERR_PTR(err);
}

struct dentry *ovl_lookup_index(struct ovl_fs *ofs, struct dentry *upper,
				struct dentry *origin, bool verify)
{
	struct dentry *index;
	struct inode *inode;
	struct qstr name;
	bool is_dir = d_is_dir(origin);
	int err;

	err = ovl_get_index_name(ofs, origin, &name);
	if (err)
		return ERR_PTR(err);

	index = lookup_one_positive_unlocked(ovl_upper_mnt_idmap(ofs), &name,
					     ofs->workdir);
	if (IS_ERR(index)) {
		err = PTR_ERR(index);
		if (err == -ENOENT) {
			index = NULL;
			goto out;
		}
		pr_warn_ratelimited("failed inode index lookup (ino=%lu, key=%.*s, err=%i);\n"
				    "overlayfs: mount with '-o index=off' to disable inodes index.\n",
				    d_inode(origin)->i_ino, name.len, name.name,
				    err);
		goto out;
	}

	inode = d_inode(index);
	if (ovl_is_whiteout(index) && !verify) {
		/*
		 * When index lookup is called with !verify for decoding an
		 * overlay file handle, a whiteout index implies that decode
		 * should treat file handle as stale and no need to print a
		 * warning about it.
		 */
		dput(index);
		index = ERR_PTR(-ESTALE);
		goto out;
	} else if (ovl_dentry_weird(index) || ovl_is_whiteout(index) ||
		   inode_wrong_type(inode, d_inode(origin)->i_mode)) {
		/*
		 * Index should always be of the same file type as origin
		 * except for the case of a whiteout index. A whiteout
		 * index should only exist if all lower aliases have been
		 * unlinked, which means that finding a lower origin on lookup
		 * whose index is a whiteout should be treated as an error.
		 */
		pr_warn_ratelimited("bad index found (index=%pd2, ftype=%x, origin ftype=%x).\n",
				    index, d_inode(index)->i_mode & S_IFMT,
				    d_inode(origin)->i_mode & S_IFMT);
		goto fail;
	} else if (is_dir && verify) {
		if (!upper) {
			pr_warn_ratelimited("suspected uncovered redirected dir found (origin=%pd2, index=%pd2).\n",
					    origin, index);
			goto fail;
		}

		/* Verify that dir index 'upper' xattr points to upper dir */
		err = ovl_verify_upper(ofs, index, upper, false);
		if (err) {
			if (err == -ESTALE) {
				pr_warn_ratelimited("suspected multiply redirected dir found (upper=%pd2, origin=%pd2, index=%pd2).\n",
						    upper, origin, index);
			}
			goto fail;
		}
	} else if (upper && d_inode(upper) != inode) {
		goto out_dput;
	}
out:
	kfree(name.name);
	return index;

out_dput:
	dput(index);
	index = NULL;
	goto out;

fail:
	dput(index);
	index = ERR_PTR(-EIO);
	goto out;
}

/*
 * Returns next layer in stack starting from top.
 * Returns -1 if this is the last layer.
 */
int ovl_path_next(int idx, struct dentry *dentry, struct path *path,
		  const struct ovl_layer **layer)
{
	struct ovl_entry *oe = OVL_E(dentry);
	struct ovl_path *lowerstack = ovl_lowerstack(oe);

	BUG_ON(idx < 0);
	if (idx == 0) {
		ovl_path_upper(dentry, path);
		if (path->dentry) {
			*layer = &OVL_FS(dentry->d_sb)->layers[0];
			return ovl_numlower(oe) ? 1 : -1;
		}
		idx++;
	}
	BUG_ON(idx > ovl_numlower(oe));
	path->dentry = lowerstack[idx - 1].dentry;
	*layer = lowerstack[idx - 1].layer;
	path->mnt = (*layer)->mnt;

	return (idx < ovl_numlower(oe)) ? idx + 1 : -1;
}

/* Fix missing 'origin' xattr */
static int ovl_fix_origin(struct ovl_fs *ofs, struct dentry *dentry,
			  struct dentry *lower, struct dentry *upper)
{
	const struct ovl_fh *fh;
	int err;

	if (ovl_check_origin_xattr(ofs, upper))
		return 0;

	fh = ovl_get_origin_fh(ofs, lower);
	if (IS_ERR(fh))
		return PTR_ERR(fh);

	err = ovl_want_write(dentry);
	if (err)
		goto out;

	err = ovl_set_origin_fh(ofs, fh, upper);
	if (!err)
		err = ovl_set_impure(dentry->d_parent, upper->d_parent);

	ovl_drop_write(dentry);
out:
	kfree(fh);
	return err;
}

static int ovl_maybe_validate_verity(struct dentry *dentry)
{
	struct ovl_fs *ofs = OVL_FS(dentry->d_sb);
	struct inode *inode = d_inode(dentry);
	struct path datapath, metapath;
	int err;

	if (!ofs->config.verity_mode ||
	    !ovl_is_metacopy_dentry(dentry) ||
	    ovl_test_flag(OVL_VERIFIED_DIGEST, inode))
		return 0;

	if (!ovl_test_flag(OVL_HAS_DIGEST, inode)) {
		if (ofs->config.verity_mode == OVL_VERITY_REQUIRE) {
			pr_warn_ratelimited("metacopy file '%pd' has no digest specified\n",
					    dentry);
			return -EIO;
		}
		return 0;
	}

	ovl_path_lowerdata(dentry, &datapath);
	if (!datapath.dentry)
		return -EIO;

	ovl_path_real(dentry, &metapath);
	if (!metapath.dentry)
		return -EIO;

	err = ovl_inode_lock_interruptible(inode);
	if (err)
		return err;

	if (!ovl_test_flag(OVL_VERIFIED_DIGEST, inode)) {
		const struct cred *old_cred;

		old_cred = ovl_override_creds(dentry->d_sb);

		err = ovl_validate_verity(ofs, &metapath, &datapath);
		if (err == 0)
			ovl_set_flag(OVL_VERIFIED_DIGEST, inode);

		ovl_revert_creds(old_cred);
	}

	ovl_inode_unlock(inode);

	return err;
}

/* Lazy lookup of lowerdata */
static int ovl_maybe_lookup_lowerdata(struct dentry *dentry)
{
	struct inode *inode = d_inode(dentry);
	const char *redirect = ovl_lowerdata_redirect(inode);
	struct ovl_path datapath = {};
	const struct cred *old_cred;
	int err;

	if (!redirect || ovl_dentry_lowerdata(dentry))
		return 0;

	if (redirect[0] != '/')
		return -EIO;

	err = ovl_inode_lock_interruptible(inode);
	if (err)
		return err;

	err = 0;
	/* Someone got here before us? */
	if (ovl_dentry_lowerdata(dentry))
		goto out;

	old_cred = ovl_override_creds(dentry->d_sb);
	err = ovl_lookup_data_layers(dentry, redirect, &datapath);
	ovl_revert_creds(old_cred);
	if (err)
		goto out_err;

	err = ovl_dentry_set_lowerdata(dentry, &datapath);
	if (err)
		goto out_err;

out:
	ovl_inode_unlock(inode);
	dput(datapath.dentry);

	return err;

out_err:
	pr_warn_ratelimited("lazy lowerdata lookup failed (%pd2, err=%i)\n",
			    dentry, err);
	goto out;
}

int ovl_verify_lowerdata(struct dentry *dentry)
{
	int err;

	err = ovl_maybe_lookup_lowerdata(dentry);
	if (err)
		return err;

	return ovl_maybe_validate_verity(dentry);
}

<<<<<<< HEAD
struct dentry *ovl_lookup(struct inode *dir/*目录*/, struct dentry *dentry,
=======
/*
 * Following redirects/metacopy can have security consequences: it's like a
 * symlink into the lower layer without the permission checks.
 *
 * This is only a problem if the upper layer is untrusted (e.g comes from an USB
 * drive).  This can allow a non-readable file or directory to become readable.
 *
 * Only following redirects when redirects are enabled disables this attack
 * vector when not necessary.
 */
static bool ovl_check_follow_redirect(struct ovl_lookup_data *d)
{
	struct ovl_fs *ofs = OVL_FS(d->sb);

	if (d->metacopy && !ofs->config.metacopy) {
		pr_warn_ratelimited("refusing to follow metacopy origin for (%pd2)\n", d->dentry);
		return false;
	}
	if ((d->redirect || d->upperredirect) && !ovl_redirect_follow(ofs)) {
		pr_warn_ratelimited("refusing to follow redirect for (%pd2)\n", d->dentry);
		return false;
	}
	return true;
}

struct dentry *ovl_lookup(struct inode *dir, struct dentry *dentry,
>>>>>>> 155a3c00
			  unsigned int flags)
{
	struct ovl_entry *oe = NULL;
	const struct cred *old_cred;
	struct ovl_fs *ofs = OVL_FS(dentry->d_sb);/*此ovl_fs结构体*/
	struct ovl_entry *poe = OVL_E(dentry->d_parent);/*dentry对应parnet对应的ovl_entry*/
	struct ovl_entry *roe = OVL_E(dentry->d_sb->s_root);/*root dentry对应parnet对应的ovl_entry*/
	struct ovl_path *stack = NULL, *origin_path = NULL;
	struct dentry *upperdir, *upperdentry = NULL;
	struct dentry *origin = NULL;
	struct dentry *index = NULL;
	unsigned int ctr = 0;
	struct inode *inode = NULL;
	bool upperopaque = false;
	bool check_redirect = (ovl_redirect_follow(ofs) || ofs->numdatalayer);
	struct dentry *this;
	unsigned int i;
	int err;
	bool uppermetacopy = false;
	int metacopy_size = 0;
	struct ovl_lookup_data d = {
		.sb = dentry->d_sb,
		.dentry = dentry,
		.name = dentry->d_name,
		.is_dir = false,
		.opaque = false,
		.stop = false,
		.last = check_redirect ? false : !ovl_numlower(poe),
		.redirect = NULL,
		.upperredirect = NULL,
		.metacopy = 0,
	};

	if (dentry->d_name.len > ofs->namelen)
		return ERR_PTR(-ENAMETOOLONG);

	old_cred = ovl_override_creds(dentry->d_sb);
	upperdir = ovl_dentry_upper(dentry->d_parent);/*取父节点的upper dentry*/
	if (upperdir) {
		d.layer = &ofs->layers[0];
		err = ovl_lookup_layer(upperdir, &d, &upperdentry, true);
		if (err)
			goto out;

		if (upperdentry && upperdentry->d_flags & DCACHE_OP_REAL) {
			dput(upperdentry);
			err = -EREMOTE;
			goto out;
		}
		if (upperdentry && !d.is_dir) {
			/*
			 * Lookup copy up origin by decoding origin file handle.
			 * We may get a disconnected dentry, which is fine,
			 * because we only need to hold the origin inode in
			 * cache and use its inode number.  We may even get a
			 * connected dentry, that is not under any of the lower
			 * layers root.  That is also fine for using it's inode
			 * number - it's the same as if we held a reference
			 * to a dentry in lower layer that was moved under us.
			 */
			err = ovl_check_origin(ofs, upperdentry, &origin_path);
			if (err)
				goto out_put_upper;

			if (d.metacopy)
				uppermetacopy = true;
			metacopy_size = d.metacopy;
		}

		if (d.redirect) {
			err = -ENOMEM;
			d.upperredirect = kstrdup(d.redirect, GFP_KERNEL);
			if (!d.upperredirect)
				goto out_put_upper;
			if (d.redirect[0] == '/')
				poe = roe;
		}
		upperopaque = d.opaque;
	}

	if (!d.stop && ovl_numlower(poe)) {
		err = -ENOMEM;
		stack = ovl_stack_alloc(ofs->numlayer - 1);
		if (!stack)
			goto out_put_upper;
	}

	for (i = 0; !d.stop && i < ovl_numlower(poe); i++) {
		struct ovl_path lower = ovl_lowerstack(poe)[i];

		if (!ovl_check_follow_redirect(&d)) {
			err = -EPERM;
			goto out_put;
		}

		if (!check_redirect)
			d.last = i == ovl_numlower(poe) - 1;
		else if (d.is_dir || !ofs->numdatalayer)
			d.last = lower.layer->idx == ovl_numlower(roe);

		d.layer = lower.layer;
		err = ovl_lookup_layer(lower.dentry, &d, &this, false);
		if (err)
			goto out_put;

		if (!this)
			continue;

		/*
		 * If no origin fh is stored in upper of a merge dir, store fh
		 * of lower dir and set upper parent "impure".
		 */
		if (upperdentry && !ctr && !ofs->noxattr && d.is_dir) {
			err = ovl_fix_origin(ofs, dentry, this, upperdentry);
			if (err) {
				dput(this);
				goto out_put;
			}
		}

		/*
		 * When "verify_lower" feature is enabled, do not merge with a
		 * lower dir that does not match a stored origin xattr. In any
		 * case, only verified origin is used for index lookup.
		 *
		 * For non-dir dentry, if index=on, then ensure origin
		 * matches the dentry found using path based lookup,
		 * otherwise error out.
		 */
		if (upperdentry && !ctr &&
		    ((d.is_dir && ovl_verify_lower(dentry->d_sb)) ||
		     (!d.is_dir && ofs->config.index && origin_path))) {
			err = ovl_verify_origin(ofs, upperdentry, this, false);
			if (err) {
				dput(this);
				if (d.is_dir)
					break;
				goto out_put;
			}
			origin = this;
		}

		if (!upperdentry && !d.is_dir && !ctr && d.metacopy)
			metacopy_size = d.metacopy;

		if (d.metacopy && ctr) {
			/*
			 * Do not store intermediate metacopy dentries in
			 * lower chain, except top most lower metacopy dentry.
			 * Continue the loop so that if there is an absolute
			 * redirect on this dentry, poe can be reset to roe.
			 */
			dput(this);
			this = NULL;
		} else {
			stack[ctr].dentry = this;
			stack[ctr].layer = lower.layer;
			ctr++;
		}

		if (d.stop)
			break;

		if (d.redirect && d.redirect[0] == '/' && poe != roe) {
			poe = roe;
			/* Find the current layer on the root dentry */
			i = lower.layer->idx - 1;
		}
	}

	/*
	 * Defer lookup of lowerdata in data-only layers to first access.
	 * Don't require redirect=follow and metacopy=on in this case.
	 */
	if (d.metacopy && ctr && ofs->numdatalayer && d.absolute_redirect) {
		d.metacopy = 0;
		ctr++;
	} else if (!ovl_check_follow_redirect(&d)) {
		err = -EPERM;
		goto out_put;
	}

	/*
	 * For regular non-metacopy upper dentries, there is no lower
	 * path based lookup, hence ctr will be zero. If a dentry is found
	 * using ORIGIN xattr on upper, install it in stack.
	 *
	 * For metacopy dentry, path based lookup will find lower dentries.
	 * Just make sure a corresponding data dentry has been found.
	 */
	if (d.metacopy || (uppermetacopy && !ctr)) {
		pr_warn_ratelimited("metacopy with no lower data found - abort lookup (%pd2)\n",
				    dentry);
		err = -EIO;
		goto out_put;
	} else if (!d.is_dir && upperdentry && !ctr && origin_path) {
		if (WARN_ON(stack != NULL)) {
			err = -EIO;
			goto out_put;
		}
		stack = origin_path;
		ctr = 1;
		origin = origin_path->dentry;
		origin_path = NULL;
	}

	/*
	 * Always lookup index if there is no-upperdentry.
	 *
	 * For the case of upperdentry, we have set origin by now if it
	 * needed to be set. There are basically three cases.
	 *
	 * For directories, lookup index by lower inode and verify it matches
	 * upper inode. We only trust dir index if we verified that lower dir
	 * matches origin, otherwise dir index entries may be inconsistent
	 * and we ignore them.
	 *
	 * For regular upper, we already set origin if upper had ORIGIN
	 * xattr. There is no verification though as there is no path
	 * based dentry lookup in lower in this case.
	 *
	 * For metacopy upper, we set a verified origin already if index
	 * is enabled and if upper had an ORIGIN xattr.
	 *
	 */
	if (!upperdentry && ctr)
		origin = stack[0].dentry;

	if (origin && ovl_indexdir(dentry->d_sb) &&
	    (!d.is_dir || ovl_index_all(dentry->d_sb))) {
		index = ovl_lookup_index(ofs, upperdentry, origin, true);
		if (IS_ERR(index)) {
			err = PTR_ERR(index);
			index = NULL;
			goto out_put;
		}
	}

	if (ctr) {
		oe = ovl_alloc_entry(ctr);
		err = -ENOMEM;
		if (!oe)
			goto out_put;

		ovl_stack_cpy(ovl_lowerstack(oe), stack, ctr);
	}

	if (upperopaque)
		ovl_dentry_set_opaque(dentry);
	if (d.xwhiteouts)
		ovl_dentry_set_xwhiteouts(dentry);

	if (upperdentry)
		ovl_dentry_set_upper_alias(dentry);
	else if (index) {
		struct path upperpath = {
			.dentry = upperdentry = dget(index),
			.mnt = ovl_upper_mnt(ofs),
		};

		/*
		 * It's safe to assign upperredirect here: the previous
		 * assignment happens only if upperdentry is non-NULL, and
		 * this one only if upperdentry is NULL.
		 */
		d.upperredirect = ovl_get_redirect_xattr(ofs, &upperpath, 0);
		if (IS_ERR(d.upperredirect)) {
			err = PTR_ERR(d.upperredirect);
			d.upperredirect = NULL;
			goto out_free_oe;
		}

		err = ovl_check_metacopy_xattr(ofs, &upperpath, NULL);
		if (err < 0)
			goto out_free_oe;
		d.metacopy = uppermetacopy = err;
		metacopy_size = err;

		if (!ovl_check_follow_redirect(&d)) {
			err = -EPERM;
			goto out_free_oe;
		}
	}

	if (upperdentry || ctr) {
		struct ovl_inode_params oip = {
			.upperdentry = upperdentry,
			.oe = oe,
			.index = index,
			.redirect = d.upperredirect,
		};

		/* Store lowerdata redirect for lazy lookup */
		if (ctr > 1 && !d.is_dir && !stack[ctr - 1].dentry) {
			oip.lowerdata_redirect = d.redirect;
			d.redirect = NULL;
		}
		inode = ovl_get_inode(dentry->d_sb, &oip);
		err = PTR_ERR(inode);
		if (IS_ERR(inode))
			goto out_free_oe;
		if (upperdentry && !uppermetacopy)
			ovl_set_flag(OVL_UPPERDATA, inode);

		if (metacopy_size > OVL_METACOPY_MIN_SIZE)
			ovl_set_flag(OVL_HAS_DIGEST, inode);
	}

	ovl_dentry_init_reval(dentry, upperdentry, OVL_I_E(inode));

	ovl_revert_creds(old_cred);
	if (origin_path) {
		dput(origin_path->dentry);
		kfree(origin_path);
	}
	dput(index);
	ovl_stack_free(stack, ctr);
	kfree(d.redirect);
	return d_splice_alias(inode, dentry);

out_free_oe:
	ovl_free_entry(oe);
out_put:
	dput(index);
	ovl_stack_free(stack, ctr);
out_put_upper:
	if (origin_path) {
		dput(origin_path->dentry);
		kfree(origin_path);
	}
	dput(upperdentry);
	kfree(d.upperredirect);
out:
	kfree(d.redirect);
	ovl_revert_creds(old_cred);
	return ERR_PTR(err);
}

bool ovl_lower_positive(struct dentry *dentry)
{
	struct ovl_entry *poe = OVL_E(dentry->d_parent);
	const struct qstr *name = &dentry->d_name;
	const struct cred *old_cred;
	unsigned int i;
	bool positive = false;
	bool done = false;

	/*
	 * If dentry is negative, then lower is positive iff this is a
	 * whiteout.
	 */
	if (!dentry->d_inode)
		return ovl_dentry_is_opaque(dentry);

	/* Negative upper -> positive lower */
	if (!ovl_dentry_upper(dentry))
		return true;

	old_cred = ovl_override_creds(dentry->d_sb);
	/* Positive upper -> have to look up lower to see whether it exists */
	for (i = 0; !done && !positive && i < ovl_numlower(poe); i++) {
		struct dentry *this;
		struct ovl_path *parentpath = &ovl_lowerstack(poe)[i];

		/*
		 * We need to make a non-const copy of dentry->d_name,
		 * because lookup_one_positive_unlocked() will hash name
		 * with parentpath base, which is on another (lower fs).
		 */
		this = lookup_one_positive_unlocked(
				mnt_idmap(parentpath->layer->mnt),
				&QSTR_LEN(name->name, name->len),
				parentpath->dentry);
		if (IS_ERR(this)) {
			switch (PTR_ERR(this)) {
			case -ENOENT:
			case -ENAMETOOLONG:
				break;

			default:
				/*
				 * Assume something is there, we just couldn't
				 * access it.
				 */
				positive = true;
				break;
			}
		} else {
			struct path path = {
				.dentry = this,
				.mnt = parentpath->layer->mnt,
			};
			positive = !ovl_path_is_whiteout(OVL_FS(dentry->d_sb), &path);
			done = true;
			dput(this);
		}
	}
	ovl_revert_creds(old_cred);

	return positive;
}<|MERGE_RESOLUTION|>--- conflicted
+++ resolved
@@ -1027,9 +1027,6 @@
 	return ovl_maybe_validate_verity(dentry);
 }
 
-<<<<<<< HEAD
-struct dentry *ovl_lookup(struct inode *dir/*目录*/, struct dentry *dentry,
-=======
 /*
  * Following redirects/metacopy can have security consequences: it's like a
  * symlink into the lower layer without the permission checks.
@@ -1055,8 +1052,7 @@
 	return true;
 }
 
-struct dentry *ovl_lookup(struct inode *dir, struct dentry *dentry,
->>>>>>> 155a3c00
+struct dentry *ovl_lookup(struct inode *dir/*目录*/, struct dentry *dentry,
 			  unsigned int flags)
 {
 	struct ovl_entry *oe = NULL;
