--- conflicted
+++ resolved
@@ -613,25 +613,4 @@
 
 	.copy_file_range	= ovl_copy_file_range,
 	.remap_file_range	= ovl_remap_file_range,
-<<<<<<< HEAD
-};
-
-//提供ovl_aio_req结构体cache
-int __init ovl_aio_request_cache_init(void)
-{
-	ovl_aio_request_cachep = kmem_cache_create("ovl_aio_req",
-						   sizeof(struct ovl_aio_req),
-						   0, SLAB_HWCACHE_ALIGN, NULL);
-	if (!ovl_aio_request_cachep)
-		return -ENOMEM;
-
-	return 0;
-}
-
-void ovl_aio_request_cache_destroy(void)
-{
-	kmem_cache_destroy(ovl_aio_request_cachep);
-}
-=======
-};
->>>>>>> 9d1694dc
+};