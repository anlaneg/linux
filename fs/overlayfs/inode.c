// SPDX-License-Identifier: GPL-2.0-only
/*
 *
 * Copyright (C) 2011 Novell Inc.
 */

#include <linux/fs.h>
#include <linux/slab.h>
#include <linux/cred.h>
#include <linux/xattr.h>
#include <linux/posix_acl.h>
#include <linux/ratelimit.h>
#include <linux/fiemap.h>
#include <linux/fileattr.h>
#include <linux/security.h>
#include "overlayfs.h"


int ovl_setattr(struct user_namespace *mnt_userns, struct dentry *dentry,
		struct iattr *attr)
{
	int err;
	bool full_copy_up = false;
	struct dentry *upperdentry;
	const struct cred *old_cred;

	err = setattr_prepare(&init_user_ns, dentry, attr);
	if (err)
		return err;

	err = ovl_want_write(dentry);
	if (err)
		goto out;

	if (attr->ia_valid & ATTR_SIZE) {
		struct inode *realinode = d_inode(ovl_dentry_real(dentry));

		err = -ETXTBSY;
		if (atomic_read(&realinode->i_writecount) < 0)
			goto out_drop_write;

		/* Truncate should trigger data copy up as well */
		full_copy_up = true;
	}

	if (!full_copy_up)
		err = ovl_copy_up(dentry);
	else
		err = ovl_copy_up_with_data(dentry);
	if (!err) {
		struct inode *winode = NULL;

		upperdentry = ovl_dentry_upper(dentry);

		if (attr->ia_valid & ATTR_SIZE) {
			winode = d_inode(upperdentry);
			err = get_write_access(winode);
			if (err)
				goto out_drop_write;
		}

		if (attr->ia_valid & (ATTR_KILL_SUID|ATTR_KILL_SGID))
			attr->ia_valid &= ~ATTR_MODE;

		/*
		 * We might have to translate ovl file into real file object
		 * once use cases emerge.  For now, simply don't let underlying
		 * filesystem rely on attr->ia_file
		 */
		attr->ia_valid &= ~ATTR_FILE;

		/*
		 * If open(O_TRUNC) is done, VFS calls ->setattr with ATTR_OPEN
		 * set.  Overlayfs does not pass O_TRUNC flag to underlying
		 * filesystem during open -> do not pass ATTR_OPEN.  This
		 * disables optimization in fuse which assumes open(O_TRUNC)
		 * already set file size to 0.  But we never passed O_TRUNC to
		 * fuse.  So by clearing ATTR_OPEN, fuse will be forced to send
		 * setattr request to server.
		 */
		attr->ia_valid &= ~ATTR_OPEN;

		inode_lock(upperdentry->d_inode);
		old_cred = ovl_override_creds(dentry->d_sb);
		err = notify_change(&init_user_ns, upperdentry, attr, NULL);
		revert_creds(old_cred);
		if (!err)
			ovl_copyattr(upperdentry->d_inode, dentry->d_inode);
		inode_unlock(upperdentry->d_inode);

		if (winode)
			put_write_access(winode);
	}
out_drop_write:
	ovl_drop_write(dentry);
out:
	return err;
}

static void ovl_map_dev_ino(struct dentry *dentry, struct kstat *stat, int fsid)
{
	bool samefs = ovl_same_fs(dentry->d_sb);
	unsigned int xinobits = ovl_xino_bits(dentry->d_sb);
	unsigned int xinoshift = 64 - xinobits;

	if (samefs) {
		/*
		 * When all layers are on the same fs, all real inode
		 * number are unique, so we use the overlay st_dev,
		 * which is friendly to du -x.
		 */
		stat->dev = dentry->d_sb->s_dev;
		return;
	} else if (xinobits) {
		/*
		 * All inode numbers of underlying fs should not be using the
		 * high xinobits, so we use high xinobits to partition the
		 * overlay st_ino address space. The high bits holds the fsid
		 * (upper fsid is 0). The lowest xinobit is reserved for mapping
		 * the non-persistent inode numbers range in case of overflow.
		 * This way all overlay inode numbers are unique and use the
		 * overlay st_dev.
		 */
		if (likely(!(stat->ino >> xinoshift))) {
			stat->ino |= ((u64)fsid) << (xinoshift + 1);
			stat->dev = dentry->d_sb->s_dev;
			return;
		} else if (ovl_xino_warn(dentry->d_sb)) {
			pr_warn_ratelimited("inode number too big (%pd2, ino=%llu, xinobits=%d)\n",
					    dentry, stat->ino, xinobits);
		}
	}

	/* The inode could not be mapped to a unified st_ino address space */
	if (S_ISDIR(dentry->d_inode->i_mode)) {
		/*
		 * Always use the overlay st_dev for directories, so 'find
		 * -xdev' will scan the entire overlay mount and won't cross the
		 * overlay mount boundaries.
		 *
		 * If not all layers are on the same fs the pair {real st_ino;
		 * overlay st_dev} is not unique, so use the non persistent
		 * overlay st_ino for directories.
		 */
		stat->dev = dentry->d_sb->s_dev;
		stat->ino = dentry->d_inode->i_ino;
	} else {
		/*
		 * For non-samefs setup, if we cannot map all layers st_ino
		 * to a unified address space, we need to make sure that st_dev
		 * is unique per underlying fs, so we use the unique anonymous
		 * bdev assigned to the underlying fs.
		 */
		stat->dev = OVL_FS(dentry->d_sb)->fs[fsid].pseudo_dev;
	}
}

int ovl_getattr(struct user_namespace *mnt_userns, const struct path *path,
		struct kstat *stat, u32 request_mask, unsigned int flags)
{
	struct dentry *dentry = path->dentry;
	enum ovl_path_type type;
	struct path realpath;
	const struct cred *old_cred;
	bool is_dir = S_ISDIR(dentry->d_inode->i_mode);
	int fsid = 0;
	int err;
	bool metacopy_blocks = false;

	metacopy_blocks = ovl_is_metacopy_dentry(dentry);

	type = ovl_path_real(dentry, &realpath);
	old_cred = ovl_override_creds(dentry->d_sb);
	err = vfs_getattr(&realpath, stat, request_mask, flags);
	if (err)
		goto out;

	/*
	 * For non-dir or same fs, we use st_ino of the copy up origin.
	 * This guaranties constant st_dev/st_ino across copy up.
	 * With xino feature and non-samefs, we use st_ino of the copy up
	 * origin masked with high bits that represent the layer id.
	 *
	 * If lower filesystem supports NFS file handles, this also guaranties
	 * persistent st_ino across mount cycle.
	 */
	if (!is_dir || ovl_same_dev(dentry->d_sb)) {
		if (!OVL_TYPE_UPPER(type)) {
			fsid = ovl_layer_lower(dentry)->fsid;
		} else if (OVL_TYPE_ORIGIN(type)) {
			struct kstat lowerstat;
			u32 lowermask = STATX_INO | STATX_BLOCKS |
					(!is_dir ? STATX_NLINK : 0);

			ovl_path_lower(dentry, &realpath);
			err = vfs_getattr(&realpath, &lowerstat,
					  lowermask, flags);
			if (err)
				goto out;

			/*
			 * Lower hardlinks may be broken on copy up to different
			 * upper files, so we cannot use the lower origin st_ino
			 * for those different files, even for the same fs case.
			 *
			 * Similarly, several redirected dirs can point to the
			 * same dir on a lower layer. With the "verify_lower"
			 * feature, we do not use the lower origin st_ino, if
			 * we haven't verified that this redirect is unique.
			 *
			 * With inodes index enabled, it is safe to use st_ino
			 * of an indexed origin. The index validates that the
			 * upper hardlink is not broken and that a redirected
			 * dir is the only redirect to that origin.
			 */
			if (ovl_test_flag(OVL_INDEX, d_inode(dentry)) ||
			    (!ovl_verify_lower(dentry->d_sb) &&
			     (is_dir || lowerstat.nlink == 1))) {
				fsid = ovl_layer_lower(dentry)->fsid;
				stat->ino = lowerstat.ino;
			}

			/*
			 * If we are querying a metacopy dentry and lower
			 * dentry is data dentry, then use the blocks we
			 * queried just now. We don't have to do additional
			 * vfs_getattr(). If lower itself is metacopy, then
			 * additional vfs_getattr() is unavoidable.
			 */
			if (metacopy_blocks &&
			    realpath.dentry == ovl_dentry_lowerdata(dentry)) {
				stat->blocks = lowerstat.blocks;
				metacopy_blocks = false;
			}
		}

		if (metacopy_blocks) {
			/*
			 * If lower is not same as lowerdata or if there was
			 * no origin on upper, we can end up here.
			 */
			struct kstat lowerdatastat;
			u32 lowermask = STATX_BLOCKS;

			ovl_path_lowerdata(dentry, &realpath);
			err = vfs_getattr(&realpath, &lowerdatastat,
					  lowermask, flags);
			if (err)
				goto out;
			stat->blocks = lowerdatastat.blocks;
		}
	}

	ovl_map_dev_ino(dentry, stat, fsid);

	/*
	 * It's probably not worth it to count subdirs to get the
	 * correct link count.  nlink=1 seems to pacify 'find' and
	 * other utilities.
	 */
	if (is_dir && OVL_TYPE_MERGE(type))
		stat->nlink = 1;

	/*
	 * Return the overlay inode nlinks for indexed upper inodes.
	 * Overlay inode nlink counts the union of the upper hardlinks
	 * and non-covered lower hardlinks. It does not include the upper
	 * index hardlink.
	 */
	if (!is_dir && ovl_test_flag(OVL_INDEX, d_inode(dentry)))
		stat->nlink = dentry->d_inode->i_nlink;

out:
	revert_creds(old_cred);

	return err;
}

int ovl_permission(struct user_namespace *mnt_userns,
		   struct inode *inode, int mask)
{
	struct inode *upperinode = ovl_inode_upper(inode);
	struct inode *realinode = upperinode ?: ovl_inode_lower(inode);
	const struct cred *old_cred;
	int err;

	/* Careful in RCU walk mode */
	if (!realinode) {
		WARN_ON(!(mask & MAY_NOT_BLOCK));
		return -ECHILD;
	}

	/*
	 * Check overlay inode with the creds of task and underlying inode
	 * with creds of mounter
	 */
	err = generic_permission(&init_user_ns, inode, mask);
	if (err)
		return err;

	old_cred = ovl_override_creds(inode->i_sb);
	if (!upperinode &&
	    !special_file(realinode->i_mode) && mask & MAY_WRITE) {
		mask &= ~(MAY_WRITE | MAY_APPEND);
		/* Make sure mounter can read file for copy up later */
		mask |= MAY_READ;
	}
	err = inode_permission(&init_user_ns, realinode, mask);
	revert_creds(old_cred);

	return err;
}

static const char *ovl_get_link(struct dentry *dentry,
				struct inode *inode,
				struct delayed_call *done)
{
	const struct cred *old_cred;
	const char *p;

	if (!dentry)
		return ERR_PTR(-ECHILD);

	old_cred = ovl_override_creds(dentry->d_sb);
	p = vfs_get_link(ovl_dentry_real(dentry), done);
	revert_creds(old_cred);
	return p;
}

bool ovl_is_private_xattr(struct super_block *sb, const char *name)
{
	struct ovl_fs *ofs = sb->s_fs_info;

	if (ofs->config.userxattr)
		return strncmp(name, OVL_XATTR_USER_PREFIX,
			       sizeof(OVL_XATTR_USER_PREFIX) - 1) == 0;
	else
		return strncmp(name, OVL_XATTR_TRUSTED_PREFIX,
			       sizeof(OVL_XATTR_TRUSTED_PREFIX) - 1) == 0;
}

int ovl_xattr_set(struct dentry *dentry, struct inode *inode, const char *name,
		  const void *value, size_t size, int flags)
{
	int err;
	struct dentry *upperdentry = ovl_i_dentry_upper(inode);
	struct dentry *realdentry = upperdentry ?: ovl_dentry_lower(dentry);
	const struct cred *old_cred;

	err = ovl_want_write(dentry);
	if (err)
		goto out;

	if (!value && !upperdentry) {
		old_cred = ovl_override_creds(dentry->d_sb);
		err = vfs_getxattr(&init_user_ns, realdentry, name, NULL, 0);
		revert_creds(old_cred);
		if (err < 0)
			goto out_drop_write;
	}

	if (!upperdentry) {
		err = ovl_copy_up(dentry);
		if (err)
			goto out_drop_write;

		realdentry = ovl_dentry_upper(dentry);
	}

	old_cred = ovl_override_creds(dentry->d_sb);
	if (value)
		err = vfs_setxattr(&init_user_ns, realdentry, name, value, size,
				   flags);
	else {
		WARN_ON(flags != XATTR_REPLACE);
		err = vfs_removexattr(&init_user_ns, realdentry, name);
	}
	revert_creds(old_cred);

	/* copy c/mtime */
	ovl_copyattr(d_inode(realdentry), inode);

out_drop_write:
	ovl_drop_write(dentry);
out:
	return err;
}

int ovl_xattr_get(struct dentry *dentry, struct inode *inode, const char *name,
		  void *value, size_t size)
{
	ssize_t res;
	const struct cred *old_cred;
	struct dentry *realdentry =
		ovl_i_dentry_upper(inode) ?: ovl_dentry_lower(dentry);

	old_cred = ovl_override_creds(dentry->d_sb);
	res = vfs_getxattr(&init_user_ns, realdentry, name, value, size);
	revert_creds(old_cred);
	return res;
}

static bool ovl_can_list(struct super_block *sb, const char *s)
{
	/* Never list private (.overlay) */
	if (ovl_is_private_xattr(sb, s))
		return false;

	/* List all non-trusted xattrs */
	if (strncmp(s, XATTR_TRUSTED_PREFIX, XATTR_TRUSTED_PREFIX_LEN) != 0)
		return true;

	/* list other trusted for superuser only */
	return ns_capable_noaudit(&init_user_ns, CAP_SYS_ADMIN);
}

ssize_t ovl_listxattr(struct dentry *dentry, char *list, size_t size)
{
	struct dentry *realdentry = ovl_dentry_real(dentry);
	ssize_t res;
	size_t len;
	char *s;
	const struct cred *old_cred;

	old_cred = ovl_override_creds(dentry->d_sb);
	res = vfs_listxattr(realdentry, list, size);
	revert_creds(old_cred);
	if (res <= 0 || size == 0)
		return res;

	/* filter out private xattrs */
	for (s = list, len = res; len;) {
		size_t slen = strnlen(s, len) + 1;

		/* underlying fs providing us with an broken xattr list? */
		if (WARN_ON(slen > len))
			return -EIO;

		len -= slen;
		if (!ovl_can_list(dentry->d_sb, s)) {
			res -= slen;
			memmove(s, s + slen, len);
		} else {
			s += slen;
		}
	}

	return res;
}

struct posix_acl *ovl_get_acl(struct inode *inode, int type)
{
	struct inode *realinode = ovl_inode_real(inode);
	const struct cred *old_cred;
	struct posix_acl *acl;

	if (!IS_ENABLED(CONFIG_FS_POSIX_ACL) || !IS_POSIXACL(realinode))
		return NULL;

	old_cred = ovl_override_creds(inode->i_sb);
	acl = get_acl(realinode, type);
	revert_creds(old_cred);

	return acl;
}

int ovl_update_time(struct inode *inode, struct timespec64 *ts, int flags)
{
	if (flags & S_ATIME) {
		struct ovl_fs *ofs = inode->i_sb->s_fs_info;
		struct path upperpath = {
			.mnt = ovl_upper_mnt(ofs),
			.dentry = ovl_upperdentry_dereference(OVL_I(inode)),
		};

		if (upperpath.dentry) {
			touch_atime(&upperpath);
			inode->i_atime = d_inode(upperpath.dentry)->i_atime;
		}
	}
	return 0;
}

static int ovl_fiemap(struct inode *inode, struct fiemap_extent_info *fieinfo,
		      u64 start, u64 len)
{
	int err;
	struct inode *realinode = ovl_inode_realdata(inode);
	const struct cred *old_cred;

	if (!realinode->i_op->fiemap)
		return -EOPNOTSUPP;

	old_cred = ovl_override_creds(inode->i_sb);
	err = realinode->i_op->fiemap(realinode, fieinfo, start, len);
	revert_creds(old_cred);

	return err;
}

<<<<<<< HEAD
/*overlay普通文件inode操作集*/
=======
/*
 * Work around the fact that security_file_ioctl() takes a file argument.
 * Introducing security_inode_fileattr_get/set() hooks would solve this issue
 * properly.
 */
static int ovl_security_fileattr(struct dentry *dentry, struct fileattr *fa,
				 bool set)
{
	struct path realpath;
	struct file *file;
	unsigned int cmd;
	int err;

	ovl_path_real(dentry, &realpath);
	file = dentry_open(&realpath, O_RDONLY, current_cred());
	if (IS_ERR(file))
		return PTR_ERR(file);

	if (set)
		cmd = fa->fsx_valid ? FS_IOC_FSSETXATTR : FS_IOC_SETFLAGS;
	else
		cmd = fa->fsx_valid ? FS_IOC_FSGETXATTR : FS_IOC_GETFLAGS;

	err = security_file_ioctl(file, cmd, 0);
	fput(file);

	return err;
}

int ovl_fileattr_set(struct user_namespace *mnt_userns,
		     struct dentry *dentry, struct fileattr *fa)
{
	struct inode *inode = d_inode(dentry);
	struct dentry *upperdentry;
	const struct cred *old_cred;
	int err;

	err = ovl_want_write(dentry);
	if (err)
		goto out;

	err = ovl_copy_up(dentry);
	if (!err) {
		upperdentry = ovl_dentry_upper(dentry);

		old_cred = ovl_override_creds(inode->i_sb);
		err = ovl_security_fileattr(dentry, fa, true);
		if (!err)
			err = vfs_fileattr_set(&init_user_ns, upperdentry, fa);
		revert_creds(old_cred);
		ovl_copyflags(ovl_inode_real(inode), inode);
	}
	ovl_drop_write(dentry);
out:
	return err;
}

int ovl_fileattr_get(struct dentry *dentry, struct fileattr *fa)
{
	struct inode *inode = d_inode(dentry);
	struct dentry *realdentry = ovl_dentry_real(dentry);
	const struct cred *old_cred;
	int err;

	old_cred = ovl_override_creds(inode->i_sb);
	err = ovl_security_fileattr(dentry, fa, false);
	if (!err)
		err = vfs_fileattr_get(realdentry, fa);
	revert_creds(old_cred);

	return err;
}

>>>>>>> 40226a3d
static const struct inode_operations ovl_file_inode_operations = {
	.setattr	= ovl_setattr,
	.permission	= ovl_permission,
	.getattr	= ovl_getattr,
	.listxattr	= ovl_listxattr,
	.get_acl	= ovl_get_acl,
	.update_time	= ovl_update_time,
	.fiemap		= ovl_fiemap,
	.fileattr_get	= ovl_fileattr_get,
	.fileattr_set	= ovl_fileattr_set,
};

static const struct inode_operations ovl_symlink_inode_operations = {
	.setattr	= ovl_setattr,
	.get_link	= ovl_get_link,
	.getattr	= ovl_getattr,
	.listxattr	= ovl_listxattr,
	.update_time	= ovl_update_time,
};

static const struct inode_operations ovl_special_inode_operations = {
	.setattr	= ovl_setattr,
	.permission	= ovl_permission,
	.getattr	= ovl_getattr,
	.listxattr	= ovl_listxattr,
	.get_acl	= ovl_get_acl,
	.update_time	= ovl_update_time,
};

static const struct address_space_operations ovl_aops = {
	/* For O_DIRECT dentry_open() checks f_mapping->a_ops->direct_IO */
	.direct_IO		= noop_direct_IO,
};

/*
 * It is possible to stack overlayfs instance on top of another
 * overlayfs instance as lower layer. We need to annotate the
 * stackable i_mutex locks according to stack level of the super
 * block instance. An overlayfs instance can never be in stack
 * depth 0 (there is always a real fs below it).  An overlayfs
 * inode lock will use the lockdep annotation ovl_i_mutex_key[depth].
 *
 * For example, here is a snip from /proc/lockdep_chains after
 * dir_iterate of nested overlayfs:
 *
 * [...] &ovl_i_mutex_dir_key[depth]   (stack_depth=2)
 * [...] &ovl_i_mutex_dir_key[depth]#2 (stack_depth=1)
 * [...] &type->i_mutex_dir_key        (stack_depth=0)
 *
 * Locking order w.r.t ovl_want_write() is important for nested overlayfs.
 *
 * This chain is valid:
 * - inode->i_rwsem			(inode_lock[2])
 * - upper_mnt->mnt_sb->s_writers	(ovl_want_write[0])
 * - OVL_I(inode)->lock			(ovl_inode_lock[2])
 * - OVL_I(lowerinode)->lock		(ovl_inode_lock[1])
 *
 * And this chain is valid:
 * - inode->i_rwsem			(inode_lock[2])
 * - OVL_I(inode)->lock			(ovl_inode_lock[2])
 * - lowerinode->i_rwsem		(inode_lock[1])
 * - OVL_I(lowerinode)->lock		(ovl_inode_lock[1])
 *
 * But lowerinode->i_rwsem SHOULD NOT be acquired while ovl_want_write() is
 * held, because it is in reverse order of the non-nested case using the same
 * upper fs:
 * - inode->i_rwsem			(inode_lock[1])
 * - upper_mnt->mnt_sb->s_writers	(ovl_want_write[0])
 * - OVL_I(inode)->lock			(ovl_inode_lock[1])
 */
#define OVL_MAX_NESTING FILESYSTEM_MAX_STACK_DEPTH

static inline void ovl_lockdep_annotate_inode_mutex_key(struct inode *inode)
{
#ifdef CONFIG_LOCKDEP
	static struct lock_class_key ovl_i_mutex_key[OVL_MAX_NESTING];
	static struct lock_class_key ovl_i_mutex_dir_key[OVL_MAX_NESTING];
	static struct lock_class_key ovl_i_lock_key[OVL_MAX_NESTING];

	int depth = inode->i_sb->s_stack_depth - 1;

	if (WARN_ON_ONCE(depth < 0 || depth >= OVL_MAX_NESTING))
		depth = 0;

	if (S_ISDIR(inode->i_mode))
		lockdep_set_class(&inode->i_rwsem, &ovl_i_mutex_dir_key[depth]);
	else
		lockdep_set_class(&inode->i_rwsem, &ovl_i_mutex_key[depth]);

	lockdep_set_class(&OVL_I(inode)->lock, &ovl_i_lock_key[depth]);
#endif
}

static void ovl_next_ino(struct inode *inode)
{
	struct ovl_fs *ofs = inode->i_sb->s_fs_info;

	inode->i_ino = atomic_long_inc_return(&ofs->last_ino);
	if (unlikely(!inode->i_ino))
		inode->i_ino = atomic_long_inc_return(&ofs->last_ino);
}

static void ovl_map_ino(struct inode *inode, unsigned long ino, int fsid)
{
	int xinobits = ovl_xino_bits(inode->i_sb);
	unsigned int xinoshift = 64 - xinobits;

	/*
	 * When d_ino is consistent with st_ino (samefs or i_ino has enough
	 * bits to encode layer), set the same value used for st_ino to i_ino,
	 * so inode number exposed via /proc/locks and a like will be
	 * consistent with d_ino and st_ino values. An i_ino value inconsistent
	 * with d_ino also causes nfsd readdirplus to fail.
	 */
	inode->i_ino = ino;
	if (ovl_same_fs(inode->i_sb)) {
		return;
	} else if (xinobits && likely(!(ino >> xinoshift))) {
		inode->i_ino |= (unsigned long)fsid << (xinoshift + 1);
		return;
	}

	/*
	 * For directory inodes on non-samefs with xino disabled or xino
	 * overflow, we allocate a non-persistent inode number, to be used for
	 * resolving st_ino collisions in ovl_map_dev_ino().
	 *
	 * To avoid ino collision with legitimate xino values from upper
	 * layer (fsid 0), use the lowest xinobit to map the non
	 * persistent inode numbers to the unified st_ino address space.
	 */
	if (S_ISDIR(inode->i_mode)) {
		ovl_next_ino(inode);
		if (xinobits) {
			inode->i_ino &= ~0UL >> xinobits;
			inode->i_ino |= 1UL << xinoshift;
		}
	}
}

void ovl_inode_init(struct inode *inode, struct ovl_inode_params *oip,
		    unsigned long ino/*inode唯一编号*/, int fsid)
{
	struct inode *realinode;

	if (oip->upperdentry)
		OVL_I(inode)->__upperdentry = oip->upperdentry;
	if (oip->lowerpath && oip->lowerpath->dentry)
		OVL_I(inode)->lower = igrab(d_inode(oip->lowerpath->dentry));
	if (oip->lowerdata)
		OVL_I(inode)->lowerdata = igrab(d_inode(oip->lowerdata));

	realinode = ovl_inode_real(inode);
	ovl_copyattr(realinode, inode);
	ovl_copyflags(realinode, inode);
	ovl_map_ino(inode, ino, fsid);
}

/*overlay文件系统inode填充*/
static void ovl_fill_inode(struct inode *inode, umode_t mode, dev_t rdev)
{
	inode->i_mode = mode;
	inode->i_flags |= S_NOCMTIME;
#ifdef CONFIG_FS_POSIX_ACL
	inode->i_acl = inode->i_default_acl = ACL_DONT_CACHE;
#endif

	ovl_lockdep_annotate_inode_mutex_key(inode);

	switch (mode & S_IFMT) {
	case S_IFREG:
	    /*普通文件*/
		inode->i_op = &ovl_file_inode_operations;
		inode->i_fop = &ovl_file_operations;
		inode->i_mapping->a_ops = &ovl_aops;
		break;

	case S_IFDIR:
	    /*目录*/
		inode->i_op = &ovl_dir_inode_operations;
		inode->i_fop = &ovl_dir_operations;
		break;

	case S_IFLNK:
	    /*链接*/
		inode->i_op = &ovl_symlink_inode_operations;
		break;

	default:
	    /*其它类型文件*/
		inode->i_op = &ovl_special_inode_operations;
		init_special_inode(inode, mode, rdev);
		break;
	}
}

/*
 * With inodes index enabled, an overlay inode nlink counts the union of upper
 * hardlinks and non-covered lower hardlinks. During the lifetime of a non-pure
 * upper inode, the following nlink modifying operations can happen:
 *
 * 1. Lower hardlink copy up
 * 2. Upper hardlink created, unlinked or renamed over
 * 3. Lower hardlink whiteout or renamed over
 *
 * For the first, copy up case, the union nlink does not change, whether the
 * operation succeeds or fails, but the upper inode nlink may change.
 * Therefore, before copy up, we store the union nlink value relative to the
 * lower inode nlink in the index inode xattr .overlay.nlink.
 *
 * For the second, upper hardlink case, the union nlink should be incremented
 * or decremented IFF the operation succeeds, aligned with nlink change of the
 * upper inode. Therefore, before link/unlink/rename, we store the union nlink
 * value relative to the upper inode nlink in the index inode.
 *
 * For the last, lower cover up case, we simplify things by preceding the
 * whiteout or cover up with copy up. This makes sure that there is an index
 * upper inode where the nlink xattr can be stored before the copied up upper
 * entry is unlink.
 */
#define OVL_NLINK_ADD_UPPER	(1 << 0)

/*
 * On-disk format for indexed nlink:
 *
 * nlink relative to the upper inode - "U[+-]NUM"
 * nlink relative to the lower inode - "L[+-]NUM"
 */

static int ovl_set_nlink_common(struct dentry *dentry,
				struct dentry *realdentry, const char *format)
{
	struct inode *inode = d_inode(dentry);
	struct inode *realinode = d_inode(realdentry);
	char buf[13];
	int len;

	len = snprintf(buf, sizeof(buf), format,
		       (int) (inode->i_nlink - realinode->i_nlink));

	if (WARN_ON(len >= sizeof(buf)))
		return -EIO;

	return ovl_do_setxattr(OVL_FS(inode->i_sb), ovl_dentry_upper(dentry),
			       OVL_XATTR_NLINK, buf, len);
}

int ovl_set_nlink_upper(struct dentry *dentry)
{
	return ovl_set_nlink_common(dentry, ovl_dentry_upper(dentry), "U%+i");
}

int ovl_set_nlink_lower(struct dentry *dentry)
{
	return ovl_set_nlink_common(dentry, ovl_dentry_lower(dentry), "L%+i");
}

unsigned int ovl_get_nlink(struct ovl_fs *ofs, struct dentry *lowerdentry,
			   struct dentry *upperdentry,
			   unsigned int fallback)
{
	int nlink_diff;
	int nlink;
	char buf[13];
	int err;

	if (!lowerdentry || !upperdentry || d_inode(lowerdentry)->i_nlink == 1)
		return fallback;

	err = ovl_do_getxattr(ofs, upperdentry, OVL_XATTR_NLINK,
			      &buf, sizeof(buf) - 1);
	if (err < 0)
		goto fail;

	buf[err] = '\0';
	if ((buf[0] != 'L' && buf[0] != 'U') ||
	    (buf[1] != '+' && buf[1] != '-'))
		goto fail;

	err = kstrtoint(buf + 1, 10, &nlink_diff);
	if (err < 0)
		goto fail;

	nlink = d_inode(buf[0] == 'L' ? lowerdentry : upperdentry)->i_nlink;
	nlink += nlink_diff;

	if (nlink <= 0)
		goto fail;

	return nlink;

fail:
	pr_warn_ratelimited("failed to get index nlink (%pd2, err=%i)\n",
			    upperdentry, err);
	return fallback;
}

struct inode *ovl_new_inode(struct super_block *sb, umode_t mode, dev_t rdev)
{
	struct inode *inode;

	//通过sb获取一个inode
	inode = new_inode(sb);
	if (inode)
	    //完成inode填充
		ovl_fill_inode(inode, mode, rdev);

	return inode;
}

static int ovl_inode_test(struct inode *inode, void *data)
{
	return inode->i_private == data;
}

static int ovl_inode_set(struct inode *inode, void *data)
{
	inode->i_private = data;
	return 0;
}

static bool ovl_verify_inode(struct inode *inode, struct dentry *lowerdentry,
			     struct dentry *upperdentry, bool strict)
{
	/*
	 * For directories, @strict verify from lookup path performs consistency
	 * checks, so NULL lower/upper in dentry must match NULL lower/upper in
	 * inode. Non @strict verify from NFS handle decode path passes NULL for
	 * 'unknown' lower/upper.
	 */
	if (S_ISDIR(inode->i_mode) && strict) {
		/* Real lower dir moved to upper layer under us? */
		if (!lowerdentry && ovl_inode_lower(inode))
			return false;

		/* Lookup of an uncovered redirect origin? */
		if (!upperdentry && ovl_inode_upper(inode))
			return false;
	}

	/*
	 * Allow non-NULL lower inode in ovl_inode even if lowerdentry is NULL.
	 * This happens when finding a copied up overlay inode for a renamed
	 * or hardlinked overlay dentry and lower dentry cannot be followed
	 * by origin because lower fs does not support file handles.
	 */
	if (lowerdentry && ovl_inode_lower(inode) != d_inode(lowerdentry))
		return false;

	/*
	 * Allow non-NULL __upperdentry in inode even if upperdentry is NULL.
	 * This happens when finding a lower alias for a copied up hard link.
	 */
	if (upperdentry && ovl_inode_upper(inode) != d_inode(upperdentry))
		return false;

	return true;
}

struct inode *ovl_lookup_inode(struct super_block *sb, struct dentry *real,
			       bool is_upper)
{
	struct inode *inode, *key = d_inode(real);

	inode = ilookup5(sb, (unsigned long) key, ovl_inode_test, key);
	if (!inode)
		return NULL;

	if (!ovl_verify_inode(inode, is_upper ? NULL : real,
			      is_upper ? real : NULL, false)) {
		iput(inode);
		return ERR_PTR(-ESTALE);
	}

	return inode;
}

bool ovl_lookup_trap_inode(struct super_block *sb, struct dentry *dir)
{
	struct inode *key = d_inode(dir);
	struct inode *trap;
	bool res;

	trap = ilookup5(sb, (unsigned long) key, ovl_inode_test, key);
	if (!trap)
		return false;

	res = IS_DEADDIR(trap) && !ovl_inode_upper(trap) &&
				  !ovl_inode_lower(trap);

	iput(trap);
	return res;
}

/*
 * Create an inode cache entry for layer root dir, that will intentionally
 * fail ovl_verify_inode(), so any lookup that will find some layer root
 * will fail.
 */
struct inode *ovl_get_trap_inode(struct super_block *sb, struct dentry *dir)
{
	struct inode *key = d_inode(dir);
	struct inode *trap;

	if (!d_is_dir(dir))
		return ERR_PTR(-ENOTDIR);

	trap = iget5_locked(sb, (unsigned long) key, ovl_inode_test,
			    ovl_inode_set, key);
	if (!trap)
		return ERR_PTR(-ENOMEM);

	if (!(trap->i_state & I_NEW)) {
		/* Conflicting layer roots? */
		iput(trap);
		return ERR_PTR(-ELOOP);
	}

	trap->i_mode = S_IFDIR;
	trap->i_flags = S_DEAD;
	unlock_new_inode(trap);

	return trap;
}

/*
 * Does overlay inode need to be hashed by lower inode?
 */
static bool ovl_hash_bylower(struct super_block *sb, struct dentry *upper,
			     struct dentry *lower, bool index)
{
	struct ovl_fs *ofs = sb->s_fs_info;

	/* No, if pure upper */
	if (!lower)
		return false;

	/* Yes, if already indexed */
	if (index)
		return true;

	/* Yes, if won't be copied up */
	if (!ovl_upper_mnt(ofs))
		return true;

	/* No, if lower hardlink is or will be broken on copy up */
	if ((upper || !ovl_indexdir(sb)) &&
	    !d_is_dir(lower) && d_inode(lower)->i_nlink > 1)
		return false;

	/* No, if non-indexed upper with NFS export */
	if (sb->s_export_op && upper)
		return false;

	/* Otherwise, hash by lower inode for fsnotify */
	return true;
}

static struct inode *ovl_iget5(struct super_block *sb, struct inode *newinode,
			       struct inode *key)
{
	return newinode ? inode_insert5(newinode, (unsigned long) key,
					 ovl_inode_test, ovl_inode_set, key) :
			  iget5_locked(sb, (unsigned long) key,
				       ovl_inode_test, ovl_inode_set, key);
}

struct inode *ovl_get_inode(struct super_block *sb,
			    struct ovl_inode_params *oip)
{
	struct ovl_fs *ofs = OVL_FS(sb);
	struct dentry *upperdentry = oip->upperdentry;
	struct ovl_path *lowerpath = oip->lowerpath;
	struct inode *realinode = upperdentry ? d_inode(upperdentry) : NULL;
	struct inode *inode;
	struct dentry *lowerdentry = lowerpath ? lowerpath->dentry : NULL;
	bool bylower = ovl_hash_bylower(sb, upperdentry, lowerdentry,
					oip->index);
	int fsid = bylower ? lowerpath->layer->fsid : 0;
	bool is_dir;
	unsigned long ino = 0;
	int err = oip->newinode ? -EEXIST : -ENOMEM;

	if (!realinode)
		realinode = d_inode(lowerdentry);

	/*
	 * Copy up origin (lower) may exist for non-indexed upper, but we must
	 * not use lower as hash key if this is a broken hardlink.
	 */
	is_dir = S_ISDIR(realinode->i_mode);
	if (upperdentry || bylower) {
		struct inode *key = d_inode(bylower ? lowerdentry :
						      upperdentry);
		unsigned int nlink = is_dir ? 1 : realinode->i_nlink;

		inode = ovl_iget5(sb, oip->newinode, key);
		if (!inode)
			goto out_err;
		if (!(inode->i_state & I_NEW)) {
			/*
			 * Verify that the underlying files stored in the inode
			 * match those in the dentry.
			 */
			if (!ovl_verify_inode(inode, lowerdentry, upperdentry,
					      true)) {
				iput(inode);
				err = -ESTALE;
				goto out_err;
			}

			dput(upperdentry);
			kfree(oip->redirect);
			goto out;
		}

		/* Recalculate nlink for non-dir due to indexing */
		if (!is_dir)
			nlink = ovl_get_nlink(ofs, lowerdentry, upperdentry,
					      nlink);
		set_nlink(inode, nlink);
		ino = key->i_ino;
	} else {
		/* Lower hardlink that will be broken on copy up */
	    //通过sb申请一个inode
		inode = new_inode(sb);
		if (!inode) {
			err = -ENOMEM;
			goto out_err;
		}
		ino = realinode->i_ino;
		fsid = lowerpath->layer->fsid;
	}
	ovl_fill_inode(inode, realinode->i_mode, realinode->i_rdev);
	ovl_inode_init(inode, oip, ino, fsid);

	if (upperdentry && ovl_is_impuredir(sb, upperdentry))
		ovl_set_flag(OVL_IMPURE, inode);

	if (oip->index)
		ovl_set_flag(OVL_INDEX, inode);

	OVL_I(inode)->redirect = oip->redirect;

	if (bylower)
		ovl_set_flag(OVL_CONST_INO, inode);

	/* Check for non-merge dir that may have whiteouts */
	if (is_dir) {
		if (((upperdentry && lowerdentry) || oip->numlower > 1) ||
		    ovl_check_origin_xattr(ofs, upperdentry ?: lowerdentry)) {
			ovl_set_flag(OVL_WHITEOUTS, inode);
		}
	}

	if (inode->i_state & I_NEW)
		unlock_new_inode(inode);
out:
	return inode;

out_err:
	pr_warn_ratelimited("failed to get inode (%i)\n", err);
	inode = ERR_PTR(err);
	goto out;
}<|MERGE_RESOLUTION|>--- conflicted
+++ resolved
@@ -498,9 +498,6 @@
 	return err;
 }
 
-<<<<<<< HEAD
-/*overlay普通文件inode操作集*/
-=======
 /*
  * Work around the fact that security_file_ioctl() takes a file argument.
  * Introducing security_inode_fileattr_get/set() hooks would solve this issue
@@ -574,7 +571,7 @@
 	return err;
 }
 
->>>>>>> 40226a3d
+/*overlay普通文件inode操作集*/
 static const struct inode_operations ovl_file_inode_operations = {
 	.setattr	= ovl_setattr,
 	.permission	= ovl_permission,
