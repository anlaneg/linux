/* SPDX-License-Identifier: GPL-2.0-only */
/*
 *
 * Copyright (C) 2011 Novell Inc.
 * Copyright (C) 2016 Red Hat, Inc.
 */

struct ovl_config {
	char *upperdir;
	char *workdir;
	char **lowerdirs;
	bool default_permissions;
	int redirect_mode;
	int verity_mode;
	bool index;
	int uuid;
	bool nfs_export;
	int xino;
	bool metacopy;
	bool userxattr;
	bool ovl_volatile;
};

struct ovl_sb {
	struct super_block *sb;
	dev_t pseudo_dev;
	/* Unusable (conflicting) uuid */
	bool bad_uuid;
	/* Used as a lower layer (but maybe also as upper) */
	bool is_lower;
};

struct ovl_layer {
	/* ovl_free_fs() relies on @mnt being the first member! */
	struct vfsmount *mnt;
	/* Trap in ovl inode cache */
	struct inode *trap;
	struct ovl_sb *fs;
	/* Index of this layer in fs root (upper idx == 0) */
	int idx;
	/* One fsid per unique underlying sb (upper fsid == 0) */
	int fsid;
	/* xwhiteouts were found on this layer */
	bool has_xwhiteouts;
};

struct ovl_path {
	const struct ovl_layer *layer;
	struct dentry *dentry;
};

struct ovl_entry {
	unsigned int __numlower;
	struct ovl_path __lowerstack[];
};

/* private information held for overlayfs's superblock */
struct ovl_fs {
	unsigned int numlayer;/*layers数组大小*/
	/* Number of unique fs among layers including upper fs */
	unsigned int numfs;
	/* Number of data-only lower layers */
	unsigned int numdatalayer;
<<<<<<< HEAD
	const struct ovl_layer *layers;/*每个lower对应一个layers结构体*/
=======
	struct ovl_layer *layers;
>>>>>>> 1bbb19b6
	struct ovl_sb *fs;
	/* workbasedir is the path at workdir= mount option */
	struct dentry *workbasedir;
	/* workdir is the 'work' or 'index' directory under workbasedir */
	struct dentry *workdir;
	long namelen;
	/* pathnames of lower and upper dirs, for show_options */
	struct ovl_config config;
	/* creds of process who forced instantiation of super block */
	const struct cred *creator_cred;
	bool tmpfile;
	bool noxattr;
	bool nofh;
	/* Did we take the inuse lock? */
	bool upperdir_locked;
	bool workdir_locked;
	/* Traps in ovl inode cache */
	struct inode *workbasedir_trap;
	struct inode *workdir_trap;
	/* -1: disabled, 0: same fs, 1..32: number of unused ino bits */
	int xino_mode;
	/* For allocation of non-persistent inode numbers */
	atomic_long_t last_ino;
	/* Shared whiteout cache */
	struct dentry *whiteout;
	bool no_shared_whiteout;
	/* r/o snapshot of upperdir sb's only taken on volatile mounts */
	errseq_t errseq;
};

/* Number of lower layers, not including data-only layers */
static inline unsigned int ovl_numlowerlayer(struct ovl_fs *ofs)
{
	return ofs->numlayer - ofs->numdatalayer - 1;
}

static inline struct vfsmount *ovl_upper_mnt(struct ovl_fs *ofs)
{
	return ofs->layers[0].mnt;
}

static inline struct mnt_idmap *ovl_upper_mnt_idmap(struct ovl_fs *ofs)
{
	return mnt_idmap(ovl_upper_mnt(ofs));
}

extern struct file_system_type ovl_fs_type;

static inline struct ovl_fs *OVL_FS(struct super_block *sb)
{
	if (IS_ENABLED(CONFIG_OVERLAY_FS_DEBUG))
		WARN_ON_ONCE(sb->s_type != &ovl_fs_type);

	return (struct ovl_fs *)sb->s_fs_info;
}

static inline bool ovl_should_sync(struct ovl_fs *ofs)
{
	return !ofs->config.ovl_volatile;
}

static inline unsigned int ovl_numlower(struct ovl_entry *oe)
{
	return oe ? oe->__numlower : 0;
}

static inline struct ovl_path *ovl_lowerstack(struct ovl_entry *oe)
{
	return ovl_numlower(oe) ? oe->__lowerstack : NULL;
}

static inline struct ovl_path *ovl_lowerpath(struct ovl_entry *oe)
{
	return ovl_lowerstack(oe);
}

static inline struct ovl_path *ovl_lowerdata(struct ovl_entry *oe)
{
	struct ovl_path *lowerstack = ovl_lowerstack(oe);

	return lowerstack ? &lowerstack[oe->__numlower - 1] : NULL;
}

/* May return NULL if lazy lookup of lowerdata is needed */
static inline struct dentry *ovl_lowerdata_dentry(struct ovl_entry *oe)
{
	struct ovl_path *lowerdata = ovl_lowerdata(oe);

	return lowerdata ? READ_ONCE(lowerdata->dentry) : NULL;
}

/* private information held for every overlayfs dentry */
static inline unsigned long *OVL_E_FLAGS(struct dentry *dentry)
{
	return (unsigned long *) &dentry->d_fsdata;
}

struct ovl_inode {
	union {
		struct ovl_dir_cache *cache;	/* directory */
		const char *lowerdata_redirect;	/* regular file */
	};
	const char *redirect;
	u64 version;
	unsigned long flags;
	struct inode vfs_inode;
	struct dentry *__upperdentry;
	struct ovl_entry *oe;

	/* synchronize copy up and more */
	struct mutex lock;
};

static inline struct ovl_inode *OVL_I(struct inode *inode)
{
	return container_of(inode, struct ovl_inode, vfs_inode);
}

static inline struct ovl_entry *OVL_I_E(struct inode *inode)
{
	return inode ? OVL_I(inode)->oe : NULL;
}

static inline struct ovl_entry *OVL_E(struct dentry *dentry)
{
	return OVL_I_E(d_inode(dentry));
}

static inline struct dentry *ovl_upperdentry_dereference(struct ovl_inode *oi)
{
	return READ_ONCE(oi->__upperdentry);
}<|MERGE_RESOLUTION|>--- conflicted
+++ resolved
@@ -61,11 +61,7 @@
 	unsigned int numfs;
 	/* Number of data-only lower layers */
 	unsigned int numdatalayer;
-<<<<<<< HEAD
-	const struct ovl_layer *layers;/*每个lower对应一个layers结构体*/
-=======
-	struct ovl_layer *layers;
->>>>>>> 1bbb19b6
+	struct ovl_layer *layers;/*每个lower对应一个layers结构体*/
 	struct ovl_sb *fs;
 	/* workbasedir is the path at workdir= mount option */
 	struct dentry *workbasedir;
