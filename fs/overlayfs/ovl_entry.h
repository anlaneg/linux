--- conflicted
+++ resolved
@@ -57,13 +57,9 @@
 	unsigned int numlayer;/*layers数组大小*/
 	/* Number of unique fs among layers including upper fs */
 	unsigned int numfs;
-<<<<<<< HEAD
-	const struct ovl_layer *layers;/*每个lower对应一个layers结构体*/
-=======
 	/* Number of data-only lower layers */
 	unsigned int numdatalayer;
-	const struct ovl_layer *layers;
->>>>>>> 9d1694dc
+	const struct ovl_layer *layers;/*每个lower对应一个layers结构体*/
 	struct ovl_sb *fs;
 	/* workbasedir is the path at workdir= mount option */
 	struct dentry *workbasedir;
