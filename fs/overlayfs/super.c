// SPDX-License-Identifier: GPL-2.0-only
/*
 *
 * Copyright (C) 2011 Novell Inc.
 */

#include <uapi/linux/magic.h>
#include <linux/fs.h>
#include <linux/namei.h>
#include <linux/xattr.h>
#include <linux/mount.h>
#include <linux/parser.h>
#include <linux/module.h>
#include <linux/statfs.h>
#include <linux/seq_file.h>
#include <linux/posix_acl_xattr.h>
#include <linux/exportfs.h>
#include <linux/file.h>
#include <linux/fs_context.h>
#include <linux/fs_parser.h>
#include "overlayfs.h"
#include "params.h"

MODULE_AUTHOR("Miklos Szeredi <miklos@szeredi.hu>");
MODULE_DESCRIPTION("Overlay filesystem");
MODULE_LICENSE("GPL");


struct ovl_dir_cache;

static struct dentry *ovl_d_real(struct dentry *dentry,
				 const struct inode *inode)
{
	struct dentry *real = NULL, *lower;
	int err;

	/*
	 * vfs is only expected to call d_real() with NULL from d_real_inode()
	 * and with overlay inode from file_dentry() on an overlay file.
	 *
	 * TODO: remove @inode argument from d_real() API, remove code in this
	 * function that deals with non-NULL @inode and remove d_real() call
	 * from file_dentry().
	 */
	if (inode && d_inode(dentry) == inode)
		return dentry;
	else if (inode)
		goto bug;

	if (!d_is_reg(dentry)) {
		/* d_real_inode() is only relevant for regular files */
		return dentry;
	}

	real = ovl_dentry_upper(dentry);
	if (real && (inode == d_inode(real)))
		return real;

	if (real && !inode && ovl_has_upperdata(d_inode(dentry)))
		return real;

	/*
	 * Best effort lazy lookup of lowerdata for !inode case to return
	 * the real lowerdata dentry.  The only current caller of d_real() with
	 * NULL inode is d_real_inode() from trace_uprobe and this caller is
	 * likely going to be followed reading from the file, before placing
	 * uprobes on offset within the file, so lowerdata should be available
	 * when setting the uprobe.
	 */
	err = ovl_verify_lowerdata(dentry);
	if (err)
		goto bug;
	lower = ovl_dentry_lowerdata(dentry);
	if (!lower)
		goto bug;
	real = lower;

	/* Handle recursion */
	real = d_real(real, inode);

	if (!inode || inode == d_inode(real))
		return real;
bug:
	WARN(1, "%s(%pd4, %s:%lu): real dentry (%p/%lu) not found\n",
	     __func__, dentry, inode ? inode->i_sb->s_id : "NULL",
	     inode ? inode->i_ino : 0, real,
	     real && d_inode(real) ? d_inode(real)->i_ino : 0);
	return dentry;
}

static int ovl_revalidate_real(struct dentry *d, unsigned int flags, bool weak)
{
	int ret = 1;

	if (!d)
		return 1;

	if (weak) {
		if (d->d_flags & DCACHE_OP_WEAK_REVALIDATE)
			ret =  d->d_op->d_weak_revalidate(d, flags);
	} else if (d->d_flags & DCACHE_OP_REVALIDATE) {
		ret = d->d_op->d_revalidate(d, flags);
		if (!ret) {
			if (!(flags & LOOKUP_RCU))
				d_invalidate(d);
			ret = -ESTALE;
		}
	}
	return ret;
}

static int ovl_dentry_revalidate_common(struct dentry *dentry,
					unsigned int flags, bool weak)
{
	struct ovl_entry *oe;
	struct ovl_path *lowerstack;
	struct inode *inode = d_inode_rcu(dentry);
	struct dentry *upper;
	unsigned int i;
	int ret = 1;

	/* Careful in RCU mode */
	if (!inode)
		return -ECHILD;

	oe = OVL_I_E(inode);
	lowerstack = ovl_lowerstack(oe);
	upper = ovl_i_dentry_upper(inode);
	if (upper)
		ret = ovl_revalidate_real(upper, flags, weak);

	for (i = 0; ret > 0 && i < ovl_numlower(oe); i++)
		ret = ovl_revalidate_real(lowerstack[i].dentry, flags, weak);

	return ret;
}

static int ovl_dentry_revalidate(struct dentry *dentry, unsigned int flags)
{
	return ovl_dentry_revalidate_common(dentry, flags, false);
}

static int ovl_dentry_weak_revalidate(struct dentry *dentry, unsigned int flags)
{
	return ovl_dentry_revalidate_common(dentry, flags, true);
}

//overlay的dentry操作集
static const struct dentry_operations ovl_dentry_operations = {
	.d_real = ovl_d_real,
	.d_revalidate = ovl_dentry_revalidate,
	.d_weak_revalidate = ovl_dentry_weak_revalidate,
};

static struct kmem_cache *ovl_inode_cachep;

/*负责创建inode*/
static struct inode *ovl_alloc_inode(struct super_block *sb)
{
	struct ovl_inode *oi = alloc_inode_sb(sb, ovl_inode_cachep, GFP_KERNEL);

	if (!oi)
		return NULL;

	oi->cache = NULL;
	oi->redirect = NULL;
	oi->version = 0;
	oi->flags = 0;
	oi->__upperdentry = NULL;
	oi->lowerdata_redirect = NULL;
	oi->oe = NULL;
	mutex_init(&oi->lock);

	return &oi->vfs_inode;
}

static void ovl_free_inode(struct inode *inode)
{
	struct ovl_inode *oi = OVL_I(inode);

	kfree(oi->redirect);
	kfree(oi->oe);
	mutex_destroy(&oi->lock);
	kmem_cache_free(ovl_inode_cachep, oi);
}

static void ovl_destroy_inode(struct inode *inode)
{
	struct ovl_inode *oi = OVL_I(inode);

	dput(oi->__upperdentry);
	ovl_stack_put(ovl_lowerstack(oi->oe), ovl_numlower(oi->oe));
	if (S_ISDIR(inode->i_mode))
		ovl_dir_cache_free(inode);
	else
		kfree(oi->lowerdata_redirect);
}

static void ovl_put_super(struct super_block *sb)
{
	struct ovl_fs *ofs = OVL_FS(sb);

	if (ofs)
		ovl_free_fs(ofs);
}

/* Sync real dirty inodes in upper filesystem (if it exists) */
static int ovl_sync_fs(struct super_block *sb, int wait)
{
	struct ovl_fs *ofs = OVL_FS(sb);
	struct super_block *upper_sb;
	int ret;

	ret = ovl_sync_status(ofs);
	/*
	 * We have to always set the err, because the return value isn't
	 * checked in syncfs, and instead indirectly return an error via
	 * the sb's writeback errseq, which VFS inspects after this call.
	 */
	if (ret < 0) {
		errseq_set(&sb->s_wb_err, -EIO);
		return -EIO;
	}

	if (!ret)
		return ret;

	/*
	 * Not called for sync(2) call or an emergency sync (SB_I_SKIP_SYNC).
	 * All the super blocks will be iterated, including upper_sb.
	 *
	 * If this is a syncfs(2) call, then we do need to call
	 * sync_filesystem() on upper_sb, but enough if we do it when being
	 * called with wait == 1.
	 */
	if (!wait)
		return 0;

	upper_sb = ovl_upper_mnt(ofs)->mnt_sb;

	down_read(&upper_sb->s_umount);
	ret = sync_filesystem(upper_sb);
	up_read(&upper_sb->s_umount);

	return ret;
}

/**
 * ovl_statfs
 * @dentry: The dentry to query
 * @buf: The struct kstatfs to fill in with stats
 *
 * Get the filesystem statistics.  As writes always target the upper layer
 * filesystem pass the statfs to the upper filesystem (if it exists)
 */
static int ovl_statfs(struct dentry *dentry, struct kstatfs *buf)
{
	struct super_block *sb = dentry->d_sb;
	struct ovl_fs *ofs = OVL_FS(sb);
	struct dentry *root_dentry = sb->s_root;
	struct path path;
	int err;

	ovl_path_real(root_dentry, &path);

	err = vfs_statfs(&path, buf);
	if (!err) {
		buf->f_namelen = ofs->namelen;
		buf->f_type = OVERLAYFS_SUPER_MAGIC;
		if (ovl_has_fsid(ofs))
			buf->f_fsid = uuid_to_fsid(sb->s_uuid.b);
	}

	return err;
}

static const struct super_operations ovl_super_operations = {
	.alloc_inode	= ovl_alloc_inode,
	.free_inode	= ovl_free_inode,
	.destroy_inode	= ovl_destroy_inode,
	.drop_inode	= generic_delete_inode,
	.put_super	= ovl_put_super,
	.sync_fs	= ovl_sync_fs,
	.statfs		= ovl_statfs,
	.show_options	= ovl_show_options,
};

<<<<<<< HEAD
static char *ovl_next_opt(char **s)
{
	char *sbegin = *s;
	char *p;

	if (sbegin == NULL)
		return NULL;

	for (p = sbegin; *p; p++) {
		if (*p == '\\') {
			p++;
			if (!*p)
				break;
		} else if (*p == ',') {
			*p = '\0';
			*s = p + 1;
			return sbegin;
		}
	}
	*s = NULL;
	return sbegin;
}

static int ovl_parse_redirect_mode(struct ovl_config *config, const char *mode)
{
	if (strcmp(mode, "on") == 0) {
		config->redirect_dir = true;
		/*
		 * Does not make sense to have redirect creation without
		 * redirect following.
		 */
		config->redirect_follow = true;
	} else if (strcmp(mode, "follow") == 0) {
		config->redirect_follow = true;
	} else if (strcmp(mode, "off") == 0) {
		if (ovl_redirect_always_follow)
			config->redirect_follow = true;
	} else if (strcmp(mode, "nofollow") != 0) {
		pr_err("bad mount option \"redirect_dir=%s\"\n",
		       mode);
		return -EINVAL;
	}

	return 0;
}

/*利用opt填充config*/
static int ovl_parse_opt(char *opt, struct ovl_config *config)
{
	char *p;
	int err;
	bool metacopy_opt = false, redirect_opt = false;
	bool nfs_export_opt = false, index_opt = false;

	config->redirect_mode = kstrdup(ovl_redirect_mode_def(), GFP_KERNEL);
	if (!config->redirect_mode)
		return -ENOMEM;

	while ((p = ovl_next_opt(&opt)) != NULL) {
		int token;
		substring_t args[MAX_OPT_ARGS];

		if (!*p)
			continue;

		token = match_token(p, ovl_tokens, args);
		switch (token) {
		case OPT_UPPERDIR:
			kfree(config->upperdir);
			config->upperdir = match_strdup(&args[0]);
			if (!config->upperdir)
				return -ENOMEM;
			break;

		case OPT_LOWERDIR:
			kfree(config->lowerdir);
			config->lowerdir = match_strdup(&args[0]);
			if (!config->lowerdir)
				return -ENOMEM;
			break;

		case OPT_WORKDIR:
			kfree(config->workdir);
			config->workdir = match_strdup(&args[0]);
			if (!config->workdir)
				return -ENOMEM;
			break;

		case OPT_DEFAULT_PERMISSIONS:
			config->default_permissions = true;
			break;

		case OPT_REDIRECT_DIR:
			kfree(config->redirect_mode);
			config->redirect_mode = match_strdup(&args[0]);
			if (!config->redirect_mode)
				return -ENOMEM;
			redirect_opt = true;
			break;

		case OPT_INDEX_ON:
			config->index = true;
			index_opt = true;
			break;

		case OPT_INDEX_OFF:
			config->index = false;
			index_opt = true;
			break;

		case OPT_UUID_ON:
			config->uuid = true;
			break;

		case OPT_UUID_OFF:
			config->uuid = false;
			break;

		case OPT_NFS_EXPORT_ON:
			config->nfs_export = true;
			nfs_export_opt = true;
			break;

		case OPT_NFS_EXPORT_OFF:
			config->nfs_export = false;
			nfs_export_opt = true;
			break;

		case OPT_XINO_ON:
			config->xino = OVL_XINO_ON;
			break;

		case OPT_XINO_OFF:
			config->xino = OVL_XINO_OFF;
			break;

		case OPT_XINO_AUTO:
			config->xino = OVL_XINO_AUTO;
			break;

		case OPT_METACOPY_ON:
			config->metacopy = true;
			metacopy_opt = true;
			break;

		case OPT_METACOPY_OFF:
			config->metacopy = false;
			metacopy_opt = true;
			break;

		case OPT_VOLATILE:
			config->ovl_volatile = true;
			break;

		case OPT_USERXATTR:
			config->userxattr = true;
			break;

		default:
			pr_err("unrecognized mount option \"%s\" or missing value\n",
					p);
			return -EINVAL;
		}
	}

	/* Workdir/index are useless in non-upper mount */
	if (!config->upperdir) {
		if (config->workdir) {
			pr_info("option \"workdir=%s\" is useless in a non-upper mount, ignore\n",
				config->workdir);
			kfree(config->workdir);
			config->workdir = NULL;
		}
		if (config->index && index_opt) {
			pr_info("option \"index=on\" is useless in a non-upper mount, ignore\n");
			index_opt = false;
		}
		config->index = false;
	}

	if (!config->upperdir && config->ovl_volatile) {
		pr_info("option \"volatile\" is meaningless in a non-upper mount, ignoring it.\n");
		config->ovl_volatile = false;
	}

	err = ovl_parse_redirect_mode(config, config->redirect_mode);
	if (err)
		return err;

	/*
	 * This is to make the logic below simpler.  It doesn't make any other
	 * difference, since config->redirect_dir is only used for upper.
	 */
	if (!config->upperdir && config->redirect_follow)
		config->redirect_dir = true;

	/* Resolve metacopy -> redirect_dir dependency */
	if (config->metacopy && !config->redirect_dir) {
		if (metacopy_opt && redirect_opt) {
			pr_err("conflicting options: metacopy=on,redirect_dir=%s\n",
			       config->redirect_mode);
			return -EINVAL;
		}
		if (redirect_opt) {
			/*
			 * There was an explicit redirect_dir=... that resulted
			 * in this conflict.
			 */
			pr_info("disabling metacopy due to redirect_dir=%s\n",
				config->redirect_mode);
			config->metacopy = false;
		} else {
			/* Automatically enable redirect otherwise. */
			config->redirect_follow = config->redirect_dir = true;
		}
	}

	/* Resolve nfs_export -> index dependency */
	if (config->nfs_export && !config->index) {
		if (!config->upperdir && config->redirect_follow) {
			pr_info("NFS export requires \"redirect_dir=nofollow\" on non-upper mount, falling back to nfs_export=off.\n");
			config->nfs_export = false;
		} else if (nfs_export_opt && index_opt) {
			pr_err("conflicting options: nfs_export=on,index=off\n");
			return -EINVAL;
		} else if (index_opt) {
			/*
			 * There was an explicit index=off that resulted
			 * in this conflict.
			 */
			pr_info("disabling nfs_export due to index=off\n");
			config->nfs_export = false;
		} else {
			/* Automatically enable index otherwise. */
			config->index = true;
		}
	}

	/* Resolve nfs_export -> !metacopy dependency */
	if (config->nfs_export && config->metacopy) {
		if (nfs_export_opt && metacopy_opt) {
			pr_err("conflicting options: nfs_export=on,metacopy=on\n");
			return -EINVAL;
		}
		if (metacopy_opt) {
			/*
			 * There was an explicit metacopy=on that resulted
			 * in this conflict.
			 */
			pr_info("disabling nfs_export due to metacopy=on\n");
			config->nfs_export = false;
		} else {
			/*
			 * There was an explicit nfs_export=on that resulted
			 * in this conflict.
			 */
			pr_info("disabling metacopy due to nfs_export=on\n");
			config->metacopy = false;
		}
	}


	/* Resolve userxattr -> !redirect && !metacopy dependency */
	if (config->userxattr) {
		if (config->redirect_follow && redirect_opt) {
			pr_err("conflicting options: userxattr,redirect_dir=%s\n",
			       config->redirect_mode);
			return -EINVAL;
		}
		if (config->metacopy && metacopy_opt) {
			pr_err("conflicting options: userxattr,metacopy=on\n");
			return -EINVAL;
		}
		/*
		 * Silently disable default setting of redirect and metacopy.
		 * This shall be the default in the future as well: these
		 * options must be explicitly enabled if used together with
		 * userxattr.
		 */
		config->redirect_dir = config->redirect_follow = false;
		config->metacopy = false;
	}

	return 0;
}

=======
>>>>>>> 9d1694dc
#define OVL_WORKDIR_NAME "work"
#define OVL_INDEXDIR_NAME "index"

static struct dentry *ovl_workdir_create(struct ovl_fs *ofs,
					 const char *name, bool persist)
{
	struct inode *dir =  ofs->workbasedir->d_inode;
	struct vfsmount *mnt = ovl_upper_mnt(ofs);
	struct dentry *work;
	int err;
	bool retried = false;

	inode_lock_nested(dir, I_MUTEX_PARENT);
retry:
	work = ovl_lookup_upper(ofs, name, ofs->workbasedir, strlen(name));

	if (!IS_ERR(work)) {
		struct iattr attr = {
			.ia_valid = ATTR_MODE,
			.ia_mode = S_IFDIR | 0,
		};

		if (work->d_inode) {
			err = -EEXIST;
			if (retried)
				goto out_dput;

			if (persist)
				goto out_unlock;

			retried = true;
			err = ovl_workdir_cleanup(ofs, dir, mnt, work, 0);
			dput(work);
			if (err == -EINVAL) {
				work = ERR_PTR(err);
				goto out_unlock;
			}
			goto retry;
		}

		err = ovl_mkdir_real(ofs, dir, &work, attr.ia_mode);
		if (err)
			goto out_dput;

		/* Weird filesystem returning with hashed negative (kernfs)? */
		err = -EINVAL;
		if (d_really_is_negative(work))
			goto out_dput;

		/*
		 * Try to remove POSIX ACL xattrs from workdir.  We are good if:
		 *
		 * a) success (there was a POSIX ACL xattr and was removed)
		 * b) -ENODATA (there was no POSIX ACL xattr)
		 * c) -EOPNOTSUPP (POSIX ACL xattrs are not supported)
		 *
		 * There are various other error values that could effectively
		 * mean that the xattr doesn't exist (e.g. -ERANGE is returned
		 * if the xattr name is too long), but the set of filesystems
		 * allowed as upper are limited to "normal" ones, where checking
		 * for the above two errors is sufficient.
		 */
		err = ovl_do_remove_acl(ofs, work, XATTR_NAME_POSIX_ACL_DEFAULT);
		if (err && err != -ENODATA && err != -EOPNOTSUPP)
			goto out_dput;

		err = ovl_do_remove_acl(ofs, work, XATTR_NAME_POSIX_ACL_ACCESS);
		if (err && err != -ENODATA && err != -EOPNOTSUPP)
			goto out_dput;

		/* Clear any inherited mode bits */
		inode_lock(work->d_inode);
		err = ovl_do_notify_change(ofs, work, &attr);
		inode_unlock(work->d_inode);
		if (err)
			goto out_dput;
	} else {
		err = PTR_ERR(work);
		goto out_err;
	}
out_unlock:
	inode_unlock(dir);
	return work;

out_dput:
	dput(work);
out_err:
	pr_warn("failed to create directory %s/%s (errno: %i); mounting read-only\n",
		ofs->config.workdir, name, -err);
	work = NULL;
	goto out_unlock;
}

static int ovl_check_namelen(const struct path *path, struct ovl_fs *ofs,
			     const char *name)
{
	struct kstatfs statfs;
	int err = vfs_statfs(path, &statfs);

	if (err)
		pr_err("statfs failed on '%s'\n", name);
	else
		ofs->namelen = max(ofs->namelen, statfs.f_namelen);

	return err;
}

static int ovl_lower_dir(const char *name, struct path *path,
			 struct ovl_fs *ofs, int *stack_depth)
{
	int fh_type;
	int err;

	err = ovl_check_namelen(path, ofs, name);
	if (err)
		return err;

	*stack_depth = max(*stack_depth, path->mnt->mnt_sb->s_stack_depth);

	/*
	 * The inodes index feature and NFS export need to encode and decode
	 * file handles, so they require that all layers support them.
	 */
	fh_type = ovl_can_decode_fh(path->dentry->d_sb);
	if ((ofs->config.nfs_export ||
	     (ofs->config.index && ofs->config.upperdir)) && !fh_type) {
		ofs->config.index = false;
		ofs->config.nfs_export = false;
		pr_warn("fs on '%s' does not support file handles, falling back to index=off,nfs_export=off.\n",
			name);
	}
	ofs->nofh |= !fh_type;
	/*
	 * Decoding origin file handle is required for persistent st_ino.
	 * Without persistent st_ino, xino=auto falls back to xino=off.
	 */
	if (ofs->config.xino == OVL_XINO_AUTO &&
	    ofs->config.upperdir && !fh_type) {
		ofs->config.xino = OVL_XINO_OFF;
		pr_warn("fs on '%s' does not support file handles, falling back to xino=off.\n",
			name);
	}

	/* Check if lower fs has 32bit inode numbers */
	if (fh_type != FILEID_INO32_GEN)
		ofs->xino_mode = -1;

	return 0;
}

/* Workdir should not be subdir of upperdir and vice versa */
static bool ovl_workdir_ok(struct dentry *workdir, struct dentry *upperdir)
{
	bool ok = false;

	if (workdir != upperdir) {
		struct dentry *trap = lock_rename(workdir, upperdir);
		if (!IS_ERR(trap))
			unlock_rename(workdir, upperdir);
		ok = (trap == NULL);
	}
	return ok;
}

<<<<<<< HEAD
static unsigned int ovl_split_lowerdirs(char *str)
{
	unsigned int ctr = 1;
	char *s, *d;

	for (s = d = str;; s++, d++) {
		if (*s == '\\') {
			s++;/*跳过转义*/
		} else if (*s == ':') {
			*d = '\0';/*遇到目录分隔符，断开*/
			ctr++;
			continue;
		}
		*d = *s;
		if (!*s)
			break;
	}
	return ctr;
}

static int ovl_own_xattr_get(const struct xattr_handler *handler,
			     struct dentry *dentry, struct inode *inode,
			     const char *name, void *buffer, size_t size)
{
	return -EOPNOTSUPP;
}

static int ovl_own_xattr_set(const struct xattr_handler *handler,
			     struct mnt_idmap *idmap,
			     struct dentry *dentry, struct inode *inode,
			     const char *name, const void *value,
			     size_t size, int flags)
{
	return -EOPNOTSUPP;
}

static int ovl_other_xattr_get(const struct xattr_handler *handler,
			       struct dentry *dentry, struct inode *inode,
			       const char *name, void *buffer, size_t size)
{
	return ovl_xattr_get(dentry, inode, name, buffer, size);
}

static int ovl_other_xattr_set(const struct xattr_handler *handler,
			       struct mnt_idmap *idmap,
			       struct dentry *dentry, struct inode *inode,
			       const char *name, const void *value,
			       size_t size, int flags)
{
	return ovl_xattr_set(dentry, inode, name, value, size, flags);
}

static const struct xattr_handler ovl_own_trusted_xattr_handler = {
	.prefix	= OVL_XATTR_TRUSTED_PREFIX,
	.get = ovl_own_xattr_get,
	.set = ovl_own_xattr_set,
};

static const struct xattr_handler ovl_own_user_xattr_handler = {
	.prefix	= OVL_XATTR_USER_PREFIX,
	.get = ovl_own_xattr_get,
	.set = ovl_own_xattr_set,
};

static const struct xattr_handler ovl_other_xattr_handler = {
	.prefix	= "", /* catch all */
	.get = ovl_other_xattr_get,
	.set = ovl_other_xattr_set,
};

static const struct xattr_handler *ovl_trusted_xattr_handlers[] = {
#ifdef CONFIG_FS_POSIX_ACL
	&posix_acl_access_xattr_handler,
	&posix_acl_default_xattr_handler,
#endif
	&ovl_own_trusted_xattr_handler,
	&ovl_other_xattr_handler,
	NULL
};

static const struct xattr_handler *ovl_user_xattr_handlers[] = {
#ifdef CONFIG_FS_POSIX_ACL
	&posix_acl_access_xattr_handler,
	&posix_acl_default_xattr_handler,
#endif
	&ovl_own_user_xattr_handler,
	&ovl_other_xattr_handler,
	NULL
};

=======
>>>>>>> 9d1694dc
static int ovl_setup_trap(struct super_block *sb, struct dentry *dir,
			  struct inode **ptrap, const char *name)
{
	struct inode *trap;
	int err;

	trap = ovl_get_trap_inode(sb, dir);
	err = PTR_ERR_OR_ZERO(trap);
	if (err) {
		if (err == -ELOOP)
			pr_err("conflicting %s path\n", name);
		return err;
	}

	*ptrap = trap;
	return 0;
}

/*
 * Determine how we treat concurrent use of upperdir/workdir based on the
 * index feature. This is papering over mount leaks of container runtimes,
 * for example, an old overlay mount is leaked and now its upperdir is
 * attempted to be used as a lower layer in a new overlay mount.
 */
static int ovl_report_in_use(struct ovl_fs *ofs, const char *name)
{
	if (ofs->config.index) {
		pr_err("%s is in-use as upperdir/workdir of another mount, mount with '-o index=off' to override exclusive upperdir protection.\n",
		       name);
		return -EBUSY;
	} else {
		pr_warn("%s is in-use as upperdir/workdir of another mount, accessing files from both mounts will result in undefined behavior.\n",
			name);
		return 0;
	}
}

static int ovl_get_upper(struct super_block *sb, struct ovl_fs *ofs,
			 struct ovl_layer *upper_layer,
			 const struct path *upperpath)
{
	struct vfsmount *upper_mnt;
	int err;

	/* Upperdir path should not be r/o */
	if (__mnt_is_readonly(upperpath->mnt)) {
		pr_err("upper fs is r/o, try multi-lower layers mount\n");
		err = -EINVAL;
		goto out;
	}

	err = ovl_check_namelen(upperpath, ofs, ofs->config.upperdir);
	if (err)
		goto out;

	err = ovl_setup_trap(sb, upperpath->dentry, &upper_layer->trap,
			     "upperdir");
	if (err)
		goto out;

	upper_mnt = clone_private_mount(upperpath);
	err = PTR_ERR(upper_mnt);
	if (IS_ERR(upper_mnt)) {
		pr_err("failed to clone upperpath\n");
		goto out;
	}

	/* Don't inherit atime flags */
	upper_mnt->mnt_flags &= ~(MNT_NOATIME | MNT_NODIRATIME | MNT_RELATIME);
	upper_layer->mnt = upper_mnt;
	upper_layer->idx = 0;
	upper_layer->fsid = 0;

	/*
	 * Inherit SB_NOSEC flag from upperdir.
	 *
	 * This optimization changes behavior when a security related attribute
	 * (suid/sgid/security.*) is changed on an underlying layer.  This is
	 * okay because we don't yet have guarantees in that case, but it will
	 * need careful treatment once we want to honour changes to underlying
	 * filesystems.
	 */
	if (upper_mnt->mnt_sb->s_flags & SB_NOSEC)
		sb->s_flags |= SB_NOSEC;

	if (ovl_inuse_trylock(ovl_upper_mnt(ofs)->mnt_root)) {
		ofs->upperdir_locked = true;
	} else {
		err = ovl_report_in_use(ofs, "upperdir");
		if (err)
			goto out;
	}

	err = 0;
out:
	return err;
}

/*
 * Returns 1 if RENAME_WHITEOUT is supported, 0 if not supported and
 * negative values if error is encountered.
 */
static int ovl_check_rename_whiteout(struct ovl_fs *ofs)
{
	struct dentry *workdir = ofs->workdir;
	struct inode *dir = d_inode(workdir);
	struct dentry *temp;
	struct dentry *dest;
	struct dentry *whiteout;
	struct name_snapshot name;
	int err;

	inode_lock_nested(dir, I_MUTEX_PARENT);

	temp = ovl_create_temp(ofs, workdir, OVL_CATTR(S_IFREG | 0));
	err = PTR_ERR(temp);
	if (IS_ERR(temp))
		goto out_unlock;

	dest = ovl_lookup_temp(ofs, workdir);
	err = PTR_ERR(dest);
	if (IS_ERR(dest)) {
		dput(temp);
		goto out_unlock;
	}

	/* Name is inline and stable - using snapshot as a copy helper */
	take_dentry_name_snapshot(&name, temp);
	err = ovl_do_rename(ofs, dir, temp, dir, dest, RENAME_WHITEOUT);
	if (err) {
		if (err == -EINVAL)
			err = 0;
		goto cleanup_temp;
	}

	whiteout = ovl_lookup_upper(ofs, name.name.name, workdir, name.name.len);
	err = PTR_ERR(whiteout);
	if (IS_ERR(whiteout))
		goto cleanup_temp;

	err = ovl_upper_is_whiteout(ofs, whiteout);

	/* Best effort cleanup of whiteout and temp file */
	if (err)
		ovl_cleanup(ofs, dir, whiteout);
	dput(whiteout);

cleanup_temp:
	ovl_cleanup(ofs, dir, temp);
	release_dentry_name_snapshot(&name);
	dput(temp);
	dput(dest);

out_unlock:
	inode_unlock(dir);

	return err;
}

static struct dentry *ovl_lookup_or_create(struct ovl_fs *ofs,
					   struct dentry *parent,
					   const char *name, umode_t mode)
{
	size_t len = strlen(name);
	struct dentry *child;

	inode_lock_nested(parent->d_inode, I_MUTEX_PARENT);
	child = ovl_lookup_upper(ofs, name, parent, len);
	if (!IS_ERR(child) && !child->d_inode)
		child = ovl_create_real(ofs, parent->d_inode, child,
					OVL_CATTR(mode));
	inode_unlock(parent->d_inode);
	dput(parent);

	return child;
}

/*
 * Creates $workdir/work/incompat/volatile/dirty file if it is not already
 * present.
 */
static int ovl_create_volatile_dirty(struct ovl_fs *ofs)
{
	unsigned int ctr;
	struct dentry *d = dget(ofs->workbasedir);
	static const char *const volatile_path[] = {
		OVL_WORKDIR_NAME, "incompat", "volatile", "dirty"
	};
	const char *const *name = volatile_path;

	for (ctr = ARRAY_SIZE(volatile_path); ctr; ctr--, name++) {
		d = ovl_lookup_or_create(ofs, d, *name, ctr > 1 ? S_IFDIR : S_IFREG);
		if (IS_ERR(d))
			return PTR_ERR(d);
	}
	dput(d);
	return 0;
}

static int ovl_make_workdir(struct super_block *sb, struct ovl_fs *ofs,
			    const struct path *workpath)
{
	struct vfsmount *mnt = ovl_upper_mnt(ofs);
	struct dentry *workdir;
	struct file *tmpfile;
	bool rename_whiteout;
	bool d_type;
	int fh_type;
	int err;

	err = mnt_want_write(mnt);
	if (err)
		return err;

	workdir = ovl_workdir_create(ofs, OVL_WORKDIR_NAME, false);
	err = PTR_ERR(workdir);
	if (IS_ERR_OR_NULL(workdir))
		goto out;

	ofs->workdir = workdir;

	err = ovl_setup_trap(sb, ofs->workdir, &ofs->workdir_trap, "workdir");
	if (err)
		goto out;

	/*
	 * Upper should support d_type, else whiteouts are visible.  Given
	 * workdir and upper are on same fs, we can do iterate_dir() on
	 * workdir. This check requires successful creation of workdir in
	 * previous step.
	 */
	err = ovl_check_d_type_supported(workpath);
	if (err < 0)
		goto out;

	d_type = err;
	if (!d_type)
		pr_warn("upper fs needs to support d_type.\n");

	/* Check if upper/work fs supports O_TMPFILE */
	tmpfile = ovl_do_tmpfile(ofs, ofs->workdir, S_IFREG | 0);
	ofs->tmpfile = !IS_ERR(tmpfile);
	if (ofs->tmpfile)
		fput(tmpfile);
	else
		pr_warn("upper fs does not support tmpfile.\n");


	/* Check if upper/work fs supports RENAME_WHITEOUT */
	err = ovl_check_rename_whiteout(ofs);
	if (err < 0)
		goto out;

	rename_whiteout = err;
	if (!rename_whiteout)
		pr_warn("upper fs does not support RENAME_WHITEOUT.\n");

	/*
	 * Check if upper/work fs supports (trusted|user).overlay.* xattr
	 */
	err = ovl_setxattr(ofs, ofs->workdir, OVL_XATTR_OPAQUE, "0", 1);
	if (err) {
		pr_warn("failed to set xattr on upper\n");
		ofs->noxattr = true;
		if (ovl_redirect_follow(ofs)) {
			ofs->config.redirect_mode = OVL_REDIRECT_NOFOLLOW;
			pr_warn("...falling back to redirect_dir=nofollow.\n");
		}
		if (ofs->config.metacopy) {
			ofs->config.metacopy = false;
			pr_warn("...falling back to metacopy=off.\n");
		}
		if (ofs->config.index) {
			ofs->config.index = false;
			pr_warn("...falling back to index=off.\n");
		}
		if (ovl_has_fsid(ofs)) {
			ofs->config.uuid = OVL_UUID_NULL;
			pr_warn("...falling back to uuid=null.\n");
		}
		/*
		 * xattr support is required for persistent st_ino.
		 * Without persistent st_ino, xino=auto falls back to xino=off.
		 */
		if (ofs->config.xino == OVL_XINO_AUTO) {
			ofs->config.xino = OVL_XINO_OFF;
			pr_warn("...falling back to xino=off.\n");
		}
		if (err == -EPERM && !ofs->config.userxattr)
			pr_info("try mounting with 'userxattr' option\n");
		err = 0;
	} else {
		ovl_removexattr(ofs, ofs->workdir, OVL_XATTR_OPAQUE);
	}

	/*
	 * We allowed sub-optimal upper fs configuration and don't want to break
	 * users over kernel upgrade, but we never allowed remote upper fs, so
	 * we can enforce strict requirements for remote upper fs.
	 */
	if (ovl_dentry_remote(ofs->workdir) &&
	    (!d_type || !rename_whiteout || ofs->noxattr)) {
		pr_err("upper fs missing required features.\n");
		err = -EINVAL;
		goto out;
	}

	/*
	 * For volatile mount, create a incompat/volatile/dirty file to keep
	 * track of it.
	 */
	if (ofs->config.ovl_volatile) {
		err = ovl_create_volatile_dirty(ofs);
		if (err < 0) {
			pr_err("Failed to create volatile/dirty file.\n");
			goto out;
		}
	}

	/* Check if upper/work fs supports file handles */
	fh_type = ovl_can_decode_fh(ofs->workdir->d_sb);
	if (ofs->config.index && !fh_type) {
		ofs->config.index = false;
		pr_warn("upper fs does not support file handles, falling back to index=off.\n");
	}
	ofs->nofh |= !fh_type;

	/* Check if upper fs has 32bit inode numbers */
	if (fh_type != FILEID_INO32_GEN)
		ofs->xino_mode = -1;

	/* NFS export of r/w mount depends on index */
	if (ofs->config.nfs_export && !ofs->config.index) {
		pr_warn("NFS export requires \"index=on\", falling back to nfs_export=off.\n");
		ofs->config.nfs_export = false;
	}
out:
	mnt_drop_write(mnt);
	return err;
}

static int ovl_get_workdir(struct super_block *sb, struct ovl_fs *ofs,
			   const struct path *upperpath,
			   const struct path *workpath)
{
	int err;

	err = -EINVAL;
	if (upperpath->mnt != workpath->mnt) {
		pr_err("workdir and upperdir must reside under the same mount\n");
		return err;
	}
	if (!ovl_workdir_ok(workpath->dentry, upperpath->dentry)) {
		pr_err("workdir and upperdir must be separate subtrees\n");
		return err;
	}

	ofs->workbasedir = dget(workpath->dentry);

	if (ovl_inuse_trylock(ofs->workbasedir)) {
		ofs->workdir_locked = true;
	} else {
		err = ovl_report_in_use(ofs, "workdir");
		if (err)
			return err;
	}

	err = ovl_setup_trap(sb, ofs->workbasedir, &ofs->workbasedir_trap,
			     "workdir");
	if (err)
		return err;

	return ovl_make_workdir(sb, ofs, workpath);
}

static int ovl_get_indexdir(struct super_block *sb, struct ovl_fs *ofs,
			    struct ovl_entry *oe, const struct path *upperpath)
{
	struct vfsmount *mnt = ovl_upper_mnt(ofs);
	struct dentry *indexdir;
	struct dentry *origin = ovl_lowerstack(oe)->dentry;
	const struct ovl_fh *fh;
	int err;

	fh = ovl_get_origin_fh(ofs, origin);
	if (IS_ERR(fh))
		return PTR_ERR(fh);

	err = mnt_want_write(mnt);
	if (err)
		goto out_free_fh;

	/* Verify lower root is upper root origin */
	err = ovl_verify_origin_fh(ofs, upperpath->dentry, fh, true);
	if (err) {
		pr_err("failed to verify upper root origin\n");
		goto out;
	}

	/* index dir will act also as workdir */
	iput(ofs->workdir_trap);
	ofs->workdir_trap = NULL;
	dput(ofs->workdir);
	ofs->workdir = NULL;
	indexdir = ovl_workdir_create(ofs, OVL_INDEXDIR_NAME, true);
	if (IS_ERR(indexdir)) {
		err = PTR_ERR(indexdir);
	} else if (indexdir) {
		ofs->workdir = indexdir;
		err = ovl_setup_trap(sb, indexdir, &ofs->workdir_trap,
				     "indexdir");
		if (err)
			goto out;

		/*
		 * Verify upper root is exclusively associated with index dir.
		 * Older kernels stored upper fh in ".overlay.origin"
		 * xattr. If that xattr exists, verify that it is a match to
		 * upper dir file handle. In any case, verify or set xattr
		 * ".overlay.upper" to indicate that index may have
		 * directory entries.
		 */
		if (ovl_check_origin_xattr(ofs, indexdir)) {
			err = ovl_verify_origin_xattr(ofs, indexdir,
						      OVL_XATTR_ORIGIN,
						      upperpath->dentry, true,
						      false);
			if (err)
				pr_err("failed to verify index dir 'origin' xattr\n");
		}
		err = ovl_verify_upper(ofs, indexdir, upperpath->dentry, true);
		if (err)
			pr_err("failed to verify index dir 'upper' xattr\n");

		/* Cleanup bad/stale/orphan index entries */
		if (!err)
			err = ovl_indexdir_cleanup(ofs);
	}
	if (err || !indexdir)
		pr_warn("try deleting index dir or mounting with '-o index=off' to disable inodes index.\n");

out:
	mnt_drop_write(mnt);
out_free_fh:
	kfree(fh);
	return err;
}

static bool ovl_lower_uuid_ok(struct ovl_fs *ofs, const uuid_t *uuid)
{
	unsigned int i;

	if (!ofs->config.nfs_export && !ovl_upper_mnt(ofs))
		return true;

	/*
	 * We allow using single lower with null uuid for index and nfs_export
	 * for example to support those features with single lower squashfs.
	 * To avoid regressions in setups of overlay with re-formatted lower
	 * squashfs, do not allow decoding origin with lower null uuid unless
	 * user opted-in to one of the new features that require following the
	 * lower inode of non-dir upper.
	 */
	if (ovl_allow_offline_changes(ofs) && uuid_is_null(uuid))
		return false;

	for (i = 0; i < ofs->numfs; i++) {
		/*
		 * We use uuid to associate an overlay lower file handle with a
		 * lower layer, so we can accept lower fs with null uuid as long
		 * as all lower layers with null uuid are on the same fs.
		 * if we detect multiple lower fs with the same uuid, we
		 * disable lower file handle decoding on all of them.
		 */
		if (ofs->fs[i].is_lower &&
		    uuid_equal(&ofs->fs[i].sb->s_uuid, uuid)) {
			ofs->fs[i].bad_uuid = true;
			return false;
		}
	}
	return true;
}

/* Get a unique fsid for the layer */
static int ovl_get_fsid(struct ovl_fs *ofs, const struct path *path)
{
	struct super_block *sb = path->mnt->mnt_sb;
	unsigned int i;
	dev_t dev;
	int err;
	bool bad_uuid = false;
	bool warn = false;

	for (i = 0; i < ofs->numfs; i++) {
		if (ofs->fs[i].sb == sb)
			return i;
	}

	if (!ovl_lower_uuid_ok(ofs, &sb->s_uuid)) {
		bad_uuid = true;
		if (ofs->config.xino == OVL_XINO_AUTO) {
			ofs->config.xino = OVL_XINO_OFF;
			warn = true;
		}
		if (ofs->config.index || ofs->config.nfs_export) {
			ofs->config.index = false;
			ofs->config.nfs_export = false;
			warn = true;
		}
		if (warn) {
			pr_warn("%s uuid detected in lower fs '%pd2', falling back to xino=%s,index=off,nfs_export=off.\n",
				uuid_is_null(&sb->s_uuid) ? "null" :
							    "conflicting",
				path->dentry, ovl_xino_mode(&ofs->config));
		}
	}

	err = get_anon_bdev(&dev);
	if (err) {
		pr_err("failed to get anonymous bdev for lowerpath\n");
		return err;
	}

	ofs->fs[ofs->numfs].sb = sb;
	ofs->fs[ofs->numfs].pseudo_dev = dev;
	ofs->fs[ofs->numfs].bad_uuid = bad_uuid;

	return ofs->numfs++;
}

/*
 * The fsid after the last lower fsid is used for the data layers.
 * It is a "null fs" with a null sb, null uuid, and no pseudo dev.
 */
static int ovl_get_data_fsid(struct ovl_fs *ofs)
{
	return ofs->numfs;
}


static int ovl_get_layers(struct super_block *sb, struct ovl_fs *ofs,
			  struct ovl_fs_context *ctx, struct ovl_layer *layers)
{
	int err;
	unsigned int i;
	size_t nr_merged_lower;

	ofs->fs = kcalloc(ctx->nr + 2, sizeof(struct ovl_sb), GFP_KERNEL);
	if (ofs->fs == NULL)
		return -ENOMEM;

	/*
	 * idx/fsid 0 are reserved for upper fs even with lower only overlay
	 * and the last fsid is reserved for "null fs" of the data layers.
	 */
	ofs->numfs++;

	/*
	 * All lower layers that share the same fs as upper layer, use the same
	 * pseudo_dev as upper layer.  Allocate fs[0].pseudo_dev even for lower
	 * only overlay to simplify ovl_fs_free().
	 * is_lower will be set if upper fs is shared with a lower layer.
	 */
	err = get_anon_bdev(&ofs->fs[0].pseudo_dev);
	if (err) {
		pr_err("failed to get anonymous bdev for upper fs\n");
		return err;
	}

	if (ovl_upper_mnt(ofs)) {
		ofs->fs[0].sb = ovl_upper_mnt(ofs)->mnt_sb;
		ofs->fs[0].is_lower = false;
	}

	nr_merged_lower = ctx->nr - ctx->nr_data;
	for (i = 0; i < ctx->nr; i++) {
		struct ovl_fs_context_layer *l = &ctx->lower[i];
		struct vfsmount *mnt;
		struct inode *trap;
		int fsid;

		if (i < nr_merged_lower)
			fsid = ovl_get_fsid(ofs, &l->path);
		else
			fsid = ovl_get_data_fsid(ofs);
		if (fsid < 0)
			return fsid;

		/*
		 * Check if lower root conflicts with this overlay layers before
		 * checking if it is in-use as upperdir/workdir of "another"
		 * mount, because we do not bother to check in ovl_is_inuse() if
		 * the upperdir/workdir is in fact in-use by our
		 * upperdir/workdir.
		 */
		err = ovl_setup_trap(sb, l->path.dentry, &trap, "lowerdir");
		if (err)
			return err;

		if (ovl_is_inuse(l->path.dentry)) {
			err = ovl_report_in_use(ofs, "lowerdir");
			if (err) {
				iput(trap);
				return err;
			}
		}

		mnt = clone_private_mount(&l->path);
		err = PTR_ERR(mnt);
		if (IS_ERR(mnt)) {
			pr_err("failed to clone lowerpath\n");
			iput(trap);
			return err;
		}

		/*
		 * Make lower layers R/O.  That way fchmod/fchown on lower file
		 * will fail instead of modifying lower fs.
		 */
		mnt->mnt_flags |= MNT_READONLY | MNT_NOATIME;

		layers[ofs->numlayer].trap = trap;
		layers[ofs->numlayer].mnt = mnt;
		layers[ofs->numlayer].idx = ofs->numlayer;
		layers[ofs->numlayer].fsid = fsid;
		layers[ofs->numlayer].fs = &ofs->fs[fsid];
		/* Store for printing lowerdir=... in ovl_show_options() */
		ofs->config.lowerdirs[ofs->numlayer] = l->name;
		l->name = NULL;
		ofs->numlayer++;
		ofs->fs[fsid].is_lower = true;
	}

	/*
	 * When all layers on same fs, overlay can use real inode numbers.
	 * With mount option "xino=<on|auto>", mounter declares that there are
	 * enough free high bits in underlying fs to hold the unique fsid.
	 * If overlayfs does encounter underlying inodes using the high xino
	 * bits reserved for fsid, it emits a warning and uses the original
	 * inode number or a non persistent inode number allocated from a
	 * dedicated range.
	 */
	if (ofs->numfs - !ovl_upper_mnt(ofs) == 1) {
		if (ofs->config.xino == OVL_XINO_ON)
			pr_info("\"xino=on\" is useless with all layers on same fs, ignore.\n");
		ofs->xino_mode = 0;
	} else if (ofs->config.xino == OVL_XINO_OFF) {
		ofs->xino_mode = -1;
	} else if (ofs->xino_mode < 0) {
		/*
		 * This is a roundup of number of bits needed for encoding
		 * fsid, where fsid 0 is reserved for upper fs (even with
		 * lower only overlay) +1 extra bit is reserved for the non
		 * persistent inode number range that is used for resolving
		 * xino lower bits overflow.
		 */
		BUILD_BUG_ON(ilog2(OVL_MAX_STACK) > 30);
		ofs->xino_mode = ilog2(ofs->numfs - 1) + 2;
	}

	if (ofs->xino_mode > 0) {
		pr_info("\"xino\" feature enabled using %d upper inode bits.\n",
			ofs->xino_mode);
	}

	return 0;
}

static struct ovl_entry *ovl_get_lowerstack(struct super_block *sb,
					    struct ovl_fs_context *ctx,
					    struct ovl_fs *ofs,
					    struct ovl_layer *layers)
{
	int err;
	unsigned int i;
	size_t nr_merged_lower;
	struct ovl_entry *oe;
	struct ovl_path *lowerstack;

	struct ovl_fs_context_layer *l;

	if (!ofs->config.upperdir && ctx->nr == 1) {
		pr_err("at least 2 lowerdir are needed while upperdir nonexistent\n");
		return ERR_PTR(-EINVAL);
	}

	err = -EINVAL;
	for (i = 0; i < ctx->nr; i++) {
		l = &ctx->lower[i];

		err = ovl_lower_dir(l->name, &l->path, ofs, &sb->s_stack_depth);
		if (err)
			return ERR_PTR(err);
	}

	err = -EINVAL;
	sb->s_stack_depth++;
	if (sb->s_stack_depth > FILESYSTEM_MAX_STACK_DEPTH) {
		pr_err("maximum fs stacking depth exceeded\n");
		return ERR_PTR(err);
	}

	err = ovl_get_layers(sb, ofs, ctx, layers);
	if (err)
		return ERR_PTR(err);

	err = -ENOMEM;
	/* Data-only layers are not merged in root directory */
	nr_merged_lower = ctx->nr - ctx->nr_data;
	oe = ovl_alloc_entry(nr_merged_lower);
	if (!oe)
		return ERR_PTR(err);

	lowerstack = ovl_lowerstack(oe);
	for (i = 0; i < nr_merged_lower; i++) {
		l = &ctx->lower[i];
		lowerstack[i].dentry = dget(l->path.dentry);
		lowerstack[i].layer = &ofs->layers[i + 1];
	}
	ofs->numdatalayer = ctx->nr_data;

	return oe;
}

/*
 * Check if this layer root is a descendant of:
 * - another layer of this overlayfs instance
 * - upper/work dir of any overlayfs instance
 */
static int ovl_check_layer(struct super_block *sb, struct ovl_fs *ofs,
			   struct dentry *dentry, const char *name,
			   bool is_lower)
{
	struct dentry *next = dentry, *parent;
	int err = 0;

	if (!dentry)
		return 0;

	parent = dget_parent(next);

	/* Walk back ancestors to root (inclusive) looking for traps */
	while (!err && parent != next) {
		if (is_lower && ovl_lookup_trap_inode(sb, parent)) {
			err = -ELOOP;
			pr_err("overlapping %s path\n", name);
		} else if (ovl_is_inuse(parent)) {
			err = ovl_report_in_use(ofs, name);
		}
		next = parent;
		parent = dget_parent(next);
		dput(next);
	}

	dput(parent);

	return err;
}

/*
 * Check if any of the layers or work dirs overlap.
 */
static int ovl_check_overlapping_layers(struct super_block *sb,
					struct ovl_fs *ofs)
{
	int i, err;

	if (ovl_upper_mnt(ofs)) {
		err = ovl_check_layer(sb, ofs, ovl_upper_mnt(ofs)->mnt_root,
				      "upperdir", false);
		if (err)
			return err;

		/*
		 * Checking workbasedir avoids hitting ovl_is_inuse(parent) of
		 * this instance and covers overlapping work and index dirs,
		 * unless work or index dir have been moved since created inside
		 * workbasedir.  In that case, we already have their traps in
		 * inode cache and we will catch that case on lookup.
		 */
		err = ovl_check_layer(sb, ofs, ofs->workbasedir, "workdir",
				      false);
		if (err)
			return err;
	}

	for (i = 1; i < ofs->numlayer; i++) {
		err = ovl_check_layer(sb, ofs,
				      ofs->layers[i].mnt->mnt_root,
				      "lowerdir", true);
		if (err)
			return err;
	}

	return 0;
}

static struct dentry *ovl_get_root(struct super_block *sb,
				   struct dentry *upperdentry,
				   struct ovl_entry *oe)
{
	struct dentry *root;
	struct ovl_path *lowerpath = ovl_lowerstack(oe);
	unsigned long ino = d_inode(lowerpath->dentry)->i_ino;
	int fsid = lowerpath->layer->fsid;
	struct ovl_inode_params oip = {
		.upperdentry = upperdentry,
		.oe = oe,
	};

	/*构造root dentry*/
	root = d_make_root(ovl_new_inode(sb, S_IFDIR, 0));
	if (!root)
		return NULL;

	if (upperdentry) {
		/* Root inode uses upper st_ino/i_ino */
		ino = d_inode(upperdentry)->i_ino;
		fsid = 0;
		ovl_dentry_set_upper_alias(root);
		if (ovl_is_impuredir(sb, upperdentry))
			ovl_set_flag(OVL_IMPURE, d_inode(root));
	}

	/* Root is always merge -> can have whiteouts */
	ovl_set_flag(OVL_WHITEOUTS, d_inode(root));
	ovl_dentry_set_flag(OVL_E_CONNECTED, root);
	ovl_set_upperdata(d_inode(root));
	ovl_inode_init(d_inode(root), &oip, ino, fsid);
	ovl_dentry_init_flags(root, upperdentry, oe, DCACHE_OP_WEAK_REVALIDATE);
	/* root keeps a reference of upperdentry */
	dget(upperdentry);

	return root;
}

<<<<<<< HEAD
/*overlayfs填充super block*/
static int ovl_fill_super(struct super_block *sb, void *data, int silent)
=======
int ovl_fill_super(struct super_block *sb, struct fs_context *fc)
>>>>>>> 9d1694dc
{
	struct ovl_fs *ofs = sb->s_fs_info;
	struct ovl_fs_context *ctx = fc->fs_private;
	struct dentry *root_dentry;
	struct ovl_entry *oe;
	struct ovl_layer *layers;
	struct cred *cred;
	int err;

	err = -EIO;
	if (WARN_ON(fc->user_ns != current_user_ns()))
		goto out_err;

	sb->s_d_op = &ovl_dentry_operations;

	err = -ENOMEM;
	ofs->creator_cred = cred = prepare_creds();
	if (!cred)
		goto out_err;

<<<<<<< HEAD
	/* Is there a reason anyone would want not to share whiteouts? */
	ofs->share_whiteout = true;

	/*填充ofs->config*/
	ofs->config.index = ovl_index_def;
	ofs->config.uuid = true;
	ofs->config.nfs_export = ovl_nfs_export_def;
	ofs->config.xino = ovl_xino_def();
	ofs->config.metacopy = ovl_metacopy_def;
	err = ovl_parse_opt((char *) data, &ofs->config);
=======
	err = ovl_fs_params_verify(ctx, &ofs->config);
>>>>>>> 9d1694dc
	if (err)
		goto out_err;

	err = -EINVAL;
<<<<<<< HEAD
	if (!ofs->config.lowerdir) {
		/*必须提供loverdir*/
		if (!silent)
=======
	if (ctx->nr == 0) {
		if (!(fc->sb_flags & SB_SILENT))
>>>>>>> 9d1694dc
			pr_err("missing 'lowerdir'\n");
		goto out_err;
	}

	err = -ENOMEM;
	layers = kcalloc(ctx->nr + 1, sizeof(struct ovl_layer), GFP_KERNEL);
	if (!layers)
		goto out_err;

<<<<<<< HEAD
	err = -EINVAL;
	numlower = ovl_split_lowerdirs(splitlower);
	if (numlower > OVL_MAX_STACK) {
		/*split lower后，发现提供的目录有点多*/
		pr_err("too many lower directories, limit is %d\n",
		       OVL_MAX_STACK);
		goto out_err;
	}

	/*每一个lower对应一个ovl_layer结构体*/
	err = -ENOMEM;
	layers = kcalloc(numlower + 1, sizeof(struct ovl_layer), GFP_KERNEL);
	if (!layers)
		goto out_err;

=======
	ofs->config.lowerdirs = kcalloc(ctx->nr + 1, sizeof(char *), GFP_KERNEL);
	if (!ofs->config.lowerdirs) {
		kfree(layers);
		goto out_err;
	}
>>>>>>> 9d1694dc
	ofs->layers = layers;
	/*
	 * Layer 0 is reserved for upper even if there's no upper.
	 * config.lowerdirs[0] is used for storing the user provided colon
	 * separated lowerdir string.
	 */
	ofs->config.lowerdirs[0] = ctx->lowerdir_all;
	ctx->lowerdir_all = NULL;
	ofs->numlayer = 1;

	sb->s_stack_depth = 0;
	sb->s_maxbytes = MAX_LFS_FILESIZE;
	atomic_long_set(&ofs->last_ino, 1);
	/* Assume underlying fs uses 32bit inodes unless proven otherwise */
	if (ofs->config.xino != OVL_XINO_OFF) {
		ofs->xino_mode = BITS_PER_LONG - 32;
		if (!ofs->xino_mode) {
			pr_warn("xino not supported on 32bit kernel, falling back to xino=off.\n");
			ofs->config.xino = OVL_XINO_OFF;
		}
	}

	/* alloc/destroy_inode needed for setting up traps in inode cache */
	sb->s_op = &ovl_super_operations;

	if (ofs->config.upperdir) {
		struct super_block *upper_sb;

		err = -EINVAL;
		if (!ofs->config.workdir) {
			pr_err("missing 'workdir'\n");
			goto out_err;
		}

		err = ovl_get_upper(sb, ofs, &layers[0], &ctx->upper);
		if (err)
			goto out_err;

		upper_sb = ovl_upper_mnt(ofs)->mnt_sb;
		if (!ovl_should_sync(ofs)) {
			ofs->errseq = errseq_sample(&upper_sb->s_wb_err);
			if (errseq_check(&upper_sb->s_wb_err, ofs->errseq)) {
				err = -EIO;
				pr_err("Cannot mount volatile when upperdir has an unseen error. Sync upperdir fs to clear state.\n");
				goto out_err;
			}
		}

		err = ovl_get_workdir(sb, ofs, &ctx->upper, &ctx->work);
		if (err)
			goto out_err;

		if (!ofs->workdir)
			sb->s_flags |= SB_RDONLY;

		sb->s_stack_depth = upper_sb->s_stack_depth;
		sb->s_time_gran = upper_sb->s_time_gran;
	}
	oe = ovl_get_lowerstack(sb, ctx, ofs, layers);
	err = PTR_ERR(oe);
	if (IS_ERR(oe))
		goto out_err;

	/* If the upper fs is nonexistent, we mark overlayfs r/o too */
	if (!ovl_upper_mnt(ofs))
		sb->s_flags |= SB_RDONLY;

	if (!ovl_origin_uuid(ofs) && ofs->numfs > 1) {
		pr_warn("The uuid=off requires a single fs for lower and upper, falling back to uuid=null.\n");
		ofs->config.uuid = OVL_UUID_NULL;
	} else if (ovl_has_fsid(ofs) && ovl_upper_mnt(ofs)) {
		/* Use per instance persistent uuid/fsid */
		ovl_init_uuid_xattr(sb, ofs, &ctx->upper);
	}

	if (!ovl_force_readonly(ofs) && ofs->config.index) {
		err = ovl_get_indexdir(sb, ofs, oe, &ctx->upper);
		if (err)
			goto out_free_oe;

		/* Force r/o mount with no index dir */
		if (!ofs->workdir)
			sb->s_flags |= SB_RDONLY;
	}

	err = ovl_check_overlapping_layers(sb, ofs);
	if (err)
		goto out_free_oe;

	/* Show index=off in /proc/mounts for forced r/o mount */
	if (!ofs->workdir) {
		ofs->config.index = false;
		if (ovl_upper_mnt(ofs) && ofs->config.nfs_export) {
			pr_warn("NFS export requires an index dir, falling back to nfs_export=off.\n");
			ofs->config.nfs_export = false;
		}
	}

	if (ofs->config.metacopy && ofs->config.nfs_export) {
		pr_warn("NFS export is not supported with metadata only copy up, falling back to nfs_export=off.\n");
		ofs->config.nfs_export = false;
	}

	/*
	 * Support encoding decodable file handles with nfs_export=on
	 * and encoding non-decodable file handles with nfs_export=off
	 * if all layers support file handles.
	 */
	if (ofs->config.nfs_export)
		sb->s_export_op = &ovl_export_operations;
	else if (!ofs->nofh)
		sb->s_export_op = &ovl_export_fid_operations;

	/* Never override disk quota limits or use reserved space */
	cap_lower(cred->cap_effective, CAP_SYS_RESOURCE);

	sb->s_magic = OVERLAYFS_SUPER_MAGIC;
	sb->s_xattr = ovl_xattr_handlers(ofs);
	sb->s_fs_info = ofs;
#ifdef CONFIG_FS_POSIX_ACL
	sb->s_flags |= SB_POSIXACL;
#endif
	sb->s_iflags |= SB_I_SKIP_SYNC;
	/*
	 * Ensure that umask handling is done by the filesystems used
	 * for the the upper layer instead of overlayfs as that would
	 * lead to unexpected results.
	 */
	sb->s_iflags |= SB_I_NOUMASK;
	sb->s_iflags |= SB_I_EVM_UNSUPPORTED;

	err = -ENOMEM;
	root_dentry = ovl_get_root(sb, ctx->upper.dentry, oe);
	if (!root_dentry)
		goto out_free_oe;

	sb->s_root = root_dentry;

	return 0;

out_free_oe:
	ovl_free_entry(oe);
out_err:
	ovl_free_fs(ofs);
	sb->s_fs_info = NULL;
	return err;
}

<<<<<<< HEAD
//overlay文件系统挂载，返回根dentry
static struct dentry *ovl_mount(struct file_system_type *fs_type, int flags,
				const char *dev_name, void *raw_data)
{
	return mount_nodev(fs_type, flags, raw_data, ovl_fill_super);
}

/*overlay文件系统*/
static struct file_system_type ovl_fs_type = {
	.owner		= THIS_MODULE,
	.name		= "overlay",
	.fs_flags	= FS_USERNS_MOUNT,
	/*仅提供mount回调，走legacy_init_fs_context,并在get_tree时，通过此回调完成文件系统挂载*/
	.mount		= ovl_mount,
	.kill_sb	= kill_anon_super,
=======
struct file_system_type ovl_fs_type = {
	.owner			= THIS_MODULE,
	.name			= "overlay",
	.init_fs_context	= ovl_init_fs_context,
	.parameters		= ovl_parameter_spec,
	.fs_flags		= FS_USERNS_MOUNT,
	.kill_sb		= kill_anon_super,
>>>>>>> 9d1694dc
};
MODULE_ALIAS_FS("overlay");

static void ovl_inode_init_once(void *foo)
{
	struct ovl_inode *oi = foo;

	inode_init_once(&oi->vfs_inode);
}

static int __init ovl_init(void)
{
	int err;

	//提供ovl_inode结构体
	ovl_inode_cachep = kmem_cache_create("ovl_inode",
					     sizeof(struct ovl_inode), 0,
					     (SLAB_RECLAIM_ACCOUNT|
					      SLAB_MEM_SPREAD|SLAB_ACCOUNT),
					     ovl_inode_init_once);
	if (ovl_inode_cachep == NULL)
		return -ENOMEM;

<<<<<<< HEAD
	err = ovl_aio_request_cache_init();
	if (!err) {
	    /*overlay文件系统注册*/
		err = register_filesystem(&ovl_fs_type);
		if (!err)
			return 0;
=======
	err = register_filesystem(&ovl_fs_type);
	if (!err)
		return 0;
>>>>>>> 9d1694dc

	kmem_cache_destroy(ovl_inode_cachep);

	return err;
}

static void __exit ovl_exit(void)
{
    //解注册文件系统
	unregister_filesystem(&ovl_fs_type);

	/*
	 * Make sure all delayed rcu free inodes are flushed before we
	 * destroy cache.
	 */
	rcu_barrier();
	kmem_cache_destroy(ovl_inode_cachep);
}

module_init(ovl_init);
module_exit(ovl_exit);<|MERGE_RESOLUTION|>--- conflicted
+++ resolved
@@ -285,295 +285,6 @@
 	.show_options	= ovl_show_options,
 };
 
-<<<<<<< HEAD
-static char *ovl_next_opt(char **s)
-{
-	char *sbegin = *s;
-	char *p;
-
-	if (sbegin == NULL)
-		return NULL;
-
-	for (p = sbegin; *p; p++) {
-		if (*p == '\\') {
-			p++;
-			if (!*p)
-				break;
-		} else if (*p == ',') {
-			*p = '\0';
-			*s = p + 1;
-			return sbegin;
-		}
-	}
-	*s = NULL;
-	return sbegin;
-}
-
-static int ovl_parse_redirect_mode(struct ovl_config *config, const char *mode)
-{
-	if (strcmp(mode, "on") == 0) {
-		config->redirect_dir = true;
-		/*
-		 * Does not make sense to have redirect creation without
-		 * redirect following.
-		 */
-		config->redirect_follow = true;
-	} else if (strcmp(mode, "follow") == 0) {
-		config->redirect_follow = true;
-	} else if (strcmp(mode, "off") == 0) {
-		if (ovl_redirect_always_follow)
-			config->redirect_follow = true;
-	} else if (strcmp(mode, "nofollow") != 0) {
-		pr_err("bad mount option \"redirect_dir=%s\"\n",
-		       mode);
-		return -EINVAL;
-	}
-
-	return 0;
-}
-
-/*利用opt填充config*/
-static int ovl_parse_opt(char *opt, struct ovl_config *config)
-{
-	char *p;
-	int err;
-	bool metacopy_opt = false, redirect_opt = false;
-	bool nfs_export_opt = false, index_opt = false;
-
-	config->redirect_mode = kstrdup(ovl_redirect_mode_def(), GFP_KERNEL);
-	if (!config->redirect_mode)
-		return -ENOMEM;
-
-	while ((p = ovl_next_opt(&opt)) != NULL) {
-		int token;
-		substring_t args[MAX_OPT_ARGS];
-
-		if (!*p)
-			continue;
-
-		token = match_token(p, ovl_tokens, args);
-		switch (token) {
-		case OPT_UPPERDIR:
-			kfree(config->upperdir);
-			config->upperdir = match_strdup(&args[0]);
-			if (!config->upperdir)
-				return -ENOMEM;
-			break;
-
-		case OPT_LOWERDIR:
-			kfree(config->lowerdir);
-			config->lowerdir = match_strdup(&args[0]);
-			if (!config->lowerdir)
-				return -ENOMEM;
-			break;
-
-		case OPT_WORKDIR:
-			kfree(config->workdir);
-			config->workdir = match_strdup(&args[0]);
-			if (!config->workdir)
-				return -ENOMEM;
-			break;
-
-		case OPT_DEFAULT_PERMISSIONS:
-			config->default_permissions = true;
-			break;
-
-		case OPT_REDIRECT_DIR:
-			kfree(config->redirect_mode);
-			config->redirect_mode = match_strdup(&args[0]);
-			if (!config->redirect_mode)
-				return -ENOMEM;
-			redirect_opt = true;
-			break;
-
-		case OPT_INDEX_ON:
-			config->index = true;
-			index_opt = true;
-			break;
-
-		case OPT_INDEX_OFF:
-			config->index = false;
-			index_opt = true;
-			break;
-
-		case OPT_UUID_ON:
-			config->uuid = true;
-			break;
-
-		case OPT_UUID_OFF:
-			config->uuid = false;
-			break;
-
-		case OPT_NFS_EXPORT_ON:
-			config->nfs_export = true;
-			nfs_export_opt = true;
-			break;
-
-		case OPT_NFS_EXPORT_OFF:
-			config->nfs_export = false;
-			nfs_export_opt = true;
-			break;
-
-		case OPT_XINO_ON:
-			config->xino = OVL_XINO_ON;
-			break;
-
-		case OPT_XINO_OFF:
-			config->xino = OVL_XINO_OFF;
-			break;
-
-		case OPT_XINO_AUTO:
-			config->xino = OVL_XINO_AUTO;
-			break;
-
-		case OPT_METACOPY_ON:
-			config->metacopy = true;
-			metacopy_opt = true;
-			break;
-
-		case OPT_METACOPY_OFF:
-			config->metacopy = false;
-			metacopy_opt = true;
-			break;
-
-		case OPT_VOLATILE:
-			config->ovl_volatile = true;
-			break;
-
-		case OPT_USERXATTR:
-			config->userxattr = true;
-			break;
-
-		default:
-			pr_err("unrecognized mount option \"%s\" or missing value\n",
-					p);
-			return -EINVAL;
-		}
-	}
-
-	/* Workdir/index are useless in non-upper mount */
-	if (!config->upperdir) {
-		if (config->workdir) {
-			pr_info("option \"workdir=%s\" is useless in a non-upper mount, ignore\n",
-				config->workdir);
-			kfree(config->workdir);
-			config->workdir = NULL;
-		}
-		if (config->index && index_opt) {
-			pr_info("option \"index=on\" is useless in a non-upper mount, ignore\n");
-			index_opt = false;
-		}
-		config->index = false;
-	}
-
-	if (!config->upperdir && config->ovl_volatile) {
-		pr_info("option \"volatile\" is meaningless in a non-upper mount, ignoring it.\n");
-		config->ovl_volatile = false;
-	}
-
-	err = ovl_parse_redirect_mode(config, config->redirect_mode);
-	if (err)
-		return err;
-
-	/*
-	 * This is to make the logic below simpler.  It doesn't make any other
-	 * difference, since config->redirect_dir is only used for upper.
-	 */
-	if (!config->upperdir && config->redirect_follow)
-		config->redirect_dir = true;
-
-	/* Resolve metacopy -> redirect_dir dependency */
-	if (config->metacopy && !config->redirect_dir) {
-		if (metacopy_opt && redirect_opt) {
-			pr_err("conflicting options: metacopy=on,redirect_dir=%s\n",
-			       config->redirect_mode);
-			return -EINVAL;
-		}
-		if (redirect_opt) {
-			/*
-			 * There was an explicit redirect_dir=... that resulted
-			 * in this conflict.
-			 */
-			pr_info("disabling metacopy due to redirect_dir=%s\n",
-				config->redirect_mode);
-			config->metacopy = false;
-		} else {
-			/* Automatically enable redirect otherwise. */
-			config->redirect_follow = config->redirect_dir = true;
-		}
-	}
-
-	/* Resolve nfs_export -> index dependency */
-	if (config->nfs_export && !config->index) {
-		if (!config->upperdir && config->redirect_follow) {
-			pr_info("NFS export requires \"redirect_dir=nofollow\" on non-upper mount, falling back to nfs_export=off.\n");
-			config->nfs_export = false;
-		} else if (nfs_export_opt && index_opt) {
-			pr_err("conflicting options: nfs_export=on,index=off\n");
-			return -EINVAL;
-		} else if (index_opt) {
-			/*
-			 * There was an explicit index=off that resulted
-			 * in this conflict.
-			 */
-			pr_info("disabling nfs_export due to index=off\n");
-			config->nfs_export = false;
-		} else {
-			/* Automatically enable index otherwise. */
-			config->index = true;
-		}
-	}
-
-	/* Resolve nfs_export -> !metacopy dependency */
-	if (config->nfs_export && config->metacopy) {
-		if (nfs_export_opt && metacopy_opt) {
-			pr_err("conflicting options: nfs_export=on,metacopy=on\n");
-			return -EINVAL;
-		}
-		if (metacopy_opt) {
-			/*
-			 * There was an explicit metacopy=on that resulted
-			 * in this conflict.
-			 */
-			pr_info("disabling nfs_export due to metacopy=on\n");
-			config->nfs_export = false;
-		} else {
-			/*
-			 * There was an explicit nfs_export=on that resulted
-			 * in this conflict.
-			 */
-			pr_info("disabling metacopy due to nfs_export=on\n");
-			config->metacopy = false;
-		}
-	}
-
-
-	/* Resolve userxattr -> !redirect && !metacopy dependency */
-	if (config->userxattr) {
-		if (config->redirect_follow && redirect_opt) {
-			pr_err("conflicting options: userxattr,redirect_dir=%s\n",
-			       config->redirect_mode);
-			return -EINVAL;
-		}
-		if (config->metacopy && metacopy_opt) {
-			pr_err("conflicting options: userxattr,metacopy=on\n");
-			return -EINVAL;
-		}
-		/*
-		 * Silently disable default setting of redirect and metacopy.
-		 * This shall be the default in the future as well: these
-		 * options must be explicitly enabled if used together with
-		 * userxattr.
-		 */
-		config->redirect_dir = config->redirect_follow = false;
-		config->metacopy = false;
-	}
-
-	return 0;
-}
-
-=======
->>>>>>> 9d1694dc
 #define OVL_WORKDIR_NAME "work"
 #define OVL_INDEXDIR_NAME "index"
 
@@ -738,99 +449,6 @@
 	return ok;
 }
 
-<<<<<<< HEAD
-static unsigned int ovl_split_lowerdirs(char *str)
-{
-	unsigned int ctr = 1;
-	char *s, *d;
-
-	for (s = d = str;; s++, d++) {
-		if (*s == '\\') {
-			s++;/*跳过转义*/
-		} else if (*s == ':') {
-			*d = '\0';/*遇到目录分隔符，断开*/
-			ctr++;
-			continue;
-		}
-		*d = *s;
-		if (!*s)
-			break;
-	}
-	return ctr;
-}
-
-static int ovl_own_xattr_get(const struct xattr_handler *handler,
-			     struct dentry *dentry, struct inode *inode,
-			     const char *name, void *buffer, size_t size)
-{
-	return -EOPNOTSUPP;
-}
-
-static int ovl_own_xattr_set(const struct xattr_handler *handler,
-			     struct mnt_idmap *idmap,
-			     struct dentry *dentry, struct inode *inode,
-			     const char *name, const void *value,
-			     size_t size, int flags)
-{
-	return -EOPNOTSUPP;
-}
-
-static int ovl_other_xattr_get(const struct xattr_handler *handler,
-			       struct dentry *dentry, struct inode *inode,
-			       const char *name, void *buffer, size_t size)
-{
-	return ovl_xattr_get(dentry, inode, name, buffer, size);
-}
-
-static int ovl_other_xattr_set(const struct xattr_handler *handler,
-			       struct mnt_idmap *idmap,
-			       struct dentry *dentry, struct inode *inode,
-			       const char *name, const void *value,
-			       size_t size, int flags)
-{
-	return ovl_xattr_set(dentry, inode, name, value, size, flags);
-}
-
-static const struct xattr_handler ovl_own_trusted_xattr_handler = {
-	.prefix	= OVL_XATTR_TRUSTED_PREFIX,
-	.get = ovl_own_xattr_get,
-	.set = ovl_own_xattr_set,
-};
-
-static const struct xattr_handler ovl_own_user_xattr_handler = {
-	.prefix	= OVL_XATTR_USER_PREFIX,
-	.get = ovl_own_xattr_get,
-	.set = ovl_own_xattr_set,
-};
-
-static const struct xattr_handler ovl_other_xattr_handler = {
-	.prefix	= "", /* catch all */
-	.get = ovl_other_xattr_get,
-	.set = ovl_other_xattr_set,
-};
-
-static const struct xattr_handler *ovl_trusted_xattr_handlers[] = {
-#ifdef CONFIG_FS_POSIX_ACL
-	&posix_acl_access_xattr_handler,
-	&posix_acl_default_xattr_handler,
-#endif
-	&ovl_own_trusted_xattr_handler,
-	&ovl_other_xattr_handler,
-	NULL
-};
-
-static const struct xattr_handler *ovl_user_xattr_handlers[] = {
-#ifdef CONFIG_FS_POSIX_ACL
-	&posix_acl_access_xattr_handler,
-	&posix_acl_default_xattr_handler,
-#endif
-	&ovl_own_user_xattr_handler,
-	&ovl_other_xattr_handler,
-	NULL
-};
-
-=======
->>>>>>> 9d1694dc
 static int ovl_setup_trap(struct super_block *sb, struct dentry *dir,
 			  struct inode **ptrap, const char *name)
 {
@@ -1667,12 +1285,8 @@
 	return root;
 }
 
-<<<<<<< HEAD
 /*overlayfs填充super block*/
-static int ovl_fill_super(struct super_block *sb, void *data, int silent)
-=======
 int ovl_fill_super(struct super_block *sb, struct fs_context *fc)
->>>>>>> 9d1694dc
 {
 	struct ovl_fs *ofs = sb->s_fs_info;
 	struct ovl_fs_context *ctx = fc->fs_private;
@@ -1693,64 +1307,29 @@
 	if (!cred)
 		goto out_err;
 
-<<<<<<< HEAD
-	/* Is there a reason anyone would want not to share whiteouts? */
-	ofs->share_whiteout = true;
-
-	/*填充ofs->config*/
-	ofs->config.index = ovl_index_def;
-	ofs->config.uuid = true;
-	ofs->config.nfs_export = ovl_nfs_export_def;
-	ofs->config.xino = ovl_xino_def();
-	ofs->config.metacopy = ovl_metacopy_def;
-	err = ovl_parse_opt((char *) data, &ofs->config);
-=======
 	err = ovl_fs_params_verify(ctx, &ofs->config);
->>>>>>> 9d1694dc
 	if (err)
 		goto out_err;
 
 	err = -EINVAL;
-<<<<<<< HEAD
-	if (!ofs->config.lowerdir) {
-		/*必须提供loverdir*/
-		if (!silent)
-=======
 	if (ctx->nr == 0) {
 		if (!(fc->sb_flags & SB_SILENT))
->>>>>>> 9d1694dc
+			/*必须提供loverdir*/
 			pr_err("missing 'lowerdir'\n");
 		goto out_err;
 	}
 
 	err = -ENOMEM;
+	/*每一个lower对应一个ovl_layer结构体*/
 	layers = kcalloc(ctx->nr + 1, sizeof(struct ovl_layer), GFP_KERNEL);
 	if (!layers)
 		goto out_err;
 
-<<<<<<< HEAD
-	err = -EINVAL;
-	numlower = ovl_split_lowerdirs(splitlower);
-	if (numlower > OVL_MAX_STACK) {
-		/*split lower后，发现提供的目录有点多*/
-		pr_err("too many lower directories, limit is %d\n",
-		       OVL_MAX_STACK);
-		goto out_err;
-	}
-
-	/*每一个lower对应一个ovl_layer结构体*/
-	err = -ENOMEM;
-	layers = kcalloc(numlower + 1, sizeof(struct ovl_layer), GFP_KERNEL);
-	if (!layers)
-		goto out_err;
-
-=======
 	ofs->config.lowerdirs = kcalloc(ctx->nr + 1, sizeof(char *), GFP_KERNEL);
 	if (!ofs->config.lowerdirs) {
 		kfree(layers);
 		goto out_err;
 	}
->>>>>>> 9d1694dc
 	ofs->layers = layers;
 	/*
 	 * Layer 0 is reserved for upper even if there's no upper.
@@ -1899,23 +1478,7 @@
 	return err;
 }
 
-<<<<<<< HEAD
-//overlay文件系统挂载，返回根dentry
-static struct dentry *ovl_mount(struct file_system_type *fs_type, int flags,
-				const char *dev_name, void *raw_data)
-{
-	return mount_nodev(fs_type, flags, raw_data, ovl_fill_super);
-}
-
 /*overlay文件系统*/
-static struct file_system_type ovl_fs_type = {
-	.owner		= THIS_MODULE,
-	.name		= "overlay",
-	.fs_flags	= FS_USERNS_MOUNT,
-	/*仅提供mount回调，走legacy_init_fs_context,并在get_tree时，通过此回调完成文件系统挂载*/
-	.mount		= ovl_mount,
-	.kill_sb	= kill_anon_super,
-=======
 struct file_system_type ovl_fs_type = {
 	.owner			= THIS_MODULE,
 	.name			= "overlay",
@@ -1923,7 +1486,6 @@
 	.parameters		= ovl_parameter_spec,
 	.fs_flags		= FS_USERNS_MOUNT,
 	.kill_sb		= kill_anon_super,
->>>>>>> 9d1694dc
 };
 MODULE_ALIAS_FS("overlay");
 
@@ -1947,18 +1509,10 @@
 	if (ovl_inode_cachep == NULL)
 		return -ENOMEM;
 
-<<<<<<< HEAD
-	err = ovl_aio_request_cache_init();
-	if (!err) {
-	    /*overlay文件系统注册*/
-		err = register_filesystem(&ovl_fs_type);
-		if (!err)
-			return 0;
-=======
+	/*overlay文件系统注册*/
 	err = register_filesystem(&ovl_fs_type);
 	if (!err)
 		return 0;
->>>>>>> 9d1694dc
 
 	kmem_cache_destroy(ovl_inode_cachep);
 
