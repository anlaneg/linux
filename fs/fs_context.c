// SPDX-License-Identifier: GPL-2.0-or-later
/* Provide a way to create a superblock configuration context within the kernel
 * that allows a superblock to be set up prior to mounting.
 *
 * Copyright (C) 2017 Red Hat, Inc. All Rights Reserved.
 * Written by David Howells (dhowells@redhat.com)
 */

#define pr_fmt(fmt) KBUILD_MODNAME ": " fmt
#include <linux/module.h>
#include <linux/fs_context.h>
#include <linux/fs_parser.h>
#include <linux/fs.h>
#include <linux/mount.h>
#include <linux/nsproxy.h>
#include <linux/slab.h>
#include <linux/magic.h>
#include <linux/security.h>
#include <linux/mnt_namespace.h>
#include <linux/pid_namespace.h>
#include <linux/user_namespace.h>
#include <net/net_namespace.h>
#include <asm/sections.h>
#include "mount.h"
#include "internal.h"

enum legacy_fs_param {
	LEGACY_FS_UNSET_PARAMS,
	LEGACY_FS_MONOLITHIC_PARAMS,
	LEGACY_FS_INDIVIDUAL_PARAMS,
};

struct legacy_fs_context {
	/*mount时传入的选项参数*/
	char			*legacy_data;	/* Data page for legacy filesystems */
	size_t			data_size;
	enum legacy_fs_param	param_type;
};

static int legacy_init_fs_context(struct fs_context *fc);

static const struct constant_table common_set_sb_flag[] = {
	{ "dirsync",	SB_DIRSYNC },
	{ "lazytime",	SB_LAZYTIME },
	{ "mand",	SB_MANDLOCK },
	{ "ro",		SB_RDONLY },
	{ "sync",	SB_SYNCHRONOUS },
	{ },
};

static const struct constant_table common_clear_sb_flag[] = {
	{ "async",	SB_SYNCHRONOUS },
	{ "nolazytime",	SB_LAZYTIME },
	{ "nomand",	SB_MANDLOCK },
	{ "rw",		SB_RDONLY },
	{ },
};

/*
 * Check for a common mount option that manipulates s_flags.
 */
static int vfs_parse_sb_flag(struct fs_context *fc, const char *key)
{
    //检查key是否为sb_flags的控制命令
	unsigned int token;

	//检查common_set_sb_flag中是否包含key,如不包含返回0，否则返回key对应的value
	token = lookup_constant(common_set_sb_flag, key, 0);
	if (token) {
	    //被命中，sb_flags标记设置
		fc->sb_flags |= token;
		fc->sb_flags_mask |= token;
		return 0;
	}

	//检查common_set_sb_flag中是否包含key,如不包含返回0，否则返回key对应的value
	token = lookup_constant(common_clear_sb_flag, key, 0);
	if (token) {
	    //被命中，sb_flags标记清除
		fc->sb_flags &= ~token;
		fc->sb_flags_mask |= token;
		return 0;
	}

	return -ENOPARAM;
}

/**
 * vfs_parse_fs_param_source - Handle setting "source" via parameter
 * @fc: The filesystem context to modify
 * @param: The parameter
 *
 * This is a simple helper for filesystems to verify that the "source" they
 * accept is sane.
 *
 * Returns 0 on success, -ENOPARAM if this is not  "source" parameter, and
 * -EINVAL otherwise. In the event of failure, supplementary error information
 *  is logged.
 */
int vfs_parse_fs_param_source(struct fs_context *fc, struct fs_parameter *param)
{
    /*param的key不为source时，此函数不处理*/
	if (strcmp(param->key, "source") != 0)
		return -ENOPARAM;

	/*source必须为字符串类型*/
	if (param->type != fs_value_is_string)
		return invalf(fc, "Non-string source");

	/*source必须只出现一次*/
	if (fc->source)
		return invalf(fc, "Multiple sources");

	/*设置source*/
	fc->source = param->string;
	param->string = NULL;
	return 0;
}
EXPORT_SYMBOL(vfs_parse_fs_param_source);

/**
 * vfs_parse_fs_param - Add a single parameter to a superblock config
 * @fc: The filesystem context to modify
 * @param: The parameter
 *
 * A single mount option in string form is applied to the filesystem context
 * being set up.  Certain standard options (for example "ro") are translated
 * into flag bits without going to the filesystem.  The active security module
 * is allowed to observe and poach options.  Any other options are passed over
 * to the filesystem to parse.
 *
 * This may be called multiple times for a context.
 *
 * Returns 0 on success and a negative error code on failure.  In the event of
 * failure, supplementary error information may have been set.
 */
int vfs_parse_fs_param(struct fs_context *fc, struct fs_parameter *param)
{
	int ret;

	//param必须包含key
	if (!param->key)
		return invalf(fc, "Unnamed parameter\n");

	//检查param是否为sb_flags控制参数
	ret = vfs_parse_sb_flag(fc, param->key);
	if (ret != -ENOPARAM)
	    /*为sb_flags控制参数，已处理，返回*/
		return ret;

	/*param->key处理时，返回了NOPARAM*/
	ret = security_fs_context_parse_param(fc, param);
	if (ret != -ENOPARAM)
		/* Param belongs to the LSM or is disallowed by the LSM; so
		 * don't pass to the FS.
		 */
		return ret;

	//如果fs指定了参数解析函数，则调用
	if (fc->ops->parse_param) {
		ret = fc->ops->parse_param(fc, param);
		if (ret != -ENOPARAM)
			return ret;
	}

	/* If the filesystem doesn't take any arguments, give it the
	 * default handling of source.
	 */
	ret = vfs_parse_fs_param_source(fc, param);/*处理source key*/
	if (ret != -ENOPARAM)
		return ret;

	return invalf(fc, "%s: Unknown parameter '%s'",
		      fc->fs_type->name, param->key);
}
EXPORT_SYMBOL(vfs_parse_fs_param);

/**
 * vfs_parse_fs_string - Convenience function to just parse a string.
 * @fc: Filesystem context.
 * @key: Parameter name.
 * @value: Default value.
 * @v_size: Maximum number of bytes in the value.
 */
int vfs_parse_fs_string(struct fs_context *fc, const char *key,
			const char *value, size_t v_size/*value长度*/)
{
	int ret;

	/*构造解析用key*/
	struct fs_parameter param = {
		.key	= key,
		.type	= fs_value_is_flag,
		.size	= v_size,
	};

	/*复制value*/
	if (value) {
		param.string = kmemdup_nul(value, v_size, GFP_KERNEL);
		if (!param.string)
			return -ENOMEM;
		param.type = fs_value_is_string;
	}

	//解析fs参数key
	ret = vfs_parse_fs_param(fc, &param);
	kfree(param.string);
	return ret;
}
EXPORT_SYMBOL(vfs_parse_fs_string);

/**
 * vfs_parse_monolithic_sep - Parse key[=val][,key[=val]]* mount data
 * @fc: The superblock configuration to fill in.
 * @data: The data to parse
 * @sep: callback for separating next option
 *
 * Parse a blob of data that's in key[=val][,key[=val]]* form with a custom
 * option separator callback.
 *
 * Returns 0 on success or the error returned by the ->parse_option() fs_context
 * operation on failure.
 */
<<<<<<< HEAD
int generic_parse_monolithic(struct fs_context *fc, void *data/*整块的参数*/)
=======
int vfs_parse_monolithic_sep(struct fs_context *fc, void *data,
			     char *(*sep)(char **))
>>>>>>> 9d1694dc
{
	char *options = data, *key;
	int ret = 0;

	if (!options)
	    /*无选顶，返回*/
		return 0;

	ret = security_sb_eat_lsm_opts(options, &fc->security);
	if (ret)
		return ret;

<<<<<<< HEAD
	//按','号分隔options,并进行遍历
	while ((key = strsep(&options, ",")) != NULL) {
=======
	while ((key = sep(&options)) != NULL) {
>>>>>>> 9d1694dc
		if (*key) {
			size_t v_len = 0;
			char *value = strchr(key, '=');

			if (value) {
			    //忽略掉以'='开头的选项
				if (value == key)
					continue;
				*value++ = 0;
				v_len = strlen(value);
			}
			//解析单个key,value参数
			ret = vfs_parse_fs_string(fc, key, value, v_len);
			if (ret < 0)
				break;
		}
	}

	return ret;
}
EXPORT_SYMBOL(vfs_parse_monolithic_sep);

static char *vfs_parse_comma_sep(char **s)
{
	return strsep(s, ",");
}

/**
 * generic_parse_monolithic - Parse key[=val][,key[=val]]* mount data
 * @fc: The superblock configuration to fill in.
 * @data: The data to parse
 *
 * Parse a blob of data that's in key[=val][,key[=val]]* form.  This can be
 * called from the ->monolithic_mount_data() fs_context operation.
 *
 * Returns 0 on success or the error returned by the ->parse_option() fs_context
 * operation on failure.
 */
int generic_parse_monolithic(struct fs_context *fc, void *data)
{
	return vfs_parse_monolithic_sep(fc, data, vfs_parse_comma_sep);
}
EXPORT_SYMBOL(generic_parse_monolithic);

/**
 * alloc_fs_context - Create a filesystem context.
 * @fs_type: The filesystem type.
 * @reference: The dentry from which this one derives (or NULL)
 * @sb_flags: Filesystem/superblock flags (SB_*)
 * @sb_flags_mask: Applicable members of @sb_flags
 * @purpose: The purpose that this configuration shall be used for.
 *
 * Open a filesystem and create a mount context.  The mount context is
 * initialised with the supplied flags and, if a submount/automount from
 * another superblock (referred to by @reference) is supplied, may have
 * parameters such as namespaces copied across from that superblock.
 */
static struct fs_context *alloc_fs_context(struct file_system_type *fs_type,
				      struct dentry *reference,
				      unsigned int sb_flags,
				      unsigned int sb_flags_mask,
				      enum fs_context_purpose purpose)
{
	/*创建并初始化fs_context*/
	int (*init_fs_context)(struct fs_context *);
	struct fs_context *fc;
	int ret = -ENOMEM;

	//申请fs context
	fc = kzalloc(sizeof(struct fs_context), GFP_KERNEL_ACCOUNT);
	if (!fc)
		return ERR_PTR(-ENOMEM);

	fc->purpose	= purpose;
	fc->sb_flags	= sb_flags;
	fc->sb_flags_mask = sb_flags_mask;
	//引用fc对应的fs_type
	fc->fs_type	= get_filesystem(fs_type);
	fc->cred	= get_current_cred();
	fc->net_ns	= get_net(current->nsproxy->net_ns);
	fc->log.prefix	= fs_type->name;/*前缀为文件系统名称*/

	mutex_init(&fc->uapi_mutex);

	/*依据不同目的设置user_ns*/
	switch (purpose) {
	case FS_CONTEXT_FOR_MOUNT:
		fc->user_ns = get_user_ns(fc->cred->user_ns);
		break;
	case FS_CONTEXT_FOR_SUBMOUNT:
		fc->user_ns = get_user_ns(reference->d_sb->s_user_ns);
		break;
	case FS_CONTEXT_FOR_RECONFIGURE:
		atomic_inc(&reference->d_sb->s_active);
		fc->user_ns = get_user_ns(reference->d_sb->s_user_ns);
		fc->root = dget(reference);
		break;
	}

	/* TODO: Make all filesystems support this unconditionally */
	init_fs_context = fc->fs_type->init_fs_context;
	if (!init_fs_context)
	    /*如果文件系统(fs_type)未提供此回调，则使用默认值*/
		init_fs_context = legacy_init_fs_context;

	/*通过函数初始化刚申请的fc*/
	ret = init_fs_context(fc);
	if (ret < 0)
		goto err_fc;
	//标记需要调用ops->free函数
	fc->need_free = true;
	return fc;

err_fc:
	put_fs_context(fc);
	return ERR_PTR(ret);
}

struct fs_context *fs_context_for_mount(struct file_system_type *fs_type,
					unsigned int sb_flags)
{
	/*为指定文件系统创建fs_context(目的是mount用）*/
	return alloc_fs_context(fs_type, NULL, sb_flags, 0,
					FS_CONTEXT_FOR_MOUNT);
}
EXPORT_SYMBOL(fs_context_for_mount);

struct fs_context *fs_context_for_reconfigure(struct dentry *dentry,
					unsigned int sb_flags,
					unsigned int sb_flags_mask)
{
	/*为指定文件系统创建fs_context(目的是reconfigure用）*/
	return alloc_fs_context(dentry->d_sb->s_type, dentry, sb_flags,
				sb_flags_mask, FS_CONTEXT_FOR_RECONFIGURE);
}
EXPORT_SYMBOL(fs_context_for_reconfigure);

/**
 * fs_context_for_submount: allocate a new fs_context for a submount
 * @type: file_system_type of the new context
 * @reference: reference dentry from which to copy relevant info
 *
 * Allocate a new fs_context suitable for a submount. This also ensures that
 * the fc->security object is inherited from @reference (if needed).
 */
struct fs_context *fs_context_for_submount(struct file_system_type *type,
					   struct dentry *reference)
{
	struct fs_context *fc;
	int ret;

	fc = alloc_fs_context(type, reference, 0, 0, FS_CONTEXT_FOR_SUBMOUNT);
	if (IS_ERR(fc))
		return fc;

	ret = security_fs_context_submount(fc, reference->d_sb);
	if (ret) {
		put_fs_context(fc);
		return ERR_PTR(ret);
	}

	return fc;
}
EXPORT_SYMBOL(fs_context_for_submount);

void fc_drop_locked(struct fs_context *fc)
{
	struct super_block *sb = fc->root->d_sb;
	dput(fc->root);
	fc->root = NULL;
	deactivate_locked_super(sb);
}

static void legacy_fs_context_free(struct fs_context *fc);

/**
 * vfs_dup_fs_context - Duplicate a filesystem context.
 * @src_fc: The context to copy.
 */
struct fs_context *vfs_dup_fs_context(struct fs_context *src_fc)
{
	struct fs_context *fc;
	int ret;

	//如果未提供dup回调，则返回不支持
	if (!src_fc->ops->dup)
		return ERR_PTR(-EOPNOTSUPP);

	//先制作一个src_fc副本
	fc = kmemdup(src_fc, sizeof(struct fs_context), GFP_KERNEL);
	if (!fc)
		return ERR_PTR(-ENOMEM);

	mutex_init(&fc->uapi_mutex);

	fc->fs_private	= NULL;
	fc->s_fs_info	= NULL;
	fc->source	= NULL;
	fc->security	= NULL;
	get_filesystem(fc->fs_type);
	get_net(fc->net_ns);
	get_user_ns(fc->user_ns);
	get_cred(fc->cred);
	if (fc->log.log)
		refcount_inc(&fc->log.log->usage);

	/* Can't call put until we've called ->dup */
	//fs自定义的私有数据副本制作函数
	ret = fc->ops->dup(fc, src_fc);
	if (ret < 0)
		goto err_fc;

	ret = security_fs_context_dup(fc, src_fc);
	if (ret < 0)
		goto err_fc;
	return fc;

err_fc:
	put_fs_context(fc);
	return ERR_PTR(ret);
}
EXPORT_SYMBOL(vfs_dup_fs_context);

/**
 * logfc - Log a message to a filesystem context
 * @log: The filesystem context to log to, or NULL to use printk.
 * @prefix: A string to prefix the output with, or NULL.
 * @level: 'w' for a warning, 'e' for an error.  Anything else is a notice.
 * @fmt: The format of the buffer.
 */
void logfc(struct fc_log *log, const char *prefix, char level, const char *fmt, ...)
{
	va_list va;
	struct va_format vaf = {.fmt = fmt, .va = &va};

	va_start(va, fmt);
	if (!log) {
		switch (level) {
		case 'w':
			printk(KERN_WARNING "%s%s%pV\n", prefix ? prefix : "",
						prefix ? ": " : "", &vaf);
			break;
		case 'e':
			printk(KERN_ERR "%s%s%pV\n", prefix ? prefix : "",
						prefix ? ": " : "", &vaf);
			break;
		default:
			printk(KERN_NOTICE "%s%s%pV\n", prefix ? prefix : "",
						prefix ? ": " : "", &vaf);
			break;
		}
	} else {
		unsigned int logsize = ARRAY_SIZE(log->buffer);
		u8 index;
		char *q = kasprintf(GFP_KERNEL, "%c %s%s%pV\n", level,
						prefix ? prefix : "",
						prefix ? ": " : "", &vaf);

		index = log->head & (logsize - 1);
		BUILD_BUG_ON(sizeof(log->head) != sizeof(u8) ||
			     sizeof(log->tail) != sizeof(u8));
		if ((u8)(log->head - log->tail) == logsize) {
			/* The buffer is full, discard the oldest message */
			if (log->need_free & (1 << index))
				kfree(log->buffer[index]);
			log->tail++;
		}

		log->buffer[index] = q ? q : "OOM: Can't store error string";
		if (q)
			log->need_free |= 1 << index;
		else
			log->need_free &= ~(1 << index);
		log->head++;
	}
	va_end(va);
}
EXPORT_SYMBOL(logfc);

/*
 * Free a logging structure.
 */
static void put_fc_log(struct fs_context *fc)
{
	struct fc_log *log = fc->log.log;
	int i;

	if (log) {
		if (refcount_dec_and_test(&log->usage)) {
			fc->log.log = NULL;
			for (i = 0; i <= 7; i++)
				if (log->need_free & (1 << i))
					kfree(log->buffer[i]);
			kfree(log);
		}
	}
}

/**
 * put_fs_context - Dispose of a superblock configuration context.
 * @fc: The context to dispose of.
 */
void put_fs_context(struct fs_context *fc)
{
	struct super_block *sb;

	if (fc->root) {
		sb = fc->root->d_sb;
		dput(fc->root);
		fc->root = NULL;
		deactivate_super(sb);
	}

	//如有必要调用fs的自定义free
	if (fc->need_free && fc->ops && fc->ops->free)
		fc->ops->free(fc);

	security_free_mnt_opts(&fc->security);
	put_net(fc->net_ns);
	put_user_ns(fc->user_ns);
	put_cred(fc->cred);
	put_fc_log(fc);
	put_filesystem(fc->fs_type);
	kfree(fc->source);
	//释放fs context
	kfree(fc);
}
EXPORT_SYMBOL(put_fs_context);

/*
 * Free the config for a filesystem that doesn't support fs_context.
 */
static void legacy_fs_context_free(struct fs_context *fc)
{
	struct legacy_fs_context *ctx = fc->fs_private;

	if (ctx) {
		if (ctx->param_type == LEGACY_FS_INDIVIDUAL_PARAMS)
			kfree(ctx->legacy_data);
		kfree(ctx);
	}
}

/*
 * Duplicate a legacy config.
 */
static int legacy_fs_context_dup(struct fs_context *fc, struct fs_context *src_fc)
{
	struct legacy_fs_context *ctx;
	struct legacy_fs_context *src_ctx = src_fc->fs_private;

	ctx = kmemdup(src_ctx, sizeof(*src_ctx), GFP_KERNEL);
	if (!ctx)
		return -ENOMEM;

	if (ctx->param_type == LEGACY_FS_INDIVIDUAL_PARAMS) {
		ctx->legacy_data = kmemdup(src_ctx->legacy_data,
					   src_ctx->data_size, GFP_KERNEL);
		if (!ctx->legacy_data) {
			kfree(ctx);
			return -ENOMEM;
		}
	}

	fc->fs_private = ctx;
	return 0;
}

/*
 * Add a parameter to a legacy config.  We build up a comma-separated list of
 * options.
 */
static int legacy_parse_param(struct fs_context *fc, struct fs_parameter *param)
{
	struct legacy_fs_context *ctx = fc->fs_private;
	unsigned int size = ctx->data_size;
	size_t len = 0;
	int ret;

	ret = vfs_parse_fs_param_source(fc, param);
	if (ret != -ENOPARAM)
		return ret;

	if (ctx->param_type == LEGACY_FS_MONOLITHIC_PARAMS)
		return invalf(fc, "VFS: Legacy: Can't mix monolithic and individual options");

	switch (param->type) {
	case fs_value_is_string:
		len = 1 + param->size;
		fallthrough;
	case fs_value_is_flag:
		len += strlen(param->key);
		break;
	default:
		return invalf(fc, "VFS: Legacy: Parameter type for '%s' not supported",
			      param->key);
	}

	if (size + len + 2 > PAGE_SIZE)
		return invalf(fc, "VFS: Legacy: Cumulative options too large");
	if (strchr(param->key, ',') ||
	    (param->type == fs_value_is_string &&
	     memchr(param->string, ',', param->size)))
		return invalf(fc, "VFS: Legacy: Option '%s' contained comma",
			      param->key);
	if (!ctx->legacy_data) {
		ctx->legacy_data = kmalloc(PAGE_SIZE, GFP_KERNEL);
		if (!ctx->legacy_data)
			return -ENOMEM;
	}

	if (size)
		ctx->legacy_data[size++] = ',';
	len = strlen(param->key);
	memcpy(ctx->legacy_data + size, param->key, len);
	size += len;
	if (param->type == fs_value_is_string) {
		ctx->legacy_data[size++] = '=';
		memcpy(ctx->legacy_data + size, param->string, param->size);
		size += param->size;
	}
	ctx->legacy_data[size] = '\0';
	ctx->data_size = size;
	ctx->param_type = LEGACY_FS_INDIVIDUAL_PARAMS;
	return 0;
}

/*
 * Add monolithic mount data.
 */
static int legacy_parse_monolithic(struct fs_context *fc, void *data)
{
	struct legacy_fs_context *ctx = fc->fs_private;

	if (ctx->param_type != LEGACY_FS_UNSET_PARAMS) {
		pr_warn("VFS: Can't mix monolithic and individual options\n");
		return -EINVAL;
	}

	ctx->legacy_data = data;
	ctx->param_type = LEGACY_FS_MONOLITHIC_PARAMS;
	if (!ctx->legacy_data)
		return 0;

	if (fc->fs_type->fs_flags & FS_BINARY_MOUNTDATA)
		return 0;
	return security_sb_eat_lsm_opts(ctx->legacy_data, &fc->security);
}

/*
 * Get a mountable root with the legacy mount command.
 */
static int legacy_get_tree(struct fs_context *fc)
{
	struct legacy_fs_context *ctx = fc->fs_private;
	struct super_block *sb;
	struct dentry *root;

	//调用fs_type的mount函数进行挂载并返回root节点
	root = fc->fs_type->mount(fc->fs_type, fc->sb_flags,
				      fc->source, ctx->legacy_data);
	if (IS_ERR(root))
		return PTR_ERR(root);

	/*sb必须为非空*/
	sb = root->d_sb;
	BUG_ON(!sb);

	/*填充root节点*/
	fc->root = root;
	return 0;
}

/*
 * Handle remount.
 */
static int legacy_reconfigure(struct fs_context *fc)
{
	struct legacy_fs_context *ctx = fc->fs_private;
	struct super_block *sb = fc->root->d_sb;

	if (!sb->s_op->remount_fs)
		return 0;

	return sb->s_op->remount_fs(sb, &fc->sb_flags,
				    ctx ? ctx->legacy_data : NULL);
}

/*系统默认的fs_context操作变量*/
const struct fs_context_operations legacy_fs_context_ops = {
	.free			= legacy_fs_context_free,
	.dup			= legacy_fs_context_dup,
	/*解析文件系统挂载参数（单个）*/
	.parse_param		= legacy_parse_param,
	/*解析文件系统挂载参数（整体）*/
	.parse_monolithic	= legacy_parse_monolithic,
	/*获取并填充文件系统的root节点，此函数会调用fc->fs_type->mount*/
	.get_tree		= legacy_get_tree,
	.reconfigure		= legacy_reconfigure,
};

/*
 * Initialise a legacy context for a filesystem that doesn't support
 * fs_context.
 */
static int legacy_init_fs_context(struct fs_context *fc)
{
	//默认fs context初始化函数
	fc->fs_private = kzalloc(sizeof(struct legacy_fs_context), GFP_KERNEL_ACCOUNT);
	if (!fc->fs_private)
		return -ENOMEM;
	fc->ops = &legacy_fs_context_ops;
	return 0;
}

/*解析mount传入的整块data*/
int parse_monolithic_mount_data(struct fs_context *fc, void *data)
{
	int (*monolithic_mount_data)(struct fs_context *, void *);

	monolithic_mount_data = fc->ops->parse_monolithic;
	if (!monolithic_mount_data)
	    /*未提供回调，使用默认回调*/
		monolithic_mount_data = generic_parse_monolithic;

	/*解析data参数，一次性传入整块*/
	return monolithic_mount_data(fc, data);
}

/*
 * Clean up a context after performing an action on it and put it into a state
 * from where it can be used to reconfigure a superblock.
 *
 * Note that here we do only the parts that can't fail; the rest is in
 * finish_clean_context() below and in between those fs_context is marked
 * FS_CONTEXT_AWAITING_RECONF.  The reason for splitup is that after
 * successful mount or remount we need to report success to userland.
 * Trying to do full reinit (for the sake of possible subsequent remount)
 * and failing to allocate memory would've put us into a nasty situation.
 * So here we only discard the old state and reinitialization is left
 * until we actually try to reconfigure.
 */
void vfs_clean_context(struct fs_context *fc)
{
	if (fc->need_free && fc->ops && fc->ops->free)
		fc->ops->free(fc);
	fc->need_free = false;
	fc->fs_private = NULL;
	fc->s_fs_info = NULL;
	fc->sb_flags = 0;
	security_free_mnt_opts(&fc->security);
	kfree(fc->source);
	fc->source = NULL;
	fc->exclusive = false;

	fc->purpose = FS_CONTEXT_FOR_RECONFIGURE;
	fc->phase = FS_CONTEXT_AWAITING_RECONF;
}

int finish_clean_context(struct fs_context *fc)
{
	int error;

	if (fc->phase != FS_CONTEXT_AWAITING_RECONF)
		return 0;

	if (fc->fs_type->init_fs_context)
		error = fc->fs_type->init_fs_context(fc);
	else
		error = legacy_init_fs_context(fc);
	if (unlikely(error)) {
		fc->phase = FS_CONTEXT_FAILED;
		return error;
	}
	fc->need_free = true;
	fc->phase = FS_CONTEXT_RECONF_PARAMS;
	return 0;
}<|MERGE_RESOLUTION|>--- conflicted
+++ resolved
@@ -221,12 +221,8 @@
  * Returns 0 on success or the error returned by the ->parse_option() fs_context
  * operation on failure.
  */
-<<<<<<< HEAD
-int generic_parse_monolithic(struct fs_context *fc, void *data/*整块的参数*/)
-=======
-int vfs_parse_monolithic_sep(struct fs_context *fc, void *data,
+int vfs_parse_monolithic_sep(struct fs_context *fc, void *data/*整块的参数*/,
 			     char *(*sep)(char **))
->>>>>>> 9d1694dc
 {
 	char *options = data, *key;
 	int ret = 0;
@@ -239,12 +235,8 @@
 	if (ret)
 		return ret;
 
-<<<<<<< HEAD
 	//按','号分隔options,并进行遍历
-	while ((key = strsep(&options, ",")) != NULL) {
-=======
 	while ((key = sep(&options)) != NULL) {
->>>>>>> 9d1694dc
 		if (*key) {
 			size_t v_len = 0;
 			char *value = strchr(key, '=');
