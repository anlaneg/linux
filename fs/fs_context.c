// SPDX-License-Identifier: GPL-2.0-or-later
/* Provide a way to create a superblock configuration context within the kernel
 * that allows a superblock to be set up prior to mounting.
 *
 * Copyright (C) 2017 Red Hat, Inc. All Rights Reserved.
 * Written by David Howells (dhowells@redhat.com)
 */

#define pr_fmt(fmt) KBUILD_MODNAME ": " fmt
#include <linux/module.h>
#include <linux/fs_context.h>
#include <linux/fs_parser.h>
#include <linux/fs.h>
#include <linux/mount.h>
#include <linux/nsproxy.h>
#include <linux/slab.h>
#include <linux/magic.h>
#include <linux/security.h>
#include <linux/mnt_namespace.h>
#include <linux/pid_namespace.h>
#include <linux/user_namespace.h>
#include <net/net_namespace.h>
#include <asm/sections.h>
#include "mount.h"
#include "internal.h"

enum legacy_fs_param {
	LEGACY_FS_UNSET_PARAMS,
	LEGACY_FS_MONOLITHIC_PARAMS,
	LEGACY_FS_INDIVIDUAL_PARAMS,
};

struct legacy_fs_context {
	char			*legacy_data;	/* Data page for legacy filesystems */
	size_t			data_size;
	enum legacy_fs_param	param_type;
};

static int legacy_init_fs_context(struct fs_context *fc);

static const struct constant_table common_set_sb_flag[] = {
	{ "dirsync",	SB_DIRSYNC },
	{ "lazytime",	SB_LAZYTIME },
	{ "mand",	SB_MANDLOCK },
	{ "ro",		SB_RDONLY },
	{ "sync",	SB_SYNCHRONOUS },
	{ },
};

static const struct constant_table common_clear_sb_flag[] = {
	{ "async",	SB_SYNCHRONOUS },
	{ "nolazytime",	SB_LAZYTIME },
	{ "nomand",	SB_MANDLOCK },
	{ "rw",		SB_RDONLY },
	{ },
};

/*
 * Check for a common mount option that manipulates s_flags.
 */
static int vfs_parse_sb_flag(struct fs_context *fc, const char *key)
{
    //检查key是否为sb_flags的控制命令
	unsigned int token;

	//检查common_set_sb_flag中是否包含key,如不包含返回0，否则返回key对应的value
	token = lookup_constant(common_set_sb_flag, key, 0);
	if (token) {
	    //被命中，sb_flags标记设置
		fc->sb_flags |= token;
		fc->sb_flags_mask |= token;
		return 0;
	}

	//检查common_set_sb_flag中是否包含key,如不包含返回0，否则返回key对应的value
	token = lookup_constant(common_clear_sb_flag, key, 0);
	if (token) {
	    //被命中，sb_flags标记清除
		fc->sb_flags &= ~token;
		fc->sb_flags_mask |= token;
		return 0;
	}

	return -ENOPARAM;
}

/**
 * vfs_parse_fs_param_source - Handle setting "source" via parameter
 * @fc: The filesystem context to modify
 * @param: The parameter
 *
 * This is a simple helper for filesystems to verify that the "source" they
 * accept is sane.
 *
 * Returns 0 on success, -ENOPARAM if this is not  "source" parameter, and
 * -EINVAL otherwise. In the event of failure, supplementary error information
 *  is logged.
 */
int vfs_parse_fs_param_source(struct fs_context *fc, struct fs_parameter *param)
{
	if (strcmp(param->key, "source") != 0)
		return -ENOPARAM;

	if (param->type != fs_value_is_string)
		return invalf(fc, "Non-string source");

	if (fc->source)
		return invalf(fc, "Multiple sources");

	fc->source = param->string;
	param->string = NULL;
	return 0;
}
EXPORT_SYMBOL(vfs_parse_fs_param_source);

/**
 * vfs_parse_fs_param - Add a single parameter to a superblock config
 * @fc: The filesystem context to modify
 * @param: The parameter
 *
 * A single mount option in string form is applied to the filesystem context
 * being set up.  Certain standard options (for example "ro") are translated
 * into flag bits without going to the filesystem.  The active security module
 * is allowed to observe and poach options.  Any other options are passed over
 * to the filesystem to parse.
 *
 * This may be called multiple times for a context.
 *
 * Returns 0 on success and a negative error code on failure.  In the event of
 * failure, supplementary error information may have been set.
 */
int vfs_parse_fs_param(struct fs_context *fc, struct fs_parameter *param)
{
	int ret;

	//param必须包含key
	if (!param->key)
		return invalf(fc, "Unnamed parameter\n");

	//检查param是否为sb_flags控制参数
	ret = vfs_parse_sb_flag(fc, param->key);
	if (ret != -ENOPARAM)
	    /*为sb_flags控制参数，已处理，返回*/
		return ret;

	ret = security_fs_context_parse_param(fc, param);
	if (ret != -ENOPARAM)
		/* Param belongs to the LSM or is disallowed by the LSM; so
		 * don't pass to the FS.
		 */
		return ret;

	//如果fs指定了参数解析函数，则调用
	if (fc->ops->parse_param) {
		ret = fc->ops->parse_param(fc, param);
		if (ret != -ENOPARAM)
			return ret;
	}

	/* If the filesystem doesn't take any arguments, give it the
	 * default handling of source.
	 */
<<<<<<< HEAD
	if (strcmp(param->key, "source") == 0) {
	    //处理默认的source参数，将其移交给fc->source
		if (param->type != fs_value_is_string)
			return invalf(fc, "VFS: Non-string source");
		if (fc->source)
			return invalf(fc, "VFS: Multiple sources");
		fc->source = param->string;
		param->string = NULL;
		return 0;
	}
=======
	ret = vfs_parse_fs_param_source(fc, param);
	if (ret != -ENOPARAM)
		return ret;
>>>>>>> ce840177

	return invalf(fc, "%s: Unknown parameter '%s'",
		      fc->fs_type->name, param->key);
}
EXPORT_SYMBOL(vfs_parse_fs_param);

/**
 * vfs_parse_fs_string - Convenience function to just parse a string.
 */
int vfs_parse_fs_string(struct fs_context *fc, const char *key,
			const char *value, size_t v_size)
{
	int ret;

	struct fs_parameter param = {
		.key	= key,
		.type	= fs_value_is_flag,
		.size	= v_size,
	};

	if (value) {
		param.string = kmemdup_nul(value, v_size, GFP_KERNEL);
		if (!param.string)
			return -ENOMEM;
		param.type = fs_value_is_string;
	}

	//解析fs参数key
	ret = vfs_parse_fs_param(fc, &param);
	kfree(param.string);
	return ret;
}
EXPORT_SYMBOL(vfs_parse_fs_string);

/**
 * generic_parse_monolithic - Parse key[=val][,key[=val]]* mount data
 * @ctx: The superblock configuration to fill in.
 * @data: The data to parse
 *
 * Parse a blob of data that's in key[=val][,key[=val]]* form.  This can be
 * called from the ->monolithic_mount_data() fs_context operation.
 *
 * Returns 0 on success or the error returned by the ->parse_option() fs_context
 * operation on failure.
 */
int generic_parse_monolithic(struct fs_context *fc, void *data)
{
	char *options = data, *key;
	int ret = 0;

	if (!options)
	    /*无选顶，返回*/
		return 0;

	ret = security_sb_eat_lsm_opts(options, &fc->security);
	if (ret)
		return ret;

	//按','号分隔options,并进行遍历
	while ((key = strsep(&options, ",")) != NULL) {
		if (*key) {
			size_t v_len = 0;
			char *value = strchr(key, '=');

			if (value) {
			    //忽略掉以'='开头的选项
				if (value == key)
					continue;
				*value++ = 0;
				v_len = strlen(value);
			}
			//解析key,value参数
			ret = vfs_parse_fs_string(fc, key, value, v_len);
			if (ret < 0)
				break;
		}
	}

	return ret;
}
EXPORT_SYMBOL(generic_parse_monolithic);

/**
 * alloc_fs_context - Create a filesystem context.
 * @fs_type: The filesystem type.
 * @reference: The dentry from which this one derives (or NULL)
 * @sb_flags: Filesystem/superblock flags (SB_*)
 * @sb_flags_mask: Applicable members of @sb_flags
 * @purpose: The purpose that this configuration shall be used for.
 *
 * Open a filesystem and create a mount context.  The mount context is
 * initialised with the supplied flags and, if a submount/automount from
 * another superblock (referred to by @reference) is supplied, may have
 * parameters such as namespaces copied across from that superblock.
 */
static struct fs_context *alloc_fs_context(struct file_system_type *fs_type,
				      struct dentry *reference,
				      unsigned int sb_flags,
				      unsigned int sb_flags_mask,
				      enum fs_context_purpose purpose)
{
	int (*init_fs_context)(struct fs_context *);
	struct fs_context *fc;
	int ret = -ENOMEM;

<<<<<<< HEAD
	//申请fs context
	fc = kzalloc(sizeof(struct fs_context), GFP_KERNEL);
=======
	fc = kzalloc(sizeof(struct fs_context), GFP_KERNEL_ACCOUNT);
>>>>>>> ce840177
	if (!fc)
		return ERR_PTR(-ENOMEM);

	fc->purpose	= purpose;
	fc->sb_flags	= sb_flags;
	fc->sb_flags_mask = sb_flags_mask;
	//引用fc对应的fs_type
	fc->fs_type	= get_filesystem(fs_type);
	fc->cred	= get_current_cred();
	fc->net_ns	= get_net(current->nsproxy->net_ns);
	fc->log.prefix	= fs_type->name;

	mutex_init(&fc->uapi_mutex);

	switch (purpose) {
	case FS_CONTEXT_FOR_MOUNT:
		fc->user_ns = get_user_ns(fc->cred->user_ns);
		break;
	case FS_CONTEXT_FOR_SUBMOUNT:
		fc->user_ns = get_user_ns(reference->d_sb->s_user_ns);
		break;
	case FS_CONTEXT_FOR_RECONFIGURE:
		atomic_inc(&reference->d_sb->s_active);
		fc->user_ns = get_user_ns(reference->d_sb->s_user_ns);
		fc->root = dget(reference);
		break;
	}

	/* TODO: Make all filesystems support this unconditionally */
	init_fs_context = fc->fs_type->init_fs_context;
	if (!init_fs_context)
	    /*如果文件系统(fs_type)未提供此回调，则使用默认值*/
		init_fs_context = legacy_init_fs_context;

	ret = init_fs_context(fc);
	if (ret < 0)
		goto err_fc;
	//标记需要调用ops->free函数
	fc->need_free = true;
	return fc;

err_fc:
	put_fs_context(fc);
	return ERR_PTR(ret);
}

struct fs_context *fs_context_for_mount(struct file_system_type *fs_type,
					unsigned int sb_flags)
{
	return alloc_fs_context(fs_type, NULL, sb_flags, 0,
					FS_CONTEXT_FOR_MOUNT);
}
EXPORT_SYMBOL(fs_context_for_mount);

struct fs_context *fs_context_for_reconfigure(struct dentry *dentry,
					unsigned int sb_flags,
					unsigned int sb_flags_mask)
{
	return alloc_fs_context(dentry->d_sb->s_type, dentry, sb_flags,
				sb_flags_mask, FS_CONTEXT_FOR_RECONFIGURE);
}
EXPORT_SYMBOL(fs_context_for_reconfigure);

struct fs_context *fs_context_for_submount(struct file_system_type *type,
					   struct dentry *reference)
{
	return alloc_fs_context(type, reference, 0, 0, FS_CONTEXT_FOR_SUBMOUNT);
}
EXPORT_SYMBOL(fs_context_for_submount);

void fc_drop_locked(struct fs_context *fc)
{
	struct super_block *sb = fc->root->d_sb;
	dput(fc->root);
	fc->root = NULL;
	deactivate_locked_super(sb);
}

static void legacy_fs_context_free(struct fs_context *fc);

/**
 * vfs_dup_fc_config: Duplicate a filesystem context.
 * @src_fc: The context to copy.
 */
struct fs_context *vfs_dup_fs_context(struct fs_context *src_fc)
{
	struct fs_context *fc;
	int ret;

	//如果未提供dup回调，则返回不支持
	if (!src_fc->ops->dup)
		return ERR_PTR(-EOPNOTSUPP);

	//先制作一个src_fc副本
	fc = kmemdup(src_fc, sizeof(struct fs_context), GFP_KERNEL);
	if (!fc)
		return ERR_PTR(-ENOMEM);

	mutex_init(&fc->uapi_mutex);

	fc->fs_private	= NULL;
	fc->s_fs_info	= NULL;
	fc->source	= NULL;
	fc->security	= NULL;
	get_filesystem(fc->fs_type);
	get_net(fc->net_ns);
	get_user_ns(fc->user_ns);
	get_cred(fc->cred);
	if (fc->log.log)
		refcount_inc(&fc->log.log->usage);

	/* Can't call put until we've called ->dup */
	//fs自定义的私有数据副本制作函数
	ret = fc->ops->dup(fc, src_fc);
	if (ret < 0)
		goto err_fc;

	ret = security_fs_context_dup(fc, src_fc);
	if (ret < 0)
		goto err_fc;
	return fc;

err_fc:
	put_fs_context(fc);
	return ERR_PTR(ret);
}
EXPORT_SYMBOL(vfs_dup_fs_context);

/**
 * logfc - Log a message to a filesystem context
 * @fc: The filesystem context to log to.
 * @fmt: The format of the buffer.
 */
void logfc(struct fc_log *log, const char *prefix, char level, const char *fmt, ...)
{
	va_list va;
	struct va_format vaf = {.fmt = fmt, .va = &va};

	va_start(va, fmt);
	if (!log) {
		switch (level) {
		case 'w':
			printk(KERN_WARNING "%s%s%pV\n", prefix ? prefix : "",
						prefix ? ": " : "", &vaf);
			break;
		case 'e':
			printk(KERN_ERR "%s%s%pV\n", prefix ? prefix : "",
						prefix ? ": " : "", &vaf);
			break;
		default:
			printk(KERN_NOTICE "%s%s%pV\n", prefix ? prefix : "",
						prefix ? ": " : "", &vaf);
			break;
		}
	} else {
		unsigned int logsize = ARRAY_SIZE(log->buffer);
		u8 index;
		char *q = kasprintf(GFP_KERNEL, "%c %s%s%pV\n", level,
						prefix ? prefix : "",
						prefix ? ": " : "", &vaf);

		index = log->head & (logsize - 1);
		BUILD_BUG_ON(sizeof(log->head) != sizeof(u8) ||
			     sizeof(log->tail) != sizeof(u8));
		if ((u8)(log->head - log->tail) == logsize) {
			/* The buffer is full, discard the oldest message */
			if (log->need_free & (1 << index))
				kfree(log->buffer[index]);
			log->tail++;
		}

		log->buffer[index] = q ? q : "OOM: Can't store error string";
		if (q)
			log->need_free |= 1 << index;
		else
			log->need_free &= ~(1 << index);
		log->head++;
	}
	va_end(va);
}
EXPORT_SYMBOL(logfc);

/*
 * Free a logging structure.
 */
static void put_fc_log(struct fs_context *fc)
{
	struct fc_log *log = fc->log.log;
	int i;

	if (log) {
		if (refcount_dec_and_test(&log->usage)) {
			fc->log.log = NULL;
			for (i = 0; i <= 7; i++)
				if (log->need_free & (1 << i))
					kfree(log->buffer[i]);
			kfree(log);
		}
	}
}

/**
 * put_fs_context - Dispose of a superblock configuration context.
 * @fc: The context to dispose of.
 */
void put_fs_context(struct fs_context *fc)
{
	struct super_block *sb;

	if (fc->root) {
		sb = fc->root->d_sb;
		dput(fc->root);
		fc->root = NULL;
		deactivate_super(sb);
	}

	//如有必要调用fs的自定义free
	if (fc->need_free && fc->ops && fc->ops->free)
		fc->ops->free(fc);

	security_free_mnt_opts(&fc->security);
	put_net(fc->net_ns);
	put_user_ns(fc->user_ns);
	put_cred(fc->cred);
	put_fc_log(fc);
	put_filesystem(fc->fs_type);
	kfree(fc->source);
	//释放fs context
	kfree(fc);
}
EXPORT_SYMBOL(put_fs_context);

/*
 * Free the config for a filesystem that doesn't support fs_context.
 */
static void legacy_fs_context_free(struct fs_context *fc)
{
	struct legacy_fs_context *ctx = fc->fs_private;

	if (ctx) {
		if (ctx->param_type == LEGACY_FS_INDIVIDUAL_PARAMS)
			kfree(ctx->legacy_data);
		kfree(ctx);
	}
}

/*
 * Duplicate a legacy config.
 */
static int legacy_fs_context_dup(struct fs_context *fc, struct fs_context *src_fc)
{
	struct legacy_fs_context *ctx;
	struct legacy_fs_context *src_ctx = src_fc->fs_private;

	ctx = kmemdup(src_ctx, sizeof(*src_ctx), GFP_KERNEL);
	if (!ctx)
		return -ENOMEM;

	if (ctx->param_type == LEGACY_FS_INDIVIDUAL_PARAMS) {
		ctx->legacy_data = kmemdup(src_ctx->legacy_data,
					   src_ctx->data_size, GFP_KERNEL);
		if (!ctx->legacy_data) {
			kfree(ctx);
			return -ENOMEM;
		}
	}

	fc->fs_private = ctx;
	return 0;
}

/*
 * Add a parameter to a legacy config.  We build up a comma-separated list of
 * options.
 */
static int legacy_parse_param(struct fs_context *fc, struct fs_parameter *param)
{
	struct legacy_fs_context *ctx = fc->fs_private;
	unsigned int size = ctx->data_size;
	size_t len = 0;
	int ret;

	ret = vfs_parse_fs_param_source(fc, param);
	if (ret != -ENOPARAM)
		return ret;

	if (ctx->param_type == LEGACY_FS_MONOLITHIC_PARAMS)
		return invalf(fc, "VFS: Legacy: Can't mix monolithic and individual options");

	switch (param->type) {
	case fs_value_is_string:
		len = 1 + param->size;
		fallthrough;
	case fs_value_is_flag:
		len += strlen(param->key);
		break;
	default:
		return invalf(fc, "VFS: Legacy: Parameter type for '%s' not supported",
			      param->key);
	}

	if (len > PAGE_SIZE - 2 - size)
		return invalf(fc, "VFS: Legacy: Cumulative options too large");
	if (strchr(param->key, ',') ||
	    (param->type == fs_value_is_string &&
	     memchr(param->string, ',', param->size)))
		return invalf(fc, "VFS: Legacy: Option '%s' contained comma",
			      param->key);
	if (!ctx->legacy_data) {
		ctx->legacy_data = kmalloc(PAGE_SIZE, GFP_KERNEL);
		if (!ctx->legacy_data)
			return -ENOMEM;
	}

	ctx->legacy_data[size++] = ',';
	len = strlen(param->key);
	memcpy(ctx->legacy_data + size, param->key, len);
	size += len;
	if (param->type == fs_value_is_string) {
		ctx->legacy_data[size++] = '=';
		memcpy(ctx->legacy_data + size, param->string, param->size);
		size += param->size;
	}
	ctx->legacy_data[size] = '\0';
	ctx->data_size = size;
	ctx->param_type = LEGACY_FS_INDIVIDUAL_PARAMS;
	return 0;
}

/*
 * Add monolithic mount data.
 */
static int legacy_parse_monolithic(struct fs_context *fc, void *data)
{
	struct legacy_fs_context *ctx = fc->fs_private;

	if (ctx->param_type != LEGACY_FS_UNSET_PARAMS) {
		pr_warn("VFS: Can't mix monolithic and individual options\n");
		return -EINVAL;
	}

	ctx->legacy_data = data;
	ctx->param_type = LEGACY_FS_MONOLITHIC_PARAMS;
	if (!ctx->legacy_data)
		return 0;

	if (fc->fs_type->fs_flags & FS_BINARY_MOUNTDATA)
		return 0;
	return security_sb_eat_lsm_opts(ctx->legacy_data, &fc->security);
}

/*
 * Get a mountable root with the legacy mount command.
 */
static int legacy_get_tree(struct fs_context *fc)
{
	struct legacy_fs_context *ctx = fc->fs_private;
	struct super_block *sb;
	struct dentry *root;

	//调用fs_type的mount函数进行挂载
	root = fc->fs_type->mount(fc->fs_type, fc->sb_flags,
				      fc->source, ctx->legacy_data);
	if (IS_ERR(root))
		return PTR_ERR(root);

	sb = root->d_sb;
	BUG_ON(!sb);

	fc->root = root;
	return 0;
}

/*
 * Handle remount.
 */
static int legacy_reconfigure(struct fs_context *fc)
{
	struct legacy_fs_context *ctx = fc->fs_private;
	struct super_block *sb = fc->root->d_sb;

	if (!sb->s_op->remount_fs)
		return 0;

	return sb->s_op->remount_fs(sb, &fc->sb_flags,
				    ctx ? ctx->legacy_data : NULL);
}

const struct fs_context_operations legacy_fs_context_ops = {
	.free			= legacy_fs_context_free,
	.dup			= legacy_fs_context_dup,
	.parse_param		= legacy_parse_param,
	.parse_monolithic	= legacy_parse_monolithic,
	.get_tree		= legacy_get_tree,
	.reconfigure		= legacy_reconfigure,
};

/*
 * Initialise a legacy context for a filesystem that doesn't support
 * fs_context.
 */
static int legacy_init_fs_context(struct fs_context *fc)
{
<<<<<<< HEAD
    //默认fs context初始化函数
	fc->fs_private = kzalloc(sizeof(struct legacy_fs_context), GFP_KERNEL);
=======
	fc->fs_private = kzalloc(sizeof(struct legacy_fs_context), GFP_KERNEL_ACCOUNT);
>>>>>>> ce840177
	if (!fc->fs_private)
		return -ENOMEM;
	fc->ops = &legacy_fs_context_ops;
	return 0;
}

int parse_monolithic_mount_data(struct fs_context *fc, void *data)
{
	int (*monolithic_mount_data)(struct fs_context *, void *);

	monolithic_mount_data = fc->ops->parse_monolithic;
	if (!monolithic_mount_data)
	    /*未提供回调，使用默认回调*/
		monolithic_mount_data = generic_parse_monolithic;

	/*解析data参数*/
	return monolithic_mount_data(fc, data);
}

/*
 * Clean up a context after performing an action on it and put it into a state
 * from where it can be used to reconfigure a superblock.
 *
 * Note that here we do only the parts that can't fail; the rest is in
 * finish_clean_context() below and in between those fs_context is marked
 * FS_CONTEXT_AWAITING_RECONF.  The reason for splitup is that after
 * successful mount or remount we need to report success to userland.
 * Trying to do full reinit (for the sake of possible subsequent remount)
 * and failing to allocate memory would've put us into a nasty situation.
 * So here we only discard the old state and reinitialization is left
 * until we actually try to reconfigure.
 */
void vfs_clean_context(struct fs_context *fc)
{
	if (fc->need_free && fc->ops && fc->ops->free)
		fc->ops->free(fc);
	fc->need_free = false;
	fc->fs_private = NULL;
	fc->s_fs_info = NULL;
	fc->sb_flags = 0;
	security_free_mnt_opts(&fc->security);
	kfree(fc->source);
	fc->source = NULL;

	fc->purpose = FS_CONTEXT_FOR_RECONFIGURE;
	fc->phase = FS_CONTEXT_AWAITING_RECONF;
}

int finish_clean_context(struct fs_context *fc)
{
	int error;

	if (fc->phase != FS_CONTEXT_AWAITING_RECONF)
		return 0;

	if (fc->fs_type->init_fs_context)
		error = fc->fs_type->init_fs_context(fc);
	else
		error = legacy_init_fs_context(fc);
	if (unlikely(error)) {
		fc->phase = FS_CONTEXT_FAILED;
		return error;
	}
	fc->need_free = true;
	fc->phase = FS_CONTEXT_RECONF_PARAMS;
	return 0;
}<|MERGE_RESOLUTION|>--- conflicted
+++ resolved
@@ -160,22 +160,9 @@
 	/* If the filesystem doesn't take any arguments, give it the
 	 * default handling of source.
 	 */
-<<<<<<< HEAD
-	if (strcmp(param->key, "source") == 0) {
-	    //处理默认的source参数，将其移交给fc->source
-		if (param->type != fs_value_is_string)
-			return invalf(fc, "VFS: Non-string source");
-		if (fc->source)
-			return invalf(fc, "VFS: Multiple sources");
-		fc->source = param->string;
-		param->string = NULL;
-		return 0;
-	}
-=======
 	ret = vfs_parse_fs_param_source(fc, param);
 	if (ret != -ENOPARAM)
 		return ret;
->>>>>>> ce840177
 
 	return invalf(fc, "%s: Unknown parameter '%s'",
 		      fc->fs_type->name, param->key);
@@ -281,12 +268,8 @@
 	struct fs_context *fc;
 	int ret = -ENOMEM;
 
-<<<<<<< HEAD
 	//申请fs context
-	fc = kzalloc(sizeof(struct fs_context), GFP_KERNEL);
-=======
 	fc = kzalloc(sizeof(struct fs_context), GFP_KERNEL_ACCOUNT);
->>>>>>> ce840177
 	if (!fc)
 		return ERR_PTR(-ENOMEM);
 
@@ -690,12 +673,8 @@
  */
 static int legacy_init_fs_context(struct fs_context *fc)
 {
-<<<<<<< HEAD
-    //默认fs context初始化函数
-	fc->fs_private = kzalloc(sizeof(struct legacy_fs_context), GFP_KERNEL);
-=======
+	//默认fs context初始化函数
 	fc->fs_private = kzalloc(sizeof(struct legacy_fs_context), GFP_KERNEL_ACCOUNT);
->>>>>>> ce840177
 	if (!fc->fs_private)
 		return -ENOMEM;
 	fc->ops = &legacy_fs_context_ops;
