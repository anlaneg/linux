// SPDX-License-Identifier: GPL-2.0
/*
 * virtio-fs: Virtio Filesystem
 * Copyright (C) 2018 Red Hat, Inc.
 */

#include <linux/fs.h>
#include <linux/dax.h>
#include <linux/pci.h>
#include <linux/interrupt.h>
#include <linux/group_cpus.h>
#include <linux/pfn_t.h>
#include <linux/memremap.h>
#include <linux/module.h>
#include <linux/virtio.h>
#include <linux/virtio_fs.h>
#include <linux/delay.h>
#include <linux/fs_context.h>
#include <linux/fs_parser.h>
#include <linux/highmem.h>
#include <linux/cleanup.h>
#include <linux/uio.h>
#include "fuse_i.h"

/* Used to help calculate the FUSE connection's max_pages limit for a request's
 * size. Parts of the struct fuse_req are sliced into scattergather lists in
 * addition to the pages used, so this can help account for that overhead.
 */
#define FUSE_HEADER_OVERHEAD    4

/* List of virtio-fs device instances and a lock for the list. Also provides
 * mutual exclusion in device removal and mounting path
 */
static DEFINE_MUTEX(virtio_fs_mutex);
static LIST_HEAD(virtio_fs_instances);

/* The /sys/fs/virtio_fs/ kset */
static struct kset *virtio_fs_kset;

enum {
	VQ_HIPRIO,
	VQ_REQUEST
};

#define VQ_NAME_LEN	24

/* Per-virtqueue state */
struct virtio_fs_vq {
	spinlock_t lock;
	struct virtqueue *vq;     /* protected by ->lock */
	struct work_struct done_work;
	struct list_head queued_reqs;
	struct list_head end_reqs;	/* End these requests */
	struct work_struct dispatch_work;
	struct fuse_dev *fud;
	bool connected;
	long in_flight;
	struct completion in_flight_zero; /* No inflight requests */
	struct kobject *kobj;
	char name[VQ_NAME_LEN];
} ____cacheline_aligned_in_smp;

/* A virtio-fs device instance */
struct virtio_fs {
	struct kobject kobj;
	struct kobject *mqs_kobj;
	struct list_head list;    /* on virtio_fs_instances */
	char *tag;
	struct virtio_fs_vq *vqs;
	unsigned int nvqs;               /* number of virtqueues */
	unsigned int num_request_queues; /* number of request queues */
	struct dax_device *dax_dev;

	unsigned int *mq_map; /* index = cpu id, value = request vq id */

	/* DAX memory window where file contents are mapped */
	void *window_kaddr;
	phys_addr_t window_phys_addr;
	size_t window_len;
};

struct virtio_fs_forget_req {
	struct fuse_in_header ih;
	struct fuse_forget_in arg;
};

struct virtio_fs_forget {
	/* This request can be temporarily queued on virt queue */
	struct list_head list;
	struct virtio_fs_forget_req req;
};

struct virtio_fs_req_work {
	struct fuse_req *req;
	struct virtio_fs_vq *fsvq;
	struct work_struct done_work;
};

static int virtio_fs_enqueue_req(struct virtio_fs_vq *fsvq,
				 struct fuse_req *req, bool in_flight,
				 gfp_t gfp);

static const struct constant_table dax_param_enums[] = {
	{"always",	FUSE_DAX_ALWAYS },
	{"never",	FUSE_DAX_NEVER },
	{"inode",	FUSE_DAX_INODE_USER },
	{}
};

enum {
	OPT_DAX,
	OPT_DAX_ENUM,
};

static const struct fs_parameter_spec virtio_fs_parameters[] = {
	fsparam_flag("dax", OPT_DAX),
	fsparam_enum("dax", OPT_DAX_ENUM, dax_param_enums),
	{}
};

static int virtio_fs_parse_param(struct fs_context *fsc,
				 struct fs_parameter *param)
{
	struct fs_parse_result result;
	struct fuse_fs_context *ctx = fsc->fs_private;
	int opt;

	opt = fs_parse(fsc, virtio_fs_parameters, param, &result);
	if (opt < 0)
		return opt;

	switch (opt) {
	case OPT_DAX:
		ctx->dax_mode = FUSE_DAX_ALWAYS;
		break;
	case OPT_DAX_ENUM:
		ctx->dax_mode = result.uint_32;
		break;
	default:
		return -EINVAL;
	}

	return 0;
}

static void virtio_fs_free_fsc(struct fs_context *fsc)
{
	struct fuse_fs_context *ctx = fsc->fs_private;

	kfree(ctx);
}

static inline struct virtio_fs_vq *vq_to_fsvq(struct virtqueue *vq)
{
	struct virtio_fs *fs = vq->vdev->priv;

	return &fs->vqs[vq->index];
}

/* Should be called with fsvq->lock held. */
static inline void inc_in_flight_req(struct virtio_fs_vq *fsvq)
{
	fsvq->in_flight++;
}

/* Should be called with fsvq->lock held. */
static inline void dec_in_flight_req(struct virtio_fs_vq *fsvq)
{
	WARN_ON(fsvq->in_flight <= 0);
	fsvq->in_flight--;
	if (!fsvq->in_flight)
		complete(&fsvq->in_flight_zero);
}

static ssize_t tag_show(struct kobject *kobj,
		struct kobj_attribute *attr, char *buf)
{
	struct virtio_fs *fs = container_of(kobj, struct virtio_fs, kobj);

	return sysfs_emit(buf, "%s\n", fs->tag);
}

static struct kobj_attribute virtio_fs_tag_attr = __ATTR_RO(tag);

static struct attribute *virtio_fs_attrs[] = {
	&virtio_fs_tag_attr.attr,
	NULL
};
ATTRIBUTE_GROUPS(virtio_fs);

static void virtio_fs_ktype_release(struct kobject *kobj)
{
	struct virtio_fs *vfs = container_of(kobj, struct virtio_fs, kobj);

	kfree(vfs->mq_map);
	kfree(vfs->vqs);
	kfree(vfs);
}

static const struct kobj_type virtio_fs_ktype = {
	.release = virtio_fs_ktype_release,
	.sysfs_ops = &kobj_sysfs_ops,
	.default_groups = virtio_fs_groups,
};

static struct virtio_fs_vq *virtio_fs_kobj_to_vq(struct virtio_fs *fs,
		struct kobject *kobj)
{
	int i;

	for (i = 0; i < fs->nvqs; i++) {
		if (kobj == fs->vqs[i].kobj)
			return &fs->vqs[i];
	}
	return NULL;
}

static ssize_t name_show(struct kobject *kobj,
		struct kobj_attribute *attr, char *buf)
{
	struct virtio_fs *fs = container_of(kobj->parent->parent, struct virtio_fs, kobj);
	struct virtio_fs_vq *fsvq = virtio_fs_kobj_to_vq(fs, kobj);

	if (!fsvq)
		return -EINVAL;
	return sysfs_emit(buf, "%s\n", fsvq->name);
}

static struct kobj_attribute virtio_fs_vq_name_attr = __ATTR_RO(name);

static ssize_t cpu_list_show(struct kobject *kobj,
		struct kobj_attribute *attr, char *buf)
{
	struct virtio_fs *fs = container_of(kobj->parent->parent, struct virtio_fs, kobj);
	struct virtio_fs_vq *fsvq = virtio_fs_kobj_to_vq(fs, kobj);
	unsigned int cpu, qid;
	const size_t size = PAGE_SIZE - 1;
	bool first = true;
	int ret = 0, pos = 0;

	if (!fsvq)
		return -EINVAL;

	qid = fsvq->vq->index;
	for (cpu = 0; cpu < nr_cpu_ids; cpu++) {
		if (qid < VQ_REQUEST || (fs->mq_map[cpu] == qid)) {
			if (first)
				ret = snprintf(buf + pos, size - pos, "%u", cpu);
			else
				ret = snprintf(buf + pos, size - pos, ", %u", cpu);

			if (ret >= size - pos)
				break;
			first = false;
			pos += ret;
		}
	}
	ret = snprintf(buf + pos, size + 1 - pos, "\n");
	return pos + ret;
}

static struct kobj_attribute virtio_fs_vq_cpu_list_attr = __ATTR_RO(cpu_list);

static struct attribute *virtio_fs_vq_attrs[] = {
	&virtio_fs_vq_name_attr.attr,
	&virtio_fs_vq_cpu_list_attr.attr,
	NULL
};

static struct attribute_group virtio_fs_vq_attr_group = {
	.attrs = virtio_fs_vq_attrs,
};

/* Make sure virtiofs_mutex is held */
static void virtio_fs_put_locked(struct virtio_fs *fs)
{
	lockdep_assert_held(&virtio_fs_mutex);

	kobject_put(&fs->kobj);
}

static void virtio_fs_put(struct virtio_fs *fs)
{
	mutex_lock(&virtio_fs_mutex);
	virtio_fs_put_locked(fs);
	mutex_unlock(&virtio_fs_mutex);
}

static void virtio_fs_fiq_release(struct fuse_iqueue *fiq)
{
	struct virtio_fs *vfs = fiq->priv;

	virtio_fs_put(vfs);
}

static void virtio_fs_drain_queue(struct virtio_fs_vq *fsvq)
{
	WARN_ON(fsvq->in_flight < 0);

	/* Wait for in flight requests to finish.*/
	spin_lock(&fsvq->lock);
	if (fsvq->in_flight) {
		/* We are holding virtio_fs_mutex. There should not be any
		 * waiters waiting for completion.
		 */
		reinit_completion(&fsvq->in_flight_zero);
		spin_unlock(&fsvq->lock);
		wait_for_completion(&fsvq->in_flight_zero);
	} else {
		spin_unlock(&fsvq->lock);
	}

	flush_work(&fsvq->done_work);
	flush_work(&fsvq->dispatch_work);
}

static void virtio_fs_drain_all_queues_locked(struct virtio_fs *fs)
{
	struct virtio_fs_vq *fsvq;
	int i;

	for (i = 0; i < fs->nvqs; i++) {
		fsvq = &fs->vqs[i];
		virtio_fs_drain_queue(fsvq);
	}
}

static void virtio_fs_drain_all_queues(struct virtio_fs *fs)
{
	/* Provides mutual exclusion between ->remove and ->kill_sb
	 * paths. We don't want both of these draining queue at the
	 * same time. Current completion logic reinits completion
	 * and that means there should not be any other thread
	 * doing reinit or waiting for completion already.
	 */
	mutex_lock(&virtio_fs_mutex);
	virtio_fs_drain_all_queues_locked(fs);
	mutex_unlock(&virtio_fs_mutex);
}

static void virtio_fs_start_all_queues(struct virtio_fs *fs)
{
	struct virtio_fs_vq *fsvq;
	int i;

	for (i = 0; i < fs->nvqs; i++) {
		fsvq = &fs->vqs[i];
		spin_lock(&fsvq->lock);
		fsvq->connected = true;
		spin_unlock(&fsvq->lock);
	}
}

static void virtio_fs_delete_queues_sysfs(struct virtio_fs *fs)
{
	struct virtio_fs_vq *fsvq;
	int i;

	for (i = 0; i < fs->nvqs; i++) {
		fsvq = &fs->vqs[i];
		kobject_put(fsvq->kobj);
	}
}

static int virtio_fs_add_queues_sysfs(struct virtio_fs *fs)
{
	struct virtio_fs_vq *fsvq;
	char buff[12];
	int i, j, ret;

	for (i = 0; i < fs->nvqs; i++) {
		fsvq = &fs->vqs[i];

		sprintf(buff, "%d", i);
		fsvq->kobj = kobject_create_and_add(buff, fs->mqs_kobj);
		if (!fs->mqs_kobj) {
			ret = -ENOMEM;
			goto out_del;
		}

		ret = sysfs_create_group(fsvq->kobj, &virtio_fs_vq_attr_group);
		if (ret) {
			kobject_put(fsvq->kobj);
			goto out_del;
		}
	}

	return 0;

out_del:
	for (j = 0; j < i; j++) {
		fsvq = &fs->vqs[j];
		kobject_put(fsvq->kobj);
	}
	return ret;
}

/* Add a new instance to the list or return -EEXIST if tag name exists*/
static int virtio_fs_add_instance(struct virtio_device *vdev,
				  struct virtio_fs *fs)
{
	struct virtio_fs *fs2;
	int ret;

	mutex_lock(&virtio_fs_mutex);

	list_for_each_entry(fs2, &virtio_fs_instances, list) {
		if (strcmp(fs->tag, fs2->tag) == 0) {
			mutex_unlock(&virtio_fs_mutex);
			return -EEXIST;
		}
	}

	/* Use the virtio_device's index as a unique identifier, there is no
	 * need to allocate our own identifiers because the virtio_fs instance
	 * is only visible to userspace as long as the underlying virtio_device
	 * exists.
	 */
	fs->kobj.kset = virtio_fs_kset;
	ret = kobject_add(&fs->kobj, NULL, "%d", vdev->index);
	if (ret < 0)
		goto out_unlock;

	fs->mqs_kobj = kobject_create_and_add("mqs", &fs->kobj);
	if (!fs->mqs_kobj) {
		ret = -ENOMEM;
		goto out_del;
	}

	ret = sysfs_create_link(&fs->kobj, &vdev->dev.kobj, "device");
	if (ret < 0)
		goto out_put;

	ret = virtio_fs_add_queues_sysfs(fs);
	if (ret)
		goto out_remove;

	list_add_tail(&fs->list, &virtio_fs_instances);

	mutex_unlock(&virtio_fs_mutex);

	kobject_uevent(&fs->kobj, KOBJ_ADD);

	return 0;

out_remove:
	sysfs_remove_link(&fs->kobj, "device");
out_put:
	kobject_put(fs->mqs_kobj);
out_del:
	kobject_del(&fs->kobj);
out_unlock:
	mutex_unlock(&virtio_fs_mutex);
	return ret;
}

/* Return the virtio_fs with a given tag, or NULL */
static struct virtio_fs *virtio_fs_find_instance(const char *tag)
{
	struct virtio_fs *fs;

	mutex_lock(&virtio_fs_mutex);

	list_for_each_entry(fs, &virtio_fs_instances, list) {
		if (strcmp(fs->tag, tag) == 0) {
			kobject_get(&fs->kobj);
			goto found;
		}
	}

	fs = NULL; /* not found */

found:
	mutex_unlock(&virtio_fs_mutex);

	return fs;
}

static void virtio_fs_free_devs(struct virtio_fs *fs)
{
	unsigned int i;

	for (i = 0; i < fs->nvqs; i++) {
		struct virtio_fs_vq *fsvq = &fs->vqs[i];

		if (!fsvq->fud)
			continue;

		fuse_dev_free(fsvq->fud);
		fsvq->fud = NULL;
	}
}

/* Read filesystem name from virtio config into fs->tag (must kfree()). */
static int virtio_fs_read_tag(struct virtio_device *vdev, struct virtio_fs *fs)
{
	char tag_buf[sizeof_field(struct virtio_fs_config, tag)];
	char *end;
	size_t len;

	virtio_cread_bytes(vdev, offsetof(struct virtio_fs_config, tag),
			   &tag_buf, sizeof(tag_buf));
	end = memchr(tag_buf, '\0', sizeof(tag_buf));
	if (end == tag_buf)
		return -EINVAL; /* empty tag */
	if (!end)
		end = &tag_buf[sizeof(tag_buf)];

	len = end - tag_buf;
	fs->tag = devm_kmalloc(&vdev->dev, len + 1, GFP_KERNEL);
	if (!fs->tag)
		return -ENOMEM;
	memcpy(fs->tag, tag_buf, len);
	fs->tag[len] = '\0';

	/* While the VIRTIO specification allows any character, newlines are
	 * awkward on mount(8) command-lines and cause problems in the sysfs
	 * "tag" attr and uevent TAG= properties. Forbid them.
	 */
	if (strchr(fs->tag, '\n')) {
		dev_dbg(&vdev->dev, "refusing virtiofs tag with newline character\n");
		return -EINVAL;
	}

	dev_info(&vdev->dev, "discovered new tag: %s\n", fs->tag);
	return 0;
}

/* Work function for hiprio completion */
static void virtio_fs_hiprio_done_work(struct work_struct *work)
{
	struct virtio_fs_vq *fsvq = container_of(work, struct virtio_fs_vq,
						 done_work);
	struct virtqueue *vq = fsvq->vq;

	/* Free completed FUSE_FORGET requests */
	spin_lock(&fsvq->lock);
	do {
		unsigned int len;
		void *req;

		virtqueue_disable_cb(vq);

		while ((req = virtqueue_get_buf(vq, &len)) != NULL) {
			kfree(req);
			dec_in_flight_req(fsvq);
		}
	} while (!virtqueue_enable_cb(vq));

	if (!list_empty(&fsvq->queued_reqs))
		schedule_work(&fsvq->dispatch_work);

	spin_unlock(&fsvq->lock);
}

/*自fsvq->queued_reqs中摘取一个struct fuse_req,然后将fuse_req入队列vq*/
static void virtio_fs_request_dispatch_work(struct work_struct *work)
{
	struct fuse_req *req;
	struct virtio_fs_vq *fsvq = container_of(work, struct virtio_fs_vq,
						 dispatch_work);
	int ret;

	pr_debug("virtio-fs: worker %s called.\n", __func__);
	while (1) {
		spin_lock(&fsvq->lock);
		req = list_first_entry_or_null(&fsvq->end_reqs, struct fuse_req,
					       list);
		if (!req) {
			spin_unlock(&fsvq->lock);
			break;
		}

		list_del_init(&req->list);
		spin_unlock(&fsvq->lock);
		fuse_request_end(req);
	}

	/* Dispatch pending requests */
	while (1) {
		unsigned int flags;

		spin_lock(&fsvq->lock);
		/*自fsvq->queued_reqs中摘取一个struct fuse_req*/
		req = list_first_entry_or_null(&fsvq->queued_reqs,
					       struct fuse_req, list);
		if (!req) {
			spin_unlock(&fsvq->lock);
			return;
		}
		list_del_init(&req->list);
		spin_unlock(&fsvq->lock);

<<<<<<< HEAD
		/*将req入队到vq*/
		ret = virtio_fs_enqueue_req(fsvq, req, true);
=======
		flags = memalloc_nofs_save();
		ret = virtio_fs_enqueue_req(fsvq, req, true, GFP_KERNEL);
		memalloc_nofs_restore(flags);
>>>>>>> 155a3c00
		if (ret < 0) {
			if (ret == -ENOSPC) {
				spin_lock(&fsvq->lock);
				list_add_tail(&req->list, &fsvq->queued_reqs);
				spin_unlock(&fsvq->lock);
				return;
			}
			req->out.h.error = ret;
			spin_lock(&fsvq->lock);
			dec_in_flight_req(fsvq);
			spin_unlock(&fsvq->lock);
			pr_err("virtio-fs: virtio_fs_enqueue_req() failed %d\n",
			       ret);
			fuse_request_end(req);
		}
	}
}

/*
 * Returns 1 if queue is full and sender should wait a bit before sending
 * next request, 0 otherwise.
 */
static int send_forget_request(struct virtio_fs_vq *fsvq,
			       struct virtio_fs_forget *forget,
			       bool in_flight)
{
	struct scatterlist sg;
	struct virtqueue *vq;
	int ret = 0;
	bool notify;
	struct virtio_fs_forget_req *req = &forget->req;

	spin_lock(&fsvq->lock);
	if (!fsvq->connected) {
		if (in_flight)
			dec_in_flight_req(fsvq);
		kfree(forget);
		goto out;
	}

	sg_init_one(&sg, req, sizeof(*req));
	vq = fsvq->vq;
	dev_dbg(&vq->vdev->dev, "%s\n", __func__);

	ret = virtqueue_add_outbuf(vq, &sg, 1, forget, GFP_ATOMIC);
	if (ret < 0) {
		if (ret == -ENOSPC) {
			pr_debug("virtio-fs: Could not queue FORGET: err=%d. Will try later\n",
				 ret);
			list_add_tail(&forget->list, &fsvq->queued_reqs);
			if (!in_flight)
				inc_in_flight_req(fsvq);
			/* Queue is full */
			ret = 1;
		} else {
			pr_debug("virtio-fs: Could not queue FORGET: err=%d. Dropping it.\n",
				 ret);
			kfree(forget);
			if (in_flight)
				dec_in_flight_req(fsvq);
		}
		goto out;
	}

	if (!in_flight)
		inc_in_flight_req(fsvq);
	notify = virtqueue_kick_prepare(vq);
	spin_unlock(&fsvq->lock);

	if (notify)
		virtqueue_notify(vq);
	return ret;
out:
	spin_unlock(&fsvq->lock);
	return ret;
}

static void virtio_fs_hiprio_dispatch_work(struct work_struct *work)
{
	struct virtio_fs_forget *forget;
	struct virtio_fs_vq *fsvq = container_of(work, struct virtio_fs_vq,
						 dispatch_work);
	pr_debug("virtio-fs: worker %s called.\n", __func__);
	while (1) {
		spin_lock(&fsvq->lock);
		forget = list_first_entry_or_null(&fsvq->queued_reqs,
					struct virtio_fs_forget, list);
		if (!forget) {
			spin_unlock(&fsvq->lock);
			return;
		}

		list_del(&forget->list);
		spin_unlock(&fsvq->lock);
		if (send_forget_request(fsvq, forget, true))
			return;
	}
}

/* Allocate and copy args into req->argbuf */
static int copy_args_to_argbuf(struct fuse_req *req, gfp_t gfp)
{
	struct fuse_args *args = req->args;
	unsigned int offset = 0;
	unsigned int num_in;
	unsigned int num_out;
	unsigned int len;
	unsigned int i;

	num_in = args->in_numargs - args->in_pages;
	num_out = args->out_numargs - args->out_pages;
	len = fuse_len_args(num_in, (struct fuse_arg *) args->in_args) +
	      fuse_len_args(num_out, args->out_args);

	req->argbuf = kmalloc(len, gfp);
	if (!req->argbuf)
		return -ENOMEM;

	for (i = 0; i < num_in; i++) {
		memcpy(req->argbuf + offset,
		       args->in_args[i].value,
		       args->in_args[i].size);
		offset += args->in_args[i].size;
	}

	return 0;
}

/* Copy args out of and free req->argbuf */
static void copy_args_from_argbuf(struct fuse_args *args, struct fuse_req *req)
{
	unsigned int remaining;
	unsigned int offset;
	unsigned int num_in;
	unsigned int num_out;
	unsigned int i;

	remaining = req->out.h.len - sizeof(req->out.h);
	num_in = args->in_numargs - args->in_pages;
	num_out = args->out_numargs - args->out_pages;
	offset = fuse_len_args(num_in, (struct fuse_arg *)args->in_args);

	for (i = 0; i < num_out; i++) {
		unsigned int argsize = args->out_args[i].size;

		if (args->out_argvar &&
		    i == args->out_numargs - 1 &&
		    argsize > remaining) {
			argsize = remaining;
		}

		memcpy(args->out_args[i].value, req->argbuf + offset, argsize);
		offset += argsize;

		if (i != args->out_numargs - 1)
			remaining -= argsize;
	}

	/* Store the actual size of the variable-length arg */
	if (args->out_argvar)
		args->out_args[args->out_numargs - 1].size = remaining;

	kfree(req->argbuf);
	req->argbuf = NULL;
}

/* Work function for request completion */
static void virtio_fs_request_complete(struct fuse_req *req,
				       struct virtio_fs_vq *fsvq)
{
	struct fuse_pqueue *fpq = &fsvq->fud->pq;
	struct fuse_args *args;
	struct fuse_args_pages *ap;
	unsigned int len, i, thislen;
	struct folio *folio;

	/*
	 * TODO verify that server properly follows FUSE protocol
	 * (oh.uniq, oh.len)
	 */
	args = req->args;
	copy_args_from_argbuf(args, req);

	if (args->out_pages && args->page_zeroing) {
		len = args->out_args[args->out_numargs - 1].size;
		ap = container_of(args, typeof(*ap), args);
		for (i = 0; i < ap->num_folios; i++) {
			thislen = ap->descs[i].length;
			if (len < thislen) {
				WARN_ON(ap->descs[i].offset);
				folio = ap->folios[i];
				folio_zero_segment(folio, len, thislen);
				len = 0;
			} else {
				len -= thislen;
			}
		}
	}

	spin_lock(&fpq->lock);
	clear_bit(FR_SENT, &req->flags);
	spin_unlock(&fpq->lock);

	fuse_request_end(req);
	spin_lock(&fsvq->lock);
	dec_in_flight_req(fsvq);
	spin_unlock(&fsvq->lock);
}

static void virtio_fs_complete_req_work(struct work_struct *work)
{
	struct virtio_fs_req_work *w =
		container_of(work, typeof(*w), done_work);

	virtio_fs_request_complete(w->req, w->fsvq);
	kfree(w);
}

static void virtio_fs_requests_done_work(struct work_struct *work)
{
	struct virtio_fs_vq *fsvq = container_of(work, struct virtio_fs_vq,
						 done_work);
	struct fuse_pqueue *fpq = &fsvq->fud->pq;
	struct virtqueue *vq = fsvq->vq;
	struct fuse_req *req;
	struct fuse_req *next;
	unsigned int len;
	LIST_HEAD(reqs);

	/* Collect completed requests off the virtqueue */
	spin_lock(&fsvq->lock);
	do {
		virtqueue_disable_cb(vq);

		while ((req = virtqueue_get_buf(vq, &len)) != NULL) {
			spin_lock(&fpq->lock);
			list_move_tail(&req->list, &reqs);
			spin_unlock(&fpq->lock);
		}
	} while (!virtqueue_enable_cb(vq));
	spin_unlock(&fsvq->lock);

	/* End requests */
	list_for_each_entry_safe(req, next, &reqs, list) {
		list_del_init(&req->list);

		/* blocking async request completes in a worker context */
		if (req->args->may_block) {
			struct virtio_fs_req_work *w;

			w = kzalloc(sizeof(*w), GFP_NOFS | __GFP_NOFAIL);
			INIT_WORK(&w->done_work, virtio_fs_complete_req_work);
			w->fsvq = fsvq;
			w->req = req;
			schedule_work(&w->done_work);
		} else {
			virtio_fs_request_complete(req, fsvq);
		}
	}

	/* Try to push previously queued requests, as the queue might no longer be full */
	spin_lock(&fsvq->lock);
	if (!list_empty(&fsvq->queued_reqs))
		schedule_work(&fsvq->dispatch_work);
	spin_unlock(&fsvq->lock);
}

static void virtio_fs_map_queues(struct virtio_device *vdev, struct virtio_fs *fs)
{
	const struct cpumask *mask, *masks;
	unsigned int q, cpu;

	/* First attempt to map using existing transport layer affinities
	 * e.g. PCIe MSI-X
	 */
	if (!vdev->config->get_vq_affinity)
		goto fallback;

	for (q = 0; q < fs->num_request_queues; q++) {
		mask = vdev->config->get_vq_affinity(vdev, VQ_REQUEST + q);
		if (!mask)
			goto fallback;

		for_each_cpu(cpu, mask)
			fs->mq_map[cpu] = q + VQ_REQUEST;
	}

	return;
fallback:
	/* Attempt to map evenly in groups over the CPUs */
	masks = group_cpus_evenly(fs->num_request_queues);
	/* If even this fails we default to all CPUs use first request queue */
	if (!masks) {
		for_each_possible_cpu(cpu)
			fs->mq_map[cpu] = VQ_REQUEST;
		return;
	}

	for (q = 0; q < fs->num_request_queues; q++) {
		for_each_cpu(cpu, &masks[q])
			fs->mq_map[cpu] = q + VQ_REQUEST;
	}
	kfree(masks);
}

/* Virtqueue interrupt handler */
static void virtio_fs_vq_done(struct virtqueue *vq)
{
	struct virtio_fs_vq *fsvq = vq_to_fsvq(vq);

	dev_dbg(&vq->vdev->dev, "%s %s\n", __func__, fsvq->name);

	schedule_work(&fsvq->done_work);
}

static void virtio_fs_init_vq(struct virtio_fs_vq *fsvq, char *name,
			      int vq_type)
{
	strscpy(fsvq->name, name, VQ_NAME_LEN);
	spin_lock_init(&fsvq->lock);
	INIT_LIST_HEAD(&fsvq->queued_reqs);
	INIT_LIST_HEAD(&fsvq->end_reqs);
	init_completion(&fsvq->in_flight_zero);

	if (vq_type == VQ_REQUEST) {
		INIT_WORK(&fsvq->done_work, virtio_fs_requests_done_work);
<<<<<<< HEAD
		INIT_DELAYED_WORK(&fsvq->dispatch_work,
				  virtio_fs_request_dispatch_work);/*初始化入队的work*/
=======
		INIT_WORK(&fsvq->dispatch_work,
				virtio_fs_request_dispatch_work);
>>>>>>> 155a3c00
	} else {
		INIT_WORK(&fsvq->done_work, virtio_fs_hiprio_done_work);
		INIT_WORK(&fsvq->dispatch_work,
				virtio_fs_hiprio_dispatch_work);
	}
}

/* Initialize virtqueues */
static int virtio_fs_setup_vqs(struct virtio_device *vdev,
			       struct virtio_fs *fs)
{
	struct virtqueue_info *vqs_info;
	struct virtqueue **vqs;
	/* Specify pre_vectors to ensure that the queues before the
	 * request queues (e.g. hiprio) don't claim any of the CPUs in
	 * the multi-queue mapping and interrupt affinities
	 */
	struct irq_affinity desc = { .pre_vectors = VQ_REQUEST };
	unsigned int i;
	int ret = 0;

	virtio_cread_le(vdev, struct virtio_fs_config, num_request_queues,
			&fs->num_request_queues);
	if (fs->num_request_queues == 0)
		return -EINVAL;

	/* Truncate nr of request queues to nr_cpu_id */
	fs->num_request_queues = min_t(unsigned int, fs->num_request_queues,
					nr_cpu_ids);
	fs->nvqs = VQ_REQUEST + fs->num_request_queues;
	fs->vqs = kcalloc(fs->nvqs, sizeof(fs->vqs[VQ_HIPRIO]), GFP_KERNEL);
	if (!fs->vqs)
		return -ENOMEM;

	vqs = kmalloc_array(fs->nvqs, sizeof(vqs[VQ_HIPRIO]), GFP_KERNEL);
	fs->mq_map = kcalloc_node(nr_cpu_ids, sizeof(*fs->mq_map), GFP_KERNEL,
					dev_to_node(&vdev->dev));
	vqs_info = kcalloc(fs->nvqs, sizeof(*vqs_info), GFP_KERNEL);
	if (!vqs || !vqs_info || !fs->mq_map) {
		ret = -ENOMEM;
		goto out;
	}

	/* Initialize the hiprio/forget request virtqueue */
	vqs_info[VQ_HIPRIO].callback = virtio_fs_vq_done;
	virtio_fs_init_vq(&fs->vqs[VQ_HIPRIO], "hiprio", VQ_HIPRIO);
	vqs_info[VQ_HIPRIO].name = fs->vqs[VQ_HIPRIO].name;

	/* Initialize the requests virtqueues */
	for (i = VQ_REQUEST; i < fs->nvqs; i++) {
		char vq_name[VQ_NAME_LEN];

		snprintf(vq_name, VQ_NAME_LEN, "requests.%u", i - VQ_REQUEST);
		virtio_fs_init_vq(&fs->vqs[i], vq_name, VQ_REQUEST);
		vqs_info[i].callback = virtio_fs_vq_done;
		vqs_info[i].name = fs->vqs[i].name;
	}

	ret = virtio_find_vqs(vdev, fs->nvqs, vqs, vqs_info, &desc);
	if (ret < 0)
		goto out;

	for (i = 0; i < fs->nvqs; i++)
		fs->vqs[i].vq = vqs[i];

	virtio_fs_start_all_queues(fs);
out:
	kfree(vqs_info);
	kfree(vqs);
	if (ret) {
		kfree(fs->vqs);
		kfree(fs->mq_map);
	}
	return ret;
}

/* Free virtqueues (device must already be reset) */
static void virtio_fs_cleanup_vqs(struct virtio_device *vdev)
{
	vdev->config->del_vqs(vdev);
}

/* Map a window offset to a page frame number.  The window offset will have
 * been produced by .iomap_begin(), which maps a file offset to a window
 * offset.
 */
static long virtio_fs_direct_access(struct dax_device *dax_dev, pgoff_t pgoff,
				    long nr_pages, enum dax_access_mode mode,
				    void **kaddr, pfn_t *pfn)
{
	struct virtio_fs *fs = dax_get_private(dax_dev);
	phys_addr_t offset = PFN_PHYS(pgoff);
	size_t max_nr_pages = fs->window_len / PAGE_SIZE - pgoff;

	if (kaddr)
		*kaddr = fs->window_kaddr + offset;
	if (pfn)
		*pfn = phys_to_pfn_t(fs->window_phys_addr + offset, 0);
	return nr_pages > max_nr_pages ? max_nr_pages : nr_pages;
}

static int virtio_fs_zero_page_range(struct dax_device *dax_dev,
				     pgoff_t pgoff, size_t nr_pages)
{
	long rc;
	void *kaddr;

	rc = dax_direct_access(dax_dev, pgoff, nr_pages, DAX_ACCESS, &kaddr,
			       NULL);
	if (rc < 0)
		return dax_mem2blk_err(rc);

	memset(kaddr, 0, nr_pages << PAGE_SHIFT);
	dax_flush(dax_dev, kaddr, nr_pages << PAGE_SHIFT);
	return 0;
}

static const struct dax_operations virtio_fs_dax_ops = {
	.direct_access = virtio_fs_direct_access,
	.zero_page_range = virtio_fs_zero_page_range,
};

static void virtio_fs_cleanup_dax(void *data)
{
	struct dax_device *dax_dev = data;

	kill_dax(dax_dev);
	put_dax(dax_dev);
}

DEFINE_FREE(cleanup_dax, struct dax_dev *, if (!IS_ERR_OR_NULL(_T)) virtio_fs_cleanup_dax(_T))

static int virtio_fs_setup_dax(struct virtio_device *vdev, struct virtio_fs *fs)
{
	struct dax_device *dax_dev __free(cleanup_dax) = NULL;
	struct virtio_shm_region cache_reg;
	struct dev_pagemap *pgmap;
	bool have_cache;

	if (!IS_ENABLED(CONFIG_FUSE_DAX))
		return 0;

	dax_dev = alloc_dax(fs, &virtio_fs_dax_ops);
	if (IS_ERR(dax_dev)) {
		int rc = PTR_ERR(dax_dev);
		return rc == -EOPNOTSUPP ? 0 : rc;
	}

	/* Get cache region */
	have_cache = virtio_get_shm_region(vdev, &cache_reg,
					   (u8)VIRTIO_FS_SHMCAP_ID_CACHE);
	if (!have_cache) {
		dev_notice(&vdev->dev, "%s: No cache capability\n", __func__);
		return 0;
	}

	if (!devm_request_mem_region(&vdev->dev, cache_reg.addr, cache_reg.len,
				     dev_name(&vdev->dev))) {
		dev_warn(&vdev->dev, "could not reserve region addr=0x%llx len=0x%llx\n",
			 cache_reg.addr, cache_reg.len);
		return -EBUSY;
	}

	dev_notice(&vdev->dev, "Cache len: 0x%llx @ 0x%llx\n", cache_reg.len,
		   cache_reg.addr);

	pgmap = devm_kzalloc(&vdev->dev, sizeof(*pgmap), GFP_KERNEL);
	if (!pgmap)
		return -ENOMEM;

	pgmap->type = MEMORY_DEVICE_FS_DAX;

	/* Ideally we would directly use the PCI BAR resource but
	 * devm_memremap_pages() wants its own copy in pgmap.  So
	 * initialize a struct resource from scratch (only the start
	 * and end fields will be used).
	 */
	pgmap->range = (struct range) {
		.start = (phys_addr_t) cache_reg.addr,
		.end = (phys_addr_t) cache_reg.addr + cache_reg.len - 1,
	};
	pgmap->nr_range = 1;

	fs->window_kaddr = devm_memremap_pages(&vdev->dev, pgmap);
	if (IS_ERR(fs->window_kaddr))
		return PTR_ERR(fs->window_kaddr);

	fs->window_phys_addr = (phys_addr_t) cache_reg.addr;
	fs->window_len = (phys_addr_t) cache_reg.len;

	dev_dbg(&vdev->dev, "%s: window kaddr 0x%px phys_addr 0x%llx len 0x%llx\n",
		__func__, fs->window_kaddr, cache_reg.addr, cache_reg.len);

	fs->dax_dev = no_free_ptr(dax_dev);
	return devm_add_action_or_reset(&vdev->dev, virtio_fs_cleanup_dax,
					fs->dax_dev);
}

static int virtio_fs_probe(struct virtio_device *vdev)
{
	struct virtio_fs *fs;
	int ret;

	fs = kzalloc(sizeof(*fs), GFP_KERNEL);
	if (!fs)
		return -ENOMEM;
	kobject_init(&fs->kobj, &virtio_fs_ktype);
	vdev->priv = fs;

	ret = virtio_fs_read_tag(vdev, fs);
	if (ret < 0)
		goto out;

	ret = virtio_fs_setup_vqs(vdev, fs);
	if (ret < 0)
		goto out;

	virtio_fs_map_queues(vdev, fs);

	ret = virtio_fs_setup_dax(vdev, fs);
	if (ret < 0)
		goto out_vqs;

	/* Bring the device online in case the filesystem is mounted and
	 * requests need to be sent before we return.
	 */
	virtio_device_ready(vdev);

	ret = virtio_fs_add_instance(vdev, fs);
	if (ret < 0)
		goto out_vqs;

	return 0;

out_vqs:
	virtio_reset_device(vdev);
	virtio_fs_cleanup_vqs(vdev);

out:
	vdev->priv = NULL;
	kobject_put(&fs->kobj);
	return ret;
}

static void virtio_fs_stop_all_queues(struct virtio_fs *fs)
{
	struct virtio_fs_vq *fsvq;
	int i;

	for (i = 0; i < fs->nvqs; i++) {
		fsvq = &fs->vqs[i];
		spin_lock(&fsvq->lock);
		fsvq->connected = false;
		spin_unlock(&fsvq->lock);
	}
}

static void virtio_fs_remove(struct virtio_device *vdev)
{
	struct virtio_fs *fs = vdev->priv;

	mutex_lock(&virtio_fs_mutex);
	/* This device is going away. No one should get new reference */
	list_del_init(&fs->list);
	virtio_fs_delete_queues_sysfs(fs);
	sysfs_remove_link(&fs->kobj, "device");
	kobject_put(fs->mqs_kobj);
	kobject_del(&fs->kobj);
	virtio_fs_stop_all_queues(fs);
	virtio_fs_drain_all_queues_locked(fs);
	virtio_reset_device(vdev);
	virtio_fs_cleanup_vqs(vdev);

	vdev->priv = NULL;
	/* Put device reference on virtio_fs object */
	virtio_fs_put_locked(fs);
	mutex_unlock(&virtio_fs_mutex);
}

#ifdef CONFIG_PM_SLEEP
static int virtio_fs_freeze(struct virtio_device *vdev)
{
	/* TODO need to save state here */
	pr_warn("virtio-fs: suspend/resume not yet supported\n");
	return -EOPNOTSUPP;
}

static int virtio_fs_restore(struct virtio_device *vdev)
{
	 /* TODO need to restore state here */
	return 0;
}
#endif /* CONFIG_PM_SLEEP */

static const struct virtio_device_id id_table[] = {
	{ VIRTIO_ID_FS, VIRTIO_DEV_ANY_ID },
	{},
};

static const unsigned int feature_table[] = {};

static struct virtio_driver virtio_fs_driver = {
	.driver.name		= KBUILD_MODNAME,
	.id_table		= id_table,
	.feature_table		= feature_table,
	.feature_table_size	= ARRAY_SIZE(feature_table),
	.probe			= virtio_fs_probe,
	.remove			= virtio_fs_remove,
#ifdef CONFIG_PM_SLEEP
	.freeze			= virtio_fs_freeze,
	.restore		= virtio_fs_restore,
#endif
};

static void virtio_fs_send_forget(struct fuse_iqueue *fiq, struct fuse_forget_link *link)
{
	struct virtio_fs_forget *forget;
	struct virtio_fs_forget_req *req;
	struct virtio_fs *fs = fiq->priv;
	struct virtio_fs_vq *fsvq = &fs->vqs[VQ_HIPRIO];
	u64 unique = fuse_get_unique(fiq);

	/* Allocate a buffer for the request */
	forget = kmalloc(sizeof(*forget), GFP_NOFS | __GFP_NOFAIL);
	req = &forget->req;

	req->ih = (struct fuse_in_header){
		.opcode = FUSE_FORGET,
		.nodeid = link->forget_one.nodeid,
		.unique = unique,
		.len = sizeof(*req),
	};
	req->arg = (struct fuse_forget_in){
		.nlookup = link->forget_one.nlookup,
	};

	send_forget_request(fsvq, forget, false);
	kfree(link);
}

static void virtio_fs_send_interrupt(struct fuse_iqueue *fiq, struct fuse_req *req)
{
	/*
	 * TODO interrupts.
	 *
	 * Normal fs operations on a local filesystems aren't interruptible.
	 * Exceptions are blocking lock operations; for example fcntl(F_SETLKW)
	 * with shared lock between host and guest.
	 */
}

/* Count number of scatter-gather elements required */
static unsigned int sg_count_fuse_folios(struct fuse_folio_desc *folio_descs,
					 unsigned int num_folios,
					 unsigned int total_len)
{
	unsigned int i;
	unsigned int this_len;

	for (i = 0; i < num_folios && total_len; i++) {
		this_len =  min(folio_descs[i].length, total_len);
		total_len -= this_len;
	}

	return i;
}

/* Return the number of scatter-gather list elements required */
static unsigned int sg_count_fuse_req(struct fuse_req *req)
{
	struct fuse_args *args = req->args;
	struct fuse_args_pages *ap = container_of(args, typeof(*ap), args);
	unsigned int size, total_sgs = 1 /* fuse_in_header */;

	if (args->in_numargs - args->in_pages)
		total_sgs += 1;

	if (args->in_pages) {
		size = args->in_args[args->in_numargs - 1].size;
		total_sgs += sg_count_fuse_folios(ap->descs, ap->num_folios,
						  size);
	}

	if (!test_bit(FR_ISREPLY, &req->flags))
		return total_sgs;

	total_sgs += 1 /* fuse_out_header */;

	if (args->out_numargs - args->out_pages)
		total_sgs += 1;

	if (args->out_pages) {
		size = args->out_args[args->out_numargs - 1].size;
		total_sgs += sg_count_fuse_folios(ap->descs, ap->num_folios,
						  size);
	}

	return total_sgs;
}

/* Add folios to scatter-gather list and return number of elements used */
static unsigned int sg_init_fuse_folios(struct scatterlist *sg,
					struct folio **folios,
					struct fuse_folio_desc *folio_descs,
					unsigned int num_folios,
				        unsigned int total_len)
{
	unsigned int i;
	unsigned int this_len;

	for (i = 0; i < num_folios && total_len; i++) {
		sg_init_table(&sg[i], 1);
		this_len =  min(folio_descs[i].length, total_len);
		sg_set_folio(&sg[i], folios[i], this_len, folio_descs[i].offset);
		total_len -= this_len;
	}

	return i;
}

/* Add args to scatter-gather list and return number of elements used */
static unsigned int sg_init_fuse_args(struct scatterlist *sg,
				      struct fuse_req *req,
				      struct fuse_arg *args,
				      unsigned int numargs,
				      bool argpages,
				      void *argbuf,
				      unsigned int *len_used)
{
	struct fuse_args_pages *ap = container_of(req->args, typeof(*ap), args);
	unsigned int total_sgs = 0;
	unsigned int len;

	len = fuse_len_args(numargs - argpages, args);
	if (len)
		sg_init_one(&sg[total_sgs++], argbuf, len);

	if (argpages)
		total_sgs += sg_init_fuse_folios(&sg[total_sgs],
						 ap->folios, ap->descs,
						 ap->num_folios,
						 args[numargs - 1].size);

	if (len_used)
		*len_used = len;

	return total_sgs;
}

/* Add a request to a virtqueue and kick the device */
static int virtio_fs_enqueue_req(struct virtio_fs_vq *fsvq,
				 struct fuse_req *req, bool in_flight,
				 gfp_t gfp)
{
	/* requests need at least 4 elements */
	struct scatterlist *stack_sgs[6];
	struct scatterlist stack_sg[ARRAY_SIZE(stack_sgs)];
	struct scatterlist **sgs = stack_sgs;
	struct scatterlist *sg = stack_sg;
	struct virtqueue *vq;
	struct fuse_args *args = req->args;
	unsigned int argbuf_used = 0;
	unsigned int out_sgs = 0;
	unsigned int in_sgs = 0;
	unsigned int total_sgs;
	unsigned int i;
	int ret;
	bool notify;
	struct fuse_pqueue *fpq;

	/* Does the sglist fit on the stack? */
	total_sgs = sg_count_fuse_req(req);
	if (total_sgs > ARRAY_SIZE(stack_sgs)) {
		sgs = kmalloc_array(total_sgs, sizeof(sgs[0]), gfp);
		sg = kmalloc_array(total_sgs, sizeof(sg[0]), gfp);
		if (!sgs || !sg) {
			ret = -ENOMEM;
			goto out;
		}
	}

	/* Use a bounce buffer since stack args cannot be mapped */
	ret = copy_args_to_argbuf(req, gfp);
	if (ret < 0)
		goto out;

	/* Request elements */
	sg_init_one(&sg[out_sgs++], &req->in.h, sizeof(req->in.h));
	out_sgs += sg_init_fuse_args(&sg[out_sgs], req,
				     (struct fuse_arg *)args->in_args,
				     args->in_numargs, args->in_pages,
				     req->argbuf, &argbuf_used);

	/* Reply elements */
	if (test_bit(FR_ISREPLY, &req->flags)) {
		sg_init_one(&sg[out_sgs + in_sgs++],
			    &req->out.h, sizeof(req->out.h));
		in_sgs += sg_init_fuse_args(&sg[out_sgs + in_sgs], req,
					    args->out_args, args->out_numargs,
					    args->out_pages,
					    req->argbuf + argbuf_used, NULL);
	}

	WARN_ON(out_sgs + in_sgs != total_sgs);

	for (i = 0; i < total_sgs; i++)
		sgs[i] = &sg[i];

	spin_lock(&fsvq->lock);

	if (!fsvq->connected) {
		spin_unlock(&fsvq->lock);
		ret = -ENOTCONN;
		goto out;
	}

	vq = fsvq->vq;
	ret = virtqueue_add_sgs(vq, sgs, out_sgs, in_sgs, req, GFP_ATOMIC);
	if (ret < 0) {
		spin_unlock(&fsvq->lock);
		goto out;
	}

	/* Request successfully sent. */
	fpq = &fsvq->fud->pq;
	spin_lock(&fpq->lock);
	list_add_tail(&req->list, fpq->processing);
	spin_unlock(&fpq->lock);
	set_bit(FR_SENT, &req->flags);
	/* matches barrier in request_wait_answer() */
	smp_mb__after_atomic();

	if (!in_flight)
		inc_in_flight_req(fsvq);
	notify = virtqueue_kick_prepare(vq);

	spin_unlock(&fsvq->lock);

	if (notify)
		virtqueue_notify(vq);

out:
	if (ret < 0 && req->argbuf) {
		kfree(req->argbuf);
		req->argbuf = NULL;
	}
	if (sgs != stack_sgs) {
		kfree(sgs);
		kfree(sg);
	}

	return ret;
}

static void virtio_fs_send_req(struct fuse_iqueue *fiq, struct fuse_req *req)
{
	unsigned int queue_id;
	struct virtio_fs *fs;
	struct virtio_fs_vq *fsvq;
	int ret;

<<<<<<< HEAD
	/*取pending的request*/
	WARN_ON(list_empty(&fiq->pending));
	req = list_last_entry(&fiq->pending, struct fuse_req, list);
=======
	if (req->in.h.opcode != FUSE_NOTIFY_REPLY)
		req->in.h.unique = fuse_get_unique(fiq);

>>>>>>> 155a3c00
	clear_bit(FR_PENDING, &req->flags);

<<<<<<< HEAD
	fs = fiq->priv;/*取fiq的私有数据*/
=======
	fs = fiq->priv;
	queue_id = fs->mq_map[raw_smp_processor_id()];
>>>>>>> 155a3c00

	pr_debug("%s: opcode %u unique %#llx nodeid %#llx in.len %u out.len %u queue_id %u\n",
		 __func__, req->in.h.opcode, req->in.h.unique,
		 req->in.h.nodeid, req->in.h.len,
		 fuse_len_args(req->args->out_numargs, req->args->out_args),
		 queue_id);

<<<<<<< HEAD
	fsvq = &fs->vqs[queue_id];/*取queue_id对应的vq*/
	ret = virtio_fs_enqueue_req(fsvq, req, false);/*入队到此vq*/
=======
	fsvq = &fs->vqs[queue_id];
	ret = virtio_fs_enqueue_req(fsvq, req, false, GFP_ATOMIC);
>>>>>>> 155a3c00
	if (ret < 0) {
		if (ret == -ENOSPC) {
			/*
			 * Virtqueue full. Retry submission from worker
			 * context as we might be holding fc->bg_lock.
			 */
			spin_lock(&fsvq->lock);
			list_add_tail(&req->list, &fsvq->queued_reqs);
			inc_in_flight_req(fsvq);
			spin_unlock(&fsvq->lock);
			return;
		}
		req->out.h.error = ret;
		pr_err("virtio-fs: virtio_fs_enqueue_req() failed %d\n", ret);

		/* Can't end request in submission context. Use a worker */
		spin_lock(&fsvq->lock);
		list_add_tail(&req->list, &fsvq->end_reqs);
		schedule_work(&fsvq->dispatch_work);
		spin_unlock(&fsvq->lock);
		return;
	}
}

static const struct fuse_iqueue_ops virtio_fs_fiq_ops = {
	.send_forget	= virtio_fs_send_forget,
	.send_interrupt	= virtio_fs_send_interrupt,
	.send_req	= virtio_fs_send_req,
	.release	= virtio_fs_fiq_release,
};

static inline void virtio_fs_ctx_set_defaults(struct fuse_fs_context *ctx)
{
	ctx->rootmode = S_IFDIR;
	ctx->default_permissions = 1;
	ctx->allow_other = 1;
	ctx->max_read = UINT_MAX;
	ctx->blksize = 512;
	ctx->destroy = true;
	ctx->no_control = true;
	ctx->no_force_umount = true;
}

static int virtio_fs_fill_super(struct super_block *sb, struct fs_context *fsc)
{
	struct fuse_mount *fm = get_fuse_mount_super(sb);
	struct fuse_conn *fc = fm->fc;
	struct virtio_fs *fs = fc->iq.priv;
	struct fuse_fs_context *ctx = fsc->fs_private;
	unsigned int i;
	int err;

	virtio_fs_ctx_set_defaults(ctx);
	mutex_lock(&virtio_fs_mutex);

	/* After holding mutex, make sure virtiofs device is still there.
	 * Though we are holding a reference to it, drive ->remove might
	 * still have cleaned up virtual queues. In that case bail out.
	 */
	err = -EINVAL;
	if (list_empty(&fs->list)) {
		pr_info("virtio-fs: tag <%s> not found\n", fs->tag);
		goto err;
	}

	err = -ENOMEM;
	/* Allocate fuse_dev for hiprio and notification queues */
	for (i = 0; i < fs->nvqs; i++) {
		struct virtio_fs_vq *fsvq = &fs->vqs[i];

		fsvq->fud = fuse_dev_alloc();
		if (!fsvq->fud)
			goto err_free_fuse_devs;
	}

	/* virtiofs allocates and installs its own fuse devices */
	ctx->fudptr = NULL;
	if (ctx->dax_mode != FUSE_DAX_NEVER) {
		if (ctx->dax_mode == FUSE_DAX_ALWAYS && !fs->dax_dev) {
			err = -EINVAL;
			pr_err("virtio-fs: dax can't be enabled as filesystem"
			       " device does not support it.\n");
			goto err_free_fuse_devs;
		}
		ctx->dax_dev = fs->dax_dev;
	}
	err = fuse_fill_super_common(sb, ctx);/*填充super*/
	if (err < 0)
		goto err_free_fuse_devs;

	for (i = 0; i < fs->nvqs; i++) {
		struct virtio_fs_vq *fsvq = &fs->vqs[i];

		fuse_dev_install(fsvq->fud, fc);
	}

	/* Previous unmount will stop all queues. Start these again */
	virtio_fs_start_all_queues(fs);
	fuse_send_init(fm);
	mutex_unlock(&virtio_fs_mutex);
	return 0;

err_free_fuse_devs:
	virtio_fs_free_devs(fs);
err:
	mutex_unlock(&virtio_fs_mutex);
	return err;
}

static void virtio_fs_conn_destroy(struct fuse_mount *fm)
{
	struct fuse_conn *fc = fm->fc;
	struct virtio_fs *vfs = fc->iq.priv;
	struct virtio_fs_vq *fsvq = &vfs->vqs[VQ_HIPRIO];

	/* Stop dax worker. Soon evict_inodes() will be called which
	 * will free all memory ranges belonging to all inodes.
	 */
	if (IS_ENABLED(CONFIG_FUSE_DAX))
		fuse_dax_cancel_work(fc);

	/* Stop forget queue. Soon destroy will be sent */
	spin_lock(&fsvq->lock);
	fsvq->connected = false;
	spin_unlock(&fsvq->lock);
	virtio_fs_drain_all_queues(vfs);

	fuse_conn_destroy(fm);

	/* fuse_conn_destroy() must have sent destroy. Stop all queues
	 * and drain one more time and free fuse devices. Freeing fuse
	 * devices will drop their reference on fuse_conn and that in
	 * turn will drop its reference on virtio_fs object.
	 */
	virtio_fs_stop_all_queues(vfs);
	virtio_fs_drain_all_queues(vfs);
	virtio_fs_free_devs(vfs);
}

static void virtio_kill_sb(struct super_block *sb)
{
	struct fuse_mount *fm = get_fuse_mount_super(sb);
	bool last;

	/* If mount failed, we can still be called without any fc */
	if (sb->s_root) {
		last = fuse_mount_remove(fm);
		if (last)
			virtio_fs_conn_destroy(fm);
	}
	kill_anon_super(sb);
	fuse_mount_destroy(fm);
}

static int virtio_fs_test_super(struct super_block *sb,
				struct fs_context *fsc)
{
	struct fuse_mount *fsc_fm = fsc->s_fs_info;
	struct fuse_mount *sb_fm = get_fuse_mount_super(sb);

	return fsc_fm->fc->iq.priv == sb_fm->fc->iq.priv;
}

/*virtio-fs获取root inode*/
static int virtio_fs_get_tree(struct fs_context *fsc)
{
	struct virtio_fs *fs;
	struct super_block *sb;
	struct fuse_conn *fc = NULL;
	struct fuse_mount *fm;
	unsigned int virtqueue_size;
	int err = -EIO;

	if (!fsc->source)
		return invalf(fsc, "No source specified");

	/* This gets a reference on virtio_fs object. This ptr gets installed
	 * in fc->iq->priv. Once fuse_conn is going away, it calls ->put()
	 * to drop the reference to this object.
	 */
	fs = virtio_fs_find_instance(fsc->source);
	if (!fs) {
		pr_info("virtio-fs: tag <%s> not found\n", fsc->source);
		return -EINVAL;
	}

	virtqueue_size = virtqueue_get_vring_size(fs->vqs[VQ_REQUEST].vq);
	if (WARN_ON(virtqueue_size <= FUSE_HEADER_OVERHEAD))
		goto out_err;

	err = -ENOMEM;
	fc = kzalloc(sizeof(struct fuse_conn), GFP_KERNEL);
	if (!fc)
		goto out_err;

	fm = kzalloc(sizeof(struct fuse_mount), GFP_KERNEL);
	if (!fm)
		goto out_err;

	fuse_conn_init(fc, fm, fsc->user_ns, &virtio_fs_fiq_ops, fs);
	fc->release = fuse_free_conn;
	fc->delete_stale = true;
	fc->auto_submounts = true;
	fc->sync_fs = true;
	fc->use_pages_for_kvec_io = true;

	/* Tell FUSE to split requests that exceed the virtqueue's size */
	fc->max_pages_limit = min_t(unsigned int, fc->max_pages_limit,
				    virtqueue_size - FUSE_HEADER_OVERHEAD);

	fsc->s_fs_info = fm;
	sb = sget_fc(fsc, virtio_fs_test_super, set_anon_super_fc);
	if (fsc->s_fs_info)
		fuse_mount_destroy(fm);
	if (IS_ERR(sb))
		return PTR_ERR(sb);

	if (!sb->s_root) {
		err = virtio_fs_fill_super(sb, fsc);
		if (err) {
			deactivate_locked_super(sb);
			return err;
		}

		sb->s_flags |= SB_ACTIVE;
	}

	WARN_ON(fsc->root);
	fsc->root = dget(sb->s_root);
	return 0;

out_err:
	kfree(fc);
	virtio_fs_put(fs);
	return err;
}

static const struct fs_context_operations virtio_fs_context_ops = {
	.free		= virtio_fs_free_fsc,
	.parse_param	= virtio_fs_parse_param,
	.get_tree	= virtio_fs_get_tree,
};

static int virtio_fs_init_fs_context(struct fs_context *fsc)
{
	struct fuse_fs_context *ctx;

	if (fsc->purpose == FS_CONTEXT_FOR_SUBMOUNT)
		return fuse_init_fs_context_submount(fsc);

	ctx = kzalloc(sizeof(struct fuse_fs_context), GFP_KERNEL);
	if (!ctx)
		return -ENOMEM;
	fsc->fs_private = ctx;
	fsc->ops = &virtio_fs_context_ops;
	return 0;
}

static struct file_system_type virtio_fs_type = {
	.owner		= THIS_MODULE,
	.name		= "virtiofs",
	.init_fs_context = virtio_fs_init_fs_context,
	.kill_sb	= virtio_kill_sb,
	.fs_flags	= FS_ALLOW_IDMAP,
};

static int virtio_fs_uevent(const struct kobject *kobj, struct kobj_uevent_env *env)
{
	const struct virtio_fs *fs = container_of(kobj, struct virtio_fs, kobj);

	add_uevent_var(env, "TAG=%s", fs->tag);
	return 0;
}

static const struct kset_uevent_ops virtio_fs_uevent_ops = {
	.uevent = virtio_fs_uevent,
};

static int __init virtio_fs_sysfs_init(void)
{
	virtio_fs_kset = kset_create_and_add("virtiofs", &virtio_fs_uevent_ops,
					     fs_kobj);
	if (!virtio_fs_kset)
		return -ENOMEM;
	return 0;
}

static void virtio_fs_sysfs_exit(void)
{
	kset_unregister(virtio_fs_kset);
	virtio_fs_kset = NULL;
}

static int __init virtio_fs_init(void)
{
	int ret;

<<<<<<< HEAD
	ret = register_virtio_driver(&virtio_fs_driver);/*注册virtio-fs驱动*/
	if (ret < 0)
		return ret;

	ret = register_filesystem(&virtio_fs_type);/*注册virtio文件系统*/
	if (ret < 0) {
		unregister_virtio_driver(&virtio_fs_driver);
		return ret;
	}
=======
	ret = virtio_fs_sysfs_init();
	if (ret < 0)
		return ret;

	ret = register_virtio_driver(&virtio_fs_driver);
	if (ret < 0)
		goto sysfs_exit;

	ret = register_filesystem(&virtio_fs_type);
	if (ret < 0)
		goto unregister_virtio_driver;
>>>>>>> 155a3c00

	return 0;

unregister_virtio_driver:
	unregister_virtio_driver(&virtio_fs_driver);
sysfs_exit:
	virtio_fs_sysfs_exit();
	return ret;
}
module_init(virtio_fs_init);

static void __exit virtio_fs_exit(void)
{
	unregister_filesystem(&virtio_fs_type);
	unregister_virtio_driver(&virtio_fs_driver);
	virtio_fs_sysfs_exit();
}
module_exit(virtio_fs_exit);

MODULE_AUTHOR("Stefan Hajnoczi <stefanha@redhat.com>");
MODULE_DESCRIPTION("Virtio Filesystem");
MODULE_LICENSE("GPL");
MODULE_ALIAS_FS(KBUILD_MODNAME);
MODULE_DEVICE_TABLE(virtio, id_table);<|MERGE_RESOLUTION|>--- conflicted
+++ resolved
@@ -591,14 +591,10 @@
 		list_del_init(&req->list);
 		spin_unlock(&fsvq->lock);
 
-<<<<<<< HEAD
 		/*将req入队到vq*/
-		ret = virtio_fs_enqueue_req(fsvq, req, true);
-=======
 		flags = memalloc_nofs_save();
 		ret = virtio_fs_enqueue_req(fsvq, req, true, GFP_KERNEL);
 		memalloc_nofs_restore(flags);
->>>>>>> 155a3c00
 		if (ret < 0) {
 			if (ret == -ENOSPC) {
 				spin_lock(&fsvq->lock);
@@ -925,13 +921,8 @@
 
 	if (vq_type == VQ_REQUEST) {
 		INIT_WORK(&fsvq->done_work, virtio_fs_requests_done_work);
-<<<<<<< HEAD
-		INIT_DELAYED_WORK(&fsvq->dispatch_work,
-				  virtio_fs_request_dispatch_work);/*初始化入队的work*/
-=======
 		INIT_WORK(&fsvq->dispatch_work,
-				virtio_fs_request_dispatch_work);
->>>>>>> 155a3c00
+				virtio_fs_request_dispatch_work);/*初始化入队的work*/
 	} else {
 		INIT_WORK(&fsvq->done_work, virtio_fs_hiprio_done_work);
 		INIT_WORK(&fsvq->dispatch_work,
@@ -1493,23 +1484,14 @@
 	struct virtio_fs_vq *fsvq;
 	int ret;
 
-<<<<<<< HEAD
 	/*取pending的request*/
-	WARN_ON(list_empty(&fiq->pending));
-	req = list_last_entry(&fiq->pending, struct fuse_req, list);
-=======
 	if (req->in.h.opcode != FUSE_NOTIFY_REPLY)
 		req->in.h.unique = fuse_get_unique(fiq);
 
->>>>>>> 155a3c00
 	clear_bit(FR_PENDING, &req->flags);
 
-<<<<<<< HEAD
 	fs = fiq->priv;/*取fiq的私有数据*/
-=======
-	fs = fiq->priv;
 	queue_id = fs->mq_map[raw_smp_processor_id()];
->>>>>>> 155a3c00
 
 	pr_debug("%s: opcode %u unique %#llx nodeid %#llx in.len %u out.len %u queue_id %u\n",
 		 __func__, req->in.h.opcode, req->in.h.unique,
@@ -1517,13 +1499,8 @@
 		 fuse_len_args(req->args->out_numargs, req->args->out_args),
 		 queue_id);
 
-<<<<<<< HEAD
 	fsvq = &fs->vqs[queue_id];/*取queue_id对应的vq*/
-	ret = virtio_fs_enqueue_req(fsvq, req, false);/*入队到此vq*/
-=======
-	fsvq = &fs->vqs[queue_id];
-	ret = virtio_fs_enqueue_req(fsvq, req, false, GFP_ATOMIC);
->>>>>>> 155a3c00
+	ret = virtio_fs_enqueue_req(fsvq, req, false, GFP_ATOMIC);/*入队到此vq*/
 	if (ret < 0) {
 		if (ret == -ENOSPC) {
 			/*
@@ -1821,29 +1798,17 @@
 {
 	int ret;
 
-<<<<<<< HEAD
-	ret = register_virtio_driver(&virtio_fs_driver);/*注册virtio-fs驱动*/
-	if (ret < 0)
-		return ret;
-
-	ret = register_filesystem(&virtio_fs_type);/*注册virtio文件系统*/
-	if (ret < 0) {
-		unregister_virtio_driver(&virtio_fs_driver);
-		return ret;
-	}
-=======
 	ret = virtio_fs_sysfs_init();
 	if (ret < 0)
 		return ret;
 
-	ret = register_virtio_driver(&virtio_fs_driver);
+	ret = register_virtio_driver(&virtio_fs_driver);/*注册virtio-fs驱动*/
 	if (ret < 0)
 		goto sysfs_exit;
 
-	ret = register_filesystem(&virtio_fs_type);
+	ret = register_filesystem(&virtio_fs_type);/*注册virtio文件系统*/
 	if (ret < 0)
 		goto unregister_virtio_driver;
->>>>>>> 155a3c00
 
 	return 0;
 
