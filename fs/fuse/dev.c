/*
  FUSE: Filesystem in Userspace
  Copyright (C) 2001-2008  Miklos Szeredi <miklos@szeredi.hu>

  This program can be distributed under the terms of the GNU GPL.
  See the file COPYING.
*/

#include "dev_uring_i.h"
#include "fuse_i.h"
#include "fuse_dev_i.h"

#include <linux/init.h>
#include <linux/module.h>
#include <linux/poll.h>
#include <linux/sched/signal.h>
#include <linux/uio.h>
#include <linux/miscdevice.h>
#include <linux/pagemap.h>
#include <linux/file.h>
#include <linux/slab.h>
#include <linux/pipe_fs_i.h>
#include <linux/swap.h>
#include <linux/splice.h>
#include <linux/sched.h>
#include <linux/seq_file.h>

#define CREATE_TRACE_POINTS
#include "fuse_trace.h"

MODULE_ALIAS_MISCDEV(FUSE_MINOR);
MODULE_ALIAS("devname:fuse");

static struct kmem_cache *fuse_req_cachep;

<<<<<<< HEAD
/*私有数据为fuse_dev*/
static struct fuse_dev *fuse_get_dev(struct file *file)
=======
const unsigned long fuse_timeout_timer_freq =
	secs_to_jiffies(FUSE_TIMEOUT_TIMER_FREQ);

bool fuse_request_expired(struct fuse_conn *fc, struct list_head *list)
>>>>>>> 155a3c00
{
	struct fuse_req *req;

	req = list_first_entry_or_null(list, struct fuse_req, list);
	if (!req)
		return false;
	return time_is_before_jiffies(req->create_time + fc->timeout.req_timeout);
}

static bool fuse_fpq_processing_expired(struct fuse_conn *fc, struct list_head *processing)
{
	int i;

	for (i = 0; i < FUSE_PQ_HASH_SIZE; i++)
		if (fuse_request_expired(fc, &processing[i]))
			return true;

	return false;
}

/*
 * Check if any requests aren't being completed by the time the request timeout
 * elapses. To do so, we:
 * - check the fiq pending list
 * - check the bg queue
 * - check the fpq io and processing lists
 *
 * To make this fast, we only check against the head request on each list since
 * these are generally queued in order of creation time (eg newer requests get
 * queued to the tail). We might miss a few edge cases (eg requests transitioning
 * between lists, re-sent requests at the head of the pending list having a
 * later creation time than other requests on that list, etc.) but that is fine
 * since if the request never gets fulfilled, it will eventually be caught.
 */
void fuse_check_timeout(struct work_struct *work)
{
	struct delayed_work *dwork = to_delayed_work(work);
	struct fuse_conn *fc = container_of(dwork, struct fuse_conn,
					    timeout.work);
	struct fuse_iqueue *fiq = &fc->iq;
	struct fuse_dev *fud;
	struct fuse_pqueue *fpq;
	bool expired = false;

	if (!atomic_read(&fc->num_waiting))
	    goto out;

	spin_lock(&fiq->lock);
	expired = fuse_request_expired(fc, &fiq->pending);
	spin_unlock(&fiq->lock);
	if (expired)
		goto abort_conn;

	spin_lock(&fc->bg_lock);
	expired = fuse_request_expired(fc, &fc->bg_queue);
	spin_unlock(&fc->bg_lock);
	if (expired)
		goto abort_conn;

	spin_lock(&fc->lock);
	if (!fc->connected) {
		spin_unlock(&fc->lock);
		return;
	}
	list_for_each_entry(fud, &fc->devices, entry) {
		fpq = &fud->pq;
		spin_lock(&fpq->lock);
		if (fuse_request_expired(fc, &fpq->io) ||
		    fuse_fpq_processing_expired(fc, fpq->processing)) {
			spin_unlock(&fpq->lock);
			spin_unlock(&fc->lock);
			goto abort_conn;
		}

		spin_unlock(&fpq->lock);
	}
	spin_unlock(&fc->lock);

	if (fuse_uring_request_expired(fc))
	    goto abort_conn;

out:
	queue_delayed_work(system_wq, &fc->timeout.work,
			   fuse_timeout_timer_freq);
	return;

abort_conn:
	fuse_abort_conn(fc);
}

static void fuse_request_init(struct fuse_mount *fm, struct fuse_req *req)
{
	INIT_LIST_HEAD(&req->list);
	INIT_LIST_HEAD(&req->intr_entry);
	init_waitqueue_head(&req->waitq);
	refcount_set(&req->count, 1);
	__set_bit(FR_PENDING, &req->flags);
<<<<<<< HEAD
	req->fm = fm;/*设置fm*/
=======
	req->fm = fm;
	req->create_time = jiffies;
>>>>>>> 155a3c00
}

static struct fuse_req *fuse_request_alloc(struct fuse_mount *fm, gfp_t flags)
{
	/*申请req*/
	struct fuse_req *req = kmem_cache_zalloc(fuse_req_cachep, flags);
	if (req)
		fuse_request_init(fm, req);

	return req;
}

static void fuse_request_free(struct fuse_req *req)
{
	kmem_cache_free(fuse_req_cachep, req);
}

static void __fuse_get_request(struct fuse_req *req)
{
	refcount_inc(&req->count);
}

/* Must be called with > 1 refcount */
static void __fuse_put_request(struct fuse_req *req)
{
	refcount_dec(&req->count);
}

void fuse_set_initialized(struct fuse_conn *fc)
{
	/* Make sure stores before this are seen on another CPU */
	smp_wmb();
	fc->initialized = 1;
}

static bool fuse_block_alloc(struct fuse_conn *fc, bool for_background)
{
	return !fc->initialized || (for_background && fc->blocked) ||
	       (fc->io_uring && fc->connected && !fuse_uring_ready(fc));
}

static void fuse_drop_waiting(struct fuse_conn *fc)
{
	/*
	 * lockess check of fc->connected is okay, because atomic_dec_and_test()
	 * provides a memory barrier matched with the one in fuse_wait_aborted()
	 * to ensure no wake-up is missed.
	 */
	if (atomic_dec_and_test(&fc->num_waiting) &&
	    !READ_ONCE(fc->connected)) {
		/* wake up aborters */
		wake_up_all(&fc->blocked_waitq);
	}
}

static void fuse_put_request(struct fuse_req *req);

static struct fuse_req *fuse_get_req(struct mnt_idmap *idmap,
				     struct fuse_mount *fm,
				     bool for_background)
{
	struct fuse_conn *fc = fm->fc;
	struct fuse_req *req;
	bool no_idmap = !fm->sb || (fm->sb->s_iflags & SB_I_NOIDMAP);
	kuid_t fsuid;
	kgid_t fsgid;
	int err;

	atomic_inc(&fc->num_waiting);

	if (fuse_block_alloc(fc, for_background)) {
		err = -EINTR;
		if (wait_event_killable_exclusive(fc->blocked_waitq,
				!fuse_block_alloc(fc, for_background)))
			goto out;
	}
	/* Matches smp_wmb() in fuse_set_initialized() */
	smp_rmb();

	err = -ENOTCONN;
	if (!fc->connected)
		goto out;

	err = -ECONNREFUSED;
	if (fc->conn_error)
		goto out;

	/*申请req*/
	req = fuse_request_alloc(fm, GFP_KERNEL);
	err = -ENOMEM;
	if (!req) {
		if (for_background)
			wake_up(&fc->blocked_waitq);
		goto out;
	}

	req->in.h.pid = pid_nr_ns(task_pid(current), fc->pid_ns);

	__set_bit(FR_WAITING, &req->flags);
	if (for_background)
		__set_bit(FR_BACKGROUND, &req->flags);

	/*
	 * Keep the old behavior when idmappings support was not
	 * declared by a FUSE server.
	 *
	 * For those FUSE servers who support idmapped mounts,
	 * we send UID/GID only along with "inode creation"
	 * fuse requests, otherwise idmap == &invalid_mnt_idmap and
	 * req->in.h.{u,g}id will be equal to FUSE_INVALID_UIDGID.
	 */
	fsuid = no_idmap ? current_fsuid() : mapped_fsuid(idmap, fc->user_ns);
	fsgid = no_idmap ? current_fsgid() : mapped_fsgid(idmap, fc->user_ns);
	req->in.h.uid = from_kuid(fc->user_ns, fsuid);
	req->in.h.gid = from_kgid(fc->user_ns, fsgid);

	if (no_idmap && unlikely(req->in.h.uid == ((uid_t)-1) ||
				 req->in.h.gid == ((gid_t)-1))) {
		fuse_put_request(req);
		return ERR_PTR(-EOVERFLOW);
	}

	return req;

 out:
	fuse_drop_waiting(fc);
	return ERR_PTR(err);
}

static void fuse_put_request(struct fuse_req *req)
{
	struct fuse_conn *fc = req->fm->fc;

	if (refcount_dec_and_test(&req->count)) {
		if (test_bit(FR_BACKGROUND, &req->flags)) {
			/*
			 * We get here in the unlikely case that a background
			 * request was allocated but not sent
			 */
			spin_lock(&fc->bg_lock);
			if (!fc->blocked)
				wake_up(&fc->blocked_waitq);
			spin_unlock(&fc->bg_lock);
		}

		if (test_bit(FR_WAITING, &req->flags)) {
			__clear_bit(FR_WAITING, &req->flags);
			fuse_drop_waiting(fc);
		}

		fuse_request_free(req);
	}
}

unsigned int fuse_len_args(unsigned int numargs, struct fuse_arg *args)
{
	unsigned nbytes = 0;
	unsigned i;

	/*统计各args对应总size*/
	for (i = 0; i < numargs; i++)
		nbytes += args[i].size;

	return nbytes;
}
EXPORT_SYMBOL_GPL(fuse_len_args);

static u64 fuse_get_unique_locked(struct fuse_iqueue *fiq)
{
	fiq->reqctr += FUSE_REQ_ID_STEP;
	return fiq->reqctr;
}

u64 fuse_get_unique(struct fuse_iqueue *fiq)
{
	u64 ret;

	spin_lock(&fiq->lock);
	ret = fuse_get_unique_locked(fiq);
	spin_unlock(&fiq->lock);

	return ret;
}
EXPORT_SYMBOL_GPL(fuse_get_unique);

unsigned int fuse_req_hash(u64 unique)
{
	return hash_long(unique & ~FUSE_INT_REQ_BIT, FUSE_PQ_HASH_BITS);
}

/*
 * A new request is available, wake fiq->waitq
 */
static void fuse_dev_wake_and_unlock(struct fuse_iqueue *fiq)
__releases(fiq->lock)
{
	wake_up(&fiq->waitq);
	kill_fasync(&fiq->fasync, SIGIO, POLL_IN);
	spin_unlock(&fiq->lock);
}

void fuse_dev_queue_forget(struct fuse_iqueue *fiq,
			   struct fuse_forget_link *forget)
{
	spin_lock(&fiq->lock);
	if (fiq->connected) {
		fiq->forget_list_tail->next = forget;
		fiq->forget_list_tail = forget;
		fuse_dev_wake_and_unlock(fiq);
	} else {
		kfree(forget);
		spin_unlock(&fiq->lock);
	}
}

void fuse_dev_queue_interrupt(struct fuse_iqueue *fiq, struct fuse_req *req)
{
	spin_lock(&fiq->lock);
	if (list_empty(&req->intr_entry)) {
		list_add_tail(&req->intr_entry, &fiq->interrupts);
		/*
		 * Pairs with smp_mb() implied by test_and_set_bit()
		 * from fuse_request_end().
		 */
		smp_mb();
		if (test_bit(FR_FINISHED, &req->flags)) {
			list_del_init(&req->intr_entry);
			spin_unlock(&fiq->lock);
		} else  {
			fuse_dev_wake_and_unlock(fiq);
		}
	} else {
		spin_unlock(&fiq->lock);
	}
}

static void fuse_dev_queue_req(struct fuse_iqueue *fiq, struct fuse_req *req)
{
	spin_lock(&fiq->lock);
	if (fiq->connected) {
		if (req->in.h.opcode != FUSE_NOTIFY_REPLY)
			req->in.h.unique = fuse_get_unique_locked(fiq);
		list_add_tail(&req->list, &fiq->pending);
		fuse_dev_wake_and_unlock(fiq);
	} else {
		spin_unlock(&fiq->lock);
		req->out.h.error = -ENOTCONN;
		clear_bit(FR_PENDING, &req->flags);
		fuse_request_end(req);
	}
}

const struct fuse_iqueue_ops fuse_dev_fiq_ops = {
	.send_forget	= fuse_dev_queue_forget,
	.send_interrupt	= fuse_dev_queue_interrupt,
	.send_req	= fuse_dev_queue_req,
};
EXPORT_SYMBOL_GPL(fuse_dev_fiq_ops);

static void fuse_send_one(struct fuse_iqueue *fiq, struct fuse_req *req)
{
	req->in.h.len = sizeof(struct fuse_in_header) +
		fuse_len_args(req->args->in_numargs,
			      (struct fuse_arg *) req->args->in_args);
<<<<<<< HEAD
	list_add_tail(&req->list, &fiq->pending);/*将请求加入到pending链表*/
	fiq->ops->wake_pending_and_unlock(fiq);/*唤醒对端*/
=======
	trace_fuse_request_send(req);
	fiq->ops->send_req(fiq, req);
>>>>>>> 155a3c00
}

void fuse_queue_forget(struct fuse_conn *fc, struct fuse_forget_link *forget,
		       u64 nodeid, u64 nlookup)
{
	struct fuse_iqueue *fiq = &fc->iq;

	forget->forget_one.nodeid = nodeid;
	forget->forget_one.nlookup = nlookup;

	fiq->ops->send_forget(fiq, forget);
}

static void flush_bg_queue(struct fuse_conn *fc)
{
	struct fuse_iqueue *fiq = &fc->iq;

	while (fc->active_background < fc->max_background &&
	       !list_empty(&fc->bg_queue)) {
		struct fuse_req *req;

		req = list_first_entry(&fc->bg_queue, struct fuse_req, list);
		list_del(&req->list);
		fc->active_background++;
<<<<<<< HEAD
		spin_lock(&fiq->lock);
		req->in.h.unique = fuse_get_unique(fiq);
		queue_request_and_unlock(fiq, req);/*将req入队*/
=======
		fuse_send_one(fiq, req);
>>>>>>> 155a3c00
	}
}

/*
 * This function is called when a request is finished.  Either a reply
 * has arrived or it was aborted (and not yet sent) or some error
 * occurred during communication with userspace, or the device file
 * was closed.  The requester thread is woken up (if still waiting),
 * the 'end' callback is called if given, else the reference to the
 * request is released
 */
void fuse_request_end(struct fuse_req *req)
{
	struct fuse_mount *fm = req->fm;
	struct fuse_conn *fc = fm->fc;
	struct fuse_iqueue *fiq = &fc->iq;

	if (test_and_set_bit(FR_FINISHED, &req->flags))
		goto put_request;

	trace_fuse_request_end(req);
	/*
	 * test_and_set_bit() implies smp_mb() between bit
	 * changing and below FR_INTERRUPTED check. Pairs with
	 * smp_mb() from queue_interrupt().
	 */
	if (test_bit(FR_INTERRUPTED, &req->flags)) {
		spin_lock(&fiq->lock);
		list_del_init(&req->intr_entry);
		spin_unlock(&fiq->lock);
	}
	WARN_ON(test_bit(FR_PENDING, &req->flags));
	WARN_ON(test_bit(FR_SENT, &req->flags));
	if (test_bit(FR_BACKGROUND, &req->flags)) {
		spin_lock(&fc->bg_lock);
		clear_bit(FR_BACKGROUND, &req->flags);
		if (fc->num_background == fc->max_background) {
			fc->blocked = 0;
			wake_up(&fc->blocked_waitq);
		} else if (!fc->blocked) {
			/*
			 * Wake up next waiter, if any.  It's okay to use
			 * waitqueue_active(), as we've already synced up
			 * fc->blocked with waiters with the wake_up() call
			 * above.
			 */
			if (waitqueue_active(&fc->blocked_waitq))
				wake_up(&fc->blocked_waitq);
		}

		fc->num_background--;
		fc->active_background--;
		flush_bg_queue(fc);
		spin_unlock(&fc->bg_lock);
	} else {
		/* Wake up waiter sleeping in request_wait_answer() */
		wake_up(&req->waitq);
	}

	if (test_bit(FR_ASYNC, &req->flags))
		req->args->end(fm, req->args, req->out.h.error);
put_request:
	fuse_put_request(req);
}
EXPORT_SYMBOL_GPL(fuse_request_end);

static int queue_interrupt(struct fuse_req *req)
{
	struct fuse_iqueue *fiq = &req->fm->fc->iq;

	/* Check for we've sent request to interrupt this req */
	if (unlikely(!test_bit(FR_INTERRUPTED, &req->flags)))
		return -EINVAL;

	fiq->ops->send_interrupt(fiq, req);

	return 0;
}

bool fuse_remove_pending_req(struct fuse_req *req, spinlock_t *lock)
{
	spin_lock(lock);
	if (test_bit(FR_PENDING, &req->flags)) {
		/*
		 * FR_PENDING does not get cleared as the request will end
		 * up in destruction anyway.
		 */
		list_del(&req->list);
		spin_unlock(lock);
		__fuse_put_request(req);
		req->out.h.error = -EINTR;
		return true;
	}
	spin_unlock(lock);
	return false;
}

static void request_wait_answer(struct fuse_req *req)
{
	struct fuse_conn *fc = req->fm->fc;
	struct fuse_iqueue *fiq = &fc->iq;
	int err;

	if (!fc->no_interrupt) {
		/* Any signal may interrupt this */
		err = wait_event_interruptible(req->waitq,
					test_bit(FR_FINISHED, &req->flags));
		if (!err)
			return;

		set_bit(FR_INTERRUPTED, &req->flags);
		/* matches barrier in fuse_dev_do_read() */
		smp_mb__after_atomic();
		if (test_bit(FR_SENT, &req->flags))
			queue_interrupt(req);
	}

	if (!test_bit(FR_FORCE, &req->flags)) {
		bool removed;

		/* Only fatal signals may interrupt this */
		err = wait_event_killable(req->waitq,
					test_bit(FR_FINISHED, &req->flags));
		if (!err)
			return;

		if (test_bit(FR_URING, &req->flags))
			removed = fuse_uring_remove_pending_req(req);
		else
			removed = fuse_remove_pending_req(req, &fiq->lock);
		if (removed)
			return;
	}

	/*
	 * Either request is already in userspace, or it was forced.
	 * Wait it out.
	 */
	wait_event(req->waitq, test_bit(FR_FINISHED, &req->flags));
}

static void __fuse_request_send(struct fuse_req *req)
{
	struct fuse_iqueue *fiq = &req->fm->fc->iq;

	BUG_ON(test_bit(FR_BACKGROUND, &req->flags));
<<<<<<< HEAD
	spin_lock(&fiq->lock);
	if (!fiq->connected) {
		/*未建立连接，报错*/
		spin_unlock(&fiq->lock);
		req->out.h.error = -ENOTCONN;
	} else {
		req->in.h.unique = fuse_get_unique(fiq);
		/* acquire extra reference, since request is still needed
		   after fuse_request_end() */
		__fuse_get_request(req);/*增加请求引用*/
		queue_request_and_unlock(fiq, req);/*req入队*/
=======
>>>>>>> 155a3c00

	/* acquire extra reference, since request is still needed after
	   fuse_request_end() */
	__fuse_get_request(req);
	fuse_send_one(fiq, req);

	request_wait_answer(req);
	/* Pairs with smp_wmb() in fuse_request_end() */
	smp_rmb();
}

static void fuse_adjust_compat(struct fuse_conn *fc, struct fuse_args *args)
{
	if (fc->minor < 4 && args->opcode == FUSE_STATFS)
		args->out_args[0].size = FUSE_COMPAT_STATFS_SIZE;

	if (fc->minor < 9) {
		switch (args->opcode) {
		case FUSE_LOOKUP:
		case FUSE_CREATE:
		case FUSE_MKNOD:
		case FUSE_MKDIR:
		case FUSE_SYMLINK:
		case FUSE_LINK:
			args->out_args[0].size = FUSE_COMPAT_ENTRY_OUT_SIZE;
			break;
		case FUSE_GETATTR:
		case FUSE_SETATTR:
			args->out_args[0].size = FUSE_COMPAT_ATTR_OUT_SIZE;
			break;
		}
	}
	if (fc->minor < 12) {
		switch (args->opcode) {
		case FUSE_CREATE:
			args->in_args[0].size = sizeof(struct fuse_open_in);
			break;
		case FUSE_MKNOD:
			args->in_args[0].size = FUSE_COMPAT_MKNOD_IN_SIZE;
			break;
		}
	}
}

static void fuse_force_creds(struct fuse_req *req)
{
	struct fuse_conn *fc = req->fm->fc;

	if (!req->fm->sb || req->fm->sb->s_iflags & SB_I_NOIDMAP) {
		req->in.h.uid = from_kuid_munged(fc->user_ns, current_fsuid());
		req->in.h.gid = from_kgid_munged(fc->user_ns, current_fsgid());
	} else {
		req->in.h.uid = FUSE_INVALID_UIDGID;
		req->in.h.gid = FUSE_INVALID_UIDGID;
	}

	req->in.h.pid = pid_nr_ns(task_pid(current), fc->pid_ns);
}

static void fuse_args_to_req(struct fuse_req *req, struct fuse_args *args)
{
	req->in.h.opcode = args->opcode;
	req->in.h.nodeid = args->nodeid;
	req->args = args;
	if (args->is_ext)
		req->in.h.total_extlen = args->in_args[args->ext_idx].size / 8;
	if (args->end)
		__set_bit(FR_ASYNC, &req->flags);
}

ssize_t __fuse_simple_request(struct mnt_idmap *idmap,
			      struct fuse_mount *fm,
			      struct fuse_args *args)
{
	struct fuse_conn *fc = fm->fc;
	struct fuse_req *req;
	ssize_t ret;

	if (args->force) {
		atomic_inc(&fc->num_waiting);
		/*申请req*/
		req = fuse_request_alloc(fm, GFP_KERNEL | __GFP_NOFAIL);

		if (!args->nocreds)
			fuse_force_creds(req);

		__set_bit(FR_WAITING, &req->flags);
		__set_bit(FR_FORCE, &req->flags);
	} else {
		WARN_ON(args->nocreds);
		req = fuse_get_req(idmap, fm, false);
		if (IS_ERR(req))
			return PTR_ERR(req);
	}

	/* Needs to be done after fuse_get_req() so that fc->minor is valid */
	fuse_adjust_compat(fc, args);
	fuse_args_to_req(req, args);

	if (!args->noreply)
		__set_bit(FR_ISREPLY, &req->flags);
	__fuse_request_send(req);/*发送请求*/
	ret = req->out.h.error;
	if (!ret && args->out_argvar) {
		BUG_ON(args->out_numargs == 0);
		ret = args->out_args[args->out_numargs - 1].size;
	}
	fuse_put_request(req);

	return ret;
}

#ifdef CONFIG_FUSE_IO_URING
static bool fuse_request_queue_background_uring(struct fuse_conn *fc,
					       struct fuse_req *req)
{
	struct fuse_iqueue *fiq = &fc->iq;

	req->in.h.unique = fuse_get_unique(fiq);
	req->in.h.len = sizeof(struct fuse_in_header) +
		fuse_len_args(req->args->in_numargs,
			      (struct fuse_arg *) req->args->in_args);

	return fuse_uring_queue_bq_req(req);
}
#endif

/*
 * @return true if queued
 */
static int fuse_request_queue_background(struct fuse_req *req)
{
	struct fuse_mount *fm = req->fm;
	struct fuse_conn *fc = fm->fc;
	bool queued = false;

	WARN_ON(!test_bit(FR_BACKGROUND, &req->flags));
	if (!test_bit(FR_WAITING, &req->flags)) {
		__set_bit(FR_WAITING, &req->flags);
		atomic_inc(&fc->num_waiting);
	}
	__set_bit(FR_ISREPLY, &req->flags);

#ifdef CONFIG_FUSE_IO_URING
	if (fuse_uring_ready(fc))
		return fuse_request_queue_background_uring(fc, req);
#endif

	spin_lock(&fc->bg_lock);
	if (likely(fc->connected)) {
		fc->num_background++;
		if (fc->num_background == fc->max_background)
			fc->blocked = 1;
		list_add_tail(&req->list, &fc->bg_queue);
		flush_bg_queue(fc);
		queued = true;
	}
	spin_unlock(&fc->bg_lock);

	return queued;
}

int fuse_simple_background(struct fuse_mount *fm, struct fuse_args *args,
			    gfp_t gfp_flags)
{
	struct fuse_req *req;

	if (args->force) {
		WARN_ON(!args->nocreds);
		req = fuse_request_alloc(fm, gfp_flags);
		if (!req)
			return -ENOMEM;
		__set_bit(FR_BACKGROUND, &req->flags);
	} else {
		WARN_ON(args->nocreds);
		req = fuse_get_req(&invalid_mnt_idmap, fm, true);
		if (IS_ERR(req))
			return PTR_ERR(req);
	}

	fuse_args_to_req(req, args);

	if (!fuse_request_queue_background(req)) {
		fuse_put_request(req);
		return -ENOTCONN;
	}

	return 0;
}
EXPORT_SYMBOL_GPL(fuse_simple_background);

static int fuse_simple_notify_reply(struct fuse_mount *fm,
				    struct fuse_args *args, u64 unique)
{
	struct fuse_req *req;
	struct fuse_iqueue *fiq = &fm->fc->iq;

	req = fuse_get_req(&invalid_mnt_idmap, fm, false);
	if (IS_ERR(req))
		return PTR_ERR(req);

	__clear_bit(FR_ISREPLY, &req->flags);
	req->in.h.unique = unique;

	fuse_args_to_req(req, args);

<<<<<<< HEAD
	spin_lock(&fiq->lock);
	if (fiq->connected) {
		queue_request_and_unlock(fiq, req);/*req入队*/
	} else {
		err = -ENODEV;
		spin_unlock(&fiq->lock);
		fuse_put_request(req);
	}
=======
	fuse_send_one(fiq, req);
>>>>>>> 155a3c00

	return 0;
}

/*
 * Lock the request.  Up to the next unlock_request() there mustn't be
 * anything that could cause a page-fault.  If the request was already
 * aborted bail out.
 */
static int lock_request(struct fuse_req *req)
{
	int err = 0;
	if (req) {
		spin_lock(&req->waitq.lock);
		if (test_bit(FR_ABORTED, &req->flags))
			err = -ENOENT;
		else
			set_bit(FR_LOCKED, &req->flags);
		spin_unlock(&req->waitq.lock);
	}
	return err;
}

/*
 * Unlock request.  If it was aborted while locked, caller is responsible
 * for unlocking and ending the request.
 */
static int unlock_request(struct fuse_req *req)
{
	int err = 0;
	if (req) {
		spin_lock(&req->waitq.lock);
		if (test_bit(FR_ABORTED, &req->flags))
			err = -ENOENT;
		else
			clear_bit(FR_LOCKED, &req->flags);
		spin_unlock(&req->waitq.lock);
	}
	return err;
}

void fuse_copy_init(struct fuse_copy_state *cs, bool write,
		    struct iov_iter *iter)
{
	memset(cs, 0, sizeof(*cs));
	cs->write = write;
	cs->iter = iter;
}

/* Unmap and put previous page of userspace buffer */
static void fuse_copy_finish(struct fuse_copy_state *cs)
{
	if (cs->currbuf) {
		struct pipe_buffer *buf = cs->currbuf;

		if (cs->write)
			buf->len = PAGE_SIZE - cs->len;
		cs->currbuf = NULL;
	} else if (cs->pg) {
		if (cs->write) {
			flush_dcache_page(cs->pg);
			set_page_dirty_lock(cs->pg);
		}
		put_page(cs->pg);
	}
	cs->pg = NULL;
}

/*
 * Get another pagefull of userspace buffer, and map it to kernel
 * address space, and lock request
 */
static int fuse_copy_fill(struct fuse_copy_state *cs)
{
	struct page *page;
	int err;

	err = unlock_request(cs->req);
	if (err)
		return err;

	fuse_copy_finish(cs);
	if (cs->pipebufs) {
		struct pipe_buffer *buf = cs->pipebufs;

		if (!cs->write) {
			err = pipe_buf_confirm(cs->pipe, buf);
			if (err)
				return err;

			BUG_ON(!cs->nr_segs);
			cs->currbuf = buf;
			cs->pg = buf->page;
			cs->offset = buf->offset;
			cs->len = buf->len;
			cs->pipebufs++;
			cs->nr_segs--;
		} else {
			if (cs->nr_segs >= cs->pipe->max_usage)
				return -EIO;

			page = alloc_page(GFP_HIGHUSER);
			if (!page)
				return -ENOMEM;

			buf->page = page;
			buf->offset = 0;
			buf->len = 0;

			cs->currbuf = buf;
			cs->pg = page;
			cs->offset = 0;
			cs->len = PAGE_SIZE;
			cs->pipebufs++;
			cs->nr_segs++;
		}
	} else {
		size_t off;
		err = iov_iter_get_pages2(cs->iter, &page, PAGE_SIZE, 1, &off);
		if (err < 0)
			return err;
		BUG_ON(!err);
		cs->len = err;
		cs->offset = off;
		cs->pg = page;
	}

	return lock_request(cs->req);
}

/* Do as much copy to/from userspace buffer as we can */
static int fuse_copy_do(struct fuse_copy_state *cs, void **val, unsigned *size)
{
	unsigned ncpy = min(*size, cs->len);
	if (val) {
		void *pgaddr = kmap_local_page(cs->pg);
		void *buf = pgaddr + cs->offset;

		if (cs->write)
			memcpy(buf, *val, ncpy);
		else
			memcpy(*val, buf, ncpy);

		kunmap_local(pgaddr);
		*val += ncpy;
	}
	*size -= ncpy;
	cs->len -= ncpy;
	cs->offset += ncpy;
	if (cs->is_uring)
		cs->ring.copied_sz += ncpy;

	return ncpy;
}

static int fuse_check_folio(struct folio *folio)
{
	if (folio_mapped(folio) ||
	    folio->mapping != NULL ||
	    (folio->flags & PAGE_FLAGS_CHECK_AT_PREP &
	     ~(1 << PG_locked |
	       1 << PG_referenced |
	       1 << PG_lru |
	       1 << PG_active |
	       1 << PG_workingset |
	       1 << PG_reclaim |
	       1 << PG_waiters |
	       LRU_GEN_MASK | LRU_REFS_MASK))) {
		dump_page(&folio->page, "fuse: trying to steal weird page");
		return 1;
	}
	return 0;
}

/*
 * Attempt to steal a page from the splice() pipe and move it into the
 * pagecache. If successful, the pointer in @pagep will be updated. The
 * folio that was originally in @pagep will lose a reference and the new
 * folio returned in @pagep will carry a reference.
 */
static int fuse_try_move_folio(struct fuse_copy_state *cs, struct folio **foliop)
{
	int err;
	struct folio *oldfolio = *foliop;
	struct folio *newfolio;
	struct pipe_buffer *buf = cs->pipebufs;

	folio_get(oldfolio);
	err = unlock_request(cs->req);
	if (err)
		goto out_put_old;

	fuse_copy_finish(cs);

	err = pipe_buf_confirm(cs->pipe, buf);
	if (err)
		goto out_put_old;

	BUG_ON(!cs->nr_segs);
	cs->currbuf = buf;
	cs->len = buf->len;
	cs->pipebufs++;
	cs->nr_segs--;

	if (cs->len != folio_size(oldfolio))
		goto out_fallback;

	if (!pipe_buf_try_steal(cs->pipe, buf))
		goto out_fallback;

	newfolio = page_folio(buf->page);

	folio_clear_uptodate(newfolio);
	folio_clear_mappedtodisk(newfolio);

	if (fuse_check_folio(newfolio) != 0)
		goto out_fallback_unlock;

	/*
	 * This is a new and locked page, it shouldn't be mapped or
	 * have any special flags on it
	 */
	if (WARN_ON(folio_mapped(oldfolio)))
		goto out_fallback_unlock;
	if (WARN_ON(folio_has_private(oldfolio)))
		goto out_fallback_unlock;
	if (WARN_ON(folio_test_dirty(oldfolio) ||
				folio_test_writeback(oldfolio)))
		goto out_fallback_unlock;
	if (WARN_ON(folio_test_mlocked(oldfolio)))
		goto out_fallback_unlock;

	replace_page_cache_folio(oldfolio, newfolio);

	folio_get(newfolio);

	if (!(buf->flags & PIPE_BUF_FLAG_LRU))
		folio_add_lru(newfolio);

	/*
	 * Release while we have extra ref on stolen page.  Otherwise
	 * anon_pipe_buf_release() might think the page can be reused.
	 */
	pipe_buf_release(cs->pipe, buf);

	err = 0;
	spin_lock(&cs->req->waitq.lock);
	if (test_bit(FR_ABORTED, &cs->req->flags))
		err = -ENOENT;
	else
		*foliop = newfolio;
	spin_unlock(&cs->req->waitq.lock);

	if (err) {
		folio_unlock(newfolio);
		folio_put(newfolio);
		goto out_put_old;
	}

	folio_unlock(oldfolio);
	/* Drop ref for ap->pages[] array */
	folio_put(oldfolio);
	cs->len = 0;

	err = 0;
out_put_old:
	/* Drop ref obtained in this function */
	folio_put(oldfolio);
	return err;

out_fallback_unlock:
	folio_unlock(newfolio);
out_fallback:
	cs->pg = buf->page;
	cs->offset = buf->offset;

	err = lock_request(cs->req);
	if (!err)
		err = 1;

	goto out_put_old;
}

static int fuse_ref_folio(struct fuse_copy_state *cs, struct folio *folio,
			  unsigned offset, unsigned count)
{
	struct pipe_buffer *buf;
	int err;

	if (cs->nr_segs >= cs->pipe->max_usage)
		return -EIO;

	folio_get(folio);
	err = unlock_request(cs->req);
	if (err) {
		folio_put(folio);
		return err;
	}

	fuse_copy_finish(cs);

	buf = cs->pipebufs;
	buf->page = &folio->page;
	buf->offset = offset;
	buf->len = count;

	cs->pipebufs++;
	cs->nr_segs++;
	cs->len = 0;

	return 0;
}

/*
 * Copy a folio in the request to/from the userspace buffer.  Must be
 * done atomically
 */
static int fuse_copy_folio(struct fuse_copy_state *cs, struct folio **foliop,
			   unsigned offset, unsigned count, int zeroing)
{
	int err;
	struct folio *folio = *foliop;
	size_t size;

	if (folio) {
		size = folio_size(folio);
		if (zeroing && count < size)
			folio_zero_range(folio, 0, size);
	}

	while (count) {
		if (cs->write && cs->pipebufs && folio) {
			/*
			 * Can't control lifetime of pipe buffers, so always
			 * copy user pages.
			 */
			if (cs->req->args->user_pages) {
				err = fuse_copy_fill(cs);
				if (err)
					return err;
			} else {
				return fuse_ref_folio(cs, folio, offset, count);
			}
		} else if (!cs->len) {
			if (cs->move_folios && folio &&
			    offset == 0 && count == size) {
				err = fuse_try_move_folio(cs, foliop);
				if (err <= 0)
					return err;
			} else {
				err = fuse_copy_fill(cs);
				if (err)
					return err;
			}
		}
		if (folio) {
			void *mapaddr = kmap_local_folio(folio, offset);
			void *buf = mapaddr;
			unsigned int copy = count;
			unsigned int bytes_copied;

			if (folio_test_highmem(folio) && count > PAGE_SIZE - offset_in_page(offset))
				copy = PAGE_SIZE - offset_in_page(offset);

			bytes_copied = fuse_copy_do(cs, &buf, &copy);
			kunmap_local(mapaddr);
			offset += bytes_copied;
			count -= bytes_copied;
		} else
			offset += fuse_copy_do(cs, NULL, &count);
	}
	if (folio && !cs->write)
		flush_dcache_folio(folio);
	return 0;
}

/* Copy folios in the request to/from userspace buffer */
static int fuse_copy_folios(struct fuse_copy_state *cs, unsigned nbytes,
			    int zeroing)
{
	unsigned i;
	struct fuse_req *req = cs->req;
	struct fuse_args_pages *ap = container_of(req->args, typeof(*ap), args);

	for (i = 0; i < ap->num_folios && (nbytes || zeroing); i++) {
		int err;
		unsigned int offset = ap->descs[i].offset;
		unsigned int count = min(nbytes, ap->descs[i].length);

		err = fuse_copy_folio(cs, &ap->folios[i], offset, count, zeroing);
		if (err)
			return err;

		nbytes -= count;
	}
	return 0;
}

/* Copy a single argument in the request to/from userspace buffer */
static int fuse_copy_one(struct fuse_copy_state *cs, void *val, unsigned size)
{
	while (size) {
		if (!cs->len) {
			int err = fuse_copy_fill(cs);
			if (err)
				return err;
		}
		fuse_copy_do(cs, &val, &size);
	}
	return 0;
}

/* Copy request arguments to/from userspace buffer */
int fuse_copy_args(struct fuse_copy_state *cs, unsigned numargs,
		   unsigned argpages, struct fuse_arg *args,
		   int zeroing)
{
	int err = 0;
	unsigned i;

	for (i = 0; !err && i < numargs; i++)  {
		struct fuse_arg *arg = &args[i];
		if (i == numargs - 1 && argpages)
			err = fuse_copy_folios(cs, arg->size, zeroing);
		else
			err = fuse_copy_one(cs, arg->value, arg->size);
	}
	return err;
}

static int forget_pending(struct fuse_iqueue *fiq)
{
	return fiq->forget_list_head.next != NULL;
}

static int request_pending(struct fuse_iqueue *fiq)
{
	return !list_empty(&fiq->pending) || !list_empty(&fiq->interrupts) ||
		forget_pending(fiq);
}

/*
 * Transfer an interrupt request to userspace
 *
 * Unlike other requests this is assembled on demand, without a need
 * to allocate a separate fuse_req structure.
 *
 * Called with fiq->lock held, releases it
 */
static int fuse_read_interrupt(struct fuse_iqueue *fiq,
			       struct fuse_copy_state *cs,
			       size_t nbytes, struct fuse_req *req)
__releases(fiq->lock)
{
	struct fuse_in_header ih;
	struct fuse_interrupt_in arg;
	unsigned reqsize = sizeof(ih) + sizeof(arg);
	int err;

	list_del_init(&req->intr_entry);
	memset(&ih, 0, sizeof(ih));
	memset(&arg, 0, sizeof(arg));
	ih.len = reqsize;
	ih.opcode = FUSE_INTERRUPT;
	ih.unique = (req->in.h.unique | FUSE_INT_REQ_BIT);
	arg.unique = req->in.h.unique;

	spin_unlock(&fiq->lock);
	if (nbytes < reqsize)
		return -EINVAL;

	err = fuse_copy_one(cs, &ih, sizeof(ih));
	if (!err)
		err = fuse_copy_one(cs, &arg, sizeof(arg));
	fuse_copy_finish(cs);

	return err ? err : reqsize;
}

static struct fuse_forget_link *fuse_dequeue_forget(struct fuse_iqueue *fiq,
						    unsigned int max,
						    unsigned int *countp)
{
	struct fuse_forget_link *head = fiq->forget_list_head.next;
	struct fuse_forget_link **newhead = &head;
	unsigned count;

	for (count = 0; *newhead != NULL && count < max; count++)
		newhead = &(*newhead)->next;

	fiq->forget_list_head.next = *newhead;
	*newhead = NULL;
	if (fiq->forget_list_head.next == NULL)
		fiq->forget_list_tail = &fiq->forget_list_head;

	if (countp != NULL)
		*countp = count;

	return head;
}

static int fuse_read_single_forget(struct fuse_iqueue *fiq,
				   struct fuse_copy_state *cs,
				   size_t nbytes)
__releases(fiq->lock)
{
	int err;
	struct fuse_forget_link *forget = fuse_dequeue_forget(fiq, 1, NULL);
	struct fuse_forget_in arg = {
		.nlookup = forget->forget_one.nlookup,
	};
	struct fuse_in_header ih = {
		.opcode = FUSE_FORGET,
		.nodeid = forget->forget_one.nodeid,
		.unique = fuse_get_unique_locked(fiq),
		.len = sizeof(ih) + sizeof(arg),
	};

	spin_unlock(&fiq->lock);
	kfree(forget);
	if (nbytes < ih.len)
		return -EINVAL;

	err = fuse_copy_one(cs, &ih, sizeof(ih));
	if (!err)
		err = fuse_copy_one(cs, &arg, sizeof(arg));
	fuse_copy_finish(cs);

	if (err)
		return err;

	return ih.len;
}

static int fuse_read_batch_forget(struct fuse_iqueue *fiq,
				   struct fuse_copy_state *cs, size_t nbytes)
__releases(fiq->lock)
{
	int err;
	unsigned max_forgets;
	unsigned count;
	struct fuse_forget_link *head;
	struct fuse_batch_forget_in arg = { .count = 0 };
	struct fuse_in_header ih = {
		.opcode = FUSE_BATCH_FORGET,
		.unique = fuse_get_unique_locked(fiq),
		.len = sizeof(ih) + sizeof(arg),
	};

	if (nbytes < ih.len) {
		spin_unlock(&fiq->lock);
		return -EINVAL;
	}

	max_forgets = (nbytes - ih.len) / sizeof(struct fuse_forget_one);
	head = fuse_dequeue_forget(fiq, max_forgets, &count);
	spin_unlock(&fiq->lock);

	arg.count = count;
	ih.len += count * sizeof(struct fuse_forget_one);
	err = fuse_copy_one(cs, &ih, sizeof(ih));
	if (!err)
		err = fuse_copy_one(cs, &arg, sizeof(arg));

	while (head) {
		struct fuse_forget_link *forget = head;

		if (!err) {
			err = fuse_copy_one(cs, &forget->forget_one,
					    sizeof(forget->forget_one));
		}
		head = forget->next;
		kfree(forget);
	}

	fuse_copy_finish(cs);

	if (err)
		return err;

	return ih.len;
}

static int fuse_read_forget(struct fuse_conn *fc, struct fuse_iqueue *fiq,
			    struct fuse_copy_state *cs,
			    size_t nbytes)
__releases(fiq->lock)
{
	if (fc->minor < 16 || fiq->forget_list_head.next->next == NULL)
		return fuse_read_single_forget(fiq, cs, nbytes);
	else
		return fuse_read_batch_forget(fiq, cs, nbytes);
}

/*
 * Read a single request into the userspace filesystem's buffer.  This
 * function waits until a request is available, then removes it from
 * the pending list and copies request data to userspace buffer.  If
 * no reply is needed (FORGET) or request has been aborted or there
 * was an error during the copying then it's finished by calling
 * fuse_request_end().  Otherwise add it to the processing list, and set
 * the 'sent' flag.
 */
static ssize_t fuse_dev_do_read(struct fuse_dev *fud, struct file *file,
				struct fuse_copy_state *cs, size_t nbytes)
{
	ssize_t err;
	struct fuse_conn *fc = fud->fc;
	struct fuse_iqueue *fiq = &fc->iq;
	struct fuse_pqueue *fpq = &fud->pq;
	struct fuse_req *req;
	struct fuse_args *args;
	unsigned reqsize;
	unsigned int hash;

	/*
	 * Require sane minimum read buffer - that has capacity for fixed part
	 * of any request header + negotiated max_write room for data.
	 *
	 * Historically libfuse reserves 4K for fixed header room, but e.g.
	 * GlusterFS reserves only 80 bytes
	 *
	 *	= `sizeof(fuse_in_header) + sizeof(fuse_write_in)`
	 *
	 * which is the absolute minimum any sane filesystem should be using
	 * for header room.
	 */
	if (nbytes < max_t(size_t, FUSE_MIN_READ_BUFFER,
			   sizeof(struct fuse_in_header) +
			   sizeof(struct fuse_write_in) +
			   fc->max_write))
		return -EINVAL;

 restart:
	for (;;) {
		spin_lock(&fiq->lock);
		if (!fiq->connected || request_pending(fiq))
			break;
		spin_unlock(&fiq->lock);

		if (file->f_flags & O_NONBLOCK)
			return -EAGAIN;
		err = wait_event_interruptible_exclusive(fiq->waitq,
				!fiq->connected || request_pending(fiq));
		if (err)
			return err;
	}

	if (!fiq->connected) {
		err = fc->aborted ? -ECONNABORTED : -ENODEV;
		goto err_unlock;
	}

	if (!list_empty(&fiq->interrupts)) {
		req = list_entry(fiq->interrupts.next, struct fuse_req,
				 intr_entry);
		return fuse_read_interrupt(fiq, cs, nbytes, req);
	}

	if (forget_pending(fiq)) {
		if (list_empty(&fiq->pending) || fiq->forget_batch-- > 0)
			return fuse_read_forget(fc, fiq, cs, nbytes);

		if (fiq->forget_batch <= -8)
			fiq->forget_batch = 16;
	}

	req = list_entry(fiq->pending.next, struct fuse_req, list);
	clear_bit(FR_PENDING, &req->flags);
	list_del_init(&req->list);
	spin_unlock(&fiq->lock);

	args = req->args;
	reqsize = req->in.h.len;

	/* If request is too large, reply with an error and restart the read */
	if (nbytes < reqsize) {
		req->out.h.error = -EIO;
		/* SETXATTR is special, since it may contain too large data */
		if (args->opcode == FUSE_SETXATTR)
			req->out.h.error = -E2BIG;
		fuse_request_end(req);
		goto restart;
	}
	spin_lock(&fpq->lock);
	/*
	 *  Must not put request on fpq->io queue after having been shut down by
	 *  fuse_abort_conn()
	 */
	if (!fpq->connected) {
		req->out.h.error = err = -ECONNABORTED;
		goto out_end;

	}
	list_add(&req->list, &fpq->io);
	spin_unlock(&fpq->lock);
	cs->req = req;
	err = fuse_copy_one(cs, &req->in.h, sizeof(req->in.h));
	if (!err)
		err = fuse_copy_args(cs, args->in_numargs, args->in_pages,
				     (struct fuse_arg *) args->in_args, 0);
	fuse_copy_finish(cs);
	spin_lock(&fpq->lock);
	clear_bit(FR_LOCKED, &req->flags);
	if (!fpq->connected) {
		err = fc->aborted ? -ECONNABORTED : -ENODEV;
		goto out_end;
	}
	if (err) {
		req->out.h.error = -EIO;
		goto out_end;
	}
	if (!test_bit(FR_ISREPLY, &req->flags)) {
		err = reqsize;
		goto out_end;
	}
	hash = fuse_req_hash(req->in.h.unique);
	list_move_tail(&req->list, &fpq->processing[hash]);
	__fuse_get_request(req);
	set_bit(FR_SENT, &req->flags);
	spin_unlock(&fpq->lock);
	/* matches barrier in request_wait_answer() */
	smp_mb__after_atomic();
	if (test_bit(FR_INTERRUPTED, &req->flags))
		queue_interrupt(req);
	fuse_put_request(req);

	return reqsize;

out_end:
	if (!test_bit(FR_PRIVATE, &req->flags))
		list_del_init(&req->list);
	spin_unlock(&fpq->lock);
	fuse_request_end(req);
	return err;

 err_unlock:
	spin_unlock(&fiq->lock);
	return err;
}

/*初始私有数据为NULL*/
static int fuse_dev_open(struct inode *inode, struct file *file)
{
	/*
	 * The fuse device's file's private_data is used to hold
	 * the fuse_conn(ection) when it is mounted, and is used to
	 * keep track of whether the file has been mounted already.
	 */
	file->private_data = NULL;
	return 0;
}

static ssize_t fuse_dev_read(struct kiocb *iocb, struct iov_iter *to)
{
	struct fuse_copy_state cs;
	struct file *file = iocb->ki_filp;
	/*取此文件对应的fud,读写时此fud必须已通过ioctl设置*/
	struct fuse_dev *fud = fuse_get_dev(file);

	if (!fud)
		return -EPERM;

	if (!user_backed_iter(to))
		return -EINVAL;

	fuse_copy_init(&cs, true, to);

	return fuse_dev_do_read(fud, file, &cs, iov_iter_count(to));
}

static ssize_t fuse_dev_splice_read(struct file *in, loff_t *ppos,
				    struct pipe_inode_info *pipe,
				    size_t len, unsigned int flags)
{
	int total, ret;
	int page_nr = 0;
	struct pipe_buffer *bufs;
	struct fuse_copy_state cs;
	struct fuse_dev *fud = fuse_get_dev(in);

	if (!fud)
		return -EPERM;

	bufs = kvmalloc_array(pipe->max_usage, sizeof(struct pipe_buffer),
			      GFP_KERNEL);
	if (!bufs)
		return -ENOMEM;

	fuse_copy_init(&cs, true, NULL);
	cs.pipebufs = bufs;
	cs.pipe = pipe;
	ret = fuse_dev_do_read(fud, in, &cs, len);
	if (ret < 0)
		goto out;

	if (pipe_buf_usage(pipe) + cs.nr_segs > pipe->max_usage) {
		ret = -EIO;
		goto out;
	}

	for (ret = total = 0; page_nr < cs.nr_segs; total += ret) {
		/*
		 * Need to be careful about this.  Having buf->ops in module
		 * code can Oops if the buffer persists after module unload.
		 */
		bufs[page_nr].ops = &nosteal_pipe_buf_ops;
		bufs[page_nr].flags = 0;
		ret = add_to_pipe(pipe, &bufs[page_nr++]);
		if (unlikely(ret < 0))
			break;
	}
	if (total)
		ret = total;
out:
	for (; page_nr < cs.nr_segs; page_nr++)
		put_page(bufs[page_nr].page);

	kvfree(bufs);
	return ret;
}

static int fuse_notify_poll(struct fuse_conn *fc, unsigned int size,
			    struct fuse_copy_state *cs)
{
	struct fuse_notify_poll_wakeup_out outarg;
	int err = -EINVAL;

	if (size != sizeof(outarg))
		goto err;

	err = fuse_copy_one(cs, &outarg, sizeof(outarg));
	if (err)
		goto err;

	fuse_copy_finish(cs);
	return fuse_notify_poll_wakeup(fc, &outarg);

err:
	fuse_copy_finish(cs);
	return err;
}

static int fuse_notify_inval_inode(struct fuse_conn *fc, unsigned int size,
				   struct fuse_copy_state *cs)
{
	struct fuse_notify_inval_inode_out outarg;
	int err = -EINVAL;

	if (size != sizeof(outarg))
		goto err;

	err = fuse_copy_one(cs, &outarg, sizeof(outarg));
	if (err)
		goto err;
	fuse_copy_finish(cs);

	down_read(&fc->killsb);
	err = fuse_reverse_inval_inode(fc, outarg.ino,
				       outarg.off, outarg.len);
	up_read(&fc->killsb);
	return err;

err:
	fuse_copy_finish(cs);
	return err;
}

static int fuse_notify_inval_entry(struct fuse_conn *fc, unsigned int size,
				   struct fuse_copy_state *cs)
{
	struct fuse_notify_inval_entry_out outarg;
	int err;
	char *buf = NULL;
	struct qstr name;

	err = -EINVAL;
	if (size < sizeof(outarg))
		goto err;

	err = fuse_copy_one(cs, &outarg, sizeof(outarg));
	if (err)
		goto err;

	err = -ENAMETOOLONG;
	if (outarg.namelen > fc->name_max)
		goto err;

	err = -EINVAL;
	if (size != sizeof(outarg) + outarg.namelen + 1)
		goto err;

	err = -ENOMEM;
	buf = kzalloc(outarg.namelen + 1, GFP_KERNEL);
	if (!buf)
		goto err;

	name.name = buf;
	name.len = outarg.namelen;
	err = fuse_copy_one(cs, buf, outarg.namelen + 1);
	if (err)
		goto err;
	fuse_copy_finish(cs);
	buf[outarg.namelen] = 0;

	down_read(&fc->killsb);
	err = fuse_reverse_inval_entry(fc, outarg.parent, 0, &name, outarg.flags);
	up_read(&fc->killsb);
	kfree(buf);
	return err;

err:
	kfree(buf);
	fuse_copy_finish(cs);
	return err;
}

static int fuse_notify_delete(struct fuse_conn *fc, unsigned int size,
			      struct fuse_copy_state *cs)
{
	struct fuse_notify_delete_out outarg;
	int err;
	char *buf = NULL;
	struct qstr name;

	err = -EINVAL;
	if (size < sizeof(outarg))
		goto err;

	err = fuse_copy_one(cs, &outarg, sizeof(outarg));
	if (err)
		goto err;

	err = -ENAMETOOLONG;
	if (outarg.namelen > fc->name_max)
		goto err;

	err = -EINVAL;
	if (size != sizeof(outarg) + outarg.namelen + 1)
		goto err;

	err = -ENOMEM;
	buf = kzalloc(outarg.namelen + 1, GFP_KERNEL);
	if (!buf)
		goto err;

	name.name = buf;
	name.len = outarg.namelen;
	err = fuse_copy_one(cs, buf, outarg.namelen + 1);
	if (err)
		goto err;
	fuse_copy_finish(cs);
	buf[outarg.namelen] = 0;

	down_read(&fc->killsb);
	err = fuse_reverse_inval_entry(fc, outarg.parent, outarg.child, &name, 0);
	up_read(&fc->killsb);
	kfree(buf);
	return err;

err:
	kfree(buf);
	fuse_copy_finish(cs);
	return err;
}

static int fuse_notify_store(struct fuse_conn *fc, unsigned int size,
			     struct fuse_copy_state *cs)
{
	struct fuse_notify_store_out outarg;
	struct inode *inode;
	struct address_space *mapping;
	u64 nodeid;
	int err;
	pgoff_t index;
	unsigned int offset;
	unsigned int num;
	loff_t file_size;
	loff_t end;

	err = -EINVAL;
	if (size < sizeof(outarg))
		goto out_finish;

	err = fuse_copy_one(cs, &outarg, sizeof(outarg));
	if (err)
		goto out_finish;

	err = -EINVAL;
	if (size - sizeof(outarg) != outarg.size)
		goto out_finish;

	nodeid = outarg.nodeid;

	down_read(&fc->killsb);

	err = -ENOENT;
	inode = fuse_ilookup(fc, nodeid,  NULL);
	if (!inode)
		goto out_up_killsb;

	mapping = inode->i_mapping;
	index = outarg.offset >> PAGE_SHIFT;
	offset = outarg.offset & ~PAGE_MASK;
	file_size = i_size_read(inode);
	end = outarg.offset + outarg.size;
	if (end > file_size) {
		file_size = end;
		fuse_write_update_attr(inode, file_size, outarg.size);
	}

	num = outarg.size;
	while (num) {
		struct folio *folio;
		unsigned int folio_offset;
		unsigned int nr_bytes;
		unsigned int nr_pages;

		folio = filemap_grab_folio(mapping, index);
		err = PTR_ERR(folio);
		if (IS_ERR(folio))
			goto out_iput;

		folio_offset = ((index - folio->index) << PAGE_SHIFT) + offset;
		nr_bytes = min_t(unsigned, num, folio_size(folio) - folio_offset);
		nr_pages = (offset + nr_bytes + PAGE_SIZE - 1) >> PAGE_SHIFT;

		err = fuse_copy_folio(cs, &folio, folio_offset, nr_bytes, 0);
		if (!folio_test_uptodate(folio) && !err && offset == 0 &&
		    (nr_bytes == folio_size(folio) || file_size == end)) {
			folio_zero_segment(folio, nr_bytes, folio_size(folio));
			folio_mark_uptodate(folio);
		}
		folio_unlock(folio);
		folio_put(folio);

		if (err)
			goto out_iput;

		num -= nr_bytes;
		offset = 0;
		index += nr_pages;
	}

	err = 0;

out_iput:
	iput(inode);
out_up_killsb:
	up_read(&fc->killsb);
out_finish:
	fuse_copy_finish(cs);
	return err;
}

struct fuse_retrieve_args {
	struct fuse_args_pages ap;
	struct fuse_notify_retrieve_in inarg;
};

static void fuse_retrieve_end(struct fuse_mount *fm, struct fuse_args *args,
			      int error)
{
	struct fuse_retrieve_args *ra =
		container_of(args, typeof(*ra), ap.args);

	release_pages(ra->ap.folios, ra->ap.num_folios);
	kfree(ra);
}

static int fuse_retrieve(struct fuse_mount *fm, struct inode *inode,
			 struct fuse_notify_retrieve_out *outarg)
{
	int err;
	struct address_space *mapping = inode->i_mapping;
	pgoff_t index;
	loff_t file_size;
	unsigned int num;
	unsigned int offset;
	size_t total_len = 0;
	unsigned int num_pages;
	struct fuse_conn *fc = fm->fc;
	struct fuse_retrieve_args *ra;
	size_t args_size = sizeof(*ra);
	struct fuse_args_pages *ap;
	struct fuse_args *args;

	offset = outarg->offset & ~PAGE_MASK;
	file_size = i_size_read(inode);

	num = min(outarg->size, fc->max_write);
	if (outarg->offset > file_size)
		num = 0;
	else if (outarg->offset + num > file_size)
		num = file_size - outarg->offset;

	num_pages = (num + offset + PAGE_SIZE - 1) >> PAGE_SHIFT;
	num_pages = min(num_pages, fc->max_pages);
	num = min(num, num_pages << PAGE_SHIFT);

	args_size += num_pages * (sizeof(ap->folios[0]) + sizeof(ap->descs[0]));

	ra = kzalloc(args_size, GFP_KERNEL);
	if (!ra)
		return -ENOMEM;

	ap = &ra->ap;
	ap->folios = (void *) (ra + 1);
	ap->descs = (void *) (ap->folios + num_pages);

	args = &ap->args;
	args->nodeid = outarg->nodeid;
	args->opcode = FUSE_NOTIFY_REPLY;
	args->in_numargs = 3;
	args->in_pages = true;
	args->end = fuse_retrieve_end;

	index = outarg->offset >> PAGE_SHIFT;

	while (num) {
		struct folio *folio;
		unsigned int folio_offset;
		unsigned int nr_bytes;
		unsigned int nr_pages;

		folio = filemap_get_folio(mapping, index);
		if (IS_ERR(folio))
			break;

		folio_offset = ((index - folio->index) << PAGE_SHIFT) + offset;
		nr_bytes = min(folio_size(folio) - folio_offset, num);
		nr_pages = (offset + nr_bytes + PAGE_SIZE - 1) >> PAGE_SHIFT;

		ap->folios[ap->num_folios] = folio;
		ap->descs[ap->num_folios].offset = folio_offset;
		ap->descs[ap->num_folios].length = nr_bytes;
		ap->num_folios++;

		offset = 0;
		num -= nr_bytes;
		total_len += nr_bytes;
		index += nr_pages;
	}
	ra->inarg.offset = outarg->offset;
	ra->inarg.size = total_len;
	fuse_set_zero_arg0(args);
	args->in_args[1].size = sizeof(ra->inarg);
	args->in_args[1].value = &ra->inarg;
	args->in_args[2].size = total_len;

	err = fuse_simple_notify_reply(fm, args, outarg->notify_unique);
	if (err)
		fuse_retrieve_end(fm, args, err);

	return err;
}

static int fuse_notify_retrieve(struct fuse_conn *fc, unsigned int size,
				struct fuse_copy_state *cs)
{
	struct fuse_notify_retrieve_out outarg;
	struct fuse_mount *fm;
	struct inode *inode;
	u64 nodeid;
	int err;

	err = -EINVAL;
	if (size != sizeof(outarg))
		goto copy_finish;

	err = fuse_copy_one(cs, &outarg, sizeof(outarg));
	if (err)
		goto copy_finish;

	fuse_copy_finish(cs);

	down_read(&fc->killsb);
	err = -ENOENT;
	nodeid = outarg.nodeid;

	inode = fuse_ilookup(fc, nodeid, &fm);
	if (inode) {
		err = fuse_retrieve(fm, inode, &outarg);
		iput(inode);
	}
	up_read(&fc->killsb);

	return err;

copy_finish:
	fuse_copy_finish(cs);
	return err;
}

/*
 * Resending all processing queue requests.
 *
 * During a FUSE daemon panics and failover, it is possible for some inflight
 * requests to be lost and never returned. As a result, applications awaiting
 * replies would become stuck forever. To address this, we can use notification
 * to trigger resending of these pending requests to the FUSE daemon, ensuring
 * they are properly processed again.
 *
 * Please note that this strategy is applicable only to idempotent requests or
 * if the FUSE daemon takes careful measures to avoid processing duplicated
 * non-idempotent requests.
 */
static void fuse_resend(struct fuse_conn *fc)
{
	struct fuse_dev *fud;
	struct fuse_req *req, *next;
	struct fuse_iqueue *fiq = &fc->iq;
	LIST_HEAD(to_queue);
	unsigned int i;

	spin_lock(&fc->lock);
	if (!fc->connected) {
		spin_unlock(&fc->lock);
		return;
	}

	list_for_each_entry(fud, &fc->devices, entry) {
		struct fuse_pqueue *fpq = &fud->pq;

		spin_lock(&fpq->lock);
		for (i = 0; i < FUSE_PQ_HASH_SIZE; i++)
			list_splice_tail_init(&fpq->processing[i], &to_queue);
		spin_unlock(&fpq->lock);
	}
	spin_unlock(&fc->lock);

	list_for_each_entry_safe(req, next, &to_queue, list) {
		set_bit(FR_PENDING, &req->flags);
		clear_bit(FR_SENT, &req->flags);
		/* mark the request as resend request */
		req->in.h.unique |= FUSE_UNIQUE_RESEND;
	}

	spin_lock(&fiq->lock);
	if (!fiq->connected) {
		spin_unlock(&fiq->lock);
		list_for_each_entry(req, &to_queue, list)
			clear_bit(FR_PENDING, &req->flags);
		fuse_dev_end_requests(&to_queue);
		return;
	}
	/* iq and pq requests are both oldest to newest */
	list_splice(&to_queue, &fiq->pending);
	fuse_dev_wake_and_unlock(fiq);
}

static int fuse_notify_resend(struct fuse_conn *fc)
{
	fuse_resend(fc);
	return 0;
}

/*
 * Increments the fuse connection epoch.  This will result of dentries from
 * previous epochs to be invalidated.
 *
 * XXX optimization: add call to shrink_dcache_sb()?
 */
static int fuse_notify_inc_epoch(struct fuse_conn *fc)
{
	atomic_inc(&fc->epoch);

	return 0;
}

static int fuse_notify(struct fuse_conn *fc, enum fuse_notify_code code,
		       unsigned int size, struct fuse_copy_state *cs)
{
	/* Don't try to move folios (yet) */
	cs->move_folios = false;

	switch (code) {
	case FUSE_NOTIFY_POLL:
		return fuse_notify_poll(fc, size, cs);

	case FUSE_NOTIFY_INVAL_INODE:
		return fuse_notify_inval_inode(fc, size, cs);

	case FUSE_NOTIFY_INVAL_ENTRY:
		return fuse_notify_inval_entry(fc, size, cs);

	case FUSE_NOTIFY_STORE:
		return fuse_notify_store(fc, size, cs);

	case FUSE_NOTIFY_RETRIEVE:
		return fuse_notify_retrieve(fc, size, cs);

	case FUSE_NOTIFY_DELETE:
		return fuse_notify_delete(fc, size, cs);

	case FUSE_NOTIFY_RESEND:
		return fuse_notify_resend(fc);

	case FUSE_NOTIFY_INC_EPOCH:
		return fuse_notify_inc_epoch(fc);

	default:
		fuse_copy_finish(cs);
		return -EINVAL;
	}
}

/* Look up request on processing list by unique ID */
struct fuse_req *fuse_request_find(struct fuse_pqueue *fpq, u64 unique)
{
	unsigned int hash = fuse_req_hash(unique);
	struct fuse_req *req;

	list_for_each_entry(req, &fpq->processing[hash], list) {
		if (req->in.h.unique == unique)
			return req;
	}
	return NULL;
}

int fuse_copy_out_args(struct fuse_copy_state *cs, struct fuse_args *args,
		       unsigned nbytes)
{

	unsigned int reqsize = 0;

	/*
	 * Uring has all headers separated from args - args is payload only
	 */
	if (!cs->is_uring)
		reqsize = sizeof(struct fuse_out_header);

	reqsize += fuse_len_args(args->out_numargs, args->out_args);

	if (reqsize < nbytes || (reqsize > nbytes && !args->out_argvar))
		return -EINVAL;
	else if (reqsize > nbytes) {
		struct fuse_arg *lastarg = &args->out_args[args->out_numargs-1];
		unsigned diffsize = reqsize - nbytes;

		if (diffsize > lastarg->size)
			return -EINVAL;
		lastarg->size -= diffsize;
	}
	return fuse_copy_args(cs, args->out_numargs, args->out_pages,
			      args->out_args, args->page_zeroing);
}

/*
 * Write a single reply to a request.  First the header is copied from
 * the write buffer.  The request is then searched on the processing
 * list by the unique ID found in the header.  If found, then remove
 * it from the list and copy the rest of the buffer to the request.
 * The request is finished by calling fuse_request_end().
 */
static ssize_t fuse_dev_do_write(struct fuse_dev *fud,
				 struct fuse_copy_state *cs, size_t nbytes)
{
	int err;
	struct fuse_conn *fc = fud->fc;
	struct fuse_pqueue *fpq = &fud->pq;
	struct fuse_req *req;
	struct fuse_out_header oh;

	err = -EINVAL;
	if (nbytes < sizeof(struct fuse_out_header))
		goto out;

	err = fuse_copy_one(cs, &oh, sizeof(oh));
	if (err)
		goto copy_finish;

	err = -EINVAL;
	if (oh.len != nbytes)
		goto copy_finish;

	/*
	 * Zero oh.unique indicates unsolicited notification message
	 * and error contains notification code.
	 */
	if (!oh.unique) {
		err = fuse_notify(fc, oh.error, nbytes - sizeof(oh), cs);
		goto out;
	}

	err = -EINVAL;
	if (oh.error <= -512 || oh.error > 0)
		goto copy_finish;

	spin_lock(&fpq->lock);
	req = NULL;
	if (fpq->connected)
		req = fuse_request_find(fpq, oh.unique & ~FUSE_INT_REQ_BIT);

	err = -ENOENT;
	if (!req) {
		spin_unlock(&fpq->lock);
		goto copy_finish;
	}

	/* Is it an interrupt reply ID? */
	if (oh.unique & FUSE_INT_REQ_BIT) {
		__fuse_get_request(req);
		spin_unlock(&fpq->lock);

		err = 0;
		if (nbytes != sizeof(struct fuse_out_header))
			err = -EINVAL;
		else if (oh.error == -ENOSYS)
			fc->no_interrupt = 1;
		else if (oh.error == -EAGAIN)
			err = queue_interrupt(req);

		fuse_put_request(req);

		goto copy_finish;
	}

	clear_bit(FR_SENT, &req->flags);
	list_move(&req->list, &fpq->io);
	req->out.h = oh;
	set_bit(FR_LOCKED, &req->flags);
	spin_unlock(&fpq->lock);
	cs->req = req;
	if (!req->args->page_replace)
		cs->move_folios = false;

	if (oh.error)
		err = nbytes != sizeof(oh) ? -EINVAL : 0;
	else
		err = fuse_copy_out_args(cs, req->args, nbytes);
	fuse_copy_finish(cs);

	spin_lock(&fpq->lock);
	clear_bit(FR_LOCKED, &req->flags);
	if (!fpq->connected)
		err = -ENOENT;
	else if (err)
		req->out.h.error = -EIO;
	if (!test_bit(FR_PRIVATE, &req->flags))
		list_del_init(&req->list);
	spin_unlock(&fpq->lock);

	fuse_request_end(req);
out:
	return err ? err : nbytes;

copy_finish:
	fuse_copy_finish(cs);
	goto out;
}

static ssize_t fuse_dev_write(struct kiocb *iocb, struct iov_iter *from)
{
	struct fuse_copy_state cs;
	struct fuse_dev *fud = fuse_get_dev(iocb->ki_filp);

	if (!fud)
		return -EPERM;

	if (!user_backed_iter(from))
		return -EINVAL;

	fuse_copy_init(&cs, false, from);

	return fuse_dev_do_write(fud, &cs, iov_iter_count(from));
}

static ssize_t fuse_dev_splice_write(struct pipe_inode_info *pipe,
				     struct file *out, loff_t *ppos,
				     size_t len, unsigned int flags)
{
	unsigned int head, tail, count;
	unsigned nbuf;
	unsigned idx;
	struct pipe_buffer *bufs;
	struct fuse_copy_state cs;
	struct fuse_dev *fud;
	size_t rem;
	ssize_t ret;

	fud = fuse_get_dev(out);
	if (!fud)
		return -EPERM;

	pipe_lock(pipe);

	head = pipe->head;
	tail = pipe->tail;
	count = pipe_occupancy(head, tail);

	bufs = kvmalloc_array(count, sizeof(struct pipe_buffer), GFP_KERNEL);
	if (!bufs) {
		pipe_unlock(pipe);
		return -ENOMEM;
	}

	nbuf = 0;
	rem = 0;
	for (idx = tail; !pipe_empty(head, idx) && rem < len; idx++)
		rem += pipe_buf(pipe, idx)->len;

	ret = -EINVAL;
	if (rem < len)
		goto out_free;

	rem = len;
	while (rem) {
		struct pipe_buffer *ibuf;
		struct pipe_buffer *obuf;

		if (WARN_ON(nbuf >= count || pipe_empty(head, tail)))
			goto out_free;

		ibuf = pipe_buf(pipe, tail);
		obuf = &bufs[nbuf];

		if (rem >= ibuf->len) {
			*obuf = *ibuf;
			ibuf->ops = NULL;
			tail++;
			pipe->tail = tail;
		} else {
			if (!pipe_buf_get(pipe, ibuf))
				goto out_free;

			*obuf = *ibuf;
			obuf->flags &= ~PIPE_BUF_FLAG_GIFT;
			obuf->len = rem;
			ibuf->offset += obuf->len;
			ibuf->len -= obuf->len;
		}
		nbuf++;
		rem -= obuf->len;
	}
	pipe_unlock(pipe);

	fuse_copy_init(&cs, false, NULL);
	cs.pipebufs = bufs;
	cs.nr_segs = nbuf;
	cs.pipe = pipe;

	if (flags & SPLICE_F_MOVE)
		cs.move_folios = true;

	ret = fuse_dev_do_write(fud, &cs, len);

	pipe_lock(pipe);
out_free:
	for (idx = 0; idx < nbuf; idx++) {
		struct pipe_buffer *buf = &bufs[idx];

		if (buf->ops)
			pipe_buf_release(pipe, buf);
	}
	pipe_unlock(pipe);

	kvfree(bufs);
	return ret;
}

static __poll_t fuse_dev_poll(struct file *file, poll_table *wait)
{
	__poll_t mask = EPOLLOUT | EPOLLWRNORM;
	struct fuse_iqueue *fiq;
	struct fuse_dev *fud = fuse_get_dev(file);

	if (!fud)
		return EPOLLERR;

	fiq = &fud->fc->iq;
	poll_wait(file, &fiq->waitq, wait);

	spin_lock(&fiq->lock);
	if (!fiq->connected)
		mask = EPOLLERR;
	else if (request_pending(fiq))
		mask |= EPOLLIN | EPOLLRDNORM;
	spin_unlock(&fiq->lock);

	return mask;
}

/* Abort all requests on the given list (pending or processing) */
void fuse_dev_end_requests(struct list_head *head)
{
	while (!list_empty(head)) {
		struct fuse_req *req;
		req = list_entry(head->next, struct fuse_req, list);
		req->out.h.error = -ECONNABORTED;
		clear_bit(FR_SENT, &req->flags);
		list_del_init(&req->list);
		fuse_request_end(req);
	}
}

static void end_polls(struct fuse_conn *fc)
{
	struct rb_node *p;

	p = rb_first(&fc->polled_files);

	while (p) {
		struct fuse_file *ff;
		ff = rb_entry(p, struct fuse_file, polled_node);
		wake_up_interruptible_all(&ff->poll_wait);

		p = rb_next(p);
	}
}

/*
 * Abort all requests.
 *
 * Emergency exit in case of a malicious or accidental deadlock, or just a hung
 * filesystem.
 *
 * The same effect is usually achievable through killing the filesystem daemon
 * and all users of the filesystem.  The exception is the combination of an
 * asynchronous request and the tricky deadlock (see
 * Documentation/filesystems/fuse.rst).
 *
 * Aborting requests under I/O goes as follows: 1: Separate out unlocked
 * requests, they should be finished off immediately.  Locked requests will be
 * finished after unlock; see unlock_request(). 2: Finish off the unlocked
 * requests.  It is possible that some request will finish before we can.  This
 * is OK, the request will in that case be removed from the list before we touch
 * it.
 */
void fuse_abort_conn(struct fuse_conn *fc)
{
	struct fuse_iqueue *fiq = &fc->iq;

	spin_lock(&fc->lock);
	if (fc->connected) {
		struct fuse_dev *fud;
		struct fuse_req *req, *next;
		LIST_HEAD(to_end);
		unsigned int i;

		if (fc->timeout.req_timeout)
			cancel_delayed_work(&fc->timeout.work);

		/* Background queuing checks fc->connected under bg_lock */
		spin_lock(&fc->bg_lock);
		fc->connected = 0;
		spin_unlock(&fc->bg_lock);

		fuse_set_initialized(fc);
		list_for_each_entry(fud, &fc->devices, entry) {
			struct fuse_pqueue *fpq = &fud->pq;

			spin_lock(&fpq->lock);
			fpq->connected = 0;
			list_for_each_entry_safe(req, next, &fpq->io, list) {
				req->out.h.error = -ECONNABORTED;
				spin_lock(&req->waitq.lock);
				set_bit(FR_ABORTED, &req->flags);
				if (!test_bit(FR_LOCKED, &req->flags)) {
					set_bit(FR_PRIVATE, &req->flags);
					__fuse_get_request(req);
					list_move(&req->list, &to_end);
				}
				spin_unlock(&req->waitq.lock);
			}
			for (i = 0; i < FUSE_PQ_HASH_SIZE; i++)
				list_splice_tail_init(&fpq->processing[i],
						      &to_end);
			spin_unlock(&fpq->lock);
		}
		spin_lock(&fc->bg_lock);
		fc->blocked = 0;
		fc->max_background = UINT_MAX;
		flush_bg_queue(fc);
		spin_unlock(&fc->bg_lock);

		spin_lock(&fiq->lock);
		fiq->connected = 0;/*标明断开连接*/
		list_for_each_entry(req, &fiq->pending, list)
			clear_bit(FR_PENDING, &req->flags);
		list_splice_tail_init(&fiq->pending, &to_end);
		while (forget_pending(fiq))
			kfree(fuse_dequeue_forget(fiq, 1, NULL));
		wake_up_all(&fiq->waitq);
		spin_unlock(&fiq->lock);
		kill_fasync(&fiq->fasync, SIGIO, POLL_IN);
		end_polls(fc);
		wake_up_all(&fc->blocked_waitq);
		spin_unlock(&fc->lock);

		fuse_dev_end_requests(&to_end);

		/*
		 * fc->lock must not be taken to avoid conflicts with io-uring
		 * locks
		 */
		fuse_uring_abort(fc);
	} else {
		spin_unlock(&fc->lock);
	}
}
EXPORT_SYMBOL_GPL(fuse_abort_conn);

void fuse_wait_aborted(struct fuse_conn *fc)
{
	/* matches implicit memory barrier in fuse_drop_waiting() */
	smp_mb();
	wait_event(fc->blocked_waitq, atomic_read(&fc->num_waiting) == 0);

	fuse_uring_wait_stopped_queues(fc);
}

int fuse_dev_release(struct inode *inode, struct file *file)
{
	struct fuse_dev *fud = fuse_get_dev(file);

	if (fud) {
		struct fuse_conn *fc = fud->fc;
		struct fuse_pqueue *fpq = &fud->pq;
		LIST_HEAD(to_end);
		unsigned int i;

		spin_lock(&fpq->lock);
		WARN_ON(!list_empty(&fpq->io));
		for (i = 0; i < FUSE_PQ_HASH_SIZE; i++)
			list_splice_init(&fpq->processing[i], &to_end);
		spin_unlock(&fpq->lock);

		fuse_dev_end_requests(&to_end);

		/* Are we the last open device? */
		if (atomic_dec_and_test(&fc->dev_count)) {
			WARN_ON(fc->iq.fasync != NULL);
			fuse_abort_conn(fc);
		}
		fuse_dev_free(fud);
	}
	return 0;
}
EXPORT_SYMBOL_GPL(fuse_dev_release);

static int fuse_dev_fasync(int fd, struct file *file, int on)
{
	struct fuse_dev *fud = fuse_get_dev(file);

	if (!fud)
		return -EPERM;

	/* No locking - fasync_helper does its own locking */
	return fasync_helper(fd, file, on, &fud->fc->iq.fasync);
}

static int fuse_device_clone(struct fuse_conn *fc, struct file *new)
{
	struct fuse_dev *fud;

	if (new->private_data)
		/*调用时private_data不能有值*/
		return -EINVAL;

	/*申请并安装fud，并设置private_data*/
	fud = fuse_dev_alloc_install(fc);
	if (!fud)
		return -ENOMEM;

	new->private_data = fud;
	atomic_inc(&fc->dev_count);

	return 0;
}

static long fuse_dev_ioctl_clone(struct file *file, __u32 __user *argp)
{
	int res;
	int oldfd;
	struct fuse_dev *fud = NULL;

	if (get_user(oldfd, argp))
		return -EFAULT;

	CLASS(fd, f)(oldfd);
	if (fd_empty(f))
		return -EINVAL;

	/*
	 * Check against file->f_op because CUSE
	 * uses the same ioctl handler.
	 */
	if (fd_file(f)->f_op == file->f_op)
		fud = fuse_get_dev(fd_file(f));

	res = -EINVAL;
	if (fud) {
		mutex_lock(&fuse_mutex);
		res = fuse_device_clone(fud->fc, file);
		mutex_unlock(&fuse_mutex);
	}

	return res;
}

static long fuse_dev_ioctl_backing_open(struct file *file,
					struct fuse_backing_map __user *argp)
{
	struct fuse_dev *fud = fuse_get_dev(file);
	struct fuse_backing_map map;

	if (!fud)
		return -EPERM;

	if (!IS_ENABLED(CONFIG_FUSE_PASSTHROUGH))
		return -EOPNOTSUPP;

	if (copy_from_user(&map, argp, sizeof(map)))
		return -EFAULT;

	return fuse_backing_open(fud->fc, &map);
}

static long fuse_dev_ioctl_backing_close(struct file *file, __u32 __user *argp)
{
	struct fuse_dev *fud = fuse_get_dev(file);
	int backing_id;

	if (!fud)
		return -EPERM;

	if (!IS_ENABLED(CONFIG_FUSE_PASSTHROUGH))
		return -EOPNOTSUPP;

	if (get_user(backing_id, argp))
		return -EFAULT;

	return fuse_backing_close(fud->fc, backing_id);
}

static long fuse_dev_ioctl(struct file *file, unsigned int cmd,
			   unsigned long arg)
{
	void __user *argp = (void __user *)arg;

	switch (cmd) {
	case FUSE_DEV_IOC_CLONE:
		return fuse_dev_ioctl_clone(file, argp);

<<<<<<< HEAD
		f = fdget(oldfd);/*取用户态指定的file*/
		if (!f.file)
			return -EINVAL;
=======
	case FUSE_DEV_IOC_BACKING_OPEN:
		return fuse_dev_ioctl_backing_open(file, argp);

	case FUSE_DEV_IOC_BACKING_CLOSE:
		return fuse_dev_ioctl_backing_close(file, argp);
>>>>>>> 155a3c00

	default:
		return -ENOTTY;
	}
}

#ifdef CONFIG_PROC_FS
static void fuse_dev_show_fdinfo(struct seq_file *seq, struct file *file)
{
	struct fuse_dev *fud = fuse_get_dev(file);
	if (!fud)
		return;

	seq_printf(seq, "fuse_connection:\t%u\n", fud->fc->dev);
}
#endif

const struct file_operations fuse_dev_operations = {
	.owner		= THIS_MODULE,
	.open		= fuse_dev_open,
	.read_iter	= fuse_dev_read,
	.splice_read	= fuse_dev_splice_read,
	.write_iter	= fuse_dev_write,
	.splice_write	= fuse_dev_splice_write,
	.poll		= fuse_dev_poll,
	.release	= fuse_dev_release,
	.fasync		= fuse_dev_fasync,
	.unlocked_ioctl = fuse_dev_ioctl,
	.compat_ioctl   = compat_ptr_ioctl,
#ifdef CONFIG_FUSE_IO_URING
	.uring_cmd	= fuse_uring_cmd,
#endif
#ifdef CONFIG_PROC_FS
	.show_fdinfo	= fuse_dev_show_fdinfo,
#endif
};
EXPORT_SYMBOL_GPL(fuse_dev_operations);

static struct miscdevice fuse_miscdevice = {
	.minor = FUSE_MINOR,
	.name  = "fuse",
	.fops = &fuse_dev_operations,
};

int __init fuse_dev_init(void)
{
	int err = -ENOMEM;
	/*创建cache,用于分配fuse_req*/
	fuse_req_cachep = kmem_cache_create("fuse_request",
					    sizeof(struct fuse_req),
					    0, 0, NULL);
	if (!fuse_req_cachep)
		goto out;

	/*misc设备注册*/
	err = misc_register(&fuse_miscdevice);
	if (err)
		goto out_cache_clean;

	return 0;

 out_cache_clean:
	kmem_cache_destroy(fuse_req_cachep);
 out:
	return err;
}

void fuse_dev_cleanup(void)
{
	misc_deregister(&fuse_miscdevice);
	kmem_cache_destroy(fuse_req_cachep);
}<|MERGE_RESOLUTION|>--- conflicted
+++ resolved
@@ -33,15 +33,11 @@
 
 static struct kmem_cache *fuse_req_cachep;
 
-<<<<<<< HEAD
-/*私有数据为fuse_dev*/
-static struct fuse_dev *fuse_get_dev(struct file *file)
-=======
 const unsigned long fuse_timeout_timer_freq =
 	secs_to_jiffies(FUSE_TIMEOUT_TIMER_FREQ);
 
+/*私有数据为fuse_dev*/
 bool fuse_request_expired(struct fuse_conn *fc, struct list_head *list)
->>>>>>> 155a3c00
 {
 	struct fuse_req *req;
 
@@ -139,12 +135,8 @@
 	init_waitqueue_head(&req->waitq);
 	refcount_set(&req->count, 1);
 	__set_bit(FR_PENDING, &req->flags);
-<<<<<<< HEAD
 	req->fm = fm;/*设置fm*/
-=======
-	req->fm = fm;
 	req->create_time = jiffies;
->>>>>>> 155a3c00
 }
 
 static struct fuse_req *fuse_request_alloc(struct fuse_mount *fm, gfp_t flags)
@@ -409,13 +401,8 @@
 	req->in.h.len = sizeof(struct fuse_in_header) +
 		fuse_len_args(req->args->in_numargs,
 			      (struct fuse_arg *) req->args->in_args);
-<<<<<<< HEAD
-	list_add_tail(&req->list, &fiq->pending);/*将请求加入到pending链表*/
-	fiq->ops->wake_pending_and_unlock(fiq);/*唤醒对端*/
-=======
 	trace_fuse_request_send(req);
 	fiq->ops->send_req(fiq, req);
->>>>>>> 155a3c00
 }
 
 void fuse_queue_forget(struct fuse_conn *fc, struct fuse_forget_link *forget,
@@ -440,13 +427,7 @@
 		req = list_first_entry(&fc->bg_queue, struct fuse_req, list);
 		list_del(&req->list);
 		fc->active_background++;
-<<<<<<< HEAD
-		spin_lock(&fiq->lock);
-		req->in.h.unique = fuse_get_unique(fiq);
-		queue_request_and_unlock(fiq, req);/*将req入队*/
-=======
 		fuse_send_one(fiq, req);
->>>>>>> 155a3c00
 	}
 }
 
@@ -593,20 +574,6 @@
 	struct fuse_iqueue *fiq = &req->fm->fc->iq;
 
 	BUG_ON(test_bit(FR_BACKGROUND, &req->flags));
-<<<<<<< HEAD
-	spin_lock(&fiq->lock);
-	if (!fiq->connected) {
-		/*未建立连接，报错*/
-		spin_unlock(&fiq->lock);
-		req->out.h.error = -ENOTCONN;
-	} else {
-		req->in.h.unique = fuse_get_unique(fiq);
-		/* acquire extra reference, since request is still needed
-		   after fuse_request_end() */
-		__fuse_get_request(req);/*增加请求引用*/
-		queue_request_and_unlock(fiq, req);/*req入队*/
-=======
->>>>>>> 155a3c00
 
 	/* acquire extra reference, since request is still needed after
 	   fuse_request_end() */
@@ -813,18 +780,7 @@
 
 	fuse_args_to_req(req, args);
 
-<<<<<<< HEAD
-	spin_lock(&fiq->lock);
-	if (fiq->connected) {
-		queue_request_and_unlock(fiq, req);/*req入队*/
-	} else {
-		err = -ENODEV;
-		spin_unlock(&fiq->lock);
-		fuse_put_request(req);
-	}
-=======
 	fuse_send_one(fiq, req);
->>>>>>> 155a3c00
 
 	return 0;
 }
@@ -2670,17 +2626,11 @@
 	case FUSE_DEV_IOC_CLONE:
 		return fuse_dev_ioctl_clone(file, argp);
 
-<<<<<<< HEAD
-		f = fdget(oldfd);/*取用户态指定的file*/
-		if (!f.file)
-			return -EINVAL;
-=======
 	case FUSE_DEV_IOC_BACKING_OPEN:
 		return fuse_dev_ioctl_backing_open(file, argp);
 
 	case FUSE_DEV_IOC_BACKING_CLOSE:
 		return fuse_dev_ioctl_backing_close(file, argp);
->>>>>>> 155a3c00
 
 	default:
 		return -ENOTTY;
