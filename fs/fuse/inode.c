--- conflicted
+++ resolved
@@ -1861,13 +1861,8 @@
 	fc->no_force_umount = ctx->no_force_umount;
 
 	err = -ENOMEM;
-<<<<<<< HEAD
 	root = fuse_get_root_inode(sb, ctx->rootmode);/*获取root inode*/
-	sb->s_d_op = &fuse_root_dentry_operations;
-=======
-	root = fuse_get_root_inode(sb, ctx->rootmode);
 	set_default_d_op(sb, &fuse_dentry_operations);
->>>>>>> f2d282e1
 	root_dentry = d_make_root(root);
 	if (!root_dentry)
 		goto err_dev_free;
