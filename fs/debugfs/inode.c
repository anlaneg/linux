--- conflicted
+++ resolved
@@ -395,29 +395,8 @@
 	    /*未指定parent,使用挂载点*/
 		parent = debugfs_mount->mnt_root;
 
-<<<<<<< HEAD
-	inode_lock(d_inode(parent));
-	if (unlikely(IS_DEADDIR(d_inode(parent))))
-		dentry = ERR_PTR(-ENOENT);
-	else
-	    	/*检查parent下是否已存在$name的dentry*/
-		dentry = lookup_noperm(&QSTR(name), parent);
-	if (!IS_ERR(dentry) && d_really_is_positive(dentry)) {
-	    /*此名称的dentry已存在，区分是文件还是目录，进行告警*/
-		if (d_is_dir(dentry))
-			pr_err("Directory '%s' with parent '%s' already present!\n",
-			       name, parent->d_name.name);
-		else
-			pr_err("File '%s' in directory '%s' already present!\n",
-			       name, parent->d_name.name);
-		dput(dentry);
-		dentry = ERR_PTR(-EEXIST);
-	}
-
+	dentry = simple_start_creating(parent, name);
 	/*dentry有误，释放对debugfs mount的引用*/
-=======
-	dentry = simple_start_creating(parent, name);
->>>>>>> f2d282e1
 	if (IS_ERR(dentry)) {
 		if (dentry == ERR_PTR(-EEXIST))
 			pr_err("'%s' already exists in '%pd'\n", name, parent);
