// SPDX-License-Identifier: GPL-2.0
/*
 *  linux/fs/proc/base.c
 *
 *  Copyright (C) 1991, 1992 Linus Torvalds
 *
 *  proc base directory handling functions
 *
 *  1999, Al Viro. Rewritten. Now it covers the whole per-process part.
 *  Instead of using magical inumbers to determine the kind of object
 *  we allocate and fill in-core inodes upon lookup. They don't even
 *  go into icache. We cache the reference to task_struct upon lookup too.
 *  Eventually it should become a filesystem in its own. We don't use the
 *  rest of procfs anymore.
 *
 *
 *  Changelog:
 *  17-Jan-2005
 *  Allan Bezerra
 *  Bruna Moreira <bruna.moreira@indt.org.br>
 *  Edjard Mota <edjard.mota@indt.org.br>
 *  Ilias Biris <ilias.biris@indt.org.br>
 *  Mauricio Lin <mauricio.lin@indt.org.br>
 *
 *  Embedded Linux Lab - 10LE Instituto Nokia de Tecnologia - INdT
 *
 *  A new process specific entry (smaps) included in /proc. It shows the
 *  size of rss for each memory area. The maps entry lacks information
 *  about physical memory size (rss) for each mapped file, i.e.,
 *  rss information for executables and library files.
 *  This additional information is useful for any tools that need to know
 *  about physical memory consumption for a process specific library.
 *
 *  Changelog:
 *  21-Feb-2005
 *  Embedded Linux Lab - 10LE Instituto Nokia de Tecnologia - INdT
 *  Pud inclusion in the page table walking.
 *
 *  ChangeLog:
 *  10-Mar-2005
 *  10LE Instituto Nokia de Tecnologia - INdT:
 *  A better way to walks through the page table as suggested by Hugh Dickins.
 *
 *  Simo Piiroinen <simo.piiroinen@nokia.com>:
 *  Smaps information related to shared, private, clean and dirty pages.
 *
 *  Paul Mundt <paul.mundt@nokia.com>:
 *  Overall revision about smaps.
 */

#include <linux/uaccess.h>

#include <linux/errno.h>
#include <linux/time.h>
#include <linux/proc_fs.h>
#include <linux/stat.h>
#include <linux/task_io_accounting_ops.h>
#include <linux/init.h>
#include <linux/capability.h>
#include <linux/file.h>
#include <linux/generic-radix-tree.h>
#include <linux/string.h>
#include <linux/seq_file.h>
#include <linux/namei.h>
#include <linux/mnt_namespace.h>
#include <linux/mm.h>
#include <linux/swap.h>
#include <linux/rcupdate.h>
#include <linux/kallsyms.h>
#include <linux/stacktrace.h>
#include <linux/resource.h>
#include <linux/module.h>
#include <linux/mount.h>
#include <linux/security.h>
#include <linux/ptrace.h>
#include <linux/printk.h>
#include <linux/cache.h>
#include <linux/cgroup.h>
#include <linux/cpuset.h>
#include <linux/audit.h>
#include <linux/poll.h>
#include <linux/nsproxy.h>
#include <linux/oom.h>
#include <linux/elf.h>
#include <linux/pid_namespace.h>
#include <linux/user_namespace.h>
#include <linux/fs_parser.h>
#include <linux/fs_struct.h>
#include <linux/slab.h>
#include <linux/sched/autogroup.h>
#include <linux/sched/mm.h>
#include <linux/sched/coredump.h>
#include <linux/sched/debug.h>
#include <linux/sched/stat.h>
#include <linux/posix-timers.h>
#include <linux/time_namespace.h>
#include <linux/resctrl.h>
#include <linux/cn_proc.h>
#include <linux/ksm.h>
#include <uapi/linux/lsm.h>
#include <trace/events/oom.h>
#include "internal.h"
#include "fd.h"

#include "../../lib/kstrtox.h"

/* NOTE:
 *	Implementing inode permission operations in /proc is almost
 *	certainly an error.  Permission checks need to happen during
 *	each system call not at open time.  The reason is that most of
 *	what we wish to check for permissions in /proc varies at runtime.
 *
 *	The classic example of a problem is opening file descriptors
 *	in /proc for a task before it execs a suid executable.
 */

static u8 nlink_tid __ro_after_init;
static u8 nlink_tgid __ro_after_init;

enum proc_mem_force {
	PROC_MEM_FORCE_ALWAYS,
	PROC_MEM_FORCE_PTRACE,
	PROC_MEM_FORCE_NEVER
};

static enum proc_mem_force proc_mem_force_override __ro_after_init =
	IS_ENABLED(CONFIG_PROC_MEM_NO_FORCE) ? PROC_MEM_FORCE_NEVER :
	IS_ENABLED(CONFIG_PROC_MEM_FORCE_PTRACE) ? PROC_MEM_FORCE_PTRACE :
	PROC_MEM_FORCE_ALWAYS;

static const struct constant_table proc_mem_force_table[] __initconst = {
	{ "always", PROC_MEM_FORCE_ALWAYS },
	{ "ptrace", PROC_MEM_FORCE_PTRACE },
	{ "never", PROC_MEM_FORCE_NEVER },
	{ }
};

static int __init early_proc_mem_force_override(char *buf)
{
	if (!buf)
		return -EINVAL;

	/*
	 * lookup_constant() defaults to proc_mem_force_override to preseve
	 * the initial Kconfig choice in case an invalid param gets passed.
	 */
	proc_mem_force_override = lookup_constant(proc_mem_force_table,
						  buf, proc_mem_force_override);

	return 0;
}
early_param("proc_mem.force_override", early_proc_mem_force_override);

struct pid_entry {
	const char *name;
	unsigned int len;
	umode_t mode;
	const struct inode_operations *iop;
	const struct file_operations *fop;
	union proc_op op;
};

#define NOD(NAME, MODE, IOP, FOP, OP) {			\
	.name = (NAME),					\
	.len  = sizeof(NAME) - 1,			\
	.mode = MODE,					\
	.iop  = IOP,					\
	.fop  = FOP,					\
	.op   = OP,					\
}

#define DIR(NAME, MODE, iops, fops)	\
	NOD(NAME, (S_IFDIR|(MODE)), &iops, &fops, {} )
#define LNK(NAME, get_link)					\
	NOD(NAME, (S_IFLNK|S_IRWXUGO),				\
		&proc_pid_link_inode_operations, NULL,		\
		{ .proc_get_link = get_link } )
#define REG(NAME, MODE, fops)				\
	NOD(NAME, (S_IFREG|(MODE)), NULL, &fops, {})
#define ONE(NAME, MODE, show)				\
	NOD(NAME, (S_IFREG|(MODE)),			\
		NULL, &proc_single_file_operations,	\
		{ .proc_show = show } )
#define ATTR(LSMID, NAME, MODE)				\
	NOD(NAME, (S_IFREG|(MODE)),			\
		NULL, &proc_pid_attr_operations,	\
		{ .lsmid = LSMID })

/*
 * Count the number of hardlinks for the pid_entry table, excluding the .
 * and .. links.
 */
static unsigned int __init pid_entry_nlink(const struct pid_entry *entries,
	unsigned int n)
{
	unsigned int i;
	unsigned int count;

	count = 2;
	for (i = 0; i < n; ++i) {
		if (S_ISDIR(entries[i].mode))
			++count;
	}

	return count;
}

static int get_task_root(struct task_struct *task, struct path *root)
{
	int result = -ENOENT;

	task_lock(task);
	if (task->fs) {
		get_fs_root(task->fs, root);
		result = 0;
	}
	task_unlock(task);
	return result;
}

static int proc_cwd_link(struct dentry *dentry, struct path *path)
{
	struct task_struct *task = get_proc_task(d_inode(dentry));
	int result = -ENOENT;

	if (task) {
		task_lock(task);
		if (task->fs) {
			get_fs_pwd(task->fs, path);
			result = 0;
		}
		task_unlock(task);
		put_task_struct(task);
	}
	return result;
}

static int proc_root_link(struct dentry *dentry, struct path *path)
{
	struct task_struct *task = get_proc_task(d_inode(dentry));
	int result = -ENOENT;

	if (task) {
		result = get_task_root(task, path);
		put_task_struct(task);
	}
	return result;
}

/*
 * If the user used setproctitle(), we just get the string from
 * user space at arg_start, and limit it to a maximum of one page.
 */
static ssize_t get_mm_proctitle(struct mm_struct *mm, char __user *buf,
				size_t count, unsigned long pos,
				unsigned long arg_start)
{
	char *page;
	int ret, got;

	if (pos >= PAGE_SIZE)
		return 0;

	page = (char *)__get_free_page(GFP_KERNEL);
	if (!page)
		return -ENOMEM;

	ret = 0;
	got = access_remote_vm(mm, arg_start, page, PAGE_SIZE, FOLL_ANON);
	if (got > 0) {
		int len = strnlen(page, got);

		/* Include the NUL character if it was found */
		if (len < got)
			len++;

		if (len > pos) {
			len -= pos;
			if (len > count)
				len = count;
			len -= copy_to_user(buf, page+pos, len);
			if (!len)
				len = -EFAULT;
			ret = len;
		}
	}
	free_page((unsigned long)page);
	return ret;
}

static ssize_t get_mm_cmdline(struct mm_struct *mm, char __user *buf,
			      size_t count, loff_t *ppos)
{
	unsigned long arg_start, arg_end, env_start, env_end;
	unsigned long pos, len;
	char *page, c;

	/* Check if process spawned far enough to have cmdline. */
	if (!mm->env_end)
		return 0;

	spin_lock(&mm->arg_lock);
	arg_start = mm->arg_start;
	arg_end = mm->arg_end;
	env_start = mm->env_start;
	env_end = mm->env_end;
	spin_unlock(&mm->arg_lock);

	if (arg_start >= arg_end)
		return 0;

	/*
	 * We allow setproctitle() to overwrite the argument
	 * strings, and overflow past the original end. But
	 * only when it overflows into the environment area.
	 */
	if (env_start != arg_end || env_end < env_start)
		env_start = env_end = arg_end;
	len = env_end - arg_start;

	/* We're not going to care if "*ppos" has high bits set */
	pos = *ppos;
	if (pos >= len)
		return 0;
	if (count > len - pos)
		count = len - pos;
	if (!count)
		return 0;

	/*
	 * Magical special case: if the argv[] end byte is not
	 * zero, the user has overwritten it with setproctitle(3).
	 *
	 * Possible future enhancement: do this only once when
	 * pos is 0, and set a flag in the 'struct file'.
	 */
	if (access_remote_vm(mm, arg_end-1, &c, 1, FOLL_ANON) == 1 && c)
		return get_mm_proctitle(mm, buf, count, pos, arg_start);

	/*
	 * For the non-setproctitle() case we limit things strictly
	 * to the [arg_start, arg_end[ range.
	 */
	pos += arg_start;
	if (pos < arg_start || pos >= arg_end)
		return 0;
	if (count > arg_end - pos)
		count = arg_end - pos;

	page = (char *)__get_free_page(GFP_KERNEL);
	if (!page)
		return -ENOMEM;

	len = 0;
	while (count) {
		int got;
		size_t size = min_t(size_t, PAGE_SIZE, count);

		got = access_remote_vm(mm, pos, page, size, FOLL_ANON);
		if (got <= 0)
			break;
		got -= copy_to_user(buf, page, got);
		if (unlikely(!got)) {
			if (!len)
				len = -EFAULT;
			break;
		}
		pos += got;
		buf += got;
		len += got;
		count -= got;
	}

	free_page((unsigned long)page);
	return len;
}

static ssize_t get_task_cmdline(struct task_struct *tsk, char __user *buf,
				size_t count, loff_t *pos)
{
	struct mm_struct *mm;
	ssize_t ret;

	mm = get_task_mm(tsk);
	if (!mm)
		return 0;

	ret = get_mm_cmdline(mm, buf, count, pos);
	mmput(mm);
	return ret;
}

static ssize_t proc_pid_cmdline_read(struct file *file, char __user *buf,
				     size_t count, loff_t *pos)
{
	struct task_struct *tsk;
	ssize_t ret;

	BUG_ON(*pos < 0);

	tsk = get_proc_task(file_inode(file));
	if (!tsk)
		return -ESRCH;
	ret = get_task_cmdline(tsk, buf, count, pos);
	put_task_struct(tsk);
	if (ret > 0)
		*pos += ret;
	return ret;
}

static const struct file_operations proc_pid_cmdline_ops = {
	.read	= proc_pid_cmdline_read,
	.llseek	= generic_file_llseek,
};

#ifdef CONFIG_KALLSYMS
/*
 * Provides a wchan file via kallsyms in a proper one-value-per-file format.
 * Returns the resolved symbol to user space.
 */
static int proc_pid_wchan(struct seq_file *m, struct pid_namespace *ns,
			  struct pid *pid, struct task_struct *task)
{
	unsigned long wchan;
	char symname[KSYM_NAME_LEN];

	if (!ptrace_may_access(task, PTRACE_MODE_READ_FSCREDS))
		goto print0;

	wchan = get_wchan(task);
	if (wchan && !lookup_symbol_name(wchan, symname)) {
		seq_puts(m, symname);
		return 0;
	}

print0:
	seq_putc(m, '0');
	return 0;
}
#endif /* CONFIG_KALLSYMS */

static int lock_trace(struct task_struct *task)
{
	int err = down_read_killable(&task->signal->exec_update_lock);
	if (err)
		return err;
	if (!ptrace_may_access(task, PTRACE_MODE_ATTACH_FSCREDS)) {
		up_read(&task->signal->exec_update_lock);
		return -EPERM;
	}
	return 0;
}

static void unlock_trace(struct task_struct *task)
{
	up_read(&task->signal->exec_update_lock);
}

#ifdef CONFIG_STACKTRACE

#define MAX_STACK_TRACE_DEPTH	64

static int proc_pid_stack(struct seq_file *m, struct pid_namespace *ns,
			  struct pid *pid, struct task_struct *task)
{
	unsigned long *entries;
	int err;

	/*
	 * The ability to racily run the kernel stack unwinder on a running task
	 * and then observe the unwinder output is scary; while it is useful for
	 * debugging kernel issues, it can also allow an attacker to leak kernel
	 * stack contents.
	 * Doing this in a manner that is at least safe from races would require
	 * some work to ensure that the remote task can not be scheduled; and
	 * even then, this would still expose the unwinder as local attack
	 * surface.
	 * Therefore, this interface is restricted to root.
	 */
	if (!file_ns_capable(m->file, &init_user_ns, CAP_SYS_ADMIN))
		return -EACCES;

	entries = kmalloc_array(MAX_STACK_TRACE_DEPTH, sizeof(*entries),
				GFP_KERNEL);
	if (!entries)
		return -ENOMEM;

	err = lock_trace(task);
	if (!err) {
		unsigned int i, nr_entries;

		nr_entries = stack_trace_save_tsk(task, entries,
						  MAX_STACK_TRACE_DEPTH, 0);

		for (i = 0; i < nr_entries; i++) {
			seq_printf(m, "[<0>] %pB\n", (void *)entries[i]);
		}

		unlock_trace(task);
	}
	kfree(entries);

	return err;
}
#endif

#ifdef CONFIG_SCHED_INFO
/*
 * Provides /proc/PID/schedstat
 */
static int proc_pid_schedstat(struct seq_file *m, struct pid_namespace *ns,
			      struct pid *pid, struct task_struct *task)
{
	if (unlikely(!sched_info_on()))
		seq_puts(m, "0 0 0\n");
	else
		seq_printf(m, "%llu %llu %lu\n",
		   (unsigned long long)task->se.sum_exec_runtime,
		   (unsigned long long)task->sched_info.run_delay,
		   task->sched_info.pcount);

	return 0;
}
#endif

#ifdef CONFIG_LATENCYTOP
static int lstats_show_proc(struct seq_file *m, void *v)
{
	int i;
	struct inode *inode = m->private;
	struct task_struct *task = get_proc_task(inode);

	if (!task)
		return -ESRCH;
	seq_puts(m, "Latency Top version : v0.1\n");
	for (i = 0; i < LT_SAVECOUNT; i++) {
		struct latency_record *lr = &task->latency_record[i];
		if (lr->backtrace[0]) {
			int q;
			seq_printf(m, "%i %li %li",
				   lr->count, lr->time, lr->max);
			for (q = 0; q < LT_BACKTRACEDEPTH; q++) {
				unsigned long bt = lr->backtrace[q];

				if (!bt)
					break;
				seq_printf(m, " %ps", (void *)bt);
			}
			seq_putc(m, '\n');
		}

	}
	put_task_struct(task);
	return 0;
}

static int lstats_open(struct inode *inode, struct file *file)
{
	return single_open(file, lstats_show_proc, inode);
}

static ssize_t lstats_write(struct file *file, const char __user *buf,
			    size_t count, loff_t *offs)
{
	struct task_struct *task = get_proc_task(file_inode(file));

	if (!task)
		return -ESRCH;
	clear_tsk_latency_tracing(task);
	put_task_struct(task);

	return count;
}

static const struct file_operations proc_lstats_operations = {
	.open		= lstats_open,
	.read		= seq_read,
	.write		= lstats_write,
	.llseek		= seq_lseek,
	.release	= single_release,
};

#endif

static int proc_oom_score(struct seq_file *m, struct pid_namespace *ns,
			  struct pid *pid, struct task_struct *task)
{
	unsigned long totalpages = totalram_pages() + total_swap_pages;
	unsigned long points = 0;
	long badness;

	badness = oom_badness(task, totalpages);
	/*
	 * Special case OOM_SCORE_ADJ_MIN for all others scale the
	 * badness value into [0, 2000] range which we have been
	 * exporting for a long time so userspace might depend on it.
	 */
	if (badness != LONG_MIN)
		points = (1000 + badness * 1000 / (long)totalpages) * 2 / 3;

	seq_printf(m, "%lu\n", points);

	return 0;
}

struct limit_names {
	const char *name;
	const char *unit;
};

/*各limit的名称及单位名称*/
static const struct limit_names lnames[RLIM_NLIMITS] = {
	[RLIMIT_CPU] = {"Max cpu time", "seconds"},
	[RLIMIT_FSIZE] = {"Max file size", "bytes"},
	[RLIMIT_DATA] = {"Max data size", "bytes"},
	[RLIMIT_STACK] = {"Max stack size", "bytes"},
	[RLIMIT_CORE] = {"Max core file size", "bytes"},
	[RLIMIT_RSS] = {"Max resident set", "bytes"},
	[RLIMIT_NPROC] = {"Max processes", "processes"},
	[RLIMIT_NOFILE] = {"Max open files", "files"},
	[RLIMIT_MEMLOCK] = {"Max locked memory", "bytes"},
	[RLIMIT_AS] = {"Max address space", "bytes"},
	[RLIMIT_LOCKS] = {"Max file locks", "locks"},
	[RLIMIT_SIGPENDING] = {"Max pending signals", "signals"},
	[RLIMIT_MSGQUEUE] = {"Max msgqueue size", "bytes"},
	[RLIMIT_NICE] = {"Max nice priority", NULL},
	[RLIMIT_RTPRIO] = {"Max realtime priority", NULL},
	[RLIMIT_RTTIME] = {"Max realtime timeout", "us"},
};

/* Display limits for a process */
static int proc_pid_limits(struct seq_file *m, struct pid_namespace *ns,
			   struct pid *pid, struct task_struct *task)
{
	unsigned int i;
	unsigned long flags;

	struct rlimit rlim[RLIM_NLIMITS];

	if (!lock_task_sighand(task, &flags))
		return 0;
	/*取limit*/
	memcpy(rlim, task->signal->rlim, sizeof(struct rlimit) * RLIM_NLIMITS);
	unlock_task_sighand(task, &flags);

	/*
	 * print the file header
	 */
	seq_puts(m, "Limit                     "
		"Soft Limit           "
		"Hard Limit           "
		"Units     \n");

	for (i = 0; i < RLIM_NLIMITS; i++) {
		/*limit名称，及当前配置的值*/
		if (rlim[i].rlim_cur == RLIM_INFINITY)
			/*指明unlimited*/
			seq_printf(m, "%-25s %-20s ",
				   lnames[i].name, "unlimited");
		else
			seq_printf(m, "%-25s %-20lu ",
				   lnames[i].name, rlim[i].rlim_cur);

		/*最大值*/
		if (rlim[i].rlim_max == RLIM_INFINITY)
			seq_printf(m, "%-20s ", "unlimited");
		else
			seq_printf(m, "%-20lu ", rlim[i].rlim_max);

		/*单位*/
		if (lnames[i].unit)
			seq_printf(m, "%-10s\n", lnames[i].unit);
		else
			seq_putc(m, '\n');
	}

	return 0;
}

#ifdef CONFIG_HAVE_ARCH_TRACEHOOK
static int proc_pid_syscall(struct seq_file *m, struct pid_namespace *ns,
			    struct pid *pid, struct task_struct *task)
{
	struct syscall_info info;
	u64 *args = &info.data.args[0];
	int res;

	res = lock_trace(task);
	if (res)
		return res;

	if (task_current_syscall(task, &info))
		seq_puts(m, "running\n");
	else if (info.data.nr < 0)
		seq_printf(m, "%d 0x%llx 0x%llx\n",
			   info.data.nr, info.sp, info.data.instruction_pointer);
	else
		seq_printf(m,
		       "%d 0x%llx 0x%llx 0x%llx 0x%llx 0x%llx 0x%llx 0x%llx 0x%llx\n",
		       info.data.nr,
		       args[0], args[1], args[2], args[3], args[4], args[5],
		       info.sp, info.data.instruction_pointer);
	unlock_trace(task);

	return 0;
}
#endif /* CONFIG_HAVE_ARCH_TRACEHOOK */

/************************************************************************/
/*                       Here the fs part begins                        */
/************************************************************************/

/* permission checks */
static bool proc_fd_access_allowed(struct inode *inode)
{
	struct task_struct *task;
	bool allowed = false;
	/* Allow access to a task's file descriptors if it is us or we
	 * may use ptrace attach to the process and find out that
	 * information.
	 */
	task = get_proc_task(inode);
	if (task) {
		allowed = ptrace_may_access(task, PTRACE_MODE_READ_FSCREDS);
		put_task_struct(task);
	}
	return allowed;
}

int proc_setattr(struct mnt_idmap *idmap, struct dentry *dentry,
		 struct iattr *attr)
{
	int error;
	struct inode *inode = d_inode(dentry);

	if (attr->ia_valid & ATTR_MODE)
		return -EPERM;

	error = setattr_prepare(&nop_mnt_idmap, dentry, attr);
	if (error)
		return error;

	setattr_copy(&nop_mnt_idmap, inode, attr);
	return 0;
}

/*
 * May current process learn task's sched/cmdline info (for hide_pid_min=1)
 * or euid/egid (for hide_pid_min=2)?
 */
static bool has_pid_permissions(struct proc_fs_info *fs_info,
				 struct task_struct *task,
				 enum proc_hidepid hide_pid_min)
{
	/*
	 * If 'hidpid' mount option is set force a ptrace check,
	 * we indicate that we are using a filesystem syscall
	 * by passing PTRACE_MODE_READ_FSCREDS
	 */
	if (fs_info->hide_pid == HIDEPID_NOT_PTRACEABLE)
		return ptrace_may_access(task, PTRACE_MODE_READ_FSCREDS);

	if (fs_info->hide_pid < hide_pid_min)
		return true;
	if (in_group_p(fs_info->pid_gid))
		return true;
	return ptrace_may_access(task, PTRACE_MODE_READ_FSCREDS);
}


static int proc_pid_permission(struct mnt_idmap *idmap,
			       struct inode *inode, int mask)
{
	struct proc_fs_info *fs_info = proc_sb_info(inode->i_sb);
	struct task_struct *task;
	bool has_perms;

	task = get_proc_task(inode);
	if (!task)
		return -ESRCH;
	has_perms = has_pid_permissions(fs_info, task, HIDEPID_NO_ACCESS);
	put_task_struct(task);

	if (!has_perms) {
		if (fs_info->hide_pid == HIDEPID_INVISIBLE) {
			/*
			 * Let's make getdents(), stat(), and open()
			 * consistent with each other.  If a process
			 * may not stat() a file, it shouldn't be seen
			 * in procfs at all.
			 */
			return -ENOENT;
		}

		return -EPERM;
	}
	return generic_permission(&nop_mnt_idmap, inode, mask);
}



static const struct inode_operations proc_def_inode_operations = {
	.setattr	= proc_setattr,
};

static int proc_single_show(struct seq_file *m, void *v)
{
	struct inode *inode = m->private;
	struct pid_namespace *ns = proc_pid_ns(inode->i_sb);
	struct pid *pid = proc_pid(inode);
	struct task_struct *task;
	int ret;

	task = get_pid_task(pid, PIDTYPE_PID);
	if (!task)
		return -ESRCH;

	ret = PROC_I(inode)->op.proc_show(m, ns, pid, task);

	put_task_struct(task);
	return ret;
}

static int proc_single_open(struct inode *inode, struct file *filp)
{
	return single_open(filp, proc_single_show, inode);
}

static const struct file_operations proc_single_file_operations = {
	.open		= proc_single_open,
	.read		= seq_read,
	.llseek		= seq_lseek,
	.release	= single_release,
};

/*
 * proc_mem_open() can return errno, NULL or mm_struct*.
 *
 *   - Returns NULL if the task has no mm (PF_KTHREAD or PF_EXITING)
 *   - Returns mm_struct* on success
 *   - Returns error code on failure
 */
struct mm_struct *proc_mem_open(struct inode *inode, unsigned int mode)
{
	struct task_struct *task = get_proc_task(inode);
	struct mm_struct *mm;

	if (!task)
		return ERR_PTR(-ESRCH);

	mm = mm_access(task, mode | PTRACE_MODE_FSCREDS);
	put_task_struct(task);

	if (IS_ERR(mm))
		return mm == ERR_PTR(-ESRCH) ? NULL : mm;

	/* ensure this mm_struct can't be freed */
	mmgrab(mm);
	/* but do not pin its memory */
	mmput(mm);

	return mm;
}

static int __mem_open(struct inode *inode, struct file *file, unsigned int mode)
{
	struct mm_struct *mm = proc_mem_open(inode, mode);

	if (IS_ERR_OR_NULL(mm))
		return mm ? PTR_ERR(mm) : -ESRCH;

	file->private_data = mm;
	return 0;
}

static int mem_open(struct inode *inode, struct file *file)
{
	if (WARN_ON_ONCE(!(file->f_op->fop_flags & FOP_UNSIGNED_OFFSET)))
		return -EINVAL;
	return __mem_open(inode, file, PTRACE_MODE_ATTACH);
}

static bool proc_mem_foll_force(struct file *file, struct mm_struct *mm)
{
	struct task_struct *task;
	bool ptrace_active = false;

	switch (proc_mem_force_override) {
	case PROC_MEM_FORCE_NEVER:
		return false;
	case PROC_MEM_FORCE_PTRACE:
		task = get_proc_task(file_inode(file));
		if (task) {
			ptrace_active =	READ_ONCE(task->ptrace) &&
					READ_ONCE(task->mm) == mm &&
					READ_ONCE(task->parent) == current;
			put_task_struct(task);
		}
		return ptrace_active;
	default:
		return true;
	}
}

static ssize_t mem_rw(struct file *file, char __user *buf,
			size_t count, loff_t *ppos, int write)
{
	struct mm_struct *mm = file->private_data;
	unsigned long addr = *ppos;
	ssize_t copied;
	char *page;
	unsigned int flags;

	if (!mm)
		return 0;

	page = (char *)__get_free_page(GFP_KERNEL);
	if (!page)
		return -ENOMEM;

	copied = 0;
	if (!mmget_not_zero(mm))
		goto free;

	flags = write ? FOLL_WRITE : 0;
	if (proc_mem_foll_force(file, mm))
		flags |= FOLL_FORCE;

	while (count > 0) {
		size_t this_len = min_t(size_t, count, PAGE_SIZE);

		if (write && copy_from_user(page, buf, this_len)) {
			copied = -EFAULT;
			break;
		}

		this_len = access_remote_vm(mm, addr, page, this_len, flags);
		if (!this_len) {
			if (!copied)
				copied = -EIO;
			break;
		}

		if (!write && copy_to_user(buf, page, this_len)) {
			copied = -EFAULT;
			break;
		}

		buf += this_len;
		addr += this_len;
		copied += this_len;
		count -= this_len;
	}
	*ppos = addr;

	mmput(mm);
free:
	free_page((unsigned long) page);
	return copied;
}

static ssize_t mem_read(struct file *file, char __user *buf,
			size_t count, loff_t *ppos)
{
	return mem_rw(file, buf, count, ppos, 0);
}

static ssize_t mem_write(struct file *file, const char __user *buf,
			 size_t count, loff_t *ppos)
{
	return mem_rw(file, (char __user*)buf, count, ppos, 1);
}

/*更新文件位置*/
loff_t mem_lseek(struct file *file, loff_t offset, int orig/*1指增量，0指设置*/)
{
	switch (orig) {
	case 0:
		file->f_pos = offset;
		break;
	case 1:
		file->f_pos += offset;
		break;
	default:
		return -EINVAL;
	}
	force_successful_syscall_return();
	return file->f_pos;
}

static int mem_release(struct inode *inode, struct file *file)
{
	struct mm_struct *mm = file->private_data;
	if (mm)
		mmdrop(mm);
	return 0;
}

static const struct file_operations proc_mem_operations = {
	.llseek		= mem_lseek,
	.read		= mem_read,
	.write		= mem_write,
	.open		= mem_open,
	.release	= mem_release,
	.fop_flags	= FOP_UNSIGNED_OFFSET,
};

static int environ_open(struct inode *inode, struct file *file)
{
	return __mem_open(inode, file, PTRACE_MODE_READ);
}

static ssize_t environ_read(struct file *file, char __user *buf,
			size_t count, loff_t *ppos)
{
	char *page;
	unsigned long src = *ppos;
	int ret = 0;
	struct mm_struct *mm = file->private_data;
	unsigned long env_start, env_end;

	/* Ensure the process spawned far enough to have an environment. */
	if (!mm || !mm->env_end)
		return 0;

	page = (char *)__get_free_page(GFP_KERNEL);
	if (!page)
		return -ENOMEM;

	ret = 0;
	if (!mmget_not_zero(mm))
		goto free;

	spin_lock(&mm->arg_lock);
	env_start = mm->env_start;
	env_end = mm->env_end;
	spin_unlock(&mm->arg_lock);

	while (count > 0) {
		size_t this_len, max_len;
		int retval;

		if (src >= (env_end - env_start))
			break;

		this_len = env_end - (env_start + src);

		max_len = min_t(size_t, PAGE_SIZE, count);
		this_len = min(max_len, this_len);

		retval = access_remote_vm(mm, (env_start + src), page, this_len, FOLL_ANON);

		if (retval <= 0) {
			ret = retval;
			break;
		}

		if (copy_to_user(buf, page, retval)) {
			ret = -EFAULT;
			break;
		}

		ret += retval;
		src += retval;
		buf += retval;
		count -= retval;
	}
	*ppos = src;
	mmput(mm);

free:
	free_page((unsigned long) page);
	return ret;
}

static const struct file_operations proc_environ_operations = {
	.open		= environ_open,
	.read		= environ_read,
	.llseek		= generic_file_llseek,
	.release	= mem_release,
};

static int auxv_open(struct inode *inode, struct file *file)
{
	return __mem_open(inode, file, PTRACE_MODE_READ_FSCREDS);
}

static ssize_t auxv_read(struct file *file, char __user *buf,
			size_t count, loff_t *ppos)
{
	struct mm_struct *mm = file->private_data;
	unsigned int nwords = 0;

	if (!mm)
		return 0;
	do {
		nwords += 2;
	} while (mm->saved_auxv[nwords - 2] != 0); /* AT_NULL */
	return simple_read_from_buffer(buf, count, ppos, mm->saved_auxv,
				       nwords * sizeof(mm->saved_auxv[0]));
}

static const struct file_operations proc_auxv_operations = {
	.open		= auxv_open,
	.read		= auxv_read,
	.llseek		= generic_file_llseek,
	.release	= mem_release,
};

static ssize_t oom_adj_read(struct file *file, char __user *buf, size_t count,
			    loff_t *ppos)
{
	struct task_struct *task = get_proc_task(file_inode(file));
	char buffer[PROC_NUMBUF];
	int oom_adj = OOM_ADJUST_MIN;
	size_t len;

	if (!task)
		return -ESRCH;
	if (task->signal->oom_score_adj == OOM_SCORE_ADJ_MAX)
		oom_adj = OOM_ADJUST_MAX;
	else
		oom_adj = (task->signal->oom_score_adj * -OOM_DISABLE) /
			  OOM_SCORE_ADJ_MAX;
	put_task_struct(task);
	if (oom_adj > OOM_ADJUST_MAX)
		oom_adj = OOM_ADJUST_MAX;
	len = snprintf(buffer, sizeof(buffer), "%d\n", oom_adj);
	return simple_read_from_buffer(buf, count, ppos, buffer, len);
}

static int __set_oom_adj(struct file *file, int oom_adj, bool legacy)
{
	struct mm_struct *mm = NULL;
	struct task_struct *task;
	int err = 0;

	task = get_proc_task(file_inode(file));
	if (!task)
		return -ESRCH;

	mutex_lock(&oom_adj_mutex);
	if (legacy) {
		if (oom_adj < task->signal->oom_score_adj &&
				!capable(CAP_SYS_RESOURCE)) {
			err = -EACCES;
			goto err_unlock;
		}
		/*
		 * /proc/pid/oom_adj is provided for legacy purposes, ask users to use
		 * /proc/pid/oom_score_adj instead.
		 */
		pr_warn_once("%s (%d): /proc/%d/oom_adj is deprecated, please use /proc/%d/oom_score_adj instead.\n",
			  current->comm, task_pid_nr(current), task_pid_nr(task),
			  task_pid_nr(task));
	} else {
		if ((short)oom_adj < task->signal->oom_score_adj_min &&
				!capable(CAP_SYS_RESOURCE)) {
			err = -EACCES;
			goto err_unlock;
		}
	}

	/*
	 * Make sure we will check other processes sharing the mm if this is
	 * not vfrok which wants its own oom_score_adj.
	 * pin the mm so it doesn't go away and get reused after task_unlock
	 */
	if (!task->vfork_done) {
		struct task_struct *p = find_lock_task_mm(task);

		if (p) {
			if (test_bit(MMF_MULTIPROCESS, &p->mm->flags)) {
				mm = p->mm;
				mmgrab(mm);
			}
			task_unlock(p);
		}
	}

	task->signal->oom_score_adj = oom_adj;
	if (!legacy && has_capability_noaudit(current, CAP_SYS_RESOURCE))
		task->signal->oom_score_adj_min = (short)oom_adj;
	trace_oom_score_adj_update(task);

	if (mm) {
		struct task_struct *p;

		rcu_read_lock();
		for_each_process(p) {
			if (same_thread_group(task, p))
				continue;

			/* do not touch kernel threads or the global init */
			if (p->flags & PF_KTHREAD || is_global_init(p))
				continue;

			task_lock(p);
			if (!p->vfork_done && process_shares_mm(p, mm)) {
				p->signal->oom_score_adj = oom_adj;
				if (!legacy && has_capability_noaudit(current, CAP_SYS_RESOURCE))
					p->signal->oom_score_adj_min = (short)oom_adj;
			}
			task_unlock(p);
		}
		rcu_read_unlock();
		mmdrop(mm);
	}
err_unlock:
	mutex_unlock(&oom_adj_mutex);
	put_task_struct(task);
	return err;
}

/*
 * /proc/pid/oom_adj exists solely for backwards compatibility with previous
 * kernels.  The effective policy is defined by oom_score_adj, which has a
 * different scale: oom_adj grew exponentially and oom_score_adj grows linearly.
 * Values written to oom_adj are simply mapped linearly to oom_score_adj.
 * Processes that become oom disabled via oom_adj will still be oom disabled
 * with this implementation.
 *
 * oom_adj cannot be removed since existing userspace binaries use it.
 */
static ssize_t oom_adj_write(struct file *file, const char __user *buf,
			     size_t count, loff_t *ppos)
{
	char buffer[PROC_NUMBUF] = {};
	int oom_adj;
	int err;

	if (count > sizeof(buffer) - 1)
		count = sizeof(buffer) - 1;
	if (copy_from_user(buffer, buf, count)) {
		err = -EFAULT;
		goto out;
	}

	err = kstrtoint(strstrip(buffer), 0, &oom_adj);
	if (err)
		goto out;
	if ((oom_adj < OOM_ADJUST_MIN || oom_adj > OOM_ADJUST_MAX) &&
	     oom_adj != OOM_DISABLE) {
		err = -EINVAL;
		goto out;
	}

	/*
	 * Scale /proc/pid/oom_score_adj appropriately ensuring that a maximum
	 * value is always attainable.
	 */
	if (oom_adj == OOM_ADJUST_MAX)
		oom_adj = OOM_SCORE_ADJ_MAX;
	else
		oom_adj = (oom_adj * OOM_SCORE_ADJ_MAX) / -OOM_DISABLE;

	err = __set_oom_adj(file, oom_adj, true);
out:
	return err < 0 ? err : count;
}

static const struct file_operations proc_oom_adj_operations = {
	.read		= oom_adj_read,
	.write		= oom_adj_write,
	.llseek		= generic_file_llseek,
};

static ssize_t oom_score_adj_read(struct file *file, char __user *buf,
					size_t count, loff_t *ppos)
{
	struct task_struct *task = get_proc_task(file_inode(file));
	char buffer[PROC_NUMBUF];
	short oom_score_adj = OOM_SCORE_ADJ_MIN;
	size_t len;

	if (!task)
		return -ESRCH;
	oom_score_adj = task->signal->oom_score_adj;
	put_task_struct(task);
	len = snprintf(buffer, sizeof(buffer), "%hd\n", oom_score_adj);
	return simple_read_from_buffer(buf, count, ppos, buffer, len);
}

static ssize_t oom_score_adj_write(struct file *file, const char __user *buf,
					size_t count, loff_t *ppos)
{
	char buffer[PROC_NUMBUF] = {};
	int oom_score_adj;
	int err;

	if (count > sizeof(buffer) - 1)
		count = sizeof(buffer) - 1;
	if (copy_from_user(buffer, buf, count)) {
		err = -EFAULT;
		goto out;
	}

	err = kstrtoint(strstrip(buffer), 0, &oom_score_adj);
	if (err)
		goto out;
	if (oom_score_adj < OOM_SCORE_ADJ_MIN ||
			oom_score_adj > OOM_SCORE_ADJ_MAX) {
		err = -EINVAL;
		goto out;
	}

	err = __set_oom_adj(file, oom_score_adj, false);
out:
	return err < 0 ? err : count;
}

static const struct file_operations proc_oom_score_adj_operations = {
	.read		= oom_score_adj_read,
	.write		= oom_score_adj_write,
	.llseek		= default_llseek,
};

#ifdef CONFIG_AUDIT
#define TMPBUFLEN 11
static ssize_t proc_loginuid_read(struct file * file, char __user * buf,
				  size_t count, loff_t *ppos)
{
	struct inode * inode = file_inode(file);
	struct task_struct *task = get_proc_task(inode);
	ssize_t length;
	char tmpbuf[TMPBUFLEN];

	if (!task)
		return -ESRCH;
	length = scnprintf(tmpbuf, TMPBUFLEN, "%u",
			   from_kuid(file->f_cred->user_ns,
				     audit_get_loginuid(task)));
	put_task_struct(task);
	return simple_read_from_buffer(buf, count, ppos, tmpbuf, length);
}

static ssize_t proc_loginuid_write(struct file * file, const char __user * buf,
				   size_t count, loff_t *ppos)
{
	struct inode * inode = file_inode(file);
	uid_t loginuid;
	kuid_t kloginuid;
	int rv;

	/* Don't let kthreads write their own loginuid */
	if (current->flags & PF_KTHREAD)
		return -EPERM;

	rcu_read_lock();
	if (current != pid_task(proc_pid(inode), PIDTYPE_PID)) {
		rcu_read_unlock();
		return -EPERM;
	}
	rcu_read_unlock();

	if (*ppos != 0) {
		/* No partial writes. */
		return -EINVAL;
	}

	rv = kstrtou32_from_user(buf, count, 10, &loginuid);
	if (rv < 0)
		return rv;

	/* is userspace tring to explicitly UNSET the loginuid? */
	if (loginuid == AUDIT_UID_UNSET) {
		kloginuid = INVALID_UID;
	} else {
		kloginuid = make_kuid(file->f_cred->user_ns, loginuid);
		if (!uid_valid(kloginuid))
			return -EINVAL;
	}

	rv = audit_set_loginuid(kloginuid);
	if (rv < 0)
		return rv;
	return count;
}

static const struct file_operations proc_loginuid_operations = {
	.read		= proc_loginuid_read,
	.write		= proc_loginuid_write,
	.llseek		= generic_file_llseek,
};

static ssize_t proc_sessionid_read(struct file * file, char __user * buf,
				  size_t count, loff_t *ppos)
{
	struct inode * inode = file_inode(file);
	struct task_struct *task = get_proc_task(inode);
	ssize_t length;
	char tmpbuf[TMPBUFLEN];

	if (!task)
		return -ESRCH;
	length = scnprintf(tmpbuf, TMPBUFLEN, "%u",
				audit_get_sessionid(task));
	put_task_struct(task);
	return simple_read_from_buffer(buf, count, ppos, tmpbuf, length);
}

static const struct file_operations proc_sessionid_operations = {
	.read		= proc_sessionid_read,
	.llseek		= generic_file_llseek,
};
#endif

#ifdef CONFIG_FAULT_INJECTION
static ssize_t proc_fault_inject_read(struct file * file, char __user * buf,
				      size_t count, loff_t *ppos)
{
	struct task_struct *task = get_proc_task(file_inode(file));
	char buffer[PROC_NUMBUF];
	size_t len;
	int make_it_fail;

	if (!task)
		return -ESRCH;
	make_it_fail = task->make_it_fail;
	put_task_struct(task);

	len = snprintf(buffer, sizeof(buffer), "%i\n", make_it_fail);

	return simple_read_from_buffer(buf, count, ppos, buffer, len);
}

static ssize_t proc_fault_inject_write(struct file * file,
			const char __user * buf, size_t count, loff_t *ppos)
{
	struct task_struct *task;
	char buffer[PROC_NUMBUF] = {};
	int make_it_fail;
	int rv;

	if (!capable(CAP_SYS_RESOURCE))
		return -EPERM;

	if (count > sizeof(buffer) - 1)
		count = sizeof(buffer) - 1;
	if (copy_from_user(buffer, buf, count))
		return -EFAULT;
	rv = kstrtoint(strstrip(buffer), 0, &make_it_fail);
	if (rv < 0)
		return rv;
	if (make_it_fail < 0 || make_it_fail > 1)
		return -EINVAL;

	task = get_proc_task(file_inode(file));
	if (!task)
		return -ESRCH;
	task->make_it_fail = make_it_fail;
	put_task_struct(task);

	return count;
}

static const struct file_operations proc_fault_inject_operations = {
	.read		= proc_fault_inject_read,
	.write		= proc_fault_inject_write,
	.llseek		= generic_file_llseek,
};

static ssize_t proc_fail_nth_write(struct file *file, const char __user *buf,
				   size_t count, loff_t *ppos)
{
	struct task_struct *task;
	int err;
	unsigned int n;

	err = kstrtouint_from_user(buf, count, 0, &n);
	if (err)
		return err;

	task = get_proc_task(file_inode(file));
	if (!task)
		return -ESRCH;
	task->fail_nth = n;
	put_task_struct(task);

	return count;
}

static ssize_t proc_fail_nth_read(struct file *file, char __user *buf,
				  size_t count, loff_t *ppos)
{
	struct task_struct *task;
	char numbuf[PROC_NUMBUF];
	ssize_t len;

	task = get_proc_task(file_inode(file));
	if (!task)
		return -ESRCH;
	len = snprintf(numbuf, sizeof(numbuf), "%u\n", task->fail_nth);
	put_task_struct(task);
	return simple_read_from_buffer(buf, count, ppos, numbuf, len);
}

static const struct file_operations proc_fail_nth_operations = {
	.read		= proc_fail_nth_read,
	.write		= proc_fail_nth_write,
};
#endif


/*
 * Print out various scheduling related per-task fields:
 */
static int sched_show(struct seq_file *m, void *v)
{
	struct inode *inode = m->private;
	struct pid_namespace *ns = proc_pid_ns(inode->i_sb);
	struct task_struct *p;

	p = get_proc_task(inode);
	if (!p)
		return -ESRCH;
	proc_sched_show_task(p, ns, m);

	put_task_struct(p);

	return 0;
}

static ssize_t
sched_write(struct file *file, const char __user *buf,
	    size_t count, loff_t *offset)
{
	struct inode *inode = file_inode(file);
	struct task_struct *p;

	p = get_proc_task(inode);
	if (!p)
		return -ESRCH;
	proc_sched_set_task(p);

	put_task_struct(p);

	return count;
}

static int sched_open(struct inode *inode, struct file *filp)
{
	return single_open(filp, sched_show, inode);
}

static const struct file_operations proc_pid_sched_operations = {
	.open		= sched_open,
	.read		= seq_read,
	.write		= sched_write,
	.llseek		= seq_lseek,
	.release	= single_release,
};

#ifdef CONFIG_SCHED_AUTOGROUP
/*
 * Print out autogroup related information:
 */
static int sched_autogroup_show(struct seq_file *m, void *v)
{
	struct inode *inode = m->private;
	struct task_struct *p;

	p = get_proc_task(inode);
	if (!p)
		return -ESRCH;
	proc_sched_autogroup_show_task(p, m);

	put_task_struct(p);

	return 0;
}

static ssize_t
sched_autogroup_write(struct file *file, const char __user *buf,
	    size_t count, loff_t *offset)
{
	struct inode *inode = file_inode(file);
	struct task_struct *p;
	char buffer[PROC_NUMBUF] = {};
	int nice;
	int err;

	if (count > sizeof(buffer) - 1)
		count = sizeof(buffer) - 1;
	if (copy_from_user(buffer, buf, count))
		return -EFAULT;

	err = kstrtoint(strstrip(buffer), 0, &nice);
	if (err < 0)
		return err;

	p = get_proc_task(inode);
	if (!p)
		return -ESRCH;

	err = proc_sched_autogroup_set_nice(p, nice);
	if (err)
		count = err;

	put_task_struct(p);

	return count;
}

static int sched_autogroup_open(struct inode *inode, struct file *filp)
{
	int ret;

	ret = single_open(filp, sched_autogroup_show, NULL);
	if (!ret) {
		struct seq_file *m = filp->private_data;

		m->private = inode;
	}
	return ret;
}

static const struct file_operations proc_pid_sched_autogroup_operations = {
	.open		= sched_autogroup_open,
	.read		= seq_read,
	.write		= sched_autogroup_write,
	.llseek		= seq_lseek,
	.release	= single_release,
};

#endif /* CONFIG_SCHED_AUTOGROUP */

#ifdef CONFIG_TIME_NS
static int timens_offsets_show(struct seq_file *m, void *v)
{
	struct task_struct *p;

	p = get_proc_task(file_inode(m->file));
	if (!p)
		return -ESRCH;
	proc_timens_show_offsets(p, m);

	put_task_struct(p);

	return 0;
}

static ssize_t timens_offsets_write(struct file *file, const char __user *buf,
				    size_t count, loff_t *ppos)
{
	struct inode *inode = file_inode(file);
	struct proc_timens_offset offsets[2];
	char *kbuf = NULL, *pos, *next_line;
	struct task_struct *p;
	int ret, noffsets;

	/* Only allow < page size writes at the beginning of the file */
	if ((*ppos != 0) || (count >= PAGE_SIZE))
		return -EINVAL;

	/* Slurp in the user data */
	kbuf = memdup_user_nul(buf, count);
	if (IS_ERR(kbuf))
		return PTR_ERR(kbuf);

	/* Parse the user data */
	ret = -EINVAL;
	noffsets = 0;
	for (pos = kbuf; pos; pos = next_line) {
		struct proc_timens_offset *off = &offsets[noffsets];
		char clock[10];
		int err;

		/* Find the end of line and ensure we don't look past it */
		next_line = strchr(pos, '\n');
		if (next_line) {
			*next_line = '\0';
			next_line++;
			if (*next_line == '\0')
				next_line = NULL;
		}

		err = sscanf(pos, "%9s %lld %lu", clock,
				&off->val.tv_sec, &off->val.tv_nsec);
		if (err != 3 || off->val.tv_nsec >= NSEC_PER_SEC)
			goto out;

		clock[sizeof(clock) - 1] = 0;
		if (strcmp(clock, "monotonic") == 0 ||
		    strcmp(clock, __stringify(CLOCK_MONOTONIC)) == 0)
			off->clockid = CLOCK_MONOTONIC;
		else if (strcmp(clock, "boottime") == 0 ||
			 strcmp(clock, __stringify(CLOCK_BOOTTIME)) == 0)
			off->clockid = CLOCK_BOOTTIME;
		else
			goto out;

		noffsets++;
		if (noffsets == ARRAY_SIZE(offsets)) {
			if (next_line)
				count = next_line - kbuf;
			break;
		}
	}

	ret = -ESRCH;
	p = get_proc_task(inode);
	if (!p)
		goto out;
	ret = proc_timens_set_offset(file, p, offsets, noffsets);
	put_task_struct(p);
	if (ret)
		goto out;

	ret = count;
out:
	kfree(kbuf);
	return ret;
}

static int timens_offsets_open(struct inode *inode, struct file *filp)
{
	return single_open(filp, timens_offsets_show, inode);
}

static const struct file_operations proc_timens_offsets_operations = {
	.open		= timens_offsets_open,
	.read		= seq_read,
	.write		= timens_offsets_write,
	.llseek		= seq_lseek,
	.release	= single_release,
};
#endif /* CONFIG_TIME_NS */

static ssize_t comm_write(struct file *file, const char __user *buf,
				size_t count, loff_t *offset)
{
	struct inode *inode = file_inode(file);
	struct task_struct *p;
	char buffer[TASK_COMM_LEN] = {};
	const size_t maxlen = sizeof(buffer) - 1;

	if (copy_from_user(buffer, buf, count > maxlen ? maxlen : count))
		return -EFAULT;

	p = get_proc_task(inode);
	if (!p)
		return -ESRCH;

	if (same_thread_group(current, p)) {
		set_task_comm(p, buffer);
		proc_comm_connector(p);
	}
	else
		count = -EINVAL;

	put_task_struct(p);

	return count;
}

static int comm_show(struct seq_file *m, void *v)
{
	struct inode *inode = m->private;
	struct task_struct *p;

	p = get_proc_task(inode);
	if (!p)
		return -ESRCH;

	proc_task_name(m, p, false);
	seq_putc(m, '\n');

	put_task_struct(p);

	return 0;
}

static int comm_open(struct inode *inode, struct file *filp)
{
	return single_open(filp, comm_show, inode);
}

static const struct file_operations proc_pid_set_comm_operations = {
	.open		= comm_open,
	.read		= seq_read,
	.write		= comm_write,
	.llseek		= seq_lseek,
	.release	= single_release,
};

static int proc_exe_link(struct dentry *dentry, struct path *exe_path)
{
	struct task_struct *task;
	struct file *exe_file;

	task = get_proc_task(d_inode(dentry));
	if (!task)
		return -ENOENT;
	exe_file = get_task_exe_file(task);
	put_task_struct(task);
	if (exe_file) {
		*exe_path = exe_file->f_path;
		path_get(&exe_file->f_path);
		fput(exe_file);
		return 0;
	} else
		return -ENOENT;
}

static const char *proc_pid_get_link(struct dentry *dentry,
				     struct inode *inode,
				     struct delayed_call *done)
{
	struct path path;
	int error = -EACCES;

	if (!dentry)
		return ERR_PTR(-ECHILD);

	/* Are we allowed to snoop on the tasks file descriptors? */
	if (!proc_fd_access_allowed(inode))
		goto out;

	error = PROC_I(inode)->op.proc_get_link(dentry, &path);
	if (error)
		goto out;

	error = nd_jump_link(&path);
out:
	return ERR_PTR(error);
}

static int do_proc_readlink(const struct path *path, char __user *buffer, int buflen)
{
	char *tmp = kmalloc(PATH_MAX, GFP_KERNEL);
	char *pathname;
	int len;

	if (!tmp)
		return -ENOMEM;

	pathname = d_path(path, tmp, PATH_MAX);
	len = PTR_ERR(pathname);
	if (IS_ERR(pathname))
		goto out;
	len = tmp + PATH_MAX - 1 - pathname;

	if (len > buflen)
		len = buflen;
	if (copy_to_user(buffer, pathname, len))
		len = -EFAULT;
 out:
	kfree(tmp);
	return len;
}

static int proc_pid_readlink(struct dentry * dentry, char __user * buffer, int buflen)
{
	int error = -EACCES;
	struct inode *inode = d_inode(dentry);
	struct path path;

	/* Are we allowed to snoop on the tasks file descriptors? */
	if (!proc_fd_access_allowed(inode))
		goto out;

	error = PROC_I(inode)->op.proc_get_link(dentry, &path);
	if (error)
		goto out;

	error = do_proc_readlink(&path, buffer, buflen);
	path_put(&path);
out:
	return error;
}

const struct inode_operations proc_pid_link_inode_operations = {
	.readlink	= proc_pid_readlink,
	.get_link	= proc_pid_get_link,
	.setattr	= proc_setattr,
};


/* building an inode */

void task_dump_owner(struct task_struct *task, umode_t mode,
		     kuid_t *ruid, kgid_t *rgid)
{
	/* Depending on the state of dumpable compute who should own a
	 * proc file for a task.
	 */
	const struct cred *cred;
	kuid_t uid;
	kgid_t gid;

	if (unlikely(task->flags & PF_KTHREAD)) {
		*ruid = GLOBAL_ROOT_UID;
		*rgid = GLOBAL_ROOT_GID;
		return;
	}

	/* Default to the tasks effective ownership */
	rcu_read_lock();
	cred = __task_cred(task);
	uid = cred->euid;
	gid = cred->egid;
	rcu_read_unlock();

	/*
	 * Before the /proc/pid/status file was created the only way to read
	 * the effective uid of a /process was to stat /proc/pid.  Reading
	 * /proc/pid/status is slow enough that procps and other packages
	 * kept stating /proc/pid.  To keep the rules in /proc simple I have
	 * made this apply to all per process world readable and executable
	 * directories.
	 */
	if (mode != (S_IFDIR|S_IRUGO|S_IXUGO)) {
		struct mm_struct *mm;
		task_lock(task);
		mm = task->mm;
		/* Make non-dumpable tasks owned by some root */
		if (mm) {
			if (get_dumpable(mm) != SUID_DUMP_USER) {
				struct user_namespace *user_ns = mm->user_ns;

				uid = make_kuid(user_ns, 0);
				if (!uid_valid(uid))
					uid = GLOBAL_ROOT_UID;

				gid = make_kgid(user_ns, 0);
				if (!gid_valid(gid))
					gid = GLOBAL_ROOT_GID;
			}
		} else {
			uid = GLOBAL_ROOT_UID;
			gid = GLOBAL_ROOT_GID;
		}
		task_unlock(task);
	}
	*ruid = uid;
	*rgid = gid;
}

void proc_pid_evict_inode(struct proc_inode *ei)
{
	struct pid *pid = ei->pid;

	if (S_ISDIR(ei->vfs_inode.i_mode)) {
		spin_lock(&pid->lock);
		hlist_del_init_rcu(&ei->sibling_inodes);
		spin_unlock(&pid->lock);
	}
}

struct inode *proc_pid_make_inode(struct super_block *sb,
				  struct task_struct *task, umode_t mode)
{
	struct inode * inode;
	struct proc_inode *ei;
	struct pid *pid;

	/* We need a new inode */

	inode = new_inode(sb);
	if (!inode)
		goto out;

	/* Common stuff */
	ei = PROC_I(inode);
	inode->i_mode = mode;
	inode->i_ino = get_next_ino();
	simple_inode_init_ts(inode);
	inode->i_op = &proc_def_inode_operations;

	/*
	 * grab the reference to task.
	 */
	pid = get_task_pid(task, PIDTYPE_PID);
	if (!pid)
		goto out_unlock;

	/* Let the pid remember us for quick removal */
	ei->pid = pid;

	task_dump_owner(task, 0, &inode->i_uid, &inode->i_gid);
	security_task_to_inode(task, inode);

out:
	return inode;

out_unlock:
	iput(inode);
	return NULL;
}

/*
 * Generating an inode and adding it into @pid->inodes, so that task will
 * invalidate inode's dentry before being released.
 *
 * This helper is used for creating dir-type entries under '/proc' and
 * '/proc/<tgid>/task'. Other entries(eg. fd, stat) under '/proc/<tgid>'
 * can be released by invalidating '/proc/<tgid>' dentry.
 * In theory, dentries under '/proc/<tgid>/task' can also be released by
 * invalidating '/proc/<tgid>' dentry, we reserve it to handle single
 * thread exiting situation: Any one of threads should invalidate its
 * '/proc/<tgid>/task/<pid>' dentry before released.
 */
static struct inode *proc_pid_make_base_inode(struct super_block *sb,
				struct task_struct *task, umode_t mode)
{
	struct inode *inode;
	struct proc_inode *ei;
	struct pid *pid;

	inode = proc_pid_make_inode(sb, task, mode);
	if (!inode)
		return NULL;

	/* Let proc_flush_pid find this directory inode */
	ei = PROC_I(inode);
	pid = ei->pid;
	spin_lock(&pid->lock);
	hlist_add_head_rcu(&ei->sibling_inodes, &pid->inodes);
	spin_unlock(&pid->lock);

	return inode;
}

int pid_getattr(struct mnt_idmap *idmap, const struct path *path,
		struct kstat *stat, u32 request_mask, unsigned int query_flags)
{
	struct inode *inode = d_inode(path->dentry);
	struct proc_fs_info *fs_info = proc_sb_info(inode->i_sb);
	struct task_struct *task;

	generic_fillattr(&nop_mnt_idmap, request_mask, inode, stat);

	stat->uid = GLOBAL_ROOT_UID;
	stat->gid = GLOBAL_ROOT_GID;
	rcu_read_lock();
	task = pid_task(proc_pid(inode), PIDTYPE_PID);
	if (task) {
		if (!has_pid_permissions(fs_info, task, HIDEPID_INVISIBLE)) {
			rcu_read_unlock();
			/*
			 * This doesn't prevent learning whether PID exists,
			 * it only makes getattr() consistent with readdir().
			 */
			return -ENOENT;
		}
		task_dump_owner(task, inode->i_mode, &stat->uid, &stat->gid);
	}
	rcu_read_unlock();
	return 0;
}

/* dentry stuff */

/*
 * Set <pid>/... inode ownership (can change due to setuid(), etc.)
 */
void pid_update_inode(struct task_struct *task, struct inode *inode)
{
	task_dump_owner(task, inode->i_mode, &inode->i_uid, &inode->i_gid);

	inode->i_mode &= ~(S_ISUID | S_ISGID);
	security_task_to_inode(task, inode);
}

/*
 * Rewrite the inode's ownerships here because the owning task may have
 * performed a setuid(), etc.
 *
 */
static int pid_revalidate(struct inode *dir, const struct qstr *name,
			  struct dentry *dentry, unsigned int flags)
{
	struct inode *inode;
	struct task_struct *task;
	int ret = 0;

	rcu_read_lock();
	inode = d_inode_rcu(dentry);
	if (!inode)
		goto out;
	task = pid_task(proc_pid(inode), PIDTYPE_PID);

	if (task) {
		pid_update_inode(task, inode);
		ret = 1;
	}
out:
	rcu_read_unlock();
	return ret;
}

static inline bool proc_inode_is_dead(struct inode *inode)
{
	return !proc_pid(inode)->tasks[PIDTYPE_PID].first;
}

int pid_delete_dentry(const struct dentry *dentry)
{
	/* Is the task we represent dead?
	 * If so, then don't put the dentry on the lru list,
	 * kill it immediately.
	 */
	return proc_inode_is_dead(d_inode(dentry));
}

const struct dentry_operations pid_dentry_operations =
{
	.d_revalidate	= pid_revalidate,
	.d_delete	= pid_delete_dentry,
};

/* Lookups */

/*
 * Fill a directory entry.
 *
 * If possible create the dcache entry and derive our inode number and
 * file type from dcache entry.
 *
 * Since all of the proc inode numbers are dynamically generated, the inode
 * numbers do not exist until the inode is cache.  This means creating
 * the dcache entry in readdir is necessary to keep the inode numbers
 * reported by readdir in sync with the inode numbers reported
 * by stat.
 */
bool proc_fill_cache(struct file *file, struct dir_context *ctx,
	const char *name, unsigned int len,
	instantiate_t instantiate, struct task_struct *task, const void *ptr)
{
	struct dentry *child, *dir = file->f_path.dentry;
	struct qstr qname = QSTR_INIT(name, len);
	struct inode *inode;
	unsigned type = DT_UNKNOWN;
	ino_t ino = 1;

	child = try_lookup_noperm(&qname, dir);
	if (!child) {
		DECLARE_WAIT_QUEUE_HEAD_ONSTACK(wq);
		child = d_alloc_parallel(dir, &qname, &wq);
		if (IS_ERR(child))
			goto end_instantiate;
		if (d_in_lookup(child)) {
			struct dentry *res;
			res = instantiate(child, task, ptr);
			d_lookup_done(child);
			if (unlikely(res)) {
				dput(child);
				child = res;
				if (IS_ERR(child))
					goto end_instantiate;
			}
		}
	}
	inode = d_inode(child);
	ino = inode->i_ino;
	type = inode->i_mode >> 12;
	dput(child);
end_instantiate:
	return dir_emit(ctx, name, len, ino, type);
}

/*
 * dname_to_vma_addr - maps a dentry name into two unsigned longs
 * which represent vma start and end addresses.
 */
static int dname_to_vma_addr(struct dentry *dentry,
			     unsigned long *start, unsigned long *end)
{
	const char *str = dentry->d_name.name;
	unsigned long long sval, eval;
	unsigned int len;

	if (str[0] == '0' && str[1] != '-')
		return -EINVAL;
	len = _parse_integer(str, 16, &sval);
	if (len & KSTRTOX_OVERFLOW)
		return -EINVAL;
	if (sval != (unsigned long)sval)
		return -EINVAL;
	str += len;

	if (*str != '-')
		return -EINVAL;
	str++;

	if (str[0] == '0' && str[1])
		return -EINVAL;
	len = _parse_integer(str, 16, &eval);
	if (len & KSTRTOX_OVERFLOW)
		return -EINVAL;
	if (eval != (unsigned long)eval)
		return -EINVAL;
	str += len;

	if (*str != '\0')
		return -EINVAL;

	*start = sval;
	*end = eval;

	return 0;
}

static int map_files_d_revalidate(struct inode *dir, const struct qstr *name,
				  struct dentry *dentry, unsigned int flags)
{
	unsigned long vm_start, vm_end;
	bool exact_vma_exists = false;
	struct mm_struct *mm = NULL;
	struct task_struct *task;
	struct inode *inode;
	int status = 0;

	if (flags & LOOKUP_RCU)
		return -ECHILD;

	inode = d_inode(dentry);
	task = get_proc_task(inode);
	if (!task)
		goto out_notask;

	mm = mm_access(task, PTRACE_MODE_READ_FSCREDS);
	if (IS_ERR(mm))
		goto out;

	if (!dname_to_vma_addr(dentry, &vm_start, &vm_end)) {
		status = mmap_read_lock_killable(mm);
		if (!status) {
			exact_vma_exists = !!find_exact_vma(mm, vm_start,
							    vm_end);
			mmap_read_unlock(mm);
		}
	}

	mmput(mm);

	if (exact_vma_exists) {
		task_dump_owner(task, 0, &inode->i_uid, &inode->i_gid);

		security_task_to_inode(task, inode);
		status = 1;
	}

out:
	put_task_struct(task);

out_notask:
	return status;
}

static const struct dentry_operations tid_map_files_dentry_operations = {
	.d_revalidate	= map_files_d_revalidate,
	.d_delete	= pid_delete_dentry,
};

static int map_files_get_link(struct dentry *dentry, struct path *path)
{
	unsigned long vm_start, vm_end;
	struct vm_area_struct *vma;
	struct task_struct *task;
	struct mm_struct *mm;
	int rc;

	rc = -ENOENT;
	task = get_proc_task(d_inode(dentry));
	if (!task)
		goto out;

	mm = get_task_mm(task);
	put_task_struct(task);
	if (!mm)
		goto out;

	rc = dname_to_vma_addr(dentry, &vm_start, &vm_end);
	if (rc)
		goto out_mmput;

	rc = mmap_read_lock_killable(mm);
	if (rc)
		goto out_mmput;

	rc = -ENOENT;
	vma = find_exact_vma(mm, vm_start, vm_end);
	if (vma && vma->vm_file) {
		*path = *file_user_path(vma->vm_file);
		path_get(path);
		rc = 0;
	}
	mmap_read_unlock(mm);

out_mmput:
	mmput(mm);
out:
	return rc;
}

struct map_files_info {
	unsigned long	start;
	unsigned long	end;
	fmode_t		mode;
};

/*
 * Only allow CAP_SYS_ADMIN and CAP_CHECKPOINT_RESTORE to follow the links, due
 * to concerns about how the symlinks may be used to bypass permissions on
 * ancestor directories in the path to the file in question.
 */
static const char *
proc_map_files_get_link(struct dentry *dentry,
			struct inode *inode,
		        struct delayed_call *done)
{
	if (!checkpoint_restore_ns_capable(&init_user_ns))
		return ERR_PTR(-EPERM);

	return proc_pid_get_link(dentry, inode, done);
}

/*
 * Identical to proc_pid_link_inode_operations except for get_link()
 */
static const struct inode_operations proc_map_files_link_inode_operations = {
	.readlink	= proc_pid_readlink,
	.get_link	= proc_map_files_get_link,
	.setattr	= proc_setattr,
};

static struct dentry *
proc_map_files_instantiate(struct dentry *dentry,
			   struct task_struct *task, const void *ptr)
{
	fmode_t mode = (fmode_t)(unsigned long)ptr;
	struct proc_inode *ei;
	struct inode *inode;

	inode = proc_pid_make_inode(dentry->d_sb, task, S_IFLNK |
				    ((mode & FMODE_READ ) ? S_IRUSR : 0) |
				    ((mode & FMODE_WRITE) ? S_IWUSR : 0));
	if (!inode)
		return ERR_PTR(-ENOENT);

	ei = PROC_I(inode);
	ei->op.proc_get_link = map_files_get_link;

	inode->i_op = &proc_map_files_link_inode_operations;
	inode->i_size = 64;

	return proc_splice_unmountable(inode, dentry,
				       &tid_map_files_dentry_operations);
}

static struct dentry *proc_map_files_lookup(struct inode *dir,
		struct dentry *dentry, unsigned int flags)
{
	unsigned long vm_start, vm_end;
	struct vm_area_struct *vma;
	struct task_struct *task;
	struct dentry *result;
	struct mm_struct *mm;

	result = ERR_PTR(-ENOENT);
	task = get_proc_task(dir);
	if (!task)
		goto out;

	result = ERR_PTR(-EACCES);
	if (!ptrace_may_access(task, PTRACE_MODE_READ_FSCREDS))
		goto out_put_task;

	result = ERR_PTR(-ENOENT);
	if (dname_to_vma_addr(dentry, &vm_start, &vm_end))
		goto out_put_task;

	mm = get_task_mm(task);
	if (!mm)
		goto out_put_task;

	result = ERR_PTR(-EINTR);
	if (mmap_read_lock_killable(mm))
		goto out_put_mm;

	result = ERR_PTR(-ENOENT);
	vma = find_exact_vma(mm, vm_start, vm_end);
	if (!vma)
		goto out_no_vma;

	if (vma->vm_file)
		result = proc_map_files_instantiate(dentry, task,
				(void *)(unsigned long)vma->vm_file->f_mode);

out_no_vma:
	mmap_read_unlock(mm);
out_put_mm:
	mmput(mm);
out_put_task:
	put_task_struct(task);
out:
	return result;
}

static const struct inode_operations proc_map_files_inode_operations = {
	.lookup		= proc_map_files_lookup,
	.permission	= proc_fd_permission,
	.setattr	= proc_setattr,
};

static int
proc_map_files_readdir(struct file *file, struct dir_context *ctx)
{
	struct vm_area_struct *vma;
	struct task_struct *task;
	struct mm_struct *mm;
	unsigned long nr_files, pos, i;
	GENRADIX(struct map_files_info) fa;
	struct map_files_info *p;
	int ret;
	struct vma_iterator vmi;

	genradix_init(&fa);

	ret = -ENOENT;
	task = get_proc_task(file_inode(file));
	if (!task)
		goto out;

	ret = -EACCES;
	if (!ptrace_may_access(task, PTRACE_MODE_READ_FSCREDS))
		goto out_put_task;

	ret = 0;
	if (!dir_emit_dots(file, ctx))
		goto out_put_task;

	mm = get_task_mm(task);
	if (!mm)
		goto out_put_task;

	ret = mmap_read_lock_killable(mm);
	if (ret) {
		mmput(mm);
		goto out_put_task;
	}

	nr_files = 0;

	/*
	 * We need two passes here:
	 *
	 *  1) Collect vmas of mapped files with mmap_lock taken
	 *  2) Release mmap_lock and instantiate entries
	 *
	 * otherwise we get lockdep complained, since filldir()
	 * routine might require mmap_lock taken in might_fault().
	 */

	pos = 2;
	vma_iter_init(&vmi, mm, 0);
	for_each_vma(vmi, vma) {
		if (!vma->vm_file)
			continue;
		if (++pos <= ctx->pos)
			continue;

		p = genradix_ptr_alloc(&fa, nr_files++, GFP_KERNEL);
		if (!p) {
			ret = -ENOMEM;
			mmap_read_unlock(mm);
			mmput(mm);
			goto out_put_task;
		}

		p->start = vma->vm_start;
		p->end = vma->vm_end;
		p->mode = vma->vm_file->f_mode;
	}
	mmap_read_unlock(mm);
	mmput(mm);

	for (i = 0; i < nr_files; i++) {
		char buf[4 * sizeof(long) + 2];	/* max: %lx-%lx\0 */
		unsigned int len;

		p = genradix_ptr(&fa, i);
		len = snprintf(buf, sizeof(buf), "%lx-%lx", p->start, p->end);
		if (!proc_fill_cache(file, ctx,
				      buf, len,
				      proc_map_files_instantiate,
				      task,
				      (void *)(unsigned long)p->mode))
			break;
		ctx->pos++;
	}

out_put_task:
	put_task_struct(task);
out:
	genradix_free(&fa);
	return ret;
}

static const struct file_operations proc_map_files_operations = {
	.read		= generic_read_dir,
	.iterate_shared	= proc_map_files_readdir,
	.llseek		= generic_file_llseek,
};

#if defined(CONFIG_CHECKPOINT_RESTORE) && defined(CONFIG_POSIX_TIMERS)
struct timers_private {
	struct pid		*pid;
	struct task_struct	*task;
	struct pid_namespace	*ns;
};

static void *timers_start(struct seq_file *m, loff_t *pos)
{
	struct timers_private *tp = m->private;

	tp->task = get_pid_task(tp->pid, PIDTYPE_PID);
	if (!tp->task)
		return ERR_PTR(-ESRCH);

	rcu_read_lock();
	return seq_hlist_start_rcu(&tp->task->signal->posix_timers, *pos);
}

static void *timers_next(struct seq_file *m, void *v, loff_t *pos)
{
	struct timers_private *tp = m->private;

	return seq_hlist_next_rcu(v, &tp->task->signal->posix_timers, pos);
}

static void timers_stop(struct seq_file *m, void *v)
{
	struct timers_private *tp = m->private;

	if (tp->task) {
		put_task_struct(tp->task);
		tp->task = NULL;
		rcu_read_unlock();
	}
}

static int show_timer(struct seq_file *m, void *v)
{
	static const char * const nstr[] = {
		[SIGEV_SIGNAL]	= "signal",
		[SIGEV_NONE]	= "none",
		[SIGEV_THREAD]	= "thread",
	};

	struct k_itimer *timer = hlist_entry((struct hlist_node *)v, struct k_itimer, list);
	struct timers_private *tp = m->private;
	int notify = timer->it_sigev_notify;

	guard(spinlock_irq)(&timer->it_lock);
	if (!posixtimer_valid(timer))
		return 0;

	seq_printf(m, "ID: %d\n", timer->it_id);
	seq_printf(m, "signal: %d/%px\n", timer->sigq.info.si_signo,
		   timer->sigq.info.si_value.sival_ptr);
	seq_printf(m, "notify: %s/%s.%d\n", nstr[notify & ~SIGEV_THREAD_ID],
		   (notify & SIGEV_THREAD_ID) ? "tid" : "pid",
		   pid_nr_ns(timer->it_pid, tp->ns));
	seq_printf(m, "ClockID: %d\n", timer->it_clock);

	return 0;
}

static const struct seq_operations proc_timers_seq_ops = {
	.start	= timers_start,
	.next	= timers_next,
	.stop	= timers_stop,
	.show	= show_timer,
};

static int proc_timers_open(struct inode *inode, struct file *file)
{
	struct timers_private *tp;

	tp = __seq_open_private(file, &proc_timers_seq_ops,
			sizeof(struct timers_private));
	if (!tp)
		return -ENOMEM;

	tp->pid = proc_pid(inode);
	tp->ns = proc_pid_ns(inode->i_sb);
	return 0;
}

static const struct file_operations proc_timers_operations = {
	.open		= proc_timers_open,
	.read		= seq_read,
	.llseek		= seq_lseek,
	.release	= seq_release_private,
};
#endif

static ssize_t timerslack_ns_write(struct file *file, const char __user *buf,
					size_t count, loff_t *offset)
{
	struct inode *inode = file_inode(file);
	struct task_struct *p;
	u64 slack_ns;
	int err;

	err = kstrtoull_from_user(buf, count, 10, &slack_ns);
	if (err < 0)
		return err;

	p = get_proc_task(inode);
	if (!p)
		return -ESRCH;

	if (p != current) {
		rcu_read_lock();
		if (!ns_capable(__task_cred(p)->user_ns, CAP_SYS_NICE)) {
			rcu_read_unlock();
			count = -EPERM;
			goto out;
		}
		rcu_read_unlock();

		err = security_task_setscheduler(p);
		if (err) {
			count = err;
			goto out;
		}
	}

	task_lock(p);
	if (rt_or_dl_task_policy(p))
		slack_ns = 0;
	else if (slack_ns == 0)
		slack_ns = p->default_timer_slack_ns;
	p->timer_slack_ns = slack_ns;
	task_unlock(p);

out:
	put_task_struct(p);

	return count;
}

static int timerslack_ns_show(struct seq_file *m, void *v)
{
	struct inode *inode = m->private;
	struct task_struct *p;
	int err = 0;

	p = get_proc_task(inode);
	if (!p)
		return -ESRCH;

	if (p != current) {
		rcu_read_lock();
		if (!ns_capable(__task_cred(p)->user_ns, CAP_SYS_NICE)) {
			rcu_read_unlock();
			err = -EPERM;
			goto out;
		}
		rcu_read_unlock();

		err = security_task_getscheduler(p);
		if (err)
			goto out;
	}

	task_lock(p);
	seq_printf(m, "%llu\n", p->timer_slack_ns);
	task_unlock(p);

out:
	put_task_struct(p);

	return err;
}

static int timerslack_ns_open(struct inode *inode, struct file *filp)
{
	return single_open(filp, timerslack_ns_show, inode);
}

static const struct file_operations proc_pid_set_timerslack_ns_operations = {
	.open		= timerslack_ns_open,
	.read		= seq_read,
	.write		= timerslack_ns_write,
	.llseek		= seq_lseek,
	.release	= single_release,
};

static struct dentry *proc_pident_instantiate(struct dentry *dentry,
	struct task_struct *task, const void *ptr)
{
	const struct pid_entry *p = ptr;
	struct inode *inode;
	struct proc_inode *ei;

	inode = proc_pid_make_inode(dentry->d_sb, task, p->mode);
	if (!inode)
		return ERR_PTR(-ENOENT);

	ei = PROC_I(inode);
	if (S_ISDIR(inode->i_mode))
		set_nlink(inode, 2);	/* Use getattr to fix if necessary */
	if (p->iop)
		inode->i_op = p->iop;
	if (p->fop)
		inode->i_fop = p->fop;
	ei->op = p->op;
	pid_update_inode(task, inode);
	d_set_d_op(dentry, &pid_dentry_operations);
	return d_splice_alias(inode, dentry);
}

static struct dentry *proc_pident_lookup(struct inode *dir, 
					 struct dentry *dentry,
					 const struct pid_entry *p,
					 const struct pid_entry *end)
{
	struct task_struct *task = get_proc_task(dir);
	struct dentry *res = ERR_PTR(-ENOENT);

	if (!task)
		goto out_no_task;

	/*
	 * Yes, it does not scale. And it should not. Don't add
	 * new entries into /proc/<tgid>/ without very good reasons.
	 */
	for (; p < end; p++) {
		if (p->len != dentry->d_name.len)
			continue;
		if (!memcmp(dentry->d_name.name, p->name, p->len)) {
			res = proc_pident_instantiate(dentry, task, p);
			break;
		}
	}
	put_task_struct(task);
out_no_task:
	return res;
}

static int proc_pident_readdir(struct file *file, struct dir_context *ctx,
		const struct pid_entry *ents, unsigned int nents)
{
	struct task_struct *task = get_proc_task(file_inode(file));
	const struct pid_entry *p;

	if (!task)
		return -ENOENT;

	if (!dir_emit_dots(file, ctx))
		goto out;

	if (ctx->pos >= nents + 2)
		goto out;

	for (p = ents + (ctx->pos - 2); p < ents + nents; p++) {
		if (!proc_fill_cache(file, ctx, p->name, p->len,
				proc_pident_instantiate, task, p))
			break;
		ctx->pos++;
	}
out:
	put_task_struct(task);
	return 0;
}

#ifdef CONFIG_SECURITY
static int proc_pid_attr_open(struct inode *inode, struct file *file)
{
	file->private_data = NULL;
	__mem_open(inode, file, PTRACE_MODE_READ_FSCREDS);
	return 0;
}

static ssize_t proc_pid_attr_read(struct file * file, char __user * buf,
				  size_t count, loff_t *ppos)
{
	struct inode * inode = file_inode(file);
	char *p = NULL;
	ssize_t length;
	struct task_struct *task = get_proc_task(inode);

	if (!task)
		return -ESRCH;

	length = security_getprocattr(task, PROC_I(inode)->op.lsmid,
				      file->f_path.dentry->d_name.name,
				      &p);
	put_task_struct(task);
	if (length > 0)
		length = simple_read_from_buffer(buf, count, ppos, p, length);
	kfree(p);
	return length;
}

static ssize_t proc_pid_attr_write(struct file * file, const char __user * buf,
				   size_t count, loff_t *ppos)
{
	struct inode * inode = file_inode(file);
	struct task_struct *task;
	void *page;
	int rv;

	/* A task may only write when it was the opener. */
	if (file->private_data != current->mm)
		return -EPERM;

	rcu_read_lock();
	task = pid_task(proc_pid(inode), PIDTYPE_PID);
	if (!task) {
		rcu_read_unlock();
		return -ESRCH;
	}
	/* A task may only write its own attributes. */
	if (current != task) {
		rcu_read_unlock();
		return -EACCES;
	}
	/* Prevent changes to overridden credentials. */
	if (current_cred() != current_real_cred()) {
		rcu_read_unlock();
		return -EBUSY;
	}
	rcu_read_unlock();

	if (count > PAGE_SIZE)
		count = PAGE_SIZE;

	/* No partial writes. */
	if (*ppos != 0)
		return -EINVAL;

	page = memdup_user(buf, count);
	if (IS_ERR(page)) {
		rv = PTR_ERR(page);
		goto out;
	}

	/* Guard against adverse ptrace interaction */
	rv = mutex_lock_interruptible(&current->signal->cred_guard_mutex);
	if (rv < 0)
		goto out_free;

	rv = security_setprocattr(PROC_I(inode)->op.lsmid,
				  file->f_path.dentry->d_name.name, page,
				  count);
	mutex_unlock(&current->signal->cred_guard_mutex);
out_free:
	kfree(page);
out:
	return rv;
}

static const struct file_operations proc_pid_attr_operations = {
	.open		= proc_pid_attr_open,
	.read		= proc_pid_attr_read,
	.write		= proc_pid_attr_write,
	.llseek		= generic_file_llseek,
	.release	= mem_release,
};

#define LSM_DIR_OPS(LSM) \
static int proc_##LSM##_attr_dir_iterate(struct file *filp, \
			     struct dir_context *ctx) \
{ \
	return proc_pident_readdir(filp, ctx, \
				   LSM##_attr_dir_stuff, \
				   ARRAY_SIZE(LSM##_attr_dir_stuff)); \
} \
\
static const struct file_operations proc_##LSM##_attr_dir_ops = { \
	.read		= generic_read_dir, \
	.iterate_shared	= proc_##LSM##_attr_dir_iterate, \
	.llseek		= default_llseek, \
}; \
\
static struct dentry *proc_##LSM##_attr_dir_lookup(struct inode *dir, \
				struct dentry *dentry, unsigned int flags) \
{ \
	return proc_pident_lookup(dir, dentry, \
				  LSM##_attr_dir_stuff, \
				  LSM##_attr_dir_stuff + ARRAY_SIZE(LSM##_attr_dir_stuff)); \
} \
\
static const struct inode_operations proc_##LSM##_attr_dir_inode_ops = { \
	.lookup		= proc_##LSM##_attr_dir_lookup, \
	.getattr	= pid_getattr, \
	.setattr	= proc_setattr, \
}

#ifdef CONFIG_SECURITY_SMACK
static const struct pid_entry smack_attr_dir_stuff[] = {
	ATTR(LSM_ID_SMACK, "current",	0666),
};
LSM_DIR_OPS(smack);
#endif

#ifdef CONFIG_SECURITY_APPARMOR
static const struct pid_entry apparmor_attr_dir_stuff[] = {
	ATTR(LSM_ID_APPARMOR, "current",	0666),
	ATTR(LSM_ID_APPARMOR, "prev",		0444),
	ATTR(LSM_ID_APPARMOR, "exec",		0666),
};
LSM_DIR_OPS(apparmor);
#endif

static const struct pid_entry attr_dir_stuff[] = {
	ATTR(LSM_ID_UNDEF, "current",	0666),
	ATTR(LSM_ID_UNDEF, "prev",		0444),
	ATTR(LSM_ID_UNDEF, "exec",		0666),
	ATTR(LSM_ID_UNDEF, "fscreate",	0666),
	ATTR(LSM_ID_UNDEF, "keycreate",	0666),
	ATTR(LSM_ID_UNDEF, "sockcreate",	0666),
#ifdef CONFIG_SECURITY_SMACK
	DIR("smack",			0555,
	    proc_smack_attr_dir_inode_ops, proc_smack_attr_dir_ops),
#endif
#ifdef CONFIG_SECURITY_APPARMOR
	DIR("apparmor",			0555,
	    proc_apparmor_attr_dir_inode_ops, proc_apparmor_attr_dir_ops),
#endif
};

static int proc_attr_dir_readdir(struct file *file, struct dir_context *ctx)
{
	return proc_pident_readdir(file, ctx, 
				   attr_dir_stuff, ARRAY_SIZE(attr_dir_stuff));
}

static const struct file_operations proc_attr_dir_operations = {
	.read		= generic_read_dir,
	.iterate_shared	= proc_attr_dir_readdir,
	.llseek		= generic_file_llseek,
};

static struct dentry *proc_attr_dir_lookup(struct inode *dir,
				struct dentry *dentry, unsigned int flags)
{
	return proc_pident_lookup(dir, dentry,
				  attr_dir_stuff,
				  attr_dir_stuff + ARRAY_SIZE(attr_dir_stuff));
}

static const struct inode_operations proc_attr_dir_inode_operations = {
	.lookup		= proc_attr_dir_lookup,
	.getattr	= pid_getattr,
	.setattr	= proc_setattr,
};

#endif

#ifdef CONFIG_ELF_CORE
static ssize_t proc_coredump_filter_read(struct file *file, char __user *buf,
					 size_t count, loff_t *ppos)
{
	struct task_struct *task = get_proc_task(file_inode(file));
	struct mm_struct *mm;
	char buffer[PROC_NUMBUF];
	size_t len;
	int ret;

	if (!task)
		return -ESRCH;

	ret = 0;
	mm = get_task_mm(task);
	if (mm) {
		len = snprintf(buffer, sizeof(buffer), "%08lx\n",
			       ((mm->flags & MMF_DUMP_FILTER_MASK) >>
				MMF_DUMP_FILTER_SHIFT));
		mmput(mm);
		ret = simple_read_from_buffer(buf, count, ppos, buffer, len);
	}

	put_task_struct(task);

	return ret;
}

static ssize_t proc_coredump_filter_write(struct file *file,
					  const char __user *buf,
					  size_t count,
					  loff_t *ppos)
{
	struct task_struct *task;
	struct mm_struct *mm;
	unsigned int val;
	int ret;
	int i;
	unsigned long mask;

	ret = kstrtouint_from_user(buf, count, 0, &val);
	if (ret < 0)
		return ret;

	ret = -ESRCH;
	task = get_proc_task(file_inode(file));
	if (!task)
		goto out_no_task;

	mm = get_task_mm(task);
	if (!mm)
		goto out_no_mm;
	ret = 0;

	for (i = 0, mask = 1; i < MMF_DUMP_FILTER_BITS; i++, mask <<= 1) {
		if (val & mask)
			set_bit(i + MMF_DUMP_FILTER_SHIFT, &mm->flags);
		else
			clear_bit(i + MMF_DUMP_FILTER_SHIFT, &mm->flags);
	}

	mmput(mm);
 out_no_mm:
	put_task_struct(task);
 out_no_task:
	if (ret < 0)
		return ret;
	return count;
}

static const struct file_operations proc_coredump_filter_operations = {
	.read		= proc_coredump_filter_read,
	.write		= proc_coredump_filter_write,
	.llseek		= generic_file_llseek,
};
#endif

#ifdef CONFIG_TASK_IO_ACCOUNTING
static int do_io_accounting(struct task_struct *task, struct seq_file *m, int whole)
{
	struct task_io_accounting acct;
	int result;

	result = down_read_killable(&task->signal->exec_update_lock);
	if (result)
		return result;

	if (!ptrace_may_access(task, PTRACE_MODE_READ_FSCREDS)) {
		result = -EACCES;
		goto out_unlock;
	}

	if (whole) {
		struct signal_struct *sig = task->signal;
		struct task_struct *t;
		unsigned int seq = 1;
		unsigned long flags;

		rcu_read_lock();
		do {
			seq++; /* 2 on the 1st/lockless path, otherwise odd */
			flags = read_seqbegin_or_lock_irqsave(&sig->stats_lock, &seq);

			acct = sig->ioac;
			__for_each_thread(sig, t)
				task_io_accounting_add(&acct, &t->ioac);

		} while (need_seqretry(&sig->stats_lock, seq));
		done_seqretry_irqrestore(&sig->stats_lock, seq, flags);
		rcu_read_unlock();
	} else {
		acct = task->ioac;
	}

	seq_printf(m,
		   "rchar: %llu\n"
		   "wchar: %llu\n"
		   "syscr: %llu\n"
		   "syscw: %llu\n"
		   "read_bytes: %llu\n"
		   "write_bytes: %llu\n"
		   "cancelled_write_bytes: %llu\n",
		   (unsigned long long)acct.rchar,
		   (unsigned long long)acct.wchar,
		   (unsigned long long)acct.syscr,
		   (unsigned long long)acct.syscw,
		   (unsigned long long)acct.read_bytes,
		   (unsigned long long)acct.write_bytes,
		   (unsigned long long)acct.cancelled_write_bytes);
	result = 0;

out_unlock:
	up_read(&task->signal->exec_update_lock);
	return result;
}

static int proc_tid_io_accounting(struct seq_file *m, struct pid_namespace *ns,
				  struct pid *pid, struct task_struct *task)
{
	return do_io_accounting(task, m, 0);
}

static int proc_tgid_io_accounting(struct seq_file *m, struct pid_namespace *ns,
				   struct pid *pid, struct task_struct *task)
{
	return do_io_accounting(task, m, 1);
}
#endif /* CONFIG_TASK_IO_ACCOUNTING */

#ifdef CONFIG_USER_NS
static int proc_id_map_open(struct inode *inode, struct file *file,
	const struct seq_operations *seq_ops)
{
	struct user_namespace *ns = NULL;
	struct task_struct *task;
	struct seq_file *seq;
	int ret = -EINVAL;

	task = get_proc_task(inode);
	if (task) {
		rcu_read_lock();
		ns = get_user_ns(task_cred_xxx(task, user_ns));
		rcu_read_unlock();
		put_task_struct(task);
	}
	if (!ns)
		goto err;

	ret = seq_open(file, seq_ops);
	if (ret)
		goto err_put_ns;

	seq = file->private_data;
	seq->private = ns;

	return 0;
err_put_ns:
	put_user_ns(ns);
err:
	return ret;
}

static int proc_id_map_release(struct inode *inode, struct file *file)
{
	struct seq_file *seq = file->private_data;
	struct user_namespace *ns = seq->private;
	put_user_ns(ns);
	return seq_release(inode, file);
}

static int proc_uid_map_open(struct inode *inode, struct file *file)
{
	return proc_id_map_open(inode, file, &proc_uid_seq_operations);
}

static int proc_gid_map_open(struct inode *inode, struct file *file)
{
	return proc_id_map_open(inode, file, &proc_gid_seq_operations);
}

static int proc_projid_map_open(struct inode *inode, struct file *file)
{
	return proc_id_map_open(inode, file, &proc_projid_seq_operations);
}

static const struct file_operations proc_uid_map_operations = {
	.open		= proc_uid_map_open,
	.write		= proc_uid_map_write,
	.read		= seq_read,
	.llseek		= seq_lseek,
	.release	= proc_id_map_release,
};

static const struct file_operations proc_gid_map_operations = {
	.open		= proc_gid_map_open,
	.write		= proc_gid_map_write,
	.read		= seq_read,
	.llseek		= seq_lseek,
	.release	= proc_id_map_release,
};

static const struct file_operations proc_projid_map_operations = {
	.open		= proc_projid_map_open,
	.write		= proc_projid_map_write,
	.read		= seq_read,
	.llseek		= seq_lseek,
	.release	= proc_id_map_release,
};

static int proc_setgroups_open(struct inode *inode, struct file *file)
{
	struct user_namespace *ns = NULL;
	struct task_struct *task;
	int ret;

	ret = -ESRCH;
	task = get_proc_task(inode);
	if (task) {
		rcu_read_lock();
		ns = get_user_ns(task_cred_xxx(task, user_ns));
		rcu_read_unlock();
		put_task_struct(task);
	}
	if (!ns)
		goto err;

	if (file->f_mode & FMODE_WRITE) {
		ret = -EACCES;
		if (!ns_capable(ns, CAP_SYS_ADMIN))
			goto err_put_ns;
	}

	ret = single_open(file, &proc_setgroups_show, ns);
	if (ret)
		goto err_put_ns;

	return 0;
err_put_ns:
	put_user_ns(ns);
err:
	return ret;
}

static int proc_setgroups_release(struct inode *inode, struct file *file)
{
	struct seq_file *seq = file->private_data;
	struct user_namespace *ns = seq->private;
	int ret = single_release(inode, file);
	put_user_ns(ns);
	return ret;
}

static const struct file_operations proc_setgroups_operations = {
	.open		= proc_setgroups_open,
	.write		= proc_setgroups_write,
	.read		= seq_read,
	.llseek		= seq_lseek,
	.release	= proc_setgroups_release,
};
#endif /* CONFIG_USER_NS */

static int proc_pid_personality(struct seq_file *m, struct pid_namespace *ns,
				struct pid *pid, struct task_struct *task)
{
	int err = lock_trace(task);
	if (!err) {
		seq_printf(m, "%08x\n", task->personality);
		unlock_trace(task);
	}
	return err;
}

#ifdef CONFIG_LIVEPATCH
static int proc_pid_patch_state(struct seq_file *m, struct pid_namespace *ns,
				struct pid *pid, struct task_struct *task)
{
	seq_printf(m, "%d\n", task->patch_state);
	return 0;
}
#endif /* CONFIG_LIVEPATCH */

#ifdef CONFIG_KSM
static int proc_pid_ksm_merging_pages(struct seq_file *m, struct pid_namespace *ns,
				struct pid *pid, struct task_struct *task)
{
	struct mm_struct *mm;

	mm = get_task_mm(task);
	if (mm) {
		seq_printf(m, "%lu\n", mm->ksm_merging_pages);
		mmput(mm);
	}

	return 0;
}
static int proc_pid_ksm_stat(struct seq_file *m, struct pid_namespace *ns,
				struct pid *pid, struct task_struct *task)
{
	struct mm_struct *mm;
	int ret = 0;

	mm = get_task_mm(task);
	if (mm) {
		seq_printf(m, "ksm_rmap_items %lu\n", mm->ksm_rmap_items);
		seq_printf(m, "ksm_zero_pages %ld\n", mm_ksm_zero_pages(mm));
		seq_printf(m, "ksm_merging_pages %lu\n", mm->ksm_merging_pages);
		seq_printf(m, "ksm_process_profit %ld\n", ksm_process_profit(mm));
		seq_printf(m, "ksm_merge_any: %s\n",
				test_bit(MMF_VM_MERGE_ANY, &mm->flags) ? "yes" : "no");
		ret = mmap_read_lock_killable(mm);
		if (ret) {
			mmput(mm);
			return ret;
		}
		seq_printf(m, "ksm_mergeable: %s\n",
				ksm_process_mergeable(mm) ? "yes" : "no");
		mmap_read_unlock(mm);
		mmput(mm);
	}

	return 0;
}
#endif /* CONFIG_KSM */

#ifdef CONFIG_STACKLEAK_METRICS
static int proc_stack_depth(struct seq_file *m, struct pid_namespace *ns,
				struct pid *pid, struct task_struct *task)
{
	unsigned long prev_depth = THREAD_SIZE -
				(task->prev_lowest_stack & (THREAD_SIZE - 1));
	unsigned long depth = THREAD_SIZE -
				(task->lowest_stack & (THREAD_SIZE - 1));

	seq_printf(m, "previous stack depth: %lu\nstack depth: %lu\n",
							prev_depth, depth);
	return 0;
}
#endif /* CONFIG_STACKLEAK_METRICS */

/*
 * Thread groups
 */
static const struct file_operations proc_task_operations;
static const struct inode_operations proc_task_inode_operations;

static const struct pid_entry tgid_base_stuff[] = {
	DIR("task",       S_IRUGO|S_IXUGO, proc_task_inode_operations, proc_task_operations),
	DIR("fd",         S_IRUSR|S_IXUSR, proc_fd_inode_operations, proc_fd_operations),
	DIR("map_files",  S_IRUSR|S_IXUSR, proc_map_files_inode_operations, proc_map_files_operations),
	DIR("fdinfo",     S_IRUGO|S_IXUGO, proc_fdinfo_inode_operations, proc_fdinfo_operations),
	DIR("ns",	  S_IRUSR|S_IXUGO, proc_ns_dir_inode_operations, proc_ns_dir_operations),
#ifdef CONFIG_NET
	DIR("net",        S_IRUGO|S_IXUGO, proc_net_inode_operations, proc_net_operations),
#endif
	REG("environ",    S_IRUSR, proc_environ_operations),
	REG("auxv",       S_IRUSR, proc_auxv_operations),
	ONE("status",     S_IRUGO, proc_pid_status),
	ONE("personality", S_IRUSR, proc_pid_personality),
	ONE("limits",	  S_IRUGO, proc_pid_limits),
	REG("sched",      S_IRUGO|S_IWUSR, proc_pid_sched_operations),
#ifdef CONFIG_SCHED_AUTOGROUP
	REG("autogroup",  S_IRUGO|S_IWUSR, proc_pid_sched_autogroup_operations),
#endif
#ifdef CONFIG_TIME_NS
	REG("timens_offsets",  S_IRUGO|S_IWUSR, proc_timens_offsets_operations),
#endif
	REG("comm",      S_IRUGO|S_IWUSR, proc_pid_set_comm_operations),
#ifdef CONFIG_HAVE_ARCH_TRACEHOOK
	ONE("syscall",    S_IRUSR, proc_pid_syscall),
#endif
	REG("cmdline",    S_IRUGO, proc_pid_cmdline_ops),
	ONE("stat",       S_IRUGO, proc_tgid_stat),
	ONE("statm",      S_IRUGO, proc_pid_statm),
	/*处理/proc进程目录下maps文件显示*/
	REG("maps",       S_IRUGO, proc_pid_maps_operations),
#ifdef CONFIG_NUMA
	REG("numa_maps",  S_IRUGO, proc_pid_numa_maps_operations),
#endif
	REG("mem",        S_IRUSR|S_IWUSR, proc_mem_operations),
	LNK("cwd",        proc_cwd_link),
	LNK("root",       proc_root_link),
	LNK("exe",        proc_exe_link),
	/*显示/proc进程目录下mounts文件*/
	REG("mounts",     S_IRUGO, proc_mounts_operations),
	/*显示当前进程的挂载信息*/
	REG("mountinfo",  S_IRUGO, proc_mountinfo_operations),
	REG("mountstats", S_IRUSR, proc_mountstats_operations),
#ifdef CONFIG_PROC_PAGE_MONITOR
	REG("clear_refs", S_IWUSR, proc_clear_refs_operations),
	/*处理/proc进程目录下smaps文件显示*/
	REG("smaps",      S_IRUGO, proc_pid_smaps_operations),
	REG("smaps_rollup", S_IRUGO, proc_pid_smaps_rollup_operations),
	/*处理针对/proc/self/pagemap进行操作*/
	REG("pagemap",    S_IRUSR, proc_pagemap_operations),
#endif
#ifdef CONFIG_SECURITY
	DIR("attr",       S_IRUGO|S_IXUGO, proc_attr_dir_inode_operations, proc_attr_dir_operations),
#endif
#ifdef CONFIG_KALLSYMS
	ONE("wchan",      S_IRUGO, proc_pid_wchan),
#endif
#ifdef CONFIG_STACKTRACE
	ONE("stack",      S_IRUSR, proc_pid_stack),
#endif
#ifdef CONFIG_SCHED_INFO
	ONE("schedstat",  S_IRUGO, proc_pid_schedstat),
#endif
#ifdef CONFIG_LATENCYTOP
	REG("latency",  S_IRUGO, proc_lstats_operations),
#endif
#ifdef CONFIG_PROC_PID_CPUSET
	ONE("cpuset",     S_IRUGO, proc_cpuset_show),
#endif
#ifdef CONFIG_CGROUPS
	ONE("cgroup",  S_IRUGO, proc_cgroup_show),
#endif
#ifdef CONFIG_PROC_CPU_RESCTRL
	ONE("cpu_resctrl_groups", S_IRUGO, proc_resctrl_show),
#endif
	ONE("oom_score",  S_IRUGO, proc_oom_score),
	REG("oom_adj",    S_IRUGO|S_IWUSR, proc_oom_adj_operations),
	REG("oom_score_adj", S_IRUGO|S_IWUSR, proc_oom_score_adj_operations),
#ifdef CONFIG_AUDIT
	REG("loginuid",   S_IWUSR|S_IRUGO, proc_loginuid_operations),
	REG("sessionid",  S_IRUGO, proc_sessionid_operations),
#endif
#ifdef CONFIG_FAULT_INJECTION
	REG("make-it-fail", S_IRUGO|S_IWUSR, proc_fault_inject_operations),
	REG("fail-nth", 0644, proc_fail_nth_operations),
#endif
#ifdef CONFIG_ELF_CORE
	REG("coredump_filter", S_IRUGO|S_IWUSR, proc_coredump_filter_operations),
#endif
#ifdef CONFIG_TASK_IO_ACCOUNTING
	ONE("io",	S_IRUSR, proc_tgid_io_accounting),
#endif
#ifdef CONFIG_USER_NS
	REG("uid_map",    S_IRUGO|S_IWUSR, proc_uid_map_operations),
	REG("gid_map",    S_IRUGO|S_IWUSR, proc_gid_map_operations),
	REG("projid_map", S_IRUGO|S_IWUSR, proc_projid_map_operations),
	REG("setgroups",  S_IRUGO|S_IWUSR, proc_setgroups_operations),
#endif
#if defined(CONFIG_CHECKPOINT_RESTORE) && defined(CONFIG_POSIX_TIMERS)
	REG("timers",	  S_IRUGO, proc_timers_operations),
#endif
	REG("timerslack_ns", S_IRUGO|S_IWUGO, proc_pid_set_timerslack_ns_operations),
#ifdef CONFIG_LIVEPATCH
	ONE("patch_state",  S_IRUSR, proc_pid_patch_state),
#endif
#ifdef CONFIG_STACKLEAK_METRICS
	ONE("stack_depth", S_IRUGO, proc_stack_depth),
#endif
#ifdef CONFIG_PROC_PID_ARCH_STATUS
	ONE("arch_status", S_IRUGO, proc_pid_arch_status),
#endif
#ifdef CONFIG_SECCOMP_CACHE_DEBUG
	ONE("seccomp_cache", S_IRUSR, proc_pid_seccomp_cache),
#endif
#ifdef CONFIG_KSM
	ONE("ksm_merging_pages",  S_IRUSR, proc_pid_ksm_merging_pages),
	ONE("ksm_stat",  S_IRUSR, proc_pid_ksm_stat),
#endif
};

static int proc_tgid_base_readdir(struct file *file, struct dir_context *ctx)
{
	return proc_pident_readdir(file, ctx,
				   tgid_base_stuff, ARRAY_SIZE(tgid_base_stuff));
}

static const struct file_operations proc_tgid_base_operations = {
	.read		= generic_read_dir,
	.iterate_shared	= proc_tgid_base_readdir,
	.llseek		= generic_file_llseek,
};

struct pid *tgid_pidfd_to_pid(const struct file *file)
{
	if (file->f_op != &proc_tgid_base_operations)
		return ERR_PTR(-EBADF);

	return proc_pid(file_inode(file));
}

static struct dentry *proc_tgid_base_lookup(struct inode *dir, struct dentry *dentry, unsigned int flags)
{
	return proc_pident_lookup(dir, dentry,
				  tgid_base_stuff,
				  tgid_base_stuff + ARRAY_SIZE(tgid_base_stuff));
}

static const struct inode_operations proc_tgid_base_inode_operations = {
	.lookup		= proc_tgid_base_lookup,
	.getattr	= pid_getattr,
	.setattr	= proc_setattr,
	.permission	= proc_pid_permission,
};

/**
 * proc_flush_pid -  Remove dcache entries for @pid from the /proc dcache.
 * @pid: pid that should be flushed.
 *
 * This function walks a list of inodes (that belong to any proc
 * filesystem) that are attached to the pid and flushes them from
 * the dentry cache.
 *
 * It is safe and reasonable to cache /proc entries for a task until
 * that task exits.  After that they just clog up the dcache with
 * useless entries, possibly causing useful dcache entries to be
 * flushed instead.  This routine is provided to flush those useless
 * dcache entries when a process is reaped.
 *
 * NOTE: This routine is just an optimization so it does not guarantee
 *       that no dcache entries will exist after a process is reaped
 *       it just makes it very unlikely that any will persist.
 */

void proc_flush_pid(struct pid *pid)
{
	proc_invalidate_siblings_dcache(&pid->inodes, &pid->lock);
}

static struct dentry *proc_pid_instantiate(struct dentry * dentry,
				   struct task_struct *task, const void *ptr)
{
	struct inode *inode;

	inode = proc_pid_make_base_inode(dentry->d_sb, task,
					 S_IFDIR | S_IRUGO | S_IXUGO);
	if (!inode)
		return ERR_PTR(-ENOENT);

	inode->i_op = &proc_tgid_base_inode_operations;
	inode->i_fop = &proc_tgid_base_operations;
	inode->i_flags|=S_IMMUTABLE;

	set_nlink(inode, nlink_tgid);
	pid_update_inode(task, inode);

	d_set_d_op(dentry, &pid_dentry_operations);
	return d_splice_alias(inode, dentry);
}

struct dentry *proc_pid_lookup(struct dentry *dentry, unsigned int flags)
{
	struct task_struct *task;
	unsigned tgid;
	struct proc_fs_info *fs_info;
	struct pid_namespace *ns;
	struct dentry *result = ERR_PTR(-ENOENT);

	tgid = name_to_int(&dentry->d_name);
	if (tgid == ~0U)
		goto out;

	fs_info = proc_sb_info(dentry->d_sb);
	ns = fs_info->pid_ns;
	rcu_read_lock();
	task = find_task_by_pid_ns(tgid, ns);
	if (task)
		get_task_struct(task);
	rcu_read_unlock();
	if (!task)
		goto out;

	/* Limit procfs to only ptraceable tasks */
	if (fs_info->hide_pid == HIDEPID_NOT_PTRACEABLE) {
		if (!has_pid_permissions(fs_info, task, HIDEPID_NO_ACCESS))
			goto out_put_task;
	}

	result = proc_pid_instantiate(dentry, task, NULL);
out_put_task:
	put_task_struct(task);
out:
	return result;
}

/*
 * Find the first task with tgid >= tgid
 *
 */
struct tgid_iter {
	unsigned int tgid;
	struct task_struct *task;
};
static struct tgid_iter next_tgid(struct pid_namespace *ns, struct tgid_iter iter)
{
	struct pid *pid;

	if (iter.task)
		put_task_struct(iter.task);
	rcu_read_lock();
retry:
	iter.task = NULL;
	pid = find_ge_pid(iter.tgid, ns);
	if (pid) {
		iter.tgid = pid_nr_ns(pid, ns);
		iter.task = pid_task(pid, PIDTYPE_TGID);
		if (!iter.task) {
			iter.tgid += 1;
			goto retry;
		}
		get_task_struct(iter.task);
	}
	rcu_read_unlock();
	return iter;
}

#define TGID_OFFSET (FIRST_PROCESS_ENTRY + 2)

/* for the /proc/ directory itself, after non-process stuff has been done */
int proc_pid_readdir(struct file *file, struct dir_context *ctx)
{
	struct tgid_iter iter;
	struct proc_fs_info *fs_info = proc_sb_info(file_inode(file)->i_sb);
	struct pid_namespace *ns = proc_pid_ns(file_inode(file)->i_sb);
	loff_t pos = ctx->pos;

	if (pos >= PID_MAX_LIMIT + TGID_OFFSET)
		return 0;

	if (pos == TGID_OFFSET - 2) {
		struct inode *inode = d_inode(fs_info->proc_self);
		if (!dir_emit(ctx, "self", 4, inode->i_ino, DT_LNK))
			return 0;
		ctx->pos = pos = pos + 1;
	}
	if (pos == TGID_OFFSET - 1) {
		struct inode *inode = d_inode(fs_info->proc_thread_self);
		if (!dir_emit(ctx, "thread-self", 11, inode->i_ino, DT_LNK))
			return 0;
		ctx->pos = pos = pos + 1;
	}
	iter.tgid = pos - TGID_OFFSET;
	iter.task = NULL;
	for (iter = next_tgid(ns, iter);
	     iter.task;
	     iter.tgid += 1, iter = next_tgid(ns, iter)) {
		char name[10 + 1];
		unsigned int len;

		cond_resched();
		if (!has_pid_permissions(fs_info, iter.task, HIDEPID_INVISIBLE))
			continue;

		len = snprintf(name, sizeof(name), "%u", iter.tgid);
		ctx->pos = iter.tgid + TGID_OFFSET;
		if (!proc_fill_cache(file, ctx, name, len,
				     proc_pid_instantiate, iter.task, NULL)) {
			put_task_struct(iter.task);
			return 0;
		}
	}
	ctx->pos = PID_MAX_LIMIT + TGID_OFFSET;
	return 0;
}

/*
 * proc_tid_comm_permission is a special permission function exclusively
 * used for the node /proc/<pid>/task/<tid>/comm.
 * It bypasses generic permission checks in the case where a task of the same
 * task group attempts to access the node.
 * The rationale behind this is that glibc and bionic access this node for
 * cross thread naming (pthread_set/getname_np(!self)). However, if
 * PR_SET_DUMPABLE gets set to 0 this node among others becomes uid=0 gid=0,
 * which locks out the cross thread naming implementation.
 * This function makes sure that the node is always accessible for members of
 * same thread group.
 */
static int proc_tid_comm_permission(struct mnt_idmap *idmap,
				    struct inode *inode, int mask)
{
	bool is_same_tgroup;
	struct task_struct *task;

	task = get_proc_task(inode);
	if (!task)
		return -ESRCH;
	is_same_tgroup = same_thread_group(current, task);
	put_task_struct(task);

	if (likely(is_same_tgroup && !(mask & MAY_EXEC))) {
		/* This file (/proc/<pid>/task/<tid>/comm) can always be
		 * read or written by the members of the corresponding
		 * thread group.
		 */
		return 0;
	}

	return generic_permission(&nop_mnt_idmap, inode, mask);
}

static const struct inode_operations proc_tid_comm_inode_operations = {
		.setattr	= proc_setattr,
		.permission	= proc_tid_comm_permission,
};

/*
 * Tasks
 */
static const struct pid_entry tid_base_stuff[] = {
	DIR("fd",        S_IRUSR|S_IXUSR, proc_fd_inode_operations, proc_fd_operations),
	/*进程中fdinfo目录情况*/
	DIR("fdinfo",    S_IRUGO|S_IXUGO, proc_fdinfo_inode_operations, proc_fdinfo_operations),
	//进程中ns目录情况
	DIR("ns",	 S_IRUSR|S_IXUGO, proc_ns_dir_inode_operations, proc_ns_dir_operations),
#ifdef CONFIG_NET
	DIR("net",        S_IRUGO|S_IXUGO, proc_net_inode_operations, proc_net_operations),
#endif
	REG("environ",   S_IRUSR, proc_environ_operations),
	REG("auxv",      S_IRUSR, proc_auxv_operations),
	ONE("status",    S_IRUGO, proc_pid_status),
	ONE("personality", S_IRUSR, proc_pid_personality),
<<<<<<< HEAD
	ONE("limits",	 S_IRUGO, proc_pid_limits),/*进程limits*/
#ifdef CONFIG_SCHED_DEBUG
=======
	ONE("limits",	 S_IRUGO, proc_pid_limits),
>>>>>>> 155a3c00
	REG("sched",     S_IRUGO|S_IWUSR, proc_pid_sched_operations),
	NOD("comm",      S_IFREG|S_IRUGO|S_IWUSR,
			 &proc_tid_comm_inode_operations,
			 &proc_pid_set_comm_operations, {}),
#ifdef CONFIG_HAVE_ARCH_TRACEHOOK
	ONE("syscall",   S_IRUSR, proc_pid_syscall),
#endif
	REG("cmdline",   S_IRUGO, proc_pid_cmdline_ops),
	ONE("stat",      S_IRUGO, proc_tid_stat),
	ONE("statm",     S_IRUGO, proc_pid_statm),
	REG("maps",      S_IRUGO, proc_pid_maps_operations),
#ifdef CONFIG_PROC_CHILDREN
	REG("children",  S_IRUGO, proc_tid_children_operations),
#endif
#ifdef CONFIG_NUMA
	REG("numa_maps", S_IRUGO, proc_pid_numa_maps_operations),
#endif
	REG("mem",       S_IRUSR|S_IWUSR, proc_mem_operations),
	LNK("cwd",       proc_cwd_link),
	LNK("root",      proc_root_link),
	LNK("exe",       proc_exe_link),
	REG("mounts",    S_IRUGO, proc_mounts_operations),
	REG("mountinfo",  S_IRUGO, proc_mountinfo_operations),
#ifdef CONFIG_PROC_PAGE_MONITOR
	REG("clear_refs", S_IWUSR, proc_clear_refs_operations),
	REG("smaps",     S_IRUGO, proc_pid_smaps_operations),
	REG("smaps_rollup", S_IRUGO, proc_pid_smaps_rollup_operations),
	REG("pagemap",    S_IRUSR, proc_pagemap_operations),
#endif
#ifdef CONFIG_SECURITY
	DIR("attr",      S_IRUGO|S_IXUGO, proc_attr_dir_inode_operations, proc_attr_dir_operations),
#endif
#ifdef CONFIG_KALLSYMS
	ONE("wchan",     S_IRUGO, proc_pid_wchan),
#endif
#ifdef CONFIG_STACKTRACE
	ONE("stack",      S_IRUSR, proc_pid_stack),
#endif
#ifdef CONFIG_SCHED_INFO
	ONE("schedstat", S_IRUGO, proc_pid_schedstat),
#endif
#ifdef CONFIG_LATENCYTOP
	REG("latency",  S_IRUGO, proc_lstats_operations),
#endif
#ifdef CONFIG_PROC_PID_CPUSET
	ONE("cpuset",    S_IRUGO, proc_cpuset_show),
#endif
#ifdef CONFIG_CGROUPS
	//进程的cgroup配置情况
	ONE("cgroup",  S_IRUGO, proc_cgroup_show),
#endif
#ifdef CONFIG_PROC_CPU_RESCTRL
	ONE("cpu_resctrl_groups", S_IRUGO, proc_resctrl_show),
#endif
	ONE("oom_score", S_IRUGO, proc_oom_score),
	REG("oom_adj",   S_IRUGO|S_IWUSR, proc_oom_adj_operations),
	REG("oom_score_adj", S_IRUGO|S_IWUSR, proc_oom_score_adj_operations),
#ifdef CONFIG_AUDIT
	REG("loginuid",  S_IWUSR|S_IRUGO, proc_loginuid_operations),
	REG("sessionid",  S_IRUGO, proc_sessionid_operations),
#endif
#ifdef CONFIG_FAULT_INJECTION
	REG("make-it-fail", S_IRUGO|S_IWUSR, proc_fault_inject_operations),
	REG("fail-nth", 0644, proc_fail_nth_operations),
#endif
#ifdef CONFIG_TASK_IO_ACCOUNTING
	ONE("io",	S_IRUSR, proc_tid_io_accounting),
#endif
#ifdef CONFIG_USER_NS
	REG("uid_map",    S_IRUGO|S_IWUSR, proc_uid_map_operations),
	REG("gid_map",    S_IRUGO|S_IWUSR, proc_gid_map_operations),
	REG("projid_map", S_IRUGO|S_IWUSR, proc_projid_map_operations),
	REG("setgroups",  S_IRUGO|S_IWUSR, proc_setgroups_operations),
#endif
#ifdef CONFIG_LIVEPATCH
	ONE("patch_state",  S_IRUSR, proc_pid_patch_state),
#endif
#ifdef CONFIG_PROC_PID_ARCH_STATUS
	ONE("arch_status", S_IRUGO, proc_pid_arch_status),
#endif
#ifdef CONFIG_SECCOMP_CACHE_DEBUG
	ONE("seccomp_cache", S_IRUSR, proc_pid_seccomp_cache),
#endif
#ifdef CONFIG_KSM
	ONE("ksm_merging_pages",  S_IRUSR, proc_pid_ksm_merging_pages),
	ONE("ksm_stat",  S_IRUSR, proc_pid_ksm_stat),
#endif
};

static int proc_tid_base_readdir(struct file *file, struct dir_context *ctx)
{
	return proc_pident_readdir(file, ctx,
				   tid_base_stuff, ARRAY_SIZE(tid_base_stuff));
}

static struct dentry *proc_tid_base_lookup(struct inode *dir, struct dentry *dentry, unsigned int flags)
{
	return proc_pident_lookup(dir, dentry,
				  tid_base_stuff,
				  tid_base_stuff + ARRAY_SIZE(tid_base_stuff));
}

static const struct file_operations proc_tid_base_operations = {
	.read		= generic_read_dir,
	.iterate_shared	= proc_tid_base_readdir,
	.llseek		= generic_file_llseek,
};

static const struct inode_operations proc_tid_base_inode_operations = {
	.lookup		= proc_tid_base_lookup,
	.getattr	= pid_getattr,
	.setattr	= proc_setattr,
};

static struct dentry *proc_task_instantiate(struct dentry *dentry,
	struct task_struct *task, const void *ptr)
{
	struct inode *inode;
	inode = proc_pid_make_base_inode(dentry->d_sb, task,
					 S_IFDIR | S_IRUGO | S_IXUGO);
	if (!inode)
		return ERR_PTR(-ENOENT);

	inode->i_op = &proc_tid_base_inode_operations;
	inode->i_fop = &proc_tid_base_operations;
	inode->i_flags |= S_IMMUTABLE;

	set_nlink(inode, nlink_tid);
	pid_update_inode(task, inode);

	d_set_d_op(dentry, &pid_dentry_operations);
	return d_splice_alias(inode, dentry);
}

static struct dentry *proc_task_lookup(struct inode *dir, struct dentry * dentry, unsigned int flags)
{
	struct task_struct *task;
	struct task_struct *leader = get_proc_task(dir);
	unsigned tid;
	struct proc_fs_info *fs_info;
	struct pid_namespace *ns;
	struct dentry *result = ERR_PTR(-ENOENT);

	if (!leader)
		goto out_no_task;

	tid = name_to_int(&dentry->d_name);
	if (tid == ~0U)
		goto out;

	fs_info = proc_sb_info(dentry->d_sb);
	ns = fs_info->pid_ns;
	rcu_read_lock();
	task = find_task_by_pid_ns(tid, ns);
	if (task)
		get_task_struct(task);
	rcu_read_unlock();
	if (!task)
		goto out;
	if (!same_thread_group(leader, task))
		goto out_drop_task;

	result = proc_task_instantiate(dentry, task, NULL);
out_drop_task:
	put_task_struct(task);
out:
	put_task_struct(leader);
out_no_task:
	return result;
}

/*
 * Find the first tid of a thread group to return to user space.
 *
 * Usually this is just the thread group leader, but if the users
 * buffer was too small or there was a seek into the middle of the
 * directory we have more work todo.
 *
 * In the case of a short read we start with find_task_by_pid.
 *
 * In the case of a seek we start with the leader and walk nr
 * threads past it.
 */
static struct task_struct *first_tid(struct pid *pid, int tid, loff_t f_pos,
					struct pid_namespace *ns)
{
	struct task_struct *pos, *task;
	unsigned long nr = f_pos;

	if (nr != f_pos)	/* 32bit overflow? */
		return NULL;

	rcu_read_lock();
	task = pid_task(pid, PIDTYPE_PID);
	if (!task)
		goto fail;

	/* Attempt to start with the tid of a thread */
	if (tid && nr) {
		pos = find_task_by_pid_ns(tid, ns);
		if (pos && same_thread_group(pos, task))
			goto found;
	}

	/* If nr exceeds the number of threads there is nothing todo */
	if (nr >= get_nr_threads(task))
		goto fail;

	/* If we haven't found our starting place yet start
	 * with the leader and walk nr threads forward.
	 */
	for_each_thread(task, pos) {
		if (!nr--)
			goto found;
	}
fail:
	pos = NULL;
	goto out;
found:
	get_task_struct(pos);
out:
	rcu_read_unlock();
	return pos;
}

/*
 * Find the next thread in the thread list.
 * Return NULL if there is an error or no next thread.
 *
 * The reference to the input task_struct is released.
 */
static struct task_struct *next_tid(struct task_struct *start)
{
	struct task_struct *pos = NULL;
	rcu_read_lock();
	if (pid_alive(start)) {
		pos = __next_thread(start);
		if (pos)
			get_task_struct(pos);
	}
	rcu_read_unlock();
	put_task_struct(start);
	return pos;
}

/* for the /proc/TGID/task/ directories */
static int proc_task_readdir(struct file *file, struct dir_context *ctx)
{
	struct inode *inode = file_inode(file);
	struct task_struct *task;
	struct pid_namespace *ns;
	int tid;

	if (proc_inode_is_dead(inode))
		return -ENOENT;

	if (!dir_emit_dots(file, ctx))
		return 0;

	/* We cache the tgid value that the last readdir call couldn't
	 * return and lseek resets it to 0.
	 */
	ns = proc_pid_ns(inode->i_sb);
	tid = (int)(intptr_t)file->private_data;
	file->private_data = NULL;
	for (task = first_tid(proc_pid(inode), tid, ctx->pos - 2, ns);
	     task;
	     task = next_tid(task), ctx->pos++) {
		char name[10 + 1];
		unsigned int len;

		tid = task_pid_nr_ns(task, ns);
		if (!tid)
			continue;	/* The task has just exited. */
		len = snprintf(name, sizeof(name), "%u", tid);
		if (!proc_fill_cache(file, ctx, name, len,
				proc_task_instantiate, task, NULL)) {
			/* returning this tgid failed, save it as the first
			 * pid for the next readir call */
			file->private_data = (void *)(intptr_t)tid;
			put_task_struct(task);
			break;
		}
	}

	return 0;
}

static int proc_task_getattr(struct mnt_idmap *idmap,
			     const struct path *path, struct kstat *stat,
			     u32 request_mask, unsigned int query_flags)
{
	struct inode *inode = d_inode(path->dentry);
	struct task_struct *p = get_proc_task(inode);
	generic_fillattr(&nop_mnt_idmap, request_mask, inode, stat);

	if (p) {
		stat->nlink += get_nr_threads(p);
		put_task_struct(p);
	}

	return 0;
}

/*
 * proc_task_readdir() set @file->private_data to a positive integer
 * value, so casting that to u64 is safe. generic_llseek_cookie() will
 * set @cookie to 0, so casting to an int is safe. The WARN_ON_ONCE() is
 * here to catch any unexpected change in behavior either in
 * proc_task_readdir() or generic_llseek_cookie().
 */
static loff_t proc_dir_llseek(struct file *file, loff_t offset, int whence)
{
	u64 cookie = (u64)(intptr_t)file->private_data;
	loff_t off;

	off = generic_llseek_cookie(file, offset, whence, &cookie);
	WARN_ON_ONCE(cookie > INT_MAX);
	file->private_data = (void *)(intptr_t)cookie; /* serialized by f_pos_lock */
	return off;
}

static const struct inode_operations proc_task_inode_operations = {
	.lookup		= proc_task_lookup,
	.getattr	= proc_task_getattr,
	.setattr	= proc_setattr,
	.permission	= proc_pid_permission,
};

static const struct file_operations proc_task_operations = {
	.read		= generic_read_dir,
	.iterate_shared	= proc_task_readdir,
	.llseek		= proc_dir_llseek,
};

void __init set_proc_pid_nlink(void)
{
	nlink_tid = pid_entry_nlink(tid_base_stuff, ARRAY_SIZE(tid_base_stuff));
	nlink_tgid = pid_entry_nlink(tgid_base_stuff, ARRAY_SIZE(tgid_base_stuff));
}<|MERGE_RESOLUTION|>--- conflicted
+++ resolved
@@ -3688,12 +3688,7 @@
 	REG("auxv",      S_IRUSR, proc_auxv_operations),
 	ONE("status",    S_IRUGO, proc_pid_status),
 	ONE("personality", S_IRUSR, proc_pid_personality),
-<<<<<<< HEAD
 	ONE("limits",	 S_IRUGO, proc_pid_limits),/*进程limits*/
-#ifdef CONFIG_SCHED_DEBUG
-=======
-	ONE("limits",	 S_IRUGO, proc_pid_limits),
->>>>>>> 155a3c00
 	REG("sched",     S_IRUGO|S_IWUSR, proc_pid_sched_operations),
 	NOD("comm",      S_IFREG|S_IRUGO|S_IWUSR,
 			 &proc_tid_comm_inode_operations,
