// SPDX-License-Identifier: GPL-2.0-only
/*
 * proc/fs/generic.c --- generic routines for the proc-fs
 *
 * This file contains generic proc-fs routines for handling
 * directories and files.
 * 
 * Copyright (C) 1991, 1992 Linus Torvalds.
 * Copyright (C) 1997 Theodore Ts'o
 */

#include <linux/cache.h>
#include <linux/errno.h>
#include <linux/time.h>
#include <linux/proc_fs.h>
#include <linux/stat.h>
#include <linux/mm.h>
#include <linux/module.h>
#include <linux/namei.h>
#include <linux/slab.h>
#include <linux/printk.h>
#include <linux/mount.h>
#include <linux/init.h>
#include <linux/idr.h>
#include <linux/bitops.h>
#include <linux/spinlock.h>
#include <linux/completion.h>
#include <linux/uaccess.h>
#include <linux/seq_file.h>

#include "internal.h"

static DEFINE_RWLOCK(proc_subdir_lock);

struct kmem_cache *proc_dir_entry_cache __ro_after_init;

void pde_free(struct proc_dir_entry *pde)
{
	if (S_ISLNK(pde->mode))
		kfree(pde->data);
	if (pde->name != pde->inline_name)
		kfree(pde->name);
	kmem_cache_free(proc_dir_entry_cache, pde);
}

//比较de目录的名称与name是否相等
static int proc_match(const char *name, struct proc_dir_entry *de, unsigned int len)
{
	if (len < de->namelen)
		return -1;
	if (len > de->namelen)
		return 1;

	return memcmp(name, de->name, len);
}

static struct proc_dir_entry *pde_subdir_first(struct proc_dir_entry *dir)
{
	return rb_entry_safe(rb_first(&dir->subdir), struct proc_dir_entry,
			     subdir_node);
}

static struct proc_dir_entry *pde_subdir_next(struct proc_dir_entry *dir)
{
	return rb_entry_safe(rb_next(&dir->subdir_node), struct proc_dir_entry,
			     subdir_node);
}

/*在dir中查找name,len对应的proc_dir_entry*/
static struct proc_dir_entry *pde_subdir_find(struct proc_dir_entry *dir/*目录*/,
					      const char *name/*文件名称，不以'\0'结尾*/,
					      unsigned int len/*文件名称长度*/)
{
	struct rb_node *node = dir->subdir.rb_node;

	/*红黑树进行查询匹配*/
	while (node) {
		struct proc_dir_entry *de = rb_entry(node,
						     struct proc_dir_entry,
						     subdir_node);
		int result = proc_match(name, de, len);

		if (result < 0)
			node = node->rb_left;
		else if (result > 0)
			node = node->rb_right;
		else
			return de;
	}
	return NULL;
}

//将dir加入到de中
static bool pde_subdir_insert(struct proc_dir_entry *dir,
			      struct proc_dir_entry *de)
{
	struct rb_root *root = &dir->subdir;
	struct rb_node **new = &root->rb_node, *parent = NULL;

	/* Figure out where to put new node */
	while (*new) {
		struct proc_dir_entry *this = rb_entry(*new,
						       struct proc_dir_entry,
						       subdir_node);
		int result = proc_match(de->name, this, de->namelen);

		//依据大小，决定红黑树的走向
		parent = *new;
		if (result < 0)
			new = &(*new)->rb_left;
		else if (result > 0)
			new = &(*new)->rb_right;
		else
			//如果名称相等，则直接返回false
			return false;
	}

	/* Add new node and rebalance tree. */
	rb_link_node(&de->subdir_node, parent, new);
	rb_insert_color(&de->subdir_node, root);
	return true;
}

static int proc_notify_change(struct mnt_idmap *idmap,
			      struct dentry *dentry, struct iattr *iattr)
{
	struct inode *inode = d_inode(dentry);
	struct proc_dir_entry *de = PDE(inode);
	int error;

	error = setattr_prepare(&nop_mnt_idmap, dentry, iattr);
	if (error)
		return error;

	setattr_copy(&nop_mnt_idmap, inode, iattr);

	proc_set_user(de, inode->i_uid, inode->i_gid);
	de->mode = inode->i_mode;
	return 0;
}

static int proc_getattr(struct mnt_idmap *idmap,
			const struct path *path, struct kstat *stat,
			u32 request_mask, unsigned int query_flags)
{
	struct inode *inode = d_inode(path->dentry);
	struct proc_dir_entry *de = PDE(inode);
	if (de) {
		nlink_t nlink = READ_ONCE(de->nlink);
		if (nlink > 0) {
			set_nlink(inode, nlink);
		}
	}

	generic_fillattr(&nop_mnt_idmap, request_mask, inode, stat);
	return 0;
}

static const struct inode_operations proc_file_inode_operations = {
	.setattr	= proc_notify_change,
};

/*
 * This function parses a name such as "tty/driver/serial", and
 * returns the struct proc_dir_entry for "/proc/tty/driver", and
 * returns "serial" in residual.
 */
static int __xlate_proc_name(const char *name, struct proc_dir_entry **ret,
			     const char **residual)
{
	const char     		*cp = name, *next;
	struct proc_dir_entry	*de;

	de = *ret ?: &proc_root;/*如果目录给定，则用给定的目录，否则使用root*/
	while ((next = strchr(cp, '/')) != NULL) {
		de = pde_subdir_find(de, cp, next - cp);
		if (!de) {
			/*路径有误*/
			WARN(1, "name '%s'\n", name);
			return -ENOENT;
		}
		cp = next + 1;
	}
	*residual = cp;/*剩余部分*/
	*ret = de;/*查询到的proc_dir_entry*/
	return 0;
}

static int xlate_proc_name(const char *name, struct proc_dir_entry **ret,
			   const char **residual)
{
	int rv;

	read_lock(&proc_subdir_lock);
	rv = __xlate_proc_name(name, ret, residual);
	read_unlock(&proc_subdir_lock);
	return rv;
}

static DEFINE_IDA(proc_inum_ida);

/*首个有效动态id*/
#define PROC_DYNAMIC_FIRST 0xF0000000U

/*
 * Return an inode number between PROC_DYNAMIC_FIRST and
 * 0xffffffff, or zero on failure.
 */
int proc_alloc_inum(unsigned int *inum)
{
	int i;

<<<<<<< HEAD
	/*自proc_inum_ida中申请空间id*/
	i = ida_simple_get(&proc_inum_ida, 0, UINT_MAX - PROC_DYNAMIC_FIRST + 1,
			   GFP_KERNEL);
=======
	i = ida_alloc_max(&proc_inum_ida, UINT_MAX - PROC_DYNAMIC_FIRST,
			  GFP_KERNEL);
>>>>>>> 155a3c00
	if (i < 0)
		return i;

	*inum = PROC_DYNAMIC_FIRST + (unsigned int)i;
	return 0;
}

void proc_free_inum(unsigned int inum)
{
<<<<<<< HEAD
    /*释放proc_inum_ida中申请的id*/
	ida_simple_remove(&proc_inum_ida, inum - PROC_DYNAMIC_FIRST);
=======
	ida_free(&proc_inum_ida, inum - PROC_DYNAMIC_FIRST);
>>>>>>> 155a3c00
}

static int proc_misc_d_revalidate(struct inode *dir, const struct qstr *name,
				  struct dentry *dentry, unsigned int flags)
{
	if (flags & LOOKUP_RCU)
		return -ECHILD;

	if (atomic_read(&PDE(d_inode(dentry))->in_use) < 0)
		return 0; /* revalidate */
	return 1;
}

static int proc_misc_d_delete(const struct dentry *dentry)
{
	return atomic_read(&PDE(d_inode(dentry))->in_use) < 0;
}

static const struct dentry_operations proc_misc_dentry_ops = {
	.d_revalidate	= proc_misc_d_revalidate,
	.d_delete	= proc_misc_d_delete,
};

/*
 * Don't create negative dentries here, return -ENOENT by hand
 * instead.
 */
struct dentry *proc_lookup_de(struct inode *dir, struct dentry *dentry,
			      struct proc_dir_entry *de)
{
	struct inode *inode;

	read_lock(&proc_subdir_lock);
	de = pde_subdir_find(de, dentry->d_name.name, dentry->d_name.len);
	if (de) {
		pde_get(de);
		read_unlock(&proc_subdir_lock);
		inode = proc_get_inode(dir->i_sb, de);
		if (!inode)
			return ERR_PTR(-ENOMEM);
		d_set_d_op(dentry, de->proc_dops);
		return d_splice_alias(inode, dentry);
	}
	read_unlock(&proc_subdir_lock);
	return ERR_PTR(-ENOENT);
}

struct dentry *proc_lookup(struct inode *dir, struct dentry *dentry,
		unsigned int flags)
{
	struct proc_fs_info *fs_info = proc_sb_info(dir->i_sb);

	if (fs_info->pidonly == PROC_PIDONLY_ON)
		return ERR_PTR(-ENOENT);

	return proc_lookup_de(dir, dentry, PDE(dir));
}

/*
 * This returns non-zero if at EOF, so that the /proc
 * root directory can use this and check if it should
 * continue with the <pid> entries..
 *
 * Note that the VFS-layer doesn't care about the return
 * value of the readdir() call, as long as it's non-negative
 * for success..
 */
int proc_readdir_de(struct file *file, struct dir_context *ctx,
		    struct proc_dir_entry *de)
{
	int i;

	if (!dir_emit_dots(file, ctx))
		return 0;

	i = ctx->pos - 2;
	read_lock(&proc_subdir_lock);
	de = pde_subdir_first(de);
	for (;;) {
		if (!de) {
			read_unlock(&proc_subdir_lock);
			return 0;
		}
		if (!i)
			break;
		de = pde_subdir_next(de);
		i--;
	}

	do {
		struct proc_dir_entry *next;
		pde_get(de);
		read_unlock(&proc_subdir_lock);
		if (!dir_emit(ctx, de->name, de->namelen,
			    de->low_ino, de->mode >> 12)) {
			pde_put(de);
			return 0;
		}
		ctx->pos++;
		read_lock(&proc_subdir_lock);
		next = pde_subdir_next(de);
		pde_put(de);
		de = next;
	} while (de);
	read_unlock(&proc_subdir_lock);
	return 1;
}

int proc_readdir(struct file *file, struct dir_context *ctx)
{
	struct inode *inode = file_inode(file);
	struct proc_fs_info *fs_info = proc_sb_info(inode->i_sb);

	if (fs_info->pidonly == PROC_PIDONLY_ON)
		return 1;

	return proc_readdir_de(file, ctx, PDE(inode));
}

/*
 * These are the generic /proc directory operations. They
 * use the in-memory "struct proc_dir_entry" tree to parse
 * the /proc directory.
 */
static const struct file_operations proc_dir_operations = {
	.llseek			= generic_file_llseek,
	.read			= generic_read_dir,
	.iterate_shared		= proc_readdir,
};

static int proc_net_d_revalidate(struct inode *dir, const struct qstr *name,
				 struct dentry *dentry, unsigned int flags)
{
	return 0;
}

const struct dentry_operations proc_net_dentry_ops = {
	.d_revalidate	= proc_net_d_revalidate,
	.d_delete	= always_delete_dentry,
};

/*
 * proc directories can do almost nothing..
 */
static const struct inode_operations proc_dir_inode_operations = {
	.lookup		= proc_lookup,
	.getattr	= proc_getattr,
	.setattr	= proc_notify_change,
};

/* returns the registered entry, or frees dp and returns NULL on failure */
struct proc_dir_entry *proc_register(struct proc_dir_entry *dir,
		struct proc_dir_entry *dp)
{
	if (proc_alloc_inum(&dp->low_ino))
		goto out_free_entry;

	write_lock(&proc_subdir_lock);
	dp->parent = dir;/*指向父目录*/
	if (pde_subdir_insert(dir, dp) == false) {
		//已加入，有重复
		WARN(1, "proc_dir_entry '%s/%s' already registered\n",
		     dir->name, dp->name);
		write_unlock(&proc_subdir_lock);
		goto out_free_inum;
	}
	dir->nlink++;
	write_unlock(&proc_subdir_lock);

	return dp;
out_free_inum:
	proc_free_inum(dp->low_ino);
out_free_entry:
	pde_free(dp);
	return NULL;
}

/*在parent下创建name对应的entry(name名称可以包含路径）*/
static struct proc_dir_entry *__proc_create(struct proc_dir_entry **parent,
					  const char *name,
					  umode_t mode,
					  nlink_t nlink)
{
	struct proc_dir_entry *ent = NULL;
	const char *fn;
	struct qstr qstr;

	if (xlate_proc_name(name, parent, &fn) != 0)
		goto out;
	qstr.name = fn;
	qstr.len = strlen(fn);
	if (qstr.len == 0 || qstr.len >= 256) {
		/*剩余的名称为空或者名称过长，报错*/
		WARN(1, "name len %u\n", qstr.len);
		return NULL;
	}
	if (qstr.len == 1 && fn[0] == '.') {
		/*无效的名称'.'*/
		WARN(1, "name '.'\n");
		return NULL;
	}
	if (qstr.len == 2 && fn[0] == '.' && fn[1] == '.') {
		/*无效的名称'..'*/
		WARN(1, "name '..'\n");
		return NULL;
	}
	if (*parent == &proc_root && name_to_int(&qstr) != ~0U) {
		/*根目录下，不容许创建纯数字文件名*/
		WARN(1, "create '/proc/%s' by hand\n", qstr.name);
		return NULL;
	}
	if (is_empty_pde(*parent)) {
		WARN(1, "attempt to add to permanently empty directory");
		return NULL;
	}

	/*申请一个entry*/
	ent = kmem_cache_zalloc(proc_dir_entry_cache, GFP_KERNEL);
	if (!ent)
		goto out;

	if (qstr.len + 1 <= SIZEOF_PDE_INLINE_NAME) {
		/*entry保存名称使用inline_name空间*/
		ent->name = ent->inline_name;
	} else {
		/*entry保存名称使用kmalloc名称*/
		ent->name = kmalloc(qstr.len + 1, GFP_KERNEL);
		if (!ent->name) {
			pde_free(ent);
			return NULL;
		}
	}

	/*初始化entry*/
	memcpy(ent->name, fn, qstr.len + 1);
	ent->namelen = qstr.len;
	ent->mode = mode;
	ent->nlink = nlink;
	ent->subdir = RB_ROOT;
	refcount_set(&ent->refcnt, 1);
	spin_lock_init(&ent->pde_unload_lock);
	INIT_LIST_HEAD(&ent->pde_openers);
	proc_set_user(ent, (*parent)->uid, (*parent)->gid);

	ent->proc_dops = &proc_misc_dentry_ops;
	/* Revalidate everything under /proc/${pid}/net */
	if ((*parent)->proc_dops == &proc_net_dentry_ops)
		pde_force_lookup(ent);

out:
	return ent;
}

struct proc_dir_entry *proc_symlink(const char *name,
		struct proc_dir_entry *parent, const char *dest)
{
	struct proc_dir_entry *ent;

	ent = __proc_create(&parent, name,
			  (S_IFLNK | S_IRUGO | S_IWUGO | S_IXUGO),1);

	if (ent) {
		ent->size = strlen(dest);
		ent->data = kmemdup(dest, ent->size + 1, GFP_KERNEL);
		if (ent->data) {
			ent->proc_iops = &proc_link_inode_operations;
			ent = proc_register(parent, ent);
		} else {
			pde_free(ent);
			ent = NULL;
		}
	}
	return ent;
}
EXPORT_SYMBOL(proc_symlink);

struct proc_dir_entry *_proc_mkdir(const char *name, umode_t mode,
		struct proc_dir_entry *parent, void *data, bool force_lookup)
{
	struct proc_dir_entry *ent;

	if (mode == 0)
		mode = S_IRUGO | S_IXUGO;

	ent = __proc_create(&parent, name, S_IFDIR | mode, 2);
	if (ent) {
		ent->data = data;
		ent->proc_dir_ops = &proc_dir_operations;
		ent->proc_iops = &proc_dir_inode_operations;
		if (force_lookup) {
			pde_force_lookup(ent);
		}
		ent = proc_register(parent, ent);
	}
	return ent;
}
EXPORT_SYMBOL_GPL(_proc_mkdir);

struct proc_dir_entry *proc_mkdir_data(const char *name, umode_t mode,
		struct proc_dir_entry *parent, void *data)
{
	return _proc_mkdir(name, mode, parent, data, false);
}
EXPORT_SYMBOL_GPL(proc_mkdir_data);

struct proc_dir_entry *proc_mkdir_mode(const char *name, umode_t mode,
				       struct proc_dir_entry *parent)
{
	return proc_mkdir_data(name, mode, parent, NULL);
}
EXPORT_SYMBOL(proc_mkdir_mode);

//proc文件系统创建目录
struct proc_dir_entry *proc_mkdir(const char *name,
		struct proc_dir_entry *parent)
{
	return proc_mkdir_data(name, 0, parent, NULL);
}
EXPORT_SYMBOL(proc_mkdir);

struct proc_dir_entry *proc_create_mount_point(const char *name)
{
	umode_t mode = S_IFDIR | S_IRUGO | S_IXUGO;
	struct proc_dir_entry *ent, *parent = NULL;

	ent = __proc_create(&parent, name, mode, 2);
	if (ent) {
		ent->data = NULL;
		ent->proc_dir_ops = NULL;
		ent->proc_iops = NULL;
		ent = proc_register(parent, ent);
	}
	return ent;
}
EXPORT_SYMBOL(proc_create_mount_point);

struct proc_dir_entry *proc_create_reg(const char *name, umode_t mode,
		struct proc_dir_entry **parent, void *data)
{
	struct proc_dir_entry *p;

	if ((mode & S_IFMT) == 0)
		mode |= S_IFREG;
	if ((mode & S_IALLUGO) == 0)
		mode |= S_IRUGO;
	if (WARN_ON_ONCE(!S_ISREG(mode)))
		return NULL;

	/*创建dir entry*/
	p = __proc_create(parent, name, mode, 1);
	if (p) {
		p->proc_iops = &proc_file_inode_operations;
		p->data = data;
	}
	return p;
}

static void pde_set_flags(struct proc_dir_entry *pde)
{
	if (pde->proc_ops->proc_flags & PROC_ENTRY_PERMANENT)
		pde->flags |= PROC_ENTRY_PERMANENT;
	if (pde->proc_ops->proc_read_iter)
		pde->flags |= PROC_ENTRY_proc_read_iter;
#ifdef CONFIG_COMPAT
	if (pde->proc_ops->proc_compat_ioctl)
		pde->flags |= PROC_ENTRY_proc_compat_ioctl;
#endif
}

struct proc_dir_entry *proc_create_data(const char *name, umode_t mode,
		struct proc_dir_entry *parent,
		const struct proc_ops *proc_ops, void *data)
{
	struct proc_dir_entry *p;

	p = proc_create_reg(name, mode, &parent, data);
	if (!p)
		return NULL;
	p->proc_ops = proc_ops;
	pde_set_flags(p);
	return proc_register(parent, p);
}
EXPORT_SYMBOL(proc_create_data);
 
struct proc_dir_entry *proc_create(const char *name, umode_t mode,
				   struct proc_dir_entry *parent,
				   const struct proc_ops *proc_ops)
{
	return proc_create_data(name/*要创建的proc文件名称*/, mode, parent, proc_ops/*文件操作集*/, NULL);
}
EXPORT_SYMBOL(proc_create);

static int proc_seq_open(struct inode *inode, struct file *file)
{
	struct proc_dir_entry *de = PDE(inode);

	if (de->state_size)
		return seq_open_private(file, de->seq_ops, de->state_size);
	return seq_open(file, de->seq_ops);
}

static int proc_seq_release(struct inode *inode, struct file *file)
{
	struct proc_dir_entry *de = PDE(inode);

	if (de->state_size)
		return seq_release_private(inode, file);
	return seq_release(inode, file);
}

static const struct proc_ops proc_seq_ops = {
	/* not permanent -- can call into arbitrary seq_operations */
	.proc_open	= proc_seq_open,
	.proc_read_iter	= seq_read_iter,
	.proc_lseek	= seq_lseek,
	.proc_release	= proc_seq_release,
};

struct proc_dir_entry *proc_create_seq_private(const char *name, umode_t mode,
		struct proc_dir_entry *parent, const struct seq_operations *ops,
		unsigned int state_size, void *data)
{
	struct proc_dir_entry *p;

	p = proc_create_reg(name, mode, &parent, data);
	if (!p)
		return NULL;
	p->proc_ops = &proc_seq_ops;
	p->seq_ops = ops;
	p->state_size = state_size;
	pde_set_flags(p);
	return proc_register(parent, p);
}
EXPORT_SYMBOL(proc_create_seq_private);

static int proc_single_open(struct inode *inode, struct file *file)
{
	struct proc_dir_entry *de = PDE(inode);

	return single_open(file, de->single_show, de->data);
}

static const struct proc_ops proc_single_ops = {
	/* not permanent -- can call into arbitrary ->single_show */
	.proc_open	= proc_single_open,
	.proc_read_iter = seq_read_iter,
	.proc_lseek	= seq_lseek,
	.proc_release	= single_release,
};

struct proc_dir_entry *proc_create_single_data(const char *name/*文件名称*/, umode_t mode,
		struct proc_dir_entry *parent/*目录*/,
		int (*show)(struct seq_file *, void *), void *data)
{
	struct proc_dir_entry *p;

	//创建名称为name的普通文件
	p = proc_create_reg(name, mode, &parent, data);
	if (!p)
		return NULL;
	//设置单个文件的fops
	p->proc_ops = &proc_single_ops;
	p->single_show = show;
<<<<<<< HEAD
	//添加文件
=======
	pde_set_flags(p);
>>>>>>> 155a3c00
	return proc_register(parent, p);
}
EXPORT_SYMBOL(proc_create_single_data);

void proc_set_size(struct proc_dir_entry *de, loff_t size)
{
	de->size = size;
}
EXPORT_SYMBOL(proc_set_size);

void proc_set_user(struct proc_dir_entry *de, kuid_t uid, kgid_t gid)
{
	de->uid = uid;
	de->gid = gid;
}
EXPORT_SYMBOL(proc_set_user);

void pde_put(struct proc_dir_entry *pde)
{
	if (refcount_dec_and_test(&pde->refcnt)) {
		proc_free_inum(pde->low_ino);
		pde_free(pde);
	}
}

/*
 * Remove a /proc entry and free it if it's not currently in use.
 */
void remove_proc_entry(const char *name, struct proc_dir_entry *parent)
{
	struct proc_dir_entry *de = NULL;
	const char *fn = name;
	unsigned int len;

	write_lock(&proc_subdir_lock);
	if (__xlate_proc_name(name, &parent, &fn) != 0) {
		write_unlock(&proc_subdir_lock);
		return;
	}
	len = strlen(fn);

	de = pde_subdir_find(parent, fn, len);
	if (de) {
		if (unlikely(pde_is_permanent(de))) {
			WARN(1, "removing permanent /proc entry '%s'", de->name);
			de = NULL;
		} else {
			rb_erase(&de->subdir_node, &parent->subdir);
			if (S_ISDIR(de->mode))
				parent->nlink--;
		}
	}
	write_unlock(&proc_subdir_lock);
	if (!de) {
		WARN(1, "name '%s'\n", name);
		return;
	}

	proc_entry_rundown(de);

	WARN(pde_subdir_first(de),
	     "%s: removing non-empty directory '%s/%s', leaking at least '%s'\n",
	     __func__, de->parent->name, de->name, pde_subdir_first(de)->name);
	pde_put(de);
}
EXPORT_SYMBOL(remove_proc_entry);

int remove_proc_subtree(const char *name, struct proc_dir_entry *parent)
{
	struct proc_dir_entry *root = NULL, *de, *next;
	const char *fn = name;
	unsigned int len;

	write_lock(&proc_subdir_lock);
	if (__xlate_proc_name(name, &parent, &fn) != 0) {
		write_unlock(&proc_subdir_lock);
		return -ENOENT;
	}
	len = strlen(fn);

	root = pde_subdir_find(parent, fn, len);
	if (!root) {
		write_unlock(&proc_subdir_lock);
		return -ENOENT;
	}
	if (unlikely(pde_is_permanent(root))) {
		write_unlock(&proc_subdir_lock);
		WARN(1, "removing permanent /proc entry '%s/%s'",
			root->parent->name, root->name);
		return -EINVAL;
	}
	rb_erase(&root->subdir_node, &parent->subdir);

	de = root;
	while (1) {
		next = pde_subdir_first(de);
		if (next) {
			if (unlikely(pde_is_permanent(next))) {
				write_unlock(&proc_subdir_lock);
				WARN(1, "removing permanent /proc entry '%s/%s'",
					next->parent->name, next->name);
				return -EINVAL;
			}
			rb_erase(&next->subdir_node, &de->subdir);
			de = next;
			continue;
		}
		next = de->parent;
		if (S_ISDIR(de->mode))
			next->nlink--;
		write_unlock(&proc_subdir_lock);

		proc_entry_rundown(de);
		if (de == root)
			break;
		pde_put(de);

		write_lock(&proc_subdir_lock);
		de = next;
	}
	pde_put(root);
	return 0;
}
EXPORT_SYMBOL(remove_proc_subtree);

void *proc_get_parent_data(const struct inode *inode)
{
	struct proc_dir_entry *de = PDE(inode);
	return de->parent->data;
}
EXPORT_SYMBOL_GPL(proc_get_parent_data);

void proc_remove(struct proc_dir_entry *de)
{
	if (de)
		remove_proc_subtree(de->name, de->parent);
}
EXPORT_SYMBOL(proc_remove);

/*
 * Pull a user buffer into memory and pass it to the file's write handler if
 * one is supplied.  The ->write() method is permitted to modify the
 * kernel-side buffer.
 */
ssize_t proc_simple_write(struct file *f, const char __user *ubuf, size_t size,
			  loff_t *_pos)
{
	struct proc_dir_entry *pde = PDE(file_inode(f));
	char *buf;
	int ret;

	if (!pde->write)
		return -EACCES;
	if (size == 0 || size > PAGE_SIZE - 1)
		return -EINVAL;
	buf = memdup_user_nul(ubuf, size);
	if (IS_ERR(buf))
		return PTR_ERR(buf);
	ret = pde->write(f, buf, size);
	kfree(buf);
	return ret == 0 ? size : ret;
}<|MERGE_RESOLUTION|>--- conflicted
+++ resolved
@@ -210,14 +210,9 @@
 {
 	int i;
 
-<<<<<<< HEAD
 	/*自proc_inum_ida中申请空间id*/
-	i = ida_simple_get(&proc_inum_ida, 0, UINT_MAX - PROC_DYNAMIC_FIRST + 1,
-			   GFP_KERNEL);
-=======
 	i = ida_alloc_max(&proc_inum_ida, UINT_MAX - PROC_DYNAMIC_FIRST,
 			  GFP_KERNEL);
->>>>>>> 155a3c00
 	if (i < 0)
 		return i;
 
@@ -227,12 +222,8 @@
 
 void proc_free_inum(unsigned int inum)
 {
-<<<<<<< HEAD
-    /*释放proc_inum_ida中申请的id*/
-	ida_simple_remove(&proc_inum_ida, inum - PROC_DYNAMIC_FIRST);
-=======
+	/*释放proc_inum_ida中申请的id*/
 	ida_free(&proc_inum_ida, inum - PROC_DYNAMIC_FIRST);
->>>>>>> 155a3c00
 }
 
 static int proc_misc_d_revalidate(struct inode *dir, const struct qstr *name,
@@ -696,11 +687,8 @@
 	//设置单个文件的fops
 	p->proc_ops = &proc_single_ops;
 	p->single_show = show;
-<<<<<<< HEAD
+	pde_set_flags(p);
 	//添加文件
-=======
-	pde_set_flags(p);
->>>>>>> 155a3c00
 	return proc_register(parent, p);
 }
 EXPORT_SYMBOL(proc_create_single_data);
