// SPDX-License-Identifier: GPL-2.0
/*
 * /proc/sys support
 */
#include <linux/init.h>
#include <linux/sysctl.h>
#include <linux/poll.h>
#include <linux/proc_fs.h>
#include <linux/printk.h>
#include <linux/security.h>
#include <linux/sched.h>
#include <linux/cred.h>
#include <linux/namei.h>
#include <linux/mm.h>
#include <linux/uio.h>
#include <linux/module.h>
#include <linux/bpf-cgroup.h>
#include <linux/mount.h>
#include <linux/kmemleak.h>
#include "internal.h"

#define list_for_each_table_entry(entry, header)	\
	entry = header->ctl_table;			\
	for (size_t i = 0 ; i < header->ctl_table_size && entry->procname; ++i, entry++)

static const struct dentry_operations proc_sys_dentry_operations;
static const struct file_operations proc_sys_file_operations;
static const struct inode_operations proc_sys_inode_operations;
static const struct file_operations proc_sys_dir_file_operations;
static const struct inode_operations proc_sys_dir_operations;

/* Support for permanently empty directories */
static struct ctl_table sysctl_mount_point[] = {
	{.type = SYSCTL_TABLE_TYPE_PERMANENTLY_EMPTY }
};

/**
 * register_sysctl_mount_point() - registers a sysctl mount point
 * @path: path for the mount point
 *
 * Used to create a permanently empty directory to serve as mount point.
 * There are some subtle but important permission checks this allows in the
 * case of unprivileged mounts.
 */
struct ctl_table_header *register_sysctl_mount_point(const char *path)
{
	return register_sysctl(path, sysctl_mount_point);
}
EXPORT_SYMBOL(register_sysctl_mount_point);

#define sysctl_is_perm_empty_ctl_table(tptr)		\
	(tptr[0].type == SYSCTL_TABLE_TYPE_PERMANENTLY_EMPTY)
#define sysctl_is_perm_empty_ctl_header(hptr)		\
	(sysctl_is_perm_empty_ctl_table(hptr->ctl_table))
#define sysctl_set_perm_empty_ctl_header(hptr)		\
	(hptr->ctl_table[0].type = SYSCTL_TABLE_TYPE_PERMANENTLY_EMPTY)
#define sysctl_clear_perm_empty_ctl_header(hptr)	\
	(hptr->ctl_table[0].type = SYSCTL_TABLE_TYPE_DEFAULT)

void proc_sys_poll_notify(struct ctl_table_poll *poll)
{
	if (!poll)
		return;

	atomic_inc(&poll->event);
	wake_up_interruptible(&poll->wait);
}

static struct ctl_table root_table[] = {
	{
		.procname = "",
		.mode = S_IFDIR|S_IRUGO|S_IXUGO,
	},
};
static struct ctl_table_root sysctl_table_root = {
	.default_set.dir.header = {
		{{.count = 1,
		  .nreg = 1,
		  .ctl_table = root_table }},
		.ctl_table_arg = root_table,
		.root = &sysctl_table_root,
		.set = &sysctl_table_root.default_set,
	},
};

static DEFINE_SPINLOCK(sysctl_lock);

static void drop_sysctl_table(struct ctl_table_header *header);
static int sysctl_follow_link(struct ctl_table_header **phead,
	struct ctl_table **pentry);
static int insert_links(struct ctl_table_header *head);
static void put_links(struct ctl_table_header *header);

static void sysctl_print_dir(struct ctl_dir *dir)
{
	if (dir->header.parent)
		sysctl_print_dir(dir->header.parent);
	pr_cont("%s/", dir->header.ctl_table[0].procname);
}

static int namecmp(const char *name1, int len1, const char *name2, int len2)
{
	int cmp;

	cmp = memcmp(name1, name2, min(len1, len2));
	if (cmp == 0)
		cmp = len1 - len2;
	return cmp;
}

/* Called under sysctl_lock */
static struct ctl_table *find_entry(struct ctl_table_header **phead,
	struct ctl_dir *dir, const char *name, int namelen)
{
	struct ctl_table_header *head;
	struct ctl_table *entry;
	struct rb_node *node = dir->root.rb_node;

	while (node)
	{
		struct ctl_node *ctl_node;
		const char *procname;
		int cmp;

		ctl_node = rb_entry(node, struct ctl_node, node);
		head = ctl_node->header;
		entry = &head->ctl_table[ctl_node - head->node];
		procname = entry->procname;

		cmp = namecmp(name, namelen, procname, strlen(procname));
		if (cmp < 0)
			node = node->rb_left;
		else if (cmp > 0)
			node = node->rb_right;
		else {
			*phead = head;
			return entry;
		}
	}
	return NULL;
}

static int insert_entry(struct ctl_table_header *head, struct ctl_table *entry)
{
	struct rb_node *node = &head->node[entry - head->ctl_table].node;
	struct rb_node **p = &head->parent->root.rb_node;
	struct rb_node *parent = NULL;
	const char *name = entry->procname;
	int namelen = strlen(name);

	while (*p) {
		struct ctl_table_header *parent_head;
		struct ctl_table *parent_entry;
		struct ctl_node *parent_node;
		const char *parent_name;
		int cmp;

		parent = *p;
		parent_node = rb_entry(parent, struct ctl_node, node);
		parent_head = parent_node->header;
		parent_entry = &parent_head->ctl_table[parent_node - parent_head->node];
		parent_name = parent_entry->procname;

		cmp = namecmp(name, namelen, parent_name, strlen(parent_name));
		if (cmp < 0)
			p = &(*p)->rb_left;
		else if (cmp > 0)
			p = &(*p)->rb_right;
		else {
			pr_err("sysctl duplicate entry: ");
			sysctl_print_dir(head->parent);
			pr_cont("%s\n", entry->procname);
			return -EEXIST;
		}
	}

	rb_link_node(node, parent, p);
	rb_insert_color(node, &head->parent->root);
	return 0;
}

static void erase_entry(struct ctl_table_header *head, struct ctl_table *entry)
{
	struct rb_node *node = &head->node[entry - head->ctl_table].node;

	rb_erase(node, &head->parent->root);
}

static void init_header(struct ctl_table_header *head,
	struct ctl_table_root *root, struct ctl_table_set *set,
	struct ctl_node *node, struct ctl_table *table, size_t table_size)
{
	head->ctl_table = table;
	head->ctl_table_size = table_size;
	head->ctl_table_arg = table;
	head->used = 0;
	head->count = 1;
	head->nreg = 1;
	head->unregistering = NULL;
	head->root = root;
	head->set = set;
	head->parent = NULL;
	head->node = node;
	INIT_HLIST_HEAD(&head->inodes);
	if (node) {
		struct ctl_table *entry;

		list_for_each_table_entry(entry, head) {
			node->header = head;
			node++;
		}
	}
}

static void erase_header(struct ctl_table_header *head)
{
	struct ctl_table *entry;

	list_for_each_table_entry(entry, head)
		erase_entry(head, entry);
}

static int insert_header(struct ctl_dir *dir, struct ctl_table_header *header)
{
	struct ctl_table *entry;
	struct ctl_table_header *dir_h = &dir->header;
	int err;


	/* Is this a permanently empty directory? */
	if (sysctl_is_perm_empty_ctl_header(dir_h))
		return -EROFS;

	/* Am I creating a permanently empty directory? */
	if (header->ctl_table_size > 0 &&
	    sysctl_is_perm_empty_ctl_table(header->ctl_table)) {
		if (!RB_EMPTY_ROOT(&dir->root))
			return -EINVAL;
		sysctl_set_perm_empty_ctl_header(dir_h);
	}

	dir_h->nreg++;
	header->parent = dir;
	err = insert_links(header);
	if (err)
		goto fail_links;
	list_for_each_table_entry(entry, header) {
		err = insert_entry(header, entry);
		if (err)
			goto fail;
	}
	return 0;
fail:
	erase_header(header);
	put_links(header);
fail_links:
	if (header->ctl_table == sysctl_mount_point)
		sysctl_clear_perm_empty_ctl_header(dir_h);
	header->parent = NULL;
	drop_sysctl_table(dir_h);
	return err;
}

/* called under sysctl_lock */
static int use_table(struct ctl_table_header *p)
{
	if (unlikely(p->unregistering))
		return 0;
	p->used++;
	return 1;
}

/* called under sysctl_lock */
static void unuse_table(struct ctl_table_header *p)
{
	if (!--p->used)
		if (unlikely(p->unregistering))
			complete(p->unregistering);
}

static void proc_sys_invalidate_dcache(struct ctl_table_header *head)
{
	proc_invalidate_siblings_dcache(&head->inodes, &sysctl_lock);
}

/* called under sysctl_lock, will reacquire if has to wait */
static void start_unregistering(struct ctl_table_header *p)
{
	/*
	 * if p->used is 0, nobody will ever touch that entry again;
	 * we'll eliminate all paths to it before dropping sysctl_lock
	 */
	if (unlikely(p->used)) {
		struct completion wait;
		init_completion(&wait);
		p->unregistering = &wait;
		spin_unlock(&sysctl_lock);
		wait_for_completion(&wait);
	} else {
		/* anything non-NULL; we'll never dereference it */
		p->unregistering = ERR_PTR(-EINVAL);
		spin_unlock(&sysctl_lock);
	}
	/*
	 * Invalidate dentries for unregistered sysctls: namespaced sysctls
	 * can have duplicate names and contaminate dcache very badly.
	 */
	proc_sys_invalidate_dcache(p);
	/*
	 * do not remove from the list until nobody holds it; walking the
	 * list in do_sysctl() relies on that.
	 */
	spin_lock(&sysctl_lock);
	erase_header(p);
}

static struct ctl_table_header *sysctl_head_grab(struct ctl_table_header *head)
{
	BUG_ON(!head);
	spin_lock(&sysctl_lock);
	if (!use_table(head))
		head = ERR_PTR(-ENOENT);
	spin_unlock(&sysctl_lock);
	return head;
}

static void sysctl_head_finish(struct ctl_table_header *head)
{
	if (!head)
		return;
	spin_lock(&sysctl_lock);
	unuse_table(head);
	spin_unlock(&sysctl_lock);
}

static struct ctl_table_set *
lookup_header_set(struct ctl_table_root *root)
{
	struct ctl_table_set *set = &root->default_set;
	if (root->lookup)
		set = root->lookup(root);
	return set;
}

static struct ctl_table *lookup_entry(struct ctl_table_header **phead,
				      struct ctl_dir *dir,
				      const char *name, int namelen)
{
	struct ctl_table_header *head;
	struct ctl_table *entry;

	spin_lock(&sysctl_lock);
	entry = find_entry(&head, dir, name, namelen);
	if (entry && use_table(head))
		*phead = head;
	else
		entry = NULL;
	spin_unlock(&sysctl_lock);
	return entry;
}

static struct ctl_node *first_usable_entry(struct rb_node *node)
{
	struct ctl_node *ctl_node;

	for (;node; node = rb_next(node)) {
		ctl_node = rb_entry(node, struct ctl_node, node);
		if (use_table(ctl_node->header))
			return ctl_node;
	}
	return NULL;
}

static void first_entry(struct ctl_dir *dir,
	struct ctl_table_header **phead, struct ctl_table **pentry)
{
	struct ctl_table_header *head = NULL;
	struct ctl_table *entry = NULL;
	struct ctl_node *ctl_node;

	spin_lock(&sysctl_lock);
	ctl_node = first_usable_entry(rb_first(&dir->root));
	spin_unlock(&sysctl_lock);
	if (ctl_node) {
		head = ctl_node->header;
		entry = &head->ctl_table[ctl_node - head->node];
	}
	*phead = head;
	*pentry = entry;
}

static void next_entry(struct ctl_table_header **phead, struct ctl_table **pentry)
{
	struct ctl_table_header *head = *phead;
	struct ctl_table *entry = *pentry;
	struct ctl_node *ctl_node = &head->node[entry - head->ctl_table];

	spin_lock(&sysctl_lock);
	unuse_table(head);

	ctl_node = first_usable_entry(rb_next(&ctl_node->node));
	spin_unlock(&sysctl_lock);
	head = NULL;
	if (ctl_node) {
		head = ctl_node->header;
		entry = &head->ctl_table[ctl_node - head->node];
	}
	*phead = head;
	*pentry = entry;
}

/*
 * sysctl_perm does NOT grant the superuser all rights automatically, because
 * some sysctl variables are readonly even to root.
 */

static int test_perm(int mode, int op)
{
	if (uid_eq(current_euid(), GLOBAL_ROOT_UID))
		mode >>= 6;
	else if (in_egroup_p(GLOBAL_ROOT_GID))
		mode >>= 3;
	if ((op & ~mode & (MAY_READ|MAY_WRITE|MAY_EXEC)) == 0)
		return 0;
	return -EACCES;
}

static int sysctl_perm(struct ctl_table_header *head, struct ctl_table *table, int op)
{
	struct ctl_table_root *root = head->root;
	int mode;

	if (root->permissions)
		mode = root->permissions(head, table);
	else
		mode = table->mode;

	return test_perm(mode, op);
}

static struct inode *proc_sys_make_inode(struct super_block *sb,
		struct ctl_table_header *head, struct ctl_table *table)
{
	struct ctl_table_root *root = head->root;
	struct inode *inode;
	struct proc_inode *ei;

	inode = new_inode(sb);
	if (!inode)
		return ERR_PTR(-ENOMEM);

	inode->i_ino = get_next_ino();

	ei = PROC_I(inode);

	spin_lock(&sysctl_lock);
	if (unlikely(head->unregistering)) {
		spin_unlock(&sysctl_lock);
		iput(inode);
		return ERR_PTR(-ENOENT);
	}
	ei->sysctl = head;
	ei->sysctl_entry = table;
	hlist_add_head_rcu(&ei->sibling_inodes, &head->inodes);
	head->count++;
	spin_unlock(&sysctl_lock);

	simple_inode_init_ts(inode);
	inode->i_mode = table->mode;
	if (!S_ISDIR(table->mode)) {
		inode->i_mode |= S_IFREG;
		inode->i_op = &proc_sys_inode_operations;
		inode->i_fop = &proc_sys_file_operations;
	} else {
		inode->i_mode |= S_IFDIR;
		inode->i_op = &proc_sys_dir_operations;
		inode->i_fop = &proc_sys_dir_file_operations;
		if (sysctl_is_perm_empty_ctl_header(head))
			make_empty_dir_inode(inode);
	}

	if (root->set_ownership)
		root->set_ownership(head, table, &inode->i_uid, &inode->i_gid);
	else {
		inode->i_uid = GLOBAL_ROOT_UID;
		inode->i_gid = GLOBAL_ROOT_GID;
	}

	return inode;
}

void proc_sys_evict_inode(struct inode *inode, struct ctl_table_header *head)
{
	spin_lock(&sysctl_lock);
	hlist_del_init_rcu(&PROC_I(inode)->sibling_inodes);
	if (!--head->count)
		kfree_rcu(head, rcu);
	spin_unlock(&sysctl_lock);
}

static struct ctl_table_header *grab_header(struct inode *inode)
{
	struct ctl_table_header *head = PROC_I(inode)->sysctl;
	if (!head)
		head = &sysctl_table_root.default_set.dir.header;
	return sysctl_head_grab(head);
}

static struct dentry *proc_sys_lookup(struct inode *dir, struct dentry *dentry,
					unsigned int flags)
{
	struct ctl_table_header *head = grab_header(dir);
	struct ctl_table_header *h = NULL;
	const struct qstr *name = &dentry->d_name;
	struct ctl_table *p;
	struct inode *inode;
	struct dentry *err = ERR_PTR(-ENOENT);
	struct ctl_dir *ctl_dir;
	int ret;

	if (IS_ERR(head))
		return ERR_CAST(head);

	ctl_dir = container_of(head, struct ctl_dir, header);

	p = lookup_entry(&h, ctl_dir, name->name, name->len);
	if (!p)
		goto out;

	if (S_ISLNK(p->mode)) {
		ret = sysctl_follow_link(&h, &p);
		err = ERR_PTR(ret);
		if (ret)
			goto out;
	}

	d_set_d_op(dentry, &proc_sys_dentry_operations);
	inode = proc_sys_make_inode(dir->i_sb, h ? h : head, p);
	err = d_splice_alias(inode, dentry);

out:
	if (h)
		sysctl_head_finish(h);
	sysctl_head_finish(head);
	return err;
}

static ssize_t proc_sys_call_handler(struct kiocb *iocb, struct iov_iter *iter,
		int write)
{
	struct inode *inode = file_inode(iocb->ki_filp);
	struct ctl_table_header *head = grab_header(inode);
	struct ctl_table *table = PROC_I(inode)->sysctl_entry;
	size_t count = iov_iter_count(iter);
	char *kbuf;
	ssize_t error;

	if (IS_ERR(head))
		return PTR_ERR(head);

	/*
	 * At this point we know that the sysctl was not unregistered
	 * and won't be until we finish.
	 */
	error = -EPERM;
	if (sysctl_perm(head, table, write ? MAY_WRITE : MAY_READ))
		goto out;

	/* if that can happen at all, it should be -EINVAL, not -EISDIR */
	error = -EINVAL;
	if (!table->proc_handler)
		goto out;

	/* don't even try if the size is too large */
	error = -ENOMEM;
	//用户态给定的buffer过大时返回失败
	if (count >= KMALLOC_MAX_SIZE)
		goto out;
	kbuf = kvzalloc(count + 1, GFP_KERNEL);
	if (!kbuf)
		goto out;

	//申请count字符的kernel buffer(write时复制用户态buffer数据）
	if (write) {
		error = -EFAULT;
		if (!copy_from_iter_full(kbuf, count, iter))
			goto out_free_buf;
		kbuf[count] = '\0';
	}

	//bpf程序入口
	error = BPF_CGROUP_RUN_PROG_SYSCTL(head, table, write, &kbuf, &count,
					   &iocb->ki_pos);
	if (error)
		goto out_free_buf;

	//通过table->proc_handler处理此输入
	/* careful: calling conventions are nasty here */
	error = table->proc_handler(table, write, kbuf, &count, &iocb->ki_pos);
	if (error)
		goto out_free_buf;

	if (!write) {
	    //读时，将kbuf内容复制到ubuf中
		error = -EFAULT;
		if (copy_to_iter(kbuf, count, iter) < count)
			goto out_free_buf;
	}

	error = count;
out_free_buf:
	kvfree(kbuf);
out:
	sysctl_head_finish(head);

	return error;
}

static ssize_t proc_sys_read(struct kiocb *iocb, struct iov_iter *iter)
{
	return proc_sys_call_handler(iocb, iter, 0);
}

static ssize_t proc_sys_write(struct kiocb *iocb, struct iov_iter *iter)
{
	return proc_sys_call_handler(iocb, iter, 1);
}

static int proc_sys_open(struct inode *inode, struct file *filp)
{
	struct ctl_table_header *head = grab_header(inode);
	struct ctl_table *table = PROC_I(inode)->sysctl_entry;

	/* sysctl was unregistered */
	if (IS_ERR(head))
		return PTR_ERR(head);

	if (table->poll)
		filp->private_data = proc_sys_poll_event(table->poll);

	sysctl_head_finish(head);

	return 0;
}

static __poll_t proc_sys_poll(struct file *filp, poll_table *wait)
{
	struct inode *inode = file_inode(filp);
	struct ctl_table_header *head = grab_header(inode);
	struct ctl_table *table = PROC_I(inode)->sysctl_entry;
	__poll_t ret = DEFAULT_POLLMASK;
	unsigned long event;

	/* sysctl was unregistered */
	if (IS_ERR(head))
		return EPOLLERR | EPOLLHUP;

	if (!table->proc_handler)
		goto out;

	if (!table->poll)
		goto out;

	event = (unsigned long)filp->private_data;
	poll_wait(filp, &table->poll->wait, wait);

	if (event != atomic_read(&table->poll->event)) {
		filp->private_data = proc_sys_poll_event(table->poll);
		ret = EPOLLIN | EPOLLRDNORM | EPOLLERR | EPOLLPRI;
	}

out:
	sysctl_head_finish(head);

	return ret;
}

static bool proc_sys_fill_cache(struct file *file,
				struct dir_context *ctx,
				struct ctl_table_header *head,
				struct ctl_table *table)
{
	struct dentry *child, *dir = file->f_path.dentry;
	struct inode *inode;
	struct qstr qname;
	ino_t ino = 0;
	unsigned type = DT_UNKNOWN;

	qname.name = table->procname;
	qname.len  = strlen(table->procname);
	qname.hash = full_name_hash(dir, qname.name, qname.len);

	child = d_lookup(dir, &qname);
	if (!child) {
		DECLARE_WAIT_QUEUE_HEAD_ONSTACK(wq);
		child = d_alloc_parallel(dir, &qname, &wq);
		if (IS_ERR(child))
			return false;
		if (d_in_lookup(child)) {
			struct dentry *res;
			d_set_d_op(child, &proc_sys_dentry_operations);
			inode = proc_sys_make_inode(dir->d_sb, head, table);
			res = d_splice_alias(inode, child);
			d_lookup_done(child);
			if (unlikely(res)) {
				if (IS_ERR(res)) {
					dput(child);
					return false;
				}
				dput(child);
				child = res;
			}
		}
	}
	inode = d_inode(child);
	ino  = inode->i_ino;
	type = inode->i_mode >> 12;
	dput(child);
	return dir_emit(ctx, qname.name, qname.len, ino, type);
}

static bool proc_sys_link_fill_cache(struct file *file,
				    struct dir_context *ctx,
				    struct ctl_table_header *head,
				    struct ctl_table *table)
{
	bool ret = true;

	head = sysctl_head_grab(head);
	if (IS_ERR(head))
		return false;

	/* It is not an error if we can not follow the link ignore it */
	if (sysctl_follow_link(&head, &table))
		goto out;

	ret = proc_sys_fill_cache(file, ctx, head, table);
out:
	sysctl_head_finish(head);
	return ret;
}

static int scan(struct ctl_table_header *head, struct ctl_table *table,
		unsigned long *pos, struct file *file,
		struct dir_context *ctx)
{
	bool res;

	if ((*pos)++ < ctx->pos)
		return true;

	if (unlikely(S_ISLNK(table->mode)))
		res = proc_sys_link_fill_cache(file, ctx, head, table);
	else
		res = proc_sys_fill_cache(file, ctx, head, table);

	if (res)
		ctx->pos = *pos;

	return res;
}

static int proc_sys_readdir(struct file *file, struct dir_context *ctx)
{
	struct ctl_table_header *head = grab_header(file_inode(file));
	struct ctl_table_header *h = NULL;
	struct ctl_table *entry;
	struct ctl_dir *ctl_dir;
	unsigned long pos;

	if (IS_ERR(head))
		return PTR_ERR(head);

	ctl_dir = container_of(head, struct ctl_dir, header);

	if (!dir_emit_dots(file, ctx))
		goto out;

	pos = 2;

	for (first_entry(ctl_dir, &h, &entry); h; next_entry(&h, &entry)) {
		if (!scan(h, entry, &pos, file, ctx)) {
			sysctl_head_finish(h);
			break;
		}
	}
out:
	sysctl_head_finish(head);
	return 0;
}

static int proc_sys_permission(struct mnt_idmap *idmap,
			       struct inode *inode, int mask)
{
	/*
	 * sysctl entries that are not writeable,
	 * are _NOT_ writeable, capabilities or not.
	 */
	struct ctl_table_header *head;
	struct ctl_table *table;
	int error;

	/* Executable files are not allowed under /proc/sys/ */
	if ((mask & MAY_EXEC) && S_ISREG(inode->i_mode))
		return -EACCES;

	head = grab_header(inode);
	if (IS_ERR(head))
		return PTR_ERR(head);

	table = PROC_I(inode)->sysctl_entry;
	if (!table) /* global root - r-xr-xr-x */
		error = mask & MAY_WRITE ? -EACCES : 0;
	else /* Use the permissions on the sysctl table entry */
		error = sysctl_perm(head, table, mask & ~MAY_NOT_BLOCK);

	sysctl_head_finish(head);
	return error;
}

static int proc_sys_setattr(struct mnt_idmap *idmap,
			    struct dentry *dentry, struct iattr *attr)
{
	struct inode *inode = d_inode(dentry);
	int error;

	if (attr->ia_valid & (ATTR_MODE | ATTR_UID | ATTR_GID))
		return -EPERM;

	error = setattr_prepare(&nop_mnt_idmap, dentry, attr);
	if (error)
		return error;

	setattr_copy(&nop_mnt_idmap, inode, attr);
	return 0;
}

static int proc_sys_getattr(struct mnt_idmap *idmap,
			    const struct path *path, struct kstat *stat,
			    u32 request_mask, unsigned int query_flags)
{
	struct inode *inode = d_inode(path->dentry);
	struct ctl_table_header *head = grab_header(inode);
	struct ctl_table *table = PROC_I(inode)->sysctl_entry;

	if (IS_ERR(head))
		return PTR_ERR(head);

	generic_fillattr(&nop_mnt_idmap, request_mask, inode, stat);
	if (table)
		stat->mode = (stat->mode & S_IFMT) | table->mode;

	sysctl_head_finish(head);
	return 0;
}

static const struct file_operations proc_sys_file_operations = {
	.open		= proc_sys_open,
	.poll		= proc_sys_poll,
	.read_iter	= proc_sys_read,
	.write_iter	= proc_sys_write,
	.splice_read	= copy_splice_read,
	.splice_write	= iter_file_splice_write,
	.llseek		= default_llseek,
};

static const struct file_operations proc_sys_dir_file_operations = {
	.read		= generic_read_dir,
	.iterate_shared	= proc_sys_readdir,
	.llseek		= generic_file_llseek,
};

static const struct inode_operations proc_sys_inode_operations = {
	.permission	= proc_sys_permission,
	.setattr	= proc_sys_setattr,
	.getattr	= proc_sys_getattr,
};

static const struct inode_operations proc_sys_dir_operations = {
	.lookup		= proc_sys_lookup,
	.permission	= proc_sys_permission,
	.setattr	= proc_sys_setattr,
	.getattr	= proc_sys_getattr,
};

static int proc_sys_revalidate(struct dentry *dentry, unsigned int flags)
{
	if (flags & LOOKUP_RCU)
		return -ECHILD;
	return !PROC_I(d_inode(dentry))->sysctl->unregistering;
}

static int proc_sys_delete(const struct dentry *dentry)
{
	return !!PROC_I(d_inode(dentry))->sysctl->unregistering;
}

static int sysctl_is_seen(struct ctl_table_header *p)
{
	struct ctl_table_set *set = p->set;
	int res;
	spin_lock(&sysctl_lock);
	if (p->unregistering)
		res = 0;
	else if (!set->is_seen)
		res = 1;
	else
		res = set->is_seen(set);
	spin_unlock(&sysctl_lock);
	return res;
}

static int proc_sys_compare(const struct dentry *dentry,
		unsigned int len, const char *str, const struct qstr *name)
{
	struct ctl_table_header *head;
	struct inode *inode;

	/* Although proc doesn't have negative dentries, rcu-walk means
	 * that inode here can be NULL */
	/* AV: can it, indeed? */
	inode = d_inode_rcu(dentry);
	if (!inode)
		return 1;
	/*名称长度不符，失配*/
	if (name->len != len)
		return 1;
	/*名称不同，失配*/
	if (memcmp(name->name, str, len))
		return 1;
	head = rcu_dereference(PROC_I(inode)->sysctl);
	return !head || !sysctl_is_seen(head);
}

static const struct dentry_operations proc_sys_dentry_operations = {
	.d_revalidate	= proc_sys_revalidate,
	.d_delete	= proc_sys_delete,
	.d_compare	= proc_sys_compare,
};

static struct ctl_dir *find_subdir(struct ctl_dir *dir,
				   const char *name, int namelen)
{
	struct ctl_table_header *head;
	struct ctl_table *entry;

	entry = find_entry(&head, dir, name, namelen);
	if (!entry)
		return ERR_PTR(-ENOENT);
	if (!S_ISDIR(entry->mode))
		return ERR_PTR(-ENOTDIR);
	return container_of(head, struct ctl_dir, header);
}

static struct ctl_dir *new_dir(struct ctl_table_set *set,
			       const char *name, int namelen)
{
	struct ctl_table *table;
	struct ctl_dir *new;
	struct ctl_node *node;
	char *new_name;

	new = kzalloc(sizeof(*new) + sizeof(struct ctl_node) +
		      sizeof(struct ctl_table)*2 +  namelen + 1,
		      GFP_KERNEL);
	if (!new)
		return NULL;

	node = (struct ctl_node *)(new + 1);
	table = (struct ctl_table *)(node + 1);
	new_name = (char *)(table + 2);
	memcpy(new_name, name, namelen);
	table[0].procname = new_name;
	table[0].mode = S_IFDIR|S_IRUGO|S_IXUGO;
	init_header(&new->header, set->dir.header.root, set, node, table, 1);

	return new;
}

/**
 * get_subdir - find or create a subdir with the specified name.
 * @dir:  Directory to create the subdirectory in
 * @name: The name of the subdirectory to find or create
 * @namelen: The length of name
 *
 * Takes a directory with an elevated reference count so we know that
 * if we drop the lock the directory will not go away.  Upon success
 * the reference is moved from @dir to the returned subdirectory.
 * Upon error an error code is returned and the reference on @dir is
 * simply dropped.
 */
static struct ctl_dir *get_subdir(struct ctl_dir *dir,
				  const char *name, int namelen)
{
	struct ctl_table_set *set = dir->header.set;
	struct ctl_dir *subdir, *new = NULL;
	int err;

	spin_lock(&sysctl_lock);
	subdir = find_subdir(dir, name, namelen);
	if (!IS_ERR(subdir))
		goto found;
	if (PTR_ERR(subdir) != -ENOENT)
		goto failed;

	spin_unlock(&sysctl_lock);
	new = new_dir(set, name, namelen);
	spin_lock(&sysctl_lock);
	subdir = ERR_PTR(-ENOMEM);
	if (!new)
		goto failed;

	/* Was the subdir added while we dropped the lock? */
	subdir = find_subdir(dir, name, namelen);
	if (!IS_ERR(subdir))
		goto found;
	if (PTR_ERR(subdir) != -ENOENT)
		goto failed;

	/* Nope.  Use the our freshly made directory entry. */
	err = insert_header(dir, &new->header);
	subdir = ERR_PTR(err);
	if (err)
		goto failed;
	subdir = new;
found:
	subdir->header.nreg++;
failed:
	if (IS_ERR(subdir)) {
		pr_err("sysctl could not get directory: ");
		sysctl_print_dir(dir);
		pr_cont("%*.*s %ld\n", namelen, namelen, name,
			PTR_ERR(subdir));
	}
	drop_sysctl_table(&dir->header);
	if (new)
		drop_sysctl_table(&new->header);
	spin_unlock(&sysctl_lock);
	return subdir;
}

static struct ctl_dir *xlate_dir(struct ctl_table_set *set, struct ctl_dir *dir)
{
	struct ctl_dir *parent;
	const char *procname;
	if (!dir->header.parent)
		return &set->dir;
	parent = xlate_dir(set, dir->header.parent);
	if (IS_ERR(parent))
		return parent;
	procname = dir->header.ctl_table[0].procname;
	return find_subdir(parent, procname, strlen(procname));
}

static int sysctl_follow_link(struct ctl_table_header **phead,
	struct ctl_table **pentry)
{
	struct ctl_table_header *head;
	struct ctl_table_root *root;
	struct ctl_table_set *set;
	struct ctl_table *entry;
	struct ctl_dir *dir;
	int ret;

	spin_lock(&sysctl_lock);
	root = (*pentry)->data;
	set = lookup_header_set(root);
	dir = xlate_dir(set, (*phead)->parent);
	if (IS_ERR(dir))
		ret = PTR_ERR(dir);
	else {
		const char *procname = (*pentry)->procname;
		head = NULL;
		entry = find_entry(&head, dir, procname, strlen(procname));
		ret = -ENOENT;
		if (entry && use_table(head)) {
			unuse_table(*phead);
			*phead = head;
			*pentry = entry;
			ret = 0;
		}
	}

	spin_unlock(&sysctl_lock);
	return ret;
}

static int sysctl_err(const char *path, struct ctl_table *table, char *fmt, ...)
{
	struct va_format vaf;
	va_list args;

	va_start(args, fmt);
	vaf.fmt = fmt;
	vaf.va = &args;

	pr_err("sysctl table check failed: %s/%s %pV\n",
	       path, table->procname, &vaf);

	va_end(args);
	return -EINVAL;
}

static int sysctl_check_table_array(const char *path, struct ctl_table *table)
{
	int err = 0;

	if ((table->proc_handler == proc_douintvec) ||
	    (table->proc_handler == proc_douintvec_minmax)) {
		if (table->maxlen != sizeof(unsigned int))
			err |= sysctl_err(path, table, "array not allowed");
	}

	if (table->proc_handler == proc_dou8vec_minmax) {
		if (table->maxlen != sizeof(u8))
			err |= sysctl_err(path, table, "array not allowed");
	}

	if (table->proc_handler == proc_dobool) {
		if (table->maxlen != sizeof(bool))
			err |= sysctl_err(path, table, "array not allowed");
	}

	return err;
}

static int sysctl_check_table(const char *path, struct ctl_table_header *header)
{
	struct ctl_table *entry;
	int err = 0;
<<<<<<< HEAD
	//遍历每个表项
	list_for_each_table_entry(entry, table) {
		if (entry->child)
			err |= sysctl_err(path, entry, "Not a file");

		//表项的proc_handler必须为固定一组值
=======
	list_for_each_table_entry(entry, header) {
>>>>>>> 9d1694dc
		if ((entry->proc_handler == proc_dostring) ||
		    (entry->proc_handler == proc_dobool) ||
		    (entry->proc_handler == proc_dointvec) ||
		    (entry->proc_handler == proc_douintvec) ||
		    (entry->proc_handler == proc_douintvec_minmax) ||
		    (entry->proc_handler == proc_dointvec_minmax) ||
		    (entry->proc_handler == proc_dou8vec_minmax) ||
		    (entry->proc_handler == proc_dointvec_jiffies) ||
		    (entry->proc_handler == proc_dointvec_userhz_jiffies) ||
		    (entry->proc_handler == proc_dointvec_ms_jiffies) ||
		    (entry->proc_handler == proc_doulongvec_minmax) ||
		    (entry->proc_handler == proc_doulongvec_ms_jiffies_minmax)) {
			if (!entry->data)
				err |= sysctl_err(path, entry, "No data");
			if (!entry->maxlen)
				err |= sysctl_err(path, entry, "No maxlen");
			else
				err |= sysctl_check_table_array(path, entry);
		}
		if (!entry->proc_handler)
			err |= sysctl_err(path, entry, "No proc_handler");

		if ((entry->mode & (S_IRUGO|S_IWUGO)) != entry->mode)
			err |= sysctl_err(path, entry, "bogus .mode 0%o",
				entry->mode);
	}
	return err;
}

static struct ctl_table_header *new_links(struct ctl_dir *dir, struct ctl_table_header *head)
{
	struct ctl_table *link_table, *entry, *link;
	struct ctl_table_header *links;
	struct ctl_node *node;
	char *link_name;
	int nr_entries, name_bytes;

	name_bytes = 0;
	nr_entries = 0;
	list_for_each_table_entry(entry, head) {
		nr_entries++;
		name_bytes += strlen(entry->procname) + 1;
	}

	links = kzalloc(sizeof(struct ctl_table_header) +
			sizeof(struct ctl_node)*nr_entries +
			sizeof(struct ctl_table)*(nr_entries + 1) +
			name_bytes,
			GFP_KERNEL);

	if (!links)
		return NULL;

	node = (struct ctl_node *)(links + 1);
	link_table = (struct ctl_table *)(node + nr_entries);
	link_name = (char *)&link_table[nr_entries + 1];
	link = link_table;

	list_for_each_table_entry(entry, head) {
		int len = strlen(entry->procname) + 1;
		memcpy(link_name, entry->procname, len);
		link->procname = link_name;
		link->mode = S_IFLNK|S_IRWXUGO;
		link->data = head->root;
		link_name += len;
		link++;
	}
	init_header(links, dir->header.root, dir->header.set, node, link_table,
		    head->ctl_table_size);
	links->nreg = nr_entries;

	return links;
}

static bool get_links(struct ctl_dir *dir,
		      struct ctl_table_header *header,
		      struct ctl_table_root *link_root)
{
	struct ctl_table_header *tmp_head;
	struct ctl_table *entry, *link;

	if (header->ctl_table_size == 0 ||
	    sysctl_is_perm_empty_ctl_table(header->ctl_table))
		return true;

	/* Are there links available for every entry in table? */
	list_for_each_table_entry(entry, header) {
		const char *procname = entry->procname;
		link = find_entry(&tmp_head, dir, procname, strlen(procname));
		if (!link)
			return false;
		if (S_ISDIR(link->mode) && S_ISDIR(entry->mode))
			continue;
		if (S_ISLNK(link->mode) && (link->data == link_root))
			continue;
		return false;
	}

	/* The checks passed.  Increase the registration count on the links */
	list_for_each_table_entry(entry, header) {
		const char *procname = entry->procname;
		link = find_entry(&tmp_head, dir, procname, strlen(procname));
		tmp_head->nreg++;
	}
	return true;
}

static int insert_links(struct ctl_table_header *head)
{
	struct ctl_table_set *root_set = &sysctl_table_root.default_set;
	struct ctl_dir *core_parent;
	struct ctl_table_header *links;
	int err;

	if (head->set == root_set)
		return 0;

	core_parent = xlate_dir(root_set, head->parent);
	if (IS_ERR(core_parent))
		return 0;

	if (get_links(core_parent, head, head->root))
		return 0;

	core_parent->header.nreg++;
	spin_unlock(&sysctl_lock);

	links = new_links(core_parent, head);

	spin_lock(&sysctl_lock);
	err = -ENOMEM;
	if (!links)
		goto out;

	err = 0;
	if (get_links(core_parent, head, head->root)) {
		kfree(links);
		goto out;
	}

	err = insert_header(core_parent, links);
	if (err)
		kfree(links);
out:
	drop_sysctl_table(&core_parent->header);
	return err;
}

/* Find the directory for the ctl_table. If one is not found create it. */
static struct ctl_dir *sysctl_mkdir_p(struct ctl_dir *dir, const char *path)
{
	const char *name, *nextname;

	for (name = path; name; name = nextname) {
		int namelen;
		nextname = strchr(name, '/');
		if (nextname) {
			namelen = nextname - name;
			nextname++;
		} else {
			namelen = strlen(name);
		}
		if (namelen == 0)
			continue;

		/*
		 * namelen ensures if name is "foo/bar/yay" only foo is
		 * registered first. We traverse as if using mkdir -p and
		 * return a ctl_dir for the last directory entry.
		 */
		dir = get_subdir(dir, name, namelen);
		if (IS_ERR(dir))
			break;
	}
	return dir;
}

/**
 * __register_sysctl_table - register a leaf sysctl table
 * @set: Sysctl tree to register on
 * @path: The path to the directory the sysctl table is in.
 * @table: the top-level table structure without any child. This table
 * 	 should not be free'd after registration. So it should not be
 * 	 used on stack. It can either be a global or dynamically allocated
 * 	 by the caller and free'd later after sysctl unregistration.
 * @table_size : The number of elements in table
 *
 * Register a sysctl table hierarchy. @table should be a filled in ctl_table
 * array. A completely 0 filled entry terminates the table.
 *
 * The members of the &struct ctl_table structure are used as follows:
 *
 * procname - the name of the sysctl file under /proc/sys. Set to %NULL to not
 *            enter a sysctl file
 *
 * data - a pointer to data for use by proc_handler
 *
 * maxlen - the maximum size in bytes of the data
 *
 * mode - the file permissions for the /proc/sys file
 *
 * child - must be %NULL.
 *
 * proc_handler - the text handler routine (described below)
 *
 * extra1, extra2 - extra pointers usable by the proc handler routines
 * XXX: we should eventually modify these to use long min / max [0]
 * [0] https://lkml.kernel.org/87zgpte9o4.fsf@email.froward.int.ebiederm.org
 *
 * Leaf nodes in the sysctl tree will be represented by a single file
 * under /proc; non-leaf nodes (where child is not NULL) are not allowed,
 * sysctl_check_table() verifies this.
 *
 * There must be a proc_handler routine for any terminal nodes.
 * Several default handlers are available to cover common cases -
 *
 * proc_dostring(), proc_dointvec(), proc_dointvec_jiffies(),
 * proc_dointvec_userhz_jiffies(), proc_dointvec_minmax(),
 * proc_doulongvec_ms_jiffies_minmax(), proc_doulongvec_minmax()
 *
 * It is the handler's job to read the input buffer from user memory
 * and process it. The handler should return 0 on success.
 *
 * This routine returns %NULL on a failure to register, and a pointer
 * to the table header on success.
 */
struct ctl_table_header *__register_sysctl_table(
	struct ctl_table_set *set,
	const char *path, struct ctl_table *table, size_t table_size)
{
	struct ctl_table_root *root = set->dir.header.root;
	struct ctl_table_header *header;
	struct ctl_dir *dir;
	struct ctl_node *node;
<<<<<<< HEAD
	int nr_entries = 0;

	//计算table长度
	list_for_each_table_entry(entry, table)
		nr_entries++;
=======
>>>>>>> 9d1694dc

	//为每个表项，申请一个 ctl_node
	header = kzalloc(sizeof(struct ctl_table_header) +
			 sizeof(struct ctl_node)*table_size, GFP_KERNEL_ACCOUNT);
	if (!header)
		return NULL;

	//指向表项开始位置
	node = (struct ctl_node *)(header + 1);
	init_header(header, root, set, node, table, table_size);
	if (sysctl_check_table(path, header))
		goto fail;

	spin_lock(&sysctl_lock);
	dir = &set->dir;
	/* Reference moved down the directory tree get_subdir */
	dir->header.nreg++;
	spin_unlock(&sysctl_lock);

	dir = sysctl_mkdir_p(dir, path);
	if (IS_ERR(dir))
		goto fail;
	spin_lock(&sysctl_lock);
	if (insert_header(dir, header))
		goto fail_put_dir_locked;

	drop_sysctl_table(&dir->header);
	spin_unlock(&sysctl_lock);

	return header;

fail_put_dir_locked:
	drop_sysctl_table(&dir->header);
	spin_unlock(&sysctl_lock);
fail:
	kfree(header);
	return NULL;
}

/**
 * register_sysctl_sz - register a sysctl table
 * @path: The path to the directory the sysctl table is in. If the path
 * 	doesn't exist we will create it for you.
 * @table: the table structure. The calller must ensure the life of the @table
 * 	will be kept during the lifetime use of the syctl. It must not be freed
 * 	until unregister_sysctl_table() is called with the given returned table
 * 	with this registration. If your code is non modular then you don't need
 * 	to call unregister_sysctl_table() and can instead use something like
 * 	register_sysctl_init() which does not care for the result of the syctl
 * 	registration.
 * @table_size: The number of elements in table.
 *
 * Register a sysctl table. @table should be a filled in ctl_table
 * array. A completely 0 filled entry terminates the table.
 *
 * See __register_sysctl_table for more details.
 */
struct ctl_table_header *register_sysctl_sz(const char *path, struct ctl_table *table,
					    size_t table_size)
{
	return __register_sysctl_table(&sysctl_table_root.default_set,
					path, table, table_size);
}
EXPORT_SYMBOL(register_sysctl_sz);

/**
 * __register_sysctl_init() - register sysctl table to path
 * @path: path name for sysctl base. If that path doesn't exist we will create
 * 	it for you.
 * @table: This is the sysctl table that needs to be registered to the path.
 * 	The caller must ensure the life of the @table will be kept during the
 * 	lifetime use of the sysctl.
 * @table_name: The name of sysctl table, only used for log printing when
 *              registration fails
 * @table_size: The number of elements in table
 *
 * The sysctl interface is used by userspace to query or modify at runtime
 * a predefined value set on a variable. These variables however have default
 * values pre-set. Code which depends on these variables will always work even
 * if register_sysctl() fails. If register_sysctl() fails you'd just loose the
 * ability to query or modify the sysctls dynamically at run time. Chances of
 * register_sysctl() failing on init are extremely low, and so for both reasons
 * this function does not return any error as it is used by initialization code.
 *
 * Context: if your base directory does not exist it will be created for you.
 */
void __init __register_sysctl_init(const char *path, struct ctl_table *table,
				 const char *table_name, size_t table_size)
{
	struct ctl_table_header *hdr = register_sysctl_sz(path, table, table_size);

	if (unlikely(!hdr)) {
		pr_err("failed when register_sysctl_sz %s to %s\n", table_name, path);
		return;
	}
	kmemleak_not_leak(hdr);
}

static void put_links(struct ctl_table_header *header)
{
	struct ctl_table_set *root_set = &sysctl_table_root.default_set;
	struct ctl_table_root *root = header->root;
	struct ctl_dir *parent = header->parent;
	struct ctl_dir *core_parent;
	struct ctl_table *entry;

	if (header->set == root_set)
		return;

	core_parent = xlate_dir(root_set, parent);
	if (IS_ERR(core_parent))
		return;

	list_for_each_table_entry(entry, header) {
		struct ctl_table_header *link_head;
		struct ctl_table *link;
		const char *name = entry->procname;

		link = find_entry(&link_head, core_parent, name, strlen(name));
		if (link &&
		    ((S_ISDIR(link->mode) && S_ISDIR(entry->mode)) ||
		     (S_ISLNK(link->mode) && (link->data == root)))) {
			drop_sysctl_table(link_head);
		}
		else {
			pr_err("sysctl link missing during unregister: ");
			sysctl_print_dir(parent);
			pr_cont("%s\n", name);
		}
	}
}

static void drop_sysctl_table(struct ctl_table_header *header)
{
	struct ctl_dir *parent = header->parent;

	if (--header->nreg)
		return;

	if (parent) {
		put_links(header);
		start_unregistering(header);
	}

	if (!--header->count)
		kfree_rcu(header, rcu);

	if (parent)
		drop_sysctl_table(&parent->header);
}

/**
 * unregister_sysctl_table - unregister a sysctl table hierarchy
 * @header: the header returned from register_sysctl or __register_sysctl_table
 *
 * Unregisters the sysctl table and all children. proc entries may not
 * actually be removed until they are no longer used by anyone.
 */
void unregister_sysctl_table(struct ctl_table_header * header)
{
	might_sleep();

	if (header == NULL)
		return;

	spin_lock(&sysctl_lock);
	drop_sysctl_table(header);
	spin_unlock(&sysctl_lock);
}
EXPORT_SYMBOL(unregister_sysctl_table);

void setup_sysctl_set(struct ctl_table_set *set,
	struct ctl_table_root *root,
	int (*is_seen)(struct ctl_table_set *))
{
	memset(set, 0, sizeof(*set));
	set->is_seen = is_seen;
	init_header(&set->dir.header, root, set, NULL, root_table, 1);
}

void retire_sysctl_set(struct ctl_table_set *set)
{
	WARN_ON(!RB_EMPTY_ROOT(&set->dir.root));
}

int __init proc_sys_init(void)
{
	struct proc_dir_entry *proc_sys_root;

	proc_sys_root = proc_mkdir("sys", NULL);
	proc_sys_root->proc_iops = &proc_sys_dir_operations;
	proc_sys_root->proc_dir_ops = &proc_sys_dir_file_operations;
	proc_sys_root->nlink = 0;

	return sysctl_init_bases();
}

struct sysctl_alias {
	const char *kernel_param;
	const char *sysctl_param;
};

/*
 * Historically some settings had both sysctl and a command line parameter.
 * With the generic sysctl. parameter support, we can handle them at a single
 * place and only keep the historical name for compatibility. This is not meant
 * to add brand new aliases. When adding existing aliases, consider whether
 * the possibly different moment of changing the value (e.g. from early_param
 * to the moment do_sysctl_args() is called) is an issue for the specific
 * parameter.
 */
static const struct sysctl_alias sysctl_aliases[] = {
	{"hardlockup_all_cpu_backtrace",	"kernel.hardlockup_all_cpu_backtrace" },
	{"hung_task_panic",			"kernel.hung_task_panic" },
	{"numa_zonelist_order",			"vm.numa_zonelist_order" },
	{"softlockup_all_cpu_backtrace",	"kernel.softlockup_all_cpu_backtrace" },
	{ }
};

static const char *sysctl_find_alias(char *param)
{
	const struct sysctl_alias *alias;

	for (alias = &sysctl_aliases[0]; alias->kernel_param != NULL; alias++) {
		if (strcmp(alias->kernel_param, param) == 0)
			return alias->sysctl_param;
	}

	return NULL;
}

bool sysctl_is_alias(char *param)
{
	const char *alias = sysctl_find_alias(param);

	return alias != NULL;
}

/* Set sysctl value passed on kernel command line. */
static int process_sysctl_arg(char *param, char *val,
			       const char *unused, void *arg)
{
	char *path;
	struct vfsmount **proc_mnt = arg;
	struct file_system_type *proc_fs_type;
	struct file *file;
	int len;
	int err;
	loff_t pos = 0;
	ssize_t wret;

	if (strncmp(param, "sysctl", sizeof("sysctl") - 1) == 0) {
		param += sizeof("sysctl") - 1;

		if (param[0] != '/' && param[0] != '.')
			return 0;

		param++;
	} else {
		param = (char *) sysctl_find_alias(param);
		if (!param)
			return 0;
	}

	if (!val)
		return -EINVAL;
	len = strlen(val);
	if (len == 0)
		return -EINVAL;

	/*
	 * To set sysctl options, we use a temporary mount of proc, look up the
	 * respective sys/ file and write to it. To avoid mounting it when no
	 * options were given, we mount it only when the first sysctl option is
	 * found. Why not a persistent mount? There are problems with a
	 * persistent mount of proc in that it forces userspace not to use any
	 * proc mount options.
	 */
	if (!*proc_mnt) {
		proc_fs_type = get_fs_type("proc");
		if (!proc_fs_type) {
			pr_err("Failed to find procfs to set sysctl from command line\n");
			return 0;
		}
		*proc_mnt = kern_mount(proc_fs_type);
		put_filesystem(proc_fs_type);
		if (IS_ERR(*proc_mnt)) {
			pr_err("Failed to mount procfs to set sysctl from command line\n");
			return 0;
		}
	}

	path = kasprintf(GFP_KERNEL, "sys/%s", param);
	if (!path)
		panic("%s: Failed to allocate path for %s\n", __func__, param);
	strreplace(path, '.', '/');

	file = file_open_root_mnt(*proc_mnt, path, O_WRONLY, 0);
	if (IS_ERR(file)) {
		err = PTR_ERR(file);
		if (err == -ENOENT)
			pr_err("Failed to set sysctl parameter '%s=%s': parameter not found\n",
				param, val);
		else if (err == -EACCES)
			pr_err("Failed to set sysctl parameter '%s=%s': permission denied (read-only?)\n",
				param, val);
		else
			pr_err("Error %pe opening proc file to set sysctl parameter '%s=%s'\n",
				file, param, val);
		goto out;
	}
	wret = kernel_write(file, val, len, &pos);
	if (wret < 0) {
		err = wret;
		if (err == -EINVAL)
			pr_err("Failed to set sysctl parameter '%s=%s': invalid value\n",
				param, val);
		else
			pr_err("Error %pe writing to proc file to set sysctl parameter '%s=%s'\n",
				ERR_PTR(err), param, val);
	} else if (wret != len) {
		pr_err("Wrote only %zd bytes of %d writing to proc file %s to set sysctl parameter '%s=%s\n",
			wret, len, path, param, val);
	}

	err = filp_close(file, NULL);
	if (err)
		pr_err("Error %pe closing proc file to set sysctl parameter '%s=%s\n",
			ERR_PTR(err), param, val);
out:
	kfree(path);
	return 0;
}

void do_sysctl_args(void)
{
	char *command_line;
	struct vfsmount *proc_mnt = NULL;

	command_line = kstrdup(saved_command_line, GFP_KERNEL);
	if (!command_line)
		panic("%s: Failed to allocate copy of command line\n", __func__);

	parse_args("Setting sysctl args", command_line,
		   NULL, 0, -1, -1, &proc_mnt, process_sysctl_arg);

	if (proc_mnt)
		kern_unmount(proc_mnt);

	kfree(command_line);
}<|MERGE_RESOLUTION|>--- conflicted
+++ resolved
@@ -1128,16 +1128,9 @@
 {
 	struct ctl_table *entry;
 	int err = 0;
-<<<<<<< HEAD
 	//遍历每个表项
-	list_for_each_table_entry(entry, table) {
-		if (entry->child)
-			err |= sysctl_err(path, entry, "Not a file");
-
+	list_for_each_table_entry(entry, header) {
 		//表项的proc_handler必须为固定一组值
-=======
-	list_for_each_table_entry(entry, header) {
->>>>>>> 9d1694dc
 		if ((entry->proc_handler == proc_dostring) ||
 		    (entry->proc_handler == proc_dobool) ||
 		    (entry->proc_handler == proc_dointvec) ||
@@ -1372,14 +1365,6 @@
 	struct ctl_table_header *header;
 	struct ctl_dir *dir;
 	struct ctl_node *node;
-<<<<<<< HEAD
-	int nr_entries = 0;
-
-	//计算table长度
-	list_for_each_table_entry(entry, table)
-		nr_entries++;
-=======
->>>>>>> 9d1694dc
 
 	//为每个表项，申请一个 ctl_node
 	header = kzalloc(sizeof(struct ctl_table_header) +
