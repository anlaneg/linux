--- conflicted
+++ resolved
@@ -704,12 +704,7 @@
 	int executable_stack = EXSTACK_DEFAULT;
 	struct elfhdr *elf_ex = (struct elfhdr *)bprm->buf;
 	struct {
-<<<<<<< HEAD
-		struct elfhdr elf_ex;//指向elf文件头部
 		struct elfhdr interp_elf_ex;//指向解析器对应的elf文件头部
-=======
-		struct elfhdr interp_elf_ex;
->>>>>>> 26dca6db
 	} *loc;
 	struct arch_elf_state arch_state = INIT_ARCH_ELF_STATE;
 	struct mm_struct *mm;
@@ -723,50 +718,29 @@
 
 	retval = -ENOEXEC;
 	/* First of all, some simple consistency checks */
-<<<<<<< HEAD
 	//检查是否为elf文件对应的magic
-	if (memcmp(loc->elf_ex.e_ident, ELFMAG, SELFMAG) != 0)
-		goto out;
-
-	//只处理exec文件或者动态库文件
-	if (loc->elf_ex.e_type != ET_EXEC && loc->elf_ex.e_type != ET_DYN)
-		goto out;
-
-	//检查是否为本体系对应的elf文件
-	if (!elf_check_arch(&loc->elf_ex))
-		goto out;
-
-	if (elf_check_fdpic(&loc->elf_ex))
-=======
 	if (memcmp(elf_ex->e_ident, ELFMAG, SELFMAG) != 0)
 		goto out;
 
+	//只处理exec文件或者动态库文件
 	if (elf_ex->e_type != ET_EXEC && elf_ex->e_type != ET_DYN)
 		goto out;
+	//检查是否为本体系对应的elf文件
 	if (!elf_check_arch(elf_ex))
 		goto out;
 	if (elf_check_fdpic(elf_ex))
->>>>>>> 26dca6db
 		goto out;
 	if (!bprm->file->f_op->mmap)
 		goto out;
 
-<<<<<<< HEAD
 	//自文件中装载program header,并返回
-	elf_phdata = load_elf_phdrs(&loc->elf_ex, bprm->file);
-=======
 	elf_phdata = load_elf_phdrs(elf_ex, bprm->file);
->>>>>>> 26dca6db
 	if (!elf_phdata)
 		goto out;
 
 	elf_ppnt = elf_phdata;
-<<<<<<< HEAD
 	//遍历所有program header，找出解析器对应的segment，并处理
-	for (i = 0; i < loc->elf_ex.e_phnum; i++, elf_ppnt++) {
-=======
 	for (i = 0; i < elf_ex->e_phnum; i++, elf_ppnt++) {
->>>>>>> 26dca6db
 		char *elf_interpreter;
 
 		if (elf_ppnt->p_type != PT_INTERP)
