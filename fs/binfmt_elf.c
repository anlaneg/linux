--- conflicted
+++ resolved
@@ -804,12 +804,8 @@
  	unsigned long load_addr = 0, load_bias = 0;
 	int load_addr_set = 0;
 	unsigned long error;
-<<<<<<< HEAD
 	struct elf_phdr *elf_ppnt/*指向program header的指针*/, *elf_phdata, *interp_elf_phdata = NULL;
-=======
-	struct elf_phdr *elf_ppnt, *elf_phdata, *interp_elf_phdata = NULL;
 	struct elf_phdr *elf_property_phdata = NULL;
->>>>>>> 64677779
 	unsigned long elf_bss, elf_brk;
 	int bss_prot = 0;
 	int retval, i;
@@ -957,11 +953,8 @@
 			goto out_free_dentry;
 
 		/* Pass PT_LOPROC..PT_HIPROC headers to arch code */
-<<<<<<< HEAD
+		elf_property_phdata = NULL;
 		//校验解析器的体系代码
-=======
-		elf_property_phdata = NULL;
->>>>>>> 64677779
 		elf_ppnt = interp_elf_phdata;
 		for (i = 0; i < interp_elf_ex->e_phnum; i++, elf_ppnt++)
 			switch (elf_ppnt->p_type) {
@@ -1065,13 +1058,9 @@
 			}
 		}
 
-<<<<<<< HEAD
 		//解析此segment对应的RWX权限
-		elf_prot = make_prot(elf_ppnt->p_flags);
-=======
 		elf_prot = make_prot(elf_ppnt->p_flags, &arch_state,
 				     !!interpreter, false);
->>>>>>> 64677779
 
 		elf_flags = MAP_PRIVATE | MAP_DENYWRITE | MAP_EXECUTABLE;
 
