/*
 * linux/fs/binfmt_elf.c
 *
 * These are the functions used to load ELF format executables as used
 * on SVr4 machines.  Information on the format may be found in the book
 * "UNIX SYSTEM V RELEASE 4 Programmers Guide: Ansi C and Programming Support
 * Tools".
 *
 * Copyright 1993, 1994: Eric Youngdale (ericy@cais.com).
 */

#include <linux/module.h>
#include <linux/kernel.h>
#include <linux/fs.h>
#include <linux/mm.h>
#include <linux/mman.h>
#include <linux/errno.h>
#include <linux/signal.h>
#include <linux/binfmts.h>
#include <linux/string.h>
#include <linux/file.h>
#include <linux/slab.h>
#include <linux/personality.h>
#include <linux/elfcore.h>
#include <linux/init.h>
#include <linux/highuid.h>
#include <linux/compiler.h>
#include <linux/highmem.h>
#include <linux/pagemap.h>
#include <linux/vmalloc.h>
#include <linux/security.h>
#include <linux/random.h>
#include <linux/elf.h>
#include <linux/elf-randomize.h>
#include <linux/utsname.h>
#include <linux/coredump.h>
#include <linux/sched.h>
#include <linux/sched/coredump.h>
#include <linux/sched/task_stack.h>
#include <linux/sched/cputime.h>
#include <linux/cred.h>
#include <linux/dax.h>
#include <linux/uaccess.h>
#include <asm/param.h>
#include <asm/page.h>

#ifndef user_long_t
#define user_long_t long
#endif
#ifndef user_siginfo_t
#define user_siginfo_t siginfo_t
#endif

/* That's for binfmt_elf_fdpic to deal with */
#ifndef elf_check_fdpic
#define elf_check_fdpic(ex) false
#endif

static int load_elf_binary(struct linux_binprm *bprm);

#ifdef CONFIG_USELIB
static int load_elf_library(struct file *);
#else
#define load_elf_library NULL
#endif

/*
 * If we don't support core dumping, then supply a NULL so we
 * don't even try.
 */
#ifdef CONFIG_ELF_CORE
static int elf_core_dump(struct coredump_params *cprm);
#else
#define elf_core_dump	NULL
#endif

#if ELF_EXEC_PAGESIZE > PAGE_SIZE
#define ELF_MIN_ALIGN	ELF_EXEC_PAGESIZE
#else
#define ELF_MIN_ALIGN	PAGE_SIZE
#endif

#ifndef ELF_CORE_EFLAGS
#define ELF_CORE_EFLAGS	0
#endif

#define ELF_PAGESTART(_v) ((_v) & ~(unsigned long)(ELF_MIN_ALIGN-1))
#define ELF_PAGEOFFSET(_v) ((_v) & (ELF_MIN_ALIGN-1))
#define ELF_PAGEALIGN(_v) (((_v) + ELF_MIN_ALIGN - 1) & ~(ELF_MIN_ALIGN - 1))

static struct linux_binfmt elf_format = {
	.module		= THIS_MODULE,
	.load_binary	= load_elf_binary,
	.load_shlib	= load_elf_library,
	.core_dump	= elf_core_dump,
	.min_coredump	= ELF_EXEC_PAGESIZE,
};

#define BAD_ADDR(x) ((unsigned long)(x) >= TASK_SIZE)

static int set_brk(unsigned long start, unsigned long end, int prot)
{
	start = ELF_PAGEALIGN(start);
	end = ELF_PAGEALIGN(end);
	if (end > start) {
		/*
		 * Map the last of the bss segment.
		 * If the header is requesting these pages to be
		 * executable, honour that (ppc32 needs this).
		 */
		int error = vm_brk_flags(start, end - start,
				prot & PROT_EXEC ? VM_EXEC : 0);
		if (error)
			return error;
	}
	current->mm->start_brk = current->mm->brk = end;
	return 0;
}

/* We need to explicitly zero any fractional pages
   after the data section (i.e. bss).  This would
   contain the junk from the file that should not
   be in memory
 */
static int padzero(unsigned long elf_bss)
{
	unsigned long nbyte;

	nbyte = ELF_PAGEOFFSET(elf_bss);
	if (nbyte) {
		nbyte = ELF_MIN_ALIGN - nbyte;
		if (clear_user((void __user *) elf_bss, nbyte))
			return -EFAULT;
	}
	return 0;
}

/* Let's use some macros to make this stack manipulation a little clearer */
#ifdef CONFIG_STACK_GROWSUP
#define STACK_ADD(sp, items) ((elf_addr_t __user *)(sp) + (items))
#define STACK_ROUND(sp, items) \
	((15 + (unsigned long) ((sp) + (items))) &~ 15UL)
#define STACK_ALLOC(sp, len) ({ \
	elf_addr_t __user *old_sp = (elf_addr_t __user *)sp; sp += len; \
	old_sp; })
#else
#define STACK_ADD(sp, items) ((elf_addr_t __user *)(sp) - (items))
#define STACK_ROUND(sp, items) \
	(((unsigned long) (sp - items)) &~ 15UL)
#define STACK_ALLOC(sp, len) ({ sp -= len ; sp; })
#endif

#ifndef ELF_BASE_PLATFORM
/*
 * AT_BASE_PLATFORM indicates the "real" hardware/microarchitecture.
 * If the arch defines ELF_BASE_PLATFORM (in asm/elf.h), the value
 * will be copied to the user stack in the same manner as AT_PLATFORM.
 */
#define ELF_BASE_PLATFORM NULL
#endif

static int
create_elf_tables(struct linux_binprm *bprm, struct elfhdr *exec,
		unsigned long load_addr, unsigned long interp_load_addr)
{
	unsigned long p = bprm->p;
	int argc = bprm->argc;
	int envc = bprm->envc;
	elf_addr_t __user *sp;
	elf_addr_t __user *u_platform;
	elf_addr_t __user *u_base_platform;
	elf_addr_t __user *u_rand_bytes;
	const char *k_platform = ELF_PLATFORM;
	const char *k_base_platform = ELF_BASE_PLATFORM;
	unsigned char k_rand_bytes[16];
	int items;
	elf_addr_t *elf_info;
	int ei_index = 0;
	const struct cred *cred = current_cred();
	struct vm_area_struct *vma;

	/*
	 * In some cases (e.g. Hyper-Threading), we want to avoid L1
	 * evictions by the processes running on the same package. One
	 * thing we can do is to shuffle the initial stack for them.
	 */

	p = arch_align_stack(p);

	/*
	 * If this architecture has a platform capability string, copy it
	 * to userspace.  In some cases (Sparc), this info is impossible
	 * for userspace to get any other way, in others (i386) it is
	 * merely difficult.
	 */
	u_platform = NULL;
	if (k_platform) {
		size_t len = strlen(k_platform) + 1;

		u_platform = (elf_addr_t __user *)STACK_ALLOC(p, len);
		if (__copy_to_user(u_platform, k_platform, len))
			return -EFAULT;
	}

	/*
	 * If this architecture has a "base" platform capability
	 * string, copy it to userspace.
	 */
	u_base_platform = NULL;
	if (k_base_platform) {
		size_t len = strlen(k_base_platform) + 1;

		u_base_platform = (elf_addr_t __user *)STACK_ALLOC(p, len);
		if (__copy_to_user(u_base_platform, k_base_platform, len))
			return -EFAULT;
	}

	/*
	 * Generate 16 random bytes for userspace PRNG seeding.
	 */
	get_random_bytes(k_rand_bytes, sizeof(k_rand_bytes));
	u_rand_bytes = (elf_addr_t __user *)
		       STACK_ALLOC(p, sizeof(k_rand_bytes));
	if (__copy_to_user(u_rand_bytes, k_rand_bytes, sizeof(k_rand_bytes)))
		return -EFAULT;

	/* Create the ELF interpreter info */
	elf_info = (elf_addr_t *)current->mm->saved_auxv;
	/* update AT_VECTOR_SIZE_BASE if the number of NEW_AUX_ENT() changes */
#define NEW_AUX_ENT(id, val) \
	do { \
		elf_info[ei_index++] = id; \
		elf_info[ei_index++] = val; \
	} while (0)

#ifdef ARCH_DLINFO
	/* 
	 * ARCH_DLINFO must come first so PPC can do its special alignment of
	 * AUXV.
	 * update AT_VECTOR_SIZE_ARCH if the number of NEW_AUX_ENT() in
	 * ARCH_DLINFO changes
	 */
	ARCH_DLINFO;
#endif
	NEW_AUX_ENT(AT_HWCAP, ELF_HWCAP);
	NEW_AUX_ENT(AT_PAGESZ, ELF_EXEC_PAGESIZE);
	NEW_AUX_ENT(AT_CLKTCK, CLOCKS_PER_SEC);
	NEW_AUX_ENT(AT_PHDR, load_addr + exec->e_phoff);
	NEW_AUX_ENT(AT_PHENT, sizeof(struct elf_phdr));
	NEW_AUX_ENT(AT_PHNUM, exec->e_phnum);
	NEW_AUX_ENT(AT_BASE, interp_load_addr);
	NEW_AUX_ENT(AT_FLAGS, 0);
	NEW_AUX_ENT(AT_ENTRY, exec->e_entry);
	NEW_AUX_ENT(AT_UID, from_kuid_munged(cred->user_ns, cred->uid));
	NEW_AUX_ENT(AT_EUID, from_kuid_munged(cred->user_ns, cred->euid));
	NEW_AUX_ENT(AT_GID, from_kgid_munged(cred->user_ns, cred->gid));
	NEW_AUX_ENT(AT_EGID, from_kgid_munged(cred->user_ns, cred->egid));
	NEW_AUX_ENT(AT_SECURE, bprm->secureexec);
	NEW_AUX_ENT(AT_RANDOM, (elf_addr_t)(unsigned long)u_rand_bytes);
#ifdef ELF_HWCAP2
	NEW_AUX_ENT(AT_HWCAP2, ELF_HWCAP2);
#endif
	NEW_AUX_ENT(AT_EXECFN, bprm->exec);
	if (k_platform) {
		NEW_AUX_ENT(AT_PLATFORM,
			    (elf_addr_t)(unsigned long)u_platform);
	}
	if (k_base_platform) {
		NEW_AUX_ENT(AT_BASE_PLATFORM,
			    (elf_addr_t)(unsigned long)u_base_platform);
	}
	if (bprm->interp_flags & BINPRM_FLAGS_EXECFD) {
		NEW_AUX_ENT(AT_EXECFD, bprm->interp_data);
	}
#undef NEW_AUX_ENT
	/* AT_NULL is zero; clear the rest too */
	memset(&elf_info[ei_index], 0,
	       sizeof current->mm->saved_auxv - ei_index * sizeof elf_info[0]);

	/* And advance past the AT_NULL entry.  */
	ei_index += 2;

	sp = STACK_ADD(p, ei_index);

	items = (argc + 1) + (envc + 1) + 1;
	bprm->p = STACK_ROUND(sp, items);

	/* Point sp at the lowest address on the stack */
#ifdef CONFIG_STACK_GROWSUP
	sp = (elf_addr_t __user *)bprm->p - items - ei_index;
	bprm->exec = (unsigned long)sp; /* XXX: PARISC HACK */
#else
	sp = (elf_addr_t __user *)bprm->p;
#endif


	/*
	 * Grow the stack manually; some architectures have a limit on how
	 * far ahead a user-space access may be in order to grow the stack.
	 */
	vma = find_extend_vma(current->mm, bprm->p);
	if (!vma)
		return -EFAULT;

	/* Now, let's put argc (and argv, envp if appropriate) on the stack */
	if (__put_user(argc, sp++))
		return -EFAULT;

	/* Populate list of argv pointers back to argv strings. */
	p = current->mm->arg_end = current->mm->arg_start;
	while (argc-- > 0) {
		size_t len;
		if (__put_user((elf_addr_t)p, sp++))
			return -EFAULT;
		len = strnlen_user((void __user *)p, MAX_ARG_STRLEN);
		if (!len || len > MAX_ARG_STRLEN)
			return -EINVAL;
		p += len;
	}
	if (__put_user(0, sp++))
		return -EFAULT;
	current->mm->arg_end = p;

	/* Populate list of envp pointers back to envp strings. */
	current->mm->env_end = current->mm->env_start = p;
	while (envc-- > 0) {
		size_t len;
		if (__put_user((elf_addr_t)p, sp++))
			return -EFAULT;
		len = strnlen_user((void __user *)p, MAX_ARG_STRLEN);
		if (!len || len > MAX_ARG_STRLEN)
			return -EINVAL;
		p += len;
	}
	if (__put_user(0, sp++))
		return -EFAULT;
	current->mm->env_end = p;

	/* Put the elf_info on the stack in the right place.  */
	if (copy_to_user(sp, elf_info, ei_index * sizeof(elf_addr_t)))
		return -EFAULT;
	return 0;
}

#ifndef elf_map

static unsigned long elf_map(struct file *filep, unsigned long addr,
		const struct elf_phdr *eppnt, int prot, int type,
		unsigned long total_size)
{
	unsigned long map_addr;
	unsigned long size = eppnt->p_filesz + ELF_PAGEOFFSET(eppnt->p_vaddr);
	unsigned long off = eppnt->p_offset - ELF_PAGEOFFSET(eppnt->p_vaddr);
	addr = ELF_PAGESTART(addr);
	size = ELF_PAGEALIGN(size);

	/* mmap() will return -EINVAL if given a zero size, but a
	 * segment with zero filesize is perfectly valid */
	if (!size)
		return addr;

	/*
	* total_size is the size of the ELF (interpreter) image.
	* The _first_ mmap needs to know the full size, otherwise
	* randomization might put this image into an overlapping
	* position with the ELF binary image. (since size < total_size)
	* So we first map the 'big' image - and unmap the remainder at
	* the end. (which unmap is needed for ELF images with holes.)
	*/
	if (total_size) {
		total_size = ELF_PAGEALIGN(total_size);
		map_addr = vm_mmap(filep, addr, total_size, prot, type, off);
		if (!BAD_ADDR(map_addr))
			vm_munmap(map_addr+size, total_size-size);
	} else
		map_addr = vm_mmap(filep, addr, size, prot, type, off);

	if ((type & MAP_FIXED_NOREPLACE) &&
	    PTR_ERR((void *)map_addr) == -EEXIST)
		pr_info("%d (%s): Uhuuh, elf segment at %px requested but the memory is mapped already\n",
			task_pid_nr(current), current->comm, (void *)addr);

	return(map_addr);
}

#endif /* !elf_map */

static unsigned long total_mapping_size(const struct elf_phdr *cmds, int nr)
{
	int i, first_idx = -1, last_idx = -1;

	for (i = 0; i < nr; i++) {
		if (cmds[i].p_type == PT_LOAD) {
			last_idx = i;
			if (first_idx == -1)
				first_idx = i;
		}
	}
	if (first_idx == -1)
		return 0;

	return cmds[last_idx].p_vaddr + cmds[last_idx].p_memsz -
				ELF_PAGESTART(cmds[first_idx].p_vaddr);
}

/**
 * load_elf_phdrs() - load ELF program headers
 * @elf_ex:   ELF header of the binary whose program headers should be loaded
 * @elf_file: the opened ELF binary file
 *
 * Loads ELF program headers from the binary file elf_file, which has the ELF
 * header pointed to by elf_ex, into a newly allocated array. The caller is
 * responsible for freeing the allocated data. Returns an ERR_PTR upon failure.
 */
<<<<<<< HEAD
//装载elf program header到内存
static struct elf_phdr *load_elf_phdrs(struct elfhdr *elf_ex,
				       struct file *elf_file)
{
	struct elf_phdr *elf_phdata = NULL;
	int retval, size, err = -1;

	//program header在文件偏移量
=======
static struct elf_phdr *load_elf_phdrs(const struct elfhdr *elf_ex,
				       struct file *elf_file)
{
	struct elf_phdr *elf_phdata = NULL;
	int retval, err = -1;
>>>>>>> 12ad143e
	loff_t pos = elf_ex->e_phoff;
	unsigned int size;

	/*
	 * If the size of this structure has changed, then punt, since
	 * we will be doing the wrong thing.
	 */
	//phentsize一定等于elf_phdr结构体大小
	if (elf_ex->e_phentsize != sizeof(struct elf_phdr))
		goto out;

	/* Sanity check the number of program headers... */
<<<<<<< HEAD
	//program header number必须大于1，小于65536U
	if (elf_ex->e_phnum < 1 ||
		elf_ex->e_phnum > 65536U / sizeof(struct elf_phdr))
		goto out;

=======
>>>>>>> 12ad143e
	/* ...and their total size. */
	//头部不能过大（8192）
	size = sizeof(struct elf_phdr) * elf_ex->e_phnum;
	if (size == 0 || size > 65536 || size > ELF_MIN_ALIGN)
		goto out;

	//申请program需要的内存，并自文件中读取它
	elf_phdata = kmalloc(size, GFP_KERNEL);
	if (!elf_phdata)
		goto out;

	/* Read in the program headers */
	retval = kernel_read(elf_file, elf_phdata, size, &pos);
	if (retval != size) {
		err = (retval < 0) ? retval : -EIO;
		goto out;
	}

	/* Success! */
	err = 0;
out:
	if (err) {
		kfree(elf_phdata);
		elf_phdata = NULL;
	}
	return elf_phdata;
}

#ifndef CONFIG_ARCH_BINFMT_ELF_STATE

/**
 * struct arch_elf_state - arch-specific ELF loading state
 *
 * This structure is used to preserve architecture specific data during
 * the loading of an ELF file, throughout the checking of architecture
 * specific ELF headers & through to the point where the ELF load is
 * known to be proceeding (ie. SET_PERSONALITY).
 *
 * This implementation is a dummy for architectures which require no
 * specific state.
 */
struct arch_elf_state {
};

#define INIT_ARCH_ELF_STATE {}

/**
 * arch_elf_pt_proc() - check a PT_LOPROC..PT_HIPROC ELF program header
 * @ehdr:	The main ELF header
 * @phdr:	The program header to check
 * @elf:	The open ELF file
 * @is_interp:	True if the phdr is from the interpreter of the ELF being
 *		loaded, else false.
 * @state:	Architecture-specific state preserved throughout the process
 *		of loading the ELF.
 *
 * Inspects the program header phdr to validate its correctness and/or
 * suitability for the system. Called once per ELF program header in the
 * range PT_LOPROC to PT_HIPROC, for both the ELF being loaded and its
 * interpreter.
 *
 * Return: Zero to proceed with the ELF load, non-zero to fail the ELF load
 *         with that return code.
 */
static inline int arch_elf_pt_proc(struct elfhdr *ehdr,
				   struct elf_phdr *phdr,
				   struct file *elf, bool is_interp,
				   struct arch_elf_state *state)
{
	/* Dummy implementation, always proceed */
	return 0;
}

/**
 * arch_check_elf() - check an ELF executable
 * @ehdr:	The main ELF header
 * @has_interp:	True if the ELF has an interpreter, else false.
 * @interp_ehdr: The interpreter's ELF header
 * @state:	Architecture-specific state preserved throughout the process
 *		of loading the ELF.
 *
 * Provides a final opportunity for architecture code to reject the loading
 * of the ELF & cause an exec syscall to return an error. This is called after
 * all program headers to be checked by arch_elf_pt_proc have been.
 *
 * Return: Zero to proceed with the ELF load, non-zero to fail the ELF load
 *         with that return code.
 */
static inline int arch_check_elf(struct elfhdr *ehdr, bool has_interp,
				 struct elfhdr *interp_ehdr,
				 struct arch_elf_state *state)
{
	/* Dummy implementation, always proceed */
	return 0;
}

#endif /* !CONFIG_ARCH_BINFMT_ELF_STATE */

/* This is much more generalized than the library routine read function,
   so we keep this separate.  Technically the library read function
   is only provided so that we can read a.out libraries that have
   an ELF header */

static unsigned long load_elf_interp(struct elfhdr *interp_elf_ex,
		struct file *interpreter, unsigned long *interp_map_addr,
		unsigned long no_base, struct elf_phdr *interp_elf_phdata)
{
	struct elf_phdr *eppnt;
	unsigned long load_addr = 0;
	int load_addr_set = 0;
	unsigned long last_bss = 0, elf_bss = 0;
	int bss_prot = 0;
	unsigned long error = ~0UL;
	unsigned long total_size;
	int i;

	/* First of all, some simple consistency checks */
	if (interp_elf_ex->e_type != ET_EXEC &&
	    interp_elf_ex->e_type != ET_DYN)
		goto out;
	if (!elf_check_arch(interp_elf_ex) ||
	    elf_check_fdpic(interp_elf_ex))
		goto out;
	if (!interpreter->f_op->mmap)
		goto out;

	total_size = total_mapping_size(interp_elf_phdata,
					interp_elf_ex->e_phnum);
	if (!total_size) {
		error = -EINVAL;
		goto out;
	}

	eppnt = interp_elf_phdata;
	for (i = 0; i < interp_elf_ex->e_phnum; i++, eppnt++) {
		if (eppnt->p_type == PT_LOAD) {
			int elf_type = MAP_PRIVATE | MAP_DENYWRITE;
			int elf_prot = 0;
			unsigned long vaddr = 0;
			unsigned long k, map_addr;

			if (eppnt->p_flags & PF_R)
		    		elf_prot = PROT_READ;
			if (eppnt->p_flags & PF_W)
				elf_prot |= PROT_WRITE;
			if (eppnt->p_flags & PF_X)
				elf_prot |= PROT_EXEC;
			vaddr = eppnt->p_vaddr;
			if (interp_elf_ex->e_type == ET_EXEC || load_addr_set)
				elf_type |= MAP_FIXED_NOREPLACE;
			else if (no_base && interp_elf_ex->e_type == ET_DYN)
				load_addr = -vaddr;

			map_addr = elf_map(interpreter, load_addr + vaddr,
					eppnt, elf_prot, elf_type, total_size);
			total_size = 0;
			if (!*interp_map_addr)
				*interp_map_addr = map_addr;
			error = map_addr;
			if (BAD_ADDR(map_addr))
				goto out;

			if (!load_addr_set &&
			    interp_elf_ex->e_type == ET_DYN) {
				load_addr = map_addr - ELF_PAGESTART(vaddr);
				load_addr_set = 1;
			}

			/*
			 * Check to see if the section's size will overflow the
			 * allowed task size. Note that p_filesz must always be
			 * <= p_memsize so it's only necessary to check p_memsz.
			 */
			k = load_addr + eppnt->p_vaddr;
			if (BAD_ADDR(k) ||
			    eppnt->p_filesz > eppnt->p_memsz ||
			    eppnt->p_memsz > TASK_SIZE ||
			    TASK_SIZE - eppnt->p_memsz < k) {
				error = -ENOMEM;
				goto out;
			}

			/*
			 * Find the end of the file mapping for this phdr, and
			 * keep track of the largest address we see for this.
			 */
			k = load_addr + eppnt->p_vaddr + eppnt->p_filesz;
			if (k > elf_bss)
				elf_bss = k;

			/*
			 * Do the same thing for the memory mapping - between
			 * elf_bss and last_bss is the bss section.
			 */
			k = load_addr + eppnt->p_vaddr + eppnt->p_memsz;
			if (k > last_bss) {
				last_bss = k;
				bss_prot = elf_prot;
			}
		}
	}

	/*
	 * Now fill out the bss section: first pad the last page from
	 * the file up to the page boundary, and zero it from elf_bss
	 * up to the end of the page.
	 */
	if (padzero(elf_bss)) {
		error = -EFAULT;
		goto out;
	}
	/*
	 * Next, align both the file and mem bss up to the page size,
	 * since this is where elf_bss was just zeroed up to, and where
	 * last_bss will end after the vm_brk_flags() below.
	 */
	elf_bss = ELF_PAGEALIGN(elf_bss);
	last_bss = ELF_PAGEALIGN(last_bss);
	/* Finally, if there is still more bss to allocate, do it. */
	if (last_bss > elf_bss) {
		error = vm_brk_flags(elf_bss, last_bss - elf_bss,
				bss_prot & PROT_EXEC ? VM_EXEC : 0);
		if (error)
			goto out;
	}

	error = load_addr;
out:
	return error;
}

/*
 * These are the functions used to load ELF style executables and shared
 * libraries.  There is no binary dependent code anywhere else.
 */

#ifndef STACK_RND_MASK
#define STACK_RND_MASK (0x7ff >> (PAGE_SHIFT - 12))	/* 8MB of VA */
#endif

static unsigned long randomize_stack_top(unsigned long stack_top)
{
	unsigned long random_variable = 0;

	if (current->flags & PF_RANDOMIZE) {
		random_variable = get_random_long();
		random_variable &= STACK_RND_MASK;
		random_variable <<= PAGE_SHIFT;
	}
#ifdef CONFIG_STACK_GROWSUP
	return PAGE_ALIGN(stack_top) + random_variable;
#else
	return PAGE_ALIGN(stack_top) - random_variable;
#endif
}

static int load_elf_binary(struct linux_binprm *bprm)
{
	struct file *interpreter = NULL; /* to shut gcc up */
 	unsigned long load_addr = 0, load_bias = 0;
	int load_addr_set = 0;
	char * elf_interpreter = NULL;
	unsigned long error;
	struct elf_phdr *elf_ppnt/*指向program header的指针*/, *elf_phdata, *interp_elf_phdata = NULL;
	unsigned long elf_bss, elf_brk;
	int bss_prot = 0;
	int retval, i;
	unsigned long elf_entry;
	unsigned long interp_load_addr = 0;
	unsigned long start_code, end_code, start_data, end_data;
	unsigned long reloc_func_desc __maybe_unused = 0;
	int executable_stack = EXSTACK_DEFAULT;
	struct pt_regs *regs = current_pt_regs();
	struct {
		struct elfhdr elf_ex;//指向elf文件头部
		struct elfhdr interp_elf_ex;//指向解析器对应的elf文件头部
	} *loc;
	struct arch_elf_state arch_state = INIT_ARCH_ELF_STATE;
	loff_t pos;

	loc = kmalloc(sizeof(*loc), GFP_KERNEL);
	if (!loc) {
		retval = -ENOMEM;
		goto out_ret;
	}
	
	/* Get the exec-header */
	loc->elf_ex = *((struct elfhdr *)bprm->buf);

	retval = -ENOEXEC;
	/* First of all, some simple consistency checks */
	//检查是否为elf文件对应的magic
	if (memcmp(loc->elf_ex.e_ident, ELFMAG, SELFMAG) != 0)
		goto out;

	//只处理exec文件或者动态库文件
	if (loc->elf_ex.e_type != ET_EXEC && loc->elf_ex.e_type != ET_DYN)
		goto out;

	//检查是否为本体系对应的elf文件
	if (!elf_check_arch(&loc->elf_ex))
		goto out;

	if (elf_check_fdpic(&loc->elf_ex))
		goto out;
	if (!bprm->file->f_op->mmap)
		goto out;

	//自文件中装载program header,并返回
	elf_phdata = load_elf_phdrs(&loc->elf_ex, bprm->file);
	if (!elf_phdata)
		goto out;

	elf_ppnt = elf_phdata;
	elf_bss = 0;
	elf_brk = 0;

	start_code = ~0UL;
	end_code = 0;
	start_data = 0;
	end_data = 0;

	//遍历所有program header，找出解析器对应的segment，并处理
	for (i = 0; i < loc->elf_ex.e_phnum; i++) {
		if (elf_ppnt->p_type == PT_INTERP) {
			/* This is the program interpreter used for
			 * shared libraries - for now assume that this
			 * is an a.out format binary
			 */
			retval = -ENOEXEC;
			//校验不合法的解析器路径
			if (elf_ppnt->p_filesz > PATH_MAX || 
			    elf_ppnt->p_filesz < 2)
				goto out_free_ph;

			//申请解析器所需要的内存
			retval = -ENOMEM;
			elf_interpreter = kmalloc(elf_ppnt->p_filesz,
						  GFP_KERNEL);
			if (!elf_interpreter)
				goto out_free_ph;

			//读取解析器segment对应的路径，到elf_interpreter
			pos = elf_ppnt->p_offset;
			retval = kernel_read(bprm->file, elf_interpreter,
					     elf_ppnt->p_filesz, &pos);
			if (retval != elf_ppnt->p_filesz) {
				if (retval >= 0)
					retval = -EIO;
				goto out_free_interp;
			}

			/* make sure path is NULL terminated */
			retval = -ENOEXEC;
			if (elf_interpreter[elf_ppnt->p_filesz - 1] != '\0')
				goto out_free_interp;

			//打开解析器对应的文件（如果文件不存在，将出错）
			interpreter = open_exec(elf_interpreter);
			retval = PTR_ERR(interpreter);
			if (IS_ERR(interpreter))
				goto out_free_interp;

			/*
			 * If the binary is not readable then enforce
			 * mm->dumpable = 0 regardless of the interpreter's
			 * permissions.
			 */
			would_dump(bprm, interpreter);

			/* Get the exec headers */
			//加载解析器的elf头部到loc->interp_elf_ex
			pos = 0;
			retval = kernel_read(interpreter, &loc->interp_elf_ex,
					     sizeof(loc->interp_elf_ex), &pos);
			if (retval != sizeof(loc->interp_elf_ex)) {
				if (retval >= 0)
					retval = -EIO;
				goto out_free_dentry;
			}

			break;//已发现并加载解析器，跳出
		}
		elf_ppnt++;
	}

	//再遍历一遍ph,确定栈是否可执行，检查segment类型为[PT_LOPROC,PT_HIPROC]范围内
	elf_ppnt = elf_phdata;
	for (i = 0; i < loc->elf_ex.e_phnum; i++, elf_ppnt++)
		switch (elf_ppnt->p_type) {
		case PT_GNU_STACK:
			if (elf_ppnt->p_flags & PF_X)
				executable_stack = EXSTACK_ENABLE_X;
			else
				executable_stack = EXSTACK_DISABLE_X;
			break;

		case PT_LOPROC ... PT_HIPROC:
			retval = arch_elf_pt_proc(&loc->elf_ex, elf_ppnt,
						  bprm->file, false,
						  &arch_state);
			if (retval)
				goto out_free_dentry;
			break;
		}

	/* Some simple consistency checks for the interpreter */
	//如果有解析器，则检查解析器程序是否合法，并装载解析器ph到interp_elf_phdata
	//检查interp_elf ph类型的合法性
	if (elf_interpreter) {
		retval = -ELIBBAD;
		/* Not an ELF interpreter */
		if (memcmp(loc->interp_elf_ex.e_ident, ELFMAG, SELFMAG) != 0)
			goto out_free_dentry;
		/* Verify the interpreter has a valid arch */
		if (!elf_check_arch(&loc->interp_elf_ex) ||
		    elf_check_fdpic(&loc->interp_elf_ex))
			goto out_free_dentry;

		/* Load the interpreter program headers */
		interp_elf_phdata = load_elf_phdrs(&loc->interp_elf_ex,
						   interpreter);
		if (!interp_elf_phdata)
			goto out_free_dentry;

		/* Pass PT_LOPROC..PT_HIPROC headers to arch code */
		//校验解析器的体系代码
		elf_ppnt = interp_elf_phdata;
		for (i = 0; i < loc->interp_elf_ex.e_phnum; i++, elf_ppnt++)
			switch (elf_ppnt->p_type) {
			case PT_LOPROC ... PT_HIPROC:
				retval = arch_elf_pt_proc(&loc->interp_elf_ex,
							  elf_ppnt, interpreter,
							  true, &arch_state);
				if (retval)
					goto out_free_dentry;
				break;
			}
	}

	/*
	 * Allow arch code to reject the ELF at this point, whilst it's
	 * still possible to return an error to the code that invoked
	 * the exec syscall.
	 */
	retval = arch_check_elf(&loc->elf_ex,
				!!interpreter, &loc->interp_elf_ex,
				&arch_state);
	if (retval)
		goto out_free_dentry;

	/* Flush all traces of the currently running executable */
	retval = flush_old_exec(bprm);
	if (retval)
		goto out_free_dentry;

	/* Do this immediately, since STACK_TOP as used in setup_arg_pages
	   may depend on the personality.  */
	SET_PERSONALITY2(loc->elf_ex, &arch_state);
	if (elf_read_implies_exec(loc->elf_ex, executable_stack))
		current->personality |= READ_IMPLIES_EXEC;

	if (!(current->personality & ADDR_NO_RANDOMIZE) && randomize_va_space)
		current->flags |= PF_RANDOMIZE;

	setup_new_exec(bprm);
	install_exec_creds(bprm);

	/* Do this so that we can load the interpreter, if need be.  We will
	   change some of these later */
	retval = setup_arg_pages(bprm, randomize_stack_top(STACK_TOP),
				 executable_stack);
	if (retval < 0)
		goto out_free_dentry;
	
	current->mm->start_stack = bprm->p;

	/* Now we do a little grungy work by mmapping the ELF image into
	   the correct location in memory. */
	for(i = 0, elf_ppnt = elf_phdata;
	    i < loc->elf_ex.e_phnum; i++, elf_ppnt++) {
		int elf_prot = 0, elf_flags, elf_fixed = MAP_FIXED_NOREPLACE;
		unsigned long k, vaddr;
		unsigned long total_size = 0;

		//忽略PT_LOAD类型的segment
		if (elf_ppnt->p_type != PT_LOAD)
			continue;

		if (unlikely (elf_brk > elf_bss)) {
			unsigned long nbyte;
	            
			/* There was a PT_LOAD segment with p_memsz > p_filesz
			   before this one. Map anonymous pages, if needed,
			   and clear the area.  */
			retval = set_brk(elf_bss + load_bias,
					 elf_brk + load_bias,
					 bss_prot);
			if (retval)
				goto out_free_dentry;
			nbyte = ELF_PAGEOFFSET(elf_bss);
			if (nbyte) {
				nbyte = ELF_MIN_ALIGN - nbyte;
				if (nbyte > elf_brk - elf_bss)
					nbyte = elf_brk - elf_bss;
				if (clear_user((void __user *)elf_bss +
							load_bias, nbyte)) {
					/*
					 * This bss-zeroing can fail if the ELF
					 * file specifies odd protections. So
					 * we don't check the return value
					 */
				}
			}

			/*
			 * Some binaries have overlapping elf segments and then
			 * we have to forcefully map over an existing mapping
			 * e.g. over this newly established brk mapping.
			 */
			elf_fixed = MAP_FIXED;
		}

		//解析此segment对应的RWX权限
		if (elf_ppnt->p_flags & PF_R)
			elf_prot |= PROT_READ;
		if (elf_ppnt->p_flags & PF_W)
			elf_prot |= PROT_WRITE;
		if (elf_ppnt->p_flags & PF_X)
			elf_prot |= PROT_EXEC;

		elf_flags = MAP_PRIVATE | MAP_DENYWRITE | MAP_EXECUTABLE;

		//此segement对应的虚地址
		vaddr = elf_ppnt->p_vaddr;
		/*
		 * If we are loading ET_EXEC or we have already performed
		 * the ET_DYN load_addr calculations, proceed normally.
		 */
		if (loc->elf_ex.e_type == ET_EXEC || load_addr_set) {
			elf_flags |= elf_fixed;
		} else if (loc->elf_ex.e_type == ET_DYN) {
			/*
			 * This logic is run once for the first LOAD Program
			 * Header for ET_DYN binaries to calculate the
			 * randomization (load_bias) for all the LOAD
			 * Program Headers, and to calculate the entire
			 * size of the ELF mapping (total_size). (Note that
			 * load_addr_set is set to true later once the
			 * initial mapping is performed.)
			 *
			 * There are effectively two types of ET_DYN
			 * binaries: programs (i.e. PIE: ET_DYN with INTERP)
			 * and loaders (ET_DYN without INTERP, since they
			 * _are_ the ELF interpreter). The loaders must
			 * be loaded away from programs since the program
			 * may otherwise collide with the loader (especially
			 * for ET_EXEC which does not have a randomized
			 * position). For example to handle invocations of
			 * "./ld.so someprog" to test out a new version of
			 * the loader, the subsequent program that the
			 * loader loads must avoid the loader itself, so
			 * they cannot share the same load range. Sufficient
			 * room for the brk must be allocated with the
			 * loader as well, since brk must be available with
			 * the loader.
			 *
			 * Therefore, programs are loaded offset from
			 * ELF_ET_DYN_BASE and loaders are loaded into the
			 * independently randomized mmap region (0 load_bias
			 * without MAP_FIXED).
			 */
			if (elf_interpreter) {
				load_bias = ELF_ET_DYN_BASE;
				if (current->flags & PF_RANDOMIZE)
					load_bias += arch_mmap_rnd();
				elf_flags |= elf_fixed;
			} else
				load_bias = 0;

			/*
			 * Since load_bias is used for all subsequent loading
			 * calculations, we must lower it by the first vaddr
			 * so that the remaining calculations based on the
			 * ELF vaddrs will be correctly offset. The result
			 * is then page aligned.
			 */
			load_bias = ELF_PAGESTART(load_bias - vaddr);

			total_size = total_mapping_size(elf_phdata,
							loc->elf_ex.e_phnum);
			if (!total_size) {
				retval = -EINVAL;
				goto out_free_dentry;
			}
		}

		//加载对应的segment到内存
		error = elf_map(bprm->file, load_bias + vaddr, elf_ppnt,
				elf_prot, elf_flags, total_size);
		if (BAD_ADDR(error)) {
			retval = IS_ERR((void *)error) ?
				PTR_ERR((void*)error) : -EINVAL;
			goto out_free_dentry;
		}

		if (!load_addr_set) {
			load_addr_set = 1;
			load_addr = (elf_ppnt->p_vaddr - elf_ppnt->p_offset);
			if (loc->elf_ex.e_type == ET_DYN) {
				load_bias += error -
				             ELF_PAGESTART(load_bias + vaddr);
				load_addr += load_bias;
				reloc_func_desc = load_bias;
			}
		}
		k = elf_ppnt->p_vaddr;
		if (k < start_code)
			start_code = k;
		if (start_data < k)
			start_data = k;

		/*
		 * Check to see if the section's size will overflow the
		 * allowed task size. Note that p_filesz must always be
		 * <= p_memsz so it is only necessary to check p_memsz.
		 */
		if (BAD_ADDR(k) || elf_ppnt->p_filesz > elf_ppnt->p_memsz ||
		    elf_ppnt->p_memsz > TASK_SIZE ||
		    TASK_SIZE - elf_ppnt->p_memsz < k) {
			/* set_brk can never work. Avoid overflows. */
			retval = -EINVAL;
			goto out_free_dentry;
		}

		k = elf_ppnt->p_vaddr + elf_ppnt->p_filesz;

		if (k > elf_bss)
			elf_bss = k;
		if ((elf_ppnt->p_flags & PF_X) && end_code < k)
			end_code = k;
		if (end_data < k)
			end_data = k;
		k = elf_ppnt->p_vaddr + elf_ppnt->p_memsz;
		if (k > elf_brk) {
			bss_prot = elf_prot;
			elf_brk = k;
		}
	}

	loc->elf_ex.e_entry += load_bias;
	elf_bss += load_bias;
	elf_brk += load_bias;
	start_code += load_bias;
	end_code += load_bias;
	start_data += load_bias;
	end_data += load_bias;

	/* Calling set_brk effectively mmaps the pages that we need
	 * for the bss and break sections.  We must do this before
	 * mapping in the interpreter, to make sure it doesn't wind
	 * up getting placed where the bss needs to go.
	 */
	retval = set_brk(elf_bss, elf_brk, bss_prot);
	if (retval)
		goto out_free_dentry;
	if (likely(elf_bss != elf_brk) && unlikely(padzero(elf_bss))) {
		retval = -EFAULT; /* Nobody gets to see this, but.. */
		goto out_free_dentry;
	}

	if (elf_interpreter) {
		unsigned long interp_map_addr = 0;

		elf_entry = load_elf_interp(&loc->interp_elf_ex,
					    interpreter,
					    &interp_map_addr,
					    load_bias, interp_elf_phdata);
		if (!IS_ERR((void *)elf_entry)) {
			/*
			 * load_elf_interp() returns relocation
			 * adjustment
			 */
			interp_load_addr = elf_entry;
			elf_entry += loc->interp_elf_ex.e_entry;
		}
		if (BAD_ADDR(elf_entry)) {
			retval = IS_ERR((void *)elf_entry) ?
					(int)elf_entry : -EINVAL;
			goto out_free_dentry;
		}
		reloc_func_desc = interp_load_addr;

		allow_write_access(interpreter);
		fput(interpreter);
		kfree(elf_interpreter);
	} else {
		elf_entry = loc->elf_ex.e_entry;
		if (BAD_ADDR(elf_entry)) {
			retval = -EINVAL;
			goto out_free_dentry;
		}
	}

	kfree(interp_elf_phdata);
	kfree(elf_phdata);

	set_binfmt(&elf_format);

#ifdef ARCH_HAS_SETUP_ADDITIONAL_PAGES
	retval = arch_setup_additional_pages(bprm, !!elf_interpreter);
	if (retval < 0)
		goto out;
#endif /* ARCH_HAS_SETUP_ADDITIONAL_PAGES */

	retval = create_elf_tables(bprm, &loc->elf_ex,
			  load_addr, interp_load_addr);
	if (retval < 0)
		goto out;
	/* N.B. passed_fileno might not be initialized? */
	current->mm->end_code = end_code;
	current->mm->start_code = start_code;
	current->mm->start_data = start_data;
	current->mm->end_data = end_data;
	current->mm->start_stack = bprm->p;

	if ((current->flags & PF_RANDOMIZE) && (randomize_va_space > 1)) {
		current->mm->brk = current->mm->start_brk =
			arch_randomize_brk(current->mm);
#ifdef compat_brk_randomized
		current->brk_randomized = 1;
#endif
	}

	if (current->personality & MMAP_PAGE_ZERO) {
		/* Why this, you ask???  Well SVr4 maps page 0 as read-only,
		   and some applications "depend" upon this behavior.
		   Since we do not have the power to recompile these, we
		   emulate the SVr4 behavior. Sigh. */
		error = vm_mmap(NULL, 0, PAGE_SIZE, PROT_READ | PROT_EXEC,
				MAP_FIXED | MAP_PRIVATE, 0);
	}

#ifdef ELF_PLAT_INIT
	/*
	 * The ABI may specify that certain registers be set up in special
	 * ways (on i386 %edx is the address of a DT_FINI function, for
	 * example.  In addition, it may also specify (eg, PowerPC64 ELF)
	 * that the e_entry field is the address of the function descriptor
	 * for the startup routine, rather than the address of the startup
	 * routine itself.  This macro performs whatever initialization to
	 * the regs structure is required as well as any relocations to the
	 * function descriptor entries when executing dynamically links apps.
	 */
	ELF_PLAT_INIT(regs, reloc_func_desc);
#endif

	finalize_exec(bprm);
	start_thread(regs, elf_entry, bprm->p);
	retval = 0;
out:
	kfree(loc);
out_ret:
	return retval;

	/* error cleanup */
out_free_dentry:
	kfree(interp_elf_phdata);
	allow_write_access(interpreter);
	if (interpreter)
		fput(interpreter);
out_free_interp:
	kfree(elf_interpreter);
out_free_ph:
	kfree(elf_phdata);
	goto out;
}

#ifdef CONFIG_USELIB
/* This is really simpleminded and specialized - we are loading an
   a.out library that is given an ELF header. */
static int load_elf_library(struct file *file)
{
	struct elf_phdr *elf_phdata;
	struct elf_phdr *eppnt;
	unsigned long elf_bss, bss, len;
	int retval, error, i, j;
	struct elfhdr elf_ex;
	loff_t pos = 0;

	error = -ENOEXEC;
	retval = kernel_read(file, &elf_ex, sizeof(elf_ex), &pos);
	if (retval != sizeof(elf_ex))
		goto out;

	if (memcmp(elf_ex.e_ident, ELFMAG, SELFMAG) != 0)
		goto out;

	/* First of all, some simple consistency checks */
	if (elf_ex.e_type != ET_EXEC || elf_ex.e_phnum > 2 ||
	    !elf_check_arch(&elf_ex) || !file->f_op->mmap)
		goto out;
	if (elf_check_fdpic(&elf_ex))
		goto out;

	/* Now read in all of the header information */

	j = sizeof(struct elf_phdr) * elf_ex.e_phnum;
	/* j < ELF_MIN_ALIGN because elf_ex.e_phnum <= 2 */

	error = -ENOMEM;
	elf_phdata = kmalloc(j, GFP_KERNEL);
	if (!elf_phdata)
		goto out;

	eppnt = elf_phdata;
	error = -ENOEXEC;
	pos =  elf_ex.e_phoff;
	retval = kernel_read(file, eppnt, j, &pos);
	if (retval != j)
		goto out_free_ph;

	for (j = 0, i = 0; i<elf_ex.e_phnum; i++)
		if ((eppnt + i)->p_type == PT_LOAD)
			j++;
	if (j != 1)
		goto out_free_ph;

	while (eppnt->p_type != PT_LOAD)
		eppnt++;

	/* Now use mmap to map the library into memory. */
	error = vm_mmap(file,
			ELF_PAGESTART(eppnt->p_vaddr),
			(eppnt->p_filesz +
			 ELF_PAGEOFFSET(eppnt->p_vaddr)),
			PROT_READ | PROT_WRITE | PROT_EXEC,
			MAP_FIXED_NOREPLACE | MAP_PRIVATE | MAP_DENYWRITE,
			(eppnt->p_offset -
			 ELF_PAGEOFFSET(eppnt->p_vaddr)));
	if (error != ELF_PAGESTART(eppnt->p_vaddr))
		goto out_free_ph;

	elf_bss = eppnt->p_vaddr + eppnt->p_filesz;
	if (padzero(elf_bss)) {
		error = -EFAULT;
		goto out_free_ph;
	}

	len = ELF_PAGEALIGN(eppnt->p_filesz + eppnt->p_vaddr);
	bss = ELF_PAGEALIGN(eppnt->p_memsz + eppnt->p_vaddr);
	if (bss > len) {
		error = vm_brk(len, bss - len);
		if (error)
			goto out_free_ph;
	}
	error = 0;

out_free_ph:
	kfree(elf_phdata);
out:
	return error;
}
#endif /* #ifdef CONFIG_USELIB */

#ifdef CONFIG_ELF_CORE
/*
 * ELF core dumper
 *
 * Modelled on fs/exec.c:aout_core_dump()
 * Jeremy Fitzhardinge <jeremy@sw.oz.au>
 */

/*
 * The purpose of always_dump_vma() is to make sure that special kernel mappings
 * that are useful for post-mortem analysis are included in every core dump.
 * In that way we ensure that the core dump is fully interpretable later
 * without matching up the same kernel and hardware config to see what PC values
 * meant. These special mappings include - vDSO, vsyscall, and other
 * architecture specific mappings
 */
static bool always_dump_vma(struct vm_area_struct *vma)
{
	/* Any vsyscall mappings? */
	if (vma == get_gate_vma(vma->vm_mm))
		return true;

	/*
	 * Assume that all vmas with a .name op should always be dumped.
	 * If this changes, a new vm_ops field can easily be added.
	 */
	if (vma->vm_ops && vma->vm_ops->name && vma->vm_ops->name(vma))
		return true;

	/*
	 * arch_vma_name() returns non-NULL for special architecture mappings,
	 * such as vDSO sections.
	 */
	if (arch_vma_name(vma))
		return true;

	return false;
}

/*
 * Decide what to dump of a segment, part, all or none.
 */
static unsigned long vma_dump_size(struct vm_area_struct *vma,
				   unsigned long mm_flags)
{
#define FILTER(type)	(mm_flags & (1UL << MMF_DUMP_##type))

	/* always dump the vdso and vsyscall sections */
	if (always_dump_vma(vma))
		goto whole;

	if (vma->vm_flags & VM_DONTDUMP)
		return 0;

	/* support for DAX */
	if (vma_is_dax(vma)) {
		if ((vma->vm_flags & VM_SHARED) && FILTER(DAX_SHARED))
			goto whole;
		if (!(vma->vm_flags & VM_SHARED) && FILTER(DAX_PRIVATE))
			goto whole;
		return 0;
	}

	/* Hugetlb memory check */
	if (vma->vm_flags & VM_HUGETLB) {
		if ((vma->vm_flags & VM_SHARED) && FILTER(HUGETLB_SHARED))
			goto whole;
		if (!(vma->vm_flags & VM_SHARED) && FILTER(HUGETLB_PRIVATE))
			goto whole;
		return 0;
	}

	/* Do not dump I/O mapped devices or special mappings */
	if (vma->vm_flags & VM_IO)
		return 0;

	/* By default, dump shared memory if mapped from an anonymous file. */
	if (vma->vm_flags & VM_SHARED) {
		if (file_inode(vma->vm_file)->i_nlink == 0 ?
		    FILTER(ANON_SHARED) : FILTER(MAPPED_SHARED))
			goto whole;
		return 0;
	}

	/* Dump segments that have been written to.  */
	if (vma->anon_vma && FILTER(ANON_PRIVATE))
		goto whole;
	if (vma->vm_file == NULL)
		return 0;

	if (FILTER(MAPPED_PRIVATE))
		goto whole;

	/*
	 * If this looks like the beginning of a DSO or executable mapping,
	 * check for an ELF header.  If we find one, dump the first page to
	 * aid in determining what was mapped here.
	 */
	if (FILTER(ELF_HEADERS) &&
	    vma->vm_pgoff == 0 && (vma->vm_flags & VM_READ)) {
		u32 __user *header = (u32 __user *) vma->vm_start;
		u32 word;
		mm_segment_t fs = get_fs();
		/*
		 * Doing it this way gets the constant folded by GCC.
		 */
		union {
			u32 cmp;
			char elfmag[SELFMAG];
		} magic;
		BUILD_BUG_ON(SELFMAG != sizeof word);
		magic.elfmag[EI_MAG0] = ELFMAG0;
		magic.elfmag[EI_MAG1] = ELFMAG1;
		magic.elfmag[EI_MAG2] = ELFMAG2;
		magic.elfmag[EI_MAG3] = ELFMAG3;
		/*
		 * Switch to the user "segment" for get_user(),
		 * then put back what elf_core_dump() had in place.
		 */
		set_fs(USER_DS);
		if (unlikely(get_user(word, header)))
			word = 0;
		set_fs(fs);
		if (word == magic.cmp)
			return PAGE_SIZE;
	}

#undef	FILTER

	return 0;

whole:
	return vma->vm_end - vma->vm_start;
}

/* An ELF note in memory */
struct memelfnote
{
	const char *name;
	int type;
	unsigned int datasz;
	void *data;
};

static int notesize(struct memelfnote *en)
{
	int sz;

	sz = sizeof(struct elf_note);
	sz += roundup(strlen(en->name) + 1, 4);
	sz += roundup(en->datasz, 4);

	return sz;
}

static int writenote(struct memelfnote *men, struct coredump_params *cprm)
{
	struct elf_note en;
	en.n_namesz = strlen(men->name) + 1;
	en.n_descsz = men->datasz;
	en.n_type = men->type;

	return dump_emit(cprm, &en, sizeof(en)) &&
	    dump_emit(cprm, men->name, en.n_namesz) && dump_align(cprm, 4) &&
	    dump_emit(cprm, men->data, men->datasz) && dump_align(cprm, 4);
}

static void fill_elf_header(struct elfhdr *elf, int segs,
			    u16 machine, u32 flags)
{
	memset(elf, 0, sizeof(*elf));

	memcpy(elf->e_ident, ELFMAG, SELFMAG);
	elf->e_ident[EI_CLASS] = ELF_CLASS;
	elf->e_ident[EI_DATA] = ELF_DATA;
	elf->e_ident[EI_VERSION] = EV_CURRENT;
	elf->e_ident[EI_OSABI] = ELF_OSABI;

	elf->e_type = ET_CORE;
	elf->e_machine = machine;
	elf->e_version = EV_CURRENT;
	elf->e_phoff = sizeof(struct elfhdr);
	elf->e_flags = flags;
	elf->e_ehsize = sizeof(struct elfhdr);
	elf->e_phentsize = sizeof(struct elf_phdr);
	elf->e_phnum = segs;

	return;
}

static void fill_elf_note_phdr(struct elf_phdr *phdr, int sz, loff_t offset)
{
	phdr->p_type = PT_NOTE;
	phdr->p_offset = offset;
	phdr->p_vaddr = 0;
	phdr->p_paddr = 0;
	phdr->p_filesz = sz;
	phdr->p_memsz = 0;
	phdr->p_flags = 0;
	phdr->p_align = 0;
	return;
}

static void fill_note(struct memelfnote *note, const char *name, int type, 
		unsigned int sz, void *data)
{
	note->name = name;
	note->type = type;
	note->datasz = sz;
	note->data = data;
	return;
}

/*
 * fill up all the fields in prstatus from the given task struct, except
 * registers which need to be filled up separately.
 */
static void fill_prstatus(struct elf_prstatus *prstatus,
		struct task_struct *p, long signr)
{
	prstatus->pr_info.si_signo = prstatus->pr_cursig = signr;
	prstatus->pr_sigpend = p->pending.signal.sig[0];
	prstatus->pr_sighold = p->blocked.sig[0];
	rcu_read_lock();
	prstatus->pr_ppid = task_pid_vnr(rcu_dereference(p->real_parent));
	rcu_read_unlock();
	prstatus->pr_pid = task_pid_vnr(p);
	prstatus->pr_pgrp = task_pgrp_vnr(p);
	prstatus->pr_sid = task_session_vnr(p);
	if (thread_group_leader(p)) {
		struct task_cputime cputime;

		/*
		 * This is the record for the group leader.  It shows the
		 * group-wide total, not its individual thread total.
		 */
		thread_group_cputime(p, &cputime);
		prstatus->pr_utime = ns_to_timeval(cputime.utime);
		prstatus->pr_stime = ns_to_timeval(cputime.stime);
	} else {
		u64 utime, stime;

		task_cputime(p, &utime, &stime);
		prstatus->pr_utime = ns_to_timeval(utime);
		prstatus->pr_stime = ns_to_timeval(stime);
	}

	prstatus->pr_cutime = ns_to_timeval(p->signal->cutime);
	prstatus->pr_cstime = ns_to_timeval(p->signal->cstime);
}

static int fill_psinfo(struct elf_prpsinfo *psinfo, struct task_struct *p,
		       struct mm_struct *mm)
{
	const struct cred *cred;
	unsigned int i, len;
	
	/* first copy the parameters from user space */
	memset(psinfo, 0, sizeof(struct elf_prpsinfo));

	len = mm->arg_end - mm->arg_start;
	if (len >= ELF_PRARGSZ)
		len = ELF_PRARGSZ-1;
	if (copy_from_user(&psinfo->pr_psargs,
		           (const char __user *)mm->arg_start, len))
		return -EFAULT;
	for(i = 0; i < len; i++)
		if (psinfo->pr_psargs[i] == 0)
			psinfo->pr_psargs[i] = ' ';
	psinfo->pr_psargs[len] = 0;

	rcu_read_lock();
	psinfo->pr_ppid = task_pid_vnr(rcu_dereference(p->real_parent));
	rcu_read_unlock();
	psinfo->pr_pid = task_pid_vnr(p);
	psinfo->pr_pgrp = task_pgrp_vnr(p);
	psinfo->pr_sid = task_session_vnr(p);

	i = p->state ? ffz(~p->state) + 1 : 0;
	psinfo->pr_state = i;
	psinfo->pr_sname = (i > 5) ? '.' : "RSDTZW"[i];
	psinfo->pr_zomb = psinfo->pr_sname == 'Z';
	psinfo->pr_nice = task_nice(p);
	psinfo->pr_flag = p->flags;
	rcu_read_lock();
	cred = __task_cred(p);
	SET_UID(psinfo->pr_uid, from_kuid_munged(cred->user_ns, cred->uid));
	SET_GID(psinfo->pr_gid, from_kgid_munged(cred->user_ns, cred->gid));
	rcu_read_unlock();
	strncpy(psinfo->pr_fname, p->comm, sizeof(psinfo->pr_fname));
	
	return 0;
}

static void fill_auxv_note(struct memelfnote *note, struct mm_struct *mm)
{
	elf_addr_t *auxv = (elf_addr_t *) mm->saved_auxv;
	int i = 0;
	do
		i += 2;
	while (auxv[i - 2] != AT_NULL);
	fill_note(note, "CORE", NT_AUXV, i * sizeof(elf_addr_t), auxv);
}

static void fill_siginfo_note(struct memelfnote *note, user_siginfo_t *csigdata,
		const kernel_siginfo_t *siginfo)
{
	mm_segment_t old_fs = get_fs();
	set_fs(KERNEL_DS);
	copy_siginfo_to_user((user_siginfo_t __user *) csigdata, siginfo);
	set_fs(old_fs);
	fill_note(note, "CORE", NT_SIGINFO, sizeof(*csigdata), csigdata);
}

#define MAX_FILE_NOTE_SIZE (4*1024*1024)
/*
 * Format of NT_FILE note:
 *
 * long count     -- how many files are mapped
 * long page_size -- units for file_ofs
 * array of [COUNT] elements of
 *   long start
 *   long end
 *   long file_ofs
 * followed by COUNT filenames in ASCII: "FILE1" NUL "FILE2" NUL...
 */
static int fill_files_note(struct memelfnote *note)
{
	struct vm_area_struct *vma;
	unsigned count, size, names_ofs, remaining, n;
	user_long_t *data;
	user_long_t *start_end_ofs;
	char *name_base, *name_curpos;

	/* *Estimated* file count and total data size needed */
	count = current->mm->map_count;
	if (count > UINT_MAX / 64)
		return -EINVAL;
	size = count * 64;

	names_ofs = (2 + 3 * count) * sizeof(data[0]);
 alloc:
	if (size >= MAX_FILE_NOTE_SIZE) /* paranoia check */
		return -EINVAL;
	size = round_up(size, PAGE_SIZE);
	data = kvmalloc(size, GFP_KERNEL);
	if (ZERO_OR_NULL_PTR(data))
		return -ENOMEM;

	start_end_ofs = data + 2;
	name_base = name_curpos = ((char *)data) + names_ofs;
	remaining = size - names_ofs;
	count = 0;
	for (vma = current->mm->mmap; vma != NULL; vma = vma->vm_next) {
		struct file *file;
		const char *filename;

		file = vma->vm_file;
		if (!file)
			continue;
		filename = file_path(file, name_curpos, remaining);
		if (IS_ERR(filename)) {
			if (PTR_ERR(filename) == -ENAMETOOLONG) {
				kvfree(data);
				size = size * 5 / 4;
				goto alloc;
			}
			continue;
		}

		/* file_path() fills at the end, move name down */
		/* n = strlen(filename) + 1: */
		n = (name_curpos + remaining) - filename;
		remaining = filename - name_curpos;
		memmove(name_curpos, filename, n);
		name_curpos += n;

		*start_end_ofs++ = vma->vm_start;
		*start_end_ofs++ = vma->vm_end;
		*start_end_ofs++ = vma->vm_pgoff;
		count++;
	}

	/* Now we know exact count of files, can store it */
	data[0] = count;
	data[1] = PAGE_SIZE;
	/*
	 * Count usually is less than current->mm->map_count,
	 * we need to move filenames down.
	 */
	n = current->mm->map_count - count;
	if (n != 0) {
		unsigned shift_bytes = n * 3 * sizeof(data[0]);
		memmove(name_base - shift_bytes, name_base,
			name_curpos - name_base);
		name_curpos -= shift_bytes;
	}

	size = name_curpos - (char *)data;
	fill_note(note, "CORE", NT_FILE, size, data);
	return 0;
}

#ifdef CORE_DUMP_USE_REGSET
#include <linux/regset.h>

struct elf_thread_core_info {
	struct elf_thread_core_info *next;
	struct task_struct *task;
	struct elf_prstatus prstatus;
	struct memelfnote notes[0];
};

struct elf_note_info {
	struct elf_thread_core_info *thread;
	struct memelfnote psinfo;
	struct memelfnote signote;
	struct memelfnote auxv;
	struct memelfnote files;
	user_siginfo_t csigdata;
	size_t size;
	int thread_notes;
};

/*
 * When a regset has a writeback hook, we call it on each thread before
 * dumping user memory.  On register window machines, this makes sure the
 * user memory backing the register data is up to date before we read it.
 */
static void do_thread_regset_writeback(struct task_struct *task,
				       const struct user_regset *regset)
{
	if (regset->writeback)
		regset->writeback(task, regset, 1);
}

#ifndef PRSTATUS_SIZE
#define PRSTATUS_SIZE(S, R) sizeof(S)
#endif

#ifndef SET_PR_FPVALID
#define SET_PR_FPVALID(S, V, R) ((S)->pr_fpvalid = (V))
#endif

static int fill_thread_core_info(struct elf_thread_core_info *t,
				 const struct user_regset_view *view,
				 long signr, size_t *total)
{
	unsigned int i;
	unsigned int regset0_size = regset_size(t->task, &view->regsets[0]);

	/*
	 * NT_PRSTATUS is the one special case, because the regset data
	 * goes into the pr_reg field inside the note contents, rather
	 * than being the whole note contents.  We fill the reset in here.
	 * We assume that regset 0 is NT_PRSTATUS.
	 */
	fill_prstatus(&t->prstatus, t->task, signr);
	(void) view->regsets[0].get(t->task, &view->regsets[0], 0, regset0_size,
				    &t->prstatus.pr_reg, NULL);

	fill_note(&t->notes[0], "CORE", NT_PRSTATUS,
		  PRSTATUS_SIZE(t->prstatus, regset0_size), &t->prstatus);
	*total += notesize(&t->notes[0]);

	do_thread_regset_writeback(t->task, &view->regsets[0]);

	/*
	 * Each other regset might generate a note too.  For each regset
	 * that has no core_note_type or is inactive, we leave t->notes[i]
	 * all zero and we'll know to skip writing it later.
	 */
	for (i = 1; i < view->n; ++i) {
		const struct user_regset *regset = &view->regsets[i];
		do_thread_regset_writeback(t->task, regset);
		if (regset->core_note_type && regset->get &&
		    (!regset->active || regset->active(t->task, regset) > 0)) {
			int ret;
			size_t size = regset_size(t->task, regset);
			void *data = kmalloc(size, GFP_KERNEL);
			if (unlikely(!data))
				return 0;
			ret = regset->get(t->task, regset,
					  0, size, data, NULL);
			if (unlikely(ret))
				kfree(data);
			else {
				if (regset->core_note_type != NT_PRFPREG)
					fill_note(&t->notes[i], "LINUX",
						  regset->core_note_type,
						  size, data);
				else {
					SET_PR_FPVALID(&t->prstatus,
							1, regset0_size);
					fill_note(&t->notes[i], "CORE",
						  NT_PRFPREG, size, data);
				}
				*total += notesize(&t->notes[i]);
			}
		}
	}

	return 1;
}

static int fill_note_info(struct elfhdr *elf, int phdrs,
			  struct elf_note_info *info,
			  const kernel_siginfo_t *siginfo, struct pt_regs *regs)
{
	struct task_struct *dump_task = current;
	const struct user_regset_view *view = task_user_regset_view(dump_task);
	struct elf_thread_core_info *t;
	struct elf_prpsinfo *psinfo;
	struct core_thread *ct;
	unsigned int i;

	info->size = 0;
	info->thread = NULL;

	psinfo = kmalloc(sizeof(*psinfo), GFP_KERNEL);
	if (psinfo == NULL) {
		info->psinfo.data = NULL; /* So we don't free this wrongly */
		return 0;
	}

	fill_note(&info->psinfo, "CORE", NT_PRPSINFO, sizeof(*psinfo), psinfo);

	/*
	 * Figure out how many notes we're going to need for each thread.
	 */
	info->thread_notes = 0;
	for (i = 0; i < view->n; ++i)
		if (view->regsets[i].core_note_type != 0)
			++info->thread_notes;

	/*
	 * Sanity check.  We rely on regset 0 being in NT_PRSTATUS,
	 * since it is our one special case.
	 */
	if (unlikely(info->thread_notes == 0) ||
	    unlikely(view->regsets[0].core_note_type != NT_PRSTATUS)) {
		WARN_ON(1);
		return 0;
	}

	/*
	 * Initialize the ELF file header.
	 */
	fill_elf_header(elf, phdrs,
			view->e_machine, view->e_flags);

	/*
	 * Allocate a structure for each thread.
	 */
	for (ct = &dump_task->mm->core_state->dumper; ct; ct = ct->next) {
		t = kzalloc(offsetof(struct elf_thread_core_info,
				     notes[info->thread_notes]),
			    GFP_KERNEL);
		if (unlikely(!t))
			return 0;

		t->task = ct->task;
		if (ct->task == dump_task || !info->thread) {
			t->next = info->thread;
			info->thread = t;
		} else {
			/*
			 * Make sure to keep the original task at
			 * the head of the list.
			 */
			t->next = info->thread->next;
			info->thread->next = t;
		}
	}

	/*
	 * Now fill in each thread's information.
	 */
	for (t = info->thread; t != NULL; t = t->next)
		if (!fill_thread_core_info(t, view, siginfo->si_signo, &info->size))
			return 0;

	/*
	 * Fill in the two process-wide notes.
	 */
	fill_psinfo(psinfo, dump_task->group_leader, dump_task->mm);
	info->size += notesize(&info->psinfo);

	fill_siginfo_note(&info->signote, &info->csigdata, siginfo);
	info->size += notesize(&info->signote);

	fill_auxv_note(&info->auxv, current->mm);
	info->size += notesize(&info->auxv);

	if (fill_files_note(&info->files) == 0)
		info->size += notesize(&info->files);

	return 1;
}

static size_t get_note_info_size(struct elf_note_info *info)
{
	return info->size;
}

/*
 * Write all the notes for each thread.  When writing the first thread, the
 * process-wide notes are interleaved after the first thread-specific note.
 */
static int write_note_info(struct elf_note_info *info,
			   struct coredump_params *cprm)
{
	bool first = true;
	struct elf_thread_core_info *t = info->thread;

	do {
		int i;

		if (!writenote(&t->notes[0], cprm))
			return 0;

		if (first && !writenote(&info->psinfo, cprm))
			return 0;
		if (first && !writenote(&info->signote, cprm))
			return 0;
		if (first && !writenote(&info->auxv, cprm))
			return 0;
		if (first && info->files.data &&
				!writenote(&info->files, cprm))
			return 0;

		for (i = 1; i < info->thread_notes; ++i)
			if (t->notes[i].data &&
			    !writenote(&t->notes[i], cprm))
				return 0;

		first = false;
		t = t->next;
	} while (t);

	return 1;
}

static void free_note_info(struct elf_note_info *info)
{
	struct elf_thread_core_info *threads = info->thread;
	while (threads) {
		unsigned int i;
		struct elf_thread_core_info *t = threads;
		threads = t->next;
		WARN_ON(t->notes[0].data && t->notes[0].data != &t->prstatus);
		for (i = 1; i < info->thread_notes; ++i)
			kfree(t->notes[i].data);
		kfree(t);
	}
	kfree(info->psinfo.data);
	kvfree(info->files.data);
}

#else

/* Here is the structure in which status of each thread is captured. */
struct elf_thread_status
{
	struct list_head list;
	struct elf_prstatus prstatus;	/* NT_PRSTATUS */
	elf_fpregset_t fpu;		/* NT_PRFPREG */
	struct task_struct *thread;
#ifdef ELF_CORE_COPY_XFPREGS
	elf_fpxregset_t xfpu;		/* ELF_CORE_XFPREG_TYPE */
#endif
	struct memelfnote notes[3];
	int num_notes;
};

/*
 * In order to add the specific thread information for the elf file format,
 * we need to keep a linked list of every threads pr_status and then create
 * a single section for them in the final core file.
 */
static int elf_dump_thread_status(long signr, struct elf_thread_status *t)
{
	int sz = 0;
	struct task_struct *p = t->thread;
	t->num_notes = 0;

	fill_prstatus(&t->prstatus, p, signr);
	elf_core_copy_task_regs(p, &t->prstatus.pr_reg);	
	
	fill_note(&t->notes[0], "CORE", NT_PRSTATUS, sizeof(t->prstatus),
		  &(t->prstatus));
	t->num_notes++;
	sz += notesize(&t->notes[0]);

	if ((t->prstatus.pr_fpvalid = elf_core_copy_task_fpregs(p, NULL,
								&t->fpu))) {
		fill_note(&t->notes[1], "CORE", NT_PRFPREG, sizeof(t->fpu),
			  &(t->fpu));
		t->num_notes++;
		sz += notesize(&t->notes[1]);
	}

#ifdef ELF_CORE_COPY_XFPREGS
	if (elf_core_copy_task_xfpregs(p, &t->xfpu)) {
		fill_note(&t->notes[2], "LINUX", ELF_CORE_XFPREG_TYPE,
			  sizeof(t->xfpu), &t->xfpu);
		t->num_notes++;
		sz += notesize(&t->notes[2]);
	}
#endif	
	return sz;
}

struct elf_note_info {
	struct memelfnote *notes;
	struct memelfnote *notes_files;
	struct elf_prstatus *prstatus;	/* NT_PRSTATUS */
	struct elf_prpsinfo *psinfo;	/* NT_PRPSINFO */
	struct list_head thread_list;
	elf_fpregset_t *fpu;
#ifdef ELF_CORE_COPY_XFPREGS
	elf_fpxregset_t *xfpu;
#endif
	user_siginfo_t csigdata;
	int thread_status_size;
	int numnote;
};

static int elf_note_info_init(struct elf_note_info *info)
{
	memset(info, 0, sizeof(*info));
	INIT_LIST_HEAD(&info->thread_list);

	/* Allocate space for ELF notes */
	info->notes = kmalloc_array(8, sizeof(struct memelfnote), GFP_KERNEL);
	if (!info->notes)
		return 0;
	info->psinfo = kmalloc(sizeof(*info->psinfo), GFP_KERNEL);
	if (!info->psinfo)
		return 0;
	info->prstatus = kmalloc(sizeof(*info->prstatus), GFP_KERNEL);
	if (!info->prstatus)
		return 0;
	info->fpu = kmalloc(sizeof(*info->fpu), GFP_KERNEL);
	if (!info->fpu)
		return 0;
#ifdef ELF_CORE_COPY_XFPREGS
	info->xfpu = kmalloc(sizeof(*info->xfpu), GFP_KERNEL);
	if (!info->xfpu)
		return 0;
#endif
	return 1;
}

static int fill_note_info(struct elfhdr *elf, int phdrs,
			  struct elf_note_info *info,
			  const kernel_siginfo_t *siginfo, struct pt_regs *regs)
{
	struct core_thread *ct;
	struct elf_thread_status *ets;

	if (!elf_note_info_init(info))
		return 0;

	for (ct = current->mm->core_state->dumper.next;
					ct; ct = ct->next) {
		ets = kzalloc(sizeof(*ets), GFP_KERNEL);
		if (!ets)
			return 0;

		ets->thread = ct->task;
		list_add(&ets->list, &info->thread_list);
	}

	list_for_each_entry(ets, &info->thread_list, list) {
		int sz;

		sz = elf_dump_thread_status(siginfo->si_signo, ets);
		info->thread_status_size += sz;
	}
	/* now collect the dump for the current */
	memset(info->prstatus, 0, sizeof(*info->prstatus));
	fill_prstatus(info->prstatus, current, siginfo->si_signo);
	elf_core_copy_regs(&info->prstatus->pr_reg, regs);

	/* Set up header */
	fill_elf_header(elf, phdrs, ELF_ARCH, ELF_CORE_EFLAGS);

	/*
	 * Set up the notes in similar form to SVR4 core dumps made
	 * with info from their /proc.
	 */

	fill_note(info->notes + 0, "CORE", NT_PRSTATUS,
		  sizeof(*info->prstatus), info->prstatus);
	fill_psinfo(info->psinfo, current->group_leader, current->mm);
	fill_note(info->notes + 1, "CORE", NT_PRPSINFO,
		  sizeof(*info->psinfo), info->psinfo);

	fill_siginfo_note(info->notes + 2, &info->csigdata, siginfo);
	fill_auxv_note(info->notes + 3, current->mm);
	info->numnote = 4;

	if (fill_files_note(info->notes + info->numnote) == 0) {
		info->notes_files = info->notes + info->numnote;
		info->numnote++;
	}

	/* Try to dump the FPU. */
	info->prstatus->pr_fpvalid = elf_core_copy_task_fpregs(current, regs,
							       info->fpu);
	if (info->prstatus->pr_fpvalid)
		fill_note(info->notes + info->numnote++,
			  "CORE", NT_PRFPREG, sizeof(*info->fpu), info->fpu);
#ifdef ELF_CORE_COPY_XFPREGS
	if (elf_core_copy_task_xfpregs(current, info->xfpu))
		fill_note(info->notes + info->numnote++,
			  "LINUX", ELF_CORE_XFPREG_TYPE,
			  sizeof(*info->xfpu), info->xfpu);
#endif

	return 1;
}

static size_t get_note_info_size(struct elf_note_info *info)
{
	int sz = 0;
	int i;

	for (i = 0; i < info->numnote; i++)
		sz += notesize(info->notes + i);

	sz += info->thread_status_size;

	return sz;
}

static int write_note_info(struct elf_note_info *info,
			   struct coredump_params *cprm)
{
	struct elf_thread_status *ets;
	int i;

	for (i = 0; i < info->numnote; i++)
		if (!writenote(info->notes + i, cprm))
			return 0;

	/* write out the thread status notes section */
	list_for_each_entry(ets, &info->thread_list, list) {
		for (i = 0; i < ets->num_notes; i++)
			if (!writenote(&ets->notes[i], cprm))
				return 0;
	}

	return 1;
}

static void free_note_info(struct elf_note_info *info)
{
	while (!list_empty(&info->thread_list)) {
		struct list_head *tmp = info->thread_list.next;
		list_del(tmp);
		kfree(list_entry(tmp, struct elf_thread_status, list));
	}

	/* Free data possibly allocated by fill_files_note(): */
	if (info->notes_files)
		kvfree(info->notes_files->data);

	kfree(info->prstatus);
	kfree(info->psinfo);
	kfree(info->notes);
	kfree(info->fpu);
#ifdef ELF_CORE_COPY_XFPREGS
	kfree(info->xfpu);
#endif
}

#endif

static struct vm_area_struct *first_vma(struct task_struct *tsk,
					struct vm_area_struct *gate_vma)
{
	struct vm_area_struct *ret = tsk->mm->mmap;

	if (ret)
		return ret;
	return gate_vma;
}
/*
 * Helper function for iterating across a vma list.  It ensures that the caller
 * will visit `gate_vma' prior to terminating the search.
 */
static struct vm_area_struct *next_vma(struct vm_area_struct *this_vma,
					struct vm_area_struct *gate_vma)
{
	struct vm_area_struct *ret;

	ret = this_vma->vm_next;
	if (ret)
		return ret;
	if (this_vma == gate_vma)
		return NULL;
	return gate_vma;
}

static void fill_extnum_info(struct elfhdr *elf, struct elf_shdr *shdr4extnum,
			     elf_addr_t e_shoff, int segs)
{
	elf->e_shoff = e_shoff;
	elf->e_shentsize = sizeof(*shdr4extnum);
	elf->e_shnum = 1;
	elf->e_shstrndx = SHN_UNDEF;

	memset(shdr4extnum, 0, sizeof(*shdr4extnum));

	shdr4extnum->sh_type = SHT_NULL;
	shdr4extnum->sh_size = elf->e_shnum;
	shdr4extnum->sh_link = elf->e_shstrndx;
	shdr4extnum->sh_info = segs;
}

/*
 * Actual dumper
 *
 * This is a two-pass process; first we find the offsets of the bits,
 * and then they are actually written out.  If we run out of core limit
 * we just truncate.
 */
static int elf_core_dump(struct coredump_params *cprm)
{
	int has_dumped = 0;
	mm_segment_t fs;
	int segs, i;
	size_t vma_data_size = 0;
	struct vm_area_struct *vma, *gate_vma;
	struct elfhdr *elf = NULL;
	loff_t offset = 0, dataoff;
	struct elf_note_info info = { };
	struct elf_phdr *phdr4note = NULL;
	struct elf_shdr *shdr4extnum = NULL;
	Elf_Half e_phnum;
	elf_addr_t e_shoff;
	elf_addr_t *vma_filesz = NULL;

	/*
	 * We no longer stop all VM operations.
	 * 
	 * This is because those proceses that could possibly change map_count
	 * or the mmap / vma pages are now blocked in do_exit on current
	 * finishing this core dump.
	 *
	 * Only ptrace can touch these memory addresses, but it doesn't change
	 * the map_count or the pages allocated. So no possibility of crashing
	 * exists while dumping the mm->vm_next areas to the core file.
	 */
  
	/* alloc memory for large data structures: too large to be on stack */
	elf = kmalloc(sizeof(*elf), GFP_KERNEL);
	if (!elf)
		goto out;
	/*
	 * The number of segs are recored into ELF header as 16bit value.
	 * Please check DEFAULT_MAX_MAP_COUNT definition when you modify here.
	 */
	segs = current->mm->map_count;
	segs += elf_core_extra_phdrs();

	gate_vma = get_gate_vma(current->mm);
	if (gate_vma != NULL)
		segs++;

	/* for notes section */
	segs++;

	/* If segs > PN_XNUM(0xffff), then e_phnum overflows. To avoid
	 * this, kernel supports extended numbering. Have a look at
	 * include/linux/elf.h for further information. */
	e_phnum = segs > PN_XNUM ? PN_XNUM : segs;

	/*
	 * Collect all the non-memory information about the process for the
	 * notes.  This also sets up the file header.
	 */
	if (!fill_note_info(elf, e_phnum, &info, cprm->siginfo, cprm->regs))
		goto cleanup;

	has_dumped = 1;

	fs = get_fs();
	set_fs(KERNEL_DS);

	offset += sizeof(*elf);				/* Elf header */
	offset += segs * sizeof(struct elf_phdr);	/* Program headers */

	/* Write notes phdr entry */
	{
		size_t sz = get_note_info_size(&info);

		sz += elf_coredump_extra_notes_size();

		phdr4note = kmalloc(sizeof(*phdr4note), GFP_KERNEL);
		if (!phdr4note)
			goto end_coredump;

		fill_elf_note_phdr(phdr4note, sz, offset);
		offset += sz;
	}

	dataoff = offset = roundup(offset, ELF_EXEC_PAGESIZE);

	if (segs - 1 > ULONG_MAX / sizeof(*vma_filesz))
		goto end_coredump;
	vma_filesz = kvmalloc(array_size(sizeof(*vma_filesz), (segs - 1)),
			      GFP_KERNEL);
	if (ZERO_OR_NULL_PTR(vma_filesz))
		goto end_coredump;

	for (i = 0, vma = first_vma(current, gate_vma); vma != NULL;
			vma = next_vma(vma, gate_vma)) {
		unsigned long dump_size;

		dump_size = vma_dump_size(vma, cprm->mm_flags);
		vma_filesz[i++] = dump_size;
		vma_data_size += dump_size;
	}

	offset += vma_data_size;
	offset += elf_core_extra_data_size();
	e_shoff = offset;

	if (e_phnum == PN_XNUM) {
		shdr4extnum = kmalloc(sizeof(*shdr4extnum), GFP_KERNEL);
		if (!shdr4extnum)
			goto end_coredump;
		fill_extnum_info(elf, shdr4extnum, e_shoff, segs);
	}

	offset = dataoff;

	if (!dump_emit(cprm, elf, sizeof(*elf)))
		goto end_coredump;

	if (!dump_emit(cprm, phdr4note, sizeof(*phdr4note)))
		goto end_coredump;

	/* Write program headers for segments dump */
	for (i = 0, vma = first_vma(current, gate_vma); vma != NULL;
			vma = next_vma(vma, gate_vma)) {
		struct elf_phdr phdr;

		phdr.p_type = PT_LOAD;
		phdr.p_offset = offset;
		phdr.p_vaddr = vma->vm_start;
		phdr.p_paddr = 0;
		phdr.p_filesz = vma_filesz[i++];
		phdr.p_memsz = vma->vm_end - vma->vm_start;
		offset += phdr.p_filesz;
		phdr.p_flags = vma->vm_flags & VM_READ ? PF_R : 0;
		if (vma->vm_flags & VM_WRITE)
			phdr.p_flags |= PF_W;
		if (vma->vm_flags & VM_EXEC)
			phdr.p_flags |= PF_X;
		phdr.p_align = ELF_EXEC_PAGESIZE;

		if (!dump_emit(cprm, &phdr, sizeof(phdr)))
			goto end_coredump;
	}

	if (!elf_core_write_extra_phdrs(cprm, offset))
		goto end_coredump;

 	/* write out the notes section */
	if (!write_note_info(&info, cprm))
		goto end_coredump;

	if (elf_coredump_extra_notes_write(cprm))
		goto end_coredump;

	/* Align to page */
	if (!dump_skip(cprm, dataoff - cprm->pos))
		goto end_coredump;

	for (i = 0, vma = first_vma(current, gate_vma); vma != NULL;
			vma = next_vma(vma, gate_vma)) {
		unsigned long addr;
		unsigned long end;

		end = vma->vm_start + vma_filesz[i++];

		for (addr = vma->vm_start; addr < end; addr += PAGE_SIZE) {
			struct page *page;
			int stop;

			page = get_dump_page(addr);
			if (page) {
				void *kaddr = kmap(page);
				stop = !dump_emit(cprm, kaddr, PAGE_SIZE);
				kunmap(page);
				put_page(page);
			} else
				stop = !dump_skip(cprm, PAGE_SIZE);
			if (stop)
				goto end_coredump;
		}
	}
	dump_truncate(cprm);

	if (!elf_core_write_extra_data(cprm))
		goto end_coredump;

	if (e_phnum == PN_XNUM) {
		if (!dump_emit(cprm, shdr4extnum, sizeof(*shdr4extnum)))
			goto end_coredump;
	}

end_coredump:
	set_fs(fs);

cleanup:
	free_note_info(&info);
	kfree(shdr4extnum);
	kvfree(vma_filesz);
	kfree(phdr4note);
	kfree(elf);
out:
	return has_dumped;
}

#endif		/* CONFIG_ELF_CORE */

static int __init init_elf_binfmt(void)
{
	register_binfmt(&elf_format);
	return 0;
}

static void __exit exit_elf_binfmt(void)
{
	/* Remove the COFF and ELF loaders. */
	unregister_binfmt(&elf_format);
}

core_initcall(init_elf_binfmt);
module_exit(exit_elf_binfmt);
MODULE_LICENSE("GPL");<|MERGE_RESOLUTION|>--- conflicted
+++ resolved
@@ -412,22 +412,13 @@
  * header pointed to by elf_ex, into a newly allocated array. The caller is
  * responsible for freeing the allocated data. Returns an ERR_PTR upon failure.
  */
-<<<<<<< HEAD
 //装载elf program header到内存
-static struct elf_phdr *load_elf_phdrs(struct elfhdr *elf_ex,
-				       struct file *elf_file)
-{
-	struct elf_phdr *elf_phdata = NULL;
-	int retval, size, err = -1;
-
-	//program header在文件偏移量
-=======
 static struct elf_phdr *load_elf_phdrs(const struct elfhdr *elf_ex,
 				       struct file *elf_file)
 {
 	struct elf_phdr *elf_phdata = NULL;
 	int retval, err = -1;
->>>>>>> 12ad143e
+	//program header在文件偏移量
 	loff_t pos = elf_ex->e_phoff;
 	unsigned int size;
 
@@ -440,14 +431,6 @@
 		goto out;
 
 	/* Sanity check the number of program headers... */
-<<<<<<< HEAD
-	//program header number必须大于1，小于65536U
-	if (elf_ex->e_phnum < 1 ||
-		elf_ex->e_phnum > 65536U / sizeof(struct elf_phdr))
-		goto out;
-
-=======
->>>>>>> 12ad143e
 	/* ...and their total size. */
 	//头部不能过大（8192）
 	size = sizeof(struct elf_phdr) * elf_ex->e_phnum;
