--- conflicted
+++ resolved
@@ -704,13 +704,7 @@
 	unsigned long reloc_func_desc __maybe_unused = 0;
 	int executable_stack = EXSTACK_DEFAULT;
 	struct elfhdr *elf_ex = (struct elfhdr *)bprm->buf;
-<<<<<<< HEAD
-	struct {
-		struct elfhdr interp_elf_ex;//指向解析器对应的elf文件头部
-	} *loc;
-=======
-	struct elfhdr *interp_elf_ex = NULL;
->>>>>>> b032227c
+	struct elfhdr *interp_elf_ex = NULL;//指向解析器对应的elf文件头部
 	struct arch_elf_state arch_state = INIT_ARCH_ELF_STATE;
 	struct mm_struct *mm;
 	struct pt_regs *regs;
@@ -789,14 +783,9 @@
 		}
 
 		/* Get the exec headers */
-<<<<<<< HEAD
 		//加载解析器的elf头部到loc->interp_elf_ex
-		retval = elf_read(interpreter, &loc->interp_elf_ex,
-				  sizeof(loc->interp_elf_ex), 0);
-=======
 		retval = elf_read(interpreter, interp_elf_ex,
 				  sizeof(*interp_elf_ex), 0);
->>>>>>> b032227c
 		if (retval < 0)
 			goto out_free_dentry;
 
