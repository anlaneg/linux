// SPDX-License-Identifier: GPL-2.0-only
/*
 * linux/fs/binfmt_elf.c
 *
 * These are the functions used to load ELF format executables as used
 * on SVr4 machines.  Information on the format may be found in the book
 * "UNIX SYSTEM V RELEASE 4 Programmers Guide: Ansi C and Programming Support
 * Tools".
 *
 * Copyright 1993, 1994: Eric Youngdale (ericy@cais.com).
 */

#include <linux/module.h>
#include <linux/kernel.h>
#include <linux/fs.h>
#include <linux/log2.h>
#include <linux/mm.h>
#include <linux/mman.h>
#include <linux/errno.h>
#include <linux/signal.h>
#include <linux/binfmts.h>
#include <linux/string.h>
#include <linux/file.h>
#include <linux/slab.h>
#include <linux/personality.h>
#include <linux/elfcore.h>
#include <linux/init.h>
#include <linux/highuid.h>
#include <linux/compiler.h>
#include <linux/highmem.h>
#include <linux/hugetlb.h>
#include <linux/pagemap.h>
#include <linux/vmalloc.h>
#include <linux/security.h>
#include <linux/random.h>
#include <linux/elf.h>
#include <linux/elf-randomize.h>
#include <linux/utsname.h>
#include <linux/coredump.h>
#include <linux/sched.h>
#include <linux/sched/coredump.h>
#include <linux/sched/task_stack.h>
#include <linux/sched/cputime.h>
#include <linux/sizes.h>
#include <linux/types.h>
#include <linux/cred.h>
#include <linux/dax.h>
#include <linux/uaccess.h>
#include <asm/param.h>
#include <asm/page.h>

#ifndef ELF_COMPAT
#define ELF_COMPAT 0
#endif

#ifndef user_long_t
#define user_long_t long
#endif
#ifndef user_siginfo_t
#define user_siginfo_t siginfo_t
#endif

/* That's for binfmt_elf_fdpic to deal with */
#ifndef elf_check_fdpic
#define elf_check_fdpic(ex) false
#endif

static int load_elf_binary(struct linux_binprm *bprm);

#ifdef CONFIG_USELIB
static int load_elf_library(struct file *);
#else
#define load_elf_library NULL
#endif

/*
 * If we don't support core dumping, then supply a NULL so we
 * don't even try.
 */
#ifdef CONFIG_ELF_CORE
static int elf_core_dump(struct coredump_params *cprm);
#else
#define elf_core_dump	NULL
#endif

#if ELF_EXEC_PAGESIZE > PAGE_SIZE
#define ELF_MIN_ALIGN	ELF_EXEC_PAGESIZE
#else
#define ELF_MIN_ALIGN	PAGE_SIZE
#endif

#ifndef ELF_CORE_EFLAGS
#define ELF_CORE_EFLAGS	0
#endif

#define ELF_PAGESTART(_v) ((_v) & ~(int)(ELF_MIN_ALIGN-1))
#define ELF_PAGEOFFSET(_v) ((_v) & (ELF_MIN_ALIGN-1))
#define ELF_PAGEALIGN(_v) (((_v) + ELF_MIN_ALIGN - 1) & ~(ELF_MIN_ALIGN - 1))

/*可执行文件elf格式*/
static struct linux_binfmt elf_format = {
	.module		= THIS_MODULE,
	.load_binary	= load_elf_binary,
	.load_shlib	= load_elf_library,
#ifdef CONFIG_COREDUMP
	.core_dump	= elf_core_dump,
	.min_coredump	= ELF_EXEC_PAGESIZE,
#endif
};

#define BAD_ADDR(x) (unlikely((unsigned long)(x) >= TASK_SIZE))

static int set_brk(unsigned long start, unsigned long end, int prot)
{
	start = ELF_PAGEALIGN(start);
	end = ELF_PAGEALIGN(end);
	if (end > start) {
		/*
		 * Map the last of the bss segment.
		 * If the header is requesting these pages to be
		 * executable, honour that (ppc32 needs this).
		 */
		int error = vm_brk_flags(start, end - start,
				prot & PROT_EXEC ? VM_EXEC : 0);
		if (error)
			return error;
	}
	current->mm->start_brk = current->mm->brk = end;
	return 0;
}

/* We need to explicitly zero any fractional pages
   after the data section (i.e. bss).  This would
   contain the junk from the file that should not
   be in memory
 */
static int padzero(unsigned long elf_bss)
{
	unsigned long nbyte;

	nbyte = ELF_PAGEOFFSET(elf_bss);
	if (nbyte) {
		nbyte = ELF_MIN_ALIGN - nbyte;
		if (clear_user((void __user *) elf_bss, nbyte))
			return -EFAULT;
	}
	return 0;
}

/* Let's use some macros to make this stack manipulation a little clearer */
#ifdef CONFIG_STACK_GROWSUP
#define STACK_ADD(sp, items) ((elf_addr_t __user *)(sp) + (items))
#define STACK_ROUND(sp, items) \
	((15 + (unsigned long) ((sp) + (items))) &~ 15UL)
#define STACK_ALLOC(sp, len) ({ \
	elf_addr_t __user *old_sp = (elf_addr_t __user *)sp; sp += len; \
	old_sp; })
#else
#define STACK_ADD(sp, items) ((elf_addr_t __user *)(sp) - (items))
#define STACK_ROUND(sp, items) \
	(((unsigned long) (sp - items)) &~ 15UL)
#define STACK_ALLOC(sp, len) (sp -= len)
#endif

#ifndef ELF_BASE_PLATFORM
/*
 * AT_BASE_PLATFORM indicates the "real" hardware/microarchitecture.
 * If the arch defines ELF_BASE_PLATFORM (in asm/elf.h), the value
 * will be copied to the user stack in the same manner as AT_PLATFORM.
 */
#define ELF_BASE_PLATFORM NULL
#endif

static int
create_elf_tables(struct linux_binprm *bprm, const struct elfhdr *exec,
		unsigned long interp_load_addr,
		unsigned long e_entry, unsigned long phdr_addr)
{
	struct mm_struct *mm = current->mm;
	unsigned long p = bprm->p;
	int argc = bprm->argc;
	int envc = bprm->envc;
	elf_addr_t __user *sp;
	elf_addr_t __user *u_platform;
	elf_addr_t __user *u_base_platform;
	elf_addr_t __user *u_rand_bytes;
	const char *k_platform = ELF_PLATFORM;
	const char *k_base_platform = ELF_BASE_PLATFORM;
	unsigned char k_rand_bytes[16];
	int items;
	elf_addr_t *elf_info;
	elf_addr_t flags = 0;
	int ei_index;
	const struct cred *cred = current_cred();
	struct vm_area_struct *vma;

	/*
	 * In some cases (e.g. Hyper-Threading), we want to avoid L1
	 * evictions by the processes running on the same package. One
	 * thing we can do is to shuffle the initial stack for them.
	 */

	p = arch_align_stack(p);

	/*
	 * If this architecture has a platform capability string, copy it
	 * to userspace.  In some cases (Sparc), this info is impossible
	 * for userspace to get any other way, in others (i386) it is
	 * merely difficult.
	 */
	u_platform = NULL;
	if (k_platform) {
		size_t len = strlen(k_platform) + 1;

		u_platform = (elf_addr_t __user *)STACK_ALLOC(p, len);
		if (copy_to_user(u_platform, k_platform, len))
			return -EFAULT;
	}

	/*
	 * If this architecture has a "base" platform capability
	 * string, copy it to userspace.
	 */
	u_base_platform = NULL;
	if (k_base_platform) {
		size_t len = strlen(k_base_platform) + 1;

		u_base_platform = (elf_addr_t __user *)STACK_ALLOC(p, len);
		if (copy_to_user(u_base_platform, k_base_platform, len))
			return -EFAULT;
	}

	/*
	 * Generate 16 random bytes for userspace PRNG seeding.
	 */
	get_random_bytes(k_rand_bytes, sizeof(k_rand_bytes));
	u_rand_bytes = (elf_addr_t __user *)
		       STACK_ALLOC(p, sizeof(k_rand_bytes));
	if (copy_to_user(u_rand_bytes, k_rand_bytes, sizeof(k_rand_bytes)))
		return -EFAULT;

	/* Create the ELF interpreter info */
	elf_info = (elf_addr_t *)mm->saved_auxv;
	/* update AT_VECTOR_SIZE_BASE if the number of NEW_AUX_ENT() changes */
#define NEW_AUX_ENT(id, val) \
	do { \
		*elf_info++ = id; \
		*elf_info++ = val; \
	} while (0)

#ifdef ARCH_DLINFO
	/* 
	 * ARCH_DLINFO must come first so PPC can do its special alignment of
	 * AUXV.
	 * update AT_VECTOR_SIZE_ARCH if the number of NEW_AUX_ENT() in
	 * ARCH_DLINFO changes
	 */
	ARCH_DLINFO;
#endif
	NEW_AUX_ENT(AT_HWCAP, ELF_HWCAP);
	NEW_AUX_ENT(AT_PAGESZ, ELF_EXEC_PAGESIZE);
	NEW_AUX_ENT(AT_CLKTCK, CLOCKS_PER_SEC);
	NEW_AUX_ENT(AT_PHDR, phdr_addr);
	NEW_AUX_ENT(AT_PHENT, sizeof(struct elf_phdr));
	NEW_AUX_ENT(AT_PHNUM, exec->e_phnum);
	NEW_AUX_ENT(AT_BASE, interp_load_addr);
	if (bprm->interp_flags & BINPRM_FLAGS_PRESERVE_ARGV0)
		flags |= AT_FLAGS_PRESERVE_ARGV0;
	NEW_AUX_ENT(AT_FLAGS, flags);
	NEW_AUX_ENT(AT_ENTRY, e_entry);
	NEW_AUX_ENT(AT_UID, from_kuid_munged(cred->user_ns, cred->uid));
	NEW_AUX_ENT(AT_EUID, from_kuid_munged(cred->user_ns, cred->euid));
	NEW_AUX_ENT(AT_GID, from_kgid_munged(cred->user_ns, cred->gid));
	NEW_AUX_ENT(AT_EGID, from_kgid_munged(cred->user_ns, cred->egid));
	NEW_AUX_ENT(AT_SECURE, bprm->secureexec);
	NEW_AUX_ENT(AT_RANDOM, (elf_addr_t)(unsigned long)u_rand_bytes);
#ifdef ELF_HWCAP2
	NEW_AUX_ENT(AT_HWCAP2, ELF_HWCAP2);
#endif
	NEW_AUX_ENT(AT_EXECFN, bprm->exec);
	if (k_platform) {
		NEW_AUX_ENT(AT_PLATFORM,
			    (elf_addr_t)(unsigned long)u_platform);
	}
	if (k_base_platform) {
		NEW_AUX_ENT(AT_BASE_PLATFORM,
			    (elf_addr_t)(unsigned long)u_base_platform);
	}
	if (bprm->have_execfd) {
		NEW_AUX_ENT(AT_EXECFD, bprm->execfd);
	}
#undef NEW_AUX_ENT
	/* AT_NULL is zero; clear the rest too */
	memset(elf_info, 0, (char *)mm->saved_auxv +
			sizeof(mm->saved_auxv) - (char *)elf_info);

	/* And advance past the AT_NULL entry.  */
	elf_info += 2;

	ei_index = elf_info - (elf_addr_t *)mm->saved_auxv;
	sp = STACK_ADD(p, ei_index);

	items = (argc + 1) + (envc + 1) + 1;
	bprm->p = STACK_ROUND(sp, items);

	/* Point sp at the lowest address on the stack */
#ifdef CONFIG_STACK_GROWSUP
	sp = (elf_addr_t __user *)bprm->p - items - ei_index;
	bprm->exec = (unsigned long)sp; /* XXX: PARISC HACK */
#else
	sp = (elf_addr_t __user *)bprm->p;
#endif


	/*
	 * Grow the stack manually; some architectures have a limit on how
	 * far ahead a user-space access may be in order to grow the stack.
	 */
	if (mmap_read_lock_killable(mm))
		return -EINTR;
	vma = find_extend_vma(mm, bprm->p);
	mmap_read_unlock(mm);
	if (!vma)
		return -EFAULT;

	/* Now, let's put argc (and argv, envp if appropriate) on the stack */
	if (put_user(argc, sp++))
		return -EFAULT;

	/* Populate list of argv pointers back to argv strings. */
	p = mm->arg_end = mm->arg_start;
	while (argc-- > 0) {
		size_t len;
		if (put_user((elf_addr_t)p, sp++))
			return -EFAULT;
		len = strnlen_user((void __user *)p, MAX_ARG_STRLEN);
		if (!len || len > MAX_ARG_STRLEN)
			return -EINVAL;
		p += len;
	}
	if (put_user(0, sp++))
		return -EFAULT;
	mm->arg_end = p;

	/* Populate list of envp pointers back to envp strings. */
	mm->env_end = mm->env_start = p;
	while (envc-- > 0) {
		size_t len;
		if (put_user((elf_addr_t)p, sp++))
			return -EFAULT;
		len = strnlen_user((void __user *)p, MAX_ARG_STRLEN);
		if (!len || len > MAX_ARG_STRLEN)
			return -EINVAL;
		p += len;
	}
	if (put_user(0, sp++))
		return -EFAULT;
	mm->env_end = p;

	/* Put the elf_info on the stack in the right place.  */
	if (copy_to_user(sp, mm->saved_auxv, ei_index * sizeof(elf_addr_t)))
		return -EFAULT;
	return 0;
}

static unsigned long elf_map(struct file *filep, unsigned long addr,
		const struct elf_phdr *eppnt, int prot, int type,
		unsigned long total_size)
{
	unsigned long map_addr;
	unsigned long size = eppnt->p_filesz + ELF_PAGEOFFSET(eppnt->p_vaddr);
	unsigned long off = eppnt->p_offset - ELF_PAGEOFFSET(eppnt->p_vaddr);
	addr = ELF_PAGESTART(addr);
	size = ELF_PAGEALIGN(size);

	/* mmap() will return -EINVAL if given a zero size, but a
	 * segment with zero filesize is perfectly valid */
	if (!size)
		return addr;

	/*
	* total_size is the size of the ELF (interpreter) image.
	* The _first_ mmap needs to know the full size, otherwise
	* randomization might put this image into an overlapping
	* position with the ELF binary image. (since size < total_size)
	* So we first map the 'big' image - and unmap the remainder at
	* the end. (which unmap is needed for ELF images with holes.)
	*/
	if (total_size) {
		total_size = ELF_PAGEALIGN(total_size);
		map_addr = vm_mmap(filep, addr, total_size, prot, type, off);
		if (!BAD_ADDR(map_addr))
			vm_munmap(map_addr+size, total_size-size);
	} else
		map_addr = vm_mmap(filep, addr, size, prot, type, off);

	if ((type & MAP_FIXED_NOREPLACE) &&
	    PTR_ERR((void *)map_addr) == -EEXIST)
		pr_info("%d (%s): Uhuuh, elf segment at %px requested but the memory is mapped already\n",
			task_pid_nr(current), current->comm, (void *)addr);

	return(map_addr);
}

static unsigned long total_mapping_size(const struct elf_phdr *phdr, int nr)
{
	elf_addr_t min_addr = -1;
	elf_addr_t max_addr = 0;
	bool pt_load = false;
	int i;

	/*遍历program header*/
	for (i = 0; i < nr; i++) {
<<<<<<< HEAD
		if (cmds[i].p_type == PT_LOAD) {
			last_idx = i;/*记录最后一个load*/
			if (first_idx == -1)
				first_idx = i;/*记录首个load*/
		}
	}
	if (first_idx == -1)
		return 0;

	/*返回各段大小（这里认为memsz与filesz相等）*/
	return cmds[last_idx].p_vaddr + cmds[last_idx].p_memsz -
				ELF_PAGESTART(cmds[first_idx].p_vaddr);
=======
		if (phdr[i].p_type == PT_LOAD) {
			min_addr = min(min_addr, ELF_PAGESTART(phdr[i].p_vaddr));
			max_addr = max(max_addr, phdr[i].p_vaddr + phdr[i].p_memsz);
			pt_load = true;
		}
	}
	return pt_load ? (max_addr - min_addr) : 0;
>>>>>>> 028192fe
}

static int elf_read(struct file *file, void *buf, size_t len, loff_t pos)
{
	ssize_t rv;

	rv = kernel_read(file, buf, len, &pos);
	if (unlikely(rv != len)) {
		return (rv < 0) ? rv : -EIO;
	}
	return 0;
}

static unsigned long maximum_alignment(struct elf_phdr *cmds, int nr)
{
	unsigned long alignment = 0;
	int i;

	for (i = 0; i < nr; i++) {
		if (cmds[i].p_type == PT_LOAD) {
			unsigned long p_align = cmds[i].p_align;

			/* skip non-power of two alignments as invalid */
			if (!is_power_of_2(p_align))
				continue;
			alignment = max(alignment, p_align);
		}
	}

	/* ensure we align to at least one page */
	return ELF_PAGEALIGN(alignment);
}

/**
 * load_elf_phdrs() - load ELF program headers
 * @elf_ex:   ELF header of the binary whose program headers should be loaded
 * @elf_file: the opened ELF binary file
 *
 * Loads ELF program headers from the binary file elf_file, which has the ELF
 * header pointed to by elf_ex, into a newly allocated array. The caller is
 * responsible for freeing the allocated data. Returns an ERR_PTR upon failure.
 */
//装载elf program header到内存
static struct elf_phdr *load_elf_phdrs(const struct elfhdr *elf_ex,
				       struct file *elf_file)
{
    /*保存program header*/
	struct elf_phdr *elf_phdata = NULL;
	int retval, err = -1;
	unsigned int size;

	/*
	 * If the size of this structure has changed, then punt, since
	 * we will be doing the wrong thing.
	 */
	//phentsize一定等于elf_phdr结构体大小
	if (elf_ex->e_phentsize != sizeof(struct elf_phdr))
		goto out;

	/* Sanity check the number of program headers... */
	/* ...and their total size. */
	//program header 长度不能过大
	size = sizeof(struct elf_phdr) * elf_ex->e_phnum;
	if (size == 0 || size > 65536 || size > ELF_MIN_ALIGN)
		goto out;

	//申请program header entries需要的内存，并自文件中读取它
	elf_phdata = kmalloc(size, GFP_KERNEL);
	if (!elf_phdata)
		goto out;

	/* Read in the program headers */
	//elf_ex->e_phoff指program header在文件偏移量
	retval = elf_read(elf_file, elf_phdata, size, elf_ex->e_phoff);
	if (retval < 0) {
		err = retval;
		goto out;
	}

	/* Success! */
	err = 0;
out:
	if (err) {
		kfree(elf_phdata);
		elf_phdata = NULL;
	}
	return elf_phdata;
}

#ifndef CONFIG_ARCH_BINFMT_ELF_STATE

/**
 * struct arch_elf_state - arch-specific ELF loading state
 *
 * This structure is used to preserve architecture specific data during
 * the loading of an ELF file, throughout the checking of architecture
 * specific ELF headers & through to the point where the ELF load is
 * known to be proceeding (ie. SET_PERSONALITY).
 *
 * This implementation is a dummy for architectures which require no
 * specific state.
 */
struct arch_elf_state {
};

#define INIT_ARCH_ELF_STATE {}

/**
 * arch_elf_pt_proc() - check a PT_LOPROC..PT_HIPROC ELF program header
 * @ehdr:	The main ELF header
 * @phdr:	The program header to check
 * @elf:	The open ELF file
 * @is_interp:	True if the phdr is from the interpreter of the ELF being
 *		loaded, else false.
 * @state:	Architecture-specific state preserved throughout the process
 *		of loading the ELF.
 *
 * Inspects the program header phdr to validate its correctness and/or
 * suitability for the system. Called once per ELF program header in the
 * range PT_LOPROC to PT_HIPROC, for both the ELF being loaded and its
 * interpreter.
 *
 * Return: Zero to proceed with the ELF load, non-zero to fail the ELF load
 *         with that return code.
 */
static inline int arch_elf_pt_proc(struct elfhdr *ehdr,
				   struct elf_phdr *phdr,
				   struct file *elf, bool is_interp,
				   struct arch_elf_state *state)
{
	/* Dummy implementation, always proceed */
	return 0;
}

/**
 * arch_check_elf() - check an ELF executable
 * @ehdr:	The main ELF header
 * @has_interp:	True if the ELF has an interpreter, else false.
 * @interp_ehdr: The interpreter's ELF header
 * @state:	Architecture-specific state preserved throughout the process
 *		of loading the ELF.
 *
 * Provides a final opportunity for architecture code to reject the loading
 * of the ELF & cause an exec syscall to return an error. This is called after
 * all program headers to be checked by arch_elf_pt_proc have been.
 *
 * Return: Zero to proceed with the ELF load, non-zero to fail the ELF load
 *         with that return code.
 */
static inline int arch_check_elf(struct elfhdr *ehdr, bool has_interp,
				 struct elfhdr *interp_ehdr,
				 struct arch_elf_state *state)
{
	/* Dummy implementation, always proceed */
	return 0;
}

#endif /* !CONFIG_ARCH_BINFMT_ELF_STATE */

static inline int make_prot(u32 p_flags, struct arch_elf_state *arch_state,
			    bool has_interp, bool is_interp)
{
	int prot = 0;

	if (p_flags & PF_R)
		prot |= PROT_READ;
	if (p_flags & PF_W)
		prot |= PROT_WRITE;
	if (p_flags & PF_X)
		prot |= PROT_EXEC;

	return arch_elf_adjust_prot(prot, arch_state, has_interp, is_interp);
}

/* This is much more generalized than the library routine read function,
   so we keep this separate.  Technically the library read function
   is only provided so that we can read a.out libraries that have
   an ELF header */

static unsigned long load_elf_interp(struct elfhdr *interp_elf_ex,
		struct file *interpreter,
		unsigned long no_base, struct elf_phdr *interp_elf_phdata,
		struct arch_elf_state *arch_state)
{
	struct elf_phdr *eppnt;
	unsigned long load_addr = 0;
	int load_addr_set = 0;
	unsigned long last_bss = 0, elf_bss = 0;
	int bss_prot = 0;
	unsigned long error = ~0UL;
	unsigned long total_size;
	int i;

	/* First of all, some simple consistency checks */
	if (interp_elf_ex->e_type != ET_EXEC &&
	    interp_elf_ex->e_type != ET_DYN)
	    /*解释器的类型必须为exec,dyn类型*/
		goto out;
	if (!elf_check_arch(interp_elf_ex) ||
	    elf_check_fdpic(interp_elf_ex))
		goto out;
	if (!interpreter->f_op->mmap)
	    /*必须支持mmap*/
		goto out;

	total_size = total_mapping_size(interp_elf_phdata,
					interp_elf_ex->e_phnum);
	if (!total_size) {
		error = -EINVAL;
		goto out;
	}

	eppnt = interp_elf_phdata;
	for (i = 0; i < interp_elf_ex->e_phnum; i++, eppnt++) {
		if (eppnt->p_type == PT_LOAD) {
			int elf_type = MAP_PRIVATE;
			int elf_prot = make_prot(eppnt->p_flags, arch_state,
						 true, true);
			unsigned long vaddr = 0;
			unsigned long k, map_addr;

			vaddr = eppnt->p_vaddr;
			if (interp_elf_ex->e_type == ET_EXEC || load_addr_set)
				elf_type |= MAP_FIXED;
			else if (no_base && interp_elf_ex->e_type == ET_DYN)
				load_addr = -vaddr;

			map_addr = elf_map(interpreter, load_addr + vaddr,
					eppnt, elf_prot, elf_type, total_size);
			total_size = 0;
			error = map_addr;
			if (BAD_ADDR(map_addr))
				goto out;

			if (!load_addr_set &&
			    interp_elf_ex->e_type == ET_DYN) {
				load_addr = map_addr - ELF_PAGESTART(vaddr);
				load_addr_set = 1;
			}

			/*
			 * Check to see if the section's size will overflow the
			 * allowed task size. Note that p_filesz must always be
			 * <= p_memsize so it's only necessary to check p_memsz.
			 */
			k = load_addr + eppnt->p_vaddr;
			if (BAD_ADDR(k) ||
			    eppnt->p_filesz > eppnt->p_memsz ||
			    eppnt->p_memsz > TASK_SIZE ||
			    TASK_SIZE - eppnt->p_memsz < k) {
				error = -ENOMEM;
				goto out;
			}

			/*
			 * Find the end of the file mapping for this phdr, and
			 * keep track of the largest address we see for this.
			 */
			k = load_addr + eppnt->p_vaddr + eppnt->p_filesz;
			if (k > elf_bss)
				elf_bss = k;

			/*
			 * Do the same thing for the memory mapping - between
			 * elf_bss and last_bss is the bss section.
			 */
			k = load_addr + eppnt->p_vaddr + eppnt->p_memsz;
			if (k > last_bss) {
				last_bss = k;
				bss_prot = elf_prot;
			}
		}
	}

	/*
	 * Now fill out the bss section: first pad the last page from
	 * the file up to the page boundary, and zero it from elf_bss
	 * up to the end of the page.
	 */
	if (padzero(elf_bss)) {
		error = -EFAULT;
		goto out;
	}
	/*
	 * Next, align both the file and mem bss up to the page size,
	 * since this is where elf_bss was just zeroed up to, and where
	 * last_bss will end after the vm_brk_flags() below.
	 */
	elf_bss = ELF_PAGEALIGN(elf_bss);
	last_bss = ELF_PAGEALIGN(last_bss);
	/* Finally, if there is still more bss to allocate, do it. */
	if (last_bss > elf_bss) {
		error = vm_brk_flags(elf_bss, last_bss - elf_bss,
				bss_prot & PROT_EXEC ? VM_EXEC : 0);
		if (error)
			goto out;
	}

	error = load_addr;
out:
	return error;
}

/*
 * These are the functions used to load ELF style executables and shared
 * libraries.  There is no binary dependent code anywhere else.
 */

static int parse_elf_property(const char *data, size_t *off, size_t datasz,
			      struct arch_elf_state *arch,
			      bool have_prev_type, u32 *prev_type)
{
	size_t o, step;
	const struct gnu_property *pr;
	int ret;

	if (*off == datasz)
		return -ENOENT;

	if (WARN_ON_ONCE(*off > datasz || *off % ELF_GNU_PROPERTY_ALIGN))
		return -EIO;
	o = *off;
	datasz -= *off;

	if (datasz < sizeof(*pr))
		return -ENOEXEC;
	pr = (const struct gnu_property *)(data + o);
	o += sizeof(*pr);
	datasz -= sizeof(*pr);

	if (pr->pr_datasz > datasz)
		return -ENOEXEC;

	WARN_ON_ONCE(o % ELF_GNU_PROPERTY_ALIGN);
	step = round_up(pr->pr_datasz, ELF_GNU_PROPERTY_ALIGN);
	if (step > datasz)
		return -ENOEXEC;

	/* Properties are supposed to be unique and sorted on pr_type: */
	if (have_prev_type && pr->pr_type <= *prev_type)
		return -ENOEXEC;
	*prev_type = pr->pr_type;

	ret = arch_parse_elf_property(pr->pr_type, data + o,
				      pr->pr_datasz, ELF_COMPAT, arch);
	if (ret)
		return ret;

	*off = o + step;
	return 0;
}

#define NOTE_DATA_SZ SZ_1K
#define GNU_PROPERTY_TYPE_0_NAME "GNU"
#define NOTE_NAME_SZ (sizeof(GNU_PROPERTY_TYPE_0_NAME))

static int parse_elf_properties(struct file *f, const struct elf_phdr *phdr,
				struct arch_elf_state *arch)
{
	union {
		struct elf_note nhdr;
		char data[NOTE_DATA_SZ];
	} note;
	loff_t pos;
	ssize_t n;
	size_t off, datasz;
	int ret;
	bool have_prev_type;
	u32 prev_type;

	if (!IS_ENABLED(CONFIG_ARCH_USE_GNU_PROPERTY) || !phdr)
		return 0;

	/* load_elf_binary() shouldn't call us unless this is true... */
	if (WARN_ON_ONCE(phdr->p_type != PT_GNU_PROPERTY))
		return -ENOEXEC;

	/* If the properties are crazy large, that's too bad (for now): */
	if (phdr->p_filesz > sizeof(note))
		return -ENOEXEC;

	pos = phdr->p_offset;
	n = kernel_read(f, &note, phdr->p_filesz, &pos);

	BUILD_BUG_ON(sizeof(note) < sizeof(note.nhdr) + NOTE_NAME_SZ);
	if (n < 0 || n < sizeof(note.nhdr) + NOTE_NAME_SZ)
		return -EIO;

	if (note.nhdr.n_type != NT_GNU_PROPERTY_TYPE_0 ||
	    note.nhdr.n_namesz != NOTE_NAME_SZ ||
	    strncmp(note.data + sizeof(note.nhdr),
		    GNU_PROPERTY_TYPE_0_NAME, n - sizeof(note.nhdr)))
		return -ENOEXEC;

	off = round_up(sizeof(note.nhdr) + NOTE_NAME_SZ,
		       ELF_GNU_PROPERTY_ALIGN);
	if (off > n)
		return -ENOEXEC;

	if (note.nhdr.n_descsz > n - off)
		return -ENOEXEC;
	datasz = off + note.nhdr.n_descsz;

	have_prev_type = false;
	do {
		ret = parse_elf_property(note.data, &off, datasz, arch,
					 have_prev_type, &prev_type);
		have_prev_type = true;
	} while (!ret);

	return ret == -ENOENT ? 0 : ret;
}

static int load_elf_binary(struct linux_binprm *bprm)
{
	struct file *interpreter = NULL; /* to shut gcc up */
	unsigned long load_bias = 0, phdr_addr = 0;
	int first_pt_load = 1;
	unsigned long error;
	struct elf_phdr *elf_ppnt/*指向program header的指针*/, *elf_phdata/*指向elf文件中所有program header*/, *interp_elf_phdata = NULL;/*指向解释器的program headers*/
	struct elf_phdr *elf_property_phdata = NULL;
	unsigned long elf_bss, elf_brk;
	int bss_prot = 0;
	int retval, i;
	unsigned long elf_entry;
	unsigned long e_entry;
	unsigned long interp_load_addr = 0;
	unsigned long start_code, end_code, start_data, end_data;
	unsigned long reloc_func_desc __maybe_unused = 0;
	int executable_stack = EXSTACK_DEFAULT;
	/*指向elf文件头指始位置（bprm->buf中是预读的内容）*/
	struct elfhdr *elf_ex = (struct elfhdr *)bprm->buf;
	//指向解析器对应的elf文件头部
	struct elfhdr *interp_elf_ex = NULL;
	struct arch_elf_state arch_state = INIT_ARCH_ELF_STATE;
	struct mm_struct *mm;
	struct pt_regs *regs;

	retval = -ENOEXEC;
	/* First of all, some simple consistency checks */
	//检查是否为elf文件对应的magic
	if (memcmp(elf_ex->e_ident, ELFMAG, SELFMAG) != 0)
		goto out;

	//只处理exec文件或者动态库文件
	if (elf_ex->e_type != ET_EXEC && elf_ex->e_type != ET_DYN)
		goto out;

	//检查是否为本体系对应的elf文件
	if (!elf_check_arch(elf_ex))
		goto out;
	if (elf_check_fdpic(elf_ex))
		goto out;

	/*此文件必须支持mmap操作*/
	if (!bprm->file->f_op->mmap)
		goto out;

	//自文件中装载所有program header,并返回
	elf_phdata = load_elf_phdrs(elf_ex, bprm->file);
	if (!elf_phdata)
		goto out;

	elf_ppnt = elf_phdata;
	//遍历所有program header，找出解析器对应的segment，并处理
	for (i = 0; i < elf_ex->e_phnum; i++, elf_ppnt++) {
		char *elf_interpreter;

		if (elf_ppnt->p_type == PT_GNU_PROPERTY) {
			elf_property_phdata = elf_ppnt;
			continue;
		}

		/*只处理program header为interp*/
		if (elf_ppnt->p_type != PT_INTERP)
			continue;
		/*
		 * This is the program interpreter used for shared libraries -
		 * for now assume that this is an a.out format binary.
		 */
		retval = -ENOEXEC;
		//PT_INTERP这个segment在elf文件中是一个路径地址，其大小不能超过PATH_MAX，也不能小于2
		if (elf_ppnt->p_filesz > PATH_MAX || elf_ppnt->p_filesz < 2)
			goto out_free_ph;

		//申请解析器路径所需要的内存
		retval = -ENOMEM;
		elf_interpreter = kmalloc(elf_ppnt->p_filesz, GFP_KERNEL);
		if (!elf_interpreter)
			goto out_free_ph;

		//读取解析器segment对应的路径，到elf_interpreter
		retval = elf_read(bprm->file, elf_interpreter, elf_ppnt->p_filesz,
				  elf_ppnt->p_offset);
		if (retval < 0)
			goto out_free_interp;

		/* make sure path is NULL terminated */
		retval = -ENOEXEC;
		if (elf_interpreter[elf_ppnt->p_filesz - 1] != '\0')
			goto out_free_interp;

		//打开解析器对应的文件,例如"/lib64/ld-linux-x86-64.so.2\0"（此文件从属于glibc）
		interpreter = open_exec(elf_interpreter);
		kfree(elf_interpreter);
		retval = PTR_ERR(interpreter);
		if (IS_ERR(interpreter))
			goto out_free_ph;

		/*
		 * If the binary is not readable then enforce mm->dumpable = 0
		 * regardless of the interpreter's permissions.
		 */
		would_dump(bprm, interpreter);

		interp_elf_ex = kmalloc(sizeof(*interp_elf_ex), GFP_KERNEL);
		if (!interp_elf_ex) {
			retval = -ENOMEM;
			goto out_free_ph;
		}

		/* Get the exec headers */
		//加载解析器的elf头部到interp_elf_ex
		retval = elf_read(interpreter, interp_elf_ex,
				  sizeof(*interp_elf_ex), 0);
		if (retval < 0)
			goto out_free_dentry;

		//已发现并加载解析器，跳出
		break;

out_free_interp:
		kfree(elf_interpreter);
		goto out_free_ph;
	}

	//再遍历一遍ph,确定栈是否可执行，检查segment类型为[PT_LOPROC,PT_HIPROC]范围内
	elf_ppnt = elf_phdata;
	for (i = 0; i < elf_ex->e_phnum; i++, elf_ppnt++)
		switch (elf_ppnt->p_type) {
		case PT_GNU_STACK:
			if (elf_ppnt->p_flags & PF_X)
				executable_stack = EXSTACK_ENABLE_X;
			else
				executable_stack = EXSTACK_DISABLE_X;
			break;

		case PT_LOPROC ... PT_HIPROC:
			retval = arch_elf_pt_proc(elf_ex, elf_ppnt,
						  bprm->file, false,
						  &arch_state);
			if (retval)
				goto out_free_dentry;
			break;
		}

	/* Some simple consistency checks for the interpreter */
	//如果有解释器，则检查解释器程序是否合法，并装载解析器ph到interp_elf_phdata
	//检查interp_elf ph类型的合法性
	if (interpreter) {
		retval = -ELIBBAD;
		/* Not an ELF interpreter */
		if (memcmp(interp_elf_ex->e_ident, ELFMAG, SELFMAG) != 0)
			goto out_free_dentry;
		/* Verify the interpreter has a valid arch */
		if (!elf_check_arch(interp_elf_ex) ||
		    elf_check_fdpic(interp_elf_ex))
		    /*检查解释器是否有效*/
			goto out_free_dentry;

		/* Load the interpreter program headers */
		/*加载解释器的所有program headers*/
		interp_elf_phdata = load_elf_phdrs(interp_elf_ex,
						   interpreter);
		if (!interp_elf_phdata)
			goto out_free_dentry;

		/* Pass PT_LOPROC..PT_HIPROC headers to arch code */
		elf_property_phdata = NULL;
		elf_ppnt = interp_elf_phdata;
		for (i = 0; i < interp_elf_ex->e_phnum; i++, elf_ppnt++)
			switch (elf_ppnt->p_type) {
			case PT_GNU_PROPERTY:
				elf_property_phdata = elf_ppnt;
				break;

			case PT_LOPROC ... PT_HIPROC:
				retval = arch_elf_pt_proc(interp_elf_ex,
							  elf_ppnt, interpreter,
							  true, &arch_state);
				if (retval)
					goto out_free_dentry;
				break;
			}
	}

	retval = parse_elf_properties(interpreter ?: bprm->file,
				      elf_property_phdata, &arch_state);
	if (retval)
		goto out_free_dentry;

	/*
	 * Allow arch code to reject the ELF at this point, whilst it's
	 * still possible to return an error to the code that invoked
	 * the exec syscall.
	 */
	retval = arch_check_elf(elf_ex,
				!!interpreter, interp_elf_ex,
				&arch_state);
	if (retval)
		goto out_free_dentry;

	/* Flush all traces of the currently running executable */
	retval = begin_new_exec(bprm);
	if (retval)
		goto out_free_dentry;

	/* Do this immediately, since STACK_TOP as used in setup_arg_pages
	   may depend on the personality.  */
	SET_PERSONALITY2(*elf_ex, &arch_state);
	if (elf_read_implies_exec(*elf_ex, executable_stack))
		current->personality |= READ_IMPLIES_EXEC;

	if (!(current->personality & ADDR_NO_RANDOMIZE) && randomize_va_space)
		current->flags |= PF_RANDOMIZE;

	setup_new_exec(bprm);

	/* Do this so that we can load the interpreter, if need be.  We will
	   change some of these later */
	retval = setup_arg_pages(bprm, randomize_stack_top(STACK_TOP),
				 executable_stack);
	if (retval < 0)
		goto out_free_dentry;
	
	elf_bss = 0;
	elf_brk = 0;

	start_code = ~0UL;
	end_code = 0;
	start_data = 0;
	end_data = 0;

	/* Now we do a little grungy work by mmapping the ELF image into
	   the correct location in memory. */
	for(i = 0, elf_ppnt = elf_phdata;
	    i < elf_ex->e_phnum; i++, elf_ppnt++) {
		int elf_prot, elf_flags;
		unsigned long k, vaddr;
		unsigned long total_size = 0;
		unsigned long alignment;

		//忽略PT_LOAD类型的segment
		if (elf_ppnt->p_type != PT_LOAD)
			continue;

		if (unlikely (elf_brk > elf_bss)) {
			unsigned long nbyte;
	            
			/* There was a PT_LOAD segment with p_memsz > p_filesz
			   before this one. Map anonymous pages, if needed,
			   and clear the area.  */
			retval = set_brk(elf_bss + load_bias,
					 elf_brk + load_bias,
					 bss_prot);
			if (retval)
				goto out_free_dentry;
			nbyte = ELF_PAGEOFFSET(elf_bss);
			if (nbyte) {
				nbyte = ELF_MIN_ALIGN - nbyte;
				if (nbyte > elf_brk - elf_bss)
					nbyte = elf_brk - elf_bss;
				if (clear_user((void __user *)elf_bss +
							load_bias, nbyte)) {
					/*
					 * This bss-zeroing can fail if the ELF
					 * file specifies odd protections. So
					 * we don't check the return value
					 */
				}
			}
		}

		//解析此segment对应的RWX权限
		elf_prot = make_prot(elf_ppnt->p_flags, &arch_state,
				     !!interpreter, false);

		elf_flags = MAP_PRIVATE;

		//此segement对应的虚地址
		vaddr = elf_ppnt->p_vaddr;
		/*
		 * The first time through the loop, first_pt_load is true:
		 * layout will be calculated. Once set, use MAP_FIXED since
		 * we know we've already safely mapped the entire region with
		 * MAP_FIXED_NOREPLACE in the once-per-binary logic following.
		 */
		if (!first_pt_load) {
			elf_flags |= MAP_FIXED;
		} else if (elf_ex->e_type == ET_EXEC) {
			/*
			 * This logic is run once for the first LOAD Program
			 * Header for ET_EXEC binaries. No special handling
			 * is needed.
			 */
			elf_flags |= MAP_FIXED_NOREPLACE;
		} else if (elf_ex->e_type == ET_DYN) {
			/*
			 * This logic is run once for the first LOAD Program
			 * Header for ET_DYN binaries to calculate the
			 * randomization (load_bias) for all the LOAD
			 * Program Headers.
			 *
			 * There are effectively two types of ET_DYN
			 * binaries: programs (i.e. PIE: ET_DYN with INTERP)
			 * and loaders (ET_DYN without INTERP, since they
			 * _are_ the ELF interpreter). The loaders must
			 * be loaded away from programs since the program
			 * may otherwise collide with the loader (especially
			 * for ET_EXEC which does not have a randomized
			 * position). For example to handle invocations of
			 * "./ld.so someprog" to test out a new version of
			 * the loader, the subsequent program that the
			 * loader loads must avoid the loader itself, so
			 * they cannot share the same load range. Sufficient
			 * room for the brk must be allocated with the
			 * loader as well, since brk must be available with
			 * the loader.
			 *
			 * Therefore, programs are loaded offset from
			 * ELF_ET_DYN_BASE and loaders are loaded into the
			 * independently randomized mmap region (0 load_bias
			 * without MAP_FIXED nor MAP_FIXED_NOREPLACE).
			 */
			alignment = maximum_alignment(elf_phdata, elf_ex->e_phnum);
			if (interpreter || alignment > ELF_MIN_ALIGN) {
				load_bias = ELF_ET_DYN_BASE;
				if (current->flags & PF_RANDOMIZE)
					load_bias += arch_mmap_rnd();
				if (alignment)
					load_bias &= ~(alignment - 1);
				elf_flags |= MAP_FIXED_NOREPLACE;
			} else
				load_bias = 0;

			/*
			 * Since load_bias is used for all subsequent loading
			 * calculations, we must lower it by the first vaddr
			 * so that the remaining calculations based on the
			 * ELF vaddrs will be correctly offset. The result
			 * is then page aligned.
			 */
			load_bias = ELF_PAGESTART(load_bias - vaddr);

			/*
			 * Calculate the entire size of the ELF mapping
			 * (total_size), used for the initial mapping,
			 * due to load_addr_set which is set to true later
			 * once the initial mapping is performed.
			 *
			 * Note that this is only sensible when the LOAD
			 * segments are contiguous (or overlapping). If
			 * used for LOADs that are far apart, this would
			 * cause the holes between LOADs to be mapped,
			 * running the risk of having the mapping fail,
			 * as it would be larger than the ELF file itself.
			 *
			 * As a result, only ET_DYN does this, since
			 * some ET_EXEC (e.g. ia64) may have large virtual
			 * memory holes between LOADs.
			 *
			 */
			total_size = total_mapping_size(elf_phdata,
							elf_ex->e_phnum);
			if (!total_size) {
				retval = -EINVAL;
				goto out_free_dentry;
			}
		}

		//加载对应的segment到内存
		error = elf_map(bprm->file, load_bias + vaddr, elf_ppnt,
				elf_prot, elf_flags, total_size);
		if (BAD_ADDR(error)) {
			retval = IS_ERR((void *)error) ?
				PTR_ERR((void*)error) : -EINVAL;
			goto out_free_dentry;
		}

		if (first_pt_load) {
			first_pt_load = 0;
			if (elf_ex->e_type == ET_DYN) {
				load_bias += error -
				             ELF_PAGESTART(load_bias + vaddr);
				reloc_func_desc = load_bias;
			}
		}

		/*
		 * Figure out which segment in the file contains the Program
		 * Header table, and map to the associated memory address.
		 */
		if (elf_ppnt->p_offset <= elf_ex->e_phoff &&
		    elf_ex->e_phoff < elf_ppnt->p_offset + elf_ppnt->p_filesz) {
			phdr_addr = elf_ex->e_phoff - elf_ppnt->p_offset +
				    elf_ppnt->p_vaddr;
		}

		k = elf_ppnt->p_vaddr;
		if ((elf_ppnt->p_flags & PF_X) && k < start_code)
			start_code = k;
		if (start_data < k)
			start_data = k;

		/*
		 * Check to see if the section's size will overflow the
		 * allowed task size. Note that p_filesz must always be
		 * <= p_memsz so it is only necessary to check p_memsz.
		 */
		if (BAD_ADDR(k) || elf_ppnt->p_filesz > elf_ppnt->p_memsz ||
		    elf_ppnt->p_memsz > TASK_SIZE ||
		    TASK_SIZE - elf_ppnt->p_memsz < k) {
			/* set_brk can never work. Avoid overflows. */
			retval = -EINVAL;
			goto out_free_dentry;
		}

		k = elf_ppnt->p_vaddr + elf_ppnt->p_filesz;

		if (k > elf_bss)
			elf_bss = k;
		if ((elf_ppnt->p_flags & PF_X) && end_code < k)
			end_code = k;
		if (end_data < k)
			end_data = k;
		k = elf_ppnt->p_vaddr + elf_ppnt->p_memsz;
		if (k > elf_brk) {
			bss_prot = elf_prot;
			elf_brk = k;
		}
	}

	e_entry = elf_ex->e_entry + load_bias;
	phdr_addr += load_bias;
	elf_bss += load_bias;
	elf_brk += load_bias;
	start_code += load_bias;
	end_code += load_bias;
	start_data += load_bias;
	end_data += load_bias;

	/* Calling set_brk effectively mmaps the pages that we need
	 * for the bss and break sections.  We must do this before
	 * mapping in the interpreter, to make sure it doesn't wind
	 * up getting placed where the bss needs to go.
	 */
	retval = set_brk(elf_bss, elf_brk, bss_prot);
	if (retval)
		goto out_free_dentry;
	if (likely(elf_bss != elf_brk) && unlikely(padzero(elf_bss))) {
		retval = -EFAULT; /* Nobody gets to see this, but.. */
		goto out_free_dentry;
	}

	if (interpreter) {
	    /*加载解释器*/
		elf_entry = load_elf_interp(interp_elf_ex,
					    interpreter,
					    load_bias, interp_elf_phdata,
					    &arch_state);
		if (!IS_ERR((void *)elf_entry)) {
			/*
			 * load_elf_interp() returns relocation
			 * adjustment
			 */
			interp_load_addr = elf_entry;
			elf_entry += interp_elf_ex->e_entry;
		}
		if (BAD_ADDR(elf_entry)) {
			retval = IS_ERR((void *)elf_entry) ?
					(int)elf_entry : -EINVAL;
			goto out_free_dentry;
		}
		reloc_func_desc = interp_load_addr;

		allow_write_access(interpreter);
		fput(interpreter);

		kfree(interp_elf_ex);
		kfree(interp_elf_phdata);
	} else {
		elf_entry = e_entry;
		if (BAD_ADDR(elf_entry)) {
			retval = -EINVAL;
			goto out_free_dentry;
		}
	}

	kfree(elf_phdata);

	set_binfmt(&elf_format);

#ifdef ARCH_HAS_SETUP_ADDITIONAL_PAGES
	retval = ARCH_SETUP_ADDITIONAL_PAGES(bprm, elf_ex, !!interpreter);
	if (retval < 0)
		goto out;
#endif /* ARCH_HAS_SETUP_ADDITIONAL_PAGES */

	retval = create_elf_tables(bprm, elf_ex, interp_load_addr,
				   e_entry, phdr_addr);
	if (retval < 0)
		goto out;

	mm = current->mm;
	mm->end_code = end_code;
	mm->start_code = start_code;
	mm->start_data = start_data;
	mm->end_data = end_data;
	mm->start_stack = bprm->p;

	if ((current->flags & PF_RANDOMIZE) && (randomize_va_space > 1)) {
		/*
		 * For architectures with ELF randomization, when executing
		 * a loader directly (i.e. no interpreter listed in ELF
		 * headers), move the brk area out of the mmap region
		 * (since it grows up, and may collide early with the stack
		 * growing down), and into the unused ELF_ET_DYN_BASE region.
		 */
		if (IS_ENABLED(CONFIG_ARCH_HAS_ELF_RANDOMIZE) &&
		    elf_ex->e_type == ET_DYN && !interpreter) {
			mm->brk = mm->start_brk = ELF_ET_DYN_BASE;
		}

		mm->brk = mm->start_brk = arch_randomize_brk(mm);
#ifdef compat_brk_randomized
		current->brk_randomized = 1;
#endif
	}

	if (current->personality & MMAP_PAGE_ZERO) {
		/* Why this, you ask???  Well SVr4 maps page 0 as read-only,
		   and some applications "depend" upon this behavior.
		   Since we do not have the power to recompile these, we
		   emulate the SVr4 behavior. Sigh. */
		error = vm_mmap(NULL, 0, PAGE_SIZE, PROT_READ | PROT_EXEC,
				MAP_FIXED | MAP_PRIVATE, 0);
	}

	regs = current_pt_regs();
#ifdef ELF_PLAT_INIT
	/*
	 * The ABI may specify that certain registers be set up in special
	 * ways (on i386 %edx is the address of a DT_FINI function, for
	 * example.  In addition, it may also specify (eg, PowerPC64 ELF)
	 * that the e_entry field is the address of the function descriptor
	 * for the startup routine, rather than the address of the startup
	 * routine itself.  This macro performs whatever initialization to
	 * the regs structure is required as well as any relocations to the
	 * function descriptor entries when executing dynamically links apps.
	 */
	ELF_PLAT_INIT(regs, reloc_func_desc);
#endif

	finalize_exec(bprm);
	START_THREAD(elf_ex, regs, elf_entry, bprm->p);
	retval = 0;
out:
	return retval;

	/* error cleanup */
out_free_dentry:
	kfree(interp_elf_ex);
	kfree(interp_elf_phdata);
	allow_write_access(interpreter);
	if (interpreter)
		fput(interpreter);
out_free_ph:
	kfree(elf_phdata);
	goto out;
}

#ifdef CONFIG_USELIB
/* This is really simpleminded and specialized - we are loading an
   a.out library that is given an ELF header. */
static int load_elf_library(struct file *file)
{
	struct elf_phdr *elf_phdata;
	struct elf_phdr *eppnt;
	unsigned long elf_bss, bss, len;
	int retval, error, i, j;
	struct elfhdr elf_ex;

	error = -ENOEXEC;
	retval = elf_read(file, &elf_ex, sizeof(elf_ex), 0);
	if (retval < 0)
		goto out;

	if (memcmp(elf_ex.e_ident, ELFMAG, SELFMAG) != 0)
		goto out;

	/* First of all, some simple consistency checks */
	if (elf_ex.e_type != ET_EXEC || elf_ex.e_phnum > 2 ||
	    !elf_check_arch(&elf_ex) || !file->f_op->mmap)
		goto out;
	if (elf_check_fdpic(&elf_ex))
		goto out;

	/* Now read in all of the header information */

	j = sizeof(struct elf_phdr) * elf_ex.e_phnum;
	/* j < ELF_MIN_ALIGN because elf_ex.e_phnum <= 2 */

	error = -ENOMEM;
	elf_phdata = kmalloc(j, GFP_KERNEL);
	if (!elf_phdata)
		goto out;

	eppnt = elf_phdata;
	error = -ENOEXEC;
	retval = elf_read(file, eppnt, j, elf_ex.e_phoff);
	if (retval < 0)
		goto out_free_ph;

	for (j = 0, i = 0; i<elf_ex.e_phnum; i++)
		if ((eppnt + i)->p_type == PT_LOAD)
			j++;
	if (j != 1)
		goto out_free_ph;

	while (eppnt->p_type != PT_LOAD)
		eppnt++;

	/* Now use mmap to map the library into memory. */
	error = vm_mmap(file,
			ELF_PAGESTART(eppnt->p_vaddr),
			(eppnt->p_filesz +
			 ELF_PAGEOFFSET(eppnt->p_vaddr)),
			PROT_READ | PROT_WRITE | PROT_EXEC,
			MAP_FIXED_NOREPLACE | MAP_PRIVATE,
			(eppnt->p_offset -
			 ELF_PAGEOFFSET(eppnt->p_vaddr)));
	if (error != ELF_PAGESTART(eppnt->p_vaddr))
		goto out_free_ph;

	elf_bss = eppnt->p_vaddr + eppnt->p_filesz;
	if (padzero(elf_bss)) {
		error = -EFAULT;
		goto out_free_ph;
	}

	len = ELF_PAGEALIGN(eppnt->p_filesz + eppnt->p_vaddr);
	bss = ELF_PAGEALIGN(eppnt->p_memsz + eppnt->p_vaddr);
	if (bss > len) {
		error = vm_brk(len, bss - len);
		if (error)
			goto out_free_ph;
	}
	error = 0;

out_free_ph:
	kfree(elf_phdata);
out:
	return error;
}
#endif /* #ifdef CONFIG_USELIB */

#ifdef CONFIG_ELF_CORE
/*
 * ELF core dumper
 *
 * Modelled on fs/exec.c:aout_core_dump()
 * Jeremy Fitzhardinge <jeremy@sw.oz.au>
 */

/* An ELF note in memory */
struct memelfnote
{
	const char *name;
	int type;
	unsigned int datasz;
	void *data;
};

static int notesize(struct memelfnote *en)
{
	int sz;

	sz = sizeof(struct elf_note);
	sz += roundup(strlen(en->name) + 1, 4);
	sz += roundup(en->datasz, 4);

	return sz;
}

static int writenote(struct memelfnote *men, struct coredump_params *cprm)
{
	struct elf_note en;
	en.n_namesz = strlen(men->name) + 1;
	en.n_descsz = men->datasz;
	en.n_type = men->type;

	return dump_emit(cprm, &en, sizeof(en)) &&
	    dump_emit(cprm, men->name, en.n_namesz) && dump_align(cprm, 4) &&
	    dump_emit(cprm, men->data, men->datasz) && dump_align(cprm, 4);
}

static void fill_elf_header(struct elfhdr *elf, int segs,
			    u16 machine, u32 flags)
{
	memset(elf, 0, sizeof(*elf));

	memcpy(elf->e_ident, ELFMAG, SELFMAG);
	elf->e_ident[EI_CLASS] = ELF_CLASS;
	elf->e_ident[EI_DATA] = ELF_DATA;
	elf->e_ident[EI_VERSION] = EV_CURRENT;
	elf->e_ident[EI_OSABI] = ELF_OSABI;

	elf->e_type = ET_CORE;
	elf->e_machine = machine;
	elf->e_version = EV_CURRENT;
	elf->e_phoff = sizeof(struct elfhdr);
	elf->e_flags = flags;
	elf->e_ehsize = sizeof(struct elfhdr);
	elf->e_phentsize = sizeof(struct elf_phdr);
	elf->e_phnum = segs;
}

static void fill_elf_note_phdr(struct elf_phdr *phdr, int sz, loff_t offset)
{
	phdr->p_type = PT_NOTE;
	phdr->p_offset = offset;
	phdr->p_vaddr = 0;
	phdr->p_paddr = 0;
	phdr->p_filesz = sz;
	phdr->p_memsz = 0;
	phdr->p_flags = 0;
	phdr->p_align = 0;
}

static void fill_note(struct memelfnote *note, const char *name, int type, 
		unsigned int sz, void *data)
{
	note->name = name;
	note->type = type;
	note->datasz = sz;
	note->data = data;
}

/*
 * fill up all the fields in prstatus from the given task struct, except
 * registers which need to be filled up separately.
 */
static void fill_prstatus(struct elf_prstatus_common *prstatus,
		struct task_struct *p, long signr)
{
	prstatus->pr_info.si_signo = prstatus->pr_cursig = signr;
	prstatus->pr_sigpend = p->pending.signal.sig[0];
	prstatus->pr_sighold = p->blocked.sig[0];
	rcu_read_lock();
	prstatus->pr_ppid = task_pid_vnr(rcu_dereference(p->real_parent));
	rcu_read_unlock();
	prstatus->pr_pid = task_pid_vnr(p);
	prstatus->pr_pgrp = task_pgrp_vnr(p);
	prstatus->pr_sid = task_session_vnr(p);
	if (thread_group_leader(p)) {
		struct task_cputime cputime;

		/*
		 * This is the record for the group leader.  It shows the
		 * group-wide total, not its individual thread total.
		 */
		thread_group_cputime(p, &cputime);
		prstatus->pr_utime = ns_to_kernel_old_timeval(cputime.utime);
		prstatus->pr_stime = ns_to_kernel_old_timeval(cputime.stime);
	} else {
		u64 utime, stime;

		task_cputime(p, &utime, &stime);
		prstatus->pr_utime = ns_to_kernel_old_timeval(utime);
		prstatus->pr_stime = ns_to_kernel_old_timeval(stime);
	}

	prstatus->pr_cutime = ns_to_kernel_old_timeval(p->signal->cutime);
	prstatus->pr_cstime = ns_to_kernel_old_timeval(p->signal->cstime);
}

static int fill_psinfo(struct elf_prpsinfo *psinfo, struct task_struct *p,
		       struct mm_struct *mm)
{
	const struct cred *cred;
	unsigned int i, len;
	unsigned int state;

	/* first copy the parameters from user space */
	memset(psinfo, 0, sizeof(struct elf_prpsinfo));

	len = mm->arg_end - mm->arg_start;
	if (len >= ELF_PRARGSZ)
		len = ELF_PRARGSZ-1;
	if (copy_from_user(&psinfo->pr_psargs,
		           (const char __user *)mm->arg_start, len))
		return -EFAULT;
	for(i = 0; i < len; i++)
		if (psinfo->pr_psargs[i] == 0)
			psinfo->pr_psargs[i] = ' ';
	psinfo->pr_psargs[len] = 0;

	rcu_read_lock();
	psinfo->pr_ppid = task_pid_vnr(rcu_dereference(p->real_parent));
	rcu_read_unlock();
	psinfo->pr_pid = task_pid_vnr(p);
	psinfo->pr_pgrp = task_pgrp_vnr(p);
	psinfo->pr_sid = task_session_vnr(p);

	state = READ_ONCE(p->__state);
	i = state ? ffz(~state) + 1 : 0;
	psinfo->pr_state = i;
	psinfo->pr_sname = (i > 5) ? '.' : "RSDTZW"[i];
	psinfo->pr_zomb = psinfo->pr_sname == 'Z';
	psinfo->pr_nice = task_nice(p);
	psinfo->pr_flag = p->flags;
	rcu_read_lock();
	cred = __task_cred(p);
	SET_UID(psinfo->pr_uid, from_kuid_munged(cred->user_ns, cred->uid));
	SET_GID(psinfo->pr_gid, from_kgid_munged(cred->user_ns, cred->gid));
	rcu_read_unlock();
	get_task_comm(psinfo->pr_fname, p);

	return 0;
}

static void fill_auxv_note(struct memelfnote *note, struct mm_struct *mm)
{
	elf_addr_t *auxv = (elf_addr_t *) mm->saved_auxv;
	int i = 0;
	do
		i += 2;
	while (auxv[i - 2] != AT_NULL);
	fill_note(note, "CORE", NT_AUXV, i * sizeof(elf_addr_t), auxv);
}

static void fill_siginfo_note(struct memelfnote *note, user_siginfo_t *csigdata,
		const kernel_siginfo_t *siginfo)
{
	copy_siginfo_to_external(csigdata, siginfo);
	fill_note(note, "CORE", NT_SIGINFO, sizeof(*csigdata), csigdata);
}

#define MAX_FILE_NOTE_SIZE (4*1024*1024)
/*
 * Format of NT_FILE note:
 *
 * long count     -- how many files are mapped
 * long page_size -- units for file_ofs
 * array of [COUNT] elements of
 *   long start
 *   long end
 *   long file_ofs
 * followed by COUNT filenames in ASCII: "FILE1" NUL "FILE2" NUL...
 */
static int fill_files_note(struct memelfnote *note, struct coredump_params *cprm)
{
	unsigned count, size, names_ofs, remaining, n;
	user_long_t *data;
	user_long_t *start_end_ofs;
	char *name_base, *name_curpos;
	int i;

	/* *Estimated* file count and total data size needed */
	count = cprm->vma_count;
	if (count > UINT_MAX / 64)
		return -EINVAL;
	size = count * 64;

	names_ofs = (2 + 3 * count) * sizeof(data[0]);
 alloc:
	if (size >= MAX_FILE_NOTE_SIZE) /* paranoia check */
		return -EINVAL;
	size = round_up(size, PAGE_SIZE);
	/*
	 * "size" can be 0 here legitimately.
	 * Let it ENOMEM and omit NT_FILE section which will be empty anyway.
	 */
	data = kvmalloc(size, GFP_KERNEL);
	if (ZERO_OR_NULL_PTR(data))
		return -ENOMEM;

	start_end_ofs = data + 2;
	name_base = name_curpos = ((char *)data) + names_ofs;
	remaining = size - names_ofs;
	count = 0;
	for (i = 0; i < cprm->vma_count; i++) {
		struct core_vma_metadata *m = &cprm->vma_meta[i];
		struct file *file;
		const char *filename;

		file = m->file;
		if (!file)
			continue;
		filename = file_path(file, name_curpos, remaining);
		if (IS_ERR(filename)) {
			if (PTR_ERR(filename) == -ENAMETOOLONG) {
				kvfree(data);
				size = size * 5 / 4;
				goto alloc;
			}
			continue;
		}

		/* file_path() fills at the end, move name down */
		/* n = strlen(filename) + 1: */
		n = (name_curpos + remaining) - filename;
		remaining = filename - name_curpos;
		memmove(name_curpos, filename, n);
		name_curpos += n;

		*start_end_ofs++ = m->start;
		*start_end_ofs++ = m->end;
		*start_end_ofs++ = m->pgoff;
		count++;
	}

	/* Now we know exact count of files, can store it */
	data[0] = count;
	data[1] = PAGE_SIZE;
	/*
	 * Count usually is less than mm->map_count,
	 * we need to move filenames down.
	 */
	n = cprm->vma_count - count;
	if (n != 0) {
		unsigned shift_bytes = n * 3 * sizeof(data[0]);
		memmove(name_base - shift_bytes, name_base,
			name_curpos - name_base);
		name_curpos -= shift_bytes;
	}

	size = name_curpos - (char *)data;
	fill_note(note, "CORE", NT_FILE, size, data);
	return 0;
}

#ifdef CORE_DUMP_USE_REGSET
#include <linux/regset.h>

struct elf_thread_core_info {
	struct elf_thread_core_info *next;
	struct task_struct *task;
	struct elf_prstatus prstatus;
	struct memelfnote notes[];
};

struct elf_note_info {
	struct elf_thread_core_info *thread;
	struct memelfnote psinfo;
	struct memelfnote signote;
	struct memelfnote auxv;
	struct memelfnote files;
	user_siginfo_t csigdata;
	size_t size;
	int thread_notes;
};

/*
 * When a regset has a writeback hook, we call it on each thread before
 * dumping user memory.  On register window machines, this makes sure the
 * user memory backing the register data is up to date before we read it.
 */
static void do_thread_regset_writeback(struct task_struct *task,
				       const struct user_regset *regset)
{
	if (regset->writeback)
		regset->writeback(task, regset, 1);
}

#ifndef PRSTATUS_SIZE
#define PRSTATUS_SIZE sizeof(struct elf_prstatus)
#endif

#ifndef SET_PR_FPVALID
#define SET_PR_FPVALID(S) ((S)->pr_fpvalid = 1)
#endif

static int fill_thread_core_info(struct elf_thread_core_info *t,
				 const struct user_regset_view *view,
				 long signr, struct elf_note_info *info)
{
	unsigned int note_iter, view_iter;

	/*
	 * NT_PRSTATUS is the one special case, because the regset data
	 * goes into the pr_reg field inside the note contents, rather
	 * than being the whole note contents.  We fill the reset in here.
	 * We assume that regset 0 is NT_PRSTATUS.
	 */
	fill_prstatus(&t->prstatus.common, t->task, signr);
	regset_get(t->task, &view->regsets[0],
		   sizeof(t->prstatus.pr_reg), &t->prstatus.pr_reg);

	fill_note(&t->notes[0], "CORE", NT_PRSTATUS,
		  PRSTATUS_SIZE, &t->prstatus);
	info->size += notesize(&t->notes[0]);

	do_thread_regset_writeback(t->task, &view->regsets[0]);

	/*
	 * Each other regset might generate a note too.  For each regset
	 * that has no core_note_type or is inactive, skip it.
	 */
	note_iter = 1;
	for (view_iter = 1; view_iter < view->n; ++view_iter) {
		const struct user_regset *regset = &view->regsets[view_iter];
		int note_type = regset->core_note_type;
		bool is_fpreg = note_type == NT_PRFPREG;
		void *data;
		int ret;

		do_thread_regset_writeback(t->task, regset);
		if (!note_type) // not for coredumps
			continue;
		if (regset->active && regset->active(t->task, regset) <= 0)
			continue;

		ret = regset_get_alloc(t->task, regset, ~0U, &data);
		if (ret < 0)
			continue;

		if (WARN_ON_ONCE(note_iter >= info->thread_notes))
			break;

		if (is_fpreg)
			SET_PR_FPVALID(&t->prstatus);

		fill_note(&t->notes[note_iter], is_fpreg ? "CORE" : "LINUX",
			  note_type, ret, data);

		info->size += notesize(&t->notes[note_iter]);
		note_iter++;
	}

	return 1;
}

static int fill_note_info(struct elfhdr *elf, int phdrs,
			  struct elf_note_info *info,
			  struct coredump_params *cprm)
{
	struct task_struct *dump_task = current;
	const struct user_regset_view *view = task_user_regset_view(dump_task);
	struct elf_thread_core_info *t;
	struct elf_prpsinfo *psinfo;
	struct core_thread *ct;
	unsigned int i;

	info->size = 0;
	info->thread = NULL;

	psinfo = kmalloc(sizeof(*psinfo), GFP_KERNEL);
	if (psinfo == NULL) {
		info->psinfo.data = NULL; /* So we don't free this wrongly */
		return 0;
	}

	fill_note(&info->psinfo, "CORE", NT_PRPSINFO, sizeof(*psinfo), psinfo);

	/*
	 * Figure out how many notes we're going to need for each thread.
	 */
	info->thread_notes = 0;
	for (i = 0; i < view->n; ++i)
		if (view->regsets[i].core_note_type != 0)
			++info->thread_notes;

	/*
	 * Sanity check.  We rely on regset 0 being in NT_PRSTATUS,
	 * since it is our one special case.
	 */
	if (unlikely(info->thread_notes == 0) ||
	    unlikely(view->regsets[0].core_note_type != NT_PRSTATUS)) {
		WARN_ON(1);
		return 0;
	}

	/*
	 * Initialize the ELF file header.
	 */
	fill_elf_header(elf, phdrs,
			view->e_machine, view->e_flags);

	/*
	 * Allocate a structure for each thread.
	 */
	for (ct = &dump_task->signal->core_state->dumper; ct; ct = ct->next) {
		t = kzalloc(offsetof(struct elf_thread_core_info,
				     notes[info->thread_notes]),
			    GFP_KERNEL);
		if (unlikely(!t))
			return 0;

		t->task = ct->task;
		if (ct->task == dump_task || !info->thread) {
			t->next = info->thread;
			info->thread = t;
		} else {
			/*
			 * Make sure to keep the original task at
			 * the head of the list.
			 */
			t->next = info->thread->next;
			info->thread->next = t;
		}
	}

	/*
	 * Now fill in each thread's information.
	 */
	for (t = info->thread; t != NULL; t = t->next)
		if (!fill_thread_core_info(t, view, cprm->siginfo->si_signo, info))
			return 0;

	/*
	 * Fill in the two process-wide notes.
	 */
	fill_psinfo(psinfo, dump_task->group_leader, dump_task->mm);
	info->size += notesize(&info->psinfo);

	fill_siginfo_note(&info->signote, &info->csigdata, cprm->siginfo);
	info->size += notesize(&info->signote);

	fill_auxv_note(&info->auxv, current->mm);
	info->size += notesize(&info->auxv);

	if (fill_files_note(&info->files, cprm) == 0)
		info->size += notesize(&info->files);

	return 1;
}

static size_t get_note_info_size(struct elf_note_info *info)
{
	return info->size;
}

/*
 * Write all the notes for each thread.  When writing the first thread, the
 * process-wide notes are interleaved after the first thread-specific note.
 */
static int write_note_info(struct elf_note_info *info,
			   struct coredump_params *cprm)
{
	bool first = true;
	struct elf_thread_core_info *t = info->thread;

	do {
		int i;

		if (!writenote(&t->notes[0], cprm))
			return 0;

		if (first && !writenote(&info->psinfo, cprm))
			return 0;
		if (first && !writenote(&info->signote, cprm))
			return 0;
		if (first && !writenote(&info->auxv, cprm))
			return 0;
		if (first && info->files.data &&
				!writenote(&info->files, cprm))
			return 0;

		for (i = 1; i < info->thread_notes; ++i)
			if (t->notes[i].data &&
			    !writenote(&t->notes[i], cprm))
				return 0;

		first = false;
		t = t->next;
	} while (t);

	return 1;
}

static void free_note_info(struct elf_note_info *info)
{
	struct elf_thread_core_info *threads = info->thread;
	while (threads) {
		unsigned int i;
		struct elf_thread_core_info *t = threads;
		threads = t->next;
		WARN_ON(t->notes[0].data && t->notes[0].data != &t->prstatus);
		for (i = 1; i < info->thread_notes; ++i)
			kfree(t->notes[i].data);
		kfree(t);
	}
	kfree(info->psinfo.data);
	kvfree(info->files.data);
}

#else

/* Here is the structure in which status of each thread is captured. */
struct elf_thread_status
{
	struct list_head list;
	struct elf_prstatus prstatus;	/* NT_PRSTATUS */
	elf_fpregset_t fpu;		/* NT_PRFPREG */
	struct task_struct *thread;
	struct memelfnote notes[3];
	int num_notes;
};

/*
 * In order to add the specific thread information for the elf file format,
 * we need to keep a linked list of every threads pr_status and then create
 * a single section for them in the final core file.
 */
static int elf_dump_thread_status(long signr, struct elf_thread_status *t)
{
	int sz = 0;
	struct task_struct *p = t->thread;
	t->num_notes = 0;

	fill_prstatus(&t->prstatus.common, p, signr);
	elf_core_copy_task_regs(p, &t->prstatus.pr_reg);	
	
	fill_note(&t->notes[0], "CORE", NT_PRSTATUS, sizeof(t->prstatus),
		  &(t->prstatus));
	t->num_notes++;
	sz += notesize(&t->notes[0]);

	if ((t->prstatus.pr_fpvalid = elf_core_copy_task_fpregs(p, NULL,
								&t->fpu))) {
		fill_note(&t->notes[1], "CORE", NT_PRFPREG, sizeof(t->fpu),
			  &(t->fpu));
		t->num_notes++;
		sz += notesize(&t->notes[1]);
	}
	return sz;
}

struct elf_note_info {
	struct memelfnote *notes;
	struct memelfnote *notes_files;
	struct elf_prstatus *prstatus;	/* NT_PRSTATUS */
	struct elf_prpsinfo *psinfo;	/* NT_PRPSINFO */
	struct list_head thread_list;
	elf_fpregset_t *fpu;
	user_siginfo_t csigdata;
	int thread_status_size;
	int numnote;
};

static int elf_note_info_init(struct elf_note_info *info)
{
	memset(info, 0, sizeof(*info));
	INIT_LIST_HEAD(&info->thread_list);

	/* Allocate space for ELF notes */
	info->notes = kmalloc_array(8, sizeof(struct memelfnote), GFP_KERNEL);
	if (!info->notes)
		return 0;
	info->psinfo = kmalloc(sizeof(*info->psinfo), GFP_KERNEL);
	if (!info->psinfo)
		return 0;
	info->prstatus = kmalloc(sizeof(*info->prstatus), GFP_KERNEL);
	if (!info->prstatus)
		return 0;
	info->fpu = kmalloc(sizeof(*info->fpu), GFP_KERNEL);
	if (!info->fpu)
		return 0;
	return 1;
}

static int fill_note_info(struct elfhdr *elf, int phdrs,
			  struct elf_note_info *info,
			  struct coredump_params *cprm)
{
	struct core_thread *ct;
	struct elf_thread_status *ets;

	if (!elf_note_info_init(info))
		return 0;

	for (ct = current->signal->core_state->dumper.next;
					ct; ct = ct->next) {
		ets = kzalloc(sizeof(*ets), GFP_KERNEL);
		if (!ets)
			return 0;

		ets->thread = ct->task;
		list_add(&ets->list, &info->thread_list);
	}

	list_for_each_entry(ets, &info->thread_list, list) {
		int sz;

		sz = elf_dump_thread_status(cprm->siginfo->si_signo, ets);
		info->thread_status_size += sz;
	}
	/* now collect the dump for the current */
	memset(info->prstatus, 0, sizeof(*info->prstatus));
	fill_prstatus(&info->prstatus->common, current, cprm->siginfo->si_signo);
	elf_core_copy_regs(&info->prstatus->pr_reg, cprm->regs);

	/* Set up header */
	fill_elf_header(elf, phdrs, ELF_ARCH, ELF_CORE_EFLAGS);

	/*
	 * Set up the notes in similar form to SVR4 core dumps made
	 * with info from their /proc.
	 */

	fill_note(info->notes + 0, "CORE", NT_PRSTATUS,
		  sizeof(*info->prstatus), info->prstatus);
	fill_psinfo(info->psinfo, current->group_leader, current->mm);
	fill_note(info->notes + 1, "CORE", NT_PRPSINFO,
		  sizeof(*info->psinfo), info->psinfo);

	fill_siginfo_note(info->notes + 2, &info->csigdata, cprm->siginfo);
	fill_auxv_note(info->notes + 3, current->mm);
	info->numnote = 4;

	if (fill_files_note(info->notes + info->numnote, cprm) == 0) {
		info->notes_files = info->notes + info->numnote;
		info->numnote++;
	}

	/* Try to dump the FPU. */
	info->prstatus->pr_fpvalid =
		elf_core_copy_task_fpregs(current, cprm->regs, info->fpu);
	if (info->prstatus->pr_fpvalid)
		fill_note(info->notes + info->numnote++,
			  "CORE", NT_PRFPREG, sizeof(*info->fpu), info->fpu);
	return 1;
}

static size_t get_note_info_size(struct elf_note_info *info)
{
	int sz = 0;
	int i;

	for (i = 0; i < info->numnote; i++)
		sz += notesize(info->notes + i);

	sz += info->thread_status_size;

	return sz;
}

static int write_note_info(struct elf_note_info *info,
			   struct coredump_params *cprm)
{
	struct elf_thread_status *ets;
	int i;

	for (i = 0; i < info->numnote; i++)
		if (!writenote(info->notes + i, cprm))
			return 0;

	/* write out the thread status notes section */
	list_for_each_entry(ets, &info->thread_list, list) {
		for (i = 0; i < ets->num_notes; i++)
			if (!writenote(&ets->notes[i], cprm))
				return 0;
	}

	return 1;
}

static void free_note_info(struct elf_note_info *info)
{
	while (!list_empty(&info->thread_list)) {
		struct list_head *tmp = info->thread_list.next;
		list_del(tmp);
		kfree(list_entry(tmp, struct elf_thread_status, list));
	}

	/* Free data possibly allocated by fill_files_note(): */
	if (info->notes_files)
		kvfree(info->notes_files->data);

	kfree(info->prstatus);
	kfree(info->psinfo);
	kfree(info->notes);
	kfree(info->fpu);
}

#endif

static void fill_extnum_info(struct elfhdr *elf, struct elf_shdr *shdr4extnum,
			     elf_addr_t e_shoff, int segs)
{
	elf->e_shoff = e_shoff;
	elf->e_shentsize = sizeof(*shdr4extnum);
	elf->e_shnum = 1;
	elf->e_shstrndx = SHN_UNDEF;

	memset(shdr4extnum, 0, sizeof(*shdr4extnum));

	shdr4extnum->sh_type = SHT_NULL;
	shdr4extnum->sh_size = elf->e_shnum;
	shdr4extnum->sh_link = elf->e_shstrndx;
	shdr4extnum->sh_info = segs;
}

/*
 * Actual dumper
 *
 * This is a two-pass process; first we find the offsets of the bits,
 * and then they are actually written out.  If we run out of core limit
 * we just truncate.
 */
static int elf_core_dump(struct coredump_params *cprm)
{
	int has_dumped = 0;
	int segs, i;
	struct elfhdr elf;
	loff_t offset = 0, dataoff;
	struct elf_note_info info = { };
	struct elf_phdr *phdr4note = NULL;
	struct elf_shdr *shdr4extnum = NULL;
	Elf_Half e_phnum;
	elf_addr_t e_shoff;

	/*
	 * The number of segs are recored into ELF header as 16bit value.
	 * Please check DEFAULT_MAX_MAP_COUNT definition when you modify here.
	 */
	segs = cprm->vma_count + elf_core_extra_phdrs();

	/* for notes section */
	segs++;

	/* If segs > PN_XNUM(0xffff), then e_phnum overflows. To avoid
	 * this, kernel supports extended numbering. Have a look at
	 * include/linux/elf.h for further information. */
	e_phnum = segs > PN_XNUM ? PN_XNUM : segs;

	/*
	 * Collect all the non-memory information about the process for the
	 * notes.  This also sets up the file header.
	 */
	if (!fill_note_info(&elf, e_phnum, &info, cprm))
		goto end_coredump;

	has_dumped = 1;

	offset += sizeof(elf);				/* Elf header */
	offset += segs * sizeof(struct elf_phdr);	/* Program headers */

	/* Write notes phdr entry */
	{
		size_t sz = get_note_info_size(&info);

		/* For cell spufs */
		sz += elf_coredump_extra_notes_size();

		phdr4note = kmalloc(sizeof(*phdr4note), GFP_KERNEL);
		if (!phdr4note)
			goto end_coredump;

		fill_elf_note_phdr(phdr4note, sz, offset);
		offset += sz;
	}

	dataoff = offset = roundup(offset, ELF_EXEC_PAGESIZE);

	offset += cprm->vma_data_size;
	offset += elf_core_extra_data_size();
	e_shoff = offset;

	if (e_phnum == PN_XNUM) {
		shdr4extnum = kmalloc(sizeof(*shdr4extnum), GFP_KERNEL);
		if (!shdr4extnum)
			goto end_coredump;
		fill_extnum_info(&elf, shdr4extnum, e_shoff, segs);
	}

	offset = dataoff;

	if (!dump_emit(cprm, &elf, sizeof(elf)))
		goto end_coredump;

	if (!dump_emit(cprm, phdr4note, sizeof(*phdr4note)))
		goto end_coredump;

	/* Write program headers for segments dump */
	for (i = 0; i < cprm->vma_count; i++) {
		struct core_vma_metadata *meta = cprm->vma_meta + i;
		struct elf_phdr phdr;

		phdr.p_type = PT_LOAD;
		phdr.p_offset = offset;
		phdr.p_vaddr = meta->start;
		phdr.p_paddr = 0;
		phdr.p_filesz = meta->dump_size;
		phdr.p_memsz = meta->end - meta->start;
		offset += phdr.p_filesz;
		phdr.p_flags = 0;
		if (meta->flags & VM_READ)
			phdr.p_flags |= PF_R;
		if (meta->flags & VM_WRITE)
			phdr.p_flags |= PF_W;
		if (meta->flags & VM_EXEC)
			phdr.p_flags |= PF_X;
		phdr.p_align = ELF_EXEC_PAGESIZE;

		if (!dump_emit(cprm, &phdr, sizeof(phdr)))
			goto end_coredump;
	}

	if (!elf_core_write_extra_phdrs(cprm, offset))
		goto end_coredump;

 	/* write out the notes section */
	if (!write_note_info(&info, cprm))
		goto end_coredump;

	/* For cell spufs */
	if (elf_coredump_extra_notes_write(cprm))
		goto end_coredump;

	/* Align to page */
	dump_skip_to(cprm, dataoff);

	for (i = 0; i < cprm->vma_count; i++) {
		struct core_vma_metadata *meta = cprm->vma_meta + i;

		if (!dump_user_range(cprm, meta->start, meta->dump_size))
			goto end_coredump;
	}

	if (!elf_core_write_extra_data(cprm))
		goto end_coredump;

	if (e_phnum == PN_XNUM) {
		if (!dump_emit(cprm, shdr4extnum, sizeof(*shdr4extnum)))
			goto end_coredump;
	}

end_coredump:
	free_note_info(&info);
	kfree(shdr4extnum);
	kfree(phdr4note);
	return has_dumped;
}

#endif		/* CONFIG_ELF_CORE */

static int __init init_elf_binfmt(void)
{
    /*注册elf二进制文件格式*/
	register_binfmt(&elf_format);
	return 0;
}

static void __exit exit_elf_binfmt(void)
{
	/* Remove the COFF and ELF loaders. */
	unregister_binfmt(&elf_format);
}

core_initcall(init_elf_binfmt);
module_exit(exit_elf_binfmt);
MODULE_LICENSE("GPL");

#ifdef CONFIG_BINFMT_ELF_KUNIT_TEST
#include "binfmt_elf_test.c"
#endif<|MERGE_RESOLUTION|>--- conflicted
+++ resolved
@@ -411,20 +411,6 @@
 
 	/*遍历program header*/
 	for (i = 0; i < nr; i++) {
-<<<<<<< HEAD
-		if (cmds[i].p_type == PT_LOAD) {
-			last_idx = i;/*记录最后一个load*/
-			if (first_idx == -1)
-				first_idx = i;/*记录首个load*/
-		}
-	}
-	if (first_idx == -1)
-		return 0;
-
-	/*返回各段大小（这里认为memsz与filesz相等）*/
-	return cmds[last_idx].p_vaddr + cmds[last_idx].p_memsz -
-				ELF_PAGESTART(cmds[first_idx].p_vaddr);
-=======
 		if (phdr[i].p_type == PT_LOAD) {
 			min_addr = min(min_addr, ELF_PAGESTART(phdr[i].p_vaddr));
 			max_addr = max(max_addr, phdr[i].p_vaddr + phdr[i].p_memsz);
@@ -432,7 +418,6 @@
 		}
 	}
 	return pt_load ? (max_addr - min_addr) : 0;
->>>>>>> 028192fe
 }
 
 static int elf_read(struct file *file, void *buf, size_t len, loff_t pos)
