--- conflicted
+++ resolved
@@ -655,12 +655,8 @@
 	if (!elf_check_arch(interp_elf_ex) ||
 	    elf_check_fdpic(interp_elf_ex))
 		goto out;
-<<<<<<< HEAD
-	if (!interpreter->f_op->mmap)
+	if (!can_mmap_file(interpreter))
 	    /*必须支持mmap*/
-=======
-	if (!can_mmap_file(interpreter))
->>>>>>> f2d282e1
 		goto out;
 
 	total_size = total_mapping_size(interp_elf_phdata,
@@ -868,13 +864,8 @@
 		goto out;
 	if (elf_check_fdpic(elf_ex))
 		goto out;
-<<<<<<< HEAD
-
 	/*此文件必须支持mmap操作*/
-	if (!bprm->file->f_op->mmap)
-=======
 	if (!can_mmap_file(bprm->file))
->>>>>>> f2d282e1
 		goto out;
 
 	//自文件中装载所有program header,并返回
