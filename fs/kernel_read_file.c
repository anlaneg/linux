// SPDX-License-Identifier: GPL-2.0-only
#include <linux/fs.h>
#include <linux/fs_struct.h>
#include <linux/kernel_read_file.h>
#include <linux/security.h>
#include <linux/vmalloc.h>

/**
 * kernel_read_file() - read file contents into a kernel buffer
 *
 * @file	file to read from
 * @offset	where to start reading from (see below).
 * @buf		pointer to a "void *" buffer for reading into (if
 *		*@buf is NULL, a buffer will be allocated, and
 *		@buf_size will be ignored)
 * @buf_size	size of buf, if already allocated. If @buf not
 *		allocated, this is the largest size to allocate.
 * @file_size	if non-NULL, the full size of @file will be
 *		written here.
 * @id		the kernel_read_file_id identifying the type of
 *		file contents being read (for LSMs to examine)
 *
 * @offset must be 0 unless both @buf and @file_size are non-NULL
 * (i.e. the caller must be expecting to read partial file contents
 * via an already-allocated @buf, in at most @buf_size chunks, and
 * will be able to determine when the entire file was read by
 * checking @file_size). This isn't a recommended way to read a
 * file, though, since it is possible that the contents might
 * change between calls to kernel_read_file().
 *
 * Returns number of bytes read (no single read will be bigger
 * than SSIZE_MAX), or negative on error.
 *
 */
ssize_t kernel_read_file(struct file *file, loff_t offset, void **buf,
			 size_t buf_size, size_t *file_size,
			 enum kernel_read_file_id id)
{
	loff_t i_size, pos;
	ssize_t copied;
	void *allocated = NULL;
	bool whole_file;
	int ret;

	if (offset != 0 && (!*buf || !file_size))
		return -EINVAL;

	/*必须为普通文件*/
	if (!S_ISREG(file_inode(file)->i_mode))
		return -EINVAL;

	ret = deny_write_access(file);
	if (ret)
		return ret;

	i_size = i_size_read(file_inode(file));
	if (i_size <= 0) {
		ret = -EINVAL;
		goto out;
	}
	/* The file is too big for sane activities. */
<<<<<<< HEAD
	if (i_size > INT_MAX) {
	    /*文件内容过大*/
=======
	if (i_size > SSIZE_MAX) {
>>>>>>> 97ee9d1c
		ret = -EFBIG;
		goto out;
	}
	/* The entire file cannot be read in one buffer. */
	if (!file_size && offset == 0 && i_size > buf_size) {
	    /*未指定file_size,从0开始读取时，文件内容不得大于buf_size*/
		ret = -EFBIG;
		goto out;
	}

	whole_file = (offset == 0 && i_size <= buf_size);
	ret = security_kernel_read_file(file, id, whole_file);
	if (ret)
		goto out;

	if (file_size)
	    /*指明文件大小*/
		*file_size = i_size;

	if (!*buf)
	    /*申请足够buffer*/
		*buf = allocated = vmalloc(i_size);
	if (!*buf) {
		ret = -ENOMEM;
		goto out;
	}

	pos = offset;
	copied = 0;
	while (copied < buf_size) {
		ssize_t bytes;
		size_t wanted = min_t(size_t, buf_size - copied,
					      i_size - pos);

		bytes = kernel_read(file, *buf + copied, wanted, &pos);
		if (bytes < 0) {
			ret = bytes;
			goto out_free;
		}

		if (bytes == 0)
			break;
		copied += bytes;
	}

	if (whole_file) {
		if (pos != i_size) {
			ret = -EIO;
			goto out_free;
		}

		ret = security_kernel_post_read_file(file, *buf, i_size, id);
	}

out_free:
	if (ret < 0) {
		if (allocated) {
			vfree(*buf);
			*buf = NULL;
		}
	}

out:
	allow_write_access(file);
	return ret == 0 ? copied : ret;
}
EXPORT_SYMBOL_GPL(kernel_read_file);

ssize_t kernel_read_file_from_path(const char *path, loff_t offset, void **buf,
				   size_t buf_size, size_t *file_size,
				   enum kernel_read_file_id id)
{
	struct file *file;
	ssize_t ret;

	if (!path || !*path)
		return -EINVAL;

	file = filp_open(path, O_RDONLY, 0);
	if (IS_ERR(file))
		return PTR_ERR(file);

	ret = kernel_read_file(file, offset, buf, buf_size, file_size, id);
	fput(file);
	return ret;
}
EXPORT_SYMBOL_GPL(kernel_read_file_from_path);

ssize_t kernel_read_file_from_path_initns(const char *path, loff_t offset,
					  void **buf, size_t buf_size,
					  size_t *file_size,
					  enum kernel_read_file_id id)
{
	struct file *file;
	struct path root;
	ssize_t ret;

	if (!path || !*path)
		return -EINVAL;

	task_lock(&init_task);
	get_fs_root(init_task.fs, &root);
	task_unlock(&init_task);

	file = file_open_root(&root, path, O_RDONLY, 0);
	path_put(&root);
	if (IS_ERR(file))
		return PTR_ERR(file);

	ret = kernel_read_file(file, offset, buf, buf_size, file_size, id);
	fput(file);
	return ret;
}
EXPORT_SYMBOL_GPL(kernel_read_file_from_path_initns);

ssize_t kernel_read_file_from_fd(int fd, loff_t offset, void **buf,
				 size_t buf_size, size_t *file_size,
				 enum kernel_read_file_id id)
{
    /*获取文件*/
	struct fd f = fdget(fd);
	ssize_t ret = -EBADF;

	if (!f.file || !(f.file->f_mode & FMODE_READ))
		goto out;

	ret = kernel_read_file(f.file, offset, buf, buf_size, file_size, id);
out:
	fdput(f);
	return ret;
}
EXPORT_SYMBOL_GPL(kernel_read_file_from_fd);<|MERGE_RESOLUTION|>--- conflicted
+++ resolved
@@ -59,12 +59,8 @@
 		goto out;
 	}
 	/* The file is too big for sane activities. */
-<<<<<<< HEAD
-	if (i_size > INT_MAX) {
-	    /*文件内容过大*/
-=======
 	if (i_size > SSIZE_MAX) {
->>>>>>> 97ee9d1c
+		/*文件内容过大*/
 		ret = -EFBIG;
 		goto out;
 	}
