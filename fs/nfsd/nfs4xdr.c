--- conflicted
+++ resolved
@@ -1267,19 +1267,7 @@
 }
 
 static __be32
-<<<<<<< HEAD
-nfsd4_decode_putpubfh(struct nfsd4_compoundargs *argp, union nfsd4_op_u *p)
-{
-	if (argp->minorversion == 0)
-		return nfs_ok;
-	return nfserr_notsupp;
-}
-
-static __be32
 nfsd4_decode_read(struct nfsd4_compoundargs *argp, union nfsd4_op_u *u/*出参*/)
-=======
-nfsd4_decode_read(struct nfsd4_compoundargs *argp, union nfsd4_op_u *u)
->>>>>>> 155a3c00
 {
 	struct nfsd4_read *read = &u->read;/*解析read参数*/
 	__be32 status;
