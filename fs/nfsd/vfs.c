--- conflicted
+++ resolved
@@ -1526,24 +1526,7 @@
 			nfsd_check_ignore_resizing(iap);
 		break;
 	case S_IFDIR:
-<<<<<<< HEAD
 		/*调用vfs_mkdir创建目录*/
-		host_err = vfs_mkdir(&nop_mnt_idmap, dirp, dchild, iap->ia_mode);
-		if (!host_err && unlikely(d_unhashed(dchild))) {
-			struct dentry *d;
-			d = lookup_one_len(dchild->d_name.name,
-					   dchild->d_parent,
-					   dchild->d_name.len);
-			if (IS_ERR(d)) {
-				host_err = PTR_ERR(d);
-				break;
-			}
-			if (unlikely(d_is_negative(d))) {
-				dput(d);
-				err = nfserr_serverfault;
-				goto out;
-			}
-=======
 		dchild = vfs_mkdir(&nop_mnt_idmap, dirp, dchild, iap->ia_mode);
 		if (IS_ERR(dchild)) {
 			host_err = PTR_ERR(dchild);
@@ -1551,7 +1534,6 @@
 			err = nfserr_serverfault;
 			goto out;
 		} else if (unlikely(dchild != resfhp->fh_dentry)) {
->>>>>>> 155a3c00
 			dput(resfhp->fh_dentry);
 			resfhp->fh_dentry = dget(dchild);
 		}
