// SPDX-License-Identifier: GPL-2.0
/*
 *  linux/fs/namei.c
 *
 *  Copyright (C) 1991, 1992  Linus Torvalds
 */

/*
 * Some corrections by tytso.
 */

/* [Feb 1997 T. Schoebel-Theuer] Complete rewrite of the pathname
 * lookup logic.
 */
/* [Feb-Apr 2000, AV] Rewrite to the new namespace architecture.
 */

#include <linux/init.h>
#include <linux/export.h>
#include <linux/kernel.h>
#include <linux/slab.h>
#include <linux/fs.h>
#include <linux/namei.h>
#include <linux/pagemap.h>
#include <linux/fsnotify.h>
#include <linux/personality.h>
#include <linux/security.h>
#include <linux/ima.h>
#include <linux/syscalls.h>
#include <linux/mount.h>
#include <linux/audit.h>
#include <linux/capability.h>
#include <linux/file.h>
#include <linux/fcntl.h>
#include <linux/device_cgroup.h>
#include <linux/fs_struct.h>
#include <linux/posix_acl.h>
#include <linux/hash.h>
#include <linux/bitops.h>
#include <linux/init_task.h>
#include <linux/uaccess.h>

#include "internal.h"
#include "mount.h"

/* [Feb-1997 T. Schoebel-Theuer]
 * Fundamental changes in the pathname lookup mechanisms (namei)
 * were necessary because of omirr.  The reason is that omirr needs
 * to know the _real_ pathname, not the user-supplied one, in case
 * of symlinks (and also when transname replacements occur).
 *
 * The new code replaces the old recursive symlink resolution with
 * an iterative one (in case of non-nested symlink chains).  It does
 * this with calls to <fs>_follow_link().
 * As a side effect, dir_namei(), _namei() and follow_link() are now 
 * replaced with a single function lookup_dentry() that can handle all 
 * the special cases of the former code.
 *
 * With the new dcache, the pathname is stored at each inode, at least as
 * long as the refcount of the inode is positive.  As a side effect, the
 * size of the dcache depends on the inode cache and thus is dynamic.
 *
 * [29-Apr-1998 C. Scott Ananian] Updated above description of symlink
 * resolution to correspond with current state of the code.
 *
 * Note that the symlink resolution is not *completely* iterative.
 * There is still a significant amount of tail- and mid- recursion in
 * the algorithm.  Also, note that <fs>_readlink() is not used in
 * lookup_dentry(): lookup_dentry() on the result of <fs>_readlink()
 * may return different results than <fs>_follow_link().  Many virtual
 * filesystems (including /proc) exhibit this behavior.
 */

/* [24-Feb-97 T. Schoebel-Theuer] Side effects caused by new implementation:
 * New symlink semantics: when open() is called with flags O_CREAT | O_EXCL
 * and the name already exists in form of a symlink, try to create the new
 * name indicated by the symlink. The old code always complained that the
 * name already exists, due to not following the symlink even if its target
 * is nonexistent.  The new semantics affects also mknod() and link() when
 * the name is a symlink pointing to a non-existent name.
 *
 * I don't know which semantics is the right one, since I have no access
 * to standards. But I found by trial that HP-UX 9.0 has the full "new"
 * semantics implemented, while SunOS 4.1.1 and Solaris (SunOS 5.4) have the
 * "old" one. Personally, I think the new semantics is much more logical.
 * Note that "ln old new" where "new" is a symlink pointing to a non-existing
 * file does succeed in both HP-UX and SunOs, but not in Solaris
 * and in the old Linux semantics.
 */

/* [16-Dec-97 Kevin Buhr] For security reasons, we change some symlink
 * semantics.  See the comments in "open_namei" and "do_link" below.
 *
 * [10-Sep-98 Alan Modra] Another symlink change.
 */

/* [Feb-Apr 2000 AV] Complete rewrite. Rules for symlinks:
 *	inside the path - always follow.
 *	in the last component in creation/removal/renaming - never follow.
 *	if LOOKUP_FOLLOW passed - follow.
 *	if the pathname has trailing slashes - follow.
 *	otherwise - don't follow.
 * (applied in that order).
 *
 * [Jun 2000 AV] Inconsistent behaviour of open() in case if flags==O_CREAT
 * restored for 2.4. This is the last surviving part of old 4.2BSD bug.
 * During the 2.4 we need to fix the userland stuff depending on it -
 * hopefully we will be able to get rid of that wart in 2.5. So far only
 * XEmacs seems to be relying on it...
 */
/*
 * [Sep 2001 AV] Single-semaphore locking scheme (kudos to David Holland)
 * implemented.  Let's see if raised priority of ->s_vfs_rename_mutex gives
 * any extra contention...
 */

/* In order to reduce some races, while at the same time doing additional
 * checking and hopefully speeding things up, we copy filenames to the
 * kernel data space before using them..
 *
 * POSIX.1 2.4: an empty pathname is invalid (ENOENT).
 * PATH_MAX includes the nul terminator --RR.
 */

#define EMBEDDED_NAME_MAX	(PATH_MAX - offsetof(struct filename, iname))

//依据用户空间传入的文件名称，构造filename
//empty 用于出参，指出文件名称是否为空
struct filename *
getname_flags(const char __user *filename, int flags, int *empty)
{
	struct filename *result;
	char *kname;
	int len;

	result = audit_reusename(filename);
	if (result)
		return result;

	//申请一个cache
	//注：cache的大小正好为PATH_MAX，含struct filename大小
	//所以才有下文中当发现路径名称大于EMBEDDED_NAME_MAX时，直接申请一个
	//offsetof(struct filename, iname[1]);结构来了事,猛一看，吓我一跳。
	result = __getname();
	if (unlikely(!result))
		return ERR_PTR(-ENOMEM);

	/*
	 * First, try to embed the struct filename inside the names_cache
	 * allocation
	 */
	//指向实际存储位置
	kname = (char *)result->iname;
	result->name = kname;

	//用用户空的filename来填充kname
	len = strncpy_from_user(kname, filename, EMBEDDED_NAME_MAX);
	if (unlikely(len < 0)) {
		__putname(result);
		return ERR_PTR(len);
	}

	/*
	 * Uh-oh. We have a name that's approaching PATH_MAX. Allocate a
	 * separate struct filename so we can dedicate the entire
	 * names_cache allocation for the pathname, and re-do the copy from
	 * userland.
	 */
	if (unlikely(len == EMBEDDED_NAME_MAX)) {
		//如果用户空间提供的文件名称大于EMBEDDED_NAME_MAX时处理
		const size_t size = offsetof(struct filename, iname[1]);
		kname = (char *)result;//使kname直接指向result（这个长度为PATH_MAX）

		/*
		 * size is chosen that way we to guarantee that
		 * result->iname[0] is within the same object and that
		 * kname can't be equal to result->iname, no matter what.
		 */
		result = kzalloc(size, GFP_KERNEL);
		if (unlikely(!result)) {
			__putname(kname);
			return ERR_PTR(-ENOMEM);
		}
		result->name = kname;
		len = strncpy_from_user(kname, filename, PATH_MAX);
		if (unlikely(len < 0)) {
			__putname(kname);
			kfree(result);
			return ERR_PTR(len);
		}
		if (unlikely(len == PATH_MAX)) {
			//这种情况下两边对PATH_MAX理解不一致
			__putname(kname);
			kfree(result);
			return ERR_PTR(-ENAMETOOLONG);
		}
	}

	result->refcnt = 1;
	/* The empty path is special. */
	if (unlikely(!len)) {
		//名称为空时做特别处理（需要flags参与）
		if (empty)
			*empty = 1;
		if (!(flags & LOOKUP_EMPTY)) {
			putname(result);
			return ERR_PTR(-ENOENT);
		}
	}

	result->uptr = filename;
	result->aname = NULL;
	audit_getname(result);
	return result;
}

//通过用户空间传入的文件名称，构造filename结构体
struct filename *
getname(const char __user * filename)
{
	return getname_flags(filename, 0, NULL);
}

//通过kernel空间传入的文件名称，构造filename结构体
struct filename *
getname_kernel(const char * filename)
{
	struct filename *result;
	int len = strlen(filename) + 1;

	//获取一个filename对象
	result = __getname();
	if (unlikely(!result))
		return ERR_PTR(-ENOMEM);

	if (len <= EMBEDDED_NAME_MAX) {
		result->name = (char *)result->iname;
	} else if (len <= PATH_MAX) {
		const size_t size = offsetof(struct filename, iname[1]);
		struct filename *tmp;

		tmp = kmalloc(size, GFP_KERNEL);
		if (unlikely(!tmp)) {
			__putname(result);
			return ERR_PTR(-ENOMEM);
		}
		tmp->name = (char *)result;
		result = tmp;
	} else {
		__putname(result);
		return ERR_PTR(-ENAMETOOLONG);
	}
	//设置文件名称
	memcpy((char *)result->name, filename, len);
	result->uptr = NULL;
	result->aname = NULL;
	result->refcnt = 1;
	audit_getname(result);

	return result;
}

void putname(struct filename *name)
{
	BUG_ON(name->refcnt <= 0);

	if (--name->refcnt > 0)
		return;

	if (name->name != name->iname) {
		__putname(name->name);
		kfree(name);
	} else
		__putname(name);
}

static int check_acl(struct inode *inode, int mask)
{
#ifdef CONFIG_FS_POSIX_ACL
	struct posix_acl *acl;

	if (mask & MAY_NOT_BLOCK) {
		acl = get_cached_acl_rcu(inode, ACL_TYPE_ACCESS);
	        if (!acl)
	                return -EAGAIN;
		/* no ->get_acl() calls in RCU mode... */
		if (is_uncached_acl(acl))
			return -ECHILD;
	        return posix_acl_permission(inode, acl, mask & ~MAY_NOT_BLOCK);
	}

	acl = get_acl(inode, ACL_TYPE_ACCESS);
	if (IS_ERR(acl))
		return PTR_ERR(acl);
	if (acl) {
	        int error = posix_acl_permission(inode, acl, mask);
	        posix_acl_release(acl);
	        return error;
	}
#endif

	return -EAGAIN;
}

/*
 * This does the basic permission checking
 */
static int acl_permission_check(struct inode *inode, int mask)
{
	unsigned int mode = inode->i_mode;

	if (likely(uid_eq(current_fsuid(), inode->i_uid)))
		mode >>= 6;
	else {
		if (IS_POSIXACL(inode) && (mode & S_IRWXG)) {
			int error = check_acl(inode, mask);
			if (error != -EAGAIN)
				return error;
		}

		if (in_group_p(inode->i_gid))
			mode >>= 3;
	}

	/*
	 * If the DACs are ok we don't need any capability check.
	 */
	if ((mask & ~mode & (MAY_READ | MAY_WRITE | MAY_EXEC)) == 0)
		return 0;
	return -EACCES;
}

/**
 * generic_permission -  check for access rights on a Posix-like filesystem
 * @inode:	inode to check access rights for
 * @mask:	right to check for (%MAY_READ, %MAY_WRITE, %MAY_EXEC, ...)
 *
 * Used to check for read/write/execute permissions on a file.
 * We use "fsuid" for this, letting us set arbitrary permissions
 * for filesystem access without changing the "normal" uids which
 * are used for other things.
 *
 * generic_permission is rcu-walk aware. It returns -ECHILD in case an rcu-walk
 * request cannot be satisfied (eg. requires blocking or too much complexity).
 * It would then be called again in ref-walk mode.
 */
int generic_permission(struct inode *inode, int mask)
{
	int ret;

	/*
	 * Do the basic permission checks.
	 */
	ret = acl_permission_check(inode, mask);
	if (ret != -EACCES)
		return ret;

	if (S_ISDIR(inode->i_mode)) {
		/* DACs are overridable for directories */
		if (!(mask & MAY_WRITE))
			if (capable_wrt_inode_uidgid(inode,
						     CAP_DAC_READ_SEARCH))
				return 0;
		if (capable_wrt_inode_uidgid(inode, CAP_DAC_OVERRIDE))
			return 0;
		return -EACCES;
	}

	/*
	 * Searching includes executable on directories, else just read.
	 */
	mask &= MAY_READ | MAY_WRITE | MAY_EXEC;
	if (mask == MAY_READ)
		if (capable_wrt_inode_uidgid(inode, CAP_DAC_READ_SEARCH))
			return 0;
	/*
	 * Read/write DACs are always overridable.
	 * Executable DACs are overridable when there is
	 * at least one exec bit set.
	 */
	if (!(mask & MAY_EXEC) || (inode->i_mode & S_IXUGO))
		if (capable_wrt_inode_uidgid(inode, CAP_DAC_OVERRIDE))
			return 0;

	return -EACCES;
}
EXPORT_SYMBOL(generic_permission);

/*
 * We _really_ want to just do "generic_permission()" without
 * even looking at the inode->i_op values. So we keep a cache
 * flag in inode->i_opflags, that says "this has not special
 * permission function, use the fast case".
 */
static inline int do_inode_permission(struct inode *inode, int mask)
{
	if (unlikely(!(inode->i_opflags & IOP_FASTPERM))) {
		if (likely(inode->i_op->permission))
			return inode->i_op->permission(inode, mask);

		/* This gets set once for the inode lifetime */
		spin_lock(&inode->i_lock);
		inode->i_opflags |= IOP_FASTPERM;
		spin_unlock(&inode->i_lock);
	}
	return generic_permission(inode, mask);
}

/**
 * sb_permission - Check superblock-level permissions
 * @sb: Superblock of inode to check permission on
 * @inode: Inode to check permission on
 * @mask: Right to check for (%MAY_READ, %MAY_WRITE, %MAY_EXEC)
 *
 * Separate out file-system wide checks from inode-specific permission checks.
 */
static int sb_permission(struct super_block *sb, struct inode *inode, int mask)
{
	if (unlikely(mask & MAY_WRITE)) {
		umode_t mode = inode->i_mode;

		/* Nobody gets write access to a read-only fs. */
		if (sb_rdonly(sb) && (S_ISREG(mode) || S_ISDIR(mode) || S_ISLNK(mode)))
			return -EROFS;
	}
	return 0;
}

/**
 * inode_permission - Check for access rights to a given inode
 * @inode: Inode to check permission on
 * @mask: Right to check for (%MAY_READ, %MAY_WRITE, %MAY_EXEC)
 *
 * Check for read/write/execute permissions on an inode.  We use fs[ug]id for
 * this, letting us set arbitrary permissions for filesystem access without
 * changing the "normal" UIDs which are used for other things.
 *
 * When checking for MAY_APPEND, MAY_WRITE must also be set in @mask.
 */
int inode_permission(struct inode *inode, int mask)
{
	int retval;

	retval = sb_permission(inode->i_sb, inode, mask);
	if (retval)
		return retval;

	if (unlikely(mask & MAY_WRITE)) {
		/*
		 * Nobody gets write access to an immutable file.
		 */
		if (IS_IMMUTABLE(inode))
			return -EPERM;

		/*
		 * Updating mtime will likely cause i_uid and i_gid to be
		 * written back improperly if their true value is unknown
		 * to the vfs.
		 */
		if (HAS_UNMAPPED_ID(inode))
			return -EACCES;
	}

	retval = do_inode_permission(inode, mask);
	if (retval)
		return retval;

	retval = devcgroup_inode_permission(inode, mask);
	if (retval)
		return retval;

	return security_inode_permission(inode, mask);
}
EXPORT_SYMBOL(inode_permission);

/**
 * path_get - get a reference to a path
 * @path: path to get the reference to
 *
 * Given a path increment the reference count to the dentry and the vfsmount.
 */
void path_get(const struct path *path)
{
	mntget(path->mnt);
	dget(path->dentry);
}
EXPORT_SYMBOL(path_get);

/**
 * path_put - put a reference to a path
 * @path: path to put the reference to
 *
 * Given a path decrement the reference count to the dentry and the vfsmount.
 */
void path_put(const struct path *path)
{
	dput(path->dentry);
	mntput(path->mnt);
}
EXPORT_SYMBOL(path_put);

#define EMBEDDED_LEVELS 2
struct nameidata {
	struct path	path;
	struct qstr	last;//记录分析位置（为了避免在路径分析过程中传递分析点文件名称指针及长度）
	struct path	root;//记录根路径（１。为了避免'..'方式穿透根目录)
	struct inode	*inode; /* path.dentry.d_inode */
	unsigned int	flags;
	unsigned	seq, m_seq;
	int		last_type;
	unsigned	depth;
	int		total_link_count;
	struct saved {
		struct path link;
		struct delayed_call done;
		const char *name;
		unsigned seq;
	} *stack, internal[EMBEDDED_LEVELS];
	struct filename	*name;
	struct nameidata *saved;
	struct inode	*link_inode;
	unsigned	root_seq;
	int		dfd;
} __randomize_layout;

static void set_nameidata(struct nameidata *p, int dfd, struct filename *name)
{
	struct nameidata *old = current->nameidata;
	p->stack = p->internal;
	p->dfd = dfd;
	p->name = name;
	p->total_link_count = old ? old->total_link_count : 0;
	p->saved = old;
	current->nameidata = p;
}

static void restore_nameidata(void)
{
	struct nameidata *now = current->nameidata, *old = now->saved;

	current->nameidata = old;
	if (old)
		old->total_link_count = now->total_link_count;
	if (now->stack != now->internal)
		kfree(now->stack);
}

static int __nd_alloc_stack(struct nameidata *nd)
{
	struct saved *p;

	if (nd->flags & LOOKUP_RCU) {
		p= kmalloc_array(MAXSYMLINKS, sizeof(struct saved),
				  GFP_ATOMIC);
		if (unlikely(!p))
			return -ECHILD;
	} else {
		p= kmalloc_array(MAXSYMLINKS, sizeof(struct saved),
				  GFP_KERNEL);
		if (unlikely(!p))
			return -ENOMEM;
	}
	memcpy(p, nd->internal, sizeof(nd->internal));
	nd->stack = p;
	return 0;
}

/**
 * path_connected - Verify that a path->dentry is below path->mnt.mnt_root
 * @path: nameidate to verify
 *
 * Rename can sometimes move a file or directory outside of a bind
 * mount, path_connected allows those cases to be detected.
 */
static bool path_connected(const struct path *path)
{
	struct vfsmount *mnt = path->mnt;
	struct super_block *sb = mnt->mnt_sb;

	/* Bind mounts and multi-root filesystems can have disconnected paths */
	if (!(sb->s_iflags & SB_I_MULTIROOT) && (mnt->mnt_root == sb->s_root))
		return true;

	return is_subdir(path->dentry, mnt->mnt_root);
}

static inline int nd_alloc_stack(struct nameidata *nd)
{
	if (likely(nd->depth != EMBEDDED_LEVELS))
		return 0;
	if (likely(nd->stack != nd->internal))
		return 0;
	return __nd_alloc_stack(nd);
}

static void drop_links(struct nameidata *nd)
{
	int i = nd->depth;
	while (i--) {
		struct saved *last = nd->stack + i;
		do_delayed_call(&last->done);
		clear_delayed_call(&last->done);
	}
}

static void terminate_walk(struct nameidata *nd)
{
	drop_links(nd);
	if (!(nd->flags & LOOKUP_RCU)) {
		int i;
		path_put(&nd->path);
		for (i = 0; i < nd->depth; i++)
			path_put(&nd->stack[i].link);
		if (nd->flags & LOOKUP_ROOT_GRABBED) {
			path_put(&nd->root);
			nd->flags &= ~LOOKUP_ROOT_GRABBED;
		}
	} else {
		nd->flags &= ~LOOKUP_RCU;
		rcu_read_unlock();
	}
	nd->depth = 0;
}

/* path_put is needed afterwards regardless of success or failure */
static bool legitimize_path(struct nameidata *nd,
			    struct path *path, unsigned seq)
{
	int res = __legitimize_mnt(path->mnt, nd->m_seq);
	if (unlikely(res)) {
		if (res > 0)
			path->mnt = NULL;
		path->dentry = NULL;
		return false;
	}
	if (unlikely(!lockref_get_not_dead(&path->dentry->d_lockref))) {
		path->dentry = NULL;
		return false;
	}
	return !read_seqcount_retry(&path->dentry->d_seq, seq);
}

static bool legitimize_links(struct nameidata *nd)
{
	int i;
	for (i = 0; i < nd->depth; i++) {
		struct saved *last = nd->stack + i;
		if (unlikely(!legitimize_path(nd, &last->link, last->seq))) {
			drop_links(nd);
			nd->depth = i + 1;
			return false;
		}
	}
	return true;
}

static bool legitimize_root(struct nameidata *nd)
{
	if (!nd->root.mnt || (nd->flags & LOOKUP_ROOT))
		return true;
	nd->flags |= LOOKUP_ROOT_GRABBED;
	return legitimize_path(nd, &nd->root, nd->root_seq);
}

/*
 * Path walking has 2 modes, rcu-walk and ref-walk (see
 * Documentation/filesystems/path-lookup.txt).  In situations when we can't
 * continue in RCU mode, we attempt to drop out of rcu-walk mode and grab
 * normal reference counts on dentries and vfsmounts to transition to ref-walk
 * mode.  Refcounts are grabbed at the last known good point before rcu-walk
 * got stuck, so ref-walk may continue from there. If this is not successful
 * (eg. a seqcount has changed), then failure is returned and it's up to caller
 * to restart the path walk from the beginning in ref-walk mode.
 */

/**
 * unlazy_walk - try to switch to ref-walk mode.
 * @nd: nameidata pathwalk data
 * Returns: 0 on success, -ECHILD on failure
 *
 * unlazy_walk attempts to legitimize the current nd->path and nd->root
 * for ref-walk mode.
 * Must be called from rcu-walk context.
 * Nothing should touch nameidata between unlazy_walk() failure and
 * terminate_walk().
 */
static int unlazy_walk(struct nameidata *nd)
{
	struct dentry *parent = nd->path.dentry;

	BUG_ON(!(nd->flags & LOOKUP_RCU));

	nd->flags &= ~LOOKUP_RCU;
	if (unlikely(!legitimize_links(nd)))
		goto out1;
	if (unlikely(!legitimize_path(nd, &nd->path, nd->seq)))
		goto out;
	if (unlikely(!legitimize_root(nd)))
		goto out;
	rcu_read_unlock();
	BUG_ON(nd->inode != parent->d_inode);
	return 0;

out1:
	nd->path.mnt = NULL;
	nd->path.dentry = NULL;
out:
	rcu_read_unlock();
	return -ECHILD;
}

/**
 * unlazy_child - try to switch to ref-walk mode.
 * @nd: nameidata pathwalk data
 * @dentry: child of nd->path.dentry
 * @seq: seq number to check dentry against
 * Returns: 0 on success, -ECHILD on failure
 *
 * unlazy_child attempts to legitimize the current nd->path, nd->root and dentry
 * for ref-walk mode.  @dentry must be a path found by a do_lookup call on
 * @nd.  Must be called from rcu-walk context.
 * Nothing should touch nameidata between unlazy_child() failure and
 * terminate_walk().
 */
static int unlazy_child(struct nameidata *nd, struct dentry *dentry, unsigned seq)
{
	BUG_ON(!(nd->flags & LOOKUP_RCU));

	nd->flags &= ~LOOKUP_RCU;
	if (unlikely(!legitimize_links(nd)))
		goto out2;
	if (unlikely(!legitimize_mnt(nd->path.mnt, nd->m_seq)))
		goto out2;
	if (unlikely(!lockref_get_not_dead(&nd->path.dentry->d_lockref)))
		goto out1;

	/*
	 * We need to move both the parent and the dentry from the RCU domain
	 * to be properly refcounted. And the sequence number in the dentry
	 * validates *both* dentry counters, since we checked the sequence
	 * number of the parent after we got the child sequence number. So we
	 * know the parent must still be valid if the child sequence number is
	 */
	if (unlikely(!lockref_get_not_dead(&dentry->d_lockref)))
		goto out;
	if (unlikely(read_seqcount_retry(&dentry->d_seq, seq)))
		goto out_dput;
	/*
	 * Sequence counts matched. Now make sure that the root is
	 * still valid and get it if required.
	 */
	if (unlikely(!legitimize_root(nd)))
		goto out_dput;
	rcu_read_unlock();
	return 0;

out2:
	nd->path.mnt = NULL;
out1:
	nd->path.dentry = NULL;
out:
	rcu_read_unlock();
	return -ECHILD;
out_dput:
	rcu_read_unlock();
	dput(dentry);
	return -ECHILD;
}

static inline int d_revalidate(struct dentry *dentry, unsigned int flags)
{
	if (unlikely(dentry->d_flags & DCACHE_OP_REVALIDATE))
		return dentry->d_op->d_revalidate(dentry, flags);
	else
		return 1;
}

/**
 * complete_walk - successful completion of path walk
 * @nd:  pointer nameidata
 *
 * If we had been in RCU mode, drop out of it and legitimize nd->path.
 * Revalidate the final result, unless we'd already done that during
 * the path walk or the filesystem doesn't ask for it.  Return 0 on
 * success, -error on failure.  In case of failure caller does not
 * need to drop nd->path.
 */
static int complete_walk(struct nameidata *nd)
{
	struct dentry *dentry = nd->path.dentry;
	int status;

	if (nd->flags & LOOKUP_RCU) {
		if (!(nd->flags & LOOKUP_ROOT))
			nd->root.mnt = NULL;
		if (unlikely(unlazy_walk(nd)))
			return -ECHILD;
	}

	if (likely(!(nd->flags & LOOKUP_JUMPED)))
		return 0;

	if (likely(!(dentry->d_flags & DCACHE_OP_WEAK_REVALIDATE)))
		return 0;

	status = dentry->d_op->d_weak_revalidate(dentry, nd->flags);
	if (status > 0)
		return 0;

	if (!status)
		status = -ESTALE;

	return status;
}

static void set_root(struct nameidata *nd)
{
	struct fs_struct *fs = current->fs;

	if (nd->flags & LOOKUP_RCU) {
		unsigned seq;

		do {
			seq = read_seqcount_begin(&fs->seq);
			nd->root = fs->root;
			nd->root_seq = __read_seqcount_begin(&nd->root.dentry->d_seq);
		} while (read_seqcount_retry(&fs->seq, seq));
	} else {
		get_fs_root(fs, &nd->root);
		nd->flags |= LOOKUP_ROOT_GRABBED;
	}
}

static void path_put_conditional(struct path *path, struct nameidata *nd)
{
	dput(path->dentry);
	if (path->mnt != nd->path.mnt)
		mntput(path->mnt);
}

static inline void path_to_nameidata(const struct path *path,
					struct nameidata *nd)
{
	if (!(nd->flags & LOOKUP_RCU)) {
		dput(nd->path.dentry);
		if (nd->path.mnt != path->mnt)
			mntput(nd->path.mnt);
	}
	nd->path.mnt = path->mnt;
	nd->path.dentry = path->dentry;
}

static int nd_jump_root(struct nameidata *nd)
{
	if (nd->flags & LOOKUP_RCU) {
		struct dentry *d;
		nd->path = nd->root;
		d = nd->path.dentry;
		nd->inode = d->d_inode;
		nd->seq = nd->root_seq;
		if (unlikely(read_seqcount_retry(&d->d_seq, nd->seq)))
			return -ECHILD;
	} else {
		path_put(&nd->path);
		nd->path = nd->root;
		path_get(&nd->path);
		nd->inode = nd->path.dentry->d_inode;
	}
	nd->flags |= LOOKUP_JUMPED;
	return 0;
}

/*
 * Helper to directly jump to a known parsed path from ->get_link,
 * caller must have taken a reference to path beforehand.
 */
void nd_jump_link(struct path *path)
{
	struct nameidata *nd = current->nameidata;
	path_put(&nd->path);

	nd->path = *path;
	nd->inode = nd->path.dentry->d_inode;
	nd->flags |= LOOKUP_JUMPED;
}

static inline void put_link(struct nameidata *nd)
{
	struct saved *last = nd->stack + --nd->depth;
	do_delayed_call(&last->done);
	if (!(nd->flags & LOOKUP_RCU))
		path_put(&last->link);
}

int sysctl_protected_symlinks __read_mostly = 0;
int sysctl_protected_hardlinks __read_mostly = 0;
int sysctl_protected_fifos __read_mostly;
int sysctl_protected_regular __read_mostly;

/**
 * may_follow_link - Check symlink following for unsafe situations
 * @nd: nameidata pathwalk data
 *
 * In the case of the sysctl_protected_symlinks sysctl being enabled,
 * CAP_DAC_OVERRIDE needs to be specifically ignored if the symlink is
 * in a sticky world-writable directory. This is to protect privileged
 * processes from failing races against path names that may change out
 * from under them by way of other users creating malicious symlinks.
 * It will permit symlinks to be followed only when outside a sticky
 * world-writable directory, or when the uid of the symlink and follower
 * match, or when the directory owner matches the symlink's owner.
 *
 * Returns 0 if following the symlink is allowed, -ve on error.
 */
static inline int may_follow_link(struct nameidata *nd)
{
	const struct inode *inode;
	const struct inode *parent;
	kuid_t puid;

	if (!sysctl_protected_symlinks)
		return 0;

	/* Allowed if owner and follower match. */
	inode = nd->link_inode;
	if (uid_eq(current_cred()->fsuid, inode->i_uid))
		return 0;

	/* Allowed if parent directory not sticky and world-writable. */
	parent = nd->inode;
	if ((parent->i_mode & (S_ISVTX|S_IWOTH)) != (S_ISVTX|S_IWOTH))
		return 0;

	/* Allowed if parent directory and link owner match. */
	puid = parent->i_uid;
	if (uid_valid(puid) && uid_eq(puid, inode->i_uid))
		return 0;

	if (nd->flags & LOOKUP_RCU)
		return -ECHILD;

	audit_inode(nd->name, nd->stack[0].link.dentry, 0);
	audit_log_path_denied(AUDIT_ANOM_LINK, "follow_link");
	return -EACCES;
}

/**
 * safe_hardlink_source - Check for safe hardlink conditions
 * @inode: the source inode to hardlink from
 *
 * Return false if at least one of the following conditions:
 *    - inode is not a regular file
 *    - inode is setuid
 *    - inode is setgid and group-exec
 *    - access failure for read and write
 *
 * Otherwise returns true.
 */
static bool safe_hardlink_source(struct inode *inode)
{
	umode_t mode = inode->i_mode;

	/* Special files should not get pinned to the filesystem. */
	if (!S_ISREG(mode))
		return false;

	/* Setuid files should not get pinned to the filesystem. */
	if (mode & S_ISUID)
		return false;

	/* Executable setgid files should not get pinned to the filesystem. */
	if ((mode & (S_ISGID | S_IXGRP)) == (S_ISGID | S_IXGRP))
		return false;

	/* Hardlinking to unreadable or unwritable sources is dangerous. */
	if (inode_permission(inode, MAY_READ | MAY_WRITE))
		return false;

	return true;
}

/**
 * may_linkat - Check permissions for creating a hardlink
 * @link: the source to hardlink from
 *
 * Block hardlink when all of:
 *  - sysctl_protected_hardlinks enabled
 *  - fsuid does not match inode
 *  - hardlink source is unsafe (see safe_hardlink_source() above)
 *  - not CAP_FOWNER in a namespace with the inode owner uid mapped
 *
 * Returns 0 if successful, -ve on error.
 */
static int may_linkat(struct path *link)
{
	struct inode *inode = link->dentry->d_inode;

	/* Inode writeback is not safe when the uid or gid are invalid. */
	if (!uid_valid(inode->i_uid) || !gid_valid(inode->i_gid))
		return -EOVERFLOW;

	if (!sysctl_protected_hardlinks)
		return 0;

	/* Source inode owner (or CAP_FOWNER) can hardlink all they like,
	 * otherwise, it must be a safe source.
	 */
	if (safe_hardlink_source(inode) || inode_owner_or_capable(inode))
		return 0;

	audit_log_path_denied(AUDIT_ANOM_LINK, "linkat");
	return -EPERM;
}

/**
 * may_create_in_sticky - Check whether an O_CREAT open in a sticky directory
 *			  should be allowed, or not, on files that already
 *			  exist.
 * @dir_mode: mode bits of directory
 * @dir_uid: owner of directory
 * @inode: the inode of the file to open
 *
 * Block an O_CREAT open of a FIFO (or a regular file) when:
 *   - sysctl_protected_fifos (or sysctl_protected_regular) is enabled
 *   - the file already exists
 *   - we are in a sticky directory
 *   - we don't own the file
 *   - the owner of the directory doesn't own the file
 *   - the directory is world writable
 * If the sysctl_protected_fifos (or sysctl_protected_regular) is set to 2
 * the directory doesn't have to be world writable: being group writable will
 * be enough.
 *
 * Returns 0 if the open is allowed, -ve on error.
 */
static int may_create_in_sticky(umode_t dir_mode, kuid_t dir_uid,
				struct inode * const inode)
{
	if ((!sysctl_protected_fifos && S_ISFIFO(inode->i_mode)) ||
	    (!sysctl_protected_regular && S_ISREG(inode->i_mode)) ||
	    likely(!(dir_mode & S_ISVTX)) ||
	    uid_eq(inode->i_uid, dir_uid) ||
	    uid_eq(current_fsuid(), inode->i_uid))
		return 0;

	if (likely(dir_mode & 0002) ||
	    (dir_mode & 0020 &&
	     ((sysctl_protected_fifos >= 2 && S_ISFIFO(inode->i_mode)) ||
	      (sysctl_protected_regular >= 2 && S_ISREG(inode->i_mode))))) {
		const char *operation = S_ISFIFO(inode->i_mode) ?
					"sticky_create_fifo" :
					"sticky_create_regular";
		audit_log_path_denied(AUDIT_ANOM_CREAT, operation);
		return -EACCES;
	}
	return 0;
}

static __always_inline
const char *get_link(struct nameidata *nd)
{
	struct saved *last = nd->stack + nd->depth - 1;
	struct dentry *dentry = last->link.dentry;
	struct inode *inode = nd->link_inode;
	int error;
	const char *res;

	if (!(nd->flags & LOOKUP_RCU)) {
		touch_atime(&last->link);
		cond_resched();
	} else if (atime_needs_update(&last->link, inode)) {
		if (unlikely(unlazy_walk(nd)))
			return ERR_PTR(-ECHILD);
		touch_atime(&last->link);
	}

	error = security_inode_follow_link(dentry, inode,
					   nd->flags & LOOKUP_RCU);
	if (unlikely(error))
		return ERR_PTR(error);

	nd->last_type = LAST_BIND;
	res = READ_ONCE(inode->i_link);
	if (!res) {
		const char * (*get)(struct dentry *, struct inode *,
				struct delayed_call *);
		get = inode->i_op->get_link;
		if (nd->flags & LOOKUP_RCU) {
			res = get(NULL, inode, &last->done);
			if (res == ERR_PTR(-ECHILD)) {
				if (unlikely(unlazy_walk(nd)))
					return ERR_PTR(-ECHILD);
				res = get(dentry, inode, &last->done);
			}
		} else {
			res = get(dentry, inode, &last->done);
		}
		if (IS_ERR_OR_NULL(res))
			return res;
	}
	if (*res == '/') {
		if (!nd->root.mnt)
			set_root(nd);
		if (unlikely(nd_jump_root(nd)))
			return ERR_PTR(-ECHILD);
		while (unlikely(*++res == '/'))
			;
	}
	if (!*res)
		res = NULL;
	return res;
}

/*
 * follow_up - Find the mountpoint of path's vfsmount
 *
 * Given a path, find the mountpoint of its source file system.
 * Replace @path with the path of the mountpoint in the parent mount.
 * Up is towards /.
 *
 * Return 1 if we went up a level and 0 if we were already at the
 * root.
 */
int follow_up(struct path *path)
{
	struct mount *mnt = real_mount(path->mnt);
	struct mount *parent;
	struct dentry *mountpoint;

	read_seqlock_excl(&mount_lock);
	parent = mnt->mnt_parent;
	if (parent == mnt) {
		read_sequnlock_excl(&mount_lock);
		return 0;
	}
	mntget(&parent->mnt);
	mountpoint = dget(mnt->mnt_mountpoint);
	read_sequnlock_excl(&mount_lock);
	dput(path->dentry);
	path->dentry = mountpoint;
	mntput(path->mnt);
	path->mnt = &parent->mnt;
	return 1;
}
EXPORT_SYMBOL(follow_up);

/*
 * Perform an automount
 * - return -EISDIR to tell follow_managed() to stop and return the path we
 *   were called with.
 */
static int follow_automount(struct path *path, struct nameidata *nd,
			    bool *need_mntput)
{
	struct vfsmount *mnt;
	int err;

	if (!path->dentry->d_op || !path->dentry->d_op->d_automount)
		return -EREMOTE;

	/* We don't want to mount if someone's just doing a stat -
	 * unless they're stat'ing a directory and appended a '/' to
	 * the name.
	 *
	 * We do, however, want to mount if someone wants to open or
	 * create a file of any type under the mountpoint, wants to
	 * traverse through the mountpoint or wants to open the
	 * mounted directory.  Also, autofs may mark negative dentries
	 * as being automount points.  These will need the attentions
	 * of the daemon to instantiate them before they can be used.
	 */
	if (!(nd->flags & (LOOKUP_PARENT | LOOKUP_DIRECTORY |
			   LOOKUP_OPEN | LOOKUP_CREATE | LOOKUP_AUTOMOUNT)) &&
	    path->dentry->d_inode)
		return -EISDIR;

	nd->total_link_count++;
	if (nd->total_link_count >= 40)
		return -ELOOP;

	mnt = path->dentry->d_op->d_automount(path);
	if (IS_ERR(mnt)) {
		/*
		 * The filesystem is allowed to return -EISDIR here to indicate
		 * it doesn't want to automount.  For instance, autofs would do
		 * this so that its userspace daemon can mount on this dentry.
		 *
		 * However, we can only permit this if it's a terminal point in
		 * the path being looked up; if it wasn't then the remainder of
		 * the path is inaccessible and we should say so.
		 */
		if (PTR_ERR(mnt) == -EISDIR && (nd->flags & LOOKUP_PARENT))
			return -EREMOTE;
		return PTR_ERR(mnt);
	}

	if (!mnt) /* mount collision */
		return 0;

	if (!*need_mntput) {
		/* lock_mount() may release path->mnt on error */
		mntget(path->mnt);
		*need_mntput = true;
	}
	err = finish_automount(mnt, path);

	switch (err) {
	case -EBUSY:
		/* Someone else made a mount here whilst we were busy */
		return 0;
	case 0:
		path_put(path);
		path->mnt = mnt;
		path->dentry = dget(mnt->mnt_root);
		return 0;
	default:
		return err;
	}

}

/*
 * Handle a dentry that is managed in some way.
 * - Flagged for transit management (autofs)
 * - Flagged as mountpoint
 * - Flagged as automount point
 *
 * This may only be called in refwalk mode.
 * On success path->dentry is known positive.
 *
 * Serialization is taken care of in namespace.c
 */
static int follow_managed(struct path *path, struct nameidata *nd)
{
	struct vfsmount *mnt = path->mnt; /* held by caller, must be left alone */
	unsigned flags;
	bool need_mntput = false;
	int ret = 0;

	/* Given that we're not holding a lock here, we retain the value in a
	 * local variable for each dentry as we look at it so that we don't see
	 * the components of that value change under us */
	while (flags = smp_load_acquire(&path->dentry->d_flags),
	       unlikely(flags & DCACHE_MANAGED_DENTRY)) {
		/* Allow the filesystem to manage the transit without i_mutex
		 * being held. */
		if (flags & DCACHE_MANAGE_TRANSIT) {
			BUG_ON(!path->dentry->d_op);
			BUG_ON(!path->dentry->d_op->d_manage);
			ret = path->dentry->d_op->d_manage(path, false);
			flags = smp_load_acquire(&path->dentry->d_flags);
			if (ret < 0)
				break;
		}

		/* Transit to a mounted filesystem. */
		if (flags & DCACHE_MOUNTED) {
			struct vfsmount *mounted = lookup_mnt(path);
			if (mounted) {
				dput(path->dentry);
				if (need_mntput)
					mntput(path->mnt);
				path->mnt = mounted;
				path->dentry = dget(mounted->mnt_root);
				need_mntput = true;
				continue;
			}

			/* Something is mounted on this dentry in another
			 * namespace and/or whatever was mounted there in this
			 * namespace got unmounted before lookup_mnt() could
			 * get it */
		}

		/* Handle an automount point */
		if (flags & DCACHE_NEED_AUTOMOUNT) {
			ret = follow_automount(path, nd, &need_mntput);
			if (ret < 0)
				break;
			continue;
		}

		/* We didn't change the current path point */
		break;
	}

	if (need_mntput && path->mnt == mnt)
		mntput(path->mnt);
	if (need_mntput)
		nd->flags |= LOOKUP_JUMPED;
	if (ret == -EISDIR || !ret)
		ret = 1;
	if (ret > 0 && unlikely(d_flags_negative(flags)))
		ret = -ENOENT;
	if (unlikely(ret < 0))
		path_put_conditional(path, nd);
	return ret;
}

int follow_down_one(struct path *path)
{
	struct vfsmount *mounted;

	mounted = lookup_mnt(path);
	if (mounted) {
		dput(path->dentry);
		mntput(path->mnt);
		path->mnt = mounted;
		path->dentry = dget(mounted->mnt_root);
		return 1;
	}
	return 0;
}
EXPORT_SYMBOL(follow_down_one);

static inline int managed_dentry_rcu(const struct path *path)
{
	return (path->dentry->d_flags & DCACHE_MANAGE_TRANSIT) ?
		path->dentry->d_op->d_manage(path, true) : 0;
}

/*
 * Try to skip to top of mountpoint pile in rcuwalk mode.  Fail if
 * we meet a managed dentry that would need blocking.
 */
static bool __follow_mount_rcu(struct nameidata *nd, struct path *path,
			       struct inode **inode, unsigned *seqp)
{
	for (;;) {
		struct mount *mounted;
		/*
		 * Don't forget we might have a non-mountpoint managed dentry
		 * that wants to block transit.
		 */
		switch (managed_dentry_rcu(path)) {
		case -ECHILD:
		default:
			return false;
		case -EISDIR:
			return true;
		case 0:
			break;
		}

		if (!d_mountpoint(path->dentry))
			return !(path->dentry->d_flags & DCACHE_NEED_AUTOMOUNT);

		mounted = __lookup_mnt(path->mnt, path->dentry);
		if (!mounted)
			break;
		path->mnt = &mounted->mnt;
		path->dentry = mounted->mnt.mnt_root;
		nd->flags |= LOOKUP_JUMPED;
		*seqp = read_seqcount_begin(&path->dentry->d_seq);
		/*
		 * Update the inode too. We don't need to re-check the
		 * dentry sequence number here after this d_inode read,
		 * because a mount-point is always pinned.
		 */
		*inode = path->dentry->d_inode;
	}
	return !read_seqretry(&mount_lock, nd->m_seq) &&
		!(path->dentry->d_flags & DCACHE_NEED_AUTOMOUNT);
}

static int follow_dotdot_rcu(struct nameidata *nd)
{
	struct inode *inode = nd->inode;

	while (1) {
		if (path_equal(&nd->path, &nd->root))
			break;
		if (nd->path.dentry != nd->path.mnt->mnt_root) {
			struct dentry *old = nd->path.dentry;
			struct dentry *parent = old->d_parent;
			unsigned seq;

			inode = parent->d_inode;
			seq = read_seqcount_begin(&parent->d_seq);
			if (unlikely(read_seqcount_retry(&old->d_seq, nd->seq)))
				return -ECHILD;
			nd->path.dentry = parent;
			nd->seq = seq;
			if (unlikely(!path_connected(&nd->path)))
				return -ENOENT;
			break;
		} else {
			struct mount *mnt = real_mount(nd->path.mnt);
			struct mount *mparent = mnt->mnt_parent;
			struct dentry *mountpoint = mnt->mnt_mountpoint;
			struct inode *inode2 = mountpoint->d_inode;
			unsigned seq = read_seqcount_begin(&mountpoint->d_seq);
			if (unlikely(read_seqretry(&mount_lock, nd->m_seq)))
				return -ECHILD;
			if (&mparent->mnt == nd->path.mnt)
				break;
			/* we know that mountpoint was pinned */
			nd->path.dentry = mountpoint;
			nd->path.mnt = &mparent->mnt;
			inode = inode2;
			nd->seq = seq;
		}
	}
	while (unlikely(d_mountpoint(nd->path.dentry))) {
		struct mount *mounted;
		mounted = __lookup_mnt(nd->path.mnt, nd->path.dentry);
		if (unlikely(read_seqretry(&mount_lock, nd->m_seq)))
			return -ECHILD;
		if (!mounted)
			break;
		nd->path.mnt = &mounted->mnt;
		nd->path.dentry = mounted->mnt.mnt_root;
		inode = nd->path.dentry->d_inode;
		nd->seq = read_seqcount_begin(&nd->path.dentry->d_seq);
	}
	nd->inode = inode;
	return 0;
}

/*
 * Follow down to the covering mount currently visible to userspace.  At each
 * point, the filesystem owning that dentry may be queried as to whether the
 * caller is permitted to proceed or not.
 */
int follow_down(struct path *path)
{
	unsigned managed;
	int ret;

	while (managed = READ_ONCE(path->dentry->d_flags),
	       unlikely(managed & DCACHE_MANAGED_DENTRY)) {
		/* Allow the filesystem to manage the transit without i_mutex
		 * being held.
		 *
		 * We indicate to the filesystem if someone is trying to mount
		 * something here.  This gives autofs the chance to deny anyone
		 * other than its daemon the right to mount on its
		 * superstructure.
		 *
		 * The filesystem may sleep at this point.
		 */
		if (managed & DCACHE_MANAGE_TRANSIT) {
			BUG_ON(!path->dentry->d_op);
			BUG_ON(!path->dentry->d_op->d_manage);
			ret = path->dentry->d_op->d_manage(path, false);
			if (ret < 0)
				return ret == -EISDIR ? 0 : ret;
		}

		/* Transit to a mounted filesystem. */
		if (managed & DCACHE_MOUNTED) {
			struct vfsmount *mounted = lookup_mnt(path);
			if (!mounted)
				break;
			dput(path->dentry);
			mntput(path->mnt);
			path->mnt = mounted;
			path->dentry = dget(mounted->mnt_root);
			continue;
		}

		/* Don't handle automount points here */
		break;
	}
	return 0;
}
EXPORT_SYMBOL(follow_down);

/*
 * Skip to top of mountpoint pile in refwalk mode for follow_dotdot()
 */
static void follow_mount(struct path *path)
{
	while (d_mountpoint(path->dentry)) {
		struct vfsmount *mounted = lookup_mnt(path);
		if (!mounted)
			break;
		dput(path->dentry);
		mntput(path->mnt);
		path->mnt = mounted;
		path->dentry = dget(mounted->mnt_root);
	}
}

//取path的父目录路径
static int path_parent_directory(struct path *path)
{
	struct dentry *old = path->dentry;
	/* rare case of legitimate dget_parent()... */
	path->dentry = dget_parent(path->dentry);//取path目录的父目录
	dput(old);
	if (unlikely(!path_connected(path)))
		return -ENOENT;
	return 0;
}

static int follow_dotdot(struct nameidata *nd)
{
	while(1) {
		if (path_equal(&nd->path, &nd->root))
			break;//当前已到达根目录，不能再向上退了
		if (nd->path.dentry != nd->path.mnt->mnt_root) {
			//更新到父路径
			int ret = path_parent_directory(&nd->path);
			if (ret)
				return ret;
			break;
		}
		if (!follow_up(&nd->path))
			break;
	}
	follow_mount(&nd->path);
	nd->inode = nd->path.dentry->d_inode;//更新inode(路径已上退，inode上退）
	return 0;
}

/*
 * This looks up the name in dcache and possibly revalidates the found dentry.
 * NULL is returned if the dentry does not exist in the cache.
 */
static struct dentry *lookup_dcache(const struct qstr *name,
				    struct dentry *dir,
				    unsigned int flags)
{
	struct dentry *dentry = d_lookup(dir, name);
	if (dentry) {
		int error = d_revalidate(dentry, flags);
		if (unlikely(error <= 0)) {
			if (!error)
				d_invalidate(dentry);
			dput(dentry);
			return ERR_PTR(error);
		}
	}
	return dentry;
}

/*
 * Parent directory has inode locked exclusive.  This is one
 * and only case when ->lookup() gets called on non in-lookup
 * dentries - as the matter of fact, this only gets called
 * when directory is guaranteed to have no in-lookup children
 * at all.
 */
static struct dentry *__lookup_hash(const struct qstr *name,
		struct dentry *base, unsigned int flags)
{
	struct dentry *dentry = lookup_dcache(name, base, flags);
	struct dentry *old;
	struct inode *dir = base->d_inode;

	if (dentry)
		return dentry;

	/* Don't create child dentry for a dead directory. */
	if (unlikely(IS_DEADDIR(dir)))
		return ERR_PTR(-ENOENT);

	dentry = d_alloc(base, name);
	if (unlikely(!dentry))
		return ERR_PTR(-ENOMEM);

	old = dir->i_op->lookup(dir, dentry, flags);
	if (unlikely(old)) {
		dput(dentry);
		dentry = old;
	}
	return dentry;
}

static int lookup_fast(struct nameidata *nd,
		       struct path *path, struct inode **inode,
		       unsigned *seqp)
{
	struct vfsmount *mnt = nd->path.mnt;
	//dentry指出当前nd分析路径对应的dentry,parent指出分析位置的上一层dentry
	struct dentry *dentry, *parent = nd->path.dentry;
	int status = 1;
	int err;

	/*
	 * Rename seqlock is not required here because in the off chance
	 * of a false negative due to a concurrent rename, the caller is
	 * going to fall back to non-racy lookup.
	 */
	if (nd->flags & LOOKUP_RCU) {
		unsigned seq;
		bool negative;
		dentry = __d_lookup_rcu(parent, &nd->last, &seq);
		if (unlikely(!dentry)) {
			if (unlazy_walk(nd))
				return -ECHILD;
			return 0;
		}

		/*
		 * This sequence count validates that the inode matches
		 * the dentry name information from lookup.
		 */
		*inode = d_backing_inode(dentry);
		negative = d_is_negative(dentry);
		if (unlikely(read_seqcount_retry(&dentry->d_seq, seq)))
			return -ECHILD;

		/*
		 * This sequence count validates that the parent had no
		 * changes while we did the lookup of the dentry above.
		 *
		 * The memory barrier in read_seqcount_begin of child is
		 *  enough, we can use __read_seqcount_retry here.
		 */
		if (unlikely(__read_seqcount_retry(&parent->d_seq, nd->seq)))
			return -ECHILD;

		*seqp = seq;
		status = d_revalidate(dentry, nd->flags);
		if (likely(status > 0)) {
			/*
			 * Note: do negative dentry check after revalidation in
			 * case that drops it.
			 */
			if (unlikely(negative))
				return -ENOENT;
			path->mnt = mnt;
			path->dentry = dentry;
			if (likely(__follow_mount_rcu(nd, path, inode, seqp)))
				return 1;
		}
		if (unlazy_child(nd, dentry, seq))
			return -ECHILD;
		if (unlikely(status == -ECHILD))
			/* we'd been told to redo it in non-rcu mode */
			status = d_revalidate(dentry, nd->flags);
	} else {
		//在parent中查找当前分析的文件或目录对应的dentry
		dentry = __d_lookup(parent, &nd->last);
		if (unlikely(!dentry))
			//没有查找到，返回0
			return 0;
		status = d_revalidate(dentry, nd->flags);
	}
	if (unlikely(status <= 0)) {
		if (!status)
			d_invalidate(dentry);
		dput(dentry);
		return status;
	}

	//找到对应的dentry,设置path对应的dentry,mnt,inode
	path->mnt = mnt;
	path->dentry = dentry;
	err = follow_managed(path, nd);
	if (likely(err > 0))
		*inode = d_backing_inode(path->dentry);
	return err;
}

/* Fast lookup failed, do it the slow way */
static struct dentry *__lookup_slow(const struct qstr *name,
				    struct dentry *dir,
				    unsigned int flags)
{
	struct dentry *dentry, *old;
	struct inode *inode = dir->d_inode;
	DECLARE_WAIT_QUEUE_HEAD_ONSTACK(wq);

	/* Don't go there if it's already dead */
	if (unlikely(IS_DEADDIR(inode)))
		return ERR_PTR(-ENOENT);
again:
	dentry = d_alloc_parallel(dir, name, &wq);
	if (IS_ERR(dentry))
		return dentry;
	if (unlikely(!d_in_lookup(dentry))) {
<<<<<<< HEAD
		//dentry没有in lookup标记，则说明已得到查询结果
		if (!(flags & LOOKUP_NO_REVAL)) {
			int error = d_revalidate(dentry, flags);
			if (unlikely(error <= 0)) {
				if (!error) {
					d_invalidate(dentry);
					dput(dentry);
					goto again;
				}
=======
		int error = d_revalidate(dentry, flags);
		if (unlikely(error <= 0)) {
			if (!error) {
				d_invalidate(dentry);
>>>>>>> b0be0eff
				dput(dentry);
				goto again;
			}
			dput(dentry);
			dentry = ERR_PTR(error);
		}
	} else {
		//未获得dentry查询结果，调用inode->i_op的lookup函数完成查询
		old = inode->i_op->lookup(inode, dentry, flags);
		d_lookup_done(dentry);
		if (unlikely(old)) {
			dput(dentry);
			dentry = old;
		}
	}
	return dentry;
}

static struct dentry *lookup_slow(const struct qstr *name,
				  struct dentry *dir,
				  unsigned int flags)
{
	struct inode *inode = dir->d_inode;
	struct dentry *res;
	inode_lock_shared(inode);
	res = __lookup_slow(name, dir, flags);
	inode_unlock_shared(inode);
	return res;
}

static inline int may_lookup(struct nameidata *nd)
{
	if (nd->flags & LOOKUP_RCU) {
		int err = inode_permission(nd->inode, MAY_EXEC|MAY_NOT_BLOCK);
		if (err != -ECHILD)
			return err;
		if (unlazy_walk(nd))
			return -ECHILD;
	}
	//检查执行权限
	return inode_permission(nd->inode, MAY_EXEC);
}

//处理'..','.'(对于'.'不需要处理）
static inline int handle_dots(struct nameidata *nd, int type)
{
	if (type == LAST_DOTDOT) {
		//'..'文件
		if (!nd->root.mnt)
			set_root(nd);
		if (nd->flags & LOOKUP_RCU) {
			return follow_dotdot_rcu(nd);
		} else
			return follow_dotdot(nd);
	}
	return 0;
}

static int pick_link(struct nameidata *nd, struct path *link,
		     struct inode *inode, unsigned seq)
{
	int error;
	struct saved *last;
	if (unlikely(nd->total_link_count++ >= MAXSYMLINKS)) {
		path_to_nameidata(link, nd);
		return -ELOOP;
	}
	if (!(nd->flags & LOOKUP_RCU)) {
		if (link->mnt == nd->path.mnt)
			mntget(link->mnt);
	}
	error = nd_alloc_stack(nd);
	if (unlikely(error)) {
		if (error == -ECHILD) {
			if (unlikely(!legitimize_path(nd, link, seq))) {
				drop_links(nd);
				nd->depth = 0;
				nd->flags &= ~LOOKUP_RCU;
				nd->path.mnt = NULL;
				nd->path.dentry = NULL;
				rcu_read_unlock();
			} else if (likely(unlazy_walk(nd)) == 0)
				error = nd_alloc_stack(nd);
		}
		if (error) {
			path_put(link);
			return error;
		}
	}

	last = nd->stack + nd->depth++;
	last->link = *link;
	clear_delayed_call(&last->done);
	nd->link_inode = inode;
	last->seq = seq;
	return 1;
}

enum {WALK_FOLLOW = 1, WALK_MORE = 2};

/*
 * Do we need to follow links? We _really_ want to be able
 * to do this check without having to look at inode->i_op,
 * so we keep a cache of "no, this doesn't need follow_link"
 * for the common case.
 */
static inline int step_into(struct nameidata *nd, struct path *path,
			    int flags, struct inode *inode, unsigned seq)
{
	if (!(flags & WALK_MORE) && nd->depth)
		put_link(nd);
	if (likely(!d_is_symlink(path->dentry)) ||
	   !(flags & WALK_FOLLOW || nd->flags & LOOKUP_FOLLOW)) {
		//非link情况，直接设置inode
		/* not a symlink or should not follow */
		path_to_nameidata(path, nd);
		nd->inode = inode;
		nd->seq = seq;
		return 0;
	}
	/* make sure that d_is_symlink above matches inode */
	if (nd->flags & LOOKUP_RCU) {
		if (read_seqcount_retry(&path->dentry->d_seq, seq))
			return -ECHILD;
	}
	return pick_link(nd, path, inode, seq);
}

static int walk_component(struct nameidata *nd, int flags)
{
	struct path path;
	struct inode *inode;
	unsigned seq;
	int err;
	/*
	 * "." and ".." are special - ".." especially so because it has
	 * to be able to know about the current root directory and
	 * parent relationships.
	 */
	if (unlikely(nd->last_type != LAST_NORM)) {
		//当前遇到的非普通文件，例如'.','..'
		err = handle_dots(nd, nd->last_type);
		if (!(flags & WALK_MORE) && nd->depth)
			put_link(nd);
		return err;
	}
	//查找当前分析位置的文件对应的dentry,inode
	err = lookup_fast(nd, &path, &inode, &seq);
	if (unlikely(err <= 0)) {
		if (err < 0)
			return err;//查找时出错，返回
		//err为０时表示未查找到，传入父节点对应的dentry(nd->path.dentry)
		//查找nd->last对应的dentry
		path.dentry = lookup_slow(&nd->last, nd->path.dentry,
					  nd->flags);
		if (IS_ERR(path.dentry))
			return PTR_ERR(path.dentry);

		path.mnt = nd->path.mnt;
		err = follow_managed(&path, nd);
		if (unlikely(err < 0))
			return err;

		seq = 0;	/* we are already out of RCU mode */
		//取此path.dentry对应的inode
		inode = d_backing_inode(path.dentry);
	}

	return step_into(nd, &path, flags, inode, seq);
}

/*
 * We can do the critical dentry name comparison and hashing
 * operations one word at a time, but we are limited to:
 *
 * - Architectures with fast unaligned word accesses. We could
 *   do a "get_unaligned()" if this helps and is sufficiently
 *   fast.
 *
 * - non-CONFIG_DEBUG_PAGEALLOC configurations (so that we
 *   do not trap on the (extremely unlikely) case of a page
 *   crossing operation.
 *
 * - Furthermore, we need an efficient 64-bit compile for the
 *   64-bit case in order to generate the "number of bytes in
 *   the final mask". Again, that could be replaced with a
 *   efficient population count instruction or similar.
 */
#ifdef CONFIG_DCACHE_WORD_ACCESS

#include <asm/word-at-a-time.h>

#ifdef HASH_MIX

/* Architecture provides HASH_MIX and fold_hash() in <asm/hash.h> */

#elif defined(CONFIG_64BIT)
/*
 * Register pressure in the mixing function is an issue, particularly
 * on 32-bit x86, but almost any function requires one state value and
 * one temporary.  Instead, use a function designed for two state values
 * and no temporaries.
 *
 * This function cannot create a collision in only two iterations, so
 * we have two iterations to achieve avalanche.  In those two iterations,
 * we have six layers of mixing, which is enough to spread one bit's
 * influence out to 2^6 = 64 state bits.
 *
 * Rotate constants are scored by considering either 64 one-bit input
 * deltas or 64*63/2 = 2016 two-bit input deltas, and finding the
 * probability of that delta causing a change to each of the 128 output
 * bits, using a sample of random initial states.
 *
 * The Shannon entropy of the computed probabilities is then summed
 * to produce a score.  Ideally, any input change has a 50% chance of
 * toggling any given output bit.
 *
 * Mixing scores (in bits) for (12,45):
 * Input delta: 1-bit      2-bit
 * 1 round:     713.3    42542.6
 * 2 rounds:   2753.7   140389.8
 * 3 rounds:   5954.1   233458.2
 * 4 rounds:   7862.6   256672.2
 * Perfect:    8192     258048
 *            (64*128) (64*63/2 * 128)
 */
#define HASH_MIX(x, y, a)	\
	(	x ^= (a),	\
	y ^= x,	x = rol64(x,12),\
	x += y,	y = rol64(y,45),\
	y *= 9			)

/*
 * Fold two longs into one 32-bit hash value.  This must be fast, but
 * latency isn't quite as critical, as there is a fair bit of additional
 * work done before the hash value is used.
 */
static inline unsigned int fold_hash(unsigned long x, unsigned long y)
{
	y ^= x * GOLDEN_RATIO_64;
	y *= GOLDEN_RATIO_64;
	return y >> 32;
}

#else	/* 32-bit case */

/*
 * Mixing scores (in bits) for (7,20):
 * Input delta: 1-bit      2-bit
 * 1 round:     330.3     9201.6
 * 2 rounds:   1246.4    25475.4
 * 3 rounds:   1907.1    31295.1
 * 4 rounds:   2042.3    31718.6
 * Perfect:    2048      31744
 *            (32*64)   (32*31/2 * 64)
 */
#define HASH_MIX(x, y, a)	\
	(	x ^= (a),	\
	y ^= x,	x = rol32(x, 7),\
	x += y,	y = rol32(y,20),\
	y *= 9			)

static inline unsigned int fold_hash(unsigned long x, unsigned long y)
{
	/* Use arch-optimized multiply if one exists */
	return __hash_32(y ^ __hash_32(x));
}

#endif

/*
 * Return the hash of a string of known length.  This is carfully
 * designed to match hash_name(), which is the more critical function.
 * In particular, we must end by hashing a final word containing 0..7
 * payload bytes, to match the way that hash_name() iterates until it
 * finds the delimiter after the name.
 */
unsigned int full_name_hash(const void *salt, const char *name, unsigned int len)
{
	unsigned long a, x = 0, y = (unsigned long)salt;

	for (;;) {
		if (!len)
			goto done;
		a = load_unaligned_zeropad(name);
		if (len < sizeof(unsigned long))
			break;
		HASH_MIX(x, y, a);
		name += sizeof(unsigned long);
		len -= sizeof(unsigned long);
	}
	x ^= a & bytemask_from_count(len);
done:
	return fold_hash(x, y);
}
EXPORT_SYMBOL(full_name_hash);

/* Return the "hash_len" (hash and length) of a null-terminated string */
u64 hashlen_string(const void *salt, const char *name)
{
	unsigned long a = 0, x = 0, y = (unsigned long)salt;
	unsigned long adata, mask, len;
	const struct word_at_a_time constants = WORD_AT_A_TIME_CONSTANTS;

	len = 0;
	goto inside;

	do {
		HASH_MIX(x, y, a);
		len += sizeof(unsigned long);
inside:
		a = load_unaligned_zeropad(name+len);
	} while (!has_zero(a, &adata, &constants));

	adata = prep_zero_mask(a, adata, &constants);
	mask = create_zero_mask(adata);
	x ^= a & zero_bytemask(mask);

	return hashlen_create(fold_hash(x, y), len + find_zero(mask));
}
EXPORT_SYMBOL(hashlen_string);

/*
 * Calculate the length and hash of the path component, and
 * return the "hash_len" as the result.
 */
static inline u64 hash_name(const void *salt, const char *name)
{
	unsigned long a = 0, b, x = 0, y = (unsigned long)salt;
	unsigned long adata, bdata, mask, len;
	const struct word_at_a_time constants = WORD_AT_A_TIME_CONSTANTS;

	len = 0;
	goto inside;

	do {
		HASH_MIX(x, y, a);
		len += sizeof(unsigned long);
inside:
		a = load_unaligned_zeropad(name+len);
		b = a ^ REPEAT_BYTE('/');
	} while (!(has_zero(a, &adata, &constants) | has_zero(b, &bdata, &constants)));

	adata = prep_zero_mask(a, adata, &constants);
	bdata = prep_zero_mask(b, bdata, &constants);
	mask = create_zero_mask(adata | bdata);
	x ^= a & zero_bytemask(mask);

	return hashlen_create(fold_hash(x, y), len + find_zero(mask));
}

#else	/* !CONFIG_DCACHE_WORD_ACCESS: Slow, byte-at-a-time version */

/* Return the hash of a string of known length */
unsigned int full_name_hash(const void *salt, const char *name, unsigned int len)
{
	unsigned long hash = init_name_hash(salt);
	while (len--)
		hash = partial_name_hash((unsigned char)*name++, hash);
	return end_name_hash(hash);
}
EXPORT_SYMBOL(full_name_hash);

/* Return the "hash_len" (hash and length) of a null-terminated string */
u64 hashlen_string(const void *salt, const char *name)
{
	unsigned long hash = init_name_hash(salt);
	unsigned long len = 0, c;

	c = (unsigned char)*name;
	while (c) {
		len++;
		hash = partial_name_hash(c, hash);
		c = (unsigned char)name[len];
	}
	return hashlen_create(end_name_hash(hash), len);
}
EXPORT_SYMBOL(hashlen_string);

/*
 * We know there's a real path component here of at least
 * one character.
 */
static inline u64 hash_name(const void *salt, const char *name)
{
	unsigned long hash = init_name_hash(salt);
	unsigned long len = 0, c;

	//计算这一层目录名称或者文件名称的hash值
	c = (unsigned char)*name;
	do {
		len++;
		hash = partial_name_hash(c, hash);
		c = (unsigned char)name[len];
	} while (c && c != '/');
	//hash即包含本层目名名称（或文件名称），也包含名称对应的长度
	//将name长度合入到hashcode中
	return hashlen_create(end_name_hash(hash), len);
}

#endif

/*
 * Name resolution.
 * This is the basic name resolution function, turning a pathname into
 * the final dentry. We expect 'base' to be positive and a directory.
 *
 * Returns 0 and nd will have valid dentry and mnt on success.
 * Returns error and drops reference to input namei data on failure.
 */
//名称解析，查找对应的dentry,inode
static int link_path_walk(const char *name, struct nameidata *nd)
{
	int err;

	//错误的路径名称
	if (IS_ERR(name))
		return PTR_ERR(name);

	//跳过文件路径分隔符（支持出现多个）
	while (*name=='/')
		name++;//跳过目录分隔符

	//文件或者目录名为空，返回0
	if (!*name)
		return 0;

	/* At this point we know we have a real path component. */
	for(;;) {
		u64 hash_len;
		int type;

		//权限确认
		err = may_lookup(nd);
		if (err)
			return err;

		//计算本层name的hashcode(即hash_len)
		hash_len = hash_name(nd->path.dentry, name);

		type = LAST_NORM;
		//通过名称及长度，区分　隐藏文件，'..'文件，'.'文件
		if (name[0] == '.') switch (hashlen_len(hash_len)) {
			case 2:
				//本层名称为'..'
				if (name[1] == '.') {
					type = LAST_DOTDOT;
					nd->flags |= LOOKUP_JUMPED;
				}
				break;
			case 1:
				//本层名称为'.'
				type = LAST_DOT;
		}
		if (likely(type == LAST_NORM)) {
			//普通文件情况（非'..','.'这种）
			struct dentry *parent = nd->path.dentry;
			nd->flags &= ~LOOKUP_JUMPED;
			//如果目录需要执行d_hash,则更新this
			if (unlikely(parent->d_flags & DCACHE_OP_HASH)) {
				struct qstr this = { { .hash_len = hash_len }, .name = name };
				err = parent->d_op->d_hash(parent, &this);
				if (err < 0)
					return err;
				//完成hash_len,name更新
				hash_len = this.hash_len;
				name = this.name;
			}
		}

		//设置hash,len,name,type(即name哈希值，name长度，目录或文件名称，文件类型）
		//更新last字段
		nd->last.hash_len = hash_len;
		nd->last.name = name;
		nd->last_type = type;

		//跳到本层文件或目录结尾
		name += hashlen_len(hash_len);
		if (!*name)
			//（注：此时最后一层name还未分析,自这里直接跳出，防止用户执行的是文件新建，查肯定是没法查到文件的）
			goto OK;//分析结束,到达路径尾
		/*
		 * If it wasn't NUL, we know it was '/'. Skip that
		 * slash, and continue until no more slashes.
		 */
		//跳过文件路径分隔符（支持出现多个）
		do {
			name++;
		} while (unlikely(*name == '/'));

		//检查路径是否结束（防止文件路径以'/'号结尾）
		if (unlikely(!*name)) {
OK:
			/* pathname body, done */
			if (!nd->depth)
				return 0;
			name = nd->stack[nd->depth - 1].name;
			/* trailing symlink, done */
			if (!name)
				return 0;
			/* last component of nested symlink */
			err = walk_component(nd, WALK_FOLLOW);
		} else {
			//name层次之后还有目录或者文件（即分析的是路径中间的目录）
			//分析本层的目录名，并更新对应的dentry,inode
			/* not the last component */
			err = walk_component(nd, WALK_FOLLOW | WALK_MORE);
		}
		if (err < 0)
			return err;

		if (err) {
			const char *s = get_link(nd);

			if (IS_ERR(s))
				return PTR_ERR(s);
			err = 0;
			if (unlikely(!s)) {
				/* jumped */
				put_link(nd);
			} else {
				nd->stack[nd->depth - 1].name = name;
				name = s;
				continue;
			}
		}
		if (unlikely(!d_can_lookup(nd->path.dentry))) {
			if (nd->flags & LOOKUP_RCU) {
				if (unlazy_walk(nd))
					return -ECHILD;
			}
			return -ENOTDIR;
		}
	}
}

/* must be paired with terminate_walk() */
static const char *path_init(struct nameidata *nd, unsigned flags)
{
	//取路径名称
	const char *s = nd->name->name;

	if (!*s)
		flags &= ~LOOKUP_RCU;
	if (flags & LOOKUP_RCU)
		rcu_read_lock();

	nd->last_type = LAST_ROOT; /* if there are only slashes... */
	nd->flags = flags | LOOKUP_JUMPED | LOOKUP_PARENT;
	nd->depth = 0;
	if (flags & LOOKUP_ROOT) {
		struct dentry *root = nd->root.dentry;
		struct inode *inode = root->d_inode;
		if (*s && unlikely(!d_can_lookup(root)))
			return ERR_PTR(-ENOTDIR);
		nd->path = nd->root;
		nd->inode = inode;
		if (flags & LOOKUP_RCU) {
			nd->seq = __read_seqcount_begin(&nd->path.dentry->d_seq);
			nd->root_seq = nd->seq;
			nd->m_seq = read_seqbegin(&mount_lock);
		} else {
			path_get(&nd->path);
		}
		return s;
	}

	nd->root.mnt = NULL;
	nd->path.mnt = NULL;
	nd->path.dentry = NULL;

	nd->m_seq = read_seqbegin(&mount_lock);
	if (*s == '/') {
		//文件名称给出的是绝对路径，设置nd->root为当前fs->root
		set_root(nd);
		if (likely(!nd_jump_root(nd)))
			return s;
		return ERR_PTR(-ECHILD);
	} else if (nd->dfd == AT_FDCWD) {
		//文件名称非绝对路径（即相对路径）且相对当前工作目录
		if (flags & LOOKUP_RCU) {
			struct fs_struct *fs = current->fs;
			unsigned seq;

			do {
				seq = read_seqcount_begin(&fs->seq);
				nd->path = fs->pwd;
				nd->inode = nd->path.dentry->d_inode;
				nd->seq = __read_seqcount_begin(&nd->path.dentry->d_seq);
			} while (read_seqcount_retry(&fs->seq, seq));
		} else {
			//取当前工作目录，设置nd->path
			get_fs_pwd(current->fs, &nd->path);
			//设置nd的inode为path路径所对应的inode
			nd->inode = nd->path.dentry->d_inode;
		}
		return s;
	} else {
		//文件路径给出为相对路径，相不是相对当前工作目录
		//给出了相对目录的fd
		/* Caller must check execute permissions on the starting path component */
		struct fd f = fdget_raw(nd->dfd);//对相对的目录fd
		struct dentry *dentry;

		//未查找到dfd对应的file,文件描述符无效
		if (!f.file)
			return ERR_PTR(-EBADF);

		//取此文件对应的目录项
		dentry = f.file->f_path.dentry;

		//指定了s,但此目录不支持lookup
		if (*s && unlikely(!d_can_lookup(dentry))) {
			fdput(f);
			return ERR_PTR(-ENOTDIR);
		}

		//找到了锚点，设置对应的path
		nd->path = f.file->f_path;
		if (flags & LOOKUP_RCU) {
			nd->inode = nd->path.dentry->d_inode;
			nd->seq = read_seqcount_begin(&nd->path.dentry->d_seq);
		} else {
			path_get(&nd->path);
			nd->inode = nd->path.dentry->d_inode;
		}
		fdput(f);
		//返回相对的文件或路径名
		return s;
	}
}

static const char *trailing_symlink(struct nameidata *nd)
{
	const char *s;
	int error = may_follow_link(nd);
	if (unlikely(error))
		return ERR_PTR(error);
	nd->flags |= LOOKUP_PARENT;
	nd->stack[0].name = NULL;
	s = get_link(nd);
	return s ? s : "";
}

static inline int lookup_last(struct nameidata *nd)
{
	if (nd->last_type == LAST_NORM && nd->last.name[nd->last.len])
		nd->flags |= LOOKUP_FOLLOW | LOOKUP_DIRECTORY;

	nd->flags &= ~LOOKUP_PARENT;
	return walk_component(nd, 0);
}

static int handle_lookup_down(struct nameidata *nd)
{
	struct path path = nd->path;
	struct inode *inode = nd->inode;
	unsigned seq = nd->seq;
	int err;

	if (nd->flags & LOOKUP_RCU) {
		/*
		 * don't bother with unlazy_walk on failure - we are
		 * at the very beginning of walk, so we lose nothing
		 * if we simply redo everything in non-RCU mode
		 */
		if (unlikely(!__follow_mount_rcu(nd, &path, &inode, &seq)))
			return -ECHILD;
	} else {
		dget(path.dentry);
		err = follow_managed(&path, nd);
		if (unlikely(err < 0))
			return err;
		inode = d_backing_inode(path.dentry);
		seq = 0;
	}
	path_to_nameidata(&path, nd);
	nd->inode = inode;
	nd->seq = seq;
	return 0;
}

/* Returns 0 and nd will be valid on success; Retuns error, otherwise. */
static int path_lookupat(struct nameidata *nd, unsigned flags, struct path *path)
{
	//获取相对于nd->path或nd->root的路径或文件名
	const char *s = path_init(nd, flags);
	int err;

	if (unlikely(flags & LOOKUP_DOWN) && !IS_ERR(s)) {
		err = handle_lookup_down(nd);
		if (unlikely(err < 0))
			s = ERR_PTR(err);
	}

	while (!(err = link_path_walk(s, nd))
		&& ((err = lookup_last(nd)) > 0)) {
		s = trailing_symlink(nd);
	}
	if (!err)
		err = complete_walk(nd);

	if (!err && nd->flags & LOOKUP_DIRECTORY)
		if (!d_can_lookup(nd->path.dentry))
			err = -ENOTDIR;
	if (!err) {
		*path = nd->path;
		nd->path.mnt = NULL;
		nd->path.dentry = NULL;
	}
	terminate_walk(nd);
	return err;
}

int filename_lookup(int dfd, struct filename *name, unsigned flags,
		    struct path *path, struct path *root)
{
	int retval;
	struct nameidata nd;
	if (IS_ERR(name))
		return PTR_ERR(name);
	if (unlikely(root)) {
		nd.root = *root;
		flags |= LOOKUP_ROOT;
	}
	//设置当前进程的nameidata(设置要查询的路径及其相对的目录fd)
	set_nameidata(&nd, dfd, name);
	//确认(dfd,name)对应的path
	retval = path_lookupat(&nd, flags | LOOKUP_RCU, path);
	if (unlikely(retval == -ECHILD))
		retval = path_lookupat(&nd, flags, path);
	if (unlikely(retval == -ESTALE))
		retval = path_lookupat(&nd, flags | LOOKUP_REVAL, path);

	if (likely(!retval))
		audit_inode(name, path->dentry, 0);
	restore_nameidata();
	putname(name);
	return retval;
}

/* Returns 0 and nd will be valid on success; Retuns error, otherwise. */
static int path_parentat(struct nameidata *nd, unsigned flags,
				struct path *parent)
{
	const char *s = path_init(nd, flags);
	int err = link_path_walk(s, nd);
	if (!err)
		err = complete_walk(nd);
	if (!err) {
		*parent = nd->path;
		nd->path.mnt = NULL;
		nd->path.dentry = NULL;
	}
	terminate_walk(nd);
	return err;
}

static struct filename *filename_parentat(int dfd, struct filename *name,
				unsigned int flags, struct path *parent,
				struct qstr *last, int *type)
{
	int retval;
	struct nameidata nd;

	if (IS_ERR(name))
		return name;
	set_nameidata(&nd, dfd, name);
	retval = path_parentat(&nd, flags | LOOKUP_RCU, parent);
	if (unlikely(retval == -ECHILD))
		retval = path_parentat(&nd, flags, parent);
	if (unlikely(retval == -ESTALE))
		retval = path_parentat(&nd, flags | LOOKUP_REVAL, parent);
	if (likely(!retval)) {
		*last = nd.last;
		*type = nd.last_type;
		audit_inode(name, parent->dentry, AUDIT_INODE_PARENT);
	} else {
		putname(name);
		name = ERR_PTR(retval);
	}
	restore_nameidata();
	return name;
}

/* does lookup, returns the object with parent locked */
struct dentry *kern_path_locked(const char *name, struct path *path)
{
	struct filename *filename;
	struct dentry *d;
	struct qstr last;
	int type;

	filename = filename_parentat(AT_FDCWD, getname_kernel(name), 0, path,
				    &last, &type);
	if (IS_ERR(filename))
		return ERR_CAST(filename);
	if (unlikely(type != LAST_NORM)) {
		path_put(path);
		putname(filename);
		return ERR_PTR(-EINVAL);
	}
	inode_lock_nested(path->dentry->d_inode, I_MUTEX_PARENT);
	d = __lookup_hash(&last, path->dentry, 0);
	if (IS_ERR(d)) {
		inode_unlock(path->dentry->d_inode);
		path_put(path);
	}
	putname(filename);
	return d;
}

int kern_path(const char *name, unsigned int flags, struct path *path)
{
	//在当前工作目录，查找filename,将其对应的路径信息填充在path中
	return filename_lookup(AT_FDCWD, getname_kernel(name),
			       flags, path, NULL);
}
EXPORT_SYMBOL(kern_path);

/**
 * vfs_path_lookup - lookup a file path relative to a dentry-vfsmount pair
 * @dentry:  pointer to dentry of the base directory
 * @mnt: pointer to vfs mount of the base directory
 * @name: pointer to file name
 * @flags: lookup flags
 * @path: pointer to struct path to fill
 */
int vfs_path_lookup(struct dentry *dentry, struct vfsmount *mnt,
		    const char *name, unsigned int flags,
		    struct path *path)
{
	struct path root = {.mnt = mnt, .dentry = dentry};
	/* the first argument of filename_lookup() is ignored with root */
	return filename_lookup(AT_FDCWD, getname_kernel(name),
			       flags , path, &root);
}
EXPORT_SYMBOL(vfs_path_lookup);

static int lookup_one_len_common(const char *name, struct dentry *base,
				 int len, struct qstr *this)
{
	this->name = name;
	this->len = len;
	this->hash = full_name_hash(base, name, len);
	if (!len)
		return -EACCES;

	if (unlikely(name[0] == '.')) {
		if (len < 2 || (len == 2 && name[1] == '.'))
			return -EACCES;
	}

	while (len--) {
		unsigned int c = *(const unsigned char *)name++;
		if (c == '/' || c == '\0')
			return -EACCES;
	}
	/*
	 * See if the low-level filesystem might want
	 * to use its own hash..
	 */
	if (base->d_flags & DCACHE_OP_HASH) {
		int err = base->d_op->d_hash(base, this);
		if (err < 0)
			return err;
	}

	return inode_permission(base->d_inode, MAY_EXEC);
}

/**
 * try_lookup_one_len - filesystem helper to lookup single pathname component
 * @name:	pathname component to lookup
 * @base:	base directory to lookup from
 * @len:	maximum length @len should be interpreted to
 *
 * Look up a dentry by name in the dcache, returning NULL if it does not
 * currently exist.  The function does not try to create a dentry.
 *
 * Note that this routine is purely a helper for filesystem usage and should
 * not be called by generic code.
 *
 * The caller must hold base->i_mutex.
 */
struct dentry *try_lookup_one_len(const char *name, struct dentry *base, int len)
{
	struct qstr this;
	int err;

	WARN_ON_ONCE(!inode_is_locked(base->d_inode));

	err = lookup_one_len_common(name, base, len, &this);
	if (err)
		return ERR_PTR(err);

	return lookup_dcache(&this, base, 0);
}
EXPORT_SYMBOL(try_lookup_one_len);

/**
 * lookup_one_len - filesystem helper to lookup single pathname component
 * @name:	pathname component to lookup
 * @base:	base directory to lookup from
 * @len:	maximum length @len should be interpreted to
 *
 * Note that this routine is purely a helper for filesystem usage and should
 * not be called by generic code.
 *
 * The caller must hold base->i_mutex.
 */
struct dentry *lookup_one_len(const char *name, struct dentry *base, int len)
{
	struct dentry *dentry;
	struct qstr this;
	int err;

	WARN_ON_ONCE(!inode_is_locked(base->d_inode));

	err = lookup_one_len_common(name, base, len, &this);
	if (err)
		return ERR_PTR(err);

	dentry = lookup_dcache(&this, base, 0);
	return dentry ? dentry : __lookup_slow(&this, base, 0);
}
EXPORT_SYMBOL(lookup_one_len);

/**
 * lookup_one_len_unlocked - filesystem helper to lookup single pathname component
 * @name:	pathname component to lookup
 * @base:	base directory to lookup from
 * @len:	maximum length @len should be interpreted to
 *
 * Note that this routine is purely a helper for filesystem usage and should
 * not be called by generic code.
 *
 * Unlike lookup_one_len, it should be called without the parent
 * i_mutex held, and will take the i_mutex itself if necessary.
 */
struct dentry *lookup_one_len_unlocked(const char *name,
				       struct dentry *base, int len)
{
	struct qstr this;
	int err;
	struct dentry *ret;

	err = lookup_one_len_common(name, base, len, &this);
	if (err)
		return ERR_PTR(err);

	ret = lookup_dcache(&this, base, 0);
	if (!ret)
		ret = lookup_slow(&this, base, 0);
	return ret;
}
EXPORT_SYMBOL(lookup_one_len_unlocked);

/*
 * Like lookup_one_len_unlocked(), except that it yields ERR_PTR(-ENOENT)
 * on negatives.  Returns known positive or ERR_PTR(); that's what
 * most of the users want.  Note that pinned negative with unlocked parent
 * _can_ become positive at any time, so callers of lookup_one_len_unlocked()
 * need to be very careful; pinned positives have ->d_inode stable, so
 * this one avoids such problems.
 */
struct dentry *lookup_positive_unlocked(const char *name,
				       struct dentry *base, int len)
{
	struct dentry *ret = lookup_one_len_unlocked(name, base, len);
	if (!IS_ERR(ret) && d_flags_negative(smp_load_acquire(&ret->d_flags))) {
		dput(ret);
		ret = ERR_PTR(-ENOENT);
	}
	return ret;
}
EXPORT_SYMBOL(lookup_positive_unlocked);

#ifdef CONFIG_UNIX98_PTYS
int path_pts(struct path *path)
{
	/* Find something mounted on "pts" in the same directory as
	 * the input path.
	 */
	struct dentry *child, *parent;
	struct qstr this;
	int ret;

	ret = path_parent_directory(path);
	if (ret)
		return ret;

	parent = path->dentry;
	this.name = "pts";
	this.len = 3;
	child = d_hash_and_lookup(parent, &this);
	if (!child)
		return -ENOENT;

	path->dentry = child;
	dput(parent);
	follow_mount(path);
	return 0;
}
#endif

//name 目录字符串，获得其对应的path
int user_path_at_empty(int dfd, const char __user *name, unsigned flags,
		 struct path *path, int *empty)
{
	return filename_lookup(dfd, getname_flags(name, flags, empty),
			       flags, path, NULL);
}
EXPORT_SYMBOL(user_path_at_empty);

/**
 * path_mountpoint - look up a path to be umounted
 * @nd:		lookup context
 * @flags:	lookup flags
 * @path:	pointer to container for result
 *
 * Look up the given name, but don't attempt to revalidate the last component.
 * Returns 0 and "path" will be valid on success; Returns error otherwise.
 */
static int
path_mountpoint(struct nameidata *nd, unsigned flags, struct path *path)
{
	const char *s = path_init(nd, flags);
	int err;

	while (!(err = link_path_walk(s, nd)) &&
		(err = lookup_last(nd)) > 0) {
		s = trailing_symlink(nd);
	}
	if (!err && (nd->flags & LOOKUP_RCU))
		err = unlazy_walk(nd);
	if (!err)
		err = handle_lookup_down(nd);
	if (!err) {
		*path = nd->path;
		nd->path.mnt = NULL;
		nd->path.dentry = NULL;
	}
	terminate_walk(nd);
	return err;
}

static int
filename_mountpoint(int dfd, struct filename *name, struct path *path,
			unsigned int flags)
{
	struct nameidata nd;
	int error;
	if (IS_ERR(name))
		return PTR_ERR(name);
	set_nameidata(&nd, dfd, name);
	error = path_mountpoint(&nd, flags | LOOKUP_RCU, path);
	if (unlikely(error == -ECHILD))
		error = path_mountpoint(&nd, flags, path);
	if (unlikely(error == -ESTALE))
		error = path_mountpoint(&nd, flags | LOOKUP_REVAL, path);
	if (likely(!error))
		audit_inode(name, path->dentry, AUDIT_INODE_NOEVAL);
	restore_nameidata();
	putname(name);
	return error;
}

/**
 * user_path_mountpoint_at - lookup a path from userland in order to umount it
 * @dfd:	directory file descriptor
 * @name:	pathname from userland
 * @flags:	lookup flags
 * @path:	pointer to container to hold result
 *
 * A umount is a special case for path walking. We're not actually interested
 * in the inode in this situation, and ESTALE errors can be a problem. We
 * simply want track down the dentry and vfsmount attached at the mountpoint
 * and avoid revalidating the last component.
 *
 * Returns 0 and populates "path" on success.
 */
int
user_path_mountpoint_at(int dfd, const char __user *name, unsigned int flags,
			struct path *path)
{
	return filename_mountpoint(dfd, getname(name), path, flags);
}

int
kern_path_mountpoint(int dfd, const char *name, struct path *path,
			unsigned int flags)
{
	return filename_mountpoint(dfd, getname_kernel(name), path, flags);
}
EXPORT_SYMBOL(kern_path_mountpoint);

int __check_sticky(struct inode *dir, struct inode *inode)
{
	kuid_t fsuid = current_fsuid();

	if (uid_eq(inode->i_uid, fsuid))
		return 0;
	if (uid_eq(dir->i_uid, fsuid))
		return 0;
	return !capable_wrt_inode_uidgid(inode, CAP_FOWNER);
}
EXPORT_SYMBOL(__check_sticky);

/*
 *	Check whether we can remove a link victim from directory dir, check
 *  whether the type of victim is right.
 *  1. We can't do it if dir is read-only (done in permission())
 *  2. We should have write and exec permissions on dir
 *  3. We can't remove anything from append-only dir
 *  4. We can't do anything with immutable dir (done in permission())
 *  5. If the sticky bit on dir is set we should either
 *	a. be owner of dir, or
 *	b. be owner of victim, or
 *	c. have CAP_FOWNER capability
 *  6. If the victim is append-only or immutable we can't do antyhing with
 *     links pointing to it.
 *  7. If the victim has an unknown uid or gid we can't change the inode.
 *  8. If we were asked to remove a directory and victim isn't one - ENOTDIR.
 *  9. If we were asked to remove a non-directory and victim isn't one - EISDIR.
 * 10. We can't remove a root or mountpoint.
 * 11. We don't allow removal of NFS sillyrenamed files; it's handled by
 *     nfs_async_unlink().
 */
static int may_delete(struct inode *dir, struct dentry *victim, bool isdir)
{
	struct inode *inode = d_backing_inode(victim);
	int error;

	if (d_is_negative(victim))
		return -ENOENT;
	BUG_ON(!inode);

	BUG_ON(victim->d_parent->d_inode != dir);

	/* Inode writeback is not safe when the uid or gid are invalid. */
	if (!uid_valid(inode->i_uid) || !gid_valid(inode->i_gid))
		return -EOVERFLOW;

	audit_inode_child(dir, victim, AUDIT_TYPE_CHILD_DELETE);

	error = inode_permission(dir, MAY_WRITE | MAY_EXEC);
	if (error)
		return error;
	if (IS_APPEND(dir))
		return -EPERM;

	if (check_sticky(dir, inode) || IS_APPEND(inode) ||
	    IS_IMMUTABLE(inode) || IS_SWAPFILE(inode) || HAS_UNMAPPED_ID(inode))
		return -EPERM;
	if (isdir) {
		if (!d_is_dir(victim))
			return -ENOTDIR;
		if (IS_ROOT(victim))
			return -EBUSY;
	} else if (d_is_dir(victim))
		return -EISDIR;
	if (IS_DEADDIR(dir))
		return -ENOENT;
	if (victim->d_flags & DCACHE_NFSFS_RENAMED)
		return -EBUSY;
	return 0;
}

/*	Check whether we can create an object with dentry child in directory
 *  dir.
 *  1. We can't do it if child already exists (open has special treatment for
 *     this case, but since we are inlined it's OK)
 *  2. We can't do it if dir is read-only (done in permission())
 *  3. We can't do it if the fs can't represent the fsuid or fsgid.
 *  4. We should have write and exec permissions on dir
 *  5. We can't do it if dir is immutable (done in permission())
 */
static inline int may_create(struct inode *dir, struct dentry *child)
{
	struct user_namespace *s_user_ns;
	audit_inode_child(dir, child, AUDIT_TYPE_CHILD_CREATE);
	if (child->d_inode)
		return -EEXIST;
	if (IS_DEADDIR(dir))
		return -ENOENT;
	s_user_ns = dir->i_sb->s_user_ns;
	if (!kuid_has_mapping(s_user_ns, current_fsuid()) ||
	    !kgid_has_mapping(s_user_ns, current_fsgid()))
		return -EOVERFLOW;
	return inode_permission(dir, MAY_WRITE | MAY_EXEC);
}

/*
 * p1 and p2 should be directories on the same fs.
 */
struct dentry *lock_rename(struct dentry *p1, struct dentry *p2)
{
	struct dentry *p;

	if (p1 == p2) {
		inode_lock_nested(p1->d_inode, I_MUTEX_PARENT);
		return NULL;
	}

	mutex_lock(&p1->d_sb->s_vfs_rename_mutex);

	p = d_ancestor(p2, p1);
	if (p) {
		inode_lock_nested(p2->d_inode, I_MUTEX_PARENT);
		inode_lock_nested(p1->d_inode, I_MUTEX_CHILD);
		return p;
	}

	p = d_ancestor(p1, p2);
	if (p) {
		inode_lock_nested(p1->d_inode, I_MUTEX_PARENT);
		inode_lock_nested(p2->d_inode, I_MUTEX_CHILD);
		return p;
	}

	inode_lock_nested(p1->d_inode, I_MUTEX_PARENT);
	inode_lock_nested(p2->d_inode, I_MUTEX_PARENT2);
	return NULL;
}
EXPORT_SYMBOL(lock_rename);

void unlock_rename(struct dentry *p1, struct dentry *p2)
{
	inode_unlock(p1->d_inode);
	if (p1 != p2) {
		inode_unlock(p2->d_inode);
		mutex_unlock(&p1->d_sb->s_vfs_rename_mutex);
	}
}
EXPORT_SYMBOL(unlock_rename);

int vfs_create(struct inode *dir, struct dentry *dentry, umode_t mode,
		bool want_excl)
{
	int error = may_create(dir, dentry);
	if (error)
		return error;

	if (!dir->i_op->create)
		return -EACCES;	/* shouldn't it be ENOSYS? */
	mode &= S_IALLUGO;
	mode |= S_IFREG;
	error = security_inode_create(dir, dentry, mode);
	if (error)
		return error;
	error = dir->i_op->create(dir, dentry, mode, want_excl);
	if (!error)
		fsnotify_create(dir, dentry);
	return error;
}
EXPORT_SYMBOL(vfs_create);

int vfs_mkobj(struct dentry *dentry, umode_t mode,
		int (*f)(struct dentry *, umode_t, void *),
		void *arg)
{
	struct inode *dir = dentry->d_parent->d_inode;
	int error = may_create(dir, dentry);
	if (error)
		return error;

	mode &= S_IALLUGO;
	mode |= S_IFREG;
	error = security_inode_create(dir, dentry, mode);
	if (error)
		return error;
	error = f(dentry, mode, arg);
	if (!error)
		fsnotify_create(dir, dentry);
	return error;
}
EXPORT_SYMBOL(vfs_mkobj);

bool may_open_dev(const struct path *path)
{
	return !(path->mnt->mnt_flags & MNT_NODEV) &&
		!(path->mnt->mnt_sb->s_iflags & SB_I_NODEV);
}

static int may_open(const struct path *path, int acc_mode, int flag)
{
	struct dentry *dentry = path->dentry;
	struct inode *inode = dentry->d_inode;
	int error;

	if (!inode)
		return -ENOENT;

	switch (inode->i_mode & S_IFMT) {
	case S_IFLNK:
		return -ELOOP;
	case S_IFDIR:
		if (acc_mode & MAY_WRITE)
			return -EISDIR;
		break;
	case S_IFBLK:
	case S_IFCHR:
		if (!may_open_dev(path))
			return -EACCES;
		/*FALLTHRU*/
	case S_IFIFO:
	case S_IFSOCK:
		flag &= ~O_TRUNC;
		break;
	}

	error = inode_permission(inode, MAY_OPEN | acc_mode);
	if (error)
		return error;

	/*
	 * An append-only file must be opened in append mode for writing.
	 */
	if (IS_APPEND(inode)) {
		if  ((flag & O_ACCMODE) != O_RDONLY && !(flag & O_APPEND))
			return -EPERM;
		if (flag & O_TRUNC)
			return -EPERM;
	}

	/* O_NOATIME can only be set by the owner or superuser */
	if (flag & O_NOATIME && !inode_owner_or_capable(inode))
		return -EPERM;

	return 0;
}

static int handle_truncate(struct file *filp)
{
	const struct path *path = &filp->f_path;
	struct inode *inode = path->dentry->d_inode;
	int error = get_write_access(inode);
	if (error)
		return error;
	/*
	 * Refuse to truncate files with mandatory locks held on them.
	 */
	error = locks_verify_locked(filp);
	if (!error)
		error = security_path_truncate(path);
	if (!error) {
		error = do_truncate(path->dentry, 0,
				    ATTR_MTIME|ATTR_CTIME|ATTR_OPEN,
				    filp);
	}
	put_write_access(inode);
	return error;
}

static inline int open_to_namei_flags(int flag)
{
	if ((flag & O_ACCMODE) == 3)
		flag--;
	return flag;
}

static int may_o_create(const struct path *dir, struct dentry *dentry, umode_t mode)
{
	struct user_namespace *s_user_ns;
	int error = security_path_mknod(dir, dentry, mode, 0);
	if (error)
		return error;

	s_user_ns = dir->dentry->d_sb->s_user_ns;
	if (!kuid_has_mapping(s_user_ns, current_fsuid()) ||
	    !kgid_has_mapping(s_user_ns, current_fsgid()))
		return -EOVERFLOW;

	error = inode_permission(dir->dentry->d_inode, MAY_WRITE | MAY_EXEC);
	if (error)
		return error;

	return security_inode_create(dir->dentry->d_inode, dentry, mode);
}

/*
 * Attempt to atomically look up, create and open a file from a negative
 * dentry.
 *
 * Returns 0 if successful.  The file will have been created and attached to
 * @file by the filesystem calling finish_open().
 *
 * If the file was looked up only or didn't need creating, FMODE_OPENED won't
 * be set.  The caller will need to perform the open themselves.  @path will
 * have been updated to point to the new dentry.  This may be negative.
 *
 * Returns an error code otherwise.
 */
static int atomic_open(struct nameidata *nd, struct dentry *dentry,
			struct path *path, struct file *file,
			const struct open_flags *op,
			int open_flag, umode_t mode)
{
	struct dentry *const DENTRY_NOT_SET = (void *) -1UL;
	struct inode *dir =  nd->path.dentry->d_inode;
	int error;

	if (!(~open_flag & (O_EXCL | O_CREAT)))	/* both O_EXCL and O_CREAT */
		open_flag &= ~O_TRUNC;

	if (nd->flags & LOOKUP_DIRECTORY)
		open_flag |= O_DIRECTORY;

	file->f_path.dentry = DENTRY_NOT_SET;
	file->f_path.mnt = nd->path.mnt;
	error = dir->i_op->atomic_open(dir, dentry, file,
				       open_to_namei_flags(open_flag), mode);
	d_lookup_done(dentry);
	if (!error) {
		if (file->f_mode & FMODE_OPENED) {
			/*
			 * We didn't have the inode before the open, so check open
			 * permission here.
			 */
			int acc_mode = op->acc_mode;
			if (file->f_mode & FMODE_CREATED) {
				WARN_ON(!(open_flag & O_CREAT));
				fsnotify_create(dir, dentry);
				acc_mode = 0;
			}
			error = may_open(&file->f_path, acc_mode, open_flag);
			if (WARN_ON(error > 0))
				error = -EINVAL;
		} else if (WARN_ON(file->f_path.dentry == DENTRY_NOT_SET)) {
			error = -EIO;
		} else {
			if (file->f_path.dentry) {
				dput(dentry);
				dentry = file->f_path.dentry;
			}
			if (file->f_mode & FMODE_CREATED)
				fsnotify_create(dir, dentry);
			if (unlikely(d_is_negative(dentry))) {
				error = -ENOENT;
			} else {
				path->dentry = dentry;
				path->mnt = nd->path.mnt;
				return 0;
			}
		}
	}
	dput(dentry);
	return error;
}

/*
 * Look up and maybe create and open the last component.
 *
 * Must be called with parent locked (exclusive in O_CREAT case).
 *
 * Returns 0 on success, that is, if
 *  the file was successfully atomically created (if necessary) and opened, or
 *  the file was not completely opened at this time, though lookups and
 *  creations were performed.
 * These case are distinguished by presence of FMODE_OPENED on file->f_mode.
 * In the latter case dentry returned in @path might be negative if O_CREAT
 * hadn't been specified.
 *
 * An error code is returned on failure.
 */
static int lookup_open(struct nameidata *nd, struct path *path,
			struct file *file,
			const struct open_flags *op,
			bool got_write)
{
	struct dentry *dir = nd->path.dentry;
	struct inode *dir_inode = dir->d_inode;
	int open_flag = op->open_flag;
	struct dentry *dentry;
	int error, create_error = 0;
	umode_t mode = op->mode;
	DECLARE_WAIT_QUEUE_HEAD_ONSTACK(wq);

	if (unlikely(IS_DEADDIR(dir_inode)))
		return -ENOENT;

	file->f_mode &= ~FMODE_CREATED;
	//在目录中查找nd->last文件
	dentry = d_lookup(dir, &nd->last);
	for (;;) {
		if (!dentry) {
			//nd->last指出的文件不存在，创建此文件
			dentry = d_alloc_parallel(dir, &nd->last, &wq);
			if (IS_ERR(dentry))
				return PTR_ERR(dentry);
		}
		if (d_in_lookup(dentry))
			break;

		error = d_revalidate(dentry, nd->flags);
		if (likely(error > 0))
			break;
		if (error)
			goto out_dput;
		d_invalidate(dentry);
		dput(dentry);
		dentry = NULL;
	}
	if (dentry->d_inode) {
		/* Cached positive dentry: will open in f_op->open */
		goto out_no_open;
	}

	/*
	 * Checking write permission is tricky, bacuse we don't know if we are
	 * going to actually need it: O_CREAT opens should work as long as the
	 * file exists.  But checking existence breaks atomicity.  The trick is
	 * to check access and if not granted clear O_CREAT from the flags.
	 *
	 * Another problem is returing the "right" error value (e.g. for an
	 * O_EXCL open we want to return EEXIST not EROFS).
	 */
	if (open_flag & O_CREAT) {
		if (!IS_POSIXACL(dir->d_inode))
			mode &= ~current_umask();
		if (unlikely(!got_write)) {
			create_error = -EROFS;
			open_flag &= ~O_CREAT;
			if (open_flag & (O_EXCL | O_TRUNC))
				goto no_open;
			/* No side effects, safe to clear O_CREAT */
		} else {
			//之前不存在，需要创建其对应的文件,检查能否创建
			create_error = may_o_create(&nd->path, dentry, mode);
			if (create_error) {
				open_flag &= ~O_CREAT;
				if (open_flag & O_EXCL)
					goto no_open;
			}
		}
	} else if ((open_flag & (O_TRUNC|O_WRONLY|O_RDWR)) &&
		   unlikely(!got_write)) {
		/*
		 * No O_CREATE -> atomicity not a requirement -> fall
		 * back to lookup + open
		 */
		goto no_open;
	}

	if (dir_inode->i_op->atomic_open) {
		error = atomic_open(nd, dentry, path, file, op, open_flag,
				    mode);
		if (unlikely(error == -ENOENT) && create_error)
			error = create_error;
		return error;
	}

no_open:
	if (d_in_lookup(dentry)) {
		struct dentry *res = dir_inode->i_op->lookup(dir_inode, dentry,
							     nd->flags);
		d_lookup_done(dentry);
		if (unlikely(res)) {
			if (IS_ERR(res)) {
				error = PTR_ERR(res);
				goto out_dput;
			}
			dput(dentry);
			dentry = res;
		}
	}

	/* Negative dentry, just create the file */
	if (!dentry->d_inode && (open_flag & O_CREAT)) {
		file->f_mode |= FMODE_CREATED;
		audit_inode_child(dir_inode, dentry, AUDIT_TYPE_CHILD_CREATE);
		if (!dir_inode->i_op->create) {
			error = -EACCES;
			goto out_dput;
		}
		//调用dir类型的inode的create函数，完成文件创建
		error = dir_inode->i_op->create(dir_inode, dentry, mode,
						open_flag & O_EXCL);
		if (error)
			goto out_dput;
		fsnotify_create(dir_inode, dentry);
	}
	if (unlikely(create_error) && !dentry->d_inode) {
		error = create_error;
		goto out_dput;
	}
out_no_open:
	path->dentry = dentry;
	path->mnt = nd->path.mnt;
	return 0;

out_dput:
	dput(dentry);
	return error;
}

/*
 * Handle the last step of open()
 */
static int do_last(struct nameidata *nd,
		   struct file *file, const struct open_flags *op)
{
	struct dentry *dir = nd->path.dentry;
	kuid_t dir_uid = dir->d_inode->i_uid;
	umode_t dir_mode = dir->d_inode->i_mode;
	int open_flag = op->open_flag;
	bool will_truncate = (open_flag & O_TRUNC) != 0;
	bool got_write = false;
	int acc_mode = op->acc_mode;
	unsigned seq;
	struct inode *inode;
	struct path path;
	int error;

	nd->flags &= ~LOOKUP_PARENT;
	nd->flags |= op->intent;

	if (nd->last_type != LAST_NORM) {
		error = handle_dots(nd, nd->last_type);
		if (unlikely(error))
			return error;
		goto finish_open;
	}

	if (!(open_flag & O_CREAT)) {
		//open时未指明create标记，则要求最后一级文件必须存在
		if (nd->last.name[nd->last.len])
			nd->flags |= LOOKUP_FOLLOW | LOOKUP_DIRECTORY;
		/* we _can_ be in RCU mode here */
		error = lookup_fast(nd, &path, &inode, &seq);
		if (likely(error > 0))
			goto finish_lookup;

		if (error < 0)
			return error;

		BUG_ON(nd->inode != dir->d_inode);
		BUG_ON(nd->flags & LOOKUP_RCU);
	} else {
		//open时指明了容许文件不存在时，创建
		/* create side of things */
		/*
		 * This will *only* deal with leaving RCU mode - LOOKUP_JUMPED
		 * has been cleared when we got to the last component we are
		 * about to look up
		 */
		error = complete_walk(nd);
		if (error)
			return error;

		audit_inode(nd->name, dir, AUDIT_INODE_PARENT);
		/* trailing slashes? */
		if (unlikely(nd->last.name[nd->last.len]))
			return -EISDIR;
	}

	if (open_flag & (O_CREAT | O_TRUNC | O_WRONLY | O_RDWR)) {
		error = mnt_want_write(nd->path.mnt);
		if (!error)
			got_write = true;
		/*
		 * do _not_ fail yet - we might not need that or fail with
		 * a different error; let lookup_open() decide; we'll be
		 * dropping this one anyway.
		 */
	}
	if (open_flag & O_CREAT)
		inode_lock(dir->d_inode);
	else
		inode_lock_shared(dir->d_inode);
	error = lookup_open(nd, &path, file, op, got_write);
	if (open_flag & O_CREAT)
		inode_unlock(dir->d_inode);
	else
		inode_unlock_shared(dir->d_inode);

	if (error)
		goto out;

	if (file->f_mode & FMODE_OPENED) {
		if ((file->f_mode & FMODE_CREATED) ||
		    !S_ISREG(file_inode(file)->i_mode))
			will_truncate = false;

		audit_inode(nd->name, file->f_path.dentry, 0);
		goto opened;
	}

	if (file->f_mode & FMODE_CREATED) {
		/* Don't check for write permission, don't truncate */
		open_flag &= ~O_TRUNC;
		will_truncate = false;
		acc_mode = 0;
		path_to_nameidata(&path, nd);
		goto finish_open_created;
	}

	/*
	 * If atomic_open() acquired write access it is dropped now due to
	 * possible mount and symlink following (this might be optimized away if
	 * necessary...)
	 */
	if (got_write) {
		mnt_drop_write(nd->path.mnt);
		got_write = false;
	}

	error = follow_managed(&path, nd);
	if (unlikely(error < 0))
		return error;

	/*
	 * create/update audit record if it already exists.
	 */
	audit_inode(nd->name, path.dentry, 0);

	if (unlikely((open_flag & (O_EXCL | O_CREAT)) == (O_EXCL | O_CREAT))) {
		path_to_nameidata(&path, nd);
		return -EEXIST;
	}

	seq = 0;	/* out of RCU mode, so the value doesn't matter */
	inode = d_backing_inode(path.dentry);
finish_lookup:
	error = step_into(nd, &path, 0, inode, seq);
	if (unlikely(error))
		return error;
finish_open:
	/* Why this, you ask?  _Now_ we might have grown LOOKUP_JUMPED... */
	error = complete_walk(nd);
	if (error)
		return error;
	audit_inode(nd->name, nd->path.dentry, 0);
	if (open_flag & O_CREAT) {
		error = -EISDIR;
		if (d_is_dir(nd->path.dentry))
			goto out;
		error = may_create_in_sticky(dir_mode, dir_uid,
					     d_backing_inode(nd->path.dentry));
		if (unlikely(error))
			goto out;
	}
	error = -ENOTDIR;
	if ((nd->flags & LOOKUP_DIRECTORY) && !d_can_lookup(nd->path.dentry))
		goto out;
	if (!d_is_reg(nd->path.dentry))
		will_truncate = false;

	if (will_truncate) {
		error = mnt_want_write(nd->path.mnt);
		if (error)
			goto out;
		got_write = true;
	}
finish_open_created:
	error = may_open(&nd->path, acc_mode, open_flag);
	if (error)
		goto out;
	BUG_ON(file->f_mode & FMODE_OPENED); /* once it's opened, it's opened */
	error = vfs_open(&nd->path, file);
	if (error)
		goto out;
opened:
	error = ima_file_check(file, op->acc_mode);
	if (!error && will_truncate)
		error = handle_truncate(file);
out:
	if (unlikely(error > 0)) {
		WARN_ON(1);
		error = -EINVAL;
	}
	if (got_write)
		mnt_drop_write(nd->path.mnt);
	return error;
}

struct dentry *vfs_tmpfile(struct dentry *dentry, umode_t mode, int open_flag)
{
	struct dentry *child = NULL;
	struct inode *dir = dentry->d_inode;
	struct inode *inode;
	int error;

	/* we want directory to be writable */
	error = inode_permission(dir, MAY_WRITE | MAY_EXEC);
	if (error)
		goto out_err;
	error = -EOPNOTSUPP;
	if (!dir->i_op->tmpfile)
		goto out_err;
	error = -ENOMEM;
	child = d_alloc(dentry, &slash_name);
	if (unlikely(!child))
		goto out_err;
	error = dir->i_op->tmpfile(dir, child, mode);
	if (error)
		goto out_err;
	error = -ENOENT;
	inode = child->d_inode;
	if (unlikely(!inode))
		goto out_err;
	if (!(open_flag & O_EXCL)) {
		spin_lock(&inode->i_lock);
		inode->i_state |= I_LINKABLE;
		spin_unlock(&inode->i_lock);
	}
	ima_post_create_tmpfile(inode);
	return child;

out_err:
	dput(child);
	return ERR_PTR(error);
}
EXPORT_SYMBOL(vfs_tmpfile);

static int do_tmpfile(struct nameidata *nd, unsigned flags,
		const struct open_flags *op,
		struct file *file)
{
	struct dentry *child;
	struct path path;
	int error = path_lookupat(nd, flags | LOOKUP_DIRECTORY, &path);
	if (unlikely(error))
		return error;
	error = mnt_want_write(path.mnt);
	if (unlikely(error))
		goto out;
	child = vfs_tmpfile(path.dentry, op->mode, op->open_flag);
	error = PTR_ERR(child);
	if (IS_ERR(child))
		goto out2;
	dput(path.dentry);
	path.dentry = child;
	audit_inode(nd->name, child, 0);
	/* Don't check for other permissions, the inode was just created */
	error = may_open(&path, 0, op->open_flag);
	if (error)
		goto out2;
	file->f_path.mnt = path.mnt;
	error = finish_open(file, child, NULL);
out2:
	mnt_drop_write(path.mnt);
out:
	path_put(&path);
	return error;
}

static int do_o_path(struct nameidata *nd, unsigned flags, struct file *file)
{
	struct path path;
	int error = path_lookupat(nd, flags, &path);
	if (!error) {
		audit_inode(nd->name, path.dentry, 0);
		error = vfs_open(&path, file);
		path_put(&path);
	}
	return error;
}

//打开nd指定的文件
static struct file *path_openat(struct nameidata *nd,
			const struct open_flags *op, unsigned flags)
{
	struct file *file;
	int error;

	//申请一个空的file
	file = alloc_empty_file(op->open_flag, current_cred());
	if (IS_ERR(file))
		return file;

	if (unlikely(file->f_flags & __O_TMPFILE)) {
		//临时文件
		error = do_tmpfile(nd, flags, op, file);
	} else if (unlikely(file->f_flags & O_PATH)) {
		error = do_o_path(nd, flags, file);
	} else {
		//初始化nd,返回路径名称
		const char *s = path_init(nd, flags);
		while (!(error = link_path_walk(s, nd)) && //先解决父目录的解析
			(error = do_last(nd, file, op)) > 0) { //再通过do_last解决具体文件的解析
			nd->flags &= ~(LOOKUP_OPEN|LOOKUP_CREATE|LOOKUP_EXCL);
			s = trailing_symlink(nd);
		}
		terminate_walk(nd);
	}
	if (likely(!error)) {
		if (likely(file->f_mode & FMODE_OPENED))
			return file;
		WARN_ON(1);
		error = -EINVAL;
	}
	fput(file);
	if (error == -EOPENSTALE) {
		if (flags & LOOKUP_RCU)
			error = -ECHILD;
		else
			error = -ESTALE;
	}
	return ERR_PTR(error);
}

struct file *do_filp_open(int dfd, struct filename *pathname,
		const struct open_flags *op)
{
	struct nameidata nd;
	int flags = op->lookup_flags;
	struct file *filp;

	//将dfd,pathname填充到nd中
	set_nameidata(&nd, dfd, pathname);

	//调用path_openat来进行打开
	filp = path_openat(&nd, op, flags | LOOKUP_RCU);
	if (unlikely(filp == ERR_PTR(-ECHILD)))
		filp = path_openat(&nd, op, flags);
	if (unlikely(filp == ERR_PTR(-ESTALE)))
		filp = path_openat(&nd, op, flags | LOOKUP_REVAL);
	restore_nameidata();
	return filp;
}

struct file *do_file_open_root(struct dentry *dentry, struct vfsmount *mnt,
		const char *name, const struct open_flags *op)
{
	struct nameidata nd;
	struct file *file;
	struct filename *filename;
	int flags = op->lookup_flags | LOOKUP_ROOT;

	nd.root.mnt = mnt;
	nd.root.dentry = dentry;

	if (d_is_symlink(dentry) && op->intent & LOOKUP_OPEN)
		return ERR_PTR(-ELOOP);

	filename = getname_kernel(name);
	if (IS_ERR(filename))
		return ERR_CAST(filename);

	set_nameidata(&nd, -1, filename);
	file = path_openat(&nd, op, flags | LOOKUP_RCU);
	if (unlikely(file == ERR_PTR(-ECHILD)))
		file = path_openat(&nd, op, flags);
	if (unlikely(file == ERR_PTR(-ESTALE)))
		file = path_openat(&nd, op, flags | LOOKUP_REVAL);
	restore_nameidata();
	putname(filename);
	return file;
}

static struct dentry *filename_create(int dfd, struct filename *name,
				struct path *path, unsigned int lookup_flags)
{
	struct dentry *dentry = ERR_PTR(-EEXIST);
	struct qstr last;
	int type;
	int err2;
	int error;
	bool is_dir = (lookup_flags & LOOKUP_DIRECTORY);

	/*
	 * Note that only LOOKUP_REVAL and LOOKUP_DIRECTORY matter here. Any
	 * other flags passed in are ignored!
	 */
	lookup_flags &= LOOKUP_REVAL;

	name = filename_parentat(dfd, name, lookup_flags, path, &last, &type);
	if (IS_ERR(name))
		return ERR_CAST(name);

	/*
	 * Yucky last component or no last component at all?
	 * (foo/., foo/.., /////)
	 */
	if (unlikely(type != LAST_NORM))
		goto out;

	/* don't fail immediately if it's r/o, at least try to report other errors */
	err2 = mnt_want_write(path->mnt);
	/*
	 * Do the final lookup.
	 */
	lookup_flags |= LOOKUP_CREATE | LOOKUP_EXCL;
	inode_lock_nested(path->dentry->d_inode, I_MUTEX_PARENT);
	dentry = __lookup_hash(&last, path->dentry, lookup_flags);
	if (IS_ERR(dentry))
		goto unlock;

	error = -EEXIST;
	if (d_is_positive(dentry))
		goto fail;

	/*
	 * Special case - lookup gave negative, but... we had foo/bar/
	 * From the vfs_mknod() POV we just have a negative dentry -
	 * all is fine. Let's be bastards - you had / on the end, you've
	 * been asking for (non-existent) directory. -ENOENT for you.
	 */
	if (unlikely(!is_dir && last.name[last.len])) {
		error = -ENOENT;
		goto fail;
	}
	if (unlikely(err2)) {
		error = err2;
		goto fail;
	}
	putname(name);
	return dentry;
fail:
	dput(dentry);
	dentry = ERR_PTR(error);
unlock:
	inode_unlock(path->dentry->d_inode);
	if (!err2)
		mnt_drop_write(path->mnt);
out:
	path_put(path);
	putname(name);
	return dentry;
}

struct dentry *kern_path_create(int dfd, const char *pathname,
				struct path *path, unsigned int lookup_flags)
{
	return filename_create(dfd, getname_kernel(pathname),
				path, lookup_flags);
}
EXPORT_SYMBOL(kern_path_create);

void done_path_create(struct path *path, struct dentry *dentry)
{
	dput(dentry);
	inode_unlock(path->dentry->d_inode);
	mnt_drop_write(path->mnt);
	path_put(path);
}
EXPORT_SYMBOL(done_path_create);

inline struct dentry *user_path_create(int dfd, const char __user *pathname,
				struct path *path, unsigned int lookup_flags)
{
	return filename_create(dfd, getname(pathname), path, lookup_flags);
}
EXPORT_SYMBOL(user_path_create);

int vfs_mknod(struct inode *dir, struct dentry *dentry, umode_t mode, dev_t dev)
{
	int error = may_create(dir, dentry);

	if (error)
		return error;

	if ((S_ISCHR(mode) || S_ISBLK(mode)) && !capable(CAP_MKNOD))
		return -EPERM;

	if (!dir->i_op->mknod)
		return -EPERM;

	error = devcgroup_inode_mknod(mode, dev);
	if (error)
		return error;

	error = security_inode_mknod(dir, dentry, mode, dev);
	if (error)
		return error;

	error = dir->i_op->mknod(dir, dentry, mode, dev);
	if (!error)
		fsnotify_create(dir, dentry);
	return error;
}
EXPORT_SYMBOL(vfs_mknod);

static int may_mknod(umode_t mode)
{
	switch (mode & S_IFMT) {
	case S_IFREG:
	case S_IFCHR:
	case S_IFBLK:
	case S_IFIFO:
	case S_IFSOCK:
	case 0: /* zero mode translates to S_IFREG */
		return 0;
	case S_IFDIR:
		return -EPERM;
	default:
		return -EINVAL;
	}
}

long do_mknodat(int dfd, const char __user *filename, umode_t mode,
		unsigned int dev)
{
	struct dentry *dentry;
	struct path path;
	int error;
	unsigned int lookup_flags = 0;

	error = may_mknod(mode);
	if (error)
		return error;
retry:
	dentry = user_path_create(dfd, filename, &path, lookup_flags);
	if (IS_ERR(dentry))
		return PTR_ERR(dentry);

	if (!IS_POSIXACL(path.dentry->d_inode))
		mode &= ~current_umask();
	error = security_path_mknod(&path, dentry, mode, dev);
	if (error)
		goto out;
	switch (mode & S_IFMT) {
		case 0: case S_IFREG:
			error = vfs_create(path.dentry->d_inode,dentry,mode,true);
			if (!error)
				ima_post_path_mknod(dentry);
			break;
		case S_IFCHR: case S_IFBLK:
			error = vfs_mknod(path.dentry->d_inode,dentry,mode,
					new_decode_dev(dev));
			break;
		case S_IFIFO: case S_IFSOCK:
			error = vfs_mknod(path.dentry->d_inode,dentry,mode,0);
			break;
	}
out:
	done_path_create(&path, dentry);
	if (retry_estale(error, lookup_flags)) {
		lookup_flags |= LOOKUP_REVAL;
		goto retry;
	}
	return error;
}

SYSCALL_DEFINE4(mknodat, int, dfd, const char __user *, filename, umode_t, mode,
		unsigned int, dev)
{
	return do_mknodat(dfd, filename, mode, dev);
}

SYSCALL_DEFINE3(mknod, const char __user *, filename, umode_t, mode, unsigned, dev)
{
	return do_mknodat(AT_FDCWD, filename, mode, dev);
}

int vfs_mkdir(struct inode *dir, struct dentry *dentry, umode_t mode)
{
	int error = may_create(dir, dentry);
	unsigned max_links = dir->i_sb->s_max_links;

	if (error)
		return error;

	if (!dir->i_op->mkdir)
		return -EPERM;

	mode &= (S_IRWXUGO|S_ISVTX);
	error = security_inode_mkdir(dir, dentry, mode);
	if (error)
		return error;

	if (max_links && dir->i_nlink >= max_links)
		return -EMLINK;

	error = dir->i_op->mkdir(dir, dentry, mode);
	if (!error)
		fsnotify_mkdir(dir, dentry);
	return error;
}
EXPORT_SYMBOL(vfs_mkdir);

long do_mkdirat(int dfd, const char __user *pathname, umode_t mode)
{
	struct dentry *dentry;
	struct path path;
	int error;
	unsigned int lookup_flags = LOOKUP_DIRECTORY;

retry:
	dentry = user_path_create(dfd, pathname, &path, lookup_flags);
	if (IS_ERR(dentry))
		return PTR_ERR(dentry);

	if (!IS_POSIXACL(path.dentry->d_inode))
		mode &= ~current_umask();
	error = security_path_mkdir(&path, dentry, mode);
	if (!error)
		error = vfs_mkdir(path.dentry->d_inode, dentry, mode);
	done_path_create(&path, dentry);
	if (retry_estale(error, lookup_flags)) {
		lookup_flags |= LOOKUP_REVAL;
		goto retry;
	}
	return error;
}

SYSCALL_DEFINE3(mkdirat, int, dfd, const char __user *, pathname, umode_t, mode)
{
	return do_mkdirat(dfd, pathname, mode);
}

SYSCALL_DEFINE2(mkdir, const char __user *, pathname, umode_t, mode)
{
	return do_mkdirat(AT_FDCWD, pathname, mode);
}

int vfs_rmdir(struct inode *dir, struct dentry *dentry)
{
	int error = may_delete(dir, dentry, 1);

	if (error)
		return error;

	if (!dir->i_op->rmdir)
		return -EPERM;

	dget(dentry);
	inode_lock(dentry->d_inode);

	error = -EBUSY;
	if (is_local_mountpoint(dentry))
		goto out;

	error = security_inode_rmdir(dir, dentry);
	if (error)
		goto out;

	error = dir->i_op->rmdir(dir, dentry);
	if (error)
		goto out;

	shrink_dcache_parent(dentry);
	dentry->d_inode->i_flags |= S_DEAD;
	dont_mount(dentry);
	detach_mounts(dentry);
	fsnotify_rmdir(dir, dentry);

out:
	inode_unlock(dentry->d_inode);
	dput(dentry);
	if (!error)
		d_delete(dentry);
	return error;
}
EXPORT_SYMBOL(vfs_rmdir);

long do_rmdir(int dfd, const char __user *pathname)
{
	int error = 0;
	struct filename *name;
	struct dentry *dentry;
	struct path path;
	struct qstr last;
	int type;
	unsigned int lookup_flags = 0;
retry:
	name = filename_parentat(dfd, getname(pathname), lookup_flags,
				&path, &last, &type);
	if (IS_ERR(name))
		return PTR_ERR(name);

	switch (type) {
	case LAST_DOTDOT:
		error = -ENOTEMPTY;
		goto exit1;
	case LAST_DOT:
		error = -EINVAL;
		goto exit1;
	case LAST_ROOT:
		error = -EBUSY;
		goto exit1;
	}

	error = mnt_want_write(path.mnt);
	if (error)
		goto exit1;

	inode_lock_nested(path.dentry->d_inode, I_MUTEX_PARENT);
	dentry = __lookup_hash(&last, path.dentry, lookup_flags);
	error = PTR_ERR(dentry);
	if (IS_ERR(dentry))
		goto exit2;
	if (!dentry->d_inode) {
		error = -ENOENT;
		goto exit3;
	}
	error = security_path_rmdir(&path, dentry);
	if (error)
		goto exit3;
	error = vfs_rmdir(path.dentry->d_inode, dentry);
exit3:
	dput(dentry);
exit2:
	inode_unlock(path.dentry->d_inode);
	mnt_drop_write(path.mnt);
exit1:
	path_put(&path);
	putname(name);
	if (retry_estale(error, lookup_flags)) {
		lookup_flags |= LOOKUP_REVAL;
		goto retry;
	}
	return error;
}

SYSCALL_DEFINE1(rmdir, const char __user *, pathname)
{
	return do_rmdir(AT_FDCWD, pathname);
}

/**
 * vfs_unlink - unlink a filesystem object
 * @dir:	parent directory
 * @dentry:	victim
 * @delegated_inode: returns victim inode, if the inode is delegated.
 *
 * The caller must hold dir->i_mutex.
 *
 * If vfs_unlink discovers a delegation, it will return -EWOULDBLOCK and
 * return a reference to the inode in delegated_inode.  The caller
 * should then break the delegation on that inode and retry.  Because
 * breaking a delegation may take a long time, the caller should drop
 * dir->i_mutex before doing so.
 *
 * Alternatively, a caller may pass NULL for delegated_inode.  This may
 * be appropriate for callers that expect the underlying filesystem not
 * to be NFS exported.
 */
int vfs_unlink(struct inode *dir, struct dentry *dentry, struct inode **delegated_inode)
{
	struct inode *target = dentry->d_inode;
	int error = may_delete(dir, dentry, 0);

	if (error)
		return error;

	if (!dir->i_op->unlink)
		return -EPERM;

	inode_lock(target);
	if (is_local_mountpoint(dentry))
		error = -EBUSY;
	else {
		error = security_inode_unlink(dir, dentry);
		if (!error) {
			error = try_break_deleg(target, delegated_inode);
			if (error)
				goto out;
			error = dir->i_op->unlink(dir, dentry);
			if (!error) {
				dont_mount(dentry);
				detach_mounts(dentry);
				fsnotify_unlink(dir, dentry);
			}
		}
	}
out:
	inode_unlock(target);

	/* We don't d_delete() NFS sillyrenamed files--they still exist. */
	if (!error && !(dentry->d_flags & DCACHE_NFSFS_RENAMED)) {
		fsnotify_link_count(target);
		d_delete(dentry);
	}

	return error;
}
EXPORT_SYMBOL(vfs_unlink);

/*
 * Make sure that the actual truncation of the file will occur outside its
 * directory's i_mutex.  Truncate can take a long time if there is a lot of
 * writeout happening, and we don't want to prevent access to the directory
 * while waiting on the I/O.
 */
long do_unlinkat(int dfd, struct filename *name)
{
	int error;
	struct dentry *dentry;
	struct path path;
	struct qstr last;
	int type;
	struct inode *inode = NULL;
	struct inode *delegated_inode = NULL;
	unsigned int lookup_flags = 0;
retry:
	name = filename_parentat(dfd, name, lookup_flags, &path, &last, &type);
	if (IS_ERR(name))
		return PTR_ERR(name);

	error = -EISDIR;
	if (type != LAST_NORM)
		goto exit1;

	error = mnt_want_write(path.mnt);
	if (error)
		goto exit1;
retry_deleg:
	inode_lock_nested(path.dentry->d_inode, I_MUTEX_PARENT);
	dentry = __lookup_hash(&last, path.dentry, lookup_flags);
	error = PTR_ERR(dentry);
	if (!IS_ERR(dentry)) {
		/* Why not before? Because we want correct error value */
		if (last.name[last.len])
			goto slashes;
		inode = dentry->d_inode;
		if (d_is_negative(dentry))
			goto slashes;
		ihold(inode);
		error = security_path_unlink(&path, dentry);
		if (error)
			goto exit2;
		error = vfs_unlink(path.dentry->d_inode, dentry, &delegated_inode);
exit2:
		dput(dentry);
	}
	inode_unlock(path.dentry->d_inode);
	if (inode)
		iput(inode);	/* truncate the inode here */
	inode = NULL;
	if (delegated_inode) {
		error = break_deleg_wait(&delegated_inode);
		if (!error)
			goto retry_deleg;
	}
	mnt_drop_write(path.mnt);
exit1:
	path_put(&path);
	if (retry_estale(error, lookup_flags)) {
		lookup_flags |= LOOKUP_REVAL;
		inode = NULL;
		goto retry;
	}
	putname(name);
	return error;

slashes:
	if (d_is_negative(dentry))
		error = -ENOENT;
	else if (d_is_dir(dentry))
		error = -EISDIR;
	else
		error = -ENOTDIR;
	goto exit2;
}

SYSCALL_DEFINE3(unlinkat, int, dfd, const char __user *, pathname, int, flag)
{
	if ((flag & ~AT_REMOVEDIR) != 0)
		return -EINVAL;

	if (flag & AT_REMOVEDIR)
		return do_rmdir(dfd, pathname);

	return do_unlinkat(dfd, getname(pathname));
}

SYSCALL_DEFINE1(unlink, const char __user *, pathname)
{
	return do_unlinkat(AT_FDCWD, getname(pathname));
}

int vfs_symlink(struct inode *dir, struct dentry *dentry, const char *oldname)
{
	int error = may_create(dir, dentry);

	if (error)
		return error;

	if (!dir->i_op->symlink)
		return -EPERM;

	error = security_inode_symlink(dir, dentry, oldname);
	if (error)
		return error;

	error = dir->i_op->symlink(dir, dentry, oldname);
	if (!error)
		fsnotify_create(dir, dentry);
	return error;
}
EXPORT_SYMBOL(vfs_symlink);

long do_symlinkat(const char __user *oldname, int newdfd,
		  const char __user *newname)
{
	int error;
	struct filename *from;
	struct dentry *dentry;
	struct path path;
	unsigned int lookup_flags = 0;

	from = getname(oldname);
	if (IS_ERR(from))
		return PTR_ERR(from);
retry:
	dentry = user_path_create(newdfd, newname, &path, lookup_flags);
	error = PTR_ERR(dentry);
	if (IS_ERR(dentry))
		goto out_putname;

	error = security_path_symlink(&path, dentry, from->name);
	if (!error)
		error = vfs_symlink(path.dentry->d_inode, dentry, from->name);
	done_path_create(&path, dentry);
	if (retry_estale(error, lookup_flags)) {
		lookup_flags |= LOOKUP_REVAL;
		goto retry;
	}
out_putname:
	putname(from);
	return error;
}

SYSCALL_DEFINE3(symlinkat, const char __user *, oldname,
		int, newdfd, const char __user *, newname)
{
	return do_symlinkat(oldname, newdfd, newname);
}

SYSCALL_DEFINE2(symlink, const char __user *, oldname, const char __user *, newname)
{
	return do_symlinkat(oldname, AT_FDCWD, newname);
}

/**
 * vfs_link - create a new link
 * @old_dentry:	object to be linked
 * @dir:	new parent
 * @new_dentry:	where to create the new link
 * @delegated_inode: returns inode needing a delegation break
 *
 * The caller must hold dir->i_mutex
 *
 * If vfs_link discovers a delegation on the to-be-linked file in need
 * of breaking, it will return -EWOULDBLOCK and return a reference to the
 * inode in delegated_inode.  The caller should then break the delegation
 * and retry.  Because breaking a delegation may take a long time, the
 * caller should drop the i_mutex before doing so.
 *
 * Alternatively, a caller may pass NULL for delegated_inode.  This may
 * be appropriate for callers that expect the underlying filesystem not
 * to be NFS exported.
 */
int vfs_link(struct dentry *old_dentry, struct inode *dir, struct dentry *new_dentry, struct inode **delegated_inode)
{
	struct inode *inode = old_dentry->d_inode;
	unsigned max_links = dir->i_sb->s_max_links;
	int error;

	if (!inode)
		return -ENOENT;

	error = may_create(dir, new_dentry);
	if (error)
		return error;

	if (dir->i_sb != inode->i_sb)
		return -EXDEV;

	/*
	 * A link to an append-only or immutable file cannot be created.
	 */
	if (IS_APPEND(inode) || IS_IMMUTABLE(inode))
		return -EPERM;
	/*
	 * Updating the link count will likely cause i_uid and i_gid to
	 * be writen back improperly if their true value is unknown to
	 * the vfs.
	 */
	if (HAS_UNMAPPED_ID(inode))
		return -EPERM;
	if (!dir->i_op->link)
		return -EPERM;
	if (S_ISDIR(inode->i_mode))
		return -EPERM;

	error = security_inode_link(old_dentry, dir, new_dentry);
	if (error)
		return error;

	inode_lock(inode);
	/* Make sure we don't allow creating hardlink to an unlinked file */
	if (inode->i_nlink == 0 && !(inode->i_state & I_LINKABLE))
		error =  -ENOENT;
	else if (max_links && inode->i_nlink >= max_links)
		error = -EMLINK;
	else {
		error = try_break_deleg(inode, delegated_inode);
		if (!error)
			error = dir->i_op->link(old_dentry, dir, new_dentry);
	}

	if (!error && (inode->i_state & I_LINKABLE)) {
		spin_lock(&inode->i_lock);
		inode->i_state &= ~I_LINKABLE;
		spin_unlock(&inode->i_lock);
	}
	inode_unlock(inode);
	if (!error)
		fsnotify_link(dir, inode, new_dentry);
	return error;
}
EXPORT_SYMBOL(vfs_link);

/*
 * Hardlinks are often used in delicate situations.  We avoid
 * security-related surprises by not following symlinks on the
 * newname.  --KAB
 *
 * We don't follow them on the oldname either to be compatible
 * with linux 2.0, and to avoid hard-linking to directories
 * and other special files.  --ADM
 */
int do_linkat(int olddfd, const char __user *oldname, int newdfd,
	      const char __user *newname, int flags)
{
	struct dentry *new_dentry;
	struct path old_path, new_path;
	struct inode *delegated_inode = NULL;
	int how = 0;
	int error;

	if ((flags & ~(AT_SYMLINK_FOLLOW | AT_EMPTY_PATH)) != 0)
		return -EINVAL;
	/*
	 * To use null names we require CAP_DAC_READ_SEARCH
	 * This ensures that not everyone will be able to create
	 * handlink using the passed filedescriptor.
	 */
	if (flags & AT_EMPTY_PATH) {
		if (!capable(CAP_DAC_READ_SEARCH))
			return -ENOENT;
		how = LOOKUP_EMPTY;
	}

	if (flags & AT_SYMLINK_FOLLOW)
		how |= LOOKUP_FOLLOW;
retry:
	error = user_path_at(olddfd, oldname, how, &old_path);
	if (error)
		return error;

	new_dentry = user_path_create(newdfd, newname, &new_path,
					(how & LOOKUP_REVAL));
	error = PTR_ERR(new_dentry);
	if (IS_ERR(new_dentry))
		goto out;

	error = -EXDEV;
	if (old_path.mnt != new_path.mnt)
		goto out_dput;
	error = may_linkat(&old_path);
	if (unlikely(error))
		goto out_dput;
	error = security_path_link(old_path.dentry, &new_path, new_dentry);
	if (error)
		goto out_dput;
	error = vfs_link(old_path.dentry, new_path.dentry->d_inode, new_dentry, &delegated_inode);
out_dput:
	done_path_create(&new_path, new_dentry);
	if (delegated_inode) {
		error = break_deleg_wait(&delegated_inode);
		if (!error) {
			path_put(&old_path);
			goto retry;
		}
	}
	if (retry_estale(error, how)) {
		path_put(&old_path);
		how |= LOOKUP_REVAL;
		goto retry;
	}
out:
	path_put(&old_path);

	return error;
}

SYSCALL_DEFINE5(linkat, int, olddfd, const char __user *, oldname,
		int, newdfd, const char __user *, newname, int, flags)
{
	return do_linkat(olddfd, oldname, newdfd, newname, flags);
}

SYSCALL_DEFINE2(link, const char __user *, oldname, const char __user *, newname)
{
	return do_linkat(AT_FDCWD, oldname, AT_FDCWD, newname, 0);
}

/**
 * vfs_rename - rename a filesystem object
 * @old_dir:	parent of source
 * @old_dentry:	source
 * @new_dir:	parent of destination
 * @new_dentry:	destination
 * @delegated_inode: returns an inode needing a delegation break
 * @flags:	rename flags
 *
 * The caller must hold multiple mutexes--see lock_rename()).
 *
 * If vfs_rename discovers a delegation in need of breaking at either
 * the source or destination, it will return -EWOULDBLOCK and return a
 * reference to the inode in delegated_inode.  The caller should then
 * break the delegation and retry.  Because breaking a delegation may
 * take a long time, the caller should drop all locks before doing
 * so.
 *
 * Alternatively, a caller may pass NULL for delegated_inode.  This may
 * be appropriate for callers that expect the underlying filesystem not
 * to be NFS exported.
 *
 * The worst of all namespace operations - renaming directory. "Perverted"
 * doesn't even start to describe it. Somebody in UCB had a heck of a trip...
 * Problems:
 *
 *	a) we can get into loop creation.
 *	b) race potential - two innocent renames can create a loop together.
 *	   That's where 4.4 screws up. Current fix: serialization on
 *	   sb->s_vfs_rename_mutex. We might be more accurate, but that's another
 *	   story.
 *	c) we have to lock _four_ objects - parents and victim (if it exists),
 *	   and source (if it is not a directory).
 *	   And that - after we got ->i_mutex on parents (until then we don't know
 *	   whether the target exists).  Solution: try to be smart with locking
 *	   order for inodes.  We rely on the fact that tree topology may change
 *	   only under ->s_vfs_rename_mutex _and_ that parent of the object we
 *	   move will be locked.  Thus we can rank directories by the tree
 *	   (ancestors first) and rank all non-directories after them.
 *	   That works since everybody except rename does "lock parent, lookup,
 *	   lock child" and rename is under ->s_vfs_rename_mutex.
 *	   HOWEVER, it relies on the assumption that any object with ->lookup()
 *	   has no more than 1 dentry.  If "hybrid" objects will ever appear,
 *	   we'd better make sure that there's no link(2) for them.
 *	d) conversion from fhandle to dentry may come in the wrong moment - when
 *	   we are removing the target. Solution: we will have to grab ->i_mutex
 *	   in the fhandle_to_dentry code. [FIXME - current nfsfh.c relies on
 *	   ->i_mutex on parents, which works but leads to some truly excessive
 *	   locking].
 */
int vfs_rename(struct inode *old_dir, struct dentry *old_dentry,
	       struct inode *new_dir, struct dentry *new_dentry,
	       struct inode **delegated_inode, unsigned int flags)
{
	int error;
	bool is_dir = d_is_dir(old_dentry);
	struct inode *source = old_dentry->d_inode;
	struct inode *target = new_dentry->d_inode;
	bool new_is_dir = false;
	unsigned max_links = new_dir->i_sb->s_max_links;
	struct name_snapshot old_name;

	if (source == target)
		return 0;

	error = may_delete(old_dir, old_dentry, is_dir);
	if (error)
		return error;

	if (!target) {
		error = may_create(new_dir, new_dentry);
	} else {
		new_is_dir = d_is_dir(new_dentry);

		if (!(flags & RENAME_EXCHANGE))
			error = may_delete(new_dir, new_dentry, is_dir);
		else
			error = may_delete(new_dir, new_dentry, new_is_dir);
	}
	if (error)
		return error;

	if (!old_dir->i_op->rename)
		return -EPERM;

	/*
	 * If we are going to change the parent - check write permissions,
	 * we'll need to flip '..'.
	 */
	if (new_dir != old_dir) {
		if (is_dir) {
			error = inode_permission(source, MAY_WRITE);
			if (error)
				return error;
		}
		if ((flags & RENAME_EXCHANGE) && new_is_dir) {
			error = inode_permission(target, MAY_WRITE);
			if (error)
				return error;
		}
	}

	error = security_inode_rename(old_dir, old_dentry, new_dir, new_dentry,
				      flags);
	if (error)
		return error;

	take_dentry_name_snapshot(&old_name, old_dentry);
	dget(new_dentry);
	if (!is_dir || (flags & RENAME_EXCHANGE))
		lock_two_nondirectories(source, target);
	else if (target)
		inode_lock(target);

	error = -EBUSY;
	if (is_local_mountpoint(old_dentry) || is_local_mountpoint(new_dentry))
		goto out;

	if (max_links && new_dir != old_dir) {
		error = -EMLINK;
		if (is_dir && !new_is_dir && new_dir->i_nlink >= max_links)
			goto out;
		if ((flags & RENAME_EXCHANGE) && !is_dir && new_is_dir &&
		    old_dir->i_nlink >= max_links)
			goto out;
	}
	if (!is_dir) {
		error = try_break_deleg(source, delegated_inode);
		if (error)
			goto out;
	}
	if (target && !new_is_dir) {
		error = try_break_deleg(target, delegated_inode);
		if (error)
			goto out;
	}
	error = old_dir->i_op->rename(old_dir, old_dentry,
				       new_dir, new_dentry, flags);
	if (error)
		goto out;

	if (!(flags & RENAME_EXCHANGE) && target) {
		if (is_dir) {
			shrink_dcache_parent(new_dentry);
			target->i_flags |= S_DEAD;
		}
		dont_mount(new_dentry);
		detach_mounts(new_dentry);
	}
	if (!(old_dir->i_sb->s_type->fs_flags & FS_RENAME_DOES_D_MOVE)) {
		if (!(flags & RENAME_EXCHANGE))
			d_move(old_dentry, new_dentry);
		else
			d_exchange(old_dentry, new_dentry);
	}
out:
	if (!is_dir || (flags & RENAME_EXCHANGE))
		unlock_two_nondirectories(source, target);
	else if (target)
		inode_unlock(target);
	dput(new_dentry);
	if (!error) {
		fsnotify_move(old_dir, new_dir, &old_name.name, is_dir,
			      !(flags & RENAME_EXCHANGE) ? target : NULL, old_dentry);
		if (flags & RENAME_EXCHANGE) {
			fsnotify_move(new_dir, old_dir, &old_dentry->d_name,
				      new_is_dir, NULL, new_dentry);
		}
	}
	release_dentry_name_snapshot(&old_name);

	return error;
}
EXPORT_SYMBOL(vfs_rename);

static int do_renameat2(int olddfd, const char __user *oldname, int newdfd,
			const char __user *newname, unsigned int flags)
{
	struct dentry *old_dentry, *new_dentry;
	struct dentry *trap;
	struct path old_path, new_path;
	struct qstr old_last, new_last;
	int old_type, new_type;
	struct inode *delegated_inode = NULL;
	struct filename *from;
	struct filename *to;
	unsigned int lookup_flags = 0, target_flags = LOOKUP_RENAME_TARGET;
	bool should_retry = false;
	int error;

	if (flags & ~(RENAME_NOREPLACE | RENAME_EXCHANGE | RENAME_WHITEOUT))
		return -EINVAL;

	if ((flags & (RENAME_NOREPLACE | RENAME_WHITEOUT)) &&
	    (flags & RENAME_EXCHANGE))
		return -EINVAL;

	if ((flags & RENAME_WHITEOUT) && !capable(CAP_MKNOD))
		return -EPERM;

	if (flags & RENAME_EXCHANGE)
		target_flags = 0;

retry:
	from = filename_parentat(olddfd, getname(oldname), lookup_flags,
				&old_path, &old_last, &old_type);
	if (IS_ERR(from)) {
		error = PTR_ERR(from);
		goto exit;
	}

	to = filename_parentat(newdfd, getname(newname), lookup_flags,
				&new_path, &new_last, &new_type);
	if (IS_ERR(to)) {
		error = PTR_ERR(to);
		goto exit1;
	}

	error = -EXDEV;
	if (old_path.mnt != new_path.mnt)
		goto exit2;

	error = -EBUSY;
	if (old_type != LAST_NORM)
		goto exit2;

	if (flags & RENAME_NOREPLACE)
		error = -EEXIST;
	if (new_type != LAST_NORM)
		goto exit2;

	error = mnt_want_write(old_path.mnt);
	if (error)
		goto exit2;

retry_deleg:
	trap = lock_rename(new_path.dentry, old_path.dentry);

	old_dentry = __lookup_hash(&old_last, old_path.dentry, lookup_flags);
	error = PTR_ERR(old_dentry);
	if (IS_ERR(old_dentry))
		goto exit3;
	/* source must exist */
	error = -ENOENT;
	if (d_is_negative(old_dentry))
		goto exit4;
	new_dentry = __lookup_hash(&new_last, new_path.dentry, lookup_flags | target_flags);
	error = PTR_ERR(new_dentry);
	if (IS_ERR(new_dentry))
		goto exit4;
	error = -EEXIST;
	if ((flags & RENAME_NOREPLACE) && d_is_positive(new_dentry))
		goto exit5;
	if (flags & RENAME_EXCHANGE) {
		error = -ENOENT;
		if (d_is_negative(new_dentry))
			goto exit5;

		if (!d_is_dir(new_dentry)) {
			error = -ENOTDIR;
			if (new_last.name[new_last.len])
				goto exit5;
		}
	}
	/* unless the source is a directory trailing slashes give -ENOTDIR */
	if (!d_is_dir(old_dentry)) {
		error = -ENOTDIR;
		if (old_last.name[old_last.len])
			goto exit5;
		if (!(flags & RENAME_EXCHANGE) && new_last.name[new_last.len])
			goto exit5;
	}
	/* source should not be ancestor of target */
	error = -EINVAL;
	if (old_dentry == trap)
		goto exit5;
	/* target should not be an ancestor of source */
	if (!(flags & RENAME_EXCHANGE))
		error = -ENOTEMPTY;
	if (new_dentry == trap)
		goto exit5;

	error = security_path_rename(&old_path, old_dentry,
				     &new_path, new_dentry, flags);
	if (error)
		goto exit5;
	error = vfs_rename(old_path.dentry->d_inode, old_dentry,
			   new_path.dentry->d_inode, new_dentry,
			   &delegated_inode, flags);
exit5:
	dput(new_dentry);
exit4:
	dput(old_dentry);
exit3:
	unlock_rename(new_path.dentry, old_path.dentry);
	if (delegated_inode) {
		error = break_deleg_wait(&delegated_inode);
		if (!error)
			goto retry_deleg;
	}
	mnt_drop_write(old_path.mnt);
exit2:
	if (retry_estale(error, lookup_flags))
		should_retry = true;
	path_put(&new_path);
	putname(to);
exit1:
	path_put(&old_path);
	putname(from);
	if (should_retry) {
		should_retry = false;
		lookup_flags |= LOOKUP_REVAL;
		goto retry;
	}
exit:
	return error;
}

SYSCALL_DEFINE5(renameat2, int, olddfd, const char __user *, oldname,
		int, newdfd, const char __user *, newname, unsigned int, flags)
{
	return do_renameat2(olddfd, oldname, newdfd, newname, flags);
}

SYSCALL_DEFINE4(renameat, int, olddfd, const char __user *, oldname,
		int, newdfd, const char __user *, newname)
{
	return do_renameat2(olddfd, oldname, newdfd, newname, 0);
}

SYSCALL_DEFINE2(rename, const char __user *, oldname, const char __user *, newname)
{
	return do_renameat2(AT_FDCWD, oldname, AT_FDCWD, newname, 0);
}

int vfs_whiteout(struct inode *dir, struct dentry *dentry)
{
	int error = may_create(dir, dentry);
	if (error)
		return error;

	if (!dir->i_op->mknod)
		return -EPERM;

	return dir->i_op->mknod(dir, dentry,
				S_IFCHR | WHITEOUT_MODE, WHITEOUT_DEV);
}
EXPORT_SYMBOL(vfs_whiteout);

int readlink_copy(char __user *buffer, int buflen, const char *link)
{
	int len = PTR_ERR(link);
	if (IS_ERR(link))
		goto out;

	len = strlen(link);
	if (len > (unsigned) buflen)
		len = buflen;
	if (copy_to_user(buffer, link, len))
		len = -EFAULT;
out:
	return len;
}

/**
 * vfs_readlink - copy symlink body into userspace buffer
 * @dentry: dentry on which to get symbolic link
 * @buffer: user memory pointer
 * @buflen: size of buffer
 *
 * Does not touch atime.  That's up to the caller if necessary
 *
 * Does not call security hook.
 */
int vfs_readlink(struct dentry *dentry, char __user *buffer, int buflen)
{
	struct inode *inode = d_inode(dentry);
	DEFINE_DELAYED_CALL(done);
	const char *link;
	int res;

	if (unlikely(!(inode->i_opflags & IOP_DEFAULT_READLINK))) {
		if (unlikely(inode->i_op->readlink))
			return inode->i_op->readlink(dentry, buffer, buflen);

		if (!d_is_symlink(dentry))
			return -EINVAL;

		spin_lock(&inode->i_lock);
		inode->i_opflags |= IOP_DEFAULT_READLINK;
		spin_unlock(&inode->i_lock);
	}

	link = READ_ONCE(inode->i_link);
	if (!link) {
		link = inode->i_op->get_link(dentry, inode, &done);
		if (IS_ERR(link))
			return PTR_ERR(link);
	}
	res = readlink_copy(buffer, buflen, link);
	do_delayed_call(&done);
	return res;
}
EXPORT_SYMBOL(vfs_readlink);

/**
 * vfs_get_link - get symlink body
 * @dentry: dentry on which to get symbolic link
 * @done: caller needs to free returned data with this
 *
 * Calls security hook and i_op->get_link() on the supplied inode.
 *
 * It does not touch atime.  That's up to the caller if necessary.
 *
 * Does not work on "special" symlinks like /proc/$$/fd/N
 */
const char *vfs_get_link(struct dentry *dentry, struct delayed_call *done)
{
	const char *res = ERR_PTR(-EINVAL);
	struct inode *inode = d_inode(dentry);

	if (d_is_symlink(dentry)) {
		res = ERR_PTR(security_inode_readlink(dentry));
		if (!res)
			res = inode->i_op->get_link(dentry, inode, done);
	}
	return res;
}
EXPORT_SYMBOL(vfs_get_link);

/* get the link contents into pagecache */
const char *page_get_link(struct dentry *dentry, struct inode *inode,
			  struct delayed_call *callback)
{
	char *kaddr;
	struct page *page;
	struct address_space *mapping = inode->i_mapping;

	if (!dentry) {
		page = find_get_page(mapping, 0);
		if (!page)
			return ERR_PTR(-ECHILD);
		if (!PageUptodate(page)) {
			put_page(page);
			return ERR_PTR(-ECHILD);
		}
	} else {
		page = read_mapping_page(mapping, 0, NULL);
		if (IS_ERR(page))
			return (char*)page;
	}
	set_delayed_call(callback, page_put_link, page);
	BUG_ON(mapping_gfp_mask(mapping) & __GFP_HIGHMEM);
	kaddr = page_address(page);
	nd_terminate_link(kaddr, inode->i_size, PAGE_SIZE - 1);
	return kaddr;
}

EXPORT_SYMBOL(page_get_link);

void page_put_link(void *arg)
{
	put_page(arg);
}
EXPORT_SYMBOL(page_put_link);

int page_readlink(struct dentry *dentry, char __user *buffer, int buflen)
{
	DEFINE_DELAYED_CALL(done);
	int res = readlink_copy(buffer, buflen,
				page_get_link(dentry, d_inode(dentry),
					      &done));
	do_delayed_call(&done);
	return res;
}
EXPORT_SYMBOL(page_readlink);

/*
 * The nofs argument instructs pagecache_write_begin to pass AOP_FLAG_NOFS
 */
int __page_symlink(struct inode *inode, const char *symname, int len, int nofs)
{
	struct address_space *mapping = inode->i_mapping;
	struct page *page;
	void *fsdata;
	int err;
	unsigned int flags = 0;
	if (nofs)
		flags |= AOP_FLAG_NOFS;

retry:
	err = pagecache_write_begin(NULL, mapping, 0, len-1,
				flags, &page, &fsdata);
	if (err)
		goto fail;

	memcpy(page_address(page), symname, len-1);

	err = pagecache_write_end(NULL, mapping, 0, len-1, len-1,
							page, fsdata);
	if (err < 0)
		goto fail;
	if (err < len-1)
		goto retry;

	mark_inode_dirty(inode);
	return 0;
fail:
	return err;
}
EXPORT_SYMBOL(__page_symlink);

int page_symlink(struct inode *inode, const char *symname, int len)
{
	return __page_symlink(inode, symname, len,
			!mapping_gfp_constraint(inode->i_mapping, __GFP_FS));
}
EXPORT_SYMBOL(page_symlink);

const struct inode_operations page_symlink_inode_operations = {
	.get_link	= page_get_link,
};
EXPORT_SYMBOL(page_symlink_inode_operations);<|MERGE_RESOLUTION|>--- conflicted
+++ resolved
@@ -1672,22 +1672,11 @@
 	if (IS_ERR(dentry))
 		return dentry;
 	if (unlikely(!d_in_lookup(dentry))) {
-<<<<<<< HEAD
 		//dentry没有in lookup标记，则说明已得到查询结果
-		if (!(flags & LOOKUP_NO_REVAL)) {
-			int error = d_revalidate(dentry, flags);
-			if (unlikely(error <= 0)) {
-				if (!error) {
-					d_invalidate(dentry);
-					dput(dentry);
-					goto again;
-				}
-=======
 		int error = d_revalidate(dentry, flags);
 		if (unlikely(error <= 0)) {
 			if (!error) {
 				d_invalidate(dentry);
->>>>>>> b0be0eff
 				dput(dentry);
 				goto again;
 			}
