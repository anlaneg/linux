// SPDX-License-Identifier: GPL-2.0
/*
 *  linux/fs/namei.c
 *
 *  Copyright (C) 1991, 1992  Linus Torvalds
 */

/*
 * Some corrections by tytso.
 */

/* [Feb 1997 T. Schoebel-Theuer] Complete rewrite of the pathname
 * lookup logic.
 */
/* [Feb-Apr 2000, AV] Rewrite to the new namespace architecture.
 */

#include <linux/init.h>
#include <linux/export.h>
#include <linux/kernel.h>
#include <linux/slab.h>
#include <linux/fs.h>
#include <linux/namei.h>
#include <linux/pagemap.h>
#include <linux/fsnotify.h>
#include <linux/personality.h>
#include <linux/security.h>
#include <linux/ima.h>
#include <linux/syscalls.h>
#include <linux/mount.h>
#include <linux/audit.h>
#include <linux/capability.h>
#include <linux/file.h>
#include <linux/fcntl.h>
#include <linux/device_cgroup.h>
#include <linux/fs_struct.h>
#include <linux/posix_acl.h>
#include <linux/hash.h>
#include <linux/bitops.h>
#include <linux/init_task.h>
#include <linux/uaccess.h>

#include "internal.h"
#include "mount.h"

/* [Feb-1997 T. Schoebel-Theuer]
 * Fundamental changes in the pathname lookup mechanisms (namei)
 * were necessary because of omirr.  The reason is that omirr needs
 * to know the _real_ pathname, not the user-supplied one, in case
 * of symlinks (and also when transname replacements occur).
 *
 * The new code replaces the old recursive symlink resolution with
 * an iterative one (in case of non-nested symlink chains).  It does
 * this with calls to <fs>_follow_link().
 * As a side effect, dir_namei(), _namei() and follow_link() are now 
 * replaced with a single function lookup_dentry() that can handle all 
 * the special cases of the former code.
 *
 * With the new dcache, the pathname is stored at each inode, at least as
 * long as the refcount of the inode is positive.  As a side effect, the
 * size of the dcache depends on the inode cache and thus is dynamic.
 *
 * [29-Apr-1998 C. Scott Ananian] Updated above description of symlink
 * resolution to correspond with current state of the code.
 *
 * Note that the symlink resolution is not *completely* iterative.
 * There is still a significant amount of tail- and mid- recursion in
 * the algorithm.  Also, note that <fs>_readlink() is not used in
 * lookup_dentry(): lookup_dentry() on the result of <fs>_readlink()
 * may return different results than <fs>_follow_link().  Many virtual
 * filesystems (including /proc) exhibit this behavior.
 */

/* [24-Feb-97 T. Schoebel-Theuer] Side effects caused by new implementation:
 * New symlink semantics: when open() is called with flags O_CREAT | O_EXCL
 * and the name already exists in form of a symlink, try to create the new
 * name indicated by the symlink. The old code always complained that the
 * name already exists, due to not following the symlink even if its target
 * is nonexistent.  The new semantics affects also mknod() and link() when
 * the name is a symlink pointing to a non-existent name.
 *
 * I don't know which semantics is the right one, since I have no access
 * to standards. But I found by trial that HP-UX 9.0 has the full "new"
 * semantics implemented, while SunOS 4.1.1 and Solaris (SunOS 5.4) have the
 * "old" one. Personally, I think the new semantics is much more logical.
 * Note that "ln old new" where "new" is a symlink pointing to a non-existing
 * file does succeed in both HP-UX and SunOs, but not in Solaris
 * and in the old Linux semantics.
 */

/* [16-Dec-97 Kevin Buhr] For security reasons, we change some symlink
 * semantics.  See the comments in "open_namei" and "do_link" below.
 *
 * [10-Sep-98 Alan Modra] Another symlink change.
 */

/* [Feb-Apr 2000 AV] Complete rewrite. Rules for symlinks:
 *	inside the path - always follow.
 *	in the last component in creation/removal/renaming - never follow.
 *	if LOOKUP_FOLLOW passed - follow.
 *	if the pathname has trailing slashes - follow.
 *	otherwise - don't follow.
 * (applied in that order).
 *
 * [Jun 2000 AV] Inconsistent behaviour of open() in case if flags==O_CREAT
 * restored for 2.4. This is the last surviving part of old 4.2BSD bug.
 * During the 2.4 we need to fix the userland stuff depending on it -
 * hopefully we will be able to get rid of that wart in 2.5. So far only
 * XEmacs seems to be relying on it...
 */
/*
 * [Sep 2001 AV] Single-semaphore locking scheme (kudos to David Holland)
 * implemented.  Let's see if raised priority of ->s_vfs_rename_mutex gives
 * any extra contention...
 */

/* In order to reduce some races, while at the same time doing additional
 * checking and hopefully speeding things up, we copy filenames to the
 * kernel data space before using them..
 *
 * POSIX.1 2.4: an empty pathname is invalid (ENOENT).
 * PATH_MAX includes the nul terminator --RR.
 */

#define EMBEDDED_NAME_MAX	(PATH_MAX - offsetof(struct filename, iname))

//依据用户空间传入的文件名称，构造filename
struct filename *
getname_flags(const char __user *filename/*文件路径名称*/, int flags, int *empty/*出参，文件路径名称是否为空*/)
{
	struct filename *result;
	char *kname;
	int len;

	//检查进程audit_context中是否已记录此文件信息，如有则返回缓存的
	result = audit_reusename(filename);
	if (result)
		return result;

	//申请一个name object
	//注：object的大小正好为PATH_MAX，包含结构体struct filename大小
	//所以才有下文中当发现路径名称大于EMBEDDED_NAME_MAX时，直接申请一个
	//offsetof(struct filename, iname[1]);结构来了事,猛一看，吓我一跳。
	result = __getname();
	if (unlikely(!result))
		return ERR_PTR(-ENOMEM);

	/*
	 * First, try to embed the struct filename inside the names_cache
	 * allocation
	 */
	//指向实际存储位置
	kname = (char *)result->iname;
	result->name = kname;

	//采用filename来填充kname
	len = strncpy_from_user(kname, filename, EMBEDDED_NAME_MAX);
	if (unlikely(len < 0)) {
		__putname(result);
		return ERR_PTR(len);
	}

	/*
	 * Uh-oh. We have a name that's approaching PATH_MAX. Allocate a
	 * separate struct filename so we can dedicate the entire
	 * names_cache allocation for the pathname, and re-do the copy from
	 * userland.
	 */
	if (unlikely(len == EMBEDDED_NAME_MAX)) {
		//文件路径较长，为结构体struct filename申请新专用空间，然后把obj全部用来存放路径
		const size_t size = offsetof(struct filename, iname[1]);
		kname = (char *)result;

		/*
		 * size is chosen that way we to guarantee that
		 * result->iname[0] is within the same object and that
		 * kname can't be equal to result->iname, no matter what.
		 */
		result = kzalloc(size, GFP_KERNEL);
		if (unlikely(!result)) {
			__putname(kname);
			return ERR_PTR(-ENOMEM);
		}
		result->name = kname;
		len = strncpy_from_user(kname, filename, PATH_MAX);
		if (unlikely(len < 0)) {
			__putname(kname);
			kfree(result);
			return ERR_PTR(len);
		}
		if (unlikely(len == PATH_MAX)) {
			//长度超过PATH_MAX,报错
			__putname(kname);
			kfree(result);
			return ERR_PTR(-ENAMETOOLONG);
		}
	}

	result->refcnt = 1;
	/* The empty path is special. */
	if (unlikely(!len)) {
		if (empty)
			*empty = 1;
		if (!(flags & LOOKUP_EMPTY)) {
		    /*如果名称为空，但没有empty标记，则报错*/
			putname(result);
			return ERR_PTR(-ENOENT);
		}
	}

	result->uptr = filename;
	result->aname = NULL;
	audit_getname(result);
	return result;
}

//通过用户空间传入的文件路径名称，构造filename结构体
struct filename *
getname_uflags(const char __user *filename, int uflags)
{
	int flags = (uflags & AT_EMPTY_PATH) ? LOOKUP_EMPTY : 0;

	return getname_flags(filename, flags, NULL);
}

struct filename *
getname(const char __user * filename)
{
	return getname_flags(filename, 0/*名称不得为空*/, NULL);
}

//通过kernel空间传入的文件名称，构造filename结构体
struct filename *
getname_kernel(const char * filename)
{
	struct filename *result;
	int len = strlen(filename) + 1;

	//获取一个filename对象
	result = __getname();
	if (unlikely(!result))
		return ERR_PTR(-ENOMEM);

	if (len <= EMBEDDED_NAME_MAX) {
		result->name = (char *)result->iname;
	} else if (len <= PATH_MAX) {
		const size_t size = offsetof(struct filename, iname[1]);
		struct filename *tmp;

		tmp = kmalloc(size, GFP_KERNEL);
		if (unlikely(!tmp)) {
			__putname(result);
			return ERR_PTR(-ENOMEM);
		}
		tmp->name = (char *)result;
		result = tmp;
	} else {
		__putname(result);
		return ERR_PTR(-ENAMETOOLONG);
	}
	//设置文件名称
	memcpy((char *)result->name, filename, len);
	result->uptr = NULL;
	result->aname = NULL;
	result->refcnt = 1;
	audit_getname(result);

	return result;
}

void putname(struct filename *name)
{
	if (IS_ERR(name))
		return;

	BUG_ON(name->refcnt <= 0);

	if (--name->refcnt > 0)
		return;

	if (name->name != name->iname) {
		__putname(name->name);
		kfree(name);
	} else
		__putname(name);
}

/**
 * check_acl - perform ACL permission checking
 * @mnt_userns:	user namespace of the mount the inode was found from
 * @inode:	inode to check permissions on
 * @mask:	right to check for (%MAY_READ, %MAY_WRITE, %MAY_EXEC ...)
 *
 * This function performs the ACL permission checking. Since this function
 * retrieve POSIX acls it needs to know whether it is called from a blocking or
 * non-blocking context and thus cares about the MAY_NOT_BLOCK bit.
 *
 * If the inode has been found through an idmapped mount the user namespace of
 * the vfsmount must be passed through @mnt_userns. This function will then take
 * care to map the inode according to @mnt_userns before checking permissions.
 * On non-idmapped mounts or if permission checking is to be performed on the
 * raw inode simply passs init_user_ns.
 */
static int check_acl(struct user_namespace *mnt_userns,
		     struct inode *inode, int mask)
{
#ifdef CONFIG_FS_POSIX_ACL
	struct posix_acl *acl;

	if (mask & MAY_NOT_BLOCK) {
		acl = get_cached_acl_rcu(inode, ACL_TYPE_ACCESS);
	        if (!acl)
	                return -EAGAIN;
		/* no ->get_acl() calls in RCU mode... */
		if (is_uncached_acl(acl))
			return -ECHILD;
	        return posix_acl_permission(mnt_userns, inode, acl, mask);
	}

	acl = get_acl(inode, ACL_TYPE_ACCESS);
	if (IS_ERR(acl))
		return PTR_ERR(acl);
	if (acl) {
	        int error = posix_acl_permission(mnt_userns, inode, acl, mask);
	        posix_acl_release(acl);
	        return error;
	}
#endif

	return -EAGAIN;
}

/**
 * acl_permission_check - perform basic UNIX permission checking
 * @mnt_userns:	user namespace of the mount the inode was found from
 * @inode:	inode to check permissions on
 * @mask:	right to check for (%MAY_READ, %MAY_WRITE, %MAY_EXEC ...)
 *
 * This function performs the basic UNIX permission checking. Since this
 * function may retrieve POSIX acls it needs to know whether it is called from a
 * blocking or non-blocking context and thus cares about the MAY_NOT_BLOCK bit.
 *
 * If the inode has been found through an idmapped mount the user namespace of
 * the vfsmount must be passed through @mnt_userns. This function will then take
 * care to map the inode according to @mnt_userns before checking permissions.
 * On non-idmapped mounts or if permission checking is to be performed on the
 * raw inode simply passs init_user_ns.
 */
static int acl_permission_check(struct user_namespace *mnt_userns,
				struct inode *inode, int mask)
{
	unsigned int mode = inode->i_mode;
	kuid_t i_uid;

	/* Are we the owner? If so, ACL's don't matter */
	i_uid = i_uid_into_mnt(mnt_userns, inode);
	if (likely(uid_eq(current_fsuid(), i_uid))) {
		mask &= 7;
		mode >>= 6;
		return (mask & ~mode) ? -EACCES : 0;
	}

	/* Do we have ACL's? */
	if (IS_POSIXACL(inode) && (mode & S_IRWXG)) {
		int error = check_acl(mnt_userns, inode, mask);
		if (error != -EAGAIN)
			return error;
	}

	/* Only RWX matters for group/other mode bits */
	mask &= 7;

	/*
	 * Are the group permissions different from
	 * the other permissions in the bits we care
	 * about? Need to check group ownership if so.
	 */
	if (mask & (mode ^ (mode >> 3))) {
		kgid_t kgid = i_gid_into_mnt(mnt_userns, inode);
		if (in_group_p(kgid))
			mode >>= 3;
	}

	/* Bits in 'mode' clear that we require? */
	return (mask & ~mode) ? -EACCES : 0;
}

/**
 * generic_permission -  check for access rights on a Posix-like filesystem
 * @mnt_userns:	user namespace of the mount the inode was found from
 * @inode:	inode to check access rights for
 * @mask:	right to check for (%MAY_READ, %MAY_WRITE, %MAY_EXEC,
 *		%MAY_NOT_BLOCK ...)
 *
 * Used to check for read/write/execute permissions on a file.
 * We use "fsuid" for this, letting us set arbitrary permissions
 * for filesystem access without changing the "normal" uids which
 * are used for other things.
 *
 * generic_permission is rcu-walk aware. It returns -ECHILD in case an rcu-walk
 * request cannot be satisfied (eg. requires blocking or too much complexity).
 * It would then be called again in ref-walk mode.
 *
 * If the inode has been found through an idmapped mount the user namespace of
 * the vfsmount must be passed through @mnt_userns. This function will then take
 * care to map the inode according to @mnt_userns before checking permissions.
 * On non-idmapped mounts or if permission checking is to be performed on the
 * raw inode simply passs init_user_ns.
 */
int generic_permission(struct user_namespace *mnt_userns, struct inode *inode,
		       int mask)
{
	int ret;

	/*
	 * Do the basic permission checks.
	 */
	ret = acl_permission_check(mnt_userns, inode, mask);
	if (ret != -EACCES)
		return ret;

	if (S_ISDIR(inode->i_mode)) {
		/* DACs are overridable for directories */
		if (!(mask & MAY_WRITE))
			if (capable_wrt_inode_uidgid(mnt_userns, inode,
						     CAP_DAC_READ_SEARCH))
				return 0;
		if (capable_wrt_inode_uidgid(mnt_userns, inode,
					     CAP_DAC_OVERRIDE))
			return 0;
		return -EACCES;
	}

	/*
	 * Searching includes executable on directories, else just read.
	 */
	mask &= MAY_READ | MAY_WRITE | MAY_EXEC;
	if (mask == MAY_READ)
		if (capable_wrt_inode_uidgid(mnt_userns, inode,
					     CAP_DAC_READ_SEARCH))
			return 0;
	/*
	 * Read/write DACs are always overridable.
	 * Executable DACs are overridable when there is
	 * at least one exec bit set.
	 */
	if (!(mask & MAY_EXEC) || (inode->i_mode & S_IXUGO))
		if (capable_wrt_inode_uidgid(mnt_userns, inode,
					     CAP_DAC_OVERRIDE))
			return 0;

	return -EACCES;
}
EXPORT_SYMBOL(generic_permission);

/**
 * do_inode_permission - UNIX permission checking
 * @mnt_userns:	user namespace of the mount the inode was found from
 * @inode:	inode to check permissions on
 * @mask:	right to check for (%MAY_READ, %MAY_WRITE, %MAY_EXEC ...)
 *
 * We _really_ want to just do "generic_permission()" without
 * even looking at the inode->i_op values. So we keep a cache
 * flag in inode->i_opflags, that says "this has not special
 * permission function, use the fast case".
 */
static inline int do_inode_permission(struct user_namespace *mnt_userns,
				      struct inode *inode, int mask)
{
	if (unlikely(!(inode->i_opflags & IOP_FASTPERM))) {
		if (likely(inode->i_op->permission))
			return inode->i_op->permission(mnt_userns, inode, mask);

		/* This gets set once for the inode lifetime */
		spin_lock(&inode->i_lock);
		inode->i_opflags |= IOP_FASTPERM;
		spin_unlock(&inode->i_lock);
	}
	return generic_permission(mnt_userns, inode, mask);
}

/**
 * sb_permission - Check superblock-level permissions
 * @sb: Superblock of inode to check permission on
 * @inode: Inode to check permission on
 * @mask: Right to check for (%MAY_READ, %MAY_WRITE, %MAY_EXEC)
 *
 * Separate out file-system wide checks from inode-specific permission checks.
 */
static int sb_permission(struct super_block *sb, struct inode *inode, int mask)
{
	if (unlikely(mask & MAY_WRITE)) {
		umode_t mode = inode->i_mode;

		/* Nobody gets write access to a read-only fs. */
		if (sb_rdonly(sb) && (S_ISREG(mode) || S_ISDIR(mode) || S_ISLNK(mode)))
			return -EROFS;
	}
	return 0;
}

/**
 * inode_permission - Check for access rights to a given inode
 * @mnt_userns:	User namespace of the mount the inode was found from
 * @inode:	Inode to check permission on
 * @mask:	Right to check for (%MAY_READ, %MAY_WRITE, %MAY_EXEC)
 *
 * Check for read/write/execute permissions on an inode.  We use fs[ug]id for
 * this, letting us set arbitrary permissions for filesystem access without
 * changing the "normal" UIDs which are used for other things.
 *
 * When checking for MAY_APPEND, MAY_WRITE must also be set in @mask.
 */
int inode_permission(struct user_namespace *mnt_userns,
		     struct inode *inode, int mask)
{
	int retval;

	retval = sb_permission(inode->i_sb, inode, mask);
	if (retval)
		return retval;

	if (unlikely(mask & MAY_WRITE)) {
		/*
		 * Nobody gets write access to an immutable file.
		 */
		if (IS_IMMUTABLE(inode))
			return -EPERM;

		/*
		 * Updating mtime will likely cause i_uid and i_gid to be
		 * written back improperly if their true value is unknown
		 * to the vfs.
		 */
		if (HAS_UNMAPPED_ID(mnt_userns, inode))
			return -EACCES;
	}

	/*inode权限检查*/
	retval = do_inode_permission(mnt_userns, inode, mask);
	if (retval)
		return retval;

	retval = devcgroup_inode_permission(inode, mask);
	if (retval)
		return retval;

	return security_inode_permission(inode, mask);
}
EXPORT_SYMBOL(inode_permission);

/**
 * path_get - get a reference to a path
 * @path: path to get the reference to
 *
 * Given a path increment the reference count to the dentry and the vfsmount.
 */
void path_get(const struct path *path)
{
	mntget(path->mnt);
	dget(path->dentry);
}
EXPORT_SYMBOL(path_get);

/**
 * path_put - put a reference to a path
 * @path: path to put the reference to
 *
 * Given a path decrement the reference count to the dentry and the vfsmount.
 */
void path_put(const struct path *path)
{
	dput(path->dentry);
	mntput(path->mnt);
}
EXPORT_SYMBOL(path_put);

#define EMBEDDED_LEVELS 2
struct nameidata {
    //当前分析位置的路径
	struct path	path;
	//记录分析位置（为了避免在路径分析过程中传递分析点文件名称指针及长度）
	struct qstr	last;
	//记录根路径（１。为了避免'..'方式穿透根目录)
	struct path	root;
	//当前分析位置路径对应的inode
	struct inode	*inode; /* path.dentry.d_inode */
	unsigned int	flags, state;
	unsigned	seq/*当前分析dentry的seq*/, m_seq/*mount_lock锁序号*/, r_seq/*rename_lock锁序号*/;
	int		last_type;/*最后一次分析的文件类型，例如LAST_NORM*/
	unsigned	depth;
	//临时保存的total_link_count,处理完成后需要还原
	int		total_link_count;
	struct saved {
		struct path link;
		struct delayed_call done;
		const char *name;
		unsigned seq;
	} *stack, internal[EMBEDDED_LEVELS];
	//文件路径名称
	struct filename	*name;
	//临时保存的nameidata,处理完成后需要还原
	struct nameidata *saved;
	/*root dentry对应的seqlock的seq*/
	unsigned	root_seq;
	//锚点对应的fd
	int		dfd;
	kuid_t		dir_uid;
	umode_t		dir_mode;
} __randomize_layout;

#define ND_ROOT_PRESET 1
#define ND_ROOT_GRABBED 2
#define ND_JUMPED 4

//构造并设置进程的nameidata
static void __set_nameidata(struct nameidata *p, int dfd, struct filename *name)
{
	struct nameidata *old = current->nameidata;
	//使stack指向p->internal
	p->stack = p->internal;
	p->depth = 0;
	p->dfd = dfd;
	p->name = name;
	p->path.mnt = NULL;
	p->path.dentry = NULL;
	p->total_link_count = old ? old->total_link_count : 0;
	//记录进程上一个nameidata
	p->saved = old;
	//更新进程的nameidata
	current->nameidata = p;
}

static inline void set_nameidata(struct nameidata *p, int dfd, struct filename *name,
			  const struct path *root)
{
	__set_nameidata(p, dfd, name);
	p->state = 0;
	if (unlikely(root)) {
		p->state = ND_ROOT_PRESET;
		p->root = *root;
	}
}

//还原进程之前的nameidata
static void restore_nameidata(void)
{
	struct nameidata *now = current->nameidata, *old = now->saved;

	//还原
	current->nameidata = old;
	if (old)
		old->total_link_count = now->total_link_count;
	//如果stack没有internal,则内部空间不足，曾开了新空间，需要释放
	if (now->stack != now->internal)
		kfree(now->stack);
}

static bool nd_alloc_stack(struct nameidata *nd)
{
	struct saved *p;

	p= kmalloc_array(MAXSYMLINKS, sizeof(struct saved),
			 nd->flags & LOOKUP_RCU ? GFP_ATOMIC : GFP_KERNEL);
	if (unlikely(!p))
		return false;
	memcpy(p, nd->internal, sizeof(nd->internal));
	nd->stack = p;
	return true;
}

/**
 * path_connected - Verify that a dentry is below mnt.mnt_root
 *
 * Rename can sometimes move a file or directory outside of a bind
 * mount, path_connected allows those cases to be detected.
 */
static bool path_connected(struct vfsmount *mnt, struct dentry *dentry)
{
	struct super_block *sb = mnt->mnt_sb;

	/* Bind mounts can have disconnected paths */
	if (mnt->mnt_root == sb->s_root)
		return true;

	return is_subdir(dentry, mnt->mnt_root);
}

static void drop_links(struct nameidata *nd)
{
	int i = nd->depth;
	while (i--) {
		struct saved *last = nd->stack + i;
		do_delayed_call(&last->done);
		clear_delayed_call(&last->done);
	}
}

static void terminate_walk(struct nameidata *nd)
{
	drop_links(nd);
	if (!(nd->flags & LOOKUP_RCU)) {
		int i;
		path_put(&nd->path);
		for (i = 0; i < nd->depth; i++)
			path_put(&nd->stack[i].link);
		if (nd->state & ND_ROOT_GRABBED) {
			path_put(&nd->root);
			nd->state &= ~ND_ROOT_GRABBED;
		}
	} else {
		nd->flags &= ~LOOKUP_RCU;
		rcu_read_unlock();
	}
	nd->depth = 0;
	nd->path.mnt = NULL;
	nd->path.dentry = NULL;
}

/* path_put is needed afterwards regardless of success or failure */
static bool __legitimize_path(struct path *path, unsigned seq, unsigned mseq)
{
	int res = __legitimize_mnt(path->mnt, mseq);
	if (unlikely(res)) {
		if (res > 0)
			path->mnt = NULL;
		path->dentry = NULL;
		return false;
	}
	if (unlikely(!lockref_get_not_dead(&path->dentry->d_lockref))) {
		path->dentry = NULL;
		return false;
	}
	return !read_seqcount_retry(&path->dentry->d_seq, seq);
}

static inline bool legitimize_path(struct nameidata *nd,
			    struct path *path, unsigned seq)
{
	return __legitimize_path(path, seq, nd->m_seq);
}

static bool legitimize_links(struct nameidata *nd)
{
	int i;
	if (unlikely(nd->flags & LOOKUP_CACHED)) {
		drop_links(nd);
		nd->depth = 0;
		return false;
	}
	for (i = 0; i < nd->depth; i++) {
		struct saved *last = nd->stack + i;
		if (unlikely(!legitimize_path(nd, &last->link, last->seq))) {
			drop_links(nd);
			nd->depth = i + 1;
			return false;
		}
	}
	return true;
}

static bool legitimize_root(struct nameidata *nd)
{
	/*
	 * For scoped-lookups (where nd->root has been zeroed), we need to
	 * restart the whole lookup from scratch -- because set_root() is wrong
	 * for these lookups (nd->dfd is the root, not the filesystem root).
	 */
	if (!nd->root.mnt && (nd->flags & LOOKUP_IS_SCOPED))
		return false;
	/* Nothing to do if nd->root is zero or is managed by the VFS user. */
	if (!nd->root.mnt || (nd->state & ND_ROOT_PRESET))
		return true;
	nd->state |= ND_ROOT_GRABBED;
	return legitimize_path(nd, &nd->root, nd->root_seq);
}

/*
 * Path walking has 2 modes, rcu-walk and ref-walk (see
 * Documentation/filesystems/path-lookup.txt).  In situations when we can't
 * continue in RCU mode, we attempt to drop out of rcu-walk mode and grab
 * normal reference counts on dentries and vfsmounts to transition to ref-walk
 * mode.  Refcounts are grabbed at the last known good point before rcu-walk
 * got stuck, so ref-walk may continue from there. If this is not successful
 * (eg. a seqcount has changed), then failure is returned and it's up to caller
 * to restart the path walk from the beginning in ref-walk mode.
 */

/**
 * try_to_unlazy - try to switch to ref-walk mode.
 * @nd: nameidata pathwalk data
 * Returns: true on success, false on failure
 *
 * try_to_unlazy attempts to legitimize the current nd->path and nd->root
 * for ref-walk mode.
 * Must be called from rcu-walk context.
 * Nothing should touch nameidata between try_to_unlazy() failure and
 * terminate_walk().
 */
static bool try_to_unlazy(struct nameidata *nd)
{
	struct dentry *parent = nd->path.dentry;

	BUG_ON(!(nd->flags & LOOKUP_RCU));

	nd->flags &= ~LOOKUP_RCU;
	if (unlikely(!legitimize_links(nd)))
		goto out1;
	if (unlikely(!legitimize_path(nd, &nd->path, nd->seq)))
		goto out;
	if (unlikely(!legitimize_root(nd)))
		goto out;
	rcu_read_unlock();
	BUG_ON(nd->inode != parent->d_inode);
	return true;

out1:
	nd->path.mnt = NULL;
	nd->path.dentry = NULL;
out:
	rcu_read_unlock();
	return false;
}

/**
 * try_to_unlazy_next - try to switch to ref-walk mode.
 * @nd: nameidata pathwalk data
 * @dentry: next dentry to step into
 * @seq: seq number to check @dentry against
 * Returns: true on success, false on failure
 *
 * Similar to to try_to_unlazy(), but here we have the next dentry already
 * picked by rcu-walk and want to legitimize that in addition to the current
 * nd->path and nd->root for ref-walk mode.  Must be called from rcu-walk context.
 * Nothing should touch nameidata between try_to_unlazy_next() failure and
 * terminate_walk().
 */
static bool try_to_unlazy_next(struct nameidata *nd, struct dentry *dentry, unsigned seq)
{
	BUG_ON(!(nd->flags & LOOKUP_RCU));

	nd->flags &= ~LOOKUP_RCU;
	if (unlikely(!legitimize_links(nd)))
		goto out2;
	if (unlikely(!legitimize_mnt(nd->path.mnt, nd->m_seq)))
		goto out2;
	if (unlikely(!lockref_get_not_dead(&nd->path.dentry->d_lockref)))
		goto out1;

	/*
	 * We need to move both the parent and the dentry from the RCU domain
	 * to be properly refcounted. And the sequence number in the dentry
	 * validates *both* dentry counters, since we checked the sequence
	 * number of the parent after we got the child sequence number. So we
	 * know the parent must still be valid if the child sequence number is
	 */
	if (unlikely(!lockref_get_not_dead(&dentry->d_lockref)))
		goto out;
	if (unlikely(read_seqcount_retry(&dentry->d_seq, seq)))
		goto out_dput;
	/*
	 * Sequence counts matched. Now make sure that the root is
	 * still valid and get it if required.
	 */
	if (unlikely(!legitimize_root(nd)))
		goto out_dput;
	rcu_read_unlock();
	return true;

out2:
	nd->path.mnt = NULL;
out1:
	nd->path.dentry = NULL;
out:
	rcu_read_unlock();
	return false;
out_dput:
	rcu_read_unlock();
	dput(dentry);
	return false;
}

static inline int d_revalidate(struct dentry *dentry, unsigned int flags)
{
	if (unlikely(dentry->d_flags & DCACHE_OP_REVALIDATE))
		return dentry->d_op->d_revalidate(dentry, flags);
	else
		return 1;
}

/**
 * complete_walk - successful completion of path walk
 * @nd:  pointer nameidata
 *
 * If we had been in RCU mode, drop out of it and legitimize nd->path.
 * Revalidate the final result, unless we'd already done that during
 * the path walk or the filesystem doesn't ask for it.  Return 0 on
 * success, -error on failure.  In case of failure caller does not
 * need to drop nd->path.
 */
static int complete_walk(struct nameidata *nd)
{
	struct dentry *dentry = nd->path.dentry;
	int status;

	if (nd->flags & LOOKUP_RCU) {
		/*
		 * We don't want to zero nd->root for scoped-lookups or
		 * externally-managed nd->root.
		 */
		if (!(nd->state & ND_ROOT_PRESET))
			if (!(nd->flags & LOOKUP_IS_SCOPED))
				nd->root.mnt = NULL;
		nd->flags &= ~LOOKUP_CACHED;
		if (!try_to_unlazy(nd))
			return -ECHILD;
	}

	if (unlikely(nd->flags & LOOKUP_IS_SCOPED)) {
		/*
		 * While the guarantee of LOOKUP_IS_SCOPED is (roughly) "don't
		 * ever step outside the root during lookup" and should already
		 * be guaranteed by the rest of namei, we want to avoid a namei
		 * BUG resulting in userspace being given a path that was not
		 * scoped within the root at some point during the lookup.
		 *
		 * So, do a final sanity-check to make sure that in the
		 * worst-case scenario (a complete bypass of LOOKUP_IS_SCOPED)
		 * we won't silently return an fd completely outside of the
		 * requested root to userspace.
		 *
		 * Userspace could move the path outside the root after this
		 * check, but as discussed elsewhere this is not a concern (the
		 * resolved file was inside the root at some point).
		 */
		if (!path_is_under(&nd->path, &nd->root))
			return -EXDEV;
	}

	if (likely(!(nd->state & ND_JUMPED)))
		return 0;

	if (likely(!(dentry->d_flags & DCACHE_OP_WEAK_REVALIDATE)))
		return 0;

	status = dentry->d_op->d_weak_revalidate(dentry, nd->flags);
	if (status > 0)
		return 0;

	if (!status)
		status = -ESTALE;

	return status;
}

//利用current->fs->root填充nd->root
static int set_root(struct nameidata *nd)
{
	struct fs_struct *fs = current->fs;

	/*
	 * Jumping to the real root in a scoped-lookup is a BUG in namei, but we
	 * still have to ensure it doesn't happen because it will cause a breakout
	 * from the dirfd.
	 */
	if (WARN_ON(nd->flags & LOOKUP_IS_SCOPED))
		return -ENOTRECOVERABLE;

	if (nd->flags & LOOKUP_RCU) {
		unsigned seq;

		do {
			seq = read_seqcount_begin(&fs->seq);
			/*使用当前进程的root路径*/
			nd->root = fs->root;
			nd->root_seq = __read_seqcount_begin(&nd->root.dentry->d_seq);
		} while (read_seqcount_retry(&fs->seq, seq));
	} else {
		get_fs_root(fs, &nd->root);
		nd->state |= ND_ROOT_GRABBED;
	}
	return 0;
}

/*填充nd->root,设置root为nd当前path*/
static int nd_jump_root(struct nameidata *nd)
{
	if (unlikely(nd->flags & LOOKUP_BENEATH))
		return -EXDEV;
	if (unlikely(nd->flags & LOOKUP_NO_XDEV)) {
		/* Absolute path arguments to path_init() are allowed. */
		if (nd->path.mnt != NULL && nd->path.mnt != nd->root.mnt)
			return -EXDEV;
	}

	//如果没有填充nd->root,则利用current填充nd->root
	if (!nd->root.mnt) {
		int error = set_root(nd);
		if (error)
			return error;
	}

	/*使用nd->root做为当前path*/
	if (nd->flags & LOOKUP_RCU) {
		struct dentry *d;
		nd->path = nd->root;
		d = nd->path.dentry;
		nd->inode = d->d_inode;
		nd->seq = nd->root_seq;
		if (unlikely(read_seqcount_retry(&d->d_seq, nd->seq)))
			return -ECHILD;
	} else {
		path_put(&nd->path);
		nd->path = nd->root;
		path_get(&nd->path);
		nd->inode = nd->path.dentry->d_inode;
	}
	nd->state |= ND_JUMPED;
	return 0;
}

/*
 * Helper to directly jump to a known parsed path from ->get_link,
 * caller must have taken a reference to path beforehand.
 */
int nd_jump_link(struct path *path)
{
	int error = -ELOOP;
	struct nameidata *nd = current->nameidata;

	if (unlikely(nd->flags & LOOKUP_NO_MAGICLINKS))
		goto err;

	error = -EXDEV;
	if (unlikely(nd->flags & LOOKUP_NO_XDEV)) {
		if (nd->path.mnt != path->mnt)
			goto err;
	}
	/* Not currently safe for scoped-lookups. */
	if (unlikely(nd->flags & LOOKUP_IS_SCOPED))
		goto err;

	path_put(&nd->path);
	nd->path = *path;
	nd->inode = nd->path.dentry->d_inode;
	nd->state |= ND_JUMPED;
	return 0;

err:
	path_put(path);
	return error;
}

static inline void put_link(struct nameidata *nd)
{
	struct saved *last = nd->stack + --nd->depth;
	do_delayed_call(&last->done);
	if (!(nd->flags & LOOKUP_RCU))
		path_put(&last->link);
}

int sysctl_protected_symlinks __read_mostly = 0;
int sysctl_protected_hardlinks __read_mostly = 0;
int sysctl_protected_fifos __read_mostly;
int sysctl_protected_regular __read_mostly;

/**
 * may_follow_link - Check symlink following for unsafe situations
 * @nd: nameidata pathwalk data
 *
 * In the case of the sysctl_protected_symlinks sysctl being enabled,
 * CAP_DAC_OVERRIDE needs to be specifically ignored if the symlink is
 * in a sticky world-writable directory. This is to protect privileged
 * processes from failing races against path names that may change out
 * from under them by way of other users creating malicious symlinks.
 * It will permit symlinks to be followed only when outside a sticky
 * world-writable directory, or when the uid of the symlink and follower
 * match, or when the directory owner matches the symlink's owner.
 *
 * Returns 0 if following the symlink is allowed, -ve on error.
 */
static inline int may_follow_link(struct nameidata *nd, const struct inode *inode)
{
	struct user_namespace *mnt_userns;
	kuid_t i_uid;

	if (!sysctl_protected_symlinks)
		return 0;

	mnt_userns = mnt_user_ns(nd->path.mnt);
	i_uid = i_uid_into_mnt(mnt_userns, inode);
	/* Allowed if owner and follower match. */
	if (uid_eq(current_cred()->fsuid, i_uid))
		return 0;

	/* Allowed if parent directory not sticky and world-writable. */
	if ((nd->dir_mode & (S_ISVTX|S_IWOTH)) != (S_ISVTX|S_IWOTH))
		return 0;

	/* Allowed if parent directory and link owner match. */
	if (uid_valid(nd->dir_uid) && uid_eq(nd->dir_uid, i_uid))
		return 0;

	if (nd->flags & LOOKUP_RCU)
		return -ECHILD;

	audit_inode(nd->name, nd->stack[0].link.dentry, 0);
	audit_log_path_denied(AUDIT_ANOM_LINK, "follow_link");
	return -EACCES;
}

/**
 * safe_hardlink_source - Check for safe hardlink conditions
 * @mnt_userns:	user namespace of the mount the inode was found from
 * @inode: the source inode to hardlink from
 *
 * Return false if at least one of the following conditions:
 *    - inode is not a regular file
 *    - inode is setuid
 *    - inode is setgid and group-exec
 *    - access failure for read and write
 *
 * Otherwise returns true.
 */
static bool safe_hardlink_source(struct user_namespace *mnt_userns,
				 struct inode *inode)
{
	umode_t mode = inode->i_mode;

	/* Special files should not get pinned to the filesystem. */
	if (!S_ISREG(mode))
		return false;

	/* Setuid files should not get pinned to the filesystem. */
	if (mode & S_ISUID)
		return false;

	/* Executable setgid files should not get pinned to the filesystem. */
	if ((mode & (S_ISGID | S_IXGRP)) == (S_ISGID | S_IXGRP))
		return false;

	/* Hardlinking to unreadable or unwritable sources is dangerous. */
	if (inode_permission(mnt_userns, inode, MAY_READ | MAY_WRITE))
		return false;

	return true;
}

/**
 * may_linkat - Check permissions for creating a hardlink
 * @mnt_userns:	user namespace of the mount the inode was found from
 * @link: the source to hardlink from
 *
 * Block hardlink when all of:
 *  - sysctl_protected_hardlinks enabled
 *  - fsuid does not match inode
 *  - hardlink source is unsafe (see safe_hardlink_source() above)
 *  - not CAP_FOWNER in a namespace with the inode owner uid mapped
 *
 * If the inode has been found through an idmapped mount the user namespace of
 * the vfsmount must be passed through @mnt_userns. This function will then take
 * care to map the inode according to @mnt_userns before checking permissions.
 * On non-idmapped mounts or if permission checking is to be performed on the
 * raw inode simply passs init_user_ns.
 *
 * Returns 0 if successful, -ve on error.
 */
int may_linkat(struct user_namespace *mnt_userns, struct path *link)
{
	struct inode *inode = link->dentry->d_inode;

	/* Inode writeback is not safe when the uid or gid are invalid. */
	if (!uid_valid(i_uid_into_mnt(mnt_userns, inode)) ||
	    !gid_valid(i_gid_into_mnt(mnt_userns, inode)))
		return -EOVERFLOW;

	if (!sysctl_protected_hardlinks)
		return 0;

	/* Source inode owner (or CAP_FOWNER) can hardlink all they like,
	 * otherwise, it must be a safe source.
	 */
	if (safe_hardlink_source(mnt_userns, inode) ||
	    inode_owner_or_capable(mnt_userns, inode))
		return 0;

	audit_log_path_denied(AUDIT_ANOM_LINK, "linkat");
	return -EPERM;
}

/**
 * may_create_in_sticky - Check whether an O_CREAT open in a sticky directory
 *			  should be allowed, or not, on files that already
 *			  exist.
 * @mnt_userns:	user namespace of the mount the inode was found from
 * @nd: nameidata pathwalk data
 * @inode: the inode of the file to open
 *
 * Block an O_CREAT open of a FIFO (or a regular file) when:
 *   - sysctl_protected_fifos (or sysctl_protected_regular) is enabled
 *   - the file already exists
 *   - we are in a sticky directory
 *   - we don't own the file
 *   - the owner of the directory doesn't own the file
 *   - the directory is world writable
 * If the sysctl_protected_fifos (or sysctl_protected_regular) is set to 2
 * the directory doesn't have to be world writable: being group writable will
 * be enough.
 *
 * If the inode has been found through an idmapped mount the user namespace of
 * the vfsmount must be passed through @mnt_userns. This function will then take
 * care to map the inode according to @mnt_userns before checking permissions.
 * On non-idmapped mounts or if permission checking is to be performed on the
 * raw inode simply passs init_user_ns.
 *
 * Returns 0 if the open is allowed, -ve on error.
 */
static int may_create_in_sticky(struct user_namespace *mnt_userns,
				struct nameidata *nd, struct inode *const inode)
{
	umode_t dir_mode = nd->dir_mode;
	kuid_t dir_uid = nd->dir_uid;

	if ((!sysctl_protected_fifos && S_ISFIFO(inode->i_mode)) ||
	    (!sysctl_protected_regular && S_ISREG(inode->i_mode)) ||
	    likely(!(dir_mode & S_ISVTX)) ||
	    uid_eq(i_uid_into_mnt(mnt_userns, inode), dir_uid) ||
	    uid_eq(current_fsuid(), i_uid_into_mnt(mnt_userns, inode)))
		return 0;

	if (likely(dir_mode & 0002) ||
	    (dir_mode & 0020 &&
	     ((sysctl_protected_fifos >= 2 && S_ISFIFO(inode->i_mode)) ||
	      (sysctl_protected_regular >= 2 && S_ISREG(inode->i_mode))))) {
		const char *operation = S_ISFIFO(inode->i_mode) ?
					"sticky_create_fifo" :
					"sticky_create_regular";
		audit_log_path_denied(AUDIT_ANOM_CREAT, operation);
		return -EACCES;
	}
	return 0;
}

/*
 * follow_up - Find the mountpoint of path's vfsmount
 *
 * Given a path, find the mountpoint of its source file system.
 * Replace @path with the path of the mountpoint in the parent mount.
 * Up is towards /.
 *
 * Return 1 if we went up a level and 0 if we were already at the
 * root.
 */
int follow_up(struct path *path)
{
	struct mount *mnt = real_mount(path->mnt);
	struct mount *parent;
	struct dentry *mountpoint;

	read_seqlock_excl(&mount_lock);
	parent = mnt->mnt_parent;
	if (parent == mnt) {
		read_sequnlock_excl(&mount_lock);
		return 0;
	}
	mntget(&parent->mnt);
	mountpoint = dget(mnt->mnt_mountpoint);
	read_sequnlock_excl(&mount_lock);
	dput(path->dentry);
	path->dentry = mountpoint;
	mntput(path->mnt);
	path->mnt = &parent->mnt;
	return 1;
}
EXPORT_SYMBOL(follow_up);

static bool choose_mountpoint_rcu(struct mount *m, const struct path *root,
				  struct path *path, unsigned *seqp)
{
	while (mnt_has_parent(m)) {
		struct dentry *mountpoint = m->mnt_mountpoint;

		m = m->mnt_parent;
		if (unlikely(root->dentry == mountpoint &&
			     root->mnt == &m->mnt))
			break;
		if (mountpoint != m->mnt.mnt_root) {
		    /*填充path,使用父挂载点信息*/
			path->mnt = &m->mnt;
			path->dentry = mountpoint;
			*seqp = read_seqcount_begin(&mountpoint->d_seq);
			return true;
		}
	}
	return false;
}

static bool choose_mountpoint(struct mount *m, const struct path *root,
			      struct path *path)
{
	bool found;

	rcu_read_lock();
	while (1) {
		unsigned seq, mseq = read_seqbegin(&mount_lock);

		found = choose_mountpoint_rcu(m, root, path, &seq);
		if (unlikely(!found)) {
			if (!read_seqretry(&mount_lock, mseq))
				break;
		} else {
			if (likely(__legitimize_path(path, seq, mseq)))
				break;
			rcu_read_unlock();
			path_put(path);
			rcu_read_lock();
		}
	}
	rcu_read_unlock();
	return found;
}

/*
 * Perform an automount
 * - return -EISDIR to tell follow_managed() to stop and return the path we
 *   were called with.
 */
static int follow_automount(struct path *path, int *count, unsigned lookup_flags)
{
	struct dentry *dentry = path->dentry;

	/* We don't want to mount if someone's just doing a stat -
	 * unless they're stat'ing a directory and appended a '/' to
	 * the name.
	 *
	 * We do, however, want to mount if someone wants to open or
	 * create a file of any type under the mountpoint, wants to
	 * traverse through the mountpoint or wants to open the
	 * mounted directory.  Also, autofs may mark negative dentries
	 * as being automount points.  These will need the attentions
	 * of the daemon to instantiate them before they can be used.
	 */
	if (!(lookup_flags & (LOOKUP_PARENT | LOOKUP_DIRECTORY |
			   LOOKUP_OPEN | LOOKUP_CREATE | LOOKUP_AUTOMOUNT)) &&
	    dentry->d_inode)
		return -EISDIR;

	if (count && (*count)++ >= MAXSYMLINKS)
		return -ELOOP;

	return finish_automount(dentry->d_op->d_automount(path), path);
}

/*
 * mount traversal - out-of-line part.  One note on ->d_flags accesses -
 * dentries are pinned but not locked here, so negative dentry can go
 * positive right under us.  Use of smp_load_acquire() provides a barrier
 * sufficient for ->d_inode and ->d_flags consistency.
 */
static int __traverse_mounts(struct path *path, unsigned flags, bool *jumped,
			     int *count, unsigned lookup_flags)
{
	struct vfsmount *mnt = path->mnt;
	bool need_mntput = false;
	int ret = 0;

	while (flags & DCACHE_MANAGED_DENTRY) {
		/* Allow the filesystem to manage the transit without i_mutex
		 * being held. */
		if (flags & DCACHE_MANAGE_TRANSIT) {
			ret = path->dentry->d_op->d_manage(path, false);
			flags = smp_load_acquire(&path->dentry->d_flags);
			if (ret < 0)
				break;
		}

		if (flags & DCACHE_MOUNTED) {	// something's mounted on it..
			struct vfsmount *mounted = lookup_mnt(path);
			if (mounted) {		// ... in our namespace
				dput(path->dentry);
				if (need_mntput)
					mntput(path->mnt);
				path->mnt = mounted;
				path->dentry = dget(mounted->mnt_root);
				// here we know it's positive
				flags = path->dentry->d_flags;
				need_mntput = true;
				continue;
			}
		}

		if (!(flags & DCACHE_NEED_AUTOMOUNT))
			break;

		// uncovered automount point
		ret = follow_automount(path, count, lookup_flags);
		flags = smp_load_acquire(&path->dentry->d_flags);
		if (ret < 0)
			break;
	}

	if (ret == -EISDIR)
		ret = 0;
	// possible if you race with several mount --move
	if (need_mntput && path->mnt == mnt)
		mntput(path->mnt);
	if (!ret && unlikely(d_flags_negative(flags)))
		ret = -ENOENT;
	*jumped = need_mntput;
	return ret;
}

static inline int traverse_mounts(struct path *path, bool *jumped,
				  int *count, unsigned lookup_flags)
{
	unsigned flags = smp_load_acquire(&path->dentry->d_flags);

	/* fastpath */
	if (likely(!(flags & DCACHE_MANAGED_DENTRY))) {
		*jumped = false;
		if (unlikely(d_flags_negative(flags)))
			return -ENOENT;
		return 0;
	}
	return __traverse_mounts(path, flags, jumped, count, lookup_flags);
}

int follow_down_one(struct path *path)
{
	struct vfsmount *mounted;

	mounted = lookup_mnt(path);
	if (mounted) {
		dput(path->dentry);
		mntput(path->mnt);
		path->mnt = mounted;
		path->dentry = dget(mounted->mnt_root);
		return 1;
	}
	return 0;
}
EXPORT_SYMBOL(follow_down_one);

/*
 * Follow down to the covering mount currently visible to userspace.  At each
 * point, the filesystem owning that dentry may be queried as to whether the
 * caller is permitted to proceed or not.
 */
int follow_down(struct path *path)
{
	struct vfsmount *mnt = path->mnt;
	bool jumped;
	int ret = traverse_mounts(path, &jumped, NULL, 0);

	if (path->mnt != mnt)
		mntput(mnt);
	return ret;
}
EXPORT_SYMBOL(follow_down);

/*
 * Try to skip to top of mountpoint pile in rcuwalk mode.  Fail if
 * we meet a managed dentry that would need blocking.
 */
static bool __follow_mount_rcu(struct nameidata *nd, struct path *path,
			       struct inode **inode, unsigned *seqp)
{
	struct dentry *dentry = path->dentry;
	unsigned int flags = dentry->d_flags;

	if (likely(!(flags & DCACHE_MANAGED_DENTRY)))
		return true;

	if (unlikely(nd->flags & LOOKUP_NO_XDEV))
		return false;

	for (;;) {
		/*
		 * Don't forget we might have a non-mountpoint managed dentry
		 * that wants to block transit.
		 */
		if (unlikely(flags & DCACHE_MANAGE_TRANSIT)) {
			int res = dentry->d_op->d_manage(path, true);
			if (res)
				return res == -EISDIR;
			flags = dentry->d_flags;
		}

		if (flags & DCACHE_MOUNTED) {
			struct mount *mounted = __lookup_mnt(path->mnt, dentry);
			if (mounted) {
				path->mnt = &mounted->mnt;
				dentry = path->dentry = mounted->mnt.mnt_root;
				nd->state |= ND_JUMPED;
				*seqp = read_seqcount_begin(&dentry->d_seq);
				*inode = dentry->d_inode;
				/*
				 * We don't need to re-check ->d_seq after this
				 * ->d_inode read - there will be an RCU delay
				 * between mount hash removal and ->mnt_root
				 * becoming unpinned.
				 */
				flags = dentry->d_flags;
				continue;
			}
			if (read_seqretry(&mount_lock, nd->m_seq))
				return false;
		}
		return !(flags & DCACHE_NEED_AUTOMOUNT);
	}
}

static inline int handle_mounts(struct nameidata *nd, struct dentry *dentry,
			  struct path *path, struct inode **inode,
			  unsigned int *seqp)
{
	bool jumped;
	int ret;

	path->mnt = nd->path.mnt;
	path->dentry = dentry;
	if (nd->flags & LOOKUP_RCU) {
		unsigned int seq = *seqp;
		if (unlikely(!*inode))
			return -ENOENT;
		if (likely(__follow_mount_rcu(nd, path, inode, seqp)))
			return 0;
		if (!try_to_unlazy_next(nd, dentry, seq))
			return -ECHILD;
		// *path might've been clobbered by __follow_mount_rcu()
		path->mnt = nd->path.mnt;
		path->dentry = dentry;
	}
	ret = traverse_mounts(path, &jumped, &nd->total_link_count, nd->flags);
	if (jumped) {
		if (unlikely(nd->flags & LOOKUP_NO_XDEV))
			ret = -EXDEV;
		else
			nd->state |= ND_JUMPED;
	}
	if (unlikely(ret)) {
		dput(path->dentry);
		if (path->mnt != nd->path.mnt)
			mntput(path->mnt);
	} else {
		*inode = d_backing_inode(path->dentry);
		*seqp = 0; /* out of RCU mode, so the value doesn't matter */
	}
	return ret;
}

/*
 * This looks up the name in dcache and possibly revalidates the found dentry.
 * NULL is returned if the dentry does not exist in the cache.
 */
static struct dentry *lookup_dcache(const struct qstr *name,
				    struct dentry *dir,
				    unsigned int flags)
{
	struct dentry *dentry = d_lookup(dir, name);
	if (dentry) {
		int error = d_revalidate(dentry, flags);
		if (unlikely(error <= 0)) {
			if (!error)
				d_invalidate(dentry);
			dput(dentry);
			return ERR_PTR(error);
		}
	}
	return dentry;
}

/*
 * Parent directory has inode locked exclusive.  This is one
 * and only case when ->lookup() gets called on non in-lookup
 * dentries - as the matter of fact, this only gets called
 * when directory is guaranteed to have no in-lookup children
 * at all.
 */
static struct dentry *__lookup_hash(const struct qstr *name,
		struct dentry *base, unsigned int flags)
{
	struct dentry *dentry = lookup_dcache(name, base, flags);
	struct dentry *old;
	struct inode *dir = base->d_inode;

	if (dentry)
		return dentry;

	/* Don't create child dentry for a dead directory. */
	if (unlikely(IS_DEADDIR(dir)))
		return ERR_PTR(-ENOENT);

	dentry = d_alloc(base, name);
	if (unlikely(!dentry))
		return ERR_PTR(-ENOMEM);

	old = dir->i_op->lookup(dir, dentry, flags);
	if (unlikely(old)) {
		dput(dentry);
		dentry = old;
	}
	return dentry;
}

/*在dcache(dentry_hashtable)中查找对应的dentry*/
static struct dentry *lookup_fast(struct nameidata *nd,
				  struct inode **inode,
			          unsigned *seqp)
{
	//现在在查当前层的下一层的dentry,故nd->path.dentry为parent节点
	struct dentry *dentry, *parent = nd->path.dentry;
	int status = 1;

	/*
	 * Rename seqlock is not required here because in the off chance
	 * of a false negative due to a concurrent rename, the caller is
	 * going to fall back to non-racy lookup.
	 */
	if (nd->flags & LOOKUP_RCU) {
		unsigned seq;
		/*执行dentry在dcache中的查询*/
		dentry = __d_lookup_rcu(parent, &nd->last, &seq);
		if (unlikely(!dentry)) {
			if (!try_to_unlazy(nd))
				return ERR_PTR(-ECHILD);
			return NULL;
		}

		/*
		 * This sequence count validates that the inode matches
		 * the dentry name information from lookup.
		 */
		*inode = d_backing_inode(dentry);
		if (unlikely(read_seqcount_retry(&dentry->d_seq, seq)))
			return ERR_PTR(-ECHILD);

		/*
		 * This sequence count validates that the parent had no
		 * changes while we did the lookup of the dentry above.
		 *
		 * The memory barrier in read_seqcount_begin of child is
		 *  enough, we can use __read_seqcount_retry here.
		 */
		if (unlikely(__read_seqcount_retry(&parent->d_seq, nd->seq)))
			return ERR_PTR(-ECHILD);

		*seqp = seq;
		status = d_revalidate(dentry, nd->flags);
		if (likely(status > 0))
			return dentry;
		if (!try_to_unlazy_next(nd, dentry, seq))
			return ERR_PTR(-ECHILD);
		if (status == -ECHILD)
			/* we'd been told to redo it in non-rcu mode */
			status = d_revalidate(dentry, nd->flags);
	} else {
	    //在dentry_hashtable表中通过name查找对应的dentry
		dentry = __d_lookup(parent, &nd->last);
		if (unlikely(!dentry))
			//没有查找到，返回0
			return NULL;
		status = d_revalidate(dentry, nd->flags);
	}
	if (unlikely(status <= 0)) {
		if (!status)
			d_invalidate(dentry);
		dput(dentry);
		return ERR_PTR(status);
	}
	return dentry;
}

/* Fast lookup failed, do it the slow way */
static struct dentry *__lookup_slow(const struct qstr *name,
				    struct dentry *dir,
				    unsigned int flags)
{
	struct dentry *dentry, *old;
	struct inode *inode = dir->d_inode;
	DECLARE_WAIT_QUEUE_HEAD_ONSTACK(wq);

	/* Don't go there if it's already dead */
	if (unlikely(IS_DEADDIR(inode)))
		return ERR_PTR(-ENOENT);
again:
	dentry = d_alloc_parallel(dir, name, &wq);
	if (IS_ERR(dentry))
		return dentry;
	if (unlikely(!d_in_lookup(dentry))) {
		//dentry没有in lookup标记，则说明已得到查询结果
		int error = d_revalidate(dentry, flags);
		if (unlikely(error <= 0)) {
			if (!error) {
				d_invalidate(dentry);
				dput(dentry);
				goto again;
			}
			dput(dentry);
			dentry = ERR_PTR(error);
		}
	} else {
		//未获得dentry查询结果，调用inode->i_op的lookup函数完成查询
		old = inode->i_op->lookup(inode, dentry, flags);
		//唤醒等待者
		d_lookup_done(dentry);
		if (unlikely(old)) {
			dput(dentry);
			dentry = old;
		}
	}
	return dentry;
}

//通过in lookup优化查询，最坏的情况通过inode->lookup完成查询
static struct dentry *lookup_slow(const struct qstr *name,
				  struct dentry *dir,
				  unsigned int flags)
{
	struct inode *inode = dir->d_inode;
	struct dentry *res;
	inode_lock_shared(inode);
	res = __lookup_slow(name, dir, flags);
	inode_unlock_shared(inode);
	return res;
}

static inline int may_lookup(struct user_namespace *mnt_userns,
			     struct nameidata *nd)
{
	if (nd->flags & LOOKUP_RCU) {
		int err = inode_permission(mnt_userns, nd->inode, MAY_EXEC|MAY_NOT_BLOCK);
		if (err != -ECHILD || !try_to_unlazy(nd))
			return err;
	}
	//检查执行权限
	return inode_permission(mnt_userns, nd->inode, MAY_EXEC);
}

static int reserve_stack(struct nameidata *nd, struct path *link, unsigned seq)
{
	if (unlikely(nd->total_link_count++ >= MAXSYMLINKS))
		return -ELOOP;

	if (likely(nd->depth != EMBEDDED_LEVELS))
		return 0;
	if (likely(nd->stack != nd->internal))
		return 0;
	if (likely(nd_alloc_stack(nd)))
		return 0;

	if (nd->flags & LOOKUP_RCU) {
		// we need to grab link before we do unlazy.  And we can't skip
		// unlazy even if we fail to grab the link - cleanup needs it
		bool grabbed_link = legitimize_path(nd, link, seq);

		if (!try_to_unlazy(nd) != 0 || !grabbed_link)
			return -ECHILD;

		if (nd_alloc_stack(nd))
			return 0;
	}
	return -ENOMEM;
}

enum {WALK_TRAILING = 1, WALK_MORE = 2, WALK_NOFOLLOW = 4};

static const char *pick_link(struct nameidata *nd, struct path *link,
		     struct inode *inode, unsigned seq, int flags)
{
	struct saved *last;
	const char *res;
	int error = reserve_stack(nd, link, seq);

	if (unlikely(error)) {
		if (!(nd->flags & LOOKUP_RCU))
			path_put(link);
		return ERR_PTR(error);
	}
	last = nd->stack + nd->depth++;
	last->link = *link;
	clear_delayed_call(&last->done);
	last->seq = seq;

	if (flags & WALK_TRAILING) {
		error = may_follow_link(nd, inode);
		if (unlikely(error))
			return ERR_PTR(error);
	}

	if (unlikely(nd->flags & LOOKUP_NO_SYMLINKS) ||
			unlikely(link->mnt->mnt_flags & MNT_NOSYMFOLLOW))
		return ERR_PTR(-ELOOP);

	if (!(nd->flags & LOOKUP_RCU)) {
		touch_atime(&last->link);
		cond_resched();
	} else if (atime_needs_update(&last->link, inode)) {
		if (!try_to_unlazy(nd))
			return ERR_PTR(-ECHILD);
		touch_atime(&last->link);
	}

	error = security_inode_follow_link(link->dentry, inode,
					   nd->flags & LOOKUP_RCU);
	if (unlikely(error))
		return ERR_PTR(error);

	res = READ_ONCE(inode->i_link);
	if (!res) {
		const char * (*get)(struct dentry *, struct inode *,
				struct delayed_call *);
		get = inode->i_op->get_link;
		if (nd->flags & LOOKUP_RCU) {
			res = get(NULL, inode, &last->done);
			if (res == ERR_PTR(-ECHILD) && try_to_unlazy(nd))
				res = get(link->dentry, inode, &last->done);
		} else {
			res = get(link->dentry, inode, &last->done);
		}
		if (!res)
			goto all_done;
		if (IS_ERR(res))
			return res;
	}
	if (*res == '/') {
		error = nd_jump_root(nd);
		if (unlikely(error))
			return ERR_PTR(error);
		while (unlikely(*++res == '/'))
			;
	}
	if (*res)
		return res;
all_done: // pure jump
	put_link(nd);
	return NULL;
}

/*
 * Do we need to follow links? We _really_ want to be able
 * to do this check without having to look at inode->i_op,
 * so we keep a cache of "no, this doesn't need follow_link"
 * for the common case.
 */
static const char *step_into(struct nameidata *nd, int flags,
		     struct dentry *dentry, struct inode *inode, unsigned seq)
{
	struct path path;
	int err = handle_mounts(nd, dentry, &path, &inode, &seq);

	if (err < 0)
		return ERR_PTR(err);
	if (likely(!d_is_symlink(path.dentry)) ||
	   ((flags & WALK_TRAILING) && !(nd->flags & LOOKUP_FOLLOW)) ||
	   (flags & WALK_NOFOLLOW)) {
		/* not a symlink or should not follow */
		if (!(nd->flags & LOOKUP_RCU)) {
			dput(nd->path.dentry);
			if (nd->path.mnt != path.mnt)
				mntput(nd->path.mnt);
		}
		nd->path = path;
		nd->inode = inode;
		nd->seq = seq;
		return NULL;
	}
	if (nd->flags & LOOKUP_RCU) {
		/* make sure that d_is_symlink above matches inode */
		if (read_seqcount_retry(&path.dentry->d_seq, seq))
			return ERR_PTR(-ECHILD);
	} else {
		if (path.mnt == nd->path.mnt)
			mntget(path.mnt);
	}
	return pick_link(nd, &path, inode, seq, flags);
}

/*完成'..'目录查找，切换到父dentry*/
static struct dentry *follow_dotdot_rcu(struct nameidata *nd,
					struct inode **inodep,
					unsigned *seqp)
{
	struct dentry *parent, *old;

	if (path_equal(&nd->path, &nd->root))
	    /*当前已为root,无法向上查找*/
		goto in_root;
	if (unlikely(nd->path.dentry == nd->path.mnt->mnt_root)) {
	    /*当前路径为挂载点的root entry位置*/
		struct path path;
		unsigned seq;
		if (!choose_mountpoint_rcu(real_mount(nd->path.mnt),
					   &nd->root, &path, &seq))
			goto in_root;
		if (unlikely(nd->flags & LOOKUP_NO_XDEV))
			return ERR_PTR(-ECHILD);
		/*当前路径上有父挂载点，使用父挂点path及inode*/
		nd->path = path;
		nd->inode = path.dentry->d_inode;
		nd->seq = seq;
		if (unlikely(read_seqretry(&mount_lock, nd->m_seq)))
			return ERR_PTR(-ECHILD);
		/* we know that mountpoint was pinned */
	}
	/*切换到父dentry及其inode,seq*/
	old = nd->path.dentry;
	parent = old->d_parent;
	*inodep = parent->d_inode;
	*seqp = read_seqcount_begin(&parent->d_seq);
	if (unlikely(read_seqcount_retry(&old->d_seq, nd->seq)))
		return ERR_PTR(-ECHILD);
	if (unlikely(!path_connected(nd->path.mnt, parent)))
		return ERR_PTR(-ECHILD);
	return parent;
in_root:
	if (unlikely(read_seqretry(&mount_lock, nd->m_seq)))
		return ERR_PTR(-ECHILD);
	if (unlikely(nd->flags & LOOKUP_BENEATH))
		return ERR_PTR(-ECHILD);
	return NULL;
}

//返回当前位置的父dentry,并返回其对应的inode
static struct dentry *follow_dotdot(struct nameidata *nd,
				 struct inode **inodep/*出参，父dentry对应的inode*/,
				 unsigned *seqp)
{
	struct dentry *parent;

	//检查当前位置是否已为root
	if (path_equal(&nd->path, &nd->root))
		goto in_root;
	if (unlikely(nd->path.dentry == nd->path.mnt->mnt_root)) {
		struct path path;

		if (!choose_mountpoint(real_mount(nd->path.mnt),
				       &nd->root, &path))
			goto in_root;
		path_put(&nd->path);
		nd->path = path;
		nd->inode = path.dentry->d_inode;
		if (unlikely(nd->flags & LOOKUP_NO_XDEV))
			return ERR_PTR(-EXDEV);
	}
	/* rare case of legitimate dget_parent()... */
	/*取父dentry*/
	parent = dget_parent(nd->path.dentry);
	if (unlikely(!path_connected(nd->path.mnt, parent))) {
		dput(parent);
		return ERR_PTR(-ENOENT);
	}
	*seqp = 0;
	*inodep = parent->d_inode;
	return parent;

in_root:
	if (unlikely(nd->flags & LOOKUP_BENEATH))
		return ERR_PTR(-EXDEV);
	dget(nd->path.dentry);
	return NULL;
}

//遇到'..'路径，跳到父目录，更新nd->path,注意'.'文件将被直接忽略
static const char *handle_dots(struct nameidata *nd, int type)
{
    //'..'文件
	if (type == LAST_DOTDOT) {
		const char *error = NULL;
		struct dentry *parent;
		struct inode *inode;
		unsigned seq;

		//nd中没有指定root的挂载点，填充root
		if (!nd->root.mnt) {
			error = ERR_PTR(set_root(nd));
			if (error)
				return error;
		}
		if (nd->flags & LOOKUP_RCU)
			parent = follow_dotdot_rcu(nd, &inode, &seq);
		else
			parent = follow_dotdot(nd, &inode, &seq);

		/*获取父dentry失败，退出*/
		if (IS_ERR(parent))
			return ERR_CAST(parent);
		if (unlikely(!parent))
			error = step_into(nd, WALK_NOFOLLOW,
					 nd->path.dentry, nd->inode, nd->seq);
		else
			error = step_into(nd, WALK_NOFOLLOW,
					 parent, inode, seq);
		if (unlikely(error))
			return error;

		if (unlikely(nd->flags & LOOKUP_IS_SCOPED)) {
			/*
			 * If there was a racing rename or mount along our
			 * path, then we can't be sure that ".." hasn't jumped
			 * above nd->root (and so userspace should retry or use
			 * some fallback).
			 */
			smp_rmb();
			if (unlikely(__read_seqcount_retry(&mount_lock.seqcount, nd->m_seq)))
				return ERR_PTR(-EAGAIN);
			if (unlikely(__read_seqcount_retry(&rename_lock.seqcount, nd->r_seq)))
				return ERR_PTR(-EAGAIN);
		}
	}

	return NULL;
}

static const char *walk_component(struct nameidata *nd, int flags)
{
	struct dentry *dentry;
	struct inode *inode;
	unsigned seq;
	/*
	 * "." and ".." are special - ".." especially so because it has
	 * to be able to know about the current root directory and
	 * parent relationships.
	 */
	if (unlikely(nd->last_type != LAST_NORM)) {
	    /*遇到'.','..'，执行path变更*/
		if (!(flags & WALK_MORE) && nd->depth)
			put_link(nd);
		return handle_dots(nd, nd->last_type);
	}

	//查找当前分析位置的文件对应的dentry,inode（dcache查询）
	dentry = lookup_fast(nd, &inode, &seq);
	if (IS_ERR(dentry))
		return ERR_CAST(dentry);
	if (unlikely(!dentry)) {
		//未查找到dentry，执行慢路查询
		dentry = lookup_slow(&nd->last, nd->path.dentry, nd->flags);
		if (IS_ERR(dentry))
			return ERR_CAST(dentry);
	}
	if (!(flags & WALK_MORE) && nd->depth)
		put_link(nd);
	return step_into(nd, flags, dentry, inode, seq);
}

/*
 * We can do the critical dentry name comparison and hashing
 * operations one word at a time, but we are limited to:
 *
 * - Architectures with fast unaligned word accesses. We could
 *   do a "get_unaligned()" if this helps and is sufficiently
 *   fast.
 *
 * - non-CONFIG_DEBUG_PAGEALLOC configurations (so that we
 *   do not trap on the (extremely unlikely) case of a page
 *   crossing operation.
 *
 * - Furthermore, we need an efficient 64-bit compile for the
 *   64-bit case in order to generate the "number of bytes in
 *   the final mask". Again, that could be replaced with a
 *   efficient population count instruction or similar.
 */
#ifdef CONFIG_DCACHE_WORD_ACCESS

#include <asm/word-at-a-time.h>

#ifdef HASH_MIX

/* Architecture provides HASH_MIX and fold_hash() in <asm/hash.h> */

#elif defined(CONFIG_64BIT)
/*
 * Register pressure in the mixing function is an issue, particularly
 * on 32-bit x86, but almost any function requires one state value and
 * one temporary.  Instead, use a function designed for two state values
 * and no temporaries.
 *
 * This function cannot create a collision in only two iterations, so
 * we have two iterations to achieve avalanche.  In those two iterations,
 * we have six layers of mixing, which is enough to spread one bit's
 * influence out to 2^6 = 64 state bits.
 *
 * Rotate constants are scored by considering either 64 one-bit input
 * deltas or 64*63/2 = 2016 two-bit input deltas, and finding the
 * probability of that delta causing a change to each of the 128 output
 * bits, using a sample of random initial states.
 *
 * The Shannon entropy of the computed probabilities is then summed
 * to produce a score.  Ideally, any input change has a 50% chance of
 * toggling any given output bit.
 *
 * Mixing scores (in bits) for (12,45):
 * Input delta: 1-bit      2-bit
 * 1 round:     713.3    42542.6
 * 2 rounds:   2753.7   140389.8
 * 3 rounds:   5954.1   233458.2
 * 4 rounds:   7862.6   256672.2
 * Perfect:    8192     258048
 *            (64*128) (64*63/2 * 128)
 */
#define HASH_MIX(x, y, a)	\
	(	x ^= (a),	\
	y ^= x,	x = rol64(x,12),\
	x += y,	y = rol64(y,45),\
	y *= 9			)

/*
 * Fold two longs into one 32-bit hash value.  This must be fast, but
 * latency isn't quite as critical, as there is a fair bit of additional
 * work done before the hash value is used.
 */
static inline unsigned int fold_hash(unsigned long x, unsigned long y)
{
	y ^= x * GOLDEN_RATIO_64;
	y *= GOLDEN_RATIO_64;
	return y >> 32;
}

#else	/* 32-bit case */

/*
 * Mixing scores (in bits) for (7,20):
 * Input delta: 1-bit      2-bit
 * 1 round:     330.3     9201.6
 * 2 rounds:   1246.4    25475.4
 * 3 rounds:   1907.1    31295.1
 * 4 rounds:   2042.3    31718.6
 * Perfect:    2048      31744
 *            (32*64)   (32*31/2 * 64)
 */
#define HASH_MIX(x, y, a)	\
	(	x ^= (a),	\
	y ^= x,	x = rol32(x, 7),\
	x += y,	y = rol32(y,20),\
	y *= 9			)

static inline unsigned int fold_hash(unsigned long x, unsigned long y)
{
	/* Use arch-optimized multiply if one exists */
	return __hash_32(y ^ __hash_32(x));
}

#endif

/*
 * Return the hash of a string of known length.  This is carfully
 * designed to match hash_name(), which is the more critical function.
 * In particular, we must end by hashing a final word containing 0..7
 * payload bytes, to match the way that hash_name() iterates until it
 * finds the delimiter after the name.
 */
unsigned int full_name_hash(const void *salt, const char *name, unsigned int len)
{
	unsigned long a, x = 0, y = (unsigned long)salt;

	for (;;) {
		if (!len)
			goto done;
		a = load_unaligned_zeropad(name);
		if (len < sizeof(unsigned long))
			break;
		HASH_MIX(x, y, a);
		name += sizeof(unsigned long);
		len -= sizeof(unsigned long);
	}
	x ^= a & bytemask_from_count(len);
done:
	return fold_hash(x, y);
}
EXPORT_SYMBOL(full_name_hash);

/* Return the "hash_len" (hash and length) of a null-terminated string */
u64 hashlen_string(const void *salt, const char *name)
{
	unsigned long a = 0, x = 0, y = (unsigned long)salt;
	unsigned long adata, mask, len;
	const struct word_at_a_time constants = WORD_AT_A_TIME_CONSTANTS;

	len = 0;
	goto inside;

	do {
		HASH_MIX(x, y, a);
		len += sizeof(unsigned long);
inside:
		a = load_unaligned_zeropad(name+len);
	} while (!has_zero(a, &adata, &constants));

	adata = prep_zero_mask(a, adata, &constants);
	mask = create_zero_mask(adata);
	x ^= a & zero_bytemask(mask);

	return hashlen_create(fold_hash(x, y), len + find_zero(mask));
}
EXPORT_SYMBOL(hashlen_string);

/*
 * Calculate the length and hash of the path component, and
 * return the "hash_len" as the result.
 */
static inline u64 hash_name(const void *salt, const char *name)
{
	unsigned long a = 0, b, x = 0, y = (unsigned long)salt;
	unsigned long adata, bdata, mask, len;
	const struct word_at_a_time constants = WORD_AT_A_TIME_CONSTANTS;

	len = 0;
	goto inside;

	do {
		HASH_MIX(x, y, a);
		len += sizeof(unsigned long);
inside:
		a = load_unaligned_zeropad(name+len);
		b = a ^ REPEAT_BYTE('/');
	} while (!(has_zero(a, &adata, &constants) | has_zero(b, &bdata, &constants)));

	adata = prep_zero_mask(a, adata, &constants);
	bdata = prep_zero_mask(b, bdata, &constants);
	mask = create_zero_mask(adata | bdata);
	x ^= a & zero_bytemask(mask);

	return hashlen_create(fold_hash(x, y), len + find_zero(mask));
}

#else	/* !CONFIG_DCACHE_WORD_ACCESS: Slow, byte-at-a-time version */

/* Return the hash of a string of known length */
unsigned int full_name_hash(const void *salt, const char *name, unsigned int len)
{
	unsigned long hash = init_name_hash(salt);
	while (len--)
		hash = partial_name_hash((unsigned char)*name++, hash);
	return end_name_hash(hash);
}
EXPORT_SYMBOL(full_name_hash);

/* Return the "hash_len" (hash and length) of a null-terminated string */
u64 hashlen_string(const void *salt, const char *name)
{
	unsigned long hash = init_name_hash(salt);
	unsigned long len = 0, c;

	c = (unsigned char)*name;
	while (c) {
		len++;
		hash = partial_name_hash(c, hash);
		c = (unsigned char)name[len];
	}
	return hashlen_create(end_name_hash(hash), len);
}
EXPORT_SYMBOL(hashlen_string);

/*
 * We know there's a real path component here of at least
 * one character.
 */
static inline u64 hash_name(const void *salt, const char *name)
{
	unsigned long hash = init_name_hash(salt);
	unsigned long len = 0, c;

	//计算这一层目录名称或者文件名称的hash值
	c = (unsigned char)*name;
	do {
		len++;
		hash = partial_name_hash(c, hash);
		c = (unsigned char)name[len];
	} while (c && c != '/');
	//hash即包含本层目名名称（或文件名称），也包含名称对应的长度
	//将name长度合入到hashcode中
	return hashlen_create(end_name_hash(hash), len);
}

#endif

/*
 * Name resolution.
 * This is the basic name resolution function, turning a pathname into
 * the final dentry. We expect 'base' to be positive and a directory.
 *
 * Returns 0 and nd will have valid dentry and mnt on success.
 * Returns error and drops reference to input namei data on failure.
 */
//名称解析，查找对应的dentry,inode
static int link_path_walk(const char *name, struct nameidata *nd)
{
	int depth = 0; // depth <= nd->depth
	int err;

	nd->last_type = LAST_ROOT;
	nd->flags |= LOOKUP_PARENT;

	//错误的路径名称,直接退出
	if (IS_ERR(name))
		return PTR_ERR(name);

	//跳过前导的文件路径分隔符（支持出现多个）
	while (*name=='/')
		name++;
	//文件或者目录名为空，成功返回0
	if (!*name) {
		nd->dir_mode = 0; // short-circuit the 'hardening' idiocy
		return 0;
	}

	/* At this point we know we have a real path component. */
	/*当前我们确定一个新的目录或文件层，先分析上一层*/
	for(;;) {
		struct user_namespace *mnt_userns;
		const char *link;
		u64 hash_len;
		int type;

		mnt_userns = mnt_user_ns(nd->path.mnt);
		//权限确认
		err = may_lookup(mnt_userns, nd);
		if (err)
			return err;

		//利用dentry,name计算hashcode(返回值为hash+length)
		hash_len = hash_name(nd->path.dentry, name);

		type = LAST_NORM;
		//通过名称及长度，区分　隐藏文件，'..'文件，'.'文件
		if (name[0] == '.'/*名称首字符为'.'*/)
		   switch (hashlen_len(hash_len)) {
			case 2:
				//name长度为2，且name[1]='.',即本层名称为'..'
				if (name[1] == '.') {
					type = LAST_DOTDOT;
					nd->state |= ND_JUMPED;
				}
				break;
			case 1:
				//本层名称为'.'
				type = LAST_DOT;
		}

		//普通文件情况（非'..','.'这种）
		if (likely(type == LAST_NORM)) {
		    //取当前位置的dentry
			struct dentry *parent = nd->path.dentry;
			nd->state &= ~ND_JUMPED;
			//如果目录需要执行d_hash,则构造this,并触发回调，进行hash调整
			if (unlikely(parent->d_flags & DCACHE_OP_HASH)) {
				struct qstr this = { { .hash_len = hash_len }, .name = name };
				err = parent->d_op->d_hash(parent, &this);
				if (err < 0)
					return err;
				//完成hash_len,name更新
				hash_len = this.hash_len;
				name = this.name;
			}
		}

		//设置hash,len,name,type(即name哈希值，name长度，目录或文件名称，文件类型）
		//更新last字段
		nd->last.hash_len = hash_len;
		nd->last.name = name;
		nd->last_type = type;

		//跳到本层文件或目录的结尾
		name += hashlen_len(hash_len);
		if (!*name)
			//到达字符串结尾
		    //（注：此时最后一层name还未分析,自这里直接跳出，防止用户执行的是文件新建，查肯定是没法查到文件的）
			goto OK;
		/*
		 * If it wasn't NUL, we know it was '/'. Skip that
		 * slash, and continue until no more slashes.
		 */
		//跳过文件路径分隔符（支持出现多个）
		do {
			name++;
		} while (unlikely(*name == '/'));

		//检查路径是否结束（防止文件路径以'/'号结尾）
		if (unlikely(!*name)) {
		    /*路径名称为空，即完成解析，注此时最后一次还未解析*/
OK:
			/* pathname or trailing symlink, done */
			if (!depth) {
				nd->dir_uid = i_uid_into_mnt(mnt_userns, nd->inode);
				nd->dir_mode = nd->inode->i_mode;
				nd->flags &= ~LOOKUP_PARENT;
				return 0;
			}
			/* last component of nested symlink */
			name = nd->stack[--depth].name;
			link = walk_component(nd, 0);
		} else {
			//name不为空，且当前分析位置后仍有内容
			//分析本层的目录名，并更新对应的dentry,inode
			/* not the last component */
			link = walk_component(nd, WALK_MORE);
		}
		if (unlikely(link)) {
			if (IS_ERR(link))
				return PTR_ERR(link);
			/* a symlink to follow */
			nd->stack[depth++].name = name;
			name = link;
			continue;
		}
		if (unlikely(!d_can_lookup(nd->path.dentry))) {
			if (nd->flags & LOOKUP_RCU) {
				if (!try_to_unlazy(nd))
					return -ECHILD;
			}
			return -ENOTDIR;
		}
	}
}

/* must be paired with terminate_walk() */
//初始化nd,设置nd对应的root,path
static const char *path_init(struct nameidata *nd, unsigned flags)
{
	int error;
	//取文件路径名称
	const char *s = nd->name->name;

	/* LOOKUP_CACHED requires RCU, ask caller to retry */
	if ((flags & (LOOKUP_RCU | LOOKUP_CACHED)) == LOOKUP_CACHED)
		return ERR_PTR(-EAGAIN);

	if (!*s)
	    /*s为空时，清掉RCU标记*/
		flags &= ~LOOKUP_RCU;

	/*如有rcu标记，则加rcu_read锁*/
	if (flags & LOOKUP_RCU)
		rcu_read_lock();

	nd->flags = flags;
	nd->state |= ND_JUMPED;

	//记录seq序号
	nd->m_seq = __read_seqcount_begin(&mount_lock.seqcount);
	nd->r_seq = __read_seqcount_begin(&rename_lock.seqcount);
	smp_rmb();

	if (nd->state & ND_ROOT_PRESET) {
		/*nd给定了root,从root开始分析*/
		struct dentry *root = nd->root.dentry;
		struct inode *inode = root->d_inode;
		if (*s && unlikely(!d_can_lookup(root)))
			return ERR_PTR(-ENOTDIR);
		nd->path = nd->root;
		nd->inode = inode;
		if (flags & LOOKUP_RCU) {
			nd->seq = read_seqcount_begin(&nd->path.dentry->d_seq);
			nd->root_seq = nd->seq;
		} else {
			path_get(&nd->path);
		}
		return s;
	}

	//root没有给定，需要先确定root
	nd->root.mnt = NULL;

	/* Absolute pathname -- fetch the root (LOOKUP_IN_ROOT uses nd->dfd). */
	if (*s == '/' && !(flags & LOOKUP_IN_ROOT)) {
		//文件路径名称给出的是绝对路径，设置当前进程fs->root为nd->root
		error = nd_jump_root(nd);
		if (unlikely(error))
			return ERR_PTR(error);
		return s;
	}

	/* Relative pathname -- get the starting-point it is relative to. */
	if (nd->dfd == AT_FDCWD) {
		//文件路径名称给出的是相对路径，且相对于当前工作目录，则进入
		if (flags & LOOKUP_RCU) {
			struct fs_struct *fs = current->fs;
			unsigned seq;

			do {
				seq = read_seqcount_begin(&fs->seq);
				/*取进程的当前工作目录,为当前分析位置*/
				nd->path = fs->pwd;
				nd->inode = nd->path.dentry->d_inode;
				nd->seq = __read_seqcount_begin(&nd->path.dentry->d_seq);
			} while (read_seqcount_retry(&fs->seq, seq));
		} else {
			//取当前工作目录，设置nd->path
			get_fs_pwd(current->fs, &nd->path);
			//设置nd的inode为path路径所对应的inode
			nd->inode = nd->path.dentry->d_inode;
		}
	} else {
	    //文件路径名称给出的是相对路径，且不是相对于当前工作目录，则进入
		/* Caller must check execute permissions on the starting path component */
	    //取相对dfd对应的dentry
		struct fd f = fdget_raw(nd->dfd);
		struct dentry *dentry;

		//未查找到dfd对应的file,文件描述符无效
		if (!f.file)
			return ERR_PTR(-EBADF);

		//取此文件对应的目录项
		dentry = f.file->f_path.dentry;

		//指定了s,但此目录不支持lookup
		if (*s && unlikely(!d_can_lookup(dentry))) {
			fdput(f);
			return ERR_PTR(-ENOTDIR);
		}

		//设置锚点对应的path
		nd->path = f.file->f_path;
		if (flags & LOOKUP_RCU) {
			nd->inode = nd->path.dentry->d_inode;
			nd->seq = read_seqcount_begin(&nd->path.dentry->d_seq);
		} else {
			path_get(&nd->path);
			nd->inode = nd->path.dentry->d_inode;
		}
		fdput(f);
	}

	/* For scoped-lookups we need to set the root to the dirfd as well. */
	if (flags & LOOKUP_IS_SCOPED) {
		nd->root = nd->path;
		if (flags & LOOKUP_RCU) {
			nd->root_seq = nd->seq;
		} else {
			path_get(&nd->root);
			nd->state |= ND_ROOT_GRABBED;
		}
	}

	//返回相对的文件或路径名
	return s;
}

/*执行最后一个dentry查询*/
static inline const char *lookup_last(struct nameidata *nd)
{
	if (nd->last_type == LAST_NORM && nd->last.name[nd->last.len])
		nd->flags |= LOOKUP_FOLLOW | LOOKUP_DIRECTORY;

	return walk_component(nd, WALK_TRAILING);
}

static int handle_lookup_down(struct nameidata *nd)
{
	if (!(nd->flags & LOOKUP_RCU))
		dget(nd->path.dentry);
	return PTR_ERR(step_into(nd, WALK_NOFOLLOW,
			nd->path.dentry, nd->inode, nd->seq));
}

/* Returns 0 and nd will be valid on success; Retuns error, otherwise. */
static int path_lookupat(struct nameidata *nd, unsigned flags, struct path *path)
{
	//初始化nd，及nd->path,准备解析文件路径
	const char *s = path_init(nd, flags);
	int err;

	if (unlikely(flags & LOOKUP_DOWN) && !IS_ERR(s)) {
		err = handle_lookup_down(nd);
		if (unlikely(err < 0))
			s = ERR_PTR(err);
	}

	while (!(err = link_path_walk(s, nd)) &&
	       (s = lookup_last(nd)) != NULL)
		;
	if (!err && unlikely(nd->flags & LOOKUP_MOUNTPOINT)) {
		err = handle_lookup_down(nd);
		nd->state &= ~ND_JUMPED; // no d_weak_revalidate(), please...
	}
	if (!err)
		err = complete_walk(nd);

	if (!err && nd->flags & LOOKUP_DIRECTORY)
		if (!d_can_lookup(nd->path.dentry))
			err = -ENOTDIR;
	if (!err) {
	    /*返回查询到的path结果*/
		*path = nd->path;
		nd->path.mnt = NULL;
		nd->path.dentry = NULL;
	}
	terminate_walk(nd);
	return err;
}

int filename_lookup(int dfd, struct filename *name, unsigned flags,
		    struct path *path, struct path *root/*指定的root path*/)
{
	int retval;
	struct nameidata nd;
	if (IS_ERR(name))
		return PTR_ERR(name);
	//设置当前进程的nameidata(设置要查询的路径及其相对的目录fd)
	set_nameidata(&nd, dfd, name, root);
	//确认(dfd,name)对应的path
	retval = path_lookupat(&nd, flags | LOOKUP_RCU, path);
	if (unlikely(retval == -ECHILD))
		retval = path_lookupat(&nd, flags, path);
	if (unlikely(retval == -ESTALE))
		retval = path_lookupat(&nd, flags | LOOKUP_REVAL, path);

	if (likely(!retval))
		audit_inode(name, path->dentry,
			    flags & LOOKUP_MOUNTPOINT ? AUDIT_INODE_NOEVAL : 0);
	restore_nameidata();
	return retval;
}

/* Returns 0 and nd will be valid on success; Retuns error, otherwise. */
static int path_parentat(struct nameidata *nd, unsigned flags,
				struct path *parent)
{
	const char *s = path_init(nd, flags);
	int err = link_path_walk(s, nd);
	if (!err)
		err = complete_walk(nd);
	if (!err) {
		*parent = nd->path;
		nd->path.mnt = NULL;
		nd->path.dentry = NULL;
	}
	terminate_walk(nd);
	return err;
}

/* Note: this does not consume "name" */
static int filename_parentat(int dfd, struct filename *name,
			     unsigned int flags, struct path *parent,
			     struct qstr *last, int *type)
{
	int retval;
	struct nameidata nd;

	if (IS_ERR(name))
<<<<<<< HEAD
		return name;
	//保存旧的metaidata,初始化新的nd
=======
		return PTR_ERR(name);
>>>>>>> ce840177
	set_nameidata(&nd, dfd, name, NULL);
	retval = path_parentat(&nd, flags | LOOKUP_RCU, parent);
	if (unlikely(retval == -ECHILD))
		retval = path_parentat(&nd, flags, parent);
	if (unlikely(retval == -ESTALE))
		retval = path_parentat(&nd, flags | LOOKUP_REVAL, parent);
	if (likely(!retval)) {
		*last = nd.last;
		*type = nd.last_type;
		audit_inode(name, parent->dentry, AUDIT_INODE_PARENT);
	}
	//还原旧的metaidata
	restore_nameidata();
	return retval;
}

/* does lookup, returns the object with parent locked */
static struct dentry *__kern_path_locked(struct filename *name, struct path *path)
{
	struct dentry *d;
	struct qstr last;
	int type, error;

	error = filename_parentat(AT_FDCWD, name, 0, path, &last, &type);
	if (error)
		return ERR_PTR(error);
	if (unlikely(type != LAST_NORM)) {
		path_put(path);
		return ERR_PTR(-EINVAL);
	}
	inode_lock_nested(path->dentry->d_inode, I_MUTEX_PARENT);
	d = __lookup_hash(&last, path->dentry, 0);
	if (IS_ERR(d)) {
		inode_unlock(path->dentry->d_inode);
		path_put(path);
	}
	return d;
}

struct dentry *kern_path_locked(const char *name, struct path *path)
{
	struct filename *filename = getname_kernel(name);
	struct dentry *res = __kern_path_locked(filename, path);

	putname(filename);
	return res;
}

int kern_path(const char *name, unsigned int flags, struct path *path)
{
<<<<<<< HEAD
	//在当前工作目录，查找filename,将其对应的路径信息填充在path中
	return filename_lookup(AT_FDCWD, getname_kernel(name),
			       flags, path, NULL);
=======
	struct filename *filename = getname_kernel(name);
	int ret = filename_lookup(AT_FDCWD, filename, flags, path, NULL);

	putname(filename);
	return ret;

>>>>>>> ce840177
}
EXPORT_SYMBOL(kern_path);

/**
 * vfs_path_lookup - lookup a file path relative to a dentry-vfsmount pair
 * @dentry:  pointer to dentry of the base directory
 * @mnt: pointer to vfs mount of the base directory
 * @name: pointer to file name
 * @flags: lookup flags
 * @path: pointer to struct path to fill
 */
int vfs_path_lookup(struct dentry *dentry, struct vfsmount *mnt,
		    const char *name, unsigned int flags,
		    struct path *path)
{
	struct filename *filename;
	struct path root = {.mnt = mnt, .dentry = dentry};
	int ret;

	filename = getname_kernel(name);
	/* the first argument of filename_lookup() is ignored with root */
	ret = filename_lookup(AT_FDCWD, filename, flags, path, &root);
	putname(filename);
	return ret;
}
EXPORT_SYMBOL(vfs_path_lookup);

static int lookup_one_common(struct user_namespace *mnt_userns,
			     const char *name, struct dentry *base, int len,
			     struct qstr *this)
{
	this->name = name;
	this->len = len;
	this->hash = full_name_hash(base, name, len);
	if (!len)
		return -EACCES;

	if (unlikely(name[0] == '.')) {
		if (len < 2 || (len == 2 && name[1] == '.'))
			return -EACCES;
	}

	while (len--) {
		unsigned int c = *(const unsigned char *)name++;
		if (c == '/' || c == '\0')
			return -EACCES;
	}
	/*
	 * See if the low-level filesystem might want
	 * to use its own hash..
	 */
	if (base->d_flags & DCACHE_OP_HASH) {
		int err = base->d_op->d_hash(base, this);
		if (err < 0)
			return err;
	}

	return inode_permission(mnt_userns, base->d_inode, MAY_EXEC);
}

/**
 * try_lookup_one_len - filesystem helper to lookup single pathname component
 * @name:	pathname component to lookup
 * @base:	base directory to lookup from
 * @len:	maximum length @len should be interpreted to
 *
 * Look up a dentry by name in the dcache, returning NULL if it does not
 * currently exist.  The function does not try to create a dentry.
 *
 * Note that this routine is purely a helper for filesystem usage and should
 * not be called by generic code.
 *
 * The caller must hold base->i_mutex.
 */
struct dentry *try_lookup_one_len(const char *name, struct dentry *base, int len)
{
	struct qstr this;
	int err;

	WARN_ON_ONCE(!inode_is_locked(base->d_inode));

	err = lookup_one_common(&init_user_ns, name, base, len, &this);
	if (err)
		return ERR_PTR(err);

	return lookup_dcache(&this, base, 0);
}
EXPORT_SYMBOL(try_lookup_one_len);

/**
 * lookup_one_len - filesystem helper to lookup single pathname component
 * @name:	pathname component to lookup
 * @base:	base directory to lookup from
 * @len:	maximum length @len should be interpreted to
 *
 * Note that this routine is purely a helper for filesystem usage and should
 * not be called by generic code.
 *
 * The caller must hold base->i_mutex.
 */
struct dentry *lookup_one_len(const char *name, struct dentry *base, int len)
{
	struct dentry *dentry;
	struct qstr this;
	int err;

	WARN_ON_ONCE(!inode_is_locked(base->d_inode));

	err = lookup_one_common(&init_user_ns, name, base, len, &this);
	if (err)
		return ERR_PTR(err);

	dentry = lookup_dcache(&this, base, 0);
	return dentry ? dentry : __lookup_slow(&this, base, 0);
}
EXPORT_SYMBOL(lookup_one_len);

/**
 * lookup_one - filesystem helper to lookup single pathname component
 * @mnt_userns:	user namespace of the mount the lookup is performed from
 * @name:	pathname component to lookup
 * @base:	base directory to lookup from
 * @len:	maximum length @len should be interpreted to
 *
 * Note that this routine is purely a helper for filesystem usage and should
 * not be called by generic code.
 *
 * The caller must hold base->i_mutex.
 */
struct dentry *lookup_one(struct user_namespace *mnt_userns, const char *name,
			  struct dentry *base, int len)
{
	struct dentry *dentry;
	struct qstr this;
	int err;

	WARN_ON_ONCE(!inode_is_locked(base->d_inode));

	err = lookup_one_common(mnt_userns, name, base, len, &this);
	if (err)
		return ERR_PTR(err);

	dentry = lookup_dcache(&this, base, 0);
	return dentry ? dentry : __lookup_slow(&this, base, 0);
}
EXPORT_SYMBOL(lookup_one);

/**
 * lookup_one_len_unlocked - filesystem helper to lookup single pathname component
 * @name:	pathname component to lookup
 * @base:	base directory to lookup from
 * @len:	maximum length @len should be interpreted to
 *
 * Note that this routine is purely a helper for filesystem usage and should
 * not be called by generic code.
 *
 * Unlike lookup_one_len, it should be called without the parent
 * i_mutex held, and will take the i_mutex itself if necessary.
 */
struct dentry *lookup_one_len_unlocked(const char *name,
				       struct dentry *base, int len)
{
	struct qstr this;
	int err;
	struct dentry *ret;

	err = lookup_one_common(&init_user_ns, name, base, len, &this);
	if (err)
		return ERR_PTR(err);

	ret = lookup_dcache(&this, base, 0);
	if (!ret)
		ret = lookup_slow(&this, base, 0);
	return ret;
}
EXPORT_SYMBOL(lookup_one_len_unlocked);

/*
 * Like lookup_one_len_unlocked(), except that it yields ERR_PTR(-ENOENT)
 * on negatives.  Returns known positive or ERR_PTR(); that's what
 * most of the users want.  Note that pinned negative with unlocked parent
 * _can_ become positive at any time, so callers of lookup_one_len_unlocked()
 * need to be very careful; pinned positives have ->d_inode stable, so
 * this one avoids such problems.
 */
struct dentry *lookup_positive_unlocked(const char *name,
				       struct dentry *base, int len)
{
	struct dentry *ret = lookup_one_len_unlocked(name, base, len);
	if (!IS_ERR(ret) && d_flags_negative(smp_load_acquire(&ret->d_flags))) {
		dput(ret);
		ret = ERR_PTR(-ENOENT);
	}
	return ret;
}
EXPORT_SYMBOL(lookup_positive_unlocked);

#ifdef CONFIG_UNIX98_PTYS
int path_pts(struct path *path)
{
	/* Find something mounted on "pts" in the same directory as
	 * the input path.
	 */
	struct dentry *parent = dget_parent(path->dentry);
	struct dentry *child;
	struct qstr this = QSTR_INIT("pts", 3);

	if (unlikely(!path_connected(path->mnt, parent))) {
		dput(parent);
		return -ENOENT;
	}
	dput(path->dentry);
	path->dentry = parent;
	child = d_hash_and_lookup(parent, &this);
	if (!child)
		return -ENOENT;

	path->dentry = child;
	dput(parent);
	follow_down(path);
	return 0;
}
#endif

//name 目录字符串，获得其对应的path
int user_path_at_empty(int dfd, const char __user *name/*路径名称*/, unsigned flags,
		 struct path *path, int *empty)
{
	struct filename *filename = getname_flags(name, flags, empty);
	int ret = filename_lookup(dfd, filename, flags, path, NULL);

	putname(filename);
	return ret;
}
EXPORT_SYMBOL(user_path_at_empty);

int __check_sticky(struct user_namespace *mnt_userns, struct inode *dir,
		   struct inode *inode)
{
	kuid_t fsuid = current_fsuid();

	if (uid_eq(i_uid_into_mnt(mnt_userns, inode), fsuid))
		return 0;
	if (uid_eq(i_uid_into_mnt(mnt_userns, dir), fsuid))
		return 0;
	return !capable_wrt_inode_uidgid(mnt_userns, inode, CAP_FOWNER);
}
EXPORT_SYMBOL(__check_sticky);

/*
 *	Check whether we can remove a link victim from directory dir, check
 *  whether the type of victim is right.
 *  1. We can't do it if dir is read-only (done in permission())
 *  2. We should have write and exec permissions on dir
 *  3. We can't remove anything from append-only dir
 *  4. We can't do anything with immutable dir (done in permission())
 *  5. If the sticky bit on dir is set we should either
 *	a. be owner of dir, or
 *	b. be owner of victim, or
 *	c. have CAP_FOWNER capability
 *  6. If the victim is append-only or immutable we can't do antyhing with
 *     links pointing to it.
 *  7. If the victim has an unknown uid or gid we can't change the inode.
 *  8. If we were asked to remove a directory and victim isn't one - ENOTDIR.
 *  9. If we were asked to remove a non-directory and victim isn't one - EISDIR.
 * 10. We can't remove a root or mountpoint.
 * 11. We don't allow removal of NFS sillyrenamed files; it's handled by
 *     nfs_async_unlink().
 */
static int may_delete(struct user_namespace *mnt_userns, struct inode *dir,
		      struct dentry *victim, bool isdir)
{
	struct inode *inode = d_backing_inode(victim);
	int error;

	if (d_is_negative(victim))
		return -ENOENT;
	BUG_ON(!inode);

	BUG_ON(victim->d_parent->d_inode != dir);

	/* Inode writeback is not safe when the uid or gid are invalid. */
	if (!uid_valid(i_uid_into_mnt(mnt_userns, inode)) ||
	    !gid_valid(i_gid_into_mnt(mnt_userns, inode)))
		return -EOVERFLOW;

	audit_inode_child(dir, victim, AUDIT_TYPE_CHILD_DELETE);

	error = inode_permission(mnt_userns, dir, MAY_WRITE | MAY_EXEC);
	if (error)
		return error;
	if (IS_APPEND(dir))
		return -EPERM;

	if (check_sticky(mnt_userns, dir, inode) || IS_APPEND(inode) ||
	    IS_IMMUTABLE(inode) || IS_SWAPFILE(inode) ||
	    HAS_UNMAPPED_ID(mnt_userns, inode))
		return -EPERM;
	if (isdir) {
		if (!d_is_dir(victim))
			return -ENOTDIR;
		if (IS_ROOT(victim))
			return -EBUSY;
	} else if (d_is_dir(victim))
		return -EISDIR;
	if (IS_DEADDIR(dir))
		return -ENOENT;
	if (victim->d_flags & DCACHE_NFSFS_RENAMED)
		return -EBUSY;
	return 0;
}

/*	Check whether we can create an object with dentry child in directory
 *  dir.
 *  1. We can't do it if child already exists (open has special treatment for
 *     this case, but since we are inlined it's OK)
 *  2. We can't do it if dir is read-only (done in permission())
 *  3. We can't do it if the fs can't represent the fsuid or fsgid.
 *  4. We should have write and exec permissions on dir
 *  5. We can't do it if dir is immutable (done in permission())
 */
static inline int may_create(struct user_namespace *mnt_userns,
			     struct inode *dir, struct dentry *child)
{
	audit_inode_child(dir, child, AUDIT_TYPE_CHILD_CREATE);
	if (child->d_inode)
		return -EEXIST;
	if (IS_DEADDIR(dir))
		return -ENOENT;
	if (!fsuidgid_has_mapping(dir->i_sb, mnt_userns))
		return -EOVERFLOW;

	return inode_permission(mnt_userns, dir, MAY_WRITE | MAY_EXEC);
}

/*
 * p1 and p2 should be directories on the same fs.
 */
struct dentry *lock_rename(struct dentry *p1, struct dentry *p2)
{
	struct dentry *p;

	if (p1 == p2) {
		inode_lock_nested(p1->d_inode, I_MUTEX_PARENT);
		return NULL;
	}

	mutex_lock(&p1->d_sb->s_vfs_rename_mutex);

	p = d_ancestor(p2, p1);
	if (p) {
		inode_lock_nested(p2->d_inode, I_MUTEX_PARENT);
		inode_lock_nested(p1->d_inode, I_MUTEX_CHILD);
		return p;
	}

	p = d_ancestor(p1, p2);
	if (p) {
		inode_lock_nested(p1->d_inode, I_MUTEX_PARENT);
		inode_lock_nested(p2->d_inode, I_MUTEX_CHILD);
		return p;
	}

	inode_lock_nested(p1->d_inode, I_MUTEX_PARENT);
	inode_lock_nested(p2->d_inode, I_MUTEX_PARENT2);
	return NULL;
}
EXPORT_SYMBOL(lock_rename);

void unlock_rename(struct dentry *p1, struct dentry *p2)
{
	inode_unlock(p1->d_inode);
	if (p1 != p2) {
		inode_unlock(p2->d_inode);
		mutex_unlock(&p1->d_sb->s_vfs_rename_mutex);
	}
}
EXPORT_SYMBOL(unlock_rename);

/**
 * vfs_create - create new file
 * @mnt_userns:	user namespace of the mount the inode was found from
 * @dir:	inode of @dentry
 * @dentry:	pointer to dentry of the base directory
 * @mode:	mode of the new file
 * @want_excl:	whether the file must not yet exist
 *
 * Create a new file.
 *
 * If the inode has been found through an idmapped mount the user namespace of
 * the vfsmount must be passed through @mnt_userns. This function will then take
 * care to map the inode according to @mnt_userns before checking permissions.
 * On non-idmapped mounts or if permission checking is to be performed on the
 * raw inode simply passs init_user_ns.
 */
int vfs_create(struct user_namespace *mnt_userns, struct inode *dir,
	       struct dentry *dentry, umode_t mode, bool want_excl)
{
	int error = may_create(mnt_userns, dir, dentry);
	if (error)
		return error;

	if (!dir->i_op->create)
		return -EACCES;	/* shouldn't it be ENOSYS? */
	mode &= S_IALLUGO;
	mode |= S_IFREG;
	error = security_inode_create(dir, dentry, mode);
	if (error)
		return error;
	error = dir->i_op->create(mnt_userns, dir, dentry, mode, want_excl);
	if (!error)
		fsnotify_create(dir, dentry);
	return error;
}
EXPORT_SYMBOL(vfs_create);

int vfs_mkobj(struct dentry *dentry, umode_t mode,
		int (*f)(struct dentry *, umode_t, void *),
		void *arg)
{
	struct inode *dir = dentry->d_parent->d_inode;
	int error = may_create(&init_user_ns, dir, dentry);
	if (error)
		return error;

	mode &= S_IALLUGO;
	mode |= S_IFREG;
	error = security_inode_create(dir, dentry, mode);
	if (error)
		return error;
	error = f(dentry, mode, arg);
	if (!error)
		fsnotify_create(dir, dentry);
	return error;
}
EXPORT_SYMBOL(vfs_mkobj);

bool may_open_dev(const struct path *path)
{
	return !(path->mnt->mnt_flags & MNT_NODEV) &&
		!(path->mnt->mnt_sb->s_iflags & SB_I_NODEV);
}

static int may_open(struct user_namespace *mnt_userns, const struct path *path,
		    int acc_mode, int flag)
{
	struct dentry *dentry = path->dentry;
	struct inode *inode = dentry->d_inode;
	int error;

	if (!inode)
		return -ENOENT;

	switch (inode->i_mode & S_IFMT) {
	case S_IFLNK:
		return -ELOOP;
	case S_IFDIR:
		if (acc_mode & MAY_WRITE)
			return -EISDIR;
		if (acc_mode & MAY_EXEC)
			return -EACCES;
		break;
	case S_IFBLK:
	case S_IFCHR:
		if (!may_open_dev(path))
			return -EACCES;
		fallthrough;
	case S_IFIFO:
	case S_IFSOCK:
		if (acc_mode & MAY_EXEC)
			return -EACCES;
		flag &= ~O_TRUNC;
		break;
	case S_IFREG:
		if ((acc_mode & MAY_EXEC) && path_noexec(path))
			return -EACCES;
		break;
	}

	error = inode_permission(mnt_userns, inode, MAY_OPEN | acc_mode);
	if (error)
		return error;

	/*
	 * An append-only file must be opened in append mode for writing.
	 */
	if (IS_APPEND(inode)) {
		if  ((flag & O_ACCMODE) != O_RDONLY && !(flag & O_APPEND))
			return -EPERM;
		if (flag & O_TRUNC)
			return -EPERM;
	}

	/* O_NOATIME can only be set by the owner or superuser */
	if (flag & O_NOATIME && !inode_owner_or_capable(mnt_userns, inode))
		return -EPERM;

	return 0;
}

static int handle_truncate(struct user_namespace *mnt_userns, struct file *filp)
{
	const struct path *path = &filp->f_path;
	struct inode *inode = path->dentry->d_inode;
	int error = get_write_access(inode);
	if (error)
		return error;

	error = security_path_truncate(path);
	if (!error) {
		error = do_truncate(mnt_userns, path->dentry, 0,
				    ATTR_MTIME|ATTR_CTIME|ATTR_OPEN,
				    filp);
	}
	put_write_access(inode);
	return error;
}

static inline int open_to_namei_flags(int flag)
{
	if ((flag & O_ACCMODE) == 3)
		flag--;
	return flag;
}

static int may_o_create(struct user_namespace *mnt_userns,
			const struct path *dir, struct dentry *dentry,
			umode_t mode)
{
	int error = security_path_mknod(dir, dentry, mode, 0);
	if (error)
		return error;

	if (!fsuidgid_has_mapping(dir->dentry->d_sb, mnt_userns))
		return -EOVERFLOW;

	error = inode_permission(mnt_userns, dir->dentry->d_inode,
				 MAY_WRITE | MAY_EXEC);
	if (error)
		return error;

	return security_inode_create(dir->dentry->d_inode, dentry, mode);
}

/*
 * Attempt to atomically look up, create and open a file from a negative
 * dentry.
 *
 * Returns 0 if successful.  The file will have been created and attached to
 * @file by the filesystem calling finish_open().
 *
 * If the file was looked up only or didn't need creating, FMODE_OPENED won't
 * be set.  The caller will need to perform the open themselves.  @path will
 * have been updated to point to the new dentry.  This may be negative.
 *
 * Returns an error code otherwise.
 */
static struct dentry *atomic_open(struct nameidata *nd, struct dentry *dentry,
				  struct file *file,
				  int open_flag, umode_t mode)
{
	struct dentry *const DENTRY_NOT_SET = (void *) -1UL;
	struct inode *dir =  nd->path.dentry->d_inode;
	int error;

	if (nd->flags & LOOKUP_DIRECTORY)
		open_flag |= O_DIRECTORY;

	file->f_path.dentry = DENTRY_NOT_SET;
	file->f_path.mnt = nd->path.mnt;
	error = dir->i_op->atomic_open(dir, dentry, file,
				       open_to_namei_flags(open_flag), mode);
	d_lookup_done(dentry);
	if (!error) {
		if (file->f_mode & FMODE_OPENED) {
			if (unlikely(dentry != file->f_path.dentry)) {
				dput(dentry);
				dentry = dget(file->f_path.dentry);
			}
		} else if (WARN_ON(file->f_path.dentry == DENTRY_NOT_SET)) {
			error = -EIO;
		} else {
			if (file->f_path.dentry) {
				dput(dentry);
				dentry = file->f_path.dentry;
			}
			if (unlikely(d_is_negative(dentry)))
				error = -ENOENT;
		}
	}
	if (error) {
		dput(dentry);
		dentry = ERR_PTR(error);
	}
	return dentry;
}

/*
 * Look up and maybe create and open the last component.
 *
 * Must be called with parent locked (exclusive in O_CREAT case).
 *
 * Returns 0 on success, that is, if
 *  the file was successfully atomically created (if necessary) and opened, or
 *  the file was not completely opened at this time, though lookups and
 *  creations were performed.
 * These case are distinguished by presence of FMODE_OPENED on file->f_mode.
 * In the latter case dentry returned in @path might be negative if O_CREAT
 * hadn't been specified.
 *
 * An error code is returned on failure.
 */
static struct dentry *lookup_open(struct nameidata *nd, struct file *file,
				  const struct open_flags *op,
				  bool got_write)
{
	struct user_namespace *mnt_userns;
	struct dentry *dir = nd->path.dentry;
	struct inode *dir_inode = dir->d_inode;
	int open_flag = op->open_flag;
	struct dentry *dentry;
	int error, create_error = 0;
	umode_t mode = op->mode;
	DECLARE_WAIT_QUEUE_HEAD_ONSTACK(wq);

	if (unlikely(IS_DEADDIR(dir_inode)))
		return ERR_PTR(-ENOENT);

	file->f_mode &= ~FMODE_CREATED;
	//在目录中查找nd->last文件
	dentry = d_lookup(dir, &nd->last);
	for (;;) {
		if (!dentry) {
			//nd->last指出的文件不存在，创建此文件
			dentry = d_alloc_parallel(dir, &nd->last, &wq);
			if (IS_ERR(dentry))
				return dentry;
		}
		if (d_in_lookup(dentry))
			break;

		error = d_revalidate(dentry, nd->flags);
		if (likely(error > 0))
			break;
		if (error)
			goto out_dput;
		d_invalidate(dentry);
		dput(dentry);
		dentry = NULL;
	}
	if (dentry->d_inode) {
		/* Cached positive dentry: will open in f_op->open */
		return dentry;
	}

	/*
	 * Checking write permission is tricky, bacuse we don't know if we are
	 * going to actually need it: O_CREAT opens should work as long as the
	 * file exists.  But checking existence breaks atomicity.  The trick is
	 * to check access and if not granted clear O_CREAT from the flags.
	 *
	 * Another problem is returing the "right" error value (e.g. for an
	 * O_EXCL open we want to return EEXIST not EROFS).
	 */
	if (unlikely(!got_write))
		open_flag &= ~O_TRUNC;
	mnt_userns = mnt_user_ns(nd->path.mnt);
	if (open_flag & O_CREAT) {
		if (open_flag & O_EXCL)
			open_flag &= ~O_TRUNC;
		if (!IS_POSIXACL(dir->d_inode))
			mode &= ~current_umask();
		if (likely(got_write))
			//之前不存在，需要创建其对应的文件,检查能否创建
			create_error = may_o_create(mnt_userns, &nd->path,
						    dentry, mode);
		else
			create_error = -EROFS;
	}
	if (create_error)
		open_flag &= ~O_CREAT;
	if (dir_inode->i_op->atomic_open) {
		dentry = atomic_open(nd, dentry, file, open_flag, mode);
		if (unlikely(create_error) && dentry == ERR_PTR(-ENOENT))
			dentry = ERR_PTR(create_error);
		return dentry;
	}

	if (d_in_lookup(dentry)) {
		struct dentry *res = dir_inode->i_op->lookup(dir_inode, dentry,
							     nd->flags);
		d_lookup_done(dentry);
		if (unlikely(res)) {
			if (IS_ERR(res)) {
				error = PTR_ERR(res);
				goto out_dput;
			}
			dput(dentry);
			dentry = res;
		}
	}

	/* Negative dentry, just create the file */
	if (!dentry->d_inode && (open_flag & O_CREAT)) {
		file->f_mode |= FMODE_CREATED;
		audit_inode_child(dir_inode, dentry, AUDIT_TYPE_CHILD_CREATE);
		if (!dir_inode->i_op->create) {
			error = -EACCES;
			goto out_dput;
		}

		//调用dir类型的inode的create函数，完成文件创建
		error = dir_inode->i_op->create(mnt_userns, dir_inode, dentry,
						mode, open_flag & O_EXCL);
		if (error)
			goto out_dput;
	}
	if (unlikely(create_error) && !dentry->d_inode) {
		error = create_error;
		goto out_dput;
	}
	return dentry;

out_dput:
	dput(dentry);
	return ERR_PTR(error);
}

static const char *open_last_lookups(struct nameidata *nd,
		   struct file *file, const struct open_flags *op)
{
	struct dentry *dir = nd->path.dentry;
	int open_flag = op->open_flag;
	bool got_write = false;
	unsigned seq;
	struct inode *inode;
	struct dentry *dentry;
	const char *res;

	nd->flags |= op->intent;

	if (nd->last_type != LAST_NORM) {
		if (nd->depth)
			put_link(nd);
		return handle_dots(nd, nd->last_type);
	}

	if (!(open_flag & O_CREAT)) {
		//open时未指明create标记，则要求最后一级文件必须存在
		if (nd->last.name[nd->last.len])
			nd->flags |= LOOKUP_FOLLOW | LOOKUP_DIRECTORY;
		/* we _can_ be in RCU mode here */
		dentry = lookup_fast(nd, &inode, &seq);
		if (IS_ERR(dentry))
			return ERR_CAST(dentry);
		if (likely(dentry))
			goto finish_lookup;

		BUG_ON(nd->flags & LOOKUP_RCU);
	} else {
		//open时指明了容许文件不存在时，创建
		/* create side of things */
		if (nd->flags & LOOKUP_RCU) {
			if (!try_to_unlazy(nd))
				return ERR_PTR(-ECHILD);
		}
		audit_inode(nd->name, dir, AUDIT_INODE_PARENT);
		/* trailing slashes? */
		if (unlikely(nd->last.name[nd->last.len]))
			return ERR_PTR(-EISDIR);
	}

	if (open_flag & (O_CREAT | O_TRUNC | O_WRONLY | O_RDWR)) {
		got_write = !mnt_want_write(nd->path.mnt);
		/*
		 * do _not_ fail yet - we might not need that or fail with
		 * a different error; let lookup_open() decide; we'll be
		 * dropping this one anyway.
		 */
	}
	if (open_flag & O_CREAT)
		inode_lock(dir->d_inode);
	else
		inode_lock_shared(dir->d_inode);
	dentry = lookup_open(nd, file, op, got_write);
	if (!IS_ERR(dentry) && (file->f_mode & FMODE_CREATED))
		fsnotify_create(dir->d_inode, dentry);
	if (open_flag & O_CREAT)
		inode_unlock(dir->d_inode);
	else
		inode_unlock_shared(dir->d_inode);

	if (got_write)
		mnt_drop_write(nd->path.mnt);

	if (IS_ERR(dentry))
		return ERR_CAST(dentry);

	if (file->f_mode & (FMODE_OPENED | FMODE_CREATED)) {
		dput(nd->path.dentry);
		nd->path.dentry = dentry;
		return NULL;
	}

finish_lookup:
	if (nd->depth)
		put_link(nd);
	res = step_into(nd, WALK_TRAILING, dentry, inode, seq);
	if (unlikely(res))
		nd->flags &= ~(LOOKUP_OPEN|LOOKUP_CREATE|LOOKUP_EXCL);
	return res;
}

/*
 * Handle the last step of open()
 */
static int do_open(struct nameidata *nd,
		   struct file *file, const struct open_flags *op)
{
	struct user_namespace *mnt_userns;
	int open_flag = op->open_flag;
	bool do_truncate;
	int acc_mode;
	int error;

	if (!(file->f_mode & (FMODE_OPENED | FMODE_CREATED))) {
		error = complete_walk(nd);
		if (error)
			return error;
	}
	if (!(file->f_mode & FMODE_CREATED))
		audit_inode(nd->name, nd->path.dentry, 0);
	mnt_userns = mnt_user_ns(nd->path.mnt);
	if (open_flag & O_CREAT) {
		if ((open_flag & O_EXCL) && !(file->f_mode & FMODE_CREATED))
			return -EEXIST;
		if (d_is_dir(nd->path.dentry))
			return -EISDIR;
		error = may_create_in_sticky(mnt_userns, nd,
					     d_backing_inode(nd->path.dentry));
		if (unlikely(error))
			return error;
	}
	if ((nd->flags & LOOKUP_DIRECTORY) && !d_can_lookup(nd->path.dentry))
		return -ENOTDIR;

	do_truncate = false;
	acc_mode = op->acc_mode;
	if (file->f_mode & FMODE_CREATED) {
		/* Don't check for write permission, don't truncate */
		open_flag &= ~O_TRUNC;
		acc_mode = 0;
	} else if (d_is_reg(nd->path.dentry) && open_flag & O_TRUNC) {
		error = mnt_want_write(nd->path.mnt);
		if (error)
			return error;
		do_truncate = true;
	}
	error = may_open(mnt_userns, &nd->path, acc_mode, open_flag);
	if (!error && !(file->f_mode & FMODE_OPENED))
		error = vfs_open(&nd->path, file);
	if (!error)
		error = ima_file_check(file, op->acc_mode);
	if (!error && do_truncate)
		error = handle_truncate(mnt_userns, file);
	if (unlikely(error > 0)) {
		WARN_ON(1);
		error = -EINVAL;
	}
	if (do_truncate)
		mnt_drop_write(nd->path.mnt);
	return error;
}

/**
 * vfs_tmpfile - create tmpfile
 * @mnt_userns:	user namespace of the mount the inode was found from
 * @dentry:	pointer to dentry of the base directory
 * @mode:	mode of the new tmpfile
 * @open_flag:	flags
 *
 * Create a temporary file.
 *
 * If the inode has been found through an idmapped mount the user namespace of
 * the vfsmount must be passed through @mnt_userns. This function will then take
 * care to map the inode according to @mnt_userns before checking permissions.
 * On non-idmapped mounts or if permission checking is to be performed on the
 * raw inode simply passs init_user_ns.
 */
struct dentry *vfs_tmpfile(struct user_namespace *mnt_userns,
			   struct dentry *dentry, umode_t mode, int open_flag)
{
	struct dentry *child = NULL;
	struct inode *dir = dentry->d_inode;
	struct inode *inode;
	int error;

	/* we want directory to be writable */
	error = inode_permission(mnt_userns, dir, MAY_WRITE | MAY_EXEC);
	if (error)
		goto out_err;
	error = -EOPNOTSUPP;
	if (!dir->i_op->tmpfile)
		goto out_err;
	error = -ENOMEM;
	child = d_alloc(dentry, &slash_name);
	if (unlikely(!child))
		goto out_err;
	error = dir->i_op->tmpfile(mnt_userns, dir, child, mode);
	if (error)
		goto out_err;
	error = -ENOENT;
	inode = child->d_inode;
	if (unlikely(!inode))
		goto out_err;
	if (!(open_flag & O_EXCL)) {
		spin_lock(&inode->i_lock);
		inode->i_state |= I_LINKABLE;
		spin_unlock(&inode->i_lock);
	}
	ima_post_create_tmpfile(mnt_userns, inode);
	return child;

out_err:
	dput(child);
	return ERR_PTR(error);
}
EXPORT_SYMBOL(vfs_tmpfile);

static int do_tmpfile(struct nameidata *nd, unsigned flags,
		const struct open_flags *op,
		struct file *file)
{
	struct user_namespace *mnt_userns;
	struct dentry *child;
	struct path path;
	int error = path_lookupat(nd, flags | LOOKUP_DIRECTORY, &path);
	if (unlikely(error))
		return error;
	error = mnt_want_write(path.mnt);
	if (unlikely(error))
		goto out;
	mnt_userns = mnt_user_ns(path.mnt);
	child = vfs_tmpfile(mnt_userns, path.dentry, op->mode, op->open_flag);
	error = PTR_ERR(child);
	if (IS_ERR(child))
		goto out2;
	dput(path.dentry);
	path.dentry = child;
	audit_inode(nd->name, child, 0);
	/* Don't check for other permissions, the inode was just created */
	error = may_open(mnt_userns, &path, 0, op->open_flag);
	if (!error)
		error = vfs_open(&path, file);
out2:
	mnt_drop_write(path.mnt);
out:
	path_put(&path);
	return error;
}

static int do_o_path(struct nameidata *nd, unsigned flags, struct file *file)
{
	struct path path;
	int error = path_lookupat(nd, flags, &path);
	if (!error) {
		audit_inode(nd->name, path.dentry, 0);
		error = vfs_open(&path, file);
		path_put(&path);
	}
	return error;
}

//打开nd指定的文件
static struct file *path_openat(struct nameidata *nd,
			const struct open_flags *op, unsigned flags)
{
	struct file *file;
	int error;

	//申请一个空的file
	file = alloc_empty_file(op->open_flag, current_cred());
	if (IS_ERR(file))
		return file;

	if (unlikely(file->f_flags & __O_TMPFILE)) {
		//临时文件
		error = do_tmpfile(nd, flags, op, file);
	} else if (unlikely(file->f_flags & O_PATH)) {
		error = do_o_path(nd, flags, file);
	} else {
		//初始化nd,返回路径名称
		const char *s = path_init(nd, flags);
		while (!(error = link_path_walk(s, nd)) &&//先解决父目录的解析
		       (s = open_last_lookups(nd, file, op)) != NULL)//再通过do_last解决具体文件的解析
			;
		if (!error)
			error = do_open(nd, file, op);
		terminate_walk(nd);
	}
	if (likely(!error)) {
		if (likely(file->f_mode & FMODE_OPENED))
			return file;
		WARN_ON(1);
		error = -EINVAL;
	}
	fput(file);
	if (error == -EOPENSTALE) {
		if (flags & LOOKUP_RCU)
			error = -ECHILD;
		else
			error = -ESTALE;
	}
	return ERR_PTR(error);
}

struct file *do_filp_open(int dfd, struct filename *pathname,
		const struct open_flags *op)
{
	struct nameidata nd;
	int flags = op->lookup_flags;
	struct file *filp;

	//将dfd,pathname填充到nd中
	set_nameidata(&nd, dfd, pathname, NULL);
	//调用path_openat来进行打开
	filp = path_openat(&nd, op, flags | LOOKUP_RCU);
	if (unlikely(filp == ERR_PTR(-ECHILD)))
		filp = path_openat(&nd, op, flags);
	if (unlikely(filp == ERR_PTR(-ESTALE)))
		filp = path_openat(&nd, op, flags | LOOKUP_REVAL);
	restore_nameidata();
	return filp;
}

struct file *do_file_open_root(const struct path *root,
		const char *name, const struct open_flags *op)
{
	struct nameidata nd;
	struct file *file;
	struct filename *filename;
	int flags = op->lookup_flags;

	if (d_is_symlink(root->dentry) && op->intent & LOOKUP_OPEN)
		return ERR_PTR(-ELOOP);

	filename = getname_kernel(name);
	if (IS_ERR(filename))
		return ERR_CAST(filename);

	set_nameidata(&nd, -1, filename, root);
	file = path_openat(&nd, op, flags | LOOKUP_RCU);
	if (unlikely(file == ERR_PTR(-ECHILD)))
		file = path_openat(&nd, op, flags);
	if (unlikely(file == ERR_PTR(-ESTALE)))
		file = path_openat(&nd, op, flags | LOOKUP_REVAL);
	restore_nameidata();
	putname(filename);
	return file;
}

static struct dentry *filename_create(int dfd, struct filename *name,
				      struct path *path, unsigned int lookup_flags)
{
	struct dentry *dentry = ERR_PTR(-EEXIST);
	struct qstr last;
	int type;
	int err2;
	int error;
	bool is_dir = (lookup_flags & LOOKUP_DIRECTORY);

	/*
	 * Note that only LOOKUP_REVAL and LOOKUP_DIRECTORY matter here. Any
	 * other flags passed in are ignored!
	 */
	lookup_flags &= LOOKUP_REVAL;

	error = filename_parentat(dfd, name, lookup_flags, path, &last, &type);
	if (error)
		return ERR_PTR(error);

	/*
	 * Yucky last component or no last component at all?
	 * (foo/., foo/.., /////)
	 */
	if (unlikely(type != LAST_NORM))
		goto out;

	/* don't fail immediately if it's r/o, at least try to report other errors */
	err2 = mnt_want_write(path->mnt);
	/*
	 * Do the final lookup.
	 */
	lookup_flags |= LOOKUP_CREATE | LOOKUP_EXCL;
	inode_lock_nested(path->dentry->d_inode, I_MUTEX_PARENT);
	dentry = __lookup_hash(&last, path->dentry, lookup_flags);
	if (IS_ERR(dentry))
		goto unlock;

	error = -EEXIST;
	if (d_is_positive(dentry))
		goto fail;

	/*
	 * Special case - lookup gave negative, but... we had foo/bar/
	 * From the vfs_mknod() POV we just have a negative dentry -
	 * all is fine. Let's be bastards - you had / on the end, you've
	 * been asking for (non-existent) directory. -ENOENT for you.
	 */
	if (unlikely(!is_dir && last.name[last.len])) {
		error = -ENOENT;
		goto fail;
	}
	if (unlikely(err2)) {
		error = err2;
		goto fail;
	}
	return dentry;
fail:
	dput(dentry);
	dentry = ERR_PTR(error);
unlock:
	inode_unlock(path->dentry->d_inode);
	if (!err2)
		mnt_drop_write(path->mnt);
out:
	path_put(path);
	return dentry;
}

struct dentry *kern_path_create(int dfd, const char *pathname,
				struct path *path, unsigned int lookup_flags)
{
	struct filename *filename = getname_kernel(pathname);
	struct dentry *res = filename_create(dfd, filename, path, lookup_flags);

	putname(filename);
	return res;
}
EXPORT_SYMBOL(kern_path_create);

void done_path_create(struct path *path, struct dentry *dentry)
{
	dput(dentry);
	inode_unlock(path->dentry->d_inode);
	mnt_drop_write(path->mnt);
	path_put(path);
}
EXPORT_SYMBOL(done_path_create);

inline struct dentry *user_path_create(int dfd, const char __user *pathname,
				struct path *path, unsigned int lookup_flags)
{
	struct filename *filename = getname(pathname);
	struct dentry *res = filename_create(dfd, filename, path, lookup_flags);

	putname(filename);
	return res;
}
EXPORT_SYMBOL(user_path_create);

/**
 * vfs_mknod - create device node or file
 * @mnt_userns:	user namespace of the mount the inode was found from
 * @dir:	inode of @dentry
 * @dentry:	pointer to dentry of the base directory
 * @mode:	mode of the new device node or file
 * @dev:	device number of device to create
 *
 * Create a device node or file.
 *
 * If the inode has been found through an idmapped mount the user namespace of
 * the vfsmount must be passed through @mnt_userns. This function will then take
 * care to map the inode according to @mnt_userns before checking permissions.
 * On non-idmapped mounts or if permission checking is to be performed on the
 * raw inode simply passs init_user_ns.
 */
int vfs_mknod(struct user_namespace *mnt_userns, struct inode *dir,
	      struct dentry *dentry, umode_t mode, dev_t dev)
{
	bool is_whiteout = S_ISCHR(mode) && dev == WHITEOUT_DEV;
	int error = may_create(mnt_userns, dir, dentry);

	if (error)
		return error;

	if ((S_ISCHR(mode) || S_ISBLK(mode)) && !is_whiteout &&
	    !capable(CAP_MKNOD))
		return -EPERM;

	if (!dir->i_op->mknod)
		return -EPERM;

	error = devcgroup_inode_mknod(mode, dev);
	if (error)
		return error;

	error = security_inode_mknod(dir, dentry, mode, dev);
	if (error)
		return error;

	error = dir->i_op->mknod(mnt_userns, dir, dentry, mode, dev);
	if (!error)
		fsnotify_create(dir, dentry);
	return error;
}
EXPORT_SYMBOL(vfs_mknod);

static int may_mknod(umode_t mode)
{
	switch (mode & S_IFMT) {
	case S_IFREG:
	case S_IFCHR:
	case S_IFBLK:
	case S_IFIFO:
	case S_IFSOCK:
	case 0: /* zero mode translates to S_IFREG */
		return 0;
	case S_IFDIR:
		return -EPERM;
	default:
		return -EINVAL;
	}
}

static int do_mknodat(int dfd, struct filename *name, umode_t mode,
		unsigned int dev)
{
	struct user_namespace *mnt_userns;
	struct dentry *dentry;
	struct path path;
	int error;
	unsigned int lookup_flags = 0;

	error = may_mknod(mode);
	if (error)
		goto out1;
retry:
	dentry = filename_create(dfd, name, &path, lookup_flags);
	error = PTR_ERR(dentry);
	if (IS_ERR(dentry))
		goto out1;

	if (!IS_POSIXACL(path.dentry->d_inode))
		mode &= ~current_umask();
	error = security_path_mknod(&path, dentry, mode, dev);
	if (error)
		goto out2;

	mnt_userns = mnt_user_ns(path.mnt);
	switch (mode & S_IFMT) {
		case 0: case S_IFREG:
			error = vfs_create(mnt_userns, path.dentry->d_inode,
					   dentry, mode, true);
			if (!error)
				ima_post_path_mknod(mnt_userns, dentry);
			break;
		case S_IFCHR: case S_IFBLK:
			error = vfs_mknod(mnt_userns, path.dentry->d_inode,
					  dentry, mode, new_decode_dev(dev));
			break;
		case S_IFIFO: case S_IFSOCK:
			error = vfs_mknod(mnt_userns, path.dentry->d_inode,
					  dentry, mode, 0);
			break;
	}
out2:
	done_path_create(&path, dentry);
	if (retry_estale(error, lookup_flags)) {
		lookup_flags |= LOOKUP_REVAL;
		goto retry;
	}
out1:
	putname(name);
	return error;
}

SYSCALL_DEFINE4(mknodat, int, dfd, const char __user *, filename, umode_t, mode,
		unsigned int, dev)
{
	return do_mknodat(dfd, getname(filename), mode, dev);
}

SYSCALL_DEFINE3(mknod, const char __user *, filename, umode_t, mode, unsigned, dev)
{
	return do_mknodat(AT_FDCWD, getname(filename), mode, dev);
}

/**
 * vfs_mkdir - create directory
 * @mnt_userns:	user namespace of the mount the inode was found from
 * @dir:	inode of @dentry
 * @dentry:	pointer to dentry of the base directory
 * @mode:	mode of the new directory
 *
 * Create a directory.
 *
 * If the inode has been found through an idmapped mount the user namespace of
 * the vfsmount must be passed through @mnt_userns. This function will then take
 * care to map the inode according to @mnt_userns before checking permissions.
 * On non-idmapped mounts or if permission checking is to be performed on the
 * raw inode simply passs init_user_ns.
 */
int vfs_mkdir(struct user_namespace *mnt_userns, struct inode *dir,
	      struct dentry *dentry, umode_t mode)
{
	int error = may_create(mnt_userns, dir, dentry);
	unsigned max_links = dir->i_sb->s_max_links;

	if (error)
		return error;

	if (!dir->i_op->mkdir)
		return -EPERM;

	mode &= (S_IRWXUGO|S_ISVTX);
	error = security_inode_mkdir(dir, dentry, mode);
	if (error)
		return error;

	if (max_links && dir->i_nlink >= max_links)
		return -EMLINK;

	error = dir->i_op->mkdir(mnt_userns, dir, dentry, mode);
	if (!error)
		fsnotify_mkdir(dir, dentry);
	return error;
}
EXPORT_SYMBOL(vfs_mkdir);

<<<<<<< HEAD
static long do_mkdirat(int dfd/*patchname为相对地址时的锚点*/, const char __user *pathname/*要创建的目录路径*/, umode_t mode)
=======
int do_mkdirat(int dfd, struct filename *name, umode_t mode)
>>>>>>> ce840177
{
	struct dentry *dentry;
	struct path path;
	int error;
	unsigned int lookup_flags = LOOKUP_DIRECTORY;

retry:
	dentry = filename_create(dfd, name, &path, lookup_flags);
	error = PTR_ERR(dentry);
	if (IS_ERR(dentry))
		goto out_putname;

	if (!IS_POSIXACL(path.dentry->d_inode))
		mode &= ~current_umask();
	error = security_path_mkdir(&path, dentry, mode);
	if (!error) {
		struct user_namespace *mnt_userns;
		mnt_userns = mnt_user_ns(path.mnt);
		error = vfs_mkdir(mnt_userns, path.dentry->d_inode, dentry,
				  mode);
	}
	done_path_create(&path, dentry);
	if (retry_estale(error, lookup_flags)) {
		lookup_flags |= LOOKUP_REVAL;
		goto retry;
	}
out_putname:
	putname(name);
	return error;
}

SYSCALL_DEFINE3(mkdirat, int, dfd, const char __user *, pathname, umode_t, mode)
{
	return do_mkdirat(dfd, getname(pathname), mode);
}

//定义系统调用mkdir
SYSCALL_DEFINE2(mkdir, const char __user *, pathname/*要创建的路径名*/, umode_t, mode)
{
<<<<<<< HEAD
    //指明如果patch为相对路径，则相对于当前工作目录
	return do_mkdirat(AT_FDCWD, pathname, mode);
=======
	return do_mkdirat(AT_FDCWD, getname(pathname), mode);
>>>>>>> ce840177
}

/**
 * vfs_rmdir - remove directory
 * @mnt_userns:	user namespace of the mount the inode was found from
 * @dir:	inode of @dentry
 * @dentry:	pointer to dentry of the base directory
 *
 * Remove a directory.
 *
 * If the inode has been found through an idmapped mount the user namespace of
 * the vfsmount must be passed through @mnt_userns. This function will then take
 * care to map the inode according to @mnt_userns before checking permissions.
 * On non-idmapped mounts or if permission checking is to be performed on the
 * raw inode simply passs init_user_ns.
 */
int vfs_rmdir(struct user_namespace *mnt_userns, struct inode *dir,
		     struct dentry *dentry)
{
	int error = may_delete(mnt_userns, dir, dentry, 1);

	if (error)
		return error;

	if (!dir->i_op->rmdir)
		return -EPERM;

	dget(dentry);
	inode_lock(dentry->d_inode);

	error = -EBUSY;
	if (is_local_mountpoint(dentry))
		goto out;

	error = security_inode_rmdir(dir, dentry);
	if (error)
		goto out;

	error = dir->i_op->rmdir(dir, dentry);
	if (error)
		goto out;

	shrink_dcache_parent(dentry);
	dentry->d_inode->i_flags |= S_DEAD;
	dont_mount(dentry);
	detach_mounts(dentry);
	fsnotify_rmdir(dir, dentry);

out:
	inode_unlock(dentry->d_inode);
	dput(dentry);
	if (!error)
		d_delete(dentry);
	return error;
}
EXPORT_SYMBOL(vfs_rmdir);

int do_rmdir(int dfd, struct filename *name)
{
	struct user_namespace *mnt_userns;
	int error;
	struct dentry *dentry;
	struct path path;
	struct qstr last;
	int type;
	unsigned int lookup_flags = 0;
retry:
	error = filename_parentat(dfd, name, lookup_flags, &path, &last, &type);
	if (error)
		goto exit1;

	switch (type) {
	case LAST_DOTDOT:
		error = -ENOTEMPTY;
		goto exit2;
	case LAST_DOT:
		error = -EINVAL;
		goto exit2;
	case LAST_ROOT:
		error = -EBUSY;
		goto exit2;
	}

	error = mnt_want_write(path.mnt);
	if (error)
		goto exit2;

	inode_lock_nested(path.dentry->d_inode, I_MUTEX_PARENT);
	dentry = __lookup_hash(&last, path.dentry, lookup_flags);
	error = PTR_ERR(dentry);
	if (IS_ERR(dentry))
		goto exit3;
	if (!dentry->d_inode) {
		error = -ENOENT;
		goto exit4;
	}
	error = security_path_rmdir(&path, dentry);
	if (error)
		goto exit4;
	mnt_userns = mnt_user_ns(path.mnt);
	error = vfs_rmdir(mnt_userns, path.dentry->d_inode, dentry);
exit4:
	dput(dentry);
exit3:
	inode_unlock(path.dentry->d_inode);
	mnt_drop_write(path.mnt);
exit2:
	path_put(&path);
	if (retry_estale(error, lookup_flags)) {
		lookup_flags |= LOOKUP_REVAL;
		goto retry;
	}
exit1:
	putname(name);
	return error;
}

SYSCALL_DEFINE1(rmdir, const char __user *, pathname)
{
	return do_rmdir(AT_FDCWD, getname(pathname));
}

/**
 * vfs_unlink - unlink a filesystem object
 * @mnt_userns:	user namespace of the mount the inode was found from
 * @dir:	parent directory
 * @dentry:	victim
 * @delegated_inode: returns victim inode, if the inode is delegated.
 *
 * The caller must hold dir->i_mutex.
 *
 * If vfs_unlink discovers a delegation, it will return -EWOULDBLOCK and
 * return a reference to the inode in delegated_inode.  The caller
 * should then break the delegation on that inode and retry.  Because
 * breaking a delegation may take a long time, the caller should drop
 * dir->i_mutex before doing so.
 *
 * Alternatively, a caller may pass NULL for delegated_inode.  This may
 * be appropriate for callers that expect the underlying filesystem not
 * to be NFS exported.
 *
 * If the inode has been found through an idmapped mount the user namespace of
 * the vfsmount must be passed through @mnt_userns. This function will then take
 * care to map the inode according to @mnt_userns before checking permissions.
 * On non-idmapped mounts or if permission checking is to be performed on the
 * raw inode simply passs init_user_ns.
 */
int vfs_unlink(struct user_namespace *mnt_userns, struct inode *dir,
	       struct dentry *dentry, struct inode **delegated_inode)
{
	struct inode *target = dentry->d_inode;
	int error = may_delete(mnt_userns, dir, dentry, 0);

	if (error)
		return error;

	if (!dir->i_op->unlink)
		return -EPERM;

	inode_lock(target);
	if (IS_SWAPFILE(target))
		error = -EPERM;
	else if (is_local_mountpoint(dentry))
		error = -EBUSY;
	else {
		error = security_inode_unlink(dir, dentry);
		if (!error) {
			error = try_break_deleg(target, delegated_inode);
			if (error)
				goto out;
			error = dir->i_op->unlink(dir, dentry);
			if (!error) {
				dont_mount(dentry);
				detach_mounts(dentry);
				fsnotify_unlink(dir, dentry);
			}
		}
	}
out:
	inode_unlock(target);

	/* We don't d_delete() NFS sillyrenamed files--they still exist. */
	if (!error && !(dentry->d_flags & DCACHE_NFSFS_RENAMED)) {
		fsnotify_link_count(target);
		d_delete(dentry);
	}

	return error;
}
EXPORT_SYMBOL(vfs_unlink);

/*
 * Make sure that the actual truncation of the file will occur outside its
 * directory's i_mutex.  Truncate can take a long time if there is a lot of
 * writeout happening, and we don't want to prevent access to the directory
 * while waiting on the I/O.
 */
int do_unlinkat(int dfd, struct filename *name)
{
	int error;
	struct dentry *dentry;
	struct path path;
	struct qstr last;
	int type;
	struct inode *inode = NULL;
	struct inode *delegated_inode = NULL;
	unsigned int lookup_flags = 0;
retry:
	error = filename_parentat(dfd, name, lookup_flags, &path, &last, &type);
	if (error)
		goto exit1;

	error = -EISDIR;
	if (type != LAST_NORM)
		goto exit2;

	error = mnt_want_write(path.mnt);
	if (error)
		goto exit2;
retry_deleg:
	inode_lock_nested(path.dentry->d_inode, I_MUTEX_PARENT);
	dentry = __lookup_hash(&last, path.dentry, lookup_flags);
	error = PTR_ERR(dentry);
	if (!IS_ERR(dentry)) {
		struct user_namespace *mnt_userns;

		/* Why not before? Because we want correct error value */
		if (last.name[last.len])
			goto slashes;
		inode = dentry->d_inode;
		if (d_is_negative(dentry))
			goto slashes;
		ihold(inode);
		error = security_path_unlink(&path, dentry);
		if (error)
			goto exit3;
		mnt_userns = mnt_user_ns(path.mnt);
		error = vfs_unlink(mnt_userns, path.dentry->d_inode, dentry,
				   &delegated_inode);
exit3:
		dput(dentry);
	}
	inode_unlock(path.dentry->d_inode);
	if (inode)
		iput(inode);	/* truncate the inode here */
	inode = NULL;
	if (delegated_inode) {
		error = break_deleg_wait(&delegated_inode);
		if (!error)
			goto retry_deleg;
	}
	mnt_drop_write(path.mnt);
exit2:
	path_put(&path);
	if (retry_estale(error, lookup_flags)) {
		lookup_flags |= LOOKUP_REVAL;
		inode = NULL;
		goto retry;
	}
exit1:
	putname(name);
	return error;

slashes:
	if (d_is_negative(dentry))
		error = -ENOENT;
	else if (d_is_dir(dentry))
		error = -EISDIR;
	else
		error = -ENOTDIR;
	goto exit3;
}

SYSCALL_DEFINE3(unlinkat, int, dfd, const char __user *, pathname, int, flag)
{
	if ((flag & ~AT_REMOVEDIR) != 0)
		return -EINVAL;

	if (flag & AT_REMOVEDIR)
		return do_rmdir(dfd, getname(pathname));
	return do_unlinkat(dfd, getname(pathname));
}

//定义系统调用，移除文件或者目录
SYSCALL_DEFINE1(unlink, const char __user *, pathname/*要移除的文件或目录名*/)
{
	return do_unlinkat(AT_FDCWD/*针对当前工作目录*/, getname(pathname));
}

/**
 * vfs_symlink - create symlink
 * @mnt_userns:	user namespace of the mount the inode was found from
 * @dir:	inode of @dentry
 * @dentry:	pointer to dentry of the base directory
 * @oldname:	name of the file to link to
 *
 * Create a symlink.
 *
 * If the inode has been found through an idmapped mount the user namespace of
 * the vfsmount must be passed through @mnt_userns. This function will then take
 * care to map the inode according to @mnt_userns before checking permissions.
 * On non-idmapped mounts or if permission checking is to be performed on the
 * raw inode simply passs init_user_ns.
 */
int vfs_symlink(struct user_namespace *mnt_userns, struct inode *dir,
		struct dentry *dentry, const char *oldname)
{
	int error = may_create(mnt_userns, dir, dentry);

	if (error)
		return error;

	if (!dir->i_op->symlink)
		return -EPERM;

	error = security_inode_symlink(dir, dentry, oldname);
	if (error)
		return error;

	error = dir->i_op->symlink(mnt_userns, dir, dentry, oldname);
	if (!error)
		fsnotify_create(dir, dentry);
	return error;
}
EXPORT_SYMBOL(vfs_symlink);

int do_symlinkat(struct filename *from, int newdfd, struct filename *to)
{
	int error;
	struct dentry *dentry;
	struct path path;
	unsigned int lookup_flags = 0;

	if (IS_ERR(from)) {
		error = PTR_ERR(from);
		goto out_putnames;
	}
retry:
	dentry = filename_create(newdfd, to, &path, lookup_flags);
	error = PTR_ERR(dentry);
	if (IS_ERR(dentry))
		goto out_putnames;

	error = security_path_symlink(&path, dentry, from->name);
	if (!error) {
		struct user_namespace *mnt_userns;

		mnt_userns = mnt_user_ns(path.mnt);
		error = vfs_symlink(mnt_userns, path.dentry->d_inode, dentry,
				    from->name);
	}
	done_path_create(&path, dentry);
	if (retry_estale(error, lookup_flags)) {
		lookup_flags |= LOOKUP_REVAL;
		goto retry;
	}
out_putnames:
	putname(to);
	putname(from);
	return error;
}

SYSCALL_DEFINE3(symlinkat, const char __user *, oldname,
		int, newdfd, const char __user *, newname)
{
	return do_symlinkat(getname(oldname), newdfd, getname(newname));
}

SYSCALL_DEFINE2(symlink, const char __user *, oldname, const char __user *, newname)
{
	return do_symlinkat(getname(oldname), AT_FDCWD, getname(newname));
}

/**
 * vfs_link - create a new link
 * @old_dentry:	object to be linked
 * @mnt_userns:	the user namespace of the mount
 * @dir:	new parent
 * @new_dentry:	where to create the new link
 * @delegated_inode: returns inode needing a delegation break
 *
 * The caller must hold dir->i_mutex
 *
 * If vfs_link discovers a delegation on the to-be-linked file in need
 * of breaking, it will return -EWOULDBLOCK and return a reference to the
 * inode in delegated_inode.  The caller should then break the delegation
 * and retry.  Because breaking a delegation may take a long time, the
 * caller should drop the i_mutex before doing so.
 *
 * Alternatively, a caller may pass NULL for delegated_inode.  This may
 * be appropriate for callers that expect the underlying filesystem not
 * to be NFS exported.
 *
 * If the inode has been found through an idmapped mount the user namespace of
 * the vfsmount must be passed through @mnt_userns. This function will then take
 * care to map the inode according to @mnt_userns before checking permissions.
 * On non-idmapped mounts or if permission checking is to be performed on the
 * raw inode simply passs init_user_ns.
 */
int vfs_link(struct dentry *old_dentry, struct user_namespace *mnt_userns,
	     struct inode *dir, struct dentry *new_dentry,
	     struct inode **delegated_inode)
{
	struct inode *inode = old_dentry->d_inode;
	unsigned max_links = dir->i_sb->s_max_links;
	int error;

	if (!inode)
		return -ENOENT;

	error = may_create(mnt_userns, dir, new_dentry);
	if (error)
		return error;

	if (dir->i_sb != inode->i_sb)
		return -EXDEV;

	/*
	 * A link to an append-only or immutable file cannot be created.
	 */
	if (IS_APPEND(inode) || IS_IMMUTABLE(inode))
		return -EPERM;
	/*
	 * Updating the link count will likely cause i_uid and i_gid to
	 * be writen back improperly if their true value is unknown to
	 * the vfs.
	 */
	if (HAS_UNMAPPED_ID(mnt_userns, inode))
		return -EPERM;
	if (!dir->i_op->link)
		return -EPERM;
	if (S_ISDIR(inode->i_mode))
		return -EPERM;

	error = security_inode_link(old_dentry, dir, new_dentry);
	if (error)
		return error;

	inode_lock(inode);
	/* Make sure we don't allow creating hardlink to an unlinked file */
	if (inode->i_nlink == 0 && !(inode->i_state & I_LINKABLE))
		error =  -ENOENT;
	else if (max_links && inode->i_nlink >= max_links)
		error = -EMLINK;
	else {
		error = try_break_deleg(inode, delegated_inode);
		if (!error)
			error = dir->i_op->link(old_dentry, dir, new_dentry);
	}

	if (!error && (inode->i_state & I_LINKABLE)) {
		spin_lock(&inode->i_lock);
		inode->i_state &= ~I_LINKABLE;
		spin_unlock(&inode->i_lock);
	}
	inode_unlock(inode);
	if (!error)
		fsnotify_link(dir, inode, new_dentry);
	return error;
}
EXPORT_SYMBOL(vfs_link);

/*
 * Hardlinks are often used in delicate situations.  We avoid
 * security-related surprises by not following symlinks on the
 * newname.  --KAB
 *
 * We don't follow them on the oldname either to be compatible
 * with linux 2.0, and to avoid hard-linking to directories
 * and other special files.  --ADM
 */
int do_linkat(int olddfd, struct filename *old, int newdfd,
	      struct filename *new, int flags)
{
	struct user_namespace *mnt_userns;
	struct dentry *new_dentry;
	struct path old_path, new_path;
	struct inode *delegated_inode = NULL;
	int how = 0;
	int error;

	if ((flags & ~(AT_SYMLINK_FOLLOW | AT_EMPTY_PATH)) != 0) {
		error = -EINVAL;
		goto out_putnames;
	}
	/*
	 * To use null names we require CAP_DAC_READ_SEARCH
	 * This ensures that not everyone will be able to create
	 * handlink using the passed filedescriptor.
	 */
	if (flags & AT_EMPTY_PATH && !capable(CAP_DAC_READ_SEARCH)) {
		error = -ENOENT;
		goto out_putnames;
	}

	if (flags & AT_SYMLINK_FOLLOW)
		how |= LOOKUP_FOLLOW;
retry:
	error = filename_lookup(olddfd, old, how, &old_path, NULL);
	if (error)
		goto out_putnames;

	new_dentry = filename_create(newdfd, new, &new_path,
					(how & LOOKUP_REVAL));
	error = PTR_ERR(new_dentry);
	if (IS_ERR(new_dentry))
		goto out_putpath;

	error = -EXDEV;
	if (old_path.mnt != new_path.mnt)
		goto out_dput;
	mnt_userns = mnt_user_ns(new_path.mnt);
	error = may_linkat(mnt_userns, &old_path);
	if (unlikely(error))
		goto out_dput;
	error = security_path_link(old_path.dentry, &new_path, new_dentry);
	if (error)
		goto out_dput;
	error = vfs_link(old_path.dentry, mnt_userns, new_path.dentry->d_inode,
			 new_dentry, &delegated_inode);
out_dput:
	done_path_create(&new_path, new_dentry);
	if (delegated_inode) {
		error = break_deleg_wait(&delegated_inode);
		if (!error) {
			path_put(&old_path);
			goto retry;
		}
	}
	if (retry_estale(error, how)) {
		path_put(&old_path);
		how |= LOOKUP_REVAL;
		goto retry;
	}
out_putpath:
	path_put(&old_path);
out_putnames:
	putname(old);
	putname(new);

	return error;
}

SYSCALL_DEFINE5(linkat, int, olddfd, const char __user *, oldname,
		int, newdfd, const char __user *, newname, int, flags)
{
	return do_linkat(olddfd, getname_uflags(oldname, flags),
		newdfd, getname(newname), flags);
}

SYSCALL_DEFINE2(link, const char __user *, oldname, const char __user *, newname)
{
	return do_linkat(AT_FDCWD, getname(oldname), AT_FDCWD, getname(newname), 0);
}

/**
 * vfs_rename - rename a filesystem object
 * @rd:		pointer to &struct renamedata info
 *
 * The caller must hold multiple mutexes--see lock_rename()).
 *
 * If vfs_rename discovers a delegation in need of breaking at either
 * the source or destination, it will return -EWOULDBLOCK and return a
 * reference to the inode in delegated_inode.  The caller should then
 * break the delegation and retry.  Because breaking a delegation may
 * take a long time, the caller should drop all locks before doing
 * so.
 *
 * Alternatively, a caller may pass NULL for delegated_inode.  This may
 * be appropriate for callers that expect the underlying filesystem not
 * to be NFS exported.
 *
 * The worst of all namespace operations - renaming directory. "Perverted"
 * doesn't even start to describe it. Somebody in UCB had a heck of a trip...
 * Problems:
 *
 *	a) we can get into loop creation.
 *	b) race potential - two innocent renames can create a loop together.
 *	   That's where 4.4 screws up. Current fix: serialization on
 *	   sb->s_vfs_rename_mutex. We might be more accurate, but that's another
 *	   story.
 *	c) we have to lock _four_ objects - parents and victim (if it exists),
 *	   and source (if it is not a directory).
 *	   And that - after we got ->i_mutex on parents (until then we don't know
 *	   whether the target exists).  Solution: try to be smart with locking
 *	   order for inodes.  We rely on the fact that tree topology may change
 *	   only under ->s_vfs_rename_mutex _and_ that parent of the object we
 *	   move will be locked.  Thus we can rank directories by the tree
 *	   (ancestors first) and rank all non-directories after them.
 *	   That works since everybody except rename does "lock parent, lookup,
 *	   lock child" and rename is under ->s_vfs_rename_mutex.
 *	   HOWEVER, it relies on the assumption that any object with ->lookup()
 *	   has no more than 1 dentry.  If "hybrid" objects will ever appear,
 *	   we'd better make sure that there's no link(2) for them.
 *	d) conversion from fhandle to dentry may come in the wrong moment - when
 *	   we are removing the target. Solution: we will have to grab ->i_mutex
 *	   in the fhandle_to_dentry code. [FIXME - current nfsfh.c relies on
 *	   ->i_mutex on parents, which works but leads to some truly excessive
 *	   locking].
 */
int vfs_rename(struct renamedata *rd)
{
	int error;
	struct inode *old_dir = rd->old_dir, *new_dir = rd->new_dir;
	struct dentry *old_dentry = rd->old_dentry;
	struct dentry *new_dentry = rd->new_dentry;
	struct inode **delegated_inode = rd->delegated_inode;
	unsigned int flags = rd->flags;
	bool is_dir = d_is_dir(old_dentry);
	struct inode *source = old_dentry->d_inode;
	struct inode *target = new_dentry->d_inode;
	bool new_is_dir = false;
	unsigned max_links = new_dir->i_sb->s_max_links;
	struct name_snapshot old_name;

	if (source == target)
		return 0;

	error = may_delete(rd->old_mnt_userns, old_dir, old_dentry, is_dir);
	if (error)
		return error;

	if (!target) {
		error = may_create(rd->new_mnt_userns, new_dir, new_dentry);
	} else {
		new_is_dir = d_is_dir(new_dentry);

		if (!(flags & RENAME_EXCHANGE))
			error = may_delete(rd->new_mnt_userns, new_dir,
					   new_dentry, is_dir);
		else
			error = may_delete(rd->new_mnt_userns, new_dir,
					   new_dentry, new_is_dir);
	}
	if (error)
		return error;

	if (!old_dir->i_op->rename)
		return -EPERM;

	/*
	 * If we are going to change the parent - check write permissions,
	 * we'll need to flip '..'.
	 */
	if (new_dir != old_dir) {
		if (is_dir) {
			error = inode_permission(rd->old_mnt_userns, source,
						 MAY_WRITE);
			if (error)
				return error;
		}
		if ((flags & RENAME_EXCHANGE) && new_is_dir) {
			error = inode_permission(rd->new_mnt_userns, target,
						 MAY_WRITE);
			if (error)
				return error;
		}
	}

	error = security_inode_rename(old_dir, old_dentry, new_dir, new_dentry,
				      flags);
	if (error)
		return error;

	take_dentry_name_snapshot(&old_name, old_dentry);
	dget(new_dentry);
	if (!is_dir || (flags & RENAME_EXCHANGE))
		lock_two_nondirectories(source, target);
	else if (target)
		inode_lock(target);

	error = -EPERM;
	if (IS_SWAPFILE(source) || (target && IS_SWAPFILE(target)))
		goto out;

	error = -EBUSY;
	if (is_local_mountpoint(old_dentry) || is_local_mountpoint(new_dentry))
		goto out;

	if (max_links && new_dir != old_dir) {
		error = -EMLINK;
		if (is_dir && !new_is_dir && new_dir->i_nlink >= max_links)
			goto out;
		if ((flags & RENAME_EXCHANGE) && !is_dir && new_is_dir &&
		    old_dir->i_nlink >= max_links)
			goto out;
	}
	if (!is_dir) {
		error = try_break_deleg(source, delegated_inode);
		if (error)
			goto out;
	}
	if (target && !new_is_dir) {
		error = try_break_deleg(target, delegated_inode);
		if (error)
			goto out;
	}
	error = old_dir->i_op->rename(rd->new_mnt_userns, old_dir, old_dentry,
				      new_dir, new_dentry, flags);
	if (error)
		goto out;

	if (!(flags & RENAME_EXCHANGE) && target) {
		if (is_dir) {
			shrink_dcache_parent(new_dentry);
			target->i_flags |= S_DEAD;
		}
		dont_mount(new_dentry);
		detach_mounts(new_dentry);
	}
	if (!(old_dir->i_sb->s_type->fs_flags & FS_RENAME_DOES_D_MOVE)) {
		if (!(flags & RENAME_EXCHANGE))
			d_move(old_dentry, new_dentry);
		else
			d_exchange(old_dentry, new_dentry);
	}
out:
	if (!is_dir || (flags & RENAME_EXCHANGE))
		unlock_two_nondirectories(source, target);
	else if (target)
		inode_unlock(target);
	dput(new_dentry);
	if (!error) {
		fsnotify_move(old_dir, new_dir, &old_name.name, is_dir,
			      !(flags & RENAME_EXCHANGE) ? target : NULL, old_dentry);
		if (flags & RENAME_EXCHANGE) {
			fsnotify_move(new_dir, old_dir, &old_dentry->d_name,
				      new_is_dir, NULL, new_dentry);
		}
	}
	release_dentry_name_snapshot(&old_name);

	return error;
}
EXPORT_SYMBOL(vfs_rename);

int do_renameat2(int olddfd, struct filename *from, int newdfd,
		 struct filename *to, unsigned int flags)
{
	struct renamedata rd;
	struct dentry *old_dentry, *new_dentry;
	struct dentry *trap;
	struct path old_path, new_path;
	struct qstr old_last, new_last;
	int old_type, new_type;
	struct inode *delegated_inode = NULL;
	unsigned int lookup_flags = 0, target_flags = LOOKUP_RENAME_TARGET;
	bool should_retry = false;
	int error = -EINVAL;

	if (flags & ~(RENAME_NOREPLACE | RENAME_EXCHANGE | RENAME_WHITEOUT))
		goto put_names;

	if ((flags & (RENAME_NOREPLACE | RENAME_WHITEOUT)) &&
	    (flags & RENAME_EXCHANGE))
		goto put_names;

	if (flags & RENAME_EXCHANGE)
		target_flags = 0;

retry:
	error = filename_parentat(olddfd, from, lookup_flags, &old_path,
				  &old_last, &old_type);
	if (error)
		goto put_names;

	error = filename_parentat(newdfd, to, lookup_flags, &new_path, &new_last,
				  &new_type);
	if (error)
		goto exit1;

	error = -EXDEV;
	if (old_path.mnt != new_path.mnt)
		goto exit2;

	error = -EBUSY;
	if (old_type != LAST_NORM)
		goto exit2;

	if (flags & RENAME_NOREPLACE)
		error = -EEXIST;
	if (new_type != LAST_NORM)
		goto exit2;

	error = mnt_want_write(old_path.mnt);
	if (error)
		goto exit2;

retry_deleg:
	trap = lock_rename(new_path.dentry, old_path.dentry);

	old_dentry = __lookup_hash(&old_last, old_path.dentry, lookup_flags);
	error = PTR_ERR(old_dentry);
	if (IS_ERR(old_dentry))
		goto exit3;
	/* source must exist */
	error = -ENOENT;
	if (d_is_negative(old_dentry))
		goto exit4;
	new_dentry = __lookup_hash(&new_last, new_path.dentry, lookup_flags | target_flags);
	error = PTR_ERR(new_dentry);
	if (IS_ERR(new_dentry))
		goto exit4;
	error = -EEXIST;
	if ((flags & RENAME_NOREPLACE) && d_is_positive(new_dentry))
		goto exit5;
	if (flags & RENAME_EXCHANGE) {
		error = -ENOENT;
		if (d_is_negative(new_dentry))
			goto exit5;

		if (!d_is_dir(new_dentry)) {
			error = -ENOTDIR;
			if (new_last.name[new_last.len])
				goto exit5;
		}
	}
	/* unless the source is a directory trailing slashes give -ENOTDIR */
	if (!d_is_dir(old_dentry)) {
		error = -ENOTDIR;
		if (old_last.name[old_last.len])
			goto exit5;
		if (!(flags & RENAME_EXCHANGE) && new_last.name[new_last.len])
			goto exit5;
	}
	/* source should not be ancestor of target */
	error = -EINVAL;
	if (old_dentry == trap)
		goto exit5;
	/* target should not be an ancestor of source */
	if (!(flags & RENAME_EXCHANGE))
		error = -ENOTEMPTY;
	if (new_dentry == trap)
		goto exit5;

	error = security_path_rename(&old_path, old_dentry,
				     &new_path, new_dentry, flags);
	if (error)
		goto exit5;

	rd.old_dir	   = old_path.dentry->d_inode;
	rd.old_dentry	   = old_dentry;
	rd.old_mnt_userns  = mnt_user_ns(old_path.mnt);
	rd.new_dir	   = new_path.dentry->d_inode;
	rd.new_dentry	   = new_dentry;
	rd.new_mnt_userns  = mnt_user_ns(new_path.mnt);
	rd.delegated_inode = &delegated_inode;
	rd.flags	   = flags;
	error = vfs_rename(&rd);
exit5:
	dput(new_dentry);
exit4:
	dput(old_dentry);
exit3:
	unlock_rename(new_path.dentry, old_path.dentry);
	if (delegated_inode) {
		error = break_deleg_wait(&delegated_inode);
		if (!error)
			goto retry_deleg;
	}
	mnt_drop_write(old_path.mnt);
exit2:
	if (retry_estale(error, lookup_flags))
		should_retry = true;
	path_put(&new_path);
exit1:
	path_put(&old_path);
	if (should_retry) {
		should_retry = false;
		lookup_flags |= LOOKUP_REVAL;
		goto retry;
	}
put_names:
	putname(from);
	putname(to);
	return error;
}

SYSCALL_DEFINE5(renameat2, int, olddfd, const char __user *, oldname,
		int, newdfd, const char __user *, newname, unsigned int, flags)
{
	return do_renameat2(olddfd, getname(oldname), newdfd, getname(newname),
				flags);
}

SYSCALL_DEFINE4(renameat, int, olddfd, const char __user *, oldname,
		int, newdfd, const char __user *, newname)
{
	return do_renameat2(olddfd, getname(oldname), newdfd, getname(newname),
				0);
}

SYSCALL_DEFINE2(rename, const char __user *, oldname, const char __user *, newname)
{
	return do_renameat2(AT_FDCWD, getname(oldname), AT_FDCWD,
				getname(newname), 0);
}

int readlink_copy(char __user *buffer, int buflen, const char *link)
{
	int len = PTR_ERR(link);
	if (IS_ERR(link))
		goto out;

	len = strlen(link);
	if (len > (unsigned) buflen)
		len = buflen;
	if (copy_to_user(buffer, link, len))
		len = -EFAULT;
out:
	return len;
}

/**
 * vfs_readlink - copy symlink body into userspace buffer
 * @dentry: dentry on which to get symbolic link
 * @buffer: user memory pointer
 * @buflen: size of buffer
 *
 * Does not touch atime.  That's up to the caller if necessary
 *
 * Does not call security hook.
 */
int vfs_readlink(struct dentry *dentry, char __user *buffer, int buflen)
{
	struct inode *inode = d_inode(dentry);
	DEFINE_DELAYED_CALL(done);
	const char *link;
	int res;

	if (unlikely(!(inode->i_opflags & IOP_DEFAULT_READLINK))) {
		if (unlikely(inode->i_op->readlink))
			return inode->i_op->readlink(dentry, buffer, buflen);

		if (!d_is_symlink(dentry))
			return -EINVAL;

		spin_lock(&inode->i_lock);
		inode->i_opflags |= IOP_DEFAULT_READLINK;
		spin_unlock(&inode->i_lock);
	}

	link = READ_ONCE(inode->i_link);
	if (!link) {
		link = inode->i_op->get_link(dentry, inode, &done);
		if (IS_ERR(link))
			return PTR_ERR(link);
	}
	res = readlink_copy(buffer, buflen, link);
	do_delayed_call(&done);
	return res;
}
EXPORT_SYMBOL(vfs_readlink);

/**
 * vfs_get_link - get symlink body
 * @dentry: dentry on which to get symbolic link
 * @done: caller needs to free returned data with this
 *
 * Calls security hook and i_op->get_link() on the supplied inode.
 *
 * It does not touch atime.  That's up to the caller if necessary.
 *
 * Does not work on "special" symlinks like /proc/$$/fd/N
 */
const char *vfs_get_link(struct dentry *dentry, struct delayed_call *done)
{
	const char *res = ERR_PTR(-EINVAL);
	struct inode *inode = d_inode(dentry);

	if (d_is_symlink(dentry)) {
		res = ERR_PTR(security_inode_readlink(dentry));
		if (!res)
			res = inode->i_op->get_link(dentry, inode, done);
	}
	return res;
}
EXPORT_SYMBOL(vfs_get_link);

/* get the link contents into pagecache */
const char *page_get_link(struct dentry *dentry, struct inode *inode,
			  struct delayed_call *callback)
{
	char *kaddr;
	struct page *page;
	struct address_space *mapping = inode->i_mapping;

	if (!dentry) {
		page = find_get_page(mapping, 0);
		if (!page)
			return ERR_PTR(-ECHILD);
		if (!PageUptodate(page)) {
			put_page(page);
			return ERR_PTR(-ECHILD);
		}
	} else {
		page = read_mapping_page(mapping, 0, NULL);
		if (IS_ERR(page))
			return (char*)page;
	}
	set_delayed_call(callback, page_put_link, page);
	BUG_ON(mapping_gfp_mask(mapping) & __GFP_HIGHMEM);
	kaddr = page_address(page);
	nd_terminate_link(kaddr, inode->i_size, PAGE_SIZE - 1);
	return kaddr;
}

EXPORT_SYMBOL(page_get_link);

void page_put_link(void *arg)
{
	put_page(arg);
}
EXPORT_SYMBOL(page_put_link);

int page_readlink(struct dentry *dentry, char __user *buffer, int buflen)
{
	DEFINE_DELAYED_CALL(done);
	int res = readlink_copy(buffer, buflen,
				page_get_link(dentry, d_inode(dentry),
					      &done));
	do_delayed_call(&done);
	return res;
}
EXPORT_SYMBOL(page_readlink);

/*
 * The nofs argument instructs pagecache_write_begin to pass AOP_FLAG_NOFS
 */
int __page_symlink(struct inode *inode, const char *symname, int len, int nofs)
{
	struct address_space *mapping = inode->i_mapping;
	struct page *page;
	void *fsdata;
	int err;
	unsigned int flags = 0;
	if (nofs)
		flags |= AOP_FLAG_NOFS;

retry:
	err = pagecache_write_begin(NULL, mapping, 0, len-1,
				flags, &page, &fsdata);
	if (err)
		goto fail;

	memcpy(page_address(page), symname, len-1);

	err = pagecache_write_end(NULL, mapping, 0, len-1, len-1,
							page, fsdata);
	if (err < 0)
		goto fail;
	if (err < len-1)
		goto retry;

	mark_inode_dirty(inode);
	return 0;
fail:
	return err;
}
EXPORT_SYMBOL(__page_symlink);

int page_symlink(struct inode *inode, const char *symname, int len)
{
	return __page_symlink(inode, symname, len,
			!mapping_gfp_constraint(inode->i_mapping, __GFP_FS));
}
EXPORT_SYMBOL(page_symlink);

const struct inode_operations page_symlink_inode_operations = {
	.get_link	= page_get_link,
};
EXPORT_SYMBOL(page_symlink_inode_operations);<|MERGE_RESOLUTION|>--- conflicted
+++ resolved
@@ -2640,12 +2640,8 @@
 	struct nameidata nd;
 
 	if (IS_ERR(name))
-<<<<<<< HEAD
-		return name;
+		return PTR_ERR(name);
 	//保存旧的metaidata,初始化新的nd
-=======
-		return PTR_ERR(name);
->>>>>>> ce840177
 	set_nameidata(&nd, dfd, name, NULL);
 	retval = path_parentat(&nd, flags | LOOKUP_RCU, parent);
 	if (unlikely(retval == -ECHILD))
@@ -2696,18 +2692,13 @@
 
 int kern_path(const char *name, unsigned int flags, struct path *path)
 {
-<<<<<<< HEAD
 	//在当前工作目录，查找filename,将其对应的路径信息填充在path中
-	return filename_lookup(AT_FDCWD, getname_kernel(name),
-			       flags, path, NULL);
-=======
 	struct filename *filename = getname_kernel(name);
 	int ret = filename_lookup(AT_FDCWD, filename, flags, path, NULL);
 
 	putname(filename);
 	return ret;
 
->>>>>>> ce840177
 }
 EXPORT_SYMBOL(kern_path);
 
@@ -4038,11 +4029,7 @@
 }
 EXPORT_SYMBOL(vfs_mkdir);
 
-<<<<<<< HEAD
-static long do_mkdirat(int dfd/*patchname为相对地址时的锚点*/, const char __user *pathname/*要创建的目录路径*/, umode_t mode)
-=======
-int do_mkdirat(int dfd, struct filename *name, umode_t mode)
->>>>>>> ce840177
+int do_mkdirat(int dfd/*patchname为相对地址时的锚点*/, struct filename *name/*要创建的目录路径*/, umode_t mode)
 {
 	struct dentry *dentry;
 	struct path path;
@@ -4082,12 +4069,8 @@
 //定义系统调用mkdir
 SYSCALL_DEFINE2(mkdir, const char __user *, pathname/*要创建的路径名*/, umode_t, mode)
 {
-<<<<<<< HEAD
-    //指明如果patch为相对路径，则相对于当前工作目录
-	return do_mkdirat(AT_FDCWD, pathname, mode);
-=======
+	//指明如果patch为相对路径，则相对于当前工作目录
 	return do_mkdirat(AT_FDCWD, getname(pathname), mode);
->>>>>>> ce840177
 }
 
 /**
