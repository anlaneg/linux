--- conflicted
+++ resolved
@@ -3782,11 +3782,7 @@
 }
 EXPORT_SYMBOL(vfs_mkdir);
 
-<<<<<<< HEAD
-long do_mkdirat(int dfd/*patchname为相对地址时的锚点*/, const char __user *pathname/*要创建的目录路径*/, umode_t mode)
-=======
-static long do_mkdirat(int dfd, const char __user *pathname, umode_t mode)
->>>>>>> 00e4db51
+static long do_mkdirat(int dfd/*patchname为相对地址时的锚点*/, const char __user *pathname/*要创建的目录路径*/, umode_t mode)
 {
 	struct dentry *dentry;
 	struct path path;
