// SPDX-License-Identifier: GPL-2.0
/*
 *  linux/fs/namei.c
 *
 *  Copyright (C) 1991, 1992  Linus Torvalds
 */

/*
 * Some corrections by tytso.
 */

/* [Feb 1997 T. Schoebel-Theuer] Complete rewrite of the pathname
 * lookup logic.
 */
/* [Feb-Apr 2000, AV] Rewrite to the new namespace architecture.
 */

#include <linux/init.h>
#include <linux/export.h>
#include <linux/kernel.h>
#include <linux/slab.h>
#include <linux/fs.h>
#include <linux/namei.h>
#include <linux/pagemap.h>
#include <linux/fsnotify.h>
#include <linux/personality.h>
#include <linux/security.h>
#include <linux/ima.h>
#include <linux/syscalls.h>
#include <linux/mount.h>
#include <linux/audit.h>
#include <linux/capability.h>
#include <linux/file.h>
#include <linux/fcntl.h>
#include <linux/device_cgroup.h>
#include <linux/fs_struct.h>
#include <linux/posix_acl.h>
#include <linux/hash.h>
#include <linux/bitops.h>
#include <linux/init_task.h>
#include <linux/uaccess.h>
#include <linux/build_bug.h>

#include "internal.h"
#include "mount.h"

/* [Feb-1997 T. Schoebel-Theuer]
 * Fundamental changes in the pathname lookup mechanisms (namei)
 * were necessary because of omirr.  The reason is that omirr needs
 * to know the _real_ pathname, not the user-supplied one, in case
 * of symlinks (and also when transname replacements occur).
 *
 * The new code replaces the old recursive symlink resolution with
 * an iterative one (in case of non-nested symlink chains).  It does
 * this with calls to <fs>_follow_link().
 * As a side effect, dir_namei(), _namei() and follow_link() are now 
 * replaced with a single function lookup_dentry() that can handle all 
 * the special cases of the former code.
 *
 * With the new dcache, the pathname is stored at each inode, at least as
 * long as the refcount of the inode is positive.  As a side effect, the
 * size of the dcache depends on the inode cache and thus is dynamic.
 *
 * [29-Apr-1998 C. Scott Ananian] Updated above description of symlink
 * resolution to correspond with current state of the code.
 *
 * Note that the symlink resolution is not *completely* iterative.
 * There is still a significant amount of tail- and mid- recursion in
 * the algorithm.  Also, note that <fs>_readlink() is not used in
 * lookup_dentry(): lookup_dentry() on the result of <fs>_readlink()
 * may return different results than <fs>_follow_link().  Many virtual
 * filesystems (including /proc) exhibit this behavior.
 */

/* [24-Feb-97 T. Schoebel-Theuer] Side effects caused by new implementation:
 * New symlink semantics: when open() is called with flags O_CREAT | O_EXCL
 * and the name already exists in form of a symlink, try to create the new
 * name indicated by the symlink. The old code always complained that the
 * name already exists, due to not following the symlink even if its target
 * is nonexistent.  The new semantics affects also mknod() and link() when
 * the name is a symlink pointing to a non-existent name.
 *
 * I don't know which semantics is the right one, since I have no access
 * to standards. But I found by trial that HP-UX 9.0 has the full "new"
 * semantics implemented, while SunOS 4.1.1 and Solaris (SunOS 5.4) have the
 * "old" one. Personally, I think the new semantics is much more logical.
 * Note that "ln old new" where "new" is a symlink pointing to a non-existing
 * file does succeed in both HP-UX and SunOs, but not in Solaris
 * and in the old Linux semantics.
 */

/* [16-Dec-97 Kevin Buhr] For security reasons, we change some symlink
 * semantics.  See the comments in "open_namei" and "do_link" below.
 *
 * [10-Sep-98 Alan Modra] Another symlink change.
 */

/* [Feb-Apr 2000 AV] Complete rewrite. Rules for symlinks:
 *	inside the path - always follow.
 *	in the last component in creation/removal/renaming - never follow.
 *	if LOOKUP_FOLLOW passed - follow.
 *	if the pathname has trailing slashes - follow.
 *	otherwise - don't follow.
 * (applied in that order).
 *
 * [Jun 2000 AV] Inconsistent behaviour of open() in case if flags==O_CREAT
 * restored for 2.4. This is the last surviving part of old 4.2BSD bug.
 * During the 2.4 we need to fix the userland stuff depending on it -
 * hopefully we will be able to get rid of that wart in 2.5. So far only
 * XEmacs seems to be relying on it...
 */
/*
 * [Sep 2001 AV] Single-semaphore locking scheme (kudos to David Holland)
 * implemented.  Let's see if raised priority of ->s_vfs_rename_mutex gives
 * any extra contention...
 */

/* In order to reduce some races, while at the same time doing additional
 * checking and hopefully speeding things up, we copy filenames to the
 * kernel data space before using them..
 *
 * POSIX.1 2.4: an empty pathname is invalid (ENOENT).
 * PATH_MAX includes the nul terminator --RR.
 */

#define EMBEDDED_NAME_MAX	(PATH_MAX - offsetof(struct filename, iname))

//依据用户空间传入的文件名称，构造filename
//empty 用于出参，指出文件名称是否为空
struct filename *
getname_flags(const char __user *filename, int flags, int *empty)
{
	struct filename *result;
	char *kname;
	int len;
	//iname成员必须按sizeof(long)字节对齐
	BUILD_BUG_ON(offsetof(struct filename, iname) % sizeof(long) != 0);

	result = audit_reusename(filename);
	if (result)
		return result;

	//申请一个cache
	//注：cache的大小正好为PATH_MAX，含struct filename大小
	//所以才有下文中当发现路径名称大于EMBEDDED_NAME_MAX时，直接申请一个
	//offsetof(struct filename, iname[1]);结构来了事,猛一看，吓我一跳。
	result = __getname();
	if (unlikely(!result))
		return ERR_PTR(-ENOMEM);

	/*
	 * First, try to embed the struct filename inside the names_cache
	 * allocation
	 */
	//指向实际存储位置
	kname = (char *)result->iname;
	result->name = kname;

	//用用户空来填充kname
	len = strncpy_from_user(kname, filename, EMBEDDED_NAME_MAX);
	if (unlikely(len < 0)) {
		__putname(result);
		return ERR_PTR(len);
	}

	/*
	 * Uh-oh. We have a name that's approaching PATH_MAX. Allocate a
	 * separate struct filename so we can dedicate the entire
	 * names_cache allocation for the pathname, and re-do the copy from
	 * userland.
	 */
	if (unlikely(len == EMBEDDED_NAME_MAX)) {
		//如果用户空间提供的文件名称大于EMBEDDED_NAME_MAX时处理
		const size_t size = offsetof(struct filename, iname[1]);
		kname = (char *)result;//使kname直接指向result（这个长度为PATH_MAX）

		/*
		 * size is chosen that way we to guarantee that
		 * result->iname[0] is within the same object and that
		 * kname can't be equal to result->iname, no matter what.
		 */
		result = kzalloc(size, GFP_KERNEL);
		if (unlikely(!result)) {
			__putname(kname);
			return ERR_PTR(-ENOMEM);
		}
		result->name = kname;
		len = strncpy_from_user(kname, filename, PATH_MAX);
		if (unlikely(len < 0)) {
			__putname(kname);
			kfree(result);
			return ERR_PTR(len);
		}
		if (unlikely(len == PATH_MAX)) {
			//这种情况下两边对PATH_MAX理解不一致
			__putname(kname);
			kfree(result);
			return ERR_PTR(-ENAMETOOLONG);
		}
	}

	result->refcnt = 1;
	/* The empty path is special. */
	if (unlikely(!len)) {
		//名称为空时做特别处理（需要flags参与）
		if (empty)
			*empty = 1;
		if (!(flags & LOOKUP_EMPTY)) {
			putname(result);
			return ERR_PTR(-ENOENT);
		}
	}

	result->uptr = filename;
	result->aname = NULL;
	audit_getname(result);
	return result;
}

//通过用户空间传入的文件名称，构造filename结构体
struct filename *
getname(const char __user * filename)
{
	return getname_flags(filename, 0, NULL);
}

struct filename *
getname_kernel(const char * filename)
{
	struct filename *result;
	int len = strlen(filename) + 1;

	result = __getname();
	if (unlikely(!result))
		return ERR_PTR(-ENOMEM);

	if (len <= EMBEDDED_NAME_MAX) {
		result->name = (char *)result->iname;
	} else if (len <= PATH_MAX) {
		const size_t size = offsetof(struct filename, iname[1]);
		struct filename *tmp;

		tmp = kmalloc(size, GFP_KERNEL);
		if (unlikely(!tmp)) {
			__putname(result);
			return ERR_PTR(-ENOMEM);
		}
		tmp->name = (char *)result;
		result = tmp;
	} else {
		__putname(result);
		return ERR_PTR(-ENAMETOOLONG);
	}
	memcpy((char *)result->name, filename, len);
	result->uptr = NULL;
	result->aname = NULL;
	result->refcnt = 1;
	audit_getname(result);

	return result;
}

void putname(struct filename *name)
{
	BUG_ON(name->refcnt <= 0);

	if (--name->refcnt > 0)
		return;

	if (name->name != name->iname) {
		__putname(name->name);
		kfree(name);
	} else
		__putname(name);
}

static int check_acl(struct inode *inode, int mask)
{
#ifdef CONFIG_FS_POSIX_ACL
	struct posix_acl *acl;

	if (mask & MAY_NOT_BLOCK) {
		acl = get_cached_acl_rcu(inode, ACL_TYPE_ACCESS);
	        if (!acl)
	                return -EAGAIN;
		/* no ->get_acl() calls in RCU mode... */
		if (is_uncached_acl(acl))
			return -ECHILD;
	        return posix_acl_permission(inode, acl, mask & ~MAY_NOT_BLOCK);
	}

	acl = get_acl(inode, ACL_TYPE_ACCESS);
	if (IS_ERR(acl))
		return PTR_ERR(acl);
	if (acl) {
	        int error = posix_acl_permission(inode, acl, mask);
	        posix_acl_release(acl);
	        return error;
	}
#endif

	return -EAGAIN;
}

/*
 * This does the basic permission checking
 */
static int acl_permission_check(struct inode *inode, int mask)
{
	unsigned int mode = inode->i_mode;

	if (likely(uid_eq(current_fsuid(), inode->i_uid)))
		mode >>= 6;
	else {
		if (IS_POSIXACL(inode) && (mode & S_IRWXG)) {
			int error = check_acl(inode, mask);
			if (error != -EAGAIN)
				return error;
		}

		if (in_group_p(inode->i_gid))
			mode >>= 3;
	}

	/*
	 * If the DACs are ok we don't need any capability check.
	 */
	if ((mask & ~mode & (MAY_READ | MAY_WRITE | MAY_EXEC)) == 0)
		return 0;
	return -EACCES;
}

/**
 * generic_permission -  check for access rights on a Posix-like filesystem
 * @inode:	inode to check access rights for
 * @mask:	right to check for (%MAY_READ, %MAY_WRITE, %MAY_EXEC, ...)
 *
 * Used to check for read/write/execute permissions on a file.
 * We use "fsuid" for this, letting us set arbitrary permissions
 * for filesystem access without changing the "normal" uids which
 * are used for other things.
 *
 * generic_permission is rcu-walk aware. It returns -ECHILD in case an rcu-walk
 * request cannot be satisfied (eg. requires blocking or too much complexity).
 * It would then be called again in ref-walk mode.
 */
int generic_permission(struct inode *inode, int mask)
{
	int ret;

	/*
	 * Do the basic permission checks.
	 */
	ret = acl_permission_check(inode, mask);
	if (ret != -EACCES)
		return ret;

	if (S_ISDIR(inode->i_mode)) {
		/* DACs are overridable for directories */
		if (!(mask & MAY_WRITE))
			if (capable_wrt_inode_uidgid(inode,
						     CAP_DAC_READ_SEARCH))
				return 0;
		if (capable_wrt_inode_uidgid(inode, CAP_DAC_OVERRIDE))
			return 0;
		return -EACCES;
	}

	/*
	 * Searching includes executable on directories, else just read.
	 */
	mask &= MAY_READ | MAY_WRITE | MAY_EXEC;
	if (mask == MAY_READ)
		if (capable_wrt_inode_uidgid(inode, CAP_DAC_READ_SEARCH))
			return 0;
	/*
	 * Read/write DACs are always overridable.
	 * Executable DACs are overridable when there is
	 * at least one exec bit set.
	 */
	if (!(mask & MAY_EXEC) || (inode->i_mode & S_IXUGO))
		if (capable_wrt_inode_uidgid(inode, CAP_DAC_OVERRIDE))
			return 0;

	return -EACCES;
}
EXPORT_SYMBOL(generic_permission);

/*
 * We _really_ want to just do "generic_permission()" without
 * even looking at the inode->i_op values. So we keep a cache
 * flag in inode->i_opflags, that says "this has not special
 * permission function, use the fast case".
 */
static inline int do_inode_permission(struct inode *inode, int mask)
{
	if (unlikely(!(inode->i_opflags & IOP_FASTPERM))) {
		if (likely(inode->i_op->permission))
			return inode->i_op->permission(inode, mask);

		/* This gets set once for the inode lifetime */
		spin_lock(&inode->i_lock);
		inode->i_opflags |= IOP_FASTPERM;
		spin_unlock(&inode->i_lock);
	}
	return generic_permission(inode, mask);
}

/**
 * sb_permission - Check superblock-level permissions
 * @sb: Superblock of inode to check permission on
 * @inode: Inode to check permission on
 * @mask: Right to check for (%MAY_READ, %MAY_WRITE, %MAY_EXEC)
 *
 * Separate out file-system wide checks from inode-specific permission checks.
 */
static int sb_permission(struct super_block *sb, struct inode *inode, int mask)
{
	if (unlikely(mask & MAY_WRITE)) {
		umode_t mode = inode->i_mode;

		/* Nobody gets write access to a read-only fs. */
		if (sb_rdonly(sb) && (S_ISREG(mode) || S_ISDIR(mode) || S_ISLNK(mode)))
			return -EROFS;
	}
	return 0;
}

/**
 * inode_permission - Check for access rights to a given inode
 * @inode: Inode to check permission on
 * @mask: Right to check for (%MAY_READ, %MAY_WRITE, %MAY_EXEC)
 *
 * Check for read/write/execute permissions on an inode.  We use fs[ug]id for
 * this, letting us set arbitrary permissions for filesystem access without
 * changing the "normal" UIDs which are used for other things.
 *
 * When checking for MAY_APPEND, MAY_WRITE must also be set in @mask.
 */
int inode_permission(struct inode *inode, int mask)
{
	int retval;

	retval = sb_permission(inode->i_sb, inode, mask);
	if (retval)
		return retval;

	if (unlikely(mask & MAY_WRITE)) {
		/*
		 * Nobody gets write access to an immutable file.
		 */
		if (IS_IMMUTABLE(inode))
			return -EPERM;

		/*
		 * Updating mtime will likely cause i_uid and i_gid to be
		 * written back improperly if their true value is unknown
		 * to the vfs.
		 */
		if (HAS_UNMAPPED_ID(inode))
			return -EACCES;
	}

	retval = do_inode_permission(inode, mask);
	if (retval)
		return retval;

	retval = devcgroup_inode_permission(inode, mask);
	if (retval)
		return retval;

	return security_inode_permission(inode, mask);
}
EXPORT_SYMBOL(inode_permission);

/**
 * path_get - get a reference to a path
 * @path: path to get the reference to
 *
 * Given a path increment the reference count to the dentry and the vfsmount.
 */
void path_get(const struct path *path)
{
	mntget(path->mnt);
	dget(path->dentry);
}
EXPORT_SYMBOL(path_get);

/**
 * path_put - put a reference to a path
 * @path: path to put the reference to
 *
 * Given a path decrement the reference count to the dentry and the vfsmount.
 */
void path_put(const struct path *path)
{
	dput(path->dentry);
	mntput(path->mnt);
}
EXPORT_SYMBOL(path_put);

#define EMBEDDED_LEVELS 2
struct nameidata {
	struct path	path;
	struct qstr	last;
	struct path	root;
	struct inode	*inode; /* path.dentry.d_inode */
	unsigned int	flags;
	unsigned	seq, m_seq;
	int		last_type;
	unsigned	depth;
	int		total_link_count;
	struct saved {
		struct path link;
		struct delayed_call done;
		const char *name;
		unsigned seq;
	} *stack, internal[EMBEDDED_LEVELS];
	struct filename	*name;
	struct nameidata *saved;
	struct inode	*link_inode;
	unsigned	root_seq;
	int		dfd;
} __randomize_layout;

static void set_nameidata(struct nameidata *p, int dfd, struct filename *name)
{
	struct nameidata *old = current->nameidata;
	p->stack = p->internal;
	p->dfd = dfd;
	p->name = name;
	p->total_link_count = old ? old->total_link_count : 0;
	p->saved = old;
	current->nameidata = p;
}

static void restore_nameidata(void)
{
	struct nameidata *now = current->nameidata, *old = now->saved;

	current->nameidata = old;
	if (old)
		old->total_link_count = now->total_link_count;
	if (now->stack != now->internal)
		kfree(now->stack);
}

static int __nd_alloc_stack(struct nameidata *nd)
{
	struct saved *p;

	if (nd->flags & LOOKUP_RCU) {
		p= kmalloc_array(MAXSYMLINKS, sizeof(struct saved),
				  GFP_ATOMIC);
		if (unlikely(!p))
			return -ECHILD;
	} else {
		p= kmalloc_array(MAXSYMLINKS, sizeof(struct saved),
				  GFP_KERNEL);
		if (unlikely(!p))
			return -ENOMEM;
	}
	memcpy(p, nd->internal, sizeof(nd->internal));
	nd->stack = p;
	return 0;
}

/**
 * path_connected - Verify that a path->dentry is below path->mnt.mnt_root
 * @path: nameidate to verify
 *
 * Rename can sometimes move a file or directory outside of a bind
 * mount, path_connected allows those cases to be detected.
 */
static bool path_connected(const struct path *path)
{
	struct vfsmount *mnt = path->mnt;
	struct super_block *sb = mnt->mnt_sb;

	/* Bind mounts and multi-root filesystems can have disconnected paths */
	if (!(sb->s_iflags & SB_I_MULTIROOT) && (mnt->mnt_root == sb->s_root))
		return true;

	return is_subdir(path->dentry, mnt->mnt_root);
}

static inline int nd_alloc_stack(struct nameidata *nd)
{
	if (likely(nd->depth != EMBEDDED_LEVELS))
		return 0;
	if (likely(nd->stack != nd->internal))
		return 0;
	return __nd_alloc_stack(nd);
}

static void drop_links(struct nameidata *nd)
{
	int i = nd->depth;
	while (i--) {
		struct saved *last = nd->stack + i;
		do_delayed_call(&last->done);
		clear_delayed_call(&last->done);
	}
}

static void terminate_walk(struct nameidata *nd)
{
	drop_links(nd);
	if (!(nd->flags & LOOKUP_RCU)) {
		int i;
		path_put(&nd->path);
		for (i = 0; i < nd->depth; i++)
			path_put(&nd->stack[i].link);
		if (nd->root.mnt && !(nd->flags & LOOKUP_ROOT)) {
			path_put(&nd->root);
			nd->root.mnt = NULL;
		}
	} else {
		nd->flags &= ~LOOKUP_RCU;
		if (!(nd->flags & LOOKUP_ROOT))
			nd->root.mnt = NULL;
		rcu_read_unlock();
	}
	nd->depth = 0;
}

/* path_put is needed afterwards regardless of success or failure */
static bool legitimize_path(struct nameidata *nd,
			    struct path *path, unsigned seq)
{
	int res = __legitimize_mnt(path->mnt, nd->m_seq);
	if (unlikely(res)) {
		if (res > 0)
			path->mnt = NULL;
		path->dentry = NULL;
		return false;
	}
	if (unlikely(!lockref_get_not_dead(&path->dentry->d_lockref))) {
		path->dentry = NULL;
		return false;
	}
	return !read_seqcount_retry(&path->dentry->d_seq, seq);
}

static bool legitimize_links(struct nameidata *nd)
{
	int i;
	for (i = 0; i < nd->depth; i++) {
		struct saved *last = nd->stack + i;
		if (unlikely(!legitimize_path(nd, &last->link, last->seq))) {
			drop_links(nd);
			nd->depth = i + 1;
			return false;
		}
	}
	return true;
}

/*
 * Path walking has 2 modes, rcu-walk and ref-walk (see
 * Documentation/filesystems/path-lookup.txt).  In situations when we can't
 * continue in RCU mode, we attempt to drop out of rcu-walk mode and grab
 * normal reference counts on dentries and vfsmounts to transition to ref-walk
 * mode.  Refcounts are grabbed at the last known good point before rcu-walk
 * got stuck, so ref-walk may continue from there. If this is not successful
 * (eg. a seqcount has changed), then failure is returned and it's up to caller
 * to restart the path walk from the beginning in ref-walk mode.
 */

/**
 * unlazy_walk - try to switch to ref-walk mode.
 * @nd: nameidata pathwalk data
 * Returns: 0 on success, -ECHILD on failure
 *
 * unlazy_walk attempts to legitimize the current nd->path and nd->root
 * for ref-walk mode.
 * Must be called from rcu-walk context.
 * Nothing should touch nameidata between unlazy_walk() failure and
 * terminate_walk().
 */
static int unlazy_walk(struct nameidata *nd)
{
	struct dentry *parent = nd->path.dentry;

	BUG_ON(!(nd->flags & LOOKUP_RCU));

	nd->flags &= ~LOOKUP_RCU;
	if (unlikely(!legitimize_links(nd)))
		goto out2;
	if (unlikely(!legitimize_path(nd, &nd->path, nd->seq)))
		goto out1;
	if (nd->root.mnt && !(nd->flags & LOOKUP_ROOT)) {
		if (unlikely(!legitimize_path(nd, &nd->root, nd->root_seq)))
			goto out;
	}
	rcu_read_unlock();
	BUG_ON(nd->inode != parent->d_inode);
	return 0;

out2:
	nd->path.mnt = NULL;
	nd->path.dentry = NULL;
out1:
	if (!(nd->flags & LOOKUP_ROOT))
		nd->root.mnt = NULL;
out:
	rcu_read_unlock();
	return -ECHILD;
}

/**
 * unlazy_child - try to switch to ref-walk mode.
 * @nd: nameidata pathwalk data
 * @dentry: child of nd->path.dentry
 * @seq: seq number to check dentry against
 * Returns: 0 on success, -ECHILD on failure
 *
 * unlazy_child attempts to legitimize the current nd->path, nd->root and dentry
 * for ref-walk mode.  @dentry must be a path found by a do_lookup call on
 * @nd.  Must be called from rcu-walk context.
 * Nothing should touch nameidata between unlazy_child() failure and
 * terminate_walk().
 */
static int unlazy_child(struct nameidata *nd, struct dentry *dentry, unsigned seq)
{
	BUG_ON(!(nd->flags & LOOKUP_RCU));

	nd->flags &= ~LOOKUP_RCU;
	if (unlikely(!legitimize_links(nd)))
		goto out2;
	if (unlikely(!legitimize_mnt(nd->path.mnt, nd->m_seq)))
		goto out2;
	if (unlikely(!lockref_get_not_dead(&nd->path.dentry->d_lockref)))
		goto out1;

	/*
	 * We need to move both the parent and the dentry from the RCU domain
	 * to be properly refcounted. And the sequence number in the dentry
	 * validates *both* dentry counters, since we checked the sequence
	 * number of the parent after we got the child sequence number. So we
	 * know the parent must still be valid if the child sequence number is
	 */
	if (unlikely(!lockref_get_not_dead(&dentry->d_lockref)))
		goto out;
	if (unlikely(read_seqcount_retry(&dentry->d_seq, seq))) {
		rcu_read_unlock();
		dput(dentry);
		goto drop_root_mnt;
	}
	/*
	 * Sequence counts matched. Now make sure that the root is
	 * still valid and get it if required.
	 */
	if (nd->root.mnt && !(nd->flags & LOOKUP_ROOT)) {
		if (unlikely(!legitimize_path(nd, &nd->root, nd->root_seq))) {
			rcu_read_unlock();
			dput(dentry);
			return -ECHILD;
		}
	}

	rcu_read_unlock();
	return 0;

out2:
	nd->path.mnt = NULL;
out1:
	nd->path.dentry = NULL;
out:
	rcu_read_unlock();
drop_root_mnt:
	if (!(nd->flags & LOOKUP_ROOT))
		nd->root.mnt = NULL;
	return -ECHILD;
}

static inline int d_revalidate(struct dentry *dentry, unsigned int flags)
{
	if (unlikely(dentry->d_flags & DCACHE_OP_REVALIDATE))
		return dentry->d_op->d_revalidate(dentry, flags);
	else
		return 1;
}

/**
 * complete_walk - successful completion of path walk
 * @nd:  pointer nameidata
 *
 * If we had been in RCU mode, drop out of it and legitimize nd->path.
 * Revalidate the final result, unless we'd already done that during
 * the path walk or the filesystem doesn't ask for it.  Return 0 on
 * success, -error on failure.  In case of failure caller does not
 * need to drop nd->path.
 */
static int complete_walk(struct nameidata *nd)
{
	struct dentry *dentry = nd->path.dentry;
	int status;

	if (nd->flags & LOOKUP_RCU) {
		if (!(nd->flags & LOOKUP_ROOT))
			nd->root.mnt = NULL;
		if (unlikely(unlazy_walk(nd)))
			return -ECHILD;
	}

	if (likely(!(nd->flags & LOOKUP_JUMPED)))
		return 0;

	if (likely(!(dentry->d_flags & DCACHE_OP_WEAK_REVALIDATE)))
		return 0;

	status = dentry->d_op->d_weak_revalidate(dentry, nd->flags);
	if (status > 0)
		return 0;

	if (!status)
		status = -ESTALE;

	return status;
}

static void set_root(struct nameidata *nd)
{
	struct fs_struct *fs = current->fs;

	if (nd->flags & LOOKUP_RCU) {
		unsigned seq;

		do {
			seq = read_seqcount_begin(&fs->seq);
			nd->root = fs->root;
			nd->root_seq = __read_seqcount_begin(&nd->root.dentry->d_seq);
		} while (read_seqcount_retry(&fs->seq, seq));
	} else {
		get_fs_root(fs, &nd->root);
	}
}

static void path_put_conditional(struct path *path, struct nameidata *nd)
{
	dput(path->dentry);
	if (path->mnt != nd->path.mnt)
		mntput(path->mnt);
}

static inline void path_to_nameidata(const struct path *path,
					struct nameidata *nd)
{
	if (!(nd->flags & LOOKUP_RCU)) {
		dput(nd->path.dentry);
		if (nd->path.mnt != path->mnt)
			mntput(nd->path.mnt);
	}
	nd->path.mnt = path->mnt;
	nd->path.dentry = path->dentry;
}

static int nd_jump_root(struct nameidata *nd)
{
	if (nd->flags & LOOKUP_RCU) {
		struct dentry *d;
		nd->path = nd->root;
		d = nd->path.dentry;
		nd->inode = d->d_inode;
		nd->seq = nd->root_seq;
		if (unlikely(read_seqcount_retry(&d->d_seq, nd->seq)))
			return -ECHILD;
	} else {
		path_put(&nd->path);
		nd->path = nd->root;
		path_get(&nd->path);
		nd->inode = nd->path.dentry->d_inode;
	}
	nd->flags |= LOOKUP_JUMPED;
	return 0;
}

/*
 * Helper to directly jump to a known parsed path from ->get_link,
 * caller must have taken a reference to path beforehand.
 */
void nd_jump_link(struct path *path)
{
	struct nameidata *nd = current->nameidata;
	path_put(&nd->path);

	nd->path = *path;
	nd->inode = nd->path.dentry->d_inode;
	nd->flags |= LOOKUP_JUMPED;
}

static inline void put_link(struct nameidata *nd)
{
	struct saved *last = nd->stack + --nd->depth;
	do_delayed_call(&last->done);
	if (!(nd->flags & LOOKUP_RCU))
		path_put(&last->link);
}

int sysctl_protected_symlinks __read_mostly = 0;
int sysctl_protected_hardlinks __read_mostly = 0;
int sysctl_protected_fifos __read_mostly;
int sysctl_protected_regular __read_mostly;

/**
 * may_follow_link - Check symlink following for unsafe situations
 * @nd: nameidata pathwalk data
 *
 * In the case of the sysctl_protected_symlinks sysctl being enabled,
 * CAP_DAC_OVERRIDE needs to be specifically ignored if the symlink is
 * in a sticky world-writable directory. This is to protect privileged
 * processes from failing races against path names that may change out
 * from under them by way of other users creating malicious symlinks.
 * It will permit symlinks to be followed only when outside a sticky
 * world-writable directory, or when the uid of the symlink and follower
 * match, or when the directory owner matches the symlink's owner.
 *
 * Returns 0 if following the symlink is allowed, -ve on error.
 */
static inline int may_follow_link(struct nameidata *nd)
{
	const struct inode *inode;
	const struct inode *parent;
	kuid_t puid;

	if (!sysctl_protected_symlinks)
		return 0;

	/* Allowed if owner and follower match. */
	inode = nd->link_inode;
	if (uid_eq(current_cred()->fsuid, inode->i_uid))
		return 0;

	/* Allowed if parent directory not sticky and world-writable. */
	parent = nd->inode;
	if ((parent->i_mode & (S_ISVTX|S_IWOTH)) != (S_ISVTX|S_IWOTH))
		return 0;

	/* Allowed if parent directory and link owner match. */
	puid = parent->i_uid;
	if (uid_valid(puid) && uid_eq(puid, inode->i_uid))
		return 0;

	if (nd->flags & LOOKUP_RCU)
		return -ECHILD;

	audit_inode(nd->name, nd->stack[0].link.dentry, 0);
	audit_log_link_denied("follow_link");
	return -EACCES;
}

/**
 * safe_hardlink_source - Check for safe hardlink conditions
 * @inode: the source inode to hardlink from
 *
 * Return false if at least one of the following conditions:
 *    - inode is not a regular file
 *    - inode is setuid
 *    - inode is setgid and group-exec
 *    - access failure for read and write
 *
 * Otherwise returns true.
 */
static bool safe_hardlink_source(struct inode *inode)
{
	umode_t mode = inode->i_mode;

	/* Special files should not get pinned to the filesystem. */
	if (!S_ISREG(mode))
		return false;

	/* Setuid files should not get pinned to the filesystem. */
	if (mode & S_ISUID)
		return false;

	/* Executable setgid files should not get pinned to the filesystem. */
	if ((mode & (S_ISGID | S_IXGRP)) == (S_ISGID | S_IXGRP))
		return false;

	/* Hardlinking to unreadable or unwritable sources is dangerous. */
	if (inode_permission(inode, MAY_READ | MAY_WRITE))
		return false;

	return true;
}

/**
 * may_linkat - Check permissions for creating a hardlink
 * @link: the source to hardlink from
 *
 * Block hardlink when all of:
 *  - sysctl_protected_hardlinks enabled
 *  - fsuid does not match inode
 *  - hardlink source is unsafe (see safe_hardlink_source() above)
 *  - not CAP_FOWNER in a namespace with the inode owner uid mapped
 *
 * Returns 0 if successful, -ve on error.
 */
static int may_linkat(struct path *link)
{
	struct inode *inode = link->dentry->d_inode;

	/* Inode writeback is not safe when the uid or gid are invalid. */
	if (!uid_valid(inode->i_uid) || !gid_valid(inode->i_gid))
		return -EOVERFLOW;

	if (!sysctl_protected_hardlinks)
		return 0;

	/* Source inode owner (or CAP_FOWNER) can hardlink all they like,
	 * otherwise, it must be a safe source.
	 */
	if (safe_hardlink_source(inode) || inode_owner_or_capable(inode))
		return 0;

	audit_log_link_denied("linkat");
	return -EPERM;
}

/**
 * may_create_in_sticky - Check whether an O_CREAT open in a sticky directory
 *			  should be allowed, or not, on files that already
 *			  exist.
 * @dir: the sticky parent directory
 * @inode: the inode of the file to open
 *
 * Block an O_CREAT open of a FIFO (or a regular file) when:
 *   - sysctl_protected_fifos (or sysctl_protected_regular) is enabled
 *   - the file already exists
 *   - we are in a sticky directory
 *   - we don't own the file
 *   - the owner of the directory doesn't own the file
 *   - the directory is world writable
 * If the sysctl_protected_fifos (or sysctl_protected_regular) is set to 2
 * the directory doesn't have to be world writable: being group writable will
 * be enough.
 *
 * Returns 0 if the open is allowed, -ve on error.
 */
static int may_create_in_sticky(struct dentry * const dir,
				struct inode * const inode)
{
	if ((!sysctl_protected_fifos && S_ISFIFO(inode->i_mode)) ||
	    (!sysctl_protected_regular && S_ISREG(inode->i_mode)) ||
	    likely(!(dir->d_inode->i_mode & S_ISVTX)) ||
	    uid_eq(inode->i_uid, dir->d_inode->i_uid) ||
	    uid_eq(current_fsuid(), inode->i_uid))
		return 0;

	if (likely(dir->d_inode->i_mode & 0002) ||
	    (dir->d_inode->i_mode & 0020 &&
	     ((sysctl_protected_fifos >= 2 && S_ISFIFO(inode->i_mode)) ||
	      (sysctl_protected_regular >= 2 && S_ISREG(inode->i_mode))))) {
		return -EACCES;
	}
	return 0;
}

static __always_inline
const char *get_link(struct nameidata *nd)
{
	struct saved *last = nd->stack + nd->depth - 1;
	struct dentry *dentry = last->link.dentry;
	struct inode *inode = nd->link_inode;
	int error;
	const char *res;

	if (!(nd->flags & LOOKUP_RCU)) {
		touch_atime(&last->link);
		cond_resched();
	} else if (atime_needs_update(&last->link, inode)) {
		if (unlikely(unlazy_walk(nd)))
			return ERR_PTR(-ECHILD);
		touch_atime(&last->link);
	}

	error = security_inode_follow_link(dentry, inode,
					   nd->flags & LOOKUP_RCU);
	if (unlikely(error))
		return ERR_PTR(error);

	nd->last_type = LAST_BIND;
	res = inode->i_link;
	if (!res) {
		const char * (*get)(struct dentry *, struct inode *,
				struct delayed_call *);
		get = inode->i_op->get_link;
		if (nd->flags & LOOKUP_RCU) {
			res = get(NULL, inode, &last->done);
			if (res == ERR_PTR(-ECHILD)) {
				if (unlikely(unlazy_walk(nd)))
					return ERR_PTR(-ECHILD);
				res = get(dentry, inode, &last->done);
			}
		} else {
			res = get(dentry, inode, &last->done);
		}
		if (IS_ERR_OR_NULL(res))
			return res;
	}
	if (*res == '/') {
		if (!nd->root.mnt)
			set_root(nd);
		if (unlikely(nd_jump_root(nd)))
			return ERR_PTR(-ECHILD);
		while (unlikely(*++res == '/'))
			;
	}
	if (!*res)
		res = NULL;
	return res;
}

/*
 * follow_up - Find the mountpoint of path's vfsmount
 *
 * Given a path, find the mountpoint of its source file system.
 * Replace @path with the path of the mountpoint in the parent mount.
 * Up is towards /.
 *
 * Return 1 if we went up a level and 0 if we were already at the
 * root.
 */
int follow_up(struct path *path)
{
	struct mount *mnt = real_mount(path->mnt);
	struct mount *parent;
	struct dentry *mountpoint;

	read_seqlock_excl(&mount_lock);
	parent = mnt->mnt_parent;
	if (parent == mnt) {
		read_sequnlock_excl(&mount_lock);
		return 0;
	}
	mntget(&parent->mnt);
	mountpoint = dget(mnt->mnt_mountpoint);
	read_sequnlock_excl(&mount_lock);
	dput(path->dentry);
	path->dentry = mountpoint;
	mntput(path->mnt);
	path->mnt = &parent->mnt;
	return 1;
}
EXPORT_SYMBOL(follow_up);

/*
 * Perform an automount
 * - return -EISDIR to tell follow_managed() to stop and return the path we
 *   were called with.
 */
static int follow_automount(struct path *path, struct nameidata *nd,
			    bool *need_mntput)
{
	struct vfsmount *mnt;
	int err;

	if (!path->dentry->d_op || !path->dentry->d_op->d_automount)
		return -EREMOTE;

	/* We don't want to mount if someone's just doing a stat -
	 * unless they're stat'ing a directory and appended a '/' to
	 * the name.
	 *
	 * We do, however, want to mount if someone wants to open or
	 * create a file of any type under the mountpoint, wants to
	 * traverse through the mountpoint or wants to open the
	 * mounted directory.  Also, autofs may mark negative dentries
	 * as being automount points.  These will need the attentions
	 * of the daemon to instantiate them before they can be used.
	 */
	if (!(nd->flags & (LOOKUP_PARENT | LOOKUP_DIRECTORY |
			   LOOKUP_OPEN | LOOKUP_CREATE | LOOKUP_AUTOMOUNT)) &&
	    path->dentry->d_inode)
		return -EISDIR;

	nd->total_link_count++;
	if (nd->total_link_count >= 40)
		return -ELOOP;

	mnt = path->dentry->d_op->d_automount(path);
	if (IS_ERR(mnt)) {
		/*
		 * The filesystem is allowed to return -EISDIR here to indicate
		 * it doesn't want to automount.  For instance, autofs would do
		 * this so that its userspace daemon can mount on this dentry.
		 *
		 * However, we can only permit this if it's a terminal point in
		 * the path being looked up; if it wasn't then the remainder of
		 * the path is inaccessible and we should say so.
		 */
		if (PTR_ERR(mnt) == -EISDIR && (nd->flags & LOOKUP_PARENT))
			return -EREMOTE;
		return PTR_ERR(mnt);
	}

	if (!mnt) /* mount collision */
		return 0;

	if (!*need_mntput) {
		/* lock_mount() may release path->mnt on error */
		mntget(path->mnt);
		*need_mntput = true;
	}
	err = finish_automount(mnt, path);

	switch (err) {
	case -EBUSY:
		/* Someone else made a mount here whilst we were busy */
		return 0;
	case 0:
		path_put(path);
		path->mnt = mnt;
		path->dentry = dget(mnt->mnt_root);
		return 0;
	default:
		return err;
	}

}

/*
 * Handle a dentry that is managed in some way.
 * - Flagged for transit management (autofs)
 * - Flagged as mountpoint
 * - Flagged as automount point
 *
 * This may only be called in refwalk mode.
 *
 * Serialization is taken care of in namespace.c
 */
static int follow_managed(struct path *path, struct nameidata *nd)
{
	struct vfsmount *mnt = path->mnt; /* held by caller, must be left alone */
	unsigned managed;
	bool need_mntput = false;
	int ret = 0;

	/* Given that we're not holding a lock here, we retain the value in a
	 * local variable for each dentry as we look at it so that we don't see
	 * the components of that value change under us */
	while (managed = READ_ONCE(path->dentry->d_flags),
	       managed &= DCACHE_MANAGED_DENTRY,
	       unlikely(managed != 0)) {
		/* Allow the filesystem to manage the transit without i_mutex
		 * being held. */
		if (managed & DCACHE_MANAGE_TRANSIT) {
			BUG_ON(!path->dentry->d_op);
			BUG_ON(!path->dentry->d_op->d_manage);
			ret = path->dentry->d_op->d_manage(path, false);
			if (ret < 0)
				break;
		}

		/* Transit to a mounted filesystem. */
		if (managed & DCACHE_MOUNTED) {
			struct vfsmount *mounted = lookup_mnt(path);
			if (mounted) {
				dput(path->dentry);
				if (need_mntput)
					mntput(path->mnt);
				path->mnt = mounted;
				path->dentry = dget(mounted->mnt_root);
				need_mntput = true;
				continue;
			}

			/* Something is mounted on this dentry in another
			 * namespace and/or whatever was mounted there in this
			 * namespace got unmounted before lookup_mnt() could
			 * get it */
		}

		/* Handle an automount point */
		if (managed & DCACHE_NEED_AUTOMOUNT) {
			ret = follow_automount(path, nd, &need_mntput);
			if (ret < 0)
				break;
			continue;
		}

		/* We didn't change the current path point */
		break;
	}

	if (need_mntput && path->mnt == mnt)
		mntput(path->mnt);
	if (ret == -EISDIR || !ret)
		ret = 1;
	if (need_mntput)
		nd->flags |= LOOKUP_JUMPED;
	if (unlikely(ret < 0))
		path_put_conditional(path, nd);
	return ret;
}

int follow_down_one(struct path *path)
{
	struct vfsmount *mounted;

	mounted = lookup_mnt(path);
	if (mounted) {
		dput(path->dentry);
		mntput(path->mnt);
		path->mnt = mounted;
		path->dentry = dget(mounted->mnt_root);
		return 1;
	}
	return 0;
}
EXPORT_SYMBOL(follow_down_one);

static inline int managed_dentry_rcu(const struct path *path)
{
	return (path->dentry->d_flags & DCACHE_MANAGE_TRANSIT) ?
		path->dentry->d_op->d_manage(path, true) : 0;
}

/*
 * Try to skip to top of mountpoint pile in rcuwalk mode.  Fail if
 * we meet a managed dentry that would need blocking.
 */
static bool __follow_mount_rcu(struct nameidata *nd, struct path *path,
			       struct inode **inode, unsigned *seqp)
{
	for (;;) {
		struct mount *mounted;
		/*
		 * Don't forget we might have a non-mountpoint managed dentry
		 * that wants to block transit.
		 */
		switch (managed_dentry_rcu(path)) {
		case -ECHILD:
		default:
			return false;
		case -EISDIR:
			return true;
		case 0:
			break;
		}

		if (!d_mountpoint(path->dentry))
			return !(path->dentry->d_flags & DCACHE_NEED_AUTOMOUNT);

		mounted = __lookup_mnt(path->mnt, path->dentry);
		if (!mounted)
			break;
		path->mnt = &mounted->mnt;
		path->dentry = mounted->mnt.mnt_root;
		nd->flags |= LOOKUP_JUMPED;
		*seqp = read_seqcount_begin(&path->dentry->d_seq);
		/*
		 * Update the inode too. We don't need to re-check the
		 * dentry sequence number here after this d_inode read,
		 * because a mount-point is always pinned.
		 */
		*inode = path->dentry->d_inode;
	}
	return !read_seqretry(&mount_lock, nd->m_seq) &&
		!(path->dentry->d_flags & DCACHE_NEED_AUTOMOUNT);
}

static int follow_dotdot_rcu(struct nameidata *nd)
{
	struct inode *inode = nd->inode;

	while (1) {
		if (path_equal(&nd->path, &nd->root))
			break;
		if (nd->path.dentry != nd->path.mnt->mnt_root) {
			struct dentry *old = nd->path.dentry;
			struct dentry *parent = old->d_parent;
			unsigned seq;

			inode = parent->d_inode;
			seq = read_seqcount_begin(&parent->d_seq);
			if (unlikely(read_seqcount_retry(&old->d_seq, nd->seq)))
				return -ECHILD;
			nd->path.dentry = parent;
			nd->seq = seq;
			if (unlikely(!path_connected(&nd->path)))
				return -ENOENT;
			break;
		} else {
			struct mount *mnt = real_mount(nd->path.mnt);
			struct mount *mparent = mnt->mnt_parent;
			struct dentry *mountpoint = mnt->mnt_mountpoint;
			struct inode *inode2 = mountpoint->d_inode;
			unsigned seq = read_seqcount_begin(&mountpoint->d_seq);
			if (unlikely(read_seqretry(&mount_lock, nd->m_seq)))
				return -ECHILD;
			if (&mparent->mnt == nd->path.mnt)
				break;
			/* we know that mountpoint was pinned */
			nd->path.dentry = mountpoint;
			nd->path.mnt = &mparent->mnt;
			inode = inode2;
			nd->seq = seq;
		}
	}
	while (unlikely(d_mountpoint(nd->path.dentry))) {
		struct mount *mounted;
		mounted = __lookup_mnt(nd->path.mnt, nd->path.dentry);
		if (unlikely(read_seqretry(&mount_lock, nd->m_seq)))
			return -ECHILD;
		if (!mounted)
			break;
		nd->path.mnt = &mounted->mnt;
		nd->path.dentry = mounted->mnt.mnt_root;
		inode = nd->path.dentry->d_inode;
		nd->seq = read_seqcount_begin(&nd->path.dentry->d_seq);
	}
	nd->inode = inode;
	return 0;
}

/*
 * Follow down to the covering mount currently visible to userspace.  At each
 * point, the filesystem owning that dentry may be queried as to whether the
 * caller is permitted to proceed or not.
 */
int follow_down(struct path *path)
{
	unsigned managed;
	int ret;

	while (managed = READ_ONCE(path->dentry->d_flags),
	       unlikely(managed & DCACHE_MANAGED_DENTRY)) {
		/* Allow the filesystem to manage the transit without i_mutex
		 * being held.
		 *
		 * We indicate to the filesystem if someone is trying to mount
		 * something here.  This gives autofs the chance to deny anyone
		 * other than its daemon the right to mount on its
		 * superstructure.
		 *
		 * The filesystem may sleep at this point.
		 */
		if (managed & DCACHE_MANAGE_TRANSIT) {
			BUG_ON(!path->dentry->d_op);
			BUG_ON(!path->dentry->d_op->d_manage);
			ret = path->dentry->d_op->d_manage(path, false);
			if (ret < 0)
				return ret == -EISDIR ? 0 : ret;
		}

		/* Transit to a mounted filesystem. */
		if (managed & DCACHE_MOUNTED) {
			struct vfsmount *mounted = lookup_mnt(path);
			if (!mounted)
				break;
			dput(path->dentry);
			mntput(path->mnt);
			path->mnt = mounted;
			path->dentry = dget(mounted->mnt_root);
			continue;
		}

		/* Don't handle automount points here */
		break;
	}
	return 0;
}
EXPORT_SYMBOL(follow_down);

/*
 * Skip to top of mountpoint pile in refwalk mode for follow_dotdot()
 */
static void follow_mount(struct path *path)
{
	while (d_mountpoint(path->dentry)) {
		struct vfsmount *mounted = lookup_mnt(path);
		if (!mounted)
			break;
		dput(path->dentry);
		mntput(path->mnt);
		path->mnt = mounted;
		path->dentry = dget(mounted->mnt_root);
	}
}

static int path_parent_directory(struct path *path)
{
	struct dentry *old = path->dentry;
	/* rare case of legitimate dget_parent()... */
	path->dentry = dget_parent(path->dentry);
	dput(old);
	if (unlikely(!path_connected(path)))
		return -ENOENT;
	return 0;
}

static int follow_dotdot(struct nameidata *nd)
{
	while(1) {
		if (path_equal(&nd->path, &nd->root))
			break;
		if (nd->path.dentry != nd->path.mnt->mnt_root) {
			int ret = path_parent_directory(&nd->path);
			if (ret)
				return ret;
			break;
		}
		if (!follow_up(&nd->path))
			break;
	}
	follow_mount(&nd->path);
	nd->inode = nd->path.dentry->d_inode;
	return 0;
}

/*
 * This looks up the name in dcache and possibly revalidates the found dentry.
 * NULL is returned if the dentry does not exist in the cache.
 */
static struct dentry *lookup_dcache(const struct qstr *name,
				    struct dentry *dir,
				    unsigned int flags)
{
	struct dentry *dentry = d_lookup(dir, name);
	if (dentry) {
		int error = d_revalidate(dentry, flags);
		if (unlikely(error <= 0)) {
			if (!error)
				d_invalidate(dentry);
			dput(dentry);
			return ERR_PTR(error);
		}
	}
	return dentry;
}

/*
 * Parent directory has inode locked exclusive.  This is one
 * and only case when ->lookup() gets called on non in-lookup
 * dentries - as the matter of fact, this only gets called
 * when directory is guaranteed to have no in-lookup children
 * at all.
 */
static struct dentry *__lookup_hash(const struct qstr *name,
		struct dentry *base, unsigned int flags)
{
	struct dentry *dentry = lookup_dcache(name, base, flags);
	struct dentry *old;
	struct inode *dir = base->d_inode;

	if (dentry)
		return dentry;

	/* Don't create child dentry for a dead directory. */
	if (unlikely(IS_DEADDIR(dir)))
		return ERR_PTR(-ENOENT);

	dentry = d_alloc(base, name);
	if (unlikely(!dentry))
		return ERR_PTR(-ENOMEM);

	old = dir->i_op->lookup(dir, dentry, flags);
	if (unlikely(old)) {
		dput(dentry);
		dentry = old;
	}
	return dentry;
}

static int lookup_fast(struct nameidata *nd,
		       struct path *path, struct inode **inode,
		       unsigned *seqp)
{
	struct vfsmount *mnt = nd->path.mnt;
	struct dentry *dentry, *parent = nd->path.dentry;
	int status = 1;
	int err;

	/*
	 * Rename seqlock is not required here because in the off chance
	 * of a false negative due to a concurrent rename, the caller is
	 * going to fall back to non-racy lookup.
	 */
	if (nd->flags & LOOKUP_RCU) {
		unsigned seq;
		bool negative;
		dentry = __d_lookup_rcu(parent, &nd->last, &seq);
		if (unlikely(!dentry)) {
			if (unlazy_walk(nd))
				return -ECHILD;
			return 0;
		}

		/*
		 * This sequence count validates that the inode matches
		 * the dentry name information from lookup.
		 */
		*inode = d_backing_inode(dentry);
		negative = d_is_negative(dentry);
		if (unlikely(read_seqcount_retry(&dentry->d_seq, seq)))
			return -ECHILD;

		/*
		 * This sequence count validates that the parent had no
		 * changes while we did the lookup of the dentry above.
		 *
		 * The memory barrier in read_seqcount_begin of child is
		 *  enough, we can use __read_seqcount_retry here.
		 */
		if (unlikely(__read_seqcount_retry(&parent->d_seq, nd->seq)))
			return -ECHILD;

		*seqp = seq;
		status = d_revalidate(dentry, nd->flags);
		if (likely(status > 0)) {
			/*
			 * Note: do negative dentry check after revalidation in
			 * case that drops it.
			 */
			if (unlikely(negative))
				return -ENOENT;
			path->mnt = mnt;
			path->dentry = dentry;
			if (likely(__follow_mount_rcu(nd, path, inode, seqp)))
				return 1;
		}
		if (unlazy_child(nd, dentry, seq))
			return -ECHILD;
		if (unlikely(status == -ECHILD))
			/* we'd been told to redo it in non-rcu mode */
			status = d_revalidate(dentry, nd->flags);
	} else {
		dentry = __d_lookup(parent, &nd->last);
		if (unlikely(!dentry))
			return 0;
		status = d_revalidate(dentry, nd->flags);
	}
	if (unlikely(status <= 0)) {
		if (!status)
			d_invalidate(dentry);
		dput(dentry);
		return status;
	}
	if (unlikely(d_is_negative(dentry))) {
		dput(dentry);
		return -ENOENT;
	}

	path->mnt = mnt;
	path->dentry = dentry;
	err = follow_managed(path, nd);
	if (likely(err > 0))
		*inode = d_backing_inode(path->dentry);
	return err;
}

/* Fast lookup failed, do it the slow way */
static struct dentry *__lookup_slow(const struct qstr *name,
				    struct dentry *dir,
				    unsigned int flags)
{
	struct dentry *dentry, *old;
	struct inode *inode = dir->d_inode;
	DECLARE_WAIT_QUEUE_HEAD_ONSTACK(wq);

	/* Don't go there if it's already dead */
	if (unlikely(IS_DEADDIR(inode)))
		return ERR_PTR(-ENOENT);
again:
	dentry = d_alloc_parallel(dir, name, &wq);
	if (IS_ERR(dentry))
		return dentry;
	if (unlikely(!d_in_lookup(dentry))) {
		if (!(flags & LOOKUP_NO_REVAL)) {
			int error = d_revalidate(dentry, flags);
			if (unlikely(error <= 0)) {
				if (!error) {
					d_invalidate(dentry);
					dput(dentry);
					goto again;
				}
				dput(dentry);
				dentry = ERR_PTR(error);
			}
		}
	} else {
		old = inode->i_op->lookup(inode, dentry, flags);
		d_lookup_done(dentry);
		if (unlikely(old)) {
			dput(dentry);
			dentry = old;
		}
	}
	return dentry;
}

static struct dentry *lookup_slow(const struct qstr *name,
				  struct dentry *dir,
				  unsigned int flags)
{
	struct inode *inode = dir->d_inode;
	struct dentry *res;
	inode_lock_shared(inode);
	res = __lookup_slow(name, dir, flags);
	inode_unlock_shared(inode);
	return res;
}

static inline int may_lookup(struct nameidata *nd)
{
	if (nd->flags & LOOKUP_RCU) {
		int err = inode_permission(nd->inode, MAY_EXEC|MAY_NOT_BLOCK);
		if (err != -ECHILD)
			return err;
		if (unlazy_walk(nd))
			return -ECHILD;
	}
	return inode_permission(nd->inode, MAY_EXEC);
}

static inline int handle_dots(struct nameidata *nd, int type)
{
	if (type == LAST_DOTDOT) {
		if (!nd->root.mnt)
			set_root(nd);
		if (nd->flags & LOOKUP_RCU) {
			return follow_dotdot_rcu(nd);
		} else
			return follow_dotdot(nd);
	}
	return 0;
}

static int pick_link(struct nameidata *nd, struct path *link,
		     struct inode *inode, unsigned seq)
{
	int error;
	struct saved *last;
	if (unlikely(nd->total_link_count++ >= MAXSYMLINKS)) {
		path_to_nameidata(link, nd);
		return -ELOOP;
	}
	if (!(nd->flags & LOOKUP_RCU)) {
		if (link->mnt == nd->path.mnt)
			mntget(link->mnt);
	}
	error = nd_alloc_stack(nd);
	if (unlikely(error)) {
		if (error == -ECHILD) {
			if (unlikely(!legitimize_path(nd, link, seq))) {
				drop_links(nd);
				nd->depth = 0;
				nd->flags &= ~LOOKUP_RCU;
				nd->path.mnt = NULL;
				nd->path.dentry = NULL;
				if (!(nd->flags & LOOKUP_ROOT))
					nd->root.mnt = NULL;
				rcu_read_unlock();
			} else if (likely(unlazy_walk(nd)) == 0)
				error = nd_alloc_stack(nd);
		}
		if (error) {
			path_put(link);
			return error;
		}
	}

	last = nd->stack + nd->depth++;
	last->link = *link;
	clear_delayed_call(&last->done);
	nd->link_inode = inode;
	last->seq = seq;
	return 1;
}

enum {WALK_FOLLOW = 1, WALK_MORE = 2};

/*
 * Do we need to follow links? We _really_ want to be able
 * to do this check without having to look at inode->i_op,
 * so we keep a cache of "no, this doesn't need follow_link"
 * for the common case.
 */
static inline int step_into(struct nameidata *nd, struct path *path,
			    int flags, struct inode *inode, unsigned seq)
{
	if (!(flags & WALK_MORE) && nd->depth)
		put_link(nd);
	if (likely(!d_is_symlink(path->dentry)) ||
	   !(flags & WALK_FOLLOW || nd->flags & LOOKUP_FOLLOW)) {
		/* not a symlink or should not follow */
		path_to_nameidata(path, nd);
		nd->inode = inode;
		nd->seq = seq;
		return 0;
	}
	/* make sure that d_is_symlink above matches inode */
	if (nd->flags & LOOKUP_RCU) {
		if (read_seqcount_retry(&path->dentry->d_seq, seq))
			return -ECHILD;
	}
	return pick_link(nd, path, inode, seq);
}

static int walk_component(struct nameidata *nd, int flags)
{
	struct path path;
	struct inode *inode;
	unsigned seq;
	int err;
	/*
	 * "." and ".." are special - ".." especially so because it has
	 * to be able to know about the current root directory and
	 * parent relationships.
	 */
	if (unlikely(nd->last_type != LAST_NORM)) {
		err = handle_dots(nd, nd->last_type);
		if (!(flags & WALK_MORE) && nd->depth)
			put_link(nd);
		return err;
	}
	err = lookup_fast(nd, &path, &inode, &seq);
	if (unlikely(err <= 0)) {
		if (err < 0)
			return err;
		path.dentry = lookup_slow(&nd->last, nd->path.dentry,
					  nd->flags);
		if (IS_ERR(path.dentry))
			return PTR_ERR(path.dentry);

		path.mnt = nd->path.mnt;
		err = follow_managed(&path, nd);
		if (unlikely(err < 0))
			return err;

		if (unlikely(d_is_negative(path.dentry))) {
			path_to_nameidata(&path, nd);
			return -ENOENT;
		}

		seq = 0;	/* we are already out of RCU mode */
		inode = d_backing_inode(path.dentry);
	}

	return step_into(nd, &path, flags, inode, seq);
}

/*
 * We can do the critical dentry name comparison and hashing
 * operations one word at a time, but we are limited to:
 *
 * - Architectures with fast unaligned word accesses. We could
 *   do a "get_unaligned()" if this helps and is sufficiently
 *   fast.
 *
 * - non-CONFIG_DEBUG_PAGEALLOC configurations (so that we
 *   do not trap on the (extremely unlikely) case of a page
 *   crossing operation.
 *
 * - Furthermore, we need an efficient 64-bit compile for the
 *   64-bit case in order to generate the "number of bytes in
 *   the final mask". Again, that could be replaced with a
 *   efficient population count instruction or similar.
 */
#ifdef CONFIG_DCACHE_WORD_ACCESS

#include <asm/word-at-a-time.h>

#ifdef HASH_MIX

/* Architecture provides HASH_MIX and fold_hash() in <asm/hash.h> */

#elif defined(CONFIG_64BIT)
/*
 * Register pressure in the mixing function is an issue, particularly
 * on 32-bit x86, but almost any function requires one state value and
 * one temporary.  Instead, use a function designed for two state values
 * and no temporaries.
 *
 * This function cannot create a collision in only two iterations, so
 * we have two iterations to achieve avalanche.  In those two iterations,
 * we have six layers of mixing, which is enough to spread one bit's
 * influence out to 2^6 = 64 state bits.
 *
 * Rotate constants are scored by considering either 64 one-bit input
 * deltas or 64*63/2 = 2016 two-bit input deltas, and finding the
 * probability of that delta causing a change to each of the 128 output
 * bits, using a sample of random initial states.
 *
 * The Shannon entropy of the computed probabilities is then summed
 * to produce a score.  Ideally, any input change has a 50% chance of
 * toggling any given output bit.
 *
 * Mixing scores (in bits) for (12,45):
 * Input delta: 1-bit      2-bit
 * 1 round:     713.3    42542.6
 * 2 rounds:   2753.7   140389.8
 * 3 rounds:   5954.1   233458.2
 * 4 rounds:   7862.6   256672.2
 * Perfect:    8192     258048
 *            (64*128) (64*63/2 * 128)
 */
#define HASH_MIX(x, y, a)	\
	(	x ^= (a),	\
	y ^= x,	x = rol64(x,12),\
	x += y,	y = rol64(y,45),\
	y *= 9			)

/*
 * Fold two longs into one 32-bit hash value.  This must be fast, but
 * latency isn't quite as critical, as there is a fair bit of additional
 * work done before the hash value is used.
 */
static inline unsigned int fold_hash(unsigned long x, unsigned long y)
{
	y ^= x * GOLDEN_RATIO_64;
	y *= GOLDEN_RATIO_64;
	return y >> 32;
}

#else	/* 32-bit case */

/*
 * Mixing scores (in bits) for (7,20):
 * Input delta: 1-bit      2-bit
 * 1 round:     330.3     9201.6
 * 2 rounds:   1246.4    25475.4
 * 3 rounds:   1907.1    31295.1
 * 4 rounds:   2042.3    31718.6
 * Perfect:    2048      31744
 *            (32*64)   (32*31/2 * 64)
 */
#define HASH_MIX(x, y, a)	\
	(	x ^= (a),	\
	y ^= x,	x = rol32(x, 7),\
	x += y,	y = rol32(y,20),\
	y *= 9			)

static inline unsigned int fold_hash(unsigned long x, unsigned long y)
{
	/* Use arch-optimized multiply if one exists */
	return __hash_32(y ^ __hash_32(x));
}

#endif

/*
 * Return the hash of a string of known length.  This is carfully
 * designed to match hash_name(), which is the more critical function.
 * In particular, we must end by hashing a final word containing 0..7
 * payload bytes, to match the way that hash_name() iterates until it
 * finds the delimiter after the name.
 */
unsigned int full_name_hash(const void *salt, const char *name, unsigned int len)
{
	unsigned long a, x = 0, y = (unsigned long)salt;

	for (;;) {
		if (!len)
			goto done;
		a = load_unaligned_zeropad(name);
		if (len < sizeof(unsigned long))
			break;
		HASH_MIX(x, y, a);
		name += sizeof(unsigned long);
		len -= sizeof(unsigned long);
	}
	x ^= a & bytemask_from_count(len);
done:
	return fold_hash(x, y);
}
EXPORT_SYMBOL(full_name_hash);

/* Return the "hash_len" (hash and length) of a null-terminated string */
u64 hashlen_string(const void *salt, const char *name)
{
	unsigned long a = 0, x = 0, y = (unsigned long)salt;
	unsigned long adata, mask, len;
	const struct word_at_a_time constants = WORD_AT_A_TIME_CONSTANTS;

	len = 0;
	goto inside;

	do {
		HASH_MIX(x, y, a);
		len += sizeof(unsigned long);
inside:
		a = load_unaligned_zeropad(name+len);
	} while (!has_zero(a, &adata, &constants));

	adata = prep_zero_mask(a, adata, &constants);
	mask = create_zero_mask(adata);
	x ^= a & zero_bytemask(mask);

	return hashlen_create(fold_hash(x, y), len + find_zero(mask));
}
EXPORT_SYMBOL(hashlen_string);

/*
 * Calculate the length and hash of the path component, and
 * return the "hash_len" as the result.
 */
static inline u64 hash_name(const void *salt, const char *name)
{
	unsigned long a = 0, b, x = 0, y = (unsigned long)salt;
	unsigned long adata, bdata, mask, len;
	const struct word_at_a_time constants = WORD_AT_A_TIME_CONSTANTS;

	len = 0;
	goto inside;

	do {
		HASH_MIX(x, y, a);
		len += sizeof(unsigned long);
inside:
		a = load_unaligned_zeropad(name+len);
		b = a ^ REPEAT_BYTE('/');
	} while (!(has_zero(a, &adata, &constants) | has_zero(b, &bdata, &constants)));

	adata = prep_zero_mask(a, adata, &constants);
	bdata = prep_zero_mask(b, bdata, &constants);
	mask = create_zero_mask(adata | bdata);
	x ^= a & zero_bytemask(mask);

	return hashlen_create(fold_hash(x, y), len + find_zero(mask));
}

#else	/* !CONFIG_DCACHE_WORD_ACCESS: Slow, byte-at-a-time version */

/* Return the hash of a string of known length */
unsigned int full_name_hash(const void *salt, const char *name, unsigned int len)
{
	unsigned long hash = init_name_hash(salt);
	while (len--)
		hash = partial_name_hash((unsigned char)*name++, hash);
	return end_name_hash(hash);
}
EXPORT_SYMBOL(full_name_hash);

/* Return the "hash_len" (hash and length) of a null-terminated string */
u64 hashlen_string(const void *salt, const char *name)
{
	unsigned long hash = init_name_hash(salt);
	unsigned long len = 0, c;

	c = (unsigned char)*name;
	while (c) {
		len++;
		hash = partial_name_hash(c, hash);
		c = (unsigned char)name[len];
	}
	return hashlen_create(end_name_hash(hash), len);
}
EXPORT_SYMBOL(hashlen_string);

/*
 * We know there's a real path component here of at least
 * one character.
 */
static inline u64 hash_name(const void *salt, const char *name)
{
	unsigned long hash = init_name_hash(salt);
	unsigned long len = 0, c;

	c = (unsigned char)*name;
	do {
		len++;
		hash = partial_name_hash(c, hash);
		c = (unsigned char)name[len];
	} while (c && c != '/');
	return hashlen_create(end_name_hash(hash), len);
}

#endif

/*
 * Name resolution.
 * This is the basic name resolution function, turning a pathname into
 * the final dentry. We expect 'base' to be positive and a directory.
 *
 * Returns 0 and nd will have valid dentry and mnt on success.
 * Returns error and drops reference to input namei data on failure.
 */
static int link_path_walk(const char *name, struct nameidata *nd)
{
	int err;

	if (IS_ERR(name))
		return PTR_ERR(name);
	while (*name=='/')
		name++;
	if (!*name)
		return 0;

	/* At this point we know we have a real path component. */
	for(;;) {
		u64 hash_len;
		int type;

		err = may_lookup(nd);
		if (err)
			return err;

		hash_len = hash_name(nd->path.dentry, name);

		type = LAST_NORM;
		if (name[0] == '.') switch (hashlen_len(hash_len)) {
			case 2:
				if (name[1] == '.') {
					type = LAST_DOTDOT;
					nd->flags |= LOOKUP_JUMPED;
				}
				break;
			case 1:
				type = LAST_DOT;
		}
		if (likely(type == LAST_NORM)) {
			struct dentry *parent = nd->path.dentry;
			nd->flags &= ~LOOKUP_JUMPED;
			if (unlikely(parent->d_flags & DCACHE_OP_HASH)) {
				struct qstr this = { { .hash_len = hash_len }, .name = name };
				err = parent->d_op->d_hash(parent, &this);
				if (err < 0)
					return err;
				hash_len = this.hash_len;
				name = this.name;
			}
		}

		nd->last.hash_len = hash_len;
		nd->last.name = name;
		nd->last_type = type;

		name += hashlen_len(hash_len);
		if (!*name)
			goto OK;
		/*
		 * If it wasn't NUL, we know it was '/'. Skip that
		 * slash, and continue until no more slashes.
		 */
		do {
			name++;
		} while (unlikely(*name == '/'));
		if (unlikely(!*name)) {
OK:
			/* pathname body, done */
			if (!nd->depth)
				return 0;
			name = nd->stack[nd->depth - 1].name;
			/* trailing symlink, done */
			if (!name)
				return 0;
			/* last component of nested symlink */
			err = walk_component(nd, WALK_FOLLOW);
		} else {
			/* not the last component */
			err = walk_component(nd, WALK_FOLLOW | WALK_MORE);
		}
		if (err < 0)
			return err;

		if (err) {
			const char *s = get_link(nd);

			if (IS_ERR(s))
				return PTR_ERR(s);
			err = 0;
			if (unlikely(!s)) {
				/* jumped */
				put_link(nd);
			} else {
				nd->stack[nd->depth - 1].name = name;
				name = s;
				continue;
			}
		}
		if (unlikely(!d_can_lookup(nd->path.dentry))) {
			if (nd->flags & LOOKUP_RCU) {
				if (unlazy_walk(nd))
					return -ECHILD;
			}
			return -ENOTDIR;
		}
	}
}

/* must be paired with terminate_walk() */
static const char *path_init(struct nameidata *nd, unsigned flags)
{
	const char *s = nd->name->name;

	if (!*s)
		flags &= ~LOOKUP_RCU;
	if (flags & LOOKUP_RCU)
		rcu_read_lock();

	nd->last_type = LAST_ROOT; /* if there are only slashes... */
	nd->flags = flags | LOOKUP_JUMPED | LOOKUP_PARENT;
	nd->depth = 0;
	if (flags & LOOKUP_ROOT) {
		struct dentry *root = nd->root.dentry;
		struct inode *inode = root->d_inode;
		if (*s && unlikely(!d_can_lookup(root)))
			return ERR_PTR(-ENOTDIR);
		nd->path = nd->root;
		nd->inode = inode;
		if (flags & LOOKUP_RCU) {
			nd->seq = __read_seqcount_begin(&nd->path.dentry->d_seq);
			nd->root_seq = nd->seq;
			nd->m_seq = read_seqbegin(&mount_lock);
		} else {
			path_get(&nd->path);
		}
		return s;
	}

	nd->root.mnt = NULL;
	nd->path.mnt = NULL;
	nd->path.dentry = NULL;

	nd->m_seq = read_seqbegin(&mount_lock);
	if (*s == '/') {
<<<<<<< HEAD
		//文件名称给出的是绝对路径
		if (flags & LOOKUP_RCU)
			rcu_read_lock();
=======
>>>>>>> 58c3f14f
		set_root(nd);
		if (likely(!nd_jump_root(nd)))
			return s;
		return ERR_PTR(-ECHILD);
	} else if (nd->dfd == AT_FDCWD) {
		if (flags & LOOKUP_RCU) {
			struct fs_struct *fs = current->fs;
			unsigned seq;

			do {
				seq = read_seqcount_begin(&fs->seq);
				nd->path = fs->pwd;
				nd->inode = nd->path.dentry->d_inode;
				nd->seq = __read_seqcount_begin(&nd->path.dentry->d_seq);
			} while (read_seqcount_retry(&fs->seq, seq));
		} else {
			//取当前工作目录
			get_fs_pwd(current->fs, &nd->path);
			nd->inode = nd->path.dentry->d_inode;
		}
		return s;
	} else {
		/* Caller must check execute permissions on the starting path component */
		struct fd f = fdget_raw(nd->dfd);
		struct dentry *dentry;

		if (!f.file)
			return ERR_PTR(-EBADF);

		dentry = f.file->f_path.dentry;

		if (*s && unlikely(!d_can_lookup(dentry))) {
			fdput(f);
			return ERR_PTR(-ENOTDIR);
		}

		nd->path = f.file->f_path;
		if (flags & LOOKUP_RCU) {
			nd->inode = nd->path.dentry->d_inode;
			nd->seq = read_seqcount_begin(&nd->path.dentry->d_seq);
		} else {
			path_get(&nd->path);
			nd->inode = nd->path.dentry->d_inode;
		}
		fdput(f);
		return s;
	}
}

static const char *trailing_symlink(struct nameidata *nd)
{
	const char *s;
	int error = may_follow_link(nd);
	if (unlikely(error))
		return ERR_PTR(error);
	nd->flags |= LOOKUP_PARENT;
	nd->stack[0].name = NULL;
	s = get_link(nd);
	return s ? s : "";
}

static inline int lookup_last(struct nameidata *nd)
{
	if (nd->last_type == LAST_NORM && nd->last.name[nd->last.len])
		nd->flags |= LOOKUP_FOLLOW | LOOKUP_DIRECTORY;

	nd->flags &= ~LOOKUP_PARENT;
	return walk_component(nd, 0);
}

static int handle_lookup_down(struct nameidata *nd)
{
	struct path path = nd->path;
	struct inode *inode = nd->inode;
	unsigned seq = nd->seq;
	int err;

	if (nd->flags & LOOKUP_RCU) {
		/*
		 * don't bother with unlazy_walk on failure - we are
		 * at the very beginning of walk, so we lose nothing
		 * if we simply redo everything in non-RCU mode
		 */
		if (unlikely(!__follow_mount_rcu(nd, &path, &inode, &seq)))
			return -ECHILD;
	} else {
		dget(path.dentry);
		err = follow_managed(&path, nd);
		if (unlikely(err < 0))
			return err;
		inode = d_backing_inode(path.dentry);
		seq = 0;
	}
	path_to_nameidata(&path, nd);
	nd->inode = inode;
	nd->seq = seq;
	return 0;
}

/* Returns 0 and nd will be valid on success; Retuns error, otherwise. */
static int path_lookupat(struct nameidata *nd, unsigned flags, struct path *path)
{
	const char *s = path_init(nd, flags);
	int err;

	if (unlikely(flags & LOOKUP_DOWN) && !IS_ERR(s)) {
		err = handle_lookup_down(nd);
		if (unlikely(err < 0))
			s = ERR_PTR(err);
	}

	while (!(err = link_path_walk(s, nd))
		&& ((err = lookup_last(nd)) > 0)) {
		s = trailing_symlink(nd);
	}
	if (!err)
		err = complete_walk(nd);

	if (!err && nd->flags & LOOKUP_DIRECTORY)
		if (!d_can_lookup(nd->path.dentry))
			err = -ENOTDIR;
	if (!err) {
		*path = nd->path;
		nd->path.mnt = NULL;
		nd->path.dentry = NULL;
	}
	terminate_walk(nd);
	return err;
}

static int filename_lookup(int dfd, struct filename *name, unsigned flags,
			   struct path *path, struct path *root)
{
	int retval;
	struct nameidata nd;
	if (IS_ERR(name))
		return PTR_ERR(name);
	if (unlikely(root)) {
		nd.root = *root;
		flags |= LOOKUP_ROOT;
	}
	set_nameidata(&nd, dfd, name);
	retval = path_lookupat(&nd, flags | LOOKUP_RCU, path);
	if (unlikely(retval == -ECHILD))
		retval = path_lookupat(&nd, flags, path);
	if (unlikely(retval == -ESTALE))
		retval = path_lookupat(&nd, flags | LOOKUP_REVAL, path);

	if (likely(!retval))
		audit_inode(name, path->dentry, flags & LOOKUP_PARENT);
	restore_nameidata();
	putname(name);
	return retval;
}

/* Returns 0 and nd will be valid on success; Retuns error, otherwise. */
static int path_parentat(struct nameidata *nd, unsigned flags,
				struct path *parent)
{
	const char *s = path_init(nd, flags);
	int err = link_path_walk(s, nd);
	if (!err)
		err = complete_walk(nd);
	if (!err) {
		*parent = nd->path;
		nd->path.mnt = NULL;
		nd->path.dentry = NULL;
	}
	terminate_walk(nd);
	return err;
}

static struct filename *filename_parentat(int dfd, struct filename *name,
				unsigned int flags, struct path *parent,
				struct qstr *last, int *type)
{
	int retval;
	struct nameidata nd;

	if (IS_ERR(name))
		return name;
	set_nameidata(&nd, dfd, name);
	retval = path_parentat(&nd, flags | LOOKUP_RCU, parent);
	if (unlikely(retval == -ECHILD))
		retval = path_parentat(&nd, flags, parent);
	if (unlikely(retval == -ESTALE))
		retval = path_parentat(&nd, flags | LOOKUP_REVAL, parent);
	if (likely(!retval)) {
		*last = nd.last;
		*type = nd.last_type;
		audit_inode(name, parent->dentry, LOOKUP_PARENT);
	} else {
		putname(name);
		name = ERR_PTR(retval);
	}
	restore_nameidata();
	return name;
}

/* does lookup, returns the object with parent locked */
struct dentry *kern_path_locked(const char *name, struct path *path)
{
	struct filename *filename;
	struct dentry *d;
	struct qstr last;
	int type;

	filename = filename_parentat(AT_FDCWD, getname_kernel(name), 0, path,
				    &last, &type);
	if (IS_ERR(filename))
		return ERR_CAST(filename);
	if (unlikely(type != LAST_NORM)) {
		path_put(path);
		putname(filename);
		return ERR_PTR(-EINVAL);
	}
	inode_lock_nested(path->dentry->d_inode, I_MUTEX_PARENT);
	d = __lookup_hash(&last, path->dentry, 0);
	if (IS_ERR(d)) {
		inode_unlock(path->dentry->d_inode);
		path_put(path);
	}
	putname(filename);
	return d;
}

int kern_path(const char *name, unsigned int flags, struct path *path)
{
	return filename_lookup(AT_FDCWD, getname_kernel(name),
			       flags, path, NULL);
}
EXPORT_SYMBOL(kern_path);

/**
 * vfs_path_lookup - lookup a file path relative to a dentry-vfsmount pair
 * @dentry:  pointer to dentry of the base directory
 * @mnt: pointer to vfs mount of the base directory
 * @name: pointer to file name
 * @flags: lookup flags
 * @path: pointer to struct path to fill
 */
int vfs_path_lookup(struct dentry *dentry, struct vfsmount *mnt,
		    const char *name, unsigned int flags,
		    struct path *path)
{
	struct path root = {.mnt = mnt, .dentry = dentry};
	/* the first argument of filename_lookup() is ignored with root */
	return filename_lookup(AT_FDCWD, getname_kernel(name),
			       flags , path, &root);
}
EXPORT_SYMBOL(vfs_path_lookup);

static int lookup_one_len_common(const char *name, struct dentry *base,
				 int len, struct qstr *this)
{
	this->name = name;
	this->len = len;
	this->hash = full_name_hash(base, name, len);
	if (!len)
		return -EACCES;

	if (unlikely(name[0] == '.')) {
		if (len < 2 || (len == 2 && name[1] == '.'))
			return -EACCES;
	}

	while (len--) {
		unsigned int c = *(const unsigned char *)name++;
		if (c == '/' || c == '\0')
			return -EACCES;
	}
	/*
	 * See if the low-level filesystem might want
	 * to use its own hash..
	 */
	if (base->d_flags & DCACHE_OP_HASH) {
		int err = base->d_op->d_hash(base, this);
		if (err < 0)
			return err;
	}

	return inode_permission(base->d_inode, MAY_EXEC);
}

/**
 * try_lookup_one_len - filesystem helper to lookup single pathname component
 * @name:	pathname component to lookup
 * @base:	base directory to lookup from
 * @len:	maximum length @len should be interpreted to
 *
 * Look up a dentry by name in the dcache, returning NULL if it does not
 * currently exist.  The function does not try to create a dentry.
 *
 * Note that this routine is purely a helper for filesystem usage and should
 * not be called by generic code.
 *
 * The caller must hold base->i_mutex.
 */
struct dentry *try_lookup_one_len(const char *name, struct dentry *base, int len)
{
	struct qstr this;
	int err;

	WARN_ON_ONCE(!inode_is_locked(base->d_inode));

	err = lookup_one_len_common(name, base, len, &this);
	if (err)
		return ERR_PTR(err);

	return lookup_dcache(&this, base, 0);
}
EXPORT_SYMBOL(try_lookup_one_len);

/**
 * lookup_one_len - filesystem helper to lookup single pathname component
 * @name:	pathname component to lookup
 * @base:	base directory to lookup from
 * @len:	maximum length @len should be interpreted to
 *
 * Note that this routine is purely a helper for filesystem usage and should
 * not be called by generic code.
 *
 * The caller must hold base->i_mutex.
 */
struct dentry *lookup_one_len(const char *name, struct dentry *base, int len)
{
	struct dentry *dentry;
	struct qstr this;
	int err;

	WARN_ON_ONCE(!inode_is_locked(base->d_inode));

	err = lookup_one_len_common(name, base, len, &this);
	if (err)
		return ERR_PTR(err);

	dentry = lookup_dcache(&this, base, 0);
	return dentry ? dentry : __lookup_slow(&this, base, 0);
}
EXPORT_SYMBOL(lookup_one_len);

/**
 * lookup_one_len_unlocked - filesystem helper to lookup single pathname component
 * @name:	pathname component to lookup
 * @base:	base directory to lookup from
 * @len:	maximum length @len should be interpreted to
 *
 * Note that this routine is purely a helper for filesystem usage and should
 * not be called by generic code.
 *
 * Unlike lookup_one_len, it should be called without the parent
 * i_mutex held, and will take the i_mutex itself if necessary.
 */
struct dentry *lookup_one_len_unlocked(const char *name,
				       struct dentry *base, int len)
{
	struct qstr this;
	int err;
	struct dentry *ret;

	err = lookup_one_len_common(name, base, len, &this);
	if (err)
		return ERR_PTR(err);

	ret = lookup_dcache(&this, base, 0);
	if (!ret)
		ret = lookup_slow(&this, base, 0);
	return ret;
}
EXPORT_SYMBOL(lookup_one_len_unlocked);

#ifdef CONFIG_UNIX98_PTYS
int path_pts(struct path *path)
{
	/* Find something mounted on "pts" in the same directory as
	 * the input path.
	 */
	struct dentry *child, *parent;
	struct qstr this;
	int ret;

	ret = path_parent_directory(path);
	if (ret)
		return ret;

	parent = path->dentry;
	this.name = "pts";
	this.len = 3;
	child = d_hash_and_lookup(parent, &this);
	if (!child)
		return -ENOENT;

	path->dentry = child;
	dput(parent);
	follow_mount(path);
	return 0;
}
#endif

int user_path_at_empty(int dfd, const char __user *name, unsigned flags,
		 struct path *path, int *empty)
{
	return filename_lookup(dfd, getname_flags(name, flags, empty),
			       flags, path, NULL);
}
EXPORT_SYMBOL(user_path_at_empty);

/**
 * mountpoint_last - look up last component for umount
 * @nd:   pathwalk nameidata - currently pointing at parent directory of "last"
 *
 * This is a special lookup_last function just for umount. In this case, we
 * need to resolve the path without doing any revalidation.
 *
 * The nameidata should be the result of doing a LOOKUP_PARENT pathwalk. Since
 * mountpoints are always pinned in the dcache, their ancestors are too. Thus,
 * in almost all cases, this lookup will be served out of the dcache. The only
 * cases where it won't are if nd->last refers to a symlink or the path is
 * bogus and it doesn't exist.
 *
 * Returns:
 * -error: if there was an error during lookup. This includes -ENOENT if the
 *         lookup found a negative dentry.
 *
 * 0:      if we successfully resolved nd->last and found it to not to be a
 *         symlink that needs to be followed.
 *
 * 1:      if we successfully resolved nd->last and found it to be a symlink
 *         that needs to be followed.
 */
static int
mountpoint_last(struct nameidata *nd)
{
	int error = 0;
	struct dentry *dir = nd->path.dentry;
	struct path path;

	/* If we're in rcuwalk, drop out of it to handle last component */
	if (nd->flags & LOOKUP_RCU) {
		if (unlazy_walk(nd))
			return -ECHILD;
	}

	nd->flags &= ~LOOKUP_PARENT;

	if (unlikely(nd->last_type != LAST_NORM)) {
		error = handle_dots(nd, nd->last_type);
		if (error)
			return error;
		path.dentry = dget(nd->path.dentry);
	} else {
		path.dentry = d_lookup(dir, &nd->last);
		if (!path.dentry) {
			/*
			 * No cached dentry. Mounted dentries are pinned in the
			 * cache, so that means that this dentry is probably
			 * a symlink or the path doesn't actually point
			 * to a mounted dentry.
			 */
			path.dentry = lookup_slow(&nd->last, dir,
					     nd->flags | LOOKUP_NO_REVAL);
			if (IS_ERR(path.dentry))
				return PTR_ERR(path.dentry);
		}
	}
	if (d_is_negative(path.dentry)) {
		dput(path.dentry);
		return -ENOENT;
	}
	path.mnt = nd->path.mnt;
	return step_into(nd, &path, 0, d_backing_inode(path.dentry), 0);
}

/**
 * path_mountpoint - look up a path to be umounted
 * @nd:		lookup context
 * @flags:	lookup flags
 * @path:	pointer to container for result
 *
 * Look up the given name, but don't attempt to revalidate the last component.
 * Returns 0 and "path" will be valid on success; Returns error otherwise.
 */
static int
path_mountpoint(struct nameidata *nd, unsigned flags, struct path *path)
{
	const char *s = path_init(nd, flags);
	int err;

	while (!(err = link_path_walk(s, nd)) &&
		(err = mountpoint_last(nd)) > 0) {
		s = trailing_symlink(nd);
	}
	if (!err) {
		*path = nd->path;
		nd->path.mnt = NULL;
		nd->path.dentry = NULL;
		follow_mount(path);
	}
	terminate_walk(nd);
	return err;
}

static int
filename_mountpoint(int dfd, struct filename *name, struct path *path,
			unsigned int flags)
{
	struct nameidata nd;
	int error;
	if (IS_ERR(name))
		return PTR_ERR(name);
	set_nameidata(&nd, dfd, name);
	error = path_mountpoint(&nd, flags | LOOKUP_RCU, path);
	if (unlikely(error == -ECHILD))
		error = path_mountpoint(&nd, flags, path);
	if (unlikely(error == -ESTALE))
		error = path_mountpoint(&nd, flags | LOOKUP_REVAL, path);
	if (likely(!error))
		audit_inode(name, path->dentry, 0);
	restore_nameidata();
	putname(name);
	return error;
}

/**
 * user_path_mountpoint_at - lookup a path from userland in order to umount it
 * @dfd:	directory file descriptor
 * @name:	pathname from userland
 * @flags:	lookup flags
 * @path:	pointer to container to hold result
 *
 * A umount is a special case for path walking. We're not actually interested
 * in the inode in this situation, and ESTALE errors can be a problem. We
 * simply want track down the dentry and vfsmount attached at the mountpoint
 * and avoid revalidating the last component.
 *
 * Returns 0 and populates "path" on success.
 */
int
user_path_mountpoint_at(int dfd, const char __user *name, unsigned int flags,
			struct path *path)
{
	return filename_mountpoint(dfd, getname(name), path, flags);
}

int
kern_path_mountpoint(int dfd, const char *name, struct path *path,
			unsigned int flags)
{
	return filename_mountpoint(dfd, getname_kernel(name), path, flags);
}
EXPORT_SYMBOL(kern_path_mountpoint);

int __check_sticky(struct inode *dir, struct inode *inode)
{
	kuid_t fsuid = current_fsuid();

	if (uid_eq(inode->i_uid, fsuid))
		return 0;
	if (uid_eq(dir->i_uid, fsuid))
		return 0;
	return !capable_wrt_inode_uidgid(inode, CAP_FOWNER);
}
EXPORT_SYMBOL(__check_sticky);

/*
 *	Check whether we can remove a link victim from directory dir, check
 *  whether the type of victim is right.
 *  1. We can't do it if dir is read-only (done in permission())
 *  2. We should have write and exec permissions on dir
 *  3. We can't remove anything from append-only dir
 *  4. We can't do anything with immutable dir (done in permission())
 *  5. If the sticky bit on dir is set we should either
 *	a. be owner of dir, or
 *	b. be owner of victim, or
 *	c. have CAP_FOWNER capability
 *  6. If the victim is append-only or immutable we can't do antyhing with
 *     links pointing to it.
 *  7. If the victim has an unknown uid or gid we can't change the inode.
 *  8. If we were asked to remove a directory and victim isn't one - ENOTDIR.
 *  9. If we were asked to remove a non-directory and victim isn't one - EISDIR.
 * 10. We can't remove a root or mountpoint.
 * 11. We don't allow removal of NFS sillyrenamed files; it's handled by
 *     nfs_async_unlink().
 */
static int may_delete(struct inode *dir, struct dentry *victim, bool isdir)
{
	struct inode *inode = d_backing_inode(victim);
	int error;

	if (d_is_negative(victim))
		return -ENOENT;
	BUG_ON(!inode);

	BUG_ON(victim->d_parent->d_inode != dir);

	/* Inode writeback is not safe when the uid or gid are invalid. */
	if (!uid_valid(inode->i_uid) || !gid_valid(inode->i_gid))
		return -EOVERFLOW;

	audit_inode_child(dir, victim, AUDIT_TYPE_CHILD_DELETE);

	error = inode_permission(dir, MAY_WRITE | MAY_EXEC);
	if (error)
		return error;
	if (IS_APPEND(dir))
		return -EPERM;

	if (check_sticky(dir, inode) || IS_APPEND(inode) ||
	    IS_IMMUTABLE(inode) || IS_SWAPFILE(inode) || HAS_UNMAPPED_ID(inode))
		return -EPERM;
	if (isdir) {
		if (!d_is_dir(victim))
			return -ENOTDIR;
		if (IS_ROOT(victim))
			return -EBUSY;
	} else if (d_is_dir(victim))
		return -EISDIR;
	if (IS_DEADDIR(dir))
		return -ENOENT;
	if (victim->d_flags & DCACHE_NFSFS_RENAMED)
		return -EBUSY;
	return 0;
}

/*	Check whether we can create an object with dentry child in directory
 *  dir.
 *  1. We can't do it if child already exists (open has special treatment for
 *     this case, but since we are inlined it's OK)
 *  2. We can't do it if dir is read-only (done in permission())
 *  3. We can't do it if the fs can't represent the fsuid or fsgid.
 *  4. We should have write and exec permissions on dir
 *  5. We can't do it if dir is immutable (done in permission())
 */
static inline int may_create(struct inode *dir, struct dentry *child)
{
	struct user_namespace *s_user_ns;
	audit_inode_child(dir, child, AUDIT_TYPE_CHILD_CREATE);
	if (child->d_inode)
		return -EEXIST;
	if (IS_DEADDIR(dir))
		return -ENOENT;
	s_user_ns = dir->i_sb->s_user_ns;
	if (!kuid_has_mapping(s_user_ns, current_fsuid()) ||
	    !kgid_has_mapping(s_user_ns, current_fsgid()))
		return -EOVERFLOW;
	return inode_permission(dir, MAY_WRITE | MAY_EXEC);
}

/*
 * p1 and p2 should be directories on the same fs.
 */
struct dentry *lock_rename(struct dentry *p1, struct dentry *p2)
{
	struct dentry *p;

	if (p1 == p2) {
		inode_lock_nested(p1->d_inode, I_MUTEX_PARENT);
		return NULL;
	}

	mutex_lock(&p1->d_sb->s_vfs_rename_mutex);

	p = d_ancestor(p2, p1);
	if (p) {
		inode_lock_nested(p2->d_inode, I_MUTEX_PARENT);
		inode_lock_nested(p1->d_inode, I_MUTEX_CHILD);
		return p;
	}

	p = d_ancestor(p1, p2);
	if (p) {
		inode_lock_nested(p1->d_inode, I_MUTEX_PARENT);
		inode_lock_nested(p2->d_inode, I_MUTEX_CHILD);
		return p;
	}

	inode_lock_nested(p1->d_inode, I_MUTEX_PARENT);
	inode_lock_nested(p2->d_inode, I_MUTEX_PARENT2);
	return NULL;
}
EXPORT_SYMBOL(lock_rename);

void unlock_rename(struct dentry *p1, struct dentry *p2)
{
	inode_unlock(p1->d_inode);
	if (p1 != p2) {
		inode_unlock(p2->d_inode);
		mutex_unlock(&p1->d_sb->s_vfs_rename_mutex);
	}
}
EXPORT_SYMBOL(unlock_rename);

int vfs_create(struct inode *dir, struct dentry *dentry, umode_t mode,
		bool want_excl)
{
	int error = may_create(dir, dentry);
	if (error)
		return error;

	if (!dir->i_op->create)
		return -EACCES;	/* shouldn't it be ENOSYS? */
	mode &= S_IALLUGO;
	mode |= S_IFREG;
	error = security_inode_create(dir, dentry, mode);
	if (error)
		return error;
	error = dir->i_op->create(dir, dentry, mode, want_excl);
	if (!error)
		fsnotify_create(dir, dentry);
	return error;
}
EXPORT_SYMBOL(vfs_create);

int vfs_mkobj(struct dentry *dentry, umode_t mode,
		int (*f)(struct dentry *, umode_t, void *),
		void *arg)
{
	struct inode *dir = dentry->d_parent->d_inode;
	int error = may_create(dir, dentry);
	if (error)
		return error;

	mode &= S_IALLUGO;
	mode |= S_IFREG;
	error = security_inode_create(dir, dentry, mode);
	if (error)
		return error;
	error = f(dentry, mode, arg);
	if (!error)
		fsnotify_create(dir, dentry);
	return error;
}
EXPORT_SYMBOL(vfs_mkobj);

bool may_open_dev(const struct path *path)
{
	return !(path->mnt->mnt_flags & MNT_NODEV) &&
		!(path->mnt->mnt_sb->s_iflags & SB_I_NODEV);
}

static int may_open(const struct path *path, int acc_mode, int flag)
{
	struct dentry *dentry = path->dentry;
	struct inode *inode = dentry->d_inode;
	int error;

	if (!inode)
		return -ENOENT;

	switch (inode->i_mode & S_IFMT) {
	case S_IFLNK:
		return -ELOOP;
	case S_IFDIR:
		if (acc_mode & MAY_WRITE)
			return -EISDIR;
		break;
	case S_IFBLK:
	case S_IFCHR:
		if (!may_open_dev(path))
			return -EACCES;
		/*FALLTHRU*/
	case S_IFIFO:
	case S_IFSOCK:
		flag &= ~O_TRUNC;
		break;
	}

	error = inode_permission(inode, MAY_OPEN | acc_mode);
	if (error)
		return error;

	/*
	 * An append-only file must be opened in append mode for writing.
	 */
	if (IS_APPEND(inode)) {
		if  ((flag & O_ACCMODE) != O_RDONLY && !(flag & O_APPEND))
			return -EPERM;
		if (flag & O_TRUNC)
			return -EPERM;
	}

	/* O_NOATIME can only be set by the owner or superuser */
	if (flag & O_NOATIME && !inode_owner_or_capable(inode))
		return -EPERM;

	return 0;
}

static int handle_truncate(struct file *filp)
{
	const struct path *path = &filp->f_path;
	struct inode *inode = path->dentry->d_inode;
	int error = get_write_access(inode);
	if (error)
		return error;
	/*
	 * Refuse to truncate files with mandatory locks held on them.
	 */
	error = locks_verify_locked(filp);
	if (!error)
		error = security_path_truncate(path);
	if (!error) {
		error = do_truncate(path->dentry, 0,
				    ATTR_MTIME|ATTR_CTIME|ATTR_OPEN,
				    filp);
	}
	put_write_access(inode);
	return error;
}

static inline int open_to_namei_flags(int flag)
{
	if ((flag & O_ACCMODE) == 3)
		flag--;
	return flag;
}

static int may_o_create(const struct path *dir, struct dentry *dentry, umode_t mode)
{
	struct user_namespace *s_user_ns;
	int error = security_path_mknod(dir, dentry, mode, 0);
	if (error)
		return error;

	s_user_ns = dir->dentry->d_sb->s_user_ns;
	if (!kuid_has_mapping(s_user_ns, current_fsuid()) ||
	    !kgid_has_mapping(s_user_ns, current_fsgid()))
		return -EOVERFLOW;

	error = inode_permission(dir->dentry->d_inode, MAY_WRITE | MAY_EXEC);
	if (error)
		return error;

	return security_inode_create(dir->dentry->d_inode, dentry, mode);
}

/*
 * Attempt to atomically look up, create and open a file from a negative
 * dentry.
 *
 * Returns 0 if successful.  The file will have been created and attached to
 * @file by the filesystem calling finish_open().
 *
 * If the file was looked up only or didn't need creating, FMODE_OPENED won't
 * be set.  The caller will need to perform the open themselves.  @path will
 * have been updated to point to the new dentry.  This may be negative.
 *
 * Returns an error code otherwise.
 */
static int atomic_open(struct nameidata *nd, struct dentry *dentry,
			struct path *path, struct file *file,
			const struct open_flags *op,
			int open_flag, umode_t mode)
{
	struct dentry *const DENTRY_NOT_SET = (void *) -1UL;
	struct inode *dir =  nd->path.dentry->d_inode;
	int error;

	if (!(~open_flag & (O_EXCL | O_CREAT)))	/* both O_EXCL and O_CREAT */
		open_flag &= ~O_TRUNC;

	if (nd->flags & LOOKUP_DIRECTORY)
		open_flag |= O_DIRECTORY;

	file->f_path.dentry = DENTRY_NOT_SET;
	file->f_path.mnt = nd->path.mnt;
	error = dir->i_op->atomic_open(dir, dentry, file,
				       open_to_namei_flags(open_flag), mode);
	d_lookup_done(dentry);
	if (!error) {
		if (file->f_mode & FMODE_OPENED) {
			/*
			 * We didn't have the inode before the open, so check open
			 * permission here.
			 */
			int acc_mode = op->acc_mode;
			if (file->f_mode & FMODE_CREATED) {
				WARN_ON(!(open_flag & O_CREAT));
				fsnotify_create(dir, dentry);
				acc_mode = 0;
			}
			error = may_open(&file->f_path, acc_mode, open_flag);
			if (WARN_ON(error > 0))
				error = -EINVAL;
		} else if (WARN_ON(file->f_path.dentry == DENTRY_NOT_SET)) {
			error = -EIO;
		} else {
			if (file->f_path.dentry) {
				dput(dentry);
				dentry = file->f_path.dentry;
			}
			if (file->f_mode & FMODE_CREATED)
				fsnotify_create(dir, dentry);
			if (unlikely(d_is_negative(dentry))) {
				error = -ENOENT;
			} else {
				path->dentry = dentry;
				path->mnt = nd->path.mnt;
				return 0;
			}
		}
	}
	dput(dentry);
	return error;
}

/*
 * Look up and maybe create and open the last component.
 *
 * Must be called with parent locked (exclusive in O_CREAT case).
 *
 * Returns 0 on success, that is, if
 *  the file was successfully atomically created (if necessary) and opened, or
 *  the file was not completely opened at this time, though lookups and
 *  creations were performed.
 * These case are distinguished by presence of FMODE_OPENED on file->f_mode.
 * In the latter case dentry returned in @path might be negative if O_CREAT
 * hadn't been specified.
 *
 * An error code is returned on failure.
 */
static int lookup_open(struct nameidata *nd, struct path *path,
			struct file *file,
			const struct open_flags *op,
			bool got_write)
{
	struct dentry *dir = nd->path.dentry;
	struct inode *dir_inode = dir->d_inode;
	int open_flag = op->open_flag;
	struct dentry *dentry;
	int error, create_error = 0;
	umode_t mode = op->mode;
	DECLARE_WAIT_QUEUE_HEAD_ONSTACK(wq);

	if (unlikely(IS_DEADDIR(dir_inode)))
		return -ENOENT;

	file->f_mode &= ~FMODE_CREATED;
	dentry = d_lookup(dir, &nd->last);
	for (;;) {
		if (!dentry) {
			dentry = d_alloc_parallel(dir, &nd->last, &wq);
			if (IS_ERR(dentry))
				return PTR_ERR(dentry);
		}
		if (d_in_lookup(dentry))
			break;

		error = d_revalidate(dentry, nd->flags);
		if (likely(error > 0))
			break;
		if (error)
			goto out_dput;
		d_invalidate(dentry);
		dput(dentry);
		dentry = NULL;
	}
	if (dentry->d_inode) {
		/* Cached positive dentry: will open in f_op->open */
		goto out_no_open;
	}

	/*
	 * Checking write permission is tricky, bacuse we don't know if we are
	 * going to actually need it: O_CREAT opens should work as long as the
	 * file exists.  But checking existence breaks atomicity.  The trick is
	 * to check access and if not granted clear O_CREAT from the flags.
	 *
	 * Another problem is returing the "right" error value (e.g. for an
	 * O_EXCL open we want to return EEXIST not EROFS).
	 */
	if (open_flag & O_CREAT) {
		if (!IS_POSIXACL(dir->d_inode))
			mode &= ~current_umask();
		if (unlikely(!got_write)) {
			create_error = -EROFS;
			open_flag &= ~O_CREAT;
			if (open_flag & (O_EXCL | O_TRUNC))
				goto no_open;
			/* No side effects, safe to clear O_CREAT */
		} else {
			create_error = may_o_create(&nd->path, dentry, mode);
			if (create_error) {
				open_flag &= ~O_CREAT;
				if (open_flag & O_EXCL)
					goto no_open;
			}
		}
	} else if ((open_flag & (O_TRUNC|O_WRONLY|O_RDWR)) &&
		   unlikely(!got_write)) {
		/*
		 * No O_CREATE -> atomicity not a requirement -> fall
		 * back to lookup + open
		 */
		goto no_open;
	}

	if (dir_inode->i_op->atomic_open) {
		error = atomic_open(nd, dentry, path, file, op, open_flag,
				    mode);
		if (unlikely(error == -ENOENT) && create_error)
			error = create_error;
		return error;
	}

no_open:
	if (d_in_lookup(dentry)) {
		struct dentry *res = dir_inode->i_op->lookup(dir_inode, dentry,
							     nd->flags);
		d_lookup_done(dentry);
		if (unlikely(res)) {
			if (IS_ERR(res)) {
				error = PTR_ERR(res);
				goto out_dput;
			}
			dput(dentry);
			dentry = res;
		}
	}

	/* Negative dentry, just create the file */
	if (!dentry->d_inode && (open_flag & O_CREAT)) {
		file->f_mode |= FMODE_CREATED;
		audit_inode_child(dir_inode, dentry, AUDIT_TYPE_CHILD_CREATE);
		if (!dir_inode->i_op->create) {
			error = -EACCES;
			goto out_dput;
		}
		error = dir_inode->i_op->create(dir_inode, dentry, mode,
						open_flag & O_EXCL);
		if (error)
			goto out_dput;
		fsnotify_create(dir_inode, dentry);
	}
	if (unlikely(create_error) && !dentry->d_inode) {
		error = create_error;
		goto out_dput;
	}
out_no_open:
	path->dentry = dentry;
	path->mnt = nd->path.mnt;
	return 0;

out_dput:
	dput(dentry);
	return error;
}

/*
 * Handle the last step of open()
 */
static int do_last(struct nameidata *nd,
		   struct file *file, const struct open_flags *op)
{
	struct dentry *dir = nd->path.dentry;
	int open_flag = op->open_flag;
	bool will_truncate = (open_flag & O_TRUNC) != 0;
	bool got_write = false;
	int acc_mode = op->acc_mode;
	unsigned seq;
	struct inode *inode;
	struct path path;
	int error;

	nd->flags &= ~LOOKUP_PARENT;
	nd->flags |= op->intent;

	if (nd->last_type != LAST_NORM) {
		error = handle_dots(nd, nd->last_type);
		if (unlikely(error))
			return error;
		goto finish_open;
	}

	if (!(open_flag & O_CREAT)) {
		if (nd->last.name[nd->last.len])
			nd->flags |= LOOKUP_FOLLOW | LOOKUP_DIRECTORY;
		/* we _can_ be in RCU mode here */
		error = lookup_fast(nd, &path, &inode, &seq);
		if (likely(error > 0))
			goto finish_lookup;

		if (error < 0)
			return error;

		BUG_ON(nd->inode != dir->d_inode);
		BUG_ON(nd->flags & LOOKUP_RCU);
	} else {
		/* create side of things */
		/*
		 * This will *only* deal with leaving RCU mode - LOOKUP_JUMPED
		 * has been cleared when we got to the last component we are
		 * about to look up
		 */
		error = complete_walk(nd);
		if (error)
			return error;

		audit_inode(nd->name, dir, LOOKUP_PARENT);
		/* trailing slashes? */
		if (unlikely(nd->last.name[nd->last.len]))
			return -EISDIR;
	}

	if (open_flag & (O_CREAT | O_TRUNC | O_WRONLY | O_RDWR)) {
		error = mnt_want_write(nd->path.mnt);
		if (!error)
			got_write = true;
		/*
		 * do _not_ fail yet - we might not need that or fail with
		 * a different error; let lookup_open() decide; we'll be
		 * dropping this one anyway.
		 */
	}
	if (open_flag & O_CREAT)
		inode_lock(dir->d_inode);
	else
		inode_lock_shared(dir->d_inode);
	error = lookup_open(nd, &path, file, op, got_write);
	if (open_flag & O_CREAT)
		inode_unlock(dir->d_inode);
	else
		inode_unlock_shared(dir->d_inode);

	if (error)
		goto out;

	if (file->f_mode & FMODE_OPENED) {
		if ((file->f_mode & FMODE_CREATED) ||
		    !S_ISREG(file_inode(file)->i_mode))
			will_truncate = false;

		audit_inode(nd->name, file->f_path.dentry, 0);
		goto opened;
	}

	if (file->f_mode & FMODE_CREATED) {
		/* Don't check for write permission, don't truncate */
		open_flag &= ~O_TRUNC;
		will_truncate = false;
		acc_mode = 0;
		path_to_nameidata(&path, nd);
		goto finish_open_created;
	}

	/*
	 * If atomic_open() acquired write access it is dropped now due to
	 * possible mount and symlink following (this might be optimized away if
	 * necessary...)
	 */
	if (got_write) {
		mnt_drop_write(nd->path.mnt);
		got_write = false;
	}

	error = follow_managed(&path, nd);
	if (unlikely(error < 0))
		return error;

	if (unlikely(d_is_negative(path.dentry))) {
		path_to_nameidata(&path, nd);
		return -ENOENT;
	}

	/*
	 * create/update audit record if it already exists.
	 */
	audit_inode(nd->name, path.dentry, 0);

	if (unlikely((open_flag & (O_EXCL | O_CREAT)) == (O_EXCL | O_CREAT))) {
		path_to_nameidata(&path, nd);
		return -EEXIST;
	}

	seq = 0;	/* out of RCU mode, so the value doesn't matter */
	inode = d_backing_inode(path.dentry);
finish_lookup:
	error = step_into(nd, &path, 0, inode, seq);
	if (unlikely(error))
		return error;
finish_open:
	/* Why this, you ask?  _Now_ we might have grown LOOKUP_JUMPED... */
	error = complete_walk(nd);
	if (error)
		return error;
	audit_inode(nd->name, nd->path.dentry, 0);
	if (open_flag & O_CREAT) {
		error = -EISDIR;
		if (d_is_dir(nd->path.dentry))
			goto out;
		error = may_create_in_sticky(dir,
					     d_backing_inode(nd->path.dentry));
		if (unlikely(error))
			goto out;
	}
	error = -ENOTDIR;
	if ((nd->flags & LOOKUP_DIRECTORY) && !d_can_lookup(nd->path.dentry))
		goto out;
	if (!d_is_reg(nd->path.dentry))
		will_truncate = false;

	if (will_truncate) {
		error = mnt_want_write(nd->path.mnt);
		if (error)
			goto out;
		got_write = true;
	}
finish_open_created:
	error = may_open(&nd->path, acc_mode, open_flag);
	if (error)
		goto out;
	BUG_ON(file->f_mode & FMODE_OPENED); /* once it's opened, it's opened */
	error = vfs_open(&nd->path, file);
	if (error)
		goto out;
opened:
	error = ima_file_check(file, op->acc_mode);
	if (!error && will_truncate)
		error = handle_truncate(file);
out:
	if (unlikely(error > 0)) {
		WARN_ON(1);
		error = -EINVAL;
	}
	if (got_write)
		mnt_drop_write(nd->path.mnt);
	return error;
}

struct dentry *vfs_tmpfile(struct dentry *dentry, umode_t mode, int open_flag)
{
	struct dentry *child = NULL;
	struct inode *dir = dentry->d_inode;
	struct inode *inode;
	int error;

	/* we want directory to be writable */
	error = inode_permission(dir, MAY_WRITE | MAY_EXEC);
	if (error)
		goto out_err;
	error = -EOPNOTSUPP;
	if (!dir->i_op->tmpfile)
		goto out_err;
	error = -ENOMEM;
	child = d_alloc(dentry, &slash_name);
	if (unlikely(!child))
		goto out_err;
	error = dir->i_op->tmpfile(dir, child, mode);
	if (error)
		goto out_err;
	error = -ENOENT;
	inode = child->d_inode;
	if (unlikely(!inode))
		goto out_err;
	if (!(open_flag & O_EXCL)) {
		spin_lock(&inode->i_lock);
		inode->i_state |= I_LINKABLE;
		spin_unlock(&inode->i_lock);
	}
	return child;

out_err:
	dput(child);
	return ERR_PTR(error);
}
EXPORT_SYMBOL(vfs_tmpfile);

static int do_tmpfile(struct nameidata *nd, unsigned flags,
		const struct open_flags *op,
		struct file *file)
{
	struct dentry *child;
	struct path path;
	int error = path_lookupat(nd, flags | LOOKUP_DIRECTORY, &path);
	if (unlikely(error))
		return error;
	error = mnt_want_write(path.mnt);
	if (unlikely(error))
		goto out;
	child = vfs_tmpfile(path.dentry, op->mode, op->open_flag);
	error = PTR_ERR(child);
	if (IS_ERR(child))
		goto out2;
	dput(path.dentry);
	path.dentry = child;
	audit_inode(nd->name, child, 0);
	/* Don't check for other permissions, the inode was just created */
	error = may_open(&path, 0, op->open_flag);
	if (error)
		goto out2;
	file->f_path.mnt = path.mnt;
	error = finish_open(file, child, NULL);
out2:
	mnt_drop_write(path.mnt);
out:
	path_put(&path);
	return error;
}

static int do_o_path(struct nameidata *nd, unsigned flags, struct file *file)
{
	struct path path;
	int error = path_lookupat(nd, flags, &path);
	if (!error) {
		audit_inode(nd->name, path.dentry, 0);
		error = vfs_open(&path, file);
		path_put(&path);
	}
	return error;
}

static struct file *path_openat(struct nameidata *nd,
			const struct open_flags *op, unsigned flags)
{
	struct file *file;
	int error;

<<<<<<< HEAD
	//申请一个空的file
	file = get_empty_filp();
	if (IS_ERR(file))
		return file;

	//设置文件打开时的flag
	file->f_flags = op->open_flag;

	if (unlikely(file->f_flags & __O_TMPFILE)) {
		//创建临时文件
		error = do_tmpfile(nd, flags, op, file, &opened);
		goto out2;
	}

	if (unlikely(file->f_flags & O_PATH)) {
		error = do_o_path(nd, flags, file);
		if (!error)
			opened |= FILE_OPENED;
		goto out2;
	}

	//取文件路径
	s = path_init(nd, flags);
	if (IS_ERR(s)) {
		put_filp(file);
		return ERR_CAST(s);
	}
	while (!(error = link_path_walk(s, nd)) &&
		(error = do_last(nd, file, op, &opened)) > 0) {
		nd->flags &= ~(LOOKUP_OPEN|LOOKUP_CREATE|LOOKUP_EXCL);
		s = trailing_symlink(nd);
		if (IS_ERR(s)) {
			error = PTR_ERR(s);
			break;
=======
	file = alloc_empty_file(op->open_flag, current_cred());
	if (IS_ERR(file))
		return file;

	if (unlikely(file->f_flags & __O_TMPFILE)) {
		error = do_tmpfile(nd, flags, op, file);
	} else if (unlikely(file->f_flags & O_PATH)) {
		error = do_o_path(nd, flags, file);
	} else {
		const char *s = path_init(nd, flags);
		while (!(error = link_path_walk(s, nd)) &&
			(error = do_last(nd, file, op)) > 0) {
			nd->flags &= ~(LOOKUP_OPEN|LOOKUP_CREATE|LOOKUP_EXCL);
			s = trailing_symlink(nd);
>>>>>>> 58c3f14f
		}
		terminate_walk(nd);
	}
	if (likely(!error)) {
		if (likely(file->f_mode & FMODE_OPENED))
			return file;
		WARN_ON(1);
		error = -EINVAL;
	}
	fput(file);
	if (error == -EOPENSTALE) {
		if (flags & LOOKUP_RCU)
			error = -ECHILD;
		else
			error = -ESTALE;
	}
	return ERR_PTR(error);
}

struct file *do_filp_open(int dfd, struct filename *pathname,
		const struct open_flags *op)
{
	struct nameidata nd;
	int flags = op->lookup_flags;
	struct file *filp;

	//将dfd,pathname填充到nd中
	set_nameidata(&nd, dfd, pathname);
	//调用path_openat来进行打开
	filp = path_openat(&nd, op, flags | LOOKUP_RCU);
	if (unlikely(filp == ERR_PTR(-ECHILD)))
		filp = path_openat(&nd, op, flags);
	if (unlikely(filp == ERR_PTR(-ESTALE)))
		filp = path_openat(&nd, op, flags | LOOKUP_REVAL);
	restore_nameidata();
	return filp;
}

struct file *do_file_open_root(struct dentry *dentry, struct vfsmount *mnt,
		const char *name, const struct open_flags *op)
{
	struct nameidata nd;
	struct file *file;
	struct filename *filename;
	int flags = op->lookup_flags | LOOKUP_ROOT;

	nd.root.mnt = mnt;
	nd.root.dentry = dentry;

	if (d_is_symlink(dentry) && op->intent & LOOKUP_OPEN)
		return ERR_PTR(-ELOOP);

	filename = getname_kernel(name);
	if (IS_ERR(filename))
		return ERR_CAST(filename);

	set_nameidata(&nd, -1, filename);
	file = path_openat(&nd, op, flags | LOOKUP_RCU);
	if (unlikely(file == ERR_PTR(-ECHILD)))
		file = path_openat(&nd, op, flags);
	if (unlikely(file == ERR_PTR(-ESTALE)))
		file = path_openat(&nd, op, flags | LOOKUP_REVAL);
	restore_nameidata();
	putname(filename);
	return file;
}

static struct dentry *filename_create(int dfd, struct filename *name,
				struct path *path, unsigned int lookup_flags)
{
	struct dentry *dentry = ERR_PTR(-EEXIST);
	struct qstr last;
	int type;
	int err2;
	int error;
	bool is_dir = (lookup_flags & LOOKUP_DIRECTORY);

	/*
	 * Note that only LOOKUP_REVAL and LOOKUP_DIRECTORY matter here. Any
	 * other flags passed in are ignored!
	 */
	lookup_flags &= LOOKUP_REVAL;

	name = filename_parentat(dfd, name, lookup_flags, path, &last, &type);
	if (IS_ERR(name))
		return ERR_CAST(name);

	/*
	 * Yucky last component or no last component at all?
	 * (foo/., foo/.., /////)
	 */
	if (unlikely(type != LAST_NORM))
		goto out;

	/* don't fail immediately if it's r/o, at least try to report other errors */
	err2 = mnt_want_write(path->mnt);
	/*
	 * Do the final lookup.
	 */
	lookup_flags |= LOOKUP_CREATE | LOOKUP_EXCL;
	inode_lock_nested(path->dentry->d_inode, I_MUTEX_PARENT);
	dentry = __lookup_hash(&last, path->dentry, lookup_flags);
	if (IS_ERR(dentry))
		goto unlock;

	error = -EEXIST;
	if (d_is_positive(dentry))
		goto fail;

	/*
	 * Special case - lookup gave negative, but... we had foo/bar/
	 * From the vfs_mknod() POV we just have a negative dentry -
	 * all is fine. Let's be bastards - you had / on the end, you've
	 * been asking for (non-existent) directory. -ENOENT for you.
	 */
	if (unlikely(!is_dir && last.name[last.len])) {
		error = -ENOENT;
		goto fail;
	}
	if (unlikely(err2)) {
		error = err2;
		goto fail;
	}
	putname(name);
	return dentry;
fail:
	dput(dentry);
	dentry = ERR_PTR(error);
unlock:
	inode_unlock(path->dentry->d_inode);
	if (!err2)
		mnt_drop_write(path->mnt);
out:
	path_put(path);
	putname(name);
	return dentry;
}

struct dentry *kern_path_create(int dfd, const char *pathname,
				struct path *path, unsigned int lookup_flags)
{
	return filename_create(dfd, getname_kernel(pathname),
				path, lookup_flags);
}
EXPORT_SYMBOL(kern_path_create);

void done_path_create(struct path *path, struct dentry *dentry)
{
	dput(dentry);
	inode_unlock(path->dentry->d_inode);
	mnt_drop_write(path->mnt);
	path_put(path);
}
EXPORT_SYMBOL(done_path_create);

inline struct dentry *user_path_create(int dfd, const char __user *pathname,
				struct path *path, unsigned int lookup_flags)
{
	return filename_create(dfd, getname(pathname), path, lookup_flags);
}
EXPORT_SYMBOL(user_path_create);

int vfs_mknod(struct inode *dir, struct dentry *dentry, umode_t mode, dev_t dev)
{
	int error = may_create(dir, dentry);

	if (error)
		return error;

	if ((S_ISCHR(mode) || S_ISBLK(mode)) &&
	    !ns_capable(dentry->d_sb->s_user_ns, CAP_MKNOD))
		return -EPERM;

	if (!dir->i_op->mknod)
		return -EPERM;

	error = devcgroup_inode_mknod(mode, dev);
	if (error)
		return error;

	error = security_inode_mknod(dir, dentry, mode, dev);
	if (error)
		return error;

	error = dir->i_op->mknod(dir, dentry, mode, dev);
	if (!error)
		fsnotify_create(dir, dentry);
	return error;
}
EXPORT_SYMBOL(vfs_mknod);

static int may_mknod(umode_t mode)
{
	switch (mode & S_IFMT) {
	case S_IFREG:
	case S_IFCHR:
	case S_IFBLK:
	case S_IFIFO:
	case S_IFSOCK:
	case 0: /* zero mode translates to S_IFREG */
		return 0;
	case S_IFDIR:
		return -EPERM;
	default:
		return -EINVAL;
	}
}

long do_mknodat(int dfd, const char __user *filename, umode_t mode,
		unsigned int dev)
{
	struct dentry *dentry;
	struct path path;
	int error;
	unsigned int lookup_flags = 0;

	error = may_mknod(mode);
	if (error)
		return error;
retry:
	dentry = user_path_create(dfd, filename, &path, lookup_flags);
	if (IS_ERR(dentry))
		return PTR_ERR(dentry);

	if (!IS_POSIXACL(path.dentry->d_inode))
		mode &= ~current_umask();
	error = security_path_mknod(&path, dentry, mode, dev);
	if (error)
		goto out;
	switch (mode & S_IFMT) {
		case 0: case S_IFREG:
			error = vfs_create(path.dentry->d_inode,dentry,mode,true);
			if (!error)
				ima_post_path_mknod(dentry);
			break;
		case S_IFCHR: case S_IFBLK:
			error = vfs_mknod(path.dentry->d_inode,dentry,mode,
					new_decode_dev(dev));
			break;
		case S_IFIFO: case S_IFSOCK:
			error = vfs_mknod(path.dentry->d_inode,dentry,mode,0);
			break;
	}
out:
	done_path_create(&path, dentry);
	if (retry_estale(error, lookup_flags)) {
		lookup_flags |= LOOKUP_REVAL;
		goto retry;
	}
	return error;
}

SYSCALL_DEFINE4(mknodat, int, dfd, const char __user *, filename, umode_t, mode,
		unsigned int, dev)
{
	return do_mknodat(dfd, filename, mode, dev);
}

SYSCALL_DEFINE3(mknod, const char __user *, filename, umode_t, mode, unsigned, dev)
{
	return do_mknodat(AT_FDCWD, filename, mode, dev);
}

int vfs_mkdir(struct inode *dir, struct dentry *dentry, umode_t mode)
{
	int error = may_create(dir, dentry);
	unsigned max_links = dir->i_sb->s_max_links;

	if (error)
		return error;

	if (!dir->i_op->mkdir)
		return -EPERM;

	mode &= (S_IRWXUGO|S_ISVTX);
	error = security_inode_mkdir(dir, dentry, mode);
	if (error)
		return error;

	if (max_links && dir->i_nlink >= max_links)
		return -EMLINK;

	error = dir->i_op->mkdir(dir, dentry, mode);
	if (!error)
		fsnotify_mkdir(dir, dentry);
	return error;
}
EXPORT_SYMBOL(vfs_mkdir);

long do_mkdirat(int dfd, const char __user *pathname, umode_t mode)
{
	struct dentry *dentry;
	struct path path;
	int error;
	unsigned int lookup_flags = LOOKUP_DIRECTORY;

retry:
	dentry = user_path_create(dfd, pathname, &path, lookup_flags);
	if (IS_ERR(dentry))
		return PTR_ERR(dentry);

	if (!IS_POSIXACL(path.dentry->d_inode))
		mode &= ~current_umask();
	error = security_path_mkdir(&path, dentry, mode);
	if (!error)
		error = vfs_mkdir(path.dentry->d_inode, dentry, mode);
	done_path_create(&path, dentry);
	if (retry_estale(error, lookup_flags)) {
		lookup_flags |= LOOKUP_REVAL;
		goto retry;
	}
	return error;
}

SYSCALL_DEFINE3(mkdirat, int, dfd, const char __user *, pathname, umode_t, mode)
{
	return do_mkdirat(dfd, pathname, mode);
}

SYSCALL_DEFINE2(mkdir, const char __user *, pathname, umode_t, mode)
{
	return do_mkdirat(AT_FDCWD, pathname, mode);
}

int vfs_rmdir(struct inode *dir, struct dentry *dentry)
{
	int error = may_delete(dir, dentry, 1);

	if (error)
		return error;

	if (!dir->i_op->rmdir)
		return -EPERM;

	dget(dentry);
	inode_lock(dentry->d_inode);

	error = -EBUSY;
	if (is_local_mountpoint(dentry))
		goto out;

	error = security_inode_rmdir(dir, dentry);
	if (error)
		goto out;

	error = dir->i_op->rmdir(dir, dentry);
	if (error)
		goto out;

	shrink_dcache_parent(dentry);
	dentry->d_inode->i_flags |= S_DEAD;
	dont_mount(dentry);
	detach_mounts(dentry);

out:
	inode_unlock(dentry->d_inode);
	dput(dentry);
	if (!error)
		d_delete(dentry);
	return error;
}
EXPORT_SYMBOL(vfs_rmdir);

long do_rmdir(int dfd, const char __user *pathname)
{
	int error = 0;
	struct filename *name;
	struct dentry *dentry;
	struct path path;
	struct qstr last;
	int type;
	unsigned int lookup_flags = 0;
retry:
	name = filename_parentat(dfd, getname(pathname), lookup_flags,
				&path, &last, &type);
	if (IS_ERR(name))
		return PTR_ERR(name);

	switch (type) {
	case LAST_DOTDOT:
		error = -ENOTEMPTY;
		goto exit1;
	case LAST_DOT:
		error = -EINVAL;
		goto exit1;
	case LAST_ROOT:
		error = -EBUSY;
		goto exit1;
	}

	error = mnt_want_write(path.mnt);
	if (error)
		goto exit1;

	inode_lock_nested(path.dentry->d_inode, I_MUTEX_PARENT);
	dentry = __lookup_hash(&last, path.dentry, lookup_flags);
	error = PTR_ERR(dentry);
	if (IS_ERR(dentry))
		goto exit2;
	if (!dentry->d_inode) {
		error = -ENOENT;
		goto exit3;
	}
	error = security_path_rmdir(&path, dentry);
	if (error)
		goto exit3;
	error = vfs_rmdir(path.dentry->d_inode, dentry);
exit3:
	dput(dentry);
exit2:
	inode_unlock(path.dentry->d_inode);
	mnt_drop_write(path.mnt);
exit1:
	path_put(&path);
	putname(name);
	if (retry_estale(error, lookup_flags)) {
		lookup_flags |= LOOKUP_REVAL;
		goto retry;
	}
	return error;
}

SYSCALL_DEFINE1(rmdir, const char __user *, pathname)
{
	return do_rmdir(AT_FDCWD, pathname);
}

/**
 * vfs_unlink - unlink a filesystem object
 * @dir:	parent directory
 * @dentry:	victim
 * @delegated_inode: returns victim inode, if the inode is delegated.
 *
 * The caller must hold dir->i_mutex.
 *
 * If vfs_unlink discovers a delegation, it will return -EWOULDBLOCK and
 * return a reference to the inode in delegated_inode.  The caller
 * should then break the delegation on that inode and retry.  Because
 * breaking a delegation may take a long time, the caller should drop
 * dir->i_mutex before doing so.
 *
 * Alternatively, a caller may pass NULL for delegated_inode.  This may
 * be appropriate for callers that expect the underlying filesystem not
 * to be NFS exported.
 */
int vfs_unlink(struct inode *dir, struct dentry *dentry, struct inode **delegated_inode)
{
	struct inode *target = dentry->d_inode;
	int error = may_delete(dir, dentry, 0);

	if (error)
		return error;

	if (!dir->i_op->unlink)
		return -EPERM;

	inode_lock(target);
	if (is_local_mountpoint(dentry))
		error = -EBUSY;
	else {
		error = security_inode_unlink(dir, dentry);
		if (!error) {
			error = try_break_deleg(target, delegated_inode);
			if (error)
				goto out;
			error = dir->i_op->unlink(dir, dentry);
			if (!error) {
				dont_mount(dentry);
				detach_mounts(dentry);
			}
		}
	}
out:
	inode_unlock(target);

	/* We don't d_delete() NFS sillyrenamed files--they still exist. */
	if (!error && !(dentry->d_flags & DCACHE_NFSFS_RENAMED)) {
		fsnotify_link_count(target);
		d_delete(dentry);
	}

	return error;
}
EXPORT_SYMBOL(vfs_unlink);

/*
 * Make sure that the actual truncation of the file will occur outside its
 * directory's i_mutex.  Truncate can take a long time if there is a lot of
 * writeout happening, and we don't want to prevent access to the directory
 * while waiting on the I/O.
 */
long do_unlinkat(int dfd, struct filename *name)
{
	int error;
	struct dentry *dentry;
	struct path path;
	struct qstr last;
	int type;
	struct inode *inode = NULL;
	struct inode *delegated_inode = NULL;
	unsigned int lookup_flags = 0;
retry:
	name = filename_parentat(dfd, name, lookup_flags, &path, &last, &type);
	if (IS_ERR(name))
		return PTR_ERR(name);

	error = -EISDIR;
	if (type != LAST_NORM)
		goto exit1;

	error = mnt_want_write(path.mnt);
	if (error)
		goto exit1;
retry_deleg:
	inode_lock_nested(path.dentry->d_inode, I_MUTEX_PARENT);
	dentry = __lookup_hash(&last, path.dentry, lookup_flags);
	error = PTR_ERR(dentry);
	if (!IS_ERR(dentry)) {
		/* Why not before? Because we want correct error value */
		if (last.name[last.len])
			goto slashes;
		inode = dentry->d_inode;
		if (d_is_negative(dentry))
			goto slashes;
		ihold(inode);
		error = security_path_unlink(&path, dentry);
		if (error)
			goto exit2;
		error = vfs_unlink(path.dentry->d_inode, dentry, &delegated_inode);
exit2:
		dput(dentry);
	}
	inode_unlock(path.dentry->d_inode);
	if (inode)
		iput(inode);	/* truncate the inode here */
	inode = NULL;
	if (delegated_inode) {
		error = break_deleg_wait(&delegated_inode);
		if (!error)
			goto retry_deleg;
	}
	mnt_drop_write(path.mnt);
exit1:
	path_put(&path);
	if (retry_estale(error, lookup_flags)) {
		lookup_flags |= LOOKUP_REVAL;
		inode = NULL;
		goto retry;
	}
	putname(name);
	return error;

slashes:
	if (d_is_negative(dentry))
		error = -ENOENT;
	else if (d_is_dir(dentry))
		error = -EISDIR;
	else
		error = -ENOTDIR;
	goto exit2;
}

SYSCALL_DEFINE3(unlinkat, int, dfd, const char __user *, pathname, int, flag)
{
	if ((flag & ~AT_REMOVEDIR) != 0)
		return -EINVAL;

	if (flag & AT_REMOVEDIR)
		return do_rmdir(dfd, pathname);

	return do_unlinkat(dfd, getname(pathname));
}

SYSCALL_DEFINE1(unlink, const char __user *, pathname)
{
	return do_unlinkat(AT_FDCWD, getname(pathname));
}

int vfs_symlink(struct inode *dir, struct dentry *dentry, const char *oldname)
{
	int error = may_create(dir, dentry);

	if (error)
		return error;

	if (!dir->i_op->symlink)
		return -EPERM;

	error = security_inode_symlink(dir, dentry, oldname);
	if (error)
		return error;

	error = dir->i_op->symlink(dir, dentry, oldname);
	if (!error)
		fsnotify_create(dir, dentry);
	return error;
}
EXPORT_SYMBOL(vfs_symlink);

long do_symlinkat(const char __user *oldname, int newdfd,
		  const char __user *newname)
{
	int error;
	struct filename *from;
	struct dentry *dentry;
	struct path path;
	unsigned int lookup_flags = 0;

	from = getname(oldname);
	if (IS_ERR(from))
		return PTR_ERR(from);
retry:
	dentry = user_path_create(newdfd, newname, &path, lookup_flags);
	error = PTR_ERR(dentry);
	if (IS_ERR(dentry))
		goto out_putname;

	error = security_path_symlink(&path, dentry, from->name);
	if (!error)
		error = vfs_symlink(path.dentry->d_inode, dentry, from->name);
	done_path_create(&path, dentry);
	if (retry_estale(error, lookup_flags)) {
		lookup_flags |= LOOKUP_REVAL;
		goto retry;
	}
out_putname:
	putname(from);
	return error;
}

SYSCALL_DEFINE3(symlinkat, const char __user *, oldname,
		int, newdfd, const char __user *, newname)
{
	return do_symlinkat(oldname, newdfd, newname);
}

SYSCALL_DEFINE2(symlink, const char __user *, oldname, const char __user *, newname)
{
	return do_symlinkat(oldname, AT_FDCWD, newname);
}

/**
 * vfs_link - create a new link
 * @old_dentry:	object to be linked
 * @dir:	new parent
 * @new_dentry:	where to create the new link
 * @delegated_inode: returns inode needing a delegation break
 *
 * The caller must hold dir->i_mutex
 *
 * If vfs_link discovers a delegation on the to-be-linked file in need
 * of breaking, it will return -EWOULDBLOCK and return a reference to the
 * inode in delegated_inode.  The caller should then break the delegation
 * and retry.  Because breaking a delegation may take a long time, the
 * caller should drop the i_mutex before doing so.
 *
 * Alternatively, a caller may pass NULL for delegated_inode.  This may
 * be appropriate for callers that expect the underlying filesystem not
 * to be NFS exported.
 */
int vfs_link(struct dentry *old_dentry, struct inode *dir, struct dentry *new_dentry, struct inode **delegated_inode)
{
	struct inode *inode = old_dentry->d_inode;
	unsigned max_links = dir->i_sb->s_max_links;
	int error;

	if (!inode)
		return -ENOENT;

	error = may_create(dir, new_dentry);
	if (error)
		return error;

	if (dir->i_sb != inode->i_sb)
		return -EXDEV;

	/*
	 * A link to an append-only or immutable file cannot be created.
	 */
	if (IS_APPEND(inode) || IS_IMMUTABLE(inode))
		return -EPERM;
	/*
	 * Updating the link count will likely cause i_uid and i_gid to
	 * be writen back improperly if their true value is unknown to
	 * the vfs.
	 */
	if (HAS_UNMAPPED_ID(inode))
		return -EPERM;
	if (!dir->i_op->link)
		return -EPERM;
	if (S_ISDIR(inode->i_mode))
		return -EPERM;

	error = security_inode_link(old_dentry, dir, new_dentry);
	if (error)
		return error;

	inode_lock(inode);
	/* Make sure we don't allow creating hardlink to an unlinked file */
	if (inode->i_nlink == 0 && !(inode->i_state & I_LINKABLE))
		error =  -ENOENT;
	else if (max_links && inode->i_nlink >= max_links)
		error = -EMLINK;
	else {
		error = try_break_deleg(inode, delegated_inode);
		if (!error)
			error = dir->i_op->link(old_dentry, dir, new_dentry);
	}

	if (!error && (inode->i_state & I_LINKABLE)) {
		spin_lock(&inode->i_lock);
		inode->i_state &= ~I_LINKABLE;
		spin_unlock(&inode->i_lock);
	}
	inode_unlock(inode);
	if (!error)
		fsnotify_link(dir, inode, new_dentry);
	return error;
}
EXPORT_SYMBOL(vfs_link);

/*
 * Hardlinks are often used in delicate situations.  We avoid
 * security-related surprises by not following symlinks on the
 * newname.  --KAB
 *
 * We don't follow them on the oldname either to be compatible
 * with linux 2.0, and to avoid hard-linking to directories
 * and other special files.  --ADM
 */
int do_linkat(int olddfd, const char __user *oldname, int newdfd,
	      const char __user *newname, int flags)
{
	struct dentry *new_dentry;
	struct path old_path, new_path;
	struct inode *delegated_inode = NULL;
	int how = 0;
	int error;

	if ((flags & ~(AT_SYMLINK_FOLLOW | AT_EMPTY_PATH)) != 0)
		return -EINVAL;
	/*
	 * To use null names we require CAP_DAC_READ_SEARCH
	 * This ensures that not everyone will be able to create
	 * handlink using the passed filedescriptor.
	 */
	if (flags & AT_EMPTY_PATH) {
		if (!capable(CAP_DAC_READ_SEARCH))
			return -ENOENT;
		how = LOOKUP_EMPTY;
	}

	if (flags & AT_SYMLINK_FOLLOW)
		how |= LOOKUP_FOLLOW;
retry:
	error = user_path_at(olddfd, oldname, how, &old_path);
	if (error)
		return error;

	new_dentry = user_path_create(newdfd, newname, &new_path,
					(how & LOOKUP_REVAL));
	error = PTR_ERR(new_dentry);
	if (IS_ERR(new_dentry))
		goto out;

	error = -EXDEV;
	if (old_path.mnt != new_path.mnt)
		goto out_dput;
	error = may_linkat(&old_path);
	if (unlikely(error))
		goto out_dput;
	error = security_path_link(old_path.dentry, &new_path, new_dentry);
	if (error)
		goto out_dput;
	error = vfs_link(old_path.dentry, new_path.dentry->d_inode, new_dentry, &delegated_inode);
out_dput:
	done_path_create(&new_path, new_dentry);
	if (delegated_inode) {
		error = break_deleg_wait(&delegated_inode);
		if (!error) {
			path_put(&old_path);
			goto retry;
		}
	}
	if (retry_estale(error, how)) {
		path_put(&old_path);
		how |= LOOKUP_REVAL;
		goto retry;
	}
out:
	path_put(&old_path);

	return error;
}

SYSCALL_DEFINE5(linkat, int, olddfd, const char __user *, oldname,
		int, newdfd, const char __user *, newname, int, flags)
{
	return do_linkat(olddfd, oldname, newdfd, newname, flags);
}

SYSCALL_DEFINE2(link, const char __user *, oldname, const char __user *, newname)
{
	return do_linkat(AT_FDCWD, oldname, AT_FDCWD, newname, 0);
}

/**
 * vfs_rename - rename a filesystem object
 * @old_dir:	parent of source
 * @old_dentry:	source
 * @new_dir:	parent of destination
 * @new_dentry:	destination
 * @delegated_inode: returns an inode needing a delegation break
 * @flags:	rename flags
 *
 * The caller must hold multiple mutexes--see lock_rename()).
 *
 * If vfs_rename discovers a delegation in need of breaking at either
 * the source or destination, it will return -EWOULDBLOCK and return a
 * reference to the inode in delegated_inode.  The caller should then
 * break the delegation and retry.  Because breaking a delegation may
 * take a long time, the caller should drop all locks before doing
 * so.
 *
 * Alternatively, a caller may pass NULL for delegated_inode.  This may
 * be appropriate for callers that expect the underlying filesystem not
 * to be NFS exported.
 *
 * The worst of all namespace operations - renaming directory. "Perverted"
 * doesn't even start to describe it. Somebody in UCB had a heck of a trip...
 * Problems:
 *
 *	a) we can get into loop creation.
 *	b) race potential - two innocent renames can create a loop together.
 *	   That's where 4.4 screws up. Current fix: serialization on
 *	   sb->s_vfs_rename_mutex. We might be more accurate, but that's another
 *	   story.
 *	c) we have to lock _four_ objects - parents and victim (if it exists),
 *	   and source (if it is not a directory).
 *	   And that - after we got ->i_mutex on parents (until then we don't know
 *	   whether the target exists).  Solution: try to be smart with locking
 *	   order for inodes.  We rely on the fact that tree topology may change
 *	   only under ->s_vfs_rename_mutex _and_ that parent of the object we
 *	   move will be locked.  Thus we can rank directories by the tree
 *	   (ancestors first) and rank all non-directories after them.
 *	   That works since everybody except rename does "lock parent, lookup,
 *	   lock child" and rename is under ->s_vfs_rename_mutex.
 *	   HOWEVER, it relies on the assumption that any object with ->lookup()
 *	   has no more than 1 dentry.  If "hybrid" objects will ever appear,
 *	   we'd better make sure that there's no link(2) for them.
 *	d) conversion from fhandle to dentry may come in the wrong moment - when
 *	   we are removing the target. Solution: we will have to grab ->i_mutex
 *	   in the fhandle_to_dentry code. [FIXME - current nfsfh.c relies on
 *	   ->i_mutex on parents, which works but leads to some truly excessive
 *	   locking].
 */
int vfs_rename(struct inode *old_dir, struct dentry *old_dentry,
	       struct inode *new_dir, struct dentry *new_dentry,
	       struct inode **delegated_inode, unsigned int flags)
{
	int error;
	bool is_dir = d_is_dir(old_dentry);
	struct inode *source = old_dentry->d_inode;
	struct inode *target = new_dentry->d_inode;
	bool new_is_dir = false;
	unsigned max_links = new_dir->i_sb->s_max_links;
	struct name_snapshot old_name;

	if (source == target)
		return 0;

	error = may_delete(old_dir, old_dentry, is_dir);
	if (error)
		return error;

	if (!target) {
		error = may_create(new_dir, new_dentry);
	} else {
		new_is_dir = d_is_dir(new_dentry);

		if (!(flags & RENAME_EXCHANGE))
			error = may_delete(new_dir, new_dentry, is_dir);
		else
			error = may_delete(new_dir, new_dentry, new_is_dir);
	}
	if (error)
		return error;

	if (!old_dir->i_op->rename)
		return -EPERM;

	/*
	 * If we are going to change the parent - check write permissions,
	 * we'll need to flip '..'.
	 */
	if (new_dir != old_dir) {
		if (is_dir) {
			error = inode_permission(source, MAY_WRITE);
			if (error)
				return error;
		}
		if ((flags & RENAME_EXCHANGE) && new_is_dir) {
			error = inode_permission(target, MAY_WRITE);
			if (error)
				return error;
		}
	}

	error = security_inode_rename(old_dir, old_dentry, new_dir, new_dentry,
				      flags);
	if (error)
		return error;

	take_dentry_name_snapshot(&old_name, old_dentry);
	dget(new_dentry);
	if (!is_dir || (flags & RENAME_EXCHANGE))
		lock_two_nondirectories(source, target);
	else if (target)
		inode_lock(target);

	error = -EBUSY;
	if (is_local_mountpoint(old_dentry) || is_local_mountpoint(new_dentry))
		goto out;

	if (max_links && new_dir != old_dir) {
		error = -EMLINK;
		if (is_dir && !new_is_dir && new_dir->i_nlink >= max_links)
			goto out;
		if ((flags & RENAME_EXCHANGE) && !is_dir && new_is_dir &&
		    old_dir->i_nlink >= max_links)
			goto out;
	}
	if (!is_dir) {
		error = try_break_deleg(source, delegated_inode);
		if (error)
			goto out;
	}
	if (target && !new_is_dir) {
		error = try_break_deleg(target, delegated_inode);
		if (error)
			goto out;
	}
	error = old_dir->i_op->rename(old_dir, old_dentry,
				       new_dir, new_dentry, flags);
	if (error)
		goto out;

	if (!(flags & RENAME_EXCHANGE) && target) {
		if (is_dir) {
			shrink_dcache_parent(new_dentry);
			target->i_flags |= S_DEAD;
		}
		dont_mount(new_dentry);
		detach_mounts(new_dentry);
	}
	if (!(old_dir->i_sb->s_type->fs_flags & FS_RENAME_DOES_D_MOVE)) {
		if (!(flags & RENAME_EXCHANGE))
			d_move(old_dentry, new_dentry);
		else
			d_exchange(old_dentry, new_dentry);
	}
out:
	if (!is_dir || (flags & RENAME_EXCHANGE))
		unlock_two_nondirectories(source, target);
	else if (target)
		inode_unlock(target);
	dput(new_dentry);
	if (!error) {
		fsnotify_move(old_dir, new_dir, old_name.name, is_dir,
			      !(flags & RENAME_EXCHANGE) ? target : NULL, old_dentry);
		if (flags & RENAME_EXCHANGE) {
			fsnotify_move(new_dir, old_dir, old_dentry->d_name.name,
				      new_is_dir, NULL, new_dentry);
		}
	}
	release_dentry_name_snapshot(&old_name);

	return error;
}
EXPORT_SYMBOL(vfs_rename);

static int do_renameat2(int olddfd, const char __user *oldname, int newdfd,
			const char __user *newname, unsigned int flags)
{
	struct dentry *old_dentry, *new_dentry;
	struct dentry *trap;
	struct path old_path, new_path;
	struct qstr old_last, new_last;
	int old_type, new_type;
	struct inode *delegated_inode = NULL;
	struct filename *from;
	struct filename *to;
	unsigned int lookup_flags = 0, target_flags = LOOKUP_RENAME_TARGET;
	bool should_retry = false;
	int error;

	if (flags & ~(RENAME_NOREPLACE | RENAME_EXCHANGE | RENAME_WHITEOUT))
		return -EINVAL;

	if ((flags & (RENAME_NOREPLACE | RENAME_WHITEOUT)) &&
	    (flags & RENAME_EXCHANGE))
		return -EINVAL;

	if ((flags & RENAME_WHITEOUT) && !capable(CAP_MKNOD))
		return -EPERM;

	if (flags & RENAME_EXCHANGE)
		target_flags = 0;

retry:
	from = filename_parentat(olddfd, getname(oldname), lookup_flags,
				&old_path, &old_last, &old_type);
	if (IS_ERR(from)) {
		error = PTR_ERR(from);
		goto exit;
	}

	to = filename_parentat(newdfd, getname(newname), lookup_flags,
				&new_path, &new_last, &new_type);
	if (IS_ERR(to)) {
		error = PTR_ERR(to);
		goto exit1;
	}

	error = -EXDEV;
	if (old_path.mnt != new_path.mnt)
		goto exit2;

	error = -EBUSY;
	if (old_type != LAST_NORM)
		goto exit2;

	if (flags & RENAME_NOREPLACE)
		error = -EEXIST;
	if (new_type != LAST_NORM)
		goto exit2;

	error = mnt_want_write(old_path.mnt);
	if (error)
		goto exit2;

retry_deleg:
	trap = lock_rename(new_path.dentry, old_path.dentry);

	old_dentry = __lookup_hash(&old_last, old_path.dentry, lookup_flags);
	error = PTR_ERR(old_dentry);
	if (IS_ERR(old_dentry))
		goto exit3;
	/* source must exist */
	error = -ENOENT;
	if (d_is_negative(old_dentry))
		goto exit4;
	new_dentry = __lookup_hash(&new_last, new_path.dentry, lookup_flags | target_flags);
	error = PTR_ERR(new_dentry);
	if (IS_ERR(new_dentry))
		goto exit4;
	error = -EEXIST;
	if ((flags & RENAME_NOREPLACE) && d_is_positive(new_dentry))
		goto exit5;
	if (flags & RENAME_EXCHANGE) {
		error = -ENOENT;
		if (d_is_negative(new_dentry))
			goto exit5;

		if (!d_is_dir(new_dentry)) {
			error = -ENOTDIR;
			if (new_last.name[new_last.len])
				goto exit5;
		}
	}
	/* unless the source is a directory trailing slashes give -ENOTDIR */
	if (!d_is_dir(old_dentry)) {
		error = -ENOTDIR;
		if (old_last.name[old_last.len])
			goto exit5;
		if (!(flags & RENAME_EXCHANGE) && new_last.name[new_last.len])
			goto exit5;
	}
	/* source should not be ancestor of target */
	error = -EINVAL;
	if (old_dentry == trap)
		goto exit5;
	/* target should not be an ancestor of source */
	if (!(flags & RENAME_EXCHANGE))
		error = -ENOTEMPTY;
	if (new_dentry == trap)
		goto exit5;

	error = security_path_rename(&old_path, old_dentry,
				     &new_path, new_dentry, flags);
	if (error)
		goto exit5;
	error = vfs_rename(old_path.dentry->d_inode, old_dentry,
			   new_path.dentry->d_inode, new_dentry,
			   &delegated_inode, flags);
exit5:
	dput(new_dentry);
exit4:
	dput(old_dentry);
exit3:
	unlock_rename(new_path.dentry, old_path.dentry);
	if (delegated_inode) {
		error = break_deleg_wait(&delegated_inode);
		if (!error)
			goto retry_deleg;
	}
	mnt_drop_write(old_path.mnt);
exit2:
	if (retry_estale(error, lookup_flags))
		should_retry = true;
	path_put(&new_path);
	putname(to);
exit1:
	path_put(&old_path);
	putname(from);
	if (should_retry) {
		should_retry = false;
		lookup_flags |= LOOKUP_REVAL;
		goto retry;
	}
exit:
	return error;
}

SYSCALL_DEFINE5(renameat2, int, olddfd, const char __user *, oldname,
		int, newdfd, const char __user *, newname, unsigned int, flags)
{
	return do_renameat2(olddfd, oldname, newdfd, newname, flags);
}

SYSCALL_DEFINE4(renameat, int, olddfd, const char __user *, oldname,
		int, newdfd, const char __user *, newname)
{
	return do_renameat2(olddfd, oldname, newdfd, newname, 0);
}

SYSCALL_DEFINE2(rename, const char __user *, oldname, const char __user *, newname)
{
	return do_renameat2(AT_FDCWD, oldname, AT_FDCWD, newname, 0);
}

int vfs_whiteout(struct inode *dir, struct dentry *dentry)
{
	int error = may_create(dir, dentry);
	if (error)
		return error;

	if (!dir->i_op->mknod)
		return -EPERM;

	return dir->i_op->mknod(dir, dentry,
				S_IFCHR | WHITEOUT_MODE, WHITEOUT_DEV);
}
EXPORT_SYMBOL(vfs_whiteout);

int readlink_copy(char __user *buffer, int buflen, const char *link)
{
	int len = PTR_ERR(link);
	if (IS_ERR(link))
		goto out;

	len = strlen(link);
	if (len > (unsigned) buflen)
		len = buflen;
	if (copy_to_user(buffer, link, len))
		len = -EFAULT;
out:
	return len;
}

/**
 * vfs_readlink - copy symlink body into userspace buffer
 * @dentry: dentry on which to get symbolic link
 * @buffer: user memory pointer
 * @buflen: size of buffer
 *
 * Does not touch atime.  That's up to the caller if necessary
 *
 * Does not call security hook.
 */
int vfs_readlink(struct dentry *dentry, char __user *buffer, int buflen)
{
	struct inode *inode = d_inode(dentry);
	DEFINE_DELAYED_CALL(done);
	const char *link;
	int res;

	if (unlikely(!(inode->i_opflags & IOP_DEFAULT_READLINK))) {
		if (unlikely(inode->i_op->readlink))
			return inode->i_op->readlink(dentry, buffer, buflen);

		if (!d_is_symlink(dentry))
			return -EINVAL;

		spin_lock(&inode->i_lock);
		inode->i_opflags |= IOP_DEFAULT_READLINK;
		spin_unlock(&inode->i_lock);
	}

	link = inode->i_link;
	if (!link) {
		link = inode->i_op->get_link(dentry, inode, &done);
		if (IS_ERR(link))
			return PTR_ERR(link);
	}
	res = readlink_copy(buffer, buflen, link);
	do_delayed_call(&done);
	return res;
}
EXPORT_SYMBOL(vfs_readlink);

/**
 * vfs_get_link - get symlink body
 * @dentry: dentry on which to get symbolic link
 * @done: caller needs to free returned data with this
 *
 * Calls security hook and i_op->get_link() on the supplied inode.
 *
 * It does not touch atime.  That's up to the caller if necessary.
 *
 * Does not work on "special" symlinks like /proc/$$/fd/N
 */
const char *vfs_get_link(struct dentry *dentry, struct delayed_call *done)
{
	const char *res = ERR_PTR(-EINVAL);
	struct inode *inode = d_inode(dentry);

	if (d_is_symlink(dentry)) {
		res = ERR_PTR(security_inode_readlink(dentry));
		if (!res)
			res = inode->i_op->get_link(dentry, inode, done);
	}
	return res;
}
EXPORT_SYMBOL(vfs_get_link);

/* get the link contents into pagecache */
const char *page_get_link(struct dentry *dentry, struct inode *inode,
			  struct delayed_call *callback)
{
	char *kaddr;
	struct page *page;
	struct address_space *mapping = inode->i_mapping;

	if (!dentry) {
		page = find_get_page(mapping, 0);
		if (!page)
			return ERR_PTR(-ECHILD);
		if (!PageUptodate(page)) {
			put_page(page);
			return ERR_PTR(-ECHILD);
		}
	} else {
		page = read_mapping_page(mapping, 0, NULL);
		if (IS_ERR(page))
			return (char*)page;
	}
	set_delayed_call(callback, page_put_link, page);
	BUG_ON(mapping_gfp_mask(mapping) & __GFP_HIGHMEM);
	kaddr = page_address(page);
	nd_terminate_link(kaddr, inode->i_size, PAGE_SIZE - 1);
	return kaddr;
}

EXPORT_SYMBOL(page_get_link);

void page_put_link(void *arg)
{
	put_page(arg);
}
EXPORT_SYMBOL(page_put_link);

int page_readlink(struct dentry *dentry, char __user *buffer, int buflen)
{
	DEFINE_DELAYED_CALL(done);
	int res = readlink_copy(buffer, buflen,
				page_get_link(dentry, d_inode(dentry),
					      &done));
	do_delayed_call(&done);
	return res;
}
EXPORT_SYMBOL(page_readlink);

/*
 * The nofs argument instructs pagecache_write_begin to pass AOP_FLAG_NOFS
 */
int __page_symlink(struct inode *inode, const char *symname, int len, int nofs)
{
	struct address_space *mapping = inode->i_mapping;
	struct page *page;
	void *fsdata;
	int err;
	unsigned int flags = 0;
	if (nofs)
		flags |= AOP_FLAG_NOFS;

retry:
	err = pagecache_write_begin(NULL, mapping, 0, len-1,
				flags, &page, &fsdata);
	if (err)
		goto fail;

	memcpy(page_address(page), symname, len-1);

	err = pagecache_write_end(NULL, mapping, 0, len-1, len-1,
							page, fsdata);
	if (err < 0)
		goto fail;
	if (err < len-1)
		goto retry;

	mark_inode_dirty(inode);
	return 0;
fail:
	return err;
}
EXPORT_SYMBOL(__page_symlink);

int page_symlink(struct inode *inode, const char *symname, int len)
{
	return __page_symlink(inode, symname, len,
			!mapping_gfp_constraint(inode->i_mapping, __GFP_FS));
}
EXPORT_SYMBOL(page_symlink);

const struct inode_operations page_symlink_inode_operations = {
	.get_link	= page_get_link,
};
EXPORT_SYMBOL(page_symlink_inode_operations);<|MERGE_RESOLUTION|>--- conflicted
+++ resolved
@@ -2217,12 +2217,7 @@
 
 	nd->m_seq = read_seqbegin(&mount_lock);
 	if (*s == '/') {
-<<<<<<< HEAD
 		//文件名称给出的是绝对路径
-		if (flags & LOOKUP_RCU)
-			rcu_read_lock();
-=======
->>>>>>> 58c3f14f
 		set_root(nd);
 		if (likely(!nd_jump_root(nd)))
 			return s;
@@ -3540,42 +3535,7 @@
 	struct file *file;
 	int error;
 
-<<<<<<< HEAD
 	//申请一个空的file
-	file = get_empty_filp();
-	if (IS_ERR(file))
-		return file;
-
-	//设置文件打开时的flag
-	file->f_flags = op->open_flag;
-
-	if (unlikely(file->f_flags & __O_TMPFILE)) {
-		//创建临时文件
-		error = do_tmpfile(nd, flags, op, file, &opened);
-		goto out2;
-	}
-
-	if (unlikely(file->f_flags & O_PATH)) {
-		error = do_o_path(nd, flags, file);
-		if (!error)
-			opened |= FILE_OPENED;
-		goto out2;
-	}
-
-	//取文件路径
-	s = path_init(nd, flags);
-	if (IS_ERR(s)) {
-		put_filp(file);
-		return ERR_CAST(s);
-	}
-	while (!(error = link_path_walk(s, nd)) &&
-		(error = do_last(nd, file, op, &opened)) > 0) {
-		nd->flags &= ~(LOOKUP_OPEN|LOOKUP_CREATE|LOOKUP_EXCL);
-		s = trailing_symlink(nd);
-		if (IS_ERR(s)) {
-			error = PTR_ERR(s);
-			break;
-=======
 	file = alloc_empty_file(op->open_flag, current_cred());
 	if (IS_ERR(file))
 		return file;
@@ -3590,7 +3550,6 @@
 			(error = do_last(nd, file, op)) > 0) {
 			nd->flags &= ~(LOOKUP_OPEN|LOOKUP_CREATE|LOOKUP_EXCL);
 			s = trailing_symlink(nd);
->>>>>>> 58c3f14f
 		}
 		terminate_walk(nd);
 	}
