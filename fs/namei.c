// SPDX-License-Identifier: GPL-2.0
/*
 *  linux/fs/namei.c
 *
 *  Copyright (C) 1991, 1992  Linus Torvalds
 */

/*
 * Some corrections by tytso.
 */

/* [Feb 1997 T. Schoebel-Theuer] Complete rewrite of the pathname
 * lookup logic.
 */
/* [Feb-Apr 2000, AV] Rewrite to the new namespace architecture.
 */

#include <linux/init.h>
#include <linux/export.h>
#include <linux/kernel.h>
#include <linux/slab.h>
#include <linux/fs.h>
#include <linux/namei.h>
#include <linux/pagemap.h>
#include <linux/fsnotify.h>
#include <linux/personality.h>
#include <linux/security.h>
#include <linux/ima.h>
#include <linux/syscalls.h>
#include <linux/mount.h>
#include <linux/audit.h>
#include <linux/capability.h>
#include <linux/file.h>
#include <linux/fcntl.h>
#include <linux/device_cgroup.h>
#include <linux/fs_struct.h>
#include <linux/posix_acl.h>
#include <linux/hash.h>
#include <linux/bitops.h>
#include <linux/init_task.h>
#include <linux/uaccess.h>

#include "internal.h"
#include "mount.h"

/* [Feb-1997 T. Schoebel-Theuer]
 * Fundamental changes in the pathname lookup mechanisms (namei)
 * were necessary because of omirr.  The reason is that omirr needs
 * to know the _real_ pathname, not the user-supplied one, in case
 * of symlinks (and also when transname replacements occur).
 *
 * The new code replaces the old recursive symlink resolution with
 * an iterative one (in case of non-nested symlink chains).  It does
 * this with calls to <fs>_follow_link().
 * As a side effect, dir_namei(), _namei() and follow_link() are now 
 * replaced with a single function lookup_dentry() that can handle all 
 * the special cases of the former code.
 *
 * With the new dcache, the pathname is stored at each inode, at least as
 * long as the refcount of the inode is positive.  As a side effect, the
 * size of the dcache depends on the inode cache and thus is dynamic.
 *
 * [29-Apr-1998 C. Scott Ananian] Updated above description of symlink
 * resolution to correspond with current state of the code.
 *
 * Note that the symlink resolution is not *completely* iterative.
 * There is still a significant amount of tail- and mid- recursion in
 * the algorithm.  Also, note that <fs>_readlink() is not used in
 * lookup_dentry(): lookup_dentry() on the result of <fs>_readlink()
 * may return different results than <fs>_follow_link().  Many virtual
 * filesystems (including /proc) exhibit this behavior.
 */

/* [24-Feb-97 T. Schoebel-Theuer] Side effects caused by new implementation:
 * New symlink semantics: when open() is called with flags O_CREAT | O_EXCL
 * and the name already exists in form of a symlink, try to create the new
 * name indicated by the symlink. The old code always complained that the
 * name already exists, due to not following the symlink even if its target
 * is nonexistent.  The new semantics affects also mknod() and link() when
 * the name is a symlink pointing to a non-existent name.
 *
 * I don't know which semantics is the right one, since I have no access
 * to standards. But I found by trial that HP-UX 9.0 has the full "new"
 * semantics implemented, while SunOS 4.1.1 and Solaris (SunOS 5.4) have the
 * "old" one. Personally, I think the new semantics is much more logical.
 * Note that "ln old new" where "new" is a symlink pointing to a non-existing
 * file does succeed in both HP-UX and SunOs, but not in Solaris
 * and in the old Linux semantics.
 */

/* [16-Dec-97 Kevin Buhr] For security reasons, we change some symlink
 * semantics.  See the comments in "open_namei" and "do_link" below.
 *
 * [10-Sep-98 Alan Modra] Another symlink change.
 */

/* [Feb-Apr 2000 AV] Complete rewrite. Rules for symlinks:
 *	inside the path - always follow.
 *	in the last component in creation/removal/renaming - never follow.
 *	if LOOKUP_FOLLOW passed - follow.
 *	if the pathname has trailing slashes - follow.
 *	otherwise - don't follow.
 * (applied in that order).
 *
 * [Jun 2000 AV] Inconsistent behaviour of open() in case if flags==O_CREAT
 * restored for 2.4. This is the last surviving part of old 4.2BSD bug.
 * During the 2.4 we need to fix the userland stuff depending on it -
 * hopefully we will be able to get rid of that wart in 2.5. So far only
 * XEmacs seems to be relying on it...
 */
/*
 * [Sep 2001 AV] Single-semaphore locking scheme (kudos to David Holland)
 * implemented.  Let's see if raised priority of ->s_vfs_rename_mutex gives
 * any extra contention...
 */

/* In order to reduce some races, while at the same time doing additional
 * checking and hopefully speeding things up, we copy filenames to the
 * kernel data space before using them..
 *
 * POSIX.1 2.4: an empty pathname is invalid (ENOENT).
 * PATH_MAX includes the nul terminator --RR.
 */

#define EMBEDDED_NAME_MAX	(PATH_MAX - offsetof(struct filename, iname))

//依据用户空间传入的文件名称，构造filename
struct filename *
getname_flags(const char __user *filename/*文件路径名称*/, int flags, int *empty/*出参，文件路径名称是否为空*/)
{
	struct filename *result;
	char *kname;
	int len;

	//检查进程audit_context中是否已记录此文件信息，如有则返回缓存的
	result = audit_reusename(filename);
	if (result)
		return result;

	//申请一个name object
	//注：object的大小正好为PATH_MAX，包含结构体struct filename大小
	//所以才有下文中当发现路径名称大于EMBEDDED_NAME_MAX时，直接申请一个
	//offsetof(struct filename, iname[1]);结构来了事,猛一看，吓我一跳。
	result = __getname();
	if (unlikely(!result))
		return ERR_PTR(-ENOMEM);

	/*
	 * First, try to embed the struct filename inside the names_cache
	 * allocation
	 */
	//指向实际存储位置
	kname = (char *)result->iname;
	result->name = kname;

	//采用filename来填充kname
	len = strncpy_from_user(kname, filename, EMBEDDED_NAME_MAX);
	if (unlikely(len < 0)) {
		__putname(result);
		return ERR_PTR(len);
	}

	/*
	 * Uh-oh. We have a name that's approaching PATH_MAX. Allocate a
	 * separate struct filename so we can dedicate the entire
	 * names_cache allocation for the pathname, and re-do the copy from
	 * userland.
	 */
	if (unlikely(len == EMBEDDED_NAME_MAX)) {
		//文件路径较长，为结构体struct filename申请新专用空间，然后把obj全部用来存放路径
		const size_t size = offsetof(struct filename, iname[1]);
		kname = (char *)result;

		/*
		 * size is chosen that way we to guarantee that
		 * result->iname[0] is within the same object and that
		 * kname can't be equal to result->iname, no matter what.
		 */
		result = kzalloc(size, GFP_KERNEL);
		if (unlikely(!result)) {
			__putname(kname);
			return ERR_PTR(-ENOMEM);
		}
		result->name = kname;
		len = strncpy_from_user(kname, filename, PATH_MAX);
		if (unlikely(len < 0)) {
			__putname(kname);
			kfree(result);
			return ERR_PTR(len);
		}
		if (unlikely(len == PATH_MAX)) {
			//长度超过PATH_MAX,报错
			__putname(kname);
			kfree(result);
			return ERR_PTR(-ENAMETOOLONG);
		}
	}

	result->refcnt = 1;
	/* The empty path is special. */
	if (unlikely(!len)) {
		if (empty)
			*empty = 1;
		if (!(flags & LOOKUP_EMPTY)) {
		    /*如果名称为空，但没有empty标记，则报错*/
			putname(result);
			return ERR_PTR(-ENOENT);
		}
	}

	result->uptr = filename;
	result->aname = NULL;
	audit_getname(result);
	return result;
}

//通过用户空间传入的文件路径名称，构造filename结构体
struct filename *
getname(const char __user * filename)
{
	return getname_flags(filename, 0/*名称不得为空*/, NULL);
}

//通过kernel空间传入的文件名称，构造filename结构体
struct filename *
getname_kernel(const char * filename)
{
	struct filename *result;
	int len = strlen(filename) + 1;

	//获取一个filename对象
	result = __getname();
	if (unlikely(!result))
		return ERR_PTR(-ENOMEM);

	if (len <= EMBEDDED_NAME_MAX) {
		result->name = (char *)result->iname;
	} else if (len <= PATH_MAX) {
		const size_t size = offsetof(struct filename, iname[1]);
		struct filename *tmp;

		tmp = kmalloc(size, GFP_KERNEL);
		if (unlikely(!tmp)) {
			__putname(result);
			return ERR_PTR(-ENOMEM);
		}
		tmp->name = (char *)result;
		result = tmp;
	} else {
		__putname(result);
		return ERR_PTR(-ENAMETOOLONG);
	}
	//设置文件名称
	memcpy((char *)result->name, filename, len);
	result->uptr = NULL;
	result->aname = NULL;
	result->refcnt = 1;
	audit_getname(result);

	return result;
}

void putname(struct filename *name)
{
	BUG_ON(name->refcnt <= 0);

	if (--name->refcnt > 0)
		return;

	if (name->name != name->iname) {
		__putname(name->name);
		kfree(name);
	} else
		__putname(name);
}

/**
 * check_acl - perform ACL permission checking
 * @mnt_userns:	user namespace of the mount the inode was found from
 * @inode:	inode to check permissions on
 * @mask:	right to check for (%MAY_READ, %MAY_WRITE, %MAY_EXEC ...)
 *
 * This function performs the ACL permission checking. Since this function
 * retrieve POSIX acls it needs to know whether it is called from a blocking or
 * non-blocking context and thus cares about the MAY_NOT_BLOCK bit.
 *
 * If the inode has been found through an idmapped mount the user namespace of
 * the vfsmount must be passed through @mnt_userns. This function will then take
 * care to map the inode according to @mnt_userns before checking permissions.
 * On non-idmapped mounts or if permission checking is to be performed on the
 * raw inode simply passs init_user_ns.
 */
static int check_acl(struct user_namespace *mnt_userns,
		     struct inode *inode, int mask)
{
#ifdef CONFIG_FS_POSIX_ACL
	struct posix_acl *acl;

	if (mask & MAY_NOT_BLOCK) {
		acl = get_cached_acl_rcu(inode, ACL_TYPE_ACCESS);
	        if (!acl)
	                return -EAGAIN;
		/* no ->get_acl() calls in RCU mode... */
		if (is_uncached_acl(acl))
			return -ECHILD;
	        return posix_acl_permission(mnt_userns, inode, acl, mask);
	}

	acl = get_acl(inode, ACL_TYPE_ACCESS);
	if (IS_ERR(acl))
		return PTR_ERR(acl);
	if (acl) {
	        int error = posix_acl_permission(mnt_userns, inode, acl, mask);
	        posix_acl_release(acl);
	        return error;
	}
#endif

	return -EAGAIN;
}

/**
 * acl_permission_check - perform basic UNIX permission checking
 * @mnt_userns:	user namespace of the mount the inode was found from
 * @inode:	inode to check permissions on
 * @mask:	right to check for (%MAY_READ, %MAY_WRITE, %MAY_EXEC ...)
 *
 * This function performs the basic UNIX permission checking. Since this
 * function may retrieve POSIX acls it needs to know whether it is called from a
 * blocking or non-blocking context and thus cares about the MAY_NOT_BLOCK bit.
 *
 * If the inode has been found through an idmapped mount the user namespace of
 * the vfsmount must be passed through @mnt_userns. This function will then take
 * care to map the inode according to @mnt_userns before checking permissions.
 * On non-idmapped mounts or if permission checking is to be performed on the
 * raw inode simply passs init_user_ns.
 */
static int acl_permission_check(struct user_namespace *mnt_userns,
				struct inode *inode, int mask)
{
	unsigned int mode = inode->i_mode;
	kuid_t i_uid;

	/* Are we the owner? If so, ACL's don't matter */
	i_uid = i_uid_into_mnt(mnt_userns, inode);
	if (likely(uid_eq(current_fsuid(), i_uid))) {
		mask &= 7;
		mode >>= 6;
		return (mask & ~mode) ? -EACCES : 0;
	}

	/* Do we have ACL's? */
	if (IS_POSIXACL(inode) && (mode & S_IRWXG)) {
		int error = check_acl(mnt_userns, inode, mask);
		if (error != -EAGAIN)
			return error;
	}

	/* Only RWX matters for group/other mode bits */
	mask &= 7;

	/*
	 * Are the group permissions different from
	 * the other permissions in the bits we care
	 * about? Need to check group ownership if so.
	 */
	if (mask & (mode ^ (mode >> 3))) {
		kgid_t kgid = i_gid_into_mnt(mnt_userns, inode);
		if (in_group_p(kgid))
			mode >>= 3;
	}

	/* Bits in 'mode' clear that we require? */
	return (mask & ~mode) ? -EACCES : 0;
}

/**
 * generic_permission -  check for access rights on a Posix-like filesystem
 * @mnt_userns:	user namespace of the mount the inode was found from
 * @inode:	inode to check access rights for
 * @mask:	right to check for (%MAY_READ, %MAY_WRITE, %MAY_EXEC,
 *		%MAY_NOT_BLOCK ...)
 *
 * Used to check for read/write/execute permissions on a file.
 * We use "fsuid" for this, letting us set arbitrary permissions
 * for filesystem access without changing the "normal" uids which
 * are used for other things.
 *
 * generic_permission is rcu-walk aware. It returns -ECHILD in case an rcu-walk
 * request cannot be satisfied (eg. requires blocking or too much complexity).
 * It would then be called again in ref-walk mode.
 *
 * If the inode has been found through an idmapped mount the user namespace of
 * the vfsmount must be passed through @mnt_userns. This function will then take
 * care to map the inode according to @mnt_userns before checking permissions.
 * On non-idmapped mounts or if permission checking is to be performed on the
 * raw inode simply passs init_user_ns.
 */
int generic_permission(struct user_namespace *mnt_userns, struct inode *inode,
		       int mask)
{
	int ret;

	/*
	 * Do the basic permission checks.
	 */
	ret = acl_permission_check(mnt_userns, inode, mask);
	if (ret != -EACCES)
		return ret;

	if (S_ISDIR(inode->i_mode)) {
		/* DACs are overridable for directories */
		if (!(mask & MAY_WRITE))
			if (capable_wrt_inode_uidgid(mnt_userns, inode,
						     CAP_DAC_READ_SEARCH))
				return 0;
		if (capable_wrt_inode_uidgid(mnt_userns, inode,
					     CAP_DAC_OVERRIDE))
			return 0;
		return -EACCES;
	}

	/*
	 * Searching includes executable on directories, else just read.
	 */
	mask &= MAY_READ | MAY_WRITE | MAY_EXEC;
	if (mask == MAY_READ)
		if (capable_wrt_inode_uidgid(mnt_userns, inode,
					     CAP_DAC_READ_SEARCH))
			return 0;
	/*
	 * Read/write DACs are always overridable.
	 * Executable DACs are overridable when there is
	 * at least one exec bit set.
	 */
	if (!(mask & MAY_EXEC) || (inode->i_mode & S_IXUGO))
		if (capable_wrt_inode_uidgid(mnt_userns, inode,
					     CAP_DAC_OVERRIDE))
			return 0;

	return -EACCES;
}
EXPORT_SYMBOL(generic_permission);

/**
 * do_inode_permission - UNIX permission checking
 * @mnt_userns:	user namespace of the mount the inode was found from
 * @inode:	inode to check permissions on
 * @mask:	right to check for (%MAY_READ, %MAY_WRITE, %MAY_EXEC ...)
 *
 * We _really_ want to just do "generic_permission()" without
 * even looking at the inode->i_op values. So we keep a cache
 * flag in inode->i_opflags, that says "this has not special
 * permission function, use the fast case".
 */
static inline int do_inode_permission(struct user_namespace *mnt_userns,
				      struct inode *inode, int mask)
{
	if (unlikely(!(inode->i_opflags & IOP_FASTPERM))) {
		if (likely(inode->i_op->permission))
			return inode->i_op->permission(mnt_userns, inode, mask);

		/* This gets set once for the inode lifetime */
		spin_lock(&inode->i_lock);
		inode->i_opflags |= IOP_FASTPERM;
		spin_unlock(&inode->i_lock);
	}
	return generic_permission(mnt_userns, inode, mask);
}

/**
 * sb_permission - Check superblock-level permissions
 * @sb: Superblock of inode to check permission on
 * @inode: Inode to check permission on
 * @mask: Right to check for (%MAY_READ, %MAY_WRITE, %MAY_EXEC)
 *
 * Separate out file-system wide checks from inode-specific permission checks.
 */
static int sb_permission(struct super_block *sb, struct inode *inode, int mask)
{
	if (unlikely(mask & MAY_WRITE)) {
		umode_t mode = inode->i_mode;

		/* Nobody gets write access to a read-only fs. */
		if (sb_rdonly(sb) && (S_ISREG(mode) || S_ISDIR(mode) || S_ISLNK(mode)))
			return -EROFS;
	}
	return 0;
}

/**
 * inode_permission - Check for access rights to a given inode
 * @mnt_userns:	User namespace of the mount the inode was found from
 * @inode:	Inode to check permission on
 * @mask:	Right to check for (%MAY_READ, %MAY_WRITE, %MAY_EXEC)
 *
 * Check for read/write/execute permissions on an inode.  We use fs[ug]id for
 * this, letting us set arbitrary permissions for filesystem access without
 * changing the "normal" UIDs which are used for other things.
 *
 * When checking for MAY_APPEND, MAY_WRITE must also be set in @mask.
 */
int inode_permission(struct user_namespace *mnt_userns,
		     struct inode *inode, int mask)
{
	int retval;

	retval = sb_permission(inode->i_sb, inode, mask);
	if (retval)
		return retval;

	if (unlikely(mask & MAY_WRITE)) {
		/*
		 * Nobody gets write access to an immutable file.
		 */
		if (IS_IMMUTABLE(inode))
			return -EPERM;

		/*
		 * Updating mtime will likely cause i_uid and i_gid to be
		 * written back improperly if their true value is unknown
		 * to the vfs.
		 */
		if (HAS_UNMAPPED_ID(mnt_userns, inode))
			return -EACCES;
	}

<<<<<<< HEAD
	/*inode权限检查*/
	retval = do_inode_permission(inode, mask);
=======
	retval = do_inode_permission(mnt_userns, inode, mask);
>>>>>>> 52e44129
	if (retval)
		return retval;

	retval = devcgroup_inode_permission(inode, mask);
	if (retval)
		return retval;

	return security_inode_permission(inode, mask);
}
EXPORT_SYMBOL(inode_permission);

/**
 * path_get - get a reference to a path
 * @path: path to get the reference to
 *
 * Given a path increment the reference count to the dentry and the vfsmount.
 */
void path_get(const struct path *path)
{
	mntget(path->mnt);
	dget(path->dentry);
}
EXPORT_SYMBOL(path_get);

/**
 * path_put - put a reference to a path
 * @path: path to put the reference to
 *
 * Given a path decrement the reference count to the dentry and the vfsmount.
 */
void path_put(const struct path *path)
{
	dput(path->dentry);
	mntput(path->mnt);
}
EXPORT_SYMBOL(path_put);

#define EMBEDDED_LEVELS 2
struct nameidata {
    //当前分析位置的路径
	struct path	path;
	//记录分析位置（为了避免在路径分析过程中传递分析点文件名称指针及长度）
	struct qstr	last;
	//记录根路径（１。为了避免'..'方式穿透根目录)
	struct path	root;
	//当前分析位置路径对应的inode
	struct inode	*inode; /* path.dentry.d_inode */
	unsigned int	flags;
	unsigned	seq/*当前分析dentry的seq*/, m_seq/*mount_lock锁序号*/, r_seq/*rename_lock锁序号*/;
	int		last_type;/*最后一次分析的文件类型，例如LAST_NORM*/
	unsigned	depth;
	//临时保存的total_link_count,处理完成后需要还原
	int		total_link_count;
	struct saved {
		struct path link;
		struct delayed_call done;
		const char *name;
		unsigned seq;
	} *stack, internal[EMBEDDED_LEVELS];
	//文件路径名称
	struct filename	*name;
	//临时保存的nameidata,处理完成后需要还原
	struct nameidata *saved;
	/*root dentry对应的seqlock的seq*/
	unsigned	root_seq;
	//锚点对应的fd
	int		dfd;
	kuid_t		dir_uid;
	umode_t		dir_mode;
} __randomize_layout;

//构造并设置进程的nameidata
static void set_nameidata(struct nameidata *p, int dfd, struct filename *name)
{
	struct nameidata *old = current->nameidata;
	//使stack指向p->internal
	p->stack = p->internal;
	p->dfd = dfd;
	p->name = name;
	p->path.mnt = NULL;
	p->path.dentry = NULL;
	p->total_link_count = old ? old->total_link_count : 0;
	//记录进程上一个nameidata
	p->saved = old;
	//更新进程的nameidata
	current->nameidata = p;
}

//还原进程之前的nameidata
static void restore_nameidata(void)
{
	struct nameidata *now = current->nameidata, *old = now->saved;

	//还原
	current->nameidata = old;
	if (old)
		old->total_link_count = now->total_link_count;
	//如果stack没有internal,则内部空间不足，曾开了新空间，需要释放
	if (now->stack != now->internal)
		kfree(now->stack);
}

static bool nd_alloc_stack(struct nameidata *nd)
{
	struct saved *p;

	p= kmalloc_array(MAXSYMLINKS, sizeof(struct saved),
			 nd->flags & LOOKUP_RCU ? GFP_ATOMIC : GFP_KERNEL);
	if (unlikely(!p))
		return false;
	memcpy(p, nd->internal, sizeof(nd->internal));
	nd->stack = p;
	return true;
}

/**
 * path_connected - Verify that a dentry is below mnt.mnt_root
 *
 * Rename can sometimes move a file or directory outside of a bind
 * mount, path_connected allows those cases to be detected.
 */
static bool path_connected(struct vfsmount *mnt, struct dentry *dentry)
{
	struct super_block *sb = mnt->mnt_sb;

	/* Bind mounts can have disconnected paths */
	if (mnt->mnt_root == sb->s_root)
		return true;

	return is_subdir(dentry, mnt->mnt_root);
}

static void drop_links(struct nameidata *nd)
{
	int i = nd->depth;
	while (i--) {
		struct saved *last = nd->stack + i;
		do_delayed_call(&last->done);
		clear_delayed_call(&last->done);
	}
}

static void terminate_walk(struct nameidata *nd)
{
	drop_links(nd);
	if (!(nd->flags & LOOKUP_RCU)) {
		int i;
		path_put(&nd->path);
		for (i = 0; i < nd->depth; i++)
			path_put(&nd->stack[i].link);
		if (nd->flags & LOOKUP_ROOT_GRABBED) {
			path_put(&nd->root);
			nd->flags &= ~LOOKUP_ROOT_GRABBED;
		}
	} else {
		nd->flags &= ~LOOKUP_RCU;
		rcu_read_unlock();
	}
	nd->depth = 0;
	nd->path.mnt = NULL;
	nd->path.dentry = NULL;
}

/* path_put is needed afterwards regardless of success or failure */
static bool __legitimize_path(struct path *path, unsigned seq, unsigned mseq)
{
	int res = __legitimize_mnt(path->mnt, mseq);
	if (unlikely(res)) {
		if (res > 0)
			path->mnt = NULL;
		path->dentry = NULL;
		return false;
	}
	if (unlikely(!lockref_get_not_dead(&path->dentry->d_lockref))) {
		path->dentry = NULL;
		return false;
	}
	return !read_seqcount_retry(&path->dentry->d_seq, seq);
}

static inline bool legitimize_path(struct nameidata *nd,
			    struct path *path, unsigned seq)
{
	return __legitimize_path(path, seq, nd->m_seq);
}

static bool legitimize_links(struct nameidata *nd)
{
	int i;
	if (unlikely(nd->flags & LOOKUP_CACHED)) {
		drop_links(nd);
		nd->depth = 0;
		return false;
	}
	for (i = 0; i < nd->depth; i++) {
		struct saved *last = nd->stack + i;
		if (unlikely(!legitimize_path(nd, &last->link, last->seq))) {
			drop_links(nd);
			nd->depth = i + 1;
			return false;
		}
	}
	return true;
}

static bool legitimize_root(struct nameidata *nd)
{
	/*
	 * For scoped-lookups (where nd->root has been zeroed), we need to
	 * restart the whole lookup from scratch -- because set_root() is wrong
	 * for these lookups (nd->dfd is the root, not the filesystem root).
	 */
	if (!nd->root.mnt && (nd->flags & LOOKUP_IS_SCOPED))
		return false;
	/* Nothing to do if nd->root is zero or is managed by the VFS user. */
	if (!nd->root.mnt || (nd->flags & LOOKUP_ROOT))
		return true;
	nd->flags |= LOOKUP_ROOT_GRABBED;
	return legitimize_path(nd, &nd->root, nd->root_seq);
}

/*
 * Path walking has 2 modes, rcu-walk and ref-walk (see
 * Documentation/filesystems/path-lookup.txt).  In situations when we can't
 * continue in RCU mode, we attempt to drop out of rcu-walk mode and grab
 * normal reference counts on dentries and vfsmounts to transition to ref-walk
 * mode.  Refcounts are grabbed at the last known good point before rcu-walk
 * got stuck, so ref-walk may continue from there. If this is not successful
 * (eg. a seqcount has changed), then failure is returned and it's up to caller
 * to restart the path walk from the beginning in ref-walk mode.
 */

/**
 * try_to_unlazy - try to switch to ref-walk mode.
 * @nd: nameidata pathwalk data
 * Returns: true on success, false on failure
 *
 * try_to_unlazy attempts to legitimize the current nd->path and nd->root
 * for ref-walk mode.
 * Must be called from rcu-walk context.
 * Nothing should touch nameidata between try_to_unlazy() failure and
 * terminate_walk().
 */
static bool try_to_unlazy(struct nameidata *nd)
{
	struct dentry *parent = nd->path.dentry;

	BUG_ON(!(nd->flags & LOOKUP_RCU));

	nd->flags &= ~LOOKUP_RCU;
	if (unlikely(!legitimize_links(nd)))
		goto out1;
	if (unlikely(!legitimize_path(nd, &nd->path, nd->seq)))
		goto out;
	if (unlikely(!legitimize_root(nd)))
		goto out;
	rcu_read_unlock();
	BUG_ON(nd->inode != parent->d_inode);
	return true;

out1:
	nd->path.mnt = NULL;
	nd->path.dentry = NULL;
out:
	rcu_read_unlock();
	return false;
}

/**
 * try_to_unlazy_next - try to switch to ref-walk mode.
 * @nd: nameidata pathwalk data
 * @dentry: next dentry to step into
 * @seq: seq number to check @dentry against
 * Returns: true on success, false on failure
 *
 * Similar to to try_to_unlazy(), but here we have the next dentry already
 * picked by rcu-walk and want to legitimize that in addition to the current
 * nd->path and nd->root for ref-walk mode.  Must be called from rcu-walk context.
 * Nothing should touch nameidata between try_to_unlazy_next() failure and
 * terminate_walk().
 */
static bool try_to_unlazy_next(struct nameidata *nd, struct dentry *dentry, unsigned seq)
{
	BUG_ON(!(nd->flags & LOOKUP_RCU));

	nd->flags &= ~LOOKUP_RCU;
	if (unlikely(!legitimize_links(nd)))
		goto out2;
	if (unlikely(!legitimize_mnt(nd->path.mnt, nd->m_seq)))
		goto out2;
	if (unlikely(!lockref_get_not_dead(&nd->path.dentry->d_lockref)))
		goto out1;

	/*
	 * We need to move both the parent and the dentry from the RCU domain
	 * to be properly refcounted. And the sequence number in the dentry
	 * validates *both* dentry counters, since we checked the sequence
	 * number of the parent after we got the child sequence number. So we
	 * know the parent must still be valid if the child sequence number is
	 */
	if (unlikely(!lockref_get_not_dead(&dentry->d_lockref)))
		goto out;
	if (unlikely(read_seqcount_retry(&dentry->d_seq, seq)))
		goto out_dput;
	/*
	 * Sequence counts matched. Now make sure that the root is
	 * still valid and get it if required.
	 */
	if (unlikely(!legitimize_root(nd)))
		goto out_dput;
	rcu_read_unlock();
	return true;

out2:
	nd->path.mnt = NULL;
out1:
	nd->path.dentry = NULL;
out:
	rcu_read_unlock();
	return false;
out_dput:
	rcu_read_unlock();
	dput(dentry);
	return false;
}

static inline int d_revalidate(struct dentry *dentry, unsigned int flags)
{
	if (unlikely(dentry->d_flags & DCACHE_OP_REVALIDATE))
		return dentry->d_op->d_revalidate(dentry, flags);
	else
		return 1;
}

/**
 * complete_walk - successful completion of path walk
 * @nd:  pointer nameidata
 *
 * If we had been in RCU mode, drop out of it and legitimize nd->path.
 * Revalidate the final result, unless we'd already done that during
 * the path walk or the filesystem doesn't ask for it.  Return 0 on
 * success, -error on failure.  In case of failure caller does not
 * need to drop nd->path.
 */
static int complete_walk(struct nameidata *nd)
{
	struct dentry *dentry = nd->path.dentry;
	int status;

	if (nd->flags & LOOKUP_RCU) {
		/*
		 * We don't want to zero nd->root for scoped-lookups or
		 * externally-managed nd->root.
		 */
		if (!(nd->flags & (LOOKUP_ROOT | LOOKUP_IS_SCOPED)))
			nd->root.mnt = NULL;
		nd->flags &= ~LOOKUP_CACHED;
		if (!try_to_unlazy(nd))
			return -ECHILD;
	}

	if (unlikely(nd->flags & LOOKUP_IS_SCOPED)) {
		/*
		 * While the guarantee of LOOKUP_IS_SCOPED is (roughly) "don't
		 * ever step outside the root during lookup" and should already
		 * be guaranteed by the rest of namei, we want to avoid a namei
		 * BUG resulting in userspace being given a path that was not
		 * scoped within the root at some point during the lookup.
		 *
		 * So, do a final sanity-check to make sure that in the
		 * worst-case scenario (a complete bypass of LOOKUP_IS_SCOPED)
		 * we won't silently return an fd completely outside of the
		 * requested root to userspace.
		 *
		 * Userspace could move the path outside the root after this
		 * check, but as discussed elsewhere this is not a concern (the
		 * resolved file was inside the root at some point).
		 */
		if (!path_is_under(&nd->path, &nd->root))
			return -EXDEV;
	}

	if (likely(!(nd->flags & LOOKUP_JUMPED)))
		return 0;

	if (likely(!(dentry->d_flags & DCACHE_OP_WEAK_REVALIDATE)))
		return 0;

	status = dentry->d_op->d_weak_revalidate(dentry, nd->flags);
	if (status > 0)
		return 0;

	if (!status)
		status = -ESTALE;

	return status;
}

//利用current->fs->root填充nd->root
static int set_root(struct nameidata *nd)
{
	struct fs_struct *fs = current->fs;

	/*
	 * Jumping to the real root in a scoped-lookup is a BUG in namei, but we
	 * still have to ensure it doesn't happen because it will cause a breakout
	 * from the dirfd.
	 */
	if (WARN_ON(nd->flags & LOOKUP_IS_SCOPED))
		return -ENOTRECOVERABLE;

	if (nd->flags & LOOKUP_RCU) {
		unsigned seq;

		do {
			seq = read_seqcount_begin(&fs->seq);
			/*使用当前进程的root路径*/
			nd->root = fs->root;
			nd->root_seq = __read_seqcount_begin(&nd->root.dentry->d_seq);
		} while (read_seqcount_retry(&fs->seq, seq));
	} else {
		get_fs_root(fs, &nd->root);
		nd->flags |= LOOKUP_ROOT_GRABBED;
	}
	return 0;
}

/*填充nd->root,设置root为nd当前path*/
static int nd_jump_root(struct nameidata *nd)
{
	if (unlikely(nd->flags & LOOKUP_BENEATH))
		return -EXDEV;
	if (unlikely(nd->flags & LOOKUP_NO_XDEV)) {
		/* Absolute path arguments to path_init() are allowed. */
		if (nd->path.mnt != NULL && nd->path.mnt != nd->root.mnt)
			return -EXDEV;
	}

	//如果没有填充nd->root,则利用current填充nd->root
	if (!nd->root.mnt) {
		int error = set_root(nd);
		if (error)
			return error;
	}

	/*使用nd->root做为当前path*/
	if (nd->flags & LOOKUP_RCU) {
		struct dentry *d;
		nd->path = nd->root;
		d = nd->path.dentry;
		nd->inode = d->d_inode;
		nd->seq = nd->root_seq;
		if (unlikely(read_seqcount_retry(&d->d_seq, nd->seq)))
			return -ECHILD;
	} else {
		path_put(&nd->path);
		nd->path = nd->root;
		path_get(&nd->path);
		nd->inode = nd->path.dentry->d_inode;
	}
	nd->flags |= LOOKUP_JUMPED;
	return 0;
}

/*
 * Helper to directly jump to a known parsed path from ->get_link,
 * caller must have taken a reference to path beforehand.
 */
int nd_jump_link(struct path *path)
{
	int error = -ELOOP;
	struct nameidata *nd = current->nameidata;

	if (unlikely(nd->flags & LOOKUP_NO_MAGICLINKS))
		goto err;

	error = -EXDEV;
	if (unlikely(nd->flags & LOOKUP_NO_XDEV)) {
		if (nd->path.mnt != path->mnt)
			goto err;
	}
	/* Not currently safe for scoped-lookups. */
	if (unlikely(nd->flags & LOOKUP_IS_SCOPED))
		goto err;

	path_put(&nd->path);
	nd->path = *path;
	nd->inode = nd->path.dentry->d_inode;
	nd->flags |= LOOKUP_JUMPED;
	return 0;

err:
	path_put(path);
	return error;
}

static inline void put_link(struct nameidata *nd)
{
	struct saved *last = nd->stack + --nd->depth;
	do_delayed_call(&last->done);
	if (!(nd->flags & LOOKUP_RCU))
		path_put(&last->link);
}

int sysctl_protected_symlinks __read_mostly = 0;
int sysctl_protected_hardlinks __read_mostly = 0;
int sysctl_protected_fifos __read_mostly;
int sysctl_protected_regular __read_mostly;

/**
 * may_follow_link - Check symlink following for unsafe situations
 * @nd: nameidata pathwalk data
 *
 * In the case of the sysctl_protected_symlinks sysctl being enabled,
 * CAP_DAC_OVERRIDE needs to be specifically ignored if the symlink is
 * in a sticky world-writable directory. This is to protect privileged
 * processes from failing races against path names that may change out
 * from under them by way of other users creating malicious symlinks.
 * It will permit symlinks to be followed only when outside a sticky
 * world-writable directory, or when the uid of the symlink and follower
 * match, or when the directory owner matches the symlink's owner.
 *
 * Returns 0 if following the symlink is allowed, -ve on error.
 */
static inline int may_follow_link(struct nameidata *nd, const struct inode *inode)
{
	struct user_namespace *mnt_userns;
	kuid_t i_uid;

	if (!sysctl_protected_symlinks)
		return 0;

	mnt_userns = mnt_user_ns(nd->path.mnt);
	i_uid = i_uid_into_mnt(mnt_userns, inode);
	/* Allowed if owner and follower match. */
	if (uid_eq(current_cred()->fsuid, i_uid))
		return 0;

	/* Allowed if parent directory not sticky and world-writable. */
	if ((nd->dir_mode & (S_ISVTX|S_IWOTH)) != (S_ISVTX|S_IWOTH))
		return 0;

	/* Allowed if parent directory and link owner match. */
	if (uid_valid(nd->dir_uid) && uid_eq(nd->dir_uid, i_uid))
		return 0;

	if (nd->flags & LOOKUP_RCU)
		return -ECHILD;

	audit_inode(nd->name, nd->stack[0].link.dentry, 0);
	audit_log_path_denied(AUDIT_ANOM_LINK, "follow_link");
	return -EACCES;
}

/**
 * safe_hardlink_source - Check for safe hardlink conditions
 * @mnt_userns:	user namespace of the mount the inode was found from
 * @inode: the source inode to hardlink from
 *
 * Return false if at least one of the following conditions:
 *    - inode is not a regular file
 *    - inode is setuid
 *    - inode is setgid and group-exec
 *    - access failure for read and write
 *
 * Otherwise returns true.
 */
static bool safe_hardlink_source(struct user_namespace *mnt_userns,
				 struct inode *inode)
{
	umode_t mode = inode->i_mode;

	/* Special files should not get pinned to the filesystem. */
	if (!S_ISREG(mode))
		return false;

	/* Setuid files should not get pinned to the filesystem. */
	if (mode & S_ISUID)
		return false;

	/* Executable setgid files should not get pinned to the filesystem. */
	if ((mode & (S_ISGID | S_IXGRP)) == (S_ISGID | S_IXGRP))
		return false;

	/* Hardlinking to unreadable or unwritable sources is dangerous. */
	if (inode_permission(mnt_userns, inode, MAY_READ | MAY_WRITE))
		return false;

	return true;
}

/**
 * may_linkat - Check permissions for creating a hardlink
 * @mnt_userns:	user namespace of the mount the inode was found from
 * @link: the source to hardlink from
 *
 * Block hardlink when all of:
 *  - sysctl_protected_hardlinks enabled
 *  - fsuid does not match inode
 *  - hardlink source is unsafe (see safe_hardlink_source() above)
 *  - not CAP_FOWNER in a namespace with the inode owner uid mapped
 *
 * If the inode has been found through an idmapped mount the user namespace of
 * the vfsmount must be passed through @mnt_userns. This function will then take
 * care to map the inode according to @mnt_userns before checking permissions.
 * On non-idmapped mounts or if permission checking is to be performed on the
 * raw inode simply passs init_user_ns.
 *
 * Returns 0 if successful, -ve on error.
 */
int may_linkat(struct user_namespace *mnt_userns, struct path *link)
{
	struct inode *inode = link->dentry->d_inode;

	/* Inode writeback is not safe when the uid or gid are invalid. */
	if (!uid_valid(i_uid_into_mnt(mnt_userns, inode)) ||
	    !gid_valid(i_gid_into_mnt(mnt_userns, inode)))
		return -EOVERFLOW;

	if (!sysctl_protected_hardlinks)
		return 0;

	/* Source inode owner (or CAP_FOWNER) can hardlink all they like,
	 * otherwise, it must be a safe source.
	 */
	if (safe_hardlink_source(mnt_userns, inode) ||
	    inode_owner_or_capable(mnt_userns, inode))
		return 0;

	audit_log_path_denied(AUDIT_ANOM_LINK, "linkat");
	return -EPERM;
}

/**
 * may_create_in_sticky - Check whether an O_CREAT open in a sticky directory
 *			  should be allowed, or not, on files that already
 *			  exist.
 * @mnt_userns:	user namespace of the mount the inode was found from
 * @dir_mode: mode bits of directory
 * @dir_uid: owner of directory
 * @inode: the inode of the file to open
 *
 * Block an O_CREAT open of a FIFO (or a regular file) when:
 *   - sysctl_protected_fifos (or sysctl_protected_regular) is enabled
 *   - the file already exists
 *   - we are in a sticky directory
 *   - we don't own the file
 *   - the owner of the directory doesn't own the file
 *   - the directory is world writable
 * If the sysctl_protected_fifos (or sysctl_protected_regular) is set to 2
 * the directory doesn't have to be world writable: being group writable will
 * be enough.
 *
 * If the inode has been found through an idmapped mount the user namespace of
 * the vfsmount must be passed through @mnt_userns. This function will then take
 * care to map the inode according to @mnt_userns before checking permissions.
 * On non-idmapped mounts or if permission checking is to be performed on the
 * raw inode simply passs init_user_ns.
 *
 * Returns 0 if the open is allowed, -ve on error.
 */
static int may_create_in_sticky(struct user_namespace *mnt_userns,
				struct nameidata *nd, struct inode *const inode)
{
	umode_t dir_mode = nd->dir_mode;
	kuid_t dir_uid = nd->dir_uid;

	if ((!sysctl_protected_fifos && S_ISFIFO(inode->i_mode)) ||
	    (!sysctl_protected_regular && S_ISREG(inode->i_mode)) ||
	    likely(!(dir_mode & S_ISVTX)) ||
	    uid_eq(i_uid_into_mnt(mnt_userns, inode), dir_uid) ||
	    uid_eq(current_fsuid(), i_uid_into_mnt(mnt_userns, inode)))
		return 0;

	if (likely(dir_mode & 0002) ||
	    (dir_mode & 0020 &&
	     ((sysctl_protected_fifos >= 2 && S_ISFIFO(inode->i_mode)) ||
	      (sysctl_protected_regular >= 2 && S_ISREG(inode->i_mode))))) {
		const char *operation = S_ISFIFO(inode->i_mode) ?
					"sticky_create_fifo" :
					"sticky_create_regular";
		audit_log_path_denied(AUDIT_ANOM_CREAT, operation);
		return -EACCES;
	}
	return 0;
}

/*
 * follow_up - Find the mountpoint of path's vfsmount
 *
 * Given a path, find the mountpoint of its source file system.
 * Replace @path with the path of the mountpoint in the parent mount.
 * Up is towards /.
 *
 * Return 1 if we went up a level and 0 if we were already at the
 * root.
 */
int follow_up(struct path *path)
{
	struct mount *mnt = real_mount(path->mnt);
	struct mount *parent;
	struct dentry *mountpoint;

	read_seqlock_excl(&mount_lock);
	parent = mnt->mnt_parent;
	if (parent == mnt) {
		read_sequnlock_excl(&mount_lock);
		return 0;
	}
	mntget(&parent->mnt);
	mountpoint = dget(mnt->mnt_mountpoint);
	read_sequnlock_excl(&mount_lock);
	dput(path->dentry);
	path->dentry = mountpoint;
	mntput(path->mnt);
	path->mnt = &parent->mnt;
	return 1;
}
EXPORT_SYMBOL(follow_up);

static bool choose_mountpoint_rcu(struct mount *m, const struct path *root,
				  struct path *path, unsigned *seqp)
{
	while (mnt_has_parent(m)) {
		struct dentry *mountpoint = m->mnt_mountpoint;

		m = m->mnt_parent;
		if (unlikely(root->dentry == mountpoint &&
			     root->mnt == &m->mnt))
			break;
		if (mountpoint != m->mnt.mnt_root) {
		    /*填充path,使用父挂载点信息*/
			path->mnt = &m->mnt;
			path->dentry = mountpoint;
			*seqp = read_seqcount_begin(&mountpoint->d_seq);
			return true;
		}
	}
	return false;
}

static bool choose_mountpoint(struct mount *m, const struct path *root,
			      struct path *path)
{
	bool found;

	rcu_read_lock();
	while (1) {
		unsigned seq, mseq = read_seqbegin(&mount_lock);

		found = choose_mountpoint_rcu(m, root, path, &seq);
		if (unlikely(!found)) {
			if (!read_seqretry(&mount_lock, mseq))
				break;
		} else {
			if (likely(__legitimize_path(path, seq, mseq)))
				break;
			rcu_read_unlock();
			path_put(path);
			rcu_read_lock();
		}
	}
	rcu_read_unlock();
	return found;
}

/*
 * Perform an automount
 * - return -EISDIR to tell follow_managed() to stop and return the path we
 *   were called with.
 */
static int follow_automount(struct path *path, int *count, unsigned lookup_flags)
{
	struct dentry *dentry = path->dentry;

	/* We don't want to mount if someone's just doing a stat -
	 * unless they're stat'ing a directory and appended a '/' to
	 * the name.
	 *
	 * We do, however, want to mount if someone wants to open or
	 * create a file of any type under the mountpoint, wants to
	 * traverse through the mountpoint or wants to open the
	 * mounted directory.  Also, autofs may mark negative dentries
	 * as being automount points.  These will need the attentions
	 * of the daemon to instantiate them before they can be used.
	 */
	if (!(lookup_flags & (LOOKUP_PARENT | LOOKUP_DIRECTORY |
			   LOOKUP_OPEN | LOOKUP_CREATE | LOOKUP_AUTOMOUNT)) &&
	    dentry->d_inode)
		return -EISDIR;

	if (count && (*count)++ >= MAXSYMLINKS)
		return -ELOOP;

	return finish_automount(dentry->d_op->d_automount(path), path);
}

/*
 * mount traversal - out-of-line part.  One note on ->d_flags accesses -
 * dentries are pinned but not locked here, so negative dentry can go
 * positive right under us.  Use of smp_load_acquire() provides a barrier
 * sufficient for ->d_inode and ->d_flags consistency.
 */
static int __traverse_mounts(struct path *path, unsigned flags, bool *jumped,
			     int *count, unsigned lookup_flags)
{
	struct vfsmount *mnt = path->mnt;
	bool need_mntput = false;
	int ret = 0;

	while (flags & DCACHE_MANAGED_DENTRY) {
		/* Allow the filesystem to manage the transit without i_mutex
		 * being held. */
		if (flags & DCACHE_MANAGE_TRANSIT) {
			ret = path->dentry->d_op->d_manage(path, false);
			flags = smp_load_acquire(&path->dentry->d_flags);
			if (ret < 0)
				break;
		}

		if (flags & DCACHE_MOUNTED) {	// something's mounted on it..
			struct vfsmount *mounted = lookup_mnt(path);
			if (mounted) {		// ... in our namespace
				dput(path->dentry);
				if (need_mntput)
					mntput(path->mnt);
				path->mnt = mounted;
				path->dentry = dget(mounted->mnt_root);
				// here we know it's positive
				flags = path->dentry->d_flags;
				need_mntput = true;
				continue;
			}
		}

		if (!(flags & DCACHE_NEED_AUTOMOUNT))
			break;

		// uncovered automount point
		ret = follow_automount(path, count, lookup_flags);
		flags = smp_load_acquire(&path->dentry->d_flags);
		if (ret < 0)
			break;
	}

	if (ret == -EISDIR)
		ret = 0;
	// possible if you race with several mount --move
	if (need_mntput && path->mnt == mnt)
		mntput(path->mnt);
	if (!ret && unlikely(d_flags_negative(flags)))
		ret = -ENOENT;
	*jumped = need_mntput;
	return ret;
}

static inline int traverse_mounts(struct path *path, bool *jumped,
				  int *count, unsigned lookup_flags)
{
	unsigned flags = smp_load_acquire(&path->dentry->d_flags);

	/* fastpath */
	if (likely(!(flags & DCACHE_MANAGED_DENTRY))) {
		*jumped = false;
		if (unlikely(d_flags_negative(flags)))
			return -ENOENT;
		return 0;
	}
	return __traverse_mounts(path, flags, jumped, count, lookup_flags);
}

int follow_down_one(struct path *path)
{
	struct vfsmount *mounted;

	mounted = lookup_mnt(path);
	if (mounted) {
		dput(path->dentry);
		mntput(path->mnt);
		path->mnt = mounted;
		path->dentry = dget(mounted->mnt_root);
		return 1;
	}
	return 0;
}
EXPORT_SYMBOL(follow_down_one);

/*
 * Follow down to the covering mount currently visible to userspace.  At each
 * point, the filesystem owning that dentry may be queried as to whether the
 * caller is permitted to proceed or not.
 */
int follow_down(struct path *path)
{
	struct vfsmount *mnt = path->mnt;
	bool jumped;
	int ret = traverse_mounts(path, &jumped, NULL, 0);

	if (path->mnt != mnt)
		mntput(mnt);
	return ret;
}
EXPORT_SYMBOL(follow_down);

/*
 * Try to skip to top of mountpoint pile in rcuwalk mode.  Fail if
 * we meet a managed dentry that would need blocking.
 */
static bool __follow_mount_rcu(struct nameidata *nd, struct path *path,
			       struct inode **inode, unsigned *seqp)
{
	struct dentry *dentry = path->dentry;
	unsigned int flags = dentry->d_flags;

	if (likely(!(flags & DCACHE_MANAGED_DENTRY)))
		return true;

	if (unlikely(nd->flags & LOOKUP_NO_XDEV))
		return false;

	for (;;) {
		/*
		 * Don't forget we might have a non-mountpoint managed dentry
		 * that wants to block transit.
		 */
		if (unlikely(flags & DCACHE_MANAGE_TRANSIT)) {
			int res = dentry->d_op->d_manage(path, true);
			if (res)
				return res == -EISDIR;
			flags = dentry->d_flags;
		}

		if (flags & DCACHE_MOUNTED) {
			struct mount *mounted = __lookup_mnt(path->mnt, dentry);
			if (mounted) {
				path->mnt = &mounted->mnt;
				dentry = path->dentry = mounted->mnt.mnt_root;
				nd->flags |= LOOKUP_JUMPED;
				*seqp = read_seqcount_begin(&dentry->d_seq);
				*inode = dentry->d_inode;
				/*
				 * We don't need to re-check ->d_seq after this
				 * ->d_inode read - there will be an RCU delay
				 * between mount hash removal and ->mnt_root
				 * becoming unpinned.
				 */
				flags = dentry->d_flags;
				continue;
			}
			if (read_seqretry(&mount_lock, nd->m_seq))
				return false;
		}
		return !(flags & DCACHE_NEED_AUTOMOUNT);
	}
}

static inline int handle_mounts(struct nameidata *nd, struct dentry *dentry,
			  struct path *path, struct inode **inode,
			  unsigned int *seqp)
{
	bool jumped;
	int ret;

	path->mnt = nd->path.mnt;
	path->dentry = dentry;
	if (nd->flags & LOOKUP_RCU) {
		unsigned int seq = *seqp;
		if (unlikely(!*inode))
			return -ENOENT;
		if (likely(__follow_mount_rcu(nd, path, inode, seqp)))
			return 0;
		if (!try_to_unlazy_next(nd, dentry, seq))
			return -ECHILD;
		// *path might've been clobbered by __follow_mount_rcu()
		path->mnt = nd->path.mnt;
		path->dentry = dentry;
	}
	ret = traverse_mounts(path, &jumped, &nd->total_link_count, nd->flags);
	if (jumped) {
		if (unlikely(nd->flags & LOOKUP_NO_XDEV))
			ret = -EXDEV;
		else
			nd->flags |= LOOKUP_JUMPED;
	}
	if (unlikely(ret)) {
		dput(path->dentry);
		if (path->mnt != nd->path.mnt)
			mntput(path->mnt);
	} else {
		*inode = d_backing_inode(path->dentry);
		*seqp = 0; /* out of RCU mode, so the value doesn't matter */
	}
	return ret;
}

/*
 * This looks up the name in dcache and possibly revalidates the found dentry.
 * NULL is returned if the dentry does not exist in the cache.
 */
static struct dentry *lookup_dcache(const struct qstr *name,
				    struct dentry *dir,
				    unsigned int flags)
{
	struct dentry *dentry = d_lookup(dir, name);
	if (dentry) {
		int error = d_revalidate(dentry, flags);
		if (unlikely(error <= 0)) {
			if (!error)
				d_invalidate(dentry);
			dput(dentry);
			return ERR_PTR(error);
		}
	}
	return dentry;
}

/*
 * Parent directory has inode locked exclusive.  This is one
 * and only case when ->lookup() gets called on non in-lookup
 * dentries - as the matter of fact, this only gets called
 * when directory is guaranteed to have no in-lookup children
 * at all.
 */
static struct dentry *__lookup_hash(const struct qstr *name,
		struct dentry *base, unsigned int flags)
{
	struct dentry *dentry = lookup_dcache(name, base, flags);
	struct dentry *old;
	struct inode *dir = base->d_inode;

	if (dentry)
		return dentry;

	/* Don't create child dentry for a dead directory. */
	if (unlikely(IS_DEADDIR(dir)))
		return ERR_PTR(-ENOENT);

	dentry = d_alloc(base, name);
	if (unlikely(!dentry))
		return ERR_PTR(-ENOMEM);

	old = dir->i_op->lookup(dir, dentry, flags);
	if (unlikely(old)) {
		dput(dentry);
		dentry = old;
	}
	return dentry;
}

/*在dcache(dentry_hashtable)中查找对应的dentry*/
static struct dentry *lookup_fast(struct nameidata *nd,
				  struct inode **inode,
			          unsigned *seqp)
{
	//现在在查当前层的下一层的dentry,故nd->path.dentry为parent节点
	struct dentry *dentry, *parent = nd->path.dentry;
	int status = 1;

	/*
	 * Rename seqlock is not required here because in the off chance
	 * of a false negative due to a concurrent rename, the caller is
	 * going to fall back to non-racy lookup.
	 */
	if (nd->flags & LOOKUP_RCU) {
		unsigned seq;
		/*执行dentry在dcache中的查询*/
		dentry = __d_lookup_rcu(parent, &nd->last, &seq);
		if (unlikely(!dentry)) {
			if (!try_to_unlazy(nd))
				return ERR_PTR(-ECHILD);
			return NULL;
		}

		/*
		 * This sequence count validates that the inode matches
		 * the dentry name information from lookup.
		 */
		*inode = d_backing_inode(dentry);
		if (unlikely(read_seqcount_retry(&dentry->d_seq, seq)))
			return ERR_PTR(-ECHILD);

		/*
		 * This sequence count validates that the parent had no
		 * changes while we did the lookup of the dentry above.
		 *
		 * The memory barrier in read_seqcount_begin of child is
		 *  enough, we can use __read_seqcount_retry here.
		 */
		if (unlikely(__read_seqcount_retry(&parent->d_seq, nd->seq)))
			return ERR_PTR(-ECHILD);

		*seqp = seq;
		status = d_revalidate(dentry, nd->flags);
		if (likely(status > 0))
			return dentry;
		if (!try_to_unlazy_next(nd, dentry, seq))
			return ERR_PTR(-ECHILD);
		if (status == -ECHILD)
			/* we'd been told to redo it in non-rcu mode */
			status = d_revalidate(dentry, nd->flags);
	} else {
	    //在dentry_hashtable表中通过name查找对应的dentry
		dentry = __d_lookup(parent, &nd->last);
		if (unlikely(!dentry))
			//没有查找到，返回0
			return NULL;
		status = d_revalidate(dentry, nd->flags);
	}
	if (unlikely(status <= 0)) {
		if (!status)
			d_invalidate(dentry);
		dput(dentry);
		return ERR_PTR(status);
	}
	return dentry;
}

/* Fast lookup failed, do it the slow way */
static struct dentry *__lookup_slow(const struct qstr *name,
				    struct dentry *dir,
				    unsigned int flags)
{
	struct dentry *dentry, *old;
	struct inode *inode = dir->d_inode;
	DECLARE_WAIT_QUEUE_HEAD_ONSTACK(wq);

	/* Don't go there if it's already dead */
	if (unlikely(IS_DEADDIR(inode)))
		return ERR_PTR(-ENOENT);
again:
	dentry = d_alloc_parallel(dir, name, &wq);
	if (IS_ERR(dentry))
		return dentry;
	if (unlikely(!d_in_lookup(dentry))) {
		//dentry没有in lookup标记，则说明已得到查询结果
		int error = d_revalidate(dentry, flags);
		if (unlikely(error <= 0)) {
			if (!error) {
				d_invalidate(dentry);
				dput(dentry);
				goto again;
			}
			dput(dentry);
			dentry = ERR_PTR(error);
		}
	} else {
		//未获得dentry查询结果，调用inode->i_op的lookup函数完成查询
		old = inode->i_op->lookup(inode, dentry, flags);
		//唤醒等待者
		d_lookup_done(dentry);
		if (unlikely(old)) {
			dput(dentry);
			dentry = old;
		}
	}
	return dentry;
}

//通过in lookup优化查询，最坏的情况通过inode->lookup完成查询
static struct dentry *lookup_slow(const struct qstr *name,
				  struct dentry *dir,
				  unsigned int flags)
{
	struct inode *inode = dir->d_inode;
	struct dentry *res;
	inode_lock_shared(inode);
	res = __lookup_slow(name, dir, flags);
	inode_unlock_shared(inode);
	return res;
}

static inline int may_lookup(struct user_namespace *mnt_userns,
			     struct nameidata *nd)
{
	if (nd->flags & LOOKUP_RCU) {
		int err = inode_permission(mnt_userns, nd->inode, MAY_EXEC|MAY_NOT_BLOCK);
		if (err != -ECHILD || !try_to_unlazy(nd))
			return err;
	}
<<<<<<< HEAD
	//检查执行权限
	return inode_permission(nd->inode, MAY_EXEC);
=======
	return inode_permission(mnt_userns, nd->inode, MAY_EXEC);
>>>>>>> 52e44129
}

static int reserve_stack(struct nameidata *nd, struct path *link, unsigned seq)
{
	if (unlikely(nd->total_link_count++ >= MAXSYMLINKS))
		return -ELOOP;

	if (likely(nd->depth != EMBEDDED_LEVELS))
		return 0;
	if (likely(nd->stack != nd->internal))
		return 0;
	if (likely(nd_alloc_stack(nd)))
		return 0;

	if (nd->flags & LOOKUP_RCU) {
		// we need to grab link before we do unlazy.  And we can't skip
		// unlazy even if we fail to grab the link - cleanup needs it
		bool grabbed_link = legitimize_path(nd, link, seq);

		if (!try_to_unlazy(nd) != 0 || !grabbed_link)
			return -ECHILD;

		if (nd_alloc_stack(nd))
			return 0;
	}
	return -ENOMEM;
}

enum {WALK_TRAILING = 1, WALK_MORE = 2, WALK_NOFOLLOW = 4};

static const char *pick_link(struct nameidata *nd, struct path *link,
		     struct inode *inode, unsigned seq, int flags)
{
	struct saved *last;
	const char *res;
	int error = reserve_stack(nd, link, seq);

	if (unlikely(error)) {
		if (!(nd->flags & LOOKUP_RCU))
			path_put(link);
		return ERR_PTR(error);
	}
	last = nd->stack + nd->depth++;
	last->link = *link;
	clear_delayed_call(&last->done);
	last->seq = seq;

	if (flags & WALK_TRAILING) {
		error = may_follow_link(nd, inode);
		if (unlikely(error))
			return ERR_PTR(error);
	}

	if (unlikely(nd->flags & LOOKUP_NO_SYMLINKS) ||
			unlikely(link->mnt->mnt_flags & MNT_NOSYMFOLLOW))
		return ERR_PTR(-ELOOP);

	if (!(nd->flags & LOOKUP_RCU)) {
		touch_atime(&last->link);
		cond_resched();
	} else if (atime_needs_update(&last->link, inode)) {
		if (!try_to_unlazy(nd))
			return ERR_PTR(-ECHILD);
		touch_atime(&last->link);
	}

	error = security_inode_follow_link(link->dentry, inode,
					   nd->flags & LOOKUP_RCU);
	if (unlikely(error))
		return ERR_PTR(error);

	res = READ_ONCE(inode->i_link);
	if (!res) {
		const char * (*get)(struct dentry *, struct inode *,
				struct delayed_call *);
		get = inode->i_op->get_link;
		if (nd->flags & LOOKUP_RCU) {
			res = get(NULL, inode, &last->done);
			if (res == ERR_PTR(-ECHILD) && try_to_unlazy(nd))
				res = get(link->dentry, inode, &last->done);
		} else {
			res = get(link->dentry, inode, &last->done);
		}
		if (!res)
			goto all_done;
		if (IS_ERR(res))
			return res;
	}
	if (*res == '/') {
		error = nd_jump_root(nd);
		if (unlikely(error))
			return ERR_PTR(error);
		while (unlikely(*++res == '/'))
			;
	}
	if (*res)
		return res;
all_done: // pure jump
	put_link(nd);
	return NULL;
}

/*
 * Do we need to follow links? We _really_ want to be able
 * to do this check without having to look at inode->i_op,
 * so we keep a cache of "no, this doesn't need follow_link"
 * for the common case.
 */
static const char *step_into(struct nameidata *nd, int flags,
		     struct dentry *dentry, struct inode *inode, unsigned seq)
{
	struct path path;
	int err = handle_mounts(nd, dentry, &path, &inode, &seq);

	if (err < 0)
		return ERR_PTR(err);
	if (likely(!d_is_symlink(path.dentry)) ||
	   ((flags & WALK_TRAILING) && !(nd->flags & LOOKUP_FOLLOW)) ||
	   (flags & WALK_NOFOLLOW)) {
		/* not a symlink or should not follow */
		if (!(nd->flags & LOOKUP_RCU)) {
			dput(nd->path.dentry);
			if (nd->path.mnt != path.mnt)
				mntput(nd->path.mnt);
		}
		nd->path = path;
		nd->inode = inode;
		nd->seq = seq;
		return NULL;
	}
	if (nd->flags & LOOKUP_RCU) {
		/* make sure that d_is_symlink above matches inode */
		if (read_seqcount_retry(&path.dentry->d_seq, seq))
			return ERR_PTR(-ECHILD);
	} else {
		if (path.mnt == nd->path.mnt)
			mntget(path.mnt);
	}
	return pick_link(nd, &path, inode, seq, flags);
}

/*完成'..'目录查找，切换到父dentry*/
static struct dentry *follow_dotdot_rcu(struct nameidata *nd,
					struct inode **inodep,
					unsigned *seqp)
{
	struct dentry *parent, *old;

	if (path_equal(&nd->path, &nd->root))
	    /*当前已为root,无法向上查找*/
		goto in_root;
	if (unlikely(nd->path.dentry == nd->path.mnt->mnt_root)) {
	    /*当前路径为挂载点的root entry位置*/
		struct path path;
		unsigned seq;
		if (!choose_mountpoint_rcu(real_mount(nd->path.mnt),
					   &nd->root, &path, &seq))
			goto in_root;
		if (unlikely(nd->flags & LOOKUP_NO_XDEV))
			return ERR_PTR(-ECHILD);
		/*当前路径上有父挂载点，使用父挂点path及inode*/
		nd->path = path;
		nd->inode = path.dentry->d_inode;
		nd->seq = seq;
		if (unlikely(read_seqretry(&mount_lock, nd->m_seq)))
			return ERR_PTR(-ECHILD);
		/* we know that mountpoint was pinned */
	}
	/*切换到父dentry及其inode,seq*/
	old = nd->path.dentry;
	parent = old->d_parent;
	*inodep = parent->d_inode;
	*seqp = read_seqcount_begin(&parent->d_seq);
	if (unlikely(read_seqcount_retry(&old->d_seq, nd->seq)))
		return ERR_PTR(-ECHILD);
	if (unlikely(!path_connected(nd->path.mnt, parent)))
		return ERR_PTR(-ECHILD);
	return parent;
in_root:
	if (unlikely(read_seqretry(&mount_lock, nd->m_seq)))
		return ERR_PTR(-ECHILD);
	if (unlikely(nd->flags & LOOKUP_BENEATH))
		return ERR_PTR(-ECHILD);
	return NULL;
}

//返回当前位置的父dentry,并返回其对应的inode
static struct dentry *follow_dotdot(struct nameidata *nd,
				 struct inode **inodep/*出参，父dentry对应的inode*/,
				 unsigned *seqp)
{
	struct dentry *parent;

	//检查当前位置是否已为root
	if (path_equal(&nd->path, &nd->root))
		goto in_root;
	if (unlikely(nd->path.dentry == nd->path.mnt->mnt_root)) {
		struct path path;

		if (!choose_mountpoint(real_mount(nd->path.mnt),
				       &nd->root, &path))
			goto in_root;
		path_put(&nd->path);
		nd->path = path;
		nd->inode = path.dentry->d_inode;
		if (unlikely(nd->flags & LOOKUP_NO_XDEV))
			return ERR_PTR(-EXDEV);
	}
	/* rare case of legitimate dget_parent()... */
	/*取父dentry*/
	parent = dget_parent(nd->path.dentry);
	if (unlikely(!path_connected(nd->path.mnt, parent))) {
		dput(parent);
		return ERR_PTR(-ENOENT);
	}
	*seqp = 0;
	*inodep = parent->d_inode;
	return parent;

in_root:
	if (unlikely(nd->flags & LOOKUP_BENEATH))
		return ERR_PTR(-EXDEV);
	dget(nd->path.dentry);
	return NULL;
}

//遇到'..'路径，跳到父目录，更新nd->path,注意'.'文件将被直接忽略
static const char *handle_dots(struct nameidata *nd, int type)
{
    //'..'文件
	if (type == LAST_DOTDOT) {
		const char *error = NULL;
		struct dentry *parent;
		struct inode *inode;
		unsigned seq;

		//nd中没有指定root的挂载点，填充root
		if (!nd->root.mnt) {
			error = ERR_PTR(set_root(nd));
			if (error)
				return error;
		}
		if (nd->flags & LOOKUP_RCU)
			parent = follow_dotdot_rcu(nd, &inode, &seq);
		else
			parent = follow_dotdot(nd, &inode, &seq);

		/*获取父dentry失败，退出*/
		if (IS_ERR(parent))
			return ERR_CAST(parent);
		if (unlikely(!parent))
			error = step_into(nd, WALK_NOFOLLOW,
					 nd->path.dentry, nd->inode, nd->seq);
		else
			error = step_into(nd, WALK_NOFOLLOW,
					 parent, inode, seq);
		if (unlikely(error))
			return error;

		if (unlikely(nd->flags & LOOKUP_IS_SCOPED)) {
			/*
			 * If there was a racing rename or mount along our
			 * path, then we can't be sure that ".." hasn't jumped
			 * above nd->root (and so userspace should retry or use
			 * some fallback).
			 */
			smp_rmb();
			if (unlikely(__read_seqcount_retry(&mount_lock.seqcount, nd->m_seq)))
				return ERR_PTR(-EAGAIN);
			if (unlikely(__read_seqcount_retry(&rename_lock.seqcount, nd->r_seq)))
				return ERR_PTR(-EAGAIN);
		}
	}

	return NULL;
}

static const char *walk_component(struct nameidata *nd, int flags)
{
	struct dentry *dentry;
	struct inode *inode;
	unsigned seq;
	/*
	 * "." and ".." are special - ".." especially so because it has
	 * to be able to know about the current root directory and
	 * parent relationships.
	 */
	if (unlikely(nd->last_type != LAST_NORM)) {
	    /*遇到'.','..'，执行path变更*/
		if (!(flags & WALK_MORE) && nd->depth)
			put_link(nd);
		return handle_dots(nd, nd->last_type);
	}

	//查找当前分析位置的文件对应的dentry,inode（dcache查询）
	dentry = lookup_fast(nd, &inode, &seq);
	if (IS_ERR(dentry))
		return ERR_CAST(dentry);
	if (unlikely(!dentry)) {
		//未查找到dentry，执行慢路查询
		dentry = lookup_slow(&nd->last, nd->path.dentry, nd->flags);
		if (IS_ERR(dentry))
			return ERR_CAST(dentry);
	}
	if (!(flags & WALK_MORE) && nd->depth)
		put_link(nd);
	return step_into(nd, flags, dentry, inode, seq);
}

/*
 * We can do the critical dentry name comparison and hashing
 * operations one word at a time, but we are limited to:
 *
 * - Architectures with fast unaligned word accesses. We could
 *   do a "get_unaligned()" if this helps and is sufficiently
 *   fast.
 *
 * - non-CONFIG_DEBUG_PAGEALLOC configurations (so that we
 *   do not trap on the (extremely unlikely) case of a page
 *   crossing operation.
 *
 * - Furthermore, we need an efficient 64-bit compile for the
 *   64-bit case in order to generate the "number of bytes in
 *   the final mask". Again, that could be replaced with a
 *   efficient population count instruction or similar.
 */
#ifdef CONFIG_DCACHE_WORD_ACCESS

#include <asm/word-at-a-time.h>

#ifdef HASH_MIX

/* Architecture provides HASH_MIX and fold_hash() in <asm/hash.h> */

#elif defined(CONFIG_64BIT)
/*
 * Register pressure in the mixing function is an issue, particularly
 * on 32-bit x86, but almost any function requires one state value and
 * one temporary.  Instead, use a function designed for two state values
 * and no temporaries.
 *
 * This function cannot create a collision in only two iterations, so
 * we have two iterations to achieve avalanche.  In those two iterations,
 * we have six layers of mixing, which is enough to spread one bit's
 * influence out to 2^6 = 64 state bits.
 *
 * Rotate constants are scored by considering either 64 one-bit input
 * deltas or 64*63/2 = 2016 two-bit input deltas, and finding the
 * probability of that delta causing a change to each of the 128 output
 * bits, using a sample of random initial states.
 *
 * The Shannon entropy of the computed probabilities is then summed
 * to produce a score.  Ideally, any input change has a 50% chance of
 * toggling any given output bit.
 *
 * Mixing scores (in bits) for (12,45):
 * Input delta: 1-bit      2-bit
 * 1 round:     713.3    42542.6
 * 2 rounds:   2753.7   140389.8
 * 3 rounds:   5954.1   233458.2
 * 4 rounds:   7862.6   256672.2
 * Perfect:    8192     258048
 *            (64*128) (64*63/2 * 128)
 */
#define HASH_MIX(x, y, a)	\
	(	x ^= (a),	\
	y ^= x,	x = rol64(x,12),\
	x += y,	y = rol64(y,45),\
	y *= 9			)

/*
 * Fold two longs into one 32-bit hash value.  This must be fast, but
 * latency isn't quite as critical, as there is a fair bit of additional
 * work done before the hash value is used.
 */
static inline unsigned int fold_hash(unsigned long x, unsigned long y)
{
	y ^= x * GOLDEN_RATIO_64;
	y *= GOLDEN_RATIO_64;
	return y >> 32;
}

#else	/* 32-bit case */

/*
 * Mixing scores (in bits) for (7,20):
 * Input delta: 1-bit      2-bit
 * 1 round:     330.3     9201.6
 * 2 rounds:   1246.4    25475.4
 * 3 rounds:   1907.1    31295.1
 * 4 rounds:   2042.3    31718.6
 * Perfect:    2048      31744
 *            (32*64)   (32*31/2 * 64)
 */
#define HASH_MIX(x, y, a)	\
	(	x ^= (a),	\
	y ^= x,	x = rol32(x, 7),\
	x += y,	y = rol32(y,20),\
	y *= 9			)

static inline unsigned int fold_hash(unsigned long x, unsigned long y)
{
	/* Use arch-optimized multiply if one exists */
	return __hash_32(y ^ __hash_32(x));
}

#endif

/*
 * Return the hash of a string of known length.  This is carfully
 * designed to match hash_name(), which is the more critical function.
 * In particular, we must end by hashing a final word containing 0..7
 * payload bytes, to match the way that hash_name() iterates until it
 * finds the delimiter after the name.
 */
unsigned int full_name_hash(const void *salt, const char *name, unsigned int len)
{
	unsigned long a, x = 0, y = (unsigned long)salt;

	for (;;) {
		if (!len)
			goto done;
		a = load_unaligned_zeropad(name);
		if (len < sizeof(unsigned long))
			break;
		HASH_MIX(x, y, a);
		name += sizeof(unsigned long);
		len -= sizeof(unsigned long);
	}
	x ^= a & bytemask_from_count(len);
done:
	return fold_hash(x, y);
}
EXPORT_SYMBOL(full_name_hash);

/* Return the "hash_len" (hash and length) of a null-terminated string */
u64 hashlen_string(const void *salt, const char *name)
{
	unsigned long a = 0, x = 0, y = (unsigned long)salt;
	unsigned long adata, mask, len;
	const struct word_at_a_time constants = WORD_AT_A_TIME_CONSTANTS;

	len = 0;
	goto inside;

	do {
		HASH_MIX(x, y, a);
		len += sizeof(unsigned long);
inside:
		a = load_unaligned_zeropad(name+len);
	} while (!has_zero(a, &adata, &constants));

	adata = prep_zero_mask(a, adata, &constants);
	mask = create_zero_mask(adata);
	x ^= a & zero_bytemask(mask);

	return hashlen_create(fold_hash(x, y), len + find_zero(mask));
}
EXPORT_SYMBOL(hashlen_string);

/*
 * Calculate the length and hash of the path component, and
 * return the "hash_len" as the result.
 */
static inline u64 hash_name(const void *salt, const char *name)
{
	unsigned long a = 0, b, x = 0, y = (unsigned long)salt;
	unsigned long adata, bdata, mask, len;
	const struct word_at_a_time constants = WORD_AT_A_TIME_CONSTANTS;

	len = 0;
	goto inside;

	do {
		HASH_MIX(x, y, a);
		len += sizeof(unsigned long);
inside:
		a = load_unaligned_zeropad(name+len);
		b = a ^ REPEAT_BYTE('/');
	} while (!(has_zero(a, &adata, &constants) | has_zero(b, &bdata, &constants)));

	adata = prep_zero_mask(a, adata, &constants);
	bdata = prep_zero_mask(b, bdata, &constants);
	mask = create_zero_mask(adata | bdata);
	x ^= a & zero_bytemask(mask);

	return hashlen_create(fold_hash(x, y), len + find_zero(mask));
}

#else	/* !CONFIG_DCACHE_WORD_ACCESS: Slow, byte-at-a-time version */

/* Return the hash of a string of known length */
unsigned int full_name_hash(const void *salt, const char *name, unsigned int len)
{
	unsigned long hash = init_name_hash(salt);
	while (len--)
		hash = partial_name_hash((unsigned char)*name++, hash);
	return end_name_hash(hash);
}
EXPORT_SYMBOL(full_name_hash);

/* Return the "hash_len" (hash and length) of a null-terminated string */
u64 hashlen_string(const void *salt, const char *name)
{
	unsigned long hash = init_name_hash(salt);
	unsigned long len = 0, c;

	c = (unsigned char)*name;
	while (c) {
		len++;
		hash = partial_name_hash(c, hash);
		c = (unsigned char)name[len];
	}
	return hashlen_create(end_name_hash(hash), len);
}
EXPORT_SYMBOL(hashlen_string);

/*
 * We know there's a real path component here of at least
 * one character.
 */
static inline u64 hash_name(const void *salt, const char *name)
{
	unsigned long hash = init_name_hash(salt);
	unsigned long len = 0, c;

	//计算这一层目录名称或者文件名称的hash值
	c = (unsigned char)*name;
	do {
		len++;
		hash = partial_name_hash(c, hash);
		c = (unsigned char)name[len];
	} while (c && c != '/');
	//hash即包含本层目名名称（或文件名称），也包含名称对应的长度
	//将name长度合入到hashcode中
	return hashlen_create(end_name_hash(hash), len);
}

#endif

/*
 * Name resolution.
 * This is the basic name resolution function, turning a pathname into
 * the final dentry. We expect 'base' to be positive and a directory.
 *
 * Returns 0 and nd will have valid dentry and mnt on success.
 * Returns error and drops reference to input namei data on failure.
 */
//名称解析，查找对应的dentry,inode
static int link_path_walk(const char *name, struct nameidata *nd)
{
	int depth = 0; // depth <= nd->depth
	int err;

	nd->last_type = LAST_ROOT;
	nd->flags |= LOOKUP_PARENT;

	//错误的路径名称,直接退出
	if (IS_ERR(name))
		return PTR_ERR(name);

	//跳过前导的文件路径分隔符（支持出现多个）
	while (*name=='/')
		name++;
	//文件或者目录名为空，成功返回0
	if (!*name) {
		nd->dir_mode = 0; // short-circuit the 'hardening' idiocy
		return 0;
	}

	/* At this point we know we have a real path component. */
	/*当前我们确定一个新的目录或文件层，先分析上一层*/
	for(;;) {
		struct user_namespace *mnt_userns;
		const char *link;
		u64 hash_len;
		int type;

<<<<<<< HEAD
		//权限确认
		err = may_lookup(nd);
=======
		mnt_userns = mnt_user_ns(nd->path.mnt);
		err = may_lookup(mnt_userns, nd);
>>>>>>> 52e44129
		if (err)
			return err;

		//利用dentry,name计算hashcode(返回值为hash+length)
		hash_len = hash_name(nd->path.dentry, name);

		type = LAST_NORM;
		//通过名称及长度，区分　隐藏文件，'..'文件，'.'文件
		if (name[0] == '.'/*名称首字符为'.'*/)
		   switch (hashlen_len(hash_len)) {
			case 2:
				//name长度为2，且name[1]='.',即本层名称为'..'
				if (name[1] == '.') {
					type = LAST_DOTDOT;
					nd->flags |= LOOKUP_JUMPED;
				}
				break;
			case 1:
				//本层名称为'.'
				type = LAST_DOT;
		}

		//普通文件情况（非'..','.'这种）
		if (likely(type == LAST_NORM)) {
		    //取当前位置的dentry
			struct dentry *parent = nd->path.dentry;
			nd->flags &= ~LOOKUP_JUMPED;
			//如果目录需要执行d_hash,则构造this,并触发回调，进行hash调整
			if (unlikely(parent->d_flags & DCACHE_OP_HASH)) {
				struct qstr this = { { .hash_len = hash_len }, .name = name };
				err = parent->d_op->d_hash(parent, &this);
				if (err < 0)
					return err;
				//完成hash_len,name更新
				hash_len = this.hash_len;
				name = this.name;
			}
		}

		//设置hash,len,name,type(即name哈希值，name长度，目录或文件名称，文件类型）
		//更新last字段
		nd->last.hash_len = hash_len;
		nd->last.name = name;
		nd->last_type = type;

		//跳到本层文件或目录的结尾
		name += hashlen_len(hash_len);
		if (!*name)
			//到达字符串结尾
		    //（注：此时最后一层name还未分析,自这里直接跳出，防止用户执行的是文件新建，查肯定是没法查到文件的）
			goto OK;
		/*
		 * If it wasn't NUL, we know it was '/'. Skip that
		 * slash, and continue until no more slashes.
		 */
		//跳过文件路径分隔符（支持出现多个）
		do {
			name++;
		} while (unlikely(*name == '/'));

		//检查路径是否结束（防止文件路径以'/'号结尾）
		if (unlikely(!*name)) {
		    /*路径名称为空，即完成解析，注此时最后一次还未解析*/
OK:
			/* pathname or trailing symlink, done */
			if (!depth) {
				nd->dir_uid = i_uid_into_mnt(mnt_userns, nd->inode);
				nd->dir_mode = nd->inode->i_mode;
				nd->flags &= ~LOOKUP_PARENT;
				return 0;
			}
			/* last component of nested symlink */
			name = nd->stack[--depth].name;
			link = walk_component(nd, 0);
		} else {
			//name不为空，且当前分析位置后仍有内容
			//分析本层的目录名，并更新对应的dentry,inode
			/* not the last component */
			link = walk_component(nd, WALK_MORE);
		}
		if (unlikely(link)) {
			if (IS_ERR(link))
				return PTR_ERR(link);
			/* a symlink to follow */
			nd->stack[depth++].name = name;
			name = link;
			continue;
		}
		if (unlikely(!d_can_lookup(nd->path.dentry))) {
			if (nd->flags & LOOKUP_RCU) {
				if (!try_to_unlazy(nd))
					return -ECHILD;
			}
			return -ENOTDIR;
		}
	}
}

/* must be paired with terminate_walk() */
//初始化nd,设置nd对应的root,path
static const char *path_init(struct nameidata *nd, unsigned flags)
{
	int error;
	//取文件路径名称
	const char *s = nd->name->name;

	/* LOOKUP_CACHED requires RCU, ask caller to retry */
	if ((flags & (LOOKUP_RCU | LOOKUP_CACHED)) == LOOKUP_CACHED)
		return ERR_PTR(-EAGAIN);

	if (!*s)
	    /*s为空时，清掉RCU标记*/
		flags &= ~LOOKUP_RCU;

	/*如有rcu标记，则加rcu_read锁*/
	if (flags & LOOKUP_RCU)
		rcu_read_lock();

	nd->flags = flags | LOOKUP_JUMPED;
	nd->depth = 0;

	//记录seq序号
	nd->m_seq = __read_seqcount_begin(&mount_lock.seqcount);
	nd->r_seq = __read_seqcount_begin(&rename_lock.seqcount);
	smp_rmb();

	if (flags & LOOKUP_ROOT) {
	    /*nd给定了root,从root开始分析*/
		struct dentry *root = nd->root.dentry;
		struct inode *inode = root->d_inode;
		if (*s && unlikely(!d_can_lookup(root)))
			return ERR_PTR(-ENOTDIR);
		nd->path = nd->root;
		nd->inode = inode;
		if (flags & LOOKUP_RCU) {
			nd->seq = read_seqcount_begin(&nd->path.dentry->d_seq);
			nd->root_seq = nd->seq;
		} else {
			path_get(&nd->path);
		}
		return s;
	}

	//root没有给定，需要先确定root
	nd->root.mnt = NULL;

	/* Absolute pathname -- fetch the root (LOOKUP_IN_ROOT uses nd->dfd). */
	if (*s == '/' && !(flags & LOOKUP_IN_ROOT)) {
		//文件路径名称给出的是绝对路径，设置当前进程fs->root为nd->root
		error = nd_jump_root(nd);
		if (unlikely(error))
			return ERR_PTR(error);
		return s;
	}

	/* Relative pathname -- get the starting-point it is relative to. */
	if (nd->dfd == AT_FDCWD) {
		//文件路径名称给出的是相对路径，且相对于当前工作目录，则进入
		if (flags & LOOKUP_RCU) {
			struct fs_struct *fs = current->fs;
			unsigned seq;

			do {
				seq = read_seqcount_begin(&fs->seq);
				/*取进程的当前工作目录,为当前分析位置*/
				nd->path = fs->pwd;
				nd->inode = nd->path.dentry->d_inode;
				nd->seq = __read_seqcount_begin(&nd->path.dentry->d_seq);
			} while (read_seqcount_retry(&fs->seq, seq));
		} else {
			//取当前工作目录，设置nd->path
			get_fs_pwd(current->fs, &nd->path);
			//设置nd的inode为path路径所对应的inode
			nd->inode = nd->path.dentry->d_inode;
		}
	} else {
	    //文件路径名称给出的是相对路径，且不是相对于当前工作目录，则进入
		/* Caller must check execute permissions on the starting path component */
	    //取相对dfd对应的dentry
		struct fd f = fdget_raw(nd->dfd);
		struct dentry *dentry;

		//未查找到dfd对应的file,文件描述符无效
		if (!f.file)
			return ERR_PTR(-EBADF);

		//取此文件对应的目录项
		dentry = f.file->f_path.dentry;

		//指定了s,但此目录不支持lookup
		if (*s && unlikely(!d_can_lookup(dentry))) {
			fdput(f);
			return ERR_PTR(-ENOTDIR);
		}

		//设置锚点对应的path
		nd->path = f.file->f_path;
		if (flags & LOOKUP_RCU) {
			nd->inode = nd->path.dentry->d_inode;
			nd->seq = read_seqcount_begin(&nd->path.dentry->d_seq);
		} else {
			path_get(&nd->path);
			nd->inode = nd->path.dentry->d_inode;
		}
		fdput(f);
	}

	/* For scoped-lookups we need to set the root to the dirfd as well. */
	if (flags & LOOKUP_IS_SCOPED) {
		nd->root = nd->path;
		if (flags & LOOKUP_RCU) {
			nd->root_seq = nd->seq;
		} else {
			path_get(&nd->root);
			nd->flags |= LOOKUP_ROOT_GRABBED;
		}
	}

	//返回相对的文件或路径名
	return s;
}

/*执行最后一个dentry查询*/
static inline const char *lookup_last(struct nameidata *nd)
{
	if (nd->last_type == LAST_NORM && nd->last.name[nd->last.len])
		nd->flags |= LOOKUP_FOLLOW | LOOKUP_DIRECTORY;

	return walk_component(nd, WALK_TRAILING);
}

static int handle_lookup_down(struct nameidata *nd)
{
	if (!(nd->flags & LOOKUP_RCU))
		dget(nd->path.dentry);
	return PTR_ERR(step_into(nd, WALK_NOFOLLOW,
			nd->path.dentry, nd->inode, nd->seq));
}

/* Returns 0 and nd will be valid on success; Retuns error, otherwise. */
static int path_lookupat(struct nameidata *nd, unsigned flags, struct path *path)
{
	//初始化nd，及nd->path,准备解析文件路径
	const char *s = path_init(nd, flags);
	int err;

	if (unlikely(flags & LOOKUP_DOWN) && !IS_ERR(s)) {
		err = handle_lookup_down(nd);
		if (unlikely(err < 0))
			s = ERR_PTR(err);
	}

	while (!(err = link_path_walk(s, nd)) &&
	       (s = lookup_last(nd)) != NULL)
		;
	if (!err && unlikely(nd->flags & LOOKUP_MOUNTPOINT)) {
		err = handle_lookup_down(nd);
		nd->flags &= ~LOOKUP_JUMPED; // no d_weak_revalidate(), please...
	}
	if (!err)
		err = complete_walk(nd);

	if (!err && nd->flags & LOOKUP_DIRECTORY)
		if (!d_can_lookup(nd->path.dentry))
			err = -ENOTDIR;
	if (!err) {
	    /*返回查询到的path结果*/
		*path = nd->path;
		nd->path.mnt = NULL;
		nd->path.dentry = NULL;
	}
	terminate_walk(nd);
	return err;
}

int filename_lookup(int dfd, struct filename *name, unsigned flags,
		    struct path *path, struct path *root/*指定的root path*/)
{
	int retval;
	struct nameidata nd;
	if (IS_ERR(name))
		return PTR_ERR(name);

	/*设置root path*/
	if (unlikely(root)) {
		nd.root = *root;
		flags |= LOOKUP_ROOT;
	}

	//设置当前进程的nameidata(设置要查询的路径及其相对的目录fd)
	set_nameidata(&nd, dfd, name);

	//确认(dfd,name)对应的path
	retval = path_lookupat(&nd, flags | LOOKUP_RCU, path);
	if (unlikely(retval == -ECHILD))
		retval = path_lookupat(&nd, flags, path);
	if (unlikely(retval == -ESTALE))
		retval = path_lookupat(&nd, flags | LOOKUP_REVAL, path);

	if (likely(!retval))
		audit_inode(name, path->dentry,
			    flags & LOOKUP_MOUNTPOINT ? AUDIT_INODE_NOEVAL : 0);
	restore_nameidata();
	putname(name);
	return retval;
}

/* Returns 0 and nd will be valid on success; Retuns error, otherwise. */
static int path_parentat(struct nameidata *nd, unsigned flags,
				struct path *parent)
{
	const char *s = path_init(nd, flags);
	int err = link_path_walk(s, nd);
	if (!err)
		err = complete_walk(nd);
	if (!err) {
		*parent = nd->path;
		nd->path.mnt = NULL;
		nd->path.dentry = NULL;
	}
	terminate_walk(nd);
	return err;
}

static struct filename *filename_parentat(int dfd, struct filename *name,
				unsigned int flags, struct path *parent,
				struct qstr *last, int *type)
{
	int retval;
	struct nameidata nd;

	if (IS_ERR(name))
		return name;

	//保存旧的metaidata,初始化新的nd
	set_nameidata(&nd, dfd, name);

	retval = path_parentat(&nd, flags | LOOKUP_RCU, parent);
	if (unlikely(retval == -ECHILD))
		retval = path_parentat(&nd, flags, parent);
	if (unlikely(retval == -ESTALE))
		retval = path_parentat(&nd, flags | LOOKUP_REVAL, parent);
	if (likely(!retval)) {
		*last = nd.last;
		*type = nd.last_type;
		audit_inode(name, parent->dentry, AUDIT_INODE_PARENT);
	} else {
		putname(name);
		name = ERR_PTR(retval);
	}
	//还原旧的metaidata
	restore_nameidata();
	return name;
}

/* does lookup, returns the object with parent locked */
struct dentry *kern_path_locked(const char *name, struct path *path)
{
	struct filename *filename;
	struct dentry *d;
	struct qstr last;
	int type;

	filename = filename_parentat(AT_FDCWD, getname_kernel(name), 0, path,
				    &last, &type);
	if (IS_ERR(filename))
		return ERR_CAST(filename);
	if (unlikely(type != LAST_NORM)) {
		path_put(path);
		putname(filename);
		return ERR_PTR(-EINVAL);
	}
	inode_lock_nested(path->dentry->d_inode, I_MUTEX_PARENT);
	d = __lookup_hash(&last, path->dentry, 0);
	if (IS_ERR(d)) {
		inode_unlock(path->dentry->d_inode);
		path_put(path);
	}
	putname(filename);
	return d;
}

int kern_path(const char *name, unsigned int flags, struct path *path)
{
	//在当前工作目录，查找filename,将其对应的路径信息填充在path中
	return filename_lookup(AT_FDCWD, getname_kernel(name),
			       flags, path, NULL);
}
EXPORT_SYMBOL(kern_path);

/**
 * vfs_path_lookup - lookup a file path relative to a dentry-vfsmount pair
 * @dentry:  pointer to dentry of the base directory
 * @mnt: pointer to vfs mount of the base directory
 * @name: pointer to file name
 * @flags: lookup flags
 * @path: pointer to struct path to fill
 */
int vfs_path_lookup(struct dentry *dentry, struct vfsmount *mnt,
		    const char *name, unsigned int flags,
		    struct path *path)
{
	struct path root = {.mnt = mnt, .dentry = dentry};
	/* the first argument of filename_lookup() is ignored with root */
	return filename_lookup(AT_FDCWD, getname_kernel(name),
			       flags , path, &root);
}
EXPORT_SYMBOL(vfs_path_lookup);

static int lookup_one_len_common(const char *name, struct dentry *base,
				 int len, struct qstr *this)
{
	this->name = name;
	this->len = len;
	this->hash = full_name_hash(base, name, len);
	if (!len)
		return -EACCES;

	if (unlikely(name[0] == '.')) {
		if (len < 2 || (len == 2 && name[1] == '.'))
			return -EACCES;
	}

	while (len--) {
		unsigned int c = *(const unsigned char *)name++;
		if (c == '/' || c == '\0')
			return -EACCES;
	}
	/*
	 * See if the low-level filesystem might want
	 * to use its own hash..
	 */
	if (base->d_flags & DCACHE_OP_HASH) {
		int err = base->d_op->d_hash(base, this);
		if (err < 0)
			return err;
	}

	return inode_permission(&init_user_ns, base->d_inode, MAY_EXEC);
}

/**
 * try_lookup_one_len - filesystem helper to lookup single pathname component
 * @name:	pathname component to lookup
 * @base:	base directory to lookup from
 * @len:	maximum length @len should be interpreted to
 *
 * Look up a dentry by name in the dcache, returning NULL if it does not
 * currently exist.  The function does not try to create a dentry.
 *
 * Note that this routine is purely a helper for filesystem usage and should
 * not be called by generic code.
 *
 * The caller must hold base->i_mutex.
 */
struct dentry *try_lookup_one_len(const char *name, struct dentry *base, int len)
{
	struct qstr this;
	int err;

	WARN_ON_ONCE(!inode_is_locked(base->d_inode));

	err = lookup_one_len_common(name, base, len, &this);
	if (err)
		return ERR_PTR(err);

	return lookup_dcache(&this, base, 0);
}
EXPORT_SYMBOL(try_lookup_one_len);

/**
 * lookup_one_len - filesystem helper to lookup single pathname component
 * @name:	pathname component to lookup
 * @base:	base directory to lookup from
 * @len:	maximum length @len should be interpreted to
 *
 * Note that this routine is purely a helper for filesystem usage and should
 * not be called by generic code.
 *
 * The caller must hold base->i_mutex.
 */
struct dentry *lookup_one_len(const char *name, struct dentry *base, int len)
{
	struct dentry *dentry;
	struct qstr this;
	int err;

	WARN_ON_ONCE(!inode_is_locked(base->d_inode));

	err = lookup_one_len_common(name, base, len, &this);
	if (err)
		return ERR_PTR(err);

	dentry = lookup_dcache(&this, base, 0);
	return dentry ? dentry : __lookup_slow(&this, base, 0);
}
EXPORT_SYMBOL(lookup_one_len);

/**
 * lookup_one_len_unlocked - filesystem helper to lookup single pathname component
 * @name:	pathname component to lookup
 * @base:	base directory to lookup from
 * @len:	maximum length @len should be interpreted to
 *
 * Note that this routine is purely a helper for filesystem usage and should
 * not be called by generic code.
 *
 * Unlike lookup_one_len, it should be called without the parent
 * i_mutex held, and will take the i_mutex itself if necessary.
 */
struct dentry *lookup_one_len_unlocked(const char *name,
				       struct dentry *base, int len)
{
	struct qstr this;
	int err;
	struct dentry *ret;

	err = lookup_one_len_common(name, base, len, &this);
	if (err)
		return ERR_PTR(err);

	ret = lookup_dcache(&this, base, 0);
	if (!ret)
		ret = lookup_slow(&this, base, 0);
	return ret;
}
EXPORT_SYMBOL(lookup_one_len_unlocked);

/*
 * Like lookup_one_len_unlocked(), except that it yields ERR_PTR(-ENOENT)
 * on negatives.  Returns known positive or ERR_PTR(); that's what
 * most of the users want.  Note that pinned negative with unlocked parent
 * _can_ become positive at any time, so callers of lookup_one_len_unlocked()
 * need to be very careful; pinned positives have ->d_inode stable, so
 * this one avoids such problems.
 */
struct dentry *lookup_positive_unlocked(const char *name,
				       struct dentry *base, int len)
{
	struct dentry *ret = lookup_one_len_unlocked(name, base, len);
	if (!IS_ERR(ret) && d_flags_negative(smp_load_acquire(&ret->d_flags))) {
		dput(ret);
		ret = ERR_PTR(-ENOENT);
	}
	return ret;
}
EXPORT_SYMBOL(lookup_positive_unlocked);

#ifdef CONFIG_UNIX98_PTYS
int path_pts(struct path *path)
{
	/* Find something mounted on "pts" in the same directory as
	 * the input path.
	 */
	struct dentry *parent = dget_parent(path->dentry);
	struct dentry *child;
	struct qstr this = QSTR_INIT("pts", 3);

	if (unlikely(!path_connected(path->mnt, parent))) {
		dput(parent);
		return -ENOENT;
	}
	dput(path->dentry);
	path->dentry = parent;
	child = d_hash_and_lookup(parent, &this);
	if (!child)
		return -ENOENT;

	path->dentry = child;
	dput(parent);
	follow_down(path);
	return 0;
}
#endif

//name 目录字符串，获得其对应的path
int user_path_at_empty(int dfd, const char __user *name/*路径名称*/, unsigned flags,
		 struct path *path, int *empty)
{
	return filename_lookup(dfd, getname_flags(name, flags, empty),
			       flags, path, NULL);
}
EXPORT_SYMBOL(user_path_at_empty);

int __check_sticky(struct user_namespace *mnt_userns, struct inode *dir,
		   struct inode *inode)
{
	kuid_t fsuid = current_fsuid();

	if (uid_eq(i_uid_into_mnt(mnt_userns, inode), fsuid))
		return 0;
	if (uid_eq(i_uid_into_mnt(mnt_userns, dir), fsuid))
		return 0;
	return !capable_wrt_inode_uidgid(mnt_userns, inode, CAP_FOWNER);
}
EXPORT_SYMBOL(__check_sticky);

/*
 *	Check whether we can remove a link victim from directory dir, check
 *  whether the type of victim is right.
 *  1. We can't do it if dir is read-only (done in permission())
 *  2. We should have write and exec permissions on dir
 *  3. We can't remove anything from append-only dir
 *  4. We can't do anything with immutable dir (done in permission())
 *  5. If the sticky bit on dir is set we should either
 *	a. be owner of dir, or
 *	b. be owner of victim, or
 *	c. have CAP_FOWNER capability
 *  6. If the victim is append-only or immutable we can't do antyhing with
 *     links pointing to it.
 *  7. If the victim has an unknown uid or gid we can't change the inode.
 *  8. If we were asked to remove a directory and victim isn't one - ENOTDIR.
 *  9. If we were asked to remove a non-directory and victim isn't one - EISDIR.
 * 10. We can't remove a root or mountpoint.
 * 11. We don't allow removal of NFS sillyrenamed files; it's handled by
 *     nfs_async_unlink().
 */
static int may_delete(struct user_namespace *mnt_userns, struct inode *dir,
		      struct dentry *victim, bool isdir)
{
	struct inode *inode = d_backing_inode(victim);
	int error;

	if (d_is_negative(victim))
		return -ENOENT;
	BUG_ON(!inode);

	BUG_ON(victim->d_parent->d_inode != dir);

	/* Inode writeback is not safe when the uid or gid are invalid. */
	if (!uid_valid(i_uid_into_mnt(mnt_userns, inode)) ||
	    !gid_valid(i_gid_into_mnt(mnt_userns, inode)))
		return -EOVERFLOW;

	audit_inode_child(dir, victim, AUDIT_TYPE_CHILD_DELETE);

	error = inode_permission(mnt_userns, dir, MAY_WRITE | MAY_EXEC);
	if (error)
		return error;
	if (IS_APPEND(dir))
		return -EPERM;

	if (check_sticky(mnt_userns, dir, inode) || IS_APPEND(inode) ||
	    IS_IMMUTABLE(inode) || IS_SWAPFILE(inode) ||
	    HAS_UNMAPPED_ID(mnt_userns, inode))
		return -EPERM;
	if (isdir) {
		if (!d_is_dir(victim))
			return -ENOTDIR;
		if (IS_ROOT(victim))
			return -EBUSY;
	} else if (d_is_dir(victim))
		return -EISDIR;
	if (IS_DEADDIR(dir))
		return -ENOENT;
	if (victim->d_flags & DCACHE_NFSFS_RENAMED)
		return -EBUSY;
	return 0;
}

/*	Check whether we can create an object with dentry child in directory
 *  dir.
 *  1. We can't do it if child already exists (open has special treatment for
 *     this case, but since we are inlined it's OK)
 *  2. We can't do it if dir is read-only (done in permission())
 *  3. We can't do it if the fs can't represent the fsuid or fsgid.
 *  4. We should have write and exec permissions on dir
 *  5. We can't do it if dir is immutable (done in permission())
 */
static inline int may_create(struct user_namespace *mnt_userns,
			     struct inode *dir, struct dentry *child)
{
	struct user_namespace *s_user_ns;
	audit_inode_child(dir, child, AUDIT_TYPE_CHILD_CREATE);
	if (child->d_inode)
		return -EEXIST;
	if (IS_DEADDIR(dir))
		return -ENOENT;
	s_user_ns = dir->i_sb->s_user_ns;
	if (!kuid_has_mapping(s_user_ns, fsuid_into_mnt(mnt_userns)) ||
	    !kgid_has_mapping(s_user_ns, fsgid_into_mnt(mnt_userns)))
		return -EOVERFLOW;
	return inode_permission(mnt_userns, dir, MAY_WRITE | MAY_EXEC);
}

/*
 * p1 and p2 should be directories on the same fs.
 */
struct dentry *lock_rename(struct dentry *p1, struct dentry *p2)
{
	struct dentry *p;

	if (p1 == p2) {
		inode_lock_nested(p1->d_inode, I_MUTEX_PARENT);
		return NULL;
	}

	mutex_lock(&p1->d_sb->s_vfs_rename_mutex);

	p = d_ancestor(p2, p1);
	if (p) {
		inode_lock_nested(p2->d_inode, I_MUTEX_PARENT);
		inode_lock_nested(p1->d_inode, I_MUTEX_CHILD);
		return p;
	}

	p = d_ancestor(p1, p2);
	if (p) {
		inode_lock_nested(p1->d_inode, I_MUTEX_PARENT);
		inode_lock_nested(p2->d_inode, I_MUTEX_CHILD);
		return p;
	}

	inode_lock_nested(p1->d_inode, I_MUTEX_PARENT);
	inode_lock_nested(p2->d_inode, I_MUTEX_PARENT2);
	return NULL;
}
EXPORT_SYMBOL(lock_rename);

void unlock_rename(struct dentry *p1, struct dentry *p2)
{
	inode_unlock(p1->d_inode);
	if (p1 != p2) {
		inode_unlock(p2->d_inode);
		mutex_unlock(&p1->d_sb->s_vfs_rename_mutex);
	}
}
EXPORT_SYMBOL(unlock_rename);

/**
 * vfs_create - create new file
 * @mnt_userns:	user namespace of the mount the inode was found from
 * @dir:	inode of @dentry
 * @dentry:	pointer to dentry of the base directory
 * @mode:	mode of the new file
 * @want_excl:	whether the file must not yet exist
 *
 * Create a new file.
 *
 * If the inode has been found through an idmapped mount the user namespace of
 * the vfsmount must be passed through @mnt_userns. This function will then take
 * care to map the inode according to @mnt_userns before checking permissions.
 * On non-idmapped mounts or if permission checking is to be performed on the
 * raw inode simply passs init_user_ns.
 */
int vfs_create(struct user_namespace *mnt_userns, struct inode *dir,
	       struct dentry *dentry, umode_t mode, bool want_excl)
{
	int error = may_create(mnt_userns, dir, dentry);
	if (error)
		return error;

	if (!dir->i_op->create)
		return -EACCES;	/* shouldn't it be ENOSYS? */
	mode &= S_IALLUGO;
	mode |= S_IFREG;
	error = security_inode_create(dir, dentry, mode);
	if (error)
		return error;
	error = dir->i_op->create(mnt_userns, dir, dentry, mode, want_excl);
	if (!error)
		fsnotify_create(dir, dentry);
	return error;
}
EXPORT_SYMBOL(vfs_create);

int vfs_mkobj(struct dentry *dentry, umode_t mode,
		int (*f)(struct dentry *, umode_t, void *),
		void *arg)
{
	struct inode *dir = dentry->d_parent->d_inode;
	int error = may_create(&init_user_ns, dir, dentry);
	if (error)
		return error;

	mode &= S_IALLUGO;
	mode |= S_IFREG;
	error = security_inode_create(dir, dentry, mode);
	if (error)
		return error;
	error = f(dentry, mode, arg);
	if (!error)
		fsnotify_create(dir, dentry);
	return error;
}
EXPORT_SYMBOL(vfs_mkobj);

bool may_open_dev(const struct path *path)
{
	return !(path->mnt->mnt_flags & MNT_NODEV) &&
		!(path->mnt->mnt_sb->s_iflags & SB_I_NODEV);
}

static int may_open(struct user_namespace *mnt_userns, const struct path *path,
		    int acc_mode, int flag)
{
	struct dentry *dentry = path->dentry;
	struct inode *inode = dentry->d_inode;
	int error;

	if (!inode)
		return -ENOENT;

	switch (inode->i_mode & S_IFMT) {
	case S_IFLNK:
		return -ELOOP;
	case S_IFDIR:
		if (acc_mode & MAY_WRITE)
			return -EISDIR;
		if (acc_mode & MAY_EXEC)
			return -EACCES;
		break;
	case S_IFBLK:
	case S_IFCHR:
		if (!may_open_dev(path))
			return -EACCES;
		fallthrough;
	case S_IFIFO:
	case S_IFSOCK:
		if (acc_mode & MAY_EXEC)
			return -EACCES;
		flag &= ~O_TRUNC;
		break;
	case S_IFREG:
		if ((acc_mode & MAY_EXEC) && path_noexec(path))
			return -EACCES;
		break;
	}

	error = inode_permission(mnt_userns, inode, MAY_OPEN | acc_mode);
	if (error)
		return error;

	/*
	 * An append-only file must be opened in append mode for writing.
	 */
	if (IS_APPEND(inode)) {
		if  ((flag & O_ACCMODE) != O_RDONLY && !(flag & O_APPEND))
			return -EPERM;
		if (flag & O_TRUNC)
			return -EPERM;
	}

	/* O_NOATIME can only be set by the owner or superuser */
	if (flag & O_NOATIME && !inode_owner_or_capable(mnt_userns, inode))
		return -EPERM;

	return 0;
}

static int handle_truncate(struct user_namespace *mnt_userns, struct file *filp)
{
	const struct path *path = &filp->f_path;
	struct inode *inode = path->dentry->d_inode;
	int error = get_write_access(inode);
	if (error)
		return error;
	/*
	 * Refuse to truncate files with mandatory locks held on them.
	 */
	error = locks_verify_locked(filp);
	if (!error)
		error = security_path_truncate(path);
	if (!error) {
		error = do_truncate(mnt_userns, path->dentry, 0,
				    ATTR_MTIME|ATTR_CTIME|ATTR_OPEN,
				    filp);
	}
	put_write_access(inode);
	return error;
}

static inline int open_to_namei_flags(int flag)
{
	if ((flag & O_ACCMODE) == 3)
		flag--;
	return flag;
}

static int may_o_create(struct user_namespace *mnt_userns,
			const struct path *dir, struct dentry *dentry,
			umode_t mode)
{
	struct user_namespace *s_user_ns;
	int error = security_path_mknod(dir, dentry, mode, 0);
	if (error)
		return error;

	s_user_ns = dir->dentry->d_sb->s_user_ns;
	if (!kuid_has_mapping(s_user_ns, fsuid_into_mnt(mnt_userns)) ||
	    !kgid_has_mapping(s_user_ns, fsgid_into_mnt(mnt_userns)))
		return -EOVERFLOW;

	error = inode_permission(mnt_userns, dir->dentry->d_inode,
				 MAY_WRITE | MAY_EXEC);
	if (error)
		return error;

	return security_inode_create(dir->dentry->d_inode, dentry, mode);
}

/*
 * Attempt to atomically look up, create and open a file from a negative
 * dentry.
 *
 * Returns 0 if successful.  The file will have been created and attached to
 * @file by the filesystem calling finish_open().
 *
 * If the file was looked up only or didn't need creating, FMODE_OPENED won't
 * be set.  The caller will need to perform the open themselves.  @path will
 * have been updated to point to the new dentry.  This may be negative.
 *
 * Returns an error code otherwise.
 */
static struct dentry *atomic_open(struct nameidata *nd, struct dentry *dentry,
				  struct file *file,
				  int open_flag, umode_t mode)
{
	struct dentry *const DENTRY_NOT_SET = (void *) -1UL;
	struct inode *dir =  nd->path.dentry->d_inode;
	int error;

	if (nd->flags & LOOKUP_DIRECTORY)
		open_flag |= O_DIRECTORY;

	file->f_path.dentry = DENTRY_NOT_SET;
	file->f_path.mnt = nd->path.mnt;
	error = dir->i_op->atomic_open(dir, dentry, file,
				       open_to_namei_flags(open_flag), mode);
	d_lookup_done(dentry);
	if (!error) {
		if (file->f_mode & FMODE_OPENED) {
			if (unlikely(dentry != file->f_path.dentry)) {
				dput(dentry);
				dentry = dget(file->f_path.dentry);
			}
		} else if (WARN_ON(file->f_path.dentry == DENTRY_NOT_SET)) {
			error = -EIO;
		} else {
			if (file->f_path.dentry) {
				dput(dentry);
				dentry = file->f_path.dentry;
			}
			if (unlikely(d_is_negative(dentry)))
				error = -ENOENT;
		}
	}
	if (error) {
		dput(dentry);
		dentry = ERR_PTR(error);
	}
	return dentry;
}

/*
 * Look up and maybe create and open the last component.
 *
 * Must be called with parent locked (exclusive in O_CREAT case).
 *
 * Returns 0 on success, that is, if
 *  the file was successfully atomically created (if necessary) and opened, or
 *  the file was not completely opened at this time, though lookups and
 *  creations were performed.
 * These case are distinguished by presence of FMODE_OPENED on file->f_mode.
 * In the latter case dentry returned in @path might be negative if O_CREAT
 * hadn't been specified.
 *
 * An error code is returned on failure.
 */
static struct dentry *lookup_open(struct nameidata *nd, struct file *file,
				  const struct open_flags *op,
				  bool got_write)
{
	struct user_namespace *mnt_userns;
	struct dentry *dir = nd->path.dentry;
	struct inode *dir_inode = dir->d_inode;
	int open_flag = op->open_flag;
	struct dentry *dentry;
	int error, create_error = 0;
	umode_t mode = op->mode;
	DECLARE_WAIT_QUEUE_HEAD_ONSTACK(wq);

	if (unlikely(IS_DEADDIR(dir_inode)))
		return ERR_PTR(-ENOENT);

	file->f_mode &= ~FMODE_CREATED;
	//在目录中查找nd->last文件
	dentry = d_lookup(dir, &nd->last);
	for (;;) {
		if (!dentry) {
			//nd->last指出的文件不存在，创建此文件
			dentry = d_alloc_parallel(dir, &nd->last, &wq);
			if (IS_ERR(dentry))
				return dentry;
		}
		if (d_in_lookup(dentry))
			break;

		error = d_revalidate(dentry, nd->flags);
		if (likely(error > 0))
			break;
		if (error)
			goto out_dput;
		d_invalidate(dentry);
		dput(dentry);
		dentry = NULL;
	}
	if (dentry->d_inode) {
		/* Cached positive dentry: will open in f_op->open */
		return dentry;
	}

	/*
	 * Checking write permission is tricky, bacuse we don't know if we are
	 * going to actually need it: O_CREAT opens should work as long as the
	 * file exists.  But checking existence breaks atomicity.  The trick is
	 * to check access and if not granted clear O_CREAT from the flags.
	 *
	 * Another problem is returing the "right" error value (e.g. for an
	 * O_EXCL open we want to return EEXIST not EROFS).
	 */
	if (unlikely(!got_write))
		open_flag &= ~O_TRUNC;
	mnt_userns = mnt_user_ns(nd->path.mnt);
	if (open_flag & O_CREAT) {
		if (open_flag & O_EXCL)
			open_flag &= ~O_TRUNC;
		if (!IS_POSIXACL(dir->d_inode))
			mode &= ~current_umask();
		if (likely(got_write))
<<<<<<< HEAD
			//之前不存在，需要创建其对应的文件,检查能否创建
			create_error = may_o_create(&nd->path, dentry, mode);
=======
			create_error = may_o_create(mnt_userns, &nd->path,
						    dentry, mode);
>>>>>>> 52e44129
		else
			create_error = -EROFS;
	}
	if (create_error)
		open_flag &= ~O_CREAT;
	if (dir_inode->i_op->atomic_open) {
		dentry = atomic_open(nd, dentry, file, open_flag, mode);
		if (unlikely(create_error) && dentry == ERR_PTR(-ENOENT))
			dentry = ERR_PTR(create_error);
		return dentry;
	}

	if (d_in_lookup(dentry)) {
		struct dentry *res = dir_inode->i_op->lookup(dir_inode, dentry,
							     nd->flags);
		d_lookup_done(dentry);
		if (unlikely(res)) {
			if (IS_ERR(res)) {
				error = PTR_ERR(res);
				goto out_dput;
			}
			dput(dentry);
			dentry = res;
		}
	}

	/* Negative dentry, just create the file */
	if (!dentry->d_inode && (open_flag & O_CREAT)) {
		file->f_mode |= FMODE_CREATED;
		audit_inode_child(dir_inode, dentry, AUDIT_TYPE_CHILD_CREATE);
		if (!dir_inode->i_op->create) {
			error = -EACCES;
			goto out_dput;
		}
<<<<<<< HEAD
		//调用dir类型的inode的create函数，完成文件创建
		error = dir_inode->i_op->create(dir_inode, dentry, mode,
						open_flag & O_EXCL);
=======

		error = dir_inode->i_op->create(mnt_userns, dir_inode, dentry,
						mode, open_flag & O_EXCL);
>>>>>>> 52e44129
		if (error)
			goto out_dput;
	}
	if (unlikely(create_error) && !dentry->d_inode) {
		error = create_error;
		goto out_dput;
	}
	return dentry;

out_dput:
	dput(dentry);
	return ERR_PTR(error);
}

static const char *open_last_lookups(struct nameidata *nd,
		   struct file *file, const struct open_flags *op)
{
	struct dentry *dir = nd->path.dentry;
	int open_flag = op->open_flag;
	bool got_write = false;
	unsigned seq;
	struct inode *inode;
	struct dentry *dentry;
	const char *res;

	nd->flags |= op->intent;

	if (nd->last_type != LAST_NORM) {
		if (nd->depth)
			put_link(nd);
		return handle_dots(nd, nd->last_type);
	}

	if (!(open_flag & O_CREAT)) {
		//open时未指明create标记，则要求最后一级文件必须存在
		if (nd->last.name[nd->last.len])
			nd->flags |= LOOKUP_FOLLOW | LOOKUP_DIRECTORY;
		/* we _can_ be in RCU mode here */
		dentry = lookup_fast(nd, &inode, &seq);
		if (IS_ERR(dentry))
			return ERR_CAST(dentry);
		if (likely(dentry))
			goto finish_lookup;

		BUG_ON(nd->flags & LOOKUP_RCU);
	} else {
		//open时指明了容许文件不存在时，创建
		/* create side of things */
		if (nd->flags & LOOKUP_RCU) {
			if (!try_to_unlazy(nd))
				return ERR_PTR(-ECHILD);
		}
		audit_inode(nd->name, dir, AUDIT_INODE_PARENT);
		/* trailing slashes? */
		if (unlikely(nd->last.name[nd->last.len]))
			return ERR_PTR(-EISDIR);
	}

	if (open_flag & (O_CREAT | O_TRUNC | O_WRONLY | O_RDWR)) {
		got_write = !mnt_want_write(nd->path.mnt);
		/*
		 * do _not_ fail yet - we might not need that or fail with
		 * a different error; let lookup_open() decide; we'll be
		 * dropping this one anyway.
		 */
	}
	if (open_flag & O_CREAT)
		inode_lock(dir->d_inode);
	else
		inode_lock_shared(dir->d_inode);
	dentry = lookup_open(nd, file, op, got_write);
	if (!IS_ERR(dentry) && (file->f_mode & FMODE_CREATED))
		fsnotify_create(dir->d_inode, dentry);
	if (open_flag & O_CREAT)
		inode_unlock(dir->d_inode);
	else
		inode_unlock_shared(dir->d_inode);

	if (got_write)
		mnt_drop_write(nd->path.mnt);

	if (IS_ERR(dentry))
		return ERR_CAST(dentry);

	if (file->f_mode & (FMODE_OPENED | FMODE_CREATED)) {
		dput(nd->path.dentry);
		nd->path.dentry = dentry;
		return NULL;
	}

finish_lookup:
	if (nd->depth)
		put_link(nd);
	res = step_into(nd, WALK_TRAILING, dentry, inode, seq);
	if (unlikely(res))
		nd->flags &= ~(LOOKUP_OPEN|LOOKUP_CREATE|LOOKUP_EXCL);
	return res;
}

/*
 * Handle the last step of open()
 */
static int do_open(struct nameidata *nd,
		   struct file *file, const struct open_flags *op)
{
	struct user_namespace *mnt_userns;
	int open_flag = op->open_flag;
	bool do_truncate;
	int acc_mode;
	int error;

	if (!(file->f_mode & (FMODE_OPENED | FMODE_CREATED))) {
		error = complete_walk(nd);
		if (error)
			return error;
	}
	if (!(file->f_mode & FMODE_CREATED))
		audit_inode(nd->name, nd->path.dentry, 0);
	mnt_userns = mnt_user_ns(nd->path.mnt);
	if (open_flag & O_CREAT) {
		if ((open_flag & O_EXCL) && !(file->f_mode & FMODE_CREATED))
			return -EEXIST;
		if (d_is_dir(nd->path.dentry))
			return -EISDIR;
		error = may_create_in_sticky(mnt_userns, nd,
					     d_backing_inode(nd->path.dentry));
		if (unlikely(error))
			return error;
	}
	if ((nd->flags & LOOKUP_DIRECTORY) && !d_can_lookup(nd->path.dentry))
		return -ENOTDIR;

	do_truncate = false;
	acc_mode = op->acc_mode;
	if (file->f_mode & FMODE_CREATED) {
		/* Don't check for write permission, don't truncate */
		open_flag &= ~O_TRUNC;
		acc_mode = 0;
	} else if (d_is_reg(nd->path.dentry) && open_flag & O_TRUNC) {
		error = mnt_want_write(nd->path.mnt);
		if (error)
			return error;
		do_truncate = true;
	}
	error = may_open(mnt_userns, &nd->path, acc_mode, open_flag);
	if (!error && !(file->f_mode & FMODE_OPENED))
		error = vfs_open(&nd->path, file);
	if (!error)
		error = ima_file_check(file, op->acc_mode);
	if (!error && do_truncate)
		error = handle_truncate(mnt_userns, file);
	if (unlikely(error > 0)) {
		WARN_ON(1);
		error = -EINVAL;
	}
	if (do_truncate)
		mnt_drop_write(nd->path.mnt);
	return error;
}

/**
 * vfs_tmpfile - create tmpfile
 * @mnt_userns:	user namespace of the mount the inode was found from
 * @dentry:	pointer to dentry of the base directory
 * @mode:	mode of the new tmpfile
 * @open_flags:	flags
 *
 * Create a temporary file.
 *
 * If the inode has been found through an idmapped mount the user namespace of
 * the vfsmount must be passed through @mnt_userns. This function will then take
 * care to map the inode according to @mnt_userns before checking permissions.
 * On non-idmapped mounts or if permission checking is to be performed on the
 * raw inode simply passs init_user_ns.
 */
struct dentry *vfs_tmpfile(struct user_namespace *mnt_userns,
			   struct dentry *dentry, umode_t mode, int open_flag)
{
	struct dentry *child = NULL;
	struct inode *dir = dentry->d_inode;
	struct inode *inode;
	int error;

	/* we want directory to be writable */
	error = inode_permission(mnt_userns, dir, MAY_WRITE | MAY_EXEC);
	if (error)
		goto out_err;
	error = -EOPNOTSUPP;
	if (!dir->i_op->tmpfile)
		goto out_err;
	error = -ENOMEM;
	child = d_alloc(dentry, &slash_name);
	if (unlikely(!child))
		goto out_err;
	error = dir->i_op->tmpfile(mnt_userns, dir, child, mode);
	if (error)
		goto out_err;
	error = -ENOENT;
	inode = child->d_inode;
	if (unlikely(!inode))
		goto out_err;
	if (!(open_flag & O_EXCL)) {
		spin_lock(&inode->i_lock);
		inode->i_state |= I_LINKABLE;
		spin_unlock(&inode->i_lock);
	}
	ima_post_create_tmpfile(mnt_userns, inode);
	return child;

out_err:
	dput(child);
	return ERR_PTR(error);
}
EXPORT_SYMBOL(vfs_tmpfile);

static int do_tmpfile(struct nameidata *nd, unsigned flags,
		const struct open_flags *op,
		struct file *file)
{
	struct user_namespace *mnt_userns;
	struct dentry *child;
	struct path path;
	int error = path_lookupat(nd, flags | LOOKUP_DIRECTORY, &path);
	if (unlikely(error))
		return error;
	error = mnt_want_write(path.mnt);
	if (unlikely(error))
		goto out;
	mnt_userns = mnt_user_ns(path.mnt);
	child = vfs_tmpfile(mnt_userns, path.dentry, op->mode, op->open_flag);
	error = PTR_ERR(child);
	if (IS_ERR(child))
		goto out2;
	dput(path.dentry);
	path.dentry = child;
	audit_inode(nd->name, child, 0);
	/* Don't check for other permissions, the inode was just created */
	error = may_open(mnt_userns, &path, 0, op->open_flag);
	if (!error)
		error = vfs_open(&path, file);
out2:
	mnt_drop_write(path.mnt);
out:
	path_put(&path);
	return error;
}

static int do_o_path(struct nameidata *nd, unsigned flags, struct file *file)
{
	struct path path;
	int error = path_lookupat(nd, flags, &path);
	if (!error) {
		audit_inode(nd->name, path.dentry, 0);
		error = vfs_open(&path, file);
		path_put(&path);
	}
	return error;
}

//打开nd指定的文件
static struct file *path_openat(struct nameidata *nd,
			const struct open_flags *op, unsigned flags)
{
	struct file *file;
	int error;

	//申请一个空的file
	file = alloc_empty_file(op->open_flag, current_cred());
	if (IS_ERR(file))
		return file;

	if (unlikely(file->f_flags & __O_TMPFILE)) {
		//临时文件
		error = do_tmpfile(nd, flags, op, file);
	} else if (unlikely(file->f_flags & O_PATH)) {
		error = do_o_path(nd, flags, file);
	} else {
		//初始化nd,返回路径名称
		const char *s = path_init(nd, flags);
		while (!(error = link_path_walk(s, nd)) &&//先解决父目录的解析
		       (s = open_last_lookups(nd, file, op)) != NULL)//再通过do_last解决具体文件的解析
			;
		if (!error)
			error = do_open(nd, file, op);
		terminate_walk(nd);
	}
	if (likely(!error)) {
		if (likely(file->f_mode & FMODE_OPENED))
			return file;
		WARN_ON(1);
		error = -EINVAL;
	}
	fput(file);
	if (error == -EOPENSTALE) {
		if (flags & LOOKUP_RCU)
			error = -ECHILD;
		else
			error = -ESTALE;
	}
	return ERR_PTR(error);
}

struct file *do_filp_open(int dfd, struct filename *pathname,
		const struct open_flags *op)
{
	struct nameidata nd;
	int flags = op->lookup_flags;
	struct file *filp;

	//将dfd,pathname填充到nd中
	set_nameidata(&nd, dfd, pathname);

	//调用path_openat来进行打开
	filp = path_openat(&nd, op, flags | LOOKUP_RCU);
	if (unlikely(filp == ERR_PTR(-ECHILD)))
		filp = path_openat(&nd, op, flags);
	if (unlikely(filp == ERR_PTR(-ESTALE)))
		filp = path_openat(&nd, op, flags | LOOKUP_REVAL);
	restore_nameidata();
	return filp;
}

struct file *do_file_open_root(struct dentry *dentry, struct vfsmount *mnt,
		const char *name, const struct open_flags *op)
{
	struct nameidata nd;
	struct file *file;
	struct filename *filename;
	int flags = op->lookup_flags | LOOKUP_ROOT;

	nd.root.mnt = mnt;
	nd.root.dentry = dentry;

	if (d_is_symlink(dentry) && op->intent & LOOKUP_OPEN)
		return ERR_PTR(-ELOOP);

	filename = getname_kernel(name);
	if (IS_ERR(filename))
		return ERR_CAST(filename);

	set_nameidata(&nd, -1, filename);
	file = path_openat(&nd, op, flags | LOOKUP_RCU);
	if (unlikely(file == ERR_PTR(-ECHILD)))
		file = path_openat(&nd, op, flags);
	if (unlikely(file == ERR_PTR(-ESTALE)))
		file = path_openat(&nd, op, flags | LOOKUP_REVAL);
	restore_nameidata();
	putname(filename);
	return file;
}

static struct dentry *filename_create(int dfd, struct filename *name,
				struct path *path, unsigned int lookup_flags)
{
	struct dentry *dentry = ERR_PTR(-EEXIST);
	struct qstr last;
	int type;
	int err2;
	int error;
	bool is_dir = (lookup_flags & LOOKUP_DIRECTORY);

	/*
	 * Note that only LOOKUP_REVAL and LOOKUP_DIRECTORY matter here. Any
	 * other flags passed in are ignored!
	 */
	lookup_flags &= LOOKUP_REVAL;

	name = filename_parentat(dfd, name, lookup_flags, path, &last, &type);
	if (IS_ERR(name))
		return ERR_CAST(name);

	/*
	 * Yucky last component or no last component at all?
	 * (foo/., foo/.., /////)
	 */
	if (unlikely(type != LAST_NORM))
		goto out;

	/* don't fail immediately if it's r/o, at least try to report other errors */
	err2 = mnt_want_write(path->mnt);
	/*
	 * Do the final lookup.
	 */
	lookup_flags |= LOOKUP_CREATE | LOOKUP_EXCL;
	inode_lock_nested(path->dentry->d_inode, I_MUTEX_PARENT);
	dentry = __lookup_hash(&last, path->dentry, lookup_flags);
	if (IS_ERR(dentry))
		goto unlock;

	error = -EEXIST;
	if (d_is_positive(dentry))
		goto fail;

	/*
	 * Special case - lookup gave negative, but... we had foo/bar/
	 * From the vfs_mknod() POV we just have a negative dentry -
	 * all is fine. Let's be bastards - you had / on the end, you've
	 * been asking for (non-existent) directory. -ENOENT for you.
	 */
	if (unlikely(!is_dir && last.name[last.len])) {
		error = -ENOENT;
		goto fail;
	}
	if (unlikely(err2)) {
		error = err2;
		goto fail;
	}
	putname(name);
	return dentry;
fail:
	dput(dentry);
	dentry = ERR_PTR(error);
unlock:
	inode_unlock(path->dentry->d_inode);
	if (!err2)
		mnt_drop_write(path->mnt);
out:
	path_put(path);
	putname(name);
	return dentry;
}

struct dentry *kern_path_create(int dfd, const char *pathname,
				struct path *path, unsigned int lookup_flags)
{
	return filename_create(dfd, getname_kernel(pathname),
				path, lookup_flags);
}
EXPORT_SYMBOL(kern_path_create);

void done_path_create(struct path *path, struct dentry *dentry)
{
	dput(dentry);
	inode_unlock(path->dentry->d_inode);
	mnt_drop_write(path->mnt);
	path_put(path);
}
EXPORT_SYMBOL(done_path_create);

inline struct dentry *user_path_create(int dfd, const char __user *pathname,
				struct path *path, unsigned int lookup_flags)
{
	return filename_create(dfd, getname(pathname), path, lookup_flags);
}
EXPORT_SYMBOL(user_path_create);

/**
 * vfs_mknod - create device node or file
 * @mnt_userns:	user namespace of the mount the inode was found from
 * @dir:	inode of @dentry
 * @dentry:	pointer to dentry of the base directory
 * @mode:	mode of the new device node or file
 * @dev:	device number of device to create
 *
 * Create a device node or file.
 *
 * If the inode has been found through an idmapped mount the user namespace of
 * the vfsmount must be passed through @mnt_userns. This function will then take
 * care to map the inode according to @mnt_userns before checking permissions.
 * On non-idmapped mounts or if permission checking is to be performed on the
 * raw inode simply passs init_user_ns.
 */
int vfs_mknod(struct user_namespace *mnt_userns, struct inode *dir,
	      struct dentry *dentry, umode_t mode, dev_t dev)
{
	bool is_whiteout = S_ISCHR(mode) && dev == WHITEOUT_DEV;
	int error = may_create(mnt_userns, dir, dentry);

	if (error)
		return error;

	if ((S_ISCHR(mode) || S_ISBLK(mode)) && !is_whiteout &&
	    !capable(CAP_MKNOD))
		return -EPERM;

	if (!dir->i_op->mknod)
		return -EPERM;

	error = devcgroup_inode_mknod(mode, dev);
	if (error)
		return error;

	error = security_inode_mknod(dir, dentry, mode, dev);
	if (error)
		return error;

	error = dir->i_op->mknod(mnt_userns, dir, dentry, mode, dev);
	if (!error)
		fsnotify_create(dir, dentry);
	return error;
}
EXPORT_SYMBOL(vfs_mknod);

static int may_mknod(umode_t mode)
{
	switch (mode & S_IFMT) {
	case S_IFREG:
	case S_IFCHR:
	case S_IFBLK:
	case S_IFIFO:
	case S_IFSOCK:
	case 0: /* zero mode translates to S_IFREG */
		return 0;
	case S_IFDIR:
		return -EPERM;
	default:
		return -EINVAL;
	}
}

static long do_mknodat(int dfd, const char __user *filename, umode_t mode,
		unsigned int dev)
{
	struct user_namespace *mnt_userns;
	struct dentry *dentry;
	struct path path;
	int error;
	unsigned int lookup_flags = 0;

	error = may_mknod(mode);
	if (error)
		return error;
retry:
	dentry = user_path_create(dfd, filename, &path, lookup_flags);
	if (IS_ERR(dentry))
		return PTR_ERR(dentry);

	if (!IS_POSIXACL(path.dentry->d_inode))
		mode &= ~current_umask();
	error = security_path_mknod(&path, dentry, mode, dev);
	if (error)
		goto out;

	mnt_userns = mnt_user_ns(path.mnt);
	switch (mode & S_IFMT) {
		case 0: case S_IFREG:
			error = vfs_create(mnt_userns, path.dentry->d_inode,
					   dentry, mode, true);
			if (!error)
				ima_post_path_mknod(mnt_userns, dentry);
			break;
		case S_IFCHR: case S_IFBLK:
			error = vfs_mknod(mnt_userns, path.dentry->d_inode,
					  dentry, mode, new_decode_dev(dev));
			break;
		case S_IFIFO: case S_IFSOCK:
			error = vfs_mknod(mnt_userns, path.dentry->d_inode,
					  dentry, mode, 0);
			break;
	}
out:
	done_path_create(&path, dentry);
	if (retry_estale(error, lookup_flags)) {
		lookup_flags |= LOOKUP_REVAL;
		goto retry;
	}
	return error;
}

SYSCALL_DEFINE4(mknodat, int, dfd, const char __user *, filename, umode_t, mode,
		unsigned int, dev)
{
	return do_mknodat(dfd, filename, mode, dev);
}

SYSCALL_DEFINE3(mknod, const char __user *, filename, umode_t, mode, unsigned, dev)
{
	return do_mknodat(AT_FDCWD, filename, mode, dev);
}

/**
 * vfs_mkdir - create directory
 * @mnt_userns:	user namespace of the mount the inode was found from
 * @dir:	inode of @dentry
 * @dentry:	pointer to dentry of the base directory
 * @mode:	mode of the new directory
 *
 * Create a directory.
 *
 * If the inode has been found through an idmapped mount the user namespace of
 * the vfsmount must be passed through @mnt_userns. This function will then take
 * care to map the inode according to @mnt_userns before checking permissions.
 * On non-idmapped mounts or if permission checking is to be performed on the
 * raw inode simply passs init_user_ns.
 */
int vfs_mkdir(struct user_namespace *mnt_userns, struct inode *dir,
	      struct dentry *dentry, umode_t mode)
{
	int error = may_create(mnt_userns, dir, dentry);
	unsigned max_links = dir->i_sb->s_max_links;

	if (error)
		return error;

	if (!dir->i_op->mkdir)
		return -EPERM;

	mode &= (S_IRWXUGO|S_ISVTX);
	error = security_inode_mkdir(dir, dentry, mode);
	if (error)
		return error;

	if (max_links && dir->i_nlink >= max_links)
		return -EMLINK;

	error = dir->i_op->mkdir(mnt_userns, dir, dentry, mode);
	if (!error)
		fsnotify_mkdir(dir, dentry);
	return error;
}
EXPORT_SYMBOL(vfs_mkdir);

static long do_mkdirat(int dfd/*patchname为相对地址时的锚点*/, const char __user *pathname/*要创建的目录路径*/, umode_t mode)
{
	struct dentry *dentry;
	struct path path;
	int error;
	unsigned int lookup_flags = LOOKUP_DIRECTORY;

retry:
	dentry = user_path_create(dfd, pathname, &path, lookup_flags);
	if (IS_ERR(dentry))
		return PTR_ERR(dentry);

	if (!IS_POSIXACL(path.dentry->d_inode))
		mode &= ~current_umask();
	error = security_path_mkdir(&path, dentry, mode);
	if (!error) {
		struct user_namespace *mnt_userns;
		mnt_userns = mnt_user_ns(path.mnt);
		error = vfs_mkdir(mnt_userns, path.dentry->d_inode, dentry,
				  mode);
	}
	done_path_create(&path, dentry);
	if (retry_estale(error, lookup_flags)) {
		lookup_flags |= LOOKUP_REVAL;
		goto retry;
	}
	return error;
}

SYSCALL_DEFINE3(mkdirat, int, dfd, const char __user *, pathname, umode_t, mode)
{
	return do_mkdirat(dfd, pathname, mode);
}

//定义系统调用mkdir
SYSCALL_DEFINE2(mkdir, const char __user *, pathname/*要创建的路径名*/, umode_t, mode)
{
    //指明如果patch为相对路径，则相对于当前工作目录
	return do_mkdirat(AT_FDCWD, pathname, mode);
}

/**
 * vfs_rmdir - remove directory
 * @mnt_userns:	user namespace of the mount the inode was found from
 * @dir:	inode of @dentry
 * @dentry:	pointer to dentry of the base directory
 *
 * Remove a directory.
 *
 * If the inode has been found through an idmapped mount the user namespace of
 * the vfsmount must be passed through @mnt_userns. This function will then take
 * care to map the inode according to @mnt_userns before checking permissions.
 * On non-idmapped mounts or if permission checking is to be performed on the
 * raw inode simply passs init_user_ns.
 */
int vfs_rmdir(struct user_namespace *mnt_userns, struct inode *dir,
		     struct dentry *dentry)
{
	int error = may_delete(mnt_userns, dir, dentry, 1);

	if (error)
		return error;

	if (!dir->i_op->rmdir)
		return -EPERM;

	dget(dentry);
	inode_lock(dentry->d_inode);

	error = -EBUSY;
	if (is_local_mountpoint(dentry))
		goto out;

	error = security_inode_rmdir(dir, dentry);
	if (error)
		goto out;

	error = dir->i_op->rmdir(dir, dentry);
	if (error)
		goto out;

	shrink_dcache_parent(dentry);
	dentry->d_inode->i_flags |= S_DEAD;
	dont_mount(dentry);
	detach_mounts(dentry);
	fsnotify_rmdir(dir, dentry);

out:
	inode_unlock(dentry->d_inode);
	dput(dentry);
	if (!error)
		d_delete(dentry);
	return error;
}
EXPORT_SYMBOL(vfs_rmdir);

long do_rmdir(int dfd, struct filename *name)
{
	struct user_namespace *mnt_userns;
	int error = 0;
	struct dentry *dentry;
	struct path path;
	struct qstr last;
	int type;
	unsigned int lookup_flags = 0;
retry:
	name = filename_parentat(dfd, name, lookup_flags,
				&path, &last, &type);
	if (IS_ERR(name))
		return PTR_ERR(name);

	switch (type) {
	case LAST_DOTDOT:
		error = -ENOTEMPTY;
		goto exit1;
	case LAST_DOT:
		error = -EINVAL;
		goto exit1;
	case LAST_ROOT:
		error = -EBUSY;
		goto exit1;
	}

	error = mnt_want_write(path.mnt);
	if (error)
		goto exit1;

	inode_lock_nested(path.dentry->d_inode, I_MUTEX_PARENT);
	dentry = __lookup_hash(&last, path.dentry, lookup_flags);
	error = PTR_ERR(dentry);
	if (IS_ERR(dentry))
		goto exit2;
	if (!dentry->d_inode) {
		error = -ENOENT;
		goto exit3;
	}
	error = security_path_rmdir(&path, dentry);
	if (error)
		goto exit3;
	mnt_userns = mnt_user_ns(path.mnt);
	error = vfs_rmdir(mnt_userns, path.dentry->d_inode, dentry);
exit3:
	dput(dentry);
exit2:
	inode_unlock(path.dentry->d_inode);
	mnt_drop_write(path.mnt);
exit1:
	path_put(&path);
	if (retry_estale(error, lookup_flags)) {
		lookup_flags |= LOOKUP_REVAL;
		goto retry;
	}
	putname(name);
	return error;
}

SYSCALL_DEFINE1(rmdir, const char __user *, pathname)
{
	return do_rmdir(AT_FDCWD, getname(pathname));
}

/**
 * vfs_unlink - unlink a filesystem object
 * @mnt_userns:	user namespace of the mount the inode was found from
 * @dir:	parent directory
 * @dentry:	victim
 * @delegated_inode: returns victim inode, if the inode is delegated.
 *
 * The caller must hold dir->i_mutex.
 *
 * If vfs_unlink discovers a delegation, it will return -EWOULDBLOCK and
 * return a reference to the inode in delegated_inode.  The caller
 * should then break the delegation on that inode and retry.  Because
 * breaking a delegation may take a long time, the caller should drop
 * dir->i_mutex before doing so.
 *
 * Alternatively, a caller may pass NULL for delegated_inode.  This may
 * be appropriate for callers that expect the underlying filesystem not
 * to be NFS exported.
 *
 * If the inode has been found through an idmapped mount the user namespace of
 * the vfsmount must be passed through @mnt_userns. This function will then take
 * care to map the inode according to @mnt_userns before checking permissions.
 * On non-idmapped mounts or if permission checking is to be performed on the
 * raw inode simply passs init_user_ns.
 */
int vfs_unlink(struct user_namespace *mnt_userns, struct inode *dir,
	       struct dentry *dentry, struct inode **delegated_inode)
{
	struct inode *target = dentry->d_inode;
	int error = may_delete(mnt_userns, dir, dentry, 0);

	if (error)
		return error;

	if (!dir->i_op->unlink)
		return -EPERM;

	inode_lock(target);
	if (is_local_mountpoint(dentry))
		error = -EBUSY;
	else {
		error = security_inode_unlink(dir, dentry);
		if (!error) {
			error = try_break_deleg(target, delegated_inode);
			if (error)
				goto out;
			error = dir->i_op->unlink(dir, dentry);
			if (!error) {
				dont_mount(dentry);
				detach_mounts(dentry);
				fsnotify_unlink(dir, dentry);
			}
		}
	}
out:
	inode_unlock(target);

	/* We don't d_delete() NFS sillyrenamed files--they still exist. */
	if (!error && !(dentry->d_flags & DCACHE_NFSFS_RENAMED)) {
		fsnotify_link_count(target);
		d_delete(dentry);
	}

	return error;
}
EXPORT_SYMBOL(vfs_unlink);

/*
 * Make sure that the actual truncation of the file will occur outside its
 * directory's i_mutex.  Truncate can take a long time if there is a lot of
 * writeout happening, and we don't want to prevent access to the directory
 * while waiting on the I/O.
 */
long do_unlinkat(int dfd, struct filename *name)
{
	int error;
	struct dentry *dentry;
	struct path path;
	struct qstr last;
	int type;
	struct inode *inode = NULL;
	struct inode *delegated_inode = NULL;
	unsigned int lookup_flags = 0;
retry:
	name = filename_parentat(dfd, name, lookup_flags, &path, &last, &type);
	if (IS_ERR(name))
		return PTR_ERR(name);

	error = -EISDIR;
	if (type != LAST_NORM)
		goto exit1;

	error = mnt_want_write(path.mnt);
	if (error)
		goto exit1;
retry_deleg:
	inode_lock_nested(path.dentry->d_inode, I_MUTEX_PARENT);
	dentry = __lookup_hash(&last, path.dentry, lookup_flags);
	error = PTR_ERR(dentry);
	if (!IS_ERR(dentry)) {
		struct user_namespace *mnt_userns;

		/* Why not before? Because we want correct error value */
		if (last.name[last.len])
			goto slashes;
		inode = dentry->d_inode;
		if (d_is_negative(dentry))
			goto slashes;
		ihold(inode);
		error = security_path_unlink(&path, dentry);
		if (error)
			goto exit2;
		mnt_userns = mnt_user_ns(path.mnt);
		error = vfs_unlink(mnt_userns, path.dentry->d_inode, dentry,
				   &delegated_inode);
exit2:
		dput(dentry);
	}
	inode_unlock(path.dentry->d_inode);
	if (inode)
		iput(inode);	/* truncate the inode here */
	inode = NULL;
	if (delegated_inode) {
		error = break_deleg_wait(&delegated_inode);
		if (!error)
			goto retry_deleg;
	}
	mnt_drop_write(path.mnt);
exit1:
	path_put(&path);
	if (retry_estale(error, lookup_flags)) {
		lookup_flags |= LOOKUP_REVAL;
		inode = NULL;
		goto retry;
	}
	putname(name);
	return error;

slashes:
	if (d_is_negative(dentry))
		error = -ENOENT;
	else if (d_is_dir(dentry))
		error = -EISDIR;
	else
		error = -ENOTDIR;
	goto exit2;
}

SYSCALL_DEFINE3(unlinkat, int, dfd, const char __user *, pathname, int, flag)
{
	if ((flag & ~AT_REMOVEDIR) != 0)
		return -EINVAL;

	if (flag & AT_REMOVEDIR)
		return do_rmdir(dfd, getname(pathname));
	return do_unlinkat(dfd, getname(pathname));
}

//定义系统调用，移除文件或者目录
SYSCALL_DEFINE1(unlink, const char __user *, pathname/*要移除的文件或目录名*/)
{
	return do_unlinkat(AT_FDCWD/*针对当前工作目录*/, getname(pathname));
}

/**
 * vfs_symlink - create symlink
 * @mnt_userns:	user namespace of the mount the inode was found from
 * @dir:	inode of @dentry
 * @dentry:	pointer to dentry of the base directory
 * @oldname:	name of the file to link to
 *
 * Create a symlink.
 *
 * If the inode has been found through an idmapped mount the user namespace of
 * the vfsmount must be passed through @mnt_userns. This function will then take
 * care to map the inode according to @mnt_userns before checking permissions.
 * On non-idmapped mounts or if permission checking is to be performed on the
 * raw inode simply passs init_user_ns.
 */
int vfs_symlink(struct user_namespace *mnt_userns, struct inode *dir,
		struct dentry *dentry, const char *oldname)
{
	int error = may_create(mnt_userns, dir, dentry);

	if (error)
		return error;

	if (!dir->i_op->symlink)
		return -EPERM;

	error = security_inode_symlink(dir, dentry, oldname);
	if (error)
		return error;

	error = dir->i_op->symlink(mnt_userns, dir, dentry, oldname);
	if (!error)
		fsnotify_create(dir, dentry);
	return error;
}
EXPORT_SYMBOL(vfs_symlink);

static long do_symlinkat(const char __user *oldname, int newdfd,
		  const char __user *newname)
{
	int error;
	struct filename *from;
	struct dentry *dentry;
	struct path path;
	unsigned int lookup_flags = 0;

	from = getname(oldname);
	if (IS_ERR(from))
		return PTR_ERR(from);
retry:
	dentry = user_path_create(newdfd, newname, &path, lookup_flags);
	error = PTR_ERR(dentry);
	if (IS_ERR(dentry))
		goto out_putname;

	error = security_path_symlink(&path, dentry, from->name);
	if (!error) {
		struct user_namespace *mnt_userns;

		mnt_userns = mnt_user_ns(path.mnt);
		error = vfs_symlink(mnt_userns, path.dentry->d_inode, dentry,
				    from->name);
	}
	done_path_create(&path, dentry);
	if (retry_estale(error, lookup_flags)) {
		lookup_flags |= LOOKUP_REVAL;
		goto retry;
	}
out_putname:
	putname(from);
	return error;
}

SYSCALL_DEFINE3(symlinkat, const char __user *, oldname,
		int, newdfd, const char __user *, newname)
{
	return do_symlinkat(oldname, newdfd, newname);
}

SYSCALL_DEFINE2(symlink, const char __user *, oldname, const char __user *, newname)
{
	return do_symlinkat(oldname, AT_FDCWD, newname);
}

/**
 * vfs_link - create a new link
 * @old_dentry:	object to be linked
 * @mnt_userns:	the user namespace of the mount
 * @dir:	new parent
 * @new_dentry:	where to create the new link
 * @delegated_inode: returns inode needing a delegation break
 *
 * The caller must hold dir->i_mutex
 *
 * If vfs_link discovers a delegation on the to-be-linked file in need
 * of breaking, it will return -EWOULDBLOCK and return a reference to the
 * inode in delegated_inode.  The caller should then break the delegation
 * and retry.  Because breaking a delegation may take a long time, the
 * caller should drop the i_mutex before doing so.
 *
 * Alternatively, a caller may pass NULL for delegated_inode.  This may
 * be appropriate for callers that expect the underlying filesystem not
 * to be NFS exported.
 *
 * If the inode has been found through an idmapped mount the user namespace of
 * the vfsmount must be passed through @mnt_userns. This function will then take
 * care to map the inode according to @mnt_userns before checking permissions.
 * On non-idmapped mounts or if permission checking is to be performed on the
 * raw inode simply passs init_user_ns.
 */
int vfs_link(struct dentry *old_dentry, struct user_namespace *mnt_userns,
	     struct inode *dir, struct dentry *new_dentry,
	     struct inode **delegated_inode)
{
	struct inode *inode = old_dentry->d_inode;
	unsigned max_links = dir->i_sb->s_max_links;
	int error;

	if (!inode)
		return -ENOENT;

	error = may_create(mnt_userns, dir, new_dentry);
	if (error)
		return error;

	if (dir->i_sb != inode->i_sb)
		return -EXDEV;

	/*
	 * A link to an append-only or immutable file cannot be created.
	 */
	if (IS_APPEND(inode) || IS_IMMUTABLE(inode))
		return -EPERM;
	/*
	 * Updating the link count will likely cause i_uid and i_gid to
	 * be writen back improperly if their true value is unknown to
	 * the vfs.
	 */
	if (HAS_UNMAPPED_ID(mnt_userns, inode))
		return -EPERM;
	if (!dir->i_op->link)
		return -EPERM;
	if (S_ISDIR(inode->i_mode))
		return -EPERM;

	error = security_inode_link(old_dentry, dir, new_dentry);
	if (error)
		return error;

	inode_lock(inode);
	/* Make sure we don't allow creating hardlink to an unlinked file */
	if (inode->i_nlink == 0 && !(inode->i_state & I_LINKABLE))
		error =  -ENOENT;
	else if (max_links && inode->i_nlink >= max_links)
		error = -EMLINK;
	else {
		error = try_break_deleg(inode, delegated_inode);
		if (!error)
			error = dir->i_op->link(old_dentry, dir, new_dentry);
	}

	if (!error && (inode->i_state & I_LINKABLE)) {
		spin_lock(&inode->i_lock);
		inode->i_state &= ~I_LINKABLE;
		spin_unlock(&inode->i_lock);
	}
	inode_unlock(inode);
	if (!error)
		fsnotify_link(dir, inode, new_dentry);
	return error;
}
EXPORT_SYMBOL(vfs_link);

/*
 * Hardlinks are often used in delicate situations.  We avoid
 * security-related surprises by not following symlinks on the
 * newname.  --KAB
 *
 * We don't follow them on the oldname either to be compatible
 * with linux 2.0, and to avoid hard-linking to directories
 * and other special files.  --ADM
 */
static int do_linkat(int olddfd, const char __user *oldname, int newdfd,
	      const char __user *newname, int flags)
{
	struct user_namespace *mnt_userns;
	struct dentry *new_dentry;
	struct path old_path, new_path;
	struct inode *delegated_inode = NULL;
	int how = 0;
	int error;

	if ((flags & ~(AT_SYMLINK_FOLLOW | AT_EMPTY_PATH)) != 0)
		return -EINVAL;
	/*
	 * To use null names we require CAP_DAC_READ_SEARCH
	 * This ensures that not everyone will be able to create
	 * handlink using the passed filedescriptor.
	 */
	if (flags & AT_EMPTY_PATH) {
		if (!capable(CAP_DAC_READ_SEARCH))
			return -ENOENT;
		how = LOOKUP_EMPTY;
	}

	if (flags & AT_SYMLINK_FOLLOW)
		how |= LOOKUP_FOLLOW;
retry:
	error = user_path_at(olddfd, oldname, how, &old_path);
	if (error)
		return error;

	new_dentry = user_path_create(newdfd, newname, &new_path,
					(how & LOOKUP_REVAL));
	error = PTR_ERR(new_dentry);
	if (IS_ERR(new_dentry))
		goto out;

	error = -EXDEV;
	if (old_path.mnt != new_path.mnt)
		goto out_dput;
	mnt_userns = mnt_user_ns(new_path.mnt);
	error = may_linkat(mnt_userns, &old_path);
	if (unlikely(error))
		goto out_dput;
	error = security_path_link(old_path.dentry, &new_path, new_dentry);
	if (error)
		goto out_dput;
	error = vfs_link(old_path.dentry, mnt_userns, new_path.dentry->d_inode,
			 new_dentry, &delegated_inode);
out_dput:
	done_path_create(&new_path, new_dentry);
	if (delegated_inode) {
		error = break_deleg_wait(&delegated_inode);
		if (!error) {
			path_put(&old_path);
			goto retry;
		}
	}
	if (retry_estale(error, how)) {
		path_put(&old_path);
		how |= LOOKUP_REVAL;
		goto retry;
	}
out:
	path_put(&old_path);

	return error;
}

SYSCALL_DEFINE5(linkat, int, olddfd, const char __user *, oldname,
		int, newdfd, const char __user *, newname, int, flags)
{
	return do_linkat(olddfd, oldname, newdfd, newname, flags);
}

SYSCALL_DEFINE2(link, const char __user *, oldname, const char __user *, newname)
{
	return do_linkat(AT_FDCWD, oldname, AT_FDCWD, newname, 0);
}

/**
 * vfs_rename - rename a filesystem object
 * @old_mnt_userns:	old user namespace of the mount the inode was found from
 * @old_dir:		parent of source
 * @old_dentry:		source
 * @new_mnt_userns:	new user namespace of the mount the inode was found from
 * @new_dir:		parent of destination
 * @new_dentry:		destination
 * @delegated_inode:	returns an inode needing a delegation break
 * @flags:		rename flags
 *
 * The caller must hold multiple mutexes--see lock_rename()).
 *
 * If vfs_rename discovers a delegation in need of breaking at either
 * the source or destination, it will return -EWOULDBLOCK and return a
 * reference to the inode in delegated_inode.  The caller should then
 * break the delegation and retry.  Because breaking a delegation may
 * take a long time, the caller should drop all locks before doing
 * so.
 *
 * Alternatively, a caller may pass NULL for delegated_inode.  This may
 * be appropriate for callers that expect the underlying filesystem not
 * to be NFS exported.
 *
 * The worst of all namespace operations - renaming directory. "Perverted"
 * doesn't even start to describe it. Somebody in UCB had a heck of a trip...
 * Problems:
 *
 *	a) we can get into loop creation.
 *	b) race potential - two innocent renames can create a loop together.
 *	   That's where 4.4 screws up. Current fix: serialization on
 *	   sb->s_vfs_rename_mutex. We might be more accurate, but that's another
 *	   story.
 *	c) we have to lock _four_ objects - parents and victim (if it exists),
 *	   and source (if it is not a directory).
 *	   And that - after we got ->i_mutex on parents (until then we don't know
 *	   whether the target exists).  Solution: try to be smart with locking
 *	   order for inodes.  We rely on the fact that tree topology may change
 *	   only under ->s_vfs_rename_mutex _and_ that parent of the object we
 *	   move will be locked.  Thus we can rank directories by the tree
 *	   (ancestors first) and rank all non-directories after them.
 *	   That works since everybody except rename does "lock parent, lookup,
 *	   lock child" and rename is under ->s_vfs_rename_mutex.
 *	   HOWEVER, it relies on the assumption that any object with ->lookup()
 *	   has no more than 1 dentry.  If "hybrid" objects will ever appear,
 *	   we'd better make sure that there's no link(2) for them.
 *	d) conversion from fhandle to dentry may come in the wrong moment - when
 *	   we are removing the target. Solution: we will have to grab ->i_mutex
 *	   in the fhandle_to_dentry code. [FIXME - current nfsfh.c relies on
 *	   ->i_mutex on parents, which works but leads to some truly excessive
 *	   locking].
 */
int vfs_rename(struct renamedata *rd)
{
	int error;
	struct inode *old_dir = rd->old_dir, *new_dir = rd->new_dir;
	struct dentry *old_dentry = rd->old_dentry;
	struct dentry *new_dentry = rd->new_dentry;
	struct inode **delegated_inode = rd->delegated_inode;
	unsigned int flags = rd->flags;
	bool is_dir = d_is_dir(old_dentry);
	struct inode *source = old_dentry->d_inode;
	struct inode *target = new_dentry->d_inode;
	bool new_is_dir = false;
	unsigned max_links = new_dir->i_sb->s_max_links;
	struct name_snapshot old_name;

	if (source == target)
		return 0;

	error = may_delete(rd->old_mnt_userns, old_dir, old_dentry, is_dir);
	if (error)
		return error;

	if (!target) {
		error = may_create(rd->new_mnt_userns, new_dir, new_dentry);
	} else {
		new_is_dir = d_is_dir(new_dentry);

		if (!(flags & RENAME_EXCHANGE))
			error = may_delete(rd->new_mnt_userns, new_dir,
					   new_dentry, is_dir);
		else
			error = may_delete(rd->new_mnt_userns, new_dir,
					   new_dentry, new_is_dir);
	}
	if (error)
		return error;

	if (!old_dir->i_op->rename)
		return -EPERM;

	/*
	 * If we are going to change the parent - check write permissions,
	 * we'll need to flip '..'.
	 */
	if (new_dir != old_dir) {
		if (is_dir) {
			error = inode_permission(rd->old_mnt_userns, source,
						 MAY_WRITE);
			if (error)
				return error;
		}
		if ((flags & RENAME_EXCHANGE) && new_is_dir) {
			error = inode_permission(rd->new_mnt_userns, target,
						 MAY_WRITE);
			if (error)
				return error;
		}
	}

	error = security_inode_rename(old_dir, old_dentry, new_dir, new_dentry,
				      flags);
	if (error)
		return error;

	take_dentry_name_snapshot(&old_name, old_dentry);
	dget(new_dentry);
	if (!is_dir || (flags & RENAME_EXCHANGE))
		lock_two_nondirectories(source, target);
	else if (target)
		inode_lock(target);

	error = -EBUSY;
	if (is_local_mountpoint(old_dentry) || is_local_mountpoint(new_dentry))
		goto out;

	if (max_links && new_dir != old_dir) {
		error = -EMLINK;
		if (is_dir && !new_is_dir && new_dir->i_nlink >= max_links)
			goto out;
		if ((flags & RENAME_EXCHANGE) && !is_dir && new_is_dir &&
		    old_dir->i_nlink >= max_links)
			goto out;
	}
	if (!is_dir) {
		error = try_break_deleg(source, delegated_inode);
		if (error)
			goto out;
	}
	if (target && !new_is_dir) {
		error = try_break_deleg(target, delegated_inode);
		if (error)
			goto out;
	}
	error = old_dir->i_op->rename(rd->new_mnt_userns, old_dir, old_dentry,
				      new_dir, new_dentry, flags);
	if (error)
		goto out;

	if (!(flags & RENAME_EXCHANGE) && target) {
		if (is_dir) {
			shrink_dcache_parent(new_dentry);
			target->i_flags |= S_DEAD;
		}
		dont_mount(new_dentry);
		detach_mounts(new_dentry);
	}
	if (!(old_dir->i_sb->s_type->fs_flags & FS_RENAME_DOES_D_MOVE)) {
		if (!(flags & RENAME_EXCHANGE))
			d_move(old_dentry, new_dentry);
		else
			d_exchange(old_dentry, new_dentry);
	}
out:
	if (!is_dir || (flags & RENAME_EXCHANGE))
		unlock_two_nondirectories(source, target);
	else if (target)
		inode_unlock(target);
	dput(new_dentry);
	if (!error) {
		fsnotify_move(old_dir, new_dir, &old_name.name, is_dir,
			      !(flags & RENAME_EXCHANGE) ? target : NULL, old_dentry);
		if (flags & RENAME_EXCHANGE) {
			fsnotify_move(new_dir, old_dir, &old_dentry->d_name,
				      new_is_dir, NULL, new_dentry);
		}
	}
	release_dentry_name_snapshot(&old_name);

	return error;
}
EXPORT_SYMBOL(vfs_rename);

int do_renameat2(int olddfd, struct filename *from, int newdfd,
		 struct filename *to, unsigned int flags)
{
	struct renamedata rd;
	struct dentry *old_dentry, *new_dentry;
	struct dentry *trap;
	struct path old_path, new_path;
	struct qstr old_last, new_last;
	int old_type, new_type;
	struct inode *delegated_inode = NULL;
	unsigned int lookup_flags = 0, target_flags = LOOKUP_RENAME_TARGET;
	bool should_retry = false;
	int error = -EINVAL;

	if (flags & ~(RENAME_NOREPLACE | RENAME_EXCHANGE | RENAME_WHITEOUT))
		goto put_both;

	if ((flags & (RENAME_NOREPLACE | RENAME_WHITEOUT)) &&
	    (flags & RENAME_EXCHANGE))
		goto put_both;

	if (flags & RENAME_EXCHANGE)
		target_flags = 0;

retry:
	from = filename_parentat(olddfd, from, lookup_flags, &old_path,
					&old_last, &old_type);
	if (IS_ERR(from)) {
		error = PTR_ERR(from);
		goto put_new;
	}

	to = filename_parentat(newdfd, to, lookup_flags, &new_path, &new_last,
				&new_type);
	if (IS_ERR(to)) {
		error = PTR_ERR(to);
		goto exit1;
	}

	error = -EXDEV;
	if (old_path.mnt != new_path.mnt)
		goto exit2;

	error = -EBUSY;
	if (old_type != LAST_NORM)
		goto exit2;

	if (flags & RENAME_NOREPLACE)
		error = -EEXIST;
	if (new_type != LAST_NORM)
		goto exit2;

	error = mnt_want_write(old_path.mnt);
	if (error)
		goto exit2;

retry_deleg:
	trap = lock_rename(new_path.dentry, old_path.dentry);

	old_dentry = __lookup_hash(&old_last, old_path.dentry, lookup_flags);
	error = PTR_ERR(old_dentry);
	if (IS_ERR(old_dentry))
		goto exit3;
	/* source must exist */
	error = -ENOENT;
	if (d_is_negative(old_dentry))
		goto exit4;
	new_dentry = __lookup_hash(&new_last, new_path.dentry, lookup_flags | target_flags);
	error = PTR_ERR(new_dentry);
	if (IS_ERR(new_dentry))
		goto exit4;
	error = -EEXIST;
	if ((flags & RENAME_NOREPLACE) && d_is_positive(new_dentry))
		goto exit5;
	if (flags & RENAME_EXCHANGE) {
		error = -ENOENT;
		if (d_is_negative(new_dentry))
			goto exit5;

		if (!d_is_dir(new_dentry)) {
			error = -ENOTDIR;
			if (new_last.name[new_last.len])
				goto exit5;
		}
	}
	/* unless the source is a directory trailing slashes give -ENOTDIR */
	if (!d_is_dir(old_dentry)) {
		error = -ENOTDIR;
		if (old_last.name[old_last.len])
			goto exit5;
		if (!(flags & RENAME_EXCHANGE) && new_last.name[new_last.len])
			goto exit5;
	}
	/* source should not be ancestor of target */
	error = -EINVAL;
	if (old_dentry == trap)
		goto exit5;
	/* target should not be an ancestor of source */
	if (!(flags & RENAME_EXCHANGE))
		error = -ENOTEMPTY;
	if (new_dentry == trap)
		goto exit5;

	error = security_path_rename(&old_path, old_dentry,
				     &new_path, new_dentry, flags);
	if (error)
		goto exit5;

	rd.old_dir	   = old_path.dentry->d_inode;
	rd.old_dentry	   = old_dentry;
	rd.old_mnt_userns  = mnt_user_ns(old_path.mnt);
	rd.new_dir	   = new_path.dentry->d_inode;
	rd.new_dentry	   = new_dentry;
	rd.new_mnt_userns  = mnt_user_ns(new_path.mnt);
	rd.delegated_inode = &delegated_inode;
	rd.flags	   = flags;
	error = vfs_rename(&rd);
exit5:
	dput(new_dentry);
exit4:
	dput(old_dentry);
exit3:
	unlock_rename(new_path.dentry, old_path.dentry);
	if (delegated_inode) {
		error = break_deleg_wait(&delegated_inode);
		if (!error)
			goto retry_deleg;
	}
	mnt_drop_write(old_path.mnt);
exit2:
	if (retry_estale(error, lookup_flags))
		should_retry = true;
	path_put(&new_path);
exit1:
	path_put(&old_path);
	if (should_retry) {
		should_retry = false;
		lookup_flags |= LOOKUP_REVAL;
		goto retry;
	}
put_both:
	if (!IS_ERR(from))
		putname(from);
put_new:
	if (!IS_ERR(to))
		putname(to);
	return error;
}

SYSCALL_DEFINE5(renameat2, int, olddfd, const char __user *, oldname,
		int, newdfd, const char __user *, newname, unsigned int, flags)
{
	return do_renameat2(olddfd, getname(oldname), newdfd, getname(newname),
				flags);
}

SYSCALL_DEFINE4(renameat, int, olddfd, const char __user *, oldname,
		int, newdfd, const char __user *, newname)
{
	return do_renameat2(olddfd, getname(oldname), newdfd, getname(newname),
				0);
}

SYSCALL_DEFINE2(rename, const char __user *, oldname, const char __user *, newname)
{
	return do_renameat2(AT_FDCWD, getname(oldname), AT_FDCWD,
				getname(newname), 0);
}

int readlink_copy(char __user *buffer, int buflen, const char *link)
{
	int len = PTR_ERR(link);
	if (IS_ERR(link))
		goto out;

	len = strlen(link);
	if (len > (unsigned) buflen)
		len = buflen;
	if (copy_to_user(buffer, link, len))
		len = -EFAULT;
out:
	return len;
}

/**
 * vfs_readlink - copy symlink body into userspace buffer
 * @dentry: dentry on which to get symbolic link
 * @buffer: user memory pointer
 * @buflen: size of buffer
 *
 * Does not touch atime.  That's up to the caller if necessary
 *
 * Does not call security hook.
 */
int vfs_readlink(struct dentry *dentry, char __user *buffer, int buflen)
{
	struct inode *inode = d_inode(dentry);
	DEFINE_DELAYED_CALL(done);
	const char *link;
	int res;

	if (unlikely(!(inode->i_opflags & IOP_DEFAULT_READLINK))) {
		if (unlikely(inode->i_op->readlink))
			return inode->i_op->readlink(dentry, buffer, buflen);

		if (!d_is_symlink(dentry))
			return -EINVAL;

		spin_lock(&inode->i_lock);
		inode->i_opflags |= IOP_DEFAULT_READLINK;
		spin_unlock(&inode->i_lock);
	}

	link = READ_ONCE(inode->i_link);
	if (!link) {
		link = inode->i_op->get_link(dentry, inode, &done);
		if (IS_ERR(link))
			return PTR_ERR(link);
	}
	res = readlink_copy(buffer, buflen, link);
	do_delayed_call(&done);
	return res;
}
EXPORT_SYMBOL(vfs_readlink);

/**
 * vfs_get_link - get symlink body
 * @dentry: dentry on which to get symbolic link
 * @done: caller needs to free returned data with this
 *
 * Calls security hook and i_op->get_link() on the supplied inode.
 *
 * It does not touch atime.  That's up to the caller if necessary.
 *
 * Does not work on "special" symlinks like /proc/$$/fd/N
 */
const char *vfs_get_link(struct dentry *dentry, struct delayed_call *done)
{
	const char *res = ERR_PTR(-EINVAL);
	struct inode *inode = d_inode(dentry);

	if (d_is_symlink(dentry)) {
		res = ERR_PTR(security_inode_readlink(dentry));
		if (!res)
			res = inode->i_op->get_link(dentry, inode, done);
	}
	return res;
}
EXPORT_SYMBOL(vfs_get_link);

/* get the link contents into pagecache */
const char *page_get_link(struct dentry *dentry, struct inode *inode,
			  struct delayed_call *callback)
{
	char *kaddr;
	struct page *page;
	struct address_space *mapping = inode->i_mapping;

	if (!dentry) {
		page = find_get_page(mapping, 0);
		if (!page)
			return ERR_PTR(-ECHILD);
		if (!PageUptodate(page)) {
			put_page(page);
			return ERR_PTR(-ECHILD);
		}
	} else {
		page = read_mapping_page(mapping, 0, NULL);
		if (IS_ERR(page))
			return (char*)page;
	}
	set_delayed_call(callback, page_put_link, page);
	BUG_ON(mapping_gfp_mask(mapping) & __GFP_HIGHMEM);
	kaddr = page_address(page);
	nd_terminate_link(kaddr, inode->i_size, PAGE_SIZE - 1);
	return kaddr;
}

EXPORT_SYMBOL(page_get_link);

void page_put_link(void *arg)
{
	put_page(arg);
}
EXPORT_SYMBOL(page_put_link);

int page_readlink(struct dentry *dentry, char __user *buffer, int buflen)
{
	DEFINE_DELAYED_CALL(done);
	int res = readlink_copy(buffer, buflen,
				page_get_link(dentry, d_inode(dentry),
					      &done));
	do_delayed_call(&done);
	return res;
}
EXPORT_SYMBOL(page_readlink);

/*
 * The nofs argument instructs pagecache_write_begin to pass AOP_FLAG_NOFS
 */
int __page_symlink(struct inode *inode, const char *symname, int len, int nofs)
{
	struct address_space *mapping = inode->i_mapping;
	struct page *page;
	void *fsdata;
	int err;
	unsigned int flags = 0;
	if (nofs)
		flags |= AOP_FLAG_NOFS;

retry:
	err = pagecache_write_begin(NULL, mapping, 0, len-1,
				flags, &page, &fsdata);
	if (err)
		goto fail;

	memcpy(page_address(page), symname, len-1);

	err = pagecache_write_end(NULL, mapping, 0, len-1, len-1,
							page, fsdata);
	if (err < 0)
		goto fail;
	if (err < len-1)
		goto retry;

	mark_inode_dirty(inode);
	return 0;
fail:
	return err;
}
EXPORT_SYMBOL(__page_symlink);

int page_symlink(struct inode *inode, const char *symname, int len)
{
	return __page_symlink(inode, symname, len,
			!mapping_gfp_constraint(inode->i_mapping, __GFP_FS));
}
EXPORT_SYMBOL(page_symlink);

const struct inode_operations page_symlink_inode_operations = {
	.get_link	= page_get_link,
};
EXPORT_SYMBOL(page_symlink_inode_operations);<|MERGE_RESOLUTION|>--- conflicted
+++ resolved
@@ -525,12 +525,8 @@
 			return -EACCES;
 	}
 
-<<<<<<< HEAD
 	/*inode权限检查*/
-	retval = do_inode_permission(inode, mask);
-=======
 	retval = do_inode_permission(mnt_userns, inode, mask);
->>>>>>> 52e44129
 	if (retval)
 		return retval;
 
@@ -1710,12 +1706,8 @@
 		if (err != -ECHILD || !try_to_unlazy(nd))
 			return err;
 	}
-<<<<<<< HEAD
 	//检查执行权限
-	return inode_permission(nd->inode, MAY_EXEC);
-=======
 	return inode_permission(mnt_userns, nd->inode, MAY_EXEC);
->>>>>>> 52e44129
 }
 
 static int reserve_stack(struct nameidata *nd, struct path *link, unsigned seq)
@@ -2294,13 +2286,9 @@
 		u64 hash_len;
 		int type;
 
-<<<<<<< HEAD
+		mnt_userns = mnt_user_ns(nd->path.mnt);
 		//权限确认
-		err = may_lookup(nd);
-=======
-		mnt_userns = mnt_user_ns(nd->path.mnt);
 		err = may_lookup(mnt_userns, nd);
->>>>>>> 52e44129
 		if (err)
 			return err;
 
@@ -3331,13 +3319,9 @@
 		if (!IS_POSIXACL(dir->d_inode))
 			mode &= ~current_umask();
 		if (likely(got_write))
-<<<<<<< HEAD
 			//之前不存在，需要创建其对应的文件,检查能否创建
-			create_error = may_o_create(&nd->path, dentry, mode);
-=======
 			create_error = may_o_create(mnt_userns, &nd->path,
 						    dentry, mode);
->>>>>>> 52e44129
 		else
 			create_error = -EROFS;
 	}
@@ -3372,15 +3356,10 @@
 			error = -EACCES;
 			goto out_dput;
 		}
-<<<<<<< HEAD
+
 		//调用dir类型的inode的create函数，完成文件创建
-		error = dir_inode->i_op->create(dir_inode, dentry, mode,
-						open_flag & O_EXCL);
-=======
-
 		error = dir_inode->i_op->create(mnt_userns, dir_inode, dentry,
 						mode, open_flag & O_EXCL);
->>>>>>> 52e44129
 		if (error)
 			goto out_dput;
 	}
