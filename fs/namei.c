--- conflicted
+++ resolved
@@ -1379,53 +1379,13 @@
 		path->mnt = nd->path.mnt;
 		path->dentry = dentry;
 	}
-<<<<<<< HEAD
-}
-
-//取path的父目录路径
-static int path_parent_directory(struct path *path)
-{
-	struct dentry *old = path->dentry;
-	/* rare case of legitimate dget_parent()... */
-	path->dentry = dget_parent(path->dentry);//取path目录的父目录
-	dput(old);
-	if (unlikely(!path_connected(path)))
-		return -ENOENT;
-	return 0;
-}
-
-static int follow_dotdot(struct nameidata *nd)
-{
-	while (1) {
-		if (path_equal(&nd->path, &nd->root)) {
-			if (unlikely(nd->flags & LOOKUP_BENEATH))
-				return -EXDEV;
-			//当前已到达根目录，不能再向上退了
-			break;
-		}
-		if (nd->path.dentry != nd->path.mnt->mnt_root) {
-			//更新到父路径
-			int ret = path_parent_directory(&nd->path);
-			if (ret)
-				return ret;
-			break;
-		}
-		if (!follow_up(&nd->path))
-			break;
-=======
 	ret = traverse_mounts(path, &jumped, &nd->total_link_count, nd->flags);
 	if (jumped) {
->>>>>>> b032227c
 		if (unlikely(nd->flags & LOOKUP_NO_XDEV))
 			ret = -EXDEV;
 		else
 			nd->flags |= LOOKUP_JUMPED;
 	}
-<<<<<<< HEAD
-	follow_mount(&nd->path);
-	nd->inode = nd->path.dentry->d_inode;//更新inode(路径已上退，inode上退）
-	return 0;
-=======
 	if (unlikely(ret)) {
 		dput(path->dentry);
 		if (path->mnt != nd->path.mnt)
@@ -1435,7 +1395,6 @@
 		*seqp = 0; /* out of RCU mode, so the value doesn't matter */
 	}
 	return ret;
->>>>>>> b032227c
 }
 
 /*
@@ -1496,11 +1455,7 @@
 				  struct inode **inode,
 			          unsigned *seqp)
 {
-<<<<<<< HEAD
-	struct vfsmount *mnt = nd->path.mnt;
 	//dentry指出当前nd分析路径对应的dentry,parent指出分析位置的上一层dentry
-=======
->>>>>>> b032227c
 	struct dentry *dentry, *parent = nd->path.dentry;
 	int status = 1;
 
@@ -1549,12 +1504,8 @@
 		//在parent中查找当前分析的文件或目录对应的dentry
 		dentry = __d_lookup(parent, &nd->last);
 		if (unlikely(!dentry))
-<<<<<<< HEAD
 			//没有查找到，返回0
-			return 0;
-=======
 			return NULL;
->>>>>>> b032227c
 		status = d_revalidate(dentry, nd->flags);
 	}
 	if (unlikely(status <= 0)) {
@@ -1563,18 +1514,7 @@
 		dput(dentry);
 		return ERR_PTR(status);
 	}
-<<<<<<< HEAD
-
-	//找到对应的dentry,设置path对应的dentry,mnt,inode
-	path->mnt = mnt;
-	path->dentry = dentry;
-	err = follow_managed(path, nd);
-	if (likely(err > 0))
-		*inode = d_backing_inode(path->dentry);
-	return err;
-=======
 	return dentry;
->>>>>>> b032227c
 }
 
 /* Fast lookup failed, do it the slow way */
@@ -1642,10 +1582,6 @@
 	return inode_permission(nd->inode, MAY_EXEC);
 }
 
-<<<<<<< HEAD
-//处理'..','.'(对于'.'不需要处理）
-static inline int handle_dots(struct nameidata *nd, int type)
-=======
 static int reserve_stack(struct nameidata *nd, struct path *link, unsigned seq)
 {
 	if (unlikely(nd->total_link_count++ >= MAXSYMLINKS))
@@ -1865,7 +1801,6 @@
 }
 
 static const char *handle_dots(struct nameidata *nd, int type)
->>>>>>> b032227c
 {
 	if (type == LAST_DOTDOT) {
 		const char *error = NULL;
@@ -1908,47 +1843,8 @@
 				return ERR_PTR(-EAGAIN);
 		}
 	}
-<<<<<<< HEAD
-
-	last = nd->stack + nd->depth++;
-	last->link = *link;
-	clear_delayed_call(&last->done);
-	nd->link_inode = inode;
-	last->seq = seq;
-	return 1;
-}
-
-enum {WALK_FOLLOW = 1, WALK_MORE = 2};
-
-/*
- * Do we need to follow links? We _really_ want to be able
- * to do this check without having to look at inode->i_op,
- * so we keep a cache of "no, this doesn't need follow_link"
- * for the common case.
- */
-static inline int step_into(struct nameidata *nd, struct path *path,
-			    int flags, struct inode *inode, unsigned seq)
-{
-	if (!(flags & WALK_MORE) && nd->depth)
-		put_link(nd);
-	if (likely(!d_is_symlink(path->dentry)) ||
-	   !(flags & WALK_FOLLOW || nd->flags & LOOKUP_FOLLOW)) {
-		//非link情况，直接设置inode
-		/* not a symlink or should not follow */
-		path_to_nameidata(path, nd);
-		nd->inode = inode;
-		nd->seq = seq;
-		return 0;
-	}
-	/* make sure that d_is_symlink above matches inode */
-	if (nd->flags & LOOKUP_RCU) {
-		if (read_seqcount_retry(&path->dentry->d_seq, seq))
-			return -ECHILD;
-	}
-	return pick_link(nd, path, inode, seq);
-=======
+
 	return NULL;
->>>>>>> b032227c
 }
 
 static const char *walk_component(struct nameidata *nd, int flags)
@@ -1962,45 +1858,20 @@
 	 * parent relationships.
 	 */
 	if (unlikely(nd->last_type != LAST_NORM)) {
-<<<<<<< HEAD
-		//当前遇到的非普通文件，例如'.','..'
-		err = handle_dots(nd, nd->last_type);
-=======
->>>>>>> b032227c
 		if (!(flags & WALK_MORE) && nd->depth)
 			put_link(nd);
 		return handle_dots(nd, nd->last_type);
 	}
-<<<<<<< HEAD
 	//查找当前分析位置的文件对应的dentry,inode
-	err = lookup_fast(nd, &path, &inode, &seq);
-	if (unlikely(err <= 0)) {
-		if (err < 0)
-			return err;//查找时出错，返回
-		//err为０时表示未查找到，传入父节点对应的dentry(nd->path.dentry)
-		//查找nd->last对应的dentry
-		path.dentry = lookup_slow(&nd->last, nd->path.dentry,
-					  nd->flags);
-		if (IS_ERR(path.dentry))
-			return PTR_ERR(path.dentry);
-
-		path.mnt = nd->path.mnt;
-		err = follow_managed(&path, nd);
-		if (unlikely(err < 0))
-			return err;
-
-		seq = 0;	/* we are already out of RCU mode */
-		//取此path.dentry对应的inode
-		inode = d_backing_inode(path.dentry);
-=======
 	dentry = lookup_fast(nd, &inode, &seq);
 	if (IS_ERR(dentry))
 		return ERR_CAST(dentry);
 	if (unlikely(!dentry)) {
+		//err为０时表示未查找到，传入父节点对应的dentry(nd->path.dentry)
+		//查找nd->last对应的dentry
 		dentry = lookup_slow(&nd->last, nd->path.dentry, nd->flags);
 		if (IS_ERR(dentry))
 			return ERR_CAST(dentry);
->>>>>>> b032227c
 	}
 	if (!(flags & WALK_MORE) && nd->depth)
 		put_link(nd);
@@ -2252,12 +2123,9 @@
 	int depth = 0; // depth <= nd->depth
 	int err;
 
-<<<<<<< HEAD
-	//错误的路径名称
-=======
 	nd->last_type = LAST_ROOT;
 	nd->flags |= LOOKUP_PARENT;
->>>>>>> b032227c
+	//错误的路径名称
 	if (IS_ERR(name))
 		return PTR_ERR(name);
 
@@ -3245,18 +3113,7 @@
 			open_flag &= ~O_TRUNC;
 		if (!IS_POSIXACL(dir->d_inode))
 			mode &= ~current_umask();
-<<<<<<< HEAD
-		if (unlikely(!got_write)) {
-			create_error = -EROFS;
-			open_flag &= ~O_CREAT;
-			if (open_flag & (O_EXCL | O_TRUNC))
-				goto no_open;
-			/* No side effects, safe to clear O_CREAT */
-		} else {
 			//之前不存在，需要创建其对应的文件,检查能否创建
-=======
-		if (likely(got_write))
->>>>>>> b032227c
 			create_error = may_o_create(&nd->path, dentry, mode);
 		else
 			create_error = -EROFS;
@@ -3560,19 +3417,11 @@
 	} else {
 		//初始化nd,返回路径名称
 		const char *s = path_init(nd, flags);
-<<<<<<< HEAD
-		while (!(error = link_path_walk(s, nd)) && //先解决父目录的解析
-			(error = do_last(nd, file, op)) > 0) { //再通过do_last解决具体文件的解析
-			nd->flags &= ~(LOOKUP_OPEN|LOOKUP_CREATE|LOOKUP_EXCL);
-			s = trailing_symlink(nd);
-		}
-=======
-		while (!(error = link_path_walk(s, nd)) &&
-		       (s = open_last_lookups(nd, file, op)) != NULL)
+		while (!(error = link_path_walk(s, nd)) &&//先解决父目录的解析
+		       (s = open_last_lookups(nd, file, op)) != NULL)//再通过do_last解决具体文件的解析
 			;
 		if (!error)
 			error = do_open(nd, file, op);
->>>>>>> b032227c
 		terminate_walk(nd);
 	}
 	if (likely(!error)) {
