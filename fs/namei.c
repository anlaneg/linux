// SPDX-License-Identifier: GPL-2.0
/*
 *  linux/fs/namei.c
 *
 *  Copyright (C) 1991, 1992  Linus Torvalds
 */

/*
 * Some corrections by tytso.
 */

/* [Feb 1997 T. Schoebel-Theuer] Complete rewrite of the pathname
 * lookup logic.
 */
/* [Feb-Apr 2000, AV] Rewrite to the new namespace architecture.
 */

#include <linux/init.h>
#include <linux/export.h>
#include <linux/slab.h>
#include <linux/wordpart.h>
#include <linux/fs.h>
#include <linux/filelock.h>
#include <linux/namei.h>
#include <linux/pagemap.h>
#include <linux/sched/mm.h>
#include <linux/fsnotify.h>
#include <linux/personality.h>
#include <linux/security.h>
#include <linux/syscalls.h>
#include <linux/mount.h>
#include <linux/audit.h>
#include <linux/capability.h>
#include <linux/file.h>
#include <linux/fcntl.h>
#include <linux/device_cgroup.h>
#include <linux/fs_struct.h>
#include <linux/posix_acl.h>
#include <linux/hash.h>
#include <linux/bitops.h>
#include <linux/init_task.h>
#include <linux/uaccess.h>

#include "internal.h"
#include "mount.h"

/* [Feb-1997 T. Schoebel-Theuer]
 * Fundamental changes in the pathname lookup mechanisms (namei)
 * were necessary because of omirr.  The reason is that omirr needs
 * to know the _real_ pathname, not the user-supplied one, in case
 * of symlinks (and also when transname replacements occur).
 *
 * The new code replaces the old recursive symlink resolution with
 * an iterative one (in case of non-nested symlink chains).  It does
 * this with calls to <fs>_follow_link().
 * As a side effect, dir_namei(), _namei() and follow_link() are now 
 * replaced with a single function lookup_dentry() that can handle all 
 * the special cases of the former code.
 *
 * With the new dcache, the pathname is stored at each inode, at least as
 * long as the refcount of the inode is positive.  As a side effect, the
 * size of the dcache depends on the inode cache and thus is dynamic.
 *
 * [29-Apr-1998 C. Scott Ananian] Updated above description of symlink
 * resolution to correspond with current state of the code.
 *
 * Note that the symlink resolution is not *completely* iterative.
 * There is still a significant amount of tail- and mid- recursion in
 * the algorithm.  Also, note that <fs>_readlink() is not used in
 * lookup_dentry(): lookup_dentry() on the result of <fs>_readlink()
 * may return different results than <fs>_follow_link().  Many virtual
 * filesystems (including /proc) exhibit this behavior.
 */

/* [24-Feb-97 T. Schoebel-Theuer] Side effects caused by new implementation:
 * New symlink semantics: when open() is called with flags O_CREAT | O_EXCL
 * and the name already exists in form of a symlink, try to create the new
 * name indicated by the symlink. The old code always complained that the
 * name already exists, due to not following the symlink even if its target
 * is nonexistent.  The new semantics affects also mknod() and link() when
 * the name is a symlink pointing to a non-existent name.
 *
 * I don't know which semantics is the right one, since I have no access
 * to standards. But I found by trial that HP-UX 9.0 has the full "new"
 * semantics implemented, while SunOS 4.1.1 and Solaris (SunOS 5.4) have the
 * "old" one. Personally, I think the new semantics is much more logical.
 * Note that "ln old new" where "new" is a symlink pointing to a non-existing
 * file does succeed in both HP-UX and SunOs, but not in Solaris
 * and in the old Linux semantics.
 */

/* [16-Dec-97 Kevin Buhr] For security reasons, we change some symlink
 * semantics.  See the comments in "open_namei" and "do_link" below.
 *
 * [10-Sep-98 Alan Modra] Another symlink change.
 */

/* [Feb-Apr 2000 AV] Complete rewrite. Rules for symlinks:
 *	inside the path - always follow.
 *	in the last component in creation/removal/renaming - never follow.
 *	if LOOKUP_FOLLOW passed - follow.
 *	if the pathname has trailing slashes - follow.
 *	otherwise - don't follow.
 * (applied in that order).
 *
 * [Jun 2000 AV] Inconsistent behaviour of open() in case if flags==O_CREAT
 * restored for 2.4. This is the last surviving part of old 4.2BSD bug.
 * During the 2.4 we need to fix the userland stuff depending on it -
 * hopefully we will be able to get rid of that wart in 2.5. So far only
 * XEmacs seems to be relying on it...
 */
/*
 * [Sep 2001 AV] Single-semaphore locking scheme (kudos to David Holland)
 * implemented.  Let's see if raised priority of ->s_vfs_rename_mutex gives
 * any extra contention...
 */

/* In order to reduce some races, while at the same time doing additional
 * checking and hopefully speeding things up, we copy filenames to the
 * kernel data space before using them..
 *
 * POSIX.1 2.4: an empty pathname is invalid (ENOENT).
 * PATH_MAX includes the nul terminator --RR.
 */

#define EMBEDDED_NAME_MAX	(PATH_MAX - offsetof(struct filename, iname))

<<<<<<< HEAD
//依据用户空间传入的文件/目录路径名称，构造filename
struct filename *
getname_flags(const char __user *filename/*路径名称*/, int flags, int *empty/*出参，文件路径名称是否为空*/)
=======
static inline void initname(struct filename *name, const char __user *uptr)
{
	name->uptr = uptr;
	name->aname = NULL;
	atomic_set(&name->refcnt, 1);
}

struct filename *
getname_flags(const char __user *filename, int flags)
>>>>>>> 155a3c00
{
	struct filename *result;
	char *kname;
	int len;

	//检查进程audit_context中是否已记录此文件信息，如有则返回缓存的
	result = audit_reusename(filename);
	if (result)
		return result;

	//申请一个name object
	//注：object的大小正好为PATH_MAX，包含结构体struct filename大小
	//所以才有下文中当发现路径名称大于EMBEDDED_NAME_MAX时，直接申请一个
	//offsetof(struct filename, iname[1]);结构来了事,猛一看，吓我一跳。
	result = __getname();
	if (unlikely(!result))
		return ERR_PTR(-ENOMEM);

	/*
	 * First, try to embed the struct filename inside the names_cache
	 * allocation
	 */
	//指向实际存储位置
	kname = (char *)result->iname;
	result->name = kname;

	//采用filename来填充kname
	len = strncpy_from_user(kname, filename, EMBEDDED_NAME_MAX);
	/*
	 * Handle both empty path and copy failure in one go.
	 */
	if (unlikely(len <= 0)) {
		if (unlikely(len < 0)) {
			__putname(result);
			return ERR_PTR(len);
		}

		/* The empty path is special. */
		if (!(flags & LOOKUP_EMPTY)) {
			__putname(result);
			return ERR_PTR(-ENOENT);
		}
	}

	/*
	 * Uh-oh. We have a name that's approaching PATH_MAX. Allocate a
	 * separate struct filename so we can dedicate the entire
	 * names_cache allocation for the pathname, and re-do the copy from
	 * userland.
	 */
	if (unlikely(len == EMBEDDED_NAME_MAX)) {
		//文件路径较长，为结构体struct filename申请新专用空间，然后把obj全部用来存放路径
		const size_t size = offsetof(struct filename, iname[1]);
		kname = (char *)result;

		/*
		 * size is chosen that way we to guarantee that
		 * result->iname[0] is within the same object and that
		 * kname can't be equal to result->iname, no matter what.
		 */
		result = kzalloc(size, GFP_KERNEL);
		if (unlikely(!result)) {
			__putname(kname);
			return ERR_PTR(-ENOMEM);
		}
		result->name = kname;
		len = strncpy_from_user(kname, filename, PATH_MAX);
		if (unlikely(len < 0)) {
			__putname(kname);
			kfree(result);
			return ERR_PTR(len);
		}
		/* The empty path is special. */
		if (unlikely(!len) && !(flags & LOOKUP_EMPTY)) {
			__putname(kname);
			kfree(result);
			return ERR_PTR(-ENOENT);
		}
		if (unlikely(len == PATH_MAX)) {
			//长度超过PATH_MAX,报错
			__putname(kname);
			kfree(result);
			return ERR_PTR(-ENAMETOOLONG);
		}
	}
<<<<<<< HEAD

	atomic_set(&result->refcnt, 1);
	/* The empty path is special. */
	if (unlikely(!len)) {
		if (empty)
			*empty = 1;
		if (!(flags & LOOKUP_EMPTY)) {
		    /*如果名称为空，但没有empty标记，则报错*/
			putname(result);
			return ERR_PTR(-ENOENT);
		}
	}

	result->uptr = filename;
	result->aname = NULL;
=======
	initname(result, filename);
>>>>>>> 155a3c00
	audit_getname(result);
	return result;
}

<<<<<<< HEAD
//通过用户空间传入的文件路径名称，构造filename结构体
struct filename *
getname_uflags(const char __user *filename, int uflags)
=======
struct filename *getname_uflags(const char __user *filename, int uflags)
>>>>>>> 155a3c00
{
	int flags = (uflags & AT_EMPTY_PATH) ? LOOKUP_EMPTY : 0;

	return getname_flags(filename, flags);
}

<<<<<<< HEAD
/*字符串形式的文件路径转换为struct filename结构体*/
struct filename *
getname(const char __user * filename/*文件路径*/)
{
	return getname_flags(filename, 0/*名称不得为空*/, NULL);
}

//通过kernel空间传入的文件名称，构造filename结构体
struct filename *
getname_kernel(const char * filename)
=======
struct filename *__getname_maybe_null(const char __user *pathname)
{
	struct filename *name;
	char c;

	/* try to save on allocations; loss on um, though */
	if (get_user(c, pathname))
		return ERR_PTR(-EFAULT);
	if (!c)
		return NULL;

	name = getname_flags(pathname, LOOKUP_EMPTY);
	if (!IS_ERR(name) && !(name->name[0])) {
		putname(name);
		name = NULL;
	}
	return name;
}

struct filename *getname_kernel(const char * filename)
>>>>>>> 155a3c00
{
	struct filename *result;
	int len = strlen(filename) + 1;/*文件路径名称长度*/

	//申请一个filename对象
	result = __getname();
	if (unlikely(!result))
		return ERR_PTR(-ENOMEM);

	if (len <= EMBEDDED_NAME_MAX) {
		/*文件路径名称较短，采用inner name方式存储*/
		result->name = (char *)result->iname;
	} else if (len <= PATH_MAX) {
		/*文件路径名称较长，另申请一个filename,采用单独申请独立空间的方式存放名称*/
		const size_t size = offsetof(struct filename, iname[1]);
		struct filename *tmp;

		tmp = kmalloc(size, GFP_KERNEL);
		if (unlikely(!tmp)) {
			__putname(result);
			return ERR_PTR(-ENOMEM);
		}
		/*将原来的filename对象存path*/
		tmp->name = (char *)result;
		result = tmp;
	} else {
		/*文件路径名称长度过长，我们实在搞不定，报错*/
		__putname(result);
		return ERR_PTR(-ENAMETOOLONG);
	}
	//设置文件路径名称
	memcpy((char *)result->name, filename, len);
	initname(result, NULL);
	audit_getname(result);
	return result;
}
EXPORT_SYMBOL(getname_kernel);

void putname(struct filename *name)
{
	int refcnt;

	if (IS_ERR_OR_NULL(name))
		return;

	refcnt = atomic_read(&name->refcnt);
	if (refcnt != 1) {
		if (WARN_ON_ONCE(!refcnt))
			return;

		if (!atomic_dec_and_test(&name->refcnt))
			return;
	}

	if (name->name != name->iname) {
		__putname(name->name);
		kfree(name);
	} else
		__putname(name);
}
EXPORT_SYMBOL(putname);

/**
 * check_acl - perform ACL permission checking
 * @idmap:	idmap of the mount the inode was found from
 * @inode:	inode to check permissions on
 * @mask:	right to check for (%MAY_READ, %MAY_WRITE, %MAY_EXEC ...)
 *
 * This function performs the ACL permission checking. Since this function
 * retrieve POSIX acls it needs to know whether it is called from a blocking or
 * non-blocking context and thus cares about the MAY_NOT_BLOCK bit.
 *
 * If the inode has been found through an idmapped mount the idmap of
 * the vfsmount must be passed through @idmap. This function will then take
 * care to map the inode according to @idmap before checking permissions.
 * On non-idmapped mounts or if permission checking is to be performed on the
 * raw inode simply pass @nop_mnt_idmap.
 */
static int check_acl(struct mnt_idmap *idmap,
		     struct inode *inode, int mask)
{
#ifdef CONFIG_FS_POSIX_ACL
	struct posix_acl *acl;

	if (mask & MAY_NOT_BLOCK) {
		acl = get_cached_acl_rcu(inode, ACL_TYPE_ACCESS);
	        if (!acl)
	                return -EAGAIN;
		/* no ->get_inode_acl() calls in RCU mode... */
		if (is_uncached_acl(acl))
			return -ECHILD;
	        return posix_acl_permission(idmap, inode, acl, mask);
	}

	acl = get_inode_acl(inode, ACL_TYPE_ACCESS);
	if (IS_ERR(acl))
		return PTR_ERR(acl);
	if (acl) {
	        int error = posix_acl_permission(idmap, inode, acl, mask);
	        posix_acl_release(acl);
	        return error;
	}
#endif

	return -EAGAIN;
}

/*
 * Very quick optimistic "we know we have no ACL's" check.
 *
 * Note that this is purely for ACL_TYPE_ACCESS, and purely
 * for the "we have cached that there are no ACLs" case.
 *
 * If this returns true, we know there are no ACLs. But if
 * it returns false, we might still not have ACLs (it could
 * be the is_uncached_acl() case).
 */
static inline bool no_acl_inode(struct inode *inode)
{
#ifdef CONFIG_FS_POSIX_ACL
	return likely(!READ_ONCE(inode->i_acl));
#else
	return true;
#endif
}

/**
 * acl_permission_check - perform basic UNIX permission checking
 * @idmap:	idmap of the mount the inode was found from
 * @inode:	inode to check permissions on
 * @mask:	right to check for (%MAY_READ, %MAY_WRITE, %MAY_EXEC ...)
 *
 * This function performs the basic UNIX permission checking. Since this
 * function may retrieve POSIX acls it needs to know whether it is called from a
 * blocking or non-blocking context and thus cares about the MAY_NOT_BLOCK bit.
 *
 * If the inode has been found through an idmapped mount the idmap of
 * the vfsmount must be passed through @idmap. This function will then take
 * care to map the inode according to @idmap before checking permissions.
 * On non-idmapped mounts or if permission checking is to be performed on the
 * raw inode simply pass @nop_mnt_idmap.
 */
static int acl_permission_check(struct mnt_idmap *idmap,
				struct inode *inode, int mask)
{
	unsigned int mode = inode->i_mode;
	vfsuid_t vfsuid;

	/*
	 * Common cheap case: everybody has the requested
	 * rights, and there are no ACLs to check. No need
	 * to do any owner/group checks in that case.
	 *
	 *  - 'mask&7' is the requested permission bit set
	 *  - multiplying by 0111 spreads them out to all of ugo
	 *  - '& ~mode' looks for missing inode permission bits
	 *  - the '!' is for "no missing permissions"
	 *
	 * After that, we just need to check that there are no
	 * ACL's on the inode - do the 'IS_POSIXACL()' check last
	 * because it will dereference the ->i_sb pointer and we
	 * want to avoid that if at all possible.
	 */
	if (!((mask & 7) * 0111 & ~mode)) {
		if (no_acl_inode(inode))
			return 0;
		if (!IS_POSIXACL(inode))
			return 0;
	}

	/* Are we the owner? If so, ACL's don't matter */
	vfsuid = i_uid_into_vfsuid(idmap, inode);
	if (likely(vfsuid_eq_kuid(vfsuid, current_fsuid()))) {
		mask &= 7;
		mode >>= 6;
		return (mask & ~mode) ? -EACCES : 0;
	}

	/* Do we have ACL's? */
	if (IS_POSIXACL(inode) && (mode & S_IRWXG)) {
		int error = check_acl(idmap, inode, mask);
		if (error != -EAGAIN)
			return error;
	}

	/* Only RWX matters for group/other mode bits */
	mask &= 7;

	/*
	 * Are the group permissions different from
	 * the other permissions in the bits we care
	 * about? Need to check group ownership if so.
	 */
	if (mask & (mode ^ (mode >> 3))) {
		vfsgid_t vfsgid = i_gid_into_vfsgid(idmap, inode);
		if (vfsgid_in_group_p(vfsgid))
			mode >>= 3;
	}

	/* Bits in 'mode' clear that we require? */
	return (mask & ~mode) ? -EACCES : 0;
}

/**
 * generic_permission -  check for access rights on a Posix-like filesystem
 * @idmap:	idmap of the mount the inode was found from
 * @inode:	inode to check access rights for
 * @mask:	right to check for (%MAY_READ, %MAY_WRITE, %MAY_EXEC,
 *		%MAY_NOT_BLOCK ...)
 *
 * Used to check for read/write/execute permissions on a file.
 * We use "fsuid" for this, letting us set arbitrary permissions
 * for filesystem access without changing the "normal" uids which
 * are used for other things.
 *
 * generic_permission is rcu-walk aware. It returns -ECHILD in case an rcu-walk
 * request cannot be satisfied (eg. requires blocking or too much complexity).
 * It would then be called again in ref-walk mode.
 *
 * If the inode has been found through an idmapped mount the idmap of
 * the vfsmount must be passed through @idmap. This function will then take
 * care to map the inode according to @idmap before checking permissions.
 * On non-idmapped mounts or if permission checking is to be performed on the
 * raw inode simply pass @nop_mnt_idmap.
 */
int generic_permission(struct mnt_idmap *idmap, struct inode *inode,
		       int mask)
{
	int ret;

	/*
	 * Do the basic permission checks.
	 */
	ret = acl_permission_check(idmap, inode, mask);
	if (ret != -EACCES)
		return ret;

	if (S_ISDIR(inode->i_mode)) {
		/* DACs are overridable for directories */
		if (!(mask & MAY_WRITE))
			if (capable_wrt_inode_uidgid(idmap, inode,
						     CAP_DAC_READ_SEARCH))
				return 0;
		if (capable_wrt_inode_uidgid(idmap, inode,
					     CAP_DAC_OVERRIDE))
			return 0;
		return -EACCES;
	}

	/*
	 * Searching includes executable on directories, else just read.
	 */
	mask &= MAY_READ | MAY_WRITE | MAY_EXEC;
	if (mask == MAY_READ)
		if (capable_wrt_inode_uidgid(idmap, inode,
					     CAP_DAC_READ_SEARCH))
			return 0;
	/*
	 * Read/write DACs are always overridable.
	 * Executable DACs are overridable when there is
	 * at least one exec bit set.
	 */
	if (!(mask & MAY_EXEC) || (inode->i_mode & S_IXUGO))
		if (capable_wrt_inode_uidgid(idmap, inode,
					     CAP_DAC_OVERRIDE))
			return 0;

	return -EACCES;
}
EXPORT_SYMBOL(generic_permission);

/**
 * do_inode_permission - UNIX permission checking
 * @idmap:	idmap of the mount the inode was found from
 * @inode:	inode to check permissions on
 * @mask:	right to check for (%MAY_READ, %MAY_WRITE, %MAY_EXEC ...)
 *
 * We _really_ want to just do "generic_permission()" without
 * even looking at the inode->i_op values. So we keep a cache
 * flag in inode->i_opflags, that says "this has not special
 * permission function, use the fast case".
 */
static inline int do_inode_permission(struct mnt_idmap *idmap,
				      struct inode *inode, int mask)
{
	if (unlikely(!(inode->i_opflags & IOP_FASTPERM))) {
		if (likely(inode->i_op->permission))
			return inode->i_op->permission(idmap, inode, mask);

		/* This gets set once for the inode lifetime */
		spin_lock(&inode->i_lock);
		inode->i_opflags |= IOP_FASTPERM;
		spin_unlock(&inode->i_lock);
	}
	return generic_permission(idmap, inode, mask);
}

/**
 * sb_permission - Check superblock-level permissions
 * @sb: Superblock of inode to check permission on
 * @inode: Inode to check permission on
 * @mask: Right to check for (%MAY_READ, %MAY_WRITE, %MAY_EXEC)
 *
 * Separate out file-system wide checks from inode-specific permission checks.
 */
static int sb_permission(struct super_block *sb, struct inode *inode, int mask)
{
	if (unlikely(mask & MAY_WRITE)) {
		/*mask与MAY_WRITE有值，则检查写权限*/
		umode_t mode = inode->i_mode;

		/* Nobody gets write access to a read-only fs. */
		if (sb_rdonly(sb) && (S_ISREG(mode) || S_ISDIR(mode) || S_ISLNK(mode)))
			/*如果sb为只读挂载，则普通文件/目录/link均不可写*/
			return -EROFS;
	}
	/*其它均通过*/
	return 0;
}

/**
 * inode_permission - Check for access rights to a given inode
 * @idmap:	idmap of the mount the inode was found from
 * @inode:	Inode to check permission on
 * @mask:	Right to check for (%MAY_READ, %MAY_WRITE, %MAY_EXEC)
 *
 * Check for read/write/execute permissions on an inode.  We use fs[ug]id for
 * this, letting us set arbitrary permissions for filesystem access without
 * changing the "normal" UIDs which are used for other things.
 *
 * When checking for MAY_APPEND, MAY_WRITE must also be set in @mask.
 */
int inode_permission(struct mnt_idmap *idmap,
		     struct inode *inode, int mask)
{
	int retval;

	retval = sb_permission(inode->i_sb, inode, mask);
	if (unlikely(retval))
		return retval;

	if (unlikely(mask & MAY_WRITE)) {
		/*
		 * Nobody gets write access to an immutable file.
		 */
		if (unlikely(IS_IMMUTABLE(inode)))
			return -EPERM;

		/*
		 * Updating mtime will likely cause i_uid and i_gid to be
		 * written back improperly if their true value is unknown
		 * to the vfs.
		 */
		if (unlikely(HAS_UNMAPPED_ID(idmap, inode)))
			return -EACCES;
	}

	/*inode权限检查*/
	retval = do_inode_permission(idmap, inode, mask);
	if (unlikely(retval))
		return retval;

	retval = devcgroup_inode_permission(inode, mask);
	if (unlikely(retval))
		return retval;

	return security_inode_permission(inode, mask);
}
EXPORT_SYMBOL(inode_permission);

/**
 * path_get - get a reference to a path
 * @path: path to get the reference to
 *
 * Given a path increment the reference count to the dentry and the vfsmount.
 */
void path_get(const struct path *path)
{
	/*增加path引用*/
	mntget(path->mnt);
	dget(path->dentry);
}
EXPORT_SYMBOL(path_get);

/**
 * path_put - put a reference to a path
 * @path: path to put the reference to
 *
 * Given a path decrement the reference count to the dentry and the vfsmount.
 */
void path_put(const struct path *path)
{
	/*减少path引用*/
	dput(path->dentry);
	mntput(path->mnt);
}
EXPORT_SYMBOL(path_put);

#define EMBEDDED_LEVELS 2
struct nameidata {
    //当前分析位置的路径
	struct path	path;
	//记录本次经由link_path_walk函数分析出的此层目录/文件名称（长度，hashcode,以及名称）
	//（为了避免在路径分析过程中传递分析点文件名称指针及长度）
	struct qstr	last;
	//记录根路径（１.为了避免'..'方式穿透根目录；2。记录当前根目录,指明查找起点)
	struct path	root;
	//当前分析位置路径对应的inode
	struct inode	*inode; /* path.dentry.d_inode */
	unsigned int	flags, state;
	unsigned	seq/*当前分析dentry的seq*/, next_seq, m_seq/*mount_lock锁序号*/, r_seq/*rename_lock锁序号*/;
	int		last_type;/*最后一次分析的文件类型，例如LAST_NORM*/
	unsigned	depth;
	//临时保存的total_link_count,处理完成后需要还原
	int		total_link_count;
	struct saved {
		struct path link;
		struct delayed_call done;
		const char *name;
		unsigned seq;
	} *stack, internal[EMBEDDED_LEVELS];
	//待解析文件路径及名称
	struct filename	*name;
<<<<<<< HEAD
	//临时保存的nameidata,处理完成后需要还原
=======
	const char *pathname;
>>>>>>> 155a3c00
	struct nameidata *saved;
	/*root dentry对应的seqlock的seq*/
	unsigned	root_seq;
	//锚点对应的fd
	int		dfd;
	vfsuid_t	dir_vfsuid;
	umode_t		dir_mode;/*父目录mode*/
} __randomize_layout;

/*标明提供了nameidata.root*/
#define ND_ROOT_PRESET 1
#define ND_ROOT_GRABBED 2
/*指明nd中root发生'.','..'类跳转*/
#define ND_JUMPED 4

//构造并设置进程的nameidata
static void __set_nameidata(struct nameidata *p, int dfd/*锚点*/, struct filename *name/*文件路径*/)
{
	struct nameidata *old = current->nameidata;
	//使stack指向p->internal
	p->stack = p->internal;
	p->depth = 0;
	p->dfd = dfd;
	p->name = name;
<<<<<<< HEAD
	p->path.mnt = NULL;/*挂载点为空*/
	p->path.dentry = NULL;/*路径分配对应的dentry为空*/
=======
	p->pathname = likely(name) ? name->name : "";
	p->path.mnt = NULL;
	p->path.dentry = NULL;
>>>>>>> 155a3c00
	p->total_link_count = old ? old->total_link_count : 0;
	//记录进程上一个nameidata
	p->saved = old;
	//更新进程的nameidata
	current->nameidata = p;
}

static inline void set_nameidata(struct nameidata *p, int dfd, struct filename *name,
			  const struct path *root/*初始化root dentry对应的path*/)
{
	__set_nameidata(p, dfd, name);
	p->state = 0;
	if (unlikely(root)) {
		/*提供了root,指定root对应的path*/
		p->state = ND_ROOT_PRESET;
		p->root = *root;
	}
}

//还原进程之前的nameidata
static void restore_nameidata(void)
{
	struct nameidata *now = current->nameidata, *old = now->saved;

	//还原
	current->nameidata = old;
	if (old)
		old->total_link_count = now->total_link_count;
	//如果stack没有internal,则内部空间不足，曾开了新空间，需要释放
	if (now->stack != now->internal)
		kfree(now->stack);
}

static bool nd_alloc_stack(struct nameidata *nd)
{
	struct saved *p;

	p= kmalloc_array(MAXSYMLINKS, sizeof(struct saved),
			 nd->flags & LOOKUP_RCU ? GFP_ATOMIC : GFP_KERNEL);
	if (unlikely(!p))
		return false;
	memcpy(p, nd->internal, sizeof(nd->internal));
	nd->stack = p;
	return true;
}

/**
 * path_connected - Verify that a dentry is below mnt.mnt_root
 * @mnt: The mountpoint to check.
 * @dentry: The dentry to check.
 *
 * Rename can sometimes move a file or directory outside of a bind
 * mount, path_connected allows those cases to be detected.
 */
static bool path_connected(struct vfsmount *mnt, struct dentry *dentry)
{
	struct super_block *sb = mnt->mnt_sb;

	/* Bind mounts can have disconnected paths */
	if (mnt->mnt_root == sb->s_root)
		return true;

	return is_subdir(dentry, mnt->mnt_root);
}

static void drop_links(struct nameidata *nd)
{
	int i = nd->depth;
	while (i--) {
		struct saved *last = nd->stack + i;
		do_delayed_call(&last->done);
		clear_delayed_call(&last->done);
	}
}

static void leave_rcu(struct nameidata *nd)
{
	nd->flags &= ~LOOKUP_RCU;
	nd->seq = nd->next_seq = 0;
	rcu_read_unlock();
}

/*释放解析过程中持有的临时数据*/
static void terminate_walk(struct nameidata *nd)
{
	drop_links(nd);
	if (!(nd->flags & LOOKUP_RCU)) {
		int i;
		path_put(&nd->path);
		for (i = 0; i < nd->depth; i++)
			path_put(&nd->stack[i].link);
		if (nd->state & ND_ROOT_GRABBED) {
			path_put(&nd->root);
			nd->state &= ~ND_ROOT_GRABBED;
		}
	} else {
		leave_rcu(nd);
	}
	nd->depth = 0;
	nd->path.mnt = NULL;
	nd->path.dentry = NULL;
}

/* path_put is needed afterwards regardless of success or failure */
static bool __legitimize_path(struct path *path, unsigned seq, unsigned mseq)
{
	int res = __legitimize_mnt(path->mnt, mseq);
	if (unlikely(res)) {
		if (res > 0)
			path->mnt = NULL;
		path->dentry = NULL;
		return false;
	}
	if (unlikely(!lockref_get_not_dead(&path->dentry->d_lockref))) {
		path->dentry = NULL;
		return false;
	}
	return !read_seqcount_retry(&path->dentry->d_seq, seq);
}

static inline bool legitimize_path(struct nameidata *nd,
			    struct path *path, unsigned seq)
{
	return __legitimize_path(path, seq, nd->m_seq);
}

static bool legitimize_links(struct nameidata *nd)
{
	int i;
	if (unlikely(nd->flags & LOOKUP_CACHED)) {
		drop_links(nd);
		nd->depth = 0;
		return false;
	}
	for (i = 0; i < nd->depth; i++) {
		struct saved *last = nd->stack + i;
		if (unlikely(!legitimize_path(nd, &last->link, last->seq))) {
			drop_links(nd);
			nd->depth = i + 1;
			return false;
		}
	}
	return true;
}

static bool legitimize_root(struct nameidata *nd)
{
	/* Nothing to do if nd->root is zero or is managed by the VFS user. */
	if (!nd->root.mnt || (nd->state & ND_ROOT_PRESET))
		return true;
	nd->state |= ND_ROOT_GRABBED;
	return legitimize_path(nd, &nd->root, nd->root_seq);
}

/*
 * Path walking has 2 modes, rcu-walk and ref-walk (see
 * Documentation/filesystems/path-lookup.txt).  In situations when we can't
 * continue in RCU mode, we attempt to drop out of rcu-walk mode and grab
 * normal reference counts on dentries and vfsmounts to transition to ref-walk
 * mode.  Refcounts are grabbed at the last known good point before rcu-walk
 * got stuck, so ref-walk may continue from there. If this is not successful
 * (eg. a seqcount has changed), then failure is returned and it's up to caller
 * to restart the path walk from the beginning in ref-walk mode.
 */

/**
 * try_to_unlazy - try to switch to ref-walk mode.
 * @nd: nameidata pathwalk data
 * Returns: true on success, false on failure
 *
 * try_to_unlazy attempts to legitimize the current nd->path and nd->root
 * for ref-walk mode.
 * Must be called from rcu-walk context.
 * Nothing should touch nameidata between try_to_unlazy() failure and
 * terminate_walk().
 */
static bool try_to_unlazy(struct nameidata *nd)
{
	struct dentry *parent = nd->path.dentry;

	BUG_ON(!(nd->flags & LOOKUP_RCU));

	if (unlikely(!legitimize_links(nd)))
		goto out1;
	if (unlikely(!legitimize_path(nd, &nd->path, nd->seq)))
		goto out;
	if (unlikely(!legitimize_root(nd)))
		goto out;
	leave_rcu(nd);
	BUG_ON(nd->inode != parent->d_inode);
	return true;

out1:
	nd->path.mnt = NULL;
	nd->path.dentry = NULL;
out:
	leave_rcu(nd);
	return false;
}

/**
 * try_to_unlazy_next - try to switch to ref-walk mode.
 * @nd: nameidata pathwalk data
 * @dentry: next dentry to step into
 * Returns: true on success, false on failure
 *
 * Similar to try_to_unlazy(), but here we have the next dentry already
 * picked by rcu-walk and want to legitimize that in addition to the current
 * nd->path and nd->root for ref-walk mode.  Must be called from rcu-walk context.
 * Nothing should touch nameidata between try_to_unlazy_next() failure and
 * terminate_walk().
 */
static bool try_to_unlazy_next(struct nameidata *nd, struct dentry *dentry)
{
	int res;
	BUG_ON(!(nd->flags & LOOKUP_RCU));

	if (unlikely(!legitimize_links(nd)))
		goto out2;
	res = __legitimize_mnt(nd->path.mnt, nd->m_seq);
	if (unlikely(res)) {
		if (res > 0)
			goto out2;
		goto out1;
	}
	if (unlikely(!lockref_get_not_dead(&nd->path.dentry->d_lockref)))
		goto out1;

	/*
	 * We need to move both the parent and the dentry from the RCU domain
	 * to be properly refcounted. And the sequence number in the dentry
	 * validates *both* dentry counters, since we checked the sequence
	 * number of the parent after we got the child sequence number. So we
	 * know the parent must still be valid if the child sequence number is
	 */
	if (unlikely(!lockref_get_not_dead(&dentry->d_lockref)))
		goto out;
	if (read_seqcount_retry(&dentry->d_seq, nd->next_seq))
		goto out_dput;
	/*
	 * Sequence counts matched. Now make sure that the root is
	 * still valid and get it if required.
	 */
	if (unlikely(!legitimize_root(nd)))
		goto out_dput;
	leave_rcu(nd);
	return true;

out2:
	nd->path.mnt = NULL;
out1:
	nd->path.dentry = NULL;
out:
	leave_rcu(nd);
	return false;
out_dput:
	leave_rcu(nd);
	dput(dentry);
	return false;
}

static inline int d_revalidate(struct inode *dir, const struct qstr *name,
			       struct dentry *dentry, unsigned int flags)
{
	if (unlikely(dentry->d_flags & DCACHE_OP_REVALIDATE))
<<<<<<< HEAD
		/*指明需要op revalidate,调用相应回调*/
		return dentry->d_op->d_revalidate(dentry, flags);
=======
		return dentry->d_op->d_revalidate(dir, name, dentry, flags);
>>>>>>> 155a3c00
	else
		/*默认有效*/
		return 1;
}

/**
 * complete_walk - successful completion of path walk
 * @nd:  pointer nameidata
 *
 * If we had been in RCU mode, drop out of it and legitimize nd->path.
 * Revalidate the final result, unless we'd already done that during
 * the path walk or the filesystem doesn't ask for it.  Return 0 on
 * success, -error on failure.  In case of failure caller does not
 * need to drop nd->path.
 */
static int complete_walk(struct nameidata *nd)
{
	struct dentry *dentry = nd->path.dentry;/*取解析路径查找到的dentry*/
	int status;

	if (nd->flags & LOOKUP_RCU) {
		/*
		 * We don't want to zero nd->root for scoped-lookups or
		 * externally-managed nd->root.
		 */
		if (!(nd->state & ND_ROOT_PRESET))
			if (!(nd->flags & LOOKUP_IS_SCOPED))
				nd->root.mnt = NULL;
		nd->flags &= ~LOOKUP_CACHED;
		if (!try_to_unlazy(nd))
			return -ECHILD;
	}

	if (unlikely(nd->flags & LOOKUP_IS_SCOPED)) {
		/*
		 * While the guarantee of LOOKUP_IS_SCOPED is (roughly) "don't
		 * ever step outside the root during lookup" and should already
		 * be guaranteed by the rest of namei, we want to avoid a namei
		 * BUG resulting in userspace being given a path that was not
		 * scoped within the root at some point during the lookup.
		 *
		 * So, do a final sanity-check to make sure that in the
		 * worst-case scenario (a complete bypass of LOOKUP_IS_SCOPED)
		 * we won't silently return an fd completely outside of the
		 * requested root to userspace.
		 *
		 * Userspace could move the path outside the root after this
		 * check, but as discussed elsewhere this is not a concern (the
		 * resolved file was inside the root at some point).
		 */
		if (!path_is_under(&nd->path, &nd->root))
			return -EXDEV;
	}

	if (likely(!(nd->state & ND_JUMPED)))
		return 0;

	if (likely(!(dentry->d_flags & DCACHE_OP_WEAK_REVALIDATE)))
		return 0;

	/*校验我们查找到的dentry*/
	status = dentry->d_op->d_weak_revalidate(dentry, nd->flags);
	if (status > 0)
		return 0;

	if (!status)
		status = -ESTALE;

	return status;
}

//利用current->fs->root填充nd->root
static int set_root(struct nameidata *nd)
{
	struct fs_struct *fs = current->fs;/*取当前进程的fs*/

	/*
	 * Jumping to the real root in a scoped-lookup is a BUG in namei, but we
	 * still have to ensure it doesn't happen because it will cause a breakout
	 * from the dirfd.
	 */
	if (WARN_ON(nd->flags & LOOKUP_IS_SCOPED))
		return -ENOTRECOVERABLE;

	if (nd->flags & LOOKUP_RCU) {
		unsigned seq;

		do {
			seq = read_seqcount_begin(&fs->seq);
			/*使用当前进程的root路径*/
			nd->root = fs->root;
			nd->root_seq = __read_seqcount_begin(&nd->root.dentry->d_seq);
		} while (read_seqcount_retry(&fs->seq, seq));
	} else {
		/*未指定lookup_rcu标记，也使用当前进程的root路径来填充nd->root,但state加ND_ROOT_GRABBED标记*/
		get_fs_root(fs, &nd->root);
		nd->state |= ND_ROOT_GRABBED;
	}
	return 0;
}

/*填充nd->root,设置root为nd当前path*/
static int nd_jump_root(struct nameidata *nd)
{
	if (unlikely(nd->flags & LOOKUP_BENEATH))
		return -EXDEV;
	if (unlikely(nd->flags & LOOKUP_NO_XDEV)) {
		/* Absolute path arguments to path_init() are allowed. */
		if (nd->path.mnt != NULL && nd->path.mnt != nd->root.mnt)
			return -EXDEV;
	}

	//如果没有填充nd->root,则利用current填充nd->root
	if (!nd->root.mnt) {
		int error = set_root(nd);
		if (error)
			return error;
	}

	/*使用nd->root做为当前path*/
	if (nd->flags & LOOKUP_RCU) {
		struct dentry *d;
		nd->path = nd->root;
		d = nd->path.dentry;
		nd->inode = d->d_inode;
		nd->seq = nd->root_seq;
		if (read_seqcount_retry(&d->d_seq, nd->seq))
			return -ECHILD;
	} else {
		path_put(&nd->path);
		nd->path = nd->root;
		path_get(&nd->path);
		nd->inode = nd->path.dentry->d_inode;
	}
	/*加jumped标记*/
	nd->state |= ND_JUMPED;
	return 0;
}

/*
 * Helper to directly jump to a known parsed path from ->get_link,
 * caller must have taken a reference to path beforehand.
 */
int nd_jump_link(const struct path *path)
{
	int error = -ELOOP;
	struct nameidata *nd = current->nameidata;

	if (unlikely(nd->flags & LOOKUP_NO_MAGICLINKS))
		goto err;

	error = -EXDEV;
	if (unlikely(nd->flags & LOOKUP_NO_XDEV)) {
		if (nd->path.mnt != path->mnt)
			goto err;
	}
	/* Not currently safe for scoped-lookups. */
	if (unlikely(nd->flags & LOOKUP_IS_SCOPED))
		goto err;

	path_put(&nd->path);
	nd->path = *path;
	nd->inode = nd->path.dentry->d_inode;
	nd->state |= ND_JUMPED;
	return 0;

err:
	path_put(path);
	return error;
}

static inline void put_link(struct nameidata *nd)
{
	struct saved *last = nd->stack + --nd->depth;
	do_delayed_call(&last->done);
	if (!(nd->flags & LOOKUP_RCU))
		path_put(&last->link);
}

static int sysctl_protected_symlinks __read_mostly;
static int sysctl_protected_hardlinks __read_mostly;
static int sysctl_protected_fifos __read_mostly;
static int sysctl_protected_regular __read_mostly;

#ifdef CONFIG_SYSCTL
static const struct ctl_table namei_sysctls[] = {
	{
		.procname	= "protected_symlinks",
		.data		= &sysctl_protected_symlinks,
		.maxlen		= sizeof(int),
		.mode		= 0644,
		.proc_handler	= proc_dointvec_minmax,
		.extra1		= SYSCTL_ZERO,
		.extra2		= SYSCTL_ONE,
	},
	{
		.procname	= "protected_hardlinks",
		.data		= &sysctl_protected_hardlinks,
		.maxlen		= sizeof(int),
		.mode		= 0644,
		.proc_handler	= proc_dointvec_minmax,
		.extra1		= SYSCTL_ZERO,
		.extra2		= SYSCTL_ONE,
	},
	{
		.procname	= "protected_fifos",
		.data		= &sysctl_protected_fifos,
		.maxlen		= sizeof(int),
		.mode		= 0644,
		.proc_handler	= proc_dointvec_minmax,
		.extra1		= SYSCTL_ZERO,
		.extra2		= SYSCTL_TWO,
	},
	{
		.procname	= "protected_regular",
		.data		= &sysctl_protected_regular,
		.maxlen		= sizeof(int),
		.mode		= 0644,
		.proc_handler	= proc_dointvec_minmax,
		.extra1		= SYSCTL_ZERO,
		.extra2		= SYSCTL_TWO,
	},
};

static int __init init_fs_namei_sysctls(void)
{
	register_sysctl_init("fs", namei_sysctls);
	return 0;
}
fs_initcall(init_fs_namei_sysctls);

#endif /* CONFIG_SYSCTL */

/**
 * may_follow_link - Check symlink following for unsafe situations
 * @nd: nameidata pathwalk data
 * @inode: Used for idmapping.
 *
 * In the case of the sysctl_protected_symlinks sysctl being enabled,
 * CAP_DAC_OVERRIDE needs to be specifically ignored if the symlink is
 * in a sticky world-writable directory. This is to protect privileged
 * processes from failing races against path names that may change out
 * from under them by way of other users creating malicious symlinks.
 * It will permit symlinks to be followed only when outside a sticky
 * world-writable directory, or when the uid of the symlink and follower
 * match, or when the directory owner matches the symlink's owner.
 *
 * Returns 0 if following the symlink is allowed, -ve on error.
 */
static inline int may_follow_link(struct nameidata *nd, const struct inode *inode)
{
	struct mnt_idmap *idmap;
	vfsuid_t vfsuid;

	if (!sysctl_protected_symlinks)
		return 0;

	idmap = mnt_idmap(nd->path.mnt);
	vfsuid = i_uid_into_vfsuid(idmap, inode);
	/* Allowed if owner and follower match. */
	if (vfsuid_eq_kuid(vfsuid, current_fsuid()))
		return 0;

	/* Allowed if parent directory not sticky and world-writable. */
	if ((nd->dir_mode & (S_ISVTX|S_IWOTH)) != (S_ISVTX|S_IWOTH))
		return 0;

	/* Allowed if parent directory and link owner match. */
	if (vfsuid_valid(nd->dir_vfsuid) && vfsuid_eq(nd->dir_vfsuid, vfsuid))
		return 0;

	if (nd->flags & LOOKUP_RCU)
		return -ECHILD;

	audit_inode(nd->name, nd->stack[0].link.dentry, 0);
	audit_log_path_denied(AUDIT_ANOM_LINK, "follow_link");
	return -EACCES;
}

/**
 * safe_hardlink_source - Check for safe hardlink conditions
 * @idmap: idmap of the mount the inode was found from
 * @inode: the source inode to hardlink from
 *
 * Return false if at least one of the following conditions:
 *    - inode is not a regular file
 *    - inode is setuid
 *    - inode is setgid and group-exec
 *    - access failure for read and write
 *
 * Otherwise returns true.
 */
static bool safe_hardlink_source(struct mnt_idmap *idmap,
				 struct inode *inode)
{
	umode_t mode = inode->i_mode;

	/* Special files should not get pinned to the filesystem. */
	if (!S_ISREG(mode))
		return false;

	/* Setuid files should not get pinned to the filesystem. */
	if (mode & S_ISUID)
		return false;

	/* Executable setgid files should not get pinned to the filesystem. */
	if ((mode & (S_ISGID | S_IXGRP)) == (S_ISGID | S_IXGRP))
		return false;

	/* Hardlinking to unreadable or unwritable sources is dangerous. */
	if (inode_permission(idmap, inode, MAY_READ | MAY_WRITE))
		return false;

	return true;
}

/**
 * may_linkat - Check permissions for creating a hardlink
 * @idmap: idmap of the mount the inode was found from
 * @link:  the source to hardlink from
 *
 * Block hardlink when all of:
 *  - sysctl_protected_hardlinks enabled
 *  - fsuid does not match inode
 *  - hardlink source is unsafe (see safe_hardlink_source() above)
 *  - not CAP_FOWNER in a namespace with the inode owner uid mapped
 *
 * If the inode has been found through an idmapped mount the idmap of
 * the vfsmount must be passed through @idmap. This function will then take
 * care to map the inode according to @idmap before checking permissions.
 * On non-idmapped mounts or if permission checking is to be performed on the
 * raw inode simply pass @nop_mnt_idmap.
 *
 * Returns 0 if successful, -ve on error.
 */
int may_linkat(struct mnt_idmap *idmap, const struct path *link)
{
	struct inode *inode = link->dentry->d_inode;

	/* Inode writeback is not safe when the uid or gid are invalid. */
	if (!vfsuid_valid(i_uid_into_vfsuid(idmap, inode)) ||
	    !vfsgid_valid(i_gid_into_vfsgid(idmap, inode)))
		return -EOVERFLOW;

	if (!sysctl_protected_hardlinks)
		return 0;

	/* Source inode owner (or CAP_FOWNER) can hardlink all they like,
	 * otherwise, it must be a safe source.
	 */
	if (safe_hardlink_source(idmap, inode) ||
	    inode_owner_or_capable(idmap, inode))
		return 0;

	audit_log_path_denied(AUDIT_ANOM_LINK, "linkat");
	return -EPERM;
}

/**
 * may_create_in_sticky - Check whether an O_CREAT open in a sticky directory
 *			  should be allowed, or not, on files that already
 *			  exist.
 * @idmap: idmap of the mount the inode was found from
 * @nd: nameidata pathwalk data
 * @inode: the inode of the file to open
 *
 * Block an O_CREAT open of a FIFO (or a regular file) when:
 *   - sysctl_protected_fifos (or sysctl_protected_regular) is enabled
 *   - the file already exists
 *   - we are in a sticky directory
 *   - we don't own the file
 *   - the owner of the directory doesn't own the file
 *   - the directory is world writable
 * If the sysctl_protected_fifos (or sysctl_protected_regular) is set to 2
 * the directory doesn't have to be world writable: being group writable will
 * be enough.
 *
 * If the inode has been found through an idmapped mount the idmap of
 * the vfsmount must be passed through @idmap. This function will then take
 * care to map the inode according to @idmap before checking permissions.
 * On non-idmapped mounts or if permission checking is to be performed on the
 * raw inode simply pass @nop_mnt_idmap.
 *
 * Returns 0 if the open is allowed, -ve on error.
 */
static int may_create_in_sticky(struct mnt_idmap *idmap, struct nameidata *nd,
				struct inode *const inode)
{
	umode_t dir_mode = nd->dir_mode;
	vfsuid_t dir_vfsuid = nd->dir_vfsuid, i_vfsuid;

	if (likely(!(dir_mode & S_ISVTX)))
		return 0;

	if (S_ISREG(inode->i_mode) && !sysctl_protected_regular)
		return 0;

	if (S_ISFIFO(inode->i_mode) && !sysctl_protected_fifos)
		return 0;

	i_vfsuid = i_uid_into_vfsuid(idmap, inode);

	if (vfsuid_eq(i_vfsuid, dir_vfsuid))
		return 0;

	if (vfsuid_eq_kuid(i_vfsuid, current_fsuid()))
		return 0;

	if (likely(dir_mode & 0002)) {
		audit_log_path_denied(AUDIT_ANOM_CREAT, "sticky_create");
		return -EACCES;
	}

	if (dir_mode & 0020) {
		if (sysctl_protected_fifos >= 2 && S_ISFIFO(inode->i_mode)) {
			audit_log_path_denied(AUDIT_ANOM_CREAT,
					      "sticky_create_fifo");
			return -EACCES;
		}

		if (sysctl_protected_regular >= 2 && S_ISREG(inode->i_mode)) {
			audit_log_path_denied(AUDIT_ANOM_CREAT,
					      "sticky_create_regular");
			return -EACCES;
		}
	}

	return 0;
}

/*
 * follow_up - Find the mountpoint of path's vfsmount
 *
 * Given a path, find the mountpoint of its source file system.
 * Replace @path with the path of the mountpoint in the parent mount.
 * Up is towards /.
 *
 * Return 1 if we went up a level and 0 if we were already at the
 * root.
 */
int follow_up(struct path *path)
{
	struct mount *mnt = real_mount(path->mnt);
	struct mount *parent;
	struct dentry *mountpoint;

	read_seqlock_excl(&mount_lock);
	parent = mnt->mnt_parent;
	if (parent == mnt) {
		read_sequnlock_excl(&mount_lock);
		return 0;
	}
	mntget(&parent->mnt);
	mountpoint = dget(mnt->mnt_mountpoint);
	read_sequnlock_excl(&mount_lock);
	dput(path->dentry);
	path->dentry = mountpoint;
	mntput(path->mnt);
	path->mnt = &parent->mnt;
	return 1;
}
EXPORT_SYMBOL(follow_up);

static bool choose_mountpoint_rcu(struct mount *m, const struct path *root,
				  struct path *path, unsigned *seqp)
{
	while (mnt_has_parent(m)) {
		struct dentry *mountpoint = m->mnt_mountpoint;

		m = m->mnt_parent;
		if (unlikely(root->dentry == mountpoint &&
			     root->mnt == &m->mnt))
			break;
		if (mountpoint != m->mnt.mnt_root) {
		    /*填充path,使用父挂载点信息*/
			path->mnt = &m->mnt;
			path->dentry = mountpoint;
			*seqp = read_seqcount_begin(&mountpoint->d_seq);
			return true;
		}
	}
	return false;
}

static bool choose_mountpoint(struct mount *m, const struct path *root,
			      struct path *path)
{
	bool found;

	rcu_read_lock();
	while (1) {
		unsigned seq, mseq = read_seqbegin(&mount_lock);

		found = choose_mountpoint_rcu(m, root, path, &seq);
		if (unlikely(!found)) {
			if (!read_seqretry(&mount_lock, mseq))
				break;
		} else {
			if (likely(__legitimize_path(path, seq, mseq)))
				break;
			rcu_read_unlock();
			path_put(path);
			rcu_read_lock();
		}
	}
	rcu_read_unlock();
	return found;
}

/*
 * Perform an automount
 * - return -EISDIR to tell follow_managed() to stop and return the path we
 *   were called with.
 */
static int follow_automount(struct path *path, int *count, unsigned lookup_flags)
{
	struct dentry *dentry = path->dentry;

	/* We don't want to mount if someone's just doing a stat -
	 * unless they're stat'ing a directory and appended a '/' to
	 * the name.
	 *
	 * We do, however, want to mount if someone wants to open or
	 * create a file of any type under the mountpoint, wants to
	 * traverse through the mountpoint or wants to open the
	 * mounted directory.  Also, autofs may mark negative dentries
	 * as being automount points.  These will need the attentions
	 * of the daemon to instantiate them before they can be used.
	 */
	if (!(lookup_flags & (LOOKUP_PARENT | LOOKUP_DIRECTORY |
			   LOOKUP_OPEN | LOOKUP_CREATE | LOOKUP_AUTOMOUNT)) &&
	    dentry->d_inode)
		return -EISDIR;

	if (count && (*count)++ >= MAXSYMLINKS)
		return -ELOOP;

	return finish_automount(dentry->d_op->d_automount(path), path);
}

/*
 * mount traversal - out-of-line part.  One note on ->d_flags accesses -
 * dentries are pinned but not locked here, so negative dentry can go
 * positive right under us.  Use of smp_load_acquire() provides a barrier
 * sufficient for ->d_inode and ->d_flags consistency.
 */
static int __traverse_mounts(struct path *path, unsigned flags, bool *jumped,
			     int *count, unsigned lookup_flags)
{
	struct vfsmount *mnt = path->mnt;
	bool need_mntput = false;
	int ret = 0;

	while (flags & DCACHE_MANAGED_DENTRY) {
		/* Allow the filesystem to manage the transit without i_mutex
		 * being held. */
		if (flags & DCACHE_MANAGE_TRANSIT) {
			ret = path->dentry->d_op->d_manage(path, false);
			flags = smp_load_acquire(&path->dentry->d_flags);
			if (ret < 0)
				break;
		}

		if (flags & DCACHE_MOUNTED) {	// something's mounted on it..
			struct vfsmount *mounted = lookup_mnt(path);
			if (mounted) {		// ... in our namespace
				dput(path->dentry);
				if (need_mntput)
					mntput(path->mnt);
				path->mnt = mounted;
				path->dentry = dget(mounted->mnt_root);
				// here we know it's positive
				flags = path->dentry->d_flags;
				need_mntput = true;
				continue;
			}
		}

		if (!(flags & DCACHE_NEED_AUTOMOUNT))
			break;

		// uncovered automount point
		ret = follow_automount(path, count, lookup_flags);
		flags = smp_load_acquire(&path->dentry->d_flags);
		if (ret < 0)
			break;
	}

	if (ret == -EISDIR)
		ret = 0;
	// possible if you race with several mount --move
	if (need_mntput && path->mnt == mnt)
		mntput(path->mnt);
	if (!ret && unlikely(d_flags_negative(flags)))
		ret = -ENOENT;
	*jumped = need_mntput;
	return ret;
}

static inline int traverse_mounts(struct path *path, bool *jumped,
				  int *count, unsigned lookup_flags)
{
	unsigned flags = smp_load_acquire(&path->dentry->d_flags);

	/* fastpath */
	if (likely(!(flags & DCACHE_MANAGED_DENTRY))) {
		*jumped = false;
		if (unlikely(d_flags_negative(flags)))
			return -ENOENT;
		return 0;
	}
	return __traverse_mounts(path, flags, jumped, count, lookup_flags);
}

int follow_down_one(struct path *path)
{
	struct vfsmount *mounted;

	mounted = lookup_mnt(path);
	if (mounted) {
		dput(path->dentry);
		mntput(path->mnt);
		path->mnt = mounted;
		path->dentry = dget(mounted->mnt_root);
		return 1;
	}
	return 0;
}
EXPORT_SYMBOL(follow_down_one);

/*
 * Follow down to the covering mount currently visible to userspace.  At each
 * point, the filesystem owning that dentry may be queried as to whether the
 * caller is permitted to proceed or not.
 */
int follow_down(struct path *path, unsigned int flags)
{
	struct vfsmount *mnt = path->mnt;
	bool jumped;
	int ret = traverse_mounts(path, &jumped, NULL, flags);

	if (path->mnt != mnt)
		mntput(mnt);
	return ret;
}
EXPORT_SYMBOL(follow_down);

/*
 * Try to skip to top of mountpoint pile in rcuwalk mode.  Fail if
 * we meet a managed dentry that would need blocking.
 */
static bool __follow_mount_rcu(struct nameidata *nd, struct path *path)
{
	struct dentry *dentry = path->dentry;
	unsigned int flags = dentry->d_flags;

	if (likely(!(flags & DCACHE_MANAGED_DENTRY)))
		return true;

	if (unlikely(nd->flags & LOOKUP_NO_XDEV))
		return false;

	for (;;) {
		/*
		 * Don't forget we might have a non-mountpoint managed dentry
		 * that wants to block transit.
		 */
		if (unlikely(flags & DCACHE_MANAGE_TRANSIT)) {
			int res = dentry->d_op->d_manage(path, true);
			if (res)
				return res == -EISDIR;
			flags = dentry->d_flags;
		}

		if (flags & DCACHE_MOUNTED) {
			struct mount *mounted = __lookup_mnt(path->mnt, dentry);
			if (mounted) {
				path->mnt = &mounted->mnt;
				dentry = path->dentry = mounted->mnt.mnt_root;
				nd->state |= ND_JUMPED;
				nd->next_seq = read_seqcount_begin(&dentry->d_seq);
				flags = dentry->d_flags;
				// makes sure that non-RCU pathwalk could reach
				// this state.
				if (read_seqretry(&mount_lock, nd->m_seq))
					return false;
				continue;
			}
			if (read_seqretry(&mount_lock, nd->m_seq))
				return false;
		}
		return !(flags & DCACHE_NEED_AUTOMOUNT);
	}
}

static inline int handle_mounts(struct nameidata *nd, struct dentry *dentry,
			  struct path *path)
{
	bool jumped;
	int ret;

	path->mnt = nd->path.mnt;
	path->dentry = dentry;
	if (nd->flags & LOOKUP_RCU) {
		unsigned int seq = nd->next_seq;
		if (likely(__follow_mount_rcu(nd, path)))
			return 0;
		// *path and nd->next_seq might've been clobbered
		path->mnt = nd->path.mnt;
		path->dentry = dentry;
		nd->next_seq = seq;
		if (!try_to_unlazy_next(nd, dentry))
			return -ECHILD;
	}
	ret = traverse_mounts(path, &jumped, &nd->total_link_count, nd->flags);
	if (jumped) {
		if (unlikely(nd->flags & LOOKUP_NO_XDEV))
			ret = -EXDEV;
		else
			nd->state |= ND_JUMPED;
	}
	if (unlikely(ret)) {
		dput(path->dentry);
		if (path->mnt != nd->path.mnt)
			mntput(path->mnt);
	}
	return ret;
}

/*
 * This looks up the name in dcache and possibly revalidates the found dentry.
 * NULL is returned if the dentry does not exist in the cache.
 */
static struct dentry *lookup_dcache(const struct qstr *name,
				    struct dentry *dir,
				    unsigned int flags)
{
	struct dentry *dentry = d_lookup(dir, name);
	if (dentry) {
<<<<<<< HEAD
		/*查询dentry成功，对其进行校验*/
		int error = d_revalidate(dentry, flags);
=======
		int error = d_revalidate(dir->d_inode, name, dentry, flags);
>>>>>>> 155a3c00
		if (unlikely(error <= 0)) {
			if (!error)
				/*校验失败，对此dentry进行无效处理*/
				d_invalidate(dentry);
			dput(dentry);
			return ERR_PTR(error);
		}
	}
	return dentry;
}

static struct dentry *lookup_one_qstr_excl_raw(const struct qstr *name,
					       struct dentry *base,
					       unsigned int flags)
{
<<<<<<< HEAD
	/*在base dentry下执行dentry查询*/
	struct dentry *dentry = lookup_dcache(name, base, flags);
=======
	struct dentry *dentry;
>>>>>>> 155a3c00
	struct dentry *old;
	struct inode *dir;

	dentry = lookup_dcache(name, base, flags);
	if (dentry)
		/*查询dentry成功，返回*/
		return dentry;

	/* Don't create child dentry for a dead directory. */
	dir = base->d_inode;
	if (unlikely(IS_DEADDIR(dir)))
		return ERR_PTR(-ENOENT);

	/*未查询到，并申请dentry,在dir node下进行查询*/
	dentry = d_alloc(base, name);
	if (unlikely(!dentry))
		return ERR_PTR(-ENOMEM);

	/*在给定的目录下dir，查找对应的dentry(仅有名称），返回其对应的dentry
	 * %框架居然还要求此函数中完成dentry向table中的添加动作（至少改个名称嘛）。
	 * */
	old = dir->i_op->lookup(dir, dentry, flags);
	if (unlikely(old)) {
		dput(dentry);/*释放查询用的空间*/
		dentry = old;/*指向查询到的dentry*/
	}
	return dentry;
}

/*
 * Parent directory has inode locked exclusive.  This is one
 * and only case when ->lookup() gets called on non in-lookup
 * dentries - as the matter of fact, this only gets called
 * when directory is guaranteed to have no in-lookup children
 * at all.
 * Will return -ENOENT if name isn't found and LOOKUP_CREATE wasn't passed.
 * Will return -EEXIST if name is found and LOOKUP_EXCL was passed.
 */
struct dentry *lookup_one_qstr_excl(const struct qstr *name,
				    struct dentry *base, unsigned int flags)
{
	struct dentry *dentry;

	dentry = lookup_one_qstr_excl_raw(name, base, flags);
	if (IS_ERR(dentry))
		return dentry;
	if (d_is_negative(dentry) && !(flags & LOOKUP_CREATE)) {
		dput(dentry);
		return ERR_PTR(-ENOENT);
	}
	if (d_is_positive(dentry) && (flags & LOOKUP_EXCL)) {
		dput(dentry);
		return ERR_PTR(-EEXIST);
	}
	return dentry;
}
EXPORT_SYMBOL(lookup_one_qstr_excl);

<<<<<<< HEAD
/*在dcache(dentry_hashtable)中查找对应的dentry*/
=======
/**
 * lookup_fast - do fast lockless (but racy) lookup of a dentry
 * @nd: current nameidata
 *
 * Do a fast, but racy lookup in the dcache for the given dentry, and
 * revalidate it. Returns a valid dentry pointer or NULL if one wasn't
 * found. On error, an ERR_PTR will be returned.
 *
 * If this function returns a valid dentry and the walk is no longer
 * lazy, the dentry will carry a reference that must later be put. If
 * RCU mode is still in force, then this is not the case and the dentry
 * must be legitimized before use. If this returns NULL, then the walk
 * will no longer be in RCU mode.
 */
>>>>>>> 155a3c00
static struct dentry *lookup_fast(struct nameidata *nd)
{
	//现在在查当前层的下一层的dentry,故nd->path.dentry为parent节点
	struct dentry *dentry, *parent = nd->path.dentry;
	int status = 1;

	/*
	 * Rename seqlock is not required here because in the off chance
	 * of a false negative due to a concurrent rename, the caller is
	 * going to fall back to non-racy lookup.
	 */
	if (nd->flags & LOOKUP_RCU) {
		/*先在dentry_hashtable中查找此层文件对应的dentry*/
		dentry = __d_lookup_rcu(parent, &nd->last, &nd->next_seq);
		if (unlikely(!dentry)) {
			if (!try_to_unlazy(nd))
				return ERR_PTR(-ECHILD);
			return NULL;
		}

		/*查找到了*/
		/*
		 * This sequence count validates that the parent had no
		 * changes while we did the lookup of the dentry above.
		 */
		if (read_seqcount_retry(&parent->d_seq, nd->seq))
			return ERR_PTR(-ECHILD);

		status = d_revalidate(nd->inode, &nd->last, dentry, nd->flags);
		if (likely(status > 0))
			return dentry;
		if (!try_to_unlazy_next(nd, dentry))
			return ERR_PTR(-ECHILD);
		if (status == -ECHILD)
			/* we'd been told to redo it in non-rcu mode */
			status = d_revalidate(nd->inode, &nd->last,
					      dentry, nd->flags);
	} else {
	    //在dentry_hashtable表中通过name查找对应的dentry
		dentry = __d_lookup(parent, &nd->last);
		if (unlikely(!dentry))
			//没有查找到，返回0
			return NULL;
<<<<<<< HEAD
		/*校验此dentry*/
		status = d_revalidate(dentry, nd->flags);
=======
		status = d_revalidate(nd->inode, &nd->last, dentry, nd->flags);
>>>>>>> 155a3c00
	}
	if (unlikely(status <= 0)) {
		/*校验后认识此dentry状态有误*/
		if (!status)
			d_invalidate(dentry);
		dput(dentry);
		return ERR_PTR(status);
	}
	return dentry;
}

/* Fast lookup failed, do it the slow way */
static struct dentry *__lookup_slow(const struct qstr *name/*要查询的文件或目录名称*/,
				    struct dentry *dir/*父dentry节点*/,
				    unsigned int flags)
{
	struct dentry *dentry, *old;
	struct inode *inode = dir->d_inode;
	DECLARE_WAIT_QUEUE_HEAD_ONSTACK(wq);

	/* Don't go there if it's already dead */
	if (unlikely(IS_DEADDIR(inode)))
		return ERR_PTR(-ENOENT);
again:
	/*先构造一个dentry*/
	dentry = d_alloc_parallel(dir, name, &wq);
	if (IS_ERR(dentry))
		return dentry;
	if (unlikely(!d_in_lookup(dentry))) {
<<<<<<< HEAD
		//dentry没有in lookup标记，则说明已得到查询结果
		int error = d_revalidate(dentry, flags);
=======
		int error = d_revalidate(inode, name, dentry, flags);
>>>>>>> 155a3c00
		if (unlikely(error <= 0)) {
			if (!error) {
				d_invalidate(dentry);
				dput(dentry);
				goto again;
			}
			dput(dentry);
			dentry = ERR_PTR(error);
		}
	} else {
		//未获得dentry查询结果，调用inode->i_op的lookup函数完成查询
		old = inode->i_op->lookup(inode, dentry, flags);
		//唤醒等待者
		d_lookup_done(dentry);
		if (unlikely(old)) {
			dput(dentry);
			dentry = old;
		}
	}
	return dentry;
}

//通过in lookup优化查询，最坏的情况通过inode->lookup完成查询
static struct dentry *lookup_slow(const struct qstr *name/*要查询的文件或目录名称*/,
				  struct dentry *dir/*父dentry节点*/,
				  unsigned int flags)
{
	struct inode *inode = dir->d_inode;
	struct dentry *res;
	inode_lock_shared(inode);
	res = __lookup_slow(name, dir, flags);
	inode_unlock_shared(inode);
	return res;
}

static inline int may_lookup(struct mnt_idmap *idmap,
			     struct nameidata *restrict nd)
{
<<<<<<< HEAD
	if (nd->flags & LOOKUP_RCU) {
		int err = inode_permission(idmap, nd->inode, MAY_EXEC|MAY_NOT_BLOCK);
		if (err != -ECHILD || !try_to_unlazy(nd))
			return err;
	}
	//检查执行权限
=======
	int err, mask;

	mask = nd->flags & LOOKUP_RCU ? MAY_NOT_BLOCK : 0;
	err = inode_permission(idmap, nd->inode, mask | MAY_EXEC);
	if (likely(!err))
		return 0;

	// If we failed, and we weren't in LOOKUP_RCU, it's final
	if (!(nd->flags & LOOKUP_RCU))
		return err;

	// Drop out of RCU mode to make sure it wasn't transient
	if (!try_to_unlazy(nd))
		return -ECHILD;	// redo it all non-lazy

	if (err != -ECHILD)	// hard error
		return err;

>>>>>>> 155a3c00
	return inode_permission(idmap, nd->inode, MAY_EXEC);
}

static int reserve_stack(struct nameidata *nd, struct path *link)
{
	if (unlikely(nd->total_link_count++ >= MAXSYMLINKS))
		return -ELOOP;

	if (likely(nd->depth != EMBEDDED_LEVELS))
		return 0;
	if (likely(nd->stack != nd->internal))
		return 0;
	if (likely(nd_alloc_stack(nd)))
		return 0;

	if (nd->flags & LOOKUP_RCU) {
		// we need to grab link before we do unlazy.  And we can't skip
		// unlazy even if we fail to grab the link - cleanup needs it
		bool grabbed_link = legitimize_path(nd, link, nd->next_seq);

		if (!try_to_unlazy(nd) || !grabbed_link)
			return -ECHILD;

		if (nd_alloc_stack(nd))
			return 0;
	}
	return -ENOMEM;
}

enum {WALK_TRAILING = 1, WALK_MORE = 2, WALK_NOFOLLOW = 4};

static const char *pick_link(struct nameidata *nd, struct path *link,
		     struct inode *inode, int flags)
{
	struct saved *last;
	const char *res;
	int error = reserve_stack(nd, link);

	if (unlikely(error)) {
		if (!(nd->flags & LOOKUP_RCU))
			path_put(link);
		return ERR_PTR(error);
	}
	last = nd->stack + nd->depth++;
	last->link = *link;
	clear_delayed_call(&last->done);
	last->seq = nd->next_seq;

	if (flags & WALK_TRAILING) {
		error = may_follow_link(nd, inode);
		if (unlikely(error))
			return ERR_PTR(error);
	}

	if (unlikely(nd->flags & LOOKUP_NO_SYMLINKS) ||
			unlikely(link->mnt->mnt_flags & MNT_NOSYMFOLLOW))
		return ERR_PTR(-ELOOP);

	if (unlikely(atime_needs_update(&last->link, inode))) {
		if (nd->flags & LOOKUP_RCU) {
			if (!try_to_unlazy(nd))
				return ERR_PTR(-ECHILD);
		}
		touch_atime(&last->link);
		cond_resched();
	}

	error = security_inode_follow_link(link->dentry, inode,
					   nd->flags & LOOKUP_RCU);
	if (unlikely(error))
		return ERR_PTR(error);

	res = READ_ONCE(inode->i_link);
	if (!res) {
		const char * (*get)(struct dentry *, struct inode *,
				struct delayed_call *);
		get = inode->i_op->get_link;
		if (nd->flags & LOOKUP_RCU) {
			res = get(NULL, inode, &last->done);
			if (res == ERR_PTR(-ECHILD) && try_to_unlazy(nd))
				res = get(link->dentry, inode, &last->done);
		} else {
			res = get(link->dentry, inode, &last->done);
		}
		if (!res)
			goto all_done;
		if (IS_ERR(res))
			return res;
	}
	if (*res == '/') {
		error = nd_jump_root(nd);
		if (unlikely(error))
			return ERR_PTR(error);
		while (unlikely(*++res == '/'))
			;
	}
	if (*res)
		return res;
all_done: // pure jump
	put_link(nd);
	return NULL;
}

/*
 * Do we need to follow links? We _really_ want to be able
 * to do this check without having to look at inode->i_op,
 * so we keep a cache of "no, this doesn't need follow_link"
 * for the common case.
 *
 * NOTE: dentry must be what nd->next_seq had been sampled from.
 */
static const char *step_into(struct nameidata *nd, int flags,
		     struct dentry *dentry)
{
	struct path path;
	struct inode *inode;
	int err = handle_mounts(nd, dentry, &path);

	if (err < 0)
		return ERR_PTR(err);
	inode = path.dentry->d_inode;
	if (likely(!d_is_symlink(path.dentry)) ||
	   ((flags & WALK_TRAILING) && !(nd->flags & LOOKUP_FOLLOW)) ||
	   (flags & WALK_NOFOLLOW)) {
		/* not a symlink or should not follow */
		if (nd->flags & LOOKUP_RCU) {
			if (read_seqcount_retry(&path.dentry->d_seq, nd->next_seq))
				return ERR_PTR(-ECHILD);
			if (unlikely(!inode))
				return ERR_PTR(-ENOENT);
		} else {
			dput(nd->path.dentry);
			if (nd->path.mnt != path.mnt)
				mntput(nd->path.mnt);
		}
		nd->path = path;
		nd->inode = inode;
		nd->seq = nd->next_seq;
		return NULL;
	}
	if (nd->flags & LOOKUP_RCU) {
		/* make sure that d_is_symlink above matches inode */
		if (read_seqcount_retry(&path.dentry->d_seq, nd->next_seq))
			return ERR_PTR(-ECHILD);
	} else {
		if (path.mnt == nd->path.mnt)
			mntget(path.mnt);
	}
	return pick_link(nd, &path, inode, flags);
}

/*完成'..'目录查找，切换到父dentry*/
static struct dentry *follow_dotdot_rcu(struct nameidata *nd)
{
	struct dentry *parent, *old;

	if (path_equal(&nd->path, &nd->root))
	    /*当前已为root,无法向上查找*/
		goto in_root;
	if (unlikely(nd->path.dentry == nd->path.mnt->mnt_root)) {
	    /*当前路径为挂载点的root entry位置*/
		struct path path;
		unsigned seq;
		if (!choose_mountpoint_rcu(real_mount(nd->path.mnt),
					   &nd->root, &path, &seq))
			goto in_root;
		if (unlikely(nd->flags & LOOKUP_NO_XDEV))
			return ERR_PTR(-ECHILD);
		/*当前路径上有父挂载点，使用父挂点path及inode*/
		nd->path = path;
		nd->inode = path.dentry->d_inode;
		nd->seq = seq;
		// makes sure that non-RCU pathwalk could reach this state
		if (read_seqretry(&mount_lock, nd->m_seq))
			return ERR_PTR(-ECHILD);
		/* we know that mountpoint was pinned */
	}
	/*切换到父dentry及其inode,seq*/
	old = nd->path.dentry;
	parent = old->d_parent;
	nd->next_seq = read_seqcount_begin(&parent->d_seq);
	// makes sure that non-RCU pathwalk could reach this state
	if (read_seqcount_retry(&old->d_seq, nd->seq))
		return ERR_PTR(-ECHILD);
	if (unlikely(!path_connected(nd->path.mnt, parent)))
		return ERR_PTR(-ECHILD);
	return parent;
in_root:
	if (read_seqretry(&mount_lock, nd->m_seq))
		return ERR_PTR(-ECHILD);
	if (unlikely(nd->flags & LOOKUP_BENEATH))
		return ERR_PTR(-ECHILD);
	nd->next_seq = nd->seq;
	return nd->path.dentry;
}

//返回当前位置的父dentry,并返回其对应的inode
static struct dentry *follow_dotdot(struct nameidata *nd)
{
	struct dentry *parent;

	//检查当前位置是否已为root
	if (path_equal(&nd->path, &nd->root))
		goto in_root;

	/*当前nd->path是挂载点的根节点，向上一层就需要先找到父挂载点*/
	if (unlikely(nd->path.dentry == nd->path.mnt->mnt_root)) {
		struct path path;

		if (!choose_mountpoint(real_mount(nd->path.mnt),
				       &nd->root, &path))
			/*已是根，直接返回*/
			goto in_root;
		path_put(&nd->path);
		nd->path = path;/*更新path*/
		nd->inode = path.dentry->d_inode;
		if (unlikely(nd->flags & LOOKUP_NO_XDEV))
			return ERR_PTR(-EXDEV);
	}
	/* rare case of legitimate dget_parent()... */
	/*取父dentry*/
	parent = dget_parent(nd->path.dentry);
	if (unlikely(!path_connected(nd->path.mnt, parent))) {
		dput(parent);
		return ERR_PTR(-ENOENT);
	}
	return parent;

in_root:
	if (unlikely(nd->flags & LOOKUP_BENEATH))
		return ERR_PTR(-EXDEV);
	return dget(nd->path.dentry);
}

//遇到'..'路径，跳到父目录，更新nd->path,注意'.'文件将被直接忽略
static const char *handle_dots(struct nameidata *nd, int type)
{
    //'..'文件
	if (type == LAST_DOTDOT) {
		const char *error = NULL;
		struct dentry *parent;

		//nd中没有指定root的挂载点，则先填充root
		if (!nd->root.mnt) {
			error = ERR_PTR(set_root(nd));
			if (error)
				return error;
		}

		/*更新nd->path,nd->inode*/
		if (nd->flags & LOOKUP_RCU)
			parent = follow_dotdot_rcu(nd);
		else
			parent = follow_dotdot(nd);

		/*获取父dentry失败，退出*/
		if (IS_ERR(parent))
			return ERR_CAST(parent);
		error = step_into(nd, WALK_NOFOLLOW, parent);
		if (unlikely(error))
			return error;

		if (unlikely(nd->flags & LOOKUP_IS_SCOPED)) {
			/*
			 * If there was a racing rename or mount along our
			 * path, then we can't be sure that ".." hasn't jumped
			 * above nd->root (and so userspace should retry or use
			 * some fallback).
			 */
			smp_rmb();
			if (__read_seqcount_retry(&mount_lock.seqcount, nd->m_seq))
				return ERR_PTR(-EAGAIN);
			if (__read_seqcount_retry(&rename_lock.seqcount, nd->r_seq))
				return ERR_PTR(-EAGAIN);
		}
	}

	return NULL;
}

static const char *walk_component(struct nameidata *nd, int flags)
{
	struct dentry *dentry;
	/*
	 * "." and ".." are special - ".." especially so because it has
	 * to be able to know about the current root directory and
	 * parent relationships.
	 */
	if (unlikely(nd->last_type != LAST_NORM)) {
	    /*遇到'.','..'，执行path变更*/
		if (!(flags & WALK_MORE) && nd->depth)
			put_link(nd);
		return handle_dots(nd, nd->last_type);
	}

	//查找当前分析位置的文件对应的dentry,inode（dcache查询）
	dentry = lookup_fast(nd);
	if (IS_ERR(dentry))
		return ERR_CAST(dentry);
	if (unlikely(!dentry)) {
		//未在dcache中查找到dentry，执行慢路查询
		dentry = lookup_slow(&nd->last, nd->path.dentry, nd->flags);
		if (IS_ERR(dentry))
			return ERR_CAST(dentry);
	}
	if (!(flags & WALK_MORE) && nd->depth)
		put_link(nd);
	/*当前完成dentry查询，且找到了，检查其是否为挂载点，是否link，如是，则进入到挂载点内;或者fllow到link target*/
	return step_into(nd, flags, dentry);
}

/*
 * We can do the critical dentry name comparison and hashing
 * operations one word at a time, but we are limited to:
 *
 * - Architectures with fast unaligned word accesses. We could
 *   do a "get_unaligned()" if this helps and is sufficiently
 *   fast.
 *
 * - non-CONFIG_DEBUG_PAGEALLOC configurations (so that we
 *   do not trap on the (extremely unlikely) case of a page
 *   crossing operation.
 *
 * - Furthermore, we need an efficient 64-bit compile for the
 *   64-bit case in order to generate the "number of bytes in
 *   the final mask". Again, that could be replaced with a
 *   efficient population count instruction or similar.
 */
#ifdef CONFIG_DCACHE_WORD_ACCESS

#include <asm/word-at-a-time.h>

#ifdef HASH_MIX

/* Architecture provides HASH_MIX and fold_hash() in <asm/hash.h> */

#elif defined(CONFIG_64BIT)
/*
 * Register pressure in the mixing function is an issue, particularly
 * on 32-bit x86, but almost any function requires one state value and
 * one temporary.  Instead, use a function designed for two state values
 * and no temporaries.
 *
 * This function cannot create a collision in only two iterations, so
 * we have two iterations to achieve avalanche.  In those two iterations,
 * we have six layers of mixing, which is enough to spread one bit's
 * influence out to 2^6 = 64 state bits.
 *
 * Rotate constants are scored by considering either 64 one-bit input
 * deltas or 64*63/2 = 2016 two-bit input deltas, and finding the
 * probability of that delta causing a change to each of the 128 output
 * bits, using a sample of random initial states.
 *
 * The Shannon entropy of the computed probabilities is then summed
 * to produce a score.  Ideally, any input change has a 50% chance of
 * toggling any given output bit.
 *
 * Mixing scores (in bits) for (12,45):
 * Input delta: 1-bit      2-bit
 * 1 round:     713.3    42542.6
 * 2 rounds:   2753.7   140389.8
 * 3 rounds:   5954.1   233458.2
 * 4 rounds:   7862.6   256672.2
 * Perfect:    8192     258048
 *            (64*128) (64*63/2 * 128)
 */
#define HASH_MIX(x, y, a)	\
	(	x ^= (a),	\
	y ^= x,	x = rol64(x,12),\
	x += y,	y = rol64(y,45),\
	y *= 9			)

/*
 * Fold two longs into one 32-bit hash value.  This must be fast, but
 * latency isn't quite as critical, as there is a fair bit of additional
 * work done before the hash value is used.
 */
static inline unsigned int fold_hash(unsigned long x, unsigned long y)
{
	y ^= x * GOLDEN_RATIO_64;
	y *= GOLDEN_RATIO_64;
	return y >> 32;
}

#else	/* 32-bit case */

/*
 * Mixing scores (in bits) for (7,20):
 * Input delta: 1-bit      2-bit
 * 1 round:     330.3     9201.6
 * 2 rounds:   1246.4    25475.4
 * 3 rounds:   1907.1    31295.1
 * 4 rounds:   2042.3    31718.6
 * Perfect:    2048      31744
 *            (32*64)   (32*31/2 * 64)
 */
#define HASH_MIX(x, y, a)	\
	(	x ^= (a),	\
	y ^= x,	x = rol32(x, 7),\
	x += y,	y = rol32(y,20),\
	y *= 9			)

static inline unsigned int fold_hash(unsigned long x, unsigned long y)
{
	/* Use arch-optimized multiply if one exists */
	return __hash_32(y ^ __hash_32(x));
}

#endif

/*
 * Return the hash of a string of known length.  This is carfully
 * designed to match hash_name(), which is the more critical function.
 * In particular, we must end by hashing a final word containing 0..7
 * payload bytes, to match the way that hash_name() iterates until it
 * finds the delimiter after the name.
 */
unsigned int full_name_hash(const void *salt, const char *name, unsigned int len)
{
	unsigned long a, x = 0, y = (unsigned long)salt;

	for (;;) {
		if (!len)
			goto done;
		a = load_unaligned_zeropad(name);
		if (len < sizeof(unsigned long))
			break;
		HASH_MIX(x, y, a);
		name += sizeof(unsigned long);
		len -= sizeof(unsigned long);
	}
	x ^= a & bytemask_from_count(len);
done:
	return fold_hash(x, y);
}
EXPORT_SYMBOL(full_name_hash);

/* Return the "hash_len" (hash and length) of a null-terminated string */
u64 hashlen_string(const void *salt, const char *name)
{
	unsigned long a = 0, x = 0, y = (unsigned long)salt;
	unsigned long adata, mask, len;
	const struct word_at_a_time constants = WORD_AT_A_TIME_CONSTANTS;

	len = 0;
	goto inside;

	do {
		HASH_MIX(x, y, a);
		len += sizeof(unsigned long);
inside:
		a = load_unaligned_zeropad(name+len);
	} while (!has_zero(a, &adata, &constants));

	adata = prep_zero_mask(a, adata, &constants);
	mask = create_zero_mask(adata);
	x ^= a & zero_bytemask(mask);

	return hashlen_create(fold_hash(x, y), len + find_zero(mask));
}
EXPORT_SYMBOL(hashlen_string);

/*
 * Calculate the length and hash of the path component, and
 * return the length as the result.
 */
static inline const char *hash_name(struct nameidata *nd,
				    const char *name,
				    unsigned long *lastword)
{
	unsigned long a, b, x, y = (unsigned long)nd->path.dentry;
	unsigned long adata, bdata, mask, len;
	const struct word_at_a_time constants = WORD_AT_A_TIME_CONSTANTS;

	/*
	 * The first iteration is special, because it can result in
	 * '.' and '..' and has no mixing other than the final fold.
	 */
	a = load_unaligned_zeropad(name);
	b = a ^ REPEAT_BYTE('/');
	if (has_zero(a, &adata, &constants) | has_zero(b, &bdata, &constants)) {
		adata = prep_zero_mask(a, adata, &constants);
		bdata = prep_zero_mask(b, bdata, &constants);
		mask = create_zero_mask(adata | bdata);
		a &= zero_bytemask(mask);
		*lastword = a;
		len = find_zero(mask);
		nd->last.hash = fold_hash(a, y);
		nd->last.len = len;
		return name + len;
	}

	len = 0;
	x = 0;
	do {
		HASH_MIX(x, y, a);
		len += sizeof(unsigned long);
		a = load_unaligned_zeropad(name+len);
		b = a ^ REPEAT_BYTE('/');
	} while (!(has_zero(a, &adata, &constants) | has_zero(b, &bdata, &constants)));

	adata = prep_zero_mask(a, adata, &constants);
	bdata = prep_zero_mask(b, bdata, &constants);
	mask = create_zero_mask(adata | bdata);
	a &= zero_bytemask(mask);
	x ^= a;
	len += find_zero(mask);
	*lastword = 0;		// Multi-word components cannot be DOT or DOTDOT

	nd->last.hash = fold_hash(x, y);
	nd->last.len = len;
	return name + len;
}

/*
 * Note that the 'last' word is always zero-masked, but
 * was loaded as a possibly big-endian word.
 */
#ifdef __BIG_ENDIAN
  #define LAST_WORD_IS_DOT	(0x2eul << (BITS_PER_LONG-8))
  #define LAST_WORD_IS_DOTDOT	(0x2e2eul << (BITS_PER_LONG-16))
#endif

#else	/* !CONFIG_DCACHE_WORD_ACCESS: Slow, byte-at-a-time version */

/* Return the hash of a string of known length */
unsigned int full_name_hash(const void *salt, const char *name, unsigned int len)
{
	unsigned long hash = init_name_hash(salt);
	while (len--)
		hash = partial_name_hash((unsigned char)*name++, hash);
	return end_name_hash(hash);
}
EXPORT_SYMBOL(full_name_hash);

/* Return the "hash_len" (hash and length) of a null-terminated string */
u64 hashlen_string(const void *salt, const char *name)
{
	unsigned long hash = init_name_hash(salt);
	unsigned long len = 0, c;

	c = (unsigned char)*name;
	while (c) {
		len++;
		hash = partial_name_hash(c, hash);
		c = (unsigned char)name[len];
	}
	return hashlen_create(end_name_hash(hash), len);
}
EXPORT_SYMBOL(hashlen_string);

/*
 * We know there's a real path component here of at least
 * one character.
 */
static inline const char *hash_name(struct nameidata *nd, const char *name, unsigned long *lastword)
{
	unsigned long hash = init_name_hash(nd->path.dentry);
	unsigned long len = 0, c, last = 0;

	//计算这一层目录名称或者文件名称的hash值
	c = (unsigned char)*name;
	do {
		last = (last << 8) + c;
		len++;
		hash = partial_name_hash(c, hash);
		c = (unsigned char)name[len];
	} while (c && c != '/');
<<<<<<< HEAD
	//hash即包含本层目名名称（或文件名称），也包含名称对应的长度
	//将name长度合入到hashcode中
	return hashlen_create(end_name_hash(hash), len);
=======

	// This is reliable for DOT or DOTDOT, since the component
	// cannot contain NUL characters - top bits being zero means
	// we cannot have had any other pathnames.
	*lastword = last;
	nd->last.hash = end_name_hash(hash);
	nd->last.len = len;
	return name + len;
>>>>>>> 155a3c00
}

#endif

#ifndef LAST_WORD_IS_DOT
  #define LAST_WORD_IS_DOT	0x2e
  #define LAST_WORD_IS_DOTDOT	0x2e2e
#endif

/*
 * Name resolution.
 * This is the basic name resolution function, turning a pathname into
 * the final dentry. We expect 'base' to be positive and a directory.
 *
 * Returns 0 and nd will have valid dentry and mnt on success.
 * Returns error and drops reference to input namei data on failure.
 */
//名称解析，查找对应的dentry,inode
static int link_path_walk(const char *name/*待解析的路径*/, struct nameidata *nd/*已解析并填充好的root信息*/)
{
	int depth = 0; // depth <= nd->depth
	int err;

	/*指明已完成root节点解析*/
	nd->last_type = LAST_ROOT;
	nd->flags |= LOOKUP_PARENT;

	//错误的路径名称,直接退出
	if (IS_ERR(name))
		return PTR_ERR(name);
<<<<<<< HEAD

	//root节点已解析，故跳过前导的文件路径分隔符（支持出现多个‘/’）
	while (*name=='/')
		name++;

	//name字符串已达到结尾，例如path就指向路径'/'。
	if (!*name) {
=======
	if (*name == '/') {
		do {
			name++;
		} while (unlikely(*name == '/'));
	}
	if (unlikely(!*name)) {
>>>>>>> 155a3c00
		nd->dir_mode = 0; // short-circuit the 'hardening' idiocy
		return 0;
	}

	/* At this point we know we have a real path component. */
	/*当前我们确定了一个新的目录或文件*/
	for(;;) {
		struct mnt_idmap *idmap;
		const char *link;
		unsigned long lastword;

		//权限确认，如果权限检查不通过，则返回
		idmap = mnt_idmap(nd->path.mnt);
		err = may_lookup(idmap, nd);
		if (unlikely(err))
			return err;

<<<<<<< HEAD
		//利用dentry,name计算hashcode(返回值为hash+length（此层文件名称长度）)
		hash_len = hash_name(nd->path.dentry, name);

		type = LAST_NORM;/*假定是normal*/
		//通过名称及长度，区分'..'文件，'.'文件，普通文件三种情况
		if (name[0] == '.'/*文件名称首字符为'.'*/) switch (hashlen_len(hash_len)) {
			case 2:
				if (name[1] == '.') {
					//文件长度为2，且name[0/1]='.',即本层名称为'..'
					type = LAST_DOTDOT;
					nd->state |= ND_JUMPED;
				}
				break;
			case 1:
				//文件名长度为1，且name[0]='.',即本层名称为'.'
				type = LAST_DOT;
		}

		//普通文件情况（非'..','.'这种）
		if (likely(type == LAST_NORM)) {
		    //取当前nd分析位置对应的父dentry
			struct dentry *parent = nd->path.dentry;
			/*由于为普通的文件/目录，故移除掉jumped标记*/
			nd->state &= ~ND_JUMPED;

			//如果父dentry需要执行d_hash,则构造this,并触发d_hash回调，进行hash调整
=======
		nd->last.name = name;
		name = hash_name(nd, name, &lastword);

		switch(lastword) {
		case LAST_WORD_IS_DOTDOT:
			nd->last_type = LAST_DOTDOT;
			nd->state |= ND_JUMPED;
			break;

		case LAST_WORD_IS_DOT:
			nd->last_type = LAST_DOT;
			break;

		default:
			nd->last_type = LAST_NORM;
			nd->state &= ~ND_JUMPED;

			struct dentry *parent = nd->path.dentry;
>>>>>>> 155a3c00
			if (unlikely(parent->d_flags & DCACHE_OP_HASH)) {
				err = parent->d_op->d_hash(parent, &nd->last);
				if (err < 0)
					return err;
<<<<<<< HEAD
				//完成hash_len,name更新
				hash_len = this.hash_len;
				name = this.name;
			}
		}

		//设置hash,len,name,type(即name哈希值，name长度，目录或文件名称，文件类型）
		//更新last字段
		nd->last.hash_len = hash_len;
		nd->last.name = name;
		nd->last_type = type;

		//跳过已解析的本文件或目录名称
		name += hashlen_len(hash_len);
=======
			}
		}

>>>>>>> 155a3c00
		if (!*name)
			//到达字符串结尾
		    //（注：此时最后一层name还未分析,自这里直接跳出，防止用户执行的是文件新建，查肯定是没法查到文件的）
			goto OK;
		/*
		 * If it wasn't NUL, we know it was '/'. Skip that
		 * slash, and continue until no more slashes.
		 */
		//当前位置在'/'处，防止出现”aa///bb“,这种路径，把中间的'/'消费掉。
		do {
			name++;
		} while (unlikely(*name == '/'));

		//检查路径是否结束（防止文件路径以'/'号结尾）
		if (unlikely(!*name)) {
		    /*路径名称为空，即完成解析*/
OK:
			/* pathname or trailing symlink, done */
			if (!depth) {
				/*所有symlink均被处理，返回*/
				nd->dir_vfsuid = i_uid_into_vfsuid(idmap, nd->inode);
				nd->dir_mode = nd->inode->i_mode;
				nd->flags &= ~LOOKUP_PARENT;
				return 0;
			}
			/* last component of nested symlink */
			name = nd->stack[--depth].name;/*退一层link,继续处理*/
			link = walk_component(nd, 0);
		} else {
			//name不为空，即当前分析位置后仍有内容
			//先分析刚解析过的内容，更新对应的dentry,inode
			/* not the last component */
			link = walk_component(nd, WALK_MORE);
		}
		if (unlikely(link)) {
			/*此层为link,记录link*/
			if (IS_ERR(link))
				return PTR_ERR(link);
			/* a symlink to follow */
			nd->stack[depth++].name = name;
			name = link;
			continue;
		}
		if (unlikely(!d_can_lookup(nd->path.dentry))) {
			if (nd->flags & LOOKUP_RCU) {
				if (!try_to_unlazy(nd))
					return -ECHILD;
			}
			return -ENOTDIR;
		}
	}
}

/* must be paired with terminate_walk() */
//这个函数主要用于设置后续解析时对应的root(挂载点）及root dentry,并返回待解析的文件路径名称
static const char *path_init(struct nameidata *nd, unsigned flags)
{
	int error;
<<<<<<< HEAD
	//取待解析的文件路径名称
	const char *s = nd->name->name;
=======
	const char *s = nd->pathname;
>>>>>>> 155a3c00

	/* LOOKUP_CACHED requires RCU, ask caller to retry */
	if ((flags & (LOOKUP_RCU | LOOKUP_CACHED)) == LOOKUP_CACHED)
		return ERR_PTR(-EAGAIN);

	if (!*s)
	    /*s为空时，清掉RCU标记*/
		flags &= ~LOOKUP_RCU;

	/*如有rcu标记，则加rcu_read锁*/
	if (flags & LOOKUP_RCU)
		rcu_read_lock();
	else
		nd->seq = nd->next_seq = 0;

	nd->flags = flags;
	nd->state |= ND_JUMPED;

	//记录seq序号
	nd->m_seq = __read_seqcount_begin(&mount_lock.seqcount);
	nd->r_seq = __read_seqcount_begin(&rename_lock.seqcount);
	smp_rmb();

	if (nd->state & ND_ROOT_PRESET) {
		/*nd给定了root dentry,从root dentry开始查起*/
		struct dentry *root = nd->root.dentry;/*root对应的dentry*/
		struct inode *inode = root->d_inode;/*root对应的inode*/
		if (*s && unlikely(!d_can_lookup(root)))
			/*待解析路径不为空，但root inode非目录，则报错*/
			return ERR_PTR(-ENOTDIR);
		/*设置当前解析位置对应的path,inode*/
		nd->path = nd->root;
		nd->inode = inode;
		if (flags & LOOKUP_RCU) {
			nd->seq = read_seqcount_begin(&nd->path.dentry->d_seq);
			nd->root_seq = nd->seq;
		} else {
			path_get(&nd->path);
		}
		/*返回待解析的路径*/
		return s;
	}

	//root path 没有给定，需要先确定根节点对应的root dentry，先将root的挂载点置为NULL
	nd->root.mnt = NULL;

	/* Absolute pathname -- fetch the root (LOOKUP_IN_ROOT uses nd->dfd). */
	if (*s == '/' && !(flags & LOOKUP_IN_ROOT)) {
		//文件路径名称（s)给出的是绝对路径，设置当前进程fs->root为nd->root,设置nd->path
		error = nd_jump_root(nd);
		if (unlikely(error))
			return ERR_PTR(error);
		return s;
	}

	/*当前s给出的是相对路径，确定root*/
	/* Relative pathname -- get the starting-point it is relative to. */
	if (nd->dfd == AT_FDCWD) {
		//dfd指明相对于当前工作目录，则进入
		if (flags & LOOKUP_RCU) {
			struct fs_struct *fs = current->fs;
			unsigned seq;

			do {
				seq = read_seqcount_begin(&fs->seq);
				/*取进程的当前工作目录,为当前分析位置*/
				nd->path = fs->pwd;
				nd->inode = nd->path.dentry->d_inode;
				nd->seq = __read_seqcount_begin(&nd->path.dentry->d_seq);
			} while (read_seqcount_retry(&fs->seq, seq));
		} else {
			//取当前工作目录，设置nd->path
			get_fs_pwd(current->fs, &nd->path);
			//设置nd的inode为path路径所对应的inode
			nd->inode = nd->path.dentry->d_inode;
		}
	} else {
	    //文件路径名称给出的是相对路径，给定的nd->dfd是一个路径，按相对此路径处理
		/* Caller must check execute permissions on the starting path component */
<<<<<<< HEAD
	    //取相对dfd对应的dentry
		struct fd f = fdget_raw(nd->dfd);
		struct dentry *dentry;

		//未查找到dfd对应的file,文件描述符无效
		if (!f.file)
			return ERR_PTR(-EBADF);

		//取此文件对应的目录项
		dentry = f.file->f_path.dentry;

		//指定了s,但dentry不是目录，则报错
		if (*s && unlikely(!d_can_lookup(dentry))) {
			fdput(f);
=======
		CLASS(fd_raw, f)(nd->dfd);
		struct dentry *dentry;

		if (fd_empty(f))
			return ERR_PTR(-EBADF);

		if (flags & LOOKUP_LINKAT_EMPTY) {
			if (fd_file(f)->f_cred != current_cred() &&
			    !ns_capable(fd_file(f)->f_cred->user_ns, CAP_DAC_READ_SEARCH))
				return ERR_PTR(-ENOENT);
		}

		dentry = fd_file(f)->f_path.dentry;

		if (*s && unlikely(!d_can_lookup(dentry)))
>>>>>>> 155a3c00
			return ERR_PTR(-ENOTDIR);

<<<<<<< HEAD
		//设置锚点对应的path
		nd->path = f.file->f_path;
=======
		nd->path = fd_file(f)->f_path;
>>>>>>> 155a3c00
		if (flags & LOOKUP_RCU) {
			nd->inode = nd->path.dentry->d_inode;
			nd->seq = read_seqcount_begin(&nd->path.dentry->d_seq);
		} else {
			path_get(&nd->path);
			nd->inode = nd->path.dentry->d_inode;
		}
	}

	/* For scoped-lookups we need to set the root to the dirfd as well. */
	if (flags & LOOKUP_IS_SCOPED) {
		nd->root = nd->path;
		if (flags & LOOKUP_RCU) {
			nd->root_seq = nd->seq;
		} else {
			path_get(&nd->root);
			nd->state |= ND_ROOT_GRABBED;
		}
	}

	//返回待解析的内容
	return s;
}

/*执行最后一个dentry查询*/
static inline const char *lookup_last(struct nameidata *nd)
{
	if (nd->last_type == LAST_NORM && nd->last.name[nd->last.len])
		nd->flags |= LOOKUP_FOLLOW | LOOKUP_DIRECTORY;

	return walk_component(nd, WALK_TRAILING);
}

static int handle_lookup_down(struct nameidata *nd)
{
	if (!(nd->flags & LOOKUP_RCU))
		dget(nd->path.dentry);
	nd->next_seq = nd->seq;
	return PTR_ERR(step_into(nd, WALK_NOFOLLOW, nd->path.dentry));
}

/* Returns 0 and nd will be valid on success; Returns error, otherwise. */
static int path_lookupat(struct nameidata *nd, unsigned flags, struct path *path)
{
	//初始化root path及root dentry(nd->path;nd->inode),准备好待解析的文件路径s
	const char *s = path_init(nd, flags);/*处理第一层即根*/
	int err;

	if (unlikely(flags & LOOKUP_DOWN) && !IS_ERR(s)) {
		err = handle_lookup_down(nd);
		if (unlikely(err < 0))
			s = ERR_PTR(err);
	}

	while (!(err = link_path_walk(s, nd)/*处理中间层及符号链接*/) &&
	       (s = lookup_last(nd)/*处理最后一层*/) != NULL)
		;
	if (!err && unlikely(nd->flags & LOOKUP_MOUNTPOINT)) {
		err = handle_lookup_down(nd);
		nd->state &= ~ND_JUMPED; // no d_weak_revalidate(), please...
	}
	if (!err)
		err = complete_walk(nd);

	if (!err && nd->flags & LOOKUP_DIRECTORY)
		/*如果要求查找的是目录，但dentry不是目录，则返回NOTDIR*/
		if (!d_can_lookup(nd->path.dentry))
			err = -ENOTDIR;
	if (!err) {
	    /*返回查询到的path结果*/
		*path = nd->path;
		/*清空掉nd中的数据*/
		nd->path.mnt = NULL;
		nd->path.dentry = NULL;
	}
	terminate_walk(nd);
	return err;
}

/*查找name具体指待的path,确认最终的dentry*/
int filename_lookup(int dfd/*位置信息*/, struct filename *name/*路径名称*/, unsigned flags,
		    struct path *path/*出参，确定路径对应的dentry*/, struct path *root/*文件系统根节点对应的path*/)
{
	int retval;
	struct nameidata nd;
	if (IS_ERR(name))
		return PTR_ERR(name);

	//设置当前进程的nameidata(设置要查询的路径及其相对的目录fd)
	set_nameidata(&nd, dfd, name, root);

	//依据nd解析对应的path
	retval = path_lookupat(&nd, flags | LOOKUP_RCU, path);
	if (unlikely(retval == -ECHILD))
		retval = path_lookupat(&nd, flags, path);
	if (unlikely(retval == -ESTALE))
		retval = path_lookupat(&nd, flags | LOOKUP_REVAL, path);

	if (likely(!retval))
		audit_inode(name, path->dentry,
			    flags & LOOKUP_MOUNTPOINT ? AUDIT_INODE_NOEVAL : 0);
	restore_nameidata();
	return retval;
}

/* Returns 0 and nd will be valid on success; Returns error, otherwise. */
static int path_parentat(struct nameidata *nd, unsigned flags,
				struct path *parent)
{
	const char *s = path_init(nd, flags);
	int err = link_path_walk(s, nd);
	if (!err)
		err = complete_walk(nd);
	if (!err) {
		*parent = nd->path;
		nd->path.mnt = NULL;
		nd->path.dentry = NULL;
	}
	terminate_walk(nd);
	return err;
}

/* Note: this does not consume "name" */
static int __filename_parentat(int dfd, struct filename *name,
			       unsigned int flags, struct path *parent,
			       struct qstr *last, int *type,
			       const struct path *root/*根目录对应的path*/)
{
	int retval;
	struct nameidata nd;

	if (IS_ERR(name))
		return PTR_ERR(name);
	//保存旧的metaidata,初始化新的nd
	set_nameidata(&nd, dfd, name, root);
	retval = path_parentat(&nd, flags | LOOKUP_RCU, parent);
	if (unlikely(retval == -ECHILD))
		retval = path_parentat(&nd, flags, parent);
	if (unlikely(retval == -ESTALE))
		retval = path_parentat(&nd, flags | LOOKUP_REVAL, parent);
	if (likely(!retval)) {
		*last = nd.last;
		*type = nd.last_type;
		audit_inode(name, parent->dentry, AUDIT_INODE_PARENT);
	}
	//还原旧的metaidata
	restore_nameidata();
	return retval;
}

static int filename_parentat(int dfd, struct filename *name,
			     unsigned int flags, struct path *parent,
			     struct qstr *last, int *type)
{
	return __filename_parentat(dfd, name, flags, parent, last, type, NULL);
}

/* does lookup, returns the object with parent locked */
static struct dentry *__kern_path_locked(int dfd, struct filename *name, struct path *path)
{
	struct path parent_path __free(path_put) = {};
	struct dentry *d;
	struct qstr last;
	int type, error;

	error = filename_parentat(dfd, name, 0, &parent_path, &last, &type);
	if (error)
		return ERR_PTR(error);
	if (unlikely(type != LAST_NORM))
		return ERR_PTR(-EINVAL);
	inode_lock_nested(parent_path.dentry->d_inode, I_MUTEX_PARENT);
	d = lookup_one_qstr_excl(&last, parent_path.dentry, 0);
	if (IS_ERR(d)) {
		inode_unlock(parent_path.dentry->d_inode);
		return d;
	}
	path->dentry = no_free_ptr(parent_path.dentry);
	path->mnt = no_free_ptr(parent_path.mnt);
	return d;
}

struct dentry *kern_path_locked_negative(const char *name, struct path *path)
{
	struct path parent_path __free(path_put) = {};
	struct filename *filename __free(putname) = getname_kernel(name);
	struct dentry *d;
	struct qstr last;
	int type, error;

	error = filename_parentat(AT_FDCWD, filename, 0, &parent_path, &last, &type);
	if (error)
		return ERR_PTR(error);
	if (unlikely(type != LAST_NORM))
		return ERR_PTR(-EINVAL);
	inode_lock_nested(parent_path.dentry->d_inode, I_MUTEX_PARENT);
	d = lookup_one_qstr_excl_raw(&last, parent_path.dentry, 0);
	if (IS_ERR(d)) {
		inode_unlock(parent_path.dentry->d_inode);
		return d;
	}
	path->dentry = no_free_ptr(parent_path.dentry);
	path->mnt = no_free_ptr(parent_path.mnt);
	return d;
}

struct dentry *kern_path_locked(const char *name, struct path *path)
{
	struct filename *filename = getname_kernel(name);
	struct dentry *res = __kern_path_locked(AT_FDCWD, filename, path);

	putname(filename);
	return res;
}

struct dentry *user_path_locked_at(int dfd, const char __user *name, struct path *path)
{
	struct filename *filename = getname(name);
	struct dentry *res = __kern_path_locked(dfd, filename, path);

	putname(filename);
	return res;
}
EXPORT_SYMBOL(user_path_locked_at);

int kern_path(const char *name/*要解析的文件路径*/, unsigned int flags, struct path *path/*出参，name对应的path信息*/)
{
	//在当前工作目录，查找filename,将其对应的路径信息填充在path中
	struct filename *filename = getname_kernel(name);
	/*在当前路径下查找并解析filename,将结果填充到path中*/
	int ret = filename_lookup(AT_FDCWD, filename, flags, path, NULL/*不指定root path*/);

	putname(filename);
	return ret;

}
EXPORT_SYMBOL(kern_path);

/**
 * vfs_path_parent_lookup - lookup a parent path relative to a dentry-vfsmount pair
 * @filename: filename structure
 * @flags: lookup flags
 * @parent: pointer to struct path to fill
 * @last: last component
 * @type: type of the last component
 * @root: pointer to struct path of the base directory
 */
int vfs_path_parent_lookup(struct filename *filename, unsigned int flags,
			   struct path *parent, struct qstr *last, int *type,
			   const struct path *root/*根目录对应的path*/)
{
	return  __filename_parentat(AT_FDCWD, filename, flags, parent, last,
				    type, root);
}
EXPORT_SYMBOL(vfs_path_parent_lookup);

/**
 * vfs_path_lookup - lookup a file path relative to a dentry-vfsmount pair
 * @dentry:  pointer to dentry of the base directory
 * @mnt: pointer to vfs mount of the base directory
 * @name: pointer to file name
 * @flags: lookup flags
 * @path: pointer to struct path to fill
 */
int vfs_path_lookup(struct dentry *dentry, struct vfsmount *mnt,
		    const char *name, unsigned int flags,
		    struct path *path)
{
	struct filename *filename;
	struct path root = {.mnt = mnt, .dentry = dentry};/*构造root对应的path*/
	int ret;

	filename = getname_kernel(name);
	/* the first argument of filename_lookup() is ignored with root */
	ret = filename_lookup(AT_FDCWD, filename, flags, path, &root);
	putname(filename);
	return ret;
}
EXPORT_SYMBOL(vfs_path_lookup);

static int lookup_noperm_common(struct qstr *qname, struct dentry *base)
{
	const char *name = qname->name;
	u32 len = qname->len;

	qname->hash = full_name_hash(base, name, len);
	if (!len)
		return -EACCES;

	if (is_dot_dotdot(name, len))
		return -EACCES;

	while (len--) {
		unsigned int c = *(const unsigned char *)name++;
		if (c == '/' || c == '\0')
			return -EACCES;
	}
	/*
	 * See if the low-level filesystem might want
	 * to use its own hash..
	 */
	if (base->d_flags & DCACHE_OP_HASH) {
		int err = base->d_op->d_hash(base, qname);
		if (err < 0)
			return err;
	}
	return 0;
}

static int lookup_one_common(struct mnt_idmap *idmap,
			     struct qstr *qname, struct dentry *base)
{
	int err;
	err = lookup_noperm_common(qname, base);
	if (err < 0)
		return err;
	return inode_permission(idmap, base->d_inode, MAY_EXEC);
}

/**
 * try_lookup_noperm - filesystem helper to lookup single pathname component
 * @name:	qstr storing pathname component to lookup
 * @base:	base directory to lookup from
 *
 * Look up a dentry by name in the dcache, returning NULL if it does not
 * currently exist.  The function does not try to create a dentry and if one
 * is found it doesn't try to revalidate it.
 *
 * Note that this routine is purely a helper for filesystem usage and should
 * not be called by generic code.  It does no permission checking.
 *
 * No locks need be held - only a counted reference to @base is needed.
 *
 */
struct dentry *try_lookup_noperm(struct qstr *name, struct dentry *base)
{
	int err;

	err = lookup_noperm_common(name, base);
	if (err)
		return ERR_PTR(err);

	return d_lookup(base, name);
}
EXPORT_SYMBOL(try_lookup_noperm);

/**
 * lookup_noperm - filesystem helper to lookup single pathname component
 * @name:	qstr storing pathname component to lookup
 * @base:	base directory to lookup from
 *
 * Note that this routine is purely a helper for filesystem usage and should
 * not be called by generic code.  It does no permission checking.
 *
 * The caller must hold base->i_mutex.
 */
<<<<<<< HEAD
struct dentry *lookup_one_len(const char *name/*要查找的dentry名称*/, struct dentry *base/*自哪个目录查起*/, int len/*name字符串长度*/)
=======
struct dentry *lookup_noperm(struct qstr *name, struct dentry *base)
>>>>>>> 155a3c00
{
	struct dentry *dentry;
	int err;

	WARN_ON_ONCE(!inode_is_locked(base->d_inode));

	err = lookup_noperm_common(name, base);
	if (err)
		return ERR_PTR(err);

	dentry = lookup_dcache(name, base, 0);
	return dentry ? dentry : __lookup_slow(name, base, 0);
}
EXPORT_SYMBOL(lookup_noperm);

/**
 * lookup_one - lookup single pathname component
 * @idmap:	idmap of the mount the lookup is performed from
 * @name:	qstr holding pathname component to lookup
 * @base:	base directory to lookup from
 *
 * This can be used for in-kernel filesystem clients such as file servers.
 *
 * The caller must hold base->i_mutex.
 */
struct dentry *lookup_one(struct mnt_idmap *idmap, struct qstr *name,
			  struct dentry *base)
{
	struct dentry *dentry;
	int err;

	WARN_ON_ONCE(!inode_is_locked(base->d_inode));

	err = lookup_one_common(idmap, name, base);
	if (err)
		return ERR_PTR(err);

	dentry = lookup_dcache(name, base, 0);
	return dentry ? dentry : __lookup_slow(name, base, 0);
}
EXPORT_SYMBOL(lookup_one);

/**
 * lookup_one_unlocked - lookup single pathname component
 * @idmap:	idmap of the mount the lookup is performed from
 * @name:	qstr olding pathname component to lookup
 * @base:	base directory to lookup from
 *
 * This can be used for in-kernel filesystem clients such as file servers.
 *
 * Unlike lookup_one, it should be called without the parent
 * i_rwsem held, and will take the i_rwsem itself if necessary.
 */
struct dentry *lookup_one_unlocked(struct mnt_idmap *idmap, struct qstr *name,
				   struct dentry *base)
{
	int err;
	struct dentry *ret;

	err = lookup_one_common(idmap, name, base);
	if (err)
		return ERR_PTR(err);

	ret = lookup_dcache(name, base, 0);
	if (!ret)
		ret = lookup_slow(name, base, 0);
	return ret;
}
EXPORT_SYMBOL(lookup_one_unlocked);

/**
 * lookup_one_positive_unlocked - lookup single pathname component
 * @idmap:	idmap of the mount the lookup is performed from
 * @name:	qstr holding pathname component to lookup
 * @base:	base directory to lookup from
 *
 * This helper will yield ERR_PTR(-ENOENT) on negatives. The helper returns
 * known positive or ERR_PTR(). This is what most of the users want.
 *
 * Note that pinned negative with unlocked parent _can_ become positive at any
 * time, so callers of lookup_one_unlocked() need to be very careful; pinned
 * positives have >d_inode stable, so this one avoids such problems.
 *
 * This can be used for in-kernel filesystem clients such as file servers.
 *
 * The helper should be called without i_rwsem held.
 */
struct dentry *lookup_one_positive_unlocked(struct mnt_idmap *idmap,
					    struct qstr *name,
					    struct dentry *base)
{
	struct dentry *ret = lookup_one_unlocked(idmap, name, base);

	if (!IS_ERR(ret) && d_flags_negative(smp_load_acquire(&ret->d_flags))) {
		dput(ret);
		ret = ERR_PTR(-ENOENT);
	}
	return ret;
}
EXPORT_SYMBOL(lookup_one_positive_unlocked);

/**
 * lookup_noperm_unlocked - filesystem helper to lookup single pathname component
 * @name:	pathname component to lookup
 * @base:	base directory to lookup from
 *
 * Note that this routine is purely a helper for filesystem usage and should
 * not be called by generic code. It does no permission checking.
 *
 * Unlike lookup_noperm(), it should be called without the parent
 * i_rwsem held, and will take the i_rwsem itself if necessary.
 *
 * Unlike try_lookup_noperm() it *does* revalidate the dentry if it already
 * existed.
 */
struct dentry *lookup_noperm_unlocked(struct qstr *name, struct dentry *base)
{
	struct dentry *ret;
	int err;

	err = lookup_noperm_common(name, base);
	if (err)
		return ERR_PTR(err);

	ret = lookup_dcache(name, base, 0);
	if (!ret)
		ret = lookup_slow(name, base, 0);
	return ret;
}
EXPORT_SYMBOL(lookup_noperm_unlocked);

/*
 * Like lookup_noperm_unlocked(), except that it yields ERR_PTR(-ENOENT)
 * on negatives.  Returns known positive or ERR_PTR(); that's what
 * most of the users want.  Note that pinned negative with unlocked parent
 * _can_ become positive at any time, so callers of lookup_noperm_unlocked()
 * need to be very careful; pinned positives have ->d_inode stable, so
 * this one avoids such problems.
 */
struct dentry *lookup_noperm_positive_unlocked(struct qstr *name,
					       struct dentry *base)
{
	struct dentry *ret;

	ret = lookup_noperm_unlocked(name, base);
	if (!IS_ERR(ret) && d_flags_negative(smp_load_acquire(&ret->d_flags))) {
		dput(ret);
		ret = ERR_PTR(-ENOENT);
	}
	return ret;
}
EXPORT_SYMBOL(lookup_noperm_positive_unlocked);

#ifdef CONFIG_UNIX98_PTYS
int path_pts(struct path *path)
{
	/* Find something mounted on "pts" in the same directory as
	 * the input path.
	 */
	struct dentry *parent = dget_parent(path->dentry);
	struct dentry *child;
	struct qstr this = QSTR_INIT("pts", 3);

	if (unlikely(!path_connected(path->mnt, parent))) {
		dput(parent);
		return -ENOENT;
	}
	dput(path->dentry);
	path->dentry = parent;
	child = d_hash_and_lookup(parent, &this);
	if (IS_ERR_OR_NULL(child))
		return -ENOENT;

	path->dentry = child;
	dput(parent);
	follow_down(path, 0);
	return 0;
}
#endif

<<<<<<< HEAD
//name为路径名称字符串，获得其对应的path
int user_path_at_empty(int dfd/*位置信息*/, const char __user *name/*路径名称*/, unsigned flags,
		 struct path *path/*出参，确定路径对应的dentry*/, int *empty)
{
	struct filename *filename = getname_flags(name, flags, empty);
	int ret = filename_lookup(dfd, filename, flags, path, NULL/*不提供root path*/);
=======
int user_path_at(int dfd, const char __user *name, unsigned flags,
		 struct path *path)
{
	struct filename *filename = getname_flags(name, flags);
	int ret = filename_lookup(dfd, filename, flags, path, NULL);
>>>>>>> 155a3c00

	putname(filename);
	return ret;
}
EXPORT_SYMBOL(user_path_at);

int __check_sticky(struct mnt_idmap *idmap, struct inode *dir,
		   struct inode *inode)
{
	kuid_t fsuid = current_fsuid();

	if (vfsuid_eq_kuid(i_uid_into_vfsuid(idmap, inode), fsuid))
		return 0;
	if (vfsuid_eq_kuid(i_uid_into_vfsuid(idmap, dir), fsuid))
		return 0;
	return !capable_wrt_inode_uidgid(idmap, inode, CAP_FOWNER);
}
EXPORT_SYMBOL(__check_sticky);

/*
 *	Check whether we can remove a link victim from directory dir, check
 *  whether the type of victim is right.
 *  1. We can't do it if dir is read-only (done in permission())
 *  2. We should have write and exec permissions on dir
 *  3. We can't remove anything from append-only dir
 *  4. We can't do anything with immutable dir (done in permission())
 *  5. If the sticky bit on dir is set we should either
 *	a. be owner of dir, or
 *	b. be owner of victim, or
 *	c. have CAP_FOWNER capability
 *  6. If the victim is append-only or immutable we can't do antyhing with
 *     links pointing to it.
 *  7. If the victim has an unknown uid or gid we can't change the inode.
 *  8. If we were asked to remove a directory and victim isn't one - ENOTDIR.
 *  9. If we were asked to remove a non-directory and victim isn't one - EISDIR.
 * 10. We can't remove a root or mountpoint.
 * 11. We don't allow removal of NFS sillyrenamed files; it's handled by
 *     nfs_async_unlink().
 */
static int may_delete(struct mnt_idmap *idmap, struct inode *dir,
		      struct dentry *victim, bool isdir)
{
	struct inode *inode = d_backing_inode(victim);
	int error;

	if (d_is_negative(victim))
		return -ENOENT;
	BUG_ON(!inode);

	BUG_ON(victim->d_parent->d_inode != dir);

	/* Inode writeback is not safe when the uid or gid are invalid. */
	if (!vfsuid_valid(i_uid_into_vfsuid(idmap, inode)) ||
	    !vfsgid_valid(i_gid_into_vfsgid(idmap, inode)))
		return -EOVERFLOW;

	audit_inode_child(dir, victim, AUDIT_TYPE_CHILD_DELETE);

	error = inode_permission(idmap, dir, MAY_WRITE | MAY_EXEC);
	if (error)
		return error;
	if (IS_APPEND(dir))
		return -EPERM;

	if (check_sticky(idmap, dir, inode) || IS_APPEND(inode) ||
	    IS_IMMUTABLE(inode) || IS_SWAPFILE(inode) ||
	    HAS_UNMAPPED_ID(idmap, inode))
		return -EPERM;
	if (isdir) {
		if (!d_is_dir(victim))
			return -ENOTDIR;
		if (IS_ROOT(victim))
			return -EBUSY;
	} else if (d_is_dir(victim))
		return -EISDIR;
	if (IS_DEADDIR(dir))
		return -ENOENT;
	if (victim->d_flags & DCACHE_NFSFS_RENAMED)
		return -EBUSY;
	return 0;
}

/*	Check whether we can create an object with dentry child in directory
 *  dir.
 *  1. We can't do it if child already exists (open has special treatment for
 *     this case, but since we are inlined it's OK)
 *  2. We can't do it if dir is read-only (done in permission())
 *  3. We can't do it if the fs can't represent the fsuid or fsgid.
 *  4. We should have write and exec permissions on dir
 *  5. We can't do it if dir is immutable (done in permission())
 */
static inline int may_create(struct mnt_idmap *idmap,
			     struct inode *dir, struct dentry *child)
{
	audit_inode_child(dir, child, AUDIT_TYPE_CHILD_CREATE);
	if (child->d_inode)
		return -EEXIST;
	if (IS_DEADDIR(dir))
		return -ENOENT;
	if (!fsuidgid_has_mapping(dir->i_sb, idmap))
		return -EOVERFLOW;

	return inode_permission(idmap, dir, MAY_WRITE | MAY_EXEC);
}

// p1 != p2, both are on the same filesystem, ->s_vfs_rename_mutex is held
static struct dentry *lock_two_directories(struct dentry *p1, struct dentry *p2)
{
	struct dentry *p = p1, *q = p2, *r;

	while ((r = p->d_parent) != p2 && r != p)
		p = r;
	if (r == p2) {
		// p is a child of p2 and an ancestor of p1 or p1 itself
		inode_lock_nested(p2->d_inode, I_MUTEX_PARENT);
		inode_lock_nested(p1->d_inode, I_MUTEX_PARENT2);
		return p;
	}
	// p is the root of connected component that contains p1
	// p2 does not occur on the path from p to p1
	while ((r = q->d_parent) != p1 && r != p && r != q)
		q = r;
	if (r == p1) {
		// q is a child of p1 and an ancestor of p2 or p2 itself
		inode_lock_nested(p1->d_inode, I_MUTEX_PARENT);
		inode_lock_nested(p2->d_inode, I_MUTEX_PARENT2);
		return q;
	} else if (likely(r == p)) {
		// both p2 and p1 are descendents of p
		inode_lock_nested(p1->d_inode, I_MUTEX_PARENT);
		inode_lock_nested(p2->d_inode, I_MUTEX_PARENT2);
		return NULL;
	} else { // no common ancestor at the time we'd been called
		mutex_unlock(&p1->d_sb->s_vfs_rename_mutex);
		return ERR_PTR(-EXDEV);
	}
}

/*
 * p1 and p2 should be directories on the same fs.
 */
struct dentry *lock_rename(struct dentry *p1, struct dentry *p2)
{
	if (p1 == p2) {
		inode_lock_nested(p1->d_inode, I_MUTEX_PARENT);
		return NULL;
	}

	mutex_lock(&p1->d_sb->s_vfs_rename_mutex);
	return lock_two_directories(p1, p2);
}
EXPORT_SYMBOL(lock_rename);

/*
 * c1 and p2 should be on the same fs.
 */
struct dentry *lock_rename_child(struct dentry *c1, struct dentry *p2)
{
	if (READ_ONCE(c1->d_parent) == p2) {
		/*
		 * hopefully won't need to touch ->s_vfs_rename_mutex at all.
		 */
		inode_lock_nested(p2->d_inode, I_MUTEX_PARENT);
		/*
		 * now that p2 is locked, nobody can move in or out of it,
		 * so the test below is safe.
		 */
		if (likely(c1->d_parent == p2))
			return NULL;

		/*
		 * c1 got moved out of p2 while we'd been taking locks;
		 * unlock and fall back to slow case.
		 */
		inode_unlock(p2->d_inode);
	}

	mutex_lock(&c1->d_sb->s_vfs_rename_mutex);
	/*
	 * nobody can move out of any directories on this fs.
	 */
	if (likely(c1->d_parent != p2))
		return lock_two_directories(c1->d_parent, p2);

	/*
	 * c1 got moved into p2 while we were taking locks;
	 * we need p2 locked and ->s_vfs_rename_mutex unlocked,
	 * for consistency with lock_rename().
	 */
	inode_lock_nested(p2->d_inode, I_MUTEX_PARENT);
	mutex_unlock(&c1->d_sb->s_vfs_rename_mutex);
	return NULL;
}
EXPORT_SYMBOL(lock_rename_child);

void unlock_rename(struct dentry *p1, struct dentry *p2)
{
	inode_unlock(p1->d_inode);
	if (p1 != p2) {
		inode_unlock(p2->d_inode);
		mutex_unlock(&p1->d_sb->s_vfs_rename_mutex);
	}
}
EXPORT_SYMBOL(unlock_rename);

/**
 * vfs_prepare_mode - prepare the mode to be used for a new inode
 * @idmap:	idmap of the mount the inode was found from
 * @dir:	parent directory of the new inode
 * @mode:	mode of the new inode
 * @mask_perms:	allowed permission by the vfs
 * @type:	type of file to be created
 *
 * This helper consolidates and enforces vfs restrictions on the @mode of a new
 * object to be created.
 *
 * Umask stripping depends on whether the filesystem supports POSIX ACLs (see
 * the kernel documentation for mode_strip_umask()). Moving umask stripping
 * after setgid stripping allows the same ordering for both non-POSIX ACL and
 * POSIX ACL supporting filesystems.
 *
 * Note that it's currently valid for @type to be 0 if a directory is created.
 * Filesystems raise that flag individually and we need to check whether each
 * filesystem can deal with receiving S_IFDIR from the vfs before we enforce a
 * non-zero type.
 *
 * Returns: mode to be passed to the filesystem
 */
static inline umode_t vfs_prepare_mode(struct mnt_idmap *idmap,
				       const struct inode *dir, umode_t mode,
				       umode_t mask_perms, umode_t type)
{
	mode = mode_strip_sgid(idmap, dir, mode);
	mode = mode_strip_umask(dir, mode);

	/*
	 * Apply the vfs mandated allowed permission mask and set the type of
	 * file to be created before we call into the filesystem.
	 */
	mode &= (mask_perms & ~S_IFMT);
	mode |= (type & S_IFMT);

	return mode;
}

/**
 * vfs_create - create new file
 * @idmap:	idmap of the mount the inode was found from
 * @dir:	inode of the parent directory
 * @dentry:	dentry of the child file
 * @mode:	mode of the child file
 * @want_excl:	whether the file must not yet exist
 *
 * Create a new file.
 *
 * If the inode has been found through an idmapped mount the idmap of
 * the vfsmount must be passed through @idmap. This function will then take
 * care to map the inode according to @idmap before checking permissions.
 * On non-idmapped mounts or if permission checking is to be performed on the
 * raw inode simply pass @nop_mnt_idmap.
 */
int vfs_create(struct mnt_idmap *idmap, struct inode *dir/*父目录*/,
	       struct dentry *dentry/*对应的dentry*/, umode_t mode, bool want_excl)
{
	int error;

	error = may_create(idmap, dir, dentry);
	if (error)
		return error;

	if (!dir->i_op->create)
		/*dir必须提供create回调*/
		return -EACCES;	/* shouldn't it be ENOSYS? */

	mode = vfs_prepare_mode(idmap, dir, mode, S_IALLUGO, S_IFREG/*普通文件*/);
	error = security_inode_create(dir, dentry, mode);
	if (error)
		return error;
	/*调用fs回调，完成普通文件创建*/
	error = dir->i_op->create(idmap, dir, dentry, mode/*文件mode*/, want_excl);
	if (!error)
		fsnotify_create(dir, dentry);
	return error;
}
EXPORT_SYMBOL(vfs_create);

int vfs_mkobj(struct dentry *dentry, umode_t mode,
		int (*f)(struct dentry *, umode_t, void *),
		void *arg)
{
	struct inode *dir = dentry->d_parent->d_inode;
	int error = may_create(&nop_mnt_idmap, dir, dentry);
	if (error)
		return error;

	mode &= S_IALLUGO;
	mode |= S_IFREG;
	error = security_inode_create(dir, dentry, mode);
	if (error)
		return error;
	error = f(dentry, mode, arg);
	if (!error)
		fsnotify_create(dir, dentry);
	return error;
}
EXPORT_SYMBOL(vfs_mkobj);

bool may_open_dev(const struct path *path)
{
	return !(path->mnt->mnt_flags & MNT_NODEV) &&
		!(path->mnt->mnt_sb->s_iflags & SB_I_NODEV);
}

static int may_open(struct mnt_idmap *idmap, const struct path *path,
		    int acc_mode, int flag)
{
	struct dentry *dentry = path->dentry;
	struct inode *inode = dentry->d_inode;
	int error;

	if (!inode)
		return -ENOENT;

	switch (inode->i_mode & S_IFMT) {
	case S_IFLNK:
		return -ELOOP;
	case S_IFDIR:
		if (acc_mode & MAY_WRITE)
			return -EISDIR;
		if (acc_mode & MAY_EXEC)
			return -EACCES;
		break;
	case S_IFBLK:
	case S_IFCHR:
		if (!may_open_dev(path))
			return -EACCES;
		fallthrough;
	case S_IFIFO:
	case S_IFSOCK:
		if (acc_mode & MAY_EXEC)
			return -EACCES;
		flag &= ~O_TRUNC;
		break;
	case S_IFREG:
		if ((acc_mode & MAY_EXEC) && path_noexec(path))
			return -EACCES;
		break;
	default:
		VFS_BUG_ON_INODE(!IS_ANON_FILE(inode), inode);
	}

	error = inode_permission(idmap, inode, MAY_OPEN | acc_mode);
	if (error)
		return error;

	/*
	 * An append-only file must be opened in append mode for writing.
	 */
	if (IS_APPEND(inode)) {
		if  ((flag & O_ACCMODE) != O_RDONLY && !(flag & O_APPEND))
			return -EPERM;
		if (flag & O_TRUNC)
			return -EPERM;
	}

	/* O_NOATIME can only be set by the owner or superuser */
	if (flag & O_NOATIME && !inode_owner_or_capable(idmap, inode))
		return -EPERM;

	return 0;
}

static int handle_truncate(struct mnt_idmap *idmap, struct file *filp)
{
	const struct path *path = &filp->f_path;
	struct inode *inode = path->dentry->d_inode;
	int error = get_write_access(inode);
	if (error)
		return error;

	error = security_file_truncate(filp);
	if (!error) {
		error = do_truncate(idmap, path->dentry, 0,
				    ATTR_MTIME|ATTR_CTIME|ATTR_OPEN,
				    filp);
	}
	put_write_access(inode);
	return error;
}

static inline int open_to_namei_flags(int flag)
{
	if ((flag & O_ACCMODE) == 3)
		flag--;
	return flag;
}

static int may_o_create(struct mnt_idmap *idmap,
			const struct path *dir, struct dentry *dentry,
			umode_t mode)
{
	int error = security_path_mknod(dir, dentry, mode, 0);
	if (error)
		return error;

	if (!fsuidgid_has_mapping(dir->dentry->d_sb, idmap))
		return -EOVERFLOW;

	error = inode_permission(idmap, dir->dentry->d_inode,
				 MAY_WRITE | MAY_EXEC);
	if (error)
		return error;

	return security_inode_create(dir->dentry->d_inode, dentry, mode);
}

/*
 * Attempt to atomically look up, create and open a file from a negative
 * dentry.
 *
 * Returns 0 if successful.  The file will have been created and attached to
 * @file by the filesystem calling finish_open().
 *
 * If the file was looked up only or didn't need creating, FMODE_OPENED won't
 * be set.  The caller will need to perform the open themselves.  @path will
 * have been updated to point to the new dentry.  This may be negative.
 *
 * Returns an error code otherwise.
 */
static struct dentry *atomic_open(struct nameidata *nd, struct dentry *dentry,
				  struct file *file,
				  int open_flag, umode_t mode)
{
	struct dentry *const DENTRY_NOT_SET = (void *) -1UL;
	struct inode *dir =  nd->path.dentry->d_inode;
	int error;

	if (nd->flags & LOOKUP_DIRECTORY)
		open_flag |= O_DIRECTORY;

	file->f_path.dentry = DENTRY_NOT_SET;
	file->f_path.mnt = nd->path.mnt;
	error = dir->i_op->atomic_open(dir, dentry, file,
				       open_to_namei_flags(open_flag), mode);
	d_lookup_done(dentry);
	if (!error) {
		if (file->f_mode & FMODE_OPENED) {
			if (unlikely(dentry != file->f_path.dentry)) {
				dput(dentry);
				dentry = dget(file->f_path.dentry);
			}
		} else if (WARN_ON(file->f_path.dentry == DENTRY_NOT_SET)) {
			error = -EIO;
		} else {
			if (file->f_path.dentry) {
				dput(dentry);
				dentry = file->f_path.dentry;
			}
			if (unlikely(d_is_negative(dentry)))
				error = -ENOENT;
		}
	}
	if (error) {
		dput(dentry);
		dentry = ERR_PTR(error);
	}
	return dentry;
}

/*
 * Look up and maybe create and open the last component.
 *
 * Must be called with parent locked (exclusive in O_CREAT case).
 *
 * Returns 0 on success, that is, if
 *  the file was successfully atomically created (if necessary) and opened, or
 *  the file was not completely opened at this time, though lookups and
 *  creations were performed.
 * These case are distinguished by presence of FMODE_OPENED on file->f_mode.
 * In the latter case dentry returned in @path might be negative if O_CREAT
 * hadn't been specified.
 *
 * An error code is returned on failure.
 */
static struct dentry *lookup_open(struct nameidata *nd, struct file *file,
				  const struct open_flags *op,
				  bool got_write)
{
	struct mnt_idmap *idmap;
	/*父目录*/
	struct dentry *dir = nd->path.dentry;
	/*父目录对应的inode*/
	struct inode *dir_inode = dir->d_inode;
	int open_flag = op->open_flag;
	struct dentry *dentry;
	int error, create_error = 0;
	umode_t mode = op->mode;
	DECLARE_WAIT_QUEUE_HEAD_ONSTACK(wq);

	if (unlikely(IS_DEADDIR(dir_inode)))
		return ERR_PTR(-ENOENT);

	file->f_mode &= ~FMODE_CREATED;
	//在目录中查找nd->last文件
	dentry = d_lookup(dir, &nd->last);
	for (;;) {
		if (!dentry) {
			//nd->last对应的dentry未在dentry_hashtable中创建，创建dentry
			dentry = d_alloc_parallel(dir, &nd->last, &wq);
			if (IS_ERR(dentry))
				return dentry;
		}
		if (d_in_lookup(dentry))
			/*查询中状态，退出*/
			break;

		error = d_revalidate(dir_inode, &nd->last, dentry, nd->flags);
		if (likely(error > 0))
			break;
		if (error)
			goto out_dput;
		d_invalidate(dentry);
		dput(dentry);
		dentry = NULL;
	}

	/*dentry已有对应的inode，直接返回*/
	if (dentry->d_inode) {
		/* Cached positive dentry: will open in f_op->open */
		return dentry;
	}

	if (open_flag & O_CREAT)
		audit_inode(nd->name, dir, AUDIT_INODE_PARENT);

	/*
	 * Checking write permission is tricky, bacuse we don't know if we are
	 * going to actually need it: O_CREAT opens should work as long as the
	 * file exists.  But checking existence breaks atomicity.  The trick is
	 * to check access and if not granted clear O_CREAT from the flags.
	 *
	 * Another problem is returing the "right" error value (e.g. for an
	 * O_EXCL open we want to return EEXIST not EROFS).
	 */
	if (unlikely(!got_write))
		open_flag &= ~O_TRUNC;
	idmap = mnt_idmap(nd->path.mnt);
	if (open_flag & O_CREAT) {
		if (open_flag & O_EXCL)
			open_flag &= ~O_TRUNC;
		mode = vfs_prepare_mode(idmap, dir->d_inode, mode, mode, mode);
		if (likely(got_write))
			//之前不存在，需要创建其对应的文件,检查能否创建
			create_error = may_o_create(idmap, &nd->path,
						    dentry, mode);
		else
			create_error = -EROFS;
	}
	if (create_error)
		open_flag &= ~O_CREAT;
	if (dir_inode->i_op->atomic_open) {
		dentry = atomic_open(nd, dentry, file, open_flag, mode);
		if (unlikely(create_error) && dentry == ERR_PTR(-ENOENT))
			dentry = ERR_PTR(create_error);
		return dentry;
	}

	if (d_in_lookup(dentry)) {
	    /*在dir下查询dentry(仅名称），返回查询结果*/
		struct dentry *res = dir_inode->i_op->lookup(dir_inode, dentry,
							     nd->flags);
		d_lookup_done(dentry);
		if (unlikely(res)) {
			if (IS_ERR(res)) {
				error = PTR_ERR(res);
				goto out_dput;
			}
			dput(dentry);/*释放查询用的dentry变量*/
			dentry = res;/*指向查询获得的结果*/
		}
	}

	/* Negative dentry, just create the file */
	if (!dentry->d_inode && (open_flag & O_CREAT)) {
		file->f_mode |= FMODE_CREATED;
		audit_inode_child(dir_inode, dentry, AUDIT_TYPE_CHILD_CREATE);
		if (!dir_inode->i_op->create) {
			error = -EACCES;
			goto out_dput;
		}

		//调用dir类型的inode的create函数，完成文件创建
		error = dir_inode->i_op->create(idmap, dir_inode, dentry,
						mode, open_flag & O_EXCL);
		if (error)
			goto out_dput;
	}
	if (unlikely(create_error) && !dentry->d_inode) {
		error = create_error;
		goto out_dput;
	}
	return dentry;

out_dput:
	dput(dentry);
	return ERR_PTR(error);
}

static inline bool trailing_slashes(struct nameidata *nd)
{
	return (bool)nd->last.name[nd->last.len];
}

static struct dentry *lookup_fast_for_open(struct nameidata *nd, int open_flag)
{
	struct dentry *dentry;

	if (open_flag & O_CREAT) {
		if (trailing_slashes(nd))
			return ERR_PTR(-EISDIR);

		/* Don't bother on an O_EXCL create */
		if (open_flag & O_EXCL)
			return NULL;
	}

	if (trailing_slashes(nd))
		nd->flags |= LOOKUP_FOLLOW | LOOKUP_DIRECTORY;

	dentry = lookup_fast(nd);
	if (IS_ERR_OR_NULL(dentry))
		return dentry;

	if (open_flag & O_CREAT) {
		/* Discard negative dentries. Need inode_lock to do the create */
		if (!dentry->d_inode) {
			if (!(nd->flags & LOOKUP_RCU))
				dput(dentry);
			dentry = NULL;
		}
	}
	return dentry;
}

static const char *open_last_lookups(struct nameidata *nd,
		   struct file *file, const struct open_flags *op)
{
	/*取目录对应的dentry*/
	struct dentry *dir = nd->path.dentry;
	int open_flag = op->open_flag;
	bool got_write = false;
	struct dentry *dentry;
	const char *res;

	nd->flags |= op->intent;

	if (nd->last_type != LAST_NORM) {
		if (nd->depth)
			put_link(nd);
		return handle_dots(nd, nd->last_type);
	}

<<<<<<< HEAD
	if (!(open_flag & O_CREAT)) {
		//open时未指明create标记，则要求最后一级文件必须存在
		if (nd->last.name[nd->last.len])
			nd->flags |= LOOKUP_FOLLOW | LOOKUP_DIRECTORY;
		/* we _can_ be in RCU mode here */
		dentry = lookup_fast(nd);
		if (IS_ERR(dentry))
			return ERR_CAST(dentry);
		if (likely(dentry))
			goto finish_lookup;
=======
	/* We _can_ be in RCU mode here */
	dentry = lookup_fast_for_open(nd, open_flag);
	if (IS_ERR(dentry))
		return ERR_CAST(dentry);

	if (likely(dentry))
		goto finish_lookup;
>>>>>>> 155a3c00

	if (!(open_flag & O_CREAT)) {
		if (WARN_ON_ONCE(nd->flags & LOOKUP_RCU))
			return ERR_PTR(-ECHILD);
	} else {
<<<<<<< HEAD
		//open时指明了容许文件不存在时，创建
		/* create side of things */
=======
>>>>>>> 155a3c00
		if (nd->flags & LOOKUP_RCU) {
			if (!try_to_unlazy(nd))
				return ERR_PTR(-ECHILD);
		}
	}

	if (open_flag & (O_CREAT | O_TRUNC | O_WRONLY | O_RDWR)) {
		got_write = !mnt_want_write(nd->path.mnt);
		/*
		 * do _not_ fail yet - we might not need that or fail with
		 * a different error; let lookup_open() decide; we'll be
		 * dropping this one anyway.
		 */
	}
	if (open_flag & O_CREAT)
		inode_lock(dir->d_inode);
	else
		inode_lock_shared(dir->d_inode);
	/*查询文件对应的dentry,如果其不存在，则创建*/
	dentry = lookup_open(nd, file, op, got_write);
	if (!IS_ERR(dentry)) {
		if (file->f_mode & FMODE_CREATED)
			fsnotify_create(dir->d_inode, dentry);
		if (file->f_mode & FMODE_OPENED)
			fsnotify_open(file);
	}
	if (open_flag & O_CREAT)
		inode_unlock(dir->d_inode);
	else
		inode_unlock_shared(dir->d_inode);

	if (got_write)
		mnt_drop_write(nd->path.mnt);

	if (IS_ERR(dentry))
		return ERR_CAST(dentry);

	if (file->f_mode & (FMODE_OPENED | FMODE_CREATED)) {
		dput(nd->path.dentry);
		nd->path.dentry = dentry;
		return NULL;
	}

finish_lookup:
	if (nd->depth)
		put_link(nd);
	res = step_into(nd, WALK_TRAILING, dentry);
	if (unlikely(res))
		nd->flags &= ~(LOOKUP_OPEN|LOOKUP_CREATE|LOOKUP_EXCL);
	return res;
}

/*
 * Handle the last step of open()
 */
static int do_open(struct nameidata *nd,
		   struct file *file, const struct open_flags *op)
{
	struct mnt_idmap *idmap;
	int open_flag = op->open_flag;
	bool do_truncate;
	int acc_mode;
	int error;

	if (!(file->f_mode & (FMODE_OPENED | FMODE_CREATED))) {
		error = complete_walk(nd);
		if (error)
			return error;
	}
	if (!(file->f_mode & FMODE_CREATED))
		audit_inode(nd->name, nd->path.dentry, 0);
	idmap = mnt_idmap(nd->path.mnt);
	if (open_flag & O_CREAT) {
		if ((open_flag & O_EXCL) && !(file->f_mode & FMODE_CREATED))
			return -EEXIST;
		if (d_is_dir(nd->path.dentry))
			return -EISDIR;
		error = may_create_in_sticky(idmap, nd,
					     d_backing_inode(nd->path.dentry));
		if (unlikely(error))
			return error;
	}
	if ((nd->flags & LOOKUP_DIRECTORY) && !d_can_lookup(nd->path.dentry))
		return -ENOTDIR;

	do_truncate = false;
	acc_mode = op->acc_mode;
	if (file->f_mode & FMODE_CREATED) {
		/* Don't check for write permission, don't truncate */
		open_flag &= ~O_TRUNC;
		acc_mode = 0;
	} else if (d_is_reg(nd->path.dentry) && open_flag & O_TRUNC) {
		error = mnt_want_write(nd->path.mnt);
		if (error)
			return error;
		do_truncate = true;
	}
	error = may_open(idmap, &nd->path, acc_mode, open_flag);
	if (!error && !(file->f_mode & FMODE_OPENED))
		/*调用vfs_open*/
		error = vfs_open(&nd->path, file);
	if (!error)
		error = security_file_post_open(file, op->acc_mode);
	if (!error && do_truncate)
		error = handle_truncate(idmap, file);
	if (unlikely(error > 0)) {
		WARN_ON(1);
		error = -EINVAL;
	}
	if (do_truncate)
		mnt_drop_write(nd->path.mnt);
	return error;
}

/**
 * vfs_tmpfile - create tmpfile
 * @idmap:	idmap of the mount the inode was found from
 * @parentpath:	pointer to the path of the base directory
 * @file:	file descriptor of the new tmpfile
 * @mode:	mode of the new tmpfile
 *
 * Create a temporary file.
 *
 * If the inode has been found through an idmapped mount the idmap of
 * the vfsmount must be passed through @idmap. This function will then take
 * care to map the inode according to @idmap before checking permissions.
 * On non-idmapped mounts or if permission checking is to be performed on the
 * raw inode simply pass @nop_mnt_idmap.
 */
int vfs_tmpfile(struct mnt_idmap *idmap,
		const struct path *parentpath,
		struct file *file, umode_t mode)
{
	struct dentry *child;
	struct inode *dir = d_inode(parentpath->dentry);
	struct inode *inode;
	int error;
	int open_flag = file->f_flags;

	/* we want directory to be writable */
	error = inode_permission(idmap, dir, MAY_WRITE | MAY_EXEC);
	if (error)
		return error;
	if (!dir->i_op->tmpfile)
		return -EOPNOTSUPP;
	child = d_alloc(parentpath->dentry, &slash_name);
	if (unlikely(!child))
		return -ENOMEM;
	file->f_path.mnt = parentpath->mnt;
	file->f_path.dentry = child;
	mode = vfs_prepare_mode(idmap, dir, mode, mode, mode);
	error = dir->i_op->tmpfile(idmap, dir, file, mode);
	dput(child);
	if (file->f_mode & FMODE_OPENED)
		fsnotify_open(file);
	if (error)
		return error;
	/* Don't check for other permissions, the inode was just created */
	error = may_open(idmap, &file->f_path, 0, file->f_flags);
	if (error)
		return error;
	inode = file_inode(file);
	if (!(open_flag & O_EXCL)) {
		spin_lock(&inode->i_lock);
		inode->i_state |= I_LINKABLE;
		spin_unlock(&inode->i_lock);
	}
	security_inode_post_create_tmpfile(idmap, inode);
	return 0;
}

/**
 * kernel_tmpfile_open - open a tmpfile for kernel internal use
 * @idmap:	idmap of the mount the inode was found from
 * @parentpath:	path of the base directory
 * @mode:	mode of the new tmpfile
 * @open_flag:	flags
 * @cred:	credentials for open
 *
 * Create and open a temporary file.  The file is not accounted in nr_files,
 * hence this is only for kernel internal use, and must not be installed into
 * file tables or such.
 */
struct file *kernel_tmpfile_open(struct mnt_idmap *idmap,
				 const struct path *parentpath,
				 umode_t mode, int open_flag,
				 const struct cred *cred)
{
	struct file *file;
	int error;

	file = alloc_empty_file_noaccount(open_flag, cred);
	if (IS_ERR(file))
		return file;

	error = vfs_tmpfile(idmap, parentpath, file, mode);
	if (error) {
		fput(file);
		file = ERR_PTR(error);
	}
	return file;
}
EXPORT_SYMBOL(kernel_tmpfile_open);

static int do_tmpfile(struct nameidata *nd, unsigned flags,
		const struct open_flags *op,
		struct file *file)
{
	struct path path;
	int error = path_lookupat(nd, flags | LOOKUP_DIRECTORY, &path);

	if (unlikely(error))
		return error;
	error = mnt_want_write(path.mnt);
	if (unlikely(error))
		goto out;
	error = vfs_tmpfile(mnt_idmap(path.mnt), &path, file, op->mode);
	if (error)
		goto out2;
	audit_inode(nd->name, file->f_path.dentry, 0);
out2:
	mnt_drop_write(path.mnt);
out:
	path_put(&path);
	return error;
}

static int do_o_path(struct nameidata *nd, unsigned flags, struct file *file)
{
	struct path path;
	int error = path_lookupat(nd, flags, &path);
	if (!error) {
		audit_inode(nd->name, path.dentry, 0);
		error = vfs_open(&path, file);
		path_put(&path);
	}
	return error;
}

//打开nd指定的文件
static struct file *path_openat(struct nameidata *nd,
			const struct open_flags *op, unsigned flags)
{
	struct file *file;
	int error;

	//申请一个空的file
	file = alloc_empty_file(op->open_flag, current_cred());
	if (IS_ERR(file))
		return file;

	if (unlikely(file->f_flags & __O_TMPFILE)) {
		//创建临时文件
		error = do_tmpfile(nd, flags, op, file);
	} else if (unlikely(file->f_flags & O_PATH)) {
		/*有o_path标记的open*/
		error = do_o_path(nd, flags, file);
	} else {
		//初始化nd（设置解析起点）,返回路径名称
		const char *s = path_init(nd, flags);
		while (!(error = link_path_walk(s, nd)) &&//先解决父目录的解析
		       (s = open_last_lookups(nd, file, op)/*如果last不存在，则会被创建*/) != NULL)//再通过do_last解决具体文件的解析
			;
		if (!error)
		    /*具体执行文件打开（不考虑创建）*/
			error = do_open(nd, file, op);
		terminate_walk(nd);
	}
	if (likely(!error)) {
		if (likely(file->f_mode & FMODE_OPENED))
			return file;
		WARN_ON(1);
		error = -EINVAL;
	}
	fput_close(file);
	if (error == -EOPENSTALE) {
		if (flags & LOOKUP_RCU)
			error = -ECHILD;
		else
			error = -ESTALE;
	}
	return ERR_PTR(error);
}

struct file *do_filp_open(int dfd, struct filename *pathname/*文件路径*/,
		const struct open_flags *op)
{
	struct nameidata nd;
	int flags = op->lookup_flags;
	struct file *filp;

	//将dfd,pathname填充到nd中,准备解析路径
	set_nameidata(&nd, dfd, pathname, NULL/*根目录对应的path置为空*/);
	//调用path_openat来解释路径，并执行文件open,返回对应的file
	filp = path_openat(&nd, op, flags | LOOKUP_RCU);
	if (unlikely(filp == ERR_PTR(-ECHILD)))
		filp = path_openat(&nd, op, flags);
	if (unlikely(filp == ERR_PTR(-ESTALE)))
		filp = path_openat(&nd, op, flags | LOOKUP_REVAL);
	restore_nameidata();
	return filp;
}

struct file *do_file_open_root(const struct path *root/*根目录对应的path*/,
		const char *name, const struct open_flags *op)
{
	struct nameidata nd;
	struct file *file;
	struct filename *filename;
	int flags = op->lookup_flags;

	if (d_is_symlink(root->dentry) && op->intent & LOOKUP_OPEN)
		return ERR_PTR(-ELOOP);

	filename = getname_kernel(name);
	if (IS_ERR(filename))
		return ERR_CAST(filename);

	set_nameidata(&nd, -1, filename, root);
	file = path_openat(&nd, op, flags | LOOKUP_RCU);
	if (unlikely(file == ERR_PTR(-ECHILD)))
		file = path_openat(&nd, op, flags);
	if (unlikely(file == ERR_PTR(-ESTALE)))
		file = path_openat(&nd, op, flags | LOOKUP_REVAL);
	restore_nameidata();
	putname(filename);
	return file;
}

static struct dentry *filename_create(int dfd, struct filename *name,
				      struct path *path, unsigned int lookup_flags)
{
	struct dentry *dentry = ERR_PTR(-EEXIST);
	struct qstr last;
	bool want_dir = lookup_flags & LOOKUP_DIRECTORY;
	unsigned int reval_flag = lookup_flags & LOOKUP_REVAL;
	unsigned int create_flags = LOOKUP_CREATE | LOOKUP_EXCL;
	int type;
	int err2;
	int error;

	error = filename_parentat(dfd, name, reval_flag, path, &last, &type);
	if (error)
		return ERR_PTR(error);

	/*
	 * Yucky last component or no last component at all?
	 * (foo/., foo/.., /////)
	 */
	if (unlikely(type != LAST_NORM))
		goto out;

	/* don't fail immediately if it's r/o, at least try to report other errors */
	err2 = mnt_want_write(path->mnt);
	/*
	 * Do the final lookup.  Suppress 'create' if there is a trailing
	 * '/', and a directory wasn't requested.
	 */
	if (last.name[last.len] && !want_dir)
		create_flags &= ~LOOKUP_CREATE;
	inode_lock_nested(path->dentry->d_inode, I_MUTEX_PARENT);
	/*查询last对应的dentry,如果不存在，则创建dentry（此函数还会加入到dcache表）*/
	dentry = lookup_one_qstr_excl(&last, path->dentry,
				      reval_flag | create_flags);
	if (IS_ERR(dentry))
		goto unlock;

<<<<<<< HEAD
	error = -EEXIST;
	if (d_is_positive(dentry))
		/*此dentry有明确的文件类型，不需要创建*/
		goto fail;

	/*
	 * Special case - lookup gave negative, but... we had foo/bar/
	 * From the vfs_mknod() POV we just have a negative dentry -
	 * all is fine. Let's be bastards - you had / on the end, you've
	 * been asking for (non-existent) directory. -ENOENT for you.
	 */
	if (unlikely(!create_flags)) {
		/*此dentry不确在，但未指明create标记，返回no ent*/
		error = -ENOENT;
		goto fail;
	}
=======
>>>>>>> 155a3c00
	if (unlikely(err2)) {
		error = err2;
		goto fail;
	}
	return dentry;
fail:
	dput(dentry);
	dentry = ERR_PTR(error);
unlock:
	inode_unlock(path->dentry->d_inode);
	if (!err2)
		mnt_drop_write(path->mnt);
out:
	path_put(path);
	return dentry;
}

struct dentry *kern_path_create(int dfd/*锚点*/, const char *pathname,
				struct path *path/*出参，将pathnanme相对于dfd解析为path*/, unsigned int lookup_flags)
{
	/*申请filename保存文件路径*/
	struct filename *filename = getname_kernel(pathname);
	struct dentry *res = filename_create(dfd, filename, path, lookup_flags);

	putname(filename);
	return res;
}
EXPORT_SYMBOL(kern_path_create);

void done_path_create(struct path *path, struct dentry *dentry)
{
	if (!IS_ERR(dentry))
		dput(dentry);
	inode_unlock(path->dentry->d_inode);
	mnt_drop_write(path->mnt);
	path_put(path);
}
EXPORT_SYMBOL(done_path_create);

inline struct dentry *user_path_create(int dfd, const char __user *pathname,
				struct path *path, unsigned int lookup_flags)
{
	struct filename *filename = getname(pathname);
	struct dentry *res = filename_create(dfd, filename, path, lookup_flags);

	putname(filename);
	return res;
}
EXPORT_SYMBOL(user_path_create);

/**
 * vfs_mknod - create device node or file
 * @idmap:	idmap of the mount the inode was found from
 * @dir:	inode of the parent directory
 * @dentry:	dentry of the child device node
 * @mode:	mode of the child device node
 * @dev:	device number of device to create
 *
 * Create a device node or file.
 *
 * If the inode has been found through an idmapped mount the idmap of
 * the vfsmount must be passed through @idmap. This function will then take
 * care to map the inode according to @idmap before checking permissions.
 * On non-idmapped mounts or if permission checking is to be performed on the
 * raw inode simply pass @nop_mnt_idmap.
 */
int vfs_mknod(struct mnt_idmap *idmap, struct inode *dir,
	      struct dentry *dentry, umode_t mode, dev_t dev)
{
	bool is_whiteout = S_ISCHR(mode) && dev == WHITEOUT_DEV;
	int error = may_create(idmap, dir, dentry);

	if (error)
		return error;

	if ((S_ISCHR(mode) || S_ISBLK(mode)) && !is_whiteout &&
	    !capable(CAP_MKNOD))
		return -EPERM;

	if (!dir->i_op->mknod)
		return -EPERM;

	mode = vfs_prepare_mode(idmap, dir, mode, mode, mode);
	error = devcgroup_inode_mknod(mode, dev);
	if (error)
		return error;

	error = security_inode_mknod(dir, dentry, mode, dev);
	if (error)
		return error;

	error = dir->i_op->mknod(idmap, dir, dentry, mode, dev);
	if (!error)
		fsnotify_create(dir, dentry);
	return error;
}
EXPORT_SYMBOL(vfs_mknod);

static int may_mknod(umode_t mode)
{
	switch (mode & S_IFMT) {
	case S_IFREG:
	case S_IFCHR:
	case S_IFBLK:
	case S_IFIFO:
	case S_IFSOCK:
	case 0: /* zero mode translates to S_IFREG */
		return 0;
	case S_IFDIR:
		return -EPERM;
	default:
		return -EINVAL;
	}
}

static int do_mknodat(int dfd, struct filename *name, umode_t mode,
		unsigned int dev)
{
	struct mnt_idmap *idmap;
	struct dentry *dentry;
	struct path path;
	int error;
	unsigned int lookup_flags = 0;

	error = may_mknod(mode);
	if (error)
		goto out1;
retry:
	dentry = filename_create(dfd, name, &path, lookup_flags);
	error = PTR_ERR(dentry);
	if (IS_ERR(dentry))
		goto out1;

	error = security_path_mknod(&path, dentry,
			mode_strip_umask(path.dentry->d_inode, mode), dev);
	if (error)
		goto out2;

	idmap = mnt_idmap(path.mnt);
	switch (mode & S_IFMT) {
		case 0: case S_IFREG:
			/*普通文件*/
			error = vfs_create(idmap, path.dentry->d_inode,
					   dentry, mode, true);
			if (!error)
				security_path_post_mknod(idmap, dentry);
			break;
		case S_IFCHR: case S_IFBLK:
			/*字符设备或者块设备*/
			error = vfs_mknod(idmap, path.dentry->d_inode/*取目录对应的inode*/,
					  dentry, mode, new_decode_dev(dev));
			break;
		case S_IFIFO: case S_IFSOCK:
			/*socket及fifo*/
			error = vfs_mknod(idmap, path.dentry->d_inode,
					  dentry, mode, 0);
			break;
	}
out2:
	done_path_create(&path, dentry);
	if (retry_estale(error, lookup_flags)) {
		lookup_flags |= LOOKUP_REVAL;
		goto retry;
	}
out1:
	putname(name);
	return error;
}

SYSCALL_DEFINE4(mknodat, int, dfd, const char __user *, filename, umode_t, mode,
		unsigned int, dev)
{
	return do_mknodat(dfd, getname(filename), mode, dev);
}

SYSCALL_DEFINE3(mknod, const char __user *, filename/*设备名称*/, umode_t, mode/*设备类型及mask*/, unsigned, dev/*设备编号*/)
{
	/*系统函数mknod实现*/
	return do_mknodat(AT_FDCWD, getname(filename), mode, dev);
}

/**
 * vfs_mkdir - create directory returning correct dentry if possible
 * @idmap:	idmap of the mount the inode was found from
 * @dir:	inode of the parent directory
 * @dentry:	dentry of the child directory
 * @mode:	mode of the child directory
 *
 * Create a directory.
 *
 * If the inode has been found through an idmapped mount the idmap of
 * the vfsmount must be passed through @idmap. This function will then take
 * care to map the inode according to @idmap before checking permissions.
 * On non-idmapped mounts or if permission checking is to be performed on the
 * raw inode simply pass @nop_mnt_idmap.
 *
 * In the event that the filesystem does not use the *@dentry but leaves it
 * negative or unhashes it and possibly splices a different one returning it,
 * the original dentry is dput() and the alternate is returned.
 *
 * In case of an error the dentry is dput() and an ERR_PTR() is returned.
 */
struct dentry *vfs_mkdir(struct mnt_idmap *idmap, struct inode *dir,
			 struct dentry *dentry, umode_t mode)
{
	int error;
	unsigned max_links = dir->i_sb->s_max_links;
	struct dentry *de;

	error = may_create(idmap, dir, dentry);
	if (error)
		goto err;

	error = -EPERM;
	if (!dir->i_op->mkdir)
<<<<<<< HEAD
		/*必须有mkdir回调*/
		return -EPERM;
=======
		goto err;
>>>>>>> 155a3c00

	mode = vfs_prepare_mode(idmap, dir, mode, S_IRWXUGO | S_ISVTX, 0/*未指明目录类型*/);
	error = security_inode_mkdir(dir, dentry, mode);
	if (error)
		goto err;

	error = -EMLINK;
	if (max_links && dir->i_nlink >= max_links)
		goto err;

<<<<<<< HEAD
	/*采用mkdir创建对应目录,生成inode,并使inode与dentry关联*/
	error = dir->i_op->mkdir(idmap, dir, dentry, mode);
	if (!error)
		fsnotify_mkdir(dir, dentry);
	return error;
=======
	de = dir->i_op->mkdir(idmap, dir, dentry, mode);
	error = PTR_ERR(de);
	if (IS_ERR(de))
		goto err;
	if (de) {
		dput(dentry);
		dentry = de;
	}
	fsnotify_mkdir(dir, dentry);
	return dentry;

err:
	dput(dentry);
	return ERR_PTR(error);
>>>>>>> 155a3c00
}
EXPORT_SYMBOL(vfs_mkdir);

int do_mkdirat(int dfd/*patchname为相对地址时的锚点*/, struct filename *name/*要创建的目录路径*/, umode_t mode)
{
	struct dentry *dentry;
	struct path path;
	int error;
	unsigned int lookup_flags = LOOKUP_DIRECTORY;

retry:
	dentry = filename_create(dfd, name, &path, lookup_flags);
	error = PTR_ERR(dentry);
	if (IS_ERR(dentry))
		goto out_putname;

	error = security_path_mkdir(&path, dentry,
			mode_strip_umask(path.dentry->d_inode, mode));
	if (!error) {
<<<<<<< HEAD
		error = vfs_mkdir(mnt_idmap(path.mnt), path.dentry->d_inode/*父目录对应的inode*/,
				  dentry/*父目录对应的dentry*/, mode);
=======
		dentry = vfs_mkdir(mnt_idmap(path.mnt), path.dentry->d_inode,
				  dentry, mode);
		if (IS_ERR(dentry))
			error = PTR_ERR(dentry);
>>>>>>> 155a3c00
	}
	done_path_create(&path, dentry);
	if (retry_estale(error, lookup_flags)) {
		lookup_flags |= LOOKUP_REVAL;
		goto retry;
	}
out_putname:
	putname(name);
	return error;
}

SYSCALL_DEFINE3(mkdirat, int, dfd, const char __user *, pathname, umode_t, mode)
{
	return do_mkdirat(dfd, getname(pathname), mode);
}

//定义系统调用mkdir
SYSCALL_DEFINE2(mkdir, const char __user *, pathname/*要创建的路径名*/, umode_t, mode)
{
	//指明如果patch为相对路径，则相对于当前工作目录
	return do_mkdirat(AT_FDCWD, getname(pathname), mode);
}

/**
 * vfs_rmdir - remove directory
 * @idmap:	idmap of the mount the inode was found from
 * @dir:	inode of the parent directory
 * @dentry:	dentry of the child directory
 *
 * Remove a directory.
 *
 * If the inode has been found through an idmapped mount the idmap of
 * the vfsmount must be passed through @idmap. This function will then take
 * care to map the inode according to @idmap before checking permissions.
 * On non-idmapped mounts or if permission checking is to be performed on the
 * raw inode simply pass @nop_mnt_idmap.
 */
int vfs_rmdir(struct mnt_idmap *idmap, struct inode *dir,
		     struct dentry *dentry)
{
	int error = may_delete(idmap, dir, dentry, 1);

	if (error)
		return error;

	if (!dir->i_op->rmdir)
		/*删除目录回调必须提供*/
		return -EPERM;

	dget(dentry);
	inode_lock(dentry->d_inode);

	error = -EBUSY;
	if (is_local_mountpoint(dentry) ||
	    (dentry->d_inode->i_flags & S_KERNEL_FILE))
		goto out;

	error = security_inode_rmdir(dir, dentry);
	if (error)
		goto out;

	error = dir->i_op->rmdir(dir/*父目录*/, dentry/*要删除的dentry*/);
	if (error)
		goto out;

	shrink_dcache_parent(dentry);
	dentry->d_inode->i_flags |= S_DEAD;
	dont_mount(dentry);
	detach_mounts(dentry);

out:
	inode_unlock(dentry->d_inode);
	dput(dentry);
	if (!error)
		d_delete_notify(dir, dentry);
	return error;
}
EXPORT_SYMBOL(vfs_rmdir);

int do_rmdir(int dfd, struct filename *name)
{
	int error;
	struct dentry *dentry;
	struct path path;
	struct qstr last;
	int type;
	unsigned int lookup_flags = 0;
retry:
	error = filename_parentat(dfd, name, lookup_flags, &path, &last, &type);
	if (error)
		goto exit1;

	switch (type) {
	case LAST_DOTDOT:
		error = -ENOTEMPTY;
		goto exit2;
	case LAST_DOT:
		error = -EINVAL;
		goto exit2;
	case LAST_ROOT:
		error = -EBUSY;
		goto exit2;
	}

	error = mnt_want_write(path.mnt);
	if (error)
		goto exit2;

	inode_lock_nested(path.dentry->d_inode, I_MUTEX_PARENT);
	dentry = lookup_one_qstr_excl(&last, path.dentry, lookup_flags);
	error = PTR_ERR(dentry);
	if (IS_ERR(dentry))
		goto exit3;
	error = security_path_rmdir(&path, dentry);
	if (error)
		goto exit4;
	error = vfs_rmdir(mnt_idmap(path.mnt), path.dentry->d_inode, dentry);
exit4:
	dput(dentry);
exit3:
	inode_unlock(path.dentry->d_inode);
	mnt_drop_write(path.mnt);
exit2:
	path_put(&path);
	if (retry_estale(error, lookup_flags)) {
		lookup_flags |= LOOKUP_REVAL;
		goto retry;
	}
exit1:
	putname(name);
	return error;
}

SYSCALL_DEFINE1(rmdir, const char __user *, pathname)
{
	return do_rmdir(AT_FDCWD, getname(pathname));
}

/**
 * vfs_unlink - unlink a filesystem object
 * @idmap:	idmap of the mount the inode was found from
 * @dir:	parent directory
 * @dentry:	victim
 * @delegated_inode: returns victim inode, if the inode is delegated.
 *
 * The caller must hold dir->i_mutex.
 *
 * If vfs_unlink discovers a delegation, it will return -EWOULDBLOCK and
 * return a reference to the inode in delegated_inode.  The caller
 * should then break the delegation on that inode and retry.  Because
 * breaking a delegation may take a long time, the caller should drop
 * dir->i_mutex before doing so.
 *
 * Alternatively, a caller may pass NULL for delegated_inode.  This may
 * be appropriate for callers that expect the underlying filesystem not
 * to be NFS exported.
 *
 * If the inode has been found through an idmapped mount the idmap of
 * the vfsmount must be passed through @idmap. This function will then take
 * care to map the inode according to @idmap before checking permissions.
 * On non-idmapped mounts or if permission checking is to be performed on the
 * raw inode simply pass @nop_mnt_idmap.
 */
int vfs_unlink(struct mnt_idmap *idmap, struct inode *dir,
	       struct dentry *dentry, struct inode **delegated_inode)
{
	struct inode *target = dentry->d_inode;
	int error = may_delete(idmap, dir, dentry, 0);

	if (error)
		return error;

	if (!dir->i_op->unlink)
		return -EPERM;

	inode_lock(target);
	if (IS_SWAPFILE(target))
		error = -EPERM;
	else if (is_local_mountpoint(dentry))
		error = -EBUSY;
	else {
		error = security_inode_unlink(dir, dentry);
		if (!error) {
			error = try_break_deleg(target, delegated_inode);
			if (error)
				goto out;
			error = dir->i_op->unlink(dir, dentry);
			if (!error) {
				dont_mount(dentry);
				detach_mounts(dentry);
			}
		}
	}
out:
	inode_unlock(target);

	/* We don't d_delete() NFS sillyrenamed files--they still exist. */
	if (!error && dentry->d_flags & DCACHE_NFSFS_RENAMED) {
		fsnotify_unlink(dir, dentry);
	} else if (!error) {
		fsnotify_link_count(target);
		d_delete_notify(dir, dentry);
	}

	return error;
}
EXPORT_SYMBOL(vfs_unlink);

/*
 * Make sure that the actual truncation of the file will occur outside its
 * directory's i_mutex.  Truncate can take a long time if there is a lot of
 * writeout happening, and we don't want to prevent access to the directory
 * while waiting on the I/O.
 */
int do_unlinkat(int dfd, struct filename *name)
{
	int error;
	struct dentry *dentry;
	struct path path;
	struct qstr last;
	int type;
	struct inode *inode = NULL;
	struct inode *delegated_inode = NULL;
	unsigned int lookup_flags = 0;
retry:
	error = filename_parentat(dfd, name, lookup_flags, &path, &last, &type);
	if (error)
		goto exit1;

	error = -EISDIR;
	if (type != LAST_NORM)
		goto exit2;

	error = mnt_want_write(path.mnt);
	if (error)
		goto exit2;
retry_deleg:
	inode_lock_nested(path.dentry->d_inode, I_MUTEX_PARENT);
	dentry = lookup_one_qstr_excl(&last, path.dentry, lookup_flags);
	error = PTR_ERR(dentry);
	if (!IS_ERR(dentry)) {

		/* Why not before? Because we want correct error value */
		if (last.name[last.len])
			goto slashes;
		inode = dentry->d_inode;
		ihold(inode);
		error = security_path_unlink(&path, dentry);
		if (error)
			goto exit3;
		error = vfs_unlink(mnt_idmap(path.mnt), path.dentry->d_inode,
				   dentry, &delegated_inode);
exit3:
		dput(dentry);
	}
	inode_unlock(path.dentry->d_inode);
	if (inode)
		iput(inode);	/* truncate the inode here */
	inode = NULL;
	if (delegated_inode) {
		error = break_deleg_wait(&delegated_inode);
		if (!error)
			goto retry_deleg;
	}
	mnt_drop_write(path.mnt);
exit2:
	path_put(&path);
	if (retry_estale(error, lookup_flags)) {
		lookup_flags |= LOOKUP_REVAL;
		inode = NULL;
		goto retry;
	}
exit1:
	putname(name);
	return error;

slashes:
	if (d_is_dir(dentry))
		error = -EISDIR;
	else
		error = -ENOTDIR;
	goto exit3;
}

SYSCALL_DEFINE3(unlinkat, int, dfd, const char __user *, pathname, int, flag)
{
	if ((flag & ~AT_REMOVEDIR) != 0)
		return -EINVAL;

	if (flag & AT_REMOVEDIR)
		return do_rmdir(dfd, getname(pathname));
	return do_unlinkat(dfd, getname(pathname));
}

//定义系统调用，移除文件或者目录
SYSCALL_DEFINE1(unlink, const char __user *, pathname/*要移除的文件或目录名*/)
{
	return do_unlinkat(AT_FDCWD/*针对当前工作目录*/, getname(pathname));
}

/**
 * vfs_symlink - create symlink
 * @idmap:	idmap of the mount the inode was found from
 * @dir:	inode of the parent directory
 * @dentry:	dentry of the child symlink file
 * @oldname:	name of the file to link to
 *
 * Create a symlink.
 *
 * If the inode has been found through an idmapped mount the idmap of
 * the vfsmount must be passed through @idmap. This function will then take
 * care to map the inode according to @idmap before checking permissions.
 * On non-idmapped mounts or if permission checking is to be performed on the
 * raw inode simply pass @nop_mnt_idmap.
 */
int vfs_symlink(struct mnt_idmap *idmap, struct inode *dir,
		struct dentry *dentry, const char *oldname)
{
	int error;

	error = may_create(idmap, dir, dentry);
	if (error)
		return error;

	if (!dir->i_op->symlink)
		return -EPERM;

	error = security_inode_symlink(dir, dentry, oldname);
	if (error)
		return error;

	error = dir->i_op->symlink(idmap, dir, dentry, oldname);
	if (!error)
		fsnotify_create(dir, dentry);
	return error;
}
EXPORT_SYMBOL(vfs_symlink);

int do_symlinkat(struct filename *from, int newdfd, struct filename *to)
{
	int error;
	struct dentry *dentry;
	struct path path;
	unsigned int lookup_flags = 0;

	if (IS_ERR(from)) {
		error = PTR_ERR(from);
		goto out_putnames;
	}
retry:
	dentry = filename_create(newdfd, to, &path, lookup_flags);
	error = PTR_ERR(dentry);
	if (IS_ERR(dentry))
		goto out_putnames;

	error = security_path_symlink(&path, dentry, from->name);
	if (!error)
		error = vfs_symlink(mnt_idmap(path.mnt), path.dentry->d_inode,
				    dentry, from->name);
	done_path_create(&path, dentry);
	if (retry_estale(error, lookup_flags)) {
		lookup_flags |= LOOKUP_REVAL;
		goto retry;
	}
out_putnames:
	putname(to);
	putname(from);
	return error;
}

SYSCALL_DEFINE3(symlinkat, const char __user *, oldname,
		int, newdfd, const char __user *, newname)
{
	return do_symlinkat(getname(oldname), newdfd, getname(newname));
}

SYSCALL_DEFINE2(symlink, const char __user *, oldname, const char __user *, newname)
{
	return do_symlinkat(getname(oldname), AT_FDCWD, getname(newname));
}

/**
 * vfs_link - create a new link
 * @old_dentry:	object to be linked
 * @idmap:	idmap of the mount
 * @dir:	new parent
 * @new_dentry:	where to create the new link
 * @delegated_inode: returns inode needing a delegation break
 *
 * The caller must hold dir->i_mutex
 *
 * If vfs_link discovers a delegation on the to-be-linked file in need
 * of breaking, it will return -EWOULDBLOCK and return a reference to the
 * inode in delegated_inode.  The caller should then break the delegation
 * and retry.  Because breaking a delegation may take a long time, the
 * caller should drop the i_mutex before doing so.
 *
 * Alternatively, a caller may pass NULL for delegated_inode.  This may
 * be appropriate for callers that expect the underlying filesystem not
 * to be NFS exported.
 *
 * If the inode has been found through an idmapped mount the idmap of
 * the vfsmount must be passed through @idmap. This function will then take
 * care to map the inode according to @idmap before checking permissions.
 * On non-idmapped mounts or if permission checking is to be performed on the
 * raw inode simply pass @nop_mnt_idmap.
 */
int vfs_link(struct dentry *old_dentry, struct mnt_idmap *idmap,
	     struct inode *dir, struct dentry *new_dentry,
	     struct inode **delegated_inode)
{
	struct inode *inode = old_dentry->d_inode;
	unsigned max_links = dir->i_sb->s_max_links;
	int error;

	if (!inode)
		return -ENOENT;

	error = may_create(idmap, dir, new_dentry);
	if (error)
		return error;

	if (dir->i_sb != inode->i_sb)
		return -EXDEV;

	/*
	 * A link to an append-only or immutable file cannot be created.
	 */
	if (IS_APPEND(inode) || IS_IMMUTABLE(inode))
		return -EPERM;
	/*
	 * Updating the link count will likely cause i_uid and i_gid to
	 * be writen back improperly if their true value is unknown to
	 * the vfs.
	 */
	if (HAS_UNMAPPED_ID(idmap, inode))
		return -EPERM;
	if (!dir->i_op->link)
		return -EPERM;
	if (S_ISDIR(inode->i_mode))
		return -EPERM;

	error = security_inode_link(old_dentry, dir, new_dentry);
	if (error)
		return error;

	inode_lock(inode);
	/* Make sure we don't allow creating hardlink to an unlinked file */
	if (inode->i_nlink == 0 && !(inode->i_state & I_LINKABLE))
		error =  -ENOENT;
	else if (max_links && inode->i_nlink >= max_links)
		error = -EMLINK;
	else {
		error = try_break_deleg(inode, delegated_inode);
		if (!error)
			error = dir->i_op->link(old_dentry, dir, new_dentry);
	}

	if (!error && (inode->i_state & I_LINKABLE)) {
		spin_lock(&inode->i_lock);
		inode->i_state &= ~I_LINKABLE;
		spin_unlock(&inode->i_lock);
	}
	inode_unlock(inode);
	if (!error)
		fsnotify_link(dir, inode, new_dentry);
	return error;
}
EXPORT_SYMBOL(vfs_link);

/*
 * Hardlinks are often used in delicate situations.  We avoid
 * security-related surprises by not following symlinks on the
 * newname.  --KAB
 *
 * We don't follow them on the oldname either to be compatible
 * with linux 2.0, and to avoid hard-linking to directories
 * and other special files.  --ADM
 */
int do_linkat(int olddfd, struct filename *old, int newdfd,
	      struct filename *new, int flags)
{
	struct mnt_idmap *idmap;
	struct dentry *new_dentry;
	struct path old_path, new_path;
	struct inode *delegated_inode = NULL;
	int how = 0;
	int error;

	if ((flags & ~(AT_SYMLINK_FOLLOW | AT_EMPTY_PATH)) != 0) {
		error = -EINVAL;
		goto out_putnames;
	}
	/*
	 * To use null names we require CAP_DAC_READ_SEARCH or
	 * that the open-time creds of the dfd matches current.
	 * This ensures that not everyone will be able to create
	 * a hardlink using the passed file descriptor.
	 */
	if (flags & AT_EMPTY_PATH)
		how |= LOOKUP_LINKAT_EMPTY;

	if (flags & AT_SYMLINK_FOLLOW)
		how |= LOOKUP_FOLLOW;
retry:
	error = filename_lookup(olddfd, old, how, &old_path, NULL);
	if (error)
		goto out_putnames;

	new_dentry = filename_create(newdfd, new, &new_path,
					(how & LOOKUP_REVAL));
	error = PTR_ERR(new_dentry);
	if (IS_ERR(new_dentry))
		goto out_putpath;

	error = -EXDEV;
	if (old_path.mnt != new_path.mnt)
		goto out_dput;
	idmap = mnt_idmap(new_path.mnt);
	error = may_linkat(idmap, &old_path);
	if (unlikely(error))
		goto out_dput;
	error = security_path_link(old_path.dentry, &new_path, new_dentry);
	if (error)
		goto out_dput;
	error = vfs_link(old_path.dentry, idmap, new_path.dentry->d_inode,
			 new_dentry, &delegated_inode);
out_dput:
	done_path_create(&new_path, new_dentry);
	if (delegated_inode) {
		error = break_deleg_wait(&delegated_inode);
		if (!error) {
			path_put(&old_path);
			goto retry;
		}
	}
	if (retry_estale(error, how)) {
		path_put(&old_path);
		how |= LOOKUP_REVAL;
		goto retry;
	}
out_putpath:
	path_put(&old_path);
out_putnames:
	putname(old);
	putname(new);

	return error;
}

SYSCALL_DEFINE5(linkat, int, olddfd, const char __user *, oldname,
		int, newdfd, const char __user *, newname, int, flags)
{
	return do_linkat(olddfd, getname_uflags(oldname, flags),
		newdfd, getname(newname), flags);
}

SYSCALL_DEFINE2(link, const char __user *, oldname, const char __user *, newname)
{
	return do_linkat(AT_FDCWD, getname(oldname), AT_FDCWD, getname(newname), 0);
}

/**
 * vfs_rename - rename a filesystem object
 * @rd:		pointer to &struct renamedata info
 *
 * The caller must hold multiple mutexes--see lock_rename()).
 *
 * If vfs_rename discovers a delegation in need of breaking at either
 * the source or destination, it will return -EWOULDBLOCK and return a
 * reference to the inode in delegated_inode.  The caller should then
 * break the delegation and retry.  Because breaking a delegation may
 * take a long time, the caller should drop all locks before doing
 * so.
 *
 * Alternatively, a caller may pass NULL for delegated_inode.  This may
 * be appropriate for callers that expect the underlying filesystem not
 * to be NFS exported.
 *
 * The worst of all namespace operations - renaming directory. "Perverted"
 * doesn't even start to describe it. Somebody in UCB had a heck of a trip...
 * Problems:
 *
 *	a) we can get into loop creation.
 *	b) race potential - two innocent renames can create a loop together.
 *	   That's where 4.4BSD screws up. Current fix: serialization on
 *	   sb->s_vfs_rename_mutex. We might be more accurate, but that's another
 *	   story.
 *	c) we may have to lock up to _four_ objects - parents and victim (if it exists),
 *	   and source (if it's a non-directory or a subdirectory that moves to
 *	   different parent).
 *	   And that - after we got ->i_mutex on parents (until then we don't know
 *	   whether the target exists).  Solution: try to be smart with locking
 *	   order for inodes.  We rely on the fact that tree topology may change
 *	   only under ->s_vfs_rename_mutex _and_ that parent of the object we
 *	   move will be locked.  Thus we can rank directories by the tree
 *	   (ancestors first) and rank all non-directories after them.
 *	   That works since everybody except rename does "lock parent, lookup,
 *	   lock child" and rename is under ->s_vfs_rename_mutex.
 *	   HOWEVER, it relies on the assumption that any object with ->lookup()
 *	   has no more than 1 dentry.  If "hybrid" objects will ever appear,
 *	   we'd better make sure that there's no link(2) for them.
 *	d) conversion from fhandle to dentry may come in the wrong moment - when
 *	   we are removing the target. Solution: we will have to grab ->i_mutex
 *	   in the fhandle_to_dentry code. [FIXME - current nfsfh.c relies on
 *	   ->i_mutex on parents, which works but leads to some truly excessive
 *	   locking].
 */
int vfs_rename(struct renamedata *rd)
{
	int error;
	struct inode *old_dir = rd->old_dir, *new_dir = rd->new_dir;
	struct dentry *old_dentry = rd->old_dentry;
	struct dentry *new_dentry = rd->new_dentry;
	struct inode **delegated_inode = rd->delegated_inode;
	unsigned int flags = rd->flags;
	bool is_dir = d_is_dir(old_dentry);
	struct inode *source = old_dentry->d_inode;
	struct inode *target = new_dentry->d_inode;
	bool new_is_dir = false;
	unsigned max_links = new_dir->i_sb->s_max_links;
	struct name_snapshot old_name;
	bool lock_old_subdir, lock_new_subdir;

	if (source == target)
		return 0;

	error = may_delete(rd->old_mnt_idmap, old_dir, old_dentry, is_dir);
	if (error)
		return error;

	if (!target) {
		error = may_create(rd->new_mnt_idmap, new_dir, new_dentry);
	} else {
		new_is_dir = d_is_dir(new_dentry);

		if (!(flags & RENAME_EXCHANGE))
			error = may_delete(rd->new_mnt_idmap, new_dir,
					   new_dentry, is_dir);
		else
			error = may_delete(rd->new_mnt_idmap, new_dir,
					   new_dentry, new_is_dir);
	}
	if (error)
		return error;

	if (!old_dir->i_op->rename)
		/*必须提供rename回调*/
		return -EPERM;

	/*
	 * If we are going to change the parent - check write permissions,
	 * we'll need to flip '..'.
	 */
	if (new_dir != old_dir) {
		if (is_dir) {
			error = inode_permission(rd->old_mnt_idmap, source,
						 MAY_WRITE);
			if (error)
				return error;
		}
		if ((flags & RENAME_EXCHANGE) && new_is_dir) {
			error = inode_permission(rd->new_mnt_idmap, target,
						 MAY_WRITE);
			if (error)
				return error;
		}
	}

	error = security_inode_rename(old_dir, old_dentry, new_dir, new_dentry,
				      flags);
	if (error)
		return error;

	take_dentry_name_snapshot(&old_name, old_dentry);
	dget(new_dentry);
	/*
	 * Lock children.
	 * The source subdirectory needs to be locked on cross-directory
	 * rename or cross-directory exchange since its parent changes.
	 * The target subdirectory needs to be locked on cross-directory
	 * exchange due to parent change and on any rename due to becoming
	 * a victim.
	 * Non-directories need locking in all cases (for NFS reasons);
	 * they get locked after any subdirectories (in inode address order).
	 *
	 * NOTE: WE ONLY LOCK UNRELATED DIRECTORIES IN CROSS-DIRECTORY CASE.
	 * NEVER, EVER DO THAT WITHOUT ->s_vfs_rename_mutex.
	 */
	lock_old_subdir = new_dir != old_dir;
	lock_new_subdir = new_dir != old_dir || !(flags & RENAME_EXCHANGE);
	if (is_dir) {
		if (lock_old_subdir)
			inode_lock_nested(source, I_MUTEX_CHILD);
		if (target && (!new_is_dir || lock_new_subdir))
			inode_lock(target);
	} else if (new_is_dir) {
		if (lock_new_subdir)
			inode_lock_nested(target, I_MUTEX_CHILD);
		inode_lock(source);
	} else {
		lock_two_nondirectories(source, target);
	}

	error = -EPERM;
	if (IS_SWAPFILE(source) || (target && IS_SWAPFILE(target)))
		goto out;

	error = -EBUSY;
	if (is_local_mountpoint(old_dentry) || is_local_mountpoint(new_dentry))
		goto out;

	if (max_links && new_dir != old_dir) {
		error = -EMLINK;
		if (is_dir && !new_is_dir && new_dir->i_nlink >= max_links)
			goto out;
		if ((flags & RENAME_EXCHANGE) && !is_dir && new_is_dir &&
		    old_dir->i_nlink >= max_links)
			goto out;
	}
	if (!is_dir) {
		error = try_break_deleg(source, delegated_inode);
		if (error)
			goto out;
	}
	if (target && !new_is_dir) {
		error = try_break_deleg(target, delegated_inode);
		if (error)
			goto out;
	}
	error = old_dir->i_op->rename(rd->new_mnt_idmap, old_dir/*旧的父目录*/, old_dentry/*旧的dentry*/,
				      new_dir/*新的父目录*/, new_dentry/*新的dentry*/, flags);
	if (error)
		goto out;

	if (!(flags & RENAME_EXCHANGE) && target) {
		if (is_dir) {
			shrink_dcache_parent(new_dentry);
			target->i_flags |= S_DEAD;
		}
		dont_mount(new_dentry);
		detach_mounts(new_dentry);
	}
	if (!(old_dir->i_sb->s_type->fs_flags & FS_RENAME_DOES_D_MOVE)) {
		if (!(flags & RENAME_EXCHANGE))
			d_move(old_dentry, new_dentry);
		else
			d_exchange(old_dentry, new_dentry);
	}
out:
	if (!is_dir || lock_old_subdir)
		inode_unlock(source);
	if (target && (!new_is_dir || lock_new_subdir))
		inode_unlock(target);
	dput(new_dentry);
	if (!error) {
		fsnotify_move(old_dir, new_dir, &old_name.name, is_dir,
			      !(flags & RENAME_EXCHANGE) ? target : NULL, old_dentry);
		if (flags & RENAME_EXCHANGE) {
			fsnotify_move(new_dir, old_dir, &old_dentry->d_name,
				      new_is_dir, NULL, new_dentry);
		}
	}
	release_dentry_name_snapshot(&old_name);

	return error;
}
EXPORT_SYMBOL(vfs_rename);

int do_renameat2(int olddfd, struct filename *from, int newdfd,
		 struct filename *to, unsigned int flags)
{
	struct renamedata rd;
	struct dentry *old_dentry, *new_dentry;
	struct dentry *trap;
	struct path old_path, new_path;
	struct qstr old_last, new_last;
	int old_type, new_type;
	struct inode *delegated_inode = NULL;
	unsigned int lookup_flags = 0, target_flags =
		LOOKUP_RENAME_TARGET | LOOKUP_CREATE;
	bool should_retry = false;
	int error = -EINVAL;

	if (flags & ~(RENAME_NOREPLACE | RENAME_EXCHANGE | RENAME_WHITEOUT))
		goto put_names;

	if ((flags & (RENAME_NOREPLACE | RENAME_WHITEOUT)) &&
	    (flags & RENAME_EXCHANGE))
		goto put_names;

	if (flags & RENAME_EXCHANGE)
		target_flags = 0;
	if (flags & RENAME_NOREPLACE)
		target_flags |= LOOKUP_EXCL;

retry:
	error = filename_parentat(olddfd, from, lookup_flags, &old_path,
				  &old_last, &old_type);
	if (error)
		goto put_names;

	error = filename_parentat(newdfd, to, lookup_flags, &new_path, &new_last,
				  &new_type);
	if (error)
		goto exit1;

	error = -EXDEV;
	if (old_path.mnt != new_path.mnt)
		goto exit2;

	error = -EBUSY;
	if (old_type != LAST_NORM)
		goto exit2;

	if (flags & RENAME_NOREPLACE)
		error = -EEXIST;
	if (new_type != LAST_NORM)
		goto exit2;

	error = mnt_want_write(old_path.mnt);
	if (error)
		goto exit2;

retry_deleg:
	trap = lock_rename(new_path.dentry, old_path.dentry);
	if (IS_ERR(trap)) {
		error = PTR_ERR(trap);
		goto exit_lock_rename;
	}

	old_dentry = lookup_one_qstr_excl(&old_last, old_path.dentry,
					  lookup_flags);
	error = PTR_ERR(old_dentry);
	if (IS_ERR(old_dentry))
		goto exit3;
	new_dentry = lookup_one_qstr_excl(&new_last, new_path.dentry,
					  lookup_flags | target_flags);
	error = PTR_ERR(new_dentry);
	if (IS_ERR(new_dentry))
		goto exit4;
	if (flags & RENAME_EXCHANGE) {
		if (!d_is_dir(new_dentry)) {
			error = -ENOTDIR;
			if (new_last.name[new_last.len])
				goto exit5;
		}
	}
	/* unless the source is a directory trailing slashes give -ENOTDIR */
	if (!d_is_dir(old_dentry)) {
		error = -ENOTDIR;
		if (old_last.name[old_last.len])
			goto exit5;
		if (!(flags & RENAME_EXCHANGE) && new_last.name[new_last.len])
			goto exit5;
	}
	/* source should not be ancestor of target */
	error = -EINVAL;
	if (old_dentry == trap)
		goto exit5;
	/* target should not be an ancestor of source */
	if (!(flags & RENAME_EXCHANGE))
		error = -ENOTEMPTY;
	if (new_dentry == trap)
		goto exit5;

	error = security_path_rename(&old_path, old_dentry,
				     &new_path, new_dentry, flags);
	if (error)
		goto exit5;

	rd.old_dir	   = old_path.dentry->d_inode;
	rd.old_dentry	   = old_dentry;
	rd.old_mnt_idmap   = mnt_idmap(old_path.mnt);
	rd.new_dir	   = new_path.dentry->d_inode;
	rd.new_dentry	   = new_dentry;
	rd.new_mnt_idmap   = mnt_idmap(new_path.mnt);
	rd.delegated_inode = &delegated_inode;
	rd.flags	   = flags;
	error = vfs_rename(&rd);
exit5:
	dput(new_dentry);
exit4:
	dput(old_dentry);
exit3:
	unlock_rename(new_path.dentry, old_path.dentry);
exit_lock_rename:
	if (delegated_inode) {
		error = break_deleg_wait(&delegated_inode);
		if (!error)
			goto retry_deleg;
	}
	mnt_drop_write(old_path.mnt);
exit2:
	if (retry_estale(error, lookup_flags))
		should_retry = true;
	path_put(&new_path);
exit1:
	path_put(&old_path);
	if (should_retry) {
		should_retry = false;
		lookup_flags |= LOOKUP_REVAL;
		goto retry;
	}
put_names:
	putname(from);
	putname(to);
	return error;
}

SYSCALL_DEFINE5(renameat2, int, olddfd, const char __user *, oldname,
		int, newdfd, const char __user *, newname, unsigned int, flags)
{
	return do_renameat2(olddfd, getname(oldname), newdfd, getname(newname),
				flags);
}

SYSCALL_DEFINE4(renameat, int, olddfd, const char __user *, oldname,
		int, newdfd, const char __user *, newname)
{
	return do_renameat2(olddfd, getname(oldname), newdfd, getname(newname),
				0);
}

SYSCALL_DEFINE2(rename, const char __user *, oldname, const char __user *, newname)
{
	return do_renameat2(AT_FDCWD, getname(oldname), AT_FDCWD,
				getname(newname), 0);
}

int readlink_copy(char __user *buffer, int buflen, const char *link, int linklen)
{
	int copylen;

	copylen = linklen;
	if (unlikely(copylen > (unsigned) buflen))
		copylen = buflen;
	if (copy_to_user(buffer, link, copylen))
		copylen = -EFAULT;
	return copylen;
}

/**
 * vfs_readlink - copy symlink body into userspace buffer
 * @dentry: dentry on which to get symbolic link
 * @buffer: user memory pointer
 * @buflen: size of buffer
 *
 * Does not touch atime.  That's up to the caller if necessary
 *
 * Does not call security hook.
 */
int vfs_readlink(struct dentry *dentry, char __user *buffer, int buflen)
{
	struct inode *inode = d_inode(dentry);
	DEFINE_DELAYED_CALL(done);
	const char *link;
	int res;

	if (inode->i_opflags & IOP_CACHED_LINK)
		return readlink_copy(buffer, buflen, inode->i_link, inode->i_linklen);

	if (unlikely(!(inode->i_opflags & IOP_DEFAULT_READLINK))) {
		if (unlikely(inode->i_op->readlink))
			return inode->i_op->readlink(dentry, buffer, buflen);

		if (!d_is_symlink(dentry))
			return -EINVAL;

		spin_lock(&inode->i_lock);
		inode->i_opflags |= IOP_DEFAULT_READLINK;
		spin_unlock(&inode->i_lock);
	}

	link = READ_ONCE(inode->i_link);
	if (!link) {
		link = inode->i_op->get_link(dentry, inode, &done);
		if (IS_ERR(link))
			return PTR_ERR(link);
	}
	res = readlink_copy(buffer, buflen, link, strlen(link));
	do_delayed_call(&done);
	return res;
}
EXPORT_SYMBOL(vfs_readlink);

/**
 * vfs_get_link - get symlink body
 * @dentry: dentry on which to get symbolic link
 * @done: caller needs to free returned data with this
 *
 * Calls security hook and i_op->get_link() on the supplied inode.
 *
 * It does not touch atime.  That's up to the caller if necessary.
 *
 * Does not work on "special" symlinks like /proc/$$/fd/N
 */
const char *vfs_get_link(struct dentry *dentry, struct delayed_call *done)
{
	const char *res = ERR_PTR(-EINVAL);
	struct inode *inode = d_inode(dentry);

	if (d_is_symlink(dentry)) {
		res = ERR_PTR(security_inode_readlink(dentry));
		if (!res)
			res = inode->i_op->get_link(dentry, inode, done);
	}
	return res;
}
EXPORT_SYMBOL(vfs_get_link);

/* get the link contents into pagecache */
static char *__page_get_link(struct dentry *dentry, struct inode *inode,
			     struct delayed_call *callback)
{
	struct folio *folio;
	struct address_space *mapping = inode->i_mapping;

	if (!dentry) {
		folio = filemap_get_folio(mapping, 0);
		if (IS_ERR(folio))
			return ERR_PTR(-ECHILD);
		if (!folio_test_uptodate(folio)) {
			folio_put(folio);
			return ERR_PTR(-ECHILD);
		}
	} else {
		folio = read_mapping_folio(mapping, 0, NULL);
		if (IS_ERR(folio))
			return ERR_CAST(folio);
	}
	set_delayed_call(callback, page_put_link, folio);
	BUG_ON(mapping_gfp_mask(mapping) & __GFP_HIGHMEM);
	return folio_address(folio);
}

const char *page_get_link_raw(struct dentry *dentry, struct inode *inode,
			      struct delayed_call *callback)
{
	return __page_get_link(dentry, inode, callback);
}
EXPORT_SYMBOL_GPL(page_get_link_raw);

/**
 * page_get_link() - An implementation of the get_link inode_operation.
 * @dentry: The directory entry which is the symlink.
 * @inode: The inode for the symlink.
 * @callback: Used to drop the reference to the symlink.
 *
 * Filesystems which store their symlinks in the page cache should use
 * this to implement the get_link() member of their inode_operations.
 *
 * Return: A pointer to the NUL-terminated symlink.
 */
const char *page_get_link(struct dentry *dentry, struct inode *inode,
					struct delayed_call *callback)
{
	char *kaddr = __page_get_link(dentry, inode, callback);

	if (!IS_ERR(kaddr))
		nd_terminate_link(kaddr, inode->i_size, PAGE_SIZE - 1);
	return kaddr;
}
EXPORT_SYMBOL(page_get_link);

/**
 * page_put_link() - Drop the reference to the symlink.
 * @arg: The folio which contains the symlink.
 *
 * This is used internally by page_get_link().  It is exported for use
 * by filesystems which need to implement a variant of page_get_link()
 * themselves.  Despite the apparent symmetry, filesystems which use
 * page_get_link() do not need to call page_put_link().
 *
 * The argument, while it has a void pointer type, must be a pointer to
 * the folio which was retrieved from the page cache.  The delayed_call
 * infrastructure is used to drop the reference count once the caller
 * is done with the symlink.
 */
void page_put_link(void *arg)
{
	folio_put(arg);
}
EXPORT_SYMBOL(page_put_link);

int page_readlink(struct dentry *dentry, char __user *buffer, int buflen)
{
	const char *link;
	int res;

	DEFINE_DELAYED_CALL(done);
	link = page_get_link(dentry, d_inode(dentry), &done);
	res = PTR_ERR(link);
	if (!IS_ERR(link))
		res = readlink_copy(buffer, buflen, link, strlen(link));
	do_delayed_call(&done);
	return res;
}
EXPORT_SYMBOL(page_readlink);

int page_symlink(struct inode *inode, const char *symname, int len)
{
	struct address_space *mapping = inode->i_mapping;
	const struct address_space_operations *aops = mapping->a_ops;
	bool nofs = !mapping_gfp_constraint(mapping, __GFP_FS);
	struct folio *folio;
	void *fsdata = NULL;
	int err;
	unsigned int flags;

retry:
	if (nofs)
		flags = memalloc_nofs_save();
	err = aops->write_begin(NULL, mapping, 0, len-1, &folio, &fsdata);
	if (nofs)
		memalloc_nofs_restore(flags);
	if (err)
		goto fail;

	memcpy(folio_address(folio), symname, len - 1);

	err = aops->write_end(NULL, mapping, 0, len - 1, len - 1,
						folio, fsdata);
	if (err < 0)
		goto fail;
	if (err < len-1)
		goto retry;

	mark_inode_dirty(inode);
	return 0;
fail:
	return err;
}
EXPORT_SYMBOL(page_symlink);

const struct inode_operations page_symlink_inode_operations = {
	.get_link	= page_get_link,
};
EXPORT_SYMBOL(page_symlink_inode_operations);<|MERGE_RESOLUTION|>--- conflicted
+++ resolved
@@ -125,11 +125,6 @@
 
 #define EMBEDDED_NAME_MAX	(PATH_MAX - offsetof(struct filename, iname))
 
-<<<<<<< HEAD
-//依据用户空间传入的文件/目录路径名称，构造filename
-struct filename *
-getname_flags(const char __user *filename/*路径名称*/, int flags, int *empty/*出参，文件路径名称是否为空*/)
-=======
 static inline void initname(struct filename *name, const char __user *uptr)
 {
 	name->uptr = uptr;
@@ -137,9 +132,9 @@
 	atomic_set(&name->refcnt, 1);
 }
 
+//依据用户空间传入的文件/目录路径名称，构造filename
 struct filename *
-getname_flags(const char __user *filename, int flags)
->>>>>>> 155a3c00
+getname_flags(const char __user *filename/*路径名称*/, int flags)
 {
 	struct filename *result;
 	char *kname;
@@ -225,55 +220,21 @@
 			return ERR_PTR(-ENAMETOOLONG);
 		}
 	}
-<<<<<<< HEAD
-
-	atomic_set(&result->refcnt, 1);
-	/* The empty path is special. */
-	if (unlikely(!len)) {
-		if (empty)
-			*empty = 1;
-		if (!(flags & LOOKUP_EMPTY)) {
-		    /*如果名称为空，但没有empty标记，则报错*/
-			putname(result);
-			return ERR_PTR(-ENOENT);
-		}
-	}
-
-	result->uptr = filename;
-	result->aname = NULL;
-=======
 	initname(result, filename);
->>>>>>> 155a3c00
 	audit_getname(result);
 	return result;
 }
 
-<<<<<<< HEAD
 //通过用户空间传入的文件路径名称，构造filename结构体
-struct filename *
-getname_uflags(const char __user *filename, int uflags)
-=======
 struct filename *getname_uflags(const char __user *filename, int uflags)
->>>>>>> 155a3c00
 {
 	int flags = (uflags & AT_EMPTY_PATH) ? LOOKUP_EMPTY : 0;
 
 	return getname_flags(filename, flags);
 }
 
-<<<<<<< HEAD
 /*字符串形式的文件路径转换为struct filename结构体*/
-struct filename *
-getname(const char __user * filename/*文件路径*/)
-{
-	return getname_flags(filename, 0/*名称不得为空*/, NULL);
-}
-
-//通过kernel空间传入的文件名称，构造filename结构体
-struct filename *
-getname_kernel(const char * filename)
-=======
-struct filename *__getname_maybe_null(const char __user *pathname)
+struct filename *__getname_maybe_null(const char __user *pathname/*文件路径*/)
 {
 	struct filename *name;
 	char c;
@@ -292,8 +253,8 @@
 	return name;
 }
 
+//通过kernel空间传入的文件名称，构造filename结构体
 struct filename *getname_kernel(const char * filename)
->>>>>>> 155a3c00
 {
 	struct filename *result;
 	int len = strlen(filename) + 1;/*文件路径名称长度*/
@@ -717,11 +678,8 @@
 	} *stack, internal[EMBEDDED_LEVELS];
 	//待解析文件路径及名称
 	struct filename	*name;
-<<<<<<< HEAD
+	const char *pathname;
 	//临时保存的nameidata,处理完成后需要还原
-=======
-	const char *pathname;
->>>>>>> 155a3c00
 	struct nameidata *saved;
 	/*root dentry对应的seqlock的seq*/
 	unsigned	root_seq;
@@ -746,14 +704,9 @@
 	p->depth = 0;
 	p->dfd = dfd;
 	p->name = name;
-<<<<<<< HEAD
+	p->pathname = likely(name) ? name->name : "";
 	p->path.mnt = NULL;/*挂载点为空*/
 	p->path.dentry = NULL;/*路径分配对应的dentry为空*/
-=======
-	p->pathname = likely(name) ? name->name : "";
-	p->path.mnt = NULL;
-	p->path.dentry = NULL;
->>>>>>> 155a3c00
 	p->total_link_count = old ? old->total_link_count : 0;
 	//记录进程上一个nameidata
 	p->saved = old;
@@ -1019,12 +972,8 @@
 			       struct dentry *dentry, unsigned int flags)
 {
 	if (unlikely(dentry->d_flags & DCACHE_OP_REVALIDATE))
-<<<<<<< HEAD
 		/*指明需要op revalidate,调用相应回调*/
-		return dentry->d_op->d_revalidate(dentry, flags);
-=======
 		return dentry->d_op->d_revalidate(dir, name, dentry, flags);
->>>>>>> 155a3c00
 	else
 		/*默认有效*/
 		return 1;
@@ -1764,12 +1713,8 @@
 {
 	struct dentry *dentry = d_lookup(dir, name);
 	if (dentry) {
-<<<<<<< HEAD
 		/*查询dentry成功，对其进行校验*/
-		int error = d_revalidate(dentry, flags);
-=======
 		int error = d_revalidate(dir->d_inode, name, dentry, flags);
->>>>>>> 155a3c00
 		if (unlikely(error <= 0)) {
 			if (!error)
 				/*校验失败，对此dentry进行无效处理*/
@@ -1785,15 +1730,11 @@
 					       struct dentry *base,
 					       unsigned int flags)
 {
-<<<<<<< HEAD
-	/*在base dentry下执行dentry查询*/
-	struct dentry *dentry = lookup_dcache(name, base, flags);
-=======
 	struct dentry *dentry;
->>>>>>> 155a3c00
 	struct dentry *old;
 	struct inode *dir;
 
+	/*在base dentry下执行dentry查询*/
 	dentry = lookup_dcache(name, base, flags);
 	if (dentry)
 		/*查询dentry成功，返回*/
@@ -1849,9 +1790,6 @@
 }
 EXPORT_SYMBOL(lookup_one_qstr_excl);
 
-<<<<<<< HEAD
-/*在dcache(dentry_hashtable)中查找对应的dentry*/
-=======
 /**
  * lookup_fast - do fast lockless (but racy) lookup of a dentry
  * @nd: current nameidata
@@ -1866,7 +1804,7 @@
  * must be legitimized before use. If this returns NULL, then the walk
  * will no longer be in RCU mode.
  */
->>>>>>> 155a3c00
+/*在dcache(dentry_hashtable)中查找对应的dentry*/
 static struct dentry *lookup_fast(struct nameidata *nd)
 {
 	//现在在查当前层的下一层的dentry,故nd->path.dentry为parent节点
@@ -1910,12 +1848,8 @@
 		if (unlikely(!dentry))
 			//没有查找到，返回0
 			return NULL;
-<<<<<<< HEAD
 		/*校验此dentry*/
-		status = d_revalidate(dentry, nd->flags);
-=======
 		status = d_revalidate(nd->inode, &nd->last, dentry, nd->flags);
->>>>>>> 155a3c00
 	}
 	if (unlikely(status <= 0)) {
 		/*校验后认识此dentry状态有误*/
@@ -1945,12 +1879,8 @@
 	if (IS_ERR(dentry))
 		return dentry;
 	if (unlikely(!d_in_lookup(dentry))) {
-<<<<<<< HEAD
 		//dentry没有in lookup标记，则说明已得到查询结果
-		int error = d_revalidate(dentry, flags);
-=======
 		int error = d_revalidate(inode, name, dentry, flags);
->>>>>>> 155a3c00
 		if (unlikely(error <= 0)) {
 			if (!error) {
 				d_invalidate(dentry);
@@ -1989,14 +1919,6 @@
 static inline int may_lookup(struct mnt_idmap *idmap,
 			     struct nameidata *restrict nd)
 {
-<<<<<<< HEAD
-	if (nd->flags & LOOKUP_RCU) {
-		int err = inode_permission(idmap, nd->inode, MAY_EXEC|MAY_NOT_BLOCK);
-		if (err != -ECHILD || !try_to_unlazy(nd))
-			return err;
-	}
-	//检查执行权限
-=======
 	int err, mask;
 
 	mask = nd->flags & LOOKUP_RCU ? MAY_NOT_BLOCK : 0;
@@ -2015,7 +1937,7 @@
 	if (err != -ECHILD)	// hard error
 		return err;
 
->>>>>>> 155a3c00
+	//检查执行权限
 	return inode_permission(idmap, nd->inode, MAY_EXEC);
 }
 
@@ -2584,20 +2506,16 @@
 		hash = partial_name_hash(c, hash);
 		c = (unsigned char)name[len];
 	} while (c && c != '/');
-<<<<<<< HEAD
-	//hash即包含本层目名名称（或文件名称），也包含名称对应的长度
-	//将name长度合入到hashcode中
-	return hashlen_create(end_name_hash(hash), len);
-=======
 
 	// This is reliable for DOT or DOTDOT, since the component
 	// cannot contain NUL characters - top bits being zero means
 	// we cannot have had any other pathnames.
 	*lastword = last;
+	//hash即包含本层目名名称（或文件名称），也包含名称对应的长度
+	//将name长度合入到hashcode中
 	nd->last.hash = end_name_hash(hash);
 	nd->last.len = len;
 	return name + len;
->>>>>>> 155a3c00
 }
 
 #endif
@@ -2628,22 +2546,14 @@
 	//错误的路径名称,直接退出
 	if (IS_ERR(name))
 		return PTR_ERR(name);
-<<<<<<< HEAD
-
 	//root节点已解析，故跳过前导的文件路径分隔符（支持出现多个‘/’）
-	while (*name=='/')
-		name++;
-
-	//name字符串已达到结尾，例如path就指向路径'/'。
-	if (!*name) {
-=======
 	if (*name == '/') {
 		do {
 			name++;
 		} while (unlikely(*name == '/'));
 	}
+	//name字符串已达到结尾，例如path就指向路径'/'。
 	if (unlikely(!*name)) {
->>>>>>> 155a3c00
 		nd->dir_mode = 0; // short-circuit the 'hardening' idiocy
 		return 0;
 	}
@@ -2661,37 +2571,11 @@
 		if (unlikely(err))
 			return err;
 
-<<<<<<< HEAD
 		//利用dentry,name计算hashcode(返回值为hash+length（此层文件名称长度）)
-		hash_len = hash_name(nd->path.dentry, name);
-
-		type = LAST_NORM;/*假定是normal*/
-		//通过名称及长度，区分'..'文件，'.'文件，普通文件三种情况
-		if (name[0] == '.'/*文件名称首字符为'.'*/) switch (hashlen_len(hash_len)) {
-			case 2:
-				if (name[1] == '.') {
-					//文件长度为2，且name[0/1]='.',即本层名称为'..'
-					type = LAST_DOTDOT;
-					nd->state |= ND_JUMPED;
-				}
-				break;
-			case 1:
-				//文件名长度为1，且name[0]='.',即本层名称为'.'
-				type = LAST_DOT;
-		}
-
-		//普通文件情况（非'..','.'这种）
-		if (likely(type == LAST_NORM)) {
-		    //取当前nd分析位置对应的父dentry
-			struct dentry *parent = nd->path.dentry;
-			/*由于为普通的文件/目录，故移除掉jumped标记*/
-			nd->state &= ~ND_JUMPED;
-
-			//如果父dentry需要执行d_hash,则构造this,并触发d_hash回调，进行hash调整
-=======
 		nd->last.name = name;
 		name = hash_name(nd, name, &lastword);
 
+		//通过名称及长度，区分'..'文件，'.'文件，普通文件三种情况
 		switch(lastword) {
 		case LAST_WORD_IS_DOTDOT:
 			nd->last_type = LAST_DOTDOT;
@@ -2703,35 +2587,20 @@
 			break;
 
 		default:
+		    	//取当前nd分析位置对应的父dentry
 			nd->last_type = LAST_NORM;
+			/*由于为普通的文件/目录，故移除掉jumped标记*/
 			nd->state &= ~ND_JUMPED;
 
 			struct dentry *parent = nd->path.dentry;
->>>>>>> 155a3c00
+			//如果父dentry需要执行d_hash,则构造this,并触发d_hash回调，进行hash调整
 			if (unlikely(parent->d_flags & DCACHE_OP_HASH)) {
 				err = parent->d_op->d_hash(parent, &nd->last);
 				if (err < 0)
 					return err;
-<<<<<<< HEAD
-				//完成hash_len,name更新
-				hash_len = this.hash_len;
-				name = this.name;
 			}
 		}
 
-		//设置hash,len,name,type(即name哈希值，name长度，目录或文件名称，文件类型）
-		//更新last字段
-		nd->last.hash_len = hash_len;
-		nd->last.name = name;
-		nd->last_type = type;
-
-		//跳过已解析的本文件或目录名称
-		name += hashlen_len(hash_len);
-=======
-			}
-		}
-
->>>>>>> 155a3c00
 		if (!*name)
 			//到达字符串结尾
 		    //（注：此时最后一层name还未分析,自这里直接跳出，防止用户执行的是文件新建，查肯定是没法查到文件的）
@@ -2790,12 +2659,8 @@
 static const char *path_init(struct nameidata *nd, unsigned flags)
 {
 	int error;
-<<<<<<< HEAD
 	//取待解析的文件路径名称
-	const char *s = nd->name->name;
-=======
 	const char *s = nd->pathname;
->>>>>>> 155a3c00
 
 	/* LOOKUP_CACHED requires RCU, ask caller to retry */
 	if ((flags & (LOOKUP_RCU | LOOKUP_CACHED)) == LOOKUP_CACHED)
@@ -2875,25 +2740,11 @@
 	} else {
 	    //文件路径名称给出的是相对路径，给定的nd->dfd是一个路径，按相对此路径处理
 		/* Caller must check execute permissions on the starting path component */
-<<<<<<< HEAD
-	    //取相对dfd对应的dentry
-		struct fd f = fdget_raw(nd->dfd);
-		struct dentry *dentry;
-
-		//未查找到dfd对应的file,文件描述符无效
-		if (!f.file)
-			return ERR_PTR(-EBADF);
-
-		//取此文件对应的目录项
-		dentry = f.file->f_path.dentry;
-
-		//指定了s,但dentry不是目录，则报错
-		if (*s && unlikely(!d_can_lookup(dentry))) {
-			fdput(f);
-=======
+	    	//取相对dfd对应的dentry
 		CLASS(fd_raw, f)(nd->dfd);
 		struct dentry *dentry;
 
+		//未查找到dfd对应的file,文件描述符无效
 		if (fd_empty(f))
 			return ERR_PTR(-EBADF);
 
@@ -2903,18 +2754,15 @@
 				return ERR_PTR(-ENOENT);
 		}
 
+		//取此文件对应的目录项
 		dentry = fd_file(f)->f_path.dentry;
 
+		//指定了s,但dentry不是目录，则报错
 		if (*s && unlikely(!d_can_lookup(dentry)))
->>>>>>> 155a3c00
 			return ERR_PTR(-ENOTDIR);
 
-<<<<<<< HEAD
 		//设置锚点对应的path
-		nd->path = f.file->f_path;
-=======
 		nd->path = fd_file(f)->f_path;
->>>>>>> 155a3c00
 		if (flags & LOOKUP_RCU) {
 			nd->inode = nd->path.dentry->d_inode;
 			nd->seq = read_seqcount_begin(&nd->path.dentry->d_seq);
@@ -3270,11 +3118,7 @@
  *
  * The caller must hold base->i_mutex.
  */
-<<<<<<< HEAD
-struct dentry *lookup_one_len(const char *name/*要查找的dentry名称*/, struct dentry *base/*自哪个目录查起*/, int len/*name字符串长度*/)
-=======
-struct dentry *lookup_noperm(struct qstr *name, struct dentry *base)
->>>>>>> 155a3c00
+struct dentry *lookup_noperm(struct qstr *name/*要查找的dentry名称*/, struct dentry *base/*自哪个目录查起*/)
 {
 	struct dentry *dentry;
 	int err;
@@ -3455,20 +3299,12 @@
 }
 #endif
 
-<<<<<<< HEAD
 //name为路径名称字符串，获得其对应的path
-int user_path_at_empty(int dfd/*位置信息*/, const char __user *name/*路径名称*/, unsigned flags,
-		 struct path *path/*出参，确定路径对应的dentry*/, int *empty)
-{
-	struct filename *filename = getname_flags(name, flags, empty);
+int user_path_at(int dfd/*位置信息*/, const char __user *name/*路径名称*/, unsigned flags,
+		 struct path *path/*出参，确定路径对应的dentry*/)
+{
+	struct filename *filename = getname_flags(name, flags);
 	int ret = filename_lookup(dfd, filename, flags, path, NULL/*不提供root path*/);
-=======
-int user_path_at(int dfd, const char __user *name, unsigned flags,
-		 struct path *path)
-{
-	struct filename *filename = getname_flags(name, flags);
-	int ret = filename_lookup(dfd, filename, flags, path, NULL);
->>>>>>> 155a3c00
 
 	putname(filename);
 	return ret;
@@ -4131,18 +3967,6 @@
 		return handle_dots(nd, nd->last_type);
 	}
 
-<<<<<<< HEAD
-	if (!(open_flag & O_CREAT)) {
-		//open时未指明create标记，则要求最后一级文件必须存在
-		if (nd->last.name[nd->last.len])
-			nd->flags |= LOOKUP_FOLLOW | LOOKUP_DIRECTORY;
-		/* we _can_ be in RCU mode here */
-		dentry = lookup_fast(nd);
-		if (IS_ERR(dentry))
-			return ERR_CAST(dentry);
-		if (likely(dentry))
-			goto finish_lookup;
-=======
 	/* We _can_ be in RCU mode here */
 	dentry = lookup_fast_for_open(nd, open_flag);
 	if (IS_ERR(dentry))
@@ -4150,17 +3974,12 @@
 
 	if (likely(dentry))
 		goto finish_lookup;
->>>>>>> 155a3c00
 
 	if (!(open_flag & O_CREAT)) {
 		if (WARN_ON_ONCE(nd->flags & LOOKUP_RCU))
 			return ERR_PTR(-ECHILD);
 	} else {
-<<<<<<< HEAD
 		//open时指明了容许文件不存在时，创建
-		/* create side of things */
-=======
->>>>>>> 155a3c00
 		if (nd->flags & LOOKUP_RCU) {
 			if (!try_to_unlazy(nd))
 				return ERR_PTR(-ECHILD);
@@ -4528,25 +4347,6 @@
 	if (IS_ERR(dentry))
 		goto unlock;
 
-<<<<<<< HEAD
-	error = -EEXIST;
-	if (d_is_positive(dentry))
-		/*此dentry有明确的文件类型，不需要创建*/
-		goto fail;
-
-	/*
-	 * Special case - lookup gave negative, but... we had foo/bar/
-	 * From the vfs_mknod() POV we just have a negative dentry -
-	 * all is fine. Let's be bastards - you had / on the end, you've
-	 * been asking for (non-existent) directory. -ENOENT for you.
-	 */
-	if (unlikely(!create_flags)) {
-		/*此dentry不确在，但未指明create标记，返回no ent*/
-		error = -ENOENT;
-		goto fail;
-	}
-=======
->>>>>>> 155a3c00
 	if (unlikely(err2)) {
 		error = err2;
 		goto fail;
@@ -4762,12 +4562,8 @@
 
 	error = -EPERM;
 	if (!dir->i_op->mkdir)
-<<<<<<< HEAD
 		/*必须有mkdir回调*/
-		return -EPERM;
-=======
 		goto err;
->>>>>>> 155a3c00
 
 	mode = vfs_prepare_mode(idmap, dir, mode, S_IRWXUGO | S_ISVTX, 0/*未指明目录类型*/);
 	error = security_inode_mkdir(dir, dentry, mode);
@@ -4778,13 +4574,7 @@
 	if (max_links && dir->i_nlink >= max_links)
 		goto err;
 
-<<<<<<< HEAD
 	/*采用mkdir创建对应目录,生成inode,并使inode与dentry关联*/
-	error = dir->i_op->mkdir(idmap, dir, dentry, mode);
-	if (!error)
-		fsnotify_mkdir(dir, dentry);
-	return error;
-=======
 	de = dir->i_op->mkdir(idmap, dir, dentry, mode);
 	error = PTR_ERR(de);
 	if (IS_ERR(de))
@@ -4799,7 +4589,6 @@
 err:
 	dput(dentry);
 	return ERR_PTR(error);
->>>>>>> 155a3c00
 }
 EXPORT_SYMBOL(vfs_mkdir);
 
@@ -4819,15 +4608,10 @@
 	error = security_path_mkdir(&path, dentry,
 			mode_strip_umask(path.dentry->d_inode, mode));
 	if (!error) {
-<<<<<<< HEAD
-		error = vfs_mkdir(mnt_idmap(path.mnt), path.dentry->d_inode/*父目录对应的inode*/,
+		dentry = vfs_mkdir(mnt_idmap(path.mnt), path.dentry->d_inode/*父目录对应的inode*/,
 				  dentry/*父目录对应的dentry*/, mode);
-=======
-		dentry = vfs_mkdir(mnt_idmap(path.mnt), path.dentry->d_inode,
-				  dentry, mode);
 		if (IS_ERR(dentry))
 			error = PTR_ERR(dentry);
->>>>>>> 155a3c00
 	}
 	done_path_create(&path, dentry);
 	if (retry_estale(error, lookup_flags)) {
