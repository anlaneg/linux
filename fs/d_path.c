--- conflicted
+++ resolved
@@ -387,19 +387,12 @@
 	unsigned seq;
 
 	do {
-<<<<<<< HEAD
-	    //读取fs->seq的取值
-		seq = read_seqcount_begin(&fs->seq);
+		//读取fs->seq的取值
+		seq = read_seqbegin(&fs->seq);
 		*root = fs->root;
 		*pwd = fs->pwd;
 		//如果fs->seq中记录的值与seq已不相同，则重新读取
-	} while (read_seqcount_retry(&fs->seq, seq));
-=======
-		seq = read_seqbegin(&fs->seq);
-		*root = fs->root;
-		*pwd = fs->pwd;
 	} while (read_seqretry(&fs->seq, seq));
->>>>>>> f2d282e1
 }
 
 /*
