// SPDX-License-Identifier: GPL-2.0
/*
 *  linux/fs/filesystems.c
 *
 *  Copyright (C) 1991, 1992  Linus Torvalds
 *
 *  table of configured filesystems
 */

#include <linux/syscalls.h>
#include <linux/fs.h>
#include <linux/proc_fs.h>
#include <linux/seq_file.h>
#include <linux/kmod.h>
#include <linux/init.h>
#include <linux/module.h>
#include <linux/slab.h>
#include <linux/uaccess.h>
#include <linux/fs_parser.h>

/*
 * Handling of filesystem drivers list.
 * Rules:
 *	Inclusion to/removals from/scanning of list are protected by spinlock.
 *	During the unload module must call unregister_filesystem().
 *	We can access the fields of list element if:
 *		1) spinlock is held or
 *		2) we hold the reference to the module.
 *	The latter can be guaranteed by call of try_module_get(); if it
 *	returned 0 we must skip the element, otherwise we got the reference.
 *	Once the reference is obtained we can drop the spinlock.
 */
//记录系统所有filesystem，其为一个指针变量，每一个文件系统均有一个next
//指针，通过next指针，我们可以将所有文件系统串成一个链
static struct file_system_type *file_systems;
static DEFINE_RWLOCK(file_systems_lock);

/* WARNING: This can be used only if we _already_ own a reference */
struct file_system_type *get_filesystem(struct file_system_type *fs)
{
	__module_get(fs->owner);
	return fs;
}

void put_filesystem(struct file_system_type *fs)
{
	module_put(fs->owner);
}

//给定名称查找对应的文件系统(如果未找到，返回指向未尾文件系统元素的next指针的指针）
static struct file_system_type **find_filesystem(const char *name, unsigned len)
{
	struct file_system_type **p;
	for (p = &file_systems; *p; p = &(*p)->next)
		if (strncmp((*p)->name, name, len) == 0 &&
		    !(*p)->name[len])
			break;
	return p;
}

/**
 *	register_filesystem - register a new filesystem
 *	@fs: the file system structure
 *
 *	Adds the file system passed to the list of file systems the kernel
 *	is aware of for mount and other syscalls. Returns 0 on success,
 *	or a negative errno code on an error.
 *
 *	The &struct file_system_type that is passed is linked into the kernel 
 *	structures and must not be freed until the file system has been
 *	unregistered.
 */
//文件系统注册
int register_filesystem(struct file_system_type * fs)
{
	int res = 0;
	struct file_system_type ** p;

	if (fs->parameters &&
	    !fs_validate_description(fs->name, fs->parameters))
		return -EINVAL;

	//不容许名称中含'.'
	BUG_ON(strchr(fs->name, '.'));
	if (fs->next)
	    //已被挂接在文件系统链上
		return -EBUSY;

	write_lock(&file_systems_lock);
	p = find_filesystem(fs->name, strlen(fs->name));
	if (*p)
		res = -EBUSY;//加锁后确认，已存在
	else
		*p = fs;//将fs加入到链表中
	write_unlock(&file_systems_lock);
	return res;
}

EXPORT_SYMBOL(register_filesystem);

/**
 *	unregister_filesystem - unregister a file system
 *	@fs: filesystem to unregister
 *
 *	Remove a file system that was previously successfully registered
 *	with the kernel. An error is returned if the file system is not found.
 *	Zero is returned on a success.
 *	
 *	Once this function has returned the &struct file_system_type structure
 *	may be freed or reused.
 */
 
int unregister_filesystem(struct file_system_type * fs)
{
	struct file_system_type ** tmp;

	write_lock(&file_systems_lock);
	tmp = &file_systems;
	while (*tmp) {
		if (fs == *tmp) {
			*tmp = fs->next;//指向下一个
			fs->next = NULL;//将自已摘掉
			write_unlock(&file_systems_lock);
			synchronize_rcu();
			return 0;
		}
		tmp = &(*tmp)->next;
	}
	write_unlock(&file_systems_lock);

	return -EINVAL;
}

EXPORT_SYMBOL(unregister_filesystem);

#ifdef CONFIG_SYSFS_SYSCALL
//取给定名称的文件系统在链表中的index
static int fs_index(const char __user * __name)
{
	struct file_system_type * tmp;
	struct filename *name;
	int err, index;

	name = getname(__name);
	err = PTR_ERR(name);
	if (IS_ERR(name))
		return err;

	err = -EINVAL;
	read_lock(&file_systems_lock);
	for (tmp=file_systems, index=0 ; tmp ; tmp=tmp->next, index++) {
		if (strcmp(tmp->name, name->name) == 0) {
			err = index;
			break;
		}
	}
	read_unlock(&file_systems_lock);
	putname(name);
	return err;
}

//沿file_systems链取第index个文件系统的名称
static int fs_name(unsigned int index, char __user * buf)
{
	struct file_system_type * tmp;
	int len, res;

	read_lock(&file_systems_lock);
	for (tmp = file_systems; tmp; tmp = tmp->next, index--)
		if (index <= 0 && try_module_get(tmp->owner))
			break;
	read_unlock(&file_systems_lock);
	if (!tmp)
		return -EINVAL;

	/* OK, we got the reference, so we can safely block */
	len = strlen(tmp->name) + 1;
	res = copy_to_user(buf, tmp->name, len) ? -EFAULT : 0;
	put_filesystem(tmp);
	return res;
}

//取当前注册的文件系统总数
static int fs_maxindex(void)
{
	struct file_system_type * tmp;
	int index;

	read_lock(&file_systems_lock);
	for (tmp = file_systems, index = 0 ; tmp ; tmp = tmp->next, index++)
		;
	read_unlock(&file_systems_lock);
	return index;
}

/*
 * Whee.. Weird sysv syscall. 
 */
SYSCALL_DEFINE3(sysfs, int, option, unsigned long, arg1, unsigned long, arg2)
{
	int retval = -EINVAL;

	switch (option) {
		case 1:
			retval = fs_index((const char __user *) arg1);//取给定名称的文件系统索引号
			break;

		case 2:
			retval = fs_name(arg1, (char __user *) arg2);//取第n个的名称
			break;

		case 3:
			retval = fs_maxindex();//求总数
			break;
	}
	return retval;
}
#endif

<<<<<<< HEAD
//生成当前已注册的文件系统名称列表（返回大小不超过page_size)
int __init get_filesystem_list(char *buf)
=======
int __init list_bdev_fs_names(char *buf, size_t size)
>>>>>>> ce840177
{
	struct file_system_type *p;
	size_t len;
	int count = 0;

	read_lock(&file_systems_lock);
	for (p = file_systems; p; p = p->next) {
		if (!(p->fs_flags & FS_REQUIRES_DEV))
			continue;
		len = strlen(p->name) + 1;
		if (len > size) {
			pr_warn("%s: truncating file system list\n", __func__);
			break;
		}
		memcpy(buf, p->name, len);
		buf += len;
		size -= len;
		count++;
	}
	read_unlock(&file_systems_lock);
	return count;
}

#ifdef CONFIG_PROC_FS
//通过proc显示文件系统列表，无内存大小限制
static int filesystems_proc_show(struct seq_file *m, void *v)
{
	struct file_system_type * tmp;

	read_lock(&file_systems_lock);
	tmp = file_systems;
	while (tmp) {
		seq_printf(m, "%s\t%s\n",
			(tmp->fs_flags & FS_REQUIRES_DEV) ? "" : "nodev",
			tmp->name);
		tmp = tmp->next;
	}
	read_unlock(&file_systems_lock);
	return 0;
}

//注册filesystem的proc
static int __init proc_filesystems_init(void)
{
	proc_create_single("filesystems", 0, NULL, filesystems_proc_show);
	return 0;
}
module_init(proc_filesystems_init);
#endif

//通过名称查询对应的file_system_type
static struct file_system_type *__get_fs_type(const char *name, int len)
{
	struct file_system_type *fs;

	read_lock(&file_systems_lock);
	fs = *(find_filesystem(name, len));
	if (fs && !try_module_get(fs->owner))
		//有文件系统，但没有拿到此模块对应的计数，返回NULL
		fs = NULL;
	read_unlock(&file_systems_lock);
	return fs;
}

//给定名称取对应的文件系统类型
struct file_system_type *get_fs_type(const char *name)
{
	struct file_system_type *fs;
	//如果包含'.'，则文件系统名称为'.'之前的,'.'号之后的为subtype名称
	const char *dot = strchr(name, '.');
	int len = dot ? dot - name : strlen(name);

	fs = __get_fs_type(name, len);//采用名称取得filesystem
	if (!fs && (request_module("fs-%.*s", len, name) == 0)) {
		//没有此fs,请求加载其对应模块，并于模块加载后再查
		fs = __get_fs_type(name, len);
		if (!fs)
			pr_warn_once("request_module fs-%.*s succeeded, but still no fs?\n",
				     len, name);
	}

	if (dot && fs && !(fs->fs_flags & FS_HAS_SUBTYPE)) {
		put_filesystem(fs);
		fs = NULL;
	}
	return fs;
}

EXPORT_SYMBOL(get_fs_type);<|MERGE_RESOLUTION|>--- conflicted
+++ resolved
@@ -217,12 +217,8 @@
 }
 #endif
 
-<<<<<<< HEAD
 //生成当前已注册的文件系统名称列表（返回大小不超过page_size)
-int __init get_filesystem_list(char *buf)
-=======
 int __init list_bdev_fs_names(char *buf, size_t size)
->>>>>>> ce840177
 {
 	struct file_system_type *p;
 	size_t len;
