--- conflicted
+++ resolved
@@ -167,29 +167,19 @@
 static int fs_name(unsigned int index, char __user * buf)
 {
 	struct file_system_type * tmp;
-	int len, res = -EINVAL;
-
-	read_lock(&file_systems_lock);
-<<<<<<< HEAD
-	for (tmp = file_systems; tmp; tmp = tmp->next, index--)
-		if (index <= 0 && try_module_get(tmp->owner))
-			break;/*索引号命中成功*/
-	read_unlock(&file_systems_lock);
-	if (!tmp)
-		/*没找到啊*/
-		return -EINVAL;
-=======
+	int len, res = -EINVAL; /*没找到啊*/
+
+	read_lock(&file_systems_lock);
 	for (tmp = file_systems; tmp; tmp = tmp->next, index--) {
 		if (index == 0) {
 			if (try_module_get(tmp->owner))
 				res = 0;
-			break;
+			break;/*索引号命中成功*/
 		}
 	}
 	read_unlock(&file_systems_lock);
 	if (res)
 		return res;
->>>>>>> 155a3c00
 
 	/* OK, we got the reference, so we can safely block */
 	len = strlen(tmp->name) + 1;
