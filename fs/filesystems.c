// SPDX-License-Identifier: GPL-2.0
/*
 *  linux/fs/filesystems.c
 *
 *  Copyright (C) 1991, 1992  Linus Torvalds
 *
 *  table of configured filesystems
 */

#include <linux/syscalls.h>
#include <linux/fs.h>
#include <linux/proc_fs.h>
#include <linux/seq_file.h>
#include <linux/kmod.h>
#include <linux/init.h>
#include <linux/module.h>
#include <linux/slab.h>
#include <linux/uaccess.h>

/*
 * Handling of filesystem drivers list.
 * Rules:
 *	Inclusion to/removals from/scanning of list are protected by spinlock.
 *	During the unload module must call unregister_filesystem().
 *	We can access the fields of list element if:
 *		1) spinlock is held or
 *		2) we hold the reference to the module.
 *	The latter can be guaranteed by call of try_module_get(); if it
 *	returned 0 we must skip the element, otherwise we got the reference.
 *	Once the reference is obtained we can drop the spinlock.
 */
//记录系统所有filesystem，其为一个指针变量，每一个文件系统均有一个next
//指针，通过next指针，我们可以将所有文件系统串成一个链
static struct file_system_type *file_systems;
static DEFINE_RWLOCK(file_systems_lock);

/* WARNING: This can be used only if we _already_ own a reference */
struct file_system_type *get_filesystem(struct file_system_type *fs)
{
	__module_get(fs->owner);
	return fs;
}

void put_filesystem(struct file_system_type *fs)
{
	module_put(fs->owner);
}

//给定名称查找对应的文件系统(如果未找到，返回指向空）
static struct file_system_type **find_filesystem(const char *name, unsigned len)
{
	struct file_system_type **p;
	for (p = &file_systems; *p; p = &(*p)->next)
		if (strncmp((*p)->name, name, len) == 0 &&
		    !(*p)->name[len])
			break;
	return p;
}

/**
 *	register_filesystem - register a new filesystem
 *	@fs: the file system structure
 *
 *	Adds the file system passed to the list of file systems the kernel
 *	is aware of for mount and other syscalls. Returns 0 on success,
 *	or a negative errno code on an error.
 *
 *	The &struct file_system_type that is passed is linked into the kernel 
 *	structures and must not be freed until the file system has been
 *	unregistered.
 */
//文件系统注册
int register_filesystem(struct file_system_type * fs)
{
	int res = 0;
	struct file_system_type ** p;

	BUG_ON(strchr(fs->name, '.'));
	if (fs->next)
		return -EBUSY;//已被挂接在文件系统链上
	write_lock(&file_systems_lock);
	p = find_filesystem(fs->name, strlen(fs->name));
	if (*p)
		res = -EBUSY;//加锁后确认，已存在
	else
		*p = fs;
	write_unlock(&file_systems_lock);
	return res;
}

EXPORT_SYMBOL(register_filesystem);

/**
 *	unregister_filesystem - unregister a file system
 *	@fs: filesystem to unregister
 *
 *	Remove a file system that was previously successfully registered
 *	with the kernel. An error is returned if the file system is not found.
 *	Zero is returned on a success.
 *	
 *	Once this function has returned the &struct file_system_type structure
 *	may be freed or reused.
 */
 
int unregister_filesystem(struct file_system_type * fs)
{
	struct file_system_type ** tmp;

	write_lock(&file_systems_lock);
	tmp = &file_systems;
	while (*tmp) {
		if (fs == *tmp) {
			*tmp = fs->next;//指向下一个
			fs->next = NULL;//将自已摘掉
			write_unlock(&file_systems_lock);
			synchronize_rcu();
			return 0;
		}
		tmp = &(*tmp)->next;
	}
	write_unlock(&file_systems_lock);

	return -EINVAL;
}

EXPORT_SYMBOL(unregister_filesystem);

#ifdef CONFIG_SYSFS_SYSCALL
//取给定名称的文件系统的index
static int fs_index(const char __user * __name)
{
	struct file_system_type * tmp;
	struct filename *name;
	int err, index;

	name = getname(__name);
	err = PTR_ERR(name);
	if (IS_ERR(name))
		return err;

	err = -EINVAL;
	read_lock(&file_systems_lock);
	for (tmp=file_systems, index=0 ; tmp ; tmp=tmp->next, index++) {
		if (strcmp(tmp->name, name->name) == 0) {
			err = index;
			break;
		}
	}
	read_unlock(&file_systems_lock);
	putname(name);
	return err;
}

//沿file_systems链取第index个文件系统的名称
static int fs_name(unsigned int index, char __user * buf)
{
	struct file_system_type * tmp;
	int len, res;

	read_lock(&file_systems_lock);
	for (tmp = file_systems; tmp; tmp = tmp->next, index--)
		if (index <= 0 && try_module_get(tmp->owner))
			break;
	read_unlock(&file_systems_lock);
	if (!tmp)
		return -EINVAL;

	/* OK, we got the reference, so we can safely block */
	len = strlen(tmp->name) + 1;
	res = copy_to_user(buf, tmp->name, len) ? -EFAULT : 0;
	put_filesystem(tmp);
	return res;
}

//取当前注册的文件系统总数
static int fs_maxindex(void)
{
	struct file_system_type * tmp;
	int index;

	read_lock(&file_systems_lock);
	for (tmp = file_systems, index = 0 ; tmp ; tmp = tmp->next, index++)
		;
	read_unlock(&file_systems_lock);
	return index;
}

/*
 * Whee.. Weird sysv syscall. 
 */
SYSCALL_DEFINE3(sysfs, int, option, unsigned long, arg1, unsigned long, arg2)
{
	int retval = -EINVAL;

	switch (option) {
		case 1:
			retval = fs_index((const char __user *) arg1);//取给定名称的文件系统索引号
			break;

		case 2:
			retval = fs_name(arg1, (char __user *) arg2);//取第n个的名称
			break;

		case 3:
			retval = fs_maxindex();//求总数
			break;
	}
	return retval;
}
#endif

//生成当前已注册的文件系统名称列表（返回大小不超过page_size)
int __init get_filesystem_list(char *buf)
{
	int len = 0;
	struct file_system_type * tmp;

	read_lock(&file_systems_lock);
	tmp = file_systems;
	while (tmp && len < PAGE_SIZE - 80) {
		len += sprintf(buf+len, "%s\t%s\n",
			(tmp->fs_flags & FS_REQUIRES_DEV) ? "" : "nodev",
			tmp->name);
		tmp = tmp->next;
	}
	read_unlock(&file_systems_lock);
	return len;
}

#ifdef CONFIG_PROC_FS
//通过proc显示文件系统列表，无内存大小限制
static int filesystems_proc_show(struct seq_file *m, void *v)
{
	struct file_system_type * tmp;

	read_lock(&file_systems_lock);
	tmp = file_systems;
	while (tmp) {
		seq_printf(m, "%s\t%s\n",
			(tmp->fs_flags & FS_REQUIRES_DEV) ? "" : "nodev",
			tmp->name);
		tmp = tmp->next;
	}
	read_unlock(&file_systems_lock);
	return 0;
}

<<<<<<< HEAD
static int filesystems_proc_open(struct inode *inode, struct file *file)
{
	return single_open(file, filesystems_proc_show, NULL);
}

static const struct file_operations filesystems_proc_fops = {
	.open		= filesystems_proc_open,
	.read		= seq_read,
	.llseek		= seq_lseek,
	.release	= single_release,
};

//注册filesystem的proc
=======
>>>>>>> 3ca24ce9
static int __init proc_filesystems_init(void)
{
	proc_create_single("filesystems", 0, NULL, filesystems_proc_show);
	return 0;
}
module_init(proc_filesystems_init);
#endif

static struct file_system_type *__get_fs_type(const char *name, int len)
{
	struct file_system_type *fs;

	read_lock(&file_systems_lock);
	fs = *(find_filesystem(name, len));
	if (fs && !try_module_get(fs->owner))
		//有文件系统，但没有拿到此模块对应的计数，返回NULL
		fs = NULL;
	read_unlock(&file_systems_lock);
	return fs;
}

//给定名称取对应的文件系统类型
struct file_system_type *get_fs_type(const char *name)
{
	struct file_system_type *fs;
	const char *dot = strchr(name, '.');
	int len = dot ? dot - name : strlen(name);//如果包含'.'，则文件系统名称为'.'之前的

	fs = __get_fs_type(name, len);//采用名称取得filesystem
	if (!fs && (request_module("fs-%.*s", len, name) == 0)) {
		//没有此fs,请求加载其对应模块，并于模块加载后再查
		fs = __get_fs_type(name, len);
		WARN_ONCE(!fs, "request_module fs-%.*s succeeded, but still no fs?\n", len, name);
	}

	if (dot && fs && !(fs->fs_flags & FS_HAS_SUBTYPE)) {
		put_filesystem(fs);
		fs = NULL;
	}
	return fs;
}

EXPORT_SYMBOL(get_fs_type);<|MERGE_RESOLUTION|>--- conflicted
+++ resolved
@@ -245,22 +245,7 @@
 	return 0;
 }
 
-<<<<<<< HEAD
-static int filesystems_proc_open(struct inode *inode, struct file *file)
-{
-	return single_open(file, filesystems_proc_show, NULL);
-}
-
-static const struct file_operations filesystems_proc_fops = {
-	.open		= filesystems_proc_open,
-	.read		= seq_read,
-	.llseek		= seq_lseek,
-	.release	= single_release,
-};
-
 //注册filesystem的proc
-=======
->>>>>>> 3ca24ce9
 static int __init proc_filesystems_init(void)
 {
 	proc_create_single("filesystems", 0, NULL, filesystems_proc_show);
