// SPDX-License-Identifier: GPL-2.0-only
/*
 *  linux/fs/minix/inode.c
 *
 *  Copyright (C) 1991, 1992  Linus Torvalds
 *
 *  Copyright (C) 1996  Gertjan van Wingerde
 *	Minix V2 fs support.
 *
 *  Modified for 680x0 by Andreas Schwab
 *  Updated to filesystem version 3 by Daniel Aragones
 */

#include <linux/module.h>
#include "minix.h"
#include <linux/buffer_head.h>
#include <linux/slab.h>
#include <linux/init.h>
#include <linux/highuid.h>
#include <linux/mpage.h>
#include <linux/vfs.h>
#include <linux/writeback.h>
#include <linux/fs_context.h>

static int minix_write_inode(struct inode *inode,
		struct writeback_control *wbc);
static int minix_statfs(struct dentry *dentry, struct kstatfs *buf);

static void minix_evict_inode(struct inode *inode)
{
	truncate_inode_pages_final(&inode->i_data);
	if (!inode->i_nlink) {
		inode->i_size = 0;
		minix_truncate(inode);
	}
	invalidate_inode_buffers(inode);
	clear_inode(inode);
	if (!inode->i_nlink)
		minix_free_inode(inode);
}

static void minix_put_super(struct super_block *sb)
{
	int i;
	struct minix_sb_info *sbi = minix_sb(sb);

	if (!sb_rdonly(sb)) {
		if (sbi->s_version != MINIX_V3)	 /* s_state is now out from V3 sb */
			sbi->s_ms->s_state = sbi->s_mount_state;
		mark_buffer_dirty(sbi->s_sbh);
	}
	for (i = 0; i < sbi->s_imap_blocks; i++)
		brelse(sbi->s_imap[i]);
	for (i = 0; i < sbi->s_zmap_blocks; i++)
		brelse(sbi->s_zmap[i]);
	brelse (sbi->s_sbh);
	kfree(sbi->s_imap);
	sb->s_fs_info = NULL;
	kfree(sbi);
}

static struct kmem_cache * minix_inode_cachep;

/*自memory cache中申请inode*/
static struct inode *minix_alloc_inode(struct super_block *sb)
{
	struct minix_inode_info *ei;
	ei = alloc_inode_sb(sb, minix_inode_cachep, GFP_KERNEL);
	if (!ei)
		return NULL;
	return &ei->vfs_inode;
}

/*向memory cache释放inode*/
static void minix_free_in_core_inode(struct inode *inode)
{
	kmem_cache_free(minix_inode_cachep, minix_i(inode));
}

/*memory cache中对象初始化函数，初始化inode_info*/
static void init_once(void *foo)
{
	struct minix_inode_info *ei = (struct minix_inode_info *) foo;

	inode_init_once(&ei->vfs_inode);
}

static int __init init_inodecache(void)
{
    /*创建memory cache,用于minix inode分配*/
	minix_inode_cachep = kmem_cache_create("minix_inode_cache",
					     sizeof(struct minix_inode_info),
					     0, (SLAB_RECLAIM_ACCOUNT|
<<<<<<< HEAD
						SLAB_MEM_SPREAD|SLAB_ACCOUNT),
					     init_once/*minix_inode_info初始化函数*/);
=======
						SLAB_ACCOUNT),
					     init_once);
>>>>>>> 155a3c00
	if (minix_inode_cachep == NULL)
		return -ENOMEM;
	return 0;
}

static void destroy_inodecache(void)
{
	/*
	 * Make sure all delayed rcu free inodes are flushed before we
	 * destroy cache.
	 */
	rcu_barrier();
	kmem_cache_destroy(minix_inode_cachep);
}

static const struct super_operations minix_sops = {
    /*inode申请函数*/
	.alloc_inode	= minix_alloc_inode,
	.free_inode	= minix_free_in_core_inode,
	.write_inode	= minix_write_inode,
	.evict_inode	= minix_evict_inode,
	.put_super	= minix_put_super,
	.statfs		= minix_statfs,
};

static int minix_reconfigure(struct fs_context *fc)
{
	struct minix_super_block * ms;
	struct super_block *sb = fc->root->d_sb;
	struct minix_sb_info * sbi = sb->s_fs_info;

	sync_filesystem(sb);
	ms = sbi->s_ms;
	if ((bool)(fc->sb_flags & SB_RDONLY) == sb_rdonly(sb))
		return 0;
	if (fc->sb_flags & SB_RDONLY) {
		if (ms->s_state & MINIX_VALID_FS ||
		    !(sbi->s_mount_state & MINIX_VALID_FS))
			return 0;
		/* Mounting a rw partition read-only. */
		if (sbi->s_version != MINIX_V3)
			ms->s_state = sbi->s_mount_state;
		mark_buffer_dirty(sbi->s_sbh);
	} else {
	  	/* Mount a partition which is read-only, read-write. */
		if (sbi->s_version != MINIX_V3) {
			sbi->s_mount_state = ms->s_state;
			ms->s_state &= ~MINIX_VALID_FS;
		} else {
			sbi->s_mount_state = MINIX_VALID_FS;
		}
		mark_buffer_dirty(sbi->s_sbh);

		if (!(sbi->s_mount_state & MINIX_VALID_FS))
			printk("MINIX-fs warning: remounting unchecked fs, "
				"running fsck is recommended\n");
		else if ((sbi->s_mount_state & MINIX_ERROR_FS))
			printk("MINIX-fs warning: remounting fs with errors, "
				"running fsck is recommended\n");
	}
	return 0;
}

static bool minix_check_superblock(struct super_block *sb)
{
	struct minix_sb_info *sbi = minix_sb(sb);

	if (sbi->s_imap_blocks == 0 || sbi->s_zmap_blocks == 0)
		return false;

	/*
	 * s_max_size must not exceed the block mapping limitation.  This check
	 * is only needed for V1 filesystems, since V2/V3 support an extra level
	 * of indirect blocks which places the limit well above U32_MAX.
	 */
	if (sbi->s_version == MINIX_V1 &&
	    sb->s_maxbytes > (7 + 512 + 512*512) * BLOCK_SIZE)
		return false;

	return true;
}

<<<<<<< HEAD
/*填充超级块*/
static int minix_fill_super(struct super_block *s/*待填充的超级块*/, void *data/*挂载配置的参数*/, int silent)
=======
static int minix_fill_super(struct super_block *s, struct fs_context *fc)
>>>>>>> 155a3c00
{
	struct buffer_head *bh;
	struct buffer_head **map;
	struct minix_super_block *ms;
	struct minix3_super_block *m3s = NULL;
	unsigned long i, block;
	struct inode *root_inode;
	struct minix_sb_info *sbi;
	int ret = -EINVAL;
	int silent = fc->sb_flags & SB_SILENT;

	/*申请minix_sb_info结构体*/
	sbi = kzalloc(sizeof(struct minix_sb_info), GFP_KERNEL);
	if (!sbi)
		return -ENOMEM;
	s->s_fs_info = sbi;

	BUILD_BUG_ON(32 != sizeof (struct minix_inode));
	BUILD_BUG_ON(64 != sizeof(struct minix2_inode));

	/*设置block size*/
	if (!sb_set_blocksize(s, BLOCK_SIZE))
		goto out_bad_hblock;

	/*加载第一个block对应数据,其为super block*/
	if (!(bh = sb_bread(s, 1)))
		goto out_bad_sb;

	/*指向第一个block上读到的数据*/
	ms = (struct minix_super_block *) bh->b_data;

	/*利用自磁盘读取的数据填充sbi*/
	sbi->s_ms = ms;
	sbi->s_sbh = bh;
	sbi->s_mount_state = ms->s_state;
	sbi->s_ninodes = ms->s_ninodes;
	sbi->s_nzones = ms->s_nzones;
	sbi->s_imap_blocks = ms->s_imap_blocks;
	sbi->s_zmap_blocks = ms->s_zmap_blocks;
	sbi->s_firstdatazone = ms->s_firstdatazone;
	sbi->s_log_zone_size = ms->s_log_zone_size;
	s->s_maxbytes = ms->s_max_size;
	s->s_magic = ms->s_magic;
	if (s->s_magic == MINIX_SUPER_MAGIC) {
		sbi->s_version = MINIX_V1;
		sbi->s_dirsize = 16;
		sbi->s_namelen = 14;
		s->s_max_links = MINIX_LINK_MAX;
	} else if (s->s_magic == MINIX_SUPER_MAGIC2) {
		sbi->s_version = MINIX_V1;
		sbi->s_dirsize = 32;
		sbi->s_namelen = 30;
		s->s_max_links = MINIX_LINK_MAX;
	} else if (s->s_magic == MINIX2_SUPER_MAGIC) {
		sbi->s_version = MINIX_V2;
		sbi->s_nzones = ms->s_zones;
		sbi->s_dirsize = 16;
		sbi->s_namelen = 14;
		s->s_max_links = MINIX2_LINK_MAX;
	} else if (s->s_magic == MINIX2_SUPER_MAGIC2) {
		sbi->s_version = MINIX_V2;
		sbi->s_nzones = ms->s_zones;
		sbi->s_dirsize = 32;
		sbi->s_namelen = 30;
		s->s_max_links = MINIX2_LINK_MAX;
	} else if ( *(__u16 *)(bh->b_data + 24) == MINIX3_SUPER_MAGIC) {
		m3s = (struct minix3_super_block *) bh->b_data;
		s->s_magic = m3s->s_magic;
		sbi->s_imap_blocks = m3s->s_imap_blocks;
		sbi->s_zmap_blocks = m3s->s_zmap_blocks;
		sbi->s_firstdatazone = m3s->s_firstdatazone;
		sbi->s_log_zone_size = m3s->s_log_zone_size;
		s->s_maxbytes = m3s->s_max_size;
		sbi->s_ninodes = m3s->s_ninodes;
		sbi->s_nzones = m3s->s_zones;
		sbi->s_dirsize = 64;
		sbi->s_namelen = 60;
		sbi->s_version = MINIX_V3;
		sbi->s_mount_state = MINIX_VALID_FS;
		sb_set_blocksize(s, m3s->s_blocksize);
		s->s_max_links = MINIX2_LINK_MAX;
	} else
		goto out_no_fs;

	/*检查超级块*/
	if (!minix_check_superblock(s))
		goto out_illegal_sb;

	/*
	 * Allocate the buffer map to keep the superblock small.
	 */
	i = (sbi->s_imap_blocks + sbi->s_zmap_blocks) * sizeof(bh);
	map = kzalloc(i, GFP_KERNEL);/*申请inode map,block map所需要内存*/
	if (!map)
		goto out_no_map;
	/*指向imap,block map*/
	sbi->s_imap = &map[0];
	sbi->s_zmap = &map[sbi->s_imap_blocks];

	/*自block 2开始，加载sbi->s_imap_blocks个block(加载imap)*/
	block=2;
	for (i=0 ; i < sbi->s_imap_blocks ; i++) {
		if (!(sbi->s_imap[i]=sb_bread(s, block)))
			goto out_no_bitmap;
		block++;
	}

	/*自sbi->s_imap_blocks + 2 开始加载sbi->s_zmap(加载block map)*/
	for (i=0 ; i < sbi->s_zmap_blocks ; i++) {
		if (!(sbi->s_zmap[i]=sb_bread(s, block)))
			goto out_no_bitmap;
		block++;
	}

	/*0号inode,0号block置为‘0’*/
	minix_set_bit(0,sbi->s_imap[0]->b_data);
	minix_set_bit(0,sbi->s_zmap[0]->b_data);

	/* Apparently minix can create filesystems that allocate more blocks for
	 * the bitmaps than needed.  We simply ignore that, but verify it didn't
	 * create one with not enough blocks and bail out if so.
	 */
	block = minix_blocks_needed(sbi->s_ninodes, s->s_blocksize);
	if (sbi->s_imap_blocks < block) {
	    /*sbi->s_ninodes为系统总inode数目，通过其可计算其占用的block总数，这里imap_blocks
	     * 更大，则说明当前bitmap不足以表示inode*/
		printk("MINIX-fs: file system does not have enough "
				"imap blocks allocated.  Refusing to mount.\n");
		goto out_no_bitmap;
	}

	block = minix_blocks_needed(
			(sbi->s_nzones - sbi->s_firstdatazone + 1),
			s->s_blocksize);
	if (sbi->s_zmap_blocks < block) {
		printk("MINIX-fs: file system does not have enough "
				"zmap blocks allocated.  Refusing to mount.\n");
		goto out_no_bitmap;
	}

	/* set up enough so that it can read an inode */
	s->s_op = &minix_sops;
	s->s_time_min = 0;
	s->s_time_max = U32_MAX;
	/*取root inode*/
	root_inode = minix_iget(s, MINIX_ROOT_INO);
	if (IS_ERR(root_inode)) {
		ret = PTR_ERR(root_inode);
		goto out_no_root;
	}

	ret = -ENOMEM;
	s->s_root = d_make_root(root_inode);
	if (!s->s_root)
		goto out_no_root;

	if (!sb_rdonly(s)) {
		if (sbi->s_version != MINIX_V3) /* s_state is now out from V3 sb */
			ms->s_state &= ~MINIX_VALID_FS;
		mark_buffer_dirty(bh);
	}
	if (!(sbi->s_mount_state & MINIX_VALID_FS))
		printk("MINIX-fs: mounting unchecked file system, "
			"running fsck is recommended\n");
	else if (sbi->s_mount_state & MINIX_ERROR_FS)
		printk("MINIX-fs: mounting file system with errors, "
			"running fsck is recommended\n");

	return 0;

out_no_root:
	if (!silent)
		printk("MINIX-fs: get root inode failed\n");
	goto out_freemap;

out_no_bitmap:
	printk("MINIX-fs: bad superblock or unable to read bitmaps\n");
out_freemap:
	for (i = 0; i < sbi->s_imap_blocks; i++)
		brelse(sbi->s_imap[i]);
	for (i = 0; i < sbi->s_zmap_blocks; i++)
		brelse(sbi->s_zmap[i]);
	kfree(sbi->s_imap);
	goto out_release;

out_no_map:
	ret = -ENOMEM;
	if (!silent)
		printk("MINIX-fs: can't allocate map\n");
	goto out_release;

out_illegal_sb:
	if (!silent)
		printk("MINIX-fs: bad superblock\n");
	goto out_release;

out_no_fs:
	if (!silent)
		printk("VFS: Can't find a Minix filesystem V1 | V2 | V3 "
		       "on device %s.\n", s->s_id);
out_release:
	brelse(bh);
	goto out;

out_bad_hblock:
	printk("MINIX-fs: blocksize too small for device\n");
	goto out;

out_bad_sb:
	printk("MINIX-fs: unable to read superblock\n");
out:
	s->s_fs_info = NULL;
	kfree(sbi);
	return ret;
}

static int minix_get_tree(struct fs_context *fc)
{
	 return get_tree_bdev(fc, minix_fill_super);
}

static const struct fs_context_operations minix_context_ops = {
	.get_tree	= minix_get_tree,
	.reconfigure	= minix_reconfigure,
};

static int minix_init_fs_context(struct fs_context *fc)
{
	fc->ops = &minix_context_ops;

	return 0;
}

static int minix_statfs(struct dentry *dentry, struct kstatfs *buf)
{
	struct super_block *sb = dentry->d_sb;
	struct minix_sb_info *sbi = minix_sb(sb);
	u64 id = huge_encode_dev(sb->s_bdev->bd_dev);
	buf->f_type = sb->s_magic;
	buf->f_bsize = sb->s_blocksize;
	buf->f_blocks = (sbi->s_nzones - sbi->s_firstdatazone) << sbi->s_log_zone_size;
	/*空闲的block字节数目*/
	buf->f_bfree = minix_count_free_blocks(sb);
	/*可以使用的block数目*/
	buf->f_bavail = buf->f_bfree;
	buf->f_files = sbi->s_ninodes;
	buf->f_ffree = minix_count_free_inodes(sb);
	buf->f_namelen = sbi->s_namelen;
	buf->f_fsid = u64_to_fsid(id);

	return 0;
}

static int minix_get_block(struct inode *inode, sector_t block/*要读取的block*/,
		    struct buffer_head *bh_result, int create)
{
    /*依据inode版本，调用不同版本的get_block*/
	if (INODE_VERSION(inode) == MINIX_V1)
		return V1_minix_get_block(inode, block, bh_result, create);
	else
		return V2_minix_get_block(inode, block, bh_result, create);
}

static int minix_writepages(struct address_space *mapping,
		struct writeback_control *wbc)
{
	/*内存页写入磁盘*/
	return mpage_writepages(mapping, wbc, minix_get_block);
}

static int minix_read_folio(struct file *file, struct folio *folio)
{
	return block_read_full_folio(folio, minix_get_block);
}

int minix_prepare_chunk(struct folio *folio, loff_t pos, unsigned len)
{
	return __block_write_begin(folio, pos, len, minix_get_block);
}

static void minix_write_failed(struct address_space *mapping, loff_t to)
{
	struct inode *inode = mapping->host;

	if (to > inode->i_size) {
		truncate_pagecache(inode, inode->i_size);
		minix_truncate(inode);
	}
}

<<<<<<< HEAD
static int minix_write_begin(struct file *file/*要写的文件*/, struct address_space *mapping,
			loff_t pos/*要写的位置*/, unsigned len/*要写的长度*/,
			struct page **pagep, void **fsdata)
=======
static int minix_write_begin(struct file *file, struct address_space *mapping,
			loff_t pos, unsigned len,
			struct folio **foliop, void **fsdata)
>>>>>>> 155a3c00
{
	int ret;

	ret = block_write_begin(mapping, pos, len, foliop, minix_get_block);
	if (unlikely(ret))
		minix_write_failed(mapping, pos + len);

	return ret;
}

static sector_t minix_bmap(struct address_space *mapping, sector_t block)
{
	return generic_block_bmap(mapping,block,minix_get_block);
}

static const struct address_space_operations minix_aops = {
	.dirty_folio	= block_dirty_folio,
	.invalidate_folio = block_invalidate_folio,
	.read_folio = minix_read_folio,
	.writepages = minix_writepages,
	.write_begin = minix_write_begin,
	.write_end = generic_write_end,
	.migrate_folio = buffer_migrate_folio,
	.bmap = minix_bmap,
	.direct_IO = noop_direct_IO
};

static const struct inode_operations minix_symlink_inode_operations = {
	.get_link	= page_get_link,
	.getattr	= minix_getattr,
};

void minix_set_inode(struct inode *inode, dev_t rdev)
{
	if (S_ISREG(inode->i_mode)) {
	    /*文件*/
		inode->i_op = &minix_file_inode_operations;
		inode->i_fop = &minix_file_operations;
		inode->i_mapping->a_ops = &minix_aops;
	} else if (S_ISDIR(inode->i_mode)) {
	    /*目录*/
		inode->i_op = &minix_dir_inode_operations;
		inode->i_fop = &minix_dir_operations;
		inode->i_mapping->a_ops = &minix_aops;
	} else if (S_ISLNK(inode->i_mode)) {
	    /*软链接*/
		inode->i_op = &minix_symlink_inode_operations;
		inode_nohighmem(inode);
		inode->i_mapping->a_ops = &minix_aops;
	} else
	    /*其它特殊文件类型*/
		init_special_inode(inode, inode->i_mode, rdev);
}

/*
 * The minix V1 function to read an inode.
 */
static struct inode *V1_minix_iget(struct inode *inode)
{
	struct buffer_head * bh;
	struct minix_inode * raw_inode;
	struct minix_inode_info *minix_inode = minix_i(inode);
	int i;

	raw_inode = minix_V1_raw_inode(inode->i_sb, inode->i_ino, &bh);
	if (!raw_inode) {
	    /*读取inode raw数据失败*/
		iget_failed(inode);
		return ERR_PTR(-EIO);
	}
	if (raw_inode->i_nlinks == 0) {
	    /*此inode link数为0*/
		printk("MINIX-fs: deleted inode referenced: %lu\n",
		       inode->i_ino);
		brelse(bh);
		iget_failed(inode);
		return ERR_PTR(-ESTALE);
	}

	/*利用读取的raw_inode填充inode*/
	inode->i_mode = raw_inode->i_mode;
	i_uid_write(inode, raw_inode->i_uid);
	i_gid_write(inode, raw_inode->i_gid);
	set_nlink(inode, raw_inode->i_nlinks);
	inode->i_size = raw_inode->i_size;
	inode_set_mtime_to_ts(inode,
			      inode_set_atime_to_ts(inode, inode_set_ctime(inode, raw_inode->i_time, 0)));
	inode->i_blocks = 0;
	for (i = 0; i < 9; i++)
		minix_inode->u.i1_data[i] = raw_inode->i_zone[i];
	minix_set_inode(inode, old_decode_dev(raw_inode->i_zone[0]));
	brelse(bh);
	unlock_new_inode(inode);
	return inode;
}

/*
 * The minix V2 function to read an inode.
 */
static struct inode *V2_minix_iget(struct inode *inode)
{
	struct buffer_head * bh;
	struct minix2_inode * raw_inode;
	struct minix_inode_info *minix_inode = minix_i(inode);
	int i;

	/*自磁盘读取inode*/
	raw_inode = minix_V2_raw_inode(inode->i_sb, inode->i_ino, &bh);
	if (!raw_inode) {
		iget_failed(inode);
		return ERR_PTR(-EIO);
	}
	if (raw_inode->i_nlinks == 0) {
		printk("MINIX-fs: deleted inode referenced: %lu\n",
		       inode->i_ino);
		brelse(bh);
		iget_failed(inode);
		return ERR_PTR(-ESTALE);
	}
	inode->i_mode = raw_inode->i_mode;
	i_uid_write(inode, raw_inode->i_uid);
	i_gid_write(inode, raw_inode->i_gid);
	set_nlink(inode, raw_inode->i_nlinks);
	inode->i_size = raw_inode->i_size;
	inode_set_mtime(inode, raw_inode->i_mtime, 0);
	inode_set_atime(inode, raw_inode->i_atime, 0);
	inode_set_ctime(inode, raw_inode->i_ctime, 0);
	inode->i_blocks = 0;
	/*填充i2_data*/
	for (i = 0; i < 10; i++)
		minix_inode->u.i2_data[i] = raw_inode->i_zone[i];
	minix_set_inode(inode, old_decode_dev(raw_inode->i_zone[0]));
	brelse(bh);
	unlock_new_inode(inode);
	return inode;
}

/*
 * The global function to read an inode.
 */
struct inode *minix_iget(struct super_block *sb, unsigned long ino/*inode编号*/)
{
	struct inode *inode;

	inode = iget_locked(sb, ino);
	if (!inode)
	    /*未查找到此inode,返错*/
		return ERR_PTR(-ENOMEM);
	if (!(inode->i_state & I_NEW))
	    /*无new标记，则此inode之前已存在，直接返回*/
		return inode;

	/*inode有I_NEW标记，需要加载/新建？*/
	if (INODE_VERSION(inode) == MINIX_V1)
		return V1_minix_iget(inode);
	else
		return V2_minix_iget(inode);
}

/*
 * The minix V1 function to synchronize an inode.
 */
static struct buffer_head * V1_minix_update_inode(struct inode * inode)
{
	struct buffer_head * bh;
	struct minix_inode * raw_inode;
	struct minix_inode_info *minix_inode = minix_i(inode);
	int i;

	raw_inode = minix_V1_raw_inode(inode->i_sb, inode->i_ino, &bh);
	if (!raw_inode)
		return NULL;
	raw_inode->i_mode = inode->i_mode;
	raw_inode->i_uid = fs_high2lowuid(i_uid_read(inode));
	raw_inode->i_gid = fs_high2lowgid(i_gid_read(inode));
	raw_inode->i_nlinks = inode->i_nlink;
	raw_inode->i_size = inode->i_size;
	raw_inode->i_time = inode_get_mtime_sec(inode);
	if (S_ISCHR(inode->i_mode) || S_ISBLK(inode->i_mode))
		raw_inode->i_zone[0] = old_encode_dev(inode->i_rdev);
	else for (i = 0; i < 9; i++)
		raw_inode->i_zone[i] = minix_inode->u.i1_data[i];
	mark_buffer_dirty(bh);
	return bh;
}

/*
 * The minix V2 function to synchronize an inode.
 */
static struct buffer_head * V2_minix_update_inode(struct inode * inode)
{
	struct buffer_head * bh;
	struct minix2_inode * raw_inode;
	struct minix_inode_info *minix_inode = minix_i(inode);
	int i;

	raw_inode = minix_V2_raw_inode(inode->i_sb, inode->i_ino, &bh);
	if (!raw_inode)
	    /*读取raw inode失败，返回NULL*/
		return NULL;

	/*利用inode更新raw_inode*/
	raw_inode->i_mode = inode->i_mode;
	raw_inode->i_uid = fs_high2lowuid(i_uid_read(inode));
	raw_inode->i_gid = fs_high2lowgid(i_gid_read(inode));
	raw_inode->i_nlinks = inode->i_nlink;
	raw_inode->i_size = inode->i_size;
	raw_inode->i_mtime = inode_get_mtime_sec(inode);
	raw_inode->i_atime = inode_get_atime_sec(inode);
	raw_inode->i_ctime = inode_get_ctime_sec(inode);
	if (S_ISCHR(inode->i_mode) || S_ISBLK(inode->i_mode))
		raw_inode->i_zone[0] = old_encode_dev(inode->i_rdev);
	else for (i = 0; i < 10; i++)
	    /*更新i_zone*/
		raw_inode->i_zone[i] = minix_inode->u.i2_data[i];
	mark_buffer_dirty(bh);
	return bh;
}

static int minix_write_inode(struct inode *inode, struct writeback_control *wbc)
{
	int err = 0;
	struct buffer_head *bh;

	/*依据inode不同版本，执行update inode*/
	if (INODE_VERSION(inode) == MINIX_V1)
		bh = V1_minix_update_inode(inode);
	else
		bh = V2_minix_update_inode(inode);
	if (!bh)
		return -EIO;
	if (wbc->sync_mode == WB_SYNC_ALL && buffer_dirty(bh)) {
	    /*向块设备更新*/
		sync_dirty_buffer(bh);
		if (buffer_req(bh) && !buffer_uptodate(bh)) {
			printk("IO error syncing minix inode [%s:%08lx]\n",
				inode->i_sb->s_id, inode->i_ino);
			err = -EIO;
		}
	}
	brelse (bh);
	return err;
}

int minix_getattr(struct mnt_idmap *idmap, const struct path *path,
		  struct kstat *stat, u32 request_mask, unsigned int flags)
{
	struct super_block *sb = path->dentry->d_sb;
	struct inode *inode = d_inode(path->dentry);

	generic_fillattr(&nop_mnt_idmap, request_mask, inode, stat);
	if (INODE_VERSION(inode) == MINIX_V1)
		stat->blocks = (BLOCK_SIZE / 512) * V1_minix_blocks(stat->size, sb);
	else
		stat->blocks = (sb->s_blocksize / 512) * V2_minix_blocks(stat->size, sb);
	stat->blksize = sb->s_blocksize;
	return 0;
}

/*
 * The function that is called for file truncation.
 */
void minix_truncate(struct inode * inode)
{
	if (!(S_ISREG(inode->i_mode) || S_ISDIR(inode->i_mode) || S_ISLNK(inode->i_mode)))
		return;
	if (INODE_VERSION(inode) == MINIX_V1)
		V1_minix_truncate(inode);
	else
		V2_minix_truncate(inode);
}

<<<<<<< HEAD
/*minix文件系统挂载*/
static struct dentry *minix_mount(struct file_system_type *fs_type,
	int flags, const char *dev_name, void *data)
{
	return mount_bdev(fs_type, flags, dev_name/*要挂接的设备*/, data, minix_fill_super/*填充块填充函数*/);
}

/*minix文件系统对应的fs_type*/
=======
>>>>>>> 155a3c00
static struct file_system_type minix_fs_type = {
	.owner			= THIS_MODULE,
	.name			= "minix",
	.kill_sb		= kill_block_super,
	.fs_flags		= FS_REQUIRES_DEV,
	.init_fs_context	= minix_init_fs_context,
};
MODULE_ALIAS_FS("minix");

static int __init init_minix_fs(void)
{
	/*初始化inode cache*/
	int err = init_inodecache();
	if (err)
		goto out1;
	/*注册minix fs*/
	err = register_filesystem(&minix_fs_type);
	if (err)
		goto out;
	return 0;
out:
	destroy_inodecache();
out1:
	return err;
}

static void __exit exit_minix_fs(void)
{
    unregister_filesystem(&minix_fs_type);
	destroy_inodecache();
}

module_init(init_minix_fs)
module_exit(exit_minix_fs)
MODULE_DESCRIPTION("Minix file system");
MODULE_LICENSE("GPL");
<|MERGE_RESOLUTION|>--- conflicted
+++ resolved
@@ -91,13 +91,8 @@
 	minix_inode_cachep = kmem_cache_create("minix_inode_cache",
 					     sizeof(struct minix_inode_info),
 					     0, (SLAB_RECLAIM_ACCOUNT|
-<<<<<<< HEAD
-						SLAB_MEM_SPREAD|SLAB_ACCOUNT),
+						SLAB_ACCOUNT),
 					     init_once/*minix_inode_info初始化函数*/);
-=======
-						SLAB_ACCOUNT),
-					     init_once);
->>>>>>> 155a3c00
 	if (minix_inode_cachep == NULL)
 		return -ENOMEM;
 	return 0;
@@ -180,12 +175,8 @@
 	return true;
 }
 
-<<<<<<< HEAD
 /*填充超级块*/
-static int minix_fill_super(struct super_block *s/*待填充的超级块*/, void *data/*挂载配置的参数*/, int silent)
-=======
-static int minix_fill_super(struct super_block *s, struct fs_context *fc)
->>>>>>> 155a3c00
+static int minix_fill_super(struct super_block *s/*待填充的超级块*/, struct fs_context *fc)
 {
 	struct buffer_head *bh;
 	struct buffer_head **map;
@@ -476,15 +467,9 @@
 	}
 }
 
-<<<<<<< HEAD
 static int minix_write_begin(struct file *file/*要写的文件*/, struct address_space *mapping,
 			loff_t pos/*要写的位置*/, unsigned len/*要写的长度*/,
-			struct page **pagep, void **fsdata)
-=======
-static int minix_write_begin(struct file *file, struct address_space *mapping,
-			loff_t pos, unsigned len,
 			struct folio **foliop, void **fsdata)
->>>>>>> 155a3c00
 {
 	int ret;
 
@@ -757,17 +742,7 @@
 		V2_minix_truncate(inode);
 }
 
-<<<<<<< HEAD
-/*minix文件系统挂载*/
-static struct dentry *minix_mount(struct file_system_type *fs_type,
-	int flags, const char *dev_name, void *data)
-{
-	return mount_bdev(fs_type, flags, dev_name/*要挂接的设备*/, data, minix_fill_super/*填充块填充函数*/);
-}
-
 /*minix文件系统对应的fs_type*/
-=======
->>>>>>> 155a3c00
 static struct file_system_type minix_fs_type = {
 	.owner			= THIS_MODULE,
 	.name			= "minix",
