// SPDX-License-Identifier: GPL-2.0
/*
 *  linux/fs/minix/dir.c
 *
 *  Copyright (C) 1991, 1992 Linus Torvalds
 *
 *  minix directory handling functions
 *
 *  Updated to filesystem version 3 by Daniel Aragones
 */

#include "minix.h"
#include <linux/buffer_head.h>
#include <linux/highmem.h>
#include <linux/swap.h>

typedef struct minix_dir_entry minix_dirent;
typedef struct minix3_dir_entry minix3_dirent;

static int minix_readdir(struct file *, struct dir_context *);

const struct file_operations minix_dir_operations = {
	.llseek		= generic_file_llseek,
	.read		= generic_read_dir,
	.iterate_shared	= minix_readdir,
	.fsync		= generic_file_fsync,
};

/*
 * Return the offset into page `page_nr' of the last valid
 * byte in that page, plus one.
 */
static unsigned
minix_last_byte(struct inode *inode, unsigned long page_nr)
{
	unsigned last_byte = PAGE_SIZE;

	if (page_nr == (inode->i_size >> PAGE_SHIFT))
		last_byte = inode->i_size & (PAGE_SIZE - 1);
	return last_byte;
}

static void dir_commit_chunk(struct folio *folio, loff_t pos, unsigned len)
{
	struct address_space *mapping = folio->mapping;
	struct inode *dir = mapping->host;

	block_write_end(NULL, mapping, pos, len, len, folio, NULL);

	if (pos+len > dir->i_size) {
		i_size_write(dir, pos+len);
		mark_inode_dirty(dir);
	}
	folio_unlock(folio);
}

static int minix_handle_dirsync(struct inode *dir)
{
	int err;

	err = filemap_write_and_wait(dir->i_mapping);
	if (!err)
		err = sync_inode_metadata(dir, 1);
	return err;
}

<<<<<<< HEAD
/*读取目录对应的inode的第n号页，并返回其对应的内容*/
static void *dir_get_page(struct inode *dir, unsigned long n/*页序号*/, struct page **p)
=======
static void *dir_get_folio(struct inode *dir, unsigned long n,
		struct folio **foliop)
>>>>>>> 155a3c00
{
	struct folio *folio = read_mapping_folio(dir->i_mapping, n, NULL);

	if (IS_ERR(folio))
		return ERR_CAST(folio);
	*foliop = folio;
	return kmap_local_folio(folio, 0);
}

static inline void *minix_next_entry(void *de, struct minix_sb_info *sbi)
{
	return (void*)((char*)de + sbi->s_dirsize);
}

static int minix_readdir(struct file *file, struct dir_context *ctx)
{
	struct inode *inode = file_inode(file);
	struct super_block *sb = inode->i_sb;
	struct minix_sb_info *sbi = minix_sb(sb);
	unsigned chunk_size = sbi->s_dirsize;
	unsigned long npages = dir_pages(inode);/*目录占有多少page*/
	unsigned long pos = ctx->pos;
	unsigned offset;
	unsigned long n;

	ctx->pos = pos = ALIGN(pos, chunk_size);
	if (pos >= inode->i_size)
	    /*pos超过了inode大小，返回0*/
		return 0;

	offset = pos & ~PAGE_MASK;/*pos在页中的偏移*/
	n = pos >> PAGE_SHIFT;/*pos对应的页号*/

	for ( ; n < npages; n++, offset = 0) {
		char *p, *kaddr, *limit;
		struct folio *folio;

		kaddr = dir_get_folio(inode, n, &folio);
		if (IS_ERR(kaddr))
			continue;
		p = kaddr+offset;/*指向对应的dirent*/
		limit = kaddr + minix_last_byte(inode, n) - chunk_size;
		for ( ; p <= limit; p = minix_next_entry(p, sbi)) {
			const char *name;
			__u32 inumber;
			if (sbi->s_version == MINIX_V3) {
				minix3_dirent *de3 = (minix3_dirent *)p;
				name = de3->name;
				inumber = de3->inode;
	 		} else {
				minix_dirent *de = (minix_dirent *)p;
				name = de->name;
				inumber = de->inode;
			}
			if (inumber) {
				unsigned l = strnlen(name, sbi->s_namelen);
				/*调用ctx->actor函数*/
				if (!dir_emit(ctx, name, l,
					      inumber, DT_UNKNOWN)) {
					folio_release_kmap(folio, p);
					return 0;
				}
			}
			ctx->pos += chunk_size;/*增加pos*/
		}
		folio_release_kmap(folio, kaddr);
	}
	return 0;
}

static inline int namecompare(int len, int maxlen,
	const char * name, const char * buffer)
{
	if (len < maxlen && buffer[len])
	    /*长度在范围，但内容不匹配*/
		return 0;
	/*内容匹配成功*/
	return !memcmp(name, buffer, len);
}

/*
 *	minix_find_entry()
 *
 * finds an entry in the specified directory with the wanted name.
 * It does NOT read the inode of the
 * entry - you'll have to do that yourself if you want to.
 * 
 * On Success folio_release_kmap() should be called on *foliop.
 */
minix_dirent *minix_find_entry(struct dentry *dentry, struct folio **foliop)
{
    /*dentry名称*/
	const char * name = dentry->d_name.name;
	/*dentry名称长度*/
	int namelen = dentry->d_name.len;
	/*取父目录对应的inode*/
	struct inode * dir = d_inode(dentry->d_parent);
	/*取它对应的super_block*/
	struct super_block * sb = dir->i_sb;
	struct minix_sb_info * sbi = minix_sb(sb);
	unsigned long n;
	/*取目录大小需要多少个页*/
	unsigned long npages = dir_pages(dir);
	char *p;

	char *namx;
	__u32 inumber;

	for (n = 0; n < npages; n++) {
		char *kaddr, *limit;

<<<<<<< HEAD
		/*取此目录的n号页*/
		kaddr = dir_get_page(dir, n, &page);
=======
		kaddr = dir_get_folio(dir, n, foliop);
>>>>>>> 155a3c00
		if (IS_ERR(kaddr))
			continue;

		limit = kaddr + minix_last_byte(dir, n) - sbi->s_dirsize;
		for (p = kaddr; p <= limit; p = minix_next_entry(p, sbi)) {
		    /*取目录下成员名称及inumber*/
			if (sbi->s_version == MINIX_V3) {
				minix3_dirent *de3 = (minix3_dirent *)p;
				namx = de3->name;
				inumber = de3->inode;
 			} else {
				minix_dirent *de = (minix_dirent *)p;
				namx = de->name;
				inumber = de->inode;
			}
			if (!inumber)
			    /*忽略没有ino的节点*/
				continue;
			/*要查询的namx与此目录下的文件de->name匹配，跳found*/
			if (namecompare(namelen, sbi->s_namelen, name, namx))
				goto found;
		}
		folio_release_kmap(*foliop, kaddr);
	}
	return NULL;

found:
<<<<<<< HEAD
	*res_page = page;/*在此页命中*/
	return (minix_dirent *)p;/*返回对应的dirent指针*/
=======
	return (minix_dirent *)p;
>>>>>>> 155a3c00
}

int minix_add_link(struct dentry *dentry, struct inode *inode)
{
    /*取dentry父节点*/
	struct inode *dir = d_inode(dentry->d_parent);
	/*dentry节点名称*/
	const char * name = dentry->d_name.name;
	/*本节点名称长度*/
	int namelen = dentry->d_name.len;
	/*取super block*/
	struct super_block * sb = dir->i_sb;
	/*由super block取得minix super block info*/
	struct minix_sb_info * sbi = minix_sb(sb);
<<<<<<< HEAD
	struct page *page = NULL;
	/*父目录中占用了多少page*/
=======
	struct folio *folio = NULL;
>>>>>>> 155a3c00
	unsigned long npages = dir_pages(dir);
	unsigned long n;
	char *kaddr, *p;
	minix_dirent *de;
	minix3_dirent *de3;
	loff_t pos;
	int err;
	char *namx = NULL;
	__u32 inumber;

	/*
	 * We take care of directory expansion in the same loop
	 * This code plays outside i_size, so it locks the page
	 * to protect that region.
	 */
	for (n = 0; n <= npages; n++) {
		char *limit, *dir_end;

<<<<<<< HEAD
		/*读取父目录的第n个页*/
		kaddr = dir_get_page(dir, n, &page);
=======
		kaddr = dir_get_folio(dir, n, &folio);
>>>>>>> 155a3c00
		if (IS_ERR(kaddr))
			return PTR_ERR(kaddr);
		folio_lock(folio);
		dir_end = kaddr + minix_last_byte(dir, n);
		limit = kaddr + PAGE_SIZE - sbi->s_dirsize;
		/*遍历记录在此页的direntry*/
		for (p = kaddr; p <= limit; p = minix_next_entry(p, sbi)) {
			de = (minix_dirent *)p;
			de3 = (minix3_dirent *)p;
			/*取当前访问的dir entry对应的name,inode*/
			if (sbi->s_version == MINIX_V3) {
				namx = de3->name;
				inumber = de3->inode;
		 	} else {
  				namx = de->name;
				inumber = de->inode;
			}
			if (p == dir_end) {
				/* We hit i_size */
				if (sbi->s_version == MINIX_V3)
					de3->inode = 0;
		 		else
					de->inode = 0;
				goto got_it;
			}
			if (!inumber)
				goto got_it;

			/*文件已存在*/
			err = -EEXIST;
			if (namecompare(namelen, sbi->s_namelen, name, namx))
				goto out_unlock;
		}
		folio_unlock(folio);
		folio_release_kmap(folio, kaddr);
	}
	BUG();
	return -EINVAL;

got_it:
	pos = folio_pos(folio) + offset_in_folio(folio, p);
	err = minix_prepare_chunk(folio, pos, sbi->s_dirsize);
	if (err)
		goto out_unlock;
	/*设置文件名称*/
	memcpy (namx, name, namelen);
	/*设置dir entry对应的inode编号*/
	if (sbi->s_version == MINIX_V3) {
		memset (namx + namelen, 0, sbi->s_dirsize - namelen - 4);
		de3->inode = inode->i_ino;
	} else {
		memset (namx + namelen, 0, sbi->s_dirsize - namelen - 2);
		de->inode = inode->i_ino;
	}
<<<<<<< HEAD
	/*落盘*/
	dir_commit_chunk(page, pos, sbi->s_dirsize);
=======
	dir_commit_chunk(folio, pos, sbi->s_dirsize);
>>>>>>> 155a3c00
	inode_set_mtime_to_ts(dir, inode_set_ctime_current(dir));
	mark_inode_dirty(dir);
	err = minix_handle_dirsync(dir);
out_put:
	folio_release_kmap(folio, kaddr);
	return err;
out_unlock:
	folio_unlock(folio);
	goto out_put;
}

int minix_delete_entry(struct minix_dir_entry *de, struct folio *folio)
{
	struct inode *inode = folio->mapping->host;
	loff_t pos = folio_pos(folio) + offset_in_folio(folio, de);
	struct minix_sb_info *sbi = minix_sb(inode->i_sb);
	unsigned len = sbi->s_dirsize;
	int err;

	folio_lock(folio);
	err = minix_prepare_chunk(folio, pos, len);
	if (err) {
		folio_unlock(folio);
		return err;
	}
	if (sbi->s_version == MINIX_V3)
		((minix3_dirent *)de)->inode = 0;
	else
		de->inode = 0;
	dir_commit_chunk(folio, pos, len);
	inode_set_mtime_to_ts(inode, inode_set_ctime_current(inode));
	mark_inode_dirty(inode);
	return minix_handle_dirsync(inode);
}

int minix_make_empty(struct inode *inode, struct inode *dir)
{
	struct folio *folio = filemap_grab_folio(inode->i_mapping, 0);
	struct minix_sb_info *sbi = minix_sb(inode->i_sb);
	char *kaddr;
	int err;

	if (IS_ERR(folio))
		return PTR_ERR(folio);
	err = minix_prepare_chunk(folio, 0, 2 * sbi->s_dirsize);
	if (err) {
		folio_unlock(folio);
		goto fail;
	}

	kaddr = kmap_local_folio(folio, 0);
	memset(kaddr, 0, folio_size(folio));

	if (sbi->s_version == MINIX_V3) {
		minix3_dirent *de3 = (minix3_dirent *)kaddr;

		de3->inode = inode->i_ino;
		strcpy(de3->name, ".");
		de3 = minix_next_entry(de3, sbi);
		de3->inode = dir->i_ino;
		strcpy(de3->name, "..");
	} else {
		minix_dirent *de = (minix_dirent *)kaddr;

		de->inode = inode->i_ino;
		strcpy(de->name, ".");
		de = minix_next_entry(de, sbi);
		de->inode = dir->i_ino;
		strcpy(de->name, "..");
	}
	kunmap_local(kaddr);

	dir_commit_chunk(folio, 0, 2 * sbi->s_dirsize);
	err = minix_handle_dirsync(inode);
fail:
	folio_put(folio);
	return err;
}

/*
 * routine to check that the specified directory is empty (for rmdir)
 */
int minix_empty_dir(struct inode * inode)
{
	struct folio *folio = NULL;
	unsigned long i, npages = dir_pages(inode);
	struct minix_sb_info *sbi = minix_sb(inode->i_sb);
	char *name, *kaddr;
	__u32 inumber;

	for (i = 0; i < npages; i++) {
		char *p, *limit;

		kaddr = dir_get_folio(inode, i, &folio);
		if (IS_ERR(kaddr))
			continue;

		limit = kaddr + minix_last_byte(inode, i) - sbi->s_dirsize;
		/*遍历dirent*/
		for (p = kaddr; p <= limit; p = minix_next_entry(p, sbi)) {
			if (sbi->s_version == MINIX_V3) {
				minix3_dirent *de3 = (minix3_dirent *)p;
				name = de3->name;
				inumber = de3->inode;
			} else {
				minix_dirent *de = (minix_dirent *)p;
				name = de->name;
				inumber = de->inode;
			}

			/*dirent的inode不为0*/
			if (inumber != 0) {
				/* check for . and .. */
				if (name[0] != '.')
				    /*内容名称为以'.'开头*/
					goto not_empty;
				if (!name[1]) {
				    /*遇到名称为'.'的文件，inumber不为自身，则为非空*/
					if (inumber != inode->i_ino)
						goto not_empty;
				} else if (name[1] != '.')
				    /*遇到隐藏文件，则为非空*/
					goto not_empty;
				else if (name[2])
				    /*遇到'..??'文件，则为非空*/
					goto not_empty;
			}
		}
		folio_release_kmap(folio, kaddr);
	}
	return 1;

not_empty:
	folio_release_kmap(folio, kaddr);
	return 0;
}

/* Releases the page */
int minix_set_link(struct minix_dir_entry *de, struct folio *folio,
		struct inode *inode)
{
	struct inode *dir = folio->mapping->host;
	struct minix_sb_info *sbi = minix_sb(dir->i_sb);
	loff_t pos = folio_pos(folio) + offset_in_folio(folio, de);
	int err;

	folio_lock(folio);
	err = minix_prepare_chunk(folio, pos, sbi->s_dirsize);
	if (err) {
		folio_unlock(folio);
		return err;
	}
	if (sbi->s_version == MINIX_V3)
		((minix3_dirent *)de)->inode = inode->i_ino;
	else
		de->inode = inode->i_ino;
	dir_commit_chunk(folio, pos, sbi->s_dirsize);
	inode_set_mtime_to_ts(dir, inode_set_ctime_current(dir));
	mark_inode_dirty(dir);
	return minix_handle_dirsync(dir);
}

struct minix_dir_entry *minix_dotdot(struct inode *dir, struct folio **foliop)
{
	struct minix_sb_info *sbi = minix_sb(dir->i_sb);
	struct minix_dir_entry *de = dir_get_folio(dir, 0, foliop);

	if (!IS_ERR(de))
		return minix_next_entry(de, sbi);
	return NULL;
}

ino_t minix_inode_by_name(struct dentry *dentry)
{
<<<<<<< HEAD
	struct page *page;
	/*取dentry对应的dir_entry，并返回对应指针*/
	struct minix_dir_entry *de = minix_find_entry(dentry, &page);
=======
	struct folio *folio;
	struct minix_dir_entry *de = minix_find_entry(dentry, &folio);
>>>>>>> 155a3c00
	ino_t res = 0;

	if (de) {
		struct inode *inode = folio->mapping->host;
		struct minix_sb_info *sbi = minix_sb(inode->i_sb);

		/*取此dentry对应的inode编号*/
		if (sbi->s_version == MINIX_V3)
			res = ((minix3_dirent *) de)->inode;
		else
			res = de->inode;
		folio_release_kmap(folio, de);
	}
	return res;
}<|MERGE_RESOLUTION|>--- conflicted
+++ resolved
@@ -64,13 +64,9 @@
 	return err;
 }
 
-<<<<<<< HEAD
 /*读取目录对应的inode的第n号页，并返回其对应的内容*/
-static void *dir_get_page(struct inode *dir, unsigned long n/*页序号*/, struct page **p)
-=======
-static void *dir_get_folio(struct inode *dir, unsigned long n,
+static void *dir_get_folio(struct inode *dir, unsigned long n/*页序号*/,
 		struct folio **foliop)
->>>>>>> 155a3c00
 {
 	struct folio *folio = read_mapping_folio(dir->i_mapping, n, NULL);
 
@@ -182,12 +178,8 @@
 	for (n = 0; n < npages; n++) {
 		char *kaddr, *limit;
 
-<<<<<<< HEAD
 		/*取此目录的n号页*/
-		kaddr = dir_get_page(dir, n, &page);
-=======
 		kaddr = dir_get_folio(dir, n, foliop);
->>>>>>> 155a3c00
 		if (IS_ERR(kaddr))
 			continue;
 
@@ -215,12 +207,7 @@
 	return NULL;
 
 found:
-<<<<<<< HEAD
-	*res_page = page;/*在此页命中*/
 	return (minix_dirent *)p;/*返回对应的dirent指针*/
-=======
-	return (minix_dirent *)p;
->>>>>>> 155a3c00
 }
 
 int minix_add_link(struct dentry *dentry, struct inode *inode)
@@ -235,12 +222,8 @@
 	struct super_block * sb = dir->i_sb;
 	/*由super block取得minix super block info*/
 	struct minix_sb_info * sbi = minix_sb(sb);
-<<<<<<< HEAD
-	struct page *page = NULL;
+	struct folio *folio = NULL;
 	/*父目录中占用了多少page*/
-=======
-	struct folio *folio = NULL;
->>>>>>> 155a3c00
 	unsigned long npages = dir_pages(dir);
 	unsigned long n;
 	char *kaddr, *p;
@@ -259,12 +242,8 @@
 	for (n = 0; n <= npages; n++) {
 		char *limit, *dir_end;
 
-<<<<<<< HEAD
 		/*读取父目录的第n个页*/
-		kaddr = dir_get_page(dir, n, &page);
-=======
 		kaddr = dir_get_folio(dir, n, &folio);
->>>>>>> 155a3c00
 		if (IS_ERR(kaddr))
 			return PTR_ERR(kaddr);
 		folio_lock(folio);
@@ -319,12 +298,8 @@
 		memset (namx + namelen, 0, sbi->s_dirsize - namelen - 2);
 		de->inode = inode->i_ino;
 	}
-<<<<<<< HEAD
 	/*落盘*/
-	dir_commit_chunk(page, pos, sbi->s_dirsize);
-=======
 	dir_commit_chunk(folio, pos, sbi->s_dirsize);
->>>>>>> 155a3c00
 	inode_set_mtime_to_ts(dir, inode_set_ctime_current(dir));
 	mark_inode_dirty(dir);
 	err = minix_handle_dirsync(dir);
@@ -499,14 +474,9 @@
 
 ino_t minix_inode_by_name(struct dentry *dentry)
 {
-<<<<<<< HEAD
-	struct page *page;
+	struct folio *folio;
 	/*取dentry对应的dir_entry，并返回对应指针*/
-	struct minix_dir_entry *de = minix_find_entry(dentry, &page);
-=======
-	struct folio *folio;
 	struct minix_dir_entry *de = minix_find_entry(dentry, &folio);
->>>>>>> 155a3c00
 	ino_t res = 0;
 
 	if (de) {
