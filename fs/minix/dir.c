--- conflicted
+++ resolved
@@ -64,12 +64,8 @@
 	return err;
 }
 
-<<<<<<< HEAD
 /*读取目录对应的inode的第n号页，并返回其对应的内容*/
-static struct page * dir_get_page(struct inode *dir, unsigned long n/*页序号*/)
-=======
-static void *dir_get_page(struct inode *dir, unsigned long n, struct page **p)
->>>>>>> 9d1694dc
+static void *dir_get_page(struct inode *dir, unsigned long n/*页序号*/, struct page **p)
 {
 	struct address_space *mapping = dir->i_mapping;
 	struct page *page = read_mapping_page(mapping, n, NULL);
@@ -110,12 +106,7 @@
 		kaddr = dir_get_page(inode, n, &page);
 		if (IS_ERR(kaddr))
 			continue;
-<<<<<<< HEAD
-		kaddr = (char *)page_address(page);
 		p = kaddr+offset;/*指向对应的dirent*/
-=======
-		p = kaddr+offset;
->>>>>>> 9d1694dc
 		limit = kaddr + minix_last_byte(inode, n) - chunk_size;
 		for ( ; p <= limit; p = minix_next_entry(p, sbi)) {
 			const char *name;
@@ -187,14 +178,9 @@
 	for (n = 0; n < npages; n++) {
 		char *kaddr, *limit;
 
-<<<<<<< HEAD
 		/*取此目录的n号页*/
-		page = dir_get_page(dir, n);
-		if (IS_ERR(page))
-=======
 		kaddr = dir_get_page(dir, n, &page);
 		if (IS_ERR(kaddr))
->>>>>>> 9d1694dc
 			continue;
 
 		limit = kaddr + minix_last_byte(dir, n) - sbi->s_dirsize;
@@ -257,17 +243,10 @@
 	for (n = 0; n <= npages; n++) {
 		char *limit, *dir_end;
 
-<<<<<<< HEAD
 		/*读取父目录的第n个页*/
-		page = dir_get_page(dir, n);
-		err = PTR_ERR(page);
-		if (IS_ERR(page))
-			goto out;
-=======
 		kaddr = dir_get_page(dir, n, &page);
 		if (IS_ERR(kaddr))
 			return PTR_ERR(kaddr);
->>>>>>> 9d1694dc
 		lock_page(page);
 		dir_end = kaddr + minix_last_byte(dir, n);
 		limit = kaddr + PAGE_SIZE - sbi->s_dirsize;
