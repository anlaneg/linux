// SPDX-License-Identifier: GPL-2.0-only
/*
 * (C) 1997 Linus Torvalds
 * (C) 1999 Andrea Arcangeli <andrea@suse.de> (dynamic inode allocation)
 */
#include <linux/export.h>
#include <linux/fs.h>
#include <linux/filelock.h>
#include <linux/mm.h>
#include <linux/backing-dev.h>
#include <linux/hash.h>
#include <linux/swap.h>
#include <linux/security.h>
#include <linux/cdev.h>
#include <linux/memblock.h>
#include <linux/fsnotify.h>
#include <linux/mount.h>
#include <linux/posix_acl.h>
#include <linux/buffer_head.h> /* for inode_has_buffers */
#include <linux/ratelimit.h>
#include <linux/list_lru.h>
#include <linux/iversion.h>
#include <linux/rw_hint.h>
#include <linux/seq_file.h>
#include <linux/debugfs.h>
#include <trace/events/writeback.h>
#define CREATE_TRACE_POINTS
#include <trace/events/timestamp.h>

#include "internal.h"

/*
 * Inode locking rules:
 *
 * inode->i_lock protects:
 *   inode->i_state, inode->i_hash, __iget(), inode->i_io_list
 * Inode LRU list locks protect:
 *   inode->i_sb->s_inode_lru, inode->i_lru
 * inode->i_sb->s_inode_list_lock protects:
 *   inode->i_sb->s_inodes, inode->i_sb_list
 * bdi->wb.list_lock protects:
 *   bdi->wb.b_{dirty,io,more_io,dirty_time}, inode->i_io_list
 * inode_hash_lock protects:
 *   inode_hashtable, inode->i_hash
 *
 * Lock ordering:
 *
 * inode->i_sb->s_inode_list_lock
 *   inode->i_lock
 *     Inode LRU list locks
 *
 * bdi->wb.list_lock
 *   inode->i_lock
 *
 * inode_hash_lock
 *   inode->i_sb->s_inode_list_lock
 *   inode->i_lock
 *
 * iunique_lock
 *   inode_hash_lock
 */

static unsigned int i_hash_mask __ro_after_init;
static unsigned int i_hash_shift __ro_after_init;
/*inode哈希表，负责保存系统用到的所有inode查找*/
static struct hlist_head *inode_hashtable __ro_after_init;
//保护inode哈希表的锁
static __cacheline_aligned_in_smp DEFINE_SPINLOCK(inode_hash_lock);

/*
 * Empty aops. Can be used for the cases where the user does not
 * define any of the address_space operations.
 */
const struct address_space_operations empty_aops = {
};
EXPORT_SYMBOL(empty_aops);

static DEFINE_PER_CPU(unsigned long, nr_inodes);
static DEFINE_PER_CPU(unsigned long, nr_unused);

//提供inode cache,如果super_operations没有提供alloc_inode回调，则自此申请
static struct kmem_cache *inode_cachep __ro_after_init;

static long get_nr_inodes(void)
{
	int i;
	long sum = 0;
	for_each_possible_cpu(i)
		sum += per_cpu(nr_inodes, i);
	return sum < 0 ? 0 : sum;
}

static inline long get_nr_inodes_unused(void)
{
	int i;
	long sum = 0;
	for_each_possible_cpu(i)
		sum += per_cpu(nr_unused, i);
	return sum < 0 ? 0 : sum;
}

long get_nr_dirty_inodes(void)
{
	/* not actually dirty inodes, but a wild approximation */
	long nr_dirty = get_nr_inodes() - get_nr_inodes_unused();
	return nr_dirty > 0 ? nr_dirty : 0;
}

#ifdef CONFIG_DEBUG_FS
static DEFINE_PER_CPU(long, mg_ctime_updates);
static DEFINE_PER_CPU(long, mg_fine_stamps);
static DEFINE_PER_CPU(long, mg_ctime_swaps);

static unsigned long get_mg_ctime_updates(void)
{
	unsigned long sum = 0;
	int i;

	for_each_possible_cpu(i)
		sum += data_race(per_cpu(mg_ctime_updates, i));
	return sum;
}

static unsigned long get_mg_fine_stamps(void)
{
	unsigned long sum = 0;
	int i;

	for_each_possible_cpu(i)
		sum += data_race(per_cpu(mg_fine_stamps, i));
	return sum;
}

static unsigned long get_mg_ctime_swaps(void)
{
	unsigned long sum = 0;
	int i;

	for_each_possible_cpu(i)
		sum += data_race(per_cpu(mg_ctime_swaps, i));
	return sum;
}

#define mgtime_counter_inc(__var)	this_cpu_inc(__var)

static int mgts_show(struct seq_file *s, void *p)
{
	unsigned long ctime_updates = get_mg_ctime_updates();
	unsigned long ctime_swaps = get_mg_ctime_swaps();
	unsigned long fine_stamps = get_mg_fine_stamps();
	unsigned long floor_swaps = timekeeping_get_mg_floor_swaps();

	seq_printf(s, "%lu %lu %lu %lu\n",
		   ctime_updates, ctime_swaps, fine_stamps, floor_swaps);
	return 0;
}

DEFINE_SHOW_ATTRIBUTE(mgts);

static int __init mg_debugfs_init(void)
{
	debugfs_create_file("multigrain_timestamps", S_IFREG | S_IRUGO, NULL, NULL, &mgts_fops);
	return 0;
}
late_initcall(mg_debugfs_init);

#else /* ! CONFIG_DEBUG_FS */

#define mgtime_counter_inc(__var)	do { } while (0)

#endif /* CONFIG_DEBUG_FS */

/*
 * Handle nr_inode sysctl
 */
#ifdef CONFIG_SYSCTL
/*
 * Statistics gathering..
 */
static struct inodes_stat_t inodes_stat;

static int proc_nr_inodes(const struct ctl_table *table, int write, void *buffer,
			  size_t *lenp, loff_t *ppos)
{
	inodes_stat.nr_inodes = get_nr_inodes();
	inodes_stat.nr_unused = get_nr_inodes_unused();
	return proc_doulongvec_minmax(table, write, buffer, lenp, ppos);
}

static const struct ctl_table inodes_sysctls[] = {
	{
		.procname	= "inode-nr",
		.data		= &inodes_stat,
		.maxlen		= 2*sizeof(long),
		.mode		= 0444,
		.proc_handler	= proc_nr_inodes,
	},
	{
		.procname	= "inode-state",
		.data		= &inodes_stat,
		.maxlen		= 7*sizeof(long),
		.mode		= 0444,
		.proc_handler	= proc_nr_inodes,
	},
};

static int __init init_fs_inode_sysctls(void)
{
	register_sysctl_init("fs", inodes_sysctls);
	return 0;
}
early_initcall(init_fs_inode_sysctls);
#endif

static int no_open(struct inode *inode, struct file *file)
{
	return -ENXIO;
}

/**
 * inode_init_always_gfp - perform inode structure initialisation
 * @sb: superblock inode belongs to
 * @inode: inode to initialise
 * @gfp: allocation flags
 *
 * These are initializations that need to be done on every inode
 * allocation as the fields are not initialised by slab allocation.
 * If there are additional allocations required @gfp is used.
 */
int inode_init_always_gfp(struct super_block *sb, struct inode *inode, gfp_t gfp)
{
	static const struct inode_operations empty_iops;/*这种inode的ops函数恒为空*/
	static const struct file_operations no_open_fops = {.open = no_open};/*这种inod的file ops恒为空（open除外）*/
	struct address_space *const mapping = &inode->i_data;/*默认指向i_data*/

	inode->i_sb = sb;
	inode->i_blkbits = sb->s_blocksize_bits;
	inode->i_flags = 0;
	inode->i_state = 0;
	atomic64_set(&inode->i_sequence, 0);
	atomic_set(&inode->i_count, 1);
	/*设置inode的op为空回调*/
	inode->i_op = &empty_iops;
	/*设置inode的file op为空回调*/
	inode->i_fop = &no_open_fops;
	inode->i_ino = 0;/*inode number恒为0*/
	inode->__i_nlink = 1;
	inode->i_opflags = 0;
	if (sb->s_xattr)
		inode->i_opflags |= IOP_XATTR;
	if (sb->s_type->fs_flags & FS_MGTIME)
		inode->i_opflags |= IOP_MGTIME;
	i_uid_write(inode, 0);
	i_gid_write(inode, 0);
	atomic_set(&inode->i_writecount, 0);
	inode->i_size = 0;
	inode->i_write_hint = WRITE_LIFE_NOT_SET;
	inode->i_blocks = 0;
	inode->i_bytes = 0;
	inode->i_generation = 0;
	inode->i_pipe = NULL;
	inode->i_cdev = NULL;
	inode->i_link = NULL;
	inode->i_dir_seq = 0;
	inode->i_rdev = 0;
	inode->dirtied_when = 0;

#ifdef CONFIG_CGROUP_WRITEBACK
	inode->i_wb_frn_winner = 0;
	inode->i_wb_frn_avg_time = 0;
	inode->i_wb_frn_history = 0;
#endif

	spin_lock_init(&inode->i_lock);
	lockdep_set_class(&inode->i_lock, &sb->s_type->i_lock_key);

	init_rwsem(&inode->i_rwsem);
	lockdep_set_class(&inode->i_rwsem, &sb->s_type->i_mutex_key);

	atomic_set(&inode->i_dio_count, 0);

	//初始化mapping
	mapping->a_ops = &empty_aops;
	mapping->host = inode;
	mapping->flags = 0;
	mapping->wb_err = 0;
	atomic_set(&mapping->i_mmap_writable, 0);
#ifdef CONFIG_READ_ONLY_THP_FOR_FS
	atomic_set(&mapping->nr_thps, 0);
#endif
	mapping_set_gfp_mask(mapping, GFP_HIGHUSER_MOVABLE);
	mapping->i_private_data = NULL;
	mapping->writeback_index = 0;
	init_rwsem(&mapping->invalidate_lock);
	lockdep_set_class_and_name(&mapping->invalidate_lock,
				   &sb->s_type->invalidate_lock_key,
				   "mapping.invalidate_lock");
	if (sb->s_iflags & SB_I_STABLE_WRITES)
		mapping_set_stable_writes(mapping);
	inode->i_private = NULL;
	inode->i_mapping = mapping;/*指向i_data*/
	INIT_HLIST_HEAD(&inode->i_dentry);	/* buggered by rcu freeing */
#ifdef CONFIG_FS_POSIX_ACL
	inode->i_acl = inode->i_default_acl = ACL_NOT_CACHED;
#endif

#ifdef CONFIG_FSNOTIFY
	inode->i_fsnotify_mask = 0;
#endif
	inode->i_flctx = NULL;

	if (unlikely(security_inode_alloc(inode, gfp)))
		return -ENOMEM;

	this_cpu_inc(nr_inodes);

	return 0;
}
EXPORT_SYMBOL(inode_init_always_gfp);

void free_inode_nonrcu(struct inode *inode)
{
	kmem_cache_free(inode_cachep, inode);
}
EXPORT_SYMBOL(free_inode_nonrcu);

static void i_callback(struct rcu_head *head)
{
	struct inode *inode = container_of(head, struct inode, i_rcu);
	if (inode->free_inode)
		inode->free_inode(inode);
	else
	    //直接释放进cache
		free_inode_nonrcu(inode);
}

<<<<<<< HEAD
//自super block中申请一个inode,并初始化
static struct inode *alloc_inode(struct super_block *sb)
=======
/**
 *	alloc_inode 	- obtain an inode
 *	@sb: superblock
 *
 *	Allocates a new inode for given superblock.
 *	Inode wont be chained in superblock s_inodes list
 *	This means :
 *	- fs can't be unmount
 *	- quotas, fsnotify, writeback can't work
 */
struct inode *alloc_inode(struct super_block *sb)
>>>>>>> 155a3c00
{
	const struct super_operations *ops = sb->s_op;
	struct inode *inode;

	if (ops->alloc_inode)
		//如果有alloc_inode，则采用alloc_inode进行申请
		inode = ops->alloc_inode(sb);
	else
		//如super block无alloc_inode回调，则自inode的cache中申请node
		inode = alloc_inode_sb(sb, inode_cachep, GFP_KERNEL);

	if (!inode)
		return NULL;

	//inode基本初始化
	if (unlikely(inode_init_always(sb, inode))) {
		//初始化失败，销毁inode
		if (ops->destroy_inode) {
			ops->destroy_inode(inode);
			if (!ops->free_inode)
				return NULL;
		}
		inode->free_inode = ops->free_inode;
		i_callback(&inode->i_rcu);
		return NULL;
	}

	return inode;
}

void __destroy_inode(struct inode *inode)
{
	BUG_ON(inode_has_buffers(inode));
	inode_detach_wb(inode);
	security_inode_free(inode);
	fsnotify_inode_delete(inode);
	locks_free_lock_context(inode);
	if (!inode->i_nlink) {
		WARN_ON(atomic_long_read(&inode->i_sb->s_remove_count) == 0);
		atomic_long_dec(&inode->i_sb->s_remove_count);
	}

#ifdef CONFIG_FS_POSIX_ACL
	if (inode->i_acl && !is_uncached_acl(inode->i_acl))
		posix_acl_release(inode->i_acl);
	if (inode->i_default_acl && !is_uncached_acl(inode->i_default_acl))
		posix_acl_release(inode->i_default_acl);
#endif
	this_cpu_dec(nr_inodes);
}
EXPORT_SYMBOL(__destroy_inode);

static void destroy_inode(struct inode *inode)
{
	const struct super_operations *ops = inode->i_sb->s_op;

	BUG_ON(!list_empty(&inode->i_lru));
	__destroy_inode(inode);
	if (ops->destroy_inode) {
		ops->destroy_inode(inode);
		if (!ops->free_inode)
			return;
	}
	inode->free_inode = ops->free_inode;
	call_rcu(&inode->i_rcu, i_callback);
}

/**
 * drop_nlink - directly drop an inode's link count
 * @inode: inode
 *
 * This is a low-level filesystem helper to replace any
 * direct filesystem manipulation of i_nlink.  In cases
 * where we are attempting to track writes to the
 * filesystem, a decrement to zero means an imminent
 * write when the file is truncated and actually unlinked
 * on the filesystem.
 */
void drop_nlink(struct inode *inode)
{
	WARN_ON(inode->i_nlink == 0);
	inode->__i_nlink--;
	if (!inode->i_nlink)
		atomic_long_inc(&inode->i_sb->s_remove_count);
}
EXPORT_SYMBOL(drop_nlink);

/**
 * clear_nlink - directly zero an inode's link count
 * @inode: inode
 *
 * This is a low-level filesystem helper to replace any
 * direct filesystem manipulation of i_nlink.  See
 * drop_nlink() for why we care about i_nlink hitting zero.
 */
void clear_nlink(struct inode *inode)
{
	if (inode->i_nlink) {
		inode->__i_nlink = 0;
		atomic_long_inc(&inode->i_sb->s_remove_count);
	}
}
EXPORT_SYMBOL(clear_nlink);

/**
 * set_nlink - directly set an inode's link count
 * @inode: inode
 * @nlink: new nlink (should be non-zero)
 *
 * This is a low-level filesystem helper to replace any
 * direct filesystem manipulation of i_nlink.
 */
void set_nlink(struct inode *inode, unsigned int nlink)
{
	if (!nlink) {
		clear_nlink(inode);
	} else {
		/* Yes, some filesystems do change nlink from zero to one */
		if (inode->i_nlink == 0)
			atomic_long_dec(&inode->i_sb->s_remove_count);

		inode->__i_nlink = nlink;
	}
}
EXPORT_SYMBOL(set_nlink);

/**
 * inc_nlink - directly increment an inode's link count
 * @inode: inode
 *
 * This is a low-level filesystem helper to replace any
 * direct filesystem manipulation of i_nlink.  Currently,
 * it is only here for parity with dec_nlink().
 */
void inc_nlink(struct inode *inode)
{
	if (unlikely(inode->i_nlink == 0)) {
		WARN_ON(!(inode->i_state & I_LINKABLE));
		atomic_long_dec(&inode->i_sb->s_remove_count);
	}

	inode->__i_nlink++;
}
EXPORT_SYMBOL(inc_nlink);

static void __address_space_init_once(struct address_space *mapping)
{
	xa_init_flags(&mapping->i_pages, XA_FLAGS_LOCK_IRQ | XA_FLAGS_ACCOUNT);
	init_rwsem(&mapping->i_mmap_rwsem);
	INIT_LIST_HEAD(&mapping->i_private_list);
	spin_lock_init(&mapping->i_private_lock);
	mapping->i_mmap = RB_ROOT_CACHED;
}

void address_space_init_once(struct address_space *mapping)
{
	memset(mapping, 0, sizeof(*mapping));
	__address_space_init_once(mapping);
}
EXPORT_SYMBOL(address_space_init_once);

/*
 * These are initializations that only need to be done
 * once, because the fields are idempotent across use
 * of the inode, so let the slab aware of that.
 */
void inode_init_once(struct inode *inode)
{
    /*初始化inode*/
	memset(inode, 0, sizeof(*inode));
	INIT_HLIST_NODE(&inode->i_hash);
	INIT_LIST_HEAD(&inode->i_devices);
	INIT_LIST_HEAD(&inode->i_io_list);
	INIT_LIST_HEAD(&inode->i_wb_list);
	INIT_LIST_HEAD(&inode->i_lru);
	INIT_LIST_HEAD(&inode->i_sb_list);
	__address_space_init_once(&inode->i_data);/*初始化i_data*/
	i_size_ordered_init(inode);
}
EXPORT_SYMBOL(inode_init_once);

static void init_once(void *foo)
{
	struct inode *inode = (struct inode *) foo;

	inode_init_once(inode);
}

/*
 * get additional reference to inode; caller must already hold one.
 */
void ihold(struct inode *inode)
{
	WARN_ON(atomic_inc_return(&inode->i_count) < 2);
}
EXPORT_SYMBOL(ihold);

static void __inode_add_lru(struct inode *inode, bool rotate)
{
	if (inode->i_state & (I_DIRTY_ALL | I_SYNC | I_FREEING | I_WILL_FREE))
		return;
	if (atomic_read(&inode->i_count))
		return;
	if (!(inode->i_sb->s_flags & SB_ACTIVE))
		return;
	if (!mapping_shrinkable(&inode->i_data))
		return;

	if (list_lru_add_obj(&inode->i_sb->s_inode_lru, &inode->i_lru))
		this_cpu_inc(nr_unused);
	else if (rotate)
		inode->i_state |= I_REFERENCED;
}

struct wait_queue_head *inode_bit_waitqueue(struct wait_bit_queue_entry *wqe,
					    struct inode *inode, u32 bit)
{
        void *bit_address;

        bit_address = inode_state_wait_address(inode, bit);
        init_wait_var_entry(wqe, bit_address, 0);
        return __var_waitqueue(bit_address);
}
EXPORT_SYMBOL(inode_bit_waitqueue);

/*
 * Add inode to LRU if needed (inode is unused and clean).
 *
 * Needs inode->i_lock held.
 */
void inode_add_lru(struct inode *inode)
{
	__inode_add_lru(inode, false);
}

static void inode_lru_list_del(struct inode *inode)
{
	if (list_lru_del_obj(&inode->i_sb->s_inode_lru, &inode->i_lru))
		this_cpu_dec(nr_unused);
}

static void inode_pin_lru_isolating(struct inode *inode)
{
	lockdep_assert_held(&inode->i_lock);
	WARN_ON(inode->i_state & (I_LRU_ISOLATING | I_FREEING | I_WILL_FREE));
	inode->i_state |= I_LRU_ISOLATING;
}

static void inode_unpin_lru_isolating(struct inode *inode)
{
	spin_lock(&inode->i_lock);
	WARN_ON(!(inode->i_state & I_LRU_ISOLATING));
	inode->i_state &= ~I_LRU_ISOLATING;
	/* Called with inode->i_lock which ensures memory ordering. */
	inode_wake_up_bit(inode, __I_LRU_ISOLATING);
	spin_unlock(&inode->i_lock);
}

static void inode_wait_for_lru_isolating(struct inode *inode)
{
	struct wait_bit_queue_entry wqe;
	struct wait_queue_head *wq_head;

	lockdep_assert_held(&inode->i_lock);
	if (!(inode->i_state & I_LRU_ISOLATING))
		return;

	wq_head = inode_bit_waitqueue(&wqe, inode, __I_LRU_ISOLATING);
	for (;;) {
		prepare_to_wait_event(wq_head, &wqe.wq_entry, TASK_UNINTERRUPTIBLE);
		/*
		 * Checking I_LRU_ISOLATING with inode->i_lock guarantees
		 * memory ordering.
		 */
		if (!(inode->i_state & I_LRU_ISOLATING))
			break;
		spin_unlock(&inode->i_lock);
		schedule();
		spin_lock(&inode->i_lock);
	}
	finish_wait(wq_head, &wqe.wq_entry);
	WARN_ON(inode->i_state & I_LRU_ISOLATING);
}

/**
 * inode_sb_list_add - add inode to the superblock list of inodes
 * @inode: inode to add
 */
//将此inode加入到sb对应的s_inodes链上
void inode_sb_list_add(struct inode *inode)
{
	struct super_block *sb = inode->i_sb;

	spin_lock(&sb->s_inode_list_lock);
	list_add(&inode->i_sb_list, &sb->s_inodes);
	spin_unlock(&sb->s_inode_list_lock);
}
EXPORT_SYMBOL_GPL(inode_sb_list_add);

static inline void inode_sb_list_del(struct inode *inode)
{
	struct super_block *sb = inode->i_sb;

	if (!list_empty(&inode->i_sb_list)) {
		spin_lock(&sb->s_inode_list_lock);
		list_del_init(&inode->i_sb_list);
		spin_unlock(&sb->s_inode_list_lock);
	}
}

static unsigned long hash(struct super_block *sb, unsigned long hashval)
{
	unsigned long tmp;

	tmp = (hashval * (unsigned long)sb) ^ (GOLDEN_RATIO_PRIME + hashval) /
			L1_CACHE_BYTES;
	tmp = tmp ^ ((tmp ^ GOLDEN_RATIO_PRIME) >> i_hash_shift);
	return tmp & i_hash_mask;
}

/**
 *	__insert_inode_hash - hash an inode
 *	@inode: unhashed inode
 *	@hashval: unsigned long value used to locate this object in the
 *		inode_hashtable.
 *
 *	Add an inode to the inode hash for this superblock.
 */
void __insert_inode_hash(struct inode *inode, unsigned long hashval)
{
    /*计算hash 桶指针*/
	struct hlist_head *b = inode_hashtable + hash(inode->i_sb, hashval);

	spin_lock(&inode_hash_lock);
	spin_lock(&inode->i_lock);
	hlist_add_head_rcu(&inode->i_hash, b);
	spin_unlock(&inode->i_lock);
	spin_unlock(&inode_hash_lock);
}
EXPORT_SYMBOL(__insert_inode_hash);

/**
 *	__remove_inode_hash - remove an inode from the hash
 *	@inode: inode to unhash
 *
 *	Remove an inode from the superblock.
 */
void __remove_inode_hash(struct inode *inode)
{
	spin_lock(&inode_hash_lock);
	spin_lock(&inode->i_lock);
	hlist_del_init_rcu(&inode->i_hash);
	spin_unlock(&inode->i_lock);
	spin_unlock(&inode_hash_lock);
}
EXPORT_SYMBOL(__remove_inode_hash);

void dump_mapping(const struct address_space *mapping)
{
	struct inode *host;
	const struct address_space_operations *a_ops;
	struct hlist_node *dentry_first;
	struct dentry *dentry_ptr;
	struct dentry dentry;
	char fname[64] = {};
	unsigned long ino;

	/*
	 * If mapping is an invalid pointer, we don't want to crash
	 * accessing it, so probe everything depending on it carefully.
	 */
	if (get_kernel_nofault(host, &mapping->host) ||
	    get_kernel_nofault(a_ops, &mapping->a_ops)) {
		pr_warn("invalid mapping:%px\n", mapping);
		return;
	}

	if (!host) {
		pr_warn("aops:%ps\n", a_ops);
		return;
	}

	if (get_kernel_nofault(dentry_first, &host->i_dentry.first) ||
	    get_kernel_nofault(ino, &host->i_ino)) {
		pr_warn("aops:%ps invalid inode:%px\n", a_ops, host);
		return;
	}

	if (!dentry_first) {
		pr_warn("aops:%ps ino:%lx\n", a_ops, ino);
		return;
	}

	dentry_ptr = container_of(dentry_first, struct dentry, d_u.d_alias);
	if (get_kernel_nofault(dentry, dentry_ptr) ||
	    !dentry.d_parent || !dentry.d_name.name) {
		pr_warn("aops:%ps ino:%lx invalid dentry:%px\n",
				a_ops, ino, dentry_ptr);
		return;
	}

	if (strncpy_from_kernel_nofault(fname, dentry.d_name.name, 63) < 0)
		strscpy(fname, "<invalid>");
	/*
	 * Even if strncpy_from_kernel_nofault() succeeded,
	 * the fname could be unreliable
	 */
	pr_warn("aops:%ps ino:%lx dentry name(?):\"%s\"\n",
		a_ops, ino, fname);
}

void clear_inode(struct inode *inode)
{
	/*
	 * We have to cycle the i_pages lock here because reclaim can be in the
	 * process of removing the last page (in __filemap_remove_folio())
	 * and we must not free the mapping under it.
	 */
	xa_lock_irq(&inode->i_data.i_pages);
	BUG_ON(inode->i_data.nrpages);
	/*
	 * Almost always, mapping_empty(&inode->i_data) here; but there are
	 * two known and long-standing ways in which nodes may get left behind
	 * (when deep radix-tree node allocation failed partway; or when THP
	 * collapse_file() failed). Until those two known cases are cleaned up,
	 * or a cleanup function is called here, do not BUG_ON(!mapping_empty),
	 * nor even WARN_ON(!mapping_empty).
	 */
	xa_unlock_irq(&inode->i_data.i_pages);
	BUG_ON(!list_empty(&inode->i_data.i_private_list));
	BUG_ON(!(inode->i_state & I_FREEING));
	BUG_ON(inode->i_state & I_CLEAR);
	BUG_ON(!list_empty(&inode->i_wb_list));
	/* don't need i_lock here, no concurrent mods to i_state */
	inode->i_state = I_FREEING | I_CLEAR;
}
EXPORT_SYMBOL(clear_inode);

/*
 * Free the inode passed in, removing it from the lists it is still connected
 * to. We remove any pages still attached to the inode and wait for any IO that
 * is still in progress before finally destroying the inode.
 *
 * An inode must already be marked I_FREEING so that we avoid the inode being
 * moved back onto lists if we race with other code that manipulates the lists
 * (e.g. writeback_single_inode). The caller is responsible for setting this.
 *
 * An inode must already be removed from the LRU list before being evicted from
 * the cache. This should occur atomically with setting the I_FREEING state
 * flag, so no inodes here should ever be on the LRU when being evicted.
 */
static void evict(struct inode *inode)
{
	const struct super_operations *op = inode->i_sb->s_op;

	BUG_ON(!(inode->i_state & I_FREEING));
	BUG_ON(!list_empty(&inode->i_lru));

	if (!list_empty(&inode->i_io_list))
		inode_io_list_del(inode);

	inode_sb_list_del(inode);

	spin_lock(&inode->i_lock);
	inode_wait_for_lru_isolating(inode);

	/*
	 * Wait for flusher thread to be done with the inode so that filesystem
	 * does not start destroying it while writeback is still running. Since
	 * the inode has I_FREEING set, flusher thread won't start new work on
	 * the inode.  We just have to wait for running writeback to finish.
	 */
	inode_wait_for_writeback(inode);
	spin_unlock(&inode->i_lock);

	if (op->evict_inode) {
		op->evict_inode(inode);
	} else {
		truncate_inode_pages_final(&inode->i_data);
		clear_inode(inode);
	}
	if (S_ISCHR(inode->i_mode) && inode->i_cdev)
		cd_forget(inode);

	remove_inode_hash(inode);

	/*
	 * Wake up waiters in __wait_on_freeing_inode().
	 *
	 * It is an invariant that any thread we need to wake up is already
	 * accounted for before remove_inode_hash() acquires ->i_lock -- both
	 * sides take the lock and sleep is aborted if the inode is found
	 * unhashed. Thus either the sleeper wins and goes off CPU, or removal
	 * wins and the sleeper aborts after testing with the lock.
	 *
	 * This also means we don't need any fences for the call below.
	 */
	inode_wake_up_bit(inode, __I_NEW);
	BUG_ON(inode->i_state != (I_FREEING | I_CLEAR));

	destroy_inode(inode);
}

/*
 * dispose_list - dispose of the contents of a local list
 * @head: the head of the list to free
 *
 * Dispose-list gets a local list with local inodes in it, so it doesn't
 * need to worry about list corruption and SMP locks.
 */
static void dispose_list(struct list_head *head)
{
	while (!list_empty(head)) {
		struct inode *inode;

		inode = list_first_entry(head, struct inode, i_lru);
		list_del_init(&inode->i_lru);

		evict(inode);
		cond_resched();
	}
}

/**
 * evict_inodes	- evict all evictable inodes for a superblock
 * @sb:		superblock to operate on
 *
 * Make sure that no inodes with zero refcount are retained.  This is
 * called by superblock shutdown after having SB_ACTIVE flag removed,
 * so any inode reaching zero refcount during or after that call will
 * be immediately evicted.
 */
void evict_inodes(struct super_block *sb)
{
	struct inode *inode, *next;
	LIST_HEAD(dispose);

again:
	spin_lock(&sb->s_inode_list_lock);
	list_for_each_entry_safe(inode, next, &sb->s_inodes, i_sb_list) {
		if (atomic_read(&inode->i_count))
			continue;

		spin_lock(&inode->i_lock);
		if (atomic_read(&inode->i_count)) {
			spin_unlock(&inode->i_lock);
			continue;
		}
		if (inode->i_state & (I_NEW | I_FREEING | I_WILL_FREE)) {
			spin_unlock(&inode->i_lock);
			continue;
		}

		inode->i_state |= I_FREEING;
		inode_lru_list_del(inode);
		spin_unlock(&inode->i_lock);
		list_add(&inode->i_lru, &dispose);

		/*
		 * We can have a ton of inodes to evict at unmount time given
		 * enough memory, check to see if we need to go to sleep for a
		 * bit so we don't livelock.
		 */
		if (need_resched()) {
			spin_unlock(&sb->s_inode_list_lock);
			cond_resched();
			dispose_list(&dispose);
			goto again;
		}
	}
	spin_unlock(&sb->s_inode_list_lock);

	dispose_list(&dispose);
}
EXPORT_SYMBOL_GPL(evict_inodes);

/*
 * Isolate the inode from the LRU in preparation for freeing it.
 *
 * If the inode has the I_REFERENCED flag set, then it means that it has been
 * used recently - the flag is set in iput_final(). When we encounter such an
 * inode, clear the flag and move it to the back of the LRU so it gets another
 * pass through the LRU before it gets reclaimed. This is necessary because of
 * the fact we are doing lazy LRU updates to minimise lock contention so the
 * LRU does not have strict ordering. Hence we don't want to reclaim inodes
 * with this flag set because they are the inodes that are out of order.
 */
static enum lru_status inode_lru_isolate(struct list_head *item,
		struct list_lru_one *lru, void *arg)
{
	struct list_head *freeable = arg;
	struct inode	*inode = container_of(item, struct inode, i_lru);

	/*
	 * We are inverting the lru lock/inode->i_lock here, so use a
	 * trylock. If we fail to get the lock, just skip it.
	 */
	if (!spin_trylock(&inode->i_lock))
		return LRU_SKIP;

	/*
	 * Inodes can get referenced, redirtied, or repopulated while
	 * they're already on the LRU, and this can make them
	 * unreclaimable for a while. Remove them lazily here; iput,
	 * sync, or the last page cache deletion will requeue them.
	 */
	if (atomic_read(&inode->i_count) ||
	    (inode->i_state & ~I_REFERENCED) ||
	    !mapping_shrinkable(&inode->i_data)) {
		list_lru_isolate(lru, &inode->i_lru);
		spin_unlock(&inode->i_lock);
		this_cpu_dec(nr_unused);
		return LRU_REMOVED;
	}

	/* Recently referenced inodes get one more pass */
	if (inode->i_state & I_REFERENCED) {
		inode->i_state &= ~I_REFERENCED;
		spin_unlock(&inode->i_lock);
		return LRU_ROTATE;
	}

	/*
	 * On highmem systems, mapping_shrinkable() permits dropping
	 * page cache in order to free up struct inodes: lowmem might
	 * be under pressure before the cache inside the highmem zone.
	 */
	if (inode_has_buffers(inode) || !mapping_empty(&inode->i_data)) {
		inode_pin_lru_isolating(inode);
		spin_unlock(&inode->i_lock);
		spin_unlock(&lru->lock);
		if (remove_inode_buffers(inode)) {
			unsigned long reap;
			reap = invalidate_mapping_pages(&inode->i_data, 0, -1);
			if (current_is_kswapd())
				__count_vm_events(KSWAPD_INODESTEAL, reap);
			else
				__count_vm_events(PGINODESTEAL, reap);
			mm_account_reclaimed_pages(reap);
		}
		inode_unpin_lru_isolating(inode);
		return LRU_RETRY;
	}

	WARN_ON(inode->i_state & I_NEW);
	inode->i_state |= I_FREEING;
	list_lru_isolate_move(lru, &inode->i_lru, freeable);
	spin_unlock(&inode->i_lock);

	this_cpu_dec(nr_unused);
	return LRU_REMOVED;
}

/*
 * Walk the superblock inode LRU for freeable inodes and attempt to free them.
 * This is called from the superblock shrinker function with a number of inodes
 * to trim from the LRU. Inodes to be freed are moved to a temporary list and
 * then are freed outside inode_lock by dispose_list().
 */
long prune_icache_sb(struct super_block *sb, struct shrink_control *sc)
{
	LIST_HEAD(freeable);
	long freed;

	freed = list_lru_shrink_walk(&sb->s_inode_lru, sc,
				     inode_lru_isolate, &freeable);
	dispose_list(&freeable);
	return freed;
}

static void __wait_on_freeing_inode(struct inode *inode, bool is_inode_hash_locked);
/*
 * Called with the inode lock held.
 */
<<<<<<< HEAD
static struct inode *find_inode(struct super_block *sb/*inode所属super block*/,
				struct hlist_head *head/*在此链表上查找指定inode*/,
				int (*test)(struct inode *, void *)/*匹配函数*/,
				void *data/*匹配函数参数*/)
=======
static struct inode *find_inode(struct super_block *sb,
				struct hlist_head *head,
				int (*test)(struct inode *, void *),
				void *data, bool is_inode_hash_locked)
>>>>>>> 155a3c00
{
	struct inode *inode = NULL;

	if (is_inode_hash_locked)
		lockdep_assert_held(&inode_hash_lock);
	else
		lockdep_assert_not_held(&inode_hash_lock);

	rcu_read_lock();
repeat:
	hlist_for_each_entry_rcu(inode, head, i_hash) {
		if (inode->i_sb != sb)
			/*跳过super block不同的*/
			continue;
		if (!test(inode, data))
			/*通过test函数进行检查，如果返回0，则匹配失败，跳过*/
			continue;

		/*匹配成功*/
		spin_lock(&inode->i_lock);
		/*匹配成功后，校验inode状态*/
		if (inode->i_state & (I_FREEING|I_WILL_FREE)) {
<<<<<<< HEAD
			/*此inode正在被删除/将要释放，我们等它被彻底移除后，再重试*/
			__wait_on_freeing_inode(inode);
=======
			__wait_on_freeing_inode(inode, is_inode_hash_locked);
>>>>>>> 155a3c00
			goto repeat;
		}
		if (unlikely(inode->i_state & I_CREATING)) {
			spin_unlock(&inode->i_lock);
			rcu_read_unlock();
			return ERR_PTR(-ESTALE);
		}
		/*成功可用，增加计数*/
		__iget(inode);
		spin_unlock(&inode->i_lock);
<<<<<<< HEAD
		/*返回*/
=======
		rcu_read_unlock();
>>>>>>> 155a3c00
		return inode;
	}
	rcu_read_unlock();
	return NULL;
}

/*
 * find_inode_fast is the fast path version of find_inode, see the comment at
 * iget_locked for details.
 */
static struct inode *find_inode_fast(struct super_block *sb,
				struct hlist_head *head, unsigned long ino,
				bool is_inode_hash_locked)
{
	struct inode *inode = NULL;

	if (is_inode_hash_locked)
		lockdep_assert_held(&inode_hash_lock);
	else
		lockdep_assert_not_held(&inode_hash_lock);

	rcu_read_lock();
repeat:
<<<<<<< HEAD
	hlist_for_each_entry(inode, head, i_hash) {
		//跳过编号不同的inode
=======
	hlist_for_each_entry_rcu(inode, head, i_hash) {
>>>>>>> 155a3c00
		if (inode->i_ino != ino)
			continue;
		//跳过超级块不同的inode
		if (inode->i_sb != sb)
			continue;
		spin_lock(&inode->i_lock);
		//inode状态检查
		if (inode->i_state & (I_FREEING|I_WILL_FREE)) {
			__wait_on_freeing_inode(inode, is_inode_hash_locked);
			goto repeat;
		}
		if (unlikely(inode->i_state & I_CREATING)) {
			spin_unlock(&inode->i_lock);
			rcu_read_unlock();
			return ERR_PTR(-ESTALE);
		}
		//返回查找到的inode
		__iget(inode);
		spin_unlock(&inode->i_lock);
		rcu_read_unlock();
		return inode;
	}
	rcu_read_unlock();
	return NULL;
}

/*
 * Each cpu owns a range of LAST_INO_BATCH numbers.
 * 'shared_last_ino' is dirtied only once out of LAST_INO_BATCH allocations,
 * to renew the exhausted range.
 *
 * This does not significantly increase overflow rate because every CPU can
 * consume at most LAST_INO_BATCH-1 unused inode numbers. So there is
 * NR_CPUS*(LAST_INO_BATCH-1) wastage. At 4096 and 1024, this is ~0.1% of the
 * 2^32 range, and is a worst-case. Even a 50% wastage would only increase
 * overflow rate by 2x, which does not seem too significant.
 *
 * On a 32bit, non LFS stat() call, glibc will generate an EOVERFLOW
 * error if st_ino won't fit in target struct field. Use 32bit counter
 * here to attempt to avoid that.
 */
#define LAST_INO_BATCH 1024
static DEFINE_PER_CPU(unsigned int, last_ino);

/*分配一个ino编号*/
unsigned int get_next_ino(void)
{
	unsigned int *p = &get_cpu_var(last_ino);/*取当前cpu上的last ino*/
	unsigned int res = *p;

#ifdef CONFIG_SMP
	if (unlikely((res & (LAST_INO_BATCH-1)) == 0)) {
		static atomic_t shared_last_ino;
		int next = atomic_add_return(LAST_INO_BATCH, &shared_last_ino);

		res = next - LAST_INO_BATCH;
	}
#endif

	res++;
	/* get_next_ino should not provide a 0 inode number */
	if (unlikely(!res))
		res++;/*跳过0*/
	*p = res;
	put_cpu_var(last_ino);
	return res;
}
EXPORT_SYMBOL(get_next_ino);

/**
<<<<<<< HEAD
 *	new_inode_pseudo 	- obtain an inode
 *	@sb: superblock
 *
 *	Allocates a new inode for given superblock.
 *	Inode wont be chained in superblock s_inodes list
 *	This means :
 *	- fs can't be unmount
 *	- quotas, fsnotify, writeback can't work
 */
struct inode *new_inode_pseudo(struct super_block *sb)
{
	/*依据super block生成一个inode*/
	struct inode *inode = alloc_inode(sb);

	if (inode) {
		spin_lock(&inode->i_lock);
		inode->i_state = 0;
		spin_unlock(&inode->i_lock);
	}
	return inode;
}

/**
=======
>>>>>>> 155a3c00
 *	new_inode 	- obtain an inode
 *	@sb: superblock
 *
 *	Allocates a new inode for given superblock. The default gfp_mask
 *	for allocations related to inode->i_mapping is GFP_HIGHUSER_MOVABLE.
 *	If HIGHMEM pages are unsuitable or it is known that pages allocated
 *	for the page cache are not reclaimable or migratable,
 *	mapping_set_gfp_mask() must be called with suitable flags on the
 *	newly created inode's mapping
 *
 */
//通过super_block获取一个inode
struct inode *new_inode(struct super_block *sb)
{
	struct inode *inode;

<<<<<<< HEAD
	//申请一个inode
	inode = new_inode_pseudo(sb);
=======
	inode = alloc_inode(sb);
>>>>>>> 155a3c00
	if (inode)
	    //将其添加在super_block链表上
		inode_sb_list_add(inode);
	return inode;
}
EXPORT_SYMBOL(new_inode);

#ifdef CONFIG_DEBUG_LOCK_ALLOC
void lockdep_annotate_inode_mutex_key(struct inode *inode)
{
	if (S_ISDIR(inode->i_mode)) {
		struct file_system_type *type = inode->i_sb->s_type;

		/* Set new key only if filesystem hasn't already changed it */
		if (lockdep_match_class(&inode->i_rwsem, &type->i_mutex_key)) {
			/*
			 * ensure nobody is actually holding i_mutex
			 */
			// mutex_destroy(&inode->i_mutex);
			init_rwsem(&inode->i_rwsem);
			lockdep_set_class(&inode->i_rwsem,
					  &type->i_mutex_dir_key);
		}
	}
}
EXPORT_SYMBOL(lockdep_annotate_inode_mutex_key);
#endif

/**
 * unlock_new_inode - clear the I_NEW state and wake up any waiters
 * @inode:	new inode to unlock
 *
 * Called when the inode is fully initialised to clear the new state of the
 * inode and wake up anyone waiting for the inode to finish initialisation.
 */
void unlock_new_inode(struct inode *inode)
{
	lockdep_annotate_inode_mutex_key(inode);
	spin_lock(&inode->i_lock);
	WARN_ON(!(inode->i_state & I_NEW));
	inode->i_state &= ~I_NEW & ~I_CREATING;
	/*
	 * Pairs with the barrier in prepare_to_wait_event() to make sure
	 * ___wait_var_event() either sees the bit cleared or
	 * waitqueue_active() check in wake_up_var() sees the waiter.
	 */
	smp_mb();
	inode_wake_up_bit(inode, __I_NEW);
	spin_unlock(&inode->i_lock);
}
EXPORT_SYMBOL(unlock_new_inode);

void discard_new_inode(struct inode *inode)
{
	lockdep_annotate_inode_mutex_key(inode);
	spin_lock(&inode->i_lock);
	WARN_ON(!(inode->i_state & I_NEW));
	inode->i_state &= ~I_NEW;
	/*
	 * Pairs with the barrier in prepare_to_wait_event() to make sure
	 * ___wait_var_event() either sees the bit cleared or
	 * waitqueue_active() check in wake_up_var() sees the waiter.
	 */
	smp_mb();
	inode_wake_up_bit(inode, __I_NEW);
	spin_unlock(&inode->i_lock);
	iput(inode);
}
EXPORT_SYMBOL(discard_new_inode);

/**
 * lock_two_nondirectories - take two i_mutexes on non-directory objects
 *
 * Lock any non-NULL argument. Passed objects must not be directories.
 * Zero, one or two objects may be locked by this function.
 *
 * @inode1: first inode to lock
 * @inode2: second inode to lock
 */
void lock_two_nondirectories(struct inode *inode1, struct inode *inode2)
{
	if (inode1)
		WARN_ON_ONCE(S_ISDIR(inode1->i_mode));
	if (inode2)
		WARN_ON_ONCE(S_ISDIR(inode2->i_mode));
	if (inode1 > inode2)
		swap(inode1, inode2);
	if (inode1)
		inode_lock(inode1);
	if (inode2 && inode2 != inode1)
		inode_lock_nested(inode2, I_MUTEX_NONDIR2);
}
EXPORT_SYMBOL(lock_two_nondirectories);

/**
 * unlock_two_nondirectories - release locks from lock_two_nondirectories()
 * @inode1: first inode to unlock
 * @inode2: second inode to unlock
 */
void unlock_two_nondirectories(struct inode *inode1, struct inode *inode2)
{
	if (inode1) {
		WARN_ON_ONCE(S_ISDIR(inode1->i_mode));
		inode_unlock(inode1);
	}
	if (inode2 && inode2 != inode1) {
		WARN_ON_ONCE(S_ISDIR(inode2->i_mode));
		inode_unlock(inode2);
	}
}
EXPORT_SYMBOL(unlock_two_nondirectories);

/**
 * inode_insert5 - obtain an inode from a mounted file system
 * @inode:	pre-allocated inode to use for insert to cache
 * @hashval:	hash value (usually inode number) to get
 * @test:	callback used for comparisons between inodes
 * @set:	callback used to initialize a new struct inode
 * @data:	opaque data pointer to pass to @test and @set
 *
 * Search for the inode specified by @hashval and @data in the inode cache,
 * and if present return it with an increased reference count. This is a
 * variant of iget5_locked() that doesn't allocate an inode.
 *
 * If the inode is not present in the cache, insert the pre-allocated inode and
 * return it locked, hashed, and with the I_NEW flag set. The file system gets
 * to fill it in before unlocking it via unlock_new_inode().
 *
 * Note that both @test and @set are called with the inode_hash_lock held, so
 * they can't sleep.
 */
struct inode *inode_insert5(struct inode *inode, unsigned long hashval,
			    int (*test)(struct inode *, void *),
			    int (*set)(struct inode *, void *), void *data)
{
	/*先确定此inode在哪个桶*/
	struct hlist_head *head = inode_hashtable + hash(inode->i_sb, hashval);
	struct inode *old;

again:
	/*加锁尝试查询*/
	spin_lock(&inode_hash_lock);
	old = find_inode(inode->i_sb, head, test, data, true);
	if (unlikely(old)) {
		/*
		 * Uhhuh, somebody else created the same inode under us.
		 * Use the old inode instead of the preallocated one.
		 */
		spin_unlock(&inode_hash_lock);
		if (IS_ERR(old))
			return NULL;
		wait_on_inode(old);
		if (unlikely(inode_unhashed(old))) {
			iput(old);
			goto again;
		}
		/*在hash表中查询到已有inode,直接返回，不插入*/
		return old;
	}

	/*有set回调，采用set回调初始化此inode*/
	if (set && unlikely(set(inode, data))) {
		spin_unlock(&inode_hash_lock);
		return NULL;
	}

	/*
	 * Return the locked inode with I_NEW set, the
	 * caller is responsible for filling in the contents
	 */
	spin_lock(&inode->i_lock);
	inode->i_state |= I_NEW;/*标记此inode为新建*/
	/*将此inode加入到桶上*/
	hlist_add_head_rcu(&inode->i_hash, head);
	spin_unlock(&inode->i_lock);

	spin_unlock(&inode_hash_lock);

	/*
	 * Add inode to the sb list if it's not already. It has I_NEW at this
	 * point, so it should be safe to test i_sb_list locklessly.
	 */
	if (list_empty(&inode->i_sb_list))
		/*将此inode串到其对应的super block上*/
		inode_sb_list_add(inode);

	return inode;
}
EXPORT_SYMBOL(inode_insert5);

/**
 * iget5_locked - obtain an inode from a mounted file system
 * @sb:		super block of file system
 * @hashval:	hash value (usually inode number) to get
 * @test:	callback used for comparisons between inodes
 * @set:	callback used to initialize a new struct inode
 * @data:	opaque data pointer to pass to @test and @set
 *
 * Search for the inode specified by @hashval and @data in the inode cache,
 * and if present return it with an increased reference count. This is a
 * generalized version of iget_locked() for file systems where the inode
 * number is not sufficient for unique identification of an inode.
 *
 * If the inode is not present in the cache, allocate and insert a new inode
 * and return it locked, hashed, and with the I_NEW flag set. The file system
 * gets to fill it in before unlocking it via unlock_new_inode().
 *
 * Note that both @test and @set are called with the inode_hash_lock held, so
 * they can't sleep.
 */
struct inode *iget5_locked(struct super_block *sb, unsigned long hashval,
		int (*test)(struct inode *, void *)/*inode是否存在的检测匹配函数*/,
		int (*set)(struct inode *, void *), void *data)
{
	/*通过以上5个参数查找指定的inode,如果未查询到，则创建*/
	struct inode *inode = ilookup5(sb, hashval, test, data);

	if (!inode) {
		/*没有找到此inode,创建一个*/
		struct inode *new = alloc_inode(sb);

		if (new) {
<<<<<<< HEAD
			new->i_state = 0;/*先将状态标为0*/
			/*将此inode插入*/
=======
>>>>>>> 155a3c00
			inode = inode_insert5(new, hashval, test, set, data);
			if (unlikely(inode != new))
				/*在inode_inser5中会再查询一次，此流程走到时为查询成功，故new不再需要，丢弃*/
				destroy_inode(new);
		}
	}
	return inode;
}
EXPORT_SYMBOL(iget5_locked);

/**
 * iget5_locked_rcu - obtain an inode from a mounted file system
 * @sb:		super block of file system
 * @hashval:	hash value (usually inode number) to get
 * @test:	callback used for comparisons between inodes
 * @set:	callback used to initialize a new struct inode
 * @data:	opaque data pointer to pass to @test and @set
 *
 * This is equivalent to iget5_locked, except the @test callback must
 * tolerate the inode not being stable, including being mid-teardown.
 */
struct inode *iget5_locked_rcu(struct super_block *sb, unsigned long hashval,
		int (*test)(struct inode *, void *),
		int (*set)(struct inode *, void *), void *data)
{
	struct hlist_head *head = inode_hashtable + hash(sb, hashval);
	struct inode *inode, *new;

again:
	inode = find_inode(sb, head, test, data, false);
	if (inode) {
		if (IS_ERR(inode))
			return NULL;
		wait_on_inode(inode);
		if (unlikely(inode_unhashed(inode))) {
			iput(inode);
			goto again;
		}
		return inode;
	}

	new = alloc_inode(sb);
	if (new) {
		inode = inode_insert5(new, hashval, test, set, data);
		if (unlikely(inode != new))
			destroy_inode(new);
	}
	return inode;
}
EXPORT_SYMBOL_GPL(iget5_locked_rcu);

/**
 * iget_locked - obtain an inode from a mounted file system
 * @sb:		super block of file system
 * @ino:	inode number to get
 *
 * Search for the inode specified by @ino in the inode cache and if present
 * return it with an increased reference count. This is for file systems
 * where the inode number is sufficient for unique identification of an inode.
 *
 * If the inode is not in cache, allocate a new inode and return it locked,
 * hashed, and with the I_NEW flag set.  The file system gets to fill it in
 * before unlocking it via unlock_new_inode().
 */
//通过ino获得其对应的inode，如果未查询到，则创建
struct inode *iget_locked(struct super_block *sb, unsigned long ino)
{
	//找到合适的hash桶
	struct hlist_head *head = inode_hashtable + hash(sb, ino);
	struct inode *inode;
again:
<<<<<<< HEAD
	spin_lock(&inode_hash_lock);
	//尝试通过ino在inode_hashtable表中直接查找inode
	inode = find_inode_fast(sb, head, ino);
	spin_unlock(&inode_hash_lock);
=======
	inode = find_inode_fast(sb, head, ino, false);
>>>>>>> 155a3c00
	if (inode) {
	    /*在hash表中查找到inode*/
		if (IS_ERR(inode))
			return NULL;
		wait_on_inode(inode);
		if (unlikely(inode_unhashed(inode))) {
			iput(inode);
			goto again;
		}
		return inode;
	}

	//未在inode_hashtable中查找到inode,
	//现结合filesystem申请一个inode,这样fs可以控制inode实际大小
	inode = alloc_inode(sb);
	if (inode) {
		struct inode *old;

		//加锁再查询一遍，如仍未查询到，则填充inode并插入
		//这个实现并不好看，是否应改成，先查询，如果查询到，则解锁
		//如果未查询到，再填充并插入。再解锁。（避免两次加锁＋查询）
		spin_lock(&inode_hash_lock);
		/* We released the lock, so.. */
		old = find_inode_fast(sb, head, ino, true);
		if (!old) {
			//仍没有查询到，填充inode并插入到inode_hashtable哈希表
			inode->i_ino = ino;
			spin_lock(&inode->i_lock);
			inode->i_state = I_NEW;/*指明此inode为new(需要新建）*/
			hlist_add_head_rcu(&inode->i_hash, head);//将inode加入到inode_hashtable表
			spin_unlock(&inode->i_lock);
<<<<<<< HEAD
			inode_sb_list_add(inode);/*将inode加入到sb对应的链表中*/
=======
>>>>>>> 155a3c00
			spin_unlock(&inode_hash_lock);
			inode_sb_list_add(inode);

			/* Return the locked inode with I_NEW set, the
			 * caller is responsible for filling in the contents
			 */
			return inode;
		}

		/*
		 * Uhhuh, somebody else created the same inode under
		 * us. Use the old inode instead of the one we just
		 * allocated.
		 */
		//已被创建，使用已创建的inode,释放新申请的
		spin_unlock(&inode_hash_lock);
		destroy_inode(inode);
		if (IS_ERR(old))
			return NULL;
		inode = old;
		wait_on_inode(inode);
		if (unlikely(inode_unhashed(inode))) {
			iput(inode);
			goto again;
		}
	}
	return inode;
}
EXPORT_SYMBOL(iget_locked);

/*
 * search the inode cache for a matching inode number.
 * If we find one, then the inode number we are trying to
 * allocate is not unique and so we should not use it.
 *
 * Returns 1 if the inode number is unique, 0 if it is not.
 */
static int test_inode_iunique(struct super_block *sb, unsigned long ino)
{
	struct hlist_head *b = inode_hashtable + hash(sb, ino);
	struct inode *inode;

	hlist_for_each_entry_rcu(inode, b, i_hash) {
		if (inode->i_ino == ino && inode->i_sb == sb)
			return 0;
	}
	return 1;
}

/**
 *	iunique - get a unique inode number
 *	@sb: superblock
 *	@max_reserved: highest reserved inode number
 *
 *	Obtain an inode number that is unique on the system for a given
 *	superblock. This is used by file systems that have no natural
 *	permanent inode numbering system. An inode number is returned that
 *	is higher than the reserved limit but unique.
 *
 *	BUGS:
 *	With a large number of inodes live on the file system this function
 *	currently becomes quite slow.
 */
ino_t iunique(struct super_block *sb, ino_t max_reserved)
{
	/*
	 * On a 32bit, non LFS stat() call, glibc will generate an EOVERFLOW
	 * error if st_ino won't fit in target struct field. Use 32bit counter
	 * here to attempt to avoid that.
	 */
	static DEFINE_SPINLOCK(iunique_lock);
	static unsigned int counter;
	ino_t res;

	rcu_read_lock();
	spin_lock(&iunique_lock);
	do {
		if (counter <= max_reserved)
			counter = max_reserved + 1;
		res = counter++;
	} while (!test_inode_iunique(sb, res));
	spin_unlock(&iunique_lock);
	rcu_read_unlock();

	return res;
}
EXPORT_SYMBOL(iunique);

struct inode *igrab(struct inode *inode)
{
	spin_lock(&inode->i_lock);
	if (!(inode->i_state & (I_FREEING|I_WILL_FREE))) {
		__iget(inode);
		spin_unlock(&inode->i_lock);
	} else {
		spin_unlock(&inode->i_lock);
		/*
		 * Handle the case where s_op->clear_inode is not been
		 * called yet, and somebody is calling igrab
		 * while the inode is getting freed.
		 */
		inode = NULL;
	}
	return inode;
}
EXPORT_SYMBOL(igrab);

/**
 * ilookup5_nowait - search for an inode in the inode cache
 * @sb:		super block of file system to search
 * @hashval:	hash value (usually inode number) to search for
 * @test:	callback used for comparisons between inodes
 * @data:	opaque data pointer to pass to @test
 *
 * Search for the inode specified by @hashval and @data in the inode cache.
 * If the inode is in the cache, the inode is returned with an incremented
 * reference count.
 *
 * Note: I_NEW is not waited upon so you have to be very careful what you do
 * with the returned inode.  You probably should be using ilookup5() instead.
 *
 * Note2: @test is called with the inode_hash_lock held, so can't sleep.
 */
struct inode *ilookup5_nowait(struct super_block *sb/*inode所属super block*/, unsigned long hashval,
		int (*test)(struct inode *, void *)/*匹配检测函数*/, void *data/*匹配检测函数的2号参数*/)
{
	/*先确定其在inode_hashtable中的桶头*/
	struct hlist_head *head = inode_hashtable + hash(sb, hashval);
	struct inode *inode;

<<<<<<< HEAD
	spin_lock(&inode_hash_lock);/*加锁*/
	inode = find_inode(sb, head, test, data);
=======
	spin_lock(&inode_hash_lock);
	inode = find_inode(sb, head, test, data, true);
>>>>>>> 155a3c00
	spin_unlock(&inode_hash_lock);

	return IS_ERR(inode) ? NULL : inode;
}
EXPORT_SYMBOL(ilookup5_nowait);

/**
 * ilookup5 - search for an inode in the inode cache
 * @sb:		super block of file system to search
 * @hashval:	hash value (usually inode number) to search for
 * @test:	callback used for comparisons between inodes
 * @data:	opaque data pointer to pass to @test
 *
 * Search for the inode specified by @hashval and @data in the inode cache,
 * and if the inode is in the cache, return the inode with an incremented
 * reference count.  Waits on I_NEW before returning the inode.
 * returned with an incremented reference count.
 *
 * This is a generalized version of ilookup() for file systems where the
 * inode number is not sufficient for unique identification of an inode.
 *
 * Note: @test is called with the inode_hash_lock held, so can't sleep.
 */
struct inode *ilookup5(struct super_block *sb, unsigned long hashval,
		int (*test)(struct inode *, void *)/*用于检查inode匹配的函数*/, void *data)
{
	struct inode *inode;
again:
	inode = ilookup5_nowait(sb, hashval, test, data);
	if (inode) {
		wait_on_inode(inode);
		if (unlikely(inode_unhashed(inode))) {
			/*inode还未加个hash表，再尝试*/
			iput(inode);
			goto again;
		}
	}
	return inode;
}
EXPORT_SYMBOL(ilookup5);

/**
 * ilookup - search for an inode in the inode cache
 * @sb:		super block of file system to search
 * @ino:	inode number to search for
 *
 * Search for the inode @ino in the inode cache, and if the inode is in the
 * cache, the inode is returned with an incremented reference count.
 */
struct inode *ilookup(struct super_block *sb, unsigned long ino)
{
	/*查询inode hashtable,通过inode id查找对应的inode*/
	struct hlist_head *head = inode_hashtable + hash(sb, ino);/*确定桶头*/
	struct inode *inode;
again:
<<<<<<< HEAD
	spin_lock(&inode_hash_lock);
	/*在桶内查找inode与super block匹配的inode*/
	inode = find_inode_fast(sb, head, ino);
	spin_unlock(&inode_hash_lock);
=======
	inode = find_inode_fast(sb, head, ino, false);
>>>>>>> 155a3c00

	if (inode) {
		if (IS_ERR(inode))
			return NULL;
		wait_on_inode(inode);
		if (unlikely(inode_unhashed(inode))) {
			iput(inode);
			goto again;
		}
	}
	return inode;
}
EXPORT_SYMBOL(ilookup);

/**
 * find_inode_nowait - find an inode in the inode cache
 * @sb:		super block of file system to search
 * @hashval:	hash value (usually inode number) to search for
 * @match:	callback used for comparisons between inodes
 * @data:	opaque data pointer to pass to @match
 *
 * Search for the inode specified by @hashval and @data in the inode
 * cache, where the helper function @match will return 0 if the inode
 * does not match, 1 if the inode does match, and -1 if the search
 * should be stopped.  The @match function must be responsible for
 * taking the i_lock spin_lock and checking i_state for an inode being
 * freed or being initialized, and incrementing the reference count
 * before returning 1.  It also must not sleep, since it is called with
 * the inode_hash_lock spinlock held.
 *
 * This is a even more generalized version of ilookup5() when the
 * function must never block --- find_inode() can block in
 * __wait_on_freeing_inode() --- or when the caller can not increment
 * the reference count because the resulting iput() might cause an
 * inode eviction.  The tradeoff is that the @match funtion must be
 * very carefully implemented.
 */
struct inode *find_inode_nowait(struct super_block *sb,
				unsigned long hashval,
				int (*match)(struct inode *, unsigned long,
					     void *),
				void *data)
{
	struct hlist_head *head = inode_hashtable + hash(sb, hashval);
	struct inode *inode, *ret_inode = NULL;
	int mval;

	spin_lock(&inode_hash_lock);
	hlist_for_each_entry(inode, head, i_hash) {
		if (inode->i_sb != sb)
			continue;
		mval = match(inode, hashval, data);
		if (mval == 0)
			continue;
		if (mval == 1)
			ret_inode = inode;
		goto out;
	}
out:
	spin_unlock(&inode_hash_lock);
	return ret_inode;
}
EXPORT_SYMBOL(find_inode_nowait);

/**
 * find_inode_rcu - find an inode in the inode cache
 * @sb:		Super block of file system to search
 * @hashval:	Key to hash
 * @test:	Function to test match on an inode
 * @data:	Data for test function
 *
 * Search for the inode specified by @hashval and @data in the inode cache,
 * where the helper function @test will return 0 if the inode does not match
 * and 1 if it does.  The @test function must be responsible for taking the
 * i_lock spin_lock and checking i_state for an inode being freed or being
 * initialized.
 *
 * If successful, this will return the inode for which the @test function
 * returned 1 and NULL otherwise.
 *
 * The @test function is not permitted to take a ref on any inode presented.
 * It is also not permitted to sleep.
 *
 * The caller must hold the RCU read lock.
 */
struct inode *find_inode_rcu(struct super_block *sb, unsigned long hashval,
			     int (*test)(struct inode *, void *), void *data)
{
	struct hlist_head *head = inode_hashtable + hash(sb, hashval);
	struct inode *inode;

	RCU_LOCKDEP_WARN(!rcu_read_lock_held(),
			 "suspicious find_inode_rcu() usage");

	hlist_for_each_entry_rcu(inode, head, i_hash) {
		if (inode->i_sb == sb &&
		    !(READ_ONCE(inode->i_state) & (I_FREEING | I_WILL_FREE)) &&
		    test(inode, data))
			return inode;
	}
	return NULL;
}
EXPORT_SYMBOL(find_inode_rcu);

/**
 * find_inode_by_ino_rcu - Find an inode in the inode cache
 * @sb:		Super block of file system to search
 * @ino:	The inode number to match
 *
 * Search for the inode specified by @hashval and @data in the inode cache,
 * where the helper function @test will return 0 if the inode does not match
 * and 1 if it does.  The @test function must be responsible for taking the
 * i_lock spin_lock and checking i_state for an inode being freed or being
 * initialized.
 *
 * If successful, this will return the inode for which the @test function
 * returned 1 and NULL otherwise.
 *
 * The @test function is not permitted to take a ref on any inode presented.
 * It is also not permitted to sleep.
 *
 * The caller must hold the RCU read lock.
 */
struct inode *find_inode_by_ino_rcu(struct super_block *sb,
				    unsigned long ino)
{
	struct hlist_head *head = inode_hashtable + hash(sb, ino);
	struct inode *inode;

	RCU_LOCKDEP_WARN(!rcu_read_lock_held(),
			 "suspicious find_inode_by_ino_rcu() usage");

	hlist_for_each_entry_rcu(inode, head, i_hash) {
		if (inode->i_ino == ino &&
		    inode->i_sb == sb &&
		    !(READ_ONCE(inode->i_state) & (I_FREEING | I_WILL_FREE)))
		    return inode;
	}
	return NULL;
}
EXPORT_SYMBOL(find_inode_by_ino_rcu);

//将inode插入到inode_hashtable中
int insert_inode_locked(struct inode *inode)
{
	struct super_block *sb = inode->i_sb;
	ino_t ino = inode->i_ino;
	struct hlist_head *head = inode_hashtable + hash(sb, ino);

	while (1) {
		struct inode *old = NULL;
		spin_lock(&inode_hash_lock);
		hlist_for_each_entry(old, head, i_hash) {
			if (old->i_ino != ino)
				continue;
			if (old->i_sb != sb)
				continue;
			spin_lock(&old->i_lock);
			if (old->i_state & (I_FREEING|I_WILL_FREE)) {
				spin_unlock(&old->i_lock);
				continue;
			}
			break;
		}
		if (likely(!old)) {
			spin_lock(&inode->i_lock);
			inode->i_state |= I_NEW | I_CREATING;
			hlist_add_head_rcu(&inode->i_hash, head);
			spin_unlock(&inode->i_lock);
			spin_unlock(&inode_hash_lock);
			return 0;
		}
		if (unlikely(old->i_state & I_CREATING)) {
			spin_unlock(&old->i_lock);
			spin_unlock(&inode_hash_lock);
			return -EBUSY;
		}
		__iget(old);
		spin_unlock(&old->i_lock);
		spin_unlock(&inode_hash_lock);
		wait_on_inode(old);
		if (unlikely(!inode_unhashed(old))) {
			iput(old);
			return -EBUSY;
		}
		iput(old);
	}
}
EXPORT_SYMBOL(insert_inode_locked);

int insert_inode_locked4(struct inode *inode, unsigned long hashval,
		int (*test)(struct inode *, void *), void *data)
{
	struct inode *old;

	inode->i_state |= I_CREATING;
	old = inode_insert5(inode, hashval, test, NULL, data);

	if (old != inode) {
		iput(old);
		return -EBUSY;
	}
	return 0;
}
EXPORT_SYMBOL(insert_inode_locked4);


int generic_delete_inode(struct inode *inode)
{
	return 1;
}
EXPORT_SYMBOL(generic_delete_inode);

/*
 * Called when we're dropping the last reference
 * to an inode.
 *
 * Call the FS "drop_inode()" function, defaulting to
 * the legacy UNIX filesystem behaviour.  If it tells
 * us to evict inode, do so.  Otherwise, retain inode
 * in cache if fs is alive, sync and evict if fs is
 * shutting down.
 */
static void iput_final(struct inode *inode)
{
	struct super_block *sb = inode->i_sb;
	const struct super_operations *op = inode->i_sb->s_op;
	unsigned long state;
	int drop;

	WARN_ON(inode->i_state & I_NEW);

	if (op->drop_inode)
		drop = op->drop_inode(inode);
	else
		drop = generic_drop_inode(inode);

	if (!drop &&
	    !(inode->i_state & I_DONTCACHE) &&
	    (sb->s_flags & SB_ACTIVE)) {
		__inode_add_lru(inode, true);
		spin_unlock(&inode->i_lock);
		return;
	}

	state = inode->i_state;
	if (!drop) {
		WRITE_ONCE(inode->i_state, state | I_WILL_FREE);
		spin_unlock(&inode->i_lock);

		write_inode_now(inode, 1);

		spin_lock(&inode->i_lock);
		state = inode->i_state;
		WARN_ON(state & I_NEW);
		state &= ~I_WILL_FREE;
	}

	WRITE_ONCE(inode->i_state, state | I_FREEING);
	if (!list_empty(&inode->i_lru))
		inode_lru_list_del(inode);
	spin_unlock(&inode->i_lock);

	evict(inode);
}

/**
 *	iput	- put an inode
 *	@inode: inode to put
 *
 *	Puts an inode, dropping its usage count. If the inode use count hits
 *	zero, the inode is then freed and may also be destroyed.
 *
 *	Consequently, iput() can sleep.
 */
void iput(struct inode *inode)
{
	if (!inode)
		return;
	BUG_ON(inode->i_state & I_CLEAR);
retry:
    //减少inode的引用，如有必要，将其释放
	if (atomic_dec_and_lock(&inode->i_count, &inode->i_lock)) {
		if (inode->i_nlink && (inode->i_state & I_DIRTY_TIME)) {
			atomic_inc(&inode->i_count);
			spin_unlock(&inode->i_lock);
			trace_writeback_lazytime_iput(inode);
			mark_inode_dirty_sync(inode);
			goto retry;
		}
		iput_final(inode);
	}
}
EXPORT_SYMBOL(iput);

#ifdef CONFIG_BLOCK
/**
 *	bmap	- find a block number in a file
 *	@inode:  inode owning the block number being requested
 *	@block: pointer containing the block to find
 *
 *	Replaces the value in ``*block`` with the block number on the device holding
 *	corresponding to the requested block number in the file.
 *	That is, asked for block 4 of inode 1 the function will replace the
 *	4 in ``*block``, with disk block relative to the disk start that holds that
 *	block of the file.
 *
 *	Returns -EINVAL in case of error, 0 otherwise. If mapping falls into a
 *	hole, returns 0 and ``*block`` is also set to 0.
 */
int bmap(struct inode *inode, sector_t *block)
{
	if (!inode->i_mapping->a_ops->bmap)
		return -EINVAL;

	*block = inode->i_mapping->a_ops->bmap(inode->i_mapping, *block);
	return 0;
}
EXPORT_SYMBOL(bmap);
#endif

/*
 * With relative atime, only update atime if the previous atime is
 * earlier than or equal to either the ctime or mtime,
 * or if at least a day has passed since the last atime update.
 */
static bool relatime_need_update(struct vfsmount *mnt, struct inode *inode,
			     struct timespec64 now)
{
	struct timespec64 atime, mtime, ctime;

	if (!(mnt->mnt_flags & MNT_RELATIME))
		return true;
	/*
	 * Is mtime younger than or equal to atime? If yes, update atime:
	 */
	atime = inode_get_atime(inode);
	mtime = inode_get_mtime(inode);
	if (timespec64_compare(&mtime, &atime) >= 0)
		return true;
	/*
	 * Is ctime younger than or equal to atime? If yes, update atime:
	 */
	ctime = inode_get_ctime(inode);
	if (timespec64_compare(&ctime, &atime) >= 0)
		return true;

	/*
	 * Is the previous atime value older than a day? If yes,
	 * update atime:
	 */
	if ((long)(now.tv_sec - atime.tv_sec) >= 24*60*60)
		return true;
	/*
	 * Good, we can skip the atime update:
	 */
	return false;
}

/**
 * inode_update_timestamps - update the timestamps on the inode
 * @inode: inode to be updated
 * @flags: S_* flags that needed to be updated
 *
 * The update_time function is called when an inode's timestamps need to be
 * updated for a read or write operation. This function handles updating the
 * actual timestamps. It's up to the caller to ensure that the inode is marked
 * dirty appropriately.
 *
 * In the case where any of S_MTIME, S_CTIME, or S_VERSION need to be updated,
 * attempt to update all three of them. S_ATIME updates can be handled
 * independently of the rest.
 *
 * Returns a set of S_* flags indicating which values changed.
 */
int inode_update_timestamps(struct inode *inode, int flags)
{
	int updated = 0;
	struct timespec64 now;

	if (flags & (S_MTIME|S_CTIME|S_VERSION)) {
		struct timespec64 ctime = inode_get_ctime(inode);
		struct timespec64 mtime = inode_get_mtime(inode);

		now = inode_set_ctime_current(inode);
		if (!timespec64_equal(&now, &ctime))
			updated |= S_CTIME;
		if (!timespec64_equal(&now, &mtime)) {
			inode_set_mtime_to_ts(inode, now);
			updated |= S_MTIME;
		}
		if (IS_I_VERSION(inode) && inode_maybe_inc_iversion(inode, updated))
			updated |= S_VERSION;
	} else {
		now = current_time(inode);
	}

	if (flags & S_ATIME) {
		struct timespec64 atime = inode_get_atime(inode);

		if (!timespec64_equal(&now, &atime)) {
			inode_set_atime_to_ts(inode, now);
			updated |= S_ATIME;
		}
	}
	return updated;
}
EXPORT_SYMBOL(inode_update_timestamps);

/**
 * generic_update_time - update the timestamps on the inode
 * @inode: inode to be updated
 * @flags: S_* flags that needed to be updated
 *
 * The update_time function is called when an inode's timestamps need to be
 * updated for a read or write operation. In the case where any of S_MTIME, S_CTIME,
 * or S_VERSION need to be updated we attempt to update all three of them. S_ATIME
 * updates can be handled done independently of the rest.
 *
 * Returns a S_* mask indicating which fields were updated.
 */
int generic_update_time(struct inode *inode, int flags)
{
	int updated = inode_update_timestamps(inode, flags);
	int dirty_flags = 0;

	if (updated & (S_ATIME|S_MTIME|S_CTIME))
		dirty_flags = inode->i_sb->s_flags & SB_LAZYTIME ? I_DIRTY_TIME : I_DIRTY_SYNC;
	if (updated & S_VERSION)
		dirty_flags |= I_DIRTY_SYNC;
	__mark_inode_dirty(inode, dirty_flags);
	return updated;
}
EXPORT_SYMBOL(generic_update_time);

/*
 * This does the actual work of updating an inodes time or version.  Must have
 * had called mnt_want_write() before calling this.
 */
int inode_update_time(struct inode *inode, int flags)
{
	if (inode->i_op->update_time)
		return inode->i_op->update_time(inode, flags);
	generic_update_time(inode, flags);
	return 0;
}
EXPORT_SYMBOL(inode_update_time);

/**
 *	atime_needs_update	-	update the access time
 *	@path: the &struct path to update
 *	@inode: inode to update
 *
 *	Update the accessed time on an inode and mark it for writeback.
 *	This function automatically handles read only file systems and media,
 *	as well as the "noatime" flag and inode specific "noatime" markers.
 */
bool atime_needs_update(const struct path *path, struct inode *inode)
{
	struct vfsmount *mnt = path->mnt;
	struct timespec64 now, atime;

	if (inode->i_flags & S_NOATIME)
		return false;

	/* Atime updates will likely cause i_uid and i_gid to be written
	 * back improprely if their true value is unknown to the vfs.
	 */
	if (HAS_UNMAPPED_ID(mnt_idmap(mnt), inode))
		return false;

	if (IS_NOATIME(inode))
		return false;
	if ((inode->i_sb->s_flags & SB_NODIRATIME) && S_ISDIR(inode->i_mode))
		return false;

	if (mnt->mnt_flags & MNT_NOATIME)
		return false;
	if ((mnt->mnt_flags & MNT_NODIRATIME) && S_ISDIR(inode->i_mode))
		return false;

	now = current_time(inode);

	if (!relatime_need_update(mnt, inode, now))
		return false;

	atime = inode_get_atime(inode);
	if (timespec64_equal(&atime, &now))
		return false;

	return true;
}

void touch_atime(const struct path *path)
{
	struct vfsmount *mnt = path->mnt;
	struct inode *inode = d_inode(path->dentry);

	if (!atime_needs_update(path, inode))
		return;

	if (!sb_start_write_trylock(inode->i_sb))
		return;

	if (mnt_get_write_access(mnt) != 0)
		goto skip_update;
	/*
	 * File systems can error out when updating inodes if they need to
	 * allocate new space to modify an inode (such is the case for
	 * Btrfs), but since we touch atime while walking down the path we
	 * really don't care if we failed to update the atime of the file,
	 * so just ignore the return value.
	 * We may also fail on filesystems that have the ability to make parts
	 * of the fs read only, e.g. subvolumes in Btrfs.
	 */
	inode_update_time(inode, S_ATIME);
	mnt_put_write_access(mnt);
skip_update:
	sb_end_write(inode->i_sb);
}
EXPORT_SYMBOL(touch_atime);

/*
 * Return mask of changes for notify_change() that need to be done as a
 * response to write or truncate. Return 0 if nothing has to be changed.
 * Negative value on error (change should be denied).
 */
int dentry_needs_remove_privs(struct mnt_idmap *idmap,
			      struct dentry *dentry)
{
	struct inode *inode = d_inode(dentry);
	int mask = 0;
	int ret;

	if (IS_NOSEC(inode))
		return 0;

	mask = setattr_should_drop_suidgid(idmap, inode);
	ret = security_inode_need_killpriv(dentry);
	if (ret < 0)
		return ret;
	if (ret)
		mask |= ATTR_KILL_PRIV;
	return mask;
}

static int __remove_privs(struct mnt_idmap *idmap,
			  struct dentry *dentry, int kill)
{
	struct iattr newattrs;

	newattrs.ia_valid = ATTR_FORCE | kill;
	/*
	 * Note we call this on write, so notify_change will not
	 * encounter any conflicting delegations:
	 */
	return notify_change(idmap, dentry, &newattrs, NULL);
}

int file_remove_privs_flags(struct file *file, unsigned int flags)
{
	struct dentry *dentry = file_dentry(file);
	struct inode *inode = file_inode(file);
	int error = 0;
	int kill;

	if (IS_NOSEC(inode) || !S_ISREG(inode->i_mode))
		return 0;

	kill = dentry_needs_remove_privs(file_mnt_idmap(file), dentry);
	if (kill < 0)
		return kill;

	if (kill) {
		if (flags & IOCB_NOWAIT)
			return -EAGAIN;

		error = __remove_privs(file_mnt_idmap(file), dentry, kill);
	}

	if (!error)
		inode_has_no_xattr(inode);
	return error;
}
EXPORT_SYMBOL_GPL(file_remove_privs_flags);

/**
 * file_remove_privs - remove special file privileges (suid, capabilities)
 * @file: file to remove privileges from
 *
 * When file is modified by a write or truncation ensure that special
 * file privileges are removed.
 *
 * Return: 0 on success, negative errno on failure.
 */
int file_remove_privs(struct file *file)
{
	return file_remove_privs_flags(file, 0);
}
EXPORT_SYMBOL(file_remove_privs);

/**
 * current_time - Return FS time (possibly fine-grained)
 * @inode: inode.
 *
 * Return the current time truncated to the time granularity supported by
 * the fs, as suitable for a ctime/mtime change. If the ctime is flagged
 * as having been QUERIED, get a fine-grained timestamp, but don't update
 * the floor.
 *
 * For a multigrain inode, this is effectively an estimate of the timestamp
 * that a file would receive. An actual update must go through
 * inode_set_ctime_current().
 */
struct timespec64 current_time(struct inode *inode)
{
	struct timespec64 now;
	u32 cns;

	ktime_get_coarse_real_ts64_mg(&now);

	if (!is_mgtime(inode))
		goto out;

	/* If nothing has queried it, then coarse time is fine */
	cns = smp_load_acquire(&inode->i_ctime_nsec);
	if (cns & I_CTIME_QUERIED) {
		/*
		 * If there is no apparent change, then get a fine-grained
		 * timestamp.
		 */
		if (now.tv_nsec == (cns & ~I_CTIME_QUERIED))
			ktime_get_real_ts64(&now);
	}
out:
	return timestamp_truncate(now, inode);
}
EXPORT_SYMBOL(current_time);

static int inode_needs_update_time(struct inode *inode)
{
	struct timespec64 now, ts;
	int sync_it = 0;

	/* First try to exhaust all avenues to not sync */
	if (IS_NOCMTIME(inode))
		return 0;

	now = current_time(inode);

	ts = inode_get_mtime(inode);
	if (!timespec64_equal(&ts, &now))
		sync_it |= S_MTIME;

	ts = inode_get_ctime(inode);
	if (!timespec64_equal(&ts, &now))
		sync_it |= S_CTIME;

	if (IS_I_VERSION(inode) && inode_iversion_need_inc(inode))
		sync_it |= S_VERSION;

	return sync_it;
}

static int __file_update_time(struct file *file, int sync_mode)
{
	int ret = 0;
	struct inode *inode = file_inode(file);

	/* try to update time settings */
	if (!mnt_get_write_access_file(file)) {
		ret = inode_update_time(inode, sync_mode);
		mnt_put_write_access_file(file);
	}

	return ret;
}

/**
 * file_update_time - update mtime and ctime time
 * @file: file accessed
 *
 * Update the mtime and ctime members of an inode and mark the inode for
 * writeback. Note that this function is meant exclusively for usage in
 * the file write path of filesystems, and filesystems may choose to
 * explicitly ignore updates via this function with the _NOCMTIME inode
 * flag, e.g. for network filesystem where these imestamps are handled
 * by the server. This can return an error for file systems who need to
 * allocate space in order to update an inode.
 *
 * Return: 0 on success, negative errno on failure.
 */
int file_update_time(struct file *file)
{
	int ret;
	struct inode *inode = file_inode(file);

	ret = inode_needs_update_time(inode);
	if (ret <= 0)
		return ret;

	return __file_update_time(file, ret);
}
EXPORT_SYMBOL(file_update_time);

/**
 * file_modified_flags - handle mandated vfs changes when modifying a file
 * @file: file that was modified
 * @flags: kiocb flags
 *
 * When file has been modified ensure that special
 * file privileges are removed and time settings are updated.
 *
 * If IOCB_NOWAIT is set, special file privileges will not be removed and
 * time settings will not be updated. It will return -EAGAIN.
 *
 * Context: Caller must hold the file's inode lock.
 *
 * Return: 0 on success, negative errno on failure.
 */
static int file_modified_flags(struct file *file, int flags)
{
	int ret;
	struct inode *inode = file_inode(file);

	/*
	 * Clear the security bits if the process is not being run by root.
	 * This keeps people from modifying setuid and setgid binaries.
	 */
	ret = file_remove_privs_flags(file, flags);
	if (ret)
		return ret;

	if (unlikely(file->f_mode & FMODE_NOCMTIME))
		return 0;

	ret = inode_needs_update_time(inode);
	if (ret <= 0)
		return ret;
	if (flags & IOCB_NOWAIT)
		return -EAGAIN;

	return __file_update_time(file, ret);
}

/**
 * file_modified - handle mandated vfs changes when modifying a file
 * @file: file that was modified
 *
 * When file has been modified ensure that special
 * file privileges are removed and time settings are updated.
 *
 * Context: Caller must hold the file's inode lock.
 *
 * Return: 0 on success, negative errno on failure.
 */
int file_modified(struct file *file)
{
	return file_modified_flags(file, 0);
}
EXPORT_SYMBOL(file_modified);

/**
 * kiocb_modified - handle mandated vfs changes when modifying a file
 * @iocb: iocb that was modified
 *
 * When file has been modified ensure that special
 * file privileges are removed and time settings are updated.
 *
 * Context: Caller must hold the file's inode lock.
 *
 * Return: 0 on success, negative errno on failure.
 */
int kiocb_modified(struct kiocb *iocb)
{
	return file_modified_flags(iocb->ki_filp, iocb->ki_flags);
}
EXPORT_SYMBOL_GPL(kiocb_modified);

int inode_needs_sync(struct inode *inode)
{
	if (IS_SYNC(inode))
		return 1;
	if (S_ISDIR(inode->i_mode) && IS_DIRSYNC(inode))
		return 1;
	return 0;
}
EXPORT_SYMBOL(inode_needs_sync);

/*
 * If we try to find an inode in the inode hash while it is being
 * deleted, we have to wait until the filesystem completes its
 * deletion before reporting that it isn't found.  This function waits
 * until the deletion _might_ have completed.  Callers are responsible
 * to recheck inode state.
 *
 * It doesn't matter if I_NEW is not set initially, a call to
 * wake_up_bit(&inode->i_state, __I_NEW) after removing from the hash list
 * will DTRT.
 */
static void __wait_on_freeing_inode(struct inode *inode, bool is_inode_hash_locked)
{
<<<<<<< HEAD
	/*等待此inode被彻底删除*/
	wait_queue_head_t *wq;
	DEFINE_WAIT_BIT(wait, &inode->i_state, __I_NEW);
	wq = bit_waitqueue(&inode->i_state, __I_NEW);
	prepare_to_wait(wq, &wait.wq_entry, TASK_UNINTERRUPTIBLE);
=======
	struct wait_bit_queue_entry wqe;
	struct wait_queue_head *wq_head;

	/*
	 * Handle racing against evict(), see that routine for more details.
	 */
	if (unlikely(inode_unhashed(inode))) {
		WARN_ON(is_inode_hash_locked);
		spin_unlock(&inode->i_lock);
		return;
	}

	wq_head = inode_bit_waitqueue(&wqe, inode, __I_NEW);
	prepare_to_wait_event(wq_head, &wqe.wq_entry, TASK_UNINTERRUPTIBLE);
>>>>>>> 155a3c00
	spin_unlock(&inode->i_lock);
	rcu_read_unlock();
	if (is_inode_hash_locked)
		spin_unlock(&inode_hash_lock);
	schedule();
	finish_wait(wq_head, &wqe.wq_entry);
	if (is_inode_hash_locked)
		spin_lock(&inode_hash_lock);
	rcu_read_lock();
}

static __initdata unsigned long ihash_entries;
static int __init set_ihash_entries(char *str)
{
	if (!str)
		return 0;
	ihash_entries = simple_strtoul(str, &str, 0);
	return 1;
}
__setup("ihash_entries=", set_ihash_entries);

/*
 * Initialize the waitqueues and inode hash table.
 */
void __init inode_init_early(void)
{
	/* If hashes are distributed across NUMA nodes, defer
	 * hash allocation until vmalloc space is available.
	 */
	if (hashdist)
		return;

	inode_hashtable =
		alloc_large_system_hash("Inode-cache",
					sizeof(struct hlist_head),
					ihash_entries,
					14,
					HASH_EARLY | HASH_ZERO,
					&i_hash_shift,
					&i_hash_mask,
					0,
					0);
}

void __init inode_init(void)
{
	/* inode slab cache */
	/*为super block未提供alloc_inode回调情况（即不定制inode cache）而专门设置的inode 申请池*/
	inode_cachep = kmem_cache_create("inode_cache",
					 sizeof(struct inode),
					 0,
					 (SLAB_RECLAIM_ACCOUNT|SLAB_PANIC|
					 SLAB_ACCOUNT),
					 init_once);

	/* Hash may have been set up in inode_init_early */
	if (!hashdist)
		return;

	/*inode哈希表，用于保存系统中所有inode*/
	inode_hashtable =
		alloc_large_system_hash("Inode-cache",
					sizeof(struct hlist_head),
					ihash_entries,
					14,
					HASH_ZERO,
					&i_hash_shift,
					&i_hash_mask,
					0,
					0);
}

//为special indoe设置对应的i_fop及i_rdev
void init_special_inode(struct inode *inode, umode_t mode, dev_t rdev)
{
	inode->i_mode = mode;
	if (S_ISCHR(mode)) {
		//设备是字符设备，设置字符设备的默认fops,自此fops进入后将具体到对应的chardev
		inode->i_fop = &def_chr_fops;
		//设置字符设备的dev_t
		inode->i_rdev = rdev;
	} else if (S_ISBLK(mode)) {
		//初始化的为块设备，设置块设备对应的操作集
		if (IS_ENABLED(CONFIG_BLOCK))
			inode->i_fop = &def_blk_fops;
		//设置块设备dev_t
		inode->i_rdev = rdev;
	} else if (S_ISFIFO(mode))
	    //针对fifo类型文件，使用pipeops做为操作集
		inode->i_fop = &pipefifo_fops;
	else if (S_ISSOCK(mode))
		/*不为socket inode设置i_fop*/
		;	/* leave it no_open_fops */
	else
		printk(KERN_DEBUG "init_special_inode: bogus i_mode (%o) for"
				  " inode %s:%lu\n", mode, inode->i_sb->s_id,
				  inode->i_ino);
}
EXPORT_SYMBOL(init_special_inode);

/**
 * inode_init_owner - Init uid,gid,mode for new inode according to posix standards
 * @idmap: idmap of the mount the inode was created from
 * @inode: New inode
 * @dir: Directory inode
 * @mode: mode of the new inode
 *
 * If the inode has been created through an idmapped mount the idmap of
 * the vfsmount must be passed through @idmap. This function will then take
 * care to map the inode according to @idmap before checking permissions
 * and initializing i_uid and i_gid. On non-idmapped mounts or if permission
 * checking is to be performed on the raw inode simply pass @nop_mnt_idmap.
 */
void inode_init_owner(struct mnt_idmap *idmap, struct inode *inode,
		      const struct inode *dir, umode_t mode)
{
	inode_fsuid_set(inode, idmap);
	if (dir && dir->i_mode & S_ISGID) {
		inode->i_gid = dir->i_gid;

		/* Directories are special, and always inherit S_ISGID */
		if (S_ISDIR(mode))
			mode |= S_ISGID;
	} else
		inode_fsgid_set(inode, idmap);
	inode->i_mode = mode;
}
EXPORT_SYMBOL(inode_init_owner);

/**
 * inode_owner_or_capable - check current task permissions to inode
 * @idmap: idmap of the mount the inode was found from
 * @inode: inode being checked
 *
 * Return true if current either has CAP_FOWNER in a namespace with the
 * inode owner uid mapped, or owns the file.
 *
 * If the inode has been found through an idmapped mount the idmap of
 * the vfsmount must be passed through @idmap. This function will then take
 * care to map the inode according to @idmap before checking permissions.
 * On non-idmapped mounts or if permission checking is to be performed on the
 * raw inode simply pass @nop_mnt_idmap.
 */
bool inode_owner_or_capable(struct mnt_idmap *idmap,
			    const struct inode *inode)
{
	vfsuid_t vfsuid;
	struct user_namespace *ns;

	vfsuid = i_uid_into_vfsuid(idmap, inode);
	if (vfsuid_eq_kuid(vfsuid, current_fsuid()))
		return true;

	ns = current_user_ns();
	if (vfsuid_has_mapping(ns, vfsuid) && ns_capable(ns, CAP_FOWNER))
		return true;
	return false;
}
EXPORT_SYMBOL(inode_owner_or_capable);

/*
 * Direct i/o helper functions
 */
bool inode_dio_finished(const struct inode *inode)
{
	return atomic_read(&inode->i_dio_count) == 0;
}
EXPORT_SYMBOL(inode_dio_finished);

/**
 * inode_dio_wait - wait for outstanding DIO requests to finish
 * @inode: inode to wait for
 *
 * Waits for all pending direct I/O requests to finish so that we can
 * proceed with a truncate or equivalent operation.
 *
 * Must be called under a lock that serializes taking new references
 * to i_dio_count, usually by inode->i_mutex.
 */
void inode_dio_wait(struct inode *inode)
{
	wait_var_event(&inode->i_dio_count, inode_dio_finished(inode));
}
EXPORT_SYMBOL(inode_dio_wait);

void inode_dio_wait_interruptible(struct inode *inode)
{
	wait_var_event_interruptible(&inode->i_dio_count,
				     inode_dio_finished(inode));
}
EXPORT_SYMBOL(inode_dio_wait_interruptible);

/*
 * inode_set_flags - atomically set some inode flags
 *
 * Note: the caller should be holding i_mutex, or else be sure that
 * they have exclusive access to the inode structure (i.e., while the
 * inode is being instantiated).  The reason for the cmpxchg() loop
 * --- which wouldn't be necessary if all code paths which modify
 * i_flags actually followed this rule, is that there is at least one
 * code path which doesn't today so we use cmpxchg() out of an abundance
 * of caution.
 *
 * In the long run, i_mutex is overkill, and we should probably look
 * at using the i_lock spinlock to protect i_flags, and then make sure
 * it is so documented in include/linux/fs.h and that all code follows
 * the locking convention!!
 */
void inode_set_flags(struct inode *inode, unsigned int flags,
		     unsigned int mask)
{
	WARN_ON_ONCE(flags & ~mask);
	set_mask_bits(&inode->i_flags, mask, flags);
}
EXPORT_SYMBOL(inode_set_flags);

void inode_nohighmem(struct inode *inode)
{
	mapping_set_gfp_mask(inode->i_mapping, GFP_USER);
}
EXPORT_SYMBOL(inode_nohighmem);

struct timespec64 inode_set_ctime_to_ts(struct inode *inode, struct timespec64 ts)
{
	trace_inode_set_ctime_to_ts(inode, &ts);
	set_normalized_timespec64(&ts, ts.tv_sec, ts.tv_nsec);
	inode->i_ctime_sec = ts.tv_sec;
	inode->i_ctime_nsec = ts.tv_nsec;
	return ts;
}
EXPORT_SYMBOL(inode_set_ctime_to_ts);

/**
 * timestamp_truncate - Truncate timespec to a granularity
 * @t: Timespec
 * @inode: inode being updated
 *
 * Truncate a timespec to the granularity supported by the fs
 * containing the inode. Always rounds down. gran must
 * not be 0 nor greater than a second (NSEC_PER_SEC, or 10^9 ns).
 */
struct timespec64 timestamp_truncate(struct timespec64 t, struct inode *inode)
{
	struct super_block *sb = inode->i_sb;
	unsigned int gran = sb->s_time_gran;

	t.tv_sec = clamp(t.tv_sec, sb->s_time_min, sb->s_time_max);
	if (unlikely(t.tv_sec == sb->s_time_max || t.tv_sec == sb->s_time_min))
		t.tv_nsec = 0;

	/* Avoid division in the common cases 1 ns and 1 s. */
	if (gran == 1)
		; /* nothing */
	else if (gran == NSEC_PER_SEC)
		t.tv_nsec = 0;
	else if (gran > 1 && gran < NSEC_PER_SEC)
		t.tv_nsec -= t.tv_nsec % gran;
	else
		WARN(1, "invalid file time granularity: %u", gran);
	return t;
}
EXPORT_SYMBOL(timestamp_truncate);

/**
 * inode_set_ctime_current - set the ctime to current_time
 * @inode: inode
 *
 * Set the inode's ctime to the current value for the inode. Returns the
 * current value that was assigned. If this is not a multigrain inode, then we
 * set it to the later of the coarse time and floor value.
 *
 * If it is multigrain, then we first see if the coarse-grained timestamp is
 * distinct from what is already there. If so, then use that. Otherwise, get a
 * fine-grained timestamp.
 *
 * After that, try to swap the new value into i_ctime_nsec. Accept the
 * resulting ctime, regardless of the outcome of the swap. If it has
 * already been replaced, then that timestamp is later than the earlier
 * unacceptable one, and is thus acceptable.
 */
struct timespec64 inode_set_ctime_current(struct inode *inode)
{
	struct timespec64 now;
	u32 cns, cur;

<<<<<<< HEAD
	ktime_get_coarse_real_ts64(&now);/*取当前时间*/
	return timestamp_truncate(now, inode);
=======
	ktime_get_coarse_real_ts64_mg(&now);
	now = timestamp_truncate(now, inode);

	/* Just return that if this is not a multigrain fs */
	if (!is_mgtime(inode)) {
		inode_set_ctime_to_ts(inode, now);
		goto out;
	}

	/*
	 * A fine-grained time is only needed if someone has queried
	 * for timestamps, and the current coarse grained time isn't
	 * later than what's already there.
	 */
	cns = smp_load_acquire(&inode->i_ctime_nsec);
	if (cns & I_CTIME_QUERIED) {
		struct timespec64 ctime = { .tv_sec = inode->i_ctime_sec,
					    .tv_nsec = cns & ~I_CTIME_QUERIED };

		if (timespec64_compare(&now, &ctime) <= 0) {
			ktime_get_real_ts64_mg(&now);
			now = timestamp_truncate(now, inode);
			mgtime_counter_inc(mg_fine_stamps);
		}
	}
	mgtime_counter_inc(mg_ctime_updates);

	/* No need to cmpxchg if it's exactly the same */
	if (cns == now.tv_nsec && inode->i_ctime_sec == now.tv_sec) {
		trace_ctime_xchg_skip(inode, &now);
		goto out;
	}
	cur = cns;
retry:
	/* Try to swap the nsec value into place. */
	if (try_cmpxchg(&inode->i_ctime_nsec, &cur, now.tv_nsec)) {
		/* If swap occurred, then we're (mostly) done */
		inode->i_ctime_sec = now.tv_sec;
		trace_ctime_ns_xchg(inode, cns, now.tv_nsec, cur);
		mgtime_counter_inc(mg_ctime_swaps);
	} else {
		/*
		 * Was the change due to someone marking the old ctime QUERIED?
		 * If so then retry the swap. This can only happen once since
		 * the only way to clear I_CTIME_QUERIED is to stamp the inode
		 * with a new ctime.
		 */
		if (!(cns & I_CTIME_QUERIED) && (cns | I_CTIME_QUERIED) == cur) {
			cns = cur;
			goto retry;
		}
		/* Otherwise, keep the existing ctime */
		now.tv_sec = inode->i_ctime_sec;
		now.tv_nsec = cur & ~I_CTIME_QUERIED;
	}
out:
	return now;
>>>>>>> 155a3c00
}
EXPORT_SYMBOL(inode_set_ctime_current);

/**
 * inode_set_ctime_deleg - try to update the ctime on a delegated inode
 * @inode: inode to update
 * @update: timespec64 to set the ctime
 *
 * Attempt to atomically update the ctime on behalf of a delegation holder.
 *
 * The nfs server can call back the holder of a delegation to get updated
 * inode attributes, including the mtime. When updating the mtime, update
 * the ctime to a value at least equal to that.
 *
 * This can race with concurrent updates to the inode, in which
 * case the update is skipped.
 *
 * Note that this works even when multigrain timestamps are not enabled,
 * so it is used in either case.
 */
struct timespec64 inode_set_ctime_deleg(struct inode *inode, struct timespec64 update)
{
	struct timespec64 now, cur_ts;
	u32 cur, old;

<<<<<<< HEAD
	inode_set_ctime(inode, now.tv_sec, now.tv_nsec);/*设置inode的创建时间*/
	return now;
=======
	/* pairs with try_cmpxchg below */
	cur = smp_load_acquire(&inode->i_ctime_nsec);
	cur_ts.tv_nsec = cur & ~I_CTIME_QUERIED;
	cur_ts.tv_sec = inode->i_ctime_sec;

	/* If the update is older than the existing value, skip it. */
	if (timespec64_compare(&update, &cur_ts) <= 0)
		return cur_ts;

	ktime_get_coarse_real_ts64_mg(&now);

	/* Clamp the update to "now" if it's in the future */
	if (timespec64_compare(&update, &now) > 0)
		update = now;

	update = timestamp_truncate(update, inode);

	/* No need to update if the values are already the same */
	if (timespec64_equal(&update, &cur_ts))
		return cur_ts;

	/*
	 * Try to swap the nsec value into place. If it fails, that means
	 * it raced with an update due to a write or similar activity. That
	 * stamp takes precedence, so just skip the update.
	 */
retry:
	old = cur;
	if (try_cmpxchg(&inode->i_ctime_nsec, &cur, update.tv_nsec)) {
		inode->i_ctime_sec = update.tv_sec;
		mgtime_counter_inc(mg_ctime_swaps);
		return update;
	}

	/*
	 * Was the change due to another task marking the old ctime QUERIED?
	 *
	 * If so, then retry the swap. This can only happen once since
	 * the only way to clear I_CTIME_QUERIED is to stamp the inode
	 * with a new ctime.
	 */
	if (!(old & I_CTIME_QUERIED) && (cur == (old | I_CTIME_QUERIED)))
		goto retry;

	/* Otherwise, it was a new timestamp. */
	cur_ts.tv_sec = inode->i_ctime_sec;
	cur_ts.tv_nsec = cur & ~I_CTIME_QUERIED;
	return cur_ts;
>>>>>>> 155a3c00
}
EXPORT_SYMBOL(inode_set_ctime_deleg);

/**
 * in_group_or_capable - check whether caller is CAP_FSETID privileged
 * @idmap:	idmap of the mount @inode was found from
 * @inode:	inode to check
 * @vfsgid:	the new/current vfsgid of @inode
 *
 * Check whether @vfsgid is in the caller's group list or if the caller is
 * privileged with CAP_FSETID over @inode. This can be used to determine
 * whether the setgid bit can be kept or must be dropped.
 *
 * Return: true if the caller is sufficiently privileged, false if not.
 */
bool in_group_or_capable(struct mnt_idmap *idmap,
			 const struct inode *inode, vfsgid_t vfsgid)
{
	if (vfsgid_in_group_p(vfsgid))
		return true;
	if (capable_wrt_inode_uidgid(idmap, inode, CAP_FSETID))
		return true;
	return false;
}
EXPORT_SYMBOL(in_group_or_capable);

/**
 * mode_strip_sgid - handle the sgid bit for non-directories
 * @idmap: idmap of the mount the inode was created from
 * @dir: parent directory inode
 * @mode: mode of the file to be created in @dir
 *
 * If the @mode of the new file has both the S_ISGID and S_IXGRP bit
 * raised and @dir has the S_ISGID bit raised ensure that the caller is
 * either in the group of the parent directory or they have CAP_FSETID
 * in their user namespace and are privileged over the parent directory.
 * In all other cases, strip the S_ISGID bit from @mode.
 *
 * Return: the new mode to use for the file
 */
umode_t mode_strip_sgid(struct mnt_idmap *idmap,
			const struct inode *dir, umode_t mode)
{
	if ((mode & (S_ISGID | S_IXGRP)) != (S_ISGID | S_IXGRP))
		return mode;
	if (S_ISDIR(mode) || !dir || !(dir->i_mode & S_ISGID))
		return mode;
	if (in_group_or_capable(idmap, dir, i_gid_into_vfsgid(idmap, dir)))
		return mode;
	return mode & ~S_ISGID;
}
EXPORT_SYMBOL(mode_strip_sgid);

#ifdef CONFIG_DEBUG_VFS
/*
 * Dump an inode.
 *
 * TODO: add a proper inode dumping routine, this is a stub to get debug off the
 * ground.
 */
void dump_inode(struct inode *inode, const char *reason)
{
       pr_warn("%s encountered for inode %px", reason, inode);
}

EXPORT_SYMBOL(dump_inode);
#endif<|MERGE_RESOLUTION|>--- conflicted
+++ resolved
@@ -334,10 +334,6 @@
 		free_inode_nonrcu(inode);
 }
 
-<<<<<<< HEAD
-//自super block中申请一个inode,并初始化
-static struct inode *alloc_inode(struct super_block *sb)
-=======
 /**
  *	alloc_inode 	- obtain an inode
  *	@sb: superblock
@@ -348,8 +344,8 @@
  *	- fs can't be unmount
  *	- quotas, fsnotify, writeback can't work
  */
+//自super block中申请一个inode,并初始化
 struct inode *alloc_inode(struct super_block *sb)
->>>>>>> 155a3c00
 {
 	const struct super_operations *ops = sb->s_op;
 	struct inode *inode;
@@ -1024,17 +1020,10 @@
 /*
  * Called with the inode lock held.
  */
-<<<<<<< HEAD
 static struct inode *find_inode(struct super_block *sb/*inode所属super block*/,
 				struct hlist_head *head/*在此链表上查找指定inode*/,
 				int (*test)(struct inode *, void *)/*匹配函数*/,
-				void *data/*匹配函数参数*/)
-=======
-static struct inode *find_inode(struct super_block *sb,
-				struct hlist_head *head,
-				int (*test)(struct inode *, void *),
-				void *data, bool is_inode_hash_locked)
->>>>>>> 155a3c00
+				void *data/*匹配函数参数*/, bool is_inode_hash_locked)
 {
 	struct inode *inode = NULL;
 
@@ -1057,12 +1046,8 @@
 		spin_lock(&inode->i_lock);
 		/*匹配成功后，校验inode状态*/
 		if (inode->i_state & (I_FREEING|I_WILL_FREE)) {
-<<<<<<< HEAD
 			/*此inode正在被删除/将要释放，我们等它被彻底移除后，再重试*/
-			__wait_on_freeing_inode(inode);
-=======
 			__wait_on_freeing_inode(inode, is_inode_hash_locked);
->>>>>>> 155a3c00
 			goto repeat;
 		}
 		if (unlikely(inode->i_state & I_CREATING)) {
@@ -1073,11 +1058,8 @@
 		/*成功可用，增加计数*/
 		__iget(inode);
 		spin_unlock(&inode->i_lock);
-<<<<<<< HEAD
+		rcu_read_unlock();
 		/*返回*/
-=======
-		rcu_read_unlock();
->>>>>>> 155a3c00
 		return inode;
 	}
 	rcu_read_unlock();
@@ -1101,12 +1083,8 @@
 
 	rcu_read_lock();
 repeat:
-<<<<<<< HEAD
-	hlist_for_each_entry(inode, head, i_hash) {
+	hlist_for_each_entry_rcu(inode, head, i_hash) {
 		//跳过编号不同的inode
-=======
-	hlist_for_each_entry_rcu(inode, head, i_hash) {
->>>>>>> 155a3c00
 		if (inode->i_ino != ino)
 			continue;
 		//跳过超级块不同的inode
@@ -1177,32 +1155,6 @@
 EXPORT_SYMBOL(get_next_ino);
 
 /**
-<<<<<<< HEAD
- *	new_inode_pseudo 	- obtain an inode
- *	@sb: superblock
- *
- *	Allocates a new inode for given superblock.
- *	Inode wont be chained in superblock s_inodes list
- *	This means :
- *	- fs can't be unmount
- *	- quotas, fsnotify, writeback can't work
- */
-struct inode *new_inode_pseudo(struct super_block *sb)
-{
-	/*依据super block生成一个inode*/
-	struct inode *inode = alloc_inode(sb);
-
-	if (inode) {
-		spin_lock(&inode->i_lock);
-		inode->i_state = 0;
-		spin_unlock(&inode->i_lock);
-	}
-	return inode;
-}
-
-/**
-=======
->>>>>>> 155a3c00
  *	new_inode 	- obtain an inode
  *	@sb: superblock
  *
@@ -1219,12 +1171,8 @@
 {
 	struct inode *inode;
 
-<<<<<<< HEAD
-	//申请一个inode
-	inode = new_inode_pseudo(sb);
-=======
+	/*依据super block生成一个inode*/
 	inode = alloc_inode(sb);
->>>>>>> 155a3c00
 	if (inode)
 	    //将其添加在super_block链表上
 		inode_sb_list_add(inode);
@@ -1447,11 +1395,7 @@
 		struct inode *new = alloc_inode(sb);
 
 		if (new) {
-<<<<<<< HEAD
-			new->i_state = 0;/*先将状态标为0*/
 			/*将此inode插入*/
-=======
->>>>>>> 155a3c00
 			inode = inode_insert5(new, hashval, test, set, data);
 			if (unlikely(inode != new))
 				/*在inode_inser5中会再查询一次，此流程走到时为查询成功，故new不再需要，丢弃*/
@@ -1523,14 +1467,8 @@
 	struct hlist_head *head = inode_hashtable + hash(sb, ino);
 	struct inode *inode;
 again:
-<<<<<<< HEAD
-	spin_lock(&inode_hash_lock);
 	//尝试通过ino在inode_hashtable表中直接查找inode
-	inode = find_inode_fast(sb, head, ino);
-	spin_unlock(&inode_hash_lock);
-=======
 	inode = find_inode_fast(sb, head, ino, false);
->>>>>>> 155a3c00
 	if (inode) {
 	    /*在hash表中查找到inode*/
 		if (IS_ERR(inode))
@@ -1562,12 +1500,8 @@
 			inode->i_state = I_NEW;/*指明此inode为new(需要新建）*/
 			hlist_add_head_rcu(&inode->i_hash, head);//将inode加入到inode_hashtable表
 			spin_unlock(&inode->i_lock);
-<<<<<<< HEAD
+			spin_unlock(&inode_hash_lock);
 			inode_sb_list_add(inode);/*将inode加入到sb对应的链表中*/
-=======
->>>>>>> 155a3c00
-			spin_unlock(&inode_hash_lock);
-			inode_sb_list_add(inode);
 
 			/* Return the locked inode with I_NEW set, the
 			 * caller is responsible for filling in the contents
@@ -1696,13 +1630,8 @@
 	struct hlist_head *head = inode_hashtable + hash(sb, hashval);
 	struct inode *inode;
 
-<<<<<<< HEAD
 	spin_lock(&inode_hash_lock);/*加锁*/
-	inode = find_inode(sb, head, test, data);
-=======
-	spin_lock(&inode_hash_lock);
 	inode = find_inode(sb, head, test, data, true);
->>>>>>> 155a3c00
 	spin_unlock(&inode_hash_lock);
 
 	return IS_ERR(inode) ? NULL : inode;
@@ -1758,14 +1687,8 @@
 	struct hlist_head *head = inode_hashtable + hash(sb, ino);/*确定桶头*/
 	struct inode *inode;
 again:
-<<<<<<< HEAD
-	spin_lock(&inode_hash_lock);
 	/*在桶内查找inode与super block匹配的inode*/
-	inode = find_inode_fast(sb, head, ino);
-	spin_unlock(&inode_hash_lock);
-=======
 	inode = find_inode_fast(sb, head, ino, false);
->>>>>>> 155a3c00
 
 	if (inode) {
 		if (IS_ERR(inode))
@@ -2568,13 +2491,7 @@
  */
 static void __wait_on_freeing_inode(struct inode *inode, bool is_inode_hash_locked)
 {
-<<<<<<< HEAD
 	/*等待此inode被彻底删除*/
-	wait_queue_head_t *wq;
-	DEFINE_WAIT_BIT(wait, &inode->i_state, __I_NEW);
-	wq = bit_waitqueue(&inode->i_state, __I_NEW);
-	prepare_to_wait(wq, &wait.wq_entry, TASK_UNINTERRUPTIBLE);
-=======
 	struct wait_bit_queue_entry wqe;
 	struct wait_queue_head *wq_head;
 
@@ -2589,7 +2506,6 @@
 
 	wq_head = inode_bit_waitqueue(&wqe, inode, __I_NEW);
 	prepare_to_wait_event(wq_head, &wqe.wq_entry, TASK_UNINTERRUPTIBLE);
->>>>>>> 155a3c00
 	spin_unlock(&inode->i_lock);
 	rcu_read_unlock();
 	if (is_inode_hash_locked)
@@ -2875,16 +2791,12 @@
 	struct timespec64 now;
 	u32 cns, cur;
 
-<<<<<<< HEAD
-	ktime_get_coarse_real_ts64(&now);/*取当前时间*/
-	return timestamp_truncate(now, inode);
-=======
 	ktime_get_coarse_real_ts64_mg(&now);
 	now = timestamp_truncate(now, inode);
 
 	/* Just return that if this is not a multigrain fs */
 	if (!is_mgtime(inode)) {
-		inode_set_ctime_to_ts(inode, now);
+		inode_set_ctime_to_ts(inode, now);/*设置inode的创建时间*/
 		goto out;
 	}
 
@@ -2936,7 +2848,6 @@
 	}
 out:
 	return now;
->>>>>>> 155a3c00
 }
 EXPORT_SYMBOL(inode_set_ctime_current);
 
@@ -2962,10 +2873,6 @@
 	struct timespec64 now, cur_ts;
 	u32 cur, old;
 
-<<<<<<< HEAD
-	inode_set_ctime(inode, now.tv_sec, now.tv_nsec);/*设置inode的创建时间*/
-	return now;
-=======
 	/* pairs with try_cmpxchg below */
 	cur = smp_load_acquire(&inode->i_ctime_nsec);
 	cur_ts.tv_nsec = cur & ~I_CTIME_QUERIED;
@@ -3014,7 +2921,6 @@
 	cur_ts.tv_sec = inode->i_ctime_sec;
 	cur_ts.tv_nsec = cur & ~I_CTIME_QUERIED;
 	return cur_ts;
->>>>>>> 155a3c00
 }
 EXPORT_SYMBOL(inode_set_ctime_deleg);
 
