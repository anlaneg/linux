--- conflicted
+++ resolved
@@ -1129,22 +1129,10 @@
 {
 	bool blocking = gfpflags_allow_blocking(gfp);
 
-<<<<<<< HEAD
-	/* Size must be multiple of hard sectorsize */
-	if (unlikely(size & (bdev_logical_block_size(bdev)-1) ||
-			(size < 512 || size > PAGE_SIZE))) {
+	if (WARN_ON_ONCE(!IS_ALIGNED(size, bdev_logical_block_size(bdev)))) {
 		/*block大小检查不通过*/
-		printk(KERN_ERR "getblk(): invalid block size %d requested\n",
-					size);
-		printk(KERN_ERR "logical block size: %d\n",
-					bdev_logical_block_size(bdev));
-
-		dump_stack();
-=======
-	if (WARN_ON_ONCE(!IS_ALIGNED(size, bdev_logical_block_size(bdev)))) {
 		printk(KERN_ERR "getblk(): block size %d not aligned to logical block size %d\n",
 		       size, bdev_logical_block_size(bdev));
->>>>>>> f2d282e1
 		return NULL;
 	}
 
