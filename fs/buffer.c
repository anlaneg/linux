// SPDX-License-Identifier: GPL-2.0-only
/*
 *  linux/fs/buffer.c
 *
 *  Copyright (C) 1991, 1992, 2002  Linus Torvalds
 */

/*
 * Start bdflush() with kernel_thread not syscall - Paul Gortmaker, 12/95
 *
 * Removed a lot of unnecessary code and simplified things now that
 * the buffer cache isn't our primary cache - Andrew Tridgell 12/96
 *
 * Speed up hash, lru, and free list operations.  Use gfp() for allocating
 * hash table, use SLAB cache for buffer heads. SMP threading.  -DaveM
 *
 * Added 32k buffer block sizes - these are required older ARM systems. - RMK
 *
 * async buffer flushing, 1999 Andrea Arcangeli <andrea@suse.de>
 */

#include <linux/kernel.h>
#include <linux/sched/signal.h>
#include <linux/syscalls.h>
#include <linux/fs.h>
#include <linux/iomap.h>
#include <linux/mm.h>
#include <linux/percpu.h>
#include <linux/slab.h>
#include <linux/capability.h>
#include <linux/blkdev.h>
#include <linux/file.h>
#include <linux/quotaops.h>
#include <linux/highmem.h>
#include <linux/export.h>
#include <linux/backing-dev.h>
#include <linux/writeback.h>
#include <linux/hash.h>
#include <linux/suspend.h>
#include <linux/buffer_head.h>
#include <linux/task_io_accounting_ops.h>
#include <linux/bio.h>
#include <linux/cpu.h>
#include <linux/bitops.h>
#include <linux/mpage.h>
#include <linux/bit_spinlock.h>
#include <linux/pagevec.h>
#include <linux/sched/mm.h>
#include <trace/events/block.h>
#include <linux/fscrypt.h>
#include <linux/fsverity.h>
#include <linux/sched/isolation.h>

#include "internal.h"

static int fsync_buffers_list(spinlock_t *lock, struct list_head *list);
static void submit_bh_wbc(blk_opf_t opf, struct buffer_head *bh,
			  enum rw_hint hint, struct writeback_control *wbc);

#define BH_ENTRY(list) list_entry((list), struct buffer_head, b_assoc_buffers)

inline void touch_buffer(struct buffer_head *bh)
{
	trace_block_touch_buffer(bh);
	folio_mark_accessed(bh->b_folio);
}
EXPORT_SYMBOL(touch_buffer);

void __lock_buffer(struct buffer_head *bh)
{
	wait_on_bit_lock_io(&bh->b_state, BH_Lock, TASK_UNINTERRUPTIBLE);
}
EXPORT_SYMBOL(__lock_buffer);

void unlock_buffer(struct buffer_head *bh)
{
	clear_bit_unlock(BH_Lock, &bh->b_state);
	smp_mb__after_atomic();
	wake_up_bit(&bh->b_state, BH_Lock);
}
EXPORT_SYMBOL(unlock_buffer);

/*
 * Returns if the folio has dirty or writeback buffers. If all the buffers
 * are unlocked and clean then the folio_test_dirty information is stale. If
 * any of the buffers are locked, it is assumed they are locked for IO.
 */
void buffer_check_dirty_writeback(struct folio *folio,
				     bool *dirty, bool *writeback)
{
	struct buffer_head *head, *bh;
	*dirty = false;
	*writeback = false;

	BUG_ON(!folio_test_locked(folio));

	head = folio_buffers(folio);
	if (!head)
		return;

	if (folio_test_writeback(folio))
		*writeback = true;

	bh = head;
	do {
		if (buffer_locked(bh))
			*writeback = true;

		if (buffer_dirty(bh))
			*dirty = true;

		bh = bh->b_this_page;
	} while (bh != head);
}

/*
 * Block until a buffer comes unlocked.  This doesn't stop it
 * from becoming locked again - you have to lock it yourself
 * if you want to preserve its state.
 */
void __wait_on_buffer(struct buffer_head * bh)
{
	wait_on_bit_io(&bh->b_state, BH_Lock, TASK_UNINTERRUPTIBLE);
}
EXPORT_SYMBOL(__wait_on_buffer);

static void buffer_io_error(struct buffer_head *bh, char *msg)
{
	if (!test_bit(BH_Quiet, &bh->b_state))
		printk_ratelimited(KERN_ERR
			"Buffer I/O error on dev %pg, logical block %llu%s\n",
			bh->b_bdev, (unsigned long long)bh->b_blocknr, msg);
}

/*
 * End-of-IO handler helper function which does not touch the bh after
 * unlocking it.
 * Note: unlock_buffer() sort-of does touch the bh after unlocking it, but
 * a race there is benign: unlock_buffer() only use the bh's address for
 * hashing after unlocking the buffer, so it doesn't actually touch the bh
 * itself.
 */
static void __end_buffer_read_notouch(struct buffer_head *bh, int uptodate)
{
	if (uptodate) {
		set_buffer_uptodate(bh);
	} else {
		/* This happens, due to failed read-ahead attempts. */
		clear_buffer_uptodate(bh);
	}
	unlock_buffer(bh);
}

/*
 * Default synchronous end-of-IO handler..  Just mark it up-to-date and
 * unlock the buffer.
 */
void end_buffer_read_sync(struct buffer_head *bh, int uptodate)
{
	__end_buffer_read_notouch(bh, uptodate);
	put_bh(bh);
}
EXPORT_SYMBOL(end_buffer_read_sync);

void end_buffer_write_sync(struct buffer_head *bh, int uptodate)
{
	if (uptodate) {
		set_buffer_uptodate(bh);
	} else {
		buffer_io_error(bh, ", lost sync page write");
		mark_buffer_write_io_error(bh);
		clear_buffer_uptodate(bh);
	}
	unlock_buffer(bh);
	put_bh(bh);
}
EXPORT_SYMBOL(end_buffer_write_sync);

static struct buffer_head *
__find_get_block_slow(struct block_device *bdev, sector_t block, bool atomic)
{
	struct address_space *bd_mapping = bdev->bd_mapping;
	const int blkbits = bd_mapping->host->i_blkbits;
	struct buffer_head *ret = NULL;
	pgoff_t index;
	struct buffer_head *bh;
	struct buffer_head *head;
	struct folio *folio;
	int all_mapped = 1;
	static DEFINE_RATELIMIT_STATE(last_warned, HZ, 1);

<<<<<<< HEAD
	/*换算成需要读取的起始页号（1个block占bd_inode->i_blkbits个位，一页可以存
	 * (PAGE_SHIFT - bd_inode->i_blkbits) 个块，故index为block所在的页索引
	 */
	index = ((loff_t)block << bd_inode->i_blkbits) / PAGE_SIZE;
	/*在block dev的mapping中查找index号页*/
=======
	index = ((loff_t)block << blkbits) / PAGE_SIZE;
>>>>>>> 155a3c00
	folio = __filemap_get_folio(bd_mapping, index, FGP_ACCESSED, 0);
	if (IS_ERR(folio))
		goto out;

	/*
	 * Folio lock protects the buffers. Callers that cannot block
	 * will fallback to serializing vs try_to_free_buffers() via
	 * the i_private_lock.
	 */
	if (atomic)
		spin_lock(&bd_mapping->i_private_lock);
	else
		folio_lock(folio);

	head = folio_buffers(folio);
	if (!head)
		goto out_unlock;
	/*
	 * Upon a noref migration, the folio lock serializes here;
	 * otherwise bail.
	 */
	if (test_bit_acquire(BH_Migrate, &head->b_state)) {
		WARN_ON(!atomic);
		goto out_unlock;
	}

	bh = head;
	do {
		if (!buffer_mapped(bh))
			all_mapped = 0;
		else if (bh->b_blocknr == block) {
			/*与block区配，查找成功*/
			ret = bh;
			get_bh(bh);
			goto out_unlock;
		}
		bh = bh->b_this_page;/*尝试下一个buffer head*/
	} while (bh != head);

	/* we might be here because some of the buffers on this page are
	 * not mapped.  This is due to various races between
	 * file io on the block device and getblk.  It gets dealt with
	 * elsewhere, don't buffer_error if we had some unmapped buffers
	 */
	ratelimit_set_flags(&last_warned, RATELIMIT_MSG_ON_RELEASE);
	if (all_mapped && __ratelimit(&last_warned)) {
		printk("__find_get_block_slow() failed. block=%llu, "
		       "b_blocknr=%llu, b_state=0x%08lx, b_size=%zu, "
		       "device %pg blocksize: %d\n",
		       (unsigned long long)block,
		       (unsigned long long)bh->b_blocknr,
		       bh->b_state, bh->b_size, bdev,
		       1 << blkbits);
	}
out_unlock:
	if (atomic)
		spin_unlock(&bd_mapping->i_private_lock);
	else
		folio_unlock(folio);
	folio_put(folio);
out:
	return ret;
}

static void end_buffer_async_read(struct buffer_head *bh, int uptodate)
{
	unsigned long flags;
	struct buffer_head *first;
	struct buffer_head *tmp;
	struct folio *folio;
	int folio_uptodate = 1;

	BUG_ON(!buffer_async_read(bh));

	folio = bh->b_folio;
	if (uptodate) {
		set_buffer_uptodate(bh);
	} else {
		clear_buffer_uptodate(bh);
		buffer_io_error(bh, ", async page read");
	}

	/*
	 * Be _very_ careful from here on. Bad things can happen if
	 * two buffer heads end IO at almost the same time and both
	 * decide that the page is now completely done.
	 */
	first = folio_buffers(folio);
	spin_lock_irqsave(&first->b_uptodate_lock, flags);
	clear_buffer_async_read(bh);
	unlock_buffer(bh);
	tmp = bh;
	do {
		if (!buffer_uptodate(tmp))
			folio_uptodate = 0;
		if (buffer_async_read(tmp)) {
			BUG_ON(!buffer_locked(tmp));
			goto still_busy;
		}
		tmp = tmp->b_this_page;
	} while (tmp != bh);
	spin_unlock_irqrestore(&first->b_uptodate_lock, flags);

	folio_end_read(folio, folio_uptodate);
	return;

still_busy:
	spin_unlock_irqrestore(&first->b_uptodate_lock, flags);
}

struct postprocess_bh_ctx {
	struct work_struct work;
	struct buffer_head *bh;
};

static void verify_bh(struct work_struct *work)
{
	struct postprocess_bh_ctx *ctx =
		container_of(work, struct postprocess_bh_ctx, work);
	struct buffer_head *bh = ctx->bh;
	bool valid;

	valid = fsverity_verify_blocks(bh->b_folio, bh->b_size, bh_offset(bh));
	end_buffer_async_read(bh, valid);
	kfree(ctx);
}

static bool need_fsverity(struct buffer_head *bh)
{
	struct folio *folio = bh->b_folio;
	struct inode *inode = folio->mapping->host;

	return fsverity_active(inode) &&
		/* needed by ext4 */
		folio->index < DIV_ROUND_UP(inode->i_size, PAGE_SIZE);
}

static void decrypt_bh(struct work_struct *work)
{
	struct postprocess_bh_ctx *ctx =
		container_of(work, struct postprocess_bh_ctx, work);
	struct buffer_head *bh = ctx->bh;
	int err;

	err = fscrypt_decrypt_pagecache_blocks(bh->b_folio, bh->b_size,
					       bh_offset(bh));
	if (err == 0 && need_fsverity(bh)) {
		/*
		 * We use different work queues for decryption and for verity
		 * because verity may require reading metadata pages that need
		 * decryption, and we shouldn't recurse to the same workqueue.
		 */
		INIT_WORK(&ctx->work, verify_bh);
		fsverity_enqueue_verify_work(&ctx->work);
		return;
	}
	end_buffer_async_read(bh, err == 0);
	kfree(ctx);
}

/*
 * I/O completion handler for block_read_full_folio() - pages
 * which come unlocked at the end of I/O.
 */
static void end_buffer_async_read_io(struct buffer_head *bh, int uptodate)
{
	struct inode *inode = bh->b_folio->mapping->host;
	bool decrypt = fscrypt_inode_uses_fs_layer_crypto(inode);
	bool verify = need_fsverity(bh);

	/* Decrypt (with fscrypt) and/or verify (with fsverity) if needed. */
	if (uptodate && (decrypt || verify)) {
		struct postprocess_bh_ctx *ctx =
			kmalloc(sizeof(*ctx), GFP_ATOMIC);

		if (ctx) {
			ctx->bh = bh;
			if (decrypt) {
				INIT_WORK(&ctx->work, decrypt_bh);
				fscrypt_enqueue_decrypt_work(&ctx->work);
			} else {
				INIT_WORK(&ctx->work, verify_bh);
				fsverity_enqueue_verify_work(&ctx->work);
			}
			return;
		}
		uptodate = 0;
	}
	end_buffer_async_read(bh, uptodate);
}

/*
 * Completion handler for block_write_full_folio() - folios which are unlocked
 * during I/O, and which have the writeback flag cleared upon I/O completion.
 */
static void end_buffer_async_write(struct buffer_head *bh, int uptodate)
{
	unsigned long flags;
	struct buffer_head *first;
	struct buffer_head *tmp;
	struct folio *folio;

	BUG_ON(!buffer_async_write(bh));

	folio = bh->b_folio;
	if (uptodate) {
		set_buffer_uptodate(bh);
	} else {
		buffer_io_error(bh, ", lost async page write");
		mark_buffer_write_io_error(bh);
		clear_buffer_uptodate(bh);
	}

	first = folio_buffers(folio);
	spin_lock_irqsave(&first->b_uptodate_lock, flags);

	clear_buffer_async_write(bh);
	unlock_buffer(bh);
	tmp = bh->b_this_page;
	while (tmp != bh) {
		if (buffer_async_write(tmp)) {
			BUG_ON(!buffer_locked(tmp));
			goto still_busy;
		}
		tmp = tmp->b_this_page;
	}
	spin_unlock_irqrestore(&first->b_uptodate_lock, flags);
	folio_end_writeback(folio);
	return;

still_busy:
	spin_unlock_irqrestore(&first->b_uptodate_lock, flags);
}

/*
 * If a page's buffers are under async readin (end_buffer_async_read
 * completion) then there is a possibility that another thread of
 * control could lock one of the buffers after it has completed
 * but while some of the other buffers have not completed.  This
 * locked buffer would confuse end_buffer_async_read() into not unlocking
 * the page.  So the absence of BH_Async_Read tells end_buffer_async_read()
 * that this buffer is not under async I/O.
 *
 * The page comes unlocked when it has no locked buffer_async buffers
 * left.
 *
 * PageLocked prevents anyone starting new async I/O reads any of
 * the buffers.
 *
 * PageWriteback is used to prevent simultaneous writeout of the same
 * page.
 *
 * PageLocked prevents anyone from starting writeback of a page which is
 * under read I/O (PageWriteback is only ever set against a locked page).
 */
static void mark_buffer_async_read(struct buffer_head *bh)
{
	bh->b_end_io = end_buffer_async_read_io;
	set_buffer_async_read(bh);
}

static void mark_buffer_async_write_endio(struct buffer_head *bh,
					  bh_end_io_t *handler)
{
	bh->b_end_io = handler;
	set_buffer_async_write(bh);
}

void mark_buffer_async_write(struct buffer_head *bh)
{
	mark_buffer_async_write_endio(bh, end_buffer_async_write);
}
EXPORT_SYMBOL(mark_buffer_async_write);


/*
 * fs/buffer.c contains helper functions for buffer-backed address space's
 * fsync functions.  A common requirement for buffer-based filesystems is
 * that certain data from the backing blockdev needs to be written out for
 * a successful fsync().  For example, ext2 indirect blocks need to be
 * written back and waited upon before fsync() returns.
 *
 * The functions mark_buffer_dirty_inode(), fsync_inode_buffers(),
 * inode_has_buffers() and invalidate_inode_buffers() are provided for the
 * management of a list of dependent buffers at ->i_mapping->i_private_list.
 *
 * Locking is a little subtle: try_to_free_buffers() will remove buffers
 * from their controlling inode's queue when they are being freed.  But
 * try_to_free_buffers() will be operating against the *blockdev* mapping
 * at the time, not against the S_ISREG file which depends on those buffers.
 * So the locking for i_private_list is via the i_private_lock in the address_space
 * which backs the buffers.  Which is different from the address_space 
 * against which the buffers are listed.  So for a particular address_space,
 * mapping->i_private_lock does *not* protect mapping->i_private_list!  In fact,
 * mapping->i_private_list will always be protected by the backing blockdev's
 * ->i_private_lock.
 *
 * Which introduces a requirement: all buffers on an address_space's
 * ->i_private_list must be from the same address_space: the blockdev's.
 *
 * address_spaces which do not place buffers at ->i_private_list via these
 * utility functions are free to use i_private_lock and i_private_list for
 * whatever they want.  The only requirement is that list_empty(i_private_list)
 * be true at clear_inode() time.
 *
 * FIXME: clear_inode should not call invalidate_inode_buffers().  The
 * filesystems should do that.  invalidate_inode_buffers() should just go
 * BUG_ON(!list_empty).
 *
 * FIXME: mark_buffer_dirty_inode() is a data-plane operation.  It should
 * take an address_space, not an inode.  And it should be called
 * mark_buffer_dirty_fsync() to clearly define why those buffers are being
 * queued up.
 *
 * FIXME: mark_buffer_dirty_inode() doesn't need to add the buffer to the
 * list if it is already on a list.  Because if the buffer is on a list,
 * it *must* already be on the right one.  If not, the filesystem is being
 * silly.  This will save a ton of locking.  But first we have to ensure
 * that buffers are taken *off* the old inode's list when they are freed
 * (presumably in truncate).  That requires careful auditing of all
 * filesystems (do it inside bforget()).  It could also be done by bringing
 * b_inode back.
 */

/*
 * The buffer's backing address_space's i_private_lock must be held
 */
static void __remove_assoc_queue(struct buffer_head *bh)
{
	list_del_init(&bh->b_assoc_buffers);
	WARN_ON(!bh->b_assoc_map);
	bh->b_assoc_map = NULL;
}

int inode_has_buffers(struct inode *inode)
{
	return !list_empty(&inode->i_data.i_private_list);
}

/*
 * osync is designed to support O_SYNC io.  It waits synchronously for
 * all already-submitted IO to complete, but does not queue any new
 * writes to the disk.
 *
 * To do O_SYNC writes, just queue the buffer writes with write_dirty_buffer
 * as you dirty the buffers, and then use osync_inode_buffers to wait for
 * completion.  Any other dirty buffers which are not yet queued for
 * write will not be flushed to disk by the osync.
 */
static int osync_buffers_list(spinlock_t *lock, struct list_head *list)
{
	struct buffer_head *bh;
	struct list_head *p;
	int err = 0;

	spin_lock(lock);
repeat:
	list_for_each_prev(p, list) {
		bh = BH_ENTRY(p);
		if (buffer_locked(bh)) {
			get_bh(bh);
			spin_unlock(lock);
			wait_on_buffer(bh);
			if (!buffer_uptodate(bh))
				err = -EIO;
			brelse(bh);
			spin_lock(lock);
			goto repeat;
		}
	}
	spin_unlock(lock);
	return err;
}

/**
 * sync_mapping_buffers - write out & wait upon a mapping's "associated" buffers
 * @mapping: the mapping which wants those buffers written
 *
 * Starts I/O against the buffers at mapping->i_private_list, and waits upon
 * that I/O.
 *
 * Basically, this is a convenience function for fsync().
 * @mapping is a file or directory which needs those buffers to be written for
 * a successful fsync().
 */
int sync_mapping_buffers(struct address_space *mapping)
{
	struct address_space *buffer_mapping = mapping->i_private_data;

	if (buffer_mapping == NULL || list_empty(&mapping->i_private_list))
		return 0;

	return fsync_buffers_list(&buffer_mapping->i_private_lock,
					&mapping->i_private_list);
}
EXPORT_SYMBOL(sync_mapping_buffers);

/**
 * generic_buffers_fsync_noflush - generic buffer fsync implementation
 * for simple filesystems with no inode lock
 *
 * @file:	file to synchronize
 * @start:	start offset in bytes
 * @end:	end offset in bytes (inclusive)
 * @datasync:	only synchronize essential metadata if true
 *
 * This is a generic implementation of the fsync method for simple
 * filesystems which track all non-inode metadata in the buffers list
 * hanging off the address_space structure.
 */
int generic_buffers_fsync_noflush(struct file *file, loff_t start, loff_t end,
				  bool datasync)
{
	struct inode *inode = file->f_mapping->host;
	int err;
	int ret;

	err = file_write_and_wait_range(file, start, end);
	if (err)
		return err;

	ret = sync_mapping_buffers(inode->i_mapping);
	if (!(inode->i_state & I_DIRTY_ALL))
		goto out;
	if (datasync && !(inode->i_state & I_DIRTY_DATASYNC))
		goto out;

	err = sync_inode_metadata(inode, 1);
	if (ret == 0)
		ret = err;

out:
	/* check and advance again to catch errors after syncing out buffers */
	err = file_check_and_advance_wb_err(file);
	if (ret == 0)
		ret = err;
	return ret;
}
EXPORT_SYMBOL(generic_buffers_fsync_noflush);

/**
 * generic_buffers_fsync - generic buffer fsync implementation
 * for simple filesystems with no inode lock
 *
 * @file:	file to synchronize
 * @start:	start offset in bytes
 * @end:	end offset in bytes (inclusive)
 * @datasync:	only synchronize essential metadata if true
 *
 * This is a generic implementation of the fsync method for simple
 * filesystems which track all non-inode metadata in the buffers list
 * hanging off the address_space structure. This also makes sure that
 * a device cache flush operation is called at the end.
 */
int generic_buffers_fsync(struct file *file, loff_t start, loff_t end,
			  bool datasync)
{
	struct inode *inode = file->f_mapping->host;
	int ret;

	ret = generic_buffers_fsync_noflush(file, start, end, datasync);
	if (!ret)
		ret = blkdev_issue_flush(inode->i_sb->s_bdev);
	return ret;
}
EXPORT_SYMBOL(generic_buffers_fsync);

/*
 * Called when we've recently written block `bblock', and it is known that
 * `bblock' was for a buffer_boundary() buffer.  This means that the block at
 * `bblock + 1' is probably a dirty indirect block.  Hunt it down and, if it's
 * dirty, schedule it for IO.  So that indirects merge nicely with their data.
 */
void write_boundary_block(struct block_device *bdev,
			sector_t bblock, unsigned blocksize)
{
	struct buffer_head *bh;

	bh = __find_get_block_nonatomic(bdev, bblock + 1, blocksize);
	if (bh) {
		if (buffer_dirty(bh))
			write_dirty_buffer(bh, 0);
		put_bh(bh);
	}
}

void mark_buffer_dirty_inode(struct buffer_head *bh, struct inode *inode)
{
	struct address_space *mapping = inode->i_mapping;
	struct address_space *buffer_mapping = bh->b_folio->mapping;

	mark_buffer_dirty(bh);
	if (!mapping->i_private_data) {
		mapping->i_private_data = buffer_mapping;
	} else {
		BUG_ON(mapping->i_private_data != buffer_mapping);
	}
	if (!bh->b_assoc_map) {
		spin_lock(&buffer_mapping->i_private_lock);
		list_move_tail(&bh->b_assoc_buffers,
				&mapping->i_private_list);
		bh->b_assoc_map = mapping;
		spin_unlock(&buffer_mapping->i_private_lock);
	}
}
EXPORT_SYMBOL(mark_buffer_dirty_inode);

/**
 * block_dirty_folio - Mark a folio as dirty.
 * @mapping: The address space containing this folio.
 * @folio: The folio to mark dirty.
 *
 * Filesystems which use buffer_heads can use this function as their
 * ->dirty_folio implementation.  Some filesystems need to do a little
 * work before calling this function.  Filesystems which do not use
 * buffer_heads should call filemap_dirty_folio() instead.
 *
 * If the folio has buffers, the uptodate buffers are set dirty, to
 * preserve dirty-state coherency between the folio and the buffers.
 * Buffers added to a dirty folio are created dirty.
 *
 * The buffers are dirtied before the folio is dirtied.  There's a small
 * race window in which writeback may see the folio cleanness but not the
 * buffer dirtiness.  That's fine.  If this code were to set the folio
 * dirty before the buffers, writeback could clear the folio dirty flag,
 * see a bunch of clean buffers and we'd end up with dirty buffers/clean
 * folio on the dirty folio list.
 *
 * We use i_private_lock to lock against try_to_free_buffers() while
 * using the folio's buffer list.  This also prevents clean buffers
 * being added to the folio after it was set dirty.
 *
 * Context: May only be called from process context.  Does not sleep.
 * Caller must ensure that @folio cannot be truncated during this call,
 * typically by holding the folio lock or having a page in the folio
 * mapped and holding the page table lock.
 *
 * Return: True if the folio was dirtied; false if it was already dirtied.
 */
bool block_dirty_folio(struct address_space *mapping, struct folio *folio)
{
	struct buffer_head *head;
	bool newly_dirty;

	spin_lock(&mapping->i_private_lock);
	head = folio_buffers(folio);
	if (head) {
		struct buffer_head *bh = head;

		do {
			set_buffer_dirty(bh);
			bh = bh->b_this_page;
		} while (bh != head);
	}
	/*
	 * Lock out page's memcg migration to keep PageDirty
	 * synchronized with per-memcg dirty page counters.
	 */
	newly_dirty = !folio_test_set_dirty(folio);
	spin_unlock(&mapping->i_private_lock);

	if (newly_dirty)
		__folio_mark_dirty(folio, mapping, 1);

	if (newly_dirty)
		__mark_inode_dirty(mapping->host, I_DIRTY_PAGES);

	return newly_dirty;
}
EXPORT_SYMBOL(block_dirty_folio);

/*
 * Write out and wait upon a list of buffers.
 *
 * We have conflicting pressures: we want to make sure that all
 * initially dirty buffers get waited on, but that any subsequently
 * dirtied buffers don't.  After all, we don't want fsync to last
 * forever if somebody is actively writing to the file.
 *
 * Do this in two main stages: first we copy dirty buffers to a
 * temporary inode list, queueing the writes as we go.  Then we clean
 * up, waiting for those writes to complete.
 * 
 * During this second stage, any subsequent updates to the file may end
 * up refiling the buffer on the original inode's dirty list again, so
 * there is a chance we will end up with a buffer queued for write but
 * not yet completed on that list.  So, as a final cleanup we go through
 * the osync code to catch these locked, dirty buffers without requeuing
 * any newly dirty buffers for write.
 */
static int fsync_buffers_list(spinlock_t *lock, struct list_head *list)
{
	struct buffer_head *bh;
	struct address_space *mapping;
	int err = 0, err2;
	struct blk_plug plug;
	LIST_HEAD(tmp);

	blk_start_plug(&plug);

	spin_lock(lock);
	while (!list_empty(list)) {
		bh = BH_ENTRY(list->next);
		mapping = bh->b_assoc_map;
		__remove_assoc_queue(bh);
		/* Avoid race with mark_buffer_dirty_inode() which does
		 * a lockless check and we rely on seeing the dirty bit */
		smp_mb();
		if (buffer_dirty(bh) || buffer_locked(bh)) {
			list_add(&bh->b_assoc_buffers, &tmp);
			bh->b_assoc_map = mapping;
			if (buffer_dirty(bh)) {
				get_bh(bh);
				spin_unlock(lock);
				/*
				 * Ensure any pending I/O completes so that
				 * write_dirty_buffer() actually writes the
				 * current contents - it is a noop if I/O is
				 * still in flight on potentially older
				 * contents.
				 */
				write_dirty_buffer(bh, REQ_SYNC);

				/*
				 * Kick off IO for the previous mapping. Note
				 * that we will not run the very last mapping,
				 * wait_on_buffer() will do that for us
				 * through sync_buffer().
				 */
				brelse(bh);
				spin_lock(lock);
			}
		}
	}

	spin_unlock(lock);
	blk_finish_plug(&plug);
	spin_lock(lock);

	while (!list_empty(&tmp)) {
		bh = BH_ENTRY(tmp.prev);
		get_bh(bh);
		mapping = bh->b_assoc_map;
		__remove_assoc_queue(bh);
		/* Avoid race with mark_buffer_dirty_inode() which does
		 * a lockless check and we rely on seeing the dirty bit */
		smp_mb();
		if (buffer_dirty(bh)) {
			list_add(&bh->b_assoc_buffers,
				 &mapping->i_private_list);
			bh->b_assoc_map = mapping;
		}
		spin_unlock(lock);
		wait_on_buffer(bh);
		if (!buffer_uptodate(bh))
			err = -EIO;
		brelse(bh);
		spin_lock(lock);
	}
	
	spin_unlock(lock);
	err2 = osync_buffers_list(lock, list);
	if (err)
		return err;
	else
		return err2;
}

/*
 * Invalidate any and all dirty buffers on a given inode.  We are
 * probably unmounting the fs, but that doesn't mean we have already
 * done a sync().  Just drop the buffers from the inode list.
 *
 * NOTE: we take the inode's blockdev's mapping's i_private_lock.  Which
 * assumes that all the buffers are against the blockdev.
 */
void invalidate_inode_buffers(struct inode *inode)
{
	if (inode_has_buffers(inode)) {
		struct address_space *mapping = &inode->i_data;
		struct list_head *list = &mapping->i_private_list;
		struct address_space *buffer_mapping = mapping->i_private_data;

		spin_lock(&buffer_mapping->i_private_lock);
		while (!list_empty(list))
			__remove_assoc_queue(BH_ENTRY(list->next));
		spin_unlock(&buffer_mapping->i_private_lock);
	}
}
EXPORT_SYMBOL(invalidate_inode_buffers);

/*
 * Remove any clean buffers from the inode's buffer list.  This is called
 * when we're trying to free the inode itself.  Those buffers can pin it.
 *
 * Returns true if all buffers were removed.
 */
int remove_inode_buffers(struct inode *inode)
{
	int ret = 1;

	if (inode_has_buffers(inode)) {
		struct address_space *mapping = &inode->i_data;
		struct list_head *list = &mapping->i_private_list;
		struct address_space *buffer_mapping = mapping->i_private_data;

		spin_lock(&buffer_mapping->i_private_lock);
		while (!list_empty(list)) {
			struct buffer_head *bh = BH_ENTRY(list->next);
			if (buffer_dirty(bh)) {
				ret = 0;
				break;
			}
			__remove_assoc_queue(bh);
		}
		spin_unlock(&buffer_mapping->i_private_lock);
	}
	return ret;
}

/*
 * Create the appropriate buffers when given a folio for data area and
 * the size of each buffer.. Use the bh->b_this_page linked list to
 * follow the buffers created.  Return NULL if unable to create more
 * buffers.
 *
 * The retry flag is used to differentiate async IO (paging, swapping)
 * which may not fail from ordinary buffer allocations.
 */
struct buffer_head *folio_alloc_buffers(struct folio *folio, unsigned long size,
					gfp_t gfp)
{
	struct buffer_head *bh, *head;
	long offset;
	struct mem_cgroup *memcg, *old_memcg;

	/* The folio lock pins the memcg */
	memcg = folio_memcg(folio);
	old_memcg = set_active_memcg(memcg);

	head = NULL;
	offset = folio_size(folio);
	while ((offset -= size) >= 0) {
		bh = alloc_buffer_head(gfp);
		if (!bh)
			goto no_grow;

		bh->b_this_page = head;
		bh->b_blocknr = -1;
		head = bh;

		bh->b_size = size;

		/* Link the buffer to its folio */
		folio_set_bh(bh, folio, offset);
	}
out:
	set_active_memcg(old_memcg);
	return head;
/*
 * In case anything failed, we just free everything we got.
 */
no_grow:
	if (head) {
		do {
			bh = head;
			head = head->b_this_page;
			free_buffer_head(bh);
		} while (head);
	}

	goto out;
}
EXPORT_SYMBOL_GPL(folio_alloc_buffers);

struct buffer_head *alloc_page_buffers(struct page *page, unsigned long size)
{
	gfp_t gfp = GFP_NOFS | __GFP_ACCOUNT;

	return folio_alloc_buffers(page_folio(page), size, gfp);
}
EXPORT_SYMBOL_GPL(alloc_page_buffers);

static inline void link_dev_buffers(struct folio *folio,
		struct buffer_head *head)
{
	struct buffer_head *bh, *tail;

	bh = head;
	do {
		tail = bh;
		bh = bh->b_this_page;
	} while (bh);
	tail->b_this_page = head;
	folio_attach_private(folio, head);/*将private设置为buffer head*/
}

static sector_t blkdev_max_block(struct block_device *bdev, unsigned int size)
{
	sector_t retval = ~((sector_t)0);
	loff_t sz = bdev_nr_bytes(bdev);

	if (sz) {
		unsigned int sizebits = blksize_bits(size);
		retval = (sz >> sizebits);
	}
	return retval;
}

/*
 * Initialise the state of a blockdev folio's buffers.
 */ 
static sector_t folio_init_buffers(struct folio *folio,
		struct block_device *bdev, unsigned size)
{
	struct buffer_head *head = folio_buffers(folio);
	struct buffer_head *bh = head;
	bool uptodate = folio_test_uptodate(folio);
	sector_t block = div_u64(folio_pos(folio), size);
	sector_t end_block = blkdev_max_block(bdev, size);

	do {
		if (!buffer_mapped(bh)) {
			bh->b_end_io = NULL;
			bh->b_private = NULL;
			bh->b_bdev = bdev;
			bh->b_blocknr = block;
			if (uptodate)
				set_buffer_uptodate(bh);
			if (block < end_block)
				set_buffer_mapped(bh);
		}
		block++;
		bh = bh->b_this_page;
	} while (bh != head);

	/*
	 * Caller needs to validate requested block against end of device.
	 */
	return end_block;
}

/*
 * Create the page-cache folio that contains the requested block.
 *
 * This is used purely for blockdev mappings.
 *
 * Returns false if we have a failure which cannot be cured by retrying
 * without sleeping.  Returns true if we succeeded, or the caller should retry.
 */
static bool grow_dev_folio(struct block_device *bdev, sector_t block,
		pgoff_t index, unsigned size, gfp_t gfp)
{
	struct address_space *mapping = bdev->bd_mapping;
	struct folio *folio;
	struct buffer_head *bh;
	sector_t end_block = 0;

	folio = __filemap_get_folio(mapping, index,
			FGP_LOCK | FGP_ACCESSED | FGP_CREAT, gfp);
	if (IS_ERR(folio))
		return false;

	//查找page,如果找不到，则创建page
	bh = folio_buffers(folio);
	if (bh) {
		if (bh->b_size == size) {
			end_block = folio_init_buffers(folio, bdev, size);
			goto unlock;
		}

		/*
		 * Retrying may succeed; for example the folio may finish
		 * writeback, or buffers may be cleaned.  This should not
		 * happen very often; maybe we have old buffers attached to
		 * this blockdev's page cache and we're trying to change
		 * the block size?
		 */
		if (!try_to_free_buffers(folio)) {
			end_block = ~0ULL;
			goto unlock;
		}
	}

	bh = folio_alloc_buffers(folio, size, gfp | __GFP_ACCOUNT);
	if (!bh)
		goto unlock;

	/*
	 * Link the folio to the buffers and initialise them.  Take the
	 * lock to be atomic wrt __find_get_block(), which does not
	 * run under the folio lock.
	 */
	spin_lock(&mapping->i_private_lock);
	link_dev_buffers(folio, bh);
	end_block = folio_init_buffers(folio, bdev, size);
	spin_unlock(&mapping->i_private_lock);
unlock:
	folio_unlock(folio);
	folio_put(folio);
	return block < end_block;
}

/*
 * Create buffers for the specified block device block's folio.  If
 * that folio was dirty, the buffers are set dirty also.  Returns false
 * if we've hit a permanent error.
 */
static bool grow_buffers(struct block_device *bdev, sector_t block,
		unsigned size, gfp_t gfp)
{
	loff_t pos;

	/*
	 * Check for a block which lies outside our maximum possible
	 * pagecache index.
	 */
	if (check_mul_overflow(block, (sector_t)size, &pos) || pos > MAX_LFS_FILESIZE) {
		printk(KERN_ERR "%s: requested out-of-range block %llu for device %pg\n",
			__func__, (unsigned long long)block,
			bdev);
		return false;
	}

	/* Create a folio with the proper size buffers */
	return grow_dev_folio(bdev, block, pos / PAGE_SIZE, size, gfp);
}

/*尝试自block设备中获取此buffer*/
static struct buffer_head *
__getblk_slow(struct block_device *bdev, sector_t block,
	     unsigned size, gfp_t gfp)
{
	bool blocking = gfpflags_allow_blocking(gfp);

	/* Size must be multiple of hard sectorsize */
	if (unlikely(size & (bdev_logical_block_size(bdev)-1) ||
			(size < 512 || size > PAGE_SIZE))) {
		/*block大小检查不通过*/
		printk(KERN_ERR "getblk(): invalid block size %d requested\n",
					size);
		printk(KERN_ERR "logical block size: %d\n",
					bdev_logical_block_size(bdev));

		dump_stack();
		return NULL;
	}

	for (;;) {
		struct buffer_head *bh;

		if (!grow_buffers(bdev, block, size, gfp))
			return NULL;
<<<<<<< HEAD
		/*完成buffer增长，继续循环*/
=======

		if (blocking)
			bh = __find_get_block_nonatomic(bdev, block, size);
		else
			bh = __find_get_block(bdev, block, size);
		if (bh)
			return bh;
>>>>>>> 155a3c00
	}
}

/*
 * The relationship between dirty buffers and dirty pages:
 *
 * Whenever a page has any dirty buffers, the page's dirty bit is set, and
 * the page is tagged dirty in the page cache.
 *
 * At all times, the dirtiness of the buffers represents the dirtiness of
 * subsections of the page.  If the page has buffers, the page dirty bit is
 * merely a hint about the true dirty state.
 *
 * When a page is set dirty in its entirety, all its buffers are marked dirty
 * (if the page has buffers).
 *
 * When a buffer is marked dirty, its page is dirtied, but the page's other
 * buffers are not.
 *
 * Also.  When blockdev buffers are explicitly read with bread(), they
 * individually become uptodate.  But their backing page remains not
 * uptodate - even if all of its buffers are uptodate.  A subsequent
 * block_read_full_folio() against that folio will discover all the uptodate
 * buffers, will set the folio uptodate and will perform no I/O.
 */

/**
 * mark_buffer_dirty - mark a buffer_head as needing writeout
 * @bh: the buffer_head to mark dirty
 *
 * mark_buffer_dirty() will set the dirty bit against the buffer, then set
 * its backing page dirty, then tag the page as dirty in the page cache
 * and then attach the address_space's inode to its superblock's dirty
 * inode list.
 *
 * mark_buffer_dirty() is atomic.  It takes bh->b_folio->mapping->i_private_lock,
 * i_pages lock and mapping->host->i_lock.
 */
void mark_buffer_dirty(struct buffer_head *bh)
{
	WARN_ON_ONCE(!buffer_uptodate(bh));

	trace_block_dirty_buffer(bh);

	/*
	 * Very *carefully* optimize the it-is-already-dirty case.
	 *
	 * Don't let the final "is it dirty" escape to before we
	 * perhaps modified the buffer.
	 */
	if (buffer_dirty(bh)) {
		smp_mb();
		if (buffer_dirty(bh))
			return;
	}

	if (!test_set_buffer_dirty(bh)) {
		struct folio *folio = bh->b_folio;
		struct address_space *mapping = NULL;

		if (!folio_test_set_dirty(folio)) {
			mapping = folio->mapping;
			if (mapping)
				__folio_mark_dirty(folio, mapping, 0);
		}
		if (mapping)
			__mark_inode_dirty(mapping->host, I_DIRTY_PAGES);
	}
}
EXPORT_SYMBOL(mark_buffer_dirty);

void mark_buffer_write_io_error(struct buffer_head *bh)
{
	set_buffer_write_io_error(bh);
	/* FIXME: do we need to set this in both places? */
	if (bh->b_folio && bh->b_folio->mapping)
		mapping_set_error(bh->b_folio->mapping, -EIO);
	if (bh->b_assoc_map)
		mapping_set_error(bh->b_assoc_map, -EIO);
}
EXPORT_SYMBOL(mark_buffer_write_io_error);

/**
 * __brelse - Release a buffer.
 * @bh: The buffer to release.
 *
 * This variant of brelse() can be called if @bh is guaranteed to not be NULL.
 */
void __brelse(struct buffer_head *bh)
{
<<<<<<< HEAD
	if (atomic_read(&buf->b_count)) {
		/*减少计数*/
		put_bh(buf);
=======
	if (atomic_read(&bh->b_count)) {
		put_bh(bh);
>>>>>>> 155a3c00
		return;
	}
	WARN(1, KERN_ERR "VFS: brelse: Trying to free free buffer\n");
}
EXPORT_SYMBOL(__brelse);

/**
 * __bforget - Discard any dirty data in a buffer.
 * @bh: The buffer to forget.
 *
 * This variant of bforget() can be called if @bh is guaranteed to not
 * be NULL.
 */
void __bforget(struct buffer_head *bh)
{
	clear_buffer_dirty(bh);
	if (bh->b_assoc_map) {
		struct address_space *buffer_mapping = bh->b_folio->mapping;

		spin_lock(&buffer_mapping->i_private_lock);
		list_del_init(&bh->b_assoc_buffers);
		bh->b_assoc_map = NULL;
		spin_unlock(&buffer_mapping->i_private_lock);
	}
	__brelse(bh);
}
EXPORT_SYMBOL(__bforget);

static struct buffer_head *__bread_slow(struct buffer_head *bh)
{
	lock_buffer(bh);
	if (buffer_uptodate(bh)) {
		unlock_buffer(bh);
		return bh;
	} else {
		get_bh(bh);
		bh->b_end_io = end_buffer_read_sync;
		submit_bh(REQ_OP_READ, bh);
		wait_on_buffer(bh);
		/*标记uptodate*/
		if (buffer_uptodate(bh))
			return bh;
	}
	brelse(bh);
	return NULL;
}

/*
 * Per-cpu buffer LRU implementation.  To reduce the cost of __find_get_block().
 * The bhs[] array is sorted - newest buffer is at bhs[0].  Buffers have their
 * refcount elevated by one when they're in an LRU.  A buffer can only appear
 * once in a particular CPU's LRU.  A single buffer can be present in multiple
 * CPU's LRUs at the same time.
 *
 * This is a transparent caching front-end to sb_bread(), sb_getblk() and
 * sb_find_get_block().
 *
 * The LRUs themselves only need locking against invalidate_bh_lrus.  We use
 * a local interrupt disable for that.
 */

#define BH_LRU_SIZE	16

struct bh_lru {
	struct buffer_head *bhs[BH_LRU_SIZE];
};

/*每个cpu有一个Least Recently Used链表，链表头上记录最近被使用的buffer_head
 * 最多有BH_LRU_SIZE个buffer_head*/
static DEFINE_PER_CPU(struct bh_lru, bh_lrus) = {{ NULL }};

#ifdef CONFIG_SMP
#define bh_lru_lock()	local_irq_disable()
#define bh_lru_unlock()	local_irq_enable()
#else
#define bh_lru_lock()	preempt_disable()
#define bh_lru_unlock()	preempt_enable()
#endif

static inline void check_irqs_on(void)
{
#ifdef irqs_disabled
	BUG_ON(irqs_disabled());
#endif
}

/*
 * Install a buffer_head into this cpu's LRU.  If not already in the LRU, it is
 * inserted at the front, and the buffer_head at the back if any is evicted.
 * Or, if already in the LRU it is moved to the front.
 */
static void bh_lru_install(struct buffer_head *bh)
{
	/*添加bh,将其放在bh_lrus的第一位*/
	struct buffer_head *evictee = bh;
	struct bh_lru *b;
	int i;

	check_irqs_on();
	bh_lru_lock();

	/*
	 * the refcount of buffer_head in bh_lru prevents dropping the
	 * attached page(i.e., try_to_free_buffers) so it could cause
	 * failing page migration.
	 * Skip putting upcoming bh into bh_lru until migration is done.
	 */
	if (lru_cache_disabled() || cpu_is_isolated(smp_processor_id())) {
		bh_lru_unlock();
		return;
	}

	/*将evictee放在第一个位置，其它后移。*/
	b = this_cpu_ptr(&bh_lrus);
	for (i = 0; i < BH_LRU_SIZE; i++) {
		swap(evictee, b->bhs[i]);
		if (evictee == bh) {
			bh_lru_unlock();
			return;
		}
	}

	get_bh(bh);
	bh_lru_unlock();
	brelse(evictee);/*释放最后一个bh*/
}

/*
 * Look up the bh in this cpu's LRU.  If it's there, move it to the head.
 */
//在当前cpu的bh_lru缓存表中，检查是否有此设备指定块的信息（小缓存大小为BH_LRU_SIZE）
static struct buffer_head *
lookup_bh_lru(struct block_device *bdev, sector_t block, unsigned size)
{
	struct buffer_head *ret = NULL;
	unsigned int i;

	check_irqs_on();
	bh_lru_lock();
	if (cpu_is_isolated(smp_processor_id())) {
		bh_lru_unlock();
		return NULL;
	}
	for (i = 0; i < BH_LRU_SIZE; i++) {
		/*每个cpu有自已的bhs，最多只查询BH_LRU_SIZE个buffer_head*/
		struct buffer_head *bh = __this_cpu_read(bh_lrus.bhs[i]);

		//块号相等，设备相等，大小相等时，认为匹配,由于采用lru算法，故将命中的移到链表头部
		if (bh && bh->b_blocknr == block && bh->b_bdev == bdev &&
		    bh->b_size == size) {
			if (i) {
				//刚刚使用；如果i不等于０，即bh未在链表头，则需要将其移动到链表头
				while (i) {
					__this_cpu_write(bh_lrus.bhs[i],
						__this_cpu_read(bh_lrus.bhs[i - 1]));
					i--;
				}
				__this_cpu_write(bh_lrus.bhs[0], bh);
			}
			get_bh(bh);/*增加引用*/
			ret = bh;
			break;
		}
	}
	bh_lru_unlock();
	return ret;
}

/*
 * Perform a pagecache lookup for the matching buffer.  If it's there, refresh
 * it in the LRU and mark it as accessed.  If it is not present then return
 * NULL. Atomic context callers may also return NULL if the buffer is being
 * migrated; similarly the page is not marked accessed either.
 */
static struct buffer_head *
find_get_block_common(struct block_device *bdev, sector_t block,
			unsigned size, bool atomic)
{
	/*先在bh_lru缓存中查找*/
	struct buffer_head *bh = lookup_bh_lru(bdev, block, size);

	if (bh == NULL) {
		/* __find_get_block_slow will mark the page accessed */
<<<<<<< HEAD
		//尝试在块文件缓存中查找
		bh = __find_get_block_slow(bdev, block);
=======
		bh = __find_get_block_slow(bdev, block, atomic);
>>>>>>> 155a3c00
		if (bh)
			bh_lru_install(bh);/*将bh增加到bh_lru缓存中*/
	} else
		touch_buffer(bh);

	return bh;
}

struct buffer_head *
__find_get_block(struct block_device *bdev, sector_t block, unsigned size)
{
	return find_get_block_common(bdev, block, size, true);
}
EXPORT_SYMBOL(__find_get_block);

/* same as __find_get_block() but allows sleeping contexts */
struct buffer_head *
__find_get_block_nonatomic(struct block_device *bdev, sector_t block,
			   unsigned size)
{
	return find_get_block_common(bdev, block, size, false);
}
EXPORT_SYMBOL(__find_get_block_nonatomic);

/**
 * bdev_getblk - Get a buffer_head in a block device's buffer cache.
 * @bdev: The block device.
 * @block: The block number.
 * @size: The size of buffer_heads for this @bdev.
 * @gfp: The memory allocation flags to use.
 *
 * The returned buffer head has its reference count incremented, but is
 * not locked.  The caller should call brelse() when it has finished
 * with the buffer.  The buffer may not be uptodate.  If needed, the
 * caller can bring it uptodate either by reading it or overwriting it.
 *
 * Return: The buffer head, or NULL if memory could not be allocated.
 */
struct buffer_head *bdev_getblk(struct block_device *bdev/*块设备*/, sector_t block/*block编号*/,
		unsigned size/*内容长度*/, gfp_t gfp)
{
<<<<<<< HEAD
	//尝试自缓存中获取此buffer
	struct buffer_head *bh = __find_get_block(bdev, block, size);
=======
	struct buffer_head *bh;

	if (gfpflags_allow_blocking(gfp))
		bh = __find_get_block_nonatomic(bdev, block, size);
	else
		bh = __find_get_block(bdev, block, size);
>>>>>>> 155a3c00

	might_alloc(gfp);
	if (bh)
		return bh;

	/*尝试自block设备中获取此buffer*/
	return __getblk_slow(bdev, block, size, gfp);
}
EXPORT_SYMBOL(bdev_getblk);

/*
 * Do async read-ahead on a buffer..
 */
void __breadahead(struct block_device *bdev, sector_t block, unsigned size)
{
	struct buffer_head *bh = bdev_getblk(bdev, block, size,
			GFP_NOWAIT | __GFP_MOVABLE);

	if (likely(bh)) {
		bh_readahead(bh, REQ_RAHEAD);
		brelse(bh);
	}
}
EXPORT_SYMBOL(__breadahead);

/**
 * __bread_gfp() - Read a block.
 * @bdev: The block device to read from.
 * @block: Block number in units of block size.
 * @size: The block size of this device in bytes.
 * @gfp: Not page allocation flags; see below.
 *
 * You are not expected to call this function.  You should use one of
 * sb_bread(), sb_bread_unmovable() or __bread().
 *
 * Read a specified block, and return the buffer head that refers to it.
 * If @gfp is 0, the memory will be allocated using the block device's
 * default GFP flags.  If @gfp is __GFP_MOVABLE, the memory may be
 * allocated from a movable area.  Do not pass in a complete set of
 * GFP flags.
 *
 * The returned buffer head has its refcount increased.  The caller should
 * call brelse() when it has finished with the buffer.
 *
 * Context: May sleep waiting for I/O.
 * Return: NULL if the block was unreadable.
 */
<<<<<<< HEAD
struct buffer_head *
__bread_gfp(struct block_device *bdev/*块设备*/, sector_t block/*block编号*/,
		   unsigned size/*要读取的block大小*/, gfp_t gfp)
=======
struct buffer_head *__bread_gfp(struct block_device *bdev, sector_t block,
		unsigned size, gfp_t gfp)
>>>>>>> 155a3c00
{
	struct buffer_head *bh;

	gfp |= mapping_gfp_constraint(bdev->bd_mapping, ~__GFP_FS);

	/*
	 * Prefer looping in the allocator rather than here, at least that
	 * code knows what it's doing.
	 */
	gfp |= __GFP_NOFAIL;

	bh = bdev_getblk(bdev, block, size, gfp);

	if (likely(bh) && !buffer_uptodate(bh))
		//自块设备中读取
		bh = __bread_slow(bh);
	return bh;
}
EXPORT_SYMBOL(__bread_gfp);

static void __invalidate_bh_lrus(struct bh_lru *b)
{
	int i;

	for (i = 0; i < BH_LRU_SIZE; i++) {
		brelse(b->bhs[i]);
		b->bhs[i] = NULL;
	}
}
/*
 * invalidate_bh_lrus() is called rarely - but not only at unmount.
 * This doesn't race because it runs in each cpu either in irq
 * or with preempt disabled.
 */
static void invalidate_bh_lru(void *arg)
{
	struct bh_lru *b = &get_cpu_var(bh_lrus);

	__invalidate_bh_lrus(b);
	put_cpu_var(bh_lrus);
}

bool has_bh_in_lru(int cpu, void *dummy)
{
	struct bh_lru *b = per_cpu_ptr(&bh_lrus, cpu);
	int i;
	
	for (i = 0; i < BH_LRU_SIZE; i++) {
		if (b->bhs[i])
			return true;
	}

	return false;
}

void invalidate_bh_lrus(void)
{
	on_each_cpu_cond(has_bh_in_lru, invalidate_bh_lru, NULL, 1);
}
EXPORT_SYMBOL_GPL(invalidate_bh_lrus);

/*
 * It's called from workqueue context so we need a bh_lru_lock to close
 * the race with preemption/irq.
 */
void invalidate_bh_lrus_cpu(void)
{
	struct bh_lru *b;

	bh_lru_lock();
	b = this_cpu_ptr(&bh_lrus);
	__invalidate_bh_lrus(b);
	bh_lru_unlock();
}

void folio_set_bh(struct buffer_head *bh, struct folio *folio,
		  unsigned long offset)
{
	bh->b_folio = folio;
	BUG_ON(offset >= folio_size(folio));
	if (folio_test_highmem(folio))
		/*
		 * This catches illegal uses and preserves the offset:
		 */
		bh->b_data = (char *)(0 + offset);
	else
		bh->b_data = folio_address(folio) + offset;
}
EXPORT_SYMBOL(folio_set_bh);

/*
 * Called when truncating a buffer on a page completely.
 */

/* Bits that are cleared during an invalidate */
#define BUFFER_FLAGS_DISCARD \
	(1 << BH_Mapped | 1 << BH_New | 1 << BH_Req | \
	 1 << BH_Delay | 1 << BH_Unwritten)

static void discard_buffer(struct buffer_head * bh)
{
	unsigned long b_state;

	lock_buffer(bh);
	clear_buffer_dirty(bh);
	bh->b_bdev = NULL;
	b_state = READ_ONCE(bh->b_state);
	do {
	} while (!try_cmpxchg_relaxed(&bh->b_state, &b_state,
				      b_state & ~BUFFER_FLAGS_DISCARD));
	unlock_buffer(bh);
}

/**
 * block_invalidate_folio - Invalidate part or all of a buffer-backed folio.
 * @folio: The folio which is affected.
 * @offset: start of the range to invalidate
 * @length: length of the range to invalidate
 *
 * block_invalidate_folio() is called when all or part of the folio has been
 * invalidated by a truncate operation.
 *
 * block_invalidate_folio() does not have to release all buffers, but it must
 * ensure that no dirty buffer is left outside @offset and that no I/O
 * is underway against any of the blocks which are outside the truncation
 * point.  Because the caller is about to free (and possibly reuse) those
 * blocks on-disk.
 */
void block_invalidate_folio(struct folio *folio, size_t offset, size_t length)
{
	struct buffer_head *head, *bh, *next;
	size_t curr_off = 0;
	size_t stop = length + offset;

	BUG_ON(!folio_test_locked(folio));

	/*
	 * Check for overflow
	 */
	BUG_ON(stop > folio_size(folio) || stop < length);

	head = folio_buffers(folio);
	if (!head)
		return;

	bh = head;
	do {
		size_t next_off = curr_off + bh->b_size;
		next = bh->b_this_page;

		/*
		 * Are we still fully in range ?
		 */
		if (next_off > stop)
			goto out;

		/*
		 * is this block fully invalidated?
		 */
		if (offset <= curr_off)
			discard_buffer(bh);
		curr_off = next_off;
		bh = next;
	} while (bh != head);

	/*
	 * We release buffers only if the entire folio is being invalidated.
	 * The get_block cached value has been unconditionally invalidated,
	 * so real IO is not possible anymore.
	 */
	if (length == folio_size(folio))
		filemap_release_folio(folio, 0);
out:
	folio_clear_mappedtodisk(folio);
}
EXPORT_SYMBOL(block_invalidate_folio);

/*
 * We attach and possibly dirty the buffers atomically wrt
 * block_dirty_folio() via i_private_lock.  try_to_free_buffers
 * is already excluded via the folio lock.
 */
struct buffer_head *create_empty_buffers(struct folio *folio,
		unsigned long blocksize, unsigned long b_state)
{
	struct buffer_head *bh, *head, *tail;
	gfp_t gfp = GFP_NOFS | __GFP_ACCOUNT | __GFP_NOFAIL;

	head = folio_alloc_buffers(folio, blocksize, gfp);
	bh = head;
	do {
		bh->b_state |= b_state;
		tail = bh;
		bh = bh->b_this_page;
	} while (bh);
	tail->b_this_page = head;

	spin_lock(&folio->mapping->i_private_lock);
	if (folio_test_uptodate(folio) || folio_test_dirty(folio)) {
		bh = head;
		do {
			if (folio_test_dirty(folio))
				set_buffer_dirty(bh);
			if (folio_test_uptodate(folio))
				set_buffer_uptodate(bh);
			bh = bh->b_this_page;
		} while (bh != head);
	}
	folio_attach_private(folio, head);
	spin_unlock(&folio->mapping->i_private_lock);

	return head;
}
EXPORT_SYMBOL(create_empty_buffers);

/**
 * clean_bdev_aliases: clean a range of buffers in block device
 * @bdev: Block device to clean buffers in
 * @block: Start of a range of blocks to clean
 * @len: Number of blocks to clean
 *
 * We are taking a range of blocks for data and we don't want writeback of any
 * buffer-cache aliases starting from return from this function and until the
 * moment when something will explicitly mark the buffer dirty (hopefully that
 * will not happen until we will free that block ;-) We don't even need to mark
 * it not-uptodate - nobody can expect anything from a newly allocated buffer
 * anyway. We used to use unmap_buffer() for such invalidation, but that was
 * wrong. We definitely don't want to mark the alias unmapped, for example - it
 * would confuse anyone who might pick it with bread() afterwards...
 *
 * Also..  Note that bforget() doesn't lock the buffer.  So there can be
 * writeout I/O going on against recently-freed buffers.  We don't wait on that
 * I/O in bforget() - it's more efficient to wait on the I/O only if we really
 * need to.  That happens here.
 */
void clean_bdev_aliases(struct block_device *bdev, sector_t block, sector_t len)
{
	struct address_space *bd_mapping = bdev->bd_mapping;
	const int blkbits = bd_mapping->host->i_blkbits;
	struct folio_batch fbatch;
	pgoff_t index = ((loff_t)block << blkbits) / PAGE_SIZE;
	pgoff_t end;
	int i, count;
	struct buffer_head *bh;
	struct buffer_head *head;

	end = ((loff_t)(block + len - 1) << blkbits) / PAGE_SIZE;
	folio_batch_init(&fbatch);
	while (filemap_get_folios(bd_mapping, &index, end, &fbatch)) {
		count = folio_batch_count(&fbatch);
		for (i = 0; i < count; i++) {
			struct folio *folio = fbatch.folios[i];

			if (!folio_buffers(folio))
				continue;
			/*
			 * We use folio lock instead of bd_mapping->i_private_lock
			 * to pin buffers here since we can afford to sleep and
			 * it scales better than a global spinlock lock.
			 */
			folio_lock(folio);
			/* Recheck when the folio is locked which pins bhs */
			head = folio_buffers(folio);
			if (!head)
				goto unlock_page;
			bh = head;
			do {
				if (!buffer_mapped(bh) || (bh->b_blocknr < block))
					goto next;
				if (bh->b_blocknr >= block + len)
					break;
				clear_buffer_dirty(bh);
				wait_on_buffer(bh);
				clear_buffer_req(bh);
next:
				bh = bh->b_this_page;
			} while (bh != head);
unlock_page:
			folio_unlock(folio);
		}
		folio_batch_release(&fbatch);
		cond_resched();
		/* End of range already reached? */
		if (index > end || !index)
			break;
	}
}
EXPORT_SYMBOL(clean_bdev_aliases);

static struct buffer_head *folio_create_buffers(struct folio *folio,
						struct inode *inode,
						unsigned int b_state)
{
	struct buffer_head *bh;

	BUG_ON(!folio_test_locked(folio));

	bh = folio_buffers(folio);
	if (!bh)
		bh = create_empty_buffers(folio,
				1 << READ_ONCE(inode->i_blkbits), b_state);
	return bh;
}

/*
 * NOTE! All mapped/uptodate combinations are valid:
 *
 *	Mapped	Uptodate	Meaning
 *
 *	No	No		"unknown" - must do get_block()
 *	No	Yes		"hole" - zero-filled
 *	Yes	No		"allocated" - allocated on disk, not read in
 *	Yes	Yes		"valid" - allocated and up-to-date in memory.
 *
 * "Dirty" is valid only with the last case (mapped+uptodate).
 */

/*
 * While block_write_full_folio is writing back the dirty buffers under
 * the page lock, whoever dirtied the buffers may decide to clean them
 * again at any time.  We handle that by only looking at the buffer
 * state inside lock_buffer().
 *
 * If block_write_full_folio() is called for regular writeback
 * (wbc->sync_mode == WB_SYNC_NONE) then it will redirty a page which has a
 * locked buffer.   This only can happen if someone has written the buffer
 * directly, with submit_bh().  At the address_space level PageWriteback
 * prevents this contention from occurring.
 *
 * If block_write_full_folio() is called with wbc->sync_mode ==
 * WB_SYNC_ALL, the writes are posted using REQ_SYNC; this
 * causes the writes to be flagged as synchronous writes.
 */
int __block_write_full_folio(struct inode *inode, struct folio *folio,
			get_block_t *get_block, struct writeback_control *wbc)
{
	int err;
	sector_t block;
	sector_t last_block;
	struct buffer_head *bh, *head;
	size_t blocksize;
	int nr_underway = 0;
	blk_opf_t write_flags = wbc_to_write_flags(wbc);

	head = folio_create_buffers(folio, inode,
				    (1 << BH_Dirty) | (1 << BH_Uptodate));

	/*
	 * Be very careful.  We have no exclusion from block_dirty_folio
	 * here, and the (potentially unmapped) buffers may become dirty at
	 * any time.  If a buffer becomes dirty here after we've inspected it
	 * then we just miss that fact, and the folio stays dirty.
	 *
	 * Buffers outside i_size may be dirtied by block_dirty_folio;
	 * handle that here by just cleaning them.
	 */

	bh = head;
	blocksize = bh->b_size;

	block = div_u64(folio_pos(folio), blocksize);
	last_block = div_u64(i_size_read(inode) - 1, blocksize);

	/*
	 * Get all the dirty buffers mapped to disk addresses and
	 * handle any aliases from the underlying blockdev's mapping.
	 */
	do {
		if (block > last_block) {
			/*
			 * mapped buffers outside i_size will occur, because
			 * this folio can be outside i_size when there is a
			 * truncate in progress.
			 */
			/*
			 * The buffer was zeroed by block_write_full_folio()
			 */
			clear_buffer_dirty(bh);
			set_buffer_uptodate(bh);
		} else if ((!buffer_mapped(bh) || buffer_delay(bh)) &&
			   buffer_dirty(bh)) {
			WARN_ON(bh->b_size != blocksize);
			err = get_block(inode, block, bh, 1);
			if (err)
				goto recover;
			clear_buffer_delay(bh);
			if (buffer_new(bh)) {
				/* blockdev mappings never come here */
				clear_buffer_new(bh);
				clean_bdev_bh_alias(bh);
			}
		}
		bh = bh->b_this_page;
		block++;
	} while (bh != head);

	do {
		if (!buffer_mapped(bh))
			continue;
		/*
		 * If it's a fully non-blocking write attempt and we cannot
		 * lock the buffer then redirty the folio.  Note that this can
		 * potentially cause a busy-wait loop from writeback threads
		 * and kswapd activity, but those code paths have their own
		 * higher-level throttling.
		 */
		if (wbc->sync_mode != WB_SYNC_NONE) {
			lock_buffer(bh);
		} else if (!trylock_buffer(bh)) {
			folio_redirty_for_writepage(wbc, folio);
			continue;
		}
		if (test_clear_buffer_dirty(bh)) {
			mark_buffer_async_write_endio(bh,
				end_buffer_async_write);
		} else {
			unlock_buffer(bh);
		}
	} while ((bh = bh->b_this_page) != head);

	/*
	 * The folio and its buffers are protected by the writeback flag,
	 * so we can drop the bh refcounts early.
	 */
	BUG_ON(folio_test_writeback(folio));
	folio_start_writeback(folio);

	do {
		struct buffer_head *next = bh->b_this_page;
		if (buffer_async_write(bh)) {
			submit_bh_wbc(REQ_OP_WRITE | write_flags, bh,
				      inode->i_write_hint, wbc);
			nr_underway++;
		}
		bh = next;
	} while (bh != head);
	folio_unlock(folio);

	err = 0;
done:
	if (nr_underway == 0) {
		/*
		 * The folio was marked dirty, but the buffers were
		 * clean.  Someone wrote them back by hand with
		 * write_dirty_buffer/submit_bh.  A rare case.
		 */
		folio_end_writeback(folio);

		/*
		 * The folio and buffer_heads can be released at any time from
		 * here on.
		 */
	}
	return err;

recover:
	/*
	 * ENOSPC, or some other error.  We may already have added some
	 * blocks to the file, so we need to write these out to avoid
	 * exposing stale data.
	 * The folio is currently locked and not marked for writeback
	 */
	bh = head;
	/* Recovery: lock and submit the mapped buffers */
	do {
		if (buffer_mapped(bh) && buffer_dirty(bh) &&
		    !buffer_delay(bh)) {
			lock_buffer(bh);
			mark_buffer_async_write_endio(bh,
				end_buffer_async_write);
		} else {
			/*
			 * The buffer may have been set dirty during
			 * attachment to a dirty folio.
			 */
			clear_buffer_dirty(bh);
		}
	} while ((bh = bh->b_this_page) != head);
	BUG_ON(folio_test_writeback(folio));
	mapping_set_error(folio->mapping, err);
	folio_start_writeback(folio);
	do {
		struct buffer_head *next = bh->b_this_page;
		if (buffer_async_write(bh)) {
			clear_buffer_dirty(bh);
			submit_bh_wbc(REQ_OP_WRITE | write_flags, bh,
				      inode->i_write_hint, wbc);
			nr_underway++;
		}
		bh = next;
	} while (bh != head);
	folio_unlock(folio);
	goto done;
}
EXPORT_SYMBOL(__block_write_full_folio);

/*
 * If a folio has any new buffers, zero them out here, and mark them uptodate
 * and dirty so they'll be written out (in order to prevent uninitialised
 * block data from leaking). And clear the new bit.
 */
void folio_zero_new_buffers(struct folio *folio, size_t from, size_t to)
{
	size_t block_start, block_end;
	struct buffer_head *head, *bh;

	BUG_ON(!folio_test_locked(folio));
	head = folio_buffers(folio);
	if (!head)
		return;

	bh = head;
	block_start = 0;
	do {
		block_end = block_start + bh->b_size;

		if (buffer_new(bh)) {
			if (block_end > from && block_start < to) {
				if (!folio_test_uptodate(folio)) {
					size_t start, xend;

					start = max(from, block_start);
					xend = min(to, block_end);

					folio_zero_segment(folio, start, xend);
					set_buffer_uptodate(bh);
				}

				clear_buffer_new(bh);
				mark_buffer_dirty(bh);
			}
		}

		block_start = block_end;
		bh = bh->b_this_page;
	} while (bh != head);
}
EXPORT_SYMBOL(folio_zero_new_buffers);

static int
iomap_to_bh(struct inode *inode, sector_t block, struct buffer_head *bh,
		const struct iomap *iomap)
{
	loff_t offset = (loff_t)block << inode->i_blkbits;

	bh->b_bdev = iomap->bdev;

	/*
	 * Block points to offset in file we need to map, iomap contains
	 * the offset at which the map starts. If the map ends before the
	 * current block, then do not map the buffer and let the caller
	 * handle it.
	 */
	if (offset >= iomap->offset + iomap->length)
		return -EIO;

	switch (iomap->type) {
	case IOMAP_HOLE:
		/*
		 * If the buffer is not up to date or beyond the current EOF,
		 * we need to mark it as new to ensure sub-block zeroing is
		 * executed if necessary.
		 */
		if (!buffer_uptodate(bh) ||
		    (offset >= i_size_read(inode)))
			set_buffer_new(bh);
		return 0;
	case IOMAP_DELALLOC:
		if (!buffer_uptodate(bh) ||
		    (offset >= i_size_read(inode)))
			set_buffer_new(bh);
		set_buffer_uptodate(bh);
		set_buffer_mapped(bh);
		set_buffer_delay(bh);
		return 0;
	case IOMAP_UNWRITTEN:
		/*
		 * For unwritten regions, we always need to ensure that regions
		 * in the block we are not writing to are zeroed. Mark the
		 * buffer as new to ensure this.
		 */
		set_buffer_new(bh);
		set_buffer_unwritten(bh);
		fallthrough;
	case IOMAP_MAPPED:
		if ((iomap->flags & IOMAP_F_NEW) ||
		    offset >= i_size_read(inode)) {
			/*
			 * This can happen if truncating the block device races
			 * with the check in the caller as i_size updates on
			 * block devices aren't synchronized by i_rwsem for
			 * block devices.
			 */
			if (S_ISBLK(inode->i_mode))
				return -EIO;
			set_buffer_new(bh);
		}
		bh->b_blocknr = (iomap->addr + offset - iomap->offset) >>
				inode->i_blkbits;
		set_buffer_mapped(bh);
		return 0;
	default:
		WARN_ON_ONCE(1);
		return -EIO;
	}
}

int __block_write_begin_int(struct folio *folio, loff_t pos, unsigned len,
		get_block_t *get_block, const struct iomap *iomap)
{
	/*在页里的待写的起始位置*/
	size_t from = offset_in_folio(folio, pos);
	size_t to = from + len;/*写的结束位置*/
	struct inode *inode = folio->mapping->host;
	size_t block_start, block_end;
	sector_t block;
	int err = 0;
	size_t blocksize;
	struct buffer_head *bh, *head, *wait[2], **wait_bh=wait;

	BUG_ON(!folio_test_locked(folio));
	BUG_ON(to > folio_size(folio));
	BUG_ON(from > to);

	head = folio_create_buffers(folio, inode, 0);
	blocksize = head->b_size;
	block = div_u64(folio_pos(folio), blocksize);

	for (bh = head, block_start = 0; bh != head || !block_start;
	    block++, block_start=block_end, bh = bh->b_this_page) {
		block_end = block_start + blocksize;
		if (block_end <= from || block_start >= to) {
			if (folio_test_uptodate(folio)) {
				if (!buffer_uptodate(bh))
					set_buffer_uptodate(bh);
			}
			continue;
		}
		if (buffer_new(bh))
			clear_buffer_new(bh);
		if (!buffer_mapped(bh)) {
			WARN_ON(bh->b_size != blocksize);
			if (get_block)
				err = get_block(inode, block, bh, 1);
			else
				err = iomap_to_bh(inode, block, bh, iomap);
			if (err)
				break;

			if (buffer_new(bh)) {
				clean_bdev_bh_alias(bh);
				if (folio_test_uptodate(folio)) {
					clear_buffer_new(bh);
					set_buffer_uptodate(bh);
					mark_buffer_dirty(bh);
					continue;
				}
				if (block_end > to || block_start < from)
					folio_zero_segments(folio,
						to, block_end,
						block_start, from);
				continue;
			}
		}
		if (folio_test_uptodate(folio)) {
			if (!buffer_uptodate(bh))
				set_buffer_uptodate(bh);
			continue; 
		}
		if (!buffer_uptodate(bh) && !buffer_delay(bh) &&
		    !buffer_unwritten(bh) &&
		     (block_start < from || block_end > to)) {
			bh_read_nowait(bh, 0);
			*wait_bh++=bh;
		}
	}
	/*
	 * If we issued read requests - let them complete.
	 */
	while(wait_bh > wait) {
		wait_on_buffer(*--wait_bh);
		if (!buffer_uptodate(*wait_bh))
			err = -EIO;
	}
	if (unlikely(err))
		folio_zero_new_buffers(folio, from, to);
	return err;
}

<<<<<<< HEAD
int __block_write_begin(struct page *page/*要写的页*/, loff_t pos/*要写的位置*/, unsigned len/*要写的长度*/,
=======
int __block_write_begin(struct folio *folio, loff_t pos, unsigned len,
>>>>>>> 155a3c00
		get_block_t *get_block)
{
	return __block_write_begin_int(folio, pos, len, get_block, NULL);
}
EXPORT_SYMBOL(__block_write_begin);

void block_commit_write(struct folio *folio, size_t from, size_t to)
{
	size_t block_start, block_end;
	bool partial = false;
	unsigned blocksize;
	struct buffer_head *bh, *head;

	bh = head = folio_buffers(folio);
	if (!bh)
		return;
	blocksize = bh->b_size;

	block_start = 0;
	do {
		block_end = block_start + blocksize;
		if (block_end <= from || block_start >= to) {
			if (!buffer_uptodate(bh))
				partial = true;
		} else {
			set_buffer_uptodate(bh);
			mark_buffer_dirty(bh);
		}
		if (buffer_new(bh))
			clear_buffer_new(bh);

		block_start = block_end;
		bh = bh->b_this_page;
	} while (bh != head);

	/*
	 * If this is a partial write which happened to make all buffers
	 * uptodate then we can optimize away a bogus read_folio() for
	 * the next read(). Here we 'discover' whether the folio went
	 * uptodate as a result of this (potentially partial) write.
	 */
	if (!partial)
		folio_mark_uptodate(folio);
}
EXPORT_SYMBOL(block_commit_write);

/*
 * block_write_begin takes care of the basic task of block allocation and
 * bringing partial write blocks uptodate first.
 *
 * The filesystem needs to handle block truncation upon failure.
 */
<<<<<<< HEAD
int block_write_begin(struct address_space *mapping, loff_t pos/*要写的位置*/, unsigned len/*写得长度*/,
		struct page **pagep, get_block_t *get_block)
{
	pgoff_t index = pos >> PAGE_SHIFT;/*写位置对应的页索引*/
	struct page *page;
	int status;

	/*取index对应的page*/
	page = grab_cache_page_write_begin(mapping, index);
	if (!page)
		return -ENOMEM;

	/*在对应的page位置执行写*/
	status = __block_write_begin(page, pos, len, get_block);
=======
int block_write_begin(struct address_space *mapping, loff_t pos, unsigned len,
		struct folio **foliop, get_block_t *get_block)
{
	pgoff_t index = pos >> PAGE_SHIFT;
	struct folio *folio;
	int status;

	folio = __filemap_get_folio(mapping, index, FGP_WRITEBEGIN,
			mapping_gfp_mask(mapping));
	if (IS_ERR(folio))
		return PTR_ERR(folio);

	status = __block_write_begin_int(folio, pos, len, get_block, NULL);
>>>>>>> 155a3c00
	if (unlikely(status)) {
		folio_unlock(folio);
		folio_put(folio);
		folio = NULL;
	}

	*foliop = folio;
	return status;
}
EXPORT_SYMBOL(block_write_begin);

int block_write_end(struct file *file, struct address_space *mapping,
			loff_t pos, unsigned len, unsigned copied,
			struct folio *folio, void *fsdata)
{
	size_t start = pos - folio_pos(folio);

	if (unlikely(copied < len)) {
		/*
		 * The buffers that were written will now be uptodate, so
		 * we don't have to worry about a read_folio reading them
		 * and overwriting a partial write. However if we have
		 * encountered a short write and only partially written
		 * into a buffer, it will not be marked uptodate, so a
		 * read_folio might come in and destroy our partial write.
		 *
		 * Do the simplest thing, and just treat any short write to a
		 * non uptodate folio as a zero-length write, and force the
		 * caller to redo the whole thing.
		 */
		if (!folio_test_uptodate(folio))
			copied = 0;

		folio_zero_new_buffers(folio, start+copied, start+len);
	}
	flush_dcache_folio(folio);

	/* This could be a short (even 0-length) commit */
	block_commit_write(folio, start, start + copied);

	return copied;
}
EXPORT_SYMBOL(block_write_end);

int generic_write_end(struct file *file, struct address_space *mapping,
			loff_t pos, unsigned len, unsigned copied,
			struct folio *folio, void *fsdata)
{
	struct inode *inode = mapping->host;
	loff_t old_size = inode->i_size;
	bool i_size_changed = false;

	copied = block_write_end(file, mapping, pos, len, copied, folio, fsdata);

	/*
	 * No need to use i_size_read() here, the i_size cannot change under us
	 * because we hold i_rwsem.
	 *
	 * But it's important to update i_size while still holding folio lock:
	 * page writeout could otherwise come in and zero beyond i_size.
	 */
	if (pos + copied > inode->i_size) {
		i_size_write(inode, pos + copied);
		i_size_changed = true;
	}

	folio_unlock(folio);
	folio_put(folio);

	if (old_size < pos)
		pagecache_isize_extended(inode, old_size, pos);
	/*
	 * Don't mark the inode dirty under page lock. First, it unnecessarily
	 * makes the holding time of page lock longer. Second, it forces lock
	 * ordering of page lock and transaction start for journaling
	 * filesystems.
	 */
	if (i_size_changed)
		mark_inode_dirty(inode);
	return copied;
}
EXPORT_SYMBOL(generic_write_end);

/*
 * block_is_partially_uptodate checks whether buffers within a folio are
 * uptodate or not.
 *
 * Returns true if all buffers which correspond to the specified part
 * of the folio are uptodate.
 */
bool block_is_partially_uptodate(struct folio *folio, size_t from, size_t count)
{
	unsigned block_start, block_end, blocksize;
	unsigned to;
	struct buffer_head *bh, *head;
	bool ret = true;

	head = folio_buffers(folio);
	if (!head)
		return false;
	blocksize = head->b_size;
	to = min_t(unsigned, folio_size(folio) - from, count);
	to = from + to;
	if (from < blocksize && to > folio_size(folio) - blocksize)
		return false;

	bh = head;
	block_start = 0;
	do {
		block_end = block_start + blocksize;
		if (block_end > from && block_start < to) {
			if (!buffer_uptodate(bh)) {
				ret = false;
				break;
			}
			if (block_end >= to)
				break;
		}
		block_start = block_end;
		bh = bh->b_this_page;
	} while (bh != head);

	return ret;
}
EXPORT_SYMBOL(block_is_partially_uptodate);

/*
 * Generic "read_folio" function for block devices that have the normal
 * get_block functionality. This is most of the block device filesystems.
 * Reads the folio asynchronously --- the unlock_buffer() and
 * set/clear_buffer_uptodate() functions propagate buffer state into the
 * folio once IO has completed.
 */
int block_read_full_folio(struct folio *folio, get_block_t *get_block)
{
	struct inode *inode = folio->mapping->host;
	sector_t iblock, lblock;
	struct buffer_head *bh, *head, *prev = NULL;
	size_t blocksize;
	int fully_mapped = 1;
	bool page_error = false;
	loff_t limit = i_size_read(inode);

	/* This is needed for ext4. */
	if (IS_ENABLED(CONFIG_FS_VERITY) && IS_VERITY(inode))
		limit = inode->i_sb->s_maxbytes;

	head = folio_create_buffers(folio, inode, 0);
	blocksize = head->b_size;

	iblock = div_u64(folio_pos(folio), blocksize);
	lblock = div_u64(limit + blocksize - 1, blocksize);
	bh = head;

	do {
		if (buffer_uptodate(bh))
			continue;

		if (!buffer_mapped(bh)) {
			int err = 0;

			fully_mapped = 0;
			if (iblock < lblock) {
				WARN_ON(bh->b_size != blocksize);
				/*读取inode的iblock号块，填充到bh中*/
				err = get_block(inode, iblock, bh, 0);
				if (err)
					page_error = true;
			}
			if (!buffer_mapped(bh)) {
				folio_zero_range(folio, bh_offset(bh),
						blocksize);
				if (!err)
					set_buffer_uptodate(bh);
				continue;
			}
			/*
			 * get_block() might have updated the buffer
			 * synchronously
			 */
			if (buffer_uptodate(bh))
				continue;
		}

		lock_buffer(bh);
		if (buffer_uptodate(bh)) {
			unlock_buffer(bh);
			continue;
		}

		mark_buffer_async_read(bh);
		if (prev)
			submit_bh(REQ_OP_READ, prev);
		prev = bh;
	} while (iblock++, (bh = bh->b_this_page) != head);

	if (fully_mapped)
		folio_set_mappedtodisk(folio);

	/*
	 * All buffers are uptodate or get_block() returned an error
	 * when trying to map them - we must finish the read because
	 * end_buffer_async_read() will never be called on any buffer
	 * in this folio.
	 */
	if (prev)
		submit_bh(REQ_OP_READ, prev);
	else
		folio_end_read(folio, !page_error);

	return 0;
}
EXPORT_SYMBOL(block_read_full_folio);

/* utility function for filesystems that need to do work on expanding
 * truncates.  Uses filesystem pagecache writes to allow the filesystem to
 * deal with the hole.  
 */
int generic_cont_expand_simple(struct inode *inode, loff_t size)
{
	struct address_space *mapping = inode->i_mapping;
	const struct address_space_operations *aops = mapping->a_ops;
	struct folio *folio;
	void *fsdata = NULL;
	int err;

	err = inode_newsize_ok(inode, size);
	if (err)
		goto out;

	err = aops->write_begin(NULL, mapping, size, 0, &folio, &fsdata);
	if (err)
		goto out;

	err = aops->write_end(NULL, mapping, size, 0, 0, folio, fsdata);
	BUG_ON(err > 0);

out:
	return err;
}
EXPORT_SYMBOL(generic_cont_expand_simple);

static int cont_expand_zero(struct file *file, struct address_space *mapping,
			    loff_t pos, loff_t *bytes)
{
	struct inode *inode = mapping->host;
	const struct address_space_operations *aops = mapping->a_ops;
	unsigned int blocksize = i_blocksize(inode);
	struct folio *folio;
	void *fsdata = NULL;
	pgoff_t index, curidx;
	loff_t curpos;
	unsigned zerofrom, offset, len;
	int err = 0;

	index = pos >> PAGE_SHIFT;
	offset = pos & ~PAGE_MASK;

	while (index > (curidx = (curpos = *bytes)>>PAGE_SHIFT)) {
		zerofrom = curpos & ~PAGE_MASK;
		if (zerofrom & (blocksize-1)) {
			*bytes |= (blocksize-1);
			(*bytes)++;
		}
		len = PAGE_SIZE - zerofrom;

		err = aops->write_begin(file, mapping, curpos, len,
					    &folio, &fsdata);
		if (err)
			goto out;
		folio_zero_range(folio, offset_in_folio(folio, curpos), len);
		err = aops->write_end(file, mapping, curpos, len, len,
						folio, fsdata);
		if (err < 0)
			goto out;
		BUG_ON(err != len);
		err = 0;

		balance_dirty_pages_ratelimited(mapping);

		if (fatal_signal_pending(current)) {
			err = -EINTR;
			goto out;
		}
	}

	/* page covers the boundary, find the boundary offset */
	if (index == curidx) {
		zerofrom = curpos & ~PAGE_MASK;
		/* if we will expand the thing last block will be filled */
		if (offset <= zerofrom) {
			goto out;
		}
		if (zerofrom & (blocksize-1)) {
			*bytes |= (blocksize-1);
			(*bytes)++;
		}
		len = offset - zerofrom;

		err = aops->write_begin(file, mapping, curpos, len,
					    &folio, &fsdata);
		if (err)
			goto out;
		folio_zero_range(folio, offset_in_folio(folio, curpos), len);
		err = aops->write_end(file, mapping, curpos, len, len,
						folio, fsdata);
		if (err < 0)
			goto out;
		BUG_ON(err != len);
		err = 0;
	}
out:
	return err;
}

/*
 * For moronic filesystems that do not allow holes in file.
 * We may have to extend the file.
 */
int cont_write_begin(struct file *file, struct address_space *mapping,
			loff_t pos, unsigned len,
			struct folio **foliop, void **fsdata,
			get_block_t *get_block, loff_t *bytes)
{
	struct inode *inode = mapping->host;
	unsigned int blocksize = i_blocksize(inode);
	unsigned int zerofrom;
	int err;

	err = cont_expand_zero(file, mapping, pos, bytes);
	if (err)
		return err;

	zerofrom = *bytes & ~PAGE_MASK;
	if (pos+len > *bytes && zerofrom & (blocksize-1)) {
		*bytes |= (blocksize-1);
		(*bytes)++;
	}

	return block_write_begin(mapping, pos, len, foliop, get_block);
}
EXPORT_SYMBOL(cont_write_begin);

/*
 * block_page_mkwrite() is not allowed to change the file size as it gets
 * called from a page fault handler when a page is first dirtied. Hence we must
 * be careful to check for EOF conditions here. We set the page up correctly
 * for a written page which means we get ENOSPC checking when writing into
 * holes and correct delalloc and unwritten extent mapping on filesystems that
 * support these features.
 *
 * We are not allowed to take the i_mutex here so we have to play games to
 * protect against truncate races as the page could now be beyond EOF.  Because
 * truncate writes the inode size before removing pages, once we have the
 * page lock we can determine safely if the page is beyond EOF. If it is not
 * beyond EOF, then the page is guaranteed safe against truncation until we
 * unlock the page.
 *
 * Direct callers of this function should protect against filesystem freezing
 * using sb_start_pagefault() - sb_end_pagefault() functions.
 */
int block_page_mkwrite(struct vm_area_struct *vma, struct vm_fault *vmf,
			 get_block_t get_block)
{
	struct folio *folio = page_folio(vmf->page);
	struct inode *inode = file_inode(vma->vm_file);
	unsigned long end;
	loff_t size;
	int ret;

	folio_lock(folio);
	size = i_size_read(inode);
	if ((folio->mapping != inode->i_mapping) ||
	    (folio_pos(folio) >= size)) {
		/* We overload EFAULT to mean page got truncated */
		ret = -EFAULT;
		goto out_unlock;
	}

	end = folio_size(folio);
	/* folio is wholly or partially inside EOF */
	if (folio_pos(folio) + end > size)
		end = size - folio_pos(folio);

	ret = __block_write_begin_int(folio, 0, end, get_block, NULL);
	if (unlikely(ret))
		goto out_unlock;

	block_commit_write(folio, 0, end);

	folio_mark_dirty(folio);
	folio_wait_stable(folio);
	return 0;
out_unlock:
	folio_unlock(folio);
	return ret;
}
EXPORT_SYMBOL(block_page_mkwrite);

int block_truncate_page(struct address_space *mapping,
			loff_t from, get_block_t *get_block)
{
	pgoff_t index = from >> PAGE_SHIFT;
	unsigned blocksize;
	sector_t iblock;
	size_t offset, length, pos;
	struct inode *inode = mapping->host;
	struct folio *folio;
	struct buffer_head *bh;
	int err = 0;

	blocksize = i_blocksize(inode);
	length = from & (blocksize - 1);

	/* Block boundary? Nothing to do */
	if (!length)
		return 0;

	length = blocksize - length;
	iblock = ((loff_t)index * PAGE_SIZE) >> inode->i_blkbits;

	folio = filemap_grab_folio(mapping, index);
	if (IS_ERR(folio))
		return PTR_ERR(folio);

	bh = folio_buffers(folio);
	if (!bh)
		bh = create_empty_buffers(folio, blocksize, 0);

	/* Find the buffer that contains "offset" */
	offset = offset_in_folio(folio, from);
	pos = blocksize;
	while (offset >= pos) {
		bh = bh->b_this_page;
		iblock++;
		pos += blocksize;
	}

	if (!buffer_mapped(bh)) {
		WARN_ON(bh->b_size != blocksize);
		err = get_block(inode, iblock, bh, 0);
		if (err)
			goto unlock;
		/* unmapped? It's a hole - nothing to do */
		if (!buffer_mapped(bh))
			goto unlock;
	}

	/* Ok, it's mapped. Make sure it's up-to-date */
	if (folio_test_uptodate(folio))
		set_buffer_uptodate(bh);

	if (!buffer_uptodate(bh) && !buffer_delay(bh) && !buffer_unwritten(bh)) {
		err = bh_read(bh, 0);
		/* Uhhuh. Read error. Complain and punt. */
		if (err < 0)
			goto unlock;
	}

	folio_zero_range(folio, offset, length);
	mark_buffer_dirty(bh);

unlock:
	folio_unlock(folio);
	folio_put(folio);

	return err;
}
EXPORT_SYMBOL(block_truncate_page);

/*
 * The generic write folio function for buffer-backed address_spaces
 */
int block_write_full_folio(struct folio *folio, struct writeback_control *wbc,
		void *get_block)
{
	struct inode * const inode = folio->mapping->host;
	loff_t i_size = i_size_read(inode);

	/* Is the folio fully inside i_size? */
	if (folio_pos(folio) + folio_size(folio) <= i_size)
		return __block_write_full_folio(inode, folio, get_block, wbc);

	/* Is the folio fully outside i_size? (truncate in progress) */
	if (folio_pos(folio) >= i_size) {
		folio_unlock(folio);
		return 0; /* don't care */
	}

	/*
	 * The folio straddles i_size.  It must be zeroed out on each and every
	 * writeback invocation because it may be mmapped.  "A file is mapped
	 * in multiples of the page size.  For a file that is not a multiple of
	 * the page size, the remaining memory is zeroed when mapped, and
	 * writes to that region are not written out to the file."
	 */
	folio_zero_segment(folio, offset_in_folio(folio, i_size),
			folio_size(folio));
	return __block_write_full_folio(inode, folio, get_block, wbc);
}

sector_t generic_block_bmap(struct address_space *mapping, sector_t block,
			    get_block_t *get_block)
{
	struct inode *inode = mapping->host;
	struct buffer_head tmp = {
		.b_size = i_blocksize(inode),
	};

	get_block(inode, block, &tmp, 0);
	return tmp.b_blocknr;
}
EXPORT_SYMBOL(generic_block_bmap);

static void end_bio_bh_io_sync(struct bio *bio)
{
	struct buffer_head *bh = bio->bi_private;

	if (unlikely(bio_flagged(bio, BIO_QUIET)))
		set_bit(BH_Quiet, &bh->b_state);

	bh->b_end_io(bh, !bio->bi_status);
	bio_put(bio);
}

static void submit_bh_wbc(blk_opf_t opf, struct buffer_head *bh,
			  enum rw_hint write_hint,
			  struct writeback_control *wbc)
{
	const enum req_op op = opf & REQ_OP_MASK;
	struct bio *bio;

	BUG_ON(!buffer_locked(bh));
	BUG_ON(!buffer_mapped(bh));
	BUG_ON(!bh->b_end_io);
	BUG_ON(buffer_delay(bh));
	BUG_ON(buffer_unwritten(bh));

	/*
	 * Only clear out a write error when rewriting
	 */
	if (test_set_buffer_req(bh) && (op == REQ_OP_WRITE))
		clear_buffer_write_io_error(bh);

	if (buffer_meta(bh))
		opf |= REQ_META;
	if (buffer_prio(bh))
		opf |= REQ_PRIO;

	bio = bio_alloc(bh->b_bdev/*指明块设备*/, 1, opf, GFP_NOIO);

	fscrypt_set_bio_crypt_ctx_bh(bio, bh, GFP_NOIO);

	//bh->b_size >> 9相当于bh->b_size/512 换算成要读取的扇区数
	//但bh->b_blocknr为起始的块号，两者相乘，？？？？？
	bio->bi_iter.bi_sector = bh->b_blocknr * (bh->b_size >> 9);
	bio->bi_write_hint = write_hint;

	bio_add_folio_nofail(bio, bh->b_folio, bh->b_size, bh_offset(bh));

	bio->bi_end_io = end_bio_bh_io_sync;
	bio->bi_private = bh;

	/* Take care of bh's that straddle the end of the device */
	guard_bio_eod(bio);

	if (wbc) {
		wbc_init_bio(wbc, bio);
		wbc_account_cgroup_owner(wbc, bh->b_folio, bh->b_size);
	}

	submit_bio(bio);
}

void submit_bh(blk_opf_t opf, struct buffer_head *bh)
{
	submit_bh_wbc(opf, bh, WRITE_LIFE_NOT_SET, NULL);
}
EXPORT_SYMBOL(submit_bh);

void write_dirty_buffer(struct buffer_head *bh, blk_opf_t op_flags)
{
	lock_buffer(bh);
	if (!test_clear_buffer_dirty(bh)) {
		unlock_buffer(bh);
		return;
	}
	bh->b_end_io = end_buffer_write_sync;
	get_bh(bh);
	submit_bh(REQ_OP_WRITE | op_flags, bh);
}
EXPORT_SYMBOL(write_dirty_buffer);

/*
 * For a data-integrity writeout, we need to wait upon any in-progress I/O
 * and then start new I/O and then wait upon it.  The caller must have a ref on
 * the buffer_head.
 */
int __sync_dirty_buffer(struct buffer_head *bh, blk_opf_t op_flags)
{
	WARN_ON(atomic_read(&bh->b_count) < 1);
	lock_buffer(bh);
	if (test_clear_buffer_dirty(bh)) {
		/*
		 * The bh should be mapped, but it might not be if the
		 * device was hot-removed. Not much we can do but fail the I/O.
		 */
		if (!buffer_mapped(bh)) {
			unlock_buffer(bh);
			return -EIO;
		}

		get_bh(bh);
		bh->b_end_io = end_buffer_write_sync;
		submit_bh(REQ_OP_WRITE | op_flags, bh);
		wait_on_buffer(bh);
		if (!buffer_uptodate(bh))
			return -EIO;
	} else {
		unlock_buffer(bh);
	}
	return 0;
}
EXPORT_SYMBOL(__sync_dirty_buffer);

int sync_dirty_buffer(struct buffer_head *bh)
{
	return __sync_dirty_buffer(bh, REQ_SYNC);
}
EXPORT_SYMBOL(sync_dirty_buffer);

static inline int buffer_busy(struct buffer_head *bh)
{
	return atomic_read(&bh->b_count) |
		(bh->b_state & ((1 << BH_Dirty) | (1 << BH_Lock)));
}

static bool
drop_buffers(struct folio *folio, struct buffer_head **buffers_to_free)
{
	struct buffer_head *head = folio_buffers(folio);
	struct buffer_head *bh;

	bh = head;
	do {
		if (buffer_busy(bh))
			goto failed;
		bh = bh->b_this_page;
	} while (bh != head);

	do {
		struct buffer_head *next = bh->b_this_page;

		if (bh->b_assoc_map)
			__remove_assoc_queue(bh);
		bh = next;
	} while (bh != head);
	*buffers_to_free = head;
	folio_detach_private(folio);
	return true;
failed:
	return false;
}

/**
 * try_to_free_buffers - Release buffers attached to this folio.
 * @folio: The folio.
 *
 * If any buffers are in use (dirty, under writeback, elevated refcount),
 * no buffers will be freed.
 *
 * If the folio is dirty but all the buffers are clean then we need to
 * be sure to mark the folio clean as well.  This is because the folio
 * may be against a block device, and a later reattachment of buffers
 * to a dirty folio will set *all* buffers dirty.  Which would corrupt
 * filesystem data on the same device.
 *
 * The same applies to regular filesystem folios: if all the buffers are
 * clean then we set the folio clean and proceed.  To do that, we require
 * total exclusion from block_dirty_folio().  That is obtained with
 * i_private_lock.
 *
 * Exclusion against try_to_free_buffers may be obtained by either
 * locking the folio or by holding its mapping's i_private_lock.
 *
 * Context: Process context.  @folio must be locked.  Will not sleep.
 * Return: true if all buffers attached to this folio were freed.
 */
bool try_to_free_buffers(struct folio *folio)
{
	struct address_space * const mapping = folio->mapping;
	struct buffer_head *buffers_to_free = NULL;
	bool ret = 0;

	BUG_ON(!folio_test_locked(folio));
	if (folio_test_writeback(folio))
		return false;

	if (mapping == NULL) {		/* can this still happen? */
		ret = drop_buffers(folio, &buffers_to_free);
		goto out;
	}

	spin_lock(&mapping->i_private_lock);
	ret = drop_buffers(folio, &buffers_to_free);

	/*
	 * If the filesystem writes its buffers by hand (eg ext3)
	 * then we can have clean buffers against a dirty folio.  We
	 * clean the folio here; otherwise the VM will never notice
	 * that the filesystem did any IO at all.
	 *
	 * Also, during truncate, discard_buffer will have marked all
	 * the folio's buffers clean.  We discover that here and clean
	 * the folio also.
	 *
	 * i_private_lock must be held over this entire operation in order
	 * to synchronise against block_dirty_folio and prevent the
	 * dirty bit from being lost.
	 */
	if (ret)
		folio_cancel_dirty(folio);
	spin_unlock(&mapping->i_private_lock);
out:
	if (buffers_to_free) {
		struct buffer_head *bh = buffers_to_free;

		do {
			struct buffer_head *next = bh->b_this_page;
			free_buffer_head(bh);
			bh = next;
		} while (bh != buffers_to_free);
	}
	return ret;
}
EXPORT_SYMBOL(try_to_free_buffers);

/*
 * Buffer-head allocation
 */
static struct kmem_cache *bh_cachep __ro_after_init;

/*
 * Once the number of bh's in the machine exceeds this level, we start
 * stripping them in writeback.
 */
static unsigned long max_buffer_heads __ro_after_init;

int buffer_heads_over_limit;

struct bh_accounting {
	int nr;			/* Number of live bh's */
	int ratelimit;		/* Limit cacheline bouncing */
};

static DEFINE_PER_CPU(struct bh_accounting, bh_accounting) = {0, 0};

static void recalc_bh_state(void)
{
	int i;
	int tot = 0;

	if (__this_cpu_inc_return(bh_accounting.ratelimit) - 1 < 4096)
		return;
	__this_cpu_write(bh_accounting.ratelimit, 0);
	for_each_online_cpu(i)
		tot += per_cpu(bh_accounting, i).nr;
	buffer_heads_over_limit = (tot > max_buffer_heads);
}

struct buffer_head *alloc_buffer_head(gfp_t gfp_flags)
{
	/*申请buffer_head结构体*/
	struct buffer_head *ret = kmem_cache_zalloc(bh_cachep, gfp_flags);
	if (ret) {
		INIT_LIST_HEAD(&ret->b_assoc_buffers);
		spin_lock_init(&ret->b_uptodate_lock);
		preempt_disable();
		__this_cpu_inc(bh_accounting.nr);
		recalc_bh_state();
		preempt_enable();
	}
	return ret;
}
EXPORT_SYMBOL(alloc_buffer_head);

void free_buffer_head(struct buffer_head *bh)
{
	BUG_ON(!list_empty(&bh->b_assoc_buffers));
	kmem_cache_free(bh_cachep, bh);
	preempt_disable();
	__this_cpu_dec(bh_accounting.nr);
	recalc_bh_state();
	preempt_enable();
}
EXPORT_SYMBOL(free_buffer_head);

static int buffer_exit_cpu_dead(unsigned int cpu)
{
	int i;
	struct bh_lru *b = &per_cpu(bh_lrus, cpu);

	for (i = 0; i < BH_LRU_SIZE; i++) {
		brelse(b->bhs[i]);
		b->bhs[i] = NULL;
	}
	this_cpu_add(bh_accounting.nr, per_cpu(bh_accounting, cpu).nr);
	per_cpu(bh_accounting, cpu).nr = 0;
	return 0;
}

/**
 * bh_uptodate_or_lock - Test whether the buffer is uptodate
 * @bh: struct buffer_head
 *
 * Return true if the buffer is up-to-date and false,
 * with the buffer locked, if not.
 */
int bh_uptodate_or_lock(struct buffer_head *bh)
{
	if (!buffer_uptodate(bh)) {
		lock_buffer(bh);
		if (!buffer_uptodate(bh))
			return 0;
		unlock_buffer(bh);
	}
	return 1;
}
EXPORT_SYMBOL(bh_uptodate_or_lock);

/**
 * __bh_read - Submit read for a locked buffer
 * @bh: struct buffer_head
 * @op_flags: appending REQ_OP_* flags besides REQ_OP_READ
 * @wait: wait until reading finish
 *
 * Returns zero on success or don't wait, and -EIO on error.
 */
int __bh_read(struct buffer_head *bh, blk_opf_t op_flags, bool wait)
{
	int ret = 0;

	BUG_ON(!buffer_locked(bh));

	get_bh(bh);
	bh->b_end_io = end_buffer_read_sync;
	submit_bh(REQ_OP_READ | op_flags, bh);
	if (wait) {
		wait_on_buffer(bh);
		if (!buffer_uptodate(bh))
			ret = -EIO;
	}
	return ret;
}
EXPORT_SYMBOL(__bh_read);

/**
 * __bh_read_batch - Submit read for a batch of unlocked buffers
 * @nr: entry number of the buffer batch
 * @bhs: a batch of struct buffer_head
 * @op_flags: appending REQ_OP_* flags besides REQ_OP_READ
 * @force_lock: force to get a lock on the buffer if set, otherwise drops any
 *              buffer that cannot lock.
 *
 * Returns zero on success or don't wait, and -EIO on error.
 */
void __bh_read_batch(int nr, struct buffer_head *bhs[],
		     blk_opf_t op_flags, bool force_lock)
{
	int i;

	for (i = 0; i < nr; i++) {
		struct buffer_head *bh = bhs[i];

		if (buffer_uptodate(bh))
			continue;

		if (force_lock)
			lock_buffer(bh);
		else
			if (!trylock_buffer(bh))
				continue;

		if (buffer_uptodate(bh)) {
			unlock_buffer(bh);
			continue;
		}

		bh->b_end_io = end_buffer_read_sync;
		get_bh(bh);
		submit_bh(REQ_OP_READ | op_flags, bh);
	}
}
EXPORT_SYMBOL(__bh_read_batch);

void __init buffer_init(void)
{
	unsigned long nrpages;
	int ret;

<<<<<<< HEAD
	/*创建buffer_head memory cache*/
	bh_cachep = kmem_cache_create("buffer_head",
			sizeof(struct buffer_head), 0,
				(SLAB_RECLAIM_ACCOUNT|SLAB_PANIC|
				SLAB_MEM_SPREAD),
				NULL);

=======
	bh_cachep = KMEM_CACHE(buffer_head,
				SLAB_RECLAIM_ACCOUNT|SLAB_PANIC);
>>>>>>> 155a3c00
	/*
	 * Limit the bh occupancy to 10% of ZONE_NORMAL
	 */
	nrpages = (nr_free_buffer_pages() * 10) / 100;
	max_buffer_heads = nrpages * (PAGE_SIZE / sizeof(struct buffer_head));
	ret = cpuhp_setup_state_nocalls(CPUHP_FS_BUFF_DEAD, "fs/buffer:dead",
					NULL, buffer_exit_cpu_dead);
	WARN_ON(ret < 0);
}<|MERGE_RESOLUTION|>--- conflicted
+++ resolved
@@ -189,15 +189,11 @@
 	int all_mapped = 1;
 	static DEFINE_RATELIMIT_STATE(last_warned, HZ, 1);
 
-<<<<<<< HEAD
 	/*换算成需要读取的起始页号（1个block占bd_inode->i_blkbits个位，一页可以存
 	 * (PAGE_SHIFT - bd_inode->i_blkbits) 个块，故index为block所在的页索引
 	 */
-	index = ((loff_t)block << bd_inode->i_blkbits) / PAGE_SIZE;
+	index = ((loff_t)block << blkbits) / PAGE_SIZE;
 	/*在block dev的mapping中查找index号页*/
-=======
-	index = ((loff_t)block << blkbits) / PAGE_SIZE;
->>>>>>> 155a3c00
 	folio = __filemap_get_folio(bd_mapping, index, FGP_ACCESSED, 0);
 	if (IS_ERR(folio))
 		goto out;
@@ -1151,9 +1147,6 @@
 
 		if (!grow_buffers(bdev, block, size, gfp))
 			return NULL;
-<<<<<<< HEAD
-		/*完成buffer增长，继续循环*/
-=======
 
 		if (blocking)
 			bh = __find_get_block_nonatomic(bdev, block, size);
@@ -1161,7 +1154,7 @@
 			bh = __find_get_block(bdev, block, size);
 		if (bh)
 			return bh;
->>>>>>> 155a3c00
+		/*完成buffer增长，继续循环*/
 	}
 }
 
@@ -1252,14 +1245,9 @@
  */
 void __brelse(struct buffer_head *bh)
 {
-<<<<<<< HEAD
-	if (atomic_read(&buf->b_count)) {
+	if (atomic_read(&bh->b_count)) {
 		/*减少计数*/
-		put_bh(buf);
-=======
-	if (atomic_read(&bh->b_count)) {
 		put_bh(bh);
->>>>>>> 155a3c00
 		return;
 	}
 	WARN(1, KERN_ERR "VFS: brelse: Trying to free free buffer\n");
@@ -1443,12 +1431,8 @@
 
 	if (bh == NULL) {
 		/* __find_get_block_slow will mark the page accessed */
-<<<<<<< HEAD
 		//尝试在块文件缓存中查找
-		bh = __find_get_block_slow(bdev, block);
-=======
 		bh = __find_get_block_slow(bdev, block, atomic);
->>>>>>> 155a3c00
 		if (bh)
 			bh_lru_install(bh);/*将bh增加到bh_lru缓存中*/
 	} else
@@ -1490,17 +1474,13 @@
 struct buffer_head *bdev_getblk(struct block_device *bdev/*块设备*/, sector_t block/*block编号*/,
 		unsigned size/*内容长度*/, gfp_t gfp)
 {
-<<<<<<< HEAD
+	struct buffer_head *bh;
+
 	//尝试自缓存中获取此buffer
-	struct buffer_head *bh = __find_get_block(bdev, block, size);
-=======
-	struct buffer_head *bh;
-
 	if (gfpflags_allow_blocking(gfp))
 		bh = __find_get_block_nonatomic(bdev, block, size);
 	else
 		bh = __find_get_block(bdev, block, size);
->>>>>>> 155a3c00
 
 	might_alloc(gfp);
 	if (bh)
@@ -1548,14 +1528,8 @@
  * Context: May sleep waiting for I/O.
  * Return: NULL if the block was unreadable.
  */
-<<<<<<< HEAD
-struct buffer_head *
-__bread_gfp(struct block_device *bdev/*块设备*/, sector_t block/*block编号*/,
-		   unsigned size/*要读取的block大小*/, gfp_t gfp)
-=======
-struct buffer_head *__bread_gfp(struct block_device *bdev, sector_t block,
-		unsigned size, gfp_t gfp)
->>>>>>> 155a3c00
+struct buffer_head *__bread_gfp(struct block_device *bdev/*块设备*/, sector_t block/*block编号*/,
+		unsigned size/*要读取的block大小*/, gfp_t gfp)
 {
 	struct buffer_head *bh;
 
@@ -2245,11 +2219,7 @@
 	return err;
 }
 
-<<<<<<< HEAD
-int __block_write_begin(struct page *page/*要写的页*/, loff_t pos/*要写的位置*/, unsigned len/*要写的长度*/,
-=======
-int __block_write_begin(struct folio *folio, loff_t pos, unsigned len,
->>>>>>> 155a3c00
+int __block_write_begin(struct folio *folio/*要写的页*/, loff_t pos/*要写的位置*/, unsigned len/*要写的长度*/,
 		get_block_t *get_block)
 {
 	return __block_write_begin_int(folio, pos, len, get_block, NULL);
@@ -2302,36 +2272,21 @@
  *
  * The filesystem needs to handle block truncation upon failure.
  */
-<<<<<<< HEAD
 int block_write_begin(struct address_space *mapping, loff_t pos/*要写的位置*/, unsigned len/*写得长度*/,
-		struct page **pagep, get_block_t *get_block)
+		struct folio **foliop, get_block_t *get_block)
 {
 	pgoff_t index = pos >> PAGE_SHIFT;/*写位置对应的页索引*/
-	struct page *page;
-	int status;
-
-	/*取index对应的page*/
-	page = grab_cache_page_write_begin(mapping, index);
-	if (!page)
-		return -ENOMEM;
-
-	/*在对应的page位置执行写*/
-	status = __block_write_begin(page, pos, len, get_block);
-=======
-int block_write_begin(struct address_space *mapping, loff_t pos, unsigned len,
-		struct folio **foliop, get_block_t *get_block)
-{
-	pgoff_t index = pos >> PAGE_SHIFT;
 	struct folio *folio;
 	int status;
 
+	/*取index对应的page*/
 	folio = __filemap_get_folio(mapping, index, FGP_WRITEBEGIN,
 			mapping_gfp_mask(mapping));
 	if (IS_ERR(folio))
 		return PTR_ERR(folio);
 
+	/*在对应的page位置执行写*/
 	status = __block_write_begin_int(folio, pos, len, get_block, NULL);
->>>>>>> 155a3c00
 	if (unlikely(status)) {
 		folio_unlock(folio);
 		folio_put(folio);
@@ -3232,18 +3187,9 @@
 	unsigned long nrpages;
 	int ret;
 
-<<<<<<< HEAD
 	/*创建buffer_head memory cache*/
-	bh_cachep = kmem_cache_create("buffer_head",
-			sizeof(struct buffer_head), 0,
-				(SLAB_RECLAIM_ACCOUNT|SLAB_PANIC|
-				SLAB_MEM_SPREAD),
-				NULL);
-
-=======
 	bh_cachep = KMEM_CACHE(buffer_head,
 				SLAB_RECLAIM_ACCOUNT|SLAB_PANIC);
->>>>>>> 155a3c00
 	/*
 	 * Limit the bh occupancy to 10% of ZONE_NORMAL
 	 */
