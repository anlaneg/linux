--- conflicted
+++ resolved
@@ -1460,26 +1460,17 @@
 		if (!error)
 			s->s_flags |= SB_ACTIVE;
 	} else {
-<<<<<<< HEAD
 		//重复挂载
-		do_remount_sb(s, flags, data, 0);
-=======
 		error = reconfigure_single(s, flags, data);
 	}
 	if (unlikely(error)) {
 		deactivate_locked_super(s);
 		return ERR_PTR(error);
->>>>>>> 869e3305
 	}
 	return dget(s->s_root);
 }
 EXPORT_SYMBOL(mount_single);
 
-<<<<<<< HEAD
-//实现文件系统挂载，返回被挂载设备的根dentry
-struct dentry *
-mount_fs(struct file_system_type *type, int flags, const char *name, void *data)
-=======
 /**
  * vfs_get_tree - Get the mountable root
  * @fc: The superblock configuration context.
@@ -1488,8 +1479,8 @@
  * be used for mounting.  The filesystem places a pointer to the root to be
  * used for mounting in @fc->root.
  */
+//实现文件系统挂载，返回被挂载设备的根dentry
 int vfs_get_tree(struct fs_context *fc)
->>>>>>> 869e3305
 {
 	struct super_block *sb;
 	int error;
@@ -1499,19 +1490,13 @@
 		return -ENOENT;
 	}
 
-<<<<<<< HEAD
-	//调用对应文件系统的mount函数，实现对文件系统的挂载，挂载点为name，返回的root为文件系统根目录
-	root = type->mount(type, flags, name, data);
-	if (IS_ERR(root)) {
-		error = PTR_ERR(root);
-		goto out_free_secdata;
-=======
 	if (fc->root)
 		return -EBUSY;
 
 	/* Get the mountable root in fc->root, with a ref on the root and a ref
 	 * on the superblock.
 	 */
+	//调用对应文件系统的mount函数，实现对文件系统的挂载，挂载点为name，返回的root为文件系统根目录
 	error = fc->ops->get_tree(fc);
 	if (error < 0)
 		return error;
@@ -1523,7 +1508,6 @@
 		 * if there is a superblock.
 		 */
 		BUG();
->>>>>>> 869e3305
 	}
 
 	sb = fc->root->d_sb;
