--- conflicted
+++ resolved
@@ -819,12 +819,8 @@
 	return NULL;
 }
 
-<<<<<<< HEAD
 //通过 dev查找其对应的super block
-struct super_block *user_get_super(dev_t dev)
-=======
 struct super_block *user_get_super(dev_t dev, bool excl)
->>>>>>> e71ba945
 {
 	struct super_block *sb;
 
