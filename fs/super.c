--- conflicted
+++ resolved
@@ -318,12 +318,8 @@
 static struct super_block *alloc_super(struct file_system_type *type, int flags,
 				       struct user_namespace *user_ns)
 {
-<<<<<<< HEAD
 	//申请super_block内存
-	struct super_block *s = kzalloc(sizeof(struct super_block),  GFP_USER);
-=======
 	struct super_block *s = kzalloc(sizeof(struct super_block), GFP_KERNEL);
->>>>>>> 9d1694dc
 	static const struct super_operations default_op;
 	int i;
 
@@ -780,17 +776,13 @@
 	fc->s_fs_info = NULL;
 	s->s_type = fc->fs_type;
 	s->s_iflags |= fc->s_iflags;
-<<<<<<< HEAD
-	strlcpy(s->s_id, s->s_type->name, sizeof(s->s_id));
-	//将超级块加入super_blocks链表
-=======
 	strscpy(s->s_id, s->s_type->name, sizeof(s->s_id));
 	/*
 	 * Make the superblock visible on @super_blocks and @fs_supers.
 	 * It's in a nascent state and users should wait on SB_BORN or
 	 * SB_DYING to be set.
 	 */
->>>>>>> 9d1694dc
+	//将超级块加入super_blocks链表
 	list_add_tail(&s->s_list, &super_blocks);
 	/*将超级块加入到其文件系统对应的fs_supers链表上*/
 	hlist_add_head(&s->s_instances, &s->s_type->fs_supers);
@@ -881,13 +873,9 @@
 	}
 	/*设置文件系统类型*/
 	s->s_type = type;
-<<<<<<< HEAD
 	/*设置文件系统类型名称*/
-	strlcpy(s->s_id, type->name, sizeof(s->s_id));
+	strscpy(s->s_id, type->name, sizeof(s->s_id));
 	//将s串连到super_blocks上
-=======
-	strscpy(s->s_id, type->name, sizeof(s->s_id));
->>>>>>> 9d1694dc
 	list_add_tail(&s->s_list, &super_blocks);
 	//将super block加入到自身file type->fs_supers
 	hlist_add_head(&s->s_instances, &type->fs_supers);
@@ -1014,88 +1002,13 @@
 
 EXPORT_SYMBOL(iterate_supers_type);
 
-<<<<<<< HEAD
-/**
- * get_super - get the superblock of a device
- * @bdev: device to get the superblock for
- *
- * Scans the superblock list and finds the superblock of the file system
- * mounted on the device given. %NULL is returned if no match is found.
- */
-struct super_block *get_super(struct block_device *bdev)
+//通过 dev查找其对应的super block
+struct super_block *user_get_super(dev_t dev, bool excl)
 {
 	struct super_block *sb;
 
-	if (!bdev)
-		return NULL;
-
 	spin_lock(&sb_lock);
-rescan:
-	list_for_each_entry(sb, &super_blocks, s_list) {
-		if (hlist_unhashed(&sb->s_instances))
-			continue;
-		if (sb->s_bdev == bdev) {
-			sb->s_count++;
-			spin_unlock(&sb_lock);
-			down_read(&sb->s_umount);
-			/* still alive? */
-			if (sb->s_root && (sb->s_flags & SB_BORN))
-				return sb;
-			up_read(&sb->s_umount);
-			/* nope, got unmounted */
-			spin_lock(&sb_lock);
-			__put_super(sb);
-			goto rescan;
-		}
-	}
-	spin_unlock(&sb_lock);
-	return NULL;
-}
-
-/**
- * get_active_super - get an active reference to the superblock of a device
- * @bdev: device to get the superblock for
- *
- * Scans the superblock list and finds the superblock of the file system
- * mounted on the device given.  Returns the superblock with an active
- * reference or %NULL if none was found.
- */
-struct super_block *get_active_super(struct block_device *bdev)
-{
-	struct super_block *sb;
-
-	if (!bdev)
-		return NULL;
-
-restart:
-	spin_lock(&sb_lock);
-	list_for_each_entry(sb, &super_blocks, s_list) {
-		if (hlist_unhashed(&sb->s_instances))
-			continue;
-		if (sb->s_bdev == bdev) {
-			if (!grab_super(sb))
-				goto restart;
-			up_write(&sb->s_umount);
-			return sb;
-		}
-	}
-	spin_unlock(&sb_lock);
-	return NULL;
-}
-
-//通过 dev查找其对应的super block
-=======
->>>>>>> 9d1694dc
-struct super_block *user_get_super(dev_t dev, bool excl)
-{
-	struct super_block *sb;
-
-	spin_lock(&sb_lock);
-<<<<<<< HEAD
-rescan:
-    //遍历系统所有super block,查找dev对应的super block
-=======
->>>>>>> 9d1694dc
+    	//遍历系统所有super block,查找dev对应的super block
 	list_for_each_entry(sb, &super_blocks, s_list) {
 		if (sb->s_dev ==  dev) {
 			bool locked;
@@ -1375,15 +1288,9 @@
 	return 1;
 }
 
-<<<<<<< HEAD
-static int vfs_get_super(struct fs_context *fc, bool reconf/*如果sb->root在sget_fc中已加载，且此值为true,则调用reconfigure_super*/,
+static int vfs_get_super(struct fs_context *fc,
 		int (*test/*测试是否可共享即有的super block*/)(struct super_block *, struct fs_context *),
 		int (*fill_super/*如果sb->s_root未在sget_fc中未实现加载，则通过fill_super进行设置*/)(struct super_block *sb,
-=======
-static int vfs_get_super(struct fs_context *fc,
-		int (*test)(struct super_block *, struct fs_context *),
-		int (*fill_super)(struct super_block *sb,
->>>>>>> 9d1694dc
 				  struct fs_context *fc))
 {
 	struct super_block *sb;
@@ -1401,22 +1308,6 @@
 			goto error;
 
 		sb->s_flags |= SB_ACTIVE;
-<<<<<<< HEAD
-		/*设置root dentry*/
-		fc->root = dget(sb->s_root);
-	} else {
-		/*sb->s_root已设置，设置root dentry*/
-		fc->root = dget(sb->s_root);
-		if (reconf) {
-			err = reconfigure_super(fc);
-			if (err < 0) {
-				dput(fc->root);
-				fc->root = NULL;
-				goto error;
-			}
-		}
-=======
->>>>>>> 9d1694dc
 	}
 
 	fc->root = dget(sb->s_root);
@@ -1431,11 +1322,7 @@
 		  int (*fill_super/*fs对应的super block填充函数*/)(struct super_block *sb,
 				    struct fs_context *fc))
 {
-<<<<<<< HEAD
-	return vfs_get_super(fc, false/*不重配置*/, NULL/*不共享*/, fill_super/*填充root dentry节点设置*/);
-=======
-	return vfs_get_super(fc, NULL, fill_super);
->>>>>>> 9d1694dc
+	return vfs_get_super(fc, NULL/*不共享*/, fill_super/*填充root dentry节点设置*/);
 }
 EXPORT_SYMBOL(get_tree_nodev);
 
@@ -1457,12 +1344,7 @@
 }
 EXPORT_SYMBOL(get_tree_keyed);
 
-<<<<<<< HEAD
-#ifdef CONFIG_BLOCK
-
 //设置块设备的超级块
-=======
->>>>>>> 9d1694dc
 static int set_bdev_super(struct super_block *s, void *data)
 {
 	s->s_dev = *(dev_t *)data;
@@ -1796,36 +1678,13 @@
 	int error;
 	dev_t dev;
 
-<<<<<<< HEAD
-	//查找dev_name对应的块设备
-	bdev = blkdev_get_by_path(dev_name, mode, fs_type);
-	if (IS_ERR(bdev))
-		return ERR_CAST(bdev);
-
-	/*
-	 * once the super is inserted into the list by sget, s_umount
-	 * will protect the lockfs code from trying to start a snapshot
-	 * while we are mounting
-	 */
-	mutex_lock(&bdev->bd_fsfreeze_mutex);
-	if (bdev->bd_fsfreeze_count > 0) {
-		mutex_unlock(&bdev->bd_fsfreeze_mutex);
-		error = -EBUSY;
-		goto error_bdev;
-	}
-
-	//取此块设备上的super block
-	s = sget(fs_type, test_bdev_super/*测试回调*/, set_bdev_super/*设置回调*/, flags | SB_NOSEC,
-		 bdev);
-	mutex_unlock(&bdev->bd_fsfreeze_mutex);
-=======
 	error = lookup_bdev(dev_name, &dev);
 	if (error)
 		return ERR_PTR(error);
 
+	//取此块设备上的super block
 	flags |= SB_NOSEC;
-	s = sget(fs_type, test_bdev_super, set_bdev_super, flags, &dev);
->>>>>>> 9d1694dc
+	s = sget(fs_type, test_bdev_super/*测试回调*/, set_bdev_super/*设置回调*/, flags, &dev);
 	if (IS_ERR(s))
 		return ERR_CAST(s);
 
@@ -1836,21 +1695,10 @@
 			return ERR_PTR(-EBUSY);
 		}
 	} else {
-<<<<<<< HEAD
-		/*s_root未填充情况，通过fill_super回调完成填充*/
-		s->s_mode = mode;
-		snprintf(s->s_id, sizeof(s->s_id), "%pg", bdev);
-		shrinker_debugfs_rename(&s->s_shrink, "sb-%s:%s",
-					fs_type->name, s->s_id);
-		/*super block设置块大小*/
-		sb_set_blocksize(s, block_size(bdev));
 		//通过参数回调填充超级块
-		error = fill_super(s, data, flags & SB_SILENT ? 1 : 0);
-=======
 		error = setup_bdev_super(s, flags, NULL);
 		if (!error)
 			error = fill_super(s, data, flags & SB_SILENT ? 1 : 0);
->>>>>>> 9d1694dc
 		if (error) {
 			deactivate_locked_super(s);
 			return ERR_PTR(error);
@@ -2004,12 +1852,7 @@
 	 * the superblock structure contents that we just set up, not
 	 * the SB_BORN flag.
 	 */
-<<<<<<< HEAD
-	smp_wmb();
-	sb->s_flags |= SB_BORN;/*标记此sb初始完成*/
-=======
-	super_wake(sb, SB_BORN);
->>>>>>> 9d1694dc
+	super_wake(sb, SB_BORN);/*标记此sb初始完成*/
 
 	error = security_sb_set_mnt_opts(sb, fc->security, 0, NULL);
 	if (unlikely(error)) {
