/*
 * hugetlbpage-backed filesystem.  Based on ramfs.
 *
 * Nadia Yvette Chambers, 2002
 *
 * Copyright (C) 2002 Linus Torvalds.
 * License: GPL
 */

#define pr_fmt(fmt) KBUILD_MODNAME ": " fmt

#include <linux/thread_info.h>
#include <asm/current.h>
#include <linux/sched/signal.h>		/* remove ASAP */
#include <linux/falloc.h>
#include <linux/fs.h>
#include <linux/mount.h>
#include <linux/file.h>
#include <linux/kernel.h>
#include <linux/writeback.h>
#include <linux/pagemap.h>
#include <linux/highmem.h>
#include <linux/init.h>
#include <linux/string.h>
#include <linux/capability.h>
#include <linux/ctype.h>
#include <linux/backing-dev.h>
#include <linux/hugetlb.h>
#include <linux/pagevec.h>
#include <linux/fs_parser.h>
#include <linux/mman.h>
#include <linux/slab.h>
#include <linux/dnotify.h>
#include <linux/statfs.h>
#include <linux/security.h>
#include <linux/magic.h>
#include <linux/migrate.h>
#include <linux/uio.h>

#include <linux/uaccess.h>

static const struct super_operations hugetlbfs_ops;
static const struct address_space_operations hugetlbfs_aops;
const struct file_operations hugetlbfs_file_operations;
static const struct inode_operations hugetlbfs_dir_inode_operations;
static const struct inode_operations hugetlbfs_inode_operations;

enum hugetlbfs_size_type { NO_SIZE, SIZE_STD, SIZE_PERCENT };

struct hugetlbfs_fs_context {
	struct hstate		*hstate;
	unsigned long long	max_size_opt;
	unsigned long long	min_size_opt;
	long			max_hpages;
	long			nr_inodes;
	long			min_hpages;
	enum hugetlbfs_size_type max_val_type;
	enum hugetlbfs_size_type min_val_type;
	kuid_t			uid;
	kgid_t			gid;
	umode_t			mode;
};

int sysctl_hugetlb_shm_group;

enum hugetlb_param {
	Opt_gid,
	Opt_min_size,
	Opt_mode,
	Opt_nr_inodes,
	Opt_pagesize,
	Opt_size,
	Opt_uid,
};

static const struct fs_parameter_spec hugetlb_param_specs[] = {
	fsparam_u32   ("gid",		Opt_gid),
	fsparam_string("min_size",	Opt_min_size),
	fsparam_u32   ("mode",		Opt_mode),
	fsparam_string("nr_inodes",	Opt_nr_inodes),
	fsparam_string("pagesize",	Opt_pagesize),
	fsparam_string("size",		Opt_size),
	fsparam_u32   ("uid",		Opt_uid),
	{}
};

static const struct fs_parameter_description hugetlb_fs_parameters = {
	.name		= "hugetlbfs",
	.specs		= hugetlb_param_specs,
};

#ifdef CONFIG_NUMA
static inline void hugetlb_set_vma_policy(struct vm_area_struct *vma,
					struct inode *inode, pgoff_t index)
{
	vma->vm_policy = mpol_shared_policy_lookup(&HUGETLBFS_I(inode)->policy,
							index);
}

static inline void hugetlb_drop_vma_policy(struct vm_area_struct *vma)
{
	mpol_cond_put(vma->vm_policy);
}
#else
static inline void hugetlb_set_vma_policy(struct vm_area_struct *vma,
					struct inode *inode, pgoff_t index)
{
}

static inline void hugetlb_drop_vma_policy(struct vm_area_struct *vma)
{
}
#endif

static void huge_pagevec_release(struct pagevec *pvec)
{
	int i;

	for (i = 0; i < pagevec_count(pvec); ++i)
		put_page(pvec->pages[i]);

	pagevec_reinit(pvec);
}

/*
 * Mask used when checking the page offset value passed in via system
 * calls.  This value will be converted to a loff_t which is signed.
 * Therefore, we want to check the upper PAGE_SHIFT + 1 bits of the
 * value.  The extra bit (- 1 in the shift value) is to take the sign
 * bit into account.
 */
#define PGOFF_LOFFT_MAX \
	(((1UL << (PAGE_SHIFT + 1)) - 1) <<  (BITS_PER_LONG - (PAGE_SHIFT + 1)))

static int hugetlbfs_file_mmap(struct file *file, struct vm_area_struct *vma)
{
	struct inode *inode = file_inode(file);
	loff_t len, vma_len;
	int ret;
	struct hstate *h = hstate_file(file);

	/*
	 * vma address alignment (but not the pgoff alignment) has
	 * already been checked by prepare_hugepage_range.  If you add
	 * any error returns here, do so after setting VM_HUGETLB, so
	 * is_vm_hugetlb_page tests below unmap_region go the right
	 * way when do_mmap_pgoff unwinds (may be important on powerpc
	 * and ia64).
	 */
	vma->vm_flags |= VM_HUGETLB | VM_DONTEXPAND;
	vma->vm_ops = &hugetlb_vm_ops;

	/*
	 * page based offset in vm_pgoff could be sufficiently large to
	 * overflow a loff_t when converted to byte offset.  This can
	 * only happen on architectures where sizeof(loff_t) ==
	 * sizeof(unsigned long).  So, only check in those instances.
	 */
	if (sizeof(unsigned long) == sizeof(loff_t)) {
		if (vma->vm_pgoff & PGOFF_LOFFT_MAX)
			return -EINVAL;
	}

	/* must be huge page aligned */
	if (vma->vm_pgoff & (~huge_page_mask(h) >> PAGE_SHIFT))
		return -EINVAL;

	vma_len = (loff_t)(vma->vm_end - vma->vm_start);
	len = vma_len + ((loff_t)vma->vm_pgoff << PAGE_SHIFT);
	/* check for overflow */
	if (len < vma_len)
		return -EINVAL;

	inode_lock(inode);
	file_accessed(file);

	ret = -ENOMEM;
	if (hugetlb_reserve_pages(inode,
				vma->vm_pgoff >> huge_page_order(h),
				len >> huge_page_shift(h), vma,
				vma->vm_flags))
		goto out;

	ret = 0;
	if (vma->vm_flags & VM_WRITE && inode->i_size < len)
		i_size_write(inode, len);
out:
	inode_unlock(inode);

	return ret;
}

/*
 * Called under down_write(mmap_sem).
 */

#ifndef HAVE_ARCH_HUGETLB_UNMAPPED_AREA
static unsigned long
hugetlb_get_unmapped_area(struct file *file, unsigned long addr,
		unsigned long len, unsigned long pgoff, unsigned long flags)
{
	struct mm_struct *mm = current->mm;
	struct vm_area_struct *vma;
	struct hstate *h = hstate_file(file);
	struct vm_unmapped_area_info info;

	if (len & ~huge_page_mask(h))
		return -EINVAL;
	if (len > TASK_SIZE)
		return -ENOMEM;

	if (flags & MAP_FIXED) {
		if (prepare_hugepage_range(file, addr, len))
			return -EINVAL;
		return addr;
	}

	if (addr) {
		addr = ALIGN(addr, huge_page_size(h));
		vma = find_vma(mm, addr);
		if (TASK_SIZE - len >= addr &&
		    (!vma || addr + len <= vm_start_gap(vma)))
			return addr;
	}

	info.flags = 0;
	info.length = len;
	info.low_limit = TASK_UNMAPPED_BASE;
	info.high_limit = TASK_SIZE;
	info.align_mask = PAGE_MASK & ~huge_page_mask(h);
	info.align_offset = 0;
	return vm_unmapped_area(&info);
}
#endif

static size_t
hugetlbfs_read_actor(struct page *page, unsigned long offset,
			struct iov_iter *to, unsigned long size)
{
	size_t copied = 0;
	int i, chunksize;

	/* Find which 4k chunk and offset with in that chunk */
	i = offset >> PAGE_SHIFT;
	offset = offset & ~PAGE_MASK;

	while (size) {
		size_t n;
		chunksize = PAGE_SIZE;
		if (offset)
			chunksize -= offset;
		if (chunksize > size)
			chunksize = size;
		n = copy_page_to_iter(&page[i], offset, chunksize, to);
		copied += n;
		if (n != chunksize)
			return copied;
		offset = 0;
		size -= chunksize;
		i++;
	}
	return copied;
}

/*
 * Support for read() - Find the page attached to f_mapping and copy out the
 * data. Its *very* similar to do_generic_mapping_read(), we can't use that
 * since it has PAGE_SIZE assumptions.
 */
static ssize_t hugetlbfs_read_iter(struct kiocb *iocb, struct iov_iter *to)
{
	struct file *file = iocb->ki_filp;
	struct hstate *h = hstate_file(file);
	struct address_space *mapping = file->f_mapping;
	struct inode *inode = mapping->host;
	unsigned long index = iocb->ki_pos >> huge_page_shift(h);
	unsigned long offset = iocb->ki_pos & ~huge_page_mask(h);
	unsigned long end_index;
	loff_t isize;
	ssize_t retval = 0;

	while (iov_iter_count(to)) {
		struct page *page;
		size_t nr, copied;

		/* nr is the maximum number of bytes to copy from this page */
		nr = huge_page_size(h);
		isize = i_size_read(inode);
		if (!isize)
			break;
		end_index = (isize - 1) >> huge_page_shift(h);
		if (index > end_index)
			break;
		if (index == end_index) {
			nr = ((isize - 1) & ~huge_page_mask(h)) + 1;
			if (nr <= offset)
				break;
		}
		nr = nr - offset;

		/* Find the page */
		page = find_lock_page(mapping, index);
		if (unlikely(page == NULL)) {
			/*
			 * We have a HOLE, zero out the user-buffer for the
			 * length of the hole or request.
			 */
			copied = iov_iter_zero(nr, to);
		} else {
			unlock_page(page);

			/*
			 * We have the page, copy it to user space buffer.
			 */
			copied = hugetlbfs_read_actor(page, offset, to, nr);
			put_page(page);
		}
		offset += copied;
		retval += copied;
		if (copied != nr && iov_iter_count(to)) {
			if (!retval)
				retval = -EFAULT;
			break;
		}
		index += offset >> huge_page_shift(h);
		offset &= ~huge_page_mask(h);
	}
	iocb->ki_pos = ((loff_t)index << huge_page_shift(h)) + offset;
	return retval;
}

static int hugetlbfs_write_begin(struct file *file,
			struct address_space *mapping,
			loff_t pos, unsigned len, unsigned flags,
			struct page **pagep, void **fsdata)
{
	return -EINVAL;
}

static int hugetlbfs_write_end(struct file *file, struct address_space *mapping,
			loff_t pos, unsigned len, unsigned copied,
			struct page *page, void *fsdata)
{
	BUG();
	return -EINVAL;
}

static void remove_huge_page(struct page *page)
{
	ClearPageDirty(page);
	ClearPageUptodate(page);
	delete_from_page_cache(page);
}

static void
hugetlb_vmdelete_list(struct rb_root_cached *root, pgoff_t start, pgoff_t end)
{
	struct vm_area_struct *vma;

	/*
	 * end == 0 indicates that the entire range after
	 * start should be unmapped.
	 */
	vma_interval_tree_foreach(vma, root, start, end ? end : ULONG_MAX) {
		unsigned long v_offset;
		unsigned long v_end;

		/*
		 * Can the expression below overflow on 32-bit arches?
		 * No, because the interval tree returns us only those vmas
		 * which overlap the truncated area starting at pgoff,
		 * and no vma on a 32-bit arch can span beyond the 4GB.
		 */
		if (vma->vm_pgoff < start)
			v_offset = (start - vma->vm_pgoff) << PAGE_SHIFT;
		else
			v_offset = 0;

		if (!end)
			v_end = vma->vm_end;
		else {
			v_end = ((end - vma->vm_pgoff) << PAGE_SHIFT)
							+ vma->vm_start;
			if (v_end > vma->vm_end)
				v_end = vma->vm_end;
		}

		unmap_hugepage_range(vma, vma->vm_start + v_offset, v_end,
									NULL);
	}
}

/*
 * remove_inode_hugepages handles two distinct cases: truncation and hole
 * punch.  There are subtle differences in operation for each case.
 *
 * truncation is indicated by end of range being LLONG_MAX
 *	In this case, we first scan the range and release found pages.
 *	After releasing pages, hugetlb_unreserve_pages cleans up region/reserv
 *	maps and global counts.  Page faults can not race with truncation
 *	in this routine.  hugetlb_no_page() prevents page faults in the
 *	truncated range.  It checks i_size before allocation, and again after
 *	with the page table lock for the page held.  The same lock must be
 *	acquired to unmap a page.
 * hole punch is indicated if end is not LLONG_MAX
 *	In the hole punch case we scan the range and release found pages.
 *	Only when releasing a page is the associated region/reserv map
 *	deleted.  The region/reserv map for ranges without associated
 *	pages are not modified.  Page faults can race with hole punch.
 *	This is indicated if we find a mapped page.
 * Note: If the passed end of range value is beyond the end of file, but
 * not LLONG_MAX this routine still performs a hole punch operation.
 */
static void remove_inode_hugepages(struct inode *inode, loff_t lstart,
				   loff_t lend)
{
	struct hstate *h = hstate_inode(inode);
	struct address_space *mapping = &inode->i_data;
	const pgoff_t start = lstart >> huge_page_shift(h);
	const pgoff_t end = lend >> huge_page_shift(h);
	struct vm_area_struct pseudo_vma;
	struct pagevec pvec;
	pgoff_t next, index;
	int i, freed = 0;
	bool truncate_op = (lend == LLONG_MAX);

	vma_init(&pseudo_vma, current->mm);
	pseudo_vma.vm_flags = (VM_HUGETLB | VM_MAYSHARE | VM_SHARED);
	pagevec_init(&pvec);
	next = start;
	while (next < end) {
		/*
		 * When no more pages are found, we are done.
		 */
		if (!pagevec_lookup_range(&pvec, mapping, &next, end - 1))
			break;

		for (i = 0; i < pagevec_count(&pvec); ++i) {
			struct page *page = pvec.pages[i];
			u32 hash;

			index = page->index;
			hash = hugetlb_fault_mutex_hash(h, current->mm,
							&pseudo_vma,
							mapping, index, 0);
			mutex_lock(&hugetlb_fault_mutex_table[hash]);

			/*
			 * If page is mapped, it was faulted in after being
			 * unmapped in caller.  Unmap (again) now after taking
			 * the fault mutex.  The mutex will prevent faults
			 * until we finish removing the page.
			 *
			 * This race can only happen in the hole punch case.
			 * Getting here in a truncate operation is a bug.
			 */
			if (unlikely(page_mapped(page))) {
				BUG_ON(truncate_op);

				i_mmap_lock_write(mapping);
				hugetlb_vmdelete_list(&mapping->i_mmap,
					index * pages_per_huge_page(h),
					(index + 1) * pages_per_huge_page(h));
				i_mmap_unlock_write(mapping);
			}

			lock_page(page);
			/*
			 * We must free the huge page and remove from page
			 * cache (remove_huge_page) BEFORE removing the
			 * region/reserve map (hugetlb_unreserve_pages).  In
			 * rare out of memory conditions, removal of the
			 * region/reserve map could fail. Correspondingly,
			 * the subpool and global reserve usage count can need
			 * to be adjusted.
			 */
			VM_BUG_ON(PagePrivate(page));
			remove_huge_page(page);
			freed++;
			if (!truncate_op) {
				if (unlikely(hugetlb_unreserve_pages(inode,
							index, index + 1, 1)))
					hugetlb_fix_reserve_counts(inode);
			}

			unlock_page(page);
			mutex_unlock(&hugetlb_fault_mutex_table[hash]);
		}
		huge_pagevec_release(&pvec);
		cond_resched();
	}

	if (truncate_op)
		(void)hugetlb_unreserve_pages(inode, start, LONG_MAX, freed);
}

static void hugetlbfs_evict_inode(struct inode *inode)
{
	struct resv_map *resv_map;

	remove_inode_hugepages(inode, 0, LLONG_MAX);
	resv_map = (struct resv_map *)inode->i_mapping->private_data;
	/* root inode doesn't have the resv_map, so we should check it */
	if (resv_map)
		resv_map_release(&resv_map->refs);
	clear_inode(inode);
}

static int hugetlb_vmtruncate(struct inode *inode, loff_t offset)
{
	pgoff_t pgoff;
	struct address_space *mapping = inode->i_mapping;
	struct hstate *h = hstate_inode(inode);

	BUG_ON(offset & ~huge_page_mask(h));
	pgoff = offset >> PAGE_SHIFT;

	i_size_write(inode, offset);
	i_mmap_lock_write(mapping);
	if (!RB_EMPTY_ROOT(&mapping->i_mmap.rb_root))
		hugetlb_vmdelete_list(&mapping->i_mmap, pgoff, 0);
	i_mmap_unlock_write(mapping);
	remove_inode_hugepages(inode, offset, LLONG_MAX);
	return 0;
}

static long hugetlbfs_punch_hole(struct inode *inode, loff_t offset, loff_t len)
{
	struct hstate *h = hstate_inode(inode);
	loff_t hpage_size = huge_page_size(h);
	loff_t hole_start, hole_end;

	/*
	 * For hole punch round up the beginning offset of the hole and
	 * round down the end.
	 */
	hole_start = round_up(offset, hpage_size);
	hole_end = round_down(offset + len, hpage_size);

	if (hole_end > hole_start) {
		struct address_space *mapping = inode->i_mapping;
		struct hugetlbfs_inode_info *info = HUGETLBFS_I(inode);

		inode_lock(inode);

		/* protected by i_mutex */
		if (info->seals & (F_SEAL_WRITE | F_SEAL_FUTURE_WRITE)) {
			inode_unlock(inode);
			return -EPERM;
		}

		i_mmap_lock_write(mapping);
		if (!RB_EMPTY_ROOT(&mapping->i_mmap.rb_root))
			hugetlb_vmdelete_list(&mapping->i_mmap,
						hole_start >> PAGE_SHIFT,
						hole_end  >> PAGE_SHIFT);
		i_mmap_unlock_write(mapping);
		remove_inode_hugepages(inode, hole_start, hole_end);
		inode_unlock(inode);
	}

	return 0;
}

static long hugetlbfs_fallocate(struct file *file, int mode, loff_t offset,
				loff_t len)
{
	struct inode *inode = file_inode(file);
	struct hugetlbfs_inode_info *info = HUGETLBFS_I(inode);
	struct address_space *mapping = inode->i_mapping;
	struct hstate *h = hstate_inode(inode);
	struct vm_area_struct pseudo_vma;
	struct mm_struct *mm = current->mm;
	loff_t hpage_size = huge_page_size(h);
	unsigned long hpage_shift = huge_page_shift(h);
	pgoff_t start, index, end;
	int error;
	u32 hash;

	if (mode & ~(FALLOC_FL_KEEP_SIZE | FALLOC_FL_PUNCH_HOLE))
		return -EOPNOTSUPP;

	if (mode & FALLOC_FL_PUNCH_HOLE)
		return hugetlbfs_punch_hole(inode, offset, len);

	/*
	 * Default preallocate case.
	 * For this range, start is rounded down and end is rounded up
	 * as well as being converted to page offsets.
	 */
	start = offset >> hpage_shift;
	end = (offset + len + hpage_size - 1) >> hpage_shift;

	inode_lock(inode);

	/* We need to check rlimit even when FALLOC_FL_KEEP_SIZE */
	error = inode_newsize_ok(inode, offset + len);
	if (error)
		goto out;

	if ((info->seals & F_SEAL_GROW) && offset + len > inode->i_size) {
		error = -EPERM;
		goto out;
	}

	/*
	 * Initialize a pseudo vma as this is required by the huge page
	 * allocation routines.  If NUMA is configured, use page index
	 * as input to create an allocation policy.
	 */
	vma_init(&pseudo_vma, mm);
	pseudo_vma.vm_flags = (VM_HUGETLB | VM_MAYSHARE | VM_SHARED);
	pseudo_vma.vm_file = file;

	for (index = start; index < end; index++) {
		/*
		 * This is supposed to be the vaddr where the page is being
		 * faulted in, but we have no vaddr here.
		 */
		struct page *page;
		unsigned long addr;
		int avoid_reserve = 0;

		cond_resched();

		/*
		 * fallocate(2) manpage permits EINTR; we may have been
		 * interrupted because we are using up too much memory.
		 */
		if (signal_pending(current)) {
			error = -EINTR;
			break;
		}

		/* Set numa allocation policy based on index */
		hugetlb_set_vma_policy(&pseudo_vma, inode, index);

		/* addr is the offset within the file (zero based) */
		addr = index * hpage_size;

		/* mutex taken here, fault path and hole punch */
		hash = hugetlb_fault_mutex_hash(h, mm, &pseudo_vma, mapping,
						index, addr);
		mutex_lock(&hugetlb_fault_mutex_table[hash]);

		/* See if already present in mapping to avoid alloc/free */
		page = find_get_page(mapping, index);
		if (page) {
			put_page(page);
			mutex_unlock(&hugetlb_fault_mutex_table[hash]);
			hugetlb_drop_vma_policy(&pseudo_vma);
			continue;
		}

		/* Allocate page and add to page cache */
		page = alloc_huge_page(&pseudo_vma, addr, avoid_reserve);
		hugetlb_drop_vma_policy(&pseudo_vma);
		if (IS_ERR(page)) {
			mutex_unlock(&hugetlb_fault_mutex_table[hash]);
			error = PTR_ERR(page);
			goto out;
		}
		clear_huge_page(page, addr, pages_per_huge_page(h));
		__SetPageUptodate(page);
		error = huge_add_to_page_cache(page, mapping, index);
		if (unlikely(error)) {
			put_page(page);
			mutex_unlock(&hugetlb_fault_mutex_table[hash]);
			goto out;
		}

		mutex_unlock(&hugetlb_fault_mutex_table[hash]);

		/*
		 * unlock_page because locked by add_to_page_cache()
		 * page_put due to reference from alloc_huge_page()
		 */
		unlock_page(page);
		put_page(page);
	}

	if (!(mode & FALLOC_FL_KEEP_SIZE) && offset + len > inode->i_size)
		i_size_write(inode, offset + len);
	inode->i_ctime = current_time(inode);
out:
	inode_unlock(inode);
	return error;
}

static int hugetlbfs_setattr(struct dentry *dentry, struct iattr *attr)
{
	struct inode *inode = d_inode(dentry);
	struct hstate *h = hstate_inode(inode);
	int error;
	unsigned int ia_valid = attr->ia_valid;
	struct hugetlbfs_inode_info *info = HUGETLBFS_I(inode);

	BUG_ON(!inode);

	error = setattr_prepare(dentry, attr);
	if (error)
		return error;

	if (ia_valid & ATTR_SIZE) {
		loff_t oldsize = inode->i_size;
		loff_t newsize = attr->ia_size;

		if (newsize & ~huge_page_mask(h))
			return -EINVAL;
		/* protected by i_mutex */
		if ((newsize < oldsize && (info->seals & F_SEAL_SHRINK)) ||
		    (newsize > oldsize && (info->seals & F_SEAL_GROW)))
			return -EPERM;
		error = hugetlb_vmtruncate(inode, newsize);
		if (error)
			return error;
	}

	setattr_copy(inode, attr);
	mark_inode_dirty(inode);
	return 0;
}

static struct inode *hugetlbfs_get_root(struct super_block *sb,
					struct hugetlbfs_fs_context *ctx)
{
	struct inode *inode;

	inode = new_inode(sb);
	if (inode) {
		inode->i_ino = get_next_ino();
		inode->i_mode = S_IFDIR | ctx->mode;
		inode->i_uid = ctx->uid;
		inode->i_gid = ctx->gid;
		inode->i_atime = inode->i_mtime = inode->i_ctime = current_time(inode);
		inode->i_op = &hugetlbfs_dir_inode_operations;
		inode->i_fop = &simple_dir_operations;
		/* directory inodes start off with i_nlink == 2 (for "." entry) */
		inc_nlink(inode);
		lockdep_annotate_inode_mutex_key(inode);
	}
	return inode;
}

/*
 * Hugetlbfs is not reclaimable; therefore its i_mmap_rwsem will never
 * be taken from reclaim -- unlike regular filesystems. This needs an
 * annotation because huge_pmd_share() does an allocation under hugetlb's
 * i_mmap_rwsem.
 */
static struct lock_class_key hugetlbfs_i_mmap_rwsem_key;

static struct inode *hugetlbfs_get_inode(struct super_block *sb,
					struct inode *dir,
					umode_t mode, dev_t dev)
{
	struct inode *inode;
	struct resv_map *resv_map = NULL;

	/*
	 * Reserve maps are only needed for inodes that can have associated
	 * page allocations.
	 */
	if (S_ISREG(mode) || S_ISLNK(mode)) {
		resv_map = resv_map_alloc();
		if (!resv_map)
			return NULL;
	}

	inode = new_inode(sb);
	if (inode) {
		struct hugetlbfs_inode_info *info = HUGETLBFS_I(inode);

		inode->i_ino = get_next_ino();
		inode_init_owner(inode, dir, mode);
		lockdep_set_class(&inode->i_mapping->i_mmap_rwsem,
				&hugetlbfs_i_mmap_rwsem_key);
		inode->i_mapping->a_ops = &hugetlbfs_aops;
		inode->i_atime = inode->i_mtime = inode->i_ctime = current_time(inode);
		inode->i_mapping->private_data = resv_map;
		info->seals = F_SEAL_SEAL;
		switch (mode & S_IFMT) {
		default:
			init_special_inode(inode, mode, dev);
			break;
		case S_IFREG:
			inode->i_op = &hugetlbfs_inode_operations;
			inode->i_fop = &hugetlbfs_file_operations;
			break;
		case S_IFDIR:
			inode->i_op = &hugetlbfs_dir_inode_operations;
			inode->i_fop = &simple_dir_operations;

			/* directory inodes start off with i_nlink == 2 (for "." entry) */
			inc_nlink(inode);
			break;
		case S_IFLNK:
			inode->i_op = &page_symlink_inode_operations;
			inode_nohighmem(inode);
			break;
		}
		lockdep_annotate_inode_mutex_key(inode);
	} else {
		if (resv_map)
			kref_put(&resv_map->refs, resv_map_release);
	}

	return inode;
}

/*
 * File creation. Allocate an inode, and we're done..
 */
static int hugetlbfs_mknod(struct inode *dir,
			struct dentry *dentry, umode_t mode, dev_t dev)
{
	struct inode *inode;
	int error = -ENOSPC;

	inode = hugetlbfs_get_inode(dir->i_sb, dir, mode, dev);
	if (inode) {
		dir->i_ctime = dir->i_mtime = current_time(dir);
		d_instantiate(dentry, inode);
		dget(dentry);	/* Extra count - pin the dentry in core */
		error = 0;
	}
	return error;
}

static int hugetlbfs_mkdir(struct inode *dir, struct dentry *dentry, umode_t mode)
{
	int retval = hugetlbfs_mknod(dir, dentry, mode | S_IFDIR, 0);
	if (!retval)
		inc_nlink(dir);
	return retval;
}

static int hugetlbfs_create(struct inode *dir, struct dentry *dentry, umode_t mode, bool excl)
{
	return hugetlbfs_mknod(dir, dentry, mode | S_IFREG, 0);
}

static int hugetlbfs_symlink(struct inode *dir,
			struct dentry *dentry, const char *symname)
{
	struct inode *inode;
	int error = -ENOSPC;

	inode = hugetlbfs_get_inode(dir->i_sb, dir, S_IFLNK|S_IRWXUGO, 0);
	if (inode) {
		int l = strlen(symname)+1;
		error = page_symlink(inode, symname, l);
		if (!error) {
			d_instantiate(dentry, inode);
			dget(dentry);
		} else
			iput(inode);
	}
	dir->i_ctime = dir->i_mtime = current_time(dir);

	return error;
}

/*
 * mark the head page dirty
 */
static int hugetlbfs_set_page_dirty(struct page *page)
{
	struct page *head = compound_head(page);

	SetPageDirty(head);
	return 0;
}

static int hugetlbfs_migrate_page(struct address_space *mapping,
				struct page *newpage, struct page *page,
				enum migrate_mode mode)
{
	int rc;

	rc = migrate_huge_page_move_mapping(mapping, newpage, page);
	if (rc != MIGRATEPAGE_SUCCESS)
		return rc;

	/*
	 * page_private is subpool pointer in hugetlb pages.  Transfer to
	 * new page.  PagePrivate is not associated with page_private for
	 * hugetlb pages and can not be set here as only page_huge_active
	 * pages can be migrated.
	 */
	if (page_private(page)) {
		set_page_private(newpage, page_private(page));
		set_page_private(page, 0);
	}

	if (mode != MIGRATE_SYNC_NO_COPY)
		migrate_page_copy(newpage, page);
	else
		migrate_page_states(newpage, page);

	return MIGRATEPAGE_SUCCESS;
}

static int hugetlbfs_error_remove_page(struct address_space *mapping,
				struct page *page)
{
	struct inode *inode = mapping->host;
	pgoff_t index = page->index;

	remove_huge_page(page);
	if (unlikely(hugetlb_unreserve_pages(inode, index, index + 1, 1)))
		hugetlb_fix_reserve_counts(inode);

	return 0;
}

/*
 * Display the mount options in /proc/mounts.
 */
static int hugetlbfs_show_options(struct seq_file *m, struct dentry *root)
{
	struct hugetlbfs_sb_info *sbinfo = HUGETLBFS_SB(root->d_sb);
	struct hugepage_subpool *spool = sbinfo->spool;
	unsigned long hpage_size = huge_page_size(sbinfo->hstate);
	unsigned hpage_shift = huge_page_shift(sbinfo->hstate);
	char mod;

	if (!uid_eq(sbinfo->uid, GLOBAL_ROOT_UID))
		seq_printf(m, ",uid=%u",
			   from_kuid_munged(&init_user_ns, sbinfo->uid));
	if (!gid_eq(sbinfo->gid, GLOBAL_ROOT_GID))
		seq_printf(m, ",gid=%u",
			   from_kgid_munged(&init_user_ns, sbinfo->gid));
	if (sbinfo->mode != 0755)
		seq_printf(m, ",mode=%o", sbinfo->mode);
	if (sbinfo->max_inodes != -1)
		seq_printf(m, ",nr_inodes=%lu", sbinfo->max_inodes);

	hpage_size /= 1024;
	mod = 'K';
	if (hpage_size >= 1024) {
		hpage_size /= 1024;
		mod = 'M';
	}
	seq_printf(m, ",pagesize=%lu%c", hpage_size, mod);
	if (spool) {
		if (spool->max_hpages != -1)
			seq_printf(m, ",size=%llu",
				   (unsigned long long)spool->max_hpages << hpage_shift);
		if (spool->min_hpages != -1)
			seq_printf(m, ",min_size=%llu",
				   (unsigned long long)spool->min_hpages << hpage_shift);
	}
	return 0;
}

static int hugetlbfs_statfs(struct dentry *dentry, struct kstatfs *buf)
{
	struct hugetlbfs_sb_info *sbinfo = HUGETLBFS_SB(dentry->d_sb);
	struct hstate *h = hstate_inode(d_inode(dentry));

	buf->f_type = HUGETLBFS_MAGIC;
	buf->f_bsize = huge_page_size(h);
	if (sbinfo) {
		spin_lock(&sbinfo->stat_lock);
		/* If no limits set, just report 0 for max/free/used
		 * blocks, like simple_statfs() */
		if (sbinfo->spool) {
			long free_pages;

			spin_lock(&sbinfo->spool->lock);
			buf->f_blocks = sbinfo->spool->max_hpages;
			free_pages = sbinfo->spool->max_hpages
				- sbinfo->spool->used_hpages;
			buf->f_bavail = buf->f_bfree = free_pages;
			spin_unlock(&sbinfo->spool->lock);
			buf->f_files = sbinfo->max_inodes;
			buf->f_ffree = sbinfo->free_inodes;
		}
		spin_unlock(&sbinfo->stat_lock);
	}
	buf->f_namelen = NAME_MAX;
	return 0;
}

static void hugetlbfs_put_super(struct super_block *sb)
{
	struct hugetlbfs_sb_info *sbi = HUGETLBFS_SB(sb);

	if (sbi) {
		sb->s_fs_info = NULL;

		if (sbi->spool)
			hugepage_put_subpool(sbi->spool);

		kfree(sbi);
	}
}

static inline int hugetlbfs_dec_free_inodes(struct hugetlbfs_sb_info *sbinfo)
{
	if (sbinfo->free_inodes >= 0) {
		spin_lock(&sbinfo->stat_lock);
		if (unlikely(!sbinfo->free_inodes)) {
			spin_unlock(&sbinfo->stat_lock);
			return 0;
		}
		sbinfo->free_inodes--;
		spin_unlock(&sbinfo->stat_lock);
	}

	return 1;
}

static void hugetlbfs_inc_free_inodes(struct hugetlbfs_sb_info *sbinfo)
{
	if (sbinfo->free_inodes >= 0) {
		spin_lock(&sbinfo->stat_lock);
		sbinfo->free_inodes++;
		spin_unlock(&sbinfo->stat_lock);
	}
}


static struct kmem_cache *hugetlbfs_inode_cachep;

static struct inode *hugetlbfs_alloc_inode(struct super_block *sb)
{
	struct hugetlbfs_sb_info *sbinfo = HUGETLBFS_SB(sb);
	struct hugetlbfs_inode_info *p;

	if (unlikely(!hugetlbfs_dec_free_inodes(sbinfo)))
		return NULL;
	p = kmem_cache_alloc(hugetlbfs_inode_cachep, GFP_KERNEL);
	if (unlikely(!p)) {
		hugetlbfs_inc_free_inodes(sbinfo);
		return NULL;
	}

	/*
	 * Any time after allocation, hugetlbfs_destroy_inode can be called
	 * for the inode.  mpol_free_shared_policy is unconditionally called
	 * as part of hugetlbfs_destroy_inode.  So, initialize policy here
	 * in case of a quick call to destroy.
	 *
	 * Note that the policy is initialized even if we are creating a
	 * private inode.  This simplifies hugetlbfs_destroy_inode.
	 */
	mpol_shared_policy_init(&p->policy, NULL);

	return &p->vfs_inode;
}

static void hugetlbfs_i_callback(struct rcu_head *head)
{
	struct inode *inode = container_of(head, struct inode, i_rcu);
	kmem_cache_free(hugetlbfs_inode_cachep, HUGETLBFS_I(inode));
}

static void hugetlbfs_destroy_inode(struct inode *inode)
{
	hugetlbfs_inc_free_inodes(HUGETLBFS_SB(inode->i_sb));
	mpol_free_shared_policy(&HUGETLBFS_I(inode)->policy);
	call_rcu(&inode->i_rcu, hugetlbfs_i_callback);
}

static const struct address_space_operations hugetlbfs_aops = {
	.write_begin	= hugetlbfs_write_begin,
	.write_end	= hugetlbfs_write_end,
	.set_page_dirty	= hugetlbfs_set_page_dirty,
	.migratepage    = hugetlbfs_migrate_page,
	.error_remove_page	= hugetlbfs_error_remove_page,
};


static void init_once(void *foo)
{
	struct hugetlbfs_inode_info *ei = (struct hugetlbfs_inode_info *)foo;

	inode_init_once(&ei->vfs_inode);
}

const struct file_operations hugetlbfs_file_operations = {
	.read_iter		= hugetlbfs_read_iter,
	.mmap			= hugetlbfs_file_mmap,
	.fsync			= noop_fsync,
	.get_unmapped_area	= hugetlb_get_unmapped_area,
	.llseek			= default_llseek,
	.fallocate		= hugetlbfs_fallocate,
};

static const struct inode_operations hugetlbfs_dir_inode_operations = {
	.create		= hugetlbfs_create,
	.lookup		= simple_lookup,
	.link		= simple_link,
	.unlink		= simple_unlink,
	.symlink	= hugetlbfs_symlink,
	.mkdir		= hugetlbfs_mkdir,
	.rmdir		= simple_rmdir,
	.mknod		= hugetlbfs_mknod,
	.rename		= simple_rename,
	.setattr	= hugetlbfs_setattr,
};

static const struct inode_operations hugetlbfs_inode_operations = {
	.setattr	= hugetlbfs_setattr,
};

static const struct super_operations hugetlbfs_ops = {
	.alloc_inode    = hugetlbfs_alloc_inode,
	.destroy_inode  = hugetlbfs_destroy_inode,
	.evict_inode	= hugetlbfs_evict_inode,
	.statfs		= hugetlbfs_statfs,
	.put_super	= hugetlbfs_put_super,
	.show_options	= hugetlbfs_show_options,
};

/*
 * Convert size option passed from command line to number of huge pages
 * in the pool specified by hstate.  Size option could be in bytes
 * (val_type == SIZE_STD) or percentage of the pool (val_type == SIZE_PERCENT).
 */
static long
hugetlbfs_size_to_hpages(struct hstate *h, unsigned long long size_opt,
			 enum hugetlbfs_size_type val_type)
{
	if (val_type == NO_SIZE)
		return -1;

	if (val_type == SIZE_PERCENT) {
		size_opt <<= huge_page_shift(h);
		size_opt *= h->max_huge_pages;
		do_div(size_opt, 100);
	}

	size_opt >>= huge_page_shift(h);
	return size_opt;
}

/*
 * Parse one mount parameter.
 */
static int hugetlbfs_parse_param(struct fs_context *fc, struct fs_parameter *param)
{
	struct hugetlbfs_fs_context *ctx = fc->fs_private;
	struct fs_parse_result result;
	char *rest;
	unsigned long ps;
	int opt;

	opt = fs_parse(fc, &hugetlb_fs_parameters, param, &result);
	if (opt < 0)
		return opt;

	switch (opt) {
	case Opt_uid:
		ctx->uid = make_kuid(current_user_ns(), result.uint_32);
		if (!uid_valid(ctx->uid))
			goto bad_val;
		return 0;

	case Opt_gid:
		ctx->gid = make_kgid(current_user_ns(), result.uint_32);
		if (!gid_valid(ctx->gid))
			goto bad_val;
		return 0;

	case Opt_mode:
		ctx->mode = result.uint_32 & 01777U;
		return 0;

	case Opt_size:
		/* memparse() will accept a K/M/G without a digit */
		if (!isdigit(param->string[0]))
			goto bad_val;
		ctx->max_size_opt = memparse(param->string, &rest);
		ctx->max_val_type = SIZE_STD;
		if (*rest == '%')
			ctx->max_val_type = SIZE_PERCENT;
		return 0;

	case Opt_nr_inodes:
		/* memparse() will accept a K/M/G without a digit */
		if (!isdigit(param->string[0]))
			goto bad_val;
		ctx->nr_inodes = memparse(param->string, &rest);
		return 0;

	case Opt_pagesize:
		ps = memparse(param->string, &rest);
		ctx->hstate = size_to_hstate(ps);
		if (!ctx->hstate) {
			pr_err("Unsupported page size %lu MB\n", ps >> 20);
			return -EINVAL;
		}
		return 0;

	case Opt_min_size:
		/* memparse() will accept a K/M/G without a digit */
		if (!isdigit(param->string[0]))
			goto bad_val;
		ctx->min_size_opt = memparse(param->string, &rest);
		ctx->min_val_type = SIZE_STD;
		if (*rest == '%')
			ctx->min_val_type = SIZE_PERCENT;
		return 0;

	default:
		return -EINVAL;
	}

bad_val:
	return invalf(fc, "hugetlbfs: Bad value '%s' for mount option '%s'\n",
		      param->string, param->key);
}

/*
 * Validate the parsed options.
 */
static int hugetlbfs_validate(struct fs_context *fc)
{
	struct hugetlbfs_fs_context *ctx = fc->fs_private;

	/*
	 * Use huge page pool size (in hstate) to convert the size
	 * options to number of huge pages.  If NO_SIZE, -1 is returned.
	 */
	ctx->max_hpages = hugetlbfs_size_to_hpages(ctx->hstate,
						   ctx->max_size_opt,
						   ctx->max_val_type);
	ctx->min_hpages = hugetlbfs_size_to_hpages(ctx->hstate,
						   ctx->min_size_opt,
						   ctx->min_val_type);

	/*
	 * If max_size was specified, then min_size must be smaller
	 */
	if (ctx->max_val_type > NO_SIZE &&
	    ctx->min_hpages > ctx->max_hpages) {
		pr_err("Minimum size can not be greater than maximum size\n");
		return -EINVAL;
	}

	return 0;
}

static int
hugetlbfs_fill_super(struct super_block *sb, struct fs_context *fc)
{
	struct hugetlbfs_fs_context *ctx = fc->fs_private;
	struct hugetlbfs_sb_info *sbinfo;

	sbinfo = kmalloc(sizeof(struct hugetlbfs_sb_info), GFP_KERNEL);
	if (!sbinfo)
		return -ENOMEM;
	sb->s_fs_info = sbinfo;
	spin_lock_init(&sbinfo->stat_lock);
	sbinfo->hstate		= ctx->hstate;
	sbinfo->max_inodes	= ctx->nr_inodes;
	sbinfo->free_inodes	= ctx->nr_inodes;
	sbinfo->spool		= NULL;
	sbinfo->uid		= ctx->uid;
	sbinfo->gid		= ctx->gid;
	sbinfo->mode		= ctx->mode;

	/*
	 * Allocate and initialize subpool if maximum or minimum size is
	 * specified.  Any needed reservations (for minimim size) are taken
	 * taken when the subpool is created.
	 */
	if (ctx->max_hpages != -1 || ctx->min_hpages != -1) {
		sbinfo->spool = hugepage_new_subpool(ctx->hstate,
						     ctx->max_hpages,
						     ctx->min_hpages);
		if (!sbinfo->spool)
			goto out_free;
	}
	sb->s_maxbytes = MAX_LFS_FILESIZE;
	sb->s_blocksize = huge_page_size(ctx->hstate);
	sb->s_blocksize_bits = huge_page_shift(ctx->hstate);
	sb->s_magic = HUGETLBFS_MAGIC;
	sb->s_op = &hugetlbfs_ops;
	sb->s_time_gran = 1;
	sb->s_root = d_make_root(hugetlbfs_get_root(sb, ctx));
	if (!sb->s_root)
		goto out_free;
	return 0;
out_free:
	kfree(sbinfo->spool);
	kfree(sbinfo);
	return -ENOMEM;
}

static int hugetlbfs_get_tree(struct fs_context *fc)
{
	int err = hugetlbfs_validate(fc);
	if (err)
		return err;
	return vfs_get_super(fc, vfs_get_independent_super, hugetlbfs_fill_super);
}

static void hugetlbfs_fs_context_free(struct fs_context *fc)
{
	kfree(fc->fs_private);
}

static const struct fs_context_operations hugetlbfs_fs_context_ops = {
	.free		= hugetlbfs_fs_context_free,
	.parse_param	= hugetlbfs_parse_param,
	.get_tree	= hugetlbfs_get_tree,
};

static int hugetlbfs_init_fs_context(struct fs_context *fc)
{
	struct hugetlbfs_fs_context *ctx;

	ctx = kzalloc(sizeof(struct hugetlbfs_fs_context), GFP_KERNEL);
	if (!ctx)
		return -ENOMEM;

	ctx->max_hpages	= -1; /* No limit on size by default */
	ctx->nr_inodes	= -1; /* No limit on number of inodes by default */
	ctx->uid	= current_fsuid();
	ctx->gid	= current_fsgid();
	ctx->mode	= 0755;
	ctx->hstate	= &default_hstate;
	ctx->min_hpages	= -1; /* No default minimum size */
	ctx->max_val_type = NO_SIZE;
	ctx->min_val_type = NO_SIZE;
	fc->fs_private = ctx;
	fc->ops	= &hugetlbfs_fs_context_ops;
	return 0;
}

static struct file_system_type hugetlbfs_fs_type = {
<<<<<<< HEAD
	.name		= "hugetlbfs",
	.mount		= hugetlbfs_mount,//大页挂载函数
	.kill_sb	= kill_litter_super,
=======
	.name			= "hugetlbfs",
	.init_fs_context	= hugetlbfs_init_fs_context,
	.parameters		= &hugetlb_fs_parameters,
	.kill_sb		= kill_litter_super,
>>>>>>> 869e3305
};

static struct vfsmount *hugetlbfs_vfsmount[HUGE_MAX_HSTATE];

static int can_do_hugetlb_shm(void)
{
	kgid_t shm_group;
	shm_group = make_kgid(&init_user_ns, sysctl_hugetlb_shm_group);
	return capable(CAP_IPC_LOCK) || in_group_p(shm_group);
}

static int get_hstate_idx(int page_size_log)
{
	struct hstate *h = hstate_sizelog(page_size_log);

	if (!h)
		return -1;
	return h - hstates;
}

/*
 * Note that size should be aligned to proper hugepage size in caller side,
 * otherwise hugetlb_reserve_pages reserves one less hugepages than intended.
 */
struct file *hugetlb_file_setup(const char *name, size_t size,
				vm_flags_t acctflag, struct user_struct **user,
				int creat_flags, int page_size_log)
{
	struct inode *inode;
	struct vfsmount *mnt;
	int hstate_idx;
	struct file *file;

	hstate_idx = get_hstate_idx(page_size_log);
	if (hstate_idx < 0)
		return ERR_PTR(-ENODEV);

	*user = NULL;
	mnt = hugetlbfs_vfsmount[hstate_idx];
	if (!mnt)
		return ERR_PTR(-ENOENT);

	if (creat_flags == HUGETLB_SHMFS_INODE && !can_do_hugetlb_shm()) {
		*user = current_user();
		if (user_shm_lock(size, *user)) {
			task_lock(current);
			pr_warn_once("%s (%d): Using mlock ulimits for SHM_HUGETLB is deprecated\n",
				current->comm, current->pid);
			task_unlock(current);
		} else {
			*user = NULL;
			return ERR_PTR(-EPERM);
		}
	}

	file = ERR_PTR(-ENOSPC);
	inode = hugetlbfs_get_inode(mnt->mnt_sb, NULL, S_IFREG | S_IRWXUGO, 0);
	if (!inode)
		goto out;
	if (creat_flags == HUGETLB_SHMFS_INODE)
		inode->i_flags |= S_PRIVATE;

	inode->i_size = size;
	clear_nlink(inode);

	if (hugetlb_reserve_pages(inode, 0,
			size >> huge_page_shift(hstate_inode(inode)), NULL,
			acctflag))
		file = ERR_PTR(-ENOMEM);
	else
		file = alloc_file_pseudo(inode, mnt, name, O_RDWR,
					&hugetlbfs_file_operations);
	if (!IS_ERR(file))
		return file;

	iput(inode);
out:
	if (*user) {
		user_shm_unlock(size, *user);
		*user = NULL;
	}
	return file;
}

<<<<<<< HEAD
//初始化大页文件系统
=======
static struct vfsmount *__init mount_one_hugetlbfs(struct hstate *h)
{
	struct fs_context *fc;
	struct vfsmount *mnt;

	fc = fs_context_for_mount(&hugetlbfs_fs_type, SB_KERNMOUNT);
	if (IS_ERR(fc)) {
		mnt = ERR_CAST(fc);
	} else {
		struct hugetlbfs_fs_context *ctx = fc->fs_private;
		ctx->hstate = h;
		mnt = fc_mount(fc);
		put_fs_context(fc);
	}
	if (IS_ERR(mnt))
		pr_err("Cannot mount internal hugetlbfs for page size %uK",
		       1U << (h->order + PAGE_SHIFT - 10));
	return mnt;
}

>>>>>>> 869e3305
static int __init init_hugetlbfs_fs(void)
{
	struct vfsmount *mnt;
	struct hstate *h;
	int error;
	int i;

	if (!hugepages_supported()) {
		pr_info("disabling because there are no supported hugepage sizes\n");
		return -ENOTSUPP;
	}

	error = -ENOMEM;
	//申请inode
	hugetlbfs_inode_cachep = kmem_cache_create("hugetlbfs_inode_cache",
					sizeof(struct hugetlbfs_inode_info),
					0, SLAB_ACCOUNT, init_once);
	if (hugetlbfs_inode_cachep == NULL)
		goto out2;

	error = register_filesystem(&hugetlbfs_fs_type);
	if (error)
		goto out;

	i = 0;
	for_each_hstate(h) {
		mnt = mount_one_hugetlbfs(h);
		if (IS_ERR(mnt) && i == 0) {
			error = PTR_ERR(mnt);
			goto out;
		}
		hugetlbfs_vfsmount[i] = mnt;
		i++;
	}

	return 0;

 out:
	kmem_cache_destroy(hugetlbfs_inode_cachep);
 out2:
	return error;
}
fs_initcall(init_hugetlbfs_fs)<|MERGE_RESOLUTION|>--- conflicted
+++ resolved
@@ -1333,16 +1333,10 @@
 }
 
 static struct file_system_type hugetlbfs_fs_type = {
-<<<<<<< HEAD
-	.name		= "hugetlbfs",
-	.mount		= hugetlbfs_mount,//大页挂载函数
-	.kill_sb	= kill_litter_super,
-=======
 	.name			= "hugetlbfs",
 	.init_fs_context	= hugetlbfs_init_fs_context,
 	.parameters		= &hugetlb_fs_parameters,
 	.kill_sb		= kill_litter_super,
->>>>>>> 869e3305
 };
 
 static struct vfsmount *hugetlbfs_vfsmount[HUGE_MAX_HSTATE];
@@ -1427,9 +1421,6 @@
 	return file;
 }
 
-<<<<<<< HEAD
-//初始化大页文件系统
-=======
 static struct vfsmount *__init mount_one_hugetlbfs(struct hstate *h)
 {
 	struct fs_context *fc;
@@ -1450,7 +1441,7 @@
 	return mnt;
 }
 
->>>>>>> 869e3305
+//初始化大页文件系统
 static int __init init_hugetlbfs_fs(void)
 {
 	struct vfsmount *mnt;
