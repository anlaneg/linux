--- conflicted
+++ resolved
@@ -159,13 +159,8 @@
 
 	if (hugetlb_reserve_pages(inode,
 				vma->vm_pgoff >> huge_page_order(h),
-<<<<<<< HEAD
 				len >> huge_page_shift(h)/*要映射的大页数目*/, vma,
-				vm_flags))
-=======
-				len >> huge_page_shift(h), vma,
 				vm_flags) < 0)
->>>>>>> f2d282e1
 		goto out;
 
 	ret = 0;
@@ -1465,12 +1460,8 @@
 	sb->s_blocksize = huge_page_size(ctx->hstate);
 	sb->s_blocksize_bits = huge_page_shift(ctx->hstate);
 	sb->s_magic = HUGETLBFS_MAGIC;
-<<<<<<< HEAD
 	sb->s_op = &hugetlbfs_ops;/*大页对应的ops*/
-=======
-	sb->s_op = &hugetlbfs_ops;
 	sb->s_d_flags = DCACHE_DONTCACHE;
->>>>>>> f2d282e1
 	sb->s_time_gran = 1;
 
 	/*
@@ -1614,16 +1605,10 @@
 	inode->i_size = size;/*设置文件大小*/
 	clear_nlink(inode);
 
-<<<<<<< HEAD
-	if (!hugetlb_reserve_pages(inode, 0/*自零开始*/,
+	if (hugetlb_reserve_pages(inode, 0/*自零开始*/,
 			size >> huge_page_shift(hstate_inode(inode))/*大页数目*/, NULL,
-			acctflag))
+			acctflag) < 0)
 		/*预留大页内存失败*/
-=======
-	if (hugetlb_reserve_pages(inode, 0,
-			size >> huge_page_shift(hstate_inode(inode)), NULL,
-			acctflag) < 0)
->>>>>>> f2d282e1
 		file = ERR_PTR(-ENOMEM);
 	else
 		/*预留成功，利用inode申请file*/
@@ -1651,15 +1636,9 @@
 		struct hugetlbfs_fs_context *ctx = fc->fs_private;
 		/*指定fs_context对应的hstate*/
 		ctx->hstate = h;
-<<<<<<< HEAD
-
 		/*fs_context挂载*/
-		mnt = fc_mount(fc);
-
+		mnt = fc_mount_longterm(fc);
 		/*释放fs_context*/
-=======
-		mnt = fc_mount_longterm(fc);
->>>>>>> f2d282e1
 		put_fs_context(fc);
 	}
 	if (IS_ERR(mnt))
