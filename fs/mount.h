--- conflicted
+++ resolved
@@ -6,13 +6,7 @@
 #include <linux/fs_pin.h>
 
 struct mnt_namespace {
-<<<<<<< HEAD
-    //mount namespace 引用计数
-	atomic_t		count;
 	struct ns_common	ns;/*ns公共结构*/
-=======
-	struct ns_common	ns;
->>>>>>> e71ba945
 	struct mount *	root;
 	/*
 	 * Traversal and modification of .list is protected by either
