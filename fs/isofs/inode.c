--- conflicted
+++ resolved
@@ -861,12 +861,7 @@
 	 * the s_rock flag. Once we have the final s_rock value,
 	 * we then decide whether to use the Joliet descriptor.
 	 */
-<<<<<<< HEAD
 	inode = isofs_iget(s, sbi->s_firstdatazone, 0);/*读取root inode*/
-	if (IS_ERR(inode))
-		goto out_no_root;
-=======
-	inode = isofs_iget(s, sbi->s_firstdatazone, 0);
 
 	/*
 	 * Fix for broken CDs with a corrupt root inode but a correct Joliet
@@ -883,7 +878,6 @@
 			goto out_no_root;
 		}
 	}
->>>>>>> 155a3c00
 
 	/*
 	 * Fix for broken CDs with Rock Ridge and empty ISO root directory but
@@ -1527,13 +1521,6 @@
 	return inode;
 }
 
-<<<<<<< HEAD
-/*对iso文件执行挂载，获得root dentry*/
-static struct dentry *isofs_mount(struct file_system_type *fs_type,
-	int flags, const char *dev_name, void *data)
-{
-	return mount_bdev(fs_type, flags, dev_name/*源设备*/, data, isofs_fill_super);
-=======
 static int isofs_get_tree(struct fs_context *fc)
 {
 	return get_tree_bdev(fc, isofs_fill_super);
@@ -1585,7 +1572,6 @@
 	fc->ops = &isofs_context_ops;
 
 	return 0;
->>>>>>> 155a3c00
 }
 
 static struct file_system_type iso9660_fs_type = {
