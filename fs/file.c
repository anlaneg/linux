--- conflicted
+++ resolved
@@ -728,12 +728,8 @@
 	spin_unlock(&files->file_lock);
 }
 
-<<<<<<< HEAD
 //通过fd，mode查找对应的file
-static struct file *__fget(unsigned int fd, fmode_t mask)
-=======
 static struct file *__fget(unsigned int fd, fmode_t mask, unsigned int refs)
->>>>>>> 12ad143e
 {
 	struct files_struct *files = current->files;
 	struct file *file;
@@ -748,14 +744,9 @@
 		 * we loop to catch the new file (or NULL pointer)
 		 */
 		if (file->f_mode & mask)
-<<<<<<< HEAD
 			file = NULL;//如果mode不一致，则返回NULL
 		//防止文件获取时正在删除，增加引用计数失败，重查
-		else if (!get_file_rcu(file))
-=======
-			file = NULL;
 		else if (!get_file_rcu_many(file, refs))
->>>>>>> 12ad143e
 			goto loop;
 	}
 	rcu_read_unlock();
@@ -808,12 +799,8 @@
 			return 0;
 		return (unsigned long)file;
 	} else {
-<<<<<<< HEAD
 		//查找fd对应的file
-		file = __fget(fd, mask);
-=======
 		file = __fget(fd, mask, 1);
->>>>>>> 12ad143e
 		if (!file)
 			return 0;
 		return FDPUT_FPUT | (unsigned long)file;
