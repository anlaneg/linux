--- conflicted
+++ resolved
@@ -1020,11 +1020,6 @@
 		struct file __rcu **fdentry;
 		unsigned long nospec_mask;
 
-<<<<<<< HEAD
-		if (unlikely(fd >= fdt->max_fds))
-		    /*超过当前进程打开的最大fd,返回NULL*/
-			return NULL;
-=======
 		/* Mask is a 0 for invalid fd's, ~0 for valid ones */
 		nospec_mask = array_index_mask_nospec(fd, fdt->max_fds);
 
@@ -1034,7 +1029,6 @@
 		 * array always exists.
 		 */
 		fdentry = fdt->fd + (fd & nospec_mask);
->>>>>>> 9d1694dc
 
 		/* Do the load, then mask any invalid result */
 		file = rcu_dereference_raw(*fdentry);
@@ -1218,12 +1212,8 @@
 			return 0;
 		return (unsigned long)file;
 	} else {
-<<<<<<< HEAD
 		//查找fd对应的file
-		file = __fget(fd, mask);
-=======
 		file = __fget_files(files, fd, mask);
->>>>>>> 9d1694dc
 		if (!file)
 			return 0;
 		return FDPUT_FPUT | (unsigned long)file;
