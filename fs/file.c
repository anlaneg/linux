--- conflicted
+++ resolved
@@ -769,13 +769,9 @@
 	spin_unlock(&files->file_lock);
 }
 
-<<<<<<< HEAD
 //通过fd，mode查找对应的file
-static struct file *__fget(unsigned int fd, fmode_t mask, unsigned int refs)
-=======
 static struct file *__fget_files(struct files_struct *files, unsigned int fd,
 				 fmode_t mask, unsigned int refs)
->>>>>>> ccaaaf6f
 {
 	struct file *file;
 
