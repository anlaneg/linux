// SPDX-License-Identifier: GPL-2.0
/*
 *  linux/fs/file.c
 *
 *  Copyright (C) 1998-1999, Stephen Tweedie and Bill Hawes
 *
 *  Manage the dynamic fd arrays in the process files_struct.
 */

#include <linux/syscalls.h>
#include <linux/export.h>
#include <linux/fs.h>
#include <linux/kernel.h>
#include <linux/mm.h>
#include <linux/sched/signal.h>
#include <linux/slab.h>
#include <linux/file.h>
#include <linux/fdtable.h>
#include <linux/bitops.h>
#include <linux/spinlock.h>
#include <linux/rcupdate.h>
#include <linux/close_range.h>
#include <net/sock.h>

unsigned int sysctl_nr_open __read_mostly = 1024*1024;
unsigned int sysctl_nr_open_min = BITS_PER_LONG;
/* our min() is unusable in constant expressions ;-/ */
#define __const_min(x, y) ((x) < (y) ? (x) : (y))
unsigned int sysctl_nr_open_max =
	__const_min(INT_MAX, ~(size_t)0/sizeof(void *)) & -BITS_PER_LONG;

static void __free_fdtable(struct fdtable *fdt)
{
	kvfree(fdt->fd);
	kvfree(fdt->open_fds);
	kfree(fdt);
}

static void free_fdtable_rcu(struct rcu_head *rcu)
{
	__free_fdtable(container_of(rcu, struct fdtable, rcu));
}

#define BITBIT_NR(nr)	BITS_TO_LONGS(BITS_TO_LONGS(nr))
#define BITBIT_SIZE(nr)	(BITBIT_NR(nr) * sizeof(long))

/*
 * Copy 'count' fd bits from the old table to the new table and clear the extra
 * space if any.  This does not copy the file pointers.  Called with the files
 * spinlock held for write.
 */
static void copy_fd_bitmaps(struct fdtable *nfdt, struct fdtable *ofdt,
			    unsigned int count)
{
	unsigned int cpy, set;

	cpy = count / BITS_PER_BYTE;
	set = (nfdt->max_fds - count) / BITS_PER_BYTE;
	memcpy(nfdt->open_fds, ofdt->open_fds, cpy);
	memset((char *)nfdt->open_fds + cpy, 0, set);
	memcpy(nfdt->close_on_exec, ofdt->close_on_exec, cpy);
	memset((char *)nfdt->close_on_exec + cpy, 0, set);

	cpy = BITBIT_SIZE(count);
	set = BITBIT_SIZE(nfdt->max_fds) - cpy;
	memcpy(nfdt->full_fds_bits, ofdt->full_fds_bits, cpy);
	memset((char *)nfdt->full_fds_bits + cpy, 0, set);
}

/*
 * Copy all file descriptors from the old table to the new, expanded table and
 * clear the extra space.  Called with the files spinlock held for write.
 */
static void copy_fdtable(struct fdtable *nfdt, struct fdtable *ofdt)
{
	size_t cpy, set;

	BUG_ON(nfdt->max_fds < ofdt->max_fds);

	cpy = ofdt->max_fds * sizeof(struct file *);
	set = (nfdt->max_fds - ofdt->max_fds) * sizeof(struct file *);
	memcpy(nfdt->fd, ofdt->fd, cpy);
	memset((char *)nfdt->fd + cpy, 0, set);

	copy_fd_bitmaps(nfdt, ofdt, ofdt->max_fds);
}

//申请大小为nr的fdtable
static struct fdtable * alloc_fdtable(unsigned int nr)
{
	struct fdtable *fdt;
	void *data;

	/*
	 * Figure out how many fds we actually want to support in this fdtable.
	 * Allocation steps are keyed to the size of the fdarray, since it
	 * grows far faster than any of the other dynamic data. We try to fit
	 * the fdarray into comfortable page-tuned chunks: starting at 1024B
	 * and growing in powers of two from there on.
	 */
	//保证至少有1024B会用于存放struct file*,64位时，可支持128个项
	nr /= (1024 / sizeof(struct file *));
	nr = roundup_pow_of_two(nr + 1);
	nr *= (1024 / sizeof(struct file *));
	/*
	 * Note that this can drive nr *below* what we had passed if sysctl_nr_open
	 * had been set lower between the check in expand_files() and here.  Deal
	 * with that in caller, it's cheaper that way.
	 *
	 * We make sure that nr remains a multiple of BITS_PER_LONG - otherwise
	 * bitmaps handling below becomes unpleasant, to put it mildly...
	 */
	if (unlikely(nr > sysctl_nr_open))
		nr = ((sysctl_nr_open - 1) | (BITS_PER_LONG - 1)) + 1;

	//申请新的fdt
	fdt = kmalloc(sizeof(struct fdtable), GFP_KERNEL_ACCOUNT);
	if (!fdt)
		goto out;
	//设置最大fds,申请相应的fd数组
	fdt->max_fds = nr;
	/*申请nr个struct file指针*/
	data = kvmalloc_array(nr, sizeof(struct file *), GFP_KERNEL_ACCOUNT);
	if (!data)
		goto out_fdt;
	fdt->fd = data;

	//申请相应的open fd bitmap内存（close_on_exec + full_fds_bits + open_fds )
	data = kvmalloc(max_t(size_t,
				 2 * nr / BITS_PER_BYTE + BITBIT_SIZE(nr), L1_CACHE_BYTES),
				 GFP_KERNEL_ACCOUNT);
	if (!data)
		goto out_arr;
	//指向open的fds bitmap
	fdt->open_fds = data;
	data += nr / BITS_PER_BYTE;
	//指向close_on_exec的fds bitmap
	fdt->close_on_exec = data;
	data += nr / BITS_PER_BYTE;
	//指向full_fds的bitmaps
	fdt->full_fds_bits = data;

	return fdt;

out_arr:
	kvfree(fdt->fd);
out_fdt:
	kfree(fdt);
out:
	return NULL;
}

/*
 * Expand the file descriptor table.
 * This function will allocate a new fdtable and both fd array and fdset, of
 * the given size.
 * Return <0 error code on error; 1 on successful completion.
 * The files->file_lock should be held on entry, and will be held on exit.
 */
//将files大小扩展到nr个，更新files->fdtab
static int expand_fdtable(struct files_struct *files, unsigned int nr)
	__releases(files->file_lock)
	__acquires(files->file_lock)
{
	struct fdtable *new_fdt, *cur_fdt;

	//开始扩展files大小，释放掉锁
	spin_unlock(&files->file_lock);

	//申请一个nr大小的fdtable
	new_fdt = alloc_fdtable(nr);

	/* make sure all fd_install() have seen resize_in_progress
	 * or have finished their rcu_read_lock_sched() section.
	 */
	if (atomic_read(&files->count) > 1)
		synchronize_rcu();

	spin_lock(&files->file_lock);
	if (!new_fdt)
		/*返回前需要持有锁，申请内存失败*/
		return -ENOMEM;
	/*
	 * extremely unlikely race - sysctl_nr_open decreased between the check in
	 * caller and alloc_fdtable().  Cheaper to catch it here...
	 */
	if (unlikely(new_fdt->max_fds <= nr)) {
		//未申请到所需要的nr大小
		__free_fdtable(new_fdt);
		return -EMFILE;
	}

	//取当前fdtable
	cur_fdt = files_fdtable(files);
	BUG_ON(nr < cur_fdt->max_fds);
	//将旧的数据填充copy到新申请的表里
	copy_fdtable(new_fdt, cur_fdt);

	//原子的完成fdtable的切换
	rcu_assign_pointer(files->fdt, new_fdt);

	//旧的fdt不是file->fdtab，则调用rcu对旧数据进行施放
	if (cur_fdt != &files->fdtab)
		call_rcu(&cur_fdt->rcu, free_fdtable_rcu);
	/* coupled with smp_rmb() in fd_install() */
	smp_wmb();
	return 1;
}

/*
 * Expand files.
 * This function will expand the file structures, if the requested size exceeds
 * the current capacity and there is room for expansion.
 * Return <0 error code on error; 0 when nothing done; 1 when files were
 * expanded and execution may have blocked.
 * The files->file_lock should be held on entry, and will be held on exit.
 */
static int expand_files(struct files_struct *files, unsigned int nr)
	__releases(files->file_lock)
	__acquires(files->file_lock)
{
	struct fdtable *fdt;
	int expanded = 0;

repeat:
	fdt = files_fdtable(files);

	/* Do we need to expand? */
	if (nr < fdt->max_fds)
		//nr未超过max_fds,不需要再进行扩展
		return expanded;

	/* Can we expand? */
	if (nr >= sysctl_nr_open)
		//超过sysctl_nr_open,总数量超系统限制
		return -EMFILE;

	if (unlikely(files->resize_in_progress)) {
		//已有线程在扩展，等待其完成后重试
		spin_unlock(&files->file_lock);
		expanded = 1;
		//将自身挂起，等待其它线程完成扩展
		wait_event(files->resize_wait, !files->resize_in_progress);

		//被唤醒，需要重新加锁再取fdtable再检查一次。
		spin_lock(&files->file_lock);
		goto repeat;
	}

	/* All good, so we try */
	//指明我们现在开始扩展
	files->resize_in_progress = true;
	expanded = expand_fdtable(files, nr);
	//执行我们已完成size扩展
	files->resize_in_progress = false;

	//防止存在等待者，将其唤醒
	wake_up_all(&files->resize_wait);
	return expanded;
}

//指明fd对应的文件设置了close_exec标记
static inline void __set_close_on_exec(unsigned int fd, struct fdtable *fdt)
{
	__set_bit(fd, fdt->close_on_exec);
}

//指明fd对应的文件没有设置close_exec标记
static inline void __clear_close_on_exec(unsigned int fd, struct fdtable *fdt)
{
	if (test_bit(fd, fdt->close_on_exec))
		__clear_bit(fd, fdt->close_on_exec);
}

static inline void __set_open_fd(unsigned int fd, struct fdtable *fdt)
{
	//设置fd对应的文件struct file*已占用
	__set_bit(fd, fdt->open_fds);
	fd /= BITS_PER_LONG;
	/*检查open_fds[fd]位置处向后sizeof(long)*8个fd是否均已分配
	 *若均已分配，则置fd索引已满*/
	if (!~fdt->open_fds[fd])
		//无指针时，置full_fds_bits占用
		__set_bit(fd, fdt->full_fds_bits);
}

static inline void __clear_open_fd(unsigned int fd, struct fdtable *fdt)
{
	__clear_bit(fd, fdt->open_fds);
	__clear_bit(fd / BITS_PER_LONG, fdt->full_fds_bits);
}

static unsigned int count_open_files(struct fdtable *fdt)
{
	unsigned int size = fdt->max_fds;
	unsigned int i;

	/* Find the last open fd */
	for (i = size / BITS_PER_LONG; i > 0; ) {
		if (fdt->open_fds[--i])
			break;
	}
	i = (i + 1) * BITS_PER_LONG;
	return i;
}

static unsigned int sane_fdtable_size(struct fdtable *fdt, unsigned int max_fds)
{
	unsigned int count;

	count = count_open_files(fdt);
	if (max_fds < NR_OPEN_DEFAULT)
		max_fds = NR_OPEN_DEFAULT;
	return min(count, max_fds);
}

/*
 * Allocate a new files structure and copy contents from the
 * passed in files structure.
 * errorp will be valid only when the returned files_struct is NULL.
 */
struct files_struct *dup_fd(struct files_struct *oldf, unsigned int max_fds, int *errorp)
{
	struct files_struct *newf;
	struct file **old_fds, **new_fds;
	unsigned int open_files, i;
	struct fdtable *old_fdt, *new_fdt;

	*errorp = -ENOMEM;
	newf = kmem_cache_alloc(files_cachep, GFP_KERNEL);
	if (!newf)
		goto out;

	atomic_set(&newf->count, 1);

	spin_lock_init(&newf->file_lock);
	newf->resize_in_progress = false;
	init_waitqueue_head(&newf->resize_wait);
	newf->next_fd = 0;
	new_fdt = &newf->fdtab;
	new_fdt->max_fds = NR_OPEN_DEFAULT;
	new_fdt->close_on_exec = newf->close_on_exec_init;
	new_fdt->open_fds = newf->open_fds_init;
	new_fdt->full_fds_bits = newf->full_fds_bits_init;
	new_fdt->fd = &newf->fd_array[0];

	spin_lock(&oldf->file_lock);
	old_fdt = files_fdtable(oldf);
	open_files = sane_fdtable_size(old_fdt, max_fds);

	/*
	 * Check whether we need to allocate a larger fd array and fd set.
	 */
	while (unlikely(open_files > new_fdt->max_fds)) {
		spin_unlock(&oldf->file_lock);

		if (new_fdt != &newf->fdtab)
			__free_fdtable(new_fdt);

		new_fdt = alloc_fdtable(open_files - 1);
		if (!new_fdt) {
			*errorp = -ENOMEM;
			goto out_release;
		}

		/* beyond sysctl_nr_open; nothing to do */
		if (unlikely(new_fdt->max_fds < open_files)) {
			__free_fdtable(new_fdt);
			*errorp = -EMFILE;
			goto out_release;
		}

		/*
		 * Reacquire the oldf lock and a pointer to its fd table
		 * who knows it may have a new bigger fd table. We need
		 * the latest pointer.
		 */
		spin_lock(&oldf->file_lock);
		old_fdt = files_fdtable(oldf);
		open_files = sane_fdtable_size(old_fdt, max_fds);
	}

	copy_fd_bitmaps(new_fdt, old_fdt, open_files);

	old_fds = old_fdt->fd;
	new_fds = new_fdt->fd;

	for (i = open_files; i != 0; i--) {
		struct file *f = *old_fds++;
		if (f) {
			get_file(f);
		} else {
			/*
			 * The fd may be claimed in the fd bitmap but not yet
			 * instantiated in the files array if a sibling thread
			 * is partway through open().  So make sure that this
			 * fd is available to the new process.
			 */
			__clear_open_fd(open_files - i, new_fdt);
		}
		rcu_assign_pointer(*new_fds++, f);
	}
	spin_unlock(&oldf->file_lock);

	/* clear the remainder */
	memset(new_fds, 0, (new_fdt->max_fds - open_files) * sizeof(struct file *));

	rcu_assign_pointer(newf->fdt, new_fdt);

	return newf;

out_release:
	kmem_cache_free(files_cachep, newf);
out:
	return NULL;
}

static struct fdtable *close_files(struct files_struct * files)
{
	/*
	 * It is safe to dereference the fd table without RCU or
	 * ->file_lock because this is the last reference to the
	 * files structure.
	 */
	struct fdtable *fdt = rcu_dereference_raw(files->fdt);
	unsigned int i, j = 0;

	for (;;) {
		unsigned long set;
		i = j * BITS_PER_LONG;
		if (i >= fdt->max_fds)
			break;
		set = fdt->open_fds[j++];
		while (set) {
			if (set & 1) {
				struct file * file = xchg(&fdt->fd[i], NULL);
				if (file) {
					filp_close(file, files);
					cond_resched();
				}
			}
			i++;
			set >>= 1;
		}
	}

	return fdt;
}

void put_files_struct(struct files_struct *files)
{
	if (atomic_dec_and_test(&files->count)) {
		struct fdtable *fdt = close_files(files);

		/* free the arrays if they are not embedded */
		if (fdt != &files->fdtab)
			__free_fdtable(fdt);
		kmem_cache_free(files_cachep, files);
	}
}

void exit_files(struct task_struct *tsk)
{
	struct files_struct * files = tsk->files;

	if (files) {
		task_lock(tsk);
		tsk->files = NULL;
		task_unlock(tsk);
		put_files_struct(files);
	}
}

struct files_struct init_files = {
	.count		= ATOMIC_INIT(1),
	.fdt		= &init_files.fdtab,
	.fdtab		= {
		.max_fds	= NR_OPEN_DEFAULT,
		.fd		= &init_files.fd_array[0],
		.close_on_exec	= init_files.close_on_exec_init,
		.open_fds	= init_files.open_fds_init,
		.full_fds_bits	= init_files.full_fds_bits_init,
	},
	.file_lock	= __SPIN_LOCK_UNLOCKED(init_files.file_lock),
	.resize_wait	= __WAIT_QUEUE_HEAD_INITIALIZER(init_files.resize_wait),
};

//找一个未占用的fd
static unsigned int find_next_fd(struct fdtable *fdt, unsigned int start)
{
	unsigned int maxfd = fdt->max_fds;
	unsigned int maxbit = maxfd / BITS_PER_LONG;//将bit索引换算为long类型索引
	unsigned int bitbit = start / BITS_PER_LONG;

	//自full_fds_bits中找出一个有空闲fd的区段，计算结果，并换算区间开始的fd编号
	bitbit = find_next_zero_bit(fdt->full_fds_bits, maxbit, bitbit) * BITS_PER_LONG;
	if (bitbit > maxfd)
		return maxfd;//规范为maxfd
	if (bitbit > start)
		start = bitbit;
	//在open_fds的start,maxfd位置找一个未打开的fd空间
	return find_next_zero_bit(fdt->open_fds, maxfd, start);
}

/*
 * allocate a file descriptor, mark it busy.
 */
<<<<<<< HEAD
//申请一个文件描述符
int __alloc_fd(struct files_struct *files,
	       unsigned start, unsigned end, unsigned flags)
=======
static int alloc_fd(unsigned start, unsigned end, unsigned flags)
>>>>>>> e71ba945
{
	struct files_struct *files = current->files;
	unsigned int fd;
	int error;
	struct fdtable *fdt;

	spin_lock(&files->file_lock);
repeat:
	//取fdt
	fdt = files_fdtable(files);
	fd = start;/*从start位置开始申请（例如从0号fd开始）*/

	/*如果start较小，则更新为next_fd*/
	if (fd < files->next_fd)
		fd = files->next_fd;

	if (fd < fdt->max_fds)
		fd = find_next_fd(fdt, fd);

	/*
	 * N.B. For clone tasks sharing a files structure, this test
	 * will limit the total number of files that can be opened.
	 */
	error = -EMFILE;
	if (fd >= end)
		goto out;//超限，申请失败

	//扩大files的fdtable
	error = expand_files(files, fd);
	if (error < 0)
		goto out;//expand失败

	/*
	 * If we needed to expand the fs array we
	 * might have blocked - try again.
	 */
	if (error)
		/*在我们执行扩展时，我们被其它线程阻塞过了，
		 * 此时fdtble地址，next_fd可能已发生变换，重新执行一次*/
		goto repeat;

	if (start <= files->next_fd)
		files->next_fd = fd + 1;//下次优先尝试fd+1

	//占用对应的fd
	__set_open_fd(fd, fdt);
	if (flags & O_CLOEXEC)
		//有exec时close标记，则加入到close_fd_exec
		__set_close_on_exec(fd, fdt);
	else
		//清除相应位标记
		__clear_close_on_exec(fd, fdt);
	error = fd;
#if 1
	/* Sanity check */
	//fd对应的空间必须为空，如果不为空，告警，并置为空
	if (rcu_access_pointer(fdt->fd[fd]) != NULL) {
		printk(KERN_WARNING "alloc_fd: slot %d not NULL!\n", fd);
		rcu_assign_pointer(fdt->fd[fd], NULL);
	}
#endif

out:
	spin_unlock(&files->file_lock);
	/*返回分配的fd*/
	return error;
}

<<<<<<< HEAD
//申请一个未用的fd
static int alloc_fd(unsigned start, unsigned flags)
{
	return __alloc_fd(current->files, start, rlimit(RLIMIT_NOFILE), flags);
}

int __get_unused_fd_flags(unsigned flags, unsigned long nofile)
{
	//申请一个未用的fd
	return __alloc_fd(current->files/*当前进程已打开的文件*/, 0/*从0开始申请*/, nofile, flags);
=======
int __get_unused_fd_flags(unsigned flags, unsigned long nofile)
{
	return alloc_fd(0, nofile, flags);
>>>>>>> e71ba945
}

//申请一个未用的fd(自0开始）
int get_unused_fd_flags(unsigned flags)
{
	return __get_unused_fd_flags(flags, rlimit(RLIMIT_NOFILE)/*最大此进程fd数目*/);
}
EXPORT_SYMBOL(get_unused_fd_flags);

static void __put_unused_fd(struct files_struct *files, unsigned int fd)
{
	struct fdtable *fdt = files_fdtable(files);
	__clear_open_fd(fd, fdt);
	if (fd < files->next_fd)
		files->next_fd = fd;
}

void put_unused_fd(unsigned int fd)
{
	struct files_struct *files = current->files;
	spin_lock(&files->file_lock);
	__put_unused_fd(files, fd);
	spin_unlock(&files->file_lock);
}

EXPORT_SYMBOL(put_unused_fd);

/*
 * Install a file pointer in the fd array.
 *
 * The VFS is full of places where we drop the files lock between
 * setting the open_fds bitmap and installing the file in the file
 * array.  At any such point, we are vulnerable to a dup2() race
 * installing a file in the array before us.  We need to detect this and
 * fput() the struct file we are about to overwrite in this case.
 *
 * It should never happen - if we allow dup2() do it, _really_ bad things
 * will follow.
 *
 * This consumes the "file" refcount, so callers should treat it
 * as if they had called fput(file).
 */
<<<<<<< HEAD
//为fd关联其对应的file
void __fd_install(struct files_struct *files, unsigned int fd,
		struct file *file)
=======

void fd_install(unsigned int fd, struct file *file)
>>>>>>> e71ba945
{
	struct files_struct *files = current->files;
	struct fdtable *fdt;

	rcu_read_lock_sched();

	if (unlikely(files->resize_in_progress)) {
		//有其它线程正在resize fdtable,取files->file_lock锁
		//如果拿到锁，则通过fdt->fd[fd]=file要么写在旧的数据结构上
		//resize的线程将其copy到新的fdtable,要么直接写在新的数据结构上
		rcu_read_unlock_sched();
		spin_lock(&files->file_lock);
		fdt = files_fdtable(files);
		BUG_ON(fdt->fd[fd] != NULL);
		rcu_assign_pointer(fdt->fd[fd], file);
		spin_unlock(&files->file_lock);
		return;
	}
	/* coupled with smp_wmb() in expand_fdtable() */
	smp_rmb();
	fdt = rcu_dereference_sched(files->fdt);
	BUG_ON(fdt->fd[fd] != NULL);
	//设置fd对应的file
	rcu_assign_pointer(fdt->fd[fd], file);
	rcu_read_unlock_sched();
}

<<<<<<< HEAD
/*
 * This consumes the "file" refcount, so callers should treat it
 * as if they had called fput(file).
 */
void fd_install(unsigned int fd, struct file *file)
{
	//实现fd到file之间的映射
	__fd_install(current->files, fd, file);
}

=======
>>>>>>> e71ba945
EXPORT_SYMBOL(fd_install);

static struct file *pick_file(struct files_struct *files, unsigned fd)
{
	struct file *file = NULL;
	struct fdtable *fdt;

	spin_lock(&files->file_lock);
	fdt = files_fdtable(files);
	if (fd >= fdt->max_fds)
		goto out_unlock;
	file = fdt->fd[fd];
	if (!file)
		goto out_unlock;
	rcu_assign_pointer(fdt->fd[fd], NULL);
	__put_unused_fd(files, fd);

out_unlock:
	spin_unlock(&files->file_lock);
	return file;
}

<<<<<<< HEAD
/*
 * The same warnings as for __alloc_fd()/__fd_install() apply here...
 */
//通过fd找到file,解除fd与file之间的映射，并对其调用filp_close
int __close_fd(struct files_struct *files, unsigned fd)
=======
int close_fd(unsigned fd)
>>>>>>> e71ba945
{
	struct files_struct *files = current->files;
	struct file *file;

	file = pick_file(files, fd);
	if (!file)
		return -EBADF;

	return filp_close(file, files);
}
EXPORT_SYMBOL(close_fd); /* for ksys_close() */

static inline void __range_cloexec(struct files_struct *cur_fds,
				   unsigned int fd, unsigned int max_fd)
{
	struct fdtable *fdt;

	if (fd > max_fd)
		return;

	spin_lock(&cur_fds->file_lock);
	fdt = files_fdtable(cur_fds);
	bitmap_set(fdt->close_on_exec, fd, max_fd - fd + 1);
	spin_unlock(&cur_fds->file_lock);
}

static inline void __range_close(struct files_struct *cur_fds, unsigned int fd,
				 unsigned int max_fd)
{
	while (fd <= max_fd) {
		struct file *file;

		file = pick_file(cur_fds, fd++);
		if (!file)
			continue;

		filp_close(file, cur_fds);
		cond_resched();
	}
}

/**
 * __close_range() - Close all file descriptors in a given range.
 *
 * @fd:     starting file descriptor to close
 * @max_fd: last file descriptor to close
 *
 * This closes a range of file descriptors. All file descriptors
 * from @fd up to and including @max_fd are closed.
 */
int __close_range(unsigned fd, unsigned max_fd, unsigned int flags)
{
	unsigned int cur_max;
	struct task_struct *me = current;
	struct files_struct *cur_fds = me->files, *fds = NULL;

	if (flags & ~(CLOSE_RANGE_UNSHARE | CLOSE_RANGE_CLOEXEC))
		return -EINVAL;

	if (fd > max_fd)
		return -EINVAL;

	rcu_read_lock();
	cur_max = files_fdtable(cur_fds)->max_fds;
	rcu_read_unlock();

	/* cap to last valid index into fdtable */
	cur_max--;

	if (flags & CLOSE_RANGE_UNSHARE) {
		int ret;
		unsigned int max_unshare_fds = NR_OPEN_MAX;

		/*
		 * If the requested range is greater than the current maximum,
		 * we're closing everything so only copy all file descriptors
		 * beneath the lowest file descriptor.
		 * If the caller requested all fds to be made cloexec copy all
		 * of the file descriptors since they still want to use them.
		 */
		if (!(flags & CLOSE_RANGE_CLOEXEC) && (max_fd >= cur_max))
			max_unshare_fds = fd;

		ret = unshare_fd(CLONE_FILES, max_unshare_fds, &fds);
		if (ret)
			return ret;

		/*
		 * We used to share our file descriptor table, and have now
		 * created a private one, make sure we're using it below.
		 */
		if (fds)
			swap(cur_fds, fds);
	}

	max_fd = min(max_fd, cur_max);

	if (flags & CLOSE_RANGE_CLOEXEC)
		__range_cloexec(cur_fds, fd, max_fd);
	else
		__range_close(cur_fds, fd, max_fd);

	if (fds) {
		/*
		 * We're done closing the files we were supposed to. Time to install
		 * the new file descriptor table and drop the old one.
		 */
		task_lock(me);
		me->files = cur_fds;
		task_unlock(me);
		put_files_struct(fds);
	}

	return 0;
}

/*
 * variant of close_fd that gets a ref on the file for later fput.
 * The caller must ensure that filp_close() called on the file, and then
 * an fput().
 */
int close_fd_get_file(unsigned int fd, struct file **res)
{
	struct files_struct *files = current->files;
	struct file *file;
	struct fdtable *fdt;

	spin_lock(&files->file_lock);
	fdt = files_fdtable(files);
	if (fd >= fdt->max_fds)
		goto out_unlock;
	file = fdt->fd[fd];
	if (!file)
		goto out_unlock;
	rcu_assign_pointer(fdt->fd[fd], NULL);
	__put_unused_fd(files, fd);
	spin_unlock(&files->file_lock);
	get_file(file);
	*res = file;
	return 0;

out_unlock:
	spin_unlock(&files->file_lock);
	*res = NULL;
	return -ENOENT;
}

void do_close_on_exec(struct files_struct *files)
{
	unsigned i;
	struct fdtable *fdt;

	/* exec unshares first */
	spin_lock(&files->file_lock);
	for (i = 0; ; i++) {
		unsigned long set;
		unsigned fd = i * BITS_PER_LONG;
		fdt = files_fdtable(files);
		if (fd >= fdt->max_fds)
			break;
		set = fdt->close_on_exec[i];
		if (!set)
			continue;
		fdt->close_on_exec[i] = 0;
		for ( ; set ; fd++, set >>= 1) {
			struct file *file;
			if (!(set & 1))
				continue;
			file = fdt->fd[fd];
			if (!file)
				continue;
			rcu_assign_pointer(fdt->fd[fd], NULL);
			__put_unused_fd(files, fd);
			spin_unlock(&files->file_lock);
			filp_close(file, files);
			cond_resched();
			spin_lock(&files->file_lock);
		}

	}
	spin_unlock(&files->file_lock);
}

//通过fd，mask查找对应的file
static struct file *__fget_files(struct files_struct *files, unsigned int fd,
				 fmode_t mask, unsigned int refs/*文件引用增加的计数数目*/)
{
	struct file *file;

	rcu_read_lock();
loop:
<<<<<<< HEAD
	//查找fd对应的file
	file = fcheck_files(files, fd);
=======
	file = files_lookup_fd_rcu(files, fd);
>>>>>>> e71ba945
	if (file) {
		/* File object ref couldn't be taken.
		 * dup2() atomicity guarantee is the reason
		 * we loop to catch the new file (or NULL pointer)
		 */
	    //如果mode与mask与了之后，不为0，则返回NULL
		if (file->f_mode & mask)
			file = NULL;
		//防止文件获取时正在删除，增加引用计数失败，重查
		else if (!get_file_rcu_many(file, refs))
			goto loop;
	}
	rcu_read_unlock();

	return file;
}

static inline struct file *__fget(unsigned int fd, fmode_t mask,
				  unsigned int refs)
{
	return __fget_files(current->files, fd, mask, refs);
}

//返回fd对应的文件，此文件不能以O_PATH方式打开，支持对此文件增加refs个引用计数
struct file *fget_many(unsigned int fd, unsigned int refs)
{
	return __fget(fd, FMODE_PATH, refs);
}

struct file *fget(unsigned int fd)
{
    //返回fd对应的文件，此文件不能是O_PATH方式打开的
	return __fget(fd, FMODE_PATH, 1);
}
EXPORT_SYMBOL(fget);

struct file *fget_raw(unsigned int fd)
{
	return __fget(fd, 0, 1);
}
EXPORT_SYMBOL(fget_raw);

struct file *fget_task(struct task_struct *task, unsigned int fd)
{
	struct file *file = NULL;

	task_lock(task);
	if (task->files)
		file = __fget_files(task->files, fd, 0, 1);
	task_unlock(task);

	return file;
}

struct file *task_lookup_fd_rcu(struct task_struct *task, unsigned int fd)
{
	/* Must be called with rcu_read_lock held */
	struct files_struct *files;
	struct file *file = NULL;

	task_lock(task);
	files = task->files;
	if (files)
		file = files_lookup_fd_rcu(files, fd);
	task_unlock(task);

	return file;
}

struct file *task_lookup_next_fd_rcu(struct task_struct *task, unsigned int *ret_fd)
{
	/* Must be called with rcu_read_lock held */
	struct files_struct *files;
	unsigned int fd = *ret_fd;
	struct file *file = NULL;

	task_lock(task);
	files = task->files;
	if (files) {
		for (; fd < files_fdtable(files)->max_fds; fd++) {
			file = files_lookup_fd_rcu(files, fd);
			if (file)
				break;
		}
	}
	task_unlock(task);
	*ret_fd = fd;
	return file;
}

/*
 * Lightweight file lookup - no refcnt increment if fd table isn't shared.
 *
 * You can use this instead of fget if you satisfy all of the following
 * conditions:
 * 1) You must call fput_light before exiting the syscall and returning control
 *    to userspace (i.e. you cannot remember the returned struct file * after
 *    returning to userspace).
 * 2) You must not call filp_close on the returned struct file * in between
 *    calls to fget_light and fput_light.
 * 3) You must not clone the current task in between the calls to fget_light
 *    and fput_light.
 *
 * The fput_needed flag returned by fget_light should be passed to the
 * corresponding fput_light.
 */
static unsigned long __fget_light(unsigned int fd, fmode_t mask)
{
	//取当前进程打开的文件列表
	struct files_struct *files = current->files;
	struct file *file;

	if (atomic_read(&files->count) == 1) {
		file = files_lookup_fd_raw(files, fd);
		if (!file || unlikely(file->f_mode & mask))
			return 0;
		return (unsigned long)file;
	} else {
		//查找fd对应的file
		file = __fget(fd, mask, 1);
		if (!file)
			return 0;
		return FDPUT_FPUT | (unsigned long)file;
	}
}
unsigned long __fdget(unsigned int fd)
{
	return __fget_light(fd, FMODE_PATH);
}
EXPORT_SYMBOL(__fdget);

unsigned long __fdget_raw(unsigned int fd)
{
	return __fget_light(fd, 0);
}

unsigned long __fdget_pos(unsigned int fd)
{
	unsigned long v = __fdget(fd);
	struct file *file = (struct file *)(v & ~3);

	if (file && (file->f_mode & FMODE_ATOMIC_POS)) {
		if (file_count(file) > 1) {
			v |= FDPUT_POS_UNLOCK;
			mutex_lock(&file->f_pos_lock);
		}
	}
	return v;
}

void __f_unlock_pos(struct file *f)
{
	mutex_unlock(&f->f_pos_lock);
}

/*
 * We only lock f_pos if we have threads or if the file might be
 * shared with another process. In both cases we'll have an elevated
 * file count (done either by fdget() or by fork()).
 */

void set_close_on_exec(unsigned int fd, int flag)
{
	struct files_struct *files = current->files;
	struct fdtable *fdt;
	spin_lock(&files->file_lock);
	fdt = files_fdtable(files);
	if (flag)
		__set_close_on_exec(fd, fdt);
	else
		__clear_close_on_exec(fd, fdt);
	spin_unlock(&files->file_lock);
}

bool get_close_on_exec(unsigned int fd)
{
	struct files_struct *files = current->files;
	struct fdtable *fdt;
	bool res;
	rcu_read_lock();
	fdt = files_fdtable(files);
	res = close_on_exec(fd, fdt);
	rcu_read_unlock();
	return res;
}

static int do_dup2(struct files_struct *files,
	struct file *file, unsigned fd, unsigned flags)
__releases(&files->file_lock)
{
	struct file *tofree;
	struct fdtable *fdt;

	/*
	 * We need to detect attempts to do dup2() over allocated but still
	 * not finished descriptor.  NB: OpenBSD avoids that at the price of
	 * extra work in their equivalent of fget() - they insert struct
	 * file immediately after grabbing descriptor, mark it larval if
	 * more work (e.g. actual opening) is needed and make sure that
	 * fget() treats larval files as absent.  Potentially interesting,
	 * but while extra work in fget() is trivial, locking implications
	 * and amount of surgery on open()-related paths in VFS are not.
	 * FreeBSD fails with -EBADF in the same situation, NetBSD "solution"
	 * deadlocks in rather amusing ways, AFAICS.  All of that is out of
	 * scope of POSIX or SUS, since neither considers shared descriptor
	 * tables and this condition does not arise without those.
	 */
	fdt = files_fdtable(files);
	tofree = fdt->fd[fd];
	if (!tofree && fd_is_open(fd, fdt))
		goto Ebusy;
	get_file(file);
	rcu_assign_pointer(fdt->fd[fd], file);
	__set_open_fd(fd, fdt);
	if (flags & O_CLOEXEC)
		__set_close_on_exec(fd, fdt);
	else
		__clear_close_on_exec(fd, fdt);
	spin_unlock(&files->file_lock);

	if (tofree)
		filp_close(tofree, files);

	return fd;

Ebusy:
	spin_unlock(&files->file_lock);
	return -EBUSY;
}

int replace_fd(unsigned fd, struct file *file, unsigned flags)
{
	int err;
	struct files_struct *files = current->files;

	if (!file)
		return close_fd(fd);

	if (fd >= rlimit(RLIMIT_NOFILE))
		return -EBADF;

	spin_lock(&files->file_lock);
	err = expand_files(files, fd);
	if (unlikely(err < 0))
		goto out_unlock;
	return do_dup2(files, file, fd, flags);

out_unlock:
	spin_unlock(&files->file_lock);
	return err;
}

/**
 * __receive_fd() - Install received file into file descriptor table
 *
 * @fd: fd to install into (if negative, a new fd will be allocated)
 * @file: struct file that was received from another process
 * @ufd: __user pointer to write new fd number to
 * @o_flags: the O_* flags to apply to the new fd entry
 *
 * Installs a received file into the file descriptor table, with appropriate
 * checks and count updates. Optionally writes the fd number to userspace, if
 * @ufd is non-NULL.
 *
 * This helper handles its own reference counting of the incoming
 * struct file.
 *
 * Returns newly install fd or -ve on error.
 */
int __receive_fd(int fd, struct file *file, int __user *ufd, unsigned int o_flags)
{
	int new_fd;
	int error;

	error = security_file_receive(file);
	if (error)
		return error;

	if (fd < 0) {
		new_fd = get_unused_fd_flags(o_flags);
		if (new_fd < 0)
			return new_fd;
	} else {
		new_fd = fd;
	}

	if (ufd) {
		error = put_user(new_fd, ufd);
		if (error) {
			if (fd < 0)
				put_unused_fd(new_fd);
			return error;
		}
	}

	if (fd < 0) {
		fd_install(new_fd, get_file(file));
	} else {
		error = replace_fd(new_fd, file, o_flags);
		if (error)
			return error;
	}

	/* Bump the sock usage counts, if any. */
	__receive_sock(file);
	return new_fd;
}

static int ksys_dup3(unsigned int oldfd, unsigned int newfd, int flags)
{
	int err = -EBADF;
	struct file *file;
	struct files_struct *files = current->files;

	if ((flags & ~O_CLOEXEC) != 0)
		return -EINVAL;

	if (unlikely(oldfd == newfd))
		return -EINVAL;

	if (newfd >= rlimit(RLIMIT_NOFILE))
		return -EBADF;

	spin_lock(&files->file_lock);
	err = expand_files(files, newfd);
	file = files_lookup_fd_locked(files, oldfd);
	if (unlikely(!file))
		goto Ebadf;
	if (unlikely(err < 0)) {
		if (err == -EMFILE)
			goto Ebadf;
		goto out_unlock;
	}
	return do_dup2(files, file, newfd, flags);

Ebadf:
	err = -EBADF;
out_unlock:
	spin_unlock(&files->file_lock);
	return err;
}

SYSCALL_DEFINE3(dup3, unsigned int, oldfd, unsigned int, newfd, int, flags)
{
	return ksys_dup3(oldfd, newfd, flags);
}

SYSCALL_DEFINE2(dup2, unsigned int, oldfd, unsigned int, newfd)
{
	if (unlikely(newfd == oldfd)) { /* corner case */
		struct files_struct *files = current->files;
		int retval = oldfd;

		rcu_read_lock();
		if (!files_lookup_fd_rcu(files, oldfd))
			retval = -EBADF;
		rcu_read_unlock();
		return retval;
	}
	return ksys_dup3(oldfd, newfd, 0);
}

SYSCALL_DEFINE1(dup, unsigned int, fildes)
{
	int ret = -EBADF;
	struct file *file = fget_raw(fildes);

	if (file) {
		ret = get_unused_fd_flags(0);
		if (ret >= 0)
			fd_install(ret, file);
		else
			fput(file);
	}
	return ret;
}

int f_dupfd(unsigned int from, struct file *file, unsigned flags)
{
	unsigned long nofile = rlimit(RLIMIT_NOFILE);
	int err;
	if (from >= nofile)
		return -EINVAL;
	err = alloc_fd(from, nofile, flags);
	if (err >= 0) {
		get_file(file);
		fd_install(err, file);
	}
	return err;
}

//通过f函数遍历files
int iterate_fd(struct files_struct *files, unsigned n,
		int (*f)(const void *, struct file *, unsigned),
		const void *p)
{
	struct fdtable *fdt;
	int res = 0;
	if (!files)
		return 0;
	spin_lock(&files->file_lock);
	//遍历所有fds,逐个得到file,并调用f函数
	for (fdt = files_fdtable(files); n < fdt->max_fds; n++) {
		struct file *file;
		file = rcu_dereference_check_fdtable(files, fdt->fd[n]);
		if (!file)
			continue;
		//调用函数f
		res = f(p, file, n);
		if (res)
			break;
	}
	spin_unlock(&files->file_lock);
	return res;
}
EXPORT_SYMBOL(iterate_fd);<|MERGE_RESOLUTION|>--- conflicted
+++ resolved
@@ -505,13 +505,8 @@
 /*
  * allocate a file descriptor, mark it busy.
  */
-<<<<<<< HEAD
 //申请一个文件描述符
-int __alloc_fd(struct files_struct *files,
-	       unsigned start, unsigned end, unsigned flags)
-=======
 static int alloc_fd(unsigned start, unsigned end, unsigned flags)
->>>>>>> e71ba945
 {
 	struct files_struct *files = current->files;
 	unsigned int fd;
@@ -580,22 +575,10 @@
 	return error;
 }
 
-<<<<<<< HEAD
-//申请一个未用的fd
-static int alloc_fd(unsigned start, unsigned flags)
-{
-	return __alloc_fd(current->files, start, rlimit(RLIMIT_NOFILE), flags);
-}
-
 int __get_unused_fd_flags(unsigned flags, unsigned long nofile)
 {
 	//申请一个未用的fd
-	return __alloc_fd(current->files/*当前进程已打开的文件*/, 0/*从0开始申请*/, nofile, flags);
-=======
-int __get_unused_fd_flags(unsigned flags, unsigned long nofile)
-{
-	return alloc_fd(0, nofile, flags);
->>>>>>> e71ba945
+	return alloc_fd(0/*从0开始申请*/, nofile, flags);
 }
 
 //申请一个未用的fd(自0开始）
@@ -638,14 +621,9 @@
  * This consumes the "file" refcount, so callers should treat it
  * as if they had called fput(file).
  */
-<<<<<<< HEAD
+
 //为fd关联其对应的file
-void __fd_install(struct files_struct *files, unsigned int fd,
-		struct file *file)
-=======
-
 void fd_install(unsigned int fd, struct file *file)
->>>>>>> e71ba945
 {
 	struct files_struct *files = current->files;
 	struct fdtable *fdt;
@@ -673,19 +651,6 @@
 	rcu_read_unlock_sched();
 }
 
-<<<<<<< HEAD
-/*
- * This consumes the "file" refcount, so callers should treat it
- * as if they had called fput(file).
- */
-void fd_install(unsigned int fd, struct file *file)
-{
-	//实现fd到file之间的映射
-	__fd_install(current->files, fd, file);
-}
-
-=======
->>>>>>> e71ba945
 EXPORT_SYMBOL(fd_install);
 
 static struct file *pick_file(struct files_struct *files, unsigned fd)
@@ -708,15 +673,8 @@
 	return file;
 }
 
-<<<<<<< HEAD
-/*
- * The same warnings as for __alloc_fd()/__fd_install() apply here...
- */
 //通过fd找到file,解除fd与file之间的映射，并对其调用filp_close
-int __close_fd(struct files_struct *files, unsigned fd)
-=======
 int close_fd(unsigned fd)
->>>>>>> e71ba945
 {
 	struct files_struct *files = current->files;
 	struct file *file;
@@ -908,12 +866,8 @@
 
 	rcu_read_lock();
 loop:
-<<<<<<< HEAD
 	//查找fd对应的file
-	file = fcheck_files(files, fd);
-=======
 	file = files_lookup_fd_rcu(files, fd);
->>>>>>> e71ba945
 	if (file) {
 		/* File object ref couldn't be taken.
 		 * dup2() atomicity guarantee is the reason
