--- conflicted
+++ resolved
@@ -2668,12 +2668,7 @@
 	if (err)
 		goto out1;
 
-<<<<<<< HEAD
-	rpc_proc_register(&init_net, &nfs_rpcstat);
-
 	/*注册nfs文件系统*/
-=======
->>>>>>> 155a3c00
 	err = register_nfs_fs();
 	if (err)
 		goto out0;
