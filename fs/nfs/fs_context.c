--- conflicted
+++ resolved
@@ -1538,12 +1538,8 @@
 
 	/* Load the NFS protocol module if we haven't done so yet */
 	if (!ctx->nfs_mod) {
-<<<<<<< HEAD
 		/*通过指定的版本获取nfs_mode，并指定*/
-		nfs_mod = get_nfs_version(ctx->version);
-=======
 		nfs_mod = find_nfs_version(ctx->version);
->>>>>>> 155a3c00
 		if (IS_ERR(nfs_mod)) {
 			ret = PTR_ERR(nfs_mod);
 			goto out_version_unavailable;
