--- conflicted
+++ resolved
@@ -2437,21 +2437,10 @@
 	attr.ia_mode = mode | S_IFDIR;
 
 	trace_nfs_mkdir_enter(dir, dentry);
-<<<<<<< HEAD
 	/*调用rpc创建目录*/
-	error = NFS_PROTO(dir)->mkdir(dir, dentry, &attr);
-	trace_nfs_mkdir_exit(dir, dentry, error);
-	if (error != 0)
-		goto out_err;
-	return 0;
-out_err:
-	d_drop(dentry);
-	return error;
-=======
 	ret = NFS_PROTO(dir)->mkdir(dir, dentry, &attr);
 	trace_nfs_mkdir_exit(dir, dentry, PTR_ERR_OR_ZERO(ret));
 	return ret;
->>>>>>> 155a3c00
 }
 EXPORT_SYMBOL_GPL(nfs_mkdir);
 
