// SPDX-License-Identifier: GPL-2.0-only
/*
 * fs/direct-io.c
 *
 * Copyright (C) 2002, Linus Torvalds.
 *
 * O_DIRECT
 *
 * 04Jul2002	Andrew Morton
 *		Initial version
 * 11Sep2002	janetinc@us.ibm.com
 * 		added readv/writev support.
 * 29Oct2002	Andrew Morton
 *		rewrote bio_add_page() support.
 * 30Oct2002	pbadari@us.ibm.com
 *		added support for non-aligned IO.
 * 06Nov2002	pbadari@us.ibm.com
 *		added asynchronous IO support.
 * 21Jul2003	nathans@sgi.com
 *		added IO completion notifier.
 */

#include <linux/kernel.h>
#include <linux/module.h>
#include <linux/types.h>
#include <linux/fs.h>
#include <linux/mm.h>
#include <linux/slab.h>
#include <linux/highmem.h>
#include <linux/pagemap.h>
#include <linux/task_io_accounting_ops.h>
#include <linux/bio.h>
#include <linux/wait.h>
#include <linux/err.h>
#include <linux/blkdev.h>
#include <linux/buffer_head.h>
#include <linux/rwsem.h>
#include <linux/uio.h>
#include <linux/atomic.h>
#include <linux/prefetch.h>

#include "internal.h"

/*
 * How many user pages to map in one call to get_user_pages().  This determines
 * the size of a structure in the slab cache
 */
#define DIO_PAGES	64

/*
 * Flags for dio_complete()
 */
#define DIO_COMPLETE_ASYNC		0x01	/* This is async IO */
#define DIO_COMPLETE_INVALIDATE		0x02	/* Can invalidate pages */

/*
 * This code generally works in units of "dio_blocks".  A dio_block is
 * somewhere between the hard sector size and the filesystem block size.  it
 * is determined on a per-invocation basis.   When talking to the filesystem
 * we need to convert dio_blocks to fs_blocks by scaling the dio_block quantity
 * down by dio->blkfactor.  Similarly, fs-blocksize quantities are converted
 * to bio_block quantities by shifting left by blkfactor.
 *
 * If blkfactor is zero then the user's request was aligned to the filesystem's
 * blocksize.
 */

/* dio_state only used in the submission path */

struct dio_submit {
	struct bio *bio;		/* bio under assembly */
	unsigned blkbits;		/* doesn't change */
	unsigned blkfactor;		/* When we're using an alignment which
					   is finer than the filesystem's soft
					   blocksize, this specifies how much
					   finer.  blkfactor=2 means 1/4-block
					   alignment.  Does not change */
	unsigned start_zero_done;	/* flag: sub-blocksize zeroing has
					   been performed at the start of a
					   write */
	int pages_in_io;		/* approximate total IO pages */
	sector_t block_in_file;		/* Current offset into the underlying
					   file in dio_block units. */
	unsigned blocks_available;	/* At block_in_file.  changes */
	int reap_counter;		/* rate limit reaping */
	sector_t final_block_in_request;/* doesn't change */
	int boundary;			/* prev block is at a boundary */
	get_block_t *get_block;		/* block mapping function */
	dio_submit_t *submit_io;	/* IO submition function */

	loff_t logical_offset_in_bio;	/* current first logical block in bio */
	sector_t final_block_in_bio;	/* current final block in bio + 1 */
	sector_t next_block_for_io;	/* next block to be put under IO,
					   in dio_blocks units */

	/*
	 * Deferred addition of a page to the dio.  These variables are
	 * private to dio_send_cur_page(), submit_page_section() and
	 * dio_bio_add_page().
	 */
	struct page *cur_page;		/* The page */
	unsigned cur_page_offset;	/* Offset into it, in bytes */
	unsigned cur_page_len;		/* Nr of bytes at cur_page_offset */
	sector_t cur_page_block;	/* Where it starts */
	loff_t cur_page_fs_offset;	/* Offset in file */

	struct iov_iter *iter;
	/*
	 * Page queue.  These variables belong to dio_refill_pages() and
	 * dio_get_page().
	 */
	unsigned head;			/* next page to process */
	unsigned tail;			/* last valid page + 1 */
	size_t from, to;
};

/* dio_state communicated between submission path and end_io */
struct dio {
	int flags;			/* doesn't change */
	int op;//读或者写操作
	int op_flags;
	blk_qc_t bio_cookie;
	struct gendisk *bio_disk;
	struct inode *inode;//dio操作对应的inode
	loff_t i_size;			/* i_size when submitted */
	dio_iodone_t *end_io;		/* IO completion function */

	void *private;			/* copy from map_bh.b_private */

	/* BIO completion state */
	spinlock_t bio_lock;		/* protects BIO fields below */
	int page_errors;		/* errno from get_user_pages() */
	//是否为异步io
	int is_async;			/* is IO async ? */
	bool defer_completion;		/* defer AIO completion to workqueue? */
	bool should_dirty;		/* if pages should be dirtied */
	int io_error;			/* IO error in completion path */
	unsigned long refcount;		/* direct_io_worker() and bios */
	struct bio *bio_list;		/* singly linked via bi_private */
	struct task_struct *waiter;	/* waiting task (NULL if none) */

	/* AIO related stuff */
	struct kiocb *iocb;		/* kiocb */
	ssize_t result;                 /* IO result */

	/*
	 * pages[] (and any fields placed after it) are not zeroed out at
	 * allocation time.  Don't add new fields after pages[] unless you
	 * wish that they not be zeroed.
	 */
	union {
		struct page *pages[DIO_PAGES];	/* page buffer */
		struct work_struct complete_work;/* deferred AIO completion */
	};
} ____cacheline_aligned_in_smp;

static struct kmem_cache *dio_cache __read_mostly;

/*
 * How many pages are in the queue?
 */
static inline unsigned dio_pages_present(struct dio_submit *sdio)
{
	return sdio->tail - sdio->head;
}

/*
 * Go grab and pin some userspace pages.   Typically we'll get 64 at a time.
 */
static inline int dio_refill_pages(struct dio *dio, struct dio_submit *sdio)
{
	ssize_t ret;

	ret = iov_iter_get_pages(sdio->iter, dio->pages, LONG_MAX, DIO_PAGES,
				&sdio->from);

	if (ret < 0 && sdio->blocks_available && (dio->op == REQ_OP_WRITE)) {
		struct page *page = ZERO_PAGE(0);
		/*
		 * A memory fault, but the filesystem has some outstanding
		 * mapped blocks.  We need to use those blocks up to avoid
		 * leaking stale data in the file.
		 */
		if (dio->page_errors == 0)
			dio->page_errors = ret;
		get_page(page);
		dio->pages[0] = page;
		sdio->head = 0;
		sdio->tail = 1;
		sdio->from = 0;
		sdio->to = PAGE_SIZE;
		return 0;
	}

	if (ret >= 0) {
		iov_iter_advance(sdio->iter, ret);
		ret += sdio->from;
		sdio->head = 0;
		sdio->tail = (ret + PAGE_SIZE - 1) / PAGE_SIZE;
		sdio->to = ((ret - 1) & (PAGE_SIZE - 1)) + 1;
		return 0;
	}
	return ret;	
}

/*
 * Get another userspace page.  Returns an ERR_PTR on error.  Pages are
 * buffered inside the dio so that we can call get_user_pages() against a
 * decent number of pages, less frequently.  To provide nicer use of the
 * L1 cache.
 */
static inline struct page *dio_get_page(struct dio *dio,
					struct dio_submit *sdio)
{
	if (dio_pages_present(sdio) == 0) {
		int ret;

		ret = dio_refill_pages(dio, sdio);
		if (ret)
			return ERR_PTR(ret);
		BUG_ON(dio_pages_present(sdio) == 0);
	}
	return dio->pages[sdio->head];
}

/*
 * dio_complete() - called when all DIO BIO I/O has been completed
 *
 * This drops i_dio_count, lets interested parties know that a DIO operation
 * has completed, and calculates the resulting return code for the operation.
 *
 * It lets the filesystem know if it registered an interest earlier via
 * get_block.  Pass the private field of the map buffer_head so that
 * filesystems can use it to hold additional state between get_block calls and
 * dio_complete.
 */
static ssize_t dio_complete(struct dio *dio, ssize_t ret, unsigned int flags)
{
	loff_t offset = dio->iocb->ki_pos;
	ssize_t transferred = 0;
	int err;

	/*
	 * AIO submission can race with bio completion to get here while
	 * expecting to have the last io completed by bio completion.
	 * In that case -EIOCBQUEUED is in fact not an error we want
	 * to preserve through this call.
	 */
	if (ret == -EIOCBQUEUED)
		ret = 0;

	if (dio->result) {
		transferred = dio->result;

		/* Check for short read case */
		if ((dio->op == REQ_OP_READ) &&
		    ((offset + transferred) > dio->i_size))
			transferred = dio->i_size - offset;
		/* ignore EFAULT if some IO has been done */
		if (unlikely(ret == -EFAULT) && transferred)
			ret = 0;
	}

	if (ret == 0)
		ret = dio->page_errors;
	if (ret == 0)
		ret = dio->io_error;
	if (ret == 0)
		ret = transferred;

	if (dio->end_io) {
		// XXX: ki_pos??
		err = dio->end_io(dio->iocb, offset, ret, dio->private);
		if (err)
			ret = err;
	}

	/*
	 * Try again to invalidate clean pages which might have been cached by
	 * non-direct readahead, or faulted in by get_user_pages() if the source
	 * of the write was an mmap'ed region of the file we're writing.  Either
	 * one is a pretty crazy thing to do, so we don't support it 100%.  If
	 * this invalidation fails, tough, the write still worked...
	 *
	 * And this page cache invalidation has to be after dio->end_io(), as
	 * some filesystems convert unwritten extents to real allocations in
	 * end_io() when necessary, otherwise a racing buffer read would cache
	 * zeros from unwritten extents.
	 */
	if (flags & DIO_COMPLETE_INVALIDATE &&
	    ret > 0 && dio->op == REQ_OP_WRITE &&
	    dio->inode->i_mapping->nrpages) {
		err = invalidate_inode_pages2_range(dio->inode->i_mapping,
					offset >> PAGE_SHIFT,
					(offset + ret - 1) >> PAGE_SHIFT);
		if (err)
			dio_warn_stale_pagecache(dio->iocb->ki_filp);
	}

	inode_dio_end(dio->inode);

	if (flags & DIO_COMPLETE_ASYNC) {
		/*
		 * generic_write_sync expects ki_pos to have been updated
		 * already, but the submission path only does this for
		 * synchronous I/O.
		 */
		dio->iocb->ki_pos += transferred;

		if (ret > 0 && dio->op == REQ_OP_WRITE)
			ret = generic_write_sync(dio->iocb, ret);
		dio->iocb->ki_complete(dio->iocb, ret, 0);
	}

	kmem_cache_free(dio_cache, dio);
	return ret;
}

static void dio_aio_complete_work(struct work_struct *work)
{
	struct dio *dio = container_of(work, struct dio, complete_work);

	dio_complete(dio, 0, DIO_COMPLETE_ASYNC | DIO_COMPLETE_INVALIDATE);
}

static blk_status_t dio_bio_complete(struct dio *dio, struct bio *bio);

/*
 * Asynchronous IO callback. 
 */
static void dio_bio_end_aio(struct bio *bio)
{
	struct dio *dio = bio->bi_private;
	unsigned long remaining;
	unsigned long flags;
	bool defer_completion = false;

	/* cleanup the bio */
	dio_bio_complete(dio, bio);

	spin_lock_irqsave(&dio->bio_lock, flags);
	remaining = --dio->refcount;
	if (remaining == 1 && dio->waiter)
		wake_up_process(dio->waiter);
	spin_unlock_irqrestore(&dio->bio_lock, flags);

	if (remaining == 0) {
		/*
		 * Defer completion when defer_completion is set or
		 * when the inode has pages mapped and this is AIO write.
		 * We need to invalidate those pages because there is a
		 * chance they contain stale data in the case buffered IO
		 * went in between AIO submission and completion into the
		 * same region.
		 */
		if (dio->result)
			defer_completion = dio->defer_completion ||
					   (dio->op == REQ_OP_WRITE &&
					    dio->inode->i_mapping->nrpages);
		if (defer_completion) {
			INIT_WORK(&dio->complete_work, dio_aio_complete_work);
			queue_work(dio->inode->i_sb->s_dio_done_wq,
				   &dio->complete_work);
		} else {
			dio_complete(dio, 0, DIO_COMPLETE_ASYNC);
		}
	}
}

/*
 * The BIO completion handler simply queues the BIO up for the process-context
 * handler.
 *
 * During I/O bi_private points at the dio.  After I/O, bi_private is used to
 * implement a singly-linked list of completed BIOs, at dio->bio_list.
 */
static void dio_bio_end_io(struct bio *bio)
{
	struct dio *dio = bio->bi_private;
	unsigned long flags;

	spin_lock_irqsave(&dio->bio_lock, flags);
	bio->bi_private = dio->bio_list;
	dio->bio_list = bio;
	if (--dio->refcount == 1 && dio->waiter)
		wake_up_process(dio->waiter);
	spin_unlock_irqrestore(&dio->bio_lock, flags);
}

static inline void
dio_bio_alloc(struct dio *dio, struct dio_submit *sdio,
	      struct block_device *bdev,
	      sector_t first_sector, int nr_vecs)
{
	struct bio *bio;

	/*
	 * bio_alloc() is guaranteed to return a bio when allowed to sleep and
	 * we request a valid number of vectors.
	 */
	bio = bio_alloc(GFP_KERNEL, nr_vecs);

	bio_set_dev(bio, bdev);
	bio->bi_iter.bi_sector = first_sector;
	bio_set_op_attrs(bio, dio->op, dio->op_flags);
	if (dio->is_async)
		bio->bi_end_io = dio_bio_end_aio;
	else
		bio->bi_end_io = dio_bio_end_io;

	bio->bi_write_hint = dio->iocb->ki_hint;

	sdio->bio = bio;
	sdio->logical_offset_in_bio = sdio->cur_page_fs_offset;
}

/*
 * In the AIO read case we speculatively dirty the pages before starting IO.
 * During IO completion, any of these pages which happen to have been written
 * back will be redirtied by bio_check_pages_dirty().
 *
 * bios hold a dio reference between submit_bio and ->end_io.
 */
static inline void dio_bio_submit(struct dio *dio, struct dio_submit *sdio)
{
	struct bio *bio = sdio->bio;
	unsigned long flags;

	bio->bi_private = dio;

	spin_lock_irqsave(&dio->bio_lock, flags);
	dio->refcount++;
	spin_unlock_irqrestore(&dio->bio_lock, flags);

	if (dio->is_async && dio->op == REQ_OP_READ && dio->should_dirty)
		bio_set_pages_dirty(bio);

	dio->bio_disk = bio->bi_disk;

	if (sdio->submit_io) {
		sdio->submit_io(bio, dio->inode, sdio->logical_offset_in_bio);
		dio->bio_cookie = BLK_QC_T_NONE;
	} else
		dio->bio_cookie = submit_bio(bio);

	sdio->bio = NULL;
	sdio->boundary = 0;
	sdio->logical_offset_in_bio = 0;
}

/*
 * Release any resources in case of a failure
 */
static inline void dio_cleanup(struct dio *dio, struct dio_submit *sdio)
{
	while (sdio->head < sdio->tail)
		put_page(dio->pages[sdio->head++]);
}

/*
 * Wait for the next BIO to complete.  Remove it and return it.  NULL is
 * returned once all BIOs have been completed.  This must only be called once
 * all bios have been issued so that dio->refcount can only decrease.  This
 * requires that that the caller hold a reference on the dio.
 */
static struct bio *dio_await_one(struct dio *dio)
{
	unsigned long flags;
	struct bio *bio = NULL;

	spin_lock_irqsave(&dio->bio_lock, flags);

	/*
	 * Wait as long as the list is empty and there are bios in flight.  bio
	 * completion drops the count, maybe adds to the list, and wakes while
	 * holding the bio_lock so we don't need set_current_state()'s barrier
	 * and can call it after testing our condition.
	 */
	while (dio->refcount > 1 && dio->bio_list == NULL) {
		__set_current_state(TASK_UNINTERRUPTIBLE);
		dio->waiter = current;
		spin_unlock_irqrestore(&dio->bio_lock, flags);
		if (!(dio->iocb->ki_flags & IOCB_HIPRI) ||
		    !blk_poll(dio->bio_disk->queue, dio->bio_cookie, true))
			blk_io_schedule();
		/* wake up sets us TASK_RUNNING */
		spin_lock_irqsave(&dio->bio_lock, flags);
		dio->waiter = NULL;
	}
	if (dio->bio_list) {
		bio = dio->bio_list;
		dio->bio_list = bio->bi_private;
	}
	spin_unlock_irqrestore(&dio->bio_lock, flags);
	return bio;
}

/*
 * Process one completed BIO.  No locks are held.
 */
static blk_status_t dio_bio_complete(struct dio *dio, struct bio *bio)
{
	blk_status_t err = bio->bi_status;
	bool should_dirty = dio->op == REQ_OP_READ && dio->should_dirty;

	if (err) {
		if (err == BLK_STS_AGAIN && (bio->bi_opf & REQ_NOWAIT))
			dio->io_error = -EAGAIN;
		else
			dio->io_error = -EIO;
	}

	if (dio->is_async && should_dirty) {
		bio_check_pages_dirty(bio);	/* transfers ownership */
	} else {
		bio_release_pages(bio, should_dirty);
		bio_put(bio);
	}
	return err;
}

/*
 * Wait on and process all in-flight BIOs.  This must only be called once
 * all bios have been issued so that the refcount can only decrease.
 * This just waits for all bios to make it through dio_bio_complete.  IO
 * errors are propagated through dio->io_error and should be propagated via
 * dio_complete().
 */
static void dio_await_completion(struct dio *dio)
{
	struct bio *bio;
	do {
		bio = dio_await_one(dio);
		if (bio)
			dio_bio_complete(dio, bio);
	} while (bio);
}

/*
 * A really large O_DIRECT read or write can generate a lot of BIOs.  So
 * to keep the memory consumption sane we periodically reap any completed BIOs
 * during the BIO generation phase.
 *
 * This also helps to limit the peak amount of pinned userspace memory.
 */
static inline int dio_bio_reap(struct dio *dio, struct dio_submit *sdio)
{
	int ret = 0;

	if (sdio->reap_counter++ >= 64) {
		while (dio->bio_list) {
			unsigned long flags;
			struct bio *bio;
			int ret2;

			spin_lock_irqsave(&dio->bio_lock, flags);
			bio = dio->bio_list;
			dio->bio_list = bio->bi_private;
			spin_unlock_irqrestore(&dio->bio_lock, flags);
			ret2 = blk_status_to_errno(dio_bio_complete(dio, bio));
			if (ret == 0)
				ret = ret2;
		}
		sdio->reap_counter = 0;
	}
	return ret;
}

/*
 * Create workqueue for deferred direct IO completions. We allocate the
 * workqueue when it's first needed. This avoids creating workqueue for
 * filesystems that don't need it and also allows us to create the workqueue
 * late enough so the we can include s_id in the name of the workqueue.
 */
int sb_init_dio_done_wq(struct super_block *sb)
{
	struct workqueue_struct *old;
	struct workqueue_struct *wq = alloc_workqueue("dio/%s",
						      WQ_MEM_RECLAIM, 0,
						      sb->s_id);
	if (!wq)
		return -ENOMEM;
	/*
	 * This has to be atomic as more DIOs can race to create the workqueue
	 */
	old = cmpxchg(&sb->s_dio_done_wq, NULL, wq);
	/* Someone created workqueue before us? Free ours... */
	if (old)
		destroy_workqueue(wq);
	return 0;
}

static int dio_set_defer_completion(struct dio *dio)
{
	struct super_block *sb = dio->inode->i_sb;

	if (dio->defer_completion)
		return 0;
	dio->defer_completion = true;
	if (!sb->s_dio_done_wq)
		return sb_init_dio_done_wq(sb);
	return 0;
}

/*
 * Call into the fs to map some more disk blocks.  We record the current number
 * of available blocks at sdio->blocks_available.  These are in units of the
 * fs blocksize, i_blocksize(inode).
 *
 * The fs is allowed to map lots of blocks at once.  If it wants to do that,
 * it uses the passed inode-relative block number as the file offset, as usual.
 *
 * get_block() is passed the number of i_blkbits-sized blocks which direct_io
 * has remaining to do.  The fs should not map more than this number of blocks.
 *
 * If the fs has mapped a lot of blocks, it should populate bh->b_size to
 * indicate how much contiguous disk space has been made available at
 * bh->b_blocknr.
 *
 * If *any* of the mapped blocks are new, then the fs must set buffer_new().
 * This isn't very efficient...
 *
 * In the case of filesystem holes: the fs may return an arbitrarily-large
 * hole by returning an appropriate value in b_size and by clearing
 * buffer_mapped().  However the direct-io code will only process holes one
 * block at a time - it will repeatedly call get_block() as it walks the hole.
 */
static int get_more_blocks(struct dio *dio, struct dio_submit *sdio,
			   struct buffer_head *map_bh)
{
	int ret;
	sector_t fs_startblk;	/* Into file, in filesystem-sized blocks */
	sector_t fs_endblk;	/* Into file, in filesystem-sized blocks */
	unsigned long fs_count;	/* Number of filesystem-sized blocks */
	int create;
	unsigned int i_blkbits = sdio->blkbits + sdio->blkfactor;
	loff_t i_size;

	/*
	 * If there was a memory error and we've overwritten all the
	 * mapped blocks then we can now return that memory error
	 */
	ret = dio->page_errors;
	if (ret == 0) {
		BUG_ON(sdio->block_in_file >= sdio->final_block_in_request);
		fs_startblk = sdio->block_in_file >> sdio->blkfactor;
		fs_endblk = (sdio->final_block_in_request - 1) >>
					sdio->blkfactor;
		fs_count = fs_endblk - fs_startblk + 1;

		map_bh->b_state = 0;
		map_bh->b_size = fs_count << i_blkbits;

		/*
		 * For writes that could fill holes inside i_size on a
		 * DIO_SKIP_HOLES filesystem we forbid block creations: only
		 * overwrites are permitted. We will return early to the caller
		 * once we see an unmapped buffer head returned, and the caller
		 * will fall back to buffered I/O.
		 *
		 * Otherwise the decision is left to the get_blocks method,
		 * which may decide to handle it or also return an unmapped
		 * buffer head.
		 */
		create = dio->op == REQ_OP_WRITE;
		if (dio->flags & DIO_SKIP_HOLES) {
			i_size = i_size_read(dio->inode);
			if (i_size && fs_startblk <= (i_size - 1) >> i_blkbits)
				create = 0;
		}

		ret = (*sdio->get_block)(dio->inode, fs_startblk,
						map_bh, create);

		/* Store for completion */
		dio->private = map_bh->b_private;

		if (ret == 0 && buffer_defer_completion(map_bh))
			ret = dio_set_defer_completion(dio);
	}
	return ret;
}

/*
 * There is no bio.  Make one now.
 */
static inline int dio_new_bio(struct dio *dio, struct dio_submit *sdio,
		sector_t start_sector, struct buffer_head *map_bh)
{
	sector_t sector;
	int ret, nr_pages;

	ret = dio_bio_reap(dio, sdio);
	if (ret)
		goto out;
	sector = start_sector << (sdio->blkbits - 9);
	nr_pages = min(sdio->pages_in_io, BIO_MAX_PAGES);
	BUG_ON(nr_pages <= 0);
	dio_bio_alloc(dio, sdio, map_bh->b_bdev, sector, nr_pages);
	sdio->boundary = 0;
out:
	return ret;
}

/*
 * Attempt to put the current chunk of 'cur_page' into the current BIO.  If
 * that was successful then update final_block_in_bio and take a ref against
 * the just-added page.
 *
 * Return zero on success.  Non-zero means the caller needs to start a new BIO.
 */
static inline int dio_bio_add_page(struct dio_submit *sdio)
{
	int ret;

	ret = bio_add_page(sdio->bio, sdio->cur_page,
			sdio->cur_page_len, sdio->cur_page_offset);
	if (ret == sdio->cur_page_len) {
		/*
		 * Decrement count only, if we are done with this page
		 */
		if ((sdio->cur_page_len + sdio->cur_page_offset) == PAGE_SIZE)
			sdio->pages_in_io--;
		get_page(sdio->cur_page);
		sdio->final_block_in_bio = sdio->cur_page_block +
			(sdio->cur_page_len >> sdio->blkbits);
		ret = 0;
	} else {
		ret = 1;
	}
	return ret;
}
		
/*
 * Put cur_page under IO.  The section of cur_page which is described by
 * cur_page_offset,cur_page_len is put into a BIO.  The section of cur_page
 * starts on-disk at cur_page_block.
 *
 * We take a ref against the page here (on behalf of its presence in the bio).
 *
 * The caller of this function is responsible for removing cur_page from the
 * dio, and for dropping the refcount which came from that presence.
 */
static inline int dio_send_cur_page(struct dio *dio, struct dio_submit *sdio,
		struct buffer_head *map_bh)
{
	int ret = 0;

	if (sdio->bio) {
		loff_t cur_offset = sdio->cur_page_fs_offset;
		loff_t bio_next_offset = sdio->logical_offset_in_bio +
			sdio->bio->bi_iter.bi_size;

		/*
		 * See whether this new request is contiguous with the old.
		 *
		 * Btrfs cannot handle having logically non-contiguous requests
		 * submitted.  For example if you have
		 *
		 * Logical:  [0-4095][HOLE][8192-12287]
		 * Physical: [0-4095]      [4096-8191]
		 *
		 * We cannot submit those pages together as one BIO.  So if our
		 * current logical offset in the file does not equal what would
		 * be the next logical offset in the bio, submit the bio we
		 * have.
		 */
		if (sdio->final_block_in_bio != sdio->cur_page_block ||
		    cur_offset != bio_next_offset)
			dio_bio_submit(dio, sdio);
	}

	if (sdio->bio == NULL) {
		ret = dio_new_bio(dio, sdio, sdio->cur_page_block, map_bh);
		if (ret)
			goto out;
	}

	if (dio_bio_add_page(sdio) != 0) {
		dio_bio_submit(dio, sdio);
		ret = dio_new_bio(dio, sdio, sdio->cur_page_block, map_bh);
		if (ret == 0) {
			ret = dio_bio_add_page(sdio);
			BUG_ON(ret != 0);
		}
	}
out:
	return ret;
}

/*
 * An autonomous function to put a chunk of a page under deferred IO.
 *
 * The caller doesn't actually know (or care) whether this piece of page is in
 * a BIO, or is under IO or whatever.  We just take care of all possible 
 * situations here.  The separation between the logic of do_direct_IO() and
 * that of submit_page_section() is important for clarity.  Please don't break.
 *
 * The chunk of page starts on-disk at blocknr.
 *
 * We perform deferred IO, by recording the last-submitted page inside our
 * private part of the dio structure.  If possible, we just expand the IO
 * across that page here.
 *
 * If that doesn't work out then we put the old page into the bio and add this
 * page to the dio instead.
 */
static inline int
submit_page_section(struct dio *dio, struct dio_submit *sdio, struct page *page,
		    unsigned offset, unsigned len, sector_t blocknr,
		    struct buffer_head *map_bh)
{
	int ret = 0;

	if (dio->op == REQ_OP_WRITE) {
		/*
		 * Read accounting is performed in submit_bio()
		 */
		task_io_account_write(len);
	}

	/*
	 * Can we just grow the current page's presence in the dio?
	 */
	if (sdio->cur_page == page &&
	    sdio->cur_page_offset + sdio->cur_page_len == offset &&
	    sdio->cur_page_block +
	    (sdio->cur_page_len >> sdio->blkbits) == blocknr) {
		sdio->cur_page_len += len;
		goto out;
	}

	/*
	 * If there's a deferred page already there then send it.
	 */
	if (sdio->cur_page) {
		ret = dio_send_cur_page(dio, sdio, map_bh);
		put_page(sdio->cur_page);
		sdio->cur_page = NULL;
		if (ret)
			return ret;
	}

	get_page(page);		/* It is in dio */
	sdio->cur_page = page;
	sdio->cur_page_offset = offset;
	sdio->cur_page_len = len;
	sdio->cur_page_block = blocknr;
	sdio->cur_page_fs_offset = sdio->block_in_file << sdio->blkbits;
out:
	/*
	 * If sdio->boundary then we want to schedule the IO now to
	 * avoid metadata seeks.
	 */
	if (sdio->boundary) {
		ret = dio_send_cur_page(dio, sdio, map_bh);
		if (sdio->bio)
			dio_bio_submit(dio, sdio);
		put_page(sdio->cur_page);
		sdio->cur_page = NULL;
	}
	return ret;
}

/*
 * If we are not writing the entire block and get_block() allocated
 * the block for us, we need to fill-in the unused portion of the
 * block with zeros. This happens only if user-buffer, fileoffset or
 * io length is not filesystem block-size multiple.
 *
 * `end' is zero if we're doing the start of the IO, 1 at the end of the
 * IO.
 */
static inline void dio_zero_block(struct dio *dio, struct dio_submit *sdio,
		int end, struct buffer_head *map_bh)
{
	unsigned dio_blocks_per_fs_block;
	unsigned this_chunk_blocks;	/* In dio_blocks */
	unsigned this_chunk_bytes;
	struct page *page;

	sdio->start_zero_done = 1;
	if (!sdio->blkfactor || !buffer_new(map_bh))
		return;

	dio_blocks_per_fs_block = 1 << sdio->blkfactor;
	this_chunk_blocks = sdio->block_in_file & (dio_blocks_per_fs_block - 1);

	if (!this_chunk_blocks)
		return;

	/*
	 * We need to zero out part of an fs block.  It is either at the
	 * beginning or the end of the fs block.
	 */
	if (end) 
		this_chunk_blocks = dio_blocks_per_fs_block - this_chunk_blocks;

	this_chunk_bytes = this_chunk_blocks << sdio->blkbits;

	page = ZERO_PAGE(0);
	if (submit_page_section(dio, sdio, page, 0, this_chunk_bytes,
				sdio->next_block_for_io, map_bh))
		return;

	sdio->next_block_for_io += this_chunk_blocks;
}

/*
 * Walk the user pages, and the file, mapping blocks to disk and generating
 * a sequence of (page,offset,len,block) mappings.  These mappings are injected
 * into submit_page_section(), which takes care of the next stage of submission
 *
 * Direct IO against a blockdev is different from a file.  Because we can
 * happily perform page-sized but 512-byte aligned IOs.  It is important that
 * blockdev IO be able to have fine alignment and large sizes.
 *
 * So what we do is to permit the ->get_block function to populate bh.b_size
 * with the size of IO which is permitted at this offset and this i_blkbits.
 *
 * For best results, the blockdev should be set up with 512-byte i_blkbits and
 * it should set b_size to PAGE_SIZE or more inside get_block().  This gives
 * fine alignment but still allows this function to work in PAGE_SIZE units.
 */
static int do_direct_IO(struct dio *dio, struct dio_submit *sdio,
			struct buffer_head *map_bh)
{
	const unsigned blkbits = sdio->blkbits;
	const unsigned i_blkbits = blkbits + sdio->blkfactor;
	int ret = 0;

	while (sdio->block_in_file < sdio->final_block_in_request) {
		struct page *page;
		size_t from, to;

		page = dio_get_page(dio, sdio);
		if (IS_ERR(page)) {
			ret = PTR_ERR(page);
			goto out;
		}
		from = sdio->head ? 0 : sdio->from;
		to = (sdio->head == sdio->tail - 1) ? sdio->to : PAGE_SIZE;
		sdio->head++;

		while (from < to) {
			unsigned this_chunk_bytes;	/* # of bytes mapped */
			unsigned this_chunk_blocks;	/* # of blocks */
			unsigned u;

			if (sdio->blocks_available == 0) {
				/*
				 * Need to go and map some more disk
				 */
				unsigned long blkmask;
				unsigned long dio_remainder;

				ret = get_more_blocks(dio, sdio, map_bh);
				if (ret) {
					put_page(page);
					goto out;
				}
				if (!buffer_mapped(map_bh))
					goto do_holes;

				sdio->blocks_available =
						map_bh->b_size >> blkbits;
				sdio->next_block_for_io =
					map_bh->b_blocknr << sdio->blkfactor;
				if (buffer_new(map_bh)) {
					clean_bdev_aliases(
						map_bh->b_bdev,
						map_bh->b_blocknr,
						map_bh->b_size >> i_blkbits);
				}

				if (!sdio->blkfactor)
					goto do_holes;

				blkmask = (1 << sdio->blkfactor) - 1;
				dio_remainder = (sdio->block_in_file & blkmask);

				/*
				 * If we are at the start of IO and that IO
				 * starts partway into a fs-block,
				 * dio_remainder will be non-zero.  If the IO
				 * is a read then we can simply advance the IO
				 * cursor to the first block which is to be
				 * read.  But if the IO is a write and the
				 * block was newly allocated we cannot do that;
				 * the start of the fs block must be zeroed out
				 * on-disk
				 */
				if (!buffer_new(map_bh))
					sdio->next_block_for_io += dio_remainder;
				sdio->blocks_available -= dio_remainder;
			}
do_holes:
			/* Handle holes */
			if (!buffer_mapped(map_bh)) {
				loff_t i_size_aligned;

				/* AKPM: eargh, -ENOTBLK is a hack */
				if (dio->op == REQ_OP_WRITE) {
					put_page(page);
					return -ENOTBLK;
				}

				/*
				 * Be sure to account for a partial block as the
				 * last block in the file
				 */
				i_size_aligned = ALIGN(i_size_read(dio->inode),
							1 << blkbits);
				if (sdio->block_in_file >=
						i_size_aligned >> blkbits) {
					/* We hit eof */
					put_page(page);
					goto out;
				}
				zero_user(page, from, 1 << blkbits);
				sdio->block_in_file++;
				from += 1 << blkbits;
				dio->result += 1 << blkbits;
				goto next_block;
			}

			/*
			 * If we're performing IO which has an alignment which
			 * is finer than the underlying fs, go check to see if
			 * we must zero out the start of this block.
			 */
			if (unlikely(sdio->blkfactor && !sdio->start_zero_done))
				dio_zero_block(dio, sdio, 0, map_bh);

			/*
			 * Work out, in this_chunk_blocks, how much disk we
			 * can add to this page
			 */
			this_chunk_blocks = sdio->blocks_available;
			u = (to - from) >> blkbits;
			if (this_chunk_blocks > u)
				this_chunk_blocks = u;
			u = sdio->final_block_in_request - sdio->block_in_file;
			if (this_chunk_blocks > u)
				this_chunk_blocks = u;
			this_chunk_bytes = this_chunk_blocks << blkbits;
			BUG_ON(this_chunk_bytes == 0);

			if (this_chunk_blocks == sdio->blocks_available)
				sdio->boundary = buffer_boundary(map_bh);
			ret = submit_page_section(dio, sdio, page,
						  from,
						  this_chunk_bytes,
						  sdio->next_block_for_io,
						  map_bh);
			if (ret) {
				put_page(page);
				goto out;
			}
			sdio->next_block_for_io += this_chunk_blocks;

			sdio->block_in_file += this_chunk_blocks;
			from += this_chunk_bytes;
			dio->result += this_chunk_bytes;
			sdio->blocks_available -= this_chunk_blocks;
next_block:
			BUG_ON(sdio->block_in_file > sdio->final_block_in_request);
			if (sdio->block_in_file == sdio->final_block_in_request)
				break;
		}

		/* Drop the ref which was taken in get_user_pages() */
		put_page(page);
	}
out:
	return ret;
}

static inline int drop_refcount(struct dio *dio)
{
	int ret2;
	unsigned long flags;

	/*
	 * Sync will always be dropping the final ref and completing the
	 * operation.  AIO can if it was a broken operation described above or
	 * in fact if all the bios race to complete before we get here.  In
	 * that case dio_complete() translates the EIOCBQUEUED into the proper
	 * return code that the caller will hand to ->complete().
	 *
	 * This is managed by the bio_lock instead of being an atomic_t so that
	 * completion paths can drop their ref and use the remaining count to
	 * decide to wake the submission path atomically.
	 */
	spin_lock_irqsave(&dio->bio_lock, flags);
	ret2 = --dio->refcount;
	spin_unlock_irqrestore(&dio->bio_lock, flags);
	return ret2;
}

/*
 * This is a library function for use by filesystem drivers.
 *
 * The locking rules are governed by the flags parameter:
 *  - if the flags value contains DIO_LOCKING we use a fancy locking
 *    scheme for dumb filesystems.
 *    For writes this function is called under i_mutex and returns with
 *    i_mutex held, for reads, i_mutex is not held on entry, but it is
 *    taken and dropped again before returning.
 *  - if the flags value does NOT contain DIO_LOCKING we don't use any
 *    internal locking but rather rely on the filesystem to synchronize
 *    direct I/O reads/writes versus each other and truncate.
 *
 * To help with locking against truncate we incremented the i_dio_count
 * counter before starting direct I/O, and decrement it once we are done.
 * Truncate can wait for it to reach zero to provide exclusion.  It is
 * expected that filesystem provide exclusion between new direct I/O
 * and truncates.  For DIO_LOCKING filesystems this is done by i_mutex,
 * but other filesystems need to take care of this on their own.
 *
 * NOTE: if you pass "sdio" to anything by pointer make sure that function
 * is always inlined. Otherwise gcc is unable to split the structure into
 * individual fields and will generate much worse code. This is important
 * for the whole file.
 */
static inline ssize_t
do_blockdev_direct_IO(struct kiocb *iocb, struct inode *inode,
		      struct block_device *bdev, struct iov_iter *iter,
		      get_block_t get_block, dio_iodone_t end_io,
		      dio_submit_t submit_io, int flags)
{
	unsigned i_blkbits = READ_ONCE(inode->i_blkbits);
	unsigned blkbits = i_blkbits;
	unsigned blocksize_mask = (1 << blkbits) - 1;//块掩码
	ssize_t retval = -EINVAL;
	const size_t count = iov_iter_count(iter);
	loff_t offset = iocb->ki_pos;
	const loff_t end = offset + count;//读写的尾部
	struct dio *dio;
	struct dio_submit sdio = { 0, };
	struct buffer_head map_bh = { 0, };
	struct blk_plug plug;
	unsigned long align = offset | iov_iter_alignment(iter);

	/*
	 * Avoid references to bdev if not absolutely needed to give
	 * the early prefetch in the caller enough time.
	 */

<<<<<<< HEAD
	if (align & blocksize_mask) {//不按块对齐情况
		if (bdev)
			blkbits = blksize_bits(bdev_logical_block_size(bdev));
		blocksize_mask = (1 << blkbits) - 1;
		if (align & blocksize_mask)
			goto out;//仍不能对齐
	}

=======
>>>>>>> c4d6fe73
	/* watch out for a 0 len io from a tricksy fs */
	if (iov_iter_rw(iter) == READ && !count)
		return 0;//读操作，且读０长度，直接返回

	//申请dio
	dio = kmem_cache_alloc(dio_cache, GFP_KERNEL);
	if (!dio)
		return -ENOMEM;
	/*
	 * Believe it or not, zeroing out the page array caused a .5%
	 * performance regression in a database benchmark.  So, we take
	 * care to only zero out what's needed.
	 */
	memset(dio, 0, offsetof(struct dio, pages));

	dio->flags = flags;
	if (dio->flags & DIO_LOCKING && iov_iter_rw(iter) == READ) {
		/* will be released by direct_io_worker */
		inode_lock(inode);
	}

	/* Once we sampled i_size check for reads beyond EOF */
	dio->i_size = i_size_read(inode);
	if (iov_iter_rw(iter) == READ && offset >= dio->i_size) {
<<<<<<< HEAD
		//读操作，但offset要求的位置大于文件本身大小，返回
		if (dio->flags & DIO_LOCKING)
			inode_unlock(inode);
		kmem_cache_free(dio_cache, dio);
=======
>>>>>>> c4d6fe73
		retval = 0;
		goto fail_dio;
	}

	if (align & blocksize_mask) {
		if (bdev)
			blkbits = blksize_bits(bdev_logical_block_size(bdev));
		blocksize_mask = (1 << blkbits) - 1;
		if (align & blocksize_mask)
			goto fail_dio;
	}

	if (dio->flags & DIO_LOCKING && iov_iter_rw(iter) == READ) {
		struct address_space *mapping = iocb->ki_filp->f_mapping;

		retval = filemap_write_and_wait_range(mapping, offset, end - 1);
		if (retval)
			goto fail_dio;
	}

	/*
	 * For file extending writes updating i_size before data writeouts
	 * complete can expose uninitialized blocks in dumb filesystems.
	 * In that case we need to wait for I/O completion even if asked
	 * for an asynchronous write.
	 */
	if (is_sync_kiocb(iocb))
		dio->is_async = false;
	else if (iov_iter_rw(iter) == WRITE && end > i_size_read(inode))
		dio->is_async = false;
	else
		dio->is_async = true;

	dio->inode = inode;
	if (iov_iter_rw(iter) == WRITE) {
		dio->op = REQ_OP_WRITE;
		dio->op_flags = REQ_SYNC | REQ_IDLE;
		if (iocb->ki_flags & IOCB_NOWAIT)
			dio->op_flags |= REQ_NOWAIT;
	} else {
		dio->op = REQ_OP_READ;
	}
	if (iocb->ki_flags & IOCB_HIPRI)
		dio->op_flags |= REQ_HIPRI;

	/*
	 * For AIO O_(D)SYNC writes we need to defer completions to a workqueue
	 * so that we can call ->fsync.
	 */
	if (dio->is_async && iov_iter_rw(iter) == WRITE) {
		retval = 0;
		if (iocb->ki_flags & IOCB_DSYNC)
			retval = dio_set_defer_completion(dio);
		else if (!dio->inode->i_sb->s_dio_done_wq) {
			/*
			 * In case of AIO write racing with buffered read we
			 * need to defer completion. We can't decide this now,
			 * however the workqueue needs to be initialized here.
			 */
			retval = sb_init_dio_done_wq(dio->inode->i_sb);
		}
		if (retval)
			goto fail_dio;
	}

	/*
	 * Will be decremented at I/O completion time.
	 */
	inode_dio_begin(inode);

	retval = 0;
	sdio.blkbits = blkbits;
	sdio.blkfactor = i_blkbits - blkbits;
	sdio.block_in_file = offset >> blkbits;

	sdio.get_block = get_block;
	dio->end_io = end_io;
	sdio.submit_io = submit_io;
	sdio.final_block_in_bio = -1;
	sdio.next_block_for_io = -1;

	dio->iocb = iocb;

	spin_lock_init(&dio->bio_lock);
	dio->refcount = 1;

	dio->should_dirty = iter_is_iovec(iter) && iov_iter_rw(iter) == READ;
	sdio.iter = iter;
	sdio.final_block_in_request = end >> blkbits;

	/*
	 * In case of non-aligned buffers, we may need 2 more
	 * pages since we need to zero out first and last block.
	 */
	if (unlikely(sdio.blkfactor))
		sdio.pages_in_io = 2;

	sdio.pages_in_io += iov_iter_npages(iter, INT_MAX);

	blk_start_plug(&plug);

	retval = do_direct_IO(dio, &sdio, &map_bh);
	if (retval)
		dio_cleanup(dio, &sdio);

	if (retval == -ENOTBLK) {
		/*
		 * The remaining part of the request will be
		 * be handled by buffered I/O when we return
		 */
		retval = 0;
	}
	/*
	 * There may be some unwritten disk at the end of a part-written
	 * fs-block-sized block.  Go zero that now.
	 */
	dio_zero_block(dio, &sdio, 1, &map_bh);

	if (sdio.cur_page) {
		ssize_t ret2;

		ret2 = dio_send_cur_page(dio, &sdio, &map_bh);
		if (retval == 0)
			retval = ret2;
		put_page(sdio.cur_page);
		sdio.cur_page = NULL;
	}
	if (sdio.bio)
		dio_bio_submit(dio, &sdio);

	blk_finish_plug(&plug);

	/*
	 * It is possible that, we return short IO due to end of file.
	 * In that case, we need to release all the pages we got hold on.
	 */
	dio_cleanup(dio, &sdio);

	/*
	 * All block lookups have been performed. For READ requests
	 * we can let i_mutex go now that its achieved its purpose
	 * of protecting us from looking up uninitialized blocks.
	 */
	if (iov_iter_rw(iter) == READ && (dio->flags & DIO_LOCKING))
		inode_unlock(dio->inode);

	/*
	 * The only time we want to leave bios in flight is when a successful
	 * partial aio read or full aio write have been setup.  In that case
	 * bio completion will call aio_complete.  The only time it's safe to
	 * call aio_complete is when we return -EIOCBQUEUED, so we key on that.
	 * This had *better* be the only place that raises -EIOCBQUEUED.
	 */
	BUG_ON(retval == -EIOCBQUEUED);
	if (dio->is_async && retval == 0 && dio->result &&
	    (iov_iter_rw(iter) == READ || dio->result == count))
		retval = -EIOCBQUEUED;
	else
		dio_await_completion(dio);

	if (drop_refcount(dio) == 0) {
		retval = dio_complete(dio, retval, DIO_COMPLETE_INVALIDATE);
	} else
		BUG_ON(retval != -EIOCBQUEUED);

	return retval;

fail_dio:
	if (dio->flags & DIO_LOCKING && iov_iter_rw(iter) == READ)
		inode_unlock(inode);

	kmem_cache_free(dio_cache, dio);
	return retval;
}

ssize_t __blockdev_direct_IO(struct kiocb *iocb, struct inode *inode,
			     struct block_device *bdev, struct iov_iter *iter,
			     get_block_t get_block,
			     dio_iodone_t end_io, dio_submit_t submit_io,
			     int flags)
{
	/*
	 * The block device state is needed in the end to finally
	 * submit everything.  Since it's likely to be cache cold
	 * prefetch it here as first thing to hide some of the
	 * latency.
	 *
	 * Attempt to prefetch the pieces we likely need later.
	 */
	prefetch(&bdev->bd_disk->part_tbl);
	prefetch(bdev->bd_disk->queue);
	prefetch((char *)bdev->bd_disk->queue + SMP_CACHE_BYTES);

	return do_blockdev_direct_IO(iocb, inode, bdev, iter, get_block,
				     end_io, submit_io, flags);
}

EXPORT_SYMBOL(__blockdev_direct_IO);

static __init int dio_init(void)
{
	dio_cache = KMEM_CACHE(dio, SLAB_PANIC);
	return 0;
}
module_init(dio_init)<|MERGE_RESOLUTION|>--- conflicted
+++ resolved
@@ -1147,17 +1147,6 @@
 	 * the early prefetch in the caller enough time.
 	 */
 
-<<<<<<< HEAD
-	if (align & blocksize_mask) {//不按块对齐情况
-		if (bdev)
-			blkbits = blksize_bits(bdev_logical_block_size(bdev));
-		blocksize_mask = (1 << blkbits) - 1;
-		if (align & blocksize_mask)
-			goto out;//仍不能对齐
-	}
-
-=======
->>>>>>> c4d6fe73
 	/* watch out for a 0 len io from a tricksy fs */
 	if (iov_iter_rw(iter) == READ && !count)
 		return 0;//读操作，且读０长度，直接返回
@@ -1182,13 +1171,6 @@
 	/* Once we sampled i_size check for reads beyond EOF */
 	dio->i_size = i_size_read(inode);
 	if (iov_iter_rw(iter) == READ && offset >= dio->i_size) {
-<<<<<<< HEAD
-		//读操作，但offset要求的位置大于文件本身大小，返回
-		if (dio->flags & DIO_LOCKING)
-			inode_unlock(inode);
-		kmem_cache_free(dio_cache, dio);
-=======
->>>>>>> c4d6fe73
 		retval = 0;
 		goto fail_dio;
 	}
