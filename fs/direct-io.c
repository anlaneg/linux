// SPDX-License-Identifier: GPL-2.0-only
/*
 * fs/direct-io.c
 *
 * Copyright (C) 2002, Linus Torvalds.
 *
 * O_DIRECT
 *
 * 04Jul2002	Andrew Morton
 *		Initial version
 * 11Sep2002	janetinc@us.ibm.com
 * 		added readv/writev support.
 * 29Oct2002	Andrew Morton
 *		rewrote bio_add_page() support.
 * 30Oct2002	pbadari@us.ibm.com
 *		added support for non-aligned IO.
 * 06Nov2002	pbadari@us.ibm.com
 *		added asynchronous IO support.
 * 21Jul2003	nathans@sgi.com
 *		added IO completion notifier.
 */

#include <linux/kernel.h>
#include <linux/module.h>
#include <linux/types.h>
#include <linux/fs.h>
#include <linux/mm.h>
#include <linux/slab.h>
#include <linux/highmem.h>
#include <linux/pagemap.h>
#include <linux/task_io_accounting_ops.h>
#include <linux/bio.h>
#include <linux/wait.h>
#include <linux/err.h>
#include <linux/blkdev.h>
#include <linux/buffer_head.h>
#include <linux/rwsem.h>
#include <linux/uio.h>
#include <linux/atomic.h>
#include <linux/prefetch.h>

#include "internal.h"

/*
 * How many user pages to map in one call to get_user_pages().  This determines
 * the size of a structure in the slab cache
 */
#define DIO_PAGES	64

/*
 * Flags for dio_complete()
 */
#define DIO_COMPLETE_ASYNC		0x01	/* This is async IO */
#define DIO_COMPLETE_INVALIDATE		0x02	/* Can invalidate pages */

/*
 * This code generally works in units of "dio_blocks".  A dio_block is
 * somewhere between the hard sector size and the filesystem block size.  it
 * is determined on a per-invocation basis.   When talking to the filesystem
 * we need to convert dio_blocks to fs_blocks by scaling the dio_block quantity
 * down by dio->blkfactor.  Similarly, fs-blocksize quantities are converted
 * to bio_block quantities by shifting left by blkfactor.
 *
 * If blkfactor is zero then the user's request was aligned to the filesystem's
 * blocksize.
 */

/* dio_state only used in the submission path */

struct dio_submit {
	struct bio *bio;		/* bio under assembly */
	unsigned blkbits;		/* doesn't change */
	unsigned blkfactor;		/* When we're using an alignment which
					   is finer than the filesystem's soft
					   blocksize, this specifies how much
					   finer.  blkfactor=2 means 1/4-block
					   alignment.  Does not change */
	unsigned start_zero_done;	/* flag: sub-blocksize zeroing has
					   been performed at the start of a
					   write */
	int pages_in_io;		/* approximate total IO pages */
	sector_t block_in_file;		/* Current offset into the underlying
					   file in dio_block units. */
	unsigned blocks_available;	/* At block_in_file.  changes */
	int reap_counter;		/* rate limit reaping */
	sector_t final_block_in_request;/* doesn't change */
	int boundary;			/* prev block is at a boundary */
	get_block_t *get_block;		/* block mapping function */
	dio_submit_t *submit_io;	/* IO submition function */

	loff_t logical_offset_in_bio;	/* current first logical block in bio */
	sector_t final_block_in_bio;	/* current final block in bio + 1 */
	sector_t next_block_for_io;	/* next block to be put under IO,
					   in dio_blocks units */

	/*
	 * Deferred addition of a page to the dio.  These variables are
	 * private to dio_send_cur_page(), submit_page_section() and
	 * dio_bio_add_page().
	 */
	struct page *cur_page;		/* The page */
	unsigned cur_page_offset;	/* Offset into it, in bytes */
	unsigned cur_page_len;		/* Nr of bytes at cur_page_offset */
	sector_t cur_page_block;	/* Where it starts */
	loff_t cur_page_fs_offset;	/* Offset in file */

	struct iov_iter *iter;
	/*
	 * Page queue.  These variables belong to dio_refill_pages() and
	 * dio_get_page().
	 */
	unsigned head;			/* next page to process */
	unsigned tail;			/* last valid page + 1 */
	size_t from, to;
};

/* dio_state communicated between submission path and end_io */
struct dio {
	int flags;			/* doesn't change */
<<<<<<< HEAD
	int op;//读或者写操作
	int op_flags;
=======
	blk_opf_t opf;			/* request operation type and flags */
>>>>>>> 97ee9d1c
	struct gendisk *bio_disk;
	struct inode *inode;//dio操作对应的inode
	loff_t i_size;			/* i_size when submitted */
	dio_iodone_t *end_io;		/* IO completion function */

	void *private;			/* copy from map_bh.b_private */

	/* BIO completion state */
	spinlock_t bio_lock;		/* protects BIO fields below */
	int page_errors;		/* errno from get_user_pages() */
	//是否为异步io
	int is_async;			/* is IO async ? */
	bool defer_completion;		/* defer AIO completion to workqueue? */
	bool should_dirty;		/* if pages should be dirtied */
	int io_error;			/* IO error in completion path */
	unsigned long refcount;		/* direct_io_worker() and bios */
	struct bio *bio_list;		/* singly linked via bi_private */
	struct task_struct *waiter;	/* waiting task (NULL if none) */

	/* AIO related stuff */
	struct kiocb *iocb;		/* kiocb */
	ssize_t result;                 /* IO result */

	/*
	 * pages[] (and any fields placed after it) are not zeroed out at
	 * allocation time.  Don't add new fields after pages[] unless you
	 * wish that they not be zeroed.
	 */
	union {
		struct page *pages[DIO_PAGES];	/* page buffer */
		struct work_struct complete_work;/* deferred AIO completion */
	};
} ____cacheline_aligned_in_smp;

static struct kmem_cache *dio_cache __read_mostly;

/*
 * How many pages are in the queue?
 */
static inline unsigned dio_pages_present(struct dio_submit *sdio)
{
	return sdio->tail - sdio->head;
}

/*
 * Go grab and pin some userspace pages.   Typically we'll get 64 at a time.
 */
static inline int dio_refill_pages(struct dio *dio, struct dio_submit *sdio)
{
	const enum req_op dio_op = dio->opf & REQ_OP_MASK;
	ssize_t ret;

	ret = iov_iter_get_pages2(sdio->iter, dio->pages, LONG_MAX, DIO_PAGES,
				&sdio->from);

	if (ret < 0 && sdio->blocks_available && dio_op == REQ_OP_WRITE) {
		struct page *page = ZERO_PAGE(0);
		/*
		 * A memory fault, but the filesystem has some outstanding
		 * mapped blocks.  We need to use those blocks up to avoid
		 * leaking stale data in the file.
		 */
		if (dio->page_errors == 0)
			dio->page_errors = ret;
		get_page(page);
		dio->pages[0] = page;
		sdio->head = 0;
		sdio->tail = 1;
		sdio->from = 0;
		sdio->to = PAGE_SIZE;
		return 0;
	}

	if (ret >= 0) {
		ret += sdio->from;
		sdio->head = 0;
		sdio->tail = (ret + PAGE_SIZE - 1) / PAGE_SIZE;
		sdio->to = ((ret - 1) & (PAGE_SIZE - 1)) + 1;
		return 0;
	}
	return ret;	
}

/*
 * Get another userspace page.  Returns an ERR_PTR on error.  Pages are
 * buffered inside the dio so that we can call get_user_pages() against a
 * decent number of pages, less frequently.  To provide nicer use of the
 * L1 cache.
 */
static inline struct page *dio_get_page(struct dio *dio,
					struct dio_submit *sdio)
{
	if (dio_pages_present(sdio) == 0) {
		int ret;

		ret = dio_refill_pages(dio, sdio);
		if (ret)
			return ERR_PTR(ret);
		BUG_ON(dio_pages_present(sdio) == 0);
	}
	return dio->pages[sdio->head];
}

/*
 * dio_complete() - called when all DIO BIO I/O has been completed
 *
 * This drops i_dio_count, lets interested parties know that a DIO operation
 * has completed, and calculates the resulting return code for the operation.
 *
 * It lets the filesystem know if it registered an interest earlier via
 * get_block.  Pass the private field of the map buffer_head so that
 * filesystems can use it to hold additional state between get_block calls and
 * dio_complete.
 */
static ssize_t dio_complete(struct dio *dio, ssize_t ret, unsigned int flags)
{
	const enum req_op dio_op = dio->opf & REQ_OP_MASK;
	loff_t offset = dio->iocb->ki_pos;
	ssize_t transferred = 0;
	int err;

	/*
	 * AIO submission can race with bio completion to get here while
	 * expecting to have the last io completed by bio completion.
	 * In that case -EIOCBQUEUED is in fact not an error we want
	 * to preserve through this call.
	 */
	if (ret == -EIOCBQUEUED)
		ret = 0;

	if (dio->result) {
		transferred = dio->result;

		/* Check for short read case */
		if (dio_op == REQ_OP_READ &&
		    ((offset + transferred) > dio->i_size))
			transferred = dio->i_size - offset;
		/* ignore EFAULT if some IO has been done */
		if (unlikely(ret == -EFAULT) && transferred)
			ret = 0;
	}

	if (ret == 0)
		ret = dio->page_errors;
	if (ret == 0)
		ret = dio->io_error;
	if (ret == 0)
		ret = transferred;

	if (dio->end_io) {
		// XXX: ki_pos??
		err = dio->end_io(dio->iocb, offset, ret, dio->private);
		if (err)
			ret = err;
	}

	/*
	 * Try again to invalidate clean pages which might have been cached by
	 * non-direct readahead, or faulted in by get_user_pages() if the source
	 * of the write was an mmap'ed region of the file we're writing.  Either
	 * one is a pretty crazy thing to do, so we don't support it 100%.  If
	 * this invalidation fails, tough, the write still worked...
	 *
	 * And this page cache invalidation has to be after dio->end_io(), as
	 * some filesystems convert unwritten extents to real allocations in
	 * end_io() when necessary, otherwise a racing buffer read would cache
	 * zeros from unwritten extents.
	 */
	if (flags & DIO_COMPLETE_INVALIDATE &&
	    ret > 0 && dio_op == REQ_OP_WRITE &&
	    dio->inode->i_mapping->nrpages) {
		err = invalidate_inode_pages2_range(dio->inode->i_mapping,
					offset >> PAGE_SHIFT,
					(offset + ret - 1) >> PAGE_SHIFT);
		if (err)
			dio_warn_stale_pagecache(dio->iocb->ki_filp);
	}

	inode_dio_end(dio->inode);

	if (flags & DIO_COMPLETE_ASYNC) {
		/*
		 * generic_write_sync expects ki_pos to have been updated
		 * already, but the submission path only does this for
		 * synchronous I/O.
		 */
		dio->iocb->ki_pos += transferred;

		if (ret > 0 && dio_op == REQ_OP_WRITE)
			ret = generic_write_sync(dio->iocb, ret);
		dio->iocb->ki_complete(dio->iocb, ret);
	}

	kmem_cache_free(dio_cache, dio);
	return ret;
}

static void dio_aio_complete_work(struct work_struct *work)
{
	struct dio *dio = container_of(work, struct dio, complete_work);

	dio_complete(dio, 0, DIO_COMPLETE_ASYNC | DIO_COMPLETE_INVALIDATE);
}

static blk_status_t dio_bio_complete(struct dio *dio, struct bio *bio);

/*
 * Asynchronous IO callback. 
 */
static void dio_bio_end_aio(struct bio *bio)
{
	struct dio *dio = bio->bi_private;
	const enum req_op dio_op = dio->opf & REQ_OP_MASK;
	unsigned long remaining;
	unsigned long flags;
	bool defer_completion = false;

	/* cleanup the bio */
	dio_bio_complete(dio, bio);

	spin_lock_irqsave(&dio->bio_lock, flags);
	remaining = --dio->refcount;
	if (remaining == 1 && dio->waiter)
		wake_up_process(dio->waiter);
	spin_unlock_irqrestore(&dio->bio_lock, flags);

	if (remaining == 0) {
		/*
		 * Defer completion when defer_completion is set or
		 * when the inode has pages mapped and this is AIO write.
		 * We need to invalidate those pages because there is a
		 * chance they contain stale data in the case buffered IO
		 * went in between AIO submission and completion into the
		 * same region.
		 */
		if (dio->result)
			defer_completion = dio->defer_completion ||
					   (dio_op == REQ_OP_WRITE &&
					    dio->inode->i_mapping->nrpages);
		if (defer_completion) {
			INIT_WORK(&dio->complete_work, dio_aio_complete_work);
			queue_work(dio->inode->i_sb->s_dio_done_wq,
				   &dio->complete_work);
		} else {
			dio_complete(dio, 0, DIO_COMPLETE_ASYNC);
		}
	}
}

/*
 * The BIO completion handler simply queues the BIO up for the process-context
 * handler.
 *
 * During I/O bi_private points at the dio.  After I/O, bi_private is used to
 * implement a singly-linked list of completed BIOs, at dio->bio_list.
 */
static void dio_bio_end_io(struct bio *bio)
{
	struct dio *dio = bio->bi_private;
	unsigned long flags;

	spin_lock_irqsave(&dio->bio_lock, flags);
	bio->bi_private = dio->bio_list;
	dio->bio_list = bio;
	if (--dio->refcount == 1 && dio->waiter)
		wake_up_process(dio->waiter);
	spin_unlock_irqrestore(&dio->bio_lock, flags);
}

static inline void
dio_bio_alloc(struct dio *dio, struct dio_submit *sdio,
	      struct block_device *bdev,
	      sector_t first_sector, int nr_vecs)
{
	struct bio *bio;

	/*
	 * bio_alloc() is guaranteed to return a bio when allowed to sleep and
	 * we request a valid number of vectors.
	 */
	bio = bio_alloc(bdev, nr_vecs, dio->opf, GFP_KERNEL);
	bio->bi_iter.bi_sector = first_sector;
	if (dio->is_async)
		bio->bi_end_io = dio_bio_end_aio;
	else
		bio->bi_end_io = dio_bio_end_io;
	sdio->bio = bio;
	sdio->logical_offset_in_bio = sdio->cur_page_fs_offset;
}

/*
 * In the AIO read case we speculatively dirty the pages before starting IO.
 * During IO completion, any of these pages which happen to have been written
 * back will be redirtied by bio_check_pages_dirty().
 *
 * bios hold a dio reference between submit_bio and ->end_io.
 */
static inline void dio_bio_submit(struct dio *dio, struct dio_submit *sdio)
{
	const enum req_op dio_op = dio->opf & REQ_OP_MASK;
	struct bio *bio = sdio->bio;
	unsigned long flags;

	bio->bi_private = dio;

	spin_lock_irqsave(&dio->bio_lock, flags);
	dio->refcount++;
	spin_unlock_irqrestore(&dio->bio_lock, flags);

	if (dio->is_async && dio_op == REQ_OP_READ && dio->should_dirty)
		bio_set_pages_dirty(bio);

	dio->bio_disk = bio->bi_bdev->bd_disk;

	if (sdio->submit_io)
		sdio->submit_io(bio, dio->inode, sdio->logical_offset_in_bio);
	else
		submit_bio(bio);

	sdio->bio = NULL;
	sdio->boundary = 0;
	sdio->logical_offset_in_bio = 0;
}

/*
 * Release any resources in case of a failure
 */
static inline void dio_cleanup(struct dio *dio, struct dio_submit *sdio)
{
	while (sdio->head < sdio->tail)
		put_page(dio->pages[sdio->head++]);
}

/*
 * Wait for the next BIO to complete.  Remove it and return it.  NULL is
 * returned once all BIOs have been completed.  This must only be called once
 * all bios have been issued so that dio->refcount can only decrease.  This
 * requires that the caller hold a reference on the dio.
 */
static struct bio *dio_await_one(struct dio *dio)
{
	unsigned long flags;
	struct bio *bio = NULL;

	spin_lock_irqsave(&dio->bio_lock, flags);

	/*
	 * Wait as long as the list is empty and there are bios in flight.  bio
	 * completion drops the count, maybe adds to the list, and wakes while
	 * holding the bio_lock so we don't need set_current_state()'s barrier
	 * and can call it after testing our condition.
	 */
	while (dio->refcount > 1 && dio->bio_list == NULL) {
		__set_current_state(TASK_UNINTERRUPTIBLE);
		dio->waiter = current;
		spin_unlock_irqrestore(&dio->bio_lock, flags);
		blk_io_schedule();
		/* wake up sets us TASK_RUNNING */
		spin_lock_irqsave(&dio->bio_lock, flags);
		dio->waiter = NULL;
	}
	if (dio->bio_list) {
		bio = dio->bio_list;
		dio->bio_list = bio->bi_private;
	}
	spin_unlock_irqrestore(&dio->bio_lock, flags);
	return bio;
}

/*
 * Process one completed BIO.  No locks are held.
 */
static blk_status_t dio_bio_complete(struct dio *dio, struct bio *bio)
{
	blk_status_t err = bio->bi_status;
	const enum req_op dio_op = dio->opf & REQ_OP_MASK;
	bool should_dirty = dio_op == REQ_OP_READ && dio->should_dirty;

	if (err) {
		if (err == BLK_STS_AGAIN && (bio->bi_opf & REQ_NOWAIT))
			dio->io_error = -EAGAIN;
		else
			dio->io_error = -EIO;
	}

	if (dio->is_async && should_dirty) {
		bio_check_pages_dirty(bio);	/* transfers ownership */
	} else {
		bio_release_pages(bio, should_dirty);
		bio_put(bio);
	}
	return err;
}

/*
 * Wait on and process all in-flight BIOs.  This must only be called once
 * all bios have been issued so that the refcount can only decrease.
 * This just waits for all bios to make it through dio_bio_complete.  IO
 * errors are propagated through dio->io_error and should be propagated via
 * dio_complete().
 */
static void dio_await_completion(struct dio *dio)
{
	struct bio *bio;
	do {
		bio = dio_await_one(dio);
		if (bio)
			dio_bio_complete(dio, bio);
	} while (bio);
}

/*
 * A really large O_DIRECT read or write can generate a lot of BIOs.  So
 * to keep the memory consumption sane we periodically reap any completed BIOs
 * during the BIO generation phase.
 *
 * This also helps to limit the peak amount of pinned userspace memory.
 */
static inline int dio_bio_reap(struct dio *dio, struct dio_submit *sdio)
{
	int ret = 0;

	if (sdio->reap_counter++ >= 64) {
		while (dio->bio_list) {
			unsigned long flags;
			struct bio *bio;
			int ret2;

			spin_lock_irqsave(&dio->bio_lock, flags);
			bio = dio->bio_list;
			dio->bio_list = bio->bi_private;
			spin_unlock_irqrestore(&dio->bio_lock, flags);
			ret2 = blk_status_to_errno(dio_bio_complete(dio, bio));
			if (ret == 0)
				ret = ret2;
		}
		sdio->reap_counter = 0;
	}
	return ret;
}

/*
 * Create workqueue for deferred direct IO completions. We allocate the
 * workqueue when it's first needed. This avoids creating workqueue for
 * filesystems that don't need it and also allows us to create the workqueue
 * late enough so the we can include s_id in the name of the workqueue.
 */
int sb_init_dio_done_wq(struct super_block *sb)
{
	struct workqueue_struct *old;
	struct workqueue_struct *wq = alloc_workqueue("dio/%s",
						      WQ_MEM_RECLAIM, 0,
						      sb->s_id);
	if (!wq)
		return -ENOMEM;
	/*
	 * This has to be atomic as more DIOs can race to create the workqueue
	 */
	old = cmpxchg(&sb->s_dio_done_wq, NULL, wq);
	/* Someone created workqueue before us? Free ours... */
	if (old)
		destroy_workqueue(wq);
	return 0;
}

static int dio_set_defer_completion(struct dio *dio)
{
	struct super_block *sb = dio->inode->i_sb;

	if (dio->defer_completion)
		return 0;
	dio->defer_completion = true;
	if (!sb->s_dio_done_wq)
		return sb_init_dio_done_wq(sb);
	return 0;
}

/*
 * Call into the fs to map some more disk blocks.  We record the current number
 * of available blocks at sdio->blocks_available.  These are in units of the
 * fs blocksize, i_blocksize(inode).
 *
 * The fs is allowed to map lots of blocks at once.  If it wants to do that,
 * it uses the passed inode-relative block number as the file offset, as usual.
 *
 * get_block() is passed the number of i_blkbits-sized blocks which direct_io
 * has remaining to do.  The fs should not map more than this number of blocks.
 *
 * If the fs has mapped a lot of blocks, it should populate bh->b_size to
 * indicate how much contiguous disk space has been made available at
 * bh->b_blocknr.
 *
 * If *any* of the mapped blocks are new, then the fs must set buffer_new().
 * This isn't very efficient...
 *
 * In the case of filesystem holes: the fs may return an arbitrarily-large
 * hole by returning an appropriate value in b_size and by clearing
 * buffer_mapped().  However the direct-io code will only process holes one
 * block at a time - it will repeatedly call get_block() as it walks the hole.
 */
static int get_more_blocks(struct dio *dio, struct dio_submit *sdio,
			   struct buffer_head *map_bh)
{
	const enum req_op dio_op = dio->opf & REQ_OP_MASK;
	int ret;
	sector_t fs_startblk;	/* Into file, in filesystem-sized blocks */
	sector_t fs_endblk;	/* Into file, in filesystem-sized blocks */
	unsigned long fs_count;	/* Number of filesystem-sized blocks */
	int create;
	unsigned int i_blkbits = sdio->blkbits + sdio->blkfactor;
	loff_t i_size;

	/*
	 * If there was a memory error and we've overwritten all the
	 * mapped blocks then we can now return that memory error
	 */
	ret = dio->page_errors;
	if (ret == 0) {
		BUG_ON(sdio->block_in_file >= sdio->final_block_in_request);
		fs_startblk = sdio->block_in_file >> sdio->blkfactor;
		fs_endblk = (sdio->final_block_in_request - 1) >>
					sdio->blkfactor;
		fs_count = fs_endblk - fs_startblk + 1;

		map_bh->b_state = 0;
		map_bh->b_size = fs_count << i_blkbits;

		/*
		 * For writes that could fill holes inside i_size on a
		 * DIO_SKIP_HOLES filesystem we forbid block creations: only
		 * overwrites are permitted. We will return early to the caller
		 * once we see an unmapped buffer head returned, and the caller
		 * will fall back to buffered I/O.
		 *
		 * Otherwise the decision is left to the get_blocks method,
		 * which may decide to handle it or also return an unmapped
		 * buffer head.
		 */
		create = dio_op == REQ_OP_WRITE;
		if (dio->flags & DIO_SKIP_HOLES) {
			i_size = i_size_read(dio->inode);
			if (i_size && fs_startblk <= (i_size - 1) >> i_blkbits)
				create = 0;
		}

		ret = (*sdio->get_block)(dio->inode, fs_startblk,
						map_bh, create);

		/* Store for completion */
		dio->private = map_bh->b_private;

		if (ret == 0 && buffer_defer_completion(map_bh))
			ret = dio_set_defer_completion(dio);
	}
	return ret;
}

/*
 * There is no bio.  Make one now.
 */
static inline int dio_new_bio(struct dio *dio, struct dio_submit *sdio,
		sector_t start_sector, struct buffer_head *map_bh)
{
	sector_t sector;
	int ret, nr_pages;

	ret = dio_bio_reap(dio, sdio);
	if (ret)
		goto out;
	sector = start_sector << (sdio->blkbits - 9);
	nr_pages = bio_max_segs(sdio->pages_in_io);
	BUG_ON(nr_pages <= 0);
	dio_bio_alloc(dio, sdio, map_bh->b_bdev, sector, nr_pages);
	sdio->boundary = 0;
out:
	return ret;
}

/*
 * Attempt to put the current chunk of 'cur_page' into the current BIO.  If
 * that was successful then update final_block_in_bio and take a ref against
 * the just-added page.
 *
 * Return zero on success.  Non-zero means the caller needs to start a new BIO.
 */
static inline int dio_bio_add_page(struct dio_submit *sdio)
{
	int ret;

	ret = bio_add_page(sdio->bio, sdio->cur_page,
			sdio->cur_page_len, sdio->cur_page_offset);
	if (ret == sdio->cur_page_len) {
		/*
		 * Decrement count only, if we are done with this page
		 */
		if ((sdio->cur_page_len + sdio->cur_page_offset) == PAGE_SIZE)
			sdio->pages_in_io--;
		get_page(sdio->cur_page);
		sdio->final_block_in_bio = sdio->cur_page_block +
			(sdio->cur_page_len >> sdio->blkbits);
		ret = 0;
	} else {
		ret = 1;
	}
	return ret;
}
		
/*
 * Put cur_page under IO.  The section of cur_page which is described by
 * cur_page_offset,cur_page_len is put into a BIO.  The section of cur_page
 * starts on-disk at cur_page_block.
 *
 * We take a ref against the page here (on behalf of its presence in the bio).
 *
 * The caller of this function is responsible for removing cur_page from the
 * dio, and for dropping the refcount which came from that presence.
 */
static inline int dio_send_cur_page(struct dio *dio, struct dio_submit *sdio,
		struct buffer_head *map_bh)
{
	int ret = 0;

	if (sdio->bio) {
		loff_t cur_offset = sdio->cur_page_fs_offset;
		loff_t bio_next_offset = sdio->logical_offset_in_bio +
			sdio->bio->bi_iter.bi_size;

		/*
		 * See whether this new request is contiguous with the old.
		 *
		 * Btrfs cannot handle having logically non-contiguous requests
		 * submitted.  For example if you have
		 *
		 * Logical:  [0-4095][HOLE][8192-12287]
		 * Physical: [0-4095]      [4096-8191]
		 *
		 * We cannot submit those pages together as one BIO.  So if our
		 * current logical offset in the file does not equal what would
		 * be the next logical offset in the bio, submit the bio we
		 * have.
		 */
		if (sdio->final_block_in_bio != sdio->cur_page_block ||
		    cur_offset != bio_next_offset)
			dio_bio_submit(dio, sdio);
	}

	if (sdio->bio == NULL) {
		ret = dio_new_bio(dio, sdio, sdio->cur_page_block, map_bh);
		if (ret)
			goto out;
	}

	if (dio_bio_add_page(sdio) != 0) {
		dio_bio_submit(dio, sdio);
		ret = dio_new_bio(dio, sdio, sdio->cur_page_block, map_bh);
		if (ret == 0) {
			ret = dio_bio_add_page(sdio);
			BUG_ON(ret != 0);
		}
	}
out:
	return ret;
}

/*
 * An autonomous function to put a chunk of a page under deferred IO.
 *
 * The caller doesn't actually know (or care) whether this piece of page is in
 * a BIO, or is under IO or whatever.  We just take care of all possible 
 * situations here.  The separation between the logic of do_direct_IO() and
 * that of submit_page_section() is important for clarity.  Please don't break.
 *
 * The chunk of page starts on-disk at blocknr.
 *
 * We perform deferred IO, by recording the last-submitted page inside our
 * private part of the dio structure.  If possible, we just expand the IO
 * across that page here.
 *
 * If that doesn't work out then we put the old page into the bio and add this
 * page to the dio instead.
 */
static inline int
submit_page_section(struct dio *dio, struct dio_submit *sdio, struct page *page,
		    unsigned offset, unsigned len, sector_t blocknr,
		    struct buffer_head *map_bh)
{
	const enum req_op dio_op = dio->opf & REQ_OP_MASK;
	int ret = 0;
	int boundary = sdio->boundary;	/* dio_send_cur_page may clear it */

	if (dio_op == REQ_OP_WRITE) {
		/*
		 * Read accounting is performed in submit_bio()
		 */
		task_io_account_write(len);
	}

	/*
	 * Can we just grow the current page's presence in the dio?
	 */
	if (sdio->cur_page == page &&
	    sdio->cur_page_offset + sdio->cur_page_len == offset &&
	    sdio->cur_page_block +
	    (sdio->cur_page_len >> sdio->blkbits) == blocknr) {
		sdio->cur_page_len += len;
		goto out;
	}

	/*
	 * If there's a deferred page already there then send it.
	 */
	if (sdio->cur_page) {
		ret = dio_send_cur_page(dio, sdio, map_bh);
		put_page(sdio->cur_page);
		sdio->cur_page = NULL;
		if (ret)
			return ret;
	}

	get_page(page);		/* It is in dio */
	sdio->cur_page = page;
	sdio->cur_page_offset = offset;
	sdio->cur_page_len = len;
	sdio->cur_page_block = blocknr;
	sdio->cur_page_fs_offset = sdio->block_in_file << sdio->blkbits;
out:
	/*
	 * If boundary then we want to schedule the IO now to
	 * avoid metadata seeks.
	 */
	if (boundary) {
		ret = dio_send_cur_page(dio, sdio, map_bh);
		if (sdio->bio)
			dio_bio_submit(dio, sdio);
		put_page(sdio->cur_page);
		sdio->cur_page = NULL;
	}
	return ret;
}

/*
 * If we are not writing the entire block and get_block() allocated
 * the block for us, we need to fill-in the unused portion of the
 * block with zeros. This happens only if user-buffer, fileoffset or
 * io length is not filesystem block-size multiple.
 *
 * `end' is zero if we're doing the start of the IO, 1 at the end of the
 * IO.
 */
static inline void dio_zero_block(struct dio *dio, struct dio_submit *sdio,
		int end, struct buffer_head *map_bh)
{
	unsigned dio_blocks_per_fs_block;
	unsigned this_chunk_blocks;	/* In dio_blocks */
	unsigned this_chunk_bytes;
	struct page *page;

	sdio->start_zero_done = 1;
	if (!sdio->blkfactor || !buffer_new(map_bh))
		return;

	dio_blocks_per_fs_block = 1 << sdio->blkfactor;
	this_chunk_blocks = sdio->block_in_file & (dio_blocks_per_fs_block - 1);

	if (!this_chunk_blocks)
		return;

	/*
	 * We need to zero out part of an fs block.  It is either at the
	 * beginning or the end of the fs block.
	 */
	if (end) 
		this_chunk_blocks = dio_blocks_per_fs_block - this_chunk_blocks;

	this_chunk_bytes = this_chunk_blocks << sdio->blkbits;

	page = ZERO_PAGE(0);
	if (submit_page_section(dio, sdio, page, 0, this_chunk_bytes,
				sdio->next_block_for_io, map_bh))
		return;

	sdio->next_block_for_io += this_chunk_blocks;
}

/*
 * Walk the user pages, and the file, mapping blocks to disk and generating
 * a sequence of (page,offset,len,block) mappings.  These mappings are injected
 * into submit_page_section(), which takes care of the next stage of submission
 *
 * Direct IO against a blockdev is different from a file.  Because we can
 * happily perform page-sized but 512-byte aligned IOs.  It is important that
 * blockdev IO be able to have fine alignment and large sizes.
 *
 * So what we do is to permit the ->get_block function to populate bh.b_size
 * with the size of IO which is permitted at this offset and this i_blkbits.
 *
 * For best results, the blockdev should be set up with 512-byte i_blkbits and
 * it should set b_size to PAGE_SIZE or more inside get_block().  This gives
 * fine alignment but still allows this function to work in PAGE_SIZE units.
 */
static int do_direct_IO(struct dio *dio, struct dio_submit *sdio,
			struct buffer_head *map_bh)
{
	const enum req_op dio_op = dio->opf & REQ_OP_MASK;
	const unsigned blkbits = sdio->blkbits;
	const unsigned i_blkbits = blkbits + sdio->blkfactor;
	int ret = 0;

	while (sdio->block_in_file < sdio->final_block_in_request) {
		struct page *page;
		size_t from, to;

		page = dio_get_page(dio, sdio);
		if (IS_ERR(page)) {
			ret = PTR_ERR(page);
			goto out;
		}
		from = sdio->head ? 0 : sdio->from;
		to = (sdio->head == sdio->tail - 1) ? sdio->to : PAGE_SIZE;
		sdio->head++;

		while (from < to) {
			unsigned this_chunk_bytes;	/* # of bytes mapped */
			unsigned this_chunk_blocks;	/* # of blocks */
			unsigned u;

			if (sdio->blocks_available == 0) {
				/*
				 * Need to go and map some more disk
				 */
				unsigned long blkmask;
				unsigned long dio_remainder;

				ret = get_more_blocks(dio, sdio, map_bh);
				if (ret) {
					put_page(page);
					goto out;
				}
				if (!buffer_mapped(map_bh))
					goto do_holes;

				sdio->blocks_available =
						map_bh->b_size >> blkbits;
				sdio->next_block_for_io =
					map_bh->b_blocknr << sdio->blkfactor;
				if (buffer_new(map_bh)) {
					clean_bdev_aliases(
						map_bh->b_bdev,
						map_bh->b_blocknr,
						map_bh->b_size >> i_blkbits);
				}

				if (!sdio->blkfactor)
					goto do_holes;

				blkmask = (1 << sdio->blkfactor) - 1;
				dio_remainder = (sdio->block_in_file & blkmask);

				/*
				 * If we are at the start of IO and that IO
				 * starts partway into a fs-block,
				 * dio_remainder will be non-zero.  If the IO
				 * is a read then we can simply advance the IO
				 * cursor to the first block which is to be
				 * read.  But if the IO is a write and the
				 * block was newly allocated we cannot do that;
				 * the start of the fs block must be zeroed out
				 * on-disk
				 */
				if (!buffer_new(map_bh))
					sdio->next_block_for_io += dio_remainder;
				sdio->blocks_available -= dio_remainder;
			}
do_holes:
			/* Handle holes */
			if (!buffer_mapped(map_bh)) {
				loff_t i_size_aligned;

				/* AKPM: eargh, -ENOTBLK is a hack */
				if (dio_op == REQ_OP_WRITE) {
					put_page(page);
					return -ENOTBLK;
				}

				/*
				 * Be sure to account for a partial block as the
				 * last block in the file
				 */
				i_size_aligned = ALIGN(i_size_read(dio->inode),
							1 << blkbits);
				if (sdio->block_in_file >=
						i_size_aligned >> blkbits) {
					/* We hit eof */
					put_page(page);
					goto out;
				}
				zero_user(page, from, 1 << blkbits);
				sdio->block_in_file++;
				from += 1 << blkbits;
				dio->result += 1 << blkbits;
				goto next_block;
			}

			/*
			 * If we're performing IO which has an alignment which
			 * is finer than the underlying fs, go check to see if
			 * we must zero out the start of this block.
			 */
			if (unlikely(sdio->blkfactor && !sdio->start_zero_done))
				dio_zero_block(dio, sdio, 0, map_bh);

			/*
			 * Work out, in this_chunk_blocks, how much disk we
			 * can add to this page
			 */
			this_chunk_blocks = sdio->blocks_available;
			u = (to - from) >> blkbits;
			if (this_chunk_blocks > u)
				this_chunk_blocks = u;
			u = sdio->final_block_in_request - sdio->block_in_file;
			if (this_chunk_blocks > u)
				this_chunk_blocks = u;
			this_chunk_bytes = this_chunk_blocks << blkbits;
			BUG_ON(this_chunk_bytes == 0);

			if (this_chunk_blocks == sdio->blocks_available)
				sdio->boundary = buffer_boundary(map_bh);
			ret = submit_page_section(dio, sdio, page,
						  from,
						  this_chunk_bytes,
						  sdio->next_block_for_io,
						  map_bh);
			if (ret) {
				put_page(page);
				goto out;
			}
			sdio->next_block_for_io += this_chunk_blocks;

			sdio->block_in_file += this_chunk_blocks;
			from += this_chunk_bytes;
			dio->result += this_chunk_bytes;
			sdio->blocks_available -= this_chunk_blocks;
next_block:
			BUG_ON(sdio->block_in_file > sdio->final_block_in_request);
			if (sdio->block_in_file == sdio->final_block_in_request)
				break;
		}

		/* Drop the ref which was taken in get_user_pages() */
		put_page(page);
	}
out:
	return ret;
}

static inline int drop_refcount(struct dio *dio)
{
	int ret2;
	unsigned long flags;

	/*
	 * Sync will always be dropping the final ref and completing the
	 * operation.  AIO can if it was a broken operation described above or
	 * in fact if all the bios race to complete before we get here.  In
	 * that case dio_complete() translates the EIOCBQUEUED into the proper
	 * return code that the caller will hand to ->complete().
	 *
	 * This is managed by the bio_lock instead of being an atomic_t so that
	 * completion paths can drop their ref and use the remaining count to
	 * decide to wake the submission path atomically.
	 */
	spin_lock_irqsave(&dio->bio_lock, flags);
	ret2 = --dio->refcount;
	spin_unlock_irqrestore(&dio->bio_lock, flags);
	return ret2;
}

/*
 * This is a library function for use by filesystem drivers.
 *
 * The locking rules are governed by the flags parameter:
 *  - if the flags value contains DIO_LOCKING we use a fancy locking
 *    scheme for dumb filesystems.
 *    For writes this function is called under i_mutex and returns with
 *    i_mutex held, for reads, i_mutex is not held on entry, but it is
 *    taken and dropped again before returning.
 *  - if the flags value does NOT contain DIO_LOCKING we don't use any
 *    internal locking but rather rely on the filesystem to synchronize
 *    direct I/O reads/writes versus each other and truncate.
 *
 * To help with locking against truncate we incremented the i_dio_count
 * counter before starting direct I/O, and decrement it once we are done.
 * Truncate can wait for it to reach zero to provide exclusion.  It is
 * expected that filesystem provide exclusion between new direct I/O
 * and truncates.  For DIO_LOCKING filesystems this is done by i_mutex,
 * but other filesystems need to take care of this on their own.
 *
 * NOTE: if you pass "sdio" to anything by pointer make sure that function
 * is always inlined. Otherwise gcc is unable to split the structure into
 * individual fields and will generate much worse code. This is important
 * for the whole file.
 */
ssize_t __blockdev_direct_IO(struct kiocb *iocb, struct inode *inode,
		struct block_device *bdev, struct iov_iter *iter,
		get_block_t get_block, dio_iodone_t end_io,
		dio_submit_t submit_io, int flags)
{
	unsigned i_blkbits = READ_ONCE(inode->i_blkbits);
	unsigned blkbits = i_blkbits;
	unsigned blocksize_mask = (1 << blkbits) - 1;//块掩码
	ssize_t retval = -EINVAL;
	const size_t count = iov_iter_count(iter);
	loff_t offset = iocb->ki_pos;
	const loff_t end = offset + count;//读写的尾部
	struct dio *dio;
	struct dio_submit sdio = { 0, };
	struct buffer_head map_bh = { 0, };
	struct blk_plug plug;
	unsigned long align = offset | iov_iter_alignment(iter);

	/*
	 * Avoid references to bdev if not absolutely needed to give
	 * the early prefetch in the caller enough time.
	 */

	/* watch out for a 0 len io from a tricksy fs */
	if (iov_iter_rw(iter) == READ && !count)
		return 0;//读操作，且读０长度，直接返回

	//申请dio
	dio = kmem_cache_alloc(dio_cache, GFP_KERNEL);
	if (!dio)
		return -ENOMEM;
	/*
	 * Believe it or not, zeroing out the page array caused a .5%
	 * performance regression in a database benchmark.  So, we take
	 * care to only zero out what's needed.
	 */
	memset(dio, 0, offsetof(struct dio, pages));

	dio->flags = flags;
	if (dio->flags & DIO_LOCKING && iov_iter_rw(iter) == READ) {
		/* will be released by direct_io_worker */
		inode_lock(inode);
	}

	/* Once we sampled i_size check for reads beyond EOF */
	dio->i_size = i_size_read(inode);
	if (iov_iter_rw(iter) == READ && offset >= dio->i_size) {
		retval = 0;
		goto fail_dio;
	}

	if (align & blocksize_mask) {
		if (bdev)
			blkbits = blksize_bits(bdev_logical_block_size(bdev));
		blocksize_mask = (1 << blkbits) - 1;
		if (align & blocksize_mask)
			goto fail_dio;
	}

	if (dio->flags & DIO_LOCKING && iov_iter_rw(iter) == READ) {
		struct address_space *mapping = iocb->ki_filp->f_mapping;

		retval = filemap_write_and_wait_range(mapping, offset, end - 1);
		if (retval)
			goto fail_dio;
	}

	/*
	 * For file extending writes updating i_size before data writeouts
	 * complete can expose uninitialized blocks in dumb filesystems.
	 * In that case we need to wait for I/O completion even if asked
	 * for an asynchronous write.
	 */
	if (is_sync_kiocb(iocb))
		dio->is_async = false;
	else if (iov_iter_rw(iter) == WRITE && end > i_size_read(inode))
		dio->is_async = false;
	else
		dio->is_async = true;

	dio->inode = inode;
	if (iov_iter_rw(iter) == WRITE) {
		dio->opf = REQ_OP_WRITE | REQ_SYNC | REQ_IDLE;
		if (iocb->ki_flags & IOCB_NOWAIT)
			dio->opf |= REQ_NOWAIT;
	} else {
		dio->opf = REQ_OP_READ;
	}

	/*
	 * For AIO O_(D)SYNC writes we need to defer completions to a workqueue
	 * so that we can call ->fsync.
	 */
	if (dio->is_async && iov_iter_rw(iter) == WRITE) {
		retval = 0;
		if (iocb_is_dsync(iocb))
			retval = dio_set_defer_completion(dio);
		else if (!dio->inode->i_sb->s_dio_done_wq) {
			/*
			 * In case of AIO write racing with buffered read we
			 * need to defer completion. We can't decide this now,
			 * however the workqueue needs to be initialized here.
			 */
			retval = sb_init_dio_done_wq(dio->inode->i_sb);
		}
		if (retval)
			goto fail_dio;
	}

	/*
	 * Will be decremented at I/O completion time.
	 */
	inode_dio_begin(inode);

	retval = 0;
	sdio.blkbits = blkbits;
	sdio.blkfactor = i_blkbits - blkbits;
	sdio.block_in_file = offset >> blkbits;

	sdio.get_block = get_block;
	dio->end_io = end_io;
	sdio.submit_io = submit_io;
	sdio.final_block_in_bio = -1;
	sdio.next_block_for_io = -1;

	dio->iocb = iocb;

	spin_lock_init(&dio->bio_lock);
	dio->refcount = 1;

	dio->should_dirty = user_backed_iter(iter) && iov_iter_rw(iter) == READ;
	sdio.iter = iter;
	sdio.final_block_in_request = end >> blkbits;

	/*
	 * In case of non-aligned buffers, we may need 2 more
	 * pages since we need to zero out first and last block.
	 */
	if (unlikely(sdio.blkfactor))
		sdio.pages_in_io = 2;

	sdio.pages_in_io += iov_iter_npages(iter, INT_MAX);

	blk_start_plug(&plug);

	retval = do_direct_IO(dio, &sdio, &map_bh);
	if (retval)
		dio_cleanup(dio, &sdio);

	if (retval == -ENOTBLK) {
		/*
		 * The remaining part of the request will be
		 * handled by buffered I/O when we return
		 */
		retval = 0;
	}
	/*
	 * There may be some unwritten disk at the end of a part-written
	 * fs-block-sized block.  Go zero that now.
	 */
	dio_zero_block(dio, &sdio, 1, &map_bh);

	if (sdio.cur_page) {
		ssize_t ret2;

		ret2 = dio_send_cur_page(dio, &sdio, &map_bh);
		if (retval == 0)
			retval = ret2;
		put_page(sdio.cur_page);
		sdio.cur_page = NULL;
	}
	if (sdio.bio)
		dio_bio_submit(dio, &sdio);

	blk_finish_plug(&plug);

	/*
	 * It is possible that, we return short IO due to end of file.
	 * In that case, we need to release all the pages we got hold on.
	 */
	dio_cleanup(dio, &sdio);

	/*
	 * All block lookups have been performed. For READ requests
	 * we can let i_mutex go now that its achieved its purpose
	 * of protecting us from looking up uninitialized blocks.
	 */
	if (iov_iter_rw(iter) == READ && (dio->flags & DIO_LOCKING))
		inode_unlock(dio->inode);

	/*
	 * The only time we want to leave bios in flight is when a successful
	 * partial aio read or full aio write have been setup.  In that case
	 * bio completion will call aio_complete.  The only time it's safe to
	 * call aio_complete is when we return -EIOCBQUEUED, so we key on that.
	 * This had *better* be the only place that raises -EIOCBQUEUED.
	 */
	BUG_ON(retval == -EIOCBQUEUED);
	if (dio->is_async && retval == 0 && dio->result &&
	    (iov_iter_rw(iter) == READ || dio->result == count))
		retval = -EIOCBQUEUED;
	else
		dio_await_completion(dio);

	if (drop_refcount(dio) == 0) {
		retval = dio_complete(dio, retval, DIO_COMPLETE_INVALIDATE);
	} else
		BUG_ON(retval != -EIOCBQUEUED);

	return retval;

fail_dio:
	if (dio->flags & DIO_LOCKING && iov_iter_rw(iter) == READ)
		inode_unlock(inode);

	kmem_cache_free(dio_cache, dio);
	return retval;
}
EXPORT_SYMBOL(__blockdev_direct_IO);

static __init int dio_init(void)
{
	dio_cache = KMEM_CACHE(dio, SLAB_PANIC);
	return 0;
}
module_init(dio_init)<|MERGE_RESOLUTION|>--- conflicted
+++ resolved
@@ -117,12 +117,7 @@
 /* dio_state communicated between submission path and end_io */
 struct dio {
 	int flags;			/* doesn't change */
-<<<<<<< HEAD
-	int op;//读或者写操作
-	int op_flags;
-=======
 	blk_opf_t opf;			/* request operation type and flags */
->>>>>>> 97ee9d1c
 	struct gendisk *bio_disk;
 	struct inode *inode;//dio操作对应的inode
 	loff_t i_size;			/* i_size when submitted */
