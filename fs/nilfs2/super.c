// SPDX-License-Identifier: GPL-2.0+
/*
 * NILFS module and super block management.
 *
 * Copyright (C) 2005-2008 Nippon Telegraph and Telephone Corporation.
 *
 * Written by Ryusuke Konishi.
 */
/*
 *  linux/fs/ext2/super.c
 *
 * Copyright (C) 1992, 1993, 1994, 1995
 * Remy Card (card@masi.ibp.fr)
 * Laboratoire MASI - Institut Blaise Pascal
 * Universite Pierre et Marie Curie (Paris VI)
 *
 *  from
 *
 *  linux/fs/minix/inode.c
 *
 *  Copyright (C) 1991, 1992  Linus Torvalds
 *
 *  Big-endian to little-endian byte-swapping/bitmaps by
 *        David S. Miller (davem@caip.rutgers.edu), 1995
 */

#include <linux/module.h>
#include <linux/string.h>
#include <linux/slab.h>
#include <linux/init.h>
#include <linux/blkdev.h>
#include <linux/crc32.h>
#include <linux/vfs.h>
#include <linux/writeback.h>
#include <linux/seq_file.h>
#include <linux/mount.h>
#include <linux/fs_context.h>
<<<<<<< HEAD
=======
#include <linux/fs_parser.h>
>>>>>>> 0c383648
#include "nilfs.h"
#include "export.h"
#include "mdt.h"
#include "alloc.h"
#include "btree.h"
#include "btnode.h"
#include "page.h"
#include "cpfile.h"
#include "sufile.h" /* nilfs_sufile_resize(), nilfs_sufile_set_alloc_range() */
#include "ifile.h"
#include "dat.h"
#include "segment.h"
#include "segbuf.h"

MODULE_AUTHOR("NTT Corp.");
MODULE_DESCRIPTION("A New Implementation of the Log-structured Filesystem "
		   "(NILFS)");
MODULE_LICENSE("GPL");

static struct kmem_cache *nilfs_inode_cachep;
struct kmem_cache *nilfs_transaction_cachep;
struct kmem_cache *nilfs_segbuf_cachep;
struct kmem_cache *nilfs_btree_path_cache;

static int nilfs_setup_super(struct super_block *sb, int is_mount);

void __nilfs_msg(struct super_block *sb, const char *fmt, ...)
{
	struct va_format vaf;
	va_list args;
	int level;

	va_start(args, fmt);

	level = printk_get_level(fmt);
	vaf.fmt = printk_skip_level(fmt);
	vaf.va = &args;

	if (sb)
		printk("%c%cNILFS (%s): %pV\n",
		       KERN_SOH_ASCII, level, sb->s_id, &vaf);
	else
		printk("%c%cNILFS: %pV\n",
		       KERN_SOH_ASCII, level, &vaf);

	va_end(args);
}

static void nilfs_set_error(struct super_block *sb)
{
	struct the_nilfs *nilfs = sb->s_fs_info;
	struct nilfs_super_block **sbp;

	down_write(&nilfs->ns_sem);
	if (!(nilfs->ns_mount_state & NILFS_ERROR_FS)) {
		nilfs->ns_mount_state |= NILFS_ERROR_FS;
		sbp = nilfs_prepare_super(sb, 0);
		if (likely(sbp)) {
			sbp[0]->s_state |= cpu_to_le16(NILFS_ERROR_FS);
			if (sbp[1])
				sbp[1]->s_state |= cpu_to_le16(NILFS_ERROR_FS);
			nilfs_commit_super(sb, NILFS_SB_COMMIT_ALL);
		}
	}
	up_write(&nilfs->ns_sem);
}

/**
 * __nilfs_error() - report failure condition on a filesystem
 *
 * __nilfs_error() sets an ERROR_FS flag on the superblock as well as
 * reporting an error message.  This function should be called when
 * NILFS detects incoherences or defects of meta data on disk.
 *
 * This implements the body of nilfs_error() macro.  Normally,
 * nilfs_error() should be used.  As for sustainable errors such as a
 * single-shot I/O error, nilfs_err() should be used instead.
 *
 * Callers should not add a trailing newline since this will do it.
 */
void __nilfs_error(struct super_block *sb, const char *function,
		   const char *fmt, ...)
{
	struct the_nilfs *nilfs = sb->s_fs_info;
	struct va_format vaf;
	va_list args;

	va_start(args, fmt);

	vaf.fmt = fmt;
	vaf.va = &args;

	printk(KERN_CRIT "NILFS error (device %s): %s: %pV\n",
	       sb->s_id, function, &vaf);

	va_end(args);

	if (!sb_rdonly(sb)) {
		nilfs_set_error(sb);

		if (nilfs_test_opt(nilfs, ERRORS_RO)) {
			printk(KERN_CRIT "Remounting filesystem read-only\n");
			sb->s_flags |= SB_RDONLY;
		}
	}

	if (nilfs_test_opt(nilfs, ERRORS_PANIC))
		panic("NILFS (device %s): panic forced after error\n",
		      sb->s_id);
}

struct inode *nilfs_alloc_inode(struct super_block *sb)
{
	struct nilfs_inode_info *ii;

	ii = alloc_inode_sb(sb, nilfs_inode_cachep, GFP_NOFS);
	if (!ii)
		return NULL;
	ii->i_bh = NULL;
	ii->i_state = 0;
	ii->i_cno = 0;
	ii->i_assoc_inode = NULL;
	ii->i_bmap = &ii->i_bmap_data;
	return &ii->vfs_inode;
}

static void nilfs_free_inode(struct inode *inode)
{
	if (nilfs_is_metadata_file_inode(inode))
		nilfs_mdt_destroy(inode);

	kmem_cache_free(nilfs_inode_cachep, NILFS_I(inode));
}

static int nilfs_sync_super(struct super_block *sb, int flag)
{
	struct the_nilfs *nilfs = sb->s_fs_info;
	int err;

 retry:
	set_buffer_dirty(nilfs->ns_sbh[0]);
	if (nilfs_test_opt(nilfs, BARRIER)) {
		err = __sync_dirty_buffer(nilfs->ns_sbh[0],
					  REQ_SYNC | REQ_PREFLUSH | REQ_FUA);
	} else {
		err = sync_dirty_buffer(nilfs->ns_sbh[0]);
	}

	if (unlikely(err)) {
		nilfs_err(sb, "unable to write superblock: err=%d", err);
		if (err == -EIO && nilfs->ns_sbh[1]) {
			/*
			 * sbp[0] points to newer log than sbp[1],
			 * so copy sbp[0] to sbp[1] to take over sbp[0].
			 */
			memcpy(nilfs->ns_sbp[1], nilfs->ns_sbp[0],
			       nilfs->ns_sbsize);
			nilfs_fall_back_super_block(nilfs);
			goto retry;
		}
	} else {
		struct nilfs_super_block *sbp = nilfs->ns_sbp[0];

		nilfs->ns_sbwcount++;

		/*
		 * The latest segment becomes trailable from the position
		 * written in superblock.
		 */
		clear_nilfs_discontinued(nilfs);

		/* update GC protection for recent segments */
		if (nilfs->ns_sbh[1]) {
			if (flag == NILFS_SB_COMMIT_ALL) {
				set_buffer_dirty(nilfs->ns_sbh[1]);
				if (sync_dirty_buffer(nilfs->ns_sbh[1]) < 0)
					goto out;
			}
			if (le64_to_cpu(nilfs->ns_sbp[1]->s_last_cno) <
			    le64_to_cpu(nilfs->ns_sbp[0]->s_last_cno))
				sbp = nilfs->ns_sbp[1];
		}

		spin_lock(&nilfs->ns_last_segment_lock);
		nilfs->ns_prot_seq = le64_to_cpu(sbp->s_last_seq);
		spin_unlock(&nilfs->ns_last_segment_lock);
	}
 out:
	return err;
}

void nilfs_set_log_cursor(struct nilfs_super_block *sbp,
			  struct the_nilfs *nilfs)
{
	sector_t nfreeblocks;

	/* nilfs->ns_sem must be locked by the caller. */
	nilfs_count_free_blocks(nilfs, &nfreeblocks);
	sbp->s_free_blocks_count = cpu_to_le64(nfreeblocks);

	spin_lock(&nilfs->ns_last_segment_lock);
	sbp->s_last_seq = cpu_to_le64(nilfs->ns_last_seq);
	sbp->s_last_pseg = cpu_to_le64(nilfs->ns_last_pseg);
	sbp->s_last_cno = cpu_to_le64(nilfs->ns_last_cno);
	spin_unlock(&nilfs->ns_last_segment_lock);
}

struct nilfs_super_block **nilfs_prepare_super(struct super_block *sb,
					       int flip)
{
	struct the_nilfs *nilfs = sb->s_fs_info;
	struct nilfs_super_block **sbp = nilfs->ns_sbp;

	/* nilfs->ns_sem must be locked by the caller. */
	if (sbp[0]->s_magic != cpu_to_le16(NILFS_SUPER_MAGIC)) {
		if (sbp[1] &&
		    sbp[1]->s_magic == cpu_to_le16(NILFS_SUPER_MAGIC)) {
			memcpy(sbp[0], sbp[1], nilfs->ns_sbsize);
		} else {
			nilfs_crit(sb, "superblock broke");
			return NULL;
		}
	} else if (sbp[1] &&
		   sbp[1]->s_magic != cpu_to_le16(NILFS_SUPER_MAGIC)) {
		memcpy(sbp[1], sbp[0], nilfs->ns_sbsize);
	}

	if (flip && sbp[1])
		nilfs_swap_super_block(nilfs);

	return sbp;
}

int nilfs_commit_super(struct super_block *sb, int flag)
{
	struct the_nilfs *nilfs = sb->s_fs_info;
	struct nilfs_super_block **sbp = nilfs->ns_sbp;
	time64_t t;

	/* nilfs->ns_sem must be locked by the caller. */
	t = ktime_get_real_seconds();
	nilfs->ns_sbwtime = t;
	sbp[0]->s_wtime = cpu_to_le64(t);
	sbp[0]->s_sum = 0;
	sbp[0]->s_sum = cpu_to_le32(crc32_le(nilfs->ns_crc_seed,
					     (unsigned char *)sbp[0],
					     nilfs->ns_sbsize));
	if (flag == NILFS_SB_COMMIT_ALL && sbp[1]) {
		sbp[1]->s_wtime = sbp[0]->s_wtime;
		sbp[1]->s_sum = 0;
		sbp[1]->s_sum = cpu_to_le32(crc32_le(nilfs->ns_crc_seed,
					    (unsigned char *)sbp[1],
					    nilfs->ns_sbsize));
	}
	clear_nilfs_sb_dirty(nilfs);
	nilfs->ns_flushed_device = 1;
	/* make sure store to ns_flushed_device cannot be reordered */
	smp_wmb();
	return nilfs_sync_super(sb, flag);
}

/**
 * nilfs_cleanup_super() - write filesystem state for cleanup
 * @sb: super block instance to be unmounted or degraded to read-only
 *
 * This function restores state flags in the on-disk super block.
 * This will set "clean" flag (i.e. NILFS_VALID_FS) unless the
 * filesystem was not clean previously.
 */
int nilfs_cleanup_super(struct super_block *sb)
{
	struct the_nilfs *nilfs = sb->s_fs_info;
	struct nilfs_super_block **sbp;
	int flag = NILFS_SB_COMMIT;
	int ret = -EIO;

	sbp = nilfs_prepare_super(sb, 0);
	if (sbp) {
		sbp[0]->s_state = cpu_to_le16(nilfs->ns_mount_state);
		nilfs_set_log_cursor(sbp[0], nilfs);
		if (sbp[1] && sbp[0]->s_last_cno == sbp[1]->s_last_cno) {
			/*
			 * make the "clean" flag also to the opposite
			 * super block if both super blocks point to
			 * the same checkpoint.
			 */
			sbp[1]->s_state = sbp[0]->s_state;
			flag = NILFS_SB_COMMIT_ALL;
		}
		ret = nilfs_commit_super(sb, flag);
	}
	return ret;
}

/**
 * nilfs_move_2nd_super - relocate secondary super block
 * @sb: super block instance
 * @sb2off: new offset of the secondary super block (in bytes)
 */
static int nilfs_move_2nd_super(struct super_block *sb, loff_t sb2off)
{
	struct the_nilfs *nilfs = sb->s_fs_info;
	struct buffer_head *nsbh;
	struct nilfs_super_block *nsbp;
	sector_t blocknr, newblocknr;
	unsigned long offset;
	int sb2i;  /* array index of the secondary superblock */
	int ret = 0;

	/* nilfs->ns_sem must be locked by the caller. */
	if (nilfs->ns_sbh[1] &&
	    nilfs->ns_sbh[1]->b_blocknr > nilfs->ns_first_data_block) {
		sb2i = 1;
		blocknr = nilfs->ns_sbh[1]->b_blocknr;
	} else if (nilfs->ns_sbh[0]->b_blocknr > nilfs->ns_first_data_block) {
		sb2i = 0;
		blocknr = nilfs->ns_sbh[0]->b_blocknr;
	} else {
		sb2i = -1;
		blocknr = 0;
	}
	if (sb2i >= 0 && (u64)blocknr << nilfs->ns_blocksize_bits == sb2off)
		goto out;  /* super block location is unchanged */

	/* Get new super block buffer */
	newblocknr = sb2off >> nilfs->ns_blocksize_bits;
	offset = sb2off & (nilfs->ns_blocksize - 1);
	nsbh = sb_getblk(sb, newblocknr);
	if (!nsbh) {
		nilfs_warn(sb,
			   "unable to move secondary superblock to block %llu",
			   (unsigned long long)newblocknr);
		ret = -EIO;
		goto out;
	}
	nsbp = (void *)nsbh->b_data + offset;

	lock_buffer(nsbh);
	if (sb2i >= 0) {
		/*
		 * The position of the second superblock only changes by 4KiB,
		 * which is larger than the maximum superblock data size
		 * (= 1KiB), so there is no need to use memmove() to allow
		 * overlap between source and destination.
		 */
		memcpy(nsbp, nilfs->ns_sbp[sb2i], nilfs->ns_sbsize);

		/*
		 * Zero fill after copy to avoid overwriting in case of move
		 * within the same block.
		 */
		memset(nsbh->b_data, 0, offset);
		memset((void *)nsbp + nilfs->ns_sbsize, 0,
		       nsbh->b_size - offset - nilfs->ns_sbsize);
	} else {
		memset(nsbh->b_data, 0, nsbh->b_size);
	}
	set_buffer_uptodate(nsbh);
	unlock_buffer(nsbh);

	if (sb2i >= 0) {
		brelse(nilfs->ns_sbh[sb2i]);
		nilfs->ns_sbh[sb2i] = nsbh;
		nilfs->ns_sbp[sb2i] = nsbp;
	} else if (nilfs->ns_sbh[0]->b_blocknr < nilfs->ns_first_data_block) {
		/* secondary super block will be restored to index 1 */
		nilfs->ns_sbh[1] = nsbh;
		nilfs->ns_sbp[1] = nsbp;
	} else {
		brelse(nsbh);
	}
out:
	return ret;
}

/**
 * nilfs_resize_fs - resize the filesystem
 * @sb: super block instance
 * @newsize: new size of the filesystem (in bytes)
 */
int nilfs_resize_fs(struct super_block *sb, __u64 newsize)
{
	struct the_nilfs *nilfs = sb->s_fs_info;
	struct nilfs_super_block **sbp;
	__u64 devsize, newnsegs;
	loff_t sb2off;
	int ret;

	ret = -ERANGE;
	devsize = bdev_nr_bytes(sb->s_bdev);
	if (newsize > devsize)
		goto out;

	/*
	 * Prevent underflow in second superblock position calculation.
	 * The exact minimum size check is done in nilfs_sufile_resize().
	 */
	if (newsize < 4096) {
		ret = -ENOSPC;
		goto out;
	}

	/*
	 * Write lock is required to protect some functions depending
	 * on the number of segments, the number of reserved segments,
	 * and so forth.
	 */
	down_write(&nilfs->ns_segctor_sem);

	sb2off = NILFS_SB2_OFFSET_BYTES(newsize);
	newnsegs = sb2off >> nilfs->ns_blocksize_bits;
	newnsegs = div64_ul(newnsegs, nilfs->ns_blocks_per_segment);

	ret = nilfs_sufile_resize(nilfs->ns_sufile, newnsegs);
	up_write(&nilfs->ns_segctor_sem);
	if (ret < 0)
		goto out;

	ret = nilfs_construct_segment(sb);
	if (ret < 0)
		goto out;

	down_write(&nilfs->ns_sem);
	nilfs_move_2nd_super(sb, sb2off);
	ret = -EIO;
	sbp = nilfs_prepare_super(sb, 0);
	if (likely(sbp)) {
		nilfs_set_log_cursor(sbp[0], nilfs);
		/*
		 * Drop NILFS_RESIZE_FS flag for compatibility with
		 * mount-time resize which may be implemented in a
		 * future release.
		 */
		sbp[0]->s_state = cpu_to_le16(le16_to_cpu(sbp[0]->s_state) &
					      ~NILFS_RESIZE_FS);
		sbp[0]->s_dev_size = cpu_to_le64(newsize);
		sbp[0]->s_nsegments = cpu_to_le64(nilfs->ns_nsegments);
		if (sbp[1])
			memcpy(sbp[1], sbp[0], nilfs->ns_sbsize);
		ret = nilfs_commit_super(sb, NILFS_SB_COMMIT_ALL);
	}
	up_write(&nilfs->ns_sem);

	/*
	 * Reset the range of allocatable segments last.  This order
	 * is important in the case of expansion because the secondary
	 * superblock must be protected from log write until migration
	 * completes.
	 */
	if (!ret)
		nilfs_sufile_set_alloc_range(nilfs->ns_sufile, 0, newnsegs - 1);
out:
	return ret;
}

static void nilfs_put_super(struct super_block *sb)
{
	struct the_nilfs *nilfs = sb->s_fs_info;

	nilfs_detach_log_writer(sb);

	if (!sb_rdonly(sb)) {
		down_write(&nilfs->ns_sem);
		nilfs_cleanup_super(sb);
		up_write(&nilfs->ns_sem);
	}

	nilfs_sysfs_delete_device_group(nilfs);
	iput(nilfs->ns_sufile);
	iput(nilfs->ns_cpfile);
	iput(nilfs->ns_dat);

	destroy_nilfs(nilfs);
	sb->s_fs_info = NULL;
}

static int nilfs_sync_fs(struct super_block *sb, int wait)
{
	struct the_nilfs *nilfs = sb->s_fs_info;
	struct nilfs_super_block **sbp;
	int err = 0;

	/* This function is called when super block should be written back */
	if (wait)
		err = nilfs_construct_segment(sb);

	down_write(&nilfs->ns_sem);
	if (nilfs_sb_dirty(nilfs)) {
		sbp = nilfs_prepare_super(sb, nilfs_sb_will_flip(nilfs));
		if (likely(sbp)) {
			nilfs_set_log_cursor(sbp[0], nilfs);
			nilfs_commit_super(sb, NILFS_SB_COMMIT);
		}
	}
	up_write(&nilfs->ns_sem);

	if (!err)
		err = nilfs_flush_device(nilfs);

	return err;
}

int nilfs_attach_checkpoint(struct super_block *sb, __u64 cno, int curr_mnt,
			    struct nilfs_root **rootp)
{
	struct the_nilfs *nilfs = sb->s_fs_info;
	struct nilfs_root *root;
	int err = -ENOMEM;

	root = nilfs_find_or_create_root(
		nilfs, curr_mnt ? NILFS_CPTREE_CURRENT_CNO : cno);
	if (!root)
		return err;

	if (root->ifile)
		goto reuse; /* already attached checkpoint */

	down_read(&nilfs->ns_segctor_sem);
	err = nilfs_ifile_read(sb, root, cno, nilfs->ns_inode_size);
	up_read(&nilfs->ns_segctor_sem);
	if (unlikely(err))
		goto failed;

 reuse:
	*rootp = root;
	return 0;

 failed:
	if (err == -EINVAL)
		nilfs_err(sb, "Invalid checkpoint (checkpoint number=%llu)",
			  (unsigned long long)cno);
	nilfs_put_root(root);

	return err;
}

static int nilfs_freeze(struct super_block *sb)
{
	struct the_nilfs *nilfs = sb->s_fs_info;
	int err;

	if (sb_rdonly(sb))
		return 0;

	/* Mark super block clean */
	down_write(&nilfs->ns_sem);
	err = nilfs_cleanup_super(sb);
	up_write(&nilfs->ns_sem);
	return err;
}

static int nilfs_unfreeze(struct super_block *sb)
{
	struct the_nilfs *nilfs = sb->s_fs_info;

	if (sb_rdonly(sb))
		return 0;

	down_write(&nilfs->ns_sem);
	nilfs_setup_super(sb, false);
	up_write(&nilfs->ns_sem);
	return 0;
}

static int nilfs_statfs(struct dentry *dentry, struct kstatfs *buf)
{
	struct super_block *sb = dentry->d_sb;
	struct nilfs_root *root = NILFS_I(d_inode(dentry))->i_root;
	struct the_nilfs *nilfs = root->nilfs;
	u64 id = huge_encode_dev(sb->s_bdev->bd_dev);
	unsigned long long blocks;
	unsigned long overhead;
	unsigned long nrsvblocks;
	sector_t nfreeblocks;
	u64 nmaxinodes, nfreeinodes;
	int err;

	/*
	 * Compute all of the segment blocks
	 *
	 * The blocks before first segment and after last segment
	 * are excluded.
	 */
	blocks = nilfs->ns_blocks_per_segment * nilfs->ns_nsegments
		- nilfs->ns_first_data_block;
	nrsvblocks = nilfs->ns_nrsvsegs * nilfs->ns_blocks_per_segment;

	/*
	 * Compute the overhead
	 *
	 * When distributing meta data blocks outside segment structure,
	 * We must count them as the overhead.
	 */
	overhead = 0;

	err = nilfs_count_free_blocks(nilfs, &nfreeblocks);
	if (unlikely(err))
		return err;

	err = nilfs_ifile_count_free_inodes(root->ifile,
					    &nmaxinodes, &nfreeinodes);
	if (unlikely(err)) {
		nilfs_warn(sb, "failed to count free inodes: err=%d", err);
		if (err == -ERANGE) {
			/*
			 * If nilfs_palloc_count_max_entries() returns
			 * -ERANGE error code then we simply treat
			 * curent inodes count as maximum possible and
			 * zero as free inodes value.
			 */
			nmaxinodes = atomic64_read(&root->inodes_count);
			nfreeinodes = 0;
			err = 0;
		} else
			return err;
	}

	buf->f_type = NILFS_SUPER_MAGIC;
	buf->f_bsize = sb->s_blocksize;
	buf->f_blocks = blocks - overhead;
	buf->f_bfree = nfreeblocks;
	buf->f_bavail = (buf->f_bfree >= nrsvblocks) ?
		(buf->f_bfree - nrsvblocks) : 0;
	buf->f_files = nmaxinodes;
	buf->f_ffree = nfreeinodes;
	buf->f_namelen = NILFS_NAME_LEN;
	buf->f_fsid = u64_to_fsid(id);

	return 0;
}

static int nilfs_show_options(struct seq_file *seq, struct dentry *dentry)
{
	struct super_block *sb = dentry->d_sb;
	struct the_nilfs *nilfs = sb->s_fs_info;
	struct nilfs_root *root = NILFS_I(d_inode(dentry))->i_root;

	if (!nilfs_test_opt(nilfs, BARRIER))
		seq_puts(seq, ",nobarrier");
	if (root->cno != NILFS_CPTREE_CURRENT_CNO)
		seq_printf(seq, ",cp=%llu", (unsigned long long)root->cno);
	if (nilfs_test_opt(nilfs, ERRORS_PANIC))
		seq_puts(seq, ",errors=panic");
	if (nilfs_test_opt(nilfs, ERRORS_CONT))
		seq_puts(seq, ",errors=continue");
	if (nilfs_test_opt(nilfs, STRICT_ORDER))
		seq_puts(seq, ",order=strict");
	if (nilfs_test_opt(nilfs, NORECOVERY))
		seq_puts(seq, ",norecovery");
	if (nilfs_test_opt(nilfs, DISCARD))
		seq_puts(seq, ",discard");

	return 0;
}

static const struct super_operations nilfs_sops = {
	.alloc_inode    = nilfs_alloc_inode,
	.free_inode     = nilfs_free_inode,
	.dirty_inode    = nilfs_dirty_inode,
	.evict_inode    = nilfs_evict_inode,
	.put_super      = nilfs_put_super,
	.sync_fs        = nilfs_sync_fs,
	.freeze_fs	= nilfs_freeze,
	.unfreeze_fs	= nilfs_unfreeze,
	.statfs         = nilfs_statfs,
	.show_options = nilfs_show_options
};

enum {
	Opt_err, Opt_barrier, Opt_snapshot, Opt_order, Opt_norecovery,
	Opt_discard,
};

static const struct constant_table nilfs_param_err[] = {
	{"continue",	NILFS_MOUNT_ERRORS_CONT},
	{"panic",	NILFS_MOUNT_ERRORS_PANIC},
	{"remount-ro",	NILFS_MOUNT_ERRORS_RO},
	{}
};

static const struct fs_parameter_spec nilfs_param_spec[] = {
	fsparam_enum	("errors", Opt_err, nilfs_param_err),
	fsparam_flag_no	("barrier", Opt_barrier),
	fsparam_u64	("cp", Opt_snapshot),
	fsparam_string	("order", Opt_order),
	fsparam_flag	("norecovery", Opt_norecovery),
	fsparam_flag_no	("discard", Opt_discard),
	{}
};

struct nilfs_fs_context {
	unsigned long ns_mount_opt;
	__u64 cno;
};

static int nilfs_parse_param(struct fs_context *fc, struct fs_parameter *param)
{
	struct nilfs_fs_context *nilfs = fc->fs_private;
	int is_remount = fc->purpose == FS_CONTEXT_FOR_RECONFIGURE;
	struct fs_parse_result result;
	int opt;

	opt = fs_parse(fc, nilfs_param_spec, param, &result);
	if (opt < 0)
		return opt;

	switch (opt) {
	case Opt_barrier:
		if (result.negated)
			nilfs_clear_opt(nilfs, BARRIER);
		else
			nilfs_set_opt(nilfs, BARRIER);
		break;
	case Opt_order:
		if (strcmp(param->string, "relaxed") == 0)
			/* Ordered data semantics */
			nilfs_clear_opt(nilfs, STRICT_ORDER);
		else if (strcmp(param->string, "strict") == 0)
			/* Strict in-order semantics */
			nilfs_set_opt(nilfs, STRICT_ORDER);
		else
			return -EINVAL;
		break;
	case Opt_err:
		nilfs->ns_mount_opt &= ~NILFS_MOUNT_ERROR_MODE;
		nilfs->ns_mount_opt |= result.uint_32;
		break;
	case Opt_snapshot:
		if (is_remount) {
			struct super_block *sb = fc->root->d_sb;

			nilfs_err(sb,
				  "\"%s\" option is invalid for remount",
				  param->key);
			return -EINVAL;
		}
		if (result.uint_64 == 0) {
			nilfs_err(NULL,
				  "invalid option \"cp=0\": invalid checkpoint number 0");
			return -EINVAL;
		}
		nilfs->cno = result.uint_64;
		break;
	case Opt_norecovery:
		nilfs_set_opt(nilfs, NORECOVERY);
		break;
	case Opt_discard:
		if (result.negated)
			nilfs_clear_opt(nilfs, DISCARD);
		else
			nilfs_set_opt(nilfs, DISCARD);
		break;
	default:
		return -EINVAL;
	}

	return 0;
}

static int nilfs_setup_super(struct super_block *sb, int is_mount)
{
	struct the_nilfs *nilfs = sb->s_fs_info;
	struct nilfs_super_block **sbp;
	int max_mnt_count;
	int mnt_count;

	/* nilfs->ns_sem must be locked by the caller. */
	sbp = nilfs_prepare_super(sb, 0);
	if (!sbp)
		return -EIO;

	if (!is_mount)
		goto skip_mount_setup;

	max_mnt_count = le16_to_cpu(sbp[0]->s_max_mnt_count);
	mnt_count = le16_to_cpu(sbp[0]->s_mnt_count);

	if (nilfs->ns_mount_state & NILFS_ERROR_FS) {
		nilfs_warn(sb, "mounting fs with errors");
#if 0
	} else if (max_mnt_count >= 0 && mnt_count >= max_mnt_count) {
		nilfs_warn(sb, "maximal mount count reached");
#endif
	}
	if (!max_mnt_count)
		sbp[0]->s_max_mnt_count = cpu_to_le16(NILFS_DFL_MAX_MNT_COUNT);

	sbp[0]->s_mnt_count = cpu_to_le16(mnt_count + 1);
	sbp[0]->s_mtime = cpu_to_le64(ktime_get_real_seconds());

skip_mount_setup:
	sbp[0]->s_state =
		cpu_to_le16(le16_to_cpu(sbp[0]->s_state) & ~NILFS_VALID_FS);
	/* synchronize sbp[1] with sbp[0] */
	if (sbp[1])
		memcpy(sbp[1], sbp[0], nilfs->ns_sbsize);
	return nilfs_commit_super(sb, NILFS_SB_COMMIT_ALL);
}

struct nilfs_super_block *nilfs_read_super_block(struct super_block *sb,
						 u64 pos, int blocksize,
						 struct buffer_head **pbh)
{
	unsigned long long sb_index = pos;
	unsigned long offset;

	offset = do_div(sb_index, blocksize);
	*pbh = sb_bread(sb, sb_index);
	if (!*pbh)
		return NULL;
	return (struct nilfs_super_block *)((char *)(*pbh)->b_data + offset);
}

int nilfs_store_magic(struct super_block *sb,
		      struct nilfs_super_block *sbp)
{
	struct the_nilfs *nilfs = sb->s_fs_info;

	sb->s_magic = le16_to_cpu(sbp->s_magic);

	/* FS independent flags */
#ifdef NILFS_ATIME_DISABLE
	sb->s_flags |= SB_NOATIME;
#endif

	nilfs->ns_resuid = le16_to_cpu(sbp->s_def_resuid);
	nilfs->ns_resgid = le16_to_cpu(sbp->s_def_resgid);
	nilfs->ns_interval = le32_to_cpu(sbp->s_c_interval);
	nilfs->ns_watermark = le32_to_cpu(sbp->s_c_block_max);

	return 0;
}

int nilfs_check_feature_compatibility(struct super_block *sb,
				      struct nilfs_super_block *sbp)
{
	__u64 features;

	features = le64_to_cpu(sbp->s_feature_incompat) &
		~NILFS_FEATURE_INCOMPAT_SUPP;
	if (features) {
		nilfs_err(sb,
			  "couldn't mount because of unsupported optional features (%llx)",
			  (unsigned long long)features);
		return -EINVAL;
	}
	features = le64_to_cpu(sbp->s_feature_compat_ro) &
		~NILFS_FEATURE_COMPAT_RO_SUPP;
	if (!sb_rdonly(sb) && features) {
		nilfs_err(sb,
			  "couldn't mount RDWR because of unsupported optional features (%llx)",
			  (unsigned long long)features);
		return -EINVAL;
	}
	return 0;
}

static int nilfs_get_root_dentry(struct super_block *sb,
				 struct nilfs_root *root,
				 struct dentry **root_dentry)
{
	struct inode *inode;
	struct dentry *dentry;
	int ret = 0;

	inode = nilfs_iget(sb, root, NILFS_ROOT_INO);
	if (IS_ERR(inode)) {
		ret = PTR_ERR(inode);
		nilfs_err(sb, "error %d getting root inode", ret);
		goto out;
	}
	if (!S_ISDIR(inode->i_mode) || !inode->i_blocks || !inode->i_size) {
		iput(inode);
		nilfs_err(sb, "corrupt root inode");
		ret = -EINVAL;
		goto out;
	}

	if (root->cno == NILFS_CPTREE_CURRENT_CNO) {
		dentry = d_find_alias(inode);
		if (!dentry) {
			dentry = d_make_root(inode);
			if (!dentry) {
				ret = -ENOMEM;
				goto failed_dentry;
			}
		} else {
			iput(inode);
		}
	} else {
		dentry = d_obtain_root(inode);
		if (IS_ERR(dentry)) {
			ret = PTR_ERR(dentry);
			goto failed_dentry;
		}
	}
	*root_dentry = dentry;
 out:
	return ret;

 failed_dentry:
	nilfs_err(sb, "error %d getting root dentry", ret);
	goto out;
}

static int nilfs_attach_snapshot(struct super_block *s, __u64 cno,
				 struct dentry **root_dentry)
{
	struct the_nilfs *nilfs = s->s_fs_info;
	struct nilfs_root *root;
	int ret;

	mutex_lock(&nilfs->ns_snapshot_mount_mutex);

	down_read(&nilfs->ns_segctor_sem);
	ret = nilfs_cpfile_is_snapshot(nilfs->ns_cpfile, cno);
	up_read(&nilfs->ns_segctor_sem);
	if (ret < 0) {
		ret = (ret == -ENOENT) ? -EINVAL : ret;
		goto out;
	} else if (!ret) {
		nilfs_err(s,
			  "The specified checkpoint is not a snapshot (checkpoint number=%llu)",
			  (unsigned long long)cno);
		ret = -EINVAL;
		goto out;
	}

	ret = nilfs_attach_checkpoint(s, cno, false, &root);
	if (ret) {
		nilfs_err(s,
			  "error %d while loading snapshot (checkpoint number=%llu)",
			  ret, (unsigned long long)cno);
		goto out;
	}
	ret = nilfs_get_root_dentry(s, root, root_dentry);
	nilfs_put_root(root);
 out:
	mutex_unlock(&nilfs->ns_snapshot_mount_mutex);
	return ret;
}

/**
 * nilfs_tree_is_busy() - try to shrink dentries of a checkpoint
 * @root_dentry: root dentry of the tree to be shrunk
 *
 * This function returns true if the tree was in-use.
 */
static bool nilfs_tree_is_busy(struct dentry *root_dentry)
{
	shrink_dcache_parent(root_dentry);
	return d_count(root_dentry) > 1;
}

int nilfs_checkpoint_is_mounted(struct super_block *sb, __u64 cno)
{
	struct the_nilfs *nilfs = sb->s_fs_info;
	struct nilfs_root *root;
	struct inode *inode;
	struct dentry *dentry;
	int ret;

	if (cno > nilfs->ns_cno)
		return false;

	if (cno >= nilfs_last_cno(nilfs))
		return true;	/* protect recent checkpoints */

	ret = false;
	root = nilfs_lookup_root(nilfs, cno);
	if (root) {
		inode = nilfs_ilookup(sb, root, NILFS_ROOT_INO);
		if (inode) {
			dentry = d_find_alias(inode);
			if (dentry) {
				ret = nilfs_tree_is_busy(dentry);
				dput(dentry);
			}
			iput(inode);
		}
		nilfs_put_root(root);
	}
	return ret;
}

/**
 * nilfs_fill_super() - initialize a super block instance
 * @sb: super_block
 * @fc: filesystem context
 *
 * This function is called exclusively by nilfs->ns_mount_mutex.
 * So, the recovery process is protected from other simultaneous mounts.
 */
static int
nilfs_fill_super(struct super_block *sb, struct fs_context *fc)
{
	struct the_nilfs *nilfs;
	struct nilfs_root *fsroot;
	struct nilfs_fs_context *ctx = fc->fs_private;
	__u64 cno;
	int err;

	nilfs = alloc_nilfs(sb);
	if (!nilfs)
		return -ENOMEM;

	sb->s_fs_info = nilfs;

	err = init_nilfs(nilfs, sb);
	if (err)
		goto failed_nilfs;

	/* Copy in parsed mount options */
	nilfs->ns_mount_opt = ctx->ns_mount_opt;

	sb->s_op = &nilfs_sops;
	sb->s_export_op = &nilfs_export_ops;
	sb->s_root = NULL;
	sb->s_time_gran = 1;
	sb->s_max_links = NILFS_LINK_MAX;

	sb->s_bdi = bdi_get(sb->s_bdev->bd_disk->bdi);

	err = load_nilfs(nilfs, sb);
	if (err)
		goto failed_nilfs;

	cno = nilfs_last_cno(nilfs);
	err = nilfs_attach_checkpoint(sb, cno, true, &fsroot);
	if (err) {
		nilfs_err(sb,
			  "error %d while loading last checkpoint (checkpoint number=%llu)",
			  err, (unsigned long long)cno);
		goto failed_unload;
	}

	if (!sb_rdonly(sb)) {
		err = nilfs_attach_log_writer(sb, fsroot);
		if (err)
			goto failed_checkpoint;
	}

	err = nilfs_get_root_dentry(sb, fsroot, &sb->s_root);
	if (err)
		goto failed_segctor;

	nilfs_put_root(fsroot);

	if (!sb_rdonly(sb)) {
		down_write(&nilfs->ns_sem);
		nilfs_setup_super(sb, true);
		up_write(&nilfs->ns_sem);
	}

	return 0;

 failed_segctor:
	nilfs_detach_log_writer(sb);

 failed_checkpoint:
	nilfs_put_root(fsroot);

 failed_unload:
	nilfs_sysfs_delete_device_group(nilfs);
	iput(nilfs->ns_sufile);
	iput(nilfs->ns_cpfile);
	iput(nilfs->ns_dat);

 failed_nilfs:
	destroy_nilfs(nilfs);
	return err;
}

static int nilfs_reconfigure(struct fs_context *fc)
{
	struct nilfs_fs_context *ctx = fc->fs_private;
	struct super_block *sb = fc->root->d_sb;
	struct the_nilfs *nilfs = sb->s_fs_info;
	int err;

	sync_filesystem(sb);

	err = -EINVAL;

	if (!nilfs_valid_fs(nilfs)) {
		nilfs_warn(sb,
			   "couldn't remount because the filesystem is in an incomplete recovery state");
		goto ignore_opts;
	}
	if ((bool)(fc->sb_flags & SB_RDONLY) == sb_rdonly(sb))
		goto out;
	if (fc->sb_flags & SB_RDONLY) {
		sb->s_flags |= SB_RDONLY;

		/*
		 * Remounting a valid RW partition RDONLY, so set
		 * the RDONLY flag and then mark the partition as valid again.
		 */
		down_write(&nilfs->ns_sem);
		nilfs_cleanup_super(sb);
		up_write(&nilfs->ns_sem);
	} else {
		__u64 features;
		struct nilfs_root *root;

		/*
		 * Mounting a RDONLY partition read-write, so reread and
		 * store the current valid flag.  (It may have been changed
		 * by fsck since we originally mounted the partition.)
		 */
		down_read(&nilfs->ns_sem);
		features = le64_to_cpu(nilfs->ns_sbp[0]->s_feature_compat_ro) &
			~NILFS_FEATURE_COMPAT_RO_SUPP;
		up_read(&nilfs->ns_sem);
		if (features) {
			nilfs_warn(sb,
				   "couldn't remount RDWR because of unsupported optional features (%llx)",
				   (unsigned long long)features);
			err = -EROFS;
			goto ignore_opts;
		}

		sb->s_flags &= ~SB_RDONLY;

		root = NILFS_I(d_inode(sb->s_root))->i_root;
		err = nilfs_attach_log_writer(sb, root);
		if (err) {
			sb->s_flags |= SB_RDONLY;
			goto ignore_opts;
		}

		down_write(&nilfs->ns_sem);
		nilfs_setup_super(sb, true);
		up_write(&nilfs->ns_sem);
	}
 out:
	sb->s_flags = (sb->s_flags & ~SB_POSIXACL);
	/* Copy over parsed remount options */
	nilfs->ns_mount_opt = ctx->ns_mount_opt;

	return 0;

 ignore_opts:
	return err;
}

<<<<<<< HEAD
struct nilfs_super_data {
	__u64 cno;
	int flags;
};

static int nilfs_parse_snapshot_option(const char *option,
				       const substring_t *arg,
				       struct nilfs_super_data *sd)
=======
static int
nilfs_get_tree(struct fs_context *fc)
>>>>>>> 0c383648
{
	struct nilfs_fs_context *ctx = fc->fs_private;
	struct super_block *s;
	dev_t dev;
	int err;

	if (ctx->cno && !(fc->sb_flags & SB_RDONLY)) {
		nilfs_err(NULL,
			  "invalid option \"cp=%llu\": read-only option is not specified",
			  ctx->cno);
		return -EINVAL;
	}

<<<<<<< HEAD
static int nilfs_set_bdev_super(struct super_block *s, void *data)
{
	s->s_dev = *(dev_t *)data;
	return 0;
}

static int nilfs_test_bdev_super(struct super_block *s, void *data)
{
	return !(s->s_iflags & SB_I_RETIRED) && s->s_dev == *(dev_t *)data;
}

static struct dentry *
nilfs_mount(struct file_system_type *fs_type, int flags,
	     const char *dev_name, void *data)
{
	struct nilfs_super_data sd = { .flags = flags };
	struct super_block *s;
	dev_t dev;
	int err;

	if (nilfs_identify(data, &sd))
		return ERR_PTR(-EINVAL);

	err = lookup_bdev(dev_name, &dev);
	if (err)
		return ERR_PTR(err);

	s = sget(fs_type, nilfs_test_bdev_super, nilfs_set_bdev_super, flags,
		 &dev);
	if (IS_ERR(s))
		return ERR_CAST(s);

	if (!s->s_root) {
		err = setup_bdev_super(s, flags, NULL);
		if (!err)
			err = nilfs_fill_super(s, data,
					       flags & SB_SILENT ? 1 : 0);
=======
	err = lookup_bdev(fc->source, &dev);
	if (err)
		return err;

	s = sget_dev(fc, dev);
	if (IS_ERR(s))
		return PTR_ERR(s);

	if (!s->s_root) {
		err = setup_bdev_super(s, fc->sb_flags, fc);
		if (!err)
			err = nilfs_fill_super(s, fc);
>>>>>>> 0c383648
		if (err)
			goto failed_super;

		s->s_flags |= SB_ACTIVE;
	} else if (!ctx->cno) {
		if (nilfs_tree_is_busy(s->s_root)) {
			if ((fc->sb_flags ^ s->s_flags) & SB_RDONLY) {
				nilfs_err(s,
					  "the device already has a %s mount.",
					  sb_rdonly(s) ? "read-only" : "read/write");
				err = -EBUSY;
				goto failed_super;
			}
		} else {
			/*
			 * Try reconfigure to setup mount states if the current
			 * tree is not mounted and only snapshots use this sb.
			 *
			 * Since nilfs_reconfigure() requires fc->root to be
			 * set, set it first and release it on failure.
			 */
			fc->root = dget(s->s_root);
			err = nilfs_reconfigure(fc);
			if (err) {
				dput(fc->root);
				fc->root = NULL;  /* prevent double release */
				goto failed_super;
			}
			return 0;
		}
	}

<<<<<<< HEAD
	if (sd.cno) {
		struct dentry *root_dentry;

		err = nilfs_attach_snapshot(s, sd.cno, &root_dentry);
		if (err)
			goto failed_super;
		return root_dentry;
	}

	return dget(s->s_root);

 failed_super:
	deactivate_locked_super(s);
	return ERR_PTR(err);
=======
	if (ctx->cno) {
		struct dentry *root_dentry;

		err = nilfs_attach_snapshot(s, ctx->cno, &root_dentry);
		if (err)
			goto failed_super;
		fc->root = root_dentry;
		return 0;
	}

	fc->root = dget(s->s_root);
	return 0;

 failed_super:
	deactivate_locked_super(s);
	return err;
}

static void nilfs_free_fc(struct fs_context *fc)
{
	kfree(fc->fs_private);
}

static const struct fs_context_operations nilfs_context_ops = {
	.parse_param	= nilfs_parse_param,
	.get_tree	= nilfs_get_tree,
	.reconfigure	= nilfs_reconfigure,
	.free		= nilfs_free_fc,
};

static int nilfs_init_fs_context(struct fs_context *fc)
{
	struct nilfs_fs_context *ctx;

	ctx = kzalloc(sizeof(*ctx), GFP_KERNEL);
	if (!ctx)
		return -ENOMEM;

	ctx->ns_mount_opt = NILFS_MOUNT_ERRORS_RO | NILFS_MOUNT_BARRIER;
	fc->fs_private = ctx;
	fc->ops = &nilfs_context_ops;

	return 0;
>>>>>>> 0c383648
}

struct file_system_type nilfs_fs_type = {
	.owner    = THIS_MODULE,
	.name     = "nilfs2",
	.kill_sb  = kill_block_super,
	.fs_flags = FS_REQUIRES_DEV,
	.init_fs_context = nilfs_init_fs_context,
	.parameters = nilfs_param_spec,
};
MODULE_ALIAS_FS("nilfs2");

static void nilfs_inode_init_once(void *obj)
{
	struct nilfs_inode_info *ii = obj;

	INIT_LIST_HEAD(&ii->i_dirty);
#ifdef CONFIG_NILFS_XATTR
	init_rwsem(&ii->xattr_sem);
#endif
	inode_init_once(&ii->vfs_inode);
}

static void nilfs_segbuf_init_once(void *obj)
{
	memset(obj, 0, sizeof(struct nilfs_segment_buffer));
}

static void nilfs_destroy_cachep(void)
{
	/*
	 * Make sure all delayed rcu free inodes are flushed before we
	 * destroy cache.
	 */
	rcu_barrier();

	kmem_cache_destroy(nilfs_inode_cachep);
	kmem_cache_destroy(nilfs_transaction_cachep);
	kmem_cache_destroy(nilfs_segbuf_cachep);
	kmem_cache_destroy(nilfs_btree_path_cache);
}

static int __init nilfs_init_cachep(void)
{
	nilfs_inode_cachep = kmem_cache_create("nilfs2_inode_cache",
			sizeof(struct nilfs_inode_info), 0,
			SLAB_RECLAIM_ACCOUNT|SLAB_ACCOUNT,
			nilfs_inode_init_once);
	if (!nilfs_inode_cachep)
		goto fail;

	nilfs_transaction_cachep = kmem_cache_create("nilfs2_transaction_cache",
			sizeof(struct nilfs_transaction_info), 0,
			SLAB_RECLAIM_ACCOUNT, NULL);
	if (!nilfs_transaction_cachep)
		goto fail;

	nilfs_segbuf_cachep = kmem_cache_create("nilfs2_segbuf_cache",
			sizeof(struct nilfs_segment_buffer), 0,
			SLAB_RECLAIM_ACCOUNT, nilfs_segbuf_init_once);
	if (!nilfs_segbuf_cachep)
		goto fail;

	nilfs_btree_path_cache = kmem_cache_create("nilfs2_btree_path_cache",
			sizeof(struct nilfs_btree_path) * NILFS_BTREE_LEVEL_MAX,
			0, 0, NULL);
	if (!nilfs_btree_path_cache)
		goto fail;

	return 0;

fail:
	nilfs_destroy_cachep();
	return -ENOMEM;
}

static int __init init_nilfs_fs(void)
{
	int err;

	err = nilfs_init_cachep();
	if (err)
		goto fail;

	err = nilfs_sysfs_init();
	if (err)
		goto free_cachep;

	err = register_filesystem(&nilfs_fs_type);
	if (err)
		goto deinit_sysfs_entry;

	printk(KERN_INFO "NILFS version 2 loaded\n");
	return 0;

deinit_sysfs_entry:
	nilfs_sysfs_exit();
free_cachep:
	nilfs_destroy_cachep();
fail:
	return err;
}

static void __exit exit_nilfs_fs(void)
{
	nilfs_destroy_cachep();
	nilfs_sysfs_exit();
	unregister_filesystem(&nilfs_fs_type);
}

module_init(init_nilfs_fs)
module_exit(exit_nilfs_fs)<|MERGE_RESOLUTION|>--- conflicted
+++ resolved
@@ -35,10 +35,7 @@
 #include <linux/seq_file.h>
 #include <linux/mount.h>
 #include <linux/fs_context.h>
-<<<<<<< HEAD
-=======
 #include <linux/fs_parser.h>
->>>>>>> 0c383648
 #include "nilfs.h"
 #include "export.h"
 #include "mdt.h"
@@ -1185,19 +1182,8 @@
 	return err;
 }
 
-<<<<<<< HEAD
-struct nilfs_super_data {
-	__u64 cno;
-	int flags;
-};
-
-static int nilfs_parse_snapshot_option(const char *option,
-				       const substring_t *arg,
-				       struct nilfs_super_data *sd)
-=======
 static int
 nilfs_get_tree(struct fs_context *fc)
->>>>>>> 0c383648
 {
 	struct nilfs_fs_context *ctx = fc->fs_private;
 	struct super_block *s;
@@ -1211,45 +1197,6 @@
 		return -EINVAL;
 	}
 
-<<<<<<< HEAD
-static int nilfs_set_bdev_super(struct super_block *s, void *data)
-{
-	s->s_dev = *(dev_t *)data;
-	return 0;
-}
-
-static int nilfs_test_bdev_super(struct super_block *s, void *data)
-{
-	return !(s->s_iflags & SB_I_RETIRED) && s->s_dev == *(dev_t *)data;
-}
-
-static struct dentry *
-nilfs_mount(struct file_system_type *fs_type, int flags,
-	     const char *dev_name, void *data)
-{
-	struct nilfs_super_data sd = { .flags = flags };
-	struct super_block *s;
-	dev_t dev;
-	int err;
-
-	if (nilfs_identify(data, &sd))
-		return ERR_PTR(-EINVAL);
-
-	err = lookup_bdev(dev_name, &dev);
-	if (err)
-		return ERR_PTR(err);
-
-	s = sget(fs_type, nilfs_test_bdev_super, nilfs_set_bdev_super, flags,
-		 &dev);
-	if (IS_ERR(s))
-		return ERR_CAST(s);
-
-	if (!s->s_root) {
-		err = setup_bdev_super(s, flags, NULL);
-		if (!err)
-			err = nilfs_fill_super(s, data,
-					       flags & SB_SILENT ? 1 : 0);
-=======
 	err = lookup_bdev(fc->source, &dev);
 	if (err)
 		return err;
@@ -1262,7 +1209,6 @@
 		err = setup_bdev_super(s, fc->sb_flags, fc);
 		if (!err)
 			err = nilfs_fill_super(s, fc);
->>>>>>> 0c383648
 		if (err)
 			goto failed_super;
 
@@ -1295,22 +1241,6 @@
 		}
 	}
 
-<<<<<<< HEAD
-	if (sd.cno) {
-		struct dentry *root_dentry;
-
-		err = nilfs_attach_snapshot(s, sd.cno, &root_dentry);
-		if (err)
-			goto failed_super;
-		return root_dentry;
-	}
-
-	return dget(s->s_root);
-
- failed_super:
-	deactivate_locked_super(s);
-	return ERR_PTR(err);
-=======
 	if (ctx->cno) {
 		struct dentry *root_dentry;
 
@@ -1354,7 +1284,6 @@
 	fc->ops = &nilfs_context_ops;
 
 	return 0;
->>>>>>> 0c383648
 }
 
 struct file_system_type nilfs_fs_type = {
