--- conflicted
+++ resolved
@@ -52,15 +52,6 @@
 	int flags = AT_SYMLINK_NOFOLLOW;
 
 	if (fd >= 0) {
-<<<<<<< HEAD
-		/*通过fd取stat*/
-		if (fstat64(fd, &buf) < 0)
-			return -errno;
-	} else if (lstat64(path, &buf)/*通过path取stat*/ < 0) {
-		return -errno;
-	}
-	stat64_to_hostfs(&buf, p);/*利用stat填充p*/
-=======
 		flags |= AT_EMPTY_PATH;
 		path = "";
 	}
@@ -69,7 +60,6 @@
 		return -errno;
 
 	statx_to_hostfs(&buf, p);
->>>>>>> 155a3c00
 	return 0;
 }
 
