--- conflicted
+++ resolved
@@ -326,8 +326,6 @@
 	return ret;
 }
 
-<<<<<<< HEAD
-=======
 static inline bool inode_should_reattach(struct bch_inode_unpacked *inode)
 {
 	if (inode->bi_inum == BCACHEFS_ROOT_INO &&
@@ -368,18 +366,11 @@
 	return ret;
 }
 
->>>>>>> 42f7652d
 static int reattach_inode(struct btree_trans *trans, struct bch_inode_unpacked *inode)
 {
 	struct bch_fs *c = trans->c;
 	struct bch_inode_unpacked lostfound;
 	char name_buf[20];
-<<<<<<< HEAD
-	struct qstr name;
-	u64 dir_offset = 0;
-	u32 dirent_snapshot = inode->bi_snapshot;
-=======
->>>>>>> 42f7652d
 	int ret;
 
 	u32 dirent_snapshot = inode->bi_snapshot;
@@ -413,12 +404,8 @@
 	if (ret)
 		return ret;
 
-<<<<<<< HEAD
-	dir_hash = bch2_hash_info_init(c, &lostfound);
-=======
 	struct bch_hash_info dir_hash = bch2_hash_info_init(c, &lostfound);
 	struct qstr name = (struct qstr) QSTR(name_buf);
->>>>>>> 42f7652d
 
 	inode->bi_dir = lostfound.bi_inum;
 
@@ -466,9 +453,6 @@
 			struct bch_inode_unpacked child_inode;
 			bch2_inode_unpack(k, &child_inode);
 
-<<<<<<< HEAD
-	return __bch2_fsck_write_inode(trans, inode);
-=======
 			if (!inode_should_reattach(&child_inode)) {
 				ret = maybe_delete_dirent(trans,
 							  SPOS(lostfound.bi_inum, inode->bi_dir_offset,
@@ -496,7 +480,6 @@
 	}
 
 	return ret;
->>>>>>> 42f7652d
 }
 
 static int remove_backpointer(struct btree_trans *trans,
@@ -1150,7 +1133,6 @@
 		bch_err(c, "repair not implemented yet");
 		ret = -BCH_ERR_fsck_repair_unimplemented;
 		goto err_noprint;
-<<<<<<< HEAD
 	}
 
 	if (u.bi_dir || u.bi_dir_offset) {
@@ -1184,53 +1166,6 @@
 		u.bi_flags &= ~BCH_INODE_unlinked;
 		do_update = true;
 		ret = 0;
-=======
->>>>>>> 42f7652d
-	}
-
-	if (u.bi_dir || u.bi_dir_offset) {
-		ret = check_inode_dirent_inode(trans, &u, &do_update);
-		if (ret)
-			goto err;
-	}
-
-	if (fsck_err_on(u.bi_dir && (u.bi_flags & BCH_INODE_unlinked),
-			trans, inode_unlinked_but_has_dirent,
-			"inode unlinked but has dirent\n%s",
-			(printbuf_reset(&buf),
-			 bch2_inode_unpacked_to_text(&buf, &u),
-			 buf.buf))) {
-		u.bi_flags &= ~BCH_INODE_unlinked;
-		do_update = true;
-	}
-
-<<<<<<< HEAD
-		ret = __bch2_fsck_write_inode(trans, &u);
-
-		bch_err_msg(c, ret, "in fsck updating inode");
-		if (ret)
-			goto err_noprint;
-
-		if (!bpos_eq(new_min_pos, POS_MIN))
-			bch2_btree_iter_set_pos(iter, bpos_predecessor(new_min_pos));
-		goto err_noprint;
-=======
-	if (S_ISDIR(u.bi_mode) && (u.bi_flags & BCH_INODE_unlinked)) {
-		/* Check for this early so that check_unreachable_inode() will reattach it */
-
-		ret = bch2_empty_dir_snapshot(trans, k.k->p.offset, 0, k.k->p.snapshot);
-		if (ret && ret != -BCH_ERR_ENOTEMPTY_dir_not_empty)
-			goto err;
-
-		fsck_err_on(ret, trans, inode_dir_unlinked_but_not_empty,
-			    "dir unlinked but not empty\n%s",
-			    (printbuf_reset(&buf),
-			     bch2_inode_unpacked_to_text(&buf, &u),
-			     buf.buf));
-		u.bi_flags &= ~BCH_INODE_unlinked;
-		do_update = true;
-		ret = 0;
->>>>>>> 42f7652d
 	}
 
 	ret = bch2_inode_has_child_snapshots(trans, k.k->p);
@@ -1278,15 +1213,11 @@
 			if (ret)
 				goto err;
 		} else {
-<<<<<<< HEAD
-			if (fsck_err_on(!bch2_inode_is_open(c, k.k->p),
-=======
 			ret = bch2_inode_or_descendents_is_open(trans, k.k->p);
 			if (ret < 0)
 				goto err;
 
 			if (fsck_err_on(!ret,
->>>>>>> 42f7652d
 					trans, inode_unlinked_and_not_open,
 				      "inode %llu%u unlinked and not open",
 				      u.bi_inum, u.bi_snapshot)) {
@@ -1298,69 +1229,6 @@
 		}
 	}
 
-<<<<<<< HEAD
-	/* i_size_dirty is vestigal, since we now have logged ops for truncate * */
-	if (u.bi_flags & BCH_INODE_i_size_dirty &&
-	    (!test_bit(BCH_FS_clean_recovery, &c->flags) ||
-	     fsck_err(trans, inode_i_size_dirty_but_clean,
-		      "filesystem marked clean, but inode %llu has i_size dirty",
-		      u.bi_inum))) {
-		bch_verbose(c, "truncating inode %llu", u.bi_inum);
-
-		/*
-		 * XXX: need to truncate partial blocks too here - or ideally
-		 * just switch units to bytes and that issue goes away
-		 */
-		ret = bch2_btree_delete_range_trans(trans, BTREE_ID_extents,
-				SPOS(u.bi_inum, round_up(u.bi_size, block_bytes(c)) >> 9,
-				     iter->pos.snapshot),
-				POS(u.bi_inum, U64_MAX),
-				0, NULL);
-		bch_err_msg(c, ret, "in fsck truncating inode");
-		if (ret)
-			return ret;
-
-		/*
-		 * We truncated without our normal sector accounting hook, just
-		 * make sure we recalculate it:
-		 */
-		u.bi_flags |= BCH_INODE_i_sectors_dirty;
-
-		u.bi_flags &= ~BCH_INODE_i_size_dirty;
-		do_update = true;
-	}
-
-	/* i_sectors_dirty is vestigal, i_sectors is always updated transactionally */
-	if (u.bi_flags & BCH_INODE_i_sectors_dirty &&
-	    (!test_bit(BCH_FS_clean_recovery, &c->flags) ||
-	     fsck_err(trans, inode_i_sectors_dirty_but_clean,
-		      "filesystem marked clean, but inode %llu has i_sectors dirty",
-		      u.bi_inum))) {
-		s64 sectors;
-
-		bch_verbose(c, "recounting sectors for inode %llu",
-			    u.bi_inum);
-
-		sectors = bch2_count_inode_sectors(trans, u.bi_inum, iter->pos.snapshot);
-		if (sectors < 0) {
-			bch_err_msg(c, sectors, "in fsck recounting inode sectors");
-			return sectors;
-		}
-
-		u.bi_sectors = sectors;
-		u.bi_flags &= ~BCH_INODE_i_sectors_dirty;
-		do_update = true;
-	}
-
-	if (u.bi_flags & BCH_INODE_backptr_untrusted) {
-		u.bi_dir = 0;
-		u.bi_dir_offset = 0;
-		u.bi_flags &= ~BCH_INODE_backptr_untrusted;
-		do_update = true;
-	}
-
-=======
->>>>>>> 42f7652d
 	if (fsck_err_on(u.bi_parent_subvol &&
 			(u.bi_subvol == 0 ||
 			 u.bi_subvol == BCACHEFS_ROOT_SUBVOL),
@@ -2772,20 +2640,10 @@
 			bch2_trans_iter_exit(trans, &dirent_iter);
 
 		if (bch2_err_matches(ret, ENOENT)) {
-<<<<<<< HEAD
-			ret = 0;
-			if (fsck_err(trans, inode_unreachable,
-				     "unreachable inode\n%s",
-				     (printbuf_reset(&buf),
-				      bch2_bkey_val_to_text(&buf, c, inode_k),
-				      buf.buf)))
-				ret = reattach_inode(trans, &inode);
-=======
 			printbuf_reset(&buf);
 			bch2_bkey_val_to_text(&buf, c, inode_k);
 			bch_err(c, "unreachable inode in check_directory_structure: %s\n%s",
 				bch2_err_str(ret), buf.buf);
->>>>>>> 42f7652d
 			goto out;
 		}
 
