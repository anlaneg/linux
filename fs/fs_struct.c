// SPDX-License-Identifier: GPL-2.0-only
#include <linux/export.h>
#include <linux/sched/signal.h>
#include <linux/sched/task.h>
#include <linux/fs.h>
#include <linux/path.h>
#include <linux/slab.h>
#include <linux/fs_struct.h>
#include "internal.h"

/*
 * Replace the fs->{rootmnt,root} with {mnt,dentry}. Put the old values.
 * It can block.
 */
void set_fs_root(struct fs_struct *fs, const struct path *path)
{
    /*设置fs的root路径*/
	struct path old_root;

	path_get(path);
	write_seqlock(&fs->seq);
	old_root = fs->root;
	fs->root = *path;
	write_sequnlock(&fs->seq);
	if (old_root.dentry)
		path_put(&old_root);
}

/*
 * Replace the fs->{pwdmnt,pwd} with {mnt,dentry}. Put the old values.
 * It can block.
 */
void set_fs_pwd(struct fs_struct *fs, const struct path *path)
{
	struct path old_pwd;

	path_get(path);
<<<<<<< HEAD
	spin_lock(&fs->lock);
	//将seq执行加1
	write_seqcount_begin(&fs->seq);
	//执行fs->pwd修改,记录旧的值
=======
	write_seqlock(&fs->seq);
>>>>>>> f2d282e1
	old_pwd = fs->pwd;
	fs->pwd = *path;
	write_sequnlock(&fs->seq);

	if (old_pwd.dentry)
		path_put(&old_pwd);
}

static inline int replace_path(struct path *p, const struct path *old, const struct path *new)
{
    //如果p与old相等，则将p更新为new
	if (likely(p->dentry != old->dentry || p->mnt != old->mnt))
		return 0;
	*p = *new;
	return 1;
}

/*遍历所有进程，如果其fs->root或者fs->pwd与old_root相同，则将其更新为new_root*/
void chroot_fs_refs(const struct path *old_root, const struct path *new_root)
{
	struct task_struct *g, *p;
	struct fs_struct *fs;
	int count = 0;

	read_lock(&tasklist_lock);
	/*遍历所有进程，如果其fs->root或者fs->pwd与old_root相同，则将其更新为new_root*/
	for_each_process_thread(g, p) {
		task_lock(p);
		/*取此进程的fs*/
		fs = p->fs;
		if (fs) {
			int hits = 0;
			write_seqlock(&fs->seq);
			hits += replace_path(&fs->root, old_root, new_root);
			hits += replace_path(&fs->pwd, old_root, new_root);
			while (hits--) {
			    /*hists不为0，即new root被引用，增加其引用*/
				count++;
				path_get(new_root);
			}
			write_sequnlock(&fs->seq);
		}
		task_unlock(p);
	}
	read_unlock(&tasklist_lock);
	/*相应的减少对old_root的引用*/
	while (count--)
		path_put(old_root);
}

/*fs_struct结构体释放函数*/
void free_fs_struct(struct fs_struct *fs)
{
	path_put(&fs->root);
	path_put(&fs->pwd);
	kmem_cache_free(fs_cachep, fs);
}

void exit_fs(struct task_struct *tsk)
{
	struct fs_struct *fs = tsk->fs;

	if (fs) {
		int kill;
		task_lock(tsk);
		read_seqlock_excl(&fs->seq);
		tsk->fs = NULL;
		kill = !--fs->users;
		read_sequnlock_excl(&fs->seq);
		task_unlock(tsk);
		if (kill)
			free_fs_struct(fs);
	}
}

/*通过old制作一个fs_struct的副本*/
struct fs_struct *copy_fs_struct(struct fs_struct *old)
{
	struct fs_struct *fs = kmem_cache_alloc(fs_cachep, GFP_KERNEL);
	/* We don't need to lock fs - think why ;-) */
	if (fs) {
		fs->users = 1;
		fs->in_exec = 0;
		seqlock_init(&fs->seq);
		fs->umask = old->umask;

		read_seqlock_excl(&old->seq);
		fs->root = old->root;
		path_get(&fs->root);
		fs->pwd = old->pwd;
		path_get(&fs->pwd);
		read_sequnlock_excl(&old->seq);
	}
	return fs;
}

int unshare_fs_struct(void)
{
	struct fs_struct *fs = current->fs;
	struct fs_struct *new_fs = copy_fs_struct(fs);
	int kill;

	if (!new_fs)
		return -ENOMEM;

	task_lock(current);
	read_seqlock_excl(&fs->seq);
	kill = !--fs->users;
	current->fs = new_fs;
	read_sequnlock_excl(&fs->seq);
	task_unlock(current);

	if (kill)
		free_fs_struct(fs);

	return 0;
}
EXPORT_SYMBOL_GPL(unshare_fs_struct);

int current_umask(void)
{
	return current->fs->umask;
}
EXPORT_SYMBOL(current_umask);

/* to be mentioned only in INIT_TASK */
struct fs_struct init_fs = {
	.users		= 1,
	.seq		= __SEQLOCK_UNLOCKED(init_fs.seq),
	.umask		= 0022,
};<|MERGE_RESOLUTION|>--- conflicted
+++ resolved
@@ -35,14 +35,9 @@
 	struct path old_pwd;
 
 	path_get(path);
-<<<<<<< HEAD
-	spin_lock(&fs->lock);
 	//将seq执行加1
-	write_seqcount_begin(&fs->seq);
+	write_seqlock(&fs->seq);
 	//执行fs->pwd修改,记录旧的值
-=======
-	write_seqlock(&fs->seq);
->>>>>>> f2d282e1
 	old_pwd = fs->pwd;
 	fs->pwd = *path;
 	write_sequnlock(&fs->seq);
