--- conflicted
+++ resolved
@@ -61,23 +61,11 @@
 	//可用内存大于一个page_size，先将此页清0
 	memset(buf, 0, PAGE_SIZE);
 
-<<<<<<< HEAD
-	/*
-	 * Invoke show().  Control may reach here via seq file lseek even
-	 * if @ops->show() isn't implemented.
-	 */
-	if (ops->show) {
-		//调用sysfs_ops的show方法，将内容格式化到buf中
-		count = ops->show(kobj, of->kn->priv, buf);
-		if (count < 0)
-			//写失败，返回错误信息
-			return count;
-	}
-=======
+	//调用sysfs_ops的show方法，将内容格式化到buf中
 	count = ops->show(kobj, of->kn->priv, buf);
 	if (count < 0)
+		//写失败，返回错误信息
 		return count;
->>>>>>> 8ab77458
 
 	/*
 	 * The code works fine with PAGE_SIZE return but it's likely to
@@ -292,76 +280,14 @@
 
 //向sysfs添加一个文件
 int sysfs_add_file_mode_ns(struct kernfs_node *parent,
-<<<<<<< HEAD
-			   const struct attribute *attr/*要创建的文件的私有数据*/, bool is_bin/*是否为二进制文件*/,
-			   umode_t mode/*文件的权限位*/, kuid_t uid/*用户id*/, kgid_t gid/*组id*/, const void *ns)
-=======
-		const struct attribute *attr, umode_t mode, kuid_t uid,
-		kgid_t gid, const void *ns)
->>>>>>> 8ab77458
+		const struct attribute *attr/*要创建的文件的私有数据*/, umode_t mode/*文件的权限位*/, kuid_t uid/*用户id*/,
+		kgid_t gid/*组id*/, const void *ns)
 {
 	struct kobject *kobj = parent->priv;
 	const struct sysfs_ops *sysfs_ops = kobj->ktype->sysfs_ops;
 	struct lock_class_key *key = NULL;
 	const struct kernfs_ops *ops = NULL;
 	struct kernfs_node *kn;
-<<<<<<< HEAD
-	loff_t size;
-
-	if (!is_bin) {
-		struct kobject *kobj = parent->priv;
-		const struct sysfs_ops *sysfs_ops = kobj->ktype->sysfs_ops;
-
-		/* every kobject with an attribute needs a ktype assigned */
-		if (WARN(!sysfs_ops, KERN_ERR
-			 "missing sysfs attribute operations for kobject: %s\n",
-			 kobject_name(kobj)))
-			return -EINVAL;
-
-		if (sysfs_ops->show && sysfs_ops->store) {
-            //可读可写
-			if (mode & SYSFS_PREALLOC)
-				ops = &sysfs_prealloc_kfops_rw;
-			else
-				ops = &sysfs_file_kfops_rw;
-		} else if (sysfs_ops->show) {
-            //可读
-			if (mode & SYSFS_PREALLOC)
-				ops = &sysfs_prealloc_kfops_ro;
-			else
-				ops = &sysfs_file_kfops_ro;
-		} else if (sysfs_ops->store) {
-            //仅可写
-			if (mode & SYSFS_PREALLOC)
-				ops = &sysfs_prealloc_kfops_wo;
-			else
-				ops = &sysfs_file_kfops_wo;
-		} else
-            //不可读，不可写
-			ops = &sysfs_file_kfops_empty;
-
-		size = PAGE_SIZE;/*文本类型占一个页*/
-	} else {
-        //二进制属性,考虑读写权限
-		struct bin_attribute *battr = (void *)attr;
-
-		if (battr->mmap)
-			//支持map操作
-			ops = &sysfs_bin_kfops_mmap;
-		else if (battr->read && battr->write)
-			//支持读写操作
-			ops = &sysfs_bin_kfops_rw;
-		else if (battr->read)
-			//支持只读
-			ops = &sysfs_bin_kfops_ro;
-		else if (battr->write)
-			//支持只写
-			ops = &sysfs_bin_kfops_wo;
-		else
-			ops = &sysfs_file_kfops_empty;
-
-		size = battr->size;/*二进制类型占为属性大小*/
-=======
 
 	/* every kobject with an attribute needs a ktype assigned */
 	if (WARN(!sysfs_ops, KERN_ERR
@@ -369,6 +295,7 @@
 			kobject_name(kobj)))
 		return -EINVAL;
 
+        //可读可写
 	if (mode & SYSFS_PREALLOC) {
 		if (sysfs_ops->show && sysfs_ops->store)
 			ops = &sysfs_prealloc_kfops_rw;
@@ -399,7 +326,6 @@
 		if (PTR_ERR(kn) == -EEXIST)
 			sysfs_warn_dup(parent, attr->name);
 		return PTR_ERR(kn);
->>>>>>> 8ab77458
 	}
 	return 0;
 }
@@ -431,11 +357,7 @@
 	//调用文件创建,使mode仅9个bit生效
 	//使用“操作集","属性“
 	kn = __kernfs_create_file(parent, attr->name, mode & 0777, uid, gid,
-<<<<<<< HEAD
-				  size/*文件大小*/, ops/*文件操作集*/, (void *)attr/*文件私有数据*/, ns, key);
-=======
-				  battr->size, ops, (void *)attr, ns, key);
->>>>>>> 8ab77458
+				  battr->size/*文件大小*/, ops/*文件操作集*/, (void *)attr/*文件私有数据*/, ns, key);
 	if (IS_ERR(kn)) {
 		if (PTR_ERR(kn) == -EEXIST)
 			sysfs_warn_dup(parent, attr->name);
@@ -461,12 +383,7 @@
 
 	//创建文件（非二进制文件）
 	kobject_get_ownership(kobj, &uid, &gid);
-<<<<<<< HEAD
-	return sysfs_add_file_mode_ns(kobj->sd, attr, false, attr->mode,
-				      uid, gid, ns);
-=======
 	return sysfs_add_file_mode_ns(kobj->sd, attr, attr->mode, uid, gid, ns);
->>>>>>> 8ab77458
 }
 EXPORT_SYMBOL_GPL(sysfs_create_file_ns);
 
@@ -513,14 +430,9 @@
 		return -ENOENT;
 
 	kobject_get_ownership(kobj, &uid, &gid);
-<<<<<<< HEAD
 	//将文件存入parent中（非2进制文件）
-	error = sysfs_add_file_mode_ns(parent, attr, false,
-				       attr->mode, uid, gid, NULL);
-=======
 	error = sysfs_add_file_mode_ns(parent, attr, attr->mode, uid, gid,
 				       NULL);
->>>>>>> 8ab77458
 	kernfs_put(parent);
 
 	return error;
@@ -695,14 +607,9 @@
 		return -EINVAL;
 
 	kobject_get_ownership(kobj, &uid, &gid);
-<<<<<<< HEAD
 	//添加二进制文件到kobj->sd
-	return sysfs_add_file_mode_ns(kobj->sd, &attr->attr, true,
-				      attr->attr.mode, uid, gid, NULL);
-=======
 	return sysfs_add_bin_file_mode_ns(kobj->sd, attr, attr->attr.mode, uid,
 					   gid, NULL);
->>>>>>> 8ab77458
 }
 EXPORT_SYMBOL_GPL(sysfs_create_bin_file);
 
