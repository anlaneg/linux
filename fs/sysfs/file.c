// SPDX-License-Identifier: GPL-2.0
/*
 * fs/sysfs/file.c - sysfs regular (text) file implementation
 *
 * Copyright (c) 2001-3 Patrick Mochel
 * Copyright (c) 2007 SUSE Linux Products GmbH
 * Copyright (c) 2007 Tejun Heo <teheo@suse.de>
 *
 * Please see Documentation/filesystems/sysfs.txt for more information.
 */

#include <linux/module.h>
#include <linux/kobject.h>
#include <linux/slab.h>
#include <linux/list.h>
#include <linux/mutex.h>
#include <linux/seq_file.h>

#include "sysfs.h"
#include "../kernfs/kernfs-internal.h"

/*
 * Determine ktype->sysfs_ops for the given kernfs_node.  This function
 * must be called while holding an active reference.
 */
//针对kernfs_node来返回sysfs_ops
static const struct sysfs_ops *sysfs_file_ops(struct kernfs_node *kn)
{
	struct kobject *kobj = kn->parent->priv;

	if (kn->flags & KERNFS_LOCKDEP)
		lockdep_assert_held(kn);
	return kobj->ktype ? kobj->ktype->sysfs_ops : NULL;
}

/*
 * Reads on sysfs are handled through seq_file, which takes care of hairy
 * details like buffering and seeking.  The following function pipes
 * sysfs_ops->show() result through seq_file.
 */
static int sysfs_kf_seq_show(struct seq_file *sf, void *v)
{
	struct kernfs_open_file *of = sf->private;
	struct kobject *kobj = of->kn->parent->priv;
	const struct sysfs_ops *ops = sysfs_file_ops(of->kn);
	ssize_t count;
	char *buf;

	/* acquire buffer and ensure that it's >= PAGE_SIZE and clear */
	count = seq_get_buf(sf, &buf);
	if (count < PAGE_SIZE) {
		//可以写的长度小于一个页大小，使m->count=m->size
		seq_commit(sf, -1);
		return 0;
	}

	//可用内存大于一个page_size，先将此页清0
	memset(buf, 0, PAGE_SIZE);

	/*
	 * Invoke show().  Control may reach here via seq file lseek even
	 * if @ops->show() isn't implemented.
	 */
	if (ops->show) {
		//调用sysfs_ops的show方法，将内容格式化到buf中
		count = ops->show(kobj, of->kn->priv, buf);
		if (count < 0)
			//写失败，返回错误信息
			return count;
	}

	/*
	 * The code works fine with PAGE_SIZE return but it's likely to
	 * indicate truncated result or overflow in normal use cases.
	 */
	//写的内容大于一个页
	if (count >= (ssize_t)PAGE_SIZE) {
		printk("fill_read_buffer: %pS returned bad count\n",
				ops->show);
		/* Try to struggle along */
		count = PAGE_SIZE - 1;
	}
	//增加sf->count+=count
	seq_commit(sf, count);
	return 0;
}

static ssize_t sysfs_kf_bin_read(struct kernfs_open_file *of, char *buf,
				 size_t count, loff_t pos)
{
	struct bin_attribute *battr = of->kn->priv;
	struct kobject *kobj = of->kn->parent->priv;
	loff_t size = file_inode(of->file)->i_size;

	if (!count)
		return 0;

	if (size) {
		if (pos >= size)
			return 0;
		if (pos + count > size)
			count = size - pos;
	}

	if (!battr->read)
		return -EIO;

	//通过二进制属性的read函数进行处理
	return battr->read(of->file, kobj, battr, buf, pos, count);
}

/* kernfs read callback for regular sysfs files with pre-alloc */
static ssize_t sysfs_kf_read(struct kernfs_open_file *of, char *buf,
			     size_t count, loff_t pos)
{
	const struct sysfs_ops *ops = sysfs_file_ops(of->kn);
	struct kobject *kobj = of->kn->parent->priv;
	ssize_t len;

	/*
	 * If buf != of->prealloc_buf, we don't know how
	 * large it is, so cannot safely pass it to ->show
	 */
	if (WARN_ON_ONCE(buf != of->prealloc_buf))
		return 0;
	//先要全部的数据（不支持offset的情况）
	len = ops->show(kobj, of->kn->priv, buf);
	if (len < 0)
		return len;
	if (pos) {
		if (len <= pos)
			return 0;
		len -= pos;
		//然后将pos位置向后的数据向前移
		memmove(buf, buf + pos, len);
	}
	return min_t(ssize_t, count, len);
}

/* kernfs write callback for regular sysfs files */
//调用store将buf中的内容设置到of对应的obj里
static ssize_t sysfs_kf_write(struct kernfs_open_file *of, char *buf,
			      size_t count, loff_t pos)
{
	const struct sysfs_ops *ops = sysfs_file_ops(of->kn);
	struct kobject *kobj = of->kn->parent->priv;

	if (!count)
		return 0;

	return ops->store(kobj, of->kn->priv, buf, count);
}

/* kernfs write callback for bin sysfs files */
static ssize_t sysfs_kf_bin_write(struct kernfs_open_file *of, char *buf,
				  size_t count, loff_t pos)
{
	struct bin_attribute *battr = of->kn->priv;
	struct kobject *kobj = of->kn->parent->priv;
	loff_t size = file_inode(of->file)->i_size;

	if (size) {
		if (size <= pos)
			return -EFBIG;
		count = min_t(ssize_t, count, size - pos);
	}
	if (!count)
		return 0;

	if (!battr->write)
		return -EIO;

	//二进制调用battr的write进行写
	return battr->write(of->file, kobj, battr, buf, pos, count);
}

static int sysfs_kf_bin_mmap(struct kernfs_open_file *of,
			     struct vm_area_struct *vma)
{
	struct bin_attribute *battr = of->kn->priv;
	struct kobject *kobj = of->kn->parent->priv;

	//二进制调用mmap来进行读写
	return battr->mmap(of->file, kobj, battr, vma);
}

//支持notify接口
void sysfs_notify(struct kobject *kobj, const char *dir, const char *attr)
{
	struct kernfs_node *kn = kobj->sd, *tmp;

	if (kn && dir)
		kn = kernfs_find_and_get(kn, dir);
	else
		kernfs_get(kn);

	if (kn && attr) {
		tmp = kernfs_find_and_get(kn, attr);
		kernfs_put(kn);
		kn = tmp;
	}

	if (kn) {
		kernfs_notify(kn);
		kernfs_put(kn);
	}
}
EXPORT_SYMBOL_GPL(sysfs_notify);

//不可读，不可写的操作集
static const struct kernfs_ops sysfs_file_kfops_empty = {
};

//文本只读操作集
static const struct kernfs_ops sysfs_file_kfops_ro = {
	.seq_show	= sysfs_kf_seq_show,
};

//文本只写操作集
static const struct kernfs_ops sysfs_file_kfops_wo = {
	.write		= sysfs_kf_write,
};

//文本读写操作集
static const struct kernfs_ops sysfs_file_kfops_rw = {
	.seq_show	= sysfs_kf_seq_show,
	.write		= sysfs_kf_write,
};

//预申请读操作集
static const struct kernfs_ops sysfs_prealloc_kfops_ro = {
	.read		= sysfs_kf_read,
	.prealloc	= true,
};

//预申请写操作集
static const struct kernfs_ops sysfs_prealloc_kfops_wo = {
	.write		= sysfs_kf_write,
	.prealloc	= true,
};

//预申请读写操作集
static const struct kernfs_ops sysfs_prealloc_kfops_rw = {
	.read		= sysfs_kf_read,
	.write		= sysfs_kf_write,
	.prealloc	= true,
};

//二进制读
static const struct kernfs_ops sysfs_bin_kfops_ro = {
	.read		= sysfs_kf_bin_read,
};

//二进制写
static const struct kernfs_ops sysfs_bin_kfops_wo = {
	.write		= sysfs_kf_bin_write,
};

//二进制读写
static const struct kernfs_ops sysfs_bin_kfops_rw = {
	.read		= sysfs_kf_bin_read,
	.write		= sysfs_kf_bin_write,
};

static const struct kernfs_ops sysfs_bin_kfops_mmap = {
	.read		= sysfs_kf_bin_read,
	.write		= sysfs_kf_bin_write,
	.mmap		= sysfs_kf_bin_mmap,
};

//向sysfs添加一个文件
int sysfs_add_file_mode_ns(struct kernfs_node *parent,
			   const struct attribute *attr/*要创建的文件的私有数据*/, bool is_bin/*是否为二进制文件*/,
			   umode_t mode/*文件的权限位*/, kuid_t uid/*用户id*/, kgid_t gid/*组id*/, const void *ns)
{
	struct lock_class_key *key = NULL;
	const struct kernfs_ops *ops;
	struct kernfs_node *kn;
	loff_t size;

	if (!is_bin) {
		struct kobject *kobj = parent->priv;
		const struct sysfs_ops *sysfs_ops = kobj->ktype->sysfs_ops;

		/* every kobject with an attribute needs a ktype assigned */
		if (WARN(!sysfs_ops, KERN_ERR
			 "missing sysfs attribute operations for kobject: %s\n",
			 kobject_name(kobj)))
			return -EINVAL;

		if (sysfs_ops->show && sysfs_ops->store) {
            //可读可写
			if (mode & SYSFS_PREALLOC)
				ops = &sysfs_prealloc_kfops_rw;
			else
				ops = &sysfs_file_kfops_rw;
		} else if (sysfs_ops->show) {
            //可读
			if (mode & SYSFS_PREALLOC)
				ops = &sysfs_prealloc_kfops_ro;
			else
				ops = &sysfs_file_kfops_ro;
		} else if (sysfs_ops->store) {
            //仅可写
			if (mode & SYSFS_PREALLOC)
				ops = &sysfs_prealloc_kfops_wo;
			else
				ops = &sysfs_file_kfops_wo;
		} else
            //不可读，不可写
			ops = &sysfs_file_kfops_empty;

		size = PAGE_SIZE;/*文本类型占一个页*/
	} else {
        //二进制属性,考虑读写权限
		struct bin_attribute *battr = (void *)attr;

		if (battr->mmap)
			//支持map操作
			ops = &sysfs_bin_kfops_mmap;
		else if (battr->read && battr->write)
			//支持读写操作
			ops = &sysfs_bin_kfops_rw;
		else if (battr->read)
			//支持只读
			ops = &sysfs_bin_kfops_ro;
		else if (battr->write)
			//支持只写
			ops = &sysfs_bin_kfops_wo;
		else
			ops = &sysfs_file_kfops_empty;

		size = battr->size;/*二进制类型占为属性大小*/
	}

#ifdef CONFIG_DEBUG_LOCK_ALLOC
	if (!attr->ignore_lockdep)
		key = attr->key ?: (struct lock_class_key *)&attr->skey;
#endif
	//调用文件创建,使mode仅9个bit生效
	//使用“操作集","属性“
	kn = __kernfs_create_file(parent, attr->name, mode & 0777, uid, gid,
				  size/*文件大小*/, ops/*文件操作集*/, (void *)attr/*文件私有数据*/, ns, key);
	if (IS_ERR(kn)) {
		if (PTR_ERR(kn) == -EEXIST)
			sysfs_warn_dup(parent, attr->name);
		return PTR_ERR(kn);
	}
	return 0;
}

/**
 * sysfs_create_file_ns - create an attribute file for an object with custom ns
 * @kobj: object we're creating for
 * @attr: attribute descriptor
 * @ns: namespace the new file should belong to
 */
int sysfs_create_file_ns(struct kobject *kobj, const struct attribute *attr,
			 const void *ns)
{
	kuid_t uid;
	kgid_t gid;

	if (WARN_ON(!kobj || !kobj->sd || !attr))
		return -EINVAL;

	//创建文件（非二进制文件）
	kobject_get_ownership(kobj, &uid, &gid);
	return sysfs_add_file_mode_ns(kobj->sd, attr, false, attr->mode,
				      uid, gid, ns);
}
EXPORT_SYMBOL_GPL(sysfs_create_file_ns);

<<<<<<< HEAD
//创建多个文件
int sysfs_create_files(struct kobject *kobj, const struct attribute **ptr)
=======
int sysfs_create_files(struct kobject *kobj, const struct attribute * const *ptr)
>>>>>>> f17b5f06
{
	int err = 0;
	int i;

	for (i = 0; ptr[i] && !err; i++)
		err = sysfs_create_file(kobj, ptr[i]);
	if (err)
		//如果创建有失败，则删除掉已创建成功的文件
		while (--i >= 0)
			sysfs_remove_file(kobj, ptr[i]);
	return err;
}
EXPORT_SYMBOL_GPL(sysfs_create_files);

/**
 * sysfs_add_file_to_group - add an attribute file to a pre-existing group.
 * @kobj: object we're acting for.
 * @attr: attribute descriptor.
 * @group: group name.
 */
int sysfs_add_file_to_group(struct kobject *kobj,
		const struct attribute *attr, const char *group)
{
	struct kernfs_node *parent;
	kuid_t uid;
	kgid_t gid;
	int error;

	if (group) {
		//在kobj下查找名称为group的目录
		parent = kernfs_find_and_get(kobj->sd, group);
	} else {
		//未提定group，则直接使用kobj
		parent = kobj->sd;
		kernfs_get(parent);
	}

	if (!parent)
		return -ENOENT;

	kobject_get_ownership(kobj, &uid, &gid);
	//将文件存入parent中（非2进制文件）
	error = sysfs_add_file_mode_ns(parent, attr, false,
				       attr->mode, uid, gid, NULL);
	kernfs_put(parent);

	return error;
}
EXPORT_SYMBOL_GPL(sysfs_add_file_to_group);

/**
 * sysfs_chmod_file - update the modified mode value on an object attribute.
 * @kobj: object we're acting for.
 * @attr: attribute descriptor.
 * @mode: file permissions.
 *
 */
int sysfs_chmod_file(struct kobject *kobj, const struct attribute *attr,
		     umode_t mode)
{
	//文件权限变更
	struct kernfs_node *kn;
	struct iattr newattrs;
	int rc;

	kn = kernfs_find_and_get(kobj->sd, attr->name);
	if (!kn)
		return -ENOENT;

	//构造新属性
	newattrs.ia_mode = (mode & S_IALLUGO) | (kn->mode & ~S_IALLUGO);//只容许修改权限位＋sticky+有效用户＋有效位位
	newattrs.ia_valid = ATTR_MODE;

	//使新的属性生效
	rc = kernfs_setattr(kn, &newattrs);

	kernfs_put(kn);
	return rc;
}
EXPORT_SYMBOL_GPL(sysfs_chmod_file);

/**
 * sysfs_break_active_protection - break "active" protection
 * @kobj: The kernel object @attr is associated with.
 * @attr: The attribute to break the "active" protection for.
 *
 * With sysfs, just like kernfs, deletion of an attribute is postponed until
 * all active .show() and .store() callbacks have finished unless this function
 * is called. Hence this function is useful in methods that implement self
 * deletion.
 */
struct kernfs_node *sysfs_break_active_protection(struct kobject *kobj,
						  const struct attribute *attr)
{
	struct kernfs_node *kn;

	kobject_get(kobj);
	kn = kernfs_find_and_get(kobj->sd, attr->name);
	if (kn)
		kernfs_break_active_protection(kn);
	return kn;
}
EXPORT_SYMBOL_GPL(sysfs_break_active_protection);

/**
 * sysfs_unbreak_active_protection - restore "active" protection
 * @kn: Pointer returned by sysfs_break_active_protection().
 *
 * Undo the effects of sysfs_break_active_protection(). Since this function
 * calls kernfs_put() on the kernfs node that corresponds to the 'attr'
 * argument passed to sysfs_break_active_protection() that attribute may have
 * been removed between the sysfs_break_active_protection() and
 * sysfs_unbreak_active_protection() calls, it is not safe to access @kn after
 * this function has returned.
 */
void sysfs_unbreak_active_protection(struct kernfs_node *kn)
{
	struct kobject *kobj = kn->parent->priv;

	kernfs_unbreak_active_protection(kn);
	kernfs_put(kn);
	kobject_put(kobj);
}
EXPORT_SYMBOL_GPL(sysfs_unbreak_active_protection);

/**
 * sysfs_remove_file_ns - remove an object attribute with a custom ns tag
 * @kobj: object we're acting for
 * @attr: attribute descriptor
 * @ns: namespace tag of the file to remove
 *
 * Hash the attribute name and namespace tag and kill the victim.
 */
void sysfs_remove_file_ns(struct kobject *kobj, const struct attribute *attr,
			  const void *ns)
{
	struct kernfs_node *parent = kobj->sd;

	kernfs_remove_by_name_ns(parent, attr->name, ns);
}
EXPORT_SYMBOL_GPL(sysfs_remove_file_ns);

/**
 * sysfs_remove_file_self - remove an object attribute from its own method
 * @kobj: object we're acting for
 * @attr: attribute descriptor
 *
 * See kernfs_remove_self() for details.
 */
bool sysfs_remove_file_self(struct kobject *kobj, const struct attribute *attr)
{
	struct kernfs_node *parent = kobj->sd;
	struct kernfs_node *kn;
	bool ret;

	kn = kernfs_find_and_get(parent, attr->name);
	if (WARN_ON_ONCE(!kn))
		return false;

	ret = kernfs_remove_self(kn);

	kernfs_put(kn);
	return ret;
}

<<<<<<< HEAD
//一次移除多个文件
void sysfs_remove_files(struct kobject *kobj, const struct attribute **ptr)
=======
void sysfs_remove_files(struct kobject *kobj, const struct attribute * const *ptr)
>>>>>>> f17b5f06
{
	int i;
	for (i = 0; ptr[i]; i++)
		sysfs_remove_file(kobj, ptr[i]);
}
EXPORT_SYMBOL_GPL(sysfs_remove_files);

/**
 * sysfs_remove_file_from_group - remove an attribute file from a group.
 * @kobj: object we're acting for.
 * @attr: attribute descriptor.
 * @group: group name.
 */
void sysfs_remove_file_from_group(struct kobject *kobj,
		const struct attribute *attr, const char *group)
{
	struct kernfs_node *parent;

	if (group) {
		//如果指定了group，则在kobj下查找对应的目录
		parent = kernfs_find_and_get(kobj->sd, group);
	} else {
		parent = kobj->sd;
		kernfs_get(parent);
	}

	if (parent) {
		//将指定名称自parent中移除
		kernfs_remove_by_name(parent, attr->name);
		kernfs_put(parent);
	}
}
EXPORT_SYMBOL_GPL(sysfs_remove_file_from_group);

/**
 *	sysfs_create_bin_file - create binary file for object.
 *	@kobj:	object.
 *	@attr:	attribute descriptor.
 */
int sysfs_create_bin_file(struct kobject *kobj,
			  const struct bin_attribute *attr)
{
	kuid_t uid;
	kgid_t gid;

	if (WARN_ON(!kobj || !kobj->sd || !attr))
		return -EINVAL;

	kobject_get_ownership(kobj, &uid, &gid);
	//添加二进制文件到kobj->sd
	return sysfs_add_file_mode_ns(kobj->sd, &attr->attr, true,
				      attr->attr.mode, uid, gid, NULL);
}
EXPORT_SYMBOL_GPL(sysfs_create_bin_file);

/**
 *	sysfs_remove_bin_file - remove binary file for object.
 *	@kobj:	object.
 *	@attr:	attribute descriptor.
 */
void sysfs_remove_bin_file(struct kobject *kobj,
			   const struct bin_attribute *attr)
{
	//移除二进制文件
	kernfs_remove_by_name(kobj->sd, attr->attr.name);
}
EXPORT_SYMBOL_GPL(sysfs_remove_bin_file);<|MERGE_RESOLUTION|>--- conflicted
+++ resolved
@@ -371,12 +371,8 @@
 }
 EXPORT_SYMBOL_GPL(sysfs_create_file_ns);
 
-<<<<<<< HEAD
 //创建多个文件
-int sysfs_create_files(struct kobject *kobj, const struct attribute **ptr)
-=======
 int sysfs_create_files(struct kobject *kobj, const struct attribute * const *ptr)
->>>>>>> f17b5f06
 {
 	int err = 0;
 	int i;
@@ -542,12 +538,8 @@
 	return ret;
 }
 
-<<<<<<< HEAD
 //一次移除多个文件
-void sysfs_remove_files(struct kobject *kobj, const struct attribute **ptr)
-=======
 void sysfs_remove_files(struct kobject *kobj, const struct attribute * const *ptr)
->>>>>>> f17b5f06
 {
 	int i;
 	for (i = 0; ptr[i]; i++)
