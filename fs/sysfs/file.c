--- conflicted
+++ resolved
@@ -109,13 +109,10 @@
 	if (!battr->read && !battr->read_new)
 		return -EIO;
 
-<<<<<<< HEAD
-	//通过二进制属性的read函数进行处理
-=======
 	if (battr->read_new)
 		return battr->read_new(of->file, kobj, battr, buf, pos, count);
 
->>>>>>> 155a3c00
+	//通过二进制属性的read函数进行处理
 	return battr->read(of->file, kobj, battr, buf, pos, count);
 }
 
@@ -181,13 +178,10 @@
 	if (!battr->write && !battr->write_new)
 		return -EIO;
 
-<<<<<<< HEAD
-	//二进制调用battr的write进行写
-=======
 	if (battr->write_new)
 		return battr->write_new(of->file, kobj, battr, buf, pos, count);
 
->>>>>>> 155a3c00
+	//二进制调用battr的write进行写
 	return battr->write(of->file, kobj, battr, buf, pos, count);
 }
 
@@ -394,11 +388,7 @@
 	//调用文件创建,使mode仅9个bit生效
 	//使用“操作集","属性“
 	kn = __kernfs_create_file(parent, attr->name, mode & 0777, uid, gid,
-<<<<<<< HEAD
-				  battr->size/*文件大小*/, ops/*文件操作集*/, (void *)attr/*文件私有数据*/, ns, key);
-=======
-				  size, ops, (void *)attr, ns, key);
->>>>>>> 155a3c00
+				  size/*文件大小*/, ops/*文件操作集*/, (void *)attr/*文件私有数据*/, ns, key);
 	if (IS_ERR(kn)) {
 		if (PTR_ERR(kn) == -EEXIST)
 			sysfs_warn_dup(parent, attr->name);
@@ -650,14 +640,9 @@
 		return -EINVAL;
 
 	kobject_get_ownership(kobj, &uid, &gid);
-<<<<<<< HEAD
 	//添加二进制文件到kobj->sd
-	return sysfs_add_bin_file_mode_ns(kobj->sd, attr, attr->attr.mode, uid,
-					   gid, NULL);
-=======
 	return sysfs_add_bin_file_mode_ns(kobj->sd, attr, attr->attr.mode,
 					  attr->size, uid, gid, NULL);
->>>>>>> 155a3c00
 }
 EXPORT_SYMBOL_GPL(sysfs_create_bin_file);
 
