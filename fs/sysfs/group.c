// SPDX-License-Identifier: GPL-2.0
/*
 * fs/sysfs/group.c - Operations for adding/removing multiple files at once.
 *
 * Copyright (c) 2003 Patrick Mochel
 * Copyright (c) 2003 Open Source Development Lab
 * Copyright (c) 2013 Greg Kroah-Hartman
 * Copyright (c) 2013 The Linux Foundation
 */

#include <linux/kobject.h>
#include <linux/module.h>
#include <linux/dcache.h>
#include <linux/namei.h>
#include <linux/err.h>
#include <linux/fs.h>
#include "sysfs.h"

//移除一组文件
static void remove_files(struct kernfs_node *parent,
			 const struct attribute_group *grp)
{
	struct attribute *const *attr;
	struct bin_attribute *const *bin_attr;

	if (grp->attrs)
		for (attr = grp->attrs; *attr; attr++)
			kernfs_remove_by_name(parent, (*attr)->name);
	if (grp->bin_attrs)
		for (bin_attr = grp->bin_attrs; *bin_attr; bin_attr++)
			kernfs_remove_by_name(parent, (*bin_attr)->attr.name);
}

//分类型，创建一组文本文件和一组二进制文件
static int create_files(struct kernfs_node *parent, struct kobject *kobj,
			kuid_t uid, kgid_t gid,
			const struct attribute_group *grp, int update/*如果此值为真，则先删除后添加*/)
{
	struct attribute *const *attr;
	struct bin_attribute *const *bin_attr;
	int error = 0, i;

	if (grp->attrs) {
		/*遍历group中所有属性，针对每一个属性，创建其对应的文件，并将其置于parent下*/
		for (i = 0, attr = grp->attrs; *attr && !error; i++, attr++) {
			umode_t mode = (*attr)->mode;

			/*
			 * In update mode, we're changing the permissions or
			 * visibility.  Do this by first removing then
			 * re-adding (if required) the file.
			 */
			if (update)
				//如果此值为真，则先删除后添加
				kernfs_remove_by_name(parent, (*attr)->name);
			if (grp->is_visible) {
				//如果有visible回调，则调用is_visible,决定是否创建
				mode = grp->is_visible(kobj, *attr, i);
				if (!mode)
					continue;
			}

			WARN(mode & ~(SYSFS_PREALLOC | 0664),
			     "Attribute %s: Invalid permissions 0%o\n",
			     (*attr)->name, mode);

			//规则化mode,并创建相就能文件
			mode &= SYSFS_PREALLOC | 0664;
			error = sysfs_add_file_mode_ns(parent, *attr, mode, uid,
						       gid, NULL);
			if (unlikely(error))
				break;
		}
		//如果出错，则移除掉所有已创建的文件
		if (error) {
			remove_files(parent, grp);
			goto exit;
		}
	}

	//二进制属性处理
	if (grp->bin_attrs) {
		for (i = 0, bin_attr = grp->bin_attrs; *bin_attr; i++, bin_attr++) {
			umode_t mode = (*bin_attr)->attr.mode;

			if (update)
				kernfs_remove_by_name(parent,
						(*bin_attr)->attr.name);
			if (grp->is_bin_visible) {
				mode = grp->is_bin_visible(kobj, *bin_attr, i);
				if (!mode)
					continue;
			}

			WARN(mode & ~(SYSFS_PREALLOC | 0664),
			     "Attribute %s: Invalid permissions 0%o\n",
			     (*bin_attr)->attr.name, mode);

			mode &= SYSFS_PREALLOC | 0664;
			error = sysfs_add_bin_file_mode_ns(parent, *bin_attr,
							   mode, uid, gid,
							   NULL);
			if (error)
				break;
		}
		if (error)
			remove_files(parent, grp);
	}
exit:
	return error;
}

//按组创建group目录及文件（ns=NULL)
static int internal_create_group(struct kobject *kobj, int update,
				 const struct attribute_group *grp)
{
	struct kernfs_node *kn;
	kuid_t uid;
	kgid_t gid;
	int error;

	if (WARN_ON(!kobj || (!update && !kobj->sd)))
		return -EINVAL;

	/* Updates may happen before the object has been instantiated */
	//参数合法性检查
	if (unlikely(update && !kobj->sd))
		return -EINVAL;
	if (!grp->attrs && !grp->bin_attrs) {
		//只能是普通attr或者二进制attr
		WARN(1, "sysfs: (bin_)attrs not set by subsystem for group: %s/%s\n",
			kobj->name, grp->name ?: "");
		return -EINVAL;
	}

	//取kobj对应的uid,gid
	kobject_get_ownership(kobj, &uid, &gid);
	if (grp->name) {
		if (update) {
			/*如果update为真，则先查找此group是否已创建kernfs node,如果没有创建，则报错*/
			kn = kernfs_find_and_get(kobj->sd, grp->name);
			if (!kn) {
				pr_warn("Can't update unknown attr grp name: %s/%s\n",
					kobj->name, grp->name);
				return -EINVAL;
			}
		} else {
			/*如果非update,则直接创建相应的group->name目录名*/
			kn = kernfs_create_dir_ns(kobj->sd, grp->name,
						  S_IRWXU | S_IRUGO | S_IXUGO,
						  uid, gid, kobj/*kobj为目录的私有数据*/, NULL);
			if (IS_ERR(kn)) {
				if (PTR_ERR(kn) == -EEXIST)
					sysfs_warn_dup(kobj->sd, grp->name);
				return PTR_ERR(kn);
			}
		}
	} else
		kn = kobj->sd;//如果未指定名称，则取kobj中对应的kernfs节点
	kernfs_get(kn);
	//创建group下所有文件
	error = create_files(kn, kobj, uid, gid, grp, update);
	if (error) {
		if (grp->name)
			kernfs_remove(kn);
	}
	kernfs_put(kn);

	if (grp->name && update)
		kernfs_put(kn);

	return error;
}

/**
 * sysfs_create_group - given a directory kobject, create an attribute group
 * @kobj:	The kobject to create the group on
 * @grp:	The attribute group to create
 *
 * This function creates a group for the first time.  It will explicitly
 * warn and error if any of the attribute files being created already exist.
 *
 * Returns 0 on success or error code on failure.
 */
//创建grp->name对应的目录，并创建其attr对应的所有文件
int sysfs_create_group(struct kobject *kobj,
		       const struct attribute_group *grp)
{
	//创建group(不更新）
	return internal_create_group(kobj, 0, grp);
}
EXPORT_SYMBOL_GPL(sysfs_create_group);

static int internal_create_groups(struct kobject *kobj, int update,
				  const struct attribute_group **groups/*以NULL结尾的数组*/)
{
	int error = 0;
	int i;

	if (!groups)
		//无需要创建的group,直接返回
		return 0;

	for (i = 0; groups[i]; i++) {
		error = internal_create_group(kobj, update, groups[i]);
		if (error) {
			//出错，执行还原
			while (--i >= 0)
				sysfs_remove_group(kobj, groups[i]);
			break;
		}
	}
	return error;
}

/**
 * sysfs_create_groups - given a directory kobject, create a bunch of attribute groups
 * @kobj:	The kobject to create the group on
 * @groups:	The attribute groups to create, NULL terminated
 *
 * This function creates a bunch of attribute groups.  If an error occurs when
 * creating a group, all previously created groups will be removed, unwinding
 * everything back to the original state when this function was called.
 * It will explicitly warn and error if any of the attribute files being
 * created already exist.
 *
 * Returns 0 on success or error code from sysfs_create_group on failure.
 */
//调用sysfs_create_group创建多个属性组（如果创建失败，则均会删除）
int sysfs_create_groups(struct kobject *kobj,
			const struct attribute_group **groups)
{
	return internal_create_groups(kobj, 0, groups);
}
EXPORT_SYMBOL_GPL(sysfs_create_groups);

/**
 * sysfs_update_groups - given a directory kobject, create a bunch of attribute groups
 * @kobj:	The kobject to update the group on
 * @groups:	The attribute groups to update, NULL terminated
 *
 * This function update a bunch of attribute groups.  If an error occurs when
 * updating a group, all previously updated groups will be removed together
 * with already existing (not updated) attributes.
 *
 * Returns 0 on success or error code from sysfs_update_group on failure.
 */
int sysfs_update_groups(struct kobject *kobj,
			const struct attribute_group **groups)
{
	return internal_create_groups(kobj, 1, groups);
}
EXPORT_SYMBOL_GPL(sysfs_update_groups);

/**
 * sysfs_update_group - given a directory kobject, update an attribute group
 * @kobj:	The kobject to update the group on
 * @grp:	The attribute group to update
 *
 * This function updates an attribute group.  Unlike
 * sysfs_create_group(), it will explicitly not warn or error if any
 * of the attribute files being created already exist.  Furthermore,
 * if the visibility of the files has changed through the is_visible()
 * callback, it will update the permissions and add or remove the
 * relevant files. Changing a group's name (subdirectory name under
 * kobj's directory in sysfs) is not allowed.
 *
 * The primary use for this function is to call it after making a change
 * that affects group visibility.
 *
 * Returns 0 on success or error code on failure.
 */
int sysfs_update_group(struct kobject *kobj,
		       const struct attribute_group *grp)
{
	/*更新group,要求grp对应的目录已存在*/
	return internal_create_group(kobj, 1, grp);
}
EXPORT_SYMBOL_GPL(sysfs_update_group);

/**
 * sysfs_remove_group: remove a group from a kobject
 * @kobj:	kobject to remove the group from
 * @grp:	group to remove
 *
 * This function removes a group of attributes from a kobject.  The attributes
 * previously have to have been created for this group, otherwise it will fail.
 */
//删除grop对应的所有属性组
void sysfs_remove_group(struct kobject *kobj,
			const struct attribute_group *grp)
{
	struct kernfs_node *parent = kobj->sd;
	struct kernfs_node *kn;

	if (grp->name) {
		kn = kernfs_find_and_get(parent, grp->name);
		if (!kn) {
			WARN(!kn, KERN_WARNING
			     "sysfs group '%s' not found for kobject '%s'\n",
			     grp->name, kobject_name(kobj));
			return;
		}
	} else {
		kn = parent;
		kernfs_get(kn);
	}

	remove_files(kn, grp);
	if (grp->name)
		kernfs_remove(kn);

	kernfs_put(kn);
}
EXPORT_SYMBOL_GPL(sysfs_remove_group);

/**
 * sysfs_remove_groups - remove a list of groups
 *
 * @kobj:	The kobject for the groups to be removed from
 * @groups:	NULL terminated list of groups to be removed
 *
 * If groups is not NULL, remove the specified groups from the kobject.
 */
//一次性删除多个属性组
void sysfs_remove_groups(struct kobject *kobj,
			 const struct attribute_group **groups)
{
	int i;

	if (!groups)
		return;
	for (i = 0; groups[i]; i++)
		sysfs_remove_group(kobj, groups[i]);
}
EXPORT_SYMBOL_GPL(sysfs_remove_groups);

/**
 * sysfs_merge_group - merge files into a pre-existing attribute group.
 * @kobj:	The kobject containing the group.
 * @grp:	The files to create and the attribute group they belong to.
 *
 * This function returns an error if the group doesn't exist or any of the
 * files already exist in that group, in which case none of the new files
 * are created.
 */
//尝试着向kobj->sd中添加文件，如果添加失败，则全部移除
int sysfs_merge_group(struct kobject *kobj,
		       const struct attribute_group *grp)
{
	struct kernfs_node *parent;
	kuid_t uid;
	kgid_t gid;
	int error = 0;
	struct attribute *const *attr;
	int i;

	parent = kernfs_find_and_get(kobj->sd, grp->name);
	if (!parent)
		return -ENOENT;

	kobject_get_ownership(kobj, &uid, &gid);

	for ((i = 0, attr = grp->attrs); *attr && !error; (++i, ++attr))
<<<<<<< HEAD
		//在添加时，如果已存在，会返回失败，并继而导致将之前添加的删除
		error = sysfs_add_file_mode_ns(parent, *attr, false,
					       (*attr)->mode, uid, gid, NULL);
=======
		error = sysfs_add_file_mode_ns(parent, *attr, (*attr)->mode,
					       uid, gid, NULL);
>>>>>>> 8ab77458
	if (error) {
		while (--i >= 0)
			kernfs_remove_by_name(parent, (*--attr)->name);
	}
	kernfs_put(parent);

	return error;
}
EXPORT_SYMBOL_GPL(sysfs_merge_group);

/**
 * sysfs_unmerge_group - remove files from a pre-existing attribute group.
 * @kobj:	The kobject containing the group.
 * @grp:	The files to remove and the attribute group they belong to.
 */
//删除kobj->sd中由grp指定的文件
void sysfs_unmerge_group(struct kobject *kobj,
		       const struct attribute_group *grp)
{
	struct kernfs_node *parent;
	struct attribute *const *attr;

	parent = kernfs_find_and_get(kobj->sd, grp->name);
	if (parent) {
		for (attr = grp->attrs; *attr; ++attr)
			kernfs_remove_by_name(parent, (*attr)->name);
		kernfs_put(parent);
	}
}
EXPORT_SYMBOL_GPL(sysfs_unmerge_group);

/**
 * sysfs_add_link_to_group - add a symlink to an attribute group.
 * @kobj:	The kobject containing the group.
 * @group_name:	The name of the group.
 * @target:	The target kobject of the symlink to create.
 * @link_name:	The name of the symlink to create.
 */
int sysfs_add_link_to_group(struct kobject *kobj, const char *group_name,
			    struct kobject *target, const char *link_name)
{
	struct kernfs_node *parent;
	int error = 0;

	parent = kernfs_find_and_get(kobj->sd, group_name);
	if (!parent)
		return -ENOENT;

	error = sysfs_create_link_sd(parent, target, link_name);
	kernfs_put(parent);

	return error;
}
EXPORT_SYMBOL_GPL(sysfs_add_link_to_group);

/**
 * sysfs_remove_link_from_group - remove a symlink from an attribute group.
 * @kobj:	The kobject containing the group.
 * @group_name:	The name of the group.
 * @link_name:	The name of the symlink to remove.
 */
void sysfs_remove_link_from_group(struct kobject *kobj, const char *group_name,
				  const char *link_name)
{
	struct kernfs_node *parent;

	parent = kernfs_find_and_get(kobj->sd, group_name);
	if (parent) {
		kernfs_remove_by_name(parent, link_name);
		kernfs_put(parent);
	}
}
EXPORT_SYMBOL_GPL(sysfs_remove_link_from_group);

/**
 * compat_only_sysfs_link_entry_to_kobj - add a symlink to a kobject pointing
 * to a group or an attribute
 * @kobj:		The kobject containing the group.
 * @target_kobj:	The target kobject.
 * @target_name:	The name of the target group or attribute.
 * @symlink_name:	The name of the symlink file (target_name will be
 *			considered if symlink_name is NULL).
 */
int compat_only_sysfs_link_entry_to_kobj(struct kobject *kobj,
					 struct kobject *target_kobj,
					 const char *target_name,
					 const char *symlink_name)
{
	struct kernfs_node *target;
	struct kernfs_node *entry;
	struct kernfs_node *link;

	/*
	 * We don't own @target_kobj and it may be removed at any time.
	 * Synchronize using sysfs_symlink_target_lock. See sysfs_remove_dir()
	 * for details.
	 */
	spin_lock(&sysfs_symlink_target_lock);
	target = target_kobj->sd;
	if (target)
		kernfs_get(target);
	spin_unlock(&sysfs_symlink_target_lock);
	if (!target)
		return -ENOENT;

	entry = kernfs_find_and_get(target, target_name);
	if (!entry) {
		kernfs_put(target);
		return -ENOENT;
	}

	if (!symlink_name)
		symlink_name = target_name;

	link = kernfs_create_link(kobj->sd, symlink_name, entry);
	if (PTR_ERR(link) == -EEXIST)
		sysfs_warn_dup(kobj->sd, symlink_name);

	kernfs_put(entry);
	kernfs_put(target);
	return PTR_ERR_OR_ZERO(link);
}
EXPORT_SYMBOL_GPL(compat_only_sysfs_link_entry_to_kobj);

static int sysfs_group_attrs_change_owner(struct kernfs_node *grp_kn,
					  const struct attribute_group *grp,
					  struct iattr *newattrs)
{
	struct kernfs_node *kn;
	int error;

	if (grp->attrs) {
		struct attribute *const *attr;

		for (attr = grp->attrs; *attr; attr++) {
			kn = kernfs_find_and_get(grp_kn, (*attr)->name);
			if (!kn)
				return -ENOENT;

			error = kernfs_setattr(kn, newattrs);
			kernfs_put(kn);
			if (error)
				return error;
		}
	}

	if (grp->bin_attrs) {
		struct bin_attribute *const *bin_attr;

		for (bin_attr = grp->bin_attrs; *bin_attr; bin_attr++) {
			kn = kernfs_find_and_get(grp_kn, (*bin_attr)->attr.name);
			if (!kn)
				return -ENOENT;

			error = kernfs_setattr(kn, newattrs);
			kernfs_put(kn);
			if (error)
				return error;
		}
	}

	return 0;
}

/**
 * sysfs_group_change_owner - change owner of an attribute group.
 * @kobj:	The kobject containing the group.
 * @grp:	The attribute group.
 * @kuid:	new owner's kuid
 * @kgid:	new owner's kgid
 *
 * Returns 0 on success or error code on failure.
 */
int sysfs_group_change_owner(struct kobject *kobj,
			     const struct attribute_group *grp, kuid_t kuid,
			     kgid_t kgid)
{
	struct kernfs_node *grp_kn;
	int error;
	struct iattr newattrs = {
		.ia_valid = ATTR_UID | ATTR_GID,
		.ia_uid = kuid,
		.ia_gid = kgid,
	};

	if (!kobj->state_in_sysfs)
		return -EINVAL;

	if (grp->name) {
		grp_kn = kernfs_find_and_get(kobj->sd, grp->name);
	} else {
		kernfs_get(kobj->sd);
		grp_kn = kobj->sd;
	}
	if (!grp_kn)
		return -ENOENT;

	error = kernfs_setattr(grp_kn, &newattrs);
	if (!error)
		error = sysfs_group_attrs_change_owner(grp_kn, grp, &newattrs);

	kernfs_put(grp_kn);

	return error;
}
EXPORT_SYMBOL_GPL(sysfs_group_change_owner);

/**
 * sysfs_groups_change_owner - change owner of a set of attribute groups.
 * @kobj:	The kobject containing the groups.
 * @groups:	The attribute groups.
 * @kuid:	new owner's kuid
 * @kgid:	new owner's kgid
 *
 * Returns 0 on success or error code on failure.
 */
int sysfs_groups_change_owner(struct kobject *kobj,
			      const struct attribute_group **groups,
			      kuid_t kuid, kgid_t kgid)
{
	int error = 0, i;

	if (!kobj->state_in_sysfs)
		return -EINVAL;

	if (!groups)
		return 0;

	for (i = 0; groups[i]; i++) {
		error = sysfs_group_change_owner(kobj, groups[i], kuid, kgid);
		if (error)
			break;
	}

	return error;
}
EXPORT_SYMBOL_GPL(sysfs_groups_change_owner);<|MERGE_RESOLUTION|>--- conflicted
+++ resolved
@@ -362,14 +362,9 @@
 	kobject_get_ownership(kobj, &uid, &gid);
 
 	for ((i = 0, attr = grp->attrs); *attr && !error; (++i, ++attr))
-<<<<<<< HEAD
 		//在添加时，如果已存在，会返回失败，并继而导致将之前添加的删除
-		error = sysfs_add_file_mode_ns(parent, *attr, false,
-					       (*attr)->mode, uid, gid, NULL);
-=======
 		error = sysfs_add_file_mode_ns(parent, *attr, (*attr)->mode,
 					       uid, gid, NULL);
->>>>>>> 8ab77458
 	if (error) {
 		while (--i >= 0)
 			kernfs_remove_by_name(parent, (*--attr)->name);
