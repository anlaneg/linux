// SPDX-License-Identifier: GPL-2.0
/*
 * fs/sysfs/dir.c - sysfs core and dir operation implementation
 *
 * Copyright (c) 2001-3 Patrick Mochel
 * Copyright (c) 2007 SUSE Linux Products GmbH
 * Copyright (c) 2007 Tejun Heo <teheo@suse.de>
 *
 * Please see Documentation/filesystems/sysfs.txt for more information.
 */

#define pr_fmt(fmt)	"sysfs: " fmt

#include <linux/fs.h>
#include <linux/kobject.h>
#include <linux/slab.h>
#include "sysfs.h"

DEFINE_SPINLOCK(sysfs_symlink_target_lock);

void sysfs_warn_dup(struct kernfs_node *parent, const char *name)
{
	char *buf;

	buf = kzalloc(PATH_MAX, GFP_KERNEL);
	if (buf)
		kernfs_path(parent, buf, PATH_MAX);

	pr_warn("cannot create duplicate filename '%s/%s'\n", buf, name);
	dump_stack();

	kfree(buf);
}

/**
 * sysfs_create_dir_ns - create a directory for an object with a namespace tag
 * @kobj: object we're creating directory for
 * @ns: the namespace tag to use
 */
int sysfs_create_dir_ns(struct kobject *kobj, const void *ns)
{
	struct kernfs_node *parent, *kn;
	kuid_t uid;
	kgid_t gid;

	BUG_ON(!kobj);

	//有父节点取父节点，无父节点，则父节点为sysfs的根节点
	if (kobj->parent)
		parent = kobj->parent->sd;
	else
		parent = sysfs_root_kn;

	if (!parent)
		return -ENOENT;

<<<<<<< HEAD
	//创建目录，mode为rxw权限（user),所有人读权限，所有人执行权限
=======
	kobject_get_ownership(kobj, &uid, &gid);

>>>>>>> 58c3f14f
	kn = kernfs_create_dir_ns(parent, kobject_name(kobj),
				  S_IRWXU | S_IRUGO | S_IXUGO, uid, gid,
				  kobj, ns);
	if (IS_ERR(kn)) {
		if (PTR_ERR(kn) == -EEXIST)
			//报错，目录已存在
			sysfs_warn_dup(parent, kobject_name(kobj));
		return PTR_ERR(kn);
	}

	kobj->sd = kn;
	return 0;
}

/**
 *	sysfs_remove_dir - remove an object's directory.
 *	@kobj:	object.
 *
 *	The only thing special about this is that we remove any files in
 *	the directory before we remove the directory, and we've inlined
 *	what used to be sysfs_rmdir() below, instead of calling separately.
 */
void sysfs_remove_dir(struct kobject *kobj)
{
	struct kernfs_node *kn = kobj->sd;

	/*
	 * In general, kboject owner is responsible for ensuring removal
	 * doesn't race with other operations and sysfs doesn't provide any
	 * protection; however, when @kobj is used as a symlink target, the
	 * symlinking entity usually doesn't own @kobj and thus has no
	 * control over removal.  @kobj->sd may be removed anytime
	 * and symlink code may end up dereferencing an already freed node.
	 *
	 * sysfs_symlink_target_lock synchronizes @kobj->sd
	 * disassociation against symlink operations so that symlink code
	 * can safely dereference @kobj->sd.
	 */
	spin_lock(&sysfs_symlink_target_lock);
	kobj->sd = NULL;
	spin_unlock(&sysfs_symlink_target_lock);

	if (kn) {
		WARN_ON_ONCE(kernfs_type(kn) != KERNFS_DIR);
		kernfs_remove(kn);//目录删除
	}
}

//目录重命名
int sysfs_rename_dir_ns(struct kobject *kobj, const char *new_name,
			const void *new_ns)
{
	struct kernfs_node *parent;
	int ret;

	parent = kernfs_get_parent(kobj->sd);
	ret = kernfs_rename_ns(kobj->sd, parent, new_name, new_ns);
	kernfs_put(parent);
	return ret;
}

//目录移动其实现与目录重命名相同
int sysfs_move_dir_ns(struct kobject *kobj, struct kobject *new_parent_kobj,
		      const void *new_ns)
{
	struct kernfs_node *kn = kobj->sd;
	struct kernfs_node *new_parent;

	new_parent = new_parent_kobj && new_parent_kobj->sd ?
		new_parent_kobj->sd : sysfs_root_kn;

	return kernfs_rename_ns(kn, new_parent, kn->name, new_ns);
}

/**
 * sysfs_create_mount_point - create an always empty directory
 * @parent_kobj:  kobject that will contain this always empty directory
 * @name: The name of the always empty directory to add
 */
int sysfs_create_mount_point(struct kobject *parent_kobj, const char *name)
{
	struct kernfs_node *kn, *parent = parent_kobj->sd;

	//创建一个总为空的目录
	kn = kernfs_create_empty_dir(parent, name);
	if (IS_ERR(kn)) {
		if (PTR_ERR(kn) == -EEXIST)
			sysfs_warn_dup(parent, name);
		return PTR_ERR(kn);
	}

	return 0;
}
EXPORT_SYMBOL_GPL(sysfs_create_mount_point);

/**
 *	sysfs_remove_mount_point - remove an always empty directory.
 *	@parent_kobj: kobject that will contain this always empty directory
 *	@name: The name of the always empty directory to remove
 *
 */
void sysfs_remove_mount_point(struct kobject *parent_kobj, const char *name)
{
	struct kernfs_node *parent = parent_kobj->sd;

	//实现为目录删除
	kernfs_remove_by_name_ns(parent, name, NULL);
}
EXPORT_SYMBOL_GPL(sysfs_remove_mount_point);<|MERGE_RESOLUTION|>--- conflicted
+++ resolved
@@ -54,12 +54,9 @@
 	if (!parent)
 		return -ENOENT;
 
-<<<<<<< HEAD
-	//创建目录，mode为rxw权限（user),所有人读权限，所有人执行权限
-=======
 	kobject_get_ownership(kobj, &uid, &gid);
 
->>>>>>> 58c3f14f
+	//创建目录，mode为rxw权限（user),所有人读权限，所有人执行权限
 	kn = kernfs_create_dir_ns(parent, kobject_name(kobj),
 				  S_IRWXU | S_IRUGO | S_IXUGO, uid, gid,
 				  kobj, ns);
