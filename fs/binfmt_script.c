/*
 *  linux/fs/binfmt_script.c
 *
 *  Copyright (C) 1996  Martin von Löwis
 *  original #!-checking implemented by tytso.
 */

#include <linux/module.h>
#include <linux/string.h>
#include <linux/stat.h>
#include <linux/binfmts.h>
#include <linux/init.h>
#include <linux/file.h>
#include <linux/err.h>
#include <linux/fs.h>

static inline bool spacetab(char c) { return c == ' ' || c == '\t'; }
static inline char *next_non_spacetab(char *first, const char *last)
{
	for (; first <= last; first++)
		if (!spacetab(*first))
			return first;
	return NULL;
}
static inline char *next_terminator(char *first, const char *last)
{
	for (; first <= last; first++)
		if (spacetab(*first) || !*first)
			return first;
	return NULL;
}

static int load_script(struct linux_binprm *bprm)
{
	const char *i_arg, *i_name;
	char *cp, *buf_end;
	struct file *file;
	int retval;

<<<<<<< HEAD
	//如果不以"#!"开头，则无法处理
=======
	/* Not ours to exec if we don't start with "#!". */
>>>>>>> 12ad143e
	if ((bprm->buf[0] != '#') || (bprm->buf[1] != '!'))
		return -ENOEXEC;

	/*
	 * If the script filename will be inaccessible after exec, typically
	 * because it is a "/dev/fd/<fd>/.." path against an O_CLOEXEC fd, give
	 * up now (on the assumption that the interpreter will want to load
	 * this file).
	 */
	if (bprm->interp_flags & BINPRM_FLAGS_PATH_INACCESSIBLE)
		return -ENOENT;

	/* Release since we are not mapping a binary into memory. */
	allow_write_access(bprm->file);
	fput(bprm->file);
	bprm->file = NULL;

	/*
	 * This section handles parsing the #! line into separate
	 * interpreter path and argument strings. We must be careful
	 * because bprm->buf is not yet guaranteed to be NUL-terminated
	 * (though the buffer will have trailing NUL padding when the
	 * file size was smaller than the buffer size).
	 *
	 * We do not want to exec a truncated interpreter path, so either
	 * we find a newline (which indicates nothing is truncated), or
	 * we find a space/tab/NUL after the interpreter path (which
	 * itself may be preceded by spaces/tabs). Truncating the
	 * arguments is fine: the interpreter can re-read the script to
	 * parse them on its own.
	 */
	buf_end = bprm->buf + sizeof(bprm->buf) - 1;
	cp = strnchr(bprm->buf, sizeof(bprm->buf), '\n');
	if (!cp) {
		cp = next_non_spacetab(bprm->buf + 2, buf_end);
		if (!cp)
			return -ENOEXEC; /* Entire buf is spaces/tabs */
		/*
		 * If there is no later space/tab/NUL we must assume the
		 * interpreter path is truncated.
		 */
		if (!next_terminator(cp, buf_end))
			return -ENOEXEC;
		cp = buf_end;
	}
<<<<<<< HEAD
	*cp = '\0';//防止找到'\n'，将'\n'转换为'\0'

=======
	/* NUL-terminate the buffer and any trailing spaces/tabs. */
	*cp = '\0';
>>>>>>> 12ad143e
	while (cp > bprm->buf) {
		cp--;
		if ((*cp == ' ') || (*cp == '\t'))
			*cp = '\0';//移除掉字符串尾部的空格或者制表符
		else
			break;
	}
	//跳过'#!'后面的空格或者制表符
	for (cp = bprm->buf+2; (*cp == ' ') || (*cp == '\t'); cp++);
	if (*cp == '\0')
		//未指定path
		return -ENOEXEC; /* No interpreter name found */
	i_name = cp;
	i_arg = NULL;
	//查找下一个空格，将其后的内容认为参数
	//例如 #! /bin/env python
	for ( ; *cp && (*cp != ' ') && (*cp != '\t'); cp++)
		/* nothing */ ;
	while ((*cp == ' ') || (*cp == '\t'))
		*cp++ = '\0';
	if (*cp)
		i_arg = cp;
	/*
	 * OK, we've parsed out the interpreter name and
	 * (optional) argument.
	 * Splice in (1) the interpreter's name for argv[0]
	 *           (2) (optional) argument to interpreter
	 *           (3) filename of shell script (replace argv[0])
	 *
	 * This is done in reverse order, because of how the
	 * user environment and arguments are stored.
	 */
	retval = remove_arg_zero(bprm);
	if (retval)
		return retval;
	retval = copy_strings_kernel(1, &bprm->interp, bprm);
	if (retval < 0)
		return retval;
	bprm->argc++;
	if (i_arg) {
		retval = copy_strings_kernel(1, &i_arg, bprm);
		if (retval < 0)
			return retval;
		bprm->argc++;
	}
	retval = copy_strings_kernel(1, &i_name, bprm);
	if (retval)
		return retval;
	bprm->argc++;
	retval = bprm_change_interp(i_name, bprm);
	if (retval < 0)
		return retval;

	/*
	 * OK, now restart the process with the interpreter's dentry.
	 */
	file = open_exec(i_name);
	if (IS_ERR(file))
		return PTR_ERR(file);

	bprm->file = file;
	retval = prepare_binprm(bprm);
	if (retval < 0)
		return retval;
	return search_binary_handler(bprm);
}

static struct linux_binfmt script_format = {
	.module		= THIS_MODULE,
	.load_binary	= load_script,//脚本加载
};

//注册可解析的格式
static int __init init_script_binfmt(void)
{
	register_binfmt(&script_format);
	return 0;
}

static void __exit exit_script_binfmt(void)
{
	unregister_binfmt(&script_format);
}

core_initcall(init_script_binfmt);
module_exit(exit_script_binfmt);
MODULE_LICENSE("GPL");<|MERGE_RESOLUTION|>--- conflicted
+++ resolved
@@ -37,11 +37,8 @@
 	struct file *file;
 	int retval;
 
-<<<<<<< HEAD
+	/* Not ours to exec if we don't start with "#!". */
 	//如果不以"#!"开头，则无法处理
-=======
-	/* Not ours to exec if we don't start with "#!". */
->>>>>>> 12ad143e
 	if ((bprm->buf[0] != '#') || (bprm->buf[1] != '!'))
 		return -ENOEXEC;
 
@@ -87,13 +84,8 @@
 			return -ENOEXEC;
 		cp = buf_end;
 	}
-<<<<<<< HEAD
+	/* NUL-terminate the buffer and any trailing spaces/tabs. */
 	*cp = '\0';//防止找到'\n'，将'\n'转换为'\0'
-
-=======
-	/* NUL-terminate the buffer and any trailing spaces/tabs. */
-	*cp = '\0';
->>>>>>> 12ad143e
 	while (cp > bprm->buf) {
 		cp--;
 		if ((*cp == ' ') || (*cp == '\t'))
