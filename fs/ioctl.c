// SPDX-License-Identifier: GPL-2.0
/*
 *  linux/fs/ioctl.c
 *
 *  Copyright (C) 1991, 1992  Linus Torvalds
 */

#include <linux/syscalls.h>
#include <linux/mm.h>
#include <linux/capability.h>
#include <linux/compat.h>
#include <linux/file.h>
#include <linux/fs.h>
#include <linux/security.h>
#include <linux/export.h>
#include <linux/uaccess.h>
#include <linux/writeback.h>
#include <linux/buffer_head.h>
#include <linux/falloc.h>
#include <linux/sched/signal.h>
#include <linux/fiemap.h>
#include <linux/mount.h>
#include <linux/fscrypt.h>
#include <linux/fileattr.h>

#include "internal.h"

#include <asm/ioctls.h>

/* So that the fiemap access checks can't overflow on 32 bit machines. */
#define FIEMAP_MAX_EXTENTS	(UINT_MAX / sizeof(struct fiemap_extent))

/**
 * vfs_ioctl - call filesystem specific ioctl methods
 * @filp:	open file to invoke ioctl method on
 * @cmd:	ioctl command to execute
 * @arg:	command-specific argument for ioctl
 *
 * Invokes filesystem specific ->unlocked_ioctl, if one exists; otherwise
 * returns -ENOTTY.
 *
 * Returns 0 on success, -errno on error.
 */
int vfs_ioctl(struct file *filp, unsigned int cmd, unsigned long arg)
{
	int error = -ENOTTY;

	if (!filp->f_op->unlocked_ioctl)
		/*未提供unlocked_ioctl回调，返回错误*/
		goto out;

	/*触发回调调用*/
	error = filp->f_op->unlocked_ioctl(filp, cmd, arg);
	if (error == -ENOIOCTLCMD)
		error = -ENOTTY;
 out:
	return error;
}
EXPORT_SYMBOL(vfs_ioctl);

static int ioctl_fibmap(struct file *filp, int __user *p)
{
	struct inode *inode = file_inode(filp);
	struct super_block *sb = inode->i_sb;
	int error, ur_block;
	sector_t block;

	if (!capable(CAP_SYS_RAWIO))
		return -EPERM;

	error = get_user(ur_block, p);
	if (error)
		return error;

	if (ur_block < 0)
		return -EINVAL;

	block = ur_block;
	error = bmap(inode, &block);

	if (block > INT_MAX) {
		error = -ERANGE;
		pr_warn_ratelimited("[%s/%d] FS: %s File: %pD4 would truncate fibmap result\n",
				    current->comm, task_pid_nr(current),
				    sb->s_id, filp);
	}

	if (error)
		ur_block = 0;
	else
		ur_block = block;

	if (put_user(ur_block, p))
		error = -EFAULT;

	return error;
}

/**
 * fiemap_fill_next_extent - Fiemap helper function
 * @fieinfo:	Fiemap context passed into ->fiemap
 * @logical:	Extent logical start offset, in bytes
 * @phys:	Extent physical start offset, in bytes
 * @len:	Extent length, in bytes
 * @flags:	FIEMAP_EXTENT flags that describe this extent
 *
 * Called from file system ->fiemap callback. Will populate extent
 * info as passed in via arguments and copy to user memory. On
 * success, extent count on fieinfo is incremented.
 *
 * Returns 0 on success, -errno on error, 1 if this was the last
 * extent that will fit in user array.
 */
int fiemap_fill_next_extent(struct fiemap_extent_info *fieinfo, u64 logical,
			    u64 phys, u64 len, u32 flags)
{
	struct fiemap_extent extent;
	struct fiemap_extent __user *dest = fieinfo->fi_extents_start;

	/* only count the extents */
	if (fieinfo->fi_extents_max == 0) {
		fieinfo->fi_extents_mapped++;
		return (flags & FIEMAP_EXTENT_LAST) ? 1 : 0;
	}

	if (fieinfo->fi_extents_mapped >= fieinfo->fi_extents_max)
		return 1;

#define SET_UNKNOWN_FLAGS	(FIEMAP_EXTENT_DELALLOC)
#define SET_NO_UNMOUNTED_IO_FLAGS	(FIEMAP_EXTENT_DATA_ENCRYPTED)
#define SET_NOT_ALIGNED_FLAGS	(FIEMAP_EXTENT_DATA_TAIL|FIEMAP_EXTENT_DATA_INLINE)

	if (flags & SET_UNKNOWN_FLAGS)
		flags |= FIEMAP_EXTENT_UNKNOWN;
	if (flags & SET_NO_UNMOUNTED_IO_FLAGS)
		flags |= FIEMAP_EXTENT_ENCODED;
	if (flags & SET_NOT_ALIGNED_FLAGS)
		flags |= FIEMAP_EXTENT_NOT_ALIGNED;

	memset(&extent, 0, sizeof(extent));
	extent.fe_logical = logical;
	extent.fe_physical = phys;
	extent.fe_length = len;
	extent.fe_flags = flags;

	dest += fieinfo->fi_extents_mapped;
	if (copy_to_user(dest, &extent, sizeof(extent)))
		return -EFAULT;

	fieinfo->fi_extents_mapped++;
	if (fieinfo->fi_extents_mapped == fieinfo->fi_extents_max)
		return 1;
	return (flags & FIEMAP_EXTENT_LAST) ? 1 : 0;
}
EXPORT_SYMBOL(fiemap_fill_next_extent);

/**
 * fiemap_prep - check validity of requested flags for fiemap
 * @inode:	Inode to operate on
 * @fieinfo:	Fiemap context passed into ->fiemap
 * @start:	Start of the mapped range
 * @len:	Length of the mapped range, can be truncated by this function.
 * @supported_flags:	Set of fiemap flags that the file system understands
 *
 * This function must be called from each ->fiemap instance to validate the
 * fiemap request against the file system parameters.
 *
 * Returns 0 on success, or a negative error on failure.
 */
int fiemap_prep(struct inode *inode, struct fiemap_extent_info *fieinfo,
		u64 start, u64 *len, u32 supported_flags)
{
	u64 maxbytes = inode->i_sb->s_maxbytes;
	u32 incompat_flags;
	int ret = 0;

	if (*len == 0)
		return -EINVAL;
	if (start >= maxbytes)
		return -EFBIG;

	/*
	 * Shrink request scope to what the fs can actually handle.
	 */
	if (*len > maxbytes || (maxbytes - *len) < start)
		*len = maxbytes - start;

	supported_flags |= FIEMAP_FLAG_SYNC;
	supported_flags &= FIEMAP_FLAGS_COMPAT;
	incompat_flags = fieinfo->fi_flags & ~supported_flags;
	if (incompat_flags) {
		fieinfo->fi_flags = incompat_flags;
		return -EBADR;
	}

	if (fieinfo->fi_flags & FIEMAP_FLAG_SYNC)
		ret = filemap_write_and_wait(inode->i_mapping);
	return ret;
}
EXPORT_SYMBOL(fiemap_prep);

static int ioctl_fiemap(struct file *filp, struct fiemap __user *ufiemap)
{
	struct fiemap fiemap;
	struct fiemap_extent_info fieinfo = { 0, };
	struct inode *inode = file_inode(filp);
	int error;

	if (!inode->i_op->fiemap)
		return -EOPNOTSUPP;

	if (copy_from_user(&fiemap, ufiemap, sizeof(fiemap)))
		return -EFAULT;

	if (fiemap.fm_extent_count > FIEMAP_MAX_EXTENTS)
		return -EINVAL;

	fieinfo.fi_flags = fiemap.fm_flags;
	fieinfo.fi_extents_max = fiemap.fm_extent_count;
	fieinfo.fi_extents_start = ufiemap->fm_extents;

	error = inode->i_op->fiemap(inode, &fieinfo, fiemap.fm_start,
			fiemap.fm_length);

	fiemap.fm_flags = fieinfo.fi_flags;
	fiemap.fm_mapped_extents = fieinfo.fi_extents_mapped;
	if (copy_to_user(ufiemap, &fiemap, sizeof(fiemap)))
		error = -EFAULT;

	return error;
}

static int ioctl_file_clone(struct file *dst_file, unsigned long srcfd,
			    u64 off, u64 olen, u64 destoff)
{
	CLASS(fd, src_file)(srcfd);
	loff_t cloned;
	int ret;

	if (fd_empty(src_file))
		return -EBADF;
	cloned = vfs_clone_file_range(fd_file(src_file), off, dst_file, destoff,
				      olen, 0);
	if (cloned < 0)
		ret = cloned;
	else if (olen && cloned != olen)
		ret = -EINVAL;
	else
		ret = 0;
	return ret;
}

static int ioctl_file_clone_range(struct file *file,
				  struct file_clone_range __user *argp)
{
	struct file_clone_range args;

	if (copy_from_user(&args, argp, sizeof(args)))
		return -EFAULT;
	return ioctl_file_clone(file, args.src_fd, args.src_offset,
				args.src_length, args.dest_offset);
}

/*
 * This provides compatibility with legacy XFS pre-allocation ioctls
 * which predate the fallocate syscall.
 *
 * Only the l_start, l_len and l_whence fields of the 'struct space_resv'
 * are used here, rest are ignored.
 */
static int ioctl_preallocate(struct file *filp, int mode, void __user *argp)
{
	struct inode *inode = file_inode(filp);
	struct space_resv sr;

	if (copy_from_user(&sr, argp, sizeof(sr)))
		return -EFAULT;

	switch (sr.l_whence) {
	case SEEK_SET:
		break;
	case SEEK_CUR:
		sr.l_start += filp->f_pos;
		break;
	case SEEK_END:
		sr.l_start += i_size_read(inode);
		break;
	default:
		return -EINVAL;
	}

	return vfs_fallocate(filp, mode | FALLOC_FL_KEEP_SIZE, sr.l_start,
			sr.l_len);
}

/* on ia32 l_start is on a 32-bit boundary */
#if defined CONFIG_COMPAT && defined(CONFIG_X86_64)
/* just account for different alignment */
static int compat_ioctl_preallocate(struct file *file, int mode,
				    struct space_resv_32 __user *argp)
{
	struct inode *inode = file_inode(file);
	struct space_resv_32 sr;

	if (copy_from_user(&sr, argp, sizeof(sr)))
		return -EFAULT;

	switch (sr.l_whence) {
	case SEEK_SET:
		break;
	case SEEK_CUR:
		sr.l_start += file->f_pos;
		break;
	case SEEK_END:
		sr.l_start += i_size_read(inode);
		break;
	default:
		return -EINVAL;
	}

	return vfs_fallocate(file, mode | FALLOC_FL_KEEP_SIZE, sr.l_start, sr.l_len);
}
#endif

static int file_ioctl(struct file *filp, unsigned int cmd, int __user *p)
{
	switch (cmd) {
	case FIBMAP:
		return ioctl_fibmap(filp, p);
	case FS_IOC_RESVSP:
	case FS_IOC_RESVSP64:
		return ioctl_preallocate(filp, 0, p);
	case FS_IOC_UNRESVSP:
	case FS_IOC_UNRESVSP64:
		return ioctl_preallocate(filp, FALLOC_FL_PUNCH_HOLE, p);
	case FS_IOC_ZERO_RANGE:
		return ioctl_preallocate(filp, FALLOC_FL_ZERO_RANGE, p);
	}

	return -ENOIOCTLCMD;
}

static int ioctl_fionbio(struct file *filp, int __user *argp)
{
	unsigned int flag;
	int on, error;

	error = get_user(on, argp);
	if (error)
		return error;
	flag = O_NONBLOCK;
#ifdef __sparc__
	/* SunOS compatibility item. */
	if (O_NONBLOCK != O_NDELAY)
		flag |= O_NDELAY;
#endif
	spin_lock(&filp->f_lock);
	if (on)
		filp->f_flags |= flag;
	else
		filp->f_flags &= ~flag;
	spin_unlock(&filp->f_lock);
	return error;
}

static int ioctl_fioasync(unsigned int fd, struct file *filp,
			  int __user *argp)
{
	unsigned int flag;
	int on, error;

	error = get_user(on, argp);
	if (error)
		return error;
	flag = on ? FASYNC : 0;

	/* Did FASYNC state change ? */
	if ((flag ^ filp->f_flags) & FASYNC) {
		if (filp->f_op->fasync)
			/* fasync() adjusts filp->f_flags */
			error = filp->f_op->fasync(fd, filp, on);
		else
			error = -ENOTTY;
	}
	return error < 0 ? error : 0;
}

static int ioctl_fsfreeze(struct file *filp)
{
	struct super_block *sb = file_inode(filp)->i_sb;

	if (!ns_capable(sb->s_user_ns, CAP_SYS_ADMIN))
		return -EPERM;

	/* If filesystem doesn't support freeze feature, return. */
	if (sb->s_op->freeze_fs == NULL && sb->s_op->freeze_super == NULL)
		return -EOPNOTSUPP;

	/* Freeze */
	if (sb->s_op->freeze_super)
		return sb->s_op->freeze_super(sb, FREEZE_HOLDER_USERSPACE, NULL);
	return freeze_super(sb, FREEZE_HOLDER_USERSPACE, NULL);
}

static int ioctl_fsthaw(struct file *filp)
{
	struct super_block *sb = file_inode(filp)->i_sb;

	if (!ns_capable(sb->s_user_ns, CAP_SYS_ADMIN))
		return -EPERM;

	/* Thaw */
	if (sb->s_op->thaw_super)
		return sb->s_op->thaw_super(sb, FREEZE_HOLDER_USERSPACE, NULL);
	return thaw_super(sb, FREEZE_HOLDER_USERSPACE, NULL);
}

static int ioctl_file_dedupe_range(struct file *file,
				   struct file_dedupe_range __user *argp)
{
	struct file_dedupe_range *same = NULL;
	int ret;
	unsigned long size;
	u16 count;

	if (get_user(count, &argp->dest_count)) {
		ret = -EFAULT;
		goto out;
	}

	size = offsetof(struct file_dedupe_range, info[count]);
	if (size > PAGE_SIZE) {
		ret = -ENOMEM;
		goto out;
	}

	same = memdup_user(argp, size);
	if (IS_ERR(same)) {
		ret = PTR_ERR(same);
		same = NULL;
		goto out;
	}

	same->dest_count = count;
	ret = vfs_dedupe_file_range(file, same);
	if (ret)
		goto out;

	ret = copy_to_user(argp, same, size);
	if (ret)
		ret = -EFAULT;

out:
	kfree(same);
	return ret;
}

/**
 * fileattr_fill_xflags - initialize fileattr with xflags
 * @fa:		fileattr pointer
 * @xflags:	FS_XFLAG_* flags
 *
 * Set ->fsx_xflags, ->fsx_valid and ->flags (translated xflags).  All
 * other fields are zeroed.
 */
void fileattr_fill_xflags(struct fileattr *fa, u32 xflags)
{
	memset(fa, 0, sizeof(*fa));
	fa->fsx_valid = true;
	fa->fsx_xflags = xflags;
	if (fa->fsx_xflags & FS_XFLAG_IMMUTABLE)
		fa->flags |= FS_IMMUTABLE_FL;
	if (fa->fsx_xflags & FS_XFLAG_APPEND)
		fa->flags |= FS_APPEND_FL;
	if (fa->fsx_xflags & FS_XFLAG_SYNC)
		fa->flags |= FS_SYNC_FL;
	if (fa->fsx_xflags & FS_XFLAG_NOATIME)
		fa->flags |= FS_NOATIME_FL;
	if (fa->fsx_xflags & FS_XFLAG_NODUMP)
		fa->flags |= FS_NODUMP_FL;
	if (fa->fsx_xflags & FS_XFLAG_DAX)
		fa->flags |= FS_DAX_FL;
	if (fa->fsx_xflags & FS_XFLAG_PROJINHERIT)
		fa->flags |= FS_PROJINHERIT_FL;
}
EXPORT_SYMBOL(fileattr_fill_xflags);

/**
 * fileattr_fill_flags - initialize fileattr with flags
 * @fa:		fileattr pointer
 * @flags:	FS_*_FL flags
 *
 * Set ->flags, ->flags_valid and ->fsx_xflags (translated flags).
 * All other fields are zeroed.
 */
void fileattr_fill_flags(struct fileattr *fa, u32 flags)
{
	memset(fa, 0, sizeof(*fa));
	fa->flags_valid = true;
	fa->flags = flags;
	if (fa->flags & FS_SYNC_FL)
		fa->fsx_xflags |= FS_XFLAG_SYNC;
	if (fa->flags & FS_IMMUTABLE_FL)
		fa->fsx_xflags |= FS_XFLAG_IMMUTABLE;
	if (fa->flags & FS_APPEND_FL)
		fa->fsx_xflags |= FS_XFLAG_APPEND;
	if (fa->flags & FS_NODUMP_FL)
		fa->fsx_xflags |= FS_XFLAG_NODUMP;
	if (fa->flags & FS_NOATIME_FL)
		fa->fsx_xflags |= FS_XFLAG_NOATIME;
	if (fa->flags & FS_DAX_FL)
		fa->fsx_xflags |= FS_XFLAG_DAX;
	if (fa->flags & FS_PROJINHERIT_FL)
		fa->fsx_xflags |= FS_XFLAG_PROJINHERIT;
}
EXPORT_SYMBOL(fileattr_fill_flags);

/**
 * vfs_fileattr_get - retrieve miscellaneous file attributes
 * @dentry:	the object to retrieve from
 * @fa:		fileattr pointer
 *
 * Call i_op->fileattr_get() callback, if exists.
 *
 * Return: 0 on success, or a negative error on failure.
 */
int vfs_fileattr_get(struct dentry *dentry, struct fileattr *fa)
{
	struct inode *inode = d_inode(dentry);

	if (!inode->i_op->fileattr_get)
		return -ENOIOCTLCMD;

	return inode->i_op->fileattr_get(dentry, fa);
}
EXPORT_SYMBOL(vfs_fileattr_get);

/**
 * copy_fsxattr_to_user - copy fsxattr to userspace.
 * @fa:		fileattr pointer
 * @ufa:	fsxattr user pointer
 *
 * Return: 0 on success, or -EFAULT on failure.
 */
int copy_fsxattr_to_user(const struct fileattr *fa, struct fsxattr __user *ufa)
{
	struct fsxattr xfa;

	memset(&xfa, 0, sizeof(xfa));
	xfa.fsx_xflags = fa->fsx_xflags;
	xfa.fsx_extsize = fa->fsx_extsize;
	xfa.fsx_nextents = fa->fsx_nextents;
	xfa.fsx_projid = fa->fsx_projid;
	xfa.fsx_cowextsize = fa->fsx_cowextsize;

	if (copy_to_user(ufa, &xfa, sizeof(xfa)))
		return -EFAULT;

	return 0;
}
EXPORT_SYMBOL(copy_fsxattr_to_user);

static int copy_fsxattr_from_user(struct fileattr *fa,
				  struct fsxattr __user *ufa)
{
	struct fsxattr xfa;

	if (copy_from_user(&xfa, ufa, sizeof(xfa)))
		return -EFAULT;

	fileattr_fill_xflags(fa, xfa.fsx_xflags);
	fa->fsx_extsize = xfa.fsx_extsize;
	fa->fsx_nextents = xfa.fsx_nextents;
	fa->fsx_projid = xfa.fsx_projid;
	fa->fsx_cowextsize = xfa.fsx_cowextsize;

	return 0;
}

/*
 * Generic function to check FS_IOC_FSSETXATTR/FS_IOC_SETFLAGS values and reject
 * any invalid configurations.
 *
 * Note: must be called with inode lock held.
 */
static int fileattr_set_prepare(struct inode *inode,
			      const struct fileattr *old_ma,
			      struct fileattr *fa)
{
	int err;

	/*
	 * The IMMUTABLE and APPEND_ONLY flags can only be changed by
	 * the relevant capability.
	 */
	if ((fa->flags ^ old_ma->flags) & (FS_APPEND_FL | FS_IMMUTABLE_FL) &&
	    !capable(CAP_LINUX_IMMUTABLE))
		return -EPERM;

	err = fscrypt_prepare_setflags(inode, old_ma->flags, fa->flags);
	if (err)
		return err;

	/*
	 * Project Quota ID state is only allowed to change from within the init
	 * namespace. Enforce that restriction only if we are trying to change
	 * the quota ID state. Everything else is allowed in user namespaces.
	 */
	if (current_user_ns() != &init_user_ns) {
		if (old_ma->fsx_projid != fa->fsx_projid)
			return -EINVAL;
		if ((old_ma->fsx_xflags ^ fa->fsx_xflags) &
				FS_XFLAG_PROJINHERIT)
			return -EINVAL;
	} else {
		/*
		 * Caller is allowed to change the project ID. If it is being
		 * changed, make sure that the new value is valid.
		 */
		if (old_ma->fsx_projid != fa->fsx_projid &&
		    !projid_valid(make_kprojid(&init_user_ns, fa->fsx_projid)))
			return -EINVAL;
	}

	/* Check extent size hints. */
	if ((fa->fsx_xflags & FS_XFLAG_EXTSIZE) && !S_ISREG(inode->i_mode))
		return -EINVAL;

	if ((fa->fsx_xflags & FS_XFLAG_EXTSZINHERIT) &&
			!S_ISDIR(inode->i_mode))
		return -EINVAL;

	if ((fa->fsx_xflags & FS_XFLAG_COWEXTSIZE) &&
	    !S_ISREG(inode->i_mode) && !S_ISDIR(inode->i_mode))
		return -EINVAL;

	/*
	 * It is only valid to set the DAX flag on regular files and
	 * directories on filesystems.
	 */
	if ((fa->fsx_xflags & FS_XFLAG_DAX) &&
	    !(S_ISREG(inode->i_mode) || S_ISDIR(inode->i_mode)))
		return -EINVAL;

	/* Extent size hints of zero turn off the flags. */
	if (fa->fsx_extsize == 0)
		fa->fsx_xflags &= ~(FS_XFLAG_EXTSIZE | FS_XFLAG_EXTSZINHERIT);
	if (fa->fsx_cowextsize == 0)
		fa->fsx_xflags &= ~FS_XFLAG_COWEXTSIZE;

	return 0;
}

/**
 * vfs_fileattr_set - change miscellaneous file attributes
 * @idmap:	idmap of the mount
 * @dentry:	the object to change
 * @fa:		fileattr pointer
 *
 * After verifying permissions, call i_op->fileattr_set() callback, if
 * exists.
 *
 * Verifying attributes involves retrieving current attributes with
 * i_op->fileattr_get(), this also allows initializing attributes that have
 * not been set by the caller to current values.  Inode lock is held
 * thoughout to prevent racing with another instance.
 *
 * Return: 0 on success, or a negative error on failure.
 */
int vfs_fileattr_set(struct mnt_idmap *idmap, struct dentry *dentry,
		     struct fileattr *fa)
{
	struct inode *inode = d_inode(dentry);
	struct fileattr old_ma = {};
	int err;

	if (!inode->i_op->fileattr_set)
		return -ENOIOCTLCMD;

	if (!inode_owner_or_capable(idmap, inode))
		return -EPERM;

	inode_lock(inode);
	err = vfs_fileattr_get(dentry, &old_ma);
	if (!err) {
		/* initialize missing bits from old_ma */
		if (fa->flags_valid) {
			fa->fsx_xflags |= old_ma.fsx_xflags & ~FS_XFLAG_COMMON;
			fa->fsx_extsize = old_ma.fsx_extsize;
			fa->fsx_nextents = old_ma.fsx_nextents;
			fa->fsx_projid = old_ma.fsx_projid;
			fa->fsx_cowextsize = old_ma.fsx_cowextsize;
		} else {
			fa->flags |= old_ma.flags & ~FS_COMMON_FL;
		}
		err = fileattr_set_prepare(inode, &old_ma, fa);
		if (!err)
			err = inode->i_op->fileattr_set(idmap, dentry, fa);
	}
	inode_unlock(inode);

	return err;
}
EXPORT_SYMBOL(vfs_fileattr_set);

static int ioctl_getflags(struct file *file, unsigned int __user *argp)
{
	struct fileattr fa = { .flags_valid = true }; /* hint only */
	int err;

	err = vfs_fileattr_get(file->f_path.dentry, &fa);
	if (!err)
		err = put_user(fa.flags, argp);
	return err;
}

static int ioctl_setflags(struct file *file, unsigned int __user *argp)
{
	struct mnt_idmap *idmap = file_mnt_idmap(file);
	struct dentry *dentry = file->f_path.dentry;
	struct fileattr fa;
	unsigned int flags;
	int err;

	err = get_user(flags, argp);
	if (!err) {
		err = mnt_want_write_file(file);
		if (!err) {
			fileattr_fill_flags(&fa, flags);
			err = vfs_fileattr_set(idmap, dentry, &fa);
			mnt_drop_write_file(file);
		}
	}
	return err;
}

static int ioctl_fsgetxattr(struct file *file, void __user *argp)
{
	struct fileattr fa = { .fsx_valid = true }; /* hint only */
	int err;

	err = vfs_fileattr_get(file->f_path.dentry, &fa);
	if (!err)
		err = copy_fsxattr_to_user(&fa, argp);

	return err;
}

static int ioctl_fssetxattr(struct file *file, void __user *argp)
{
	struct mnt_idmap *idmap = file_mnt_idmap(file);
	struct dentry *dentry = file->f_path.dentry;
	struct fileattr fa;
	int err;

	err = copy_fsxattr_from_user(&fa, argp);
	if (!err) {
		err = mnt_want_write_file(file);
		if (!err) {
			err = vfs_fileattr_set(idmap, dentry, &fa);
			mnt_drop_write_file(file);
		}
	}
	return err;
}

static int ioctl_getfsuuid(struct file *file, void __user *argp)
{
	struct super_block *sb = file_inode(file)->i_sb;
	struct fsuuid2 u = { .len = sb->s_uuid_len, };

	if (!sb->s_uuid_len)
		return -ENOTTY;

	memcpy(&u.uuid[0], &sb->s_uuid, sb->s_uuid_len);

	return copy_to_user(argp, &u, sizeof(u)) ? -EFAULT : 0;
}

static int ioctl_get_fs_sysfs_path(struct file *file, void __user *argp)
{
	struct super_block *sb = file_inode(file)->i_sb;

	if (!strlen(sb->s_sysfs_name))
		return -ENOTTY;

	struct fs_sysfs_path u = {};

	u.len = scnprintf(u.name, sizeof(u.name), "%s/%s", sb->s_type->name, sb->s_sysfs_name);

	return copy_to_user(argp, &u, sizeof(u)) ? -EFAULT : 0;
}

/*
 * do_vfs_ioctl() is not for drivers and not intended to be EXPORT_SYMBOL()'d.
 * It's just a simple helper for sys_ioctl and compat_sys_ioctl.
 *
 * When you add any new common ioctls to the switches above and below,
 * please ensure they have compatible arguments in compat mode.
 *
 * The LSM mailing list should also be notified of any command additions or
 * changes, as specific LSMs may be affected.
 */
static int do_vfs_ioctl(struct file *filp, unsigned int fd,
			unsigned int cmd, unsigned long arg)
{
	void __user *argp = (void __user *)arg;
	struct inode *inode = file_inode(filp);

	switch (cmd) {
	case FIOCLEX:
		set_close_on_exec(fd, 1);
		return 0;

	case FIONCLEX:
		set_close_on_exec(fd, 0);
		return 0;

	case FIONBIO:
		return ioctl_fionbio(filp, argp);

	case FIOASYNC:
		return ioctl_fioasync(fd, filp, argp);

	case FIOQSIZE:
		if (S_ISDIR(inode->i_mode) ||
		    (S_ISREG(inode->i_mode) && !IS_ANON_FILE(inode)) ||
		    S_ISLNK(inode->i_mode)) {
			loff_t res = inode_get_bytes(inode);
			return copy_to_user(argp, &res, sizeof(res)) ?
					    -EFAULT : 0;
		}

		return -ENOTTY;

	case FIFREEZE:
		return ioctl_fsfreeze(filp);

	case FITHAW:
		return ioctl_fsthaw(filp);

	case FS_IOC_FIEMAP:
		return ioctl_fiemap(filp, argp);

	case FIGETBSZ:
		/* anon_bdev filesystems may not have a block size */
		if (!inode->i_sb->s_blocksize)
			return -EINVAL;

		return put_user(inode->i_sb->s_blocksize, (int __user *)argp);

	case FICLONE:
		return ioctl_file_clone(filp, arg, 0, 0, 0);

	case FICLONERANGE:
		return ioctl_file_clone_range(filp, argp);

	case FIDEDUPERANGE:
		return ioctl_file_dedupe_range(filp, argp);

	case FIONREAD:
		if (!S_ISREG(inode->i_mode) || IS_ANON_FILE(inode))
			return vfs_ioctl(filp, cmd, arg);

		return put_user(i_size_read(inode) - filp->f_pos,
				(int __user *)argp);

	case FS_IOC_GETFLAGS:
		return ioctl_getflags(filp, argp);

	case FS_IOC_SETFLAGS:
		return ioctl_setflags(filp, argp);

	case FS_IOC_FSGETXATTR:
		return ioctl_fsgetxattr(filp, argp);

	case FS_IOC_FSSETXATTR:
		return ioctl_fssetxattr(filp, argp);

	case FS_IOC_GETFSUUID:
		return ioctl_getfsuuid(filp, argp);

	case FS_IOC_GETFSSYSFSPATH:
		return ioctl_get_fs_sysfs_path(filp, argp);

	default:
<<<<<<< HEAD
	    /*仅针对普通文件执行的其它ioctl cmd处理*/
		if (S_ISREG(inode->i_mode))
=======
		if (S_ISREG(inode->i_mode) && !IS_ANON_FILE(inode))
>>>>>>> 155a3c00
			return file_ioctl(filp, cmd, argp);
		break;
	}

	return -ENOIOCTLCMD;/*非著名（公共）cmd*/
}

/*实现ioctl系统调用*/
SYSCALL_DEFINE3(ioctl, unsigned int, fd, unsigned int, cmd, unsigned long, arg)
{
<<<<<<< HEAD
	struct fd f = fdget(fd);/*取fd结构体*/
=======
	CLASS(fd, f)(fd);
>>>>>>> 155a3c00
	int error;

	if (fd_empty(f))
		return -EBADF;

	error = security_file_ioctl(fd_file(f), cmd, arg);
	if (error)
		return error;

<<<<<<< HEAD
	/*处理著名ioctl cmd*/
	error = do_vfs_ioctl(f.file/*取得操作的文件*/, fd, cmd, arg);
	if (error == -ENOIOCTLCMD)
		/*没有找到对应的cmd,调用vfs_ioctl处理*/
		error = vfs_ioctl(f.file, cmd, arg);
=======
	error = do_vfs_ioctl(fd_file(f), fd, cmd, arg);
	if (error == -ENOIOCTLCMD)
		error = vfs_ioctl(fd_file(f), cmd, arg);
>>>>>>> 155a3c00

	return error;
}

#ifdef CONFIG_COMPAT
/**
 * compat_ptr_ioctl - generic implementation of .compat_ioctl file operation
 * @file: The file to operate on.
 * @cmd: The ioctl command number.
 * @arg: The argument to the ioctl.
 *
 * This is not normally called as a function, but instead set in struct
 * file_operations as
 *
 *     .compat_ioctl = compat_ptr_ioctl,
 *
 * On most architectures, the compat_ptr_ioctl() just passes all arguments
 * to the corresponding ->ioctl handler. The exception is arch/s390, where
 * compat_ptr() clears the top bit of a 32-bit pointer value, so user space
 * pointers to the second 2GB alias the first 2GB, as is the case for
 * native 32-bit s390 user space.
 *
 * The compat_ptr_ioctl() function must therefore be used only with ioctl
 * functions that either ignore the argument or pass a pointer to a
 * compatible data type.
 *
 * If any ioctl command handled by fops->unlocked_ioctl passes a plain
 * integer instead of a pointer, or any of the passed data types
 * is incompatible between 32-bit and 64-bit architectures, a proper
 * handler is required instead of compat_ptr_ioctl.
 */
long compat_ptr_ioctl(struct file *file, unsigned int cmd, unsigned long arg)
{
	if (!file->f_op->unlocked_ioctl)
		return -ENOIOCTLCMD;

	//直接调用对应的unlocked_ioctl回调
	return file->f_op->unlocked_ioctl(file, cmd, (unsigned long)compat_ptr(arg));
}
EXPORT_SYMBOL(compat_ptr_ioctl);

/*对外提供ioctl系统调用*/
COMPAT_SYSCALL_DEFINE3(ioctl, unsigned int, fd, unsigned int, cmd,
		       compat_ulong_t, arg)
{
<<<<<<< HEAD
    /*由fd获得file*/
	struct fd f = fdget(fd);
=======
	CLASS(fd, f)(fd);
>>>>>>> 155a3c00
	int error;

	if (fd_empty(f))
		return -EBADF;

	error = security_file_ioctl_compat(fd_file(f), cmd, arg);
	if (error)
		return error;

	switch (cmd) {
	/* FICLONE takes an int argument, so don't use compat_ptr() */
	case FICLONE:
		error = ioctl_file_clone(fd_file(f), arg, 0, 0, 0);
		break;

#if defined(CONFIG_X86_64)
	/* these get messy on amd64 due to alignment differences */
	case FS_IOC_RESVSP_32:
	case FS_IOC_RESVSP64_32:
		error = compat_ioctl_preallocate(fd_file(f), 0, compat_ptr(arg));
		break;
	case FS_IOC_UNRESVSP_32:
	case FS_IOC_UNRESVSP64_32:
		error = compat_ioctl_preallocate(fd_file(f), FALLOC_FL_PUNCH_HOLE,
				compat_ptr(arg));
		break;
	case FS_IOC_ZERO_RANGE_32:
		error = compat_ioctl_preallocate(fd_file(f), FALLOC_FL_ZERO_RANGE,
				compat_ptr(arg));
		break;
#endif

	/*
	 * These access 32-bit values anyway so no further handling is
	 * necessary.
	 */
	case FS_IOC32_GETFLAGS:
	case FS_IOC32_SETFLAGS:
		cmd = (cmd == FS_IOC32_GETFLAGS) ?
			FS_IOC_GETFLAGS : FS_IOC_SETFLAGS;
		fallthrough;
	/*
	 * everything else in do_vfs_ioctl() takes either a compatible
	 * pointer argument or no argument -- call it with a modified
	 * argument.
	 */
	default:
<<<<<<< HEAD
	    /*其它著名cmd处理*/
		error = do_vfs_ioctl(f.file, fd, cmd,
=======
		error = do_vfs_ioctl(fd_file(f), fd, cmd,
>>>>>>> 155a3c00
				     (unsigned long)compat_ptr(arg));
		if (error != -ENOIOCTLCMD)
			break;

<<<<<<< HEAD
		/*非著名cmd，如果file ops恰提供了compat_ioctl,则调用*/
		if (f.file->f_op->compat_ioctl)
			error = f.file->f_op->compat_ioctl(f.file, cmd, arg);
=======
		if (fd_file(f)->f_op->compat_ioctl)
			error = fd_file(f)->f_op->compat_ioctl(fd_file(f), cmd, arg);
>>>>>>> 155a3c00
		if (error == -ENOIOCTLCMD)
			error = -ENOTTY;
		break;
	}
	return error;
}
#endif<|MERGE_RESOLUTION|>--- conflicted
+++ resolved
@@ -884,12 +884,8 @@
 		return ioctl_get_fs_sysfs_path(filp, argp);
 
 	default:
-<<<<<<< HEAD
-	    /*仅针对普通文件执行的其它ioctl cmd处理*/
-		if (S_ISREG(inode->i_mode))
-=======
+	    	/*仅针对普通文件执行的其它ioctl cmd处理*/
 		if (S_ISREG(inode->i_mode) && !IS_ANON_FILE(inode))
->>>>>>> 155a3c00
 			return file_ioctl(filp, cmd, argp);
 		break;
 	}
@@ -900,11 +896,7 @@
 /*实现ioctl系统调用*/
 SYSCALL_DEFINE3(ioctl, unsigned int, fd, unsigned int, cmd, unsigned long, arg)
 {
-<<<<<<< HEAD
-	struct fd f = fdget(fd);/*取fd结构体*/
-=======
-	CLASS(fd, f)(fd);
->>>>>>> 155a3c00
+	CLASS(fd, f)(fd);/*取fd结构体*/
 	int error;
 
 	if (fd_empty(f))
@@ -914,17 +906,11 @@
 	if (error)
 		return error;
 
-<<<<<<< HEAD
 	/*处理著名ioctl cmd*/
-	error = do_vfs_ioctl(f.file/*取得操作的文件*/, fd, cmd, arg);
+	error = do_vfs_ioctl(fd_file(f)/*取得操作的文件*/, fd, cmd, arg);
 	if (error == -ENOIOCTLCMD)
 		/*没有找到对应的cmd,调用vfs_ioctl处理*/
-		error = vfs_ioctl(f.file, cmd, arg);
-=======
-	error = do_vfs_ioctl(fd_file(f), fd, cmd, arg);
-	if (error == -ENOIOCTLCMD)
 		error = vfs_ioctl(fd_file(f), cmd, arg);
->>>>>>> 155a3c00
 
 	return error;
 }
@@ -970,12 +956,8 @@
 COMPAT_SYSCALL_DEFINE3(ioctl, unsigned int, fd, unsigned int, cmd,
 		       compat_ulong_t, arg)
 {
-<<<<<<< HEAD
     /*由fd获得file*/
-	struct fd f = fdget(fd);
-=======
 	CLASS(fd, f)(fd);
->>>>>>> 155a3c00
 	int error;
 
 	if (fd_empty(f))
@@ -1023,24 +1005,15 @@
 	 * argument.
 	 */
 	default:
-<<<<<<< HEAD
 	    /*其它著名cmd处理*/
-		error = do_vfs_ioctl(f.file, fd, cmd,
-=======
 		error = do_vfs_ioctl(fd_file(f), fd, cmd,
->>>>>>> 155a3c00
 				     (unsigned long)compat_ptr(arg));
 		if (error != -ENOIOCTLCMD)
 			break;
 
-<<<<<<< HEAD
 		/*非著名cmd，如果file ops恰提供了compat_ioctl,则调用*/
-		if (f.file->f_op->compat_ioctl)
-			error = f.file->f_op->compat_ioctl(f.file, cmd, arg);
-=======
 		if (fd_file(f)->f_op->compat_ioctl)
 			error = fd_file(f)->f_op->compat_ioctl(fd_file(f), cmd, arg);
->>>>>>> 155a3c00
 		if (error == -ENOIOCTLCMD)
 			error = -ENOTTY;
 		break;
