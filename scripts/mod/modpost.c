/* Postprocess module symbol versions
 *
 * Copyright 2003       Kai Germaschewski
 * Copyright 2002-2004  Rusty Russell, IBM Corporation
 * Copyright 2006-2008  Sam Ravnborg
 * Based in part on module-init-tools/depmod.c,file2alias
 *
 * This software may be used and distributed according to the terms
 * of the GNU General Public License, incorporated herein by reference.
 *
 * Usage: modpost vmlinux module1.o module2.o ...
 */

#define _GNU_SOURCE
#include <elf.h>
#include <fnmatch.h>
#include <stdio.h>
#include <ctype.h>
#include <string.h>
#include <limits.h>
#include <stdbool.h>
#include <errno.h>
#include "modpost.h"
#include "../../include/linux/license.h"

static bool module_enabled;
/* Are we using CONFIG_MODVERSIONS? */
static bool modversions;
/* Is CONFIG_MODULE_SRCVERSION_ALL set? */
static bool all_versions;
/* If we are modposting external module set to 1 */
static bool external_module;
/* Only warn about unresolved symbols */
static bool warn_unresolved;

static int sec_mismatch_count;
static bool sec_mismatch_warn_only = true;
/* Trim EXPORT_SYMBOLs that are unused by in-tree modules */
static bool trim_unused_exports;

/* ignore missing files */
static bool ignore_missing_files;
/* If set to 1, only warn (instead of error) about missing ns imports */
static bool allow_missing_ns_imports;

static bool error_occurred;

static bool extra_warn;

/*
 * Cut off the warnings when there are too many. This typically occurs when
 * vmlinux is missing. ('make modules' without building vmlinux.)
 */
#define MAX_UNRESOLVED_REPORTS	10
static unsigned int nr_unresolved;

/* In kernel, this size is defined in linux/module.h;
 * here we use Elf_Addr instead of long for covering cross-compile
 */

#define MODULE_NAME_LEN (64 - sizeof(Elf_Addr))

void modpost_log(enum loglevel loglevel, const char *fmt, ...)
{
	va_list arglist;

	switch (loglevel) {
	case LOG_WARN:
		fprintf(stderr, "WARNING: ");
		break;
	case LOG_ERROR:
		fprintf(stderr, "ERROR: ");
		break;
	case LOG_FATAL:
		fprintf(stderr, "FATAL: ");
		break;
	default: /* invalid loglevel, ignore */
		break;
	}

	fprintf(stderr, "modpost: ");

	va_start(arglist, fmt);
	vfprintf(stderr, fmt, arglist);
	va_end(arglist);

	if (loglevel == LOG_FATAL)
		exit(1);
	if (loglevel == LOG_ERROR)
		error_occurred = true;
}

void __attribute__((alias("modpost_log")))
modpost_log_noret(enum loglevel loglevel, const char *fmt, ...);

static inline bool strends(const char *str, const char *postfix)
{
	if (strlen(str) < strlen(postfix))
		return false;

	return strcmp(str + strlen(str) - strlen(postfix), postfix) == 0;
}

void *do_nofail(void *ptr, const char *expr)
{
	if (!ptr)
		fatal("Memory allocation failure: %s.\n", expr);

	return ptr;
}

char *read_text_file(const char *filename)
{
	struct stat st;
	size_t nbytes;
	int fd;
	char *buf;

	fd = open(filename, O_RDONLY);
	if (fd < 0) {
		perror(filename);
		exit(1);
	}

	if (fstat(fd, &st) < 0) {
		perror(filename);
		exit(1);
	}

	buf = NOFAIL(malloc(st.st_size + 1));

	nbytes = st.st_size;

	while (nbytes) {
		ssize_t bytes_read;

		bytes_read = read(fd, buf, nbytes);
		if (bytes_read < 0) {
			perror(filename);
			exit(1);
		}

		nbytes -= bytes_read;
	}
	buf[st.st_size] = '\0';

	close(fd);

	return buf;
}

char *get_line(char **stringp)
{
	char *orig = *stringp, *next;

	/* do not return the unwanted extra line at EOF */
	if (!orig || *orig == '\0')
		return NULL;

	/* don't use strsep here, it is not available everywhere */
	next = strchr(orig, '\n');
	if (next)
		*next++ = '\0';

	*stringp = next;

	return orig;
}

/* A list of all modules we processed */
LIST_HEAD(modules);

static struct module *find_module(const char *modname)
{
	struct module *mod;

	list_for_each_entry(mod, &modules, list) {
		if (strcmp(mod->name, modname) == 0)
			return mod;
	}
	return NULL;
}

/*新创建module*/
static struct module *new_module(const char *name, size_t namelen)
{
	struct module *mod;

	mod = NOFAIL(malloc(sizeof(*mod) + namelen + 1));
	memset(mod, 0, sizeof(*mod));

	INIT_LIST_HEAD(&mod->exported_symbols);
	INIT_LIST_HEAD(&mod->unresolved_symbols);
	INIT_LIST_HEAD(&mod->missing_namespaces);
	INIT_LIST_HEAD(&mod->imported_namespaces);

	memcpy(mod->name, name, namelen);
	mod->name[namelen] = '\0';
	mod->is_vmlinux = (strcmp(mod->name, "vmlinux") == 0);

	/*
	 * Set mod->is_gpl_compatible to true by default. If MODULE_LICENSE()
	 * is missing, do not check the use for EXPORT_SYMBOL_GPL() becasue
	 * modpost will exit wiht error anyway.
	 */
	mod->is_gpl_compatible = true;

	list_add_tail(&mod->list, &modules);

	return mod;
}

/* A hash of all exported symbols,
 * struct symbol is also used for lists of unresolved symbols */

#define SYMBOL_HASH_SIZE 1024

struct symbol {
	struct symbol *next;
	struct list_head list;	/* link to module::exported_symbols or module::unresolved_symbols */
	struct module *module;
	char *namespace;
	unsigned int crc;
	bool crc_valid;
	bool weak;
	bool is_func;
	bool is_gpl_only;	/* exported by EXPORT_SYMBOL_GPL */
	bool used;		/* there exists a user of this symbol */
	char name[];
};

static struct symbol *symbolhash[SYMBOL_HASH_SIZE];

/* This is based on the hash algorithm from gdbm, via tdb */
static inline unsigned int tdb_hash(const char *name)
{
	unsigned value;	/* Used to compute the hash value.  */
	unsigned   i;	/* Used to cycle through random values. */

	/* Set the initial value from the key size. */
	for (value = 0x238F13AF * strlen(name), i = 0; name[i]; i++)
		value = (value + (((unsigned char *)name)[i] << (i*5 % 24)));

	return (1103515243 * value + 12345);
}

/**
 * Allocate a new symbols for use in the hash of exported symbols or
 * the list of unresolved symbols per module
 **/
static struct symbol *alloc_symbol(const char *name)
{
	struct symbol *s = NOFAIL(malloc(sizeof(*s) + strlen(name) + 1));

	memset(s, 0, sizeof(*s));
	strcpy(s->name, name);

	return s;
}

/* For the hash of exported symbols */
static void hash_add_symbol(struct symbol *sym)
{
	unsigned int hash;

	hash = tdb_hash(sym->name) % SYMBOL_HASH_SIZE;
	sym->next = symbolhash[hash];
	symbolhash[hash] = sym;
}

static void sym_add_unresolved(const char *name, struct module *mod, bool weak)
{
	struct symbol *sym;

	sym = alloc_symbol(name);
	sym->weak = weak;

	list_add_tail(&sym->list, &mod->unresolved_symbols);
}

static struct symbol *sym_find_with_module(const char *name, struct module *mod)
{
	struct symbol *s;

	/* For our purposes, .foo matches foo.  PPC64 needs this. */
	if (name[0] == '.')
		name++;

	for (s = symbolhash[tdb_hash(name) % SYMBOL_HASH_SIZE]; s; s = s->next) {
		if (strcmp(s->name, name) == 0 && (!mod || s->module == mod))
			return s;
	}
	return NULL;
}

static struct symbol *find_symbol(const char *name)
{
	return sym_find_with_module(name, NULL);
}

struct namespace_list {
	struct list_head list;
	char namespace[];
};

static bool contains_namespace(struct list_head *head, const char *namespace)
{
	struct namespace_list *list;

	/*
	 * The default namespace is null string "", which is always implicitly
	 * contained.
	 */
	if (!namespace[0])
		return true;

	list_for_each_entry(list, head, list) {
		if (!strcmp(list->namespace, namespace))
			return true;
	}

	return false;
}

static void add_namespace(struct list_head *head, const char *namespace)
{
	struct namespace_list *ns_entry;

	if (!contains_namespace(head, namespace)) {
		ns_entry = NOFAIL(malloc(sizeof(*ns_entry) +
					 strlen(namespace) + 1));
		strcpy(ns_entry->namespace, namespace);
		list_add_tail(&ns_entry->list, head);
	}
}

static void *sym_get_data_by_offset(const struct elf_info *info,
				    unsigned int secindex, unsigned long offset)
{
	Elf_Shdr *sechdr = &info->sechdrs[secindex];

	return (void *)info->hdr + sechdr->sh_offset + offset;
}

void *sym_get_data(const struct elf_info *info, const Elf_Sym *sym)
{
	return sym_get_data_by_offset(info, get_secindex(info, sym),
				      sym->st_value);
}

static const char *sech_name(const struct elf_info *info, Elf_Shdr *sechdr)
{
	return sym_get_data_by_offset(info, info->secindex_strings,
				      sechdr->sh_name);
}

static const char *sec_name(const struct elf_info *info, unsigned int secindex)
{
	/*
	 * If sym->st_shndx is a special section index, there is no
	 * corresponding section header.
	 * Return "" if the index is out of range of info->sechdrs[] array.
	 */
	if (secindex >= info->num_sections)
		return "";

	return sech_name(info, &info->sechdrs[secindex]);
}

#define strstarts(str, prefix) (strncmp(str, prefix, strlen(prefix)) == 0)

static struct symbol *sym_add_exported(const char *name, struct module *mod,
				       bool gpl_only, const char *namespace)
{
	struct symbol *s = find_symbol(name);

	if (s && (!external_module || s->module->is_vmlinux || s->module == mod)) {
		error("%s: '%s' exported twice. Previous export was in %s%s\n",
		      mod->name, name, s->module->name,
		      s->module->is_vmlinux ? "" : ".ko");
	}

	s = alloc_symbol(name);
	s->module = mod;
	s->is_gpl_only = gpl_only;
	s->namespace = NOFAIL(strdup(namespace));
	list_add_tail(&s->list, &mod->exported_symbols);
	hash_add_symbol(s);

	return s;
}

static void sym_set_crc(struct symbol *sym, unsigned int crc)
{
	sym->crc = crc;
	sym->crc_valid = true;
}

static void *grab_file(const char *filename, size_t *size/*出参，文件大小*/)
{
	struct stat st;
	void *map = MAP_FAILED;
	int fd;

	fd = open(filename, O_RDONLY);
	if (fd < 0)
		return NULL;
	if (fstat(fd, &st))
		goto failed;

	/*将此文件映射到内存*/
	*size = st.st_size;
	map = mmap(NULL, *size, PROT_READ|PROT_WRITE, MAP_PRIVATE, fd, 0);

failed:
	close(fd);
	if (map == MAP_FAILED)
		return NULL;
	return map;
}

static void release_file(void *file, size_t size)
{
	munmap(file, size);
}

static int parse_elf(struct elf_info *info, const char *filename)
{
	unsigned int i;
	Elf_Ehdr *hdr;
	Elf_Shdr *sechdrs;
	Elf_Sym  *sym;
	const char *secstrings;
	unsigned int symtab_idx = ~0U, symtab_shndx_idx = ~0U;

	hdr = grab_file(filename, &info->size);
	if (!hdr) {
	    /*读取文件内容失败，退出*/
		if (ignore_missing_files) {
			fprintf(stderr, "%s: %s (ignored)\n", filename,
				strerror(errno));
			return 0;
		}
		perror(filename);
		exit(1);
	}
	info->hdr = hdr;
	if (info->size < sizeof(*hdr)) {
		/* file too small, assume this is an empty .o file */
		return 0;
	}
	/*必须是一个Elf文件*/
	/* Is this a valid ELF file? */
	if ((hdr->e_ident[EI_MAG0] != ELFMAG0) ||
	    (hdr->e_ident[EI_MAG1] != ELFMAG1) ||
	    (hdr->e_ident[EI_MAG2] != ELFMAG2) ||
	    (hdr->e_ident[EI_MAG3] != ELFMAG3)) {
		/* Not an ELF file - silently ignore it */
		return 0;
	}
	/* Fix endianness in ELF header */
	hdr->e_type      = TO_NATIVE(hdr->e_type);
	hdr->e_machine   = TO_NATIVE(hdr->e_machine);
	hdr->e_version   = TO_NATIVE(hdr->e_version);
	hdr->e_entry     = TO_NATIVE(hdr->e_entry);
	hdr->e_phoff     = TO_NATIVE(hdr->e_phoff);
	hdr->e_shoff     = TO_NATIVE(hdr->e_shoff);
	hdr->e_flags     = TO_NATIVE(hdr->e_flags);
	hdr->e_ehsize    = TO_NATIVE(hdr->e_ehsize);
	hdr->e_phentsize = TO_NATIVE(hdr->e_phentsize);
	hdr->e_phnum     = TO_NATIVE(hdr->e_phnum);
	hdr->e_shentsize = TO_NATIVE(hdr->e_shentsize);
	hdr->e_shnum     = TO_NATIVE(hdr->e_shnum);
	hdr->e_shstrndx  = TO_NATIVE(hdr->e_shstrndx);
	sechdrs = (void *)hdr + hdr->e_shoff;
	info->sechdrs = sechdrs;

	/* modpost only works for relocatable objects */
	if (hdr->e_type != ET_REL)
		fatal("%s: not relocatable object.", filename);

	/* Check if file offset is correct */
<<<<<<< HEAD
	if (hdr->e_shoff > info->size) {
	    /*section offset数据有误*/
=======
	if (hdr->e_shoff > info->size)
>>>>>>> 9d1694dc
		fatal("section header offset=%lu in file '%s' is bigger than filesize=%zu\n",
		      (unsigned long)hdr->e_shoff, filename, info->size);

	if (hdr->e_shnum == SHN_UNDEF) {
		/*
		 * There are more than 64k sections,
		 * read count from .sh_size.
		 */
		info->num_sections = TO_NATIVE(sechdrs[0].sh_size);
	}
	else {
		info->num_sections = hdr->e_shnum;
	}
	if (hdr->e_shstrndx == SHN_XINDEX) {
		info->secindex_strings = TO_NATIVE(sechdrs[0].sh_link);
	}
	else {
		info->secindex_strings = hdr->e_shstrndx;
	}

	/* Fix endianness in section headers */
	for (i = 0; i < info->num_sections; i++) {
		sechdrs[i].sh_name      = TO_NATIVE(sechdrs[i].sh_name);
		sechdrs[i].sh_type      = TO_NATIVE(sechdrs[i].sh_type);
		sechdrs[i].sh_flags     = TO_NATIVE(sechdrs[i].sh_flags);
		sechdrs[i].sh_addr      = TO_NATIVE(sechdrs[i].sh_addr);
		sechdrs[i].sh_offset    = TO_NATIVE(sechdrs[i].sh_offset);
		sechdrs[i].sh_size      = TO_NATIVE(sechdrs[i].sh_size);
		sechdrs[i].sh_link      = TO_NATIVE(sechdrs[i].sh_link);
		sechdrs[i].sh_info      = TO_NATIVE(sechdrs[i].sh_info);
		sechdrs[i].sh_addralign = TO_NATIVE(sechdrs[i].sh_addralign);
		sechdrs[i].sh_entsize   = TO_NATIVE(sechdrs[i].sh_entsize);
	}
	/* Find symbol table. */
	secstrings = (void *)hdr + sechdrs[info->secindex_strings].sh_offset;
	for (i = 1; i < info->num_sections; i++) {
		const char *secname;
		int nobits = sechdrs[i].sh_type == SHT_NOBITS;

		if (!nobits && sechdrs[i].sh_offset > info->size)
			fatal("%s is truncated. sechdrs[i].sh_offset=%lu > sizeof(*hrd)=%zu\n",
			      filename, (unsigned long)sechdrs[i].sh_offset,
			      sizeof(*hdr));
<<<<<<< HEAD
			return 0;
		}

		/*取此section名称*/
=======

>>>>>>> 9d1694dc
		secname = secstrings + sechdrs[i].sh_name;
		if (strcmp(secname, ".modinfo") == 0) {
			if (nobits)
				fatal("%s has NOBITS .modinfo\n", filename);
			info->modinfo = (void *)hdr + sechdrs[i].sh_offset;
			info->modinfo_len = sechdrs[i].sh_size;
		} else if (!strcmp(secname, ".export_symbol")) {
			info->export_symbol_secndx = i;
		}

		if (sechdrs[i].sh_type == SHT_SYMTAB) {
			unsigned int sh_link_idx;
			symtab_idx = i;
			info->symtab_start = (void *)hdr +
			    sechdrs[i].sh_offset;
			info->symtab_stop  = (void *)hdr +
			    sechdrs[i].sh_offset + sechdrs[i].sh_size;
			sh_link_idx = sechdrs[i].sh_link;
			info->strtab       = (void *)hdr +
			    sechdrs[sh_link_idx].sh_offset;
		}

		/* 32bit section no. table? ("more than 64k sections") */
		if (sechdrs[i].sh_type == SHT_SYMTAB_SHNDX) {
			symtab_shndx_idx = i;
			info->symtab_shndx_start = (void *)hdr +
			    sechdrs[i].sh_offset;
			info->symtab_shndx_stop  = (void *)hdr +
			    sechdrs[i].sh_offset + sechdrs[i].sh_size;
		}
	}
	if (!info->symtab_start)
		fatal("%s has no symtab?\n", filename);

	/* Fix endianness in symbols */
	for (sym = info->symtab_start; sym < info->symtab_stop; sym++) {
		sym->st_shndx = TO_NATIVE(sym->st_shndx);
		sym->st_name  = TO_NATIVE(sym->st_name);
		sym->st_value = TO_NATIVE(sym->st_value);
		sym->st_size  = TO_NATIVE(sym->st_size);
	}

	if (symtab_shndx_idx != ~0U) {
		Elf32_Word *p;
		if (symtab_idx != sechdrs[symtab_shndx_idx].sh_link)
			fatal("%s: SYMTAB_SHNDX has bad sh_link: %u!=%u\n",
			      filename, sechdrs[symtab_shndx_idx].sh_link,
			      symtab_idx);
		/* Fix endianness */
		for (p = info->symtab_shndx_start; p < info->symtab_shndx_stop;
		     p++)
			*p = TO_NATIVE(*p);
	}

	symsearch_init(info);

	return 1;
}

static void parse_elf_finish(struct elf_info *info)
{
	symsearch_finish(info);
	release_file(info->hdr, info->size);
}

static int ignore_undef_symbol(struct elf_info *info, const char *symname)
{
	/* ignore __this_module, it will be resolved shortly */
	if (strcmp(symname, "__this_module") == 0)
		return 1;
	/* ignore global offset table */
	if (strcmp(symname, "_GLOBAL_OFFSET_TABLE_") == 0)
		return 1;
	if (info->hdr->e_machine == EM_PPC)
		/* Special register function linked on all modules during final link of .ko */
		if (strstarts(symname, "_restgpr_") ||
		    strstarts(symname, "_savegpr_") ||
		    strstarts(symname, "_rest32gpr_") ||
		    strstarts(symname, "_save32gpr_") ||
		    strstarts(symname, "_restvr_") ||
		    strstarts(symname, "_savevr_"))
			return 1;
	if (info->hdr->e_machine == EM_PPC64)
		/* Special register function linked on all modules during final link of .ko */
		if (strstarts(symname, "_restgpr0_") ||
		    strstarts(symname, "_savegpr0_") ||
		    strstarts(symname, "_restvr_") ||
		    strstarts(symname, "_savevr_") ||
		    strcmp(symname, ".TOC.") == 0)
			return 1;

	if (info->hdr->e_machine == EM_S390)
		/* Expoline thunks are linked on all kernel modules during final link of .ko */
		if (strstarts(symname, "__s390_indirect_jump_r"))
			return 1;
	/* Do not ignore this symbol */
	return 0;
}

static void handle_symbol(struct module *mod, struct elf_info *info,
			  const Elf_Sym *sym, const char *symname)
{
	switch (sym->st_shndx) {
	case SHN_COMMON:
		if (strstarts(symname, "__gnu_lto_")) {
			/* Should warn here, but modpost runs before the linker */
		} else
			warn("\"%s\" [%s] is COMMON symbol\n", symname, mod->name);
		break;
	case SHN_UNDEF:
		/* undefined symbol */
		if (ELF_ST_BIND(sym->st_info) != STB_GLOBAL &&
		    ELF_ST_BIND(sym->st_info) != STB_WEAK)
			break;
		if (ignore_undef_symbol(info, symname))
			break;
		if (info->hdr->e_machine == EM_SPARC ||
		    info->hdr->e_machine == EM_SPARCV9) {
			/* Ignore register directives. */
			if (ELF_ST_TYPE(sym->st_info) == STT_SPARC_REGISTER)
				break;
			if (symname[0] == '.') {
				char *munged = NOFAIL(strdup(symname));
				munged[0] = '_';
				munged[1] = toupper(munged[1]);
				symname = munged;
			}
		}

		sym_add_unresolved(symname, mod,
				   ELF_ST_BIND(sym->st_info) == STB_WEAK);
		break;
	default:
		if (strcmp(symname, "init_module") == 0)
			mod->has_init = true;
		if (strcmp(symname, "cleanup_module") == 0)
			mod->has_cleanup = true;
		break;
	}
}

/**
 * Parse tag=value strings from .modinfo section
 **/
static char *next_string(char *string, unsigned long *secsize)
{
	/* Skip non-zero chars */
	while (string[0]) {
		string++;
		if ((*secsize)-- <= 1)
			return NULL;
	}

	/* Skip any zero padding. */
	while (!string[0]) {
		string++;
		if ((*secsize)-- <= 1)
			return NULL;
	}
	return string;
}

static char *get_next_modinfo(struct elf_info *info, const char *tag,
			      char *prev)
{
	char *p;
	unsigned int taglen = strlen(tag);
	char *modinfo = info->modinfo;
	unsigned long size = info->modinfo_len;

	if (prev) {
		size -= prev - modinfo;
		modinfo = next_string(prev, &size);
	}

	/*遍历modinfo在其中查找指定tag,并返回对其对应内容*/
	for (p = modinfo; p; p = next_string(p, &size)) {
		if (strncmp(p, tag, taglen) == 0 && p[taglen] == '=')
			return p + taglen + 1;
	}
	return NULL;
}

static char *get_modinfo(struct elf_info *info, const char *tag)

{
	return get_next_modinfo(info, tag, NULL);
}

static const char *sym_name(struct elf_info *elf, Elf_Sym *sym)
{
	if (sym)
		return elf->strtab + sym->st_name;
	else
		return "(unknown)";
}

/*
 * Check whether the 'string' argument matches one of the 'patterns',
 * an array of shell wildcard patterns (glob).
 *
 * Return true is there is a match.
 */
static bool match(const char *string, const char *const patterns[])
{
	const char *pattern;

	while ((pattern = *patterns++)) {
		if (!fnmatch(pattern, string, 0))
			return true;
	}

	return false;
}

/* useful to pass patterns to match() directly */
#define PATTERNS(...) \
	({ \
		static const char *const patterns[] = {__VA_ARGS__, NULL}; \
		patterns; \
	})

/* sections that we do not want to do full section mismatch check on */
static const char *const section_white_list[] =
{
	".comment*",
	".debug*",
	".zdebug*",		/* Compressed debug sections. */
	".GCC.command.line",	/* record-gcc-switches */
	".mdebug*",        /* alpha, score, mips etc. */
	".pdr",            /* alpha, score, mips etc. */
	".stab*",
	".note*",
	".got*",
	".toc*",
	".xt.prop",				 /* xtensa */
	".xt.lit",         /* xtensa */
	".arcextmap*",			/* arc */
	".gnu.linkonce.arcext*",	/* arc : modules */
	".cmem*",			/* EZchip */
	".fmt_slot*",			/* EZchip */
	".gnu.lto*",
	".discard.*",
	".llvm.call-graph-profile",	/* call graph */
	NULL
};

/*
 * This is used to find sections missing the SHF_ALLOC flag.
 * The cause of this is often a section specified in assembler
 * without "ax" / "aw".
 */
static void check_section(const char *modname, struct elf_info *elf,
			  Elf_Shdr *sechdr)
{
	const char *sec = sech_name(elf, sechdr);

	if (sechdr->sh_type == SHT_PROGBITS &&
	    !(sechdr->sh_flags & SHF_ALLOC) &&
	    !match(sec, section_white_list)) {
		warn("%s (%s): unexpected non-allocatable section.\n"
		     "Did you forget to use \"ax\"/\"aw\" in a .S file?\n"
		     "Note that for example <linux/init.h> contains\n"
		     "section definitions for use in .S files.\n\n",
		     modname, sec);
	}
}



#define ALL_INIT_DATA_SECTIONS \
	".init.setup", ".init.rodata", ".meminit.rodata", \
	".init.data", ".meminit.data"

#define ALL_PCI_INIT_SECTIONS	\
	".pci_fixup_early", ".pci_fixup_header", ".pci_fixup_final", \
	".pci_fixup_enable", ".pci_fixup_resume", \
	".pci_fixup_resume_early", ".pci_fixup_suspend"

#define ALL_XXXINIT_SECTIONS ".meminit.*"

#define ALL_INIT_SECTIONS INIT_SECTIONS, ALL_XXXINIT_SECTIONS
#define ALL_EXIT_SECTIONS ".exit.*"

#define DATA_SECTIONS ".data", ".data.rel"
#define TEXT_SECTIONS ".text", ".text.*", ".sched.text", \
		".kprobes.text", ".cpuidle.text", ".noinstr.text"
#define OTHER_TEXT_SECTIONS ".ref.text", ".head.text", ".spinlock.text", \
		".fixup", ".entry.text", ".exception.text", \
		".coldtext", ".softirqentry.text"

#define INIT_SECTIONS      ".init.*"

#define ALL_TEXT_SECTIONS  ".init.text", ".meminit.text", ".exit.text", \
		TEXT_SECTIONS, OTHER_TEXT_SECTIONS

enum mismatch {
	TEXTDATA_TO_ANY_INIT_EXIT,
	XXXINIT_TO_SOME_INIT,
	ANY_INIT_TO_ANY_EXIT,
	ANY_EXIT_TO_ANY_INIT,
	EXTABLE_TO_NON_TEXT,
};

/**
 * Describe how to match sections on different criteria:
 *
 * @fromsec: Array of sections to be matched.
 *
 * @bad_tosec: Relocations applied to a section in @fromsec to a section in
 * this array is forbidden (black-list).  Can be empty.
 *
 * @good_tosec: Relocations applied to a section in @fromsec must be
 * targeting sections in this array (white-list).  Can be empty.
 *
 * @mismatch: Type of mismatch.
 */
struct sectioncheck {
	const char *fromsec[20];
	const char *bad_tosec[20];
	const char *good_tosec[20];
	enum mismatch mismatch;
};

static const struct sectioncheck sectioncheck[] = {
/* Do not reference init/exit code/data from
 * normal code and data
 */
{
	.fromsec = { TEXT_SECTIONS, DATA_SECTIONS, NULL },
	.bad_tosec = { ALL_INIT_SECTIONS, ALL_EXIT_SECTIONS, NULL },
	.mismatch = TEXTDATA_TO_ANY_INIT_EXIT,
},
/* Do not reference init code/data from meminit code/data */
{
	.fromsec = { ALL_XXXINIT_SECTIONS, NULL },
	.bad_tosec = { INIT_SECTIONS, NULL },
	.mismatch = XXXINIT_TO_SOME_INIT,
},
/* Do not use exit code/data from init code */
{
	.fromsec = { ALL_INIT_SECTIONS, NULL },
	.bad_tosec = { ALL_EXIT_SECTIONS, NULL },
	.mismatch = ANY_INIT_TO_ANY_EXIT,
},
/* Do not use init code/data from exit code */
{
	.fromsec = { ALL_EXIT_SECTIONS, NULL },
	.bad_tosec = { ALL_INIT_SECTIONS, NULL },
	.mismatch = ANY_EXIT_TO_ANY_INIT,
},
{
	.fromsec = { ALL_PCI_INIT_SECTIONS, NULL },
	.bad_tosec = { INIT_SECTIONS, NULL },
	.mismatch = ANY_INIT_TO_ANY_EXIT,
},
{
	.fromsec = { "__ex_table", NULL },
	/* If you're adding any new black-listed sections in here, consider
	 * adding a special 'printer' for them in scripts/check_extable.
	 */
	.bad_tosec = { ".altinstr_replacement", NULL },
	.good_tosec = {ALL_TEXT_SECTIONS , NULL},
	.mismatch = EXTABLE_TO_NON_TEXT,
}
};

static const struct sectioncheck *section_mismatch(
		const char *fromsec, const char *tosec)
{
	int i;

	/*
	 * The target section could be the SHT_NUL section when we're
	 * handling relocations to un-resolved symbols, trying to match it
	 * doesn't make much sense and causes build failures on parisc
	 * architectures.
	 */
	if (*tosec == '\0')
		return NULL;

	for (i = 0; i < ARRAY_SIZE(sectioncheck); i++) {
		const struct sectioncheck *check = &sectioncheck[i];

		if (match(fromsec, check->fromsec)) {
			if (check->bad_tosec[0] && match(tosec, check->bad_tosec))
				return check;
			if (check->good_tosec[0] && !match(tosec, check->good_tosec))
				return check;
		}
	}
	return NULL;
}

/**
 * Whitelist to allow certain references to pass with no warning.
 *
 * Pattern 1:
 *   If a module parameter is declared __initdata and permissions=0
 *   then this is legal despite the warning generated.
 *   We cannot see value of permissions here, so just ignore
 *   this pattern.
 *   The pattern is identified by:
 *   tosec   = .init.data
 *   fromsec = .data*
 *   atsym   =__param*
 *
 * Pattern 1a:
 *   module_param_call() ops can refer to __init set function if permissions=0
 *   The pattern is identified by:
 *   tosec   = .init.text
 *   fromsec = .data*
 *   atsym   = __param_ops_*
 *
 * Pattern 3:
 *   Whitelist all references from .head.text to any init section
 *
 * Pattern 4:
 *   Some symbols belong to init section but still it is ok to reference
 *   these from non-init sections as these symbols don't have any memory
 *   allocated for them and symbol address and value are same. So even
 *   if init section is freed, its ok to reference those symbols.
 *   For ex. symbols marking the init section boundaries.
 *   This pattern is identified by
 *   refsymname = __init_begin, _sinittext, _einittext
 *
 * Pattern 5:
 *   GCC may optimize static inlines when fed constant arg(s) resulting
 *   in functions like cpumask_empty() -- generating an associated symbol
 *   cpumask_empty.constprop.3 that appears in the audit.  If the const that
 *   is passed in comes from __init, like say nmi_ipi_mask, we get a
 *   meaningless section warning.  May need to add isra symbols too...
 *   This pattern is identified by
 *   tosec   = init section
 *   fromsec = text section
 *   refsymname = *.constprop.*
 *
 **/
static int secref_whitelist(const char *fromsec, const char *fromsym,
			    const char *tosec, const char *tosym)
{
	/* Check for pattern 1 */
	if (match(tosec, PATTERNS(ALL_INIT_DATA_SECTIONS)) &&
	    match(fromsec, PATTERNS(DATA_SECTIONS)) &&
	    strstarts(fromsym, "__param"))
		return 0;

	/* Check for pattern 1a */
	if (strcmp(tosec, ".init.text") == 0 &&
	    match(fromsec, PATTERNS(DATA_SECTIONS)) &&
	    strstarts(fromsym, "__param_ops_"))
		return 0;

	/* symbols in data sections that may refer to any init/exit sections */
	if (match(fromsec, PATTERNS(DATA_SECTIONS)) &&
	    match(tosec, PATTERNS(ALL_INIT_SECTIONS, ALL_EXIT_SECTIONS)) &&
	    match(fromsym, PATTERNS("*_ops", "*_probe", "*_console")))
		return 0;

	/*
	 * symbols in data sections must not refer to .exit.*, but there are
	 * quite a few offenders, so hide these unless for W=1 builds until
	 * these are fixed.
	 */
	if (!extra_warn &&
	    match(fromsec, PATTERNS(DATA_SECTIONS)) &&
	    match(tosec, PATTERNS(ALL_EXIT_SECTIONS)) &&
	    match(fromsym, PATTERNS("*driver")))
		return 0;

	/* Check for pattern 3 */
	if (strstarts(fromsec, ".head.text") &&
	    match(tosec, PATTERNS(ALL_INIT_SECTIONS)))
		return 0;

	/* Check for pattern 4 */
	if (match(tosym, PATTERNS("__init_begin", "_sinittext", "_einittext")))
		return 0;

	/* Check for pattern 5 */
	if (match(fromsec, PATTERNS(ALL_TEXT_SECTIONS)) &&
	    match(tosec, PATTERNS(ALL_INIT_SECTIONS)) &&
	    match(fromsym, PATTERNS("*.constprop.*")))
		return 0;

	return 1;
}

static Elf_Sym *find_fromsym(struct elf_info *elf, Elf_Addr addr,
			     unsigned int secndx)
{
	return symsearch_find_nearest(elf, addr, secndx, false, ~0);
}

static Elf_Sym *find_tosym(struct elf_info *elf, Elf_Addr addr, Elf_Sym *sym)
{
	/* If the supplied symbol has a valid name, return it */
	if (is_valid_name(elf, sym))
		return sym;

	/*
	 * Strive to find a better symbol name, but the resulting name may not
	 * match the symbol referenced in the original code.
	 */
	return symsearch_find_nearest(elf, addr, get_secindex(elf, sym),
				      true, 20);
}

static bool is_executable_section(struct elf_info *elf, unsigned int secndx)
{
	if (secndx >= elf->num_sections)
		return false;

	return (elf->sechdrs[secndx].sh_flags & SHF_EXECINSTR) != 0;
}

static void default_mismatch_handler(const char *modname, struct elf_info *elf,
				     const struct sectioncheck* const mismatch,
				     Elf_Sym *tsym,
				     unsigned int fsecndx, const char *fromsec, Elf_Addr faddr,
				     const char *tosec, Elf_Addr taddr)
{
	Elf_Sym *from;
	const char *tosym;
	const char *fromsym;

	from = find_fromsym(elf, faddr, fsecndx);
	fromsym = sym_name(elf, from);

	tsym = find_tosym(elf, taddr, tsym);
	tosym = sym_name(elf, tsym);

	/* check whitelist - we may ignore it */
	if (!secref_whitelist(fromsec, fromsym, tosec, tosym))
		return;

	sec_mismatch_count++;

	warn("%s: section mismatch in reference: %s+0x%x (section: %s) -> %s (section: %s)\n",
	     modname, fromsym, (unsigned int)(faddr - from->st_value), fromsec, tosym, tosec);

	if (mismatch->mismatch == EXTABLE_TO_NON_TEXT) {
		if (match(tosec, mismatch->bad_tosec))
			fatal("The relocation at %s+0x%lx references\n"
			      "section \"%s\" which is black-listed.\n"
			      "Something is seriously wrong and should be fixed.\n"
			      "You might get more information about where this is\n"
			      "coming from by using scripts/check_extable.sh %s\n",
			      fromsec, (long)faddr, tosec, modname);
		else if (is_executable_section(elf, get_secindex(elf, tsym)))
			warn("The relocation at %s+0x%lx references\n"
			     "section \"%s\" which is not in the list of\n"
			     "authorized sections.  If you're adding a new section\n"
			     "and/or if this reference is valid, add \"%s\" to the\n"
			     "list of authorized sections to jump to on fault.\n"
			     "This can be achieved by adding \"%s\" to\n"
			     "OTHER_TEXT_SECTIONS in scripts/mod/modpost.c.\n",
			     fromsec, (long)faddr, tosec, tosec, tosec);
		else
			error("%s+0x%lx references non-executable section '%s'\n",
			      fromsec, (long)faddr, tosec);
	}
}

static void check_export_symbol(struct module *mod, struct elf_info *elf,
				Elf_Addr faddr, const char *secname,
				Elf_Sym *sym)
{
	static const char *prefix = "__export_symbol_";
	const char *label_name, *name, *data;
	Elf_Sym *label;
	struct symbol *s;
	bool is_gpl;

	label = find_fromsym(elf, faddr, elf->export_symbol_secndx);
	label_name = sym_name(elf, label);

	if (!strstarts(label_name, prefix)) {
		error("%s: .export_symbol section contains strange symbol '%s'\n",
		      mod->name, label_name);
		return;
	}

	if (ELF_ST_BIND(sym->st_info) != STB_GLOBAL &&
	    ELF_ST_BIND(sym->st_info) != STB_WEAK) {
		error("%s: local symbol '%s' was exported\n", mod->name,
		      label_name + strlen(prefix));
		return;
	}

	name = sym_name(elf, sym);
	if (strcmp(label_name + strlen(prefix), name)) {
		error("%s: .export_symbol section references '%s', but it does not seem to be an export symbol\n",
		      mod->name, name);
		return;
	}

	data = sym_get_data(elf, label);	/* license */
	if (!strcmp(data, "GPL")) {
		is_gpl = true;
	} else if (!strcmp(data, "")) {
		is_gpl = false;
	} else {
		error("%s: unknown license '%s' was specified for '%s'\n",
		      mod->name, data, name);
		return;
	}

	data += strlen(data) + 1;	/* namespace */
	s = sym_add_exported(name, mod, is_gpl, data);

	/*
	 * We need to be aware whether we are exporting a function or
	 * a data on some architectures.
	 */
	s->is_func = (ELF_ST_TYPE(sym->st_info) == STT_FUNC);

	/*
	 * For parisc64, symbols prefixed $$ from the library have the symbol type
	 * STT_LOPROC. They should be handled as functions too.
	 */
	if (elf->hdr->e_ident[EI_CLASS] == ELFCLASS64 &&
	    elf->hdr->e_machine == EM_PARISC &&
	    ELF_ST_TYPE(sym->st_info) == STT_LOPROC)
		s->is_func = true;

	if (match(secname, PATTERNS(ALL_INIT_SECTIONS)))
		warn("%s: %s: EXPORT_SYMBOL used for init symbol. Remove __init or EXPORT_SYMBOL.\n",
		     mod->name, name);
	else if (match(secname, PATTERNS(ALL_EXIT_SECTIONS)))
		warn("%s: %s: EXPORT_SYMBOL used for exit symbol. Remove __exit or EXPORT_SYMBOL.\n",
		     mod->name, name);
}

static void check_section_mismatch(struct module *mod, struct elf_info *elf,
				   Elf_Sym *sym,
				   unsigned int fsecndx, const char *fromsec,
				   Elf_Addr faddr, Elf_Addr taddr)
{
	const char *tosec = sec_name(elf, get_secindex(elf, sym));
	const struct sectioncheck *mismatch;

	if (module_enabled && elf->export_symbol_secndx == fsecndx) {
		check_export_symbol(mod, elf, faddr, tosec, sym);
		return;
	}

	mismatch = section_mismatch(fromsec, tosec);
	if (!mismatch)
		return;

	default_mismatch_handler(mod->name, elf, mismatch, sym,
				 fsecndx, fromsec, faddr,
				 tosec, taddr);
}

static Elf_Addr addend_386_rel(uint32_t *location, unsigned int r_type)
{
	switch (r_type) {
	case R_386_32:
		return TO_NATIVE(*location);
	case R_386_PC32:
		return TO_NATIVE(*location) + 4;
	}

	return (Elf_Addr)(-1);
}

#ifndef R_ARM_CALL
#define R_ARM_CALL	28
#endif
#ifndef R_ARM_JUMP24
#define R_ARM_JUMP24	29
#endif

#ifndef	R_ARM_THM_CALL
#define	R_ARM_THM_CALL		10
#endif
#ifndef	R_ARM_THM_JUMP24
#define	R_ARM_THM_JUMP24	30
#endif

#ifndef R_ARM_MOVW_ABS_NC
#define R_ARM_MOVW_ABS_NC	43
#endif

#ifndef R_ARM_MOVT_ABS
#define R_ARM_MOVT_ABS		44
#endif

#ifndef R_ARM_THM_MOVW_ABS_NC
#define R_ARM_THM_MOVW_ABS_NC	47
#endif

#ifndef R_ARM_THM_MOVT_ABS
#define R_ARM_THM_MOVT_ABS	48
#endif

#ifndef	R_ARM_THM_JUMP19
#define	R_ARM_THM_JUMP19	51
#endif

static int32_t sign_extend32(int32_t value, int index)
{
	uint8_t shift = 31 - index;

	return (int32_t)(value << shift) >> shift;
}

static Elf_Addr addend_arm_rel(void *loc, Elf_Sym *sym, unsigned int r_type)
{
	uint32_t inst, upper, lower, sign, j1, j2;
	int32_t offset;

	switch (r_type) {
	case R_ARM_ABS32:
	case R_ARM_REL32:
		inst = TO_NATIVE(*(uint32_t *)loc);
		return inst + sym->st_value;
	case R_ARM_MOVW_ABS_NC:
	case R_ARM_MOVT_ABS:
		inst = TO_NATIVE(*(uint32_t *)loc);
		offset = sign_extend32(((inst & 0xf0000) >> 4) | (inst & 0xfff),
				       15);
		return offset + sym->st_value;
	case R_ARM_PC24:
	case R_ARM_CALL:
	case R_ARM_JUMP24:
		inst = TO_NATIVE(*(uint32_t *)loc);
		offset = sign_extend32((inst & 0x00ffffff) << 2, 25);
		return offset + sym->st_value + 8;
	case R_ARM_THM_MOVW_ABS_NC:
	case R_ARM_THM_MOVT_ABS:
		upper = TO_NATIVE(*(uint16_t *)loc);
		lower = TO_NATIVE(*((uint16_t *)loc + 1));
		offset = sign_extend32(((upper & 0x000f) << 12) |
				       ((upper & 0x0400) << 1) |
				       ((lower & 0x7000) >> 4) |
				       (lower & 0x00ff),
				       15);
		return offset + sym->st_value;
	case R_ARM_THM_JUMP19:
		/*
		 * Encoding T3:
		 * S     = upper[10]
		 * imm6  = upper[5:0]
		 * J1    = lower[13]
		 * J2    = lower[11]
		 * imm11 = lower[10:0]
		 * imm32 = SignExtend(S:J2:J1:imm6:imm11:'0')
		 */
		upper = TO_NATIVE(*(uint16_t *)loc);
		lower = TO_NATIVE(*((uint16_t *)loc + 1));

		sign = (upper >> 10) & 1;
		j1 = (lower >> 13) & 1;
		j2 = (lower >> 11) & 1;
		offset = sign_extend32((sign << 20) | (j2 << 19) | (j1 << 18) |
				       ((upper & 0x03f) << 12) |
				       ((lower & 0x07ff) << 1),
				       20);
		return offset + sym->st_value + 4;
	case R_ARM_THM_CALL:
	case R_ARM_THM_JUMP24:
		/*
		 * Encoding T4:
		 * S     = upper[10]
		 * imm10 = upper[9:0]
		 * J1    = lower[13]
		 * J2    = lower[11]
		 * imm11 = lower[10:0]
		 * I1    = NOT(J1 XOR S)
		 * I2    = NOT(J2 XOR S)
		 * imm32 = SignExtend(S:I1:I2:imm10:imm11:'0')
		 */
		upper = TO_NATIVE(*(uint16_t *)loc);
		lower = TO_NATIVE(*((uint16_t *)loc + 1));

		sign = (upper >> 10) & 1;
		j1 = (lower >> 13) & 1;
		j2 = (lower >> 11) & 1;
		offset = sign_extend32((sign << 24) |
				       ((~(j1 ^ sign) & 1) << 23) |
				       ((~(j2 ^ sign) & 1) << 22) |
				       ((upper & 0x03ff) << 12) |
				       ((lower & 0x07ff) << 1),
				       24);
		return offset + sym->st_value + 4;
	}

	return (Elf_Addr)(-1);
}

static Elf_Addr addend_mips_rel(uint32_t *location, unsigned int r_type)
{
	uint32_t inst;

	inst = TO_NATIVE(*location);
	switch (r_type) {
	case R_MIPS_LO16:
		return inst & 0xffff;
	case R_MIPS_26:
		return (inst & 0x03ffffff) << 2;
	case R_MIPS_32:
		return inst;
	}
	return (Elf_Addr)(-1);
}

#ifndef EM_RISCV
#define EM_RISCV		243
#endif

#ifndef R_RISCV_SUB32
#define R_RISCV_SUB32		39
#endif

#ifndef EM_LOONGARCH
#define EM_LOONGARCH		258
#endif

#ifndef R_LARCH_SUB32
#define R_LARCH_SUB32		55
#endif

static void get_rel_type_and_sym(struct elf_info *elf, uint64_t r_info,
				 unsigned int *r_type, unsigned int *r_sym)
{
	typedef struct {
		Elf64_Word    r_sym;	/* Symbol index */
		unsigned char r_ssym;	/* Special symbol for 2nd relocation */
		unsigned char r_type3;	/* 3rd relocation type */
		unsigned char r_type2;	/* 2nd relocation type */
		unsigned char r_type;	/* 1st relocation type */
	} Elf64_Mips_R_Info;

	bool is_64bit = (elf->hdr->e_ident[EI_CLASS] == ELFCLASS64);

	if (elf->hdr->e_machine == EM_MIPS && is_64bit) {
		Elf64_Mips_R_Info *mips64_r_info = (void *)&r_info;

		*r_type = mips64_r_info->r_type;
		*r_sym = TO_NATIVE(mips64_r_info->r_sym);
		return;
	}

	if (is_64bit)
		r_info = TO_NATIVE((Elf64_Xword)r_info);
	else
		r_info = TO_NATIVE((Elf32_Word)r_info);

	*r_type = ELF_R_TYPE(r_info);
	*r_sym = ELF_R_SYM(r_info);
}

static void section_rela(struct module *mod, struct elf_info *elf,
			 unsigned int fsecndx, const char *fromsec,
			 const Elf_Rela *start, const Elf_Rela *stop)
{
	const Elf_Rela *rela;

	for (rela = start; rela < stop; rela++) {
		Elf_Sym *tsym;
		Elf_Addr taddr, r_offset;
		unsigned int r_type, r_sym;

		r_offset = TO_NATIVE(rela->r_offset);
		get_rel_type_and_sym(elf, rela->r_info, &r_type, &r_sym);

		tsym = elf->symtab_start + r_sym;
		taddr = tsym->st_value + TO_NATIVE(rela->r_addend);

		switch (elf->hdr->e_machine) {
		case EM_RISCV:
			if (!strcmp("__ex_table", fromsec) &&
			    r_type == R_RISCV_SUB32)
				continue;
			break;
		case EM_LOONGARCH:
			if (!strcmp("__ex_table", fromsec) &&
			    r_type == R_LARCH_SUB32)
				continue;
			break;
		}

		check_section_mismatch(mod, elf, tsym,
				       fsecndx, fromsec, r_offset, taddr);
	}
}

static void section_rel(struct module *mod, struct elf_info *elf,
			unsigned int fsecndx, const char *fromsec,
			const Elf_Rel *start, const Elf_Rel *stop)
{
	const Elf_Rel *rel;

	for (rel = start; rel < stop; rel++) {
		Elf_Sym *tsym;
		Elf_Addr taddr, r_offset;
		unsigned int r_type, r_sym;
		void *loc;

		r_offset = TO_NATIVE(rel->r_offset);
		get_rel_type_and_sym(elf, rel->r_info, &r_type, &r_sym);

		loc = sym_get_data_by_offset(elf, fsecndx, r_offset);
		tsym = elf->symtab_start + r_sym;

		switch (elf->hdr->e_machine) {
		case EM_386:
			taddr = addend_386_rel(loc, r_type);
			break;
		case EM_ARM:
			taddr = addend_arm_rel(loc, tsym, r_type);
			break;
		case EM_MIPS:
			taddr = addend_mips_rel(loc, r_type);
			break;
		default:
			fatal("Please add code to calculate addend for this architecture\n");
		}

		check_section_mismatch(mod, elf, tsym,
				       fsecndx, fromsec, r_offset, taddr);
	}
}

/**
 * A module includes a number of sections that are discarded
 * either when loaded or when used as built-in.
 * For loaded modules all functions marked __init and all data
 * marked __initdata will be discarded when the module has been initialized.
 * Likewise for modules used built-in the sections marked __exit
 * are discarded because __exit marked function are supposed to be called
 * only when a module is unloaded which never happens for built-in modules.
 * The check_sec_ref() function traverses all relocation records
 * to find all references to a section that reference a section that will
 * be discarded and warns about it.
 **/
static void check_sec_ref(struct module *mod, struct elf_info *elf)
{
	int i;

	/* Walk through all sections */
	for (i = 0; i < elf->num_sections; i++) {
		Elf_Shdr *sechdr = &elf->sechdrs[i];

		check_section(mod->name, elf, sechdr);
		/* We want to process only relocation sections and not .init */
		if (sechdr->sh_type == SHT_REL || sechdr->sh_type == SHT_RELA) {
			/* section to which the relocation applies */
			unsigned int secndx = sechdr->sh_info;
			const char *secname = sec_name(elf, secndx);
			const void *start, *stop;

			/* If the section is known good, skip it */
			if (match(secname, section_white_list))
				continue;

			start = sym_get_data_by_offset(elf, i, 0);
			stop = start + sechdr->sh_size;

			if (sechdr->sh_type == SHT_RELA)
				section_rela(mod, elf, secndx, secname,
					     start, stop);
			else
				section_rel(mod, elf, secndx, secname,
					    start, stop);
		}
	}
}

static char *remove_dot(char *s)
{
	size_t n = strcspn(s, ".");

	if (n && s[n]) {
		size_t m = strspn(s + n + 1, "0123456789");
		if (m && (s[n + m + 1] == '.' || s[n + m + 1] == 0))
			s[n] = 0;
	}
	return s;
}

/*
 * The CRCs are recorded in .*.cmd files in the form of:
 * #SYMVER <name> <crc>
 */
static void extract_crcs_for_object(const char *object, struct module *mod)
{
	char cmd_file[PATH_MAX];
	char *buf, *p;
	const char *base;
	int dirlen, ret;

	base = strrchr(object, '/');
	if (base) {
		base++;
		dirlen = base - object;
	} else {
		dirlen = 0;
		base = object;
	}

	ret = snprintf(cmd_file, sizeof(cmd_file), "%.*s.%s.cmd",
		       dirlen, object, base);
	if (ret >= sizeof(cmd_file)) {
		error("%s: too long path was truncated\n", cmd_file);
		return;
	}

	buf = read_text_file(cmd_file);
	p = buf;

	while ((p = strstr(p, "\n#SYMVER "))) {
		char *name;
		size_t namelen;
		unsigned int crc;
		struct symbol *sym;

		name = p + strlen("\n#SYMVER ");

		p = strchr(name, ' ');
		if (!p)
			break;

		namelen = p - name;
		p++;

		if (!isdigit(*p))
			continue;	/* skip this line */

		crc = strtoul(p, &p, 0);
		if (*p != '\n')
			continue;	/* skip this line */

		name[namelen] = '\0';

		/*
		 * sym_find_with_module() may return NULL here.
		 * It typically occurs when CONFIG_TRIM_UNUSED_KSYMS=y.
		 * Since commit e1327a127703, genksyms calculates CRCs of all
		 * symbols, including trimmed ones. Ignore orphan CRCs.
		 */
		sym = sym_find_with_module(name, mod);
		if (sym)
			sym_set_crc(sym, crc);
	}

	free(buf);
}

/*
 * The symbol versions (CRC) are recorded in the .*.cmd files.
 * Parse them to retrieve CRCs for the current module.
 */
static void mod_set_crcs(struct module *mod)
{
	char objlist[PATH_MAX];
	char *buf, *p, *obj;
	int ret;

	if (mod->is_vmlinux) {
		strcpy(objlist, ".vmlinux.objs");
	} else {
		/* objects for a module are listed in the *.mod file. */
		ret = snprintf(objlist, sizeof(objlist), "%s.mod", mod->name);
		if (ret >= sizeof(objlist)) {
			error("%s: too long path was truncated\n", objlist);
			return;
		}
	}

	buf = read_text_file(objlist);
	p = buf;

	while ((obj = strsep(&p, "\n")) && obj[0])
		extract_crcs_for_object(obj, mod);

	free(buf);
}

static void read_symbols(const char *modname)
{
	const char *symname;
	char *version;
	char *license;
	char *namespace;
	struct module *mod;
	struct elf_info info = { };
	Elf_Sym *sym;

	if (!parse_elf(&info, modname))
		return;

	if (!strends(modname, ".o")) {
		error("%s: filename must be suffixed with .o\n", modname);
		return;
	}

	/* strip trailing .o */
	mod = new_module(modname, strlen(modname) - strlen(".o"));

	if (!mod->is_vmlinux) {
	    /*取license*/
		license = get_modinfo(&info, "license");
		if (!license)
			error("missing MODULE_LICENSE() in %s\n", modname);
		while (license) {
			if (!license_is_gpl_compatible(license)) {
				mod->is_gpl_compatible = false;
				break;
			}
			/*取下一个license*/
			license = get_next_modinfo(&info, "license", license);
		}

		namespace = get_modinfo(&info, "import_ns");
		while (namespace) {
			add_namespace(&mod->imported_namespaces, namespace);
			namespace = get_next_modinfo(&info, "import_ns",
						     namespace);
		}
	}

	if (extra_warn && !get_modinfo(&info, "description"))
		warn("missing MODULE_DESCRIPTION() in %s\n", modname);
	for (sym = info.symtab_start; sym < info.symtab_stop; sym++) {
		symname = remove_dot(info.strtab + sym->st_name);

		handle_symbol(mod, &info, sym, symname);
		handle_moddevtable(mod, &info, sym, symname);
	}

	check_sec_ref(mod, &info);

	if (!mod->is_vmlinux) {
		version = get_modinfo(&info, "version");
		if (version || all_versions)
			get_src_version(mod->name, mod->srcversion,
					sizeof(mod->srcversion) - 1);
	}

	parse_elf_finish(&info);

	if (modversions) {
		/*
		 * Our trick to get versioning for module struct etc. - it's
		 * never passed as an argument to an exported function, so
		 * the automatic versioning doesn't pick it up, but it's really
		 * important anyhow.
		 */
		sym_add_unresolved("module_layout", mod, false);

		mod_set_crcs(mod);
	}
}

static void read_symbols_from_files(const char *filename)
{
	FILE *in = stdin;
	char fname[PATH_MAX];

	in = fopen(filename, "r");
	if (!in)
		fatal("Can't open filenames file %s: %m", filename);

	while (fgets(fname, PATH_MAX, in) != NULL) {
		if (strends(fname, "\n"))
			fname[strlen(fname)-1] = '\0';
		read_symbols(fname);
	}

	fclose(in);
}

#define SZ 500

/* We first write the generated file into memory using the
 * following helper, then compare to the file on disk and
 * only update the later if anything changed */

void __attribute__((format(printf, 2, 3))) buf_printf(struct buffer *buf,
						      const char *fmt, ...)
{
	char tmp[SZ];
	int len;
	va_list ap;

	va_start(ap, fmt);
	len = vsnprintf(tmp, SZ, fmt, ap);
	buf_write(buf, tmp, len);
	va_end(ap);
}

void buf_write(struct buffer *buf, const char *s, int len)
{
	if (buf->size - buf->pos < len) {
		buf->size += len + SZ;
		buf->p = NOFAIL(realloc(buf->p, buf->size));
	}
	strncpy(buf->p + buf->pos, s, len);
	buf->pos += len;
}

static void check_exports(struct module *mod)
{
	struct symbol *s, *exp;

	list_for_each_entry(s, &mod->unresolved_symbols, list) {
		const char *basename;
		exp = find_symbol(s->name);
		if (!exp) {
			if (!s->weak && nr_unresolved++ < MAX_UNRESOLVED_REPORTS)
				modpost_log(warn_unresolved ? LOG_WARN : LOG_ERROR,
					    "\"%s\" [%s.ko] undefined!\n",
					    s->name, mod->name);
			continue;
		}
		if (exp->module == mod) {
			error("\"%s\" [%s.ko] was exported without definition\n",
			      s->name, mod->name);
			continue;
		}

		exp->used = true;
		s->module = exp->module;
		s->crc_valid = exp->crc_valid;
		s->crc = exp->crc;

		basename = strrchr(mod->name, '/');
		if (basename)
			basename++;
		else
			basename = mod->name;

		if (!contains_namespace(&mod->imported_namespaces, exp->namespace)) {
			modpost_log(allow_missing_ns_imports ? LOG_WARN : LOG_ERROR,
				    "module %s uses symbol %s from namespace %s, but does not import it.\n",
				    basename, exp->name, exp->namespace);
			add_namespace(&mod->missing_namespaces, exp->namespace);
		}

		if (!mod->is_gpl_compatible && exp->is_gpl_only)
			error("GPL-incompatible module %s.ko uses GPL-only symbol '%s'\n",
			      basename, exp->name);
	}
}

static void handle_white_list_exports(const char *white_list)
{
	char *buf, *p, *name;

	buf = read_text_file(white_list);
	p = buf;

	while ((name = strsep(&p, "\n"))) {
		struct symbol *sym = find_symbol(name);

		if (sym)
			sym->used = true;
	}

	free(buf);
}

static void check_modname_len(struct module *mod)
{
	const char *mod_name;

	mod_name = strrchr(mod->name, '/');
	if (mod_name == NULL)
		mod_name = mod->name;
	else
		mod_name++;
	if (strlen(mod_name) >= MODULE_NAME_LEN)
		error("module name is too long [%s.ko]\n", mod->name);
}

/**
 * Header for the generated file
 **/
static void add_header(struct buffer *b, struct module *mod)
{
	buf_printf(b, "#include <linux/module.h>\n");
	/*
	 * Include build-salt.h after module.h in order to
	 * inherit the definitions.
	 */
	buf_printf(b, "#define INCLUDE_VERMAGIC\n");
	buf_printf(b, "#include <linux/build-salt.h>\n");
	buf_printf(b, "#include <linux/elfnote-lto.h>\n");
	buf_printf(b, "#include <linux/export-internal.h>\n");
	buf_printf(b, "#include <linux/vermagic.h>\n");
	buf_printf(b, "#include <linux/compiler.h>\n");
	buf_printf(b, "\n");
	buf_printf(b, "#ifdef CONFIG_UNWINDER_ORC\n");
	buf_printf(b, "#include <asm/orc_header.h>\n");
	buf_printf(b, "ORC_HEADER;\n");
	buf_printf(b, "#endif\n");
	buf_printf(b, "\n");
	buf_printf(b, "BUILD_SALT;\n");
	buf_printf(b, "BUILD_LTO_INFO;\n");
	buf_printf(b, "\n");
	buf_printf(b, "MODULE_INFO(vermagic, VERMAGIC_STRING);\n");
	buf_printf(b, "MODULE_INFO(name, KBUILD_MODNAME);\n");
	buf_printf(b, "\n");
	buf_printf(b, "__visible struct module __this_module\n");
	buf_printf(b, "__section(\".gnu.linkonce.this_module\") = {\n");
	buf_printf(b, "\t.name = KBUILD_MODNAME,\n");
	if (mod->has_init)
		buf_printf(b, "\t.init = init_module,\n");
	if (mod->has_cleanup)
		buf_printf(b, "#ifdef CONFIG_MODULE_UNLOAD\n"
			      "\t.exit = cleanup_module,\n"
			      "#endif\n");
	buf_printf(b, "\t.arch = MODULE_ARCH_INIT,\n");
	buf_printf(b, "};\n");

	if (!external_module)
		buf_printf(b, "\nMODULE_INFO(intree, \"Y\");\n");

	buf_printf(b,
		   "\n"
		   "#ifdef CONFIG_RETPOLINE\n"
		   "MODULE_INFO(retpoline, \"Y\");\n"
		   "#endif\n");

	if (strstarts(mod->name, "drivers/staging"))
		buf_printf(b, "\nMODULE_INFO(staging, \"Y\");\n");

	if (strstarts(mod->name, "tools/testing"))
		buf_printf(b, "\nMODULE_INFO(test, \"Y\");\n");
}

static void add_exported_symbols(struct buffer *buf, struct module *mod)
{
	struct symbol *sym;

	/* generate struct for exported symbols */
	buf_printf(buf, "\n");
	list_for_each_entry(sym, &mod->exported_symbols, list) {
		if (trim_unused_exports && !sym->used)
			continue;

		buf_printf(buf, "KSYMTAB_%s(%s, \"%s\", \"%s\");\n",
			   sym->is_func ? "FUNC" : "DATA", sym->name,
			   sym->is_gpl_only ? "_gpl" : "", sym->namespace);
	}

	if (!modversions)
		return;

	/* record CRCs for exported symbols */
	buf_printf(buf, "\n");
	list_for_each_entry(sym, &mod->exported_symbols, list) {
		if (trim_unused_exports && !sym->used)
			continue;

		if (!sym->crc_valid)
			warn("EXPORT symbol \"%s\" [%s%s] version generation failed, symbol will not be versioned.\n"
			     "Is \"%s\" prototyped in <asm/asm-prototypes.h>?\n",
			     sym->name, mod->name, mod->is_vmlinux ? "" : ".ko",
			     sym->name);

		buf_printf(buf, "SYMBOL_CRC(%s, 0x%08x, \"%s\");\n",
			   sym->name, sym->crc, sym->is_gpl_only ? "_gpl" : "");
	}
}

/**
 * Record CRCs for unresolved symbols
 **/
static void add_versions(struct buffer *b, struct module *mod)
{
	struct symbol *s;

	if (!modversions)
		return;

	buf_printf(b, "\n");
	buf_printf(b, "static const struct modversion_info ____versions[]\n");
	buf_printf(b, "__used __section(\"__versions\") = {\n");

	list_for_each_entry(s, &mod->unresolved_symbols, list) {
		if (!s->module)
			continue;
		if (!s->crc_valid) {
			warn("\"%s\" [%s.ko] has no CRC!\n",
				s->name, mod->name);
			continue;
		}
		if (strlen(s->name) >= MODULE_NAME_LEN) {
			error("too long symbol \"%s\" [%s.ko]\n",
			      s->name, mod->name);
			break;
		}
		buf_printf(b, "\t{ %#8x, \"%s\" },\n",
			   s->crc, s->name);
	}

	buf_printf(b, "};\n");
}

static void add_depends(struct buffer *b, struct module *mod)
{
	struct symbol *s;
	int first = 1;

	/* Clear ->seen flag of modules that own symbols needed by this. */
	list_for_each_entry(s, &mod->unresolved_symbols, list) {
		if (s->module)
			s->module->seen = s->module->is_vmlinux;
	}

	buf_printf(b, "\n");
	buf_printf(b, "MODULE_INFO(depends, \"");
	list_for_each_entry(s, &mod->unresolved_symbols, list) {
		const char *p;
		if (!s->module)
			continue;

		if (s->module->seen)
			continue;

		s->module->seen = true;
		p = strrchr(s->module->name, '/');
		if (p)
			p++;
		else
			p = s->module->name;
		buf_printf(b, "%s%s", first ? "" : ",", p);
		first = 0;
	}
	buf_printf(b, "\");\n");
}

static void add_srcversion(struct buffer *b, struct module *mod)
{
	if (mod->srcversion[0]) {
		buf_printf(b, "\n");
		buf_printf(b, "MODULE_INFO(srcversion, \"%s\");\n",
			   mod->srcversion);
	}
}

static void write_buf(struct buffer *b, const char *fname)
{
	FILE *file;

	if (error_occurred)
		return;

	file = fopen(fname, "w");
	if (!file) {
		perror(fname);
		exit(1);
	}
	if (fwrite(b->p, 1, b->pos, file) != b->pos) {
		perror(fname);
		exit(1);
	}
	if (fclose(file) != 0) {
		perror(fname);
		exit(1);
	}
}

static void write_if_changed(struct buffer *b, const char *fname)
{
	char *tmp;
	FILE *file;
	struct stat st;

	file = fopen(fname, "r");
	if (!file)
		goto write;

	if (fstat(fileno(file), &st) < 0)
		goto close_write;

	if (st.st_size != b->pos)
		goto close_write;

	tmp = NOFAIL(malloc(b->pos));
	if (fread(tmp, 1, b->pos, file) != b->pos)
		goto free_write;

	if (memcmp(tmp, b->p, b->pos) != 0)
		goto free_write;

	free(tmp);
	fclose(file);
	return;

 free_write:
	free(tmp);
 close_write:
	fclose(file);
 write:
	write_buf(b, fname);
}

static void write_vmlinux_export_c_file(struct module *mod)
{
	struct buffer buf = { };

	buf_printf(&buf,
		   "#include <linux/export-internal.h>\n");

	add_exported_symbols(&buf, mod);
	write_if_changed(&buf, ".vmlinux.export.c");
	free(buf.p);
}

/* do sanity checks, and generate *.mod.c file */
static void write_mod_c_file(struct module *mod)
{
	struct buffer buf = { };
	char fname[PATH_MAX];
	int ret;

	add_header(&buf, mod);
	add_exported_symbols(&buf, mod);
	add_versions(&buf, mod);
	add_depends(&buf, mod);
	add_moddevtable(&buf, mod);
	add_srcversion(&buf, mod);

	ret = snprintf(fname, sizeof(fname), "%s.mod.c", mod->name);
	if (ret >= sizeof(fname)) {
		error("%s: too long path was truncated\n", fname);
		goto free;
	}

	write_if_changed(&buf, fname);

free:
	free(buf.p);
}

/* parse Module.symvers file. line format:
 * 0x12345678<tab>symbol<tab>module<tab>export<tab>namespace
 **/
static void read_dump(const char *fname)
{
	char *buf, *pos, *line;

	buf = read_text_file(fname);
	if (!buf)
		/* No symbol versions, silently ignore */
		return;

	pos = buf;

	while ((line = get_line(&pos))) {
		char *symname, *namespace, *modname, *d, *export;
		unsigned int crc;
		struct module *mod;
		struct symbol *s;
		bool gpl_only;

		if (!(symname = strchr(line, '\t')))
			goto fail;
		*symname++ = '\0';
		if (!(modname = strchr(symname, '\t')))
			goto fail;
		*modname++ = '\0';
		if (!(export = strchr(modname, '\t')))
			goto fail;
		*export++ = '\0';
		if (!(namespace = strchr(export, '\t')))
			goto fail;
		*namespace++ = '\0';

		crc = strtoul(line, &d, 16);
		if (*symname == '\0' || *modname == '\0' || *d != '\0')
			goto fail;

		if (!strcmp(export, "EXPORT_SYMBOL_GPL")) {
			gpl_only = true;
		} else if (!strcmp(export, "EXPORT_SYMBOL")) {
			gpl_only = false;
		} else {
			error("%s: unknown license %s. skip", symname, export);
			continue;
		}

		mod = find_module(modname);
		if (!mod) {
			mod = new_module(modname, strlen(modname));
			mod->from_dump = true;
		}
		s = sym_add_exported(symname, mod, gpl_only, namespace);
		sym_set_crc(s, crc);
	}
	free(buf);
	return;
fail:
	free(buf);
	fatal("parse error in symbol dump file\n");
}

static void write_dump(const char *fname)
{
	struct buffer buf = { };
	struct module *mod;
	struct symbol *sym;

	list_for_each_entry(mod, &modules, list) {
		if (mod->from_dump)
			continue;
		list_for_each_entry(sym, &mod->exported_symbols, list) {
			if (trim_unused_exports && !sym->used)
				continue;

			buf_printf(&buf, "0x%08x\t%s\t%s\tEXPORT_SYMBOL%s\t%s\n",
				   sym->crc, sym->name, mod->name,
				   sym->is_gpl_only ? "_GPL" : "",
				   sym->namespace);
		}
	}
	write_buf(&buf, fname);
	free(buf.p);
}

static void write_namespace_deps_files(const char *fname)
{
	struct module *mod;
	struct namespace_list *ns;
	struct buffer ns_deps_buf = {};

	list_for_each_entry(mod, &modules, list) {

		if (mod->from_dump || list_empty(&mod->missing_namespaces))
			continue;

		buf_printf(&ns_deps_buf, "%s.ko:", mod->name);

		list_for_each_entry(ns, &mod->missing_namespaces, list)
			buf_printf(&ns_deps_buf, " %s", ns->namespace);

		buf_printf(&ns_deps_buf, "\n");
	}

	write_if_changed(&ns_deps_buf, fname);
	free(ns_deps_buf.p);
}

struct dump_list {
	struct list_head list;
	const char *file;
};

int main(int argc, char **argv)
{
	struct module *mod;
	char *missing_namespace_deps = NULL;
	char *unused_exports_white_list = NULL;
	char *dump_write = NULL, *files_source = NULL;
	int opt;
	LIST_HEAD(dump_lists);
	struct dump_list *dl, *dl2;

	while ((opt = getopt(argc, argv, "ei:MmnT:to:au:WwENd:")) != -1) {
		switch (opt) {
		case 'e':
			external_module = true;
			break;
		case 'i':
		    /*由-i参数指定输入文件*/
			dl = NOFAIL(malloc(sizeof(*dl)));
			dl->file = optarg;
			list_add_tail(&dl->list, &dump_lists);
			break;
		case 'M':
			module_enabled = true;
			break;
		case 'm':
			modversions = true;
			break;
		case 'n':
			ignore_missing_files = true;
			break;
		case 'o':
			dump_write = optarg;
			break;
		case 'a':
			all_versions = true;
			break;
		case 'T':
			files_source = optarg;
			break;
		case 't':
			trim_unused_exports = true;
			break;
		case 'u':
			unused_exports_white_list = optarg;
			break;
		case 'W':
			extra_warn = true;
			break;
		case 'w':
			warn_unresolved = true;
			break;
		case 'E':
			sec_mismatch_warn_only = false;
			break;
		case 'N':
			allow_missing_ns_imports = true;
			break;
		case 'd':
			missing_namespace_deps = optarg;
			break;
		default:
			exit(1);
		}
	}

	list_for_each_entry_safe(dl, dl2, &dump_lists, list) {
		read_dump(dl->file);
		list_del(&dl->list);
		free(dl);
	}

	while (optind < argc)
		read_symbols(argv[optind++]);

	if (files_source)
		read_symbols_from_files(files_source);

	list_for_each_entry(mod, &modules, list) {
		if (mod->from_dump || mod->is_vmlinux)
			continue;

		check_modname_len(mod);
		check_exports(mod);
	}

	if (unused_exports_white_list)
		handle_white_list_exports(unused_exports_white_list);

	list_for_each_entry(mod, &modules, list) {
		if (mod->from_dump)
			continue;

		if (mod->is_vmlinux)
			write_vmlinux_export_c_file(mod);
		else
			write_mod_c_file(mod);
	}

	if (missing_namespace_deps)
		write_namespace_deps_files(missing_namespace_deps);

	if (dump_write)
		write_dump(dump_write);
	if (sec_mismatch_count && !sec_mismatch_warn_only)
		error("Section mismatches detected.\n"
		      "Set CONFIG_SECTION_MISMATCH_WARN_ONLY=y to allow them.\n");

	if (nr_unresolved > MAX_UNRESOLVED_REPORTS)
		warn("suppressed %u unresolved symbol warnings because there were too many)\n",
		     nr_unresolved - MAX_UNRESOLVED_REPORTS);

	return error_occurred ? 1 : 0;
}<|MERGE_RESOLUTION|>--- conflicted
+++ resolved
@@ -480,12 +480,8 @@
 		fatal("%s: not relocatable object.", filename);
 
 	/* Check if file offset is correct */
-<<<<<<< HEAD
-	if (hdr->e_shoff > info->size) {
-	    /*section offset数据有误*/
-=======
 	if (hdr->e_shoff > info->size)
->>>>>>> 9d1694dc
+		/*section offset数据有误*/
 		fatal("section header offset=%lu in file '%s' is bigger than filesize=%zu\n",
 		      (unsigned long)hdr->e_shoff, filename, info->size);
 
@@ -529,14 +525,8 @@
 			fatal("%s is truncated. sechdrs[i].sh_offset=%lu > sizeof(*hrd)=%zu\n",
 			      filename, (unsigned long)sechdrs[i].sh_offset,
 			      sizeof(*hdr));
-<<<<<<< HEAD
-			return 0;
-		}
 
 		/*取此section名称*/
-=======
-
->>>>>>> 9d1694dc
 		secname = secstrings + sechdrs[i].sh_name;
 		if (strcmp(secname, ".modinfo") == 0) {
 			if (nobits)
