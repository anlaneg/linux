/* Postprocess module symbol versions
 *
 * Copyright 2003       Kai Germaschewski
 * Copyright 2002-2004  Rusty Russell, IBM Corporation
 * Copyright 2006-2008  Sam Ravnborg
 * Based in part on module-init-tools/depmod.c,file2alias
 *
 * This software may be used and distributed according to the terms
 * of the GNU General Public License, incorporated herein by reference.
 *
 * Usage: modpost vmlinux module1.o module2.o ...
 */

#define _GNU_SOURCE
#include <elf.h>
#include <fnmatch.h>
#include <stdio.h>
#include <ctype.h>
#include <string.h>
#include <limits.h>
#include <stdbool.h>
#include <errno.h>

#include <hash.h>
#include <hashtable.h>
#include <list.h>
#include <xalloc.h>
#include "modpost.h"
#include "../../include/linux/license.h"

#define MODULE_NS_PREFIX "module:"

static bool module_enabled;
/* Are we using CONFIG_MODVERSIONS? */
static bool modversions;
/* Is CONFIG_MODULE_SRCVERSION_ALL set? */
static bool all_versions;
/* Is CONFIG_BASIC_MODVERSIONS set? */
static bool basic_modversions;
/* Is CONFIG_EXTENDED_MODVERSIONS set? */
static bool extended_modversions;
/* If we are modposting external module set to 1 */
static bool external_module;
/* Only warn about unresolved symbols */
static bool warn_unresolved;

static int sec_mismatch_count;
static bool sec_mismatch_warn_only = true;
/* Trim EXPORT_SYMBOLs that are unused by in-tree modules */
static bool trim_unused_exports;

/* ignore missing files */
static bool ignore_missing_files;
/* If set to 1, only warn (instead of error) about missing ns imports */
static bool allow_missing_ns_imports;

static bool error_occurred;

static bool extra_warn;

bool target_is_big_endian;
bool host_is_big_endian;

/*
 * Cut off the warnings when there are too many. This typically occurs when
 * vmlinux is missing. ('make modules' without building vmlinux.)
 */
#define MAX_UNRESOLVED_REPORTS	10
static unsigned int nr_unresolved;

/* In kernel, this size is defined in linux/module.h;
 * here we use Elf_Addr instead of long for covering cross-compile
 */

#define MODULE_NAME_LEN (64 - sizeof(Elf_Addr))

void modpost_log(bool is_error, const char *fmt, ...)
{
	va_list arglist;

	if (is_error) {
		fprintf(stderr, "ERROR: ");
		error_occurred = true;
	} else {
		fprintf(stderr, "WARNING: ");
	}

	fprintf(stderr, "modpost: ");

	va_start(arglist, fmt);
	vfprintf(stderr, fmt, arglist);
	va_end(arglist);
}

static inline bool strends(const char *str, const char *postfix)
{
	if (strlen(str) < strlen(postfix))
		return false;

	return strcmp(str + strlen(str) - strlen(postfix), postfix) == 0;
}

/**
 * get_basename - return the last part of a pathname.
 *
 * @path: path to extract the filename from.
 */
const char *get_basename(const char *path)
{
	const char *tail = strrchr(path, '/');

	return tail ? tail + 1 : path;
}

char *read_text_file(const char *filename)
{
	struct stat st;
	size_t nbytes;
	int fd;
	char *buf;

	fd = open(filename, O_RDONLY);
	if (fd < 0) {
		perror(filename);
		exit(1);
	}

	if (fstat(fd, &st) < 0) {
		perror(filename);
		exit(1);
	}

	buf = xmalloc(st.st_size + 1);

	nbytes = st.st_size;

	while (nbytes) {
		ssize_t bytes_read;

		bytes_read = read(fd, buf, nbytes);
		if (bytes_read < 0) {
			perror(filename);
			exit(1);
		}

		nbytes -= bytes_read;
	}
	buf[st.st_size] = '\0';

	close(fd);

	return buf;
}

char *get_line(char **stringp)
{
	char *orig = *stringp, *next;

	/* do not return the unwanted extra line at EOF */
	if (!orig || *orig == '\0')
		return NULL;

	/* don't use strsep here, it is not available everywhere */
	next = strchr(orig, '\n');
	if (next)
		*next++ = '\0';

	*stringp = next;

	return orig;
}

/* A list of all modules we processed */
LIST_HEAD(modules);

static struct module *find_module(const char *filename, const char *modname)
{
	struct module *mod;

	list_for_each_entry(mod, &modules, list) {
		if (!strcmp(mod->dump_file, filename) &&
		    !strcmp(mod->name, modname))
			return mod;
	}
	return NULL;
}

/*新创建module*/
static struct module *new_module(const char *name, size_t namelen)
{
	struct module *mod;

	mod = xmalloc(sizeof(*mod) + namelen + 1);
	memset(mod, 0, sizeof(*mod));

	INIT_LIST_HEAD(&mod->exported_symbols);
	INIT_LIST_HEAD(&mod->unresolved_symbols);
	INIT_LIST_HEAD(&mod->missing_namespaces);
	INIT_LIST_HEAD(&mod->imported_namespaces);
	INIT_LIST_HEAD(&mod->aliases);

	memcpy(mod->name, name, namelen);
	mod->name[namelen] = '\0';
	mod->is_vmlinux = (strcmp(mod->name, "vmlinux") == 0);

	/*
	 * Set mod->is_gpl_compatible to true by default. If MODULE_LICENSE()
	 * is missing, do not check the use for EXPORT_SYMBOL_GPL() because
	 * modpost will exit with an error anyway.
	 */
	mod->is_gpl_compatible = true;

	list_add_tail(&mod->list, &modules);

	return mod;
}

struct symbol {
	struct hlist_node hnode;/* link to hash table */
	struct list_head list;	/* link to module::exported_symbols or module::unresolved_symbols */
	struct module *module;
	char *namespace;
	unsigned int crc;
	bool crc_valid;
	bool weak;
	bool is_func;
	bool is_gpl_only;	/* exported by EXPORT_SYMBOL_GPL */
	bool used;		/* there exists a user of this symbol */
	char name[];
};

static HASHTABLE_DEFINE(symbol_hashtable, 1U << 10);

/**
 * Allocate a new symbols for use in the hash of exported symbols or
 * the list of unresolved symbols per module
 **/
static struct symbol *alloc_symbol(const char *name)
{
	struct symbol *s = xmalloc(sizeof(*s) + strlen(name) + 1);

	memset(s, 0, sizeof(*s));
	strcpy(s->name, name);

	return s;
}

/* For the hash of exported symbols */
static void hash_add_symbol(struct symbol *sym)
{
	hash_add(symbol_hashtable, &sym->hnode, hash_str(sym->name));
}

static void sym_add_unresolved(const char *name, struct module *mod, bool weak)
{
	struct symbol *sym;

	sym = alloc_symbol(name);
	sym->weak = weak;

	list_add_tail(&sym->list, &mod->unresolved_symbols);
}

static struct symbol *sym_find_with_module(const char *name, struct module *mod)
{
	struct symbol *s;

	/* For our purposes, .foo matches foo.  PPC64 needs this. */
	if (name[0] == '.')
		name++;

	hash_for_each_possible(symbol_hashtable, s, hnode, hash_str(name)) {
		if (strcmp(s->name, name) == 0 && (!mod || s->module == mod))
			return s;
	}
	return NULL;
}

static struct symbol *find_symbol(const char *name)
{
	return sym_find_with_module(name, NULL);
}

struct namespace_list {
	struct list_head list;
	char namespace[];
};

static bool contains_namespace(struct list_head *head, const char *namespace)
{
	struct namespace_list *list;

	/*
	 * The default namespace is null string "", which is always implicitly
	 * contained.
	 */
	if (!namespace[0])
		return true;

	list_for_each_entry(list, head, list) {
		if (!strcmp(list->namespace, namespace))
			return true;
	}

	return false;
}

static void add_namespace(struct list_head *head, const char *namespace)
{
	struct namespace_list *ns_entry;

	if (!contains_namespace(head, namespace)) {
		ns_entry = xmalloc(sizeof(*ns_entry) + strlen(namespace) + 1);
		strcpy(ns_entry->namespace, namespace);
		list_add_tail(&ns_entry->list, head);
	}
}

static void *sym_get_data_by_offset(const struct elf_info *info,
				    unsigned int secindex, unsigned long offset)
{
	Elf_Shdr *sechdr = &info->sechdrs[secindex];

	return (void *)info->hdr + sechdr->sh_offset + offset;
}

void *sym_get_data(const struct elf_info *info, const Elf_Sym *sym)
{
	return sym_get_data_by_offset(info, get_secindex(info, sym),
				      sym->st_value);
}

static const char *sech_name(const struct elf_info *info, Elf_Shdr *sechdr)
{
	return sym_get_data_by_offset(info, info->secindex_strings,
				      sechdr->sh_name);
}

static const char *sec_name(const struct elf_info *info, unsigned int secindex)
{
	/*
	 * If sym->st_shndx is a special section index, there is no
	 * corresponding section header.
	 * Return "" if the index is out of range of info->sechdrs[] array.
	 */
	if (secindex >= info->num_sections)
		return "";

	return sech_name(info, &info->sechdrs[secindex]);
}

static struct symbol *sym_add_exported(const char *name, struct module *mod,
				       bool gpl_only, const char *namespace)
{
	struct symbol *s = find_symbol(name);

	if (s && (!external_module || s->module->is_vmlinux || s->module == mod)) {
		error("%s: '%s' exported twice. Previous export was in %s%s\n",
		      mod->name, name, s->module->name,
		      s->module->is_vmlinux ? "" : ".ko");
	}

	s = alloc_symbol(name);
	s->module = mod;
	s->is_gpl_only = gpl_only;
	s->namespace = xstrdup(namespace);
	list_add_tail(&s->list, &mod->exported_symbols);
	hash_add_symbol(s);

	return s;
}

static void sym_set_crc(struct symbol *sym, unsigned int crc)
{
	sym->crc = crc;
	sym->crc_valid = true;
}

static void *grab_file(const char *filename, size_t *size/*出参，文件大小*/)
{
	struct stat st;
	void *map = MAP_FAILED;
	int fd;

	fd = open(filename, O_RDONLY);
	if (fd < 0)
		return NULL;
	if (fstat(fd, &st))
		goto failed;

	/*将此文件映射到内存*/
	*size = st.st_size;
	map = mmap(NULL, *size, PROT_READ|PROT_WRITE, MAP_PRIVATE, fd, 0);

failed:
	close(fd);
	if (map == MAP_FAILED)
		return NULL;
	return map;
}

static void release_file(void *file, size_t size)
{
	munmap(file, size);
}

static int parse_elf(struct elf_info *info, const char *filename)
{
	unsigned int i;
	Elf_Ehdr *hdr;
	Elf_Shdr *sechdrs;
	Elf_Sym  *sym;
	const char *secstrings;
	unsigned int symtab_idx = ~0U, symtab_shndx_idx = ~0U;

	hdr = grab_file(filename, &info->size);
	if (!hdr) {
	    /*读取文件内容失败，退出*/
		if (ignore_missing_files) {
			fprintf(stderr, "%s: %s (ignored)\n", filename,
				strerror(errno));
			return 0;
		}
		perror(filename);
		exit(1);
	}
	info->hdr = hdr;
	if (info->size < sizeof(*hdr)) {
		/* file too small, assume this is an empty .o file */
		return 0;
	}
	/*必须是一个Elf文件*/
	/* Is this a valid ELF file? */
	if ((hdr->e_ident[EI_MAG0] != ELFMAG0) ||
	    (hdr->e_ident[EI_MAG1] != ELFMAG1) ||
	    (hdr->e_ident[EI_MAG2] != ELFMAG2) ||
	    (hdr->e_ident[EI_MAG3] != ELFMAG3)) {
		/* Not an ELF file - silently ignore it */
		return 0;
	}

	switch (hdr->e_ident[EI_DATA]) {
	case ELFDATA2LSB:
		target_is_big_endian = false;
		break;
	case ELFDATA2MSB:
		target_is_big_endian = true;
		break;
	default:
		fatal("target endian is unknown\n");
	}

	/* Fix endianness in ELF header */
	hdr->e_type      = TO_NATIVE(hdr->e_type);
	hdr->e_machine   = TO_NATIVE(hdr->e_machine);
	hdr->e_version   = TO_NATIVE(hdr->e_version);
	hdr->e_entry     = TO_NATIVE(hdr->e_entry);
	hdr->e_phoff     = TO_NATIVE(hdr->e_phoff);
	hdr->e_shoff     = TO_NATIVE(hdr->e_shoff);
	hdr->e_flags     = TO_NATIVE(hdr->e_flags);
	hdr->e_ehsize    = TO_NATIVE(hdr->e_ehsize);
	hdr->e_phentsize = TO_NATIVE(hdr->e_phentsize);
	hdr->e_phnum     = TO_NATIVE(hdr->e_phnum);
	hdr->e_shentsize = TO_NATIVE(hdr->e_shentsize);
	hdr->e_shnum     = TO_NATIVE(hdr->e_shnum);
	hdr->e_shstrndx  = TO_NATIVE(hdr->e_shstrndx);
	sechdrs = (void *)hdr + hdr->e_shoff;
	info->sechdrs = sechdrs;

	/* modpost only works for relocatable objects */
	if (hdr->e_type != ET_REL)
		fatal("%s: not relocatable object.", filename);

	/* Check if file offset is correct */
	if (hdr->e_shoff > info->size)
		/*section offset数据有误*/
		fatal("section header offset=%lu in file '%s' is bigger than filesize=%zu\n",
		      (unsigned long)hdr->e_shoff, filename, info->size);

	if (hdr->e_shnum == SHN_UNDEF) {
		/*
		 * There are more than 64k sections,
		 * read count from .sh_size.
		 */
		info->num_sections = TO_NATIVE(sechdrs[0].sh_size);
	}
	else {
		info->num_sections = hdr->e_shnum;
	}
	if (hdr->e_shstrndx == SHN_XINDEX) {
		info->secindex_strings = TO_NATIVE(sechdrs[0].sh_link);
	}
	else {
		info->secindex_strings = hdr->e_shstrndx;
	}

	/* Fix endianness in section headers */
	for (i = 0; i < info->num_sections; i++) {
		sechdrs[i].sh_name      = TO_NATIVE(sechdrs[i].sh_name);
		sechdrs[i].sh_type      = TO_NATIVE(sechdrs[i].sh_type);
		sechdrs[i].sh_flags     = TO_NATIVE(sechdrs[i].sh_flags);
		sechdrs[i].sh_addr      = TO_NATIVE(sechdrs[i].sh_addr);
		sechdrs[i].sh_offset    = TO_NATIVE(sechdrs[i].sh_offset);
		sechdrs[i].sh_size      = TO_NATIVE(sechdrs[i].sh_size);
		sechdrs[i].sh_link      = TO_NATIVE(sechdrs[i].sh_link);
		sechdrs[i].sh_info      = TO_NATIVE(sechdrs[i].sh_info);
		sechdrs[i].sh_addralign = TO_NATIVE(sechdrs[i].sh_addralign);
		sechdrs[i].sh_entsize   = TO_NATIVE(sechdrs[i].sh_entsize);
	}
	/* Find symbol table. */
	secstrings = (void *)hdr + sechdrs[info->secindex_strings].sh_offset;
	for (i = 1; i < info->num_sections; i++) {
		const char *secname;
		int nobits = sechdrs[i].sh_type == SHT_NOBITS;

		if (!nobits && sechdrs[i].sh_offset > info->size)
			fatal("%s is truncated. sechdrs[i].sh_offset=%lu > sizeof(*hrd)=%zu\n",
			      filename, (unsigned long)sechdrs[i].sh_offset,
			      sizeof(*hdr));

		/*取此section名称*/
		secname = secstrings + sechdrs[i].sh_name;
		if (strcmp(secname, ".modinfo") == 0) {
			if (nobits)
				fatal("%s has NOBITS .modinfo\n", filename);
			info->modinfo = (void *)hdr + sechdrs[i].sh_offset;
			info->modinfo_len = sechdrs[i].sh_size;
		} else if (!strcmp(secname, ".export_symbol")) {
			info->export_symbol_secndx = i;
		} else if (!strcmp(secname, ".no_trim_symbol")) {
			info->no_trim_symbol = (void *)hdr + sechdrs[i].sh_offset;
			info->no_trim_symbol_len = sechdrs[i].sh_size;
		}

		if (sechdrs[i].sh_type == SHT_SYMTAB) {
			unsigned int sh_link_idx;
			symtab_idx = i;
			info->symtab_start = (void *)hdr +
			    sechdrs[i].sh_offset;
			info->symtab_stop  = (void *)hdr +
			    sechdrs[i].sh_offset + sechdrs[i].sh_size;
			sh_link_idx = sechdrs[i].sh_link;
			info->strtab       = (void *)hdr +
			    sechdrs[sh_link_idx].sh_offset;
		}

		/* 32bit section no. table? ("more than 64k sections") */
		if (sechdrs[i].sh_type == SHT_SYMTAB_SHNDX) {
			symtab_shndx_idx = i;
			info->symtab_shndx_start = (void *)hdr +
			    sechdrs[i].sh_offset;
			info->symtab_shndx_stop  = (void *)hdr +
			    sechdrs[i].sh_offset + sechdrs[i].sh_size;
		}
	}
	if (!info->symtab_start)
		fatal("%s has no symtab?\n", filename);

	/* Fix endianness in symbols */
	for (sym = info->symtab_start; sym < info->symtab_stop; sym++) {
		sym->st_shndx = TO_NATIVE(sym->st_shndx);
		sym->st_name  = TO_NATIVE(sym->st_name);
		sym->st_value = TO_NATIVE(sym->st_value);
		sym->st_size  = TO_NATIVE(sym->st_size);
	}

	if (symtab_shndx_idx != ~0U) {
		Elf32_Word *p;
		if (symtab_idx != sechdrs[symtab_shndx_idx].sh_link)
			fatal("%s: SYMTAB_SHNDX has bad sh_link: %u!=%u\n",
			      filename, sechdrs[symtab_shndx_idx].sh_link,
			      symtab_idx);
		/* Fix endianness */
		for (p = info->symtab_shndx_start; p < info->symtab_shndx_stop;
		     p++)
			*p = TO_NATIVE(*p);
	}

	symsearch_init(info);

	return 1;
}

static void parse_elf_finish(struct elf_info *info)
{
	symsearch_finish(info);
	release_file(info->hdr, info->size);
}

static int ignore_undef_symbol(struct elf_info *info, const char *symname)
{
	/* ignore __this_module, it will be resolved shortly */
	if (strcmp(symname, "__this_module") == 0)
		return 1;
	/* ignore global offset table */
	if (strcmp(symname, "_GLOBAL_OFFSET_TABLE_") == 0)
		return 1;
	if (info->hdr->e_machine == EM_PPC)
		/* Special register function linked on all modules during final link of .ko */
		if (strstarts(symname, "_restgpr_") ||
		    strstarts(symname, "_savegpr_") ||
		    strstarts(symname, "_rest32gpr_") ||
		    strstarts(symname, "_save32gpr_") ||
		    strstarts(symname, "_restvr_") ||
		    strstarts(symname, "_savevr_"))
			return 1;
	if (info->hdr->e_machine == EM_PPC64)
		/* Special register function linked on all modules during final link of .ko */
		if (strstarts(symname, "_restgpr0_") ||
		    strstarts(symname, "_savegpr0_") ||
		    strstarts(symname, "_restvr_") ||
		    strstarts(symname, "_savevr_") ||
		    strcmp(symname, ".TOC.") == 0)
			return 1;
	/* Do not ignore this symbol */
	return 0;
}

static void handle_symbol(struct module *mod, struct elf_info *info,
			  const Elf_Sym *sym, const char *symname)
{
	switch (sym->st_shndx) {
	case SHN_COMMON:
		if (strstarts(symname, "__gnu_lto_")) {
			/* Should warn here, but modpost runs before the linker */
		} else
			warn("\"%s\" [%s] is COMMON symbol\n", symname, mod->name);
		break;
	case SHN_UNDEF:
		/* undefined symbol */
		if (ELF_ST_BIND(sym->st_info) != STB_GLOBAL &&
		    ELF_ST_BIND(sym->st_info) != STB_WEAK)
			break;
		if (ignore_undef_symbol(info, symname))
			break;
		if (info->hdr->e_machine == EM_SPARC ||
		    info->hdr->e_machine == EM_SPARCV9) {
			/* Ignore register directives. */
			if (ELF_ST_TYPE(sym->st_info) == STT_SPARC_REGISTER)
				break;
			if (symname[0] == '.') {
				char *munged = xstrdup(symname);
				munged[0] = '_';
				munged[1] = toupper(munged[1]);
				symname = munged;
			}
		}

		sym_add_unresolved(symname, mod,
				   ELF_ST_BIND(sym->st_info) == STB_WEAK);
		break;
	default:
		if (strcmp(symname, "init_module") == 0)
			mod->has_init = true;
		if (strcmp(symname, "cleanup_module") == 0)
			mod->has_cleanup = true;
		break;
	}
}

/**
 * Parse tag=value strings from .modinfo section
 **/
static char *next_string(char *string, unsigned long *secsize)
{
	/* Skip non-zero chars */
	while (string[0]) {
		string++;
		if ((*secsize)-- <= 1)
			return NULL;
	}

	/* Skip any zero padding. */
	while (!string[0]) {
		string++;
		if ((*secsize)-- <= 1)
			return NULL;
	}
	return string;
}

static char *get_next_modinfo(struct elf_info *info, const char *tag,
			      char *prev)
{
	char *p;
	unsigned int taglen = strlen(tag);
	char *modinfo = info->modinfo;
	unsigned long size = info->modinfo_len;

	if (prev) {
		size -= prev - modinfo;
		modinfo = next_string(prev, &size);
	}

	/*遍历modinfo在其中查找指定tag,并返回对其对应内容*/
	for (p = modinfo; p; p = next_string(p, &size)) {
		if (strncmp(p, tag, taglen) == 0 && p[taglen] == '=')
			return p + taglen + 1;
	}
	return NULL;
}

static char *get_modinfo(struct elf_info *info, const char *tag)

{
	return get_next_modinfo(info, tag, NULL);
}

static const char *sym_name(struct elf_info *elf, Elf_Sym *sym)
{
	return sym ? elf->strtab + sym->st_name : "";
}

/*
 * Check whether the 'string' argument matches one of the 'patterns',
 * an array of shell wildcard patterns (glob).
 *
 * Return true is there is a match.
 */
static bool match(const char *string, const char *const patterns[])
{
	const char *pattern;

	while ((pattern = *patterns++)) {
		if (!fnmatch(pattern, string, 0))
			return true;
	}

	return false;
}

/* useful to pass patterns to match() directly */
#define PATTERNS(...) \
	({ \
		static const char *const patterns[] = {__VA_ARGS__, NULL}; \
		patterns; \
	})

/* sections that we do not want to do full section mismatch check on */
static const char *const section_white_list[] =
{
	".comment*",
	".debug*",
	".zdebug*",		/* Compressed debug sections. */
	".GCC.command.line",	/* record-gcc-switches */
	".mdebug*",        /* alpha, score, mips etc. */
	".pdr",            /* alpha, score, mips etc. */
	".stab*",
	".note*",
	".got*",
	".toc*",
	".xt.prop",				 /* xtensa */
	".xt.lit",         /* xtensa */
	".arcextmap*",			/* arc */
	".gnu.linkonce.arcext*",	/* arc : modules */
	".cmem*",			/* EZchip */
	".fmt_slot*",			/* EZchip */
	".gnu.lto*",
	".discard.*",
	".llvm.call-graph-profile",	/* call graph */
	NULL
};

/*
 * This is used to find sections missing the SHF_ALLOC flag.
 * The cause of this is often a section specified in assembler
 * without "ax" / "aw".
 */
static void check_section(const char *modname, struct elf_info *elf,
			  Elf_Shdr *sechdr)
{
	const char *sec = sech_name(elf, sechdr);

	if (sechdr->sh_type == SHT_PROGBITS &&
	    !(sechdr->sh_flags & SHF_ALLOC) &&
	    !match(sec, section_white_list)) {
		warn("%s (%s): unexpected non-allocatable section.\n"
		     "Did you forget to use \"ax\"/\"aw\" in a .S file?\n"
		     "Note that for example <linux/init.h> contains\n"
		     "section definitions for use in .S files.\n\n",
		     modname, sec);
	}
}



#define ALL_INIT_DATA_SECTIONS \
	".init.setup", ".init.rodata", ".init.data"

#define ALL_PCI_INIT_SECTIONS	\
	".pci_fixup_early", ".pci_fixup_header", ".pci_fixup_final", \
	".pci_fixup_enable", ".pci_fixup_resume", \
	".pci_fixup_resume_early", ".pci_fixup_suspend"

#define ALL_INIT_SECTIONS ".init.*"
#define ALL_EXIT_SECTIONS ".exit.*"

#define DATA_SECTIONS ".data", ".data.rel"
#define TEXT_SECTIONS ".text", ".text.*", ".sched.text", \
		".kprobes.text", ".cpuidle.text", ".noinstr.text", \
		".ltext", ".ltext.*"
#define OTHER_TEXT_SECTIONS ".ref.text", ".head.text", ".spinlock.text", \
		".fixup", ".entry.text", ".exception.text", \
		".coldtext", ".softirqentry.text", ".irqentry.text"

#define ALL_TEXT_SECTIONS  ".init.text", ".exit.text", \
		TEXT_SECTIONS, OTHER_TEXT_SECTIONS

enum mismatch {
	TEXTDATA_TO_ANY_INIT_EXIT,
	XXXINIT_TO_SOME_INIT,
	ANY_INIT_TO_ANY_EXIT,
	ANY_EXIT_TO_ANY_INIT,
	EXTABLE_TO_NON_TEXT,
};

/**
 * Describe how to match sections on different criteria:
 *
 * @fromsec: Array of sections to be matched.
 *
 * @bad_tosec: Relocations applied to a section in @fromsec to a section in
 * this array is forbidden (black-list).  Can be empty.
 *
 * @good_tosec: Relocations applied to a section in @fromsec must be
 * targeting sections in this array (white-list).  Can be empty.
 *
 * @mismatch: Type of mismatch.
 */
struct sectioncheck {
	const char *fromsec[20];
	const char *bad_tosec[20];
	const char *good_tosec[20];
	enum mismatch mismatch;
};

static const struct sectioncheck sectioncheck[] = {
/* Do not reference init/exit code/data from
 * normal code and data
 */
{
	.fromsec = { TEXT_SECTIONS, DATA_SECTIONS, NULL },
	.bad_tosec = { ALL_INIT_SECTIONS, ALL_EXIT_SECTIONS, NULL },
	.mismatch = TEXTDATA_TO_ANY_INIT_EXIT,
},
/* Do not use exit code/data from init code */
{
	.fromsec = { ALL_INIT_SECTIONS, NULL },
	.bad_tosec = { ALL_EXIT_SECTIONS, NULL },
	.mismatch = ANY_INIT_TO_ANY_EXIT,
},
/* Do not use init code/data from exit code */
{
	.fromsec = { ALL_EXIT_SECTIONS, NULL },
	.bad_tosec = { ALL_INIT_SECTIONS, NULL },
	.mismatch = ANY_EXIT_TO_ANY_INIT,
},
{
	.fromsec = { ALL_PCI_INIT_SECTIONS, NULL },
	.bad_tosec = { ALL_INIT_SECTIONS, NULL },
	.mismatch = ANY_INIT_TO_ANY_EXIT,
},
{
	.fromsec = { "__ex_table", NULL },
	/* If you're adding any new black-listed sections in here, consider
	 * adding a special 'printer' for them in scripts/check_extable.
	 */
	.bad_tosec = { ".altinstr_replacement", NULL },
	.good_tosec = {ALL_TEXT_SECTIONS , NULL},
	.mismatch = EXTABLE_TO_NON_TEXT,
}
};

static const struct sectioncheck *section_mismatch(
		const char *fromsec, const char *tosec)
{
	int i;

	/*
	 * The target section could be the SHT_NUL section when we're
	 * handling relocations to un-resolved symbols, trying to match it
	 * doesn't make much sense and causes build failures on parisc
	 * architectures.
	 */
	if (*tosec == '\0')
		return NULL;

	for (i = 0; i < ARRAY_SIZE(sectioncheck); i++) {
		const struct sectioncheck *check = &sectioncheck[i];

		if (match(fromsec, check->fromsec)) {
			if (check->bad_tosec[0] && match(tosec, check->bad_tosec))
				return check;
			if (check->good_tosec[0] && !match(tosec, check->good_tosec))
				return check;
		}
	}
	return NULL;
}

/**
 * Whitelist to allow certain references to pass with no warning.
 *
 * Pattern 1:
 *   If a module parameter is declared __initdata and permissions=0
 *   then this is legal despite the warning generated.
 *   We cannot see value of permissions here, so just ignore
 *   this pattern.
 *   The pattern is identified by:
 *   tosec   = .init.data
 *   fromsec = .data*
 *   atsym   =__param*
 *
 * Pattern 1a:
 *   module_param_call() ops can refer to __init set function if permissions=0
 *   The pattern is identified by:
 *   tosec   = .init.text
 *   fromsec = .data*
 *   atsym   = __param_ops_*
 *
 * Pattern 3:
 *   Whitelist all references from .head.text to any init section
 *
 * Pattern 4:
 *   Some symbols belong to init section but still it is ok to reference
 *   these from non-init sections as these symbols don't have any memory
 *   allocated for them and symbol address and value are same. So even
 *   if init section is freed, its ok to reference those symbols.
 *   For ex. symbols marking the init section boundaries.
 *   This pattern is identified by
 *   refsymname = __init_begin, _sinittext, _einittext
 *
 * Pattern 5:
 *   GCC may optimize static inlines when fed constant arg(s) resulting
 *   in functions like cpumask_empty() -- generating an associated symbol
 *   cpumask_empty.constprop.3 that appears in the audit.  If the const that
 *   is passed in comes from __init, like say nmi_ipi_mask, we get a
 *   meaningless section warning.  May need to add isra symbols too...
 *   This pattern is identified by
 *   tosec   = init section
 *   fromsec = text section
 *   refsymname = *.constprop.*
 *
 **/
static int secref_whitelist(const char *fromsec, const char *fromsym,
			    const char *tosec, const char *tosym)
{
	/* Check for pattern 1 */
	if (match(tosec, PATTERNS(ALL_INIT_DATA_SECTIONS)) &&
	    match(fromsec, PATTERNS(DATA_SECTIONS)) &&
	    strstarts(fromsym, "__param"))
		return 0;

	/* Check for pattern 1a */
	if (strcmp(tosec, ".init.text") == 0 &&
	    match(fromsec, PATTERNS(DATA_SECTIONS)) &&
	    strstarts(fromsym, "__param_ops_"))
		return 0;

	/* symbols in data sections that may refer to any init/exit sections */
	if (match(fromsec, PATTERNS(DATA_SECTIONS)) &&
	    match(tosec, PATTERNS(ALL_INIT_SECTIONS, ALL_EXIT_SECTIONS)) &&
	    match(fromsym, PATTERNS("*_ops", "*_probe", "*_console")))
		return 0;

	/* Check for pattern 3 */
	if (strstarts(fromsec, ".head.text") &&
	    match(tosec, PATTERNS(ALL_INIT_SECTIONS)))
		return 0;

	/* Check for pattern 4 */
	if (match(tosym, PATTERNS("__init_begin", "_sinittext", "_einittext")))
		return 0;

	/* Check for pattern 5 */
	if (match(fromsec, PATTERNS(ALL_TEXT_SECTIONS)) &&
	    match(tosec, PATTERNS(ALL_INIT_SECTIONS)) &&
	    match(fromsym, PATTERNS("*.constprop.*")))
		return 0;

	return 1;
}

static Elf_Sym *find_fromsym(struct elf_info *elf, Elf_Addr addr,
			     unsigned int secndx)
{
	return symsearch_find_nearest(elf, addr, secndx, false, ~0);
}

static Elf_Sym *find_tosym(struct elf_info *elf, Elf_Addr addr, Elf_Sym *sym)
{
	Elf_Sym *new_sym;

	/* If the supplied symbol has a valid name, return it */
	if (is_valid_name(elf, sym))
		return sym;

	/*
	 * Strive to find a better symbol name, but the resulting name may not
	 * match the symbol referenced in the original code.
	 */
	new_sym = symsearch_find_nearest(elf, addr, get_secindex(elf, sym),
					 true, 20);
	return new_sym ? new_sym : sym;
}

static bool is_executable_section(struct elf_info *elf, unsigned int secndx)
{
	if (secndx >= elf->num_sections)
		return false;

	return (elf->sechdrs[secndx].sh_flags & SHF_EXECINSTR) != 0;
}

static void default_mismatch_handler(const char *modname, struct elf_info *elf,
				     const struct sectioncheck* const mismatch,
				     Elf_Sym *tsym,
				     unsigned int fsecndx, const char *fromsec, Elf_Addr faddr,
				     const char *tosec, Elf_Addr taddr)
{
	Elf_Sym *from;
	const char *tosym;
	const char *fromsym;
	char taddr_str[16];

	from = find_fromsym(elf, faddr, fsecndx);
	fromsym = sym_name(elf, from);

	tsym = find_tosym(elf, taddr, tsym);
	tosym = sym_name(elf, tsym);

	/* check whitelist - we may ignore it */
	if (!secref_whitelist(fromsec, fromsym, tosec, tosym))
		return;

	sec_mismatch_count++;

	if (!tosym[0])
		snprintf(taddr_str, sizeof(taddr_str), "0x%x", (unsigned int)taddr);

	/*
	 * The format for the reference source:      <symbol_name>+<offset> or <address>
	 * The format for the reference destination: <symbol_name>          or <address>
	 */
	warn("%s: section mismatch in reference: %s%s0x%x (section: %s) -> %s (section: %s)\n",
	     modname, fromsym, fromsym[0] ? "+" : "",
	     (unsigned int)(faddr - (fromsym[0] ? from->st_value : 0)),
	     fromsec, tosym[0] ? tosym : taddr_str, tosec);

	if (mismatch->mismatch == EXTABLE_TO_NON_TEXT) {
		if (match(tosec, mismatch->bad_tosec))
			fatal("The relocation at %s+0x%lx references\n"
			      "section \"%s\" which is black-listed.\n"
			      "Something is seriously wrong and should be fixed.\n"
			      "You might get more information about where this is\n"
			      "coming from by using scripts/check_extable.sh %s\n",
			      fromsec, (long)faddr, tosec, modname);
		else if (is_executable_section(elf, get_secindex(elf, tsym)))
			warn("The relocation at %s+0x%lx references\n"
			     "section \"%s\" which is not in the list of\n"
			     "authorized sections.  If you're adding a new section\n"
			     "and/or if this reference is valid, add \"%s\" to the\n"
			     "list of authorized sections to jump to on fault.\n"
			     "This can be achieved by adding \"%s\" to\n"
			     "OTHER_TEXT_SECTIONS in scripts/mod/modpost.c.\n",
			     fromsec, (long)faddr, tosec, tosec, tosec);
		else
			error("%s+0x%lx references non-executable section '%s'\n",
			      fromsec, (long)faddr, tosec);
	}
}

static void check_export_symbol(struct module *mod, struct elf_info *elf,
				Elf_Addr faddr, const char *secname,
				Elf_Sym *sym)
{
	static const char *prefix = "__export_symbol_";
	const char *label_name, *name, *data;
	Elf_Sym *label;
	struct symbol *s;
	bool is_gpl;

	label = find_fromsym(elf, faddr, elf->export_symbol_secndx);
	label_name = sym_name(elf, label);

	if (!strstarts(label_name, prefix)) {
		error("%s: .export_symbol section contains strange symbol '%s'\n",
		      mod->name, label_name);
		return;
	}

	if (ELF_ST_BIND(sym->st_info) != STB_GLOBAL &&
	    ELF_ST_BIND(sym->st_info) != STB_WEAK) {
		error("%s: local symbol '%s' was exported\n", mod->name,
		      label_name + strlen(prefix));
		return;
	}

	name = sym_name(elf, sym);
	if (strcmp(label_name + strlen(prefix), name)) {
		error("%s: .export_symbol section references '%s', but it does not seem to be an export symbol\n",
		      mod->name, name);
		return;
	}

	data = sym_get_data(elf, label);	/* license */
	if (!strcmp(data, "GPL")) {
		is_gpl = true;
	} else if (!strcmp(data, "")) {
		is_gpl = false;
	} else {
		error("%s: unknown license '%s' was specified for '%s'\n",
		      mod->name, data, name);
		return;
	}

	data += strlen(data) + 1;	/* namespace */
	s = sym_add_exported(name, mod, is_gpl, data);

	/*
	 * We need to be aware whether we are exporting a function or
	 * a data on some architectures.
	 */
	s->is_func = (ELF_ST_TYPE(sym->st_info) == STT_FUNC);

	/*
	 * For parisc64, symbols prefixed $$ from the library have the symbol type
	 * STT_LOPROC. They should be handled as functions too.
	 */
	if (elf->hdr->e_ident[EI_CLASS] == ELFCLASS64 &&
	    elf->hdr->e_machine == EM_PARISC &&
	    ELF_ST_TYPE(sym->st_info) == STT_LOPROC)
		s->is_func = true;

	if (match(secname, PATTERNS(ALL_INIT_SECTIONS)))
		warn("%s: %s: EXPORT_SYMBOL used for init symbol. Remove __init or EXPORT_SYMBOL.\n",
		     mod->name, name);
	else if (match(secname, PATTERNS(ALL_EXIT_SECTIONS)))
		warn("%s: %s: EXPORT_SYMBOL used for exit symbol. Remove __exit or EXPORT_SYMBOL.\n",
		     mod->name, name);
}

static void check_section_mismatch(struct module *mod, struct elf_info *elf,
				   Elf_Sym *sym,
				   unsigned int fsecndx, const char *fromsec,
				   Elf_Addr faddr, Elf_Addr taddr)
{
	const char *tosec = sec_name(elf, get_secindex(elf, sym));
	const struct sectioncheck *mismatch;

	if (module_enabled && elf->export_symbol_secndx == fsecndx) {
		check_export_symbol(mod, elf, faddr, tosec, sym);
		return;
	}

	mismatch = section_mismatch(fromsec, tosec);
	if (!mismatch)
		return;

	default_mismatch_handler(mod->name, elf, mismatch, sym,
				 fsecndx, fromsec, faddr,
				 tosec, taddr);
}

static Elf_Addr addend_386_rel(uint32_t *location, unsigned int r_type)
{
	switch (r_type) {
	case R_386_32:
		return get_unaligned_native(location);
	case R_386_PC32:
		return get_unaligned_native(location) + 4;
	}

	return (Elf_Addr)(-1);
}

static int32_t sign_extend32(int32_t value, int index)
{
	uint8_t shift = 31 - index;

	return (int32_t)(value << shift) >> shift;
}

static Elf_Addr addend_arm_rel(void *loc, Elf_Sym *sym, unsigned int r_type)
{
	uint32_t inst, upper, lower, sign, j1, j2;
	int32_t offset;

	switch (r_type) {
	case R_ARM_ABS32:
	case R_ARM_REL32:
		inst = get_unaligned_native((uint32_t *)loc);
		return inst + sym->st_value;
	case R_ARM_MOVW_ABS_NC:
	case R_ARM_MOVT_ABS:
		inst = get_unaligned_native((uint32_t *)loc);
		offset = sign_extend32(((inst & 0xf0000) >> 4) | (inst & 0xfff),
				       15);
		return offset + sym->st_value;
	case R_ARM_PC24:
	case R_ARM_CALL:
	case R_ARM_JUMP24:
		inst = get_unaligned_native((uint32_t *)loc);
		offset = sign_extend32((inst & 0x00ffffff) << 2, 25);
		return offset + sym->st_value + 8;
	case R_ARM_THM_MOVW_ABS_NC:
	case R_ARM_THM_MOVT_ABS:
		upper = get_unaligned_native((uint16_t *)loc);
		lower = get_unaligned_native((uint16_t *)loc + 1);
		offset = sign_extend32(((upper & 0x000f) << 12) |
				       ((upper & 0x0400) << 1) |
				       ((lower & 0x7000) >> 4) |
				       (lower & 0x00ff),
				       15);
		return offset + sym->st_value;
	case R_ARM_THM_JUMP19:
		/*
		 * Encoding T3:
		 * S     = upper[10]
		 * imm6  = upper[5:0]
		 * J1    = lower[13]
		 * J2    = lower[11]
		 * imm11 = lower[10:0]
		 * imm32 = SignExtend(S:J2:J1:imm6:imm11:'0')
		 */
		upper = get_unaligned_native((uint16_t *)loc);
		lower = get_unaligned_native((uint16_t *)loc + 1);

		sign = (upper >> 10) & 1;
		j1 = (lower >> 13) & 1;
		j2 = (lower >> 11) & 1;
		offset = sign_extend32((sign << 20) | (j2 << 19) | (j1 << 18) |
				       ((upper & 0x03f) << 12) |
				       ((lower & 0x07ff) << 1),
				       20);
		return offset + sym->st_value + 4;
	case R_ARM_THM_PC22:
	case R_ARM_THM_JUMP24:
		/*
		 * Encoding T4:
		 * S     = upper[10]
		 * imm10 = upper[9:0]
		 * J1    = lower[13]
		 * J2    = lower[11]
		 * imm11 = lower[10:0]
		 * I1    = NOT(J1 XOR S)
		 * I2    = NOT(J2 XOR S)
		 * imm32 = SignExtend(S:I1:I2:imm10:imm11:'0')
		 */
		upper = get_unaligned_native((uint16_t *)loc);
		lower = get_unaligned_native((uint16_t *)loc + 1);

		sign = (upper >> 10) & 1;
		j1 = (lower >> 13) & 1;
		j2 = (lower >> 11) & 1;
		offset = sign_extend32((sign << 24) |
				       ((~(j1 ^ sign) & 1) << 23) |
				       ((~(j2 ^ sign) & 1) << 22) |
				       ((upper & 0x03ff) << 12) |
				       ((lower & 0x07ff) << 1),
				       24);
		return offset + sym->st_value + 4;
	}

	return (Elf_Addr)(-1);
}

static Elf_Addr addend_mips_rel(uint32_t *location, unsigned int r_type)
{
	uint32_t inst;

	inst = get_unaligned_native(location);
	switch (r_type) {
	case R_MIPS_LO16:
		return inst & 0xffff;
	case R_MIPS_26:
		return (inst & 0x03ffffff) << 2;
	case R_MIPS_32:
		return inst;
	}
	return (Elf_Addr)(-1);
}

#ifndef EM_RISCV
#define EM_RISCV		243
#endif

#ifndef R_RISCV_SUB32
#define R_RISCV_SUB32		39
#endif

#ifndef EM_LOONGARCH
#define EM_LOONGARCH		258
#endif

#ifndef R_LARCH_SUB32
#define R_LARCH_SUB32		55
#endif

#ifndef R_LARCH_RELAX
#define R_LARCH_RELAX		100
#endif

#ifndef R_LARCH_ALIGN
#define R_LARCH_ALIGN		102
#endif

static void get_rel_type_and_sym(struct elf_info *elf, uint64_t r_info,
				 unsigned int *r_type, unsigned int *r_sym)
{
	typedef struct {
		Elf64_Word    r_sym;	/* Symbol index */
		unsigned char r_ssym;	/* Special symbol for 2nd relocation */
		unsigned char r_type3;	/* 3rd relocation type */
		unsigned char r_type2;	/* 2nd relocation type */
		unsigned char r_type;	/* 1st relocation type */
	} Elf64_Mips_R_Info;

	bool is_64bit = (elf->hdr->e_ident[EI_CLASS] == ELFCLASS64);

	if (elf->hdr->e_machine == EM_MIPS && is_64bit) {
		Elf64_Mips_R_Info *mips64_r_info = (void *)&r_info;

		*r_type = mips64_r_info->r_type;
		*r_sym = TO_NATIVE(mips64_r_info->r_sym);
		return;
	}

	if (is_64bit)
		r_info = TO_NATIVE((Elf64_Xword)r_info);
	else
		r_info = TO_NATIVE((Elf32_Word)r_info);

	*r_type = ELF_R_TYPE(r_info);
	*r_sym = ELF_R_SYM(r_info);
}

static void section_rela(struct module *mod, struct elf_info *elf,
			 unsigned int fsecndx, const char *fromsec,
			 const Elf_Rela *start, const Elf_Rela *stop)
{
	const Elf_Rela *rela;

	for (rela = start; rela < stop; rela++) {
		Elf_Sym *tsym;
		Elf_Addr taddr, r_offset;
		unsigned int r_type, r_sym;

		r_offset = TO_NATIVE(rela->r_offset);
		get_rel_type_and_sym(elf, rela->r_info, &r_type, &r_sym);

		tsym = elf->symtab_start + r_sym;
		taddr = tsym->st_value + TO_NATIVE(rela->r_addend);

		switch (elf->hdr->e_machine) {
		case EM_RISCV:
			if (!strcmp("__ex_table", fromsec) &&
			    r_type == R_RISCV_SUB32)
				continue;
			break;
		case EM_LOONGARCH:
			switch (r_type) {
			case R_LARCH_SUB32:
				if (!strcmp("__ex_table", fromsec))
					continue;
				break;
			case R_LARCH_RELAX:
			case R_LARCH_ALIGN:
				/* These relocs do not refer to symbols */
				continue;
			}
			break;
		}

		check_section_mismatch(mod, elf, tsym,
				       fsecndx, fromsec, r_offset, taddr);
	}
}

static void section_rel(struct module *mod, struct elf_info *elf,
			unsigned int fsecndx, const char *fromsec,
			const Elf_Rel *start, const Elf_Rel *stop)
{
	const Elf_Rel *rel;

	for (rel = start; rel < stop; rel++) {
		Elf_Sym *tsym;
		Elf_Addr taddr, r_offset;
		unsigned int r_type, r_sym;
		void *loc;

		r_offset = TO_NATIVE(rel->r_offset);
		get_rel_type_and_sym(elf, rel->r_info, &r_type, &r_sym);

		loc = sym_get_data_by_offset(elf, fsecndx, r_offset);
		tsym = elf->symtab_start + r_sym;

		switch (elf->hdr->e_machine) {
		case EM_386:
			taddr = addend_386_rel(loc, r_type);
			break;
		case EM_ARM:
			taddr = addend_arm_rel(loc, tsym, r_type);
			break;
		case EM_MIPS:
			taddr = addend_mips_rel(loc, r_type);
			break;
		default:
			fatal("Please add code to calculate addend for this architecture\n");
		}

		check_section_mismatch(mod, elf, tsym,
				       fsecndx, fromsec, r_offset, taddr);
	}
}

/**
 * A module includes a number of sections that are discarded
 * either when loaded or when used as built-in.
 * For loaded modules all functions marked __init and all data
 * marked __initdata will be discarded when the module has been initialized.
 * Likewise for modules used built-in the sections marked __exit
 * are discarded because __exit marked function are supposed to be called
 * only when a module is unloaded which never happens for built-in modules.
 * The check_sec_ref() function traverses all relocation records
 * to find all references to a section that reference a section that will
 * be discarded and warns about it.
 **/
static void check_sec_ref(struct module *mod, struct elf_info *elf)
{
	int i;

	/* Walk through all sections */
	for (i = 0; i < elf->num_sections; i++) {
		Elf_Shdr *sechdr = &elf->sechdrs[i];

		check_section(mod->name, elf, sechdr);
		/* We want to process only relocation sections and not .init */
		if (sechdr->sh_type == SHT_REL || sechdr->sh_type == SHT_RELA) {
			/* section to which the relocation applies */
			unsigned int secndx = sechdr->sh_info;
			const char *secname = sec_name(elf, secndx);
			const void *start, *stop;

			/* If the section is known good, skip it */
			if (match(secname, section_white_list))
				continue;

			start = sym_get_data_by_offset(elf, i, 0);
			stop = start + sechdr->sh_size;

			if (sechdr->sh_type == SHT_RELA)
				section_rela(mod, elf, secndx, secname,
					     start, stop);
			else
				section_rel(mod, elf, secndx, secname,
					    start, stop);
		}
	}
}

static char *remove_dot(char *s)
{
	size_t n = strcspn(s, ".");

	if (n && s[n]) {
		size_t m = strspn(s + n + 1, "0123456789");
		if (m && (s[n + m + 1] == '.' || s[n + m + 1] == 0))
			s[n] = 0;
	}
	return s;
}

/*
 * The CRCs are recorded in .*.cmd files in the form of:
 * #SYMVER <name> <crc>
 */
static void extract_crcs_for_object(const char *object, struct module *mod)
{
	char cmd_file[PATH_MAX];
	char *buf, *p;
	const char *base;
	int dirlen, ret;

	base = get_basename(object);
	dirlen = base - object;

	ret = snprintf(cmd_file, sizeof(cmd_file), "%.*s.%s.cmd",
		       dirlen, object, base);
	if (ret >= sizeof(cmd_file)) {
		error("%s: too long path was truncated\n", cmd_file);
		return;
	}

	buf = read_text_file(cmd_file);
	p = buf;

	while ((p = strstr(p, "\n#SYMVER "))) {
		char *name;
		size_t namelen;
		unsigned int crc;
		struct symbol *sym;

		name = p + strlen("\n#SYMVER ");

		p = strchr(name, ' ');
		if (!p)
			break;

		namelen = p - name;
		p++;

		if (!isdigit(*p))
			continue;	/* skip this line */

		crc = strtoul(p, &p, 0);
		if (*p != '\n')
			continue;	/* skip this line */

		name[namelen] = '\0';

		/*
		 * sym_find_with_module() may return NULL here.
		 * It typically occurs when CONFIG_TRIM_UNUSED_KSYMS=y.
		 * Since commit e1327a127703, genksyms calculates CRCs of all
		 * symbols, including trimmed ones. Ignore orphan CRCs.
		 */
		sym = sym_find_with_module(name, mod);
		if (sym)
			sym_set_crc(sym, crc);
	}

	free(buf);
}

/*
 * The symbol versions (CRC) are recorded in the .*.cmd files.
 * Parse them to retrieve CRCs for the current module.
 */
static void mod_set_crcs(struct module *mod)
{
	char objlist[PATH_MAX];
	char *buf, *p, *obj;
	int ret;

	if (mod->is_vmlinux) {
		strcpy(objlist, ".vmlinux.objs");
	} else {
		/* objects for a module are listed in the *.mod file. */
		ret = snprintf(objlist, sizeof(objlist), "%s.mod", mod->name);
		if (ret >= sizeof(objlist)) {
			error("%s: too long path was truncated\n", objlist);
			return;
		}
	}

	buf = read_text_file(objlist);
	p = buf;

	while ((obj = strsep(&p, "\n")) && obj[0])
		extract_crcs_for_object(obj, mod);

	free(buf);
}

static void read_symbols(const char *modname)
{
	const char *symname;
	char *version;
	char *license;
	char *namespace;
	struct module *mod;
	struct elf_info info = { };
	Elf_Sym *sym;

	if (!parse_elf(&info, modname))
		return;

	if (!strends(modname, ".o")) {
		error("%s: filename must be suffixed with .o\n", modname);
		return;
	}

	/* strip trailing .o */
	mod = new_module(modname, strlen(modname) - strlen(".o"));

	/* save .no_trim_symbol section for later use */
	if (info.no_trim_symbol_len) {
		mod->no_trim_symbol = xmalloc(info.no_trim_symbol_len);
		memcpy(mod->no_trim_symbol, info.no_trim_symbol,
		       info.no_trim_symbol_len);
		mod->no_trim_symbol_len = info.no_trim_symbol_len;
	}

	if (!mod->is_vmlinux) {
	    /*取license*/
		license = get_modinfo(&info, "license");
		if (!license)
			error("missing MODULE_LICENSE() in %s\n", modname);
		while (license) {
			if (!license_is_gpl_compatible(license)) {
				mod->is_gpl_compatible = false;
				break;
			}
			/*取下一个license*/
			license = get_next_modinfo(&info, "license", license);
		}

		for (namespace = get_modinfo(&info, "import_ns");
		     namespace;
		     namespace = get_next_modinfo(&info, "import_ns", namespace)) {
			if (strstarts(namespace, MODULE_NS_PREFIX))
				error("%s: explicitly importing namespace \"%s\" is not allowed.\n",
				      mod->name, namespace);

			add_namespace(&mod->imported_namespaces, namespace);
		}

		if (!get_modinfo(&info, "description"))
			warn("missing MODULE_DESCRIPTION() in %s\n", modname);
	}

	for (sym = info.symtab_start; sym < info.symtab_stop; sym++) {
		symname = remove_dot(info.strtab + sym->st_name);

		handle_symbol(mod, &info, sym, symname);
		handle_moddevtable(mod, &info, sym, symname);
	}

	check_sec_ref(mod, &info);

	if (!mod->is_vmlinux) {
		version = get_modinfo(&info, "version");
		if (version || all_versions)
			get_src_version(mod->name, mod->srcversion,
					sizeof(mod->srcversion) - 1);
	}

	parse_elf_finish(&info);

	if (modversions) {
		/*
		 * Our trick to get versioning for module struct etc. - it's
		 * never passed as an argument to an exported function, so
		 * the automatic versioning doesn't pick it up, but it's really
		 * important anyhow.
		 */
		sym_add_unresolved("module_layout", mod, false);

		mod_set_crcs(mod);
	}
}

static void read_symbols_from_files(const char *filename)
{
	FILE *in = stdin;
	char fname[PATH_MAX];

	in = fopen(filename, "r");
	if (!in)
		fatal("Can't open filenames file %s: %m", filename);

	while (fgets(fname, PATH_MAX, in) != NULL) {
		if (strends(fname, "\n"))
			fname[strlen(fname)-1] = '\0';
		read_symbols(fname);
	}

	fclose(in);
}

#define SZ 500

/* We first write the generated file into memory using the
 * following helper, then compare to the file on disk and
 * only update the later if anything changed */

void __attribute__((format(printf, 2, 3))) buf_printf(struct buffer *buf,
						      const char *fmt, ...)
{
	char tmp[SZ];
	int len;
	va_list ap;

	va_start(ap, fmt);
	len = vsnprintf(tmp, SZ, fmt, ap);
	buf_write(buf, tmp, len);
	va_end(ap);
}

void buf_write(struct buffer *buf, const char *s, int len)
{
	if (buf->size - buf->pos < len) {
		buf->size += len + SZ;
		buf->p = xrealloc(buf->p, buf->size);
	}
	strncpy(buf->p + buf->pos, s, len);
	buf->pos += len;
}

/**
 * verify_module_namespace() - does @modname have access to this symbol's @namespace
 * @namespace: export symbol namespace
 * @modname: module name
 *
 * If @namespace is prefixed with "module:" to indicate it is a module namespace
 * then test if @modname matches any of the comma separated patterns.
 *
 * The patterns only support tail-glob.
 */
static bool verify_module_namespace(const char *namespace, const char *modname)
{
	size_t len, modlen = strlen(modname);
	const char *prefix = "module:";
	const char *sep;
	bool glob;

	if (!strstarts(namespace, prefix))
		return false;

	for (namespace += strlen(prefix); *namespace; namespace = sep) {
		sep = strchrnul(namespace, ',');
		len = sep - namespace;

		glob = false;
		if (sep[-1] == '*') {
			len--;
			glob = true;
		}

		if (*sep)
			sep++;

		if (strncmp(namespace, modname, len) == 0 && (glob || len == modlen))
			return true;
	}

	return false;
}

static void check_exports(struct module *mod)
{
	struct symbol *s, *exp;

	list_for_each_entry(s, &mod->unresolved_symbols, list) {
		const char *basename;
		exp = find_symbol(s->name);
		if (!exp) {
			if (!s->weak && nr_unresolved++ < MAX_UNRESOLVED_REPORTS)
				modpost_log(!warn_unresolved,
					    "\"%s\" [%s.ko] undefined!\n",
					    s->name, mod->name);
			continue;
		}
		if (exp->module == mod) {
			error("\"%s\" [%s.ko] was exported without definition\n",
			      s->name, mod->name);
			continue;
		}

		exp->used = true;
		s->module = exp->module;
		s->crc_valid = exp->crc_valid;
		s->crc = exp->crc;

		basename = get_basename(mod->name);

		if (!verify_module_namespace(exp->namespace, basename) &&
		    !contains_namespace(&mod->imported_namespaces, exp->namespace)) {
			modpost_log(!allow_missing_ns_imports,
				    "module %s uses symbol %s from namespace %s, but does not import it.\n",
				    basename, exp->name, exp->namespace);
			add_namespace(&mod->missing_namespaces, exp->namespace);
		}

		if (!mod->is_gpl_compatible && exp->is_gpl_only)
			error("GPL-incompatible module %s.ko uses GPL-only symbol '%s'\n",
			      basename, exp->name);
	}
}

static void handle_white_list_exports(const char *white_list)
{
	char *buf, *p, *name;

	buf = read_text_file(white_list);
	p = buf;

	while ((name = strsep(&p, "\n"))) {
		struct symbol *sym = find_symbol(name);

		if (sym)
			sym->used = true;
	}

	free(buf);
}

/*
 * Keep symbols recorded in the .no_trim_symbol section. This is necessary to
 * prevent CONFIG_TRIM_UNUSED_KSYMS from dropping EXPORT_SYMBOL because
 * symbol_get() relies on the symbol being present in the ksymtab for lookups.
 */
static void keep_no_trim_symbols(struct module *mod)
{
	unsigned long size = mod->no_trim_symbol_len;

	for (char *s = mod->no_trim_symbol; s; s = next_string(s , &size)) {
		struct symbol *sym;

		/*
		 * If find_symbol() returns NULL, this symbol is not provided
		 * by any module, and symbol_get() will fail.
		 */
		sym = find_symbol(s);
		if (sym)
			sym->used = true;
	}
}

static void check_modname_len(struct module *mod)
{
	const char *mod_name;

	mod_name = get_basename(mod->name);

	if (strlen(mod_name) >= MODULE_NAME_LEN)
		error("module name is too long [%s.ko]\n", mod->name);
}

/**
 * Header for the generated file
 **/
static void add_header(struct buffer *b, struct module *mod)
{
	buf_printf(b, "#include <linux/module.h>\n");
	buf_printf(b, "#include <linux/export-internal.h>\n");
	buf_printf(b, "#include <linux/compiler.h>\n");
	buf_printf(b, "\n");
	buf_printf(b, "MODULE_INFO(name, KBUILD_MODNAME);\n");
	buf_printf(b, "\n");
	buf_printf(b, "__visible struct module __this_module\n");
	buf_printf(b, "__section(\".gnu.linkonce.this_module\") = {\n");
	buf_printf(b, "\t.name = KBUILD_MODNAME,\n");
	if (mod->has_init)
		buf_printf(b, "\t.init = init_module,\n");
	if (mod->has_cleanup)
		buf_printf(b, "#ifdef CONFIG_MODULE_UNLOAD\n"
			      "\t.exit = cleanup_module,\n"
			      "#endif\n");
	buf_printf(b, "\t.arch = MODULE_ARCH_INIT,\n");
	buf_printf(b, "};\n");

	if (!external_module)
		buf_printf(b, "\nMODULE_INFO(intree, \"Y\");\n");

	if (strstarts(mod->name, "drivers/staging"))
		buf_printf(b, "\nMODULE_INFO(staging, \"Y\");\n");

	if (strstarts(mod->name, "tools/testing"))
		buf_printf(b, "\nMODULE_INFO(test, \"Y\");\n");
}

static void add_exported_symbols(struct buffer *buf, struct module *mod)
{
	struct symbol *sym;

	/* generate struct for exported symbols */
	buf_printf(buf, "\n");
	list_for_each_entry(sym, &mod->exported_symbols, list) {
		if (trim_unused_exports && !sym->used)
			continue;

		buf_printf(buf, "KSYMTAB_%s(%s, \"%s\", \"%s\");\n",
			   sym->is_func ? "FUNC" : "DATA", sym->name,
			   sym->is_gpl_only ? "_gpl" : "", sym->namespace);
	}

	if (!modversions)
		return;

	/* record CRCs for exported symbols */
	buf_printf(buf, "\n");
	list_for_each_entry(sym, &mod->exported_symbols, list) {
		if (trim_unused_exports && !sym->used)
			continue;

		if (!sym->crc_valid)
			warn("EXPORT symbol \"%s\" [%s%s] version generation failed, symbol will not be versioned.\n"
			     "Is \"%s\" prototyped in <asm/asm-prototypes.h>?\n",
			     sym->name, mod->name, mod->is_vmlinux ? "" : ".ko",
			     sym->name);

		buf_printf(buf, "SYMBOL_CRC(%s, 0x%08x, \"%s\");\n",
			   sym->name, sym->crc, sym->is_gpl_only ? "_gpl" : "");
	}
}

/**
 * Record CRCs for unresolved symbols, supporting long names
 */
static void add_extended_versions(struct buffer *b, struct module *mod)
{
	struct symbol *s;

	if (!extended_modversions)
		return;

	buf_printf(b, "\n");
	buf_printf(b, "static const u32 ____version_ext_crcs[]\n");
	buf_printf(b, "__used __section(\"__version_ext_crcs\") = {\n");
	list_for_each_entry(s, &mod->unresolved_symbols, list) {
		if (!s->module)
			continue;
		if (!s->crc_valid) {
			warn("\"%s\" [%s.ko] has no CRC!\n",
				s->name, mod->name);
			continue;
		}
		buf_printf(b, "\t0x%08x,\n", s->crc);
	}
	buf_printf(b, "};\n");

	buf_printf(b, "static const char ____version_ext_names[]\n");
	buf_printf(b, "__used __section(\"__version_ext_names\") =\n");
	list_for_each_entry(s, &mod->unresolved_symbols, list) {
		if (!s->module)
			continue;
		if (!s->crc_valid)
			/*
			 * We already warned on this when producing the crc
			 * table.
			 * We need to skip its name too, as the indexes in
			 * both tables need to align.
			 */
			continue;
		buf_printf(b, "\t\"%s\\0\"\n", s->name);
	}
	buf_printf(b, ";\n");
}

/**
 * Record CRCs for unresolved symbols
 **/
static void add_versions(struct buffer *b, struct module *mod)
{
	struct symbol *s;

	if (!basic_modversions)
		return;

	buf_printf(b, "\n");
	buf_printf(b, "static const struct modversion_info ____versions[]\n");
	buf_printf(b, "__used __section(\"__versions\") = {\n");

	list_for_each_entry(s, &mod->unresolved_symbols, list) {
		if (!s->module)
			continue;
		if (!s->crc_valid) {
			warn("\"%s\" [%s.ko] has no CRC!\n",
				s->name, mod->name);
			continue;
		}
		if (strlen(s->name) >= MODULE_NAME_LEN) {
			if (extended_modversions) {
				/* this symbol will only be in the extended info */
				continue;
			} else {
				error("too long symbol \"%s\" [%s.ko]\n",
				      s->name, mod->name);
				break;
			}
		}
		buf_printf(b, "\t{ 0x%08x, \"%s\" },\n",
			   s->crc, s->name);
	}

	buf_printf(b, "};\n");
}

static void add_depends(struct buffer *b, struct module *mod)
{
	struct symbol *s;
	int first = 1;

	/* Clear ->seen flag of modules that own symbols needed by this. */
	list_for_each_entry(s, &mod->unresolved_symbols, list) {
		if (s->module)
			s->module->seen = s->module->is_vmlinux;
	}

	buf_printf(b, "\n");
	buf_printf(b, "MODULE_INFO(depends, \"");
	list_for_each_entry(s, &mod->unresolved_symbols, list) {
		const char *p;
		if (!s->module)
			continue;

		if (s->module->seen)
			continue;

		s->module->seen = true;
		p = get_basename(s->module->name);
		buf_printf(b, "%s%s", first ? "" : ",", p);
		first = 0;
	}
	buf_printf(b, "\");\n");
}

static void add_srcversion(struct buffer *b, struct module *mod)
{
	if (mod->srcversion[0]) {
		buf_printf(b, "\n");
		buf_printf(b, "MODULE_INFO(srcversion, \"%s\");\n",
			   mod->srcversion);
	}
}

static void write_buf(struct buffer *b, const char *fname)
{
	FILE *file;

	if (error_occurred)
		return;

	file = fopen(fname, "w");
	if (!file) {
		perror(fname);
		exit(1);
	}
	if (fwrite(b->p, 1, b->pos, file) != b->pos) {
		perror(fname);
		exit(1);
	}
	if (fclose(file) != 0) {
		perror(fname);
		exit(1);
	}
}

static void write_if_changed(struct buffer *b, const char *fname)
{
	char *tmp;
	FILE *file;
	struct stat st;

	file = fopen(fname, "r");
	if (!file)
		goto write;

	if (fstat(fileno(file), &st) < 0)
		goto close_write;

	if (st.st_size != b->pos)
		goto close_write;

	tmp = xmalloc(b->pos);
	if (fread(tmp, 1, b->pos, file) != b->pos)
		goto free_write;

	if (memcmp(tmp, b->p, b->pos) != 0)
		goto free_write;

	free(tmp);
	fclose(file);
	return;

 free_write:
	free(tmp);
 close_write:
	fclose(file);
 write:
	write_buf(b, fname);
}

static void write_vmlinux_export_c_file(struct module *mod)
{
	struct buffer buf = { };

	buf_printf(&buf,
		   "#include <linux/export-internal.h>\n");

	add_exported_symbols(&buf, mod);
	write_if_changed(&buf, ".vmlinux.export.c");
	free(buf.p);
}

/* do sanity checks, and generate *.mod.c file */
static void write_mod_c_file(struct module *mod)
{
	struct buffer buf = { };
	struct module_alias *alias, *next;
	char fname[PATH_MAX];
	int ret;

	add_header(&buf, mod);
	add_exported_symbols(&buf, mod);
	add_versions(&buf, mod);
	add_extended_versions(&buf, mod);
	add_depends(&buf, mod);

	buf_printf(&buf, "\n");
	list_for_each_entry_safe(alias, next, &mod->aliases, node) {
		buf_printf(&buf, "MODULE_ALIAS(\"%s\");\n", alias->str);
		list_del(&alias->node);
		free(alias);
	}

	add_srcversion(&buf, mod);

	ret = snprintf(fname, sizeof(fname), "%s.mod.c", mod->name);
	if (ret >= sizeof(fname)) {
		error("%s: too long path was truncated\n", fname);
		goto free;
	}

	write_if_changed(&buf, fname);

free:
	free(buf.p);
}

/* parse Module.symvers file. line format:
 * 0x12345678<tab>symbol<tab>module<tab>export<tab>namespace
 **/
static void read_dump(const char *fname)
{
	char *buf, *pos, *line;

	buf = read_text_file(fname);
	if (!buf)
		/* No symbol versions, silently ignore */
		return;

	pos = buf;

	while ((line = get_line(&pos))) {
		char *symname, *namespace, *modname, *d, *export;
		unsigned int crc;
		struct module *mod;
		struct symbol *s;
		bool gpl_only;

		if (!(symname = strchr(line, '\t')))
			goto fail;
		*symname++ = '\0';
		if (!(modname = strchr(symname, '\t')))
			goto fail;
		*modname++ = '\0';
		if (!(export = strchr(modname, '\t')))
			goto fail;
		*export++ = '\0';
		if (!(namespace = strchr(export, '\t')))
			goto fail;
		*namespace++ = '\0';

		crc = strtoul(line, &d, 16);
		if (*symname == '\0' || *modname == '\0' || *d != '\0')
			goto fail;

		if (!strcmp(export, "EXPORT_SYMBOL_GPL")) {
			gpl_only = true;
		} else if (!strcmp(export, "EXPORT_SYMBOL")) {
			gpl_only = false;
		} else {
			error("%s: unknown license %s. skip", symname, export);
			continue;
		}

		mod = find_module(fname, modname);
		if (!mod) {
			mod = new_module(modname, strlen(modname));
			mod->dump_file = fname;
		}
		s = sym_add_exported(symname, mod, gpl_only, namespace);
		sym_set_crc(s, crc);
	}
	free(buf);
	return;
fail:
	free(buf);
	fatal("parse error in symbol dump file\n");
}

static void write_dump(const char *fname)
{
	struct buffer buf = { };
	struct module *mod;
	struct symbol *sym;

	list_for_each_entry(mod, &modules, list) {
		if (mod->dump_file)
			continue;
		list_for_each_entry(sym, &mod->exported_symbols, list) {
			if (trim_unused_exports && !sym->used)
				continue;

			buf_printf(&buf, "0x%08x\t%s\t%s\tEXPORT_SYMBOL%s\t%s\n",
				   sym->crc, sym->name, mod->name,
				   sym->is_gpl_only ? "_GPL" : "",
				   sym->namespace);
		}
	}
	write_buf(&buf, fname);
	free(buf.p);
}

static void write_namespace_deps_files(const char *fname)
{
	struct module *mod;
	struct namespace_list *ns;
	struct buffer ns_deps_buf = {};

	list_for_each_entry(mod, &modules, list) {

		if (mod->dump_file || list_empty(&mod->missing_namespaces))
			continue;

		buf_printf(&ns_deps_buf, "%s.ko:", mod->name);

		list_for_each_entry(ns, &mod->missing_namespaces, list)
			buf_printf(&ns_deps_buf, " %s", ns->namespace);

		buf_printf(&ns_deps_buf, "\n");
	}

	write_if_changed(&ns_deps_buf, fname);
	free(ns_deps_buf.p);
}

struct dump_list {
	struct list_head list;
	const char *file;
};

static void check_host_endian(void)
{
	static const union {
		short s;
		char c[2];
	} endian_test = { .c = {0x01, 0x02} };

	switch (endian_test.s) {
	case 0x0102:
		host_is_big_endian = true;
		break;
	case 0x0201:
		host_is_big_endian = false;
		break;
	default:
		fatal("Unknown host endian\n");
	}
}

int main(int argc, char **argv)
{
	struct module *mod;
	char *missing_namespace_deps = NULL;
	char *unused_exports_white_list = NULL;
	char *dump_write = NULL, *files_source = NULL;
	int opt;
	LIST_HEAD(dump_lists);
	struct dump_list *dl, *dl2;

	while ((opt = getopt(argc, argv, "ei:MmnT:to:au:WwENd:xb")) != -1) {
		switch (opt) {
		case 'e':
			external_module = true;
			break;
		case 'i':
<<<<<<< HEAD
		    /*由-i参数指定输入文件*/
			dl = NOFAIL(malloc(sizeof(*dl)));
=======
			dl = xmalloc(sizeof(*dl));
>>>>>>> 155a3c00
			dl->file = optarg;
			list_add_tail(&dl->list, &dump_lists);
			break;
		case 'M':
			module_enabled = true;
			break;
		case 'm':
			modversions = true;
			break;
		case 'n':
			ignore_missing_files = true;
			break;
		case 'o':
			dump_write = optarg;
			break;
		case 'a':
			all_versions = true;
			break;
		case 'T':
			files_source = optarg;
			break;
		case 't':
			trim_unused_exports = true;
			break;
		case 'u':
			unused_exports_white_list = optarg;
			break;
		case 'W':
			extra_warn = true;
			break;
		case 'w':
			warn_unresolved = true;
			break;
		case 'E':
			sec_mismatch_warn_only = false;
			break;
		case 'N':
			allow_missing_ns_imports = true;
			break;
		case 'd':
			missing_namespace_deps = optarg;
			break;
		case 'b':
			basic_modversions = true;
			break;
		case 'x':
			extended_modversions = true;
			break;
		default:
			exit(1);
		}
	}

	check_host_endian();

	list_for_each_entry_safe(dl, dl2, &dump_lists, list) {
		read_dump(dl->file);
		list_del(&dl->list);
		free(dl);
	}

	while (optind < argc)
		read_symbols(argv[optind++]);

	if (files_source)
		read_symbols_from_files(files_source);

	list_for_each_entry(mod, &modules, list) {
		keep_no_trim_symbols(mod);

		if (mod->dump_file || mod->is_vmlinux)
			continue;

		check_modname_len(mod);
		check_exports(mod);
	}

	if (unused_exports_white_list)
		handle_white_list_exports(unused_exports_white_list);

	list_for_each_entry(mod, &modules, list) {
		if (mod->dump_file)
			continue;

		if (mod->is_vmlinux)
			write_vmlinux_export_c_file(mod);
		else
			write_mod_c_file(mod);
	}

	if (missing_namespace_deps)
		write_namespace_deps_files(missing_namespace_deps);

	if (dump_write)
		write_dump(dump_write);
	if (sec_mismatch_count && !sec_mismatch_warn_only)
		error("Section mismatches detected.\n"
		      "Set CONFIG_SECTION_MISMATCH_WARN_ONLY=y to allow them.\n");

	if (nr_unresolved > MAX_UNRESOLVED_REPORTS)
		warn("suppressed %u unresolved symbol warnings because there were too many)\n",
		     nr_unresolved - MAX_UNRESOLVED_REPORTS);

	return error_occurred ? 1 : 0;
}<|MERGE_RESOLUTION|>--- conflicted
+++ resolved
@@ -2268,12 +2268,8 @@
 			external_module = true;
 			break;
 		case 'i':
-<<<<<<< HEAD
-		    /*由-i参数指定输入文件*/
-			dl = NOFAIL(malloc(sizeof(*dl)));
-=======
+			/*由-i参数指定输入文件*/
 			dl = xmalloc(sizeof(*dl));
->>>>>>> 155a3c00
 			dl->file = optarg;
 			list_add_tail(&dl->list, &dump_lists);
 			break;
