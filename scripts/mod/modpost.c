--- conflicted
+++ resolved
@@ -173,12 +173,8 @@
 	return NULL;
 }
 
-<<<<<<< HEAD
 /*新创建module*/
-static struct module *new_module(const char *modname)
-=======
 static struct module *new_module(const char *name, size_t namelen)
->>>>>>> 97ee9d1c
 {
 	struct module *mod;
 
@@ -2346,17 +2342,10 @@
 			external_module = true;
 			break;
 		case 'i':
-<<<<<<< HEAD
 		    /*由-i参数指定输入文件*/
-			*dump_read_iter =
-				NOFAIL(calloc(1, sizeof(**dump_read_iter)));
-			(*dump_read_iter)->file = optarg;
-			dump_read_iter = &(*dump_read_iter)->next;
-=======
 			dl = NOFAIL(malloc(sizeof(*dl)));
 			dl->file = optarg;
 			list_add_tail(&dl->list, &dump_lists);
->>>>>>> 97ee9d1c
 			break;
 		case 'm':
 			modversions = true;
@@ -2406,30 +2395,10 @@
 		if (mod->from_dump)
 			continue;
 
-<<<<<<< HEAD
-		buf.pos = 0;
-
-		check_modname_len(mod);
-		check_exports(mod);
-
-		add_header(&buf, mod);
-		add_intree_flag(&buf, !external_module);
-		add_retpoline(&buf);
-		add_staging_flag(&buf, mod->name);
-		add_versions(&buf, mod);
-		add_depends(&buf, mod);
-		add_moddevtable(&buf, mod);
-		add_srcversion(&buf, mod);
-
-		/*写mod.c文件*/
-		sprintf(fname, "%s.mod.c", mod->name);
-		write_if_changed(&buf, fname);
-=======
 		if (mod->is_vmlinux)
 			write_vmlinux_export_c_file(mod);
 		else
 			write_mod_c_file(mod);
->>>>>>> 97ee9d1c
 	}
 
 	if (missing_namespace_deps)
