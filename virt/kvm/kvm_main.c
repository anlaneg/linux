// SPDX-License-Identifier: GPL-2.0-only
/*
 * Kernel-based Virtual Machine driver for Linux
 *
 * This module enables machines with Intel VT-x extensions to run virtual
 * machines without emulation or binary translation.
 *
 * Copyright (C) 2006 Qumranet, Inc.
 * Copyright 2010 Red Hat, Inc. and/or its affiliates.
 *
 * Authors:
 *   Avi Kivity   <avi@qumranet.com>
 *   Yaniv Kamay  <yaniv@qumranet.com>
 */

#include <kvm/iodev.h>

#include <linux/kvm_host.h>
#include <linux/kvm.h>
#include <linux/module.h>
#include <linux/errno.h>
#include <linux/percpu.h>
#include <linux/mm.h>
#include <linux/miscdevice.h>
#include <linux/vmalloc.h>
#include <linux/reboot.h>
#include <linux/debugfs.h>
#include <linux/highmem.h>
#include <linux/file.h>
#include <linux/syscore_ops.h>
#include <linux/cpu.h>
#include <linux/sched/signal.h>
#include <linux/sched/mm.h>
#include <linux/sched/stat.h>
#include <linux/cpumask.h>
#include <linux/smp.h>
#include <linux/anon_inodes.h>
#include <linux/profile.h>
#include <linux/kvm_para.h>
#include <linux/pagemap.h>
#include <linux/mman.h>
#include <linux/swap.h>
#include <linux/bitops.h>
#include <linux/spinlock.h>
#include <linux/compat.h>
#include <linux/srcu.h>
#include <linux/hugetlb.h>
#include <linux/slab.h>
#include <linux/sort.h>
#include <linux/bsearch.h>
#include <linux/io.h>
#include <linux/lockdep.h>
#include <linux/kthread.h>

#include <asm/processor.h>
#include <asm/ioctl.h>
#include <linux/uaccess.h>

#include "coalesced_mmio.h"
#include "async_pf.h"
#include "vfio.h"

#define CREATE_TRACE_POINTS
#include <trace/events/kvm.h>

#include <linux/kvm_dirty_ring.h>

/* Worst case buffer size needed for holding an integer. */
#define ITOA_MAX_LEN 12

MODULE_AUTHOR("Qumranet");
MODULE_LICENSE("GPL");

/* Architectures should define their poll value according to the halt latency */
unsigned int halt_poll_ns = KVM_HALT_POLL_NS_DEFAULT;
module_param(halt_poll_ns, uint, 0644);
EXPORT_SYMBOL_GPL(halt_poll_ns);

/* Default doubles per-vcpu halt_poll_ns. */
unsigned int halt_poll_ns_grow = 2;
module_param(halt_poll_ns_grow, uint, 0644);
EXPORT_SYMBOL_GPL(halt_poll_ns_grow);

/* The start value to grow halt_poll_ns from */
unsigned int halt_poll_ns_grow_start = 10000; /* 10us */
module_param(halt_poll_ns_grow_start, uint, 0644);
EXPORT_SYMBOL_GPL(halt_poll_ns_grow_start);

/* Default resets per-vcpu halt_poll_ns . */
unsigned int halt_poll_ns_shrink;
module_param(halt_poll_ns_shrink, uint, 0644);
EXPORT_SYMBOL_GPL(halt_poll_ns_shrink);

/*
 * Ordering of locks:
 *
 *	kvm->lock --> kvm->slots_lock --> kvm->irq_lock
 */

DEFINE_MUTEX(kvm_lock);
static DEFINE_RAW_SPINLOCK(kvm_count_lock);
//记录系统中所有vm,串成一个串
LIST_HEAD(vm_list);

static cpumask_var_t cpus_hardware_enabled;
static int kvm_usage_count;
static atomic_t hardware_enable_failed;

static struct kmem_cache *kvm_vcpu_cache;

static __read_mostly struct preempt_ops kvm_preempt_ops;
static DEFINE_PER_CPU(struct kvm_vcpu *, kvm_running_vcpu);

struct dentry *kvm_debugfs_dir;
EXPORT_SYMBOL_GPL(kvm_debugfs_dir);

static int kvm_debugfs_num_entries;
static const struct file_operations stat_fops_per_vm;

static long kvm_vcpu_ioctl(struct file *file, unsigned int ioctl,
			   unsigned long arg);
#ifdef CONFIG_KVM_COMPAT
static long kvm_vcpu_compat_ioctl(struct file *file, unsigned int ioctl,
				  unsigned long arg);
#define KVM_COMPAT(c)	.compat_ioctl	= (c)
#else
/*
 * For architectures that don't implement a compat infrastructure,
 * adopt a double line of defense:
 * - Prevent a compat task from opening /dev/kvm
 * - If the open has been done by a 64bit task, and the KVM fd
 *   passed to a compat task, let the ioctls fail.
 */
static long kvm_no_compat_ioctl(struct file *file, unsigned int ioctl,
				unsigned long arg) { return -EINVAL; }

static int kvm_no_compat_open(struct inode *inode, struct file *file)
{
	return is_compat_task() ? -ENODEV : 0;
}
#define KVM_COMPAT(c)	.compat_ioctl	= kvm_no_compat_ioctl,	\
			.open		= kvm_no_compat_open
#endif
static int hardware_enable_all(void);
static void hardware_disable_all(void);

static void kvm_io_bus_destroy(struct kvm_io_bus *bus);

__visible bool kvm_rebooting;
EXPORT_SYMBOL_GPL(kvm_rebooting);

#define KVM_EVENT_CREATE_VM 0
#define KVM_EVENT_DESTROY_VM 1
static void kvm_uevent_notify_change(unsigned int type, struct kvm *kvm);
static unsigned long long kvm_createvm_count;
static unsigned long long kvm_active_vms;

__weak void kvm_arch_mmu_notifier_invalidate_range(struct kvm *kvm,
						   unsigned long start, unsigned long end)
{
}

bool kvm_is_zone_device_pfn(kvm_pfn_t pfn)
{
	/*
	 * The metadata used by is_zone_device_page() to determine whether or
	 * not a page is ZONE_DEVICE is guaranteed to be valid if and only if
	 * the device has been pinned, e.g. by get_user_pages().  WARN if the
	 * page_count() is zero to help detect bad usage of this helper.
	 */
	if (!pfn_valid(pfn) || WARN_ON_ONCE(!page_count(pfn_to_page(pfn))))
		return false;

	return is_zone_device_page(pfn_to_page(pfn));
}

bool kvm_is_reserved_pfn(kvm_pfn_t pfn)
{
	/*
	 * ZONE_DEVICE pages currently set PG_reserved, but from a refcounting
	 * perspective they are "normal" pages, albeit with slightly different
	 * usage rules.
	 */
	if (pfn_valid(pfn))
		return PageReserved(pfn_to_page(pfn)) &&
		       !is_zero_pfn(pfn) &&
		       !kvm_is_zone_device_pfn(pfn);

	return true;
}

bool kvm_is_transparent_hugepage(kvm_pfn_t pfn)
{
	struct page *page = pfn_to_page(pfn);

	if (!PageTransCompoundMap(page))
		return false;

	return is_transparent_hugepage(compound_head(page));
}

/*
 * Switches to specified vcpu, until a matching vcpu_put()
 */
void vcpu_load(struct kvm_vcpu *vcpu)
{
	int cpu = get_cpu();

	__this_cpu_write(kvm_running_vcpu, vcpu);
	preempt_notifier_register(&vcpu->preempt_notifier);
	kvm_arch_vcpu_load(vcpu, cpu);
	put_cpu();
}
EXPORT_SYMBOL_GPL(vcpu_load);

void vcpu_put(struct kvm_vcpu *vcpu)
{
	preempt_disable();
	kvm_arch_vcpu_put(vcpu);
	preempt_notifier_unregister(&vcpu->preempt_notifier);
	__this_cpu_write(kvm_running_vcpu, NULL);
	preempt_enable();
}
EXPORT_SYMBOL_GPL(vcpu_put);

/* TODO: merge with kvm_arch_vcpu_should_kick */
static bool kvm_request_needs_ipi(struct kvm_vcpu *vcpu, unsigned req)
{
	int mode = kvm_vcpu_exiting_guest_mode(vcpu);

	/*
	 * We need to wait for the VCPU to reenable interrupts and get out of
	 * READING_SHADOW_PAGE_TABLES mode.
	 */
	if (req & KVM_REQUEST_WAIT)
		return mode != OUTSIDE_GUEST_MODE;

	/*
	 * Need to kick a running VCPU, but otherwise there is nothing to do.
	 */
	return mode == IN_GUEST_MODE;
}

static void ack_flush(void *_completed)
{
}

static inline bool kvm_kick_many_cpus(const struct cpumask *cpus, bool wait)
{
	if (unlikely(!cpus))
		cpus = cpu_online_mask;

	if (cpumask_empty(cpus))
		return false;

	smp_call_function_many(cpus, ack_flush, NULL, wait);
	return true;
}

bool kvm_make_vcpus_request_mask(struct kvm *kvm, unsigned int req,
				 struct kvm_vcpu *except,
				 unsigned long *vcpu_bitmap, cpumask_var_t tmp)
{
	int i, cpu, me;
	struct kvm_vcpu *vcpu;
	bool called;

	me = get_cpu();

	kvm_for_each_vcpu(i, vcpu, kvm) {
		if ((vcpu_bitmap && !test_bit(i, vcpu_bitmap)) ||
		    vcpu == except)
			continue;

		kvm_make_request(req, vcpu);
		cpu = vcpu->cpu;

		if (!(req & KVM_REQUEST_NO_WAKEUP) && kvm_vcpu_wake_up(vcpu))
			continue;

		if (tmp != NULL && cpu != -1 && cpu != me &&
		    kvm_request_needs_ipi(vcpu, req))
			__cpumask_set_cpu(cpu, tmp);
	}

	called = kvm_kick_many_cpus(tmp, !!(req & KVM_REQUEST_WAIT));
	put_cpu();

	return called;
}

bool kvm_make_all_cpus_request_except(struct kvm *kvm, unsigned int req,
				      struct kvm_vcpu *except)
{
	cpumask_var_t cpus;
	bool called;

	zalloc_cpumask_var(&cpus, GFP_ATOMIC);

	called = kvm_make_vcpus_request_mask(kvm, req, except, NULL, cpus);

	free_cpumask_var(cpus);
	return called;
}

bool kvm_make_all_cpus_request(struct kvm *kvm, unsigned int req)
{
	return kvm_make_all_cpus_request_except(kvm, req, NULL);
}

#ifndef CONFIG_HAVE_KVM_ARCH_TLB_FLUSH_ALL
void kvm_flush_remote_tlbs(struct kvm *kvm)
{
	/*
	 * Read tlbs_dirty before setting KVM_REQ_TLB_FLUSH in
	 * kvm_make_all_cpus_request.
	 */
	long dirty_count = smp_load_acquire(&kvm->tlbs_dirty);

	/*
	 * We want to publish modifications to the page tables before reading
	 * mode. Pairs with a memory barrier in arch-specific code.
	 * - x86: smp_mb__after_srcu_read_unlock in vcpu_enter_guest
	 * and smp_mb in walk_shadow_page_lockless_begin/end.
	 * - powerpc: smp_mb in kvmppc_prepare_to_enter.
	 *
	 * There is already an smp_mb__after_atomic() before
	 * kvm_make_all_cpus_request() reads vcpu->mode. We reuse that
	 * barrier here.
	 */
	if (!kvm_arch_flush_remote_tlb(kvm)
	    || kvm_make_all_cpus_request(kvm, KVM_REQ_TLB_FLUSH))
		++kvm->stat.remote_tlb_flush;
	cmpxchg(&kvm->tlbs_dirty, dirty_count, 0);
}
EXPORT_SYMBOL_GPL(kvm_flush_remote_tlbs);
#endif

void kvm_reload_remote_mmus(struct kvm *kvm)
{
	kvm_make_all_cpus_request(kvm, KVM_REQ_MMU_RELOAD);
}

#ifdef KVM_ARCH_NR_OBJS_PER_MEMORY_CACHE
static inline void *mmu_memory_cache_alloc_obj(struct kvm_mmu_memory_cache *mc,
					       gfp_t gfp_flags)
{
	gfp_flags |= mc->gfp_zero;

	if (mc->kmem_cache)
		return kmem_cache_alloc(mc->kmem_cache, gfp_flags);
	else
		return (void *)__get_free_page(gfp_flags);
}

int kvm_mmu_topup_memory_cache(struct kvm_mmu_memory_cache *mc, int min)
{
	void *obj;

	if (mc->nobjs >= min)
		return 0;
	while (mc->nobjs < ARRAY_SIZE(mc->objects)) {
		obj = mmu_memory_cache_alloc_obj(mc, GFP_KERNEL_ACCOUNT);
		if (!obj)
			return mc->nobjs >= min ? 0 : -ENOMEM;
		mc->objects[mc->nobjs++] = obj;
	}
	return 0;
}

int kvm_mmu_memory_cache_nr_free_objects(struct kvm_mmu_memory_cache *mc)
{
	return mc->nobjs;
}

void kvm_mmu_free_memory_cache(struct kvm_mmu_memory_cache *mc)
{
	while (mc->nobjs) {
		if (mc->kmem_cache)
			kmem_cache_free(mc->kmem_cache, mc->objects[--mc->nobjs]);
		else
			free_page((unsigned long)mc->objects[--mc->nobjs]);
	}
}

void *kvm_mmu_memory_cache_alloc(struct kvm_mmu_memory_cache *mc)
{
	void *p;

	if (WARN_ON(!mc->nobjs))
		p = mmu_memory_cache_alloc_obj(mc, GFP_ATOMIC | __GFP_ACCOUNT);
	else
		p = mc->objects[--mc->nobjs];
	BUG_ON(!p);
	return p;
}
#endif

static void kvm_vcpu_init(struct kvm_vcpu *vcpu, struct kvm *kvm, unsigned id)
{
	mutex_init(&vcpu->mutex);
	vcpu->cpu = -1;
	vcpu->kvm = kvm;
	vcpu->vcpu_id = id;
	vcpu->pid = NULL;
	rcuwait_init(&vcpu->wait);
	kvm_async_pf_vcpu_init(vcpu);

	vcpu->pre_pcpu = -1;
	INIT_LIST_HEAD(&vcpu->blocked_vcpu_list);

	kvm_vcpu_set_in_spin_loop(vcpu, false);
	kvm_vcpu_set_dy_eligible(vcpu, false);
	vcpu->preempted = false;
	vcpu->ready = false;
	preempt_notifier_init(&vcpu->preempt_notifier, &kvm_preempt_ops);
}

void kvm_vcpu_destroy(struct kvm_vcpu *vcpu)
{
	kvm_dirty_ring_free(&vcpu->dirty_ring);
	kvm_arch_vcpu_destroy(vcpu);

	/*
	 * No need for rcu_read_lock as VCPU_RUN is the only place that changes
	 * the vcpu->pid pointer, and at destruction time all file descriptors
	 * are already gone.
	 */
	put_pid(rcu_dereference_protected(vcpu->pid, 1));

	free_page((unsigned long)vcpu->run);
	kmem_cache_free(kvm_vcpu_cache, vcpu);
}
EXPORT_SYMBOL_GPL(kvm_vcpu_destroy);

#if defined(CONFIG_MMU_NOTIFIER) && defined(KVM_ARCH_WANT_MMU_NOTIFIER)
static inline struct kvm *mmu_notifier_to_kvm(struct mmu_notifier *mn)
{
	return container_of(mn, struct kvm, mmu_notifier);
}

static void kvm_mmu_notifier_invalidate_range(struct mmu_notifier *mn,
					      struct mm_struct *mm,
					      unsigned long start, unsigned long end)
{
	struct kvm *kvm = mmu_notifier_to_kvm(mn);
	int idx;

	idx = srcu_read_lock(&kvm->srcu);
	kvm_arch_mmu_notifier_invalidate_range(kvm, start, end);
	srcu_read_unlock(&kvm->srcu, idx);
}

static void kvm_mmu_notifier_change_pte(struct mmu_notifier *mn,
					struct mm_struct *mm,
					unsigned long address,
					pte_t pte)
{
	struct kvm *kvm = mmu_notifier_to_kvm(mn);
	int idx;

	idx = srcu_read_lock(&kvm->srcu);
	spin_lock(&kvm->mmu_lock);
	kvm->mmu_notifier_seq++;

	if (kvm_set_spte_hva(kvm, address, pte))
		kvm_flush_remote_tlbs(kvm);

	spin_unlock(&kvm->mmu_lock);
	srcu_read_unlock(&kvm->srcu, idx);
}

static int kvm_mmu_notifier_invalidate_range_start(struct mmu_notifier *mn,
					const struct mmu_notifier_range *range)
{
	struct kvm *kvm = mmu_notifier_to_kvm(mn);
	int need_tlb_flush = 0, idx;

	idx = srcu_read_lock(&kvm->srcu);
	spin_lock(&kvm->mmu_lock);
	/*
	 * The count increase must become visible at unlock time as no
	 * spte can be established without taking the mmu_lock and
	 * count is also read inside the mmu_lock critical section.
	 */
	kvm->mmu_notifier_count++;
	need_tlb_flush = kvm_unmap_hva_range(kvm, range->start, range->end,
					     range->flags);
	need_tlb_flush |= kvm->tlbs_dirty;
	/* we've to flush the tlb before the pages can be freed */
	if (need_tlb_flush)
		kvm_flush_remote_tlbs(kvm);

	spin_unlock(&kvm->mmu_lock);
	srcu_read_unlock(&kvm->srcu, idx);

	return 0;
}

static void kvm_mmu_notifier_invalidate_range_end(struct mmu_notifier *mn,
					const struct mmu_notifier_range *range)
{
	struct kvm *kvm = mmu_notifier_to_kvm(mn);

	spin_lock(&kvm->mmu_lock);
	/*
	 * This sequence increase will notify the kvm page fault that
	 * the page that is going to be mapped in the spte could have
	 * been freed.
	 */
	kvm->mmu_notifier_seq++;
	smp_wmb();
	/*
	 * The above sequence increase must be visible before the
	 * below count decrease, which is ensured by the smp_wmb above
	 * in conjunction with the smp_rmb in mmu_notifier_retry().
	 */
	kvm->mmu_notifier_count--;
	spin_unlock(&kvm->mmu_lock);

	BUG_ON(kvm->mmu_notifier_count < 0);
}

static int kvm_mmu_notifier_clear_flush_young(struct mmu_notifier *mn,
					      struct mm_struct *mm,
					      unsigned long start,
					      unsigned long end)
{
	struct kvm *kvm = mmu_notifier_to_kvm(mn);
	int young, idx;

	idx = srcu_read_lock(&kvm->srcu);
	spin_lock(&kvm->mmu_lock);

	young = kvm_age_hva(kvm, start, end);
	if (young)
		kvm_flush_remote_tlbs(kvm);

	spin_unlock(&kvm->mmu_lock);
	srcu_read_unlock(&kvm->srcu, idx);

	return young;
}

static int kvm_mmu_notifier_clear_young(struct mmu_notifier *mn,
					struct mm_struct *mm,
					unsigned long start,
					unsigned long end)
{
	struct kvm *kvm = mmu_notifier_to_kvm(mn);
	int young, idx;

	idx = srcu_read_lock(&kvm->srcu);
	spin_lock(&kvm->mmu_lock);
	/*
	 * Even though we do not flush TLB, this will still adversely
	 * affect performance on pre-Haswell Intel EPT, where there is
	 * no EPT Access Bit to clear so that we have to tear down EPT
	 * tables instead. If we find this unacceptable, we can always
	 * add a parameter to kvm_age_hva so that it effectively doesn't
	 * do anything on clear_young.
	 *
	 * Also note that currently we never issue secondary TLB flushes
	 * from clear_young, leaving this job up to the regular system
	 * cadence. If we find this inaccurate, we might come up with a
	 * more sophisticated heuristic later.
	 */
	young = kvm_age_hva(kvm, start, end);
	spin_unlock(&kvm->mmu_lock);
	srcu_read_unlock(&kvm->srcu, idx);

	return young;
}

static int kvm_mmu_notifier_test_young(struct mmu_notifier *mn,
				       struct mm_struct *mm,
				       unsigned long address)
{
	struct kvm *kvm = mmu_notifier_to_kvm(mn);
	int young, idx;

	idx = srcu_read_lock(&kvm->srcu);
	spin_lock(&kvm->mmu_lock);
	young = kvm_test_age_hva(kvm, address);
	spin_unlock(&kvm->mmu_lock);
	srcu_read_unlock(&kvm->srcu, idx);

	return young;
}

static void kvm_mmu_notifier_release(struct mmu_notifier *mn,
				     struct mm_struct *mm)
{
	struct kvm *kvm = mmu_notifier_to_kvm(mn);
	int idx;

	idx = srcu_read_lock(&kvm->srcu);
	kvm_arch_flush_shadow_all(kvm);
	srcu_read_unlock(&kvm->srcu, idx);
}

static const struct mmu_notifier_ops kvm_mmu_notifier_ops = {
	.invalidate_range	= kvm_mmu_notifier_invalidate_range,
	.invalidate_range_start	= kvm_mmu_notifier_invalidate_range_start,
	.invalidate_range_end	= kvm_mmu_notifier_invalidate_range_end,
	.clear_flush_young	= kvm_mmu_notifier_clear_flush_young,
	.clear_young		= kvm_mmu_notifier_clear_young,
	.test_young		= kvm_mmu_notifier_test_young,
	.change_pte		= kvm_mmu_notifier_change_pte,
	.release		= kvm_mmu_notifier_release,
};

static int kvm_init_mmu_notifier(struct kvm *kvm)
{
	kvm->mmu_notifier.ops = &kvm_mmu_notifier_ops;
	return mmu_notifier_register(&kvm->mmu_notifier, current->mm);
}

#else  /* !(CONFIG_MMU_NOTIFIER && KVM_ARCH_WANT_MMU_NOTIFIER) */

static int kvm_init_mmu_notifier(struct kvm *kvm)
{
	return 0;
}

#endif /* CONFIG_MMU_NOTIFIER && KVM_ARCH_WANT_MMU_NOTIFIER */

static struct kvm_memslots *kvm_alloc_memslots(void)
{
	int i;
	struct kvm_memslots *slots;

	slots = kvzalloc(sizeof(struct kvm_memslots), GFP_KERNEL_ACCOUNT);
	if (!slots)
		return NULL;

	for (i = 0; i < KVM_MEM_SLOTS_NUM; i++)
		slots->id_to_index[i] = -1;

	return slots;
}

static void kvm_destroy_dirty_bitmap(struct kvm_memory_slot *memslot)
{
	if (!memslot->dirty_bitmap)
		return;

	kvfree(memslot->dirty_bitmap);
	memslot->dirty_bitmap = NULL;
}

static void kvm_free_memslot(struct kvm *kvm, struct kvm_memory_slot *slot)
{
	kvm_destroy_dirty_bitmap(slot);

	kvm_arch_free_memslot(kvm, slot);

	slot->flags = 0;
	slot->npages = 0;
}

static void kvm_free_memslots(struct kvm *kvm, struct kvm_memslots *slots)
{
	struct kvm_memory_slot *memslot;

	if (!slots)
		return;

	kvm_for_each_memslot(memslot, slots)
		kvm_free_memslot(kvm, memslot);

	kvfree(slots);
}

static void kvm_destroy_vm_debugfs(struct kvm *kvm)
{
	int i;

	if (!kvm->debugfs_dentry)
		return;

	debugfs_remove_recursive(kvm->debugfs_dentry);

	if (kvm->debugfs_stat_data) {
		for (i = 0; i < kvm_debugfs_num_entries; i++)
			kfree(kvm->debugfs_stat_data[i]);
		kfree(kvm->debugfs_stat_data);
	}
}

//创建vm对应的debugfs目录
static int kvm_create_vm_debugfs(struct kvm *kvm, int fd)
{
	char dir_name[ITOA_MAX_LEN * 2];
	struct kvm_stat_data *stat_data;
	struct kvm_stats_debugfs_item *p;

	if (!debugfs_initialized())
		return 0;

	//创建vm对应的debugfs的dir，例如(2208737-21)
	snprintf(dir_name, sizeof(dir_name), "%d-%d", task_pid_nr(current), fd);
	kvm->debugfs_dentry = debugfs_create_dir(dir_name, kvm_debugfs_dir);

	kvm->debugfs_stat_data = kcalloc(kvm_debugfs_num_entries,
					 sizeof(*kvm->debugfs_stat_data),
					 GFP_KERNEL_ACCOUNT);
	if (!kvm->debugfs_stat_data)
		return -ENOMEM;

	//添加vm下支持的属性项
	for (p = debugfs_entries; p->name; p++) {
		stat_data = kzalloc(sizeof(*stat_data), GFP_KERNEL_ACCOUNT);
		if (!stat_data)
			return -ENOMEM;

		stat_data->kvm = kvm;
		stat_data->dbgfs_item = p;
		kvm->debugfs_stat_data[p - debugfs_entries] = stat_data;
		debugfs_create_file(p->name, KVM_DBGFS_GET_MODE(p),
				    kvm->debugfs_dentry, stat_data,
				    &stat_fops_per_vm);
	}
	return 0;
}

/*
 * Called after the VM is otherwise initialized, but just before adding it to
 * the vm_list.
 */
int __weak kvm_arch_post_init_vm(struct kvm *kvm)
{
	return 0;
}

/*
 * Called just after removing the VM from the vm_list, but before doing any
 * other destruction.
 */
void __weak kvm_arch_pre_destroy_vm(struct kvm *kvm)
{
}

static struct kvm *kvm_create_vm(unsigned long type)
{
    //各体系结构创建kvm
	struct kvm *kvm = kvm_arch_alloc_vm();
	int r = -ENOMEM;
	int i;

	if (!kvm)
		return ERR_PTR(-ENOMEM);

	spin_lock_init(&kvm->mmu_lock);
	mmgrab(current->mm);
	/*使用当前进程的mm信息*/
	kvm->mm = current->mm;
	kvm_eventfd_init(kvm);
	mutex_init(&kvm->lock);
	mutex_init(&kvm->irq_lock);
	mutex_init(&kvm->slots_lock);
	INIT_LIST_HEAD(&kvm->devices);

	BUILD_BUG_ON(KVM_MEM_SLOTS_NUM > SHRT_MAX);

	if (init_srcu_struct(&kvm->srcu))
		goto out_err_no_srcu;
	if (init_srcu_struct(&kvm->irq_srcu))
		goto out_err_no_irq_srcu;

	refcount_set(&kvm->users_count, 1);

	//申请memslots
	for (i = 0; i < KVM_ADDRESS_SPACE_NUM; i++) {
		struct kvm_memslots *slots = kvm_alloc_memslots();

		if (!slots)
			goto out_err_no_arch_destroy_vm;
		/* Generations must be different for each address space. */
		slots->generation = i;
		rcu_assign_pointer(kvm->memslots[i], slots);
	}

	//初始化io_bus
	for (i = 0; i < KVM_NR_BUSES; i++) {
		rcu_assign_pointer(kvm->buses[i],
			kzalloc(sizeof(struct kvm_io_bus), GFP_KERNEL_ACCOUNT));
		if (!kvm->buses[i])
			goto out_err_no_arch_destroy_vm;
	}

	kvm->max_halt_poll_ns = halt_poll_ns;

	//各系统结构初始化kvm
	r = kvm_arch_init_vm(kvm, type);
	if (r)
		goto out_err_no_arch_destroy_vm;

	r = hardware_enable_all();
	if (r)
		goto out_err_no_disable;

#ifdef CONFIG_HAVE_KVM_IRQFD
	INIT_HLIST_HEAD(&kvm->irq_ack_notifier_list);
#endif

	r = kvm_init_mmu_notifier(kvm);
	if (r)
		goto out_err_no_mmu_notifier;

	r = kvm_arch_post_init_vm(kvm);
	if (r)
		goto out_err;

	mutex_lock(&kvm_lock);
	//将生成的vm加入到vm_list中
	list_add(&kvm->vm_list, &vm_list);
	mutex_unlock(&kvm_lock);

	preempt_notifier_inc();

	return kvm;

out_err:
#if defined(CONFIG_MMU_NOTIFIER) && defined(KVM_ARCH_WANT_MMU_NOTIFIER)
	if (kvm->mmu_notifier.ops)
		mmu_notifier_unregister(&kvm->mmu_notifier, current->mm);
#endif
out_err_no_mmu_notifier:
	hardware_disable_all();
out_err_no_disable:
	kvm_arch_destroy_vm(kvm);
out_err_no_arch_destroy_vm:
	WARN_ON_ONCE(!refcount_dec_and_test(&kvm->users_count));
	for (i = 0; i < KVM_NR_BUSES; i++)
		kfree(kvm_get_bus(kvm, i));
	for (i = 0; i < KVM_ADDRESS_SPACE_NUM; i++)
		kvm_free_memslots(kvm, __kvm_memslots(kvm, i));
	cleanup_srcu_struct(&kvm->irq_srcu);
out_err_no_irq_srcu:
	cleanup_srcu_struct(&kvm->srcu);
out_err_no_srcu:
	kvm_arch_free_vm(kvm);
	mmdrop(current->mm);
	return ERR_PTR(r);
}

static void kvm_destroy_devices(struct kvm *kvm)
{
	struct kvm_device *dev, *tmp;

	/*
	 * We do not need to take the kvm->lock here, because nobody else
	 * has a reference to the struct kvm at this point and therefore
	 * cannot access the devices list anyhow.
	 */
	list_for_each_entry_safe(dev, tmp, &kvm->devices, vm_node) {
		list_del(&dev->vm_node);
		dev->ops->destroy(dev);
	}
}

static void kvm_destroy_vm(struct kvm *kvm)
{
	int i;
	struct mm_struct *mm = kvm->mm;

	kvm_uevent_notify_change(KVM_EVENT_DESTROY_VM, kvm);
	kvm_destroy_vm_debugfs(kvm);
	kvm_arch_sync_events(kvm);
	mutex_lock(&kvm_lock);
	list_del(&kvm->vm_list);
	mutex_unlock(&kvm_lock);
	kvm_arch_pre_destroy_vm(kvm);

	kvm_free_irq_routing(kvm);
	for (i = 0; i < KVM_NR_BUSES; i++) {
		struct kvm_io_bus *bus = kvm_get_bus(kvm, i);

		if (bus)
			kvm_io_bus_destroy(bus);
		kvm->buses[i] = NULL;
	}
	kvm_coalesced_mmio_free(kvm);
#if defined(CONFIG_MMU_NOTIFIER) && defined(KVM_ARCH_WANT_MMU_NOTIFIER)
	mmu_notifier_unregister(&kvm->mmu_notifier, kvm->mm);
#else
	kvm_arch_flush_shadow_all(kvm);
#endif
	kvm_arch_destroy_vm(kvm);
	kvm_destroy_devices(kvm);
	for (i = 0; i < KVM_ADDRESS_SPACE_NUM; i++)
		kvm_free_memslots(kvm, __kvm_memslots(kvm, i));
	cleanup_srcu_struct(&kvm->irq_srcu);
	cleanup_srcu_struct(&kvm->srcu);
	kvm_arch_free_vm(kvm);
	preempt_notifier_dec();
	hardware_disable_all();
	mmdrop(mm);
}

void kvm_get_kvm(struct kvm *kvm)
{
	refcount_inc(&kvm->users_count);
}
EXPORT_SYMBOL_GPL(kvm_get_kvm);

void kvm_put_kvm(struct kvm *kvm)
{
	if (refcount_dec_and_test(&kvm->users_count))
		kvm_destroy_vm(kvm);
}
EXPORT_SYMBOL_GPL(kvm_put_kvm);

/*
 * Used to put a reference that was taken on behalf of an object associated
 * with a user-visible file descriptor, e.g. a vcpu or device, if installation
 * of the new file descriptor fails and the reference cannot be transferred to
 * its final owner.  In such cases, the caller is still actively using @kvm and
 * will fail miserably if the refcount unexpectedly hits zero.
 */
void kvm_put_kvm_no_destroy(struct kvm *kvm)
{
	WARN_ON(refcount_dec_and_test(&kvm->users_count));
}
EXPORT_SYMBOL_GPL(kvm_put_kvm_no_destroy);

static int kvm_vm_release(struct inode *inode, struct file *filp)
{
	struct kvm *kvm = filp->private_data;

	kvm_irqfd_release(kvm);

	kvm_put_kvm(kvm);
	return 0;
}

/*
 * Allocation size is twice as large as the actual dirty bitmap size.
 * See kvm_vm_ioctl_get_dirty_log() why this is needed.
 */
static int kvm_alloc_dirty_bitmap(struct kvm_memory_slot *memslot)
{
	unsigned long dirty_bytes = 2 * kvm_dirty_bitmap_bytes(memslot);

	memslot->dirty_bitmap = kvzalloc(dirty_bytes, GFP_KERNEL_ACCOUNT);
	if (!memslot->dirty_bitmap)
		return -ENOMEM;

	return 0;
}

/*
 * Delete a memslot by decrementing the number of used slots and shifting all
 * other entries in the array forward one spot.
 */
static inline void kvm_memslot_delete(struct kvm_memslots *slots,
				      struct kvm_memory_slot *memslot)
{
	struct kvm_memory_slot *mslots = slots->memslots;
	int i;

	if (WARN_ON(slots->id_to_index[memslot->id] == -1))
		return;

	slots->used_slots--;

	if (atomic_read(&slots->lru_slot) >= slots->used_slots)
		atomic_set(&slots->lru_slot, 0);

	for (i = slots->id_to_index[memslot->id]; i < slots->used_slots; i++) {
		mslots[i] = mslots[i + 1];
		slots->id_to_index[mslots[i].id] = i;
	}
	mslots[i] = *memslot;
	slots->id_to_index[memslot->id] = -1;
}

/*
 * "Insert" a new memslot by incrementing the number of used slots.  Returns
 * the new slot's initial index into the memslots array.
 */
static inline int kvm_memslot_insert_back(struct kvm_memslots *slots)
{
	return slots->used_slots++;
}

/*
 * Move a changed memslot backwards in the array by shifting existing slots
 * with a higher GFN toward the front of the array.  Note, the changed memslot
 * itself is not preserved in the array, i.e. not swapped at this time, only
 * its new index into the array is tracked.  Returns the changed memslot's
 * current index into the memslots array.
 */
static inline int kvm_memslot_move_backward(struct kvm_memslots *slots,
					    struct kvm_memory_slot *memslot)
{
	struct kvm_memory_slot *mslots = slots->memslots;
	int i;

	if (WARN_ON_ONCE(slots->id_to_index[memslot->id] == -1) ||
	    WARN_ON_ONCE(!slots->used_slots))
		return -1;

	/*
	 * Move the target memslot backward in the array by shifting existing
	 * memslots with a higher GFN (than the target memslot) towards the
	 * front of the array.
	 */
	for (i = slots->id_to_index[memslot->id]; i < slots->used_slots - 1; i++) {
		if (memslot->base_gfn > mslots[i + 1].base_gfn)
			break;

		WARN_ON_ONCE(memslot->base_gfn == mslots[i + 1].base_gfn);

		/* Shift the next memslot forward one and update its index. */
		mslots[i] = mslots[i + 1];
		slots->id_to_index[mslots[i].id] = i;
	}
	return i;
}

/*
 * Move a changed memslot forwards in the array by shifting existing slots with
 * a lower GFN toward the back of the array.  Note, the changed memslot itself
 * is not preserved in the array, i.e. not swapped at this time, only its new
 * index into the array is tracked.  Returns the changed memslot's final index
 * into the memslots array.
 */
static inline int kvm_memslot_move_forward(struct kvm_memslots *slots,
					   struct kvm_memory_slot *memslot,
					   int start)
{
	struct kvm_memory_slot *mslots = slots->memslots;
	int i;

	for (i = start; i > 0; i--) {
		if (memslot->base_gfn < mslots[i - 1].base_gfn)
			break;

		WARN_ON_ONCE(memslot->base_gfn == mslots[i - 1].base_gfn);

		/* Shift the next memslot back one and update its index. */
		mslots[i] = mslots[i - 1];
		slots->id_to_index[mslots[i].id] = i;
	}
	return i;
}

/*
 * Re-sort memslots based on their GFN to account for an added, deleted, or
 * moved memslot.  Sorting memslots by GFN allows using a binary search during
 * memslot lookup.
 *
 * IMPORTANT: Slots are sorted from highest GFN to lowest GFN!  I.e. the entry
 * at memslots[0] has the highest GFN.
 *
 * The sorting algorithm takes advantage of having initially sorted memslots
 * and knowing the position of the changed memslot.  Sorting is also optimized
 * by not swapping the updated memslot and instead only shifting other memslots
 * and tracking the new index for the update memslot.  Only once its final
 * index is known is the updated memslot copied into its position in the array.
 *
 *  - When deleting a memslot, the deleted memslot simply needs to be moved to
 *    the end of the array.
 *
 *  - When creating a memslot, the algorithm "inserts" the new memslot at the
 *    end of the array and then it forward to its correct location.
 *
 *  - When moving a memslot, the algorithm first moves the updated memslot
 *    backward to handle the scenario where the memslot's GFN was changed to a
 *    lower value.  update_memslots() then falls through and runs the same flow
 *    as creating a memslot to move the memslot forward to handle the scenario
 *    where its GFN was changed to a higher value.
 *
 * Note, slots are sorted from highest->lowest instead of lowest->highest for
 * historical reasons.  Originally, invalid memslots where denoted by having
 * GFN=0, thus sorting from highest->lowest naturally sorted invalid memslots
 * to the end of the array.  The current algorithm uses dedicated logic to
 * delete a memslot and thus does not rely on invalid memslots having GFN=0.
 *
 * The other historical motiviation for highest->lowest was to improve the
 * performance of memslot lookup.  KVM originally used a linear search starting
 * at memslots[0].  On x86, the largest memslot usually has one of the highest,
 * if not *the* highest, GFN, as the bulk of the guest's RAM is located in a
 * single memslot above the 4gb boundary.  As the largest memslot is also the
 * most likely to be referenced, sorting it to the front of the array was
 * advantageous.  The current binary search starts from the middle of the array
 * and uses an LRU pointer to improve performance for all memslots and GFNs.
 */
static void update_memslots(struct kvm_memslots *slots,
			    struct kvm_memory_slot *memslot,
			    enum kvm_mr_change change)
{
	int i;

	if (change == KVM_MR_DELETE) {
		kvm_memslot_delete(slots, memslot);
	} else {
		if (change == KVM_MR_CREATE)
			i = kvm_memslot_insert_back(slots);
		else
			i = kvm_memslot_move_backward(slots, memslot);
		i = kvm_memslot_move_forward(slots, memslot, i);

		/*
		 * Copy the memslot to its new position in memslots and update
		 * its index accordingly.
		 */
		slots->memslots[i] = *memslot;
		slots->id_to_index[memslot->id] = i;
	}
}

//检查mem标记是否合法（不支持非预期的flags)
static int check_memory_region_flags(const struct kvm_userspace_memory_region *mem)
{
	u32 valid_flags = KVM_MEM_LOG_DIRTY_PAGES;

#ifdef __KVM_HAVE_READONLY_MEM
	valid_flags |= KVM_MEM_READONLY;
#endif

	if (mem->flags & ~valid_flags)
		return -EINVAL;

	return 0;
}

//安装新的memslots
static struct kvm_memslots *install_new_memslots(struct kvm *kvm,
		int as_id, struct kvm_memslots *slots)
{
	struct kvm_memslots *old_memslots = __kvm_memslots(kvm, as_id);
	u64 gen = old_memslots->generation;

	WARN_ON(gen & KVM_MEMSLOT_GEN_UPDATE_IN_PROGRESS);
	slots->generation = gen | KVM_MEMSLOT_GEN_UPDATE_IN_PROGRESS;

	rcu_assign_pointer(kvm->memslots[as_id], slots);
	synchronize_srcu_expedited(&kvm->srcu);

	/*
	 * Increment the new memslot generation a second time, dropping the
	 * update in-progress flag and incrementing the generation based on
	 * the number of address spaces.  This provides a unique and easily
	 * identifiable generation number while the memslots are in flux.
	 */
	gen = slots->generation & ~KVM_MEMSLOT_GEN_UPDATE_IN_PROGRESS;

	/*
	 * Generations must be unique even across address spaces.  We do not need
	 * a global counter for that, instead the generation space is evenly split
	 * across address spaces.  For example, with two address spaces, address
	 * space 0 will use generations 0, 2, 4, ... while address space 1 will
	 * use generations 1, 3, 5, ...
	 */
	gen += KVM_ADDRESS_SPACE_NUM;

	kvm_arch_memslots_updated(kvm, gen);

	slots->generation = gen;

	return old_memslots;
}

/*
 * Note, at a minimum, the current number of used slots must be allocated, even
 * when deleting a memslot, as we need a complete duplicate of the memslots for
 * use when invalidating a memslot prior to deleting/moving the memslot.
 */
static struct kvm_memslots *kvm_dup_memslots(struct kvm_memslots *old,
					     enum kvm_mr_change change)
{
	struct kvm_memslots *slots;
	size_t old_size, new_size;

	old_size = sizeof(struct kvm_memslots) +
		   (sizeof(struct kvm_memory_slot) * old->used_slots);

	if (change == KVM_MR_CREATE)
		new_size = old_size + sizeof(struct kvm_memory_slot);
	else
		new_size = old_size;

	slots = kvzalloc(new_size, GFP_KERNEL_ACCOUNT);
	if (likely(slots))
		memcpy(slots, old, old_size);

	return slots;
}

static int kvm_set_memslot(struct kvm *kvm,
			   const struct kvm_userspace_memory_region *mem,
			   struct kvm_memory_slot *old/*旧的slot信息*/,
			   struct kvm_memory_slot *new/*新的slot信息*/, int as_id,
			   enum kvm_mr_change change/*变更方式*/)
{
	struct kvm_memory_slot *slot;
	struct kvm_memslots *slots;
	int r;

	slots = kvm_dup_memslots(__kvm_memslots(kvm, as_id), change);
	if (!slots)
		return -ENOMEM;

	if (change == KVM_MR_DELETE || change == KVM_MR_MOVE) {
		/*
		 * Note, the INVALID flag needs to be in the appropriate entry
		 * in the freshly allocated memslots, not in @old or @new.
		 */
		slot = id_to_memslot(slots, old->id);
		slot->flags |= KVM_MEMSLOT_INVALID;

		/*
		 * We can re-use the old memslots, the only difference from the
		 * newly installed memslots is the invalid flag, which will get
		 * dropped by update_memslots anyway.  We'll also revert to the
		 * old memslots if preparing the new memory region fails.
		 */
		slots = install_new_memslots(kvm, as_id, slots);

		/* From this point no new shadow pages pointing to a deleted,
		 * or moved, memslot will be created.
		 *
		 * validation of sp->gfn happens in:
		 *	- gfn_to_hva (kvm_read_guest, gfn_to_pfn)
		 *	- kvm_is_visible_gfn (mmu_check_root)
		 */
		kvm_arch_flush_shadow_memslot(kvm, slot);
	}

	r = kvm_arch_prepare_memory_region(kvm, new, mem, change);
	if (r)
		goto out_slots;

	update_memslots(slots, new, change);
	slots = install_new_memslots(kvm, as_id, slots);

	kvm_arch_commit_memory_region(kvm, mem, old, new, change);

	kvfree(slots);
	return 0;

out_slots:
	if (change == KVM_MR_DELETE || change == KVM_MR_MOVE)
		slots = install_new_memslots(kvm, as_id, slots);
	kvfree(slots);
	return r;
}

static int kvm_delete_memslot(struct kvm *kvm,
			      const struct kvm_userspace_memory_region *mem,
			      struct kvm_memory_slot *old, int as_id)
{
	struct kvm_memory_slot new;
	int r;

	if (!old->npages)
		return -EINVAL;

	memset(&new, 0, sizeof(new));
	new.id = old->id;
	/*
	 * This is only for debugging purpose; it should never be referenced
	 * for a removed memslot.
	 */
	new.as_id = as_id;

	r = kvm_set_memslot(kvm, mem, old, &new, as_id, KVM_MR_DELETE);
	if (r)
		return r;

	kvm_free_memslot(kvm, old);
	return 0;
}

/*
 * Allocate some memory and give it an address in the guest physical address
 * space.
 *
 * Discontiguous memory is allowed, mostly for framebuffers.
 *
 * Must be called holding kvm->slots_lock for write.
 */
int __kvm_set_memory_region(struct kvm *kvm,
			    const struct kvm_userspace_memory_region *mem)
{
	struct kvm_memory_slot old, new;
	struct kvm_memory_slot *tmp;
	enum kvm_mr_change change;
	int as_id, id;
	int r;

	r = check_memory_region_flags(mem);
	if (r)
	    /*标记非预期，返回失败*/
		return r;

	as_id = mem->slot >> 16;
	id = (u16)mem->slot;

	/* General sanity checks */
	if (mem->memory_size & (PAGE_SIZE - 1))
	    /*内存大小必须按页对齐*/
		return -EINVAL;
	if (mem->guest_phys_addr & (PAGE_SIZE - 1))
	    /*guest物理同存必须按页对齐*/
		return -EINVAL;
	/* We can read the guest memory with __xxx_user() later on. */
	if ((mem->userspace_addr & (PAGE_SIZE - 1)) ||
	     !access_ok((void __user *)(unsigned long)mem->userspace_addr,
			mem->memory_size))
	    /*userspace地址必须按页对齐，虚拟地址必须可访问*/
		return -EINVAL;
	if (as_id >= KVM_ADDRESS_SPACE_NUM || id >= KVM_MEM_SLOTS_NUM)
		return -EINVAL;
	if (mem->guest_phys_addr + mem->memory_size < mem->guest_phys_addr)
	    /*地址值不得出现溢出*/
		return -EINVAL;

	/*
	 * Make a full copy of the old memslot, the pointer will become stale
	 * when the memslots are re-sorted by update_memslots(), and the old
	 * memslot needs to be referenced after calling update_memslots(), e.g.
	 * to free its resources and for arch specific behavior.
	 */
	tmp = id_to_memslot(__kvm_memslots(kvm, as_id), id);
	if (tmp) {
	    /*旧的memory slot存在，通过old记录它*/
		old = *tmp;
		tmp = NULL;
	} else {
	    /*旧的memory slot不存在*/
		memset(&old, 0, sizeof(old));
		old.id = id;
	}

	//由于配置的memory_size为0，故执行memory slot移除
	if (!mem->memory_size)
		return kvm_delete_memslot(kvm, mem, &old, as_id);

	new.as_id = as_id;
	//这里完成memory slot创建或修改
	new.id = id;
	new.base_gfn = mem->guest_phys_addr >> PAGE_SHIFT;
	new.npages = mem->memory_size >> PAGE_SHIFT;
	new.flags = mem->flags;
	new.userspace_addr = mem->userspace_addr;

	//内存大小的页数不得超限
	if (new.npages > KVM_MEM_MAX_NR_PAGES)
		return -EINVAL;

	if (!old.npages) {
	    /*旧的memory slot不存在，故需要创建*/
		change = KVM_MR_CREATE;
		new.dirty_bitmap = NULL;
		memset(&new.arch, 0, sizeof(new.arch));
	} else { /* Modify an existing slot. */
		if ((new.userspace_addr != old.userspace_addr) ||
		    (new.npages != old.npages) ||
		    ((new.flags ^ old.flags) & KVM_MEM_READONLY))
		    /*不支持对一个已存在的memory slot做以上字段的修改*/
			return -EINVAL;

		if (new.base_gfn != old.base_gfn)
		    //guest物理地址发生变更，故需要移动
			change = KVM_MR_MOVE;
		else if (new.flags != old.flags)
		    //仅标记位发生变更
			change = KVM_MR_FLAGS_ONLY;
		else /* Nothing to change. */
			return 0;

		/* Copy dirty_bitmap and arch from the current memslot. */
		new.dirty_bitmap = old.dirty_bitmap;
		memcpy(&new.arch, &old.arch, sizeof(new.arch));
	}

	if ((change == KVM_MR_CREATE) || (change == KVM_MR_MOVE)) {
		/* Check for overlaps */
	    //遍历as_id下所有 memory slot,检查是否与待创建的slot有重叠，如有，则报错
		kvm_for_each_memslot(tmp, __kvm_memslots(kvm, as_id)) {
			if (tmp->id == id)
				continue;
			if (!((new.base_gfn + new.npages <= tmp->base_gfn) ||
			      (new.base_gfn >= tmp->base_gfn + tmp->npages)))
				return -EEXIST;
		}
	}

	/* Allocate/free page dirty bitmap as needed */
	if (!(new.flags & KVM_MEM_LOG_DIRTY_PAGES))
		new.dirty_bitmap = NULL;
	else if (!new.dirty_bitmap && !kvm->dirty_ring_size) {
		r = kvm_alloc_dirty_bitmap(&new);
		if (r)
			return r;

		if (kvm_dirty_log_manual_protect_and_init_set(kvm))
			bitmap_set(new.dirty_bitmap, 0, new.npages);
	}

	r = kvm_set_memslot(kvm, mem, &old, &new, as_id, change);
	if (r)
		goto out_bitmap;

	if (old.dirty_bitmap && !new.dirty_bitmap)
		kvm_destroy_dirty_bitmap(&old);
	return 0;

out_bitmap:
	if (new.dirty_bitmap && !old.dirty_bitmap)
		kvm_destroy_dirty_bitmap(&new);
	return r;
}
EXPORT_SYMBOL_GPL(__kvm_set_memory_region);

//kvm memory-region更新
int kvm_set_memory_region(struct kvm *kvm,
			  const struct kvm_userspace_memory_region *mem)
{
	int r;

	mutex_lock(&kvm->slots_lock);
	r = __kvm_set_memory_region(kvm, mem);
	mutex_unlock(&kvm->slots_lock);
	return r;
}
EXPORT_SYMBOL_GPL(kvm_set_memory_region);

//执行创建，修改，删除 guest physical memory slot
static int kvm_vm_ioctl_set_memory_region(struct kvm *kvm,
					  struct kvm_userspace_memory_region *mem)
{
    //slot id超限，报错
	if ((u16)mem->slot >= KVM_USER_MEM_SLOTS)
		return -EINVAL;

	return kvm_set_memory_region(kvm, mem);
}

#ifndef CONFIG_KVM_GENERIC_DIRTYLOG_READ_PROTECT
/**
 * kvm_get_dirty_log - get a snapshot of dirty pages
 * @kvm:	pointer to kvm instance
 * @log:	slot id and address to which we copy the log
 * @is_dirty:	set to '1' if any dirty pages were found
 * @memslot:	set to the associated memslot, always valid on success
 */
int kvm_get_dirty_log(struct kvm *kvm, struct kvm_dirty_log *log,
		      int *is_dirty, struct kvm_memory_slot **memslot)
{
	struct kvm_memslots *slots;
	int i, as_id, id;
	unsigned long n;
	unsigned long any = 0;

	/* Dirty ring tracking is exclusive to dirty log tracking */
	if (kvm->dirty_ring_size)
		return -ENXIO;

	*memslot = NULL;
	*is_dirty = 0;

	as_id = log->slot >> 16;
	id = (u16)log->slot;
	if (as_id >= KVM_ADDRESS_SPACE_NUM || id >= KVM_USER_MEM_SLOTS)
		return -EINVAL;

	slots = __kvm_memslots(kvm, as_id);
	*memslot = id_to_memslot(slots, id);
	if (!(*memslot) || !(*memslot)->dirty_bitmap)
		return -ENOENT;

	kvm_arch_sync_dirty_log(kvm, *memslot);

	n = kvm_dirty_bitmap_bytes(*memslot);

	for (i = 0; !any && i < n/sizeof(long); ++i)
		any = (*memslot)->dirty_bitmap[i];

	if (copy_to_user(log->dirty_bitmap, (*memslot)->dirty_bitmap, n))
		return -EFAULT;

	if (any)
		*is_dirty = 1;
	return 0;
}
EXPORT_SYMBOL_GPL(kvm_get_dirty_log);

#else /* CONFIG_KVM_GENERIC_DIRTYLOG_READ_PROTECT */
/**
 * kvm_get_dirty_log_protect - get a snapshot of dirty pages
 *	and reenable dirty page tracking for the corresponding pages.
 * @kvm:	pointer to kvm instance
 * @log:	slot id and address to which we copy the log
 *
 * We need to keep it in mind that VCPU threads can write to the bitmap
 * concurrently. So, to avoid losing track of dirty pages we keep the
 * following order:
 *
 *    1. Take a snapshot of the bit and clear it if needed.
 *    2. Write protect the corresponding page.
 *    3. Copy the snapshot to the userspace.
 *    4. Upon return caller flushes TLB's if needed.
 *
 * Between 2 and 4, the guest may write to the page using the remaining TLB
 * entry.  This is not a problem because the page is reported dirty using
 * the snapshot taken before and step 4 ensures that writes done after
 * exiting to userspace will be logged for the next call.
 *
 */
static int kvm_get_dirty_log_protect(struct kvm *kvm, struct kvm_dirty_log *log)
{
	struct kvm_memslots *slots;
	struct kvm_memory_slot *memslot;
	int i, as_id, id;
	unsigned long n;
	unsigned long *dirty_bitmap;
	unsigned long *dirty_bitmap_buffer;
	bool flush;

	/* Dirty ring tracking is exclusive to dirty log tracking */
	if (kvm->dirty_ring_size)
		return -ENXIO;

	as_id = log->slot >> 16;
	id = (u16)log->slot;
	if (as_id >= KVM_ADDRESS_SPACE_NUM || id >= KVM_USER_MEM_SLOTS)
		return -EINVAL;

	slots = __kvm_memslots(kvm, as_id);
	memslot = id_to_memslot(slots, id);
	if (!memslot || !memslot->dirty_bitmap)
		return -ENOENT;

	dirty_bitmap = memslot->dirty_bitmap;

	kvm_arch_sync_dirty_log(kvm, memslot);

	n = kvm_dirty_bitmap_bytes(memslot);
	flush = false;
	if (kvm->manual_dirty_log_protect) {
		/*
		 * Unlike kvm_get_dirty_log, we always return false in *flush,
		 * because no flush is needed until KVM_CLEAR_DIRTY_LOG.  There
		 * is some code duplication between this function and
		 * kvm_get_dirty_log, but hopefully all architecture
		 * transition to kvm_get_dirty_log_protect and kvm_get_dirty_log
		 * can be eliminated.
		 */
		dirty_bitmap_buffer = dirty_bitmap;
	} else {
		dirty_bitmap_buffer = kvm_second_dirty_bitmap(memslot);
		memset(dirty_bitmap_buffer, 0, n);

		spin_lock(&kvm->mmu_lock);
		for (i = 0; i < n / sizeof(long); i++) {
			unsigned long mask;
			gfn_t offset;

			if (!dirty_bitmap[i])
				continue;

			flush = true;
			mask = xchg(&dirty_bitmap[i], 0);
			dirty_bitmap_buffer[i] = mask;

			offset = i * BITS_PER_LONG;
			kvm_arch_mmu_enable_log_dirty_pt_masked(kvm, memslot,
								offset, mask);
		}
		spin_unlock(&kvm->mmu_lock);
	}

	if (flush)
		kvm_arch_flush_remote_tlbs_memslot(kvm, memslot);

	if (copy_to_user(log->dirty_bitmap, dirty_bitmap_buffer, n))
		return -EFAULT;
	return 0;
}


/**
 * kvm_vm_ioctl_get_dirty_log - get and clear the log of dirty pages in a slot
 * @kvm: kvm instance
 * @log: slot id and address to which we copy the log
 *
 * Steps 1-4 below provide general overview of dirty page logging. See
 * kvm_get_dirty_log_protect() function description for additional details.
 *
 * We call kvm_get_dirty_log_protect() to handle steps 1-3, upon return we
 * always flush the TLB (step 4) even if previous step failed  and the dirty
 * bitmap may be corrupt. Regardless of previous outcome the KVM logging API
 * does not preclude user space subsequent dirty log read. Flushing TLB ensures
 * writes will be marked dirty for next log read.
 *
 *   1. Take a snapshot of the bit and clear it if needed.
 *   2. Write protect the corresponding page.
 *   3. Copy the snapshot to the userspace.
 *   4. Flush TLB's if needed.
 */
static int kvm_vm_ioctl_get_dirty_log(struct kvm *kvm,
				      struct kvm_dirty_log *log)
{
	int r;

	mutex_lock(&kvm->slots_lock);

	r = kvm_get_dirty_log_protect(kvm, log);

	mutex_unlock(&kvm->slots_lock);
	return r;
}

/**
 * kvm_clear_dirty_log_protect - clear dirty bits in the bitmap
 *	and reenable dirty page tracking for the corresponding pages.
 * @kvm:	pointer to kvm instance
 * @log:	slot id and address from which to fetch the bitmap of dirty pages
 */
static int kvm_clear_dirty_log_protect(struct kvm *kvm,
				       struct kvm_clear_dirty_log *log)
{
	struct kvm_memslots *slots;
	struct kvm_memory_slot *memslot;
	int as_id, id;
	gfn_t offset;
	unsigned long i, n;
	unsigned long *dirty_bitmap;
	unsigned long *dirty_bitmap_buffer;
	bool flush;

	/* Dirty ring tracking is exclusive to dirty log tracking */
	if (kvm->dirty_ring_size)
		return -ENXIO;

	as_id = log->slot >> 16;
	id = (u16)log->slot;
	if (as_id >= KVM_ADDRESS_SPACE_NUM || id >= KVM_USER_MEM_SLOTS)
		return -EINVAL;

	if (log->first_page & 63)
		return -EINVAL;

	slots = __kvm_memslots(kvm, as_id);
	memslot = id_to_memslot(slots, id);
	if (!memslot || !memslot->dirty_bitmap)
		return -ENOENT;

	dirty_bitmap = memslot->dirty_bitmap;

	n = ALIGN(log->num_pages, BITS_PER_LONG) / 8;

	if (log->first_page > memslot->npages ||
	    log->num_pages > memslot->npages - log->first_page ||
	    (log->num_pages < memslot->npages - log->first_page && (log->num_pages & 63)))
	    return -EINVAL;

	kvm_arch_sync_dirty_log(kvm, memslot);

	flush = false;
	dirty_bitmap_buffer = kvm_second_dirty_bitmap(memslot);
	if (copy_from_user(dirty_bitmap_buffer, log->dirty_bitmap, n))
		return -EFAULT;

	spin_lock(&kvm->mmu_lock);
	for (offset = log->first_page, i = offset / BITS_PER_LONG,
		 n = DIV_ROUND_UP(log->num_pages, BITS_PER_LONG); n--;
	     i++, offset += BITS_PER_LONG) {
		unsigned long mask = *dirty_bitmap_buffer++;
		atomic_long_t *p = (atomic_long_t *) &dirty_bitmap[i];
		if (!mask)
			continue;

		mask &= atomic_long_fetch_andnot(mask, p);

		/*
		 * mask contains the bits that really have been cleared.  This
		 * never includes any bits beyond the length of the memslot (if
		 * the length is not aligned to 64 pages), therefore it is not
		 * a problem if userspace sets them in log->dirty_bitmap.
		*/
		if (mask) {
			flush = true;
			kvm_arch_mmu_enable_log_dirty_pt_masked(kvm, memslot,
								offset, mask);
		}
	}
	spin_unlock(&kvm->mmu_lock);

	if (flush)
		kvm_arch_flush_remote_tlbs_memslot(kvm, memslot);

	return 0;
}

static int kvm_vm_ioctl_clear_dirty_log(struct kvm *kvm,
					struct kvm_clear_dirty_log *log)
{
	int r;

	mutex_lock(&kvm->slots_lock);

	r = kvm_clear_dirty_log_protect(kvm, log);

	mutex_unlock(&kvm->slots_lock);
	return r;
}
#endif /* CONFIG_KVM_GENERIC_DIRTYLOG_READ_PROTECT */

struct kvm_memory_slot *gfn_to_memslot(struct kvm *kvm, gfn_t gfn)
{
	return __gfn_to_memslot(kvm_memslots(kvm), gfn);
}
EXPORT_SYMBOL_GPL(gfn_to_memslot);

struct kvm_memory_slot *kvm_vcpu_gfn_to_memslot(struct kvm_vcpu *vcpu, gfn_t gfn)
{
	return __gfn_to_memslot(kvm_vcpu_memslots(vcpu), gfn);
}
EXPORT_SYMBOL_GPL(kvm_vcpu_gfn_to_memslot);

bool kvm_is_visible_gfn(struct kvm *kvm, gfn_t gfn)
{
	struct kvm_memory_slot *memslot = gfn_to_memslot(kvm, gfn);

	return kvm_is_visible_memslot(memslot);
}
EXPORT_SYMBOL_GPL(kvm_is_visible_gfn);

bool kvm_vcpu_is_visible_gfn(struct kvm_vcpu *vcpu, gfn_t gfn)
{
	struct kvm_memory_slot *memslot = kvm_vcpu_gfn_to_memslot(vcpu, gfn);

	return kvm_is_visible_memslot(memslot);
}
EXPORT_SYMBOL_GPL(kvm_vcpu_is_visible_gfn);

unsigned long kvm_host_page_size(struct kvm_vcpu *vcpu, gfn_t gfn)
{
	struct vm_area_struct *vma;
	unsigned long addr, size;

	size = PAGE_SIZE;

	addr = kvm_vcpu_gfn_to_hva_prot(vcpu, gfn, NULL);
	if (kvm_is_error_hva(addr))
		return PAGE_SIZE;

	mmap_read_lock(current->mm);
	vma = find_vma(current->mm, addr);
	if (!vma)
		goto out;

	size = vma_kernel_pagesize(vma);

out:
	mmap_read_unlock(current->mm);

	return size;
}

static bool memslot_is_readonly(struct kvm_memory_slot *slot)
{
	return slot->flags & KVM_MEM_READONLY;
}

static unsigned long __gfn_to_hva_many(struct kvm_memory_slot *slot, gfn_t gfn,
				       gfn_t *nr_pages, bool write)
{
	if (!slot || slot->flags & KVM_MEMSLOT_INVALID)
		return KVM_HVA_ERR_BAD;

	if (memslot_is_readonly(slot) && write)
		return KVM_HVA_ERR_RO_BAD;

	if (nr_pages)
		*nr_pages = slot->npages - (gfn - slot->base_gfn);

	return __gfn_to_hva_memslot(slot, gfn);
}

static unsigned long gfn_to_hva_many(struct kvm_memory_slot *slot, gfn_t gfn,
				     gfn_t *nr_pages)
{
	return __gfn_to_hva_many(slot, gfn, nr_pages, true);
}

unsigned long gfn_to_hva_memslot(struct kvm_memory_slot *slot,
					gfn_t gfn)
{
	return gfn_to_hva_many(slot, gfn, NULL);
}
EXPORT_SYMBOL_GPL(gfn_to_hva_memslot);

unsigned long gfn_to_hva(struct kvm *kvm, gfn_t gfn)
{
	return gfn_to_hva_many(gfn_to_memslot(kvm, gfn), gfn, NULL);
}
EXPORT_SYMBOL_GPL(gfn_to_hva);

unsigned long kvm_vcpu_gfn_to_hva(struct kvm_vcpu *vcpu, gfn_t gfn)
{
	return gfn_to_hva_many(kvm_vcpu_gfn_to_memslot(vcpu, gfn), gfn, NULL);
}
EXPORT_SYMBOL_GPL(kvm_vcpu_gfn_to_hva);

/*
 * Return the hva of a @gfn and the R/W attribute if possible.
 *
 * @slot: the kvm_memory_slot which contains @gfn
 * @gfn: the gfn to be translated
 * @writable: used to return the read/write attribute of the @slot if the hva
 * is valid and @writable is not NULL
 */
unsigned long gfn_to_hva_memslot_prot(struct kvm_memory_slot *slot,
				      gfn_t gfn, bool *writable)
{
	unsigned long hva = __gfn_to_hva_many(slot, gfn, NULL, false);

	if (!kvm_is_error_hva(hva) && writable)
		*writable = !memslot_is_readonly(slot);

	return hva;
}

unsigned long gfn_to_hva_prot(struct kvm *kvm, gfn_t gfn, bool *writable)
{
	struct kvm_memory_slot *slot = gfn_to_memslot(kvm, gfn);

	return gfn_to_hva_memslot_prot(slot, gfn, writable);
}

unsigned long kvm_vcpu_gfn_to_hva_prot(struct kvm_vcpu *vcpu, gfn_t gfn, bool *writable)
{
	struct kvm_memory_slot *slot = kvm_vcpu_gfn_to_memslot(vcpu, gfn);

	return gfn_to_hva_memslot_prot(slot, gfn, writable);
}

static inline int check_user_page_hwpoison(unsigned long addr)
{
	int rc, flags = FOLL_HWPOISON | FOLL_WRITE;

	rc = get_user_pages(addr, 1, flags, NULL, NULL);
	return rc == -EHWPOISON;
}

/*
 * The fast path to get the writable pfn which will be stored in @pfn,
 * true indicates success, otherwise false is returned.  It's also the
 * only part that runs if we can in atomic context.
 */
static bool hva_to_pfn_fast(unsigned long addr, bool write_fault,
			    bool *writable, kvm_pfn_t *pfn)
{
	struct page *page[1];

	/*
	 * Fast pin a writable pfn only if it is a write fault request
	 * or the caller allows to map a writable pfn for a read fault
	 * request.
	 */
	if (!(write_fault || writable))
		return false;

	if (get_user_page_fast_only(addr, FOLL_WRITE, page)) {
		*pfn = page_to_pfn(page[0]);

		if (writable)
			*writable = true;
		return true;
	}

	return false;
}

/*
 * The slow path to get the pfn of the specified host virtual address,
 * 1 indicates success, -errno is returned if error is detected.
 */
static int hva_to_pfn_slow(unsigned long addr, bool *async, bool write_fault,
			   bool *writable, kvm_pfn_t *pfn)
{
	unsigned int flags = FOLL_HWPOISON;
	struct page *page;
	int npages = 0;

	might_sleep();

	if (writable)
		*writable = write_fault;

	if (write_fault)
		flags |= FOLL_WRITE;
	if (async)
		flags |= FOLL_NOWAIT;

	npages = get_user_pages_unlocked(addr, 1, &page, flags);
	if (npages != 1)
		return npages;

	/* map read fault as writable if possible */
	if (unlikely(!write_fault) && writable) {
		struct page *wpage;

		if (get_user_page_fast_only(addr, FOLL_WRITE, &wpage)) {
			*writable = true;
			put_page(page);
			page = wpage;
		}
	}
	*pfn = page_to_pfn(page);
	return npages;
}

static bool vma_is_valid(struct vm_area_struct *vma, bool write_fault)
{
	if (unlikely(!(vma->vm_flags & VM_READ)))
		return false;

	if (write_fault && (unlikely(!(vma->vm_flags & VM_WRITE))))
		return false;

	return true;
}

static int hva_to_pfn_remapped(struct vm_area_struct *vma,
			       unsigned long addr, bool *async,
			       bool write_fault, bool *writable,
			       kvm_pfn_t *p_pfn)
{
	unsigned long pfn;
	int r;

	r = follow_pfn(vma, addr, &pfn);
	if (r) {
		/*
		 * get_user_pages fails for VM_IO and VM_PFNMAP vmas and does
		 * not call the fault handler, so do it here.
		 */
		bool unlocked = false;
		r = fixup_user_fault(current->mm, addr,
				     (write_fault ? FAULT_FLAG_WRITE : 0),
				     &unlocked);
		if (unlocked)
			return -EAGAIN;
		if (r)
			return r;

		r = follow_pfn(vma, addr, &pfn);
		if (r)
			return r;

	}

	if (writable)
		*writable = true;

	/*
	 * Get a reference here because callers of *hva_to_pfn* and
	 * *gfn_to_pfn* ultimately call kvm_release_pfn_clean on the
	 * returned pfn.  This is only needed if the VMA has VM_MIXEDMAP
	 * set, but the kvm_get_pfn/kvm_release_pfn_clean pair will
	 * simply do nothing for reserved pfns.
	 *
	 * Whoever called remap_pfn_range is also going to call e.g.
	 * unmap_mapping_range before the underlying pages are freed,
	 * causing a call to our MMU notifier.
	 */ 
	kvm_get_pfn(pfn);

	*p_pfn = pfn;
	return 0;
}

/*
 * Pin guest page in memory and return its pfn.
 * @addr: host virtual address which maps memory to the guest
 * @atomic: whether this function can sleep
 * @async: whether this function need to wait IO complete if the
 *         host page is not in the memory
 * @write_fault: whether we should get a writable host page
 * @writable: whether it allows to map a writable host page for !@write_fault
 *
 * The function will map a writable host page for these two cases:
 * 1): @write_fault = true
 * 2): @write_fault = false && @writable, @writable will tell the caller
 *     whether the mapping is writable.
 */
static kvm_pfn_t hva_to_pfn(unsigned long addr, bool atomic, bool *async,
			bool write_fault, bool *writable)
{
	struct vm_area_struct *vma;
	kvm_pfn_t pfn = 0;
	int npages, r;

	/* we can do it either atomically or asynchronously, not both */
	BUG_ON(atomic && async);

	if (hva_to_pfn_fast(addr, write_fault, writable, &pfn))
		return pfn;

	if (atomic)
		return KVM_PFN_ERR_FAULT;

	npages = hva_to_pfn_slow(addr, async, write_fault, writable, &pfn);
	if (npages == 1)
		return pfn;

	mmap_read_lock(current->mm);
	if (npages == -EHWPOISON ||
	      (!async && check_user_page_hwpoison(addr))) {
		pfn = KVM_PFN_ERR_HWPOISON;
		goto exit;
	}

retry:
	vma = find_vma_intersection(current->mm, addr, addr + 1);

	if (vma == NULL)
		pfn = KVM_PFN_ERR_FAULT;
	else if (vma->vm_flags & (VM_IO | VM_PFNMAP)) {
		r = hva_to_pfn_remapped(vma, addr, async, write_fault, writable, &pfn);
		if (r == -EAGAIN)
			goto retry;
		if (r < 0)
			pfn = KVM_PFN_ERR_FAULT;
	} else {
		if (async && vma_is_valid(vma, write_fault))
			*async = true;
		pfn = KVM_PFN_ERR_FAULT;
	}
exit:
	mmap_read_unlock(current->mm);
	return pfn;
}

kvm_pfn_t __gfn_to_pfn_memslot(struct kvm_memory_slot *slot, gfn_t gfn,
			       bool atomic, bool *async, bool write_fault,
			       bool *writable)
{
	unsigned long addr = __gfn_to_hva_many(slot, gfn, NULL, write_fault);

	if (addr == KVM_HVA_ERR_RO_BAD) {
		if (writable)
			*writable = false;
		return KVM_PFN_ERR_RO_FAULT;
	}

	if (kvm_is_error_hva(addr)) {
		if (writable)
			*writable = false;
		return KVM_PFN_NOSLOT;
	}

	/* Do not map writable pfn in the readonly memslot. */
	if (writable && memslot_is_readonly(slot)) {
		*writable = false;
		writable = NULL;
	}

	return hva_to_pfn(addr, atomic, async, write_fault,
			  writable);
}
EXPORT_SYMBOL_GPL(__gfn_to_pfn_memslot);

kvm_pfn_t gfn_to_pfn_prot(struct kvm *kvm, gfn_t gfn, bool write_fault,
		      bool *writable)
{
	return __gfn_to_pfn_memslot(gfn_to_memslot(kvm, gfn), gfn, false, NULL,
				    write_fault, writable);
}
EXPORT_SYMBOL_GPL(gfn_to_pfn_prot);

kvm_pfn_t gfn_to_pfn_memslot(struct kvm_memory_slot *slot, gfn_t gfn)
{
	return __gfn_to_pfn_memslot(slot, gfn, false, NULL, true, NULL);
}
EXPORT_SYMBOL_GPL(gfn_to_pfn_memslot);

kvm_pfn_t gfn_to_pfn_memslot_atomic(struct kvm_memory_slot *slot, gfn_t gfn)
{
	return __gfn_to_pfn_memslot(slot, gfn, true, NULL, true, NULL);
}
EXPORT_SYMBOL_GPL(gfn_to_pfn_memslot_atomic);

kvm_pfn_t kvm_vcpu_gfn_to_pfn_atomic(struct kvm_vcpu *vcpu, gfn_t gfn)
{
	return gfn_to_pfn_memslot_atomic(kvm_vcpu_gfn_to_memslot(vcpu, gfn), gfn);
}
EXPORT_SYMBOL_GPL(kvm_vcpu_gfn_to_pfn_atomic);

kvm_pfn_t gfn_to_pfn(struct kvm *kvm, gfn_t gfn)
{
	return gfn_to_pfn_memslot(gfn_to_memslot(kvm, gfn), gfn);
}
EXPORT_SYMBOL_GPL(gfn_to_pfn);

kvm_pfn_t kvm_vcpu_gfn_to_pfn(struct kvm_vcpu *vcpu, gfn_t gfn)
{
	return gfn_to_pfn_memslot(kvm_vcpu_gfn_to_memslot(vcpu, gfn), gfn);
}
EXPORT_SYMBOL_GPL(kvm_vcpu_gfn_to_pfn);

int gfn_to_page_many_atomic(struct kvm_memory_slot *slot, gfn_t gfn,
			    struct page **pages, int nr_pages)
{
	unsigned long addr;
	gfn_t entry = 0;

	addr = gfn_to_hva_many(slot, gfn, &entry);
	if (kvm_is_error_hva(addr))
		return -1;

	if (entry < nr_pages)
		return 0;

	return get_user_pages_fast_only(addr, nr_pages, FOLL_WRITE, pages);
}
EXPORT_SYMBOL_GPL(gfn_to_page_many_atomic);

static struct page *kvm_pfn_to_page(kvm_pfn_t pfn)
{
	if (is_error_noslot_pfn(pfn))
		return KVM_ERR_PTR_BAD_PAGE;

	if (kvm_is_reserved_pfn(pfn)) {
		WARN_ON(1);
		return KVM_ERR_PTR_BAD_PAGE;
	}

	return pfn_to_page(pfn);
}

struct page *gfn_to_page(struct kvm *kvm, gfn_t gfn)
{
	kvm_pfn_t pfn;

	pfn = gfn_to_pfn(kvm, gfn);

	return kvm_pfn_to_page(pfn);
}
EXPORT_SYMBOL_GPL(gfn_to_page);

void kvm_release_pfn(kvm_pfn_t pfn, bool dirty, struct gfn_to_pfn_cache *cache)
{
	if (pfn == 0)
		return;

	if (cache)
		cache->pfn = cache->gfn = 0;

	if (dirty)
		kvm_release_pfn_dirty(pfn);
	else
		kvm_release_pfn_clean(pfn);
}

static void kvm_cache_gfn_to_pfn(struct kvm_memory_slot *slot, gfn_t gfn,
				 struct gfn_to_pfn_cache *cache, u64 gen)
{
	kvm_release_pfn(cache->pfn, cache->dirty, cache);

	cache->pfn = gfn_to_pfn_memslot(slot, gfn);
	cache->gfn = gfn;
	cache->dirty = false;
	cache->generation = gen;
}

static int __kvm_map_gfn(struct kvm_memslots *slots, gfn_t gfn,
			 struct kvm_host_map *map,
			 struct gfn_to_pfn_cache *cache,
			 bool atomic)
{
	kvm_pfn_t pfn;
	void *hva = NULL;
	struct page *page = KVM_UNMAPPED_PAGE;
	struct kvm_memory_slot *slot = __gfn_to_memslot(slots, gfn);
	u64 gen = slots->generation;

	if (!map)
		return -EINVAL;

	if (cache) {
		if (!cache->pfn || cache->gfn != gfn ||
			cache->generation != gen) {
			if (atomic)
				return -EAGAIN;
			kvm_cache_gfn_to_pfn(slot, gfn, cache, gen);
		}
		pfn = cache->pfn;
	} else {
		if (atomic)
			return -EAGAIN;
		pfn = gfn_to_pfn_memslot(slot, gfn);
	}
	if (is_error_noslot_pfn(pfn))
		return -EINVAL;

	if (pfn_valid(pfn)) {
		page = pfn_to_page(pfn);
		if (atomic)
			hva = kmap_atomic(page);
		else
			hva = kmap(page);
#ifdef CONFIG_HAS_IOMEM
	} else if (!atomic) {
		hva = memremap(pfn_to_hpa(pfn), PAGE_SIZE, MEMREMAP_WB);
	} else {
		return -EINVAL;
#endif
	}

	if (!hva)
		return -EFAULT;

	map->page = page;
	map->hva = hva;
	map->pfn = pfn;
	map->gfn = gfn;

	return 0;
}

int kvm_map_gfn(struct kvm_vcpu *vcpu, gfn_t gfn, struct kvm_host_map *map,
		struct gfn_to_pfn_cache *cache, bool atomic)
{
	return __kvm_map_gfn(kvm_memslots(vcpu->kvm), gfn, map,
			cache, atomic);
}
EXPORT_SYMBOL_GPL(kvm_map_gfn);

int kvm_vcpu_map(struct kvm_vcpu *vcpu, gfn_t gfn, struct kvm_host_map *map)
{
	return __kvm_map_gfn(kvm_vcpu_memslots(vcpu), gfn, map,
		NULL, false);
}
EXPORT_SYMBOL_GPL(kvm_vcpu_map);

static void __kvm_unmap_gfn(struct kvm *kvm,
			struct kvm_memory_slot *memslot,
			struct kvm_host_map *map,
			struct gfn_to_pfn_cache *cache,
			bool dirty, bool atomic)
{
	if (!map)
		return;

	if (!map->hva)
		return;

	if (map->page != KVM_UNMAPPED_PAGE) {
		if (atomic)
			kunmap_atomic(map->hva);
		else
			kunmap(map->page);
	}
#ifdef CONFIG_HAS_IOMEM
	else if (!atomic)
		memunmap(map->hva);
	else
		WARN_ONCE(1, "Unexpected unmapping in atomic context");
#endif

	if (dirty)
		mark_page_dirty_in_slot(kvm, memslot, map->gfn);

	if (cache)
		cache->dirty |= dirty;
	else
		kvm_release_pfn(map->pfn, dirty, NULL);

	map->hva = NULL;
	map->page = NULL;
}

int kvm_unmap_gfn(struct kvm_vcpu *vcpu, struct kvm_host_map *map, 
		  struct gfn_to_pfn_cache *cache, bool dirty, bool atomic)
{
	__kvm_unmap_gfn(vcpu->kvm, gfn_to_memslot(vcpu->kvm, map->gfn), map,
			cache, dirty, atomic);
	return 0;
}
EXPORT_SYMBOL_GPL(kvm_unmap_gfn);

void kvm_vcpu_unmap(struct kvm_vcpu *vcpu, struct kvm_host_map *map, bool dirty)
{
	__kvm_unmap_gfn(vcpu->kvm, kvm_vcpu_gfn_to_memslot(vcpu, map->gfn),
			map, NULL, dirty, false);
}
EXPORT_SYMBOL_GPL(kvm_vcpu_unmap);

struct page *kvm_vcpu_gfn_to_page(struct kvm_vcpu *vcpu, gfn_t gfn)
{
	kvm_pfn_t pfn;

	pfn = kvm_vcpu_gfn_to_pfn(vcpu, gfn);

	return kvm_pfn_to_page(pfn);
}
EXPORT_SYMBOL_GPL(kvm_vcpu_gfn_to_page);

void kvm_release_page_clean(struct page *page)
{
	WARN_ON(is_error_page(page));

	kvm_release_pfn_clean(page_to_pfn(page));
}
EXPORT_SYMBOL_GPL(kvm_release_page_clean);

void kvm_release_pfn_clean(kvm_pfn_t pfn)
{
	if (!is_error_noslot_pfn(pfn) && !kvm_is_reserved_pfn(pfn))
		put_page(pfn_to_page(pfn));
}
EXPORT_SYMBOL_GPL(kvm_release_pfn_clean);

void kvm_release_page_dirty(struct page *page)
{
	WARN_ON(is_error_page(page));

	kvm_release_pfn_dirty(page_to_pfn(page));
}
EXPORT_SYMBOL_GPL(kvm_release_page_dirty);

void kvm_release_pfn_dirty(kvm_pfn_t pfn)
{
	kvm_set_pfn_dirty(pfn);
	kvm_release_pfn_clean(pfn);
}
EXPORT_SYMBOL_GPL(kvm_release_pfn_dirty);

void kvm_set_pfn_dirty(kvm_pfn_t pfn)
{
	if (!kvm_is_reserved_pfn(pfn) && !kvm_is_zone_device_pfn(pfn))
		SetPageDirty(pfn_to_page(pfn));
}
EXPORT_SYMBOL_GPL(kvm_set_pfn_dirty);

void kvm_set_pfn_accessed(kvm_pfn_t pfn)
{
	if (!kvm_is_reserved_pfn(pfn) && !kvm_is_zone_device_pfn(pfn))
		mark_page_accessed(pfn_to_page(pfn));
}
EXPORT_SYMBOL_GPL(kvm_set_pfn_accessed);

void kvm_get_pfn(kvm_pfn_t pfn)
{
	if (!kvm_is_reserved_pfn(pfn))
		get_page(pfn_to_page(pfn));
}
EXPORT_SYMBOL_GPL(kvm_get_pfn);

static int next_segment(unsigned long len, int offset)
{
	if (len > PAGE_SIZE - offset)
		return PAGE_SIZE - offset;
	else
		return len;
}

static int __kvm_read_guest_page(struct kvm_memory_slot *slot, gfn_t gfn,
				 void *data, int offset, int len)
{
	int r;
	unsigned long addr;

	addr = gfn_to_hva_memslot_prot(slot, gfn, NULL);
	if (kvm_is_error_hva(addr))
		return -EFAULT;
	r = __copy_from_user(data, (void __user *)addr + offset, len);
	if (r)
		return -EFAULT;
	return 0;
}

int kvm_read_guest_page(struct kvm *kvm, gfn_t gfn, void *data, int offset,
			int len)
{
	struct kvm_memory_slot *slot = gfn_to_memslot(kvm, gfn);

	return __kvm_read_guest_page(slot, gfn, data, offset, len);
}
EXPORT_SYMBOL_GPL(kvm_read_guest_page);

int kvm_vcpu_read_guest_page(struct kvm_vcpu *vcpu, gfn_t gfn, void *data,
			     int offset, int len)
{
	struct kvm_memory_slot *slot = kvm_vcpu_gfn_to_memslot(vcpu, gfn);

	return __kvm_read_guest_page(slot, gfn, data, offset, len);
}
EXPORT_SYMBOL_GPL(kvm_vcpu_read_guest_page);

int kvm_read_guest(struct kvm *kvm, gpa_t gpa, void *data, unsigned long len)
{
	gfn_t gfn = gpa >> PAGE_SHIFT;
	int seg;
	int offset = offset_in_page(gpa);
	int ret;

	while ((seg = next_segment(len, offset)) != 0) {
		ret = kvm_read_guest_page(kvm, gfn, data, offset, seg);
		if (ret < 0)
			return ret;
		offset = 0;
		len -= seg;
		data += seg;
		++gfn;
	}
	return 0;
}
EXPORT_SYMBOL_GPL(kvm_read_guest);

int kvm_vcpu_read_guest(struct kvm_vcpu *vcpu, gpa_t gpa, void *data, unsigned long len)
{
	gfn_t gfn = gpa >> PAGE_SHIFT;
	int seg;
	int offset = offset_in_page(gpa);
	int ret;

	while ((seg = next_segment(len, offset)) != 0) {
		ret = kvm_vcpu_read_guest_page(vcpu, gfn, data, offset, seg);
		if (ret < 0)
			return ret;
		offset = 0;
		len -= seg;
		data += seg;
		++gfn;
	}
	return 0;
}
EXPORT_SYMBOL_GPL(kvm_vcpu_read_guest);

static int __kvm_read_guest_atomic(struct kvm_memory_slot *slot, gfn_t gfn,
			           void *data, int offset, unsigned long len)
{
	int r;
	unsigned long addr;

	addr = gfn_to_hva_memslot_prot(slot, gfn, NULL);
	if (kvm_is_error_hva(addr))
		return -EFAULT;
	pagefault_disable();
	r = __copy_from_user_inatomic(data, (void __user *)addr + offset, len);
	pagefault_enable();
	if (r)
		return -EFAULT;
	return 0;
}

int kvm_vcpu_read_guest_atomic(struct kvm_vcpu *vcpu, gpa_t gpa,
			       void *data, unsigned long len)
{
	gfn_t gfn = gpa >> PAGE_SHIFT;
	struct kvm_memory_slot *slot = kvm_vcpu_gfn_to_memslot(vcpu, gfn);
	int offset = offset_in_page(gpa);

	return __kvm_read_guest_atomic(slot, gfn, data, offset, len);
}
EXPORT_SYMBOL_GPL(kvm_vcpu_read_guest_atomic);

static int __kvm_write_guest_page(struct kvm *kvm,
				  struct kvm_memory_slot *memslot, gfn_t gfn,
			          const void *data, int offset, int len)
{
	int r;
	unsigned long addr;

	addr = gfn_to_hva_memslot(memslot, gfn);
	if (kvm_is_error_hva(addr))
		return -EFAULT;
	r = __copy_to_user((void __user *)addr + offset, data, len);
	if (r)
		return -EFAULT;
	mark_page_dirty_in_slot(kvm, memslot, gfn);
	return 0;
}

int kvm_write_guest_page(struct kvm *kvm, gfn_t gfn,
			 const void *data, int offset, int len)
{
	struct kvm_memory_slot *slot = gfn_to_memslot(kvm, gfn);

	return __kvm_write_guest_page(kvm, slot, gfn, data, offset, len);
}
EXPORT_SYMBOL_GPL(kvm_write_guest_page);

int kvm_vcpu_write_guest_page(struct kvm_vcpu *vcpu, gfn_t gfn,
			      const void *data, int offset, int len)
{
	struct kvm_memory_slot *slot = kvm_vcpu_gfn_to_memslot(vcpu, gfn);

	return __kvm_write_guest_page(vcpu->kvm, slot, gfn, data, offset, len);
}
EXPORT_SYMBOL_GPL(kvm_vcpu_write_guest_page);

int kvm_write_guest(struct kvm *kvm, gpa_t gpa, const void *data,
		    unsigned long len)
{
	gfn_t gfn = gpa >> PAGE_SHIFT;
	int seg;
	int offset = offset_in_page(gpa);
	int ret;

	while ((seg = next_segment(len, offset)) != 0) {
		ret = kvm_write_guest_page(kvm, gfn, data, offset, seg);
		if (ret < 0)
			return ret;
		offset = 0;
		len -= seg;
		data += seg;
		++gfn;
	}
	return 0;
}
EXPORT_SYMBOL_GPL(kvm_write_guest);

int kvm_vcpu_write_guest(struct kvm_vcpu *vcpu, gpa_t gpa, const void *data,
		         unsigned long len)
{
	gfn_t gfn = gpa >> PAGE_SHIFT;
	int seg;
	int offset = offset_in_page(gpa);
	int ret;

	while ((seg = next_segment(len, offset)) != 0) {
		ret = kvm_vcpu_write_guest_page(vcpu, gfn, data, offset, seg);
		if (ret < 0)
			return ret;
		offset = 0;
		len -= seg;
		data += seg;
		++gfn;
	}
	return 0;
}
EXPORT_SYMBOL_GPL(kvm_vcpu_write_guest);

static int __kvm_gfn_to_hva_cache_init(struct kvm_memslots *slots,
				       struct gfn_to_hva_cache *ghc,
				       gpa_t gpa, unsigned long len)
{
	int offset = offset_in_page(gpa);
	gfn_t start_gfn = gpa >> PAGE_SHIFT;
	gfn_t end_gfn = (gpa + len - 1) >> PAGE_SHIFT;
	gfn_t nr_pages_needed = end_gfn - start_gfn + 1;
	gfn_t nr_pages_avail;

	/* Update ghc->generation before performing any error checks. */
	ghc->generation = slots->generation;

	if (start_gfn > end_gfn) {
		ghc->hva = KVM_HVA_ERR_BAD;
		return -EINVAL;
	}

	/*
	 * If the requested region crosses two memslots, we still
	 * verify that the entire region is valid here.
	 */
	for ( ; start_gfn <= end_gfn; start_gfn += nr_pages_avail) {
		ghc->memslot = __gfn_to_memslot(slots, start_gfn);
		ghc->hva = gfn_to_hva_many(ghc->memslot, start_gfn,
					   &nr_pages_avail);
		if (kvm_is_error_hva(ghc->hva))
			return -EFAULT;
	}

	/* Use the slow path for cross page reads and writes. */
	if (nr_pages_needed == 1)
		ghc->hva += offset;
	else
		ghc->memslot = NULL;

	ghc->gpa = gpa;
	ghc->len = len;
	return 0;
}

int kvm_gfn_to_hva_cache_init(struct kvm *kvm, struct gfn_to_hva_cache *ghc,
			      gpa_t gpa, unsigned long len)
{
	struct kvm_memslots *slots = kvm_memslots(kvm);
	return __kvm_gfn_to_hva_cache_init(slots, ghc, gpa, len);
}
EXPORT_SYMBOL_GPL(kvm_gfn_to_hva_cache_init);

int kvm_write_guest_offset_cached(struct kvm *kvm, struct gfn_to_hva_cache *ghc,
				  void *data, unsigned int offset,
				  unsigned long len)
{
	struct kvm_memslots *slots = kvm_memslots(kvm);
	int r;
	gpa_t gpa = ghc->gpa + offset;

	BUG_ON(len + offset > ghc->len);

	if (slots->generation != ghc->generation) {
		if (__kvm_gfn_to_hva_cache_init(slots, ghc, ghc->gpa, ghc->len))
			return -EFAULT;
	}

	if (kvm_is_error_hva(ghc->hva))
		return -EFAULT;

	if (unlikely(!ghc->memslot))
		return kvm_write_guest(kvm, gpa, data, len);

	r = __copy_to_user((void __user *)ghc->hva + offset, data, len);
	if (r)
		return -EFAULT;
	mark_page_dirty_in_slot(kvm, ghc->memslot, gpa >> PAGE_SHIFT);

	return 0;
}
EXPORT_SYMBOL_GPL(kvm_write_guest_offset_cached);

int kvm_write_guest_cached(struct kvm *kvm, struct gfn_to_hva_cache *ghc,
			   void *data, unsigned long len)
{
	return kvm_write_guest_offset_cached(kvm, ghc, data, 0, len);
}
EXPORT_SYMBOL_GPL(kvm_write_guest_cached);

int kvm_read_guest_offset_cached(struct kvm *kvm, struct gfn_to_hva_cache *ghc,
				 void *data, unsigned int offset,
				 unsigned long len)
{
	struct kvm_memslots *slots = kvm_memslots(kvm);
	int r;
	gpa_t gpa = ghc->gpa + offset;

	BUG_ON(len + offset > ghc->len);

	if (slots->generation != ghc->generation) {
		if (__kvm_gfn_to_hva_cache_init(slots, ghc, ghc->gpa, ghc->len))
			return -EFAULT;
	}

	if (kvm_is_error_hva(ghc->hva))
		return -EFAULT;

	if (unlikely(!ghc->memslot))
		return kvm_read_guest(kvm, gpa, data, len);

	r = __copy_from_user(data, (void __user *)ghc->hva + offset, len);
	if (r)
		return -EFAULT;

	return 0;
}
EXPORT_SYMBOL_GPL(kvm_read_guest_offset_cached);

int kvm_read_guest_cached(struct kvm *kvm, struct gfn_to_hva_cache *ghc,
			  void *data, unsigned long len)
{
	return kvm_read_guest_offset_cached(kvm, ghc, data, 0, len);
}
EXPORT_SYMBOL_GPL(kvm_read_guest_cached);

int kvm_clear_guest(struct kvm *kvm, gpa_t gpa, unsigned long len)
{
	const void *zero_page = (const void *) __va(page_to_phys(ZERO_PAGE(0)));
	gfn_t gfn = gpa >> PAGE_SHIFT;
	int seg;
	int offset = offset_in_page(gpa);
	int ret;

	while ((seg = next_segment(len, offset)) != 0) {
		ret = kvm_write_guest_page(kvm, gfn, zero_page, offset, len);
		if (ret < 0)
			return ret;
		offset = 0;
		len -= seg;
		++gfn;
	}
	return 0;
}
EXPORT_SYMBOL_GPL(kvm_clear_guest);

void mark_page_dirty_in_slot(struct kvm *kvm,
			     struct kvm_memory_slot *memslot,
		 	     gfn_t gfn)
{
	if (memslot && kvm_slot_dirty_track_enabled(memslot)) {
		unsigned long rel_gfn = gfn - memslot->base_gfn;
		u32 slot = (memslot->as_id << 16) | memslot->id;

		if (kvm->dirty_ring_size)
			kvm_dirty_ring_push(kvm_dirty_ring_get(kvm),
					    slot, rel_gfn);
		else
			set_bit_le(rel_gfn, memslot->dirty_bitmap);
	}
}
EXPORT_SYMBOL_GPL(mark_page_dirty_in_slot);

void mark_page_dirty(struct kvm *kvm, gfn_t gfn)
{
	struct kvm_memory_slot *memslot;

	memslot = gfn_to_memslot(kvm, gfn);
	mark_page_dirty_in_slot(kvm, memslot, gfn);
}
EXPORT_SYMBOL_GPL(mark_page_dirty);

void kvm_vcpu_mark_page_dirty(struct kvm_vcpu *vcpu, gfn_t gfn)
{
	struct kvm_memory_slot *memslot;

	memslot = kvm_vcpu_gfn_to_memslot(vcpu, gfn);
	mark_page_dirty_in_slot(vcpu->kvm, memslot, gfn);
}
EXPORT_SYMBOL_GPL(kvm_vcpu_mark_page_dirty);

void kvm_sigset_activate(struct kvm_vcpu *vcpu)
{
	if (!vcpu->sigset_active)
		return;

	/*
	 * This does a lockless modification of ->real_blocked, which is fine
	 * because, only current can change ->real_blocked and all readers of
	 * ->real_blocked don't care as long ->real_blocked is always a subset
	 * of ->blocked.
	 */
	sigprocmask(SIG_SETMASK, &vcpu->sigset, &current->real_blocked);
}

void kvm_sigset_deactivate(struct kvm_vcpu *vcpu)
{
	if (!vcpu->sigset_active)
		return;

	sigprocmask(SIG_SETMASK, &current->real_blocked, NULL);
	sigemptyset(&current->real_blocked);
}

static void grow_halt_poll_ns(struct kvm_vcpu *vcpu)
{
	unsigned int old, val, grow, grow_start;

	old = val = vcpu->halt_poll_ns;
	grow_start = READ_ONCE(halt_poll_ns_grow_start);
	grow = READ_ONCE(halt_poll_ns_grow);
	if (!grow)
		goto out;

	val *= grow;
	if (val < grow_start)
		val = grow_start;

	if (val > halt_poll_ns)
		val = halt_poll_ns;

	vcpu->halt_poll_ns = val;
out:
	trace_kvm_halt_poll_ns_grow(vcpu->vcpu_id, val, old);
}

static void shrink_halt_poll_ns(struct kvm_vcpu *vcpu)
{
	unsigned int old, val, shrink;

	old = val = vcpu->halt_poll_ns;
	shrink = READ_ONCE(halt_poll_ns_shrink);
	if (shrink == 0)
		val = 0;
	else
		val /= shrink;

	vcpu->halt_poll_ns = val;
	trace_kvm_halt_poll_ns_shrink(vcpu->vcpu_id, val, old);
}

static int kvm_vcpu_check_block(struct kvm_vcpu *vcpu)
{
	int ret = -EINTR;
	int idx = srcu_read_lock(&vcpu->kvm->srcu);

	if (kvm_arch_vcpu_runnable(vcpu)) {
		kvm_make_request(KVM_REQ_UNHALT, vcpu);
		goto out;
	}
	if (kvm_cpu_has_pending_timer(vcpu))
		goto out;
	if (signal_pending(current))
		goto out;

	ret = 0;
out:
	srcu_read_unlock(&vcpu->kvm->srcu, idx);
	return ret;
}

static inline void
update_halt_poll_stats(struct kvm_vcpu *vcpu, u64 poll_ns, bool waited)
{
	if (waited)
		vcpu->stat.halt_poll_fail_ns += poll_ns;
	else
		vcpu->stat.halt_poll_success_ns += poll_ns;
}

/*
 * The vCPU has executed a HLT instruction with in-kernel mode enabled.
 */
void kvm_vcpu_block(struct kvm_vcpu *vcpu)
{
	ktime_t start, cur, poll_end;
	bool waited = false;
	u64 block_ns;

	kvm_arch_vcpu_blocking(vcpu);

	start = cur = poll_end = ktime_get();
	if (vcpu->halt_poll_ns && !kvm_arch_no_poll(vcpu)) {
		ktime_t stop = ktime_add_ns(ktime_get(), vcpu->halt_poll_ns);

		++vcpu->stat.halt_attempted_poll;
		do {
			/*
			 * This sets KVM_REQ_UNHALT if an interrupt
			 * arrives.
			 */
			if (kvm_vcpu_check_block(vcpu) < 0) {
				++vcpu->stat.halt_successful_poll;
				if (!vcpu_valid_wakeup(vcpu))
					++vcpu->stat.halt_poll_invalid;
				goto out;
			}
			poll_end = cur = ktime_get();
		} while (single_task_running() && ktime_before(cur, stop));
	}

	prepare_to_rcuwait(&vcpu->wait);
	for (;;) {
		set_current_state(TASK_INTERRUPTIBLE);

		if (kvm_vcpu_check_block(vcpu) < 0)
			break;

		waited = true;
		schedule();
	}
	finish_rcuwait(&vcpu->wait);
	cur = ktime_get();
out:
	kvm_arch_vcpu_unblocking(vcpu);
	block_ns = ktime_to_ns(cur) - ktime_to_ns(start);

	update_halt_poll_stats(
		vcpu, ktime_to_ns(ktime_sub(poll_end, start)), waited);

	if (!kvm_arch_no_poll(vcpu)) {
		if (!vcpu_valid_wakeup(vcpu)) {
			shrink_halt_poll_ns(vcpu);
		} else if (vcpu->kvm->max_halt_poll_ns) {
			if (block_ns <= vcpu->halt_poll_ns)
				;
			/* we had a long block, shrink polling */
			else if (vcpu->halt_poll_ns &&
					block_ns > vcpu->kvm->max_halt_poll_ns)
				shrink_halt_poll_ns(vcpu);
			/* we had a short halt and our poll time is too small */
			else if (vcpu->halt_poll_ns < vcpu->kvm->max_halt_poll_ns &&
					block_ns < vcpu->kvm->max_halt_poll_ns)
				grow_halt_poll_ns(vcpu);
		} else {
			vcpu->halt_poll_ns = 0;
		}
	}

	trace_kvm_vcpu_wakeup(block_ns, waited, vcpu_valid_wakeup(vcpu));
	kvm_arch_vcpu_block_finish(vcpu);
}
EXPORT_SYMBOL_GPL(kvm_vcpu_block);

bool kvm_vcpu_wake_up(struct kvm_vcpu *vcpu)
{
	struct rcuwait *waitp;

	waitp = kvm_arch_vcpu_get_wait(vcpu);
	if (rcuwait_wake_up(waitp)) {
		WRITE_ONCE(vcpu->ready, true);
		++vcpu->stat.halt_wakeup;
		return true;
	}

	return false;
}
EXPORT_SYMBOL_GPL(kvm_vcpu_wake_up);

#ifndef CONFIG_S390
/*
 * Kick a sleeping VCPU, or a guest VCPU in guest mode, into host kernel mode.
 */
void kvm_vcpu_kick(struct kvm_vcpu *vcpu)
{
	int me;
	int cpu = vcpu->cpu;

	if (kvm_vcpu_wake_up(vcpu))
		return;

	me = get_cpu();
	if (cpu != me && (unsigned)cpu < nr_cpu_ids && cpu_online(cpu))
		if (kvm_arch_vcpu_should_kick(vcpu))
			smp_send_reschedule(cpu);
	put_cpu();
}
EXPORT_SYMBOL_GPL(kvm_vcpu_kick);
#endif /* !CONFIG_S390 */

int kvm_vcpu_yield_to(struct kvm_vcpu *target)
{
	struct pid *pid;
	struct task_struct *task = NULL;
	int ret = 0;

	rcu_read_lock();
	pid = rcu_dereference(target->pid);
	if (pid)
		task = get_pid_task(pid, PIDTYPE_PID);
	rcu_read_unlock();
	if (!task)
		return ret;
	ret = yield_to(task, 1);
	put_task_struct(task);

	return ret;
}
EXPORT_SYMBOL_GPL(kvm_vcpu_yield_to);

/*
 * Helper that checks whether a VCPU is eligible for directed yield.
 * Most eligible candidate to yield is decided by following heuristics:
 *
 *  (a) VCPU which has not done pl-exit or cpu relax intercepted recently
 *  (preempted lock holder), indicated by @in_spin_loop.
 *  Set at the beginning and cleared at the end of interception/PLE handler.
 *
 *  (b) VCPU which has done pl-exit/ cpu relax intercepted but did not get
 *  chance last time (mostly it has become eligible now since we have probably
 *  yielded to lockholder in last iteration. This is done by toggling
 *  @dy_eligible each time a VCPU checked for eligibility.)
 *
 *  Yielding to a recently pl-exited/cpu relax intercepted VCPU before yielding
 *  to preempted lock-holder could result in wrong VCPU selection and CPU
 *  burning. Giving priority for a potential lock-holder increases lock
 *  progress.
 *
 *  Since algorithm is based on heuristics, accessing another VCPU data without
 *  locking does not harm. It may result in trying to yield to  same VCPU, fail
 *  and continue with next VCPU and so on.
 */
static bool kvm_vcpu_eligible_for_directed_yield(struct kvm_vcpu *vcpu)
{
#ifdef CONFIG_HAVE_KVM_CPU_RELAX_INTERCEPT
	bool eligible;

	eligible = !vcpu->spin_loop.in_spin_loop ||
		    vcpu->spin_loop.dy_eligible;

	if (vcpu->spin_loop.in_spin_loop)
		kvm_vcpu_set_dy_eligible(vcpu, !vcpu->spin_loop.dy_eligible);

	return eligible;
#else
	return true;
#endif
}

/*
 * Unlike kvm_arch_vcpu_runnable, this function is called outside
 * a vcpu_load/vcpu_put pair.  However, for most architectures
 * kvm_arch_vcpu_runnable does not require vcpu_load.
 */
bool __weak kvm_arch_dy_runnable(struct kvm_vcpu *vcpu)
{
	return kvm_arch_vcpu_runnable(vcpu);
}

static bool vcpu_dy_runnable(struct kvm_vcpu *vcpu)
{
	if (kvm_arch_dy_runnable(vcpu))
		return true;

#ifdef CONFIG_KVM_ASYNC_PF
	if (!list_empty_careful(&vcpu->async_pf.done))
		return true;
#endif

	return false;
}

void kvm_vcpu_on_spin(struct kvm_vcpu *me, bool yield_to_kernel_mode)
{
	struct kvm *kvm = me->kvm;
	struct kvm_vcpu *vcpu;
	int last_boosted_vcpu = me->kvm->last_boosted_vcpu;
	int yielded = 0;
	int try = 3;
	int pass;
	int i;

	kvm_vcpu_set_in_spin_loop(me, true);
	/*
	 * We boost the priority of a VCPU that is runnable but not
	 * currently running, because it got preempted by something
	 * else and called schedule in __vcpu_run.  Hopefully that
	 * VCPU is holding the lock that we need and will release it.
	 * We approximate round-robin by starting at the last boosted VCPU.
	 */
	for (pass = 0; pass < 2 && !yielded && try; pass++) {
		kvm_for_each_vcpu(i, vcpu, kvm) {
			if (!pass && i <= last_boosted_vcpu) {
				i = last_boosted_vcpu;
				continue;
			} else if (pass && i > last_boosted_vcpu)
				break;
			if (!READ_ONCE(vcpu->ready))
				continue;
			if (vcpu == me)
				continue;
			if (rcuwait_active(&vcpu->wait) &&
			    !vcpu_dy_runnable(vcpu))
				continue;
			if (READ_ONCE(vcpu->preempted) && yield_to_kernel_mode &&
				!kvm_arch_vcpu_in_kernel(vcpu))
				continue;
			if (!kvm_vcpu_eligible_for_directed_yield(vcpu))
				continue;

			yielded = kvm_vcpu_yield_to(vcpu);
			if (yielded > 0) {
				kvm->last_boosted_vcpu = i;
				break;
			} else if (yielded < 0) {
				try--;
				if (!try)
					break;
			}
		}
	}
	kvm_vcpu_set_in_spin_loop(me, false);

	/* Ensure vcpu is not eligible during next spinloop */
	kvm_vcpu_set_dy_eligible(me, false);
}
EXPORT_SYMBOL_GPL(kvm_vcpu_on_spin);

static bool kvm_page_in_dirty_ring(struct kvm *kvm, unsigned long pgoff)
{
#if KVM_DIRTY_LOG_PAGE_OFFSET > 0
	return (pgoff >= KVM_DIRTY_LOG_PAGE_OFFSET) &&
	    (pgoff < KVM_DIRTY_LOG_PAGE_OFFSET +
	     kvm->dirty_ring_size / PAGE_SIZE);
#else
	return false;
#endif
}

static vm_fault_t kvm_vcpu_fault(struct vm_fault *vmf)
{
	struct kvm_vcpu *vcpu = vmf->vma->vm_file->private_data;
	struct page *page;

	if (vmf->pgoff == 0)
		page = virt_to_page(vcpu->run);
#ifdef CONFIG_X86
	else if (vmf->pgoff == KVM_PIO_PAGE_OFFSET)
		page = virt_to_page(vcpu->arch.pio_data);
#endif
#ifdef CONFIG_KVM_MMIO
	else if (vmf->pgoff == KVM_COALESCED_MMIO_PAGE_OFFSET)
		page = virt_to_page(vcpu->kvm->coalesced_mmio_ring);
#endif
	else if (kvm_page_in_dirty_ring(vcpu->kvm, vmf->pgoff))
		page = kvm_dirty_ring_get_page(
		    &vcpu->dirty_ring,
		    vmf->pgoff - KVM_DIRTY_LOG_PAGE_OFFSET);
	else
		return kvm_arch_vcpu_fault(vcpu, vmf);
	get_page(page);
	vmf->page = page;
	return 0;
}

static const struct vm_operations_struct kvm_vcpu_vm_ops = {
	.fault = kvm_vcpu_fault,
};

static int kvm_vcpu_mmap(struct file *file, struct vm_area_struct *vma)
{
	struct kvm_vcpu *vcpu = file->private_data;
	unsigned long pages = (vma->vm_end - vma->vm_start) >> PAGE_SHIFT;

	if ((kvm_page_in_dirty_ring(vcpu->kvm, vma->vm_pgoff) ||
	     kvm_page_in_dirty_ring(vcpu->kvm, vma->vm_pgoff + pages - 1)) &&
	    ((vma->vm_flags & VM_EXEC) || !(vma->vm_flags & VM_SHARED)))
		return -EINVAL;

	vma->vm_ops = &kvm_vcpu_vm_ops;
	return 0;
}

static int kvm_vcpu_release(struct inode *inode, struct file *filp)
{
	struct kvm_vcpu *vcpu = filp->private_data;

	kvm_put_kvm(vcpu->kvm);
	return 0;
}

static struct file_operations kvm_vcpu_fops = {
	.release        = kvm_vcpu_release,
	.unlocked_ioctl = kvm_vcpu_ioctl,
	.mmap           = kvm_vcpu_mmap,
	.llseek		= noop_llseek,
	KVM_COMPAT(kvm_vcpu_compat_ioctl),
};

/*
 * Allocates an inode for the vcpu.
 */
static int create_vcpu_fd(struct kvm_vcpu *vcpu)
{
	char name[8 + 1 + ITOA_MAX_LEN + 1];

	snprintf(name, sizeof(name), "kvm-vcpu:%d", vcpu->vcpu_id);
	/*构造一个假的文件fd,将vcpu做为file的私有数据*/
	return anon_inode_getfd(name, &kvm_vcpu_fops, vcpu, O_RDWR | O_CLOEXEC);
}

//创建vcpu的debugfs
static void kvm_create_vcpu_debugfs(struct kvm_vcpu *vcpu)
{
#ifdef __KVM_HAVE_ARCH_VCPU_DEBUGFS
	struct dentry *debugfs_dentry;
	char dir_name[ITOA_MAX_LEN * 2];

	if (!debugfs_initialized())
		return;

	snprintf(dir_name, sizeof(dir_name), "vcpu%d", vcpu->vcpu_id);
	debugfs_dentry = debugfs_create_dir(dir_name,
					    vcpu->kvm->debugfs_dentry);

	kvm_arch_create_vcpu_debugfs(vcpu, debugfs_dentry);
#endif
}

/*
 * Creates some virtual cpus.  Good luck creating more than one.
 */
static int kvm_vm_ioctl_create_vcpu(struct kvm *kvm, u32 id/*vcpu编号*/)
{
	int r;
	struct kvm_vcpu *vcpu;
	struct page *page;

	//id过大
	if (id >= KVM_MAX_VCPU_ID)
		return -EINVAL;

	//创建的cpu数目过多，失败
	mutex_lock(&kvm->lock);
	if (kvm->created_vcpus == KVM_MAX_VCPUS) {
		mutex_unlock(&kvm->lock);
		return -EINVAL;
	}

	//创建的cpu数增加
	kvm->created_vcpus++;
	mutex_unlock(&kvm->lock);

	//各体系结构创建vcpu前的操作
	r = kvm_arch_vcpu_precreate(kvm, id);
	if (r)
		goto vcpu_decrement;

	//创建vcpu
	vcpu = kmem_cache_zalloc(kvm_vcpu_cache, GFP_KERNEL);
	if (!vcpu) {
		r = -ENOMEM;
		goto vcpu_decrement;
	}

	BUILD_BUG_ON(sizeof(struct kvm_run) > PAGE_SIZE);
<<<<<<< HEAD

	//申请一个page，做为vcpu的run对应的变量
	page = alloc_page(GFP_KERNEL | __GFP_ZERO);
=======
	page = alloc_page(GFP_KERNEL_ACCOUNT | __GFP_ZERO);
>>>>>>> e71ba945
	if (!page) {
		r = -ENOMEM;
		goto vcpu_free;
	}
	vcpu->run = page_address(page);

	kvm_vcpu_init(vcpu, kvm, id);

	//各体系结构创建vcpu
	r = kvm_arch_vcpu_create(vcpu);
	if (r)
		goto vcpu_free_run_page;

	if (kvm->dirty_ring_size) {
		r = kvm_dirty_ring_alloc(&vcpu->dirty_ring,
					 id, kvm->dirty_ring_size);
		if (r)
			goto arch_vcpu_destroy;
	}

	mutex_lock(&kvm->lock);
	if (kvm_get_vcpu_by_id(kvm, id)) {
		r = -EEXIST;
		goto unlock_vcpu_destroy;
	}

	/*当前在线的vcpu数做为其vcpu index*/
	vcpu->vcpu_idx = atomic_read(&kvm->online_vcpus);
	BUG_ON(kvm->vcpus[vcpu->vcpu_idx]);

	/* Now it's all set up, let userspace reach it */
	kvm_get_kvm(kvm);
	/*创建一个与vcpu映射的fd*/
	r = create_vcpu_fd(vcpu);
	if (r < 0) {
		kvm_put_kvm_no_destroy(kvm);
		goto unlock_vcpu_destroy;
	}

	/*记录此vcpu*/
	kvm->vcpus[vcpu->vcpu_idx] = vcpu;

	/*
	 * Pairs with smp_rmb() in kvm_get_vcpu.  Write kvm->vcpus
	 * before kvm->online_vcpu's incremented value.
	 */
	smp_wmb();
	atomic_inc(&kvm->online_vcpus);

	mutex_unlock(&kvm->lock);
	/*各体系结构处理vcpu创建post*/
	kvm_arch_vcpu_postcreate(vcpu);
	kvm_create_vcpu_debugfs(vcpu);
	return r;

unlock_vcpu_destroy:
	mutex_unlock(&kvm->lock);
	kvm_dirty_ring_free(&vcpu->dirty_ring);
arch_vcpu_destroy:
	kvm_arch_vcpu_destroy(vcpu);
vcpu_free_run_page:
	free_page((unsigned long)vcpu->run);
vcpu_free:
	kmem_cache_free(kvm_vcpu_cache, vcpu);
vcpu_decrement:
	mutex_lock(&kvm->lock);
	kvm->created_vcpus--;
	mutex_unlock(&kvm->lock);
	return r;
}

static int kvm_vcpu_ioctl_set_sigmask(struct kvm_vcpu *vcpu, sigset_t *sigset)
{
	if (sigset) {
		sigdelsetmask(sigset, sigmask(SIGKILL)|sigmask(SIGSTOP));
		vcpu->sigset_active = 1;
		vcpu->sigset = *sigset;
	} else
		vcpu->sigset_active = 0;
	return 0;
}

//vcpu支持的ioctl
static long kvm_vcpu_ioctl(struct file *filp,
			   unsigned int ioctl, unsigned long arg)
{
	struct kvm_vcpu *vcpu = filp->private_data;
	void __user *argp = (void __user *)arg;
	int r;
	struct kvm_fpu *fpu = NULL;
	struct kvm_sregs *kvm_sregs = NULL;

	if (vcpu->kvm->mm != current->mm)
		return -EIO;

	if (unlikely(_IOC_TYPE(ioctl) != KVMIO))
		return -EINVAL;

	/*
	 * Some architectures have vcpu ioctls that are asynchronous to vcpu
	 * execution; mutex_lock() would break them.
	 */
	r = kvm_arch_vcpu_async_ioctl(filp, ioctl, arg);
	if (r != -ENOIOCTLCMD)
		return r;

	if (mutex_lock_killable(&vcpu->mutex))
		return -EINTR;
	switch (ioctl) {
	case KVM_RUN: {
		struct pid *oldpid;
		r = -EINVAL;
		if (arg)
			goto out;
		oldpid = rcu_access_pointer(vcpu->pid);
		if (unlikely(oldpid != task_pid(current))) {
			/* The thread running this VCPU changed. */
			struct pid *newpid;

			r = kvm_arch_vcpu_run_pid_change(vcpu);
			if (r)
				break;

			newpid = get_task_pid(current, PIDTYPE_PID);
			rcu_assign_pointer(vcpu->pid, newpid);
			if (oldpid)
				synchronize_rcu();
			put_pid(oldpid);
		}
		//arch对应的vcpu ioctl执行
		r = kvm_arch_vcpu_ioctl_run(vcpu);
		trace_kvm_userspace_exit(vcpu->run->exit_reason, r);
		break;
	}
	case KVM_GET_REGS: {
		struct kvm_regs *kvm_regs;

		r = -ENOMEM;
		kvm_regs = kzalloc(sizeof(struct kvm_regs), GFP_KERNEL_ACCOUNT);
		if (!kvm_regs)
			goto out;
		r = kvm_arch_vcpu_ioctl_get_regs(vcpu, kvm_regs);
		if (r)
			goto out_free1;
		r = -EFAULT;
		if (copy_to_user(argp, kvm_regs, sizeof(struct kvm_regs)))
			goto out_free1;
		r = 0;
out_free1:
		kfree(kvm_regs);
		break;
	}
	case KVM_SET_REGS: {
		struct kvm_regs *kvm_regs;

		kvm_regs = memdup_user(argp, sizeof(*kvm_regs));
		if (IS_ERR(kvm_regs)) {
			r = PTR_ERR(kvm_regs);
			goto out;
		}
		r = kvm_arch_vcpu_ioctl_set_regs(vcpu, kvm_regs);
		kfree(kvm_regs);
		break;
	}
	case KVM_GET_SREGS: {
		kvm_sregs = kzalloc(sizeof(struct kvm_sregs),
				    GFP_KERNEL_ACCOUNT);
		r = -ENOMEM;
		if (!kvm_sregs)
			goto out;
		r = kvm_arch_vcpu_ioctl_get_sregs(vcpu, kvm_sregs);
		if (r)
			goto out;
		r = -EFAULT;
		if (copy_to_user(argp, kvm_sregs, sizeof(struct kvm_sregs)))
			goto out;
		r = 0;
		break;
	}
	case KVM_SET_SREGS: {
		kvm_sregs = memdup_user(argp, sizeof(*kvm_sregs));
		if (IS_ERR(kvm_sregs)) {
			r = PTR_ERR(kvm_sregs);
			kvm_sregs = NULL;
			goto out;
		}
		r = kvm_arch_vcpu_ioctl_set_sregs(vcpu, kvm_sregs);
		break;
	}
	case KVM_GET_MP_STATE: {
		struct kvm_mp_state mp_state;

		r = kvm_arch_vcpu_ioctl_get_mpstate(vcpu, &mp_state);
		if (r)
			goto out;
		r = -EFAULT;
		if (copy_to_user(argp, &mp_state, sizeof(mp_state)))
			goto out;
		r = 0;
		break;
	}
	case KVM_SET_MP_STATE: {
		struct kvm_mp_state mp_state;

		r = -EFAULT;
		if (copy_from_user(&mp_state, argp, sizeof(mp_state)))
			goto out;
		r = kvm_arch_vcpu_ioctl_set_mpstate(vcpu, &mp_state);
		break;
	}
	case KVM_TRANSLATE: {
		struct kvm_translation tr;

		r = -EFAULT;
		if (copy_from_user(&tr, argp, sizeof(tr)))
			goto out;
		r = kvm_arch_vcpu_ioctl_translate(vcpu, &tr);
		if (r)
			goto out;
		r = -EFAULT;
		if (copy_to_user(argp, &tr, sizeof(tr)))
			goto out;
		r = 0;
		break;
	}
	case KVM_SET_GUEST_DEBUG: {
		struct kvm_guest_debug dbg;

		r = -EFAULT;
		if (copy_from_user(&dbg, argp, sizeof(dbg)))
			goto out;
		r = kvm_arch_vcpu_ioctl_set_guest_debug(vcpu, &dbg);
		break;
	}
	case KVM_SET_SIGNAL_MASK: {
		struct kvm_signal_mask __user *sigmask_arg = argp;
		struct kvm_signal_mask kvm_sigmask;
		sigset_t sigset, *p;

		p = NULL;
		if (argp) {
			r = -EFAULT;
			if (copy_from_user(&kvm_sigmask, argp,
					   sizeof(kvm_sigmask)))
				goto out;
			r = -EINVAL;
			if (kvm_sigmask.len != sizeof(sigset))
				goto out;
			r = -EFAULT;
			if (copy_from_user(&sigset, sigmask_arg->sigset,
					   sizeof(sigset)))
				goto out;
			p = &sigset;
		}
		r = kvm_vcpu_ioctl_set_sigmask(vcpu, p);
		break;
	}
	case KVM_GET_FPU: {
		fpu = kzalloc(sizeof(struct kvm_fpu), GFP_KERNEL_ACCOUNT);
		r = -ENOMEM;
		if (!fpu)
			goto out;
		r = kvm_arch_vcpu_ioctl_get_fpu(vcpu, fpu);
		if (r)
			goto out;
		r = -EFAULT;
		if (copy_to_user(argp, fpu, sizeof(struct kvm_fpu)))
			goto out;
		r = 0;
		break;
	}
	case KVM_SET_FPU: {
		fpu = memdup_user(argp, sizeof(*fpu));
		if (IS_ERR(fpu)) {
			r = PTR_ERR(fpu);
			fpu = NULL;
			goto out;
		}
		r = kvm_arch_vcpu_ioctl_set_fpu(vcpu, fpu);
		break;
	}
	default:
		r = kvm_arch_vcpu_ioctl(filp, ioctl, arg);
	}
out:
	mutex_unlock(&vcpu->mutex);
	kfree(fpu);
	kfree(kvm_sregs);
	return r;
}

#ifdef CONFIG_KVM_COMPAT
static long kvm_vcpu_compat_ioctl(struct file *filp,
				  unsigned int ioctl, unsigned long arg)
{
	struct kvm_vcpu *vcpu = filp->private_data;
	void __user *argp = compat_ptr(arg);
	int r;

	if (vcpu->kvm->mm != current->mm)
		return -EIO;

	switch (ioctl) {
	case KVM_SET_SIGNAL_MASK: {
		struct kvm_signal_mask __user *sigmask_arg = argp;
		struct kvm_signal_mask kvm_sigmask;
		sigset_t sigset;

		if (argp) {
			r = -EFAULT;
			if (copy_from_user(&kvm_sigmask, argp,
					   sizeof(kvm_sigmask)))
				goto out;
			r = -EINVAL;
			if (kvm_sigmask.len != sizeof(compat_sigset_t))
				goto out;
			r = -EFAULT;
			if (get_compat_sigset(&sigset,
					      (compat_sigset_t __user *)sigmask_arg->sigset))
				goto out;
			r = kvm_vcpu_ioctl_set_sigmask(vcpu, &sigset);
		} else
			r = kvm_vcpu_ioctl_set_sigmask(vcpu, NULL);
		break;
	}
	default:
		r = kvm_vcpu_ioctl(filp, ioctl, arg);
	}

out:
	return r;
}
#endif

static int kvm_device_mmap(struct file *filp, struct vm_area_struct *vma)
{
	struct kvm_device *dev = filp->private_data;

	if (dev->ops->mmap)
		return dev->ops->mmap(dev, vma);

	return -ENODEV;
}

static int kvm_device_ioctl_attr(struct kvm_device *dev,
				 int (*accessor)(struct kvm_device *dev,
						 struct kvm_device_attr *attr),
				 unsigned long arg)
{
	struct kvm_device_attr attr;

	if (!accessor)
		return -EPERM;

	if (copy_from_user(&attr, (void __user *)arg, sizeof(attr)))
		return -EFAULT;

	return accessor(dev, &attr);
}

static long kvm_device_ioctl(struct file *filp, unsigned int ioctl,
			     unsigned long arg)
{
	struct kvm_device *dev = filp->private_data;

	if (dev->kvm->mm != current->mm)
		return -EIO;

	switch (ioctl) {
	case KVM_SET_DEVICE_ATTR:
		return kvm_device_ioctl_attr(dev, dev->ops->set_attr, arg);
	case KVM_GET_DEVICE_ATTR:
		return kvm_device_ioctl_attr(dev, dev->ops->get_attr, arg);
	case KVM_HAS_DEVICE_ATTR:
		return kvm_device_ioctl_attr(dev, dev->ops->has_attr, arg);
	default:
		if (dev->ops->ioctl)
			return dev->ops->ioctl(dev, ioctl, arg);

		return -ENOTTY;
	}
}

static int kvm_device_release(struct inode *inode, struct file *filp)
{
	struct kvm_device *dev = filp->private_data;
	struct kvm *kvm = dev->kvm;

	if (dev->ops->release) {
		mutex_lock(&kvm->lock);
		list_del(&dev->vm_node);
		dev->ops->release(dev);
		mutex_unlock(&kvm->lock);
	}

	kvm_put_kvm(kvm);
	return 0;
}

//kvm device与fd关联的文件操作集
static const struct file_operations kvm_device_fops = {
	.unlocked_ioctl = kvm_device_ioctl,
	.release = kvm_device_release,
	KVM_COMPAT(kvm_device_ioctl),
	.mmap = kvm_device_mmap,
};

struct kvm_device *kvm_device_from_filp(struct file *filp)
{
	if (filp->f_op != &kvm_device_fops)
		return NULL;

	return filp->private_data;
}

//kvm device对应的ops注册表
static const struct kvm_device_ops *kvm_device_ops_table[KVM_DEV_TYPE_MAX] = {
#ifdef CONFIG_KVM_MPIC
	[KVM_DEV_TYPE_FSL_MPIC_20]	= &kvm_mpic_ops,
	[KVM_DEV_TYPE_FSL_MPIC_42]	= &kvm_mpic_ops,
#endif
};

//设置kvm deivce 指定type对应的device ops
int kvm_register_device_ops(const struct kvm_device_ops *ops, u32 type)
{
	if (type >= ARRAY_SIZE(kvm_device_ops_table))
		return -ENOSPC;

	//如果已注册， 则返回已存在
	if (kvm_device_ops_table[type] != NULL)
		return -EEXIST;

	kvm_device_ops_table[type] = ops;
	return 0;
}

//移除kvm device指定type对应的device ops
void kvm_unregister_device_ops(u32 type)
{
	if (kvm_device_ops_table[type] != NULL)
		kvm_device_ops_table[type] = NULL;
}

static int kvm_ioctl_create_device(struct kvm *kvm,
				   struct kvm_create_device *cd)
{
	const struct kvm_device_ops *ops = NULL;
	struct kvm_device *dev;
	/*测试创建标记*/
	bool test = cd->flags & KVM_CREATE_DEVICE_TEST;
	int type;
	int ret;

	//要创建的type必须是已知的
	if (cd->type >= ARRAY_SIZE(kvm_device_ops_table))
		return -ENODEV;

	//取出此type对应的ops
	type = array_index_nospec(cd->type, ARRAY_SIZE(kvm_device_ops_table));
	ops = kvm_device_ops_table[type];
	if (ops == NULL)
		return -ENODEV;

	if (test)
		return 0;

	//创建kvm device
	dev = kzalloc(sizeof(*dev), GFP_KERNEL_ACCOUNT);
	if (!dev)
		return -ENOMEM;

	dev->ops = ops;
	dev->kvm = kvm;

	mutex_lock(&kvm->lock);
	//通过ops完成设备创建
	ret = ops->create(dev, type);
	if (ret < 0) {
		mutex_unlock(&kvm->lock);
		kfree(dev);
		return ret;
	}
	list_add(&dev->vm_node, &kvm->devices);
	mutex_unlock(&kvm->lock);

	//完成设备初始化
	if (ops->init)
		ops->init(dev);

	kvm_get_kvm(kvm);

	//实现此kvm设备与fd关联
	ret = anon_inode_getfd(ops->name, &kvm_device_fops, dev, O_RDWR | O_CLOEXEC);
	if (ret < 0) {
		kvm_put_kvm_no_destroy(kvm);
		mutex_lock(&kvm->lock);
		list_del(&dev->vm_node);
		mutex_unlock(&kvm->lock);
		ops->destroy(dev);
		return ret;
	}

	cd->fd = ret;
	return 0;
}

static long kvm_vm_ioctl_check_extension_generic(struct kvm *kvm, long arg)
{
	switch (arg) {
	case KVM_CAP_USER_MEMORY:
	case KVM_CAP_DESTROY_MEMORY_REGION_WORKS:
	case KVM_CAP_JOIN_MEMORY_REGIONS_WORKS:
	case KVM_CAP_INTERNAL_ERROR_DATA:
#ifdef CONFIG_HAVE_KVM_MSI
	case KVM_CAP_SIGNAL_MSI:
#endif
#ifdef CONFIG_HAVE_KVM_IRQFD
	case KVM_CAP_IRQFD:
	case KVM_CAP_IRQFD_RESAMPLE:
#endif
	case KVM_CAP_IOEVENTFD_ANY_LENGTH:
	case KVM_CAP_CHECK_EXTENSION_VM:
	case KVM_CAP_ENABLE_CAP_VM:
	case KVM_CAP_HALT_POLL:
		return 1;
#ifdef CONFIG_KVM_MMIO
	case KVM_CAP_COALESCED_MMIO:
		return KVM_COALESCED_MMIO_PAGE_OFFSET;
	case KVM_CAP_COALESCED_PIO:
		return 1;
#endif
#ifdef CONFIG_KVM_GENERIC_DIRTYLOG_READ_PROTECT
	case KVM_CAP_MANUAL_DIRTY_LOG_PROTECT2:
		return KVM_DIRTY_LOG_MANUAL_CAPS;
#endif
#ifdef CONFIG_HAVE_KVM_IRQ_ROUTING
	case KVM_CAP_IRQ_ROUTING:
		return KVM_MAX_IRQ_ROUTES;
#endif
#if KVM_ADDRESS_SPACE_NUM > 1
	case KVM_CAP_MULTI_ADDRESS_SPACE:
		return KVM_ADDRESS_SPACE_NUM;
#endif
	case KVM_CAP_NR_MEMSLOTS:
		//memslot的数目的最大数
		return KVM_USER_MEM_SLOTS;
	case KVM_CAP_DIRTY_LOG_RING:
#if KVM_DIRTY_LOG_PAGE_OFFSET > 0
		return KVM_DIRTY_RING_MAX_ENTRIES * sizeof(struct kvm_dirty_gfn);
#else
		return 0;
#endif
	default:
		break;
	}

	//各体系结构自已实现
	return kvm_vm_ioctl_check_extension(kvm, arg);
}

static int kvm_vm_ioctl_enable_dirty_log_ring(struct kvm *kvm, u32 size)
{
	int r;

	if (!KVM_DIRTY_LOG_PAGE_OFFSET)
		return -EINVAL;

	/* the size should be power of 2 */
	if (!size || (size & (size - 1)))
		return -EINVAL;

	/* Should be bigger to keep the reserved entries, or a page */
	if (size < kvm_dirty_ring_get_rsvd_entries() *
	    sizeof(struct kvm_dirty_gfn) || size < PAGE_SIZE)
		return -EINVAL;

	if (size > KVM_DIRTY_RING_MAX_ENTRIES *
	    sizeof(struct kvm_dirty_gfn))
		return -E2BIG;

	/* We only allow it to set once */
	if (kvm->dirty_ring_size)
		return -EINVAL;

	mutex_lock(&kvm->lock);

	if (kvm->created_vcpus) {
		/* We don't allow to change this value after vcpu created */
		r = -EINVAL;
	} else {
		kvm->dirty_ring_size = size;
		r = 0;
	}

	mutex_unlock(&kvm->lock);
	return r;
}

static int kvm_vm_ioctl_reset_dirty_pages(struct kvm *kvm)
{
	int i;
	struct kvm_vcpu *vcpu;
	int cleared = 0;

	if (!kvm->dirty_ring_size)
		return -EINVAL;

	mutex_lock(&kvm->slots_lock);

	kvm_for_each_vcpu(i, vcpu, kvm)
		cleared += kvm_dirty_ring_reset(vcpu->kvm, &vcpu->dirty_ring);

	mutex_unlock(&kvm->slots_lock);

	if (cleared)
		kvm_flush_remote_tlbs(kvm);

	return cleared;
}

int __attribute__((weak)) kvm_vm_ioctl_enable_cap(struct kvm *kvm,
						  struct kvm_enable_cap *cap)
{
	return -EINVAL;
}

static int kvm_vm_ioctl_enable_cap_generic(struct kvm *kvm,
					   struct kvm_enable_cap *cap)
{
	switch (cap->cap) {
#ifdef CONFIG_KVM_GENERIC_DIRTYLOG_READ_PROTECT
	case KVM_CAP_MANUAL_DIRTY_LOG_PROTECT2: {
		u64 allowed_options = KVM_DIRTY_LOG_MANUAL_PROTECT_ENABLE;

		if (cap->args[0] & KVM_DIRTY_LOG_MANUAL_PROTECT_ENABLE)
			allowed_options = KVM_DIRTY_LOG_MANUAL_CAPS;

		if (cap->flags || (cap->args[0] & ~allowed_options))
			return -EINVAL;
		kvm->manual_dirty_log_protect = cap->args[0];
		return 0;
	}
#endif
	case KVM_CAP_HALT_POLL: {
		if (cap->flags || cap->args[0] != (unsigned int)cap->args[0])
			return -EINVAL;

		kvm->max_halt_poll_ns = cap->args[0];
		return 0;
	}
	case KVM_CAP_DIRTY_LOG_RING:
		return kvm_vm_ioctl_enable_dirty_log_ring(kvm, cap->args[0]);
	default:
		return kvm_vm_ioctl_enable_cap(kvm, cap);
	}
}

//针对vm提供的ioctl函数
static long kvm_vm_ioctl(struct file *filp,
			   unsigned int ioctl, unsigned long arg)
{
	struct kvm *kvm = filp->private_data;
	void __user *argp = (void __user *)arg;
	int r;

	if (kvm->mm != current->mm)
		return -EIO;
	switch (ioctl) {
	case KVM_CREATE_VCPU:
	    //创建vm对应的vcpu
		r = kvm_vm_ioctl_create_vcpu(kvm, arg);
		break;
	case KVM_ENABLE_CAP: {
		struct kvm_enable_cap cap;

		r = -EFAULT;
		if (copy_from_user(&cap, argp, sizeof(cap)))
			goto out;
		r = kvm_vm_ioctl_enable_cap_generic(kvm, &cap);
		break;
	}
	case KVM_SET_USER_MEMORY_REGION: {
	    //创建，修改，删除 guest physical memory slot
		struct kvm_userspace_memory_region kvm_userspace_mem;

		r = -EFAULT;
		//取用户态传入的参数
		if (copy_from_user(&kvm_userspace_mem, argp,
						sizeof(kvm_userspace_mem)))
			goto out;

		r = kvm_vm_ioctl_set_memory_region(kvm, &kvm_userspace_mem);
		break;
	}
	case KVM_GET_DIRTY_LOG: {
		struct kvm_dirty_log log;

		r = -EFAULT;
		if (copy_from_user(&log, argp, sizeof(log)))
			goto out;
		r = kvm_vm_ioctl_get_dirty_log(kvm, &log);
		break;
	}
#ifdef CONFIG_KVM_GENERIC_DIRTYLOG_READ_PROTECT
	case KVM_CLEAR_DIRTY_LOG: {
		struct kvm_clear_dirty_log log;

		r = -EFAULT;
		if (copy_from_user(&log, argp, sizeof(log)))
			goto out;
		r = kvm_vm_ioctl_clear_dirty_log(kvm, &log);
		break;
	}
#endif
#ifdef CONFIG_KVM_MMIO
	case KVM_REGISTER_COALESCED_MMIO: {
		struct kvm_coalesced_mmio_zone zone;

		r = -EFAULT;
		if (copy_from_user(&zone, argp, sizeof(zone)))
			goto out;
		r = kvm_vm_ioctl_register_coalesced_mmio(kvm, &zone);
		break;
	}
	case KVM_UNREGISTER_COALESCED_MMIO: {
		struct kvm_coalesced_mmio_zone zone;

		r = -EFAULT;
		if (copy_from_user(&zone, argp, sizeof(zone)))
			goto out;
		r = kvm_vm_ioctl_unregister_coalesced_mmio(kvm, &zone);
		break;
	}
#endif
	case KVM_IRQFD: {
	    //注入irqfd,主要作用：负责poll eventfd后向vm注入中断
		struct kvm_irqfd data;

		r = -EFAULT;
		if (copy_from_user(&data, argp, sizeof(data)))
			goto out;
		r = kvm_irqfd(kvm, &data);
		break;
	}
	case KVM_IOEVENTFD: {
		struct kvm_ioeventfd data;

		r = -EFAULT;
		if (copy_from_user(&data, argp, sizeof(data)))
			goto out;
		r = kvm_ioeventfd(kvm, &data);
		break;
	}
#ifdef CONFIG_HAVE_KVM_MSI
	case KVM_SIGNAL_MSI: {
		struct kvm_msi msi;

		r = -EFAULT;
		if (copy_from_user(&msi, argp, sizeof(msi)))
			goto out;
		r = kvm_send_userspace_msi(kvm, &msi);
		break;
	}
#endif
#ifdef __KVM_HAVE_IRQ_LINE
	case KVM_IRQ_LINE_STATUS:
	case KVM_IRQ_LINE: {
		struct kvm_irq_level irq_event;

		r = -EFAULT;
		if (copy_from_user(&irq_event, argp, sizeof(irq_event)))
			goto out;

		r = kvm_vm_ioctl_irq_line(kvm, &irq_event,
					ioctl == KVM_IRQ_LINE_STATUS);
		if (r)
			goto out;

		r = -EFAULT;
		if (ioctl == KVM_IRQ_LINE_STATUS) {
			if (copy_to_user(argp, &irq_event, sizeof(irq_event)))
				goto out;
		}

		r = 0;
		break;
	}
#endif
#ifdef CONFIG_HAVE_KVM_IRQ_ROUTING
	case KVM_SET_GSI_ROUTING: {
		struct kvm_irq_routing routing;
		struct kvm_irq_routing __user *urouting;
		struct kvm_irq_routing_entry *entries = NULL;

		r = -EFAULT;
		if (copy_from_user(&routing, argp, sizeof(routing)))
			goto out;
		r = -EINVAL;
		if (!kvm_arch_can_set_irq_routing(kvm))
			goto out;
		if (routing.nr > KVM_MAX_IRQ_ROUTES)
			goto out;
		if (routing.flags)
			goto out;
		if (routing.nr) {
			urouting = argp;
			entries = vmemdup_user(urouting->entries,
					       array_size(sizeof(*entries),
							  routing.nr));
			if (IS_ERR(entries)) {
				r = PTR_ERR(entries);
				goto out;
			}
		}
		r = kvm_set_irq_routing(kvm, entries, routing.nr,
					routing.flags);
		kvfree(entries);
		break;
	}
#endif /* CONFIG_HAVE_KVM_IRQ_ROUTING */
	case KVM_CREATE_DEVICE: {
		struct kvm_create_device cd;

		r = -EFAULT;
		//要创建的device信息
		if (copy_from_user(&cd, argp, sizeof(cd)))
			goto out;

		//按要求创建指定device
		r = kvm_ioctl_create_device(kvm, &cd);
		if (r)
			goto out;

		r = -EFAULT;
		if (copy_to_user(argp, &cd, sizeof(cd)))
			goto out;

		r = 0;
		break;
	}
	case KVM_CHECK_EXTENSION:
	    //检查kvm扩展
		r = kvm_vm_ioctl_check_extension_generic(kvm, arg);
		break;
	case KVM_RESET_DIRTY_RINGS:
		r = kvm_vm_ioctl_reset_dirty_pages(kvm);
		break;
	default:
	    //各体系结构独有的ioctl处理
		r = kvm_arch_vm_ioctl(filp, ioctl, arg);
	}
out:
	return r;
}

#ifdef CONFIG_KVM_COMPAT
struct compat_kvm_dirty_log {
	__u32 slot;
	__u32 padding1;
	union {
		compat_uptr_t dirty_bitmap; /* one bit per page */
		__u64 padding2;
	};
};

static long kvm_vm_compat_ioctl(struct file *filp,
			   unsigned int ioctl, unsigned long arg)
{
	struct kvm *kvm = filp->private_data;
	int r;

	if (kvm->mm != current->mm)
		return -EIO;
	switch (ioctl) {
	case KVM_GET_DIRTY_LOG: {
		struct compat_kvm_dirty_log compat_log;
		struct kvm_dirty_log log;

		if (copy_from_user(&compat_log, (void __user *)arg,
				   sizeof(compat_log)))
			return -EFAULT;
		log.slot	 = compat_log.slot;
		log.padding1	 = compat_log.padding1;
		log.padding2	 = compat_log.padding2;
		log.dirty_bitmap = compat_ptr(compat_log.dirty_bitmap);

		r = kvm_vm_ioctl_get_dirty_log(kvm, &log);
		break;
	}
	default:
		r = kvm_vm_ioctl(filp, ioctl, arg);
	}
	return r;
}
#endif

//vm对应的文件操作集
static struct file_operations kvm_vm_fops = {
	.release        = kvm_vm_release,
	.unlocked_ioctl = kvm_vm_ioctl,
	.llseek		= noop_llseek,
	KVM_COMPAT(kvm_vm_compat_ioctl),
};

//完成vm创建
static int kvm_dev_ioctl_create_vm(unsigned long type)
{
	int r;
	struct kvm *kvm;
	struct file *file;

	//创建并初始化kvm
	kvm = kvm_create_vm(type);
	if (IS_ERR(kvm))
		return PTR_ERR(kvm);
#ifdef CONFIG_KVM_MMIO
	r = kvm_coalesced_mmio_init(kvm);
	if (r < 0)
		goto put_kvm;
#endif
	r = get_unused_fd_flags(O_CLOEXEC);
	if (r < 0)
		goto put_kvm;

	//申请假的file,并使其与kvm映射起来，实现fd关联
	file = anon_inode_getfile("kvm-vm", &kvm_vm_fops, kvm, O_RDWR);
	if (IS_ERR(file)) {
		put_unused_fd(r);
		r = PTR_ERR(file);
		goto put_kvm;
	}

	/*
	 * Don't call kvm_put_kvm anymore at this point; file->f_op is
	 * already set, with ->release() being kvm_vm_release().  In error
	 * cases it will be called by the final fput(file) and will take
	 * care of doing kvm_put_kvm(kvm).
	 */
	//创建vm对应的debugfs信息
	if (kvm_create_vm_debugfs(kvm, r) < 0) {
		put_unused_fd(r);
		fput(file);
		return -ENOMEM;
	}
	kvm_uevent_notify_change(KVM_EVENT_CREATE_VM, kvm);

	fd_install(r, file);
	return r;

put_kvm:
	kvm_put_kvm(kvm);
	return r;
}

//针对设备/dev/kvm的所有ioctl函数实现
static long kvm_dev_ioctl(struct file *filp,
			  unsigned int ioctl, unsigned long arg)
{
	long r = -EINVAL;

	switch (ioctl) {
	case KVM_GET_API_VERSION:
	    //获取kvm api版本号，当前版本为12
		if (arg)
			goto out;
		r = KVM_API_VERSION;
		break;
	case KVM_CREATE_VM:
	    //创建vm
		r = kvm_dev_ioctl_create_vm(arg);
		break;
	case KVM_CHECK_EXTENSION:
		r = kvm_vm_ioctl_check_extension_generic(NULL, arg);
		break;
	case KVM_GET_VCPU_MMAP_SIZE:
		if (arg)
			goto out;
		r = PAGE_SIZE;     /* struct kvm_run */
#ifdef CONFIG_X86
		r += PAGE_SIZE;    /* pio data page */
#endif
#ifdef CONFIG_KVM_MMIO
		r += PAGE_SIZE;    /* coalesced mmio ring page */
#endif
		break;
	case KVM_TRACE_ENABLE:
	case KVM_TRACE_PAUSE:
	case KVM_TRACE_DISABLE:
		r = -EOPNOTSUPP;
		break;
	default:
	    //执行各体系相关的ioctl
		return kvm_arch_dev_ioctl(filp, ioctl, arg);
	}
out:
	return r;
}

// /dev/kvm字符设备对应的ops
static struct file_operations kvm_chardev_ops = {
	.unlocked_ioctl = kvm_dev_ioctl,
	.llseek		= noop_llseek,
	KVM_COMPAT(kvm_dev_ioctl),
};

static struct miscdevice kvm_dev = {
	KVM_MINOR,
	"kvm",
	&kvm_chardev_ops,
};

static void hardware_enable_nolock(void *junk)
{
	int cpu = raw_smp_processor_id();
	int r;

	if (cpumask_test_cpu(cpu, cpus_hardware_enabled))
		return;

	cpumask_set_cpu(cpu, cpus_hardware_enabled);

	r = kvm_arch_hardware_enable();

	if (r) {
		cpumask_clear_cpu(cpu, cpus_hardware_enabled);
		atomic_inc(&hardware_enable_failed);
		pr_info("kvm: enabling virtualization on CPU%d failed\n", cpu);
	}
}

static int kvm_starting_cpu(unsigned int cpu)
{
	raw_spin_lock(&kvm_count_lock);
	if (kvm_usage_count)
		hardware_enable_nolock(NULL);
	raw_spin_unlock(&kvm_count_lock);
	return 0;
}

static void hardware_disable_nolock(void *junk)
{
	int cpu = raw_smp_processor_id();

	if (!cpumask_test_cpu(cpu, cpus_hardware_enabled))
		return;
	cpumask_clear_cpu(cpu, cpus_hardware_enabled);
	kvm_arch_hardware_disable();
}

static int kvm_dying_cpu(unsigned int cpu)
{
	raw_spin_lock(&kvm_count_lock);
	if (kvm_usage_count)
		hardware_disable_nolock(NULL);
	raw_spin_unlock(&kvm_count_lock);
	return 0;
}

static void hardware_disable_all_nolock(void)
{
	BUG_ON(!kvm_usage_count);

	kvm_usage_count--;
	if (!kvm_usage_count)
		on_each_cpu(hardware_disable_nolock, NULL, 1);
}

static void hardware_disable_all(void)
{
	raw_spin_lock(&kvm_count_lock);
	hardware_disable_all_nolock();
	raw_spin_unlock(&kvm_count_lock);
}

static int hardware_enable_all(void)
{
	int r = 0;

	raw_spin_lock(&kvm_count_lock);

	kvm_usage_count++;
	if (kvm_usage_count == 1) {
		atomic_set(&hardware_enable_failed, 0);
		on_each_cpu(hardware_enable_nolock, NULL, 1);

		if (atomic_read(&hardware_enable_failed)) {
			hardware_disable_all_nolock();
			r = -EBUSY;
		}
	}

	raw_spin_unlock(&kvm_count_lock);

	return r;
}

//系统reboot时调用
static int kvm_reboot(struct notifier_block *notifier, unsigned long val,
		      void *v)
{
	/*
	 * Some (well, at least mine) BIOSes hang on reboot if
	 * in vmx root mode.
	 *
	 * And Intel TXT required VMX off for all cpu when system shutdown.
	 */
	pr_info("kvm: exiting hardware virtualization\n");
	kvm_rebooting = true;
	on_each_cpu(hardware_disable_nolock, NULL, 1);
	return NOTIFY_OK;
}

static struct notifier_block kvm_reboot_notifier = {
	.notifier_call = kvm_reboot,
	.priority = 0,
};

static void kvm_io_bus_destroy(struct kvm_io_bus *bus)
{
	int i;

	for (i = 0; i < bus->dev_count; i++) {
		struct kvm_io_device *pos = bus->range[i].dev;

		kvm_iodevice_destructor(pos);
	}
	kfree(bus);
}

static inline int kvm_io_bus_cmp(const struct kvm_io_range *r1,
				 const struct kvm_io_range *r2)
{
	gpa_t addr1 = r1->addr;
	gpa_t addr2 = r2->addr;

	//r1的起始地址小于r2，返回-1
	if (addr1 < addr2)
		return -1;

	/* If r2->len == 0, match the exact address.  If r2->len != 0,
	 * accept any overlapping write.  Any order is acceptable for
	 * overlapping ranges, because kvm_io_bus_get_first_dev ensures
	 * we process all of them.
	 */
	if (r2->len) {
		addr1 += r1->len;
		addr2 += r2->len;
	}

	//r1的起始地址大于等于r2,终止地址大于等于r2,返回1
	if (addr1 > addr2)
		return 1;

	//r1与r2地址有交叉
	return 0;
}

//range比对（p1,p2如果有交叉，则返回0）
static int kvm_io_bus_sort_cmp(const void *p1, const void *p2)
{
	return kvm_io_bus_cmp(p1, p2);
}

//返回有交叉的第一个rang索引（也是dev index)
static int kvm_io_bus_get_first_dev(struct kvm_io_bus *bus,
			     gpa_t addr, int len)
{
	struct kvm_io_range *range, key;
	int off;

	key = (struct kvm_io_range) {
		.addr = addr,
		.len = len,
	};

	//通过二分法查询range
	range = bsearch(&key, bus->range, bus->dev_count,
			sizeof(struct kvm_io_range), kvm_io_bus_sort_cmp);
	if (range == NULL)
		return -ENOENT;

	//确定range的offset
	off = range - bus->range;

	while (off > 0 && kvm_io_bus_cmp(&key, &bus->range[off-1]) == 0)
		off--;

	return off;
}

//io bus写操作
static int __kvm_io_bus_write(struct kvm_vcpu *vcpu, struct kvm_io_bus *bus,
			      struct kvm_io_range *range, const void *val)
{
	int idx;

	idx = kvm_io_bus_get_first_dev(bus, range->addr, range->len);
	if (idx < 0)
		return -EOPNOTSUPP;

	while (idx < bus->dev_count &&
		kvm_io_bus_cmp(range, &bus->range[idx]) == 0) {
		if (!kvm_iodevice_write(vcpu, bus->range[idx].dev, range->addr,
					range->len, val))
			return idx;
		idx++;
	}

	return -EOPNOTSUPP;
}

/* kvm_io_bus_write - called under kvm->slots_lock */
int kvm_io_bus_write(struct kvm_vcpu *vcpu, enum kvm_bus bus_idx, gpa_t addr,
		     int len, const void *val)
{
	struct kvm_io_bus *bus;
	struct kvm_io_range range;
	int r;

	range = (struct kvm_io_range) {
		.addr = addr,
		.len = len,
	};

	bus = srcu_dereference(vcpu->kvm->buses[bus_idx], &vcpu->kvm->srcu);
	if (!bus)
		return -ENOMEM;
	r = __kvm_io_bus_write(vcpu, bus, &range, val);
	return r < 0 ? r : 0;
}
EXPORT_SYMBOL_GPL(kvm_io_bus_write);

/* kvm_io_bus_write_cookie - called under kvm->slots_lock */
int kvm_io_bus_write_cookie(struct kvm_vcpu *vcpu, enum kvm_bus bus_idx,
			    gpa_t addr, int len, const void *val, long cookie)
{
	struct kvm_io_bus *bus;
	struct kvm_io_range range;

	range = (struct kvm_io_range) {
		.addr = addr,
		.len = len,
	};

	bus = srcu_dereference(vcpu->kvm->buses[bus_idx], &vcpu->kvm->srcu);
	if (!bus)
		return -ENOMEM;

	/* First try the device referenced by cookie. */
	if ((cookie >= 0) && (cookie < bus->dev_count) &&
	    (kvm_io_bus_cmp(&range, &bus->range[cookie]) == 0))
		if (!kvm_iodevice_write(vcpu, bus->range[cookie].dev, addr, len,
					val))
			return cookie;

	/*
	 * cookie contained garbage; fall back to search and return the
	 * correct cookie value.
	 */
	return __kvm_io_bus_write(vcpu, bus, &range, val);
}

static int __kvm_io_bus_read(struct kvm_vcpu *vcpu, struct kvm_io_bus *bus,
			     struct kvm_io_range *range, void *val)
{
	int idx;

	//获取下一个可能的dev
	idx = kvm_io_bus_get_first_dev(bus, range->addr, range->len);
	if (idx < 0)
		return -EOPNOTSUPP;

	while (idx < bus->dev_count &&
		kvm_io_bus_cmp(range, &bus->range[idx]) == 0) {
	    /*如果自bus->range[idx].dev设备尝试读取成功，则填充内容，并返回设备索引*/
		if (!kvm_iodevice_read(vcpu, bus->range[idx].dev, range->addr,
				       range->len, val))
			return idx;
		//切换到下一个设备，再尝试
		idx++;
	}

	return -EOPNOTSUPP;
}

/* kvm_io_bus_read - called under kvm->slots_lock */
int kvm_io_bus_read(struct kvm_vcpu *vcpu, enum kvm_bus bus_idx, gpa_t addr,
		    int len, void *val)
{
	struct kvm_io_bus *bus;
	struct kvm_io_range range;
	int r;

	/*要读取的地址范围*/
	range = (struct kvm_io_range) {
		.addr = addr,
		.len = len,
	};

	//给定bus_idx，取相应bus
	bus = srcu_dereference(vcpu->kvm->buses[bus_idx], &vcpu->kvm->srcu);
	if (!bus)
		return -ENOMEM;
	//vcpu读取bus对应的range
	r = __kvm_io_bus_read(vcpu, bus, &range, val);
	return r < 0 ? r : 0;
}

/* Caller must hold slots_lock. */
int kvm_io_bus_register_dev(struct kvm *kvm, enum kvm_bus bus_idx, gpa_t addr/*起始地址*/,
			    int len, struct kvm_io_device *dev/*关联的设备*/)
{
	int i;
	struct kvm_io_bus *new_bus, *bus;
	struct kvm_io_range range;

	bus = kvm_get_bus(kvm, bus_idx);
	if (!bus)
		return -ENOMEM;

	/* exclude ioeventfd which is limited by maximum fd */
	if (bus->dev_count - bus->ioeventfd_count > NR_IOBUS_DEVS - 1)
		return -ENOSPC;

	new_bus = kmalloc(struct_size(bus, range, bus->dev_count + 1),
			  GFP_KERNEL_ACCOUNT);
	if (!new_bus)
		return -ENOMEM;

	//新增bus的range
	range = (struct kvm_io_range) {
		.addr = addr,
		.len = len,
		.dev = dev,
	};

	for (i = 0; i < bus->dev_count; i++)
		if (kvm_io_bus_cmp(&bus->range[i], &range) > 0)
			break;

	memcpy(new_bus, bus, sizeof(*bus) + i * sizeof(struct kvm_io_range));
	new_bus->dev_count++;
	new_bus->range[i] = range;
	memcpy(new_bus->range + i + 1, bus->range + i,
		(bus->dev_count - i) * sizeof(struct kvm_io_range));

	//完成新bus注册
	rcu_assign_pointer(kvm->buses[bus_idx], new_bus);
	synchronize_srcu_expedited(&kvm->srcu);
	kfree(bus);

	return 0;
}

/* Caller must hold slots_lock. */
void kvm_io_bus_unregister_dev(struct kvm *kvm, enum kvm_bus bus_idx,
			       struct kvm_io_device *dev)
{
	int i, j;
	struct kvm_io_bus *new_bus, *bus;

	bus = kvm_get_bus(kvm, bus_idx);
	if (!bus)
		return;

	for (i = 0; i < bus->dev_count; i++)
		if (bus->range[i].dev == dev) {
			break;
		}

	if (i == bus->dev_count)
		return;

	new_bus = kmalloc(struct_size(bus, range, bus->dev_count - 1),
			  GFP_KERNEL_ACCOUNT);
	if (new_bus) {
		memcpy(new_bus, bus, struct_size(bus, range, i));
		new_bus->dev_count--;
		memcpy(new_bus->range + i, bus->range + i + 1,
				flex_array_size(new_bus, range, new_bus->dev_count - i));
	} else {
		pr_err("kvm: failed to shrink bus, removing it completely\n");
		for (j = 0; j < bus->dev_count; j++) {
			if (j == i)
				continue;
			kvm_iodevice_destructor(bus->range[j].dev);
		}
	}

	rcu_assign_pointer(kvm->buses[bus_idx], new_bus);
	synchronize_srcu_expedited(&kvm->srcu);
	kfree(bus);
	return;
}

struct kvm_io_device *kvm_io_bus_get_dev(struct kvm *kvm, enum kvm_bus bus_idx,
					 gpa_t addr)
{
	struct kvm_io_bus *bus;
	int dev_idx, srcu_idx;
	struct kvm_io_device *iodev = NULL;

	srcu_idx = srcu_read_lock(&kvm->srcu);

	bus = srcu_dereference(kvm->buses[bus_idx], &kvm->srcu);
	if (!bus)
		goto out_unlock;

	dev_idx = kvm_io_bus_get_first_dev(bus, addr, 1);
	if (dev_idx < 0)
		goto out_unlock;

	iodev = bus->range[dev_idx].dev;

out_unlock:
	srcu_read_unlock(&kvm->srcu, srcu_idx);

	return iodev;
}
EXPORT_SYMBOL_GPL(kvm_io_bus_get_dev);

static int kvm_debugfs_open(struct inode *inode, struct file *file,
			   int (*get)(void *, u64 *), int (*set)(void *, u64),
			   const char *fmt)
{
	struct kvm_stat_data *stat_data = (struct kvm_stat_data *)
					  inode->i_private;

	/* The debugfs files are a reference to the kvm struct which
	 * is still valid when kvm_destroy_vm is called.
	 * To avoid the race between open and the removal of the debugfs
	 * directory we test against the users count.
	 */
	if (!refcount_inc_not_zero(&stat_data->kvm->users_count))
		return -ENOENT;

	if (simple_attr_open(inode, file, get,
		    KVM_DBGFS_GET_MODE(stat_data->dbgfs_item) & 0222
		    ? set : NULL,
		    fmt)) {
		kvm_put_kvm(stat_data->kvm);
		return -ENOMEM;
	}

	return 0;
}

static int kvm_debugfs_release(struct inode *inode, struct file *file)
{
	struct kvm_stat_data *stat_data = (struct kvm_stat_data *)
					  inode->i_private;

	simple_attr_release(inode, file);
	kvm_put_kvm(stat_data->kvm);

	return 0;
}

//取kvm结构体中第offset号字节，自此字节位置读取u64类型的数
static int kvm_get_stat_per_vm(struct kvm *kvm, size_t offset, u64 *val)
{
	*val = *(ulong *)((void *)kvm + offset);

	return 0;
}

static int kvm_clear_stat_per_vm(struct kvm *kvm, size_t offset)
{
	*(ulong *)((void *)kvm + offset) = 0;

	return 0;
}

static int kvm_get_stat_per_vcpu(struct kvm *kvm, size_t offset, u64 *val)
{
	int i;
	struct kvm_vcpu *vcpu;

	*val = 0;

	kvm_for_each_vcpu(i, vcpu, kvm)
		*val += *(u64 *)((void *)vcpu + offset);

	return 0;
}

static int kvm_clear_stat_per_vcpu(struct kvm *kvm, size_t offset)
{
	int i;
	struct kvm_vcpu *vcpu;

	kvm_for_each_vcpu(i, vcpu, kvm)
		*(u64 *)((void *)vcpu + offset) = 0;

	return 0;
}

static int kvm_stat_data_get(void *data, u64 *val)
{
	int r = -EFAULT;
	struct kvm_stat_data *stat_data = (struct kvm_stat_data *)data;

	switch (stat_data->dbgfs_item->kind) {
	case KVM_STAT_VM:
	    //取vm状态
		r = kvm_get_stat_per_vm(stat_data->kvm,
					stat_data->dbgfs_item->offset, val);
		break;
	case KVM_STAT_VCPU:
	    //取vcpu状态
		r = kvm_get_stat_per_vcpu(stat_data->kvm,
					  stat_data->dbgfs_item->offset, val);
		break;
	}

	return r;
}

static int kvm_stat_data_clear(void *data, u64 val)
{
	int r = -EFAULT;
	struct kvm_stat_data *stat_data = (struct kvm_stat_data *)data;

	if (val)
		return -EINVAL;

	switch (stat_data->dbgfs_item->kind) {
	case KVM_STAT_VM:
		r = kvm_clear_stat_per_vm(stat_data->kvm,
					  stat_data->dbgfs_item->offset);
		break;
	case KVM_STAT_VCPU:
		r = kvm_clear_stat_per_vcpu(stat_data->kvm,
					    stat_data->dbgfs_item->offset);
		break;
	}

	return r;
}

static int kvm_stat_data_open(struct inode *inode, struct file *file)
{
	__simple_attr_check_format("%llu\n", 0ull);
	return kvm_debugfs_open(inode, file, kvm_stat_data_get,
				kvm_stat_data_clear, "%llu\n");
}

static const struct file_operations stat_fops_per_vm = {
	.owner = THIS_MODULE,
	.open = kvm_stat_data_open,
	.release = kvm_debugfs_release,
	.read = simple_attr_read,
	.write = simple_attr_write,
	.llseek = no_llseek,
};

static int vm_stat_get(void *_offset, u64 *val)
{
	unsigned offset = (long)_offset;
	struct kvm *kvm;
	u64 tmp_val;

	*val = 0;
	mutex_lock(&kvm_lock);
	list_for_each_entry(kvm, &vm_list, vm_list) {
		kvm_get_stat_per_vm(kvm, offset, &tmp_val);
		*val += tmp_val;/*val对读取到的值进行汇总*/
	}
	mutex_unlock(&kvm_lock);
	return 0;
}

static int vm_stat_clear(void *_offset, u64 val)
{
	unsigned offset = (long)_offset;
	struct kvm *kvm;

	if (val)
		return -EINVAL;

	mutex_lock(&kvm_lock);
	list_for_each_entry(kvm, &vm_list, vm_list) {
		kvm_clear_stat_per_vm(kvm, offset);
	}
	mutex_unlock(&kvm_lock);

	return 0;
}

//提供vm状态的get,set,clear函数
DEFINE_SIMPLE_ATTRIBUTE(vm_stat_fops, vm_stat_get, vm_stat_clear, "%llu\n");

//汇总vcpu状态
static int vcpu_stat_get(void *_offset, u64 *val)
{
	unsigned offset = (long)_offset;
	struct kvm *kvm;
	u64 tmp_val;

	*val = 0;
	mutex_lock(&kvm_lock);
	list_for_each_entry(kvm, &vm_list, vm_list) {
		kvm_get_stat_per_vcpu(kvm, offset, &tmp_val);
		/*对状态进行汇总*/
		*val += tmp_val;
	}
	mutex_unlock(&kvm_lock);
	return 0;
}

static int vcpu_stat_clear(void *_offset, u64 val)
{
	unsigned offset = (long)_offset;
	struct kvm *kvm;

	if (val)
		return -EINVAL;

	mutex_lock(&kvm_lock);
	list_for_each_entry(kvm, &vm_list, vm_list) {
		kvm_clear_stat_per_vcpu(kvm, offset);
	}
	mutex_unlock(&kvm_lock);

	return 0;
}

DEFINE_SIMPLE_ATTRIBUTE(vcpu_stat_fops, vcpu_stat_get, vcpu_stat_clear,
			"%llu\n");

static const struct file_operations *stat_fops[] = {
	[KVM_STAT_VCPU] = &vcpu_stat_fops,
	[KVM_STAT_VM]   = &vm_stat_fops,
};

static void kvm_uevent_notify_change(unsigned int type, struct kvm *kvm)
{
	struct kobj_uevent_env *env;
	unsigned long long created, active;

	if (!kvm_dev.this_device || !kvm)
		return;

	mutex_lock(&kvm_lock);
	if (type == KVM_EVENT_CREATE_VM) {
		kvm_createvm_count++;
		kvm_active_vms++;
	} else if (type == KVM_EVENT_DESTROY_VM) {
		kvm_active_vms--;
	}
	created = kvm_createvm_count;
	active = kvm_active_vms;
	mutex_unlock(&kvm_lock);

	env = kzalloc(sizeof(*env), GFP_KERNEL_ACCOUNT);
	if (!env)
		return;

	add_uevent_var(env, "CREATED=%llu", created);
	add_uevent_var(env, "COUNT=%llu", active);

	if (type == KVM_EVENT_CREATE_VM) {
		add_uevent_var(env, "EVENT=create");
		kvm->userspace_pid = task_pid_nr(current);
	} else if (type == KVM_EVENT_DESTROY_VM) {
		add_uevent_var(env, "EVENT=destroy");
	}
	add_uevent_var(env, "PID=%d", kvm->userspace_pid);

	if (!IS_ERR_OR_NULL(kvm->debugfs_dentry)) {
		char *tmp, *p = kmalloc(PATH_MAX, GFP_KERNEL_ACCOUNT);

		if (p) {
			tmp = dentry_path_raw(kvm->debugfs_dentry, p, PATH_MAX);
			if (!IS_ERR(tmp))
				add_uevent_var(env, "STATS_PATH=%s", tmp);
			kfree(p);
		}
	}
	/* no need for checks, since we are adding at most only 5 keys */
	env->envp[env->envp_idx++] = NULL;
	kobject_uevent_env(&kvm_dev.this_device->kobj, KOBJ_CHANGE, env->envp);
	kfree(env);
}

static void kvm_init_debug(void)
{
	struct kvm_stats_debugfs_item *p;

	//创建debugfs对应的‘kvm’目录(常见/sys/kernel/debug)
	kvm_debugfs_dir = debugfs_create_dir("kvm", NULL);

	kvm_debugfs_num_entries = 0;
	for (p = debugfs_entries; p->name; ++p, kvm_debugfs_num_entries++) {
	    //创建属性文件，并提供各属性的offset
		debugfs_create_file(p->name, KVM_DBGFS_GET_MODE(p),
				    kvm_debugfs_dir/*debugfs目录*/, (void *)(long)p->offset,
				    stat_fops[p->kind]);
	}
}

static int kvm_suspend(void)
{
	if (kvm_usage_count)
		hardware_disable_nolock(NULL);
	return 0;
}

static void kvm_resume(void)
{
	if (kvm_usage_count) {
#ifdef CONFIG_LOCKDEP
		WARN_ON(lockdep_is_held(&kvm_count_lock));
#endif
		hardware_enable_nolock(NULL);
	}
}

static struct syscore_ops kvm_syscore_ops = {
	.suspend = kvm_suspend,
	.resume = kvm_resume,
};

static inline
struct kvm_vcpu *preempt_notifier_to_vcpu(struct preempt_notifier *pn)
{
	return container_of(pn, struct kvm_vcpu, preempt_notifier);
}

static void kvm_sched_in(struct preempt_notifier *pn, int cpu)
{
	struct kvm_vcpu *vcpu = preempt_notifier_to_vcpu(pn);

	WRITE_ONCE(vcpu->preempted, false);
	WRITE_ONCE(vcpu->ready, false);

	__this_cpu_write(kvm_running_vcpu, vcpu);
	kvm_arch_sched_in(vcpu, cpu);
	kvm_arch_vcpu_load(vcpu, cpu);
}

static void kvm_sched_out(struct preempt_notifier *pn,
			  struct task_struct *next)
{
	struct kvm_vcpu *vcpu = preempt_notifier_to_vcpu(pn);

	if (current->state == TASK_RUNNING) {
		WRITE_ONCE(vcpu->preempted, true);
		WRITE_ONCE(vcpu->ready, true);
	}
	kvm_arch_vcpu_put(vcpu);
	__this_cpu_write(kvm_running_vcpu, NULL);
}

/**
 * kvm_get_running_vcpu - get the vcpu running on the current CPU.
 *
 * We can disable preemption locally around accessing the per-CPU variable,
 * and use the resolved vcpu pointer after enabling preemption again,
 * because even if the current thread is migrated to another CPU, reading
 * the per-CPU value later will give us the same value as we update the
 * per-CPU variable in the preempt notifier handlers.
 */
struct kvm_vcpu *kvm_get_running_vcpu(void)
{
	struct kvm_vcpu *vcpu;

	preempt_disable();
	vcpu = __this_cpu_read(kvm_running_vcpu);
	preempt_enable();

	return vcpu;
}
EXPORT_SYMBOL_GPL(kvm_get_running_vcpu);

/**
 * kvm_get_running_vcpus - get the per-CPU array of currently running vcpus.
 */
struct kvm_vcpu * __percpu *kvm_get_running_vcpus(void)
{
        return &kvm_running_vcpu;
}

struct kvm_cpu_compat_check {
	void *opaque;
	int *ret;
};

static void check_processor_compat(void *data)
{
	struct kvm_cpu_compat_check *c = data;

	*c->ret = kvm_arch_check_processor_compat(c->opaque);
}

int kvm_init(void *opaque, unsigned vcpu_size, unsigned vcpu_align,
		  struct module *module)
{
	struct kvm_cpu_compat_check c;
	int r;
	int cpu;

	//kvm体系初始化
	r = kvm_arch_init(opaque);
	if (r)
		goto out_fail;

	/*
	 * kvm_arch_init makes sure there's at most one caller
	 * for architectures that support multiple implementations,
	 * like intel and amd on x86.
	 * kvm_arch_init must be called before kvm_irqfd_init to avoid creating
	 * conflicts in case kvm is already setup for another implementation.
	 */
	r = kvm_irqfd_init();
	if (r)
		goto out_irqfd;

	if (!zalloc_cpumask_var(&cpus_hardware_enabled, GFP_KERNEL)) {
		r = -ENOMEM;
		goto out_free_0;
	}

	r = kvm_arch_hardware_setup(opaque);
	if (r < 0)
		goto out_free_1;

	c.ret = &r;
	c.opaque = opaque;
	for_each_online_cpu(cpu) {
		smp_call_function_single(cpu, check_processor_compat, &c, 1);
		if (r < 0)
			goto out_free_2;
	}

	r = cpuhp_setup_state_nocalls(CPUHP_AP_KVM_STARTING, "kvm/cpu:starting",
				      kvm_starting_cpu, kvm_dying_cpu);
	if (r)
		goto out_free_2;
	register_reboot_notifier(&kvm_reboot_notifier);

	/* A kmem cache lets us meet the alignment requirements of fx_save. */
	if (!vcpu_align)
		vcpu_align = __alignof__(struct kvm_vcpu);
	kvm_vcpu_cache =
		kmem_cache_create_usercopy("kvm_vcpu", vcpu_size, vcpu_align,
					   SLAB_ACCOUNT,
					   offsetof(struct kvm_vcpu, arch),
					   sizeof_field(struct kvm_vcpu, arch),
					   NULL);
	if (!kvm_vcpu_cache) {
		r = -ENOMEM;
		goto out_free_3;
	}

	r = kvm_async_pf_init();
	if (r)
		goto out_free;

	kvm_chardev_ops.owner = module;
	kvm_vm_fops.owner = module;
	kvm_vcpu_fops.owner = module;

	//注册/dev/kvm字符设备
	r = misc_register(&kvm_dev);
	if (r) {
		pr_err("kvm: misc device register failed\n");
		goto out_unreg;
	}

	register_syscore_ops(&kvm_syscore_ops);

	kvm_preempt_ops.sched_in = kvm_sched_in;
	kvm_preempt_ops.sched_out = kvm_sched_out;

	kvm_init_debug();

	r = kvm_vfio_ops_init();
	WARN_ON(r);

	return 0;

out_unreg:
	kvm_async_pf_deinit();
out_free:
	kmem_cache_destroy(kvm_vcpu_cache);
out_free_3:
	unregister_reboot_notifier(&kvm_reboot_notifier);
	cpuhp_remove_state_nocalls(CPUHP_AP_KVM_STARTING);
out_free_2:
	kvm_arch_hardware_unsetup();
out_free_1:
	free_cpumask_var(cpus_hardware_enabled);
out_free_0:
	kvm_irqfd_exit();
out_irqfd:
	kvm_arch_exit();
out_fail:
	return r;
}
EXPORT_SYMBOL_GPL(kvm_init);

void kvm_exit(void)
{
	debugfs_remove_recursive(kvm_debugfs_dir);
	//解注册/dev/kvm设备
	misc_deregister(&kvm_dev);
	kmem_cache_destroy(kvm_vcpu_cache);
	kvm_async_pf_deinit();
	unregister_syscore_ops(&kvm_syscore_ops);
	unregister_reboot_notifier(&kvm_reboot_notifier);
	cpuhp_remove_state_nocalls(CPUHP_AP_KVM_STARTING);
	on_each_cpu(hardware_disable_nolock, NULL, 1);
	kvm_arch_hardware_unsetup();
	kvm_arch_exit();
	kvm_irqfd_exit();
	free_cpumask_var(cpus_hardware_enabled);
	kvm_vfio_ops_exit();
}
EXPORT_SYMBOL_GPL(kvm_exit);

struct kvm_vm_worker_thread_context {
	struct kvm *kvm;
	struct task_struct *parent;
	struct completion init_done;
	kvm_vm_thread_fn_t thread_fn;//线程要执行的函数
	uintptr_t data;
	int err;
};

static int kvm_vm_worker_thread(void *context)
{
	/*
	 * The init_context is allocated on the stack of the parent thread, so
	 * we have to locally copy anything that is needed beyond initialization
	 */
	struct kvm_vm_worker_thread_context *init_context = context;
	struct kvm *kvm = init_context->kvm;
	kvm_vm_thread_fn_t thread_fn = init_context->thread_fn;
	uintptr_t data = init_context->data;
	int err;

	err = kthread_park(current);
	/* kthread_park(current) is never supposed to return an error */
	WARN_ON(err != 0);
	if (err)
		goto init_complete;

	err = cgroup_attach_task_all(init_context->parent, current);
	if (err) {
		kvm_err("%s: cgroup_attach_task_all failed with err %d\n",
			__func__, err);
		goto init_complete;
	}

	set_user_nice(current, task_nice(init_context->parent));

init_complete:
	init_context->err = err;
	complete(&init_context->init_done);
	init_context = NULL;

	if (err)
		return err;

	/* Wait to be woken up by the spawner before proceeding. */
	kthread_parkme();

	if (!kthread_should_stop())
		err = thread_fn(kvm, data);

	return err;
}

int kvm_vm_create_worker_thread(struct kvm *kvm, kvm_vm_thread_fn_t thread_fn,
				uintptr_t data, const char *name,
				struct task_struct **thread_ptr)
{
	struct kvm_vm_worker_thread_context init_context = {};
	struct task_struct *thread;

	*thread_ptr = NULL;
	init_context.kvm = kvm;
	init_context.parent = current;
	init_context.thread_fn = thread_fn;/*线程要执行的函数*/
	init_context.data = data;
	init_completion(&init_context.init_done);

	thread = kthread_run(kvm_vm_worker_thread, &init_context,
			     "%s-%d", name, task_pid_nr(current));
	if (IS_ERR(thread))
		return PTR_ERR(thread);

	/* kthread_run is never supposed to return NULL */
	WARN_ON(thread == NULL);

	wait_for_completion(&init_context.init_done);

	if (!init_context.err)
		*thread_ptr = thread;

	return init_context.err;
}<|MERGE_RESOLUTION|>--- conflicted
+++ resolved
@@ -3194,13 +3194,8 @@
 	}
 
 	BUILD_BUG_ON(sizeof(struct kvm_run) > PAGE_SIZE);
-<<<<<<< HEAD
-
 	//申请一个page，做为vcpu的run对应的变量
-	page = alloc_page(GFP_KERNEL | __GFP_ZERO);
-=======
 	page = alloc_page(GFP_KERNEL_ACCOUNT | __GFP_ZERO);
->>>>>>> e71ba945
 	if (!page) {
 		r = -ENOMEM;
 		goto vcpu_free;
