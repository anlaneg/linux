--- conflicted
+++ resolved
@@ -914,10 +914,7 @@
 	if (!kvm->debugfs_stat_data)
 		return -ENOMEM;
 
-<<<<<<< HEAD
 	//添加vm下支持的属性项
-	for (p = debugfs_entries; p->name; p++) {
-=======
 	for (i = 0; i < kvm_vm_stats_header.num_desc; ++i) {
 		pdesc = &kvm_vm_stats_desc[i];
 		stat_data = kzalloc(sizeof(*stat_data), GFP_KERNEL_ACCOUNT);
@@ -935,7 +932,6 @@
 
 	for (i = 0; i < kvm_vcpu_stats_header.num_desc; ++i) {
 		pdesc = &kvm_vcpu_stats_desc[i];
->>>>>>> 40226a3d
 		stat_data = kzalloc(sizeof(*stat_data), GFP_KERNEL_ACCOUNT);
 		if (!stat_data)
 			return -ENOMEM;
@@ -3502,12 +3498,8 @@
 	if (r)
 		goto vcpu_decrement;
 
-<<<<<<< HEAD
 	//创建vcpu
-	vcpu = kmem_cache_zalloc(kvm_vcpu_cache, GFP_KERNEL);
-=======
 	vcpu = kmem_cache_zalloc(kvm_vcpu_cache, GFP_KERNEL_ACCOUNT);
->>>>>>> 40226a3d
 	if (!vcpu) {
 		r = -ENOMEM;
 		goto vcpu_decrement;
@@ -3602,9 +3594,6 @@
 	return 0;
 }
 
-<<<<<<< HEAD
-//vcpu支持的ioctl
-=======
 static ssize_t kvm_vcpu_stats_read(struct file *file, char __user *user_buffer,
 			      size_t size, loff_t *offset)
 {
@@ -3643,7 +3632,7 @@
 	return fd;
 }
 
->>>>>>> 40226a3d
+//vcpu支持的ioctl
 static long kvm_vcpu_ioctl(struct file *filp,
 			   unsigned int ioctl, unsigned long arg)
 {
@@ -4225,9 +4214,6 @@
 	}
 }
 
-<<<<<<< HEAD
-//针对vm提供的ioctl函数
-=======
 static ssize_t kvm_vm_stats_read(struct file *file, char __user *user_buffer,
 			      size_t size, loff_t *offset)
 {
@@ -4264,7 +4250,7 @@
 	return fd;
 }
 
->>>>>>> 40226a3d
+//针对vm提供的ioctl函数
 static long kvm_vm_ioctl(struct file *filp,
 			   unsigned int ioctl, unsigned long arg)
 {
@@ -4514,16 +4500,13 @@
 	KVM_COMPAT(kvm_vm_compat_ioctl),
 };
 
-<<<<<<< HEAD
+bool file_is_kvm(struct file *file)
+{
+	return file && file->f_op == &kvm_vm_fops;
+}
+EXPORT_SYMBOL_GPL(file_is_kvm);
+
 //完成vm创建
-=======
-bool file_is_kvm(struct file *file)
-{
-	return file && file->f_op == &kvm_vm_fops;
-}
-EXPORT_SYMBOL_GPL(file_is_kvm);
-
->>>>>>> 40226a3d
 static int kvm_dev_ioctl_create_vm(unsigned long type)
 {
 	int r;
@@ -4543,13 +4526,10 @@
 	if (r < 0)
 		goto put_kvm;
 
-<<<<<<< HEAD
-	//申请假的file,并使其与kvm映射起来，实现fd关联
-=======
 	snprintf(kvm->stats_id, sizeof(kvm->stats_id),
 			"kvm-%d", task_pid_nr(current));
 
->>>>>>> 40226a3d
+	//申请假的file,并使其与kvm映射起来，实现fd关联
 	file = anon_inode_getfile("kvm-vm", &kvm_vm_fops, kvm, O_RDWR);
 	if (IS_ERR(file)) {
 		put_unused_fd(r);
@@ -5322,22 +5302,15 @@
 	//创建debugfs对应的‘kvm’目录(常见/sys/kernel/debug)
 	kvm_debugfs_dir = debugfs_create_dir("kvm", NULL);
 
-<<<<<<< HEAD
-	kvm_debugfs_num_entries = 0;
-	for (p = debugfs_entries; p->name; ++p, kvm_debugfs_num_entries++) {
-	    //创建属性文件，并提供各属性的offset
-		debugfs_create_file(p->name, KVM_DBGFS_GET_MODE(p),
-				    kvm_debugfs_dir/*debugfs目录*/, (void *)(long)p->offset,
-				    stat_fops[p->kind]);
-=======
 	for (i = 0; i < kvm_vm_stats_header.num_desc; ++i) {
 		pdesc = &kvm_vm_stats_desc[i];
 		if (kvm_stats_debugfs_mode(pdesc) & 0222)
 			fops = &vm_stat_fops;
 		else
 			fops = &vm_stat_readonly_fops;
+	        //创建属性文件，并提供各属性的offset
 		debugfs_create_file(pdesc->name, kvm_stats_debugfs_mode(pdesc),
-				kvm_debugfs_dir,
+				kvm_debugfs_dir/*debugfs目录*/,
 				(void *)(long)pdesc->desc.offset, fops);
 	}
 
@@ -5350,7 +5323,6 @@
 		debugfs_create_file(pdesc->name, kvm_stats_debugfs_mode(pdesc),
 				kvm_debugfs_dir,
 				(void *)(long)pdesc->desc.offset, fops);
->>>>>>> 40226a3d
 	}
 }
 
