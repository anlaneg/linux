--- conflicted
+++ resolved
@@ -1024,12 +1024,8 @@
 	}
 }
 
-<<<<<<< HEAD
 //创建vm对应的debugfs目录
-static int kvm_create_vm_debugfs(struct kvm *kvm, int fd)
-=======
 static int kvm_create_vm_debugfs(struct kvm *kvm, const char *fdname)
->>>>>>> 97ee9d1c
 {
 	static DEFINE_MUTEX(kvm_debugfs_lock);
 	struct dentry *dent;
@@ -1043,12 +1039,8 @@
 	if (!debugfs_initialized())
 		return 0;
 
-<<<<<<< HEAD
 	//创建vm对应的debugfs的dir，例如(2208737-21)
-	snprintf(dir_name, sizeof(dir_name), "%d-%d", task_pid_nr(current), fd);
-=======
 	snprintf(dir_name, sizeof(dir_name), "%d-%s", task_pid_nr(current), fdname);
->>>>>>> 97ee9d1c
 	mutex_lock(&kvm_debugfs_lock);
 	dent = debugfs_lookup(dir_name, kvm_debugfs_dir);
 	if (dent) {
@@ -1215,12 +1207,7 @@
 			goto out_err_no_arch_destroy_vm;
 	}
 
-<<<<<<< HEAD
-	kvm->max_halt_poll_ns = halt_poll_ns;
-
 	//各系统结构初始化kvm
-=======
->>>>>>> 97ee9d1c
 	r = kvm_arch_init_vm(kvm, type);
 	if (r)
 		goto out_err_no_arch_destroy_vm;
@@ -3897,9 +3884,6 @@
 	return anon_inode_getfd(name, &kvm_vcpu_fops, vcpu, O_RDWR | O_CLOEXEC);
 }
 
-<<<<<<< HEAD
-//创建vcpu的debugfs
-=======
 #ifdef __KVM_HAVE_ARCH_VCPU_DEBUGFS
 static int vcpu_get_pid(void *data, u64 *val)
 {
@@ -3910,7 +3894,7 @@
 
 DEFINE_SIMPLE_ATTRIBUTE(vcpu_get_pid_fops, vcpu_get_pid, NULL, "%llu\n");
 
->>>>>>> 97ee9d1c
+//创建vcpu的debugfs
 static void kvm_create_vcpu_debugfs(struct kvm_vcpu *vcpu)
 {
 	struct dentry *debugfs_dentry;
@@ -3949,18 +3933,7 @@
 		return -EINVAL;
 	}
 
-<<<<<<< HEAD
-	//创建的cpu数增加
-	kvm->created_vcpus++;
-	mutex_unlock(&kvm->lock);
-
 	//各体系结构创建vcpu前的操作
-	r = kvm_arch_vcpu_precreate(kvm, id);
-	if (r)
-		goto vcpu_decrement;
-
-	//创建vcpu
-=======
 	r = kvm_arch_vcpu_precreate(kvm, id);
 	if (r) {
 		mutex_unlock(&kvm->lock);
@@ -3970,7 +3943,7 @@
 	kvm->created_vcpus++;
 	mutex_unlock(&kvm->lock);
 
->>>>>>> 97ee9d1c
+	//创建vcpu
 	vcpu = kmem_cache_zalloc(kvm_vcpu_cache, GFP_KERNEL_ACCOUNT);
 	if (!vcpu) {
 		r = -ENOMEM;
@@ -5046,24 +5019,9 @@
 	struct kvm *kvm;
 	struct file *file;
 
-<<<<<<< HEAD
-	//创建并初始化kvm
-	kvm = kvm_create_vm(type);
-	if (IS_ERR(kvm))
-		return PTR_ERR(kvm);
-#ifdef CONFIG_KVM_MMIO
-	r = kvm_coalesced_mmio_init(kvm);
-	if (r < 0)
-		goto put_kvm;
-#endif
-	r = get_unused_fd_flags(O_CLOEXEC);
-	if (r < 0)
-		goto put_kvm;
-=======
 	fd = get_unused_fd_flags(O_CLOEXEC);
 	if (fd < 0)
 		return fd;
->>>>>>> 97ee9d1c
 
 	snprintf(fdname, sizeof(fdname), "%d", fd);
 
@@ -5086,15 +5044,6 @@
 	 * cases it will be called by the final fput(file) and will take
 	 * care of doing kvm_put_kvm(kvm).
 	 */
-<<<<<<< HEAD
-	//创建vm对应的debugfs信息
-	if (kvm_create_vm_debugfs(kvm, r) < 0) {
-		put_unused_fd(r);
-		fput(file);
-		return -ENOMEM;
-	}
-=======
->>>>>>> 97ee9d1c
 	kvm_uevent_notify_change(KVM_EVENT_CREATE_VM, kvm);
 
 	fd_install(fd, file);
