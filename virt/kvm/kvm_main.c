--- conflicted
+++ resolved
@@ -732,12 +732,9 @@
 			goto out_err_no_arch_destroy_vm;
 	}
 
-<<<<<<< HEAD
+	kvm->max_halt_poll_ns = halt_poll_ns;
+
 	//各系统结构初始化kvm
-=======
-	kvm->max_halt_poll_ns = halt_poll_ns;
-
->>>>>>> 64677779
 	r = kvm_arch_init_vm(kvm, type);
 	if (r)
 		goto out_err_no_arch_destroy_vm;
@@ -1251,12 +1248,8 @@
 	/* We can read the guest memory with __xxx_user() later on. */
 	if ((mem->userspace_addr & (PAGE_SIZE - 1)) ||
 	     !access_ok((void __user *)(unsigned long)mem->userspace_addr,
-<<<<<<< HEAD
-			mem->memory_size)))
+			mem->memory_size))
 	    /*userspace地址必须按页对齐，虚拟地址必须可访问*/
-=======
-			mem->memory_size))
->>>>>>> 64677779
 		return -EINVAL;
 	if (as_id >= KVM_ADDRESS_SPACE_NUM || id >= KVM_MEM_SLOTS_NUM)
 		return -EINVAL;
@@ -3216,13 +3209,8 @@
 				synchronize_rcu();
 			put_pid(oldpid);
 		}
-<<<<<<< HEAD
-
 		//arch对应的vcpu ioctl执行
-		r = kvm_arch_vcpu_ioctl_run(vcpu, vcpu->run);
-=======
 		r = kvm_arch_vcpu_ioctl_run(vcpu);
->>>>>>> 64677779
 		trace_kvm_userspace_exit(vcpu->run->exit_reason, r);
 		break;
 	}
