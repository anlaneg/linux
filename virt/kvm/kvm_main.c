--- conflicted
+++ resolved
@@ -1161,11 +1161,8 @@
 		goto out_err_no_irq_routing;
 
 	refcount_set(&kvm->users_count, 1);
-<<<<<<< HEAD
+
 	//申请memslots
-=======
-
->>>>>>> 155a3c00
 	for (i = 0; i < kvm_arch_nr_memslot_as_ids(kvm); i++) {
 		for (j = 0; j < 2; j++) {
 			slots = &kvm->__memslots[i][j];
@@ -1183,11 +1180,8 @@
 		rcu_assign_pointer(kvm->memslots[i], &kvm->__memslots[i][0]);
 	}
 
-<<<<<<< HEAD
+	r = -ENOMEM;
 	//初始化io_bus
-=======
-	r = -ENOMEM;
->>>>>>> 155a3c00
 	for (i = 0; i < KVM_NR_BUSES; i++) {
 		rcu_assign_pointer(kvm->buses[i],
 			kzalloc(sizeof(struct kvm_io_bus), GFP_KERNEL_ACCOUNT));
@@ -2149,14 +2143,9 @@
 	return r;
 }
 
-<<<<<<< HEAD
 //kvm memory-region更新
-int kvm_set_memory_region(struct kvm *kvm,
-			  const struct kvm_userspace_memory_region2 *mem)
-=======
 int kvm_set_internal_memslot(struct kvm *kvm,
 			     const struct kvm_userspace_memory_region2 *mem)
->>>>>>> 155a3c00
 {
 	if (WARN_ON_ONCE(mem->slot < KVM_USER_MEM_SLOTS))
 		return -EINVAL;
@@ -4184,19 +4173,12 @@
 /*
  * Creates some virtual cpus.  Good luck creating more than one.
  */
-<<<<<<< HEAD
-static int kvm_vm_ioctl_create_vcpu(struct kvm *kvm, u32 id/*vcpu编号*/)
-=======
-static int kvm_vm_ioctl_create_vcpu(struct kvm *kvm, unsigned long id)
->>>>>>> 155a3c00
+static int kvm_vm_ioctl_create_vcpu(struct kvm *kvm, unsigned long id/*vcpu编号*/)
 {
 	int r;
 	struct kvm_vcpu *vcpu;
 	struct page *page;
 
-<<<<<<< HEAD
-	//id过大
-=======
 	/*
 	 * KVM tracks vCPU IDs as 'int', be kind to userspace and reject
 	 * too-large values instead of silently truncating.
@@ -4206,7 +4188,7 @@
 	 * as unsigned ints).
 	 */
 	BUILD_BUG_ON(KVM_MAX_VCPU_IDS > INT_MAX);
->>>>>>> 155a3c00
+	//id过大
 	if (id >= KVM_MAX_VCPU_IDS)
 		return -EINVAL;
 
@@ -4369,33 +4351,20 @@
 	if (fd < 0)
 		return fd;
 
-<<<<<<< HEAD
 	/*创建一个匿名inode*/
-	file = anon_inode_getfile(name, &kvm_vcpu_stats_fops/*文件对应的fops*/, vcpu, O_RDONLY);
-=======
-	file = anon_inode_getfile_fmode(name, &kvm_vcpu_stats_fops, vcpu,
+	file = anon_inode_getfile_fmode(name, &kvm_vcpu_stats_fops/*文件对应的fops*/, vcpu,
 					O_RDONLY, FMODE_PREAD);
->>>>>>> 155a3c00
 	if (IS_ERR(file)) {
 		put_unused_fd(fd);
 		return PTR_ERR(file);
 	}
 
 	kvm_get_kvm(vcpu->kvm);
-<<<<<<< HEAD
-
-	file->f_mode |= FMODE_PREAD;
 	fd_install(fd, file);/*fd与file关联*/
-=======
-	fd_install(fd, file);
->>>>>>> 155a3c00
 
 	return fd;
 }
 
-<<<<<<< HEAD
-//vcpu支持的ioctl
-=======
 #ifdef CONFIG_KVM_GENERIC_PRE_FAULT_MEMORY
 static int kvm_vcpu_pre_fault_memory(struct kvm_vcpu *vcpu,
 				     struct kvm_pre_fault_memory *range)
@@ -4469,7 +4438,7 @@
 	return 0;
 }
 
->>>>>>> 155a3c00
+//vcpu支持的ioctl
 static long kvm_vcpu_ioctl(struct file *filp,
 			   unsigned int ioctl, unsigned long arg)
 {
@@ -4533,11 +4502,8 @@
 
 			put_pid(oldpid);
 		}
-<<<<<<< HEAD
+		vcpu->wants_to_run = !READ_ONCE(vcpu->run->immediate_exit__unsafe);
 		//arch对应的vcpu ioctl执行
-=======
-		vcpu->wants_to_run = !READ_ONCE(vcpu->run->immediate_exit__unsafe);
->>>>>>> 155a3c00
 		r = kvm_arch_vcpu_ioctl_run(vcpu);
 		vcpu->wants_to_run = false;
 
@@ -5726,75 +5692,7 @@
 	return 0;
 }
 
-<<<<<<< HEAD
-static void hardware_disable_all_nolock(void)
-{
-	BUG_ON(!kvm_usage_count);
-
-	kvm_usage_count--;
-	if (!kvm_usage_count)
-		on_each_cpu(hardware_disable_nolock, NULL, 1);
-}
-
-static void hardware_disable_all(void)
-{
-	cpus_read_lock();
-	mutex_lock(&kvm_lock);
-	hardware_disable_all_nolock();
-	mutex_unlock(&kvm_lock);
-	cpus_read_unlock();
-}
-
-static int hardware_enable_all(void)
-{
-	atomic_t failed = ATOMIC_INIT(0);
-	int r;
-
-	/*
-	 * Do not enable hardware virtualization if the system is going down.
-	 * If userspace initiated a forced reboot, e.g. reboot -f, then it's
-	 * possible for an in-flight KVM_CREATE_VM to trigger hardware enabling
-	 * after kvm_reboot() is called.  Note, this relies on system_state
-	 * being set _before_ kvm_reboot(), which is why KVM uses a syscore ops
-	 * hook instead of registering a dedicated reboot notifier (the latter
-	 * runs before system_state is updated).
-	 */
-	if (system_state == SYSTEM_HALT || system_state == SYSTEM_POWER_OFF ||
-	    system_state == SYSTEM_RESTART)
-		return -EBUSY;
-
-	/*
-	 * When onlining a CPU, cpu_online_mask is set before kvm_online_cpu()
-	 * is called, and so on_each_cpu() between them includes the CPU that
-	 * is being onlined.  As a result, hardware_enable_nolock() may get
-	 * invoked before kvm_online_cpu(), which also enables hardware if the
-	 * usage count is non-zero.  Disable CPU hotplug to avoid attempting to
-	 * enable hardware multiple times.
-	 */
-	cpus_read_lock();
-	mutex_lock(&kvm_lock);
-
-	r = 0;
-
-	kvm_usage_count++;
-	if (kvm_usage_count == 1) {
-		on_each_cpu(hardware_enable_nolock, &failed, 1);
-
-		if (atomic_read(&failed)) {
-			hardware_disable_all_nolock();
-			r = -EBUSY;
-		}
-	}
-
-	mutex_unlock(&kvm_lock);
-	cpus_read_unlock();
-
-	return r;
-}
-
 //系统reboot时调用
-=======
->>>>>>> 155a3c00
 static void kvm_shutdown(void)
 {
 	/*
@@ -6651,19 +6549,6 @@
 	int r;
 	int cpu;
 
-<<<<<<< HEAD
-	//kvm体系初始化
-#ifdef CONFIG_KVM_GENERIC_HARDWARE_ENABLING
-	r = cpuhp_setup_state_nocalls(CPUHP_AP_KVM_ONLINE, "kvm/cpu:online",
-				      kvm_online_cpu, kvm_offline_cpu);
-	if (r)
-		return r;
-
-	register_syscore_ops(&kvm_syscore_ops);
-#endif
-
-=======
->>>>>>> 155a3c00
 	/* A kmem cache lets us meet the alignment requirements of fx_save. */
 	if (!vcpu_align)
 		vcpu_align = __alignof__(struct kvm_vcpu);
@@ -6765,111 +6650,4 @@
 	kvm_async_pf_deinit();
 	kvm_irqfd_exit();
 }
-<<<<<<< HEAD
-EXPORT_SYMBOL_GPL(kvm_exit);
-
-struct kvm_vm_worker_thread_context {
-	struct kvm *kvm;
-	struct task_struct *parent;
-	struct completion init_done;
-	kvm_vm_thread_fn_t thread_fn;//线程要执行的函数
-	uintptr_t data;
-	int err;
-};
-
-static int kvm_vm_worker_thread(void *context)
-{
-	/*
-	 * The init_context is allocated on the stack of the parent thread, so
-	 * we have to locally copy anything that is needed beyond initialization
-	 */
-	struct kvm_vm_worker_thread_context *init_context = context;
-	struct task_struct *parent;
-	struct kvm *kvm = init_context->kvm;
-	kvm_vm_thread_fn_t thread_fn = init_context->thread_fn;
-	uintptr_t data = init_context->data;
-	int err;
-
-	err = kthread_park(current);
-	/* kthread_park(current) is never supposed to return an error */
-	WARN_ON(err != 0);
-	if (err)
-		goto init_complete;
-
-	err = cgroup_attach_task_all(init_context->parent, current);
-	if (err) {
-		kvm_err("%s: cgroup_attach_task_all failed with err %d\n",
-			__func__, err);
-		goto init_complete;
-	}
-
-	set_user_nice(current, task_nice(init_context->parent));
-
-init_complete:
-	init_context->err = err;
-	complete(&init_context->init_done);
-	init_context = NULL;
-
-	if (err)
-		goto out;
-
-	/* Wait to be woken up by the spawner before proceeding. */
-	kthread_parkme();
-
-	if (!kthread_should_stop())
-		err = thread_fn(kvm, data);
-
-out:
-	/*
-	 * Move kthread back to its original cgroup to prevent it lingering in
-	 * the cgroup of the VM process, after the latter finishes its
-	 * execution.
-	 *
-	 * kthread_stop() waits on the 'exited' completion condition which is
-	 * set in exit_mm(), via mm_release(), in do_exit(). However, the
-	 * kthread is removed from the cgroup in the cgroup_exit() which is
-	 * called after the exit_mm(). This causes the kthread_stop() to return
-	 * before the kthread actually quits the cgroup.
-	 */
-	rcu_read_lock();
-	parent = rcu_dereference(current->real_parent);
-	get_task_struct(parent);
-	rcu_read_unlock();
-	cgroup_attach_task_all(parent, current);
-	put_task_struct(parent);
-
-	return err;
-}
-
-int kvm_vm_create_worker_thread(struct kvm *kvm, kvm_vm_thread_fn_t thread_fn,
-				uintptr_t data, const char *name,
-				struct task_struct **thread_ptr)
-{
-	struct kvm_vm_worker_thread_context init_context = {};
-	struct task_struct *thread;
-
-	*thread_ptr = NULL;
-	init_context.kvm = kvm;
-	init_context.parent = current;
-	init_context.thread_fn = thread_fn;/*线程要执行的函数*/
-	init_context.data = data;
-	init_completion(&init_context.init_done);
-
-	thread = kthread_run(kvm_vm_worker_thread, &init_context,
-			     "%s-%d", name, task_pid_nr(current));
-	if (IS_ERR(thread))
-		return PTR_ERR(thread);
-
-	/* kthread_run is never supposed to return NULL */
-	WARN_ON(thread == NULL);
-
-	wait_for_completion(&init_context.init_done);
-
-	if (!init_context.err)
-		*thread_ptr = thread;
-
-	return init_context.err;
-}
-=======
-EXPORT_SYMBOL_GPL(kvm_exit);
->>>>>>> 155a3c00
+EXPORT_SYMBOL_GPL(kvm_exit);