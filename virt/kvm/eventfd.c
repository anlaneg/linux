// SPDX-License-Identifier: GPL-2.0-only
/*
 * kvm eventfd support - use eventfd objects to signal various KVM events
 *
 * Copyright 2009 Novell.  All Rights Reserved.
 * Copyright 2010 Red Hat, Inc. and/or its affiliates.
 *
 * Author:
 *	Gregory Haskins <ghaskins@novell.com>
 */

#include <linux/kvm_host.h>
#include <linux/kvm.h>
#include <linux/kvm_irqfd.h>
#include <linux/workqueue.h>
#include <linux/syscalls.h>
#include <linux/wait.h>
#include <linux/poll.h>
#include <linux/file.h>
#include <linux/list.h>
#include <linux/eventfd.h>
#include <linux/kernel.h>
#include <linux/srcu.h>
#include <linux/slab.h>
#include <linux/seqlock.h>
#include <linux/irqbypass.h>
#include <trace/events/kvm.h>

#include <kvm/iodev.h>

#ifdef CONFIG_HAVE_KVM_IRQCHIP

static struct workqueue_struct *irqfd_cleanup_wq;

bool __attribute__((weak))
kvm_arch_irqfd_allowed(struct kvm *kvm, struct kvm_irqfd *args)
{
	return true;
}

//完成irqfd的中断注入
static void
irqfd_inject(struct work_struct *work)
{
	struct kvm_kernel_irqfd *irqfd =
		container_of(work, struct kvm_kernel_irqfd, inject);
	struct kvm *kvm = irqfd->kvm;

	if (!irqfd->resampler) {
		kvm_set_irq(kvm, KVM_USERSPACE_IRQ_SOURCE_ID, irqfd->gsi, 1,
				false);
		kvm_set_irq(kvm, KVM_USERSPACE_IRQ_SOURCE_ID, irqfd->gsi, 0,
				false);
	} else
		kvm_set_irq(kvm, KVM_IRQFD_RESAMPLE_IRQ_SOURCE_ID,
			    irqfd->gsi, 1, false);
}

static void irqfd_resampler_notify(struct kvm_kernel_irqfd_resampler *resampler)
{
	struct kvm_kernel_irqfd *irqfd;

	list_for_each_entry_srcu(irqfd, &resampler->list, resampler_link,
				 srcu_read_lock_held(&resampler->kvm->irq_srcu))
		eventfd_signal(irqfd->resamplefd);
}

/*
 * Since resampler irqfds share an IRQ source ID, we de-assert once
 * then notify all of the resampler irqfds using this GSI.  We can't
 * do multiple de-asserts or we risk racing with incoming re-asserts.
 */
static void
irqfd_resampler_ack(struct kvm_irq_ack_notifier *kian)
{
	struct kvm_kernel_irqfd_resampler *resampler;
	struct kvm *kvm;
	int idx;

	resampler = container_of(kian,
			struct kvm_kernel_irqfd_resampler, notifier);
	kvm = resampler->kvm;

	kvm_set_irq(kvm, KVM_IRQFD_RESAMPLE_IRQ_SOURCE_ID,
		    resampler->notifier.gsi, 0, false);

	idx = srcu_read_lock(&kvm->irq_srcu);
	irqfd_resampler_notify(resampler);
	srcu_read_unlock(&kvm->irq_srcu, idx);
}

static void
irqfd_resampler_shutdown(struct kvm_kernel_irqfd *irqfd)
{
	struct kvm_kernel_irqfd_resampler *resampler = irqfd->resampler;
	struct kvm *kvm = resampler->kvm;

	mutex_lock(&kvm->irqfds.resampler_lock);

	list_del_rcu(&irqfd->resampler_link);

	if (list_empty(&resampler->list)) {
		list_del_rcu(&resampler->link);
		kvm_unregister_irq_ack_notifier(kvm, &resampler->notifier);
		/*
		 * synchronize_srcu_expedited(&kvm->irq_srcu) already called
		 * in kvm_unregister_irq_ack_notifier().
		 */
		kvm_set_irq(kvm, KVM_IRQFD_RESAMPLE_IRQ_SOURCE_ID,
			    resampler->notifier.gsi, 0, false);
		kfree(resampler);
	} else {
		synchronize_srcu_expedited(&kvm->irq_srcu);
	}

	mutex_unlock(&kvm->irqfds.resampler_lock);
}

/*
 * Race-free decouple logic (ordering is critical)
 */
static void
irqfd_shutdown(struct work_struct *work)
{
	struct kvm_kernel_irqfd *irqfd =
		container_of(work, struct kvm_kernel_irqfd, shutdown);
	struct kvm *kvm = irqfd->kvm;
	u64 cnt;

	/* Make sure irqfd has been initialized in assign path. */
	synchronize_srcu_expedited(&kvm->irq_srcu);

	/*
	 * Synchronize with the wait-queue and unhook ourselves to prevent
	 * further events.
	 */
	eventfd_ctx_remove_wait_queue(irqfd->eventfd, &irqfd->wait, &cnt);

	/*
	 * We know no new events will be scheduled at this point, so block
	 * until all previously outstanding events have completed
	 */
	flush_work(&irqfd->inject);

	if (irqfd->resampler) {
		irqfd_resampler_shutdown(irqfd);
		eventfd_ctx_put(irqfd->resamplefd);
	}

	/*
	 * It is now safe to release the object's resources
	 */
#if IS_ENABLED(CONFIG_HAVE_KVM_IRQ_BYPASS)
	irq_bypass_unregister_consumer(&irqfd->consumer);
#endif
	eventfd_ctx_put(irqfd->eventfd);
	kfree(irqfd);
}


/* assumes kvm->irqfds.lock is held */
static bool
irqfd_is_active(struct kvm_kernel_irqfd *irqfd)
{
	return list_empty(&irqfd->list) ? false : true;
}

/*
 * Mark the irqfd as inactive and schedule it for removal
 *
 * assumes kvm->irqfds.lock is held
 */
static void
irqfd_deactivate(struct kvm_kernel_irqfd *irqfd)
{
	BUG_ON(!irqfd_is_active(irqfd));

	list_del_init(&irqfd->list);

	queue_work(irqfd_cleanup_wq, &irqfd->shutdown);
}

int __attribute__((weak)) kvm_arch_set_irq_inatomic(
				struct kvm_kernel_irq_routing_entry *irq,
				struct kvm *kvm, int irq_source_id,
				int level,
				bool line_status)
{
	return -EWOULDBLOCK;
}

/*
 * Called with wqh->lock held and interrupts disabled
 */
static int
irqfd_wakeup(wait_queue_entry_t *wait, unsigned mode, int sync, void *key)
{
    //获得被唤醒的irqfd
	struct kvm_kernel_irqfd *irqfd =
		container_of(wait, struct kvm_kernel_irqfd, wait);
	__poll_t flags = key_to_poll(key);
	struct kvm_kernel_irq_routing_entry irq;
	struct kvm *kvm = irqfd->kvm;/*确定对应的kvm*/
	unsigned seq;
	int idx;
	int ret = 0;

	if (flags & EPOLLIN) {
	    	//收到pollin事件
		u64 cnt;
		eventfd_ctx_do_read(irqfd->eventfd, &cnt);

		idx = srcu_read_lock(&kvm->irq_srcu);
		do {
			seq = read_seqcount_begin(&irqfd->irq_entry_sc);
			irq = irqfd->irq_entry;
		} while (read_seqcount_retry(&irqfd->irq_entry_sc, seq));
		/* An event has been signaled, inject an interrupt */
		if (kvm_arch_set_irq_inatomic(&irq, kvm,
					      KVM_USERSPACE_IRQ_SOURCE_ID, 1,
					      false) == -EWOULDBLOCK)
		    //触发irqfd的inject worker,使其注入中断
			schedule_work(&irqfd->inject);
		srcu_read_unlock(&kvm->irq_srcu, idx);
		ret = 1;
	}

	if (flags & EPOLLHUP) {
		/* The eventfd is closing, detach from KVM */
		unsigned long iflags;

		spin_lock_irqsave(&kvm->irqfds.lock, iflags);

		/*
		 * We must check if someone deactivated the irqfd before
		 * we could acquire the irqfds.lock since the item is
		 * deactivated from the KVM side before it is unhooked from
		 * the wait-queue.  If it is already deactivated, we can
		 * simply return knowing the other side will cleanup for us.
		 * We cannot race against the irqfd going away since the
		 * other side is required to acquire wqh->lock, which we hold
		 */
		if (irqfd_is_active(irqfd))
			irqfd_deactivate(irqfd);

		spin_unlock_irqrestore(&kvm->irqfds.lock, iflags);
	}

	return ret;
}

//将由pt获得kvm_kernel_irqfd,并将其对应的wait加入到等待队列
static void
irqfd_ptable_queue_proc(struct file *file, wait_queue_head_t *wqh,
			poll_table *pt)
{
	struct kvm_kernel_irqfd *irqfd =
		container_of(pt, struct kvm_kernel_irqfd, pt);
	add_wait_queue_priority(wqh, &irqfd->wait);
}

/* Must be called under irqfds.lock */
static void irqfd_update(struct kvm *kvm, struct kvm_kernel_irqfd *irqfd)
{
	struct kvm_kernel_irq_routing_entry *e;
	struct kvm_kernel_irq_routing_entry entries[KVM_NR_IRQCHIPS];
	int n_entries;

	n_entries = kvm_irq_map_gsi(kvm, entries, irqfd->gsi);

	write_seqcount_begin(&irqfd->irq_entry_sc);

	e = entries;
	if (n_entries == 1)
		irqfd->irq_entry = *e;
	else
		irqfd->irq_entry.type = 0;

	write_seqcount_end(&irqfd->irq_entry_sc);
}

#if IS_ENABLED(CONFIG_HAVE_KVM_IRQ_BYPASS)
void __attribute__((weak)) kvm_arch_irq_bypass_stop(
				struct irq_bypass_consumer *cons)
{
}

void __attribute__((weak)) kvm_arch_irq_bypass_start(
				struct irq_bypass_consumer *cons)
{
}

int  __attribute__((weak)) kvm_arch_update_irqfd_routing(
				struct kvm *kvm, unsigned int host_irq,
				uint32_t guest_irq, bool set)
{
	return 0;
}

bool __attribute__((weak)) kvm_arch_irqfd_route_changed(
				struct kvm_kernel_irq_routing_entry *old,
				struct kvm_kernel_irq_routing_entry *new)
{
	return true;
}
#endif

static int
kvm_irqfd_assign(struct kvm *kvm, struct kvm_irqfd *args)
{
	struct kvm_kernel_irqfd *irqfd, *tmp;
	struct eventfd_ctx *eventfd = NULL, *resamplefd = NULL;
	int ret;
	__poll_t events;
	int idx;

	if (!kvm_arch_intc_initialized(kvm))
		return -EAGAIN;

	if (!kvm_arch_irqfd_allowed(kvm, args))
		return -EINVAL;

	irqfd = kzalloc(sizeof(*irqfd), GFP_KERNEL_ACCOUNT);
	if (!irqfd)
		return -ENOMEM;

	irqfd->kvm = kvm;
	irqfd->gsi = args->gsi;
	INIT_LIST_HEAD(&irqfd->list);
	//初始化inject work对应的回调,当eventfd被触发，此函数将被调用注入中断
	INIT_WORK(&irqfd->inject, irqfd_inject);
	INIT_WORK(&irqfd->shutdown, irqfd_shutdown);
	seqcount_spinlock_init(&irqfd->irq_entry_sc, &kvm->irqfds.lock);

<<<<<<< HEAD
	/*获得此fd对应的file*/
	f = fdget(args->fd);
	if (!f.file) {
=======
	CLASS(fd, f)(args->fd);
	if (fd_empty(f)) {
>>>>>>> 155a3c00
		ret = -EBADF;
		goto out;
	}

<<<<<<< HEAD
	//确保证file必须为eventfd
	eventfd = eventfd_ctx_fileget(f.file);
=======
	eventfd = eventfd_ctx_fileget(fd_file(f));
>>>>>>> 155a3c00
	if (IS_ERR(eventfd)) {
		ret = PTR_ERR(eventfd);
		goto out;
	}

	irqfd->eventfd = eventfd;

	if (args->flags & KVM_IRQFD_FLAG_RESAMPLE) {
		struct kvm_kernel_irqfd_resampler *resampler;

		resamplefd = eventfd_ctx_fdget(args->resamplefd);
		if (IS_ERR(resamplefd)) {
			ret = PTR_ERR(resamplefd);
			goto fail;
		}

		irqfd->resamplefd = resamplefd;
		INIT_LIST_HEAD(&irqfd->resampler_link);

		mutex_lock(&kvm->irqfds.resampler_lock);

		list_for_each_entry(resampler,
				    &kvm->irqfds.resampler_list, link) {
			if (resampler->notifier.gsi == irqfd->gsi) {
				irqfd->resampler = resampler;
				break;
			}
		}

		if (!irqfd->resampler) {
			resampler = kzalloc(sizeof(*resampler),
					    GFP_KERNEL_ACCOUNT);
			if (!resampler) {
				ret = -ENOMEM;
				mutex_unlock(&kvm->irqfds.resampler_lock);
				goto fail;
			}

			resampler->kvm = kvm;
			INIT_LIST_HEAD(&resampler->list);
			resampler->notifier.gsi = irqfd->gsi;
			resampler->notifier.irq_acked = irqfd_resampler_ack;
			INIT_LIST_HEAD(&resampler->link);

			list_add_rcu(&resampler->link, &kvm->irqfds.resampler_list);
			kvm_register_irq_ack_notifier(kvm,
						      &resampler->notifier);
			irqfd->resampler = resampler;
		}

		list_add_rcu(&irqfd->resampler_link, &irqfd->resampler->list);
		synchronize_srcu_expedited(&kvm->irq_srcu);

		mutex_unlock(&kvm->irqfds.resampler_lock);
	}

	/*
	 * Install our own custom wake-up handling so we are notified via
	 * a callback whenever someone signals the underlying eventfd
	 */
	//将irqfd加入到poll,一旦eventfd事件触发，则irqfd将被wakeup
	init_waitqueue_func_entry(&irqfd->wait, irqfd_wakeup);
	init_poll_funcptr(&irqfd->pt, irqfd_ptable_queue_proc);

	spin_lock_irq(&kvm->irqfds.lock);

	ret = 0;
	list_for_each_entry(tmp, &kvm->irqfds.items, list) {
		if (irqfd->eventfd != tmp->eventfd)
			continue;
		/* This fd is used for another irq already. */
		ret = -EBUSY;
		spin_unlock_irq(&kvm->irqfds.lock);
		goto fail;
	}

	idx = srcu_read_lock(&kvm->irq_srcu);
	irqfd_update(kvm, irqfd);

	list_add_tail(&irqfd->list, &kvm->irqfds.items);

	spin_unlock_irq(&kvm->irqfds.lock);

	/*
	 * Check if there was an event already pending on the eventfd
	 * before we registered, and trigger it as if we didn't miss it.
	 */
<<<<<<< HEAD
	//开始监听eventfd事件触发
	events = vfs_poll(f.file, &irqfd->pt);
=======
	events = vfs_poll(fd_file(f), &irqfd->pt);
>>>>>>> 155a3c00

	if (events & EPOLLIN)
		schedule_work(&irqfd->inject);

#if IS_ENABLED(CONFIG_HAVE_KVM_IRQ_BYPASS)
	if (kvm_arch_has_irq_bypass()) {
		irqfd->consumer.token = (void *)irqfd->eventfd;
		irqfd->consumer.add_producer = kvm_arch_irq_bypass_add_producer;
		irqfd->consumer.del_producer = kvm_arch_irq_bypass_del_producer;
		irqfd->consumer.stop = kvm_arch_irq_bypass_stop;
		irqfd->consumer.start = kvm_arch_irq_bypass_start;
		ret = irq_bypass_register_consumer(&irqfd->consumer);
		if (ret)
			pr_info("irq bypass consumer (token %p) registration fails: %d\n",
				irqfd->consumer.token, ret);
	}
#endif

	srcu_read_unlock(&kvm->irq_srcu, idx);
	return 0;

fail:
	if (irqfd->resampler)
		irqfd_resampler_shutdown(irqfd);

	if (resamplefd && !IS_ERR(resamplefd))
		eventfd_ctx_put(resamplefd);

	if (eventfd && !IS_ERR(eventfd))
		eventfd_ctx_put(eventfd);

out:
	kfree(irqfd);
	return ret;
}

bool kvm_irq_has_notifier(struct kvm *kvm, unsigned irqchip, unsigned pin)
{
	struct kvm_irq_ack_notifier *kian;
	int gsi, idx;

	idx = srcu_read_lock(&kvm->irq_srcu);
	gsi = kvm_irq_map_chip_pin(kvm, irqchip, pin);
	if (gsi != -1)
		hlist_for_each_entry_srcu(kian, &kvm->irq_ack_notifier_list,
					  link, srcu_read_lock_held(&kvm->irq_srcu))
			if (kian->gsi == gsi) {
				srcu_read_unlock(&kvm->irq_srcu, idx);
				return true;
			}

	srcu_read_unlock(&kvm->irq_srcu, idx);

	return false;
}
EXPORT_SYMBOL_GPL(kvm_irq_has_notifier);

void kvm_notify_acked_gsi(struct kvm *kvm, int gsi)
{
	struct kvm_irq_ack_notifier *kian;

	hlist_for_each_entry_srcu(kian, &kvm->irq_ack_notifier_list,
				  link, srcu_read_lock_held(&kvm->irq_srcu))
		if (kian->gsi == gsi)
			kian->irq_acked(kian);
}

void kvm_notify_acked_irq(struct kvm *kvm, unsigned irqchip, unsigned pin)
{
	int gsi, idx;

	trace_kvm_ack_irq(irqchip, pin);

	idx = srcu_read_lock(&kvm->irq_srcu);
	gsi = kvm_irq_map_chip_pin(kvm, irqchip, pin);
	if (gsi != -1)
		kvm_notify_acked_gsi(kvm, gsi);
	srcu_read_unlock(&kvm->irq_srcu, idx);
}

void kvm_register_irq_ack_notifier(struct kvm *kvm,
				   struct kvm_irq_ack_notifier *kian)
{
	mutex_lock(&kvm->irq_lock);
	hlist_add_head_rcu(&kian->link, &kvm->irq_ack_notifier_list);
	mutex_unlock(&kvm->irq_lock);
	kvm_arch_post_irq_ack_notifier_list_update(kvm);
}

void kvm_unregister_irq_ack_notifier(struct kvm *kvm,
				    struct kvm_irq_ack_notifier *kian)
{
	mutex_lock(&kvm->irq_lock);
	hlist_del_init_rcu(&kian->link);
	mutex_unlock(&kvm->irq_lock);
	synchronize_srcu_expedited(&kvm->irq_srcu);
	kvm_arch_post_irq_ack_notifier_list_update(kvm);
}

/*
 * shutdown any irqfd's that match fd+gsi
 */
static int
kvm_irqfd_deassign(struct kvm *kvm, struct kvm_irqfd *args)
{
	struct kvm_kernel_irqfd *irqfd, *tmp;
	struct eventfd_ctx *eventfd;

	eventfd = eventfd_ctx_fdget(args->fd);
	if (IS_ERR(eventfd))
		return PTR_ERR(eventfd);

	spin_lock_irq(&kvm->irqfds.lock);

	list_for_each_entry_safe(irqfd, tmp, &kvm->irqfds.items, list) {
		if (irqfd->eventfd == eventfd && irqfd->gsi == args->gsi) {
			/*
			 * This clearing of irq_entry.type is needed for when
			 * another thread calls kvm_irq_routing_update before
			 * we flush workqueue below (we synchronize with
			 * kvm_irq_routing_update using irqfds.lock).
			 */
			write_seqcount_begin(&irqfd->irq_entry_sc);
			irqfd->irq_entry.type = 0;
			write_seqcount_end(&irqfd->irq_entry_sc);
			irqfd_deactivate(irqfd);
		}
	}

	spin_unlock_irq(&kvm->irqfds.lock);
	eventfd_ctx_put(eventfd);

	/*
	 * Block until we know all outstanding shutdown jobs have completed
	 * so that we guarantee there will not be any more interrupts on this
	 * gsi once this deassign function returns.
	 */
	flush_workqueue(irqfd_cleanup_wq);

	return 0;
}

int
kvm_irqfd(struct kvm *kvm, struct kvm_irqfd *args)
{
    //当前支持两种操作deassign与 resample
	if (args->flags & ~(KVM_IRQFD_FLAG_DEASSIGN | KVM_IRQFD_FLAG_RESAMPLE))
		return -EINVAL;

	if (args->flags & KVM_IRQFD_FLAG_DEASSIGN)
		return kvm_irqfd_deassign(kvm, args);

	return kvm_irqfd_assign(kvm, args);
}

/*
 * This function is called as the kvm VM fd is being released. Shutdown all
 * irqfds that still remain open
 */
void
kvm_irqfd_release(struct kvm *kvm)
{
	struct kvm_kernel_irqfd *irqfd, *tmp;

	spin_lock_irq(&kvm->irqfds.lock);

	list_for_each_entry_safe(irqfd, tmp, &kvm->irqfds.items, list)
		irqfd_deactivate(irqfd);

	spin_unlock_irq(&kvm->irqfds.lock);

	/*
	 * Block until we know all outstanding shutdown jobs have completed
	 * since we do not take a kvm* reference.
	 */
	flush_workqueue(irqfd_cleanup_wq);

}

/*
 * Take note of a change in irq routing.
 * Caller must invoke synchronize_srcu_expedited(&kvm->irq_srcu) afterwards.
 */
void kvm_irq_routing_update(struct kvm *kvm)
{
	struct kvm_kernel_irqfd *irqfd;

	spin_lock_irq(&kvm->irqfds.lock);

	list_for_each_entry(irqfd, &kvm->irqfds.items, list) {
#if IS_ENABLED(CONFIG_HAVE_KVM_IRQ_BYPASS)
		/* Under irqfds.lock, so can read irq_entry safely */
		struct kvm_kernel_irq_routing_entry old = irqfd->irq_entry;
#endif

		irqfd_update(kvm, irqfd);

#if IS_ENABLED(CONFIG_HAVE_KVM_IRQ_BYPASS)
		if (irqfd->producer &&
		    kvm_arch_irqfd_route_changed(&old, &irqfd->irq_entry)) {
			int ret = kvm_arch_update_irqfd_routing(
					irqfd->kvm, irqfd->producer->irq,
					irqfd->gsi, 1);
			WARN_ON(ret);
		}
#endif
	}

	spin_unlock_irq(&kvm->irqfds.lock);
}

bool kvm_notify_irqfd_resampler(struct kvm *kvm,
				unsigned int irqchip,
				unsigned int pin)
{
	struct kvm_kernel_irqfd_resampler *resampler;
	int gsi, idx;

	idx = srcu_read_lock(&kvm->irq_srcu);
	gsi = kvm_irq_map_chip_pin(kvm, irqchip, pin);
	if (gsi != -1) {
		list_for_each_entry_srcu(resampler,
					 &kvm->irqfds.resampler_list, link,
					 srcu_read_lock_held(&kvm->irq_srcu)) {
			if (resampler->notifier.gsi == gsi) {
				irqfd_resampler_notify(resampler);
				srcu_read_unlock(&kvm->irq_srcu, idx);
				return true;
			}
		}
	}
	srcu_read_unlock(&kvm->irq_srcu, idx);

	return false;
}

/*
 * create a host-wide workqueue for issuing deferred shutdown requests
 * aggregated from all vm* instances. We need our own isolated
 * queue to ease flushing work items when a VM exits.
 */
int kvm_irqfd_init(void)
{
	irqfd_cleanup_wq = alloc_workqueue("kvm-irqfd-cleanup", 0, 0);
	if (!irqfd_cleanup_wq)
		return -ENOMEM;

	return 0;
}

void kvm_irqfd_exit(void)
{
	destroy_workqueue(irqfd_cleanup_wq);
}
#endif

/*
 * --------------------------------------------------------------------
 * ioeventfd: translate a PIO/MMIO memory write to an eventfd signal.
 *
 * userspace can register a PIO/MMIO address with an eventfd for receiving
 * notification when the memory has been touched.
 * --------------------------------------------------------------------
 */

struct _ioeventfd {
	struct list_head     list;
	u64                  addr;/*硬件地址*/
	int                  length;/*内容长度*/
	struct eventfd_ctx  *eventfd;/*关联的eventfd*/
	u64                  datamatch;/*要匹配的内容*/
	struct kvm_io_device dev;
	u8                   bus_idx;/*所属的bus索引，例如KVM_MMIO_BUS*/
	bool                 wildcard;/*不匹配data时，为false即不通配*/
};

static inline struct _ioeventfd *
to_ioeventfd(struct kvm_io_device *dev)
{
	return container_of(dev, struct _ioeventfd, dev);
}

static void
ioeventfd_release(struct _ioeventfd *p)
{
	eventfd_ctx_put(p->eventfd);
	list_del(&p->list);
	kfree(p);
}

static bool
ioeventfd_in_range(struct _ioeventfd *p, gpa_t addr, int len, const void *val)
{
	u64 _val;

	if (addr != p->addr)
		/* address must be precise for a hit */
		return false;

	if (!p->length)
		/* length = 0 means only look at the address, so always a hit */
		return true;

	if (len != p->length)
		/* address-range must be precise for a hit */
		return false;

	if (p->wildcard)
		/* all else equal, wildcard is always a hit */
		return true;

	/* otherwise, we have to actually compare the data */

	BUG_ON(!IS_ALIGNED((unsigned long)val, len));

	switch (len) {
	case 1:
		_val = *(u8 *)val;
		break;
	case 2:
		_val = *(u16 *)val;
		break;
	case 4:
		_val = *(u32 *)val;
		break;
	case 8:
		_val = *(u64 *)val;
		break;
	default:
		return false;
	}

	return _val == p->datamatch;
}

/* MMIO/PIO writes trigger an event if the addr/val match */
static int
ioeventfd_write(struct kvm_vcpu *vcpu, struct kvm_io_device *this, gpa_t addr,
		int len, const void *val)
{
	struct _ioeventfd *p = to_ioeventfd(this);

	if (!ioeventfd_in_range(p, addr, len, val))
		return -EOPNOTSUPP;

	eventfd_signal(p->eventfd);/*针对eventfd触发event*/
	return 0;
}

/*
 * This function is called as KVM is completely shutting down.  We do not
 * need to worry about locking just nuke anything we have as quickly as possible
 */
static void
ioeventfd_destructor(struct kvm_io_device *this)
{
	struct _ioeventfd *p = to_ioeventfd(this);

	ioeventfd_release(p);
}

static const struct kvm_io_device_ops ioeventfd_ops = {
	.write      = ioeventfd_write,/*对应的触发event*/
	.destructor = ioeventfd_destructor,
};

/* assumes kvm->slots_lock held */
static bool
ioeventfd_check_collision(struct kvm *kvm, struct _ioeventfd *p)
{
	struct _ioeventfd *_p;

	list_for_each_entry(_p, &kvm->ioeventfds, list)
		if (_p->bus_idx == p->bus_idx &&
		    _p->addr == p->addr &&
		    (!_p->length || !p->length ||
		     (_p->length == p->length &&
		      (_p->wildcard || p->wildcard ||
		       _p->datamatch == p->datamatch))))
			return true;

	return false;
}

static enum kvm_bus ioeventfd_bus_from_flags(__u32 flags)
{
	if (flags & KVM_IOEVENTFD_FLAG_PIO)
		/*pio标记时，返回pio-bus*/
		return KVM_PIO_BUS;
	if (flags & KVM_IOEVENTFD_FLAG_VIRTIO_CCW_NOTIFY)
		return KVM_VIRTIO_CCW_NOTIFY_BUS;
	/*默认为mmio bus*/
	return KVM_MMIO_BUS;
}

static int kvm_assign_ioeventfd_idx(struct kvm *kvm,
				enum kvm_bus bus_idx,
				struct kvm_ioeventfd *args)
{

	struct eventfd_ctx *eventfd;
	struct _ioeventfd *p;
	int ret;

	/*由fd获得eventfd*/
	eventfd = eventfd_ctx_fdget(args->fd);
	if (IS_ERR(eventfd))
		return PTR_ERR(eventfd);

	p = kzalloc(sizeof(*p), GFP_KERNEL_ACCOUNT);
	if (!p) {
		ret = -ENOMEM;
		goto fail;
	}

	INIT_LIST_HEAD(&p->list);
	p->addr    = args->addr;
	p->bus_idx = bus_idx;
	p->length  = args->len;
	p->eventfd = eventfd;

	/* The datamatch feature is optional, otherwise this is a wildcard */
	if (args->flags & KVM_IOEVENTFD_FLAG_DATAMATCH)
		p->datamatch = args->datamatch;
	else
		p->wildcard = true;

	mutex_lock(&kvm->slots_lock);

	/* Verify that there isn't a match already */
	if (ioeventfd_check_collision(kvm, p)) {
		/*这个已存在，或者相冲突*/
		ret = -EEXIST;
		goto unlock_fail;
	}

	/*设置dev ops*/
	kvm_iodevice_init(&p->dev, &ioeventfd_ops);

	/*注册kvm io-dev*/
	ret = kvm_io_bus_register_dev(kvm, bus_idx, p->addr, p->length,
				      &p->dev);
	if (ret < 0)
		goto unlock_fail;

	kvm_get_bus(kvm, bus_idx)->ioeventfd_count++;
	list_add_tail(&p->list, &kvm->ioeventfds);

	mutex_unlock(&kvm->slots_lock);

	return 0;

unlock_fail:
	mutex_unlock(&kvm->slots_lock);
	kfree(p);

fail:
	eventfd_ctx_put(eventfd);

	return ret;
}

static int
kvm_deassign_ioeventfd_idx(struct kvm *kvm, enum kvm_bus bus_idx,
			   struct kvm_ioeventfd *args)
{
	struct _ioeventfd        *p;
	struct eventfd_ctx       *eventfd;
	struct kvm_io_bus	 *bus;
	int                       ret = -ENOENT;
	bool                      wildcard;

	/*由fd获取eventfd*/
	eventfd = eventfd_ctx_fdget(args->fd);
	if (IS_ERR(eventfd))
		return PTR_ERR(eventfd);

	/*是否不匹配data*/
	wildcard = !(args->flags & KVM_IOEVENTFD_FLAG_DATAMATCH);

	mutex_lock(&kvm->slots_lock);

	list_for_each_entry(p, &kvm->ioeventfds, list) {
		if (p->bus_idx != bus_idx /*bus index不相等，忽略*/||
		    p->eventfd != eventfd  ||
		    p->addr != args->addr  ||
		    p->length != args->len ||
		    p->wildcard != wildcard)
			continue;

		if (!p->wildcard && p->datamatch != args->datamatch)
			continue;

		/*找到相同的ioeventfd,移除它*/
		kvm_io_bus_unregister_dev(kvm, bus_idx, &p->dev);
		bus = kvm_get_bus(kvm, bus_idx);
		if (bus)
			bus->ioeventfd_count--;
		ret = 0;
		break;
	}

	mutex_unlock(&kvm->slots_lock);

	eventfd_ctx_put(eventfd);

	return ret;
}

static int kvm_deassign_ioeventfd(struct kvm *kvm, struct kvm_ioeventfd *args)
{
	/*确认bus index,例如mmio*/
	enum kvm_bus bus_idx = ioeventfd_bus_from_flags(args->flags);
	int ret = kvm_deassign_ioeventfd_idx(kvm, bus_idx, args);

	if (!args->len && bus_idx == KVM_MMIO_BUS)
		kvm_deassign_ioeventfd_idx(kvm, KVM_FAST_MMIO_BUS, args);

	return ret;
}

static int
kvm_assign_ioeventfd(struct kvm *kvm, struct kvm_ioeventfd *args)
{
	enum kvm_bus              bus_idx;
	int ret;

	bus_idx = ioeventfd_bus_from_flags(args->flags);
	/* must be natural-word sized, or 0 to ignore length */
	switch (args->len) {
	case 0:
	case 1:
	case 2:
	case 4:
	case 8:
		break;
	default:
		/*不支持其它长度*/
		return -EINVAL;
	}

	/* check for range overflow */
	if (args->addr + args->len < args->addr)
		/*长度绕回*/
		return -EINVAL;

	/* check for extra flags that we don't understand */
	if (args->flags & ~KVM_IOEVENTFD_VALID_FLAG_MASK)
		/*包含不支持的flags*/
		return -EINVAL;

	/* ioeventfd with no length can't be combined with DATAMATCH */
	if (!args->len && (args->flags & KVM_IOEVENTFD_FLAG_DATAMATCH))
		return -EINVAL;

	ret = kvm_assign_ioeventfd_idx(kvm, bus_idx, args);
	if (ret)
		goto fail;

	/* When length is ignored, MMIO is also put on a separate bus, for
	 * faster lookups.
	 */
	if (!args->len && bus_idx == KVM_MMIO_BUS) {
		ret = kvm_assign_ioeventfd_idx(kvm, KVM_FAST_MMIO_BUS, args);
		if (ret < 0)
			goto fast_fail;
	}

	return 0;

fast_fail:
	kvm_deassign_ioeventfd_idx(kvm, bus_idx, args);
fail:
	return ret;
}

int
kvm_ioeventfd(struct kvm *kvm, struct kvm_ioeventfd *args)
{
	if (args->flags & KVM_IOEVENTFD_FLAG_DEASSIGN)
		/*删除ioeventfd*/
		return kvm_deassign_ioeventfd(kvm, args);

	/*添加ioeventfd*/
	return kvm_assign_ioeventfd(kvm, args);
}

void
kvm_eventfd_init(struct kvm *kvm)
{
#ifdef CONFIG_HAVE_KVM_IRQCHIP
	spin_lock_init(&kvm->irqfds.lock);
	INIT_LIST_HEAD(&kvm->irqfds.items);
	INIT_LIST_HEAD(&kvm->irqfds.resampler_list);
	mutex_init(&kvm->irqfds.resampler_lock);
#endif
	INIT_LIST_HEAD(&kvm->ioeventfds);
}<|MERGE_RESOLUTION|>--- conflicted
+++ resolved
@@ -332,24 +332,15 @@
 	INIT_WORK(&irqfd->shutdown, irqfd_shutdown);
 	seqcount_spinlock_init(&irqfd->irq_entry_sc, &kvm->irqfds.lock);
 
-<<<<<<< HEAD
 	/*获得此fd对应的file*/
-	f = fdget(args->fd);
-	if (!f.file) {
-=======
 	CLASS(fd, f)(args->fd);
 	if (fd_empty(f)) {
->>>>>>> 155a3c00
 		ret = -EBADF;
 		goto out;
 	}
 
-<<<<<<< HEAD
 	//确保证file必须为eventfd
-	eventfd = eventfd_ctx_fileget(f.file);
-=======
 	eventfd = eventfd_ctx_fileget(fd_file(f));
->>>>>>> 155a3c00
 	if (IS_ERR(eventfd)) {
 		ret = PTR_ERR(eventfd);
 		goto out;
@@ -437,12 +428,8 @@
 	 * Check if there was an event already pending on the eventfd
 	 * before we registered, and trigger it as if we didn't miss it.
 	 */
-<<<<<<< HEAD
 	//开始监听eventfd事件触发
-	events = vfs_poll(f.file, &irqfd->pt);
-=======
 	events = vfs_poll(fd_file(f), &irqfd->pt);
->>>>>>> 155a3c00
 
 	if (events & EPOLLIN)
 		schedule_work(&irqfd->inject);
