// SPDX-License-Identifier: GPL-2.0-only
/*
 * kvm eventfd support - use eventfd objects to signal various KVM events
 *
 * Copyright 2009 Novell.  All Rights Reserved.
 * Copyright 2010 Red Hat, Inc. and/or its affiliates.
 *
 * Author:
 *	Gregory Haskins <ghaskins@novell.com>
 */

#include <linux/kvm_host.h>
#include <linux/kvm.h>
#include <linux/kvm_irqfd.h>
#include <linux/workqueue.h>
#include <linux/syscalls.h>
#include <linux/wait.h>
#include <linux/poll.h>
#include <linux/file.h>
#include <linux/list.h>
#include <linux/eventfd.h>
#include <linux/kernel.h>
#include <linux/srcu.h>
#include <linux/slab.h>
#include <linux/seqlock.h>
#include <linux/irqbypass.h>
#include <trace/events/kvm.h>

#include <kvm/iodev.h>

#ifdef CONFIG_HAVE_KVM_IRQCHIP

static struct workqueue_struct *irqfd_cleanup_wq;

bool __attribute__((weak))
kvm_arch_irqfd_allowed(struct kvm *kvm, struct kvm_irqfd *args)
{
	return true;
}

//完成irqfd的中断注入
static void
irqfd_inject(struct work_struct *work)
{
	struct kvm_kernel_irqfd *irqfd =
		container_of(work, struct kvm_kernel_irqfd, inject);
	struct kvm *kvm = irqfd->kvm;

	if (!irqfd->resampler) {
		kvm_set_irq(kvm, KVM_USERSPACE_IRQ_SOURCE_ID, irqfd->gsi, 1,
				false);
		kvm_set_irq(kvm, KVM_USERSPACE_IRQ_SOURCE_ID, irqfd->gsi, 0,
				false);
	} else
		kvm_set_irq(kvm, KVM_IRQFD_RESAMPLE_IRQ_SOURCE_ID,
			    irqfd->gsi, 1, false);
}

static void irqfd_resampler_notify(struct kvm_kernel_irqfd_resampler *resampler)
{
	struct kvm_kernel_irqfd *irqfd;

	list_for_each_entry_srcu(irqfd, &resampler->list, resampler_link,
				 srcu_read_lock_held(&resampler->kvm->irq_srcu))
		eventfd_signal(irqfd->resamplefd);
}

/*
 * Since resampler irqfds share an IRQ source ID, we de-assert once
 * then notify all of the resampler irqfds using this GSI.  We can't
 * do multiple de-asserts or we risk racing with incoming re-asserts.
 */
static void
irqfd_resampler_ack(struct kvm_irq_ack_notifier *kian)
{
	struct kvm_kernel_irqfd_resampler *resampler;
	struct kvm *kvm;
	int idx;

	resampler = container_of(kian,
			struct kvm_kernel_irqfd_resampler, notifier);
	kvm = resampler->kvm;

	kvm_set_irq(kvm, KVM_IRQFD_RESAMPLE_IRQ_SOURCE_ID,
		    resampler->notifier.gsi, 0, false);

	idx = srcu_read_lock(&kvm->irq_srcu);
	irqfd_resampler_notify(resampler);
	srcu_read_unlock(&kvm->irq_srcu, idx);
}

static void
irqfd_resampler_shutdown(struct kvm_kernel_irqfd *irqfd)
{
	struct kvm_kernel_irqfd_resampler *resampler = irqfd->resampler;
	struct kvm *kvm = resampler->kvm;

	mutex_lock(&kvm->irqfds.resampler_lock);

	list_del_rcu(&irqfd->resampler_link);

	if (list_empty(&resampler->list)) {
		list_del_rcu(&resampler->link);
		kvm_unregister_irq_ack_notifier(kvm, &resampler->notifier);
		/*
		 * synchronize_srcu_expedited(&kvm->irq_srcu) already called
		 * in kvm_unregister_irq_ack_notifier().
		 */
		kvm_set_irq(kvm, KVM_IRQFD_RESAMPLE_IRQ_SOURCE_ID,
			    resampler->notifier.gsi, 0, false);
		kfree(resampler);
	} else {
		synchronize_srcu_expedited(&kvm->irq_srcu);
	}

	mutex_unlock(&kvm->irqfds.resampler_lock);
}

/*
 * Race-free decouple logic (ordering is critical)
 */
static void
irqfd_shutdown(struct work_struct *work)
{
	struct kvm_kernel_irqfd *irqfd =
		container_of(work, struct kvm_kernel_irqfd, shutdown);
	struct kvm *kvm = irqfd->kvm;
	u64 cnt;

	/* Make sure irqfd has been initialized in assign path. */
	synchronize_srcu_expedited(&kvm->irq_srcu);

	/*
	 * Synchronize with the wait-queue and unhook ourselves to prevent
	 * further events.
	 */
	eventfd_ctx_remove_wait_queue(irqfd->eventfd, &irqfd->wait, &cnt);

	/*
	 * We know no new events will be scheduled at this point, so block
	 * until all previously outstanding events have completed
	 */
	flush_work(&irqfd->inject);

	if (irqfd->resampler) {
		irqfd_resampler_shutdown(irqfd);
		eventfd_ctx_put(irqfd->resamplefd);
	}

	/*
	 * It is now safe to release the object's resources
	 */
#if IS_ENABLED(CONFIG_HAVE_KVM_IRQ_BYPASS)
	irq_bypass_unregister_consumer(&irqfd->consumer);
#endif
	eventfd_ctx_put(irqfd->eventfd);
	kfree(irqfd);
}


/* assumes kvm->irqfds.lock is held */
static bool
irqfd_is_active(struct kvm_kernel_irqfd *irqfd)
{
	return list_empty(&irqfd->list) ? false : true;
}

/*
 * Mark the irqfd as inactive and schedule it for removal
 *
 * assumes kvm->irqfds.lock is held
 */
static void
irqfd_deactivate(struct kvm_kernel_irqfd *irqfd)
{
	BUG_ON(!irqfd_is_active(irqfd));

	list_del_init(&irqfd->list);

	queue_work(irqfd_cleanup_wq, &irqfd->shutdown);
}

int __attribute__((weak)) kvm_arch_set_irq_inatomic(
				struct kvm_kernel_irq_routing_entry *irq,
				struct kvm *kvm, int irq_source_id,
				int level,
				bool line_status)
{
	return -EWOULDBLOCK;
}

/*
 * Called with wqh->lock held and interrupts disabled
 */
static int
irqfd_wakeup(wait_queue_entry_t *wait, unsigned mode, int sync, void *key)
{
    //获得被唤醒的irqfd
	struct kvm_kernel_irqfd *irqfd =
		container_of(wait, struct kvm_kernel_irqfd, wait);
	__poll_t flags = key_to_poll(key);
	struct kvm_kernel_irq_routing_entry irq;
	struct kvm *kvm = irqfd->kvm;/*确定对应的kvm*/
	unsigned seq;
	int idx;
	int ret = 0;

	if (flags & EPOLLIN) {
<<<<<<< HEAD
	    	//收到pollin事件
=======
		/*
		 * WARNING: Do NOT take irqfds.lock in any path except EPOLLHUP,
		 * as KVM holds irqfds.lock when registering the irqfd with the
		 * eventfd.
		 */
>>>>>>> f2d282e1
		u64 cnt;
		eventfd_ctx_do_read(irqfd->eventfd, &cnt);

		idx = srcu_read_lock(&kvm->irq_srcu);
		do {
			seq = read_seqcount_begin(&irqfd->irq_entry_sc);
			irq = irqfd->irq_entry;
		} while (read_seqcount_retry(&irqfd->irq_entry_sc, seq));
		/* An event has been signaled, inject an interrupt */
		if (kvm_arch_set_irq_inatomic(&irq, kvm,
					      KVM_USERSPACE_IRQ_SOURCE_ID, 1,
					      false) == -EWOULDBLOCK)
		    //触发irqfd的inject worker,使其注入中断
			schedule_work(&irqfd->inject);
		srcu_read_unlock(&kvm->irq_srcu, idx);
		ret = 1;
	}

	if (flags & EPOLLHUP) {
		/* The eventfd is closing, detach from KVM */
		unsigned long iflags;

		/*
		 * Taking irqfds.lock is safe here, as KVM holds a reference to
		 * the eventfd when registering the irqfd, i.e. this path can't
		 * be reached while kvm_irqfd_add() is running.
		 */
		spin_lock_irqsave(&kvm->irqfds.lock, iflags);

		/*
		 * We must check if someone deactivated the irqfd before
		 * we could acquire the irqfds.lock since the item is
		 * deactivated from the KVM side before it is unhooked from
		 * the wait-queue.  If it is already deactivated, we can
		 * simply return knowing the other side will cleanup for us.
		 * We cannot race against the irqfd going away since the
		 * other side is required to acquire wqh->lock, which we hold
		 */
		if (irqfd_is_active(irqfd))
			irqfd_deactivate(irqfd);

		spin_unlock_irqrestore(&kvm->irqfds.lock, iflags);
	}

	return ret;
}

<<<<<<< HEAD
//将由pt获得kvm_kernel_irqfd,并将其对应的wait加入到等待队列
static void
irqfd_ptable_queue_proc(struct file *file, wait_queue_head_t *wqh,
			poll_table *pt)
{
	struct kvm_kernel_irqfd *irqfd =
		container_of(pt, struct kvm_kernel_irqfd, pt);
	add_wait_queue_priority(wqh, &irqfd->wait);
}

/* Must be called under irqfds.lock */
=======
>>>>>>> f2d282e1
static void irqfd_update(struct kvm *kvm, struct kvm_kernel_irqfd *irqfd)
{
	struct kvm_kernel_irq_routing_entry *e;
	struct kvm_kernel_irq_routing_entry entries[KVM_NR_IRQCHIPS];
	int n_entries;

	lockdep_assert_held(&kvm->irqfds.lock);

	n_entries = kvm_irq_map_gsi(kvm, entries, irqfd->gsi);

	write_seqcount_begin(&irqfd->irq_entry_sc);

	e = entries;
	if (n_entries == 1)
		irqfd->irq_entry = *e;
	else
		irqfd->irq_entry.type = 0;

	write_seqcount_end(&irqfd->irq_entry_sc);
}

struct kvm_irqfd_pt {
	struct kvm_kernel_irqfd *irqfd;
	struct kvm *kvm;
	poll_table pt;
	int ret;
};

static void kvm_irqfd_register(struct file *file, wait_queue_head_t *wqh,
			       poll_table *pt)
{
	struct kvm_irqfd_pt *p = container_of(pt, struct kvm_irqfd_pt, pt);
	struct kvm_kernel_irqfd *irqfd = p->irqfd;
	struct kvm *kvm = p->kvm;

	/*
	 * Note, irqfds.lock protects the irqfd's irq_entry, i.e. its routing,
	 * and irqfds.items.  It does NOT protect registering with the eventfd.
	 */
	spin_lock_irq(&kvm->irqfds.lock);

	/*
	 * Initialize the routing information prior to adding the irqfd to the
	 * eventfd's waitqueue, as irqfd_wakeup() can be invoked as soon as the
	 * irqfd is registered.
	 */
	irqfd_update(kvm, irqfd);

	/*
	 * Add the irqfd as a priority waiter on the eventfd, with a custom
	 * wake-up handler, so that KVM *and only KVM* is notified whenever the
	 * underlying eventfd is signaled.
	 */
	init_waitqueue_func_entry(&irqfd->wait, irqfd_wakeup);

	/*
	 * Temporarily lie to lockdep about holding irqfds.lock to avoid a
	 * false positive regarding potential deadlock with irqfd_wakeup()
	 * (see irqfd_wakeup() for details).
	 *
	 * Adding to the wait queue will fail if there is already a priority
	 * waiter, i.e. if the eventfd is associated with another irqfd (in any
	 * VM).  Note, kvm_irqfd_deassign() waits for all in-flight shutdown
	 * jobs to complete, i.e. ensures the irqfd has been removed from the
	 * eventfd's waitqueue before returning to userspace.
	 */
	spin_release(&kvm->irqfds.lock.dep_map, _RET_IP_);
	p->ret = add_wait_queue_priority_exclusive(wqh, &irqfd->wait);
	spin_acquire(&kvm->irqfds.lock.dep_map, 0, 0, _RET_IP_);
	if (p->ret)
		goto out;

	list_add_tail(&irqfd->list, &kvm->irqfds.items);

out:
	spin_unlock_irq(&kvm->irqfds.lock);
}

#if IS_ENABLED(CONFIG_HAVE_KVM_IRQ_BYPASS)
void __attribute__((weak)) kvm_arch_irq_bypass_stop(
				struct irq_bypass_consumer *cons)
{
}

void __attribute__((weak)) kvm_arch_irq_bypass_start(
				struct irq_bypass_consumer *cons)
{
}

void __weak kvm_arch_update_irqfd_routing(struct kvm_kernel_irqfd *irqfd,
					  struct kvm_kernel_irq_routing_entry *old,
					  struct kvm_kernel_irq_routing_entry *new)
{

}
#endif

static int
kvm_irqfd_assign(struct kvm *kvm, struct kvm_irqfd *args)
{
	struct kvm_kernel_irqfd *irqfd;
	struct eventfd_ctx *eventfd = NULL, *resamplefd = NULL;
	struct kvm_irqfd_pt irqfd_pt;
	int ret;
	__poll_t events;
	int idx;

	if (!kvm_arch_intc_initialized(kvm))
		return -EAGAIN;

	if (!kvm_arch_irqfd_allowed(kvm, args))
		return -EINVAL;

	irqfd = kzalloc(sizeof(*irqfd), GFP_KERNEL_ACCOUNT);
	if (!irqfd)
		return -ENOMEM;

	irqfd->kvm = kvm;
	irqfd->gsi = args->gsi;
	INIT_LIST_HEAD(&irqfd->list);
	//初始化inject work对应的回调,当eventfd被触发，此函数将被调用注入中断
	INIT_WORK(&irqfd->inject, irqfd_inject);
	INIT_WORK(&irqfd->shutdown, irqfd_shutdown);
	seqcount_spinlock_init(&irqfd->irq_entry_sc, &kvm->irqfds.lock);

	/*获得此fd对应的file*/
	CLASS(fd, f)(args->fd);
	if (fd_empty(f)) {
		ret = -EBADF;
		goto out;
	}

	//确保证file必须为eventfd
	eventfd = eventfd_ctx_fileget(fd_file(f));
	if (IS_ERR(eventfd)) {
		ret = PTR_ERR(eventfd);
		goto out;
	}

	irqfd->eventfd = eventfd;

	if (args->flags & KVM_IRQFD_FLAG_RESAMPLE) {
		struct kvm_kernel_irqfd_resampler *resampler;

		resamplefd = eventfd_ctx_fdget(args->resamplefd);
		if (IS_ERR(resamplefd)) {
			ret = PTR_ERR(resamplefd);
			goto fail;
		}

		irqfd->resamplefd = resamplefd;
		INIT_LIST_HEAD(&irqfd->resampler_link);

		mutex_lock(&kvm->irqfds.resampler_lock);

		list_for_each_entry(resampler,
				    &kvm->irqfds.resampler_list, link) {
			if (resampler->notifier.gsi == irqfd->gsi) {
				irqfd->resampler = resampler;
				break;
			}
		}

		if (!irqfd->resampler) {
			resampler = kzalloc(sizeof(*resampler),
					    GFP_KERNEL_ACCOUNT);
			if (!resampler) {
				ret = -ENOMEM;
				mutex_unlock(&kvm->irqfds.resampler_lock);
				goto fail;
			}

			resampler->kvm = kvm;
			INIT_LIST_HEAD(&resampler->list);
			resampler->notifier.gsi = irqfd->gsi;
			resampler->notifier.irq_acked = irqfd_resampler_ack;
			INIT_LIST_HEAD(&resampler->link);

			list_add_rcu(&resampler->link, &kvm->irqfds.resampler_list);
			kvm_register_irq_ack_notifier(kvm,
						      &resampler->notifier);
			irqfd->resampler = resampler;
		}

		list_add_rcu(&irqfd->resampler_link, &irqfd->resampler->list);
		synchronize_srcu_expedited(&kvm->irq_srcu);

		mutex_unlock(&kvm->irqfds.resampler_lock);
	}

	/*
	 * Set the irqfd routing and add it to KVM's list before registering
	 * the irqfd with the eventfd, so that the routing information is valid
	 * and stays valid, e.g. if there are GSI routing changes, prior to
	 * making the irqfd visible, i.e. before it might be signaled.
	 *
	 * Note, holding SRCU ensures a stable read of routing information, and
	 * also prevents irqfd_shutdown() from freeing the irqfd before it's
	 * fully initialized.
	 */
<<<<<<< HEAD
	//将irqfd加入到poll,一旦eventfd事件触发，则irqfd将被wakeup
	init_waitqueue_func_entry(&irqfd->wait, irqfd_wakeup);
	init_poll_funcptr(&irqfd->pt, irqfd_ptable_queue_proc);

	spin_lock_irq(&kvm->irqfds.lock);

	ret = 0;
	list_for_each_entry(tmp, &kvm->irqfds.items, list) {
		if (irqfd->eventfd != tmp->eventfd)
			continue;
		/* This fd is used for another irq already. */
		ret = -EBUSY;
		spin_unlock_irq(&kvm->irqfds.lock);
		goto fail;
	}

=======
>>>>>>> f2d282e1
	idx = srcu_read_lock(&kvm->irq_srcu);

	/*
	 * Register the irqfd with the eventfd by polling on the eventfd, and
	 * simultaneously and the irqfd to KVM's list.  If there was en event
	 * pending on the eventfd prior to registering, manually trigger IRQ
	 * injection.
	 */
<<<<<<< HEAD
	//开始监听eventfd事件触发
	events = vfs_poll(fd_file(f), &irqfd->pt);
=======
	irqfd_pt.irqfd = irqfd;
	irqfd_pt.kvm = kvm;
	init_poll_funcptr(&irqfd_pt.pt, kvm_irqfd_register);

	events = vfs_poll(fd_file(f), &irqfd_pt.pt);

	ret = irqfd_pt.ret;
	if (ret)
		goto fail_poll;
>>>>>>> f2d282e1

	if (events & EPOLLIN)
		schedule_work(&irqfd->inject);

#if IS_ENABLED(CONFIG_HAVE_KVM_IRQ_BYPASS)
	if (kvm_arch_has_irq_bypass()) {
		irqfd->consumer.add_producer = kvm_arch_irq_bypass_add_producer;
		irqfd->consumer.del_producer = kvm_arch_irq_bypass_del_producer;
		irqfd->consumer.stop = kvm_arch_irq_bypass_stop;
		irqfd->consumer.start = kvm_arch_irq_bypass_start;
		ret = irq_bypass_register_consumer(&irqfd->consumer, irqfd->eventfd);
		if (ret)
			pr_info("irq bypass consumer (eventfd %p) registration fails: %d\n",
				irqfd->eventfd, ret);
	}
#endif

	srcu_read_unlock(&kvm->irq_srcu, idx);
	return 0;

fail_poll:
	srcu_read_unlock(&kvm->irq_srcu, idx);
fail:
	if (irqfd->resampler)
		irqfd_resampler_shutdown(irqfd);

	if (resamplefd && !IS_ERR(resamplefd))
		eventfd_ctx_put(resamplefd);

	if (eventfd && !IS_ERR(eventfd))
		eventfd_ctx_put(eventfd);

out:
	kfree(irqfd);
	return ret;
}

bool kvm_irq_has_notifier(struct kvm *kvm, unsigned irqchip, unsigned pin)
{
	struct kvm_irq_ack_notifier *kian;
	int gsi, idx;

	idx = srcu_read_lock(&kvm->irq_srcu);
	gsi = kvm_irq_map_chip_pin(kvm, irqchip, pin);
	if (gsi != -1)
		hlist_for_each_entry_srcu(kian, &kvm->irq_ack_notifier_list,
					  link, srcu_read_lock_held(&kvm->irq_srcu))
			if (kian->gsi == gsi) {
				srcu_read_unlock(&kvm->irq_srcu, idx);
				return true;
			}

	srcu_read_unlock(&kvm->irq_srcu, idx);

	return false;
}
EXPORT_SYMBOL_GPL(kvm_irq_has_notifier);

void kvm_notify_acked_gsi(struct kvm *kvm, int gsi)
{
	struct kvm_irq_ack_notifier *kian;

	hlist_for_each_entry_srcu(kian, &kvm->irq_ack_notifier_list,
				  link, srcu_read_lock_held(&kvm->irq_srcu))
		if (kian->gsi == gsi)
			kian->irq_acked(kian);
}

void kvm_notify_acked_irq(struct kvm *kvm, unsigned irqchip, unsigned pin)
{
	int gsi, idx;

	trace_kvm_ack_irq(irqchip, pin);

	idx = srcu_read_lock(&kvm->irq_srcu);
	gsi = kvm_irq_map_chip_pin(kvm, irqchip, pin);
	if (gsi != -1)
		kvm_notify_acked_gsi(kvm, gsi);
	srcu_read_unlock(&kvm->irq_srcu, idx);
}

void kvm_register_irq_ack_notifier(struct kvm *kvm,
				   struct kvm_irq_ack_notifier *kian)
{
	mutex_lock(&kvm->irq_lock);
	hlist_add_head_rcu(&kian->link, &kvm->irq_ack_notifier_list);
	mutex_unlock(&kvm->irq_lock);
	kvm_arch_post_irq_ack_notifier_list_update(kvm);
}

void kvm_unregister_irq_ack_notifier(struct kvm *kvm,
				    struct kvm_irq_ack_notifier *kian)
{
	mutex_lock(&kvm->irq_lock);
	hlist_del_init_rcu(&kian->link);
	mutex_unlock(&kvm->irq_lock);
	synchronize_srcu_expedited(&kvm->irq_srcu);
	kvm_arch_post_irq_ack_notifier_list_update(kvm);
}

/*
 * shutdown any irqfd's that match fd+gsi
 */
static int
kvm_irqfd_deassign(struct kvm *kvm, struct kvm_irqfd *args)
{
	struct kvm_kernel_irqfd *irqfd, *tmp;
	struct eventfd_ctx *eventfd;

	eventfd = eventfd_ctx_fdget(args->fd);
	if (IS_ERR(eventfd))
		return PTR_ERR(eventfd);

	spin_lock_irq(&kvm->irqfds.lock);

	list_for_each_entry_safe(irqfd, tmp, &kvm->irqfds.items, list) {
		if (irqfd->eventfd == eventfd && irqfd->gsi == args->gsi) {
			/*
			 * This clearing of irq_entry.type is needed for when
			 * another thread calls kvm_irq_routing_update before
			 * we flush workqueue below (we synchronize with
			 * kvm_irq_routing_update using irqfds.lock).
			 */
			write_seqcount_begin(&irqfd->irq_entry_sc);
			irqfd->irq_entry.type = 0;
			write_seqcount_end(&irqfd->irq_entry_sc);
			irqfd_deactivate(irqfd);
		}
	}

	spin_unlock_irq(&kvm->irqfds.lock);
	eventfd_ctx_put(eventfd);

	/*
	 * Block until we know all outstanding shutdown jobs have completed
	 * so that we guarantee there will not be any more interrupts on this
	 * gsi once this deassign function returns.
	 */
	flush_workqueue(irqfd_cleanup_wq);

	return 0;
}

int
kvm_irqfd(struct kvm *kvm, struct kvm_irqfd *args)
{
    //当前支持两种操作deassign与 resample
	if (args->flags & ~(KVM_IRQFD_FLAG_DEASSIGN | KVM_IRQFD_FLAG_RESAMPLE))
		return -EINVAL;

	if (args->flags & KVM_IRQFD_FLAG_DEASSIGN)
		return kvm_irqfd_deassign(kvm, args);

	return kvm_irqfd_assign(kvm, args);
}

/*
 * This function is called as the kvm VM fd is being released. Shutdown all
 * irqfds that still remain open
 */
void
kvm_irqfd_release(struct kvm *kvm)
{
	struct kvm_kernel_irqfd *irqfd, *tmp;

	spin_lock_irq(&kvm->irqfds.lock);

	list_for_each_entry_safe(irqfd, tmp, &kvm->irqfds.items, list)
		irqfd_deactivate(irqfd);

	spin_unlock_irq(&kvm->irqfds.lock);

	/*
	 * Block until we know all outstanding shutdown jobs have completed
	 * since we do not take a kvm* reference.
	 */
	flush_workqueue(irqfd_cleanup_wq);

}

/*
 * Take note of a change in irq routing.
 * Caller must invoke synchronize_srcu_expedited(&kvm->irq_srcu) afterwards.
 */
void kvm_irq_routing_update(struct kvm *kvm)
{
	struct kvm_kernel_irqfd *irqfd;

	spin_lock_irq(&kvm->irqfds.lock);

	list_for_each_entry(irqfd, &kvm->irqfds.items, list) {
#if IS_ENABLED(CONFIG_HAVE_KVM_IRQ_BYPASS)
		/* Under irqfds.lock, so can read irq_entry safely */
		struct kvm_kernel_irq_routing_entry old = irqfd->irq_entry;
#endif

		irqfd_update(kvm, irqfd);

#if IS_ENABLED(CONFIG_HAVE_KVM_IRQ_BYPASS)
		if (irqfd->producer)
			kvm_arch_update_irqfd_routing(irqfd, &old, &irqfd->irq_entry);
#endif
	}

	spin_unlock_irq(&kvm->irqfds.lock);
}

bool kvm_notify_irqfd_resampler(struct kvm *kvm,
				unsigned int irqchip,
				unsigned int pin)
{
	struct kvm_kernel_irqfd_resampler *resampler;
	int gsi, idx;

	idx = srcu_read_lock(&kvm->irq_srcu);
	gsi = kvm_irq_map_chip_pin(kvm, irqchip, pin);
	if (gsi != -1) {
		list_for_each_entry_srcu(resampler,
					 &kvm->irqfds.resampler_list, link,
					 srcu_read_lock_held(&kvm->irq_srcu)) {
			if (resampler->notifier.gsi == gsi) {
				irqfd_resampler_notify(resampler);
				srcu_read_unlock(&kvm->irq_srcu, idx);
				return true;
			}
		}
	}
	srcu_read_unlock(&kvm->irq_srcu, idx);

	return false;
}

/*
 * create a host-wide workqueue for issuing deferred shutdown requests
 * aggregated from all vm* instances. We need our own isolated
 * queue to ease flushing work items when a VM exits.
 */
int kvm_irqfd_init(void)
{
	irqfd_cleanup_wq = alloc_workqueue("kvm-irqfd-cleanup", 0, 0);
	if (!irqfd_cleanup_wq)
		return -ENOMEM;

	return 0;
}

void kvm_irqfd_exit(void)
{
	destroy_workqueue(irqfd_cleanup_wq);
}
#endif

/*
 * --------------------------------------------------------------------
 * ioeventfd: translate a PIO/MMIO memory write to an eventfd signal.
 *
 * userspace can register a PIO/MMIO address with an eventfd for receiving
 * notification when the memory has been touched.
 * --------------------------------------------------------------------
 */

struct _ioeventfd {
	struct list_head     list;
	u64                  addr;/*硬件地址*/
	int                  length;/*内容长度*/
	struct eventfd_ctx  *eventfd;/*关联的eventfd*/
	u64                  datamatch;/*要匹配的内容*/
	struct kvm_io_device dev;
	u8                   bus_idx;/*所属的bus索引，例如KVM_MMIO_BUS*/
	bool                 wildcard;/*不匹配data时，为false即不通配*/
};

static inline struct _ioeventfd *
to_ioeventfd(struct kvm_io_device *dev)
{
	return container_of(dev, struct _ioeventfd, dev);
}

static void
ioeventfd_release(struct _ioeventfd *p)
{
	eventfd_ctx_put(p->eventfd);
	list_del(&p->list);
	kfree(p);
}

static bool
ioeventfd_in_range(struct _ioeventfd *p, gpa_t addr, int len, const void *val)
{
	u64 _val;

	if (addr != p->addr)
		/* address must be precise for a hit */
		return false;

	if (!p->length)
		/* length = 0 means only look at the address, so always a hit */
		return true;

	if (len != p->length)
		/* address-range must be precise for a hit */
		return false;

	if (p->wildcard)
		/* all else equal, wildcard is always a hit */
		return true;

	/* otherwise, we have to actually compare the data */

	BUG_ON(!IS_ALIGNED((unsigned long)val, len));

	switch (len) {
	case 1:
		_val = *(u8 *)val;
		break;
	case 2:
		_val = *(u16 *)val;
		break;
	case 4:
		_val = *(u32 *)val;
		break;
	case 8:
		_val = *(u64 *)val;
		break;
	default:
		return false;
	}

	return _val == p->datamatch;
}

/* MMIO/PIO writes trigger an event if the addr/val match */
static int
ioeventfd_write(struct kvm_vcpu *vcpu, struct kvm_io_device *this, gpa_t addr,
		int len, const void *val)
{
	struct _ioeventfd *p = to_ioeventfd(this);

	if (!ioeventfd_in_range(p, addr, len, val))
		return -EOPNOTSUPP;

	eventfd_signal(p->eventfd);/*针对eventfd触发event*/
	return 0;
}

/*
 * This function is called as KVM is completely shutting down.  We do not
 * need to worry about locking just nuke anything we have as quickly as possible
 */
static void
ioeventfd_destructor(struct kvm_io_device *this)
{
	struct _ioeventfd *p = to_ioeventfd(this);

	ioeventfd_release(p);
}

static const struct kvm_io_device_ops ioeventfd_ops = {
	.write      = ioeventfd_write,/*对应的触发event*/
	.destructor = ioeventfd_destructor,
};

/* assumes kvm->slots_lock held */
static bool
ioeventfd_check_collision(struct kvm *kvm, struct _ioeventfd *p)
{
	struct _ioeventfd *_p;

	list_for_each_entry(_p, &kvm->ioeventfds, list)
		if (_p->bus_idx == p->bus_idx &&
		    _p->addr == p->addr &&
		    (!_p->length || !p->length ||
		     (_p->length == p->length &&
		      (_p->wildcard || p->wildcard ||
		       _p->datamatch == p->datamatch))))
			return true;

	return false;
}

static enum kvm_bus ioeventfd_bus_from_flags(__u32 flags)
{
	if (flags & KVM_IOEVENTFD_FLAG_PIO)
		/*pio标记时，返回pio-bus*/
		return KVM_PIO_BUS;
	if (flags & KVM_IOEVENTFD_FLAG_VIRTIO_CCW_NOTIFY)
		return KVM_VIRTIO_CCW_NOTIFY_BUS;
	/*默认为mmio bus*/
	return KVM_MMIO_BUS;
}

static int kvm_assign_ioeventfd_idx(struct kvm *kvm,
				enum kvm_bus bus_idx,
				struct kvm_ioeventfd *args)
{

	struct eventfd_ctx *eventfd;
	struct _ioeventfd *p;
	int ret;

	/*由fd获得eventfd*/
	eventfd = eventfd_ctx_fdget(args->fd);
	if (IS_ERR(eventfd))
		return PTR_ERR(eventfd);

	p = kzalloc(sizeof(*p), GFP_KERNEL_ACCOUNT);
	if (!p) {
		ret = -ENOMEM;
		goto fail;
	}

	INIT_LIST_HEAD(&p->list);
	p->addr    = args->addr;
	p->bus_idx = bus_idx;
	p->length  = args->len;
	p->eventfd = eventfd;

	/* The datamatch feature is optional, otherwise this is a wildcard */
	if (args->flags & KVM_IOEVENTFD_FLAG_DATAMATCH)
		p->datamatch = args->datamatch;
	else
		p->wildcard = true;

	mutex_lock(&kvm->slots_lock);

	/* Verify that there isn't a match already */
	if (ioeventfd_check_collision(kvm, p)) {
		/*这个已存在，或者相冲突*/
		ret = -EEXIST;
		goto unlock_fail;
	}

	/*设置dev ops*/
	kvm_iodevice_init(&p->dev, &ioeventfd_ops);

	/*注册kvm io-dev*/
	ret = kvm_io_bus_register_dev(kvm, bus_idx, p->addr, p->length,
				      &p->dev);
	if (ret < 0)
		goto unlock_fail;

	kvm_get_bus(kvm, bus_idx)->ioeventfd_count++;
	list_add_tail(&p->list, &kvm->ioeventfds);

	mutex_unlock(&kvm->slots_lock);

	return 0;

unlock_fail:
	mutex_unlock(&kvm->slots_lock);
	kfree(p);

fail:
	eventfd_ctx_put(eventfd);

	return ret;
}

static int
kvm_deassign_ioeventfd_idx(struct kvm *kvm, enum kvm_bus bus_idx,
			   struct kvm_ioeventfd *args)
{
	struct _ioeventfd        *p;
	struct eventfd_ctx       *eventfd;
	struct kvm_io_bus	 *bus;
	int                       ret = -ENOENT;
	bool                      wildcard;

	/*由fd获取eventfd*/
	eventfd = eventfd_ctx_fdget(args->fd);
	if (IS_ERR(eventfd))
		return PTR_ERR(eventfd);

	/*是否不匹配data*/
	wildcard = !(args->flags & KVM_IOEVENTFD_FLAG_DATAMATCH);

	mutex_lock(&kvm->slots_lock);

	list_for_each_entry(p, &kvm->ioeventfds, list) {
		if (p->bus_idx != bus_idx /*bus index不相等，忽略*/||
		    p->eventfd != eventfd  ||
		    p->addr != args->addr  ||
		    p->length != args->len ||
		    p->wildcard != wildcard)
			continue;

		if (!p->wildcard && p->datamatch != args->datamatch)
			continue;

		/*找到相同的ioeventfd,移除它*/
		kvm_io_bus_unregister_dev(kvm, bus_idx, &p->dev);
		bus = kvm_get_bus(kvm, bus_idx);
		if (bus)
			bus->ioeventfd_count--;
		ret = 0;
		break;
	}

	mutex_unlock(&kvm->slots_lock);

	eventfd_ctx_put(eventfd);

	return ret;
}

static int kvm_deassign_ioeventfd(struct kvm *kvm, struct kvm_ioeventfd *args)
{
	/*确认bus index,例如mmio*/
	enum kvm_bus bus_idx = ioeventfd_bus_from_flags(args->flags);
	int ret = kvm_deassign_ioeventfd_idx(kvm, bus_idx, args);

	if (!args->len && bus_idx == KVM_MMIO_BUS)
		kvm_deassign_ioeventfd_idx(kvm, KVM_FAST_MMIO_BUS, args);

	return ret;
}

static int
kvm_assign_ioeventfd(struct kvm *kvm, struct kvm_ioeventfd *args)
{
	enum kvm_bus              bus_idx;
	int ret;

	bus_idx = ioeventfd_bus_from_flags(args->flags);
	/* must be natural-word sized, or 0 to ignore length */
	switch (args->len) {
	case 0:
	case 1:
	case 2:
	case 4:
	case 8:
		break;
	default:
		/*不支持其它长度*/
		return -EINVAL;
	}

	/* check for range overflow */
	if (args->addr + args->len < args->addr)
		/*长度绕回*/
		return -EINVAL;

	/* check for extra flags that we don't understand */
	if (args->flags & ~KVM_IOEVENTFD_VALID_FLAG_MASK)
		/*包含不支持的flags*/
		return -EINVAL;

	/* ioeventfd with no length can't be combined with DATAMATCH */
	if (!args->len && (args->flags & KVM_IOEVENTFD_FLAG_DATAMATCH))
		return -EINVAL;

	ret = kvm_assign_ioeventfd_idx(kvm, bus_idx, args);
	if (ret)
		goto fail;

	/* When length is ignored, MMIO is also put on a separate bus, for
	 * faster lookups.
	 */
	if (!args->len && bus_idx == KVM_MMIO_BUS) {
		ret = kvm_assign_ioeventfd_idx(kvm, KVM_FAST_MMIO_BUS, args);
		if (ret < 0)
			goto fast_fail;
	}

	return 0;

fast_fail:
	kvm_deassign_ioeventfd_idx(kvm, bus_idx, args);
fail:
	return ret;
}

int
kvm_ioeventfd(struct kvm *kvm, struct kvm_ioeventfd *args)
{
	if (args->flags & KVM_IOEVENTFD_FLAG_DEASSIGN)
		/*删除ioeventfd*/
		return kvm_deassign_ioeventfd(kvm, args);

	/*添加ioeventfd*/
	return kvm_assign_ioeventfd(kvm, args);
}

void
kvm_eventfd_init(struct kvm *kvm)
{
#ifdef CONFIG_HAVE_KVM_IRQCHIP
	spin_lock_init(&kvm->irqfds.lock);
	INIT_LIST_HEAD(&kvm->irqfds.items);
	INIT_LIST_HEAD(&kvm->irqfds.resampler_list);
	mutex_init(&kvm->irqfds.resampler_lock);
#endif
	INIT_LIST_HEAD(&kvm->ioeventfds);
}<|MERGE_RESOLUTION|>--- conflicted
+++ resolved
@@ -206,15 +206,12 @@
 	int ret = 0;
 
 	if (flags & EPOLLIN) {
-<<<<<<< HEAD
-	    	//收到pollin事件
-=======
 		/*
 		 * WARNING: Do NOT take irqfds.lock in any path except EPOLLHUP,
 		 * as KVM holds irqfds.lock when registering the irqfd with the
 		 * eventfd.
 		 */
->>>>>>> f2d282e1
+	    	//收到pollin事件
 		u64 cnt;
 		eventfd_ctx_do_read(irqfd->eventfd, &cnt);
 
@@ -262,20 +259,6 @@
 	return ret;
 }
 
-<<<<<<< HEAD
-//将由pt获得kvm_kernel_irqfd,并将其对应的wait加入到等待队列
-static void
-irqfd_ptable_queue_proc(struct file *file, wait_queue_head_t *wqh,
-			poll_table *pt)
-{
-	struct kvm_kernel_irqfd *irqfd =
-		container_of(pt, struct kvm_kernel_irqfd, pt);
-	add_wait_queue_priority(wqh, &irqfd->wait);
-}
-
-/* Must be called under irqfds.lock */
-=======
->>>>>>> f2d282e1
 static void irqfd_update(struct kvm *kvm, struct kvm_kernel_irqfd *irqfd)
 {
 	struct kvm_kernel_irq_routing_entry *e;
@@ -329,6 +312,7 @@
 	 * wake-up handler, so that KVM *and only KVM* is notified whenever the
 	 * underlying eventfd is signaled.
 	 */
+	//将irqfd加入到poll,一旦eventfd事件触发，则irqfd将被wakeup
 	init_waitqueue_func_entry(&irqfd->wait, irqfd_wakeup);
 
 	/*
@@ -476,25 +460,6 @@
 	 * also prevents irqfd_shutdown() from freeing the irqfd before it's
 	 * fully initialized.
 	 */
-<<<<<<< HEAD
-	//将irqfd加入到poll,一旦eventfd事件触发，则irqfd将被wakeup
-	init_waitqueue_func_entry(&irqfd->wait, irqfd_wakeup);
-	init_poll_funcptr(&irqfd->pt, irqfd_ptable_queue_proc);
-
-	spin_lock_irq(&kvm->irqfds.lock);
-
-	ret = 0;
-	list_for_each_entry(tmp, &kvm->irqfds.items, list) {
-		if (irqfd->eventfd != tmp->eventfd)
-			continue;
-		/* This fd is used for another irq already. */
-		ret = -EBUSY;
-		spin_unlock_irq(&kvm->irqfds.lock);
-		goto fail;
-	}
-
-=======
->>>>>>> f2d282e1
 	idx = srcu_read_lock(&kvm->irq_srcu);
 
 	/*
@@ -503,20 +468,16 @@
 	 * pending on the eventfd prior to registering, manually trigger IRQ
 	 * injection.
 	 */
-<<<<<<< HEAD
-	//开始监听eventfd事件触发
-	events = vfs_poll(fd_file(f), &irqfd->pt);
-=======
 	irqfd_pt.irqfd = irqfd;
 	irqfd_pt.kvm = kvm;
 	init_poll_funcptr(&irqfd_pt.pt, kvm_irqfd_register);
 
+	//开始监听eventfd事件触发
 	events = vfs_poll(fd_file(f), &irqfd_pt.pt);
 
 	ret = irqfd_pt.ret;
 	if (ret)
 		goto fail_poll;
->>>>>>> f2d282e1
 
 	if (events & EPOLLIN)
 		schedule_work(&irqfd->inject);
