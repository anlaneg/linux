// SPDX-License-Identifier: GPL-2.0
/*
 * linux/ipc/shm.c
 * Copyright (C) 1992, 1993 Krishna Balasubramanian
 *	 Many improvements/fixes by Bruno Haible.
 * Replaced `struct shm_desc' by `struct vm_area_struct', July 1994.
 * Fixed the shm swap deallocation (shm_unuse()), August 1998 Andrea Arcangeli.
 *
 * /proc/sysvipc/shm support (c) 1999 Dragos Acostachioaie <dragos@iname.com>
 * BIGMEM support, Andrea Arcangeli <andrea@suse.de>
 * SMP thread shm, Jean-Luc Boyard <jean-luc.boyard@siemens.fr>
 * HIGHMEM support, Ingo Molnar <mingo@redhat.com>
 * Make shmmax, shmall, shmmni sysctl'able, Christoph Rohland <cr@sap.com>
 * Shared /dev/zero support, Kanoj Sarcar <kanoj@sgi.com>
 * Move the mm functionality over to mm/shmem.c, Christoph Rohland <cr@sap.com>
 *
 * support for audit of ipc object properties and permission changes
 * Dustin Kirkland <dustin.kirkland@us.ibm.com>
 *
 * namespaces support
 * OpenVZ, SWsoft Inc.
 * Pavel Emelianov <xemul@openvz.org>
 *
 * Better ipc lock (kern_ipc_perm.lock) handling
 * Davidlohr Bueso <davidlohr.bueso@hp.com>, June 2013.
 */

#include <linux/slab.h>
#include <linux/mm.h>
#include <linux/hugetlb.h>
#include <linux/shm.h>
#include <uapi/linux/shm.h>
#include <linux/init.h>
#include <linux/file.h>
#include <linux/mman.h>
#include <linux/shmem_fs.h>
#include <linux/security.h>
#include <linux/syscalls.h>
#include <linux/audit.h>
#include <linux/capability.h>
#include <linux/ptrace.h>
#include <linux/seq_file.h>
#include <linux/rwsem.h>
#include <linux/nsproxy.h>
#include <linux/mount.h>
#include <linux/ipc_namespace.h>
#include <linux/rhashtable.h>

#include <linux/uaccess.h>

#include "util.h"

struct shmid_kernel /* private to the kernel */
{
	struct kern_ipc_perm	shm_perm;
	struct file		*shm_file;
	unsigned long		shm_nattch;
	unsigned long		shm_segsz;
	time64_t		shm_atim;
	time64_t		shm_dtim;
	time64_t		shm_ctim;
	struct pid		*shm_cprid;
	struct pid		*shm_lprid;
	struct ucounts		*mlock_ucounts;

	/*
	 * The task created the shm object, for
	 * task_lock(shp->shm_creator)
	 */
	struct task_struct	*shm_creator;

	/*
	 * List by creator. task_lock(->shm_creator) required for read/write.
	 * If list_empty(), then the creator is dead already.
	 */
	struct list_head	shm_clist;
	struct ipc_namespace	*ns;
} __randomize_layout;

/* shm_mode upper byte flags */
#define SHM_DEST	01000	/* segment will be destroyed on last detach */
#define SHM_LOCKED	02000   /* segment will not be swapped */

struct shm_file_data {
	int id;
	struct ipc_namespace *ns;
	struct file *file;
	const struct vm_operations_struct *vm_ops;
};

#define shm_file_data(file) (*((struct shm_file_data **)&(file)->private_data))

static const struct file_operations shm_file_operations;
static const struct vm_operations_struct shm_vm_ops;

#define shm_ids(ns)	((ns)->ids[IPC_SHM_IDS])

#define shm_unlock(shp)			\
	ipc_unlock(&(shp)->shm_perm)

static int newseg(struct ipc_namespace *, struct ipc_params *);
static void shm_open(struct vm_area_struct *vma);
static void shm_close(struct vm_area_struct *vma);
static void shm_destroy(struct ipc_namespace *ns, struct shmid_kernel *shp);
#ifdef CONFIG_PROC_FS
static int sysvipc_shm_proc_show(struct seq_file *s, void *it);
#endif

void shm_init_ns(struct ipc_namespace *ns)
{
	ns->shm_ctlmax = SHMMAX;
	ns->shm_ctlall = SHMALL;
	ns->shm_ctlmni = SHMMNI;
	ns->shm_rmid_forced = 0;
	ns->shm_tot = 0;
	ipc_init_ids(&shm_ids(ns));
}

/*
 * Called with shm_ids.rwsem (writer) and the shp structure locked.
 * Only shm_ids.rwsem remains locked on exit.
 */
static void do_shm_rmid(struct ipc_namespace *ns, struct kern_ipc_perm *ipcp)
{
	struct shmid_kernel *shp;

	shp = container_of(ipcp, struct shmid_kernel, shm_perm);
	WARN_ON(ns != shp->ns);

	if (shp->shm_nattch) {
		shp->shm_perm.mode |= SHM_DEST;
		/* Do not find it any more */
		ipc_set_key_private(&shm_ids(ns), &shp->shm_perm);
		shm_unlock(shp);
	} else
		shm_destroy(ns, shp);
}

#ifdef CONFIG_IPC_NS
void shm_exit_ns(struct ipc_namespace *ns)
{
	free_ipcs(ns, &shm_ids(ns), do_shm_rmid);
	idr_destroy(&ns->ids[IPC_SHM_IDS].ipcs_idr);
	rhashtable_destroy(&ns->ids[IPC_SHM_IDS].key_ht);
}
#endif

static int __init ipc_ns_init(void)
{
	shm_init_ns(&init_ipc_ns);
	return 0;
}

pure_initcall(ipc_ns_init);

void __init shm_init(void)
{
	ipc_init_proc_interface("sysvipc/shm",
#if BITS_PER_LONG <= 32
				"       key      shmid perms       size  cpid  lpid nattch   uid   gid  cuid  cgid      atime      dtime      ctime        rss       swap\n",
#else
				"       key      shmid perms                  size  cpid  lpid nattch   uid   gid  cuid  cgid      atime      dtime      ctime                   rss                  swap\n",
#endif
				IPC_SHM_IDS, sysvipc_shm_proc_show);
}

static inline struct shmid_kernel *shm_obtain_object(struct ipc_namespace *ns, int id)
{
	struct kern_ipc_perm *ipcp = ipc_obtain_object_idr(&shm_ids(ns), id);

	if (IS_ERR(ipcp))
		return ERR_CAST(ipcp);

	return container_of(ipcp, struct shmid_kernel, shm_perm);
}

static inline struct shmid_kernel *shm_obtain_object_check(struct ipc_namespace *ns, int id)
{
	struct kern_ipc_perm *ipcp = ipc_obtain_object_check(&shm_ids(ns), id);

	if (IS_ERR(ipcp))
		return ERR_CAST(ipcp);

	return container_of(ipcp, struct shmid_kernel, shm_perm);
}

/*
 * shm_lock_(check_) routines are called in the paths where the rwsem
 * is not necessarily held.
 */
static inline struct shmid_kernel *shm_lock(struct ipc_namespace *ns, int id)
{
	struct kern_ipc_perm *ipcp;

	rcu_read_lock();
	ipcp = ipc_obtain_object_idr(&shm_ids(ns), id);
	if (IS_ERR(ipcp))
		goto err;

	ipc_lock_object(ipcp);
	/*
	 * ipc_rmid() may have already freed the ID while ipc_lock_object()
	 * was spinning: here verify that the structure is still valid.
	 * Upon races with RMID, return -EIDRM, thus indicating that
	 * the ID points to a removed identifier.
	 */
	if (ipc_valid_object(ipcp)) {
		/* return a locked ipc object upon success */
		return container_of(ipcp, struct shmid_kernel, shm_perm);
	}

	ipc_unlock_object(ipcp);
	ipcp = ERR_PTR(-EIDRM);
err:
	rcu_read_unlock();
	/*
	 * Callers of shm_lock() must validate the status of the returned ipc
	 * object pointer and error out as appropriate.
	 */
	return ERR_CAST(ipcp);
}

static inline void shm_lock_by_ptr(struct shmid_kernel *ipcp)
{
	rcu_read_lock();
	ipc_lock_object(&ipcp->shm_perm);
}

static void shm_rcu_free(struct rcu_head *head)
{
	struct kern_ipc_perm *ptr = container_of(head, struct kern_ipc_perm,
							rcu);
	struct shmid_kernel *shp = container_of(ptr, struct shmid_kernel,
							shm_perm);
	security_shm_free(&shp->shm_perm);
	kfree(shp);
}

/*
 * It has to be called with shp locked.
 * It must be called before ipc_rmid()
 */
static inline void shm_clist_rm(struct shmid_kernel *shp)
{
	struct task_struct *creator;

	/* ensure that shm_creator does not disappear */
	rcu_read_lock();

	/*
	 * A concurrent exit_shm may do a list_del_init() as well.
	 * Just do nothing if exit_shm already did the work
	 */
	if (!list_empty(&shp->shm_clist)) {
		/*
		 * shp->shm_creator is guaranteed to be valid *only*
		 * if shp->shm_clist is not empty.
		 */
		creator = shp->shm_creator;

		task_lock(creator);
		/*
		 * list_del_init() is a nop if the entry was already removed
		 * from the list.
		 */
		list_del_init(&shp->shm_clist);
		task_unlock(creator);
	}
	rcu_read_unlock();
}

static inline void shm_rmid(struct shmid_kernel *s)
{
	shm_clist_rm(s);
	ipc_rmid(&shm_ids(s->ns), &s->shm_perm);
}


static int __shm_open(struct shm_file_data *sfd)
{
	struct shmid_kernel *shp;

	shp = shm_lock(sfd->ns, sfd->id);

	if (IS_ERR(shp))
		return PTR_ERR(shp);

	if (shp->shm_file != sfd->file) {
		/* ID was reused */
		shm_unlock(shp);
		return -EINVAL;
	}

	shp->shm_atim = ktime_get_real_seconds();
	ipc_update_pid(&shp->shm_lprid, task_tgid(current));
	shp->shm_nattch++;
	shm_unlock(shp);
	return 0;
}

/* This is called by fork, once for every shm attach. */
static void shm_open(struct vm_area_struct *vma)
{
	struct file *file = vma->vm_file;
	struct shm_file_data *sfd = shm_file_data(file);
	int err;

	/* Always call underlying open if present */
	if (sfd->vm_ops->open)
		sfd->vm_ops->open(vma);

	err = __shm_open(sfd);
	/*
	 * We raced in the idr lookup or with shm_destroy().
	 * Either way, the ID is busted.
	 */
	WARN_ON_ONCE(err);
}

/*
 * shm_destroy - free the struct shmid_kernel
 *
 * @ns: namespace
 * @shp: struct to free
 *
 * It has to be called with shp and shm_ids.rwsem (writer) locked,
 * but returns with shp unlocked and freed.
 */
static void shm_destroy(struct ipc_namespace *ns, struct shmid_kernel *shp)
{
	struct file *shm_file;

	shm_file = shp->shm_file;
	shp->shm_file = NULL;
	ns->shm_tot -= (shp->shm_segsz + PAGE_SIZE - 1) >> PAGE_SHIFT;
	shm_rmid(shp);
	shm_unlock(shp);
	if (!is_file_hugepages(shm_file))
		shmem_lock(shm_file, 0, shp->mlock_ucounts);
	fput(shm_file);
	ipc_update_pid(&shp->shm_cprid, NULL);
	ipc_update_pid(&shp->shm_lprid, NULL);
	ipc_rcu_putref(&shp->shm_perm, shm_rcu_free);
}

/*
 * shm_may_destroy - identifies whether shm segment should be destroyed now
 *
 * Returns true if and only if there are no active users of the segment and
 * one of the following is true:
 *
 * 1) shmctl(id, IPC_RMID, NULL) was called for this shp
 *
 * 2) sysctl kernel.shm_rmid_forced is set to 1.
 */
static bool shm_may_destroy(struct shmid_kernel *shp)
{
	return (shp->shm_nattch == 0) &&
	       (shp->ns->shm_rmid_forced ||
		(shp->shm_perm.mode & SHM_DEST));
}

/*
 * remove the attach descriptor vma.
 * free memory for segment if it is marked destroyed.
 * The descriptor has already been removed from the current->mm->mmap list
 * and will later be kfree()d.
 */
static void __shm_close(struct shm_file_data *sfd)
{
	struct shmid_kernel *shp;
	struct ipc_namespace *ns = sfd->ns;

	down_write(&shm_ids(ns).rwsem);
	/* remove from the list of attaches of the shm segment */
	shp = shm_lock(ns, sfd->id);

	/*
	 * We raced in the idr lookup or with shm_destroy().
	 * Either way, the ID is busted.
	 */
	if (WARN_ON_ONCE(IS_ERR(shp)))
		goto done; /* no-op */

	ipc_update_pid(&shp->shm_lprid, task_tgid(current));
	shp->shm_dtim = ktime_get_real_seconds();
	shp->shm_nattch--;
	if (shm_may_destroy(shp))
		shm_destroy(ns, shp);
	else
		shm_unlock(shp);
done:
	up_write(&shm_ids(ns).rwsem);
}

static void shm_close(struct vm_area_struct *vma)
{
	struct file *file = vma->vm_file;
	struct shm_file_data *sfd = shm_file_data(file);

	/* Always call underlying close if present */
	if (sfd->vm_ops->close)
		sfd->vm_ops->close(vma);

	__shm_close(sfd);
}

/* Called with ns->shm_ids(ns).rwsem locked */
static int shm_try_destroy_orphaned(int id, void *p, void *data)
{
	struct ipc_namespace *ns = data;
	struct kern_ipc_perm *ipcp = p;
	struct shmid_kernel *shp = container_of(ipcp, struct shmid_kernel, shm_perm);

	/*
	 * We want to destroy segments without users and with already
	 * exit'ed originating process.
	 *
	 * As shp->* are changed under rwsem, it's safe to skip shp locking.
	 */
	if (!list_empty(&shp->shm_clist))
		return 0;

	if (shm_may_destroy(shp)) {
		shm_lock_by_ptr(shp);
		shm_destroy(ns, shp);
	}
	return 0;
}

void shm_destroy_orphaned(struct ipc_namespace *ns)
{
	down_write(&shm_ids(ns).rwsem);
	if (shm_ids(ns).in_use) {
		rcu_read_lock();
		idr_for_each(&shm_ids(ns).ipcs_idr, &shm_try_destroy_orphaned, ns);
		rcu_read_unlock();
	}
	up_write(&shm_ids(ns).rwsem);
}

/* Locking assumes this will only be called with task == current */
void exit_shm(struct task_struct *task)
{
	for (;;) {
		struct shmid_kernel *shp;
		struct ipc_namespace *ns;

		task_lock(task);

		if (list_empty(&task->sysvshm.shm_clist)) {
			task_unlock(task);
			break;
		}

		shp = list_first_entry(&task->sysvshm.shm_clist, struct shmid_kernel,
				shm_clist);

		/*
		 * 1) Get pointer to the ipc namespace. It is worth to say
		 * that this pointer is guaranteed to be valid because
		 * shp lifetime is always shorter than namespace lifetime
		 * in which shp lives.
		 * We taken task_lock it means that shp won't be freed.
		 */
		ns = shp->ns;

		/*
		 * 2) If kernel.shm_rmid_forced is not set then only keep track of
		 * which shmids are orphaned, so that a later set of the sysctl
		 * can clean them up.
		 */
		if (!ns->shm_rmid_forced)
			goto unlink_continue;

		/*
		 * 3) get a reference to the namespace.
		 *    The refcount could be already 0. If it is 0, then
		 *    the shm objects will be free by free_ipc_work().
		 */
		ns = get_ipc_ns_not_zero(ns);
		if (!ns) {
unlink_continue:
			list_del_init(&shp->shm_clist);
			task_unlock(task);
			continue;
		}

		/*
		 * 4) get a reference to shp.
		 *   This cannot fail: shm_clist_rm() is called before
		 *   ipc_rmid(), thus the refcount cannot be 0.
		 */
		WARN_ON(!ipc_rcu_getref(&shp->shm_perm));

		/*
		 * 5) unlink the shm segment from the list of segments
		 *    created by current.
		 *    This must be done last. After unlinking,
		 *    only the refcounts obtained above prevent IPC_RMID
		 *    from destroying the segment or the namespace.
		 */
		list_del_init(&shp->shm_clist);

		task_unlock(task);

		/*
		 * 6) we have all references
		 *    Thus lock & if needed destroy shp.
		 */
		down_write(&shm_ids(ns).rwsem);
		shm_lock_by_ptr(shp);
		/*
		 * rcu_read_lock was implicitly taken in shm_lock_by_ptr, it's
		 * safe to call ipc_rcu_putref here
		 */
		ipc_rcu_putref(&shp->shm_perm, shm_rcu_free);

		if (ipc_valid_object(&shp->shm_perm)) {
			if (shm_may_destroy(shp))
				shm_destroy(ns, shp);
			else
				shm_unlock(shp);
		} else {
			/*
			 * Someone else deleted the shp from namespace
			 * idr/kht while we have waited.
			 * Just unlock and continue.
			 */
			shm_unlock(shp);
		}

		up_write(&shm_ids(ns).rwsem);
		put_ipc_ns(ns); /* paired with get_ipc_ns_not_zero */
	}
}

static vm_fault_t shm_fault(struct vm_fault *vmf)
{
	struct file *file = vmf->vma->vm_file;
	struct shm_file_data *sfd = shm_file_data(file);

	return sfd->vm_ops->fault(vmf);
}

static int shm_may_split(struct vm_area_struct *vma, unsigned long addr)
{
	struct file *file = vma->vm_file;
	struct shm_file_data *sfd = shm_file_data(file);

	if (sfd->vm_ops->may_split)
		return sfd->vm_ops->may_split(vma, addr);

	return 0;
}

static unsigned long shm_pagesize(struct vm_area_struct *vma)
{
	struct file *file = vma->vm_file;
	struct shm_file_data *sfd = shm_file_data(file);

	if (sfd->vm_ops->pagesize)
		return sfd->vm_ops->pagesize(vma);

	return PAGE_SIZE;
}

#ifdef CONFIG_NUMA
static int shm_set_policy(struct vm_area_struct *vma, struct mempolicy *mpol)
{
	struct shm_file_data *sfd = shm_file_data(vma->vm_file);
	int err = 0;

	if (sfd->vm_ops->set_policy)
		err = sfd->vm_ops->set_policy(vma, mpol);
	return err;
}

static struct mempolicy *shm_get_policy(struct vm_area_struct *vma,
					unsigned long addr, pgoff_t *ilx)
{
	struct shm_file_data *sfd = shm_file_data(vma->vm_file);
	struct mempolicy *mpol = vma->vm_policy;

	if (sfd->vm_ops->get_policy)
		mpol = sfd->vm_ops->get_policy(vma, addr, ilx);
	return mpol;
}
#endif

static int shm_mmap(struct file *file, struct vm_area_struct *vma)
{
	struct shm_file_data *sfd = shm_file_data(file);
	int ret;

	/*
	 * In case of remap_file_pages() emulation, the file can represent an
	 * IPC ID that was removed, and possibly even reused by another shm
	 * segment already.  Propagate this case as an error to caller.
	 */
	ret = __shm_open(sfd);
	if (ret)
		return ret;

	ret = call_mmap(sfd->file, vma);
	if (ret) {
		__shm_close(sfd);
		return ret;
	}
	sfd->vm_ops = vma->vm_ops;
#ifdef CONFIG_MMU
	WARN_ON(!sfd->vm_ops->fault);
#endif
	vma->vm_ops = &shm_vm_ops;
	return 0;
}

static int shm_release(struct inode *ino, struct file *file)
{
	struct shm_file_data *sfd = shm_file_data(file);

	put_ipc_ns(sfd->ns);
	fput(sfd->file);
	shm_file_data(file) = NULL;
	kfree(sfd);
	return 0;
}

static int shm_fsync(struct file *file, loff_t start, loff_t end, int datasync)
{
	struct shm_file_data *sfd = shm_file_data(file);

	if (!sfd->file->f_op->fsync)
		return -EINVAL;
	return sfd->file->f_op->fsync(sfd->file, start, end, datasync);
}

static long shm_fallocate(struct file *file, int mode, loff_t offset,
			  loff_t len)
{
	struct shm_file_data *sfd = shm_file_data(file);

	if (!sfd->file->f_op->fallocate)
		return -EOPNOTSUPP;
	return sfd->file->f_op->fallocate(file, mode, offset, len);
}

static unsigned long shm_get_unmapped_area(struct file *file,
	unsigned long addr, unsigned long len, unsigned long pgoff,
	unsigned long flags)
{
	struct shm_file_data *sfd = shm_file_data(file);

	return sfd->file->f_op->get_unmapped_area(sfd->file, addr, len,
						pgoff, flags);
}

static const struct file_operations shm_file_operations = {
	.mmap		= shm_mmap,
	.fsync		= shm_fsync,
	.release	= shm_release,
	.get_unmapped_area	= shm_get_unmapped_area,
	.llseek		= noop_llseek,
	.fallocate	= shm_fallocate,
};

/*
 * shm_file_operations_huge is now identical to shm_file_operations
 * except for fop_flags
 */
static const struct file_operations shm_file_operations_huge/*大页共享内存*/ = {
	.mmap		= shm_mmap,
	.fsync		= shm_fsync,
	.release	= shm_release,
	.get_unmapped_area	= shm_get_unmapped_area,
	.llseek		= noop_llseek,
	.fallocate	= shm_fallocate,
	.fop_flags	= FOP_HUGE_PAGES,
};

<<<<<<< HEAD
bool is_file_shm_hugepages(struct file *file)
{
	/*是否为大页文件*/
	return file->f_op == &shm_file_operations_huge;
}

=======
>>>>>>> 155a3c00
static const struct vm_operations_struct shm_vm_ops = {
	.open	= shm_open,	/* callback for a new vm-area open */
	.close	= shm_close,	/* callback for when the vm-area is released */
	.fault	= shm_fault,
	.may_split = shm_may_split,
	.pagesize = shm_pagesize,
#if defined(CONFIG_NUMA)
	.set_policy = shm_set_policy,
	.get_policy = shm_get_policy,
#endif
};

/**
 * newseg - Create a new shared memory segment
 * @ns: namespace
 * @params: ptr to the structure that contains key, size and shmflg
 *
 * Called with shm_ids.rwsem held as a writer.
 */
static int newseg(struct ipc_namespace *ns, struct ipc_params *params)
{
	key_t key = params->key;
	int shmflg = params->flg;
	size_t size = params->u.size;
	int error;
	struct shmid_kernel *shp;
	size_t numpages = (size + PAGE_SIZE - 1) >> PAGE_SHIFT;
	struct file *file;
	char name[13];
	vm_flags_t acctflag = 0;

	if (size < SHMMIN || size > ns->shm_ctlmax)
		return -EINVAL;

	if (numpages << PAGE_SHIFT < size)
		return -ENOSPC;

	if (ns->shm_tot + numpages < ns->shm_tot ||
			ns->shm_tot + numpages > ns->shm_ctlall)
		return -ENOSPC;

	shp = kmalloc(sizeof(*shp), GFP_KERNEL_ACCOUNT);
	if (unlikely(!shp))
		return -ENOMEM;

	shp->shm_perm.key = key;
	shp->shm_perm.mode = (shmflg & S_IRWXUGO);
	shp->mlock_ucounts = NULL;

	shp->shm_perm.security = NULL;
	error = security_shm_alloc(&shp->shm_perm);
	if (error) {
		kfree(shp);
		return error;
	}

	sprintf(name, "SYSV%08x", key);
	if (shmflg & SHM_HUGETLB) {
		struct hstate *hs;
		size_t hugesize;

		hs = hstate_sizelog((shmflg >> SHM_HUGE_SHIFT) & SHM_HUGE_MASK);
		if (!hs) {
			error = -EINVAL;
			goto no_file;
		}
		hugesize = ALIGN(size, huge_page_size(hs));

		/* hugetlb_file_setup applies strict accounting */
		if (shmflg & SHM_NORESERVE)
			acctflag = VM_NORESERVE;
		file = hugetlb_file_setup(name, hugesize, acctflag,
				HUGETLB_SHMFS_INODE, (shmflg >> SHM_HUGE_SHIFT) & SHM_HUGE_MASK);
	} else {
		/*
		 * Do not allow no accounting for OVERCOMMIT_NEVER, even
		 * if it's asked for.
		 */
		if  ((shmflg & SHM_NORESERVE) &&
				sysctl_overcommit_memory != OVERCOMMIT_NEVER)
			acctflag = VM_NORESERVE;
		file = shmem_kernel_file_setup(name, size, acctflag);
	}
	error = PTR_ERR(file);
	if (IS_ERR(file))
		goto no_file;

	shp->shm_cprid = get_pid(task_tgid(current));
	shp->shm_lprid = NULL;
	shp->shm_atim = shp->shm_dtim = 0;
	shp->shm_ctim = ktime_get_real_seconds();
	shp->shm_segsz = size;
	shp->shm_nattch = 0;
	shp->shm_file = file;
	shp->shm_creator = current;

	/* ipc_addid() locks shp upon success. */
	error = ipc_addid(&shm_ids(ns), &shp->shm_perm, ns->shm_ctlmni);
	if (error < 0)
		goto no_id;

	shp->ns = ns;

	task_lock(current);
	list_add(&shp->shm_clist, &current->sysvshm.shm_clist);
	task_unlock(current);

	/*
	 * shmid gets reported as "inode#" in /proc/pid/maps.
	 * proc-ps tools use this. Changing this will break them.
	 */
	file_inode(file)->i_ino = shp->shm_perm.id;

	ns->shm_tot += numpages;
	error = shp->shm_perm.id;

	ipc_unlock_object(&shp->shm_perm);
	rcu_read_unlock();
	return error;

no_id:
	ipc_update_pid(&shp->shm_cprid, NULL);
	ipc_update_pid(&shp->shm_lprid, NULL);
	fput(file);
	ipc_rcu_putref(&shp->shm_perm, shm_rcu_free);
	return error;
no_file:
	call_rcu(&shp->shm_perm.rcu, shm_rcu_free);
	return error;
}

/*
 * Called with shm_ids.rwsem and ipcp locked.
 */
static int shm_more_checks(struct kern_ipc_perm *ipcp, struct ipc_params *params)
{
	struct shmid_kernel *shp;

	shp = container_of(ipcp, struct shmid_kernel, shm_perm);
	if (shp->shm_segsz < params->u.size)
		return -EINVAL;

	return 0;
}

long ksys_shmget(key_t key, size_t size, int shmflg)
{
	struct ipc_namespace *ns;
	static const struct ipc_ops shm_ops = {
		.getnew = newseg,
		.associate = security_shm_associate,
		.more_checks = shm_more_checks,
	};
	struct ipc_params shm_params;

	ns = current->nsproxy->ipc_ns;

	shm_params.key = key;
	shm_params.flg = shmflg;
	shm_params.u.size = size;

	return ipcget(ns, &shm_ids(ns), &shm_ops, &shm_params);
}

SYSCALL_DEFINE3(shmget, key_t, key, size_t, size, int, shmflg)
{
	return ksys_shmget(key, size, shmflg);
}

static inline unsigned long copy_shmid_to_user(void __user *buf, struct shmid64_ds *in, int version)
{
	switch (version) {
	case IPC_64:
		return copy_to_user(buf, in, sizeof(*in));
	case IPC_OLD:
	    {
		struct shmid_ds out;

		memset(&out, 0, sizeof(out));
		ipc64_perm_to_ipc_perm(&in->shm_perm, &out.shm_perm);
		out.shm_segsz	= in->shm_segsz;
		out.shm_atime	= in->shm_atime;
		out.shm_dtime	= in->shm_dtime;
		out.shm_ctime	= in->shm_ctime;
		out.shm_cpid	= in->shm_cpid;
		out.shm_lpid	= in->shm_lpid;
		out.shm_nattch	= in->shm_nattch;

		return copy_to_user(buf, &out, sizeof(out));
	    }
	default:
		return -EINVAL;
	}
}

static inline unsigned long
copy_shmid_from_user(struct shmid64_ds *out, void __user *buf, int version)
{
	switch (version) {
	case IPC_64:
		if (copy_from_user(out, buf, sizeof(*out)))
			return -EFAULT;
		return 0;
	case IPC_OLD:
	    {
		struct shmid_ds tbuf_old;

		if (copy_from_user(&tbuf_old, buf, sizeof(tbuf_old)))
			return -EFAULT;

		out->shm_perm.uid	= tbuf_old.shm_perm.uid;
		out->shm_perm.gid	= tbuf_old.shm_perm.gid;
		out->shm_perm.mode	= tbuf_old.shm_perm.mode;

		return 0;
	    }
	default:
		return -EINVAL;
	}
}

static inline unsigned long copy_shminfo_to_user(void __user *buf, struct shminfo64 *in, int version)
{
	switch (version) {
	case IPC_64:
		return copy_to_user(buf, in, sizeof(*in));
	case IPC_OLD:
	    {
		struct shminfo out;

		if (in->shmmax > INT_MAX)
			out.shmmax = INT_MAX;
		else
			out.shmmax = (int)in->shmmax;

		out.shmmin	= in->shmmin;
		out.shmmni	= in->shmmni;
		out.shmseg	= in->shmseg;
		out.shmall	= in->shmall;

		return copy_to_user(buf, &out, sizeof(out));
	    }
	default:
		return -EINVAL;
	}
}

/*
 * Calculate and add used RSS and swap pages of a shm.
 * Called with shm_ids.rwsem held as a reader
 */
static void shm_add_rss_swap(struct shmid_kernel *shp,
	unsigned long *rss_add, unsigned long *swp_add)
{
	struct inode *inode;

	inode = file_inode(shp->shm_file);

	if (is_file_hugepages(shp->shm_file)) {
		struct address_space *mapping = inode->i_mapping;
		struct hstate *h = hstate_file(shp->shm_file);
		*rss_add += pages_per_huge_page(h) * mapping->nrpages;
	} else {
#ifdef CONFIG_SHMEM
		struct shmem_inode_info *info = SHMEM_I(inode);

		spin_lock_irq(&info->lock);
		*rss_add += inode->i_mapping->nrpages;
		*swp_add += info->swapped;
		spin_unlock_irq(&info->lock);
#else
		*rss_add += inode->i_mapping->nrpages;
#endif
	}
}

/*
 * Called with shm_ids.rwsem held as a reader
 */
static void shm_get_stat(struct ipc_namespace *ns, unsigned long *rss,
		unsigned long *swp)
{
	int next_id;
	int total, in_use;

	*rss = 0;
	*swp = 0;

	in_use = shm_ids(ns).in_use;

	for (total = 0, next_id = 0; total < in_use; next_id++) {
		struct kern_ipc_perm *ipc;
		struct shmid_kernel *shp;

		ipc = idr_find(&shm_ids(ns).ipcs_idr, next_id);
		if (ipc == NULL)
			continue;
		shp = container_of(ipc, struct shmid_kernel, shm_perm);

		shm_add_rss_swap(shp, rss, swp);

		total++;
	}
}

/*
 * This function handles some shmctl commands which require the rwsem
 * to be held in write mode.
 * NOTE: no locks must be held, the rwsem is taken inside this function.
 */
static int shmctl_down(struct ipc_namespace *ns, int shmid, int cmd,
		       struct shmid64_ds *shmid64)
{
	struct kern_ipc_perm *ipcp;
	struct shmid_kernel *shp;
	int err;

	down_write(&shm_ids(ns).rwsem);
	rcu_read_lock();

	ipcp = ipcctl_obtain_check(ns, &shm_ids(ns), shmid, cmd,
				      &shmid64->shm_perm, 0);
	if (IS_ERR(ipcp)) {
		err = PTR_ERR(ipcp);
		goto out_unlock1;
	}

	shp = container_of(ipcp, struct shmid_kernel, shm_perm);

	err = security_shm_shmctl(&shp->shm_perm, cmd);
	if (err)
		goto out_unlock1;

	switch (cmd) {
	case IPC_RMID:
		ipc_lock_object(&shp->shm_perm);
		/* do_shm_rmid unlocks the ipc object and rcu */
		do_shm_rmid(ns, ipcp);
		goto out_up;
	case IPC_SET:
		ipc_lock_object(&shp->shm_perm);
		err = ipc_update_perm(&shmid64->shm_perm, ipcp);
		if (err)
			goto out_unlock0;
		shp->shm_ctim = ktime_get_real_seconds();
		break;
	default:
		err = -EINVAL;
		goto out_unlock1;
	}

out_unlock0:
	ipc_unlock_object(&shp->shm_perm);
out_unlock1:
	rcu_read_unlock();
out_up:
	up_write(&shm_ids(ns).rwsem);
	return err;
}

static int shmctl_ipc_info(struct ipc_namespace *ns,
			   struct shminfo64 *shminfo)
{
	int err = security_shm_shmctl(NULL, IPC_INFO);
	if (!err) {
		memset(shminfo, 0, sizeof(*shminfo));
		shminfo->shmmni = shminfo->shmseg = ns->shm_ctlmni;
		shminfo->shmmax = ns->shm_ctlmax;
		shminfo->shmall = ns->shm_ctlall;
		shminfo->shmmin = SHMMIN;
		down_read(&shm_ids(ns).rwsem);
		err = ipc_get_maxidx(&shm_ids(ns));
		up_read(&shm_ids(ns).rwsem);
		if (err < 0)
			err = 0;
	}
	return err;
}

static int shmctl_shm_info(struct ipc_namespace *ns,
			   struct shm_info *shm_info)
{
	int err = security_shm_shmctl(NULL, SHM_INFO);
	if (!err) {
		memset(shm_info, 0, sizeof(*shm_info));
		down_read(&shm_ids(ns).rwsem);
		shm_info->used_ids = shm_ids(ns).in_use;
		shm_get_stat(ns, &shm_info->shm_rss, &shm_info->shm_swp);
		shm_info->shm_tot = ns->shm_tot;
		shm_info->swap_attempts = 0;
		shm_info->swap_successes = 0;
		err = ipc_get_maxidx(&shm_ids(ns));
		up_read(&shm_ids(ns).rwsem);
		if (err < 0)
			err = 0;
	}
	return err;
}

static int shmctl_stat(struct ipc_namespace *ns, int shmid,
			int cmd, struct shmid64_ds *tbuf)
{
	struct shmid_kernel *shp;
	int err;

	memset(tbuf, 0, sizeof(*tbuf));

	rcu_read_lock();
	if (cmd == SHM_STAT || cmd == SHM_STAT_ANY) {
		shp = shm_obtain_object(ns, shmid);
		if (IS_ERR(shp)) {
			err = PTR_ERR(shp);
			goto out_unlock;
		}
	} else { /* IPC_STAT */
		shp = shm_obtain_object_check(ns, shmid);
		if (IS_ERR(shp)) {
			err = PTR_ERR(shp);
			goto out_unlock;
		}
	}

	/*
	 * Semantically SHM_STAT_ANY ought to be identical to
	 * that functionality provided by the /proc/sysvipc/
	 * interface. As such, only audit these calls and
	 * do not do traditional S_IRUGO permission checks on
	 * the ipc object.
	 */
	if (cmd == SHM_STAT_ANY)
		audit_ipc_obj(&shp->shm_perm);
	else {
		err = -EACCES;
		if (ipcperms(ns, &shp->shm_perm, S_IRUGO))
			goto out_unlock;
	}

	err = security_shm_shmctl(&shp->shm_perm, cmd);
	if (err)
		goto out_unlock;

	ipc_lock_object(&shp->shm_perm);

	if (!ipc_valid_object(&shp->shm_perm)) {
		ipc_unlock_object(&shp->shm_perm);
		err = -EIDRM;
		goto out_unlock;
	}

	kernel_to_ipc64_perm(&shp->shm_perm, &tbuf->shm_perm);
	tbuf->shm_segsz	= shp->shm_segsz;
	tbuf->shm_atime	= shp->shm_atim;
	tbuf->shm_dtime	= shp->shm_dtim;
	tbuf->shm_ctime	= shp->shm_ctim;
#ifndef CONFIG_64BIT
	tbuf->shm_atime_high = shp->shm_atim >> 32;
	tbuf->shm_dtime_high = shp->shm_dtim >> 32;
	tbuf->shm_ctime_high = shp->shm_ctim >> 32;
#endif
	tbuf->shm_cpid	= pid_vnr(shp->shm_cprid);
	tbuf->shm_lpid	= pid_vnr(shp->shm_lprid);
	tbuf->shm_nattch = shp->shm_nattch;

	if (cmd == IPC_STAT) {
		/*
		 * As defined in SUS:
		 * Return 0 on success
		 */
		err = 0;
	} else {
		/*
		 * SHM_STAT and SHM_STAT_ANY (both Linux specific)
		 * Return the full id, including the sequence number
		 */
		err = shp->shm_perm.id;
	}

	ipc_unlock_object(&shp->shm_perm);
out_unlock:
	rcu_read_unlock();
	return err;
}

static int shmctl_do_lock(struct ipc_namespace *ns, int shmid, int cmd)
{
	struct shmid_kernel *shp;
	struct file *shm_file;
	int err;

	rcu_read_lock();
	shp = shm_obtain_object_check(ns, shmid);
	if (IS_ERR(shp)) {
		err = PTR_ERR(shp);
		goto out_unlock1;
	}

	audit_ipc_obj(&(shp->shm_perm));
	err = security_shm_shmctl(&shp->shm_perm, cmd);
	if (err)
		goto out_unlock1;

	ipc_lock_object(&shp->shm_perm);

	/* check if shm_destroy() is tearing down shp */
	if (!ipc_valid_object(&shp->shm_perm)) {
		err = -EIDRM;
		goto out_unlock0;
	}

	if (!ns_capable(ns->user_ns, CAP_IPC_LOCK)) {
		kuid_t euid = current_euid();

		if (!uid_eq(euid, shp->shm_perm.uid) &&
		    !uid_eq(euid, shp->shm_perm.cuid)) {
			err = -EPERM;
			goto out_unlock0;
		}
		if (cmd == SHM_LOCK && !rlimit(RLIMIT_MEMLOCK)) {
			err = -EPERM;
			goto out_unlock0;
		}
	}

	shm_file = shp->shm_file;
	if (is_file_hugepages(shm_file))
		goto out_unlock0;

	if (cmd == SHM_LOCK) {
		struct ucounts *ucounts = current_ucounts();

		err = shmem_lock(shm_file, 1, ucounts);
		if (!err && !(shp->shm_perm.mode & SHM_LOCKED)) {
			shp->shm_perm.mode |= SHM_LOCKED;
			shp->mlock_ucounts = ucounts;
		}
		goto out_unlock0;
	}

	/* SHM_UNLOCK */
	if (!(shp->shm_perm.mode & SHM_LOCKED))
		goto out_unlock0;
	shmem_lock(shm_file, 0, shp->mlock_ucounts);
	shp->shm_perm.mode &= ~SHM_LOCKED;
	shp->mlock_ucounts = NULL;
	get_file(shm_file);
	ipc_unlock_object(&shp->shm_perm);
	rcu_read_unlock();
	shmem_unlock_mapping(shm_file->f_mapping);

	fput(shm_file);
	return err;

out_unlock0:
	ipc_unlock_object(&shp->shm_perm);
out_unlock1:
	rcu_read_unlock();
	return err;
}

static long ksys_shmctl(int shmid, int cmd, struct shmid_ds __user *buf, int version)
{
	int err;
	struct ipc_namespace *ns;
	struct shmid64_ds sem64;

	if (cmd < 0 || shmid < 0)
		return -EINVAL;

	ns = current->nsproxy->ipc_ns;

	switch (cmd) {
	case IPC_INFO: {
		struct shminfo64 shminfo;
		err = shmctl_ipc_info(ns, &shminfo);
		if (err < 0)
			return err;
		if (copy_shminfo_to_user(buf, &shminfo, version))
			err = -EFAULT;
		return err;
	}
	case SHM_INFO: {
		struct shm_info shm_info;
		err = shmctl_shm_info(ns, &shm_info);
		if (err < 0)
			return err;
		if (copy_to_user(buf, &shm_info, sizeof(shm_info)))
			err = -EFAULT;
		return err;
	}
	case SHM_STAT:
	case SHM_STAT_ANY:
	case IPC_STAT: {
		err = shmctl_stat(ns, shmid, cmd, &sem64);
		if (err < 0)
			return err;
		if (copy_shmid_to_user(buf, &sem64, version))
			err = -EFAULT;
		return err;
	}
	case IPC_SET:
		if (copy_shmid_from_user(&sem64, buf, version))
			return -EFAULT;
		fallthrough;
	case IPC_RMID:
		return shmctl_down(ns, shmid, cmd, &sem64);
	case SHM_LOCK:
	case SHM_UNLOCK:
		return shmctl_do_lock(ns, shmid, cmd);
	default:
		return -EINVAL;
	}
}

SYSCALL_DEFINE3(shmctl, int, shmid, int, cmd, struct shmid_ds __user *, buf)
{
	return ksys_shmctl(shmid, cmd, buf, IPC_64);
}

#ifdef CONFIG_ARCH_WANT_IPC_PARSE_VERSION
long ksys_old_shmctl(int shmid, int cmd, struct shmid_ds __user *buf)
{
	int version = ipc_parse_version(&cmd);

	return ksys_shmctl(shmid, cmd, buf, version);
}

SYSCALL_DEFINE3(old_shmctl, int, shmid, int, cmd, struct shmid_ds __user *, buf)
{
	return ksys_old_shmctl(shmid, cmd, buf);
}
#endif

#ifdef CONFIG_COMPAT

struct compat_shmid_ds {
	struct compat_ipc_perm shm_perm;
	int shm_segsz;
	old_time32_t shm_atime;
	old_time32_t shm_dtime;
	old_time32_t shm_ctime;
	compat_ipc_pid_t shm_cpid;
	compat_ipc_pid_t shm_lpid;
	unsigned short shm_nattch;
	unsigned short shm_unused;
	compat_uptr_t shm_unused2;
	compat_uptr_t shm_unused3;
};

struct compat_shminfo64 {
	compat_ulong_t shmmax;
	compat_ulong_t shmmin;
	compat_ulong_t shmmni;
	compat_ulong_t shmseg;
	compat_ulong_t shmall;
	compat_ulong_t __unused1;
	compat_ulong_t __unused2;
	compat_ulong_t __unused3;
	compat_ulong_t __unused4;
};

struct compat_shm_info {
	compat_int_t used_ids;
	compat_ulong_t shm_tot, shm_rss, shm_swp;
	compat_ulong_t swap_attempts, swap_successes;
};

static int copy_compat_shminfo_to_user(void __user *buf, struct shminfo64 *in,
					int version)
{
	if (in->shmmax > INT_MAX)
		in->shmmax = INT_MAX;
	if (version == IPC_64) {
		struct compat_shminfo64 info;
		memset(&info, 0, sizeof(info));
		info.shmmax = in->shmmax;
		info.shmmin = in->shmmin;
		info.shmmni = in->shmmni;
		info.shmseg = in->shmseg;
		info.shmall = in->shmall;
		return copy_to_user(buf, &info, sizeof(info));
	} else {
		struct shminfo info;
		memset(&info, 0, sizeof(info));
		info.shmmax = in->shmmax;
		info.shmmin = in->shmmin;
		info.shmmni = in->shmmni;
		info.shmseg = in->shmseg;
		info.shmall = in->shmall;
		return copy_to_user(buf, &info, sizeof(info));
	}
}

static int put_compat_shm_info(struct shm_info *ip,
				struct compat_shm_info __user *uip)
{
	struct compat_shm_info info;

	memset(&info, 0, sizeof(info));
	info.used_ids = ip->used_ids;
	info.shm_tot = ip->shm_tot;
	info.shm_rss = ip->shm_rss;
	info.shm_swp = ip->shm_swp;
	info.swap_attempts = ip->swap_attempts;
	info.swap_successes = ip->swap_successes;
	return copy_to_user(uip, &info, sizeof(info));
}

static int copy_compat_shmid_to_user(void __user *buf, struct shmid64_ds *in,
					int version)
{
	if (version == IPC_64) {
		struct compat_shmid64_ds v;
		memset(&v, 0, sizeof(v));
		to_compat_ipc64_perm(&v.shm_perm, &in->shm_perm);
		v.shm_atime	 = lower_32_bits(in->shm_atime);
		v.shm_atime_high = upper_32_bits(in->shm_atime);
		v.shm_dtime	 = lower_32_bits(in->shm_dtime);
		v.shm_dtime_high = upper_32_bits(in->shm_dtime);
		v.shm_ctime	 = lower_32_bits(in->shm_ctime);
		v.shm_ctime_high = upper_32_bits(in->shm_ctime);
		v.shm_segsz = in->shm_segsz;
		v.shm_nattch = in->shm_nattch;
		v.shm_cpid = in->shm_cpid;
		v.shm_lpid = in->shm_lpid;
		return copy_to_user(buf, &v, sizeof(v));
	} else {
		struct compat_shmid_ds v;
		memset(&v, 0, sizeof(v));
		to_compat_ipc_perm(&v.shm_perm, &in->shm_perm);
		v.shm_perm.key = in->shm_perm.key;
		v.shm_atime = in->shm_atime;
		v.shm_dtime = in->shm_dtime;
		v.shm_ctime = in->shm_ctime;
		v.shm_segsz = in->shm_segsz;
		v.shm_nattch = in->shm_nattch;
		v.shm_cpid = in->shm_cpid;
		v.shm_lpid = in->shm_lpid;
		return copy_to_user(buf, &v, sizeof(v));
	}
}

static int copy_compat_shmid_from_user(struct shmid64_ds *out, void __user *buf,
					int version)
{
	memset(out, 0, sizeof(*out));
	if (version == IPC_64) {
		struct compat_shmid64_ds __user *p = buf;
		return get_compat_ipc64_perm(&out->shm_perm, &p->shm_perm);
	} else {
		struct compat_shmid_ds __user *p = buf;
		return get_compat_ipc_perm(&out->shm_perm, &p->shm_perm);
	}
}

static long compat_ksys_shmctl(int shmid, int cmd, void __user *uptr, int version)
{
	struct ipc_namespace *ns;
	struct shmid64_ds sem64;
	int err;

	ns = current->nsproxy->ipc_ns;

	if (cmd < 0 || shmid < 0)
		return -EINVAL;

	switch (cmd) {
	case IPC_INFO: {
		struct shminfo64 shminfo;
		err = shmctl_ipc_info(ns, &shminfo);
		if (err < 0)
			return err;
		if (copy_compat_shminfo_to_user(uptr, &shminfo, version))
			err = -EFAULT;
		return err;
	}
	case SHM_INFO: {
		struct shm_info shm_info;
		err = shmctl_shm_info(ns, &shm_info);
		if (err < 0)
			return err;
		if (put_compat_shm_info(&shm_info, uptr))
			err = -EFAULT;
		return err;
	}
	case IPC_STAT:
	case SHM_STAT_ANY:
	case SHM_STAT:
		err = shmctl_stat(ns, shmid, cmd, &sem64);
		if (err < 0)
			return err;
		if (copy_compat_shmid_to_user(uptr, &sem64, version))
			err = -EFAULT;
		return err;

	case IPC_SET:
		if (copy_compat_shmid_from_user(&sem64, uptr, version))
			return -EFAULT;
		fallthrough;
	case IPC_RMID:
		return shmctl_down(ns, shmid, cmd, &sem64);
	case SHM_LOCK:
	case SHM_UNLOCK:
		return shmctl_do_lock(ns, shmid, cmd);
	default:
		return -EINVAL;
	}
	return err;
}

COMPAT_SYSCALL_DEFINE3(shmctl, int, shmid, int, cmd, void __user *, uptr)
{
	return compat_ksys_shmctl(shmid, cmd, uptr, IPC_64);
}

#ifdef CONFIG_ARCH_WANT_COMPAT_IPC_PARSE_VERSION
long compat_ksys_old_shmctl(int shmid, int cmd, void __user *uptr)
{
	int version = compat_ipc_parse_version(&cmd);

	return compat_ksys_shmctl(shmid, cmd, uptr, version);
}

COMPAT_SYSCALL_DEFINE3(old_shmctl, int, shmid, int, cmd, void __user *, uptr)
{
	return compat_ksys_old_shmctl(shmid, cmd, uptr);
}
#endif
#endif

/*
 * Fix shmaddr, allocate descriptor, map shm, add attach descriptor to lists.
 *
 * NOTE! Despite the name, this is NOT a direct system call entrypoint. The
 * "raddr" thing points to kernel space, and there has to be a wrapper around
 * this.
 */
long do_shmat(int shmid, char __user *shmaddr, int shmflg,
	      ulong *raddr, unsigned long shmlba)
{
	struct shmid_kernel *shp;
	unsigned long addr = (unsigned long)shmaddr;
	unsigned long size;
	struct file *file, *base;
	int    err;
	unsigned long flags = MAP_SHARED;
	unsigned long prot;
	int acc_mode;
	struct ipc_namespace *ns;
	struct shm_file_data *sfd;
	int f_flags;
	unsigned long populate = 0;

	err = -EINVAL;
	if (shmid < 0)
		goto out;

	if (addr) {
		if (addr & (shmlba - 1)) {
			if (shmflg & SHM_RND) {
				addr &= ~(shmlba - 1);  /* round down */

				/*
				 * Ensure that the round-down is non-nil
				 * when remapping. This can happen for
				 * cases when addr < shmlba.
				 */
				if (!addr && (shmflg & SHM_REMAP))
					goto out;
			} else
#ifndef __ARCH_FORCE_SHMLBA
				if (addr & ~PAGE_MASK)
#endif
					goto out;
		}

		flags |= MAP_FIXED;
	} else if ((shmflg & SHM_REMAP))
		goto out;

	if (shmflg & SHM_RDONLY) {
		prot = PROT_READ;
		acc_mode = S_IRUGO;
		f_flags = O_RDONLY;
	} else {
		prot = PROT_READ | PROT_WRITE;
		acc_mode = S_IRUGO | S_IWUGO;
		f_flags = O_RDWR;
	}
	if (shmflg & SHM_EXEC) {
		prot |= PROT_EXEC;
		acc_mode |= S_IXUGO;
	}

	/*
	 * We cannot rely on the fs check since SYSV IPC does have an
	 * additional creator id...
	 */
	ns = current->nsproxy->ipc_ns;
	rcu_read_lock();
	shp = shm_obtain_object_check(ns, shmid);
	if (IS_ERR(shp)) {
		err = PTR_ERR(shp);
		goto out_unlock;
	}

	err = -EACCES;
	if (ipcperms(ns, &shp->shm_perm, acc_mode))
		goto out_unlock;

	err = security_shm_shmat(&shp->shm_perm, shmaddr, shmflg);
	if (err)
		goto out_unlock;

	ipc_lock_object(&shp->shm_perm);

	/* check if shm_destroy() is tearing down shp */
	if (!ipc_valid_object(&shp->shm_perm)) {
		ipc_unlock_object(&shp->shm_perm);
		err = -EIDRM;
		goto out_unlock;
	}

	/*
	 * We need to take a reference to the real shm file to prevent the
	 * pointer from becoming stale in cases where the lifetime of the outer
	 * file extends beyond that of the shm segment.  It's not usually
	 * possible, but it can happen during remap_file_pages() emulation as
	 * that unmaps the memory, then does ->mmap() via file reference only.
	 * We'll deny the ->mmap() if the shm segment was since removed, but to
	 * detect shm ID reuse we need to compare the file pointers.
	 */
	base = get_file(shp->shm_file);
	shp->shm_nattch++;
	size = i_size_read(file_inode(base));
	ipc_unlock_object(&shp->shm_perm);
	rcu_read_unlock();

	err = -ENOMEM;
	sfd = kzalloc(sizeof(*sfd), GFP_KERNEL);
	if (!sfd) {
		fput(base);
		goto out_nattch;
	}

	file = alloc_file_clone(base, f_flags,
			  is_file_hugepages(base) ?
				&shm_file_operations_huge :
				&shm_file_operations);
	err = PTR_ERR(file);
	if (IS_ERR(file)) {
		kfree(sfd);
		fput(base);
		goto out_nattch;
	}

	sfd->id = shp->shm_perm.id;
	sfd->ns = get_ipc_ns(ns);
	sfd->file = base;
	sfd->vm_ops = NULL;
	file->private_data = sfd;

	err = security_mmap_file(file, prot, flags);
	if (err)
		goto out_fput;

	if (mmap_write_lock_killable(current->mm)) {
		err = -EINTR;
		goto out_fput;
	}

	if (addr && !(shmflg & SHM_REMAP)) {
		err = -EINVAL;
		if (addr + size < addr)
			goto invalid;

		if (find_vma_intersection(current->mm, addr, addr + size))
			goto invalid;
	}

	addr = do_mmap(file, addr, size, prot, flags, 0, 0, &populate, NULL);
	*raddr = addr;
	err = 0;
	if (IS_ERR_VALUE(addr))
		err = (long)addr;
invalid:
	mmap_write_unlock(current->mm);
	if (populate)
		mm_populate(addr, populate);

out_fput:
	fput(file);

out_nattch:
	down_write(&shm_ids(ns).rwsem);
	shp = shm_lock(ns, shmid);
	shp->shm_nattch--;

	if (shm_may_destroy(shp))
		shm_destroy(ns, shp);
	else
		shm_unlock(shp);
	up_write(&shm_ids(ns).rwsem);
	return err;

out_unlock:
	rcu_read_unlock();
out:
	return err;
}

SYSCALL_DEFINE3(shmat, int, shmid, char __user *, shmaddr, int, shmflg)
{
	unsigned long ret;
	long err;

	err = do_shmat(shmid, shmaddr, shmflg, &ret, SHMLBA);
	if (err)
		return err;
	force_successful_syscall_return();
	return (long)ret;
}

#ifdef CONFIG_COMPAT

#ifndef COMPAT_SHMLBA
#define COMPAT_SHMLBA	SHMLBA
#endif

COMPAT_SYSCALL_DEFINE3(shmat, int, shmid, compat_uptr_t, shmaddr, int, shmflg)
{
	unsigned long ret;
	long err;

	err = do_shmat(shmid, compat_ptr(shmaddr), shmflg, &ret, COMPAT_SHMLBA);
	if (err)
		return err;
	force_successful_syscall_return();
	return (long)ret;
}
#endif

/*
 * detach and kill segment if marked destroyed.
 * The work is done in shm_close.
 */
long ksys_shmdt(char __user *shmaddr)
{
	struct mm_struct *mm = current->mm;
	struct vm_area_struct *vma;
	unsigned long addr = (unsigned long)shmaddr;
	int retval = -EINVAL;
#ifdef CONFIG_MMU
	loff_t size = 0;
	struct file *file;
	VMA_ITERATOR(vmi, mm, addr);
#endif

	if (addr & ~PAGE_MASK)
		return retval;

	if (mmap_write_lock_killable(mm))
		return -EINTR;

	/*
	 * This function tries to be smart and unmap shm segments that
	 * were modified by partial mlock or munmap calls:
	 * - It first determines the size of the shm segment that should be
	 *   unmapped: It searches for a vma that is backed by shm and that
	 *   started at address shmaddr. It records it's size and then unmaps
	 *   it.
	 * - Then it unmaps all shm vmas that started at shmaddr and that
	 *   are within the initially determined size and that are from the
	 *   same shm segment from which we determined the size.
	 * Errors from do_munmap are ignored: the function only fails if
	 * it's called with invalid parameters or if it's called to unmap
	 * a part of a vma. Both calls in this function are for full vmas,
	 * the parameters are directly copied from the vma itself and always
	 * valid - therefore do_munmap cannot fail. (famous last words?)
	 */
	/*
	 * If it had been mremap()'d, the starting address would not
	 * match the usual checks anyway. So assume all vma's are
	 * above the starting address given.
	 */

#ifdef CONFIG_MMU
	for_each_vma(vmi, vma) {
		/*
		 * Check if the starting address would match, i.e. it's
		 * a fragment created by mprotect() and/or munmap(), or it
		 * otherwise it starts at this address with no hassles.
		 */
		if ((vma->vm_ops == &shm_vm_ops) &&
			(vma->vm_start - addr)/PAGE_SIZE == vma->vm_pgoff) {

			/*
			 * Record the file of the shm segment being
			 * unmapped.  With mremap(), someone could place
			 * page from another segment but with equal offsets
			 * in the range we are unmapping.
			 */
			file = vma->vm_file;
			size = i_size_read(file_inode(vma->vm_file));
			do_vmi_align_munmap(&vmi, vma, mm, vma->vm_start,
					    vma->vm_end, NULL, false);
			/*
			 * We discovered the size of the shm segment, so
			 * break out of here and fall through to the next
			 * loop that uses the size information to stop
			 * searching for matching vma's.
			 */
			retval = 0;
			vma = vma_next(&vmi);
			break;
		}
	}

	/*
	 * We need look no further than the maximum address a fragment
	 * could possibly have landed at. Also cast things to loff_t to
	 * prevent overflows and make comparisons vs. equal-width types.
	 */
	size = PAGE_ALIGN(size);
	while (vma && (loff_t)(vma->vm_end - addr) <= size) {
		/* finding a matching vma now does not alter retval */
		if ((vma->vm_ops == &shm_vm_ops) &&
		    ((vma->vm_start - addr)/PAGE_SIZE == vma->vm_pgoff) &&
		    (vma->vm_file == file)) {
			do_vmi_align_munmap(&vmi, vma, mm, vma->vm_start,
					    vma->vm_end, NULL, false);
		}

		vma = vma_next(&vmi);
	}

#else	/* CONFIG_MMU */
	vma = vma_lookup(mm, addr);
	/* under NOMMU conditions, the exact address to be destroyed must be
	 * given
	 */
	if (vma && vma->vm_start == addr && vma->vm_ops == &shm_vm_ops) {
		do_munmap(mm, vma->vm_start, vma->vm_end - vma->vm_start, NULL);
		retval = 0;
	}

#endif

	mmap_write_unlock(mm);
	return retval;
}

SYSCALL_DEFINE1(shmdt, char __user *, shmaddr)
{
	return ksys_shmdt(shmaddr);
}

#ifdef CONFIG_PROC_FS
static int sysvipc_shm_proc_show(struct seq_file *s, void *it)
{
	struct pid_namespace *pid_ns = ipc_seq_pid_ns(s);
	struct user_namespace *user_ns = seq_user_ns(s);
	struct kern_ipc_perm *ipcp = it;
	struct shmid_kernel *shp;
	unsigned long rss = 0, swp = 0;

	shp = container_of(ipcp, struct shmid_kernel, shm_perm);
	shm_add_rss_swap(shp, &rss, &swp);

#if BITS_PER_LONG <= 32
#define SIZE_SPEC "%10lu"
#else
#define SIZE_SPEC "%21lu"
#endif

	seq_printf(s,
		   "%10d %10d  %4o " SIZE_SPEC " %5u %5u  "
		   "%5lu %5u %5u %5u %5u %10llu %10llu %10llu "
		   SIZE_SPEC " " SIZE_SPEC "\n",
		   shp->shm_perm.key,
		   shp->shm_perm.id,
		   shp->shm_perm.mode,
		   shp->shm_segsz,
		   pid_nr_ns(shp->shm_cprid, pid_ns),
		   pid_nr_ns(shp->shm_lprid, pid_ns),
		   shp->shm_nattch,
		   from_kuid_munged(user_ns, shp->shm_perm.uid),
		   from_kgid_munged(user_ns, shp->shm_perm.gid),
		   from_kuid_munged(user_ns, shp->shm_perm.cuid),
		   from_kgid_munged(user_ns, shp->shm_perm.cgid),
		   shp->shm_atim,
		   shp->shm_dtim,
		   shp->shm_ctim,
		   rss * PAGE_SIZE,
		   swp * PAGE_SIZE);

	return 0;
}
#endif<|MERGE_RESOLUTION|>--- conflicted
+++ resolved
@@ -678,15 +678,6 @@
 	.fop_flags	= FOP_HUGE_PAGES,
 };
 
-<<<<<<< HEAD
-bool is_file_shm_hugepages(struct file *file)
-{
-	/*是否为大页文件*/
-	return file->f_op == &shm_file_operations_huge;
-}
-
-=======
->>>>>>> 155a3c00
 static const struct vm_operations_struct shm_vm_ops = {
 	.open	= shm_open,	/* callback for a new vm-area open */
 	.close	= shm_close,	/* callback for when the vm-area is released */
