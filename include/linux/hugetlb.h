--- conflicted
+++ resolved
@@ -39,10 +39,12 @@
 struct hugepage_subpool {
 	spinlock_t lock;
 	long count;
+	/*最大页数*/
 	long max_hpages;	/* Maximum huge pages or -1 if no maximum. */
 	long used_hpages;	/* Used count against maximum, includes */
 				/* both allocated and reserved pages. */
 	struct hstate *hstate;
+	/*最小页数*/
 	long min_hpages;	/* Minimum huge pages or -1 if no minimum. */
 	long rsv_hpages;	/* Pages reserved against global pool to */
 				/* satisfy minimum size. */
@@ -538,20 +540,10 @@
 struct file *hugetlb_file_setup(const char *name, size_t size, vm_flags_t acct,
 				int creat_flags, int page_size_log);
 
-<<<<<<< HEAD
 /*检查这个文件是否为大页文件*/
-static inline bool is_file_hugepages(struct file *file)
-{
-	if (file->f_op == &hugetlbfs_file_operations)
-		/*大页文件*/
-		return true;
-
-	return is_file_shm_hugepages(file);/*检查是否为共享内存(大页)*/
-=======
 static inline bool is_file_hugepages(const struct file *file)
 {
 	return file->f_op->fop_flags & FOP_HUGE_PAGES;
->>>>>>> 155a3c00
 }
 
 /*取此inode对应的hstate*/
@@ -632,14 +624,7 @@
 	{	void *private = &folio->private;		\
 		/*检查folio->private是否有标记HPG_##flname(大页相关标记）*/\
 		return test_bit(HPG_##flname, private);		\
-<<<<<<< HEAD
-	}							\
-static inline int HPage##uname(struct page *page)		\
-	/*检查page->private是否有标记HPG_##flname(大页相关标记）*/\
-	{ return test_bit(HPG_##flname, &(page->private)); }
-=======
 	}
->>>>>>> 155a3c00
 
 #define SETHPAGEFLAG(uname, flname)				\
 static __always_inline						\
@@ -647,14 +632,7 @@
 	{	void *private = &folio->private;		\
 		/*为folio->private添加HPG_##flname标记（大页相关标记）*/\
 		set_bit(HPG_##flname, private);			\
-<<<<<<< HEAD
-	}							\
-static inline void SetHPage##uname(struct page *page)		\
-	/*为page->private添加HPG_##flname标记（大页相关标记）*/\
-	{ set_bit(HPG_##flname, &(page->private)); }
-=======
 	}
->>>>>>> 155a3c00
 
 #define CLEARHPAGEFLAG(uname, flname)				\
 static __always_inline						\
@@ -662,14 +640,7 @@
 	{	void *private = &folio->private;		\
 		/*移除folio->private上的HPG_##flname标记（大页相关标记）*/\
 		clear_bit(HPG_##flname, private);		\
-<<<<<<< HEAD
-	}							\
-static inline void ClearHPage##uname(struct page *page)		\
-	/*移除page->private上的HPG_##flname标记（大页相关标记）*/\
-	{ clear_bit(HPG_##flname, &(page->private)); }
-=======
 	}
->>>>>>> 155a3c00
 #else
 	/*将以上函数的实现置为空*/
 #define TESTHPAGEFLAG(uname, flname)				\
@@ -731,17 +702,7 @@
 	unsigned int nr_huge_pages_node[MAX_NUMNODES];
 	unsigned int free_huge_pages_node[MAX_NUMNODES];/*此类型大页各numa node的空闲数目*/
 	unsigned int surplus_huge_pages_node[MAX_NUMNODES];
-<<<<<<< HEAD
-#ifdef CONFIG_CGROUP_HUGETLB
-	/* cgroup control files */
-	struct cftype cgroup_files_dfl[8];/*cgroup控制文件*/
-	/*对应的各cgroup限制维度*/
-	struct cftype cgroup_files_legacy[10];
-#endif
 	char name[HSTATE_NAME_LEN];/*各大页名称，例如hugepages-2048kB*/
-=======
-	char name[HSTATE_NAME_LEN];
->>>>>>> 155a3c00
 };
 
 struct cma;
