--- conflicted
+++ resolved
@@ -126,12 +126,6 @@
 	(typecheck(unsigned long, a) && \
 	 typecheck(unsigned long, b) && \
 	 ((long)((b) - (a)) < 0))
-<<<<<<< HEAD
-//检查是否a<b
-#define time_before(a,b)	time_after(b,a)
-
-//检查时间a是否>=b
-=======
 /**
  * time_before - returns true if the time a is before time b.
  * @a: first comparable as unsigned long
@@ -139,6 +133,7 @@
  *
  * Return: %true is time a is before time b, otherwise %false.
  */
+//检查是否a<b
 #define time_before(a,b)	time_after(b,a)
 
 /**
@@ -148,14 +143,11 @@
  *
  * Return: %true is time a is after or the same as time b, otherwise %false.
  */
->>>>>>> 9d1694dc
+//检查时间a是否>=b
 #define time_after_eq(a,b)	\
 	(typecheck(unsigned long, a) && \
 	 typecheck(unsigned long, b) && \
 	 ((long)((a) - (b)) >= 0))
-<<<<<<< HEAD
-//检查时间a是否<=b
-=======
 /**
  * time_before_eq - returns true if the time a is before or the same as time b.
  * @a: first comparable as unsigned long
@@ -163,7 +155,7 @@
  *
  * Return: %true is time a is before or the same as time b, otherwise %false.
  */
->>>>>>> 9d1694dc
+//检查时间a是否<=b
 #define time_before_eq(a,b)	time_after_eq(b,a)
 
 /**
