/* SPDX-License-Identifier: GPL-2.0 */
/*
 * NOTE:
 *
 * This header has combined a lot of unrelated to each other stuff.
 * The process of splitting its content is in progress while keeping
 * backward compatibility. That's why it's highly recommended NOT to
 * include this header inside another header file, especially under
 * generic or architectural include/ directory.
 */
#ifndef _LINUX_KERNEL_H
#define _LINUX_KERNEL_H

#include <linux/stdarg.h>
#include <linux/align.h>
#include <linux/array_size.h>
#include <linux/limits.h>
#include <linux/linkage.h>
#include <linux/stddef.h>
#include <linux/types.h>
#include <linux/compiler.h>
#include <linux/container_of.h>
#include <linux/bitops.h>
#include <linux/hex.h>
#include <linux/kstrtox.h>
#include <linux/log2.h>
#include <linux/math.h>
#include <linux/minmax.h>
#include <linux/typecheck.h>
#include <linux/panic.h>
#include <linux/printk.h>
#include <linux/build_bug.h>
#include <linux/sprintf.h>
#include <linux/static_call_types.h>
#include <linux/instruction_pointer.h>
#include <linux/util_macros.h>
#include <linux/wordpart.h>

#include <asm/byteorder.h>

#include <uapi/linux/kernel.h>

#define STACK_MAGIC	0xdeadbeef

<<<<<<< HEAD
/**
 * REPEAT_BYTE - repeat the value @x multiple times as an unsigned long value
 * @x: value to repeat
 *
 * NOTE: @x is not checked for > 0xff; larger values produce odd results.
 */
#define REPEAT_BYTE(x)	((~0ul / 0xff) * (x))

/* generic data direction definitions */
#define READ			0
#define WRITE			1

/*条件语句，为真时使用ptr,为假时使用NULL*/
#define PTR_IF(cond, ptr)	((cond) ? (ptr) : NULL)

#define u64_to_user_ptr(x) (		\
{					\
	typecheck(u64, (x));		\
	(void __user *)(uintptr_t)(x);	\
}					\
)

/**
 * upper_32_bits - return bits 32-63 of a number
 * @n: the number we're accessing
 *
 * A basic shift-right of a 64- or 32-bit quantity.  Use this to suppress
 * the "right shift count >= width of type" warning when that quantity is
 * 32-bits.
 */
#define upper_32_bits(n) ((u32)(((n) >> 16) >> 16))

/**
 * lower_32_bits - return bits 0-31 of a number
 * @n: the number we're accessing
 */
#define lower_32_bits(n) ((u32)((n) & 0xffffffff))

/**
 * upper_16_bits - return bits 16-31 of a number
 * @n: the number we're accessing
 */
#define upper_16_bits(n) ((u16)((n) >> 16))

/**
 * lower_16_bits - return bits 0-15 of a number
 * @n: the number we're accessing
 */
#define lower_16_bits(n) ((u16)((n) & 0xffff))

=======
>>>>>>> 155a3c00
struct completion;
struct user;

#ifdef CONFIG_PREEMPT_VOLUNTARY_BUILD

extern int __cond_resched(void);
# define might_resched() __cond_resched()

#elif defined(CONFIG_PREEMPT_DYNAMIC) && defined(CONFIG_HAVE_PREEMPT_DYNAMIC_CALL)

extern int __cond_resched(void);

DECLARE_STATIC_CALL(might_resched, __cond_resched);

static __always_inline void might_resched(void)
{
	static_call_mod(might_resched)();
}

#elif defined(CONFIG_PREEMPT_DYNAMIC) && defined(CONFIG_HAVE_PREEMPT_DYNAMIC_KEY)

extern int dynamic_might_resched(void);
# define might_resched() dynamic_might_resched()

#else

# define might_resched() do { } while (0)

#endif /* CONFIG_PREEMPT_* */

#ifdef CONFIG_DEBUG_ATOMIC_SLEEP
extern void __might_resched(const char *file, int line, unsigned int offsets);
extern void __might_sleep(const char *file, int line);
extern void __cant_sleep(const char *file, int line, int preempt_offset);
extern void __cant_migrate(const char *file, int line);

/**
 * might_sleep - annotation for functions that can sleep
 *
 * this macro will print a stack trace if it is executed in an atomic
 * context (spinlock, irq-handler, ...). Additional sections where blocking is
 * not allowed can be annotated with non_block_start() and non_block_end()
 * pairs.
 *
 * This is a useful debugging help to be able to catch problems early and not
 * be bitten later when the calling function happens to sleep when it is not
 * supposed to.
 */
# define might_sleep() \
	do { __might_sleep(__FILE__, __LINE__); might_resched(); } while (0)
/**
 * cant_sleep - annotation for functions that cannot sleep
 *
 * this macro will print a stack trace if it is executed with preemption enabled
 */
# define cant_sleep() \
	do { __cant_sleep(__FILE__, __LINE__, 0); } while (0)
# define sched_annotate_sleep()	(current->task_state_change = 0)

/**
 * cant_migrate - annotation for functions that cannot migrate
 *
 * Will print a stack trace if executed in code which is migratable
 */
# define cant_migrate()							\
	do {								\
		if (IS_ENABLED(CONFIG_SMP))				\
			__cant_migrate(__FILE__, __LINE__);		\
	} while (0)

/**
 * non_block_start - annotate the start of section where sleeping is prohibited
 *
 * This is on behalf of the oom reaper, specifically when it is calling the mmu
 * notifiers. The problem is that if the notifier were to block on, for example,
 * mutex_lock() and if the process which holds that mutex were to perform a
 * sleeping memory allocation, the oom reaper is now blocked on completion of
 * that memory allocation. Other blocking calls like wait_event() pose similar
 * issues.
 */
# define non_block_start() (current->non_block_count++)
/**
 * non_block_end - annotate the end of section where sleeping is prohibited
 *
 * Closes a section opened by non_block_start().
 */
# define non_block_end() WARN_ON(current->non_block_count-- == 0)
#else
  static inline void __might_resched(const char *file, int line,
				     unsigned int offsets) { }
static inline void __might_sleep(const char *file, int line) { }
# define might_sleep() do { might_resched(); } while (0)
# define cant_sleep() do { } while (0)
# define cant_migrate()		do { } while (0)
# define sched_annotate_sleep() do { } while (0)
# define non_block_start() do { } while (0)
# define non_block_end() do { } while (0)
#endif

#define might_sleep_if(cond) do { if (cond) might_sleep(); } while (0)

#if defined(CONFIG_MMU) && \
	(defined(CONFIG_PROVE_LOCKING) || defined(CONFIG_DEBUG_ATOMIC_SLEEP))
#define might_fault() __might_fault(__FILE__, __LINE__)
void __might_fault(const char *file, int line);
#else
static inline void might_fault(void) { }
#endif

void do_exit(long error_code) __noreturn;

extern int core_kernel_text(unsigned long addr);
extern int __kernel_text_address(unsigned long addr);
extern int kernel_text_address(unsigned long addr);
extern int func_ptr_is_kernel_text(void *ptr);

extern void bust_spinlocks(int yes);

extern int root_mountflags;

extern bool early_boot_irqs_disabled;

/*
 * Values used for system_state. Ordering of the states must not be changed
 * as code checks for <, <=, >, >= STATE.
 */
extern enum system_states {/*系统运行状态*/
	SYSTEM_BOOTING,
	SYSTEM_SCHEDULING,
	SYSTEM_FREEING_INITMEM,
	SYSTEM_RUNNING,
	SYSTEM_HALT,
	SYSTEM_POWER_OFF,
	SYSTEM_RESTART,
	SYSTEM_SUSPEND,
} system_state;

/*
 * General tracing related utility functions - trace_printk(),
 * tracing_on/tracing_off and tracing_start()/tracing_stop
 *
 * Use tracing_on/tracing_off when you want to quickly turn on or off
 * tracing. It simply enables or disables the recording of the trace events.
 * This also corresponds to the user space /sys/kernel/tracing/tracing_on
 * file, which gives a means for the kernel and userspace to interact.
 * Place a tracing_off() in the kernel where you want tracing to end.
 * From user space, examine the trace, and then echo 1 > tracing_on
 * to continue tracing.
 *
 * tracing_stop/tracing_start has slightly more overhead. It is used
 * by things like suspend to ram where disabling the recording of the
 * trace is not enough, but tracing must actually stop because things
 * like calling smp_processor_id() may crash the system.
 *
 * Most likely, you want to use tracing_on/tracing_off.
 */

enum ftrace_dump_mode {
	DUMP_NONE,
	DUMP_ALL,
	DUMP_ORIG,
	DUMP_PARAM,
};

#ifdef CONFIG_TRACING
void tracing_on(void);
void tracing_off(void);
int tracing_is_on(void);
void tracing_snapshot(void);
void tracing_snapshot_alloc(void);

extern void tracing_start(void);
extern void tracing_stop(void);

/*促使编译器执行检查*/
static inline __printf(1, 2)
void ____trace_printk_check_format(const char *fmt, ...)
{
}
#define __trace_printk_check_format(fmt, args...)			\
do {									\
    /*不执行，仅执行语法检查*/\
	if (0)								\
		____trace_printk_check_format(fmt, ##args);		\
} while (0)

/**
 * trace_printk - printf formatting in the ftrace buffer
 * @fmt: the printf format for printing
 *
 * Note: __trace_printk is an internal function for trace_printk() and
 *       the @ip is passed in via the trace_printk() macro.
 *
 * This function allows a kernel developer to debug fast path sections
 * that printk is not appropriate for. By scattering in various
 * printk like tracing in the code, a developer can quickly see
 * where problems are occurring.
 *
 * This is intended as a debugging tool for the developer only.
 * Please refrain from leaving trace_printks scattered around in
 * your code. (Extra memory is used for special buffers that are
 * allocated when trace_printk() is used.)
 *
 * A little optimization trick is done here. If there's only one
 * argument, there's no need to scan the string for printf formats.
 * The trace_puts() will suffice. But how can we take advantage of
 * using trace_puts() when trace_printk() has only one argument?
 * By stringifying the args and checking the size we can tell
 * whether or not there are args. __stringify((__VA_ARGS__)) will
 * turn into "()\0" with a size of 3 when there are no args, anything
 * else will be bigger. All we need to do is define a string to this,
 * and then take its size and compare to 3. If it's bigger, use
 * do_trace_printk() otherwise, optimize it to trace_puts(). Then just
 * let gcc optimize the rest.
 */

#define trace_printk(fmt, ...)				\
do {							\
	char _______STR[] = __stringify((__VA_ARGS__));	\
	if (sizeof(_______STR) > 3)			\
	    /*参数__VA_ARGS__不为空，使用do_trace_printk*/\
		do_trace_printk(fmt, ##__VA_ARGS__);	\
	else						\
	    /*参数__VA_ARGS__为空，直接输出*/\
		trace_puts(fmt);			\
} while (0)

#define do_trace_printk(fmt, args...)					\
do {									\
    /*如果fmt为常量串，则使用,否则置为NULL*/\
	static const char *trace_printk_fmt __used			\
		__section("__trace_printk_fmt") =			\
		__builtin_constant_p(fmt) ? fmt : NULL;			\
	/*检查fmt格式*/					\
	__trace_printk_check_format(fmt, ##args);			\
									\
	if (__builtin_constant_p(fmt))					\
		__trace_bprintk(_THIS_IP_/*当前位置*/, trace_printk_fmt, ##args);	\
	else								\
		__trace_printk(_THIS_IP_, fmt, ##args);			\
} while (0)

extern __printf(2, 3)
int __trace_bprintk(unsigned long ip, const char *fmt, ...);

extern __printf(2, 3)
int __trace_printk(unsigned long ip, const char *fmt, ...);

/**
 * trace_puts - write a string into the ftrace buffer
 * @str: the string to record
 *
 * Note: __trace_bputs is an internal function for trace_puts and
 *       the @ip is passed in via the trace_puts macro.
 *
 * This is similar to trace_printk() but is made for those really fast
 * paths that a developer wants the least amount of "Heisenbug" effects,
 * where the processing of the print format is still too much.
 *
 * This function allows a kernel developer to debug fast path sections
 * that printk is not appropriate for. By scattering in various
 * printk like tracing in the code, a developer can quickly see
 * where problems are occurring.
 *
 * This is intended as a debugging tool for the developer only.
 * Please refrain from leaving trace_puts scattered around in
 * your code. (Extra memory is used for special buffers that are
 * allocated when trace_puts() is used.)
 *
 * Returns: 0 if nothing was written, positive # if string was.
 *  (1 when __trace_bputs is used, strlen(str) when __trace_puts is used)
 */

#define trace_puts(str) ({						\
	static const char *trace_printk_fmt __used			\
		__section("__trace_printk_fmt") =			\
		__builtin_constant_p(str) ? str : NULL;			\
									\
	if (__builtin_constant_p(str))					\
		__trace_bputs(_THIS_IP_, trace_printk_fmt);		\
	else								\
		__trace_puts(_THIS_IP_, str, strlen(str));		\
})
extern int __trace_bputs(unsigned long ip, const char *str);
extern int __trace_puts(unsigned long ip, const char *str, int size);

extern void trace_dump_stack(int skip);

/*
 * The double __builtin_constant_p is because gcc will give us an error
 * if we try to allocate the static variable to fmt if it is not a
 * constant. Even with the outer if statement.
 */
#define ftrace_vprintk(fmt, vargs)					\
do {									\
	if (__builtin_constant_p(fmt)) {				\
		static const char *trace_printk_fmt __used		\
		  __section("__trace_printk_fmt") =			\
			__builtin_constant_p(fmt) ? fmt : NULL;		\
									\
		__ftrace_vbprintk(_THIS_IP_, trace_printk_fmt, vargs);	\
	} else								\
		__ftrace_vprintk(_THIS_IP_, fmt, vargs);		\
} while (0)

extern __printf(2, 0) int
__ftrace_vbprintk(unsigned long ip, const char *fmt, va_list ap);

extern __printf(2, 0) int
__ftrace_vprintk(unsigned long ip, const char *fmt, va_list ap);

extern void ftrace_dump(enum ftrace_dump_mode oops_dump_mode);
#else
static inline void tracing_start(void) { }
static inline void tracing_stop(void) { }
static inline void trace_dump_stack(int skip) { }

static inline void tracing_on(void) { }
static inline void tracing_off(void) { }
static inline int tracing_is_on(void) { return 0; }
static inline void tracing_snapshot(void) { }
static inline void tracing_snapshot_alloc(void) { }

static inline __printf(1, 2)
int trace_printk(const char *fmt, ...)
{
	return 0;
}
static __printf(1, 0) inline int
ftrace_vprintk(const char *fmt, va_list ap)
{
	return 0;
}
static inline void ftrace_dump(enum ftrace_dump_mode oops_dump_mode) { }
#endif /* CONFIG_TRACING */

/* Rebuild everything on CONFIG_FTRACE_MCOUNT_RECORD */
#ifdef CONFIG_FTRACE_MCOUNT_RECORD
# define REBUILD_DUE_TO_FTRACE_MCOUNT_RECORD
#endif

/* Permissions on a sysfs file: you didn't miss the 0 prefix did you? */
#define VERIFY_OCTAL_PERMISSIONS(perms)						\
    /*perms不得小于0*/\
	(BUILD_BUG_ON_ZERO((perms) < 0) +					\
	 /*perms不得大于0777*/\
	 BUILD_BUG_ON_ZERO((perms) > 0777) +					\
	 /* USER_READABLE >= GROUP_READABLE >= OTHER_READABLE */		\
	 BUILD_BUG_ON_ZERO((((perms) >> 6) & 4) < (((perms) >> 3) & 4)) +	\
	 BUILD_BUG_ON_ZERO((((perms) >> 3) & 4) < ((perms) & 4)) +		\
	 /* USER_WRITABLE >= GROUP_WRITABLE */					\
	 BUILD_BUG_ON_ZERO((((perms) >> 6) & 2) < (((perms) >> 3) & 2)) +	\
	 /* OTHER_WRITABLE?  Generally considered a bad idea. */		\
	 BUILD_BUG_ON_ZERO((perms) & 2) +					\
	 (perms))
#endif<|MERGE_RESOLUTION|>--- conflicted
+++ resolved
@@ -42,59 +42,6 @@
 
 #define STACK_MAGIC	0xdeadbeef
 
-<<<<<<< HEAD
-/**
- * REPEAT_BYTE - repeat the value @x multiple times as an unsigned long value
- * @x: value to repeat
- *
- * NOTE: @x is not checked for > 0xff; larger values produce odd results.
- */
-#define REPEAT_BYTE(x)	((~0ul / 0xff) * (x))
-
-/* generic data direction definitions */
-#define READ			0
-#define WRITE			1
-
-/*条件语句，为真时使用ptr,为假时使用NULL*/
-#define PTR_IF(cond, ptr)	((cond) ? (ptr) : NULL)
-
-#define u64_to_user_ptr(x) (		\
-{					\
-	typecheck(u64, (x));		\
-	(void __user *)(uintptr_t)(x);	\
-}					\
-)
-
-/**
- * upper_32_bits - return bits 32-63 of a number
- * @n: the number we're accessing
- *
- * A basic shift-right of a 64- or 32-bit quantity.  Use this to suppress
- * the "right shift count >= width of type" warning when that quantity is
- * 32-bits.
- */
-#define upper_32_bits(n) ((u32)(((n) >> 16) >> 16))
-
-/**
- * lower_32_bits - return bits 0-31 of a number
- * @n: the number we're accessing
- */
-#define lower_32_bits(n) ((u32)((n) & 0xffffffff))
-
-/**
- * upper_16_bits - return bits 16-31 of a number
- * @n: the number we're accessing
- */
-#define upper_16_bits(n) ((u16)((n) >> 16))
-
-/**
- * lower_16_bits - return bits 0-15 of a number
- * @n: the number we're accessing
- */
-#define lower_16_bits(n) ((u16)((n) & 0xffff))
-
-=======
->>>>>>> 155a3c00
 struct completion;
 struct user;
 
