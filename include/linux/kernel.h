--- conflicted
+++ resolved
@@ -193,152 +193,6 @@
 void do_exit(long error_code) __noreturn;
 void complete_and_exit(struct completion *, long) __noreturn;
 
-<<<<<<< HEAD
-/* Internal, do not use. */
-int __must_check _kstrtoul(const char *s, unsigned int base, unsigned long *res);
-int __must_check _kstrtol(const char *s, unsigned int base, long *res);
-
-int __must_check kstrtoull(const char *s, unsigned int base, unsigned long long *res);
-int __must_check kstrtoll(const char *s, unsigned int base, long long *res);
-
-/**
- * kstrtoul - convert a string to an unsigned long
- * @s: The start of the string. The string must be null-terminated, and may also
- *  include a single newline before its terminating null. The first character
- *  may also be a plus sign, but not a minus sign.
- * @base: The number base to use. The maximum supported base is 16. If base is
- *  given as 0, then the base of the string is automatically detected with the
- *  conventional semantics - If it begins with 0x the number will be parsed as a
- *  hexadecimal (case insensitive), if it otherwise begins with 0, it will be
- *  parsed as an octal number. Otherwise it will be parsed as a decimal.
- * @res: Where to write the result of the conversion on success.
- *
- * Returns 0 on success, -ERANGE on overflow and -EINVAL on parsing error.
- * Preferred over simple_strtoul(). Return code must be checked.
-*/
-static inline int __must_check kstrtoul(const char *s, unsigned int base, unsigned long *res)
-{
-	/*
-	 * We want to shortcut function call, but
-	 * __builtin_types_compatible_p(unsigned long, unsigned long long) = 0.
-	 */
-    //转换字符串为无符号long型
-	if (sizeof(unsigned long) == sizeof(unsigned long long) &&
-	    __alignof__(unsigned long) == __alignof__(unsigned long long))
-		return kstrtoull(s, base, (unsigned long long *)res);
-	else
-		return _kstrtoul(s, base, res);
-}
-
-/**
- * kstrtol - convert a string to a long
- * @s: The start of the string. The string must be null-terminated, and may also
- *  include a single newline before its terminating null. The first character
- *  may also be a plus sign or a minus sign.
- * @base: The number base to use. The maximum supported base is 16. If base is
- *  given as 0, then the base of the string is automatically detected with the
- *  conventional semantics - If it begins with 0x the number will be parsed as a
- *  hexadecimal (case insensitive), if it otherwise begins with 0, it will be
- *  parsed as an octal number. Otherwise it will be parsed as a decimal.
- * @res: Where to write the result of the conversion on success.
- *
- * Returns 0 on success, -ERANGE on overflow and -EINVAL on parsing error.
- * Preferred over simple_strtol(). Return code must be checked.
- */
-static inline int __must_check kstrtol(const char *s, unsigned int base, long *res)
-{
-	/*
-	 * We want to shortcut function call, but
-	 * __builtin_types_compatible_p(long, long long) = 0.
-	 */
-	if (sizeof(long) == sizeof(long long) &&
-	    __alignof__(long) == __alignof__(long long))
-		return kstrtoll(s, base, (long long *)res);
-	else
-		return _kstrtol(s, base, res);
-}
-
-int __must_check kstrtouint(const char *s, unsigned int base, unsigned int *res);
-int __must_check kstrtoint(const char *s, unsigned int base, int *res);
-
-static inline int __must_check kstrtou64(const char *s, unsigned int base, u64 *res)
-{
-	return kstrtoull(s, base, res);
-}
-
-static inline int __must_check kstrtos64(const char *s, unsigned int base, s64 *res)
-{
-	return kstrtoll(s, base, res);
-}
-
-static inline int __must_check kstrtou32(const char *s, unsigned int base, u32 *res)
-{
-	return kstrtouint(s, base, res);
-}
-
-static inline int __must_check kstrtos32(const char *s, unsigned int base, s32 *res)
-{
-	return kstrtoint(s, base, res);
-}
-
-int __must_check kstrtou16(const char *s, unsigned int base, u16 *res);
-int __must_check kstrtos16(const char *s, unsigned int base, s16 *res);
-int __must_check kstrtou8(const char *s, unsigned int base, u8 *res);
-int __must_check kstrtos8(const char *s, unsigned int base, s8 *res);
-int __must_check kstrtobool(const char *s, bool *res);
-
-int __must_check kstrtoull_from_user(const char __user *s, size_t count, unsigned int base, unsigned long long *res);
-int __must_check kstrtoll_from_user(const char __user *s, size_t count, unsigned int base, long long *res);
-int __must_check kstrtoul_from_user(const char __user *s, size_t count, unsigned int base, unsigned long *res);
-int __must_check kstrtol_from_user(const char __user *s, size_t count, unsigned int base, long *res);
-int __must_check kstrtouint_from_user(const char __user *s, size_t count, unsigned int base, unsigned int *res);
-int __must_check kstrtoint_from_user(const char __user *s, size_t count, unsigned int base, int *res);
-int __must_check kstrtou16_from_user(const char __user *s, size_t count, unsigned int base, u16 *res);
-int __must_check kstrtos16_from_user(const char __user *s, size_t count, unsigned int base, s16 *res);
-int __must_check kstrtou8_from_user(const char __user *s, size_t count, unsigned int base, u8 *res);
-int __must_check kstrtos8_from_user(const char __user *s, size_t count, unsigned int base, s8 *res);
-int __must_check kstrtobool_from_user(const char __user *s, size_t count, bool *res);
-
-static inline int __must_check kstrtou64_from_user(const char __user *s, size_t count, unsigned int base, u64 *res)
-{
-	return kstrtoull_from_user(s, count, base, res);
-}
-
-static inline int __must_check kstrtos64_from_user(const char __user *s, size_t count, unsigned int base, s64 *res)
-{
-	return kstrtoll_from_user(s, count, base, res);
-}
-
-static inline int __must_check kstrtou32_from_user(const char __user *s, size_t count, unsigned int base, u32 *res)
-{
-	return kstrtouint_from_user(s, count, base, res);
-}
-
-static inline int __must_check kstrtos32_from_user(const char __user *s, size_t count, unsigned int base, s32 *res)
-{
-	return kstrtoint_from_user(s, count, base, res);
-}
-
-/*
- * Use kstrto<foo> instead.
- *
- * NOTE: simple_strto<foo> does not check for the range overflow and,
- *	 depending on the input, may give interesting results.
- *
- * Use these functions if and only if you cannot use kstrto<foo>, because
- * the conversion ends on the first non-digit character, which may be far
- * beyond the supported range. It might be useful to parse the strings like
- * 10x50 or 12:21 without altering original string or temporary buffer in use.
- * Keep in mind above caveat.
- */
-
-extern unsigned long simple_strtoul(const char *,char **,unsigned int);
-extern long simple_strtol(const char *,char **,unsigned int);
-extern unsigned long long simple_strtoull(const char *,char **,unsigned int);
-extern long long simple_strtoll(const char *,char **,unsigned int);
-
-=======
->>>>>>> 40226a3d
 extern int num_to_str(char *buf, int size,
 		      unsigned long long num, unsigned int width);
 
