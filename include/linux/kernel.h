/* SPDX-License-Identifier: GPL-2.0 */
#ifndef _LINUX_KERNEL_H
#define _LINUX_KERNEL_H


#include <stdarg.h>
#include <linux/linkage.h>
#include <linux/stddef.h>
#include <linux/types.h>
#include <linux/compiler.h>
#include <linux/bitops.h>
#include <linux/log2.h>
#include <linux/typecheck.h>
#include <linux/printk.h>
#include <linux/build_bug.h>
#include <asm/byteorder.h>
#include <uapi/linux/kernel.h>

#define USHRT_MAX	((u16)(~0U))
#define SHRT_MAX	((s16)(USHRT_MAX>>1))
#define SHRT_MIN	((s16)(-SHRT_MAX - 1))
#define INT_MAX		((int)(~0U>>1))
#define INT_MIN		(-INT_MAX - 1)
#define UINT_MAX	(~0U)
#define LONG_MAX	((long)(~0UL>>1))
#define LONG_MIN	(-LONG_MAX - 1)
#define ULONG_MAX	(~0UL)
#define LLONG_MAX	((long long)(~0ULL>>1))
#define LLONG_MIN	(-LLONG_MAX - 1)
#define ULLONG_MAX	(~0ULL)
#define SIZE_MAX	(~(size_t)0)
#define PHYS_ADDR_MAX	(~(phys_addr_t)0)

#define U8_MAX		((u8)~0U)
#define S8_MAX		((s8)(U8_MAX>>1))
#define S8_MIN		((s8)(-S8_MAX - 1))
#define U16_MAX		((u16)~0U)
#define S16_MAX		((s16)(U16_MAX>>1))
#define S16_MIN		((s16)(-S16_MAX - 1))
#define U32_MAX		((u32)~0U)
#define S32_MAX		((s32)(U32_MAX>>1))
#define S32_MIN		((s32)(-S32_MAX - 1))
#define U64_MAX		((u64)~0ULL)
#define S64_MAX		((s64)(U64_MAX>>1))
#define S64_MIN		((s64)(-S64_MAX - 1))

#define STACK_MAGIC	0xdeadbeef

/**
 * REPEAT_BYTE - repeat the value @x multiple times as an unsigned long value
 * @x: value to repeat
 *
 * NOTE: @x is not checked for > 0xff; larger values produce odd results.
 */
#define REPEAT_BYTE(x)	((~0ul / 0xff) * (x))

/* @a is a power of 2 value */
#define ALIGN(x, a)		__ALIGN_KERNEL((x), (a))
#define ALIGN_DOWN(x, a)	__ALIGN_KERNEL((x) - ((a) - 1), (a))
#define __ALIGN_MASK(x, mask)	__ALIGN_KERNEL_MASK((x), (mask))
#define PTR_ALIGN(p, a)		((typeof(p))ALIGN((unsigned long)(p), (a)))
#define IS_ALIGNED(x, a)		(((x) & ((typeof(x))(a) - 1)) == 0)

/* generic data direction definitions */
#define READ			0
#define WRITE			1

/**
 * ARRAY_SIZE - get the number of elements in array @arr
 * @arr: array to be sized
 */
#define ARRAY_SIZE(arr) (sizeof(arr) / sizeof((arr)[0]) + __must_be_array(arr))

#define u64_to_user_ptr(x) (		\
{					\
	typecheck(u64, x);		\
	(void __user *)(uintptr_t)x;	\
}					\
)

/*
 * This looks more complex than it should be. But we need to
 * get the type for the ~ right in round_down (it needs to be
 * as wide as the result!), and we want to evaluate the macro
 * arguments just once each.
 */
//取y-1,使其强转为x类型（常用于2的N次方类数值）
#define __round_mask(x, y) ((__typeof__(x))((y)-1))
/**
 * round_up - round up to next specified power of 2
 * @x: the value to round
 * @y: multiple to round up to (must be a power of 2)
 *
 * Rounds @x up to next multiple of @y (which must be a power of 2).
 * To perform arbitrary rounding up, use roundup() below.
 */
#define round_up(x, y) ((((x)-1) | __round_mask(x, y))+1)
<<<<<<< HEAD
//将y减1，并按位取返后，与X取与
=======
/**
 * round_down - round down to next specified power of 2
 * @x: the value to round
 * @y: multiple to round down to (must be a power of 2)
 *
 * Rounds @x down to next multiple of @y (which must be a power of 2).
 * To perform arbitrary rounding down, use rounddown() below.
 */
>>>>>>> 58c3f14f
#define round_down(x, y) ((x) & ~__round_mask(x, y))

/**
 * FIELD_SIZEOF - get the size of a struct's field
 * @t: the target struct
 * @f: the target struct's field
 * Return: the size of @f in the struct definition without having a
 * declared instance of @t.
 */
#define FIELD_SIZEOF(t, f) (sizeof(((t*)0)->f))

#define DIV_ROUND_UP __KERNEL_DIV_ROUND_UP

#define DIV_ROUND_DOWN_ULL(ll, d) \
	({ unsigned long long _tmp = (ll); do_div(_tmp, d); _tmp; })

#define DIV_ROUND_UP_ULL(ll, d)		DIV_ROUND_DOWN_ULL((ll) + (d) - 1, (d))

#if BITS_PER_LONG == 32
# define DIV_ROUND_UP_SECTOR_T(ll,d) DIV_ROUND_UP_ULL(ll, d)
#else
# define DIV_ROUND_UP_SECTOR_T(ll,d) DIV_ROUND_UP(ll,d)
#endif

/**
 * roundup - round up to the next specified multiple
 * @x: the value to up
 * @y: multiple to round up to
 *
 * Rounds @x up to next multiple of @y. If @y will always be a power
 * of 2, consider using the faster round_up().
 *
 * The `const' here prevents gcc-3.3 from calling __divdi3
 */
#define roundup(x, y) (					\
{							\
	const typeof(y) __y = y;			\
	(((x) + (__y - 1)) / __y) * __y;		\
}							\
)
<<<<<<< HEAD
//将x按y对齐，返回对齐后的数值
=======
/**
 * rounddown - round down to next specified multiple
 * @x: the value to round
 * @y: multiple to round down to
 *
 * Rounds @x down to next multiple of @y. If @y will always be a power
 * of 2, consider using the faster round_down().
 */
>>>>>>> 58c3f14f
#define rounddown(x, y) (				\
{							\
	typeof(x) __x = (x);				\
	__x - (__x % (y));				\
}							\
)

/*
 * Divide positive or negative dividend by positive or negative divisor
 * and round to closest integer. Result is undefined for negative
 * divisors if the dividend variable type is unsigned and for negative
 * dividends if the divisor variable type is unsigned.
 */
#define DIV_ROUND_CLOSEST(x, divisor)(			\
{							\
	typeof(x) __x = x;				\
	typeof(divisor) __d = divisor;			\
	(((typeof(x))-1) > 0 ||				\
	 ((typeof(divisor))-1) > 0 ||			\
	 (((__x) > 0) == ((__d) > 0))) ?		\
		(((__x) + ((__d) / 2)) / (__d)) :	\
		(((__x) - ((__d) / 2)) / (__d));	\
}							\
)
/*
 * Same as above but for u64 dividends. divisor must be a 32-bit
 * number.
 */
#define DIV_ROUND_CLOSEST_ULL(x, divisor)(		\
{							\
	typeof(divisor) __d = divisor;			\
	unsigned long long _tmp = (x) + (__d) / 2;	\
	do_div(_tmp, __d);				\
	_tmp;						\
}							\
)

/*
 * Multiplies an integer by a fraction, while avoiding unnecessary
 * overflow or loss of precision.
 */
#define mult_frac(x, numer, denom)(			\
{							\
	typeof(x) quot = (x) / (denom);			\
	typeof(x) rem  = (x) % (denom);			\
	(quot * (numer)) + ((rem * (numer)) / (denom));	\
}							\
)


#define _RET_IP_		(unsigned long)__builtin_return_address(0)
#define _THIS_IP_  ({ __label__ __here; __here: (unsigned long)&&__here; })

#ifdef CONFIG_LBDAF
# include <asm/div64.h>
# define sector_div(a, b) do_div(a, b)
#else
# define sector_div(n, b)( \
{ \
	int _res; \
	_res = (n) % (b); \
	(n) /= (b); \
	_res; \
} \
)
#endif

/**
 * upper_32_bits - return bits 32-63 of a number
 * @n: the number we're accessing
 *
 * A basic shift-right of a 64- or 32-bit quantity.  Use this to suppress
 * the "right shift count >= width of type" warning when that quantity is
 * 32-bits.
 */
#define upper_32_bits(n) ((u32)(((n) >> 16) >> 16))

/**
 * lower_32_bits - return bits 0-31 of a number
 * @n: the number we're accessing
 */
#define lower_32_bits(n) ((u32)(n))

struct completion;
struct pt_regs;
struct user;

#ifdef CONFIG_PREEMPT_VOLUNTARY
extern int _cond_resched(void);
# define might_resched() _cond_resched()
#else
# define might_resched() do { } while (0)
#endif

#ifdef CONFIG_DEBUG_ATOMIC_SLEEP
  void ___might_sleep(const char *file, int line, int preempt_offset);
  void __might_sleep(const char *file, int line, int preempt_offset);
/**
 * might_sleep - annotation for functions that can sleep
 *
 * this macro will print a stack trace if it is executed in an atomic
 * context (spinlock, irq-handler, ...).
 *
 * This is a useful debugging help to be able to catch problems early and not
 * be bitten later when the calling function happens to sleep when it is not
 * supposed to.
 */
# define might_sleep() \
	do { __might_sleep(__FILE__, __LINE__, 0); might_resched(); } while (0)
# define sched_annotate_sleep()	(current->task_state_change = 0)
#else
  static inline void ___might_sleep(const char *file, int line,
				   int preempt_offset) { }
  static inline void __might_sleep(const char *file, int line,
				   int preempt_offset) { }
# define might_sleep() do { might_resched(); } while (0)
# define sched_annotate_sleep() do { } while (0)
#endif

#define might_sleep_if(cond) do { if (cond) might_sleep(); } while (0)

/**
 * abs - return absolute value of an argument
 * @x: the value.  If it is unsigned type, it is converted to signed type first.
 *     char is treated as if it was signed (regardless of whether it really is)
 *     but the macro's return type is preserved as char.
 *
 * Return: an absolute value of x.
 */
#define abs(x)	__abs_choose_expr(x, long long,				\
		__abs_choose_expr(x, long,				\
		__abs_choose_expr(x, int,				\
		__abs_choose_expr(x, short,				\
		__abs_choose_expr(x, char,				\
		__builtin_choose_expr(					\
			__builtin_types_compatible_p(typeof(x), char),	\
			(char)({ signed char __x = (x); __x<0?-__x:__x; }), \
			((void)0)))))))

#define __abs_choose_expr(x, type, other) __builtin_choose_expr(	\
	__builtin_types_compatible_p(typeof(x),   signed type) ||	\
	__builtin_types_compatible_p(typeof(x), unsigned type),		\
	({ signed type __x = (x); __x < 0 ? -__x : __x; }), other)

/**
 * reciprocal_scale - "scale" a value into range [0, ep_ro)
 * @val: value
 * @ep_ro: right open interval endpoint
 *
 * Perform a "reciprocal multiplication" in order to "scale" a value into
 * range [0, @ep_ro), where the upper interval endpoint is right-open.
 * This is useful, e.g. for accessing a index of an array containing
 * @ep_ro elements, for example. Think of it as sort of modulus, only that
 * the result isn't that of modulo. ;) Note that if initial input is a
 * small value, then result will return 0.
 *
 * Return: a result based on @val in interval [0, @ep_ro).
 */
static inline u32 reciprocal_scale(u32 val, u32 ep_ro)
{
	return (u32)(((u64) val * ep_ro) >> 32);
}

#if defined(CONFIG_MMU) && \
	(defined(CONFIG_PROVE_LOCKING) || defined(CONFIG_DEBUG_ATOMIC_SLEEP))
#define might_fault() __might_fault(__FILE__, __LINE__)
void __might_fault(const char *file, int line);
#else
static inline void might_fault(void) { }
#endif

extern struct atomic_notifier_head panic_notifier_list;
extern long (*panic_blink)(int state);
__printf(1, 2)
void panic(const char *fmt, ...) __noreturn __cold;
void nmi_panic(struct pt_regs *regs, const char *msg);
extern void oops_enter(void);
extern void oops_exit(void);
void print_oops_end_marker(void);
extern int oops_may_print(void);
void do_exit(long error_code) __noreturn;
void complete_and_exit(struct completion *, long) __noreturn;

#ifdef CONFIG_ARCH_HAS_REFCOUNT
void refcount_error_report(struct pt_regs *regs, const char *err);
#else
static inline void refcount_error_report(struct pt_regs *regs, const char *err)
{ }
#endif

/* Internal, do not use. */
int __must_check _kstrtoul(const char *s, unsigned int base, unsigned long *res);
int __must_check _kstrtol(const char *s, unsigned int base, long *res);

int __must_check kstrtoull(const char *s, unsigned int base, unsigned long long *res);
int __must_check kstrtoll(const char *s, unsigned int base, long long *res);

/**
 * kstrtoul - convert a string to an unsigned long
 * @s: The start of the string. The string must be null-terminated, and may also
 *  include a single newline before its terminating null. The first character
 *  may also be a plus sign, but not a minus sign.
 * @base: The number base to use. The maximum supported base is 16. If base is
 *  given as 0, then the base of the string is automatically detected with the
 *  conventional semantics - If it begins with 0x the number will be parsed as a
 *  hexadecimal (case insensitive), if it otherwise begins with 0, it will be
 *  parsed as an octal number. Otherwise it will be parsed as a decimal.
 * @res: Where to write the result of the conversion on success.
 *
 * Returns 0 on success, -ERANGE on overflow and -EINVAL on parsing error.
 * Used as a replacement for the obsolete simple_strtoull. Return code must
 * be checked.
*/
static inline int __must_check kstrtoul(const char *s, unsigned int base, unsigned long *res)
{
	/*
	 * We want to shortcut function call, but
	 * __builtin_types_compatible_p(unsigned long, unsigned long long) = 0.
	 */
	if (sizeof(unsigned long) == sizeof(unsigned long long) &&
	    __alignof__(unsigned long) == __alignof__(unsigned long long))
		return kstrtoull(s, base, (unsigned long long *)res);
	else
		return _kstrtoul(s, base, res);
}

/**
 * kstrtol - convert a string to a long
 * @s: The start of the string. The string must be null-terminated, and may also
 *  include a single newline before its terminating null. The first character
 *  may also be a plus sign or a minus sign.
 * @base: The number base to use. The maximum supported base is 16. If base is
 *  given as 0, then the base of the string is automatically detected with the
 *  conventional semantics - If it begins with 0x the number will be parsed as a
 *  hexadecimal (case insensitive), if it otherwise begins with 0, it will be
 *  parsed as an octal number. Otherwise it will be parsed as a decimal.
 * @res: Where to write the result of the conversion on success.
 *
 * Returns 0 on success, -ERANGE on overflow and -EINVAL on parsing error.
 * Used as a replacement for the obsolete simple_strtoull. Return code must
 * be checked.
 */
static inline int __must_check kstrtol(const char *s, unsigned int base, long *res)
{
	/*
	 * We want to shortcut function call, but
	 * __builtin_types_compatible_p(long, long long) = 0.
	 */
	if (sizeof(long) == sizeof(long long) &&
	    __alignof__(long) == __alignof__(long long))
		return kstrtoll(s, base, (long long *)res);
	else
		return _kstrtol(s, base, res);
}

int __must_check kstrtouint(const char *s, unsigned int base, unsigned int *res);
int __must_check kstrtoint(const char *s, unsigned int base, int *res);

static inline int __must_check kstrtou64(const char *s, unsigned int base, u64 *res)
{
	return kstrtoull(s, base, res);
}

static inline int __must_check kstrtos64(const char *s, unsigned int base, s64 *res)
{
	return kstrtoll(s, base, res);
}

static inline int __must_check kstrtou32(const char *s, unsigned int base, u32 *res)
{
	return kstrtouint(s, base, res);
}

static inline int __must_check kstrtos32(const char *s, unsigned int base, s32 *res)
{
	return kstrtoint(s, base, res);
}

int __must_check kstrtou16(const char *s, unsigned int base, u16 *res);
int __must_check kstrtos16(const char *s, unsigned int base, s16 *res);
int __must_check kstrtou8(const char *s, unsigned int base, u8 *res);
int __must_check kstrtos8(const char *s, unsigned int base, s8 *res);
int __must_check kstrtobool(const char *s, bool *res);

int __must_check kstrtoull_from_user(const char __user *s, size_t count, unsigned int base, unsigned long long *res);
int __must_check kstrtoll_from_user(const char __user *s, size_t count, unsigned int base, long long *res);
int __must_check kstrtoul_from_user(const char __user *s, size_t count, unsigned int base, unsigned long *res);
int __must_check kstrtol_from_user(const char __user *s, size_t count, unsigned int base, long *res);
int __must_check kstrtouint_from_user(const char __user *s, size_t count, unsigned int base, unsigned int *res);
int __must_check kstrtoint_from_user(const char __user *s, size_t count, unsigned int base, int *res);
int __must_check kstrtou16_from_user(const char __user *s, size_t count, unsigned int base, u16 *res);
int __must_check kstrtos16_from_user(const char __user *s, size_t count, unsigned int base, s16 *res);
int __must_check kstrtou8_from_user(const char __user *s, size_t count, unsigned int base, u8 *res);
int __must_check kstrtos8_from_user(const char __user *s, size_t count, unsigned int base, s8 *res);
int __must_check kstrtobool_from_user(const char __user *s, size_t count, bool *res);

static inline int __must_check kstrtou64_from_user(const char __user *s, size_t count, unsigned int base, u64 *res)
{
	return kstrtoull_from_user(s, count, base, res);
}

static inline int __must_check kstrtos64_from_user(const char __user *s, size_t count, unsigned int base, s64 *res)
{
	return kstrtoll_from_user(s, count, base, res);
}

static inline int __must_check kstrtou32_from_user(const char __user *s, size_t count, unsigned int base, u32 *res)
{
	return kstrtouint_from_user(s, count, base, res);
}

static inline int __must_check kstrtos32_from_user(const char __user *s, size_t count, unsigned int base, s32 *res)
{
	return kstrtoint_from_user(s, count, base, res);
}

/* Obsolete, do not use.  Use kstrto<foo> instead */

extern unsigned long simple_strtoul(const char *,char **,unsigned int);
extern long simple_strtol(const char *,char **,unsigned int);
extern unsigned long long simple_strtoull(const char *,char **,unsigned int);
extern long long simple_strtoll(const char *,char **,unsigned int);

extern int num_to_str(char *buf, int size,
		      unsigned long long num, unsigned int width);

/* lib/printf utilities */

extern __printf(2, 3) int sprintf(char *buf, const char * fmt, ...);
extern __printf(2, 0) int vsprintf(char *buf, const char *, va_list);
extern __printf(3, 4)
int snprintf(char *buf, size_t size, const char *fmt, ...);
extern __printf(3, 0)
int vsnprintf(char *buf, size_t size, const char *fmt, va_list args);
extern __printf(3, 4)
int scnprintf(char *buf, size_t size, const char *fmt, ...);
extern __printf(3, 0)
int vscnprintf(char *buf, size_t size, const char *fmt, va_list args);
extern __printf(2, 3) __malloc
char *kasprintf(gfp_t gfp, const char *fmt, ...);
extern __printf(2, 0) __malloc
char *kvasprintf(gfp_t gfp, const char *fmt, va_list args);
extern __printf(2, 0)
const char *kvasprintf_const(gfp_t gfp, const char *fmt, va_list args);

extern __scanf(2, 3)
int sscanf(const char *, const char *, ...);
extern __scanf(2, 0)
int vsscanf(const char *, const char *, va_list);

extern int get_option(char **str, int *pint);
extern char *get_options(const char *str, int nints, int *ints);
extern unsigned long long memparse(const char *ptr, char **retptr);
extern bool parse_option_str(const char *str, const char *option);
extern char *next_arg(char *args, char **param, char **val);

extern int core_kernel_text(unsigned long addr);
extern int init_kernel_text(unsigned long addr);
extern int core_kernel_data(unsigned long addr);
extern int __kernel_text_address(unsigned long addr);
extern int kernel_text_address(unsigned long addr);
extern int func_ptr_is_kernel_text(void *ptr);

unsigned long int_sqrt(unsigned long);

#if BITS_PER_LONG < 64
u32 int_sqrt64(u64 x);
#else
static inline u32 int_sqrt64(u64 x)
{
	return (u32)int_sqrt(x);
}
#endif

extern void bust_spinlocks(int yes);
extern int oops_in_progress;		/* If set, an oops, panic(), BUG() or die() is in progress */
extern int panic_timeout;
extern int panic_on_oops;
extern int panic_on_unrecovered_nmi;
extern int panic_on_io_nmi;
extern int panic_on_warn;
extern int sysctl_panic_on_rcu_stall;
extern int sysctl_panic_on_stackoverflow;

extern bool crash_kexec_post_notifiers;

/*
 * panic_cpu is used for synchronizing panic() and crash_kexec() execution. It
 * holds a CPU number which is executing panic() currently. A value of
 * PANIC_CPU_INVALID means no CPU has entered panic() or crash_kexec().
 */
extern atomic_t panic_cpu;
#define PANIC_CPU_INVALID	-1

/*
 * Only to be used by arch init code. If the user over-wrote the default
 * CONFIG_PANIC_TIMEOUT, honor it.
 */
static inline void set_arch_panic_timeout(int timeout, int arch_default_timeout)
{
	if (panic_timeout == arch_default_timeout)
		panic_timeout = timeout;
}
extern const char *print_tainted(void);
enum lockdep_ok {
	LOCKDEP_STILL_OK,
	LOCKDEP_NOW_UNRELIABLE
};
extern void add_taint(unsigned flag, enum lockdep_ok);
extern int test_taint(unsigned flag);
extern unsigned long get_taint(void);
extern int root_mountflags;

extern bool early_boot_irqs_disabled;

/*
 * Values used for system_state. Ordering of the states must not be changed
 * as code checks for <, <=, >, >= STATE.
 */
extern enum system_states {
	SYSTEM_BOOTING,
	SYSTEM_SCHEDULING,
	SYSTEM_RUNNING,
	SYSTEM_HALT,
	SYSTEM_POWER_OFF,
	SYSTEM_RESTART,
	SYSTEM_SUSPEND,
} system_state;

/* This cannot be an enum because some may be used in assembly source. */
#define TAINT_PROPRIETARY_MODULE	0
#define TAINT_FORCED_MODULE		1
#define TAINT_CPU_OUT_OF_SPEC		2
#define TAINT_FORCED_RMMOD		3
#define TAINT_MACHINE_CHECK		4
#define TAINT_BAD_PAGE			5
#define TAINT_USER			6
#define TAINT_DIE			7
#define TAINT_OVERRIDDEN_ACPI_TABLE	8
#define TAINT_WARN			9
#define TAINT_CRAP			10
#define TAINT_FIRMWARE_WORKAROUND	11
#define TAINT_OOT_MODULE		12
#define TAINT_UNSIGNED_MODULE		13
#define TAINT_SOFTLOCKUP		14
#define TAINT_LIVEPATCH			15
#define TAINT_AUX			16
#define TAINT_RANDSTRUCT		17
#define TAINT_FLAGS_COUNT		18

struct taint_flag {
	char c_true;	/* character printed when tainted */
	char c_false;	/* character printed when not tainted */
	bool module;	/* also show as a per-module taint flag */
};

extern const struct taint_flag taint_flags[TAINT_FLAGS_COUNT];

extern const char hex_asc[];
#define hex_asc_lo(x)	hex_asc[((x) & 0x0f)]
#define hex_asc_hi(x)	hex_asc[((x) & 0xf0) >> 4]

static inline char *hex_byte_pack(char *buf, u8 byte)
{
	*buf++ = hex_asc_hi(byte);
	*buf++ = hex_asc_lo(byte);
	return buf;
}

extern const char hex_asc_upper[];
#define hex_asc_upper_lo(x)	hex_asc_upper[((x) & 0x0f)]
#define hex_asc_upper_hi(x)	hex_asc_upper[((x) & 0xf0) >> 4]

static inline char *hex_byte_pack_upper(char *buf, u8 byte)
{
	*buf++ = hex_asc_upper_hi(byte);
	*buf++ = hex_asc_upper_lo(byte);
	return buf;
}

extern int hex_to_bin(char ch);
extern int __must_check hex2bin(u8 *dst, const char *src, size_t count);
extern char *bin2hex(char *dst, const void *src, size_t count);

bool mac_pton(const char *s, u8 *mac);

/*
 * General tracing related utility functions - trace_printk(),
 * tracing_on/tracing_off and tracing_start()/tracing_stop
 *
 * Use tracing_on/tracing_off when you want to quickly turn on or off
 * tracing. It simply enables or disables the recording of the trace events.
 * This also corresponds to the user space /sys/kernel/debug/tracing/tracing_on
 * file, which gives a means for the kernel and userspace to interact.
 * Place a tracing_off() in the kernel where you want tracing to end.
 * From user space, examine the trace, and then echo 1 > tracing_on
 * to continue tracing.
 *
 * tracing_stop/tracing_start has slightly more overhead. It is used
 * by things like suspend to ram where disabling the recording of the
 * trace is not enough, but tracing must actually stop because things
 * like calling smp_processor_id() may crash the system.
 *
 * Most likely, you want to use tracing_on/tracing_off.
 */

enum ftrace_dump_mode {
	DUMP_NONE,
	DUMP_ALL,
	DUMP_ORIG,
};

#ifdef CONFIG_TRACING
void tracing_on(void);
void tracing_off(void);
int tracing_is_on(void);
void tracing_snapshot(void);
void tracing_snapshot_alloc(void);

extern void tracing_start(void);
extern void tracing_stop(void);

static inline __printf(1, 2)
void ____trace_printk_check_format(const char *fmt, ...)
{
}
#define __trace_printk_check_format(fmt, args...)			\
do {									\
	if (0)								\
		____trace_printk_check_format(fmt, ##args);		\
} while (0)

/**
 * trace_printk - printf formatting in the ftrace buffer
 * @fmt: the printf format for printing
 *
 * Note: __trace_printk is an internal function for trace_printk() and
 *       the @ip is passed in via the trace_printk() macro.
 *
 * This function allows a kernel developer to debug fast path sections
 * that printk is not appropriate for. By scattering in various
 * printk like tracing in the code, a developer can quickly see
 * where problems are occurring.
 *
 * This is intended as a debugging tool for the developer only.
 * Please refrain from leaving trace_printks scattered around in
 * your code. (Extra memory is used for special buffers that are
 * allocated when trace_printk() is used.)
 *
 * A little optimization trick is done here. If there's only one
 * argument, there's no need to scan the string for printf formats.
 * The trace_puts() will suffice. But how can we take advantage of
 * using trace_puts() when trace_printk() has only one argument?
 * By stringifying the args and checking the size we can tell
 * whether or not there are args. __stringify((__VA_ARGS__)) will
 * turn into "()\0" with a size of 3 when there are no args, anything
 * else will be bigger. All we need to do is define a string to this,
 * and then take its size and compare to 3. If it's bigger, use
 * do_trace_printk() otherwise, optimize it to trace_puts(). Then just
 * let gcc optimize the rest.
 */

#define trace_printk(fmt, ...)				\
do {							\
	char _______STR[] = __stringify((__VA_ARGS__));	\
	if (sizeof(_______STR) > 3)			\
		do_trace_printk(fmt, ##__VA_ARGS__);	\
	else						\
		trace_puts(fmt);			\
} while (0)

#define do_trace_printk(fmt, args...)					\
do {									\
	static const char *trace_printk_fmt __used			\
		__attribute__((section("__trace_printk_fmt"))) =	\
		__builtin_constant_p(fmt) ? fmt : NULL;			\
									\
	__trace_printk_check_format(fmt, ##args);			\
									\
	if (__builtin_constant_p(fmt))					\
		__trace_bprintk(_THIS_IP_, trace_printk_fmt, ##args);	\
	else								\
		__trace_printk(_THIS_IP_, fmt, ##args);			\
} while (0)

extern __printf(2, 3)
int __trace_bprintk(unsigned long ip, const char *fmt, ...);

extern __printf(2, 3)
int __trace_printk(unsigned long ip, const char *fmt, ...);

/**
 * trace_puts - write a string into the ftrace buffer
 * @str: the string to record
 *
 * Note: __trace_bputs is an internal function for trace_puts and
 *       the @ip is passed in via the trace_puts macro.
 *
 * This is similar to trace_printk() but is made for those really fast
 * paths that a developer wants the least amount of "Heisenbug" effects,
 * where the processing of the print format is still too much.
 *
 * This function allows a kernel developer to debug fast path sections
 * that printk is not appropriate for. By scattering in various
 * printk like tracing in the code, a developer can quickly see
 * where problems are occurring.
 *
 * This is intended as a debugging tool for the developer only.
 * Please refrain from leaving trace_puts scattered around in
 * your code. (Extra memory is used for special buffers that are
 * allocated when trace_puts() is used.)
 *
 * Returns: 0 if nothing was written, positive # if string was.
 *  (1 when __trace_bputs is used, strlen(str) when __trace_puts is used)
 */

#define trace_puts(str) ({						\
	static const char *trace_printk_fmt __used			\
		__attribute__((section("__trace_printk_fmt"))) =	\
		__builtin_constant_p(str) ? str : NULL;			\
									\
	if (__builtin_constant_p(str))					\
		__trace_bputs(_THIS_IP_, trace_printk_fmt);		\
	else								\
		__trace_puts(_THIS_IP_, str, strlen(str));		\
})
extern int __trace_bputs(unsigned long ip, const char *str);
extern int __trace_puts(unsigned long ip, const char *str, int size);

extern void trace_dump_stack(int skip);

/*
 * The double __builtin_constant_p is because gcc will give us an error
 * if we try to allocate the static variable to fmt if it is not a
 * constant. Even with the outer if statement.
 */
#define ftrace_vprintk(fmt, vargs)					\
do {									\
	if (__builtin_constant_p(fmt)) {				\
		static const char *trace_printk_fmt __used		\
		  __attribute__((section("__trace_printk_fmt"))) =	\
			__builtin_constant_p(fmt) ? fmt : NULL;		\
									\
		__ftrace_vbprintk(_THIS_IP_, trace_printk_fmt, vargs);	\
	} else								\
		__ftrace_vprintk(_THIS_IP_, fmt, vargs);		\
} while (0)

extern __printf(2, 0) int
__ftrace_vbprintk(unsigned long ip, const char *fmt, va_list ap);

extern __printf(2, 0) int
__ftrace_vprintk(unsigned long ip, const char *fmt, va_list ap);

extern void ftrace_dump(enum ftrace_dump_mode oops_dump_mode);
#else
static inline void tracing_start(void) { }
static inline void tracing_stop(void) { }
static inline void trace_dump_stack(int skip) { }

static inline void tracing_on(void) { }
static inline void tracing_off(void) { }
static inline int tracing_is_on(void) { return 0; }
static inline void tracing_snapshot(void) { }
static inline void tracing_snapshot_alloc(void) { }

static inline __printf(1, 2)
int trace_printk(const char *fmt, ...)
{
	return 0;
}
static __printf(1, 0) inline int
ftrace_vprintk(const char *fmt, va_list ap)
{
	return 0;
}
static inline void ftrace_dump(enum ftrace_dump_mode oops_dump_mode) { }
#endif /* CONFIG_TRACING */

/*
 * min()/max()/clamp() macros must accomplish three things:
 *
 * - avoid multiple evaluations of the arguments (so side-effects like
 *   "x++" happen only once) when non-constant.
 * - perform strict type-checking (to generate warnings instead of
 *   nasty runtime surprises). See the "unnecessary" pointer comparison
 *   in __typecheck().
 * - retain result as a constant expressions when called with only
 *   constant expressions (to avoid tripping VLA warnings in stack
 *   allocation usage).
 */
#define __typecheck(x, y) \
		(!!(sizeof((typeof(x) *)1 == (typeof(y) *)1)))

/*
 * This returns a constant expression while determining if an argument is
 * a constant expression, most importantly without evaluating the argument.
 * Glory to Martin Uecker <Martin.Uecker@med.uni-goettingen.de>
 */
#define __is_constexpr(x) \
	(sizeof(int) == sizeof(*(8 ? ((void *)((long)(x) * 0l)) : (int *)8)))

#define __no_side_effects(x, y) \
		(__is_constexpr(x) && __is_constexpr(y))

#define __safe_cmp(x, y) \
		(__typecheck(x, y) && __no_side_effects(x, y))

#define __cmp(x, y, op)	((x) op (y) ? (x) : (y))

#define __cmp_once(x, y, unique_x, unique_y, op) ({	\
		typeof(x) unique_x = (x);		\
		typeof(y) unique_y = (y);		\
		__cmp(unique_x, unique_y, op); })

#define __careful_cmp(x, y, op) \
	__builtin_choose_expr(__safe_cmp(x, y), \
		__cmp(x, y, op), \
		__cmp_once(x, y, __UNIQUE_ID(__x), __UNIQUE_ID(__y), op))

/**
 * min - return minimum of two values of the same or compatible types
 * @x: first value
 * @y: second value
 */
#define min(x, y)	__careful_cmp(x, y, <)

/**
 * max - return maximum of two values of the same or compatible types
 * @x: first value
 * @y: second value
 */
#define max(x, y)	__careful_cmp(x, y, >)

/**
 * min3 - return minimum of three values
 * @x: first value
 * @y: second value
 * @z: third value
 */
#define min3(x, y, z) min((typeof(x))min(x, y), z)

/**
 * max3 - return maximum of three values
 * @x: first value
 * @y: second value
 * @z: third value
 */
#define max3(x, y, z) max((typeof(x))max(x, y), z)

/**
 * min_not_zero - return the minimum that is _not_ zero, unless both are zero
 * @x: value1
 * @y: value2
 */
#define min_not_zero(x, y) ({			\
	typeof(x) __x = (x);			\
	typeof(y) __y = (y);			\
	__x == 0 ? __y : ((__y == 0) ? __x : min(__x, __y)); })

/**
 * clamp - return a value clamped to a given range with strict typechecking
 * @val: current value
 * @lo: lowest allowable value
 * @hi: highest allowable value
 *
 * This macro does strict typechecking of @lo/@hi to make sure they are of the
 * same type as @val.  See the unnecessary pointer comparisons.
 */
#define clamp(val, lo, hi) min((typeof(val))max(val, lo), hi)

/*
 * ..and if you can't take the strict
 * types, you can specify one yourself.
 *
 * Or not use min/max/clamp at all, of course.
 */

/**
 * min_t - return minimum of two values, using the specified type
 * @type: data type to use
 * @x: first value
 * @y: second value
 */
#define min_t(type, x, y)	__careful_cmp((type)(x), (type)(y), <)

/**
 * max_t - return maximum of two values, using the specified type
 * @type: data type to use
 * @x: first value
 * @y: second value
 */
#define max_t(type, x, y)	__careful_cmp((type)(x), (type)(y), >)

/**
 * clamp_t - return a value clamped to a given range using a given type
 * @type: the type of variable to use
 * @val: current value
 * @lo: minimum allowable value
 * @hi: maximum allowable value
 *
 * This macro does no typechecking and uses temporary variables of type
 * @type to make all the comparisons.
 */
#define clamp_t(type, val, lo, hi) min_t(type, max_t(type, val, lo), hi)

/**
 * clamp_val - return a value clamped to a given range using val's type
 * @val: current value
 * @lo: minimum allowable value
 * @hi: maximum allowable value
 *
 * This macro does no typechecking and uses temporary variables of whatever
 * type the input argument @val is.  This is useful when @val is an unsigned
 * type and @lo and @hi are literals that will otherwise be assigned a signed
 * integer type.
 */
#define clamp_val(val, lo, hi) clamp_t(typeof(val), val, lo, hi)


/**
 * swap - swap values of @a and @b
 * @a: first value
 * @b: second value
 */
#define swap(a, b) \
	do { typeof(a) __tmp = (a); (a) = (b); (b) = __tmp; } while (0)

/* This counts to 12. Any more, it will return 13th argument. */
#define __COUNT_ARGS(_0, _1, _2, _3, _4, _5, _6, _7, _8, _9, _10, _11, _12, _n, X...) _n
#define COUNT_ARGS(X...) __COUNT_ARGS(, ##X, 12, 11, 10, 9, 8, 7, 6, 5, 4, 3, 2, 1, 0)

#define __CONCAT(a, b) a ## b
#define CONCATENATE(a, b) __CONCAT(a, b)

/**
 * container_of - cast a member of a structure out to the containing structure
 * @ptr:	the pointer to the member.
 * @type:	the type of the container struct this is embedded in.
 * @member:	the name of the member within the struct.
 *
 */
#define container_of(ptr, type, member) ({				\
	void *__mptr = (void *)(ptr);					\
	BUILD_BUG_ON_MSG(!__same_type(*(ptr), ((type *)0)->member) &&	\
			 !__same_type(*(ptr), void),			\
			 "pointer type mismatch in container_of()");	\
	((type *)(__mptr - offsetof(type, member))); })

/**
 * container_of_safe - cast a member of a structure out to the containing structure
 * @ptr:	the pointer to the member.
 * @type:	the type of the container struct this is embedded in.
 * @member:	the name of the member within the struct.
 *
 * If IS_ERR_OR_NULL(ptr), ptr is returned unchanged.
 */
#define container_of_safe(ptr, type, member) ({				\
	void *__mptr = (void *)(ptr);					\
	BUILD_BUG_ON_MSG(!__same_type(*(ptr), ((type *)0)->member) &&	\
			 !__same_type(*(ptr), void),			\
			 "pointer type mismatch in container_of()");	\
	IS_ERR_OR_NULL(__mptr) ? ERR_CAST(__mptr) :			\
		((type *)(__mptr - offsetof(type, member))); })

/* Rebuild everything on CONFIG_FTRACE_MCOUNT_RECORD */
#ifdef CONFIG_FTRACE_MCOUNT_RECORD
# define REBUILD_DUE_TO_FTRACE_MCOUNT_RECORD
#endif

/* Permissions on a sysfs file: you didn't miss the 0 prefix did you? */
#define VERIFY_OCTAL_PERMISSIONS(perms)						\
	(BUILD_BUG_ON_ZERO((perms) < 0) +					\
	 BUILD_BUG_ON_ZERO((perms) > 0777) +					\
	 /* USER_READABLE >= GROUP_READABLE >= OTHER_READABLE */		\
	 BUILD_BUG_ON_ZERO((((perms) >> 6) & 4) < (((perms) >> 3) & 4)) +	\
	 BUILD_BUG_ON_ZERO((((perms) >> 3) & 4) < ((perms) & 4)) +		\
	 /* USER_WRITABLE >= GROUP_WRITABLE */					\
	 BUILD_BUG_ON_ZERO((((perms) >> 6) & 2) < (((perms) >> 3) & 2)) +	\
	 /* OTHER_WRITABLE?  Generally considered a bad idea. */		\
	 BUILD_BUG_ON_ZERO((perms) & 2) +					\
	 (perms))
#endif<|MERGE_RESOLUTION|>--- conflicted
+++ resolved
@@ -95,9 +95,6 @@
  * To perform arbitrary rounding up, use roundup() below.
  */
 #define round_up(x, y) ((((x)-1) | __round_mask(x, y))+1)
-<<<<<<< HEAD
-//将y减1，并按位取返后，与X取与
-=======
 /**
  * round_down - round down to next specified power of 2
  * @x: the value to round
@@ -106,7 +103,7 @@
  * Rounds @x down to next multiple of @y (which must be a power of 2).
  * To perform arbitrary rounding down, use rounddown() below.
  */
->>>>>>> 58c3f14f
+//将y减1，并按位取返后，与X取与
 #define round_down(x, y) ((x) & ~__round_mask(x, y))
 
 /**
@@ -147,9 +144,6 @@
 	(((x) + (__y - 1)) / __y) * __y;		\
 }							\
 )
-<<<<<<< HEAD
-//将x按y对齐，返回对齐后的数值
-=======
 /**
  * rounddown - round down to next specified multiple
  * @x: the value to round
@@ -158,7 +152,7 @@
  * Rounds @x down to next multiple of @y. If @y will always be a power
  * of 2, consider using the faster round_down().
  */
->>>>>>> 58c3f14f
+//将x按y对齐，返回对齐后的数值
 #define rounddown(x, y) (				\
 {							\
 	typeof(x) __x = (x);				\
