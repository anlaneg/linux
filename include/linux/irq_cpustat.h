/* SPDX-License-Identifier: GPL-2.0 */
#ifndef __irq_cpustat_h
#define __irq_cpustat_h

/*
 * Contains default mappings for irq_cpustat_t, used by almost every
 * architecture.  Some arch (like s390) have per cpu hardware pages and
 * they define their own mappings for irq_stat.
 *
 * Keith Owens <kaos@ocs.com.au> July 2000.
 */


/*
 * Simple wrappers reducing source bloat.  Define all irq_stat fields
 * here, even ones that are arch dependent.  That way we get common
 * definitions instead of differing sets for each arch.
 */

#ifndef __ARCH_IRQ_STAT
<<<<<<< HEAD
extern irq_cpustat_t irq_stat[];		/* defined in asm/hardirq.h */
//用cpu作下标,保证per cpu
#define __IRQ_STAT(cpu, member)	(irq_stat[cpu].member)
=======
DECLARE_PER_CPU_ALIGNED(irq_cpustat_t, irq_stat);	/* defined in asm/hardirq.h */
#define __IRQ_STAT(cpu, member)	(per_cpu(irq_stat.member, cpu))
>>>>>>> 3ca24ce9
#endif

/* arch dependent irq_stat fields */
#define nmi_count(cpu)		__IRQ_STAT((cpu), __nmi_count)	/* i386 */

#endif	/* __irq_cpustat_h */<|MERGE_RESOLUTION|>--- conflicted
+++ resolved
@@ -18,14 +18,9 @@
  */
 
 #ifndef __ARCH_IRQ_STAT
-<<<<<<< HEAD
-extern irq_cpustat_t irq_stat[];		/* defined in asm/hardirq.h */
+DECLARE_PER_CPU_ALIGNED(irq_cpustat_t, irq_stat);	/* defined in asm/hardirq.h */
 //用cpu作下标,保证per cpu
-#define __IRQ_STAT(cpu, member)	(irq_stat[cpu].member)
-=======
-DECLARE_PER_CPU_ALIGNED(irq_cpustat_t, irq_stat);	/* defined in asm/hardirq.h */
 #define __IRQ_STAT(cpu, member)	(per_cpu(irq_stat.member, cpu))
->>>>>>> 3ca24ce9
 #endif
 
 /* arch dependent irq_stat fields */
