--- conflicted
+++ resolved
@@ -626,18 +626,12 @@
 	void *(*hw_info)(struct device *dev, u32 *length, u32 *type);
 
 	/* Domain allocation and freeing by the iommu driver */
-<<<<<<< HEAD
+#if IS_ENABLED(CONFIG_FSL_PAMU)
 	struct iommu_domain *(*domain_alloc)(unsigned iommu_domain_type);/*按type创建iommu_domain并初始化*/
-	struct iommu_domain *(*domain_alloc_user)(
-		struct device *dev, u32 flags, struct iommu_domain *parent,
-=======
-#if IS_ENABLED(CONFIG_FSL_PAMU)
-	struct iommu_domain *(*domain_alloc)(unsigned iommu_domain_type);
 #endif
 	struct iommu_domain *(*domain_alloc_identity)(struct device *dev);
 	struct iommu_domain *(*domain_alloc_paging_flags)(
 		struct device *dev, u32 flags,
->>>>>>> 155a3c00
 		const struct iommu_user_data *user_data);
 	struct iommu_domain *(*domain_alloc_paging)(struct device *dev);
 	struct iommu_domain *(*domain_alloc_sva)(struct device *dev,
