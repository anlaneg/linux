--- conflicted
+++ resolved
@@ -85,18 +85,15 @@
  * Slab cache management.
  */
 struct kmem_cache {
-    //cpu_slab是一个percpu变量，按cpu缓存的obj
+        //cpu_slab是一个percpu变量，按cpu缓存的obj
 	struct kmem_cache_cpu __percpu *cpu_slab;
 	/* Used for retrieving partial slabs, etc. */
 	slab_flags_t flags;
 	unsigned long min_partial;
 	unsigned int size;	/* The size of an object including metadata */
 	unsigned int object_size;/* The size of an object without metadata */
-<<<<<<< HEAD
+	struct reciprocal_value reciprocal_size;
 	//object指针添加上此offset后，即定位到此object中记录的free pointer（那是另一个object的指针）
-=======
-	struct reciprocal_value reciprocal_size;
->>>>>>> 00e4db51
 	unsigned int offset;	/* Free pointer offset */
 #ifdef CONFIG_SLUB_CPU_PARTIAL
 	/* Number of per cpu partial objects to keep around */
