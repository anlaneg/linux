--- conflicted
+++ resolved
@@ -94,11 +94,8 @@
  * Slab cache management.
  */
 struct kmem_cache {
-<<<<<<< HEAD
-    //cpu_slab是一个percpu变量，按cpu缓存的obj
-=======
 #ifndef CONFIG_SLUB_TINY
->>>>>>> fe15c26e
+    	//cpu_slab是一个percpu变量，按cpu缓存的obj
 	struct kmem_cache_cpu __percpu *cpu_slab;
 #endif
 	/* Used for retrieving partial slabs, etc. */
