/* SPDX-License-Identifier: GPL-2.0 */
#ifndef _LINUX_SLUB_DEF_H
#define _LINUX_SLUB_DEF_H

/*
 * SLUB : A Slab allocator without object queues.
 *
 * (C) 2007 SGI, Christoph Lameter
 */
#include <linux/kfence.h>
#include <linux/kobject.h>
#include <linux/reciprocal_div.h>
#include <linux/local_lock.h>

enum stat_item {
	ALLOC_FASTPATH,		/* Allocation from cpu slab */
	ALLOC_SLOWPATH,		/* Allocation by getting a new cpu slab */
	FREE_FASTPATH,		/* Free to cpu slab */
	FREE_SLOWPATH,		/* Freeing not to cpu slab */
	FREE_FROZEN,		/* Freeing to frozen slab */
	FREE_ADD_PARTIAL,	/* Freeing moves slab to partial list */
	FREE_REMOVE_PARTIAL,	/* Freeing removes last object */
	ALLOC_FROM_PARTIAL,	/* Cpu slab acquired from node partial list */
	ALLOC_SLAB,		/* Cpu slab acquired from page allocator */
	ALLOC_REFILL,		/* Refill cpu slab from slab freelist */
	ALLOC_NODE_MISMATCH,	/* Switching cpu slab */
	FREE_SLAB,		/* Slab freed to the page allocator */
	CPUSLAB_FLUSH,		/* Abandoning of the cpu slab */
	DEACTIVATE_FULL,	/* Cpu slab was full when deactivated */
	DEACTIVATE_EMPTY,	/* Cpu slab was empty when deactivated */
	DEACTIVATE_TO_HEAD,	/* Cpu slab was moved to the head of partials */
	DEACTIVATE_TO_TAIL,	/* Cpu slab was moved to the tail of partials */
	DEACTIVATE_REMOTE_FREES,/* Slab contained remotely freed objects */
	DEACTIVATE_BYPASS,	/* Implicit deactivation */
	ORDER_FALLBACK,		/* Number of times fallback was necessary */
	CMPXCHG_DOUBLE_CPU_FAIL,/* Failure of this_cpu_cmpxchg_double */
	CMPXCHG_DOUBLE_FAIL,	/* Number of times that cmpxchg double did not match */
	CPU_PARTIAL_ALLOC,	/* Used cpu partial on alloc */
	CPU_PARTIAL_FREE,	/* Refill cpu partial on free */
	CPU_PARTIAL_NODE,	/* Refill cpu partial from node partial */
	CPU_PARTIAL_DRAIN,	/* Drain cpu partial to node partial */
	NR_SLUB_STAT_ITEMS };

<<<<<<< HEAD
//每个cpu有一个此结构
=======
/*
 * When changing the layout, make sure freelist and tid are still compatible
 * with this_cpu_cmpxchg_double() alignment requirements.
 */
>>>>>>> ce840177
struct kmem_cache_cpu {
    //指向空闲可分配的首个obj
	void **freelist;	/* Pointer to next available object */
	//此结构所属的cpu编号
	unsigned long tid;	/* Globally unique transaction id */
	//我们当前分配的obj来自哪个页
	struct page *page;	/* The slab from which we are allocating */
#ifdef CONFIG_SLUB_CPU_PARTIAL
	struct page *partial;	/* Partially allocated frozen slabs */
#endif
	local_lock_t lock;	/* Protects the fields above */
#ifdef CONFIG_SLUB_STATS
	unsigned stat[NR_SLUB_STAT_ITEMS];
#endif
};

#ifdef CONFIG_SLUB_CPU_PARTIAL
#define slub_percpu_partial(c)		((c)->partial)

#define slub_set_percpu_partial(c, p)		\
({						\
	slub_percpu_partial(c) = (p)->next;	\
})

#define slub_percpu_partial_read_once(c)     READ_ONCE(slub_percpu_partial(c))
#else
#define slub_percpu_partial(c)			NULL

#define slub_set_percpu_partial(c, p)

#define slub_percpu_partial_read_once(c)	NULL
#endif // CONFIG_SLUB_CPU_PARTIAL

/*
 * Word size structure that can be atomically updated or read and that
 * contains both the order and the number of objects that a slab of the
 * given order would contain.
 */
struct kmem_cache_order_objects {
	unsigned int x;
};

/*
 * Slab cache management.
 */
struct kmem_cache {
    //cpu_slab是一个percpu变量，按cpu缓存的obj
	struct kmem_cache_cpu __percpu *cpu_slab;
	/* Used for retrieving partial slabs, etc. */
	slab_flags_t flags;
	unsigned long min_partial;
	/*此slab中obj的size*/
	unsigned int size;	/* The size of an object including metadata */
	unsigned int object_size;/* The size of an object without metadata */
	struct reciprocal_value reciprocal_size;
	//object指针添加上此offset后，即定位到此object中记录的free pointer（那是另一个object的指针）
	unsigned int offset;	/* Free pointer offset */
#ifdef CONFIG_SLUB_CPU_PARTIAL
	/* Number of per cpu partial objects to keep around */
	unsigned int cpu_partial;
#endif
	//记录两个数据量1。需要申请的page大小（order);2.page可容纳的obj数目
	struct kmem_cache_order_objects oo;

	/* Allocation and freeing of slabs */
	struct kmem_cache_order_objects max;
	//与oo相同，但考虑申请page时以obj大小来考虑
	struct kmem_cache_order_objects min;
	gfp_t allocflags;	/* gfp flags to use on each alloc */
	int refcount;		/* Refcount for slab cache destroy */
	/*单个obj的构造函数*/
	void (*ctor)(void *);
	//obj实际的大小
	unsigned int inuse;		/* Offset to metadata */
	unsigned int align;		/* Alignment */
	unsigned int red_left_pad;	/* Left redzone padding size */
	//cache名称
	const char *name;	/* Name (only for display!) */
	struct list_head list;	/* List of slab caches */
#ifdef CONFIG_SYSFS
	struct kobject kobj;	/* For sysfs */
#endif
#ifdef CONFIG_SLAB_FREELIST_HARDENED
	unsigned long random;
#endif

#ifdef CONFIG_NUMA
	/*
	 * Defragmentation by allocating from a remote node.
	 */
	unsigned int remote_node_defrag_ratio;
#endif

#ifdef CONFIG_SLAB_FREELIST_RANDOM
	//一个random序列，从(0,obj_count-1)*obj_size
	//每个obj一个，其值为obj_size的整数倍
	unsigned int *random_seq;
#endif

#ifdef CONFIG_KASAN
	struct kasan_cache kasan_info;
#endif

	unsigned int useroffset;	/* Usercopy region offset */
	unsigned int usersize;		/* Usercopy region size */

	//指向按numa node划分的统计信息
	struct kmem_cache_node *node[MAX_NUMNODES];
};

#ifdef CONFIG_SLUB_CPU_PARTIAL
#define slub_cpu_partial(s)		((s)->cpu_partial)
#define slub_set_cpu_partial(s, n)		\
({						\
	slub_cpu_partial(s) = (n);		\
})
#else
#define slub_cpu_partial(s)		(0)
#define slub_set_cpu_partial(s, n)
#endif /* CONFIG_SLUB_CPU_PARTIAL */

#ifdef CONFIG_SYSFS
#define SLAB_SUPPORTS_SYSFS
void sysfs_slab_unlink(struct kmem_cache *);
void sysfs_slab_release(struct kmem_cache *);
#else
static inline void sysfs_slab_unlink(struct kmem_cache *s)
{
}
static inline void sysfs_slab_release(struct kmem_cache *s)
{
}
#endif

void object_err(struct kmem_cache *s, struct page *page,
		u8 *object, char *reason);

void *fixup_red_left(struct kmem_cache *s, void *p);

static inline void *nearest_obj(struct kmem_cache *cache, struct page *page,
				void *x) {
	void *object = x - (x - page_address(page)) % cache->size;
	void *last_object = page_address(page) +
		(page->objects - 1) * cache->size;
	void *result = (unlikely(object > last_object)) ? last_object : object;

	result = fixup_red_left(cache, result);
	return result;
}

/* Determine object index from a given position */
static inline unsigned int __obj_to_index(const struct kmem_cache *cache,
					  void *addr, void *obj)
{
	return reciprocal_divide(kasan_reset_tag(obj) - addr,
				 cache->reciprocal_size);
}

static inline unsigned int obj_to_index(const struct kmem_cache *cache,
					const struct page *page, void *obj)
{
	if (is_kfence_address(obj))
		return 0;
	return __obj_to_index(cache, page_address(page), obj);
}

static inline int objs_per_slab_page(const struct kmem_cache *cache,
				     const struct page *page)
{
	return page->objects;
}
#endif /* _LINUX_SLUB_DEF_H */<|MERGE_RESOLUTION|>--- conflicted
+++ resolved
@@ -41,14 +41,11 @@
 	CPU_PARTIAL_DRAIN,	/* Drain cpu partial to node partial */
 	NR_SLUB_STAT_ITEMS };
 
-<<<<<<< HEAD
-//每个cpu有一个此结构
-=======
 /*
  * When changing the layout, make sure freelist and tid are still compatible
  * with this_cpu_cmpxchg_double() alignment requirements.
  */
->>>>>>> ce840177
+//每个cpu有一个此结构
 struct kmem_cache_cpu {
     //指向空闲可分配的首个obj
 	void **freelist;	/* Pointer to next available object */
