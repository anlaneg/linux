/*
 * Performance events:
 *
 *    Copyright (C) 2008-2009, Thomas Gleixner <tglx@linutronix.de>
 *    Copyright (C) 2008-2011, Red Hat, Inc., Ingo Molnar
 *    Copyright (C) 2008-2011, Red Hat, Inc., Peter Zijlstra
 *
 * Data type definitions, declarations, prototypes.
 *
 *    Started by: Thomas Gleixner and Ingo Molnar
 *
 * For licencing details see kernel-base/COPYING
 */
#ifndef _LINUX_PERF_EVENT_H
#define _LINUX_PERF_EVENT_H

#include <uapi/linux/perf_event.h>
#include <uapi/linux/bpf_perf_event.h>

/*
 * Kernel-internal data types and definitions:
 */

#ifdef CONFIG_PERF_EVENTS
# include <asm/perf_event.h>
# include <asm/local64.h>
#endif

#ifdef CONFIG_HAVE_HW_BREAKPOINT
# include <linux/rhashtable-types.h>
# include <asm/hw_breakpoint.h>
#endif

#include <linux/list.h>
#include <linux/mutex.h>
#include <linux/rculist.h>
#include <linux/rcupdate.h>
#include <linux/spinlock.h>
#include <linux/hrtimer.h>
#include <linux/fs.h>
#include <linux/pid_namespace.h>
#include <linux/workqueue.h>
#include <linux/ftrace.h>
#include <linux/cpu.h>
#include <linux/irq_work.h>
#include <linux/static_key.h>
#include <linux/jump_label_ratelimit.h>
#include <linux/atomic.h>
#include <linux/sysfs.h>
#include <linux/perf_regs.h>
#include <linux/cgroup.h>
#include <linux/refcount.h>
#include <linux/security.h>
#include <linux/static_call.h>
#include <linux/lockdep.h>

#include <asm/local.h>

struct perf_callchain_entry {
	u64				nr;
	u64				ip[]; /* /proc/sys/kernel/perf_event_max_stack */
};

struct perf_callchain_entry_ctx {
	struct perf_callchain_entry	*entry;
	u32				max_stack;
	u32				nr;
	short				contexts;
	bool				contexts_maxed;
};

typedef unsigned long (*perf_copy_f)(void *dst, const void *src,
				     unsigned long off, unsigned long len);

struct perf_raw_frag {
	union {
		struct perf_raw_frag	*next;
		unsigned long		pad;
	};
	perf_copy_f			copy;
	void				*data;
	u32				size;
} __packed;

struct perf_raw_record {
	struct perf_raw_frag		frag;
	u32				size;
};

static __always_inline bool perf_raw_frag_last(const struct perf_raw_frag *frag)
{
	return frag->pad < sizeof(u64);
}

/*
 * branch stack layout:
 *  nr: number of taken branches stored in entries[]
 *  hw_idx: The low level index of raw branch records
 *          for the most recent branch.
 *          -1ULL means invalid/unknown.
 *
 * Note that nr can vary from sample to sample
 * branches (to, from) are stored from most recent
 * to least recent, i.e., entries[0] contains the most
 * recent branch.
 * The entries[] is an abstraction of raw branch records,
 * which may not be stored in age order in HW, e.g. Intel LBR.
 * The hw_idx is to expose the low level index of raw
 * branch record for the most recent branch aka entries[0].
 * The hw_idx index is between -1 (unknown) and max depth,
 * which can be retrieved in /sys/devices/cpu/caps/branches.
 * For the architectures whose raw branch records are
 * already stored in age order, the hw_idx should be 0.
 */
struct perf_branch_stack {
	u64				nr;
	u64				hw_idx;
	struct perf_branch_entry	entries[];
};

struct task_struct;

/*
 * extra PMU register associated with an event
 */
struct hw_perf_event_extra {
	u64				config;	/* register value */
	unsigned int			reg;	/* register address or index */
	int				alloc;	/* extra register already allocated */
	int				idx;	/* index in shared_regs->regs[] */
};

/**
 * hw_perf_event::flag values
 *
 * PERF_EVENT_FLAG_ARCH bits are reserved for architecture-specific
 * usage.
 */
#define PERF_EVENT_FLAG_ARCH		0x0fffffff
#define PERF_EVENT_FLAG_USER_READ_CNT	0x80000000

static_assert((PERF_EVENT_FLAG_USER_READ_CNT & PERF_EVENT_FLAG_ARCH) == 0);

/**
 * struct hw_perf_event - performance event hardware details:
 */
struct hw_perf_event {
#ifdef CONFIG_PERF_EVENTS
	union {
		struct { /* hardware */
			u64		config;
			u64		config1;
			u64		last_tag;
			u64		dyn_constraint;
			unsigned long	config_base;
			unsigned long	event_base;
			int		event_base_rdpmc;
			int		idx;
			int		last_cpu;
			int		flags;

			struct hw_perf_event_extra extra_reg;
			struct hw_perf_event_extra branch_reg;
		};
		struct { /* aux / Intel-PT */
			u64		aux_config;
			/*
			 * For AUX area events, aux_paused cannot be a state
			 * flag because it can be updated asynchronously to
			 * state.
			 */
			unsigned int	aux_paused;
		};
		struct { /* software */
			struct hrtimer	hrtimer;
		};
		struct { /* tracepoint */
			/* for tp_event->class */
			struct list_head	tp_list;
		};
		struct { /* amd_power */
			u64	pwr_acc;
			u64	ptsc;
		};
#ifdef CONFIG_HAVE_HW_BREAKPOINT
		struct { /* breakpoint */
			/*
			 * Crufty hack to avoid the chicken and egg
			 * problem hw_breakpoint has with context
			 * creation and event initalization.
			 */
			struct arch_hw_breakpoint	info;
			struct rhlist_head		bp_list;
		};
#endif
		struct { /* amd_iommu */
			u8	iommu_bank;
			u8	iommu_cntr;
			u16	padding;
			u64	conf;
			u64	conf1;
		};
	};
	/*
	 * If the event is a per task event, this will point to the task in
	 * question. See the comment in perf_event_alloc().
	 */
	struct task_struct		*target;

	/*
	 * PMU would store hardware filter configuration
	 * here.
	 */
	void				*addr_filters;

	/* Last sync'ed generation of filters */
	unsigned long			addr_filters_gen;

/*
 * hw_perf_event::state flags; used to track the PERF_EF_* state.
 */

/* the counter is stopped */
#define PERF_HES_STOPPED		0x01

/* event->count up-to-date */
#define PERF_HES_UPTODATE		0x02

#define PERF_HES_ARCH			0x04

	int				state;

	/*
	 * The last observed hardware counter value, updated with a
	 * local64_cmpxchg() such that pmu::read() can be called nested.
	 */
	local64_t			prev_count;

	/*
	 * The period to start the next sample with.
	 */
	u64				sample_period;

	union {
		struct { /* Sampling */
			/*
			 * The period we started this sample with.
			 */
			u64				last_period;

			/*
			 * However much is left of the current period;
			 * note that this is a full 64bit value and
			 * allows for generation of periods longer
			 * than hardware might allow.
			 */
			local64_t			period_left;
		};
		struct { /* Topdown events counting for context switch */
			u64				saved_metric;
			u64				saved_slots;
		};
	};

	/*
	 * State for throttling the event, see __perf_event_overflow() and
	 * perf_adjust_freq_unthr_context().
	 */
	u64                             interrupts_seq;
	u64				interrupts;

	/*
	 * State for freq target events, see __perf_event_overflow() and
	 * perf_adjust_freq_unthr_context().
	 */
	u64				freq_time_stamp;
	u64				freq_count_stamp;
#endif /* CONFIG_PERF_EVENTS */
};

struct perf_event;
struct perf_event_pmu_context;

/*
 * Common implementation detail of pmu::{start,commit,cancel}_txn
 */

/* txn to add/schedule event on PMU */
#define PERF_PMU_TXN_ADD		0x1

/* txn to read event group from PMU */
#define PERF_PMU_TXN_READ		0x2

/**
 * pmu::capabilities flags
 */
#define PERF_PMU_CAP_NO_INTERRUPT	0x0001
#define PERF_PMU_CAP_NO_NMI		0x0002
#define PERF_PMU_CAP_AUX_NO_SG		0x0004
#define PERF_PMU_CAP_EXTENDED_REGS	0x0008
#define PERF_PMU_CAP_EXCLUSIVE		0x0010
#define PERF_PMU_CAP_ITRACE		0x0020
#define PERF_PMU_CAP_NO_EXCLUDE		0x0040
#define PERF_PMU_CAP_AUX_OUTPUT		0x0080
#define PERF_PMU_CAP_EXTENDED_HW_TYPE	0x0100
#define PERF_PMU_CAP_AUX_PAUSE		0x0200
#define PERF_PMU_CAP_AUX_PREFER_LARGE	0x0400

/**
 * pmu::scope
 */
enum perf_pmu_scope {
	PERF_PMU_SCOPE_NONE = 0,
	PERF_PMU_SCOPE_CORE,
	PERF_PMU_SCOPE_DIE,
	PERF_PMU_SCOPE_CLUSTER,
	PERF_PMU_SCOPE_PKG,
	PERF_PMU_SCOPE_SYS_WIDE,
	PERF_PMU_MAX_SCOPE,
};

struct perf_output_handle;

#define PMU_NULL_DEV	((void *)(~0UL))

/**
 * struct pmu - generic performance monitoring unit
 */
struct pmu {
	struct list_head		entry;

	spinlock_t			events_lock;
	struct list_head		events;

	struct module			*module;
	struct device			*dev;
	struct device			*parent;
	const struct attribute_group	**attr_groups;
	const struct attribute_group	**attr_update;
	const char			*name;
	int				type;

	/*
	 * various common per-pmu feature flags
	 */
	int				capabilities;

	/*
	 * PMU scope
	 */
	unsigned int			scope;

	struct perf_cpu_pmu_context * __percpu *cpu_pmu_context;
	atomic_t			exclusive_cnt; /* < 0: cpu; > 0: tsk */
	int				task_ctx_nr;
	int				hrtimer_interval_ms;

	/* number of address filters this PMU can do */
	unsigned int			nr_addr_filters;

	/*
	 * Fully disable/enable this PMU, can be used to protect from the PMI
	 * as well as for lazy/batch writing of the MSRs.
	 */
	void (*pmu_enable)		(struct pmu *pmu); /* optional */
	void (*pmu_disable)		(struct pmu *pmu); /* optional */

	/*
	 * Try and initialize the event for this PMU.
	 *
	 * Returns:
	 *  -ENOENT	-- @event is not for this PMU
	 *
	 *  -ENODEV	-- @event is for this PMU but PMU not present
	 *  -EBUSY	-- @event is for this PMU but PMU temporarily unavailable
	 *  -EINVAL	-- @event is for this PMU but @event is not valid
	 *  -EOPNOTSUPP -- @event is for this PMU, @event is valid, but not supported
	 *  -EACCES	-- @event is for this PMU, @event is valid, but no privileges
	 *
	 *  0		-- @event is for this PMU and valid
	 *
	 * Other error return values are allowed.
	 */
	int (*event_init)		(struct perf_event *event);

	/*
	 * Notification that the event was mapped or unmapped.  Called
	 * in the context of the mapping task.
	 */
	void (*event_mapped)		(struct perf_event *event, struct mm_struct *mm); /* optional */
	void (*event_unmapped)		(struct perf_event *event, struct mm_struct *mm); /* optional */

	/*
	 * Flags for ->add()/->del()/ ->start()/->stop(). There are
	 * matching hw_perf_event::state flags.
	 */

/* start the counter when adding    */
#define PERF_EF_START			0x01

/* reload the counter when starting */
#define PERF_EF_RELOAD			0x02

/* update the counter when stopping */
#define PERF_EF_UPDATE			0x04

/* AUX area event, pause tracing */
#define PERF_EF_PAUSE			0x08

/* AUX area event, resume tracing */
#define PERF_EF_RESUME			0x10

	/*
	 * Adds/Removes a counter to/from the PMU, can be done inside a
	 * transaction, see the ->*_txn() methods.
	 *
	 * The add/del callbacks will reserve all hardware resources required
	 * to service the event, this includes any counter constraint
	 * scheduling etc.
	 *
	 * Called with IRQs disabled and the PMU disabled on the CPU the event
	 * is on.
	 *
	 * ->add() called without PERF_EF_START should result in the same state
	 *  as ->add() followed by ->stop().
	 *
	 * ->del() must always PERF_EF_UPDATE stop an event. If it calls
	 *  ->stop() that must deal with already being stopped without
	 *  PERF_EF_UPDATE.
	 */
	int  (*add)			(struct perf_event *event, int flags);
	void (*del)			(struct perf_event *event, int flags);

	/*
	 * Starts/Stops a counter present on the PMU.
	 *
	 * The PMI handler should stop the counter when perf_event_overflow()
	 * returns !0. ->start() will be used to continue.
	 *
	 * Also used to change the sample period.
	 *
	 * Called with IRQs disabled and the PMU disabled on the CPU the event
	 * is on -- will be called from NMI context with the PMU generates
	 * NMIs.
	 *
	 * ->stop() with PERF_EF_UPDATE will read the counter and update
	 *  period/count values like ->read() would.
	 *
	 * ->start() with PERF_EF_RELOAD will reprogram the counter
	 *  value, must be preceded by a ->stop() with PERF_EF_UPDATE.
	 *
	 * ->stop() with PERF_EF_PAUSE will stop as simply as possible. Will not
	 * overlap another ->stop() with PERF_EF_PAUSE nor ->start() with
	 * PERF_EF_RESUME.
	 *
	 * ->start() with PERF_EF_RESUME will start as simply as possible but
	 * only if the counter is not otherwise stopped. Will not overlap
	 * another ->start() with PERF_EF_RESUME nor ->stop() with
	 * PERF_EF_PAUSE.
	 *
	 * Notably, PERF_EF_PAUSE/PERF_EF_RESUME *can* be concurrent with other
	 * ->stop()/->start() invocations, just not itself.
	 */
	void (*start)			(struct perf_event *event, int flags);
	void (*stop)			(struct perf_event *event, int flags);

	/*
	 * Updates the counter value of the event.
	 *
	 * For sampling capable PMUs this will also update the software period
	 * hw_perf_event::period_left field.
	 */
	void (*read)			(struct perf_event *event);

	/*
	 * Group events scheduling is treated as a transaction, add
	 * group events as a whole and perform one schedulability test.
	 * If the test fails, roll back the whole group
	 *
	 * Start the transaction, after this ->add() doesn't need to
	 * do schedulability tests.
	 *
	 * Optional.
	 */
	void (*start_txn)		(struct pmu *pmu, unsigned int txn_flags);
	/*
	 * If ->start_txn() disabled the ->add() schedulability test
	 * then ->commit_txn() is required to perform one. On success
	 * the transaction is closed. On error the transaction is kept
	 * open until ->cancel_txn() is called.
	 *
	 * Optional.
	 */
	int  (*commit_txn)		(struct pmu *pmu);
	/*
	 * Will cancel the transaction, assumes ->del() is called
	 * for each successful ->add() during the transaction.
	 *
	 * Optional.
	 */
	void (*cancel_txn)		(struct pmu *pmu);

	/*
	 * Will return the value for perf_event_mmap_page::index for this event,
	 * if no implementation is provided it will default to 0 (see
	 * perf_event_idx_default).
	 */
	int (*event_idx)		(struct perf_event *event); /*optional */

	/*
	 * context-switches callback
	 */
	void (*sched_task)		(struct perf_event_pmu_context *pmu_ctx,
					 struct task_struct *task, bool sched_in);

	/*
	 * Kmem cache of PMU specific data
	 */
	struct kmem_cache		*task_ctx_cache;

	/*
	 * Set up pmu-private data structures for an AUX area
	 */
	void *(*setup_aux)		(struct perf_event *event, void **pages,
					 int nr_pages, bool overwrite);
					/* optional */

	/*
	 * Free pmu-private AUX data structures
	 */
	void (*free_aux)		(void *aux); /* optional */

	/*
	 * Take a snapshot of the AUX buffer without touching the event
	 * state, so that preempting ->start()/->stop() callbacks does
	 * not interfere with their logic. Called in PMI context.
	 *
	 * Returns the size of AUX data copied to the output handle.
	 *
	 * Optional.
	 */
	long (*snapshot_aux)		(struct perf_event *event,
					 struct perf_output_handle *handle,
					 unsigned long size);

	/*
	 * Validate address range filters: make sure the HW supports the
	 * requested configuration and number of filters; return 0 if the
	 * supplied filters are valid, -errno otherwise.
	 *
	 * Runs in the context of the ioctl()ing process and is not serialized
	 * with the rest of the PMU callbacks.
	 */
	int (*addr_filters_validate)	(struct list_head *filters);
					/* optional */

	/*
	 * Synchronize address range filter configuration:
	 * translate hw-agnostic filters into hardware configuration in
	 * event::hw::addr_filters.
	 *
	 * Runs as a part of filter sync sequence that is done in ->start()
	 * callback by calling perf_event_addr_filters_sync().
	 *
	 * May (and should) traverse event::addr_filters::list, for which its
	 * caller provides necessary serialization.
	 */
	void (*addr_filters_sync)	(struct perf_event *event);
					/* optional */

	/*
	 * Check if event can be used for aux_output purposes for
	 * events of this PMU.
	 *
	 * Runs from perf_event_open(). Should return 0 for "no match"
	 * or non-zero for "match".
	 */
	int (*aux_output_match)		(struct perf_event *event);
					/* optional */

	/*
	 * Skip programming this PMU on the given CPU. Typically needed for
	 * big.LITTLE things.
	 */
	bool (*filter)			(struct pmu *pmu, int cpu); /* optional */

	/*
	 * Check period value for PERF_EVENT_IOC_PERIOD ioctl.
	 */
	int (*check_period)		(struct perf_event *event, u64 value); /* optional */
};

enum perf_addr_filter_action_t {
	PERF_ADDR_FILTER_ACTION_STOP = 0,
	PERF_ADDR_FILTER_ACTION_START,
	PERF_ADDR_FILTER_ACTION_FILTER,
};

/**
 * struct perf_addr_filter - address range filter definition
 * @entry:	event's filter list linkage
 * @path:	object file's path for file-based filters
 * @offset:	filter range offset
 * @size:	filter range size (size==0 means single address trigger)
 * @action:	filter/start/stop
 *
 * This is a hardware-agnostic filter configuration as specified by the user.
 */
struct perf_addr_filter {
	struct list_head		entry;
	struct path			path;
	unsigned long			offset;
	unsigned long			size;
	enum perf_addr_filter_action_t	action;
};

/**
 * struct perf_addr_filters_head - container for address range filters
 * @list:	list of filters for this event
 * @lock:	spinlock that serializes accesses to the @list and event's
 *		(and its children's) filter generations.
 * @nr_file_filters:	number of file-based filters
 *
 * A child event will use parent's @list (and therefore @lock), so they are
 * bundled together; see perf_event_addr_filters().
 */
struct perf_addr_filters_head {
	struct list_head		list;
	raw_spinlock_t			lock;
	unsigned int			nr_file_filters;
};

struct perf_addr_filter_range {
	unsigned long			start;
	unsigned long			size;
};

/*
 * The normal states are:
 *
 *            ACTIVE    --.
 *               ^        |
 *               |        |
 *       sched_{in,out}() |
 *               |        |
 *               v        |
 *      ,---> INACTIVE  --+ <-.
 *      |                 |   |
 *      |                {dis,en}able()
 *   sched_in()           |   |
 *      |       OFF    <--' --+
 *      |                     |
 *      `--->  ERROR    ------'
 *
 * That is:
 *
 * sched_in:       INACTIVE          -> {ACTIVE,ERROR}
 * sched_out:      ACTIVE            -> INACTIVE
 * disable:        {ACTIVE,INACTIVE} -> OFF
 * enable:         {OFF,ERROR}       -> INACTIVE
 *
 * Where {OFF,ERROR} are disabled states.
 *
 * Then we have the {EXIT,REVOKED,DEAD} states which are various shades of
 * defunct events:
 *
 *  - EXIT means task that the even was assigned to died, but child events
 *    still live, and further children can still be created. But the event
 *    itself will never be active again. It can only transition to
 *    {REVOKED,DEAD};
 *
 *  - REVOKED means the PMU the event was associated with is gone; all
 *    functionality is stopped but the event is still alive. Can only
 *    transition to DEAD;
 *
 *  - DEAD event really is DYING tearing down state and freeing bits.
 *
 */
enum perf_event_state {
	PERF_EVENT_STATE_DEAD		= -5,
	PERF_EVENT_STATE_REVOKED	= -4, /* pmu gone, must not touch */
	PERF_EVENT_STATE_EXIT		= -3, /* task died, still inherit */
	PERF_EVENT_STATE_ERROR		= -2, /* scheduling error, can enable */
	PERF_EVENT_STATE_OFF		= -1,
	PERF_EVENT_STATE_INACTIVE	=  0,
	PERF_EVENT_STATE_ACTIVE		=  1,
};

struct file;
struct perf_sample_data;

typedef void (*perf_overflow_handler_t)(struct perf_event *,
					struct perf_sample_data *,
					struct pt_regs *regs);

/*
 * Event capabilities. For event_caps and groups caps.
 *
 * PERF_EV_CAP_SOFTWARE: Is a software event.
 * PERF_EV_CAP_READ_ACTIVE_PKG: A CPU event (or cgroup event) that can be read
 * from any CPU in the package where it is active.
 * PERF_EV_CAP_SIBLING: An event with this flag must be a group sibling and
 * cannot be a group leader. If an event with this flag is detached from the
 * group it is scheduled out and moved into an unrecoverable ERROR state.
 * PERF_EV_CAP_READ_SCOPE: A CPU event that can be read from any CPU of the
 * PMU scope where it is active.
 */
#define PERF_EV_CAP_SOFTWARE		BIT(0)
#define PERF_EV_CAP_READ_ACTIVE_PKG	BIT(1)
#define PERF_EV_CAP_SIBLING		BIT(2)
#define PERF_EV_CAP_READ_SCOPE		BIT(3)

#define SWEVENT_HLIST_BITS		8
#define SWEVENT_HLIST_SIZE		(1 << SWEVENT_HLIST_BITS)

struct swevent_hlist {
	struct hlist_head		heads[SWEVENT_HLIST_SIZE];
	struct rcu_head			rcu_head;
};

#define PERF_ATTACH_CONTEXT		0x0001
#define PERF_ATTACH_GROUP		0x0002
#define PERF_ATTACH_TASK		0x0004
#define PERF_ATTACH_TASK_DATA		0x0008
#define PERF_ATTACH_GLOBAL_DATA		0x0010
#define PERF_ATTACH_SCHED_CB		0x0020
#define PERF_ATTACH_CHILD		0x0040
#define PERF_ATTACH_EXCLUSIVE		0x0080
#define PERF_ATTACH_CALLCHAIN		0x0100
#define PERF_ATTACH_ITRACE		0x0200

struct bpf_prog;
struct perf_cgroup;
struct perf_buffer;

struct pmu_event_list {
	raw_spinlock_t			lock;
	struct list_head		list;
};

/*
 * event->sibling_list is modified whole holding both ctx->lock and ctx->mutex
 * as such iteration must hold either lock. However, since ctx->lock is an IRQ
 * safe lock, and is only held by the CPU doing the modification, having IRQs
 * disabled is sufficient since it will hold-off the IPIs.
 */
#ifdef CONFIG_PROVE_LOCKING
# define lockdep_assert_event_ctx(event)			\
	WARN_ON_ONCE(__lockdep_enabled &&			\
		     (this_cpu_read(hardirqs_enabled) &&	\
		      lockdep_is_held(&(event)->ctx->mutex) != LOCK_STATE_HELD))
#else
# define lockdep_assert_event_ctx(event)
#endif

#define for_each_sibling_event(sibling, event)			\
	lockdep_assert_event_ctx(event);			\
	if ((event)->group_leader == (event))			\
		list_for_each_entry((sibling), &(event)->sibling_list, sibling_list)

/**
 * struct perf_event - performance event kernel representation:
 */
struct perf_event {
#ifdef CONFIG_PERF_EVENTS
	/*
	 * entry onto perf_event_context::event_list;
	 *   modifications require ctx->lock
	 *   RCU safe iterations.
	 */
	struct list_head		event_entry;

	/*
	 * Locked for modification by both ctx->mutex and ctx->lock; holding
	 * either sufficies for read.
	 */
	struct list_head		sibling_list;
	struct list_head		active_list;
	/*
	 * Node on the pinned or flexible tree located at the event context;
	 */
	struct rb_node			group_node;
	u64				group_index;
	/*
	 * We need storage to track the entries in perf_pmu_migrate_context; we
	 * cannot use the event_entry because of RCU and we want to keep the
	 * group in tact which avoids us using the other two entries.
	 */
	struct list_head		migrate_entry;

	struct hlist_node		hlist_entry;
	struct list_head		active_entry;
	int				nr_siblings;

	/* Not serialized. Only written during event initialization. */
	int				event_caps;
	/* The cumulative AND of all event_caps for events in this group. */
	int				group_caps;

	unsigned int			group_generation;
	struct perf_event		*group_leader;
	/*
	 * event->pmu will always point to pmu in which this event belongs.
	 * Whereas event->pmu_ctx->pmu may point to other pmu when group of
	 * different pmu events is created.
	 */
	struct pmu			*pmu;
	void				*pmu_private;

	enum perf_event_state		state;
	unsigned int			attach_state;
	local64_t			count;
	atomic64_t			child_count;

	/*
	 * These are the total time in nanoseconds that the event
	 * has been enabled (i.e. eligible to run, and the task has
	 * been scheduled in, if this is a per-task event)
	 * and running (scheduled onto the CPU), respectively.
	 */
	u64				total_time_enabled;
	u64				total_time_running;
	u64				tstamp;

	struct perf_event_attr		attr;
	u16				header_size;
	u16				id_header_size;
	u16				read_size;
	struct hw_perf_event		hw;

	struct perf_event_context	*ctx;
	/*
	 * event->pmu_ctx points to perf_event_pmu_context in which the event
	 * is added. This pmu_ctx can be of other pmu for sw event when that
	 * sw event is part of a group which also contains non-sw events.
	 */
	struct perf_event_pmu_context	*pmu_ctx;
	atomic_long_t			refcount;

	/*
	 * These accumulate total time (in nanoseconds) that children
	 * events have been enabled and running, respectively.
	 */
	atomic64_t			child_total_time_enabled;
	atomic64_t			child_total_time_running;

	/*
	 * Protect attach/detach and child_list:
	 */
	struct mutex			child_mutex;
	struct list_head		child_list;
	/*指向其对应的父event*/
	struct perf_event		*parent;

	int				oncpu;
	int				cpu;

	struct list_head		owner_entry;
	struct task_struct		*owner;

	/* mmap bits */
	struct mutex			mmap_mutex;
	atomic_t			mmap_count;

	struct perf_buffer		*rb;
	struct list_head		rb_entry;
	unsigned long			rcu_batches;
	int				rcu_pending;

	/* poll related */
	wait_queue_head_t		waitq;
	struct fasync_struct		*fasync;

	/* delayed work for NMIs and such */
	unsigned int			pending_wakeup;
	unsigned int			pending_kill;
	unsigned int			pending_disable;
	unsigned long			pending_addr;	/* SIGTRAP */
	struct irq_work			pending_irq;
	struct irq_work			pending_disable_irq;
	struct callback_head		pending_task;
	unsigned int			pending_work;

	atomic_t			event_limit;

	/* address range filters */
	struct perf_addr_filters_head	addr_filters;
	/* vma address array for file-based filders */
	struct perf_addr_filter_range	*addr_filter_ranges;
	unsigned long			addr_filters_gen;

	/* for aux_output events */
	struct perf_event		*aux_event;

	void (*destroy)(struct perf_event *);
	struct rcu_head			rcu_head;

	struct pid_namespace		*ns;
	u64				id;

	atomic64_t			lost_samples;

	u64				(*clock)(void);
	perf_overflow_handler_t		overflow_handler;
	void				*overflow_handler_context;
<<<<<<< HEAD
#ifdef CONFIG_BPF_SYSCALL
	perf_overflow_handler_t		orig_overflow_handler;
	struct bpf_prog			*prog;/*此perf event关联的ebpf程序*/
=======
	struct bpf_prog			*prog;
>>>>>>> 155a3c00
	u64				bpf_cookie;

#ifdef CONFIG_EVENT_TRACING
	struct trace_event_call		*tp_event;
	struct event_filter		*filter;
# ifdef CONFIG_FUNCTION_TRACER
	struct ftrace_ops               ftrace_ops;
# endif
#endif

#ifdef CONFIG_CGROUP_PERF
	struct perf_cgroup		*cgrp; /* cgroup event is attach to */
#endif

#ifdef CONFIG_SECURITY
	void *security;
#endif
	struct list_head		sb_list;
	struct list_head		pmu_list;

	/*
	 * Certain events gets forwarded to another pmu internally by over-
	 * writing kernel copy of event->attr.type without user being aware
	 * of it. event->orig_type contains original 'type' requested by
	 * user.
	 */
	u32				orig_type;
#endif /* CONFIG_PERF_EVENTS */
};

/*
 *           ,-----------------------[1:n]------------------------.
 *           V                                                    V
 * perf_event_context <-[1:n]-> perf_event_pmu_context <-[1:n]- perf_event
 *                                        |                       |
 *                                        `--[n:1]-> pmu <-[1:n]--'
 *
 *
 * struct perf_event_pmu_context  lifetime is refcount based and RCU freed
 * (similar to perf_event_context). Locking is as if it were a member of
 * perf_event_context; specifically:
 *
 *   modification, both: ctx->mutex && ctx->lock
 *   reading, either:    ctx->mutex || ctx->lock
 *
 * There is one exception to this; namely put_pmu_ctx() isn't always called
 * with ctx->mutex held; this means that as long as we can guarantee the epc
 * has events the above rules hold.
 *
 * Specificially, sys_perf_event_open()'s group_leader case depends on
 * ctx->mutex pinning the configuration. Since we hold a reference on
 * group_leader (through the filedesc) it can't go away, therefore it's
 * associated pmu_ctx must exist and cannot change due to ctx->mutex.
 *
 * perf_event holds a refcount on perf_event_context
 * perf_event holds a refcount on perf_event_pmu_context
 */
struct perf_event_pmu_context {
	struct pmu			*pmu;
	struct perf_event_context       *ctx;

	struct list_head		pmu_ctx_entry;

	struct list_head		pinned_active;
	struct list_head		flexible_active;

	/* Used to identify the per-cpu perf_event_pmu_context */
	unsigned int			embedded : 1;

	unsigned int			nr_events;
	unsigned int			nr_cgroups;
	unsigned int			nr_freq;

	atomic_t			refcount; /* event <-> epc */
	struct rcu_head			rcu_head;

	/*
	 * Set when one or more (plausibly active) event can't be scheduled
	 * due to pmu overcommit or pmu constraints, except tolerant to
	 * events not necessary to be active due to scheduling constraints,
	 * such as cgroups.
	 */
	int				rotate_necessary;
};

static inline bool perf_pmu_ctx_is_active(struct perf_event_pmu_context *epc)
{
	return !list_empty(&epc->flexible_active) || !list_empty(&epc->pinned_active);
}

struct perf_event_groups {
	struct rb_root			tree;
	u64				index;
};


/**
 * struct perf_event_context - event context structure
 *
 * Used as a container for task events and CPU events as well:
 */
struct perf_event_context {
	/*
	 * Protect the states of the events in the list,
	 * nr_active, and the list:
	 */
	raw_spinlock_t			lock;
	/*
	 * Protect the list of events.  Locking either mutex or lock
	 * is sufficient to ensure the list doesn't change; to change
	 * the list you need to lock both the mutex and the spinlock.
	 */
	struct mutex			mutex;

	struct list_head		pmu_ctx_list;
	struct perf_event_groups	pinned_groups;
	struct perf_event_groups	flexible_groups;
	struct list_head		event_list;

	int				nr_events;
	int				nr_user;
	int				is_active;

	int				nr_stat;
	int				nr_freq;
	int				rotate_disable;

	refcount_t			refcount; /* event <-> ctx */
	struct task_struct		*task;

	/*
	 * Context clock, runs when context enabled.
	 */
	u64				time;
	u64				timestamp;
	u64				timeoffset;

	/*
	 * These fields let us detect when two contexts have both
	 * been cloned (inherited) from a common ancestor.
	 */
	struct perf_event_context	*parent_ctx;
	u64				parent_gen;
	u64				generation;
	int				pin_count;
#ifdef CONFIG_CGROUP_PERF
	int				nr_cgroups;	 /* cgroup evts */
#endif
	struct rcu_head			rcu_head;

	/*
	 * The count of events for which using the switch-out fast path
	 * should be avoided.
	 *
	 * Sum (event->pending_work + events with
	 *    (attr->inherit && (attr->sample_type & PERF_SAMPLE_READ)))
	 *
	 * The SIGTRAP is targeted at ctx->task, as such it won't do changing
	 * that until the signal is delivered.
	 */
	local_t				nr_no_switch_fast;
};

/**
 * struct perf_ctx_data - PMU specific data for a task
 * @rcu_head:  To avoid the race on free PMU specific data
 * @refcount:  To track users
 * @global:    To track system-wide users
 * @ctx_cache: Kmem cache of PMU specific data
 * @data:      PMU specific data
 *
 * Currently, the struct is only used in Intel LBR call stack mode to
 * save/restore the call stack of a task on context switches.
 *
 * The rcu_head is used to prevent the race on free the data.
 * The data only be allocated when Intel LBR call stack mode is enabled.
 * The data will be freed when the mode is disabled.
 * The content of the data will only be accessed in context switch, which
 * should be protected by rcu_read_lock().
 *
 * Because of the alignment requirement of Intel Arch LBR, the Kmem cache
 * is used to allocate the PMU specific data. The ctx_cache is to track
 * the Kmem cache.
 *
 * Careful: Struct perf_ctx_data is added as a pointer in struct task_struct.
 * When system-wide Intel LBR call stack mode is enabled, a buffer with
 * constant size will be allocated for each task.
 * Also, system memory consumption can further grow when the size of
 * struct perf_ctx_data enlarges.
 */
struct perf_ctx_data {
	struct rcu_head			rcu_head;
	refcount_t			refcount;
	int				global;
	struct kmem_cache		*ctx_cache;
	void				*data;
};

struct perf_cpu_pmu_context {
	struct perf_event_pmu_context	epc;
	struct perf_event_pmu_context	*task_epc;

	struct list_head		sched_cb_entry;
	int				sched_cb_usage;

	int				active_oncpu;
	int				exclusive;
	int				pmu_disable_count;

	raw_spinlock_t			hrtimer_lock;
	struct hrtimer			hrtimer;
	ktime_t				hrtimer_interval;
	unsigned int			hrtimer_active;
};

/**
 * struct perf_event_cpu_context - per cpu event context structure
 */
struct perf_cpu_context {
	struct perf_event_context	ctx;
	struct perf_event_context	*task_ctx;
	int				online;

#ifdef CONFIG_CGROUP_PERF
	struct perf_cgroup		*cgrp;
#endif

	/*
	 * Per-CPU storage for iterators used in visit_groups_merge. The default
	 * storage is of size 2 to hold the CPU and any CPU event iterators.
	 */
	int				heap_size;
	struct perf_event		**heap;
	struct perf_event		*heap_default[2];
};

struct perf_output_handle {
	struct perf_event		*event;
	struct perf_buffer		*rb;
	unsigned long			wakeup;
	/*输出对应的缓冲区大小*/
	unsigned long			size;
	union {
		u64			flags;		/* perf_output*() */
		u64			aux_flags;	/* perf_aux_output*() */
		struct {
			u64		skip_read : 1;
		};
	};
	union {
	    /*输出对应的缓冲区起始地址*/
		void			*addr;
		unsigned long		head;
	};
	int				page;
};

struct bpf_perf_event_data_kern {
	bpf_user_pt_regs_t *regs;
	struct perf_sample_data *data;
	struct perf_event *event;
};

#ifdef CONFIG_CGROUP_PERF

/*
 * perf_cgroup_info keeps track of time_enabled for a cgroup.
 * This is a per-cpu dynamically allocated data structure.
 */
struct perf_cgroup_info {
	u64				time;
	u64				timestamp;
	u64				timeoffset;
	int				active;
};

struct perf_cgroup {
	struct cgroup_subsys_state	css;
	struct perf_cgroup_info	__percpu *info;
};

/*
 * Must ensure cgroup is pinned (css_get) before calling
 * this function. In other words, we cannot call this function
 * if there is no cgroup event for the current CPU context.
 */
static inline struct perf_cgroup *
perf_cgroup_from_task(struct task_struct *task, struct perf_event_context *ctx)
{
	return container_of(task_css_check(task, perf_event_cgrp_id,
					   ctx ? lockdep_is_held(&ctx->lock)
					       : true),
			    struct perf_cgroup, css);
}
#endif /* CONFIG_CGROUP_PERF */

#ifdef CONFIG_PERF_EVENTS

extern struct perf_event_context *perf_cpu_task_ctx(void);

extern void *perf_aux_output_begin(struct perf_output_handle *handle,
				   struct perf_event *event);
extern void perf_aux_output_end(struct perf_output_handle *handle,
				unsigned long size);
extern int perf_aux_output_skip(struct perf_output_handle *handle,
				unsigned long size);
extern void *perf_get_aux(struct perf_output_handle *handle);
extern void perf_aux_output_flag(struct perf_output_handle *handle, u64 flags);
extern void perf_event_itrace_started(struct perf_event *event);

extern int perf_pmu_register(struct pmu *pmu, const char *name, int type);
extern int perf_pmu_unregister(struct pmu *pmu);

extern void __perf_event_task_sched_in(struct task_struct *prev,
				       struct task_struct *task);
extern void __perf_event_task_sched_out(struct task_struct *prev,
					struct task_struct *next);
extern int perf_event_init_task(struct task_struct *child, u64 clone_flags);
extern void perf_event_exit_task(struct task_struct *child);
extern void perf_event_free_task(struct task_struct *task);
extern void perf_event_delayed_put(struct task_struct *task);
extern struct file *perf_event_get(unsigned int fd);
extern const struct perf_event *perf_get_event(struct file *file);
extern const struct perf_event_attr *perf_event_attrs(struct perf_event *event);
extern void perf_event_print_debug(void);
extern void perf_pmu_disable(struct pmu *pmu);
extern void perf_pmu_enable(struct pmu *pmu);
extern void perf_sched_cb_dec(struct pmu *pmu);
extern void perf_sched_cb_inc(struct pmu *pmu);
extern int perf_event_task_disable(void);
extern int perf_event_task_enable(void);

extern void perf_pmu_resched(struct pmu *pmu);

extern int perf_event_refresh(struct perf_event *event, int refresh);
extern void perf_event_update_userpage(struct perf_event *event);
extern int perf_event_release_kernel(struct perf_event *event);

extern struct perf_event *
perf_event_create_kernel_counter(struct perf_event_attr *attr,
				 int cpu,
				 struct task_struct *task,
				 perf_overflow_handler_t callback,
				 void *context);

extern void perf_pmu_migrate_context(struct pmu *pmu,
				     int src_cpu, int dst_cpu);
extern int perf_event_read_local(struct perf_event *event, u64 *value,
				 u64 *enabled, u64 *running);
extern u64 perf_event_read_value(struct perf_event *event,
				 u64 *enabled, u64 *running);

extern struct perf_callchain_entry *perf_callchain(struct perf_event *event, struct pt_regs *regs);

static inline bool branch_sample_no_flags(const struct perf_event *event)
{
	return event->attr.branch_sample_type & PERF_SAMPLE_BRANCH_NO_FLAGS;
}

static inline bool branch_sample_no_cycles(const struct perf_event *event)
{
	return event->attr.branch_sample_type & PERF_SAMPLE_BRANCH_NO_CYCLES;
}

static inline bool branch_sample_type(const struct perf_event *event)
{
	return event->attr.branch_sample_type & PERF_SAMPLE_BRANCH_TYPE_SAVE;
}

static inline bool branch_sample_hw_index(const struct perf_event *event)
{
	return event->attr.branch_sample_type & PERF_SAMPLE_BRANCH_HW_INDEX;
}

static inline bool branch_sample_priv(const struct perf_event *event)
{
	return event->attr.branch_sample_type & PERF_SAMPLE_BRANCH_PRIV_SAVE;
}

static inline bool branch_sample_counters(const struct perf_event *event)
{
	return event->attr.branch_sample_type & PERF_SAMPLE_BRANCH_COUNTERS;
}

static inline bool branch_sample_call_stack(const struct perf_event *event)
{
	return event->attr.branch_sample_type & PERF_SAMPLE_BRANCH_CALL_STACK;
}

struct perf_sample_data {
	/*
	 * Fields set by perf_sample_data_init() unconditionally,
	 * group so as to minimize the cachelines touched.
	 */
	u64				sample_flags;
	u64				period;
	u64				dyn_size;

	/*
	 * Fields commonly set by __perf_event_header__init_id(),
	 * group so as to minimize the cachelines touched.
	 */
	u64				type;
	struct {
		u32	pid;
		u32	tid;
	}				tid_entry;
	u64				time;
	u64				id;
	struct {
		u32	cpu;
		u32	reserved;
	}				cpu_entry;

	/*
	 * The other fields, optionally {set,used} by
	 * perf_{prepare,output}_sample().
	 */
	u64				ip;
	struct perf_callchain_entry	*callchain;
	struct perf_raw_record		*raw;
	struct perf_branch_stack	*br_stack;
	u64				*br_stack_cntr;
	union perf_sample_weight	weight;
	union  perf_mem_data_src	data_src;
	u64				txn;

	struct perf_regs		regs_user;
	struct perf_regs		regs_intr;
	u64				stack_user_size;

	u64				stream_id;
	u64				cgroup;
	u64				addr;
	u64				phys_addr;
	u64				data_page_size;
	u64				code_page_size;
	u64				aux_size;
} ____cacheline_aligned;

/* default value for data source */
#define PERF_MEM_NA (PERF_MEM_S(OP, NA)   |\
		    PERF_MEM_S(LVL, NA)   |\
		    PERF_MEM_S(SNOOP, NA) |\
		    PERF_MEM_S(LOCK, NA)  |\
		    PERF_MEM_S(TLB, NA)   |\
		    PERF_MEM_S(LVLNUM, NA))

static inline void perf_sample_data_init(struct perf_sample_data *data,
					 u64 addr, u64 period)
{
	/* remaining struct members initialized in perf_prepare_sample() */
	data->sample_flags = PERF_SAMPLE_PERIOD;
	data->period = period;
	data->dyn_size = 0;

	if (addr) {
		data->addr = addr;
		data->sample_flags |= PERF_SAMPLE_ADDR;
	}
}

static inline void perf_sample_save_callchain(struct perf_sample_data *data,
					      struct perf_event *event,
					      struct pt_regs *regs)
{
	int size = 1;

	if (!(event->attr.sample_type & PERF_SAMPLE_CALLCHAIN))
		return;
	if (WARN_ON_ONCE(data->sample_flags & PERF_SAMPLE_CALLCHAIN))
		return;

	data->callchain = perf_callchain(event, regs);
	size += data->callchain->nr;

	data->dyn_size += size * sizeof(u64);
	data->sample_flags |= PERF_SAMPLE_CALLCHAIN;
}

static inline void perf_sample_save_raw_data(struct perf_sample_data *data,
					     struct perf_event *event,
					     struct perf_raw_record *raw)
{
	struct perf_raw_frag *frag = &raw->frag;
	u32 sum = 0;
	int size;

	if (!(event->attr.sample_type & PERF_SAMPLE_RAW))
		return;
	if (WARN_ON_ONCE(data->sample_flags & PERF_SAMPLE_RAW))
		return;

	do {
		sum += frag->size;
		if (perf_raw_frag_last(frag))
			break;
		frag = frag->next;
	} while (1);

	size = round_up(sum + sizeof(u32), sizeof(u64));
	raw->size = size - sizeof(u32);
	frag->pad = raw->size - sum;

	data->raw = raw;
	data->dyn_size += size;
	data->sample_flags |= PERF_SAMPLE_RAW;
}

static inline bool has_branch_stack(struct perf_event *event)
{
	return event->attr.sample_type & PERF_SAMPLE_BRANCH_STACK;
}

static inline void perf_sample_save_brstack(struct perf_sample_data *data,
					    struct perf_event *event,
					    struct perf_branch_stack *brs,
					    u64 *brs_cntr)
{
	int size = sizeof(u64); /* nr */

	if (!has_branch_stack(event))
		return;
	if (WARN_ON_ONCE(data->sample_flags & PERF_SAMPLE_BRANCH_STACK))
		return;

	if (branch_sample_hw_index(event))
		size += sizeof(u64);

	brs->nr = min_t(u16, event->attr.sample_max_stack, brs->nr);

	size += brs->nr * sizeof(struct perf_branch_entry);

	/*
	 * The extension space for counters is appended after the
	 * struct perf_branch_stack. It is used to store the occurrences
	 * of events of each branch.
	 */
	if (brs_cntr)
		size += brs->nr * sizeof(u64);

	data->br_stack = brs;
	data->br_stack_cntr = brs_cntr;
	data->dyn_size += size;
	data->sample_flags |= PERF_SAMPLE_BRANCH_STACK;
}

static inline u32 perf_sample_data_size(struct perf_sample_data *data,
					struct perf_event *event)
{
	u32 size = sizeof(struct perf_event_header);

	size += event->header_size + event->id_header_size;
	size += data->dyn_size;

	return size;
}

/*
 * Clear all bitfields in the perf_branch_entry.
 * The to and from fields are not cleared because they are
 * systematically modified by caller.
 */
static inline void perf_clear_branch_entry_bitfields(struct perf_branch_entry *br)
{
	br->mispred	= 0;
	br->predicted	= 0;
	br->in_tx	= 0;
	br->abort	= 0;
	br->cycles	= 0;
	br->type	= 0;
	br->spec	= PERF_BR_SPEC_NA;
	br->reserved	= 0;
}

extern void perf_output_sample(struct perf_output_handle *handle,
			       struct perf_event_header *header,
			       struct perf_sample_data *data,
			       struct perf_event *event);
extern void perf_prepare_sample(struct perf_sample_data *data,
				struct perf_event *event,
				struct pt_regs *regs);
extern void perf_prepare_header(struct perf_event_header *header,
				struct perf_sample_data *data,
				struct perf_event *event,
				struct pt_regs *regs);

extern int perf_event_overflow(struct perf_event *event,
				 struct perf_sample_data *data,
				 struct pt_regs *regs);

extern void perf_event_output_forward(struct perf_event *event,
				     struct perf_sample_data *data,
				     struct pt_regs *regs);
extern void perf_event_output_backward(struct perf_event *event,
				       struct perf_sample_data *data,
				       struct pt_regs *regs);
extern int perf_event_output(struct perf_event *event,
			     struct perf_sample_data *data,
			     struct pt_regs *regs);

static inline bool
is_default_overflow_handler(struct perf_event *event)
{
	perf_overflow_handler_t overflow_handler = event->overflow_handler;

	if (likely(overflow_handler == perf_event_output_forward))
		return true;
	if (unlikely(overflow_handler == perf_event_output_backward))
		return true;
	return false;
}

extern void
perf_event_header__init_id(struct perf_event_header *header,
			   struct perf_sample_data *data,
			   struct perf_event *event);
extern void
perf_event__output_id_sample(struct perf_event *event,
			     struct perf_output_handle *handle,
			     struct perf_sample_data *sample);

extern void
perf_log_lost_samples(struct perf_event *event, u64 lost);

static inline bool event_has_any_exclude_flag(struct perf_event *event)
{
	struct perf_event_attr *attr = &event->attr;

	return attr->exclude_idle || attr->exclude_user ||
	       attr->exclude_kernel || attr->exclude_hv ||
	       attr->exclude_guest || attr->exclude_host;
}

static inline bool is_sampling_event(struct perf_event *event)
{
	return event->attr.sample_period != 0;
}

/*
 * Return 1 for a software event, 0 for a hardware event
 */
static inline int is_software_event(struct perf_event *event)
{
	return event->event_caps & PERF_EV_CAP_SOFTWARE;
}

/*
 * Return 1 for event in sw context, 0 for event in hw context
 */
static inline int in_software_context(struct perf_event *event)
{
	return event->pmu_ctx->pmu->task_ctx_nr == perf_sw_context;
}

static inline int is_exclusive_pmu(struct pmu *pmu)
{
	return pmu->capabilities & PERF_PMU_CAP_EXCLUSIVE;
}

extern struct static_key perf_swevent_enabled[PERF_COUNT_SW_MAX];

extern void ___perf_sw_event(u32, u64, struct pt_regs *, u64);
extern void __perf_sw_event(u32, u64, struct pt_regs *, u64);

#ifndef perf_arch_fetch_caller_regs
static inline void perf_arch_fetch_caller_regs(struct pt_regs *regs, unsigned long ip) { }
#endif

/*
 * When generating a perf sample in-line, instead of from an interrupt /
 * exception, we lack a pt_regs. This is typically used from software events
 * like: SW_CONTEXT_SWITCHES, SW_MIGRATIONS and the tie-in with tracepoints.
 *
 * We typically don't need a full set, but (for x86) do require:
 * - ip for PERF_SAMPLE_IP
 * - cs for user_mode() tests
 * - sp for PERF_SAMPLE_CALLCHAIN
 * - eflags for MISC bits and CALLCHAIN (see: perf_hw_regs())
 *
 * NOTE: assumes @regs is otherwise already 0 filled; this is important for
 * things like PERF_SAMPLE_REGS_INTR.
 */
static inline void perf_fetch_caller_regs(struct pt_regs *regs)
{
	perf_arch_fetch_caller_regs(regs, CALLER_ADDR0);
}

static __always_inline void
perf_sw_event(u32 event_id, u64 nr, struct pt_regs *regs, u64 addr)
{
	if (static_key_false(&perf_swevent_enabled[event_id]))
		__perf_sw_event(event_id, nr, regs, addr);
}

DECLARE_PER_CPU(struct pt_regs, __perf_regs[4]);

/*
 * 'Special' version for the scheduler, it hard assumes no recursion,
 * which is guaranteed by us not actually scheduling inside other swevents
 * because those disable preemption.
 */
static __always_inline void __perf_sw_event_sched(u32 event_id, u64 nr, u64 addr)
{
	struct pt_regs *regs = this_cpu_ptr(&__perf_regs[0]);

	perf_fetch_caller_regs(regs);
	___perf_sw_event(event_id, nr, regs, addr);
}

extern struct static_key_false perf_sched_events;

static __always_inline bool __perf_sw_enabled(int swevt)
{
	return static_key_false(&perf_swevent_enabled[swevt]);
}

static inline void perf_event_task_migrate(struct task_struct *task)
{
	if (__perf_sw_enabled(PERF_COUNT_SW_CPU_MIGRATIONS))
		task->sched_migrated = 1;
}

static inline void perf_event_task_sched_in(struct task_struct *prev,
					    struct task_struct *task)
{
	if (static_branch_unlikely(&perf_sched_events))
		__perf_event_task_sched_in(prev, task);

	if (__perf_sw_enabled(PERF_COUNT_SW_CPU_MIGRATIONS) &&
	    task->sched_migrated) {
		__perf_sw_event_sched(PERF_COUNT_SW_CPU_MIGRATIONS, 1, 0);
		task->sched_migrated = 0;
	}
}

static inline void perf_event_task_sched_out(struct task_struct *prev,
					     struct task_struct *next)
{
	if (__perf_sw_enabled(PERF_COUNT_SW_CONTEXT_SWITCHES))
		__perf_sw_event_sched(PERF_COUNT_SW_CONTEXT_SWITCHES, 1, 0);

#ifdef CONFIG_CGROUP_PERF
	if (__perf_sw_enabled(PERF_COUNT_SW_CGROUP_SWITCHES) &&
	    perf_cgroup_from_task(prev, NULL) !=
	    perf_cgroup_from_task(next, NULL))
		__perf_sw_event_sched(PERF_COUNT_SW_CGROUP_SWITCHES, 1, 0);
#endif

	if (static_branch_unlikely(&perf_sched_events))
		__perf_event_task_sched_out(prev, next);
}

extern void perf_event_mmap(struct vm_area_struct *vma);

extern void perf_event_ksymbol(u16 ksym_type, u64 addr, u32 len,
			       bool unregister, const char *sym);
extern void perf_event_bpf_event(struct bpf_prog *prog,
				 enum perf_bpf_event_type type,
				 u16 flags);

#define PERF_GUEST_ACTIVE		0x01
#define PERF_GUEST_USER			0x02

struct perf_guest_info_callbacks {
	unsigned int			(*state)(void);
	unsigned long			(*get_ip)(void);
	unsigned int			(*handle_intel_pt_intr)(void);
};

#ifdef CONFIG_GUEST_PERF_EVENTS

extern struct perf_guest_info_callbacks __rcu *perf_guest_cbs;

DECLARE_STATIC_CALL(__perf_guest_state, *perf_guest_cbs->state);
DECLARE_STATIC_CALL(__perf_guest_get_ip, *perf_guest_cbs->get_ip);
DECLARE_STATIC_CALL(__perf_guest_handle_intel_pt_intr, *perf_guest_cbs->handle_intel_pt_intr);

static inline unsigned int perf_guest_state(void)
{
	return static_call(__perf_guest_state)();
}

static inline unsigned long perf_guest_get_ip(void)
{
	return static_call(__perf_guest_get_ip)();
}

static inline unsigned int perf_guest_handle_intel_pt_intr(void)
{
	return static_call(__perf_guest_handle_intel_pt_intr)();
}

extern void perf_register_guest_info_callbacks(struct perf_guest_info_callbacks *cbs);
extern void perf_unregister_guest_info_callbacks(struct perf_guest_info_callbacks *cbs);

#else /* !CONFIG_GUEST_PERF_EVENTS: */

static inline unsigned int perf_guest_state(void)		 { return 0; }
static inline unsigned long perf_guest_get_ip(void)		 { return 0; }
static inline unsigned int perf_guest_handle_intel_pt_intr(void) { return 0; }

#endif /* !CONFIG_GUEST_PERF_EVENTS */

extern void perf_event_exec(void);
extern void perf_event_comm(struct task_struct *tsk, bool exec);
extern void perf_event_namespaces(struct task_struct *tsk);
extern void perf_event_fork(struct task_struct *tsk);
extern void perf_event_text_poke(const void *addr,
				 const void *old_bytes, size_t old_len,
				 const void *new_bytes, size_t new_len);

/* Callchains */
DECLARE_PER_CPU(struct perf_callchain_entry, perf_callchain_entry);

extern void perf_callchain_user(struct perf_callchain_entry_ctx *entry, struct pt_regs *regs);
extern void perf_callchain_kernel(struct perf_callchain_entry_ctx *entry, struct pt_regs *regs);
extern struct perf_callchain_entry *
get_perf_callchain(struct pt_regs *regs, u32 init_nr, bool kernel, bool user,
		   u32 max_stack, bool crosstask, bool add_mark);
extern int get_callchain_buffers(int max_stack);
extern void put_callchain_buffers(void);
extern struct perf_callchain_entry *get_callchain_entry(int *rctx);
extern void put_callchain_entry(int rctx);

extern int sysctl_perf_event_max_stack;
extern int sysctl_perf_event_max_contexts_per_stack;

static inline int perf_callchain_store_context(struct perf_callchain_entry_ctx *ctx, u64 ip)
{
	if (ctx->contexts < sysctl_perf_event_max_contexts_per_stack) {
		struct perf_callchain_entry *entry = ctx->entry;

		entry->ip[entry->nr++] = ip;
		++ctx->contexts;
		return 0;
	} else {
		ctx->contexts_maxed = true;
		return -1; /* no more room, stop walking the stack */
	}
}

static inline int perf_callchain_store(struct perf_callchain_entry_ctx *ctx, u64 ip)
{
	if (ctx->nr < ctx->max_stack && !ctx->contexts_maxed) {
		struct perf_callchain_entry *entry = ctx->entry;

		entry->ip[entry->nr++] = ip;
		++ctx->nr;
		return 0;
	} else {
		return -1; /* no more room, stop walking the stack */
	}
}

extern int sysctl_perf_event_paranoid;
extern int sysctl_perf_event_sample_rate;

extern void perf_sample_event_took(u64 sample_len_ns);

/* Access to perf_event_open(2) syscall. */
#define PERF_SECURITY_OPEN		0

/* Finer grained perf_event_open(2) access control. */
#define PERF_SECURITY_CPU		1
#define PERF_SECURITY_KERNEL		2
#define PERF_SECURITY_TRACEPOINT	3

static inline int perf_is_paranoid(void)
{
	return sysctl_perf_event_paranoid > -1;
}

extern int perf_allow_kernel(void);

static inline int perf_allow_cpu(void)
{
	if (sysctl_perf_event_paranoid > 0 && !perfmon_capable())
		return -EACCES;

	return security_perf_event_open(PERF_SECURITY_CPU);
}

static inline int perf_allow_tracepoint(void)
{
	if (sysctl_perf_event_paranoid > -1 && !perfmon_capable())
		return -EPERM;

	return security_perf_event_open(PERF_SECURITY_TRACEPOINT);
}

extern int perf_exclude_event(struct perf_event *event, struct pt_regs *regs);

extern void perf_event_init(void);
extern void perf_tp_event(u16 event_type, u64 count, void *record,
			  int entry_size, struct pt_regs *regs,
			  struct hlist_head *head, int rctx,
			  struct task_struct *task);
extern void perf_bp_event(struct perf_event *event, void *data);

extern unsigned long perf_misc_flags(struct perf_event *event, struct pt_regs *regs);
extern unsigned long perf_instruction_pointer(struct perf_event *event,
					      struct pt_regs *regs);

#ifndef perf_arch_misc_flags
# define perf_arch_misc_flags(regs) \
		(user_mode(regs) ? PERF_RECORD_MISC_USER : PERF_RECORD_MISC_KERNEL)
# define perf_arch_instruction_pointer(regs)	instruction_pointer(regs)
#endif
#ifndef perf_arch_bpf_user_pt_regs
# define perf_arch_bpf_user_pt_regs(regs) regs
#endif

#ifndef perf_arch_guest_misc_flags
static inline unsigned long perf_arch_guest_misc_flags(struct pt_regs *regs)
{
	unsigned long guest_state = perf_guest_state();

	if (!(guest_state & PERF_GUEST_ACTIVE))
		return 0;

	if (guest_state & PERF_GUEST_USER)
		return PERF_RECORD_MISC_GUEST_USER;
	else
		return PERF_RECORD_MISC_GUEST_KERNEL;
}
# define perf_arch_guest_misc_flags(regs)	perf_arch_guest_misc_flags(regs)
#endif

static inline bool needs_branch_stack(struct perf_event *event)
{
	return event->attr.branch_sample_type != 0;
}

static inline bool has_aux(struct perf_event *event)
{
	return event->pmu && event->pmu->setup_aux;
}

static inline bool has_aux_action(struct perf_event *event)
{
	return event->attr.aux_sample_size ||
	       event->attr.aux_pause ||
	       event->attr.aux_resume;
}

static inline bool is_write_backward(struct perf_event *event)
{
	return !!event->attr.write_backward;
}

static inline bool has_addr_filter(struct perf_event *event)
{
	return event->pmu->nr_addr_filters;
}

/*
 * An inherited event uses parent's filters
 */
static inline struct perf_addr_filters_head *
perf_event_addr_filters(struct perf_event *event)
{
	struct perf_addr_filters_head *ifh = &event->addr_filters;

	if (event->parent)
		ifh = &event->parent->addr_filters;

	return ifh;
}

static inline struct fasync_struct **perf_event_fasync(struct perf_event *event)
{
	/* Only the parent has fasync state */
	if (event->parent)
		event = event->parent;
	return &event->fasync;
}

extern void perf_event_addr_filters_sync(struct perf_event *event);
extern void perf_report_aux_output_id(struct perf_event *event, u64 hw_id);

extern int perf_output_begin(struct perf_output_handle *handle,
			     struct perf_sample_data *data,
			     struct perf_event *event, unsigned int size);
extern int perf_output_begin_forward(struct perf_output_handle *handle,
				     struct perf_sample_data *data,
				     struct perf_event *event,
				     unsigned int size);
extern int perf_output_begin_backward(struct perf_output_handle *handle,
				      struct perf_sample_data *data,
				      struct perf_event *event,
				      unsigned int size);

extern void perf_output_end(struct perf_output_handle *handle);
extern unsigned int perf_output_copy(struct perf_output_handle *handle,
				     const void *buf, unsigned int len);
extern unsigned int perf_output_skip(struct perf_output_handle *handle,
				     unsigned int len);
extern long perf_output_copy_aux(struct perf_output_handle *aux_handle,
				 struct perf_output_handle *handle,
				 unsigned long from, unsigned long to);
extern int perf_swevent_get_recursion_context(void);
extern void perf_swevent_put_recursion_context(int rctx);
extern u64 perf_swevent_set_period(struct perf_event *event);
extern void perf_event_enable(struct perf_event *event);
extern void perf_event_disable(struct perf_event *event);
extern void perf_event_disable_local(struct perf_event *event);
extern void perf_event_disable_inatomic(struct perf_event *event);
extern void perf_event_task_tick(void);
extern int perf_event_account_interrupt(struct perf_event *event);
extern int perf_event_period(struct perf_event *event, u64 value);
extern u64 perf_event_pause(struct perf_event *event, bool reset);

#else /* !CONFIG_PERF_EVENTS: */

static inline void *
perf_aux_output_begin(struct perf_output_handle *handle,
		      struct perf_event *event)				{ return NULL; }
static inline void
perf_aux_output_end(struct perf_output_handle *handle, unsigned long size)
									{ }
static inline int
perf_aux_output_skip(struct perf_output_handle *handle,
		     unsigned long size)				{ return -EINVAL; }
static inline void *
perf_get_aux(struct perf_output_handle *handle)				{ return NULL; }
static inline void
perf_event_task_migrate(struct task_struct *task)			{ }
static inline void
perf_event_task_sched_in(struct task_struct *prev,
			 struct task_struct *task)			{ }
static inline void
perf_event_task_sched_out(struct task_struct *prev,
			  struct task_struct *next)			{ }
static inline int perf_event_init_task(struct task_struct *child,
				       u64 clone_flags)			{ return 0; }
static inline void perf_event_exit_task(struct task_struct *child)	{ }
static inline void perf_event_free_task(struct task_struct *task)	{ }
static inline void perf_event_delayed_put(struct task_struct *task)	{ }
static inline struct file *perf_event_get(unsigned int fd)	{ return ERR_PTR(-EINVAL); }
static inline const struct perf_event *perf_get_event(struct file *file)
{
	return ERR_PTR(-EINVAL);
}
static inline const struct perf_event_attr *perf_event_attrs(struct perf_event *event)
{
	return ERR_PTR(-EINVAL);
}
static inline int perf_event_read_local(struct perf_event *event, u64 *value,
					u64 *enabled, u64 *running)
{
	return -EINVAL;
}
static inline void perf_event_print_debug(void)				{ }
static inline int perf_event_task_disable(void)				{ return -EINVAL; }
static inline int perf_event_task_enable(void)				{ return -EINVAL; }
static inline int perf_event_refresh(struct perf_event *event, int refresh)
{
	return -EINVAL;
}

static inline void
perf_sw_event(u32 event_id, u64 nr, struct pt_regs *regs, u64 addr)	{ }
static inline void
perf_bp_event(struct perf_event *event, void *data)			{ }

static inline void perf_event_mmap(struct vm_area_struct *vma)		{ }

typedef int (perf_ksymbol_get_name_f)(char *name, int name_len, void *data);
static inline void perf_event_ksymbol(u16 ksym_type, u64 addr, u32 len,
				      bool unregister, const char *sym)	{ }
static inline void perf_event_bpf_event(struct bpf_prog *prog,
					enum perf_bpf_event_type type,
					u16 flags)			{ }
static inline void perf_event_exec(void)				{ }
static inline void perf_event_comm(struct task_struct *tsk, bool exec)	{ }
static inline void perf_event_namespaces(struct task_struct *tsk)	{ }
static inline void perf_event_fork(struct task_struct *tsk)		{ }
static inline void perf_event_text_poke(const void *addr,
					const void *old_bytes,
					size_t old_len,
					const void *new_bytes,
					size_t new_len)			{ }
static inline void perf_event_init(void)				{ }
static inline int  perf_swevent_get_recursion_context(void)		{ return -1; }
static inline void perf_swevent_put_recursion_context(int rctx)		{ }
static inline u64 perf_swevent_set_period(struct perf_event *event)	{ return 0; }
static inline void perf_event_enable(struct perf_event *event)		{ }
static inline void perf_event_disable(struct perf_event *event)		{ }
static inline int __perf_event_disable(void *info)			{ return -1; }
static inline void perf_event_task_tick(void)				{ }
static inline int perf_event_release_kernel(struct perf_event *event)	{ return 0; }
static inline int
perf_event_period(struct perf_event *event, u64 value)			{ return -EINVAL; }
static inline u64
perf_event_pause(struct perf_event *event, bool reset)			{ return 0; }
static inline int
perf_exclude_event(struct perf_event *event, struct pt_regs *regs)	{ return 0; }

#endif /* !CONFIG_PERF_EVENTS */

#if defined(CONFIG_PERF_EVENTS) && defined(CONFIG_CPU_SUP_INTEL)
extern void perf_restore_debug_store(void);
#else
static inline void perf_restore_debug_store(void)			{ }
#endif

#define perf_output_put(handle, x)	perf_output_copy((handle), &(x), sizeof(x))

struct perf_pmu_events_attr {
	struct device_attribute		attr;
	u64				id;
	const char			*event_str;
};

struct perf_pmu_events_ht_attr {
	struct device_attribute		attr;
	u64				id;
	const char			*event_str_ht;
	const char			*event_str_noht;
};

struct perf_pmu_events_hybrid_attr {
	struct device_attribute		attr;
	u64				id;
	const char			*event_str;
	u64				pmu_type;
};

struct perf_pmu_format_hybrid_attr {
	struct device_attribute		attr;
	u64				pmu_type;
};

ssize_t perf_event_sysfs_show(struct device *dev, struct device_attribute *attr,
			      char *page);

#define PMU_EVENT_ATTR(_name, _var, _id, _show)				\
static struct perf_pmu_events_attr _var = {				\
	.attr = __ATTR(_name, 0444, _show, NULL),			\
	.id   =  _id,							\
};

#define PMU_EVENT_ATTR_STRING(_name, _var, _str)			    \
static struct perf_pmu_events_attr _var = {				    \
	.attr		= __ATTR(_name, 0444, perf_event_sysfs_show, NULL), \
	.id		= 0,						    \
	.event_str	= _str,						    \
};

#define PMU_EVENT_ATTR_ID(_name, _show, _id)				\
	(&((struct perf_pmu_events_attr[]) {				\
		{ .attr = __ATTR(_name, 0444, _show, NULL),		\
		  .id = _id, }						\
	})[0].attr.attr)

#define PMU_FORMAT_ATTR_SHOW(_name, _format)				\
static ssize_t								\
_name##_show(struct device *dev,					\
			       struct device_attribute *attr,		\
			       char *page)				\
{									\
	BUILD_BUG_ON(sizeof(_format) >= PAGE_SIZE);			\
	return sprintf(page, _format "\n");				\
}									\

#define PMU_FORMAT_ATTR(_name, _format)					\
	PMU_FORMAT_ATTR_SHOW(_name, _format)				\
									\
static struct device_attribute format_attr_##_name = __ATTR_RO(_name)

/* Performance counter hotplug functions */
#ifdef CONFIG_PERF_EVENTS
extern int perf_event_init_cpu(unsigned int cpu);
extern int perf_event_exit_cpu(unsigned int cpu);
#else
# define perf_event_init_cpu		NULL
# define perf_event_exit_cpu		NULL
#endif

extern void arch_perf_update_userpage(struct perf_event *event,
				      struct perf_event_mmap_page *userpg,
				      u64 now);

/*
 * Snapshot branch stack on software events.
 *
 * Branch stack can be very useful in understanding software events. For
 * example, when a long function, e.g. sys_perf_event_open, returns an
 * errno, it is not obvious why the function failed. Branch stack could
 * provide very helpful information in this type of scenarios.
 *
 * On software event, it is necessary to stop the hardware branch recorder
 * fast. Otherwise, the hardware register/buffer will be flushed with
 * entries of the triggering event. Therefore, static call is used to
 * stop the hardware recorder.
 */

/*
 * cnt is the number of entries allocated for entries.
 * Return number of entries copied to .
 */
typedef int (perf_snapshot_branch_stack_t)(struct perf_branch_entry *entries,
					   unsigned int cnt);
DECLARE_STATIC_CALL(perf_snapshot_branch_stack, perf_snapshot_branch_stack_t);

#ifndef PERF_NEEDS_LOPWR_CB
static inline void perf_lopwr_cb(bool mode)
{
}
#endif

#endif /* _LINUX_PERF_EVENT_H */<|MERGE_RESOLUTION|>--- conflicted
+++ resolved
@@ -903,13 +903,7 @@
 	u64				(*clock)(void);
 	perf_overflow_handler_t		overflow_handler;
 	void				*overflow_handler_context;
-<<<<<<< HEAD
-#ifdef CONFIG_BPF_SYSCALL
-	perf_overflow_handler_t		orig_overflow_handler;
 	struct bpf_prog			*prog;/*此perf event关联的ebpf程序*/
-=======
-	struct bpf_prog			*prog;
->>>>>>> 155a3c00
 	u64				bpf_cookie;
 
 #ifdef CONFIG_EVENT_TRACING
