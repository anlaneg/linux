/* SPDX-License-Identifier: GPL-2.0-or-later */
/*
 * NET		An implementation of the SOCKET network access protocol.
 *		This is the master header file for the Linux NET layer,
 *		or, in plain English: the networking handling part of the
 *		kernel.
 *
 * Version:	@(#)net.h	1.0.3	05/25/93
 *
 * Authors:	Orest Zborowski, <obz@Kodak.COM>
 *		Ross Biro
 *		Fred N. van Kempen, <waltje@uWalt.NL.Mugnet.ORG>
 */
#ifndef _LINUX_NET_H
#define _LINUX_NET_H

#include <linux/stringify.h>
#include <linux/random.h>
#include <linux/wait.h>
#include <linux/fcntl.h>	/* For O_CLOEXEC and O_NONBLOCK */
#include <linux/rcupdate.h>
#include <linux/once.h>
#include <linux/fs.h>
#include <linux/mm.h>
#include <linux/sockptr.h>

#include <uapi/linux/net.h>

struct poll_table_struct;
struct pipe_inode_info;
struct inode;
struct file;
struct net;

/* Historically, SOCKWQ_ASYNC_NOSPACE & SOCKWQ_ASYNC_WAITDATA were located
 * in sock->flags, but moved into sk->sk_wq->flags to be RCU protected.
 * Eventually all flags will be in sk->sk_wq->flags.
 */
#define SOCKWQ_ASYNC_NOSPACE	0
#define SOCKWQ_ASYNC_WAITDATA	1
#define SOCK_NOSPACE		2
#define SOCK_PASSCRED		3
#define SOCK_PASSSEC		4
#define SOCK_SUPPORT_ZC		5
#define SOCK_CUSTOM_SOCKOPT	6
#define SOCK_PASSPIDFD		7

#ifndef ARCH_HAS_SOCKET_TYPES
/**
 * enum sock_type - Socket types
 * @SOCK_STREAM: stream (connection) socket
 * @SOCK_DGRAM: datagram (conn.less) socket
 * @SOCK_RAW: raw socket
 * @SOCK_RDM: reliably-delivered message
 * @SOCK_SEQPACKET: sequential packet socket
 * @SOCK_DCCP: Datagram Congestion Control Protocol socket
 * @SOCK_PACKET: linux specific way of getting packets at the dev level.
 *		  For writing rarp and other similar things on the user level.
 *
 * When adding some new socket type please
 * grep ARCH_HAS_SOCKET_TYPE include/asm-* /socket.h, at least MIPS
 * overrides this enum for binary compat reasons.
 */
enum sock_type {
	SOCK_STREAM	= 1,
	SOCK_DGRAM	= 2,
	SOCK_RAW	= 3,
	SOCK_RDM	= 4,
	SOCK_SEQPACKET	= 5,
	SOCK_DCCP	= 6,
	SOCK_PACKET	= 10,
};

/*sock type最大值*/
#define SOCK_MAX (SOCK_PACKET + 1)
/* Mask which covers at least up to SOCK_MASK-1.  The
 * remaining bits are used as flags. */
#define SOCK_TYPE_MASK 0xf

/* Flags for socket, socketpair, accept4 */
#define SOCK_CLOEXEC	O_CLOEXEC
#ifndef SOCK_NONBLOCK
#define SOCK_NONBLOCK	O_NONBLOCK
#endif

#endif /* ARCH_HAS_SOCKET_TYPES */

/**
 * enum sock_shutdown_cmd - Shutdown types
 * @SHUT_RD: shutdown receptions
 * @SHUT_WR: shutdown transmissions
 * @SHUT_RDWR: shutdown receptions/transmissions
 */
enum sock_shutdown_cmd {
	SHUT_RD,
	SHUT_WR,
	SHUT_RDWR,
};

struct socket_wq {
	/* Note: wait MUST be first field of socket_wq */
	wait_queue_head_t	wait;
	struct fasync_struct	*fasync_list;
	unsigned long		flags; /* %SOCKWQ_ASYNC_NOSPACE, etc */
	struct rcu_head		rcu;
} ____cacheline_aligned_in_smp;

/**
 *  struct socket - general BSD socket
 *  @state: socket state (%SS_CONNECTED, etc)
 *  @type: socket type (%SOCK_STREAM, etc)
 *  @flags: socket flags (%SOCK_NOSPACE, etc)
 *  @ops: protocol specific socket operations
 *  @file: File back pointer for gc
 *  @sk: internal networking protocol agnostic socket representation
 *  @wq: wait queue for several uses
 */
struct socket {
	//socket状态（空闲，未连接，连接中，已连接，断开中）
	socket_state		state;
	//socket类型，例如SOCK_STREAM
	short			type;
	unsigned long		flags;
	//socket对应的struct file*结构
	struct file		*file;
	//指向它对应的sk
	struct sock		*sk;
<<<<<<< HEAD
	//定义socket相关的函数，例如bind,accept
	const struct proto_ops	*ops;
=======
	const struct proto_ops	*ops; /* Might change with IPV6_ADDRFORM or MPTCP. */
>>>>>>> 9d1694dc

	struct socket_wq	wq;
};

/*
 * "descriptor" for what we're up to with a read.
 * This allows us to use the same read code yet
 * have multiple different users of the data that
 * we read from a file.
 *
 * The simplest case just copies the data to user
 * mode.
 */
typedef struct {
	size_t written;
	size_t count;
	union {
		char __user *buf;
		void *data;
	} arg;
	int error;
} read_descriptor_t;

struct vm_area_struct;
struct page;
struct sockaddr;
struct msghdr;
struct module;
struct sk_buff;
typedef int (*sk_read_actor_t)(read_descriptor_t *, struct sk_buff *,
			       unsigned int, size_t);
typedef int (*skb_read_actor_t)(struct sock *, struct sk_buff *);


//定义socket相关的函数，系统调用发生时，系统调用将依据不同的family调用对应的
//proto_ops来完成工作
struct proto_ops {
	/*对应的协议族*/
	int		family;
	/*所属的模块*/
	struct module	*owner;
	//释放socket
	int		(*release)   (struct socket *sock);
	//对应bind系统调用具体实现
	int		(*bind)	     (struct socket *sock/*待操作的socket*/,
				      struct sockaddr *myaddr/*要绑定的地址*/,
				      int sockaddr_len/*要绑定的地址长度*/);
	/*与远端建立连接*/
	int		(*connect)   (struct socket *sock/*待操作的socket*/,
				      struct sockaddr *vaddr/*要连接的远端地址*/,
				      int sockaddr_len/*地址长度*/, int flags);
	/*将sock1,sock2进行连接，建立成一组pair*/
	int		(*socketpair)(struct socket *sock1,
				      struct socket *sock2);
	//为新接入的连接返回newsock
	int		(*accept)    (struct socket *sock,
				      struct socket *newsock, int flags, bool kern);
	int		(*getname)   (struct socket *sock,
				      struct sockaddr *addr,
				      int peer);
	__poll_t	(*poll)	     (struct file *file, struct socket *sock,
				      struct poll_table_struct *wait);
	int		(*ioctl)     (struct socket *sock, unsigned int cmd,
				      unsigned long arg);
#ifdef CONFIG_COMPAT
	int	 	(*compat_ioctl) (struct socket *sock, unsigned int cmd,
				      unsigned long arg);
#endif
	int		(*gettstamp) (struct socket *sock, void __user *userstamp,
				      bool timeval, bool time32);
	//listen系统调用实现
	int		(*listen)    (struct socket *sock, int len);
	int		(*shutdown)  (struct socket *sock, int flags);
	//setsockopt调用实现（非SOL_SOCKET情况）
	int		(*setsockopt)(struct socket *sock, int level,
				      int optname/*操作码*/, sockptr_t optval/*操作码对应数值*/,
				      unsigned int optlen/*操作码对应参数长度*/);
	/*获取此socket的option*/
	int		(*getsockopt)(struct socket *sock, int level,
				      int optname, char __user *optval, int __user *optlen);
	/*输出socket fd相关info到seq_file中*/
	void		(*show_fdinfo)(struct seq_file *m, struct socket *sock);
	/*socket消息发送*/
	int		(*sendmsg)   (struct socket *sock, struct msghdr *m,
				      size_t total_len);
	/* Notes for implementing recvmsg:
	 * ===============================
	 * msg->msg_namelen should get updated by the recvmsg handlers
	 * iff msg_name != NULL. It is by default 0 to prevent
	 * returning uninitialized memory to user space.  The recvfrom
	 * handlers can assume that msg.msg_name is either NULL or has
	 * a minimum size of sizeof(struct sockaddr_storage).
	 */
	/*socket消息接收*/
	int		(*recvmsg)   (struct socket *sock, struct msghdr *m,
				      size_t total_len, int flags);
	int		(*mmap)	     (struct file *file, struct socket *sock,
				      struct vm_area_struct * vma);
	ssize_t 	(*splice_read)(struct socket *sock,  loff_t *ppos,
				       struct pipe_inode_info *pipe, size_t len, unsigned int flags);
	void		(*splice_eof)(struct socket *sock);
	int		(*set_peek_off)(struct sock *sk, int val);
	int		(*peek_len)(struct socket *sock);

	/* The following functions are called internally by kernel with
	 * sock lock already held.
	 */
	int		(*read_sock)(struct sock *sk, read_descriptor_t *desc,
				     sk_read_actor_t recv_actor);
	/* This is different from read_sock(), it reads an entire skb at a time. */
	int		(*read_skb)(struct sock *sk, skb_read_actor_t recv_actor);
	int		(*sendmsg_locked)(struct sock *sk, struct msghdr *msg,
					  size_t size);
	int		(*set_rcvlowat)(struct sock *sk, int val);
};

#define DECLARE_SOCKADDR(type, dst, src)	\
	type dst = ({ __sockaddr_check_size(sizeof(*dst)); (type) src; })

struct net_proto_family {
	//协议所属的协议族
	int		family;
	//kernel系统调用通过family参数找到对应的net_proto_family结构
	//再通过此函数完成指定family socket的创建
	int		(*create)(struct net *net, struct socket *sock,
				  int protocol, int kern/*是否创建kernel space socket*/);
	//所属的module
	struct module	*owner;
};

struct iovec;
struct kvec;

enum {
	SOCK_WAKE_IO,
	SOCK_WAKE_WAITD,
	SOCK_WAKE_SPACE,
	SOCK_WAKE_URG,
};

int sock_wake_async(struct socket_wq *sk_wq, int how, int band);

/*注册此net family对应的socket创建回调*/
int sock_register(const struct net_proto_family *fam);

/*移除此family对应的socket*/
void sock_unregister(int family);

/*检查此family是否已注册*/
bool sock_is_registered(int family);
int __sock_create(struct net *net, int family, int type, int proto,
		  struct socket **res, int kern);
int sock_create(int family, int type, int proto, struct socket **res);
int sock_create_kern(struct net *net, int family, int type, int proto, struct socket **res);
int sock_create_lite(int family, int type, int proto, struct socket **res);
struct socket *sock_alloc(void);
void sock_release(struct socket *sock);
int sock_sendmsg(struct socket *sock, struct msghdr *msg);
int sock_recvmsg(struct socket *sock, struct msghdr *msg, int flags);
struct file *sock_alloc_file(struct socket *sock, int flags, const char *dname);
struct socket *sockfd_lookup(int fd, int *err);
struct socket *sock_from_file(struct file *file);
#define		     sockfd_put(sock) fput(sock->file)
int net_ratelimit(void);

#define net_ratelimited_function(function, ...)			\
do {								\
	if (net_ratelimit())					\
		function(__VA_ARGS__);				\
} while (0)

#define net_emerg_ratelimited(fmt, ...)				\
	net_ratelimited_function(pr_emerg, fmt, ##__VA_ARGS__)
#define net_alert_ratelimited(fmt, ...)				\
	net_ratelimited_function(pr_alert, fmt, ##__VA_ARGS__)
#define net_crit_ratelimited(fmt, ...)				\
	net_ratelimited_function(pr_crit, fmt, ##__VA_ARGS__)
#define net_err_ratelimited(fmt, ...)				\
	net_ratelimited_function(pr_err, fmt, ##__VA_ARGS__)
#define net_notice_ratelimited(fmt, ...)			\
	net_ratelimited_function(pr_notice, fmt, ##__VA_ARGS__)
#define net_warn_ratelimited(fmt, ...)				\
	net_ratelimited_function(pr_warn, fmt, ##__VA_ARGS__)
#define net_info_ratelimited(fmt, ...)				\
	net_ratelimited_function(pr_info, fmt, ##__VA_ARGS__)
#if defined(CONFIG_DYNAMIC_DEBUG) || \
	(defined(CONFIG_DYNAMIC_DEBUG_CORE) && defined(DYNAMIC_DEBUG_MODULE))
#define net_dbg_ratelimited(fmt, ...)					\
do {									\
	DEFINE_DYNAMIC_DEBUG_METADATA(descriptor, fmt);			\
	if (DYNAMIC_DEBUG_BRANCH(descriptor) &&				\
	    net_ratelimit())						\
		__dynamic_pr_debug(&descriptor, pr_fmt(fmt),		\
		                   ##__VA_ARGS__);			\
} while (0)
#elif defined(DEBUG)
#define net_dbg_ratelimited(fmt, ...)				\
	net_ratelimited_function(pr_debug, fmt, ##__VA_ARGS__)
#else
#define net_dbg_ratelimited(fmt, ...)				\
	do {							\
		if (0)						\
			no_printk(KERN_DEBUG pr_fmt(fmt), ##__VA_ARGS__); \
	} while (0)
#endif

#define net_get_random_once(buf, nbytes)			\
	get_random_once((buf), (nbytes))

/*
 * E.g. XFS meta- & log-data is in slab pages, or bcache meta
 * data pages, or other high order pages allocated by
 * __get_free_pages() without __GFP_COMP, which have a page_count
 * of 0 and/or have PageSlab() set. We cannot use send_page for
 * those, as that does get_page(); put_page(); and would cause
 * either a VM_BUG directly, or __page_cache_release a page that
 * would actually still be referenced by someone, leading to some
 * obscure delayed Oops somewhere else.
 */
static inline bool sendpage_ok(struct page *page)
{
	return !PageSlab(page) && page_count(page) >= 1;
}

int kernel_sendmsg(struct socket *sock, struct msghdr *msg, struct kvec *vec,
		   size_t num, size_t len);
int kernel_sendmsg_locked(struct sock *sk, struct msghdr *msg,
			  struct kvec *vec, size_t num, size_t len);
int kernel_recvmsg(struct socket *sock, struct msghdr *msg, struct kvec *vec,
		   size_t num, size_t len, int flags);

int kernel_bind(struct socket *sock, struct sockaddr *addr, int addrlen);
int kernel_listen(struct socket *sock, int backlog);
int kernel_accept(struct socket *sock, struct socket **newsock, int flags);
int kernel_connect(struct socket *sock, struct sockaddr *addr, int addrlen,
		   int flags);
int kernel_getsockname(struct socket *sock, struct sockaddr *addr);
int kernel_getpeername(struct socket *sock, struct sockaddr *addr);
int kernel_sock_shutdown(struct socket *sock, enum sock_shutdown_cmd how);

/* Routine returns the IP overhead imposed by a (caller-protected) socket. */
u32 kernel_sock_ip_overhead(struct sock *sk);

#define MODULE_ALIAS_NETPROTO(proto) \
	MODULE_ALIAS("net-pf-" __stringify(proto))

#define MODULE_ALIAS_NET_PF_PROTO(pf, proto) \
	MODULE_ALIAS("net-pf-" __stringify(pf) "-proto-" __stringify(proto))

#define MODULE_ALIAS_NET_PF_PROTO_TYPE(pf, proto, type) \
	MODULE_ALIAS("net-pf-" __stringify(pf) "-proto-" __stringify(proto) \
		     "-type-" __stringify(type))

#define MODULE_ALIAS_NET_PF_PROTO_NAME(pf, proto, name) \
	MODULE_ALIAS("net-pf-" __stringify(pf) "-proto-" __stringify(proto) \
		     name)
#endif	/* _LINUX_NET_H */<|MERGE_RESOLUTION|>--- conflicted
+++ resolved
@@ -125,12 +125,8 @@
 	struct file		*file;
 	//指向它对应的sk
 	struct sock		*sk;
-<<<<<<< HEAD
 	//定义socket相关的函数，例如bind,accept
-	const struct proto_ops	*ops;
-=======
 	const struct proto_ops	*ops; /* Might change with IPV6_ADDRFORM or MPTCP. */
->>>>>>> 9d1694dc
 
 	struct socket_wq	wq;
 };
