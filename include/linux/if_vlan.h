--- conflicted
+++ resolved
@@ -183,13 +183,9 @@
 	u16					vlan_id;//vlan编号
 	u16					flags;
 
-<<<<<<< HEAD
 	struct net_device			*real_dev;//vlan dev对应的底层设备:underlying
-=======
-	struct net_device			*real_dev;
 	netdevice_tracker			dev_tracker;
 
->>>>>>> 028192fe
 	unsigned char				real_dev_addr[ETH_ALEN];
 
 	struct proc_dir_entry			*dent;
