--- conflicted
+++ resolved
@@ -77,12 +77,8 @@
         return dev->priv_flags & IFF_802_1Q_VLAN;
 }
 
-<<<<<<< HEAD
 //检查是否有vlan
-#define skb_vlan_tag_present(__skb)	((__skb)->vlan_present)
-=======
 #define skb_vlan_tag_present(__skb)	(!!(__skb)->vlan_all)
->>>>>>> fe15c26e
 #define skb_vlan_tag_get(__skb)		((__skb)->vlan_tci)
 //提取vlan id
 #define skb_vlan_tag_get_id(__skb)	((__skb)->vlan_tci & VLAN_VID_MASK)
