--- conflicted
+++ resolved
@@ -66,16 +66,6 @@
 	return PFN_PHYS(pfn_t_to_pfn(pfn));
 }
 
-<<<<<<< HEAD
-static inline void *pfn_t_to_virt(pfn_t pfn)
-{
-	if (pfn_t_has_page(pfn) && !is_device_private_page(pfn_t_to_page(pfn)))
-		return __va(pfn_t_to_phys(pfn));
-	return NULL;
-}
-
-=======
->>>>>>> 5f9e832c
 static inline pfn_t page_to_pfn_t(struct page *page)
 {
 	return pfn_to_pfn_t(page_to_pfn(page));
