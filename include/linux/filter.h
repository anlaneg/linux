--- conflicted
+++ resolved
@@ -585,34 +585,21 @@
 	u32 __ret;							\
 	cant_migrate();							\
 	if (static_branch_unlikely(&bpf_stats_enabled_key)) {		\
-<<<<<<< HEAD
-		struct bpf_prog_stats *stats;				\
-		u64 start = sched_clock();				\
-		/*通过bpf_func函数运行此程序*/\
-		ret = dfunc(ctx, (prog)->insnsi, (prog)->bpf_func);	\
-		/*取此cpu上本程序的统计变量*/\
-		stats = this_cpu_ptr(prog->aux->stats);			\
-		u64_stats_update_begin(&stats->syncp);			\
-		/*记录程序运行次数*/\
-		stats->cnt++;						\
-		/*记录程序运行的时长*/\
-		stats->nsecs += sched_clock() - start;			\
-		u64_stats_update_end(&stats->syncp);			\
-	} else {							\
-		/*通过bpf_func函数运行此程序*/\
-		ret = dfunc(ctx, (prog)->insnsi, (prog)->bpf_func);	\
-=======
 		struct bpf_prog_stats *__stats;				\
 		u64 __start = sched_clock();				\
+		/*通过bpf_func函数运行此程序*/\
 		__ret = dfunc(ctx, (prog)->insnsi, (prog)->bpf_func);	\
+		/*取此cpu上本程序的统计变量*/\
 		__stats = this_cpu_ptr(prog->aux->stats);		\
 		u64_stats_update_begin(&__stats->syncp);		\
+		/*记录程序运行次数*/\
 		__stats->cnt++;						\
+		/*记录程序运行的时长*/\
 		__stats->nsecs += sched_clock() - __start;		\
 		u64_stats_update_end(&__stats->syncp);			\
 	} else {							\
+		/*通过bpf_func函数运行此程序*/\
 		__ret = dfunc(ctx, (prog)->insnsi, (prog)->bpf_func);	\
->>>>>>> 09162bc3
 	}								\
 	__ret; })
 
