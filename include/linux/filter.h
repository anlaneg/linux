--- conflicted
+++ resolved
@@ -563,16 +563,9 @@
 	unsigned int		(*bpf_func)(const void *ctx/*指向参数1，会被存入ARG1寄存器*/,
 					    const struct bpf_insn *insn);
 	/* Instructions for interpreter */
-<<<<<<< HEAD
-	union {
-	    //存放指令
-		struct sock_filter	insns[0];
-		struct bpf_insn		insnsi[0];
-	};
-=======
+	//存放指令
 	struct sock_filter	insns[0];
 	struct bpf_insn		insnsi[];
->>>>>>> 64677779
 };
 
 struct sk_filter {
