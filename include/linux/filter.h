/* SPDX-License-Identifier: GPL-2.0 */
/*
 * Linux Socket Filter Data Structures
 */
#ifndef __LINUX_FILTER_H__
#define __LINUX_FILTER_H__

#include <linux/atomic.h>
#include <linux/bpf.h>
#include <linux/refcount.h>
#include <linux/compat.h>
#include <linux/skbuff.h>
#include <linux/linkage.h>
#include <linux/printk.h>
#include <linux/workqueue.h>
#include <linux/sched.h>
#include <linux/capability.h>
#include <linux/set_memory.h>
#include <linux/kallsyms.h>
#include <linux/if_vlan.h>
#include <linux/vmalloc.h>
#include <linux/sockptr.h>
#include <crypto/sha1.h>
#include <linux/u64_stats_sync.h>

#include <net/sch_generic.h>

#include <asm/byteorder.h>
#include <uapi/linux/filter.h>

struct sk_buff;
struct sock;
struct seccomp_data;
struct bpf_prog_aux;
struct xdp_rxq_info;
struct xdp_buff;
struct sock_reuseport;
struct ctl_table;
struct ctl_table_header;

/* ArgX, context and stack frame pointer register positions. Note,
 * Arg1, Arg2, Arg3, etc are used as argument mappings of function
 * calls in BPF_CALL instruction.
 */
#define BPF_REG_ARG1	BPF_REG_1
#define BPF_REG_ARG2	BPF_REG_2
#define BPF_REG_ARG3	BPF_REG_3
#define BPF_REG_ARG4	BPF_REG_4
#define BPF_REG_ARG5	BPF_REG_5
#define BPF_REG_CTX	BPF_REG_6
//栈指针
#define BPF_REG_FP	BPF_REG_10

/* Additional register mappings for converted user programs. */
#define BPF_REG_A	BPF_REG_0
#define BPF_REG_X	BPF_REG_7
#define BPF_REG_TMP	BPF_REG_2	/* scratch reg */
#define BPF_REG_D	BPF_REG_8	/* data, callee-saved */
#define BPF_REG_H	BPF_REG_9	/* hlen, callee-saved */

/* Kernel hidden auxiliary/helper register. */
#define BPF_REG_AX		MAX_BPF_REG
#define MAX_BPF_EXT_REG		(MAX_BPF_REG + 1)
#define MAX_BPF_JIT_REG		MAX_BPF_EXT_REG

/* unused opcode to mark special call to bpf_tail_call() helper */
#define BPF_TAIL_CALL	0xf0

/* unused opcode to mark special load instruction. Same as BPF_ABS */
#define BPF_PROBE_MEM	0x20

/* unused opcode to mark call to interpreter with arguments */
#define BPF_CALL_ARGS	0xe0

/* unused opcode to mark speculation barrier for mitigating
 * Speculative Store Bypass
 */
#define BPF_NOSPEC	0xc0

/* As per nm, we expose JITed images as text (code) section for
 * kallsyms. That way, tools like perf can find it to match
 * addresses.
 */
#define BPF_SYM_ELF_TYPE	't'

/* BPF program can access up to 512 bytes of stack space. */
#define MAX_BPF_STACK	512

/* Helper macros for filter block array initializers. */

/* ALU ops on registers, bpf_add|sub|...: dst_reg += src_reg */

#define BPF_ALU64_REG(OP, DST, SRC)				\
	((struct bpf_insn) {					\
		.code  = BPF_ALU64 | BPF_OP(OP) | BPF_X,	\
		.dst_reg = DST,					\
		.src_reg = SRC,					\
		.off   = 0,					\
		.imm   = 0 })

#define BPF_ALU32_REG(OP, DST, SRC)				\
	((struct bpf_insn) {					\
		.code  = BPF_ALU | BPF_OP(OP) | BPF_X,		\
		.dst_reg = DST,					\
		.src_reg = SRC,					\
		.off   = 0,					\
		.imm   = 0 })

/* ALU ops on immediates, bpf_add|sub|...: dst_reg += imm32 */

#define BPF_ALU64_IMM(OP, DST, IMM)				\
	((struct bpf_insn) {					\
		.code  = BPF_ALU64 | BPF_OP(OP) | BPF_K,	\
		.dst_reg = DST,					\
		.src_reg = 0,					\
		.off   = 0,					\
		.imm   = IMM })

#define BPF_ALU32_IMM(OP, DST, IMM)				\
	((struct bpf_insn) {					\
		.code  = BPF_ALU | BPF_OP(OP) | BPF_K,		\
		.dst_reg = DST,					\
		.src_reg = 0,					\
		.off   = 0,					\
		.imm   = IMM })

/* Endianess conversion, cpu_to_{l,b}e(), {l,b}e_to_cpu() */

#define BPF_ENDIAN(TYPE, DST, LEN)				\
	((struct bpf_insn) {					\
		.code  = BPF_ALU | BPF_END | BPF_SRC(TYPE),	\
		.dst_reg = DST,					\
		.src_reg = 0,					\
		.off   = 0,					\
		.imm   = LEN })

/* Short form of mov, dst_reg = src_reg */

#define BPF_MOV64_REG(DST, SRC)					\
	((struct bpf_insn) {					\
		.code  = BPF_ALU64 | BPF_MOV | BPF_X,		\
		.dst_reg = DST,					\
		.src_reg = SRC,					\
		.off   = 0,					\
		.imm   = 0 })

#define BPF_MOV32_REG(DST, SRC)					\
	((struct bpf_insn) {					\
		.code  = BPF_ALU | BPF_MOV | BPF_X,		\
		.dst_reg = DST,					\
		.src_reg = SRC,					\
		.off   = 0,					\
		.imm   = 0 })

/* Short form of mov, dst_reg = imm32 */

#define BPF_MOV64_IMM(DST, IMM)					\
	((struct bpf_insn) {					\
		.code  = BPF_ALU64 | BPF_MOV | BPF_K,		\
		.dst_reg = DST,					\
		.src_reg = 0,					\
		.off   = 0,					\
		.imm   = IMM })

#define BPF_MOV32_IMM(DST, IMM)					\
	((struct bpf_insn) {					\
		.code  = BPF_ALU | BPF_MOV | BPF_K,		\
		.dst_reg = DST,					\
		.src_reg = 0,					\
		.off   = 0,					\
		.imm   = IMM })

/* Special form of mov32, used for doing explicit zero extension on dst. */
#define BPF_ZEXT_REG(DST)					\
	((struct bpf_insn) {					\
		.code  = BPF_ALU | BPF_MOV | BPF_X,		\
		.dst_reg = DST,					\
		.src_reg = DST,					\
		.off   = 0,					\
		.imm   = 1 })

static inline bool insn_is_zext(const struct bpf_insn *insn)
{
	return insn->code == (BPF_ALU | BPF_MOV | BPF_X) && insn->imm == 1;
}

/* BPF_LD_IMM64 macro encodes single 'load 64-bit immediate' insn */
#define BPF_LD_IMM64(DST, IMM)					\
	BPF_LD_IMM64_RAW(DST, 0, IMM)

#define BPF_LD_IMM64_RAW(DST, SRC, IMM)				\
	((struct bpf_insn) {					\
		.code  = BPF_LD | BPF_DW | BPF_IMM,		\
		.dst_reg = DST,					\
		.src_reg = SRC,					\
		.off   = 0,					\
		.imm   = (__u32) (IMM) }),			\
	((struct bpf_insn) {					\
		.code  = 0, /* zero is reserved opcode */	\
		.dst_reg = 0,					\
		.src_reg = 0,					\
		.off   = 0,					\
		.imm   = ((__u64) (IMM)) >> 32 })

/* pseudo BPF_LD_IMM64 insn used to refer to process-local map_fd */
#define BPF_LD_MAP_FD(DST, MAP_FD)				\
	BPF_LD_IMM64_RAW(DST, BPF_PSEUDO_MAP_FD, MAP_FD)

/* Short form of mov based on type, BPF_X: dst_reg = src_reg, BPF_K: dst_reg = imm32 */

#define BPF_MOV64_RAW(TYPE, DST, SRC, IMM)			\
	((struct bpf_insn) {					\
		.code  = BPF_ALU64 | BPF_MOV | BPF_SRC(TYPE),	\
		.dst_reg = DST,					\
		.src_reg = SRC,					\
		.off   = 0,					\
		.imm   = IMM })

#define BPF_MOV32_RAW(TYPE, DST, SRC, IMM)			\
	((struct bpf_insn) {					\
		.code  = BPF_ALU | BPF_MOV | BPF_SRC(TYPE),	\
		.dst_reg = DST,					\
		.src_reg = SRC,					\
		.off   = 0,					\
		.imm   = IMM })

/* Direct packet access, R0 = *(uint *) (skb->data + imm32) */

#define BPF_LD_ABS(SIZE, IMM)					\
	((struct bpf_insn) {					\
		.code  = BPF_LD | BPF_SIZE(SIZE) | BPF_ABS,	\
		.dst_reg = 0,					\
		.src_reg = 0,					\
		.off   = 0,					\
		.imm   = IMM })

/* Indirect packet access, R0 = *(uint *) (skb->data + src_reg + imm32) */

#define BPF_LD_IND(SIZE, SRC, IMM)				\
	((struct bpf_insn) {					\
		.code  = BPF_LD | BPF_SIZE(SIZE) | BPF_IND,	\
		.dst_reg = 0,					\
		.src_reg = SRC,					\
		.off   = 0,					\
		.imm   = IMM })

/* Memory load, dst_reg = *(uint *) (src_reg + off16) */

#define BPF_LDX_MEM(SIZE, DST, SRC, OFF)			\
	((struct bpf_insn) {					\
		.code  = BPF_LDX | BPF_SIZE(SIZE) | BPF_MEM,	\
		.dst_reg = DST,					\
		.src_reg = SRC,					\
		.off   = OFF,					\
		.imm   = 0 })

/* Memory store, *(uint *) (dst_reg + off16) = src_reg */

#define BPF_STX_MEM(SIZE, DST, SRC, OFF)			\
	((struct bpf_insn) {					\
		.code  = BPF_STX | BPF_SIZE(SIZE) | BPF_MEM,	\
		.dst_reg = DST,					\
		.src_reg = SRC,					\
		.off   = OFF,					\
		.imm   = 0 })


/*
 * Atomic operations:
 *
 *   BPF_ADD                  *(uint *) (dst_reg + off16) += src_reg
 *   BPF_AND                  *(uint *) (dst_reg + off16) &= src_reg
 *   BPF_OR                   *(uint *) (dst_reg + off16) |= src_reg
 *   BPF_XOR                  *(uint *) (dst_reg + off16) ^= src_reg
 *   BPF_ADD | BPF_FETCH      src_reg = atomic_fetch_add(dst_reg + off16, src_reg);
 *   BPF_AND | BPF_FETCH      src_reg = atomic_fetch_and(dst_reg + off16, src_reg);
 *   BPF_OR | BPF_FETCH       src_reg = atomic_fetch_or(dst_reg + off16, src_reg);
 *   BPF_XOR | BPF_FETCH      src_reg = atomic_fetch_xor(dst_reg + off16, src_reg);
 *   BPF_XCHG                 src_reg = atomic_xchg(dst_reg + off16, src_reg)
 *   BPF_CMPXCHG              r0 = atomic_cmpxchg(dst_reg + off16, r0, src_reg)
 */

#define BPF_ATOMIC_OP(SIZE, OP, DST, SRC, OFF)			\
	((struct bpf_insn) {					\
		.code  = BPF_STX | BPF_SIZE(SIZE) | BPF_ATOMIC,	\
		.dst_reg = DST,					\
		.src_reg = SRC,					\
		.off   = OFF,					\
		.imm   = OP })

/* Legacy alias */
#define BPF_STX_XADD(SIZE, DST, SRC, OFF) BPF_ATOMIC_OP(SIZE, BPF_ADD, DST, SRC, OFF)

/* Memory store, *(uint *) (dst_reg + off16) = imm32 */

#define BPF_ST_MEM(SIZE, DST, OFF, IMM)				\
	((struct bpf_insn) {					\
		.code  = BPF_ST | BPF_SIZE(SIZE) | BPF_MEM,	\
		.dst_reg = DST,					\
		.src_reg = 0,					\
		.off   = OFF,					\
		.imm   = IMM })

/* Conditional jumps against registers, if (dst_reg 'op' src_reg) goto pc + off16 */

#define BPF_JMP_REG(OP, DST, SRC, OFF)				\
	((struct bpf_insn) {					\
		.code  = BPF_JMP | BPF_OP(OP) | BPF_X,		\
		.dst_reg = DST,					\
		.src_reg = SRC,					\
		.off   = OFF,					\
		.imm   = 0 })

/* Conditional jumps against immediates, if (dst_reg 'op' imm32) goto pc + off16 */

#define BPF_JMP_IMM(OP, DST, IMM, OFF)				\
	((struct bpf_insn) {					\
		.code  = BPF_JMP | BPF_OP(OP) | BPF_K,		\
		.dst_reg = DST,					\
		.src_reg = 0,					\
		.off   = OFF,					\
		.imm   = IMM })

/* Like BPF_JMP_REG, but with 32-bit wide operands for comparison. */

#define BPF_JMP32_REG(OP, DST, SRC, OFF)			\
	((struct bpf_insn) {					\
		.code  = BPF_JMP32 | BPF_OP(OP) | BPF_X,	\
		.dst_reg = DST,					\
		.src_reg = SRC,					\
		.off   = OFF,					\
		.imm   = 0 })

/* Like BPF_JMP_IMM, but with 32-bit wide operands for comparison. */

#define BPF_JMP32_IMM(OP, DST, IMM, OFF)			\
	((struct bpf_insn) {					\
		.code  = BPF_JMP32 | BPF_OP(OP) | BPF_K,	\
		.dst_reg = DST,					\
		.src_reg = 0,					\
		.off   = OFF,					\
		.imm   = IMM })

/* Unconditional jumps, goto pc + off16 */

#define BPF_JMP_A(OFF)						\
	((struct bpf_insn) {					\
		.code  = BPF_JMP | BPF_JA,			\
		.dst_reg = 0,					\
		.src_reg = 0,					\
		.off   = OFF,					\
		.imm   = 0 })

/* Relative call */

#define BPF_CALL_REL(TGT)					\
	((struct bpf_insn) {					\
		.code  = BPF_JMP | BPF_CALL,			\
		.dst_reg = 0,					\
		.src_reg = BPF_PSEUDO_CALL,			\
		.off   = 0,					\
		.imm   = TGT })

/* Convert function address to BPF immediate */

#define BPF_CALL_IMM(x)	((void *)(x) - (void *)__bpf_call_base)

#define BPF_EMIT_CALL(FUNC)					\
	((struct bpf_insn) {					\
		.code  = BPF_JMP | BPF_CALL,			\
		.dst_reg = 0,					\
		.src_reg = 0,					\
		.off   = 0,					\
		.imm   = BPF_CALL_IMM(FUNC) })

/* Raw code statement block */

#define BPF_RAW_INSN(CODE, DST, SRC, OFF, IMM)			\
	((struct bpf_insn) {					\
		.code  = CODE,					\
		.dst_reg = DST,					\
		.src_reg = SRC,					\
		.off   = OFF,					\
		.imm   = IMM })

/* Program exit */

#define BPF_EXIT_INSN()						\
	((struct bpf_insn) {					\
		.code  = BPF_JMP | BPF_EXIT,			\
		.dst_reg = 0,					\
		.src_reg = 0,					\
		.off   = 0,					\
		.imm   = 0 })

/* Speculation barrier */

#define BPF_ST_NOSPEC()						\
	((struct bpf_insn) {					\
		.code  = BPF_ST | BPF_NOSPEC,			\
		.dst_reg = 0,					\
		.src_reg = 0,					\
		.off   = 0,					\
		.imm   = 0 })

/* Internal classic blocks for direct assignment */

#define __BPF_STMT(CODE, K)					\
	((struct sock_filter) BPF_STMT(CODE, K))

#define __BPF_JUMP(CODE, K, JT, JF)				\
	((struct sock_filter) BPF_JUMP(CODE, K, JT, JF))

#define bytes_to_bpf_size(bytes)				\
({								\
	int bpf_size = -EINVAL;					\
								\
	if (bytes == sizeof(u8))				\
		bpf_size = BPF_B;				\
	else if (bytes == sizeof(u16))				\
		bpf_size = BPF_H;				\
	else if (bytes == sizeof(u32))				\
		bpf_size = BPF_W;				\
	else if (bytes == sizeof(u64))				\
		bpf_size = BPF_DW;				\
								\
	bpf_size;						\
})

#define bpf_size_to_bytes(bpf_size)				\
({								\
	int bytes = -EINVAL;					\
								\
	if (bpf_size == BPF_B)					\
		bytes = sizeof(u8);				\
	else if (bpf_size == BPF_H)				\
		bytes = sizeof(u16);				\
	else if (bpf_size == BPF_W)				\
		bytes = sizeof(u32);				\
	else if (bpf_size == BPF_DW)				\
		bytes = sizeof(u64);				\
								\
	bytes;							\
})

#define BPF_SIZEOF(type)					\
	({							\
		const int __size = bytes_to_bpf_size(sizeof(type)); \
		BUILD_BUG_ON(__size < 0);			\
		__size;						\
	})

#define BPF_FIELD_SIZEOF(type, field)				\
	({							\
		const int __size = bytes_to_bpf_size(sizeof_field(type, field)); \
		BUILD_BUG_ON(__size < 0);			\
		__size;						\
	})

#define BPF_LDST_BYTES(insn)					\
	({							\
		const int __size = bpf_size_to_bytes(BPF_SIZE((insn)->code)); \
		WARN_ON(__size < 0);				\
		__size;						\
	})

//无参数的函数参数申明样式
#define __BPF_MAP_0(m, v, ...) v
//有一个参数的函数申明样式
#define __BPF_MAP_1(m, v, t, a, ...) m(t, a)
#define __BPF_MAP_2(m, v, t, a, ...) m(t, a), __BPF_MAP_1(m, v, __VA_ARGS__)
#define __BPF_MAP_3(m, v, t, a, ...) m(t, a), __BPF_MAP_2(m, v, __VA_ARGS__)
#define __BPF_MAP_4(m, v, t, a, ...) m(t, a), __BPF_MAP_3(m, v, __VA_ARGS__)
#define __BPF_MAP_5(m, v, t, a, ...) m(t, a), __BPF_MAP_4(m, v, __VA_ARGS__)

#define __BPF_REG_0(...) __BPF_PAD(5)
#define __BPF_REG_1(...) __BPF_MAP(1, __VA_ARGS__), __BPF_PAD(4)
#define __BPF_REG_2(...) __BPF_MAP(2, __VA_ARGS__), __BPF_PAD(3)
#define __BPF_REG_3(...) __BPF_MAP(3, __VA_ARGS__), __BPF_PAD(2)
#define __BPF_REG_4(...) __BPF_MAP(4, __VA_ARGS__), __BPF_PAD(1)
#define __BPF_REG_5(...) __BPF_MAP(5, __VA_ARGS__)

/*按参数数目，展开用户给出的函数参数，前面几个参数，分别为:
 * 1。生成参数样式的宏
 * 2. void
 * 3. 用户给定的一组{参数类型，函数名称}
 * */
#define __BPF_MAP(n, ...) __BPF_MAP_##n(__VA_ARGS__)
#define __BPF_REG(n, ...) __BPF_REG_##n(__VA_ARGS__)

/*参数强转*/
#define __BPF_CAST(t, a)						       \
	(__force t)							       \
	(__force							       \
	 typeof(__builtin_choose_expr(sizeof(t) == sizeof(unsigned long),      \
				      (unsigned long)0, (t)0))) a
/*定义void，表明无函数参数*/
#define __BPF_V void
#define __BPF_N

//生成参数声明格式
#define __BPF_DECL_ARGS(t, a) t   a
#define __BPF_DECL_REGS(t, a) u64 a

#define __BPF_PAD(n)							       \
	__BPF_MAP(n, __BPF_DECL_ARGS, __BPF_N, u64, __ur_1, u64, __ur_2,       \
		  u64, __ur_3, u64, __ur_4, u64, __ur_5)

/*BPF api函数定义*/
#define BPF_CALL_x(x/*参数数目*/, name/*函数名称*/, ...)					       \
    /*声明函数名称*/\
	static __always_inline						       \
	u64 ____##name(__BPF_MAP(x, __BPF_DECL_ARGS/*参数申明方式宏*/, __BPF_V/*无参数情况*/, __VA_ARGS__/*用户传入的参数*/));   \
	/*定义一个名称为 btf_##name的函数指针*/\
	typedef u64 (*btf_##name)(__BPF_MAP(x, __BPF_DECL_ARGS, __BPF_V, __VA_ARGS__)); \
	/*声明name函数，传入用户指定的寄存器,以便使上面参数一致*/\
	u64 name(__BPF_REG(x, __BPF_DECL_REGS, __BPF_N, __VA_ARGS__));	       \
	u64 name(__BPF_REG(x, __BPF_DECL_REGS, __BPF_N, __VA_ARGS__))	       \
	{								       \
	    /*调用强转参数后的函数，以方便用户实现*/\
		return ((btf_##name)____##name)(__BPF_MAP(x,__BPF_CAST,__BPF_N,__VA_ARGS__));\
	}								       \
	/*定义声明的函数名称，后面接用户实现*/\
	static __always_inline						       \
	u64 ____##name(__BPF_MAP(x, __BPF_DECL_ARGS, __BPF_V, __VA_ARGS__))

#define BPF_CALL_0(name, ...)	BPF_CALL_x(0, name, __VA_ARGS__)
#define BPF_CALL_1(name, ...)	BPF_CALL_x(1, name, __VA_ARGS__)
#define BPF_CALL_2(name, ...)	BPF_CALL_x(2, name, __VA_ARGS__)
#define BPF_CALL_3(name, ...)	BPF_CALL_x(3, name, __VA_ARGS__)
#define BPF_CALL_4(name, ...)	BPF_CALL_x(4, name, __VA_ARGS__)
#define BPF_CALL_5(name, ...)	BPF_CALL_x(5, name, __VA_ARGS__)

#define bpf_ctx_range(TYPE, MEMBER)						\
	offsetof(TYPE, MEMBER) ... offsetofend(TYPE, MEMBER) - 1
#define bpf_ctx_range_till(TYPE, MEMBER1, MEMBER2)				\
	offsetof(TYPE, MEMBER1) ... offsetofend(TYPE, MEMBER2) - 1
#if BITS_PER_LONG == 64
# define bpf_ctx_range_ptr(TYPE, MEMBER)					\
	offsetof(TYPE, MEMBER) ... offsetofend(TYPE, MEMBER) - 1
#else
# define bpf_ctx_range_ptr(TYPE, MEMBER)					\
	offsetof(TYPE, MEMBER) ... offsetof(TYPE, MEMBER) + 8 - 1
#endif /* BITS_PER_LONG == 64 */

#define bpf_target_off(TYPE, MEMBER, SIZE, PTR_SIZE)				\
	({									\
		BUILD_BUG_ON(sizeof_field(TYPE, MEMBER) != (SIZE));		\
		*(PTR_SIZE) = (SIZE);						\
		offsetof(TYPE, MEMBER);						\
	})

/* A struct sock_filter is architecture independent. */
struct compat_sock_fprog {
	u16		len;
	compat_uptr_t	filter;	/* struct sock_filter * */
};

struct sock_fprog_kern {
	u16			len;
	struct sock_filter	*filter;
};

/* Some arches need doubleword alignment for their instructions and/or data */
#define BPF_IMAGE_ALIGNMENT 8

struct bpf_binary_header {
	u32 size;
	u8 image[] __aligned(BPF_IMAGE_ALIGNMENT);
};

struct bpf_prog_stats {
	u64_stats_t cnt;
	u64_stats_t nsecs;
	u64_stats_t misses;
	struct u64_stats_sync syncp;
} __aligned(2 * sizeof(u64));

<<<<<<< HEAD
struct bpf_prog {
    //申请的内存页数
	u16			pages;		/* Number of allocated pages */
	u16			jited:1,	/* Is our filter JIT'ed? */
	            //是否开启jit功能
				jit_requested:1,/* archs need to JIT the prog */
				//是否gpl协议兼容
				gpl_compatible:1, /* Is filter GPL compatible? */
				cb_access:1,	/* Is control block accessed? */
				dst_needed:1,	/* Do we need dst entry? */
				blinding_requested:1, /* needs constant blinding */
				blinded:1,	/* Was blinded */
				is_func:1,	/* program is a bpf function */
				kprobe_override:1, /* Do we override a kprobe? */
				has_callchain_buf:1, /* callchain buffer allocated? */
				enforce_expected_attach_type:1, /* Enforce expected_attach_type checking at attach time */
				call_get_stack:1, /* Do we call bpf_get_stack() or bpf_get_stackid() */
				call_get_func_ip:1, /* Do we call get_func_ip() */
				tstamp_type_access:1; /* Accessed __sk_buff->tstamp_type */
	enum bpf_prog_type	type;		/* Type of BPF program */
	enum bpf_attach_type	expected_attach_type; /* For some prog types */
	//insns数组的大小
	u32			len;		/* Number of filter blocks */
	u32			jited_len;	/* Size of jited insns in bytes */
	u8			tag[BPF_TAG_SIZE];
	struct bpf_prog_stats __percpu *stats;
	int __percpu		*active;
	/*bpf程序运行入口*/
	unsigned int		(*bpf_func)(const void *ctx/*指向参数1，会被存入ARG1寄存器*/,
					    const struct bpf_insn *insn);
	struct bpf_prog_aux	*aux;		/* Auxiliary fields */
	struct sock_fprog_kern	*orig_prog;	/* Original BPF program */
	/* Instructions for interpreter */
	//存放指令
	union {
		DECLARE_FLEX_ARRAY(struct sock_filter, insns);
		DECLARE_FLEX_ARRAY(struct bpf_insn, insnsi);
	};
};

=======
>>>>>>> 97ee9d1c
struct sk_filter {
	refcount_t	refcnt;
	struct rcu_head	rcu;
	struct bpf_prog	*prog;
};

DECLARE_STATIC_KEY_FALSE(bpf_stats_enabled_key);

extern struct mutex nf_conn_btf_access_lock;
extern int (*nfct_btf_struct_access)(struct bpf_verifier_log *log, const struct btf *btf,
				     const struct btf_type *t, int off, int size,
				     enum bpf_access_type atype, u32 *next_btf_id,
				     enum bpf_type_flag *flag);

typedef unsigned int (*bpf_dispatcher_fn)(const void *ctx,
					  const struct bpf_insn *insnsi,
					  unsigned int (*bpf_func)(const void *,
								   const struct bpf_insn *));
//运行bpf程序(prog)->bpf_func将被调用
static __always_inline u32 __bpf_prog_run(const struct bpf_prog *prog,
					  const void *ctx,
					  bpf_dispatcher_fn dfunc)
{
	u32 ret;

	cant_migrate();
	if (static_branch_unlikely(&bpf_stats_enabled_key)) {
		struct bpf_prog_stats *stats;
		u64 start = sched_clock();
		unsigned long flags;

		/*通过bpf_func函数运行此程序*/
		ret = dfunc(ctx, prog->insnsi, prog->bpf_func);
		/*取此cpu上本程序的统计变量*/
		stats = this_cpu_ptr(prog->stats);
		flags = u64_stats_update_begin_irqsave(&stats->syncp);
		/*记录程序运行次数*/
		u64_stats_inc(&stats->cnt);
		/*记录程序运行的时长*/
		u64_stats_add(&stats->nsecs, sched_clock() - start);
		u64_stats_update_end_irqrestore(&stats->syncp, flags);
	} else {
		/*通过bpf_func函数运行此程序*/\
		ret = dfunc(ctx, prog->insnsi, prog->bpf_func);
	}
	return ret;
}

static __always_inline u32 bpf_prog_run(const struct bpf_prog *prog, const void *ctx)
{
	return __bpf_prog_run(prog, ctx, bpf_dispatcher_nop_func);
}

/*
 * Use in preemptible and therefore migratable context to make sure that
 * the execution of the BPF program runs on one CPU.
 *
 * This uses migrate_disable/enable() explicitly to document that the
 * invocation of a BPF program does not require reentrancy protection
 * against a BPF program which is invoked from a preempting task.
 */
static inline u32 bpf_prog_run_pin_on_cpu(const struct bpf_prog *prog,
					  const void *ctx)
{
	u32 ret;

	//禁止抢占后，运行bpf程序
	migrate_disable();
	ret = bpf_prog_run(prog, ctx);
	migrate_enable();
	return ret;
}

#define BPF_SKB_CB_LEN QDISC_CB_PRIV_LEN

struct bpf_skb_data_end {
	struct qdisc_skb_cb qdisc_cb;
	void *data_meta;
	void *data_end;
};

struct bpf_nh_params {
	u32 nh_family;
	union {
		u32 ipv4_nh;
		struct in6_addr ipv6_nh;
	};
};

struct bpf_redirect_info {
	u32 flags;/*redirect标记，控制数据走向*/
	u32 tgt_index;//要redirect的目标ifindex
	void *tgt_value;//
	struct bpf_map *map;
	u32 map_id;
	enum bpf_map_type map_type;
	u32 kern_flags;
	struct bpf_nh_params nh;
};

DECLARE_PER_CPU(struct bpf_redirect_info, bpf_redirect_info);

/* flags for bpf_redirect_info kern_flags */
#define BPF_RI_F_RF_NO_DIRECT	BIT(0)	/* no napi_direct on return_frame */

/* Compute the linear packet data range [data, data_end) which
 * will be accessed by various program types (cls_bpf, act_bpf,
 * lwt, ...). Subsystems allowing direct data access must (!)
 * ensure that cb[] area can be written to when BPF program is
 * invoked (otherwise cb[] save/restore is necessary).
 */
static inline void bpf_compute_data_pointers(struct sk_buff *skb)
{
	struct bpf_skb_data_end *cb = (struct bpf_skb_data_end *)skb->cb;

	BUILD_BUG_ON(sizeof(*cb) > sizeof_field(struct sk_buff, cb));
	cb->data_meta = skb->data - skb_metadata_len(skb);
	cb->data_end  = skb->data + skb_headlen(skb);
}

/* Similar to bpf_compute_data_pointers(), except that save orginal
 * data in cb->data and cb->meta_data for restore.
 */
static inline void bpf_compute_and_save_data_end(
	struct sk_buff *skb, void **saved_data_end)
{
	struct bpf_skb_data_end *cb = (struct bpf_skb_data_end *)skb->cb;

	*saved_data_end = cb->data_end;
	cb->data_end  = skb->data + skb_headlen(skb);
}

/* Restore data saved by bpf_compute_data_pointers(). */
static inline void bpf_restore_data_end(
	struct sk_buff *skb, void *saved_data_end)
{
	struct bpf_skb_data_end *cb = (struct bpf_skb_data_end *)skb->cb;

	cb->data_end = saved_data_end;
}

static inline u8 *bpf_skb_cb(const struct sk_buff *skb)
{
	/* eBPF programs may read/write skb->cb[] area to transfer meta
	 * data between tail calls. Since this also needs to work with
	 * tc, that scratch memory is mapped to qdisc_skb_cb's data area.
	 *
	 * In some socket filter cases, the cb unfortunately needs to be
	 * saved/restored so that protocol specific skb->cb[] data won't
	 * be lost. In any case, due to unpriviledged eBPF programs
	 * attached to sockets, we need to clear the bpf_skb_cb() area
	 * to not leak previous contents to user space.
	 */
	BUILD_BUG_ON(sizeof_field(struct __sk_buff, cb) != BPF_SKB_CB_LEN);
	BUILD_BUG_ON(sizeof_field(struct __sk_buff, cb) !=
		     sizeof_field(struct qdisc_skb_cb, data));

	return qdisc_skb_cb(skb)->data;
}

/* Must be invoked with migration disabled */
static inline u32 __bpf_prog_run_save_cb(const struct bpf_prog *prog,
					 const void *ctx)
{
	const struct sk_buff *skb = ctx;
	u8 *cb_data = bpf_skb_cb(skb);
	u8 cb_saved[BPF_SKB_CB_LEN];
	u32 res;

	//如果需要防止bpf_prog修改bpf_skb_cb
	if (unlikely(prog->cb_access)) {
		memcpy(cb_saved, cb_data, sizeof(cb_saved));
		memset(cb_data, 0, sizeof(cb_saved));
	}

	//bpf程序运行
	res = bpf_prog_run(prog, skb);

	if (unlikely(prog->cb_access))
		memcpy(cb_data, cb_saved, sizeof(cb_saved));

	return res;
}

static inline u32 bpf_prog_run_save_cb(const struct bpf_prog *prog,
				       struct sk_buff *skb)
{
	u32 res;

	migrate_disable();
	res = __bpf_prog_run_save_cb(prog, skb);
	migrate_enable();
	return res;
}

static inline u32 bpf_prog_run_clear_cb(const struct bpf_prog *prog,
					struct sk_buff *skb)
{
	u8 *cb_data = bpf_skb_cb(skb);
	u32 res;

	if (unlikely(prog->cb_access))
		memset(cb_data, 0, BPF_SKB_CB_LEN);

	res = bpf_prog_run_pin_on_cpu(prog, skb);
	return res;
}

DECLARE_BPF_DISPATCHER(xdp)

DECLARE_STATIC_KEY_FALSE(bpf_master_redirect_enabled_key);

u32 xdp_master_redirect(struct xdp_buff *xdp);

static __always_inline u32 bpf_prog_run_xdp(const struct bpf_prog *prog,
					    struct xdp_buff *xdp)
{
	/* Driver XDP hooks are invoked within a single NAPI poll cycle and thus
	 * under local_bh_disable(), which provides the needed RCU protection
	 * for accessing map entries.
	 */
	u32 act = __bpf_prog_run(prog, xdp, BPF_DISPATCHER_FUNC(xdp));

	if (static_branch_unlikely(&bpf_master_redirect_enabled_key)) {
		if (act == XDP_TX && netif_is_bond_slave(xdp->rxq->dev))
			act = xdp_master_redirect(xdp);
	}

	return act;
}

void bpf_prog_change_xdp(struct bpf_prog *prev_prog, struct bpf_prog *prog);

static inline u32 bpf_prog_insn_size(const struct bpf_prog *prog)
{
	return prog->len * sizeof(struct bpf_insn);
}

static inline u32 bpf_prog_tag_scratch_size(const struct bpf_prog *prog)
{
	return round_up(bpf_prog_insn_size(prog) +
			sizeof(__be64) + 1, SHA1_BLOCK_SIZE);
}

//如果申请bpf_prog结构＋proglen*sizeof(insns)
static inline unsigned int bpf_prog_size(unsigned int proglen)
{
	return max(sizeof(struct bpf_prog),
		   offsetof(struct bpf_prog, insns[proglen]));
}

static inline bool bpf_prog_was_classic(const struct bpf_prog *prog)
{
	/* When classic BPF programs have been loaded and the arch
	 * does not have a classic BPF JIT (anymore), they have been
	 * converted via bpf_migrate_filter() to eBPF and thus always
	 * have an unspec program type.
	 */
	return prog->type == BPF_PROG_TYPE_UNSPEC;
}

static inline u32 bpf_ctx_off_adjust_machine(u32 size)
{
	const u32 size_machine = sizeof(unsigned long);

	if (size > size_machine && size % size_machine == 0)
		size = size_machine;

	return size;
}

static inline bool
bpf_ctx_narrow_access_ok(u32 off, u32 size, u32 size_default)
{
	return size <= size_default && (size & (size - 1)) == 0;
}

static inline u8
bpf_ctx_narrow_access_offset(u32 off, u32 size, u32 size_default)
{
	u8 access_off = off & (size_default - 1);

#ifdef __LITTLE_ENDIAN
	return access_off;
#else
	return size_default - (access_off + size);
#endif
}

#define bpf_ctx_wide_access_ok(off, size, type, field)			\
	(size == sizeof(__u64) &&					\
	off >= offsetof(type, field) &&					\
	off + sizeof(__u64) <= offsetofend(type, field) &&		\
	off % sizeof(__u64) == 0)

//fprog是一个长度为len的filter数组
#define bpf_classic_proglen(fprog) (fprog->len * sizeof(fprog->filter[0]))

static inline void bpf_prog_lock_ro(struct bpf_prog *fp)
{
#ifndef CONFIG_BPF_JIT_ALWAYS_ON
	if (!fp->jited) {
		set_vm_flush_reset_perms(fp);
		set_memory_ro((unsigned long)fp, fp->pages);
	}
#endif
}

static inline void bpf_jit_binary_lock_ro(struct bpf_binary_header *hdr)
{
	set_vm_flush_reset_perms(hdr);
	set_memory_ro((unsigned long)hdr, hdr->size >> PAGE_SHIFT);
	set_memory_x((unsigned long)hdr, hdr->size >> PAGE_SHIFT);
}

int sk_filter_trim_cap(struct sock *sk, struct sk_buff *skb, unsigned int cap);
static inline int sk_filter(struct sock *sk, struct sk_buff *skb)
{
	return sk_filter_trim_cap(sk, skb, 1);
}

struct bpf_prog *bpf_prog_select_runtime(struct bpf_prog *fp, int *err);
void bpf_prog_free(struct bpf_prog *fp);

bool bpf_opcode_in_insntable(u8 code);

void bpf_prog_free_linfo(struct bpf_prog *prog);
void bpf_prog_fill_jited_linfo(struct bpf_prog *prog,
			       const u32 *insn_to_jit_off);
int bpf_prog_alloc_jited_linfo(struct bpf_prog *prog);
void bpf_prog_jit_attempt_done(struct bpf_prog *prog);

struct bpf_prog *bpf_prog_alloc(unsigned int size, gfp_t gfp_extra_flags);
struct bpf_prog *bpf_prog_alloc_no_stats(unsigned int size, gfp_t gfp_extra_flags);
struct bpf_prog *bpf_prog_realloc(struct bpf_prog *fp_old, unsigned int size,
				  gfp_t gfp_extra_flags);
void __bpf_prog_free(struct bpf_prog *fp);

static inline void bpf_prog_unlock_free(struct bpf_prog *fp)
{
	__bpf_prog_free(fp);
}

typedef int (*bpf_aux_classic_check_t)(struct sock_filter *filter,
				       unsigned int flen);

int bpf_prog_create(struct bpf_prog **pfp, struct sock_fprog_kern *fprog);
int bpf_prog_create_from_user(struct bpf_prog **pfp, struct sock_fprog *fprog,
			      bpf_aux_classic_check_t trans, bool save_orig);
void bpf_prog_destroy(struct bpf_prog *fp);

int sk_attach_filter(struct sock_fprog *fprog, struct sock *sk);
int sk_attach_bpf(u32 ufd, struct sock *sk);
int sk_reuseport_attach_filter(struct sock_fprog *fprog, struct sock *sk);
int sk_reuseport_attach_bpf(u32 ufd, struct sock *sk);
void sk_reuseport_prog_free(struct bpf_prog *prog);
int sk_detach_filter(struct sock *sk);
int sk_get_filter(struct sock *sk, sockptr_t optval, unsigned int len);

bool sk_filter_charge(struct sock *sk, struct sk_filter *fp);
void sk_filter_uncharge(struct sock *sk, struct sk_filter *fp);

u64 __bpf_call_base(u64 r1, u64 r2, u64 r3, u64 r4, u64 r5);
#define __bpf_call_base_args \
	((u64 (*)(u64, u64, u64, u64, u64, const struct bpf_insn *)) \
	 (void *)__bpf_call_base)

struct bpf_prog *bpf_int_jit_compile(struct bpf_prog *prog);
void bpf_jit_compile(struct bpf_prog *prog);
bool bpf_jit_needs_zext(void);
bool bpf_jit_supports_subprog_tailcalls(void);
bool bpf_jit_supports_kfunc_call(void);
bool bpf_helper_changes_pkt_data(void *func);

static inline bool bpf_dump_raw_ok(const struct cred *cred)
{
	/* Reconstruction of call-sites is dependent on kallsyms,
	 * thus make dump the same restriction.
	 */
	return kallsyms_show_value(cred);
}

struct bpf_prog *bpf_patch_insn_single(struct bpf_prog *prog, u32 off,
				       const struct bpf_insn *patch, u32 len);
int bpf_remove_insns(struct bpf_prog *prog, u32 off, u32 cnt);

void bpf_clear_redirect_map(struct bpf_map *map);

static inline bool xdp_return_frame_no_direct(void)
{
	struct bpf_redirect_info *ri = this_cpu_ptr(&bpf_redirect_info);

	return ri->kern_flags & BPF_RI_F_RF_NO_DIRECT;
}

static inline void xdp_set_return_frame_no_direct(void)
{
	struct bpf_redirect_info *ri = this_cpu_ptr(&bpf_redirect_info);

	ri->kern_flags |= BPF_RI_F_RF_NO_DIRECT;
}

static inline void xdp_clear_return_frame_no_direct(void)
{
	struct bpf_redirect_info *ri = this_cpu_ptr(&bpf_redirect_info);

	ri->kern_flags &= ~BPF_RI_F_RF_NO_DIRECT;
}

//检查此报文是否能发送
static inline int xdp_ok_fwd_dev(const struct net_device *fwd,
				 unsigned int pktlen)
{
	unsigned int len;

	if (unlikely(!(fwd->flags & IFF_UP)))
	    /*设备已down*/
		return -ENETDOWN;

	/*报文长度超过mtu*/
	len = fwd->mtu + fwd->hard_header_len + VLAN_HLEN;
	if (pktlen > len)
		return -EMSGSIZE;

	return 0;
}

/* The pair of xdp_do_redirect and xdp_do_flush MUST be called in the
 * same cpu context. Further for best results no more than a single map
 * for the do_redirect/do_flush pair should be used. This limitation is
 * because we only track one map and force a flush when the map changes.
 * This does not appear to be a real limitation for existing software.
 */
int xdp_do_generic_redirect(struct net_device *dev, struct sk_buff *skb,
			    struct xdp_buff *xdp, struct bpf_prog *prog);
int xdp_do_redirect(struct net_device *dev,
		    struct xdp_buff *xdp,
		    struct bpf_prog *prog);
int xdp_do_redirect_frame(struct net_device *dev,
			  struct xdp_buff *xdp,
			  struct xdp_frame *xdpf,
			  struct bpf_prog *prog);
void xdp_do_flush(void);

/* The xdp_do_flush_map() helper has been renamed to drop the _map suffix, as
 * it is no longer only flushing maps. Keep this define for compatibility
 * until all drivers are updated - do not use xdp_do_flush_map() in new code!
 */
#define xdp_do_flush_map xdp_do_flush

void bpf_warn_invalid_xdp_action(struct net_device *dev, struct bpf_prog *prog, u32 act);

#ifdef CONFIG_INET
struct sock *bpf_run_sk_reuseport(struct sock_reuseport *reuse, struct sock *sk,
				  struct bpf_prog *prog, struct sk_buff *skb,
				  struct sock *migrating_sk,
				  u32 hash);
#else
static inline struct sock *
bpf_run_sk_reuseport(struct sock_reuseport *reuse, struct sock *sk,
		     struct bpf_prog *prog, struct sk_buff *skb,
		     struct sock *migrating_sk,
		     u32 hash)
{
	return NULL;
}
#endif

#ifdef CONFIG_BPF_JIT
extern int bpf_jit_enable;
extern int bpf_jit_harden;
extern int bpf_jit_kallsyms;
extern long bpf_jit_limit;
extern long bpf_jit_limit_max;

typedef void (*bpf_jit_fill_hole_t)(void *area, unsigned int size);

void bpf_jit_fill_hole_with_zero(void *area, unsigned int size);

struct bpf_binary_header *
bpf_jit_binary_alloc(unsigned int proglen, u8 **image_ptr,
		     unsigned int alignment,
		     bpf_jit_fill_hole_t bpf_fill_ill_insns);
void bpf_jit_binary_free(struct bpf_binary_header *hdr);
u64 bpf_jit_alloc_exec_limit(void);
void *bpf_jit_alloc_exec(unsigned long size);
void bpf_jit_free_exec(void *addr);
void bpf_jit_free(struct bpf_prog *fp);
struct bpf_binary_header *
bpf_jit_binary_pack_hdr(const struct bpf_prog *fp);

void *bpf_prog_pack_alloc(u32 size, bpf_jit_fill_hole_t bpf_fill_ill_insns);
void bpf_prog_pack_free(struct bpf_binary_header *hdr);

static inline bool bpf_prog_kallsyms_verify_off(const struct bpf_prog *fp)
{
	return list_empty(&fp->aux->ksym.lnode) ||
	       fp->aux->ksym.lnode.prev == LIST_POISON2;
}

struct bpf_binary_header *
bpf_jit_binary_pack_alloc(unsigned int proglen, u8 **ro_image,
			  unsigned int alignment,
			  struct bpf_binary_header **rw_hdr,
			  u8 **rw_image,
			  bpf_jit_fill_hole_t bpf_fill_ill_insns);
int bpf_jit_binary_pack_finalize(struct bpf_prog *prog,
				 struct bpf_binary_header *ro_header,
				 struct bpf_binary_header *rw_header);
void bpf_jit_binary_pack_free(struct bpf_binary_header *ro_header,
			      struct bpf_binary_header *rw_header);

int bpf_jit_add_poke_descriptor(struct bpf_prog *prog,
				struct bpf_jit_poke_descriptor *poke);

int bpf_jit_get_func_addr(const struct bpf_prog *prog,
			  const struct bpf_insn *insn, bool extra_pass,
			  u64 *func_addr, bool *func_addr_fixed);

struct bpf_prog *bpf_jit_blind_constants(struct bpf_prog *fp);
void bpf_jit_prog_release_other(struct bpf_prog *fp, struct bpf_prog *fp_other);

static inline void bpf_jit_dump(unsigned int flen, unsigned int proglen,
				u32 pass, void *image)
{
	pr_err("flen=%u proglen=%u pass=%u image=%pK from=%s pid=%d\n", flen,
	       proglen, pass, image, current->comm, task_pid_nr(current));

	if (image)
		print_hex_dump(KERN_ERR, "JIT code: ", DUMP_PREFIX_OFFSET,
			       16, 1, image, proglen, false);
}

static inline bool bpf_jit_is_ebpf(void)
{
# ifdef CONFIG_HAVE_EBPF_JIT
	return true;
# else
	return false;
# endif
}

//确定bpf jit是否被开启
static inline bool ebpf_jit_enabled(void)
{
	return bpf_jit_enable && bpf_jit_is_ebpf();
}

static inline bool bpf_prog_ebpf_jited(const struct bpf_prog *fp)
{
	return fp->jited && bpf_jit_is_ebpf();
}

static inline bool bpf_jit_blinding_enabled(struct bpf_prog *prog)
{
	/* These are the prerequisites, should someone ever have the
	 * idea to call blinding outside of them, we make sure to
	 * bail out.
	 */
	if (!bpf_jit_is_ebpf())
		return false;
	if (!prog->jit_requested)
		return false;
	if (!bpf_jit_harden)
		return false;
	if (bpf_jit_harden == 1 && bpf_capable())
		return false;

	return true;
}

static inline bool bpf_jit_kallsyms_enabled(void)
{
	/* There are a couple of corner cases where kallsyms should
	 * not be enabled f.e. on hardening.
	 */
	if (bpf_jit_harden)
		return false;
	if (!bpf_jit_kallsyms)
		return false;
	if (bpf_jit_kallsyms == 1)
		return true;

	return false;
}

const char *__bpf_address_lookup(unsigned long addr, unsigned long *size,
				 unsigned long *off, char *sym);
bool is_bpf_text_address(unsigned long addr);
int bpf_get_kallsym(unsigned int symnum, unsigned long *value, char *type,
		    char *sym);

static inline const char *
bpf_address_lookup(unsigned long addr, unsigned long *size,
		   unsigned long *off, char **modname, char *sym)
{
	const char *ret = __bpf_address_lookup(addr, size, off, sym);

	if (ret && modname)
		*modname = NULL;
	return ret;
}

void bpf_prog_kallsyms_add(struct bpf_prog *fp);
void bpf_prog_kallsyms_del(struct bpf_prog *fp);

#else /* CONFIG_BPF_JIT */

static inline bool ebpf_jit_enabled(void)
{
	return false;
}

static inline bool bpf_jit_blinding_enabled(struct bpf_prog *prog)
{
	return false;
}

static inline bool bpf_prog_ebpf_jited(const struct bpf_prog *fp)
{
	return false;
}

static inline int
bpf_jit_add_poke_descriptor(struct bpf_prog *prog,
			    struct bpf_jit_poke_descriptor *poke)
{
	return -ENOTSUPP;
}

static inline void bpf_jit_free(struct bpf_prog *fp)
{
	bpf_prog_unlock_free(fp);
}

static inline bool bpf_jit_kallsyms_enabled(void)
{
	return false;
}

static inline const char *
__bpf_address_lookup(unsigned long addr, unsigned long *size,
		     unsigned long *off, char *sym)
{
	return NULL;
}

static inline bool is_bpf_text_address(unsigned long addr)
{
	return false;
}

static inline int bpf_get_kallsym(unsigned int symnum, unsigned long *value,
				  char *type, char *sym)
{
	return -ERANGE;
}

static inline const char *
bpf_address_lookup(unsigned long addr, unsigned long *size,
		   unsigned long *off, char **modname, char *sym)
{
	return NULL;
}

static inline void bpf_prog_kallsyms_add(struct bpf_prog *fp)
{
}

static inline void bpf_prog_kallsyms_del(struct bpf_prog *fp)
{
}

#endif /* CONFIG_BPF_JIT */

void bpf_prog_kallsyms_del_all(struct bpf_prog *fp);

#define BPF_ANC		BIT(15)

static inline bool bpf_needs_clear_a(const struct sock_filter *first)
{
	switch (first->code) {
	case BPF_RET | BPF_K:
	case BPF_LD | BPF_W | BPF_LEN:
		return false;

	case BPF_LD | BPF_W | BPF_ABS:
	case BPF_LD | BPF_H | BPF_ABS:
	case BPF_LD | BPF_B | BPF_ABS:
		if (first->k == SKF_AD_OFF + SKF_AD_ALU_XOR_X)
			return true;
		return false;

	default:
		return true;
	}
}

static inline u16 bpf_anc_helper(const struct sock_filter *ftest)
{
	BUG_ON(ftest->code & BPF_ANC);

	switch (ftest->code) {
	case BPF_LD | BPF_W | BPF_ABS:
	case BPF_LD | BPF_H | BPF_ABS:
	case BPF_LD | BPF_B | BPF_ABS:
#define BPF_ANCILLARY(CODE)	case SKF_AD_OFF + SKF_AD_##CODE:	\
				return BPF_ANC | SKF_AD_##CODE
		switch (ftest->k) {
		BPF_ANCILLARY(PROTOCOL);
		BPF_ANCILLARY(PKTTYPE);
		BPF_ANCILLARY(IFINDEX);
		BPF_ANCILLARY(NLATTR);
		BPF_ANCILLARY(NLATTR_NEST);
		BPF_ANCILLARY(MARK);
		BPF_ANCILLARY(QUEUE);
		BPF_ANCILLARY(HATYPE);
		BPF_ANCILLARY(RXHASH);
		BPF_ANCILLARY(CPU);
		BPF_ANCILLARY(ALU_XOR_X);
		BPF_ANCILLARY(VLAN_TAG);
		BPF_ANCILLARY(VLAN_TAG_PRESENT);
		BPF_ANCILLARY(PAY_OFFSET);
		BPF_ANCILLARY(RANDOM);
		BPF_ANCILLARY(VLAN_TPID);
		}
		fallthrough;
	default:
		return ftest->code;
	}
}

void *bpf_internal_load_pointer_neg_helper(const struct sk_buff *skb,
					   int k, unsigned int size);

static inline int bpf_tell_extensions(void)
{
	return SKF_AD_MAX;
}

struct bpf_sock_addr_kern {
	struct sock *sk;
	struct sockaddr *uaddr;
	/* Temporary "register" to make indirect stores to nested structures
	 * defined above. We need three registers to make such a store, but
	 * only two (src and dst) are available at convert_ctx_access time
	 */
	u64 tmp_reg;
	void *t_ctx;	/* Attach type specific context. */
};

struct bpf_sock_ops_kern {
	struct	sock *sk;
	union {
		u32 args[4];
		u32 reply;
		u32 replylong[4];
	};
	struct sk_buff	*syn_skb;
	struct sk_buff	*skb;
	void	*skb_data_end;
	u8	op;
	u8	is_fullsock;
	u8	remaining_opt_len;
	u64	temp;			/* temp and everything after is not
					 * initialized to 0 before calling
					 * the BPF program. New fields that
					 * should be initialized to 0 should
					 * be inserted before temp.
					 * temp is scratch storage used by
					 * sock_ops_convert_ctx_access
					 * as temporary storage of a register.
					 */
};

struct bpf_sysctl_kern {
	struct ctl_table_header *head;
	struct ctl_table *table;
	void *cur_val;
	size_t cur_len;
	void *new_val;
	size_t new_len;
	int new_updated;
	int write;
	loff_t *ppos;
	/* Temporary "register" for indirect stores to ppos. */
	u64 tmp_reg;
};

#define BPF_SOCKOPT_KERN_BUF_SIZE	32
struct bpf_sockopt_buf {
	u8		data[BPF_SOCKOPT_KERN_BUF_SIZE];
};

struct bpf_sockopt_kern {
	struct sock	*sk;
	u8		*optval;
	u8		*optval_end;
	s32		level;
	s32		optname;
	s32		optlen;
	/* for retval in struct bpf_cg_run_ctx */
	struct task_struct *current_task;
	/* Temporary "register" for indirect stores to ppos. */
	u64		tmp_reg;
};

int copy_bpf_fprog_from_user(struct sock_fprog *dst, sockptr_t src, int len);

struct bpf_sk_lookup_kern {
	u16		family;
	u16		protocol;
	__be16		sport;
	u16		dport;
	struct {
		__be32 saddr;
		__be32 daddr;
	} v4;
	struct {
		const struct in6_addr *saddr;
		const struct in6_addr *daddr;
	} v6;
	struct sock	*selected_sk;
	u32		ingress_ifindex;
	bool		no_reuseport;
};

extern struct static_key_false bpf_sk_lookup_enabled;

/* Runners for BPF_SK_LOOKUP programs to invoke on socket lookup.
 *
 * Allowed return values for a BPF SK_LOOKUP program are SK_PASS and
 * SK_DROP. Their meaning is as follows:
 *
 *  SK_PASS && ctx.selected_sk != NULL: use selected_sk as lookup result
 *  SK_PASS && ctx.selected_sk == NULL: continue to htable-based socket lookup
 *  SK_DROP                           : terminate lookup with -ECONNREFUSED
 *
 * This macro aggregates return values and selected sockets from
 * multiple BPF programs according to following rules in order:
 *
 *  1. If any program returned SK_PASS and a non-NULL ctx.selected_sk,
 *     macro result is SK_PASS and last ctx.selected_sk is used.
 *  2. If any program returned SK_DROP return value,
 *     macro result is SK_DROP.
 *  3. Otherwise result is SK_PASS and ctx.selected_sk is NULL.
 *
 * Caller must ensure that the prog array is non-NULL, and that the
 * array as well as the programs it contains remain valid.
 */
#define BPF_PROG_SK_LOOKUP_RUN_ARRAY(array, ctx, func)			\
	({								\
		struct bpf_sk_lookup_kern *_ctx = &(ctx);		\
		struct bpf_prog_array_item *_item;			\
		struct sock *_selected_sk = NULL;			\
		bool _no_reuseport = false;				\
		struct bpf_prog *_prog;					\
		bool _all_pass = true;					\
		u32 _ret;						\
									\
		migrate_disable();					\
		_item = &(array)->items[0];				\
		while ((_prog = READ_ONCE(_item->prog))) {		\
			/* restore most recent selection */		\
			_ctx->selected_sk = _selected_sk;		\
			_ctx->no_reuseport = _no_reuseport;		\
									\
			_ret = func(_prog, _ctx);			\
			if (_ret == SK_PASS && _ctx->selected_sk) {	\
				/* remember last non-NULL socket */	\
				_selected_sk = _ctx->selected_sk;	\
				_no_reuseport = _ctx->no_reuseport;	\
			} else if (_ret == SK_DROP && _all_pass) {	\
				_all_pass = false;			\
			}						\
			_item++;					\
		}							\
		_ctx->selected_sk = _selected_sk;			\
		_ctx->no_reuseport = _no_reuseport;			\
		migrate_enable();					\
		_all_pass || _selected_sk ? SK_PASS : SK_DROP;		\
	 })

static inline bool bpf_sk_lookup_run_v4(struct net *net, int protocol,
					const __be32 saddr, const __be16 sport,
					const __be32 daddr, const u16 dport,
					const int ifindex, struct sock **psk)
{
	struct bpf_prog_array *run_array;
	struct sock *selected_sk = NULL;
	bool no_reuseport = false;

	rcu_read_lock();
	run_array = rcu_dereference(net->bpf.run_array[NETNS_BPF_SK_LOOKUP]);
	if (run_array) {
		struct bpf_sk_lookup_kern ctx = {
			.family		= AF_INET,
			.protocol	= protocol,
			.v4.saddr	= saddr,
			.v4.daddr	= daddr,
			.sport		= sport,
			.dport		= dport,
			.ingress_ifindex	= ifindex,
		};
		u32 act;

		act = BPF_PROG_SK_LOOKUP_RUN_ARRAY(run_array, ctx, bpf_prog_run);
		if (act == SK_PASS) {
			selected_sk = ctx.selected_sk;
			no_reuseport = ctx.no_reuseport;
		} else {
			selected_sk = ERR_PTR(-ECONNREFUSED);
		}
	}
	rcu_read_unlock();
	*psk = selected_sk;
	return no_reuseport;
}

#if IS_ENABLED(CONFIG_IPV6)
static inline bool bpf_sk_lookup_run_v6(struct net *net, int protocol,
					const struct in6_addr *saddr,
					const __be16 sport,
					const struct in6_addr *daddr,
					const u16 dport,
					const int ifindex, struct sock **psk)
{
	struct bpf_prog_array *run_array;
	struct sock *selected_sk = NULL;
	bool no_reuseport = false;

	rcu_read_lock();
	run_array = rcu_dereference(net->bpf.run_array[NETNS_BPF_SK_LOOKUP]);
	if (run_array) {
		struct bpf_sk_lookup_kern ctx = {
			.family		= AF_INET6,
			.protocol	= protocol,
			.v6.saddr	= saddr,
			.v6.daddr	= daddr,
			.sport		= sport,
			.dport		= dport,
			.ingress_ifindex	= ifindex,
		};
		u32 act;

		act = BPF_PROG_SK_LOOKUP_RUN_ARRAY(run_array, ctx, bpf_prog_run);
		if (act == SK_PASS) {
			selected_sk = ctx.selected_sk;
			no_reuseport = ctx.no_reuseport;
		} else {
			selected_sk = ERR_PTR(-ECONNREFUSED);
		}
	}
	rcu_read_unlock();
	*psk = selected_sk;
	return no_reuseport;
}
#endif /* IS_ENABLED(CONFIG_IPV6) */

static __always_inline int __bpf_xdp_redirect_map(struct bpf_map *map, u32 ifindex,
						  u64 flags, const u64 flag_mask,
						  void *lookup_elem(struct bpf_map *map, u32 key))
{
	struct bpf_redirect_info *ri = this_cpu_ptr(&bpf_redirect_info);
	const u64 action_mask = XDP_ABORTED | XDP_DROP | XDP_PASS | XDP_TX;

	/* Lower bits of the flags are used as return code on lookup failure */
	if (unlikely(flags & ~(action_mask | flag_mask)))
		return XDP_ABORTED;

	ri->tgt_value = lookup_elem(map, ifindex);
	if (unlikely(!ri->tgt_value) && !(flags & BPF_F_BROADCAST)) {
		/* If the lookup fails we want to clear out the state in the
		 * redirect_info struct completely, so that if an eBPF program
		 * performs multiple lookups, the last one always takes
		 * precedence.
		 */
		ri->map_id = INT_MAX; /* Valid map id idr range: [1,INT_MAX[ */
		ri->map_type = BPF_MAP_TYPE_UNSPEC;
		return flags & action_mask;
	}

	ri->tgt_index = ifindex;/*设置重定向的设备*/
	ri->map_id = map->id;
	ri->map_type = map->map_type;

	if (flags & BPF_F_BROADCAST) {
		WRITE_ONCE(ri->map, map);
		ri->flags = flags;
	} else {
		WRITE_ONCE(ri->map, NULL);
		ri->flags = 0;
	}

	return XDP_REDIRECT;
}

#endif /* __LINUX_FILTER_H__ */<|MERGE_RESOLUTION|>--- conflicted
+++ resolved
@@ -576,49 +576,6 @@
 	struct u64_stats_sync syncp;
 } __aligned(2 * sizeof(u64));
 
-<<<<<<< HEAD
-struct bpf_prog {
-    //申请的内存页数
-	u16			pages;		/* Number of allocated pages */
-	u16			jited:1,	/* Is our filter JIT'ed? */
-	            //是否开启jit功能
-				jit_requested:1,/* archs need to JIT the prog */
-				//是否gpl协议兼容
-				gpl_compatible:1, /* Is filter GPL compatible? */
-				cb_access:1,	/* Is control block accessed? */
-				dst_needed:1,	/* Do we need dst entry? */
-				blinding_requested:1, /* needs constant blinding */
-				blinded:1,	/* Was blinded */
-				is_func:1,	/* program is a bpf function */
-				kprobe_override:1, /* Do we override a kprobe? */
-				has_callchain_buf:1, /* callchain buffer allocated? */
-				enforce_expected_attach_type:1, /* Enforce expected_attach_type checking at attach time */
-				call_get_stack:1, /* Do we call bpf_get_stack() or bpf_get_stackid() */
-				call_get_func_ip:1, /* Do we call get_func_ip() */
-				tstamp_type_access:1; /* Accessed __sk_buff->tstamp_type */
-	enum bpf_prog_type	type;		/* Type of BPF program */
-	enum bpf_attach_type	expected_attach_type; /* For some prog types */
-	//insns数组的大小
-	u32			len;		/* Number of filter blocks */
-	u32			jited_len;	/* Size of jited insns in bytes */
-	u8			tag[BPF_TAG_SIZE];
-	struct bpf_prog_stats __percpu *stats;
-	int __percpu		*active;
-	/*bpf程序运行入口*/
-	unsigned int		(*bpf_func)(const void *ctx/*指向参数1，会被存入ARG1寄存器*/,
-					    const struct bpf_insn *insn);
-	struct bpf_prog_aux	*aux;		/* Auxiliary fields */
-	struct sock_fprog_kern	*orig_prog;	/* Original BPF program */
-	/* Instructions for interpreter */
-	//存放指令
-	union {
-		DECLARE_FLEX_ARRAY(struct sock_filter, insns);
-		DECLARE_FLEX_ARRAY(struct bpf_insn, insnsi);
-	};
-};
-
-=======
->>>>>>> 97ee9d1c
 struct sk_filter {
 	refcount_t	refcnt;
 	struct rcu_head	rcu;
