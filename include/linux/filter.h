--- conflicted
+++ resolved
@@ -750,16 +750,13 @@
 	return size <= size_default && (size & (size - 1)) == 0;
 }
 
-<<<<<<< HEAD
-//fprog是一个长度为len的filter数组
-=======
 #define bpf_ctx_wide_access_ok(off, size, type, field)			\
 	(size == sizeof(__u64) &&					\
 	off >= offsetof(type, field) &&					\
 	off + sizeof(__u64) <= offsetofend(type, field) &&		\
 	off % sizeof(__u64) == 0)
 
->>>>>>> 5f9e832c
+//fprog是一个长度为len的filter数组
 #define bpf_classic_proglen(fprog) (fprog->len * sizeof(fprog->filter[0]))
 
 static inline void bpf_prog_lock_ro(struct bpf_prog *fp)
