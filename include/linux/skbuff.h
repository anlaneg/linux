/* SPDX-License-Identifier: GPL-2.0-or-later */
/*
 *	Definitions for the 'struct sk_buff' memory handlers.
 *
 *	Authors:
 *		Alan Cox, <gw4pts@gw4pts.ampr.org>
 *		Florian La Roche, <rzsfl@rz.uni-sb.de>
 */

#ifndef _LINUX_SKBUFF_H
#define _LINUX_SKBUFF_H

#include <linux/kernel.h>
#include <linux/compiler.h>
#include <linux/time.h>
#include <linux/bug.h>
#include <linux/bvec.h>
#include <linux/cache.h>
#include <linux/rbtree.h>
#include <linux/socket.h>
#include <linux/refcount.h>

#include <linux/atomic.h>
#include <asm/types.h>
#include <linux/spinlock.h>
#include <linux/net.h>
#include <linux/textsearch.h>
#include <net/checksum.h>
#include <linux/rcupdate.h>
#include <linux/hrtimer.h>
#include <linux/dma-mapping.h>
#include <linux/netdev_features.h>
#include <linux/sched.h>
#include <linux/sched/clock.h>
#include <net/flow_dissector.h>
#include <linux/splice.h>
#include <linux/in6.h>
#include <linux/if_packet.h>
#include <net/flow.h>
#if IS_ENABLED(CONFIG_NF_CONNTRACK)
#include <linux/netfilter/nf_conntrack_common.h>
#endif

/* The interface for checksum offload between the stack and networking drivers
 * is as follows...
 *
 * A. IP checksum related features
 *
 * Drivers advertise checksum offload capabilities in the features of a device.
 * From the stack's point of view these are capabilities offered by the driver,
 * a driver typically only advertises features that it is capable of offloading
 * to its device.
 *
 * The checksum related features are:
 *
 *	NETIF_F_HW_CSUM	- The driver (or its device) is able to compute one
 *			  IP (one's complement) checksum for any combination
 *			  of protocols or protocol layering. The checksum is
 *			  computed and set in a packet per the CHECKSUM_PARTIAL
 *			  interface (see below).
 *
 *	NETIF_F_IP_CSUM - Driver (device) is only able to checksum plain
 *			  TCP or UDP packets over IPv4. These are specifically
 *			  unencapsulated packets of the form IPv4|TCP or
 *			  IPv4|UDP where the Protocol field in the IPv4 header
 *			  is TCP or UDP. The IPv4 header may contain IP options
 *			  This feature cannot be set in features for a device
 *			  with NETIF_F_HW_CSUM also set. This feature is being
 *			  DEPRECATED (see below).
 *
 *	NETIF_F_IPV6_CSUM - Driver (device) is only able to checksum plain
 *			  TCP or UDP packets over IPv6. These are specifically
 *			  unencapsulated packets of the form IPv6|TCP or
 *			  IPv4|UDP where the Next Header field in the IPv6
 *			  header is either TCP or UDP. IPv6 extension headers
 *			  are not supported with this feature. This feature
 *			  cannot be set in features for a device with
 *			  NETIF_F_HW_CSUM also set. This feature is being
 *			  DEPRECATED (see below).
 *
 *	NETIF_F_RXCSUM - Driver (device) performs receive checksum offload.
 *			 This flag is used only used to disable the RX checksum
 *			 feature for a device. The stack will accept receive
 *			 checksum indication in packets received on a device
 *			 regardless of whether NETIF_F_RXCSUM is set.
 *
 * B. Checksumming of received packets by device. Indication of checksum
 *    verification is in set skb->ip_summed. Possible values are:
 *
 * CHECKSUM_NONE:
 *
 *   Device did not checksum this packet e.g. due to lack of capabilities.
 *   The packet contains full (though not verified) checksum in packet but
 *   not in skb->csum. Thus, skb->csum is undefined in this case.
 *
 * CHECKSUM_UNNECESSARY:
 *
 *   The hardware you're dealing with doesn't calculate the full checksum
 *   (as in CHECKSUM_COMPLETE), but it does parse headers and verify checksums
 *   for specific protocols. For such packets it will set CHECKSUM_UNNECESSARY
 *   if their checksums are okay. skb->csum is still undefined in this case
 *   though. A driver or device must never modify the checksum field in the
 *   packet even if checksum is verified.
 *
 *   CHECKSUM_UNNECESSARY is applicable to following protocols:
 *     TCP: IPv6 and IPv4.
 *     UDP: IPv4 and IPv6. A device may apply CHECKSUM_UNNECESSARY to a
 *       zero UDP checksum for either IPv4 or IPv6, the networking stack
 *       may perform further validation in this case.
 *     GRE: only if the checksum is present in the header.
 *     SCTP: indicates the CRC in SCTP header has been validated.
 *     FCOE: indicates the CRC in FC frame has been validated.
 *
 *   skb->csum_level indicates the number of consecutive checksums found in
 *   the packet minus one that have been verified as CHECKSUM_UNNECESSARY.
 *   For instance if a device receives an IPv6->UDP->GRE->IPv4->TCP packet
 *   and a device is able to verify the checksums for UDP (possibly zero),
 *   GRE (checksum flag is set), and TCP-- skb->csum_level would be set to
 *   two. If the device were only able to verify the UDP checksum and not
 *   GRE, either because it doesn't support GRE checksum of because GRE
 *   checksum is bad, skb->csum_level would be set to zero (TCP checksum is
 *   not considered in this case).
 *
 * CHECKSUM_COMPLETE:
 *
 *   This is the most generic way. The device supplied checksum of the _whole_
 *   packet as seen by netif_rx() and fills out in skb->csum. Meaning, the
 *   hardware doesn't need to parse L3/L4 headers to implement this.
 *
 *   Notes:
 *   - Even if device supports only some protocols, but is able to produce
 *     skb->csum, it MUST use CHECKSUM_COMPLETE, not CHECKSUM_UNNECESSARY.
 *   - CHECKSUM_COMPLETE is not applicable to SCTP and FCoE protocols.
 *
 * CHECKSUM_PARTIAL:
 *
 *   A checksum is set up to be offloaded to a device as described in the
 *   output description for CHECKSUM_PARTIAL. This may occur on a packet
 *   received directly from another Linux OS, e.g., a virtualized Linux kernel
 *   on the same host, or it may be set in the input path in GRO or remote
 *   checksum offload. For the purposes of checksum verification, the checksum
 *   referred to by skb->csum_start + skb->csum_offset and any preceding
 *   checksums in the packet are considered verified. Any checksums in the
 *   packet that are after the checksum being offloaded are not considered to
 *   be verified.
 *
 * C. Checksumming on transmit for non-GSO. The stack requests checksum offload
 *    in the skb->ip_summed for a packet. Values are:
 *
 * CHECKSUM_PARTIAL:
 *
 *   The driver is required to checksum the packet as seen by hard_start_xmit()
 *   from skb->csum_start up to the end, and to record/write the checksum at
 *   offset skb->csum_start + skb->csum_offset. A driver may verify that the
 *   csum_start and csum_offset values are valid values given the length and
 *   offset of the packet, however they should not attempt to validate that the
 *   checksum refers to a legitimate transport layer checksum-- it is the
 *   purview of the stack to validate that csum_start and csum_offset are set
 *   correctly.
 *
 *   When the stack requests checksum offload for a packet, the driver MUST
 *   ensure that the checksum is set correctly. A driver can either offload the
 *   checksum calculation to the device, or call skb_checksum_help (in the case
 *   that the device does not support offload for a particular checksum).
 *
 *   NETIF_F_IP_CSUM and NETIF_F_IPV6_CSUM are being deprecated in favor of
 *   NETIF_F_HW_CSUM. New devices should use NETIF_F_HW_CSUM to indicate
 *   checksum offload capability.
 *   skb_csum_hwoffload_help() can be called to resolve CHECKSUM_PARTIAL based
 *   on network device checksumming capabilities: if a packet does not match
 *   them, skb_checksum_help or skb_crc32c_help (depending on the value of
 *   csum_not_inet, see item D.) is called to resolve the checksum.
 *
 * CHECKSUM_NONE:
 *
 *   The skb was already checksummed by the protocol, or a checksum is not
 *   required.
 *
 * CHECKSUM_UNNECESSARY:
 *
 *   This has the same meaning on as CHECKSUM_NONE for checksum offload on
 *   output.
 *
 * CHECKSUM_COMPLETE:
 *   Not used in checksum output. If a driver observes a packet with this value
 *   set in skbuff, if should treat as CHECKSUM_NONE being set.
 *
 * D. Non-IP checksum (CRC) offloads
 *
 *   NETIF_F_SCTP_CRC - This feature indicates that a device is capable of
 *     offloading the SCTP CRC in a packet. To perform this offload the stack
 *     will set set csum_start and csum_offset accordingly, set ip_summed to
 *     CHECKSUM_PARTIAL and set csum_not_inet to 1, to provide an indication in
 *     the skbuff that the CHECKSUM_PARTIAL refers to CRC32c.
 *     A driver that supports both IP checksum offload and SCTP CRC32c offload
 *     must verify which offload is configured for a packet by testing the
 *     value of skb->csum_not_inet; skb_crc32c_csum_help is provided to resolve
 *     CHECKSUM_PARTIAL on skbs where csum_not_inet is set to 1.
 *
 *   NETIF_F_FCOE_CRC - This feature indicates that a device is capable of
 *     offloading the FCOE CRC in a packet. To perform this offload the stack
 *     will set ip_summed to CHECKSUM_PARTIAL and set csum_start and csum_offset
 *     accordingly. Note the there is no indication in the skbuff that the
 *     CHECKSUM_PARTIAL refers to an FCOE checksum, a driver that supports
 *     both IP checksum offload and FCOE CRC offload must verify which offload
 *     is configured for a packet presumably by inspecting packet headers.
 *
 * E. Checksumming on output with GSO.
 *
 * In the case of a GSO packet (skb_is_gso(skb) is true), checksum offload
 * is implied by the SKB_GSO_* flags in gso_type. Most obviously, if the
 * gso_type is SKB_GSO_TCPV4 or SKB_GSO_TCPV6, TCP checksum offload as
 * part of the GSO operation is implied. If a checksum is being offloaded
 * with GSO then ip_summed is CHECKSUM_PARTIAL, csum_start and csum_offset
 * are set to refer to the outermost checksum being offload (two offloaded
 * checksums are possible with UDP encapsulation).
 */

/* Don't change this without changing skb_csum_unnecessary! */
#define CHECKSUM_NONE		0
#define CHECKSUM_UNNECESSARY	1
#define CHECKSUM_COMPLETE	2
#define CHECKSUM_PARTIAL	3

/* Maximum value in skb->csum_level */
#define SKB_MAX_CSUM_LEVEL	3

//将x按cacheline对齐
#define SKB_DATA_ALIGN(X)	ALIGN(X, SMP_CACHE_BYTES)
//x的大小，减去skb-shared-info按cacheline对齐
#define SKB_WITH_OVERHEAD(X)	\
	((X) - SKB_DATA_ALIGN(sizeof(struct skb_shared_info)))
#define SKB_MAX_ORDER(X, ORDER) \
	SKB_WITH_OVERHEAD((PAGE_SIZE << (ORDER)) - (X))
#define SKB_MAX_HEAD(X)		(SKB_MAX_ORDER((X), 0))
#define SKB_MAX_ALLOC		(SKB_MAX_ORDER(0, 2))

/* return minimum truesize of one skb containing X bytes of data */
#define SKB_TRUESIZE(X) ((X) +						\
			 SKB_DATA_ALIGN(sizeof(struct sk_buff)) +	\
			 SKB_DATA_ALIGN(sizeof(struct skb_shared_info)))

struct net_device;
struct scatterlist;
struct pipe_inode_info;
struct iov_iter;
struct napi_struct;
struct bpf_prog;
union bpf_attr;
struct skb_ext;

#if IS_ENABLED(CONFIG_BRIDGE_NETFILTER)
struct nf_bridge_info {
	enum {
		BRNF_PROTO_UNCHANGED,
		BRNF_PROTO_8021Q,
		BRNF_PROTO_PPPOE
	} orig_proto:8;
	u8			pkt_otherhost:1;
	u8			in_prerouting:1;
	u8			bridged_dnat:1;
	__u16			frag_max_size;
	struct net_device	*physindev;

	/* always valid & non-NULL from FORWARD on, for physdev match */
	struct net_device	*physoutdev;
	union {
		/* prerouting: detect dnat in orig/reply direction */
		__be32          ipv4_daddr;
		struct in6_addr ipv6_daddr;

		/* after prerouting + nat detected: store original source
		 * mac since neigh resolution overwrites it, only used while
		 * skb is out in neigh layer.
		 */
		char neigh_header[8];
	};
};
#endif

#if IS_ENABLED(CONFIG_NET_TC_SKB_EXT)
/* Chain in tc_skb_ext will be used to share the tc chain with
 * ovs recirc_id. It will be set to the current chain by tc
 * and read by ovs to recirc_id.
 */
struct tc_skb_ext {
	__u32 chain;
};
#endif

struct sk_buff_head {
	/* These two members must be first. */
	//双向链表
	struct sk_buff	*next;
	struct sk_buff	*prev;

	__u32		qlen;//队列长度
	spinlock_t	lock;
};

struct sk_buff;

/* To allow 64K frame to be packed as single skb without frag_list we
 * require 64K/PAGE_SIZE pages plus 1 additional page to allow for
 * buffers which do not start on a page boundary.
 *
 * Since GRO uses frags we allocate at least 16 regardless of page
 * size.
 */
#if (65536/PAGE_SIZE + 1) < 16
#define MAX_SKB_FRAGS 16UL
#else
#define MAX_SKB_FRAGS (65536/PAGE_SIZE + 1)
#endif
extern int sysctl_max_skb_frags;

/* Set skb_shinfo(skb)->gso_size to this in case you want skb_segment to
 * segment using its current segmentation instead.
 */
#define GSO_BY_FRAGS	0xFFFF

<<<<<<< HEAD
typedef struct skb_frag_struct skb_frag_t;

struct skb_frag_struct {
	struct {
		//分片对应的页信息
		struct page *p;
	} page;
#if (BITS_PER_LONG > 32) || (PAGE_SIZE >= 65536)
	__u32 page_offset;//分片起始位置在页中偏移量
	__u32 size;//分片的大小
#else
	__u16 page_offset;
	__u16 size;
#endif
};
=======
typedef struct bio_vec skb_frag_t;
>>>>>>> 619e17cf

/**
 * skb_frag_size() - Returns the size of a skb fragment
 * @frag: skb fragment
 */
static inline unsigned int skb_frag_size(const skb_frag_t *frag)
{
	return frag->bv_len;
}

/**
 * skb_frag_size_set() - Sets the size of a skb fragment
 * @frag: skb fragment
 * @size: size of fragment
 */
static inline void skb_frag_size_set(skb_frag_t *frag, unsigned int size)
{
	frag->bv_len = size;
}

/**
 * skb_frag_size_add() - Increments the size of a skb fragment by @delta
 * @frag: skb fragment
 * @delta: value to add
 */
static inline void skb_frag_size_add(skb_frag_t *frag, int delta)
{
	frag->bv_len += delta;
}

/**
 * skb_frag_size_sub() - Decrements the size of a skb fragment by @delta
 * @frag: skb fragment
 * @delta: value to subtract
 */
static inline void skb_frag_size_sub(skb_frag_t *frag, int delta)
{
	frag->bv_len -= delta;
}

/**
 * skb_frag_must_loop - Test if %p is a high memory page
 * @p: fragment's page
 */
static inline bool skb_frag_must_loop(struct page *p)
{
#if defined(CONFIG_HIGHMEM)
	if (PageHighMem(p))
		return true;
#endif
	return false;
}

/**
 *	skb_frag_foreach_page - loop over pages in a fragment
 *
 *	@f:		skb frag to operate on
 *	@f_off:		offset from start of f->bv_page
 *	@f_len:		length from f_off to loop over
 *	@p:		(temp var) current page
 *	@p_off:		(temp var) offset from start of current page,
 *	                           non-zero only on first page.
 *	@p_len:		(temp var) length in current page,
 *				   < PAGE_SIZE only on first and last page.
 *	@copied:	(temp var) length so far, excluding current p_len.
 *
 *	A fragment can hold a compound page, in which case per-page
 *	operations, notably kmap_atomic, must be called for each
 *	regular page.
 */
#define skb_frag_foreach_page(f, f_off, f_len, p, p_off, p_len, copied)	\
	for (p = skb_frag_page(f) + ((f_off) >> PAGE_SHIFT),		\
	     p_off = (f_off) & (PAGE_SIZE - 1),				\
	     p_len = skb_frag_must_loop(p) ?				\
	     min_t(u32, f_len, PAGE_SIZE - p_off) : f_len,		\
	     copied = 0;						\
	     copied < f_len;						\
	     copied += p_len, p++, p_off = 0,				\
	     p_len = min_t(u32, f_len - copied, PAGE_SIZE))		\

#define HAVE_HW_TIME_STAMP

/**
 * struct skb_shared_hwtstamps - hardware time stamps
 * @hwtstamp:	hardware time stamp transformed into duration
 *		since arbitrary point in time
 *
 * Software time stamps generated by ktime_get_real() are stored in
 * skb->tstamp.
 *
 * hwtstamps can only be compared against other hwtstamps from
 * the same device.
 *
 * This structure is attached to packets as part of the
 * &skb_shared_info. Use skb_hwtstamps() to get a pointer.
 */
struct skb_shared_hwtstamps {
	ktime_t	hwtstamp;
};

/* Definitions for tx_flags in struct skb_shared_info */
enum {
	/* generate hardware time stamp */
	SKBTX_HW_TSTAMP = 1 << 0,

	/* generate software time stamp when queueing packet to NIC */
	SKBTX_SW_TSTAMP = 1 << 1,

	/* device driver is going to provide hardware time stamp */
	SKBTX_IN_PROGRESS = 1 << 2,

	/* device driver supports TX zero-copy buffers */
	SKBTX_DEV_ZEROCOPY = 1 << 3,

	/* generate wifi status information (where possible) */
	SKBTX_WIFI_STATUS = 1 << 4,

	/* This indicates at least one fragment might be overwritten
	 * (as in vmsplice(), sendfile() ...)
	 * If we need to compute a TX checksum, we'll need to copy
	 * all frags to avoid possible bad checksum
	 */
	SKBTX_SHARED_FRAG = 1 << 5,

	/* generate software time stamp when entering packet scheduling */
	SKBTX_SCHED_TSTAMP = 1 << 6,
};

#define SKBTX_ZEROCOPY_FRAG	(SKBTX_DEV_ZEROCOPY | SKBTX_SHARED_FRAG)
#define SKBTX_ANY_SW_TSTAMP	(SKBTX_SW_TSTAMP    | \
				 SKBTX_SCHED_TSTAMP)
#define SKBTX_ANY_TSTAMP	(SKBTX_HW_TSTAMP | SKBTX_ANY_SW_TSTAMP)

/*
 * The callback notifies userspace to release buffers when skb DMA is done in
 * lower device, the skb last reference should be 0 when calling this.
 * The zerocopy_success argument is true if zero copy transmit occurred,
 * false on data copy or out of memory error caused by data copy attempt.
 * The ctx field is used to track device context.
 * The desc field is used to track userspace buffer index.
 */
struct ubuf_info {
	void (*callback)(struct ubuf_info *, bool zerocopy_success);
	union {
		struct {
			unsigned long desc;
			void *ctx;
		};
		struct {
			u32 id;
			u16 len;
			u16 zerocopy:1;
			u32 bytelen;
		};
	};
	refcount_t refcnt;

	struct mmpin {
		struct user_struct *user;
		unsigned int num_pg;
	} mmp;
};

#define skb_uarg(SKB)	((struct ubuf_info *)(skb_shinfo(SKB)->destructor_arg))

int mm_account_pinned_pages(struct mmpin *mmp, size_t size);
void mm_unaccount_pinned_pages(struct mmpin *mmp);

struct ubuf_info *sock_zerocopy_alloc(struct sock *sk, size_t size);
struct ubuf_info *sock_zerocopy_realloc(struct sock *sk, size_t size,
					struct ubuf_info *uarg);

static inline void sock_zerocopy_get(struct ubuf_info *uarg)
{
	refcount_inc(&uarg->refcnt);
}

void sock_zerocopy_put(struct ubuf_info *uarg);
void sock_zerocopy_put_abort(struct ubuf_info *uarg, bool have_uref);

void sock_zerocopy_callback(struct ubuf_info *uarg, bool success);

int skb_zerocopy_iter_dgram(struct sk_buff *skb, struct msghdr *msg, int len);
int skb_zerocopy_iter_stream(struct sock *sk, struct sk_buff *skb,
			     struct msghdr *msg, int len,
			     struct ubuf_info *uarg);

/* This data is invariant across clones and lives at
 * the end of the header data, ie. at skb->end.
 */
struct skb_shared_info {
	__u8		__unused;
	__u8		meta_len;
	__u8		nr_frags;//有多少个分片
	__u8		tx_flags;
	unsigned short	gso_size;
	/* Warning: this field is not always filled in (UFO)! */
	unsigned short	gso_segs;
	struct sk_buff	*frag_list;
	struct skb_shared_hwtstamps hwtstamps;
	unsigned int	gso_type;
	u32		tskey;

	/*
	 * Warning : all fields before dataref are cleared in __alloc_skb()
	 */
	atomic_t	dataref;

	/* Intermediate layers must ensure that destructor_arg
	 * remains valid until skb destructor */
	void *		destructor_arg;

	/* must be last field, see pskb_expand_head() */
	skb_frag_t	frags[MAX_SKB_FRAGS];
};

/* We divide dataref into two halves.  The higher 16 bits hold references
 * to the payload part of skb->data.  The lower 16 bits hold references to
 * the entire skb->data.  A clone of a headerless skb holds the length of
 * the header in skb->hdr_len.
 *
 * All users must obey the rule that the skb->data reference count must be
 * greater than or equal to the payload reference count.
 *
 * Holding a reference to the payload part means that the user does not
 * care about modifications to the header part of skb->data.
 */
#define SKB_DATAREF_SHIFT 16
#define SKB_DATAREF_MASK ((1 << SKB_DATAREF_SHIFT) - 1)


enum {
	SKB_FCLONE_UNAVAILABLE,	/* skb has no fclone (from head_cache) */
	SKB_FCLONE_ORIG,	/* orig skb (from fclone_cache) */
	SKB_FCLONE_CLONE,	/* companion fclone skb (from fclone_cache) */
};

enum {
	SKB_GSO_TCPV4 = 1 << 0,

	/* This indicates the skb is from an untrusted source. */
	SKB_GSO_DODGY = 1 << 1,

	/* This indicates the tcp segment has CWR set. */
	SKB_GSO_TCP_ECN = 1 << 2,

	SKB_GSO_TCP_FIXEDID = 1 << 3,

	SKB_GSO_TCPV6 = 1 << 4,

	SKB_GSO_FCOE = 1 << 5,

	SKB_GSO_GRE = 1 << 6,

	SKB_GSO_GRE_CSUM = 1 << 7,

	SKB_GSO_IPXIP4 = 1 << 8,

	SKB_GSO_IPXIP6 = 1 << 9,

	SKB_GSO_UDP_TUNNEL = 1 << 10,

	SKB_GSO_UDP_TUNNEL_CSUM = 1 << 11,

	SKB_GSO_PARTIAL = 1 << 12,

	SKB_GSO_TUNNEL_REMCSUM = 1 << 13,

	SKB_GSO_SCTP = 1 << 14,

	SKB_GSO_ESP = 1 << 15,

	SKB_GSO_UDP = 1 << 16,

	SKB_GSO_UDP_L4 = 1 << 17,
};

#if BITS_PER_LONG > 32
#define NET_SKBUFF_DATA_USES_OFFSET 1
#endif

#ifdef NET_SKBUFF_DATA_USES_OFFSET
typedef unsigned int sk_buff_data_t;
#else
typedef unsigned char *sk_buff_data_t;
#endif

/**
 *	struct sk_buff - socket buffer
 *	@next: Next buffer in list
 *	@prev: Previous buffer in list
 *	@tstamp: Time we arrived/left
 *	@rbnode: RB tree node, alternative to next/prev for netem/tcp
 *	@sk: Socket we are owned by
 *	@dev: Device we arrived on/are leaving by
 *	@cb: Control buffer. Free for use by every layer. Put private vars here
 *	@_skb_refdst: destination entry (with norefcount bit)
 *	@sp: the security path, used for xfrm
 *	@len: Length of actual data
 *	@data_len: Data length
 *	@mac_len: Length of link layer header
 *	@hdr_len: writable header length of cloned skb
 *	@csum: Checksum (must include start/offset pair)
 *	@csum_start: Offset from skb->head where checksumming should start
 *	@csum_offset: Offset from csum_start where checksum should be stored
 *	@priority: Packet queueing priority
 *	@ignore_df: allow local fragmentation
 *	@cloned: Head may be cloned (check refcnt to be sure)
 *	@ip_summed: Driver fed us an IP checksum
 *	@nohdr: Payload reference only, must not modify header
 *	@pkt_type: Packet class
 *	@fclone: skbuff clone status
 *	@ipvs_property: skbuff is owned by ipvs
 *	@offload_fwd_mark: Packet was L2-forwarded in hardware
 *	@offload_l3_fwd_mark: Packet was L3-forwarded in hardware
 *	@tc_skip_classify: do not classify packet. set by IFB device
 *	@tc_at_ingress: used within tc_classify to distinguish in/egress
 *	@tc_redirected: packet was redirected by a tc action
 *	@tc_from_ingress: if tc_redirected, tc_at_ingress at time of redirect
 *	@peeked: this packet has been seen already, so stats have been
 *		done for it, don't do them again
 *	@nf_trace: netfilter packet trace flag
 *	@protocol: Packet protocol from driver
 *	@destructor: Destruct function
 *	@tcp_tsorted_anchor: list structure for TCP (tp->tsorted_sent_queue)
 *	@_nfct: Associated connection, if any (with nfctinfo bits)
 *	@nf_bridge: Saved data about a bridged frame - see br_netfilter.c
 *	@skb_iif: ifindex of device we arrived on
 *	@tc_index: Traffic control index
 *	@hash: the packet hash
 *	@queue_mapping: Queue mapping for multiqueue devices
 *	@pfmemalloc: skbuff was allocated from PFMEMALLOC reserves
 *	@active_extensions: active extensions (skb_ext_id types)
 *	@ndisc_nodetype: router type (from link layer)
 *	@ooo_okay: allow the mapping of a socket to a queue to be changed
 *	@l4_hash: indicate hash is a canonical 4-tuple hash over transport
 *		ports.
 *	@sw_hash: indicates hash was computed in software stack
 *	@wifi_acked_valid: wifi_acked was set
 *	@wifi_acked: whether frame was acked on wifi or not
 *	@no_fcs:  Request NIC to treat last 4 bytes as Ethernet FCS
 *	@csum_not_inet: use CRC32c to resolve CHECKSUM_PARTIAL
 *	@dst_pending_confirm: need to confirm neighbour
 *	@decrypted: Decrypted SKB
 *	@napi_id: id of the NAPI struct this skb came from
 *	@secmark: security marking
 *	@mark: Generic packet mark
 *	@vlan_proto: vlan encapsulation protocol
 *	@vlan_tci: vlan tag control information
 *	@inner_protocol: Protocol (encapsulation)
 *	@inner_transport_header: Inner transport layer header (encapsulation)
 *	@inner_network_header: Network layer header (encapsulation)
 *	@inner_mac_header: Link layer header (encapsulation)
 *	@transport_header: Transport layer header
 *	@network_header: Network layer header
 *	@mac_header: Link layer header
 *	@tail: Tail pointer
 *	@end: End pointer
 *	@head: Head of buffer
 *	@data: Data head pointer
 *	@truesize: Buffer size
 *	@users: User count - see {datagram,tcp}.c
 *	@extensions: allocated extensions, valid if active_extensions is nonzero
 */

struct sk_buff {
	union {
		struct {
			/* These two members must be first. */
			struct sk_buff		*next;
			struct sk_buff		*prev;

			union {
				struct net_device	*dev;//报文从属于那个设备
				/* Some protocols might use this space to store information,
				 * while device pointer would be NULL.
				 * UDP receive path is one user.
				 */
				unsigned long		dev_scratch;
			};
		};
		struct rb_node		rbnode; /* used in netem, ip4 defrag, and tcp stack */
		struct list_head	list;
	};

	union {
		struct sock		*sk;//对应的socket
		int			ip_defrag_offset;
	};

	union {
		ktime_t		tstamp;
		u64		skb_mstamp_ns; /* earliest departure time */
	};
	/*
	 * This is the control buffer. It is free to use for every
	 * layer. Please put your private variables there. If you
	 * want to keep them across layers you have to do a skb_clone()
	 * first. This is owned by whoever has the skb queued ATM.
	 */
	//给各层提供的免申请控制缓冲，计划放各层的私有信息，含驱动层
	char			cb[48] __aligned(8);

	union {
		struct {
			unsigned long	_skb_refdst;
			void		(*destructor)(struct sk_buff *skb);
		};
		struct list_head	tcp_tsorted_anchor;
	};

#if defined(CONFIG_NF_CONNTRACK) || defined(CONFIG_NF_CONNTRACK_MODULE)
	unsigned long		 _nfct;//记录连接跟踪指针及方向
#endif
	unsigned int		len,//报文总长度(解析时指报文待解析长度）
				data_len;
	__u16			mac_len,//二层长度（整个mac层的长度）
				hdr_len;

	/* Following fields are _not_ copied in __copy_skb_header()
	 * Note that queue_mapping is here mostly to fill a hole.
	 */
	__u16			queue_mapping;//标明报文自哪个队列来

/* if you move cloned around you also must adapt those constants */
#ifdef __BIG_ENDIAN_BITFIELD
#define CLONED_MASK	(1 << 7)
#else
#define CLONED_MASK	1
#endif
#define CLONED_OFFSET()		offsetof(struct sk_buff, __cloned_offset)

	__u8			__cloned_offset[0];
	__u8			cloned:1,
				nohdr:1,
				fclone:2,
				peeked:1,
				head_frag:1,//是否为首个片（非ip分片概念）
				pfmemalloc:1;
#ifdef CONFIG_SKB_EXTENSIONS
	__u8			active_extensions;
#endif
	/* fields enclosed in headers_start/headers_end are copied
	 * using a single memcpy() in __copy_skb_header()
	 */
	/* private: */
	__u32			headers_start[0];
	/* public: */

/* if you move pkt_type around you also must adapt those constants */
#ifdef __BIG_ENDIAN_BITFIELD
#define PKT_TYPE_MAX	(7 << 5)
#else
#define PKT_TYPE_MAX	7
#endif
#define PKT_TYPE_OFFSET()	offsetof(struct sk_buff, __pkt_type_offset)

	__u8			__pkt_type_offset[0];
	__u8			pkt_type:3;//通过mac检查报文类别，例如组播等（见if_packet.h中PACKET_MULTICAST等定义）
	__u8			ignore_df:1;
	__u8			nf_trace:1;
	__u8			ip_summed:2;
	__u8			ooo_okay:1;

	__u8			l4_hash:1;
	__u8			sw_hash:1;
	__u8			wifi_acked_valid:1;
	__u8			wifi_acked:1;
	__u8			no_fcs:1;
	/* Indicates the inner headers are valid in the skbuff. */
	__u8			encapsulation:1;
	__u8			encap_hdr_csum:1;
	__u8			csum_valid:1;

#ifdef __BIG_ENDIAN_BITFIELD
#define PKT_VLAN_PRESENT_BIT	7
#else
#define PKT_VLAN_PRESENT_BIT	0
#endif
#define PKT_VLAN_PRESENT_OFFSET()	offsetof(struct sk_buff, __pkt_vlan_present_offset)
	__u8			__pkt_vlan_present_offset[0];
	__u8			vlan_present:1;
	__u8			csum_complete_sw:1;
	__u8			csum_level:2;
	__u8			csum_not_inet:1;
	__u8			dst_pending_confirm:1;
#ifdef CONFIG_IPV6_NDISC_NODETYPE
	__u8			ndisc_nodetype:2;
#endif

	__u8			ipvs_property:1;
	__u8			inner_protocol_type:1;
	__u8			remcsum_offload:1;
#ifdef CONFIG_NET_SWITCHDEV
	__u8			offload_fwd_mark:1;
	__u8			offload_l3_fwd_mark:1;
#endif
#ifdef CONFIG_NET_CLS_ACT
	//是否跳过对此报文的分类
	__u8			tc_skip_classify:1;
	//tc处于ingress位置
	__u8			tc_at_ingress:1;
	//skb被tc redirected到本设备
	__u8			tc_redirected:1;
	//skb来源于ingress(redirectd情况）
	__u8			tc_from_ingress:1;
#endif
#ifdef CONFIG_TLS_DEVICE
	__u8			decrypted:1;
#endif

#ifdef CONFIG_NET_SCHED
	//tc返回的分类id
	__u16			tc_index;	/* traffic control index */
#endif

	union {
		__wsum		csum;
		struct {
			__u16	csum_start;
			__u16	csum_offset;
		};
	};
	__u32			priority;
	int			skb_iif;//入接口ifindex
	__u32			hash;//报文对应的hash值，例如rss hash
	__be16			vlan_proto;//哪种vlan协议
	__u16			vlan_tci;//指出vlan id
#if defined(CONFIG_NET_RX_BUSY_POLL) || defined(CONFIG_XPS)
	union {
		//skb由哪个napi收上来的
		unsigned int	napi_id;
		unsigned int	sender_cpu;
	};
#endif
#ifdef CONFIG_NETWORK_SECMARK
	__u32		secmark;
#endif

	union {
		__u32		mark;
		__u32		reserved_tailroom;
	};

	union {
		__be16		inner_protocol;
		__u8		inner_ipproto;
	};

	__u16			inner_transport_header;
	__u16			inner_network_header;
	__u16			inner_mac_header;

	__be16			protocol;//链路层指明的协议，如arp,ip协议,802.2等
	__u16			transport_header;//到传输层的偏移量
	__u16			network_header;//到网络头的偏移量
	__u16			mac_header;//到mac头的偏移量

	/* private: */
	__u32			headers_end[0];
	/* public: */

	/* These elements must be at the end, see alloc_skb() for details.  */
	sk_buff_data_t		tail;//指向报文结束位置（它与data是一对儿）
	sk_buff_data_t		end;//指向buffer的结束位置，注：实际上在end的后面还有skb_shared_info结构
	unsigned char		*head,//指向buffer的起始位置
				*data;//指向报文位置（解析时表示当前分析位置）
	unsigned int		truesize;//缓冲逻辑的大小，看SKB_TRUESIZE
	refcount_t		users;//引用计数，防报文被释放

#ifdef CONFIG_SKB_EXTENSIONS
	/* only useable after checking ->active_extensions != 0 */
	struct skb_ext		*extensions;
#endif
};

#ifdef __KERNEL__
/*
 *	Handling routines are only of interest to the kernel
 */

#define SKB_ALLOC_FCLONE	0x01
#define SKB_ALLOC_RX		0x02
#define SKB_ALLOC_NAPI		0x04

/**
 * skb_pfmemalloc - Test if the skb was allocated from PFMEMALLOC reserves
 * @skb: buffer
 */
static inline bool skb_pfmemalloc(const struct sk_buff *skb)
{
	return unlikely(skb->pfmemalloc);
}

/*
 * skb might have a dst pointer attached, refcounted or not.
 * _skb_refdst low order bit is set if refcount was _not_ taken
 */
#define SKB_DST_NOREF	1UL
#define SKB_DST_PTRMASK	~(SKB_DST_NOREF)

/**
 * skb_dst - returns skb dst_entry
 * @skb: buffer
 *
 * Returns skb dst_entry, regardless of reference taken or not.
 */
static inline struct dst_entry *skb_dst(const struct sk_buff *skb)
{
	/* If refdst was not refcounted, check we still are in a
	 * rcu_read_lock section
	 */
	WARN_ON((skb->_skb_refdst & SKB_DST_NOREF) &&
		!rcu_read_lock_held() &&
		!rcu_read_lock_bh_held());
	return (struct dst_entry *)(skb->_skb_refdst & SKB_DST_PTRMASK);
}

/**
 * skb_dst_set - sets skb dst
 * @skb: buffer
 * @dst: dst entry
 *
 * Sets skb dst, assuming a reference was taken on dst and should
 * be released by skb_dst_drop()
 */
static inline void skb_dst_set(struct sk_buff *skb, struct dst_entry *dst)
{
	skb->_skb_refdst = (unsigned long)dst;
}

/**
 * skb_dst_set_noref - sets skb dst, hopefully, without taking reference
 * @skb: buffer
 * @dst: dst entry
 *
 * Sets skb dst, assuming a reference was not taken on dst.
 * If dst entry is cached, we do not take reference and dst_release
 * will be avoided by refdst_drop. If dst entry is not cached, we take
 * reference, so that last dst_release can destroy the dst immediately.
 */
static inline void skb_dst_set_noref(struct sk_buff *skb, struct dst_entry *dst)
{
	WARN_ON(!rcu_read_lock_held() && !rcu_read_lock_bh_held());
	skb->_skb_refdst = (unsigned long)dst | SKB_DST_NOREF;
}

/**
 * skb_dst_is_noref - Test if skb dst isn't refcounted
 * @skb: buffer
 */
static inline bool skb_dst_is_noref(const struct sk_buff *skb)
{
	return (skb->_skb_refdst & SKB_DST_NOREF) && skb_dst(skb);
}

/**
 * skb_rtable - Returns the skb &rtable
 * @skb: buffer
 */
static inline struct rtable *skb_rtable(const struct sk_buff *skb)
{
	return (struct rtable *)skb_dst(skb);
}

/* For mangling skb->pkt_type from user space side from applications
 * such as nft, tc, etc, we only allow a conservative subset of
 * possible pkt_types to be set.
*/
static inline bool skb_pkt_type_ok(u32 ptype)
{
	return ptype <= PACKET_OTHERHOST;
}

/**
 * skb_napi_id - Returns the skb's NAPI id
 * @skb: buffer
 */
static inline unsigned int skb_napi_id(const struct sk_buff *skb)
{
#ifdef CONFIG_NET_RX_BUSY_POLL
	return skb->napi_id;
#else
	return 0;
#endif
}

/**
 * skb_unref - decrement the skb's reference count
 * @skb: buffer
 *
 * Returns true if we can free the skb.
 */
static inline bool skb_unref(struct sk_buff *skb)
{
	if (unlikely(!skb))
		return false;
	if (likely(refcount_read(&skb->users) == 1))
		smp_rmb();
	else if (likely(!refcount_dec_and_test(&skb->users)))
		return false;

	return true;
}

void skb_release_head_state(struct sk_buff *skb);
void kfree_skb(struct sk_buff *skb);
void kfree_skb_list(struct sk_buff *segs);
void skb_dump(const char *level, const struct sk_buff *skb, bool full_pkt);
void skb_tx_error(struct sk_buff *skb);
void consume_skb(struct sk_buff *skb);
void __consume_stateless_skb(struct sk_buff *skb);
void  __kfree_skb(struct sk_buff *skb);
extern struct kmem_cache *skbuff_head_cache;

void kfree_skb_partial(struct sk_buff *skb, bool head_stolen);
bool skb_try_coalesce(struct sk_buff *to, struct sk_buff *from,
		      bool *fragstolen, int *delta_truesize);

struct sk_buff *__alloc_skb(unsigned int size, gfp_t priority, int flags,
			    int node);
struct sk_buff *__build_skb(void *data, unsigned int frag_size);
struct sk_buff *build_skb(void *data, unsigned int frag_size);
struct sk_buff *build_skb_around(struct sk_buff *skb,
				 void *data, unsigned int frag_size);

/**
 * alloc_skb - allocate a network buffer
 * @size: size to allocate
 * @priority: allocation mask
 *
 * This function is a convenient wrapper around __alloc_skb().
 */
static inline struct sk_buff *alloc_skb(unsigned int size,
					gfp_t priority)
{
	//申请skb及存放报文的buffer（buffer大小由size指定）
	return __alloc_skb(size, priority, 0, NUMA_NO_NODE);
}

struct sk_buff *alloc_skb_with_frags(unsigned long header_len,
				     unsigned long data_len,
				     int max_page_order,
				     int *errcode,
				     gfp_t gfp_mask);
struct sk_buff *alloc_skb_for_msg(struct sk_buff *first);

/* Layout of fast clones : [skb1][skb2][fclone_ref] */
struct sk_buff_fclones {
	struct sk_buff	skb1;

	struct sk_buff	skb2;

	refcount_t	fclone_ref;
};

/**
 *	skb_fclone_busy - check if fclone is busy
 *	@sk: socket
 *	@skb: buffer
 *
 * Returns true if skb is a fast clone, and its clone is not freed.
 * Some drivers call skb_orphan() in their ndo_start_xmit(),
 * so we also check that this didnt happen.
 */
static inline bool skb_fclone_busy(const struct sock *sk,
				   const struct sk_buff *skb)
{
	const struct sk_buff_fclones *fclones;

	fclones = container_of(skb, struct sk_buff_fclones, skb1);

	return skb->fclone == SKB_FCLONE_ORIG &&
	       refcount_read(&fclones->fclone_ref) > 1 &&
	       fclones->skb2.sk == sk;
}

/**
 * alloc_skb_fclone - allocate a network buffer from fclone cache
 * @size: size to allocate
 * @priority: allocation mask
 *
 * This function is a convenient wrapper around __alloc_skb().
 */
static inline struct sk_buff *alloc_skb_fclone(unsigned int size,
					       gfp_t priority)
{
	return __alloc_skb(size, priority, SKB_ALLOC_FCLONE, NUMA_NO_NODE);
}

struct sk_buff *skb_morph(struct sk_buff *dst, struct sk_buff *src);
void skb_headers_offset_update(struct sk_buff *skb, int off);
int skb_copy_ubufs(struct sk_buff *skb, gfp_t gfp_mask);
struct sk_buff *skb_clone(struct sk_buff *skb, gfp_t priority);
void skb_copy_header(struct sk_buff *new, const struct sk_buff *old);
struct sk_buff *skb_copy(const struct sk_buff *skb, gfp_t priority);
struct sk_buff *__pskb_copy_fclone(struct sk_buff *skb, int headroom,
				   gfp_t gfp_mask, bool fclone);
static inline struct sk_buff *__pskb_copy(struct sk_buff *skb, int headroom,
					  gfp_t gfp_mask)
{
	return __pskb_copy_fclone(skb, headroom, gfp_mask, false);
}

int pskb_expand_head(struct sk_buff *skb, int nhead, int ntail, gfp_t gfp_mask);
struct sk_buff *skb_realloc_headroom(struct sk_buff *skb,
				     unsigned int headroom);
struct sk_buff *skb_copy_expand(const struct sk_buff *skb, int newheadroom,
				int newtailroom, gfp_t priority);
int __must_check skb_to_sgvec_nomark(struct sk_buff *skb, struct scatterlist *sg,
				     int offset, int len);
int __must_check skb_to_sgvec(struct sk_buff *skb, struct scatterlist *sg,
			      int offset, int len);
int skb_cow_data(struct sk_buff *skb, int tailbits, struct sk_buff **trailer);
int __skb_pad(struct sk_buff *skb, int pad, bool free_on_error);

/**
 *	skb_pad			-	zero pad the tail of an skb
 *	@skb: buffer to pad
 *	@pad: space to pad
 *
 *	Ensure that a buffer is followed by a padding area that is zero
 *	filled. Used by network drivers which may DMA or transfer data
 *	beyond the buffer end onto the wire.
 *
 *	May return error in out of memory cases. The skb is freed on error.
 */
static inline int skb_pad(struct sk_buff *skb, int pad)
{
	return __skb_pad(skb, pad, true);
}
#define dev_kfree_skb(a)	consume_skb(a)

int skb_append_pagefrags(struct sk_buff *skb, struct page *page,
			 int offset, size_t size);

struct skb_seq_state {
	__u32		lower_offset;
	__u32		upper_offset;
	__u32		frag_idx;
	__u32		stepped_offset;
	struct sk_buff	*root_skb;
	struct sk_buff	*cur_skb;
	__u8		*frag_data;
};

void skb_prepare_seq_read(struct sk_buff *skb, unsigned int from,
			  unsigned int to, struct skb_seq_state *st);
unsigned int skb_seq_read(unsigned int consumed, const u8 **data,
			  struct skb_seq_state *st);
void skb_abort_seq_read(struct skb_seq_state *st);

unsigned int skb_find_text(struct sk_buff *skb, unsigned int from,
			   unsigned int to, struct ts_config *config);

/*
 * Packet hash types specify the type of hash in skb_set_hash.
 *
 * Hash types refer to the protocol layer addresses which are used to
 * construct a packet's hash. The hashes are used to differentiate or identify
 * flows of the protocol layer for the hash type. Hash types are either
 * layer-2 (L2), layer-3 (L3), or layer-4 (L4).
 *
 * Properties of hashes:
 *
 * 1) Two packets in different flows have different hash values
 * 2) Two packets in the same flow should have the same hash value
 *
 * A hash at a higher layer is considered to be more specific. A driver should
 * set the most specific hash possible.
 *
 * A driver cannot indicate a more specific hash than the layer at which a hash
 * was computed. For instance an L3 hash cannot be set as an L4 hash.
 *
 * A driver may indicate a hash level which is less specific than the
 * actual layer the hash was computed on. For instance, a hash computed
 * at L4 may be considered an L3 hash. This should only be done if the
 * driver can't unambiguously determine that the HW computed the hash at
 * the higher layer. Note that the "should" in the second property above
 * permits this.
 */
enum pkt_hash_types {
	PKT_HASH_TYPE_NONE,	/* Undefined type */
	PKT_HASH_TYPE_L2,	/* Input: src_MAC, dest_MAC */
	PKT_HASH_TYPE_L3,	/* Input: src_IP, dst_IP */
	PKT_HASH_TYPE_L4,	/* Input: src_IP, dst_IP, src_port, dst_port */
};

static inline void skb_clear_hash(struct sk_buff *skb)
{
	skb->hash = 0;
	skb->sw_hash = 0;
	skb->l4_hash = 0;
}

static inline void skb_clear_hash_if_not_l4(struct sk_buff *skb)
{
	if (!skb->l4_hash)
		skb_clear_hash(skb);
}

static inline void
__skb_set_hash(struct sk_buff *skb, __u32 hash, bool is_sw, bool is_l4)
{
	skb->l4_hash = is_l4;
	skb->sw_hash = is_sw;
	skb->hash = hash;
}

static inline void
skb_set_hash(struct sk_buff *skb, __u32 hash, enum pkt_hash_types type)
{
	/* Used by drivers to set hash from HW */
	__skb_set_hash(skb, hash, false, type == PKT_HASH_TYPE_L4);
}

static inline void
__skb_set_sw_hash(struct sk_buff *skb, __u32 hash, bool is_l4)
{
	__skb_set_hash(skb, hash, true, is_l4);
}

void __skb_get_hash(struct sk_buff *skb);
u32 __skb_get_hash_symmetric(const struct sk_buff *skb);
u32 skb_get_poff(const struct sk_buff *skb);
u32 __skb_get_poff(const struct sk_buff *skb, void *data,
		   const struct flow_keys_basic *keys, int hlen);
__be32 __skb_flow_get_ports(const struct sk_buff *skb, int thoff, u8 ip_proto,
			    void *data, int hlen_proto);

static inline __be32 skb_flow_get_ports(const struct sk_buff *skb,
					int thoff, u8 ip_proto)
{
	return __skb_flow_get_ports(skb, thoff, ip_proto, NULL, 0);
}

void skb_flow_dissector_init(struct flow_dissector *flow_dissector,
			     const struct flow_dissector_key *key,
			     unsigned int key_count);

#ifdef CONFIG_NET
int skb_flow_dissector_prog_query(const union bpf_attr *attr,
				  union bpf_attr __user *uattr);
int skb_flow_dissector_bpf_prog_attach(const union bpf_attr *attr,
				       struct bpf_prog *prog);

int skb_flow_dissector_bpf_prog_detach(const union bpf_attr *attr);
#else
static inline int skb_flow_dissector_prog_query(const union bpf_attr *attr,
						union bpf_attr __user *uattr)
{
	return -EOPNOTSUPP;
}

static inline int skb_flow_dissector_bpf_prog_attach(const union bpf_attr *attr,
						     struct bpf_prog *prog)
{
	return -EOPNOTSUPP;
}

static inline int skb_flow_dissector_bpf_prog_detach(const union bpf_attr *attr)
{
	return -EOPNOTSUPP;
}
#endif

struct bpf_flow_dissector;
bool bpf_flow_dissect(struct bpf_prog *prog, struct bpf_flow_dissector *ctx,
		      __be16 proto, int nhoff, int hlen, unsigned int flags);

bool __skb_flow_dissect(const struct net *net,
			const struct sk_buff *skb,
			struct flow_dissector *flow_dissector,
			void *target_container,
			void *data, __be16 proto, int nhoff, int hlen,
			unsigned int flags);

static inline bool skb_flow_dissect(const struct sk_buff *skb,
				    struct flow_dissector *flow_dissector,
				    void *target_container, unsigned int flags)
{
	return __skb_flow_dissect(NULL, skb, flow_dissector,
				  target_container, NULL, 0, 0, 0, flags);
}

static inline bool skb_flow_dissect_flow_keys(const struct sk_buff *skb,
					      struct flow_keys *flow,
					      unsigned int flags)
{
	memset(flow, 0, sizeof(*flow));
	return __skb_flow_dissect(NULL, skb, &flow_keys_dissector,
				  flow, NULL, 0, 0, 0, flags);
}

static inline bool
skb_flow_dissect_flow_keys_basic(const struct net *net,
				 const struct sk_buff *skb,
				 struct flow_keys_basic *flow, void *data,
				 __be16 proto, int nhoff, int hlen,
				 unsigned int flags)
{
	memset(flow, 0, sizeof(*flow));
	return __skb_flow_dissect(net, skb, &flow_keys_basic_dissector, flow,
				  data, proto, nhoff, hlen, flags);
}

void skb_flow_dissect_meta(const struct sk_buff *skb,
			   struct flow_dissector *flow_dissector,
			   void *target_container);

/* Gets a skb connection tracking info, ctinfo map should be a
 * a map of mapsize to translate enum ip_conntrack_info states
 * to user states.
 */
void
skb_flow_dissect_ct(const struct sk_buff *skb,
		    struct flow_dissector *flow_dissector,
		    void *target_container,
		    u16 *ctinfo_map,
		    size_t mapsize);
void
skb_flow_dissect_tunnel_info(const struct sk_buff *skb,
			     struct flow_dissector *flow_dissector,
			     void *target_container);

static inline __u32 skb_get_hash(struct sk_buff *skb)
{
	if (!skb->l4_hash && !skb->sw_hash)
		__skb_get_hash(skb);

	return skb->hash;
}

static inline __u32 skb_get_hash_flowi6(struct sk_buff *skb, const struct flowi6 *fl6)
{
	if (!skb->l4_hash && !skb->sw_hash) {
		struct flow_keys keys;
		__u32 hash = __get_hash_from_flowi6(fl6, &keys);

		__skb_set_sw_hash(skb, hash, flow_keys_have_l4(&keys));
	}

	return skb->hash;
}

__u32 skb_get_hash_perturb(const struct sk_buff *skb, u32 perturb);

//取报文hash
static inline __u32 skb_get_hash_raw(const struct sk_buff *skb)
{
	return skb->hash;
}

static inline void skb_copy_hash(struct sk_buff *to, const struct sk_buff *from)
{
	to->hash = from->hash;
	to->sw_hash = from->sw_hash;
	to->l4_hash = from->l4_hash;
};

static inline void skb_copy_decrypted(struct sk_buff *to,
				      const struct sk_buff *from)
{
#ifdef CONFIG_TLS_DEVICE
	to->decrypted = from->decrypted;
#endif
}

#ifdef NET_SKBUFF_DATA_USES_OFFSET
static inline unsigned char *skb_end_pointer(const struct sk_buff *skb)
{
	return skb->head + skb->end;
}

static inline unsigned int skb_end_offset(const struct sk_buff *skb)
{
	return skb->end;
}
#else
static inline unsigned char *skb_end_pointer(const struct sk_buff *skb)
{
	return skb->end;
}

//可用的buffer大小
static inline unsigned int skb_end_offset(const struct sk_buff *skb)
{
	return skb->end - skb->head;
}
#endif

/* Internal 取skb对应的shared_info结构*/
#define skb_shinfo(SKB)	((struct skb_shared_info *)(skb_end_pointer(SKB)))

static inline struct skb_shared_hwtstamps *skb_hwtstamps(struct sk_buff *skb)
{
	return &skb_shinfo(skb)->hwtstamps;
}

static inline struct ubuf_info *skb_zcopy(struct sk_buff *skb)
{
	bool is_zcopy = skb && skb_shinfo(skb)->tx_flags & SKBTX_DEV_ZEROCOPY;

	return is_zcopy ? skb_uarg(skb) : NULL;
}

static inline void skb_zcopy_set(struct sk_buff *skb, struct ubuf_info *uarg,
				 bool *have_ref)
{
	if (skb && uarg && !skb_zcopy(skb)) {
		if (unlikely(have_ref && *have_ref))
			*have_ref = false;
		else
			sock_zerocopy_get(uarg);
		skb_shinfo(skb)->destructor_arg = uarg;
		skb_shinfo(skb)->tx_flags |= SKBTX_ZEROCOPY_FRAG;
	}
}

static inline void skb_zcopy_set_nouarg(struct sk_buff *skb, void *val)
{
	skb_shinfo(skb)->destructor_arg = (void *)((uintptr_t) val | 0x1UL);
	skb_shinfo(skb)->tx_flags |= SKBTX_ZEROCOPY_FRAG;
}

static inline bool skb_zcopy_is_nouarg(struct sk_buff *skb)
{
	return (uintptr_t) skb_shinfo(skb)->destructor_arg & 0x1UL;
}

static inline void *skb_zcopy_get_nouarg(struct sk_buff *skb)
{
	return (void *)((uintptr_t) skb_shinfo(skb)->destructor_arg & ~0x1UL);
}

/* Release a reference on a zerocopy structure */
static inline void skb_zcopy_clear(struct sk_buff *skb, bool zerocopy)
{
	struct ubuf_info *uarg = skb_zcopy(skb);

	if (uarg) {
		if (skb_zcopy_is_nouarg(skb)) {
			/* no notification callback */
		} else if (uarg->callback == sock_zerocopy_callback) {
			uarg->zerocopy = uarg->zerocopy && zerocopy;
			sock_zerocopy_put(uarg);
		} else {
			uarg->callback(uarg, zerocopy);
		}

		skb_shinfo(skb)->tx_flags &= ~SKBTX_ZEROCOPY_FRAG;
	}
}

/* Abort a zerocopy operation and revert zckey on error in send syscall */
static inline void skb_zcopy_abort(struct sk_buff *skb)
{
	struct ubuf_info *uarg = skb_zcopy(skb);

	if (uarg) {
		sock_zerocopy_put_abort(uarg, false);
		skb_shinfo(skb)->tx_flags &= ~SKBTX_ZEROCOPY_FRAG;
	}
}

static inline void skb_mark_not_on_list(struct sk_buff *skb)
{
	skb->next = NULL;
}

static inline void skb_list_del_init(struct sk_buff *skb)
{
	__list_del_entry(&skb->list);
	skb_mark_not_on_list(skb);
}

/**
 *	skb_queue_empty - check if a queue is empty
 *	@list: queue head
 *
 *	Returns true if the queue is empty, false otherwise.
 */
static inline int skb_queue_empty(const struct sk_buff_head *list)
{
	return list->next == (const struct sk_buff *) list;
}

/**
 *	skb_queue_is_last - check if skb is the last entry in the queue
 *	@list: queue head
 *	@skb: buffer
 *
 *	Returns true if @skb is the last buffer on the list.
 */
static inline bool skb_queue_is_last(const struct sk_buff_head *list,
				     const struct sk_buff *skb)
{
	return skb->next == (const struct sk_buff *) list;
}

/**
 *	skb_queue_is_first - check if skb is the first entry in the queue
 *	@list: queue head
 *	@skb: buffer
 *
 *	Returns true if @skb is the first buffer on the list.
 */
static inline bool skb_queue_is_first(const struct sk_buff_head *list,
				      const struct sk_buff *skb)
{
	return skb->prev == (const struct sk_buff *) list;
}

/**
 *	skb_queue_next - return the next packet in the queue
 *	@list: queue head
 *	@skb: current buffer
 *
 *	Return the next packet in @list after @skb.  It is only valid to
 *	call this if skb_queue_is_last() evaluates to false.
 */
static inline struct sk_buff *skb_queue_next(const struct sk_buff_head *list,
					     const struct sk_buff *skb)
{
	/* This BUG_ON may seem severe, but if we just return then we
	 * are going to dereference garbage.
	 */
	BUG_ON(skb_queue_is_last(list, skb));
	return skb->next;
}

/**
 *	skb_queue_prev - return the prev packet in the queue
 *	@list: queue head
 *	@skb: current buffer
 *
 *	Return the prev packet in @list before @skb.  It is only valid to
 *	call this if skb_queue_is_first() evaluates to false.
 */
static inline struct sk_buff *skb_queue_prev(const struct sk_buff_head *list,
					     const struct sk_buff *skb)
{
	/* This BUG_ON may seem severe, but if we just return then we
	 * are going to dereference garbage.
	 */
	BUG_ON(skb_queue_is_first(list, skb));
	return skb->prev;
}

/**
 *	skb_get - reference buffer
 *	@skb: buffer to reference
 *
 *	Makes another reference to a socket buffer and returns a pointer
 *	to the buffer.
 */
static inline struct sk_buff *skb_get(struct sk_buff *skb)
{
	refcount_inc(&skb->users);
	return skb;
}

/*
 * If users == 1, we are the only owner and can avoid redundant atomic changes.
 */

/**
 *	skb_cloned - is the buffer a clone
 *	@skb: buffer to check
 *
 *	Returns true if the buffer was generated with skb_clone() and is
 *	one of multiple shared copies of the buffer. Cloned buffers are
 *	shared data so must not be written to under normal circumstances.
 */
static inline int skb_cloned(const struct sk_buff *skb)
{
	return skb->cloned &&
	       (atomic_read(&skb_shinfo(skb)->dataref) & SKB_DATAREF_MASK) != 1;
}

static inline int skb_unclone(struct sk_buff *skb, gfp_t pri)
{
	might_sleep_if(gfpflags_allow_blocking(pri));

	if (skb_cloned(skb))
		return pskb_expand_head(skb, 0, 0, pri);

	return 0;
}

/**
 *	skb_header_cloned - is the header a clone
 *	@skb: buffer to check
 *
 *	Returns true if modifying the header part of the buffer requires
 *	the data to be copied.
 */
static inline int skb_header_cloned(const struct sk_buff *skb)
{
	int dataref;

	if (!skb->cloned)
		return 0;

	dataref = atomic_read(&skb_shinfo(skb)->dataref);
	dataref = (dataref & SKB_DATAREF_MASK) - (dataref >> SKB_DATAREF_SHIFT);
	return dataref != 1;
}

static inline int skb_header_unclone(struct sk_buff *skb, gfp_t pri)
{
	might_sleep_if(gfpflags_allow_blocking(pri));

	if (skb_header_cloned(skb))
		return pskb_expand_head(skb, 0, 0, pri);

	return 0;
}

/**
 *	__skb_header_release - release reference to header
 *	@skb: buffer to operate on
 */
static inline void __skb_header_release(struct sk_buff *skb)
{
	skb->nohdr = 1;
	atomic_set(&skb_shinfo(skb)->dataref, 1 + (1 << SKB_DATAREF_SHIFT));
}


/**
 *	skb_shared - is the buffer shared
 *	@skb: buffer to check
 *
 *	Returns true if more than one person has a reference to this
 *	buffer.
 */
static inline int skb_shared(const struct sk_buff *skb)
{
	return refcount_read(&skb->users) != 1;
}

/**
 *	skb_share_check - check if buffer is shared and if so clone it
 *	@skb: buffer to check
 *	@pri: priority for memory allocation
 *
 *	If the buffer is shared the buffer is cloned and the old copy
 *	drops a reference. A new clone with a single reference is returned.
 *	If the buffer is not shared the original buffer is returned. When
 *	being called from interrupt status or with spinlocks held pri must
 *	be GFP_ATOMIC.
 *
 *	NULL is returned on a memory allocation failure.
 */
//如果skb是共享的，则copy,如果不是，则用此skb
static inline struct sk_buff *skb_share_check(struct sk_buff *skb, gfp_t pri)
{
	might_sleep_if(gfpflags_allow_blocking(pri));
	if (skb_shared(skb)) {
		//这个报文被共享了,申请一个skb
		struct sk_buff *nskb = skb_clone(skb, pri);

		if (likely(nskb))
			//如果申请成功，则丢掉旧skb的引用计数
			consume_skb(skb);
		else
			//如果申请失败，则丢掉引用计数，返回null
			kfree_skb(skb);
		skb = nskb;
	}
	return skb;
}

/*
 *	Copy shared buffers into a new sk_buff. We effectively do COW on
 *	packets to handle cases where we have a local reader and forward
 *	and a couple of other messy ones. The normal one is tcpdumping
 *	a packet thats being forwarded.
 */

/**
 *	skb_unshare - make a copy of a shared buffer
 *	@skb: buffer to check
 *	@pri: priority for memory allocation
 *
 *	If the socket buffer is a clone then this function creates a new
 *	copy of the data, drops a reference count on the old copy and returns
 *	the new copy with the reference count at 1. If the buffer is not a clone
 *	the original buffer is returned. When called with a spinlock held or
 *	from interrupt state @pri must be %GFP_ATOMIC
 *
 *	%NULL is returned on a memory allocation failure.
 */
static inline struct sk_buff *skb_unshare(struct sk_buff *skb,
					  gfp_t pri)
{
	might_sleep_if(gfpflags_allow_blocking(pri));
	if (skb_cloned(skb)) {
		struct sk_buff *nskb = skb_copy(skb, pri);

		/* Free our shared copy */
		if (likely(nskb))
			consume_skb(skb);
		else
			kfree_skb(skb);
		skb = nskb;
	}
	return skb;
}

/**
 *	skb_peek - peek at the head of an &sk_buff_head
 *	@list_: list to peek at
 *
 *	Peek an &sk_buff. Unlike most other operations you _MUST_
 *	be careful with this one. A peek leaves the buffer on the
 *	list and someone else may run off with it. You must hold
 *	the appropriate locks or have a private queue to do this.
 *
 *	Returns %NULL for an empty list or a pointer to the head element.
 *	The reference count is not incremented and the reference is therefore
 *	volatile. Use with caution.
 */
static inline struct sk_buff *skb_peek(const struct sk_buff_head *list_)
{
	struct sk_buff *skb = list_->next;

	if (skb == (struct sk_buff *)list_)
		skb = NULL;
	return skb;
}

/**
 *	__skb_peek - peek at the head of a non-empty &sk_buff_head
 *	@list_: list to peek at
 *
 *	Like skb_peek(), but the caller knows that the list is not empty.
 */
static inline struct sk_buff *__skb_peek(const struct sk_buff_head *list_)
{
	return list_->next;
}

/**
 *	skb_peek_next - peek skb following the given one from a queue
 *	@skb: skb to start from
 *	@list_: list to peek at
 *
 *	Returns %NULL when the end of the list is met or a pointer to the
 *	next element. The reference count is not incremented and the
 *	reference is therefore volatile. Use with caution.
 */
static inline struct sk_buff *skb_peek_next(struct sk_buff *skb,
		const struct sk_buff_head *list_)
{
	struct sk_buff *next = skb->next;

	if (next == (struct sk_buff *)list_)
		next = NULL;
	return next;
}

/**
 *	skb_peek_tail - peek at the tail of an &sk_buff_head
 *	@list_: list to peek at
 *
 *	Peek an &sk_buff. Unlike most other operations you _MUST_
 *	be careful with this one. A peek leaves the buffer on the
 *	list and someone else may run off with it. You must hold
 *	the appropriate locks or have a private queue to do this.
 *
 *	Returns %NULL for an empty list or a pointer to the tail element.
 *	The reference count is not incremented and the reference is therefore
 *	volatile. Use with caution.
 */
static inline struct sk_buff *skb_peek_tail(const struct sk_buff_head *list_)
{
	struct sk_buff *skb = list_->prev;

	if (skb == (struct sk_buff *)list_)
		skb = NULL;
	return skb;

}

/**
 *	skb_queue_len	- get queue length
 *	@list_: list to measure
 *
 *	Return the length of an &sk_buff queue.
 */
static inline __u32 skb_queue_len(const struct sk_buff_head *list_)
{
	return list_->qlen;
}

/**
 *	__skb_queue_head_init - initialize non-spinlock portions of sk_buff_head
 *	@list: queue to initialize
 *
 *	This initializes only the list and queue length aspects of
 *	an sk_buff_head object.  This allows to initialize the list
 *	aspects of an sk_buff_head without reinitializing things like
 *	the spinlock.  It can also be used for on-stack sk_buff_head
 *	objects where the spinlock is known to not be used.
 */
static inline void __skb_queue_head_init(struct sk_buff_head *list)
{
	//初始化queue队列
	list->prev = list->next = (struct sk_buff *)list;
	list->qlen = 0;
}

/*
 * This function creates a split out lock class for each invocation;
 * this is needed for now since a whole lot of users of the skb-queue
 * infrastructure in drivers have different locking usage (in hardirq)
 * than the networking core (in softirq only). In the long run either the
 * network layer or drivers should need annotation to consolidate the
 * main types of usage into 3 classes.
 */
static inline void skb_queue_head_init(struct sk_buff_head *list)
{
	spin_lock_init(&list->lock);
	__skb_queue_head_init(list);
}

static inline void skb_queue_head_init_class(struct sk_buff_head *list,
		struct lock_class_key *class)
{
	skb_queue_head_init(list);
	lockdep_set_class(&list->lock, class);
}

/*
 *	Insert an sk_buff on a list.
 *
 *	The "__skb_xxxx()" functions are the non-atomic ones that
 *	can only be called with interrupts disabled.
 */
static inline void __skb_insert(struct sk_buff *newsk,
				struct sk_buff *prev, struct sk_buff *next,
				struct sk_buff_head *list)
{
	newsk->next = next;
	newsk->prev = prev;
	next->prev  = prev->next = newsk;
	list->qlen++;
}

static inline void __skb_queue_splice(const struct sk_buff_head *list,
				      struct sk_buff *prev,
				      struct sk_buff *next)
{
	struct sk_buff *first = list->next;
	struct sk_buff *last = list->prev;

	first->prev = prev;
	prev->next = first;

	last->next = next;
	next->prev = last;
}

/**
 *	skb_queue_splice - join two skb lists, this is designed for stacks
 *	@list: the new list to add
 *	@head: the place to add it in the first list
 */
static inline void skb_queue_splice(const struct sk_buff_head *list,
				    struct sk_buff_head *head)
{
	if (!skb_queue_empty(list)) {
		__skb_queue_splice(list, (struct sk_buff *) head, head->next);
		head->qlen += list->qlen;
	}
}

/**
 *	skb_queue_splice_init - join two skb lists and reinitialise the emptied list
 *	@list: the new list to add
 *	@head: the place to add it in the first list
 *
 *	The list at @list is reinitialised
 */
static inline void skb_queue_splice_init(struct sk_buff_head *list,
					 struct sk_buff_head *head)
{
	if (!skb_queue_empty(list)) {
		__skb_queue_splice(list, (struct sk_buff *) head, head->next);
		head->qlen += list->qlen;
		__skb_queue_head_init(list);
	}
}

/**
 *	skb_queue_splice_tail - join two skb lists, each list being a queue
 *	@list: the new list to add
 *	@head: the place to add it in the first list
 */
static inline void skb_queue_splice_tail(const struct sk_buff_head *list,
					 struct sk_buff_head *head)
{
	if (!skb_queue_empty(list)) {
		__skb_queue_splice(list, head->prev, (struct sk_buff *) head);
		head->qlen += list->qlen;
	}
}

/**
 *	skb_queue_splice_tail_init - join two skb lists and reinitialise the emptied list
 *	@list: the new list to add
 *	@head: the place to add it in the first list
 *
 *	Each of the lists is a queue.
 *	The list at @list is reinitialised
 */
static inline void skb_queue_splice_tail_init(struct sk_buff_head *list,
					      struct sk_buff_head *head)
{
	if (!skb_queue_empty(list)) {
		__skb_queue_splice(list, head->prev, (struct sk_buff *) head);
		head->qlen += list->qlen;
		__skb_queue_head_init(list);
	}
}

/**
 *	__skb_queue_after - queue a buffer at the list head
 *	@list: list to use
 *	@prev: place after this buffer
 *	@newsk: buffer to queue
 *
 *	Queue a buffer int the middle of a list. This function takes no locks
 *	and you must therefore hold required locks before calling it.
 *
 *	A buffer cannot be placed on two lists at the same time.
 */
static inline void __skb_queue_after(struct sk_buff_head *list,
				     struct sk_buff *prev,
				     struct sk_buff *newsk)
{
	__skb_insert(newsk, prev, prev->next, list);
}

void skb_append(struct sk_buff *old, struct sk_buff *newsk,
		struct sk_buff_head *list);

static inline void __skb_queue_before(struct sk_buff_head *list,
				      struct sk_buff *next,
				      struct sk_buff *newsk)
{
	__skb_insert(newsk, next->prev, next, list);
}

/**
 *	__skb_queue_head - queue a buffer at the list head
 *	@list: list to use
 *	@newsk: buffer to queue
 *
 *	Queue a buffer at the start of a list. This function takes no locks
 *	and you must therefore hold required locks before calling it.
 *
 *	A buffer cannot be placed on two lists at the same time.
 */
static inline void __skb_queue_head(struct sk_buff_head *list,
				    struct sk_buff *newsk)
{
	__skb_queue_after(list, (struct sk_buff *)list, newsk);
}
void skb_queue_head(struct sk_buff_head *list, struct sk_buff *newsk);

/**
 *	__skb_queue_tail - queue a buffer at the list tail
 *	@list: list to use
 *	@newsk: buffer to queue
 *
 *	Queue a buffer at the end of a list. This function takes no locks
 *	and you must therefore hold required locks before calling it.
 *
 *	A buffer cannot be placed on two lists at the same time.
 */
static inline void __skb_queue_tail(struct sk_buff_head *list,
				   struct sk_buff *newsk)
{
	__skb_queue_before(list, (struct sk_buff *)list, newsk);
}
void skb_queue_tail(struct sk_buff_head *list, struct sk_buff *newsk);

/*
 * remove sk_buff from list. _Must_ be called atomically, and with
 * the list known..
 */
void skb_unlink(struct sk_buff *skb, struct sk_buff_head *list);
static inline void __skb_unlink(struct sk_buff *skb, struct sk_buff_head *list)
{
	struct sk_buff *next, *prev;

	list->qlen--;
	next	   = skb->next;
	prev	   = skb->prev;
	skb->next  = skb->prev = NULL;
	next->prev = prev;
	prev->next = next;
}

/**
 *	__skb_dequeue - remove from the head of the queue
 *	@list: list to dequeue from
 *
 *	Remove the head of the list. This function does not take any locks
 *	so must be used with appropriate locks held only. The head item is
 *	returned or %NULL if the list is empty.
 */
static inline struct sk_buff *__skb_dequeue(struct sk_buff_head *list)
{
	struct sk_buff *skb = skb_peek(list);
	if (skb)
		__skb_unlink(skb, list);
	return skb;
}
struct sk_buff *skb_dequeue(struct sk_buff_head *list);

/**
 *	__skb_dequeue_tail - remove from the tail of the queue
 *	@list: list to dequeue from
 *
 *	Remove the tail of the list. This function does not take any locks
 *	so must be used with appropriate locks held only. The tail item is
 *	returned or %NULL if the list is empty.
 */
static inline struct sk_buff *__skb_dequeue_tail(struct sk_buff_head *list)
{
	struct sk_buff *skb = skb_peek_tail(list);
	if (skb)
		__skb_unlink(skb, list);
	return skb;
}
struct sk_buff *skb_dequeue_tail(struct sk_buff_head *list);


static inline bool skb_is_nonlinear(const struct sk_buff *skb)
{
	return skb->data_len;
}

//其中skb->len是数据包长度，在IPv4中就是单个完整IP包的总长，但这些数据并不一定都在当前buffer页；
//skb->data_len表示在其他buffer页的数据长度（包括本skb在其他页中的数据以及分片skb中的数据），
//因此skb->len - skb->data_len表示在当前页的数据大小。
static inline unsigned int skb_headlen(const struct sk_buff *skb)
{
	return skb->len - skb->data_len;
}

static inline unsigned int __skb_pagelen(const struct sk_buff *skb)
{
	unsigned int i, len = 0;

	for (i = skb_shinfo(skb)->nr_frags - 1; (int)i >= 0; i--)
		len += skb_frag_size(&skb_shinfo(skb)->frags[i]);
	return len;
}

static inline unsigned int skb_pagelen(const struct sk_buff *skb)
{
	return skb_headlen(skb) + __skb_pagelen(skb);
}

/**
 * __skb_fill_page_desc - initialise a paged fragment in an skb
 * @skb: buffer containing fragment to be initialised
 * @i: paged fragment index to initialise
 * @page: the page to use for this fragment
 * @off: the offset to the data with @page
 * @size: the length of the data
 *
 * Initialises the @i'th fragment of @skb to point to &size bytes at
 * offset @off within @page.
 *
 * Does not take any additional reference on the fragment.
 */
static inline void __skb_fill_page_desc(struct sk_buff *skb, int i,
					struct page *page, int off, int size)
{
	skb_frag_t *frag = &skb_shinfo(skb)->frags[i];

	/*
	 * Propagate page pfmemalloc to the skb if we can. The problem is
	 * that not all callers have unique ownership of the page but rely
	 * on page_is_pfmemalloc doing the right thing(tm).
	 */
	frag->bv_page		  = page;
	frag->bv_offset		  = off;
	skb_frag_size_set(frag, size);

	page = compound_head(page);
	if (page_is_pfmemalloc(page))
		skb->pfmemalloc	= true;
}

/**
 * skb_fill_page_desc - initialise a paged fragment in an skb
 * @skb: buffer containing fragment to be initialised
 * @i: paged fragment index to initialise
 * @page: the page to use for this fragment
 * @off: the offset to the data with @page
 * @size: the length of the data
 *
 * As per __skb_fill_page_desc() -- initialises the @i'th fragment of
 * @skb to point to @size bytes at offset @off within @page. In
 * addition updates @skb such that @i is the last fragment.
 *
 * Does not take any additional reference on the fragment.
 */
static inline void skb_fill_page_desc(struct sk_buff *skb, int i,
				      struct page *page, int off, int size)
{
	/*填充第i分片信息*/
	__skb_fill_page_desc(skb, i, page, off, size);
	skb_shinfo(skb)->nr_frags = i + 1;/*分片数增加*/
}

void skb_add_rx_frag(struct sk_buff *skb, int i, struct page *page, int off,
		     int size, unsigned int truesize);

void skb_coalesce_rx_frag(struct sk_buff *skb, int i, int size,
			  unsigned int truesize);

#define SKB_LINEAR_ASSERT(skb)  BUG_ON(skb_is_nonlinear(skb))

#ifdef NET_SKBUFF_DATA_USES_OFFSET
static inline unsigned char *skb_tail_pointer(const struct sk_buff *skb)
{
	return skb->head + skb->tail;
}

static inline void skb_reset_tail_pointer(struct sk_buff *skb)
{
	skb->tail = skb->data - skb->head;
}

static inline void skb_set_tail_pointer(struct sk_buff *skb, const int offset)
{
	skb_reset_tail_pointer(skb);
	skb->tail += offset;
}

#else /* NET_SKBUFF_DATA_USES_OFFSET */
//获取报文的尾指针
static inline unsigned char *skb_tail_pointer(const struct sk_buff *skb)
{
	return skb->tail;
}

//使tail与data同值
static inline void skb_reset_tail_pointer(struct sk_buff *skb)
{
	skb->tail = skb->data;
}

static inline void skb_set_tail_pointer(struct sk_buff *skb, const int offset)
{
	skb->tail = skb->data + offset;
}

#endif /* NET_SKBUFF_DATA_USES_OFFSET */

/*
 *	Add data to an sk_buff
 */
void *pskb_put(struct sk_buff *skb, struct sk_buff *tail, int len);
void *skb_put(struct sk_buff *skb, unsigned int len);
static inline void *__skb_put(struct sk_buff *skb, unsigned int len)
{
	void *tmp = skb_tail_pointer(skb);
	SKB_LINEAR_ASSERT(skb);
	skb->tail += len;
	skb->len  += len;
	return tmp;
}

static inline void *__skb_put_zero(struct sk_buff *skb, unsigned int len)
{
	void *tmp = __skb_put(skb, len);

	memset(tmp, 0, len);
	return tmp;
}

static inline void *__skb_put_data(struct sk_buff *skb, const void *data,
				   unsigned int len)
{
	void *tmp = __skb_put(skb, len);

	memcpy(tmp, data, len);
	return tmp;
}

static inline void __skb_put_u8(struct sk_buff *skb, u8 val)
{
	*(u8 *)__skb_put(skb, 1) = val;
}

static inline void *skb_put_zero(struct sk_buff *skb, unsigned int len)
{
	void *tmp = skb_put(skb, len);

	memset(tmp, 0, len);

	return tmp;
}

//将数据data附加在skb结尾处
static inline void *skb_put_data(struct sk_buff *skb, const void *data,
				 unsigned int len)
{
	void *tmp = skb_put(skb, len);

	memcpy(tmp, data, len);

	return tmp;
}

static inline void skb_put_u8(struct sk_buff *skb, u8 val)
{
	*(u8 *)skb_put(skb, 1) = val;
}

void *skb_push(struct sk_buff *skb, unsigned int len);
//skb　data前移（增加skb长度）
static inline void *__skb_push(struct sk_buff *skb, unsigned int len)
{
	skb->data -= len;
	skb->len  += len;
	return skb->data;
}

void *skb_pull(struct sk_buff *skb, unsigned int len);
//使报文的data头部后移（减少SKB长度）
static inline void *__skb_pull(struct sk_buff *skb, unsigned int len)
{
	skb->len -= len;//跳过已解析的长度
	BUG_ON(skb->len < skb->data_len);
	return skb->data += len;//数据头
}

//尝试着直接pull报文，如果要求的长度大于报文长度，直接返回NULL
static inline void *skb_pull_inline(struct sk_buff *skb, unsigned int len)
{
	return unlikely(len > skb->len) ? NULL : __skb_pull(skb, len);
}

void *__pskb_pull_tail(struct sk_buff *skb, int delta);

static inline void *__pskb_pull(struct sk_buff *skb, unsigned int len)
{
	if (len > skb_headlen(skb) &&
	    !__pskb_pull_tail(skb, len - skb_headlen(skb)))
		return NULL;
	skb->len -= len;
	return skb->data += len;
}

static inline void *pskb_pull(struct sk_buff *skb, unsigned int len)
{
	return unlikely(len > skb->len) ? NULL : __pskb_pull(skb, len);
}

//使skb中的buffer内存平坦（最小平坦长度为len)
static inline int pskb_may_pull(struct sk_buff *skb, unsigned int len)
{
	if (likely(len <= skb_headlen(skb)))
		return 1;
	if (unlikely(len > skb->len))
		//需要的长度比数据长度还要长，肯定搞不定
		return 0;
	//len是我们要求的长度，skb_headlen是我们本端可提供的平坦内存长度，len-skb_headlen即为需要增加的平坦内存长度。
	return __pskb_pull_tail(skb, len - skb_headlen(skb)) != NULL;
}

void skb_condense(struct sk_buff *skb);

/**
 *	skb_headroom - bytes at buffer head
 *	@skb: buffer to check
 *
 *	Return the number of bytes of free space at the head of an &sk_buff.
 */
//返回当前skb的headroom
static inline unsigned int skb_headroom(const struct sk_buff *skb)
{
	return skb->data - skb->head;
}

/**
 *	skb_tailroom - bytes at buffer end
 *	@skb: buffer to check
 *
 *	Return the number of bytes of free space at the tail of an sk_buff
 */
//返回当前skb的tailroom
static inline int skb_tailroom(const struct sk_buff *skb)
{
	return skb_is_nonlinear(skb) ? 0 : skb->end - skb->tail;
}

/**
 *	skb_availroom - bytes at buffer end
 *	@skb: buffer to check
 *
 *	Return the number of bytes of free space at the tail of an sk_buff
 *	allocated by sk_stream_alloc()
 */
static inline int skb_availroom(const struct sk_buff *skb)
{
	if (skb_is_nonlinear(skb))
		return 0;

	return skb->end - skb->tail - skb->reserved_tailroom;
}

/**
 *	skb_reserve - adjust headroom
 *	@skb: buffer to alter
 *	@len: bytes to move
 *
 *	Increase the headroom of an empty &sk_buff by reducing the tail
 *	room. This is only allowed for an empty buffer.
 */
//在head与data之间预留len长度的字节
static inline void skb_reserve(struct sk_buff *skb, int len)
{
	skb->data += len;
	skb->tail += len;
}

/**
 *	skb_tailroom_reserve - adjust reserved_tailroom
 *	@skb: buffer to alter
 *	@mtu: maximum amount of headlen permitted
 *	@needed_tailroom: minimum amount of reserved_tailroom
 *
 *	Set reserved_tailroom so that headlen can be as large as possible but
 *	not larger than mtu and tailroom cannot be smaller than
 *	needed_tailroom.
 *	The required headroom should already have been reserved before using
 *	this function.
 */
static inline void skb_tailroom_reserve(struct sk_buff *skb, unsigned int mtu,
					unsigned int needed_tailroom)
{
	SKB_LINEAR_ASSERT(skb);
	if (mtu < skb_tailroom(skb) - needed_tailroom)
		/* use at most mtu */
		skb->reserved_tailroom = skb_tailroom(skb) - mtu;
	else
		/* use up to all available space */
		skb->reserved_tailroom = needed_tailroom;
}

#define ENCAP_TYPE_ETHER	0
#define ENCAP_TYPE_IPPROTO	1

static inline void skb_set_inner_protocol(struct sk_buff *skb,
					  __be16 protocol)
{
	skb->inner_protocol = protocol;
	skb->inner_protocol_type = ENCAP_TYPE_ETHER;
}

static inline void skb_set_inner_ipproto(struct sk_buff *skb,
					 __u8 ipproto)
{
	skb->inner_ipproto = ipproto;
	skb->inner_protocol_type = ENCAP_TYPE_IPPROTO;
}

static inline void skb_reset_inner_headers(struct sk_buff *skb)
{
	skb->inner_mac_header = skb->mac_header;
	skb->inner_network_header = skb->network_header;
	skb->inner_transport_header = skb->transport_header;
}

//获取以太头长度
static inline void skb_reset_mac_len(struct sk_buff *skb)
{
	skb->mac_len = skb->network_header - skb->mac_header;
}

static inline unsigned char *skb_inner_transport_header(const struct sk_buff
							*skb)
{
	return skb->head + skb->inner_transport_header;
}

static inline int skb_inner_transport_offset(const struct sk_buff *skb)
{
	return skb_inner_transport_header(skb) - skb->data;
}

static inline void skb_reset_inner_transport_header(struct sk_buff *skb)
{
	skb->inner_transport_header = skb->data - skb->head;
}

static inline void skb_set_inner_transport_header(struct sk_buff *skb,
						   const int offset)
{
	skb_reset_inner_transport_header(skb);
	skb->inner_transport_header += offset;
}

static inline unsigned char *skb_inner_network_header(const struct sk_buff *skb)
{
	return skb->head + skb->inner_network_header;
}

static inline void skb_reset_inner_network_header(struct sk_buff *skb)
{
	skb->inner_network_header = skb->data - skb->head;
}

static inline void skb_set_inner_network_header(struct sk_buff *skb,
						const int offset)
{
	skb_reset_inner_network_header(skb);
	skb->inner_network_header += offset;
}

static inline unsigned char *skb_inner_mac_header(const struct sk_buff *skb)
{
	return skb->head + skb->inner_mac_header;
}

static inline void skb_reset_inner_mac_header(struct sk_buff *skb)
{
	skb->inner_mac_header = skb->data - skb->head;
}

static inline void skb_set_inner_mac_header(struct sk_buff *skb,
					    const int offset)
{
	skb_reset_inner_mac_header(skb);
	skb->inner_mac_header += offset;
}
static inline bool skb_transport_header_was_set(const struct sk_buff *skb)
{
	return skb->transport_header != (typeof(skb->transport_header))~0U;
}

//取传输层头部
static inline unsigned char *skb_transport_header(const struct sk_buff *skb)
{
	return skb->head + skb->transport_header;
}

static inline void skb_reset_transport_header(struct sk_buff *skb)
{
	skb->transport_header = skb->data - skb->head;
}

static inline void skb_set_transport_header(struct sk_buff *skb,
					    const int offset)
{
	skb_reset_transport_header(skb);
	skb->transport_header += offset;
}

//获取网络头指针（网络层）
static inline unsigned char *skb_network_header(const struct sk_buff *skb)
{
	return skb->head + skb->network_header;
}

//设置网络层头部长度（指定当前skb->data位置为网络头位置）
static inline void skb_reset_network_header(struct sk_buff *skb)
{
	skb->network_header = skb->data - skb->head;
}

//增加或者减少到报文网络头的偏移
static inline void skb_set_network_header(struct sk_buff *skb, const int offset)
{
	skb_reset_network_header(skb);
	skb->network_header += offset;
}

//取报文的以太头指针
static inline unsigned char *skb_mac_header(const struct sk_buff *skb)
{
	return skb->head + skb->mac_header;
}

static inline int skb_mac_offset(const struct sk_buff *skb)
{
	return skb_mac_header(skb) - skb->data;
}

static inline u32 skb_mac_header_len(const struct sk_buff *skb)
{
	return skb->network_header - skb->mac_header;
}

static inline int skb_mac_header_was_set(const struct sk_buff *skb)
{
	return skb->mac_header != (typeof(skb->mac_header))~0U;
}

//定义当前skb->data所指向的位置为以太头位置
static inline void skb_reset_mac_header(struct sk_buff *skb)
{
	skb->mac_header = skb->data - skb->head;
}

static inline void skb_set_mac_header(struct sk_buff *skb, const int offset)
{
	skb_reset_mac_header(skb);
	skb->mac_header += offset;
}

static inline void skb_pop_mac_header(struct sk_buff *skb)
{
	skb->mac_header = skb->network_header;
}

static inline void skb_probe_transport_header(struct sk_buff *skb)
{
	struct flow_keys_basic keys;

	if (skb_transport_header_was_set(skb))
		return;

	if (skb_flow_dissect_flow_keys_basic(NULL, skb, &keys,
					     NULL, 0, 0, 0, 0))
		skb_set_transport_header(skb, keys.control.thoff);
}

static inline void skb_mac_header_rebuild(struct sk_buff *skb)
{
	if (skb_mac_header_was_set(skb)) {
		const unsigned char *old_mac = skb_mac_header(skb);

		skb_set_mac_header(skb, -skb->mac_len);
		memmove(skb_mac_header(skb), old_mac, skb->mac_len);
	}
}

static inline int skb_checksum_start_offset(const struct sk_buff *skb)
{
	return skb->csum_start - skb_headroom(skb);
}

static inline unsigned char *skb_checksum_start(const struct sk_buff *skb)
{
	return skb->head + skb->csum_start;
}

static inline int skb_transport_offset(const struct sk_buff *skb)
{
	return skb_transport_header(skb) - skb->data;
}

//网络层头部长度（传输层首地址－网络层首地址）
static inline u32 skb_network_header_len(const struct sk_buff *skb)
{
	return skb->transport_header - skb->network_header;
}

static inline u32 skb_inner_network_header_len(const struct sk_buff *skb)
{
	return skb->inner_transport_header - skb->inner_network_header;
}

//获取到network指针的偏移量
static inline int skb_network_offset(const struct sk_buff *skb)
{
	return skb_network_header(skb) - skb->data;
}

static inline int skb_inner_network_offset(const struct sk_buff *skb)
{
	return skb_inner_network_header(skb) - skb->data;
}

static inline int pskb_network_may_pull(struct sk_buff *skb, unsigned int len)
{
	return pskb_may_pull(skb, skb_network_offset(skb) + len);
}

/*
 * CPUs often take a performance hit when accessing unaligned memory
 * locations. The actual performance hit varies, it can be small if the
 * hardware handles it or large if we have to take an exception and fix it
 * in software.
 *
 * Since an ethernet header is 14 bytes network drivers often end up with
 * the IP header at an unaligned offset. The IP header can be aligned by
 * shifting the start of the packet by 2 bytes. Drivers should do this
 * with:
 *
 * skb_reserve(skb, NET_IP_ALIGN);
 *
 * The downside to this alignment of the IP header is that the DMA is now
 * unaligned. On some architectures the cost of an unaligned DMA is high
 * and this cost outweighs the gains made by aligning the IP header.
 *
 * Since this trade off varies between architectures, we allow NET_IP_ALIGN
 * to be overridden.
 */
#ifndef NET_IP_ALIGN
#define NET_IP_ALIGN	2
#endif

/*
 * The networking layer reserves some headroom in skb data (via
 * dev_alloc_skb). This is used to avoid having to reallocate skb data when
 * the header has to grow. In the default case, if the header has to grow
 * 32 bytes or less we avoid the reallocation.
 *
 * Unfortunately this headroom changes the DMA alignment of the resulting
 * network packet. As for NET_IP_ALIGN, this unaligned DMA is expensive
 * on some architectures. An architecture can override this value,
 * perhaps setting it to a cacheline in size (since that will maintain
 * cacheline alignment of the DMA). It must be a power of 2.
 *
 * Various parts of the networking layer expect at least 32 bytes of
 * headroom, you should not reduce this.
 *
 * Using max(32, L1_CACHE_BYTES) makes sense (especially with RPS)
 * to reduce average number of cache lines per packet.
 * get_rps_cpus() for example only access one 64 bytes aligned block :
 * NET_IP_ALIGN(2) + ethernet_header(14) + IP_header(20/40) + ports(8)
 */
#ifndef NET_SKB_PAD
#define NET_SKB_PAD	max(32, L1_CACHE_BYTES)
#endif

int ___pskb_trim(struct sk_buff *skb, unsigned int len);

static inline void __skb_set_length(struct sk_buff *skb, unsigned int len)
{
	if (WARN_ON(skb_is_nonlinear(skb)))
		return;
	skb->len = len;
	skb_set_tail_pointer(skb, len);
}

static inline void __skb_trim(struct sk_buff *skb, unsigned int len)
{
	__skb_set_length(skb, len);
}

void skb_trim(struct sk_buff *skb, unsigned int len);

static inline int __pskb_trim(struct sk_buff *skb, unsigned int len)
{
	if (skb->data_len)
		return ___pskb_trim(skb, len);
	__skb_trim(skb, len);
	return 0;
}

static inline int pskb_trim(struct sk_buff *skb, unsigned int len)
{
	return (len < skb->len) ? __pskb_trim(skb, len) : 0;
}

/**
 *	pskb_trim_unique - remove end from a paged unique (not cloned) buffer
 *	@skb: buffer to alter
 *	@len: new length
 *
 *	This is identical to pskb_trim except that the caller knows that
 *	the skb is not cloned so we should never get an error due to out-
 *	of-memory.
 */
static inline void pskb_trim_unique(struct sk_buff *skb, unsigned int len)
{
	int err = pskb_trim(skb, len);
	BUG_ON(err);
}

static inline int __skb_grow(struct sk_buff *skb, unsigned int len)
{
	unsigned int diff = len - skb->len;

	if (skb_tailroom(skb) < diff) {
		int ret = pskb_expand_head(skb, 0, diff - skb_tailroom(skb),
					   GFP_ATOMIC);
		if (ret)
			return ret;
	}
	__skb_set_length(skb, len);
	return 0;
}

/**
 *	skb_orphan - orphan a buffer
 *	@skb: buffer to orphan
 *
 *	If a buffer currently has an owner then we call the owner's
 *	destructor function and make the @skb unowned. The buffer continues
 *	to exist but is no longer charged to its former owner.
 */
static inline void skb_orphan(struct sk_buff *skb)
{
	if (skb->destructor) {
		skb->destructor(skb);
		skb->destructor = NULL;
		skb->sk		= NULL;
	} else {
		BUG_ON(skb->sk);
	}
}

/**
 *	skb_orphan_frags - orphan the frags contained in a buffer
 *	@skb: buffer to orphan frags from
 *	@gfp_mask: allocation mask for replacement pages
 *
 *	For each frag in the SKB which needs a destructor (i.e. has an
 *	owner) create a copy of that frag and release the original
 *	page by calling the destructor.
 */
static inline int skb_orphan_frags(struct sk_buff *skb, gfp_t gfp_mask)
{
	if (likely(!skb_zcopy(skb)))
		return 0;
	if (!skb_zcopy_is_nouarg(skb) &&
	    skb_uarg(skb)->callback == sock_zerocopy_callback)
		return 0;
	return skb_copy_ubufs(skb, gfp_mask);
}

/* Frags must be orphaned, even if refcounted, if skb might loop to rx path */
static inline int skb_orphan_frags_rx(struct sk_buff *skb, gfp_t gfp_mask)
{
	if (likely(!skb_zcopy(skb)))
		return 0;
	return skb_copy_ubufs(skb, gfp_mask);
}

/**
 *	__skb_queue_purge - empty a list
 *	@list: list to empty
 *
 *	Delete all buffers on an &sk_buff list. Each buffer is removed from
 *	the list and one reference dropped. This function does not take the
 *	list lock and the caller must hold the relevant locks to use it.
 */
static inline void __skb_queue_purge(struct sk_buff_head *list)
{
	struct sk_buff *skb;
	while ((skb = __skb_dequeue(list)) != NULL)
		kfree_skb(skb);
}
void skb_queue_purge(struct sk_buff_head *list);

unsigned int skb_rbtree_purge(struct rb_root *root);

void *netdev_alloc_frag(unsigned int fragsz);

struct sk_buff *__netdev_alloc_skb(struct net_device *dev, unsigned int length,
				   gfp_t gfp_mask);

/**
 *	netdev_alloc_skb - allocate an skbuff for rx on a specific device
 *	@dev: network device to receive on
 *	@length: length to allocate
 *
 *	Allocate a new &sk_buff and assign it a usage count of one. The
 *	buffer has unspecified headroom built in. Users should allocate
 *	the headroom they think they need without accounting for the
 *	built in space. The built in space is used for optimisations.
 *
 *	%NULL is returned if there is no free memory. Although this function
 *	allocates memory it can be called from an interrupt.
 */
static inline struct sk_buff *netdev_alloc_skb(struct net_device *dev,
					       unsigned int length)
{
	return __netdev_alloc_skb(dev, length, GFP_ATOMIC);
}

/* legacy helper around __netdev_alloc_skb() */
static inline struct sk_buff *__dev_alloc_skb(unsigned int length,
					      gfp_t gfp_mask)
{
	return __netdev_alloc_skb(NULL, length, gfp_mask);
}

/* legacy helper around netdev_alloc_skb() */
static inline struct sk_buff *dev_alloc_skb(unsigned int length)
{
	return netdev_alloc_skb(NULL, length);
}


static inline struct sk_buff *__netdev_alloc_skb_ip_align(struct net_device *dev,
		unsigned int length, gfp_t gfp)
{
	struct sk_buff *skb = __netdev_alloc_skb(dev, length + NET_IP_ALIGN, gfp);

	if (NET_IP_ALIGN && skb)
		skb_reserve(skb, NET_IP_ALIGN);
	return skb;
}

static inline struct sk_buff *netdev_alloc_skb_ip_align(struct net_device *dev,
		unsigned int length)
{
	return __netdev_alloc_skb_ip_align(dev, length, GFP_ATOMIC);
}

static inline void skb_free_frag(void *addr)
{
	page_frag_free(addr);
}

void *napi_alloc_frag(unsigned int fragsz);
struct sk_buff *__napi_alloc_skb(struct napi_struct *napi,
				 unsigned int length, gfp_t gfp_mask);

//为napi申请长度为length的sk buffer
static inline struct sk_buff *napi_alloc_skb(struct napi_struct *napi,
					     unsigned int length)
{
	return __napi_alloc_skb(napi, length, GFP_ATOMIC);
}
void napi_consume_skb(struct sk_buff *skb, int budget);

void __kfree_skb_flush(void);
void __kfree_skb_defer(struct sk_buff *skb);

/**
 * __dev_alloc_pages - allocate page for network Rx
 * @gfp_mask: allocation priority. Set __GFP_NOMEMALLOC if not for network Rx
 * @order: size of the allocation
 *
 * Allocate a new page.
 *
 * %NULL is returned if there is no free memory.
*/
static inline struct page *__dev_alloc_pages(gfp_t gfp_mask,
					     unsigned int order)
{
	/* This piece of code contains several assumptions.
	 * 1.  This is for device Rx, therefor a cold page is preferred.
	 * 2.  The expectation is the user wants a compound page.
	 * 3.  If requesting a order 0 page it will not be compound
	 *     due to the check to see if order has a value in prep_new_page
	 * 4.  __GFP_MEMALLOC is ignored if __GFP_NOMEMALLOC is set due to
	 *     code in gfp_to_alloc_flags that should be enforcing this.
	 */
	gfp_mask |= __GFP_COMP | __GFP_MEMALLOC;

	return alloc_pages_node(NUMA_NO_NODE, gfp_mask, order);
}

static inline struct page *dev_alloc_pages(unsigned int order)
{
	return __dev_alloc_pages(GFP_ATOMIC | __GFP_NOWARN, order);
}

/**
 * __dev_alloc_page - allocate a page for network Rx
 * @gfp_mask: allocation priority. Set __GFP_NOMEMALLOC if not for network Rx
 *
 * Allocate a new page.
 *
 * %NULL is returned if there is no free memory.
 */
static inline struct page *__dev_alloc_page(gfp_t gfp_mask)
{
	return __dev_alloc_pages(gfp_mask, 0);
}

static inline struct page *dev_alloc_page(void)
{
	return dev_alloc_pages(0);
}

/**
 *	skb_propagate_pfmemalloc - Propagate pfmemalloc if skb is allocated after RX page
 *	@page: The page that was allocated from skb_alloc_page
 *	@skb: The skb that may need pfmemalloc set
 */
static inline void skb_propagate_pfmemalloc(struct page *page,
					     struct sk_buff *skb)
{
	if (page_is_pfmemalloc(page))
		skb->pfmemalloc = true;
}

/**
 * skb_frag_off() - Returns the offset of a skb fragment
 * @frag: the paged fragment
 */
static inline unsigned int skb_frag_off(const skb_frag_t *frag)
{
	return frag->bv_offset;
}

/**
 * skb_frag_off_add() - Increments the offset of a skb fragment by @delta
 * @frag: skb fragment
 * @delta: value to add
 */
static inline void skb_frag_off_add(skb_frag_t *frag, int delta)
{
	frag->bv_offset += delta;
}

/**
 * skb_frag_off_set() - Sets the offset of a skb fragment
 * @frag: skb fragment
 * @offset: offset of fragment
 */
static inline void skb_frag_off_set(skb_frag_t *frag, unsigned int offset)
{
	frag->bv_offset = offset;
}

/**
 * skb_frag_off_copy() - Sets the offset of a skb fragment from another fragment
 * @fragto: skb fragment where offset is set
 * @fragfrom: skb fragment offset is copied from
 */
static inline void skb_frag_off_copy(skb_frag_t *fragto,
				     const skb_frag_t *fragfrom)
{
	fragto->bv_offset = fragfrom->bv_offset;
}

/**
 * skb_frag_page - retrieve the page referred to by a paged fragment
 * @frag: the paged fragment
 *
 * Returns the &struct page associated with @frag.
 */
static inline struct page *skb_frag_page(const skb_frag_t *frag)
{
	return frag->bv_page;
}

/**
 * __skb_frag_ref - take an addition reference on a paged fragment.
 * @frag: the paged fragment
 *
 * Takes an additional reference on the paged fragment @frag.
 */
static inline void __skb_frag_ref(skb_frag_t *frag)
{
	get_page(skb_frag_page(frag));
}

/**
 * skb_frag_ref - take an addition reference on a paged fragment of an skb.
 * @skb: the buffer
 * @f: the fragment offset.
 *
 * Takes an additional reference on the @f'th paged fragment of @skb.
 */
static inline void skb_frag_ref(struct sk_buff *skb, int f)
{
	__skb_frag_ref(&skb_shinfo(skb)->frags[f]);
}

/**
 * __skb_frag_unref - release a reference on a paged fragment.
 * @frag: the paged fragment
 *
 * Releases a reference on the paged fragment @frag.
 */
static inline void __skb_frag_unref(skb_frag_t *frag)
{
	put_page(skb_frag_page(frag));
}

/**
 * skb_frag_unref - release a reference on a paged fragment of an skb.
 * @skb: the buffer
 * @f: the fragment offset
 *
 * Releases a reference on the @f'th paged fragment of @skb.
 */
static inline void skb_frag_unref(struct sk_buff *skb, int f)
{
	__skb_frag_unref(&skb_shinfo(skb)->frags[f]);
}

/**
 * skb_frag_address - gets the address of the data contained in a paged fragment
 * @frag: the paged fragment buffer
 *
 * Returns the address of the data within @frag. The page must already
 * be mapped.
 */
static inline void *skb_frag_address(const skb_frag_t *frag)
{
	return page_address(skb_frag_page(frag)) + skb_frag_off(frag);
}

/**
 * skb_frag_address_safe - gets the address of the data contained in a paged fragment
 * @frag: the paged fragment buffer
 *
 * Returns the address of the data within @frag. Checks that the page
 * is mapped and returns %NULL otherwise.
 */
static inline void *skb_frag_address_safe(const skb_frag_t *frag)
{
	void *ptr = page_address(skb_frag_page(frag));
	if (unlikely(!ptr))
		return NULL;

	return ptr + skb_frag_off(frag);
}

/**
 * skb_frag_page_copy() - sets the page in a fragment from another fragment
 * @fragto: skb fragment where page is set
 * @fragfrom: skb fragment page is copied from
 */
static inline void skb_frag_page_copy(skb_frag_t *fragto,
				      const skb_frag_t *fragfrom)
{
	fragto->bv_page = fragfrom->bv_page;
}

/**
 * __skb_frag_set_page - sets the page contained in a paged fragment
 * @frag: the paged fragment
 * @page: the page to set
 *
 * Sets the fragment @frag to contain @page.
 */
static inline void __skb_frag_set_page(skb_frag_t *frag, struct page *page)
{
	frag->bv_page = page;
}

/**
 * skb_frag_set_page - sets the page contained in a paged fragment of an skb
 * @skb: the buffer
 * @f: the fragment offset
 * @page: the page to set
 *
 * Sets the @f'th fragment of @skb to contain @page.
 */
static inline void skb_frag_set_page(struct sk_buff *skb, int f,
				     struct page *page)
{
	__skb_frag_set_page(&skb_shinfo(skb)->frags[f], page);
}

bool skb_page_frag_refill(unsigned int sz, struct page_frag *pfrag, gfp_t prio);

/**
 * skb_frag_dma_map - maps a paged fragment via the DMA API
 * @dev: the device to map the fragment to
 * @frag: the paged fragment to map
 * @offset: the offset within the fragment (starting at the
 *          fragment's own offset)
 * @size: the number of bytes to map
 * @dir: the direction of the mapping (``PCI_DMA_*``)
 *
 * Maps the page associated with @frag to @device.
 */
static inline dma_addr_t skb_frag_dma_map(struct device *dev,
					  const skb_frag_t *frag,
					  size_t offset, size_t size,
					  enum dma_data_direction dir)
{
	return dma_map_page(dev, skb_frag_page(frag),
			    skb_frag_off(frag) + offset, size, dir);
}

static inline struct sk_buff *pskb_copy(struct sk_buff *skb,
					gfp_t gfp_mask)
{
	return __pskb_copy(skb, skb_headroom(skb), gfp_mask);
}


static inline struct sk_buff *pskb_copy_for_clone(struct sk_buff *skb,
						  gfp_t gfp_mask)
{
	return __pskb_copy_fclone(skb, skb_headroom(skb), gfp_mask, true);
}


/**
 *	skb_clone_writable - is the header of a clone writable
 *	@skb: buffer to check
 *	@len: length up to which to write
 *
 *	Returns true if modifying the header part of the cloned buffer
 *	does not requires the data to be copied.
 */
static inline int skb_clone_writable(const struct sk_buff *skb, unsigned int len)
{
	return !skb_header_cloned(skb) &&
	       skb_headroom(skb) + len <= skb->hdr_len;
}

static inline int skb_try_make_writable(struct sk_buff *skb,
					unsigned int write_len)
{
	return skb_cloned(skb) && !skb_clone_writable(skb, write_len) &&
	       pskb_expand_head(skb, 0, 0, GFP_ATOMIC);
}

static inline int __skb_cow(struct sk_buff *skb, unsigned int headroom,
			    int cloned)
{
	int delta = 0;

	//如果当前要求的headroom大于skb可提供的headroom,计算需要扩大量delta
	if (headroom > skb_headroom(skb))
		delta = headroom - skb_headroom(skb);

	if (delta || cloned)
		//如果delta不为０，或者需要clone,则扩充skb的head
		return pskb_expand_head(skb, ALIGN(delta, NET_SKB_PAD), 0,
					GFP_ATOMIC);
	return 0;
}

/**
 *	skb_cow - copy header of skb when it is required
 *	@skb: buffer to cow
 *	@headroom: needed headroom
 *
 *	If the skb passed lacks sufficient headroom or its data part
 *	is shared, data is reallocated. If reallocation fails, an error
 *	is returned and original skb is not changed.
 *
 *	The result is skb with writable area skb->head...skb->tail
 *	and at least @headroom of space at head.
 */
static inline int skb_cow(struct sk_buff *skb, unsigned int headroom)
{
	return __skb_cow(skb, headroom, skb_cloned(skb));
}

/**
 *	skb_cow_head - skb_cow but only making the head writable
 *	@skb: buffer to cow
 *	@headroom: needed headroom
 *
 *	This function is identical to skb_cow except that we replace the
 *	skb_cloned check by skb_header_cloned.  It should be used when
 *	you only need to push on some header and do not need to modify
 *	the data.
 */
static inline int skb_cow_head(struct sk_buff *skb, unsigned int headroom)
{
	return __skb_cow(skb, headroom, skb_header_cloned(skb));
}

/**
 *	skb_padto	- pad an skbuff up to a minimal size
 *	@skb: buffer to pad
 *	@len: minimal length
 *
 *	Pads up a buffer to ensure the trailing bytes exist and are
 *	blanked. If the buffer already contains sufficient data it
 *	is untouched. Otherwise it is extended. Returns zero on
 *	success. The skb is freed on error.
 */
static inline int skb_padto(struct sk_buff *skb, unsigned int len)
{
	unsigned int size = skb->len;
	if (likely(size >= len))
		return 0;
	return skb_pad(skb, len - size);
}

/**
 *	__skb_put_padto - increase size and pad an skbuff up to a minimal size
 *	@skb: buffer to pad
 *	@len: minimal length
 *	@free_on_error: free buffer on error
 *
 *	Pads up a buffer to ensure the trailing bytes exist and are
 *	blanked. If the buffer already contains sufficient data it
 *	is untouched. Otherwise it is extended. Returns zero on
 *	success. The skb is freed on error if @free_on_error is true.
 */
static inline int __skb_put_padto(struct sk_buff *skb, unsigned int len,
				  bool free_on_error)
{
	unsigned int size = skb->len;

	if (unlikely(size < len)) {
		len -= size;
		if (__skb_pad(skb, len, free_on_error))
			return -ENOMEM;
		__skb_put(skb, len);
	}
	return 0;
}

/**
 *	skb_put_padto - increase size and pad an skbuff up to a minimal size
 *	@skb: buffer to pad
 *	@len: minimal length
 *
 *	Pads up a buffer to ensure the trailing bytes exist and are
 *	blanked. If the buffer already contains sufficient data it
 *	is untouched. Otherwise it is extended. Returns zero on
 *	success. The skb is freed on error.
 */
static inline int skb_put_padto(struct sk_buff *skb, unsigned int len)
{
	return __skb_put_padto(skb, len, true);
}

static inline int skb_add_data(struct sk_buff *skb,
			       struct iov_iter *from, int copy)
{
	const int off = skb->len;

	if (skb->ip_summed == CHECKSUM_NONE) {
		__wsum csum = 0;
		if (csum_and_copy_from_iter_full(skb_put(skb, copy), copy,
					         &csum, from)) {
			skb->csum = csum_block_add(skb->csum, csum, off);
			return 0;
		}
	} else if (copy_from_iter_full(skb_put(skb, copy), copy, from))
		return 0;

	__skb_trim(skb, off);
	return -EFAULT;
}

static inline bool skb_can_coalesce(struct sk_buff *skb, int i,
				    const struct page *page, int off)
{
	if (skb_zcopy(skb))
		return false;
	if (i) {
		const skb_frag_t *frag = &skb_shinfo(skb)->frags[i - 1];

		return page == skb_frag_page(frag) &&
		       off == skb_frag_off(frag) + skb_frag_size(frag);
	}
	return false;
}

static inline int __skb_linearize(struct sk_buff *skb)
{
	//将整个报文
	return __pskb_pull_tail(skb, skb->data_len) ? 0 : -ENOMEM;
}

/**
 *	skb_linearize - convert paged skb to linear one
 *	@skb: buffer to linarize
 *
 *	If there is no free memory -ENOMEM is returned, otherwise zero
 *	is returned and the old skb data released.
 */
static inline int skb_linearize(struct sk_buff *skb)
{
	//将skb转换为线性内存
	return skb_is_nonlinear(skb) ? __skb_linearize(skb) : 0;
}

/**
 * skb_has_shared_frag - can any frag be overwritten
 * @skb: buffer to test
 *
 * Return true if the skb has at least one frag that might be modified
 * by an external entity (as in vmsplice()/sendfile())
 */
static inline bool skb_has_shared_frag(const struct sk_buff *skb)
{
	return skb_is_nonlinear(skb) &&
	       skb_shinfo(skb)->tx_flags & SKBTX_SHARED_FRAG;
}

/**
 *	skb_linearize_cow - make sure skb is linear and writable
 *	@skb: buffer to process
 *
 *	If there is no free memory -ENOMEM is returned, otherwise zero
 *	is returned and the old skb data released.
 */
static inline int skb_linearize_cow(struct sk_buff *skb)
{
	return skb_is_nonlinear(skb) || skb_cloned(skb) ?
	       __skb_linearize(skb) : 0;
}

static __always_inline void
__skb_postpull_rcsum(struct sk_buff *skb, const void *start, unsigned int len,
		     unsigned int off)
{
	if (skb->ip_summed == CHECKSUM_COMPLETE)
		skb->csum = csum_block_sub(skb->csum,
					   csum_partial(start, len, 0), off);
	else if (skb->ip_summed == CHECKSUM_PARTIAL &&
		 skb_checksum_start_offset(skb) < 0)
		skb->ip_summed = CHECKSUM_NONE;
}

/**
 *	skb_postpull_rcsum - update checksum for received skb after pull
 *	@skb: buffer to update
 *	@start: start of data before pull
 *	@len: length of data pulled
 *
 *	After doing a pull on a received packet, you need to call this to
 *	update the CHECKSUM_COMPLETE checksum, or set ip_summed to
 *	CHECKSUM_NONE so that it can be recomputed from scratch.
 */
static inline void skb_postpull_rcsum(struct sk_buff *skb,
				      const void *start, unsigned int len)
{
	__skb_postpull_rcsum(skb, start, len, 0);
}

static __always_inline void
__skb_postpush_rcsum(struct sk_buff *skb, const void *start, unsigned int len,
		     unsigned int off)
{
	if (skb->ip_summed == CHECKSUM_COMPLETE)
		skb->csum = csum_block_add(skb->csum,
					   csum_partial(start, len, 0), off);
}

/**
 *	skb_postpush_rcsum - update checksum for received skb after push
 *	@skb: buffer to update
 *	@start: start of data after push
 *	@len: length of data pushed
 *
 *	After doing a push on a received packet, you need to call this to
 *	update the CHECKSUM_COMPLETE checksum.
 */
static inline void skb_postpush_rcsum(struct sk_buff *skb,
				      const void *start, unsigned int len)
{
	__skb_postpush_rcsum(skb, start, len, 0);
}

void *skb_pull_rcsum(struct sk_buff *skb, unsigned int len);

/**
 *	skb_push_rcsum - push skb and update receive checksum
 *	@skb: buffer to update
 *	@len: length of data pulled
 *
 *	This function performs an skb_push on the packet and updates
 *	the CHECKSUM_COMPLETE checksum.  It should be used on
 *	receive path processing instead of skb_push unless you know
 *	that the checksum difference is zero (e.g., a valid IP header)
 *	or you are setting ip_summed to CHECKSUM_NONE.
 */
static inline void *skb_push_rcsum(struct sk_buff *skb, unsigned int len)
{
	skb_push(skb, len);
	skb_postpush_rcsum(skb, skb->data, len);
	return skb->data;
}

int pskb_trim_rcsum_slow(struct sk_buff *skb, unsigned int len);
/**
 *	pskb_trim_rcsum - trim received skb and update checksum
 *	@skb: buffer to trim
 *	@len: new length
 *
 *	This is exactly the same as pskb_trim except that it ensures the
 *	checksum of received packets are still valid after the operation.
 *	It can change skb pointers.
 */

static inline int pskb_trim_rcsum(struct sk_buff *skb, unsigned int len)
{
	if (likely(len >= skb->len))
		return 0;
	return pskb_trim_rcsum_slow(skb, len);
}

static inline int __skb_trim_rcsum(struct sk_buff *skb, unsigned int len)
{
	if (skb->ip_summed == CHECKSUM_COMPLETE)
		skb->ip_summed = CHECKSUM_NONE;
	__skb_trim(skb, len);
	return 0;
}

static inline int __skb_grow_rcsum(struct sk_buff *skb, unsigned int len)
{
	if (skb->ip_summed == CHECKSUM_COMPLETE)
		skb->ip_summed = CHECKSUM_NONE;
	return __skb_grow(skb, len);
}

#define rb_to_skb(rb) rb_entry_safe(rb, struct sk_buff, rbnode)
#define skb_rb_first(root) rb_to_skb(rb_first(root))
#define skb_rb_last(root)  rb_to_skb(rb_last(root))
#define skb_rb_next(skb)   rb_to_skb(rb_next(&(skb)->rbnode))
#define skb_rb_prev(skb)   rb_to_skb(rb_prev(&(skb)->rbnode))

#define skb_queue_walk(queue, skb) \
		for (skb = (queue)->next;					\
		     skb != (struct sk_buff *)(queue);				\
		     skb = skb->next)

#define skb_queue_walk_safe(queue, skb, tmp)					\
		for (skb = (queue)->next, tmp = skb->next;			\
		     skb != (struct sk_buff *)(queue);				\
		     skb = tmp, tmp = skb->next)

#define skb_queue_walk_from(queue, skb)						\
		for (; skb != (struct sk_buff *)(queue);			\
		     skb = skb->next)

#define skb_rbtree_walk(skb, root)						\
		for (skb = skb_rb_first(root); skb != NULL;			\
		     skb = skb_rb_next(skb))

#define skb_rbtree_walk_from(skb)						\
		for (; skb != NULL;						\
		     skb = skb_rb_next(skb))

#define skb_rbtree_walk_from_safe(skb, tmp)					\
		for (; tmp = skb ? skb_rb_next(skb) : NULL, (skb != NULL);	\
		     skb = tmp)

#define skb_queue_walk_from_safe(queue, skb, tmp)				\
		for (tmp = skb->next;						\
		     skb != (struct sk_buff *)(queue);				\
		     skb = tmp, tmp = skb->next)

#define skb_queue_reverse_walk(queue, skb) \
		for (skb = (queue)->prev;					\
		     skb != (struct sk_buff *)(queue);				\
		     skb = skb->prev)

#define skb_queue_reverse_walk_safe(queue, skb, tmp)				\
		for (skb = (queue)->prev, tmp = skb->prev;			\
		     skb != (struct sk_buff *)(queue);				\
		     skb = tmp, tmp = skb->prev)

#define skb_queue_reverse_walk_from_safe(queue, skb, tmp)			\
		for (tmp = skb->prev;						\
		     skb != (struct sk_buff *)(queue);				\
		     skb = tmp, tmp = skb->prev)

static inline bool skb_has_frag_list(const struct sk_buff *skb)
{
	return skb_shinfo(skb)->frag_list != NULL;
}

static inline void skb_frag_list_init(struct sk_buff *skb)
{
	skb_shinfo(skb)->frag_list = NULL;
}

#define skb_walk_frags(skb, iter)	\
	for (iter = skb_shinfo(skb)->frag_list; iter; iter = iter->next)


int __skb_wait_for_more_packets(struct sock *sk, int *err, long *timeo_p,
				const struct sk_buff *skb);
struct sk_buff *__skb_try_recv_from_queue(struct sock *sk,
					  struct sk_buff_head *queue,
					  unsigned int flags,
					  void (*destructor)(struct sock *sk,
							   struct sk_buff *skb),
					  int *off, int *err,
					  struct sk_buff **last);
struct sk_buff *__skb_try_recv_datagram(struct sock *sk, unsigned flags,
					void (*destructor)(struct sock *sk,
							   struct sk_buff *skb),
					int *off, int *err,
					struct sk_buff **last);
struct sk_buff *__skb_recv_datagram(struct sock *sk, unsigned flags,
				    void (*destructor)(struct sock *sk,
						       struct sk_buff *skb),
				    int *off, int *err);
struct sk_buff *skb_recv_datagram(struct sock *sk, unsigned flags, int noblock,
				  int *err);
__poll_t datagram_poll(struct file *file, struct socket *sock,
			   struct poll_table_struct *wait);
int skb_copy_datagram_iter(const struct sk_buff *from, int offset,
			   struct iov_iter *to, int size);
static inline int skb_copy_datagram_msg(const struct sk_buff *from, int offset,
					struct msghdr *msg, int size)
{
	return skb_copy_datagram_iter(from, offset, &msg->msg_iter, size);
}
int skb_copy_and_csum_datagram_msg(struct sk_buff *skb, int hlen,
				   struct msghdr *msg);
int skb_copy_and_hash_datagram_iter(const struct sk_buff *skb, int offset,
			   struct iov_iter *to, int len,
			   struct ahash_request *hash);
int skb_copy_datagram_from_iter(struct sk_buff *skb, int offset,
				 struct iov_iter *from, int len);
int zerocopy_sg_from_iter(struct sk_buff *skb, struct iov_iter *frm);
void skb_free_datagram(struct sock *sk, struct sk_buff *skb);
void __skb_free_datagram_locked(struct sock *sk, struct sk_buff *skb, int len);
static inline void skb_free_datagram_locked(struct sock *sk,
					    struct sk_buff *skb)
{
	__skb_free_datagram_locked(sk, skb, 0);
}
int skb_kill_datagram(struct sock *sk, struct sk_buff *skb, unsigned int flags);
int skb_copy_bits(const struct sk_buff *skb, int offset, void *to, int len);
int skb_store_bits(struct sk_buff *skb, int offset, const void *from, int len);
__wsum skb_copy_and_csum_bits(const struct sk_buff *skb, int offset, u8 *to,
			      int len, __wsum csum);
int skb_splice_bits(struct sk_buff *skb, struct sock *sk, unsigned int offset,
		    struct pipe_inode_info *pipe, unsigned int len,
		    unsigned int flags);
int skb_send_sock_locked(struct sock *sk, struct sk_buff *skb, int offset,
			 int len);
void skb_copy_and_csum_dev(const struct sk_buff *skb, u8 *to);
unsigned int skb_zerocopy_headlen(const struct sk_buff *from);
int skb_zerocopy(struct sk_buff *to, struct sk_buff *from,
		 int len, int hlen);
void skb_split(struct sk_buff *skb, struct sk_buff *skb1, const u32 len);
int skb_shift(struct sk_buff *tgt, struct sk_buff *skb, int shiftlen);
void skb_scrub_packet(struct sk_buff *skb, bool xnet);
bool skb_gso_validate_network_len(const struct sk_buff *skb, unsigned int mtu);
bool skb_gso_validate_mac_len(const struct sk_buff *skb, unsigned int len);
struct sk_buff *skb_segment(struct sk_buff *skb, netdev_features_t features);
struct sk_buff *skb_vlan_untag(struct sk_buff *skb);
int skb_ensure_writable(struct sk_buff *skb, int write_len);
int __skb_vlan_pop(struct sk_buff *skb, u16 *vlan_tci);
int skb_vlan_pop(struct sk_buff *skb);
int skb_vlan_push(struct sk_buff *skb, __be16 vlan_proto, u16 vlan_tci);
int skb_mpls_push(struct sk_buff *skb, __be32 mpls_lse, __be16 mpls_proto);
int skb_mpls_pop(struct sk_buff *skb, __be16 next_proto);
int skb_mpls_update_lse(struct sk_buff *skb, __be32 mpls_lse);
int skb_mpls_dec_ttl(struct sk_buff *skb);
struct sk_buff *pskb_extract(struct sk_buff *skb, int off, int to_copy,
			     gfp_t gfp);

static inline int memcpy_from_msg(void *data, struct msghdr *msg, int len)
{
	return copy_from_iter_full(data, len, &msg->msg_iter) ? 0 : -EFAULT;
}

static inline int memcpy_to_msg(struct msghdr *msg, void *data, int len)
{
	return copy_to_iter(data, len, &msg->msg_iter) == len ? 0 : -EFAULT;
}

struct skb_checksum_ops {
	__wsum (*update)(const void *mem, int len, __wsum wsum);
	__wsum (*combine)(__wsum csum, __wsum csum2, int offset, int len);
};

extern const struct skb_checksum_ops *crc32c_csum_stub __read_mostly;

__wsum __skb_checksum(const struct sk_buff *skb, int offset, int len,
		      __wsum csum, const struct skb_checksum_ops *ops);
__wsum skb_checksum(const struct sk_buff *skb, int offset, int len,
		    __wsum csum);

//如果data指针对应的数据自offset开始长度为len的数据是连续的，则直接返回指针，否则将这段数据copy到
//buffer中，并返回buffer
static inline void * __must_check
__skb_header_pointer(const struct sk_buff *skb, int offset,
		     int len, void *data, int hlen, void *buffer)
{
	//先判断要处理的数据是否都在当前页面内，如果是，则返回可以直接对数据处理，
	//返回所求数据指针，否则用skb_copy_bits()函数进行拷贝
	if (hlen - offset >= len)
		return data + offset;

	//不连续，将数据copy到buffer中
	if (!skb ||
	    skb_copy_bits(skb, offset, buffer, len) < 0)
		return NULL;

	return buffer;
}

static inline void * __must_check
skb_header_pointer(const struct sk_buff *skb, int offset, int len, void *buffer)
{
	//自skb->data的offset位置取数据，长度为len,将报到的数据存入到buffer中
	return __skb_header_pointer(skb, offset, len, skb->data,
				    skb_headlen(skb), buffer);
}

/**
 *	skb_needs_linearize - check if we need to linearize a given skb
 *			      depending on the given device features.
 *	@skb: socket buffer to check
 *	@features: net device features
 *
 *	Returns true if either:
 *	1. skb has frag_list and the device doesn't support FRAGLIST, or
 *	2. skb is fragmented and the device does not support SG.
 */
static inline bool skb_needs_linearize(struct sk_buff *skb,
				       netdev_features_t features)
{
	return skb_is_nonlinear(skb) &&
	       ((skb_has_frag_list(skb) && !(features & NETIF_F_FRAGLIST)) ||
		(skb_shinfo(skb)->nr_frags && !(features & NETIF_F_SG)));
}

static inline void skb_copy_from_linear_data(const struct sk_buff *skb,
					     void *to,
					     const unsigned int len)
{
	memcpy(to, skb->data, len);
}

static inline void skb_copy_from_linear_data_offset(const struct sk_buff *skb,
						    const int offset, void *to,
						    const unsigned int len)
{
	memcpy(to, skb->data + offset, len);
}

//向skb的data中置入数据，长度为len
static inline void skb_copy_to_linear_data(struct sk_buff *skb,
					   const void *from,
					   const unsigned int len)
{
	memcpy(skb->data, from, len);
}

static inline void skb_copy_to_linear_data_offset(struct sk_buff *skb,
						  const int offset,
						  const void *from,
						  const unsigned int len)
{
	memcpy(skb->data + offset, from, len);
}

void skb_init(void);

static inline ktime_t skb_get_ktime(const struct sk_buff *skb)
{
	return skb->tstamp;
}

/**
 *	skb_get_timestamp - get timestamp from a skb
 *	@skb: skb to get stamp from
 *	@stamp: pointer to struct __kernel_old_timeval to store stamp in
 *
 *	Timestamps are stored in the skb as offsets to a base timestamp.
 *	This function converts the offset back to a struct timeval and stores
 *	it in stamp.
 */
static inline void skb_get_timestamp(const struct sk_buff *skb,
				     struct __kernel_old_timeval *stamp)
{
	*stamp = ns_to_kernel_old_timeval(skb->tstamp);
}

static inline void skb_get_new_timestamp(const struct sk_buff *skb,
					 struct __kernel_sock_timeval *stamp)
{
	struct timespec64 ts = ktime_to_timespec64(skb->tstamp);

	stamp->tv_sec = ts.tv_sec;
	stamp->tv_usec = ts.tv_nsec / 1000;
}

static inline void skb_get_timestampns(const struct sk_buff *skb,
				       struct timespec *stamp)
{
	*stamp = ktime_to_timespec(skb->tstamp);
}

static inline void skb_get_new_timestampns(const struct sk_buff *skb,
					   struct __kernel_timespec *stamp)
{
	struct timespec64 ts = ktime_to_timespec64(skb->tstamp);

	stamp->tv_sec = ts.tv_sec;
	stamp->tv_nsec = ts.tv_nsec;
}

//设置skb上的时间
static inline void __net_timestamp(struct sk_buff *skb)
{
	skb->tstamp = ktime_get_real();
}

static inline ktime_t net_timedelta(ktime_t t)
{
	return ktime_sub(ktime_get_real(), t);
}

static inline ktime_t net_invalid_timestamp(void)
{
	return 0;
}

static inline u8 skb_metadata_len(const struct sk_buff *skb)
{
	return skb_shinfo(skb)->meta_len;
}

static inline void *skb_metadata_end(const struct sk_buff *skb)
{
	return skb_mac_header(skb);
}

static inline bool __skb_metadata_differs(const struct sk_buff *skb_a,
					  const struct sk_buff *skb_b,
					  u8 meta_len)
{
	const void *a = skb_metadata_end(skb_a);
	const void *b = skb_metadata_end(skb_b);
	/* Using more efficient varaiant than plain call to memcmp(). */
#if defined(CONFIG_HAVE_EFFICIENT_UNALIGNED_ACCESS) && BITS_PER_LONG == 64
	u64 diffs = 0;

	switch (meta_len) {
#define __it(x, op) (x -= sizeof(u##op))
#define __it_diff(a, b, op) (*(u##op *)__it(a, op)) ^ (*(u##op *)__it(b, op))
	case 32: diffs |= __it_diff(a, b, 64);
		 /* fall through */
	case 24: diffs |= __it_diff(a, b, 64);
		 /* fall through */
	case 16: diffs |= __it_diff(a, b, 64);
		 /* fall through */
	case  8: diffs |= __it_diff(a, b, 64);
		break;
	case 28: diffs |= __it_diff(a, b, 64);
		 /* fall through */
	case 20: diffs |= __it_diff(a, b, 64);
		 /* fall through */
	case 12: diffs |= __it_diff(a, b, 64);
		 /* fall through */
	case  4: diffs |= __it_diff(a, b, 32);
		break;
	}
	return diffs;
#else
	return memcmp(a - meta_len, b - meta_len, meta_len);
#endif
}

static inline bool skb_metadata_differs(const struct sk_buff *skb_a,
					const struct sk_buff *skb_b)
{
	u8 len_a = skb_metadata_len(skb_a);
	u8 len_b = skb_metadata_len(skb_b);

	if (!(len_a | len_b))
		return false;

	return len_a != len_b ?
	       true : __skb_metadata_differs(skb_a, skb_b, len_a);
}

static inline void skb_metadata_set(struct sk_buff *skb, u8 meta_len)
{
	skb_shinfo(skb)->meta_len = meta_len;
}

static inline void skb_metadata_clear(struct sk_buff *skb)
{
	skb_metadata_set(skb, 0);
}

struct sk_buff *skb_clone_sk(struct sk_buff *skb);

#ifdef CONFIG_NETWORK_PHY_TIMESTAMPING

void skb_clone_tx_timestamp(struct sk_buff *skb);
bool skb_defer_rx_timestamp(struct sk_buff *skb);

#else /* CONFIG_NETWORK_PHY_TIMESTAMPING */

static inline void skb_clone_tx_timestamp(struct sk_buff *skb)
{
}

static inline bool skb_defer_rx_timestamp(struct sk_buff *skb)
{
	return false;
}

#endif /* !CONFIG_NETWORK_PHY_TIMESTAMPING */

/**
 * skb_complete_tx_timestamp() - deliver cloned skb with tx timestamps
 *
 * PHY drivers may accept clones of transmitted packets for
 * timestamping via their phy_driver.txtstamp method. These drivers
 * must call this function to return the skb back to the stack with a
 * timestamp.
 *
 * @skb: clone of the the original outgoing packet
 * @hwtstamps: hardware time stamps
 *
 */
void skb_complete_tx_timestamp(struct sk_buff *skb,
			       struct skb_shared_hwtstamps *hwtstamps);

void __skb_tstamp_tx(struct sk_buff *orig_skb,
		     struct skb_shared_hwtstamps *hwtstamps,
		     struct sock *sk, int tstype);

/**
 * skb_tstamp_tx - queue clone of skb with send time stamps
 * @orig_skb:	the original outgoing packet
 * @hwtstamps:	hardware time stamps, may be NULL if not available
 *
 * If the skb has a socket associated, then this function clones the
 * skb (thus sharing the actual data and optional structures), stores
 * the optional hardware time stamping information (if non NULL) or
 * generates a software time stamp (otherwise), then queues the clone
 * to the error queue of the socket.  Errors are silently ignored.
 */
void skb_tstamp_tx(struct sk_buff *orig_skb,
		   struct skb_shared_hwtstamps *hwtstamps);

/**
 * skb_tx_timestamp() - Driver hook for transmit timestamping
 *
 * Ethernet MAC Drivers should call this function in their hard_xmit()
 * function immediately before giving the sk_buff to the MAC hardware.
 *
 * Specifically, one should make absolutely sure that this function is
 * called before TX completion of this packet can trigger.  Otherwise
 * the packet could potentially already be freed.
 *
 * @skb: A socket buffer.
 */
static inline void skb_tx_timestamp(struct sk_buff *skb)
{
	skb_clone_tx_timestamp(skb);
	if (skb_shinfo(skb)->tx_flags & SKBTX_SW_TSTAMP)
		skb_tstamp_tx(skb, NULL);
}

/**
 * skb_complete_wifi_ack - deliver skb with wifi status
 *
 * @skb: the original outgoing packet
 * @acked: ack status
 *
 */
void skb_complete_wifi_ack(struct sk_buff *skb, bool acked);

__sum16 __skb_checksum_complete_head(struct sk_buff *skb, int len);
__sum16 __skb_checksum_complete(struct sk_buff *skb);

static inline int skb_csum_unnecessary(const struct sk_buff *skb)
{
	return ((skb->ip_summed == CHECKSUM_UNNECESSARY) ||
		skb->csum_valid ||
		(skb->ip_summed == CHECKSUM_PARTIAL &&
		 skb_checksum_start_offset(skb) >= 0));
}

/**
 *	skb_checksum_complete - Calculate checksum of an entire packet
 *	@skb: packet to process
 *
 *	This function calculates the checksum over the entire packet plus
 *	the value of skb->csum.  The latter can be used to supply the
 *	checksum of a pseudo header as used by TCP/UDP.  It returns the
 *	checksum.
 *
 *	For protocols that contain complete checksums such as ICMP/TCP/UDP,
 *	this function can be used to verify that checksum on received
 *	packets.  In that case the function should return zero if the
 *	checksum is correct.  In particular, this function will return zero
 *	if skb->ip_summed is CHECKSUM_UNNECESSARY which indicates that the
 *	hardware has already verified the correctness of the checksum.
 */
static inline __sum16 skb_checksum_complete(struct sk_buff *skb)
{
	return skb_csum_unnecessary(skb) ?
	       0 : __skb_checksum_complete(skb);
}

static inline void __skb_decr_checksum_unnecessary(struct sk_buff *skb)
{
	if (skb->ip_summed == CHECKSUM_UNNECESSARY) {
		if (skb->csum_level == 0)
			skb->ip_summed = CHECKSUM_NONE;
		else
			skb->csum_level--;
	}
}

static inline void __skb_incr_checksum_unnecessary(struct sk_buff *skb)
{
	if (skb->ip_summed == CHECKSUM_UNNECESSARY) {
		if (skb->csum_level < SKB_MAX_CSUM_LEVEL)
			skb->csum_level++;
	} else if (skb->ip_summed == CHECKSUM_NONE) {
		skb->ip_summed = CHECKSUM_UNNECESSARY;
		skb->csum_level = 0;
	}
}

/* Check if we need to perform checksum complete validation.
 *
 * Returns true if checksum complete is needed, false otherwise
 * (either checksum is unnecessary or zero checksum is allowed).
 */
static inline bool __skb_checksum_validate_needed(struct sk_buff *skb,
						  bool zero_okay,
						  __sum16 check)
{
	if (skb_csum_unnecessary(skb) || (zero_okay && !check)) {
		skb->csum_valid = 1;
		__skb_decr_checksum_unnecessary(skb);
		return false;
	}

	return true;
}

/* For small packets <= CHECKSUM_BREAK perform checksum complete directly
 * in checksum_init.
 */
#define CHECKSUM_BREAK 76

/* Unset checksum-complete
 *
 * Unset checksum complete can be done when packet is being modified
 * (uncompressed for instance) and checksum-complete value is
 * invalidated.
 */
static inline void skb_checksum_complete_unset(struct sk_buff *skb)
{
	if (skb->ip_summed == CHECKSUM_COMPLETE)
		skb->ip_summed = CHECKSUM_NONE;
}

/* Validate (init) checksum based on checksum complete.
 *
 * Return values:
 *   0: checksum is validated or try to in skb_checksum_complete. In the latter
 *	case the ip_summed will not be CHECKSUM_UNNECESSARY and the pseudo
 *	checksum is stored in skb->csum for use in __skb_checksum_complete
 *   non-zero: value of invalid checksum
 *
 */
static inline __sum16 __skb_checksum_validate_complete(struct sk_buff *skb,
						       bool complete,
						       __wsum psum)
{
	if (skb->ip_summed == CHECKSUM_COMPLETE) {
		if (!csum_fold(csum_add(psum, skb->csum))) {
			skb->csum_valid = 1;
			return 0;
		}
	}

	skb->csum = psum;

	if (complete || skb->len <= CHECKSUM_BREAK) {
		__sum16 csum;

		csum = __skb_checksum_complete(skb);
		skb->csum_valid = !csum;
		return csum;
	}

	return 0;
}

static inline __wsum null_compute_pseudo(struct sk_buff *skb, int proto)
{
	return 0;
}

/* Perform checksum validate (init). Note that this is a macro since we only
 * want to calculate the pseudo header which is an input function if necessary.
 * First we try to validate without any computation (checksum unnecessary) and
 * then calculate based on checksum complete calling the function to compute
 * pseudo header.
 *
 * Return values:
 *   0: checksum is validated or try to in skb_checksum_complete
 *   non-zero: value of invalid checksum
 */
#define __skb_checksum_validate(skb, proto, complete,			\
				zero_okay, check, compute_pseudo)	\
({									\
	__sum16 __ret = 0;						\
	skb->csum_valid = 0;						\
	if (__skb_checksum_validate_needed(skb, zero_okay, check))	\
		__ret = __skb_checksum_validate_complete(skb,		\
				complete, compute_pseudo(skb, proto));	\
	__ret;								\
})

#define skb_checksum_init(skb, proto, compute_pseudo)			\
	__skb_checksum_validate(skb, proto, false, false, 0, compute_pseudo)

#define skb_checksum_init_zero_check(skb, proto, check, compute_pseudo)	\
	__skb_checksum_validate(skb, proto, false, true, check, compute_pseudo)

#define skb_checksum_validate(skb, proto, compute_pseudo)		\
	__skb_checksum_validate(skb, proto, true, false, 0, compute_pseudo)

#define skb_checksum_validate_zero_check(skb, proto, check,		\
					 compute_pseudo)		\
	__skb_checksum_validate(skb, proto, true, true, check, compute_pseudo)

#define skb_checksum_simple_validate(skb)				\
	__skb_checksum_validate(skb, 0, true, false, 0, null_compute_pseudo)

static inline bool __skb_checksum_convert_check(struct sk_buff *skb)
{
	return (skb->ip_summed == CHECKSUM_NONE && skb->csum_valid);
}

static inline void __skb_checksum_convert(struct sk_buff *skb, __wsum pseudo)
{
	skb->csum = ~pseudo;
	skb->ip_summed = CHECKSUM_COMPLETE;
}

#define skb_checksum_try_convert(skb, proto, compute_pseudo)	\
do {									\
	if (__skb_checksum_convert_check(skb))				\
		__skb_checksum_convert(skb, compute_pseudo(skb, proto)); \
} while (0)

static inline void skb_remcsum_adjust_partial(struct sk_buff *skb, void *ptr,
					      u16 start, u16 offset)
{
	skb->ip_summed = CHECKSUM_PARTIAL;
	skb->csum_start = ((unsigned char *)ptr + start) - skb->head;
	skb->csum_offset = offset - start;
}

/* Update skbuf and packet to reflect the remote checksum offload operation.
 * When called, ptr indicates the starting point for skb->csum when
 * ip_summed is CHECKSUM_COMPLETE. If we need create checksum complete
 * here, skb_postpull_rcsum is done so skb->csum start is ptr.
 */
static inline void skb_remcsum_process(struct sk_buff *skb, void *ptr,
				       int start, int offset, bool nopartial)
{
	__wsum delta;

	if (!nopartial) {
		skb_remcsum_adjust_partial(skb, ptr, start, offset);
		return;
	}

	 if (unlikely(skb->ip_summed != CHECKSUM_COMPLETE)) {
		__skb_checksum_complete(skb);
		skb_postpull_rcsum(skb, skb->data, ptr - (void *)skb->data);
	}

	delta = remcsum_adjust(ptr, skb->csum, start, offset);

	/* Adjust skb->csum since we changed the packet */
	skb->csum = csum_add(skb->csum, delta);
}

static inline struct nf_conntrack *skb_nfct(const struct sk_buff *skb)
{
#if IS_ENABLED(CONFIG_NF_CONNTRACK)
	return (void *)(skb->_nfct & NFCT_PTRMASK);
#else
	return NULL;
#endif
}

static inline unsigned long skb_get_nfct(const struct sk_buff *skb)
{
#if IS_ENABLED(CONFIG_NF_CONNTRACK)
	return skb->_nfct;
#else
	return 0UL;
#endif
}

static inline void skb_set_nfct(struct sk_buff *skb, unsigned long nfct)
{
#if IS_ENABLED(CONFIG_NF_CONNTRACK)
	skb->_nfct = nfct;
#endif
}

#ifdef CONFIG_SKB_EXTENSIONS
enum skb_ext_id {
#if IS_ENABLED(CONFIG_BRIDGE_NETFILTER)
	SKB_EXT_BRIDGE_NF,
#endif
#ifdef CONFIG_XFRM
	SKB_EXT_SEC_PATH,
#endif
#if IS_ENABLED(CONFIG_NET_TC_SKB_EXT)
	TC_SKB_EXT,
#endif
	SKB_EXT_NUM, /* must be last */
};

/**
 *	struct skb_ext - sk_buff extensions
 *	@refcnt: 1 on allocation, deallocated on 0
 *	@offset: offset to add to @data to obtain extension address
 *	@chunks: size currently allocated, stored in SKB_EXT_ALIGN_SHIFT units
 *	@data: start of extension data, variable sized
 *
 *	Note: offsets/lengths are stored in chunks of 8 bytes, this allows
 *	to use 'u8' types while allowing up to 2kb worth of extension data.
 */
struct skb_ext {
	refcount_t refcnt;
	u8 offset[SKB_EXT_NUM]; /* in chunks of 8 bytes */
	u8 chunks;		/* same */
	char data[0] __aligned(8);
};

void *skb_ext_add(struct sk_buff *skb, enum skb_ext_id id);
void __skb_ext_del(struct sk_buff *skb, enum skb_ext_id id);
void __skb_ext_put(struct skb_ext *ext);

static inline void skb_ext_put(struct sk_buff *skb)
{
	if (skb->active_extensions)
		__skb_ext_put(skb->extensions);
}

static inline void __skb_ext_copy(struct sk_buff *dst,
				  const struct sk_buff *src)
{
	dst->active_extensions = src->active_extensions;

	if (src->active_extensions) {
		struct skb_ext *ext = src->extensions;

		refcount_inc(&ext->refcnt);
		dst->extensions = ext;
	}
}

static inline void skb_ext_copy(struct sk_buff *dst, const struct sk_buff *src)
{
	skb_ext_put(dst);
	__skb_ext_copy(dst, src);
}

static inline bool __skb_ext_exist(const struct skb_ext *ext, enum skb_ext_id i)
{
	return !!ext->offset[i];
}

static inline bool skb_ext_exist(const struct sk_buff *skb, enum skb_ext_id id)
{
	return skb->active_extensions & (1 << id);
}

static inline void skb_ext_del(struct sk_buff *skb, enum skb_ext_id id)
{
	if (skb_ext_exist(skb, id))
		__skb_ext_del(skb, id);
}

static inline void *skb_ext_find(const struct sk_buff *skb, enum skb_ext_id id)
{
	if (skb_ext_exist(skb, id)) {
		struct skb_ext *ext = skb->extensions;

		return (void *)ext + (ext->offset[id] << 3);
	}

	return NULL;
}
#else
static inline void skb_ext_put(struct sk_buff *skb) {}
static inline void skb_ext_del(struct sk_buff *skb, int unused) {}
static inline void __skb_ext_copy(struct sk_buff *d, const struct sk_buff *s) {}
static inline void skb_ext_copy(struct sk_buff *dst, const struct sk_buff *s) {}
#endif /* CONFIG_SKB_EXTENSIONS */

static inline void nf_reset(struct sk_buff *skb)
{
#if defined(CONFIG_NF_CONNTRACK) || defined(CONFIG_NF_CONNTRACK_MODULE)
	nf_conntrack_put(skb_nfct(skb));
	skb->_nfct = 0;
#endif
#if IS_ENABLED(CONFIG_BRIDGE_NETFILTER)
	skb_ext_del(skb, SKB_EXT_BRIDGE_NF);
#endif
}

static inline void nf_reset_trace(struct sk_buff *skb)
{
#if IS_ENABLED(CONFIG_NETFILTER_XT_TARGET_TRACE) || defined(CONFIG_NF_TABLES)
	skb->nf_trace = 0;
#endif
}

static inline void ipvs_reset(struct sk_buff *skb)
{
#if IS_ENABLED(CONFIG_IP_VS)
	skb->ipvs_property = 0;
#endif
}

/* Note: This doesn't put any conntrack info in dst. */
static inline void __nf_copy(struct sk_buff *dst, const struct sk_buff *src,
			     bool copy)
{
#if defined(CONFIG_NF_CONNTRACK) || defined(CONFIG_NF_CONNTRACK_MODULE)
	dst->_nfct = src->_nfct;
	nf_conntrack_get(skb_nfct(src));
#endif
#if IS_ENABLED(CONFIG_NETFILTER_XT_TARGET_TRACE) || defined(CONFIG_NF_TABLES)
	if (copy)
		dst->nf_trace = src->nf_trace;
#endif
}

static inline void nf_copy(struct sk_buff *dst, const struct sk_buff *src)
{
#if defined(CONFIG_NF_CONNTRACK) || defined(CONFIG_NF_CONNTRACK_MODULE)
	nf_conntrack_put(skb_nfct(dst));
#endif
	__nf_copy(dst, src, true);
}

#ifdef CONFIG_NETWORK_SECMARK
static inline void skb_copy_secmark(struct sk_buff *to, const struct sk_buff *from)
{
	to->secmark = from->secmark;
}

static inline void skb_init_secmark(struct sk_buff *skb)
{
	skb->secmark = 0;
}
#else
static inline void skb_copy_secmark(struct sk_buff *to, const struct sk_buff *from)
{ }

static inline void skb_init_secmark(struct sk_buff *skb)
{ }
#endif

static inline int secpath_exists(const struct sk_buff *skb)
{
#ifdef CONFIG_XFRM
	return skb_ext_exist(skb, SKB_EXT_SEC_PATH);
#else
	return 0;
#endif
}

static inline bool skb_irq_freeable(const struct sk_buff *skb)
{
	return !skb->destructor &&
		!secpath_exists(skb) &&
		!skb_nfct(skb) &&
		!skb->_skb_refdst &&
		!skb_has_frag_list(skb);
}

static inline void skb_set_queue_mapping(struct sk_buff *skb, u16 queue_mapping)
{
	skb->queue_mapping = queue_mapping;
}

static inline u16 skb_get_queue_mapping(const struct sk_buff *skb)
{
	return skb->queue_mapping;//skb映射到哪个队列
}

static inline void skb_copy_queue_mapping(struct sk_buff *to, const struct sk_buff *from)
{
	to->queue_mapping = from->queue_mapping;
}

static inline void skb_record_rx_queue(struct sk_buff *skb, u16 rx_queue)
{
	skb->queue_mapping = rx_queue + 1;
}

static inline u16 skb_get_rx_queue(const struct sk_buff *skb)
{
	return skb->queue_mapping - 1;
}

static inline bool skb_rx_queue_recorded(const struct sk_buff *skb)
{
	return skb->queue_mapping != 0;
}

static inline void skb_set_dst_pending_confirm(struct sk_buff *skb, u32 val)
{
	skb->dst_pending_confirm = val;
}

static inline bool skb_get_dst_pending_confirm(const struct sk_buff *skb)
{
	return skb->dst_pending_confirm != 0;
}

static inline struct sec_path *skb_sec_path(const struct sk_buff *skb)
{
#ifdef CONFIG_XFRM
	return skb_ext_find(skb, SKB_EXT_SEC_PATH);
#else
	return NULL;
#endif
}

/* Keeps track of mac header offset relative to skb->head.
 * It is useful for TSO of Tunneling protocol. e.g. GRE.
 * For non-tunnel skb it points to skb_mac_header() and for
 * tunnel skb it points to outer mac header.
 * Keeps track of level of encapsulation of network headers.
 */
struct skb_gso_cb {
	union {
		int	mac_offset;
		int	data_offset;
	};
	int	encap_level;
	__wsum	csum;
	__u16	csum_start;
};
#define SKB_SGO_CB_OFFSET	32
#define SKB_GSO_CB(skb) ((struct skb_gso_cb *)((skb)->cb + SKB_SGO_CB_OFFSET))

static inline int skb_tnl_header_len(const struct sk_buff *inner_skb)
{
	return (skb_mac_header(inner_skb) - inner_skb->head) -
		SKB_GSO_CB(inner_skb)->mac_offset;
}

static inline int gso_pskb_expand_head(struct sk_buff *skb, int extra)
{
	int new_headroom, headroom;
	int ret;

	headroom = skb_headroom(skb);
	ret = pskb_expand_head(skb, extra, 0, GFP_ATOMIC);
	if (ret)
		return ret;

	new_headroom = skb_headroom(skb);
	SKB_GSO_CB(skb)->mac_offset += (new_headroom - headroom);
	return 0;
}

static inline void gso_reset_checksum(struct sk_buff *skb, __wsum res)
{
	/* Do not update partial checksums if remote checksum is enabled. */
	if (skb->remcsum_offload)
		return;

	SKB_GSO_CB(skb)->csum = res;
	SKB_GSO_CB(skb)->csum_start = skb_checksum_start(skb) - skb->head;
}

/* Compute the checksum for a gso segment. First compute the checksum value
 * from the start of transport header to SKB_GSO_CB(skb)->csum_start, and
 * then add in skb->csum (checksum from csum_start to end of packet).
 * skb->csum and csum_start are then updated to reflect the checksum of the
 * resultant packet starting from the transport header-- the resultant checksum
 * is in the res argument (i.e. normally zero or ~ of checksum of a pseudo
 * header.
 */
static inline __sum16 gso_make_checksum(struct sk_buff *skb, __wsum res)
{
	unsigned char *csum_start = skb_transport_header(skb);
	int plen = (skb->head + SKB_GSO_CB(skb)->csum_start) - csum_start;
	__wsum partial = SKB_GSO_CB(skb)->csum;

	SKB_GSO_CB(skb)->csum = res;
	SKB_GSO_CB(skb)->csum_start = csum_start - skb->head;

	return csum_fold(csum_partial(csum_start, plen, partial));
}

static inline bool skb_is_gso(const struct sk_buff *skb)
{
	return skb_shinfo(skb)->gso_size;
}

/* Note: Should be called only if skb_is_gso(skb) is true */
static inline bool skb_is_gso_v6(const struct sk_buff *skb)
{
	return skb_shinfo(skb)->gso_type & SKB_GSO_TCPV6;
}

/* Note: Should be called only if skb_is_gso(skb) is true */
static inline bool skb_is_gso_sctp(const struct sk_buff *skb)
{
	return skb_shinfo(skb)->gso_type & SKB_GSO_SCTP;
}

/* Note: Should be called only if skb_is_gso(skb) is true */
static inline bool skb_is_gso_tcp(const struct sk_buff *skb)
{
	return skb_shinfo(skb)->gso_type & (SKB_GSO_TCPV4 | SKB_GSO_TCPV6);
}

static inline void skb_gso_reset(struct sk_buff *skb)
{
	skb_shinfo(skb)->gso_size = 0;
	skb_shinfo(skb)->gso_segs = 0;
	skb_shinfo(skb)->gso_type = 0;
}

static inline void skb_increase_gso_size(struct skb_shared_info *shinfo,
					 u16 increment)
{
	if (WARN_ON_ONCE(shinfo->gso_size == GSO_BY_FRAGS))
		return;
	shinfo->gso_size += increment;
}

static inline void skb_decrease_gso_size(struct skb_shared_info *shinfo,
					 u16 decrement)
{
	if (WARN_ON_ONCE(shinfo->gso_size == GSO_BY_FRAGS))
		return;
	shinfo->gso_size -= decrement;
}

void __skb_warn_lro_forwarding(const struct sk_buff *skb);

static inline bool skb_warn_if_lro(const struct sk_buff *skb)
{
	/* LRO sets gso_size but not gso_type, whereas if GSO is really
	 * wanted then gso_type will be set. */
	const struct skb_shared_info *shinfo = skb_shinfo(skb);

	if (skb_is_nonlinear(skb) && shinfo->gso_size != 0 &&
	    unlikely(shinfo->gso_type == 0)) {
		__skb_warn_lro_forwarding(skb);
		return true;
	}
	return false;
}

static inline void skb_forward_csum(struct sk_buff *skb)
{
	/* Unfortunately we don't support this one.  Any brave souls? */
	if (skb->ip_summed == CHECKSUM_COMPLETE)
		skb->ip_summed = CHECKSUM_NONE;
}

/**
 * skb_checksum_none_assert - make sure skb ip_summed is CHECKSUM_NONE
 * @skb: skb to check
 *
 * fresh skbs have their ip_summed set to CHECKSUM_NONE.
 * Instead of forcing ip_summed to CHECKSUM_NONE, we can
 * use this helper, to document places where we make this assertion.
 */
static inline void skb_checksum_none_assert(const struct sk_buff *skb)
{
#ifdef DEBUG
	BUG_ON(skb->ip_summed != CHECKSUM_NONE);
#endif
}

bool skb_partial_csum_set(struct sk_buff *skb, u16 start, u16 off);

int skb_checksum_setup(struct sk_buff *skb, bool recalculate);
struct sk_buff *skb_checksum_trimmed(struct sk_buff *skb,
				     unsigned int transport_len,
				     __sum16(*skb_chkf)(struct sk_buff *skb));

/**
 * skb_head_is_locked - Determine if the skb->head is locked down
 * @skb: skb to check
 *
 * The head on skbs build around a head frag can be removed if they are
 * not cloned.  This function returns true if the skb head is locked down
 * due to either being allocated via kmalloc, or by being a clone with
 * multiple references to the head.
 */
static inline bool skb_head_is_locked(const struct sk_buff *skb)
{
	return !skb->head_frag || skb_cloned(skb);
}

/* Local Checksum Offload.
 * Compute outer checksum based on the assumption that the
 * inner checksum will be offloaded later.
 * See Documentation/networking/checksum-offloads.rst for
 * explanation of how this works.
 * Fill in outer checksum adjustment (e.g. with sum of outer
 * pseudo-header) before calling.
 * Also ensure that inner checksum is in linear data area.
 */
static inline __wsum lco_csum(struct sk_buff *skb)
{
	unsigned char *csum_start = skb_checksum_start(skb);
	unsigned char *l4_hdr = skb_transport_header(skb);
	__wsum partial;

	/* Start with complement of inner checksum adjustment */
	partial = ~csum_unfold(*(__force __sum16 *)(csum_start +
						    skb->csum_offset));

	/* Add in checksum of our headers (incl. outer checksum
	 * adjustment filled in by caller) and return result.
	 */
	return csum_partial(l4_hdr, csum_start - l4_hdr, partial);
}

#endif	/* __KERNEL__ */
#endif	/* _LINUX_SKBUFF_H */<|MERGE_RESOLUTION|>--- conflicted
+++ resolved
@@ -319,25 +319,7 @@
  */
 #define GSO_BY_FRAGS	0xFFFF
 
-<<<<<<< HEAD
-typedef struct skb_frag_struct skb_frag_t;
-
-struct skb_frag_struct {
-	struct {
-		//分片对应的页信息
-		struct page *p;
-	} page;
-#if (BITS_PER_LONG > 32) || (PAGE_SIZE >= 65536)
-	__u32 page_offset;//分片起始位置在页中偏移量
-	__u32 size;//分片的大小
-#else
-	__u16 page_offset;
-	__u16 size;
-#endif
-};
-=======
 typedef struct bio_vec skb_frag_t;
->>>>>>> 619e17cf
 
 /**
  * skb_frag_size() - Returns the size of a skb fragment
