/* SPDX-License-Identifier: GPL-2.0-or-later */
/*
 *	Definitions for the 'struct sk_buff' memory handlers.
 *
 *	Authors:
 *		Alan Cox, <gw4pts@gw4pts.ampr.org>
 *		Florian La Roche, <rzsfl@rz.uni-sb.de>
 */

#ifndef _LINUX_SKBUFF_H
#define _LINUX_SKBUFF_H

#include <linux/kernel.h>
#include <linux/compiler.h>
#include <linux/time.h>
#include <linux/bug.h>
#include <linux/bvec.h>
#include <linux/cache.h>
#include <linux/rbtree.h>
#include <linux/socket.h>
#include <linux/refcount.h>

#include <linux/atomic.h>
#include <asm/types.h>
#include <linux/spinlock.h>
#include <linux/net.h>
#include <linux/textsearch.h>
#include <net/checksum.h>
#include <linux/rcupdate.h>
#include <linux/hrtimer.h>
#include <linux/dma-mapping.h>
#include <linux/netdev_features.h>
#include <linux/sched.h>
#include <linux/sched/clock.h>
#include <net/flow_dissector.h>
#include <linux/splice.h>
#include <linux/in6.h>
#include <linux/if_packet.h>
#include <net/flow.h>
#if IS_ENABLED(CONFIG_NF_CONNTRACK)
#include <linux/netfilter/nf_conntrack_common.h>
#endif

/* The interface for checksum offload between the stack and networking drivers
 * is as follows...
 *
 * A. IP checksum related features
 *
 * Drivers advertise checksum offload capabilities in the features of a device.
 * From the stack's point of view these are capabilities offered by the driver.
 * A driver typically only advertises features that it is capable of offloading
 * to its device.
 *
 * The checksum related features are:
 *
 *	NETIF_F_HW_CSUM	- The driver (or its device) is able to compute one
 *			  IP (one's complement) checksum for any combination
 *			  of protocols or protocol layering. The checksum is
 *			  computed and set in a packet per the CHECKSUM_PARTIAL
 *			  interface (see below).
 *
 *	NETIF_F_IP_CSUM - Driver (device) is only able to checksum plain
 *			  TCP or UDP packets over IPv4. These are specifically
 *			  unencapsulated packets of the form IPv4|TCP or
 *			  IPv4|UDP where the Protocol field in the IPv4 header
 *			  is TCP or UDP. The IPv4 header may contain IP options.
 *			  This feature cannot be set in features for a device
 *			  with NETIF_F_HW_CSUM also set. This feature is being
 *			  DEPRECATED (see below).
 *
 *	NETIF_F_IPV6_CSUM - Driver (device) is only able to checksum plain
 *			  TCP or UDP packets over IPv6. These are specifically
 *			  unencapsulated packets of the form IPv6|TCP or
 *			  IPv4|UDP where the Next Header field in the IPv6
 *			  header is either TCP or UDP. IPv6 extension headers
 *			  are not supported with this feature. This feature
 *			  cannot be set in features for a device with
 *			  NETIF_F_HW_CSUM also set. This feature is being
 *			  DEPRECATED (see below).
 *
 *	NETIF_F_RXCSUM - Driver (device) performs receive checksum offload.
 *			 This flag is only used to disable the RX checksum
 *			 feature for a device. The stack will accept receive
 *			 checksum indication in packets received on a device
 *			 regardless of whether NETIF_F_RXCSUM is set.
 *
 * B. Checksumming of received packets by device. Indication of checksum
 *    verification is set in skb->ip_summed. Possible values are:
 *
 * CHECKSUM_NONE:
 *
 *   Device did not checksum this packet e.g. due to lack of capabilities.
 *   The packet contains full (though not verified) checksum in packet but
 *   not in skb->csum. Thus, skb->csum is undefined in this case.
 *
 * CHECKSUM_UNNECESSARY:
 *
 *   The hardware you're dealing with doesn't calculate the full checksum
 *   (as in CHECKSUM_COMPLETE), but it does parse headers and verify checksums
 *   for specific protocols. For such packets it will set CHECKSUM_UNNECESSARY
 *   if their checksums are okay. skb->csum is still undefined in this case
 *   though. A driver or device must never modify the checksum field in the
 *   packet even if checksum is verified.
 *
 *   CHECKSUM_UNNECESSARY is applicable to following protocols:
 *     TCP: IPv6 and IPv4.
 *     UDP: IPv4 and IPv6. A device may apply CHECKSUM_UNNECESSARY to a
 *       zero UDP checksum for either IPv4 or IPv6, the networking stack
 *       may perform further validation in this case.
 *     GRE: only if the checksum is present in the header.
 *     SCTP: indicates the CRC in SCTP header has been validated.
 *     FCOE: indicates the CRC in FC frame has been validated.
 *
 *   skb->csum_level indicates the number of consecutive checksums found in
 *   the packet minus one that have been verified as CHECKSUM_UNNECESSARY.
 *   For instance if a device receives an IPv6->UDP->GRE->IPv4->TCP packet
 *   and a device is able to verify the checksums for UDP (possibly zero),
 *   GRE (checksum flag is set) and TCP, skb->csum_level would be set to
 *   two. If the device were only able to verify the UDP checksum and not
 *   GRE, either because it doesn't support GRE checksum or because GRE
 *   checksum is bad, skb->csum_level would be set to zero (TCP checksum is
 *   not considered in this case).
 *
 * CHECKSUM_COMPLETE:
 *
 *   This is the most generic way. The device supplied checksum of the _whole_
 *   packet as seen by netif_rx() and fills in skb->csum. This means the
 *   hardware doesn't need to parse L3/L4 headers to implement this.
 *
 *   Notes:
 *   - Even if device supports only some protocols, but is able to produce
 *     skb->csum, it MUST use CHECKSUM_COMPLETE, not CHECKSUM_UNNECESSARY.
 *   - CHECKSUM_COMPLETE is not applicable to SCTP and FCoE protocols.
 *
 * CHECKSUM_PARTIAL:
 *
 *   A checksum is set up to be offloaded to a device as described in the
 *   output description for CHECKSUM_PARTIAL. This may occur on a packet
 *   received directly from another Linux OS, e.g., a virtualized Linux kernel
 *   on the same host, or it may be set in the input path in GRO or remote
 *   checksum offload. For the purposes of checksum verification, the checksum
 *   referred to by skb->csum_start + skb->csum_offset and any preceding
 *   checksums in the packet are considered verified. Any checksums in the
 *   packet that are after the checksum being offloaded are not considered to
 *   be verified.
 *
 * C. Checksumming on transmit for non-GSO. The stack requests checksum offload
 *    in the skb->ip_summed for a packet. Values are:
 *
 * CHECKSUM_PARTIAL:
 *
 *   The driver is required to checksum the packet as seen by hard_start_xmit()
 *   from skb->csum_start up to the end, and to record/write the checksum at
 *   offset skb->csum_start + skb->csum_offset. A driver may verify that the
 *   csum_start and csum_offset values are valid values given the length and
 *   offset of the packet, but it should not attempt to validate that the
 *   checksum refers to a legitimate transport layer checksum -- it is the
 *   purview of the stack to validate that csum_start and csum_offset are set
 *   correctly.
 *
 *   When the stack requests checksum offload for a packet, the driver MUST
 *   ensure that the checksum is set correctly. A driver can either offload the
 *   checksum calculation to the device, or call skb_checksum_help (in the case
 *   that the device does not support offload for a particular checksum).
 *
 *   NETIF_F_IP_CSUM and NETIF_F_IPV6_CSUM are being deprecated in favor of
 *   NETIF_F_HW_CSUM. New devices should use NETIF_F_HW_CSUM to indicate
 *   checksum offload capability.
 *   skb_csum_hwoffload_help() can be called to resolve CHECKSUM_PARTIAL based
 *   on network device checksumming capabilities: if a packet does not match
 *   them, skb_checksum_help or skb_crc32c_help (depending on the value of
 *   csum_not_inet, see item D.) is called to resolve the checksum.
 *
 * CHECKSUM_NONE:
 *
 *   The skb was already checksummed by the protocol, or a checksum is not
 *   required.
 *
 * CHECKSUM_UNNECESSARY:
 *
 *   This has the same meaning as CHECKSUM_NONE for checksum offload on
 *   output.
 *
 * CHECKSUM_COMPLETE:
 *   Not used in checksum output. If a driver observes a packet with this value
 *   set in skbuff, it should treat the packet as if CHECKSUM_NONE were set.
 *
 * D. Non-IP checksum (CRC) offloads
 *
 *   NETIF_F_SCTP_CRC - This feature indicates that a device is capable of
 *     offloading the SCTP CRC in a packet. To perform this offload the stack
 *     will set csum_start and csum_offset accordingly, set ip_summed to
 *     CHECKSUM_PARTIAL and set csum_not_inet to 1, to provide an indication in
 *     the skbuff that the CHECKSUM_PARTIAL refers to CRC32c.
 *     A driver that supports both IP checksum offload and SCTP CRC32c offload
 *     must verify which offload is configured for a packet by testing the
 *     value of skb->csum_not_inet; skb_crc32c_csum_help is provided to resolve
 *     CHECKSUM_PARTIAL on skbs where csum_not_inet is set to 1.
 *
 *   NETIF_F_FCOE_CRC - This feature indicates that a device is capable of
 *     offloading the FCOE CRC in a packet. To perform this offload the stack
 *     will set ip_summed to CHECKSUM_PARTIAL and set csum_start and csum_offset
 *     accordingly. Note that there is no indication in the skbuff that the
 *     CHECKSUM_PARTIAL refers to an FCOE checksum, so a driver that supports
 *     both IP checksum offload and FCOE CRC offload must verify which offload
 *     is configured for a packet, presumably by inspecting packet headers.
 *
 * E. Checksumming on output with GSO.
 *
 * In the case of a GSO packet (skb_is_gso(skb) is true), checksum offload
 * is implied by the SKB_GSO_* flags in gso_type. Most obviously, if the
 * gso_type is SKB_GSO_TCPV4 or SKB_GSO_TCPV6, TCP checksum offload as
 * part of the GSO operation is implied. If a checksum is being offloaded
 * with GSO then ip_summed is CHECKSUM_PARTIAL, and both csum_start and
 * csum_offset are set to refer to the outermost checksum being offloaded
 * (two offloaded checksums are possible with UDP encapsulation).
 */

/* Don't change this without changing skb_csum_unnecessary! */
#define CHECKSUM_NONE		0 //checksum没有被校验（设备没有做checksum校验）
#define CHECKSUM_UNNECESSARY	1
#define CHECKSUM_COMPLETE	2
#define CHECKSUM_PARTIAL	3

/* Maximum value in skb->csum_level */
#define SKB_MAX_CSUM_LEVEL	3

//将x按cacheline对齐
#define SKB_DATA_ALIGN(X)	ALIGN(X, SMP_CACHE_BYTES)
//x的大小，减去skb-shared-info按cacheline对齐
#define SKB_WITH_OVERHEAD(X)	\
	((X) - SKB_DATA_ALIGN(sizeof(struct skb_shared_info)))
#define SKB_MAX_ORDER(X, ORDER) \
	SKB_WITH_OVERHEAD((PAGE_SIZE << (ORDER)) - (X))
#define SKB_MAX_HEAD(X)		(SKB_MAX_ORDER((X), 0))
#define SKB_MAX_ALLOC		(SKB_MAX_ORDER(0, 2))

/* return minimum truesize of one skb containing X bytes of data */
#define SKB_TRUESIZE(X) ((X) +						\
			 SKB_DATA_ALIGN(sizeof(struct sk_buff)) +	\
			 SKB_DATA_ALIGN(sizeof(struct skb_shared_info)))

struct net_device;
struct scatterlist;
struct pipe_inode_info;
struct iov_iter;
struct napi_struct;
struct bpf_prog;
union bpf_attr;
struct skb_ext;

#if IS_ENABLED(CONFIG_BRIDGE_NETFILTER)
struct nf_bridge_info {
	enum {
		BRNF_PROTO_UNCHANGED,
		BRNF_PROTO_8021Q,
		BRNF_PROTO_PPPOE
	} orig_proto:8;
	u8			pkt_otherhost:1;
	u8			in_prerouting:1;
	u8			bridged_dnat:1;
	__u16			frag_max_size;
	struct net_device	*physindev;

	/* always valid & non-NULL from FORWARD on, for physdev match */
	struct net_device	*physoutdev;
	union {
		/* prerouting: detect dnat in orig/reply direction */
		__be32          ipv4_daddr;
		struct in6_addr ipv6_daddr;

		/* after prerouting + nat detected: store original source
		 * mac since neigh resolution overwrites it, only used while
		 * skb is out in neigh layer.
		 */
		char neigh_header[8];
	};
};
#endif

#if IS_ENABLED(CONFIG_NET_TC_SKB_EXT)
/* Chain in tc_skb_ext will be used to share the tc chain with
 * ovs recirc_id. It will be set to the current chain by tc
 * and read by ovs to recirc_id.
 */
struct tc_skb_ext {
	__u32 chain;
};
#endif

struct sk_buff_head {
	/* These two members must be first. */
	//双向链表
	struct sk_buff	*next;
	struct sk_buff	*prev;

	__u32		qlen;//队列长度
	spinlock_t	lock;
};

struct sk_buff;

/* To allow 64K frame to be packed as single skb without frag_list we
 * require 64K/PAGE_SIZE pages plus 1 additional page to allow for
 * buffers which do not start on a page boundary.
 *
 * Since GRO uses frags we allocate at least 16 regardless of page
 * size.
 */
#if (65536/PAGE_SIZE + 1) < 16
#define MAX_SKB_FRAGS 16UL
#else
#define MAX_SKB_FRAGS (65536/PAGE_SIZE + 1)
#endif
extern int sysctl_max_skb_frags;

/* Set skb_shinfo(skb)->gso_size to this in case you want skb_segment to
 * segment using its current segmentation instead.
 */
#define GSO_BY_FRAGS	0xFFFF

typedef struct bio_vec skb_frag_t;

/**
 * skb_frag_size() - Returns the size of a skb fragment
 * @frag: skb fragment
 */
static inline unsigned int skb_frag_size(const skb_frag_t *frag)
{
	return frag->bv_len;
}

/**
 * skb_frag_size_set() - Sets the size of a skb fragment
 * @frag: skb fragment
 * @size: size of fragment
 */
static inline void skb_frag_size_set(skb_frag_t *frag, unsigned int size)
{
	frag->bv_len = size;
}

/**
 * skb_frag_size_add() - Increments the size of a skb fragment by @delta
 * @frag: skb fragment
 * @delta: value to add
 */
static inline void skb_frag_size_add(skb_frag_t *frag, int delta)
{
	frag->bv_len += delta;
}

/**
 * skb_frag_size_sub() - Decrements the size of a skb fragment by @delta
 * @frag: skb fragment
 * @delta: value to subtract
 */
static inline void skb_frag_size_sub(skb_frag_t *frag, int delta)
{
	frag->bv_len -= delta;
}

/**
 * skb_frag_must_loop - Test if %p is a high memory page
 * @p: fragment's page
 */
static inline bool skb_frag_must_loop(struct page *p)
{
#if defined(CONFIG_HIGHMEM)
	if (PageHighMem(p))
		return true;
#endif
	return false;
}

/**
 *	skb_frag_foreach_page - loop over pages in a fragment
 *
 *	@f:		skb frag to operate on
 *	@f_off:		offset from start of f->bv_page
 *	@f_len:		length from f_off to loop over
 *	@p:		(temp var) current page
 *	@p_off:		(temp var) offset from start of current page,
 *	                           non-zero only on first page.
 *	@p_len:		(temp var) length in current page,
 *				   < PAGE_SIZE only on first and last page.
 *	@copied:	(temp var) length so far, excluding current p_len.
 *
 *	A fragment can hold a compound page, in which case per-page
 *	operations, notably kmap_atomic, must be called for each
 *	regular page.
 */
#define skb_frag_foreach_page(f, f_off, f_len, p, p_off, p_len, copied)	\
	for (p = skb_frag_page(f) + ((f_off) >> PAGE_SHIFT),		\
	     p_off = (f_off) & (PAGE_SIZE - 1),				\
	     p_len = skb_frag_must_loop(p) ?				\
	     min_t(u32, f_len, PAGE_SIZE - p_off) : f_len,		\
	     copied = 0;						\
	     copied < f_len;						\
	     copied += p_len, p++, p_off = 0,				\
	     p_len = min_t(u32, f_len - copied, PAGE_SIZE))		\

#define HAVE_HW_TIME_STAMP

/**
 * struct skb_shared_hwtstamps - hardware time stamps
 * @hwtstamp:	hardware time stamp transformed into duration
 *		since arbitrary point in time
 *
 * Software time stamps generated by ktime_get_real() are stored in
 * skb->tstamp.
 *
 * hwtstamps can only be compared against other hwtstamps from
 * the same device.
 *
 * This structure is attached to packets as part of the
 * &skb_shared_info. Use skb_hwtstamps() to get a pointer.
 */
struct skb_shared_hwtstamps {
	ktime_t	hwtstamp;
};

/* Definitions for tx_flags in struct skb_shared_info */
enum {
	/* generate hardware time stamp */
	SKBTX_HW_TSTAMP = 1 << 0,

	/* generate software time stamp when queueing packet to NIC */
	SKBTX_SW_TSTAMP = 1 << 1,

	/* device driver is going to provide hardware time stamp */
	SKBTX_IN_PROGRESS = 1 << 2,

	/* device driver supports TX zero-copy buffers */
	SKBTX_DEV_ZEROCOPY = 1 << 3,

	/* generate wifi status information (where possible) */
	SKBTX_WIFI_STATUS = 1 << 4,

	/* This indicates at least one fragment might be overwritten
	 * (as in vmsplice(), sendfile() ...)
	 * If we need to compute a TX checksum, we'll need to copy
	 * all frags to avoid possible bad checksum
	 */
	SKBTX_SHARED_FRAG = 1 << 5,

	/* generate software time stamp when entering packet scheduling */
	SKBTX_SCHED_TSTAMP = 1 << 6,
};

#define SKBTX_ZEROCOPY_FRAG	(SKBTX_DEV_ZEROCOPY | SKBTX_SHARED_FRAG)
#define SKBTX_ANY_SW_TSTAMP	(SKBTX_SW_TSTAMP    | \
				 SKBTX_SCHED_TSTAMP)
#define SKBTX_ANY_TSTAMP	(SKBTX_HW_TSTAMP | SKBTX_ANY_SW_TSTAMP)

/*
 * The callback notifies userspace to release buffers when skb DMA is done in
 * lower device, the skb last reference should be 0 when calling this.
 * The zerocopy_success argument is true if zero copy transmit occurred,
 * false on data copy or out of memory error caused by data copy attempt.
 * The ctx field is used to track device context.
 * The desc field is used to track userspace buffer index.
 */
struct ubuf_info {
	void (*callback)(struct ubuf_info *, bool zerocopy_success);
	union {
		struct {
			unsigned long desc;
			void *ctx;
		};
		struct {
			u32 id;
			u16 len;
			u16 zerocopy:1;
			u32 bytelen;
		};
	};
	refcount_t refcnt;

	struct mmpin {
		struct user_struct *user;
		unsigned int num_pg;
	} mmp;
};

#define skb_uarg(SKB)	((struct ubuf_info *)(skb_shinfo(SKB)->destructor_arg))

int mm_account_pinned_pages(struct mmpin *mmp, size_t size);
void mm_unaccount_pinned_pages(struct mmpin *mmp);

struct ubuf_info *sock_zerocopy_alloc(struct sock *sk, size_t size);
struct ubuf_info *sock_zerocopy_realloc(struct sock *sk, size_t size,
					struct ubuf_info *uarg);

static inline void sock_zerocopy_get(struct ubuf_info *uarg)
{
	refcount_inc(&uarg->refcnt);
}

void sock_zerocopy_put(struct ubuf_info *uarg);
void sock_zerocopy_put_abort(struct ubuf_info *uarg, bool have_uref);

void sock_zerocopy_callback(struct ubuf_info *uarg, bool success);

int skb_zerocopy_iter_dgram(struct sk_buff *skb, struct msghdr *msg, int len);
int skb_zerocopy_iter_stream(struct sock *sk, struct sk_buff *skb,
			     struct msghdr *msg, int len,
			     struct ubuf_info *uarg);

/* This data is invariant across clones and lives at
 * the end of the header data, ie. at skb->end.
 */
struct skb_shared_info {
	__u8		__unused;
	__u8		meta_len;
	__u8		nr_frags;//有多少个分片
	__u8		tx_flags;
	unsigned short	gso_size;
	/* Warning: this field is not always filled in (UFO)! */
	unsigned short	gso_segs;
	struct sk_buff	*frag_list;
	struct skb_shared_hwtstamps hwtstamps;
	unsigned int	gso_type;
	u32		tskey;

	/*
	 * Warning : all fields before dataref are cleared in __alloc_skb()
	 */
	atomic_t	dataref;

	/* Intermediate layers must ensure that destructor_arg
	 * remains valid until skb destructor */
	void *		destructor_arg;

	/* must be last field, see pskb_expand_head() */
	skb_frag_t	frags[MAX_SKB_FRAGS];
};

/* We divide dataref into two halves.  The higher 16 bits hold references
 * to the payload part of skb->data.  The lower 16 bits hold references to
 * the entire skb->data.  A clone of a headerless skb holds the length of
 * the header in skb->hdr_len.
 *
 * All users must obey the rule that the skb->data reference count must be
 * greater than or equal to the payload reference count.
 *
 * Holding a reference to the payload part means that the user does not
 * care about modifications to the header part of skb->data.
 */
#define SKB_DATAREF_SHIFT 16
#define SKB_DATAREF_MASK ((1 << SKB_DATAREF_SHIFT) - 1)


enum {
	SKB_FCLONE_UNAVAILABLE,	/* skb has no fclone (from head_cache) */
	SKB_FCLONE_ORIG,	/* orig skb (from fclone_cache) */
	SKB_FCLONE_CLONE,	/* companion fclone skb (from fclone_cache) */
};

enum {
	SKB_GSO_TCPV4 = 1 << 0,

	/* This indicates the skb is from an untrusted source. */
	SKB_GSO_DODGY = 1 << 1,

	/* This indicates the tcp segment has CWR set. */
	SKB_GSO_TCP_ECN = 1 << 2,

	SKB_GSO_TCP_FIXEDID = 1 << 3,

	SKB_GSO_TCPV6 = 1 << 4,

	SKB_GSO_FCOE = 1 << 5,

	SKB_GSO_GRE = 1 << 6,

	SKB_GSO_GRE_CSUM = 1 << 7,

	SKB_GSO_IPXIP4 = 1 << 8,

	SKB_GSO_IPXIP6 = 1 << 9,

	SKB_GSO_UDP_TUNNEL = 1 << 10,

	SKB_GSO_UDP_TUNNEL_CSUM = 1 << 11,

	SKB_GSO_PARTIAL = 1 << 12,

	SKB_GSO_TUNNEL_REMCSUM = 1 << 13,

	SKB_GSO_SCTP = 1 << 14,

	SKB_GSO_ESP = 1 << 15,

	SKB_GSO_UDP = 1 << 16,

	SKB_GSO_UDP_L4 = 1 << 17,

	SKB_GSO_FRAGLIST = 1 << 18,
};

#if BITS_PER_LONG > 32
#define NET_SKBUFF_DATA_USES_OFFSET 1
#endif

#ifdef NET_SKBUFF_DATA_USES_OFFSET
typedef unsigned int sk_buff_data_t;
#else
typedef unsigned char *sk_buff_data_t;
#endif

/**
 *	struct sk_buff - socket buffer
 *	@next: Next buffer in list
 *	@prev: Previous buffer in list
 *	@tstamp: Time we arrived/left
 *	@skb_mstamp_ns: (aka @tstamp) earliest departure time; start point
 *		for retransmit timer
 *	@rbnode: RB tree node, alternative to next/prev for netem/tcp
 *	@list: queue head
 *	@sk: Socket we are owned by
 *	@ip_defrag_offset: (aka @sk) alternate use of @sk, used in
 *		fragmentation management
 *	@dev: Device we arrived on/are leaving by
 *	@dev_scratch: (aka @dev) alternate use of @dev when @dev would be %NULL
 *	@cb: Control buffer. Free for use by every layer. Put private vars here
 *	@_skb_refdst: destination entry (with norefcount bit)
 *	@sp: the security path, used for xfrm
 *	@len: Length of actual data
 *	@data_len: Data length
 *	@mac_len: Length of link layer header
 *	@hdr_len: writable header length of cloned skb
 *	@csum: Checksum (must include start/offset pair)
 *	@csum_start: Offset from skb->head where checksumming should start
 *	@csum_offset: Offset from csum_start where checksum should be stored
 *	@priority: Packet queueing priority
 *	@ignore_df: allow local fragmentation
 *	@cloned: Head may be cloned (check refcnt to be sure)
 *	@ip_summed: Driver fed us an IP checksum
 *	@nohdr: Payload reference only, must not modify header
 *	@pkt_type: Packet class
 *	@fclone: skbuff clone status
 *	@ipvs_property: skbuff is owned by ipvs
 *	@inner_protocol_type: whether the inner protocol is
 *		ENCAP_TYPE_ETHER or ENCAP_TYPE_IPPROTO
 *	@remcsum_offload: remote checksum offload is enabled
 *	@offload_fwd_mark: Packet was L2-forwarded in hardware
 *	@offload_l3_fwd_mark: Packet was L3-forwarded in hardware
 *	@tc_skip_classify: do not classify packet. set by IFB device
 *	@tc_at_ingress: used within tc_classify to distinguish in/egress
 *	@redirected: packet was redirected by packet classifier
 *	@from_ingress: packet was redirected from the ingress path
 *	@peeked: this packet has been seen already, so stats have been
 *		done for it, don't do them again
 *	@nf_trace: netfilter packet trace flag
 *	@protocol: Packet protocol from driver
 *	@destructor: Destruct function
 *	@tcp_tsorted_anchor: list structure for TCP (tp->tsorted_sent_queue)
 *	@_nfct: Associated connection, if any (with nfctinfo bits)
 *	@nf_bridge: Saved data about a bridged frame - see br_netfilter.c
 *	@skb_iif: ifindex of device we arrived on
 *	@tc_index: Traffic control index
 *	@hash: the packet hash
 *	@queue_mapping: Queue mapping for multiqueue devices
 *	@head_frag: skb was allocated from page fragments,
 *		not allocated by kmalloc() or vmalloc().
 *	@pfmemalloc: skbuff was allocated from PFMEMALLOC reserves
 *	@active_extensions: active extensions (skb_ext_id types)
 *	@ndisc_nodetype: router type (from link layer)
 *	@ooo_okay: allow the mapping of a socket to a queue to be changed
 *	@l4_hash: indicate hash is a canonical 4-tuple hash over transport
 *		ports.
 *	@sw_hash: indicates hash was computed in software stack
 *	@wifi_acked_valid: wifi_acked was set
 *	@wifi_acked: whether frame was acked on wifi or not
 *	@no_fcs:  Request NIC to treat last 4 bytes as Ethernet FCS
 *	@encapsulation: indicates the inner headers in the skbuff are valid
 *	@encap_hdr_csum: software checksum is needed
 *	@csum_valid: checksum is already valid
 *	@csum_not_inet: use CRC32c to resolve CHECKSUM_PARTIAL
 *	@csum_complete_sw: checksum was completed by software
 *	@csum_level: indicates the number of consecutive checksums found in
 *		the packet minus one that have been verified as
 *		CHECKSUM_UNNECESSARY (max 3)
 *	@dst_pending_confirm: need to confirm neighbour
 *	@decrypted: Decrypted SKB
 *	@napi_id: id of the NAPI struct this skb came from
 *	@sender_cpu: (aka @napi_id) source CPU in XPS
 *	@secmark: security marking
 *	@mark: Generic packet mark
 *	@reserved_tailroom: (aka @mark) number of bytes of free space available
 *		at the tail of an sk_buff
 *	@vlan_present: VLAN tag is present
 *	@vlan_proto: vlan encapsulation protocol
 *	@vlan_tci: vlan tag control information
 *	@inner_protocol: Protocol (encapsulation)
 *	@inner_ipproto: (aka @inner_protocol) stores ipproto when
 *		skb->inner_protocol_type == ENCAP_TYPE_IPPROTO;
 *	@inner_transport_header: Inner transport layer header (encapsulation)
 *	@inner_network_header: Network layer header (encapsulation)
 *	@inner_mac_header: Link layer header (encapsulation)
 *	@transport_header: Transport layer header
 *	@network_header: Network layer header
 *	@mac_header: Link layer header
 *	@tail: Tail pointer
 *	@end: End pointer
 *	@head: Head of buffer
 *	@data: Data head pointer
 *	@truesize: Buffer size
 *	@users: User count - see {datagram,tcp}.c
 *	@extensions: allocated extensions, valid if active_extensions is nonzero
 */

struct sk_buff {
	union {
		struct {
			/* These two members must be first. */
			struct sk_buff		*next;
			struct sk_buff		*prev;

			union {
				struct net_device	*dev;//报文从属于那个设备
				/* Some protocols might use this space to store information,
				 * while device pointer would be NULL.
				 * UDP receive path is one user.
				 */
				unsigned long		dev_scratch;
			};
		};
		struct rb_node		rbnode; /* used in netem, ip4 defrag, and tcp stack */
		struct list_head	list;
	};

	union {
		struct sock		*sk;//对应的socket
		int			ip_defrag_offset;
	};

	union {
		ktime_t		tstamp;
		u64		skb_mstamp_ns; /* earliest departure time */
	};
	/*
	 * This is the control buffer. It is free to use for every
	 * layer. Please put your private variables there. If you
	 * want to keep them across layers you have to do a skb_clone()
	 * first. This is owned by whoever has the skb queued ATM.
	 */
	//给各层提供的免申请控制缓冲，计划放各层的私有信息，含驱动层
	char			cb[48] __aligned(8);

	union {
		struct {
			unsigned long	_skb_refdst;
			void		(*destructor)(struct sk_buff *skb);
		};
		struct list_head	tcp_tsorted_anchor;
	};

#if defined(CONFIG_NF_CONNTRACK) || defined(CONFIG_NF_CONNTRACK_MODULE)
	unsigned long		 _nfct;//记录连接跟踪指针及方向
#endif
	unsigned int		len,//报文总长度(解析时指报文待解析长度）
				data_len;
	__u16			mac_len,//二层长度（整个mac层的长度）
				hdr_len;

	/* Following fields are _not_ copied in __copy_skb_header()
	 * Note that queue_mapping is here mostly to fill a hole.
	 */
	__u16			queue_mapping;//标明报文自哪个队列来

/* if you move cloned around you also must adapt those constants */
#ifdef __BIG_ENDIAN_BITFIELD
#define CLONED_MASK	(1 << 7)
#else
#define CLONED_MASK	1
#endif
#define CLONED_OFFSET()		offsetof(struct sk_buff, __cloned_offset)

	/* private: */
	__u8			__cloned_offset[0];
	/* public: */
	__u8			cloned:1,
				nohdr:1,
				fclone:2,
				peeked:1,
				head_frag:1,//是否为首个片（非ip分片概念）
				pfmemalloc:1;
#ifdef CONFIG_SKB_EXTENSIONS
	__u8			active_extensions;
#endif
	/* fields enclosed in headers_start/headers_end are copied
	 * using a single memcpy() in __copy_skb_header()
	 */
	/* private: */
	__u32			headers_start[0];
	/* public: */

/* if you move pkt_type around you also must adapt those constants */
#ifdef __BIG_ENDIAN_BITFIELD
#define PKT_TYPE_MAX	(7 << 5)
#else
#define PKT_TYPE_MAX	7
#endif
#define PKT_TYPE_OFFSET()	offsetof(struct sk_buff, __pkt_type_offset)

	/* private: */
	__u8			__pkt_type_offset[0];
	/* public: */
	__u8			pkt_type:3;//通过mac检查报文类别，例如组播等（见if_packet.h中PACKET_MULTICAST等定义）
	__u8			ignore_df:1;
	__u8			nf_trace:1;
	__u8			ip_summed:2;
	__u8			ooo_okay:1;

	__u8			l4_hash:1;
	__u8			sw_hash:1;
	__u8			wifi_acked_valid:1;
	__u8			wifi_acked:1;
	__u8			no_fcs:1;
	/* Indicates the inner headers are valid in the skbuff. */
	__u8			encapsulation:1;
	__u8			encap_hdr_csum:1;
	__u8			csum_valid:1;

#ifdef __BIG_ENDIAN_BITFIELD
#define PKT_VLAN_PRESENT_BIT	7
#else
#define PKT_VLAN_PRESENT_BIT	0
#endif
#define PKT_VLAN_PRESENT_OFFSET()	offsetof(struct sk_buff, __pkt_vlan_present_offset)
	/* private: */
	__u8			__pkt_vlan_present_offset[0];
	/* public: */
	__u8			vlan_present:1;
	__u8			csum_complete_sw:1;
	__u8			csum_level:2;
	__u8			csum_not_inet:1;
	__u8			dst_pending_confirm:1;
#ifdef CONFIG_IPV6_NDISC_NODETYPE
	__u8			ndisc_nodetype:2;
#endif

	__u8			ipvs_property:1;
	__u8			inner_protocol_type:1;
	__u8			remcsum_offload:1;
#ifdef CONFIG_NET_SWITCHDEV
	__u8			offload_fwd_mark:1;
	__u8			offload_l3_fwd_mark:1;
#endif
#ifdef CONFIG_NET_CLS_ACT
	//是否跳过对此报文的分类
	__u8			tc_skip_classify:1;
	//tc处于ingress位置
	__u8			tc_at_ingress:1;
<<<<<<< HEAD
	//skb被tc redirected到本设备
	__u8			tc_redirected:1;
	//skb来源于ingress(redirectd情况）
	__u8			tc_from_ingress:1;
=======
#endif
#ifdef CONFIG_NET_REDIRECT
	__u8			redirected:1;
	__u8			from_ingress:1;
>>>>>>> b032227c
#endif
#ifdef CONFIG_TLS_DEVICE
	__u8			decrypted:1;
#endif

#ifdef CONFIG_NET_SCHED
	//tc返回的分类id
	__u16			tc_index;	/* traffic control index */
#endif

	union {
		__wsum		csum;
		struct {
			__u16	csum_start;
			__u16	csum_offset;
		};
	};
	__u32			priority;
	int			skb_iif;//入接口ifindex
	__u32			hash;//报文对应的hash值，例如rss hash
	__be16			vlan_proto;//哪种vlan协议
	__u16			vlan_tci;//指出vlan id
#if defined(CONFIG_NET_RX_BUSY_POLL) || defined(CONFIG_XPS)
	union {
		//skb由哪个napi收上来的
		unsigned int	napi_id;
		unsigned int	sender_cpu;
	};
#endif
#ifdef CONFIG_NETWORK_SECMARK
	__u32		secmark;
#endif

	union {
		__u32		mark;
		__u32		reserved_tailroom;
	};

	union {
		__be16		inner_protocol;
		__u8		inner_ipproto;
	};

	__u16			inner_transport_header;
	__u16			inner_network_header;
	__u16			inner_mac_header;

	__be16			protocol;//链路层指明的协议，如arp,ip协议,802.2等
	__u16			transport_header;//到传输层的偏移量
	__u16			network_header;//到网络头的偏移量
	__u16			mac_header;//到mac头的偏移量

	/* private: */
	__u32			headers_end[0];
	/* public: */

	/* These elements must be at the end, see alloc_skb() for details.  */
	sk_buff_data_t		tail;//指向报文结束位置（它与data是一对儿）
	sk_buff_data_t		end;//指向buffer的结束位置，注：实际上在end的后面还有skb_shared_info结构
	unsigned char		*head,//指向buffer的起始位置
				*data;//指向报文位置（解析时表示当前分析位置）
	unsigned int		truesize;//缓冲逻辑的大小，看SKB_TRUESIZE
	refcount_t		users;//引用计数，防报文被释放

#ifdef CONFIG_SKB_EXTENSIONS
	/* only useable after checking ->active_extensions != 0 */
	struct skb_ext		*extensions;
#endif
};

#ifdef __KERNEL__
/*
 *	Handling routines are only of interest to the kernel
 */

#define SKB_ALLOC_FCLONE	0x01
#define SKB_ALLOC_RX		0x02
#define SKB_ALLOC_NAPI		0x04

/**
 * skb_pfmemalloc - Test if the skb was allocated from PFMEMALLOC reserves
 * @skb: buffer
 */
static inline bool skb_pfmemalloc(const struct sk_buff *skb)
{
	return unlikely(skb->pfmemalloc);
}

/*
 * skb might have a dst pointer attached, refcounted or not.
 * _skb_refdst low order bit is set if refcount was _not_ taken
 */
#define SKB_DST_NOREF	1UL
#define SKB_DST_PTRMASK	~(SKB_DST_NOREF)

/**
 * skb_dst - returns skb dst_entry
 * @skb: buffer
 *
 * Returns skb dst_entry, regardless of reference taken or not.
 */
static inline struct dst_entry *skb_dst(const struct sk_buff *skb)
{
	/* If refdst was not refcounted, check we still are in a
	 * rcu_read_lock section
	 */
	WARN_ON((skb->_skb_refdst & SKB_DST_NOREF) &&
		!rcu_read_lock_held() &&
		!rcu_read_lock_bh_held());
	return (struct dst_entry *)(skb->_skb_refdst & SKB_DST_PTRMASK);
}

/**
 * skb_dst_set - sets skb dst
 * @skb: buffer
 * @dst: dst entry
 *
 * Sets skb dst, assuming a reference was taken on dst and should
 * be released by skb_dst_drop()
 */
static inline void skb_dst_set(struct sk_buff *skb, struct dst_entry *dst)
{
	skb->_skb_refdst = (unsigned long)dst;
}

/**
 * skb_dst_set_noref - sets skb dst, hopefully, without taking reference
 * @skb: buffer
 * @dst: dst entry
 *
 * Sets skb dst, assuming a reference was not taken on dst.
 * If dst entry is cached, we do not take reference and dst_release
 * will be avoided by refdst_drop. If dst entry is not cached, we take
 * reference, so that last dst_release can destroy the dst immediately.
 */
static inline void skb_dst_set_noref(struct sk_buff *skb, struct dst_entry *dst)
{
	WARN_ON(!rcu_read_lock_held() && !rcu_read_lock_bh_held());
	skb->_skb_refdst = (unsigned long)dst | SKB_DST_NOREF;
}

/**
 * skb_dst_is_noref - Test if skb dst isn't refcounted
 * @skb: buffer
 */
static inline bool skb_dst_is_noref(const struct sk_buff *skb)
{
	return (skb->_skb_refdst & SKB_DST_NOREF) && skb_dst(skb);
}

/**
 * skb_rtable - Returns the skb &rtable
 * @skb: buffer
 */
static inline struct rtable *skb_rtable(const struct sk_buff *skb)
{
	return (struct rtable *)skb_dst(skb);
}

/* For mangling skb->pkt_type from user space side from applications
 * such as nft, tc, etc, we only allow a conservative subset of
 * possible pkt_types to be set.
*/
static inline bool skb_pkt_type_ok(u32 ptype)
{
	return ptype <= PACKET_OTHERHOST;
}

/**
 * skb_napi_id - Returns the skb's NAPI id
 * @skb: buffer
 */
static inline unsigned int skb_napi_id(const struct sk_buff *skb)
{
#ifdef CONFIG_NET_RX_BUSY_POLL
	return skb->napi_id;
#else
	return 0;
#endif
}

/**
 * skb_unref - decrement the skb's reference count
 * @skb: buffer
 *
 * Returns true if we can free the skb.
 */
static inline bool skb_unref(struct sk_buff *skb)
{
	if (unlikely(!skb))
		return false;
	if (likely(refcount_read(&skb->users) == 1))
		smp_rmb();
	else if (likely(!refcount_dec_and_test(&skb->users)))
		return false;

	return true;
}

void skb_release_head_state(struct sk_buff *skb);
void kfree_skb(struct sk_buff *skb);
void kfree_skb_list(struct sk_buff *segs);
void skb_dump(const char *level, const struct sk_buff *skb, bool full_pkt);
void skb_tx_error(struct sk_buff *skb);
void consume_skb(struct sk_buff *skb);
void __consume_stateless_skb(struct sk_buff *skb);
void  __kfree_skb(struct sk_buff *skb);
extern struct kmem_cache *skbuff_head_cache;

void kfree_skb_partial(struct sk_buff *skb, bool head_stolen);
bool skb_try_coalesce(struct sk_buff *to, struct sk_buff *from,
		      bool *fragstolen, int *delta_truesize);

struct sk_buff *__alloc_skb(unsigned int size, gfp_t priority, int flags,
			    int node);
struct sk_buff *__build_skb(void *data, unsigned int frag_size);
struct sk_buff *build_skb(void *data, unsigned int frag_size);
struct sk_buff *build_skb_around(struct sk_buff *skb,
				 void *data, unsigned int frag_size);

/**
 * alloc_skb - allocate a network buffer
 * @size: size to allocate
 * @priority: allocation mask
 *
 * This function is a convenient wrapper around __alloc_skb().
 */
static inline struct sk_buff *alloc_skb(unsigned int size,
					gfp_t priority)
{
	//申请skb及存放报文的buffer（buffer大小由size指定）
	return __alloc_skb(size, priority, 0, NUMA_NO_NODE);
}

struct sk_buff *alloc_skb_with_frags(unsigned long header_len,
				     unsigned long data_len,
				     int max_page_order,
				     int *errcode,
				     gfp_t gfp_mask);
struct sk_buff *alloc_skb_for_msg(struct sk_buff *first);

/* Layout of fast clones : [skb1][skb2][fclone_ref] */
struct sk_buff_fclones {
	struct sk_buff	skb1;

	struct sk_buff	skb2;

	refcount_t	fclone_ref;
};

/**
 *	skb_fclone_busy - check if fclone is busy
 *	@sk: socket
 *	@skb: buffer
 *
 * Returns true if skb is a fast clone, and its clone is not freed.
 * Some drivers call skb_orphan() in their ndo_start_xmit(),
 * so we also check that this didnt happen.
 */
static inline bool skb_fclone_busy(const struct sock *sk,
				   const struct sk_buff *skb)
{
	const struct sk_buff_fclones *fclones;

	fclones = container_of(skb, struct sk_buff_fclones, skb1);

	return skb->fclone == SKB_FCLONE_ORIG &&
	       refcount_read(&fclones->fclone_ref) > 1 &&
	       fclones->skb2.sk == sk;
}

/**
 * alloc_skb_fclone - allocate a network buffer from fclone cache
 * @size: size to allocate
 * @priority: allocation mask
 *
 * This function is a convenient wrapper around __alloc_skb().
 */
static inline struct sk_buff *alloc_skb_fclone(unsigned int size,
					       gfp_t priority)
{
	return __alloc_skb(size, priority, SKB_ALLOC_FCLONE, NUMA_NO_NODE);
}

struct sk_buff *skb_morph(struct sk_buff *dst, struct sk_buff *src);
void skb_headers_offset_update(struct sk_buff *skb, int off);
int skb_copy_ubufs(struct sk_buff *skb, gfp_t gfp_mask);
struct sk_buff *skb_clone(struct sk_buff *skb, gfp_t priority);
void skb_copy_header(struct sk_buff *new, const struct sk_buff *old);
struct sk_buff *skb_copy(const struct sk_buff *skb, gfp_t priority);
struct sk_buff *__pskb_copy_fclone(struct sk_buff *skb, int headroom,
				   gfp_t gfp_mask, bool fclone);
static inline struct sk_buff *__pskb_copy(struct sk_buff *skb, int headroom,
					  gfp_t gfp_mask)
{
	return __pskb_copy_fclone(skb, headroom, gfp_mask, false);
}

int pskb_expand_head(struct sk_buff *skb, int nhead, int ntail, gfp_t gfp_mask);
struct sk_buff *skb_realloc_headroom(struct sk_buff *skb,
				     unsigned int headroom);
struct sk_buff *skb_copy_expand(const struct sk_buff *skb, int newheadroom,
				int newtailroom, gfp_t priority);
int __must_check skb_to_sgvec_nomark(struct sk_buff *skb, struct scatterlist *sg,
				     int offset, int len);
int __must_check skb_to_sgvec(struct sk_buff *skb, struct scatterlist *sg,
			      int offset, int len);
int skb_cow_data(struct sk_buff *skb, int tailbits, struct sk_buff **trailer);
int __skb_pad(struct sk_buff *skb, int pad, bool free_on_error);

/**
 *	skb_pad			-	zero pad the tail of an skb
 *	@skb: buffer to pad
 *	@pad: space to pad
 *
 *	Ensure that a buffer is followed by a padding area that is zero
 *	filled. Used by network drivers which may DMA or transfer data
 *	beyond the buffer end onto the wire.
 *
 *	May return error in out of memory cases. The skb is freed on error.
 */
static inline int skb_pad(struct sk_buff *skb, int pad)
{
	return __skb_pad(skb, pad, true);
}
#define dev_kfree_skb(a)	consume_skb(a)

int skb_append_pagefrags(struct sk_buff *skb, struct page *page,
			 int offset, size_t size);

struct skb_seq_state {
	__u32		lower_offset;
	__u32		upper_offset;
	__u32		frag_idx;
	__u32		stepped_offset;
	struct sk_buff	*root_skb;
	struct sk_buff	*cur_skb;
	__u8		*frag_data;
};

void skb_prepare_seq_read(struct sk_buff *skb, unsigned int from,
			  unsigned int to, struct skb_seq_state *st);
unsigned int skb_seq_read(unsigned int consumed, const u8 **data,
			  struct skb_seq_state *st);
void skb_abort_seq_read(struct skb_seq_state *st);

unsigned int skb_find_text(struct sk_buff *skb, unsigned int from,
			   unsigned int to, struct ts_config *config);

/*
 * Packet hash types specify the type of hash in skb_set_hash.
 *
 * Hash types refer to the protocol layer addresses which are used to
 * construct a packet's hash. The hashes are used to differentiate or identify
 * flows of the protocol layer for the hash type. Hash types are either
 * layer-2 (L2), layer-3 (L3), or layer-4 (L4).
 *
 * Properties of hashes:
 *
 * 1) Two packets in different flows have different hash values
 * 2) Two packets in the same flow should have the same hash value
 *
 * A hash at a higher layer is considered to be more specific. A driver should
 * set the most specific hash possible.
 *
 * A driver cannot indicate a more specific hash than the layer at which a hash
 * was computed. For instance an L3 hash cannot be set as an L4 hash.
 *
 * A driver may indicate a hash level which is less specific than the
 * actual layer the hash was computed on. For instance, a hash computed
 * at L4 may be considered an L3 hash. This should only be done if the
 * driver can't unambiguously determine that the HW computed the hash at
 * the higher layer. Note that the "should" in the second property above
 * permits this.
 */
enum pkt_hash_types {
	PKT_HASH_TYPE_NONE,	/* Undefined type */
	PKT_HASH_TYPE_L2,	/* Input: src_MAC, dest_MAC */
	PKT_HASH_TYPE_L3,	/* Input: src_IP, dst_IP */
	PKT_HASH_TYPE_L4,	/* Input: src_IP, dst_IP, src_port, dst_port */
};

static inline void skb_clear_hash(struct sk_buff *skb)
{
	skb->hash = 0;
	skb->sw_hash = 0;
	skb->l4_hash = 0;
}

static inline void skb_clear_hash_if_not_l4(struct sk_buff *skb)
{
	if (!skb->l4_hash)
		skb_clear_hash(skb);
}

static inline void
__skb_set_hash(struct sk_buff *skb, __u32 hash, bool is_sw, bool is_l4)
{
	skb->l4_hash = is_l4;
	skb->sw_hash = is_sw;
	skb->hash = hash;
}

static inline void
skb_set_hash(struct sk_buff *skb, __u32 hash, enum pkt_hash_types type)
{
	/* Used by drivers to set hash from HW */
	__skb_set_hash(skb, hash, false, type == PKT_HASH_TYPE_L4);
}

static inline void
__skb_set_sw_hash(struct sk_buff *skb, __u32 hash, bool is_l4)
{
	__skb_set_hash(skb, hash, true, is_l4);
}

void __skb_get_hash(struct sk_buff *skb);
u32 __skb_get_hash_symmetric(const struct sk_buff *skb);
u32 skb_get_poff(const struct sk_buff *skb);
u32 __skb_get_poff(const struct sk_buff *skb, void *data,
		   const struct flow_keys_basic *keys, int hlen);
__be32 __skb_flow_get_ports(const struct sk_buff *skb, int thoff, u8 ip_proto,
			    void *data, int hlen_proto);

static inline __be32 skb_flow_get_ports(const struct sk_buff *skb,
					int thoff, u8 ip_proto)
{
	return __skb_flow_get_ports(skb, thoff, ip_proto, NULL, 0);
}

void skb_flow_dissector_init(struct flow_dissector *flow_dissector,
			     const struct flow_dissector_key *key,
			     unsigned int key_count);

#ifdef CONFIG_NET
int skb_flow_dissector_prog_query(const union bpf_attr *attr,
				  union bpf_attr __user *uattr);
int skb_flow_dissector_bpf_prog_attach(const union bpf_attr *attr,
				       struct bpf_prog *prog);

int skb_flow_dissector_bpf_prog_detach(const union bpf_attr *attr);
#else
static inline int skb_flow_dissector_prog_query(const union bpf_attr *attr,
						union bpf_attr __user *uattr)
{
	return -EOPNOTSUPP;
}

static inline int skb_flow_dissector_bpf_prog_attach(const union bpf_attr *attr,
						     struct bpf_prog *prog)
{
	return -EOPNOTSUPP;
}

static inline int skb_flow_dissector_bpf_prog_detach(const union bpf_attr *attr)
{
	return -EOPNOTSUPP;
}
#endif

struct bpf_flow_dissector;
bool bpf_flow_dissect(struct bpf_prog *prog, struct bpf_flow_dissector *ctx,
		      __be16 proto, int nhoff, int hlen, unsigned int flags);

bool __skb_flow_dissect(const struct net *net,
			const struct sk_buff *skb,
			struct flow_dissector *flow_dissector,
			void *target_container,
			void *data, __be16 proto, int nhoff, int hlen,
			unsigned int flags);

static inline bool skb_flow_dissect(const struct sk_buff *skb,
				    struct flow_dissector *flow_dissector,
				    void *target_container, unsigned int flags)
{
	return __skb_flow_dissect(NULL, skb, flow_dissector,
				  target_container, NULL, 0, 0, 0, flags);
}

static inline bool skb_flow_dissect_flow_keys(const struct sk_buff *skb,
					      struct flow_keys *flow,
					      unsigned int flags)
{
	memset(flow, 0, sizeof(*flow));
	return __skb_flow_dissect(NULL, skb, &flow_keys_dissector,
				  flow, NULL, 0, 0, 0, flags);
}

static inline bool
skb_flow_dissect_flow_keys_basic(const struct net *net,
				 const struct sk_buff *skb,
				 struct flow_keys_basic *flow, void *data,
				 __be16 proto, int nhoff, int hlen,
				 unsigned int flags)
{
	memset(flow, 0, sizeof(*flow));
	return __skb_flow_dissect(net, skb, &flow_keys_basic_dissector, flow,
				  data, proto, nhoff, hlen, flags);
}

void skb_flow_dissect_meta(const struct sk_buff *skb,
			   struct flow_dissector *flow_dissector,
			   void *target_container);

/* Gets a skb connection tracking info, ctinfo map should be a
 * a map of mapsize to translate enum ip_conntrack_info states
 * to user states.
 */
void
skb_flow_dissect_ct(const struct sk_buff *skb,
		    struct flow_dissector *flow_dissector,
		    void *target_container,
		    u16 *ctinfo_map,
		    size_t mapsize);
void
skb_flow_dissect_tunnel_info(const struct sk_buff *skb,
			     struct flow_dissector *flow_dissector,
			     void *target_container);

/*取报文对应的hashcode*/
static inline __u32 skb_get_hash(struct sk_buff *skb)
{
	if (!skb->l4_hash && !skb->sw_hash)
		__skb_get_hash(skb);

	return skb->hash;
}

static inline __u32 skb_get_hash_flowi6(struct sk_buff *skb, const struct flowi6 *fl6)
{
	if (!skb->l4_hash && !skb->sw_hash) {
		struct flow_keys keys;
		__u32 hash = __get_hash_from_flowi6(fl6, &keys);

		__skb_set_sw_hash(skb, hash, flow_keys_have_l4(&keys));
	}

	return skb->hash;
}

__u32 skb_get_hash_perturb(const struct sk_buff *skb,
			   const siphash_key_t *perturb);

//取报文hash
static inline __u32 skb_get_hash_raw(const struct sk_buff *skb)
{
	return skb->hash;
}

static inline void skb_copy_hash(struct sk_buff *to, const struct sk_buff *from)
{
	to->hash = from->hash;
	to->sw_hash = from->sw_hash;
	to->l4_hash = from->l4_hash;
};

static inline void skb_copy_decrypted(struct sk_buff *to,
				      const struct sk_buff *from)
{
#ifdef CONFIG_TLS_DEVICE
	to->decrypted = from->decrypted;
#endif
}

#ifdef NET_SKBUFF_DATA_USES_OFFSET
static inline unsigned char *skb_end_pointer(const struct sk_buff *skb)
{
	return skb->head + skb->end;
}

static inline unsigned int skb_end_offset(const struct sk_buff *skb)
{
	return skb->end;
}
#else
static inline unsigned char *skb_end_pointer(const struct sk_buff *skb)
{
	return skb->end;
}

//可用的buffer大小
static inline unsigned int skb_end_offset(const struct sk_buff *skb)
{
	return skb->end - skb->head;
}
#endif

/* Internal 取skb对应的shared_info结构*/
#define skb_shinfo(SKB)	((struct skb_shared_info *)(skb_end_pointer(SKB)))

static inline struct skb_shared_hwtstamps *skb_hwtstamps(struct sk_buff *skb)
{
	return &skb_shinfo(skb)->hwtstamps;
}

static inline struct ubuf_info *skb_zcopy(struct sk_buff *skb)
{
	bool is_zcopy = skb && skb_shinfo(skb)->tx_flags & SKBTX_DEV_ZEROCOPY;

	return is_zcopy ? skb_uarg(skb) : NULL;
}

static inline void skb_zcopy_set(struct sk_buff *skb, struct ubuf_info *uarg,
				 bool *have_ref)
{
	if (skb && uarg && !skb_zcopy(skb)) {
		if (unlikely(have_ref && *have_ref))
			*have_ref = false;
		else
			sock_zerocopy_get(uarg);
		skb_shinfo(skb)->destructor_arg = uarg;
		skb_shinfo(skb)->tx_flags |= SKBTX_ZEROCOPY_FRAG;
	}
}

static inline void skb_zcopy_set_nouarg(struct sk_buff *skb, void *val)
{
	skb_shinfo(skb)->destructor_arg = (void *)((uintptr_t) val | 0x1UL);
	skb_shinfo(skb)->tx_flags |= SKBTX_ZEROCOPY_FRAG;
}

static inline bool skb_zcopy_is_nouarg(struct sk_buff *skb)
{
	return (uintptr_t) skb_shinfo(skb)->destructor_arg & 0x1UL;
}

static inline void *skb_zcopy_get_nouarg(struct sk_buff *skb)
{
	return (void *)((uintptr_t) skb_shinfo(skb)->destructor_arg & ~0x1UL);
}

/* Release a reference on a zerocopy structure */
static inline void skb_zcopy_clear(struct sk_buff *skb, bool zerocopy)
{
	struct ubuf_info *uarg = skb_zcopy(skb);

	if (uarg) {
		if (skb_zcopy_is_nouarg(skb)) {
			/* no notification callback */
		} else if (uarg->callback == sock_zerocopy_callback) {
			uarg->zerocopy = uarg->zerocopy && zerocopy;
			sock_zerocopy_put(uarg);
		} else {
			uarg->callback(uarg, zerocopy);
		}

		skb_shinfo(skb)->tx_flags &= ~SKBTX_ZEROCOPY_FRAG;
	}
}

/* Abort a zerocopy operation and revert zckey on error in send syscall */
static inline void skb_zcopy_abort(struct sk_buff *skb)
{
	struct ubuf_info *uarg = skb_zcopy(skb);

	if (uarg) {
		sock_zerocopy_put_abort(uarg, false);
		skb_shinfo(skb)->tx_flags &= ~SKBTX_ZEROCOPY_FRAG;
	}
}

static inline void skb_mark_not_on_list(struct sk_buff *skb)
{
	skb->next = NULL;
}

/* Iterate through singly-linked GSO fragments of an skb. */
#define skb_list_walk_safe(first, skb, next_skb)                               \
	for ((skb) = (first), (next_skb) = (skb) ? (skb)->next : NULL; (skb);  \
	     (skb) = (next_skb), (next_skb) = (skb) ? (skb)->next : NULL)

static inline void skb_list_del_init(struct sk_buff *skb)
{
	__list_del_entry(&skb->list);
	skb_mark_not_on_list(skb);
}

/**
 *	skb_queue_empty - check if a queue is empty
 *	@list: queue head
 *
 *	Returns true if the queue is empty, false otherwise.
 */
static inline int skb_queue_empty(const struct sk_buff_head *list)
{
	return list->next == (const struct sk_buff *) list;
}

/**
 *	skb_queue_empty_lockless - check if a queue is empty
 *	@list: queue head
 *
 *	Returns true if the queue is empty, false otherwise.
 *	This variant can be used in lockless contexts.
 */
static inline bool skb_queue_empty_lockless(const struct sk_buff_head *list)
{
	return READ_ONCE(list->next) == (const struct sk_buff *) list;
}


/**
 *	skb_queue_is_last - check if skb is the last entry in the queue
 *	@list: queue head
 *	@skb: buffer
 *
 *	Returns true if @skb is the last buffer on the list.
 */
static inline bool skb_queue_is_last(const struct sk_buff_head *list,
				     const struct sk_buff *skb)
{
	return skb->next == (const struct sk_buff *) list;
}

/**
 *	skb_queue_is_first - check if skb is the first entry in the queue
 *	@list: queue head
 *	@skb: buffer
 *
 *	Returns true if @skb is the first buffer on the list.
 */
static inline bool skb_queue_is_first(const struct sk_buff_head *list,
				      const struct sk_buff *skb)
{
	return skb->prev == (const struct sk_buff *) list;
}

/**
 *	skb_queue_next - return the next packet in the queue
 *	@list: queue head
 *	@skb: current buffer
 *
 *	Return the next packet in @list after @skb.  It is only valid to
 *	call this if skb_queue_is_last() evaluates to false.
 */
static inline struct sk_buff *skb_queue_next(const struct sk_buff_head *list,
					     const struct sk_buff *skb)
{
	/* This BUG_ON may seem severe, but if we just return then we
	 * are going to dereference garbage.
	 */
	BUG_ON(skb_queue_is_last(list, skb));
	return skb->next;
}

/**
 *	skb_queue_prev - return the prev packet in the queue
 *	@list: queue head
 *	@skb: current buffer
 *
 *	Return the prev packet in @list before @skb.  It is only valid to
 *	call this if skb_queue_is_first() evaluates to false.
 */
static inline struct sk_buff *skb_queue_prev(const struct sk_buff_head *list,
					     const struct sk_buff *skb)
{
	/* This BUG_ON may seem severe, but if we just return then we
	 * are going to dereference garbage.
	 */
	BUG_ON(skb_queue_is_first(list, skb));
	return skb->prev;
}

/**
 *	skb_get - reference buffer
 *	@skb: buffer to reference
 *
 *	Makes another reference to a socket buffer and returns a pointer
 *	to the buffer.
 */
static inline struct sk_buff *skb_get(struct sk_buff *skb)
{
	refcount_inc(&skb->users);
	return skb;
}

/*
 * If users == 1, we are the only owner and can avoid redundant atomic changes.
 */

/**
 *	skb_cloned - is the buffer a clone
 *	@skb: buffer to check
 *
 *	Returns true if the buffer was generated with skb_clone() and is
 *	one of multiple shared copies of the buffer. Cloned buffers are
 *	shared data so must not be written to under normal circumstances.
 */
static inline int skb_cloned(const struct sk_buff *skb)
{
	return skb->cloned &&
	       (atomic_read(&skb_shinfo(skb)->dataref) & SKB_DATAREF_MASK) != 1;
}

static inline int skb_unclone(struct sk_buff *skb, gfp_t pri)
{
	might_sleep_if(gfpflags_allow_blocking(pri));

	if (skb_cloned(skb))
		return pskb_expand_head(skb, 0, 0, pri);

	return 0;
}

/**
 *	skb_header_cloned - is the header a clone
 *	@skb: buffer to check
 *
 *	Returns true if modifying the header part of the buffer requires
 *	the data to be copied.
 */
static inline int skb_header_cloned(const struct sk_buff *skb)
{
	int dataref;

	if (!skb->cloned)
		return 0;

	dataref = atomic_read(&skb_shinfo(skb)->dataref);
	dataref = (dataref & SKB_DATAREF_MASK) - (dataref >> SKB_DATAREF_SHIFT);
	return dataref != 1;
}

static inline int skb_header_unclone(struct sk_buff *skb, gfp_t pri)
{
	might_sleep_if(gfpflags_allow_blocking(pri));

	if (skb_header_cloned(skb))
		return pskb_expand_head(skb, 0, 0, pri);

	return 0;
}

/**
 *	__skb_header_release - release reference to header
 *	@skb: buffer to operate on
 */
static inline void __skb_header_release(struct sk_buff *skb)
{
	skb->nohdr = 1;
	atomic_set(&skb_shinfo(skb)->dataref, 1 + (1 << SKB_DATAREF_SHIFT));
}


/**
 *	skb_shared - is the buffer shared
 *	@skb: buffer to check
 *
 *	Returns true if more than one person has a reference to this
 *	buffer.
 */
static inline int skb_shared(const struct sk_buff *skb)
{
	return refcount_read(&skb->users) != 1;
}

/**
 *	skb_share_check - check if buffer is shared and if so clone it
 *	@skb: buffer to check
 *	@pri: priority for memory allocation
 *
 *	If the buffer is shared the buffer is cloned and the old copy
 *	drops a reference. A new clone with a single reference is returned.
 *	If the buffer is not shared the original buffer is returned. When
 *	being called from interrupt status or with spinlocks held pri must
 *	be GFP_ATOMIC.
 *
 *	NULL is returned on a memory allocation failure.
 */
//如果skb是共享的，则copy,如果不是，则用此skb
static inline struct sk_buff *skb_share_check(struct sk_buff *skb, gfp_t pri)
{
	might_sleep_if(gfpflags_allow_blocking(pri));
	if (skb_shared(skb)) {
		//这个报文被共享了,申请一个skb
		struct sk_buff *nskb = skb_clone(skb, pri);

		if (likely(nskb))
			//如果申请成功，则丢掉旧skb的引用计数
			consume_skb(skb);
		else
			//如果申请失败，则丢掉引用计数，返回null
			kfree_skb(skb);
		skb = nskb;
	}
	return skb;
}

/*
 *	Copy shared buffers into a new sk_buff. We effectively do COW on
 *	packets to handle cases where we have a local reader and forward
 *	and a couple of other messy ones. The normal one is tcpdumping
 *	a packet thats being forwarded.
 */

/**
 *	skb_unshare - make a copy of a shared buffer
 *	@skb: buffer to check
 *	@pri: priority for memory allocation
 *
 *	If the socket buffer is a clone then this function creates a new
 *	copy of the data, drops a reference count on the old copy and returns
 *	the new copy with the reference count at 1. If the buffer is not a clone
 *	the original buffer is returned. When called with a spinlock held or
 *	from interrupt state @pri must be %GFP_ATOMIC
 *
 *	%NULL is returned on a memory allocation failure.
 */
static inline struct sk_buff *skb_unshare(struct sk_buff *skb,
					  gfp_t pri)
{
	might_sleep_if(gfpflags_allow_blocking(pri));
	if (skb_cloned(skb)) {
		struct sk_buff *nskb = skb_copy(skb, pri);

		/* Free our shared copy */
		if (likely(nskb))
			consume_skb(skb);
		else
			kfree_skb(skb);
		skb = nskb;
	}
	return skb;
}

/**
 *	skb_peek - peek at the head of an &sk_buff_head
 *	@list_: list to peek at
 *
 *	Peek an &sk_buff. Unlike most other operations you _MUST_
 *	be careful with this one. A peek leaves the buffer on the
 *	list and someone else may run off with it. You must hold
 *	the appropriate locks or have a private queue to do this.
 *
 *	Returns %NULL for an empty list or a pointer to the head element.
 *	The reference count is not incremented and the reference is therefore
 *	volatile. Use with caution.
 */
static inline struct sk_buff *skb_peek(const struct sk_buff_head *list_)
{
	struct sk_buff *skb = list_->next;

	if (skb == (struct sk_buff *)list_)
		skb = NULL;
	return skb;
}

/**
 *	__skb_peek - peek at the head of a non-empty &sk_buff_head
 *	@list_: list to peek at
 *
 *	Like skb_peek(), but the caller knows that the list is not empty.
 */
static inline struct sk_buff *__skb_peek(const struct sk_buff_head *list_)
{
	return list_->next;
}

/**
 *	skb_peek_next - peek skb following the given one from a queue
 *	@skb: skb to start from
 *	@list_: list to peek at
 *
 *	Returns %NULL when the end of the list is met or a pointer to the
 *	next element. The reference count is not incremented and the
 *	reference is therefore volatile. Use with caution.
 */
static inline struct sk_buff *skb_peek_next(struct sk_buff *skb,
		const struct sk_buff_head *list_)
{
	struct sk_buff *next = skb->next;

	if (next == (struct sk_buff *)list_)
		next = NULL;
	return next;
}

/**
 *	skb_peek_tail - peek at the tail of an &sk_buff_head
 *	@list_: list to peek at
 *
 *	Peek an &sk_buff. Unlike most other operations you _MUST_
 *	be careful with this one. A peek leaves the buffer on the
 *	list and someone else may run off with it. You must hold
 *	the appropriate locks or have a private queue to do this.
 *
 *	Returns %NULL for an empty list or a pointer to the tail element.
 *	The reference count is not incremented and the reference is therefore
 *	volatile. Use with caution.
 */
static inline struct sk_buff *skb_peek_tail(const struct sk_buff_head *list_)
{
	struct sk_buff *skb = READ_ONCE(list_->prev);

	if (skb == (struct sk_buff *)list_)
		skb = NULL;
	return skb;

}

/**
 *	skb_queue_len	- get queue length
 *	@list_: list to measure
 *
 *	Return the length of an &sk_buff queue.
 */
static inline __u32 skb_queue_len(const struct sk_buff_head *list_)
{
	return list_->qlen;
}

/**
 *	skb_queue_len_lockless	- get queue length
 *	@list_: list to measure
 *
 *	Return the length of an &sk_buff queue.
 *	This variant can be used in lockless contexts.
 */
static inline __u32 skb_queue_len_lockless(const struct sk_buff_head *list_)
{
	return READ_ONCE(list_->qlen);
}

/**
 *	__skb_queue_head_init - initialize non-spinlock portions of sk_buff_head
 *	@list: queue to initialize
 *
 *	This initializes only the list and queue length aspects of
 *	an sk_buff_head object.  This allows to initialize the list
 *	aspects of an sk_buff_head without reinitializing things like
 *	the spinlock.  It can also be used for on-stack sk_buff_head
 *	objects where the spinlock is known to not be used.
 */
static inline void __skb_queue_head_init(struct sk_buff_head *list)
{
	//初始化queue队列
	list->prev = list->next = (struct sk_buff *)list;
	list->qlen = 0;
}

/*
 * This function creates a split out lock class for each invocation;
 * this is needed for now since a whole lot of users of the skb-queue
 * infrastructure in drivers have different locking usage (in hardirq)
 * than the networking core (in softirq only). In the long run either the
 * network layer or drivers should need annotation to consolidate the
 * main types of usage into 3 classes.
 */
static inline void skb_queue_head_init(struct sk_buff_head *list)
{
	spin_lock_init(&list->lock);
	__skb_queue_head_init(list);
}

static inline void skb_queue_head_init_class(struct sk_buff_head *list,
		struct lock_class_key *class)
{
	skb_queue_head_init(list);
	lockdep_set_class(&list->lock, class);
}

/*
 *	Insert an sk_buff on a list.
 *
 *	The "__skb_xxxx()" functions are the non-atomic ones that
 *	can only be called with interrupts disabled.
 */
static inline void __skb_insert(struct sk_buff *newsk,
				struct sk_buff *prev, struct sk_buff *next,
				struct sk_buff_head *list)
{
	/* See skb_queue_empty_lockless() and skb_peek_tail()
	 * for the opposite READ_ONCE()
	 */
	WRITE_ONCE(newsk->next, next);
	WRITE_ONCE(newsk->prev, prev);
	WRITE_ONCE(next->prev, newsk);
	WRITE_ONCE(prev->next, newsk);
	list->qlen++;
}

static inline void __skb_queue_splice(const struct sk_buff_head *list,
				      struct sk_buff *prev,
				      struct sk_buff *next)
{
	struct sk_buff *first = list->next;
	struct sk_buff *last = list->prev;

	WRITE_ONCE(first->prev, prev);
	WRITE_ONCE(prev->next, first);

	WRITE_ONCE(last->next, next);
	WRITE_ONCE(next->prev, last);
}

/**
 *	skb_queue_splice - join two skb lists, this is designed for stacks
 *	@list: the new list to add
 *	@head: the place to add it in the first list
 */
static inline void skb_queue_splice(const struct sk_buff_head *list,
				    struct sk_buff_head *head)
{
	if (!skb_queue_empty(list)) {
		__skb_queue_splice(list, (struct sk_buff *) head, head->next);
		head->qlen += list->qlen;
	}
}

/**
 *	skb_queue_splice_init - join two skb lists and reinitialise the emptied list
 *	@list: the new list to add
 *	@head: the place to add it in the first list
 *
 *	The list at @list is reinitialised
 */
static inline void skb_queue_splice_init(struct sk_buff_head *list,
					 struct sk_buff_head *head)
{
	if (!skb_queue_empty(list)) {
		__skb_queue_splice(list, (struct sk_buff *) head, head->next);
		head->qlen += list->qlen;
		__skb_queue_head_init(list);
	}
}

/**
 *	skb_queue_splice_tail - join two skb lists, each list being a queue
 *	@list: the new list to add
 *	@head: the place to add it in the first list
 */
static inline void skb_queue_splice_tail(const struct sk_buff_head *list,
					 struct sk_buff_head *head)
{
	if (!skb_queue_empty(list)) {
		__skb_queue_splice(list, head->prev, (struct sk_buff *) head);
		head->qlen += list->qlen;
	}
}

/**
 *	skb_queue_splice_tail_init - join two skb lists and reinitialise the emptied list
 *	@list: the new list to add
 *	@head: the place to add it in the first list
 *
 *	Each of the lists is a queue.
 *	The list at @list is reinitialised
 */
static inline void skb_queue_splice_tail_init(struct sk_buff_head *list,
					      struct sk_buff_head *head)
{
	if (!skb_queue_empty(list)) {
		__skb_queue_splice(list, head->prev, (struct sk_buff *) head);
		head->qlen += list->qlen;
		__skb_queue_head_init(list);
	}
}

/**
 *	__skb_queue_after - queue a buffer at the list head
 *	@list: list to use
 *	@prev: place after this buffer
 *	@newsk: buffer to queue
 *
 *	Queue a buffer int the middle of a list. This function takes no locks
 *	and you must therefore hold required locks before calling it.
 *
 *	A buffer cannot be placed on two lists at the same time.
 */
static inline void __skb_queue_after(struct sk_buff_head *list,
				     struct sk_buff *prev,
				     struct sk_buff *newsk)
{
	__skb_insert(newsk, prev, prev->next, list);
}

void skb_append(struct sk_buff *old, struct sk_buff *newsk,
		struct sk_buff_head *list);

static inline void __skb_queue_before(struct sk_buff_head *list,
				      struct sk_buff *next,
				      struct sk_buff *newsk)
{
	__skb_insert(newsk, next->prev, next, list);
}

/**
 *	__skb_queue_head - queue a buffer at the list head
 *	@list: list to use
 *	@newsk: buffer to queue
 *
 *	Queue a buffer at the start of a list. This function takes no locks
 *	and you must therefore hold required locks before calling it.
 *
 *	A buffer cannot be placed on two lists at the same time.
 */
static inline void __skb_queue_head(struct sk_buff_head *list,
				    struct sk_buff *newsk)
{
	__skb_queue_after(list, (struct sk_buff *)list, newsk);
}
void skb_queue_head(struct sk_buff_head *list, struct sk_buff *newsk);

/**
 *	__skb_queue_tail - queue a buffer at the list tail
 *	@list: list to use
 *	@newsk: buffer to queue
 *
 *	Queue a buffer at the end of a list. This function takes no locks
 *	and you must therefore hold required locks before calling it.
 *
 *	A buffer cannot be placed on two lists at the same time.
 */
static inline void __skb_queue_tail(struct sk_buff_head *list,
				   struct sk_buff *newsk)
{
	__skb_queue_before(list, (struct sk_buff *)list, newsk);
}
void skb_queue_tail(struct sk_buff_head *list, struct sk_buff *newsk);

/*
 * remove sk_buff from list. _Must_ be called atomically, and with
 * the list known..
 */
void skb_unlink(struct sk_buff *skb, struct sk_buff_head *list);
static inline void __skb_unlink(struct sk_buff *skb, struct sk_buff_head *list)
{
	//将skb自list中移除掉
	struct sk_buff *next, *prev;

	WRITE_ONCE(list->qlen, list->qlen - 1);
	next	   = skb->next;
	prev	   = skb->prev;
	skb->next  = skb->prev = NULL;
	WRITE_ONCE(next->prev, prev);
	WRITE_ONCE(prev->next, next);
}

/**
 *	__skb_dequeue - remove from the head of the queue
 *	@list: list to dequeue from
 *
 *	Remove the head of the list. This function does not take any locks
 *	so must be used with appropriate locks held only. The head item is
 *	returned or %NULL if the list is empty.
 */
static inline struct sk_buff *__skb_dequeue(struct sk_buff_head *list)
{
	struct sk_buff *skb = skb_peek(list);
	if (skb)
		__skb_unlink(skb, list);
	return skb;
}
struct sk_buff *skb_dequeue(struct sk_buff_head *list);

/**
 *	__skb_dequeue_tail - remove from the tail of the queue
 *	@list: list to dequeue from
 *
 *	Remove the tail of the list. This function does not take any locks
 *	so must be used with appropriate locks held only. The tail item is
 *	returned or %NULL if the list is empty.
 */
static inline struct sk_buff *__skb_dequeue_tail(struct sk_buff_head *list)
{
	struct sk_buff *skb = skb_peek_tail(list);
	if (skb)
		__skb_unlink(skb, list);
	return skb;
}
struct sk_buff *skb_dequeue_tail(struct sk_buff_head *list);


/*检查skb是否为线性的*/
static inline bool skb_is_nonlinear(const struct sk_buff *skb)
{
	return skb->data_len;
}

//其中skb->len是数据包长度，在IPv4中就是单个完整IP包的总长，但这些数据并不一定都在当前buffer页；
//skb->data_len表示在其他buffer页的数据长度（包括本skb在其他页中的数据以及分片skb中的数据），
//因此skb->len - skb->data_len表示在当前页的数据大小。
static inline unsigned int skb_headlen(const struct sk_buff *skb)
{
	return skb->len - skb->data_len;
}

static inline unsigned int __skb_pagelen(const struct sk_buff *skb)
{
	unsigned int i, len = 0;

	for (i = skb_shinfo(skb)->nr_frags - 1; (int)i >= 0; i--)
		len += skb_frag_size(&skb_shinfo(skb)->frags[i]);
	return len;
}

static inline unsigned int skb_pagelen(const struct sk_buff *skb)
{
	return skb_headlen(skb) + __skb_pagelen(skb);
}

/**
 * __skb_fill_page_desc - initialise a paged fragment in an skb
 * @skb: buffer containing fragment to be initialised
 * @i: paged fragment index to initialise
 * @page: the page to use for this fragment
 * @off: the offset to the data with @page
 * @size: the length of the data
 *
 * Initialises the @i'th fragment of @skb to point to &size bytes at
 * offset @off within @page.
 *
 * Does not take any additional reference on the fragment.
 */
static inline void __skb_fill_page_desc(struct sk_buff *skb, int i,
					struct page *page, int off, int size)
{
	skb_frag_t *frag = &skb_shinfo(skb)->frags[i];

	/*
	 * Propagate page pfmemalloc to the skb if we can. The problem is
	 * that not all callers have unique ownership of the page but rely
	 * on page_is_pfmemalloc doing the right thing(tm).
	 */
	frag->bv_page		  = page;
	frag->bv_offset		  = off;
	skb_frag_size_set(frag, size);

	page = compound_head(page);
	if (page_is_pfmemalloc(page))
		skb->pfmemalloc	= true;
}

/**
 * skb_fill_page_desc - initialise a paged fragment in an skb
 * @skb: buffer containing fragment to be initialised
 * @i: paged fragment index to initialise
 * @page: the page to use for this fragment
 * @off: the offset to the data with @page
 * @size: the length of the data
 *
 * As per __skb_fill_page_desc() -- initialises the @i'th fragment of
 * @skb to point to @size bytes at offset @off within @page. In
 * addition updates @skb such that @i is the last fragment.
 *
 * Does not take any additional reference on the fragment.
 */
static inline void skb_fill_page_desc(struct sk_buff *skb, int i,
				      struct page *page, int off, int size)
{
	/*填充第i分片信息*/
	__skb_fill_page_desc(skb, i, page, off, size);
	skb_shinfo(skb)->nr_frags = i + 1;/*分片数增加*/
}

void skb_add_rx_frag(struct sk_buff *skb, int i, struct page *page, int off,
		     int size, unsigned int truesize);

void skb_coalesce_rx_frag(struct sk_buff *skb, int i, int size,
			  unsigned int truesize);

#define SKB_LINEAR_ASSERT(skb)  BUG_ON(skb_is_nonlinear(skb))

#ifdef NET_SKBUFF_DATA_USES_OFFSET
static inline unsigned char *skb_tail_pointer(const struct sk_buff *skb)
{
	return skb->head + skb->tail;
}

static inline void skb_reset_tail_pointer(struct sk_buff *skb)
{
	skb->tail = skb->data - skb->head;
}

static inline void skb_set_tail_pointer(struct sk_buff *skb, const int offset)
{
	skb_reset_tail_pointer(skb);
	skb->tail += offset;
}

#else /* NET_SKBUFF_DATA_USES_OFFSET */
//获取报文的尾指针
static inline unsigned char *skb_tail_pointer(const struct sk_buff *skb)
{
	return skb->tail;
}

//使tail与data同值
static inline void skb_reset_tail_pointer(struct sk_buff *skb)
{
	skb->tail = skb->data;
}

static inline void skb_set_tail_pointer(struct sk_buff *skb, const int offset)
{
	skb->tail = skb->data + offset;
}

#endif /* NET_SKBUFF_DATA_USES_OFFSET */

/*
 *	Add data to an sk_buff
 */
void *pskb_put(struct sk_buff *skb, struct sk_buff *tail, int len);
void *skb_put(struct sk_buff *skb, unsigned int len);
static inline void *__skb_put(struct sk_buff *skb, unsigned int len)
{
	void *tmp = skb_tail_pointer(skb);
	SKB_LINEAR_ASSERT(skb);
	skb->tail += len;
	skb->len  += len;
	return tmp;
}

static inline void *__skb_put_zero(struct sk_buff *skb, unsigned int len)
{
	void *tmp = __skb_put(skb, len);

	memset(tmp, 0, len);
	return tmp;
}

static inline void *__skb_put_data(struct sk_buff *skb, const void *data,
				   unsigned int len)
{
	void *tmp = __skb_put(skb, len);

	memcpy(tmp, data, len);
	return tmp;
}

static inline void __skb_put_u8(struct sk_buff *skb, u8 val)
{
	*(u8 *)__skb_put(skb, 1) = val;
}

static inline void *skb_put_zero(struct sk_buff *skb, unsigned int len)
{
	void *tmp = skb_put(skb, len);

	memset(tmp, 0, len);

	return tmp;
}

//将数据data附加在skb结尾处
static inline void *skb_put_data(struct sk_buff *skb, const void *data,
				 unsigned int len)
{
	void *tmp = skb_put(skb, len);

	memcpy(tmp, data, len);

	return tmp;
}

static inline void skb_put_u8(struct sk_buff *skb, u8 val)
{
	*(u8 *)skb_put(skb, 1) = val;
}

void *skb_push(struct sk_buff *skb, unsigned int len);
//skb　data前移（增加skb长度）
static inline void *__skb_push(struct sk_buff *skb, unsigned int len)
{
	skb->data -= len;
	skb->len  += len;
	return skb->data;
}

void *skb_pull(struct sk_buff *skb, unsigned int len);
//使报文的data头部后移（减少SKB长度）
static inline void *__skb_pull(struct sk_buff *skb, unsigned int len)
{
	skb->len -= len;//跳过已解析的长度
	BUG_ON(skb->len < skb->data_len);
	return skb->data += len;//数据头
}

//尝试着直接pull报文，如果要求的长度大于报文长度，直接返回NULL
static inline void *skb_pull_inline(struct sk_buff *skb, unsigned int len)
{
	return unlikely(len > skb->len) ? NULL : __skb_pull(skb, len);
}

void *__pskb_pull_tail(struct sk_buff *skb, int delta);

static inline void *__pskb_pull(struct sk_buff *skb, unsigned int len)
{
	if (len > skb_headlen(skb) &&
	    !__pskb_pull_tail(skb, len - skb_headlen(skb)))
		return NULL;
	skb->len -= len;
	return skb->data += len;
}

static inline void *pskb_pull(struct sk_buff *skb, unsigned int len)
{
	return unlikely(len > skb->len) ? NULL : __pskb_pull(skb, len);
}

//使skb中的buffer内存平坦（最小平坦长度为len)
static inline bool pskb_may_pull(struct sk_buff *skb, unsigned int len)
{
	if (likely(len <= skb_headlen(skb)))
		return true;
	if (unlikely(len > skb->len))
		//需要的长度比数据长度还要长，肯定搞不定
		return false;
	//len是我们要求的长度，skb_headlen是我们本端可提供的平坦内存长度，len-skb_headlen即为需要增加的平坦内存长度。
	return __pskb_pull_tail(skb, len - skb_headlen(skb)) != NULL;
}

void skb_condense(struct sk_buff *skb);

/**
 *	skb_headroom - bytes at buffer head
 *	@skb: buffer to check
 *
 *	Return the number of bytes of free space at the head of an &sk_buff.
 */
//返回当前skb的headroom
static inline unsigned int skb_headroom(const struct sk_buff *skb)
{
	return skb->data - skb->head;
}

/**
 *	skb_tailroom - bytes at buffer end
 *	@skb: buffer to check
 *
 *	Return the number of bytes of free space at the tail of an sk_buff
 */
//返回当前skb的tailroom
static inline int skb_tailroom(const struct sk_buff *skb)
{
	return skb_is_nonlinear(skb) ? 0 : skb->end - skb->tail;
}

/**
 *	skb_availroom - bytes at buffer end
 *	@skb: buffer to check
 *
 *	Return the number of bytes of free space at the tail of an sk_buff
 *	allocated by sk_stream_alloc()
 */
static inline int skb_availroom(const struct sk_buff *skb)
{
	if (skb_is_nonlinear(skb))
		return 0;

	return skb->end - skb->tail - skb->reserved_tailroom;
}

/**
 *	skb_reserve - adjust headroom
 *	@skb: buffer to alter
 *	@len: bytes to move
 *
 *	Increase the headroom of an empty &sk_buff by reducing the tail
 *	room. This is only allowed for an empty buffer.
 */
//在head与data之间预留len长度的字节
static inline void skb_reserve(struct sk_buff *skb, int len)
{
	skb->data += len;
	skb->tail += len;
}

/**
 *	skb_tailroom_reserve - adjust reserved_tailroom
 *	@skb: buffer to alter
 *	@mtu: maximum amount of headlen permitted
 *	@needed_tailroom: minimum amount of reserved_tailroom
 *
 *	Set reserved_tailroom so that headlen can be as large as possible but
 *	not larger than mtu and tailroom cannot be smaller than
 *	needed_tailroom.
 *	The required headroom should already have been reserved before using
 *	this function.
 */
static inline void skb_tailroom_reserve(struct sk_buff *skb, unsigned int mtu,
					unsigned int needed_tailroom)
{
	SKB_LINEAR_ASSERT(skb);
	if (mtu < skb_tailroom(skb) - needed_tailroom)
		/* use at most mtu */
		skb->reserved_tailroom = skb_tailroom(skb) - mtu;
	else
		/* use up to all available space */
		skb->reserved_tailroom = needed_tailroom;
}

#define ENCAP_TYPE_ETHER	0
#define ENCAP_TYPE_IPPROTO	1

static inline void skb_set_inner_protocol(struct sk_buff *skb,
					  __be16 protocol)
{
	skb->inner_protocol = protocol;
	skb->inner_protocol_type = ENCAP_TYPE_ETHER;
}

static inline void skb_set_inner_ipproto(struct sk_buff *skb,
					 __u8 ipproto)
{
	skb->inner_ipproto = ipproto;
	skb->inner_protocol_type = ENCAP_TYPE_IPPROTO;
}

static inline void skb_reset_inner_headers(struct sk_buff *skb)
{
	skb->inner_mac_header = skb->mac_header;
	skb->inner_network_header = skb->network_header;
	skb->inner_transport_header = skb->transport_header;
}

//获取以太头长度
static inline void skb_reset_mac_len(struct sk_buff *skb)
{
	skb->mac_len = skb->network_header - skb->mac_header;
}

static inline unsigned char *skb_inner_transport_header(const struct sk_buff
							*skb)
{
	return skb->head + skb->inner_transport_header;
}

static inline int skb_inner_transport_offset(const struct sk_buff *skb)
{
	return skb_inner_transport_header(skb) - skb->data;
}

static inline void skb_reset_inner_transport_header(struct sk_buff *skb)
{
	skb->inner_transport_header = skb->data - skb->head;
}

static inline void skb_set_inner_transport_header(struct sk_buff *skb,
						   const int offset)
{
	skb_reset_inner_transport_header(skb);
	skb->inner_transport_header += offset;
}

static inline unsigned char *skb_inner_network_header(const struct sk_buff *skb)
{
	return skb->head + skb->inner_network_header;
}

static inline void skb_reset_inner_network_header(struct sk_buff *skb)
{
	skb->inner_network_header = skb->data - skb->head;
}

static inline void skb_set_inner_network_header(struct sk_buff *skb,
						const int offset)
{
	skb_reset_inner_network_header(skb);
	skb->inner_network_header += offset;
}

static inline unsigned char *skb_inner_mac_header(const struct sk_buff *skb)
{
	return skb->head + skb->inner_mac_header;
}

static inline void skb_reset_inner_mac_header(struct sk_buff *skb)
{
	skb->inner_mac_header = skb->data - skb->head;
}

static inline void skb_set_inner_mac_header(struct sk_buff *skb,
					    const int offset)
{
	skb_reset_inner_mac_header(skb);
	skb->inner_mac_header += offset;
}
static inline bool skb_transport_header_was_set(const struct sk_buff *skb)
{
	return skb->transport_header != (typeof(skb->transport_header))~0U;
}

//取传输层头部
static inline unsigned char *skb_transport_header(const struct sk_buff *skb)
{
	return skb->head + skb->transport_header;
}

static inline void skb_reset_transport_header(struct sk_buff *skb)
{
	skb->transport_header = skb->data - skb->head;
}

static inline void skb_set_transport_header(struct sk_buff *skb,
					    const int offset)
{
	skb_reset_transport_header(skb);
	skb->transport_header += offset;
}

//获取网络头指针（网络层）
static inline unsigned char *skb_network_header(const struct sk_buff *skb)
{
	return skb->head + skb->network_header;
}

//设置网络层头部长度（指定当前skb->data位置为网络头位置）
static inline void skb_reset_network_header(struct sk_buff *skb)
{
	skb->network_header = skb->data - skb->head;
}

//增加或者减少到报文网络头的偏移
static inline void skb_set_network_header(struct sk_buff *skb, const int offset)
{
	skb_reset_network_header(skb);
	skb->network_header += offset;
}

//取报文的以太头指针
static inline unsigned char *skb_mac_header(const struct sk_buff *skb)
{
	return skb->head + skb->mac_header;
}

static inline int skb_mac_offset(const struct sk_buff *skb)
{
	return skb_mac_header(skb) - skb->data;
}

static inline u32 skb_mac_header_len(const struct sk_buff *skb)
{
	return skb->network_header - skb->mac_header;
}

//mac头部是否已设置
static inline int skb_mac_header_was_set(const struct sk_buff *skb)
{
	return skb->mac_header != (typeof(skb->mac_header))~0U;
}

//定义当前skb->data所指向的位置为以太头位置
static inline void skb_reset_mac_header(struct sk_buff *skb)
{
	skb->mac_header = skb->data - skb->head;
}

static inline void skb_set_mac_header(struct sk_buff *skb, const int offset)
{
	skb_reset_mac_header(skb);
	skb->mac_header += offset;
}

static inline void skb_pop_mac_header(struct sk_buff *skb)
{
	skb->mac_header = skb->network_header;
}

static inline void skb_probe_transport_header(struct sk_buff *skb)
{
	struct flow_keys_basic keys;

	if (skb_transport_header_was_set(skb))
		return;

	if (skb_flow_dissect_flow_keys_basic(NULL, skb, &keys,
					     NULL, 0, 0, 0, 0))
		skb_set_transport_header(skb, keys.control.thoff);
}

static inline void skb_mac_header_rebuild(struct sk_buff *skb)
{
	if (skb_mac_header_was_set(skb)) {
		const unsigned char *old_mac = skb_mac_header(skb);

		skb_set_mac_header(skb, -skb->mac_len);
		memmove(skb_mac_header(skb), old_mac, skb->mac_len);
	}
}

static inline int skb_checksum_start_offset(const struct sk_buff *skb)
{
	return skb->csum_start - skb_headroom(skb);
}

static inline unsigned char *skb_checksum_start(const struct sk_buff *skb)
{
	return skb->head + skb->csum_start;
}

static inline int skb_transport_offset(const struct sk_buff *skb)
{
	return skb_transport_header(skb) - skb->data;
}

//网络层头部长度（传输层首地址－网络层首地址）
static inline u32 skb_network_header_len(const struct sk_buff *skb)
{
	return skb->transport_header - skb->network_header;
}

static inline u32 skb_inner_network_header_len(const struct sk_buff *skb)
{
	return skb->inner_transport_header - skb->inner_network_header;
}

//获取到network层指针的偏移量
static inline int skb_network_offset(const struct sk_buff *skb)
{
	return skb_network_header(skb) - skb->data;
}

static inline int skb_inner_network_offset(const struct sk_buff *skb)
{
	return skb_inner_network_header(skb) - skb->data;
}

static inline int pskb_network_may_pull(struct sk_buff *skb, unsigned int len)
{
	return pskb_may_pull(skb, skb_network_offset(skb) + len);
}

/*
 * CPUs often take a performance hit when accessing unaligned memory
 * locations. The actual performance hit varies, it can be small if the
 * hardware handles it or large if we have to take an exception and fix it
 * in software.
 *
 * Since an ethernet header is 14 bytes network drivers often end up with
 * the IP header at an unaligned offset. The IP header can be aligned by
 * shifting the start of the packet by 2 bytes. Drivers should do this
 * with:
 *
 * skb_reserve(skb, NET_IP_ALIGN);
 *
 * The downside to this alignment of the IP header is that the DMA is now
 * unaligned. On some architectures the cost of an unaligned DMA is high
 * and this cost outweighs the gains made by aligning the IP header.
 *
 * Since this trade off varies between architectures, we allow NET_IP_ALIGN
 * to be overridden.
 */
#ifndef NET_IP_ALIGN
#define NET_IP_ALIGN	2
#endif

/*
 * The networking layer reserves some headroom in skb data (via
 * dev_alloc_skb). This is used to avoid having to reallocate skb data when
 * the header has to grow. In the default case, if the header has to grow
 * 32 bytes or less we avoid the reallocation.
 *
 * Unfortunately this headroom changes the DMA alignment of the resulting
 * network packet. As for NET_IP_ALIGN, this unaligned DMA is expensive
 * on some architectures. An architecture can override this value,
 * perhaps setting it to a cacheline in size (since that will maintain
 * cacheline alignment of the DMA). It must be a power of 2.
 *
 * Various parts of the networking layer expect at least 32 bytes of
 * headroom, you should not reduce this.
 *
 * Using max(32, L1_CACHE_BYTES) makes sense (especially with RPS)
 * to reduce average number of cache lines per packet.
 * get_rps_cpus() for example only access one 64 bytes aligned block :
 * NET_IP_ALIGN(2) + ethernet_header(14) + IP_header(20/40) + ports(8)
 */
#ifndef NET_SKB_PAD
#define NET_SKB_PAD	max(32, L1_CACHE_BYTES)
#endif

int ___pskb_trim(struct sk_buff *skb, unsigned int len);

static inline void __skb_set_length(struct sk_buff *skb, unsigned int len)
{
	if (WARN_ON(skb_is_nonlinear(skb)))
		return;
	skb->len = len;
	skb_set_tail_pointer(skb, len);
}

static inline void __skb_trim(struct sk_buff *skb, unsigned int len)
{
	__skb_set_length(skb, len);
}

void skb_trim(struct sk_buff *skb, unsigned int len);

static inline int __pskb_trim(struct sk_buff *skb, unsigned int len)
{
	if (skb->data_len)
		return ___pskb_trim(skb, len);
	__skb_trim(skb, len);
	return 0;
}

static inline int pskb_trim(struct sk_buff *skb, unsigned int len)
{
	return (len < skb->len) ? __pskb_trim(skb, len) : 0;
}

/**
 *	pskb_trim_unique - remove end from a paged unique (not cloned) buffer
 *	@skb: buffer to alter
 *	@len: new length
 *
 *	This is identical to pskb_trim except that the caller knows that
 *	the skb is not cloned so we should never get an error due to out-
 *	of-memory.
 */
static inline void pskb_trim_unique(struct sk_buff *skb, unsigned int len)
{
	int err = pskb_trim(skb, len);
	BUG_ON(err);
}

static inline int __skb_grow(struct sk_buff *skb, unsigned int len)
{
	unsigned int diff = len - skb->len;

	if (skb_tailroom(skb) < diff) {
		int ret = pskb_expand_head(skb, 0, diff - skb_tailroom(skb),
					   GFP_ATOMIC);
		if (ret)
			return ret;
	}
	__skb_set_length(skb, len);
	return 0;
}

/**
 *	skb_orphan - orphan a buffer
 *	@skb: buffer to orphan
 *
 *	If a buffer currently has an owner then we call the owner's
 *	destructor function and make the @skb unowned. The buffer continues
 *	to exist but is no longer charged to its former owner.
 */
static inline void skb_orphan(struct sk_buff *skb)
{
	if (skb->destructor) {
		skb->destructor(skb);
		skb->destructor = NULL;
		skb->sk		= NULL;
	} else {
		BUG_ON(skb->sk);
	}
}

/**
 *	skb_orphan_frags - orphan the frags contained in a buffer
 *	@skb: buffer to orphan frags from
 *	@gfp_mask: allocation mask for replacement pages
 *
 *	For each frag in the SKB which needs a destructor (i.e. has an
 *	owner) create a copy of that frag and release the original
 *	page by calling the destructor.
 */
static inline int skb_orphan_frags(struct sk_buff *skb, gfp_t gfp_mask)
{
	if (likely(!skb_zcopy(skb)))
		return 0;
	if (!skb_zcopy_is_nouarg(skb) &&
	    skb_uarg(skb)->callback == sock_zerocopy_callback)
		return 0;
	return skb_copy_ubufs(skb, gfp_mask);
}

/* Frags must be orphaned, even if refcounted, if skb might loop to rx path */
static inline int skb_orphan_frags_rx(struct sk_buff *skb, gfp_t gfp_mask)
{
	if (likely(!skb_zcopy(skb)))
		return 0;
	return skb_copy_ubufs(skb, gfp_mask);
}

/**
 *	__skb_queue_purge - empty a list
 *	@list: list to empty
 *
 *	Delete all buffers on an &sk_buff list. Each buffer is removed from
 *	the list and one reference dropped. This function does not take the
 *	list lock and the caller must hold the relevant locks to use it.
 */
static inline void __skb_queue_purge(struct sk_buff_head *list)
{
	struct sk_buff *skb;
	while ((skb = __skb_dequeue(list)) != NULL)
		kfree_skb(skb);
}
void skb_queue_purge(struct sk_buff_head *list);

unsigned int skb_rbtree_purge(struct rb_root *root);

void *netdev_alloc_frag(unsigned int fragsz);

struct sk_buff *__netdev_alloc_skb(struct net_device *dev, unsigned int length,
				   gfp_t gfp_mask);

/**
 *	netdev_alloc_skb - allocate an skbuff for rx on a specific device
 *	@dev: network device to receive on
 *	@length: length to allocate
 *
 *	Allocate a new &sk_buff and assign it a usage count of one. The
 *	buffer has unspecified headroom built in. Users should allocate
 *	the headroom they think they need without accounting for the
 *	built in space. The built in space is used for optimisations.
 *
 *	%NULL is returned if there is no free memory. Although this function
 *	allocates memory it can be called from an interrupt.
 */
static inline struct sk_buff *netdev_alloc_skb(struct net_device *dev,
					       unsigned int length)
{
	return __netdev_alloc_skb(dev, length, GFP_ATOMIC);
}

/* legacy helper around __netdev_alloc_skb() */
static inline struct sk_buff *__dev_alloc_skb(unsigned int length,
					      gfp_t gfp_mask)
{
	return __netdev_alloc_skb(NULL, length, gfp_mask);
}

/* legacy helper around netdev_alloc_skb() */
static inline struct sk_buff *dev_alloc_skb(unsigned int length)
{
	return netdev_alloc_skb(NULL, length);
}


static inline struct sk_buff *__netdev_alloc_skb_ip_align(struct net_device *dev,
		unsigned int length, gfp_t gfp)
{
	struct sk_buff *skb = __netdev_alloc_skb(dev, length + NET_IP_ALIGN, gfp);

	if (NET_IP_ALIGN && skb)
		skb_reserve(skb, NET_IP_ALIGN);
	return skb;
}

static inline struct sk_buff *netdev_alloc_skb_ip_align(struct net_device *dev,
		unsigned int length)
{
	return __netdev_alloc_skb_ip_align(dev, length, GFP_ATOMIC);
}

static inline void skb_free_frag(void *addr)
{
	page_frag_free(addr);
}

void *napi_alloc_frag(unsigned int fragsz);
struct sk_buff *__napi_alloc_skb(struct napi_struct *napi,
				 unsigned int length, gfp_t gfp_mask);

//为napi申请长度为length的sk buffer
static inline struct sk_buff *napi_alloc_skb(struct napi_struct *napi,
					     unsigned int length)
{
	return __napi_alloc_skb(napi, length, GFP_ATOMIC);
}
void napi_consume_skb(struct sk_buff *skb, int budget);

void __kfree_skb_flush(void);
void __kfree_skb_defer(struct sk_buff *skb);

/**
 * __dev_alloc_pages - allocate page for network Rx
 * @gfp_mask: allocation priority. Set __GFP_NOMEMALLOC if not for network Rx
 * @order: size of the allocation
 *
 * Allocate a new page.
 *
 * %NULL is returned if there is no free memory.
*/
static inline struct page *__dev_alloc_pages(gfp_t gfp_mask,
					     unsigned int order)
{
	/* This piece of code contains several assumptions.
	 * 1.  This is for device Rx, therefor a cold page is preferred.
	 * 2.  The expectation is the user wants a compound page.
	 * 3.  If requesting a order 0 page it will not be compound
	 *     due to the check to see if order has a value in prep_new_page
	 * 4.  __GFP_MEMALLOC is ignored if __GFP_NOMEMALLOC is set due to
	 *     code in gfp_to_alloc_flags that should be enforcing this.
	 */
	gfp_mask |= __GFP_COMP | __GFP_MEMALLOC;

	return alloc_pages_node(NUMA_NO_NODE, gfp_mask, order);
}

static inline struct page *dev_alloc_pages(unsigned int order)
{
	return __dev_alloc_pages(GFP_ATOMIC | __GFP_NOWARN, order);
}

/**
 * __dev_alloc_page - allocate a page for network Rx
 * @gfp_mask: allocation priority. Set __GFP_NOMEMALLOC if not for network Rx
 *
 * Allocate a new page.
 *
 * %NULL is returned if there is no free memory.
 */
static inline struct page *__dev_alloc_page(gfp_t gfp_mask)
{
	return __dev_alloc_pages(gfp_mask, 0);
}

static inline struct page *dev_alloc_page(void)
{
	return dev_alloc_pages(0);
}

/**
 *	skb_propagate_pfmemalloc - Propagate pfmemalloc if skb is allocated after RX page
 *	@page: The page that was allocated from skb_alloc_page
 *	@skb: The skb that may need pfmemalloc set
 */
static inline void skb_propagate_pfmemalloc(struct page *page,
					     struct sk_buff *skb)
{
	if (page_is_pfmemalloc(page))
		skb->pfmemalloc = true;
}

/**
 * skb_frag_off() - Returns the offset of a skb fragment
 * @frag: the paged fragment
 */
static inline unsigned int skb_frag_off(const skb_frag_t *frag)
{
	return frag->bv_offset;
}

/**
 * skb_frag_off_add() - Increments the offset of a skb fragment by @delta
 * @frag: skb fragment
 * @delta: value to add
 */
static inline void skb_frag_off_add(skb_frag_t *frag, int delta)
{
	frag->bv_offset += delta;
}

/**
 * skb_frag_off_set() - Sets the offset of a skb fragment
 * @frag: skb fragment
 * @offset: offset of fragment
 */
static inline void skb_frag_off_set(skb_frag_t *frag, unsigned int offset)
{
	frag->bv_offset = offset;
}

/**
 * skb_frag_off_copy() - Sets the offset of a skb fragment from another fragment
 * @fragto: skb fragment where offset is set
 * @fragfrom: skb fragment offset is copied from
 */
static inline void skb_frag_off_copy(skb_frag_t *fragto,
				     const skb_frag_t *fragfrom)
{
	fragto->bv_offset = fragfrom->bv_offset;
}

/**
 * skb_frag_page - retrieve the page referred to by a paged fragment
 * @frag: the paged fragment
 *
 * Returns the &struct page associated with @frag.
 */
static inline struct page *skb_frag_page(const skb_frag_t *frag)
{
	return frag->bv_page;
}

/**
 * __skb_frag_ref - take an addition reference on a paged fragment.
 * @frag: the paged fragment
 *
 * Takes an additional reference on the paged fragment @frag.
 */
static inline void __skb_frag_ref(skb_frag_t *frag)
{
	get_page(skb_frag_page(frag));
}

/**
 * skb_frag_ref - take an addition reference on a paged fragment of an skb.
 * @skb: the buffer
 * @f: the fragment offset.
 *
 * Takes an additional reference on the @f'th paged fragment of @skb.
 */
static inline void skb_frag_ref(struct sk_buff *skb, int f)
{
	__skb_frag_ref(&skb_shinfo(skb)->frags[f]);
}

/**
 * __skb_frag_unref - release a reference on a paged fragment.
 * @frag: the paged fragment
 *
 * Releases a reference on the paged fragment @frag.
 */
static inline void __skb_frag_unref(skb_frag_t *frag)
{
	put_page(skb_frag_page(frag));
}

/**
 * skb_frag_unref - release a reference on a paged fragment of an skb.
 * @skb: the buffer
 * @f: the fragment offset
 *
 * Releases a reference on the @f'th paged fragment of @skb.
 */
static inline void skb_frag_unref(struct sk_buff *skb, int f)
{
	__skb_frag_unref(&skb_shinfo(skb)->frags[f]);
}

/**
 * skb_frag_address - gets the address of the data contained in a paged fragment
 * @frag: the paged fragment buffer
 *
 * Returns the address of the data within @frag. The page must already
 * be mapped.
 */
static inline void *skb_frag_address(const skb_frag_t *frag)
{
	return page_address(skb_frag_page(frag)) + skb_frag_off(frag);
}

/**
 * skb_frag_address_safe - gets the address of the data contained in a paged fragment
 * @frag: the paged fragment buffer
 *
 * Returns the address of the data within @frag. Checks that the page
 * is mapped and returns %NULL otherwise.
 */
static inline void *skb_frag_address_safe(const skb_frag_t *frag)
{
	void *ptr = page_address(skb_frag_page(frag));
	if (unlikely(!ptr))
		return NULL;

	return ptr + skb_frag_off(frag);
}

/**
 * skb_frag_page_copy() - sets the page in a fragment from another fragment
 * @fragto: skb fragment where page is set
 * @fragfrom: skb fragment page is copied from
 */
static inline void skb_frag_page_copy(skb_frag_t *fragto,
				      const skb_frag_t *fragfrom)
{
	fragto->bv_page = fragfrom->bv_page;
}

/**
 * __skb_frag_set_page - sets the page contained in a paged fragment
 * @frag: the paged fragment
 * @page: the page to set
 *
 * Sets the fragment @frag to contain @page.
 */
static inline void __skb_frag_set_page(skb_frag_t *frag, struct page *page)
{
	frag->bv_page = page;
}

/**
 * skb_frag_set_page - sets the page contained in a paged fragment of an skb
 * @skb: the buffer
 * @f: the fragment offset
 * @page: the page to set
 *
 * Sets the @f'th fragment of @skb to contain @page.
 */
static inline void skb_frag_set_page(struct sk_buff *skb, int f,
				     struct page *page)
{
	__skb_frag_set_page(&skb_shinfo(skb)->frags[f], page);
}

bool skb_page_frag_refill(unsigned int sz, struct page_frag *pfrag, gfp_t prio);

/**
 * skb_frag_dma_map - maps a paged fragment via the DMA API
 * @dev: the device to map the fragment to
 * @frag: the paged fragment to map
 * @offset: the offset within the fragment (starting at the
 *          fragment's own offset)
 * @size: the number of bytes to map
 * @dir: the direction of the mapping (``PCI_DMA_*``)
 *
 * Maps the page associated with @frag to @device.
 */
static inline dma_addr_t skb_frag_dma_map(struct device *dev,
					  const skb_frag_t *frag,
					  size_t offset, size_t size,
					  enum dma_data_direction dir)
{
	return dma_map_page(dev, skb_frag_page(frag),
			    skb_frag_off(frag) + offset, size, dir);
}

static inline struct sk_buff *pskb_copy(struct sk_buff *skb,
					gfp_t gfp_mask)
{
	return __pskb_copy(skb, skb_headroom(skb), gfp_mask);
}


static inline struct sk_buff *pskb_copy_for_clone(struct sk_buff *skb,
						  gfp_t gfp_mask)
{
	return __pskb_copy_fclone(skb, skb_headroom(skb), gfp_mask, true);
}


/**
 *	skb_clone_writable - is the header of a clone writable
 *	@skb: buffer to check
 *	@len: length up to which to write
 *
 *	Returns true if modifying the header part of the cloned buffer
 *	does not requires the data to be copied.
 */
static inline int skb_clone_writable(const struct sk_buff *skb, unsigned int len)
{
	return !skb_header_cloned(skb) &&
	       skb_headroom(skb) + len <= skb->hdr_len;
}

static inline int skb_try_make_writable(struct sk_buff *skb,
					unsigned int write_len)
{
	return skb_cloned(skb) && !skb_clone_writable(skb, write_len) &&
	       pskb_expand_head(skb, 0, 0, GFP_ATOMIC);
}

static inline int __skb_cow(struct sk_buff *skb, unsigned int headroom,
			    int cloned)
{
	int delta = 0;

	//如果当前要求的headroom大于skb可提供的headroom,计算需要扩大量delta
	if (headroom > skb_headroom(skb))
		delta = headroom - skb_headroom(skb);

	if (delta || cloned)
		//如果delta不为０，或者需要clone,则扩充skb的head
		return pskb_expand_head(skb, ALIGN(delta, NET_SKB_PAD), 0,
					GFP_ATOMIC);
	return 0;
}

/**
 *	skb_cow - copy header of skb when it is required
 *	@skb: buffer to cow
 *	@headroom: needed headroom
 *
 *	If the skb passed lacks sufficient headroom or its data part
 *	is shared, data is reallocated. If reallocation fails, an error
 *	is returned and original skb is not changed.
 *
 *	The result is skb with writable area skb->head...skb->tail
 *	and at least @headroom of space at head.
 */
static inline int skb_cow(struct sk_buff *skb, unsigned int headroom)
{
	return __skb_cow(skb, headroom, skb_cloned(skb));
}

/**
 *	skb_cow_head - skb_cow but only making the head writable
 *	@skb: buffer to cow
 *	@headroom: needed headroom
 *
 *	This function is identical to skb_cow except that we replace the
 *	skb_cloned check by skb_header_cloned.  It should be used when
 *	you only need to push on some header and do not need to modify
 *	the data.
 */
static inline int skb_cow_head(struct sk_buff *skb, unsigned int headroom)
{
	return __skb_cow(skb, headroom, skb_header_cloned(skb));
}

/**
 *	skb_padto	- pad an skbuff up to a minimal size
 *	@skb: buffer to pad
 *	@len: minimal length
 *
 *	Pads up a buffer to ensure the trailing bytes exist and are
 *	blanked. If the buffer already contains sufficient data it
 *	is untouched. Otherwise it is extended. Returns zero on
 *	success. The skb is freed on error.
 */
static inline int skb_padto(struct sk_buff *skb, unsigned int len)
{
	unsigned int size = skb->len;
	if (likely(size >= len))
		return 0;
	return skb_pad(skb, len - size);
}

/**
 *	__skb_put_padto - increase size and pad an skbuff up to a minimal size
 *	@skb: buffer to pad
 *	@len: minimal length
 *	@free_on_error: free buffer on error
 *
 *	Pads up a buffer to ensure the trailing bytes exist and are
 *	blanked. If the buffer already contains sufficient data it
 *	is untouched. Otherwise it is extended. Returns zero on
 *	success. The skb is freed on error if @free_on_error is true.
 */
static inline int __skb_put_padto(struct sk_buff *skb, unsigned int len,
				  bool free_on_error)
{
	unsigned int size = skb->len;

	if (unlikely(size < len)) {
		len -= size;
		if (__skb_pad(skb, len, free_on_error))
			return -ENOMEM;
		__skb_put(skb, len);
	}
	return 0;
}

/**
 *	skb_put_padto - increase size and pad an skbuff up to a minimal size
 *	@skb: buffer to pad
 *	@len: minimal length
 *
 *	Pads up a buffer to ensure the trailing bytes exist and are
 *	blanked. If the buffer already contains sufficient data it
 *	is untouched. Otherwise it is extended. Returns zero on
 *	success. The skb is freed on error.
 */
static inline int skb_put_padto(struct sk_buff *skb, unsigned int len)
{
	return __skb_put_padto(skb, len, true);
}

static inline int skb_add_data(struct sk_buff *skb,
			       struct iov_iter *from, int copy)
{
	const int off = skb->len;

	if (skb->ip_summed == CHECKSUM_NONE) {
		__wsum csum = 0;
		if (csum_and_copy_from_iter_full(skb_put(skb, copy), copy,
					         &csum, from)) {
			skb->csum = csum_block_add(skb->csum, csum, off);
			return 0;
		}
	} else if (copy_from_iter_full(skb_put(skb, copy), copy, from))
		return 0;

	__skb_trim(skb, off);
	return -EFAULT;
}

static inline bool skb_can_coalesce(struct sk_buff *skb, int i,
				    const struct page *page, int off)
{
	if (skb_zcopy(skb))
		return false;
	if (i) {
		const skb_frag_t *frag = &skb_shinfo(skb)->frags[i - 1];

		return page == skb_frag_page(frag) &&
		       off == skb_frag_off(frag) + skb_frag_size(frag);
	}
	return false;
}

static inline int __skb_linearize(struct sk_buff *skb)
{
	//将整个报文
	return __pskb_pull_tail(skb, skb->data_len) ? 0 : -ENOMEM;
}

/**
 *	skb_linearize - convert paged skb to linear one
 *	@skb: buffer to linarize
 *
 *	If there is no free memory -ENOMEM is returned, otherwise zero
 *	is returned and the old skb data released.
 */
static inline int skb_linearize(struct sk_buff *skb)
{
	//将skb转换为线性内存
	return skb_is_nonlinear(skb) ? __skb_linearize(skb) : 0;
}

/**
 * skb_has_shared_frag - can any frag be overwritten
 * @skb: buffer to test
 *
 * Return true if the skb has at least one frag that might be modified
 * by an external entity (as in vmsplice()/sendfile())
 */
static inline bool skb_has_shared_frag(const struct sk_buff *skb)
{
	return skb_is_nonlinear(skb) &&
	       skb_shinfo(skb)->tx_flags & SKBTX_SHARED_FRAG;
}

/**
 *	skb_linearize_cow - make sure skb is linear and writable
 *	@skb: buffer to process
 *
 *	If there is no free memory -ENOMEM is returned, otherwise zero
 *	is returned and the old skb data released.
 */
static inline int skb_linearize_cow(struct sk_buff *skb)
{
	return skb_is_nonlinear(skb) || skb_cloned(skb) ?
	       __skb_linearize(skb) : 0;
}

static __always_inline void
__skb_postpull_rcsum(struct sk_buff *skb, const void *start, unsigned int len,
		     unsigned int off)
{
	if (skb->ip_summed == CHECKSUM_COMPLETE)
		skb->csum = csum_block_sub(skb->csum,
					   csum_partial(start, len, 0), off);
	else if (skb->ip_summed == CHECKSUM_PARTIAL &&
		 skb_checksum_start_offset(skb) < 0)
		skb->ip_summed = CHECKSUM_NONE;
}

/**
 *	skb_postpull_rcsum - update checksum for received skb after pull
 *	@skb: buffer to update
 *	@start: start of data before pull
 *	@len: length of data pulled
 *
 *	After doing a pull on a received packet, you need to call this to
 *	update the CHECKSUM_COMPLETE checksum, or set ip_summed to
 *	CHECKSUM_NONE so that it can be recomputed from scratch.
 */
static inline void skb_postpull_rcsum(struct sk_buff *skb,
				      const void *start, unsigned int len)
{
	__skb_postpull_rcsum(skb, start, len, 0);
}

static __always_inline void
__skb_postpush_rcsum(struct sk_buff *skb, const void *start, unsigned int len,
		     unsigned int off)
{
	if (skb->ip_summed == CHECKSUM_COMPLETE)
		skb->csum = csum_block_add(skb->csum,
					   csum_partial(start, len, 0), off);
}

/**
 *	skb_postpush_rcsum - update checksum for received skb after push
 *	@skb: buffer to update
 *	@start: start of data after push
 *	@len: length of data pushed
 *
 *	After doing a push on a received packet, you need to call this to
 *	update the CHECKSUM_COMPLETE checksum.
 */
static inline void skb_postpush_rcsum(struct sk_buff *skb,
				      const void *start, unsigned int len)
{
	__skb_postpush_rcsum(skb, start, len, 0);
}

void *skb_pull_rcsum(struct sk_buff *skb, unsigned int len);

/**
 *	skb_push_rcsum - push skb and update receive checksum
 *	@skb: buffer to update
 *	@len: length of data pulled
 *
 *	This function performs an skb_push on the packet and updates
 *	the CHECKSUM_COMPLETE checksum.  It should be used on
 *	receive path processing instead of skb_push unless you know
 *	that the checksum difference is zero (e.g., a valid IP header)
 *	or you are setting ip_summed to CHECKSUM_NONE.
 */
static inline void *skb_push_rcsum(struct sk_buff *skb, unsigned int len)
{
	skb_push(skb, len);
	skb_postpush_rcsum(skb, skb->data, len);
	return skb->data;
}

int pskb_trim_rcsum_slow(struct sk_buff *skb, unsigned int len);
/**
 *	pskb_trim_rcsum - trim received skb and update checksum
 *	@skb: buffer to trim
 *	@len: new length
 *
 *	This is exactly the same as pskb_trim except that it ensures the
 *	checksum of received packets are still valid after the operation.
 *	It can change skb pointers.
 */

static inline int pskb_trim_rcsum(struct sk_buff *skb, unsigned int len)
{
	if (likely(len >= skb->len))
		return 0;
	return pskb_trim_rcsum_slow(skb, len);
}

static inline int __skb_trim_rcsum(struct sk_buff *skb, unsigned int len)
{
	if (skb->ip_summed == CHECKSUM_COMPLETE)
		skb->ip_summed = CHECKSUM_NONE;
	__skb_trim(skb, len);
	return 0;
}

static inline int __skb_grow_rcsum(struct sk_buff *skb, unsigned int len)
{
	if (skb->ip_summed == CHECKSUM_COMPLETE)
		skb->ip_summed = CHECKSUM_NONE;
	return __skb_grow(skb, len);
}

#define rb_to_skb(rb) rb_entry_safe(rb, struct sk_buff, rbnode)
#define skb_rb_first(root) rb_to_skb(rb_first(root))
#define skb_rb_last(root)  rb_to_skb(rb_last(root))
#define skb_rb_next(skb)   rb_to_skb(rb_next(&(skb)->rbnode))
#define skb_rb_prev(skb)   rb_to_skb(rb_prev(&(skb)->rbnode))

#define skb_queue_walk(queue, skb) \
		for (skb = (queue)->next;					\
		     skb != (struct sk_buff *)(queue);				\
		     skb = skb->next)

#define skb_queue_walk_safe(queue, skb, tmp)					\
		for (skb = (queue)->next, tmp = skb->next;			\
		     skb != (struct sk_buff *)(queue);				\
		     skb = tmp, tmp = skb->next)

#define skb_queue_walk_from(queue, skb)						\
		for (; skb != (struct sk_buff *)(queue);			\
		     skb = skb->next)

#define skb_rbtree_walk(skb, root)						\
		for (skb = skb_rb_first(root); skb != NULL;			\
		     skb = skb_rb_next(skb))

#define skb_rbtree_walk_from(skb)						\
		for (; skb != NULL;						\
		     skb = skb_rb_next(skb))

#define skb_rbtree_walk_from_safe(skb, tmp)					\
		for (; tmp = skb ? skb_rb_next(skb) : NULL, (skb != NULL);	\
		     skb = tmp)

#define skb_queue_walk_from_safe(queue, skb, tmp)				\
		for (tmp = skb->next;						\
		     skb != (struct sk_buff *)(queue);				\
		     skb = tmp, tmp = skb->next)

#define skb_queue_reverse_walk(queue, skb) \
		for (skb = (queue)->prev;					\
		     skb != (struct sk_buff *)(queue);				\
		     skb = skb->prev)

#define skb_queue_reverse_walk_safe(queue, skb, tmp)				\
		for (skb = (queue)->prev, tmp = skb->prev;			\
		     skb != (struct sk_buff *)(queue);				\
		     skb = tmp, tmp = skb->prev)

#define skb_queue_reverse_walk_from_safe(queue, skb, tmp)			\
		for (tmp = skb->prev;						\
		     skb != (struct sk_buff *)(queue);				\
		     skb = tmp, tmp = skb->prev)

static inline bool skb_has_frag_list(const struct sk_buff *skb)
{
	return skb_shinfo(skb)->frag_list != NULL;
}

static inline void skb_frag_list_init(struct sk_buff *skb)
{
	skb_shinfo(skb)->frag_list = NULL;
}

#define skb_walk_frags(skb, iter)	\
	for (iter = skb_shinfo(skb)->frag_list; iter; iter = iter->next)


int __skb_wait_for_more_packets(struct sock *sk, struct sk_buff_head *queue,
				int *err, long *timeo_p,
				const struct sk_buff *skb);
struct sk_buff *__skb_try_recv_from_queue(struct sock *sk,
					  struct sk_buff_head *queue,
					  unsigned int flags,
					  int *off, int *err,
					  struct sk_buff **last);
struct sk_buff *__skb_try_recv_datagram(struct sock *sk,
					struct sk_buff_head *queue,
					unsigned int flags, int *off, int *err,
					struct sk_buff **last);
struct sk_buff *__skb_recv_datagram(struct sock *sk,
				    struct sk_buff_head *sk_queue,
				    unsigned int flags, int *off, int *err);
struct sk_buff *skb_recv_datagram(struct sock *sk, unsigned flags, int noblock,
				  int *err);
__poll_t datagram_poll(struct file *file, struct socket *sock,
			   struct poll_table_struct *wait);
int skb_copy_datagram_iter(const struct sk_buff *from, int offset,
			   struct iov_iter *to, int size);
static inline int skb_copy_datagram_msg(const struct sk_buff *from, int offset,
					struct msghdr *msg, int size)
{
	return skb_copy_datagram_iter(from, offset, &msg->msg_iter, size);
}
int skb_copy_and_csum_datagram_msg(struct sk_buff *skb, int hlen,
				   struct msghdr *msg);
int skb_copy_and_hash_datagram_iter(const struct sk_buff *skb, int offset,
			   struct iov_iter *to, int len,
			   struct ahash_request *hash);
int skb_copy_datagram_from_iter(struct sk_buff *skb, int offset,
				 struct iov_iter *from, int len);
int zerocopy_sg_from_iter(struct sk_buff *skb, struct iov_iter *frm);
void skb_free_datagram(struct sock *sk, struct sk_buff *skb);
void __skb_free_datagram_locked(struct sock *sk, struct sk_buff *skb, int len);
static inline void skb_free_datagram_locked(struct sock *sk,
					    struct sk_buff *skb)
{
	__skb_free_datagram_locked(sk, skb, 0);
}
int skb_kill_datagram(struct sock *sk, struct sk_buff *skb, unsigned int flags);
int skb_copy_bits(const struct sk_buff *skb, int offset, void *to, int len);
int skb_store_bits(struct sk_buff *skb, int offset, const void *from, int len);
__wsum skb_copy_and_csum_bits(const struct sk_buff *skb, int offset, u8 *to,
			      int len, __wsum csum);
int skb_splice_bits(struct sk_buff *skb, struct sock *sk, unsigned int offset,
		    struct pipe_inode_info *pipe, unsigned int len,
		    unsigned int flags);
int skb_send_sock_locked(struct sock *sk, struct sk_buff *skb, int offset,
			 int len);
void skb_copy_and_csum_dev(const struct sk_buff *skb, u8 *to);
unsigned int skb_zerocopy_headlen(const struct sk_buff *from);
int skb_zerocopy(struct sk_buff *to, struct sk_buff *from,
		 int len, int hlen);
void skb_split(struct sk_buff *skb, struct sk_buff *skb1, const u32 len);
int skb_shift(struct sk_buff *tgt, struct sk_buff *skb, int shiftlen);
void skb_scrub_packet(struct sk_buff *skb, bool xnet);
bool skb_gso_validate_network_len(const struct sk_buff *skb, unsigned int mtu);
bool skb_gso_validate_mac_len(const struct sk_buff *skb, unsigned int len);
struct sk_buff *skb_segment(struct sk_buff *skb, netdev_features_t features);
struct sk_buff *skb_segment_list(struct sk_buff *skb, netdev_features_t features,
				 unsigned int offset);
struct sk_buff *skb_vlan_untag(struct sk_buff *skb);
int skb_ensure_writable(struct sk_buff *skb, int write_len);
int __skb_vlan_pop(struct sk_buff *skb, u16 *vlan_tci);
int skb_vlan_pop(struct sk_buff *skb);
int skb_vlan_push(struct sk_buff *skb, __be16 vlan_proto, u16 vlan_tci);
int skb_mpls_push(struct sk_buff *skb, __be32 mpls_lse, __be16 mpls_proto,
		  int mac_len, bool ethernet);
int skb_mpls_pop(struct sk_buff *skb, __be16 next_proto, int mac_len,
		 bool ethernet);
int skb_mpls_update_lse(struct sk_buff *skb, __be32 mpls_lse);
int skb_mpls_dec_ttl(struct sk_buff *skb);
struct sk_buff *pskb_extract(struct sk_buff *skb, int off, int to_copy,
			     gfp_t gfp);

static inline int memcpy_from_msg(void *data, struct msghdr *msg, int len)
{
	return copy_from_iter_full(data, len, &msg->msg_iter) ? 0 : -EFAULT;
}

static inline int memcpy_to_msg(struct msghdr *msg, void *data, int len)
{
	return copy_to_iter(data, len, &msg->msg_iter) == len ? 0 : -EFAULT;
}

struct skb_checksum_ops {
	__wsum (*update)(const void *mem, int len, __wsum wsum);
	__wsum (*combine)(__wsum csum, __wsum csum2, int offset, int len);
};

extern const struct skb_checksum_ops *crc32c_csum_stub __read_mostly;

__wsum __skb_checksum(const struct sk_buff *skb, int offset, int len,
		      __wsum csum, const struct skb_checksum_ops *ops);
__wsum skb_checksum(const struct sk_buff *skb, int offset, int len,
		    __wsum csum);

//如果data指针对应的数据自offset开始长度为len的数据是连续的，则直接返回指针，否则将这段数据copy到
//buffer中，并返回buffer
static inline void * __must_check
__skb_header_pointer(const struct sk_buff *skb, int offset,
		     int len, void *data, int hlen, void *buffer)
{
	//先判断要处理的数据是否都在当前页面内，如果是，则返回可以直接对数据处理，
	//返回所求数据指针，否则用skb_copy_bits()函数进行拷贝
	if (hlen - offset >= len)
		return data + offset;

	//不连续，将数据copy到buffer中
	if (!skb ||
	    skb_copy_bits(skb, offset, buffer, len) < 0)
		return NULL;

	return buffer;
}

static inline void * __must_check
skb_header_pointer(const struct sk_buff *skb, int offset, int len, void *buffer)
{
	//自skb->data的offset位置取数据，长度为len,将报到的数据存入到buffer中
	return __skb_header_pointer(skb, offset, len, skb->data,
				    skb_headlen(skb), buffer);
}

/**
 *	skb_needs_linearize - check if we need to linearize a given skb
 *			      depending on the given device features.
 *	@skb: socket buffer to check
 *	@features: net device features
 *
 *	Returns true if either:
 *	1. skb has frag_list and the device doesn't support FRAGLIST, or
 *	2. skb is fragmented and the device does not support SG.
 */
static inline bool skb_needs_linearize(struct sk_buff *skb,
				       netdev_features_t features)
{
	return skb_is_nonlinear(skb) &&
	       ((skb_has_frag_list(skb) && !(features & NETIF_F_FRAGLIST)) ||
		(skb_shinfo(skb)->nr_frags && !(features & NETIF_F_SG)));
}

static inline void skb_copy_from_linear_data(const struct sk_buff *skb,
					     void *to,
					     const unsigned int len)
{
	memcpy(to, skb->data, len);
}

static inline void skb_copy_from_linear_data_offset(const struct sk_buff *skb,
						    const int offset, void *to,
						    const unsigned int len)
{
	memcpy(to, skb->data + offset, len);
}

//向skb的data中置入数据，长度为len
static inline void skb_copy_to_linear_data(struct sk_buff *skb,
					   const void *from,
					   const unsigned int len)
{
	memcpy(skb->data, from, len);
}

static inline void skb_copy_to_linear_data_offset(struct sk_buff *skb,
						  const int offset,
						  const void *from,
						  const unsigned int len)
{
	memcpy(skb->data + offset, from, len);
}

void skb_init(void);

static inline ktime_t skb_get_ktime(const struct sk_buff *skb)
{
	return skb->tstamp;
}

/**
 *	skb_get_timestamp - get timestamp from a skb
 *	@skb: skb to get stamp from
 *	@stamp: pointer to struct __kernel_old_timeval to store stamp in
 *
 *	Timestamps are stored in the skb as offsets to a base timestamp.
 *	This function converts the offset back to a struct timeval and stores
 *	it in stamp.
 */
static inline void skb_get_timestamp(const struct sk_buff *skb,
				     struct __kernel_old_timeval *stamp)
{
	*stamp = ns_to_kernel_old_timeval(skb->tstamp);
}

static inline void skb_get_new_timestamp(const struct sk_buff *skb,
					 struct __kernel_sock_timeval *stamp)
{
	struct timespec64 ts = ktime_to_timespec64(skb->tstamp);

	stamp->tv_sec = ts.tv_sec;
	stamp->tv_usec = ts.tv_nsec / 1000;
}

static inline void skb_get_timestampns(const struct sk_buff *skb,
				       struct __kernel_old_timespec *stamp)
{
	struct timespec64 ts = ktime_to_timespec64(skb->tstamp);

	stamp->tv_sec = ts.tv_sec;
	stamp->tv_nsec = ts.tv_nsec;
}

static inline void skb_get_new_timestampns(const struct sk_buff *skb,
					   struct __kernel_timespec *stamp)
{
	struct timespec64 ts = ktime_to_timespec64(skb->tstamp);

	stamp->tv_sec = ts.tv_sec;
	stamp->tv_nsec = ts.tv_nsec;
}

//设置skb的时间戳
static inline void __net_timestamp(struct sk_buff *skb)
{
	skb->tstamp = ktime_get_real();
}

static inline ktime_t net_timedelta(ktime_t t)
{
	return ktime_sub(ktime_get_real(), t);
}

static inline ktime_t net_invalid_timestamp(void)
{
	return 0;
}

static inline u8 skb_metadata_len(const struct sk_buff *skb)
{
	return skb_shinfo(skb)->meta_len;
}

static inline void *skb_metadata_end(const struct sk_buff *skb)
{
	return skb_mac_header(skb);
}

static inline bool __skb_metadata_differs(const struct sk_buff *skb_a,
					  const struct sk_buff *skb_b,
					  u8 meta_len)
{
	const void *a = skb_metadata_end(skb_a);
	const void *b = skb_metadata_end(skb_b);
	/* Using more efficient varaiant than plain call to memcmp(). */
#if defined(CONFIG_HAVE_EFFICIENT_UNALIGNED_ACCESS) && BITS_PER_LONG == 64
	u64 diffs = 0;

	switch (meta_len) {
#define __it(x, op) (x -= sizeof(u##op))
#define __it_diff(a, b, op) (*(u##op *)__it(a, op)) ^ (*(u##op *)__it(b, op))
	case 32: diffs |= __it_diff(a, b, 64);
		 /* fall through */
	case 24: diffs |= __it_diff(a, b, 64);
		 /* fall through */
	case 16: diffs |= __it_diff(a, b, 64);
		 /* fall through */
	case  8: diffs |= __it_diff(a, b, 64);
		break;
	case 28: diffs |= __it_diff(a, b, 64);
		 /* fall through */
	case 20: diffs |= __it_diff(a, b, 64);
		 /* fall through */
	case 12: diffs |= __it_diff(a, b, 64);
		 /* fall through */
	case  4: diffs |= __it_diff(a, b, 32);
		break;
	}
	return diffs;
#else
	return memcmp(a - meta_len, b - meta_len, meta_len);
#endif
}

static inline bool skb_metadata_differs(const struct sk_buff *skb_a,
					const struct sk_buff *skb_b)
{
	u8 len_a = skb_metadata_len(skb_a);
	u8 len_b = skb_metadata_len(skb_b);

	if (!(len_a | len_b))
		return false;

	return len_a != len_b ?
	       true : __skb_metadata_differs(skb_a, skb_b, len_a);
}

static inline void skb_metadata_set(struct sk_buff *skb, u8 meta_len)
{
	skb_shinfo(skb)->meta_len = meta_len;
}

static inline void skb_metadata_clear(struct sk_buff *skb)
{
	skb_metadata_set(skb, 0);
}

struct sk_buff *skb_clone_sk(struct sk_buff *skb);

#ifdef CONFIG_NETWORK_PHY_TIMESTAMPING

void skb_clone_tx_timestamp(struct sk_buff *skb);
bool skb_defer_rx_timestamp(struct sk_buff *skb);

#else /* CONFIG_NETWORK_PHY_TIMESTAMPING */

static inline void skb_clone_tx_timestamp(struct sk_buff *skb)
{
}

static inline bool skb_defer_rx_timestamp(struct sk_buff *skb)
{
	return false;
}

#endif /* !CONFIG_NETWORK_PHY_TIMESTAMPING */

/**
 * skb_complete_tx_timestamp() - deliver cloned skb with tx timestamps
 *
 * PHY drivers may accept clones of transmitted packets for
 * timestamping via their phy_driver.txtstamp method. These drivers
 * must call this function to return the skb back to the stack with a
 * timestamp.
 *
 * @skb: clone of the the original outgoing packet
 * @hwtstamps: hardware time stamps
 *
 */
void skb_complete_tx_timestamp(struct sk_buff *skb,
			       struct skb_shared_hwtstamps *hwtstamps);

void __skb_tstamp_tx(struct sk_buff *orig_skb,
		     struct skb_shared_hwtstamps *hwtstamps,
		     struct sock *sk, int tstype);

/**
 * skb_tstamp_tx - queue clone of skb with send time stamps
 * @orig_skb:	the original outgoing packet
 * @hwtstamps:	hardware time stamps, may be NULL if not available
 *
 * If the skb has a socket associated, then this function clones the
 * skb (thus sharing the actual data and optional structures), stores
 * the optional hardware time stamping information (if non NULL) or
 * generates a software time stamp (otherwise), then queues the clone
 * to the error queue of the socket.  Errors are silently ignored.
 */
void skb_tstamp_tx(struct sk_buff *orig_skb,
		   struct skb_shared_hwtstamps *hwtstamps);

/**
 * skb_tx_timestamp() - Driver hook for transmit timestamping
 *
 * Ethernet MAC Drivers should call this function in their hard_xmit()
 * function immediately before giving the sk_buff to the MAC hardware.
 *
 * Specifically, one should make absolutely sure that this function is
 * called before TX completion of this packet can trigger.  Otherwise
 * the packet could potentially already be freed.
 *
 * @skb: A socket buffer.
 */
static inline void skb_tx_timestamp(struct sk_buff *skb)
{
	skb_clone_tx_timestamp(skb);
	if (skb_shinfo(skb)->tx_flags & SKBTX_SW_TSTAMP)
		skb_tstamp_tx(skb, NULL);
}

/**
 * skb_complete_wifi_ack - deliver skb with wifi status
 *
 * @skb: the original outgoing packet
 * @acked: ack status
 *
 */
void skb_complete_wifi_ack(struct sk_buff *skb, bool acked);

__sum16 __skb_checksum_complete_head(struct sk_buff *skb, int len);
__sum16 __skb_checksum_complete(struct sk_buff *skb);

static inline int skb_csum_unnecessary(const struct sk_buff *skb)
{
	return ((skb->ip_summed == CHECKSUM_UNNECESSARY) ||
		skb->csum_valid ||
		(skb->ip_summed == CHECKSUM_PARTIAL &&
		 skb_checksum_start_offset(skb) >= 0));
}

/**
 *	skb_checksum_complete - Calculate checksum of an entire packet
 *	@skb: packet to process
 *
 *	This function calculates the checksum over the entire packet plus
 *	the value of skb->csum.  The latter can be used to supply the
 *	checksum of a pseudo header as used by TCP/UDP.  It returns the
 *	checksum.
 *
 *	For protocols that contain complete checksums such as ICMP/TCP/UDP,
 *	this function can be used to verify that checksum on received
 *	packets.  In that case the function should return zero if the
 *	checksum is correct.  In particular, this function will return zero
 *	if skb->ip_summed is CHECKSUM_UNNECESSARY which indicates that the
 *	hardware has already verified the correctness of the checksum.
 */
static inline __sum16 skb_checksum_complete(struct sk_buff *skb)
{
	return skb_csum_unnecessary(skb) ?
	       0 : __skb_checksum_complete(skb);
}

static inline void __skb_decr_checksum_unnecessary(struct sk_buff *skb)
{
	if (skb->ip_summed == CHECKSUM_UNNECESSARY) {
		if (skb->csum_level == 0)
			skb->ip_summed = CHECKSUM_NONE;
		else
			skb->csum_level--;
	}
}

static inline void __skb_incr_checksum_unnecessary(struct sk_buff *skb)
{
	if (skb->ip_summed == CHECKSUM_UNNECESSARY) {
		if (skb->csum_level < SKB_MAX_CSUM_LEVEL)
			skb->csum_level++;
	} else if (skb->ip_summed == CHECKSUM_NONE) {
		skb->ip_summed = CHECKSUM_UNNECESSARY;
		skb->csum_level = 0;
	}
}

/* Check if we need to perform checksum complete validation.
 *
 * Returns true if checksum complete is needed, false otherwise
 * (either checksum is unnecessary or zero checksum is allowed).
 */
static inline bool __skb_checksum_validate_needed(struct sk_buff *skb,
						  bool zero_okay,
						  __sum16 check)
{
	if (skb_csum_unnecessary(skb) || (zero_okay && !check)) {
		skb->csum_valid = 1;
		__skb_decr_checksum_unnecessary(skb);
		return false;
	}

	return true;
}

/* For small packets <= CHECKSUM_BREAK perform checksum complete directly
 * in checksum_init.
 */
#define CHECKSUM_BREAK 76

/* Unset checksum-complete
 *
 * Unset checksum complete can be done when packet is being modified
 * (uncompressed for instance) and checksum-complete value is
 * invalidated.
 */
static inline void skb_checksum_complete_unset(struct sk_buff *skb)
{
	if (skb->ip_summed == CHECKSUM_COMPLETE)
		skb->ip_summed = CHECKSUM_NONE;
}

/* Validate (init) checksum based on checksum complete.
 *
 * Return values:
 *   0: checksum is validated or try to in skb_checksum_complete. In the latter
 *	case the ip_summed will not be CHECKSUM_UNNECESSARY and the pseudo
 *	checksum is stored in skb->csum for use in __skb_checksum_complete
 *   non-zero: value of invalid checksum
 *
 */
static inline __sum16 __skb_checksum_validate_complete(struct sk_buff *skb,
						       bool complete,
						       __wsum psum)
{
	if (skb->ip_summed == CHECKSUM_COMPLETE) {
		if (!csum_fold(csum_add(psum, skb->csum))) {
			skb->csum_valid = 1;
			return 0;
		}
	}

	skb->csum = psum;

	if (complete || skb->len <= CHECKSUM_BREAK) {
		__sum16 csum;

		csum = __skb_checksum_complete(skb);
		skb->csum_valid = !csum;
		return csum;
	}

	return 0;
}

static inline __wsum null_compute_pseudo(struct sk_buff *skb, int proto)
{
	return 0;
}

/* Perform checksum validate (init). Note that this is a macro since we only
 * want to calculate the pseudo header which is an input function if necessary.
 * First we try to validate without any computation (checksum unnecessary) and
 * then calculate based on checksum complete calling the function to compute
 * pseudo header.
 *
 * Return values:
 *   0: checksum is validated or try to in skb_checksum_complete
 *   non-zero: value of invalid checksum
 */
#define __skb_checksum_validate(skb, proto, complete,			\
				zero_okay, check, compute_pseudo)	\
({									\
	__sum16 __ret = 0;						\
	skb->csum_valid = 0;						\
	if (__skb_checksum_validate_needed(skb, zero_okay, check))	\
		__ret = __skb_checksum_validate_complete(skb,		\
				complete, compute_pseudo(skb, proto)/*伪头对应的checksum*/);	\
	__ret;								\
})

#define skb_checksum_init(skb, proto, compute_pseudo)			\
	__skb_checksum_validate(skb, proto, false, false, 0, compute_pseudo)

#define skb_checksum_init_zero_check(skb, proto, check, compute_pseudo)	\
	__skb_checksum_validate(skb, proto, false, true, check, compute_pseudo)

#define skb_checksum_validate(skb, proto, compute_pseudo)		\
	__skb_checksum_validate(skb, proto, true, false, 0, compute_pseudo)

#define skb_checksum_validate_zero_check(skb, proto, check,		\
					 compute_pseudo)		\
	__skb_checksum_validate(skb, proto, true, true, check, compute_pseudo)

#define skb_checksum_simple_validate(skb)				\
	__skb_checksum_validate(skb, 0, true, false, 0, null_compute_pseudo)

static inline bool __skb_checksum_convert_check(struct sk_buff *skb)
{
	return (skb->ip_summed == CHECKSUM_NONE && skb->csum_valid);
}

static inline void __skb_checksum_convert(struct sk_buff *skb, __wsum pseudo)
{
	skb->csum = ~pseudo;
	skb->ip_summed = CHECKSUM_COMPLETE;
}

#define skb_checksum_try_convert(skb, proto, compute_pseudo)	\
do {									\
	if (__skb_checksum_convert_check(skb))				\
		__skb_checksum_convert(skb, compute_pseudo(skb, proto)); \
} while (0)

static inline void skb_remcsum_adjust_partial(struct sk_buff *skb, void *ptr,
					      u16 start, u16 offset)
{
	skb->ip_summed = CHECKSUM_PARTIAL;
	skb->csum_start = ((unsigned char *)ptr + start) - skb->head;
	skb->csum_offset = offset - start;
}

/* Update skbuf and packet to reflect the remote checksum offload operation.
 * When called, ptr indicates the starting point for skb->csum when
 * ip_summed is CHECKSUM_COMPLETE. If we need create checksum complete
 * here, skb_postpull_rcsum is done so skb->csum start is ptr.
 */
static inline void skb_remcsum_process(struct sk_buff *skb, void *ptr,
				       int start, int offset, bool nopartial)
{
	__wsum delta;

	if (!nopartial) {
		skb_remcsum_adjust_partial(skb, ptr, start, offset);
		return;
	}

	 if (unlikely(skb->ip_summed != CHECKSUM_COMPLETE)) {
		__skb_checksum_complete(skb);
		skb_postpull_rcsum(skb, skb->data, ptr - (void *)skb->data);
	}

	delta = remcsum_adjust(ptr, skb->csum, start, offset);

	/* Adjust skb->csum since we changed the packet */
	skb->csum = csum_add(skb->csum, delta);
}

static inline struct nf_conntrack *skb_nfct(const struct sk_buff *skb)
{
#if IS_ENABLED(CONFIG_NF_CONNTRACK)
	return (void *)(skb->_nfct & NFCT_PTRMASK);
#else
	return NULL;
#endif
}

static inline unsigned long skb_get_nfct(const struct sk_buff *skb)
{
#if IS_ENABLED(CONFIG_NF_CONNTRACK)
	return skb->_nfct;
#else
	return 0UL;
#endif
}

static inline void skb_set_nfct(struct sk_buff *skb, unsigned long nfct)
{
#if IS_ENABLED(CONFIG_NF_CONNTRACK)
	skb->_nfct = nfct;
#endif
}

#ifdef CONFIG_SKB_EXTENSIONS
enum skb_ext_id {
#if IS_ENABLED(CONFIG_BRIDGE_NETFILTER)
	SKB_EXT_BRIDGE_NF,
#endif
#ifdef CONFIG_XFRM
	SKB_EXT_SEC_PATH,
#endif
#if IS_ENABLED(CONFIG_NET_TC_SKB_EXT)
	TC_SKB_EXT,
#endif
#if IS_ENABLED(CONFIG_MPTCP)
	SKB_EXT_MPTCP,
#endif
	SKB_EXT_NUM, /* must be last */
};

/**
 *	struct skb_ext - sk_buff extensions
 *	@refcnt: 1 on allocation, deallocated on 0
 *	@offset: offset to add to @data to obtain extension address
 *	@chunks: size currently allocated, stored in SKB_EXT_ALIGN_SHIFT units
 *	@data: start of extension data, variable sized
 *
 *	Note: offsets/lengths are stored in chunks of 8 bytes, this allows
 *	to use 'u8' types while allowing up to 2kb worth of extension data.
 */
struct skb_ext {
	refcount_t refcnt;
	u8 offset[SKB_EXT_NUM]; /* in chunks of 8 bytes */
	u8 chunks;		/* same */
	char data[0] __aligned(8);
};

struct skb_ext *__skb_ext_alloc(void);
void *__skb_ext_set(struct sk_buff *skb, enum skb_ext_id id,
		    struct skb_ext *ext);
void *skb_ext_add(struct sk_buff *skb, enum skb_ext_id id);
void __skb_ext_del(struct sk_buff *skb, enum skb_ext_id id);
void __skb_ext_put(struct skb_ext *ext);

static inline void skb_ext_put(struct sk_buff *skb)
{
	if (skb->active_extensions)
		__skb_ext_put(skb->extensions);
}

static inline void __skb_ext_copy(struct sk_buff *dst,
				  const struct sk_buff *src)
{
	dst->active_extensions = src->active_extensions;

	if (src->active_extensions) {
		struct skb_ext *ext = src->extensions;

		refcount_inc(&ext->refcnt);
		dst->extensions = ext;
	}
}

static inline void skb_ext_copy(struct sk_buff *dst, const struct sk_buff *src)
{
	skb_ext_put(dst);
	__skb_ext_copy(dst, src);
}

static inline bool __skb_ext_exist(const struct skb_ext *ext, enum skb_ext_id i)
{
	return !!ext->offset[i];
}

static inline bool skb_ext_exist(const struct sk_buff *skb, enum skb_ext_id id)
{
	return skb->active_extensions & (1 << id);
}

static inline void skb_ext_del(struct sk_buff *skb, enum skb_ext_id id)
{
	if (skb_ext_exist(skb, id))
		__skb_ext_del(skb, id);
}

static inline void *skb_ext_find(const struct sk_buff *skb, enum skb_ext_id id)
{
	if (skb_ext_exist(skb, id)) {
		struct skb_ext *ext = skb->extensions;

		return (void *)ext + (ext->offset[id] << 3);
	}

	return NULL;
}

static inline void skb_ext_reset(struct sk_buff *skb)
{
	if (unlikely(skb->active_extensions)) {
		__skb_ext_put(skb->extensions);
		skb->active_extensions = 0;
	}
}

static inline bool skb_has_extensions(struct sk_buff *skb)
{
	return unlikely(skb->active_extensions);
}
#else
static inline void skb_ext_put(struct sk_buff *skb) {}
static inline void skb_ext_reset(struct sk_buff *skb) {}
static inline void skb_ext_del(struct sk_buff *skb, int unused) {}
static inline void __skb_ext_copy(struct sk_buff *d, const struct sk_buff *s) {}
static inline void skb_ext_copy(struct sk_buff *dst, const struct sk_buff *s) {}
static inline bool skb_has_extensions(struct sk_buff *skb) { return false; }
#endif /* CONFIG_SKB_EXTENSIONS */

static inline void nf_reset_ct(struct sk_buff *skb)
{
#if defined(CONFIG_NF_CONNTRACK) || defined(CONFIG_NF_CONNTRACK_MODULE)
	nf_conntrack_put(skb_nfct(skb));
	skb->_nfct = 0;
#endif
}

static inline void nf_reset_trace(struct sk_buff *skb)
{
#if IS_ENABLED(CONFIG_NETFILTER_XT_TARGET_TRACE) || defined(CONFIG_NF_TABLES)
	skb->nf_trace = 0;
#endif
}

static inline void ipvs_reset(struct sk_buff *skb)
{
#if IS_ENABLED(CONFIG_IP_VS)
	skb->ipvs_property = 0;
#endif
}

/* Note: This doesn't put any conntrack info in dst. */
static inline void __nf_copy(struct sk_buff *dst, const struct sk_buff *src,
			     bool copy)
{
#if defined(CONFIG_NF_CONNTRACK) || defined(CONFIG_NF_CONNTRACK_MODULE)
	dst->_nfct = src->_nfct;
	nf_conntrack_get(skb_nfct(src));
#endif
#if IS_ENABLED(CONFIG_NETFILTER_XT_TARGET_TRACE) || defined(CONFIG_NF_TABLES)
	if (copy)
		dst->nf_trace = src->nf_trace;
#endif
}

static inline void nf_copy(struct sk_buff *dst, const struct sk_buff *src)
{
#if defined(CONFIG_NF_CONNTRACK) || defined(CONFIG_NF_CONNTRACK_MODULE)
	nf_conntrack_put(skb_nfct(dst));
#endif
	__nf_copy(dst, src, true);
}

#ifdef CONFIG_NETWORK_SECMARK
static inline void skb_copy_secmark(struct sk_buff *to, const struct sk_buff *from)
{
	to->secmark = from->secmark;
}

static inline void skb_init_secmark(struct sk_buff *skb)
{
	skb->secmark = 0;
}
#else
static inline void skb_copy_secmark(struct sk_buff *to, const struct sk_buff *from)
{ }

static inline void skb_init_secmark(struct sk_buff *skb)
{ }
#endif

static inline int secpath_exists(const struct sk_buff *skb)
{
#ifdef CONFIG_XFRM
	return skb_ext_exist(skb, SKB_EXT_SEC_PATH);
#else
	return 0;
#endif
}

static inline bool skb_irq_freeable(const struct sk_buff *skb)
{
	return !skb->destructor &&
		!secpath_exists(skb) &&
		!skb_nfct(skb) &&
		!skb->_skb_refdst &&
		!skb_has_frag_list(skb);
}

static inline void skb_set_queue_mapping(struct sk_buff *skb, u16 queue_mapping)
{
	skb->queue_mapping = queue_mapping;
}

static inline u16 skb_get_queue_mapping(const struct sk_buff *skb)
{
	return skb->queue_mapping;//skb映射到哪个队列
}

static inline void skb_copy_queue_mapping(struct sk_buff *to, const struct sk_buff *from)
{
	to->queue_mapping = from->queue_mapping;
}

//保存skb的映射队列（为了规避不等于0，采用+1实现）
static inline void skb_record_rx_queue(struct sk_buff *skb, u16 rx_queue)
{
	skb->queue_mapping = rx_queue + 1;
}

//取skb中已记录的映射队列（采用-1还原）
static inline u16 skb_get_rx_queue(const struct sk_buff *skb)
{
	return skb->queue_mapping - 1;
}

//skb是否已记录其映射的队列
static inline bool skb_rx_queue_recorded(const struct sk_buff *skb)
{
	return skb->queue_mapping != 0;
}

static inline void skb_set_dst_pending_confirm(struct sk_buff *skb, u32 val)
{
	skb->dst_pending_confirm = val;
}

static inline bool skb_get_dst_pending_confirm(const struct sk_buff *skb)
{
	return skb->dst_pending_confirm != 0;
}

static inline struct sec_path *skb_sec_path(const struct sk_buff *skb)
{
#ifdef CONFIG_XFRM
	return skb_ext_find(skb, SKB_EXT_SEC_PATH);
#else
	return NULL;
#endif
}

/* Keeps track of mac header offset relative to skb->head.
 * It is useful for TSO of Tunneling protocol. e.g. GRE.
 * For non-tunnel skb it points to skb_mac_header() and for
 * tunnel skb it points to outer mac header.
 * Keeps track of level of encapsulation of network headers.
 */
struct skb_gso_cb {
	union {
		int	mac_offset;
		int	data_offset;
	};
	int	encap_level;
	__wsum	csum;
	__u16	csum_start;
};
#define SKB_GSO_CB_OFFSET	32
#define SKB_GSO_CB(skb) ((struct skb_gso_cb *)((skb)->cb + SKB_GSO_CB_OFFSET))

static inline int skb_tnl_header_len(const struct sk_buff *inner_skb)
{
	return (skb_mac_header(inner_skb) - inner_skb->head) -
		SKB_GSO_CB(inner_skb)->mac_offset;
}

static inline int gso_pskb_expand_head(struct sk_buff *skb, int extra)
{
	int new_headroom, headroom;
	int ret;

	headroom = skb_headroom(skb);
	ret = pskb_expand_head(skb, extra, 0, GFP_ATOMIC);
	if (ret)
		return ret;

	new_headroom = skb_headroom(skb);
	SKB_GSO_CB(skb)->mac_offset += (new_headroom - headroom);
	return 0;
}

static inline void gso_reset_checksum(struct sk_buff *skb, __wsum res)
{
	/* Do not update partial checksums if remote checksum is enabled. */
	if (skb->remcsum_offload)
		return;

	SKB_GSO_CB(skb)->csum = res;
	SKB_GSO_CB(skb)->csum_start = skb_checksum_start(skb) - skb->head;
}

/* Compute the checksum for a gso segment. First compute the checksum value
 * from the start of transport header to SKB_GSO_CB(skb)->csum_start, and
 * then add in skb->csum (checksum from csum_start to end of packet).
 * skb->csum and csum_start are then updated to reflect the checksum of the
 * resultant packet starting from the transport header-- the resultant checksum
 * is in the res argument (i.e. normally zero or ~ of checksum of a pseudo
 * header.
 */
static inline __sum16 gso_make_checksum(struct sk_buff *skb, __wsum res)
{
	unsigned char *csum_start = skb_transport_header(skb);
	int plen = (skb->head + SKB_GSO_CB(skb)->csum_start) - csum_start;
	__wsum partial = SKB_GSO_CB(skb)->csum;

	SKB_GSO_CB(skb)->csum = res;
	SKB_GSO_CB(skb)->csum_start = csum_start - skb->head;

	return csum_fold(csum_partial(csum_start, plen, partial));
}

static inline bool skb_is_gso(const struct sk_buff *skb)
{
	return skb_shinfo(skb)->gso_size;
}

/* Note: Should be called only if skb_is_gso(skb) is true */
static inline bool skb_is_gso_v6(const struct sk_buff *skb)
{
	return skb_shinfo(skb)->gso_type & SKB_GSO_TCPV6;
}

/* Note: Should be called only if skb_is_gso(skb) is true */
static inline bool skb_is_gso_sctp(const struct sk_buff *skb)
{
	return skb_shinfo(skb)->gso_type & SKB_GSO_SCTP;
}

/* Note: Should be called only if skb_is_gso(skb) is true */
static inline bool skb_is_gso_tcp(const struct sk_buff *skb)
{
	return skb_shinfo(skb)->gso_type & (SKB_GSO_TCPV4 | SKB_GSO_TCPV6);
}

static inline void skb_gso_reset(struct sk_buff *skb)
{
	skb_shinfo(skb)->gso_size = 0;
	skb_shinfo(skb)->gso_segs = 0;
	skb_shinfo(skb)->gso_type = 0;
}

static inline void skb_increase_gso_size(struct skb_shared_info *shinfo,
					 u16 increment)
{
	if (WARN_ON_ONCE(shinfo->gso_size == GSO_BY_FRAGS))
		return;
	shinfo->gso_size += increment;
}

static inline void skb_decrease_gso_size(struct skb_shared_info *shinfo,
					 u16 decrement)
{
	if (WARN_ON_ONCE(shinfo->gso_size == GSO_BY_FRAGS))
		return;
	shinfo->gso_size -= decrement;
}

void __skb_warn_lro_forwarding(const struct sk_buff *skb);

static inline bool skb_warn_if_lro(const struct sk_buff *skb)
{
	/* LRO sets gso_size but not gso_type, whereas if GSO is really
	 * wanted then gso_type will be set. */
	const struct skb_shared_info *shinfo = skb_shinfo(skb);

	if (skb_is_nonlinear(skb) && shinfo->gso_size != 0 &&
	    unlikely(shinfo->gso_type == 0)) {
		__skb_warn_lro_forwarding(skb);
		return true;
	}
	return false;
}

static inline void skb_forward_csum(struct sk_buff *skb)
{
	/* Unfortunately we don't support this one.  Any brave souls? */
	if (skb->ip_summed == CHECKSUM_COMPLETE)
		skb->ip_summed = CHECKSUM_NONE;
}

/**
 * skb_checksum_none_assert - make sure skb ip_summed is CHECKSUM_NONE
 * @skb: skb to check
 *
 * fresh skbs have their ip_summed set to CHECKSUM_NONE.
 * Instead of forcing ip_summed to CHECKSUM_NONE, we can
 * use this helper, to document places where we make this assertion.
 */
static inline void skb_checksum_none_assert(const struct sk_buff *skb)
{
#ifdef DEBUG
	BUG_ON(skb->ip_summed != CHECKSUM_NONE);
#endif
}

bool skb_partial_csum_set(struct sk_buff *skb, u16 start, u16 off);

int skb_checksum_setup(struct sk_buff *skb, bool recalculate);
struct sk_buff *skb_checksum_trimmed(struct sk_buff *skb,
				     unsigned int transport_len,
				     __sum16(*skb_chkf)(struct sk_buff *skb));

/**
 * skb_head_is_locked - Determine if the skb->head is locked down
 * @skb: skb to check
 *
 * The head on skbs build around a head frag can be removed if they are
 * not cloned.  This function returns true if the skb head is locked down
 * due to either being allocated via kmalloc, or by being a clone with
 * multiple references to the head.
 */
static inline bool skb_head_is_locked(const struct sk_buff *skb)
{
	return !skb->head_frag || skb_cloned(skb);
}

/* Local Checksum Offload.
 * Compute outer checksum based on the assumption that the
 * inner checksum will be offloaded later.
 * See Documentation/networking/checksum-offloads.rst for
 * explanation of how this works.
 * Fill in outer checksum adjustment (e.g. with sum of outer
 * pseudo-header) before calling.
 * Also ensure that inner checksum is in linear data area.
 */
static inline __wsum lco_csum(struct sk_buff *skb)
{
	unsigned char *csum_start = skb_checksum_start(skb);
	unsigned char *l4_hdr = skb_transport_header(skb);
	__wsum partial;

	/* Start with complement of inner checksum adjustment */
	partial = ~csum_unfold(*(__force __sum16 *)(csum_start +
						    skb->csum_offset));

	/* Add in checksum of our headers (incl. outer checksum
	 * adjustment filled in by caller) and return result.
	 */
	return csum_partial(l4_hdr, csum_start - l4_hdr, partial);
}

static inline bool skb_is_redirected(const struct sk_buff *skb)
{
#ifdef CONFIG_NET_REDIRECT
	return skb->redirected;
#else
	return false;
#endif
}

static inline void skb_set_redirected(struct sk_buff *skb, bool from_ingress)
{
#ifdef CONFIG_NET_REDIRECT
	skb->redirected = 1;
	skb->from_ingress = from_ingress;
	if (skb->from_ingress)
		skb->tstamp = 0;
#endif
}

static inline void skb_reset_redirect(struct sk_buff *skb)
{
#ifdef CONFIG_NET_REDIRECT
	skb->redirected = 0;
#endif
}

#endif	/* __KERNEL__ */
#endif	/* _LINUX_SKBUFF_H */<|MERGE_RESOLUTION|>--- conflicted
+++ resolved
@@ -854,17 +854,12 @@
 	__u8			tc_skip_classify:1;
 	//tc处于ingress位置
 	__u8			tc_at_ingress:1;
-<<<<<<< HEAD
+#endif
+#ifdef CONFIG_NET_REDIRECT
 	//skb被tc redirected到本设备
-	__u8			tc_redirected:1;
+	__u8			redirected:1;
 	//skb来源于ingress(redirectd情况）
-	__u8			tc_from_ingress:1;
-=======
-#endif
-#ifdef CONFIG_NET_REDIRECT
-	__u8			redirected:1;
 	__u8			from_ingress:1;
->>>>>>> b032227c
 #endif
 #ifdef CONFIG_TLS_DEVICE
 	__u8			decrypted:1;
