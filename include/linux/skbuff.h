/* SPDX-License-Identifier: GPL-2.0-or-later */
/*
 *	Definitions for the 'struct sk_buff' memory handlers.
 *
 *	Authors:
 *		Alan Cox, <gw4pts@gw4pts.ampr.org>
 *		Florian La Roche, <rzsfl@rz.uni-sb.de>
 */

#ifndef _LINUX_SKBUFF_H
#define _LINUX_SKBUFF_H

#include <linux/kernel.h>
#include <linux/compiler.h>
#include <linux/time.h>
#include <linux/bug.h>
#include <linux/bvec.h>
#include <linux/cache.h>
#include <linux/rbtree.h>
#include <linux/socket.h>
#include <linux/refcount.h>

#include <linux/atomic.h>
#include <asm/types.h>
#include <linux/spinlock.h>
#include <linux/net.h>
#include <linux/textsearch.h>
#include <net/checksum.h>
#include <linux/rcupdate.h>
#include <linux/hrtimer.h>
#include <linux/dma-mapping.h>
#include <linux/netdev_features.h>
#include <linux/sched.h>
#include <linux/sched/clock.h>
#include <net/flow_dissector.h>
#include <linux/splice.h>
#include <linux/in6.h>
#include <linux/if_packet.h>
#include <net/flow.h>
#include <net/page_pool.h>
#if IS_ENABLED(CONFIG_NF_CONNTRACK)
#include <linux/netfilter/nf_conntrack_common.h>
#endif

/* The interface for checksum offload between the stack and networking drivers
 * is as follows...
 *
 * A. IP checksum related features
 *
 * Drivers advertise checksum offload capabilities in the features of a device.
 * From the stack's point of view these are capabilities offered by the driver.
 * A driver typically only advertises features that it is capable of offloading
 * to its device.
 *
 * The checksum related features are:
 *
 *	NETIF_F_HW_CSUM	- The driver (or its device) is able to compute one
 *			  IP (one's complement) checksum for any combination
 *			  of protocols or protocol layering. The checksum is
 *			  computed and set in a packet per the CHECKSUM_PARTIAL
 *			  interface (see below).
 *
 *	NETIF_F_IP_CSUM - Driver (device) is only able to checksum plain
 *			  TCP or UDP packets over IPv4. These are specifically
 *			  unencapsulated packets of the form IPv4|TCP or
 *			  IPv4|UDP where the Protocol field in the IPv4 header
 *			  is TCP or UDP. The IPv4 header may contain IP options.
 *			  This feature cannot be set in features for a device
 *			  with NETIF_F_HW_CSUM also set. This feature is being
 *			  DEPRECATED (see below).
 *
 *	NETIF_F_IPV6_CSUM - Driver (device) is only able to checksum plain
 *			  TCP or UDP packets over IPv6. These are specifically
 *			  unencapsulated packets of the form IPv6|TCP or
 *			  IPv6|UDP where the Next Header field in the IPv6
 *			  header is either TCP or UDP. IPv6 extension headers
 *			  are not supported with this feature. This feature
 *			  cannot be set in features for a device with
 *			  NETIF_F_HW_CSUM also set. This feature is being
 *			  DEPRECATED (see below).
 *
 *	NETIF_F_RXCSUM - Driver (device) performs receive checksum offload.
 *			 This flag is only used to disable the RX checksum
 *			 feature for a device. The stack will accept receive
 *			 checksum indication in packets received on a device
 *			 regardless of whether NETIF_F_RXCSUM is set.
 *
 * B. Checksumming of received packets by device. Indication of checksum
 *    verification is set in skb->ip_summed. Possible values are:
 *
 * CHECKSUM_NONE:
 *
 *   Device did not checksum this packet e.g. due to lack of capabilities.
 *   The packet contains full (though not verified) checksum in packet but
 *   not in skb->csum. Thus, skb->csum is undefined in this case.
 *
 * CHECKSUM_UNNECESSARY:
 *
 *   The hardware you're dealing with doesn't calculate the full checksum
 *   (as in CHECKSUM_COMPLETE), but it does parse headers and verify checksums
 *   for specific protocols. For such packets it will set CHECKSUM_UNNECESSARY
 *   if their checksums are okay. skb->csum is still undefined in this case
 *   though. A driver or device must never modify the checksum field in the
 *   packet even if checksum is verified.
 *
 *   CHECKSUM_UNNECESSARY is applicable to following protocols:
 *     TCP: IPv6 and IPv4.
 *     UDP: IPv4 and IPv6. A device may apply CHECKSUM_UNNECESSARY to a
 *       zero UDP checksum for either IPv4 or IPv6, the networking stack
 *       may perform further validation in this case.
 *     GRE: only if the checksum is present in the header.
 *     SCTP: indicates the CRC in SCTP header has been validated.
 *     FCOE: indicates the CRC in FC frame has been validated.
 *
 *   skb->csum_level indicates the number of consecutive checksums found in
 *   the packet minus one that have been verified as CHECKSUM_UNNECESSARY.
 *   For instance if a device receives an IPv6->UDP->GRE->IPv4->TCP packet
 *   and a device is able to verify the checksums for UDP (possibly zero),
 *   GRE (checksum flag is set) and TCP, skb->csum_level would be set to
 *   two. If the device were only able to verify the UDP checksum and not
 *   GRE, either because it doesn't support GRE checksum or because GRE
 *   checksum is bad, skb->csum_level would be set to zero (TCP checksum is
 *   not considered in this case).
 *
 * CHECKSUM_COMPLETE:
 *
 *   This is the most generic way. The device supplied checksum of the _whole_
 *   packet as seen by netif_rx() and fills in skb->csum. This means the
 *   hardware doesn't need to parse L3/L4 headers to implement this.
 *
 *   Notes:
 *   - Even if device supports only some protocols, but is able to produce
 *     skb->csum, it MUST use CHECKSUM_COMPLETE, not CHECKSUM_UNNECESSARY.
 *   - CHECKSUM_COMPLETE is not applicable to SCTP and FCoE protocols.
 *
 * CHECKSUM_PARTIAL:
 *
 *   A checksum is set up to be offloaded to a device as described in the
 *   output description for CHECKSUM_PARTIAL. This may occur on a packet
 *   received directly from another Linux OS, e.g., a virtualized Linux kernel
 *   on the same host, or it may be set in the input path in GRO or remote
 *   checksum offload. For the purposes of checksum verification, the checksum
 *   referred to by skb->csum_start + skb->csum_offset and any preceding
 *   checksums in the packet are considered verified. Any checksums in the
 *   packet that are after the checksum being offloaded are not considered to
 *   be verified.
 *
 * C. Checksumming on transmit for non-GSO. The stack requests checksum offload
 *    in the skb->ip_summed for a packet. Values are:
 *
 * CHECKSUM_PARTIAL:
 *
 *   The driver is required to checksum the packet as seen by hard_start_xmit()
 *   from skb->csum_start up to the end, and to record/write the checksum at
 *   offset skb->csum_start + skb->csum_offset. A driver may verify that the
 *   csum_start and csum_offset values are valid values given the length and
 *   offset of the packet, but it should not attempt to validate that the
 *   checksum refers to a legitimate transport layer checksum -- it is the
 *   purview of the stack to validate that csum_start and csum_offset are set
 *   correctly.
 *
 *   When the stack requests checksum offload for a packet, the driver MUST
 *   ensure that the checksum is set correctly. A driver can either offload the
 *   checksum calculation to the device, or call skb_checksum_help (in the case
 *   that the device does not support offload for a particular checksum).
 *
 *   NETIF_F_IP_CSUM and NETIF_F_IPV6_CSUM are being deprecated in favor of
 *   NETIF_F_HW_CSUM. New devices should use NETIF_F_HW_CSUM to indicate
 *   checksum offload capability.
 *   skb_csum_hwoffload_help() can be called to resolve CHECKSUM_PARTIAL based
 *   on network device checksumming capabilities: if a packet does not match
 *   them, skb_checksum_help or skb_crc32c_help (depending on the value of
 *   csum_not_inet, see item D.) is called to resolve the checksum.
 *
 * CHECKSUM_NONE:
 *
 *   The skb was already checksummed by the protocol, or a checksum is not
 *   required.
 *
 * CHECKSUM_UNNECESSARY:
 *
 *   This has the same meaning as CHECKSUM_NONE for checksum offload on
 *   output.
 *
 * CHECKSUM_COMPLETE:
 *   Not used in checksum output. If a driver observes a packet with this value
 *   set in skbuff, it should treat the packet as if CHECKSUM_NONE were set.
 *
 * D. Non-IP checksum (CRC) offloads
 *
 *   NETIF_F_SCTP_CRC - This feature indicates that a device is capable of
 *     offloading the SCTP CRC in a packet. To perform this offload the stack
 *     will set csum_start and csum_offset accordingly, set ip_summed to
 *     CHECKSUM_PARTIAL and set csum_not_inet to 1, to provide an indication in
 *     the skbuff that the CHECKSUM_PARTIAL refers to CRC32c.
 *     A driver that supports both IP checksum offload and SCTP CRC32c offload
 *     must verify which offload is configured for a packet by testing the
 *     value of skb->csum_not_inet; skb_crc32c_csum_help is provided to resolve
 *     CHECKSUM_PARTIAL on skbs where csum_not_inet is set to 1.
 *
 *   NETIF_F_FCOE_CRC - This feature indicates that a device is capable of
 *     offloading the FCOE CRC in a packet. To perform this offload the stack
 *     will set ip_summed to CHECKSUM_PARTIAL and set csum_start and csum_offset
 *     accordingly. Note that there is no indication in the skbuff that the
 *     CHECKSUM_PARTIAL refers to an FCOE checksum, so a driver that supports
 *     both IP checksum offload and FCOE CRC offload must verify which offload
 *     is configured for a packet, presumably by inspecting packet headers.
 *
 * E. Checksumming on output with GSO.
 *
 * In the case of a GSO packet (skb_is_gso(skb) is true), checksum offload
 * is implied by the SKB_GSO_* flags in gso_type. Most obviously, if the
 * gso_type is SKB_GSO_TCPV4 or SKB_GSO_TCPV6, TCP checksum offload as
 * part of the GSO operation is implied. If a checksum is being offloaded
 * with GSO then ip_summed is CHECKSUM_PARTIAL, and both csum_start and
 * csum_offset are set to refer to the outermost checksum being offloaded
 * (two offloaded checksums are possible with UDP encapsulation).
 */

/* Don't change this without changing skb_csum_unnecessary! */
#define CHECKSUM_NONE		0 //checksum没有被校验（设备没有做checksum校验）
#define CHECKSUM_UNNECESSARY	1
#define CHECKSUM_COMPLETE	2
#define CHECKSUM_PARTIAL	3

/* Maximum value in skb->csum_level */
#define SKB_MAX_CSUM_LEVEL	3

//将x按cacheline对齐
#define SKB_DATA_ALIGN(X)	ALIGN(X, SMP_CACHE_BYTES)
//x的大小，减去skb-shared-info按cacheline对齐
#define SKB_WITH_OVERHEAD(X)	\
	((X) - SKB_DATA_ALIGN(sizeof(struct skb_shared_info)))
#define SKB_MAX_ORDER(X, ORDER) \
	SKB_WITH_OVERHEAD((PAGE_SIZE << (ORDER)) - (X))
#define SKB_MAX_HEAD(X)		(SKB_MAX_ORDER((X), 0))
#define SKB_MAX_ALLOC		(SKB_MAX_ORDER(0, 2))

/* return minimum truesize of one skb containing X bytes of data */
#define SKB_TRUESIZE(X) ((X) +						\
			 SKB_DATA_ALIGN(sizeof(struct sk_buff)) +	\
			 SKB_DATA_ALIGN(sizeof(struct skb_shared_info)))

struct ahash_request;
struct net_device;
struct scatterlist;
struct pipe_inode_info;
struct iov_iter;
struct napi_struct;
struct bpf_prog;
union bpf_attr;
struct skb_ext;

#if IS_ENABLED(CONFIG_BRIDGE_NETFILTER)
struct nf_bridge_info {
	enum {
		BRNF_PROTO_UNCHANGED,
		BRNF_PROTO_8021Q,
		BRNF_PROTO_PPPOE
	} orig_proto:8;
	u8			pkt_otherhost:1;
	u8			in_prerouting:1;
	u8			bridged_dnat:1;
	__u16			frag_max_size;
	struct net_device	*physindev;

	/* always valid & non-NULL from FORWARD on, for physdev match */
	struct net_device	*physoutdev;
	union {
		/* prerouting: detect dnat in orig/reply direction */
		__be32          ipv4_daddr;
		struct in6_addr ipv6_daddr;

		/* after prerouting + nat detected: store original source
		 * mac since neigh resolution overwrites it, only used while
		 * skb is out in neigh layer.
		 */
		char neigh_header[8];
	};
};
#endif

#if IS_ENABLED(CONFIG_NET_TC_SKB_EXT)
/* Chain in tc_skb_ext will be used to share the tc chain with
 * ovs recirc_id. It will be set to the current chain by tc
 * and read by ovs to recirc_id.
 */
struct tc_skb_ext {
	__u32 chain;
	__u16 mru;
	bool post_ct;
};
#endif

struct sk_buff_head {
	/* These two members must be first. */
	//双向链表
	struct sk_buff	*next;
	struct sk_buff	*prev;

	__u32		qlen;//队列长度
	spinlock_t	lock;/*保存此队列*/
};

struct sk_buff;

/* To allow 64K frame to be packed as single skb without frag_list we
 * require 64K/PAGE_SIZE pages plus 1 additional page to allow for
 * buffers which do not start on a page boundary.
 *
 * Since GRO uses frags we allocate at least 16 regardless of page
 * size.
 */
#if (65536/PAGE_SIZE + 1) < 16
#define MAX_SKB_FRAGS 16UL
#else
#define MAX_SKB_FRAGS (65536/PAGE_SIZE + 1)
#endif
extern int sysctl_max_skb_frags;

/* Set skb_shinfo(skb)->gso_size to this in case you want skb_segment to
 * segment using its current segmentation instead.
 */
#define GSO_BY_FRAGS	0xFFFF

typedef struct bio_vec skb_frag_t;

/**
 * skb_frag_size() - Returns the size of a skb fragment
 * @frag: skb fragment
 */
static inline unsigned int skb_frag_size(const skb_frag_t *frag)
{
	return frag->bv_len;
}

/**
 * skb_frag_size_set() - Sets the size of a skb fragment
 * @frag: skb fragment
 * @size: size of fragment
 */
static inline void skb_frag_size_set(skb_frag_t *frag, unsigned int size)
{
	frag->bv_len = size;
}

/**
 * skb_frag_size_add() - Increments the size of a skb fragment by @delta
 * @frag: skb fragment
 * @delta: value to add
 */
static inline void skb_frag_size_add(skb_frag_t *frag, int delta)
{
	frag->bv_len += delta;
}

/**
 * skb_frag_size_sub() - Decrements the size of a skb fragment by @delta
 * @frag: skb fragment
 * @delta: value to subtract
 */
static inline void skb_frag_size_sub(skb_frag_t *frag, int delta)
{
	frag->bv_len -= delta;
}

/**
 * skb_frag_must_loop - Test if %p is a high memory page
 * @p: fragment's page
 */
static inline bool skb_frag_must_loop(struct page *p)
{
#if defined(CONFIG_HIGHMEM)
	if (IS_ENABLED(CONFIG_DEBUG_KMAP_LOCAL_FORCE_MAP) || PageHighMem(p))
		return true;
#endif
	return false;
}

/**
 *	skb_frag_foreach_page - loop over pages in a fragment
 *
 *	@f:		skb frag to operate on
 *	@f_off:		offset from start of f->bv_page
 *	@f_len:		length from f_off to loop over
 *	@p:		(temp var) current page
 *	@p_off:		(temp var) offset from start of current page,
 *	                           non-zero only on first page.
 *	@p_len:		(temp var) length in current page,
 *				   < PAGE_SIZE only on first and last page.
 *	@copied:	(temp var) length so far, excluding current p_len.
 *
 *	A fragment can hold a compound page, in which case per-page
 *	operations, notably kmap_atomic, must be called for each
 *	regular page.
 */
#define skb_frag_foreach_page(f, f_off, f_len, p, p_off, p_len, copied)	\
	for (p = skb_frag_page(f) + ((f_off) >> PAGE_SHIFT),		\
	     p_off = (f_off) & (PAGE_SIZE - 1),				\
	     p_len = skb_frag_must_loop(p) ?				\
	     min_t(u32, f_len, PAGE_SIZE - p_off) : f_len,		\
	     copied = 0;						\
	     copied < f_len;						\
	     copied += p_len, p++, p_off = 0,				\
	     p_len = min_t(u32, f_len - copied, PAGE_SIZE))		\

#define HAVE_HW_TIME_STAMP

/**
 * struct skb_shared_hwtstamps - hardware time stamps
 * @hwtstamp:	hardware time stamp transformed into duration
 *		since arbitrary point in time
 *
 * Software time stamps generated by ktime_get_real() are stored in
 * skb->tstamp.
 *
 * hwtstamps can only be compared against other hwtstamps from
 * the same device.
 *
 * This structure is attached to packets as part of the
 * &skb_shared_info. Use skb_hwtstamps() to get a pointer.
 */
struct skb_shared_hwtstamps {
	ktime_t	hwtstamp;
};

/* Definitions for tx_flags in struct skb_shared_info */
enum {
	/* generate hardware time stamp */
	SKBTX_HW_TSTAMP = 1 << 0,

	/* generate software time stamp when queueing packet to NIC */
	SKBTX_SW_TSTAMP = 1 << 1,

	/* device driver is going to provide hardware time stamp */
	SKBTX_IN_PROGRESS = 1 << 2,

	/* generate wifi status information (where possible) */
	SKBTX_WIFI_STATUS = 1 << 4,

	/* generate software time stamp when entering packet scheduling */
	SKBTX_SCHED_TSTAMP = 1 << 6,
};

#define SKBTX_ANY_SW_TSTAMP	(SKBTX_SW_TSTAMP    | \
				 SKBTX_SCHED_TSTAMP)
#define SKBTX_ANY_TSTAMP	(SKBTX_HW_TSTAMP | SKBTX_ANY_SW_TSTAMP)

/* Definitions for flags in struct skb_shared_info */
enum {
	/* use zcopy routines */
	SKBFL_ZEROCOPY_ENABLE = BIT(0),

	/* This indicates at least one fragment might be overwritten
	 * (as in vmsplice(), sendfile() ...)
	 * If we need to compute a TX checksum, we'll need to copy
	 * all frags to avoid possible bad checksum
	 */
	SKBFL_SHARED_FRAG = BIT(1),
};

#define SKBFL_ZEROCOPY_FRAG	(SKBFL_ZEROCOPY_ENABLE | SKBFL_SHARED_FRAG)

/*
 * The callback notifies userspace to release buffers when skb DMA is done in
 * lower device, the skb last reference should be 0 when calling this.
 * The zerocopy_success argument is true if zero copy transmit occurred,
 * false on data copy or out of memory error caused by data copy attempt.
 * The ctx field is used to track device context.
 * The desc field is used to track userspace buffer index.
 */
struct ubuf_info {
	void (*callback)(struct sk_buff *, struct ubuf_info *,
			 bool zerocopy_success);
	union {
		struct {
			unsigned long desc;
			void *ctx;
		};
		struct {
			u32 id;
			u16 len;
			u16 zerocopy:1;
			u32 bytelen;
		};
	};
	refcount_t refcnt;
	u8 flags;

	struct mmpin {
		struct user_struct *user;
		unsigned int num_pg;
	} mmp;
};

#define skb_uarg(SKB)	((struct ubuf_info *)(skb_shinfo(SKB)->destructor_arg))

int mm_account_pinned_pages(struct mmpin *mmp, size_t size);
void mm_unaccount_pinned_pages(struct mmpin *mmp);

struct ubuf_info *msg_zerocopy_alloc(struct sock *sk, size_t size);
struct ubuf_info *msg_zerocopy_realloc(struct sock *sk, size_t size,
				       struct ubuf_info *uarg);

void msg_zerocopy_put_abort(struct ubuf_info *uarg, bool have_uref);

void msg_zerocopy_callback(struct sk_buff *skb, struct ubuf_info *uarg,
			   bool success);

int skb_zerocopy_iter_dgram(struct sk_buff *skb, struct msghdr *msg, int len);
int skb_zerocopy_iter_stream(struct sock *sk, struct sk_buff *skb,
			     struct msghdr *msg, int len,
			     struct ubuf_info *uarg);

/* This data is invariant across clones and lives at
 * the end of the header data, ie. at skb->end.
 */
struct skb_shared_info {
	__u8		flags;
	__u8		meta_len;
	__u8		nr_frags;//有多少个分片
	__u8		tx_flags;
	unsigned short	gso_size;
	/* Warning: this field is not always filled in (UFO)! */
	unsigned short	gso_segs;
	struct sk_buff	*frag_list;
	struct skb_shared_hwtstamps hwtstamps;
	unsigned int	gso_type;
	u32		tskey;

	/*
	 * Warning : all fields before dataref are cleared in __alloc_skb()
	 */
	atomic_t	dataref;

	/* Intermediate layers must ensure that destructor_arg
	 * remains valid until skb destructor */
	void *		destructor_arg;

	/* must be last field, see pskb_expand_head() */
	skb_frag_t	frags[MAX_SKB_FRAGS];
};

/* We divide dataref into two halves.  The higher 16 bits hold references
 * to the payload part of skb->data.  The lower 16 bits hold references to
 * the entire skb->data.  A clone of a headerless skb holds the length of
 * the header in skb->hdr_len.
 *
 * All users must obey the rule that the skb->data reference count must be
 * greater than or equal to the payload reference count.
 *
 * Holding a reference to the payload part means that the user does not
 * care about modifications to the header part of skb->data.
 */
#define SKB_DATAREF_SHIFT 16
#define SKB_DATAREF_MASK ((1 << SKB_DATAREF_SHIFT) - 1)


enum {
	SKB_FCLONE_UNAVAILABLE,	/* skb has no fclone (from head_cache) */
	SKB_FCLONE_ORIG,	/* orig skb (from fclone_cache) */
	SKB_FCLONE_CLONE,	/* companion fclone skb (from fclone_cache) */
};

enum {
	SKB_GSO_TCPV4 = 1 << 0,

	/* This indicates the skb is from an untrusted source. */
	SKB_GSO_DODGY = 1 << 1,

	/* This indicates the tcp segment has CWR set. */
	SKB_GSO_TCP_ECN = 1 << 2,

	SKB_GSO_TCP_FIXEDID = 1 << 3,

	SKB_GSO_TCPV6 = 1 << 4,

	SKB_GSO_FCOE = 1 << 5,

	SKB_GSO_GRE = 1 << 6,

	SKB_GSO_GRE_CSUM = 1 << 7,

	SKB_GSO_IPXIP4 = 1 << 8,

	SKB_GSO_IPXIP6 = 1 << 9,

	SKB_GSO_UDP_TUNNEL = 1 << 10,

	SKB_GSO_UDP_TUNNEL_CSUM = 1 << 11,

	SKB_GSO_PARTIAL = 1 << 12,

	SKB_GSO_TUNNEL_REMCSUM = 1 << 13,

	SKB_GSO_SCTP = 1 << 14,

	SKB_GSO_ESP = 1 << 15,

	SKB_GSO_UDP = 1 << 16,

	SKB_GSO_UDP_L4 = 1 << 17,

	SKB_GSO_FRAGLIST = 1 << 18,
};

#if BITS_PER_LONG > 32
#define NET_SKBUFF_DATA_USES_OFFSET 1
#endif

#ifdef NET_SKBUFF_DATA_USES_OFFSET
typedef unsigned int sk_buff_data_t;
#else
typedef unsigned char *sk_buff_data_t;
#endif

/**
 *	struct sk_buff - socket buffer
 *	@next: Next buffer in list
 *	@prev: Previous buffer in list
 *	@tstamp: Time we arrived/left
 *	@skb_mstamp_ns: (aka @tstamp) earliest departure time; start point
 *		for retransmit timer
 *	@rbnode: RB tree node, alternative to next/prev for netem/tcp
 *	@list: queue head
 *	@sk: Socket we are owned by
 *	@ip_defrag_offset: (aka @sk) alternate use of @sk, used in
 *		fragmentation management
 *	@dev: Device we arrived on/are leaving by
 *	@dev_scratch: (aka @dev) alternate use of @dev when @dev would be %NULL
 *	@cb: Control buffer. Free for use by every layer. Put private vars here
 *	@_skb_refdst: destination entry (with norefcount bit)
 *	@sp: the security path, used for xfrm
 *	@len: Length of actual data
 *	@data_len: Data length
 *	@mac_len: Length of link layer header
 *	@hdr_len: writable header length of cloned skb
 *	@csum: Checksum (must include start/offset pair)
 *	@csum_start: Offset from skb->head where checksumming should start
 *	@csum_offset: Offset from csum_start where checksum should be stored
 *	@priority: Packet queueing priority
 *	@ignore_df: allow local fragmentation
 *	@cloned: Head may be cloned (check refcnt to be sure)
 *	@ip_summed: Driver fed us an IP checksum
 *	@nohdr: Payload reference only, must not modify header
 *	@pkt_type: Packet class
 *	@fclone: skbuff clone status
 *	@ipvs_property: skbuff is owned by ipvs
 *	@inner_protocol_type: whether the inner protocol is
 *		ENCAP_TYPE_ETHER or ENCAP_TYPE_IPPROTO
 *	@remcsum_offload: remote checksum offload is enabled
 *	@offload_fwd_mark: Packet was L2-forwarded in hardware
 *	@offload_l3_fwd_mark: Packet was L3-forwarded in hardware
 *	@tc_skip_classify: do not classify packet. set by IFB device
 *	@tc_at_ingress: used within tc_classify to distinguish in/egress
 *	@redirected: packet was redirected by packet classifier
 *	@from_ingress: packet was redirected from the ingress path
 *	@peeked: this packet has been seen already, so stats have been
 *		done for it, don't do them again
 *	@nf_trace: netfilter packet trace flag
 *	@protocol: Packet protocol from driver
 *	@destructor: Destruct function
 *	@tcp_tsorted_anchor: list structure for TCP (tp->tsorted_sent_queue)
 *	@_sk_redir: socket redirection information for skmsg
 *	@_nfct: Associated connection, if any (with nfctinfo bits)
 *	@nf_bridge: Saved data about a bridged frame - see br_netfilter.c
 *	@skb_iif: ifindex of device we arrived on
 *	@tc_index: Traffic control index
 *	@hash: the packet hash
 *	@queue_mapping: Queue mapping for multiqueue devices
 *	@head_frag: skb was allocated from page fragments,
 *		not allocated by kmalloc() or vmalloc().
 *	@pfmemalloc: skbuff was allocated from PFMEMALLOC reserves
 *	@pp_recycle: mark the packet for recycling instead of freeing (implies
 *		page_pool support on driver)
 *	@active_extensions: active extensions (skb_ext_id types)
 *	@ndisc_nodetype: router type (from link layer)
 *	@ooo_okay: allow the mapping of a socket to a queue to be changed
 *	@l4_hash: indicate hash is a canonical 4-tuple hash over transport
 *		ports.
 *	@sw_hash: indicates hash was computed in software stack
 *	@wifi_acked_valid: wifi_acked was set
 *	@wifi_acked: whether frame was acked on wifi or not
 *	@no_fcs:  Request NIC to treat last 4 bytes as Ethernet FCS
 *	@encapsulation: indicates the inner headers in the skbuff are valid
 *	@encap_hdr_csum: software checksum is needed
 *	@csum_valid: checksum is already valid
 *	@csum_not_inet: use CRC32c to resolve CHECKSUM_PARTIAL
 *	@csum_complete_sw: checksum was completed by software
 *	@csum_level: indicates the number of consecutive checksums found in
 *		the packet minus one that have been verified as
 *		CHECKSUM_UNNECESSARY (max 3)
 *	@dst_pending_confirm: need to confirm neighbour
 *	@decrypted: Decrypted SKB
 *	@napi_id: id of the NAPI struct this skb came from
 *	@sender_cpu: (aka @napi_id) source CPU in XPS
 *	@secmark: security marking
 *	@mark: Generic packet mark
 *	@reserved_tailroom: (aka @mark) number of bytes of free space available
 *		at the tail of an sk_buff
 *	@vlan_present: VLAN tag is present
 *	@vlan_proto: vlan encapsulation protocol
 *	@vlan_tci: vlan tag control information
 *	@inner_protocol: Protocol (encapsulation)
 *	@inner_ipproto: (aka @inner_protocol) stores ipproto when
 *		skb->inner_protocol_type == ENCAP_TYPE_IPPROTO;
 *	@inner_transport_header: Inner transport layer header (encapsulation)
 *	@inner_network_header: Network layer header (encapsulation)
 *	@inner_mac_header: Link layer header (encapsulation)
 *	@transport_header: Transport layer header
 *	@network_header: Network layer header
 *	@mac_header: Link layer header
 *	@kcov_handle: KCOV remote handle for remote coverage collection
 *	@tail: Tail pointer
 *	@end: End pointer
 *	@head: Head of buffer
 *	@data: Data head pointer
 *	@truesize: Buffer size
 *	@users: User count - see {datagram,tcp}.c
 *	@extensions: allocated extensions, valid if active_extensions is nonzero
 */

struct sk_buff {
	union {
		struct {
			/* These two members must be first. */
			struct sk_buff		*next;
			struct sk_buff		*prev;

			union {
				struct net_device	*dev;//报文从属于那个设备
				/* Some protocols might use this space to store information,
				 * while device pointer would be NULL.
				 * UDP receive path is one user.
				 */
				unsigned long		dev_scratch;
			};
		};
		struct rb_node		rbnode; /* used in netem, ip4 defrag, and tcp stack */
		struct list_head	list;
	};

	union {
		struct sock		*sk;//对应的socket
		int			ip_defrag_offset;
	};

	union {
		ktime_t		tstamp;/*收报时的时间签*/
		u64		skb_mstamp_ns; /* earliest departure time */
	};
	/*
	 * This is the control buffer. It is free to use for every
	 * layer. Please put your private variables there. If you
	 * want to keep them across layers you have to do a skb_clone()
	 * first. This is owned by whoever has the skb queued ATM.
	 */
	//给各层提供的免申请控制缓冲，计划放各层的私有信息，含驱动层
	char			cb[48] __aligned(8);

	union {
		struct {
			unsigned long	_skb_refdst;
			void		(*destructor)(struct sk_buff *skb);
		};
		struct list_head	tcp_tsorted_anchor;
#ifdef CONFIG_NET_SOCK_MSG
		unsigned long		_sk_redir;
#endif
	};

#if defined(CONFIG_NF_CONNTRACK) || defined(CONFIG_NF_CONNTRACK_MODULE)
	unsigned long		 _nfct;//记录连接跟踪指针及方向
#endif
	unsigned int		len,//报文总长度(解析时指报文待解析长度）
				data_len;
	__u16			mac_len,//二层长度（整个mac层的长度）
				hdr_len;

	/* Following fields are _not_ copied in __copy_skb_header()
	 * Note that queue_mapping is here mostly to fill a hole.
	 */
	__u16			queue_mapping;//标明报文自哪个队列来

/* if you move cloned around you also must adapt those constants */
#ifdef __BIG_ENDIAN_BITFIELD
#define CLONED_MASK	(1 << 7)
#else
#define CLONED_MASK	1
#endif
#define CLONED_OFFSET()		offsetof(struct sk_buff, __cloned_offset)

	/* private: */
	__u8			__cloned_offset[0];
	/* public: */
	__u8			cloned:1,
				nohdr:1,
				fclone:2,
				peeked:1,
<<<<<<< HEAD
				head_frag:1,//是否为首个片（非ip分片概念）
				pfmemalloc:1;
=======
				head_frag:1,
				pfmemalloc:1,
				pp_recycle:1; /* page_pool recycle indicator */
>>>>>>> 40226a3d
#ifdef CONFIG_SKB_EXTENSIONS
	__u8			active_extensions;
#endif

	/* fields enclosed in headers_start/headers_end are copied
	 * using a single memcpy() in __copy_skb_header()
	 */
	/* private: */
	__u32			headers_start[0];
	/* public: */

/* if you move pkt_type around you also must adapt those constants */
#ifdef __BIG_ENDIAN_BITFIELD
#define PKT_TYPE_MAX	(7 << 5)
#else
#define PKT_TYPE_MAX	7
#endif
#define PKT_TYPE_OFFSET()	offsetof(struct sk_buff, __pkt_type_offset)

	/* private: */
	__u8			__pkt_type_offset[0];
	/* public: */
	__u8			pkt_type:3;//通过mac检查报文类别，例如组播等（见if_packet.h中PACKET_MULTICAST等定义）
	__u8			ignore_df:1;
	__u8			nf_trace:1;
	__u8			ip_summed:2;
	__u8			ooo_okay:1;

	__u8			l4_hash:1;
	__u8			sw_hash:1;
	__u8			wifi_acked_valid:1;
	__u8			wifi_acked:1;
	__u8			no_fcs:1;
	/* Indicates the inner headers are valid in the skbuff. */
	__u8			encapsulation:1;
	__u8			encap_hdr_csum:1;
	__u8			csum_valid:1;

#ifdef __BIG_ENDIAN_BITFIELD
#define PKT_VLAN_PRESENT_BIT	7
#else
#define PKT_VLAN_PRESENT_BIT	0
#endif
#define PKT_VLAN_PRESENT_OFFSET()	offsetof(struct sk_buff, __pkt_vlan_present_offset)
	/* private: */
	__u8			__pkt_vlan_present_offset[0];
	/* public: */
	__u8			vlan_present:1;
	__u8			csum_complete_sw:1;
	__u8			csum_level:2;
	__u8			csum_not_inet:1;
	__u8			dst_pending_confirm:1;
#ifdef CONFIG_IPV6_NDISC_NODETYPE
	__u8			ndisc_nodetype:2;
#endif

	__u8			ipvs_property:1;
	__u8			inner_protocol_type:1;
	__u8			remcsum_offload:1;
#ifdef CONFIG_NET_SWITCHDEV
	__u8			offload_fwd_mark:1;
	__u8			offload_l3_fwd_mark:1;
#endif
#ifdef CONFIG_NET_CLS_ACT
	//此报文是否跳过classify处理
	__u8			tc_skip_classify:1;
	//tc处于ingress位置
	__u8			tc_at_ingress:1;
#endif
#ifdef CONFIG_NET_REDIRECT
	//skb被tc redirected到本设备
	__u8			redirected:1;
	//skb来源于ingress(redirectd情况）
	__u8			from_ingress:1;
#endif
#ifdef CONFIG_TLS_DEVICE
	__u8			decrypted:1;
#endif

#ifdef CONFIG_NET_SCHED
	//tc返回的分类id
	__u16			tc_index;	/* traffic control index */
#endif

	union {
		__wsum		csum;
		struct {
			__u16	csum_start;
			__u16	csum_offset;
		};
	};
	__u32			priority;
	int			skb_iif;//入接口ifindex
	__u32			hash;//报文对应的hash值，例如rss hash
	__be16			vlan_proto;//哪种vlan协议
	__u16			vlan_tci;//指出vlan id
#if defined(CONFIG_NET_RX_BUSY_POLL) || defined(CONFIG_XPS)
	union {
		//skb由哪个napi收上来的
		unsigned int	napi_id;
		unsigned int	sender_cpu;
	};
#endif
#ifdef CONFIG_NETWORK_SECMARK
	__u32		secmark;
#endif

	union {
		__u32		mark;
		__u32		reserved_tailroom;
	};

	union {
		__be16		inner_protocol;
		__u8		inner_ipproto;
	};

	__u16			inner_transport_header;
	__u16			inner_network_header;
	__u16			inner_mac_header;

	__be16			protocol;//链路层指明的协议，如arp,ip协议,802.2等
	__u16			transport_header;//到传输层的偏移量
	__u16			network_header;//到网络头的偏移量
	__u16			mac_header;//到mac头的偏移量

#ifdef CONFIG_KCOV
	u64			kcov_handle;
#endif

	/* private: */
	__u32			headers_end[0];
	/* public: */

	/* These elements must be at the end, see alloc_skb() for details.  */
	sk_buff_data_t		tail;//指向报文结束位置（它与data是一对儿）
	sk_buff_data_t		end;//指向buffer的结束位置，注：实际上在end的后面还有skb_shared_info结构
	unsigned char		*head,//指向buffer的起始位置
				*data;//指向报文位置（解析时表示当前分析位置）
	unsigned int		truesize;//缓冲逻辑的大小，看SKB_TRUESIZE
	refcount_t		users;//引用计数，防报文被释放

#ifdef CONFIG_SKB_EXTENSIONS
	/* only useable after checking ->active_extensions != 0 */
	struct skb_ext		*extensions;
#endif
};

#ifdef __KERNEL__
/*
 *	Handling routines are only of interest to the kernel
 */

#define SKB_ALLOC_FCLONE	0x01
#define SKB_ALLOC_RX		0x02
#define SKB_ALLOC_NAPI		0x04

/**
 * skb_pfmemalloc - Test if the skb was allocated from PFMEMALLOC reserves
 * @skb: buffer
 */
static inline bool skb_pfmemalloc(const struct sk_buff *skb)
{
	return unlikely(skb->pfmemalloc);
}

/*
 * skb might have a dst pointer attached, refcounted or not.
 * _skb_refdst low order bit is set if refcount was _not_ taken
 */
#define SKB_DST_NOREF	1UL
#define SKB_DST_PTRMASK	~(SKB_DST_NOREF)

/**
 * skb_dst - returns skb dst_entry
 * @skb: buffer
 *
 * Returns skb dst_entry, regardless of reference taken or not.
 */
static inline struct dst_entry *skb_dst(const struct sk_buff *skb)
{
    //取报文对应的dst_entry
	/* If refdst was not refcounted, check we still are in a
	 * rcu_read_lock section
	 */
	WARN_ON((skb->_skb_refdst & SKB_DST_NOREF) &&
		!rcu_read_lock_held() &&
		!rcu_read_lock_bh_held());
	return (struct dst_entry *)(skb->_skb_refdst & SKB_DST_PTRMASK);
}

/**
 * skb_dst_set - sets skb dst
 * @skb: buffer
 * @dst: dst entry
 *
 * Sets skb dst, assuming a reference was taken on dst and should
 * be released by skb_dst_drop()
 */
static inline void skb_dst_set(struct sk_buff *skb, struct dst_entry *dst)
{
    //设skb设置dst_entry
	skb->_skb_refdst = (unsigned long)dst;
}

/**
 * skb_dst_set_noref - sets skb dst, hopefully, without taking reference
 * @skb: buffer
 * @dst: dst entry
 *
 * Sets skb dst, assuming a reference was not taken on dst.
 * If dst entry is cached, we do not take reference and dst_release
 * will be avoided by refdst_drop. If dst entry is not cached, we take
 * reference, so that last dst_release can destroy the dst immediately.
 */
static inline void skb_dst_set_noref(struct sk_buff *skb, struct dst_entry *dst)
{
	WARN_ON(!rcu_read_lock_held() && !rcu_read_lock_bh_held());
	skb->_skb_refdst = (unsigned long)dst | SKB_DST_NOREF;
}

/**
 * skb_dst_is_noref - Test if skb dst isn't refcounted
 * @skb: buffer
 */
static inline bool skb_dst_is_noref(const struct sk_buff *skb)
{
	return (skb->_skb_refdst & SKB_DST_NOREF) && skb_dst(skb);
}

/**
 * skb_rtable - Returns the skb &rtable
 * @skb: buffer
 */
static inline struct rtable *skb_rtable(const struct sk_buff *skb)
{
	return (struct rtable *)skb_dst(skb);
}

/* For mangling skb->pkt_type from user space side from applications
 * such as nft, tc, etc, we only allow a conservative subset of
 * possible pkt_types to be set.
*/
static inline bool skb_pkt_type_ok(u32 ptype)
{
	return ptype <= PACKET_OTHERHOST;
}

/**
 * skb_napi_id - Returns the skb's NAPI id
 * @skb: buffer
 */
static inline unsigned int skb_napi_id(const struct sk_buff *skb)
{
#ifdef CONFIG_NET_RX_BUSY_POLL
	return skb->napi_id;
#else
	return 0;
#endif
}

/**
 * skb_unref - decrement the skb's reference count
 * @skb: buffer
 *
 * Returns true if we can free the skb.
 */
static inline bool skb_unref(struct sk_buff *skb)
{
	if (unlikely(!skb))
		return false;
	if (likely(refcount_read(&skb->users) == 1))
		smp_rmb();
	else if (likely(!refcount_dec_and_test(&skb->users)))
		return false;

	return true;
}

void skb_release_head_state(struct sk_buff *skb);
void kfree_skb(struct sk_buff *skb);
void kfree_skb_list(struct sk_buff *segs);
void skb_dump(const char *level, const struct sk_buff *skb, bool full_pkt);
void skb_tx_error(struct sk_buff *skb);

#ifdef CONFIG_TRACEPOINTS
void consume_skb(struct sk_buff *skb);
#else
static inline void consume_skb(struct sk_buff *skb)
{
	return kfree_skb(skb);
}
#endif

void __consume_stateless_skb(struct sk_buff *skb);
void  __kfree_skb(struct sk_buff *skb);
extern struct kmem_cache *skbuff_head_cache;

void kfree_skb_partial(struct sk_buff *skb, bool head_stolen);
bool skb_try_coalesce(struct sk_buff *to, struct sk_buff *from,
		      bool *fragstolen, int *delta_truesize);

struct sk_buff *__alloc_skb(unsigned int size, gfp_t priority, int flags,
			    int node);
struct sk_buff *__build_skb(void *data, unsigned int frag_size);
struct sk_buff *build_skb(void *data, unsigned int frag_size);
struct sk_buff *build_skb_around(struct sk_buff *skb,
				 void *data, unsigned int frag_size);

struct sk_buff *napi_build_skb(void *data, unsigned int frag_size);

/**
 * alloc_skb - allocate a network buffer
 * @size: size to allocate
 * @priority: allocation mask
 *
 * This function is a convenient wrapper around __alloc_skb().
 */
static inline struct sk_buff *alloc_skb(unsigned int size,
					gfp_t priority)
{
	//申请skb及存放报文的buffer（buffer大小由size指定）
	return __alloc_skb(size, priority, 0, NUMA_NO_NODE);
}

struct sk_buff *alloc_skb_with_frags(unsigned long header_len,
				     unsigned long data_len,
				     int max_page_order,
				     int *errcode,
				     gfp_t gfp_mask);
struct sk_buff *alloc_skb_for_msg(struct sk_buff *first);

/* Layout of fast clones : [skb1][skb2][fclone_ref] */
struct sk_buff_fclones {
	struct sk_buff	skb1;

	struct sk_buff	skb2;

	refcount_t	fclone_ref;
};

/**
 *	skb_fclone_busy - check if fclone is busy
 *	@sk: socket
 *	@skb: buffer
 *
 * Returns true if skb is a fast clone, and its clone is not freed.
 * Some drivers call skb_orphan() in their ndo_start_xmit(),
 * so we also check that this didnt happen.
 */
static inline bool skb_fclone_busy(const struct sock *sk,
				   const struct sk_buff *skb)
{
	const struct sk_buff_fclones *fclones;

	fclones = container_of(skb, struct sk_buff_fclones, skb1);

	return skb->fclone == SKB_FCLONE_ORIG &&
	       refcount_read(&fclones->fclone_ref) > 1 &&
	       READ_ONCE(fclones->skb2.sk) == sk;
}

/**
 * alloc_skb_fclone - allocate a network buffer from fclone cache
 * @size: size to allocate
 * @priority: allocation mask
 *
 * This function is a convenient wrapper around __alloc_skb().
 */
static inline struct sk_buff *alloc_skb_fclone(unsigned int size,
					       gfp_t priority)
{
	return __alloc_skb(size, priority, SKB_ALLOC_FCLONE, NUMA_NO_NODE);
}

struct sk_buff *skb_morph(struct sk_buff *dst, struct sk_buff *src);
void skb_headers_offset_update(struct sk_buff *skb, int off);
int skb_copy_ubufs(struct sk_buff *skb, gfp_t gfp_mask);
struct sk_buff *skb_clone(struct sk_buff *skb, gfp_t priority);
void skb_copy_header(struct sk_buff *new, const struct sk_buff *old);
struct sk_buff *skb_copy(const struct sk_buff *skb, gfp_t priority);
struct sk_buff *__pskb_copy_fclone(struct sk_buff *skb, int headroom,
				   gfp_t gfp_mask, bool fclone);
static inline struct sk_buff *__pskb_copy(struct sk_buff *skb, int headroom,
					  gfp_t gfp_mask)
{
	return __pskb_copy_fclone(skb, headroom, gfp_mask, false);
}

int pskb_expand_head(struct sk_buff *skb, int nhead, int ntail, gfp_t gfp_mask);
struct sk_buff *skb_realloc_headroom(struct sk_buff *skb,
				     unsigned int headroom);
struct sk_buff *skb_copy_expand(const struct sk_buff *skb, int newheadroom,
				int newtailroom, gfp_t priority);
int __must_check skb_to_sgvec_nomark(struct sk_buff *skb, struct scatterlist *sg,
				     int offset, int len);
int __must_check skb_to_sgvec(struct sk_buff *skb, struct scatterlist *sg,
			      int offset, int len);
int skb_cow_data(struct sk_buff *skb, int tailbits, struct sk_buff **trailer);
int __skb_pad(struct sk_buff *skb, int pad, bool free_on_error);

/**
 *	skb_pad			-	zero pad the tail of an skb
 *	@skb: buffer to pad
 *	@pad: space to pad
 *
 *	Ensure that a buffer is followed by a padding area that is zero
 *	filled. Used by network drivers which may DMA or transfer data
 *	beyond the buffer end onto the wire.
 *
 *	May return error in out of memory cases. The skb is freed on error.
 */
static inline int skb_pad(struct sk_buff *skb, int pad)
{
	return __skb_pad(skb, pad, true);
}
#define dev_kfree_skb(a)	consume_skb(a)

int skb_append_pagefrags(struct sk_buff *skb, struct page *page,
			 int offset, size_t size);

struct skb_seq_state {
	__u32		lower_offset;
	__u32		upper_offset;
	__u32		frag_idx;
	__u32		stepped_offset;
	struct sk_buff	*root_skb;
	struct sk_buff	*cur_skb;
	__u8		*frag_data;
	__u32		frag_off;
};

void skb_prepare_seq_read(struct sk_buff *skb, unsigned int from,
			  unsigned int to, struct skb_seq_state *st);
unsigned int skb_seq_read(unsigned int consumed, const u8 **data,
			  struct skb_seq_state *st);
void skb_abort_seq_read(struct skb_seq_state *st);

unsigned int skb_find_text(struct sk_buff *skb, unsigned int from,
			   unsigned int to, struct ts_config *config);

/*
 * Packet hash types specify the type of hash in skb_set_hash.
 *
 * Hash types refer to the protocol layer addresses which are used to
 * construct a packet's hash. The hashes are used to differentiate or identify
 * flows of the protocol layer for the hash type. Hash types are either
 * layer-2 (L2), layer-3 (L3), or layer-4 (L4).
 *
 * Properties of hashes:
 *
 * 1) Two packets in different flows have different hash values
 * 2) Two packets in the same flow should have the same hash value
 *
 * A hash at a higher layer is considered to be more specific. A driver should
 * set the most specific hash possible.
 *
 * A driver cannot indicate a more specific hash than the layer at which a hash
 * was computed. For instance an L3 hash cannot be set as an L4 hash.
 *
 * A driver may indicate a hash level which is less specific than the
 * actual layer the hash was computed on. For instance, a hash computed
 * at L4 may be considered an L3 hash. This should only be done if the
 * driver can't unambiguously determine that the HW computed the hash at
 * the higher layer. Note that the "should" in the second property above
 * permits this.
 */
enum pkt_hash_types {
	PKT_HASH_TYPE_NONE,	/* Undefined type */
	PKT_HASH_TYPE_L2,	/* Input: src_MAC, dest_MAC */
	PKT_HASH_TYPE_L3,	/* Input: src_IP, dst_IP */
	PKT_HASH_TYPE_L4,	/* Input: src_IP, dst_IP, src_port, dst_port */
};

static inline void skb_clear_hash(struct sk_buff *skb)
{
	skb->hash = 0;
	skb->sw_hash = 0;
	skb->l4_hash = 0;
}

static inline void skb_clear_hash_if_not_l4(struct sk_buff *skb)
{
	if (!skb->l4_hash)
		skb_clear_hash(skb);
}

static inline void
__skb_set_hash(struct sk_buff *skb, __u32 hash, bool is_sw, bool is_l4)
{
	skb->l4_hash = is_l4;
	skb->sw_hash = is_sw;
	skb->hash = hash;
}

static inline void
skb_set_hash(struct sk_buff *skb, __u32 hash, enum pkt_hash_types type)
{
	/* Used by drivers to set hash from HW */
	__skb_set_hash(skb, hash, false, type == PKT_HASH_TYPE_L4);
}

static inline void
__skb_set_sw_hash(struct sk_buff *skb, __u32 hash, bool is_l4)
{
	__skb_set_hash(skb, hash, true, is_l4);
}

void __skb_get_hash(struct sk_buff *skb);
u32 __skb_get_hash_symmetric(const struct sk_buff *skb);
u32 skb_get_poff(const struct sk_buff *skb);
u32 __skb_get_poff(const struct sk_buff *skb, const void *data,
		   const struct flow_keys_basic *keys, int hlen);
__be32 __skb_flow_get_ports(const struct sk_buff *skb, int thoff, u8 ip_proto,
			    const void *data, int hlen_proto);

static inline __be32 skb_flow_get_ports(const struct sk_buff *skb,
					int thoff, u8 ip_proto)
{
    /*提取port信息*/
	return __skb_flow_get_ports(skb, thoff, ip_proto, NULL, 0);
}

void skb_flow_dissector_init(struct flow_dissector *flow_dissector,
			     const struct flow_dissector_key *key,
			     unsigned int key_count);

struct bpf_flow_dissector;
bool bpf_flow_dissect(struct bpf_prog *prog, struct bpf_flow_dissector *ctx,
		      __be16 proto, int nhoff, int hlen, unsigned int flags);

bool __skb_flow_dissect(const struct net *net,
			const struct sk_buff *skb,
			struct flow_dissector *flow_dissector,
			void *target_container, const void *data,
			__be16 proto, int nhoff, int hlen, unsigned int flags);

static inline bool skb_flow_dissect(const struct sk_buff *skb,
				    struct flow_dissector *flow_dissector,
				    void *target_container, unsigned int flags)
{
	return __skb_flow_dissect(NULL, skb, flow_dissector,
				  target_container, NULL, 0, 0, 0, flags);
}

static inline bool skb_flow_dissect_flow_keys(const struct sk_buff *skb,
					      struct flow_keys *flow,
					      unsigned int flags)
{
	memset(flow, 0, sizeof(*flow));
	return __skb_flow_dissect(NULL, skb, &flow_keys_dissector,
				  flow, NULL, 0, 0, 0, flags);
}

static inline bool
skb_flow_dissect_flow_keys_basic(const struct net *net,
				 const struct sk_buff *skb,
				 struct flow_keys_basic *flow,
				 const void *data, __be16 proto,
				 int nhoff, int hlen, unsigned int flags)
{
	memset(flow, 0, sizeof(*flow));
	return __skb_flow_dissect(net, skb, &flow_keys_basic_dissector, flow,
				  data, proto, nhoff, hlen, flags);
}

void skb_flow_dissect_meta(const struct sk_buff *skb,
			   struct flow_dissector *flow_dissector,
			   void *target_container);

/* Gets a skb connection tracking info, ctinfo map should be a
 * map of mapsize to translate enum ip_conntrack_info states
 * to user states.
 */
void
skb_flow_dissect_ct(const struct sk_buff *skb,
		    struct flow_dissector *flow_dissector,
		    void *target_container,
		    u16 *ctinfo_map, size_t mapsize,
		    bool post_ct);
void
skb_flow_dissect_tunnel_info(const struct sk_buff *skb,
			     struct flow_dissector *flow_dissector,
			     void *target_container);

void skb_flow_dissect_hash(const struct sk_buff *skb,
			   struct flow_dissector *flow_dissector,
			   void *target_container);

/*取报文对应的hashcode*/
static inline __u32 skb_get_hash(struct sk_buff *skb)
{
	if (!skb->l4_hash && !skb->sw_hash)
	    /*为此报文计算hash*/
		__skb_get_hash(skb);

	return skb->hash;
}

static inline __u32 skb_get_hash_flowi6(struct sk_buff *skb, const struct flowi6 *fl6)
{
	if (!skb->l4_hash && !skb->sw_hash) {
		struct flow_keys keys;
		__u32 hash = __get_hash_from_flowi6(fl6, &keys);

		__skb_set_sw_hash(skb, hash, flow_keys_have_l4(&keys));
	}

	return skb->hash;
}

__u32 skb_get_hash_perturb(const struct sk_buff *skb,
			   const siphash_key_t *perturb);

//取报文hash
static inline __u32 skb_get_hash_raw(const struct sk_buff *skb)
{
	return skb->hash;
}

static inline void skb_copy_hash(struct sk_buff *to, const struct sk_buff *from)
{
	to->hash = from->hash;
	to->sw_hash = from->sw_hash;
	to->l4_hash = from->l4_hash;
};

static inline void skb_copy_decrypted(struct sk_buff *to,
				      const struct sk_buff *from)
{
#ifdef CONFIG_TLS_DEVICE
	to->decrypted = from->decrypted;
#endif
}

#ifdef NET_SKBUFF_DATA_USES_OFFSET
static inline unsigned char *skb_end_pointer(const struct sk_buff *skb)
{
	return skb->head + skb->end;
}

static inline unsigned int skb_end_offset(const struct sk_buff *skb)
{
	return skb->end;
}
#else
static inline unsigned char *skb_end_pointer(const struct sk_buff *skb)
{
	return skb->end;
}

//可用的buffer大小
static inline unsigned int skb_end_offset(const struct sk_buff *skb)
{
	return skb->end - skb->head;
}
#endif

/* Internal 取skb对应的shared_info结构*/
#define skb_shinfo(SKB)	((struct skb_shared_info *)(skb_end_pointer(SKB)))

static inline struct skb_shared_hwtstamps *skb_hwtstamps(struct sk_buff *skb)
{
	return &skb_shinfo(skb)->hwtstamps;
}

static inline struct ubuf_info *skb_zcopy(struct sk_buff *skb)
{
	bool is_zcopy = skb && skb_shinfo(skb)->flags & SKBFL_ZEROCOPY_ENABLE;

	return is_zcopy ? skb_uarg(skb) : NULL;
}

static inline void net_zcopy_get(struct ubuf_info *uarg)
{
	refcount_inc(&uarg->refcnt);
}

static inline void skb_zcopy_init(struct sk_buff *skb, struct ubuf_info *uarg)
{
	skb_shinfo(skb)->destructor_arg = uarg;
	skb_shinfo(skb)->flags |= uarg->flags;
}

static inline void skb_zcopy_set(struct sk_buff *skb, struct ubuf_info *uarg,
				 bool *have_ref)
{
	if (skb && uarg && !skb_zcopy(skb)) {
		if (unlikely(have_ref && *have_ref))
			*have_ref = false;
		else
			net_zcopy_get(uarg);
		skb_zcopy_init(skb, uarg);
	}
}

static inline void skb_zcopy_set_nouarg(struct sk_buff *skb, void *val)
{
	skb_shinfo(skb)->destructor_arg = (void *)((uintptr_t) val | 0x1UL);
	skb_shinfo(skb)->flags |= SKBFL_ZEROCOPY_FRAG;
}

static inline bool skb_zcopy_is_nouarg(struct sk_buff *skb)
{
	return (uintptr_t) skb_shinfo(skb)->destructor_arg & 0x1UL;
}

static inline void *skb_zcopy_get_nouarg(struct sk_buff *skb)
{
	return (void *)((uintptr_t) skb_shinfo(skb)->destructor_arg & ~0x1UL);
}

static inline void net_zcopy_put(struct ubuf_info *uarg)
{
	if (uarg)
		uarg->callback(NULL, uarg, true);
}

static inline void net_zcopy_put_abort(struct ubuf_info *uarg, bool have_uref)
{
	if (uarg) {
		if (uarg->callback == msg_zerocopy_callback)
			msg_zerocopy_put_abort(uarg, have_uref);
		else if (have_uref)
			net_zcopy_put(uarg);
	}
}

/* Release a reference on a zerocopy structure */
static inline void skb_zcopy_clear(struct sk_buff *skb, bool zerocopy_success)
{
	struct ubuf_info *uarg = skb_zcopy(skb);

	if (uarg) {
		if (!skb_zcopy_is_nouarg(skb))
			uarg->callback(skb, uarg, zerocopy_success);

		skb_shinfo(skb)->flags &= ~SKBFL_ZEROCOPY_FRAG;
	}
}

/*将skb自skb->next链中移除*/
static inline void skb_mark_not_on_list(struct sk_buff *skb)
{
	skb->next = NULL;
}

/* Iterate through singly-linked GSO fragments of an skb. */
#define skb_list_walk_safe(first, skb, next_skb)                               \
	for ((skb) = (first), (next_skb) = (skb) ? (skb)->next : NULL; (skb);  \
	     (skb) = (next_skb), (next_skb) = (skb) ? (skb)->next : NULL)

static inline void skb_list_del_init(struct sk_buff *skb)
{
	__list_del_entry(&skb->list);
	skb_mark_not_on_list(skb);
}

/**
 *	skb_queue_empty - check if a queue is empty
 *	@list: queue head
 *
 *	Returns true if the queue is empty, false otherwise.
 */
static inline int skb_queue_empty(const struct sk_buff_head *list)
{
	return list->next == (const struct sk_buff *) list;
}

/**
 *	skb_queue_empty_lockless - check if a queue is empty
 *	@list: queue head
 *
 *	Returns true if the queue is empty, false otherwise.
 *	This variant can be used in lockless contexts.
 */
static inline bool skb_queue_empty_lockless(const struct sk_buff_head *list)
{
	return READ_ONCE(list->next) == (const struct sk_buff *) list;
}


/**
 *	skb_queue_is_last - check if skb is the last entry in the queue
 *	@list: queue head
 *	@skb: buffer
 *
 *	Returns true if @skb is the last buffer on the list.
 */
static inline bool skb_queue_is_last(const struct sk_buff_head *list,
				     const struct sk_buff *skb)
{
	return skb->next == (const struct sk_buff *) list;
}

/**
 *	skb_queue_is_first - check if skb is the first entry in the queue
 *	@list: queue head
 *	@skb: buffer
 *
 *	Returns true if @skb is the first buffer on the list.
 */
static inline bool skb_queue_is_first(const struct sk_buff_head *list,
				      const struct sk_buff *skb)
{
	return skb->prev == (const struct sk_buff *) list;
}

/**
 *	skb_queue_next - return the next packet in the queue
 *	@list: queue head
 *	@skb: current buffer
 *
 *	Return the next packet in @list after @skb.  It is only valid to
 *	call this if skb_queue_is_last() evaluates to false.
 */
static inline struct sk_buff *skb_queue_next(const struct sk_buff_head *list,
					     const struct sk_buff *skb)
{
	/* This BUG_ON may seem severe, but if we just return then we
	 * are going to dereference garbage.
	 */
	BUG_ON(skb_queue_is_last(list, skb));
	return skb->next;
}

/**
 *	skb_queue_prev - return the prev packet in the queue
 *	@list: queue head
 *	@skb: current buffer
 *
 *	Return the prev packet in @list before @skb.  It is only valid to
 *	call this if skb_queue_is_first() evaluates to false.
 */
static inline struct sk_buff *skb_queue_prev(const struct sk_buff_head *list,
					     const struct sk_buff *skb)
{
	/* This BUG_ON may seem severe, but if we just return then we
	 * are going to dereference garbage.
	 */
	BUG_ON(skb_queue_is_first(list, skb));
	return skb->prev;
}

/**
 *	skb_get - reference buffer
 *	@skb: buffer to reference
 *
 *	Makes another reference to a socket buffer and returns a pointer
 *	to the buffer.
 */
static inline struct sk_buff *skb_get(struct sk_buff *skb)
{
	refcount_inc(&skb->users);
	return skb;
}

/*
 * If users == 1, we are the only owner and can avoid redundant atomic changes.
 */

/**
 *	skb_cloned - is the buffer a clone
 *	@skb: buffer to check
 *
 *	Returns true if the buffer was generated with skb_clone() and is
 *	one of multiple shared copies of the buffer. Cloned buffers are
 *	shared data so must not be written to under normal circumstances.
 */
static inline int skb_cloned(const struct sk_buff *skb)
{
	return skb->cloned &&
	       (atomic_read(&skb_shinfo(skb)->dataref) & SKB_DATAREF_MASK) != 1;
}

static inline int skb_unclone(struct sk_buff *skb, gfp_t pri)
{
	might_sleep_if(gfpflags_allow_blocking(pri));

	if (skb_cloned(skb))
		return pskb_expand_head(skb, 0, 0, pri);

	return 0;
}

/**
 *	skb_header_cloned - is the header a clone
 *	@skb: buffer to check
 *
 *	Returns true if modifying the header part of the buffer requires
 *	the data to be copied.
 */
static inline int skb_header_cloned(const struct sk_buff *skb)
{
	int dataref;

	if (!skb->cloned)
		return 0;

	dataref = atomic_read(&skb_shinfo(skb)->dataref);
	dataref = (dataref & SKB_DATAREF_MASK) - (dataref >> SKB_DATAREF_SHIFT);
	return dataref != 1;
}

static inline int skb_header_unclone(struct sk_buff *skb, gfp_t pri)
{
	might_sleep_if(gfpflags_allow_blocking(pri));

	if (skb_header_cloned(skb))
		return pskb_expand_head(skb, 0, 0, pri);

	return 0;
}

/**
 *	__skb_header_release - release reference to header
 *	@skb: buffer to operate on
 */
static inline void __skb_header_release(struct sk_buff *skb)
{
	skb->nohdr = 1;
	atomic_set(&skb_shinfo(skb)->dataref, 1 + (1 << SKB_DATAREF_SHIFT));
}


/**
 *	skb_shared - is the buffer shared
 *	@skb: buffer to check
 *
 *	Returns true if more than one person has a reference to this
 *	buffer.
 */
static inline int skb_shared(const struct sk_buff *skb)
{
    /*如果此buffer被多个人使用，则此buffer认为被共享*/
	return refcount_read(&skb->users) != 1;
}

/**
 *	skb_share_check - check if buffer is shared and if so clone it
 *	@skb: buffer to check
 *	@pri: priority for memory allocation
 *
 *	If the buffer is shared the buffer is cloned and the old copy
 *	drops a reference. A new clone with a single reference is returned.
 *	If the buffer is not shared the original buffer is returned. When
 *	being called from interrupt status or with spinlocks held pri must
 *	be GFP_ATOMIC.
 *
 *	NULL is returned on a memory allocation failure.
 */
//如果skb是共享的，则copy,如果不是，则用此skb
static inline struct sk_buff *skb_share_check(struct sk_buff *skb, gfp_t pri)
{
	might_sleep_if(gfpflags_allow_blocking(pri));
	if (skb_shared(skb)) {
		//这个报文被共享了,申请一个skb
		struct sk_buff *nskb = skb_clone(skb, pri);

		if (likely(nskb))
			//如果申请成功，则丢掉旧skb的引用计数
			consume_skb(skb);
		else
			//如果申请失败，则丢掉引用计数，返回null
			kfree_skb(skb);
		skb = nskb;
	}
	return skb;
}

/*
 *	Copy shared buffers into a new sk_buff. We effectively do COW on
 *	packets to handle cases where we have a local reader and forward
 *	and a couple of other messy ones. The normal one is tcpdumping
 *	a packet thats being forwarded.
 */

/**
 *	skb_unshare - make a copy of a shared buffer
 *	@skb: buffer to check
 *	@pri: priority for memory allocation
 *
 *	If the socket buffer is a clone then this function creates a new
 *	copy of the data, drops a reference count on the old copy and returns
 *	the new copy with the reference count at 1. If the buffer is not a clone
 *	the original buffer is returned. When called with a spinlock held or
 *	from interrupt state @pri must be %GFP_ATOMIC
 *
 *	%NULL is returned on a memory allocation failure.
 */
static inline struct sk_buff *skb_unshare(struct sk_buff *skb,
					  gfp_t pri)
{
	might_sleep_if(gfpflags_allow_blocking(pri));
	if (skb_cloned(skb)) {
		struct sk_buff *nskb = skb_copy(skb, pri);

		/* Free our shared copy */
		if (likely(nskb))
			consume_skb(skb);
		else
			kfree_skb(skb);
		skb = nskb;
	}
	return skb;
}

/**
 *	skb_peek - peek at the head of an &sk_buff_head
 *	@list_: list to peek at
 *
 *	Peek an &sk_buff. Unlike most other operations you _MUST_
 *	be careful with this one. A peek leaves the buffer on the
 *	list and someone else may run off with it. You must hold
 *	the appropriate locks or have a private queue to do this.
 *
 *	Returns %NULL for an empty list or a pointer to the head element.
 *	The reference count is not incremented and the reference is therefore
 *	volatile. Use with caution.
 */
static inline struct sk_buff *skb_peek(const struct sk_buff_head *list_)
{
	struct sk_buff *skb = list_->next;

	if (skb == (struct sk_buff *)list_)
		skb = NULL;
	return skb;
}

/**
 *	__skb_peek - peek at the head of a non-empty &sk_buff_head
 *	@list_: list to peek at
 *
 *	Like skb_peek(), but the caller knows that the list is not empty.
 */
static inline struct sk_buff *__skb_peek(const struct sk_buff_head *list_)
{
	return list_->next;
}

/**
 *	skb_peek_next - peek skb following the given one from a queue
 *	@skb: skb to start from
 *	@list_: list to peek at
 *
 *	Returns %NULL when the end of the list is met or a pointer to the
 *	next element. The reference count is not incremented and the
 *	reference is therefore volatile. Use with caution.
 */
static inline struct sk_buff *skb_peek_next(struct sk_buff *skb,
		const struct sk_buff_head *list_)
{
	struct sk_buff *next = skb->next;

	if (next == (struct sk_buff *)list_)
		next = NULL;
	return next;
}

/**
 *	skb_peek_tail - peek at the tail of an &sk_buff_head
 *	@list_: list to peek at
 *
 *	Peek an &sk_buff. Unlike most other operations you _MUST_
 *	be careful with this one. A peek leaves the buffer on the
 *	list and someone else may run off with it. You must hold
 *	the appropriate locks or have a private queue to do this.
 *
 *	Returns %NULL for an empty list or a pointer to the tail element.
 *	The reference count is not incremented and the reference is therefore
 *	volatile. Use with caution.
 */
static inline struct sk_buff *skb_peek_tail(const struct sk_buff_head *list_)
{
	struct sk_buff *skb = READ_ONCE(list_->prev);

	if (skb == (struct sk_buff *)list_)
		skb = NULL;
	return skb;

}

/**
 *	skb_queue_len	- get queue length
 *	@list_: list to measure
 *
 *	Return the length of an &sk_buff queue.
 */
static inline __u32 skb_queue_len(const struct sk_buff_head *list_)
{
    /*取了列长度*/
	return list_->qlen;
}

/**
 *	skb_queue_len_lockless	- get queue length
 *	@list_: list to measure
 *
 *	Return the length of an &sk_buff queue.
 *	This variant can be used in lockless contexts.
 */
static inline __u32 skb_queue_len_lockless(const struct sk_buff_head *list_)
{
	return READ_ONCE(list_->qlen);
}

/**
 *	__skb_queue_head_init - initialize non-spinlock portions of sk_buff_head
 *	@list: queue to initialize
 *
 *	This initializes only the list and queue length aspects of
 *	an sk_buff_head object.  This allows to initialize the list
 *	aspects of an sk_buff_head without reinitializing things like
 *	the spinlock.  It can also be used for on-stack sk_buff_head
 *	objects where the spinlock is known to not be used.
 */
static inline void __skb_queue_head_init(struct sk_buff_head *list)
{
	//初始化queue队列
	list->prev = list->next = (struct sk_buff *)list;
	list->qlen = 0;
}

/*
 * This function creates a split out lock class for each invocation;
 * this is needed for now since a whole lot of users of the skb-queue
 * infrastructure in drivers have different locking usage (in hardirq)
 * than the networking core (in softirq only). In the long run either the
 * network layer or drivers should need annotation to consolidate the
 * main types of usage into 3 classes.
 */
static inline void skb_queue_head_init(struct sk_buff_head *list)
{
	spin_lock_init(&list->lock);
	__skb_queue_head_init(list);
}

static inline void skb_queue_head_init_class(struct sk_buff_head *list,
		struct lock_class_key *class)
{
	skb_queue_head_init(list);
	lockdep_set_class(&list->lock, class);
}

/*
 *	Insert an sk_buff on a list.
 *
 *	The "__skb_xxxx()" functions are the non-atomic ones that
 *	can only be called with interrupts disabled.
 */
static inline void __skb_insert(struct sk_buff *newsk,
				struct sk_buff *prev, struct sk_buff *next,
				struct sk_buff_head *list)
{
	/* See skb_queue_empty_lockless() and skb_peek_tail()
	 * for the opposite READ_ONCE()
	 */
	WRITE_ONCE(newsk->next, next);
	WRITE_ONCE(newsk->prev, prev);
	WRITE_ONCE(next->prev, newsk);
	WRITE_ONCE(prev->next, newsk);
	list->qlen++;
}

static inline void __skb_queue_splice(const struct sk_buff_head *list,
				      struct sk_buff *prev,
				      struct sk_buff *next)
{
	struct sk_buff *first = list->next;
	struct sk_buff *last = list->prev;

	WRITE_ONCE(first->prev, prev);
	WRITE_ONCE(prev->next, first);

	WRITE_ONCE(last->next, next);
	WRITE_ONCE(next->prev, last);
}

/**
 *	skb_queue_splice - join two skb lists, this is designed for stacks
 *	@list: the new list to add
 *	@head: the place to add it in the first list
 */
static inline void skb_queue_splice(const struct sk_buff_head *list,
				    struct sk_buff_head *head)
{
	if (!skb_queue_empty(list)) {
		__skb_queue_splice(list, (struct sk_buff *) head, head->next);
		head->qlen += list->qlen;
	}
}

/**
 *	skb_queue_splice_init - join two skb lists and reinitialise the emptied list
 *	@list: the new list to add
 *	@head: the place to add it in the first list
 *
 *	The list at @list is reinitialised
 */
static inline void skb_queue_splice_init(struct sk_buff_head *list,
					 struct sk_buff_head *head)
{
	if (!skb_queue_empty(list)) {
		__skb_queue_splice(list, (struct sk_buff *) head, head->next);
		head->qlen += list->qlen;
		__skb_queue_head_init(list);
	}
}

/**
 *	skb_queue_splice_tail - join two skb lists, each list being a queue
 *	@list: the new list to add
 *	@head: the place to add it in the first list
 */
static inline void skb_queue_splice_tail(const struct sk_buff_head *list,
					 struct sk_buff_head *head)
{
	if (!skb_queue_empty(list)) {
		__skb_queue_splice(list, head->prev, (struct sk_buff *) head);
		head->qlen += list->qlen;
	}
}

/**
 *	skb_queue_splice_tail_init - join two skb lists and reinitialise the emptied list
 *	@list: the new list to add
 *	@head: the place to add it in the first list
 *
 *	Each of the lists is a queue.
 *	The list at @list is reinitialised
 */
static inline void skb_queue_splice_tail_init(struct sk_buff_head *list,
					      struct sk_buff_head *head)
{
	if (!skb_queue_empty(list)) {
		__skb_queue_splice(list, head->prev, (struct sk_buff *) head);
		head->qlen += list->qlen;
		__skb_queue_head_init(list);
	}
}

/**
 *	__skb_queue_after - queue a buffer at the list head
 *	@list: list to use
 *	@prev: place after this buffer
 *	@newsk: buffer to queue
 *
 *	Queue a buffer int the middle of a list. This function takes no locks
 *	and you must therefore hold required locks before calling it.
 *
 *	A buffer cannot be placed on two lists at the same time.
 */
static inline void __skb_queue_after(struct sk_buff_head *list,
				     struct sk_buff *prev,
				     struct sk_buff *newsk)
{
	__skb_insert(newsk, prev, prev->next, list);
}

void skb_append(struct sk_buff *old, struct sk_buff *newsk,
		struct sk_buff_head *list);

static inline void __skb_queue_before(struct sk_buff_head *list,
				      struct sk_buff *next,
				      struct sk_buff *newsk)
{
	__skb_insert(newsk, next->prev, next, list);
}

/**
 *	__skb_queue_head - queue a buffer at the list head
 *	@list: list to use
 *	@newsk: buffer to queue
 *
 *	Queue a buffer at the start of a list. This function takes no locks
 *	and you must therefore hold required locks before calling it.
 *
 *	A buffer cannot be placed on two lists at the same time.
 */
static inline void __skb_queue_head(struct sk_buff_head *list,
				    struct sk_buff *newsk)
{
	__skb_queue_after(list, (struct sk_buff *)list, newsk);
}
void skb_queue_head(struct sk_buff_head *list, struct sk_buff *newsk);

/**
 *	__skb_queue_tail - queue a buffer at the list tail
 *	@list: list to use
 *	@newsk: buffer to queue
 *
 *	Queue a buffer at the end of a list. This function takes no locks
 *	and you must therefore hold required locks before calling it.
 *
 *	A buffer cannot be placed on two lists at the same time.
 */
static inline void __skb_queue_tail(struct sk_buff_head *list,
				   struct sk_buff *newsk)
{
	__skb_queue_before(list, (struct sk_buff *)list, newsk);
}
void skb_queue_tail(struct sk_buff_head *list, struct sk_buff *newsk);

/*
 * remove sk_buff from list. _Must_ be called atomically, and with
 * the list known..
 */
void skb_unlink(struct sk_buff *skb, struct sk_buff_head *list);
static inline void __skb_unlink(struct sk_buff *skb, struct sk_buff_head *list)
{
	//将skb自list中移除掉
	struct sk_buff *next, *prev;

	WRITE_ONCE(list->qlen, list->qlen - 1);
	next	   = skb->next;
	prev	   = skb->prev;
	skb->next  = skb->prev = NULL;
	WRITE_ONCE(next->prev, prev);
	WRITE_ONCE(prev->next, next);
}

/**
 *	__skb_dequeue - remove from the head of the queue
 *	@list: list to dequeue from
 *
 *	Remove the head of the list. This function does not take any locks
 *	so must be used with appropriate locks held only. The head item is
 *	returned or %NULL if the list is empty.
 */
static inline struct sk_buff *__skb_dequeue(struct sk_buff_head *list)
{
	struct sk_buff *skb = skb_peek(list);
	if (skb)
		__skb_unlink(skb, list);
	return skb;
}
struct sk_buff *skb_dequeue(struct sk_buff_head *list);

/**
 *	__skb_dequeue_tail - remove from the tail of the queue
 *	@list: list to dequeue from
 *
 *	Remove the tail of the list. This function does not take any locks
 *	so must be used with appropriate locks held only. The tail item is
 *	returned or %NULL if the list is empty.
 */
static inline struct sk_buff *__skb_dequeue_tail(struct sk_buff_head *list)
{
	struct sk_buff *skb = skb_peek_tail(list);
	if (skb)
		__skb_unlink(skb, list);
	return skb;
}
struct sk_buff *skb_dequeue_tail(struct sk_buff_head *list);


/*检查skb是否为线性的*/
static inline bool skb_is_nonlinear(const struct sk_buff *skb)
{
	return skb->data_len;
}

//其中skb->len是数据包长度，在IPv4中就是单个完整IP包的总长，但这些数据并不一定都在当前buffer页；
//skb->data_len表示在其他buffer页的数据长度（包括本skb在其他页中的数据以及分片skb中的数据），
//因此skb->len - skb->data_len表示在当前页的数据大小。
static inline unsigned int skb_headlen(const struct sk_buff *skb)
{
	return skb->len - skb->data_len;
}

static inline unsigned int __skb_pagelen(const struct sk_buff *skb)
{
	unsigned int i, len = 0;

	for (i = skb_shinfo(skb)->nr_frags - 1; (int)i >= 0; i--)
		len += skb_frag_size(&skb_shinfo(skb)->frags[i]);
	return len;
}

static inline unsigned int skb_pagelen(const struct sk_buff *skb)
{
	return skb_headlen(skb) + __skb_pagelen(skb);
}

/**
 * __skb_fill_page_desc - initialise a paged fragment in an skb
 * @skb: buffer containing fragment to be initialised
 * @i: paged fragment index to initialise
 * @page: the page to use for this fragment
 * @off: the offset to the data with @page
 * @size: the length of the data
 *
 * Initialises the @i'th fragment of @skb to point to &size bytes at
 * offset @off within @page.
 *
 * Does not take any additional reference on the fragment.
 */
static inline void __skb_fill_page_desc(struct sk_buff *skb, int i,
					struct page *page, int off, int size)
{
	skb_frag_t *frag = &skb_shinfo(skb)->frags[i];

	/*
	 * Propagate page pfmemalloc to the skb if we can. The problem is
	 * that not all callers have unique ownership of the page but rely
	 * on page_is_pfmemalloc doing the right thing(tm).
	 */
	frag->bv_page		  = page;
	frag->bv_offset		  = off;
	skb_frag_size_set(frag, size);

	page = compound_head(page);
	if (page_is_pfmemalloc(page))
		skb->pfmemalloc	= true;
}

/**
 * skb_fill_page_desc - initialise a paged fragment in an skb
 * @skb: buffer containing fragment to be initialised
 * @i: paged fragment index to initialise
 * @page: the page to use for this fragment
 * @off: the offset to the data with @page
 * @size: the length of the data
 *
 * As per __skb_fill_page_desc() -- initialises the @i'th fragment of
 * @skb to point to @size bytes at offset @off within @page. In
 * addition updates @skb such that @i is the last fragment.
 *
 * Does not take any additional reference on the fragment.
 */
static inline void skb_fill_page_desc(struct sk_buff *skb, int i,
				      struct page *page, int off, int size)
{
	/*填充第i分片信息*/
	__skb_fill_page_desc(skb, i, page, off, size);
	skb_shinfo(skb)->nr_frags = i + 1;/*分片数增加*/
}

void skb_add_rx_frag(struct sk_buff *skb, int i, struct page *page, int off,
		     int size, unsigned int truesize);

void skb_coalesce_rx_frag(struct sk_buff *skb, int i, int size,
			  unsigned int truesize);

#define SKB_LINEAR_ASSERT(skb)  BUG_ON(skb_is_nonlinear(skb))

#ifdef NET_SKBUFF_DATA_USES_OFFSET
static inline unsigned char *skb_tail_pointer(const struct sk_buff *skb)
{
	return skb->head + skb->tail;
}

static inline void skb_reset_tail_pointer(struct sk_buff *skb)
{
	skb->tail = skb->data - skb->head;
}

static inline void skb_set_tail_pointer(struct sk_buff *skb, const int offset)
{
	skb_reset_tail_pointer(skb);
	skb->tail += offset;
}

#else /* NET_SKBUFF_DATA_USES_OFFSET */
//获取报文的尾指针
static inline unsigned char *skb_tail_pointer(const struct sk_buff *skb)
{
	return skb->tail;
}

//使tail与data同值
static inline void skb_reset_tail_pointer(struct sk_buff *skb)
{
	skb->tail = skb->data;
}

static inline void skb_set_tail_pointer(struct sk_buff *skb, const int offset)
{
	skb->tail = skb->data + offset;
}

#endif /* NET_SKBUFF_DATA_USES_OFFSET */

/*
 *	Add data to an sk_buff
 */
void *pskb_put(struct sk_buff *skb, struct sk_buff *tail, int len);
void *skb_put(struct sk_buff *skb, unsigned int len);
static inline void *__skb_put(struct sk_buff *skb, unsigned int len)
{
	void *tmp = skb_tail_pointer(skb);
	SKB_LINEAR_ASSERT(skb);
	skb->tail += len;
	skb->len  += len;
	return tmp;
}

static inline void *__skb_put_zero(struct sk_buff *skb, unsigned int len)
{
	void *tmp = __skb_put(skb, len);

	memset(tmp, 0, len);
	return tmp;
}

static inline void *__skb_put_data(struct sk_buff *skb, const void *data,
				   unsigned int len)
{
	void *tmp = __skb_put(skb, len);

	memcpy(tmp, data, len);
	return tmp;
}

static inline void __skb_put_u8(struct sk_buff *skb, u8 val)
{
	*(u8 *)__skb_put(skb, 1) = val;
}

static inline void *skb_put_zero(struct sk_buff *skb, unsigned int len)
{
	void *tmp = skb_put(skb, len);

	memset(tmp, 0, len);

	return tmp;
}

//将数据data附加在skb结尾处
static inline void *skb_put_data(struct sk_buff *skb, const void *data,
				 unsigned int len)
{
	void *tmp = skb_put(skb, len);

	memcpy(tmp, data, len);

	return tmp;
}

static inline void skb_put_u8(struct sk_buff *skb, u8 val)
{
	*(u8 *)skb_put(skb, 1) = val;
}

void *skb_push(struct sk_buff *skb, unsigned int len);
//skb　data前移（增加skb长度）
static inline void *__skb_push(struct sk_buff *skb, unsigned int len)
{
	skb->data -= len;
	skb->len  += len;
	return skb->data;
}

void *skb_pull(struct sk_buff *skb, unsigned int len);
//使报文的data头部后移（减少SKB长度）
static inline void *__skb_pull(struct sk_buff *skb, unsigned int len)
{
	skb->len -= len;//跳过已解析的长度
	BUG_ON(skb->len < skb->data_len);
	return skb->data += len;//数据头
}

//尝试着直接pull报文，如果要求的长度大于报文长度，直接返回NULL
static inline void *skb_pull_inline(struct sk_buff *skb, unsigned int len)
{
	return unlikely(len > skb->len) ? NULL : __skb_pull(skb, len);
}

void *__pskb_pull_tail(struct sk_buff *skb, int delta);

static inline void *__pskb_pull(struct sk_buff *skb, unsigned int len)
{
	if (len > skb_headlen(skb) &&
	    !__pskb_pull_tail(skb, len - skb_headlen(skb)))
		return NULL;
	skb->len -= len;
	return skb->data += len;
}

static inline void *pskb_pull(struct sk_buff *skb, unsigned int len)
{
	return unlikely(len > skb->len) ? NULL : __pskb_pull(skb, len);
}

//使skb中的buffer内存平坦（最小平坦长度为len)
static inline bool pskb_may_pull(struct sk_buff *skb, unsigned int len)
{
	if (likely(len <= skb_headlen(skb)))
		return true;
	if (unlikely(len > skb->len))
		//需要的长度比数据长度还要长，肯定搞不定
		return false;
	//len是我们要求的长度，skb_headlen是我们本端可提供的平坦内存长度，len-skb_headlen即为需要增加的平坦内存长度。
	return __pskb_pull_tail(skb, len - skb_headlen(skb)) != NULL;
}

void skb_condense(struct sk_buff *skb);

/**
 *	skb_headroom - bytes at buffer head
 *	@skb: buffer to check
 *
 *	Return the number of bytes of free space at the head of an &sk_buff.
 */
//返回当前skb的headroom
static inline unsigned int skb_headroom(const struct sk_buff *skb)
{
	return skb->data - skb->head;
}

/**
 *	skb_tailroom - bytes at buffer end
 *	@skb: buffer to check
 *
 *	Return the number of bytes of free space at the tail of an sk_buff
 */
//返回当前skb的tailroom
static inline int skb_tailroom(const struct sk_buff *skb)
{
	return skb_is_nonlinear(skb) ? 0 : skb->end - skb->tail;
}

/**
 *	skb_availroom - bytes at buffer end
 *	@skb: buffer to check
 *
 *	Return the number of bytes of free space at the tail of an sk_buff
 *	allocated by sk_stream_alloc()
 */
static inline int skb_availroom(const struct sk_buff *skb)
{
	if (skb_is_nonlinear(skb))
		return 0;

	return skb->end - skb->tail - skb->reserved_tailroom;
}

/**
 *	skb_reserve - adjust headroom
 *	@skb: buffer to alter
 *	@len: bytes to move
 *
 *	Increase the headroom of an empty &sk_buff by reducing the tail
 *	room. This is only allowed for an empty buffer.
 */
//在head与data之间预留len长度的字节
static inline void skb_reserve(struct sk_buff *skb, int len)
{
	skb->data += len;
	skb->tail += len;
}

/**
 *	skb_tailroom_reserve - adjust reserved_tailroom
 *	@skb: buffer to alter
 *	@mtu: maximum amount of headlen permitted
 *	@needed_tailroom: minimum amount of reserved_tailroom
 *
 *	Set reserved_tailroom so that headlen can be as large as possible but
 *	not larger than mtu and tailroom cannot be smaller than
 *	needed_tailroom.
 *	The required headroom should already have been reserved before using
 *	this function.
 */
static inline void skb_tailroom_reserve(struct sk_buff *skb, unsigned int mtu,
					unsigned int needed_tailroom)
{
	SKB_LINEAR_ASSERT(skb);
	if (mtu < skb_tailroom(skb) - needed_tailroom)
		/* use at most mtu */
		skb->reserved_tailroom = skb_tailroom(skb) - mtu;
	else
		/* use up to all available space */
		skb->reserved_tailroom = needed_tailroom;
}

#define ENCAP_TYPE_ETHER	0
#define ENCAP_TYPE_IPPROTO	1

static inline void skb_set_inner_protocol(struct sk_buff *skb,
					  __be16 protocol)
{
	skb->inner_protocol = protocol;
	skb->inner_protocol_type = ENCAP_TYPE_ETHER;
}

static inline void skb_set_inner_ipproto(struct sk_buff *skb,
					 __u8 ipproto)
{
	skb->inner_ipproto = ipproto;
	skb->inner_protocol_type = ENCAP_TYPE_IPPROTO;
}

static inline void skb_reset_inner_headers(struct sk_buff *skb)
{
	skb->inner_mac_header = skb->mac_header;
	skb->inner_network_header = skb->network_header;
	skb->inner_transport_header = skb->transport_header;
}

//获取以太头长度
static inline void skb_reset_mac_len(struct sk_buff *skb)
{
	skb->mac_len = skb->network_header - skb->mac_header;
}

static inline unsigned char *skb_inner_transport_header(const struct sk_buff
							*skb)
{
	return skb->head + skb->inner_transport_header;
}

static inline int skb_inner_transport_offset(const struct sk_buff *skb)
{
	return skb_inner_transport_header(skb) - skb->data;
}

static inline void skb_reset_inner_transport_header(struct sk_buff *skb)
{
	skb->inner_transport_header = skb->data - skb->head;
}

static inline void skb_set_inner_transport_header(struct sk_buff *skb,
						   const int offset)
{
	skb_reset_inner_transport_header(skb);
	skb->inner_transport_header += offset;
}

static inline unsigned char *skb_inner_network_header(const struct sk_buff *skb)
{
	return skb->head + skb->inner_network_header;
}

static inline void skb_reset_inner_network_header(struct sk_buff *skb)
{
	skb->inner_network_header = skb->data - skb->head;
}

static inline void skb_set_inner_network_header(struct sk_buff *skb,
						const int offset)
{
	skb_reset_inner_network_header(skb);
	skb->inner_network_header += offset;
}

static inline unsigned char *skb_inner_mac_header(const struct sk_buff *skb)
{
	return skb->head + skb->inner_mac_header;
}

static inline void skb_reset_inner_mac_header(struct sk_buff *skb)
{
	skb->inner_mac_header = skb->data - skb->head;
}

static inline void skb_set_inner_mac_header(struct sk_buff *skb,
					    const int offset)
{
	skb_reset_inner_mac_header(skb);
	skb->inner_mac_header += offset;
}
static inline bool skb_transport_header_was_set(const struct sk_buff *skb)
{
	return skb->transport_header != (typeof(skb->transport_header))~0U;
}

//取传输层头部
static inline unsigned char *skb_transport_header(const struct sk_buff *skb)
{
	return skb->head + skb->transport_header;
}

static inline void skb_reset_transport_header(struct sk_buff *skb)
{
	skb->transport_header = skb->data - skb->head;
}

static inline void skb_set_transport_header(struct sk_buff *skb,
					    const int offset)
{
	skb_reset_transport_header(skb);
	skb->transport_header += offset;
}

//获取网络头指针（网络层l3）
static inline unsigned char *skb_network_header(const struct sk_buff *skb)
{
	return skb->head + skb->network_header;
}

//设置网络层头部长度（指定当前skb->data位置为网络头位置）
static inline void skb_reset_network_header(struct sk_buff *skb)
{
	skb->network_header = skb->data - skb->head;
}

//增加或者减少到报文网络头的偏移
static inline void skb_set_network_header(struct sk_buff *skb, const int offset)
{
	skb_reset_network_header(skb);
	skb->network_header += offset;
}

//取报文的以太头指针
static inline unsigned char *skb_mac_header(const struct sk_buff *skb)
{
	return skb->head + skb->mac_header;
}

static inline int skb_mac_offset(const struct sk_buff *skb)
{
	return skb_mac_header(skb) - skb->data;
}

static inline u32 skb_mac_header_len(const struct sk_buff *skb)
{
	return skb->network_header - skb->mac_header;
}

//mac头部是否已设置
static inline int skb_mac_header_was_set(const struct sk_buff *skb)
{
	return skb->mac_header != (typeof(skb->mac_header))~0U;
}

static inline void skb_unset_mac_header(struct sk_buff *skb)
{
	skb->mac_header = (typeof(skb->mac_header))~0U;
}

//定义当前skb->data所指向的位置为以太头位置
static inline void skb_reset_mac_header(struct sk_buff *skb)
{
	skb->mac_header = skb->data - skb->head;
}

static inline void skb_set_mac_header(struct sk_buff *skb, const int offset)
{
	skb_reset_mac_header(skb);
	skb->mac_header += offset;
}

static inline void skb_pop_mac_header(struct sk_buff *skb)
{
	skb->mac_header = skb->network_header;
}

static inline void skb_probe_transport_header(struct sk_buff *skb)
{
	struct flow_keys_basic keys;

	if (skb_transport_header_was_set(skb))
		return;

	if (skb_flow_dissect_flow_keys_basic(NULL, skb, &keys,
					     NULL, 0, 0, 0, 0))
		skb_set_transport_header(skb, keys.control.thoff);
}

static inline void skb_mac_header_rebuild(struct sk_buff *skb)
{
	if (skb_mac_header_was_set(skb)) {
		const unsigned char *old_mac = skb_mac_header(skb);

		skb_set_mac_header(skb, -skb->mac_len);
		memmove(skb_mac_header(skb), old_mac, skb->mac_len);
	}
}

static inline int skb_checksum_start_offset(const struct sk_buff *skb)
{
	return skb->csum_start - skb_headroom(skb);
}

static inline unsigned char *skb_checksum_start(const struct sk_buff *skb)
{
	return skb->head + skb->csum_start;
}

/*到传输层的偏移量*/
static inline int skb_transport_offset(const struct sk_buff *skb)
{
	return skb_transport_header(skb) - skb->data;
}

//网络层头部长度（传输层首地址－网络层首地址）
static inline u32 skb_network_header_len(const struct sk_buff *skb)
{
	return skb->transport_header - skb->network_header;
}

static inline u32 skb_inner_network_header_len(const struct sk_buff *skb)
{
	return skb->inner_transport_header - skb->inner_network_header;
}

//获取到network（l3)层指针的偏移量
static inline int skb_network_offset(const struct sk_buff *skb)
{
	return skb_network_header(skb) - skb->data;
}

static inline int skb_inner_network_offset(const struct sk_buff *skb)
{
	return skb_inner_network_header(skb) - skb->data;
}

/*使自l3头开始，长度为len的内存平坦*/
static inline int pskb_network_may_pull(struct sk_buff *skb, unsigned int len)
{
	return pskb_may_pull(skb, skb_network_offset(skb) + len);
}

/*
 * CPUs often take a performance hit when accessing unaligned memory
 * locations. The actual performance hit varies, it can be small if the
 * hardware handles it or large if we have to take an exception and fix it
 * in software.
 *
 * Since an ethernet header is 14 bytes network drivers often end up with
 * the IP header at an unaligned offset. The IP header can be aligned by
 * shifting the start of the packet by 2 bytes. Drivers should do this
 * with:
 *
 * skb_reserve(skb, NET_IP_ALIGN);
 *
 * The downside to this alignment of the IP header is that the DMA is now
 * unaligned. On some architectures the cost of an unaligned DMA is high
 * and this cost outweighs the gains made by aligning the IP header.
 *
 * Since this trade off varies between architectures, we allow NET_IP_ALIGN
 * to be overridden.
 */
#ifndef NET_IP_ALIGN
#define NET_IP_ALIGN	2
#endif

/*
 * The networking layer reserves some headroom in skb data (via
 * dev_alloc_skb). This is used to avoid having to reallocate skb data when
 * the header has to grow. In the default case, if the header has to grow
 * 32 bytes or less we avoid the reallocation.
 *
 * Unfortunately this headroom changes the DMA alignment of the resulting
 * network packet. As for NET_IP_ALIGN, this unaligned DMA is expensive
 * on some architectures. An architecture can override this value,
 * perhaps setting it to a cacheline in size (since that will maintain
 * cacheline alignment of the DMA). It must be a power of 2.
 *
 * Various parts of the networking layer expect at least 32 bytes of
 * headroom, you should not reduce this.
 *
 * Using max(32, L1_CACHE_BYTES) makes sense (especially with RPS)
 * to reduce average number of cache lines per packet.
 * get_rps_cpu() for example only access one 64 bytes aligned block :
 * NET_IP_ALIGN(2) + ethernet_header(14) + IP_header(20/40) + ports(8)
 */
#ifndef NET_SKB_PAD
#define NET_SKB_PAD	max(32, L1_CACHE_BYTES)
#endif

int ___pskb_trim(struct sk_buff *skb, unsigned int len);

static inline void __skb_set_length(struct sk_buff *skb, unsigned int len)
{
	if (WARN_ON(skb_is_nonlinear(skb)))
		return;
	skb->len = len;
	skb_set_tail_pointer(skb, len);
}

static inline void __skb_trim(struct sk_buff *skb, unsigned int len)
{
	__skb_set_length(skb, len);
}

void skb_trim(struct sk_buff *skb, unsigned int len);

static inline int __pskb_trim(struct sk_buff *skb, unsigned int len)
{
	if (skb->data_len)
		return ___pskb_trim(skb, len);
	__skb_trim(skb, len);
	return 0;
}

static inline int pskb_trim(struct sk_buff *skb, unsigned int len)
{
	return (len < skb->len) ? __pskb_trim(skb, len) : 0;
}

/**
 *	pskb_trim_unique - remove end from a paged unique (not cloned) buffer
 *	@skb: buffer to alter
 *	@len: new length
 *
 *	This is identical to pskb_trim except that the caller knows that
 *	the skb is not cloned so we should never get an error due to out-
 *	of-memory.
 */
static inline void pskb_trim_unique(struct sk_buff *skb, unsigned int len)
{
	int err = pskb_trim(skb, len);
	BUG_ON(err);
}

static inline int __skb_grow(struct sk_buff *skb, unsigned int len)
{
	unsigned int diff = len - skb->len;

	if (skb_tailroom(skb) < diff) {
		int ret = pskb_expand_head(skb, 0, diff - skb_tailroom(skb),
					   GFP_ATOMIC);
		if (ret)
			return ret;
	}
	__skb_set_length(skb, len);
	return 0;
}

/**
 *	skb_orphan - orphan a buffer
 *	@skb: buffer to orphan
 *
 *	If a buffer currently has an owner then we call the owner's
 *	destructor function and make the @skb unowned. The buffer continues
 *	to exist but is no longer charged to its former owner.
 */
static inline void skb_orphan(struct sk_buff *skb)
{
	if (skb->destructor) {
		skb->destructor(skb);
		skb->destructor = NULL;
		skb->sk		= NULL;
	} else {
		BUG_ON(skb->sk);
	}
}

/**
 *	skb_orphan_frags - orphan the frags contained in a buffer
 *	@skb: buffer to orphan frags from
 *	@gfp_mask: allocation mask for replacement pages
 *
 *	For each frag in the SKB which needs a destructor (i.e. has an
 *	owner) create a copy of that frag and release the original
 *	page by calling the destructor.
 */
static inline int skb_orphan_frags(struct sk_buff *skb, gfp_t gfp_mask)
{
	if (likely(!skb_zcopy(skb)))
		return 0;
	if (!skb_zcopy_is_nouarg(skb) &&
	    skb_uarg(skb)->callback == msg_zerocopy_callback)
		return 0;
	return skb_copy_ubufs(skb, gfp_mask);
}

/* Frags must be orphaned, even if refcounted, if skb might loop to rx path */
static inline int skb_orphan_frags_rx(struct sk_buff *skb, gfp_t gfp_mask)
{
	if (likely(!skb_zcopy(skb)))
		return 0;
	return skb_copy_ubufs(skb, gfp_mask);
}

/**
 *	__skb_queue_purge - empty a list
 *	@list: list to empty
 *
 *	Delete all buffers on an &sk_buff list. Each buffer is removed from
 *	the list and one reference dropped. This function does not take the
 *	list lock and the caller must hold the relevant locks to use it.
 */
static inline void __skb_queue_purge(struct sk_buff_head *list)
{
    /*释放list上所有sk_buff*/
	struct sk_buff *skb;
	while ((skb = __skb_dequeue(list)) != NULL)
		kfree_skb(skb);
}
void skb_queue_purge(struct sk_buff_head *list);

unsigned int skb_rbtree_purge(struct rb_root *root);

void *__netdev_alloc_frag_align(unsigned int fragsz, unsigned int align_mask);

/**
 * netdev_alloc_frag - allocate a page fragment
 * @fragsz: fragment size
 *
 * Allocates a frag from a page for receive buffer.
 * Uses GFP_ATOMIC allocations.
 */
static inline void *netdev_alloc_frag(unsigned int fragsz)
{
	return __netdev_alloc_frag_align(fragsz, ~0u);
}

static inline void *netdev_alloc_frag_align(unsigned int fragsz,
					    unsigned int align)
{
	WARN_ON_ONCE(!is_power_of_2(align));
	return __netdev_alloc_frag_align(fragsz, -align);
}

struct sk_buff *__netdev_alloc_skb(struct net_device *dev, unsigned int length,
				   gfp_t gfp_mask);

/**
 *	netdev_alloc_skb - allocate an skbuff for rx on a specific device
 *	@dev: network device to receive on
 *	@length: length to allocate
 *
 *	Allocate a new &sk_buff and assign it a usage count of one. The
 *	buffer has unspecified headroom built in. Users should allocate
 *	the headroom they think they need without accounting for the
 *	built in space. The built in space is used for optimisations.
 *
 *	%NULL is returned if there is no free memory. Although this function
 *	allocates memory it can be called from an interrupt.
 */
static inline struct sk_buff *netdev_alloc_skb(struct net_device *dev,
					       unsigned int length)
{
	return __netdev_alloc_skb(dev, length, GFP_ATOMIC);
}

/* legacy helper around __netdev_alloc_skb() */
static inline struct sk_buff *__dev_alloc_skb(unsigned int length,
					      gfp_t gfp_mask)
{
	return __netdev_alloc_skb(NULL, length, gfp_mask);
}

/* legacy helper around netdev_alloc_skb() */
static inline struct sk_buff *dev_alloc_skb(unsigned int length)
{
	return netdev_alloc_skb(NULL, length);
}


static inline struct sk_buff *__netdev_alloc_skb_ip_align(struct net_device *dev,
		unsigned int length, gfp_t gfp)
{
	struct sk_buff *skb = __netdev_alloc_skb(dev, length + NET_IP_ALIGN, gfp);

	if (NET_IP_ALIGN && skb)
		skb_reserve(skb, NET_IP_ALIGN);
	return skb;
}

static inline struct sk_buff *netdev_alloc_skb_ip_align(struct net_device *dev,
		unsigned int length)
{
	return __netdev_alloc_skb_ip_align(dev, length, GFP_ATOMIC);
}

static inline void skb_free_frag(void *addr)
{
	page_frag_free(addr);
}

void *__napi_alloc_frag_align(unsigned int fragsz, unsigned int align_mask);

static inline void *napi_alloc_frag(unsigned int fragsz)
{
	return __napi_alloc_frag_align(fragsz, ~0u);
}

static inline void *napi_alloc_frag_align(unsigned int fragsz,
					  unsigned int align)
{
	WARN_ON_ONCE(!is_power_of_2(align));
	return __napi_alloc_frag_align(fragsz, -align);
}

struct sk_buff *__napi_alloc_skb(struct napi_struct *napi,
				 unsigned int length, gfp_t gfp_mask);

//为napi申请长度为length的sk buffer
static inline struct sk_buff *napi_alloc_skb(struct napi_struct *napi,
					     unsigned int length)
{
	return __napi_alloc_skb(napi, length, GFP_ATOMIC);
}
void napi_consume_skb(struct sk_buff *skb, int budget);

void napi_skb_free_stolen_head(struct sk_buff *skb);
void __kfree_skb_defer(struct sk_buff *skb);

/**
 * __dev_alloc_pages - allocate page for network Rx
 * @gfp_mask: allocation priority. Set __GFP_NOMEMALLOC if not for network Rx
 * @order: size of the allocation
 *
 * Allocate a new page.
 *
 * %NULL is returned if there is no free memory.
*/
static inline struct page *__dev_alloc_pages(gfp_t gfp_mask,
					     unsigned int order)
{
	/* This piece of code contains several assumptions.
	 * 1.  This is for device Rx, therefor a cold page is preferred.
	 * 2.  The expectation is the user wants a compound page.
	 * 3.  If requesting a order 0 page it will not be compound
	 *     due to the check to see if order has a value in prep_new_page
	 * 4.  __GFP_MEMALLOC is ignored if __GFP_NOMEMALLOC is set due to
	 *     code in gfp_to_alloc_flags that should be enforcing this.
	 */
	gfp_mask |= __GFP_COMP | __GFP_MEMALLOC;

	return alloc_pages_node(NUMA_NO_NODE, gfp_mask, order);
}

static inline struct page *dev_alloc_pages(unsigned int order)
{
	return __dev_alloc_pages(GFP_ATOMIC | __GFP_NOWARN, order);
}

/**
 * __dev_alloc_page - allocate a page for network Rx
 * @gfp_mask: allocation priority. Set __GFP_NOMEMALLOC if not for network Rx
 *
 * Allocate a new page.
 *
 * %NULL is returned if there is no free memory.
 */
static inline struct page *__dev_alloc_page(gfp_t gfp_mask)
{
	return __dev_alloc_pages(gfp_mask, 0);
}

static inline struct page *dev_alloc_page(void)
{
	return dev_alloc_pages(0);
}

/**
 * dev_page_is_reusable - check whether a page can be reused for network Rx
 * @page: the page to test
 *
 * A page shouldn't be considered for reusing/recycling if it was allocated
 * under memory pressure or at a distant memory node.
 *
 * Returns false if this page should be returned to page allocator, true
 * otherwise.
 */
static inline bool dev_page_is_reusable(const struct page *page)
{
	return likely(page_to_nid(page) == numa_mem_id() &&
		      !page_is_pfmemalloc(page));
}

/**
 *	skb_propagate_pfmemalloc - Propagate pfmemalloc if skb is allocated after RX page
 *	@page: The page that was allocated from skb_alloc_page
 *	@skb: The skb that may need pfmemalloc set
 */
static inline void skb_propagate_pfmemalloc(const struct page *page,
					    struct sk_buff *skb)
{
	if (page_is_pfmemalloc(page))
		skb->pfmemalloc = true;
}

/**
 * skb_frag_off() - Returns the offset of a skb fragment
 * @frag: the paged fragment
 */
static inline unsigned int skb_frag_off(const skb_frag_t *frag)
{
	return frag->bv_offset;
}

/**
 * skb_frag_off_add() - Increments the offset of a skb fragment by @delta
 * @frag: skb fragment
 * @delta: value to add
 */
static inline void skb_frag_off_add(skb_frag_t *frag, int delta)
{
	frag->bv_offset += delta;
}

/**
 * skb_frag_off_set() - Sets the offset of a skb fragment
 * @frag: skb fragment
 * @offset: offset of fragment
 */
static inline void skb_frag_off_set(skb_frag_t *frag, unsigned int offset)
{
	frag->bv_offset = offset;
}

/**
 * skb_frag_off_copy() - Sets the offset of a skb fragment from another fragment
 * @fragto: skb fragment where offset is set
 * @fragfrom: skb fragment offset is copied from
 */
static inline void skb_frag_off_copy(skb_frag_t *fragto,
				     const skb_frag_t *fragfrom)
{
	fragto->bv_offset = fragfrom->bv_offset;
}

/**
 * skb_frag_page - retrieve the page referred to by a paged fragment
 * @frag: the paged fragment
 *
 * Returns the &struct page associated with @frag.
 */
static inline struct page *skb_frag_page(const skb_frag_t *frag)
{
	return frag->bv_page;
}

/**
 * __skb_frag_ref - take an addition reference on a paged fragment.
 * @frag: the paged fragment
 *
 * Takes an additional reference on the paged fragment @frag.
 */
static inline void __skb_frag_ref(skb_frag_t *frag)
{
	get_page(skb_frag_page(frag));
}

/**
 * skb_frag_ref - take an addition reference on a paged fragment of an skb.
 * @skb: the buffer
 * @f: the fragment offset.
 *
 * Takes an additional reference on the @f'th paged fragment of @skb.
 */
static inline void skb_frag_ref(struct sk_buff *skb, int f)
{
	__skb_frag_ref(&skb_shinfo(skb)->frags[f]);
}

/**
 * __skb_frag_unref - release a reference on a paged fragment.
 * @frag: the paged fragment
 * @recycle: recycle the page if allocated via page_pool
 *
 * Releases a reference on the paged fragment @frag
 * or recycles the page via the page_pool API.
 */
static inline void __skb_frag_unref(skb_frag_t *frag, bool recycle)
{
	struct page *page = skb_frag_page(frag);

#ifdef CONFIG_PAGE_POOL
	if (recycle && page_pool_return_skb_page(page))
		return;
#endif
	put_page(page);
}

/**
 * skb_frag_unref - release a reference on a paged fragment of an skb.
 * @skb: the buffer
 * @f: the fragment offset
 *
 * Releases a reference on the @f'th paged fragment of @skb.
 */
static inline void skb_frag_unref(struct sk_buff *skb, int f)
{
	__skb_frag_unref(&skb_shinfo(skb)->frags[f], skb->pp_recycle);
}

/**
 * skb_frag_address - gets the address of the data contained in a paged fragment
 * @frag: the paged fragment buffer
 *
 * Returns the address of the data within @frag. The page must already
 * be mapped.
 */
static inline void *skb_frag_address(const skb_frag_t *frag)
{
	return page_address(skb_frag_page(frag)) + skb_frag_off(frag);
}

/**
 * skb_frag_address_safe - gets the address of the data contained in a paged fragment
 * @frag: the paged fragment buffer
 *
 * Returns the address of the data within @frag. Checks that the page
 * is mapped and returns %NULL otherwise.
 */
static inline void *skb_frag_address_safe(const skb_frag_t *frag)
{
	void *ptr = page_address(skb_frag_page(frag));
	if (unlikely(!ptr))
		return NULL;

	return ptr + skb_frag_off(frag);
}

/**
 * skb_frag_page_copy() - sets the page in a fragment from another fragment
 * @fragto: skb fragment where page is set
 * @fragfrom: skb fragment page is copied from
 */
static inline void skb_frag_page_copy(skb_frag_t *fragto,
				      const skb_frag_t *fragfrom)
{
	fragto->bv_page = fragfrom->bv_page;
}

/**
 * __skb_frag_set_page - sets the page contained in a paged fragment
 * @frag: the paged fragment
 * @page: the page to set
 *
 * Sets the fragment @frag to contain @page.
 */
static inline void __skb_frag_set_page(skb_frag_t *frag, struct page *page)
{
	frag->bv_page = page;
}

/**
 * skb_frag_set_page - sets the page contained in a paged fragment of an skb
 * @skb: the buffer
 * @f: the fragment offset
 * @page: the page to set
 *
 * Sets the @f'th fragment of @skb to contain @page.
 */
static inline void skb_frag_set_page(struct sk_buff *skb, int f,
				     struct page *page)
{
	__skb_frag_set_page(&skb_shinfo(skb)->frags[f], page);
}

bool skb_page_frag_refill(unsigned int sz, struct page_frag *pfrag, gfp_t prio);

/**
 * skb_frag_dma_map - maps a paged fragment via the DMA API
 * @dev: the device to map the fragment to
 * @frag: the paged fragment to map
 * @offset: the offset within the fragment (starting at the
 *          fragment's own offset)
 * @size: the number of bytes to map
 * @dir: the direction of the mapping (``PCI_DMA_*``)
 *
 * Maps the page associated with @frag to @device.
 */
static inline dma_addr_t skb_frag_dma_map(struct device *dev,
					  const skb_frag_t *frag,
					  size_t offset, size_t size,
					  enum dma_data_direction dir)
{
	return dma_map_page(dev, skb_frag_page(frag),
			    skb_frag_off(frag) + offset, size, dir);
}

static inline struct sk_buff *pskb_copy(struct sk_buff *skb,
					gfp_t gfp_mask)
{
	return __pskb_copy(skb, skb_headroom(skb), gfp_mask);
}


static inline struct sk_buff *pskb_copy_for_clone(struct sk_buff *skb,
						  gfp_t gfp_mask)
{
	return __pskb_copy_fclone(skb, skb_headroom(skb), gfp_mask, true);
}


/**
 *	skb_clone_writable - is the header of a clone writable
 *	@skb: buffer to check
 *	@len: length up to which to write
 *
 *	Returns true if modifying the header part of the cloned buffer
 *	does not requires the data to be copied.
 */
static inline int skb_clone_writable(const struct sk_buff *skb, unsigned int len)
{
	return !skb_header_cloned(skb) &&
	       skb_headroom(skb) + len <= skb->hdr_len;
}

static inline int skb_try_make_writable(struct sk_buff *skb,
					unsigned int write_len)
{
	return skb_cloned(skb) && !skb_clone_writable(skb, write_len) &&
	       pskb_expand_head(skb, 0, 0, GFP_ATOMIC);
}

static inline int __skb_cow(struct sk_buff *skb, unsigned int headroom,
			    int cloned)
{
	int delta = 0;

	//如果当前要求的headroom大于skb可提供的headroom,计算需要扩大量delta
	if (headroom > skb_headroom(skb))
		delta = headroom - skb_headroom(skb);

	if (delta || cloned)
		//如果delta不为０，或者需要clone,则扩充skb的head
		return pskb_expand_head(skb, ALIGN(delta, NET_SKB_PAD), 0,
					GFP_ATOMIC);
	return 0;
}

/**
 *	skb_cow - copy header of skb when it is required
 *	@skb: buffer to cow
 *	@headroom: needed headroom
 *
 *	If the skb passed lacks sufficient headroom or its data part
 *	is shared, data is reallocated. If reallocation fails, an error
 *	is returned and original skb is not changed.
 *
 *	The result is skb with writable area skb->head...skb->tail
 *	and at least @headroom of space at head.
 */
static inline int skb_cow(struct sk_buff *skb, unsigned int headroom)
{
	return __skb_cow(skb, headroom, skb_cloned(skb));
}

/**
 *	skb_cow_head - skb_cow but only making the head writable
 *	@skb: buffer to cow
 *	@headroom: needed headroom
 *
 *	This function is identical to skb_cow except that we replace the
 *	skb_cloned check by skb_header_cloned.  It should be used when
 *	you only need to push on some header and do not need to modify
 *	the data.
 */
static inline int skb_cow_head(struct sk_buff *skb, unsigned int headroom)
{
	return __skb_cow(skb, headroom, skb_header_cloned(skb));
}

/**
 *	skb_padto	- pad an skbuff up to a minimal size
 *	@skb: buffer to pad
 *	@len: minimal length
 *
 *	Pads up a buffer to ensure the trailing bytes exist and are
 *	blanked. If the buffer already contains sufficient data it
 *	is untouched. Otherwise it is extended. Returns zero on
 *	success. The skb is freed on error.
 */
static inline int skb_padto(struct sk_buff *skb, unsigned int len)
{
	unsigned int size = skb->len;
	if (likely(size >= len))
		return 0;
	return skb_pad(skb, len - size);
}

/**
 *	__skb_put_padto - increase size and pad an skbuff up to a minimal size
 *	@skb: buffer to pad
 *	@len: minimal length
 *	@free_on_error: free buffer on error
 *
 *	Pads up a buffer to ensure the trailing bytes exist and are
 *	blanked. If the buffer already contains sufficient data it
 *	is untouched. Otherwise it is extended. Returns zero on
 *	success. The skb is freed on error if @free_on_error is true.
 */
static inline int __must_check __skb_put_padto(struct sk_buff *skb,
					       unsigned int len,
					       bool free_on_error)
{
	unsigned int size = skb->len;

	if (unlikely(size < len)) {
		len -= size;
		if (__skb_pad(skb, len, free_on_error))
			return -ENOMEM;
		__skb_put(skb, len);
	}
	return 0;
}

/**
 *	skb_put_padto - increase size and pad an skbuff up to a minimal size
 *	@skb: buffer to pad
 *	@len: minimal length
 *
 *	Pads up a buffer to ensure the trailing bytes exist and are
 *	blanked. If the buffer already contains sufficient data it
 *	is untouched. Otherwise it is extended. Returns zero on
 *	success. The skb is freed on error.
 */
static inline int __must_check skb_put_padto(struct sk_buff *skb, unsigned int len)
{
	return __skb_put_padto(skb, len, true);
}

static inline int skb_add_data(struct sk_buff *skb,
			       struct iov_iter *from, int copy)
{
	const int off = skb->len;

	if (skb->ip_summed == CHECKSUM_NONE) {
		__wsum csum = 0;
		if (csum_and_copy_from_iter_full(skb_put(skb, copy), copy,
					         &csum, from)) {
			skb->csum = csum_block_add(skb->csum, csum, off);
			return 0;
		}
	} else if (copy_from_iter_full(skb_put(skb, copy), copy, from))
		return 0;

	__skb_trim(skb, off);
	return -EFAULT;
}

static inline bool skb_can_coalesce(struct sk_buff *skb, int i,
				    const struct page *page, int off)
{
	if (skb_zcopy(skb))
		return false;
	if (i) {
		const skb_frag_t *frag = &skb_shinfo(skb)->frags[i - 1];

		return page == skb_frag_page(frag) &&
		       off == skb_frag_off(frag) + skb_frag_size(frag);
	}
	return false;
}

static inline int __skb_linearize(struct sk_buff *skb)
{
	//将整个报文
	return __pskb_pull_tail(skb, skb->data_len) ? 0 : -ENOMEM;
}

/**
 *	skb_linearize - convert paged skb to linear one
 *	@skb: buffer to linarize
 *
 *	If there is no free memory -ENOMEM is returned, otherwise zero
 *	is returned and the old skb data released.
 */
static inline int skb_linearize(struct sk_buff *skb)
{
	//将skb转换为线性内存
	return skb_is_nonlinear(skb) ? __skb_linearize(skb) : 0;
}

/**
 * skb_has_shared_frag - can any frag be overwritten
 * @skb: buffer to test
 *
 * Return true if the skb has at least one frag that might be modified
 * by an external entity (as in vmsplice()/sendfile())
 */
static inline bool skb_has_shared_frag(const struct sk_buff *skb)
{
	return skb_is_nonlinear(skb) &&
	       skb_shinfo(skb)->flags & SKBFL_SHARED_FRAG;
}

/**
 *	skb_linearize_cow - make sure skb is linear and writable
 *	@skb: buffer to process
 *
 *	If there is no free memory -ENOMEM is returned, otherwise zero
 *	is returned and the old skb data released.
 */
static inline int skb_linearize_cow(struct sk_buff *skb)
{
	return skb_is_nonlinear(skb) || skb_cloned(skb) ?
	       __skb_linearize(skb) : 0;
}

static __always_inline void
__skb_postpull_rcsum(struct sk_buff *skb, const void *start, unsigned int len,
		     unsigned int off)
{
	if (skb->ip_summed == CHECKSUM_COMPLETE)
		skb->csum = csum_block_sub(skb->csum,
					   csum_partial(start, len, 0), off);
	else if (skb->ip_summed == CHECKSUM_PARTIAL &&
		 skb_checksum_start_offset(skb) < 0)
		skb->ip_summed = CHECKSUM_NONE;
}

/**
 *	skb_postpull_rcsum - update checksum for received skb after pull
 *	@skb: buffer to update
 *	@start: start of data before pull
 *	@len: length of data pulled
 *
 *	After doing a pull on a received packet, you need to call this to
 *	update the CHECKSUM_COMPLETE checksum, or set ip_summed to
 *	CHECKSUM_NONE so that it can be recomputed from scratch.
 */
static inline void skb_postpull_rcsum(struct sk_buff *skb,
				      const void *start, unsigned int len)
{
	__skb_postpull_rcsum(skb, start, len, 0);
}

static __always_inline void
__skb_postpush_rcsum(struct sk_buff *skb, const void *start, unsigned int len,
		     unsigned int off)
{
	if (skb->ip_summed == CHECKSUM_COMPLETE)
		skb->csum = csum_block_add(skb->csum,
					   csum_partial(start, len, 0), off);
}

/**
 *	skb_postpush_rcsum - update checksum for received skb after push
 *	@skb: buffer to update
 *	@start: start of data after push
 *	@len: length of data pushed
 *
 *	After doing a push on a received packet, you need to call this to
 *	update the CHECKSUM_COMPLETE checksum.
 */
static inline void skb_postpush_rcsum(struct sk_buff *skb,
				      const void *start, unsigned int len)
{
	__skb_postpush_rcsum(skb, start, len, 0);
}

void *skb_pull_rcsum(struct sk_buff *skb, unsigned int len);

/**
 *	skb_push_rcsum - push skb and update receive checksum
 *	@skb: buffer to update
 *	@len: length of data pulled
 *
 *	This function performs an skb_push on the packet and updates
 *	the CHECKSUM_COMPLETE checksum.  It should be used on
 *	receive path processing instead of skb_push unless you know
 *	that the checksum difference is zero (e.g., a valid IP header)
 *	or you are setting ip_summed to CHECKSUM_NONE.
 */
static inline void *skb_push_rcsum(struct sk_buff *skb, unsigned int len)
{
	skb_push(skb, len);
	skb_postpush_rcsum(skb, skb->data, len);
	return skb->data;
}

int pskb_trim_rcsum_slow(struct sk_buff *skb, unsigned int len);
/**
 *	pskb_trim_rcsum - trim received skb and update checksum
 *	@skb: buffer to trim
 *	@len: new length
 *
 *	This is exactly the same as pskb_trim except that it ensures the
 *	checksum of received packets are still valid after the operation.
 *	It can change skb pointers.
 */

static inline int pskb_trim_rcsum(struct sk_buff *skb, unsigned int len)
{
	if (likely(len >= skb->len))
		return 0;
	return pskb_trim_rcsum_slow(skb, len);
}

static inline int __skb_trim_rcsum(struct sk_buff *skb, unsigned int len)
{
	if (skb->ip_summed == CHECKSUM_COMPLETE)
		skb->ip_summed = CHECKSUM_NONE;
	__skb_trim(skb, len);
	return 0;
}

static inline int __skb_grow_rcsum(struct sk_buff *skb, unsigned int len)
{
	if (skb->ip_summed == CHECKSUM_COMPLETE)
		skb->ip_summed = CHECKSUM_NONE;
	return __skb_grow(skb, len);
}

#define rb_to_skb(rb) rb_entry_safe(rb, struct sk_buff, rbnode)
#define skb_rb_first(root) rb_to_skb(rb_first(root))
#define skb_rb_last(root)  rb_to_skb(rb_last(root))
#define skb_rb_next(skb)   rb_to_skb(rb_next(&(skb)->rbnode))
#define skb_rb_prev(skb)   rb_to_skb(rb_prev(&(skb)->rbnode))

#define skb_queue_walk(queue, skb) \
		for (skb = (queue)->next;					\
		     skb != (struct sk_buff *)(queue);				\
		     skb = skb->next)

#define skb_queue_walk_safe(queue, skb, tmp)					\
		for (skb = (queue)->next, tmp = skb->next;			\
		     skb != (struct sk_buff *)(queue);				\
		     skb = tmp, tmp = skb->next)

#define skb_queue_walk_from(queue, skb)						\
		for (; skb != (struct sk_buff *)(queue);			\
		     skb = skb->next)

#define skb_rbtree_walk(skb, root)						\
		for (skb = skb_rb_first(root); skb != NULL;			\
		     skb = skb_rb_next(skb))

#define skb_rbtree_walk_from(skb)						\
		for (; skb != NULL;						\
		     skb = skb_rb_next(skb))

#define skb_rbtree_walk_from_safe(skb, tmp)					\
		for (; tmp = skb ? skb_rb_next(skb) : NULL, (skb != NULL);	\
		     skb = tmp)

#define skb_queue_walk_from_safe(queue, skb, tmp)				\
		for (tmp = skb->next;						\
		     skb != (struct sk_buff *)(queue);				\
		     skb = tmp, tmp = skb->next)

#define skb_queue_reverse_walk(queue, skb) \
		for (skb = (queue)->prev;					\
		     skb != (struct sk_buff *)(queue);				\
		     skb = skb->prev)

#define skb_queue_reverse_walk_safe(queue, skb, tmp)				\
		for (skb = (queue)->prev, tmp = skb->prev;			\
		     skb != (struct sk_buff *)(queue);				\
		     skb = tmp, tmp = skb->prev)

#define skb_queue_reverse_walk_from_safe(queue, skb, tmp)			\
		for (tmp = skb->prev;						\
		     skb != (struct sk_buff *)(queue);				\
		     skb = tmp, tmp = skb->prev)

static inline bool skb_has_frag_list(const struct sk_buff *skb)
{
	return skb_shinfo(skb)->frag_list != NULL;
}

static inline void skb_frag_list_init(struct sk_buff *skb)
{
	skb_shinfo(skb)->frag_list = NULL;
}

#define skb_walk_frags(skb, iter)	\
	for (iter = skb_shinfo(skb)->frag_list; iter; iter = iter->next)


int __skb_wait_for_more_packets(struct sock *sk, struct sk_buff_head *queue,
				int *err, long *timeo_p,
				const struct sk_buff *skb);
struct sk_buff *__skb_try_recv_from_queue(struct sock *sk,
					  struct sk_buff_head *queue,
					  unsigned int flags,
					  int *off, int *err,
					  struct sk_buff **last);
struct sk_buff *__skb_try_recv_datagram(struct sock *sk,
					struct sk_buff_head *queue,
					unsigned int flags, int *off, int *err,
					struct sk_buff **last);
struct sk_buff *__skb_recv_datagram(struct sock *sk,
				    struct sk_buff_head *sk_queue,
				    unsigned int flags, int *off, int *err);
struct sk_buff *skb_recv_datagram(struct sock *sk, unsigned flags, int noblock,
				  int *err);
__poll_t datagram_poll(struct file *file, struct socket *sock,
			   struct poll_table_struct *wait);
int skb_copy_datagram_iter(const struct sk_buff *from, int offset,
			   struct iov_iter *to, int size);
static inline int skb_copy_datagram_msg(const struct sk_buff *from, int offset,
					struct msghdr *msg, int size)
{
	return skb_copy_datagram_iter(from, offset, &msg->msg_iter, size);
}
int skb_copy_and_csum_datagram_msg(struct sk_buff *skb, int hlen,
				   struct msghdr *msg);
int skb_copy_and_hash_datagram_iter(const struct sk_buff *skb, int offset,
			   struct iov_iter *to, int len,
			   struct ahash_request *hash);
int skb_copy_datagram_from_iter(struct sk_buff *skb, int offset,
				 struct iov_iter *from, int len);
int zerocopy_sg_from_iter(struct sk_buff *skb, struct iov_iter *frm);
void skb_free_datagram(struct sock *sk, struct sk_buff *skb);
void __skb_free_datagram_locked(struct sock *sk, struct sk_buff *skb, int len);
static inline void skb_free_datagram_locked(struct sock *sk,
					    struct sk_buff *skb)
{
	__skb_free_datagram_locked(sk, skb, 0);
}
int skb_kill_datagram(struct sock *sk, struct sk_buff *skb, unsigned int flags);
int skb_copy_bits(const struct sk_buff *skb, int offset, void *to, int len);
int skb_store_bits(struct sk_buff *skb, int offset, const void *from, int len);
__wsum skb_copy_and_csum_bits(const struct sk_buff *skb, int offset, u8 *to,
			      int len);
int skb_splice_bits(struct sk_buff *skb, struct sock *sk, unsigned int offset,
		    struct pipe_inode_info *pipe, unsigned int len,
		    unsigned int flags);
int skb_send_sock_locked(struct sock *sk, struct sk_buff *skb, int offset,
			 int len);
int skb_send_sock(struct sock *sk, struct sk_buff *skb, int offset, int len);
void skb_copy_and_csum_dev(const struct sk_buff *skb, u8 *to);
unsigned int skb_zerocopy_headlen(const struct sk_buff *from);
int skb_zerocopy(struct sk_buff *to, struct sk_buff *from,
		 int len, int hlen);
void skb_split(struct sk_buff *skb, struct sk_buff *skb1, const u32 len);
int skb_shift(struct sk_buff *tgt, struct sk_buff *skb, int shiftlen);
void skb_scrub_packet(struct sk_buff *skb, bool xnet);
bool skb_gso_validate_network_len(const struct sk_buff *skb, unsigned int mtu);
bool skb_gso_validate_mac_len(const struct sk_buff *skb, unsigned int len);
struct sk_buff *skb_segment(struct sk_buff *skb, netdev_features_t features);
struct sk_buff *skb_segment_list(struct sk_buff *skb, netdev_features_t features,
				 unsigned int offset);
struct sk_buff *skb_vlan_untag(struct sk_buff *skb);
int skb_ensure_writable(struct sk_buff *skb, int write_len);
int __skb_vlan_pop(struct sk_buff *skb, u16 *vlan_tci);
int skb_vlan_pop(struct sk_buff *skb);
int skb_vlan_push(struct sk_buff *skb, __be16 vlan_proto, u16 vlan_tci);
int skb_eth_pop(struct sk_buff *skb);
int skb_eth_push(struct sk_buff *skb, const unsigned char *dst,
		 const unsigned char *src);
int skb_mpls_push(struct sk_buff *skb, __be32 mpls_lse, __be16 mpls_proto,
		  int mac_len, bool ethernet);
int skb_mpls_pop(struct sk_buff *skb, __be16 next_proto, int mac_len,
		 bool ethernet);
int skb_mpls_update_lse(struct sk_buff *skb, __be32 mpls_lse);
int skb_mpls_dec_ttl(struct sk_buff *skb);
struct sk_buff *pskb_extract(struct sk_buff *skb, int off, int to_copy,
			     gfp_t gfp);

static inline int memcpy_from_msg(void *data, struct msghdr *msg, int len)
{
	return copy_from_iter_full(data, len, &msg->msg_iter) ? 0 : -EFAULT;
}

static inline int memcpy_to_msg(struct msghdr *msg, void *data, int len)
{
	return copy_to_iter(data, len, &msg->msg_iter) == len ? 0 : -EFAULT;
}

struct skb_checksum_ops {
	__wsum (*update)(const void *mem, int len, __wsum wsum);
	__wsum (*combine)(__wsum csum, __wsum csum2, int offset, int len);
};

extern const struct skb_checksum_ops *crc32c_csum_stub __read_mostly;

__wsum __skb_checksum(const struct sk_buff *skb, int offset, int len,
		      __wsum csum, const struct skb_checksum_ops *ops);
__wsum skb_checksum(const struct sk_buff *skb, int offset, int len,
		    __wsum csum);

//如果data指针对应的数据自offset开始长度为len的数据是连续的，则直接返回指针，否则将这段数据copy到
//buffer中，并返回buffer
static inline void * __must_check
__skb_header_pointer(const struct sk_buff *skb, int offset, int len,
		     const void *data, int hlen, void *buffer)
{
<<<<<<< HEAD
	//先判断要处理的数据是否都在当前页面内，如果是，则返回可以直接对数据处理，
	//返回所求数据指针，否则用skb_copy_bits()函数进行拷贝
	if (hlen - offset >= len)
		return data + offset;

	//不连续，将数据copy到buffer中
	if (!skb ||
	    skb_copy_bits(skb, offset, buffer, len) < 0)
=======
	if (likely(hlen - offset >= len))
		return (void *)data + offset;

	if (!skb || unlikely(skb_copy_bits(skb, offset, buffer, len) < 0))
>>>>>>> 40226a3d
		return NULL;

	return buffer;
}

static inline void * __must_check
skb_header_pointer(const struct sk_buff *skb, int offset, int len, void *buffer)
{
	//自skb->data的offset位置取数据，长度为len,将报到的数据存入到buffer中
	return __skb_header_pointer(skb, offset, len, skb->data,
				    skb_headlen(skb), buffer);
}

/**
 *	skb_needs_linearize - check if we need to linearize a given skb
 *			      depending on the given device features.
 *	@skb: socket buffer to check
 *	@features: net device features
 *
 *	Returns true if either:
 *	1. skb has frag_list and the device doesn't support FRAGLIST, or
 *	2. skb is fragmented and the device does not support SG.
 */
static inline bool skb_needs_linearize(struct sk_buff *skb,
				       netdev_features_t features)
{
	return skb_is_nonlinear(skb) &&
	       ((skb_has_frag_list(skb) && !(features & NETIF_F_FRAGLIST)) ||
		(skb_shinfo(skb)->nr_frags && !(features & NETIF_F_SG)));
}

static inline void skb_copy_from_linear_data(const struct sk_buff *skb,
					     void *to,
					     const unsigned int len)
{
	memcpy(to, skb->data, len);
}

static inline void skb_copy_from_linear_data_offset(const struct sk_buff *skb,
						    const int offset, void *to,
						    const unsigned int len)
{
	memcpy(to, skb->data + offset, len);
}

//向skb的data中置入数据，长度为len
static inline void skb_copy_to_linear_data(struct sk_buff *skb,
					   const void *from,
					   const unsigned int len)
{
	memcpy(skb->data, from, len);
}

static inline void skb_copy_to_linear_data_offset(struct sk_buff *skb,
						  const int offset,
						  const void *from,
						  const unsigned int len)
{
	memcpy(skb->data + offset, from, len);
}

void skb_init(void);

static inline ktime_t skb_get_ktime(const struct sk_buff *skb)
{
	return skb->tstamp;
}

/**
 *	skb_get_timestamp - get timestamp from a skb
 *	@skb: skb to get stamp from
 *	@stamp: pointer to struct __kernel_old_timeval to store stamp in
 *
 *	Timestamps are stored in the skb as offsets to a base timestamp.
 *	This function converts the offset back to a struct timeval and stores
 *	it in stamp.
 */
static inline void skb_get_timestamp(const struct sk_buff *skb,
				     struct __kernel_old_timeval *stamp)
{
	*stamp = ns_to_kernel_old_timeval(skb->tstamp);
}

static inline void skb_get_new_timestamp(const struct sk_buff *skb,
					 struct __kernel_sock_timeval *stamp)
{
	struct timespec64 ts = ktime_to_timespec64(skb->tstamp);

	stamp->tv_sec = ts.tv_sec;
	stamp->tv_usec = ts.tv_nsec / 1000;
}

static inline void skb_get_timestampns(const struct sk_buff *skb,
				       struct __kernel_old_timespec *stamp)
{
	struct timespec64 ts = ktime_to_timespec64(skb->tstamp);

	stamp->tv_sec = ts.tv_sec;
	stamp->tv_nsec = ts.tv_nsec;
}

static inline void skb_get_new_timestampns(const struct sk_buff *skb,
					   struct __kernel_timespec *stamp)
{
	struct timespec64 ts = ktime_to_timespec64(skb->tstamp);

	stamp->tv_sec = ts.tv_sec;
	stamp->tv_nsec = ts.tv_nsec;
}

//设置skb的时间戳
static inline void __net_timestamp(struct sk_buff *skb)
{
	skb->tstamp = ktime_get_real();
}

static inline ktime_t net_timedelta(ktime_t t)
{
	return ktime_sub(ktime_get_real(), t);
}

static inline ktime_t net_invalid_timestamp(void)
{
	return 0;
}

static inline u8 skb_metadata_len(const struct sk_buff *skb)
{
	return skb_shinfo(skb)->meta_len;
}

static inline void *skb_metadata_end(const struct sk_buff *skb)
{
	return skb_mac_header(skb);
}

static inline bool __skb_metadata_differs(const struct sk_buff *skb_a,
					  const struct sk_buff *skb_b,
					  u8 meta_len)
{
	const void *a = skb_metadata_end(skb_a);
	const void *b = skb_metadata_end(skb_b);
	/* Using more efficient varaiant than plain call to memcmp(). */
#if defined(CONFIG_HAVE_EFFICIENT_UNALIGNED_ACCESS) && BITS_PER_LONG == 64
	u64 diffs = 0;

	switch (meta_len) {
#define __it(x, op) (x -= sizeof(u##op))
#define __it_diff(a, b, op) (*(u##op *)__it(a, op)) ^ (*(u##op *)__it(b, op))
	case 32: diffs |= __it_diff(a, b, 64);
		fallthrough;
	case 24: diffs |= __it_diff(a, b, 64);
		fallthrough;
	case 16: diffs |= __it_diff(a, b, 64);
		fallthrough;
	case  8: diffs |= __it_diff(a, b, 64);
		break;
	case 28: diffs |= __it_diff(a, b, 64);
		fallthrough;
	case 20: diffs |= __it_diff(a, b, 64);
		fallthrough;
	case 12: diffs |= __it_diff(a, b, 64);
		fallthrough;
	case  4: diffs |= __it_diff(a, b, 32);
		break;
	}
	return diffs;
#else
	return memcmp(a - meta_len, b - meta_len, meta_len);
#endif
}

static inline bool skb_metadata_differs(const struct sk_buff *skb_a,
					const struct sk_buff *skb_b)
{
	u8 len_a = skb_metadata_len(skb_a);
	u8 len_b = skb_metadata_len(skb_b);

	if (!(len_a | len_b))
		return false;

	return len_a != len_b ?
	       true : __skb_metadata_differs(skb_a, skb_b, len_a);
}

static inline void skb_metadata_set(struct sk_buff *skb, u8 meta_len)
{
	skb_shinfo(skb)->meta_len = meta_len;
}

static inline void skb_metadata_clear(struct sk_buff *skb)
{
	skb_metadata_set(skb, 0);
}

struct sk_buff *skb_clone_sk(struct sk_buff *skb);

#ifdef CONFIG_NETWORK_PHY_TIMESTAMPING

void skb_clone_tx_timestamp(struct sk_buff *skb);
bool skb_defer_rx_timestamp(struct sk_buff *skb);

#else /* CONFIG_NETWORK_PHY_TIMESTAMPING */

static inline void skb_clone_tx_timestamp(struct sk_buff *skb)
{
}

static inline bool skb_defer_rx_timestamp(struct sk_buff *skb)
{
	return false;
}

#endif /* !CONFIG_NETWORK_PHY_TIMESTAMPING */

/**
 * skb_complete_tx_timestamp() - deliver cloned skb with tx timestamps
 *
 * PHY drivers may accept clones of transmitted packets for
 * timestamping via their phy_driver.txtstamp method. These drivers
 * must call this function to return the skb back to the stack with a
 * timestamp.
 *
 * @skb: clone of the original outgoing packet
 * @hwtstamps: hardware time stamps
 *
 */
void skb_complete_tx_timestamp(struct sk_buff *skb,
			       struct skb_shared_hwtstamps *hwtstamps);

void __skb_tstamp_tx(struct sk_buff *orig_skb, const struct sk_buff *ack_skb,
		     struct skb_shared_hwtstamps *hwtstamps,
		     struct sock *sk, int tstype);

/**
 * skb_tstamp_tx - queue clone of skb with send time stamps
 * @orig_skb:	the original outgoing packet
 * @hwtstamps:	hardware time stamps, may be NULL if not available
 *
 * If the skb has a socket associated, then this function clones the
 * skb (thus sharing the actual data and optional structures), stores
 * the optional hardware time stamping information (if non NULL) or
 * generates a software time stamp (otherwise), then queues the clone
 * to the error queue of the socket.  Errors are silently ignored.
 */
void skb_tstamp_tx(struct sk_buff *orig_skb,
		   struct skb_shared_hwtstamps *hwtstamps);

/**
 * skb_tx_timestamp() - Driver hook for transmit timestamping
 *
 * Ethernet MAC Drivers should call this function in their hard_xmit()
 * function immediately before giving the sk_buff to the MAC hardware.
 *
 * Specifically, one should make absolutely sure that this function is
 * called before TX completion of this packet can trigger.  Otherwise
 * the packet could potentially already be freed.
 *
 * @skb: A socket buffer.
 */
static inline void skb_tx_timestamp(struct sk_buff *skb)
{
	skb_clone_tx_timestamp(skb);
	if (skb_shinfo(skb)->tx_flags & SKBTX_SW_TSTAMP)
		skb_tstamp_tx(skb, NULL);
}

/**
 * skb_complete_wifi_ack - deliver skb with wifi status
 *
 * @skb: the original outgoing packet
 * @acked: ack status
 *
 */
void skb_complete_wifi_ack(struct sk_buff *skb, bool acked);

__sum16 __skb_checksum_complete_head(struct sk_buff *skb, int len);
__sum16 __skb_checksum_complete(struct sk_buff *skb);

static inline int skb_csum_unnecessary(const struct sk_buff *skb)
{
    //如果没必要检查checksum或者checksum已确认有效，或者
    //只需要执行一部分checksum检查，且checksum start offset大于零，则没必要执行checksum检查
	return ((skb->ip_summed == CHECKSUM_UNNECESSARY) ||
		skb->csum_valid ||
		(skb->ip_summed == CHECKSUM_PARTIAL &&
		 skb_checksum_start_offset(skb) >= 0));
}

/**
 *	skb_checksum_complete - Calculate checksum of an entire packet
 *	@skb: packet to process
 *
 *	This function calculates the checksum over the entire packet plus
 *	the value of skb->csum.  The latter can be used to supply the
 *	checksum of a pseudo header as used by TCP/UDP.  It returns the
 *	checksum.
 *
 *	For protocols that contain complete checksums such as ICMP/TCP/UDP,
 *	this function can be used to verify that checksum on received
 *	packets.  In that case the function should return zero if the
 *	checksum is correct.  In particular, this function will return zero
 *	if skb->ip_summed is CHECKSUM_UNNECESSARY which indicates that the
 *	hardware has already verified the correctness of the checksum.
 */
static inline __sum16 skb_checksum_complete(struct sk_buff *skb)
{
	return skb_csum_unnecessary(skb) ?
	       0 : __skb_checksum_complete(skb);
}

static inline void __skb_decr_checksum_unnecessary(struct sk_buff *skb)
{
	if (skb->ip_summed == CHECKSUM_UNNECESSARY) {
		if (skb->csum_level == 0)
			skb->ip_summed = CHECKSUM_NONE;
		else
			skb->csum_level--;
	}
}

static inline void __skb_incr_checksum_unnecessary(struct sk_buff *skb)
{
	if (skb->ip_summed == CHECKSUM_UNNECESSARY) {
		if (skb->csum_level < SKB_MAX_CSUM_LEVEL)
			skb->csum_level++;
	} else if (skb->ip_summed == CHECKSUM_NONE) {
		skb->ip_summed = CHECKSUM_UNNECESSARY;
		skb->csum_level = 0;
	}
}

static inline void __skb_reset_checksum_unnecessary(struct sk_buff *skb)
{
	if (skb->ip_summed == CHECKSUM_UNNECESSARY) {
		skb->ip_summed = CHECKSUM_NONE;
		skb->csum_level = 0;
	}
}

/* Check if we need to perform checksum complete validation.
 *
 * Returns true if checksum complete is needed, false otherwise
 * (either checksum is unnecessary or zero checksum is allowed).
 */
static inline bool __skb_checksum_validate_needed(struct sk_buff *skb,
						  bool zero_okay,
						  __sum16 check)
{
	if (skb_csum_unnecessary(skb) || (zero_okay && !check)) {
        /*不需要执行checksum检查*/
		skb->csum_valid = 1;
		__skb_decr_checksum_unnecessary(skb);
		return false;
	}

	return true;
}

/* For small packets <= CHECKSUM_BREAK perform checksum complete directly
 * in checksum_init.
 */
#define CHECKSUM_BREAK 76

/* Unset checksum-complete
 *
 * Unset checksum complete can be done when packet is being modified
 * (uncompressed for instance) and checksum-complete value is
 * invalidated.
 */
static inline void skb_checksum_complete_unset(struct sk_buff *skb)
{
	if (skb->ip_summed == CHECKSUM_COMPLETE)
		skb->ip_summed = CHECKSUM_NONE;
}

/* Validate (init) checksum based on checksum complete.
 *
 * Return values:
 *   0: checksum is validated or try to in skb_checksum_complete. In the latter
 *	case the ip_summed will not be CHECKSUM_UNNECESSARY and the pseudo
 *	checksum is stored in skb->csum for use in __skb_checksum_complete
 *   non-zero: value of invalid checksum
 *
 */
static inline __sum16 __skb_checksum_validate_complete(struct sk_buff *skb,
						       bool complete,
						       __wsum psum)
{
	if (skb->ip_summed == CHECKSUM_COMPLETE) {
        /*当前为complete,skb->csum中保存的为不含伪头的checksum,加上伪头并折叠后，如果为0,则校验通过*/
		if (!csum_fold(csum_add(psum, skb->csum))) {
			skb->csum_valid = 1;
			return 0;
		}
	}

    /*此时校验未通过，或者ip_summed非complete,在csum中先保存伪头*/
	skb->csum = psum;

	if (complete || skb->len <= CHECKSUM_BREAK) {
        /*如果指明要完全检查，或者skb长度比较小，则执行完整检查*/
		__sum16 csum;

		csum = __skb_checksum_complete(skb);
		skb->csum_valid = !csum;/*仅checksum为0时，则校验通过*/
		return csum;
	}

	return 0;
}

static inline __wsum null_compute_pseudo(struct sk_buff *skb, int proto)
{
	return 0;
}

/* Perform checksum validate (init). Note that this is a macro since we only
 * want to calculate the pseudo header which is an input function if necessary.
 * First we try to validate without any computation (checksum unnecessary) and
 * then calculate based on checksum complete calling the function to compute
 * pseudo header.
 *
 * Return values:
 *   0: checksum is validated or try to in skb_checksum_complete
 *   non-zero: value of invalid checksum
 */
#define __skb_checksum_validate(skb, proto, complete,			\
				zero_okay, check, compute_pseudo)	\
({									\
	__sum16 __ret = 0;						\
	skb->csum_valid = 0;						\
	if (__skb_checksum_validate_needed(skb, zero_okay, check))	\
		__ret = __skb_checksum_validate_complete(skb,		\
				complete, compute_pseudo(skb, proto)/*计算伪头对应的checksum*/);	\
	__ret;								\
})

//校验skb的checksum
#define skb_checksum_init(skb, proto, compute_pseudo/*伪头计算函数*/)			\
	__skb_checksum_validate(skb, proto, false, false, 0, compute_pseudo)

#define skb_checksum_init_zero_check(skb, proto, check, compute_pseudo)	\
	__skb_checksum_validate(skb, proto, false, true, check, compute_pseudo)

#define skb_checksum_validate(skb, proto, compute_pseudo)		\
	__skb_checksum_validate(skb, proto, true, false, 0, compute_pseudo)

#define skb_checksum_validate_zero_check(skb, proto, check,		\
					 compute_pseudo)		\
	__skb_checksum_validate(skb, proto, true, true, check, compute_pseudo)

#define skb_checksum_simple_validate(skb)				\
	__skb_checksum_validate(skb, 0, true, false, 0, null_compute_pseudo)

static inline bool __skb_checksum_convert_check(struct sk_buff *skb)
{
	return (skb->ip_summed == CHECKSUM_NONE && skb->csum_valid);
}

static inline void __skb_checksum_convert(struct sk_buff *skb, __wsum pseudo)
{
	skb->csum = ~pseudo;
	skb->ip_summed = CHECKSUM_COMPLETE;
}

#define skb_checksum_try_convert(skb, proto, compute_pseudo)	\
do {									\
	if (__skb_checksum_convert_check(skb))				\
		__skb_checksum_convert(skb, compute_pseudo(skb, proto)); \
} while (0)

static inline void skb_remcsum_adjust_partial(struct sk_buff *skb, void *ptr,
					      u16 start, u16 offset)
{
	skb->ip_summed = CHECKSUM_PARTIAL;
	skb->csum_start = ((unsigned char *)ptr + start) - skb->head;
	skb->csum_offset = offset - start;
}

/* Update skbuf and packet to reflect the remote checksum offload operation.
 * When called, ptr indicates the starting point for skb->csum when
 * ip_summed is CHECKSUM_COMPLETE. If we need create checksum complete
 * here, skb_postpull_rcsum is done so skb->csum start is ptr.
 */
static inline void skb_remcsum_process(struct sk_buff *skb, void *ptr,
				       int start, int offset, bool nopartial)
{
	__wsum delta;

	if (!nopartial) {
		skb_remcsum_adjust_partial(skb, ptr, start, offset);
		return;
	}

	 if (unlikely(skb->ip_summed != CHECKSUM_COMPLETE)) {
		__skb_checksum_complete(skb);
		skb_postpull_rcsum(skb, skb->data, ptr - (void *)skb->data);
	}

	delta = remcsum_adjust(ptr, skb->csum, start, offset);

	/* Adjust skb->csum since we changed the packet */
	skb->csum = csum_add(skb->csum, delta);
}

/*取skb中保存的ct信息（不含状态）*/
static inline struct nf_conntrack *skb_nfct(const struct sk_buff *skb)
{
#if IS_ENABLED(CONFIG_NF_CONNTRACK)
	return (void *)(skb->_nfct & NFCT_PTRMASK);
#else
	return NULL;
#endif
}

/*取skb中记录的连接跟踪指针及状态*/
static inline unsigned long skb_get_nfct(const struct sk_buff *skb)
{
#if IS_ENABLED(CONFIG_NF_CONNTRACK)
	return skb->_nfct;
#else
	return 0UL;
#endif
}

/*为skb设置其对应的连接跟踪指针及状态*/
static inline void skb_set_nfct(struct sk_buff *skb, unsigned long nfct)
{
#if IS_ENABLED(CONFIG_NF_CONNTRACK)
	skb->_nfct = nfct;
#endif
}

#ifdef CONFIG_SKB_EXTENSIONS
enum skb_ext_id {
#if IS_ENABLED(CONFIG_BRIDGE_NETFILTER)
	SKB_EXT_BRIDGE_NF,
#endif
#ifdef CONFIG_XFRM
	SKB_EXT_SEC_PATH,
#endif
#if IS_ENABLED(CONFIG_NET_TC_SKB_EXT)
	TC_SKB_EXT,
#endif
#if IS_ENABLED(CONFIG_MPTCP)
	SKB_EXT_MPTCP,
#endif
	SKB_EXT_NUM, /* must be last */
};

/**
 *	struct skb_ext - sk_buff extensions
 *	@refcnt: 1 on allocation, deallocated on 0
 *	@offset: offset to add to @data to obtain extension address
 *	@chunks: size currently allocated, stored in SKB_EXT_ALIGN_SHIFT units
 *	@data: start of extension data, variable sized
 *
 *	Note: offsets/lengths are stored in chunks of 8 bytes, this allows
 *	to use 'u8' types while allowing up to 2kb worth of extension data.
 */
struct skb_ext {
	refcount_t refcnt;
	u8 offset[SKB_EXT_NUM]; /* in chunks of 8 bytes */
	u8 chunks;		/* same */
	char data[] __aligned(8);
};

struct skb_ext *__skb_ext_alloc(gfp_t flags);
void *__skb_ext_set(struct sk_buff *skb, enum skb_ext_id id,
		    struct skb_ext *ext);
void *skb_ext_add(struct sk_buff *skb, enum skb_ext_id id);
void __skb_ext_del(struct sk_buff *skb, enum skb_ext_id id);
void __skb_ext_put(struct skb_ext *ext);

static inline void skb_ext_put(struct sk_buff *skb)
{
	if (skb->active_extensions)
		__skb_ext_put(skb->extensions);
}

static inline void __skb_ext_copy(struct sk_buff *dst,
				  const struct sk_buff *src)
{
	dst->active_extensions = src->active_extensions;

	if (src->active_extensions) {
		struct skb_ext *ext = src->extensions;

		refcount_inc(&ext->refcnt);
		dst->extensions = ext;
	}
}

static inline void skb_ext_copy(struct sk_buff *dst, const struct sk_buff *src)
{
	skb_ext_put(dst);
	__skb_ext_copy(dst, src);
}

static inline bool __skb_ext_exist(const struct skb_ext *ext, enum skb_ext_id i)
{
	return !!ext->offset[i];
}

static inline bool skb_ext_exist(const struct sk_buff *skb, enum skb_ext_id id)
{
	return skb->active_extensions & (1 << id);
}

static inline void skb_ext_del(struct sk_buff *skb, enum skb_ext_id id)
{
	if (skb_ext_exist(skb, id))
		__skb_ext_del(skb, id);
}

static inline void *skb_ext_find(const struct sk_buff *skb, enum skb_ext_id id)
{
	if (skb_ext_exist(skb, id)) {
		struct skb_ext *ext = skb->extensions;

		return (void *)ext + (ext->offset[id] << 3);
	}

	return NULL;
}

static inline void skb_ext_reset(struct sk_buff *skb)
{
	if (unlikely(skb->active_extensions)) {
		__skb_ext_put(skb->extensions);
		skb->active_extensions = 0;
	}
}

static inline bool skb_has_extensions(struct sk_buff *skb)
{
	return unlikely(skb->active_extensions);
}
#else
static inline void skb_ext_put(struct sk_buff *skb) {}
static inline void skb_ext_reset(struct sk_buff *skb) {}
static inline void skb_ext_del(struct sk_buff *skb, int unused) {}
static inline void __skb_ext_copy(struct sk_buff *d, const struct sk_buff *s) {}
static inline void skb_ext_copy(struct sk_buff *dst, const struct sk_buff *s) {}
static inline bool skb_has_extensions(struct sk_buff *skb) { return false; }
#endif /* CONFIG_SKB_EXTENSIONS */

/*清除掉skb上引用的ct*/
static inline void nf_reset_ct(struct sk_buff *skb)
{
#if defined(CONFIG_NF_CONNTRACK) || defined(CONFIG_NF_CONNTRACK_MODULE)
	nf_conntrack_put(skb_nfct(skb));
	skb->_nfct = 0;
#endif
}

static inline void nf_reset_trace(struct sk_buff *skb)
{
#if IS_ENABLED(CONFIG_NETFILTER_XT_TARGET_TRACE) || defined(CONFIG_NF_TABLES)
	skb->nf_trace = 0;
#endif
}

static inline void ipvs_reset(struct sk_buff *skb)
{
#if IS_ENABLED(CONFIG_IP_VS)
	skb->ipvs_property = 0;
#endif
}

/* Note: This doesn't put any conntrack info in dst. */
static inline void __nf_copy(struct sk_buff *dst, const struct sk_buff *src,
			     bool copy)
{
#if defined(CONFIG_NF_CONNTRACK) || defined(CONFIG_NF_CONNTRACK_MODULE)
	dst->_nfct = src->_nfct;
	nf_conntrack_get(skb_nfct(src));
#endif
#if IS_ENABLED(CONFIG_NETFILTER_XT_TARGET_TRACE) || defined(CONFIG_NF_TABLES)
	if (copy)
		dst->nf_trace = src->nf_trace;
#endif
}

static inline void nf_copy(struct sk_buff *dst, const struct sk_buff *src)
{
#if defined(CONFIG_NF_CONNTRACK) || defined(CONFIG_NF_CONNTRACK_MODULE)
	nf_conntrack_put(skb_nfct(dst));
#endif
	__nf_copy(dst, src, true);
}

#ifdef CONFIG_NETWORK_SECMARK
static inline void skb_copy_secmark(struct sk_buff *to, const struct sk_buff *from)
{
	to->secmark = from->secmark;
}

static inline void skb_init_secmark(struct sk_buff *skb)
{
	skb->secmark = 0;
}
#else
static inline void skb_copy_secmark(struct sk_buff *to, const struct sk_buff *from)
{ }

static inline void skb_init_secmark(struct sk_buff *skb)
{ }
#endif

static inline int secpath_exists(const struct sk_buff *skb)
{
#ifdef CONFIG_XFRM
	return skb_ext_exist(skb, SKB_EXT_SEC_PATH);
#else
	return 0;
#endif
}

static inline bool skb_irq_freeable(const struct sk_buff *skb)
{
	return !skb->destructor &&
		!secpath_exists(skb) &&
		!skb_nfct(skb) &&
		!skb->_skb_refdst &&
		!skb_has_frag_list(skb);
}

static inline void skb_set_queue_mapping(struct sk_buff *skb, u16 queue_mapping)
{
	skb->queue_mapping = queue_mapping;
}

//skb映射到哪个队列
static inline u16 skb_get_queue_mapping(const struct sk_buff *skb)
{
	return skb->queue_mapping;
}

static inline void skb_copy_queue_mapping(struct sk_buff *to, const struct sk_buff *from)
{
	to->queue_mapping = from->queue_mapping;
}

//保存skb的映射队列（为了规避不等于0，采用+1实现）
static inline void skb_record_rx_queue(struct sk_buff *skb, u16 rx_queue)
{
	skb->queue_mapping = rx_queue + 1;
}

//取skb中已记录的映射队列（采用-1还原）
static inline u16 skb_get_rx_queue(const struct sk_buff *skb)
{
	return skb->queue_mapping - 1;
}

//skb是否已记录其映射的队列
static inline bool skb_rx_queue_recorded(const struct sk_buff *skb)
{
	return skb->queue_mapping != 0;
}

static inline void skb_set_dst_pending_confirm(struct sk_buff *skb, u32 val)
{
	skb->dst_pending_confirm = val;
}

static inline bool skb_get_dst_pending_confirm(const struct sk_buff *skb)
{
	return skb->dst_pending_confirm != 0;
}

static inline struct sec_path *skb_sec_path(const struct sk_buff *skb)
{
#ifdef CONFIG_XFRM
	return skb_ext_find(skb, SKB_EXT_SEC_PATH);
#else
	return NULL;
#endif
}

/* Keeps track of mac header offset relative to skb->head.
 * It is useful for TSO of Tunneling protocol. e.g. GRE.
 * For non-tunnel skb it points to skb_mac_header() and for
 * tunnel skb it points to outer mac header.
 * Keeps track of level of encapsulation of network headers.
 */
struct skb_gso_cb {
	union {
		int	mac_offset;
		int	data_offset;
	};
	int	encap_level;
	__wsum	csum;
	__u16	csum_start;
};
#define SKB_GSO_CB_OFFSET	32
#define SKB_GSO_CB(skb) ((struct skb_gso_cb *)((skb)->cb + SKB_GSO_CB_OFFSET))

static inline int skb_tnl_header_len(const struct sk_buff *inner_skb)
{
	return (skb_mac_header(inner_skb) - inner_skb->head) -
		SKB_GSO_CB(inner_skb)->mac_offset;
}

static inline int gso_pskb_expand_head(struct sk_buff *skb, int extra)
{
	int new_headroom, headroom;
	int ret;

	headroom = skb_headroom(skb);
	ret = pskb_expand_head(skb, extra, 0, GFP_ATOMIC);
	if (ret)
		return ret;

	new_headroom = skb_headroom(skb);
	SKB_GSO_CB(skb)->mac_offset += (new_headroom - headroom);
	return 0;
}

static inline void gso_reset_checksum(struct sk_buff *skb, __wsum res)
{
	/* Do not update partial checksums if remote checksum is enabled. */
	if (skb->remcsum_offload)
		return;

	SKB_GSO_CB(skb)->csum = res;
	SKB_GSO_CB(skb)->csum_start = skb_checksum_start(skb) - skb->head;
}

/* Compute the checksum for a gso segment. First compute the checksum value
 * from the start of transport header to SKB_GSO_CB(skb)->csum_start, and
 * then add in skb->csum (checksum from csum_start to end of packet).
 * skb->csum and csum_start are then updated to reflect the checksum of the
 * resultant packet starting from the transport header-- the resultant checksum
 * is in the res argument (i.e. normally zero or ~ of checksum of a pseudo
 * header.
 */
static inline __sum16 gso_make_checksum(struct sk_buff *skb, __wsum res)
{
	unsigned char *csum_start = skb_transport_header(skb);
	int plen = (skb->head + SKB_GSO_CB(skb)->csum_start) - csum_start;
	__wsum partial = SKB_GSO_CB(skb)->csum;

	SKB_GSO_CB(skb)->csum = res;
	SKB_GSO_CB(skb)->csum_start = csum_start - skb->head;

	return csum_fold(csum_partial(csum_start, plen, partial));
}

/*skb是否为gso报文*/
static inline bool skb_is_gso(const struct sk_buff *skb)
{
	return skb_shinfo(skb)->gso_size;
}

/* Note: Should be called only if skb_is_gso(skb) is true */
static inline bool skb_is_gso_v6(const struct sk_buff *skb)
{
	return skb_shinfo(skb)->gso_type & SKB_GSO_TCPV6;
}

/* Note: Should be called only if skb_is_gso(skb) is true */
static inline bool skb_is_gso_sctp(const struct sk_buff *skb)
{
	return skb_shinfo(skb)->gso_type & SKB_GSO_SCTP;
}

/* Note: Should be called only if skb_is_gso(skb) is true */
static inline bool skb_is_gso_tcp(const struct sk_buff *skb)
{
	return skb_shinfo(skb)->gso_type & (SKB_GSO_TCPV4 | SKB_GSO_TCPV6);
}

static inline void skb_gso_reset(struct sk_buff *skb)
{
	skb_shinfo(skb)->gso_size = 0;
	skb_shinfo(skb)->gso_segs = 0;
	skb_shinfo(skb)->gso_type = 0;
}

static inline void skb_increase_gso_size(struct skb_shared_info *shinfo,
					 u16 increment)
{
	if (WARN_ON_ONCE(shinfo->gso_size == GSO_BY_FRAGS))
		return;
	shinfo->gso_size += increment;
}

static inline void skb_decrease_gso_size(struct skb_shared_info *shinfo,
					 u16 decrement)
{
	if (WARN_ON_ONCE(shinfo->gso_size == GSO_BY_FRAGS))
		return;
	shinfo->gso_size -= decrement;
}

void __skb_warn_lro_forwarding(const struct sk_buff *skb);

static inline bool skb_warn_if_lro(const struct sk_buff *skb)
{
	/* LRO sets gso_size but not gso_type, whereas if GSO is really
	 * wanted then gso_type will be set. */
	const struct skb_shared_info *shinfo = skb_shinfo(skb);

	if (skb_is_nonlinear(skb) && shinfo->gso_size != 0 &&
	    unlikely(shinfo->gso_type == 0)) {
		__skb_warn_lro_forwarding(skb);
		return true;
	}
	return false;
}

static inline void skb_forward_csum(struct sk_buff *skb)
{
	/* Unfortunately we don't support this one.  Any brave souls? */
	if (skb->ip_summed == CHECKSUM_COMPLETE)
		skb->ip_summed = CHECKSUM_NONE;
}

/**
 * skb_checksum_none_assert - make sure skb ip_summed is CHECKSUM_NONE
 * @skb: skb to check
 *
 * fresh skbs have their ip_summed set to CHECKSUM_NONE.
 * Instead of forcing ip_summed to CHECKSUM_NONE, we can
 * use this helper, to document places where we make this assertion.
 */
static inline void skb_checksum_none_assert(const struct sk_buff *skb)
{
#ifdef DEBUG
	BUG_ON(skb->ip_summed != CHECKSUM_NONE);
#endif
}

bool skb_partial_csum_set(struct sk_buff *skb, u16 start, u16 off);

int skb_checksum_setup(struct sk_buff *skb, bool recalculate);
struct sk_buff *skb_checksum_trimmed(struct sk_buff *skb,
				     unsigned int transport_len,
				     __sum16(*skb_chkf)(struct sk_buff *skb));

/**
 * skb_head_is_locked - Determine if the skb->head is locked down
 * @skb: skb to check
 *
 * The head on skbs build around a head frag can be removed if they are
 * not cloned.  This function returns true if the skb head is locked down
 * due to either being allocated via kmalloc, or by being a clone with
 * multiple references to the head.
 */
static inline bool skb_head_is_locked(const struct sk_buff *skb)
{
	return !skb->head_frag || skb_cloned(skb);
}

/* Local Checksum Offload.
 * Compute outer checksum based on the assumption that the
 * inner checksum will be offloaded later.
 * See Documentation/networking/checksum-offloads.rst for
 * explanation of how this works.
 * Fill in outer checksum adjustment (e.g. with sum of outer
 * pseudo-header) before calling.
 * Also ensure that inner checksum is in linear data area.
 */
static inline __wsum lco_csum(struct sk_buff *skb)
{
	unsigned char *csum_start = skb_checksum_start(skb);
	unsigned char *l4_hdr = skb_transport_header(skb);
	__wsum partial;

	/* Start with complement of inner checksum adjustment */
	partial = ~csum_unfold(*(__force __sum16 *)(csum_start +
						    skb->csum_offset));

	/* Add in checksum of our headers (incl. outer checksum
	 * adjustment filled in by caller) and return result.
	 */
	return csum_partial(l4_hdr, csum_start - l4_hdr, partial);
}

static inline bool skb_is_redirected(const struct sk_buff *skb)
{
#ifdef CONFIG_NET_REDIRECT
	return skb->redirected;
#else
	return false;
#endif
}

static inline void skb_set_redirected(struct sk_buff *skb, bool from_ingress)
{
#ifdef CONFIG_NET_REDIRECT
	skb->redirected = 1;
	skb->from_ingress = from_ingress;
	if (skb->from_ingress)
		skb->tstamp = 0;
#endif
}

static inline void skb_reset_redirect(struct sk_buff *skb)
{
#ifdef CONFIG_NET_REDIRECT
	skb->redirected = 0;
#endif
}

static inline bool skb_csum_is_sctp(struct sk_buff *skb)
{
	return skb->csum_not_inet;
}

static inline void skb_set_kcov_handle(struct sk_buff *skb,
				       const u64 kcov_handle)
{
#ifdef CONFIG_KCOV
	skb->kcov_handle = kcov_handle;
#endif
}

static inline u64 skb_get_kcov_handle(struct sk_buff *skb)
{
#ifdef CONFIG_KCOV
	return skb->kcov_handle;
#else
	return 0;
#endif
}

#ifdef CONFIG_PAGE_POOL
static inline void skb_mark_for_recycle(struct sk_buff *skb, struct page *page,
					struct page_pool *pp)
{
	skb->pp_recycle = 1;
	page_pool_store_mem_info(page, pp);
}
#endif

static inline bool skb_pp_recycle(struct sk_buff *skb, void *data)
{
	if (!IS_ENABLED(CONFIG_PAGE_POOL) || !skb->pp_recycle)
		return false;
	return page_pool_return_skb_page(virt_to_page(data));
}

#endif	/* __KERNEL__ */
#endif	/* _LINUX_SKBUFF_H */<|MERGE_RESOLUTION|>--- conflicted
+++ resolved
@@ -797,14 +797,9 @@
 				nohdr:1,
 				fclone:2,
 				peeked:1,
-<<<<<<< HEAD
 				head_frag:1,//是否为首个片（非ip分片概念）
-				pfmemalloc:1;
-=======
-				head_frag:1,
 				pfmemalloc:1,
 				pp_recycle:1; /* page_pool recycle indicator */
->>>>>>> 40226a3d
 #ifdef CONFIG_SKB_EXTENSIONS
 	__u8			active_extensions;
 #endif
@@ -3765,21 +3760,13 @@
 __skb_header_pointer(const struct sk_buff *skb, int offset, int len,
 		     const void *data, int hlen, void *buffer)
 {
-<<<<<<< HEAD
 	//先判断要处理的数据是否都在当前页面内，如果是，则返回可以直接对数据处理，
 	//返回所求数据指针，否则用skb_copy_bits()函数进行拷贝
-	if (hlen - offset >= len)
-		return data + offset;
-
-	//不连续，将数据copy到buffer中
-	if (!skb ||
-	    skb_copy_bits(skb, offset, buffer, len) < 0)
-=======
 	if (likely(hlen - offset >= len))
 		return (void *)data + offset;
 
+	//不连续，将数据copy到buffer中
 	if (!skb || unlikely(skb_copy_bits(skb, offset, buffer, len) < 0))
->>>>>>> 40226a3d
 		return NULL;
 
 	return buffer;
