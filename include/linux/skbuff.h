/*
 *	Definitions for the 'struct sk_buff' memory handlers.
 *
 *	Authors:
 *		Alan Cox, <gw4pts@gw4pts.ampr.org>
 *		Florian La Roche, <rzsfl@rz.uni-sb.de>
 *
 *	This program is free software; you can redistribute it and/or
 *	modify it under the terms of the GNU General Public License
 *	as published by the Free Software Foundation; either version
 *	2 of the License, or (at your option) any later version.
 */

#ifndef _LINUX_SKBUFF_H
#define _LINUX_SKBUFF_H

#include <linux/kernel.h>
#include <linux/compiler.h>
#include <linux/time.h>
#include <linux/bug.h>
#include <linux/cache.h>
#include <linux/rbtree.h>
#include <linux/socket.h>
#include <linux/refcount.h>

#include <linux/atomic.h>
#include <asm/types.h>
#include <linux/spinlock.h>
#include <linux/net.h>
#include <linux/textsearch.h>
#include <net/checksum.h>
#include <linux/rcupdate.h>
#include <linux/hrtimer.h>
#include <linux/dma-mapping.h>
#include <linux/netdev_features.h>
#include <linux/sched.h>
#include <linux/sched/clock.h>
#include <net/flow_dissector.h>
#include <linux/splice.h>
#include <linux/in6.h>
#include <linux/if_packet.h>
#include <net/flow.h>

/* The interface for checksum offload between the stack and networking drivers
 * is as follows...
 *
 * A. IP checksum related features
 *
 * Drivers advertise checksum offload capabilities in the features of a device.
 * From the stack's point of view these are capabilities offered by the driver,
 * a driver typically only advertises features that it is capable of offloading
 * to its device.
 *
 * The checksum related features are:
 *
 *	NETIF_F_HW_CSUM	- The driver (or its device) is able to compute one
 *			  IP (one's complement) checksum for any combination
 *			  of protocols or protocol layering. The checksum is
 *			  computed and set in a packet per the CHECKSUM_PARTIAL
 *			  interface (see below).
 *
 *	NETIF_F_IP_CSUM - Driver (device) is only able to checksum plain
 *			  TCP or UDP packets over IPv4. These are specifically
 *			  unencapsulated packets of the form IPv4|TCP or
 *			  IPv4|UDP where the Protocol field in the IPv4 header
 *			  is TCP or UDP. The IPv4 header may contain IP options
 *			  This feature cannot be set in features for a device
 *			  with NETIF_F_HW_CSUM also set. This feature is being
 *			  DEPRECATED (see below).
 *
 *	NETIF_F_IPV6_CSUM - Driver (device) is only able to checksum plain
 *			  TCP or UDP packets over IPv6. These are specifically
 *			  unencapsulated packets of the form IPv6|TCP or
 *			  IPv4|UDP where the Next Header field in the IPv6
 *			  header is either TCP or UDP. IPv6 extension headers
 *			  are not supported with this feature. This feature
 *			  cannot be set in features for a device with
 *			  NETIF_F_HW_CSUM also set. This feature is being
 *			  DEPRECATED (see below).
 *
 *	NETIF_F_RXCSUM - Driver (device) performs receive checksum offload.
 *			 This flag is used only used to disable the RX checksum
 *			 feature for a device. The stack will accept receive
 *			 checksum indication in packets received on a device
 *			 regardless of whether NETIF_F_RXCSUM is set.
 *
 * B. Checksumming of received packets by device. Indication of checksum
 *    verification is in set skb->ip_summed. Possible values are:
 *
 * CHECKSUM_NONE:
 *
 *   Device did not checksum this packet e.g. due to lack of capabilities.
 *   The packet contains full (though not verified) checksum in packet but
 *   not in skb->csum. Thus, skb->csum is undefined in this case.
 *
 * CHECKSUM_UNNECESSARY:
 *
 *   The hardware you're dealing with doesn't calculate the full checksum
 *   (as in CHECKSUM_COMPLETE), but it does parse headers and verify checksums
 *   for specific protocols. For such packets it will set CHECKSUM_UNNECESSARY
 *   if their checksums are okay. skb->csum is still undefined in this case
 *   though. A driver or device must never modify the checksum field in the
 *   packet even if checksum is verified.
 *
 *   CHECKSUM_UNNECESSARY is applicable to following protocols:
 *     TCP: IPv6 and IPv4.
 *     UDP: IPv4 and IPv6. A device may apply CHECKSUM_UNNECESSARY to a
 *       zero UDP checksum for either IPv4 or IPv6, the networking stack
 *       may perform further validation in this case.
 *     GRE: only if the checksum is present in the header.
 *     SCTP: indicates the CRC in SCTP header has been validated.
 *     FCOE: indicates the CRC in FC frame has been validated.
 *
 *   skb->csum_level indicates the number of consecutive checksums found in
 *   the packet minus one that have been verified as CHECKSUM_UNNECESSARY.
 *   For instance if a device receives an IPv6->UDP->GRE->IPv4->TCP packet
 *   and a device is able to verify the checksums for UDP (possibly zero),
 *   GRE (checksum flag is set), and TCP-- skb->csum_level would be set to
 *   two. If the device were only able to verify the UDP checksum and not
 *   GRE, either because it doesn't support GRE checksum of because GRE
 *   checksum is bad, skb->csum_level would be set to zero (TCP checksum is
 *   not considered in this case).
 *
 * CHECKSUM_COMPLETE:
 *
 *   This is the most generic way. The device supplied checksum of the _whole_
 *   packet as seen by netif_rx() and fills out in skb->csum. Meaning, the
 *   hardware doesn't need to parse L3/L4 headers to implement this.
 *
 *   Notes:
 *   - Even if device supports only some protocols, but is able to produce
 *     skb->csum, it MUST use CHECKSUM_COMPLETE, not CHECKSUM_UNNECESSARY.
 *   - CHECKSUM_COMPLETE is not applicable to SCTP and FCoE protocols.
 *
 * CHECKSUM_PARTIAL:
 *
 *   A checksum is set up to be offloaded to a device as described in the
 *   output description for CHECKSUM_PARTIAL. This may occur on a packet
 *   received directly from another Linux OS, e.g., a virtualized Linux kernel
 *   on the same host, or it may be set in the input path in GRO or remote
 *   checksum offload. For the purposes of checksum verification, the checksum
 *   referred to by skb->csum_start + skb->csum_offset and any preceding
 *   checksums in the packet are considered verified. Any checksums in the
 *   packet that are after the checksum being offloaded are not considered to
 *   be verified.
 *
 * C. Checksumming on transmit for non-GSO. The stack requests checksum offload
 *    in the skb->ip_summed for a packet. Values are:
 *
 * CHECKSUM_PARTIAL:
 *
 *   The driver is required to checksum the packet as seen by hard_start_xmit()
 *   from skb->csum_start up to the end, and to record/write the checksum at
 *   offset skb->csum_start + skb->csum_offset. A driver may verify that the
 *   csum_start and csum_offset values are valid values given the length and
 *   offset of the packet, however they should not attempt to validate that the
 *   checksum refers to a legitimate transport layer checksum-- it is the
 *   purview of the stack to validate that csum_start and csum_offset are set
 *   correctly.
 *
 *   When the stack requests checksum offload for a packet, the driver MUST
 *   ensure that the checksum is set correctly. A driver can either offload the
 *   checksum calculation to the device, or call skb_checksum_help (in the case
 *   that the device does not support offload for a particular checksum).
 *
 *   NETIF_F_IP_CSUM and NETIF_F_IPV6_CSUM are being deprecated in favor of
 *   NETIF_F_HW_CSUM. New devices should use NETIF_F_HW_CSUM to indicate
 *   checksum offload capability.
 *   skb_csum_hwoffload_help() can be called to resolve CHECKSUM_PARTIAL based
 *   on network device checksumming capabilities: if a packet does not match
 *   them, skb_checksum_help or skb_crc32c_help (depending on the value of
 *   csum_not_inet, see item D.) is called to resolve the checksum.
 *
 * CHECKSUM_NONE:
 *
 *   The skb was already checksummed by the protocol, or a checksum is not
 *   required.
 *
 * CHECKSUM_UNNECESSARY:
 *
 *   This has the same meaning on as CHECKSUM_NONE for checksum offload on
 *   output.
 *
 * CHECKSUM_COMPLETE:
 *   Not used in checksum output. If a driver observes a packet with this value
 *   set in skbuff, if should treat as CHECKSUM_NONE being set.
 *
 * D. Non-IP checksum (CRC) offloads
 *
 *   NETIF_F_SCTP_CRC - This feature indicates that a device is capable of
 *     offloading the SCTP CRC in a packet. To perform this offload the stack
 *     will set set csum_start and csum_offset accordingly, set ip_summed to
 *     CHECKSUM_PARTIAL and set csum_not_inet to 1, to provide an indication in
 *     the skbuff that the CHECKSUM_PARTIAL refers to CRC32c.
 *     A driver that supports both IP checksum offload and SCTP CRC32c offload
 *     must verify which offload is configured for a packet by testing the
 *     value of skb->csum_not_inet; skb_crc32c_csum_help is provided to resolve
 *     CHECKSUM_PARTIAL on skbs where csum_not_inet is set to 1.
 *
 *   NETIF_F_FCOE_CRC - This feature indicates that a device is capable of
 *     offloading the FCOE CRC in a packet. To perform this offload the stack
 *     will set ip_summed to CHECKSUM_PARTIAL and set csum_start and csum_offset
 *     accordingly. Note the there is no indication in the skbuff that the
 *     CHECKSUM_PARTIAL refers to an FCOE checksum, a driver that supports
 *     both IP checksum offload and FCOE CRC offload must verify which offload
 *     is configured for a packet presumably by inspecting packet headers.
 *
 * E. Checksumming on output with GSO.
 *
 * In the case of a GSO packet (skb_is_gso(skb) is true), checksum offload
 * is implied by the SKB_GSO_* flags in gso_type. Most obviously, if the
 * gso_type is SKB_GSO_TCPV4 or SKB_GSO_TCPV6, TCP checksum offload as
 * part of the GSO operation is implied. If a checksum is being offloaded
 * with GSO then ip_summed is CHECKSUM_PARTIAL, csum_start and csum_offset
 * are set to refer to the outermost checksum being offload (two offloaded
 * checksums are possible with UDP encapsulation).
 */

/* Don't change this without changing skb_csum_unnecessary! */
#define CHECKSUM_NONE		0
#define CHECKSUM_UNNECESSARY	1
#define CHECKSUM_COMPLETE	2
#define CHECKSUM_PARTIAL	3

/* Maximum value in skb->csum_level */
#define SKB_MAX_CSUM_LEVEL	3

//将x按cacheline对齐
#define SKB_DATA_ALIGN(X)	ALIGN(X, SMP_CACHE_BYTES)
//x的大小，减去skb-shared-info按cacheline对齐
#define SKB_WITH_OVERHEAD(X)	\
	((X) - SKB_DATA_ALIGN(sizeof(struct skb_shared_info)))
#define SKB_MAX_ORDER(X, ORDER) \
	SKB_WITH_OVERHEAD((PAGE_SIZE << (ORDER)) - (X))
#define SKB_MAX_HEAD(X)		(SKB_MAX_ORDER((X), 0))
#define SKB_MAX_ALLOC		(SKB_MAX_ORDER(0, 2))

/* return minimum truesize of one skb containing X bytes of data */
#define SKB_TRUESIZE(X) ((X) +						\
			 SKB_DATA_ALIGN(sizeof(struct sk_buff)) +	\
			 SKB_DATA_ALIGN(sizeof(struct skb_shared_info)))

struct net_device;
struct scatterlist;
struct pipe_inode_info;
struct iov_iter;
struct napi_struct;

#if defined(CONFIG_NF_CONNTRACK) || defined(CONFIG_NF_CONNTRACK_MODULE)
struct nf_conntrack {
	atomic_t use;
};
#endif

#if IS_ENABLED(CONFIG_BRIDGE_NETFILTER)
struct nf_bridge_info {
	refcount_t		use;
	enum {
		BRNF_PROTO_UNCHANGED,
		BRNF_PROTO_8021Q,
		BRNF_PROTO_PPPOE
	} orig_proto:8;
	u8			pkt_otherhost:1;
	u8			in_prerouting:1;
	u8			bridged_dnat:1;
	__u16			frag_max_size;
	struct net_device	*physindev;

	/* always valid & non-NULL from FORWARD on, for physdev match */
	struct net_device	*physoutdev;
	union {
		/* prerouting: detect dnat in orig/reply direction */
		__be32          ipv4_daddr;
		struct in6_addr ipv6_daddr;

		/* after prerouting + nat detected: store original source
		 * mac since neigh resolution overwrites it, only used while
		 * skb is out in neigh layer.
		 */
		char neigh_header[8];
	};
};
#endif

struct sk_buff_head {
	/* These two members must be first. */
	//双向链表
	struct sk_buff	*next;
	struct sk_buff	*prev;

	__u32		qlen;//队列长度
	spinlock_t	lock;
};

struct sk_buff;

/* To allow 64K frame to be packed as single skb without frag_list we
 * require 64K/PAGE_SIZE pages plus 1 additional page to allow for
 * buffers which do not start on a page boundary.
 *
 * Since GRO uses frags we allocate at least 16 regardless of page
 * size.
 */
#if (65536/PAGE_SIZE + 1) < 16
#define MAX_SKB_FRAGS 16UL
#else
#define MAX_SKB_FRAGS (65536/PAGE_SIZE + 1)
#endif
extern int sysctl_max_skb_frags;

/* Set skb_shinfo(skb)->gso_size to this in case you want skb_segment to
 * segment using its current segmentation instead.
 */
#define GSO_BY_FRAGS	0xFFFF

typedef struct skb_frag_struct skb_frag_t;

struct skb_frag_struct {
	struct {
		struct page *p;
	} page;
#if (BITS_PER_LONG > 32) || (PAGE_SIZE >= 65536)
	__u32 page_offset;
	__u32 size;
#else
	__u16 page_offset;
	__u16 size;
#endif
};

static inline unsigned int skb_frag_size(const skb_frag_t *frag)
{
	return frag->size;
}

static inline void skb_frag_size_set(skb_frag_t *frag, unsigned int size)
{
	frag->size = size;
}

static inline void skb_frag_size_add(skb_frag_t *frag, int delta)
{
	frag->size += delta;
}

static inline void skb_frag_size_sub(skb_frag_t *frag, int delta)
{
	frag->size -= delta;
}

static inline bool skb_frag_must_loop(struct page *p)
{
#if defined(CONFIG_HIGHMEM)
	if (PageHighMem(p))
		return true;
#endif
	return false;
}

/**
 *	skb_frag_foreach_page - loop over pages in a fragment
 *
 *	@f:		skb frag to operate on
 *	@f_off:		offset from start of f->page.p
 *	@f_len:		length from f_off to loop over
 *	@p:		(temp var) current page
 *	@p_off:		(temp var) offset from start of current page,
 *	                           non-zero only on first page.
 *	@p_len:		(temp var) length in current page,
 *				   < PAGE_SIZE only on first and last page.
 *	@copied:	(temp var) length so far, excluding current p_len.
 *
 *	A fragment can hold a compound page, in which case per-page
 *	operations, notably kmap_atomic, must be called for each
 *	regular page.
 */
#define skb_frag_foreach_page(f, f_off, f_len, p, p_off, p_len, copied)	\
	for (p = skb_frag_page(f) + ((f_off) >> PAGE_SHIFT),		\
	     p_off = (f_off) & (PAGE_SIZE - 1),				\
	     p_len = skb_frag_must_loop(p) ?				\
	     min_t(u32, f_len, PAGE_SIZE - p_off) : f_len,		\
	     copied = 0;						\
	     copied < f_len;						\
	     copied += p_len, p++, p_off = 0,				\
	     p_len = min_t(u32, f_len - copied, PAGE_SIZE))		\

#define HAVE_HW_TIME_STAMP

/**
 * struct skb_shared_hwtstamps - hardware time stamps
 * @hwtstamp:	hardware time stamp transformed into duration
 *		since arbitrary point in time
 *
 * Software time stamps generated by ktime_get_real() are stored in
 * skb->tstamp.
 *
 * hwtstamps can only be compared against other hwtstamps from
 * the same device.
 *
 * This structure is attached to packets as part of the
 * &skb_shared_info. Use skb_hwtstamps() to get a pointer.
 */
struct skb_shared_hwtstamps {
	ktime_t	hwtstamp;
};

/* Definitions for tx_flags in struct skb_shared_info */
enum {
	/* generate hardware time stamp */
	SKBTX_HW_TSTAMP = 1 << 0,

	/* generate software time stamp when queueing packet to NIC */
	SKBTX_SW_TSTAMP = 1 << 1,

	/* device driver is going to provide hardware time stamp */
	SKBTX_IN_PROGRESS = 1 << 2,

	/* device driver supports TX zero-copy buffers */
	SKBTX_DEV_ZEROCOPY = 1 << 3,

	/* generate wifi status information (where possible) */
	SKBTX_WIFI_STATUS = 1 << 4,

	/* This indicates at least one fragment might be overwritten
	 * (as in vmsplice(), sendfile() ...)
	 * If we need to compute a TX checksum, we'll need to copy
	 * all frags to avoid possible bad checksum
	 */
	SKBTX_SHARED_FRAG = 1 << 5,

	/* generate software time stamp when entering packet scheduling */
	SKBTX_SCHED_TSTAMP = 1 << 6,
};

#define SKBTX_ZEROCOPY_FRAG	(SKBTX_DEV_ZEROCOPY | SKBTX_SHARED_FRAG)
#define SKBTX_ANY_SW_TSTAMP	(SKBTX_SW_TSTAMP    | \
				 SKBTX_SCHED_TSTAMP)
#define SKBTX_ANY_TSTAMP	(SKBTX_HW_TSTAMP | SKBTX_ANY_SW_TSTAMP)

/*
 * The callback notifies userspace to release buffers when skb DMA is done in
 * lower device, the skb last reference should be 0 when calling this.
 * The zerocopy_success argument is true if zero copy transmit occurred,
 * false on data copy or out of memory error caused by data copy attempt.
 * The ctx field is used to track device context.
 * The desc field is used to track userspace buffer index.
 */
struct ubuf_info {
	void (*callback)(struct ubuf_info *, bool zerocopy_success);
	union {
		struct {
			unsigned long desc;
			void *ctx;
		};
		struct {
			u32 id;
			u16 len;
			u16 zerocopy:1;
			u32 bytelen;
		};
	};
	refcount_t refcnt;

	struct mmpin {
		struct user_struct *user;
		unsigned int num_pg;
	} mmp;
};

#define skb_uarg(SKB)	((struct ubuf_info *)(skb_shinfo(SKB)->destructor_arg))

int mm_account_pinned_pages(struct mmpin *mmp, size_t size);
void mm_unaccount_pinned_pages(struct mmpin *mmp);

struct ubuf_info *sock_zerocopy_alloc(struct sock *sk, size_t size);
struct ubuf_info *sock_zerocopy_realloc(struct sock *sk, size_t size,
					struct ubuf_info *uarg);

static inline void sock_zerocopy_get(struct ubuf_info *uarg)
{
	refcount_inc(&uarg->refcnt);
}

void sock_zerocopy_put(struct ubuf_info *uarg);
void sock_zerocopy_put_abort(struct ubuf_info *uarg);

void sock_zerocopy_callback(struct ubuf_info *uarg, bool success);

int skb_zerocopy_iter_stream(struct sock *sk, struct sk_buff *skb,
			     struct msghdr *msg, int len,
			     struct ubuf_info *uarg);

/* This data is invariant across clones and lives at
 * the end of the header data, ie. at skb->end.
 */
struct skb_shared_info {
	__u8		__unused;
	__u8		meta_len;
	__u8		nr_frags;//有多少个分片
	__u8		tx_flags;
	unsigned short	gso_size;
	/* Warning: this field is not always filled in (UFO)! */
	unsigned short	gso_segs;
	struct sk_buff	*frag_list;
	struct skb_shared_hwtstamps hwtstamps;
	unsigned int	gso_type;
	u32		tskey;

	/*
	 * Warning : all fields before dataref are cleared in __alloc_skb()
	 */
	atomic_t	dataref;

	/* Intermediate layers must ensure that destructor_arg
	 * remains valid until skb destructor */
	void *		destructor_arg;

	/* must be last field, see pskb_expand_head() */
	skb_frag_t	frags[MAX_SKB_FRAGS];
};

/* We divide dataref into two halves.  The higher 16 bits hold references
 * to the payload part of skb->data.  The lower 16 bits hold references to
 * the entire skb->data.  A clone of a headerless skb holds the length of
 * the header in skb->hdr_len.
 *
 * All users must obey the rule that the skb->data reference count must be
 * greater than or equal to the payload reference count.
 *
 * Holding a reference to the payload part means that the user does not
 * care about modifications to the header part of skb->data.
 */
#define SKB_DATAREF_SHIFT 16
#define SKB_DATAREF_MASK ((1 << SKB_DATAREF_SHIFT) - 1)


enum {
	SKB_FCLONE_UNAVAILABLE,	/* skb has no fclone (from head_cache) */
	SKB_FCLONE_ORIG,	/* orig skb (from fclone_cache) */
	SKB_FCLONE_CLONE,	/* companion fclone skb (from fclone_cache) */
};

enum {
	SKB_GSO_TCPV4 = 1 << 0,

	/* This indicates the skb is from an untrusted source. */
	SKB_GSO_DODGY = 1 << 1,

	/* This indicates the tcp segment has CWR set. */
	SKB_GSO_TCP_ECN = 1 << 2,

	SKB_GSO_TCP_FIXEDID = 1 << 3,

	SKB_GSO_TCPV6 = 1 << 4,

	SKB_GSO_FCOE = 1 << 5,

	SKB_GSO_GRE = 1 << 6,

	SKB_GSO_GRE_CSUM = 1 << 7,

	SKB_GSO_IPXIP4 = 1 << 8,

	SKB_GSO_IPXIP6 = 1 << 9,

	SKB_GSO_UDP_TUNNEL = 1 << 10,

	SKB_GSO_UDP_TUNNEL_CSUM = 1 << 11,

	SKB_GSO_PARTIAL = 1 << 12,

	SKB_GSO_TUNNEL_REMCSUM = 1 << 13,

	SKB_GSO_SCTP = 1 << 14,

	SKB_GSO_ESP = 1 << 15,

	SKB_GSO_UDP = 1 << 16,

	SKB_GSO_UDP_L4 = 1 << 17,
};

#if BITS_PER_LONG > 32
#define NET_SKBUFF_DATA_USES_OFFSET 1
#endif

#ifdef NET_SKBUFF_DATA_USES_OFFSET
typedef unsigned int sk_buff_data_t;
#else
typedef unsigned char *sk_buff_data_t;
#endif

/** 
 *	struct sk_buff - socket buffer
 *	@next: Next buffer in list
 *	@prev: Previous buffer in list
 *	@tstamp: Time we arrived/left
 *	@rbnode: RB tree node, alternative to next/prev for netem/tcp
 *	@sk: Socket we are owned by
 *	@dev: Device we arrived on/are leaving by
 *	@cb: Control buffer. Free for use by every layer. Put private vars here
 *	@_skb_refdst: destination entry (with norefcount bit)
 *	@sp: the security path, used for xfrm
 *	@len: Length of actual data
 *	@data_len: Data length
 *	@mac_len: Length of link layer header
 *	@hdr_len: writable header length of cloned skb
 *	@csum: Checksum (must include start/offset pair)
 *	@csum_start: Offset from skb->head where checksumming should start
 *	@csum_offset: Offset from csum_start where checksum should be stored
 *	@priority: Packet queueing priority
 *	@ignore_df: allow local fragmentation
 *	@cloned: Head may be cloned (check refcnt to be sure)
 *	@ip_summed: Driver fed us an IP checksum
 *	@nohdr: Payload reference only, must not modify header
 *	@pkt_type: Packet class
 *	@fclone: skbuff clone status
 *	@ipvs_property: skbuff is owned by ipvs
 *	@tc_skip_classify: do not classify packet. set by IFB device
 *	@tc_at_ingress: used within tc_classify to distinguish in/egress
 *	@tc_redirected: packet was redirected by a tc action
 *	@tc_from_ingress: if tc_redirected, tc_at_ingress at time of redirect
 *	@peeked: this packet has been seen already, so stats have been
 *		done for it, don't do them again
 *	@nf_trace: netfilter packet trace flag
 *	@protocol: Packet protocol from driver
 *	@destructor: Destruct function
 *	@tcp_tsorted_anchor: list structure for TCP (tp->tsorted_sent_queue)
 *	@_nfct: Associated connection, if any (with nfctinfo bits)
 *	@nf_bridge: Saved data about a bridged frame - see br_netfilter.c
 *	@skb_iif: ifindex of device we arrived on
 *	@tc_index: Traffic control index
 *	@hash: the packet hash
 *	@queue_mapping: Queue mapping for multiqueue devices
 *	@xmit_more: More SKBs are pending for this queue
 *	@pfmemalloc: skbuff was allocated from PFMEMALLOC reserves
 *	@ndisc_nodetype: router type (from link layer)
 *	@ooo_okay: allow the mapping of a socket to a queue to be changed
 *	@l4_hash: indicate hash is a canonical 4-tuple hash over transport
 *		ports.
 *	@sw_hash: indicates hash was computed in software stack
 *	@wifi_acked_valid: wifi_acked was set
 *	@wifi_acked: whether frame was acked on wifi or not
 *	@no_fcs:  Request NIC to treat last 4 bytes as Ethernet FCS
 *	@csum_not_inet: use CRC32c to resolve CHECKSUM_PARTIAL
 *	@dst_pending_confirm: need to confirm neighbour
  *	@napi_id: id of the NAPI struct this skb came from
 *	@secmark: security marking
 *	@mark: Generic packet mark
 *	@vlan_proto: vlan encapsulation protocol
 *	@vlan_tci: vlan tag control information
 *	@inner_protocol: Protocol (encapsulation)
 *	@inner_transport_header: Inner transport layer header (encapsulation)
 *	@inner_network_header: Network layer header (encapsulation)
 *	@inner_mac_header: Link layer header (encapsulation)
 *	@transport_header: Transport layer header
 *	@network_header: Network layer header
 *	@mac_header: Link layer header
 *	@tail: Tail pointer
 *	@end: End pointer
 *	@head: Head of buffer
 *	@data: Data head pointer
 *	@truesize: Buffer size
 *	@users: User count - see {datagram,tcp}.c
 */

struct sk_buff {
	union {
		struct {
			/* These two members must be first. */
			struct sk_buff		*next;
			struct sk_buff		*prev;

			union {
				struct net_device	*dev;//报文从属于那个设备
				/* Some protocols might use this space to store information,
				 * while device pointer would be NULL.
				 * UDP receive path is one user.
				 */
				unsigned long		dev_scratch;
				int			ip_defrag_offset;
			};
		};
		struct rb_node	rbnode; /* used in netem & tcp stack */
	};
	struct sock		*sk;

	union {
		ktime_t		tstamp;
		u64		skb_mstamp;
	};
	/*
	 * This is the control buffer. It is free to use for every
	 * layer. Please put your private variables there. If you
	 * want to keep them across layers you have to do a skb_clone()
	 * first. This is owned by whoever has the skb queued ATM.
	 */
	//给各层提供的免申请控制缓冲，计划放各层的私有信息，含驱动层
	char			cb[48] __aligned(8);

	union {
		struct {
			unsigned long	_skb_refdst;
			void		(*destructor)(struct sk_buff *skb);
		};
		struct list_head	tcp_tsorted_anchor;
	};

#ifdef CONFIG_XFRM
	struct	sec_path	*sp;
#endif
#if defined(CONFIG_NF_CONNTRACK) || defined(CONFIG_NF_CONNTRACK_MODULE)
	unsigned long		 _nfct;//记录连接跟踪指针及方向
#endif
#if IS_ENABLED(CONFIG_BRIDGE_NETFILTER)
	struct nf_bridge_info	*nf_bridge;
#endif
	unsigned int		len,//报文总长度(解析时指报文待解析长度）
				data_len;
	__u16			mac_len,//二层长度（整个mac层的长度）
				hdr_len;

	/* Following fields are _not_ copied in __copy_skb_header()
	 * Note that queue_mapping is here mostly to fill a hole.
	 */
	__u16			queue_mapping;//标明报文自哪个队列来

/* if you move cloned around you also must adapt those constants */
#ifdef __BIG_ENDIAN_BITFIELD
#define CLONED_MASK	(1 << 7)
#else
#define CLONED_MASK	1
#endif
#define CLONED_OFFSET()		offsetof(struct sk_buff, __cloned_offset)

	__u8			__cloned_offset[0];
	__u8			cloned:1,
				nohdr:1,
				fclone:2,
				peeked:1,
				head_frag:1,
				xmit_more:1,
				pfmemalloc:1;

	/* fields enclosed in headers_start/headers_end are copied
	 * using a single memcpy() in __copy_skb_header()
	 */
	/* private: */
	__u32			headers_start[0];
	/* public: */

/* if you move pkt_type around you also must adapt those constants */
#ifdef __BIG_ENDIAN_BITFIELD
#define PKT_TYPE_MAX	(7 << 5)
#else
#define PKT_TYPE_MAX	7
#endif
#define PKT_TYPE_OFFSET()	offsetof(struct sk_buff, __pkt_type_offset)

	__u8			__pkt_type_offset[0];
<<<<<<< HEAD
	__u8			pkt_type:3;//指出报文去向（见if_packet.h中PACKET_MULTICAST等定义）
	__u8			pfmemalloc:1;
=======
	__u8			pkt_type:3;
>>>>>>> 1236568e
	__u8			ignore_df:1;
	__u8			nf_trace:1;
	__u8			ip_summed:2;
	__u8			ooo_okay:1;

	__u8			l4_hash:1;
	__u8			sw_hash:1;
	__u8			wifi_acked_valid:1;
	__u8			wifi_acked:1;
	__u8			no_fcs:1;
	/* Indicates the inner headers are valid in the skbuff. */
	__u8			encapsulation:1;
	__u8			encap_hdr_csum:1;
	__u8			csum_valid:1;

	__u8			csum_complete_sw:1;
	__u8			csum_level:2;
	__u8			csum_not_inet:1;
	__u8			dst_pending_confirm:1;
#ifdef CONFIG_IPV6_NDISC_NODETYPE
	__u8			ndisc_nodetype:2;
#endif
	__u8			ipvs_property:1;

	__u8			inner_protocol_type:1;
	__u8			remcsum_offload:1;
#ifdef CONFIG_NET_SWITCHDEV
	__u8			offload_fwd_mark:1;
	__u8			offload_mr_fwd_mark:1;
#endif
#ifdef CONFIG_NET_CLS_ACT
	__u8			tc_skip_classify:1;
	__u8			tc_at_ingress:1;
	__u8			tc_redirected:1;
	__u8			tc_from_ingress:1;
#endif

#ifdef CONFIG_NET_SCHED
	__u16			tc_index;	/* traffic control index */
#endif

	union {
		__wsum		csum;
		struct {
			__u16	csum_start;
			__u16	csum_offset;
		};
	};
	__u32			priority;
	int			skb_iif;//入接口ifindex
	__u32			hash;//报文对应的hash值，例如rss hash
	__be16			vlan_proto;//哪种vlan协议
	__u16			vlan_tci;//指出vlan id
#if defined(CONFIG_NET_RX_BUSY_POLL) || defined(CONFIG_XPS)
	union {
		unsigned int	napi_id;
		unsigned int	sender_cpu;
	};
#endif
#ifdef CONFIG_NETWORK_SECMARK
	__u32		secmark;
#endif

	union {
		__u32		mark;
		__u32		reserved_tailroom;
	};

	union {
		__be16		inner_protocol;
		__u8		inner_ipproto;
	};

	__u16			inner_transport_header;
	__u16			inner_network_header;
	__u16			inner_mac_header;

	__be16			protocol;//链路层指明的协议，如arp,ip协议等
	__u16			transport_header;//到传输层的偏移量
	__u16			network_header;//到网络头的偏移量
	__u16			mac_header;//到mac头的偏移量

	/* private: */
	__u32			headers_end[0];
	/* public: */

	/* These elements must be at the end, see alloc_skb() for details.  */
	sk_buff_data_t		tail;//指向报文结束位置
	sk_buff_data_t		end;//指向buffer的结束位置，注：实际上在end的后面还有skb_shared_info结构
	unsigned char		*head,//指向buffer的起始位置
				*data;//指向报文位置（解析时表示当前分析位置）
	unsigned int		truesize;
	refcount_t		users;//引用计数，防报文被释放
};

#ifdef __KERNEL__
/*
 *	Handling routines are only of interest to the kernel
 */

#define SKB_ALLOC_FCLONE	0x01
#define SKB_ALLOC_RX		0x02
#define SKB_ALLOC_NAPI		0x04

/* Returns true if the skb was allocated from PFMEMALLOC reserves */
static inline bool skb_pfmemalloc(const struct sk_buff *skb)
{
	return unlikely(skb->pfmemalloc);
}

/*
 * skb might have a dst pointer attached, refcounted or not.
 * _skb_refdst low order bit is set if refcount was _not_ taken
 */
#define SKB_DST_NOREF	1UL
#define SKB_DST_PTRMASK	~(SKB_DST_NOREF)

#define SKB_NFCT_PTRMASK	~(7UL)
/**
 * skb_dst - returns skb dst_entry
 * @skb: buffer
 *
 * Returns skb dst_entry, regardless of reference taken or not.
 */
static inline struct dst_entry *skb_dst(const struct sk_buff *skb)
{
	/* If refdst was not refcounted, check we still are in a 
	 * rcu_read_lock section
	 */
	WARN_ON((skb->_skb_refdst & SKB_DST_NOREF) &&
		!rcu_read_lock_held() &&
		!rcu_read_lock_bh_held());
	return (struct dst_entry *)(skb->_skb_refdst & SKB_DST_PTRMASK);
}

/**
 * skb_dst_set - sets skb dst
 * @skb: buffer
 * @dst: dst entry
 *
 * Sets skb dst, assuming a reference was taken on dst and should
 * be released by skb_dst_drop()
 */
static inline void skb_dst_set(struct sk_buff *skb, struct dst_entry *dst)
{
	skb->_skb_refdst = (unsigned long)dst;
}

/**
 * skb_dst_set_noref - sets skb dst, hopefully, without taking reference
 * @skb: buffer
 * @dst: dst entry
 *
 * Sets skb dst, assuming a reference was not taken on dst.
 * If dst entry is cached, we do not take reference and dst_release
 * will be avoided by refdst_drop. If dst entry is not cached, we take
 * reference, so that last dst_release can destroy the dst immediately.
 */
static inline void skb_dst_set_noref(struct sk_buff *skb, struct dst_entry *dst)
{
	WARN_ON(!rcu_read_lock_held() && !rcu_read_lock_bh_held());
	skb->_skb_refdst = (unsigned long)dst | SKB_DST_NOREF;
}

/**
 * skb_dst_is_noref - Test if skb dst isn't refcounted
 * @skb: buffer
 */
static inline bool skb_dst_is_noref(const struct sk_buff *skb)
{
	return (skb->_skb_refdst & SKB_DST_NOREF) && skb_dst(skb);
}

static inline struct rtable *skb_rtable(const struct sk_buff *skb)
{
	return (struct rtable *)skb_dst(skb);
}

/* For mangling skb->pkt_type from user space side from applications
 * such as nft, tc, etc, we only allow a conservative subset of
 * possible pkt_types to be set.
*/
static inline bool skb_pkt_type_ok(u32 ptype)
{
	return ptype <= PACKET_OTHERHOST;
}

static inline unsigned int skb_napi_id(const struct sk_buff *skb)
{
#ifdef CONFIG_NET_RX_BUSY_POLL
	return skb->napi_id;
#else
	return 0;
#endif
}

/* decrement the reference count and return true if we can free the skb */
static inline bool skb_unref(struct sk_buff *skb)
{
	if (unlikely(!skb))
		return false;
	if (likely(refcount_read(&skb->users) == 1))
		smp_rmb();
	else if (likely(!refcount_dec_and_test(&skb->users)))
		return false;

	return true;
}

void skb_release_head_state(struct sk_buff *skb);
void kfree_skb(struct sk_buff *skb);
void kfree_skb_list(struct sk_buff *segs);
void skb_tx_error(struct sk_buff *skb);
void consume_skb(struct sk_buff *skb);
void __consume_stateless_skb(struct sk_buff *skb);
void  __kfree_skb(struct sk_buff *skb);
extern struct kmem_cache *skbuff_head_cache;

void kfree_skb_partial(struct sk_buff *skb, bool head_stolen);
bool skb_try_coalesce(struct sk_buff *to, struct sk_buff *from,
		      bool *fragstolen, int *delta_truesize);

struct sk_buff *__alloc_skb(unsigned int size, gfp_t priority, int flags,
			    int node);
struct sk_buff *__build_skb(void *data, unsigned int frag_size);
struct sk_buff *build_skb(void *data, unsigned int frag_size);
static inline struct sk_buff *alloc_skb(unsigned int size,
					gfp_t priority)
{
	return __alloc_skb(size, priority, 0, NUMA_NO_NODE);
}

struct sk_buff *alloc_skb_with_frags(unsigned long header_len,
				     unsigned long data_len,
				     int max_page_order,
				     int *errcode,
				     gfp_t gfp_mask);

/* Layout of fast clones : [skb1][skb2][fclone_ref] */
struct sk_buff_fclones {
	struct sk_buff	skb1;

	struct sk_buff	skb2;

	refcount_t	fclone_ref;
};

/**
 *	skb_fclone_busy - check if fclone is busy
 *	@sk: socket
 *	@skb: buffer
 *
 * Returns true if skb is a fast clone, and its clone is not freed.
 * Some drivers call skb_orphan() in their ndo_start_xmit(),
 * so we also check that this didnt happen.
 */
static inline bool skb_fclone_busy(const struct sock *sk,
				   const struct sk_buff *skb)
{
	const struct sk_buff_fclones *fclones;

	fclones = container_of(skb, struct sk_buff_fclones, skb1);

	return skb->fclone == SKB_FCLONE_ORIG &&
	       refcount_read(&fclones->fclone_ref) > 1 &&
	       fclones->skb2.sk == sk;
}

static inline struct sk_buff *alloc_skb_fclone(unsigned int size,
					       gfp_t priority)
{
	return __alloc_skb(size, priority, SKB_ALLOC_FCLONE, NUMA_NO_NODE);
}

struct sk_buff *skb_morph(struct sk_buff *dst, struct sk_buff *src);
int skb_copy_ubufs(struct sk_buff *skb, gfp_t gfp_mask);
struct sk_buff *skb_clone(struct sk_buff *skb, gfp_t priority);
void skb_copy_header(struct sk_buff *new, const struct sk_buff *old);
struct sk_buff *skb_copy(const struct sk_buff *skb, gfp_t priority);
struct sk_buff *__pskb_copy_fclone(struct sk_buff *skb, int headroom,
				   gfp_t gfp_mask, bool fclone);
static inline struct sk_buff *__pskb_copy(struct sk_buff *skb, int headroom,
					  gfp_t gfp_mask)
{
	return __pskb_copy_fclone(skb, headroom, gfp_mask, false);
}

int pskb_expand_head(struct sk_buff *skb, int nhead, int ntail, gfp_t gfp_mask);
struct sk_buff *skb_realloc_headroom(struct sk_buff *skb,
				     unsigned int headroom);
struct sk_buff *skb_copy_expand(const struct sk_buff *skb, int newheadroom,
				int newtailroom, gfp_t priority);
int __must_check skb_to_sgvec_nomark(struct sk_buff *skb, struct scatterlist *sg,
				     int offset, int len);
int __must_check skb_to_sgvec(struct sk_buff *skb, struct scatterlist *sg,
			      int offset, int len);
int skb_cow_data(struct sk_buff *skb, int tailbits, struct sk_buff **trailer);
int __skb_pad(struct sk_buff *skb, int pad, bool free_on_error);

/**
 *	skb_pad			-	zero pad the tail of an skb
 *	@skb: buffer to pad
 *	@pad: space to pad
 *
 *	Ensure that a buffer is followed by a padding area that is zero
 *	filled. Used by network drivers which may DMA or transfer data
 *	beyond the buffer end onto the wire.
 *
 *	May return error in out of memory cases. The skb is freed on error.
 */
static inline int skb_pad(struct sk_buff *skb, int pad)
{
	return __skb_pad(skb, pad, true);
}
#define dev_kfree_skb(a)	consume_skb(a)

int skb_append_datato_frags(struct sock *sk, struct sk_buff *skb,
			    int getfrag(void *from, char *to, int offset,
					int len, int odd, struct sk_buff *skb),
			    void *from, int length);

int skb_append_pagefrags(struct sk_buff *skb, struct page *page,
			 int offset, size_t size);

struct skb_seq_state {
	__u32		lower_offset;
	__u32		upper_offset;
	__u32		frag_idx;
	__u32		stepped_offset;
	struct sk_buff	*root_skb;
	struct sk_buff	*cur_skb;
	__u8		*frag_data;
};

void skb_prepare_seq_read(struct sk_buff *skb, unsigned int from,
			  unsigned int to, struct skb_seq_state *st);
unsigned int skb_seq_read(unsigned int consumed, const u8 **data,
			  struct skb_seq_state *st);
void skb_abort_seq_read(struct skb_seq_state *st);

unsigned int skb_find_text(struct sk_buff *skb, unsigned int from,
			   unsigned int to, struct ts_config *config);

/*
 * Packet hash types specify the type of hash in skb_set_hash.
 *
 * Hash types refer to the protocol layer addresses which are used to
 * construct a packet's hash. The hashes are used to differentiate or identify
 * flows of the protocol layer for the hash type. Hash types are either
 * layer-2 (L2), layer-3 (L3), or layer-4 (L4).
 *
 * Properties of hashes:
 *
 * 1) Two packets in different flows have different hash values
 * 2) Two packets in the same flow should have the same hash value
 *
 * A hash at a higher layer is considered to be more specific. A driver should
 * set the most specific hash possible.
 *
 * A driver cannot indicate a more specific hash than the layer at which a hash
 * was computed. For instance an L3 hash cannot be set as an L4 hash.
 *
 * A driver may indicate a hash level which is less specific than the
 * actual layer the hash was computed on. For instance, a hash computed
 * at L4 may be considered an L3 hash. This should only be done if the
 * driver can't unambiguously determine that the HW computed the hash at
 * the higher layer. Note that the "should" in the second property above
 * permits this.
 */
enum pkt_hash_types {
	PKT_HASH_TYPE_NONE,	/* Undefined type */
	PKT_HASH_TYPE_L2,	/* Input: src_MAC, dest_MAC */
	PKT_HASH_TYPE_L3,	/* Input: src_IP, dst_IP */
	PKT_HASH_TYPE_L4,	/* Input: src_IP, dst_IP, src_port, dst_port */
};

static inline void skb_clear_hash(struct sk_buff *skb)
{
	skb->hash = 0;
	skb->sw_hash = 0;
	skb->l4_hash = 0;
}

static inline void skb_clear_hash_if_not_l4(struct sk_buff *skb)
{
	if (!skb->l4_hash)
		skb_clear_hash(skb);
}

static inline void
__skb_set_hash(struct sk_buff *skb, __u32 hash, bool is_sw, bool is_l4)
{
	skb->l4_hash = is_l4;
	skb->sw_hash = is_sw;
	skb->hash = hash;
}

static inline void
skb_set_hash(struct sk_buff *skb, __u32 hash, enum pkt_hash_types type)
{
	/* Used by drivers to set hash from HW */
	__skb_set_hash(skb, hash, false, type == PKT_HASH_TYPE_L4);
}

static inline void
__skb_set_sw_hash(struct sk_buff *skb, __u32 hash, bool is_l4)
{
	__skb_set_hash(skb, hash, true, is_l4);
}

void __skb_get_hash(struct sk_buff *skb);
u32 __skb_get_hash_symmetric(const struct sk_buff *skb);
u32 skb_get_poff(const struct sk_buff *skb);
u32 __skb_get_poff(const struct sk_buff *skb, void *data,
		   const struct flow_keys_basic *keys, int hlen);
__be32 __skb_flow_get_ports(const struct sk_buff *skb, int thoff, u8 ip_proto,
			    void *data, int hlen_proto);

static inline __be32 skb_flow_get_ports(const struct sk_buff *skb,
					int thoff, u8 ip_proto)
{
	return __skb_flow_get_ports(skb, thoff, ip_proto, NULL, 0);
}

void skb_flow_dissector_init(struct flow_dissector *flow_dissector,
			     const struct flow_dissector_key *key,
			     unsigned int key_count);

bool __skb_flow_dissect(const struct sk_buff *skb,
			struct flow_dissector *flow_dissector,
			void *target_container,
			void *data, __be16 proto, int nhoff, int hlen,
			unsigned int flags);

static inline bool skb_flow_dissect(const struct sk_buff *skb,
				    struct flow_dissector *flow_dissector,
				    void *target_container, unsigned int flags)
{
	return __skb_flow_dissect(skb, flow_dissector, target_container,
				  NULL, 0, 0, 0, flags);
}

static inline bool skb_flow_dissect_flow_keys(const struct sk_buff *skb,
					      struct flow_keys *flow,
					      unsigned int flags)
{
	memset(flow, 0, sizeof(*flow));
	return __skb_flow_dissect(skb, &flow_keys_dissector, flow,
				  NULL, 0, 0, 0, flags);
}

static inline bool
skb_flow_dissect_flow_keys_basic(const struct sk_buff *skb,
				 struct flow_keys_basic *flow, void *data,
				 __be16 proto, int nhoff, int hlen,
				 unsigned int flags)
{
	memset(flow, 0, sizeof(*flow));
	return __skb_flow_dissect(skb, &flow_keys_basic_dissector, flow,
				  data, proto, nhoff, hlen, flags);
}

void
skb_flow_dissect_tunnel_info(const struct sk_buff *skb,
			     struct flow_dissector *flow_dissector,
			     void *target_container);

static inline __u32 skb_get_hash(struct sk_buff *skb)
{
	if (!skb->l4_hash && !skb->sw_hash)
		__skb_get_hash(skb);

	return skb->hash;
}

static inline __u32 skb_get_hash_flowi6(struct sk_buff *skb, const struct flowi6 *fl6)
{
	if (!skb->l4_hash && !skb->sw_hash) {
		struct flow_keys keys;
		__u32 hash = __get_hash_from_flowi6(fl6, &keys);

		__skb_set_sw_hash(skb, hash, flow_keys_have_l4(&keys));
	}

	return skb->hash;
}

__u32 skb_get_hash_perturb(const struct sk_buff *skb, u32 perturb);

static inline __u32 skb_get_hash_raw(const struct sk_buff *skb)
{
	return skb->hash;
}

static inline void skb_copy_hash(struct sk_buff *to, const struct sk_buff *from)
{
	to->hash = from->hash;
	to->sw_hash = from->sw_hash;
	to->l4_hash = from->l4_hash;
};

#ifdef NET_SKBUFF_DATA_USES_OFFSET
static inline unsigned char *skb_end_pointer(const struct sk_buff *skb)
{
	return skb->head + skb->end;
}

static inline unsigned int skb_end_offset(const struct sk_buff *skb)
{
	return skb->end;
}
#else
static inline unsigned char *skb_end_pointer(const struct sk_buff *skb)
{
	return skb->end;
}

static inline unsigned int skb_end_offset(const struct sk_buff *skb)
{
	return skb->end - skb->head;
}
#endif

/* Internal */
#define skb_shinfo(SKB)	((struct skb_shared_info *)(skb_end_pointer(SKB)))

static inline struct skb_shared_hwtstamps *skb_hwtstamps(struct sk_buff *skb)
{
	return &skb_shinfo(skb)->hwtstamps;
}

static inline struct ubuf_info *skb_zcopy(struct sk_buff *skb)
{
	bool is_zcopy = skb && skb_shinfo(skb)->tx_flags & SKBTX_DEV_ZEROCOPY;

	return is_zcopy ? skb_uarg(skb) : NULL;
}

static inline void skb_zcopy_set(struct sk_buff *skb, struct ubuf_info *uarg)
{
	if (skb && uarg && !skb_zcopy(skb)) {
		sock_zerocopy_get(uarg);
		skb_shinfo(skb)->destructor_arg = uarg;
		skb_shinfo(skb)->tx_flags |= SKBTX_ZEROCOPY_FRAG;
	}
}

/* Release a reference on a zerocopy structure */
static inline void skb_zcopy_clear(struct sk_buff *skb, bool zerocopy)
{
	struct ubuf_info *uarg = skb_zcopy(skb);

	if (uarg) {
		if (uarg->callback == sock_zerocopy_callback) {
			uarg->zerocopy = uarg->zerocopy && zerocopy;
			sock_zerocopy_put(uarg);
		} else {
			uarg->callback(uarg, zerocopy);
		}

		skb_shinfo(skb)->tx_flags &= ~SKBTX_ZEROCOPY_FRAG;
	}
}

/* Abort a zerocopy operation and revert zckey on error in send syscall */
static inline void skb_zcopy_abort(struct sk_buff *skb)
{
	struct ubuf_info *uarg = skb_zcopy(skb);

	if (uarg) {
		sock_zerocopy_put_abort(uarg);
		skb_shinfo(skb)->tx_flags &= ~SKBTX_ZEROCOPY_FRAG;
	}
}

/**
 *	skb_queue_empty - check if a queue is empty
 *	@list: queue head
 *
 *	Returns true if the queue is empty, false otherwise.
 */
static inline int skb_queue_empty(const struct sk_buff_head *list)
{
	return list->next == (const struct sk_buff *) list;
}

/**
 *	skb_queue_is_last - check if skb is the last entry in the queue
 *	@list: queue head
 *	@skb: buffer
 *
 *	Returns true if @skb is the last buffer on the list.
 */
static inline bool skb_queue_is_last(const struct sk_buff_head *list,
				     const struct sk_buff *skb)
{
	return skb->next == (const struct sk_buff *) list;
}

/**
 *	skb_queue_is_first - check if skb is the first entry in the queue
 *	@list: queue head
 *	@skb: buffer
 *
 *	Returns true if @skb is the first buffer on the list.
 */
static inline bool skb_queue_is_first(const struct sk_buff_head *list,
				      const struct sk_buff *skb)
{
	return skb->prev == (const struct sk_buff *) list;
}

/**
 *	skb_queue_next - return the next packet in the queue
 *	@list: queue head
 *	@skb: current buffer
 *
 *	Return the next packet in @list after @skb.  It is only valid to
 *	call this if skb_queue_is_last() evaluates to false.
 */
static inline struct sk_buff *skb_queue_next(const struct sk_buff_head *list,
					     const struct sk_buff *skb)
{
	/* This BUG_ON may seem severe, but if we just return then we
	 * are going to dereference garbage.
	 */
	BUG_ON(skb_queue_is_last(list, skb));
	return skb->next;
}

/**
 *	skb_queue_prev - return the prev packet in the queue
 *	@list: queue head
 *	@skb: current buffer
 *
 *	Return the prev packet in @list before @skb.  It is only valid to
 *	call this if skb_queue_is_first() evaluates to false.
 */
static inline struct sk_buff *skb_queue_prev(const struct sk_buff_head *list,
					     const struct sk_buff *skb)
{
	/* This BUG_ON may seem severe, but if we just return then we
	 * are going to dereference garbage.
	 */
	BUG_ON(skb_queue_is_first(list, skb));
	return skb->prev;
}

/**
 *	skb_get - reference buffer
 *	@skb: buffer to reference
 *
 *	Makes another reference to a socket buffer and returns a pointer
 *	to the buffer.
 */
static inline struct sk_buff *skb_get(struct sk_buff *skb)
{
	refcount_inc(&skb->users);
	return skb;
}

/*
 * If users == 1, we are the only owner and can avoid redundant atomic changes.
 */

/**
 *	skb_cloned - is the buffer a clone
 *	@skb: buffer to check
 *
 *	Returns true if the buffer was generated with skb_clone() and is
 *	one of multiple shared copies of the buffer. Cloned buffers are
 *	shared data so must not be written to under normal circumstances.
 */
static inline int skb_cloned(const struct sk_buff *skb)
{
	return skb->cloned &&
	       (atomic_read(&skb_shinfo(skb)->dataref) & SKB_DATAREF_MASK) != 1;
}

static inline int skb_unclone(struct sk_buff *skb, gfp_t pri)
{
	might_sleep_if(gfpflags_allow_blocking(pri));

	if (skb_cloned(skb))
		return pskb_expand_head(skb, 0, 0, pri);

	return 0;
}

/**
 *	skb_header_cloned - is the header a clone
 *	@skb: buffer to check
 *
 *	Returns true if modifying the header part of the buffer requires
 *	the data to be copied.
 */
static inline int skb_header_cloned(const struct sk_buff *skb)
{
	int dataref;

	if (!skb->cloned)
		return 0;

	dataref = atomic_read(&skb_shinfo(skb)->dataref);
	dataref = (dataref & SKB_DATAREF_MASK) - (dataref >> SKB_DATAREF_SHIFT);
	return dataref != 1;
}

static inline int skb_header_unclone(struct sk_buff *skb, gfp_t pri)
{
	might_sleep_if(gfpflags_allow_blocking(pri));

	if (skb_header_cloned(skb))
		return pskb_expand_head(skb, 0, 0, pri);

	return 0;
}

/**
 *	__skb_header_release - release reference to header
 *	@skb: buffer to operate on
 */
static inline void __skb_header_release(struct sk_buff *skb)
{
	skb->nohdr = 1;
	atomic_set(&skb_shinfo(skb)->dataref, 1 + (1 << SKB_DATAREF_SHIFT));
}


/**
 *	skb_shared - is the buffer shared
 *	@skb: buffer to check
 *
 *	Returns true if more than one person has a reference to this
 *	buffer.
 */
static inline int skb_shared(const struct sk_buff *skb)
{
	return refcount_read(&skb->users) != 1;
}

/**
 *	skb_share_check - check if buffer is shared and if so clone it
 *	@skb: buffer to check
 *	@pri: priority for memory allocation
 *
 *	If the buffer is shared the buffer is cloned and the old copy
 *	drops a reference. A new clone with a single reference is returned.
 *	If the buffer is not shared the original buffer is returned. When
 *	being called from interrupt status or with spinlocks held pri must
 *	be GFP_ATOMIC.
 *
 *	NULL is returned on a memory allocation failure.
 */
//如果skb是共享的，则copy,如果不是，则用此skb
static inline struct sk_buff *skb_share_check(struct sk_buff *skb, gfp_t pri)
{
	might_sleep_if(gfpflags_allow_blocking(pri));
	if (skb_shared(skb)) {
		//这个报文被共享了,申请一个skb
		struct sk_buff *nskb = skb_clone(skb, pri);

		if (likely(nskb))
			//如果申请成功，则丢掉旧skb的引用计数
			consume_skb(skb);
		else
			//如果申请失败，则丢掉引用计数，返回null
			kfree_skb(skb);
		skb = nskb;
	}
	return skb;
}

/*
 *	Copy shared buffers into a new sk_buff. We effectively do COW on
 *	packets to handle cases where we have a local reader and forward
 *	and a couple of other messy ones. The normal one is tcpdumping
 *	a packet thats being forwarded.
 */

/**
 *	skb_unshare - make a copy of a shared buffer
 *	@skb: buffer to check
 *	@pri: priority for memory allocation
 *
 *	If the socket buffer is a clone then this function creates a new
 *	copy of the data, drops a reference count on the old copy and returns
 *	the new copy with the reference count at 1. If the buffer is not a clone
 *	the original buffer is returned. When called with a spinlock held or
 *	from interrupt state @pri must be %GFP_ATOMIC
 *
 *	%NULL is returned on a memory allocation failure.
 */
static inline struct sk_buff *skb_unshare(struct sk_buff *skb,
					  gfp_t pri)
{
	might_sleep_if(gfpflags_allow_blocking(pri));
	if (skb_cloned(skb)) {
		struct sk_buff *nskb = skb_copy(skb, pri);

		/* Free our shared copy */
		if (likely(nskb))
			consume_skb(skb);
		else
			kfree_skb(skb);
		skb = nskb;
	}
	return skb;
}

/**
 *	skb_peek - peek at the head of an &sk_buff_head
 *	@list_: list to peek at
 *
 *	Peek an &sk_buff. Unlike most other operations you _MUST_
 *	be careful with this one. A peek leaves the buffer on the
 *	list and someone else may run off with it. You must hold
 *	the appropriate locks or have a private queue to do this.
 *
 *	Returns %NULL for an empty list or a pointer to the head element.
 *	The reference count is not incremented and the reference is therefore
 *	volatile. Use with caution.
 */
static inline struct sk_buff *skb_peek(const struct sk_buff_head *list_)
{
	struct sk_buff *skb = list_->next;

	if (skb == (struct sk_buff *)list_)
		skb = NULL;
	return skb;
}

/**
 *	skb_peek_next - peek skb following the given one from a queue
 *	@skb: skb to start from
 *	@list_: list to peek at
 *
 *	Returns %NULL when the end of the list is met or a pointer to the
 *	next element. The reference count is not incremented and the
 *	reference is therefore volatile. Use with caution.
 */
static inline struct sk_buff *skb_peek_next(struct sk_buff *skb,
		const struct sk_buff_head *list_)
{
	struct sk_buff *next = skb->next;

	if (next == (struct sk_buff *)list_)
		next = NULL;
	return next;
}

/**
 *	skb_peek_tail - peek at the tail of an &sk_buff_head
 *	@list_: list to peek at
 *
 *	Peek an &sk_buff. Unlike most other operations you _MUST_
 *	be careful with this one. A peek leaves the buffer on the
 *	list and someone else may run off with it. You must hold
 *	the appropriate locks or have a private queue to do this.
 *
 *	Returns %NULL for an empty list or a pointer to the tail element.
 *	The reference count is not incremented and the reference is therefore
 *	volatile. Use with caution.
 */
static inline struct sk_buff *skb_peek_tail(const struct sk_buff_head *list_)
{
	struct sk_buff *skb = list_->prev;

	if (skb == (struct sk_buff *)list_)
		skb = NULL;
	return skb;

}

/**
 *	skb_queue_len	- get queue length
 *	@list_: list to measure
 *
 *	Return the length of an &sk_buff queue.
 */
static inline __u32 skb_queue_len(const struct sk_buff_head *list_)
{
	return list_->qlen;
}

/**
 *	__skb_queue_head_init - initialize non-spinlock portions of sk_buff_head
 *	@list: queue to initialize
 *
 *	This initializes only the list and queue length aspects of
 *	an sk_buff_head object.  This allows to initialize the list
 *	aspects of an sk_buff_head without reinitializing things like
 *	the spinlock.  It can also be used for on-stack sk_buff_head
 *	objects where the spinlock is known to not be used.
 */
static inline void __skb_queue_head_init(struct sk_buff_head *list)
{
	list->prev = list->next = (struct sk_buff *)list;
	list->qlen = 0;
}

/*
 * This function creates a split out lock class for each invocation;
 * this is needed for now since a whole lot of users of the skb-queue
 * infrastructure in drivers have different locking usage (in hardirq)
 * than the networking core (in softirq only). In the long run either the
 * network layer or drivers should need annotation to consolidate the
 * main types of usage into 3 classes.
 */
static inline void skb_queue_head_init(struct sk_buff_head *list)
{
	spin_lock_init(&list->lock);
	__skb_queue_head_init(list);
}

static inline void skb_queue_head_init_class(struct sk_buff_head *list,
		struct lock_class_key *class)
{
	skb_queue_head_init(list);
	lockdep_set_class(&list->lock, class);
}

/*
 *	Insert an sk_buff on a list.
 *
 *	The "__skb_xxxx()" functions are the non-atomic ones that
 *	can only be called with interrupts disabled.
 */
void skb_insert(struct sk_buff *old, struct sk_buff *newsk,
		struct sk_buff_head *list);
static inline void __skb_insert(struct sk_buff *newsk,
				struct sk_buff *prev, struct sk_buff *next,
				struct sk_buff_head *list)
{
	newsk->next = next;
	newsk->prev = prev;
	next->prev  = prev->next = newsk;
	list->qlen++;
}

static inline void __skb_queue_splice(const struct sk_buff_head *list,
				      struct sk_buff *prev,
				      struct sk_buff *next)
{
	struct sk_buff *first = list->next;
	struct sk_buff *last = list->prev;

	first->prev = prev;
	prev->next = first;

	last->next = next;
	next->prev = last;
}

/**
 *	skb_queue_splice - join two skb lists, this is designed for stacks
 *	@list: the new list to add
 *	@head: the place to add it in the first list
 */
static inline void skb_queue_splice(const struct sk_buff_head *list,
				    struct sk_buff_head *head)
{
	if (!skb_queue_empty(list)) {
		__skb_queue_splice(list, (struct sk_buff *) head, head->next);
		head->qlen += list->qlen;
	}
}

/**
 *	skb_queue_splice_init - join two skb lists and reinitialise the emptied list
 *	@list: the new list to add
 *	@head: the place to add it in the first list
 *
 *	The list at @list is reinitialised
 */
static inline void skb_queue_splice_init(struct sk_buff_head *list,
					 struct sk_buff_head *head)
{
	if (!skb_queue_empty(list)) {
		__skb_queue_splice(list, (struct sk_buff *) head, head->next);
		head->qlen += list->qlen;
		__skb_queue_head_init(list);
	}
}

/**
 *	skb_queue_splice_tail - join two skb lists, each list being a queue
 *	@list: the new list to add
 *	@head: the place to add it in the first list
 */
static inline void skb_queue_splice_tail(const struct sk_buff_head *list,
					 struct sk_buff_head *head)
{
	if (!skb_queue_empty(list)) {
		__skb_queue_splice(list, head->prev, (struct sk_buff *) head);
		head->qlen += list->qlen;
	}
}

/**
 *	skb_queue_splice_tail_init - join two skb lists and reinitialise the emptied list
 *	@list: the new list to add
 *	@head: the place to add it in the first list
 *
 *	Each of the lists is a queue.
 *	The list at @list is reinitialised
 */
static inline void skb_queue_splice_tail_init(struct sk_buff_head *list,
					      struct sk_buff_head *head)
{
	if (!skb_queue_empty(list)) {
		__skb_queue_splice(list, head->prev, (struct sk_buff *) head);
		head->qlen += list->qlen;
		__skb_queue_head_init(list);
	}
}

/**
 *	__skb_queue_after - queue a buffer at the list head
 *	@list: list to use
 *	@prev: place after this buffer
 *	@newsk: buffer to queue
 *
 *	Queue a buffer int the middle of a list. This function takes no locks
 *	and you must therefore hold required locks before calling it.
 *
 *	A buffer cannot be placed on two lists at the same time.
 */
static inline void __skb_queue_after(struct sk_buff_head *list,
				     struct sk_buff *prev,
				     struct sk_buff *newsk)
{
	__skb_insert(newsk, prev, prev->next, list);
}

void skb_append(struct sk_buff *old, struct sk_buff *newsk,
		struct sk_buff_head *list);

static inline void __skb_queue_before(struct sk_buff_head *list,
				      struct sk_buff *next,
				      struct sk_buff *newsk)
{
	__skb_insert(newsk, next->prev, next, list);
}

/**
 *	__skb_queue_head - queue a buffer at the list head
 *	@list: list to use
 *	@newsk: buffer to queue
 *
 *	Queue a buffer at the start of a list. This function takes no locks
 *	and you must therefore hold required locks before calling it.
 *
 *	A buffer cannot be placed on two lists at the same time.
 */
void skb_queue_head(struct sk_buff_head *list, struct sk_buff *newsk);
static inline void __skb_queue_head(struct sk_buff_head *list,
				    struct sk_buff *newsk)
{
	__skb_queue_after(list, (struct sk_buff *)list, newsk);
}

/**
 *	__skb_queue_tail - queue a buffer at the list tail
 *	@list: list to use
 *	@newsk: buffer to queue
 *
 *	Queue a buffer at the end of a list. This function takes no locks
 *	and you must therefore hold required locks before calling it.
 *
 *	A buffer cannot be placed on two lists at the same time.
 */
void skb_queue_tail(struct sk_buff_head *list, struct sk_buff *newsk);
static inline void __skb_queue_tail(struct sk_buff_head *list,
				   struct sk_buff *newsk)
{
	__skb_queue_before(list, (struct sk_buff *)list, newsk);
}

/*
 * remove sk_buff from list. _Must_ be called atomically, and with
 * the list known..
 */
void skb_unlink(struct sk_buff *skb, struct sk_buff_head *list);
static inline void __skb_unlink(struct sk_buff *skb, struct sk_buff_head *list)
{
	struct sk_buff *next, *prev;

	list->qlen--;
	next	   = skb->next;
	prev	   = skb->prev;
	skb->next  = skb->prev = NULL;
	next->prev = prev;
	prev->next = next;
}

/**
 *	__skb_dequeue - remove from the head of the queue
 *	@list: list to dequeue from
 *
 *	Remove the head of the list. This function does not take any locks
 *	so must be used with appropriate locks held only. The head item is
 *	returned or %NULL if the list is empty.
 */
struct sk_buff *skb_dequeue(struct sk_buff_head *list);
static inline struct sk_buff *__skb_dequeue(struct sk_buff_head *list)
{
	struct sk_buff *skb = skb_peek(list);
	if (skb)
		__skb_unlink(skb, list);
	return skb;
}

/**
 *	__skb_dequeue_tail - remove from the tail of the queue
 *	@list: list to dequeue from
 *
 *	Remove the tail of the list. This function does not take any locks
 *	so must be used with appropriate locks held only. The tail item is
 *	returned or %NULL if the list is empty.
 */
struct sk_buff *skb_dequeue_tail(struct sk_buff_head *list);
static inline struct sk_buff *__skb_dequeue_tail(struct sk_buff_head *list)
{
	struct sk_buff *skb = skb_peek_tail(list);
	if (skb)
		__skb_unlink(skb, list);
	return skb;
}


static inline bool skb_is_nonlinear(const struct sk_buff *skb)
{
	return skb->data_len;
}

//其中skb->len是数据包长度，在IPv4中就是单个完整IP包的总长，但这些数据并不一定都在当前内存页；
//skb->data_len表示在其他页的数据长度（包括本skb在其他页中的数据以及分片skb中的数据），
//因此skb->len - skb->data_len表示在当前页的数据大小。
static inline unsigned int skb_headlen(const struct sk_buff *skb)
{
	return skb->len - skb->data_len;
}

static inline unsigned int __skb_pagelen(const struct sk_buff *skb)
{
	unsigned int i, len = 0;

	for (i = skb_shinfo(skb)->nr_frags - 1; (int)i >= 0; i--)
		len += skb_frag_size(&skb_shinfo(skb)->frags[i]);
	return len;
}

static inline unsigned int skb_pagelen(const struct sk_buff *skb)
{
	return skb_headlen(skb) + __skb_pagelen(skb);
}

/**
 * __skb_fill_page_desc - initialise a paged fragment in an skb
 * @skb: buffer containing fragment to be initialised
 * @i: paged fragment index to initialise
 * @page: the page to use for this fragment
 * @off: the offset to the data with @page
 * @size: the length of the data
 *
 * Initialises the @i'th fragment of @skb to point to &size bytes at
 * offset @off within @page.
 *
 * Does not take any additional reference on the fragment.
 */
static inline void __skb_fill_page_desc(struct sk_buff *skb, int i,
					struct page *page, int off, int size)
{
	skb_frag_t *frag = &skb_shinfo(skb)->frags[i];

	/*
	 * Propagate page pfmemalloc to the skb if we can. The problem is
	 * that not all callers have unique ownership of the page but rely
	 * on page_is_pfmemalloc doing the right thing(tm).
	 */
	frag->page.p		  = page;
	frag->page_offset	  = off;
	skb_frag_size_set(frag, size);

	page = compound_head(page);
	if (page_is_pfmemalloc(page))
		skb->pfmemalloc	= true;
}

/**
 * skb_fill_page_desc - initialise a paged fragment in an skb
 * @skb: buffer containing fragment to be initialised
 * @i: paged fragment index to initialise
 * @page: the page to use for this fragment
 * @off: the offset to the data with @page
 * @size: the length of the data
 *
 * As per __skb_fill_page_desc() -- initialises the @i'th fragment of
 * @skb to point to @size bytes at offset @off within @page. In
 * addition updates @skb such that @i is the last fragment.
 *
 * Does not take any additional reference on the fragment.
 */
static inline void skb_fill_page_desc(struct sk_buff *skb, int i,
				      struct page *page, int off, int size)
{
	__skb_fill_page_desc(skb, i, page, off, size);
	skb_shinfo(skb)->nr_frags = i + 1;
}

void skb_add_rx_frag(struct sk_buff *skb, int i, struct page *page, int off,
		     int size, unsigned int truesize);

void skb_coalesce_rx_frag(struct sk_buff *skb, int i, int size,
			  unsigned int truesize);

#define SKB_PAGE_ASSERT(skb) 	BUG_ON(skb_shinfo(skb)->nr_frags)
#define SKB_FRAG_ASSERT(skb) 	BUG_ON(skb_has_frag_list(skb))
#define SKB_LINEAR_ASSERT(skb)  BUG_ON(skb_is_nonlinear(skb))

#ifdef NET_SKBUFF_DATA_USES_OFFSET
static inline unsigned char *skb_tail_pointer(const struct sk_buff *skb)
{
	return skb->head + skb->tail;
}

static inline void skb_reset_tail_pointer(struct sk_buff *skb)
{
	skb->tail = skb->data - skb->head;
}

static inline void skb_set_tail_pointer(struct sk_buff *skb, const int offset)
{
	skb_reset_tail_pointer(skb);
	skb->tail += offset;
}

#else /* NET_SKBUFF_DATA_USES_OFFSET */
static inline unsigned char *skb_tail_pointer(const struct sk_buff *skb)
{
	return skb->tail;
}

//使tail与data同值
static inline void skb_reset_tail_pointer(struct sk_buff *skb)
{
	skb->tail = skb->data;
}

static inline void skb_set_tail_pointer(struct sk_buff *skb, const int offset)
{
	skb->tail = skb->data + offset;
}

#endif /* NET_SKBUFF_DATA_USES_OFFSET */

/*
 *	Add data to an sk_buff
 */
void *pskb_put(struct sk_buff *skb, struct sk_buff *tail, int len);
void *skb_put(struct sk_buff *skb, unsigned int len);
static inline void *__skb_put(struct sk_buff *skb, unsigned int len)
{
	void *tmp = skb_tail_pointer(skb);
	SKB_LINEAR_ASSERT(skb);
	skb->tail += len;
	skb->len  += len;
	return tmp;
}

static inline void *__skb_put_zero(struct sk_buff *skb, unsigned int len)
{
	void *tmp = __skb_put(skb, len);

	memset(tmp, 0, len);
	return tmp;
}

static inline void *__skb_put_data(struct sk_buff *skb, const void *data,
				   unsigned int len)
{
	void *tmp = __skb_put(skb, len);

	memcpy(tmp, data, len);
	return tmp;
}

static inline void __skb_put_u8(struct sk_buff *skb, u8 val)
{
	*(u8 *)__skb_put(skb, 1) = val;
}

static inline void *skb_put_zero(struct sk_buff *skb, unsigned int len)
{
	void *tmp = skb_put(skb, len);

	memset(tmp, 0, len);

	return tmp;
}

//将数据data附加在skb结尾处
static inline void *skb_put_data(struct sk_buff *skb, const void *data,
				 unsigned int len)
{
	void *tmp = skb_put(skb, len);

	memcpy(tmp, data, len);

	return tmp;
}

static inline void skb_put_u8(struct sk_buff *skb, u8 val)
{
	*(u8 *)skb_put(skb, 1) = val;
}

void *skb_push(struct sk_buff *skb, unsigned int len);
//skb　data前移（增加skb长度）
static inline void *__skb_push(struct sk_buff *skb, unsigned int len)
{
	skb->data -= len;
	skb->len  += len;
	return skb->data;
}

void *skb_pull(struct sk_buff *skb, unsigned int len);
//使报文的data头部后移（减少SKB长度）
static inline void *__skb_pull(struct sk_buff *skb, unsigned int len)
{
	skb->len -= len;//跳过已解析的长度
	BUG_ON(skb->len < skb->data_len);
	return skb->data += len;//数据头
}

//尝试着直接pull报文，如果要求的长度大于报文长度，直接返回NULL
static inline void *skb_pull_inline(struct sk_buff *skb, unsigned int len)
{
	return unlikely(len > skb->len) ? NULL : __skb_pull(skb, len);
}

void *__pskb_pull_tail(struct sk_buff *skb, int delta);

static inline void *__pskb_pull(struct sk_buff *skb, unsigned int len)
{
	if (len > skb_headlen(skb) &&
	    !__pskb_pull_tail(skb, len - skb_headlen(skb)))
		return NULL;
	skb->len -= len;
	return skb->data += len;
}

static inline void *pskb_pull(struct sk_buff *skb, unsigned int len)
{
	return unlikely(len > skb->len) ? NULL : __pskb_pull(skb, len);
}

static inline int pskb_may_pull(struct sk_buff *skb, unsigned int len)
{
	if (likely(len <= skb_headlen(skb)))
		return 1;
	if (unlikely(len > skb->len))
		//需要的长度比数据长度还要长，肯定搞不定
		return 0;
	return __pskb_pull_tail(skb, len - skb_headlen(skb)) != NULL;
}

void skb_condense(struct sk_buff *skb);

/**
 *	skb_headroom - bytes at buffer head
 *	@skb: buffer to check
 *
 *	Return the number of bytes of free space at the head of an &sk_buff.
 */
//返回当前skb的headroom
static inline unsigned int skb_headroom(const struct sk_buff *skb)
{
	return skb->data - skb->head;
}

/**
 *	skb_tailroom - bytes at buffer end
 *	@skb: buffer to check
 *
 *	Return the number of bytes of free space at the tail of an sk_buff
 */
//返回当前skb的tailroom
static inline int skb_tailroom(const struct sk_buff *skb)
{
	return skb_is_nonlinear(skb) ? 0 : skb->end - skb->tail;
}

/**
 *	skb_availroom - bytes at buffer end
 *	@skb: buffer to check
 *
 *	Return the number of bytes of free space at the tail of an sk_buff
 *	allocated by sk_stream_alloc()
 */
static inline int skb_availroom(const struct sk_buff *skb)
{
	if (skb_is_nonlinear(skb))
		return 0;

	return skb->end - skb->tail - skb->reserved_tailroom;
}

/**
 *	skb_reserve - adjust headroom
 *	@skb: buffer to alter
 *	@len: bytes to move
 *
 *	Increase the headroom of an empty &sk_buff by reducing the tail
 *	room. This is only allowed for an empty buffer.
 */
//预支出headroom长度len字节
static inline void skb_reserve(struct sk_buff *skb, int len)
{
	skb->data += len;
	skb->tail += len;
}

/**
 *	skb_tailroom_reserve - adjust reserved_tailroom
 *	@skb: buffer to alter
 *	@mtu: maximum amount of headlen permitted
 *	@needed_tailroom: minimum amount of reserved_tailroom
 *
 *	Set reserved_tailroom so that headlen can be as large as possible but
 *	not larger than mtu and tailroom cannot be smaller than
 *	needed_tailroom.
 *	The required headroom should already have been reserved before using
 *	this function.
 */
static inline void skb_tailroom_reserve(struct sk_buff *skb, unsigned int mtu,
					unsigned int needed_tailroom)
{
	SKB_LINEAR_ASSERT(skb);
	if (mtu < skb_tailroom(skb) - needed_tailroom)
		/* use at most mtu */
		skb->reserved_tailroom = skb_tailroom(skb) - mtu;
	else
		/* use up to all available space */
		skb->reserved_tailroom = needed_tailroom;
}

#define ENCAP_TYPE_ETHER	0
#define ENCAP_TYPE_IPPROTO	1

static inline void skb_set_inner_protocol(struct sk_buff *skb,
					  __be16 protocol)
{
	skb->inner_protocol = protocol;
	skb->inner_protocol_type = ENCAP_TYPE_ETHER;
}

static inline void skb_set_inner_ipproto(struct sk_buff *skb,
					 __u8 ipproto)
{
	skb->inner_ipproto = ipproto;
	skb->inner_protocol_type = ENCAP_TYPE_IPPROTO;
}

static inline void skb_reset_inner_headers(struct sk_buff *skb)
{
	skb->inner_mac_header = skb->mac_header;
	skb->inner_network_header = skb->network_header;
	skb->inner_transport_header = skb->transport_header;
}

//mac头长度
static inline void skb_reset_mac_len(struct sk_buff *skb)
{
	skb->mac_len = skb->network_header - skb->mac_header;
}

static inline unsigned char *skb_inner_transport_header(const struct sk_buff
							*skb)
{
	return skb->head + skb->inner_transport_header;
}

static inline int skb_inner_transport_offset(const struct sk_buff *skb)
{
	return skb_inner_transport_header(skb) - skb->data;
}

static inline void skb_reset_inner_transport_header(struct sk_buff *skb)
{
	skb->inner_transport_header = skb->data - skb->head;
}

static inline void skb_set_inner_transport_header(struct sk_buff *skb,
						   const int offset)
{
	skb_reset_inner_transport_header(skb);
	skb->inner_transport_header += offset;
}

static inline unsigned char *skb_inner_network_header(const struct sk_buff *skb)
{
	return skb->head + skb->inner_network_header;
}

static inline void skb_reset_inner_network_header(struct sk_buff *skb)
{
	skb->inner_network_header = skb->data - skb->head;
}

static inline void skb_set_inner_network_header(struct sk_buff *skb,
						const int offset)
{
	skb_reset_inner_network_header(skb);
	skb->inner_network_header += offset;
}

static inline unsigned char *skb_inner_mac_header(const struct sk_buff *skb)
{
	return skb->head + skb->inner_mac_header;
}

static inline void skb_reset_inner_mac_header(struct sk_buff *skb)
{
	skb->inner_mac_header = skb->data - skb->head;
}

static inline void skb_set_inner_mac_header(struct sk_buff *skb,
					    const int offset)
{
	skb_reset_inner_mac_header(skb);
	skb->inner_mac_header += offset;
}
static inline bool skb_transport_header_was_set(const struct sk_buff *skb)
{
	return skb->transport_header != (typeof(skb->transport_header))~0U;
}

//取传输层头部
static inline unsigned char *skb_transport_header(const struct sk_buff *skb)
{
	return skb->head + skb->transport_header;
}

static inline void skb_reset_transport_header(struct sk_buff *skb)
{
	skb->transport_header = skb->data - skb->head;
}

static inline void skb_set_transport_header(struct sk_buff *skb,
					    const int offset)
{
	skb_reset_transport_header(skb);
	skb->transport_header += offset;
}

//获取网络头指针（网络层）
static inline unsigned char *skb_network_header(const struct sk_buff *skb)
{
	return skb->head + skb->network_header;
}

//设置网络层头部长度（指定当前skb->data位置为网络头位置）
static inline void skb_reset_network_header(struct sk_buff *skb)
{
	skb->network_header = skb->data - skb->head;
}

//增加或者减少到报文网络头的偏移
static inline void skb_set_network_header(struct sk_buff *skb, const int offset)
{
	skb_reset_network_header(skb);
	skb->network_header += offset;
}

//取报文的mac头
static inline unsigned char *skb_mac_header(const struct sk_buff *skb)
{
	return skb->head + skb->mac_header;
}

static inline int skb_mac_offset(const struct sk_buff *skb)
{
	return skb_mac_header(skb) - skb->data;
}

static inline u32 skb_mac_header_len(const struct sk_buff *skb)
{
	return skb->network_header - skb->mac_header;
}

static inline int skb_mac_header_was_set(const struct sk_buff *skb)
{
	return skb->mac_header != (typeof(skb->mac_header))~0U;
}

//定义当前skb->data所指向的位置为以太头位置
static inline void skb_reset_mac_header(struct sk_buff *skb)
{
	skb->mac_header = skb->data - skb->head;
}

static inline void skb_set_mac_header(struct sk_buff *skb, const int offset)
{
	skb_reset_mac_header(skb);
	skb->mac_header += offset;
}

static inline void skb_pop_mac_header(struct sk_buff *skb)
{
	skb->mac_header = skb->network_header;
}

static inline void skb_probe_transport_header(struct sk_buff *skb,
					      const int offset_hint)
{
	struct flow_keys_basic keys;

	if (skb_transport_header_was_set(skb))
		return;

	if (skb_flow_dissect_flow_keys_basic(skb, &keys, 0, 0, 0, 0, 0))
		skb_set_transport_header(skb, keys.control.thoff);
	else
		skb_set_transport_header(skb, offset_hint);
}

static inline void skb_mac_header_rebuild(struct sk_buff *skb)
{
	if (skb_mac_header_was_set(skb)) {
		const unsigned char *old_mac = skb_mac_header(skb);

		skb_set_mac_header(skb, -skb->mac_len);
		memmove(skb_mac_header(skb), old_mac, skb->mac_len);
	}
}

static inline int skb_checksum_start_offset(const struct sk_buff *skb)
{
	return skb->csum_start - skb_headroom(skb);
}

static inline unsigned char *skb_checksum_start(const struct sk_buff *skb)
{
	return skb->head + skb->csum_start;
}

static inline int skb_transport_offset(const struct sk_buff *skb)
{
	return skb_transport_header(skb) - skb->data;
}

static inline u32 skb_network_header_len(const struct sk_buff *skb)
{
	return skb->transport_header - skb->network_header;
}

static inline u32 skb_inner_network_header_len(const struct sk_buff *skb)
{
	return skb->inner_transport_header - skb->inner_network_header;
}

//获取到network指针的偏移量
static inline int skb_network_offset(const struct sk_buff *skb)
{
	return skb_network_header(skb) - skb->data;
}

static inline int skb_inner_network_offset(const struct sk_buff *skb)
{
	return skb_inner_network_header(skb) - skb->data;
}

static inline int pskb_network_may_pull(struct sk_buff *skb, unsigned int len)
{
	return pskb_may_pull(skb, skb_network_offset(skb) + len);
}

/*
 * CPUs often take a performance hit when accessing unaligned memory
 * locations. The actual performance hit varies, it can be small if the
 * hardware handles it or large if we have to take an exception and fix it
 * in software.
 *
 * Since an ethernet header is 14 bytes network drivers often end up with
 * the IP header at an unaligned offset. The IP header can be aligned by
 * shifting the start of the packet by 2 bytes. Drivers should do this
 * with:
 *
 * skb_reserve(skb, NET_IP_ALIGN);
 *
 * The downside to this alignment of the IP header is that the DMA is now
 * unaligned. On some architectures the cost of an unaligned DMA is high
 * and this cost outweighs the gains made by aligning the IP header.
 *
 * Since this trade off varies between architectures, we allow NET_IP_ALIGN
 * to be overridden.
 */
#ifndef NET_IP_ALIGN
#define NET_IP_ALIGN	2
#endif

/*
 * The networking layer reserves some headroom in skb data (via
 * dev_alloc_skb). This is used to avoid having to reallocate skb data when
 * the header has to grow. In the default case, if the header has to grow
 * 32 bytes or less we avoid the reallocation.
 *
 * Unfortunately this headroom changes the DMA alignment of the resulting
 * network packet. As for NET_IP_ALIGN, this unaligned DMA is expensive
 * on some architectures. An architecture can override this value,
 * perhaps setting it to a cacheline in size (since that will maintain
 * cacheline alignment of the DMA). It must be a power of 2.
 *
 * Various parts of the networking layer expect at least 32 bytes of
 * headroom, you should not reduce this.
 *
 * Using max(32, L1_CACHE_BYTES) makes sense (especially with RPS)
 * to reduce average number of cache lines per packet.
 * get_rps_cpus() for example only access one 64 bytes aligned block :
 * NET_IP_ALIGN(2) + ethernet_header(14) + IP_header(20/40) + ports(8)
 */
#ifndef NET_SKB_PAD
#define NET_SKB_PAD	max(32, L1_CACHE_BYTES)
#endif

int ___pskb_trim(struct sk_buff *skb, unsigned int len);

static inline void __skb_set_length(struct sk_buff *skb, unsigned int len)
{
	if (unlikely(skb_is_nonlinear(skb))) {
		WARN_ON(1);
		return;
	}
	skb->len = len;
	skb_set_tail_pointer(skb, len);
}

static inline void __skb_trim(struct sk_buff *skb, unsigned int len)
{
	__skb_set_length(skb, len);
}

void skb_trim(struct sk_buff *skb, unsigned int len);

static inline int __pskb_trim(struct sk_buff *skb, unsigned int len)
{
	if (skb->data_len)
		return ___pskb_trim(skb, len);
	__skb_trim(skb, len);
	return 0;
}

static inline int pskb_trim(struct sk_buff *skb, unsigned int len)
{
	return (len < skb->len) ? __pskb_trim(skb, len) : 0;
}

/**
 *	pskb_trim_unique - remove end from a paged unique (not cloned) buffer
 *	@skb: buffer to alter
 *	@len: new length
 *
 *	This is identical to pskb_trim except that the caller knows that
 *	the skb is not cloned so we should never get an error due to out-
 *	of-memory.
 */
static inline void pskb_trim_unique(struct sk_buff *skb, unsigned int len)
{
	int err = pskb_trim(skb, len);
	BUG_ON(err);
}

static inline int __skb_grow(struct sk_buff *skb, unsigned int len)
{
	unsigned int diff = len - skb->len;

	if (skb_tailroom(skb) < diff) {
		int ret = pskb_expand_head(skb, 0, diff - skb_tailroom(skb),
					   GFP_ATOMIC);
		if (ret)
			return ret;
	}
	__skb_set_length(skb, len);
	return 0;
}

/**
 *	skb_orphan - orphan a buffer
 *	@skb: buffer to orphan
 *
 *	If a buffer currently has an owner then we call the owner's
 *	destructor function and make the @skb unowned. The buffer continues
 *	to exist but is no longer charged to its former owner.
 */
static inline void skb_orphan(struct sk_buff *skb)
{
	if (skb->destructor) {
		skb->destructor(skb);
		skb->destructor = NULL;
		skb->sk		= NULL;
	} else {
		BUG_ON(skb->sk);
	}
}

/**
 *	skb_orphan_frags - orphan the frags contained in a buffer
 *	@skb: buffer to orphan frags from
 *	@gfp_mask: allocation mask for replacement pages
 *
 *	For each frag in the SKB which needs a destructor (i.e. has an
 *	owner) create a copy of that frag and release the original
 *	page by calling the destructor.
 */
static inline int skb_orphan_frags(struct sk_buff *skb, gfp_t gfp_mask)
{
	if (likely(!skb_zcopy(skb)))
		return 0;
	if (skb_uarg(skb)->callback == sock_zerocopy_callback)
		return 0;
	return skb_copy_ubufs(skb, gfp_mask);
}

/* Frags must be orphaned, even if refcounted, if skb might loop to rx path */
static inline int skb_orphan_frags_rx(struct sk_buff *skb, gfp_t gfp_mask)
{
	if (likely(!skb_zcopy(skb)))
		return 0;
	return skb_copy_ubufs(skb, gfp_mask);
}

/**
 *	__skb_queue_purge - empty a list
 *	@list: list to empty
 *
 *	Delete all buffers on an &sk_buff list. Each buffer is removed from
 *	the list and one reference dropped. This function does not take the
 *	list lock and the caller must hold the relevant locks to use it.
 */
void skb_queue_purge(struct sk_buff_head *list);
static inline void __skb_queue_purge(struct sk_buff_head *list)
{
	struct sk_buff *skb;
	while ((skb = __skb_dequeue(list)) != NULL)
		kfree_skb(skb);
}

void skb_rbtree_purge(struct rb_root *root);

void *netdev_alloc_frag(unsigned int fragsz);

struct sk_buff *__netdev_alloc_skb(struct net_device *dev, unsigned int length,
				   gfp_t gfp_mask);

/**
 *	netdev_alloc_skb - allocate an skbuff for rx on a specific device
 *	@dev: network device to receive on
 *	@length: length to allocate
 *
 *	Allocate a new &sk_buff and assign it a usage count of one. The
 *	buffer has unspecified headroom built in. Users should allocate
 *	the headroom they think they need without accounting for the
 *	built in space. The built in space is used for optimisations.
 *
 *	%NULL is returned if there is no free memory. Although this function
 *	allocates memory it can be called from an interrupt.
 */
static inline struct sk_buff *netdev_alloc_skb(struct net_device *dev,
					       unsigned int length)
{
	return __netdev_alloc_skb(dev, length, GFP_ATOMIC);
}

/* legacy helper around __netdev_alloc_skb() */
static inline struct sk_buff *__dev_alloc_skb(unsigned int length,
					      gfp_t gfp_mask)
{
	return __netdev_alloc_skb(NULL, length, gfp_mask);
}

/* legacy helper around netdev_alloc_skb() */
static inline struct sk_buff *dev_alloc_skb(unsigned int length)
{
	return netdev_alloc_skb(NULL, length);
}


static inline struct sk_buff *__netdev_alloc_skb_ip_align(struct net_device *dev,
		unsigned int length, gfp_t gfp)
{
	struct sk_buff *skb = __netdev_alloc_skb(dev, length + NET_IP_ALIGN, gfp);

	if (NET_IP_ALIGN && skb)
		skb_reserve(skb, NET_IP_ALIGN);
	return skb;
}

static inline struct sk_buff *netdev_alloc_skb_ip_align(struct net_device *dev,
		unsigned int length)
{
	return __netdev_alloc_skb_ip_align(dev, length, GFP_ATOMIC);
}

static inline void skb_free_frag(void *addr)
{
	page_frag_free(addr);
}

void *napi_alloc_frag(unsigned int fragsz);
struct sk_buff *__napi_alloc_skb(struct napi_struct *napi,
				 unsigned int length, gfp_t gfp_mask);
static inline struct sk_buff *napi_alloc_skb(struct napi_struct *napi,
					     unsigned int length)
{
	return __napi_alloc_skb(napi, length, GFP_ATOMIC);
}
void napi_consume_skb(struct sk_buff *skb, int budget);

void __kfree_skb_flush(void);
void __kfree_skb_defer(struct sk_buff *skb);

/**
 * __dev_alloc_pages - allocate page for network Rx
 * @gfp_mask: allocation priority. Set __GFP_NOMEMALLOC if not for network Rx
 * @order: size of the allocation
 *
 * Allocate a new page.
 *
 * %NULL is returned if there is no free memory.
*/
static inline struct page *__dev_alloc_pages(gfp_t gfp_mask,
					     unsigned int order)
{
	/* This piece of code contains several assumptions.
	 * 1.  This is for device Rx, therefor a cold page is preferred.
	 * 2.  The expectation is the user wants a compound page.
	 * 3.  If requesting a order 0 page it will not be compound
	 *     due to the check to see if order has a value in prep_new_page
	 * 4.  __GFP_MEMALLOC is ignored if __GFP_NOMEMALLOC is set due to
	 *     code in gfp_to_alloc_flags that should be enforcing this.
	 */
	gfp_mask |= __GFP_COMP | __GFP_MEMALLOC;

	return alloc_pages_node(NUMA_NO_NODE, gfp_mask, order);
}

static inline struct page *dev_alloc_pages(unsigned int order)
{
	return __dev_alloc_pages(GFP_ATOMIC | __GFP_NOWARN, order);
}

/**
 * __dev_alloc_page - allocate a page for network Rx
 * @gfp_mask: allocation priority. Set __GFP_NOMEMALLOC if not for network Rx
 *
 * Allocate a new page.
 *
 * %NULL is returned if there is no free memory.
 */
static inline struct page *__dev_alloc_page(gfp_t gfp_mask)
{
	return __dev_alloc_pages(gfp_mask, 0);
}

static inline struct page *dev_alloc_page(void)
{
	return dev_alloc_pages(0);
}

/**
 *	skb_propagate_pfmemalloc - Propagate pfmemalloc if skb is allocated after RX page
 *	@page: The page that was allocated from skb_alloc_page
 *	@skb: The skb that may need pfmemalloc set
 */
static inline void skb_propagate_pfmemalloc(struct page *page,
					     struct sk_buff *skb)
{
	if (page_is_pfmemalloc(page))
		skb->pfmemalloc = true;
}

/**
 * skb_frag_page - retrieve the page referred to by a paged fragment
 * @frag: the paged fragment
 *
 * Returns the &struct page associated with @frag.
 */
static inline struct page *skb_frag_page(const skb_frag_t *frag)
{
	return frag->page.p;
}

/**
 * __skb_frag_ref - take an addition reference on a paged fragment.
 * @frag: the paged fragment
 *
 * Takes an additional reference on the paged fragment @frag.
 */
static inline void __skb_frag_ref(skb_frag_t *frag)
{
	get_page(skb_frag_page(frag));
}

/**
 * skb_frag_ref - take an addition reference on a paged fragment of an skb.
 * @skb: the buffer
 * @f: the fragment offset.
 *
 * Takes an additional reference on the @f'th paged fragment of @skb.
 */
static inline void skb_frag_ref(struct sk_buff *skb, int f)
{
	__skb_frag_ref(&skb_shinfo(skb)->frags[f]);
}

/**
 * __skb_frag_unref - release a reference on a paged fragment.
 * @frag: the paged fragment
 *
 * Releases a reference on the paged fragment @frag.
 */
static inline void __skb_frag_unref(skb_frag_t *frag)
{
	put_page(skb_frag_page(frag));
}

/**
 * skb_frag_unref - release a reference on a paged fragment of an skb.
 * @skb: the buffer
 * @f: the fragment offset
 *
 * Releases a reference on the @f'th paged fragment of @skb.
 */
static inline void skb_frag_unref(struct sk_buff *skb, int f)
{
	__skb_frag_unref(&skb_shinfo(skb)->frags[f]);
}

/**
 * skb_frag_address - gets the address of the data contained in a paged fragment
 * @frag: the paged fragment buffer
 *
 * Returns the address of the data within @frag. The page must already
 * be mapped.
 */
static inline void *skb_frag_address(const skb_frag_t *frag)
{
	return page_address(skb_frag_page(frag)) + frag->page_offset;
}

/**
 * skb_frag_address_safe - gets the address of the data contained in a paged fragment
 * @frag: the paged fragment buffer
 *
 * Returns the address of the data within @frag. Checks that the page
 * is mapped and returns %NULL otherwise.
 */
static inline void *skb_frag_address_safe(const skb_frag_t *frag)
{
	void *ptr = page_address(skb_frag_page(frag));
	if (unlikely(!ptr))
		return NULL;

	return ptr + frag->page_offset;
}

/**
 * __skb_frag_set_page - sets the page contained in a paged fragment
 * @frag: the paged fragment
 * @page: the page to set
 *
 * Sets the fragment @frag to contain @page.
 */
static inline void __skb_frag_set_page(skb_frag_t *frag, struct page *page)
{
	frag->page.p = page;
}

/**
 * skb_frag_set_page - sets the page contained in a paged fragment of an skb
 * @skb: the buffer
 * @f: the fragment offset
 * @page: the page to set
 *
 * Sets the @f'th fragment of @skb to contain @page.
 */
static inline void skb_frag_set_page(struct sk_buff *skb, int f,
				     struct page *page)
{
	__skb_frag_set_page(&skb_shinfo(skb)->frags[f], page);
}

bool skb_page_frag_refill(unsigned int sz, struct page_frag *pfrag, gfp_t prio);

/**
 * skb_frag_dma_map - maps a paged fragment via the DMA API
 * @dev: the device to map the fragment to
 * @frag: the paged fragment to map
 * @offset: the offset within the fragment (starting at the
 *          fragment's own offset)
 * @size: the number of bytes to map
 * @dir: the direction of the mapping (``PCI_DMA_*``)
 *
 * Maps the page associated with @frag to @device.
 */
static inline dma_addr_t skb_frag_dma_map(struct device *dev,
					  const skb_frag_t *frag,
					  size_t offset, size_t size,
					  enum dma_data_direction dir)
{
	return dma_map_page(dev, skb_frag_page(frag),
			    frag->page_offset + offset, size, dir);
}

static inline struct sk_buff *pskb_copy(struct sk_buff *skb,
					gfp_t gfp_mask)
{
	return __pskb_copy(skb, skb_headroom(skb), gfp_mask);
}


static inline struct sk_buff *pskb_copy_for_clone(struct sk_buff *skb,
						  gfp_t gfp_mask)
{
	return __pskb_copy_fclone(skb, skb_headroom(skb), gfp_mask, true);
}


/**
 *	skb_clone_writable - is the header of a clone writable
 *	@skb: buffer to check
 *	@len: length up to which to write
 *
 *	Returns true if modifying the header part of the cloned buffer
 *	does not requires the data to be copied.
 */
static inline int skb_clone_writable(const struct sk_buff *skb, unsigned int len)
{
	return !skb_header_cloned(skb) &&
	       skb_headroom(skb) + len <= skb->hdr_len;
}

static inline int skb_try_make_writable(struct sk_buff *skb,
					unsigned int write_len)
{
	return skb_cloned(skb) && !skb_clone_writable(skb, write_len) &&
	       pskb_expand_head(skb, 0, 0, GFP_ATOMIC);
}

static inline int __skb_cow(struct sk_buff *skb, unsigned int headroom,
			    int cloned)
{
	int delta = 0;

	//如果当前要求的headroom大于skb可提供的headroom,计算需要扩大量delta
	if (headroom > skb_headroom(skb))
		delta = headroom - skb_headroom(skb);

	if (delta || cloned)
		//如果delta不为０，或者需要clone,则扩充skb的head
		return pskb_expand_head(skb, ALIGN(delta, NET_SKB_PAD), 0,
					GFP_ATOMIC);
	return 0;
}

/**
 *	skb_cow - copy header of skb when it is required
 *	@skb: buffer to cow
 *	@headroom: needed headroom
 *
 *	If the skb passed lacks sufficient headroom or its data part
 *	is shared, data is reallocated. If reallocation fails, an error
 *	is returned and original skb is not changed.
 *
 *	The result is skb with writable area skb->head...skb->tail
 *	and at least @headroom of space at head.
 */
static inline int skb_cow(struct sk_buff *skb, unsigned int headroom)
{
	return __skb_cow(skb, headroom, skb_cloned(skb));
}

/**
 *	skb_cow_head - skb_cow but only making the head writable
 *	@skb: buffer to cow
 *	@headroom: needed headroom
 *
 *	This function is identical to skb_cow except that we replace the
 *	skb_cloned check by skb_header_cloned.  It should be used when
 *	you only need to push on some header and do not need to modify
 *	the data.
 */
static inline int skb_cow_head(struct sk_buff *skb, unsigned int headroom)
{
	return __skb_cow(skb, headroom, skb_header_cloned(skb));
}

/**
 *	skb_padto	- pad an skbuff up to a minimal size
 *	@skb: buffer to pad
 *	@len: minimal length
 *
 *	Pads up a buffer to ensure the trailing bytes exist and are
 *	blanked. If the buffer already contains sufficient data it
 *	is untouched. Otherwise it is extended. Returns zero on
 *	success. The skb is freed on error.
 */
static inline int skb_padto(struct sk_buff *skb, unsigned int len)
{
	unsigned int size = skb->len;
	if (likely(size >= len))
		return 0;
	return skb_pad(skb, len - size);
}

/**
 *	skb_put_padto - increase size and pad an skbuff up to a minimal size
 *	@skb: buffer to pad
 *	@len: minimal length
 *	@free_on_error: free buffer on error
 *
 *	Pads up a buffer to ensure the trailing bytes exist and are
 *	blanked. If the buffer already contains sufficient data it
 *	is untouched. Otherwise it is extended. Returns zero on
 *	success. The skb is freed on error if @free_on_error is true.
 */
static inline int __skb_put_padto(struct sk_buff *skb, unsigned int len,
				  bool free_on_error)
{
	unsigned int size = skb->len;

	if (unlikely(size < len)) {
		len -= size;
		if (__skb_pad(skb, len, free_on_error))
			return -ENOMEM;
		__skb_put(skb, len);
	}
	return 0;
}

/**
 *	skb_put_padto - increase size and pad an skbuff up to a minimal size
 *	@skb: buffer to pad
 *	@len: minimal length
 *
 *	Pads up a buffer to ensure the trailing bytes exist and are
 *	blanked. If the buffer already contains sufficient data it
 *	is untouched. Otherwise it is extended. Returns zero on
 *	success. The skb is freed on error.
 */
static inline int skb_put_padto(struct sk_buff *skb, unsigned int len)
{
	return __skb_put_padto(skb, len, true);
}

static inline int skb_add_data(struct sk_buff *skb,
			       struct iov_iter *from, int copy)
{
	const int off = skb->len;

	if (skb->ip_summed == CHECKSUM_NONE) {
		__wsum csum = 0;
		if (csum_and_copy_from_iter_full(skb_put(skb, copy), copy,
					         &csum, from)) {
			skb->csum = csum_block_add(skb->csum, csum, off);
			return 0;
		}
	} else if (copy_from_iter_full(skb_put(skb, copy), copy, from))
		return 0;

	__skb_trim(skb, off);
	return -EFAULT;
}

static inline bool skb_can_coalesce(struct sk_buff *skb, int i,
				    const struct page *page, int off)
{
	if (skb_zcopy(skb))
		return false;
	if (i) {
		const struct skb_frag_struct *frag = &skb_shinfo(skb)->frags[i - 1];

		return page == skb_frag_page(frag) &&
		       off == frag->page_offset + skb_frag_size(frag);
	}
	return false;
}

static inline int __skb_linearize(struct sk_buff *skb)
{
	//将整个报文
	return __pskb_pull_tail(skb, skb->data_len) ? 0 : -ENOMEM;
}

/**
 *	skb_linearize - convert paged skb to linear one
 *	@skb: buffer to linarize
 *
 *	If there is no free memory -ENOMEM is returned, otherwise zero
 *	is returned and the old skb data released.
 */
static inline int skb_linearize(struct sk_buff *skb)
{
	//将skb转换为线性内存
	return skb_is_nonlinear(skb) ? __skb_linearize(skb) : 0;
}

/**
 * skb_has_shared_frag - can any frag be overwritten
 * @skb: buffer to test
 *
 * Return true if the skb has at least one frag that might be modified
 * by an external entity (as in vmsplice()/sendfile())
 */
static inline bool skb_has_shared_frag(const struct sk_buff *skb)
{
	return skb_is_nonlinear(skb) &&
	       skb_shinfo(skb)->tx_flags & SKBTX_SHARED_FRAG;
}

/**
 *	skb_linearize_cow - make sure skb is linear and writable
 *	@skb: buffer to process
 *
 *	If there is no free memory -ENOMEM is returned, otherwise zero
 *	is returned and the old skb data released.
 */
static inline int skb_linearize_cow(struct sk_buff *skb)
{
	return skb_is_nonlinear(skb) || skb_cloned(skb) ?
	       __skb_linearize(skb) : 0;
}

static __always_inline void
__skb_postpull_rcsum(struct sk_buff *skb, const void *start, unsigned int len,
		     unsigned int off)
{
	if (skb->ip_summed == CHECKSUM_COMPLETE)
		skb->csum = csum_block_sub(skb->csum,
					   csum_partial(start, len, 0), off);
	else if (skb->ip_summed == CHECKSUM_PARTIAL &&
		 skb_checksum_start_offset(skb) < 0)
		skb->ip_summed = CHECKSUM_NONE;
}

/**
 *	skb_postpull_rcsum - update checksum for received skb after pull
 *	@skb: buffer to update
 *	@start: start of data before pull
 *	@len: length of data pulled
 *
 *	After doing a pull on a received packet, you need to call this to
 *	update the CHECKSUM_COMPLETE checksum, or set ip_summed to
 *	CHECKSUM_NONE so that it can be recomputed from scratch.
 */
static inline void skb_postpull_rcsum(struct sk_buff *skb,
				      const void *start, unsigned int len)
{
	__skb_postpull_rcsum(skb, start, len, 0);
}

static __always_inline void
__skb_postpush_rcsum(struct sk_buff *skb, const void *start, unsigned int len,
		     unsigned int off)
{
	if (skb->ip_summed == CHECKSUM_COMPLETE)
		skb->csum = csum_block_add(skb->csum,
					   csum_partial(start, len, 0), off);
}

/**
 *	skb_postpush_rcsum - update checksum for received skb after push
 *	@skb: buffer to update
 *	@start: start of data after push
 *	@len: length of data pushed
 *
 *	After doing a push on a received packet, you need to call this to
 *	update the CHECKSUM_COMPLETE checksum.
 */
static inline void skb_postpush_rcsum(struct sk_buff *skb,
				      const void *start, unsigned int len)
{
	__skb_postpush_rcsum(skb, start, len, 0);
}

void *skb_pull_rcsum(struct sk_buff *skb, unsigned int len);

/**
 *	skb_push_rcsum - push skb and update receive checksum
 *	@skb: buffer to update
 *	@len: length of data pulled
 *
 *	This function performs an skb_push on the packet and updates
 *	the CHECKSUM_COMPLETE checksum.  It should be used on
 *	receive path processing instead of skb_push unless you know
 *	that the checksum difference is zero (e.g., a valid IP header)
 *	or you are setting ip_summed to CHECKSUM_NONE.
 */
static inline void *skb_push_rcsum(struct sk_buff *skb, unsigned int len)
{
	skb_push(skb, len);
	skb_postpush_rcsum(skb, skb->data, len);
	return skb->data;
}

int pskb_trim_rcsum_slow(struct sk_buff *skb, unsigned int len);
/**
 *	pskb_trim_rcsum - trim received skb and update checksum
 *	@skb: buffer to trim
 *	@len: new length
 *
 *	This is exactly the same as pskb_trim except that it ensures the
 *	checksum of received packets are still valid after the operation.
 */

static inline int pskb_trim_rcsum(struct sk_buff *skb, unsigned int len)
{
	if (likely(len >= skb->len))
		return 0;
	return pskb_trim_rcsum_slow(skb, len);
}

static inline int __skb_trim_rcsum(struct sk_buff *skb, unsigned int len)
{
	if (skb->ip_summed == CHECKSUM_COMPLETE)
		skb->ip_summed = CHECKSUM_NONE;
	__skb_trim(skb, len);
	return 0;
}

static inline int __skb_grow_rcsum(struct sk_buff *skb, unsigned int len)
{
	if (skb->ip_summed == CHECKSUM_COMPLETE)
		skb->ip_summed = CHECKSUM_NONE;
	return __skb_grow(skb, len);
}

#define rb_to_skb(rb) rb_entry_safe(rb, struct sk_buff, rbnode)
#define skb_rb_first(root) rb_to_skb(rb_first(root))
#define skb_rb_last(root)  rb_to_skb(rb_last(root))
#define skb_rb_next(skb)   rb_to_skb(rb_next(&(skb)->rbnode))
#define skb_rb_prev(skb)   rb_to_skb(rb_prev(&(skb)->rbnode))

#define skb_queue_walk(queue, skb) \
		for (skb = (queue)->next;					\
		     skb != (struct sk_buff *)(queue);				\
		     skb = skb->next)

#define skb_queue_walk_safe(queue, skb, tmp)					\
		for (skb = (queue)->next, tmp = skb->next;			\
		     skb != (struct sk_buff *)(queue);				\
		     skb = tmp, tmp = skb->next)

#define skb_queue_walk_from(queue, skb)						\
		for (; skb != (struct sk_buff *)(queue);			\
		     skb = skb->next)

#define skb_rbtree_walk(skb, root)						\
		for (skb = skb_rb_first(root); skb != NULL;			\
		     skb = skb_rb_next(skb))

#define skb_rbtree_walk_from(skb)						\
		for (; skb != NULL;						\
		     skb = skb_rb_next(skb))

#define skb_rbtree_walk_from_safe(skb, tmp)					\
		for (; tmp = skb ? skb_rb_next(skb) : NULL, (skb != NULL);	\
		     skb = tmp)

#define skb_queue_walk_from_safe(queue, skb, tmp)				\
		for (tmp = skb->next;						\
		     skb != (struct sk_buff *)(queue);				\
		     skb = tmp, tmp = skb->next)

#define skb_queue_reverse_walk(queue, skb) \
		for (skb = (queue)->prev;					\
		     skb != (struct sk_buff *)(queue);				\
		     skb = skb->prev)

#define skb_queue_reverse_walk_safe(queue, skb, tmp)				\
		for (skb = (queue)->prev, tmp = skb->prev;			\
		     skb != (struct sk_buff *)(queue);				\
		     skb = tmp, tmp = skb->prev)

#define skb_queue_reverse_walk_from_safe(queue, skb, tmp)			\
		for (tmp = skb->prev;						\
		     skb != (struct sk_buff *)(queue);				\
		     skb = tmp, tmp = skb->prev)

static inline bool skb_has_frag_list(const struct sk_buff *skb)
{
	return skb_shinfo(skb)->frag_list != NULL;
}

static inline void skb_frag_list_init(struct sk_buff *skb)
{
	skb_shinfo(skb)->frag_list = NULL;
}

#define skb_walk_frags(skb, iter)	\
	for (iter = skb_shinfo(skb)->frag_list; iter; iter = iter->next)


int __skb_wait_for_more_packets(struct sock *sk, int *err, long *timeo_p,
				const struct sk_buff *skb);
struct sk_buff *__skb_try_recv_from_queue(struct sock *sk,
					  struct sk_buff_head *queue,
					  unsigned int flags,
					  void (*destructor)(struct sock *sk,
							   struct sk_buff *skb),
					  int *peeked, int *off, int *err,
					  struct sk_buff **last);
struct sk_buff *__skb_try_recv_datagram(struct sock *sk, unsigned flags,
					void (*destructor)(struct sock *sk,
							   struct sk_buff *skb),
					int *peeked, int *off, int *err,
					struct sk_buff **last);
struct sk_buff *__skb_recv_datagram(struct sock *sk, unsigned flags,
				    void (*destructor)(struct sock *sk,
						       struct sk_buff *skb),
				    int *peeked, int *off, int *err);
struct sk_buff *skb_recv_datagram(struct sock *sk, unsigned flags, int noblock,
				  int *err);
__poll_t datagram_poll(struct file *file, struct socket *sock,
			   struct poll_table_struct *wait);
int skb_copy_datagram_iter(const struct sk_buff *from, int offset,
			   struct iov_iter *to, int size);
static inline int skb_copy_datagram_msg(const struct sk_buff *from, int offset,
					struct msghdr *msg, int size)
{
	return skb_copy_datagram_iter(from, offset, &msg->msg_iter, size);
}
int skb_copy_and_csum_datagram_msg(struct sk_buff *skb, int hlen,
				   struct msghdr *msg);
int skb_copy_datagram_from_iter(struct sk_buff *skb, int offset,
				 struct iov_iter *from, int len);
int zerocopy_sg_from_iter(struct sk_buff *skb, struct iov_iter *frm);
void skb_free_datagram(struct sock *sk, struct sk_buff *skb);
void __skb_free_datagram_locked(struct sock *sk, struct sk_buff *skb, int len);
static inline void skb_free_datagram_locked(struct sock *sk,
					    struct sk_buff *skb)
{
	__skb_free_datagram_locked(sk, skb, 0);
}
int skb_kill_datagram(struct sock *sk, struct sk_buff *skb, unsigned int flags);
int skb_copy_bits(const struct sk_buff *skb, int offset, void *to, int len);
int skb_store_bits(struct sk_buff *skb, int offset, const void *from, int len);
__wsum skb_copy_and_csum_bits(const struct sk_buff *skb, int offset, u8 *to,
			      int len, __wsum csum);
int skb_splice_bits(struct sk_buff *skb, struct sock *sk, unsigned int offset,
		    struct pipe_inode_info *pipe, unsigned int len,
		    unsigned int flags);
int skb_send_sock_locked(struct sock *sk, struct sk_buff *skb, int offset,
			 int len);
int skb_send_sock(struct sock *sk, struct sk_buff *skb, int offset, int len);
void skb_copy_and_csum_dev(const struct sk_buff *skb, u8 *to);
unsigned int skb_zerocopy_headlen(const struct sk_buff *from);
int skb_zerocopy(struct sk_buff *to, struct sk_buff *from,
		 int len, int hlen);
void skb_split(struct sk_buff *skb, struct sk_buff *skb1, const u32 len);
int skb_shift(struct sk_buff *tgt, struct sk_buff *skb, int shiftlen);
void skb_scrub_packet(struct sk_buff *skb, bool xnet);
bool skb_gso_validate_network_len(const struct sk_buff *skb, unsigned int mtu);
bool skb_gso_validate_mac_len(const struct sk_buff *skb, unsigned int len);
struct sk_buff *skb_segment(struct sk_buff *skb, netdev_features_t features);
struct sk_buff *skb_vlan_untag(struct sk_buff *skb);
int skb_ensure_writable(struct sk_buff *skb, int write_len);
int __skb_vlan_pop(struct sk_buff *skb, u16 *vlan_tci);
int skb_vlan_pop(struct sk_buff *skb);
int skb_vlan_push(struct sk_buff *skb, __be16 vlan_proto, u16 vlan_tci);
struct sk_buff *pskb_extract(struct sk_buff *skb, int off, int to_copy,
			     gfp_t gfp);

static inline int memcpy_from_msg(void *data, struct msghdr *msg, int len)
{
	return copy_from_iter_full(data, len, &msg->msg_iter) ? 0 : -EFAULT;
}

static inline int memcpy_to_msg(struct msghdr *msg, void *data, int len)
{
	return copy_to_iter(data, len, &msg->msg_iter) == len ? 0 : -EFAULT;
}

struct skb_checksum_ops {
	__wsum (*update)(const void *mem, int len, __wsum wsum);
	__wsum (*combine)(__wsum csum, __wsum csum2, int offset, int len);
};

extern const struct skb_checksum_ops *crc32c_csum_stub __read_mostly;

__wsum __skb_checksum(const struct sk_buff *skb, int offset, int len,
		      __wsum csum, const struct skb_checksum_ops *ops);
__wsum skb_checksum(const struct sk_buff *skb, int offset, int len,
		    __wsum csum);

static inline void * __must_check
__skb_header_pointer(const struct sk_buff *skb, int offset,
		     int len, void *data, int hlen, void *buffer)
{
	//先判断要处理的数据是否都在当前页面内，如果是，则返回可以直接对数据处理，
	//返回所求数据指针，否则用skb_copy_bits()函数进行拷贝
	if (hlen - offset >= len)
		return data + offset;

	//不连续，将数据copy到buffer中
	if (!skb ||
	    skb_copy_bits(skb, offset, buffer, len) < 0)
		return NULL;

	return buffer;
}

static inline void * __must_check
skb_header_pointer(const struct sk_buff *skb, int offset, int len, void *buffer)
{
	return __skb_header_pointer(skb, offset, len, skb->data,
				    skb_headlen(skb), buffer);
}

/**
 *	skb_needs_linearize - check if we need to linearize a given skb
 *			      depending on the given device features.
 *	@skb: socket buffer to check
 *	@features: net device features
 *
 *	Returns true if either:
 *	1. skb has frag_list and the device doesn't support FRAGLIST, or
 *	2. skb is fragmented and the device does not support SG.
 */
static inline bool skb_needs_linearize(struct sk_buff *skb,
				       netdev_features_t features)
{
	return skb_is_nonlinear(skb) &&
	       ((skb_has_frag_list(skb) && !(features & NETIF_F_FRAGLIST)) ||
		(skb_shinfo(skb)->nr_frags && !(features & NETIF_F_SG)));
}

static inline void skb_copy_from_linear_data(const struct sk_buff *skb,
					     void *to,
					     const unsigned int len)
{
	memcpy(to, skb->data, len);
}

static inline void skb_copy_from_linear_data_offset(const struct sk_buff *skb,
						    const int offset, void *to,
						    const unsigned int len)
{
	memcpy(to, skb->data + offset, len);
}

//向skb的data中置入数据，长度为len
static inline void skb_copy_to_linear_data(struct sk_buff *skb,
					   const void *from,
					   const unsigned int len)
{
	memcpy(skb->data, from, len);
}

static inline void skb_copy_to_linear_data_offset(struct sk_buff *skb,
						  const int offset,
						  const void *from,
						  const unsigned int len)
{
	memcpy(skb->data + offset, from, len);
}

void skb_init(void);

static inline ktime_t skb_get_ktime(const struct sk_buff *skb)
{
	return skb->tstamp;
}

/**
 *	skb_get_timestamp - get timestamp from a skb
 *	@skb: skb to get stamp from
 *	@stamp: pointer to struct timeval to store stamp in
 *
 *	Timestamps are stored in the skb as offsets to a base timestamp.
 *	This function converts the offset back to a struct timeval and stores
 *	it in stamp.
 */
static inline void skb_get_timestamp(const struct sk_buff *skb,
				     struct timeval *stamp)
{
	*stamp = ktime_to_timeval(skb->tstamp);
}

static inline void skb_get_timestampns(const struct sk_buff *skb,
				       struct timespec *stamp)
{
	*stamp = ktime_to_timespec(skb->tstamp);
}

//设置skb上的时间
static inline void __net_timestamp(struct sk_buff *skb)
{
	skb->tstamp = ktime_get_real();
}

static inline ktime_t net_timedelta(ktime_t t)
{
	return ktime_sub(ktime_get_real(), t);
}

static inline ktime_t net_invalid_timestamp(void)
{
	return 0;
}

static inline u8 skb_metadata_len(const struct sk_buff *skb)
{
	return skb_shinfo(skb)->meta_len;
}

static inline void *skb_metadata_end(const struct sk_buff *skb)
{
	return skb_mac_header(skb);
}

static inline bool __skb_metadata_differs(const struct sk_buff *skb_a,
					  const struct sk_buff *skb_b,
					  u8 meta_len)
{
	const void *a = skb_metadata_end(skb_a);
	const void *b = skb_metadata_end(skb_b);
	/* Using more efficient varaiant than plain call to memcmp(). */
#if defined(CONFIG_HAVE_EFFICIENT_UNALIGNED_ACCESS) && BITS_PER_LONG == 64
	u64 diffs = 0;

	switch (meta_len) {
#define __it(x, op) (x -= sizeof(u##op))
#define __it_diff(a, b, op) (*(u##op *)__it(a, op)) ^ (*(u##op *)__it(b, op))
	case 32: diffs |= __it_diff(a, b, 64);
	case 24: diffs |= __it_diff(a, b, 64);
	case 16: diffs |= __it_diff(a, b, 64);
	case  8: diffs |= __it_diff(a, b, 64);
		break;
	case 28: diffs |= __it_diff(a, b, 64);
	case 20: diffs |= __it_diff(a, b, 64);
	case 12: diffs |= __it_diff(a, b, 64);
	case  4: diffs |= __it_diff(a, b, 32);
		break;
	}
	return diffs;
#else
	return memcmp(a - meta_len, b - meta_len, meta_len);
#endif
}

static inline bool skb_metadata_differs(const struct sk_buff *skb_a,
					const struct sk_buff *skb_b)
{
	u8 len_a = skb_metadata_len(skb_a);
	u8 len_b = skb_metadata_len(skb_b);

	if (!(len_a | len_b))
		return false;

	return len_a != len_b ?
	       true : __skb_metadata_differs(skb_a, skb_b, len_a);
}

static inline void skb_metadata_set(struct sk_buff *skb, u8 meta_len)
{
	skb_shinfo(skb)->meta_len = meta_len;
}

static inline void skb_metadata_clear(struct sk_buff *skb)
{
	skb_metadata_set(skb, 0);
}

struct sk_buff *skb_clone_sk(struct sk_buff *skb);

#ifdef CONFIG_NETWORK_PHY_TIMESTAMPING

void skb_clone_tx_timestamp(struct sk_buff *skb);
bool skb_defer_rx_timestamp(struct sk_buff *skb);

#else /* CONFIG_NETWORK_PHY_TIMESTAMPING */

static inline void skb_clone_tx_timestamp(struct sk_buff *skb)
{
}

static inline bool skb_defer_rx_timestamp(struct sk_buff *skb)
{
	return false;
}

#endif /* !CONFIG_NETWORK_PHY_TIMESTAMPING */

/**
 * skb_complete_tx_timestamp() - deliver cloned skb with tx timestamps
 *
 * PHY drivers may accept clones of transmitted packets for
 * timestamping via their phy_driver.txtstamp method. These drivers
 * must call this function to return the skb back to the stack with a
 * timestamp.
 *
 * @skb: clone of the the original outgoing packet
 * @hwtstamps: hardware time stamps
 *
 */
void skb_complete_tx_timestamp(struct sk_buff *skb,
			       struct skb_shared_hwtstamps *hwtstamps);

void __skb_tstamp_tx(struct sk_buff *orig_skb,
		     struct skb_shared_hwtstamps *hwtstamps,
		     struct sock *sk, int tstype);

/**
 * skb_tstamp_tx - queue clone of skb with send time stamps
 * @orig_skb:	the original outgoing packet
 * @hwtstamps:	hardware time stamps, may be NULL if not available
 *
 * If the skb has a socket associated, then this function clones the
 * skb (thus sharing the actual data and optional structures), stores
 * the optional hardware time stamping information (if non NULL) or
 * generates a software time stamp (otherwise), then queues the clone
 * to the error queue of the socket.  Errors are silently ignored.
 */
void skb_tstamp_tx(struct sk_buff *orig_skb,
		   struct skb_shared_hwtstamps *hwtstamps);

/**
 * skb_tx_timestamp() - Driver hook for transmit timestamping
 *
 * Ethernet MAC Drivers should call this function in their hard_xmit()
 * function immediately before giving the sk_buff to the MAC hardware.
 *
 * Specifically, one should make absolutely sure that this function is
 * called before TX completion of this packet can trigger.  Otherwise
 * the packet could potentially already be freed.
 *
 * @skb: A socket buffer.
 */
static inline void skb_tx_timestamp(struct sk_buff *skb)
{
	skb_clone_tx_timestamp(skb);
	if (skb_shinfo(skb)->tx_flags & SKBTX_SW_TSTAMP)
		skb_tstamp_tx(skb, NULL);
}

/**
 * skb_complete_wifi_ack - deliver skb with wifi status
 *
 * @skb: the original outgoing packet
 * @acked: ack status
 *
 */
void skb_complete_wifi_ack(struct sk_buff *skb, bool acked);

__sum16 __skb_checksum_complete_head(struct sk_buff *skb, int len);
__sum16 __skb_checksum_complete(struct sk_buff *skb);

static inline int skb_csum_unnecessary(const struct sk_buff *skb)
{
	return ((skb->ip_summed == CHECKSUM_UNNECESSARY) ||
		skb->csum_valid ||
		(skb->ip_summed == CHECKSUM_PARTIAL &&
		 skb_checksum_start_offset(skb) >= 0));
}

/**
 *	skb_checksum_complete - Calculate checksum of an entire packet
 *	@skb: packet to process
 *
 *	This function calculates the checksum over the entire packet plus
 *	the value of skb->csum.  The latter can be used to supply the
 *	checksum of a pseudo header as used by TCP/UDP.  It returns the
 *	checksum.
 *
 *	For protocols that contain complete checksums such as ICMP/TCP/UDP,
 *	this function can be used to verify that checksum on received
 *	packets.  In that case the function should return zero if the
 *	checksum is correct.  In particular, this function will return zero
 *	if skb->ip_summed is CHECKSUM_UNNECESSARY which indicates that the
 *	hardware has already verified the correctness of the checksum.
 */
static inline __sum16 skb_checksum_complete(struct sk_buff *skb)
{
	return skb_csum_unnecessary(skb) ?
	       0 : __skb_checksum_complete(skb);
}

static inline void __skb_decr_checksum_unnecessary(struct sk_buff *skb)
{
	if (skb->ip_summed == CHECKSUM_UNNECESSARY) {
		if (skb->csum_level == 0)
			skb->ip_summed = CHECKSUM_NONE;
		else
			skb->csum_level--;
	}
}

static inline void __skb_incr_checksum_unnecessary(struct sk_buff *skb)
{
	if (skb->ip_summed == CHECKSUM_UNNECESSARY) {
		if (skb->csum_level < SKB_MAX_CSUM_LEVEL)
			skb->csum_level++;
	} else if (skb->ip_summed == CHECKSUM_NONE) {
		skb->ip_summed = CHECKSUM_UNNECESSARY;
		skb->csum_level = 0;
	}
}

/* Check if we need to perform checksum complete validation.
 *
 * Returns true if checksum complete is needed, false otherwise
 * (either checksum is unnecessary or zero checksum is allowed).
 */
static inline bool __skb_checksum_validate_needed(struct sk_buff *skb,
						  bool zero_okay,
						  __sum16 check)
{
	if (skb_csum_unnecessary(skb) || (zero_okay && !check)) {
		skb->csum_valid = 1;
		__skb_decr_checksum_unnecessary(skb);
		return false;
	}

	return true;
}

/* For small packets <= CHECKSUM_BREAK perform checksum complete directly
 * in checksum_init.
 */
#define CHECKSUM_BREAK 76

/* Unset checksum-complete
 *
 * Unset checksum complete can be done when packet is being modified
 * (uncompressed for instance) and checksum-complete value is
 * invalidated.
 */
static inline void skb_checksum_complete_unset(struct sk_buff *skb)
{
	if (skb->ip_summed == CHECKSUM_COMPLETE)
		skb->ip_summed = CHECKSUM_NONE;
}

/* Validate (init) checksum based on checksum complete.
 *
 * Return values:
 *   0: checksum is validated or try to in skb_checksum_complete. In the latter
 *	case the ip_summed will not be CHECKSUM_UNNECESSARY and the pseudo
 *	checksum is stored in skb->csum for use in __skb_checksum_complete
 *   non-zero: value of invalid checksum
 *
 */
static inline __sum16 __skb_checksum_validate_complete(struct sk_buff *skb,
						       bool complete,
						       __wsum psum)
{
	if (skb->ip_summed == CHECKSUM_COMPLETE) {
		if (!csum_fold(csum_add(psum, skb->csum))) {
			skb->csum_valid = 1;
			return 0;
		}
	}

	skb->csum = psum;

	if (complete || skb->len <= CHECKSUM_BREAK) {
		__sum16 csum;

		csum = __skb_checksum_complete(skb);
		skb->csum_valid = !csum;
		return csum;
	}

	return 0;
}

static inline __wsum null_compute_pseudo(struct sk_buff *skb, int proto)
{
	return 0;
}

/* Perform checksum validate (init). Note that this is a macro since we only
 * want to calculate the pseudo header which is an input function if necessary.
 * First we try to validate without any computation (checksum unnecessary) and
 * then calculate based on checksum complete calling the function to compute
 * pseudo header.
 *
 * Return values:
 *   0: checksum is validated or try to in skb_checksum_complete
 *   non-zero: value of invalid checksum
 */
#define __skb_checksum_validate(skb, proto, complete,			\
				zero_okay, check, compute_pseudo)	\
({									\
	__sum16 __ret = 0;						\
	skb->csum_valid = 0;						\
	if (__skb_checksum_validate_needed(skb, zero_okay, check))	\
		__ret = __skb_checksum_validate_complete(skb,		\
				complete, compute_pseudo(skb, proto));	\
	__ret;								\
})

#define skb_checksum_init(skb, proto, compute_pseudo)			\
	__skb_checksum_validate(skb, proto, false, false, 0, compute_pseudo)

#define skb_checksum_init_zero_check(skb, proto, check, compute_pseudo)	\
	__skb_checksum_validate(skb, proto, false, true, check, compute_pseudo)

#define skb_checksum_validate(skb, proto, compute_pseudo)		\
	__skb_checksum_validate(skb, proto, true, false, 0, compute_pseudo)

#define skb_checksum_validate_zero_check(skb, proto, check,		\
					 compute_pseudo)		\
	__skb_checksum_validate(skb, proto, true, true, check, compute_pseudo)

#define skb_checksum_simple_validate(skb)				\
	__skb_checksum_validate(skb, 0, true, false, 0, null_compute_pseudo)

static inline bool __skb_checksum_convert_check(struct sk_buff *skb)
{
	return (skb->ip_summed == CHECKSUM_NONE && skb->csum_valid);
}

static inline void __skb_checksum_convert(struct sk_buff *skb,
					  __sum16 check, __wsum pseudo)
{
	skb->csum = ~pseudo;
	skb->ip_summed = CHECKSUM_COMPLETE;
}

#define skb_checksum_try_convert(skb, proto, check, compute_pseudo)	\
do {									\
	if (__skb_checksum_convert_check(skb))				\
		__skb_checksum_convert(skb, check,			\
				       compute_pseudo(skb, proto));	\
} while (0)

static inline void skb_remcsum_adjust_partial(struct sk_buff *skb, void *ptr,
					      u16 start, u16 offset)
{
	skb->ip_summed = CHECKSUM_PARTIAL;
	skb->csum_start = ((unsigned char *)ptr + start) - skb->head;
	skb->csum_offset = offset - start;
}

/* Update skbuf and packet to reflect the remote checksum offload operation.
 * When called, ptr indicates the starting point for skb->csum when
 * ip_summed is CHECKSUM_COMPLETE. If we need create checksum complete
 * here, skb_postpull_rcsum is done so skb->csum start is ptr.
 */
static inline void skb_remcsum_process(struct sk_buff *skb, void *ptr,
				       int start, int offset, bool nopartial)
{
	__wsum delta;

	if (!nopartial) {
		skb_remcsum_adjust_partial(skb, ptr, start, offset);
		return;
	}

	 if (unlikely(skb->ip_summed != CHECKSUM_COMPLETE)) {
		__skb_checksum_complete(skb);
		skb_postpull_rcsum(skb, skb->data, ptr - (void *)skb->data);
	}

	delta = remcsum_adjust(ptr, skb->csum, start, offset);

	/* Adjust skb->csum since we changed the packet */
	skb->csum = csum_add(skb->csum, delta);
}

static inline struct nf_conntrack *skb_nfct(const struct sk_buff *skb)
{
#if IS_ENABLED(CONFIG_NF_CONNTRACK)
	return (void *)(skb->_nfct & SKB_NFCT_PTRMASK);
#else
	return NULL;
#endif
}

#if defined(CONFIG_NF_CONNTRACK) || defined(CONFIG_NF_CONNTRACK_MODULE)
void nf_conntrack_destroy(struct nf_conntrack *nfct);
static inline void nf_conntrack_put(struct nf_conntrack *nfct)
{
	if (nfct && atomic_dec_and_test(&nfct->use))
		nf_conntrack_destroy(nfct);
}
static inline void nf_conntrack_get(struct nf_conntrack *nfct)
{
	if (nfct)
		atomic_inc(&nfct->use);
}
#endif
#if IS_ENABLED(CONFIG_BRIDGE_NETFILTER)
static inline void nf_bridge_put(struct nf_bridge_info *nf_bridge)
{
	if (nf_bridge && refcount_dec_and_test(&nf_bridge->use))
		kfree(nf_bridge);
}
static inline void nf_bridge_get(struct nf_bridge_info *nf_bridge)
{
	if (nf_bridge)
		refcount_inc(&nf_bridge->use);
}
#endif /* CONFIG_BRIDGE_NETFILTER */
static inline void nf_reset(struct sk_buff *skb)
{
#if defined(CONFIG_NF_CONNTRACK) || defined(CONFIG_NF_CONNTRACK_MODULE)
	nf_conntrack_put(skb_nfct(skb));
	skb->_nfct = 0;
#endif
#if IS_ENABLED(CONFIG_BRIDGE_NETFILTER)
	nf_bridge_put(skb->nf_bridge);
	skb->nf_bridge = NULL;
#endif
}

static inline void nf_reset_trace(struct sk_buff *skb)
{
#if IS_ENABLED(CONFIG_NETFILTER_XT_TARGET_TRACE) || defined(CONFIG_NF_TABLES)
	skb->nf_trace = 0;
#endif
}

static inline void ipvs_reset(struct sk_buff *skb)
{
#if IS_ENABLED(CONFIG_IP_VS)
	skb->ipvs_property = 0;
#endif
}

/* Note: This doesn't put any conntrack and bridge info in dst. */
static inline void __nf_copy(struct sk_buff *dst, const struct sk_buff *src,
			     bool copy)
{
#if defined(CONFIG_NF_CONNTRACK) || defined(CONFIG_NF_CONNTRACK_MODULE)
	dst->_nfct = src->_nfct;
	nf_conntrack_get(skb_nfct(src));
#endif
#if IS_ENABLED(CONFIG_BRIDGE_NETFILTER)
	dst->nf_bridge  = src->nf_bridge;
	nf_bridge_get(src->nf_bridge);
#endif
#if IS_ENABLED(CONFIG_NETFILTER_XT_TARGET_TRACE) || defined(CONFIG_NF_TABLES)
	if (copy)
		dst->nf_trace = src->nf_trace;
#endif
}

static inline void nf_copy(struct sk_buff *dst, const struct sk_buff *src)
{
#if defined(CONFIG_NF_CONNTRACK) || defined(CONFIG_NF_CONNTRACK_MODULE)
	nf_conntrack_put(skb_nfct(dst));
#endif
#if IS_ENABLED(CONFIG_BRIDGE_NETFILTER)
	nf_bridge_put(dst->nf_bridge);
#endif
	__nf_copy(dst, src, true);
}

#ifdef CONFIG_NETWORK_SECMARK
static inline void skb_copy_secmark(struct sk_buff *to, const struct sk_buff *from)
{
	to->secmark = from->secmark;
}

static inline void skb_init_secmark(struct sk_buff *skb)
{
	skb->secmark = 0;
}
#else
static inline void skb_copy_secmark(struct sk_buff *to, const struct sk_buff *from)
{ }

static inline void skb_init_secmark(struct sk_buff *skb)
{ }
#endif

static inline bool skb_irq_freeable(const struct sk_buff *skb)
{
	return !skb->destructor &&
#if IS_ENABLED(CONFIG_XFRM)
		!skb->sp &&
#endif
		!skb_nfct(skb) &&
		!skb->_skb_refdst &&
		!skb_has_frag_list(skb);
}

static inline void skb_set_queue_mapping(struct sk_buff *skb, u16 queue_mapping)
{
	skb->queue_mapping = queue_mapping;
}

static inline u16 skb_get_queue_mapping(const struct sk_buff *skb)
{
	return skb->queue_mapping;//skb映射到哪个队列
}

static inline void skb_copy_queue_mapping(struct sk_buff *to, const struct sk_buff *from)
{
	to->queue_mapping = from->queue_mapping;
}

static inline void skb_record_rx_queue(struct sk_buff *skb, u16 rx_queue)
{
	skb->queue_mapping = rx_queue + 1;
}

static inline u16 skb_get_rx_queue(const struct sk_buff *skb)
{
	return skb->queue_mapping - 1;
}

static inline bool skb_rx_queue_recorded(const struct sk_buff *skb)
{
	return skb->queue_mapping != 0;
}

static inline void skb_set_dst_pending_confirm(struct sk_buff *skb, u32 val)
{
	skb->dst_pending_confirm = val;
}

static inline bool skb_get_dst_pending_confirm(const struct sk_buff *skb)
{
	return skb->dst_pending_confirm != 0;
}

static inline struct sec_path *skb_sec_path(struct sk_buff *skb)
{
#ifdef CONFIG_XFRM
	return skb->sp;
#else
	return NULL;
#endif
}

/* Keeps track of mac header offset relative to skb->head.
 * It is useful for TSO of Tunneling protocol. e.g. GRE.
 * For non-tunnel skb it points to skb_mac_header() and for
 * tunnel skb it points to outer mac header.
 * Keeps track of level of encapsulation of network headers.
 */
struct skb_gso_cb {
	union {
		int	mac_offset;
		int	data_offset;
	};
	int	encap_level;
	__wsum	csum;
	__u16	csum_start;
};
#define SKB_SGO_CB_OFFSET	32
#define SKB_GSO_CB(skb) ((struct skb_gso_cb *)((skb)->cb + SKB_SGO_CB_OFFSET))

static inline int skb_tnl_header_len(const struct sk_buff *inner_skb)
{
	return (skb_mac_header(inner_skb) - inner_skb->head) -
		SKB_GSO_CB(inner_skb)->mac_offset;
}

static inline int gso_pskb_expand_head(struct sk_buff *skb, int extra)
{
	int new_headroom, headroom;
	int ret;

	headroom = skb_headroom(skb);
	ret = pskb_expand_head(skb, extra, 0, GFP_ATOMIC);
	if (ret)
		return ret;

	new_headroom = skb_headroom(skb);
	SKB_GSO_CB(skb)->mac_offset += (new_headroom - headroom);
	return 0;
}

static inline void gso_reset_checksum(struct sk_buff *skb, __wsum res)
{
	/* Do not update partial checksums if remote checksum is enabled. */
	if (skb->remcsum_offload)
		return;

	SKB_GSO_CB(skb)->csum = res;
	SKB_GSO_CB(skb)->csum_start = skb_checksum_start(skb) - skb->head;
}

/* Compute the checksum for a gso segment. First compute the checksum value
 * from the start of transport header to SKB_GSO_CB(skb)->csum_start, and
 * then add in skb->csum (checksum from csum_start to end of packet).
 * skb->csum and csum_start are then updated to reflect the checksum of the
 * resultant packet starting from the transport header-- the resultant checksum
 * is in the res argument (i.e. normally zero or ~ of checksum of a pseudo
 * header.
 */
static inline __sum16 gso_make_checksum(struct sk_buff *skb, __wsum res)
{
	unsigned char *csum_start = skb_transport_header(skb);
	int plen = (skb->head + SKB_GSO_CB(skb)->csum_start) - csum_start;
	__wsum partial = SKB_GSO_CB(skb)->csum;

	SKB_GSO_CB(skb)->csum = res;
	SKB_GSO_CB(skb)->csum_start = csum_start - skb->head;

	return csum_fold(csum_partial(csum_start, plen, partial));
}

static inline bool skb_is_gso(const struct sk_buff *skb)
{
	return skb_shinfo(skb)->gso_size;
}

/* Note: Should be called only if skb_is_gso(skb) is true */
static inline bool skb_is_gso_v6(const struct sk_buff *skb)
{
	return skb_shinfo(skb)->gso_type & SKB_GSO_TCPV6;
}

/* Note: Should be called only if skb_is_gso(skb) is true */
static inline bool skb_is_gso_sctp(const struct sk_buff *skb)
{
	return skb_shinfo(skb)->gso_type & SKB_GSO_SCTP;
}

static inline void skb_gso_reset(struct sk_buff *skb)
{
	skb_shinfo(skb)->gso_size = 0;
	skb_shinfo(skb)->gso_segs = 0;
	skb_shinfo(skb)->gso_type = 0;
}

static inline void skb_increase_gso_size(struct skb_shared_info *shinfo,
					 u16 increment)
{
	if (WARN_ON_ONCE(shinfo->gso_size == GSO_BY_FRAGS))
		return;
	shinfo->gso_size += increment;
}

static inline void skb_decrease_gso_size(struct skb_shared_info *shinfo,
					 u16 decrement)
{
	if (WARN_ON_ONCE(shinfo->gso_size == GSO_BY_FRAGS))
		return;
	shinfo->gso_size -= decrement;
}

void __skb_warn_lro_forwarding(const struct sk_buff *skb);

static inline bool skb_warn_if_lro(const struct sk_buff *skb)
{
	/* LRO sets gso_size but not gso_type, whereas if GSO is really
	 * wanted then gso_type will be set. */
	const struct skb_shared_info *shinfo = skb_shinfo(skb);

	if (skb_is_nonlinear(skb) && shinfo->gso_size != 0 &&
	    unlikely(shinfo->gso_type == 0)) {
		__skb_warn_lro_forwarding(skb);
		return true;
	}
	return false;
}

static inline void skb_forward_csum(struct sk_buff *skb)
{
	/* Unfortunately we don't support this one.  Any brave souls? */
	if (skb->ip_summed == CHECKSUM_COMPLETE)
		skb->ip_summed = CHECKSUM_NONE;
}

/**
 * skb_checksum_none_assert - make sure skb ip_summed is CHECKSUM_NONE
 * @skb: skb to check
 *
 * fresh skbs have their ip_summed set to CHECKSUM_NONE.
 * Instead of forcing ip_summed to CHECKSUM_NONE, we can
 * use this helper, to document places where we make this assertion.
 */
static inline void skb_checksum_none_assert(const struct sk_buff *skb)
{
#ifdef DEBUG
	BUG_ON(skb->ip_summed != CHECKSUM_NONE);
#endif
}

bool skb_partial_csum_set(struct sk_buff *skb, u16 start, u16 off);

int skb_checksum_setup(struct sk_buff *skb, bool recalculate);
struct sk_buff *skb_checksum_trimmed(struct sk_buff *skb,
				     unsigned int transport_len,
				     __sum16(*skb_chkf)(struct sk_buff *skb));

/**
 * skb_head_is_locked - Determine if the skb->head is locked down
 * @skb: skb to check
 *
 * The head on skbs build around a head frag can be removed if they are
 * not cloned.  This function returns true if the skb head is locked down
 * due to either being allocated via kmalloc, or by being a clone with
 * multiple references to the head.
 */
static inline bool skb_head_is_locked(const struct sk_buff *skb)
{
	return !skb->head_frag || skb_cloned(skb);
}

/* Local Checksum Offload.
 * Compute outer checksum based on the assumption that the
 * inner checksum will be offloaded later.
 * See Documentation/networking/checksum-offloads.txt for
 * explanation of how this works.
 * Fill in outer checksum adjustment (e.g. with sum of outer
 * pseudo-header) before calling.
 * Also ensure that inner checksum is in linear data area.
 */
static inline __wsum lco_csum(struct sk_buff *skb)
{
	unsigned char *csum_start = skb_checksum_start(skb);
	unsigned char *l4_hdr = skb_transport_header(skb);
	__wsum partial;

	/* Start with complement of inner checksum adjustment */
	partial = ~csum_unfold(*(__force __sum16 *)(csum_start +
						    skb->csum_offset));

	/* Add in checksum of our headers (incl. outer checksum
	 * adjustment filled in by caller) and return result.
	 */
	return csum_partial(l4_hdr, csum_start - l4_hdr, partial);
}

#endif	/* __KERNEL__ */
#endif	/* _LINUX_SKBUFF_H */<|MERGE_RESOLUTION|>--- conflicted
+++ resolved
@@ -758,12 +758,7 @@
 #define PKT_TYPE_OFFSET()	offsetof(struct sk_buff, __pkt_type_offset)
 
 	__u8			__pkt_type_offset[0];
-<<<<<<< HEAD
 	__u8			pkt_type:3;//指出报文去向（见if_packet.h中PACKET_MULTICAST等定义）
-	__u8			pfmemalloc:1;
-=======
-	__u8			pkt_type:3;
->>>>>>> 1236568e
 	__u8			ignore_df:1;
 	__u8			nf_trace:1;
 	__u8			ip_summed:2;
