--- conflicted
+++ resolved
@@ -721,14 +721,7 @@
 #if defined(CONFIG_NF_CONNTRACK) || defined(CONFIG_NF_CONNTRACK_MODULE)
 	unsigned long		 _nfct;//记录连接跟踪指针及方向
 #endif
-<<<<<<< HEAD
-#if IS_ENABLED(CONFIG_BRIDGE_NETFILTER)
-	struct nf_bridge_info	*nf_bridge;
-#endif
 	unsigned int		len,//报文总长度(解析时指报文待解析长度）
-=======
-	unsigned int		len,
->>>>>>> f17b5f06
 				data_len;
 	__u16			mac_len,//二层长度（整个mac层的长度）
 				hdr_len;
@@ -877,16 +870,12 @@
 	unsigned char		*head,//指向buffer的起始位置
 				*data;//指向报文位置（解析时表示当前分析位置）
 	unsigned int		truesize;
-<<<<<<< HEAD
 	refcount_t		users;//引用计数，防报文被释放
-=======
-	refcount_t		users;
 
 #ifdef CONFIG_SKB_EXTENSIONS
 	/* only useable after checking ->active_extensions != 0 */
 	struct skb_ext		*extensions;
 #endif
->>>>>>> f17b5f06
 };
 
 #ifdef __KERNEL__
