/* SPDX-License-Identifier: GPL-2.0-or-later */
/*
 *	Definitions for the 'struct sk_buff' memory handlers.
 *
 *	Authors:
 *		Alan Cox, <gw4pts@gw4pts.ampr.org>
 *		Florian La Roche, <rzsfl@rz.uni-sb.de>
 */

#ifndef _LINUX_SKBUFF_H
#define _LINUX_SKBUFF_H

#include <linux/kernel.h>
#include <linux/compiler.h>
#include <linux/time.h>
#include <linux/bug.h>
#include <linux/bvec.h>
#include <linux/cache.h>
#include <linux/rbtree.h>
#include <linux/socket.h>
#include <linux/refcount.h>

#include <linux/atomic.h>
#include <asm/types.h>
#include <linux/spinlock.h>
#include <linux/net.h>
#include <linux/textsearch.h>
#include <net/checksum.h>
#include <linux/rcupdate.h>
#include <linux/hrtimer.h>
#include <linux/dma-mapping.h>
#include <linux/netdev_features.h>
#include <linux/sched.h>
#include <linux/sched/clock.h>
#include <net/flow_dissector.h>
#include <linux/splice.h>
#include <linux/in6.h>
#include <linux/if_packet.h>
#include <net/flow.h>
#if IS_ENABLED(CONFIG_NF_CONNTRACK)
#include <linux/netfilter/nf_conntrack_common.h>
#endif

/* The interface for checksum offload between the stack and networking drivers
 * is as follows...
 *
 * A. IP checksum related features
 *
 * Drivers advertise checksum offload capabilities in the features of a device.
 * From the stack's point of view these are capabilities offered by the driver.
 * A driver typically only advertises features that it is capable of offloading
 * to its device.
 *
 * The checksum related features are:
 *
 *	NETIF_F_HW_CSUM	- The driver (or its device) is able to compute one
 *			  IP (one's complement) checksum for any combination
 *			  of protocols or protocol layering. The checksum is
 *			  computed and set in a packet per the CHECKSUM_PARTIAL
 *			  interface (see below).
 *
 *	NETIF_F_IP_CSUM - Driver (device) is only able to checksum plain
 *			  TCP or UDP packets over IPv4. These are specifically
 *			  unencapsulated packets of the form IPv4|TCP or
 *			  IPv4|UDP where the Protocol field in the IPv4 header
 *			  is TCP or UDP. The IPv4 header may contain IP options.
 *			  This feature cannot be set in features for a device
 *			  with NETIF_F_HW_CSUM also set. This feature is being
 *			  DEPRECATED (see below).
 *
 *	NETIF_F_IPV6_CSUM - Driver (device) is only able to checksum plain
 *			  TCP or UDP packets over IPv6. These are specifically
 *			  unencapsulated packets of the form IPv6|TCP or
 *			  IPv6|UDP where the Next Header field in the IPv6
 *			  header is either TCP or UDP. IPv6 extension headers
 *			  are not supported with this feature. This feature
 *			  cannot be set in features for a device with
 *			  NETIF_F_HW_CSUM also set. This feature is being
 *			  DEPRECATED (see below).
 *
 *	NETIF_F_RXCSUM - Driver (device) performs receive checksum offload.
 *			 This flag is only used to disable the RX checksum
 *			 feature for a device. The stack will accept receive
 *			 checksum indication in packets received on a device
 *			 regardless of whether NETIF_F_RXCSUM is set.
 *
 * B. Checksumming of received packets by device. Indication of checksum
 *    verification is set in skb->ip_summed. Possible values are:
 *
 * CHECKSUM_NONE:
 *
 *   Device did not checksum this packet e.g. due to lack of capabilities.
 *   The packet contains full (though not verified) checksum in packet but
 *   not in skb->csum. Thus, skb->csum is undefined in this case.
 *
 * CHECKSUM_UNNECESSARY:
 *
 *   The hardware you're dealing with doesn't calculate the full checksum
 *   (as in CHECKSUM_COMPLETE), but it does parse headers and verify checksums
 *   for specific protocols. For such packets it will set CHECKSUM_UNNECESSARY
 *   if their checksums are okay. skb->csum is still undefined in this case
 *   though. A driver or device must never modify the checksum field in the
 *   packet even if checksum is verified.
 *
 *   CHECKSUM_UNNECESSARY is applicable to following protocols:
 *     TCP: IPv6 and IPv4.
 *     UDP: IPv4 and IPv6. A device may apply CHECKSUM_UNNECESSARY to a
 *       zero UDP checksum for either IPv4 or IPv6, the networking stack
 *       may perform further validation in this case.
 *     GRE: only if the checksum is present in the header.
 *     SCTP: indicates the CRC in SCTP header has been validated.
 *     FCOE: indicates the CRC in FC frame has been validated.
 *
 *   skb->csum_level indicates the number of consecutive checksums found in
 *   the packet minus one that have been verified as CHECKSUM_UNNECESSARY.
 *   For instance if a device receives an IPv6->UDP->GRE->IPv4->TCP packet
 *   and a device is able to verify the checksums for UDP (possibly zero),
 *   GRE (checksum flag is set) and TCP, skb->csum_level would be set to
 *   two. If the device were only able to verify the UDP checksum and not
 *   GRE, either because it doesn't support GRE checksum or because GRE
 *   checksum is bad, skb->csum_level would be set to zero (TCP checksum is
 *   not considered in this case).
 *
 * CHECKSUM_COMPLETE:
 *
 *   This is the most generic way. The device supplied checksum of the _whole_
 *   packet as seen by netif_rx() and fills in skb->csum. This means the
 *   hardware doesn't need to parse L3/L4 headers to implement this.
 *
 *   Notes:
 *   - Even if device supports only some protocols, but is able to produce
 *     skb->csum, it MUST use CHECKSUM_COMPLETE, not CHECKSUM_UNNECESSARY.
 *   - CHECKSUM_COMPLETE is not applicable to SCTP and FCoE protocols.
 *
 * CHECKSUM_PARTIAL:
 *
 *   A checksum is set up to be offloaded to a device as described in the
 *   output description for CHECKSUM_PARTIAL. This may occur on a packet
 *   received directly from another Linux OS, e.g., a virtualized Linux kernel
 *   on the same host, or it may be set in the input path in GRO or remote
 *   checksum offload. For the purposes of checksum verification, the checksum
 *   referred to by skb->csum_start + skb->csum_offset and any preceding
 *   checksums in the packet are considered verified. Any checksums in the
 *   packet that are after the checksum being offloaded are not considered to
 *   be verified.
 *
 * C. Checksumming on transmit for non-GSO. The stack requests checksum offload
 *    in the skb->ip_summed for a packet. Values are:
 *
 * CHECKSUM_PARTIAL:
 *
 *   The driver is required to checksum the packet as seen by hard_start_xmit()
 *   from skb->csum_start up to the end, and to record/write the checksum at
 *   offset skb->csum_start + skb->csum_offset. A driver may verify that the
 *   csum_start and csum_offset values are valid values given the length and
 *   offset of the packet, but it should not attempt to validate that the
 *   checksum refers to a legitimate transport layer checksum -- it is the
 *   purview of the stack to validate that csum_start and csum_offset are set
 *   correctly.
 *
 *   When the stack requests checksum offload for a packet, the driver MUST
 *   ensure that the checksum is set correctly. A driver can either offload the
 *   checksum calculation to the device, or call skb_checksum_help (in the case
 *   that the device does not support offload for a particular checksum).
 *
 *   NETIF_F_IP_CSUM and NETIF_F_IPV6_CSUM are being deprecated in favor of
 *   NETIF_F_HW_CSUM. New devices should use NETIF_F_HW_CSUM to indicate
 *   checksum offload capability.
 *   skb_csum_hwoffload_help() can be called to resolve CHECKSUM_PARTIAL based
 *   on network device checksumming capabilities: if a packet does not match
 *   them, skb_checksum_help or skb_crc32c_help (depending on the value of
 *   csum_not_inet, see item D.) is called to resolve the checksum.
 *
 * CHECKSUM_NONE:
 *
 *   The skb was already checksummed by the protocol, or a checksum is not
 *   required.
 *
 * CHECKSUM_UNNECESSARY:
 *
 *   This has the same meaning as CHECKSUM_NONE for checksum offload on
 *   output.
 *
 * CHECKSUM_COMPLETE:
 *   Not used in checksum output. If a driver observes a packet with this value
 *   set in skbuff, it should treat the packet as if CHECKSUM_NONE were set.
 *
 * D. Non-IP checksum (CRC) offloads
 *
 *   NETIF_F_SCTP_CRC - This feature indicates that a device is capable of
 *     offloading the SCTP CRC in a packet. To perform this offload the stack
 *     will set csum_start and csum_offset accordingly, set ip_summed to
 *     CHECKSUM_PARTIAL and set csum_not_inet to 1, to provide an indication in
 *     the skbuff that the CHECKSUM_PARTIAL refers to CRC32c.
 *     A driver that supports both IP checksum offload and SCTP CRC32c offload
 *     must verify which offload is configured for a packet by testing the
 *     value of skb->csum_not_inet; skb_crc32c_csum_help is provided to resolve
 *     CHECKSUM_PARTIAL on skbs where csum_not_inet is set to 1.
 *
 *   NETIF_F_FCOE_CRC - This feature indicates that a device is capable of
 *     offloading the FCOE CRC in a packet. To perform this offload the stack
 *     will set ip_summed to CHECKSUM_PARTIAL and set csum_start and csum_offset
 *     accordingly. Note that there is no indication in the skbuff that the
 *     CHECKSUM_PARTIAL refers to an FCOE checksum, so a driver that supports
 *     both IP checksum offload and FCOE CRC offload must verify which offload
 *     is configured for a packet, presumably by inspecting packet headers.
 *
 * E. Checksumming on output with GSO.
 *
 * In the case of a GSO packet (skb_is_gso(skb) is true), checksum offload
 * is implied by the SKB_GSO_* flags in gso_type. Most obviously, if the
 * gso_type is SKB_GSO_TCPV4 or SKB_GSO_TCPV6, TCP checksum offload as
 * part of the GSO operation is implied. If a checksum is being offloaded
 * with GSO then ip_summed is CHECKSUM_PARTIAL, and both csum_start and
 * csum_offset are set to refer to the outermost checksum being offloaded
 * (two offloaded checksums are possible with UDP encapsulation).
 */

/* Don't change this without changing skb_csum_unnecessary! */
#define CHECKSUM_NONE		0 //checksum没有被校验（设备没有做checksum校验）
#define CHECKSUM_UNNECESSARY	1
#define CHECKSUM_COMPLETE	2
#define CHECKSUM_PARTIAL	3

/* Maximum value in skb->csum_level */
#define SKB_MAX_CSUM_LEVEL	3

//将x按cacheline对齐
#define SKB_DATA_ALIGN(X)	ALIGN(X, SMP_CACHE_BYTES)
//x的大小，减去skb-shared-info按cacheline对齐
#define SKB_WITH_OVERHEAD(X)	\
	((X) - SKB_DATA_ALIGN(sizeof(struct skb_shared_info)))
#define SKB_MAX_ORDER(X, ORDER) \
	SKB_WITH_OVERHEAD((PAGE_SIZE << (ORDER)) - (X))
#define SKB_MAX_HEAD(X)		(SKB_MAX_ORDER((X), 0))
#define SKB_MAX_ALLOC		(SKB_MAX_ORDER(0, 2))

/* return minimum truesize of one skb containing X bytes of data */
#define SKB_TRUESIZE(X) ((X) +						\
			 SKB_DATA_ALIGN(sizeof(struct sk_buff)) +	\
			 SKB_DATA_ALIGN(sizeof(struct skb_shared_info)))

struct ahash_request;
struct net_device;
struct scatterlist;
struct pipe_inode_info;
struct iov_iter;
struct napi_struct;
struct bpf_prog;
union bpf_attr;
struct skb_ext;

#if IS_ENABLED(CONFIG_BRIDGE_NETFILTER)
struct nf_bridge_info {
	enum {
		BRNF_PROTO_UNCHANGED,
		BRNF_PROTO_8021Q,
		BRNF_PROTO_PPPOE
	} orig_proto:8;
	u8			pkt_otherhost:1;
	u8			in_prerouting:1;
	u8			bridged_dnat:1;
	__u16			frag_max_size;
	struct net_device	*physindev;

	/* always valid & non-NULL from FORWARD on, for physdev match */
	struct net_device	*physoutdev;
	union {
		/* prerouting: detect dnat in orig/reply direction */
		__be32          ipv4_daddr;
		struct in6_addr ipv6_daddr;

		/* after prerouting + nat detected: store original source
		 * mac since neigh resolution overwrites it, only used while
		 * skb is out in neigh layer.
		 */
		char neigh_header[8];
	};
};
#endif

#if IS_ENABLED(CONFIG_NET_TC_SKB_EXT)
/* Chain in tc_skb_ext will be used to share the tc chain with
 * ovs recirc_id. It will be set to the current chain by tc
 * and read by ovs to recirc_id.
 */
struct tc_skb_ext {
	__u32 chain;
	__u16 mru;
};
#endif

struct sk_buff_head {
	/* These two members must be first. */
	//双向链表
	struct sk_buff	*next;
	struct sk_buff	*prev;

	__u32		qlen;//队列长度
	spinlock_t	lock;
};

struct sk_buff;

/* To allow 64K frame to be packed as single skb without frag_list we
 * require 64K/PAGE_SIZE pages plus 1 additional page to allow for
 * buffers which do not start on a page boundary.
 *
 * Since GRO uses frags we allocate at least 16 regardless of page
 * size.
 */
#if (65536/PAGE_SIZE + 1) < 16
#define MAX_SKB_FRAGS 16UL
#else
#define MAX_SKB_FRAGS (65536/PAGE_SIZE + 1)
#endif
extern int sysctl_max_skb_frags;

/* Set skb_shinfo(skb)->gso_size to this in case you want skb_segment to
 * segment using its current segmentation instead.
 */
#define GSO_BY_FRAGS	0xFFFF

typedef struct bio_vec skb_frag_t;

/**
 * skb_frag_size() - Returns the size of a skb fragment
 * @frag: skb fragment
 */
static inline unsigned int skb_frag_size(const skb_frag_t *frag)
{
	return frag->bv_len;
}

/**
 * skb_frag_size_set() - Sets the size of a skb fragment
 * @frag: skb fragment
 * @size: size of fragment
 */
static inline void skb_frag_size_set(skb_frag_t *frag, unsigned int size)
{
	frag->bv_len = size;
}

/**
 * skb_frag_size_add() - Increments the size of a skb fragment by @delta
 * @frag: skb fragment
 * @delta: value to add
 */
static inline void skb_frag_size_add(skb_frag_t *frag, int delta)
{
	frag->bv_len += delta;
}

/**
 * skb_frag_size_sub() - Decrements the size of a skb fragment by @delta
 * @frag: skb fragment
 * @delta: value to subtract
 */
static inline void skb_frag_size_sub(skb_frag_t *frag, int delta)
{
	frag->bv_len -= delta;
}

/**
 * skb_frag_must_loop - Test if %p is a high memory page
 * @p: fragment's page
 */
static inline bool skb_frag_must_loop(struct page *p)
{
#if defined(CONFIG_HIGHMEM)
	if (PageHighMem(p))
		return true;
#endif
	return false;
}

/**
 *	skb_frag_foreach_page - loop over pages in a fragment
 *
 *	@f:		skb frag to operate on
 *	@f_off:		offset from start of f->bv_page
 *	@f_len:		length from f_off to loop over
 *	@p:		(temp var) current page
 *	@p_off:		(temp var) offset from start of current page,
 *	                           non-zero only on first page.
 *	@p_len:		(temp var) length in current page,
 *				   < PAGE_SIZE only on first and last page.
 *	@copied:	(temp var) length so far, excluding current p_len.
 *
 *	A fragment can hold a compound page, in which case per-page
 *	operations, notably kmap_atomic, must be called for each
 *	regular page.
 */
#define skb_frag_foreach_page(f, f_off, f_len, p, p_off, p_len, copied)	\
	for (p = skb_frag_page(f) + ((f_off) >> PAGE_SHIFT),		\
	     p_off = (f_off) & (PAGE_SIZE - 1),				\
	     p_len = skb_frag_must_loop(p) ?				\
	     min_t(u32, f_len, PAGE_SIZE - p_off) : f_len,		\
	     copied = 0;						\
	     copied < f_len;						\
	     copied += p_len, p++, p_off = 0,				\
	     p_len = min_t(u32, f_len - copied, PAGE_SIZE))		\

#define HAVE_HW_TIME_STAMP

/**
 * struct skb_shared_hwtstamps - hardware time stamps
 * @hwtstamp:	hardware time stamp transformed into duration
 *		since arbitrary point in time
 *
 * Software time stamps generated by ktime_get_real() are stored in
 * skb->tstamp.
 *
 * hwtstamps can only be compared against other hwtstamps from
 * the same device.
 *
 * This structure is attached to packets as part of the
 * &skb_shared_info. Use skb_hwtstamps() to get a pointer.
 */
struct skb_shared_hwtstamps {
	ktime_t	hwtstamp;
};

/* Definitions for tx_flags in struct skb_shared_info */
enum {
	/* generate hardware time stamp */
	SKBTX_HW_TSTAMP = 1 << 0,

	/* generate software time stamp when queueing packet to NIC */
	SKBTX_SW_TSTAMP = 1 << 1,

	/* device driver is going to provide hardware time stamp */
	SKBTX_IN_PROGRESS = 1 << 2,

	/* device driver supports TX zero-copy buffers */
	SKBTX_DEV_ZEROCOPY = 1 << 3,

	/* generate wifi status information (where possible) */
	SKBTX_WIFI_STATUS = 1 << 4,

	/* This indicates at least one fragment might be overwritten
	 * (as in vmsplice(), sendfile() ...)
	 * If we need to compute a TX checksum, we'll need to copy
	 * all frags to avoid possible bad checksum
	 */
	SKBTX_SHARED_FRAG = 1 << 5,

	/* generate software time stamp when entering packet scheduling */
	SKBTX_SCHED_TSTAMP = 1 << 6,
};

#define SKBTX_ZEROCOPY_FRAG	(SKBTX_DEV_ZEROCOPY | SKBTX_SHARED_FRAG)
#define SKBTX_ANY_SW_TSTAMP	(SKBTX_SW_TSTAMP    | \
				 SKBTX_SCHED_TSTAMP)
#define SKBTX_ANY_TSTAMP	(SKBTX_HW_TSTAMP | SKBTX_ANY_SW_TSTAMP)

/*
 * The callback notifies userspace to release buffers when skb DMA is done in
 * lower device, the skb last reference should be 0 when calling this.
 * The zerocopy_success argument is true if zero copy transmit occurred,
 * false on data copy or out of memory error caused by data copy attempt.
 * The ctx field is used to track device context.
 * The desc field is used to track userspace buffer index.
 */
struct ubuf_info {
	void (*callback)(struct ubuf_info *, bool zerocopy_success);
	union {
		struct {
			unsigned long desc;
			void *ctx;
		};
		struct {
			u32 id;
			u16 len;
			u16 zerocopy:1;
			u32 bytelen;
		};
	};
	refcount_t refcnt;

	struct mmpin {
		struct user_struct *user;
		unsigned int num_pg;
	} mmp;
};

#define skb_uarg(SKB)	((struct ubuf_info *)(skb_shinfo(SKB)->destructor_arg))

int mm_account_pinned_pages(struct mmpin *mmp, size_t size);
void mm_unaccount_pinned_pages(struct mmpin *mmp);

struct ubuf_info *sock_zerocopy_alloc(struct sock *sk, size_t size);
struct ubuf_info *sock_zerocopy_realloc(struct sock *sk, size_t size,
					struct ubuf_info *uarg);

static inline void sock_zerocopy_get(struct ubuf_info *uarg)
{
	refcount_inc(&uarg->refcnt);
}

void sock_zerocopy_put(struct ubuf_info *uarg);
void sock_zerocopy_put_abort(struct ubuf_info *uarg, bool have_uref);

void sock_zerocopy_callback(struct ubuf_info *uarg, bool success);

int skb_zerocopy_iter_dgram(struct sk_buff *skb, struct msghdr *msg, int len);
int skb_zerocopy_iter_stream(struct sock *sk, struct sk_buff *skb,
			     struct msghdr *msg, int len,
			     struct ubuf_info *uarg);

/* This data is invariant across clones and lives at
 * the end of the header data, ie. at skb->end.
 */
struct skb_shared_info {
	__u8		__unused;
	__u8		meta_len;
	__u8		nr_frags;//有多少个分片
	__u8		tx_flags;
	unsigned short	gso_size;
	/* Warning: this field is not always filled in (UFO)! */
	unsigned short	gso_segs;
	struct sk_buff	*frag_list;
	struct skb_shared_hwtstamps hwtstamps;
	unsigned int	gso_type;
	u32		tskey;

	/*
	 * Warning : all fields before dataref are cleared in __alloc_skb()
	 */
	atomic_t	dataref;

	/* Intermediate layers must ensure that destructor_arg
	 * remains valid until skb destructor */
	void *		destructor_arg;

	/* must be last field, see pskb_expand_head() */
	skb_frag_t	frags[MAX_SKB_FRAGS];
};

/* We divide dataref into two halves.  The higher 16 bits hold references
 * to the payload part of skb->data.  The lower 16 bits hold references to
 * the entire skb->data.  A clone of a headerless skb holds the length of
 * the header in skb->hdr_len.
 *
 * All users must obey the rule that the skb->data reference count must be
 * greater than or equal to the payload reference count.
 *
 * Holding a reference to the payload part means that the user does not
 * care about modifications to the header part of skb->data.
 */
#define SKB_DATAREF_SHIFT 16
#define SKB_DATAREF_MASK ((1 << SKB_DATAREF_SHIFT) - 1)


enum {
	SKB_FCLONE_UNAVAILABLE,	/* skb has no fclone (from head_cache) */
	SKB_FCLONE_ORIG,	/* orig skb (from fclone_cache) */
	SKB_FCLONE_CLONE,	/* companion fclone skb (from fclone_cache) */
};

enum {
	SKB_GSO_TCPV4 = 1 << 0,

	/* This indicates the skb is from an untrusted source. */
	SKB_GSO_DODGY = 1 << 1,

	/* This indicates the tcp segment has CWR set. */
	SKB_GSO_TCP_ECN = 1 << 2,

	SKB_GSO_TCP_FIXEDID = 1 << 3,

	SKB_GSO_TCPV6 = 1 << 4,

	SKB_GSO_FCOE = 1 << 5,

	SKB_GSO_GRE = 1 << 6,

	SKB_GSO_GRE_CSUM = 1 << 7,

	SKB_GSO_IPXIP4 = 1 << 8,

	SKB_GSO_IPXIP6 = 1 << 9,

	SKB_GSO_UDP_TUNNEL = 1 << 10,

	SKB_GSO_UDP_TUNNEL_CSUM = 1 << 11,

	SKB_GSO_PARTIAL = 1 << 12,

	SKB_GSO_TUNNEL_REMCSUM = 1 << 13,

	SKB_GSO_SCTP = 1 << 14,

	SKB_GSO_ESP = 1 << 15,

	SKB_GSO_UDP = 1 << 16,

	SKB_GSO_UDP_L4 = 1 << 17,

	SKB_GSO_FRAGLIST = 1 << 18,
};

#if BITS_PER_LONG > 32
#define NET_SKBUFF_DATA_USES_OFFSET 1
#endif

#ifdef NET_SKBUFF_DATA_USES_OFFSET
typedef unsigned int sk_buff_data_t;
#else
typedef unsigned char *sk_buff_data_t;
#endif

/**
 *	struct sk_buff - socket buffer
 *	@next: Next buffer in list
 *	@prev: Previous buffer in list
 *	@tstamp: Time we arrived/left
 *	@skb_mstamp_ns: (aka @tstamp) earliest departure time; start point
 *		for retransmit timer
 *	@rbnode: RB tree node, alternative to next/prev for netem/tcp
 *	@list: queue head
 *	@sk: Socket we are owned by
 *	@ip_defrag_offset: (aka @sk) alternate use of @sk, used in
 *		fragmentation management
 *	@dev: Device we arrived on/are leaving by
 *	@dev_scratch: (aka @dev) alternate use of @dev when @dev would be %NULL
 *	@cb: Control buffer. Free for use by every layer. Put private vars here
 *	@_skb_refdst: destination entry (with norefcount bit)
 *	@sp: the security path, used for xfrm
 *	@len: Length of actual data
 *	@data_len: Data length
 *	@mac_len: Length of link layer header
 *	@hdr_len: writable header length of cloned skb
 *	@csum: Checksum (must include start/offset pair)
 *	@csum_start: Offset from skb->head where checksumming should start
 *	@csum_offset: Offset from csum_start where checksum should be stored
 *	@priority: Packet queueing priority
 *	@ignore_df: allow local fragmentation
 *	@cloned: Head may be cloned (check refcnt to be sure)
 *	@ip_summed: Driver fed us an IP checksum
 *	@nohdr: Payload reference only, must not modify header
 *	@pkt_type: Packet class
 *	@fclone: skbuff clone status
 *	@ipvs_property: skbuff is owned by ipvs
 *	@inner_protocol_type: whether the inner protocol is
 *		ENCAP_TYPE_ETHER or ENCAP_TYPE_IPPROTO
 *	@remcsum_offload: remote checksum offload is enabled
 *	@offload_fwd_mark: Packet was L2-forwarded in hardware
 *	@offload_l3_fwd_mark: Packet was L3-forwarded in hardware
 *	@tc_skip_classify: do not classify packet. set by IFB device
 *	@tc_at_ingress: used within tc_classify to distinguish in/egress
 *	@redirected: packet was redirected by packet classifier
 *	@from_ingress: packet was redirected from the ingress path
 *	@peeked: this packet has been seen already, so stats have been
 *		done for it, don't do them again
 *	@nf_trace: netfilter packet trace flag
 *	@protocol: Packet protocol from driver
 *	@destructor: Destruct function
 *	@tcp_tsorted_anchor: list structure for TCP (tp->tsorted_sent_queue)
 *	@_nfct: Associated connection, if any (with nfctinfo bits)
 *	@nf_bridge: Saved data about a bridged frame - see br_netfilter.c
 *	@skb_iif: ifindex of device we arrived on
 *	@tc_index: Traffic control index
 *	@hash: the packet hash
 *	@queue_mapping: Queue mapping for multiqueue devices
 *	@head_frag: skb was allocated from page fragments,
 *		not allocated by kmalloc() or vmalloc().
 *	@pfmemalloc: skbuff was allocated from PFMEMALLOC reserves
 *	@active_extensions: active extensions (skb_ext_id types)
 *	@ndisc_nodetype: router type (from link layer)
 *	@ooo_okay: allow the mapping of a socket to a queue to be changed
 *	@l4_hash: indicate hash is a canonical 4-tuple hash over transport
 *		ports.
 *	@sw_hash: indicates hash was computed in software stack
 *	@wifi_acked_valid: wifi_acked was set
 *	@wifi_acked: whether frame was acked on wifi or not
 *	@no_fcs:  Request NIC to treat last 4 bytes as Ethernet FCS
 *	@encapsulation: indicates the inner headers in the skbuff are valid
 *	@encap_hdr_csum: software checksum is needed
 *	@csum_valid: checksum is already valid
 *	@csum_not_inet: use CRC32c to resolve CHECKSUM_PARTIAL
 *	@csum_complete_sw: checksum was completed by software
 *	@csum_level: indicates the number of consecutive checksums found in
 *		the packet minus one that have been verified as
 *		CHECKSUM_UNNECESSARY (max 3)
 *	@dst_pending_confirm: need to confirm neighbour
 *	@decrypted: Decrypted SKB
 *	@napi_id: id of the NAPI struct this skb came from
 *	@sender_cpu: (aka @napi_id) source CPU in XPS
 *	@secmark: security marking
 *	@mark: Generic packet mark
 *	@reserved_tailroom: (aka @mark) number of bytes of free space available
 *		at the tail of an sk_buff
 *	@vlan_present: VLAN tag is present
 *	@vlan_proto: vlan encapsulation protocol
 *	@vlan_tci: vlan tag control information
 *	@inner_protocol: Protocol (encapsulation)
 *	@inner_ipproto: (aka @inner_protocol) stores ipproto when
 *		skb->inner_protocol_type == ENCAP_TYPE_IPPROTO;
 *	@inner_transport_header: Inner transport layer header (encapsulation)
 *	@inner_network_header: Network layer header (encapsulation)
 *	@inner_mac_header: Link layer header (encapsulation)
 *	@transport_header: Transport layer header
 *	@network_header: Network layer header
 *	@mac_header: Link layer header
 *	@tail: Tail pointer
 *	@end: End pointer
 *	@head: Head of buffer
 *	@data: Data head pointer
 *	@truesize: Buffer size
 *	@users: User count - see {datagram,tcp}.c
 *	@extensions: allocated extensions, valid if active_extensions is nonzero
 */

struct sk_buff {
	union {
		struct {
			/* These two members must be first. */
			struct sk_buff		*next;
			struct sk_buff		*prev;

			union {
				struct net_device	*dev;//报文从属于那个设备
				/* Some protocols might use this space to store information,
				 * while device pointer would be NULL.
				 * UDP receive path is one user.
				 */
				unsigned long		dev_scratch;
			};
		};
		struct rb_node		rbnode; /* used in netem, ip4 defrag, and tcp stack */
		struct list_head	list;
	};

	union {
		struct sock		*sk;//对应的socket
		int			ip_defrag_offset;
	};

	union {
		ktime_t		tstamp;
		u64		skb_mstamp_ns; /* earliest departure time */
	};
	/*
	 * This is the control buffer. It is free to use for every
	 * layer. Please put your private variables there. If you
	 * want to keep them across layers you have to do a skb_clone()
	 * first. This is owned by whoever has the skb queued ATM.
	 */
	//给各层提供的免申请控制缓冲，计划放各层的私有信息，含驱动层
	char			cb[48] __aligned(8);

	union {
		struct {
			unsigned long	_skb_refdst;
			void		(*destructor)(struct sk_buff *skb);
		};
		struct list_head	tcp_tsorted_anchor;
	};

#if defined(CONFIG_NF_CONNTRACK) || defined(CONFIG_NF_CONNTRACK_MODULE)
	unsigned long		 _nfct;//记录连接跟踪指针及方向
#endif
	unsigned int		len,//报文总长度(解析时指报文待解析长度）
				data_len;
	__u16			mac_len,//二层长度（整个mac层的长度）
				hdr_len;

	/* Following fields are _not_ copied in __copy_skb_header()
	 * Note that queue_mapping is here mostly to fill a hole.
	 */
	__u16			queue_mapping;//标明报文自哪个队列来

/* if you move cloned around you also must adapt those constants */
#ifdef __BIG_ENDIAN_BITFIELD
#define CLONED_MASK	(1 << 7)
#else
#define CLONED_MASK	1
#endif
#define CLONED_OFFSET()		offsetof(struct sk_buff, __cloned_offset)

	/* private: */
	__u8			__cloned_offset[0];
	/* public: */
	__u8			cloned:1,
				nohdr:1,
				fclone:2,
				peeked:1,
				head_frag:1,//是否为首个片（非ip分片概念）
				pfmemalloc:1;
#ifdef CONFIG_SKB_EXTENSIONS
	__u8			active_extensions;
#endif
	/* fields enclosed in headers_start/headers_end are copied
	 * using a single memcpy() in __copy_skb_header()
	 */
	/* private: */
	__u32			headers_start[0];
	/* public: */

/* if you move pkt_type around you also must adapt those constants */
#ifdef __BIG_ENDIAN_BITFIELD
#define PKT_TYPE_MAX	(7 << 5)
#else
#define PKT_TYPE_MAX	7
#endif
#define PKT_TYPE_OFFSET()	offsetof(struct sk_buff, __pkt_type_offset)

	/* private: */
	__u8			__pkt_type_offset[0];
	/* public: */
	__u8			pkt_type:3;//通过mac检查报文类别，例如组播等（见if_packet.h中PACKET_MULTICAST等定义）
	__u8			ignore_df:1;
	__u8			nf_trace:1;
	__u8			ip_summed:2;
	__u8			ooo_okay:1;

	__u8			l4_hash:1;
	__u8			sw_hash:1;
	__u8			wifi_acked_valid:1;
	__u8			wifi_acked:1;
	__u8			no_fcs:1;
	/* Indicates the inner headers are valid in the skbuff. */
	__u8			encapsulation:1;
	__u8			encap_hdr_csum:1;
	__u8			csum_valid:1;

#ifdef __BIG_ENDIAN_BITFIELD
#define PKT_VLAN_PRESENT_BIT	7
#else
#define PKT_VLAN_PRESENT_BIT	0
#endif
#define PKT_VLAN_PRESENT_OFFSET()	offsetof(struct sk_buff, __pkt_vlan_present_offset)
	/* private: */
	__u8			__pkt_vlan_present_offset[0];
	/* public: */
	__u8			vlan_present:1;
	__u8			csum_complete_sw:1;
	__u8			csum_level:2;
	__u8			csum_not_inet:1;
	__u8			dst_pending_confirm:1;
#ifdef CONFIG_IPV6_NDISC_NODETYPE
	__u8			ndisc_nodetype:2;
#endif

	__u8			ipvs_property:1;
	__u8			inner_protocol_type:1;
	__u8			remcsum_offload:1;
#ifdef CONFIG_NET_SWITCHDEV
	__u8			offload_fwd_mark:1;
	__u8			offload_l3_fwd_mark:1;
#endif
#ifdef CONFIG_NET_CLS_ACT
	//是否跳过对此报文的分类
	__u8			tc_skip_classify:1;
	//tc处于ingress位置
	__u8			tc_at_ingress:1;
#endif
#ifdef CONFIG_NET_REDIRECT
	//skb被tc redirected到本设备
	__u8			redirected:1;
	//skb来源于ingress(redirectd情况）
	__u8			from_ingress:1;
#endif
#ifdef CONFIG_TLS_DEVICE
	__u8			decrypted:1;
#endif

#ifdef CONFIG_NET_SCHED
	//tc返回的分类id
	__u16			tc_index;	/* traffic control index */
#endif

	union {
		__wsum		csum;
		struct {
			__u16	csum_start;
			__u16	csum_offset;
		};
	};
	__u32			priority;
	int			skb_iif;//入接口ifindex
	__u32			hash;//报文对应的hash值，例如rss hash
	__be16			vlan_proto;//哪种vlan协议
	__u16			vlan_tci;//指出vlan id
#if defined(CONFIG_NET_RX_BUSY_POLL) || defined(CONFIG_XPS)
	union {
		//skb由哪个napi收上来的
		unsigned int	napi_id;
		unsigned int	sender_cpu;
	};
#endif
#ifdef CONFIG_NETWORK_SECMARK
	__u32		secmark;
#endif

	union {
		__u32		mark;
		__u32		reserved_tailroom;
	};

	union {
		__be16		inner_protocol;
		__u8		inner_ipproto;
	};

	__u16			inner_transport_header;
	__u16			inner_network_header;
	__u16			inner_mac_header;

	__be16			protocol;//链路层指明的协议，如arp,ip协议,802.2等
	__u16			transport_header;//到传输层的偏移量
	__u16			network_header;//到网络头的偏移量
	__u16			mac_header;//到mac头的偏移量

	/* private: */
	__u32			headers_end[0];
	/* public: */

	/* These elements must be at the end, see alloc_skb() for details.  */
	sk_buff_data_t		tail;//指向报文结束位置（它与data是一对儿）
	sk_buff_data_t		end;//指向buffer的结束位置，注：实际上在end的后面还有skb_shared_info结构
	unsigned char		*head,//指向buffer的起始位置
				*data;//指向报文位置（解析时表示当前分析位置）
	unsigned int		truesize;//缓冲逻辑的大小，看SKB_TRUESIZE
	refcount_t		users;//引用计数，防报文被释放

#ifdef CONFIG_SKB_EXTENSIONS
	/* only useable after checking ->active_extensions != 0 */
	struct skb_ext		*extensions;
#endif
};

#ifdef __KERNEL__
/*
 *	Handling routines are only of interest to the kernel
 */

#define SKB_ALLOC_FCLONE	0x01
#define SKB_ALLOC_RX		0x02
#define SKB_ALLOC_NAPI		0x04

/**
 * skb_pfmemalloc - Test if the skb was allocated from PFMEMALLOC reserves
 * @skb: buffer
 */
static inline bool skb_pfmemalloc(const struct sk_buff *skb)
{
	return unlikely(skb->pfmemalloc);
}

/*
 * skb might have a dst pointer attached, refcounted or not.
 * _skb_refdst low order bit is set if refcount was _not_ taken
 */
#define SKB_DST_NOREF	1UL
#define SKB_DST_PTRMASK	~(SKB_DST_NOREF)

/**
 * skb_dst - returns skb dst_entry
 * @skb: buffer
 *
 * Returns skb dst_entry, regardless of reference taken or not.
 */
static inline struct dst_entry *skb_dst(const struct sk_buff *skb)
{
    //取报文对应的dst_entry
	/* If refdst was not refcounted, check we still are in a
	 * rcu_read_lock section
	 */
	WARN_ON((skb->_skb_refdst & SKB_DST_NOREF) &&
		!rcu_read_lock_held() &&
		!rcu_read_lock_bh_held());
	return (struct dst_entry *)(skb->_skb_refdst & SKB_DST_PTRMASK);
}

/**
 * skb_dst_set - sets skb dst
 * @skb: buffer
 * @dst: dst entry
 *
 * Sets skb dst, assuming a reference was taken on dst and should
 * be released by skb_dst_drop()
 */
static inline void skb_dst_set(struct sk_buff *skb, struct dst_entry *dst)
{
    //设skb设置dst_entry
	skb->_skb_refdst = (unsigned long)dst;
}

/**
 * skb_dst_set_noref - sets skb dst, hopefully, without taking reference
 * @skb: buffer
 * @dst: dst entry
 *
 * Sets skb dst, assuming a reference was not taken on dst.
 * If dst entry is cached, we do not take reference and dst_release
 * will be avoided by refdst_drop. If dst entry is not cached, we take
 * reference, so that last dst_release can destroy the dst immediately.
 */
static inline void skb_dst_set_noref(struct sk_buff *skb, struct dst_entry *dst)
{
	WARN_ON(!rcu_read_lock_held() && !rcu_read_lock_bh_held());
	skb->_skb_refdst = (unsigned long)dst | SKB_DST_NOREF;
}

/**
 * skb_dst_is_noref - Test if skb dst isn't refcounted
 * @skb: buffer
 */
static inline bool skb_dst_is_noref(const struct sk_buff *skb)
{
	return (skb->_skb_refdst & SKB_DST_NOREF) && skb_dst(skb);
}

/**
 * skb_rtable - Returns the skb &rtable
 * @skb: buffer
 */
static inline struct rtable *skb_rtable(const struct sk_buff *skb)
{
	return (struct rtable *)skb_dst(skb);
}

/* For mangling skb->pkt_type from user space side from applications
 * such as nft, tc, etc, we only allow a conservative subset of
 * possible pkt_types to be set.
*/
static inline bool skb_pkt_type_ok(u32 ptype)
{
	return ptype <= PACKET_OTHERHOST;
}

/**
 * skb_napi_id - Returns the skb's NAPI id
 * @skb: buffer
 */
static inline unsigned int skb_napi_id(const struct sk_buff *skb)
{
#ifdef CONFIG_NET_RX_BUSY_POLL
	return skb->napi_id;
#else
	return 0;
#endif
}

/**
 * skb_unref - decrement the skb's reference count
 * @skb: buffer
 *
 * Returns true if we can free the skb.
 */
static inline bool skb_unref(struct sk_buff *skb)
{
	if (unlikely(!skb))
		return false;
	if (likely(refcount_read(&skb->users) == 1))
		smp_rmb();
	else if (likely(!refcount_dec_and_test(&skb->users)))
		return false;

	return true;
}

void skb_release_head_state(struct sk_buff *skb);
void kfree_skb(struct sk_buff *skb);
void kfree_skb_list(struct sk_buff *segs);
void skb_dump(const char *level, const struct sk_buff *skb, bool full_pkt);
void skb_tx_error(struct sk_buff *skb);

#ifdef CONFIG_TRACEPOINTS
void consume_skb(struct sk_buff *skb);
#else
static inline void consume_skb(struct sk_buff *skb)
{
	return kfree_skb(skb);
}
#endif

void __consume_stateless_skb(struct sk_buff *skb);
void  __kfree_skb(struct sk_buff *skb);
extern struct kmem_cache *skbuff_head_cache;

void kfree_skb_partial(struct sk_buff *skb, bool head_stolen);
bool skb_try_coalesce(struct sk_buff *to, struct sk_buff *from,
		      bool *fragstolen, int *delta_truesize);

struct sk_buff *__alloc_skb(unsigned int size, gfp_t priority, int flags,
			    int node);
struct sk_buff *__build_skb(void *data, unsigned int frag_size);
struct sk_buff *build_skb(void *data, unsigned int frag_size);
struct sk_buff *build_skb_around(struct sk_buff *skb,
				 void *data, unsigned int frag_size);

/**
 * alloc_skb - allocate a network buffer
 * @size: size to allocate
 * @priority: allocation mask
 *
 * This function is a convenient wrapper around __alloc_skb().
 */
static inline struct sk_buff *alloc_skb(unsigned int size,
					gfp_t priority)
{
	//申请skb及存放报文的buffer（buffer大小由size指定）
	return __alloc_skb(size, priority, 0, NUMA_NO_NODE);
}

struct sk_buff *alloc_skb_with_frags(unsigned long header_len,
				     unsigned long data_len,
				     int max_page_order,
				     int *errcode,
				     gfp_t gfp_mask);
struct sk_buff *alloc_skb_for_msg(struct sk_buff *first);

/* Layout of fast clones : [skb1][skb2][fclone_ref] */
struct sk_buff_fclones {
	struct sk_buff	skb1;

	struct sk_buff	skb2;

	refcount_t	fclone_ref;
};

/**
 *	skb_fclone_busy - check if fclone is busy
 *	@sk: socket
 *	@skb: buffer
 *
 * Returns true if skb is a fast clone, and its clone is not freed.
 * Some drivers call skb_orphan() in their ndo_start_xmit(),
 * so we also check that this didnt happen.
 */
static inline bool skb_fclone_busy(const struct sock *sk,
				   const struct sk_buff *skb)
{
	const struct sk_buff_fclones *fclones;

	fclones = container_of(skb, struct sk_buff_fclones, skb1);

	return skb->fclone == SKB_FCLONE_ORIG &&
	       refcount_read(&fclones->fclone_ref) > 1 &&
	       fclones->skb2.sk == sk;
}

/**
 * alloc_skb_fclone - allocate a network buffer from fclone cache
 * @size: size to allocate
 * @priority: allocation mask
 *
 * This function is a convenient wrapper around __alloc_skb().
 */
static inline struct sk_buff *alloc_skb_fclone(unsigned int size,
					       gfp_t priority)
{
	return __alloc_skb(size, priority, SKB_ALLOC_FCLONE, NUMA_NO_NODE);
}

struct sk_buff *skb_morph(struct sk_buff *dst, struct sk_buff *src);
void skb_headers_offset_update(struct sk_buff *skb, int off);
int skb_copy_ubufs(struct sk_buff *skb, gfp_t gfp_mask);
struct sk_buff *skb_clone(struct sk_buff *skb, gfp_t priority);
void skb_copy_header(struct sk_buff *new, const struct sk_buff *old);
struct sk_buff *skb_copy(const struct sk_buff *skb, gfp_t priority);
struct sk_buff *__pskb_copy_fclone(struct sk_buff *skb, int headroom,
				   gfp_t gfp_mask, bool fclone);
static inline struct sk_buff *__pskb_copy(struct sk_buff *skb, int headroom,
					  gfp_t gfp_mask)
{
	return __pskb_copy_fclone(skb, headroom, gfp_mask, false);
}

int pskb_expand_head(struct sk_buff *skb, int nhead, int ntail, gfp_t gfp_mask);
struct sk_buff *skb_realloc_headroom(struct sk_buff *skb,
				     unsigned int headroom);
struct sk_buff *skb_copy_expand(const struct sk_buff *skb, int newheadroom,
				int newtailroom, gfp_t priority);
int __must_check skb_to_sgvec_nomark(struct sk_buff *skb, struct scatterlist *sg,
				     int offset, int len);
int __must_check skb_to_sgvec(struct sk_buff *skb, struct scatterlist *sg,
			      int offset, int len);
int skb_cow_data(struct sk_buff *skb, int tailbits, struct sk_buff **trailer);
int __skb_pad(struct sk_buff *skb, int pad, bool free_on_error);

/**
 *	skb_pad			-	zero pad the tail of an skb
 *	@skb: buffer to pad
 *	@pad: space to pad
 *
 *	Ensure that a buffer is followed by a padding area that is zero
 *	filled. Used by network drivers which may DMA or transfer data
 *	beyond the buffer end onto the wire.
 *
 *	May return error in out of memory cases. The skb is freed on error.
 */
static inline int skb_pad(struct sk_buff *skb, int pad)
{
	return __skb_pad(skb, pad, true);
}
#define dev_kfree_skb(a)	consume_skb(a)

int skb_append_pagefrags(struct sk_buff *skb, struct page *page,
			 int offset, size_t size);

struct skb_seq_state {
	__u32		lower_offset;
	__u32		upper_offset;
	__u32		frag_idx;
	__u32		stepped_offset;
	struct sk_buff	*root_skb;
	struct sk_buff	*cur_skb;
	__u8		*frag_data;
};

void skb_prepare_seq_read(struct sk_buff *skb, unsigned int from,
			  unsigned int to, struct skb_seq_state *st);
unsigned int skb_seq_read(unsigned int consumed, const u8 **data,
			  struct skb_seq_state *st);
void skb_abort_seq_read(struct skb_seq_state *st);

unsigned int skb_find_text(struct sk_buff *skb, unsigned int from,
			   unsigned int to, struct ts_config *config);

/*
 * Packet hash types specify the type of hash in skb_set_hash.
 *
 * Hash types refer to the protocol layer addresses which are used to
 * construct a packet's hash. The hashes are used to differentiate or identify
 * flows of the protocol layer for the hash type. Hash types are either
 * layer-2 (L2), layer-3 (L3), or layer-4 (L4).
 *
 * Properties of hashes:
 *
 * 1) Two packets in different flows have different hash values
 * 2) Two packets in the same flow should have the same hash value
 *
 * A hash at a higher layer is considered to be more specific. A driver should
 * set the most specific hash possible.
 *
 * A driver cannot indicate a more specific hash than the layer at which a hash
 * was computed. For instance an L3 hash cannot be set as an L4 hash.
 *
 * A driver may indicate a hash level which is less specific than the
 * actual layer the hash was computed on. For instance, a hash computed
 * at L4 may be considered an L3 hash. This should only be done if the
 * driver can't unambiguously determine that the HW computed the hash at
 * the higher layer. Note that the "should" in the second property above
 * permits this.
 */
enum pkt_hash_types {
	PKT_HASH_TYPE_NONE,	/* Undefined type */
	PKT_HASH_TYPE_L2,	/* Input: src_MAC, dest_MAC */
	PKT_HASH_TYPE_L3,	/* Input: src_IP, dst_IP */
	PKT_HASH_TYPE_L4,	/* Input: src_IP, dst_IP, src_port, dst_port */
};

static inline void skb_clear_hash(struct sk_buff *skb)
{
	skb->hash = 0;
	skb->sw_hash = 0;
	skb->l4_hash = 0;
}

static inline void skb_clear_hash_if_not_l4(struct sk_buff *skb)
{
	if (!skb->l4_hash)
		skb_clear_hash(skb);
}

static inline void
__skb_set_hash(struct sk_buff *skb, __u32 hash, bool is_sw, bool is_l4)
{
	skb->l4_hash = is_l4;
	skb->sw_hash = is_sw;
	skb->hash = hash;
}

static inline void
skb_set_hash(struct sk_buff *skb, __u32 hash, enum pkt_hash_types type)
{
	/* Used by drivers to set hash from HW */
	__skb_set_hash(skb, hash, false, type == PKT_HASH_TYPE_L4);
}

static inline void
__skb_set_sw_hash(struct sk_buff *skb, __u32 hash, bool is_l4)
{
	__skb_set_hash(skb, hash, true, is_l4);
}

void __skb_get_hash(struct sk_buff *skb);
u32 __skb_get_hash_symmetric(const struct sk_buff *skb);
u32 skb_get_poff(const struct sk_buff *skb);
u32 __skb_get_poff(const struct sk_buff *skb, void *data,
		   const struct flow_keys_basic *keys, int hlen);
__be32 __skb_flow_get_ports(const struct sk_buff *skb, int thoff, u8 ip_proto,
			    void *data, int hlen_proto);

static inline __be32 skb_flow_get_ports(const struct sk_buff *skb,
					int thoff, u8 ip_proto)
{
	return __skb_flow_get_ports(skb, thoff, ip_proto, NULL, 0);
}

void skb_flow_dissector_init(struct flow_dissector *flow_dissector,
			     const struct flow_dissector_key *key,
			     unsigned int key_count);

struct bpf_flow_dissector;
bool bpf_flow_dissect(struct bpf_prog *prog, struct bpf_flow_dissector *ctx,
		      __be16 proto, int nhoff, int hlen, unsigned int flags);

bool __skb_flow_dissect(const struct net *net,
			const struct sk_buff *skb,
			struct flow_dissector *flow_dissector,
			void *target_container,
			void *data, __be16 proto, int nhoff, int hlen,
			unsigned int flags);

static inline bool skb_flow_dissect(const struct sk_buff *skb,
				    struct flow_dissector *flow_dissector,
				    void *target_container, unsigned int flags)
{
	return __skb_flow_dissect(NULL, skb, flow_dissector,
				  target_container, NULL, 0, 0, 0, flags);
}

static inline bool skb_flow_dissect_flow_keys(const struct sk_buff *skb,
					      struct flow_keys *flow,
					      unsigned int flags)
{
	memset(flow, 0, sizeof(*flow));
	return __skb_flow_dissect(NULL, skb, &flow_keys_dissector,
				  flow, NULL, 0, 0, 0, flags);
}

static inline bool
skb_flow_dissect_flow_keys_basic(const struct net *net,
				 const struct sk_buff *skb,
				 struct flow_keys_basic *flow, void *data,
				 __be16 proto, int nhoff, int hlen,
				 unsigned int flags)
{
	memset(flow, 0, sizeof(*flow));
	return __skb_flow_dissect(net, skb, &flow_keys_basic_dissector, flow,
				  data, proto, nhoff, hlen, flags);
}

void skb_flow_dissect_meta(const struct sk_buff *skb,
			   struct flow_dissector *flow_dissector,
			   void *target_container);

/* Gets a skb connection tracking info, ctinfo map should be a
 * map of mapsize to translate enum ip_conntrack_info states
 * to user states.
 */
void
skb_flow_dissect_ct(const struct sk_buff *skb,
		    struct flow_dissector *flow_dissector,
		    void *target_container,
		    u16 *ctinfo_map,
		    size_t mapsize);
void
skb_flow_dissect_tunnel_info(const struct sk_buff *skb,
			     struct flow_dissector *flow_dissector,
			     void *target_container);

void skb_flow_dissect_hash(const struct sk_buff *skb,
			   struct flow_dissector *flow_dissector,
			   void *target_container);

/*取报文对应的hashcode*/
static inline __u32 skb_get_hash(struct sk_buff *skb)
{
	if (!skb->l4_hash && !skb->sw_hash)
	    /*为此报文计算hash*/
		__skb_get_hash(skb);

	return skb->hash;
}

static inline __u32 skb_get_hash_flowi6(struct sk_buff *skb, const struct flowi6 *fl6)
{
	if (!skb->l4_hash && !skb->sw_hash) {
		struct flow_keys keys;
		__u32 hash = __get_hash_from_flowi6(fl6, &keys);

		__skb_set_sw_hash(skb, hash, flow_keys_have_l4(&keys));
	}

	return skb->hash;
}

__u32 skb_get_hash_perturb(const struct sk_buff *skb,
			   const siphash_key_t *perturb);

//取报文hash
static inline __u32 skb_get_hash_raw(const struct sk_buff *skb)
{
	return skb->hash;
}

static inline void skb_copy_hash(struct sk_buff *to, const struct sk_buff *from)
{
	to->hash = from->hash;
	to->sw_hash = from->sw_hash;
	to->l4_hash = from->l4_hash;
};

static inline void skb_copy_decrypted(struct sk_buff *to,
				      const struct sk_buff *from)
{
#ifdef CONFIG_TLS_DEVICE
	to->decrypted = from->decrypted;
#endif
}

#ifdef NET_SKBUFF_DATA_USES_OFFSET
static inline unsigned char *skb_end_pointer(const struct sk_buff *skb)
{
	return skb->head + skb->end;
}

static inline unsigned int skb_end_offset(const struct sk_buff *skb)
{
	return skb->end;
}
#else
static inline unsigned char *skb_end_pointer(const struct sk_buff *skb)
{
	return skb->end;
}

//可用的buffer大小
static inline unsigned int skb_end_offset(const struct sk_buff *skb)
{
	return skb->end - skb->head;
}
#endif

/* Internal 取skb对应的shared_info结构*/
#define skb_shinfo(SKB)	((struct skb_shared_info *)(skb_end_pointer(SKB)))

static inline struct skb_shared_hwtstamps *skb_hwtstamps(struct sk_buff *skb)
{
	return &skb_shinfo(skb)->hwtstamps;
}

static inline struct ubuf_info *skb_zcopy(struct sk_buff *skb)
{
	bool is_zcopy = skb && skb_shinfo(skb)->tx_flags & SKBTX_DEV_ZEROCOPY;

	return is_zcopy ? skb_uarg(skb) : NULL;
}

static inline void skb_zcopy_set(struct sk_buff *skb, struct ubuf_info *uarg,
				 bool *have_ref)
{
	if (skb && uarg && !skb_zcopy(skb)) {
		if (unlikely(have_ref && *have_ref))
			*have_ref = false;
		else
			sock_zerocopy_get(uarg);
		skb_shinfo(skb)->destructor_arg = uarg;
		skb_shinfo(skb)->tx_flags |= SKBTX_ZEROCOPY_FRAG;
	}
}

static inline void skb_zcopy_set_nouarg(struct sk_buff *skb, void *val)
{
	skb_shinfo(skb)->destructor_arg = (void *)((uintptr_t) val | 0x1UL);
	skb_shinfo(skb)->tx_flags |= SKBTX_ZEROCOPY_FRAG;
}

static inline bool skb_zcopy_is_nouarg(struct sk_buff *skb)
{
	return (uintptr_t) skb_shinfo(skb)->destructor_arg & 0x1UL;
}

static inline void *skb_zcopy_get_nouarg(struct sk_buff *skb)
{
	return (void *)((uintptr_t) skb_shinfo(skb)->destructor_arg & ~0x1UL);
}

/* Release a reference on a zerocopy structure */
static inline void skb_zcopy_clear(struct sk_buff *skb, bool zerocopy)
{
	struct ubuf_info *uarg = skb_zcopy(skb);

	if (uarg) {
		if (skb_zcopy_is_nouarg(skb)) {
			/* no notification callback */
		} else if (uarg->callback == sock_zerocopy_callback) {
			uarg->zerocopy = uarg->zerocopy && zerocopy;
			sock_zerocopy_put(uarg);
		} else {
			uarg->callback(uarg, zerocopy);
		}

		skb_shinfo(skb)->tx_flags &= ~SKBTX_ZEROCOPY_FRAG;
	}
}

/* Abort a zerocopy operation and revert zckey on error in send syscall */
static inline void skb_zcopy_abort(struct sk_buff *skb)
{
	struct ubuf_info *uarg = skb_zcopy(skb);

	if (uarg) {
		sock_zerocopy_put_abort(uarg, false);
		skb_shinfo(skb)->tx_flags &= ~SKBTX_ZEROCOPY_FRAG;
	}
}

/*将skb自skb->next链中移除*/
static inline void skb_mark_not_on_list(struct sk_buff *skb)
{
	skb->next = NULL;
}

/* Iterate through singly-linked GSO fragments of an skb. */
#define skb_list_walk_safe(first, skb, next_skb)                               \
	for ((skb) = (first), (next_skb) = (skb) ? (skb)->next : NULL; (skb);  \
	     (skb) = (next_skb), (next_skb) = (skb) ? (skb)->next : NULL)

static inline void skb_list_del_init(struct sk_buff *skb)
{
	__list_del_entry(&skb->list);
	skb_mark_not_on_list(skb);
}

/**
 *	skb_queue_empty - check if a queue is empty
 *	@list: queue head
 *
 *	Returns true if the queue is empty, false otherwise.
 */
static inline int skb_queue_empty(const struct sk_buff_head *list)
{
	return list->next == (const struct sk_buff *) list;
}

/**
 *	skb_queue_empty_lockless - check if a queue is empty
 *	@list: queue head
 *
 *	Returns true if the queue is empty, false otherwise.
 *	This variant can be used in lockless contexts.
 */
static inline bool skb_queue_empty_lockless(const struct sk_buff_head *list)
{
	return READ_ONCE(list->next) == (const struct sk_buff *) list;
}


/**
 *	skb_queue_is_last - check if skb is the last entry in the queue
 *	@list: queue head
 *	@skb: buffer
 *
 *	Returns true if @skb is the last buffer on the list.
 */
static inline bool skb_queue_is_last(const struct sk_buff_head *list,
				     const struct sk_buff *skb)
{
	return skb->next == (const struct sk_buff *) list;
}

/**
 *	skb_queue_is_first - check if skb is the first entry in the queue
 *	@list: queue head
 *	@skb: buffer
 *
 *	Returns true if @skb is the first buffer on the list.
 */
static inline bool skb_queue_is_first(const struct sk_buff_head *list,
				      const struct sk_buff *skb)
{
	return skb->prev == (const struct sk_buff *) list;
}

/**
 *	skb_queue_next - return the next packet in the queue
 *	@list: queue head
 *	@skb: current buffer
 *
 *	Return the next packet in @list after @skb.  It is only valid to
 *	call this if skb_queue_is_last() evaluates to false.
 */
static inline struct sk_buff *skb_queue_next(const struct sk_buff_head *list,
					     const struct sk_buff *skb)
{
	/* This BUG_ON may seem severe, but if we just return then we
	 * are going to dereference garbage.
	 */
	BUG_ON(skb_queue_is_last(list, skb));
	return skb->next;
}

/**
 *	skb_queue_prev - return the prev packet in the queue
 *	@list: queue head
 *	@skb: current buffer
 *
 *	Return the prev packet in @list before @skb.  It is only valid to
 *	call this if skb_queue_is_first() evaluates to false.
 */
static inline struct sk_buff *skb_queue_prev(const struct sk_buff_head *list,
					     const struct sk_buff *skb)
{
	/* This BUG_ON may seem severe, but if we just return then we
	 * are going to dereference garbage.
	 */
	BUG_ON(skb_queue_is_first(list, skb));
	return skb->prev;
}

/**
 *	skb_get - reference buffer
 *	@skb: buffer to reference
 *
 *	Makes another reference to a socket buffer and returns a pointer
 *	to the buffer.
 */
static inline struct sk_buff *skb_get(struct sk_buff *skb)
{
	refcount_inc(&skb->users);
	return skb;
}

/*
 * If users == 1, we are the only owner and can avoid redundant atomic changes.
 */

/**
 *	skb_cloned - is the buffer a clone
 *	@skb: buffer to check
 *
 *	Returns true if the buffer was generated with skb_clone() and is
 *	one of multiple shared copies of the buffer. Cloned buffers are
 *	shared data so must not be written to under normal circumstances.
 */
static inline int skb_cloned(const struct sk_buff *skb)
{
	return skb->cloned &&
	       (atomic_read(&skb_shinfo(skb)->dataref) & SKB_DATAREF_MASK) != 1;
}

static inline int skb_unclone(struct sk_buff *skb, gfp_t pri)
{
	might_sleep_if(gfpflags_allow_blocking(pri));

	if (skb_cloned(skb))
		return pskb_expand_head(skb, 0, 0, pri);

	return 0;
}

/**
 *	skb_header_cloned - is the header a clone
 *	@skb: buffer to check
 *
 *	Returns true if modifying the header part of the buffer requires
 *	the data to be copied.
 */
static inline int skb_header_cloned(const struct sk_buff *skb)
{
	int dataref;

	if (!skb->cloned)
		return 0;

	dataref = atomic_read(&skb_shinfo(skb)->dataref);
	dataref = (dataref & SKB_DATAREF_MASK) - (dataref >> SKB_DATAREF_SHIFT);
	return dataref != 1;
}

static inline int skb_header_unclone(struct sk_buff *skb, gfp_t pri)
{
	might_sleep_if(gfpflags_allow_blocking(pri));

	if (skb_header_cloned(skb))
		return pskb_expand_head(skb, 0, 0, pri);

	return 0;
}

/**
 *	__skb_header_release - release reference to header
 *	@skb: buffer to operate on
 */
static inline void __skb_header_release(struct sk_buff *skb)
{
	skb->nohdr = 1;
	atomic_set(&skb_shinfo(skb)->dataref, 1 + (1 << SKB_DATAREF_SHIFT));
}


/**
 *	skb_shared - is the buffer shared
 *	@skb: buffer to check
 *
 *	Returns true if more than one person has a reference to this
 *	buffer.
 */
static inline int skb_shared(const struct sk_buff *skb)
{
    /*如果此buffer被多个人使用，则此buffer认为被共享*/
	return refcount_read(&skb->users) != 1;
}

/**
 *	skb_share_check - check if buffer is shared and if so clone it
 *	@skb: buffer to check
 *	@pri: priority for memory allocation
 *
 *	If the buffer is shared the buffer is cloned and the old copy
 *	drops a reference. A new clone with a single reference is returned.
 *	If the buffer is not shared the original buffer is returned. When
 *	being called from interrupt status or with spinlocks held pri must
 *	be GFP_ATOMIC.
 *
 *	NULL is returned on a memory allocation failure.
 */
//如果skb是共享的，则copy,如果不是，则用此skb
static inline struct sk_buff *skb_share_check(struct sk_buff *skb, gfp_t pri)
{
	might_sleep_if(gfpflags_allow_blocking(pri));
	if (skb_shared(skb)) {
		//这个报文被共享了,申请一个skb
		struct sk_buff *nskb = skb_clone(skb, pri);

		if (likely(nskb))
			//如果申请成功，则丢掉旧skb的引用计数
			consume_skb(skb);
		else
			//如果申请失败，则丢掉引用计数，返回null
			kfree_skb(skb);
		skb = nskb;
	}
	return skb;
}

/*
 *	Copy shared buffers into a new sk_buff. We effectively do COW on
 *	packets to handle cases where we have a local reader and forward
 *	and a couple of other messy ones. The normal one is tcpdumping
 *	a packet thats being forwarded.
 */

/**
 *	skb_unshare - make a copy of a shared buffer
 *	@skb: buffer to check
 *	@pri: priority for memory allocation
 *
 *	If the socket buffer is a clone then this function creates a new
 *	copy of the data, drops a reference count on the old copy and returns
 *	the new copy with the reference count at 1. If the buffer is not a clone
 *	the original buffer is returned. When called with a spinlock held or
 *	from interrupt state @pri must be %GFP_ATOMIC
 *
 *	%NULL is returned on a memory allocation failure.
 */
static inline struct sk_buff *skb_unshare(struct sk_buff *skb,
					  gfp_t pri)
{
	might_sleep_if(gfpflags_allow_blocking(pri));
	if (skb_cloned(skb)) {
		struct sk_buff *nskb = skb_copy(skb, pri);

		/* Free our shared copy */
		if (likely(nskb))
			consume_skb(skb);
		else
			kfree_skb(skb);
		skb = nskb;
	}
	return skb;
}

/**
 *	skb_peek - peek at the head of an &sk_buff_head
 *	@list_: list to peek at
 *
 *	Peek an &sk_buff. Unlike most other operations you _MUST_
 *	be careful with this one. A peek leaves the buffer on the
 *	list and someone else may run off with it. You must hold
 *	the appropriate locks or have a private queue to do this.
 *
 *	Returns %NULL for an empty list or a pointer to the head element.
 *	The reference count is not incremented and the reference is therefore
 *	volatile. Use with caution.
 */
static inline struct sk_buff *skb_peek(const struct sk_buff_head *list_)
{
	struct sk_buff *skb = list_->next;

	if (skb == (struct sk_buff *)list_)
		skb = NULL;
	return skb;
}

/**
 *	__skb_peek - peek at the head of a non-empty &sk_buff_head
 *	@list_: list to peek at
 *
 *	Like skb_peek(), but the caller knows that the list is not empty.
 */
static inline struct sk_buff *__skb_peek(const struct sk_buff_head *list_)
{
	return list_->next;
}

/**
 *	skb_peek_next - peek skb following the given one from a queue
 *	@skb: skb to start from
 *	@list_: list to peek at
 *
 *	Returns %NULL when the end of the list is met or a pointer to the
 *	next element. The reference count is not incremented and the
 *	reference is therefore volatile. Use with caution.
 */
static inline struct sk_buff *skb_peek_next(struct sk_buff *skb,
		const struct sk_buff_head *list_)
{
	struct sk_buff *next = skb->next;

	if (next == (struct sk_buff *)list_)
		next = NULL;
	return next;
}

/**
 *	skb_peek_tail - peek at the tail of an &sk_buff_head
 *	@list_: list to peek at
 *
 *	Peek an &sk_buff. Unlike most other operations you _MUST_
 *	be careful with this one. A peek leaves the buffer on the
 *	list and someone else may run off with it. You must hold
 *	the appropriate locks or have a private queue to do this.
 *
 *	Returns %NULL for an empty list or a pointer to the tail element.
 *	The reference count is not incremented and the reference is therefore
 *	volatile. Use with caution.
 */
static inline struct sk_buff *skb_peek_tail(const struct sk_buff_head *list_)
{
	struct sk_buff *skb = READ_ONCE(list_->prev);

	if (skb == (struct sk_buff *)list_)
		skb = NULL;
	return skb;

}

/**
 *	skb_queue_len	- get queue length
 *	@list_: list to measure
 *
 *	Return the length of an &sk_buff queue.
 */
static inline __u32 skb_queue_len(const struct sk_buff_head *list_)
{
	return list_->qlen;
}

/**
 *	skb_queue_len_lockless	- get queue length
 *	@list_: list to measure
 *
 *	Return the length of an &sk_buff queue.
 *	This variant can be used in lockless contexts.
 */
static inline __u32 skb_queue_len_lockless(const struct sk_buff_head *list_)
{
	return READ_ONCE(list_->qlen);
}

/**
 *	__skb_queue_head_init - initialize non-spinlock portions of sk_buff_head
 *	@list: queue to initialize
 *
 *	This initializes only the list and queue length aspects of
 *	an sk_buff_head object.  This allows to initialize the list
 *	aspects of an sk_buff_head without reinitializing things like
 *	the spinlock.  It can also be used for on-stack sk_buff_head
 *	objects where the spinlock is known to not be used.
 */
static inline void __skb_queue_head_init(struct sk_buff_head *list)
{
	//初始化queue队列
	list->prev = list->next = (struct sk_buff *)list;
	list->qlen = 0;
}

/*
 * This function creates a split out lock class for each invocation;
 * this is needed for now since a whole lot of users of the skb-queue
 * infrastructure in drivers have different locking usage (in hardirq)
 * than the networking core (in softirq only). In the long run either the
 * network layer or drivers should need annotation to consolidate the
 * main types of usage into 3 classes.
 */
static inline void skb_queue_head_init(struct sk_buff_head *list)
{
	spin_lock_init(&list->lock);
	__skb_queue_head_init(list);
}

static inline void skb_queue_head_init_class(struct sk_buff_head *list,
		struct lock_class_key *class)
{
	skb_queue_head_init(list);
	lockdep_set_class(&list->lock, class);
}

/*
 *	Insert an sk_buff on a list.
 *
 *	The "__skb_xxxx()" functions are the non-atomic ones that
 *	can only be called with interrupts disabled.
 */
static inline void __skb_insert(struct sk_buff *newsk,
				struct sk_buff *prev, struct sk_buff *next,
				struct sk_buff_head *list)
{
	/* See skb_queue_empty_lockless() and skb_peek_tail()
	 * for the opposite READ_ONCE()
	 */
	WRITE_ONCE(newsk->next, next);
	WRITE_ONCE(newsk->prev, prev);
	WRITE_ONCE(next->prev, newsk);
	WRITE_ONCE(prev->next, newsk);
	list->qlen++;
}

static inline void __skb_queue_splice(const struct sk_buff_head *list,
				      struct sk_buff *prev,
				      struct sk_buff *next)
{
	struct sk_buff *first = list->next;
	struct sk_buff *last = list->prev;

	WRITE_ONCE(first->prev, prev);
	WRITE_ONCE(prev->next, first);

	WRITE_ONCE(last->next, next);
	WRITE_ONCE(next->prev, last);
}

/**
 *	skb_queue_splice - join two skb lists, this is designed for stacks
 *	@list: the new list to add
 *	@head: the place to add it in the first list
 */
static inline void skb_queue_splice(const struct sk_buff_head *list,
				    struct sk_buff_head *head)
{
	if (!skb_queue_empty(list)) {
		__skb_queue_splice(list, (struct sk_buff *) head, head->next);
		head->qlen += list->qlen;
	}
}

/**
 *	skb_queue_splice_init - join two skb lists and reinitialise the emptied list
 *	@list: the new list to add
 *	@head: the place to add it in the first list
 *
 *	The list at @list is reinitialised
 */
static inline void skb_queue_splice_init(struct sk_buff_head *list,
					 struct sk_buff_head *head)
{
	if (!skb_queue_empty(list)) {
		__skb_queue_splice(list, (struct sk_buff *) head, head->next);
		head->qlen += list->qlen;
		__skb_queue_head_init(list);
	}
}

/**
 *	skb_queue_splice_tail - join two skb lists, each list being a queue
 *	@list: the new list to add
 *	@head: the place to add it in the first list
 */
static inline void skb_queue_splice_tail(const struct sk_buff_head *list,
					 struct sk_buff_head *head)
{
	if (!skb_queue_empty(list)) {
		__skb_queue_splice(list, head->prev, (struct sk_buff *) head);
		head->qlen += list->qlen;
	}
}

/**
 *	skb_queue_splice_tail_init - join two skb lists and reinitialise the emptied list
 *	@list: the new list to add
 *	@head: the place to add it in the first list
 *
 *	Each of the lists is a queue.
 *	The list at @list is reinitialised
 */
static inline void skb_queue_splice_tail_init(struct sk_buff_head *list,
					      struct sk_buff_head *head)
{
	if (!skb_queue_empty(list)) {
		__skb_queue_splice(list, head->prev, (struct sk_buff *) head);
		head->qlen += list->qlen;
		__skb_queue_head_init(list);
	}
}

/**
 *	__skb_queue_after - queue a buffer at the list head
 *	@list: list to use
 *	@prev: place after this buffer
 *	@newsk: buffer to queue
 *
 *	Queue a buffer int the middle of a list. This function takes no locks
 *	and you must therefore hold required locks before calling it.
 *
 *	A buffer cannot be placed on two lists at the same time.
 */
static inline void __skb_queue_after(struct sk_buff_head *list,
				     struct sk_buff *prev,
				     struct sk_buff *newsk)
{
	__skb_insert(newsk, prev, prev->next, list);
}

void skb_append(struct sk_buff *old, struct sk_buff *newsk,
		struct sk_buff_head *list);

static inline void __skb_queue_before(struct sk_buff_head *list,
				      struct sk_buff *next,
				      struct sk_buff *newsk)
{
	__skb_insert(newsk, next->prev, next, list);
}

/**
 *	__skb_queue_head - queue a buffer at the list head
 *	@list: list to use
 *	@newsk: buffer to queue
 *
 *	Queue a buffer at the start of a list. This function takes no locks
 *	and you must therefore hold required locks before calling it.
 *
 *	A buffer cannot be placed on two lists at the same time.
 */
static inline void __skb_queue_head(struct sk_buff_head *list,
				    struct sk_buff *newsk)
{
	__skb_queue_after(list, (struct sk_buff *)list, newsk);
}
void skb_queue_head(struct sk_buff_head *list, struct sk_buff *newsk);

/**
 *	__skb_queue_tail - queue a buffer at the list tail
 *	@list: list to use
 *	@newsk: buffer to queue
 *
 *	Queue a buffer at the end of a list. This function takes no locks
 *	and you must therefore hold required locks before calling it.
 *
 *	A buffer cannot be placed on two lists at the same time.
 */
static inline void __skb_queue_tail(struct sk_buff_head *list,
				   struct sk_buff *newsk)
{
	__skb_queue_before(list, (struct sk_buff *)list, newsk);
}
void skb_queue_tail(struct sk_buff_head *list, struct sk_buff *newsk);

/*
 * remove sk_buff from list. _Must_ be called atomically, and with
 * the list known..
 */
void skb_unlink(struct sk_buff *skb, struct sk_buff_head *list);
static inline void __skb_unlink(struct sk_buff *skb, struct sk_buff_head *list)
{
	//将skb自list中移除掉
	struct sk_buff *next, *prev;

	WRITE_ONCE(list->qlen, list->qlen - 1);
	next	   = skb->next;
	prev	   = skb->prev;
	skb->next  = skb->prev = NULL;
	WRITE_ONCE(next->prev, prev);
	WRITE_ONCE(prev->next, next);
}

/**
 *	__skb_dequeue - remove from the head of the queue
 *	@list: list to dequeue from
 *
 *	Remove the head of the list. This function does not take any locks
 *	so must be used with appropriate locks held only. The head item is
 *	returned or %NULL if the list is empty.
 */
static inline struct sk_buff *__skb_dequeue(struct sk_buff_head *list)
{
	struct sk_buff *skb = skb_peek(list);
	if (skb)
		__skb_unlink(skb, list);
	return skb;
}
struct sk_buff *skb_dequeue(struct sk_buff_head *list);

/**
 *	__skb_dequeue_tail - remove from the tail of the queue
 *	@list: list to dequeue from
 *
 *	Remove the tail of the list. This function does not take any locks
 *	so must be used with appropriate locks held only. The tail item is
 *	returned or %NULL if the list is empty.
 */
static inline struct sk_buff *__skb_dequeue_tail(struct sk_buff_head *list)
{
	struct sk_buff *skb = skb_peek_tail(list);
	if (skb)
		__skb_unlink(skb, list);
	return skb;
}
struct sk_buff *skb_dequeue_tail(struct sk_buff_head *list);


/*检查skb是否为线性的*/
static inline bool skb_is_nonlinear(const struct sk_buff *skb)
{
	return skb->data_len;
}

//其中skb->len是数据包长度，在IPv4中就是单个完整IP包的总长，但这些数据并不一定都在当前buffer页；
//skb->data_len表示在其他buffer页的数据长度（包括本skb在其他页中的数据以及分片skb中的数据），
//因此skb->len - skb->data_len表示在当前页的数据大小。
static inline unsigned int skb_headlen(const struct sk_buff *skb)
{
	return skb->len - skb->data_len;
}

static inline unsigned int __skb_pagelen(const struct sk_buff *skb)
{
	unsigned int i, len = 0;

	for (i = skb_shinfo(skb)->nr_frags - 1; (int)i >= 0; i--)
		len += skb_frag_size(&skb_shinfo(skb)->frags[i]);
	return len;
}

static inline unsigned int skb_pagelen(const struct sk_buff *skb)
{
	return skb_headlen(skb) + __skb_pagelen(skb);
}

/**
 * __skb_fill_page_desc - initialise a paged fragment in an skb
 * @skb: buffer containing fragment to be initialised
 * @i: paged fragment index to initialise
 * @page: the page to use for this fragment
 * @off: the offset to the data with @page
 * @size: the length of the data
 *
 * Initialises the @i'th fragment of @skb to point to &size bytes at
 * offset @off within @page.
 *
 * Does not take any additional reference on the fragment.
 */
static inline void __skb_fill_page_desc(struct sk_buff *skb, int i,
					struct page *page, int off, int size)
{
	skb_frag_t *frag = &skb_shinfo(skb)->frags[i];

	/*
	 * Propagate page pfmemalloc to the skb if we can. The problem is
	 * that not all callers have unique ownership of the page but rely
	 * on page_is_pfmemalloc doing the right thing(tm).
	 */
	frag->bv_page		  = page;
	frag->bv_offset		  = off;
	skb_frag_size_set(frag, size);

	page = compound_head(page);
	if (page_is_pfmemalloc(page))
		skb->pfmemalloc	= true;
}

/**
 * skb_fill_page_desc - initialise a paged fragment in an skb
 * @skb: buffer containing fragment to be initialised
 * @i: paged fragment index to initialise
 * @page: the page to use for this fragment
 * @off: the offset to the data with @page
 * @size: the length of the data
 *
 * As per __skb_fill_page_desc() -- initialises the @i'th fragment of
 * @skb to point to @size bytes at offset @off within @page. In
 * addition updates @skb such that @i is the last fragment.
 *
 * Does not take any additional reference on the fragment.
 */
static inline void skb_fill_page_desc(struct sk_buff *skb, int i,
				      struct page *page, int off, int size)
{
	/*填充第i分片信息*/
	__skb_fill_page_desc(skb, i, page, off, size);
	skb_shinfo(skb)->nr_frags = i + 1;/*分片数增加*/
}

void skb_add_rx_frag(struct sk_buff *skb, int i, struct page *page, int off,
		     int size, unsigned int truesize);

void skb_coalesce_rx_frag(struct sk_buff *skb, int i, int size,
			  unsigned int truesize);

#define SKB_LINEAR_ASSERT(skb)  BUG_ON(skb_is_nonlinear(skb))

#ifdef NET_SKBUFF_DATA_USES_OFFSET
static inline unsigned char *skb_tail_pointer(const struct sk_buff *skb)
{
	return skb->head + skb->tail;
}

static inline void skb_reset_tail_pointer(struct sk_buff *skb)
{
	skb->tail = skb->data - skb->head;
}

static inline void skb_set_tail_pointer(struct sk_buff *skb, const int offset)
{
	skb_reset_tail_pointer(skb);
	skb->tail += offset;
}

#else /* NET_SKBUFF_DATA_USES_OFFSET */
//获取报文的尾指针
static inline unsigned char *skb_tail_pointer(const struct sk_buff *skb)
{
	return skb->tail;
}

//使tail与data同值
static inline void skb_reset_tail_pointer(struct sk_buff *skb)
{
	skb->tail = skb->data;
}

static inline void skb_set_tail_pointer(struct sk_buff *skb, const int offset)
{
	skb->tail = skb->data + offset;
}

#endif /* NET_SKBUFF_DATA_USES_OFFSET */

/*
 *	Add data to an sk_buff
 */
void *pskb_put(struct sk_buff *skb, struct sk_buff *tail, int len);
void *skb_put(struct sk_buff *skb, unsigned int len);
static inline void *__skb_put(struct sk_buff *skb, unsigned int len)
{
	void *tmp = skb_tail_pointer(skb);
	SKB_LINEAR_ASSERT(skb);
	skb->tail += len;
	skb->len  += len;
	return tmp;
}

static inline void *__skb_put_zero(struct sk_buff *skb, unsigned int len)
{
	void *tmp = __skb_put(skb, len);

	memset(tmp, 0, len);
	return tmp;
}

static inline void *__skb_put_data(struct sk_buff *skb, const void *data,
				   unsigned int len)
{
	void *tmp = __skb_put(skb, len);

	memcpy(tmp, data, len);
	return tmp;
}

static inline void __skb_put_u8(struct sk_buff *skb, u8 val)
{
	*(u8 *)__skb_put(skb, 1) = val;
}

static inline void *skb_put_zero(struct sk_buff *skb, unsigned int len)
{
	void *tmp = skb_put(skb, len);

	memset(tmp, 0, len);

	return tmp;
}

//将数据data附加在skb结尾处
static inline void *skb_put_data(struct sk_buff *skb, const void *data,
				 unsigned int len)
{
	void *tmp = skb_put(skb, len);

	memcpy(tmp, data, len);

	return tmp;
}

static inline void skb_put_u8(struct sk_buff *skb, u8 val)
{
	*(u8 *)skb_put(skb, 1) = val;
}

void *skb_push(struct sk_buff *skb, unsigned int len);
//skb　data前移（增加skb长度）
static inline void *__skb_push(struct sk_buff *skb, unsigned int len)
{
	skb->data -= len;
	skb->len  += len;
	return skb->data;
}

void *skb_pull(struct sk_buff *skb, unsigned int len);
//使报文的data头部后移（减少SKB长度）
static inline void *__skb_pull(struct sk_buff *skb, unsigned int len)
{
	skb->len -= len;//跳过已解析的长度
	BUG_ON(skb->len < skb->data_len);
	return skb->data += len;//数据头
}

//尝试着直接pull报文，如果要求的长度大于报文长度，直接返回NULL
static inline void *skb_pull_inline(struct sk_buff *skb, unsigned int len)
{
	return unlikely(len > skb->len) ? NULL : __skb_pull(skb, len);
}

void *__pskb_pull_tail(struct sk_buff *skb, int delta);

static inline void *__pskb_pull(struct sk_buff *skb, unsigned int len)
{
	if (len > skb_headlen(skb) &&
	    !__pskb_pull_tail(skb, len - skb_headlen(skb)))
		return NULL;
	skb->len -= len;
	return skb->data += len;
}

static inline void *pskb_pull(struct sk_buff *skb, unsigned int len)
{
	return unlikely(len > skb->len) ? NULL : __pskb_pull(skb, len);
}

//使skb中的buffer内存平坦（最小平坦长度为len)
static inline bool pskb_may_pull(struct sk_buff *skb, unsigned int len)
{
	if (likely(len <= skb_headlen(skb)))
		return true;
	if (unlikely(len > skb->len))
		//需要的长度比数据长度还要长，肯定搞不定
		return false;
	//len是我们要求的长度，skb_headlen是我们本端可提供的平坦内存长度，len-skb_headlen即为需要增加的平坦内存长度。
	return __pskb_pull_tail(skb, len - skb_headlen(skb)) != NULL;
}

void skb_condense(struct sk_buff *skb);

/**
 *	skb_headroom - bytes at buffer head
 *	@skb: buffer to check
 *
 *	Return the number of bytes of free space at the head of an &sk_buff.
 */
//返回当前skb的headroom
static inline unsigned int skb_headroom(const struct sk_buff *skb)
{
	return skb->data - skb->head;
}

/**
 *	skb_tailroom - bytes at buffer end
 *	@skb: buffer to check
 *
 *	Return the number of bytes of free space at the tail of an sk_buff
 */
//返回当前skb的tailroom
static inline int skb_tailroom(const struct sk_buff *skb)
{
	return skb_is_nonlinear(skb) ? 0 : skb->end - skb->tail;
}

/**
 *	skb_availroom - bytes at buffer end
 *	@skb: buffer to check
 *
 *	Return the number of bytes of free space at the tail of an sk_buff
 *	allocated by sk_stream_alloc()
 */
static inline int skb_availroom(const struct sk_buff *skb)
{
	if (skb_is_nonlinear(skb))
		return 0;

	return skb->end - skb->tail - skb->reserved_tailroom;
}

/**
 *	skb_reserve - adjust headroom
 *	@skb: buffer to alter
 *	@len: bytes to move
 *
 *	Increase the headroom of an empty &sk_buff by reducing the tail
 *	room. This is only allowed for an empty buffer.
 */
//在head与data之间预留len长度的字节
static inline void skb_reserve(struct sk_buff *skb, int len)
{
	skb->data += len;
	skb->tail += len;
}

/**
 *	skb_tailroom_reserve - adjust reserved_tailroom
 *	@skb: buffer to alter
 *	@mtu: maximum amount of headlen permitted
 *	@needed_tailroom: minimum amount of reserved_tailroom
 *
 *	Set reserved_tailroom so that headlen can be as large as possible but
 *	not larger than mtu and tailroom cannot be smaller than
 *	needed_tailroom.
 *	The required headroom should already have been reserved before using
 *	this function.
 */
static inline void skb_tailroom_reserve(struct sk_buff *skb, unsigned int mtu,
					unsigned int needed_tailroom)
{
	SKB_LINEAR_ASSERT(skb);
	if (mtu < skb_tailroom(skb) - needed_tailroom)
		/* use at most mtu */
		skb->reserved_tailroom = skb_tailroom(skb) - mtu;
	else
		/* use up to all available space */
		skb->reserved_tailroom = needed_tailroom;
}

#define ENCAP_TYPE_ETHER	0
#define ENCAP_TYPE_IPPROTO	1

static inline void skb_set_inner_protocol(struct sk_buff *skb,
					  __be16 protocol)
{
	skb->inner_protocol = protocol;
	skb->inner_protocol_type = ENCAP_TYPE_ETHER;
}

static inline void skb_set_inner_ipproto(struct sk_buff *skb,
					 __u8 ipproto)
{
	skb->inner_ipproto = ipproto;
	skb->inner_protocol_type = ENCAP_TYPE_IPPROTO;
}

static inline void skb_reset_inner_headers(struct sk_buff *skb)
{
	skb->inner_mac_header = skb->mac_header;
	skb->inner_network_header = skb->network_header;
	skb->inner_transport_header = skb->transport_header;
}

//获取以太头长度
static inline void skb_reset_mac_len(struct sk_buff *skb)
{
	skb->mac_len = skb->network_header - skb->mac_header;
}

static inline unsigned char *skb_inner_transport_header(const struct sk_buff
							*skb)
{
	return skb->head + skb->inner_transport_header;
}

static inline int skb_inner_transport_offset(const struct sk_buff *skb)
{
	return skb_inner_transport_header(skb) - skb->data;
}

static inline void skb_reset_inner_transport_header(struct sk_buff *skb)
{
	skb->inner_transport_header = skb->data - skb->head;
}

static inline void skb_set_inner_transport_header(struct sk_buff *skb,
						   const int offset)
{
	skb_reset_inner_transport_header(skb);
	skb->inner_transport_header += offset;
}

static inline unsigned char *skb_inner_network_header(const struct sk_buff *skb)
{
	return skb->head + skb->inner_network_header;
}

static inline void skb_reset_inner_network_header(struct sk_buff *skb)
{
	skb->inner_network_header = skb->data - skb->head;
}

static inline void skb_set_inner_network_header(struct sk_buff *skb,
						const int offset)
{
	skb_reset_inner_network_header(skb);
	skb->inner_network_header += offset;
}

static inline unsigned char *skb_inner_mac_header(const struct sk_buff *skb)
{
	return skb->head + skb->inner_mac_header;
}

static inline void skb_reset_inner_mac_header(struct sk_buff *skb)
{
	skb->inner_mac_header = skb->data - skb->head;
}

static inline void skb_set_inner_mac_header(struct sk_buff *skb,
					    const int offset)
{
	skb_reset_inner_mac_header(skb);
	skb->inner_mac_header += offset;
}
static inline bool skb_transport_header_was_set(const struct sk_buff *skb)
{
	return skb->transport_header != (typeof(skb->transport_header))~0U;
}

//取传输层头部
static inline unsigned char *skb_transport_header(const struct sk_buff *skb)
{
	return skb->head + skb->transport_header;
}

static inline void skb_reset_transport_header(struct sk_buff *skb)
{
	skb->transport_header = skb->data - skb->head;
}

static inline void skb_set_transport_header(struct sk_buff *skb,
					    const int offset)
{
	skb_reset_transport_header(skb);
	skb->transport_header += offset;
}

//获取网络头指针（网络层）
static inline unsigned char *skb_network_header(const struct sk_buff *skb)
{
	return skb->head + skb->network_header;
}

//设置网络层头部长度（指定当前skb->data位置为网络头位置）
static inline void skb_reset_network_header(struct sk_buff *skb)
{
	skb->network_header = skb->data - skb->head;
}

//增加或者减少到报文网络头的偏移
static inline void skb_set_network_header(struct sk_buff *skb, const int offset)
{
	skb_reset_network_header(skb);
	skb->network_header += offset;
}

//取报文的以太头指针
static inline unsigned char *skb_mac_header(const struct sk_buff *skb)
{
	return skb->head + skb->mac_header;
}

static inline int skb_mac_offset(const struct sk_buff *skb)
{
	return skb_mac_header(skb) - skb->data;
}

static inline u32 skb_mac_header_len(const struct sk_buff *skb)
{
	return skb->network_header - skb->mac_header;
}

//mac头部是否已设置
static inline int skb_mac_header_was_set(const struct sk_buff *skb)
{
	return skb->mac_header != (typeof(skb->mac_header))~0U;
}

<<<<<<< HEAD
//定义当前skb->data所指向的位置为以太头位置
=======
static inline void skb_unset_mac_header(struct sk_buff *skb)
{
	skb->mac_header = (typeof(skb->mac_header))~0U;
}

>>>>>>> c4d6fe73
static inline void skb_reset_mac_header(struct sk_buff *skb)
{
	skb->mac_header = skb->data - skb->head;
}

static inline void skb_set_mac_header(struct sk_buff *skb, const int offset)
{
	skb_reset_mac_header(skb);
	skb->mac_header += offset;
}

static inline void skb_pop_mac_header(struct sk_buff *skb)
{
	skb->mac_header = skb->network_header;
}

static inline void skb_probe_transport_header(struct sk_buff *skb)
{
	struct flow_keys_basic keys;

	if (skb_transport_header_was_set(skb))
		return;

	if (skb_flow_dissect_flow_keys_basic(NULL, skb, &keys,
					     NULL, 0, 0, 0, 0))
		skb_set_transport_header(skb, keys.control.thoff);
}

static inline void skb_mac_header_rebuild(struct sk_buff *skb)
{
	if (skb_mac_header_was_set(skb)) {
		const unsigned char *old_mac = skb_mac_header(skb);

		skb_set_mac_header(skb, -skb->mac_len);
		memmove(skb_mac_header(skb), old_mac, skb->mac_len);
	}
}

static inline int skb_checksum_start_offset(const struct sk_buff *skb)
{
	return skb->csum_start - skb_headroom(skb);
}

static inline unsigned char *skb_checksum_start(const struct sk_buff *skb)
{
	return skb->head + skb->csum_start;
}

static inline int skb_transport_offset(const struct sk_buff *skb)
{
	return skb_transport_header(skb) - skb->data;
}

//网络层头部长度（传输层首地址－网络层首地址）
static inline u32 skb_network_header_len(const struct sk_buff *skb)
{
	return skb->transport_header - skb->network_header;
}

static inline u32 skb_inner_network_header_len(const struct sk_buff *skb)
{
	return skb->inner_transport_header - skb->inner_network_header;
}

//获取到network层指针的偏移量
static inline int skb_network_offset(const struct sk_buff *skb)
{
	return skb_network_header(skb) - skb->data;
}

static inline int skb_inner_network_offset(const struct sk_buff *skb)
{
	return skb_inner_network_header(skb) - skb->data;
}

static inline int pskb_network_may_pull(struct sk_buff *skb, unsigned int len)
{
	return pskb_may_pull(skb, skb_network_offset(skb) + len);
}

/*
 * CPUs often take a performance hit when accessing unaligned memory
 * locations. The actual performance hit varies, it can be small if the
 * hardware handles it or large if we have to take an exception and fix it
 * in software.
 *
 * Since an ethernet header is 14 bytes network drivers often end up with
 * the IP header at an unaligned offset. The IP header can be aligned by
 * shifting the start of the packet by 2 bytes. Drivers should do this
 * with:
 *
 * skb_reserve(skb, NET_IP_ALIGN);
 *
 * The downside to this alignment of the IP header is that the DMA is now
 * unaligned. On some architectures the cost of an unaligned DMA is high
 * and this cost outweighs the gains made by aligning the IP header.
 *
 * Since this trade off varies between architectures, we allow NET_IP_ALIGN
 * to be overridden.
 */
#ifndef NET_IP_ALIGN
#define NET_IP_ALIGN	2
#endif

/*
 * The networking layer reserves some headroom in skb data (via
 * dev_alloc_skb). This is used to avoid having to reallocate skb data when
 * the header has to grow. In the default case, if the header has to grow
 * 32 bytes or less we avoid the reallocation.
 *
 * Unfortunately this headroom changes the DMA alignment of the resulting
 * network packet. As for NET_IP_ALIGN, this unaligned DMA is expensive
 * on some architectures. An architecture can override this value,
 * perhaps setting it to a cacheline in size (since that will maintain
 * cacheline alignment of the DMA). It must be a power of 2.
 *
 * Various parts of the networking layer expect at least 32 bytes of
 * headroom, you should not reduce this.
 *
 * Using max(32, L1_CACHE_BYTES) makes sense (especially with RPS)
 * to reduce average number of cache lines per packet.
 * get_rps_cpu() for example only access one 64 bytes aligned block :
 * NET_IP_ALIGN(2) + ethernet_header(14) + IP_header(20/40) + ports(8)
 */
#ifndef NET_SKB_PAD
#define NET_SKB_PAD	max(32, L1_CACHE_BYTES)
#endif

int ___pskb_trim(struct sk_buff *skb, unsigned int len);

static inline void __skb_set_length(struct sk_buff *skb, unsigned int len)
{
	if (WARN_ON(skb_is_nonlinear(skb)))
		return;
	skb->len = len;
	skb_set_tail_pointer(skb, len);
}

static inline void __skb_trim(struct sk_buff *skb, unsigned int len)
{
	__skb_set_length(skb, len);
}

void skb_trim(struct sk_buff *skb, unsigned int len);

static inline int __pskb_trim(struct sk_buff *skb, unsigned int len)
{
	if (skb->data_len)
		return ___pskb_trim(skb, len);
	__skb_trim(skb, len);
	return 0;
}

static inline int pskb_trim(struct sk_buff *skb, unsigned int len)
{
	return (len < skb->len) ? __pskb_trim(skb, len) : 0;
}

/**
 *	pskb_trim_unique - remove end from a paged unique (not cloned) buffer
 *	@skb: buffer to alter
 *	@len: new length
 *
 *	This is identical to pskb_trim except that the caller knows that
 *	the skb is not cloned so we should never get an error due to out-
 *	of-memory.
 */
static inline void pskb_trim_unique(struct sk_buff *skb, unsigned int len)
{
	int err = pskb_trim(skb, len);
	BUG_ON(err);
}

static inline int __skb_grow(struct sk_buff *skb, unsigned int len)
{
	unsigned int diff = len - skb->len;

	if (skb_tailroom(skb) < diff) {
		int ret = pskb_expand_head(skb, 0, diff - skb_tailroom(skb),
					   GFP_ATOMIC);
		if (ret)
			return ret;
	}
	__skb_set_length(skb, len);
	return 0;
}

/**
 *	skb_orphan - orphan a buffer
 *	@skb: buffer to orphan
 *
 *	If a buffer currently has an owner then we call the owner's
 *	destructor function and make the @skb unowned. The buffer continues
 *	to exist but is no longer charged to its former owner.
 */
static inline void skb_orphan(struct sk_buff *skb)
{
	if (skb->destructor) {
		skb->destructor(skb);
		skb->destructor = NULL;
		skb->sk		= NULL;
	} else {
		BUG_ON(skb->sk);
	}
}

/**
 *	skb_orphan_frags - orphan the frags contained in a buffer
 *	@skb: buffer to orphan frags from
 *	@gfp_mask: allocation mask for replacement pages
 *
 *	For each frag in the SKB which needs a destructor (i.e. has an
 *	owner) create a copy of that frag and release the original
 *	page by calling the destructor.
 */
static inline int skb_orphan_frags(struct sk_buff *skb, gfp_t gfp_mask)
{
	if (likely(!skb_zcopy(skb)))
		return 0;
	if (!skb_zcopy_is_nouarg(skb) &&
	    skb_uarg(skb)->callback == sock_zerocopy_callback)
		return 0;
	return skb_copy_ubufs(skb, gfp_mask);
}

/* Frags must be orphaned, even if refcounted, if skb might loop to rx path */
static inline int skb_orphan_frags_rx(struct sk_buff *skb, gfp_t gfp_mask)
{
	if (likely(!skb_zcopy(skb)))
		return 0;
	return skb_copy_ubufs(skb, gfp_mask);
}

/**
 *	__skb_queue_purge - empty a list
 *	@list: list to empty
 *
 *	Delete all buffers on an &sk_buff list. Each buffer is removed from
 *	the list and one reference dropped. This function does not take the
 *	list lock and the caller must hold the relevant locks to use it.
 */
static inline void __skb_queue_purge(struct sk_buff_head *list)
{
	struct sk_buff *skb;
	while ((skb = __skb_dequeue(list)) != NULL)
		kfree_skb(skb);
}
void skb_queue_purge(struct sk_buff_head *list);

unsigned int skb_rbtree_purge(struct rb_root *root);

void *netdev_alloc_frag(unsigned int fragsz);

struct sk_buff *__netdev_alloc_skb(struct net_device *dev, unsigned int length,
				   gfp_t gfp_mask);

/**
 *	netdev_alloc_skb - allocate an skbuff for rx on a specific device
 *	@dev: network device to receive on
 *	@length: length to allocate
 *
 *	Allocate a new &sk_buff and assign it a usage count of one. The
 *	buffer has unspecified headroom built in. Users should allocate
 *	the headroom they think they need without accounting for the
 *	built in space. The built in space is used for optimisations.
 *
 *	%NULL is returned if there is no free memory. Although this function
 *	allocates memory it can be called from an interrupt.
 */
static inline struct sk_buff *netdev_alloc_skb(struct net_device *dev,
					       unsigned int length)
{
	return __netdev_alloc_skb(dev, length, GFP_ATOMIC);
}

/* legacy helper around __netdev_alloc_skb() */
static inline struct sk_buff *__dev_alloc_skb(unsigned int length,
					      gfp_t gfp_mask)
{
	return __netdev_alloc_skb(NULL, length, gfp_mask);
}

/* legacy helper around netdev_alloc_skb() */
static inline struct sk_buff *dev_alloc_skb(unsigned int length)
{
	return netdev_alloc_skb(NULL, length);
}


static inline struct sk_buff *__netdev_alloc_skb_ip_align(struct net_device *dev,
		unsigned int length, gfp_t gfp)
{
	struct sk_buff *skb = __netdev_alloc_skb(dev, length + NET_IP_ALIGN, gfp);

	if (NET_IP_ALIGN && skb)
		skb_reserve(skb, NET_IP_ALIGN);
	return skb;
}

static inline struct sk_buff *netdev_alloc_skb_ip_align(struct net_device *dev,
		unsigned int length)
{
	return __netdev_alloc_skb_ip_align(dev, length, GFP_ATOMIC);
}

static inline void skb_free_frag(void *addr)
{
	page_frag_free(addr);
}

void *napi_alloc_frag(unsigned int fragsz);
struct sk_buff *__napi_alloc_skb(struct napi_struct *napi,
				 unsigned int length, gfp_t gfp_mask);

//为napi申请长度为length的sk buffer
static inline struct sk_buff *napi_alloc_skb(struct napi_struct *napi,
					     unsigned int length)
{
	return __napi_alloc_skb(napi, length, GFP_ATOMIC);
}
void napi_consume_skb(struct sk_buff *skb, int budget);

void __kfree_skb_flush(void);
void __kfree_skb_defer(struct sk_buff *skb);

/**
 * __dev_alloc_pages - allocate page for network Rx
 * @gfp_mask: allocation priority. Set __GFP_NOMEMALLOC if not for network Rx
 * @order: size of the allocation
 *
 * Allocate a new page.
 *
 * %NULL is returned if there is no free memory.
*/
static inline struct page *__dev_alloc_pages(gfp_t gfp_mask,
					     unsigned int order)
{
	/* This piece of code contains several assumptions.
	 * 1.  This is for device Rx, therefor a cold page is preferred.
	 * 2.  The expectation is the user wants a compound page.
	 * 3.  If requesting a order 0 page it will not be compound
	 *     due to the check to see if order has a value in prep_new_page
	 * 4.  __GFP_MEMALLOC is ignored if __GFP_NOMEMALLOC is set due to
	 *     code in gfp_to_alloc_flags that should be enforcing this.
	 */
	gfp_mask |= __GFP_COMP | __GFP_MEMALLOC;

	return alloc_pages_node(NUMA_NO_NODE, gfp_mask, order);
}

static inline struct page *dev_alloc_pages(unsigned int order)
{
	return __dev_alloc_pages(GFP_ATOMIC | __GFP_NOWARN, order);
}

/**
 * __dev_alloc_page - allocate a page for network Rx
 * @gfp_mask: allocation priority. Set __GFP_NOMEMALLOC if not for network Rx
 *
 * Allocate a new page.
 *
 * %NULL is returned if there is no free memory.
 */
static inline struct page *__dev_alloc_page(gfp_t gfp_mask)
{
	return __dev_alloc_pages(gfp_mask, 0);
}

static inline struct page *dev_alloc_page(void)
{
	return dev_alloc_pages(0);
}

/**
 *	skb_propagate_pfmemalloc - Propagate pfmemalloc if skb is allocated after RX page
 *	@page: The page that was allocated from skb_alloc_page
 *	@skb: The skb that may need pfmemalloc set
 */
static inline void skb_propagate_pfmemalloc(struct page *page,
					     struct sk_buff *skb)
{
	if (page_is_pfmemalloc(page))
		skb->pfmemalloc = true;
}

/**
 * skb_frag_off() - Returns the offset of a skb fragment
 * @frag: the paged fragment
 */
static inline unsigned int skb_frag_off(const skb_frag_t *frag)
{
	return frag->bv_offset;
}

/**
 * skb_frag_off_add() - Increments the offset of a skb fragment by @delta
 * @frag: skb fragment
 * @delta: value to add
 */
static inline void skb_frag_off_add(skb_frag_t *frag, int delta)
{
	frag->bv_offset += delta;
}

/**
 * skb_frag_off_set() - Sets the offset of a skb fragment
 * @frag: skb fragment
 * @offset: offset of fragment
 */
static inline void skb_frag_off_set(skb_frag_t *frag, unsigned int offset)
{
	frag->bv_offset = offset;
}

/**
 * skb_frag_off_copy() - Sets the offset of a skb fragment from another fragment
 * @fragto: skb fragment where offset is set
 * @fragfrom: skb fragment offset is copied from
 */
static inline void skb_frag_off_copy(skb_frag_t *fragto,
				     const skb_frag_t *fragfrom)
{
	fragto->bv_offset = fragfrom->bv_offset;
}

/**
 * skb_frag_page - retrieve the page referred to by a paged fragment
 * @frag: the paged fragment
 *
 * Returns the &struct page associated with @frag.
 */
static inline struct page *skb_frag_page(const skb_frag_t *frag)
{
	return frag->bv_page;
}

/**
 * __skb_frag_ref - take an addition reference on a paged fragment.
 * @frag: the paged fragment
 *
 * Takes an additional reference on the paged fragment @frag.
 */
static inline void __skb_frag_ref(skb_frag_t *frag)
{
	get_page(skb_frag_page(frag));
}

/**
 * skb_frag_ref - take an addition reference on a paged fragment of an skb.
 * @skb: the buffer
 * @f: the fragment offset.
 *
 * Takes an additional reference on the @f'th paged fragment of @skb.
 */
static inline void skb_frag_ref(struct sk_buff *skb, int f)
{
	__skb_frag_ref(&skb_shinfo(skb)->frags[f]);
}

/**
 * __skb_frag_unref - release a reference on a paged fragment.
 * @frag: the paged fragment
 *
 * Releases a reference on the paged fragment @frag.
 */
static inline void __skb_frag_unref(skb_frag_t *frag)
{
	put_page(skb_frag_page(frag));
}

/**
 * skb_frag_unref - release a reference on a paged fragment of an skb.
 * @skb: the buffer
 * @f: the fragment offset
 *
 * Releases a reference on the @f'th paged fragment of @skb.
 */
static inline void skb_frag_unref(struct sk_buff *skb, int f)
{
	__skb_frag_unref(&skb_shinfo(skb)->frags[f]);
}

/**
 * skb_frag_address - gets the address of the data contained in a paged fragment
 * @frag: the paged fragment buffer
 *
 * Returns the address of the data within @frag. The page must already
 * be mapped.
 */
static inline void *skb_frag_address(const skb_frag_t *frag)
{
	return page_address(skb_frag_page(frag)) + skb_frag_off(frag);
}

/**
 * skb_frag_address_safe - gets the address of the data contained in a paged fragment
 * @frag: the paged fragment buffer
 *
 * Returns the address of the data within @frag. Checks that the page
 * is mapped and returns %NULL otherwise.
 */
static inline void *skb_frag_address_safe(const skb_frag_t *frag)
{
	void *ptr = page_address(skb_frag_page(frag));
	if (unlikely(!ptr))
		return NULL;

	return ptr + skb_frag_off(frag);
}

/**
 * skb_frag_page_copy() - sets the page in a fragment from another fragment
 * @fragto: skb fragment where page is set
 * @fragfrom: skb fragment page is copied from
 */
static inline void skb_frag_page_copy(skb_frag_t *fragto,
				      const skb_frag_t *fragfrom)
{
	fragto->bv_page = fragfrom->bv_page;
}

/**
 * __skb_frag_set_page - sets the page contained in a paged fragment
 * @frag: the paged fragment
 * @page: the page to set
 *
 * Sets the fragment @frag to contain @page.
 */
static inline void __skb_frag_set_page(skb_frag_t *frag, struct page *page)
{
	frag->bv_page = page;
}

/**
 * skb_frag_set_page - sets the page contained in a paged fragment of an skb
 * @skb: the buffer
 * @f: the fragment offset
 * @page: the page to set
 *
 * Sets the @f'th fragment of @skb to contain @page.
 */
static inline void skb_frag_set_page(struct sk_buff *skb, int f,
				     struct page *page)
{
	__skb_frag_set_page(&skb_shinfo(skb)->frags[f], page);
}

bool skb_page_frag_refill(unsigned int sz, struct page_frag *pfrag, gfp_t prio);

/**
 * skb_frag_dma_map - maps a paged fragment via the DMA API
 * @dev: the device to map the fragment to
 * @frag: the paged fragment to map
 * @offset: the offset within the fragment (starting at the
 *          fragment's own offset)
 * @size: the number of bytes to map
 * @dir: the direction of the mapping (``PCI_DMA_*``)
 *
 * Maps the page associated with @frag to @device.
 */
static inline dma_addr_t skb_frag_dma_map(struct device *dev,
					  const skb_frag_t *frag,
					  size_t offset, size_t size,
					  enum dma_data_direction dir)
{
	return dma_map_page(dev, skb_frag_page(frag),
			    skb_frag_off(frag) + offset, size, dir);
}

static inline struct sk_buff *pskb_copy(struct sk_buff *skb,
					gfp_t gfp_mask)
{
	return __pskb_copy(skb, skb_headroom(skb), gfp_mask);
}


static inline struct sk_buff *pskb_copy_for_clone(struct sk_buff *skb,
						  gfp_t gfp_mask)
{
	return __pskb_copy_fclone(skb, skb_headroom(skb), gfp_mask, true);
}


/**
 *	skb_clone_writable - is the header of a clone writable
 *	@skb: buffer to check
 *	@len: length up to which to write
 *
 *	Returns true if modifying the header part of the cloned buffer
 *	does not requires the data to be copied.
 */
static inline int skb_clone_writable(const struct sk_buff *skb, unsigned int len)
{
	return !skb_header_cloned(skb) &&
	       skb_headroom(skb) + len <= skb->hdr_len;
}

static inline int skb_try_make_writable(struct sk_buff *skb,
					unsigned int write_len)
{
	return skb_cloned(skb) && !skb_clone_writable(skb, write_len) &&
	       pskb_expand_head(skb, 0, 0, GFP_ATOMIC);
}

static inline int __skb_cow(struct sk_buff *skb, unsigned int headroom,
			    int cloned)
{
	int delta = 0;

	//如果当前要求的headroom大于skb可提供的headroom,计算需要扩大量delta
	if (headroom > skb_headroom(skb))
		delta = headroom - skb_headroom(skb);

	if (delta || cloned)
		//如果delta不为０，或者需要clone,则扩充skb的head
		return pskb_expand_head(skb, ALIGN(delta, NET_SKB_PAD), 0,
					GFP_ATOMIC);
	return 0;
}

/**
 *	skb_cow - copy header of skb when it is required
 *	@skb: buffer to cow
 *	@headroom: needed headroom
 *
 *	If the skb passed lacks sufficient headroom or its data part
 *	is shared, data is reallocated. If reallocation fails, an error
 *	is returned and original skb is not changed.
 *
 *	The result is skb with writable area skb->head...skb->tail
 *	and at least @headroom of space at head.
 */
static inline int skb_cow(struct sk_buff *skb, unsigned int headroom)
{
	return __skb_cow(skb, headroom, skb_cloned(skb));
}

/**
 *	skb_cow_head - skb_cow but only making the head writable
 *	@skb: buffer to cow
 *	@headroom: needed headroom
 *
 *	This function is identical to skb_cow except that we replace the
 *	skb_cloned check by skb_header_cloned.  It should be used when
 *	you only need to push on some header and do not need to modify
 *	the data.
 */
static inline int skb_cow_head(struct sk_buff *skb, unsigned int headroom)
{
	return __skb_cow(skb, headroom, skb_header_cloned(skb));
}

/**
 *	skb_padto	- pad an skbuff up to a minimal size
 *	@skb: buffer to pad
 *	@len: minimal length
 *
 *	Pads up a buffer to ensure the trailing bytes exist and are
 *	blanked. If the buffer already contains sufficient data it
 *	is untouched. Otherwise it is extended. Returns zero on
 *	success. The skb is freed on error.
 */
static inline int skb_padto(struct sk_buff *skb, unsigned int len)
{
	unsigned int size = skb->len;
	if (likely(size >= len))
		return 0;
	return skb_pad(skb, len - size);
}

/**
 *	__skb_put_padto - increase size and pad an skbuff up to a minimal size
 *	@skb: buffer to pad
 *	@len: minimal length
 *	@free_on_error: free buffer on error
 *
 *	Pads up a buffer to ensure the trailing bytes exist and are
 *	blanked. If the buffer already contains sufficient data it
 *	is untouched. Otherwise it is extended. Returns zero on
 *	success. The skb is freed on error if @free_on_error is true.
 */
static inline int __must_check __skb_put_padto(struct sk_buff *skb,
					       unsigned int len,
					       bool free_on_error)
{
	unsigned int size = skb->len;

	if (unlikely(size < len)) {
		len -= size;
		if (__skb_pad(skb, len, free_on_error))
			return -ENOMEM;
		__skb_put(skb, len);
	}
	return 0;
}

/**
 *	skb_put_padto - increase size and pad an skbuff up to a minimal size
 *	@skb: buffer to pad
 *	@len: minimal length
 *
 *	Pads up a buffer to ensure the trailing bytes exist and are
 *	blanked. If the buffer already contains sufficient data it
 *	is untouched. Otherwise it is extended. Returns zero on
 *	success. The skb is freed on error.
 */
static inline int __must_check skb_put_padto(struct sk_buff *skb, unsigned int len)
{
	return __skb_put_padto(skb, len, true);
}

static inline int skb_add_data(struct sk_buff *skb,
			       struct iov_iter *from, int copy)
{
	const int off = skb->len;

	if (skb->ip_summed == CHECKSUM_NONE) {
		__wsum csum = 0;
		if (csum_and_copy_from_iter_full(skb_put(skb, copy), copy,
					         &csum, from)) {
			skb->csum = csum_block_add(skb->csum, csum, off);
			return 0;
		}
	} else if (copy_from_iter_full(skb_put(skb, copy), copy, from))
		return 0;

	__skb_trim(skb, off);
	return -EFAULT;
}

static inline bool skb_can_coalesce(struct sk_buff *skb, int i,
				    const struct page *page, int off)
{
	if (skb_zcopy(skb))
		return false;
	if (i) {
		const skb_frag_t *frag = &skb_shinfo(skb)->frags[i - 1];

		return page == skb_frag_page(frag) &&
		       off == skb_frag_off(frag) + skb_frag_size(frag);
	}
	return false;
}

static inline int __skb_linearize(struct sk_buff *skb)
{
	//将整个报文
	return __pskb_pull_tail(skb, skb->data_len) ? 0 : -ENOMEM;
}

/**
 *	skb_linearize - convert paged skb to linear one
 *	@skb: buffer to linarize
 *
 *	If there is no free memory -ENOMEM is returned, otherwise zero
 *	is returned and the old skb data released.
 */
static inline int skb_linearize(struct sk_buff *skb)
{
	//将skb转换为线性内存
	return skb_is_nonlinear(skb) ? __skb_linearize(skb) : 0;
}

/**
 * skb_has_shared_frag - can any frag be overwritten
 * @skb: buffer to test
 *
 * Return true if the skb has at least one frag that might be modified
 * by an external entity (as in vmsplice()/sendfile())
 */
static inline bool skb_has_shared_frag(const struct sk_buff *skb)
{
	return skb_is_nonlinear(skb) &&
	       skb_shinfo(skb)->tx_flags & SKBTX_SHARED_FRAG;
}

/**
 *	skb_linearize_cow - make sure skb is linear and writable
 *	@skb: buffer to process
 *
 *	If there is no free memory -ENOMEM is returned, otherwise zero
 *	is returned and the old skb data released.
 */
static inline int skb_linearize_cow(struct sk_buff *skb)
{
	return skb_is_nonlinear(skb) || skb_cloned(skb) ?
	       __skb_linearize(skb) : 0;
}

static __always_inline void
__skb_postpull_rcsum(struct sk_buff *skb, const void *start, unsigned int len,
		     unsigned int off)
{
	if (skb->ip_summed == CHECKSUM_COMPLETE)
		skb->csum = csum_block_sub(skb->csum,
					   csum_partial(start, len, 0), off);
	else if (skb->ip_summed == CHECKSUM_PARTIAL &&
		 skb_checksum_start_offset(skb) < 0)
		skb->ip_summed = CHECKSUM_NONE;
}

/**
 *	skb_postpull_rcsum - update checksum for received skb after pull
 *	@skb: buffer to update
 *	@start: start of data before pull
 *	@len: length of data pulled
 *
 *	After doing a pull on a received packet, you need to call this to
 *	update the CHECKSUM_COMPLETE checksum, or set ip_summed to
 *	CHECKSUM_NONE so that it can be recomputed from scratch.
 */
static inline void skb_postpull_rcsum(struct sk_buff *skb,
				      const void *start, unsigned int len)
{
	__skb_postpull_rcsum(skb, start, len, 0);
}

static __always_inline void
__skb_postpush_rcsum(struct sk_buff *skb, const void *start, unsigned int len,
		     unsigned int off)
{
	if (skb->ip_summed == CHECKSUM_COMPLETE)
		skb->csum = csum_block_add(skb->csum,
					   csum_partial(start, len, 0), off);
}

/**
 *	skb_postpush_rcsum - update checksum for received skb after push
 *	@skb: buffer to update
 *	@start: start of data after push
 *	@len: length of data pushed
 *
 *	After doing a push on a received packet, you need to call this to
 *	update the CHECKSUM_COMPLETE checksum.
 */
static inline void skb_postpush_rcsum(struct sk_buff *skb,
				      const void *start, unsigned int len)
{
	__skb_postpush_rcsum(skb, start, len, 0);
}

void *skb_pull_rcsum(struct sk_buff *skb, unsigned int len);

/**
 *	skb_push_rcsum - push skb and update receive checksum
 *	@skb: buffer to update
 *	@len: length of data pulled
 *
 *	This function performs an skb_push on the packet and updates
 *	the CHECKSUM_COMPLETE checksum.  It should be used on
 *	receive path processing instead of skb_push unless you know
 *	that the checksum difference is zero (e.g., a valid IP header)
 *	or you are setting ip_summed to CHECKSUM_NONE.
 */
static inline void *skb_push_rcsum(struct sk_buff *skb, unsigned int len)
{
	skb_push(skb, len);
	skb_postpush_rcsum(skb, skb->data, len);
	return skb->data;
}

int pskb_trim_rcsum_slow(struct sk_buff *skb, unsigned int len);
/**
 *	pskb_trim_rcsum - trim received skb and update checksum
 *	@skb: buffer to trim
 *	@len: new length
 *
 *	This is exactly the same as pskb_trim except that it ensures the
 *	checksum of received packets are still valid after the operation.
 *	It can change skb pointers.
 */

static inline int pskb_trim_rcsum(struct sk_buff *skb, unsigned int len)
{
	if (likely(len >= skb->len))
		return 0;
	return pskb_trim_rcsum_slow(skb, len);
}

static inline int __skb_trim_rcsum(struct sk_buff *skb, unsigned int len)
{
	if (skb->ip_summed == CHECKSUM_COMPLETE)
		skb->ip_summed = CHECKSUM_NONE;
	__skb_trim(skb, len);
	return 0;
}

static inline int __skb_grow_rcsum(struct sk_buff *skb, unsigned int len)
{
	if (skb->ip_summed == CHECKSUM_COMPLETE)
		skb->ip_summed = CHECKSUM_NONE;
	return __skb_grow(skb, len);
}

#define rb_to_skb(rb) rb_entry_safe(rb, struct sk_buff, rbnode)
#define skb_rb_first(root) rb_to_skb(rb_first(root))
#define skb_rb_last(root)  rb_to_skb(rb_last(root))
#define skb_rb_next(skb)   rb_to_skb(rb_next(&(skb)->rbnode))
#define skb_rb_prev(skb)   rb_to_skb(rb_prev(&(skb)->rbnode))

#define skb_queue_walk(queue, skb) \
		for (skb = (queue)->next;					\
		     skb != (struct sk_buff *)(queue);				\
		     skb = skb->next)

#define skb_queue_walk_safe(queue, skb, tmp)					\
		for (skb = (queue)->next, tmp = skb->next;			\
		     skb != (struct sk_buff *)(queue);				\
		     skb = tmp, tmp = skb->next)

#define skb_queue_walk_from(queue, skb)						\
		for (; skb != (struct sk_buff *)(queue);			\
		     skb = skb->next)

#define skb_rbtree_walk(skb, root)						\
		for (skb = skb_rb_first(root); skb != NULL;			\
		     skb = skb_rb_next(skb))

#define skb_rbtree_walk_from(skb)						\
		for (; skb != NULL;						\
		     skb = skb_rb_next(skb))

#define skb_rbtree_walk_from_safe(skb, tmp)					\
		for (; tmp = skb ? skb_rb_next(skb) : NULL, (skb != NULL);	\
		     skb = tmp)

#define skb_queue_walk_from_safe(queue, skb, tmp)				\
		for (tmp = skb->next;						\
		     skb != (struct sk_buff *)(queue);				\
		     skb = tmp, tmp = skb->next)

#define skb_queue_reverse_walk(queue, skb) \
		for (skb = (queue)->prev;					\
		     skb != (struct sk_buff *)(queue);				\
		     skb = skb->prev)

#define skb_queue_reverse_walk_safe(queue, skb, tmp)				\
		for (skb = (queue)->prev, tmp = skb->prev;			\
		     skb != (struct sk_buff *)(queue);				\
		     skb = tmp, tmp = skb->prev)

#define skb_queue_reverse_walk_from_safe(queue, skb, tmp)			\
		for (tmp = skb->prev;						\
		     skb != (struct sk_buff *)(queue);				\
		     skb = tmp, tmp = skb->prev)

static inline bool skb_has_frag_list(const struct sk_buff *skb)
{
	return skb_shinfo(skb)->frag_list != NULL;
}

static inline void skb_frag_list_init(struct sk_buff *skb)
{
	skb_shinfo(skb)->frag_list = NULL;
}

#define skb_walk_frags(skb, iter)	\
	for (iter = skb_shinfo(skb)->frag_list; iter; iter = iter->next)


int __skb_wait_for_more_packets(struct sock *sk, struct sk_buff_head *queue,
				int *err, long *timeo_p,
				const struct sk_buff *skb);
struct sk_buff *__skb_try_recv_from_queue(struct sock *sk,
					  struct sk_buff_head *queue,
					  unsigned int flags,
					  int *off, int *err,
					  struct sk_buff **last);
struct sk_buff *__skb_try_recv_datagram(struct sock *sk,
					struct sk_buff_head *queue,
					unsigned int flags, int *off, int *err,
					struct sk_buff **last);
struct sk_buff *__skb_recv_datagram(struct sock *sk,
				    struct sk_buff_head *sk_queue,
				    unsigned int flags, int *off, int *err);
struct sk_buff *skb_recv_datagram(struct sock *sk, unsigned flags, int noblock,
				  int *err);
__poll_t datagram_poll(struct file *file, struct socket *sock,
			   struct poll_table_struct *wait);
int skb_copy_datagram_iter(const struct sk_buff *from, int offset,
			   struct iov_iter *to, int size);
static inline int skb_copy_datagram_msg(const struct sk_buff *from, int offset,
					struct msghdr *msg, int size)
{
	return skb_copy_datagram_iter(from, offset, &msg->msg_iter, size);
}
int skb_copy_and_csum_datagram_msg(struct sk_buff *skb, int hlen,
				   struct msghdr *msg);
int skb_copy_and_hash_datagram_iter(const struct sk_buff *skb, int offset,
			   struct iov_iter *to, int len,
			   struct ahash_request *hash);
int skb_copy_datagram_from_iter(struct sk_buff *skb, int offset,
				 struct iov_iter *from, int len);
int zerocopy_sg_from_iter(struct sk_buff *skb, struct iov_iter *frm);
void skb_free_datagram(struct sock *sk, struct sk_buff *skb);
void __skb_free_datagram_locked(struct sock *sk, struct sk_buff *skb, int len);
static inline void skb_free_datagram_locked(struct sock *sk,
					    struct sk_buff *skb)
{
	__skb_free_datagram_locked(sk, skb, 0);
}
int skb_kill_datagram(struct sock *sk, struct sk_buff *skb, unsigned int flags);
int skb_copy_bits(const struct sk_buff *skb, int offset, void *to, int len);
int skb_store_bits(struct sk_buff *skb, int offset, const void *from, int len);
__wsum skb_copy_and_csum_bits(const struct sk_buff *skb, int offset, u8 *to,
			      int len);
int skb_splice_bits(struct sk_buff *skb, struct sock *sk, unsigned int offset,
		    struct pipe_inode_info *pipe, unsigned int len,
		    unsigned int flags);
int skb_send_sock_locked(struct sock *sk, struct sk_buff *skb, int offset,
			 int len);
void skb_copy_and_csum_dev(const struct sk_buff *skb, u8 *to);
unsigned int skb_zerocopy_headlen(const struct sk_buff *from);
int skb_zerocopy(struct sk_buff *to, struct sk_buff *from,
		 int len, int hlen);
void skb_split(struct sk_buff *skb, struct sk_buff *skb1, const u32 len);
int skb_shift(struct sk_buff *tgt, struct sk_buff *skb, int shiftlen);
void skb_scrub_packet(struct sk_buff *skb, bool xnet);
bool skb_gso_validate_network_len(const struct sk_buff *skb, unsigned int mtu);
bool skb_gso_validate_mac_len(const struct sk_buff *skb, unsigned int len);
struct sk_buff *skb_segment(struct sk_buff *skb, netdev_features_t features);
struct sk_buff *skb_segment_list(struct sk_buff *skb, netdev_features_t features,
				 unsigned int offset);
struct sk_buff *skb_vlan_untag(struct sk_buff *skb);
int skb_ensure_writable(struct sk_buff *skb, int write_len);
int __skb_vlan_pop(struct sk_buff *skb, u16 *vlan_tci);
int skb_vlan_pop(struct sk_buff *skb);
int skb_vlan_push(struct sk_buff *skb, __be16 vlan_proto, u16 vlan_tci);
int skb_eth_pop(struct sk_buff *skb);
int skb_eth_push(struct sk_buff *skb, const unsigned char *dst,
		 const unsigned char *src);
int skb_mpls_push(struct sk_buff *skb, __be32 mpls_lse, __be16 mpls_proto,
		  int mac_len, bool ethernet);
int skb_mpls_pop(struct sk_buff *skb, __be16 next_proto, int mac_len,
		 bool ethernet);
int skb_mpls_update_lse(struct sk_buff *skb, __be32 mpls_lse);
int skb_mpls_dec_ttl(struct sk_buff *skb);
struct sk_buff *pskb_extract(struct sk_buff *skb, int off, int to_copy,
			     gfp_t gfp);

static inline int memcpy_from_msg(void *data, struct msghdr *msg, int len)
{
	return copy_from_iter_full(data, len, &msg->msg_iter) ? 0 : -EFAULT;
}

static inline int memcpy_to_msg(struct msghdr *msg, void *data, int len)
{
	return copy_to_iter(data, len, &msg->msg_iter) == len ? 0 : -EFAULT;
}

struct skb_checksum_ops {
	__wsum (*update)(const void *mem, int len, __wsum wsum);
	__wsum (*combine)(__wsum csum, __wsum csum2, int offset, int len);
};

extern const struct skb_checksum_ops *crc32c_csum_stub __read_mostly;

__wsum __skb_checksum(const struct sk_buff *skb, int offset, int len,
		      __wsum csum, const struct skb_checksum_ops *ops);
__wsum skb_checksum(const struct sk_buff *skb, int offset, int len,
		    __wsum csum);

//如果data指针对应的数据自offset开始长度为len的数据是连续的，则直接返回指针，否则将这段数据copy到
//buffer中，并返回buffer
static inline void * __must_check
__skb_header_pointer(const struct sk_buff *skb, int offset,
		     int len, void *data, int hlen, void *buffer)
{
	//先判断要处理的数据是否都在当前页面内，如果是，则返回可以直接对数据处理，
	//返回所求数据指针，否则用skb_copy_bits()函数进行拷贝
	if (hlen - offset >= len)
		return data + offset;

	//不连续，将数据copy到buffer中
	if (!skb ||
	    skb_copy_bits(skb, offset, buffer, len) < 0)
		return NULL;

	return buffer;
}

static inline void * __must_check
skb_header_pointer(const struct sk_buff *skb, int offset, int len, void *buffer)
{
	//自skb->data的offset位置取数据，长度为len,将报到的数据存入到buffer中
	return __skb_header_pointer(skb, offset, len, skb->data,
				    skb_headlen(skb), buffer);
}

/**
 *	skb_needs_linearize - check if we need to linearize a given skb
 *			      depending on the given device features.
 *	@skb: socket buffer to check
 *	@features: net device features
 *
 *	Returns true if either:
 *	1. skb has frag_list and the device doesn't support FRAGLIST, or
 *	2. skb is fragmented and the device does not support SG.
 */
static inline bool skb_needs_linearize(struct sk_buff *skb,
				       netdev_features_t features)
{
	return skb_is_nonlinear(skb) &&
	       ((skb_has_frag_list(skb) && !(features & NETIF_F_FRAGLIST)) ||
		(skb_shinfo(skb)->nr_frags && !(features & NETIF_F_SG)));
}

static inline void skb_copy_from_linear_data(const struct sk_buff *skb,
					     void *to,
					     const unsigned int len)
{
	memcpy(to, skb->data, len);
}

static inline void skb_copy_from_linear_data_offset(const struct sk_buff *skb,
						    const int offset, void *to,
						    const unsigned int len)
{
	memcpy(to, skb->data + offset, len);
}

//向skb的data中置入数据，长度为len
static inline void skb_copy_to_linear_data(struct sk_buff *skb,
					   const void *from,
					   const unsigned int len)
{
	memcpy(skb->data, from, len);
}

static inline void skb_copy_to_linear_data_offset(struct sk_buff *skb,
						  const int offset,
						  const void *from,
						  const unsigned int len)
{
	memcpy(skb->data + offset, from, len);
}

void skb_init(void);

static inline ktime_t skb_get_ktime(const struct sk_buff *skb)
{
	return skb->tstamp;
}

/**
 *	skb_get_timestamp - get timestamp from a skb
 *	@skb: skb to get stamp from
 *	@stamp: pointer to struct __kernel_old_timeval to store stamp in
 *
 *	Timestamps are stored in the skb as offsets to a base timestamp.
 *	This function converts the offset back to a struct timeval and stores
 *	it in stamp.
 */
static inline void skb_get_timestamp(const struct sk_buff *skb,
				     struct __kernel_old_timeval *stamp)
{
	*stamp = ns_to_kernel_old_timeval(skb->tstamp);
}

static inline void skb_get_new_timestamp(const struct sk_buff *skb,
					 struct __kernel_sock_timeval *stamp)
{
	struct timespec64 ts = ktime_to_timespec64(skb->tstamp);

	stamp->tv_sec = ts.tv_sec;
	stamp->tv_usec = ts.tv_nsec / 1000;
}

static inline void skb_get_timestampns(const struct sk_buff *skb,
				       struct __kernel_old_timespec *stamp)
{
	struct timespec64 ts = ktime_to_timespec64(skb->tstamp);

	stamp->tv_sec = ts.tv_sec;
	stamp->tv_nsec = ts.tv_nsec;
}

static inline void skb_get_new_timestampns(const struct sk_buff *skb,
					   struct __kernel_timespec *stamp)
{
	struct timespec64 ts = ktime_to_timespec64(skb->tstamp);

	stamp->tv_sec = ts.tv_sec;
	stamp->tv_nsec = ts.tv_nsec;
}

//设置skb的时间戳
static inline void __net_timestamp(struct sk_buff *skb)
{
	skb->tstamp = ktime_get_real();
}

static inline ktime_t net_timedelta(ktime_t t)
{
	return ktime_sub(ktime_get_real(), t);
}

static inline ktime_t net_invalid_timestamp(void)
{
	return 0;
}

static inline u8 skb_metadata_len(const struct sk_buff *skb)
{
	return skb_shinfo(skb)->meta_len;
}

static inline void *skb_metadata_end(const struct sk_buff *skb)
{
	return skb_mac_header(skb);
}

static inline bool __skb_metadata_differs(const struct sk_buff *skb_a,
					  const struct sk_buff *skb_b,
					  u8 meta_len)
{
	const void *a = skb_metadata_end(skb_a);
	const void *b = skb_metadata_end(skb_b);
	/* Using more efficient varaiant than plain call to memcmp(). */
#if defined(CONFIG_HAVE_EFFICIENT_UNALIGNED_ACCESS) && BITS_PER_LONG == 64
	u64 diffs = 0;

	switch (meta_len) {
#define __it(x, op) (x -= sizeof(u##op))
#define __it_diff(a, b, op) (*(u##op *)__it(a, op)) ^ (*(u##op *)__it(b, op))
	case 32: diffs |= __it_diff(a, b, 64);
		fallthrough;
	case 24: diffs |= __it_diff(a, b, 64);
		fallthrough;
	case 16: diffs |= __it_diff(a, b, 64);
		fallthrough;
	case  8: diffs |= __it_diff(a, b, 64);
		break;
	case 28: diffs |= __it_diff(a, b, 64);
		fallthrough;
	case 20: diffs |= __it_diff(a, b, 64);
		fallthrough;
	case 12: diffs |= __it_diff(a, b, 64);
		fallthrough;
	case  4: diffs |= __it_diff(a, b, 32);
		break;
	}
	return diffs;
#else
	return memcmp(a - meta_len, b - meta_len, meta_len);
#endif
}

static inline bool skb_metadata_differs(const struct sk_buff *skb_a,
					const struct sk_buff *skb_b)
{
	u8 len_a = skb_metadata_len(skb_a);
	u8 len_b = skb_metadata_len(skb_b);

	if (!(len_a | len_b))
		return false;

	return len_a != len_b ?
	       true : __skb_metadata_differs(skb_a, skb_b, len_a);
}

static inline void skb_metadata_set(struct sk_buff *skb, u8 meta_len)
{
	skb_shinfo(skb)->meta_len = meta_len;
}

static inline void skb_metadata_clear(struct sk_buff *skb)
{
	skb_metadata_set(skb, 0);
}

struct sk_buff *skb_clone_sk(struct sk_buff *skb);

#ifdef CONFIG_NETWORK_PHY_TIMESTAMPING

void skb_clone_tx_timestamp(struct sk_buff *skb);
bool skb_defer_rx_timestamp(struct sk_buff *skb);

#else /* CONFIG_NETWORK_PHY_TIMESTAMPING */

static inline void skb_clone_tx_timestamp(struct sk_buff *skb)
{
}

static inline bool skb_defer_rx_timestamp(struct sk_buff *skb)
{
	return false;
}

#endif /* !CONFIG_NETWORK_PHY_TIMESTAMPING */

/**
 * skb_complete_tx_timestamp() - deliver cloned skb with tx timestamps
 *
 * PHY drivers may accept clones of transmitted packets for
 * timestamping via their phy_driver.txtstamp method. These drivers
 * must call this function to return the skb back to the stack with a
 * timestamp.
 *
 * @skb: clone of the original outgoing packet
 * @hwtstamps: hardware time stamps
 *
 */
void skb_complete_tx_timestamp(struct sk_buff *skb,
			       struct skb_shared_hwtstamps *hwtstamps);

void __skb_tstamp_tx(struct sk_buff *orig_skb,
		     struct skb_shared_hwtstamps *hwtstamps,
		     struct sock *sk, int tstype);

/**
 * skb_tstamp_tx - queue clone of skb with send time stamps
 * @orig_skb:	the original outgoing packet
 * @hwtstamps:	hardware time stamps, may be NULL if not available
 *
 * If the skb has a socket associated, then this function clones the
 * skb (thus sharing the actual data and optional structures), stores
 * the optional hardware time stamping information (if non NULL) or
 * generates a software time stamp (otherwise), then queues the clone
 * to the error queue of the socket.  Errors are silently ignored.
 */
void skb_tstamp_tx(struct sk_buff *orig_skb,
		   struct skb_shared_hwtstamps *hwtstamps);

/**
 * skb_tx_timestamp() - Driver hook for transmit timestamping
 *
 * Ethernet MAC Drivers should call this function in their hard_xmit()
 * function immediately before giving the sk_buff to the MAC hardware.
 *
 * Specifically, one should make absolutely sure that this function is
 * called before TX completion of this packet can trigger.  Otherwise
 * the packet could potentially already be freed.
 *
 * @skb: A socket buffer.
 */
static inline void skb_tx_timestamp(struct sk_buff *skb)
{
	skb_clone_tx_timestamp(skb);
	if (skb_shinfo(skb)->tx_flags & SKBTX_SW_TSTAMP)
		skb_tstamp_tx(skb, NULL);
}

/**
 * skb_complete_wifi_ack - deliver skb with wifi status
 *
 * @skb: the original outgoing packet
 * @acked: ack status
 *
 */
void skb_complete_wifi_ack(struct sk_buff *skb, bool acked);

__sum16 __skb_checksum_complete_head(struct sk_buff *skb, int len);
__sum16 __skb_checksum_complete(struct sk_buff *skb);

static inline int skb_csum_unnecessary(const struct sk_buff *skb)
{
    //如果没必要检查checksum或者checksum已确认有效，或者
    //只需要执行一部分checksum检查，且checksum start offset大于零，则没必要执行checksum检查
	return ((skb->ip_summed == CHECKSUM_UNNECESSARY) ||
		skb->csum_valid ||
		(skb->ip_summed == CHECKSUM_PARTIAL &&
		 skb_checksum_start_offset(skb) >= 0));
}

/**
 *	skb_checksum_complete - Calculate checksum of an entire packet
 *	@skb: packet to process
 *
 *	This function calculates the checksum over the entire packet plus
 *	the value of skb->csum.  The latter can be used to supply the
 *	checksum of a pseudo header as used by TCP/UDP.  It returns the
 *	checksum.
 *
 *	For protocols that contain complete checksums such as ICMP/TCP/UDP,
 *	this function can be used to verify that checksum on received
 *	packets.  In that case the function should return zero if the
 *	checksum is correct.  In particular, this function will return zero
 *	if skb->ip_summed is CHECKSUM_UNNECESSARY which indicates that the
 *	hardware has already verified the correctness of the checksum.
 */
static inline __sum16 skb_checksum_complete(struct sk_buff *skb)
{
	return skb_csum_unnecessary(skb) ?
	       0 : __skb_checksum_complete(skb);
}

static inline void __skb_decr_checksum_unnecessary(struct sk_buff *skb)
{
	if (skb->ip_summed == CHECKSUM_UNNECESSARY) {
		if (skb->csum_level == 0)
			skb->ip_summed = CHECKSUM_NONE;
		else
			skb->csum_level--;
	}
}

static inline void __skb_incr_checksum_unnecessary(struct sk_buff *skb)
{
	if (skb->ip_summed == CHECKSUM_UNNECESSARY) {
		if (skb->csum_level < SKB_MAX_CSUM_LEVEL)
			skb->csum_level++;
	} else if (skb->ip_summed == CHECKSUM_NONE) {
		skb->ip_summed = CHECKSUM_UNNECESSARY;
		skb->csum_level = 0;
	}
}

static inline void __skb_reset_checksum_unnecessary(struct sk_buff *skb)
{
	if (skb->ip_summed == CHECKSUM_UNNECESSARY) {
		skb->ip_summed = CHECKSUM_NONE;
		skb->csum_level = 0;
	}
}

/* Check if we need to perform checksum complete validation.
 *
 * Returns true if checksum complete is needed, false otherwise
 * (either checksum is unnecessary or zero checksum is allowed).
 */
static inline bool __skb_checksum_validate_needed(struct sk_buff *skb,
						  bool zero_okay,
						  __sum16 check)
{
	if (skb_csum_unnecessary(skb) || (zero_okay && !check)) {
        /*不需要执行checksum检查*/
		skb->csum_valid = 1;
		__skb_decr_checksum_unnecessary(skb);
		return false;
	}

	return true;
}

/* For small packets <= CHECKSUM_BREAK perform checksum complete directly
 * in checksum_init.
 */
#define CHECKSUM_BREAK 76

/* Unset checksum-complete
 *
 * Unset checksum complete can be done when packet is being modified
 * (uncompressed for instance) and checksum-complete value is
 * invalidated.
 */
static inline void skb_checksum_complete_unset(struct sk_buff *skb)
{
	if (skb->ip_summed == CHECKSUM_COMPLETE)
		skb->ip_summed = CHECKSUM_NONE;
}

/* Validate (init) checksum based on checksum complete.
 *
 * Return values:
 *   0: checksum is validated or try to in skb_checksum_complete. In the latter
 *	case the ip_summed will not be CHECKSUM_UNNECESSARY and the pseudo
 *	checksum is stored in skb->csum for use in __skb_checksum_complete
 *   non-zero: value of invalid checksum
 *
 */
static inline __sum16 __skb_checksum_validate_complete(struct sk_buff *skb,
						       bool complete,
						       __wsum psum)
{
	if (skb->ip_summed == CHECKSUM_COMPLETE) {
        /*当前为complete,skb->csum中保存的为不含伪头的checksum,加上伪头并折叠后，如果为0,则校验通过*/
		if (!csum_fold(csum_add(psum, skb->csum))) {
			skb->csum_valid = 1;
			return 0;
		}
	}

    /*此时校验未通过，或者ip_summed非complete,在csum中先保存伪头*/
	skb->csum = psum;

	if (complete || skb->len <= CHECKSUM_BREAK) {
        /*如果指明要完全检查，或者skb长度比较小，则执行完整检查*/
		__sum16 csum;

		csum = __skb_checksum_complete(skb);
		skb->csum_valid = !csum;/*仅checksum为0时，则校验通过*/
		return csum;
	}

	return 0;
}

static inline __wsum null_compute_pseudo(struct sk_buff *skb, int proto)
{
	return 0;
}

/* Perform checksum validate (init). Note that this is a macro since we only
 * want to calculate the pseudo header which is an input function if necessary.
 * First we try to validate without any computation (checksum unnecessary) and
 * then calculate based on checksum complete calling the function to compute
 * pseudo header.
 *
 * Return values:
 *   0: checksum is validated or try to in skb_checksum_complete
 *   non-zero: value of invalid checksum
 */
#define __skb_checksum_validate(skb, proto, complete,			\
				zero_okay, check, compute_pseudo)	\
({									\
	__sum16 __ret = 0;						\
	skb->csum_valid = 0;						\
	if (__skb_checksum_validate_needed(skb, zero_okay, check))	\
		__ret = __skb_checksum_validate_complete(skb,		\
				complete, compute_pseudo(skb, proto)/*计算伪头对应的checksum*/);	\
	__ret;								\
})

//校验skb的checksum
#define skb_checksum_init(skb, proto, compute_pseudo/*伪头计算函数*/)			\
	__skb_checksum_validate(skb, proto, false, false, 0, compute_pseudo)

#define skb_checksum_init_zero_check(skb, proto, check, compute_pseudo)	\
	__skb_checksum_validate(skb, proto, false, true, check, compute_pseudo)

#define skb_checksum_validate(skb, proto, compute_pseudo)		\
	__skb_checksum_validate(skb, proto, true, false, 0, compute_pseudo)

#define skb_checksum_validate_zero_check(skb, proto, check,		\
					 compute_pseudo)		\
	__skb_checksum_validate(skb, proto, true, true, check, compute_pseudo)

#define skb_checksum_simple_validate(skb)				\
	__skb_checksum_validate(skb, 0, true, false, 0, null_compute_pseudo)

static inline bool __skb_checksum_convert_check(struct sk_buff *skb)
{
	return (skb->ip_summed == CHECKSUM_NONE && skb->csum_valid);
}

static inline void __skb_checksum_convert(struct sk_buff *skb, __wsum pseudo)
{
	skb->csum = ~pseudo;
	skb->ip_summed = CHECKSUM_COMPLETE;
}

#define skb_checksum_try_convert(skb, proto, compute_pseudo)	\
do {									\
	if (__skb_checksum_convert_check(skb))				\
		__skb_checksum_convert(skb, compute_pseudo(skb, proto)); \
} while (0)

static inline void skb_remcsum_adjust_partial(struct sk_buff *skb, void *ptr,
					      u16 start, u16 offset)
{
	skb->ip_summed = CHECKSUM_PARTIAL;
	skb->csum_start = ((unsigned char *)ptr + start) - skb->head;
	skb->csum_offset = offset - start;
}

/* Update skbuf and packet to reflect the remote checksum offload operation.
 * When called, ptr indicates the starting point for skb->csum when
 * ip_summed is CHECKSUM_COMPLETE. If we need create checksum complete
 * here, skb_postpull_rcsum is done so skb->csum start is ptr.
 */
static inline void skb_remcsum_process(struct sk_buff *skb, void *ptr,
				       int start, int offset, bool nopartial)
{
	__wsum delta;

	if (!nopartial) {
		skb_remcsum_adjust_partial(skb, ptr, start, offset);
		return;
	}

	 if (unlikely(skb->ip_summed != CHECKSUM_COMPLETE)) {
		__skb_checksum_complete(skb);
		skb_postpull_rcsum(skb, skb->data, ptr - (void *)skb->data);
	}

	delta = remcsum_adjust(ptr, skb->csum, start, offset);

	/* Adjust skb->csum since we changed the packet */
	skb->csum = csum_add(skb->csum, delta);
}

static inline struct nf_conntrack *skb_nfct(const struct sk_buff *skb)
{
#if IS_ENABLED(CONFIG_NF_CONNTRACK)
	return (void *)(skb->_nfct & NFCT_PTRMASK);
#else
	return NULL;
#endif
}

static inline unsigned long skb_get_nfct(const struct sk_buff *skb)
{
#if IS_ENABLED(CONFIG_NF_CONNTRACK)
	return skb->_nfct;
#else
	return 0UL;
#endif
}

static inline void skb_set_nfct(struct sk_buff *skb, unsigned long nfct)
{
#if IS_ENABLED(CONFIG_NF_CONNTRACK)
	skb->_nfct = nfct;
#endif
}

#ifdef CONFIG_SKB_EXTENSIONS
enum skb_ext_id {
#if IS_ENABLED(CONFIG_BRIDGE_NETFILTER)
	SKB_EXT_BRIDGE_NF,
#endif
#ifdef CONFIG_XFRM
	SKB_EXT_SEC_PATH,
#endif
#if IS_ENABLED(CONFIG_NET_TC_SKB_EXT)
	TC_SKB_EXT,
#endif
#if IS_ENABLED(CONFIG_MPTCP)
	SKB_EXT_MPTCP,
#endif
	SKB_EXT_NUM, /* must be last */
};

/**
 *	struct skb_ext - sk_buff extensions
 *	@refcnt: 1 on allocation, deallocated on 0
 *	@offset: offset to add to @data to obtain extension address
 *	@chunks: size currently allocated, stored in SKB_EXT_ALIGN_SHIFT units
 *	@data: start of extension data, variable sized
 *
 *	Note: offsets/lengths are stored in chunks of 8 bytes, this allows
 *	to use 'u8' types while allowing up to 2kb worth of extension data.
 */
struct skb_ext {
	refcount_t refcnt;
	u8 offset[SKB_EXT_NUM]; /* in chunks of 8 bytes */
	u8 chunks;		/* same */
	char data[] __aligned(8);
};

struct skb_ext *__skb_ext_alloc(gfp_t flags);
void *__skb_ext_set(struct sk_buff *skb, enum skb_ext_id id,
		    struct skb_ext *ext);
void *skb_ext_add(struct sk_buff *skb, enum skb_ext_id id);
void __skb_ext_del(struct sk_buff *skb, enum skb_ext_id id);
void __skb_ext_put(struct skb_ext *ext);

static inline void skb_ext_put(struct sk_buff *skb)
{
	if (skb->active_extensions)
		__skb_ext_put(skb->extensions);
}

static inline void __skb_ext_copy(struct sk_buff *dst,
				  const struct sk_buff *src)
{
	dst->active_extensions = src->active_extensions;

	if (src->active_extensions) {
		struct skb_ext *ext = src->extensions;

		refcount_inc(&ext->refcnt);
		dst->extensions = ext;
	}
}

static inline void skb_ext_copy(struct sk_buff *dst, const struct sk_buff *src)
{
	skb_ext_put(dst);
	__skb_ext_copy(dst, src);
}

static inline bool __skb_ext_exist(const struct skb_ext *ext, enum skb_ext_id i)
{
	return !!ext->offset[i];
}

static inline bool skb_ext_exist(const struct sk_buff *skb, enum skb_ext_id id)
{
	return skb->active_extensions & (1 << id);
}

static inline void skb_ext_del(struct sk_buff *skb, enum skb_ext_id id)
{
	if (skb_ext_exist(skb, id))
		__skb_ext_del(skb, id);
}

static inline void *skb_ext_find(const struct sk_buff *skb, enum skb_ext_id id)
{
	if (skb_ext_exist(skb, id)) {
		struct skb_ext *ext = skb->extensions;

		return (void *)ext + (ext->offset[id] << 3);
	}

	return NULL;
}

static inline void skb_ext_reset(struct sk_buff *skb)
{
	if (unlikely(skb->active_extensions)) {
		__skb_ext_put(skb->extensions);
		skb->active_extensions = 0;
	}
}

static inline bool skb_has_extensions(struct sk_buff *skb)
{
	return unlikely(skb->active_extensions);
}
#else
static inline void skb_ext_put(struct sk_buff *skb) {}
static inline void skb_ext_reset(struct sk_buff *skb) {}
static inline void skb_ext_del(struct sk_buff *skb, int unused) {}
static inline void __skb_ext_copy(struct sk_buff *d, const struct sk_buff *s) {}
static inline void skb_ext_copy(struct sk_buff *dst, const struct sk_buff *s) {}
static inline bool skb_has_extensions(struct sk_buff *skb) { return false; }
#endif /* CONFIG_SKB_EXTENSIONS */

static inline void nf_reset_ct(struct sk_buff *skb)
{
#if defined(CONFIG_NF_CONNTRACK) || defined(CONFIG_NF_CONNTRACK_MODULE)
	nf_conntrack_put(skb_nfct(skb));
	skb->_nfct = 0;
#endif
}

static inline void nf_reset_trace(struct sk_buff *skb)
{
#if IS_ENABLED(CONFIG_NETFILTER_XT_TARGET_TRACE) || defined(CONFIG_NF_TABLES)
	skb->nf_trace = 0;
#endif
}

static inline void ipvs_reset(struct sk_buff *skb)
{
#if IS_ENABLED(CONFIG_IP_VS)
	skb->ipvs_property = 0;
#endif
}

/* Note: This doesn't put any conntrack info in dst. */
static inline void __nf_copy(struct sk_buff *dst, const struct sk_buff *src,
			     bool copy)
{
#if defined(CONFIG_NF_CONNTRACK) || defined(CONFIG_NF_CONNTRACK_MODULE)
	dst->_nfct = src->_nfct;
	nf_conntrack_get(skb_nfct(src));
#endif
#if IS_ENABLED(CONFIG_NETFILTER_XT_TARGET_TRACE) || defined(CONFIG_NF_TABLES)
	if (copy)
		dst->nf_trace = src->nf_trace;
#endif
}

static inline void nf_copy(struct sk_buff *dst, const struct sk_buff *src)
{
#if defined(CONFIG_NF_CONNTRACK) || defined(CONFIG_NF_CONNTRACK_MODULE)
	nf_conntrack_put(skb_nfct(dst));
#endif
	__nf_copy(dst, src, true);
}

#ifdef CONFIG_NETWORK_SECMARK
static inline void skb_copy_secmark(struct sk_buff *to, const struct sk_buff *from)
{
	to->secmark = from->secmark;
}

static inline void skb_init_secmark(struct sk_buff *skb)
{
	skb->secmark = 0;
}
#else
static inline void skb_copy_secmark(struct sk_buff *to, const struct sk_buff *from)
{ }

static inline void skb_init_secmark(struct sk_buff *skb)
{ }
#endif

static inline int secpath_exists(const struct sk_buff *skb)
{
#ifdef CONFIG_XFRM
	return skb_ext_exist(skb, SKB_EXT_SEC_PATH);
#else
	return 0;
#endif
}

static inline bool skb_irq_freeable(const struct sk_buff *skb)
{
	return !skb->destructor &&
		!secpath_exists(skb) &&
		!skb_nfct(skb) &&
		!skb->_skb_refdst &&
		!skb_has_frag_list(skb);
}

static inline void skb_set_queue_mapping(struct sk_buff *skb, u16 queue_mapping)
{
	skb->queue_mapping = queue_mapping;
}

static inline u16 skb_get_queue_mapping(const struct sk_buff *skb)
{
	return skb->queue_mapping;//skb映射到哪个队列
}

static inline void skb_copy_queue_mapping(struct sk_buff *to, const struct sk_buff *from)
{
	to->queue_mapping = from->queue_mapping;
}

//保存skb的映射队列（为了规避不等于0，采用+1实现）
static inline void skb_record_rx_queue(struct sk_buff *skb, u16 rx_queue)
{
	skb->queue_mapping = rx_queue + 1;
}

//取skb中已记录的映射队列（采用-1还原）
static inline u16 skb_get_rx_queue(const struct sk_buff *skb)
{
	return skb->queue_mapping - 1;
}

//skb是否已记录其映射的队列
static inline bool skb_rx_queue_recorded(const struct sk_buff *skb)
{
	return skb->queue_mapping != 0;
}

static inline void skb_set_dst_pending_confirm(struct sk_buff *skb, u32 val)
{
	skb->dst_pending_confirm = val;
}

static inline bool skb_get_dst_pending_confirm(const struct sk_buff *skb)
{
	return skb->dst_pending_confirm != 0;
}

static inline struct sec_path *skb_sec_path(const struct sk_buff *skb)
{
#ifdef CONFIG_XFRM
	return skb_ext_find(skb, SKB_EXT_SEC_PATH);
#else
	return NULL;
#endif
}

/* Keeps track of mac header offset relative to skb->head.
 * It is useful for TSO of Tunneling protocol. e.g. GRE.
 * For non-tunnel skb it points to skb_mac_header() and for
 * tunnel skb it points to outer mac header.
 * Keeps track of level of encapsulation of network headers.
 */
struct skb_gso_cb {
	union {
		int	mac_offset;
		int	data_offset;
	};
	int	encap_level;
	__wsum	csum;
	__u16	csum_start;
};
#define SKB_GSO_CB_OFFSET	32
#define SKB_GSO_CB(skb) ((struct skb_gso_cb *)((skb)->cb + SKB_GSO_CB_OFFSET))

static inline int skb_tnl_header_len(const struct sk_buff *inner_skb)
{
	return (skb_mac_header(inner_skb) - inner_skb->head) -
		SKB_GSO_CB(inner_skb)->mac_offset;
}

static inline int gso_pskb_expand_head(struct sk_buff *skb, int extra)
{
	int new_headroom, headroom;
	int ret;

	headroom = skb_headroom(skb);
	ret = pskb_expand_head(skb, extra, 0, GFP_ATOMIC);
	if (ret)
		return ret;

	new_headroom = skb_headroom(skb);
	SKB_GSO_CB(skb)->mac_offset += (new_headroom - headroom);
	return 0;
}

static inline void gso_reset_checksum(struct sk_buff *skb, __wsum res)
{
	/* Do not update partial checksums if remote checksum is enabled. */
	if (skb->remcsum_offload)
		return;

	SKB_GSO_CB(skb)->csum = res;
	SKB_GSO_CB(skb)->csum_start = skb_checksum_start(skb) - skb->head;
}

/* Compute the checksum for a gso segment. First compute the checksum value
 * from the start of transport header to SKB_GSO_CB(skb)->csum_start, and
 * then add in skb->csum (checksum from csum_start to end of packet).
 * skb->csum and csum_start are then updated to reflect the checksum of the
 * resultant packet starting from the transport header-- the resultant checksum
 * is in the res argument (i.e. normally zero or ~ of checksum of a pseudo
 * header.
 */
static inline __sum16 gso_make_checksum(struct sk_buff *skb, __wsum res)
{
	unsigned char *csum_start = skb_transport_header(skb);
	int plen = (skb->head + SKB_GSO_CB(skb)->csum_start) - csum_start;
	__wsum partial = SKB_GSO_CB(skb)->csum;

	SKB_GSO_CB(skb)->csum = res;
	SKB_GSO_CB(skb)->csum_start = csum_start - skb->head;

	return csum_fold(csum_partial(csum_start, plen, partial));
}

/*skb是否为gso报文*/
static inline bool skb_is_gso(const struct sk_buff *skb)
{
	return skb_shinfo(skb)->gso_size;
}

/* Note: Should be called only if skb_is_gso(skb) is true */
static inline bool skb_is_gso_v6(const struct sk_buff *skb)
{
	return skb_shinfo(skb)->gso_type & SKB_GSO_TCPV6;
}

/* Note: Should be called only if skb_is_gso(skb) is true */
static inline bool skb_is_gso_sctp(const struct sk_buff *skb)
{
	return skb_shinfo(skb)->gso_type & SKB_GSO_SCTP;
}

/* Note: Should be called only if skb_is_gso(skb) is true */
static inline bool skb_is_gso_tcp(const struct sk_buff *skb)
{
	return skb_shinfo(skb)->gso_type & (SKB_GSO_TCPV4 | SKB_GSO_TCPV6);
}

static inline void skb_gso_reset(struct sk_buff *skb)
{
	skb_shinfo(skb)->gso_size = 0;
	skb_shinfo(skb)->gso_segs = 0;
	skb_shinfo(skb)->gso_type = 0;
}

static inline void skb_increase_gso_size(struct skb_shared_info *shinfo,
					 u16 increment)
{
	if (WARN_ON_ONCE(shinfo->gso_size == GSO_BY_FRAGS))
		return;
	shinfo->gso_size += increment;
}

static inline void skb_decrease_gso_size(struct skb_shared_info *shinfo,
					 u16 decrement)
{
	if (WARN_ON_ONCE(shinfo->gso_size == GSO_BY_FRAGS))
		return;
	shinfo->gso_size -= decrement;
}

void __skb_warn_lro_forwarding(const struct sk_buff *skb);

static inline bool skb_warn_if_lro(const struct sk_buff *skb)
{
	/* LRO sets gso_size but not gso_type, whereas if GSO is really
	 * wanted then gso_type will be set. */
	const struct skb_shared_info *shinfo = skb_shinfo(skb);

	if (skb_is_nonlinear(skb) && shinfo->gso_size != 0 &&
	    unlikely(shinfo->gso_type == 0)) {
		__skb_warn_lro_forwarding(skb);
		return true;
	}
	return false;
}

static inline void skb_forward_csum(struct sk_buff *skb)
{
	/* Unfortunately we don't support this one.  Any brave souls? */
	if (skb->ip_summed == CHECKSUM_COMPLETE)
		skb->ip_summed = CHECKSUM_NONE;
}

/**
 * skb_checksum_none_assert - make sure skb ip_summed is CHECKSUM_NONE
 * @skb: skb to check
 *
 * fresh skbs have their ip_summed set to CHECKSUM_NONE.
 * Instead of forcing ip_summed to CHECKSUM_NONE, we can
 * use this helper, to document places where we make this assertion.
 */
static inline void skb_checksum_none_assert(const struct sk_buff *skb)
{
#ifdef DEBUG
	BUG_ON(skb->ip_summed != CHECKSUM_NONE);
#endif
}

bool skb_partial_csum_set(struct sk_buff *skb, u16 start, u16 off);

int skb_checksum_setup(struct sk_buff *skb, bool recalculate);
struct sk_buff *skb_checksum_trimmed(struct sk_buff *skb,
				     unsigned int transport_len,
				     __sum16(*skb_chkf)(struct sk_buff *skb));

/**
 * skb_head_is_locked - Determine if the skb->head is locked down
 * @skb: skb to check
 *
 * The head on skbs build around a head frag can be removed if they are
 * not cloned.  This function returns true if the skb head is locked down
 * due to either being allocated via kmalloc, or by being a clone with
 * multiple references to the head.
 */
static inline bool skb_head_is_locked(const struct sk_buff *skb)
{
	return !skb->head_frag || skb_cloned(skb);
}

/* Local Checksum Offload.
 * Compute outer checksum based on the assumption that the
 * inner checksum will be offloaded later.
 * See Documentation/networking/checksum-offloads.rst for
 * explanation of how this works.
 * Fill in outer checksum adjustment (e.g. with sum of outer
 * pseudo-header) before calling.
 * Also ensure that inner checksum is in linear data area.
 */
static inline __wsum lco_csum(struct sk_buff *skb)
{
	unsigned char *csum_start = skb_checksum_start(skb);
	unsigned char *l4_hdr = skb_transport_header(skb);
	__wsum partial;

	/* Start with complement of inner checksum adjustment */
	partial = ~csum_unfold(*(__force __sum16 *)(csum_start +
						    skb->csum_offset));

	/* Add in checksum of our headers (incl. outer checksum
	 * adjustment filled in by caller) and return result.
	 */
	return csum_partial(l4_hdr, csum_start - l4_hdr, partial);
}

static inline bool skb_is_redirected(const struct sk_buff *skb)
{
#ifdef CONFIG_NET_REDIRECT
	return skb->redirected;
#else
	return false;
#endif
}

static inline void skb_set_redirected(struct sk_buff *skb, bool from_ingress)
{
#ifdef CONFIG_NET_REDIRECT
	skb->redirected = 1;
	skb->from_ingress = from_ingress;
	if (skb->from_ingress)
		skb->tstamp = 0;
#endif
}

static inline void skb_reset_redirect(struct sk_buff *skb)
{
#ifdef CONFIG_NET_REDIRECT
	skb->redirected = 0;
#endif
}

#endif	/* __KERNEL__ */
#endif	/* _LINUX_SKBUFF_H */<|MERGE_RESOLUTION|>--- conflicted
+++ resolved
@@ -2597,15 +2597,12 @@
 	return skb->mac_header != (typeof(skb->mac_header))~0U;
 }
 
-<<<<<<< HEAD
+static inline void skb_unset_mac_header(struct sk_buff *skb)
+{
+	skb->mac_header = (typeof(skb->mac_header))~0U;
+}
+
 //定义当前skb->data所指向的位置为以太头位置
-=======
-static inline void skb_unset_mac_header(struct sk_buff *skb)
-{
-	skb->mac_header = (typeof(skb->mac_header))~0U;
-}
-
->>>>>>> c4d6fe73
 static inline void skb_reset_mac_header(struct sk_buff *skb)
 {
 	skb->mac_header = skb->data - skb->head;
