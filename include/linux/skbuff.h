--- conflicted
+++ resolved
@@ -836,11 +836,7 @@
 	unsigned char		*head,//指向报文buffer的起始位置
 				*data;//指向当前解析的起始位置
 	unsigned int		truesize;
-<<<<<<< HEAD
-	atomic_t		users;//引用计数，防报文被释放
-=======
-	refcount_t		users;
->>>>>>> 5cb0512c
+	refcount_t		users;//引用计数，防报文被释放
 };
 
 #ifdef __KERNEL__
