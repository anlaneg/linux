/* SPDX-License-Identifier: GPL-2.0-or-later */
/*
 *	Definitions for the 'struct sk_buff' memory handlers.
 *
 *	Authors:
 *		Alan Cox, <gw4pts@gw4pts.ampr.org>
 *		Florian La Roche, <rzsfl@rz.uni-sb.de>
 */

#ifndef _LINUX_SKBUFF_H
#define _LINUX_SKBUFF_H

#include <linux/kernel.h>
#include <linux/compiler.h>
#include <linux/time.h>
#include <linux/bug.h>
#include <linux/bvec.h>
#include <linux/cache.h>
#include <linux/rbtree.h>
#include <linux/socket.h>
#include <linux/refcount.h>

#include <linux/atomic.h>
#include <asm/types.h>
#include <linux/spinlock.h>
#include <linux/net.h>
#include <linux/textsearch.h>
#include <net/checksum.h>
#include <linux/rcupdate.h>
#include <linux/hrtimer.h>
#include <linux/dma-mapping.h>
#include <linux/netdev_features.h>
#include <linux/sched.h>
#include <linux/sched/clock.h>
#include <net/flow_dissector.h>
#include <linux/splice.h>
#include <linux/in6.h>
#include <linux/if_packet.h>
#include <net/flow.h>
#include <net/page_pool.h>
#if IS_ENABLED(CONFIG_NF_CONNTRACK)
#include <linux/netfilter/nf_conntrack_common.h>
#endif

/* The interface for checksum offload between the stack and networking drivers
 * is as follows...
 *
 * A. IP checksum related features
 *
 * Drivers advertise checksum offload capabilities in the features of a device.
 * From the stack's point of view these are capabilities offered by the driver.
 * A driver typically only advertises features that it is capable of offloading
 * to its device.
 *
 * The checksum related features are:
 *
 *	NETIF_F_HW_CSUM	- The driver (or its device) is able to compute one
 *			  IP (one's complement) checksum for any combination
 *			  of protocols or protocol layering. The checksum is
 *			  computed and set in a packet per the CHECKSUM_PARTIAL
 *			  interface (see below).
 *
 *	NETIF_F_IP_CSUM - Driver (device) is only able to checksum plain
 *			  TCP or UDP packets over IPv4. These are specifically
 *			  unencapsulated packets of the form IPv4|TCP or
 *			  IPv4|UDP where the Protocol field in the IPv4 header
 *			  is TCP or UDP. The IPv4 header may contain IP options.
 *			  This feature cannot be set in features for a device
 *			  with NETIF_F_HW_CSUM also set. This feature is being
 *			  DEPRECATED (see below).
 *
 *	NETIF_F_IPV6_CSUM - Driver (device) is only able to checksum plain
 *			  TCP or UDP packets over IPv6. These are specifically
 *			  unencapsulated packets of the form IPv6|TCP or
 *			  IPv6|UDP where the Next Header field in the IPv6
 *			  header is either TCP or UDP. IPv6 extension headers
 *			  are not supported with this feature. This feature
 *			  cannot be set in features for a device with
 *			  NETIF_F_HW_CSUM also set. This feature is being
 *			  DEPRECATED (see below).
 *
 *	NETIF_F_RXCSUM - Driver (device) performs receive checksum offload.
 *			 This flag is only used to disable the RX checksum
 *			 feature for a device. The stack will accept receive
 *			 checksum indication in packets received on a device
 *			 regardless of whether NETIF_F_RXCSUM is set.
 *
 * B. Checksumming of received packets by device. Indication of checksum
 *    verification is set in skb->ip_summed. Possible values are:
 *
 * CHECKSUM_NONE:
 *
 *   Device did not checksum this packet e.g. due to lack of capabilities.
 *   The packet contains full (though not verified) checksum in packet but
 *   not in skb->csum. Thus, skb->csum is undefined in this case.
 *
 * CHECKSUM_UNNECESSARY:
 *
 *   The hardware you're dealing with doesn't calculate the full checksum
 *   (as in CHECKSUM_COMPLETE), but it does parse headers and verify checksums
 *   for specific protocols. For such packets it will set CHECKSUM_UNNECESSARY
 *   if their checksums are okay. skb->csum is still undefined in this case
 *   though. A driver or device must never modify the checksum field in the
 *   packet even if checksum is verified.
 *
 *   CHECKSUM_UNNECESSARY is applicable to following protocols:
 *     TCP: IPv6 and IPv4.
 *     UDP: IPv4 and IPv6. A device may apply CHECKSUM_UNNECESSARY to a
 *       zero UDP checksum for either IPv4 or IPv6, the networking stack
 *       may perform further validation in this case.
 *     GRE: only if the checksum is present in the header.
 *     SCTP: indicates the CRC in SCTP header has been validated.
 *     FCOE: indicates the CRC in FC frame has been validated.
 *
 *   skb->csum_level indicates the number of consecutive checksums found in
 *   the packet minus one that have been verified as CHECKSUM_UNNECESSARY.
 *   For instance if a device receives an IPv6->UDP->GRE->IPv4->TCP packet
 *   and a device is able to verify the checksums for UDP (possibly zero),
 *   GRE (checksum flag is set) and TCP, skb->csum_level would be set to
 *   two. If the device were only able to verify the UDP checksum and not
 *   GRE, either because it doesn't support GRE checksum or because GRE
 *   checksum is bad, skb->csum_level would be set to zero (TCP checksum is
 *   not considered in this case).
 *
 * CHECKSUM_COMPLETE:
 *
 *   This is the most generic way. The device supplied checksum of the _whole_
 *   packet as seen by netif_rx() and fills in skb->csum. This means the
 *   hardware doesn't need to parse L3/L4 headers to implement this.
 *
 *   Notes:
 *   - Even if device supports only some protocols, but is able to produce
 *     skb->csum, it MUST use CHECKSUM_COMPLETE, not CHECKSUM_UNNECESSARY.
 *   - CHECKSUM_COMPLETE is not applicable to SCTP and FCoE protocols.
 *
 * CHECKSUM_PARTIAL:
 *
 *   A checksum is set up to be offloaded to a device as described in the
 *   output description for CHECKSUM_PARTIAL. This may occur on a packet
 *   received directly from another Linux OS, e.g., a virtualized Linux kernel
 *   on the same host, or it may be set in the input path in GRO or remote
 *   checksum offload. For the purposes of checksum verification, the checksum
 *   referred to by skb->csum_start + skb->csum_offset and any preceding
 *   checksums in the packet are considered verified. Any checksums in the
 *   packet that are after the checksum being offloaded are not considered to
 *   be verified.
 *
 * C. Checksumming on transmit for non-GSO. The stack requests checksum offload
 *    in the skb->ip_summed for a packet. Values are:
 *
 * CHECKSUM_PARTIAL:
 *
 *   The driver is required to checksum the packet as seen by hard_start_xmit()
 *   from skb->csum_start up to the end, and to record/write the checksum at
 *   offset skb->csum_start + skb->csum_offset. A driver may verify that the
 *   csum_start and csum_offset values are valid values given the length and
 *   offset of the packet, but it should not attempt to validate that the
 *   checksum refers to a legitimate transport layer checksum -- it is the
 *   purview of the stack to validate that csum_start and csum_offset are set
 *   correctly.
 *
 *   When the stack requests checksum offload for a packet, the driver MUST
 *   ensure that the checksum is set correctly. A driver can either offload the
 *   checksum calculation to the device, or call skb_checksum_help (in the case
 *   that the device does not support offload for a particular checksum).
 *
 *   NETIF_F_IP_CSUM and NETIF_F_IPV6_CSUM are being deprecated in favor of
 *   NETIF_F_HW_CSUM. New devices should use NETIF_F_HW_CSUM to indicate
 *   checksum offload capability.
 *   skb_csum_hwoffload_help() can be called to resolve CHECKSUM_PARTIAL based
 *   on network device checksumming capabilities: if a packet does not match
 *   them, skb_checksum_help or skb_crc32c_help (depending on the value of
 *   csum_not_inet, see item D.) is called to resolve the checksum.
 *
 * CHECKSUM_NONE:
 *
 *   The skb was already checksummed by the protocol, or a checksum is not
 *   required.
 *
 * CHECKSUM_UNNECESSARY:
 *
 *   This has the same meaning as CHECKSUM_NONE for checksum offload on
 *   output.
 *
 * CHECKSUM_COMPLETE:
 *   Not used in checksum output. If a driver observes a packet with this value
 *   set in skbuff, it should treat the packet as if CHECKSUM_NONE were set.
 *
 * D. Non-IP checksum (CRC) offloads
 *
 *   NETIF_F_SCTP_CRC - This feature indicates that a device is capable of
 *     offloading the SCTP CRC in a packet. To perform this offload the stack
 *     will set csum_start and csum_offset accordingly, set ip_summed to
 *     CHECKSUM_PARTIAL and set csum_not_inet to 1, to provide an indication in
 *     the skbuff that the CHECKSUM_PARTIAL refers to CRC32c.
 *     A driver that supports both IP checksum offload and SCTP CRC32c offload
 *     must verify which offload is configured for a packet by testing the
 *     value of skb->csum_not_inet; skb_crc32c_csum_help is provided to resolve
 *     CHECKSUM_PARTIAL on skbs where csum_not_inet is set to 1.
 *
 *   NETIF_F_FCOE_CRC - This feature indicates that a device is capable of
 *     offloading the FCOE CRC in a packet. To perform this offload the stack
 *     will set ip_summed to CHECKSUM_PARTIAL and set csum_start and csum_offset
 *     accordingly. Note that there is no indication in the skbuff that the
 *     CHECKSUM_PARTIAL refers to an FCOE checksum, so a driver that supports
 *     both IP checksum offload and FCOE CRC offload must verify which offload
 *     is configured for a packet, presumably by inspecting packet headers.
 *
 * E. Checksumming on output with GSO.
 *
 * In the case of a GSO packet (skb_is_gso(skb) is true), checksum offload
 * is implied by the SKB_GSO_* flags in gso_type. Most obviously, if the
 * gso_type is SKB_GSO_TCPV4 or SKB_GSO_TCPV6, TCP checksum offload as
 * part of the GSO operation is implied. If a checksum is being offloaded
 * with GSO then ip_summed is CHECKSUM_PARTIAL, and both csum_start and
 * csum_offset are set to refer to the outermost checksum being offloaded
 * (two offloaded checksums are possible with UDP encapsulation).
 */

/* Don't change this without changing skb_csum_unnecessary! */
#define CHECKSUM_NONE		0 //checksum没有被校验（设备没有做checksum校验）
#define CHECKSUM_UNNECESSARY	1
#define CHECKSUM_COMPLETE	2
#define CHECKSUM_PARTIAL	3

/* Maximum value in skb->csum_level */
#define SKB_MAX_CSUM_LEVEL	3

//将x按cacheline对齐
#define SKB_DATA_ALIGN(X)	ALIGN(X, SMP_CACHE_BYTES)
//x的大小，减去skb-shared-info按cacheline对齐
#define SKB_WITH_OVERHEAD(X)	\
	((X) - SKB_DATA_ALIGN(sizeof(struct skb_shared_info)))
#define SKB_MAX_ORDER(X, ORDER) \
	SKB_WITH_OVERHEAD((PAGE_SIZE << (ORDER)) - (X))
#define SKB_MAX_HEAD(X)		(SKB_MAX_ORDER((X), 0))
#define SKB_MAX_ALLOC		(SKB_MAX_ORDER(0, 2))

/* return minimum truesize of one skb containing X bytes of data */
#define SKB_TRUESIZE(X) ((X) +						\
			 SKB_DATA_ALIGN(sizeof(struct sk_buff)) +	\
			 SKB_DATA_ALIGN(sizeof(struct skb_shared_info)))

struct ahash_request;
struct net_device;
struct scatterlist;
struct pipe_inode_info;
struct iov_iter;
struct napi_struct;
struct bpf_prog;
union bpf_attr;
struct skb_ext;

#if IS_ENABLED(CONFIG_BRIDGE_NETFILTER)
struct nf_bridge_info {
	enum {
		BRNF_PROTO_UNCHANGED,
		BRNF_PROTO_8021Q,
		BRNF_PROTO_PPPOE
	} orig_proto:8;
	u8			pkt_otherhost:1;
	u8			in_prerouting:1;
	u8			bridged_dnat:1;
	__u16			frag_max_size;
	struct net_device	*physindev;

	/* always valid & non-NULL from FORWARD on, for physdev match */
	struct net_device	*physoutdev;
	union {
		/* prerouting: detect dnat in orig/reply direction */
		__be32          ipv4_daddr;
		struct in6_addr ipv6_daddr;

		/* after prerouting + nat detected: store original source
		 * mac since neigh resolution overwrites it, only used while
		 * skb is out in neigh layer.
		 */
		char neigh_header[8];
	};
};
#endif

#if IS_ENABLED(CONFIG_NET_TC_SKB_EXT)
/* Chain in tc_skb_ext will be used to share the tc chain with
 * ovs recirc_id. It will be set to the current chain by tc
 * and read by ovs to recirc_id.
 */
struct tc_skb_ext {
	__u32 chain;
	__u16 mru;
	bool post_ct;
};
#endif

struct sk_buff_head {
	/* These two members must be first. */
	//双向链表
	struct sk_buff	*next;
	struct sk_buff	*prev;

	__u32		qlen;//队列长度
	spinlock_t	lock;/*保护此队列*/
};

struct sk_buff;

/* To allow 64K frame to be packed as single skb without frag_list we
 * require 64K/PAGE_SIZE pages plus 1 additional page to allow for
 * buffers which do not start on a page boundary.
 *
 * Since GRO uses frags we allocate at least 16 regardless of page
 * size.
 */
#if (65536/PAGE_SIZE + 1) < 16
#define MAX_SKB_FRAGS 16UL
#else
#define MAX_SKB_FRAGS (65536/PAGE_SIZE + 1)
#endif
extern int sysctl_max_skb_frags;

/* Set skb_shinfo(skb)->gso_size to this in case you want skb_segment to
 * segment using its current segmentation instead.
 */
#define GSO_BY_FRAGS	0xFFFF

typedef struct bio_vec skb_frag_t;

/**
 * skb_frag_size() - Returns the size of a skb fragment
 * @frag: skb fragment
 */
static inline unsigned int skb_frag_size(const skb_frag_t *frag)
{
	return frag->bv_len;/*内存分片大小*/
}

/**
 * skb_frag_size_set() - Sets the size of a skb fragment
 * @frag: skb fragment
 * @size: size of fragment
 */
static inline void skb_frag_size_set(skb_frag_t *frag, unsigned int size)
{
	frag->bv_len = size;/*设置此内存分片大小*/
}

/**
 * skb_frag_size_add() - Increments the size of a skb fragment by @delta
 * @frag: skb fragment
 * @delta: value to add
 */
static inline void skb_frag_size_add(skb_frag_t *frag, int delta)
{
	frag->bv_len += delta;/*为此内存分片增加delta*/
}

/**
 * skb_frag_size_sub() - Decrements the size of a skb fragment by @delta
 * @frag: skb fragment
 * @delta: value to subtract
 */
static inline void skb_frag_size_sub(skb_frag_t *frag, int delta)
{
	frag->bv_len -= delta;
}

/**
 * skb_frag_must_loop - Test if %p is a high memory page
 * @p: fragment's page
 */
static inline bool skb_frag_must_loop(struct page *p)
{
#if defined(CONFIG_HIGHMEM)
	if (IS_ENABLED(CONFIG_DEBUG_KMAP_LOCAL_FORCE_MAP) || PageHighMem(p))
		return true;
#endif
	return false;
}

/**
 *	skb_frag_foreach_page - loop over pages in a fragment
 *
 *	@f:		skb frag to operate on
 *	@f_off:		offset from start of f->bv_page
 *	@f_len:		length from f_off to loop over
 *	@p:		(temp var) current page
 *	@p_off:		(temp var) offset from start of current page,
 *	                           non-zero only on first page.
 *	@p_len:		(temp var) length in current page,
 *				   < PAGE_SIZE only on first and last page.
 *	@copied:	(temp var) length so far, excluding current p_len.
 *
 *	A fragment can hold a compound page, in which case per-page
 *	operations, notably kmap_atomic, must be called for each
 *	regular page.
 */
#define skb_frag_foreach_page(f, f_off, f_len, p, p_off, p_len, copied)	\
	for (p = skb_frag_page(f) + ((f_off) >> PAGE_SHIFT),		\
	     p_off = (f_off) & (PAGE_SIZE - 1),				\
	     p_len = skb_frag_must_loop(p) ?				\
	     min_t(u32, f_len, PAGE_SIZE - p_off) : f_len,		\
	     copied = 0;						\
	     copied < f_len;						\
	     copied += p_len, p++, p_off = 0,				\
	     p_len = min_t(u32, f_len - copied, PAGE_SIZE))		\

#define HAVE_HW_TIME_STAMP

/**
 * struct skb_shared_hwtstamps - hardware time stamps
 * @hwtstamp:	hardware time stamp transformed into duration
 *		since arbitrary point in time
 *
 * Software time stamps generated by ktime_get_real() are stored in
 * skb->tstamp.
 *
 * hwtstamps can only be compared against other hwtstamps from
 * the same device.
 *
 * This structure is attached to packets as part of the
 * &skb_shared_info. Use skb_hwtstamps() to get a pointer.
 */
struct skb_shared_hwtstamps {
	ktime_t	hwtstamp;
};

/* Definitions for tx_flags in struct skb_shared_info */
enum {
	/* generate hardware time stamp */
	SKBTX_HW_TSTAMP = 1 << 0,

	/* generate software time stamp when queueing packet to NIC */
	SKBTX_SW_TSTAMP = 1 << 1,

	/* device driver is going to provide hardware time stamp */
	SKBTX_IN_PROGRESS = 1 << 2,

	/* generate wifi status information (where possible) */
	SKBTX_WIFI_STATUS = 1 << 4,

	/* generate software time stamp when entering packet scheduling */
	SKBTX_SCHED_TSTAMP = 1 << 6,
};

#define SKBTX_ANY_SW_TSTAMP	(SKBTX_SW_TSTAMP    | \
				 SKBTX_SCHED_TSTAMP)
#define SKBTX_ANY_TSTAMP	(SKBTX_HW_TSTAMP | SKBTX_ANY_SW_TSTAMP)

/* Definitions for flags in struct skb_shared_info */
enum {
	/* use zcopy routines */
	SKBFL_ZEROCOPY_ENABLE = BIT(0),

	/* This indicates at least one fragment might be overwritten
	 * (as in vmsplice(), sendfile() ...)
	 * If we need to compute a TX checksum, we'll need to copy
	 * all frags to avoid possible bad checksum
	 */
	SKBFL_SHARED_FRAG = BIT(1),
};

#define SKBFL_ZEROCOPY_FRAG	(SKBFL_ZEROCOPY_ENABLE | SKBFL_SHARED_FRAG)

/*
 * The callback notifies userspace to release buffers when skb DMA is done in
 * lower device, the skb last reference should be 0 when calling this.
 * The zerocopy_success argument is true if zero copy transmit occurred,
 * false on data copy or out of memory error caused by data copy attempt.
 * The ctx field is used to track device context.
 * The desc field is used to track userspace buffer index.
 */
struct ubuf_info {
	void (*callback)(struct sk_buff *, struct ubuf_info *,
			 bool zerocopy_success);
	union {
		struct {
			unsigned long desc;
			void *ctx;
		};
		struct {
			u32 id;
			u16 len;
			u16 zerocopy:1;
			u32 bytelen;
		};
	};
	refcount_t refcnt;
	u8 flags;

	struct mmpin {
		struct user_struct *user;
		unsigned int num_pg;
	} mmp;
};

#define skb_uarg(SKB)	((struct ubuf_info *)(skb_shinfo(SKB)->destructor_arg))

int mm_account_pinned_pages(struct mmpin *mmp, size_t size);
void mm_unaccount_pinned_pages(struct mmpin *mmp);

struct ubuf_info *msg_zerocopy_alloc(struct sock *sk, size_t size);
struct ubuf_info *msg_zerocopy_realloc(struct sock *sk, size_t size,
				       struct ubuf_info *uarg);

void msg_zerocopy_put_abort(struct ubuf_info *uarg, bool have_uref);

void msg_zerocopy_callback(struct sk_buff *skb, struct ubuf_info *uarg,
			   bool success);

int skb_zerocopy_iter_dgram(struct sk_buff *skb, struct msghdr *msg, int len);
int skb_zerocopy_iter_stream(struct sock *sk, struct sk_buff *skb,
			     struct msghdr *msg, int len,
			     struct ubuf_info *uarg);

/* This data is invariant across clones and lives at
 * the end of the header data, ie. at skb->end.
 */
struct skb_shared_info {
	__u8		flags;
	__u8		meta_len;
	__u8		nr_frags;//有多少个分片
	__u8		tx_flags;
	unsigned short	gso_size;
	/* Warning: this field is not always filled in (UFO)! */
	unsigned short	gso_segs;
	struct sk_buff	*frag_list;
	struct skb_shared_hwtstamps hwtstamps;
	unsigned int	gso_type;
	u32		tskey;

	/*
	 * Warning : all fields before dataref are cleared in __alloc_skb()
	 */
	atomic_t	dataref;

	/* Intermediate layers must ensure that destructor_arg
	 * remains valid until skb destructor */
	void *		destructor_arg;

	/* must be last field, see pskb_expand_head() */
	skb_frag_t	frags[MAX_SKB_FRAGS];/*记录各分片内存信息*/
};

/* We divide dataref into two halves.  The higher 16 bits hold references
 * to the payload part of skb->data.  The lower 16 bits hold references to
 * the entire skb->data.  A clone of a headerless skb holds the length of
 * the header in skb->hdr_len.
 *
 * All users must obey the rule that the skb->data reference count must be
 * greater than or equal to the payload reference count.
 *
 * Holding a reference to the payload part means that the user does not
 * care about modifications to the header part of skb->data.
 */
#define SKB_DATAREF_SHIFT 16
#define SKB_DATAREF_MASK ((1 << SKB_DATAREF_SHIFT) - 1)


enum {
	SKB_FCLONE_UNAVAILABLE,	/* skb has no fclone (from head_cache) */
	SKB_FCLONE_ORIG,	/* orig skb (from fclone_cache) */
	SKB_FCLONE_CLONE,	/* companion fclone skb (from fclone_cache) */
};

enum {
	SKB_GSO_TCPV4 = 1 << 0,

	/* This indicates the skb is from an untrusted source. */
	SKB_GSO_DODGY = 1 << 1,

	/* This indicates the tcp segment has CWR set. */
	SKB_GSO_TCP_ECN = 1 << 2,

	SKB_GSO_TCP_FIXEDID = 1 << 3,

	SKB_GSO_TCPV6 = 1 << 4,

	SKB_GSO_FCOE = 1 << 5,

	SKB_GSO_GRE = 1 << 6,

	SKB_GSO_GRE_CSUM = 1 << 7,

	SKB_GSO_IPXIP4 = 1 << 8,

	SKB_GSO_IPXIP6 = 1 << 9,

	SKB_GSO_UDP_TUNNEL = 1 << 10,

	SKB_GSO_UDP_TUNNEL_CSUM = 1 << 11,

	SKB_GSO_PARTIAL = 1 << 12,

	SKB_GSO_TUNNEL_REMCSUM = 1 << 13,

	SKB_GSO_SCTP = 1 << 14,

	SKB_GSO_ESP = 1 << 15,

	SKB_GSO_UDP = 1 << 16,

	SKB_GSO_UDP_L4 = 1 << 17,

	SKB_GSO_FRAGLIST = 1 << 18,
};

#if BITS_PER_LONG > 32
#define NET_SKBUFF_DATA_USES_OFFSET 1
#endif

#ifdef NET_SKBUFF_DATA_USES_OFFSET
typedef unsigned int sk_buff_data_t;
#else
typedef unsigned char *sk_buff_data_t;
#endif

/**
 *	struct sk_buff - socket buffer
 *	@next: Next buffer in list
 *	@prev: Previous buffer in list
 *	@tstamp: Time we arrived/left
 *	@skb_mstamp_ns: (aka @tstamp) earliest departure time; start point
 *		for retransmit timer
 *	@rbnode: RB tree node, alternative to next/prev for netem/tcp
 *	@list: queue head
 *	@sk: Socket we are owned by
 *	@ip_defrag_offset: (aka @sk) alternate use of @sk, used in
 *		fragmentation management
 *	@dev: Device we arrived on/are leaving by
 *	@dev_scratch: (aka @dev) alternate use of @dev when @dev would be %NULL
 *	@cb: Control buffer. Free for use by every layer. Put private vars here
 *	@_skb_refdst: destination entry (with norefcount bit)
 *	@sp: the security path, used for xfrm
 *	@len: Length of actual data
 *	@data_len: Data length
 *	@mac_len: Length of link layer header
 *	@hdr_len: writable header length of cloned skb
 *	@csum: Checksum (must include start/offset pair)
 *	@csum_start: Offset from skb->head where checksumming should start
 *	@csum_offset: Offset from csum_start where checksum should be stored
 *	@priority: Packet queueing priority
 *	@ignore_df: allow local fragmentation
 *	@cloned: Head may be cloned (check refcnt to be sure)
 *	@ip_summed: Driver fed us an IP checksum
 *	@nohdr: Payload reference only, must not modify header
 *	@pkt_type: Packet class
 *	@fclone: skbuff clone status
 *	@ipvs_property: skbuff is owned by ipvs
 *	@inner_protocol_type: whether the inner protocol is
 *		ENCAP_TYPE_ETHER or ENCAP_TYPE_IPPROTO
 *	@remcsum_offload: remote checksum offload is enabled
 *	@offload_fwd_mark: Packet was L2-forwarded in hardware
 *	@offload_l3_fwd_mark: Packet was L3-forwarded in hardware
 *	@tc_skip_classify: do not classify packet. set by IFB device
 *	@tc_at_ingress: used within tc_classify to distinguish in/egress
 *	@redirected: packet was redirected by packet classifier
 *	@from_ingress: packet was redirected from the ingress path
 *	@nf_skip_egress: packet shall skip nf egress - see netfilter_netdev.h
 *	@peeked: this packet has been seen already, so stats have been
 *		done for it, don't do them again
 *	@nf_trace: netfilter packet trace flag
 *	@protocol: Packet protocol from driver
 *	@destructor: Destruct function
 *	@tcp_tsorted_anchor: list structure for TCP (tp->tsorted_sent_queue)
 *	@_sk_redir: socket redirection information for skmsg
 *	@_nfct: Associated connection, if any (with nfctinfo bits)
 *	@nf_bridge: Saved data about a bridged frame - see br_netfilter.c
 *	@skb_iif: ifindex of device we arrived on
 *	@tc_index: Traffic control index
 *	@hash: the packet hash
 *	@queue_mapping: Queue mapping for multiqueue devices
 *	@head_frag: skb was allocated from page fragments,
 *		not allocated by kmalloc() or vmalloc().
 *	@pfmemalloc: skbuff was allocated from PFMEMALLOC reserves
 *	@pp_recycle: mark the packet for recycling instead of freeing (implies
 *		page_pool support on driver)
 *	@active_extensions: active extensions (skb_ext_id types)
 *	@ndisc_nodetype: router type (from link layer)
 *	@ooo_okay: allow the mapping of a socket to a queue to be changed
 *	@l4_hash: indicate hash is a canonical 4-tuple hash over transport
 *		ports.
 *	@sw_hash: indicates hash was computed in software stack
 *	@wifi_acked_valid: wifi_acked was set
 *	@wifi_acked: whether frame was acked on wifi or not
 *	@no_fcs:  Request NIC to treat last 4 bytes as Ethernet FCS
 *	@encapsulation: indicates the inner headers in the skbuff are valid
 *	@encap_hdr_csum: software checksum is needed
 *	@csum_valid: checksum is already valid
 *	@csum_not_inet: use CRC32c to resolve CHECKSUM_PARTIAL
 *	@csum_complete_sw: checksum was completed by software
 *	@csum_level: indicates the number of consecutive checksums found in
 *		the packet minus one that have been verified as
 *		CHECKSUM_UNNECESSARY (max 3)
 *	@dst_pending_confirm: need to confirm neighbour
 *	@decrypted: Decrypted SKB
 *	@slow_gro: state present at GRO time, slower prepare step required
 *	@napi_id: id of the NAPI struct this skb came from
 *	@sender_cpu: (aka @napi_id) source CPU in XPS
 *	@secmark: security marking
 *	@mark: Generic packet mark
 *	@reserved_tailroom: (aka @mark) number of bytes of free space available
 *		at the tail of an sk_buff
 *	@vlan_present: VLAN tag is present
 *	@vlan_proto: vlan encapsulation protocol
 *	@vlan_tci: vlan tag control information
 *	@inner_protocol: Protocol (encapsulation)
 *	@inner_ipproto: (aka @inner_protocol) stores ipproto when
 *		skb->inner_protocol_type == ENCAP_TYPE_IPPROTO;
 *	@inner_transport_header: Inner transport layer header (encapsulation)
 *	@inner_network_header: Network layer header (encapsulation)
 *	@inner_mac_header: Link layer header (encapsulation)
 *	@transport_header: Transport layer header
 *	@network_header: Network layer header
 *	@mac_header: Link layer header
 *	@kcov_handle: KCOV remote handle for remote coverage collection
 *	@tail: Tail pointer
 *	@end: End pointer
 *	@head: Head of buffer
 *	@data: Data head pointer
 *	@truesize: Buffer size
 *	@users: User count - see {datagram,tcp}.c
 *	@extensions: allocated extensions, valid if active_extensions is nonzero
 */

struct sk_buff {
	union {
		struct {
			/* These two members must be first. */
			struct sk_buff		*next;
			struct sk_buff		*prev;

			union {
				struct net_device	*dev;//报文从属于那个设备
				/* Some protocols might use this space to store information,
				 * while device pointer would be NULL.
				 * UDP receive path is one user.
				 */
				unsigned long		dev_scratch;
			};
		};
		struct rb_node		rbnode; /* used in netem, ip4 defrag, and tcp stack */
		struct list_head	list;
	};

	union {
		struct sock		*sk;//对应的socket
		int			ip_defrag_offset;
	};

	union {
		ktime_t		tstamp;/*收报时的时间签*/
		u64		skb_mstamp_ns; /* earliest departure time */
	};
	/*
	 * This is the control buffer. It is free to use for every
	 * layer. Please put your private variables there. If you
	 * want to keep them across layers you have to do a skb_clone()
	 * first. This is owned by whoever has the skb queued ATM.
	 */
	//给各层提供的免申请控制缓冲，计划放各层的私有信息，含驱动层
	char			cb[48] __aligned(8);

	union {
		struct {
			unsigned long	_skb_refdst;
			void		(*destructor)(struct sk_buff *skb);
		};
		struct list_head	tcp_tsorted_anchor;
#ifdef CONFIG_NET_SOCK_MSG
		unsigned long		_sk_redir;
#endif
	};

#if defined(CONFIG_NF_CONNTRACK) || defined(CONFIG_NF_CONNTRACK_MODULE)
	unsigned long		 _nfct;//记录连接跟踪指针及方向
#endif
	unsigned int		len,//报文总长度(解析时指报文待解析长度）
				data_len;
	__u16			mac_len,//二层长度（整个mac层的长度）
				hdr_len;

	/* Following fields are _not_ copied in __copy_skb_header()
	 * Note that queue_mapping is here mostly to fill a hole.
	 */
	__u16			queue_mapping;//标明报文自哪个队列来

/* if you move cloned around you also must adapt those constants */
#ifdef __BIG_ENDIAN_BITFIELD
#define CLONED_MASK	(1 << 7)
#else
#define CLONED_MASK	1
#endif
#define CLONED_OFFSET()		offsetof(struct sk_buff, __cloned_offset)

	/* private: */
	__u8			__cloned_offset[0];
	/* public: */
	__u8			cloned:1,
				nohdr:1,
				fclone:2,
				peeked:1,
				head_frag:1,//是否为首个片（非ip分片概念）
				pfmemalloc:1,
				pp_recycle:1; /* page_pool recycle indicator */
#ifdef CONFIG_SKB_EXTENSIONS
	__u8			active_extensions;
#endif

	/* fields enclosed in headers_start/headers_end are copied
	 * using a single memcpy() in __copy_skb_header()
	 */
	/* private: */
	__u32			headers_start[0];
	/* public: */

/* if you move pkt_type around you also must adapt those constants */
#ifdef __BIG_ENDIAN_BITFIELD
#define PKT_TYPE_MAX	(7 << 5)
#else
#define PKT_TYPE_MAX	7
#endif
#define PKT_TYPE_OFFSET()	offsetof(struct sk_buff, __pkt_type_offset)

	/* private: */
	__u8			__pkt_type_offset[0];
	/* public: */
	__u8			pkt_type:3;//通过mac检查报文类别，例如组播等（见if_packet.h中PACKET_MULTICAST等定义）
	__u8			ignore_df:1;
	__u8			nf_trace:1;
	__u8			ip_summed:2;
	__u8			ooo_okay:1;

	__u8			l4_hash:1;
	__u8			sw_hash:1;
	__u8			wifi_acked_valid:1;
	__u8			wifi_acked:1;
	__u8			no_fcs:1;
	/* Indicates the inner headers are valid in the skbuff. */
	__u8			encapsulation:1;
	__u8			encap_hdr_csum:1;
	__u8			csum_valid:1;

#ifdef __BIG_ENDIAN_BITFIELD
#define PKT_VLAN_PRESENT_BIT	7
#else
#define PKT_VLAN_PRESENT_BIT	0
#endif
#define PKT_VLAN_PRESENT_OFFSET()	offsetof(struct sk_buff, __pkt_vlan_present_offset)
	/* private: */
	__u8			__pkt_vlan_present_offset[0];
	/* public: */
	__u8			vlan_present:1;
	__u8			csum_complete_sw:1;
	__u8			csum_level:2;
	__u8			csum_not_inet:1;
	__u8			dst_pending_confirm:1;
#ifdef CONFIG_IPV6_NDISC_NODETYPE
	__u8			ndisc_nodetype:2;
#endif

	__u8			ipvs_property:1;
	__u8			inner_protocol_type:1;
	__u8			remcsum_offload:1;
#ifdef CONFIG_NET_SWITCHDEV
	__u8			offload_fwd_mark:1;
	__u8			offload_l3_fwd_mark:1;
#endif
#ifdef CONFIG_NET_CLS_ACT
	//此报文是否跳过classify处理
	__u8			tc_skip_classify:1;
	//tc处于ingress位置
	__u8			tc_at_ingress:1;
#endif
<<<<<<< HEAD
#ifdef CONFIG_NET_REDIRECT
	//skb被tc redirected到本设备
	__u8			redirected:1;
	//skb来源于ingress(redirectd情况）
=======
	__u8			redirected:1;
#ifdef CONFIG_NET_REDIRECT
>>>>>>> ce840177
	__u8			from_ingress:1;
#endif
#ifdef CONFIG_NETFILTER_SKIP_EGRESS
	__u8			nf_skip_egress:1;
#endif
#ifdef CONFIG_TLS_DEVICE
	__u8			decrypted:1;
#endif
	__u8			slow_gro:1;

#ifdef CONFIG_NET_SCHED
	//tc返回的分类id
	__u16			tc_index;	/* traffic control index */
#endif

	union {
		__wsum		csum;
		struct {
			__u16	csum_start;/*checksum计算的起始位置*/
			__u16	csum_offset;/*checksum字段的填充位置*/
		};
	};
	__u32			priority;
	int			skb_iif;//入接口ifindex
	__u32			hash;//报文对应的hash值，例如rss hash
	__be16			vlan_proto;//哪种vlan协议
	__u16			vlan_tci;//指出vlan id
#if defined(CONFIG_NET_RX_BUSY_POLL) || defined(CONFIG_XPS)
	union {
		//标记skb由哪个napi收上来的
		unsigned int	napi_id;
		unsigned int	sender_cpu;
	};
#endif
#ifdef CONFIG_NETWORK_SECMARK
	__u32		secmark;
#endif

	union {
		__u32		mark;
		__u32		reserved_tailroom;
	};

	union {
		__be16		inner_protocol;
		__u8		inner_ipproto;
	};

	__u16			inner_transport_header;
	__u16			inner_network_header;
	__u16			inner_mac_header;

	__be16			protocol;//链路层指明的协议，如arp,ip协议,802.2等
	__u16			transport_header;//到传输层的偏移量
	__u16			network_header;//到网络头的偏移量
	__u16			mac_header;//到mac头的偏移量

#ifdef CONFIG_KCOV
	u64			kcov_handle;
#endif

	/* private: */
	__u32			headers_end[0];
	/* public: */

	/* These elements must be at the end, see alloc_skb() for details.  */
	sk_buff_data_t		tail;//指向报文结束位置（它与data是一对儿）
	sk_buff_data_t		end;//指向buffer的结束位置，注：实际上在end的后面还有skb_shared_info结构
	unsigned char		*head,//指向buffer的起始位置
				*data;//指向报文位置（解析时表示当前分析位置）
	unsigned int		truesize;//缓冲区实际大小
	refcount_t		users;//引用计数，防报文被释放

#ifdef CONFIG_SKB_EXTENSIONS
	/* only useable after checking ->active_extensions != 0 */
	struct skb_ext		*extensions;
#endif
};

#ifdef __KERNEL__
/*
 *	Handling routines are only of interest to the kernel
 */

#define SKB_ALLOC_FCLONE	0x01
#define SKB_ALLOC_RX		0x02
#define SKB_ALLOC_NAPI		0x04

/**
 * skb_pfmemalloc - Test if the skb was allocated from PFMEMALLOC reserves
 * @skb: buffer
 */
static inline bool skb_pfmemalloc(const struct sk_buff *skb)
{
	return unlikely(skb->pfmemalloc);
}

/*
 * skb might have a dst pointer attached, refcounted or not.
 * _skb_refdst low order bit is set if refcount was _not_ taken
 */
#define SKB_DST_NOREF	1UL
#define SKB_DST_PTRMASK	~(SKB_DST_NOREF)

/**
 * skb_dst - returns skb dst_entry
 * @skb: buffer
 *
 * Returns skb dst_entry, regardless of reference taken or not.
 */
static inline struct dst_entry *skb_dst(const struct sk_buff *skb)
{
    //取报文对应的dst_entry
	/* If refdst was not refcounted, check we still are in a
	 * rcu_read_lock section
	 */
	WARN_ON((skb->_skb_refdst & SKB_DST_NOREF) &&
		!rcu_read_lock_held() &&
		!rcu_read_lock_bh_held());
	return (struct dst_entry *)(skb->_skb_refdst & SKB_DST_PTRMASK);
}

/**
 * skb_dst_set - sets skb dst
 * @skb: buffer
 * @dst: dst entry
 *
 * Sets skb dst, assuming a reference was taken on dst and should
 * be released by skb_dst_drop()
 */
static inline void skb_dst_set(struct sk_buff *skb, struct dst_entry *dst)
{
<<<<<<< HEAD
    //设skb设置dst_entry
=======
	skb->slow_gro |= !!dst;
>>>>>>> ce840177
	skb->_skb_refdst = (unsigned long)dst;
}

/**
 * skb_dst_set_noref - sets skb dst, hopefully, without taking reference
 * @skb: buffer
 * @dst: dst entry
 *
 * Sets skb dst, assuming a reference was not taken on dst.
 * If dst entry is cached, we do not take reference and dst_release
 * will be avoided by refdst_drop. If dst entry is not cached, we take
 * reference, so that last dst_release can destroy the dst immediately.
 */
static inline void skb_dst_set_noref(struct sk_buff *skb, struct dst_entry *dst)
{
	WARN_ON(!rcu_read_lock_held() && !rcu_read_lock_bh_held());
	skb->slow_gro |= !!dst;
	skb->_skb_refdst = (unsigned long)dst | SKB_DST_NOREF;
}

/**
 * skb_dst_is_noref - Test if skb dst isn't refcounted
 * @skb: buffer
 */
static inline bool skb_dst_is_noref(const struct sk_buff *skb)
{
	return (skb->_skb_refdst & SKB_DST_NOREF) && skb_dst(skb);
}

/**
 * skb_rtable - Returns the skb &rtable
 * @skb: buffer
 */
static inline struct rtable *skb_rtable(const struct sk_buff *skb)
{
	return (struct rtable *)skb_dst(skb);
}

/* For mangling skb->pkt_type from user space side from applications
 * such as nft, tc, etc, we only allow a conservative subset of
 * possible pkt_types to be set.
*/
static inline bool skb_pkt_type_ok(u32 ptype)
{
	return ptype <= PACKET_OTHERHOST;
}

/**
 * skb_napi_id - Returns the skb's NAPI id
 * @skb: buffer
 */
static inline unsigned int skb_napi_id(const struct sk_buff *skb)
{
#ifdef CONFIG_NET_RX_BUSY_POLL
	return skb->napi_id;
#else
	return 0;
#endif
}

/**
 * skb_unref - decrement the skb's reference count
 * @skb: buffer
 *
 * Returns true if we can free the skb.
 */
static inline bool skb_unref(struct sk_buff *skb)
{
	if (unlikely(!skb))
		return false;
	if (likely(refcount_read(&skb->users) == 1))
		smp_rmb();
	else if (likely(!refcount_dec_and_test(&skb->users)))
		return false;

	return true;
}

void skb_release_head_state(struct sk_buff *skb);
void kfree_skb(struct sk_buff *skb);
void kfree_skb_list(struct sk_buff *segs);
void skb_dump(const char *level, const struct sk_buff *skb, bool full_pkt);
void skb_tx_error(struct sk_buff *skb);

#ifdef CONFIG_TRACEPOINTS
void consume_skb(struct sk_buff *skb);
#else
static inline void consume_skb(struct sk_buff *skb)
{
	return kfree_skb(skb);
}
#endif

void __consume_stateless_skb(struct sk_buff *skb);
void  __kfree_skb(struct sk_buff *skb);
extern struct kmem_cache *skbuff_head_cache;

void kfree_skb_partial(struct sk_buff *skb, bool head_stolen);
bool skb_try_coalesce(struct sk_buff *to, struct sk_buff *from,
		      bool *fragstolen, int *delta_truesize);

struct sk_buff *__alloc_skb(unsigned int size, gfp_t priority, int flags,
			    int node);
struct sk_buff *__build_skb(void *data, unsigned int frag_size);
struct sk_buff *build_skb(void *data, unsigned int frag_size);
struct sk_buff *build_skb_around(struct sk_buff *skb,
				 void *data, unsigned int frag_size);

struct sk_buff *napi_build_skb(void *data, unsigned int frag_size);

/**
 * alloc_skb - allocate a network buffer
 * @size: size to allocate
 * @priority: allocation mask
 *
 * This function is a convenient wrapper around __alloc_skb().
 */
static inline struct sk_buff *alloc_skb(unsigned int size,
					gfp_t priority)
{
	//申请skb及存放报文的buffer（buffer大小由size指定）
	return __alloc_skb(size, priority, 0, NUMA_NO_NODE);
}

struct sk_buff *alloc_skb_with_frags(unsigned long header_len,
				     unsigned long data_len,
				     int max_page_order,
				     int *errcode,
				     gfp_t gfp_mask);
struct sk_buff *alloc_skb_for_msg(struct sk_buff *first);

/* Layout of fast clones : [skb1][skb2][fclone_ref] */
struct sk_buff_fclones {
	struct sk_buff	skb1;

	struct sk_buff	skb2;

	refcount_t	fclone_ref;
};

/**
 *	skb_fclone_busy - check if fclone is busy
 *	@sk: socket
 *	@skb: buffer
 *
 * Returns true if skb is a fast clone, and its clone is not freed.
 * Some drivers call skb_orphan() in their ndo_start_xmit(),
 * so we also check that this didnt happen.
 */
static inline bool skb_fclone_busy(const struct sock *sk,
				   const struct sk_buff *skb)
{
	const struct sk_buff_fclones *fclones;

	fclones = container_of(skb, struct sk_buff_fclones, skb1);

	return skb->fclone == SKB_FCLONE_ORIG &&
	       refcount_read(&fclones->fclone_ref) > 1 &&
	       READ_ONCE(fclones->skb2.sk) == sk;
}

/**
 * alloc_skb_fclone - allocate a network buffer from fclone cache
 * @size: size to allocate
 * @priority: allocation mask
 *
 * This function is a convenient wrapper around __alloc_skb().
 */
static inline struct sk_buff *alloc_skb_fclone(unsigned int size,
					       gfp_t priority)
{
	return __alloc_skb(size, priority, SKB_ALLOC_FCLONE, NUMA_NO_NODE);
}

struct sk_buff *skb_morph(struct sk_buff *dst, struct sk_buff *src);
void skb_headers_offset_update(struct sk_buff *skb, int off);
int skb_copy_ubufs(struct sk_buff *skb, gfp_t gfp_mask);
struct sk_buff *skb_clone(struct sk_buff *skb, gfp_t priority);
void skb_copy_header(struct sk_buff *new, const struct sk_buff *old);
struct sk_buff *skb_copy(const struct sk_buff *skb, gfp_t priority);
struct sk_buff *__pskb_copy_fclone(struct sk_buff *skb, int headroom,
				   gfp_t gfp_mask, bool fclone);
static inline struct sk_buff *__pskb_copy(struct sk_buff *skb, int headroom,
					  gfp_t gfp_mask)
{
	return __pskb_copy_fclone(skb, headroom, gfp_mask, false);
}

int pskb_expand_head(struct sk_buff *skb, int nhead, int ntail, gfp_t gfp_mask);
struct sk_buff *skb_realloc_headroom(struct sk_buff *skb,
				     unsigned int headroom);
struct sk_buff *skb_expand_head(struct sk_buff *skb, unsigned int headroom);
struct sk_buff *skb_copy_expand(const struct sk_buff *skb, int newheadroom,
				int newtailroom, gfp_t priority);
int __must_check skb_to_sgvec_nomark(struct sk_buff *skb, struct scatterlist *sg,
				     int offset, int len);
int __must_check skb_to_sgvec(struct sk_buff *skb, struct scatterlist *sg,
			      int offset, int len);
int skb_cow_data(struct sk_buff *skb, int tailbits, struct sk_buff **trailer);
int __skb_pad(struct sk_buff *skb, int pad, bool free_on_error);

/**
 *	skb_pad			-	zero pad the tail of an skb
 *	@skb: buffer to pad
 *	@pad: space to pad
 *
 *	Ensure that a buffer is followed by a padding area that is zero
 *	filled. Used by network drivers which may DMA or transfer data
 *	beyond the buffer end onto the wire.
 *
 *	May return error in out of memory cases. The skb is freed on error.
 */
static inline int skb_pad(struct sk_buff *skb, int pad)
{
	return __skb_pad(skb, pad, true);
}
#define dev_kfree_skb(a)	consume_skb(a)

int skb_append_pagefrags(struct sk_buff *skb, struct page *page,
			 int offset, size_t size);

struct skb_seq_state {
	__u32		lower_offset;
	__u32		upper_offset;
	__u32		frag_idx;
	__u32		stepped_offset;
	struct sk_buff	*root_skb;
	struct sk_buff	*cur_skb;
	__u8		*frag_data;
	__u32		frag_off;
};

void skb_prepare_seq_read(struct sk_buff *skb, unsigned int from,
			  unsigned int to, struct skb_seq_state *st);
unsigned int skb_seq_read(unsigned int consumed, const u8 **data,
			  struct skb_seq_state *st);
void skb_abort_seq_read(struct skb_seq_state *st);

unsigned int skb_find_text(struct sk_buff *skb, unsigned int from,
			   unsigned int to, struct ts_config *config);

/*
 * Packet hash types specify the type of hash in skb_set_hash.
 *
 * Hash types refer to the protocol layer addresses which are used to
 * construct a packet's hash. The hashes are used to differentiate or identify
 * flows of the protocol layer for the hash type. Hash types are either
 * layer-2 (L2), layer-3 (L3), or layer-4 (L4).
 *
 * Properties of hashes:
 *
 * 1) Two packets in different flows have different hash values
 * 2) Two packets in the same flow should have the same hash value
 *
 * A hash at a higher layer is considered to be more specific. A driver should
 * set the most specific hash possible.
 *
 * A driver cannot indicate a more specific hash than the layer at which a hash
 * was computed. For instance an L3 hash cannot be set as an L4 hash.
 *
 * A driver may indicate a hash level which is less specific than the
 * actual layer the hash was computed on. For instance, a hash computed
 * at L4 may be considered an L3 hash. This should only be done if the
 * driver can't unambiguously determine that the HW computed the hash at
 * the higher layer. Note that the "should" in the second property above
 * permits this.
 */
enum pkt_hash_types {
	PKT_HASH_TYPE_NONE,	/* Undefined type */
	PKT_HASH_TYPE_L2,	/* Input: src_MAC, dest_MAC */
	PKT_HASH_TYPE_L3,	/* Input: src_IP, dst_IP */
	PKT_HASH_TYPE_L4,	/* Input: src_IP, dst_IP, src_port, dst_port */
};

static inline void skb_clear_hash(struct sk_buff *skb)
{
	skb->hash = 0;
	skb->sw_hash = 0;
	skb->l4_hash = 0;
}

static inline void skb_clear_hash_if_not_l4(struct sk_buff *skb)
{
	if (!skb->l4_hash)
		skb_clear_hash(skb);
}

static inline void
__skb_set_hash(struct sk_buff *skb, __u32 hash, bool is_sw, bool is_l4)
{
	skb->l4_hash = is_l4;
	skb->sw_hash = is_sw;
	skb->hash = hash;
}

static inline void
skb_set_hash(struct sk_buff *skb, __u32 hash, enum pkt_hash_types type)
{
	/* Used by drivers to set hash from HW */
	__skb_set_hash(skb, hash, false, type == PKT_HASH_TYPE_L4);
}

static inline void
__skb_set_sw_hash(struct sk_buff *skb, __u32 hash, bool is_l4)
{
	__skb_set_hash(skb, hash, true, is_l4);
}

void __skb_get_hash(struct sk_buff *skb);
u32 __skb_get_hash_symmetric(const struct sk_buff *skb);
u32 skb_get_poff(const struct sk_buff *skb);
u32 __skb_get_poff(const struct sk_buff *skb, const void *data,
		   const struct flow_keys_basic *keys, int hlen);
__be32 __skb_flow_get_ports(const struct sk_buff *skb, int thoff, u8 ip_proto,
			    const void *data, int hlen_proto);

static inline __be32 skb_flow_get_ports(const struct sk_buff *skb,
					int thoff, u8 ip_proto)
{
    /*提取port信息*/
	return __skb_flow_get_ports(skb, thoff, ip_proto, NULL, 0);
}

void skb_flow_dissector_init(struct flow_dissector *flow_dissector,
			     const struct flow_dissector_key *key,
			     unsigned int key_count);

struct bpf_flow_dissector;
bool bpf_flow_dissect(struct bpf_prog *prog, struct bpf_flow_dissector *ctx,
		      __be16 proto, int nhoff, int hlen, unsigned int flags);

bool __skb_flow_dissect(const struct net *net,
			const struct sk_buff *skb,
			struct flow_dissector *flow_dissector,
			void *target_container, const void *data,
			__be16 proto, int nhoff, int hlen, unsigned int flags);

static inline bool skb_flow_dissect(const struct sk_buff *skb,
				    struct flow_dissector *flow_dissector,
				    void *target_container, unsigned int flags)
{
	return __skb_flow_dissect(NULL, skb, flow_dissector,
				  target_container, NULL, 0, 0, 0, flags);
}

static inline bool skb_flow_dissect_flow_keys(const struct sk_buff *skb,
					      struct flow_keys *flow,
					      unsigned int flags)
{
	memset(flow, 0, sizeof(*flow));
	return __skb_flow_dissect(NULL, skb, &flow_keys_dissector,
				  flow, NULL, 0, 0, 0, flags);
}

static inline bool
skb_flow_dissect_flow_keys_basic(const struct net *net,
				 const struct sk_buff *skb,
				 struct flow_keys_basic *flow,
				 const void *data, __be16 proto,
				 int nhoff, int hlen, unsigned int flags)
{
	memset(flow, 0, sizeof(*flow));
	return __skb_flow_dissect(net, skb, &flow_keys_basic_dissector, flow,
				  data, proto, nhoff, hlen, flags);
}

void skb_flow_dissect_meta(const struct sk_buff *skb,
			   struct flow_dissector *flow_dissector,
			   void *target_container);

/* Gets a skb connection tracking info, ctinfo map should be a
 * map of mapsize to translate enum ip_conntrack_info states
 * to user states.
 */
void
skb_flow_dissect_ct(const struct sk_buff *skb,
		    struct flow_dissector *flow_dissector,
		    void *target_container,
		    u16 *ctinfo_map, size_t mapsize,
		    bool post_ct);
void
skb_flow_dissect_tunnel_info(const struct sk_buff *skb,
			     struct flow_dissector *flow_dissector,
			     void *target_container);

void skb_flow_dissect_hash(const struct sk_buff *skb,
			   struct flow_dissector *flow_dissector,
			   void *target_container);

/*取报文对应的hashcode*/
static inline __u32 skb_get_hash(struct sk_buff *skb)
{
	if (!skb->l4_hash && !skb->sw_hash)
	    /*为此报文计算hash*/
		__skb_get_hash(skb);

	return skb->hash;
}

static inline __u32 skb_get_hash_flowi6(struct sk_buff *skb, const struct flowi6 *fl6)
{
	if (!skb->l4_hash && !skb->sw_hash) {
		struct flow_keys keys;
		__u32 hash = __get_hash_from_flowi6(fl6, &keys);

		__skb_set_sw_hash(skb, hash, flow_keys_have_l4(&keys));
	}

	return skb->hash;
}

__u32 skb_get_hash_perturb(const struct sk_buff *skb,
			   const siphash_key_t *perturb);

//取报文hash
static inline __u32 skb_get_hash_raw(const struct sk_buff *skb)
{
	return skb->hash;
}

static inline void skb_copy_hash(struct sk_buff *to, const struct sk_buff *from)
{
	to->hash = from->hash;
	to->sw_hash = from->sw_hash;
	to->l4_hash = from->l4_hash;
};

static inline void skb_copy_decrypted(struct sk_buff *to,
				      const struct sk_buff *from)
{
#ifdef CONFIG_TLS_DEVICE
	to->decrypted = from->decrypted;
#endif
}

#ifdef NET_SKBUFF_DATA_USES_OFFSET
static inline unsigned char *skb_end_pointer(const struct sk_buff *skb)
{
	return skb->head + skb->end;
}

static inline unsigned int skb_end_offset(const struct sk_buff *skb)
{
	return skb->end;
}
#else
static inline unsigned char *skb_end_pointer(const struct sk_buff *skb)
{
	return skb->end;
}

//可用的buffer大小
static inline unsigned int skb_end_offset(const struct sk_buff *skb)
{
	return skb->end - skb->head;
}
#endif

/* Internal 取skb对应的shared_info结构*/
#define skb_shinfo(SKB)	((struct skb_shared_info *)(skb_end_pointer(SKB)))

static inline struct skb_shared_hwtstamps *skb_hwtstamps(struct sk_buff *skb)
{
	return &skb_shinfo(skb)->hwtstamps;
}

static inline struct ubuf_info *skb_zcopy(struct sk_buff *skb)
{
	bool is_zcopy = skb && skb_shinfo(skb)->flags & SKBFL_ZEROCOPY_ENABLE;

	return is_zcopy ? skb_uarg(skb) : NULL;
}

static inline void net_zcopy_get(struct ubuf_info *uarg)
{
	refcount_inc(&uarg->refcnt);
}

static inline void skb_zcopy_init(struct sk_buff *skb, struct ubuf_info *uarg)
{
	skb_shinfo(skb)->destructor_arg = uarg;
	skb_shinfo(skb)->flags |= uarg->flags;
}

static inline void skb_zcopy_set(struct sk_buff *skb, struct ubuf_info *uarg,
				 bool *have_ref)
{
	if (skb && uarg && !skb_zcopy(skb)) {
		if (unlikely(have_ref && *have_ref))
			*have_ref = false;
		else
			net_zcopy_get(uarg);
		skb_zcopy_init(skb, uarg);
	}
}

static inline void skb_zcopy_set_nouarg(struct sk_buff *skb, void *val)
{
	skb_shinfo(skb)->destructor_arg = (void *)((uintptr_t) val | 0x1UL);
	skb_shinfo(skb)->flags |= SKBFL_ZEROCOPY_FRAG;
}

static inline bool skb_zcopy_is_nouarg(struct sk_buff *skb)
{
	return (uintptr_t) skb_shinfo(skb)->destructor_arg & 0x1UL;
}

static inline void *skb_zcopy_get_nouarg(struct sk_buff *skb)
{
	return (void *)((uintptr_t) skb_shinfo(skb)->destructor_arg & ~0x1UL);
}

static inline void net_zcopy_put(struct ubuf_info *uarg)
{
	if (uarg)
		uarg->callback(NULL, uarg, true);
}

static inline void net_zcopy_put_abort(struct ubuf_info *uarg, bool have_uref)
{
	if (uarg) {
		if (uarg->callback == msg_zerocopy_callback)
			msg_zerocopy_put_abort(uarg, have_uref);
		else if (have_uref)
			net_zcopy_put(uarg);
	}
}

/* Release a reference on a zerocopy structure */
static inline void skb_zcopy_clear(struct sk_buff *skb, bool zerocopy_success)
{
	struct ubuf_info *uarg = skb_zcopy(skb);

	if (uarg) {
		if (!skb_zcopy_is_nouarg(skb))
			uarg->callback(skb, uarg, zerocopy_success);

		skb_shinfo(skb)->flags &= ~SKBFL_ZEROCOPY_FRAG;
	}
}

/*将skb自skb->next链中移除*/
static inline void skb_mark_not_on_list(struct sk_buff *skb)
{
	skb->next = NULL;
}

/* Iterate through singly-linked GSO fragments of an skb. */
#define skb_list_walk_safe(first, skb, next_skb)                               \
	for ((skb) = (first), (next_skb) = (skb) ? (skb)->next : NULL; (skb);  \
	     (skb) = (next_skb), (next_skb) = (skb) ? (skb)->next : NULL)

static inline void skb_list_del_init(struct sk_buff *skb)
{
	__list_del_entry(&skb->list);
	skb_mark_not_on_list(skb);
}

/**
 *	skb_queue_empty - check if a queue is empty
 *	@list: queue head
 *
 *	Returns true if the queue is empty, false otherwise.
 */
static inline int skb_queue_empty(const struct sk_buff_head *list)
{
	return list->next == (const struct sk_buff *) list;
}

/**
 *	skb_queue_empty_lockless - check if a queue is empty
 *	@list: queue head
 *
 *	Returns true if the queue is empty, false otherwise.
 *	This variant can be used in lockless contexts.
 */
static inline bool skb_queue_empty_lockless(const struct sk_buff_head *list)
{
	return READ_ONCE(list->next) == (const struct sk_buff *) list;
}


/**
 *	skb_queue_is_last - check if skb is the last entry in the queue
 *	@list: queue head
 *	@skb: buffer
 *
 *	Returns true if @skb is the last buffer on the list.
 */
static inline bool skb_queue_is_last(const struct sk_buff_head *list,
				     const struct sk_buff *skb)
{
	return skb->next == (const struct sk_buff *) list;
}

/**
 *	skb_queue_is_first - check if skb is the first entry in the queue
 *	@list: queue head
 *	@skb: buffer
 *
 *	Returns true if @skb is the first buffer on the list.
 */
static inline bool skb_queue_is_first(const struct sk_buff_head *list,
				      const struct sk_buff *skb)
{
	return skb->prev == (const struct sk_buff *) list;
}

/**
 *	skb_queue_next - return the next packet in the queue
 *	@list: queue head
 *	@skb: current buffer
 *
 *	Return the next packet in @list after @skb.  It is only valid to
 *	call this if skb_queue_is_last() evaluates to false.
 */
static inline struct sk_buff *skb_queue_next(const struct sk_buff_head *list,
					     const struct sk_buff *skb)
{
	/* This BUG_ON may seem severe, but if we just return then we
	 * are going to dereference garbage.
	 */
	BUG_ON(skb_queue_is_last(list, skb));
	return skb->next;
}

/**
 *	skb_queue_prev - return the prev packet in the queue
 *	@list: queue head
 *	@skb: current buffer
 *
 *	Return the prev packet in @list before @skb.  It is only valid to
 *	call this if skb_queue_is_first() evaluates to false.
 */
static inline struct sk_buff *skb_queue_prev(const struct sk_buff_head *list,
					     const struct sk_buff *skb)
{
	/* This BUG_ON may seem severe, but if we just return then we
	 * are going to dereference garbage.
	 */
	BUG_ON(skb_queue_is_first(list, skb));
	return skb->prev;
}

/**
 *	skb_get - reference buffer
 *	@skb: buffer to reference
 *
 *	Makes another reference to a socket buffer and returns a pointer
 *	to the buffer.
 */
static inline struct sk_buff *skb_get(struct sk_buff *skb)
{
	refcount_inc(&skb->users);
	return skb;
}

/*
 * If users == 1, we are the only owner and can avoid redundant atomic changes.
 */

/**
 *	skb_cloned - is the buffer a clone
 *	@skb: buffer to check
 *
 *	Returns true if the buffer was generated with skb_clone() and is
 *	one of multiple shared copies of the buffer. Cloned buffers are
 *	shared data so must not be written to under normal circumstances.
 */
static inline int skb_cloned(const struct sk_buff *skb)
{
	return skb->cloned &&
	       (atomic_read(&skb_shinfo(skb)->dataref) & SKB_DATAREF_MASK) != 1;
}

static inline int skb_unclone(struct sk_buff *skb, gfp_t pri)
{
	might_sleep_if(gfpflags_allow_blocking(pri));

	if (skb_cloned(skb))
		return pskb_expand_head(skb, 0, 0, pri);

	return 0;
}

/**
 *	skb_header_cloned - is the header a clone
 *	@skb: buffer to check
 *
 *	Returns true if modifying the header part of the buffer requires
 *	the data to be copied.
 */
static inline int skb_header_cloned(const struct sk_buff *skb)
{
	int dataref;

	if (!skb->cloned)
		return 0;

	dataref = atomic_read(&skb_shinfo(skb)->dataref);
	dataref = (dataref & SKB_DATAREF_MASK) - (dataref >> SKB_DATAREF_SHIFT);
	return dataref != 1;
}

static inline int skb_header_unclone(struct sk_buff *skb, gfp_t pri)
{
	might_sleep_if(gfpflags_allow_blocking(pri));

	if (skb_header_cloned(skb))
		return pskb_expand_head(skb, 0, 0, pri);

	return 0;
}

/**
 *	__skb_header_release - release reference to header
 *	@skb: buffer to operate on
 */
static inline void __skb_header_release(struct sk_buff *skb)
{
	skb->nohdr = 1;
	atomic_set(&skb_shinfo(skb)->dataref, 1 + (1 << SKB_DATAREF_SHIFT));
}


/**
 *	skb_shared - is the buffer shared
 *	@skb: buffer to check
 *
 *	Returns true if more than one person has a reference to this
 *	buffer.
 */
static inline int skb_shared(const struct sk_buff *skb)
{
    /*如果此buffer被多个人使用，则此buffer认为被共享*/
	return refcount_read(&skb->users) != 1;
}

/**
 *	skb_share_check - check if buffer is shared and if so clone it
 *	@skb: buffer to check
 *	@pri: priority for memory allocation
 *
 *	If the buffer is shared the buffer is cloned and the old copy
 *	drops a reference. A new clone with a single reference is returned.
 *	If the buffer is not shared the original buffer is returned. When
 *	being called from interrupt status or with spinlocks held pri must
 *	be GFP_ATOMIC.
 *
 *	NULL is returned on a memory allocation failure.
 */
//如果skb是共享的，则copy,如果不是，则用此skb
static inline struct sk_buff *skb_share_check(struct sk_buff *skb, gfp_t pri)
{
	might_sleep_if(gfpflags_allow_blocking(pri));
	if (skb_shared(skb)) {
		//这个报文被共享了,申请一个skb
		struct sk_buff *nskb = skb_clone(skb, pri);

		if (likely(nskb))
			//如果申请成功，则丢掉旧skb的引用计数
			consume_skb(skb);
		else
			//如果申请失败，则丢掉引用计数，返回null
			kfree_skb(skb);
		skb = nskb;
	}
	return skb;
}

/*
 *	Copy shared buffers into a new sk_buff. We effectively do COW on
 *	packets to handle cases where we have a local reader and forward
 *	and a couple of other messy ones. The normal one is tcpdumping
 *	a packet thats being forwarded.
 */

/**
 *	skb_unshare - make a copy of a shared buffer
 *	@skb: buffer to check
 *	@pri: priority for memory allocation
 *
 *	If the socket buffer is a clone then this function creates a new
 *	copy of the data, drops a reference count on the old copy and returns
 *	the new copy with the reference count at 1. If the buffer is not a clone
 *	the original buffer is returned. When called with a spinlock held or
 *	from interrupt state @pri must be %GFP_ATOMIC
 *
 *	%NULL is returned on a memory allocation failure.
 */
static inline struct sk_buff *skb_unshare(struct sk_buff *skb,
					  gfp_t pri)
{
	might_sleep_if(gfpflags_allow_blocking(pri));
	if (skb_cloned(skb)) {
		struct sk_buff *nskb = skb_copy(skb, pri);

		/* Free our shared copy */
		if (likely(nskb))
			consume_skb(skb);
		else
			kfree_skb(skb);
		skb = nskb;
	}
	return skb;
}

/**
 *	skb_peek - peek at the head of an &sk_buff_head
 *	@list_: list to peek at
 *
 *	Peek an &sk_buff. Unlike most other operations you _MUST_
 *	be careful with this one. A peek leaves the buffer on the
 *	list and someone else may run off with it. You must hold
 *	the appropriate locks or have a private queue to do this.
 *
 *	Returns %NULL for an empty list or a pointer to the head element.
 *	The reference count is not incremented and the reference is therefore
 *	volatile. Use with caution.
 */
static inline struct sk_buff *skb_peek(const struct sk_buff_head *list_)
{
	struct sk_buff *skb = list_->next;

	if (skb == (struct sk_buff *)list_)
		skb = NULL;
	return skb;
}

/**
 *	__skb_peek - peek at the head of a non-empty &sk_buff_head
 *	@list_: list to peek at
 *
 *	Like skb_peek(), but the caller knows that the list is not empty.
 */
static inline struct sk_buff *__skb_peek(const struct sk_buff_head *list_)
{
	return list_->next;
}

/**
 *	skb_peek_next - peek skb following the given one from a queue
 *	@skb: skb to start from
 *	@list_: list to peek at
 *
 *	Returns %NULL when the end of the list is met or a pointer to the
 *	next element. The reference count is not incremented and the
 *	reference is therefore volatile. Use with caution.
 */
static inline struct sk_buff *skb_peek_next(struct sk_buff *skb,
		const struct sk_buff_head *list_)
{
	struct sk_buff *next = skb->next;

	if (next == (struct sk_buff *)list_)
		next = NULL;
	return next;
}

/**
 *	skb_peek_tail - peek at the tail of an &sk_buff_head
 *	@list_: list to peek at
 *
 *	Peek an &sk_buff. Unlike most other operations you _MUST_
 *	be careful with this one. A peek leaves the buffer on the
 *	list and someone else may run off with it. You must hold
 *	the appropriate locks or have a private queue to do this.
 *
 *	Returns %NULL for an empty list or a pointer to the tail element.
 *	The reference count is not incremented and the reference is therefore
 *	volatile. Use with caution.
 */
static inline struct sk_buff *skb_peek_tail(const struct sk_buff_head *list_)
{
	/*返回list_的最后一个*/
	struct sk_buff *skb = READ_ONCE(list_->prev);

	if (skb == (struct sk_buff *)list_)
		skb = NULL;
	return skb;

}

/**
 *	skb_queue_len	- get queue length
 *	@list_: list to measure
 *
 *	Return the length of an &sk_buff queue.
 */
static inline __u32 skb_queue_len(const struct sk_buff_head *list_)
{
    /*取了列长度*/
	return list_->qlen;
}

/**
 *	skb_queue_len_lockless	- get queue length
 *	@list_: list to measure
 *
 *	Return the length of an &sk_buff queue.
 *	This variant can be used in lockless contexts.
 */
static inline __u32 skb_queue_len_lockless(const struct sk_buff_head *list_)
{
	return READ_ONCE(list_->qlen);
}

/**
 *	__skb_queue_head_init - initialize non-spinlock portions of sk_buff_head
 *	@list: queue to initialize
 *
 *	This initializes only the list and queue length aspects of
 *	an sk_buff_head object.  This allows to initialize the list
 *	aspects of an sk_buff_head without reinitializing things like
 *	the spinlock.  It can also be used for on-stack sk_buff_head
 *	objects where the spinlock is known to not be used.
 */
static inline void __skb_queue_head_init(struct sk_buff_head *list)
{
	//初始化queue队列
	list->prev = list->next = (struct sk_buff *)list;
	list->qlen = 0;
}

/*
 * This function creates a split out lock class for each invocation;
 * this is needed for now since a whole lot of users of the skb-queue
 * infrastructure in drivers have different locking usage (in hardirq)
 * than the networking core (in softirq only). In the long run either the
 * network layer or drivers should need annotation to consolidate the
 * main types of usage into 3 classes.
 */
static inline void skb_queue_head_init(struct sk_buff_head *list)
{
	spin_lock_init(&list->lock);
	__skb_queue_head_init(list);
}

static inline void skb_queue_head_init_class(struct sk_buff_head *list,
		struct lock_class_key *class)
{
	skb_queue_head_init(list);
	lockdep_set_class(&list->lock, class);
}

/*
 *	Insert an sk_buff on a list.
 *
 *	The "__skb_xxxx()" functions are the non-atomic ones that
 *	can only be called with interrupts disabled.
 */
static inline void __skb_insert(struct sk_buff *newsk,
				struct sk_buff *prev, struct sk_buff *next,
				struct sk_buff_head *list)
{
	/* See skb_queue_empty_lockless() and skb_peek_tail()
	 * for the opposite READ_ONCE()
	 */
	WRITE_ONCE(newsk->next, next);
	WRITE_ONCE(newsk->prev, prev);
	WRITE_ONCE(next->prev, newsk);
	WRITE_ONCE(prev->next, newsk);
	WRITE_ONCE(list->qlen, list->qlen + 1);
}

static inline void __skb_queue_splice(const struct sk_buff_head *list,
				      struct sk_buff *prev,
				      struct sk_buff *next)
{
	struct sk_buff *first = list->next;
	struct sk_buff *last = list->prev;

	WRITE_ONCE(first->prev, prev);
	WRITE_ONCE(prev->next, first);

	WRITE_ONCE(last->next, next);
	WRITE_ONCE(next->prev, last);
}

/**
 *	skb_queue_splice - join two skb lists, this is designed for stacks
 *	@list: the new list to add
 *	@head: the place to add it in the first list
 */
static inline void skb_queue_splice(const struct sk_buff_head *list,
				    struct sk_buff_head *head)
{
	if (!skb_queue_empty(list)) {
		__skb_queue_splice(list, (struct sk_buff *) head, head->next);
		head->qlen += list->qlen;
	}
}

/**
 *	skb_queue_splice_init - join two skb lists and reinitialise the emptied list
 *	@list: the new list to add
 *	@head: the place to add it in the first list
 *
 *	The list at @list is reinitialised
 */
static inline void skb_queue_splice_init(struct sk_buff_head *list,
					 struct sk_buff_head *head)
{
	if (!skb_queue_empty(list)) {
		__skb_queue_splice(list, (struct sk_buff *) head, head->next);
		head->qlen += list->qlen;
		__skb_queue_head_init(list);
	}
}

/**
 *	skb_queue_splice_tail - join two skb lists, each list being a queue
 *	@list: the new list to add
 *	@head: the place to add it in the first list
 */
static inline void skb_queue_splice_tail(const struct sk_buff_head *list,
					 struct sk_buff_head *head)
{
	if (!skb_queue_empty(list)) {
		__skb_queue_splice(list, head->prev, (struct sk_buff *) head);
		head->qlen += list->qlen;
	}
}

/**
 *	skb_queue_splice_tail_init - join two skb lists and reinitialise the emptied list
 *	@list: the new list to add
 *	@head: the place to add it in the first list
 *
 *	Each of the lists is a queue.
 *	The list at @list is reinitialised
 */
static inline void skb_queue_splice_tail_init(struct sk_buff_head *list,
					      struct sk_buff_head *head)
{
	if (!skb_queue_empty(list)) {
		__skb_queue_splice(list, head->prev, (struct sk_buff *) head);
		head->qlen += list->qlen;
		__skb_queue_head_init(list);
	}
}

/**
 *	__skb_queue_after - queue a buffer at the list head
 *	@list: list to use
 *	@prev: place after this buffer
 *	@newsk: buffer to queue
 *
 *	Queue a buffer int the middle of a list. This function takes no locks
 *	and you must therefore hold required locks before calling it.
 *
 *	A buffer cannot be placed on two lists at the same time.
 */
static inline void __skb_queue_after(struct sk_buff_head *list,
				     struct sk_buff *prev,
				     struct sk_buff *newsk)
{
	__skb_insert(newsk, prev, prev->next, list);
}

void skb_append(struct sk_buff *old, struct sk_buff *newsk,
		struct sk_buff_head *list);

static inline void __skb_queue_before(struct sk_buff_head *list,
				      struct sk_buff *next,
				      struct sk_buff *newsk)
{
	__skb_insert(newsk, next->prev, next, list);
}

/**
 *	__skb_queue_head - queue a buffer at the list head
 *	@list: list to use
 *	@newsk: buffer to queue
 *
 *	Queue a buffer at the start of a list. This function takes no locks
 *	and you must therefore hold required locks before calling it.
 *
 *	A buffer cannot be placed on two lists at the same time.
 */
static inline void __skb_queue_head(struct sk_buff_head *list,
				    struct sk_buff *newsk)
{
	__skb_queue_after(list, (struct sk_buff *)list, newsk);
}
void skb_queue_head(struct sk_buff_head *list, struct sk_buff *newsk);

/**
 *	__skb_queue_tail - queue a buffer at the list tail
 *	@list: list to use
 *	@newsk: buffer to queue
 *
 *	Queue a buffer at the end of a list. This function takes no locks
 *	and you must therefore hold required locks before calling it.
 *
 *	A buffer cannot be placed on two lists at the same time.
 */
static inline void __skb_queue_tail(struct sk_buff_head *list,
				   struct sk_buff *newsk)
{
	__skb_queue_before(list, (struct sk_buff *)list, newsk);
}
void skb_queue_tail(struct sk_buff_head *list, struct sk_buff *newsk);

/*
 * remove sk_buff from list. _Must_ be called atomically, and with
 * the list known..
 */
void skb_unlink(struct sk_buff *skb, struct sk_buff_head *list);
static inline void __skb_unlink(struct sk_buff *skb, struct sk_buff_head *list)
{
	//将skb自list中移除掉
	struct sk_buff *next, *prev;

	WRITE_ONCE(list->qlen, list->qlen - 1);
	next	   = skb->next;
	prev	   = skb->prev;
	skb->next  = skb->prev = NULL;
	WRITE_ONCE(next->prev, prev);
	WRITE_ONCE(prev->next, next);
}

/**
 *	__skb_dequeue - remove from the head of the queue
 *	@list: list to dequeue from
 *
 *	Remove the head of the list. This function does not take any locks
 *	so must be used with appropriate locks held only. The head item is
 *	returned or %NULL if the list is empty.
 */
static inline struct sk_buff *__skb_dequeue(struct sk_buff_head *list)
{
	struct sk_buff *skb = skb_peek(list);
	if (skb)
		__skb_unlink(skb, list);
	return skb;
}
struct sk_buff *skb_dequeue(struct sk_buff_head *list);

/**
 *	__skb_dequeue_tail - remove from the tail of the queue
 *	@list: list to dequeue from
 *
 *	Remove the tail of the list. This function does not take any locks
 *	so must be used with appropriate locks held only. The tail item is
 *	returned or %NULL if the list is empty.
 */
static inline struct sk_buff *__skb_dequeue_tail(struct sk_buff_head *list)
{
	struct sk_buff *skb = skb_peek_tail(list);
	if (skb)
		__skb_unlink(skb, list);
	return skb;
}
struct sk_buff *skb_dequeue_tail(struct sk_buff_head *list);


/*检查skb是否为线性的*/
static inline bool skb_is_nonlinear(const struct sk_buff *skb)
{
	return skb->data_len;
}

//其中skb->len是数据包长度，在IPv4中就是单个完整IP包的总长，但这些数据并不一定都在当前buffer页；
//skb->data_len表示在其他buffer页的数据长度（包括本skb在其他页中的数据以及分片skb中的数据），
//因此skb->len - skb->data_len表示在当前页的数据大小。
static inline unsigned int skb_headlen(const struct sk_buff *skb)
{
	return skb->len - skb->data_len;
}

static inline unsigned int __skb_pagelen(const struct sk_buff *skb)
{
	unsigned int i, len = 0;

	for (i = skb_shinfo(skb)->nr_frags - 1; (int)i >= 0; i--)
		len += skb_frag_size(&skb_shinfo(skb)->frags[i]);
	return len;
}

static inline unsigned int skb_pagelen(const struct sk_buff *skb)
{
	return skb_headlen(skb) + __skb_pagelen(skb);
}

/**
 * __skb_fill_page_desc - initialise a paged fragment in an skb
 * @skb: buffer containing fragment to be initialised
 * @i: paged fragment index to initialise
 * @page: the page to use for this fragment
 * @off: the offset to the data with @page
 * @size: the length of the data
 *
 * Initialises the @i'th fragment of @skb to point to &size bytes at
 * offset @off within @page.
 *
 * Does not take any additional reference on the fragment.
 */
static inline void __skb_fill_page_desc(struct sk_buff *skb, int i,
					struct page *page, int off, int size)
{
	skb_frag_t *frag = &skb_shinfo(skb)->frags[i];/*填充第i号分片*/

	/*
	 * Propagate page pfmemalloc to the skb if we can. The problem is
	 * that not all callers have unique ownership of the page but rely
	 * on page_is_pfmemalloc doing the right thing(tm).
	 */
	frag->bv_page		  = page;/*此frag的page起始地址*/
	frag->bv_offset		  = off;/*此frag的page的起始偏移*/
	skb_frag_size_set(frag, size);/*此frag的page连续大小*/

	page = compound_head(page);
	if (page_is_pfmemalloc(page))
		skb->pfmemalloc	= true;
}

/**
 * skb_fill_page_desc - initialise a paged fragment in an skb
 * @skb: buffer containing fragment to be initialised
 * @i: paged fragment index to initialise
 * @page: the page to use for this fragment
 * @off: the offset to the data with @page
 * @size: the length of the data
 *
 * As per __skb_fill_page_desc() -- initialises the @i'th fragment of
 * @skb to point to @size bytes at offset @off within @page. In
 * addition updates @skb such that @i is the last fragment.
 *
 * Does not take any additional reference on the fragment.
 */
static inline void skb_fill_page_desc(struct sk_buff *skb, int i,
				      struct page *page, int off, int size)
{
	/*填充第i分片信息*/
	__skb_fill_page_desc(skb, i, page, off, size);
	skb_shinfo(skb)->nr_frags = i + 1;/*分片数增加*/
}

void skb_add_rx_frag(struct sk_buff *skb, int i, struct page *page, int off,
		     int size, unsigned int truesize);

void skb_coalesce_rx_frag(struct sk_buff *skb, int i, int size,
			  unsigned int truesize);

#define SKB_LINEAR_ASSERT(skb)  BUG_ON(skb_is_nonlinear(skb))

#ifdef NET_SKBUFF_DATA_USES_OFFSET
static inline unsigned char *skb_tail_pointer(const struct sk_buff *skb)
{
	return skb->head + skb->tail;
}

static inline void skb_reset_tail_pointer(struct sk_buff *skb)
{
	skb->tail = skb->data - skb->head;
}

static inline void skb_set_tail_pointer(struct sk_buff *skb, const int offset)
{
	skb_reset_tail_pointer(skb);
	skb->tail += offset;
}

#else /* NET_SKBUFF_DATA_USES_OFFSET */
//获取报文的尾指针
static inline unsigned char *skb_tail_pointer(const struct sk_buff *skb)
{
	return skb->tail;
}

//使tail与data同值
static inline void skb_reset_tail_pointer(struct sk_buff *skb)
{
	skb->tail = skb->data;
}

static inline void skb_set_tail_pointer(struct sk_buff *skb, const int offset)
{
	skb->tail = skb->data + offset;
}

#endif /* NET_SKBUFF_DATA_USES_OFFSET */

/*
 *	Add data to an sk_buff
 */
void *pskb_put(struct sk_buff *skb, struct sk_buff *tail, int len);
void *skb_put(struct sk_buff *skb, unsigned int len);
static inline void *__skb_put(struct sk_buff *skb, unsigned int len)
{
	void *tmp = skb_tail_pointer(skb);
	SKB_LINEAR_ASSERT(skb);
	skb->tail += len;
	skb->len  += len;
	return tmp;
}

static inline void *__skb_put_zero(struct sk_buff *skb, unsigned int len)
{
	void *tmp = __skb_put(skb, len);

	memset(tmp, 0, len);
	return tmp;
}

static inline void *__skb_put_data(struct sk_buff *skb, const void *data,
				   unsigned int len)
{
	void *tmp = __skb_put(skb, len);

	memcpy(tmp, data, len);
	return tmp;
}

static inline void __skb_put_u8(struct sk_buff *skb, u8 val)
{
	*(u8 *)__skb_put(skb, 1) = val;
}

static inline void *skb_put_zero(struct sk_buff *skb, unsigned int len)
{
	void *tmp = skb_put(skb, len);

	memset(tmp, 0, len);

	return tmp;
}

//将数据data附加在skb结尾处
static inline void *skb_put_data(struct sk_buff *skb, const void *data,
				 unsigned int len)
{
	void *tmp = skb_put(skb, len);

	memcpy(tmp, data, len);

	return tmp;
}

static inline void skb_put_u8(struct sk_buff *skb, u8 val)
{
	*(u8 *)skb_put(skb, 1) = val;
}

void *skb_push(struct sk_buff *skb, unsigned int len);
//skb　data前移（增加skb长度）
static inline void *__skb_push(struct sk_buff *skb, unsigned int len)
{
	skb->data -= len;
	skb->len  += len;
	return skb->data;
}

void *skb_pull(struct sk_buff *skb, unsigned int len);
//使报文的data头部后移（减少SKB长度）
static inline void *__skb_pull(struct sk_buff *skb, unsigned int len)
{
	skb->len -= len;//跳过已解析的长度
	BUG_ON(skb->len < skb->data_len);
	return skb->data += len;//数据头
}

//尝试着直接pull报文，如果要求的长度大于报文长度，直接返回NULL
static inline void *skb_pull_inline(struct sk_buff *skb, unsigned int len)
{
	return unlikely(len > skb->len) ? NULL : __skb_pull(skb, len);
}

void *__pskb_pull_tail(struct sk_buff *skb, int delta);

static inline void *__pskb_pull(struct sk_buff *skb, unsigned int len)
{
	if (len > skb_headlen(skb) &&
	    !__pskb_pull_tail(skb, len - skb_headlen(skb)))
		return NULL;
	skb->len -= len;
	return skb->data += len;
}

static inline void *pskb_pull(struct sk_buff *skb, unsigned int len)
{
	return unlikely(len > skb->len) ? NULL : __pskb_pull(skb, len);
}

//使skb中的buffer内存平坦（最小平坦长度为len)
static inline bool pskb_may_pull(struct sk_buff *skb, unsigned int len)
{
	if (likely(len <= skb_headlen(skb)))
		return true;
	if (unlikely(len > skb->len))
		//需要的长度比数据长度还要长，肯定搞不定
		return false;
	//len是我们要求的长度，skb_headlen是我们本端可提供的平坦内存长度，len-skb_headlen即为需要增加的平坦内存长度。
	return __pskb_pull_tail(skb, len - skb_headlen(skb)) != NULL;
}

void skb_condense(struct sk_buff *skb);

/**
 *	skb_headroom - bytes at buffer head
 *	@skb: buffer to check
 *
 *	Return the number of bytes of free space at the head of an &sk_buff.
 */
//返回当前skb的headroom
static inline unsigned int skb_headroom(const struct sk_buff *skb)
{
	return skb->data - skb->head;
}

/**
 *	skb_tailroom - bytes at buffer end
 *	@skb: buffer to check
 *
 *	Return the number of bytes of free space at the tail of an sk_buff
 */
//返回当前skb的tailroom
static inline int skb_tailroom(const struct sk_buff *skb)
{
	return skb_is_nonlinear(skb) ? 0 : skb->end - skb->tail;
}

/**
 *	skb_availroom - bytes at buffer end
 *	@skb: buffer to check
 *
 *	Return the number of bytes of free space at the tail of an sk_buff
 *	allocated by sk_stream_alloc()
 */
static inline int skb_availroom(const struct sk_buff *skb)
{
	if (skb_is_nonlinear(skb))
		return 0;

	return skb->end - skb->tail - skb->reserved_tailroom;
}

/**
 *	skb_reserve - adjust headroom
 *	@skb: buffer to alter
 *	@len: bytes to move
 *
 *	Increase the headroom of an empty &sk_buff by reducing the tail
 *	room. This is only allowed for an empty buffer.
 */
//在head与data之间预留len长度的字节
static inline void skb_reserve(struct sk_buff *skb, int len)
{
	skb->data += len;
	skb->tail += len;
}

/**
 *	skb_tailroom_reserve - adjust reserved_tailroom
 *	@skb: buffer to alter
 *	@mtu: maximum amount of headlen permitted
 *	@needed_tailroom: minimum amount of reserved_tailroom
 *
 *	Set reserved_tailroom so that headlen can be as large as possible but
 *	not larger than mtu and tailroom cannot be smaller than
 *	needed_tailroom.
 *	The required headroom should already have been reserved before using
 *	this function.
 */
static inline void skb_tailroom_reserve(struct sk_buff *skb, unsigned int mtu,
					unsigned int needed_tailroom)
{
	SKB_LINEAR_ASSERT(skb);
	if (mtu < skb_tailroom(skb) - needed_tailroom)
		/* use at most mtu */
		skb->reserved_tailroom = skb_tailroom(skb) - mtu;
	else
		/* use up to all available space */
		skb->reserved_tailroom = needed_tailroom;
}

#define ENCAP_TYPE_ETHER	0
#define ENCAP_TYPE_IPPROTO	1

static inline void skb_set_inner_protocol(struct sk_buff *skb,
					  __be16 protocol)
{
	skb->inner_protocol = protocol;
	skb->inner_protocol_type = ENCAP_TYPE_ETHER;
}

static inline void skb_set_inner_ipproto(struct sk_buff *skb,
					 __u8 ipproto)
{
	skb->inner_ipproto = ipproto;
	skb->inner_protocol_type = ENCAP_TYPE_IPPROTO;
}

static inline void skb_reset_inner_headers(struct sk_buff *skb)
{
	skb->inner_mac_header = skb->mac_header;
	skb->inner_network_header = skb->network_header;
	skb->inner_transport_header = skb->transport_header;
}

//获取以太头长度
static inline void skb_reset_mac_len(struct sk_buff *skb)
{
	skb->mac_len = skb->network_header - skb->mac_header;
}

static inline unsigned char *skb_inner_transport_header(const struct sk_buff
							*skb)
{
	return skb->head + skb->inner_transport_header;
}

static inline int skb_inner_transport_offset(const struct sk_buff *skb)
{
	return skb_inner_transport_header(skb) - skb->data;
}

static inline void skb_reset_inner_transport_header(struct sk_buff *skb)
{
	skb->inner_transport_header = skb->data - skb->head;
}

static inline void skb_set_inner_transport_header(struct sk_buff *skb,
						   const int offset)
{
	skb_reset_inner_transport_header(skb);
	skb->inner_transport_header += offset;
}

static inline unsigned char *skb_inner_network_header(const struct sk_buff *skb)
{
	return skb->head + skb->inner_network_header;
}

static inline void skb_reset_inner_network_header(struct sk_buff *skb)
{
	skb->inner_network_header = skb->data - skb->head;
}

static inline void skb_set_inner_network_header(struct sk_buff *skb,
						const int offset)
{
	skb_reset_inner_network_header(skb);
	skb->inner_network_header += offset;
}

static inline unsigned char *skb_inner_mac_header(const struct sk_buff *skb)
{
	return skb->head + skb->inner_mac_header;
}

static inline void skb_reset_inner_mac_header(struct sk_buff *skb)
{
	skb->inner_mac_header = skb->data - skb->head;
}

static inline void skb_set_inner_mac_header(struct sk_buff *skb,
					    const int offset)
{
	skb_reset_inner_mac_header(skb);
	skb->inner_mac_header += offset;
}
static inline bool skb_transport_header_was_set(const struct sk_buff *skb)
{
	return skb->transport_header != (typeof(skb->transport_header))~0U;
}

//取传输层头部
static inline unsigned char *skb_transport_header(const struct sk_buff *skb)
{
	return skb->head + skb->transport_header;
}

static inline void skb_reset_transport_header(struct sk_buff *skb)
{
	skb->transport_header = skb->data - skb->head;
}

static inline void skb_set_transport_header(struct sk_buff *skb,
					    const int offset)
{
	skb_reset_transport_header(skb);
	skb->transport_header += offset;
}

//获取网络头指针（网络层l3）
static inline unsigned char *skb_network_header(const struct sk_buff *skb)
{
	return skb->head + skb->network_header;
}

//设置网络层头部长度（指定当前skb->data位置为网络头位置）
static inline void skb_reset_network_header(struct sk_buff *skb)
{
	skb->network_header = skb->data - skb->head;
}

//增加或者减少到报文网络头的偏移
static inline void skb_set_network_header(struct sk_buff *skb, const int offset)
{
	skb_reset_network_header(skb);
	skb->network_header += offset;
}

//取报文的以太头指针
static inline unsigned char *skb_mac_header(const struct sk_buff *skb)
{
	return skb->head + skb->mac_header;
}

static inline int skb_mac_offset(const struct sk_buff *skb)
{
	return skb_mac_header(skb) - skb->data;
}

static inline u32 skb_mac_header_len(const struct sk_buff *skb)
{
	return skb->network_header - skb->mac_header;
}

//mac头部是否已设置
static inline int skb_mac_header_was_set(const struct sk_buff *skb)
{
	return skb->mac_header != (typeof(skb->mac_header))~0U;
}

static inline void skb_unset_mac_header(struct sk_buff *skb)
{
	skb->mac_header = (typeof(skb->mac_header))~0U;
}

//定义当前skb->data所指向的位置为以太头位置
static inline void skb_reset_mac_header(struct sk_buff *skb)
{
	skb->mac_header = skb->data - skb->head;
}

static inline void skb_set_mac_header(struct sk_buff *skb, const int offset)
{
	skb_reset_mac_header(skb);
	skb->mac_header += offset;
}

static inline void skb_pop_mac_header(struct sk_buff *skb)
{
	skb->mac_header = skb->network_header;
}

static inline void skb_probe_transport_header(struct sk_buff *skb)
{
	struct flow_keys_basic keys;

	if (skb_transport_header_was_set(skb))
		return;

	if (skb_flow_dissect_flow_keys_basic(NULL, skb, &keys,
					     NULL, 0, 0, 0, 0))
		skb_set_transport_header(skb, keys.control.thoff);
}

static inline void skb_mac_header_rebuild(struct sk_buff *skb)
{
	if (skb_mac_header_was_set(skb)) {
		const unsigned char *old_mac = skb_mac_header(skb);

		skb_set_mac_header(skb, -skb->mac_len);
		memmove(skb_mac_header(skb), old_mac, skb->mac_len);
	}
}

static inline int skb_checksum_start_offset(const struct sk_buff *skb)
{
	return skb->csum_start - skb_headroom(skb);
}

static inline unsigned char *skb_checksum_start(const struct sk_buff *skb)
{
	return skb->head + skb->csum_start;
}

/*到传输层的偏移量*/
static inline int skb_transport_offset(const struct sk_buff *skb)
{
	return skb_transport_header(skb) - skb->data;
}

//网络层头部长度（传输层首地址－网络层首地址）
static inline u32 skb_network_header_len(const struct sk_buff *skb)
{
	return skb->transport_header - skb->network_header;
}

static inline u32 skb_inner_network_header_len(const struct sk_buff *skb)
{
	return skb->inner_transport_header - skb->inner_network_header;
}

//获取到network（l3)层指针的偏移量
static inline int skb_network_offset(const struct sk_buff *skb)
{
	return skb_network_header(skb) - skb->data;
}

static inline int skb_inner_network_offset(const struct sk_buff *skb)
{
	return skb_inner_network_header(skb) - skb->data;
}

/*使自l3头开始，长度为len的内存平坦*/
static inline int pskb_network_may_pull(struct sk_buff *skb, unsigned int len)
{
	return pskb_may_pull(skb, skb_network_offset(skb) + len);
}

/*
 * CPUs often take a performance hit when accessing unaligned memory
 * locations. The actual performance hit varies, it can be small if the
 * hardware handles it or large if we have to take an exception and fix it
 * in software.
 *
 * Since an ethernet header is 14 bytes network drivers often end up with
 * the IP header at an unaligned offset. The IP header can be aligned by
 * shifting the start of the packet by 2 bytes. Drivers should do this
 * with:
 *
 * skb_reserve(skb, NET_IP_ALIGN);
 *
 * The downside to this alignment of the IP header is that the DMA is now
 * unaligned. On some architectures the cost of an unaligned DMA is high
 * and this cost outweighs the gains made by aligning the IP header.
 *
 * Since this trade off varies between architectures, we allow NET_IP_ALIGN
 * to be overridden.
 */
#ifndef NET_IP_ALIGN
#define NET_IP_ALIGN	2
#endif

/*
 * The networking layer reserves some headroom in skb data (via
 * dev_alloc_skb). This is used to avoid having to reallocate skb data when
 * the header has to grow. In the default case, if the header has to grow
 * 32 bytes or less we avoid the reallocation.
 *
 * Unfortunately this headroom changes the DMA alignment of the resulting
 * network packet. As for NET_IP_ALIGN, this unaligned DMA is expensive
 * on some architectures. An architecture can override this value,
 * perhaps setting it to a cacheline in size (since that will maintain
 * cacheline alignment of the DMA). It must be a power of 2.
 *
 * Various parts of the networking layer expect at least 32 bytes of
 * headroom, you should not reduce this.
 *
 * Using max(32, L1_CACHE_BYTES) makes sense (especially with RPS)
 * to reduce average number of cache lines per packet.
 * get_rps_cpu() for example only access one 64 bytes aligned block :
 * NET_IP_ALIGN(2) + ethernet_header(14) + IP_header(20/40) + ports(8)
 */
#ifndef NET_SKB_PAD
#define NET_SKB_PAD	max(32, L1_CACHE_BYTES)
#endif

int ___pskb_trim(struct sk_buff *skb, unsigned int len);

static inline void __skb_set_length(struct sk_buff *skb, unsigned int len)
{
	if (WARN_ON(skb_is_nonlinear(skb)))
		return;
	skb->len = len;
	skb_set_tail_pointer(skb, len);
}

static inline void __skb_trim(struct sk_buff *skb, unsigned int len)
{
	__skb_set_length(skb, len);
}

void skb_trim(struct sk_buff *skb, unsigned int len);

static inline int __pskb_trim(struct sk_buff *skb, unsigned int len)
{
	if (skb->data_len)
		return ___pskb_trim(skb, len);
	__skb_trim(skb, len);
	return 0;
}

static inline int pskb_trim(struct sk_buff *skb, unsigned int len)
{
	return (len < skb->len) ? __pskb_trim(skb, len) : 0;
}

/**
 *	pskb_trim_unique - remove end from a paged unique (not cloned) buffer
 *	@skb: buffer to alter
 *	@len: new length
 *
 *	This is identical to pskb_trim except that the caller knows that
 *	the skb is not cloned so we should never get an error due to out-
 *	of-memory.
 */
static inline void pskb_trim_unique(struct sk_buff *skb, unsigned int len)
{
	int err = pskb_trim(skb, len);
	BUG_ON(err);
}

static inline int __skb_grow(struct sk_buff *skb, unsigned int len)
{
	unsigned int diff = len - skb->len;

	if (skb_tailroom(skb) < diff) {
		int ret = pskb_expand_head(skb, 0, diff - skb_tailroom(skb),
					   GFP_ATOMIC);
		if (ret)
			return ret;
	}
	__skb_set_length(skb, len);
	return 0;
}

/**
 *	skb_orphan - orphan a buffer
 *	@skb: buffer to orphan
 *
 *	If a buffer currently has an owner then we call the owner's
 *	destructor function and make the @skb unowned. The buffer continues
 *	to exist but is no longer charged to its former owner.
 */
static inline void skb_orphan(struct sk_buff *skb)
{
	if (skb->destructor) {
		skb->destructor(skb);
		skb->destructor = NULL;
		skb->sk		= NULL;
	} else {
		BUG_ON(skb->sk);
	}
}

/**
 *	skb_orphan_frags - orphan the frags contained in a buffer
 *	@skb: buffer to orphan frags from
 *	@gfp_mask: allocation mask for replacement pages
 *
 *	For each frag in the SKB which needs a destructor (i.e. has an
 *	owner) create a copy of that frag and release the original
 *	page by calling the destructor.
 */
static inline int skb_orphan_frags(struct sk_buff *skb, gfp_t gfp_mask)
{
	if (likely(!skb_zcopy(skb)))
		return 0;
	if (!skb_zcopy_is_nouarg(skb) &&
	    skb_uarg(skb)->callback == msg_zerocopy_callback)
		return 0;
	return skb_copy_ubufs(skb, gfp_mask);
}

/* Frags must be orphaned, even if refcounted, if skb might loop to rx path */
static inline int skb_orphan_frags_rx(struct sk_buff *skb, gfp_t gfp_mask)
{
	if (likely(!skb_zcopy(skb)))
		return 0;
	return skb_copy_ubufs(skb, gfp_mask);
}

/**
 *	__skb_queue_purge - empty a list
 *	@list: list to empty
 *
 *	Delete all buffers on an &sk_buff list. Each buffer is removed from
 *	the list and one reference dropped. This function does not take the
 *	list lock and the caller must hold the relevant locks to use it.
 */
static inline void __skb_queue_purge(struct sk_buff_head *list)
{
    /*释放list上所有sk_buff*/
	struct sk_buff *skb;
	while ((skb = __skb_dequeue(list)) != NULL)
		kfree_skb(skb);
}
void skb_queue_purge(struct sk_buff_head *list);

unsigned int skb_rbtree_purge(struct rb_root *root);

void *__netdev_alloc_frag_align(unsigned int fragsz, unsigned int align_mask);

/**
 * netdev_alloc_frag - allocate a page fragment
 * @fragsz: fragment size
 *
 * Allocates a frag from a page for receive buffer.
 * Uses GFP_ATOMIC allocations.
 */
static inline void *netdev_alloc_frag(unsigned int fragsz)
{
	return __netdev_alloc_frag_align(fragsz, ~0u);
}

static inline void *netdev_alloc_frag_align(unsigned int fragsz,
					    unsigned int align)
{
	WARN_ON_ONCE(!is_power_of_2(align));
	return __netdev_alloc_frag_align(fragsz, -align);
}

struct sk_buff *__netdev_alloc_skb(struct net_device *dev, unsigned int length,
				   gfp_t gfp_mask);

/**
 *	netdev_alloc_skb - allocate an skbuff for rx on a specific device
 *	@dev: network device to receive on
 *	@length: length to allocate
 *
 *	Allocate a new &sk_buff and assign it a usage count of one. The
 *	buffer has unspecified headroom built in. Users should allocate
 *	the headroom they think they need without accounting for the
 *	built in space. The built in space is used for optimisations.
 *
 *	%NULL is returned if there is no free memory. Although this function
 *	allocates memory it can be called from an interrupt.
 */
static inline struct sk_buff *netdev_alloc_skb(struct net_device *dev,
					       unsigned int length)
{
	return __netdev_alloc_skb(dev, length, GFP_ATOMIC);
}

/* legacy helper around __netdev_alloc_skb() */
static inline struct sk_buff *__dev_alloc_skb(unsigned int length,
					      gfp_t gfp_mask)
{
	return __netdev_alloc_skb(NULL, length, gfp_mask);
}

/* legacy helper around netdev_alloc_skb() */
static inline struct sk_buff *dev_alloc_skb(unsigned int length)
{
	return netdev_alloc_skb(NULL, length);
}


static inline struct sk_buff *__netdev_alloc_skb_ip_align(struct net_device *dev,
		unsigned int length, gfp_t gfp)
{
	struct sk_buff *skb = __netdev_alloc_skb(dev, length + NET_IP_ALIGN, gfp);

	if (NET_IP_ALIGN && skb)
		skb_reserve(skb, NET_IP_ALIGN);
	return skb;
}

static inline struct sk_buff *netdev_alloc_skb_ip_align(struct net_device *dev,
		unsigned int length)
{
	return __netdev_alloc_skb_ip_align(dev, length, GFP_ATOMIC);
}

static inline void skb_free_frag(void *addr)
{
	page_frag_free(addr);
}

void *__napi_alloc_frag_align(unsigned int fragsz, unsigned int align_mask);

static inline void *napi_alloc_frag(unsigned int fragsz)
{
	return __napi_alloc_frag_align(fragsz, ~0u);
}

static inline void *napi_alloc_frag_align(unsigned int fragsz,
					  unsigned int align)
{
	WARN_ON_ONCE(!is_power_of_2(align));
	return __napi_alloc_frag_align(fragsz, -align);
}

struct sk_buff *__napi_alloc_skb(struct napi_struct *napi,
				 unsigned int length, gfp_t gfp_mask);

//为napi申请长度为length的sk buffer
static inline struct sk_buff *napi_alloc_skb(struct napi_struct *napi,
					     unsigned int length)
{
	return __napi_alloc_skb(napi, length, GFP_ATOMIC);
}
void napi_consume_skb(struct sk_buff *skb, int budget);

void napi_skb_free_stolen_head(struct sk_buff *skb);
void __kfree_skb_defer(struct sk_buff *skb);

/**
 * __dev_alloc_pages - allocate page for network Rx
 * @gfp_mask: allocation priority. Set __GFP_NOMEMALLOC if not for network Rx
 * @order: size of the allocation
 *
 * Allocate a new page.
 *
 * %NULL is returned if there is no free memory.
*/
static inline struct page *__dev_alloc_pages(gfp_t gfp_mask,
					     unsigned int order)
{
	/* This piece of code contains several assumptions.
	 * 1.  This is for device Rx, therefor a cold page is preferred.
	 * 2.  The expectation is the user wants a compound page.
	 * 3.  If requesting a order 0 page it will not be compound
	 *     due to the check to see if order has a value in prep_new_page
	 * 4.  __GFP_MEMALLOC is ignored if __GFP_NOMEMALLOC is set due to
	 *     code in gfp_to_alloc_flags that should be enforcing this.
	 */
	gfp_mask |= __GFP_COMP | __GFP_MEMALLOC;

	return alloc_pages_node(NUMA_NO_NODE, gfp_mask, order);
}

static inline struct page *dev_alloc_pages(unsigned int order)
{
	return __dev_alloc_pages(GFP_ATOMIC | __GFP_NOWARN, order);
}

/**
 * __dev_alloc_page - allocate a page for network Rx
 * @gfp_mask: allocation priority. Set __GFP_NOMEMALLOC if not for network Rx
 *
 * Allocate a new page.
 *
 * %NULL is returned if there is no free memory.
 */
static inline struct page *__dev_alloc_page(gfp_t gfp_mask)
{
	return __dev_alloc_pages(gfp_mask, 0);
}

static inline struct page *dev_alloc_page(void)
{
	return dev_alloc_pages(0);
}

/**
 * dev_page_is_reusable - check whether a page can be reused for network Rx
 * @page: the page to test
 *
 * A page shouldn't be considered for reusing/recycling if it was allocated
 * under memory pressure or at a distant memory node.
 *
 * Returns false if this page should be returned to page allocator, true
 * otherwise.
 */
static inline bool dev_page_is_reusable(const struct page *page)
{
	return likely(page_to_nid(page) == numa_mem_id() &&
		      !page_is_pfmemalloc(page));
}

/**
 *	skb_propagate_pfmemalloc - Propagate pfmemalloc if skb is allocated after RX page
 *	@page: The page that was allocated from skb_alloc_page
 *	@skb: The skb that may need pfmemalloc set
 */
static inline void skb_propagate_pfmemalloc(const struct page *page,
					    struct sk_buff *skb)
{
	if (page_is_pfmemalloc(page))
		skb->pfmemalloc = true;
}

/**
 * skb_frag_off() - Returns the offset of a skb fragment
 * @frag: the paged fragment
 */
static inline unsigned int skb_frag_off(const skb_frag_t *frag)
{
	return frag->bv_offset;
}

/**
 * skb_frag_off_add() - Increments the offset of a skb fragment by @delta
 * @frag: skb fragment
 * @delta: value to add
 */
static inline void skb_frag_off_add(skb_frag_t *frag, int delta)
{
	frag->bv_offset += delta;
}

/**
 * skb_frag_off_set() - Sets the offset of a skb fragment
 * @frag: skb fragment
 * @offset: offset of fragment
 */
static inline void skb_frag_off_set(skb_frag_t *frag, unsigned int offset)
{
	frag->bv_offset = offset;
}

/**
 * skb_frag_off_copy() - Sets the offset of a skb fragment from another fragment
 * @fragto: skb fragment where offset is set
 * @fragfrom: skb fragment offset is copied from
 */
static inline void skb_frag_off_copy(skb_frag_t *fragto,
				     const skb_frag_t *fragfrom)
{
	fragto->bv_offset = fragfrom->bv_offset;
}

/**
 * skb_frag_page - retrieve the page referred to by a paged fragment
 * @frag: the paged fragment
 *
 * Returns the &struct page associated with @frag.
 */
static inline struct page *skb_frag_page(const skb_frag_t *frag)
{
	return frag->bv_page;
}

/**
 * __skb_frag_ref - take an addition reference on a paged fragment.
 * @frag: the paged fragment
 *
 * Takes an additional reference on the paged fragment @frag.
 */
static inline void __skb_frag_ref(skb_frag_t *frag)
{
	get_page(skb_frag_page(frag));
}

/**
 * skb_frag_ref - take an addition reference on a paged fragment of an skb.
 * @skb: the buffer
 * @f: the fragment offset.
 *
 * Takes an additional reference on the @f'th paged fragment of @skb.
 */
static inline void skb_frag_ref(struct sk_buff *skb, int f/*内存分片编号*/)
{
	__skb_frag_ref(&skb_shinfo(skb)->frags[f]);
}

/**
 * __skb_frag_unref - release a reference on a paged fragment.
 * @frag: the paged fragment
 * @recycle: recycle the page if allocated via page_pool
 *
 * Releases a reference on the paged fragment @frag
 * or recycles the page via the page_pool API.
 */
static inline void __skb_frag_unref(skb_frag_t *frag, bool recycle)
{
	struct page *page = skb_frag_page(frag);

#ifdef CONFIG_PAGE_POOL
	if (recycle && page_pool_return_skb_page(page))
		return;
#endif
	put_page(page);
}

/**
 * skb_frag_unref - release a reference on a paged fragment of an skb.
 * @skb: the buffer
 * @f: the fragment offset
 *
 * Releases a reference on the @f'th paged fragment of @skb.
 */
static inline void skb_frag_unref(struct sk_buff *skb, int f)
{
	__skb_frag_unref(&skb_shinfo(skb)->frags[f], skb->pp_recycle);
}

/**
 * skb_frag_address - gets the address of the data contained in a paged fragment
 * @frag: the paged fragment buffer
 *
 * Returns the address of the data within @frag. The page must already
 * be mapped.
 */
static inline void *skb_frag_address(const skb_frag_t *frag)
{
	return page_address(skb_frag_page(frag)) + skb_frag_off(frag);
}

/**
 * skb_frag_address_safe - gets the address of the data contained in a paged fragment
 * @frag: the paged fragment buffer
 *
 * Returns the address of the data within @frag. Checks that the page
 * is mapped and returns %NULL otherwise.
 */
static inline void *skb_frag_address_safe(const skb_frag_t *frag)
{
	void *ptr = page_address(skb_frag_page(frag));
	if (unlikely(!ptr))
		return NULL;

	return ptr + skb_frag_off(frag);
}

/**
 * skb_frag_page_copy() - sets the page in a fragment from another fragment
 * @fragto: skb fragment where page is set
 * @fragfrom: skb fragment page is copied from
 */
static inline void skb_frag_page_copy(skb_frag_t *fragto,
				      const skb_frag_t *fragfrom)
{
	fragto->bv_page = fragfrom->bv_page;
}

/**
 * __skb_frag_set_page - sets the page contained in a paged fragment
 * @frag: the paged fragment
 * @page: the page to set
 *
 * Sets the fragment @frag to contain @page.
 */
static inline void __skb_frag_set_page(skb_frag_t *frag, struct page *page)
{
	frag->bv_page = page;
}

/**
 * skb_frag_set_page - sets the page contained in a paged fragment of an skb
 * @skb: the buffer
 * @f: the fragment offset
 * @page: the page to set
 *
 * Sets the @f'th fragment of @skb to contain @page.
 */
static inline void skb_frag_set_page(struct sk_buff *skb, int f,
				     struct page *page)
{
	__skb_frag_set_page(&skb_shinfo(skb)->frags[f], page);
}

bool skb_page_frag_refill(unsigned int sz, struct page_frag *pfrag, gfp_t prio);

/**
 * skb_frag_dma_map - maps a paged fragment via the DMA API
 * @dev: the device to map the fragment to
 * @frag: the paged fragment to map
 * @offset: the offset within the fragment (starting at the
 *          fragment's own offset)
 * @size: the number of bytes to map
 * @dir: the direction of the mapping (``PCI_DMA_*``)
 *
 * Maps the page associated with @frag to @device.
 */
static inline dma_addr_t skb_frag_dma_map(struct device *dev,
					  const skb_frag_t *frag,
					  size_t offset, size_t size,
					  enum dma_data_direction dir)
{
	return dma_map_page(dev, skb_frag_page(frag),
			    skb_frag_off(frag) + offset, size, dir);
}

static inline struct sk_buff *pskb_copy(struct sk_buff *skb,
					gfp_t gfp_mask)
{
	return __pskb_copy(skb, skb_headroom(skb), gfp_mask);
}


static inline struct sk_buff *pskb_copy_for_clone(struct sk_buff *skb,
						  gfp_t gfp_mask)
{
	return __pskb_copy_fclone(skb, skb_headroom(skb), gfp_mask, true);
}


/**
 *	skb_clone_writable - is the header of a clone writable
 *	@skb: buffer to check
 *	@len: length up to which to write
 *
 *	Returns true if modifying the header part of the cloned buffer
 *	does not requires the data to be copied.
 */
static inline int skb_clone_writable(const struct sk_buff *skb, unsigned int len)
{
	return !skb_header_cloned(skb) &&
	       skb_headroom(skb) + len <= skb->hdr_len;
}

static inline int skb_try_make_writable(struct sk_buff *skb,
					unsigned int write_len)
{
	return skb_cloned(skb) && !skb_clone_writable(skb, write_len) &&
	       pskb_expand_head(skb, 0, 0, GFP_ATOMIC);
}

static inline int __skb_cow(struct sk_buff *skb, unsigned int headroom,
			    int cloned)
{
	int delta = 0;

	//如果当前要求的headroom大于skb可提供的headroom,计算需要扩大量delta
	if (headroom > skb_headroom(skb))
		delta = headroom - skb_headroom(skb);

	if (delta || cloned)
		//如果delta不为０，或者需要clone,则扩充skb的head
		return pskb_expand_head(skb, ALIGN(delta, NET_SKB_PAD), 0,
					GFP_ATOMIC);
	return 0;
}

/**
 *	skb_cow - copy header of skb when it is required
 *	@skb: buffer to cow
 *	@headroom: needed headroom
 *
 *	If the skb passed lacks sufficient headroom or its data part
 *	is shared, data is reallocated. If reallocation fails, an error
 *	is returned and original skb is not changed.
 *
 *	The result is skb with writable area skb->head...skb->tail
 *	and at least @headroom of space at head.
 */
static inline int skb_cow(struct sk_buff *skb, unsigned int headroom)
{
	return __skb_cow(skb, headroom, skb_cloned(skb));
}

/**
 *	skb_cow_head - skb_cow but only making the head writable
 *	@skb: buffer to cow
 *	@headroom: needed headroom
 *
 *	This function is identical to skb_cow except that we replace the
 *	skb_cloned check by skb_header_cloned.  It should be used when
 *	you only need to push on some header and do not need to modify
 *	the data.
 */
static inline int skb_cow_head(struct sk_buff *skb, unsigned int headroom)
{
	return __skb_cow(skb, headroom, skb_header_cloned(skb));
}

/**
 *	skb_padto	- pad an skbuff up to a minimal size
 *	@skb: buffer to pad
 *	@len: minimal length
 *
 *	Pads up a buffer to ensure the trailing bytes exist and are
 *	blanked. If the buffer already contains sufficient data it
 *	is untouched. Otherwise it is extended. Returns zero on
 *	success. The skb is freed on error.
 */
static inline int skb_padto(struct sk_buff *skb, unsigned int len)
{
	unsigned int size = skb->len;
	if (likely(size >= len))
		return 0;
	return skb_pad(skb, len - size);
}

/**
 *	__skb_put_padto - increase size and pad an skbuff up to a minimal size
 *	@skb: buffer to pad
 *	@len: minimal length
 *	@free_on_error: free buffer on error
 *
 *	Pads up a buffer to ensure the trailing bytes exist and are
 *	blanked. If the buffer already contains sufficient data it
 *	is untouched. Otherwise it is extended. Returns zero on
 *	success. The skb is freed on error if @free_on_error is true.
 */
static inline int __must_check __skb_put_padto(struct sk_buff *skb,
					       unsigned int len,
					       bool free_on_error)
{
	unsigned int size = skb->len;

	if (unlikely(size < len)) {
		len -= size;
		if (__skb_pad(skb, len, free_on_error))
			return -ENOMEM;
		__skb_put(skb, len);
	}
	return 0;
}

/**
 *	skb_put_padto - increase size and pad an skbuff up to a minimal size
 *	@skb: buffer to pad
 *	@len: minimal length
 *
 *	Pads up a buffer to ensure the trailing bytes exist and are
 *	blanked. If the buffer already contains sufficient data it
 *	is untouched. Otherwise it is extended. Returns zero on
 *	success. The skb is freed on error.
 */
static inline int __must_check skb_put_padto(struct sk_buff *skb, unsigned int len)
{
	return __skb_put_padto(skb, len, true);
}

static inline int skb_add_data(struct sk_buff *skb,
			       struct iov_iter *from, int copy)
{
	const int off = skb->len;

	if (skb->ip_summed == CHECKSUM_NONE) {
		__wsum csum = 0;
		if (csum_and_copy_from_iter_full(skb_put(skb, copy), copy,
					         &csum, from)) {
			skb->csum = csum_block_add(skb->csum, csum, off);
			return 0;
		}
	} else if (copy_from_iter_full(skb_put(skb, copy), copy, from))
		return 0;

	__skb_trim(skb, off);
	return -EFAULT;
}

static inline bool skb_can_coalesce(struct sk_buff *skb, int i,
				    const struct page *page, int off)
{
	if (skb_zcopy(skb))
		return false;
	if (i) {
		const skb_frag_t *frag = &skb_shinfo(skb)->frags[i - 1];

		return page == skb_frag_page(frag) &&
		       off == skb_frag_off(frag) + skb_frag_size(frag);
	}
	return false;
}

static inline int __skb_linearize(struct sk_buff *skb)
{
	//将整个报文
	return __pskb_pull_tail(skb, skb->data_len) ? 0 : -ENOMEM;
}

/**
 *	skb_linearize - convert paged skb to linear one
 *	@skb: buffer to linarize
 *
 *	If there is no free memory -ENOMEM is returned, otherwise zero
 *	is returned and the old skb data released.
 */
static inline int skb_linearize(struct sk_buff *skb)
{
	//将skb转换为线性内存
	return skb_is_nonlinear(skb) ? __skb_linearize(skb) : 0;
}

/**
 * skb_has_shared_frag - can any frag be overwritten
 * @skb: buffer to test
 *
 * Return true if the skb has at least one frag that might be modified
 * by an external entity (as in vmsplice()/sendfile())
 */
static inline bool skb_has_shared_frag(const struct sk_buff *skb)
{
	return skb_is_nonlinear(skb) &&
	       skb_shinfo(skb)->flags & SKBFL_SHARED_FRAG;
}

/**
 *	skb_linearize_cow - make sure skb is linear and writable
 *	@skb: buffer to process
 *
 *	If there is no free memory -ENOMEM is returned, otherwise zero
 *	is returned and the old skb data released.
 */
static inline int skb_linearize_cow(struct sk_buff *skb)
{
	return skb_is_nonlinear(skb) || skb_cloned(skb) ?
	       __skb_linearize(skb) : 0;
}

static __always_inline void
__skb_postpull_rcsum(struct sk_buff *skb, const void *start, unsigned int len,
		     unsigned int off)
{
	if (skb->ip_summed == CHECKSUM_COMPLETE)
		skb->csum = csum_block_sub(skb->csum,
					   csum_partial(start, len, 0), off);
	else if (skb->ip_summed == CHECKSUM_PARTIAL &&
		 skb_checksum_start_offset(skb) < 0)
		skb->ip_summed = CHECKSUM_NONE;
}

/**
 *	skb_postpull_rcsum - update checksum for received skb after pull
 *	@skb: buffer to update
 *	@start: start of data before pull
 *	@len: length of data pulled
 *
 *	After doing a pull on a received packet, you need to call this to
 *	update the CHECKSUM_COMPLETE checksum, or set ip_summed to
 *	CHECKSUM_NONE so that it can be recomputed from scratch.
 */
static inline void skb_postpull_rcsum(struct sk_buff *skb,
				      const void *start, unsigned int len)
{
	__skb_postpull_rcsum(skb, start, len, 0);
}

static __always_inline void
__skb_postpush_rcsum(struct sk_buff *skb, const void *start, unsigned int len,
		     unsigned int off)
{
	if (skb->ip_summed == CHECKSUM_COMPLETE)
		skb->csum = csum_block_add(skb->csum,
					   csum_partial(start, len, 0), off);
}

/**
 *	skb_postpush_rcsum - update checksum for received skb after push
 *	@skb: buffer to update
 *	@start: start of data after push
 *	@len: length of data pushed
 *
 *	After doing a push on a received packet, you need to call this to
 *	update the CHECKSUM_COMPLETE checksum.
 */
static inline void skb_postpush_rcsum(struct sk_buff *skb,
				      const void *start, unsigned int len)
{
	__skb_postpush_rcsum(skb, start, len, 0);
}

void *skb_pull_rcsum(struct sk_buff *skb, unsigned int len);

/**
 *	skb_push_rcsum - push skb and update receive checksum
 *	@skb: buffer to update
 *	@len: length of data pulled
 *
 *	This function performs an skb_push on the packet and updates
 *	the CHECKSUM_COMPLETE checksum.  It should be used on
 *	receive path processing instead of skb_push unless you know
 *	that the checksum difference is zero (e.g., a valid IP header)
 *	or you are setting ip_summed to CHECKSUM_NONE.
 */
static inline void *skb_push_rcsum(struct sk_buff *skb, unsigned int len)
{
	skb_push(skb, len);
	skb_postpush_rcsum(skb, skb->data, len);
	return skb->data;
}

int pskb_trim_rcsum_slow(struct sk_buff *skb, unsigned int len);
/**
 *	pskb_trim_rcsum - trim received skb and update checksum
 *	@skb: buffer to trim
 *	@len: new length
 *
 *	This is exactly the same as pskb_trim except that it ensures the
 *	checksum of received packets are still valid after the operation.
 *	It can change skb pointers.
 */

static inline int pskb_trim_rcsum(struct sk_buff *skb, unsigned int len)
{
	if (likely(len >= skb->len))
		return 0;
	return pskb_trim_rcsum_slow(skb, len);
}

static inline int __skb_trim_rcsum(struct sk_buff *skb, unsigned int len)
{
	if (skb->ip_summed == CHECKSUM_COMPLETE)
		skb->ip_summed = CHECKSUM_NONE;
	__skb_trim(skb, len);
	return 0;
}

static inline int __skb_grow_rcsum(struct sk_buff *skb, unsigned int len)
{
	if (skb->ip_summed == CHECKSUM_COMPLETE)
		skb->ip_summed = CHECKSUM_NONE;
	return __skb_grow(skb, len);
}

#define rb_to_skb(rb) rb_entry_safe(rb, struct sk_buff, rbnode)
#define skb_rb_first(root) rb_to_skb(rb_first(root))
#define skb_rb_last(root)  rb_to_skb(rb_last(root))
#define skb_rb_next(skb)   rb_to_skb(rb_next(&(skb)->rbnode))
#define skb_rb_prev(skb)   rb_to_skb(rb_prev(&(skb)->rbnode))

#define skb_queue_walk(queue, skb) \
		for (skb = (queue)->next;					\
		     skb != (struct sk_buff *)(queue);				\
		     skb = skb->next)

#define skb_queue_walk_safe(queue, skb, tmp)					\
		for (skb = (queue)->next, tmp = skb->next;			\
		     skb != (struct sk_buff *)(queue);				\
		     skb = tmp, tmp = skb->next)

#define skb_queue_walk_from(queue, skb)						\
		for (; skb != (struct sk_buff *)(queue);			\
		     skb = skb->next)

#define skb_rbtree_walk(skb, root)						\
		for (skb = skb_rb_first(root); skb != NULL;			\
		     skb = skb_rb_next(skb))

#define skb_rbtree_walk_from(skb)						\
		for (; skb != NULL;						\
		     skb = skb_rb_next(skb))

#define skb_rbtree_walk_from_safe(skb, tmp)					\
		for (; tmp = skb ? skb_rb_next(skb) : NULL, (skb != NULL);	\
		     skb = tmp)

#define skb_queue_walk_from_safe(queue, skb, tmp)				\
		for (tmp = skb->next;						\
		     skb != (struct sk_buff *)(queue);				\
		     skb = tmp, tmp = skb->next)

#define skb_queue_reverse_walk(queue, skb) \
		for (skb = (queue)->prev;					\
		     skb != (struct sk_buff *)(queue);				\
		     skb = skb->prev)

#define skb_queue_reverse_walk_safe(queue, skb, tmp)				\
		for (skb = (queue)->prev, tmp = skb->prev;			\
		     skb != (struct sk_buff *)(queue);				\
		     skb = tmp, tmp = skb->prev)

#define skb_queue_reverse_walk_from_safe(queue, skb, tmp)			\
		for (tmp = skb->prev;						\
		     skb != (struct sk_buff *)(queue);				\
		     skb = tmp, tmp = skb->prev)

static inline bool skb_has_frag_list(const struct sk_buff *skb)
{
	return skb_shinfo(skb)->frag_list != NULL;
}

static inline void skb_frag_list_init(struct sk_buff *skb)
{
	skb_shinfo(skb)->frag_list = NULL;
}

#define skb_walk_frags(skb, iter)	\
	for (iter = skb_shinfo(skb)->frag_list; iter; iter = iter->next)


int __skb_wait_for_more_packets(struct sock *sk, struct sk_buff_head *queue,
				int *err, long *timeo_p,
				const struct sk_buff *skb);
struct sk_buff *__skb_try_recv_from_queue(struct sock *sk,
					  struct sk_buff_head *queue,
					  unsigned int flags,
					  int *off, int *err,
					  struct sk_buff **last);
struct sk_buff *__skb_try_recv_datagram(struct sock *sk,
					struct sk_buff_head *queue,
					unsigned int flags, int *off, int *err,
					struct sk_buff **last);
struct sk_buff *__skb_recv_datagram(struct sock *sk,
				    struct sk_buff_head *sk_queue,
				    unsigned int flags, int *off, int *err);
struct sk_buff *skb_recv_datagram(struct sock *sk, unsigned flags, int noblock,
				  int *err);
__poll_t datagram_poll(struct file *file, struct socket *sock,
			   struct poll_table_struct *wait);
int skb_copy_datagram_iter(const struct sk_buff *from, int offset,
			   struct iov_iter *to, int size);
static inline int skb_copy_datagram_msg(const struct sk_buff *from, int offset,
					struct msghdr *msg, int size)
{
	return skb_copy_datagram_iter(from, offset, &msg->msg_iter, size);
}
int skb_copy_and_csum_datagram_msg(struct sk_buff *skb, int hlen,
				   struct msghdr *msg);
int skb_copy_and_hash_datagram_iter(const struct sk_buff *skb, int offset,
			   struct iov_iter *to, int len,
			   struct ahash_request *hash);
int skb_copy_datagram_from_iter(struct sk_buff *skb, int offset,
				 struct iov_iter *from, int len);
int zerocopy_sg_from_iter(struct sk_buff *skb, struct iov_iter *frm);
void skb_free_datagram(struct sock *sk, struct sk_buff *skb);
void __skb_free_datagram_locked(struct sock *sk, struct sk_buff *skb, int len);
static inline void skb_free_datagram_locked(struct sock *sk,
					    struct sk_buff *skb)
{
	__skb_free_datagram_locked(sk, skb, 0);
}
int skb_kill_datagram(struct sock *sk, struct sk_buff *skb, unsigned int flags);
int skb_copy_bits(const struct sk_buff *skb, int offset, void *to, int len);
int skb_store_bits(struct sk_buff *skb, int offset, const void *from, int len);
__wsum skb_copy_and_csum_bits(const struct sk_buff *skb, int offset, u8 *to,
			      int len);
int skb_splice_bits(struct sk_buff *skb, struct sock *sk, unsigned int offset,
		    struct pipe_inode_info *pipe, unsigned int len,
		    unsigned int flags);
int skb_send_sock_locked(struct sock *sk, struct sk_buff *skb, int offset,
			 int len);
int skb_send_sock(struct sock *sk, struct sk_buff *skb, int offset, int len);
void skb_copy_and_csum_dev(const struct sk_buff *skb, u8 *to);
unsigned int skb_zerocopy_headlen(const struct sk_buff *from);
int skb_zerocopy(struct sk_buff *to, struct sk_buff *from,
		 int len, int hlen);
void skb_split(struct sk_buff *skb, struct sk_buff *skb1, const u32 len);
int skb_shift(struct sk_buff *tgt, struct sk_buff *skb, int shiftlen);
void skb_scrub_packet(struct sk_buff *skb, bool xnet);
bool skb_gso_validate_network_len(const struct sk_buff *skb, unsigned int mtu);
bool skb_gso_validate_mac_len(const struct sk_buff *skb, unsigned int len);
struct sk_buff *skb_segment(struct sk_buff *skb, netdev_features_t features);
struct sk_buff *skb_segment_list(struct sk_buff *skb, netdev_features_t features,
				 unsigned int offset);
struct sk_buff *skb_vlan_untag(struct sk_buff *skb);
int skb_ensure_writable(struct sk_buff *skb, int write_len);
int __skb_vlan_pop(struct sk_buff *skb, u16 *vlan_tci);
int skb_vlan_pop(struct sk_buff *skb);
int skb_vlan_push(struct sk_buff *skb, __be16 vlan_proto, u16 vlan_tci);
int skb_eth_pop(struct sk_buff *skb);
int skb_eth_push(struct sk_buff *skb, const unsigned char *dst,
		 const unsigned char *src);
int skb_mpls_push(struct sk_buff *skb, __be32 mpls_lse, __be16 mpls_proto,
		  int mac_len, bool ethernet);
int skb_mpls_pop(struct sk_buff *skb, __be16 next_proto, int mac_len,
		 bool ethernet);
int skb_mpls_update_lse(struct sk_buff *skb, __be32 mpls_lse);
int skb_mpls_dec_ttl(struct sk_buff *skb);
struct sk_buff *pskb_extract(struct sk_buff *skb, int off, int to_copy,
			     gfp_t gfp);

static inline int memcpy_from_msg(void *data, struct msghdr *msg, int len)
{
	return copy_from_iter_full(data, len, &msg->msg_iter) ? 0 : -EFAULT;
}

static inline int memcpy_to_msg(struct msghdr *msg, void *data, int len)
{
	return copy_to_iter(data, len, &msg->msg_iter) == len ? 0 : -EFAULT;
}

struct skb_checksum_ops {
	__wsum (*update)(const void *mem, int len, __wsum wsum);
	__wsum (*combine)(__wsum csum, __wsum csum2, int offset, int len);
};

extern const struct skb_checksum_ops *crc32c_csum_stub __read_mostly;

__wsum __skb_checksum(const struct sk_buff *skb, int offset, int len,
		      __wsum csum, const struct skb_checksum_ops *ops);
__wsum skb_checksum(const struct sk_buff *skb, int offset, int len,
		    __wsum csum);

//如果data指针对应的数据自offset开始长度为len的数据是连续的，则直接返回指针，否则将这段数据copy到
//buffer中，并返回buffer
static inline void * __must_check
__skb_header_pointer(const struct sk_buff *skb, int offset, int len,
		     const void *data, int hlen, void *buffer)
{
	//先判断要处理的数据是否都在当前页面内，如果是，则返回可以直接对数据处理，
	//返回所求数据指针，否则用skb_copy_bits()函数进行拷贝
	if (likely(hlen - offset >= len))
		return (void *)data + offset;

	//不连续，将数据copy到buffer中
	if (!skb || unlikely(skb_copy_bits(skb, offset, buffer, len) < 0))
		return NULL;

	return buffer;
}

static inline void * __must_check
skb_header_pointer(const struct sk_buff *skb, int offset, int len, void *buffer)
{
	//自skb->data的offset位置取数据，长度为len,将报到的数据存入到buffer中
	return __skb_header_pointer(skb, offset, len, skb->data,
				    skb_headlen(skb), buffer);
}

/**
 *	skb_needs_linearize - check if we need to linearize a given skb
 *			      depending on the given device features.
 *	@skb: socket buffer to check
 *	@features: net device features
 *
 *	Returns true if either:
 *	1. skb has frag_list and the device doesn't support FRAGLIST, or
 *	2. skb is fragmented and the device does not support SG.
 */
static inline bool skb_needs_linearize(struct sk_buff *skb,
				       netdev_features_t features)
{
	return skb_is_nonlinear(skb) &&
	       ((skb_has_frag_list(skb) && !(features & NETIF_F_FRAGLIST)) ||
		(skb_shinfo(skb)->nr_frags && !(features & NETIF_F_SG)));
}

static inline void skb_copy_from_linear_data(const struct sk_buff *skb,
					     void *to,
					     const unsigned int len)
{
	memcpy(to, skb->data, len);
}

static inline void skb_copy_from_linear_data_offset(const struct sk_buff *skb,
						    const int offset, void *to,
						    const unsigned int len)
{
	memcpy(to, skb->data + offset, len);
}

//向skb的data中置入数据，长度为len
static inline void skb_copy_to_linear_data(struct sk_buff *skb,
					   const void *from,
					   const unsigned int len)
{
	memcpy(skb->data, from, len);
}

static inline void skb_copy_to_linear_data_offset(struct sk_buff *skb,
						  const int offset,
						  const void *from,
						  const unsigned int len)
{
	memcpy(skb->data + offset, from, len);
}

void skb_init(void);

static inline ktime_t skb_get_ktime(const struct sk_buff *skb)
{
	return skb->tstamp;
}

/**
 *	skb_get_timestamp - get timestamp from a skb
 *	@skb: skb to get stamp from
 *	@stamp: pointer to struct __kernel_old_timeval to store stamp in
 *
 *	Timestamps are stored in the skb as offsets to a base timestamp.
 *	This function converts the offset back to a struct timeval and stores
 *	it in stamp.
 */
static inline void skb_get_timestamp(const struct sk_buff *skb,
				     struct __kernel_old_timeval *stamp)
{
	*stamp = ns_to_kernel_old_timeval(skb->tstamp);
}

static inline void skb_get_new_timestamp(const struct sk_buff *skb,
					 struct __kernel_sock_timeval *stamp)
{
	struct timespec64 ts = ktime_to_timespec64(skb->tstamp);

	stamp->tv_sec = ts.tv_sec;
	stamp->tv_usec = ts.tv_nsec / 1000;
}

static inline void skb_get_timestampns(const struct sk_buff *skb,
				       struct __kernel_old_timespec *stamp)
{
	struct timespec64 ts = ktime_to_timespec64(skb->tstamp);

	stamp->tv_sec = ts.tv_sec;
	stamp->tv_nsec = ts.tv_nsec;
}

static inline void skb_get_new_timestampns(const struct sk_buff *skb,
					   struct __kernel_timespec *stamp)
{
	struct timespec64 ts = ktime_to_timespec64(skb->tstamp);

	stamp->tv_sec = ts.tv_sec;
	stamp->tv_nsec = ts.tv_nsec;
}

//设置skb的时间戳
static inline void __net_timestamp(struct sk_buff *skb)
{
	skb->tstamp = ktime_get_real();
}

static inline ktime_t net_timedelta(ktime_t t)
{
	return ktime_sub(ktime_get_real(), t);
}

static inline ktime_t net_invalid_timestamp(void)
{
	return 0;
}

static inline u8 skb_metadata_len(const struct sk_buff *skb)
{
	return skb_shinfo(skb)->meta_len;
}

static inline void *skb_metadata_end(const struct sk_buff *skb)
{
	return skb_mac_header(skb);
}

static inline bool __skb_metadata_differs(const struct sk_buff *skb_a,
					  const struct sk_buff *skb_b,
					  u8 meta_len)
{
	const void *a = skb_metadata_end(skb_a);
	const void *b = skb_metadata_end(skb_b);
	/* Using more efficient varaiant than plain call to memcmp(). */
#if defined(CONFIG_HAVE_EFFICIENT_UNALIGNED_ACCESS) && BITS_PER_LONG == 64
	u64 diffs = 0;

	switch (meta_len) {
#define __it(x, op) (x -= sizeof(u##op))
#define __it_diff(a, b, op) (*(u##op *)__it(a, op)) ^ (*(u##op *)__it(b, op))
	case 32: diffs |= __it_diff(a, b, 64);
		fallthrough;
	case 24: diffs |= __it_diff(a, b, 64);
		fallthrough;
	case 16: diffs |= __it_diff(a, b, 64);
		fallthrough;
	case  8: diffs |= __it_diff(a, b, 64);
		break;
	case 28: diffs |= __it_diff(a, b, 64);
		fallthrough;
	case 20: diffs |= __it_diff(a, b, 64);
		fallthrough;
	case 12: diffs |= __it_diff(a, b, 64);
		fallthrough;
	case  4: diffs |= __it_diff(a, b, 32);
		break;
	}
	return diffs;
#else
	return memcmp(a - meta_len, b - meta_len, meta_len);
#endif
}

static inline bool skb_metadata_differs(const struct sk_buff *skb_a,
					const struct sk_buff *skb_b)
{
	u8 len_a = skb_metadata_len(skb_a);
	u8 len_b = skb_metadata_len(skb_b);

	if (!(len_a | len_b))
		return false;

	return len_a != len_b ?
	       true : __skb_metadata_differs(skb_a, skb_b, len_a);
}

static inline void skb_metadata_set(struct sk_buff *skb, u8 meta_len)
{
	skb_shinfo(skb)->meta_len = meta_len;
}

static inline void skb_metadata_clear(struct sk_buff *skb)
{
	skb_metadata_set(skb, 0);
}

struct sk_buff *skb_clone_sk(struct sk_buff *skb);

#ifdef CONFIG_NETWORK_PHY_TIMESTAMPING

void skb_clone_tx_timestamp(struct sk_buff *skb);
bool skb_defer_rx_timestamp(struct sk_buff *skb);

#else /* CONFIG_NETWORK_PHY_TIMESTAMPING */

static inline void skb_clone_tx_timestamp(struct sk_buff *skb)
{
}

static inline bool skb_defer_rx_timestamp(struct sk_buff *skb)
{
	return false;
}

#endif /* !CONFIG_NETWORK_PHY_TIMESTAMPING */

/**
 * skb_complete_tx_timestamp() - deliver cloned skb with tx timestamps
 *
 * PHY drivers may accept clones of transmitted packets for
 * timestamping via their phy_driver.txtstamp method. These drivers
 * must call this function to return the skb back to the stack with a
 * timestamp.
 *
 * @skb: clone of the original outgoing packet
 * @hwtstamps: hardware time stamps
 *
 */
void skb_complete_tx_timestamp(struct sk_buff *skb,
			       struct skb_shared_hwtstamps *hwtstamps);

void __skb_tstamp_tx(struct sk_buff *orig_skb, const struct sk_buff *ack_skb,
		     struct skb_shared_hwtstamps *hwtstamps,
		     struct sock *sk, int tstype);

/**
 * skb_tstamp_tx - queue clone of skb with send time stamps
 * @orig_skb:	the original outgoing packet
 * @hwtstamps:	hardware time stamps, may be NULL if not available
 *
 * If the skb has a socket associated, then this function clones the
 * skb (thus sharing the actual data and optional structures), stores
 * the optional hardware time stamping information (if non NULL) or
 * generates a software time stamp (otherwise), then queues the clone
 * to the error queue of the socket.  Errors are silently ignored.
 */
void skb_tstamp_tx(struct sk_buff *orig_skb,
		   struct skb_shared_hwtstamps *hwtstamps);

/**
 * skb_tx_timestamp() - Driver hook for transmit timestamping
 *
 * Ethernet MAC Drivers should call this function in their hard_xmit()
 * function immediately before giving the sk_buff to the MAC hardware.
 *
 * Specifically, one should make absolutely sure that this function is
 * called before TX completion of this packet can trigger.  Otherwise
 * the packet could potentially already be freed.
 *
 * @skb: A socket buffer.
 */
static inline void skb_tx_timestamp(struct sk_buff *skb)
{
	skb_clone_tx_timestamp(skb);
	if (skb_shinfo(skb)->tx_flags & SKBTX_SW_TSTAMP)
		skb_tstamp_tx(skb, NULL);
}

/**
 * skb_complete_wifi_ack - deliver skb with wifi status
 *
 * @skb: the original outgoing packet
 * @acked: ack status
 *
 */
void skb_complete_wifi_ack(struct sk_buff *skb, bool acked);

__sum16 __skb_checksum_complete_head(struct sk_buff *skb, int len);
__sum16 __skb_checksum_complete(struct sk_buff *skb);

static inline int skb_csum_unnecessary(const struct sk_buff *skb)
{
    //如果没必要检查checksum或者checksum已确认有效，或者
    //只需要执行一部分checksum检查，且checksum start offset大于零，则没必要执行checksum检查
	return ((skb->ip_summed == CHECKSUM_UNNECESSARY) ||
		skb->csum_valid ||
		(skb->ip_summed == CHECKSUM_PARTIAL &&
		 skb_checksum_start_offset(skb) >= 0));
}

/**
 *	skb_checksum_complete - Calculate checksum of an entire packet
 *	@skb: packet to process
 *
 *	This function calculates the checksum over the entire packet plus
 *	the value of skb->csum.  The latter can be used to supply the
 *	checksum of a pseudo header as used by TCP/UDP.  It returns the
 *	checksum.
 *
 *	For protocols that contain complete checksums such as ICMP/TCP/UDP,
 *	this function can be used to verify that checksum on received
 *	packets.  In that case the function should return zero if the
 *	checksum is correct.  In particular, this function will return zero
 *	if skb->ip_summed is CHECKSUM_UNNECESSARY which indicates that the
 *	hardware has already verified the correctness of the checksum.
 */
static inline __sum16 skb_checksum_complete(struct sk_buff *skb)
{
	return skb_csum_unnecessary(skb) ?
	       0 : __skb_checksum_complete(skb);
}

static inline void __skb_decr_checksum_unnecessary(struct sk_buff *skb)
{
	if (skb->ip_summed == CHECKSUM_UNNECESSARY) {
		if (skb->csum_level == 0)
			skb->ip_summed = CHECKSUM_NONE;
		else
			skb->csum_level--;
	}
}

static inline void __skb_incr_checksum_unnecessary(struct sk_buff *skb)
{
	if (skb->ip_summed == CHECKSUM_UNNECESSARY) {
		if (skb->csum_level < SKB_MAX_CSUM_LEVEL)
			skb->csum_level++;
	} else if (skb->ip_summed == CHECKSUM_NONE) {
		skb->ip_summed = CHECKSUM_UNNECESSARY;
		skb->csum_level = 0;
	}
}

static inline void __skb_reset_checksum_unnecessary(struct sk_buff *skb)
{
	if (skb->ip_summed == CHECKSUM_UNNECESSARY) {
		skb->ip_summed = CHECKSUM_NONE;
		skb->csum_level = 0;
	}
}

/* Check if we need to perform checksum complete validation.
 *
 * Returns true if checksum complete is needed, false otherwise
 * (either checksum is unnecessary or zero checksum is allowed).
 */
static inline bool __skb_checksum_validate_needed(struct sk_buff *skb,
						  bool zero_okay,
						  __sum16 check)
{
	if (skb_csum_unnecessary(skb) || (zero_okay && !check)) {
        /*不需要执行checksum检查*/
		skb->csum_valid = 1;
		__skb_decr_checksum_unnecessary(skb);
		return false;
	}

	return true;
}

/* For small packets <= CHECKSUM_BREAK perform checksum complete directly
 * in checksum_init.
 */
#define CHECKSUM_BREAK 76

/* Unset checksum-complete
 *
 * Unset checksum complete can be done when packet is being modified
 * (uncompressed for instance) and checksum-complete value is
 * invalidated.
 */
static inline void skb_checksum_complete_unset(struct sk_buff *skb)
{
	if (skb->ip_summed == CHECKSUM_COMPLETE)
		skb->ip_summed = CHECKSUM_NONE;
}

/* Validate (init) checksum based on checksum complete.
 *
 * Return values:
 *   0: checksum is validated or try to in skb_checksum_complete. In the latter
 *	case the ip_summed will not be CHECKSUM_UNNECESSARY and the pseudo
 *	checksum is stored in skb->csum for use in __skb_checksum_complete
 *   non-zero: value of invalid checksum
 *
 */
static inline __sum16 __skb_checksum_validate_complete(struct sk_buff *skb,
						       bool complete,
						       __wsum psum)
{
	if (skb->ip_summed == CHECKSUM_COMPLETE) {
        /*当前为complete,skb->csum中保存的为不含伪头的checksum,加上伪头并折叠后，如果为0,则校验通过*/
		if (!csum_fold(csum_add(psum, skb->csum))) {
			skb->csum_valid = 1;
			return 0;
		}
	}

    /*此时校验未通过，或者ip_summed非complete,在csum中先保存伪头*/
	skb->csum = psum;

	if (complete || skb->len <= CHECKSUM_BREAK) {
        /*如果指明要完全检查，或者skb长度比较小，则执行完整检查*/
		__sum16 csum;

		csum = __skb_checksum_complete(skb);
		skb->csum_valid = !csum;/*仅checksum为0时，则校验通过*/
		return csum;
	}

	return 0;
}

static inline __wsum null_compute_pseudo(struct sk_buff *skb, int proto)
{
	return 0;
}

/* Perform checksum validate (init). Note that this is a macro since we only
 * want to calculate the pseudo header which is an input function if necessary.
 * First we try to validate without any computation (checksum unnecessary) and
 * then calculate based on checksum complete calling the function to compute
 * pseudo header.
 *
 * Return values:
 *   0: checksum is validated or try to in skb_checksum_complete
 *   non-zero: value of invalid checksum
 */
#define __skb_checksum_validate(skb, proto, complete,			\
				zero_okay, check, compute_pseudo)	\
({									\
	__sum16 __ret = 0;						\
	skb->csum_valid = 0;						\
	if (__skb_checksum_validate_needed(skb, zero_okay, check))	\
		__ret = __skb_checksum_validate_complete(skb,		\
				complete, compute_pseudo(skb, proto)/*计算伪头对应的checksum*/);	\
	__ret;								\
})

//校验skb的checksum
#define skb_checksum_init(skb, proto, compute_pseudo/*伪头计算函数*/)			\
	__skb_checksum_validate(skb, proto, false, false, 0, compute_pseudo)

#define skb_checksum_init_zero_check(skb, proto, check, compute_pseudo)	\
	__skb_checksum_validate(skb, proto, false, true, check, compute_pseudo)

#define skb_checksum_validate(skb, proto, compute_pseudo)		\
	__skb_checksum_validate(skb, proto, true, false, 0, compute_pseudo)

#define skb_checksum_validate_zero_check(skb, proto, check,		\
					 compute_pseudo)		\
	__skb_checksum_validate(skb, proto, true, true, check, compute_pseudo)

#define skb_checksum_simple_validate(skb)				\
	__skb_checksum_validate(skb, 0, true, false, 0, null_compute_pseudo)

static inline bool __skb_checksum_convert_check(struct sk_buff *skb)
{
	return (skb->ip_summed == CHECKSUM_NONE && skb->csum_valid);
}

static inline void __skb_checksum_convert(struct sk_buff *skb, __wsum pseudo)
{
	skb->csum = ~pseudo;
	skb->ip_summed = CHECKSUM_COMPLETE;
}

#define skb_checksum_try_convert(skb, proto, compute_pseudo)	\
do {									\
	if (__skb_checksum_convert_check(skb))				\
		__skb_checksum_convert(skb, compute_pseudo(skb, proto)); \
} while (0)

static inline void skb_remcsum_adjust_partial(struct sk_buff *skb, void *ptr,
					      u16 start, u16 offset)
{
	skb->ip_summed = CHECKSUM_PARTIAL;
	skb->csum_start = ((unsigned char *)ptr + start) - skb->head;
	skb->csum_offset = offset - start;
}

/* Update skbuf and packet to reflect the remote checksum offload operation.
 * When called, ptr indicates the starting point for skb->csum when
 * ip_summed is CHECKSUM_COMPLETE. If we need create checksum complete
 * here, skb_postpull_rcsum is done so skb->csum start is ptr.
 */
static inline void skb_remcsum_process(struct sk_buff *skb, void *ptr,
				       int start, int offset, bool nopartial)
{
	__wsum delta;

	if (!nopartial) {
		skb_remcsum_adjust_partial(skb, ptr, start, offset);
		return;
	}

	 if (unlikely(skb->ip_summed != CHECKSUM_COMPLETE)) {
		__skb_checksum_complete(skb);
		skb_postpull_rcsum(skb, skb->data, ptr - (void *)skb->data);
	}

	delta = remcsum_adjust(ptr, skb->csum, start, offset);

	/* Adjust skb->csum since we changed the packet */
	skb->csum = csum_add(skb->csum, delta);
}

/*取skb中保存的ct信息（不含状态）*/
static inline struct nf_conntrack *skb_nfct(const struct sk_buff *skb)
{
#if IS_ENABLED(CONFIG_NF_CONNTRACK)
	return (void *)(skb->_nfct & NFCT_PTRMASK);
#else
	return NULL;
#endif
}

/*取skb中记录的连接跟踪指针及状态*/
static inline unsigned long skb_get_nfct(const struct sk_buff *skb)
{
#if IS_ENABLED(CONFIG_NF_CONNTRACK)
	return skb->_nfct;
#else
	return 0UL;
#endif
}

/*为skb设置其对应的连接跟踪指针及状态*/
static inline void skb_set_nfct(struct sk_buff *skb, unsigned long nfct)
{
#if IS_ENABLED(CONFIG_NF_CONNTRACK)
	skb->slow_gro |= !!nfct;
	skb->_nfct = nfct;
#endif
}

#ifdef CONFIG_SKB_EXTENSIONS
enum skb_ext_id {
#if IS_ENABLED(CONFIG_BRIDGE_NETFILTER)
	SKB_EXT_BRIDGE_NF,
#endif
#ifdef CONFIG_XFRM
	SKB_EXT_SEC_PATH,
#endif
#if IS_ENABLED(CONFIG_NET_TC_SKB_EXT)
	TC_SKB_EXT,
#endif
#if IS_ENABLED(CONFIG_MPTCP)
	SKB_EXT_MPTCP,
#endif
#if IS_ENABLED(CONFIG_MCTP_FLOWS)
	SKB_EXT_MCTP,
#endif
	SKB_EXT_NUM, /* must be last */
};

/**
 *	struct skb_ext - sk_buff extensions
 *	@refcnt: 1 on allocation, deallocated on 0
 *	@offset: offset to add to @data to obtain extension address
 *	@chunks: size currently allocated, stored in SKB_EXT_ALIGN_SHIFT units
 *	@data: start of extension data, variable sized
 *
 *	Note: offsets/lengths are stored in chunks of 8 bytes, this allows
 *	to use 'u8' types while allowing up to 2kb worth of extension data.
 */
struct skb_ext {
	refcount_t refcnt;
	u8 offset[SKB_EXT_NUM]; /* in chunks of 8 bytes */
	u8 chunks;		/* same */
	char data[] __aligned(8);
};

struct skb_ext *__skb_ext_alloc(gfp_t flags);
void *__skb_ext_set(struct sk_buff *skb, enum skb_ext_id id,
		    struct skb_ext *ext);
void *skb_ext_add(struct sk_buff *skb, enum skb_ext_id id);
void __skb_ext_del(struct sk_buff *skb, enum skb_ext_id id);
void __skb_ext_put(struct skb_ext *ext);

static inline void skb_ext_put(struct sk_buff *skb)
{
	if (skb->active_extensions)
		__skb_ext_put(skb->extensions);
}

static inline void __skb_ext_copy(struct sk_buff *dst,
				  const struct sk_buff *src)
{
	dst->active_extensions = src->active_extensions;

	if (src->active_extensions) {
		struct skb_ext *ext = src->extensions;

		refcount_inc(&ext->refcnt);
		dst->extensions = ext;
	}
}

static inline void skb_ext_copy(struct sk_buff *dst, const struct sk_buff *src)
{
	skb_ext_put(dst);
	__skb_ext_copy(dst, src);
}

static inline bool __skb_ext_exist(const struct skb_ext *ext, enum skb_ext_id i)
{
	return !!ext->offset[i];
}

static inline bool skb_ext_exist(const struct sk_buff *skb, enum skb_ext_id id)
{
	return skb->active_extensions & (1 << id);
}

static inline void skb_ext_del(struct sk_buff *skb, enum skb_ext_id id)
{
	if (skb_ext_exist(skb, id))
		__skb_ext_del(skb, id);
}

static inline void *skb_ext_find(const struct sk_buff *skb, enum skb_ext_id id)
{
	if (skb_ext_exist(skb, id)) {
		struct skb_ext *ext = skb->extensions;

		return (void *)ext + (ext->offset[id] << 3);
	}

	return NULL;
}

static inline void skb_ext_reset(struct sk_buff *skb)
{
	if (unlikely(skb->active_extensions)) {
		__skb_ext_put(skb->extensions);
		skb->active_extensions = 0;
	}
}

static inline bool skb_has_extensions(struct sk_buff *skb)
{
	return unlikely(skb->active_extensions);
}
#else
static inline void skb_ext_put(struct sk_buff *skb) {}
static inline void skb_ext_reset(struct sk_buff *skb) {}
static inline void skb_ext_del(struct sk_buff *skb, int unused) {}
static inline void __skb_ext_copy(struct sk_buff *d, const struct sk_buff *s) {}
static inline void skb_ext_copy(struct sk_buff *dst, const struct sk_buff *s) {}
static inline bool skb_has_extensions(struct sk_buff *skb) { return false; }
#endif /* CONFIG_SKB_EXTENSIONS */

/*清除掉skb上引用的ct*/
static inline void nf_reset_ct(struct sk_buff *skb)
{
#if defined(CONFIG_NF_CONNTRACK) || defined(CONFIG_NF_CONNTRACK_MODULE)
	nf_conntrack_put(skb_nfct(skb));
	skb->_nfct = 0;
#endif
}

static inline void nf_reset_trace(struct sk_buff *skb)
{
#if IS_ENABLED(CONFIG_NETFILTER_XT_TARGET_TRACE) || defined(CONFIG_NF_TABLES)
	skb->nf_trace = 0;
#endif
}

static inline void ipvs_reset(struct sk_buff *skb)
{
#if IS_ENABLED(CONFIG_IP_VS)
	skb->ipvs_property = 0;
#endif
}

/* Note: This doesn't put any conntrack info in dst. */
static inline void __nf_copy(struct sk_buff *dst, const struct sk_buff *src,
			     bool copy)
{
#if defined(CONFIG_NF_CONNTRACK) || defined(CONFIG_NF_CONNTRACK_MODULE)
	dst->_nfct = src->_nfct;
	nf_conntrack_get(skb_nfct(src));
#endif
#if IS_ENABLED(CONFIG_NETFILTER_XT_TARGET_TRACE) || defined(CONFIG_NF_TABLES)
	if (copy)
		dst->nf_trace = src->nf_trace;
#endif
}

static inline void nf_copy(struct sk_buff *dst, const struct sk_buff *src)
{
#if defined(CONFIG_NF_CONNTRACK) || defined(CONFIG_NF_CONNTRACK_MODULE)
	nf_conntrack_put(skb_nfct(dst));
#endif
	dst->slow_gro = src->slow_gro;
	__nf_copy(dst, src, true);
}

#ifdef CONFIG_NETWORK_SECMARK
static inline void skb_copy_secmark(struct sk_buff *to, const struct sk_buff *from)
{
	to->secmark = from->secmark;
}

static inline void skb_init_secmark(struct sk_buff *skb)
{
	skb->secmark = 0;
}
#else
static inline void skb_copy_secmark(struct sk_buff *to, const struct sk_buff *from)
{ }

static inline void skb_init_secmark(struct sk_buff *skb)
{ }
#endif

static inline int secpath_exists(const struct sk_buff *skb)
{
#ifdef CONFIG_XFRM
	return skb_ext_exist(skb, SKB_EXT_SEC_PATH);
#else
	return 0;
#endif
}

static inline bool skb_irq_freeable(const struct sk_buff *skb)
{
	return !skb->destructor &&
		!secpath_exists(skb) &&
		!skb_nfct(skb) &&
		!skb->_skb_refdst &&
		!skb_has_frag_list(skb);
}

static inline void skb_set_queue_mapping(struct sk_buff *skb, u16 queue_mapping)
{
	skb->queue_mapping = queue_mapping;
}

//skb映射到哪个队列
static inline u16 skb_get_queue_mapping(const struct sk_buff *skb)
{
	return skb->queue_mapping;
}

static inline void skb_copy_queue_mapping(struct sk_buff *to, const struct sk_buff *from)
{
	to->queue_mapping = from->queue_mapping;
}

//保存skb的映射队列（为了规避不等于0，采用+1实现）
static inline void skb_record_rx_queue(struct sk_buff *skb, u16 rx_queue)
{
	skb->queue_mapping = rx_queue + 1;
}

//取skb中已记录的映射队列（采用-1还原）
static inline u16 skb_get_rx_queue(const struct sk_buff *skb)
{
	return skb->queue_mapping - 1;
}

//skb是否已记录其映射的队列
static inline bool skb_rx_queue_recorded(const struct sk_buff *skb)
{
	return skb->queue_mapping != 0;
}

static inline void skb_set_dst_pending_confirm(struct sk_buff *skb, u32 val)
{
	skb->dst_pending_confirm = val;
}

static inline bool skb_get_dst_pending_confirm(const struct sk_buff *skb)
{
	return skb->dst_pending_confirm != 0;
}

static inline struct sec_path *skb_sec_path(const struct sk_buff *skb)
{
#ifdef CONFIG_XFRM
	return skb_ext_find(skb, SKB_EXT_SEC_PATH);
#else
	return NULL;
#endif
}

/* Keeps track of mac header offset relative to skb->head.
 * It is useful for TSO of Tunneling protocol. e.g. GRE.
 * For non-tunnel skb it points to skb_mac_header() and for
 * tunnel skb it points to outer mac header.
 * Keeps track of level of encapsulation of network headers.
 */
struct skb_gso_cb {
	union {
		int	mac_offset;
		int	data_offset;
	};
	int	encap_level;
	__wsum	csum;
	__u16	csum_start;
};
#define SKB_GSO_CB_OFFSET	32
#define SKB_GSO_CB(skb) ((struct skb_gso_cb *)((skb)->cb + SKB_GSO_CB_OFFSET))

static inline int skb_tnl_header_len(const struct sk_buff *inner_skb)
{
	return (skb_mac_header(inner_skb) - inner_skb->head) -
		SKB_GSO_CB(inner_skb)->mac_offset;
}

static inline int gso_pskb_expand_head(struct sk_buff *skb, int extra)
{
	int new_headroom, headroom;
	int ret;

	headroom = skb_headroom(skb);
	ret = pskb_expand_head(skb, extra, 0, GFP_ATOMIC);
	if (ret)
		return ret;

	new_headroom = skb_headroom(skb);
	SKB_GSO_CB(skb)->mac_offset += (new_headroom - headroom);
	return 0;
}

static inline void gso_reset_checksum(struct sk_buff *skb, __wsum res)
{
	/* Do not update partial checksums if remote checksum is enabled. */
	if (skb->remcsum_offload)
		return;

	SKB_GSO_CB(skb)->csum = res;
	SKB_GSO_CB(skb)->csum_start = skb_checksum_start(skb) - skb->head;
}

/* Compute the checksum for a gso segment. First compute the checksum value
 * from the start of transport header to SKB_GSO_CB(skb)->csum_start, and
 * then add in skb->csum (checksum from csum_start to end of packet).
 * skb->csum and csum_start are then updated to reflect the checksum of the
 * resultant packet starting from the transport header-- the resultant checksum
 * is in the res argument (i.e. normally zero or ~ of checksum of a pseudo
 * header.
 */
static inline __sum16 gso_make_checksum(struct sk_buff *skb, __wsum res)
{
	unsigned char *csum_start = skb_transport_header(skb);
	int plen = (skb->head + SKB_GSO_CB(skb)->csum_start) - csum_start;
	__wsum partial = SKB_GSO_CB(skb)->csum;

	SKB_GSO_CB(skb)->csum = res;
	SKB_GSO_CB(skb)->csum_start = csum_start - skb->head;

	return csum_fold(csum_partial(csum_start, plen, partial));
}

/*skb是否为gso报文*/
static inline bool skb_is_gso(const struct sk_buff *skb)
{
	return skb_shinfo(skb)->gso_size;
}

/* Note: Should be called only if skb_is_gso(skb) is true */
static inline bool skb_is_gso_v6(const struct sk_buff *skb)
{
	return skb_shinfo(skb)->gso_type & SKB_GSO_TCPV6;
}

/* Note: Should be called only if skb_is_gso(skb) is true */
static inline bool skb_is_gso_sctp(const struct sk_buff *skb)
{
	return skb_shinfo(skb)->gso_type & SKB_GSO_SCTP;
}

/* Note: Should be called only if skb_is_gso(skb) is true */
static inline bool skb_is_gso_tcp(const struct sk_buff *skb)
{
	return skb_shinfo(skb)->gso_type & (SKB_GSO_TCPV4 | SKB_GSO_TCPV6);
}

static inline void skb_gso_reset(struct sk_buff *skb)
{
	skb_shinfo(skb)->gso_size = 0;
	skb_shinfo(skb)->gso_segs = 0;
	skb_shinfo(skb)->gso_type = 0;
}

static inline void skb_increase_gso_size(struct skb_shared_info *shinfo,
					 u16 increment)
{
	if (WARN_ON_ONCE(shinfo->gso_size == GSO_BY_FRAGS))
		return;
	shinfo->gso_size += increment;
}

static inline void skb_decrease_gso_size(struct skb_shared_info *shinfo,
					 u16 decrement)
{
	if (WARN_ON_ONCE(shinfo->gso_size == GSO_BY_FRAGS))
		return;
	shinfo->gso_size -= decrement;
}

void __skb_warn_lro_forwarding(const struct sk_buff *skb);

static inline bool skb_warn_if_lro(const struct sk_buff *skb)
{
	/* LRO sets gso_size but not gso_type, whereas if GSO is really
	 * wanted then gso_type will be set. */
	const struct skb_shared_info *shinfo = skb_shinfo(skb);

	if (skb_is_nonlinear(skb) && shinfo->gso_size != 0 &&
	    unlikely(shinfo->gso_type == 0)) {
		__skb_warn_lro_forwarding(skb);
		return true;
	}
	return false;
}

static inline void skb_forward_csum(struct sk_buff *skb)
{
	/* Unfortunately we don't support this one.  Any brave souls? */
	if (skb->ip_summed == CHECKSUM_COMPLETE)
		skb->ip_summed = CHECKSUM_NONE;
}

/**
 * skb_checksum_none_assert - make sure skb ip_summed is CHECKSUM_NONE
 * @skb: skb to check
 *
 * fresh skbs have their ip_summed set to CHECKSUM_NONE.
 * Instead of forcing ip_summed to CHECKSUM_NONE, we can
 * use this helper, to document places where we make this assertion.
 */
static inline void skb_checksum_none_assert(const struct sk_buff *skb)
{
#ifdef DEBUG
	BUG_ON(skb->ip_summed != CHECKSUM_NONE);
#endif
}

bool skb_partial_csum_set(struct sk_buff *skb, u16 start, u16 off);

int skb_checksum_setup(struct sk_buff *skb, bool recalculate);
struct sk_buff *skb_checksum_trimmed(struct sk_buff *skb,
				     unsigned int transport_len,
				     __sum16(*skb_chkf)(struct sk_buff *skb));

/**
 * skb_head_is_locked - Determine if the skb->head is locked down
 * @skb: skb to check
 *
 * The head on skbs build around a head frag can be removed if they are
 * not cloned.  This function returns true if the skb head is locked down
 * due to either being allocated via kmalloc, or by being a clone with
 * multiple references to the head.
 */
static inline bool skb_head_is_locked(const struct sk_buff *skb)
{
	return !skb->head_frag || skb_cloned(skb);
}

/* Local Checksum Offload.
 * Compute outer checksum based on the assumption that the
 * inner checksum will be offloaded later.
 * See Documentation/networking/checksum-offloads.rst for
 * explanation of how this works.
 * Fill in outer checksum adjustment (e.g. with sum of outer
 * pseudo-header) before calling.
 * Also ensure that inner checksum is in linear data area.
 */
static inline __wsum lco_csum(struct sk_buff *skb)
{
	unsigned char *csum_start = skb_checksum_start(skb);
	unsigned char *l4_hdr = skb_transport_header(skb);
	__wsum partial;

	/* Start with complement of inner checksum adjustment */
	partial = ~csum_unfold(*(__force __sum16 *)(csum_start +
						    skb->csum_offset));

	/* Add in checksum of our headers (incl. outer checksum
	 * adjustment filled in by caller) and return result.
	 */
	return csum_partial(l4_hdr, csum_start - l4_hdr, partial);
}

static inline bool skb_is_redirected(const struct sk_buff *skb)
{
	return skb->redirected;
}

static inline void skb_set_redirected(struct sk_buff *skb, bool from_ingress)
{
	skb->redirected = 1;
#ifdef CONFIG_NET_REDIRECT
	skb->from_ingress = from_ingress;
	if (skb->from_ingress)
		skb->tstamp = 0;
#endif
}

static inline void skb_reset_redirect(struct sk_buff *skb)
{
	skb->redirected = 0;
}

static inline bool skb_csum_is_sctp(struct sk_buff *skb)
{
	return skb->csum_not_inet;
}

static inline void skb_set_kcov_handle(struct sk_buff *skb,
				       const u64 kcov_handle)
{
#ifdef CONFIG_KCOV
	skb->kcov_handle = kcov_handle;
#endif
}

static inline u64 skb_get_kcov_handle(struct sk_buff *skb)
{
#ifdef CONFIG_KCOV
	return skb->kcov_handle;
#else
	return 0;
#endif
}

#ifdef CONFIG_PAGE_POOL
static inline void skb_mark_for_recycle(struct sk_buff *skb)
{
	skb->pp_recycle = 1;
}
#endif

static inline bool skb_pp_recycle(struct sk_buff *skb, void *data)
{
	if (!IS_ENABLED(CONFIG_PAGE_POOL) || !skb->pp_recycle)
		return false;
	return page_pool_return_skb_page(virt_to_page(data));
}

#endif	/* __KERNEL__ */
#endif	/* _LINUX_SKBUFF_H */<|MERGE_RESOLUTION|>--- conflicted
+++ resolved
@@ -871,15 +871,10 @@
 	//tc处于ingress位置
 	__u8			tc_at_ingress:1;
 #endif
-<<<<<<< HEAD
-#ifdef CONFIG_NET_REDIRECT
 	//skb被tc redirected到本设备
 	__u8			redirected:1;
+#ifdef CONFIG_NET_REDIRECT
 	//skb来源于ingress(redirectd情况）
-=======
-	__u8			redirected:1;
-#ifdef CONFIG_NET_REDIRECT
->>>>>>> ce840177
 	__u8			from_ingress:1;
 #endif
 #ifdef CONFIG_NETFILTER_SKIP_EGRESS
@@ -1012,11 +1007,8 @@
  */
 static inline void skb_dst_set(struct sk_buff *skb, struct dst_entry *dst)
 {
-<<<<<<< HEAD
-    //设skb设置dst_entry
-=======
 	skb->slow_gro |= !!dst;
->>>>>>> ce840177
+	//设skb设置dst_entry
 	skb->_skb_refdst = (unsigned long)dst;
 }
 
