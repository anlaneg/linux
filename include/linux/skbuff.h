/* SPDX-License-Identifier: GPL-2.0-or-later */
/*
 *	Definitions for the 'struct sk_buff' memory handlers.
 *
 *	Authors:
 *		Alan Cox, <gw4pts@gw4pts.ampr.org>
 *		Florian La Roche, <rzsfl@rz.uni-sb.de>
 */

#ifndef _LINUX_SKBUFF_H
#define _LINUX_SKBUFF_H

#include <linux/kernel.h>
#include <linux/compiler.h>
#include <linux/time.h>
#include <linux/bug.h>
#include <linux/bvec.h>
#include <linux/cache.h>
#include <linux/rbtree.h>
#include <linux/socket.h>
#include <linux/refcount.h>

#include <linux/atomic.h>
#include <asm/types.h>
#include <linux/spinlock.h>
#include <net/checksum.h>
#include <linux/rcupdate.h>
#include <linux/dma-mapping.h>
#include <linux/netdev_features.h>
#include <net/flow_dissector.h>
#include <linux/in6.h>
#include <linux/if_packet.h>
#include <linux/llist.h>
#include <net/flow.h>
#include <net/page_pool.h>
#if IS_ENABLED(CONFIG_NF_CONNTRACK)
#include <linux/netfilter/nf_conntrack_common.h>
#endif
#include <net/net_debug.h>
#include <net/dropreason.h>

/**
 * DOC: skb checksums
 *
 * The interface for checksum offload between the stack and networking drivers
 * is as follows...
 *
 * IP checksum related features
 * ~~~~~~~~~~~~~~~~~~~~~~~~~~~~
 *
 * Drivers advertise checksum offload capabilities in the features of a device.
 * From the stack's point of view these are capabilities offered by the driver.
 * A driver typically only advertises features that it is capable of offloading
 * to its device.
 *
 * .. flat-table:: Checksum related device features
 *   :widths: 1 10
 *
 *   * - %NETIF_F_HW_CSUM
 *     - The driver (or its device) is able to compute one
 *	 IP (one's complement) checksum for any combination
 *	 of protocols or protocol layering. The checksum is
 *	 computed and set in a packet per the CHECKSUM_PARTIAL
 *	 interface (see below).
 *
 *   * - %NETIF_F_IP_CSUM
 *     - Driver (device) is only able to checksum plain
 *	 TCP or UDP packets over IPv4. These are specifically
 *	 unencapsulated packets of the form IPv4|TCP or
 *	 IPv4|UDP where the Protocol field in the IPv4 header
 *	 is TCP or UDP. The IPv4 header may contain IP options.
 *	 This feature cannot be set in features for a device
 *	 with NETIF_F_HW_CSUM also set. This feature is being
 *	 DEPRECATED (see below).
 *
 *   * - %NETIF_F_IPV6_CSUM
 *     - Driver (device) is only able to checksum plain
 *	 TCP or UDP packets over IPv6. These are specifically
 *	 unencapsulated packets of the form IPv6|TCP or
 *	 IPv6|UDP where the Next Header field in the IPv6
 *	 header is either TCP or UDP. IPv6 extension headers
 *	 are not supported with this feature. This feature
 *	 cannot be set in features for a device with
 *	 NETIF_F_HW_CSUM also set. This feature is being
 *	 DEPRECATED (see below).
 *
 *   * - %NETIF_F_RXCSUM
 *     - Driver (device) performs receive checksum offload.
 *	 This flag is only used to disable the RX checksum
 *	 feature for a device. The stack will accept receive
 *	 checksum indication in packets received on a device
 *	 regardless of whether NETIF_F_RXCSUM is set.
 *
 * Checksumming of received packets by device
 * ~~~~~~~~~~~~~~~~~~~~~~~~~~~~~~~~~~~~~~~~~~
 *
 * Indication of checksum verification is set in &sk_buff.ip_summed.
 * Possible values are:
 *
 * - %CHECKSUM_NONE
 *
 *   Device did not checksum this packet e.g. due to lack of capabilities.
 *   The packet contains full (though not verified) checksum in packet but
 *   not in skb->csum. Thus, skb->csum is undefined in this case.
 *
 * - %CHECKSUM_UNNECESSARY
 *
 *   The hardware you're dealing with doesn't calculate the full checksum
 *   (as in %CHECKSUM_COMPLETE), but it does parse headers and verify checksums
 *   for specific protocols. For such packets it will set %CHECKSUM_UNNECESSARY
 *   if their checksums are okay. &sk_buff.csum is still undefined in this case
 *   though. A driver or device must never modify the checksum field in the
 *   packet even if checksum is verified.
 *
 *   %CHECKSUM_UNNECESSARY is applicable to following protocols:
 *
 *     - TCP: IPv6 and IPv4.
 *     - UDP: IPv4 and IPv6. A device may apply CHECKSUM_UNNECESSARY to a
 *       zero UDP checksum for either IPv4 or IPv6, the networking stack
 *       may perform further validation in this case.
 *     - GRE: only if the checksum is present in the header.
 *     - SCTP: indicates the CRC in SCTP header has been validated.
 *     - FCOE: indicates the CRC in FC frame has been validated.
 *
 *   &sk_buff.csum_level indicates the number of consecutive checksums found in
 *   the packet minus one that have been verified as %CHECKSUM_UNNECESSARY.
 *   For instance if a device receives an IPv6->UDP->GRE->IPv4->TCP packet
 *   and a device is able to verify the checksums for UDP (possibly zero),
 *   GRE (checksum flag is set) and TCP, &sk_buff.csum_level would be set to
 *   two. If the device were only able to verify the UDP checksum and not
 *   GRE, either because it doesn't support GRE checksum or because GRE
 *   checksum is bad, skb->csum_level would be set to zero (TCP checksum is
 *   not considered in this case).
 *
 * - %CHECKSUM_COMPLETE
 *
 *   This is the most generic way. The device supplied checksum of the _whole_
 *   packet as seen by netif_rx() and fills in &sk_buff.csum. This means the
 *   hardware doesn't need to parse L3/L4 headers to implement this.
 *
 *   Notes:
 *
 *   - Even if device supports only some protocols, but is able to produce
 *     skb->csum, it MUST use CHECKSUM_COMPLETE, not CHECKSUM_UNNECESSARY.
 *   - CHECKSUM_COMPLETE is not applicable to SCTP and FCoE protocols.
 *
 * - %CHECKSUM_PARTIAL
 *
 *   A checksum is set up to be offloaded to a device as described in the
 *   output description for CHECKSUM_PARTIAL. This may occur on a packet
 *   received directly from another Linux OS, e.g., a virtualized Linux kernel
 *   on the same host, or it may be set in the input path in GRO or remote
 *   checksum offload. For the purposes of checksum verification, the checksum
 *   referred to by skb->csum_start + skb->csum_offset and any preceding
 *   checksums in the packet are considered verified. Any checksums in the
 *   packet that are after the checksum being offloaded are not considered to
 *   be verified.
 *
 * Checksumming on transmit for non-GSO
 * ~~~~~~~~~~~~~~~~~~~~~~~~~~~~~~~~~~~~
 *
 * The stack requests checksum offload in the &sk_buff.ip_summed for a packet.
 * Values are:
 *
 * - %CHECKSUM_PARTIAL
 *
 *   The driver is required to checksum the packet as seen by hard_start_xmit()
 *   from &sk_buff.csum_start up to the end, and to record/write the checksum at
 *   offset &sk_buff.csum_start + &sk_buff.csum_offset.
 *   A driver may verify that the
 *   csum_start and csum_offset values are valid values given the length and
 *   offset of the packet, but it should not attempt to validate that the
 *   checksum refers to a legitimate transport layer checksum -- it is the
 *   purview of the stack to validate that csum_start and csum_offset are set
 *   correctly.
 *
 *   When the stack requests checksum offload for a packet, the driver MUST
 *   ensure that the checksum is set correctly. A driver can either offload the
 *   checksum calculation to the device, or call skb_checksum_help (in the case
 *   that the device does not support offload for a particular checksum).
 *
 *   %NETIF_F_IP_CSUM and %NETIF_F_IPV6_CSUM are being deprecated in favor of
 *   %NETIF_F_HW_CSUM. New devices should use %NETIF_F_HW_CSUM to indicate
 *   checksum offload capability.
 *   skb_csum_hwoffload_help() can be called to resolve %CHECKSUM_PARTIAL based
 *   on network device checksumming capabilities: if a packet does not match
 *   them, skb_checksum_help() or skb_crc32c_help() (depending on the value of
 *   &sk_buff.csum_not_inet, see :ref:`crc`)
 *   is called to resolve the checksum.
 *
 * - %CHECKSUM_NONE
 *
 *   The skb was already checksummed by the protocol, or a checksum is not
 *   required.
 *
 * - %CHECKSUM_UNNECESSARY
 *
 *   This has the same meaning as CHECKSUM_NONE for checksum offload on
 *   output.
 *
 * - %CHECKSUM_COMPLETE
 *
 *   Not used in checksum output. If a driver observes a packet with this value
 *   set in skbuff, it should treat the packet as if %CHECKSUM_NONE were set.
 *
 * .. _crc:
 *
 * Non-IP checksum (CRC) offloads
 * ~~~~~~~~~~~~~~~~~~~~~~~~~~~~~~
 *
 * .. flat-table::
 *   :widths: 1 10
 *
 *   * - %NETIF_F_SCTP_CRC
 *     - This feature indicates that a device is capable of
 *	 offloading the SCTP CRC in a packet. To perform this offload the stack
 *	 will set csum_start and csum_offset accordingly, set ip_summed to
 *	 %CHECKSUM_PARTIAL and set csum_not_inet to 1, to provide an indication
 *	 in the skbuff that the %CHECKSUM_PARTIAL refers to CRC32c.
 *	 A driver that supports both IP checksum offload and SCTP CRC32c offload
 *	 must verify which offload is configured for a packet by testing the
 *	 value of &sk_buff.csum_not_inet; skb_crc32c_csum_help() is provided to
 *	 resolve %CHECKSUM_PARTIAL on skbs where csum_not_inet is set to 1.
 *
 *   * - %NETIF_F_FCOE_CRC
 *     - This feature indicates that a device is capable of offloading the FCOE
 *	 CRC in a packet. To perform this offload the stack will set ip_summed
 *	 to %CHECKSUM_PARTIAL and set csum_start and csum_offset
 *	 accordingly. Note that there is no indication in the skbuff that the
 *	 %CHECKSUM_PARTIAL refers to an FCOE checksum, so a driver that supports
 *	 both IP checksum offload and FCOE CRC offload must verify which offload
 *	 is configured for a packet, presumably by inspecting packet headers.
 *
 * Checksumming on output with GSO
 * ~~~~~~~~~~~~~~~~~~~~~~~~~~~~~~~
 *
 * In the case of a GSO packet (skb_is_gso() is true), checksum offload
 * is implied by the SKB_GSO_* flags in gso_type. Most obviously, if the
 * gso_type is %SKB_GSO_TCPV4 or %SKB_GSO_TCPV6, TCP checksum offload as
 * part of the GSO operation is implied. If a checksum is being offloaded
 * with GSO then ip_summed is %CHECKSUM_PARTIAL, and both csum_start and
 * csum_offset are set to refer to the outermost checksum being offloaded
 * (two offloaded checksums are possible with UDP encapsulation).
 */

/* Don't change this without changing skb_csum_unnecessary! */
//checksum没有被校验（设备没有做checksum校验）
#define CHECKSUM_NONE		0
#define CHECKSUM_UNNECESSARY	1
#define CHECKSUM_COMPLETE	2
#define CHECKSUM_PARTIAL	3

/* Maximum value in skb->csum_level */
#define SKB_MAX_CSUM_LEVEL	3

//将x按cacheline对齐
#define SKB_DATA_ALIGN(X)	ALIGN(X, SMP_CACHE_BYTES)
//x的大小，减去skb-shared-info按cacheline对齐
#define SKB_WITH_OVERHEAD(X)	\
	((X) - SKB_DATA_ALIGN(sizeof(struct skb_shared_info)))

/* For X bytes available in skb->head, what is the minimal
 * allocation needed, knowing struct skb_shared_info needs
 * to be aligned.
 */
#define SKB_HEAD_ALIGN(X) (SKB_DATA_ALIGN(X) + \
	SKB_DATA_ALIGN(sizeof(struct skb_shared_info)))

#define SKB_MAX_ORDER(X, ORDER) \
	SKB_WITH_OVERHEAD((PAGE_SIZE << (ORDER)) - (X))
#define SKB_MAX_HEAD(X)		(SKB_MAX_ORDER((X), 0))
#define SKB_MAX_ALLOC		(SKB_MAX_ORDER(0, 2))

/* return minimum truesize of one skb containing X bytes of data */
#define SKB_TRUESIZE(X) ((X) +						\
			 SKB_DATA_ALIGN(sizeof(struct sk_buff)) +	\
			 SKB_DATA_ALIGN(sizeof(struct skb_shared_info)))

struct ahash_request;
struct net_device;
struct scatterlist;
struct pipe_inode_info;
struct iov_iter;
struct napi_struct;
struct bpf_prog;
union bpf_attr;
struct skb_ext;
struct ts_config;

#if IS_ENABLED(CONFIG_BRIDGE_NETFILTER)
struct nf_bridge_info {
	enum {
		BRNF_PROTO_UNCHANGED,
		BRNF_PROTO_8021Q,
		BRNF_PROTO_PPPOE
	} orig_proto:8;
	u8			pkt_otherhost:1;
	u8			in_prerouting:1;
	u8			bridged_dnat:1;
	__u16			frag_max_size;
	struct net_device	*physindev;

	/* always valid & non-NULL from FORWARD on, for physdev match */
	struct net_device	*physoutdev;
	union {
		/* prerouting: detect dnat in orig/reply direction */
		__be32          ipv4_daddr;
		struct in6_addr ipv6_daddr;

		/* after prerouting + nat detected: store original source
		 * mac since neigh resolution overwrites it, only used while
		 * skb is out in neigh layer.
		 */
		char neigh_header[8];
	};
};
#endif

#if IS_ENABLED(CONFIG_NET_TC_SKB_EXT)
/* Chain in tc_skb_ext will be used to share the tc chain with
 * ovs recirc_id. It will be set to the current chain by tc
 * and read by ovs to recirc_id.
 */
struct tc_skb_ext {
	union {
		u64 act_miss_cookie;
		__u32 chain;
	};
	__u16 mru;
	__u16 zone;
	u8 post_ct:1;
	u8 post_ct_snat:1;
	u8 post_ct_dnat:1;
	u8 act_miss:1; /* Set if act_miss_cookie is used */
};
#endif

struct sk_buff_head {
	//双向链表
	/* These two members must be first to match sk_buff. */
	struct_group_tagged(sk_buff_list, list,
		struct sk_buff	*next;
		struct sk_buff	*prev;
	);

	__u32		qlen;//队列长度
	spinlock_t	lock;/*保护此队列*/
};

struct sk_buff;

/* To allow 64K frame to be packed as single skb without frag_list we
 * require 64K/PAGE_SIZE pages plus 1 additional page to allow for
 * buffers which do not start on a page boundary.
 *
 * Since GRO uses frags we allocate at least 16 regardless of page
 * size.
 */
#if (65536/PAGE_SIZE + 1) < 16
#define MAX_SKB_FRAGS 16UL
#else
#define MAX_SKB_FRAGS (65536/PAGE_SIZE + 1)
#endif
extern int sysctl_max_skb_frags;

/* Set skb_shinfo(skb)->gso_size to this in case you want skb_segment to
 * segment using its current segmentation instead.
 */
#define GSO_BY_FRAGS	0xFFFF

typedef struct bio_vec skb_frag_t;

/**
 * skb_frag_size() - Returns the size of a skb fragment
 * @frag: skb fragment
 */
static inline unsigned int skb_frag_size(const skb_frag_t *frag)
{
	return frag->bv_len;/*内存分片大小*/
}

/**
 * skb_frag_size_set() - Sets the size of a skb fragment
 * @frag: skb fragment
 * @size: size of fragment
 */
static inline void skb_frag_size_set(skb_frag_t *frag, unsigned int size)
{
	frag->bv_len = size;/*设置此内存分片大小*/
}

/**
 * skb_frag_size_add() - Increments the size of a skb fragment by @delta
 * @frag: skb fragment
 * @delta: value to add
 */
static inline void skb_frag_size_add(skb_frag_t *frag, int delta)
{
	frag->bv_len += delta;/*为此内存分片增加delta*/
}

/**
 * skb_frag_size_sub() - Decrements the size of a skb fragment by @delta
 * @frag: skb fragment
 * @delta: value to subtract
 */
static inline void skb_frag_size_sub(skb_frag_t *frag, int delta)
{
	frag->bv_len -= delta;
}

/**
 * skb_frag_must_loop - Test if %p is a high memory page
 * @p: fragment's page
 */
static inline bool skb_frag_must_loop(struct page *p)
{
#if defined(CONFIG_HIGHMEM)
	if (IS_ENABLED(CONFIG_DEBUG_KMAP_LOCAL_FORCE_MAP) || PageHighMem(p))
		return true;
#endif
	return false;
}

/**
 *	skb_frag_foreach_page - loop over pages in a fragment
 *
 *	@f:		skb frag to operate on
 *	@f_off:		offset from start of f->bv_page
 *	@f_len:		length from f_off to loop over
 *	@p:		(temp var) current page
 *	@p_off:		(temp var) offset from start of current page,
 *	                           non-zero only on first page.
 *	@p_len:		(temp var) length in current page,
 *				   < PAGE_SIZE only on first and last page.
 *	@copied:	(temp var) length so far, excluding current p_len.
 *
 *	A fragment can hold a compound page, in which case per-page
 *	operations, notably kmap_atomic, must be called for each
 *	regular page.
 */
#define skb_frag_foreach_page(f, f_off, f_len, p, p_off, p_len, copied)	\
	for (p = skb_frag_page(f) + ((f_off) >> PAGE_SHIFT),		\
	     p_off = (f_off) & (PAGE_SIZE - 1),				\
	     p_len = skb_frag_must_loop(p) ?				\
	     min_t(u32, f_len, PAGE_SIZE - p_off) : f_len,		\
	     copied = 0;						\
	     copied < f_len;						\
	     copied += p_len, p++, p_off = 0,				\
	     p_len = min_t(u32, f_len - copied, PAGE_SIZE))		\

#define HAVE_HW_TIME_STAMP

/**
 * struct skb_shared_hwtstamps - hardware time stamps
 * @hwtstamp:		hardware time stamp transformed into duration
 *			since arbitrary point in time
 * @netdev_data:	address/cookie of network device driver used as
 *			reference to actual hardware time stamp
 *
 * Software time stamps generated by ktime_get_real() are stored in
 * skb->tstamp.
 *
 * hwtstamps can only be compared against other hwtstamps from
 * the same device.
 *
 * This structure is attached to packets as part of the
 * &skb_shared_info. Use skb_hwtstamps() to get a pointer.
 */
struct skb_shared_hwtstamps {
	union {
		ktime_t	hwtstamp;
		void *netdev_data;
	};
};

/* Definitions for tx_flags in struct skb_shared_info */
enum {
	/* generate hardware time stamp */
	SKBTX_HW_TSTAMP = 1 << 0,

	/* generate software time stamp when queueing packet to NIC */
	SKBTX_SW_TSTAMP = 1 << 1,

	/* device driver is going to provide hardware time stamp */
	SKBTX_IN_PROGRESS = 1 << 2,

	/* generate hardware time stamp based on cycles if supported */
	SKBTX_HW_TSTAMP_USE_CYCLES = 1 << 3,

	/* generate wifi status information (where possible) */
	SKBTX_WIFI_STATUS = 1 << 4,

	/* determine hardware time stamp based on time or cycles */
	SKBTX_HW_TSTAMP_NETDEV = 1 << 5,

	/* generate software time stamp when entering packet scheduling */
	SKBTX_SCHED_TSTAMP = 1 << 6,
};

#define SKBTX_ANY_SW_TSTAMP	(SKBTX_SW_TSTAMP    | \
				 SKBTX_SCHED_TSTAMP)
#define SKBTX_ANY_TSTAMP	(SKBTX_HW_TSTAMP | \
				 SKBTX_HW_TSTAMP_USE_CYCLES | \
				 SKBTX_ANY_SW_TSTAMP)

/* Definitions for flags in struct skb_shared_info */
enum {
	/* use zcopy routines */
	SKBFL_ZEROCOPY_ENABLE = BIT(0),

	/* This indicates at least one fragment might be overwritten
	 * (as in vmsplice(), sendfile() ...)
	 * If we need to compute a TX checksum, we'll need to copy
	 * all frags to avoid possible bad checksum
	 */
	SKBFL_SHARED_FRAG = BIT(1),

	/* segment contains only zerocopy data and should not be
	 * charged to the kernel memory.
	 */
	SKBFL_PURE_ZEROCOPY = BIT(2),

	SKBFL_DONT_ORPHAN = BIT(3),

	/* page references are managed by the ubuf_info, so it's safe to
	 * use frags only up until ubuf_info is released
	 */
	SKBFL_MANAGED_FRAG_REFS = BIT(4),
};

#define SKBFL_ZEROCOPY_FRAG	(SKBFL_ZEROCOPY_ENABLE | SKBFL_SHARED_FRAG)
#define SKBFL_ALL_ZEROCOPY	(SKBFL_ZEROCOPY_FRAG | SKBFL_PURE_ZEROCOPY | \
				 SKBFL_DONT_ORPHAN | SKBFL_MANAGED_FRAG_REFS)

/*
 * The callback notifies userspace to release buffers when skb DMA is done in
 * lower device, the skb last reference should be 0 when calling this.
 * The zerocopy_success argument is true if zero copy transmit occurred,
 * false on data copy or out of memory error caused by data copy attempt.
 * The ctx field is used to track device context.
 * The desc field is used to track userspace buffer index.
 */
struct ubuf_info {
	void (*callback)(struct sk_buff *, struct ubuf_info *,
			 bool zerocopy_success);
	refcount_t refcnt;
	u8 flags;
};

struct ubuf_info_msgzc {
	struct ubuf_info ubuf;

	union {
		struct {
			unsigned long desc;
			void *ctx;
		};
		struct {
			u32 id;
			u16 len;
			u16 zerocopy:1;
			u32 bytelen;
		};
	};

	struct mmpin {
		struct user_struct *user;
		unsigned int num_pg;
	} mmp;
};

#define skb_uarg(SKB)	((struct ubuf_info *)(skb_shinfo(SKB)->destructor_arg))
#define uarg_to_msgzc(ubuf_ptr)	container_of((ubuf_ptr), struct ubuf_info_msgzc, \
					     ubuf)

int mm_account_pinned_pages(struct mmpin *mmp, size_t size);
void mm_unaccount_pinned_pages(struct mmpin *mmp);

/* This data is invariant across clones and lives at
 * the end of the header data, ie. at skb->end.
 */
struct skb_shared_info {
	__u8		flags;
	__u8		meta_len;
	__u8		nr_frags;//有多少个分片
	__u8		tx_flags;
	unsigned short	gso_size;
	/* Warning: this field is not always filled in (UFO)! */
	unsigned short	gso_segs;
	struct sk_buff	*frag_list;
	struct skb_shared_hwtstamps hwtstamps;
	unsigned int	gso_type;
	u32		tskey;

	/*
	 * Warning : all fields before dataref are cleared in __alloc_skb()
	 */
	atomic_t	dataref;
	unsigned int	xdp_frags_size;

	/* Intermediate layers must ensure that destructor_arg
	 * remains valid until skb destructor */
	void *		destructor_arg;

	/* must be last field, see pskb_expand_head() */
	skb_frag_t	frags[MAX_SKB_FRAGS];/*记录各分片内存信息*/
};

/**
 * DOC: dataref and headerless skbs
 *
 * Transport layers send out clones of payload skbs they hold for
 * retransmissions. To allow lower layers of the stack to prepend their headers
 * we split &skb_shared_info.dataref into two halves.
 * The lower 16 bits count the overall number of references.
 * The higher 16 bits indicate how many of the references are payload-only.
 * skb_header_cloned() checks if skb is allowed to add / write the headers.
 *
 * The creator of the skb (e.g. TCP) marks its skb as &sk_buff.nohdr
 * (via __skb_header_release()). Any clone created from marked skb will get
 * &sk_buff.hdr_len populated with the available headroom.
 * If there's the only clone in existence it's able to modify the headroom
 * at will. The sequence of calls inside the transport layer is::
 *
 *  <alloc skb>
 *  skb_reserve()
 *  __skb_header_release()
 *  skb_clone()
 *  // send the clone down the stack
 *
 * This is not a very generic construct and it depends on the transport layers
 * doing the right thing. In practice there's usually only one payload-only skb.
 * Having multiple payload-only skbs with different lengths of hdr_len is not
 * possible. The payload-only skbs should never leave their owner.
 */
#define SKB_DATAREF_SHIFT 16
#define SKB_DATAREF_MASK ((1 << SKB_DATAREF_SHIFT) - 1)


enum {
	SKB_FCLONE_UNAVAILABLE,	/* skb has no fclone (from head_cache) */
	SKB_FCLONE_ORIG,	/* orig skb (from fclone_cache) */
	SKB_FCLONE_CLONE,	/* companion fclone skb (from fclone_cache) */
};

enum {
	SKB_GSO_TCPV4 = 1 << 0,

	/* This indicates the skb is from an untrusted source. */
	SKB_GSO_DODGY = 1 << 1,

	/* This indicates the tcp segment has CWR set. */
	SKB_GSO_TCP_ECN = 1 << 2,

	SKB_GSO_TCP_FIXEDID = 1 << 3,

	SKB_GSO_TCPV6 = 1 << 4,

	SKB_GSO_FCOE = 1 << 5,

	SKB_GSO_GRE = 1 << 6,

	SKB_GSO_GRE_CSUM = 1 << 7,

	SKB_GSO_IPXIP4 = 1 << 8,

	SKB_GSO_IPXIP6 = 1 << 9,

	SKB_GSO_UDP_TUNNEL = 1 << 10,

	SKB_GSO_UDP_TUNNEL_CSUM = 1 << 11,

	SKB_GSO_PARTIAL = 1 << 12,

	SKB_GSO_TUNNEL_REMCSUM = 1 << 13,

	SKB_GSO_SCTP = 1 << 14,

	SKB_GSO_ESP = 1 << 15,

	SKB_GSO_UDP = 1 << 16,

	SKB_GSO_UDP_L4 = 1 << 17,

	SKB_GSO_FRAGLIST = 1 << 18,
};

#if BITS_PER_LONG > 32
#define NET_SKBUFF_DATA_USES_OFFSET 1
#endif

#ifdef NET_SKBUFF_DATA_USES_OFFSET
typedef unsigned int sk_buff_data_t;
#else
typedef unsigned char *sk_buff_data_t;
#endif

/**
 * DOC: Basic sk_buff geometry
 *
 * struct sk_buff itself is a metadata structure and does not hold any packet
 * data. All the data is held in associated buffers.
 *
 * &sk_buff.head points to the main "head" buffer. The head buffer is divided
 * into two parts:
 *
 *  - data buffer, containing headers and sometimes payload;
 *    this is the part of the skb operated on by the common helpers
 *    such as skb_put() or skb_pull();
 *  - shared info (struct skb_shared_info) which holds an array of pointers
 *    to read-only data in the (page, offset, length) format.
 *
 * Optionally &skb_shared_info.frag_list may point to another skb.
 *
 * Basic diagram may look like this::
 *
 *                                  ---------------
 *                                 | sk_buff       |
 *                                  ---------------
 *     ,---------------------------  + head
 *    /          ,-----------------  + data
 *   /          /      ,-----------  + tail
 *  |          |      |            , + end
 *  |          |      |           |
 *  v          v      v           v
 *   -----------------------------------------------
 *  | headroom | data |  tailroom | skb_shared_info |
 *   -----------------------------------------------
 *                                 + [page frag]
 *                                 + [page frag]
 *                                 + [page frag]
 *                                 + [page frag]       ---------
 *                                 + frag_list    --> | sk_buff |
 *                                                     ---------
 *
 */

/**
 *	struct sk_buff - socket buffer
 *	@next: Next buffer in list
 *	@prev: Previous buffer in list
 *	@tstamp: Time we arrived/left
 *	@skb_mstamp_ns: (aka @tstamp) earliest departure time; start point
 *		for retransmit timer
 *	@rbnode: RB tree node, alternative to next/prev for netem/tcp
 *	@list: queue head
 *	@ll_node: anchor in an llist (eg socket defer_list)
 *	@sk: Socket we are owned by
 *	@ip_defrag_offset: (aka @sk) alternate use of @sk, used in
 *		fragmentation management
 *	@dev: Device we arrived on/are leaving by
 *	@dev_scratch: (aka @dev) alternate use of @dev when @dev would be %NULL
 *	@cb: Control buffer. Free for use by every layer. Put private vars here
 *	@_skb_refdst: destination entry (with norefcount bit)
 *	@sp: the security path, used for xfrm
 *	@len: Length of actual data
 *	@data_len: Data length
 *	@mac_len: Length of link layer header
 *	@hdr_len: writable header length of cloned skb
 *	@csum: Checksum (must include start/offset pair)
 *	@csum_start: Offset from skb->head where checksumming should start
 *	@csum_offset: Offset from csum_start where checksum should be stored
 *	@priority: Packet queueing priority
 *	@ignore_df: allow local fragmentation
 *	@cloned: Head may be cloned (check refcnt to be sure)
 *	@ip_summed: Driver fed us an IP checksum
 *	@nohdr: Payload reference only, must not modify header
 *	@pkt_type: Packet class
 *	@fclone: skbuff clone status
 *	@ipvs_property: skbuff is owned by ipvs
 *	@inner_protocol_type: whether the inner protocol is
 *		ENCAP_TYPE_ETHER or ENCAP_TYPE_IPPROTO
 *	@remcsum_offload: remote checksum offload is enabled
 *	@offload_fwd_mark: Packet was L2-forwarded in hardware
 *	@offload_l3_fwd_mark: Packet was L3-forwarded in hardware
 *	@tc_skip_classify: do not classify packet. set by IFB device
 *	@tc_at_ingress: used within tc_classify to distinguish in/egress
 *	@redirected: packet was redirected by packet classifier
 *	@from_ingress: packet was redirected from the ingress path
 *	@nf_skip_egress: packet shall skip nf egress - see netfilter_netdev.h
 *	@peeked: this packet has been seen already, so stats have been
 *		done for it, don't do them again
 *	@nf_trace: netfilter packet trace flag
 *	@protocol: Packet protocol from driver
 *	@destructor: Destruct function
 *	@tcp_tsorted_anchor: list structure for TCP (tp->tsorted_sent_queue)
 *	@_sk_redir: socket redirection information for skmsg
 *	@_nfct: Associated connection, if any (with nfctinfo bits)
 *	@nf_bridge: Saved data about a bridged frame - see br_netfilter.c
 *	@skb_iif: ifindex of device we arrived on
 *	@tc_index: Traffic control index
 *	@hash: the packet hash
 *	@queue_mapping: Queue mapping for multiqueue devices
 *	@head_frag: skb was allocated from page fragments,
 *		not allocated by kmalloc() or vmalloc().
 *	@pfmemalloc: skbuff was allocated from PFMEMALLOC reserves
 *	@pp_recycle: mark the packet for recycling instead of freeing (implies
 *		page_pool support on driver)
 *	@active_extensions: active extensions (skb_ext_id types)
 *	@ndisc_nodetype: router type (from link layer)
 *	@ooo_okay: allow the mapping of a socket to a queue to be changed
 *	@l4_hash: indicate hash is a canonical 4-tuple hash over transport
 *		ports.
 *	@sw_hash: indicates hash was computed in software stack
 *	@wifi_acked_valid: wifi_acked was set
 *	@wifi_acked: whether frame was acked on wifi or not
 *	@no_fcs:  Request NIC to treat last 4 bytes as Ethernet FCS
 *	@encapsulation: indicates the inner headers in the skbuff are valid
 *	@encap_hdr_csum: software checksum is needed
 *	@csum_valid: checksum is already valid
 *	@csum_not_inet: use CRC32c to resolve CHECKSUM_PARTIAL
 *	@csum_complete_sw: checksum was completed by software
 *	@csum_level: indicates the number of consecutive checksums found in
 *		the packet minus one that have been verified as
 *		CHECKSUM_UNNECESSARY (max 3)
 *	@scm_io_uring: SKB holds io_uring registered files
 *	@dst_pending_confirm: need to confirm neighbour
 *	@decrypted: Decrypted SKB
 *	@slow_gro: state present at GRO time, slower prepare step required
 *	@mono_delivery_time: When set, skb->tstamp has the
 *		delivery_time in mono clock base (i.e. EDT).  Otherwise, the
 *		skb->tstamp has the (rcv) timestamp at ingress and
 *		delivery_time at egress.
 *	@napi_id: id of the NAPI struct this skb came from
 *	@sender_cpu: (aka @napi_id) source CPU in XPS
 *	@alloc_cpu: CPU which did the skb allocation.
 *	@secmark: security marking
 *	@mark: Generic packet mark
 *	@reserved_tailroom: (aka @mark) number of bytes of free space available
 *		at the tail of an sk_buff
 *	@vlan_all: vlan fields (proto & tci)
 *	@vlan_proto: vlan encapsulation protocol
 *	@vlan_tci: vlan tag control information
 *	@inner_protocol: Protocol (encapsulation)
 *	@inner_ipproto: (aka @inner_protocol) stores ipproto when
 *		skb->inner_protocol_type == ENCAP_TYPE_IPPROTO;
 *	@inner_transport_header: Inner transport layer header (encapsulation)
 *	@inner_network_header: Network layer header (encapsulation)
 *	@inner_mac_header: Link layer header (encapsulation)
 *	@transport_header: Transport layer header
 *	@network_header: Network layer header
 *	@mac_header: Link layer header
 *	@kcov_handle: KCOV remote handle for remote coverage collection
 *	@tail: Tail pointer
 *	@end: End pointer
 *	@head: Head of buffer
 *	@data: Data head pointer
 *	@truesize: Buffer size
 *	@users: User count - see {datagram,tcp}.c
 *	@extensions: allocated extensions, valid if active_extensions is nonzero
 */

struct sk_buff {
	union {
		struct {
			/* These two members must be first to match sk_buff_head. */
			struct sk_buff		*next;
			struct sk_buff		*prev;

			union {
				struct net_device	*dev;//报文从属于那个设备
				/* Some protocols might use this space to store information,
				 * while device pointer would be NULL.
				 * UDP receive path is one user.
				 */
				unsigned long		dev_scratch;
			};
		};
		struct rb_node		rbnode; /* used in netem, ip4 defrag, and tcp stack */
		struct list_head	list;
		struct llist_node	ll_node;
	};

	union {
		struct sock		*sk;//对应的socket
		int			ip_defrag_offset;
	};

	union {
		ktime_t		tstamp;/*收发包时的时间签*/
		u64		skb_mstamp_ns; /* earliest departure time */
	};
	/*
	 * This is the control buffer. It is free to use for every
	 * layer. Please put your private variables there. If you
	 * want to keep them across layers you have to do a skb_clone()
	 * first. This is owned by whoever has the skb queued ATM.
	 */
	//给各层提供的免申请控制缓冲，计划放各层的私有信息，含驱动层
	char			cb[48] __aligned(8);

	union {
		struct {
			unsigned long	_skb_refdst;
			void		(*destructor)(struct sk_buff *skb);
		};
		struct list_head	tcp_tsorted_anchor;
#ifdef CONFIG_NET_SOCK_MSG
		unsigned long		_sk_redir;
#endif
	};

#if defined(CONFIG_NF_CONNTRACK) || defined(CONFIG_NF_CONNTRACK_MODULE)
	unsigned long		 _nfct;//记录连接跟踪指针及方向
#endif
	unsigned int		len,//报文总长度(解析时指报文待解析长度）
				data_len;
	__u16			mac_len,//二层长度（整个mac层的长度）
				hdr_len;

	/* Following fields are _not_ copied in __copy_skb_header()
	 * Note that queue_mapping is here mostly to fill a hole.
	 */
	__u16			queue_mapping;//标明报文自哪个队列来

/* if you move cloned around you also must adapt those constants */
#ifdef __BIG_ENDIAN_BITFIELD
#define CLONED_MASK	(1 << 7)
#else
#define CLONED_MASK	1
#endif
#define CLONED_OFFSET		offsetof(struct sk_buff, __cloned_offset)

	/* private: */
	__u8			__cloned_offset[0];
	/* public: */
	__u8			cloned:1,
				nohdr:1,
				fclone:2,
				peeked:1,
				head_frag:1,//是否为首个片（非ip分片概念）
				pfmemalloc:1,
				pp_recycle:1; /* page_pool recycle indicator */
#ifdef CONFIG_SKB_EXTENSIONS
	__u8			active_extensions;
#endif

	/* Fields enclosed in headers group are copied
	 * using a single memcpy() in __copy_skb_header()
	 */
	struct_group(headers,

	/* private: */
	__u8			__pkt_type_offset[0];
	/* public: */
	__u8			pkt_type:3; /* see PKT_TYPE_MAX *///通过mac检查报文类别，例如组播等（见if_packet.h中PACKET_MULTICAST等定义）
	__u8			ignore_df:1;
	__u8			nf_trace:1;
	__u8			ip_summed:2;
	__u8			ooo_okay:1;

	__u8			l4_hash:1;
	__u8			sw_hash:1;
	__u8			wifi_acked_valid:1;
	__u8			wifi_acked:1;
	__u8			no_fcs:1;
	/* Indicates the inner headers are valid in the skbuff. */
	__u8			encapsulation:1;
	__u8			encap_hdr_csum:1;
	__u8			csum_valid:1;

	/* private: */
	__u8			__pkt_vlan_present_offset[0];
	/* public: */
	__u8			remcsum_offload:1;
	__u8			csum_complete_sw:1;
	__u8			csum_level:2;
	__u8			dst_pending_confirm:1;
	__u8			mono_delivery_time:1;	/* See SKB_MONO_DELIVERY_TIME_MASK */
#ifdef CONFIG_NET_CLS_ACT
	/*指明此报文是否需要跳过tc classify*/
	__u8			tc_skip_classify:1;
	__u8			tc_at_ingress:1;	/* See TC_AT_INGRESS_MASK */
#endif
#ifdef CONFIG_IPV6_NDISC_NODETYPE
	__u8			ndisc_nodetype:2;
#endif

	__u8			ipvs_property:1;
	__u8			inner_protocol_type:1;
#ifdef CONFIG_NET_SWITCHDEV
	__u8			offload_fwd_mark:1;
	__u8			offload_l3_fwd_mark:1;
#endif
	//skb被tc redirected到本设备
	__u8			redirected:1;
#ifdef CONFIG_NET_REDIRECT
	//skb来源于ingress(redirectd情况）
	__u8			from_ingress:1;
#endif
#ifdef CONFIG_NETFILTER_SKIP_EGRESS
	__u8			nf_skip_egress:1;
#endif
#ifdef CONFIG_TLS_DEVICE
	__u8			decrypted:1;
#endif
	__u8			slow_gro:1;
	__u8			csum_not_inet:1;
	__u8			scm_io_uring:1;

#ifdef CONFIG_NET_SCHED
	//tc返回的分类id
	__u16			tc_index;	/* traffic control index */
#endif

	union {
		__wsum		csum;
		struct {
			__u16	csum_start;/*checksum计算的起始位置*/
			__u16	csum_offset;/*checksum字段的填充位置*/
		};
	};
	__u32			priority;
<<<<<<< HEAD
	int			skb_iif;//入接口ifindex
	__u32			hash;//报文对应的hash值，例如rss hash
	__be16			vlan_proto;//哪种vlan协议
	__u16			vlan_tci;//指出vlan id
=======
	int			skb_iif;
	__u32			hash;
	union {
		u32		vlan_all;
		struct {
			__be16	vlan_proto;
			__u16	vlan_tci;
		};
	};
>>>>>>> fe15c26e
#if defined(CONFIG_NET_RX_BUSY_POLL) || defined(CONFIG_XPS)
	union {
		//标记skb由哪个napi收上来的
		unsigned int	napi_id;
		unsigned int	sender_cpu;
	};
#endif
	u16			alloc_cpu;
#ifdef CONFIG_NETWORK_SECMARK
	__u32		secmark;
#endif

	union {
		__u32		mark;
		__u32		reserved_tailroom;
	};

	union {
		__be16		inner_protocol;
		__u8		inner_ipproto;
	};

	__u16			inner_transport_header;
	__u16			inner_network_header;
	__u16			inner_mac_header;

	__be16			protocol;//链路层指明的协议，如arp,ip协议,802.2等
	__u16			transport_header;//到传输层的偏移量
	__u16			network_header;//到网络头的偏移量
	__u16			mac_header;//从skb->head到mac头的偏移量

#ifdef CONFIG_KCOV
	u64			kcov_handle;
#endif

	); /* end headers group */

	/* These elements must be at the end, see alloc_skb() for details.  */
	sk_buff_data_t		tail;//指向报文结束位置（它与data是一对儿）
	sk_buff_data_t		end;//指向buffer的结束位置，注：实际上在end的后面还有skb_shared_info结构
	unsigned char		*head,//指向buffer的起始位置
				*data;//指向报文位置（解析时表示当前分析位置）
	unsigned int		truesize;//缓冲区实际大小
	refcount_t		users;//引用计数，防报文被释放

#ifdef CONFIG_SKB_EXTENSIONS
	/* only useable after checking ->active_extensions != 0 */
	struct skb_ext		*extensions;
#endif
};

/* if you move pkt_type around you also must adapt those constants */
#ifdef __BIG_ENDIAN_BITFIELD
#define PKT_TYPE_MAX	(7 << 5)
#else
#define PKT_TYPE_MAX	7
#endif
#define PKT_TYPE_OFFSET		offsetof(struct sk_buff, __pkt_type_offset)

/* if you move tc_at_ingress or mono_delivery_time
 * around, you also must adapt these constants.
 */
#ifdef __BIG_ENDIAN_BITFIELD
#define TC_AT_INGRESS_MASK		(1 << 0)
#define SKB_MONO_DELIVERY_TIME_MASK	(1 << 2)
#else
#define TC_AT_INGRESS_MASK		(1 << 7)
#define SKB_MONO_DELIVERY_TIME_MASK	(1 << 5)
#endif
#define PKT_VLAN_PRESENT_OFFSET	offsetof(struct sk_buff, __pkt_vlan_present_offset)

#ifdef __KERNEL__
/*
 *	Handling routines are only of interest to the kernel
 */

#define SKB_ALLOC_FCLONE	0x01
#define SKB_ALLOC_RX		0x02
#define SKB_ALLOC_NAPI		0x04

/**
 * skb_pfmemalloc - Test if the skb was allocated from PFMEMALLOC reserves
 * @skb: buffer
 */
static inline bool skb_pfmemalloc(const struct sk_buff *skb)
{
	return unlikely(skb->pfmemalloc);
}

/*
 * skb might have a dst pointer attached, refcounted or not.
 * _skb_refdst low order bit is set if refcount was _not_ taken
 */
#define SKB_DST_NOREF	1UL
#define SKB_DST_PTRMASK	~(SKB_DST_NOREF)

/**
 * skb_dst - returns skb dst_entry
 * @skb: buffer
 *
 * Returns skb dst_entry, regardless of reference taken or not.
 */
static inline struct dst_entry *skb_dst(const struct sk_buff *skb)
{
    //取报文对应的dst_entry
	/* If refdst was not refcounted, check we still are in a
	 * rcu_read_lock section
	 */
	WARN_ON((skb->_skb_refdst & SKB_DST_NOREF) &&
		!rcu_read_lock_held() &&
		!rcu_read_lock_bh_held());
	return (struct dst_entry *)(skb->_skb_refdst & SKB_DST_PTRMASK);
}

/**
 * skb_dst_set - sets skb dst
 * @skb: buffer
 * @dst: dst entry
 *
 * Sets skb dst, assuming a reference was taken on dst and should
 * be released by skb_dst_drop()
 */
static inline void skb_dst_set(struct sk_buff *skb, struct dst_entry *dst)
{
	skb->slow_gro |= !!dst;
	//设skb设置dst_entry
	skb->_skb_refdst = (unsigned long)dst;
}

/**
 * skb_dst_set_noref - sets skb dst, hopefully, without taking reference
 * @skb: buffer
 * @dst: dst entry
 *
 * Sets skb dst, assuming a reference was not taken on dst.
 * If dst entry is cached, we do not take reference and dst_release
 * will be avoided by refdst_drop. If dst entry is not cached, we take
 * reference, so that last dst_release can destroy the dst immediately.
 */
static inline void skb_dst_set_noref(struct sk_buff *skb, struct dst_entry *dst)
{
	WARN_ON(!rcu_read_lock_held() && !rcu_read_lock_bh_held());
	skb->slow_gro |= !!dst;
	skb->_skb_refdst = (unsigned long)dst | SKB_DST_NOREF;
}

/**
 * skb_dst_is_noref - Test if skb dst isn't refcounted
 * @skb: buffer
 */
static inline bool skb_dst_is_noref(const struct sk_buff *skb)
{
	return (skb->_skb_refdst & SKB_DST_NOREF) && skb_dst(skb);
}

/**
 * skb_rtable - Returns the skb &rtable
 * @skb: buffer
 */
static inline struct rtable *skb_rtable(const struct sk_buff *skb)
{
	return (struct rtable *)skb_dst(skb);
}

/* For mangling skb->pkt_type from user space side from applications
 * such as nft, tc, etc, we only allow a conservative subset of
 * possible pkt_types to be set.
*/
static inline bool skb_pkt_type_ok(u32 ptype)
{
	return ptype <= PACKET_OTHERHOST;
}

/**
 * skb_napi_id - Returns the skb's NAPI id
 * @skb: buffer
 */
static inline unsigned int skb_napi_id(const struct sk_buff *skb)
{
#ifdef CONFIG_NET_RX_BUSY_POLL
	return skb->napi_id;
#else
	return 0;
#endif
}

/**
 * skb_unref - decrement the skb's reference count
 * @skb: buffer
 *
 * Returns true if we can free the skb.
 */
static inline bool skb_unref(struct sk_buff *skb)
{
	if (unlikely(!skb))
		return false;
	if (likely(refcount_read(&skb->users) == 1))
		smp_rmb();
	else if (likely(!refcount_dec_and_test(&skb->users)))
		return false;

	return true;
}

void __fix_address
kfree_skb_reason(struct sk_buff *skb, enum skb_drop_reason reason);

/**
 *	kfree_skb - free an sk_buff with 'NOT_SPECIFIED' reason
 *	@skb: buffer to free
 */
static inline void kfree_skb(struct sk_buff *skb)
{
	kfree_skb_reason(skb, SKB_DROP_REASON_NOT_SPECIFIED);
}

void skb_release_head_state(struct sk_buff *skb);
void kfree_skb_list_reason(struct sk_buff *segs,
			   enum skb_drop_reason reason);
void skb_dump(const char *level, const struct sk_buff *skb, bool full_pkt);
void skb_tx_error(struct sk_buff *skb);

static inline void kfree_skb_list(struct sk_buff *segs)
{
	kfree_skb_list_reason(segs, SKB_DROP_REASON_NOT_SPECIFIED);
}

#ifdef CONFIG_TRACEPOINTS
void consume_skb(struct sk_buff *skb);
#else
static inline void consume_skb(struct sk_buff *skb)
{
	return kfree_skb(skb);
}
#endif

void __consume_stateless_skb(struct sk_buff *skb);
void  __kfree_skb(struct sk_buff *skb);
extern struct kmem_cache *skbuff_cache;

void kfree_skb_partial(struct sk_buff *skb, bool head_stolen);
bool skb_try_coalesce(struct sk_buff *to, struct sk_buff *from,
		      bool *fragstolen, int *delta_truesize);

struct sk_buff *__alloc_skb(unsigned int size, gfp_t priority, int flags,
			    int node);
struct sk_buff *__build_skb(void *data, unsigned int frag_size);
struct sk_buff *build_skb(void *data, unsigned int frag_size);
struct sk_buff *build_skb_around(struct sk_buff *skb,
				 void *data, unsigned int frag_size);
void skb_attempt_defer_free(struct sk_buff *skb);

struct sk_buff *napi_build_skb(void *data, unsigned int frag_size);
struct sk_buff *slab_build_skb(void *data);

/**
 * alloc_skb - allocate a network buffer
 * @size: size to allocate
 * @priority: allocation mask
 *
 * This function is a convenient wrapper around __alloc_skb().
 */
static inline struct sk_buff *alloc_skb(unsigned int size,
					gfp_t priority)
{
	//申请skb及存放报文的buffer（buffer大小由size指定）
	return __alloc_skb(size, priority, 0, NUMA_NO_NODE);
}

struct sk_buff *alloc_skb_with_frags(unsigned long header_len,
				     unsigned long data_len,
				     int max_page_order,
				     int *errcode,
				     gfp_t gfp_mask);
struct sk_buff *alloc_skb_for_msg(struct sk_buff *first);

/* Layout of fast clones : [skb1][skb2][fclone_ref] */
struct sk_buff_fclones {
	struct sk_buff	skb1;

	struct sk_buff	skb2;

	refcount_t	fclone_ref;
};

/**
 *	skb_fclone_busy - check if fclone is busy
 *	@sk: socket
 *	@skb: buffer
 *
 * Returns true if skb is a fast clone, and its clone is not freed.
 * Some drivers call skb_orphan() in their ndo_start_xmit(),
 * so we also check that this didnt happen.
 */
static inline bool skb_fclone_busy(const struct sock *sk,
				   const struct sk_buff *skb)
{
	const struct sk_buff_fclones *fclones;

	fclones = container_of(skb, struct sk_buff_fclones, skb1);

	return skb->fclone == SKB_FCLONE_ORIG &&
	       refcount_read(&fclones->fclone_ref) > 1 &&
	       READ_ONCE(fclones->skb2.sk) == sk;
}

/**
 * alloc_skb_fclone - allocate a network buffer from fclone cache
 * @size: size to allocate
 * @priority: allocation mask
 *
 * This function is a convenient wrapper around __alloc_skb().
 */
static inline struct sk_buff *alloc_skb_fclone(unsigned int size,
					       gfp_t priority)
{
	return __alloc_skb(size, priority, SKB_ALLOC_FCLONE, NUMA_NO_NODE);
}

struct sk_buff *skb_morph(struct sk_buff *dst, struct sk_buff *src);
void skb_headers_offset_update(struct sk_buff *skb, int off);
int skb_copy_ubufs(struct sk_buff *skb, gfp_t gfp_mask);
struct sk_buff *skb_clone(struct sk_buff *skb, gfp_t priority);
void skb_copy_header(struct sk_buff *new, const struct sk_buff *old);
struct sk_buff *skb_copy(const struct sk_buff *skb, gfp_t priority);
struct sk_buff *__pskb_copy_fclone(struct sk_buff *skb, int headroom,
				   gfp_t gfp_mask, bool fclone);
static inline struct sk_buff *__pskb_copy(struct sk_buff *skb, int headroom,
					  gfp_t gfp_mask)
{
	return __pskb_copy_fclone(skb, headroom, gfp_mask, false);
}

int pskb_expand_head(struct sk_buff *skb, int nhead, int ntail, gfp_t gfp_mask);
struct sk_buff *skb_realloc_headroom(struct sk_buff *skb,
				     unsigned int headroom);
struct sk_buff *skb_expand_head(struct sk_buff *skb, unsigned int headroom);
struct sk_buff *skb_copy_expand(const struct sk_buff *skb, int newheadroom,
				int newtailroom, gfp_t priority);
int __must_check skb_to_sgvec_nomark(struct sk_buff *skb, struct scatterlist *sg,
				     int offset, int len);
int __must_check skb_to_sgvec(struct sk_buff *skb, struct scatterlist *sg,
			      int offset, int len);
int skb_cow_data(struct sk_buff *skb, int tailbits, struct sk_buff **trailer);
int __skb_pad(struct sk_buff *skb, int pad, bool free_on_error);

/**
 *	skb_pad			-	zero pad the tail of an skb
 *	@skb: buffer to pad
 *	@pad: space to pad
 *
 *	Ensure that a buffer is followed by a padding area that is zero
 *	filled. Used by network drivers which may DMA or transfer data
 *	beyond the buffer end onto the wire.
 *
 *	May return error in out of memory cases. The skb is freed on error.
 */
static inline int skb_pad(struct sk_buff *skb, int pad)
{
	return __skb_pad(skb, pad, true);
}
#define dev_kfree_skb(a)	consume_skb(a)

int skb_append_pagefrags(struct sk_buff *skb, struct page *page,
			 int offset, size_t size);

struct skb_seq_state {
	__u32		lower_offset;
	__u32		upper_offset;
	__u32		frag_idx;
	__u32		stepped_offset;
	struct sk_buff	*root_skb;
	struct sk_buff	*cur_skb;
	__u8		*frag_data;
	__u32		frag_off;
};

void skb_prepare_seq_read(struct sk_buff *skb, unsigned int from,
			  unsigned int to, struct skb_seq_state *st);
unsigned int skb_seq_read(unsigned int consumed, const u8 **data,
			  struct skb_seq_state *st);
void skb_abort_seq_read(struct skb_seq_state *st);

unsigned int skb_find_text(struct sk_buff *skb, unsigned int from,
			   unsigned int to, struct ts_config *config);

/*
 * Packet hash types specify the type of hash in skb_set_hash.
 *
 * Hash types refer to the protocol layer addresses which are used to
 * construct a packet's hash. The hashes are used to differentiate or identify
 * flows of the protocol layer for the hash type. Hash types are either
 * layer-2 (L2), layer-3 (L3), or layer-4 (L4).
 *
 * Properties of hashes:
 *
 * 1) Two packets in different flows have different hash values
 * 2) Two packets in the same flow should have the same hash value
 *
 * A hash at a higher layer is considered to be more specific. A driver should
 * set the most specific hash possible.
 *
 * A driver cannot indicate a more specific hash than the layer at which a hash
 * was computed. For instance an L3 hash cannot be set as an L4 hash.
 *
 * A driver may indicate a hash level which is less specific than the
 * actual layer the hash was computed on. For instance, a hash computed
 * at L4 may be considered an L3 hash. This should only be done if the
 * driver can't unambiguously determine that the HW computed the hash at
 * the higher layer. Note that the "should" in the second property above
 * permits this.
 */
enum pkt_hash_types {
	PKT_HASH_TYPE_NONE,	/* Undefined type */
	PKT_HASH_TYPE_L2,	/* Input: src_MAC, dest_MAC */
	PKT_HASH_TYPE_L3,	/* Input: src_IP, dst_IP */
	PKT_HASH_TYPE_L4,	/* Input: src_IP, dst_IP, src_port, dst_port */
};

static inline void skb_clear_hash(struct sk_buff *skb)
{
	skb->hash = 0;
	skb->sw_hash = 0;
	skb->l4_hash = 0;
}

static inline void skb_clear_hash_if_not_l4(struct sk_buff *skb)
{
	if (!skb->l4_hash)
		skb_clear_hash(skb);
}

static inline void
__skb_set_hash(struct sk_buff *skb, __u32 hash, bool is_sw, bool is_l4)
{
	skb->l4_hash = is_l4;
	skb->sw_hash = is_sw;
	skb->hash = hash;
}

static inline void
skb_set_hash(struct sk_buff *skb, __u32 hash, enum pkt_hash_types type)
{
	/* Used by drivers to set hash from HW */
	__skb_set_hash(skb, hash, false, type == PKT_HASH_TYPE_L4);
}

static inline void
__skb_set_sw_hash(struct sk_buff *skb, __u32 hash, bool is_l4)
{
	__skb_set_hash(skb, hash, true, is_l4);
}

void __skb_get_hash(struct sk_buff *skb);
u32 __skb_get_hash_symmetric(const struct sk_buff *skb);
u32 skb_get_poff(const struct sk_buff *skb);
u32 __skb_get_poff(const struct sk_buff *skb, const void *data,
		   const struct flow_keys_basic *keys, int hlen);
__be32 __skb_flow_get_ports(const struct sk_buff *skb, int thoff, u8 ip_proto,
			    const void *data, int hlen_proto);

static inline __be32 skb_flow_get_ports(const struct sk_buff *skb,
					int thoff, u8 ip_proto)
{
    /*提取port信息*/
	return __skb_flow_get_ports(skb, thoff, ip_proto, NULL, 0);
}

void skb_flow_dissector_init(struct flow_dissector *flow_dissector,
			     const struct flow_dissector_key *key,
			     unsigned int key_count);

struct bpf_flow_dissector;
u32 bpf_flow_dissect(struct bpf_prog *prog, struct bpf_flow_dissector *ctx,
		     __be16 proto, int nhoff, int hlen, unsigned int flags);

bool __skb_flow_dissect(const struct net *net,
			const struct sk_buff *skb,
			struct flow_dissector *flow_dissector,
			void *target_container, const void *data,
			__be16 proto, int nhoff, int hlen, unsigned int flags);

static inline bool skb_flow_dissect(const struct sk_buff *skb,
				    struct flow_dissector *flow_dissector,
				    void *target_container, unsigned int flags)
{
	return __skb_flow_dissect(NULL, skb, flow_dissector,
				  target_container, NULL, 0, 0, 0, flags);
}

static inline bool skb_flow_dissect_flow_keys(const struct sk_buff *skb,
					      struct flow_keys *flow,
					      unsigned int flags)
{
	memset(flow, 0, sizeof(*flow));
	return __skb_flow_dissect(NULL, skb, &flow_keys_dissector,
				  flow, NULL, 0, 0, 0, flags);
}

static inline bool
skb_flow_dissect_flow_keys_basic(const struct net *net,
				 const struct sk_buff *skb,
				 struct flow_keys_basic *flow,
				 const void *data, __be16 proto,
				 int nhoff, int hlen, unsigned int flags)
{
	memset(flow, 0, sizeof(*flow));
	return __skb_flow_dissect(net, skb, &flow_keys_basic_dissector, flow,
				  data, proto, nhoff, hlen, flags);
}

void skb_flow_dissect_meta(const struct sk_buff *skb,
			   struct flow_dissector *flow_dissector,
			   void *target_container);

/* Gets a skb connection tracking info, ctinfo map should be a
 * map of mapsize to translate enum ip_conntrack_info states
 * to user states.
 */
void
skb_flow_dissect_ct(const struct sk_buff *skb,
		    struct flow_dissector *flow_dissector,
		    void *target_container,
		    u16 *ctinfo_map, size_t mapsize,
		    bool post_ct, u16 zone);
void
skb_flow_dissect_tunnel_info(const struct sk_buff *skb,
			     struct flow_dissector *flow_dissector,
			     void *target_container);

void skb_flow_dissect_hash(const struct sk_buff *skb,
			   struct flow_dissector *flow_dissector,
			   void *target_container);

/*取报文对应的hashcode*/
static inline __u32 skb_get_hash(struct sk_buff *skb)
{
	if (!skb->l4_hash && !skb->sw_hash)
	    /*为此报文计算hash*/
		__skb_get_hash(skb);

	return skb->hash;
}

static inline __u32 skb_get_hash_flowi6(struct sk_buff *skb, const struct flowi6 *fl6)
{
	if (!skb->l4_hash && !skb->sw_hash) {
		struct flow_keys keys;
		__u32 hash = __get_hash_from_flowi6(fl6, &keys);

		__skb_set_sw_hash(skb, hash, flow_keys_have_l4(&keys));
	}

	return skb->hash;
}

__u32 skb_get_hash_perturb(const struct sk_buff *skb,
			   const siphash_key_t *perturb);

//取报文hash
static inline __u32 skb_get_hash_raw(const struct sk_buff *skb)
{
	return skb->hash;
}

static inline void skb_copy_hash(struct sk_buff *to, const struct sk_buff *from)
{
	to->hash = from->hash;
	to->sw_hash = from->sw_hash;
	to->l4_hash = from->l4_hash;
};

static inline void skb_copy_decrypted(struct sk_buff *to,
				      const struct sk_buff *from)
{
#ifdef CONFIG_TLS_DEVICE
	to->decrypted = from->decrypted;
#endif
}

#ifdef NET_SKBUFF_DATA_USES_OFFSET
static inline unsigned char *skb_end_pointer(const struct sk_buff *skb)
{
	return skb->head + skb->end;
}

static inline unsigned int skb_end_offset(const struct sk_buff *skb)
{
	return skb->end;
}

static inline void skb_set_end_offset(struct sk_buff *skb, unsigned int offset)
{
	skb->end = offset;
}
#else
static inline unsigned char *skb_end_pointer(const struct sk_buff *skb)
{
	return skb->end;
}

//可用的buffer大小
static inline unsigned int skb_end_offset(const struct sk_buff *skb)
{
	return skb->end - skb->head;
}

static inline void skb_set_end_offset(struct sk_buff *skb, unsigned int offset)
{
	skb->end = skb->head + offset;
}
#endif

struct ubuf_info *msg_zerocopy_realloc(struct sock *sk, size_t size,
				       struct ubuf_info *uarg);

void msg_zerocopy_put_abort(struct ubuf_info *uarg, bool have_uref);

void msg_zerocopy_callback(struct sk_buff *skb, struct ubuf_info *uarg,
			   bool success);

int __zerocopy_sg_from_iter(struct msghdr *msg, struct sock *sk,
			    struct sk_buff *skb, struct iov_iter *from,
			    size_t length);

static inline int skb_zerocopy_iter_dgram(struct sk_buff *skb,
					  struct msghdr *msg, int len)
{
	return __zerocopy_sg_from_iter(msg, skb->sk, skb, &msg->msg_iter, len);
}

int skb_zerocopy_iter_stream(struct sock *sk, struct sk_buff *skb,
			     struct msghdr *msg, int len,
			     struct ubuf_info *uarg);

/* Internal */
/* 取skb对应的shared_info结构*/
#define skb_shinfo(SKB)	((struct skb_shared_info *)(skb_end_pointer(SKB)))

static inline struct skb_shared_hwtstamps *skb_hwtstamps(struct sk_buff *skb)
{
	return &skb_shinfo(skb)->hwtstamps;
}

static inline struct ubuf_info *skb_zcopy(struct sk_buff *skb)
{
	bool is_zcopy = skb && skb_shinfo(skb)->flags & SKBFL_ZEROCOPY_ENABLE;

	return is_zcopy ? skb_uarg(skb) : NULL;
}

static inline bool skb_zcopy_pure(const struct sk_buff *skb)
{
	return skb_shinfo(skb)->flags & SKBFL_PURE_ZEROCOPY;
}

static inline bool skb_zcopy_managed(const struct sk_buff *skb)
{
	return skb_shinfo(skb)->flags & SKBFL_MANAGED_FRAG_REFS;
}

static inline bool skb_pure_zcopy_same(const struct sk_buff *skb1,
				       const struct sk_buff *skb2)
{
	return skb_zcopy_pure(skb1) == skb_zcopy_pure(skb2);
}

static inline void net_zcopy_get(struct ubuf_info *uarg)
{
	refcount_inc(&uarg->refcnt);
}

static inline void skb_zcopy_init(struct sk_buff *skb, struct ubuf_info *uarg)
{
	skb_shinfo(skb)->destructor_arg = uarg;
	skb_shinfo(skb)->flags |= uarg->flags;
}

static inline void skb_zcopy_set(struct sk_buff *skb, struct ubuf_info *uarg,
				 bool *have_ref)
{
	if (skb && uarg && !skb_zcopy(skb)) {
		if (unlikely(have_ref && *have_ref))
			*have_ref = false;
		else
			net_zcopy_get(uarg);
		skb_zcopy_init(skb, uarg);
	}
}

static inline void skb_zcopy_set_nouarg(struct sk_buff *skb, void *val)
{
	skb_shinfo(skb)->destructor_arg = (void *)((uintptr_t) val | 0x1UL);
	skb_shinfo(skb)->flags |= SKBFL_ZEROCOPY_FRAG;
}

static inline bool skb_zcopy_is_nouarg(struct sk_buff *skb)
{
	return (uintptr_t) skb_shinfo(skb)->destructor_arg & 0x1UL;
}

static inline void *skb_zcopy_get_nouarg(struct sk_buff *skb)
{
	return (void *)((uintptr_t) skb_shinfo(skb)->destructor_arg & ~0x1UL);
}

static inline void net_zcopy_put(struct ubuf_info *uarg)
{
	if (uarg)
		uarg->callback(NULL, uarg, true);
}

static inline void net_zcopy_put_abort(struct ubuf_info *uarg, bool have_uref)
{
	if (uarg) {
		if (uarg->callback == msg_zerocopy_callback)
			msg_zerocopy_put_abort(uarg, have_uref);
		else if (have_uref)
			net_zcopy_put(uarg);
	}
}

/* Release a reference on a zerocopy structure */
static inline void skb_zcopy_clear(struct sk_buff *skb, bool zerocopy_success)
{
	struct ubuf_info *uarg = skb_zcopy(skb);

	if (uarg) {
		if (!skb_zcopy_is_nouarg(skb))
			uarg->callback(skb, uarg, zerocopy_success);

		skb_shinfo(skb)->flags &= ~SKBFL_ALL_ZEROCOPY;
	}
}

void __skb_zcopy_downgrade_managed(struct sk_buff *skb);

static inline void skb_zcopy_downgrade_managed(struct sk_buff *skb)
{
	if (unlikely(skb_zcopy_managed(skb)))
		__skb_zcopy_downgrade_managed(skb);
}

/*将skb自skb->next链中移除*/
static inline void skb_mark_not_on_list(struct sk_buff *skb)
{
	skb->next = NULL;
}

static inline void skb_poison_list(struct sk_buff *skb)
{
#ifdef CONFIG_DEBUG_NET
	skb->next = SKB_LIST_POISON_NEXT;
#endif
}

/* Iterate through singly-linked GSO fragments of an skb. */
#define skb_list_walk_safe(first, skb, next_skb)                               \
	for ((skb) = (first), (next_skb) = (skb) ? (skb)->next : NULL; (skb);  \
	     (skb) = (next_skb), (next_skb) = (skb) ? (skb)->next : NULL)

static inline void skb_list_del_init(struct sk_buff *skb)
{
	__list_del_entry(&skb->list);
	skb_mark_not_on_list(skb);
}

/**
 *	skb_queue_empty - check if a queue is empty
 *	@list: queue head
 *
 *	Returns true if the queue is empty, false otherwise.
 */
static inline int skb_queue_empty(const struct sk_buff_head *list)
{
	return list->next == (const struct sk_buff *) list;
}

/**
 *	skb_queue_empty_lockless - check if a queue is empty
 *	@list: queue head
 *
 *	Returns true if the queue is empty, false otherwise.
 *	This variant can be used in lockless contexts.
 */
static inline bool skb_queue_empty_lockless(const struct sk_buff_head *list)
{
	return READ_ONCE(list->next) == (const struct sk_buff *) list;
}


/**
 *	skb_queue_is_last - check if skb is the last entry in the queue
 *	@list: queue head
 *	@skb: buffer
 *
 *	Returns true if @skb is the last buffer on the list.
 */
static inline bool skb_queue_is_last(const struct sk_buff_head *list,
				     const struct sk_buff *skb)
{
	return skb->next == (const struct sk_buff *) list;
}

/**
 *	skb_queue_is_first - check if skb is the first entry in the queue
 *	@list: queue head
 *	@skb: buffer
 *
 *	Returns true if @skb is the first buffer on the list.
 */
static inline bool skb_queue_is_first(const struct sk_buff_head *list,
				      const struct sk_buff *skb)
{
	return skb->prev == (const struct sk_buff *) list;
}

/**
 *	skb_queue_next - return the next packet in the queue
 *	@list: queue head
 *	@skb: current buffer
 *
 *	Return the next packet in @list after @skb.  It is only valid to
 *	call this if skb_queue_is_last() evaluates to false.
 */
static inline struct sk_buff *skb_queue_next(const struct sk_buff_head *list,
					     const struct sk_buff *skb)
{
	/* This BUG_ON may seem severe, but if we just return then we
	 * are going to dereference garbage.
	 */
	BUG_ON(skb_queue_is_last(list, skb));
	return skb->next;
}

/**
 *	skb_queue_prev - return the prev packet in the queue
 *	@list: queue head
 *	@skb: current buffer
 *
 *	Return the prev packet in @list before @skb.  It is only valid to
 *	call this if skb_queue_is_first() evaluates to false.
 */
static inline struct sk_buff *skb_queue_prev(const struct sk_buff_head *list,
					     const struct sk_buff *skb)
{
	/* This BUG_ON may seem severe, but if we just return then we
	 * are going to dereference garbage.
	 */
	BUG_ON(skb_queue_is_first(list, skb));
	return skb->prev;
}

/**
 *	skb_get - reference buffer
 *	@skb: buffer to reference
 *
 *	Makes another reference to a socket buffer and returns a pointer
 *	to the buffer.
 */
static inline struct sk_buff *skb_get(struct sk_buff *skb)
{
	refcount_inc(&skb->users);
	return skb;
}

/*
 * If users == 1, we are the only owner and can avoid redundant atomic changes.
 */

/**
 *	skb_cloned - is the buffer a clone
 *	@skb: buffer to check
 *
 *	Returns true if the buffer was generated with skb_clone() and is
 *	one of multiple shared copies of the buffer. Cloned buffers are
 *	shared data so must not be written to under normal circumstances.
 */
static inline int skb_cloned(const struct sk_buff *skb)
{
	return skb->cloned &&
	       (atomic_read(&skb_shinfo(skb)->dataref) & SKB_DATAREF_MASK) != 1;
}

static inline int skb_unclone(struct sk_buff *skb, gfp_t pri)
{
	might_sleep_if(gfpflags_allow_blocking(pri));

	if (skb_cloned(skb))
		return pskb_expand_head(skb, 0, 0, pri);

	return 0;
}

/* This variant of skb_unclone() makes sure skb->truesize
 * and skb_end_offset() are not changed, whenever a new skb->head is needed.
 *
 * Indeed there is no guarantee that ksize(kmalloc(X)) == ksize(kmalloc(X))
 * when various debugging features are in place.
 */
int __skb_unclone_keeptruesize(struct sk_buff *skb, gfp_t pri);
static inline int skb_unclone_keeptruesize(struct sk_buff *skb, gfp_t pri)
{
	might_sleep_if(gfpflags_allow_blocking(pri));

	if (skb_cloned(skb))
		return __skb_unclone_keeptruesize(skb, pri);
	return 0;
}

/**
 *	skb_header_cloned - is the header a clone
 *	@skb: buffer to check
 *
 *	Returns true if modifying the header part of the buffer requires
 *	the data to be copied.
 */
static inline int skb_header_cloned(const struct sk_buff *skb)
{
	int dataref;

	if (!skb->cloned)
		return 0;

	dataref = atomic_read(&skb_shinfo(skb)->dataref);
	dataref = (dataref & SKB_DATAREF_MASK) - (dataref >> SKB_DATAREF_SHIFT);
	return dataref != 1;
}

static inline int skb_header_unclone(struct sk_buff *skb, gfp_t pri)
{
	might_sleep_if(gfpflags_allow_blocking(pri));

	if (skb_header_cloned(skb))
		return pskb_expand_head(skb, 0, 0, pri);

	return 0;
}

/**
 * __skb_header_release() - allow clones to use the headroom
 * @skb: buffer to operate on
 *
 * See "DOC: dataref and headerless skbs".
 */
static inline void __skb_header_release(struct sk_buff *skb)
{
	skb->nohdr = 1;
	atomic_set(&skb_shinfo(skb)->dataref, 1 + (1 << SKB_DATAREF_SHIFT));
}


/**
 *	skb_shared - is the buffer shared
 *	@skb: buffer to check
 *
 *	Returns true if more than one person has a reference to this
 *	buffer.
 */
static inline int skb_shared(const struct sk_buff *skb)
{
    /*如果此buffer被多个人使用，则此buffer认为被共享*/
	return refcount_read(&skb->users) != 1;
}

/**
 *	skb_share_check - check if buffer is shared and if so clone it
 *	@skb: buffer to check
 *	@pri: priority for memory allocation
 *
 *	If the buffer is shared the buffer is cloned and the old copy
 *	drops a reference. A new clone with a single reference is returned.
 *	If the buffer is not shared the original buffer is returned. When
 *	being called from interrupt status or with spinlocks held pri must
 *	be GFP_ATOMIC.
 *
 *	NULL is returned on a memory allocation failure.
 */
//如果skb是共享的，则copy,如果不是，则用此skb
static inline struct sk_buff *skb_share_check(struct sk_buff *skb, gfp_t pri)
{
	might_sleep_if(gfpflags_allow_blocking(pri));
	if (skb_shared(skb)) {
		//这个报文被共享了,申请一个skb
		struct sk_buff *nskb = skb_clone(skb, pri);

		if (likely(nskb))
			//如果申请成功，则丢掉旧skb的引用计数
			consume_skb(skb);
		else
			//如果申请失败，则丢掉引用计数，返回null
			kfree_skb(skb);
		skb = nskb;
	}
	return skb;
}

/*
 *	Copy shared buffers into a new sk_buff. We effectively do COW on
 *	packets to handle cases where we have a local reader and forward
 *	and a couple of other messy ones. The normal one is tcpdumping
 *	a packet thats being forwarded.
 */

/**
 *	skb_unshare - make a copy of a shared buffer
 *	@skb: buffer to check
 *	@pri: priority for memory allocation
 *
 *	If the socket buffer is a clone then this function creates a new
 *	copy of the data, drops a reference count on the old copy and returns
 *	the new copy with the reference count at 1. If the buffer is not a clone
 *	the original buffer is returned. When called with a spinlock held or
 *	from interrupt state @pri must be %GFP_ATOMIC
 *
 *	%NULL is returned on a memory allocation failure.
 */
static inline struct sk_buff *skb_unshare(struct sk_buff *skb,
					  gfp_t pri)
{
	might_sleep_if(gfpflags_allow_blocking(pri));
	if (skb_cloned(skb)) {
		struct sk_buff *nskb = skb_copy(skb, pri);

		/* Free our shared copy */
		if (likely(nskb))
			consume_skb(skb);
		else
			kfree_skb(skb);
		skb = nskb;
	}
	return skb;
}

/**
 *	skb_peek - peek at the head of an &sk_buff_head
 *	@list_: list to peek at
 *
 *	Peek an &sk_buff. Unlike most other operations you _MUST_
 *	be careful with this one. A peek leaves the buffer on the
 *	list and someone else may run off with it. You must hold
 *	the appropriate locks or have a private queue to do this.
 *
 *	Returns %NULL for an empty list or a pointer to the head element.
 *	The reference count is not incremented and the reference is therefore
 *	volatile. Use with caution.
 */
static inline struct sk_buff *skb_peek(const struct sk_buff_head *list_)
{
	struct sk_buff *skb = list_->next;

	if (skb == (struct sk_buff *)list_)
		skb = NULL;
	return skb;
}

/**
 *	__skb_peek - peek at the head of a non-empty &sk_buff_head
 *	@list_: list to peek at
 *
 *	Like skb_peek(), but the caller knows that the list is not empty.
 */
static inline struct sk_buff *__skb_peek(const struct sk_buff_head *list_)
{
	return list_->next;
}

/**
 *	skb_peek_next - peek skb following the given one from a queue
 *	@skb: skb to start from
 *	@list_: list to peek at
 *
 *	Returns %NULL when the end of the list is met or a pointer to the
 *	next element. The reference count is not incremented and the
 *	reference is therefore volatile. Use with caution.
 */
static inline struct sk_buff *skb_peek_next(struct sk_buff *skb,
		const struct sk_buff_head *list_)
{
	struct sk_buff *next = skb->next;

	if (next == (struct sk_buff *)list_)
		next = NULL;
	return next;
}

/**
 *	skb_peek_tail - peek at the tail of an &sk_buff_head
 *	@list_: list to peek at
 *
 *	Peek an &sk_buff. Unlike most other operations you _MUST_
 *	be careful with this one. A peek leaves the buffer on the
 *	list and someone else may run off with it. You must hold
 *	the appropriate locks or have a private queue to do this.
 *
 *	Returns %NULL for an empty list or a pointer to the tail element.
 *	The reference count is not incremented and the reference is therefore
 *	volatile. Use with caution.
 */
static inline struct sk_buff *skb_peek_tail(const struct sk_buff_head *list_)
{
	/*返回list_的最后一个*/
	struct sk_buff *skb = READ_ONCE(list_->prev);

	if (skb == (struct sk_buff *)list_)
		skb = NULL;
	return skb;

}

/**
 *	skb_queue_len	- get queue length
 *	@list_: list to measure
 *
 *	Return the length of an &sk_buff queue.
 */
static inline __u32 skb_queue_len(const struct sk_buff_head *list_)
{
    /*取了列长度*/
	return list_->qlen;
}

/**
 *	skb_queue_len_lockless	- get queue length
 *	@list_: list to measure
 *
 *	Return the length of an &sk_buff queue.
 *	This variant can be used in lockless contexts.
 */
static inline __u32 skb_queue_len_lockless(const struct sk_buff_head *list_)
{
	return READ_ONCE(list_->qlen);
}

/**
 *	__skb_queue_head_init - initialize non-spinlock portions of sk_buff_head
 *	@list: queue to initialize
 *
 *	This initializes only the list and queue length aspects of
 *	an sk_buff_head object.  This allows to initialize the list
 *	aspects of an sk_buff_head without reinitializing things like
 *	the spinlock.  It can also be used for on-stack sk_buff_head
 *	objects where the spinlock is known to not be used.
 */
static inline void __skb_queue_head_init(struct sk_buff_head *list)
{
	//初始化queue队列
	list->prev = list->next = (struct sk_buff *)list;
	list->qlen = 0;
}

/*
 * This function creates a split out lock class for each invocation;
 * this is needed for now since a whole lot of users of the skb-queue
 * infrastructure in drivers have different locking usage (in hardirq)
 * than the networking core (in softirq only). In the long run either the
 * network layer or drivers should need annotation to consolidate the
 * main types of usage into 3 classes.
 */
static inline void skb_queue_head_init(struct sk_buff_head *list)
{
	spin_lock_init(&list->lock);
	__skb_queue_head_init(list);
}

static inline void skb_queue_head_init_class(struct sk_buff_head *list,
		struct lock_class_key *class)
{
	skb_queue_head_init(list);
	lockdep_set_class(&list->lock, class);
}

/*
 *	Insert an sk_buff on a list.
 *
 *	The "__skb_xxxx()" functions are the non-atomic ones that
 *	can only be called with interrupts disabled.
 */
static inline void __skb_insert(struct sk_buff *newsk,
				struct sk_buff *prev, struct sk_buff *next,
				struct sk_buff_head *list)
{
	/* See skb_queue_empty_lockless() and skb_peek_tail()
	 * for the opposite READ_ONCE()
	 */
	WRITE_ONCE(newsk->next, next);
	WRITE_ONCE(newsk->prev, prev);
	WRITE_ONCE(((struct sk_buff_list *)next)->prev, newsk);
	WRITE_ONCE(((struct sk_buff_list *)prev)->next, newsk);
	WRITE_ONCE(list->qlen, list->qlen + 1);
}

static inline void __skb_queue_splice(const struct sk_buff_head *list,
				      struct sk_buff *prev,
				      struct sk_buff *next)
{
	struct sk_buff *first = list->next;
	struct sk_buff *last = list->prev;

	WRITE_ONCE(first->prev, prev);
	WRITE_ONCE(prev->next, first);

	WRITE_ONCE(last->next, next);
	WRITE_ONCE(next->prev, last);
}

/**
 *	skb_queue_splice - join two skb lists, this is designed for stacks
 *	@list: the new list to add
 *	@head: the place to add it in the first list
 */
static inline void skb_queue_splice(const struct sk_buff_head *list,
				    struct sk_buff_head *head)
{
	if (!skb_queue_empty(list)) {
		__skb_queue_splice(list, (struct sk_buff *) head, head->next);
		head->qlen += list->qlen;
	}
}

/**
 *	skb_queue_splice_init - join two skb lists and reinitialise the emptied list
 *	@list: the new list to add
 *	@head: the place to add it in the first list
 *
 *	The list at @list is reinitialised
 */
static inline void skb_queue_splice_init(struct sk_buff_head *list,
					 struct sk_buff_head *head)
{
	if (!skb_queue_empty(list)) {
		__skb_queue_splice(list, (struct sk_buff *) head, head->next);
		head->qlen += list->qlen;
		__skb_queue_head_init(list);
	}
}

/**
 *	skb_queue_splice_tail - join two skb lists, each list being a queue
 *	@list: the new list to add
 *	@head: the place to add it in the first list
 */
static inline void skb_queue_splice_tail(const struct sk_buff_head *list,
					 struct sk_buff_head *head)
{
	if (!skb_queue_empty(list)) {
		__skb_queue_splice(list, head->prev, (struct sk_buff *) head);
		head->qlen += list->qlen;
	}
}

/**
 *	skb_queue_splice_tail_init - join two skb lists and reinitialise the emptied list
 *	@list: the new list to add
 *	@head: the place to add it in the first list
 *
 *	Each of the lists is a queue.
 *	The list at @list is reinitialised
 */
static inline void skb_queue_splice_tail_init(struct sk_buff_head *list,
					      struct sk_buff_head *head)
{
	if (!skb_queue_empty(list)) {
	    /*将list上的内容移动到head*/
		__skb_queue_splice(list, head->prev, (struct sk_buff *) head);
		head->qlen += list->qlen;
		/*将list置为空*/
		__skb_queue_head_init(list);
	}
}

/**
 *	__skb_queue_after - queue a buffer at the list head
 *	@list: list to use
 *	@prev: place after this buffer
 *	@newsk: buffer to queue
 *
 *	Queue a buffer int the middle of a list. This function takes no locks
 *	and you must therefore hold required locks before calling it.
 *
 *	A buffer cannot be placed on two lists at the same time.
 */
static inline void __skb_queue_after(struct sk_buff_head *list,
				     struct sk_buff *prev,
				     struct sk_buff *newsk)
{
	__skb_insert(newsk, prev, ((struct sk_buff_list *)prev)->next, list);
}

void skb_append(struct sk_buff *old, struct sk_buff *newsk,
		struct sk_buff_head *list);

static inline void __skb_queue_before(struct sk_buff_head *list,
				      struct sk_buff *next,
				      struct sk_buff *newsk)
{
	__skb_insert(newsk, ((struct sk_buff_list *)next)->prev, next, list);
}

/**
 *	__skb_queue_head - queue a buffer at the list head
 *	@list: list to use
 *	@newsk: buffer to queue
 *
 *	Queue a buffer at the start of a list. This function takes no locks
 *	and you must therefore hold required locks before calling it.
 *
 *	A buffer cannot be placed on two lists at the same time.
 */
static inline void __skb_queue_head(struct sk_buff_head *list,
				    struct sk_buff *newsk)
{
	__skb_queue_after(list, (struct sk_buff *)list, newsk);
}
void skb_queue_head(struct sk_buff_head *list, struct sk_buff *newsk);

/**
 *	__skb_queue_tail - queue a buffer at the list tail
 *	@list: list to use
 *	@newsk: buffer to queue
 *
 *	Queue a buffer at the end of a list. This function takes no locks
 *	and you must therefore hold required locks before calling it.
 *
 *	A buffer cannot be placed on two lists at the same time.
 */
static inline void __skb_queue_tail(struct sk_buff_head *list,
				   struct sk_buff *newsk)
{
	__skb_queue_before(list, (struct sk_buff *)list, newsk);
}
void skb_queue_tail(struct sk_buff_head *list, struct sk_buff *newsk);

/*
 * remove sk_buff from list. _Must_ be called atomically, and with
 * the list known..
 */
void skb_unlink(struct sk_buff *skb, struct sk_buff_head *list);
static inline void __skb_unlink(struct sk_buff *skb, struct sk_buff_head *list)
{
	//将skb自list中移除掉
	struct sk_buff *next, *prev;

	WRITE_ONCE(list->qlen, list->qlen - 1);
	next	   = skb->next;
	prev	   = skb->prev;
	skb->next  = skb->prev = NULL;
	WRITE_ONCE(next->prev, prev);
	WRITE_ONCE(prev->next, next);
}

/**
 *	__skb_dequeue - remove from the head of the queue
 *	@list: list to dequeue from
 *
 *	Remove the head of the list. This function does not take any locks
 *	so must be used with appropriate locks held only. The head item is
 *	returned or %NULL if the list is empty.
 */
static inline struct sk_buff *__skb_dequeue(struct sk_buff_head *list)
{
	struct sk_buff *skb = skb_peek(list);
	if (skb)
	    /*存在skb,自list上移除*/
		__skb_unlink(skb, list);
	return skb;
}
struct sk_buff *skb_dequeue(struct sk_buff_head *list);

/**
 *	__skb_dequeue_tail - remove from the tail of the queue
 *	@list: list to dequeue from
 *
 *	Remove the tail of the list. This function does not take any locks
 *	so must be used with appropriate locks held only. The tail item is
 *	returned or %NULL if the list is empty.
 */
static inline struct sk_buff *__skb_dequeue_tail(struct sk_buff_head *list)
{
	struct sk_buff *skb = skb_peek_tail(list);
	if (skb)
		__skb_unlink(skb, list);
	return skb;
}
struct sk_buff *skb_dequeue_tail(struct sk_buff_head *list);


/*检查skb是否为线性的*/
static inline bool skb_is_nonlinear(const struct sk_buff *skb)
{
	return skb->data_len;
}

//其中skb->len是数据包长度，在IPv4中就是单个完整IP包的总长，但这些数据并不一定都在当前buffer页；
//skb->data_len表示在其他buffer页的数据长度（包括本skb在其他页中的数据以及分片skb中的数据），
//因此skb->len - skb->data_len表示在当前页的数据大小。
static inline unsigned int skb_headlen(const struct sk_buff *skb)
{
	return skb->len - skb->data_len;
}

static inline unsigned int __skb_pagelen(const struct sk_buff *skb)
{
	unsigned int i, len = 0;

	for (i = skb_shinfo(skb)->nr_frags - 1; (int)i >= 0; i--)
		len += skb_frag_size(&skb_shinfo(skb)->frags[i]);
	return len;
}

static inline unsigned int skb_pagelen(const struct sk_buff *skb)
{
	return skb_headlen(skb) + __skb_pagelen(skb);
}

static inline void __skb_fill_page_desc_noacc(struct skb_shared_info *shinfo,
					      int i, struct page *page,
					      int off, int size)
{
	skb_frag_t *frag = &shinfo->frags[i];/*填充第i号分片*/

	/*
	 * Propagate page pfmemalloc to the skb if we can. The problem is
	 * that not all callers have unique ownership of the page but rely
	 * on page_is_pfmemalloc doing the right thing(tm).
	 */
	frag->bv_page		  = page;/*此frag的page起始地址*/
	frag->bv_offset		  = off;/*此frag的page的起始偏移*/
	skb_frag_size_set(frag, size);/*此frag的page连续大小*/
}

/**
 * skb_len_add - adds a number to len fields of skb
 * @skb: buffer to add len to
 * @delta: number of bytes to add
 */
static inline void skb_len_add(struct sk_buff *skb, int delta)
{
	skb->len += delta;
	skb->data_len += delta;
	skb->truesize += delta;
}

/**
 * __skb_fill_page_desc - initialise a paged fragment in an skb
 * @skb: buffer containing fragment to be initialised
 * @i: paged fragment index to initialise
 * @page: the page to use for this fragment
 * @off: the offset to the data with @page
 * @size: the length of the data
 *
 * Initialises the @i'th fragment of @skb to point to &size bytes at
 * offset @off within @page.
 *
 * Does not take any additional reference on the fragment.
 */
static inline void __skb_fill_page_desc(struct sk_buff *skb, int i,
					struct page *page, int off, int size)
{
	__skb_fill_page_desc_noacc(skb_shinfo(skb), i, page, off, size);
	page = compound_head(page);
	if (page_is_pfmemalloc(page))
		skb->pfmemalloc	= true;
}

/**
 * skb_fill_page_desc - initialise a paged fragment in an skb
 * @skb: buffer containing fragment to be initialised
 * @i: paged fragment index to initialise
 * @page: the page to use for this fragment
 * @off: the offset to the data with @page
 * @size: the length of the data
 *
 * As per __skb_fill_page_desc() -- initialises the @i'th fragment of
 * @skb to point to @size bytes at offset @off within @page. In
 * addition updates @skb such that @i is the last fragment.
 *
 * Does not take any additional reference on the fragment.
 */
static inline void skb_fill_page_desc(struct sk_buff *skb, int i,
				      struct page *page, int off, int size)
{
	/*填充第i分片信息*/
	__skb_fill_page_desc(skb, i, page, off, size);
	skb_shinfo(skb)->nr_frags = i + 1;/*分片数增加*/
}

/**
 * skb_fill_page_desc_noacc - initialise a paged fragment in an skb
 * @skb: buffer containing fragment to be initialised
 * @i: paged fragment index to initialise
 * @page: the page to use for this fragment
 * @off: the offset to the data with @page
 * @size: the length of the data
 *
 * Variant of skb_fill_page_desc() which does not deal with
 * pfmemalloc, if page is not owned by us.
 */
static inline void skb_fill_page_desc_noacc(struct sk_buff *skb, int i,
					    struct page *page, int off,
					    int size)
{
	struct skb_shared_info *shinfo = skb_shinfo(skb);

	__skb_fill_page_desc_noacc(shinfo, i, page, off, size);
	shinfo->nr_frags = i + 1;
}

void skb_add_rx_frag(struct sk_buff *skb, int i, struct page *page, int off,
		     int size, unsigned int truesize);

void skb_coalesce_rx_frag(struct sk_buff *skb, int i, int size,
			  unsigned int truesize);

#define SKB_LINEAR_ASSERT(skb)  BUG_ON(skb_is_nonlinear(skb))

#ifdef NET_SKBUFF_DATA_USES_OFFSET
static inline unsigned char *skb_tail_pointer(const struct sk_buff *skb)
{
	return skb->head + skb->tail;
}

static inline void skb_reset_tail_pointer(struct sk_buff *skb)
{
	skb->tail = skb->data - skb->head;
}

static inline void skb_set_tail_pointer(struct sk_buff *skb, const int offset)
{
	skb_reset_tail_pointer(skb);
	skb->tail += offset;
}

#else /* NET_SKBUFF_DATA_USES_OFFSET */
//获取报文的尾指针
static inline unsigned char *skb_tail_pointer(const struct sk_buff *skb)
{
	return skb->tail;
}

//使tail与data同值
static inline void skb_reset_tail_pointer(struct sk_buff *skb)
{
	skb->tail = skb->data;
}

static inline void skb_set_tail_pointer(struct sk_buff *skb, const int offset)
{
	skb->tail = skb->data + offset;
}

#endif /* NET_SKBUFF_DATA_USES_OFFSET */

static inline void skb_assert_len(struct sk_buff *skb)
{
#ifdef CONFIG_DEBUG_NET
	if (WARN_ONCE(!skb->len, "%s\n", __func__))
		DO_ONCE_LITE(skb_dump, KERN_ERR, skb, false);
#endif /* CONFIG_DEBUG_NET */
}

/*
 *	Add data to an sk_buff
 */
void *pskb_put(struct sk_buff *skb, struct sk_buff *tail, int len);
void *skb_put(struct sk_buff *skb, unsigned int len);
static inline void *__skb_put(struct sk_buff *skb, unsigned int len)
{
	void *tmp = skb_tail_pointer(skb);
	SKB_LINEAR_ASSERT(skb);
	skb->tail += len;
	skb->len  += len;
	return tmp;
}

static inline void *__skb_put_zero(struct sk_buff *skb, unsigned int len)
{
	void *tmp = __skb_put(skb, len);

	memset(tmp, 0, len);
	return tmp;
}

static inline void *__skb_put_data(struct sk_buff *skb, const void *data,
				   unsigned int len)
{
	void *tmp = __skb_put(skb, len);

	memcpy(tmp, data, len);
	return tmp;
}

static inline void __skb_put_u8(struct sk_buff *skb, u8 val)
{
	*(u8 *)__skb_put(skb, 1) = val;
}

static inline void *skb_put_zero(struct sk_buff *skb, unsigned int len)
{
	void *tmp = skb_put(skb, len);

	memset(tmp, 0, len);

	return tmp;
}

//将数据data附加在skb结尾处
static inline void *skb_put_data(struct sk_buff *skb, const void *data,
				 unsigned int len)
{
	void *tmp = skb_put(skb, len);

	memcpy(tmp, data, len);

	return tmp;
}

static inline void skb_put_u8(struct sk_buff *skb, u8 val)
{
	*(u8 *)skb_put(skb, 1) = val;
}

void *skb_push(struct sk_buff *skb, unsigned int len);
//skb　data前移（增加skb长度）
static inline void *__skb_push(struct sk_buff *skb, unsigned int len)
{
	skb->data -= len;
	skb->len  += len;
	return skb->data;
}

void *skb_pull(struct sk_buff *skb, unsigned int len);
//使报文的data头部后移（减少SKB长度）
static inline void *__skb_pull(struct sk_buff *skb, unsigned int len)
{
	skb->len -= len;//跳过已解析的长度
	if (unlikely(skb->len < skb->data_len)) {
#if defined(CONFIG_DEBUG_NET)
		skb->len += len;//数据头
		pr_err("__skb_pull(len=%u)\n", len);
		skb_dump(KERN_ERR, skb, false);
#endif
		BUG();
	}
	return skb->data += len;
}

//尝试着直接pull报文，如果要求的长度大于报文长度，直接返回NULL
static inline void *skb_pull_inline(struct sk_buff *skb, unsigned int len)
{
	return unlikely(len > skb->len) ? NULL : __skb_pull(skb, len);
}

void *skb_pull_data(struct sk_buff *skb, size_t len);

void *__pskb_pull_tail(struct sk_buff *skb, int delta);

<<<<<<< HEAD
//使skb中的buffer内存平坦（最小平坦长度为len)
static inline bool pskb_may_pull(struct sk_buff *skb, unsigned int len)
=======
static inline enum skb_drop_reason
pskb_may_pull_reason(struct sk_buff *skb, unsigned int len)
>>>>>>> fe15c26e
{
	if (likely(len <= skb_headlen(skb)))
		return SKB_NOT_DROPPED_YET;

	if (unlikely(len > skb->len))
<<<<<<< HEAD
		//需要的长度比数据长度还要长，肯定搞不定
		return false;
	//len是我们要求的长度，skb_headlen是我们本端可提供的平坦内存长度，len-skb_headlen即为需要增加的平坦内存长度。
	return __pskb_pull_tail(skb, len - skb_headlen(skb)) != NULL;
=======
		return SKB_DROP_REASON_PKT_TOO_SMALL;

	if (unlikely(!__pskb_pull_tail(skb, len - skb_headlen(skb))))
		return SKB_DROP_REASON_NOMEM;

	return SKB_NOT_DROPPED_YET;
}

static inline bool pskb_may_pull(struct sk_buff *skb, unsigned int len)
{
	return pskb_may_pull_reason(skb, len) == SKB_NOT_DROPPED_YET;
>>>>>>> fe15c26e
}

static inline void *pskb_pull(struct sk_buff *skb, unsigned int len)
{
	if (!pskb_may_pull(skb, len))
		return NULL;

	skb->len -= len;
	return skb->data += len;
}

void skb_condense(struct sk_buff *skb);

/**
 *	skb_headroom - bytes at buffer head
 *	@skb: buffer to check
 *
 *	Return the number of bytes of free space at the head of an &sk_buff.
 */
//返回当前skb的headroom
static inline unsigned int skb_headroom(const struct sk_buff *skb)
{
	return skb->data - skb->head;
}

/**
 *	skb_tailroom - bytes at buffer end
 *	@skb: buffer to check
 *
 *	Return the number of bytes of free space at the tail of an sk_buff
 */
//返回当前skb的tailroom
static inline int skb_tailroom(const struct sk_buff *skb)
{
	return skb_is_nonlinear(skb) ? 0 : skb->end - skb->tail;
}

/**
 *	skb_availroom - bytes at buffer end
 *	@skb: buffer to check
 *
 *	Return the number of bytes of free space at the tail of an sk_buff
 *	allocated by sk_stream_alloc()
 */
static inline int skb_availroom(const struct sk_buff *skb)
{
	if (skb_is_nonlinear(skb))
		return 0;

	return skb->end - skb->tail - skb->reserved_tailroom;
}

/**
 *	skb_reserve - adjust headroom
 *	@skb: buffer to alter
 *	@len: bytes to move
 *
 *	Increase the headroom of an empty &sk_buff by reducing the tail
 *	room. This is only allowed for an empty buffer.
 */
//在head与data之间预留len长度的字节
static inline void skb_reserve(struct sk_buff *skb, int len)
{
	skb->data += len;
	skb->tail += len;
}

/**
 *	skb_tailroom_reserve - adjust reserved_tailroom
 *	@skb: buffer to alter
 *	@mtu: maximum amount of headlen permitted
 *	@needed_tailroom: minimum amount of reserved_tailroom
 *
 *	Set reserved_tailroom so that headlen can be as large as possible but
 *	not larger than mtu and tailroom cannot be smaller than
 *	needed_tailroom.
 *	The required headroom should already have been reserved before using
 *	this function.
 */
static inline void skb_tailroom_reserve(struct sk_buff *skb, unsigned int mtu,
					unsigned int needed_tailroom)
{
	SKB_LINEAR_ASSERT(skb);
	if (mtu < skb_tailroom(skb) - needed_tailroom)
		/* use at most mtu */
		skb->reserved_tailroom = skb_tailroom(skb) - mtu;
	else
		/* use up to all available space */
		skb->reserved_tailroom = needed_tailroom;
}

#define ENCAP_TYPE_ETHER	0
#define ENCAP_TYPE_IPPROTO	1

static inline void skb_set_inner_protocol(struct sk_buff *skb,
					  __be16 protocol)
{
	skb->inner_protocol = protocol;
	skb->inner_protocol_type = ENCAP_TYPE_ETHER;
}

static inline void skb_set_inner_ipproto(struct sk_buff *skb,
					 __u8 ipproto)
{
	skb->inner_ipproto = ipproto;
	skb->inner_protocol_type = ENCAP_TYPE_IPPROTO;
}

static inline void skb_reset_inner_headers(struct sk_buff *skb)
{
	skb->inner_mac_header = skb->mac_header;
	skb->inner_network_header = skb->network_header;
	skb->inner_transport_header = skb->transport_header;
}

//获取以太头长度
static inline void skb_reset_mac_len(struct sk_buff *skb)
{
	skb->mac_len = skb->network_header - skb->mac_header;
}

static inline unsigned char *skb_inner_transport_header(const struct sk_buff
							*skb)
{
	return skb->head + skb->inner_transport_header;
}

static inline int skb_inner_transport_offset(const struct sk_buff *skb)
{
	return skb_inner_transport_header(skb) - skb->data;
}

static inline void skb_reset_inner_transport_header(struct sk_buff *skb)
{
	skb->inner_transport_header = skb->data - skb->head;
}

static inline void skb_set_inner_transport_header(struct sk_buff *skb,
						   const int offset)
{
	skb_reset_inner_transport_header(skb);
	skb->inner_transport_header += offset;
}

static inline unsigned char *skb_inner_network_header(const struct sk_buff *skb)
{
	return skb->head + skb->inner_network_header;
}

static inline void skb_reset_inner_network_header(struct sk_buff *skb)
{
	skb->inner_network_header = skb->data - skb->head;
}

static inline void skb_set_inner_network_header(struct sk_buff *skb,
						const int offset)
{
	skb_reset_inner_network_header(skb);
	skb->inner_network_header += offset;
}

static inline unsigned char *skb_inner_mac_header(const struct sk_buff *skb)
{
	return skb->head + skb->inner_mac_header;
}

static inline void skb_reset_inner_mac_header(struct sk_buff *skb)
{
	skb->inner_mac_header = skb->data - skb->head;
}

static inline void skb_set_inner_mac_header(struct sk_buff *skb,
					    const int offset)
{
	skb_reset_inner_mac_header(skb);
	skb->inner_mac_header += offset;
}
static inline bool skb_transport_header_was_set(const struct sk_buff *skb)
{
	return skb->transport_header != (typeof(skb->transport_header))~0U;
}

//取传输层头部
static inline unsigned char *skb_transport_header(const struct sk_buff *skb)
{
	DEBUG_NET_WARN_ON_ONCE(!skb_transport_header_was_set(skb));
	return skb->head + skb->transport_header;
}

static inline void skb_reset_transport_header(struct sk_buff *skb)
{
	skb->transport_header = skb->data - skb->head;
}

static inline void skb_set_transport_header(struct sk_buff *skb,
					    const int offset)
{
	skb_reset_transport_header(skb);
	skb->transport_header += offset;
}

//获取网络头指针（网络层l3）
static inline unsigned char *skb_network_header(const struct sk_buff *skb)
{
	return skb->head + skb->network_header;
}

//设置网络层头部长度（指定当前skb->data位置为网络头位置）
static inline void skb_reset_network_header(struct sk_buff *skb)
{
	skb->network_header = skb->data - skb->head;
}

//增加或者减少到报文网络头的偏移
static inline void skb_set_network_header(struct sk_buff *skb, const int offset)
{
	skb_reset_network_header(skb);
	skb->network_header += offset;
}

static inline int skb_mac_header_was_set(const struct sk_buff *skb)
{
	return skb->mac_header != (typeof(skb->mac_header))~0U;
}

//取报文的以太头指针
static inline unsigned char *skb_mac_header(const struct sk_buff *skb)
{
	DEBUG_NET_WARN_ON_ONCE(!skb_mac_header_was_set(skb));
	return skb->head + skb->mac_header;
}

/*以太头指针与skb->data之间的offset*/
static inline int skb_mac_offset(const struct sk_buff *skb)
{
	return skb_mac_header(skb) - skb->data;
}

/*mac header的长度*/
static inline u32 skb_mac_header_len(const struct sk_buff *skb)
{
	DEBUG_NET_WARN_ON_ONCE(!skb_mac_header_was_set(skb));
	return skb->network_header - skb->mac_header;
}

static inline void skb_unset_mac_header(struct sk_buff *skb)
{
	skb->mac_header = (typeof(skb->mac_header))~0U;
}

//定义当前skb->data所指向的位置为以太头位置，采用skb->mac_header记录此位置
static inline void skb_reset_mac_header(struct sk_buff *skb)
{
	skb->mac_header = skb->data - skb->head;
}

/*定义当前skb->data + offset所对应的位置为以太头位置，采用skb->mac_header记录此位置*/
static inline void skb_set_mac_header(struct sk_buff *skb, const int offset)
{
	skb_reset_mac_header(skb);
	skb->mac_header += offset;
}

static inline void skb_pop_mac_header(struct sk_buff *skb)
{
	skb->mac_header = skb->network_header;
}

static inline void skb_probe_transport_header(struct sk_buff *skb)
{
	struct flow_keys_basic keys;

	if (skb_transport_header_was_set(skb))
		return;

	if (skb_flow_dissect_flow_keys_basic(NULL, skb, &keys,
					     NULL, 0, 0, 0, 0))
		skb_set_transport_header(skb, keys.control.thoff);
}

static inline void skb_mac_header_rebuild(struct sk_buff *skb)
{
	if (skb_mac_header_was_set(skb)) {
	    /*报文旧的mac header指针*/
		const unsigned char *old_mac = skb_mac_header(skb);

		/*当前skb->data指向网络头，向其后移skb->mac_len即为mac header头*/
		skb_set_mac_header(skb, -skb->mac_len);
		/*将old_mac的内容复制到新的mac header指针*/
		memmove(skb_mac_header(skb)/*报文新的mac header指针*/, old_mac, skb->mac_len);
	}
}

static inline int skb_checksum_start_offset(const struct sk_buff *skb)
{
	return skb->csum_start - skb_headroom(skb);
}

static inline unsigned char *skb_checksum_start(const struct sk_buff *skb)
{
	return skb->head + skb->csum_start;
}

/*到传输层的偏移量*/
static inline int skb_transport_offset(const struct sk_buff *skb)
{
	return skb_transport_header(skb) - skb->data;
}

//网络层头部长度（传输层首地址－网络层首地址）
static inline u32 skb_network_header_len(const struct sk_buff *skb)
{
	return skb->transport_header - skb->network_header;
}

static inline u32 skb_inner_network_header_len(const struct sk_buff *skb)
{
	return skb->inner_transport_header - skb->inner_network_header;
}

//获取到network（l3)层指针的偏移量
static inline int skb_network_offset(const struct sk_buff *skb)
{
	return skb_network_header(skb) - skb->data;
}

static inline int skb_inner_network_offset(const struct sk_buff *skb)
{
	return skb_inner_network_header(skb) - skb->data;
}

/*使自l3头开始，长度为len的内存平坦*/
static inline int pskb_network_may_pull(struct sk_buff *skb, unsigned int len)
{
	return pskb_may_pull(skb, skb_network_offset(skb) + len);
}

/*
 * CPUs often take a performance hit when accessing unaligned memory
 * locations. The actual performance hit varies, it can be small if the
 * hardware handles it or large if we have to take an exception and fix it
 * in software.
 *
 * Since an ethernet header is 14 bytes network drivers often end up with
 * the IP header at an unaligned offset. The IP header can be aligned by
 * shifting the start of the packet by 2 bytes. Drivers should do this
 * with:
 *
 * skb_reserve(skb, NET_IP_ALIGN);
 *
 * The downside to this alignment of the IP header is that the DMA is now
 * unaligned. On some architectures the cost of an unaligned DMA is high
 * and this cost outweighs the gains made by aligning the IP header.
 *
 * Since this trade off varies between architectures, we allow NET_IP_ALIGN
 * to be overridden.
 */
#ifndef NET_IP_ALIGN
#define NET_IP_ALIGN	2
#endif

/*
 * The networking layer reserves some headroom in skb data (via
 * dev_alloc_skb). This is used to avoid having to reallocate skb data when
 * the header has to grow. In the default case, if the header has to grow
 * 32 bytes or less we avoid the reallocation.
 *
 * Unfortunately this headroom changes the DMA alignment of the resulting
 * network packet. As for NET_IP_ALIGN, this unaligned DMA is expensive
 * on some architectures. An architecture can override this value,
 * perhaps setting it to a cacheline in size (since that will maintain
 * cacheline alignment of the DMA). It must be a power of 2.
 *
 * Various parts of the networking layer expect at least 32 bytes of
 * headroom, you should not reduce this.
 *
 * Using max(32, L1_CACHE_BYTES) makes sense (especially with RPS)
 * to reduce average number of cache lines per packet.
 * get_rps_cpu() for example only access one 64 bytes aligned block :
 * NET_IP_ALIGN(2) + ethernet_header(14) + IP_header(20/40) + ports(8)
 */
#ifndef NET_SKB_PAD
#define NET_SKB_PAD	max(32, L1_CACHE_BYTES)
#endif

int ___pskb_trim(struct sk_buff *skb, unsigned int len);

static inline void __skb_set_length(struct sk_buff *skb, unsigned int len)
{
	if (WARN_ON(skb_is_nonlinear(skb)))
		return;
	skb->len = len;
	skb_set_tail_pointer(skb, len);
}

static inline void __skb_trim(struct sk_buff *skb, unsigned int len)
{
	__skb_set_length(skb, len);
}

void skb_trim(struct sk_buff *skb, unsigned int len);

static inline int __pskb_trim(struct sk_buff *skb, unsigned int len)
{
	if (skb->data_len)
		return ___pskb_trim(skb, len);
	__skb_trim(skb, len);
	return 0;
}

static inline int pskb_trim(struct sk_buff *skb, unsigned int len)
{
	return (len < skb->len) ? __pskb_trim(skb, len) : 0;
}

/**
 *	pskb_trim_unique - remove end from a paged unique (not cloned) buffer
 *	@skb: buffer to alter
 *	@len: new length
 *
 *	This is identical to pskb_trim except that the caller knows that
 *	the skb is not cloned so we should never get an error due to out-
 *	of-memory.
 */
static inline void pskb_trim_unique(struct sk_buff *skb, unsigned int len)
{
	int err = pskb_trim(skb, len);
	BUG_ON(err);
}

static inline int __skb_grow(struct sk_buff *skb, unsigned int len)
{
	unsigned int diff = len - skb->len;

	if (skb_tailroom(skb) < diff) {
		int ret = pskb_expand_head(skb, 0, diff - skb_tailroom(skb),
					   GFP_ATOMIC);
		if (ret)
			return ret;
	}
	__skb_set_length(skb, len);
	return 0;
}

/**
 *	skb_orphan - orphan a buffer
 *	@skb: buffer to orphan
 *
 *	If a buffer currently has an owner then we call the owner's
 *	destructor function and make the @skb unowned. The buffer continues
 *	to exist but is no longer charged to its former owner.
 */
static inline void skb_orphan(struct sk_buff *skb)
{
	if (skb->destructor) {
		skb->destructor(skb);
		skb->destructor = NULL;
		skb->sk		= NULL;
	} else {
		BUG_ON(skb->sk);
	}
}

/**
 *	skb_orphan_frags - orphan the frags contained in a buffer
 *	@skb: buffer to orphan frags from
 *	@gfp_mask: allocation mask for replacement pages
 *
 *	For each frag in the SKB which needs a destructor (i.e. has an
 *	owner) create a copy of that frag and release the original
 *	page by calling the destructor.
 */
static inline int skb_orphan_frags(struct sk_buff *skb, gfp_t gfp_mask)
{
	if (likely(!skb_zcopy(skb)))
		return 0;
	if (skb_shinfo(skb)->flags & SKBFL_DONT_ORPHAN)
		return 0;
	return skb_copy_ubufs(skb, gfp_mask);
}

/* Frags must be orphaned, even if refcounted, if skb might loop to rx path */
static inline int skb_orphan_frags_rx(struct sk_buff *skb, gfp_t gfp_mask)
{
	if (likely(!skb_zcopy(skb)))
		return 0;
	return skb_copy_ubufs(skb, gfp_mask);
}

/**
 *	__skb_queue_purge - empty a list
 *	@list: list to empty
 *
 *	Delete all buffers on an &sk_buff list. Each buffer is removed from
 *	the list and one reference dropped. This function does not take the
 *	list lock and the caller must hold the relevant locks to use it.
 */
static inline void __skb_queue_purge(struct sk_buff_head *list)
{
    /*释放list上所有sk_buff*/
	struct sk_buff *skb;
	while ((skb = __skb_dequeue(list)) != NULL)
		kfree_skb(skb);
}
void skb_queue_purge(struct sk_buff_head *list);

unsigned int skb_rbtree_purge(struct rb_root *root);

void *__netdev_alloc_frag_align(unsigned int fragsz, unsigned int align_mask);

/**
 * netdev_alloc_frag - allocate a page fragment
 * @fragsz: fragment size
 *
 * Allocates a frag from a page for receive buffer.
 * Uses GFP_ATOMIC allocations.
 */
static inline void *netdev_alloc_frag(unsigned int fragsz)
{
	return __netdev_alloc_frag_align(fragsz, ~0u);
}

static inline void *netdev_alloc_frag_align(unsigned int fragsz,
					    unsigned int align)
{
	WARN_ON_ONCE(!is_power_of_2(align));
	return __netdev_alloc_frag_align(fragsz, -align);
}

struct sk_buff *__netdev_alloc_skb(struct net_device *dev, unsigned int length,
				   gfp_t gfp_mask);

/**
 *	netdev_alloc_skb - allocate an skbuff for rx on a specific device
 *	@dev: network device to receive on
 *	@length: length to allocate
 *
 *	Allocate a new &sk_buff and assign it a usage count of one. The
 *	buffer has unspecified headroom built in. Users should allocate
 *	the headroom they think they need without accounting for the
 *	built in space. The built in space is used for optimisations.
 *
 *	%NULL is returned if there is no free memory. Although this function
 *	allocates memory it can be called from an interrupt.
 */
static inline struct sk_buff *netdev_alloc_skb(struct net_device *dev,
					       unsigned int length)
{
	return __netdev_alloc_skb(dev, length, GFP_ATOMIC);
}

/* legacy helper around __netdev_alloc_skb() */
static inline struct sk_buff *__dev_alloc_skb(unsigned int length,
					      gfp_t gfp_mask)
{
	return __netdev_alloc_skb(NULL, length, gfp_mask);
}

/* legacy helper around netdev_alloc_skb() */
static inline struct sk_buff *dev_alloc_skb(unsigned int length)
{
	return netdev_alloc_skb(NULL, length);
}


static inline struct sk_buff *__netdev_alloc_skb_ip_align(struct net_device *dev,
		unsigned int length, gfp_t gfp)
{
	struct sk_buff *skb = __netdev_alloc_skb(dev, length + NET_IP_ALIGN, gfp);

	if (NET_IP_ALIGN && skb)
		skb_reserve(skb, NET_IP_ALIGN);
	return skb;
}

static inline struct sk_buff *netdev_alloc_skb_ip_align(struct net_device *dev,
		unsigned int length)
{
	return __netdev_alloc_skb_ip_align(dev, length, GFP_ATOMIC);
}

static inline void skb_free_frag(void *addr)
{
	page_frag_free(addr);
}

void *__napi_alloc_frag_align(unsigned int fragsz, unsigned int align_mask);

static inline void *napi_alloc_frag(unsigned int fragsz)
{
	return __napi_alloc_frag_align(fragsz, ~0u);
}

static inline void *napi_alloc_frag_align(unsigned int fragsz,
					  unsigned int align)
{
	WARN_ON_ONCE(!is_power_of_2(align));
	return __napi_alloc_frag_align(fragsz, -align);
}

struct sk_buff *__napi_alloc_skb(struct napi_struct *napi,
				 unsigned int length, gfp_t gfp_mask);

//为napi申请长度为length的sk buffer
static inline struct sk_buff *napi_alloc_skb(struct napi_struct *napi,
					     unsigned int length)
{
	return __napi_alloc_skb(napi, length, GFP_ATOMIC);
}
void napi_consume_skb(struct sk_buff *skb, int budget);

void napi_skb_free_stolen_head(struct sk_buff *skb);
void __kfree_skb_defer(struct sk_buff *skb);

/**
 * __dev_alloc_pages - allocate page for network Rx
 * @gfp_mask: allocation priority. Set __GFP_NOMEMALLOC if not for network Rx
 * @order: size of the allocation
 *
 * Allocate a new page.
 *
 * %NULL is returned if there is no free memory.
*/
static inline struct page *__dev_alloc_pages(gfp_t gfp_mask,
					     unsigned int order)
{
	/* This piece of code contains several assumptions.
	 * 1.  This is for device Rx, therefor a cold page is preferred.
	 * 2.  The expectation is the user wants a compound page.
	 * 3.  If requesting a order 0 page it will not be compound
	 *     due to the check to see if order has a value in prep_new_page
	 * 4.  __GFP_MEMALLOC is ignored if __GFP_NOMEMALLOC is set due to
	 *     code in gfp_to_alloc_flags that should be enforcing this.
	 */
	gfp_mask |= __GFP_COMP | __GFP_MEMALLOC;

	return alloc_pages_node(NUMA_NO_NODE, gfp_mask, order);
}

static inline struct page *dev_alloc_pages(unsigned int order)
{
	return __dev_alloc_pages(GFP_ATOMIC | __GFP_NOWARN, order);
}

/**
 * __dev_alloc_page - allocate a page for network Rx
 * @gfp_mask: allocation priority. Set __GFP_NOMEMALLOC if not for network Rx
 *
 * Allocate a new page.
 *
 * %NULL is returned if there is no free memory.
 */
static inline struct page *__dev_alloc_page(gfp_t gfp_mask)
{
	return __dev_alloc_pages(gfp_mask, 0);
}

static inline struct page *dev_alloc_page(void)
{
	return dev_alloc_pages(0);
}

/**
 * dev_page_is_reusable - check whether a page can be reused for network Rx
 * @page: the page to test
 *
 * A page shouldn't be considered for reusing/recycling if it was allocated
 * under memory pressure or at a distant memory node.
 *
 * Returns false if this page should be returned to page allocator, true
 * otherwise.
 */
static inline bool dev_page_is_reusable(const struct page *page)
{
	return likely(page_to_nid(page) == numa_mem_id() &&
		      !page_is_pfmemalloc(page));
}

/**
 *	skb_propagate_pfmemalloc - Propagate pfmemalloc if skb is allocated after RX page
 *	@page: The page that was allocated from skb_alloc_page
 *	@skb: The skb that may need pfmemalloc set
 */
static inline void skb_propagate_pfmemalloc(const struct page *page,
					    struct sk_buff *skb)
{
	if (page_is_pfmemalloc(page))
		skb->pfmemalloc = true;
}

/**
 * skb_frag_off() - Returns the offset of a skb fragment
 * @frag: the paged fragment
 */
static inline unsigned int skb_frag_off(const skb_frag_t *frag)
{
	return frag->bv_offset;
}

/**
 * skb_frag_off_add() - Increments the offset of a skb fragment by @delta
 * @frag: skb fragment
 * @delta: value to add
 */
static inline void skb_frag_off_add(skb_frag_t *frag, int delta)
{
	frag->bv_offset += delta;
}

/**
 * skb_frag_off_set() - Sets the offset of a skb fragment
 * @frag: skb fragment
 * @offset: offset of fragment
 */
static inline void skb_frag_off_set(skb_frag_t *frag, unsigned int offset)
{
	frag->bv_offset = offset;
}

/**
 * skb_frag_off_copy() - Sets the offset of a skb fragment from another fragment
 * @fragto: skb fragment where offset is set
 * @fragfrom: skb fragment offset is copied from
 */
static inline void skb_frag_off_copy(skb_frag_t *fragto,
				     const skb_frag_t *fragfrom)
{
	fragto->bv_offset = fragfrom->bv_offset;
}

/**
 * skb_frag_page - retrieve the page referred to by a paged fragment
 * @frag: the paged fragment
 *
 * Returns the &struct page associated with @frag.
 */
static inline struct page *skb_frag_page(const skb_frag_t *frag)
{
	return frag->bv_page;
}

/**
 * __skb_frag_ref - take an addition reference on a paged fragment.
 * @frag: the paged fragment
 *
 * Takes an additional reference on the paged fragment @frag.
 */
static inline void __skb_frag_ref(skb_frag_t *frag)
{
	get_page(skb_frag_page(frag));
}

/**
 * skb_frag_ref - take an addition reference on a paged fragment of an skb.
 * @skb: the buffer
 * @f: the fragment offset.
 *
 * Takes an additional reference on the @f'th paged fragment of @skb.
 */
static inline void skb_frag_ref(struct sk_buff *skb, int f/*内存分片编号*/)
{
	__skb_frag_ref(&skb_shinfo(skb)->frags[f]);
}

/**
 * __skb_frag_unref - release a reference on a paged fragment.
 * @frag: the paged fragment
 * @recycle: recycle the page if allocated via page_pool
 *
 * Releases a reference on the paged fragment @frag
 * or recycles the page via the page_pool API.
 */
static inline void __skb_frag_unref(skb_frag_t *frag, bool recycle)
{
	struct page *page = skb_frag_page(frag);

#ifdef CONFIG_PAGE_POOL
	if (recycle && page_pool_return_skb_page(page))
		return;
#endif
	put_page(page);
}

/**
 * skb_frag_unref - release a reference on a paged fragment of an skb.
 * @skb: the buffer
 * @f: the fragment offset
 *
 * Releases a reference on the @f'th paged fragment of @skb.
 */
static inline void skb_frag_unref(struct sk_buff *skb, int f)
{
	struct skb_shared_info *shinfo = skb_shinfo(skb);

	if (!skb_zcopy_managed(skb))
		__skb_frag_unref(&shinfo->frags[f], skb->pp_recycle);
}

/**
 * skb_frag_address - gets the address of the data contained in a paged fragment
 * @frag: the paged fragment buffer
 *
 * Returns the address of the data within @frag. The page must already
 * be mapped.
 */
static inline void *skb_frag_address(const skb_frag_t *frag)
{
	return page_address(skb_frag_page(frag)) + skb_frag_off(frag);
}

/**
 * skb_frag_address_safe - gets the address of the data contained in a paged fragment
 * @frag: the paged fragment buffer
 *
 * Returns the address of the data within @frag. Checks that the page
 * is mapped and returns %NULL otherwise.
 */
static inline void *skb_frag_address_safe(const skb_frag_t *frag)
{
	void *ptr = page_address(skb_frag_page(frag));
	if (unlikely(!ptr))
		return NULL;

	return ptr + skb_frag_off(frag);
}

/**
 * skb_frag_page_copy() - sets the page in a fragment from another fragment
 * @fragto: skb fragment where page is set
 * @fragfrom: skb fragment page is copied from
 */
static inline void skb_frag_page_copy(skb_frag_t *fragto,
				      const skb_frag_t *fragfrom)
{
	fragto->bv_page = fragfrom->bv_page;
}

/**
 * __skb_frag_set_page - sets the page contained in a paged fragment
 * @frag: the paged fragment
 * @page: the page to set
 *
 * Sets the fragment @frag to contain @page.
 */
static inline void __skb_frag_set_page(skb_frag_t *frag, struct page *page)
{
	frag->bv_page = page;
}

/**
 * skb_frag_set_page - sets the page contained in a paged fragment of an skb
 * @skb: the buffer
 * @f: the fragment offset
 * @page: the page to set
 *
 * Sets the @f'th fragment of @skb to contain @page.
 */
static inline void skb_frag_set_page(struct sk_buff *skb, int f,
				     struct page *page)
{
	__skb_frag_set_page(&skb_shinfo(skb)->frags[f], page);
}

bool skb_page_frag_refill(unsigned int sz, struct page_frag *pfrag, gfp_t prio);

/**
 * skb_frag_dma_map - maps a paged fragment via the DMA API
 * @dev: the device to map the fragment to
 * @frag: the paged fragment to map
 * @offset: the offset within the fragment (starting at the
 *          fragment's own offset)
 * @size: the number of bytes to map
 * @dir: the direction of the mapping (``PCI_DMA_*``)
 *
 * Maps the page associated with @frag to @device.
 */
static inline dma_addr_t skb_frag_dma_map(struct device *dev,
					  const skb_frag_t *frag,
					  size_t offset, size_t size,
					  enum dma_data_direction dir)
{
	return dma_map_page(dev, skb_frag_page(frag),
			    skb_frag_off(frag) + offset, size, dir);
}

static inline struct sk_buff *pskb_copy(struct sk_buff *skb,
					gfp_t gfp_mask)
{
	return __pskb_copy(skb, skb_headroom(skb), gfp_mask);
}


static inline struct sk_buff *pskb_copy_for_clone(struct sk_buff *skb,
						  gfp_t gfp_mask)
{
	return __pskb_copy_fclone(skb, skb_headroom(skb), gfp_mask, true);
}


/**
 *	skb_clone_writable - is the header of a clone writable
 *	@skb: buffer to check
 *	@len: length up to which to write
 *
 *	Returns true if modifying the header part of the cloned buffer
 *	does not requires the data to be copied.
 */
static inline int skb_clone_writable(const struct sk_buff *skb, unsigned int len)
{
	return !skb_header_cloned(skb) &&
	       skb_headroom(skb) + len <= skb->hdr_len;
}

static inline int skb_try_make_writable(struct sk_buff *skb,
					unsigned int write_len)
{
	return skb_cloned(skb) && !skb_clone_writable(skb, write_len) &&
	       pskb_expand_head(skb, 0, 0, GFP_ATOMIC);
}

static inline int __skb_cow(struct sk_buff *skb, unsigned int headroom,
			    int cloned)
{
	int delta = 0;

	//如果当前要求的headroom大于skb可提供的headroom,计算需要扩大量delta
	if (headroom > skb_headroom(skb))
		delta = headroom - skb_headroom(skb);

	if (delta || cloned)
		//如果delta不为０，或者需要clone,则扩充skb的head
		return pskb_expand_head(skb, ALIGN(delta, NET_SKB_PAD), 0,
					GFP_ATOMIC);
	return 0;
}

/**
 *	skb_cow - copy header of skb when it is required
 *	@skb: buffer to cow
 *	@headroom: needed headroom
 *
 *	If the skb passed lacks sufficient headroom or its data part
 *	is shared, data is reallocated. If reallocation fails, an error
 *	is returned and original skb is not changed.
 *
 *	The result is skb with writable area skb->head...skb->tail
 *	and at least @headroom of space at head.
 */
static inline int skb_cow(struct sk_buff *skb, unsigned int headroom)
{
	return __skb_cow(skb, headroom, skb_cloned(skb));
}

/**
 *	skb_cow_head - skb_cow but only making the head writable
 *	@skb: buffer to cow
 *	@headroom: needed headroom
 *
 *	This function is identical to skb_cow except that we replace the
 *	skb_cloned check by skb_header_cloned.  It should be used when
 *	you only need to push on some header and do not need to modify
 *	the data.
 */
static inline int skb_cow_head(struct sk_buff *skb, unsigned int headroom)
{
	return __skb_cow(skb, headroom, skb_header_cloned(skb));
}

/**
 *	skb_padto	- pad an skbuff up to a minimal size
 *	@skb: buffer to pad
 *	@len: minimal length
 *
 *	Pads up a buffer to ensure the trailing bytes exist and are
 *	blanked. If the buffer already contains sufficient data it
 *	is untouched. Otherwise it is extended. Returns zero on
 *	success. The skb is freed on error.
 */
static inline int skb_padto(struct sk_buff *skb, unsigned int len)
{
	unsigned int size = skb->len;
	if (likely(size >= len))
		return 0;
	return skb_pad(skb, len - size);
}

/**
 *	__skb_put_padto - increase size and pad an skbuff up to a minimal size
 *	@skb: buffer to pad
 *	@len: minimal length
 *	@free_on_error: free buffer on error
 *
 *	Pads up a buffer to ensure the trailing bytes exist and are
 *	blanked. If the buffer already contains sufficient data it
 *	is untouched. Otherwise it is extended. Returns zero on
 *	success. The skb is freed on error if @free_on_error is true.
 */
static inline int __must_check __skb_put_padto(struct sk_buff *skb,
					       unsigned int len,
					       bool free_on_error)
{
	unsigned int size = skb->len;

	if (unlikely(size < len)) {
		len -= size;
		if (__skb_pad(skb, len, free_on_error))
			return -ENOMEM;
		__skb_put(skb, len);
	}
	return 0;
}

/**
 *	skb_put_padto - increase size and pad an skbuff up to a minimal size
 *	@skb: buffer to pad
 *	@len: minimal length
 *
 *	Pads up a buffer to ensure the trailing bytes exist and are
 *	blanked. If the buffer already contains sufficient data it
 *	is untouched. Otherwise it is extended. Returns zero on
 *	success. The skb is freed on error.
 */
static inline int __must_check skb_put_padto(struct sk_buff *skb, unsigned int len)
{
	return __skb_put_padto(skb, len, true);
}

static inline int skb_add_data(struct sk_buff *skb,
			       struct iov_iter *from, int copy)
{
	const int off = skb->len;

	if (skb->ip_summed == CHECKSUM_NONE) {
		__wsum csum = 0;
		if (csum_and_copy_from_iter_full(skb_put(skb, copy), copy,
					         &csum, from)) {
			skb->csum = csum_block_add(skb->csum, csum, off);
			return 0;
		}
	} else if (copy_from_iter_full(skb_put(skb, copy), copy, from))
		return 0;

	__skb_trim(skb, off);
	return -EFAULT;
}

static inline bool skb_can_coalesce(struct sk_buff *skb, int i,
				    const struct page *page, int off)
{
	if (skb_zcopy(skb))
		return false;
	if (i) {
		const skb_frag_t *frag = &skb_shinfo(skb)->frags[i - 1];

		return page == skb_frag_page(frag) &&
		       off == skb_frag_off(frag) + skb_frag_size(frag);
	}
	return false;
}

static inline int __skb_linearize(struct sk_buff *skb)
{
	//将整个报文
	return __pskb_pull_tail(skb, skb->data_len) ? 0 : -ENOMEM;
}

/**
 *	skb_linearize - convert paged skb to linear one
 *	@skb: buffer to linarize
 *
 *	If there is no free memory -ENOMEM is returned, otherwise zero
 *	is returned and the old skb data released.
 */
static inline int skb_linearize(struct sk_buff *skb)
{
	//将skb转换为线性内存
	return skb_is_nonlinear(skb) ? __skb_linearize(skb) : 0;
}

/**
 * skb_has_shared_frag - can any frag be overwritten
 * @skb: buffer to test
 *
 * Return true if the skb has at least one frag that might be modified
 * by an external entity (as in vmsplice()/sendfile())
 */
static inline bool skb_has_shared_frag(const struct sk_buff *skb)
{
	return skb_is_nonlinear(skb) &&
	       skb_shinfo(skb)->flags & SKBFL_SHARED_FRAG;
}

/**
 *	skb_linearize_cow - make sure skb is linear and writable
 *	@skb: buffer to process
 *
 *	If there is no free memory -ENOMEM is returned, otherwise zero
 *	is returned and the old skb data released.
 */
static inline int skb_linearize_cow(struct sk_buff *skb)
{
	return skb_is_nonlinear(skb) || skb_cloned(skb) ?
	       __skb_linearize(skb) : 0;
}

static __always_inline void
__skb_postpull_rcsum(struct sk_buff *skb, const void *start, unsigned int len,
		     unsigned int off)
{
	if (skb->ip_summed == CHECKSUM_COMPLETE)
		skb->csum = csum_block_sub(skb->csum,
					   csum_partial(start, len, 0), off);
	else if (skb->ip_summed == CHECKSUM_PARTIAL &&
		 skb_checksum_start_offset(skb) < 0)
		skb->ip_summed = CHECKSUM_NONE;
}

/**
 *	skb_postpull_rcsum - update checksum for received skb after pull
 *	@skb: buffer to update
 *	@start: start of data before pull
 *	@len: length of data pulled
 *
 *	After doing a pull on a received packet, you need to call this to
 *	update the CHECKSUM_COMPLETE checksum, or set ip_summed to
 *	CHECKSUM_NONE so that it can be recomputed from scratch.
 */
static inline void skb_postpull_rcsum(struct sk_buff *skb,
				      const void *start, unsigned int len)
{
	if (skb->ip_summed == CHECKSUM_COMPLETE)
		skb->csum = wsum_negate(csum_partial(start, len,
						     wsum_negate(skb->csum)));
	else if (skb->ip_summed == CHECKSUM_PARTIAL &&
		 skb_checksum_start_offset(skb) < 0)
		skb->ip_summed = CHECKSUM_NONE;
}

static __always_inline void
__skb_postpush_rcsum(struct sk_buff *skb, const void *start, unsigned int len,
		     unsigned int off)
{
	if (skb->ip_summed == CHECKSUM_COMPLETE)
		skb->csum = csum_block_add(skb->csum,
					   csum_partial(start, len, 0), off);
}

/**
 *	skb_postpush_rcsum - update checksum for received skb after push
 *	@skb: buffer to update
 *	@start: start of data after push
 *	@len: length of data pushed
 *
 *	After doing a push on a received packet, you need to call this to
 *	update the CHECKSUM_COMPLETE checksum.
 */
static inline void skb_postpush_rcsum(struct sk_buff *skb,
				      const void *start, unsigned int len)
{
	__skb_postpush_rcsum(skb, start, len, 0);
}

void *skb_pull_rcsum(struct sk_buff *skb, unsigned int len);

/**
 *	skb_push_rcsum - push skb and update receive checksum
 *	@skb: buffer to update
 *	@len: length of data pulled
 *
 *	This function performs an skb_push on the packet and updates
 *	the CHECKSUM_COMPLETE checksum.  It should be used on
 *	receive path processing instead of skb_push unless you know
 *	that the checksum difference is zero (e.g., a valid IP header)
 *	or you are setting ip_summed to CHECKSUM_NONE.
 */
static inline void *skb_push_rcsum(struct sk_buff *skb, unsigned int len)
{
	skb_push(skb, len);
	skb_postpush_rcsum(skb, skb->data, len);
	return skb->data;
}

int pskb_trim_rcsum_slow(struct sk_buff *skb, unsigned int len);
/**
 *	pskb_trim_rcsum - trim received skb and update checksum
 *	@skb: buffer to trim
 *	@len: new length
 *
 *	This is exactly the same as pskb_trim except that it ensures the
 *	checksum of received packets are still valid after the operation.
 *	It can change skb pointers.
 */

static inline int pskb_trim_rcsum(struct sk_buff *skb, unsigned int len)
{
	if (likely(len >= skb->len))
	    /*所给的len比buffer的长度大，直接返回0*/
		return 0;
	/*更新checksum并trim收到的报文*/
	return pskb_trim_rcsum_slow(skb, len);
}

static inline int __skb_trim_rcsum(struct sk_buff *skb, unsigned int len)
{
	if (skb->ip_summed == CHECKSUM_COMPLETE)
		skb->ip_summed = CHECKSUM_NONE;
	__skb_trim(skb, len);
	return 0;
}

static inline int __skb_grow_rcsum(struct sk_buff *skb, unsigned int len)
{
	if (skb->ip_summed == CHECKSUM_COMPLETE)
		skb->ip_summed = CHECKSUM_NONE;
	return __skb_grow(skb, len);
}

#define rb_to_skb(rb) rb_entry_safe(rb, struct sk_buff, rbnode)
#define skb_rb_first(root) rb_to_skb(rb_first(root))
#define skb_rb_last(root)  rb_to_skb(rb_last(root))
#define skb_rb_next(skb)   rb_to_skb(rb_next(&(skb)->rbnode))
#define skb_rb_prev(skb)   rb_to_skb(rb_prev(&(skb)->rbnode))

/*通过next指针，遍历queue上所有元素*/
#define skb_queue_walk(queue, skb) \
		for (skb = (queue)->next;					\
		     skb != (struct sk_buff *)(queue);				\
		     skb = skb->next)

#define skb_queue_walk_safe(queue, skb, tmp)					\
		for (skb = (queue)->next, tmp = skb->next;			\
		     skb != (struct sk_buff *)(queue);				\
		     skb = tmp, tmp = skb->next)

#define skb_queue_walk_from(queue, skb)						\
		for (; skb != (struct sk_buff *)(queue);			\
		     skb = skb->next)

#define skb_rbtree_walk(skb, root)						\
		for (skb = skb_rb_first(root); skb != NULL;			\
		     skb = skb_rb_next(skb))

#define skb_rbtree_walk_from(skb)						\
		for (; skb != NULL;						\
		     skb = skb_rb_next(skb))

#define skb_rbtree_walk_from_safe(skb, tmp)					\
		for (; tmp = skb ? skb_rb_next(skb) : NULL, (skb != NULL);	\
		     skb = tmp)

#define skb_queue_walk_from_safe(queue, skb, tmp)				\
		for (tmp = skb->next;						\
		     skb != (struct sk_buff *)(queue);				\
		     skb = tmp, tmp = skb->next)

#define skb_queue_reverse_walk(queue, skb) \
		for (skb = (queue)->prev;					\
		     skb != (struct sk_buff *)(queue);				\
		     skb = skb->prev)

#define skb_queue_reverse_walk_safe(queue, skb, tmp)				\
		for (skb = (queue)->prev, tmp = skb->prev;			\
		     skb != (struct sk_buff *)(queue);				\
		     skb = tmp, tmp = skb->prev)

#define skb_queue_reverse_walk_from_safe(queue, skb, tmp)			\
		for (tmp = skb->prev;						\
		     skb != (struct sk_buff *)(queue);				\
		     skb = tmp, tmp = skb->prev)

static inline bool skb_has_frag_list(const struct sk_buff *skb)
{
	return skb_shinfo(skb)->frag_list != NULL;
}

static inline void skb_frag_list_init(struct sk_buff *skb)
{
	skb_shinfo(skb)->frag_list = NULL;
}

#define skb_walk_frags(skb, iter)	\
	for (iter = skb_shinfo(skb)->frag_list; iter; iter = iter->next)


int __skb_wait_for_more_packets(struct sock *sk, struct sk_buff_head *queue,
				int *err, long *timeo_p,
				const struct sk_buff *skb);
struct sk_buff *__skb_try_recv_from_queue(struct sock *sk,
					  struct sk_buff_head *queue,
					  unsigned int flags,
					  int *off, int *err,
					  struct sk_buff **last);
struct sk_buff *__skb_try_recv_datagram(struct sock *sk,
					struct sk_buff_head *queue,
					unsigned int flags, int *off, int *err,
					struct sk_buff **last);
struct sk_buff *__skb_recv_datagram(struct sock *sk,
				    struct sk_buff_head *sk_queue,
				    unsigned int flags, int *off, int *err);
struct sk_buff *skb_recv_datagram(struct sock *sk, unsigned int flags, int *err);
__poll_t datagram_poll(struct file *file, struct socket *sock,
			   struct poll_table_struct *wait);
int skb_copy_datagram_iter(const struct sk_buff *from, int offset,
			   struct iov_iter *to, int size);
static inline int skb_copy_datagram_msg(const struct sk_buff *from, int offset,
					struct msghdr *msg, int size)
{
	return skb_copy_datagram_iter(from, offset, &msg->msg_iter, size);
}
int skb_copy_and_csum_datagram_msg(struct sk_buff *skb, int hlen,
				   struct msghdr *msg);
int skb_copy_and_hash_datagram_iter(const struct sk_buff *skb, int offset,
			   struct iov_iter *to, int len,
			   struct ahash_request *hash);
int skb_copy_datagram_from_iter(struct sk_buff *skb, int offset,
				 struct iov_iter *from, int len);
int zerocopy_sg_from_iter(struct sk_buff *skb, struct iov_iter *frm);
void skb_free_datagram(struct sock *sk, struct sk_buff *skb);
void __skb_free_datagram_locked(struct sock *sk, struct sk_buff *skb, int len);
static inline void skb_free_datagram_locked(struct sock *sk,
					    struct sk_buff *skb)
{
	__skb_free_datagram_locked(sk, skb, 0);
}
int skb_kill_datagram(struct sock *sk, struct sk_buff *skb, unsigned int flags);
int skb_copy_bits(const struct sk_buff *skb, int offset, void *to, int len);
int skb_store_bits(struct sk_buff *skb, int offset, const void *from, int len);
__wsum skb_copy_and_csum_bits(const struct sk_buff *skb, int offset, u8 *to,
			      int len);
int skb_splice_bits(struct sk_buff *skb, struct sock *sk, unsigned int offset,
		    struct pipe_inode_info *pipe, unsigned int len,
		    unsigned int flags);
int skb_send_sock_locked(struct sock *sk, struct sk_buff *skb, int offset,
			 int len);
int skb_send_sock(struct sock *sk, struct sk_buff *skb, int offset, int len);
void skb_copy_and_csum_dev(const struct sk_buff *skb, u8 *to);
unsigned int skb_zerocopy_headlen(const struct sk_buff *from);
int skb_zerocopy(struct sk_buff *to, struct sk_buff *from,
		 int len, int hlen);
void skb_split(struct sk_buff *skb, struct sk_buff *skb1, const u32 len);
int skb_shift(struct sk_buff *tgt, struct sk_buff *skb, int shiftlen);
void skb_scrub_packet(struct sk_buff *skb, bool xnet);
bool skb_gso_validate_network_len(const struct sk_buff *skb, unsigned int mtu);
bool skb_gso_validate_mac_len(const struct sk_buff *skb, unsigned int len);
struct sk_buff *skb_segment(struct sk_buff *skb, netdev_features_t features);
struct sk_buff *skb_segment_list(struct sk_buff *skb, netdev_features_t features,
				 unsigned int offset);
struct sk_buff *skb_vlan_untag(struct sk_buff *skb);
int skb_ensure_writable(struct sk_buff *skb, unsigned int write_len);
int __skb_vlan_pop(struct sk_buff *skb, u16 *vlan_tci);
int skb_vlan_pop(struct sk_buff *skb);
int skb_vlan_push(struct sk_buff *skb, __be16 vlan_proto, u16 vlan_tci);
int skb_eth_pop(struct sk_buff *skb);
int skb_eth_push(struct sk_buff *skb, const unsigned char *dst,
		 const unsigned char *src);
int skb_mpls_push(struct sk_buff *skb, __be32 mpls_lse, __be16 mpls_proto,
		  int mac_len, bool ethernet);
int skb_mpls_pop(struct sk_buff *skb, __be16 next_proto, int mac_len,
		 bool ethernet);
int skb_mpls_update_lse(struct sk_buff *skb, __be32 mpls_lse);
int skb_mpls_dec_ttl(struct sk_buff *skb);
struct sk_buff *pskb_extract(struct sk_buff *skb, int off, int to_copy,
			     gfp_t gfp);

static inline int memcpy_from_msg(void *data, struct msghdr *msg, int len)
{
	return copy_from_iter_full(data, len, &msg->msg_iter) ? 0 : -EFAULT;
}

static inline int memcpy_to_msg(struct msghdr *msg, void *data, int len)
{
	return copy_to_iter(data, len, &msg->msg_iter) == len ? 0 : -EFAULT;
}

struct skb_checksum_ops {
	__wsum (*update)(const void *mem, int len, __wsum wsum);
	__wsum (*combine)(__wsum csum, __wsum csum2, int offset, int len);
};

extern const struct skb_checksum_ops *crc32c_csum_stub __read_mostly;

__wsum __skb_checksum(const struct sk_buff *skb, int offset, int len,
		      __wsum csum, const struct skb_checksum_ops *ops);
__wsum skb_checksum(const struct sk_buff *skb, int offset, int len,
		    __wsum csum);

//如果data指针对应的数据自offset开始长度为len的数据是连续的，则直接返回指针，否则将这段数据copy到
//buffer中，并返回buffer
static inline void * __must_check
__skb_header_pointer(const struct sk_buff *skb, int offset, int len,
		     const void *data, int hlen, void *buffer)
{
	//先判断要处理的数据是否都在当前页面内，如果是，则返回可以直接对数据处理，
	//返回所求数据指针，否则用skb_copy_bits()函数进行拷贝
	if (likely(hlen - offset >= len))
		return (void *)data + offset;

	//不连续，将数据copy到buffer中
	if (!skb || unlikely(skb_copy_bits(skb, offset, buffer, len) < 0))
		return NULL;

	return buffer;
}

static inline void * __must_check
skb_header_pointer(const struct sk_buff *skb, int offset, int len, void *buffer)
{
	//自skb->data的offset位置取数据，长度为len,如果内容不连续，则存入buffer
	return __skb_header_pointer(skb, offset, len, skb->data,
				    skb_headlen(skb), buffer);
}

/**
 *	skb_needs_linearize - check if we need to linearize a given skb
 *			      depending on the given device features.
 *	@skb: socket buffer to check
 *	@features: net device features
 *
 *	Returns true if either:
 *	1. skb has frag_list and the device doesn't support FRAGLIST, or
 *	2. skb is fragmented and the device does not support SG.
 */
static inline bool skb_needs_linearize(struct sk_buff *skb,
				       netdev_features_t features)
{
	return skb_is_nonlinear(skb) &&
	       ((skb_has_frag_list(skb) && !(features & NETIF_F_FRAGLIST)) ||
		(skb_shinfo(skb)->nr_frags && !(features & NETIF_F_SG)));
}

static inline void skb_copy_from_linear_data(const struct sk_buff *skb,
					     void *to,
					     const unsigned int len)
{
	memcpy(to, skb->data, len);
}

static inline void skb_copy_from_linear_data_offset(const struct sk_buff *skb,
						    const int offset, void *to,
						    const unsigned int len)
{
	memcpy(to, skb->data + offset, len);
}

//向skb的data中置入数据，长度为len
static inline void skb_copy_to_linear_data(struct sk_buff *skb,
					   const void *from,
					   const unsigned int len)
{
	memcpy(skb->data, from, len);
}

static inline void skb_copy_to_linear_data_offset(struct sk_buff *skb,
						  const int offset,
						  const void *from,
						  const unsigned int len)
{
	memcpy(skb->data + offset, from, len);
}

void skb_init(void);

static inline ktime_t skb_get_ktime(const struct sk_buff *skb)
{
	return skb->tstamp;
}

/**
 *	skb_get_timestamp - get timestamp from a skb
 *	@skb: skb to get stamp from
 *	@stamp: pointer to struct __kernel_old_timeval to store stamp in
 *
 *	Timestamps are stored in the skb as offsets to a base timestamp.
 *	This function converts the offset back to a struct timeval and stores
 *	it in stamp.
 */
static inline void skb_get_timestamp(const struct sk_buff *skb,
				     struct __kernel_old_timeval *stamp)
{
	*stamp = ns_to_kernel_old_timeval(skb->tstamp);
}

static inline void skb_get_new_timestamp(const struct sk_buff *skb,
					 struct __kernel_sock_timeval *stamp)
{
	struct timespec64 ts = ktime_to_timespec64(skb->tstamp);

	stamp->tv_sec = ts.tv_sec;
	stamp->tv_usec = ts.tv_nsec / 1000;
}

static inline void skb_get_timestampns(const struct sk_buff *skb,
				       struct __kernel_old_timespec *stamp)
{
	struct timespec64 ts = ktime_to_timespec64(skb->tstamp);

	stamp->tv_sec = ts.tv_sec;
	stamp->tv_nsec = ts.tv_nsec;
}

static inline void skb_get_new_timestampns(const struct sk_buff *skb,
					   struct __kernel_timespec *stamp)
{
	struct timespec64 ts = ktime_to_timespec64(skb->tstamp);

	stamp->tv_sec = ts.tv_sec;
	stamp->tv_nsec = ts.tv_nsec;
}

//设置skb的时间戳
static inline void __net_timestamp(struct sk_buff *skb)
{
	skb->tstamp = ktime_get_real();
	skb->mono_delivery_time = 0;
}

static inline ktime_t net_timedelta(ktime_t t)
{
	return ktime_sub(ktime_get_real(), t);
}

static inline void skb_set_delivery_time(struct sk_buff *skb, ktime_t kt,
					 bool mono)
{
	skb->tstamp = kt;
	skb->mono_delivery_time = kt && mono;
}

DECLARE_STATIC_KEY_FALSE(netstamp_needed_key);

/* It is used in the ingress path to clear the delivery_time.
 * If needed, set the skb->tstamp to the (rcv) timestamp.
 */
static inline void skb_clear_delivery_time(struct sk_buff *skb)
{
	if (skb->mono_delivery_time) {
		skb->mono_delivery_time = 0;
		if (static_branch_unlikely(&netstamp_needed_key))
			skb->tstamp = ktime_get_real();
		else
			skb->tstamp = 0;
	}
}

static inline void skb_clear_tstamp(struct sk_buff *skb)
{
	if (skb->mono_delivery_time)
		return;

	skb->tstamp = 0;
}

static inline ktime_t skb_tstamp(const struct sk_buff *skb)
{
	if (skb->mono_delivery_time)
		return 0;

	return skb->tstamp;
}

static inline ktime_t skb_tstamp_cond(const struct sk_buff *skb, bool cond)
{
	if (!skb->mono_delivery_time && skb->tstamp)
		return skb->tstamp;

	if (static_branch_unlikely(&netstamp_needed_key) || cond)
		return ktime_get_real();

	return 0;
}

static inline u8 skb_metadata_len(const struct sk_buff *skb)
{
	return skb_shinfo(skb)->meta_len;
}

static inline void *skb_metadata_end(const struct sk_buff *skb)
{
	return skb_mac_header(skb);
}

static inline bool __skb_metadata_differs(const struct sk_buff *skb_a,
					  const struct sk_buff *skb_b,
					  u8 meta_len)
{
	const void *a = skb_metadata_end(skb_a);
	const void *b = skb_metadata_end(skb_b);
	/* Using more efficient varaiant than plain call to memcmp(). */
#if defined(CONFIG_HAVE_EFFICIENT_UNALIGNED_ACCESS) && BITS_PER_LONG == 64
	u64 diffs = 0;

	switch (meta_len) {
#define __it(x, op) (x -= sizeof(u##op))
#define __it_diff(a, b, op) (*(u##op *)__it(a, op)) ^ (*(u##op *)__it(b, op))
	case 32: diffs |= __it_diff(a, b, 64);
		fallthrough;
	case 24: diffs |= __it_diff(a, b, 64);
		fallthrough;
	case 16: diffs |= __it_diff(a, b, 64);
		fallthrough;
	case  8: diffs |= __it_diff(a, b, 64);
		break;
	case 28: diffs |= __it_diff(a, b, 64);
		fallthrough;
	case 20: diffs |= __it_diff(a, b, 64);
		fallthrough;
	case 12: diffs |= __it_diff(a, b, 64);
		fallthrough;
	case  4: diffs |= __it_diff(a, b, 32);
		break;
	}
	return diffs;
#else
	return memcmp(a - meta_len, b - meta_len, meta_len);
#endif
}

static inline bool skb_metadata_differs(const struct sk_buff *skb_a,
					const struct sk_buff *skb_b)
{
	u8 len_a = skb_metadata_len(skb_a);
	u8 len_b = skb_metadata_len(skb_b);

	if (!(len_a | len_b))
		return false;

	return len_a != len_b ?
	       true : __skb_metadata_differs(skb_a, skb_b, len_a);
}

static inline void skb_metadata_set(struct sk_buff *skb, u8 meta_len)
{
	skb_shinfo(skb)->meta_len = meta_len;
}

static inline void skb_metadata_clear(struct sk_buff *skb)
{
	skb_metadata_set(skb, 0);
}

struct sk_buff *skb_clone_sk(struct sk_buff *skb);

#ifdef CONFIG_NETWORK_PHY_TIMESTAMPING

void skb_clone_tx_timestamp(struct sk_buff *skb);
bool skb_defer_rx_timestamp(struct sk_buff *skb);

#else /* CONFIG_NETWORK_PHY_TIMESTAMPING */

static inline void skb_clone_tx_timestamp(struct sk_buff *skb)
{
}

static inline bool skb_defer_rx_timestamp(struct sk_buff *skb)
{
	return false;
}

#endif /* !CONFIG_NETWORK_PHY_TIMESTAMPING */

/**
 * skb_complete_tx_timestamp() - deliver cloned skb with tx timestamps
 *
 * PHY drivers may accept clones of transmitted packets for
 * timestamping via their phy_driver.txtstamp method. These drivers
 * must call this function to return the skb back to the stack with a
 * timestamp.
 *
 * @skb: clone of the original outgoing packet
 * @hwtstamps: hardware time stamps
 *
 */
void skb_complete_tx_timestamp(struct sk_buff *skb,
			       struct skb_shared_hwtstamps *hwtstamps);

void __skb_tstamp_tx(struct sk_buff *orig_skb, const struct sk_buff *ack_skb,
		     struct skb_shared_hwtstamps *hwtstamps,
		     struct sock *sk, int tstype);

/**
 * skb_tstamp_tx - queue clone of skb with send time stamps
 * @orig_skb:	the original outgoing packet
 * @hwtstamps:	hardware time stamps, may be NULL if not available
 *
 * If the skb has a socket associated, then this function clones the
 * skb (thus sharing the actual data and optional structures), stores
 * the optional hardware time stamping information (if non NULL) or
 * generates a software time stamp (otherwise), then queues the clone
 * to the error queue of the socket.  Errors are silently ignored.
 */
void skb_tstamp_tx(struct sk_buff *orig_skb,
		   struct skb_shared_hwtstamps *hwtstamps);

/**
 * skb_tx_timestamp() - Driver hook for transmit timestamping
 *
 * Ethernet MAC Drivers should call this function in their hard_xmit()
 * function immediately before giving the sk_buff to the MAC hardware.
 *
 * Specifically, one should make absolutely sure that this function is
 * called before TX completion of this packet can trigger.  Otherwise
 * the packet could potentially already be freed.
 *
 * @skb: A socket buffer.
 */
static inline void skb_tx_timestamp(struct sk_buff *skb)
{
	skb_clone_tx_timestamp(skb);
	if (skb_shinfo(skb)->tx_flags & SKBTX_SW_TSTAMP)
		skb_tstamp_tx(skb, NULL);
}

/**
 * skb_complete_wifi_ack - deliver skb with wifi status
 *
 * @skb: the original outgoing packet
 * @acked: ack status
 *
 */
void skb_complete_wifi_ack(struct sk_buff *skb, bool acked);

__sum16 __skb_checksum_complete_head(struct sk_buff *skb, int len);
__sum16 __skb_checksum_complete(struct sk_buff *skb);

static inline int skb_csum_unnecessary(const struct sk_buff *skb)
{
    //如果没必要检查checksum或者checksum已确认有效，或者
    //只需要执行一部分checksum检查，且checksum start offset大于零，则没必要执行checksum检查
	return ((skb->ip_summed == CHECKSUM_UNNECESSARY) ||
		skb->csum_valid ||
		(skb->ip_summed == CHECKSUM_PARTIAL &&
		 skb_checksum_start_offset(skb) >= 0));
}

/**
 *	skb_checksum_complete - Calculate checksum of an entire packet
 *	@skb: packet to process
 *
 *	This function calculates the checksum over the entire packet plus
 *	the value of skb->csum.  The latter can be used to supply the
 *	checksum of a pseudo header as used by TCP/UDP.  It returns the
 *	checksum.
 *
 *	For protocols that contain complete checksums such as ICMP/TCP/UDP,
 *	this function can be used to verify that checksum on received
 *	packets.  In that case the function should return zero if the
 *	checksum is correct.  In particular, this function will return zero
 *	if skb->ip_summed is CHECKSUM_UNNECESSARY which indicates that the
 *	hardware has already verified the correctness of the checksum.
 */
static inline __sum16 skb_checksum_complete(struct sk_buff *skb)
{
	return skb_csum_unnecessary(skb) ?
	       0 : __skb_checksum_complete(skb);
}

static inline void __skb_decr_checksum_unnecessary(struct sk_buff *skb)
{
	if (skb->ip_summed == CHECKSUM_UNNECESSARY) {
		if (skb->csum_level == 0)
			skb->ip_summed = CHECKSUM_NONE;
		else
			skb->csum_level--;
	}
}

static inline void __skb_incr_checksum_unnecessary(struct sk_buff *skb)
{
	if (skb->ip_summed == CHECKSUM_UNNECESSARY) {
		if (skb->csum_level < SKB_MAX_CSUM_LEVEL)
			skb->csum_level++;
	} else if (skb->ip_summed == CHECKSUM_NONE) {
		skb->ip_summed = CHECKSUM_UNNECESSARY;
		skb->csum_level = 0;
	}
}

static inline void __skb_reset_checksum_unnecessary(struct sk_buff *skb)
{
	if (skb->ip_summed == CHECKSUM_UNNECESSARY) {
		skb->ip_summed = CHECKSUM_NONE;
		skb->csum_level = 0;
	}
}

/* Check if we need to perform checksum complete validation.
 *
 * Returns true if checksum complete is needed, false otherwise
 * (either checksum is unnecessary or zero checksum is allowed).
 */
static inline bool __skb_checksum_validate_needed(struct sk_buff *skb,
						  bool zero_okay,
						  __sum16 check)
{
	if (skb_csum_unnecessary(skb) || (zero_okay && !check)) {
        /*不需要执行checksum检查*/
		skb->csum_valid = 1;
		__skb_decr_checksum_unnecessary(skb);
		return false;
	}

	return true;
}

/* For small packets <= CHECKSUM_BREAK perform checksum complete directly
 * in checksum_init.
 */
#define CHECKSUM_BREAK 76

/* Unset checksum-complete
 *
 * Unset checksum complete can be done when packet is being modified
 * (uncompressed for instance) and checksum-complete value is
 * invalidated.
 */
static inline void skb_checksum_complete_unset(struct sk_buff *skb)
{
	if (skb->ip_summed == CHECKSUM_COMPLETE)
		skb->ip_summed = CHECKSUM_NONE;
}

/* Validate (init) checksum based on checksum complete.
 *
 * Return values:
 *   0: checksum is validated or try to in skb_checksum_complete. In the latter
 *	case the ip_summed will not be CHECKSUM_UNNECESSARY and the pseudo
 *	checksum is stored in skb->csum for use in __skb_checksum_complete
 *   non-zero: value of invalid checksum
 *
 */
static inline __sum16 __skb_checksum_validate_complete(struct sk_buff *skb,
						       bool complete,
						       __wsum psum)
{
	if (skb->ip_summed == CHECKSUM_COMPLETE) {
        /*当前为complete,skb->csum中保存的为不含伪头的checksum,加上伪头并折叠后，如果为0,则校验通过*/
		if (!csum_fold(csum_add(psum, skb->csum))) {
			skb->csum_valid = 1;
			return 0;
		}
	}

    /*此时校验未通过，或者ip_summed非complete,在csum中先保存伪头*/
	skb->csum = psum;

	if (complete || skb->len <= CHECKSUM_BREAK) {
        /*如果指明要完全检查，或者skb长度比较小，则执行完整检查*/
		__sum16 csum;

		csum = __skb_checksum_complete(skb);
		skb->csum_valid = !csum;/*仅checksum为0时，则校验通过*/
		return csum;
	}

	return 0;
}

static inline __wsum null_compute_pseudo(struct sk_buff *skb, int proto)
{
	return 0;
}

/* Perform checksum validate (init). Note that this is a macro since we only
 * want to calculate the pseudo header which is an input function if necessary.
 * First we try to validate without any computation (checksum unnecessary) and
 * then calculate based on checksum complete calling the function to compute
 * pseudo header.
 *
 * Return values:
 *   0: checksum is validated or try to in skb_checksum_complete
 *   non-zero: value of invalid checksum
 */
#define __skb_checksum_validate(skb, proto, complete,			\
				zero_okay, check, compute_pseudo)	\
({									\
	__sum16 __ret = 0;						\
	skb->csum_valid = 0;						\
	if (__skb_checksum_validate_needed(skb, zero_okay, check))	\
		__ret = __skb_checksum_validate_complete(skb,		\
				complete, compute_pseudo(skb, proto)/*计算伪头对应的checksum*/);	\
	__ret;								\
})

//校验skb的checksum
#define skb_checksum_init(skb, proto, compute_pseudo/*伪头计算函数*/)			\
	__skb_checksum_validate(skb, proto, false, false, 0, compute_pseudo)

#define skb_checksum_init_zero_check(skb, proto, check, compute_pseudo)	\
	__skb_checksum_validate(skb, proto, false, true, check, compute_pseudo)

#define skb_checksum_validate(skb, proto, compute_pseudo)		\
	__skb_checksum_validate(skb, proto, true, false, 0, compute_pseudo)

#define skb_checksum_validate_zero_check(skb, proto, check,		\
					 compute_pseudo)		\
	__skb_checksum_validate(skb, proto, true, true, check, compute_pseudo)

#define skb_checksum_simple_validate(skb)				\
	__skb_checksum_validate(skb, 0, true, false, 0, null_compute_pseudo)

static inline bool __skb_checksum_convert_check(struct sk_buff *skb)
{
	return (skb->ip_summed == CHECKSUM_NONE && skb->csum_valid);
}

static inline void __skb_checksum_convert(struct sk_buff *skb, __wsum pseudo)
{
	skb->csum = ~pseudo;
	skb->ip_summed = CHECKSUM_COMPLETE;
}

#define skb_checksum_try_convert(skb, proto, compute_pseudo)	\
do {									\
	if (__skb_checksum_convert_check(skb))				\
		__skb_checksum_convert(skb, compute_pseudo(skb, proto)); \
} while (0)

static inline void skb_remcsum_adjust_partial(struct sk_buff *skb, void *ptr,
					      u16 start, u16 offset)
{
	skb->ip_summed = CHECKSUM_PARTIAL;
	skb->csum_start = ((unsigned char *)ptr + start) - skb->head;
	skb->csum_offset = offset - start;
}

/* Update skbuf and packet to reflect the remote checksum offload operation.
 * When called, ptr indicates the starting point for skb->csum when
 * ip_summed is CHECKSUM_COMPLETE. If we need create checksum complete
 * here, skb_postpull_rcsum is done so skb->csum start is ptr.
 */
static inline void skb_remcsum_process(struct sk_buff *skb, void *ptr,
				       int start, int offset, bool nopartial)
{
	__wsum delta;

	if (!nopartial) {
		skb_remcsum_adjust_partial(skb, ptr, start, offset);
		return;
	}

	if (unlikely(skb->ip_summed != CHECKSUM_COMPLETE)) {
		__skb_checksum_complete(skb);
		skb_postpull_rcsum(skb, skb->data, ptr - (void *)skb->data);
	}

	delta = remcsum_adjust(ptr, skb->csum, start, offset);

	/* Adjust skb->csum since we changed the packet */
	skb->csum = csum_add(skb->csum, delta);
}

/*取skb中保存的ct信息（不含状态）*/
static inline struct nf_conntrack *skb_nfct(const struct sk_buff *skb)
{
#if IS_ENABLED(CONFIG_NF_CONNTRACK)
	return (void *)(skb->_nfct & NFCT_PTRMASK);
#else
	return NULL;
#endif
}

/*取skb中记录的连接跟踪指针及状态*/
static inline unsigned long skb_get_nfct(const struct sk_buff *skb)
{
#if IS_ENABLED(CONFIG_NF_CONNTRACK)
	return skb->_nfct;
#else
	return 0UL;
#endif
}

/*为skb设置其对应的连接跟踪指针及状态*/
static inline void skb_set_nfct(struct sk_buff *skb, unsigned long nfct)
{
#if IS_ENABLED(CONFIG_NF_CONNTRACK)
	skb->slow_gro |= !!nfct;
	skb->_nfct = nfct;
#endif
}

#ifdef CONFIG_SKB_EXTENSIONS
enum skb_ext_id {
#if IS_ENABLED(CONFIG_BRIDGE_NETFILTER)
	SKB_EXT_BRIDGE_NF,
#endif
#ifdef CONFIG_XFRM
	SKB_EXT_SEC_PATH,
#endif
#if IS_ENABLED(CONFIG_NET_TC_SKB_EXT)
	TC_SKB_EXT,
#endif
#if IS_ENABLED(CONFIG_MPTCP)
	SKB_EXT_MPTCP,
#endif
#if IS_ENABLED(CONFIG_MCTP_FLOWS)
	SKB_EXT_MCTP,
#endif
	SKB_EXT_NUM, /* must be last */
};

/**
 *	struct skb_ext - sk_buff extensions
 *	@refcnt: 1 on allocation, deallocated on 0
 *	@offset: offset to add to @data to obtain extension address
 *	@chunks: size currently allocated, stored in SKB_EXT_ALIGN_SHIFT units
 *	@data: start of extension data, variable sized
 *
 *	Note: offsets/lengths are stored in chunks of 8 bytes, this allows
 *	to use 'u8' types while allowing up to 2kb worth of extension data.
 */
struct skb_ext {
	refcount_t refcnt;
	u8 offset[SKB_EXT_NUM]; /* in chunks of 8 bytes */
	u8 chunks;		/* same */
	char data[] __aligned(8);
};

struct skb_ext *__skb_ext_alloc(gfp_t flags);
void *__skb_ext_set(struct sk_buff *skb, enum skb_ext_id id,
		    struct skb_ext *ext);
void *skb_ext_add(struct sk_buff *skb, enum skb_ext_id id);
void __skb_ext_del(struct sk_buff *skb, enum skb_ext_id id);
void __skb_ext_put(struct skb_ext *ext);

static inline void skb_ext_put(struct sk_buff *skb)
{
	if (skb->active_extensions)
		__skb_ext_put(skb->extensions);
}

static inline void __skb_ext_copy(struct sk_buff *dst,
				  const struct sk_buff *src)
{
	dst->active_extensions = src->active_extensions;

	if (src->active_extensions) {
		struct skb_ext *ext = src->extensions;

		refcount_inc(&ext->refcnt);
		dst->extensions = ext;
	}
}

static inline void skb_ext_copy(struct sk_buff *dst, const struct sk_buff *src)
{
	skb_ext_put(dst);
	__skb_ext_copy(dst, src);
}

static inline bool __skb_ext_exist(const struct skb_ext *ext, enum skb_ext_id i)
{
	return !!ext->offset[i];
}

static inline bool skb_ext_exist(const struct sk_buff *skb, enum skb_ext_id id)
{
	return skb->active_extensions & (1 << id);
}

static inline void skb_ext_del(struct sk_buff *skb, enum skb_ext_id id)
{
	if (skb_ext_exist(skb, id))
		__skb_ext_del(skb, id);
}

/*自skb扩展中，查找指定id对应的赋值*/
static inline void *skb_ext_find(const struct sk_buff *skb, enum skb_ext_id id)
{
	if (skb_ext_exist(skb, id)) {
		struct skb_ext *ext = skb->extensions;

		return (void *)ext + (ext->offset[id] << 3);
	}

	return NULL;
}

static inline void skb_ext_reset(struct sk_buff *skb)
{
	if (unlikely(skb->active_extensions)) {
		__skb_ext_put(skb->extensions);
		skb->active_extensions = 0;
	}
}

static inline bool skb_has_extensions(struct sk_buff *skb)
{
	return unlikely(skb->active_extensions);
}
#else
static inline void skb_ext_put(struct sk_buff *skb) {}
static inline void skb_ext_reset(struct sk_buff *skb) {}
static inline void skb_ext_del(struct sk_buff *skb, int unused) {}
static inline void __skb_ext_copy(struct sk_buff *d, const struct sk_buff *s) {}
static inline void skb_ext_copy(struct sk_buff *dst, const struct sk_buff *s) {}
static inline bool skb_has_extensions(struct sk_buff *skb) { return false; }
#endif /* CONFIG_SKB_EXTENSIONS */

/*清除掉skb上引用的ct*/
static inline void nf_reset_ct(struct sk_buff *skb)
{
#if defined(CONFIG_NF_CONNTRACK) || defined(CONFIG_NF_CONNTRACK_MODULE)
	nf_conntrack_put(skb_nfct(skb));
	skb->_nfct = 0;
#endif
}

static inline void nf_reset_trace(struct sk_buff *skb)
{
#if IS_ENABLED(CONFIG_NETFILTER_XT_TARGET_TRACE) || defined(CONFIG_NF_TABLES)
	skb->nf_trace = 0;
#endif
}

static inline void ipvs_reset(struct sk_buff *skb)
{
#if IS_ENABLED(CONFIG_IP_VS)
	skb->ipvs_property = 0;
#endif
}

/* Note: This doesn't put any conntrack info in dst. */
static inline void __nf_copy(struct sk_buff *dst, const struct sk_buff *src,
			     bool copy)
{
#if defined(CONFIG_NF_CONNTRACK) || defined(CONFIG_NF_CONNTRACK_MODULE)
	dst->_nfct = src->_nfct;
	nf_conntrack_get(skb_nfct(src));
#endif
#if IS_ENABLED(CONFIG_NETFILTER_XT_TARGET_TRACE) || defined(CONFIG_NF_TABLES)
	if (copy)
		dst->nf_trace = src->nf_trace;
#endif
}

static inline void nf_copy(struct sk_buff *dst, const struct sk_buff *src)
{
#if defined(CONFIG_NF_CONNTRACK) || defined(CONFIG_NF_CONNTRACK_MODULE)
	nf_conntrack_put(skb_nfct(dst));
#endif
	dst->slow_gro = src->slow_gro;
	__nf_copy(dst, src, true);
}

#ifdef CONFIG_NETWORK_SECMARK
static inline void skb_copy_secmark(struct sk_buff *to, const struct sk_buff *from)
{
	to->secmark = from->secmark;
}

static inline void skb_init_secmark(struct sk_buff *skb)
{
	skb->secmark = 0;
}
#else
static inline void skb_copy_secmark(struct sk_buff *to, const struct sk_buff *from)
{ }

static inline void skb_init_secmark(struct sk_buff *skb)
{ }
#endif

static inline int secpath_exists(const struct sk_buff *skb)
{
#ifdef CONFIG_XFRM
	return skb_ext_exist(skb, SKB_EXT_SEC_PATH);
#else
	return 0;
#endif
}

static inline bool skb_irq_freeable(const struct sk_buff *skb)
{
	return !skb->destructor &&
		!secpath_exists(skb) &&
		!skb_nfct(skb) &&
		!skb->_skb_refdst &&
		!skb_has_frag_list(skb);
}

static inline void skb_set_queue_mapping(struct sk_buff *skb, u16 queue_mapping)
{
	skb->queue_mapping = queue_mapping;
}

//skb映射到哪个队列
static inline u16 skb_get_queue_mapping(const struct sk_buff *skb)
{
	return skb->queue_mapping;
}

static inline void skb_copy_queue_mapping(struct sk_buff *to, const struct sk_buff *from)
{
	to->queue_mapping = from->queue_mapping;
}

//保存skb的映射队列（为了规避不等于0，采用+1实现）
static inline void skb_record_rx_queue(struct sk_buff *skb, u16 rx_queue)
{
	skb->queue_mapping = rx_queue + 1;
}

//取skb中已记录的映射队列（采用-1还原）
static inline u16 skb_get_rx_queue(const struct sk_buff *skb)
{
	return skb->queue_mapping - 1;
}

//skb是否已记录其映射的队列
static inline bool skb_rx_queue_recorded(const struct sk_buff *skb)
{
	return skb->queue_mapping != 0;
}

static inline void skb_set_dst_pending_confirm(struct sk_buff *skb, u32 val)
{
	skb->dst_pending_confirm = val;
}

static inline bool skb_get_dst_pending_confirm(const struct sk_buff *skb)
{
	return skb->dst_pending_confirm != 0;
}

/*取sec_path的skb扩展信息*/
static inline struct sec_path *skb_sec_path(const struct sk_buff *skb)
{
#ifdef CONFIG_XFRM
	return skb_ext_find(skb, SKB_EXT_SEC_PATH);
#else
	return NULL;
#endif
}

/* Keeps track of mac header offset relative to skb->head.
 * It is useful for TSO of Tunneling protocol. e.g. GRE.
 * For non-tunnel skb it points to skb_mac_header() and for
 * tunnel skb it points to outer mac header.
 * Keeps track of level of encapsulation of network headers.
 */
struct skb_gso_cb {
	union {
		int	mac_offset;
		int	data_offset;
	};
	int	encap_level;
	__wsum	csum;
	__u16	csum_start;
};
#define SKB_GSO_CB_OFFSET	32
#define SKB_GSO_CB(skb) ((struct skb_gso_cb *)((skb)->cb + SKB_GSO_CB_OFFSET))

static inline int skb_tnl_header_len(const struct sk_buff *inner_skb)
{
	return (skb_mac_header(inner_skb) - inner_skb->head) -
		SKB_GSO_CB(inner_skb)->mac_offset;
}

static inline int gso_pskb_expand_head(struct sk_buff *skb, int extra)
{
	int new_headroom, headroom;
	int ret;

	headroom = skb_headroom(skb);
	ret = pskb_expand_head(skb, extra, 0, GFP_ATOMIC);
	if (ret)
		return ret;

	new_headroom = skb_headroom(skb);
	SKB_GSO_CB(skb)->mac_offset += (new_headroom - headroom);
	return 0;
}

static inline void gso_reset_checksum(struct sk_buff *skb, __wsum res)
{
	/* Do not update partial checksums if remote checksum is enabled. */
	if (skb->remcsum_offload)
		return;

	SKB_GSO_CB(skb)->csum = res;
	SKB_GSO_CB(skb)->csum_start = skb_checksum_start(skb) - skb->head;
}

/* Compute the checksum for a gso segment. First compute the checksum value
 * from the start of transport header to SKB_GSO_CB(skb)->csum_start, and
 * then add in skb->csum (checksum from csum_start to end of packet).
 * skb->csum and csum_start are then updated to reflect the checksum of the
 * resultant packet starting from the transport header-- the resultant checksum
 * is in the res argument (i.e. normally zero or ~ of checksum of a pseudo
 * header.
 */
static inline __sum16 gso_make_checksum(struct sk_buff *skb, __wsum res)
{
	unsigned char *csum_start = skb_transport_header(skb);
	int plen = (skb->head + SKB_GSO_CB(skb)->csum_start) - csum_start;
	__wsum partial = SKB_GSO_CB(skb)->csum;

	SKB_GSO_CB(skb)->csum = res;
	SKB_GSO_CB(skb)->csum_start = csum_start - skb->head;

	return csum_fold(csum_partial(csum_start, plen, partial));
}

/*skb是否为gso报文*/
static inline bool skb_is_gso(const struct sk_buff *skb)
{
	return skb_shinfo(skb)->gso_size;
}

/* Note: Should be called only if skb_is_gso(skb) is true */
static inline bool skb_is_gso_v6(const struct sk_buff *skb)
{
	return skb_shinfo(skb)->gso_type & SKB_GSO_TCPV6;
}

/* Note: Should be called only if skb_is_gso(skb) is true */
static inline bool skb_is_gso_sctp(const struct sk_buff *skb)
{
	return skb_shinfo(skb)->gso_type & SKB_GSO_SCTP;
}

/* Note: Should be called only if skb_is_gso(skb) is true */
static inline bool skb_is_gso_tcp(const struct sk_buff *skb)
{
	return skb_shinfo(skb)->gso_type & (SKB_GSO_TCPV4 | SKB_GSO_TCPV6);
}

static inline void skb_gso_reset(struct sk_buff *skb)
{
	skb_shinfo(skb)->gso_size = 0;
	skb_shinfo(skb)->gso_segs = 0;
	skb_shinfo(skb)->gso_type = 0;
}

static inline void skb_increase_gso_size(struct skb_shared_info *shinfo,
					 u16 increment)
{
	if (WARN_ON_ONCE(shinfo->gso_size == GSO_BY_FRAGS))
		return;
	shinfo->gso_size += increment;
}

static inline void skb_decrease_gso_size(struct skb_shared_info *shinfo,
					 u16 decrement)
{
	if (WARN_ON_ONCE(shinfo->gso_size == GSO_BY_FRAGS))
		return;
	shinfo->gso_size -= decrement;
}

void __skb_warn_lro_forwarding(const struct sk_buff *skb);

static inline bool skb_warn_if_lro(const struct sk_buff *skb)
{
	/* LRO sets gso_size but not gso_type, whereas if GSO is really
	 * wanted then gso_type will be set. */
	const struct skb_shared_info *shinfo = skb_shinfo(skb);

	if (skb_is_nonlinear(skb) && shinfo->gso_size != 0 &&
	    unlikely(shinfo->gso_type == 0)) {
		__skb_warn_lro_forwarding(skb);
		return true;
	}
	return false;
}

static inline void skb_forward_csum(struct sk_buff *skb)
{
	/* Unfortunately we don't support this one.  Any brave souls? */
	if (skb->ip_summed == CHECKSUM_COMPLETE)
		skb->ip_summed = CHECKSUM_NONE;
}

/**
 * skb_checksum_none_assert - make sure skb ip_summed is CHECKSUM_NONE
 * @skb: skb to check
 *
 * fresh skbs have their ip_summed set to CHECKSUM_NONE.
 * Instead of forcing ip_summed to CHECKSUM_NONE, we can
 * use this helper, to document places where we make this assertion.
 */
static inline void skb_checksum_none_assert(const struct sk_buff *skb)
{
	DEBUG_NET_WARN_ON_ONCE(skb->ip_summed != CHECKSUM_NONE);
}

bool skb_partial_csum_set(struct sk_buff *skb, u16 start, u16 off);

int skb_checksum_setup(struct sk_buff *skb, bool recalculate);
struct sk_buff *skb_checksum_trimmed(struct sk_buff *skb,
				     unsigned int transport_len,
				     __sum16(*skb_chkf)(struct sk_buff *skb));

/**
 * skb_head_is_locked - Determine if the skb->head is locked down
 * @skb: skb to check
 *
 * The head on skbs build around a head frag can be removed if they are
 * not cloned.  This function returns true if the skb head is locked down
 * due to either being allocated via kmalloc, or by being a clone with
 * multiple references to the head.
 */
static inline bool skb_head_is_locked(const struct sk_buff *skb)
{
	return !skb->head_frag || skb_cloned(skb);
}

/* Local Checksum Offload.
 * Compute outer checksum based on the assumption that the
 * inner checksum will be offloaded later.
 * See Documentation/networking/checksum-offloads.rst for
 * explanation of how this works.
 * Fill in outer checksum adjustment (e.g. with sum of outer
 * pseudo-header) before calling.
 * Also ensure that inner checksum is in linear data area.
 */
static inline __wsum lco_csum(struct sk_buff *skb)
{
	unsigned char *csum_start = skb_checksum_start(skb);
	unsigned char *l4_hdr = skb_transport_header(skb);
	__wsum partial;

	/* Start with complement of inner checksum adjustment */
	partial = ~csum_unfold(*(__force __sum16 *)(csum_start +
						    skb->csum_offset));

	/* Add in checksum of our headers (incl. outer checksum
	 * adjustment filled in by caller) and return result.
	 */
	return csum_partial(l4_hdr, csum_start - l4_hdr, partial);
}

static inline bool skb_is_redirected(const struct sk_buff *skb)
{
	return skb->redirected;
}

static inline void skb_set_redirected(struct sk_buff *skb, bool from_ingress)
{
	skb->redirected = 1;
#ifdef CONFIG_NET_REDIRECT
	skb->from_ingress = from_ingress;
	if (skb->from_ingress)
		skb_clear_tstamp(skb);
#endif
}

static inline void skb_reset_redirect(struct sk_buff *skb)
{
	skb->redirected = 0;
}

static inline bool skb_csum_is_sctp(struct sk_buff *skb)
{
	return skb->csum_not_inet;
}

static inline void skb_set_kcov_handle(struct sk_buff *skb,
				       const u64 kcov_handle)
{
#ifdef CONFIG_KCOV
	skb->kcov_handle = kcov_handle;
#endif
}

static inline u64 skb_get_kcov_handle(struct sk_buff *skb)
{
#ifdef CONFIG_KCOV
	return skb->kcov_handle;
#else
	return 0;
#endif
}

#ifdef CONFIG_PAGE_POOL
static inline void skb_mark_for_recycle(struct sk_buff *skb)
{
	skb->pp_recycle = 1;
}
#endif

#endif	/* __KERNEL__ */
#endif	/* _LINUX_SKBUFF_H */<|MERGE_RESOLUTION|>--- conflicted
+++ resolved
@@ -1012,22 +1012,15 @@
 		};
 	};
 	__u32			priority;
-<<<<<<< HEAD
 	int			skb_iif;//入接口ifindex
 	__u32			hash;//报文对应的hash值，例如rss hash
-	__be16			vlan_proto;//哪种vlan协议
-	__u16			vlan_tci;//指出vlan id
-=======
-	int			skb_iif;
-	__u32			hash;
 	union {
 		u32		vlan_all;
 		struct {
-			__be16	vlan_proto;
-			__u16	vlan_tci;
+			__be16	vlan_proto;//哪种vlan协议
+			__u16	vlan_tci;//指出vlan id
 		};
 	};
->>>>>>> fe15c26e
 #if defined(CONFIG_NET_RX_BUSY_POLL) || defined(CONFIG_XPS)
 	union {
 		//标记skb由哪个napi收上来的
@@ -2685,26 +2678,18 @@
 
 void *__pskb_pull_tail(struct sk_buff *skb, int delta);
 
-<<<<<<< HEAD
 //使skb中的buffer内存平坦（最小平坦长度为len)
-static inline bool pskb_may_pull(struct sk_buff *skb, unsigned int len)
-=======
 static inline enum skb_drop_reason
 pskb_may_pull_reason(struct sk_buff *skb, unsigned int len)
->>>>>>> fe15c26e
 {
 	if (likely(len <= skb_headlen(skb)))
 		return SKB_NOT_DROPPED_YET;
 
 	if (unlikely(len > skb->len))
-<<<<<<< HEAD
 		//需要的长度比数据长度还要长，肯定搞不定
-		return false;
+		return SKB_DROP_REASON_PKT_TOO_SMALL;
+
 	//len是我们要求的长度，skb_headlen是我们本端可提供的平坦内存长度，len-skb_headlen即为需要增加的平坦内存长度。
-	return __pskb_pull_tail(skb, len - skb_headlen(skb)) != NULL;
-=======
-		return SKB_DROP_REASON_PKT_TOO_SMALL;
-
 	if (unlikely(!__pskb_pull_tail(skb, len - skb_headlen(skb))))
 		return SKB_DROP_REASON_NOMEM;
 
@@ -2714,7 +2699,6 @@
 static inline bool pskb_may_pull(struct sk_buff *skb, unsigned int len)
 {
 	return pskb_may_pull_reason(skb, len) == SKB_NOT_DROPPED_YET;
->>>>>>> fe15c26e
 }
 
 static inline void *pskb_pull(struct sk_buff *skb, unsigned int len)
