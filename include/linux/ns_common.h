--- conflicted
+++ resolved
@@ -8,12 +8,8 @@
 
 /*namespace的公共结构*/
 struct ns_common {
-<<<<<<< HEAD
-    /*在nsfs文件系统中，此结构被用于存放ns文件对应的dentry*/
-	atomic_long_t stashed;
-=======
+	/*在nsfs文件系统中，此结构被用于存放ns文件对应的dentry*/
 	struct dentry *stashed;
->>>>>>> 155a3c00
 	const struct proc_ns_operations *ops;
 	unsigned int inum;/*唯一编号,来源于proc_inum_ida*/
 	refcount_t count;
