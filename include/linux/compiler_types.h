--- conflicted
+++ resolved
@@ -551,12 +551,8 @@
 			prefix ## suffix();				\
 	} while (0)
 #else
-<<<<<<< HEAD
 /*采用空实现*/
-# define __compiletime_assert(condition, msg, prefix, suffix) do { } while (0)
-=======
 # define __compiletime_assert(condition, msg, prefix, suffix) ((void)(condition))
->>>>>>> 155a3c00
 #endif
 
 #define _compiletime_assert(condition, msg, prefix, suffix) \
