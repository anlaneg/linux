/* SPDX-License-Identifier: GPL-2.0 */
#ifndef _LINUX_TIMER_H
#define _LINUX_TIMER_H

#include <linux/list.h>
#include <linux/ktime.h>
#include <linux/stddef.h>
#include <linux/debugobjects.h>
#include <linux/stringify.h>
<<<<<<< HEAD

struct timer_list {
	/*
	 * All fields that change during normal runtime grouped to the
	 * same cacheline
	 */
	struct hlist_node	entry;//用于挂在list上（双链表）
	unsigned long		expires;//过期时间
	void			(*function)(struct timer_list *);//timer回调函数
	u32			flags;/*指出timer标记，及所在cpu(低位包含timer初始化是对应的cpu id)*/

#ifdef CONFIG_LOCKDEP
	struct lockdep_map	lockdep_map;
#endif
};
=======
#include <linux/timer_types.h>
>>>>>>> 9d1694dc

#ifdef CONFIG_LOCKDEP
/*
 * NB: because we have to copy the lockdep_map, setting the lockdep_map key
 * (second argument) here is required, otherwise it could be initialised to
 * the copy of the lockdep_map later! We use the pointer to and the string
 * "<file>:<line>" as the key resp. the name of the lockdep_map.
 */
#define __TIMER_LOCKDEP_MAP_INITIALIZER(_kn)				\
	.lockdep_map = STATIC_LOCKDEP_MAP_INIT(_kn, &_kn),
#else
#define __TIMER_LOCKDEP_MAP_INITIALIZER(_kn)
#endif

/**
 * @TIMER_DEFERRABLE: A deferrable timer will work normally when the
 * system is busy, but will not cause a CPU to come out of idle just
 * to service it; instead, the timer will be serviced when the CPU
 * eventually wakes up with a subsequent non-deferrable timer.
 *
 * @TIMER_IRQSAFE: An irqsafe timer is executed with IRQ disabled and
 * it's safe to wait for the completion of the running instance from
 * IRQ handlers, for example, by calling del_timer_sync().
 *
 * Note: The irq disabled callback execution is a special case for
 * workqueue locking issues. It's not meant for executing random crap
 * with interrupts disabled. Abuse is monitored!
 *
 * @TIMER_PINNED: A pinned timer will not be affected by any timer
 * placement heuristics (like, NOHZ) and will always expire on the CPU
 * on which the timer was enqueued.
 *
 * Note: Because enqueuing of timers can migrate the timer from one
 * CPU to another, pinned timers are not guaranteed to stay on the
 * initialy selected CPU.  They move to the CPU on which the enqueue
 * function is invoked via mod_timer() or add_timer().  If the timer
 * should be placed on a particular CPU, then add_timer_on() has to be
 * used.
 */
#define TIMER_CPUMASK		0x0003FFFF /*timer flags利用低18位来表示cpu id*/
/*标记此timer正在迁移（被修改为在cpu间移动）*/
#define TIMER_MIGRATING		0x00040000
#define TIMER_BASEMASK		(TIMER_CPUMASK | TIMER_MIGRATING)
#define TIMER_DEFERRABLE	0x00080000
#define TIMER_PINNED		0x00100000
#define TIMER_IRQSAFE		0x00200000
#define TIMER_INIT_FLAGS	(TIMER_DEFERRABLE | TIMER_PINNED | TIMER_IRQSAFE)
/*timer flags利用高位标记指明自已所处的timer base index,
 * arrayshift即定义此数值在flags上的起始标记位*/
#define TIMER_ARRAYSHIFT	22
/*从TIMER_ARRAYSHIFT位开始，当前共有10位来表示timer base index
 * 由此可知WHEEL_SIZE不能超过 ((1<<11) -1)*/
#define TIMER_ARRAYMASK		0xFFC00000

#define TIMER_TRACE_FLAGMASK	(TIMER_MIGRATING | TIMER_DEFERRABLE | TIMER_PINNED | TIMER_IRQSAFE)

/*timer结构体初始化，设置timer flags及触发函数回调*/
#define __TIMER_INITIALIZER(_function, _flags) {		\
		.entry = { .next = TIMER_ENTRY_STATIC },	\
		.function = (_function),			\
		.flags = (_flags),				\
		__TIMER_LOCKDEP_MAP_INITIALIZER(FILE_LINE)	\
	}

/*定义名称为_name的timer，并设置其对应的触发函数*/
#define DEFINE_TIMER(_name, _function)				\
	struct timer_list _name =				\
		__TIMER_INITIALIZER(_function, 0)

/*
 * LOCKDEP and DEBUG timer interfaces.
 */
void init_timer_key(struct timer_list *timer,
		    void (*func)(struct timer_list *), unsigned int flags,
		    const char *name, struct lock_class_key *key);

#ifdef CONFIG_DEBUG_OBJECTS_TIMERS
extern void init_timer_on_stack_key(struct timer_list *timer,
				    void (*func)(struct timer_list *),
				    unsigned int flags, const char *name,
				    struct lock_class_key *key);
#else
static inline void init_timer_on_stack_key(struct timer_list *timer,
					   void (*func)(struct timer_list *),
					   unsigned int flags,
					   const char *name,
					   struct lock_class_key *key)
{
	init_timer_key(timer, func, flags, name, key);
}
#endif

#ifdef CONFIG_LOCKDEP
#define __init_timer(_timer, _fn, _flags)				\
	do {								\
		static struct lock_class_key __key;			\
		init_timer_key((_timer), (_fn), (_flags), #_timer, &__key);\
	} while (0)

#define __init_timer_on_stack(_timer, _fn, _flags)			\
	do {								\
		static struct lock_class_key __key;			\
		init_timer_on_stack_key((_timer), (_fn), (_flags),	\
					#_timer, &__key);		 \
	} while (0)
#else
#define __init_timer(_timer, _fn, _flags)				\
	init_timer_key((_timer), (_fn), (_flags), NULL, NULL)
#define __init_timer_on_stack(_timer, _fn, _flags)			\
	init_timer_on_stack_key((_timer), (_fn), (_flags), NULL, NULL)
#endif

/**
 * timer_setup - prepare a timer for first use
 * @timer: the timer in question
 * @callback: the function to call when timer expires
 * @flags: any TIMER_* flags
 *
 * Regular timer initialization should use either DEFINE_TIMER() above,
 * or timer_setup(). For timers on the stack, timer_setup_on_stack() must
 * be used and must be balanced with a call to destroy_timer_on_stack().
 */
//初始化一个timer
#define timer_setup(timer, callback, flags)			\
	__init_timer((timer), (callback), (flags))

#define timer_setup_on_stack(timer, callback, flags)		\
	__init_timer_on_stack((timer), (callback), (flags))

#ifdef CONFIG_DEBUG_OBJECTS_TIMERS
extern void destroy_timer_on_stack(struct timer_list *timer);
#else
static inline void destroy_timer_on_stack(struct timer_list *timer) { }
#endif

#define from_timer(var, callback_timer, timer_fieldname) \
	container_of(callback_timer, typeof(*var), timer_fieldname)

/**
 * timer_pending - is a timer pending?
 * @timer: the timer in question
 *
 * timer_pending will tell whether a given timer is currently pending,
 * or not. Callers must ensure serialization wrt. other operations done
 * to this timer, eg. interrupt contexts, or other CPUs on SMP.
 *
 * return value: 1 if the timer is pending, 0 if not.
 */
static inline int timer_pending(const struct timer_list * timer)
{
	/*如果此timer entry不为空，则其已被加入到系统*/
	return !hlist_unhashed_lockless(&timer->entry);
}

extern void add_timer_on(struct timer_list *timer, int cpu);
extern int mod_timer(struct timer_list *timer, unsigned long expires);
extern int mod_timer_pending(struct timer_list *timer, unsigned long expires);
extern int timer_reduce(struct timer_list *timer, unsigned long expires);

/*
 * The jiffies value which is added to now, when there is no timer
 * in the timer wheel:
 */
#define NEXT_TIMER_MAX_DELTA	((1UL << 30) - 1)

extern void add_timer(struct timer_list *timer);

extern int try_to_del_timer_sync(struct timer_list *timer);
extern int timer_delete_sync(struct timer_list *timer);
extern int timer_delete(struct timer_list *timer);
extern int timer_shutdown_sync(struct timer_list *timer);
extern int timer_shutdown(struct timer_list *timer);

/**
 * del_timer_sync - Delete a pending timer and wait for a running callback
 * @timer:	The timer to be deleted
 *
 * See timer_delete_sync() for detailed explanation.
 *
 * Do not use in new code. Use timer_delete_sync() instead.
 */
static inline int del_timer_sync(struct timer_list *timer)
{
	return timer_delete_sync(timer);
}

/**
 * del_timer - Delete a pending timer
 * @timer:	The timer to be deleted
 *
 * See timer_delete() for detailed explanation.
 *
 * Do not use in new code. Use timer_delete() instead.
 */
static inline int del_timer(struct timer_list *timer)
{
	return timer_delete(timer);
}

extern void init_timers(void);
struct hrtimer;
extern enum hrtimer_restart it_real_fn(struct hrtimer *);

unsigned long __round_jiffies(unsigned long j, int cpu);
unsigned long __round_jiffies_relative(unsigned long j, int cpu);
unsigned long round_jiffies(unsigned long j);
unsigned long round_jiffies_relative(unsigned long j);

unsigned long __round_jiffies_up(unsigned long j, int cpu);
unsigned long __round_jiffies_up_relative(unsigned long j, int cpu);
unsigned long round_jiffies_up(unsigned long j);
unsigned long round_jiffies_up_relative(unsigned long j);

#ifdef CONFIG_HOTPLUG_CPU
int timers_prepare_cpu(unsigned int cpu);
int timers_dead_cpu(unsigned int cpu);
#else
#define timers_prepare_cpu	NULL
#define timers_dead_cpu		NULL
#endif

#endif<|MERGE_RESOLUTION|>--- conflicted
+++ resolved
@@ -7,25 +7,7 @@
 #include <linux/stddef.h>
 #include <linux/debugobjects.h>
 #include <linux/stringify.h>
-<<<<<<< HEAD
-
-struct timer_list {
-	/*
-	 * All fields that change during normal runtime grouped to the
-	 * same cacheline
-	 */
-	struct hlist_node	entry;//用于挂在list上（双链表）
-	unsigned long		expires;//过期时间
-	void			(*function)(struct timer_list *);//timer回调函数
-	u32			flags;/*指出timer标记，及所在cpu(低位包含timer初始化是对应的cpu id)*/
-
-#ifdef CONFIG_LOCKDEP
-	struct lockdep_map	lockdep_map;
-#endif
-};
-=======
 #include <linux/timer_types.h>
->>>>>>> 9d1694dc
 
 #ifdef CONFIG_LOCKDEP
 /*
