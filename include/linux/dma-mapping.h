--- conflicted
+++ resolved
@@ -436,12 +436,7 @@
 static inline void *dma_alloc_coherent(struct device *dev, size_t size,
 		dma_addr_t *dma_handle, gfp_t gfp)
 {
-<<<<<<< HEAD
-
 	return dma_alloc_attrs(dev, size/*dma内存大小*/, dma_handle/*出参，申请的dma地址？*/, gfp,
-=======
-	return dma_alloc_attrs(dev, size, dma_handle, gfp,
->>>>>>> 40226a3d
 			(gfp & __GFP_NOWARN) ? DMA_ATTR_NO_WARN : 0);
 }
 
