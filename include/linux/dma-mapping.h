--- conflicted
+++ resolved
@@ -274,22 +274,6 @@
 {
 	dev->dma_ops = dma_ops;
 }
-<<<<<<< HEAD
-#else
-/*
- * Define the dma api to allow compilation of dma dependent code.
- * Code that depends on the dma-mapping API needs to set 'depends on HAS_DMA'
- * in its Kconfig, unless it already depends on <something> || COMPILE_TEST,
- * where <something> guarantuees the availability of the dma-mapping API.
- */
-static inline const struct dma_map_ops *get_dma_ops(struct device *dev)
-{
-	//平台无dma时，直接返回NULL
-	return NULL;
-}
-#endif
-=======
->>>>>>> f17b5f06
 
 static inline dma_addr_t dma_map_page_attrs(struct device *dev,
 		struct page *page, size_t offset, size_t size,
@@ -640,82 +624,7 @@
 dma_common_get_sgtable(struct device *dev, struct sg_table *sgt, void *cpu_addr,
 		dma_addr_t dma_addr, size_t size, unsigned long attrs);
 
-<<<<<<< HEAD
-static inline int
-dma_get_sgtable_attrs(struct device *dev, struct sg_table *sgt, void *cpu_addr,
-		      dma_addr_t dma_addr, size_t size,
-		      unsigned long attrs)
-{
-	const struct dma_map_ops *ops = get_dma_ops(dev);
-	BUG_ON(!ops);
-	if (ops->get_sgtable)
-		return ops->get_sgtable(dev, sgt, cpu_addr, dma_addr, size,
-					attrs);
-	return dma_common_get_sgtable(dev, sgt, cpu_addr, dma_addr, size,
-			attrs);
-}
-
-#define dma_get_sgtable(d, t, v, h, s) dma_get_sgtable_attrs(d, t, v, h, s, 0)
-
-#ifndef arch_dma_alloc_attrs
-#define arch_dma_alloc_attrs(dev)	(true)
-#endif
-
-static inline void *dma_alloc_attrs(struct device *dev, size_t size,
-				       dma_addr_t *dma_handle, gfp_t flag,
-				       unsigned long attrs)
-{
-	const struct dma_map_ops *ops = get_dma_ops(dev);
-	void *cpu_addr;
-
-	BUG_ON(!ops);
-	WARN_ON_ONCE(dev && !dev->coherent_dma_mask);
-
-	if (dma_alloc_from_dev_coherent(dev, size, dma_handle, &cpu_addr))
-		return cpu_addr;
-
-	/* let the implementation decide on the zone to allocate from: */
-	flag &= ~(__GFP_DMA | __GFP_DMA32 | __GFP_HIGHMEM);
-
-	if (!arch_dma_alloc_attrs(&dev))
-		return NULL;
-	if (!ops->alloc)
-		return NULL;
-
-	cpu_addr = ops->alloc(dev, size, dma_handle, flag, attrs);
-	debug_dma_alloc_coherent(dev, size, *dma_handle, cpu_addr);
-	return cpu_addr;
-}
-
-static inline void dma_free_attrs(struct device *dev, size_t size,
-				     void *cpu_addr, dma_addr_t dma_handle,
-				     unsigned long attrs)
-{
-	const struct dma_map_ops *ops = get_dma_ops(dev);
-
-	BUG_ON(!ops);
-
-	if (dma_release_from_dev_coherent(dev, get_order(size), cpu_addr))
-		return;
-	/*
-	 * On non-coherent platforms which implement DMA-coherent buffers via
-	 * non-cacheable remaps, ops->free() may call vunmap(). Thus getting
-	 * this far in IRQ context is a) at risk of a BUG_ON() or trying to
-	 * sleep on some machines, and b) an indication that the driver is
-	 * probably misusing the coherent API anyway.
-	 */
-	WARN_ON(irqs_disabled());
-
-	if (!ops->free || !cpu_addr)
-		return;
-
-	debug_dma_free_coherent(dev, size, cpu_addr, dma_handle);
-	ops->free(dev, size, cpu_addr, dma_handle, attrs);
-}
-
 //一致性dma内存申请
-=======
->>>>>>> f17b5f06
 static inline void *dma_alloc_coherent(struct device *dev, size_t size,
 		dma_addr_t *dma_handle, gfp_t gfp)
 {
