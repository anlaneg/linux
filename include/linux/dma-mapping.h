/* SPDX-License-Identifier: GPL-2.0 */
#ifndef _LINUX_DMA_MAPPING_H
#define _LINUX_DMA_MAPPING_H

#include <linux/sizes.h>
#include <linux/string.h>
#include <linux/device.h>
#include <linux/err.h>
#include <linux/dma-direction.h>
#include <linux/scatterlist.h>
#include <linux/bug.h>
#include <linux/mem_encrypt.h>

/**
 * List of possible attributes associated with a DMA mapping. The semantics
 * of each attribute should be defined in Documentation/core-api/dma-attributes.rst.
 */

/*
 * DMA_ATTR_WEAK_ORDERING: Specifies that reads and writes to the mapping
 * may be weakly ordered, that is that reads and writes may pass each other.
 */
#define DMA_ATTR_WEAK_ORDERING		(1UL << 1)
/*
 * DMA_ATTR_WRITE_COMBINE: Specifies that writes to the mapping may be
 * buffered to improve performance.
 */
#define DMA_ATTR_WRITE_COMBINE		(1UL << 2)
/*
 * DMA_ATTR_NO_KERNEL_MAPPING: Lets the platform to avoid creating a kernel
 * virtual mapping for the allocated buffer.
 */
#define DMA_ATTR_NO_KERNEL_MAPPING	(1UL << 4)
/*
 * DMA_ATTR_SKIP_CPU_SYNC: Allows platform code to skip synchronization of
 * the CPU cache for the given buffer assuming that it has been already
 * transferred to 'device' domain.
 */
#define DMA_ATTR_SKIP_CPU_SYNC		(1UL << 5)
/*
 * DMA_ATTR_FORCE_CONTIGUOUS: Forces contiguous allocation of the buffer
 * in physical memory.
 */
#define DMA_ATTR_FORCE_CONTIGUOUS	(1UL << 6)
/*
 * DMA_ATTR_ALLOC_SINGLE_PAGES: This is a hint to the DMA-mapping subsystem
 * that it's probably not worth the time to try to allocate memory to in a way
 * that gives better TLB efficiency.
 */
#define DMA_ATTR_ALLOC_SINGLE_PAGES	(1UL << 7)
/*
 * DMA_ATTR_NO_WARN: This tells the DMA-mapping subsystem to suppress
 * allocation failure reports (similarly to __GFP_NOWARN).
 */
#define DMA_ATTR_NO_WARN	(1UL << 8)

/*
 * DMA_ATTR_PRIVILEGED: used to indicate that the buffer is fully
 * accessible at an elevated privilege level (and ideally inaccessible or
 * at least read-only at lesser-privileged levels).
 */
#define DMA_ATTR_PRIVILEGED		(1UL << 9)

/*
 * A dma_addr_t can hold any valid DMA or bus address for the platform.  It can
 * be given to a device to use as a DMA source or target.  It is specific to a
 * given device and there may be a translation between the CPU physical address
 * space and the bus address space.
 *
 * DMA_MAPPING_ERROR is the magic error code if a mapping failed.  It should not
 * be used directly in drivers, but checked for using dma_mapping_error()
 * instead.
 */
#define DMA_MAPPING_ERROR		(~(dma_addr_t)0)

#define DMA_BIT_MASK(n)	(((n) == 64) ? ~0ULL : ((1ULL<<(n))-1))

#ifdef CONFIG_DMA_API_DEBUG
void debug_dma_mapping_error(struct device *dev, dma_addr_t dma_addr);
void debug_dma_map_single(struct device *dev, const void *addr,
		unsigned long len);
#else
static inline void debug_dma_mapping_error(struct device *dev,
		dma_addr_t dma_addr)
{
}
static inline void debug_dma_map_single(struct device *dev, const void *addr,
		unsigned long len)
{
}
#endif /* CONFIG_DMA_API_DEBUG */

#ifdef CONFIG_HAS_DMA
<<<<<<< HEAD
#include <asm/dma-mapping.h>

#ifdef CONFIG_DMA_OPS
//通过dev获得dev的dma_ops
static inline const struct dma_map_ops *get_dma_ops(struct device *dev)
{
	if (dev->dma_ops)
		//如果dev有dma_ops，则返回dev对应的dma_ops
		return dev->dma_ops;
	//否则尝试体系结构的dma ops
	return get_arch_dma_ops(dev->bus);
}

static inline void set_dma_ops(struct device *dev,
			       const struct dma_map_ops *dma_ops)
{
	dev->dma_ops = dma_ops;
}
#else /* CONFIG_DMA_OPS */
static inline const struct dma_map_ops *get_dma_ops(struct device *dev)
{
	return NULL;
}
static inline void set_dma_ops(struct device *dev,
			       const struct dma_map_ops *dma_ops)
{
}
#endif /* CONFIG_DMA_OPS */

=======
>>>>>>> c4d6fe73
static inline int dma_mapping_error(struct device *dev, dma_addr_t dma_addr)
{
	debug_dma_mapping_error(dev, dma_addr);

	if (dma_addr == DMA_MAPPING_ERROR)
		return -ENOMEM;
	return 0;
}

dma_addr_t dma_map_page_attrs(struct device *dev, struct page *page,
		size_t offset, size_t size, enum dma_data_direction dir,
		unsigned long attrs);
void dma_unmap_page_attrs(struct device *dev, dma_addr_t addr, size_t size,
		enum dma_data_direction dir, unsigned long attrs);
int dma_map_sg_attrs(struct device *dev, struct scatterlist *sg, int nents,
		enum dma_data_direction dir, unsigned long attrs);
void dma_unmap_sg_attrs(struct device *dev, struct scatterlist *sg,
				      int nents, enum dma_data_direction dir,
				      unsigned long attrs);
dma_addr_t dma_map_resource(struct device *dev, phys_addr_t phys_addr,
		size_t size, enum dma_data_direction dir, unsigned long attrs);
void dma_unmap_resource(struct device *dev, dma_addr_t addr, size_t size,
		enum dma_data_direction dir, unsigned long attrs);
void dma_sync_single_for_cpu(struct device *dev, dma_addr_t addr, size_t size,
		enum dma_data_direction dir);
void dma_sync_single_for_device(struct device *dev, dma_addr_t addr,
		size_t size, enum dma_data_direction dir);
void dma_sync_sg_for_cpu(struct device *dev, struct scatterlist *sg,
		    int nelems, enum dma_data_direction dir);
void dma_sync_sg_for_device(struct device *dev, struct scatterlist *sg,
		       int nelems, enum dma_data_direction dir);
void *dma_alloc_attrs(struct device *dev, size_t size, dma_addr_t *dma_handle,
		gfp_t flag, unsigned long attrs);
void dma_free_attrs(struct device *dev, size_t size, void *cpu_addr,
		dma_addr_t dma_handle, unsigned long attrs);
void *dmam_alloc_attrs(struct device *dev, size_t size, dma_addr_t *dma_handle,
		gfp_t gfp, unsigned long attrs);
void dmam_free_coherent(struct device *dev, size_t size, void *vaddr,
		dma_addr_t dma_handle);
int dma_get_sgtable_attrs(struct device *dev, struct sg_table *sgt,
		void *cpu_addr, dma_addr_t dma_addr, size_t size,
		unsigned long attrs);
int dma_mmap_attrs(struct device *dev, struct vm_area_struct *vma,
		void *cpu_addr, dma_addr_t dma_addr, size_t size,
		unsigned long attrs);
bool dma_can_mmap(struct device *dev);
int dma_supported(struct device *dev, u64 mask);
int dma_set_mask(struct device *dev, u64 mask);
int dma_set_coherent_mask(struct device *dev, u64 mask);
u64 dma_get_required_mask(struct device *dev);
size_t dma_max_mapping_size(struct device *dev);
bool dma_need_sync(struct device *dev, dma_addr_t dma_addr);
unsigned long dma_get_merge_boundary(struct device *dev);
#else /* CONFIG_HAS_DMA */
static inline dma_addr_t dma_map_page_attrs(struct device *dev,
		struct page *page, size_t offset, size_t size,
		enum dma_data_direction dir, unsigned long attrs)
{
	return DMA_MAPPING_ERROR;
}
static inline void dma_unmap_page_attrs(struct device *dev, dma_addr_t addr,
		size_t size, enum dma_data_direction dir, unsigned long attrs)
{
}
static inline int dma_map_sg_attrs(struct device *dev, struct scatterlist *sg,
		int nents, enum dma_data_direction dir, unsigned long attrs)
{
	return 0;
}
static inline void dma_unmap_sg_attrs(struct device *dev,
		struct scatterlist *sg, int nents, enum dma_data_direction dir,
		unsigned long attrs)
{
}
static inline dma_addr_t dma_map_resource(struct device *dev,
		phys_addr_t phys_addr, size_t size, enum dma_data_direction dir,
		unsigned long attrs)
{
	return DMA_MAPPING_ERROR;
}
static inline void dma_unmap_resource(struct device *dev, dma_addr_t addr,
		size_t size, enum dma_data_direction dir, unsigned long attrs)
{
}
static inline void dma_sync_single_for_cpu(struct device *dev, dma_addr_t addr,
		size_t size, enum dma_data_direction dir)
{
}
static inline void dma_sync_single_for_device(struct device *dev,
		dma_addr_t addr, size_t size, enum dma_data_direction dir)
{
}
static inline void dma_sync_sg_for_cpu(struct device *dev,
		struct scatterlist *sg, int nelems, enum dma_data_direction dir)
{
}
static inline void dma_sync_sg_for_device(struct device *dev,
		struct scatterlist *sg, int nelems, enum dma_data_direction dir)
{
}
static inline int dma_mapping_error(struct device *dev, dma_addr_t dma_addr)
{
	return -ENOMEM;
}
static inline void *dma_alloc_attrs(struct device *dev, size_t size,
		dma_addr_t *dma_handle, gfp_t flag, unsigned long attrs)
{
	return NULL;
}
static void dma_free_attrs(struct device *dev, size_t size, void *cpu_addr,
		dma_addr_t dma_handle, unsigned long attrs)
{
}
static inline void *dmam_alloc_attrs(struct device *dev, size_t size,
		dma_addr_t *dma_handle, gfp_t gfp, unsigned long attrs)
{
	return NULL;
}
static inline void dmam_free_coherent(struct device *dev, size_t size,
		void *vaddr, dma_addr_t dma_handle)
{
}
static inline int dma_get_sgtable_attrs(struct device *dev,
		struct sg_table *sgt, void *cpu_addr, dma_addr_t dma_addr,
		size_t size, unsigned long attrs)
{
	return -ENXIO;
}
static inline int dma_mmap_attrs(struct device *dev, struct vm_area_struct *vma,
		void *cpu_addr, dma_addr_t dma_addr, size_t size,
		unsigned long attrs)
{
	return -ENXIO;
}
static inline bool dma_can_mmap(struct device *dev)
{
	return false;
}
static inline int dma_supported(struct device *dev, u64 mask)
{
	return 0;
}
static inline int dma_set_mask(struct device *dev, u64 mask)
{
	return -EIO;
}
static inline int dma_set_coherent_mask(struct device *dev, u64 mask)
{
	return -EIO;
}
static inline u64 dma_get_required_mask(struct device *dev)
{
	return 0;
}
static inline size_t dma_max_mapping_size(struct device *dev)
{
	return 0;
}
static inline bool dma_need_sync(struct device *dev, dma_addr_t dma_addr)
{
	return false;
}
static inline unsigned long dma_get_merge_boundary(struct device *dev)
{
	return 0;
}
#endif /* CONFIG_HAS_DMA */

struct page *dma_alloc_pages(struct device *dev, size_t size,
		dma_addr_t *dma_handle, enum dma_data_direction dir, gfp_t gfp);
void dma_free_pages(struct device *dev, size_t size, struct page *page,
		dma_addr_t dma_handle, enum dma_data_direction dir);
void *dma_alloc_noncoherent(struct device *dev, size_t size,
		dma_addr_t *dma_handle, enum dma_data_direction dir, gfp_t gfp);
void dma_free_noncoherent(struct device *dev, size_t size, void *vaddr,
		dma_addr_t dma_handle, enum dma_data_direction dir);

static inline dma_addr_t dma_map_single_attrs(struct device *dev, void *ptr,
		size_t size, enum dma_data_direction dir, unsigned long attrs)
{
	/* DMA must never operate on areas that might be remapped. */
	if (dev_WARN_ONCE(dev, is_vmalloc_addr(ptr),
			  "rejecting DMA map of vmalloc memory\n"))
		return DMA_MAPPING_ERROR;
	debug_dma_map_single(dev, ptr, size);
	return dma_map_page_attrs(dev, virt_to_page(ptr), offset_in_page(ptr),
			size, dir, attrs);
}

static inline void dma_unmap_single_attrs(struct device *dev, dma_addr_t addr,
		size_t size, enum dma_data_direction dir, unsigned long attrs)
{
	return dma_unmap_page_attrs(dev, addr, size, dir, attrs);
}

static inline void dma_sync_single_range_for_cpu(struct device *dev,
		dma_addr_t addr, unsigned long offset, size_t size,
		enum dma_data_direction dir)
{
	return dma_sync_single_for_cpu(dev, addr + offset, size, dir);
}

static inline void dma_sync_single_range_for_device(struct device *dev,
		dma_addr_t addr, unsigned long offset, size_t size,
		enum dma_data_direction dir)
{
	return dma_sync_single_for_device(dev, addr + offset, size, dir);
}

/**
 * dma_map_sgtable - Map the given buffer for DMA
 * @dev:	The device for which to perform the DMA operation
 * @sgt:	The sg_table object describing the buffer
 * @dir:	DMA direction
 * @attrs:	Optional DMA attributes for the map operation
 *
 * Maps a buffer described by a scatterlist stored in the given sg_table
 * object for the @dir DMA operation by the @dev device. After success the
 * ownership for the buffer is transferred to the DMA domain.  One has to
 * call dma_sync_sgtable_for_cpu() or dma_unmap_sgtable() to move the
 * ownership of the buffer back to the CPU domain before touching the
 * buffer by the CPU.
 *
 * Returns 0 on success or -EINVAL on error during mapping the buffer.
 */
static inline int dma_map_sgtable(struct device *dev, struct sg_table *sgt,
		enum dma_data_direction dir, unsigned long attrs)
{
	int nents;

	nents = dma_map_sg_attrs(dev, sgt->sgl, sgt->orig_nents, dir, attrs);
	if (nents <= 0)
		return -EINVAL;
	sgt->nents = nents;
	return 0;
}

/**
 * dma_unmap_sgtable - Unmap the given buffer for DMA
 * @dev:	The device for which to perform the DMA operation
 * @sgt:	The sg_table object describing the buffer
 * @dir:	DMA direction
 * @attrs:	Optional DMA attributes for the unmap operation
 *
 * Unmaps a buffer described by a scatterlist stored in the given sg_table
 * object for the @dir DMA operation by the @dev device. After this function
 * the ownership of the buffer is transferred back to the CPU domain.
 */
static inline void dma_unmap_sgtable(struct device *dev, struct sg_table *sgt,
		enum dma_data_direction dir, unsigned long attrs)
{
	dma_unmap_sg_attrs(dev, sgt->sgl, sgt->orig_nents, dir, attrs);
}

/**
 * dma_sync_sgtable_for_cpu - Synchronize the given buffer for CPU access
 * @dev:	The device for which to perform the DMA operation
 * @sgt:	The sg_table object describing the buffer
 * @dir:	DMA direction
 *
 * Performs the needed cache synchronization and moves the ownership of the
 * buffer back to the CPU domain, so it is safe to perform any access to it
 * by the CPU. Before doing any further DMA operations, one has to transfer
 * the ownership of the buffer back to the DMA domain by calling the
 * dma_sync_sgtable_for_device().
 */
static inline void dma_sync_sgtable_for_cpu(struct device *dev,
		struct sg_table *sgt, enum dma_data_direction dir)
{
	dma_sync_sg_for_cpu(dev, sgt->sgl, sgt->orig_nents, dir);
}

/**
 * dma_sync_sgtable_for_device - Synchronize the given buffer for DMA
 * @dev:	The device for which to perform the DMA operation
 * @sgt:	The sg_table object describing the buffer
 * @dir:	DMA direction
 *
 * Performs the needed cache synchronization and moves the ownership of the
 * buffer back to the DMA domain, so it is safe to perform the DMA operation.
 * Once finished, one has to call dma_sync_sgtable_for_cpu() or
 * dma_unmap_sgtable().
 */
static inline void dma_sync_sgtable_for_device(struct device *dev,
		struct sg_table *sgt, enum dma_data_direction dir)
{
	dma_sync_sg_for_device(dev, sgt->sgl, sgt->orig_nents, dir);
}

#define dma_map_single(d, a, s, r) dma_map_single_attrs(d, a, s, r, 0)
#define dma_unmap_single(d, a, s, r) dma_unmap_single_attrs(d, a, s, r, 0)
#define dma_map_sg(d, s, n, r) dma_map_sg_attrs(d, s, n, r, 0)
#define dma_unmap_sg(d, s, n, r) dma_unmap_sg_attrs(d, s, n, r, 0)
#define dma_map_page(d, p, o, s, r) dma_map_page_attrs(d, p, o, s, r, 0)
#define dma_unmap_page(d, a, s, r) dma_unmap_page_attrs(d, a, s, r, 0)
#define dma_get_sgtable(d, t, v, h, s) dma_get_sgtable_attrs(d, t, v, h, s, 0)
#define dma_mmap_coherent(d, v, c, h, s) dma_mmap_attrs(d, v, c, h, s, 0)

extern int dma_common_mmap(struct device *dev, struct vm_area_struct *vma,
		void *cpu_addr, dma_addr_t dma_addr, size_t size,
		unsigned long attrs);
struct page *dma_common_alloc_pages(struct device *dev, size_t size,
		dma_addr_t *dma_handle, enum dma_data_direction dir, gfp_t gfp);
void dma_common_free_pages(struct device *dev, size_t size, struct page *vaddr,
		dma_addr_t dma_handle, enum dma_data_direction dir);
struct page **dma_common_find_pages(void *cpu_addr);
void *dma_common_contiguous_remap(struct page *page, size_t size,
			pgprot_t prot, const void *caller);

void *dma_common_pages_remap(struct page **pages, size_t size,
			pgprot_t prot, const void *caller);
void dma_common_free_remap(void *cpu_addr, size_t size);

struct page *dma_alloc_from_pool(struct device *dev, size_t size,
		void **cpu_addr, gfp_t flags,
		bool (*phys_addr_ok)(struct device *, phys_addr_t, size_t));
bool dma_free_from_pool(struct device *dev, void *start, size_t size);

int
dma_common_get_sgtable(struct device *dev, struct sg_table *sgt, void *cpu_addr,
		dma_addr_t dma_addr, size_t size, unsigned long attrs);

//一致性dma内存申请
static inline void *dma_alloc_coherent(struct device *dev, size_t size,
		dma_addr_t *dma_handle, gfp_t gfp)
{

	return dma_alloc_attrs(dev, size/*dma内存大小*/, dma_handle/*出参，申请的dma地址？*/, gfp,
			(gfp & __GFP_NOWARN) ? DMA_ATTR_NO_WARN : 0);
}

//一致性dma内存释放
static inline void dma_free_coherent(struct device *dev, size_t size,
		void *cpu_addr, dma_addr_t dma_handle)
{
	return dma_free_attrs(dev, size, cpu_addr, dma_handle, 0);
}


static inline u64 dma_get_mask(struct device *dev)
{
	if (dev->dma_mask && *dev->dma_mask)
		return *dev->dma_mask;
	return DMA_BIT_MASK(32);
}

/*
 * Set both the DMA mask and the coherent DMA mask to the same thing.
 * Note that we don't check the return value from dma_set_coherent_mask()
 * as the DMA API guarantees that the coherent DMA mask can be set to
 * the same or smaller than the streaming DMA mask.
 */
static inline int dma_set_mask_and_coherent(struct device *dev, u64 mask)
{
    //同时设置dma mask与一致性dma mask
    //dma_mask表示的是该设备通过DMA方式可寻址的物理地址范围
    //coherent_dma_mask表示所有设备通过DMA方式可寻址的公共的物理地址范围，
	int rc = dma_set_mask(dev, mask);
	if (rc == 0)
		dma_set_coherent_mask(dev, mask);
	return rc;
}

/*
 * Similar to the above, except it deals with the case where the device
 * does not have dev->dma_mask appropriately setup.
 */
static inline int dma_coerce_mask_and_coherent(struct device *dev, u64 mask)
{
	dev->dma_mask = &dev->coherent_dma_mask;
	return dma_set_mask_and_coherent(dev, mask);
}

/**
 * dma_addressing_limited - return if the device is addressing limited
 * @dev:	device to check
 *
 * Return %true if the devices DMA mask is too small to address all memory in
 * the system, else %false.  Lack of addressing bits is the prime reason for
 * bounce buffering, but might not be the only one.
 */
static inline bool dma_addressing_limited(struct device *dev)
{
	return min_not_zero(dma_get_mask(dev), dev->bus_dma_limit) <
			    dma_get_required_mask(dev);
}

static inline unsigned int dma_get_max_seg_size(struct device *dev)
{
	if (dev->dma_parms && dev->dma_parms->max_segment_size)
		return dev->dma_parms->max_segment_size;
	return SZ_64K;
}

static inline int dma_set_max_seg_size(struct device *dev, unsigned int size)
{
	if (dev->dma_parms) {
		dev->dma_parms->max_segment_size = size;
		return 0;
	}
	return -EIO;
}

static inline unsigned long dma_get_seg_boundary(struct device *dev)
{
	if (dev->dma_parms && dev->dma_parms->segment_boundary_mask)
		return dev->dma_parms->segment_boundary_mask;
	return ULONG_MAX;
}

/**
 * dma_get_seg_boundary_nr_pages - return the segment boundary in "page" units
 * @dev: device to guery the boundary for
 * @page_shift: ilog() of the IOMMU page size
 *
 * Return the segment boundary in IOMMU page units (which may be different from
 * the CPU page size) for the passed in device.
 *
 * If @dev is NULL a boundary of U32_MAX is assumed, this case is just for
 * non-DMA API callers.
 */
static inline unsigned long dma_get_seg_boundary_nr_pages(struct device *dev,
		unsigned int page_shift)
{
	if (!dev)
		return (U32_MAX >> page_shift) + 1;
	return (dma_get_seg_boundary(dev) >> page_shift) + 1;
}

static inline int dma_set_seg_boundary(struct device *dev, unsigned long mask)
{
	if (dev->dma_parms) {
		dev->dma_parms->segment_boundary_mask = mask;
		return 0;
	}
	return -EIO;
}

static inline int dma_get_cache_alignment(void)
{
#ifdef ARCH_DMA_MINALIGN
	return ARCH_DMA_MINALIGN;
#endif
	return 1;
}

static inline void *dmam_alloc_coherent(struct device *dev, size_t size,
		dma_addr_t *dma_handle, gfp_t gfp)
{
	return dmam_alloc_attrs(dev, size, dma_handle, gfp,
			(gfp & __GFP_NOWARN) ? DMA_ATTR_NO_WARN : 0);
}

static inline void *dma_alloc_wc(struct device *dev, size_t size,
				 dma_addr_t *dma_addr, gfp_t gfp)
{
	unsigned long attrs = DMA_ATTR_WRITE_COMBINE;

	if (gfp & __GFP_NOWARN)
		attrs |= DMA_ATTR_NO_WARN;

	return dma_alloc_attrs(dev, size, dma_addr, gfp, attrs);
}

static inline void dma_free_wc(struct device *dev, size_t size,
			       void *cpu_addr, dma_addr_t dma_addr)
{
	return dma_free_attrs(dev, size, cpu_addr, dma_addr,
			      DMA_ATTR_WRITE_COMBINE);
}

static inline int dma_mmap_wc(struct device *dev,
			      struct vm_area_struct *vma,
			      void *cpu_addr, dma_addr_t dma_addr,
			      size_t size)
{
	return dma_mmap_attrs(dev, vma, cpu_addr, dma_addr, size,
			      DMA_ATTR_WRITE_COMBINE);
}

#ifdef CONFIG_NEED_DMA_MAP_STATE
#define DEFINE_DMA_UNMAP_ADDR(ADDR_NAME)        dma_addr_t ADDR_NAME
#define DEFINE_DMA_UNMAP_LEN(LEN_NAME)          __u32 LEN_NAME
#define dma_unmap_addr(PTR, ADDR_NAME)           ((PTR)->ADDR_NAME)
#define dma_unmap_addr_set(PTR, ADDR_NAME, VAL)  (((PTR)->ADDR_NAME) = (VAL))
#define dma_unmap_len(PTR, LEN_NAME)             ((PTR)->LEN_NAME)
#define dma_unmap_len_set(PTR, LEN_NAME, VAL)    (((PTR)->LEN_NAME) = (VAL))
#else
#define DEFINE_DMA_UNMAP_ADDR(ADDR_NAME)
#define DEFINE_DMA_UNMAP_LEN(LEN_NAME)
#define dma_unmap_addr(PTR, ADDR_NAME)           (0)
#define dma_unmap_addr_set(PTR, ADDR_NAME, VAL)  do { } while (0)
#define dma_unmap_len(PTR, LEN_NAME)             (0)
#define dma_unmap_len_set(PTR, LEN_NAME, VAL)    do { } while (0)
#endif

/*
 * Legacy interface to set up the dma offset map.  Drivers really should not
 * actually use it, but we have a few legacy cases left.
 */
int dma_direct_set_offset(struct device *dev, phys_addr_t cpu_start,
		dma_addr_t dma_start, u64 size);

extern const struct dma_map_ops dma_virt_ops;

#endif /* _LINUX_DMA_MAPPING_H */<|MERGE_RESOLUTION|>--- conflicted
+++ resolved
@@ -91,38 +91,6 @@
 #endif /* CONFIG_DMA_API_DEBUG */
 
 #ifdef CONFIG_HAS_DMA
-<<<<<<< HEAD
-#include <asm/dma-mapping.h>
-
-#ifdef CONFIG_DMA_OPS
-//通过dev获得dev的dma_ops
-static inline const struct dma_map_ops *get_dma_ops(struct device *dev)
-{
-	if (dev->dma_ops)
-		//如果dev有dma_ops，则返回dev对应的dma_ops
-		return dev->dma_ops;
-	//否则尝试体系结构的dma ops
-	return get_arch_dma_ops(dev->bus);
-}
-
-static inline void set_dma_ops(struct device *dev,
-			       const struct dma_map_ops *dma_ops)
-{
-	dev->dma_ops = dma_ops;
-}
-#else /* CONFIG_DMA_OPS */
-static inline const struct dma_map_ops *get_dma_ops(struct device *dev)
-{
-	return NULL;
-}
-static inline void set_dma_ops(struct device *dev,
-			       const struct dma_map_ops *dma_ops)
-{
-}
-#endif /* CONFIG_DMA_OPS */
-
-=======
->>>>>>> c4d6fe73
 static inline int dma_mapping_error(struct device *dev, dma_addr_t dma_addr)
 {
 	debug_dma_mapping_error(dev, dma_addr);
