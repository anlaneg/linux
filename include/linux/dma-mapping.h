--- conflicted
+++ resolved
@@ -423,12 +423,9 @@
 #define dma_get_sgtable(d, t, v, h, s) dma_get_sgtable_attrs(d, t, v, h, s, 0)
 #define dma_mmap_coherent(d, v, c, h, s) dma_mmap_attrs(d, v, c, h, s, 0)
 
-<<<<<<< HEAD
+bool dma_coherent_ok(struct device *dev, phys_addr_t phys, size_t size);
+
 //一致性dma内存申请
-=======
-bool dma_coherent_ok(struct device *dev, phys_addr_t phys, size_t size);
-
->>>>>>> 9d1694dc
 static inline void *dma_alloc_coherent(struct device *dev, size_t size,
 		dma_addr_t *dma_handle, gfp_t gfp)
 {
