--- conflicted
+++ resolved
@@ -371,12 +371,8 @@
 	struct work_struct	inject;/*通过virqfd_inject完成工作*/
 	wait_queue_entry_t		wait;
 	poll_table		pt;
-<<<<<<< HEAD
 	struct work_struct	shutdown;/*通过virqfd_shutdown完成工作*/
-=======
-	struct work_struct	shutdown;
 	struct work_struct	flush_inject;
->>>>>>> 155a3c00
 	struct virqfd		**pvirqfd;
 };
 
