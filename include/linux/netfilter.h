/* SPDX-License-Identifier: GPL-2.0 */
#ifndef __LINUX_NETFILTER_H
#define __LINUX_NETFILTER_H

#include <linux/init.h>
#include <linux/skbuff.h>
#include <linux/net.h>
#include <linux/if.h>
#include <linux/in.h>
#include <linux/in6.h>
#include <linux/wait.h>
#include <linux/list.h>
#include <linux/static_key.h>
#include <linux/netfilter_defs.h>
#include <linux/netdevice.h>
#include <linux/sockptr.h>
#include <net/net_namespace.h>

static inline int NF_DROP_GETERR(int verdict)
{
	return -(verdict >> NF_VERDICT_QBITS);
}

static inline int nf_inet_addr_cmp(const union nf_inet_addr *a1,
				   const union nf_inet_addr *a2)
{
#if defined(CONFIG_HAVE_EFFICIENT_UNALIGNED_ACCESS) && BITS_PER_LONG == 64
	const unsigned long *ul1 = (const unsigned long *)a1;
	const unsigned long *ul2 = (const unsigned long *)a2;

	return ((ul1[0] ^ ul2[0]) | (ul1[1] ^ ul2[1])) == 0UL;
#else
	return a1->all[0] == a2->all[0] &&
	       a1->all[1] == a2->all[1] &&
	       a1->all[2] == a2->all[2] &&
	       a1->all[3] == a2->all[3];
#endif
}

static inline void nf_inet_addr_mask(const union nf_inet_addr *a1,
				     union nf_inet_addr *result,
				     const union nf_inet_addr *mask)
{
#if defined(CONFIG_HAVE_EFFICIENT_UNALIGNED_ACCESS) && BITS_PER_LONG == 64
	const unsigned long *ua = (const unsigned long *)a1;
	unsigned long *ur = (unsigned long *)result;
	const unsigned long *um = (const unsigned long *)mask;

	ur[0] = ua[0] & um[0];
	ur[1] = ua[1] & um[1];
#else
	result->all[0] = a1->all[0] & mask->all[0];
	result->all[1] = a1->all[1] & mask->all[1];
	result->all[2] = a1->all[2] & mask->all[2];
	result->all[3] = a1->all[3] & mask->all[3];
#endif
}

int netfilter_init(void);

struct sk_buff;

struct nf_hook_ops;

struct sock;

struct nf_hook_state {
<<<<<<< HEAD
	unsigned int hook;//hook点
	u_int8_t pf;//协议族
	struct net_device *in;//入接口设备
	struct net_device *out;//出接口设备
=======
	u8 hook;
	u8 pf;
	struct net_device *in;
	struct net_device *out;
>>>>>>> 40226a3d
	struct sock *sk;
	struct net *net;//所属的net namespace
	int (*okfn)(struct net *, struct sock *, struct sk_buff *);//hook完成后的回调
};

typedef unsigned int nf_hookfn(void *priv,
			       struct sk_buff *skb,
			       const struct nf_hook_state *state);
enum nf_hook_ops_type {
	NF_HOOK_OP_UNDEFINED,
	NF_HOOK_OP_NF_TABLES,
};

struct nf_hook_ops {
	/* User fills in from here down. */
    /*hook函数*/
	nf_hookfn		*hook;
	/*hook点关联的设备*/
	struct net_device	*dev;
	/*hook私有数据*/
	void			*priv;
<<<<<<< HEAD
	//协议family
	u_int8_t		pf;
	/*hook点编号*/
=======
	u8			pf;
	enum nf_hook_ops_type	hook_ops_type:8;
>>>>>>> 40226a3d
	unsigned int		hooknum;
	/* Hooks are ordered in ascending priority. */
	//hook点优先级，例如nat肯定在ct创建后
	int			priority;
};

struct nf_hook_entry {
	nf_hookfn			*hook;
	void				*priv;//hook点私有数据
};

struct nf_hook_entries_rcu_head {
	struct rcu_head head;
	void	*allocation;
};

struct nf_hook_entries {
	u16				num_hook_entries;
	/* padding */
	struct nf_hook_entry		hooks[];

	/* trailer: pointers to original orig_ops of each hook,
	 * followed by rcu_head and scratch space used for freeing
	 * the structure via call_rcu.
	 *
	 *   This is not part of struct nf_hook_entry since its only
	 *   needed in slow path (hook register/unregister):
	 * const struct nf_hook_ops     *orig_ops[]
	 *
	 *   For the same reason, we store this at end -- its
	 *   only needed when a hook is deleted, not during
	 *   packet path processing:
	 * struct nf_hook_entries_rcu_head     head
	 */
};

#ifdef CONFIG_NETFILTER
static inline struct nf_hook_ops **nf_hook_entries_get_hook_ops(const struct nf_hook_entries *e)
{
	unsigned int n = e->num_hook_entries;
	const void *hook_end;

	hook_end = &e->hooks[n]; /* this is *past* ->hooks[]! */

	return (struct nf_hook_ops **)hook_end;
}

static inline int
nf_hook_entry_hookfn(const struct nf_hook_entry *entry, struct sk_buff *skb,
		     struct nf_hook_state *state)
{
	//传入hook点私有数据，skb,及上下文
	return entry->hook(entry->priv, skb, state);
}

static inline void nf_hook_state_init(struct nf_hook_state *p,
				      unsigned int hook,
				      u_int8_t pf,
				      struct net_device *indev,
				      struct net_device *outdev,
				      struct sock *sk,
				      struct net *net,
				      int (*okfn)(struct net *, struct sock *, struct sk_buff *))
{
	p->hook = hook;
	p->pf = pf;
	p->in = indev;
	p->out = outdev;
	p->sk = sk;
	p->net = net;
	p->okfn = okfn;
}



struct nf_sockopt_ops {
	struct list_head list;

	u_int8_t pf;

	/* Non-inclusive ranges: use 0/0/NULL to never get called. */
	int set_optmin;
	int set_optmax;
	int (*set)(struct sock *sk, int optval, sockptr_t arg,
		   unsigned int len);
	int get_optmin;
	int get_optmax;
	int (*get)(struct sock *sk, int optval, void __user *user, int *len);
	/* Use the module struct to lock set/get code in place */
	struct module *owner;
};

/* Function to register/unregister hook points. */
int nf_register_net_hook(struct net *net, const struct nf_hook_ops *ops);
void nf_unregister_net_hook(struct net *net, const struct nf_hook_ops *ops);
int nf_register_net_hooks(struct net *net, const struct nf_hook_ops *reg,
			  unsigned int n);
void nf_unregister_net_hooks(struct net *net, const struct nf_hook_ops *reg,
			     unsigned int n);

/* Functions to register get/setsockopt ranges (non-inclusive).  You
   need to check permissions yourself! */
int nf_register_sockopt(struct nf_sockopt_ops *reg);
void nf_unregister_sockopt(struct nf_sockopt_ops *reg);

#ifdef CONFIG_JUMP_LABEL
extern struct static_key nf_hooks_needed[NFPROTO_NUMPROTO][NF_MAX_HOOKS];
#endif

int nf_hook_slow(struct sk_buff *skb, struct nf_hook_state *state,
		 const struct nf_hook_entries *e, unsigned int i);

void nf_hook_slow_list(struct list_head *head, struct nf_hook_state *state,
		       const struct nf_hook_entries *e);
/**
 *	nf_hook - call a netfilter hook
 *
 *	Returns 1 if the hook has allowed the packet to pass.  The function
 *	okfn must be invoked by the caller in this case.  Any other return
 *	value indicates the packet has been consumed by the hook.
 */
static inline int nf_hook(u_int8_t pf, unsigned int hook, struct net *net,
			  struct sock *sk, struct sk_buff *skb,
			  struct net_device *indev, struct net_device *outdev,
			  int (*okfn)(struct net *, struct sock *, struct sk_buff *))
{
	//记录各pf对应的hooks链表指针
	struct nf_hook_entries *hook_head = NULL;
	int ret = 1;

#ifdef CONFIG_JUMP_LABEL
	if (__builtin_constant_p(pf) &&
	    __builtin_constant_p(hook) &&
	    !static_key_false(&nf_hooks_needed[pf][hook]))
		return 1;
#endif

	rcu_read_lock();
	//取各hook点的回调链表
	switch (pf) {
	case NFPROTO_IPV4:
		hook_head = rcu_dereference(net->nf.hooks_ipv4[hook]);
		break;
	case NFPROTO_IPV6:
		hook_head = rcu_dereference(net->nf.hooks_ipv6[hook]);
		break;
	case NFPROTO_ARP:
		//取arp对应的hook头指针
#ifdef CONFIG_NETFILTER_FAMILY_ARP
		if (WARN_ON_ONCE(hook >= ARRAY_SIZE(net->nf.hooks_arp)))
			break;
		hook_head = rcu_dereference(net->nf.hooks_arp[hook]);
#endif
		break;
	case NFPROTO_BRIDGE:
		//取桥设备对应的hook头指针
#ifdef CONFIG_NETFILTER_FAMILY_BRIDGE
		hook_head = rcu_dereference(net->nf.hooks_bridge[hook]);
#endif
		break;
#if IS_ENABLED(CONFIG_DECNET)
	case NFPROTO_DECNET:
		hook_head = rcu_dereference(net->nf.hooks_decnet[hook]);
		break;
#endif
	default:
		WARN_ON_ONCE(1);
		break;
	}

	if (hook_head) {
		struct nf_hook_state state;
		//将各参数封装在state中
		nf_hook_state_init(&state, hook, pf, indev, outdev,
				   sk, net, okfn);

		//按序执行hook_head中对应的回调
		ret = nf_hook_slow(skb, &state, hook_head, 0);
	}
	rcu_read_unlock();

	return ret;
}

/* Activate hook; either okfn or kfree_skb called, unless a hook
   returns NF_STOLEN (in which case, it's up to the hook to deal with
   the consequences).

   Returns -ERRNO if packet dropped.  Zero means queued, stolen or
   accepted.
*/

/* RR:
   > I don't want nf_hook to return anything because people might forget
   > about async and trust the return value to mean "packet was ok".

   AK:
   Just document it clearly, then you can expect some sense from kernel
   coders :)
*/

static inline int
NF_HOOK_COND(uint8_t pf, unsigned int hook, struct net *net, struct sock *sk,
	     struct sk_buff *skb, struct net_device *in, struct net_device *out,
	     int (*okfn)(struct net *, struct sock *, struct sk_buff *),
	     bool cond)
{
	int ret;

	//如果条件为真，则调用nf_hook，如果返回值为1，则调用okfn
	//如果条件为假，则直接nkfn
	if (!cond ||
	    ((ret = nf_hook(pf, hook, net, sk, skb, in, out, okfn)) == 1))
		ret = okfn(net, sk, skb);
	return ret;
}

static inline int
NF_HOOK(uint8_t pf, unsigned int hook, struct net *net, struct sock *sk, struct sk_buff *skb,
	struct net_device *in, struct net_device *out,
	int (*okfn)(struct net *, struct sock *, struct sk_buff *))
{
	//先触发hook
	int ret = nf_hook(pf, hook, net, sk, skb, in, out, okfn);
	if (ret == 1)
		//调用okfn
		ret = okfn(net, sk, skb);
	return ret;
}

static inline void
NF_HOOK_LIST(uint8_t pf, unsigned int hook, struct net *net, struct sock *sk,
	     struct list_head *head, struct net_device *in, struct net_device *out,
	     int (*okfn)(struct net *, struct sock *, struct sk_buff *))
{
	struct nf_hook_entries *hook_head = NULL;

#ifdef CONFIG_JUMP_LABEL
	if (__builtin_constant_p(pf) &&
	    __builtin_constant_p(hook) &&
	    !static_key_false(&nf_hooks_needed[pf][hook]))
		return;
#endif

	rcu_read_lock();
	switch (pf) {
	case NFPROTO_IPV4:
		hook_head = rcu_dereference(net->nf.hooks_ipv4[hook]);
		break;
	case NFPROTO_IPV6:
		hook_head = rcu_dereference(net->nf.hooks_ipv6[hook]);
		break;
	default:
		WARN_ON_ONCE(1);
		break;
	}

	if (hook_head) {
		struct nf_hook_state state;

		nf_hook_state_init(&state, hook, pf, in, out, sk, net, okfn);

		nf_hook_slow_list(head, &state, hook_head);
	}
	rcu_read_unlock();
}

/* Call setsockopt() */
int nf_setsockopt(struct sock *sk, u_int8_t pf, int optval, sockptr_t opt,
		  unsigned int len);
int nf_getsockopt(struct sock *sk, u_int8_t pf, int optval, char __user *opt,
		  int *len);

struct flowi;
struct nf_queue_entry;

__sum16 nf_checksum(struct sk_buff *skb, unsigned int hook,
		    unsigned int dataoff, u_int8_t protocol,
		    unsigned short family);

__sum16 nf_checksum_partial(struct sk_buff *skb, unsigned int hook,
			    unsigned int dataoff, unsigned int len,
			    u_int8_t protocol, unsigned short family);
int nf_route(struct net *net, struct dst_entry **dst, struct flowi *fl,
	     bool strict, unsigned short family);
int nf_reroute(struct sk_buff *skb, struct nf_queue_entry *entry);

#include <net/flow.h>

struct nf_conn;
enum nf_nat_manip_type;
struct nlattr;
enum ip_conntrack_dir;

struct nf_nat_hook {
	int (*parse_nat_setup)(struct nf_conn *ct, enum nf_nat_manip_type manip,
			       const struct nlattr *attr);
	void (*decode_session)(struct sk_buff *skb, struct flowi *fl);
	unsigned int (*manip_pkt)(struct sk_buff *skb, struct nf_conn *ct,
				  enum nf_nat_manip_type mtype,
				  enum ip_conntrack_dir dir);
};

extern struct nf_nat_hook __rcu *nf_nat_hook;

//调用nf_nat_hook对应的decode_session
static inline void
nf_nat_decode_session(struct sk_buff *skb, struct flowi *fl, u_int8_t family)
{
#if IS_ENABLED(CONFIG_NF_NAT)
	struct nf_nat_hook *nat_hook;

	rcu_read_lock();
	nat_hook = rcu_dereference(nf_nat_hook);
	if (nat_hook && nat_hook->decode_session)
		nat_hook->decode_session(skb, fl);
	rcu_read_unlock();
#endif
}

#else /* !CONFIG_NETFILTER */
static inline int
NF_HOOK_COND(uint8_t pf, unsigned int hook, struct net *net, struct sock *sk,
	     struct sk_buff *skb, struct net_device *in, struct net_device *out,
	     int (*okfn)(struct net *, struct sock *, struct sk_buff *),
	     bool cond)
{
	return okfn(net, sk, skb);
}

static inline int
NF_HOOK(uint8_t pf, unsigned int hook, struct net *net, struct sock *sk,
	struct sk_buff *skb, struct net_device *in, struct net_device *out,
	int (*okfn)(struct net *, struct sock *, struct sk_buff *))
{
	//在不使能netfilter时，直接调用回调
	return okfn(net, sk, skb);
}

static inline void
NF_HOOK_LIST(uint8_t pf, unsigned int hook, struct net *net, struct sock *sk,
	     struct list_head *head, struct net_device *in, struct net_device *out,
	     int (*okfn)(struct net *, struct sock *, struct sk_buff *))
{
	/* nothing to do */
}

static inline int nf_hook(u_int8_t pf, unsigned int hook, struct net *net,
			  struct sock *sk, struct sk_buff *skb,
			  struct net_device *indev, struct net_device *outdev,
			  int (*okfn)(struct net *, struct sock *, struct sk_buff *))
{
	return 1;
}
struct flowi;
static inline void
nf_nat_decode_session(struct sk_buff *skb, struct flowi *fl, u_int8_t family)
{
}
#endif /*CONFIG_NETFILTER*/

#if IS_ENABLED(CONFIG_NF_CONNTRACK)
#include <linux/netfilter/nf_conntrack_zones_common.h>

extern void (*ip_ct_attach)(struct sk_buff *, const struct sk_buff *) __rcu;
void nf_ct_attach(struct sk_buff *, const struct sk_buff *);
struct nf_conntrack_tuple;
bool nf_ct_get_tuple_skb(struct nf_conntrack_tuple *dst_tuple,
			 const struct sk_buff *skb);
#else
static inline void nf_ct_attach(struct sk_buff *new, struct sk_buff *skb) {}
struct nf_conntrack_tuple;
static inline bool nf_ct_get_tuple_skb(struct nf_conntrack_tuple *dst_tuple,
				       const struct sk_buff *skb)
{
	return false;
}
#endif

struct nf_conn;
enum ip_conntrack_info;

struct nf_ct_hook {
	int (*update)(struct net *net, struct sk_buff *skb);
	//ct移除时，需要调用的钩子点
	void (*destroy)(struct nf_conntrack *);
	bool (*get_tuple_skb)(struct nf_conntrack_tuple *,
			      const struct sk_buff *);
};
extern struct nf_ct_hook __rcu *nf_ct_hook;

struct nlattr;

struct nfnl_ct_hook {
	size_t (*build_size)(const struct nf_conn *ct);
	int (*build)(struct sk_buff *skb, struct nf_conn *ct,
		     enum ip_conntrack_info ctinfo,
		     u_int16_t ct_attr, u_int16_t ct_info_attr);
	int (*parse)(const struct nlattr *attr, struct nf_conn *ct);
	int (*attach_expect)(const struct nlattr *attr, struct nf_conn *ct,
			     u32 portid, u32 report);
	void (*seq_adjust)(struct sk_buff *skb, struct nf_conn *ct,
			   enum ip_conntrack_info ctinfo, s32 off);
};
extern struct nfnl_ct_hook __rcu *nfnl_ct_hook;

/**
 * nf_skb_duplicated - TEE target has sent a packet
 *
 * When a xtables target sends a packet, the OUTPUT and POSTROUTING
 * hooks are traversed again, i.e. nft and xtables are invoked recursively.
 *
 * This is used by xtables TEE target to prevent the duplicated skb from
 * being duplicated again.
 */
DECLARE_PER_CPU(bool, nf_skb_duplicated);

#endif /*__LINUX_NETFILTER_H*/<|MERGE_RESOLUTION|>--- conflicted
+++ resolved
@@ -65,17 +65,10 @@
 struct sock;
 
 struct nf_hook_state {
-<<<<<<< HEAD
-	unsigned int hook;//hook点
-	u_int8_t pf;//协议族
+	u8 hook;//hook点
+	u8 pf;//协议族
 	struct net_device *in;//入接口设备
 	struct net_device *out;//出接口设备
-=======
-	u8 hook;
-	u8 pf;
-	struct net_device *in;
-	struct net_device *out;
->>>>>>> 40226a3d
 	struct sock *sk;
 	struct net *net;//所属的net namespace
 	int (*okfn)(struct net *, struct sock *, struct sk_buff *);//hook完成后的回调
@@ -97,14 +90,10 @@
 	struct net_device	*dev;
 	/*hook私有数据*/
 	void			*priv;
-<<<<<<< HEAD
 	//协议family
-	u_int8_t		pf;
-	/*hook点编号*/
-=======
 	u8			pf;
 	enum nf_hook_ops_type	hook_ops_type:8;
->>>>>>> 40226a3d
+	/*hook点编号*/
 	unsigned int		hooknum;
 	/* Hooks are ordered in ascending priority. */
 	//hook点优先级，例如nat肯定在ct创建后
