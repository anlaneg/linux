/* SPDX-License-Identifier: GPL-2.0 */
/*
 * Resizable, Scalable, Concurrent Hash Table
 *
 * Copyright (c) 2015-2016 Herbert Xu <herbert@gondor.apana.org.au>
 * Copyright (c) 2014-2015 Thomas Graf <tgraf@suug.ch>
 * Copyright (c) 2008-2014 Patrick McHardy <kaber@trash.net>
 *
 * Code partially derived from nft_hash
 * Rewritten with rehash code from br_multicast plus single list
 * pointer as suggested by Josh Triplett
 *
 * This program is free software; you can redistribute it and/or modify
 * it under the terms of the GNU General Public License version 2 as
 * published by the Free Software Foundation.
 */

#ifndef _LINUX_RHASHTABLE_H
#define _LINUX_RHASHTABLE_H

#include <linux/err.h>
#include <linux/errno.h>
#include <linux/jhash.h>
#include <linux/list_nulls.h>
#include <linux/workqueue.h>
#include <linux/rculist.h>

#include <linux/rhashtable-types.h>
/*
 * The end of the chain is marked with a special nulls marks which has
 * the least significant bit set.
 */

/* Maximum chain length before rehash
 *
 * The maximum (not average) chain length grows with the size of the hash
 * table, at a rate of (log N)/(log log N).
 *
 * The value of 16 is selected so that even if the hash table grew to
 * 2^32 you would not expect the maximum chain length to exceed it
 * unless we are under attack (or extremely unlucky).
 *
 * As this limit is only to detect attacks, we don't need to set it to a
 * lower value as you'd need the chain length to vastly exceed 16 to have
 * any real effect on the system.
 */
#define RHT_ELASTICITY	16u

/**
 * struct bucket_table - Table of hash buckets
 * @size: Number of hash buckets
 * @nest: Number of bits of first-level nested table.
 * @rehash: Current bucket being rehashed
 * @hash_rnd: Random seed to fold into hash
 * @locks_mask: Mask to apply before accessing locks[]
 * @locks: Array of spinlocks protecting individual buckets
 * @walkers: List of active walkers
 * @rcu: RCU structure for freeing the table
 * @future_tbl: Table under construction during rehashing
 * @ntbl: Nested table used when out of memory.
 * @buckets: size * hash buckets
 */
struct bucket_table {
	unsigned int		size;//桶的数目（必须为２的Ｎ次方）
	unsigned int		nest;//是否为nest哈希表
	unsigned int		rehash;
	u32			hash_rnd;//随机值（被合并到key的hash计算中，安全原因)
	unsigned int		locks_mask;
	spinlock_t		*locks;
	struct list_head	walkers;
	struct rcu_head		rcu;

	struct bucket_table __rcu *future_tbl;

	//hash桶
	struct rhash_head __rcu *buckets[] ____cacheline_aligned_in_smp;
};

<<<<<<< HEAD
/**
 * struct rhashtable_compare_arg - Key for the function rhashtable_compare
 * @ht: Hash table
 * @key: Key to compare against
 */
struct rhashtable_compare_arg {
	struct rhashtable *ht;
	const void *key;
};

typedef u32 (*rht_hashfn_t)(const void *data, u32 len, u32 seed);
typedef u32 (*rht_obj_hashfn_t)(const void *data, u32 len, u32 seed);
typedef int (*rht_obj_cmpfn_t)(struct rhashtable_compare_arg *arg,
			       const void *obj);

struct rhashtable;

/**
 * struct rhashtable_params - Hash table construction parameters
 * @nelem_hint: Hint on number of elements, should be 75% of desired size
 * @key_len: Length of key
 * @key_offset: Offset of key in struct to be hashed
 * @head_offset: Offset of rhash_head in struct to be hashed
 * @max_size: Maximum size while expanding
 * @min_size: Minimum size while shrinking
 * @locks_mul: Number of bucket locks to allocate per cpu (default: 32)
 * @automatic_shrinking: Enable automatic shrinking of tables
 * @nulls_base: Base value to generate nulls marker
 * @hashfn: Hash function (default: jhash2 if !(key_len % 4), or jhash)
 * @obj_hashfn: Function to hash object
 * @obj_cmpfn: Function to compare key with object
 */
struct rhashtable_params {
	u16			nelem_hint;
	u16			key_len;//key的长度
	u16			key_offset;
	u16			head_offset;
	unsigned int		max_size;
	u16			min_size;
	bool			automatic_shrinking;
	u8			locks_mul;
	u32			nulls_base;
	rht_hashfn_t		hashfn;//计算hash函数
	rht_obj_hashfn_t	obj_hashfn;//利用obj来计算hash函数
	rht_obj_cmpfn_t		obj_cmpfn;//对象比对函数
};

/**
 * struct rhashtable - Hash table handle
 * @tbl: Bucket table
 * @key_len: Key length for hashfn
 * @max_elems: Maximum number of elements in table
 * @p: Configuration parameters
 * @rhlist: True if this is an rhltable
 * @run_work: Deferred worker to expand/shrink asynchronously
 * @mutex: Mutex to protect current/future table swapping
 * @lock: Spin lock to protect walker list
 * @nelems: Number of elements in table
 */
struct rhashtable {
	struct bucket_table __rcu	*tbl;//哈希表
	unsigned int			key_len;//hash表key的长度
	unsigned int			max_elems;
	struct rhashtable_params	p;
	bool				rhlist;
	struct work_struct		run_work;
	struct mutex                    mutex;
	spinlock_t			lock;
	atomic_t			nelems;
};

/**
 * struct rhltable - Hash table with duplicate objects in a list
 * @ht: Underlying rhtable
 */
struct rhltable {
	struct rhashtable ht;
};

/**
 * struct rhashtable_walker - Hash table walker
 * @list: List entry on list of walkers
 * @tbl: The table that we were walking over
 */
struct rhashtable_walker {
	struct list_head list;
	struct bucket_table *tbl;
};

/**
 * struct rhashtable_iter - Hash table iterator
 * @ht: Table to iterate through
 * @p: Current pointer
 * @list: Current hash list pointer
 * @walker: Associated rhashtable walker
 * @slot: Current slot
 * @skip: Number of entries to skip in slot
 */
struct rhashtable_iter {
	struct rhashtable *ht;
	struct rhash_head *p;
	struct rhlist_head *list;
	struct rhashtable_walker walker;
	unsigned int slot;
	unsigned int skip;
	bool end_of_table;
};

static inline unsigned long rht_marker(const struct rhashtable *ht, u32 hash)
{
	return NULLS_MARKER(ht->p.nulls_base + hash);
}

#define INIT_RHT_NULLS_HEAD(ptr, ht, hash) \
	((ptr) = (typeof(ptr)) rht_marker(ht, hash))
=======
#define INIT_RHT_NULLS_HEAD(ptr)	\
	((ptr) = (typeof(ptr)) NULLS_MARKER(0))
>>>>>>> 58c3f14f

static inline bool rht_is_a_nulls(const struct rhash_head *ptr)
{
	return ((unsigned long) ptr & 1);
}

<<<<<<< HEAD
static inline unsigned long rht_get_nulls_value(const struct rhash_head *ptr)
{
	return ((unsigned long) ptr) >> 1;
}

//取对应的obj
=======
>>>>>>> 58c3f14f
static inline void *rht_obj(const struct rhashtable *ht,
			    const struct rhash_head *he)
{
	return (char *)he - ht->p.head_offset;
}

//通过hashcode找对应的桶索引
static inline unsigned int rht_bucket_index(const struct bucket_table *tbl,
					    unsigned int hash)
{
	return hash & (tbl->size - 1);
}

static inline unsigned int rht_key_get_hash(struct rhashtable *ht,
	const void *key, const struct rhashtable_params params,
	unsigned int hash_rnd)
{
	unsigned int hash;

	/* params must be equal to ht->p if it isn't constant. */
	if (!__builtin_constant_p(params.key_len))
		hash = ht->p.hashfn(key, ht->key_len, hash_rnd);
	else if (params.key_len) {
		unsigned int key_len = params.key_len;

		if (params.hashfn)
			hash = params.hashfn(key, key_len, hash_rnd);
		else if (key_len & (sizeof(u32) - 1))
			hash = jhash(key, key_len, hash_rnd);
		else
			hash = jhash2(key, key_len / sizeof(u32), hash_rnd);
	} else {
		unsigned int key_len = ht->p.key_len;

		if (params.hashfn)
			hash = params.hashfn(key, key_len, hash_rnd);
		else
			hash = jhash(key, key_len, hash_rnd);
	}

	return hash;
}

//返回对应的桶索引
static inline unsigned int rht_key_hashfn(
	struct rhashtable *ht, const struct bucket_table *tbl,
	const void *key, const struct rhashtable_params params)
{
	//计算hashcode
	unsigned int hash = rht_key_get_hash(ht, key, params, tbl->hash_rnd);

	return rht_bucket_index(tbl, hash);
}

static inline unsigned int rht_head_hashfn(
	struct rhashtable *ht, const struct bucket_table *tbl,
	const struct rhash_head *he, const struct rhashtable_params params)
{
	const char *ptr = rht_obj(ht, he);

	return likely(params.obj_hashfn) ?
	       rht_bucket_index(tbl, params.obj_hashfn(ptr, params.key_len ?:
							    ht->p.key_len,
						       tbl->hash_rnd)) :
	       rht_key_hashfn(ht, tbl, ptr + params.key_offset, params);
}

/**
 * rht_grow_above_75 - returns true if nelems > 0.75 * table-size
 * @ht:		hash table
 * @tbl:	current table
 */
static inline bool rht_grow_above_75(const struct rhashtable *ht,
				     const struct bucket_table *tbl)
{
	/* Expand table when exceeding 75% load */
	return atomic_read(&ht->nelems) > (tbl->size / 4 * 3) &&
	       (!ht->p.max_size || tbl->size < ht->p.max_size);
}

/**
 * rht_shrink_below_30 - returns true if nelems < 0.3 * table-size
 * @ht:		hash table
 * @tbl:	current table
 */
static inline bool rht_shrink_below_30(const struct rhashtable *ht,
				       const struct bucket_table *tbl)
{
	/* Shrink table beneath 30% load */
	return atomic_read(&ht->nelems) < (tbl->size * 3 / 10) &&
	       tbl->size > ht->p.min_size;
}

/**
 * rht_grow_above_100 - returns true if nelems > table-size
 * @ht:		hash table
 * @tbl:	current table
 */
static inline bool rht_grow_above_100(const struct rhashtable *ht,
				      const struct bucket_table *tbl)
{
	return atomic_read(&ht->nelems) > tbl->size &&
		(!ht->p.max_size || tbl->size < ht->p.max_size);
}

/**
 * rht_grow_above_max - returns true if table is above maximum
 * @ht:		hash table
 * @tbl:	current table
 */
static inline bool rht_grow_above_max(const struct rhashtable *ht,
				      const struct bucket_table *tbl)
{
	return atomic_read(&ht->nelems) >= ht->max_elems;
}

/* The bucket lock is selected based on the hash and protects mutations
 * on a group of hash buckets.
 *
 * A maximum of tbl->size/2 bucket locks is allocated. This ensures that
 * a single lock always covers both buckets which may both contains
 * entries which link to the same bucket of the old table during resizing.
 * This allows to simplify the locking as locking the bucket in both
 * tables during resize always guarantee protection.
 *
 * IMPORTANT: When holding the bucket lock of both the old and new table
 * during expansions and shrinking, the old bucket lock must always be
 * acquired first.
 */
static inline spinlock_t *rht_bucket_lock(const struct bucket_table *tbl,
					  unsigned int hash)
{
	return &tbl->locks[hash & tbl->locks_mask];
}

#ifdef CONFIG_PROVE_LOCKING
int lockdep_rht_mutex_is_held(struct rhashtable *ht);
int lockdep_rht_bucket_is_held(const struct bucket_table *tbl, u32 hash);
#else
static inline int lockdep_rht_mutex_is_held(struct rhashtable *ht)
{
	return 1;
}

static inline int lockdep_rht_bucket_is_held(const struct bucket_table *tbl,
					     u32 hash)
{
	return 1;
}
#endif /* CONFIG_PROVE_LOCKING */

void *rhashtable_insert_slow(struct rhashtable *ht, const void *key,
			     struct rhash_head *obj);

void rhashtable_walk_enter(struct rhashtable *ht,
			   struct rhashtable_iter *iter);
void rhashtable_walk_exit(struct rhashtable_iter *iter);
int rhashtable_walk_start_check(struct rhashtable_iter *iter) __acquires(RCU);

static inline void rhashtable_walk_start(struct rhashtable_iter *iter)
{
	(void)rhashtable_walk_start_check(iter);
}

void *rhashtable_walk_next(struct rhashtable_iter *iter);
void *rhashtable_walk_peek(struct rhashtable_iter *iter);
void rhashtable_walk_stop(struct rhashtable_iter *iter) __releases(RCU);

void rhashtable_free_and_destroy(struct rhashtable *ht,
				 void (*free_fn)(void *ptr, void *arg),
				 void *arg);
void rhashtable_destroy(struct rhashtable *ht);

struct rhash_head __rcu **rht_bucket_nested(const struct bucket_table *tbl,
					    unsigned int hash);
struct rhash_head __rcu **rht_bucket_nested_insert(struct rhashtable *ht,
						   struct bucket_table *tbl,
						   unsigned int hash);

#define rht_dereference(p, ht) \
	rcu_dereference_protected(p, lockdep_rht_mutex_is_held(ht))

#define rht_dereference_rcu(p, ht) \
	rcu_dereference_check(p, lockdep_rht_mutex_is_held(ht))

#define rht_dereference_bucket(p, tbl, hash) \
	rcu_dereference_protected(p, lockdep_rht_bucket_is_held(tbl, hash))

#define rht_dereference_bucket_rcu(p, tbl, hash) \
	rcu_dereference_check(p, lockdep_rht_bucket_is_held(tbl, hash))

#define rht_entry(tpos, pos, member) \
	({ tpos = container_of(pos, typeof(*tpos), member); 1; })

//找对应的桶
static inline struct rhash_head __rcu *const *rht_bucket(
	const struct bucket_table *tbl, unsigned int hash)
{
	return unlikely(tbl->nest) ? rht_bucket_nested(tbl, hash) :
				     &tbl->buckets[hash];
}

static inline struct rhash_head __rcu **rht_bucket_var(
	struct bucket_table *tbl, unsigned int hash)
{
	return unlikely(tbl->nest) ? rht_bucket_nested(tbl, hash) :
				     &tbl->buckets[hash];
}

static inline struct rhash_head __rcu **rht_bucket_insert(
	struct rhashtable *ht, struct bucket_table *tbl, unsigned int hash)
{
	return unlikely(tbl->nest) ? rht_bucket_nested_insert(ht, tbl, hash) :
				     &tbl->buckets[hash];
}

/**
 * rht_for_each_continue - continue iterating over hash chain
 * @pos:	the &struct rhash_head to use as a loop cursor.
 * @head:	the previous &struct rhash_head to continue from
 * @tbl:	the &struct bucket_table
 * @hash:	the hash value / bucket index
 */
#define rht_for_each_continue(pos, head, tbl, hash) \
	for (pos = rht_dereference_bucket(head, tbl, hash); \
	     !rht_is_a_nulls(pos); \
	     pos = rht_dereference_bucket((pos)->next, tbl, hash))

/**
 * rht_for_each - iterate over hash chain
 * @pos:	the &struct rhash_head to use as a loop cursor.
 * @tbl:	the &struct bucket_table
 * @hash:	the hash value / bucket index
 */
#define rht_for_each(pos, tbl, hash) \
	rht_for_each_continue(pos, *rht_bucket(tbl, hash), tbl, hash)

/**
 * rht_for_each_entry_continue - continue iterating over hash chain
 * @tpos:	the type * to use as a loop cursor.
 * @pos:	the &struct rhash_head to use as a loop cursor.
 * @head:	the previous &struct rhash_head to continue from
 * @tbl:	the &struct bucket_table
 * @hash:	the hash value / bucket index
 * @member:	name of the &struct rhash_head within the hashable struct.
 */
#define rht_for_each_entry_continue(tpos, pos, head, tbl, hash, member)	\
	for (pos = rht_dereference_bucket(head, tbl, hash);		\
	     (!rht_is_a_nulls(pos)) && rht_entry(tpos, pos, member);	\
	     pos = rht_dereference_bucket((pos)->next, tbl, hash))

/**
 * rht_for_each_entry - iterate over hash chain of given type
 * @tpos:	the type * to use as a loop cursor.
 * @pos:	the &struct rhash_head to use as a loop cursor.
 * @tbl:	the &struct bucket_table
 * @hash:	the hash value / bucket index
 * @member:	name of the &struct rhash_head within the hashable struct.
 */
#define rht_for_each_entry(tpos, pos, tbl, hash, member)		\
	rht_for_each_entry_continue(tpos, pos, *rht_bucket(tbl, hash),	\
				    tbl, hash, member)

/**
 * rht_for_each_entry_safe - safely iterate over hash chain of given type
 * @tpos:	the type * to use as a loop cursor.
 * @pos:	the &struct rhash_head to use as a loop cursor.
 * @next:	the &struct rhash_head to use as next in loop cursor.
 * @tbl:	the &struct bucket_table
 * @hash:	the hash value / bucket index
 * @member:	name of the &struct rhash_head within the hashable struct.
 *
 * This hash chain list-traversal primitive allows for the looped code to
 * remove the loop cursor from the list.
 */
#define rht_for_each_entry_safe(tpos, pos, next, tbl, hash, member)	      \
	for (pos = rht_dereference_bucket(*rht_bucket(tbl, hash), tbl, hash), \
	     next = !rht_is_a_nulls(pos) ?				      \
		       rht_dereference_bucket(pos->next, tbl, hash) : NULL;   \
	     (!rht_is_a_nulls(pos)) && rht_entry(tpos, pos, member);	      \
	     pos = next,						      \
	     next = !rht_is_a_nulls(pos) ?				      \
		       rht_dereference_bucket(pos->next, tbl, hash) : NULL)

/**
 * rht_for_each_rcu_continue - continue iterating over rcu hash chain
 * @pos:	the &struct rhash_head to use as a loop cursor.
 * @head:	the previous &struct rhash_head to continue from
 * @tbl:	the &struct bucket_table
 * @hash:	the hash value / bucket index
 *
 * This hash chain list-traversal primitive may safely run concurrently with
 * the _rcu mutation primitives such as rhashtable_insert() as long as the
 * traversal is guarded by rcu_read_lock().
 */
#define rht_for_each_rcu_continue(pos, head, tbl, hash)			\
	for (({barrier(); }),						\
	     pos = rht_dereference_bucket_rcu(head, tbl, hash);		\
	     !rht_is_a_nulls(pos);					\
	     pos = rcu_dereference_raw(pos->next))

/**
 * rht_for_each_rcu - iterate over rcu hash chain
 * @pos:	the &struct rhash_head to use as a loop cursor.
 * @tbl:	the &struct bucket_table
 * @hash:	the hash value / bucket index
 *
 * This hash chain list-traversal primitive may safely run concurrently with
 * the _rcu mutation primitives such as rhashtable_insert() as long as the
 * traversal is guarded by rcu_read_lock().
 */
#define rht_for_each_rcu(pos, tbl, hash)				\
	rht_for_each_rcu_continue(pos, *rht_bucket(tbl, hash), tbl, hash)

/**
 * rht_for_each_entry_rcu_continue - continue iterating over rcu hash chain
 * @tpos:	the type * to use as a loop cursor.
 * @pos:	the &struct rhash_head to use as a loop cursor.
 * @head:	the previous &struct rhash_head to continue from
 * @tbl:	the &struct bucket_table
 * @hash:	the hash value / bucket index
 * @member:	name of the &struct rhash_head within the hashable struct.
 *
 * This hash chain list-traversal primitive may safely run concurrently with
 * the _rcu mutation primitives such as rhashtable_insert() as long as the
 * traversal is guarded by rcu_read_lock().
 */
#define rht_for_each_entry_rcu_continue(tpos, pos, head, tbl, hash, member) \
	for (({barrier(); }),						    \
	     pos = rht_dereference_bucket_rcu(head, tbl, hash);		    \
	     (!rht_is_a_nulls(pos)) && rht_entry(tpos, pos, member);	    \
	     pos = rht_dereference_bucket_rcu(pos->next, tbl, hash))

/**
 * rht_for_each_entry_rcu - iterate over rcu hash chain of given type
 * @tpos:	the type * to use as a loop cursor.
 * @pos:	the &struct rhash_head to use as a loop cursor.
 * @tbl:	the &struct bucket_table
 * @hash:	the hash value / bucket index
 * @member:	name of the &struct rhash_head within the hashable struct.
 *
 * This hash chain list-traversal primitive may safely run concurrently with
 * the _rcu mutation primitives such as rhashtable_insert() as long as the
 * traversal is guarded by rcu_read_lock().
 */
#define rht_for_each_entry_rcu(tpos, pos, tbl, hash, member)		   \
	rht_for_each_entry_rcu_continue(tpos, pos, *rht_bucket(tbl, hash), \
					tbl, hash, member)

/**
 * rhl_for_each_rcu - iterate over rcu hash table list
 * @pos:	the &struct rlist_head to use as a loop cursor.
 * @list:	the head of the list
 *
 * This hash chain list-traversal primitive should be used on the
 * list returned by rhltable_lookup.
 */
#define rhl_for_each_rcu(pos, list)					\
	for (pos = list; pos; pos = rcu_dereference_raw(pos->next))

/**
 * rhl_for_each_entry_rcu - iterate over rcu hash table list of given type
 * @tpos:	the type * to use as a loop cursor.
 * @pos:	the &struct rlist_head to use as a loop cursor.
 * @list:	the head of the list
 * @member:	name of the &struct rlist_head within the hashable struct.
 *
 * This hash chain list-traversal primitive should be used on the
 * list returned by rhltable_lookup.
 */
#define rhl_for_each_entry_rcu(tpos, pos, list, member)			\
	for (pos = list; pos && rht_entry(tpos, pos, member);		\
	     pos = rcu_dereference_raw(pos->next))

static inline int rhashtable_compare(struct rhashtable_compare_arg *arg,
				     const void *obj)
{
	struct rhashtable *ht = arg->ht;
	const char *ptr = obj;

	return memcmp(ptr + ht->p.key_offset, arg->key, ht->p.key_len);
}

/* Internal function, do not use. */
static inline struct rhash_head *__rhashtable_lookup(
	struct rhashtable *ht, const void *key,
	const struct rhashtable_params params)
{
	//构造比对参数
	struct rhashtable_compare_arg arg = {
		.ht = ht,
		.key = key,
	};
	struct bucket_table *tbl;
	struct rhash_head *he;
	unsigned int hash;

	tbl = rht_dereference_rcu(ht->tbl, ht);
restart:
	//计算hash值(查询不加锁）
	hash = rht_key_hashfn(ht, tbl, key, params);
	//采用函数params.obj_cmpfn遍历对应的桶
	rht_for_each_rcu(he, tbl, hash) {
		if (params.obj_cmpfn ?
		    params.obj_cmpfn(&arg, rht_obj(ht, he)) :
		    rhashtable_compare(&arg, rht_obj(ht, he)))//默认为memcmp函数进行比对
			continue;
		return he;
	}

	/* Ensure we see any new tables. */
	smp_rmb();

	tbl = rht_dereference_rcu(tbl->future_tbl, ht);
	if (unlikely(tbl))
		goto restart;//存在计划替换的表，查询替换的表

	return NULL;
}

/**
 * rhashtable_lookup - search hash table
 * @ht:		hash table
 * @key:	the pointer to the key
 * @params:	hash table parameters
 *
 * Computes the hash value for the key and traverses the bucket chain looking
 * for a entry with an identical key. The first matching entry is returned.
 *
 * This must only be called under the RCU read lock.
 *
 * Returns the first entry on which the compare function returned true.
 */
static inline void *rhashtable_lookup(
	struct rhashtable *ht, const void *key,
	const struct rhashtable_params params)
{
	//查询，并返回对应的obj
	struct rhash_head *he = __rhashtable_lookup(ht, key, params);

	return he ? rht_obj(ht, he) : NULL;
}

/**
 * rhashtable_lookup_fast - search hash table, without RCU read lock
 * @ht:		hash table
 * @key:	the pointer to the key
 * @params:	hash table parameters
 *
 * Computes the hash value for the key and traverses the bucket chain looking
 * for a entry with an identical key. The first matching entry is returned.
 *
 * Only use this function when you have other mechanisms guaranteeing
 * that the object won't go away after the RCU read lock is released.
 *
 * Returns the first entry on which the compare function returned true.
 */
static inline void *rhashtable_lookup_fast(
	struct rhashtable *ht, const void *key,
	const struct rhashtable_params params)
{
	void *obj;

	rcu_read_lock();
	obj = rhashtable_lookup(ht, key, params);
	rcu_read_unlock();

	return obj;
}

/**
 * rhltable_lookup - search hash list table
 * @hlt:	hash table
 * @key:	the pointer to the key
 * @params:	hash table parameters
 *
 * Computes the hash value for the key and traverses the bucket chain looking
 * for a entry with an identical key.  All matching entries are returned
 * in a list.
 *
 * This must only be called under the RCU read lock.
 *
 * Returns the list of entries that match the given key.
 */
static inline struct rhlist_head *rhltable_lookup(
	struct rhltable *hlt, const void *key,
	const struct rhashtable_params params)
{
	struct rhash_head *he = __rhashtable_lookup(&hlt->ht, key, params);

	return he ? container_of(he, struct rhlist_head, rhead) : NULL;
}

/* Internal function, please use rhashtable_insert_fast() instead. This
 * function returns the existing element already in hashes in there is a clash,
 * otherwise it returns an error via ERR_PTR().
 */
//向hash表中添加元素obj（加锁）
static inline void *__rhashtable_insert_fast(
	struct rhashtable *ht, const void *key, struct rhash_head *obj,
	const struct rhashtable_params params, bool rhlist)
{
	struct rhashtable_compare_arg arg = {
		.ht = ht,
		.key = key,
	};
	struct rhash_head __rcu **pprev;
	struct bucket_table *tbl;
	struct rhash_head *head;
	spinlock_t *lock;
	unsigned int hash;
	int elasticity;
	void *data;

	rcu_read_lock();

	tbl = rht_dereference_rcu(ht->tbl, ht);
	hash = rht_head_hashfn(ht, tbl, obj, params);//计算hash值
	lock = rht_bucket_lock(tbl, hash);//对bucket进行加锁
	spin_lock_bh(lock);

	if (unlikely(rcu_access_pointer(tbl->future_tbl))) {
slow_path:
		spin_unlock_bh(lock);
		rcu_read_unlock();
		return rhashtable_insert_slow(ht, key, obj);
	}

	elasticity = RHT_ELASTICITY;
	//取出要加入的桶
	pprev = rht_bucket_insert(ht, tbl, hash);
	data = ERR_PTR(-ENOMEM);
	if (!pprev)
		goto out;

	rht_for_each_continue(head, *pprev, tbl, hash) {
		struct rhlist_head *plist;
		struct rhlist_head *list;

		elasticity--;
		if (!key ||
		    (params.obj_cmpfn ?
		     params.obj_cmpfn(&arg, rht_obj(ht, head)) :
		     rhashtable_compare(&arg, rht_obj(ht, head)))) {
			pprev = &head->next;
			continue;
		}

		data = rht_obj(ht, head);

		if (!rhlist)
			goto out;


		list = container_of(obj, struct rhlist_head, rhead);
		plist = container_of(head, struct rhlist_head, rhead);

		RCU_INIT_POINTER(list->next, plist);
		head = rht_dereference_bucket(head->next, tbl, hash);
		RCU_INIT_POINTER(list->rhead.next, head);
		rcu_assign_pointer(*pprev, obj);

		goto good;
	}

	if (elasticity <= 0)
		goto slow_path;

	data = ERR_PTR(-E2BIG);
	if (unlikely(rht_grow_above_max(ht, tbl)))
		goto out;

	if (unlikely(rht_grow_above_100(ht, tbl)))
		goto slow_path;

	head = rht_dereference_bucket(*pprev, tbl, hash);

	RCU_INIT_POINTER(obj->next, head);
	if (rhlist) {
		struct rhlist_head *list;

		list = container_of(obj, struct rhlist_head, rhead);
		RCU_INIT_POINTER(list->next, NULL);
	}

	rcu_assign_pointer(*pprev, obj);

	atomic_inc(&ht->nelems);
	if (rht_grow_above_75(ht, tbl))
		schedule_work(&ht->run_work);

good:
	data = NULL;

out:
	spin_unlock_bh(lock);
	rcu_read_unlock();

	return data;
}

/**
 * rhashtable_insert_fast - insert object into hash table
 * @ht:		hash table
 * @obj:	pointer to hash head inside object
 * @params:	hash table parameters
 *
 * Will take a per bucket spinlock to protect against mutual mutations
 * on the same bucket. Multiple insertions may occur in parallel unless
 * they map to the same bucket lock.
 *
 * It is safe to call this function from atomic context.
 *
 * Will trigger an automatic deferred table resizing if residency in the
 * table grows beyond 70%.
 */
static inline int rhashtable_insert_fast(
	struct rhashtable *ht, struct rhash_head *obj,
	const struct rhashtable_params params)
{
	void *ret;

	ret = __rhashtable_insert_fast(ht, NULL, obj, params, false);
	if (IS_ERR(ret))
		return PTR_ERR(ret);

	return ret == NULL ? 0 : -EEXIST;
}

/**
 * rhltable_insert_key - insert object into hash list table
 * @hlt:	hash list table
 * @key:	the pointer to the key
 * @list:	pointer to hash list head inside object
 * @params:	hash table parameters
 *
 * Will take a per bucket spinlock to protect against mutual mutations
 * on the same bucket. Multiple insertions may occur in parallel unless
 * they map to the same bucket lock.
 *
 * It is safe to call this function from atomic context.
 *
 * Will trigger an automatic deferred table resizing if residency in the
 * table grows beyond 70%.
 */
static inline int rhltable_insert_key(
	struct rhltable *hlt, const void *key, struct rhlist_head *list,
	const struct rhashtable_params params)
{
	return PTR_ERR(__rhashtable_insert_fast(&hlt->ht, key, &list->rhead,
						params, true));
}

/**
 * rhltable_insert - insert object into hash list table
 * @hlt:	hash list table
 * @list:	pointer to hash list head inside object
 * @params:	hash table parameters
 *
 * Will take a per bucket spinlock to protect against mutual mutations
 * on the same bucket. Multiple insertions may occur in parallel unless
 * they map to the same bucket lock.
 *
 * It is safe to call this function from atomic context.
 *
 * Will trigger an automatic deferred table resizing if residency in the
 * table grows beyond 70%.
 */
static inline int rhltable_insert(
	struct rhltable *hlt, struct rhlist_head *list,
	const struct rhashtable_params params)
{
	const char *key = rht_obj(&hlt->ht, &list->rhead);

	key += params.key_offset;

	return rhltable_insert_key(hlt, key, list, params);
}

/**
 * rhashtable_lookup_insert_fast - lookup and insert object into hash table
 * @ht:		hash table
 * @obj:	pointer to hash head inside object
 * @params:	hash table parameters
 *
 * Locks down the bucket chain in both the old and new table if a resize
 * is in progress to ensure that writers can't remove from the old table
 * and can't insert to the new table during the atomic operation of search
 * and insertion. Searches for duplicates in both the old and new table if
 * a resize is in progress.
 *
 * This lookup function may only be used for fixed key hash table (key_len
 * parameter set). It will BUG() if used inappropriately.
 *
 * It is safe to call this function from atomic context.
 *
 * Will trigger an automatic deferred table resizing if residency in the
 * table grows beyond 70%.
 */
static inline int rhashtable_lookup_insert_fast(
	struct rhashtable *ht, struct rhash_head *obj,
	const struct rhashtable_params params)
{
	const char *key = rht_obj(ht, obj);
	void *ret;

	BUG_ON(ht->p.obj_hashfn);

	ret = __rhashtable_insert_fast(ht, key + ht->p.key_offset, obj, params,
				       false);
	if (IS_ERR(ret))
		return PTR_ERR(ret);

	return ret == NULL ? 0 : -EEXIST;
}

/**
 * rhashtable_lookup_get_insert_fast - lookup and insert object into hash table
 * @ht:		hash table
 * @obj:	pointer to hash head inside object
 * @params:	hash table parameters
 *
 * Just like rhashtable_lookup_insert_fast(), but this function returns the
 * object if it exists, NULL if it did not and the insertion was successful,
 * and an ERR_PTR otherwise.
 */
static inline void *rhashtable_lookup_get_insert_fast(
	struct rhashtable *ht, struct rhash_head *obj,
	const struct rhashtable_params params)
{
	const char *key = rht_obj(ht, obj);

	BUG_ON(ht->p.obj_hashfn);

	return __rhashtable_insert_fast(ht, key + ht->p.key_offset, obj, params,
					false);
}

/**
 * rhashtable_lookup_insert_key - search and insert object to hash table
 *				  with explicit key
 * @ht:		hash table
 * @key:	key
 * @obj:	pointer to hash head inside object
 * @params:	hash table parameters
 *
 * Locks down the bucket chain in both the old and new table if a resize
 * is in progress to ensure that writers can't remove from the old table
 * and can't insert to the new table during the atomic operation of search
 * and insertion. Searches for duplicates in both the old and new table if
 * a resize is in progress.
 *
 * Lookups may occur in parallel with hashtable mutations and resizing.
 *
 * Will trigger an automatic deferred table resizing if residency in the
 * table grows beyond 70%.
 *
 * Returns zero on success.
 */
static inline int rhashtable_lookup_insert_key(
	struct rhashtable *ht, const void *key, struct rhash_head *obj,
	const struct rhashtable_params params)
{
	void *ret;

	BUG_ON(!ht->p.obj_hashfn || !key);

	ret = __rhashtable_insert_fast(ht, key, obj, params, false);
	if (IS_ERR(ret))
		return PTR_ERR(ret);

	return ret == NULL ? 0 : -EEXIST;
}

/**
 * rhashtable_lookup_get_insert_key - lookup and insert object into hash table
 * @ht:		hash table
 * @obj:	pointer to hash head inside object
 * @params:	hash table parameters
 * @data:	pointer to element data already in hashes
 *
 * Just like rhashtable_lookup_insert_key(), but this function returns the
 * object if it exists, NULL if it does not and the insertion was successful,
 * and an ERR_PTR otherwise.
 */
static inline void *rhashtable_lookup_get_insert_key(
	struct rhashtable *ht, const void *key, struct rhash_head *obj,
	const struct rhashtable_params params)
{
	BUG_ON(!ht->p.obj_hashfn || !key);

	return __rhashtable_insert_fast(ht, key, obj, params, false);
}

/* Internal function, please use rhashtable_remove_fast() instead */
static inline int __rhashtable_remove_fast_one(
	struct rhashtable *ht, struct bucket_table *tbl,
	struct rhash_head *obj, const struct rhashtable_params params,
	bool rhlist)
{
	struct rhash_head __rcu **pprev;
	struct rhash_head *he;
	spinlock_t * lock;
	unsigned int hash;
	int err = -ENOENT;

	hash = rht_head_hashfn(ht, tbl, obj, params);
	lock = rht_bucket_lock(tbl, hash);

	spin_lock_bh(lock);//删除加锁处

	pprev = rht_bucket_var(tbl, hash);
	rht_for_each_continue(he, *pprev, tbl, hash) {
		struct rhlist_head *list;

		list = container_of(he, struct rhlist_head, rhead);

		if (he != obj) {
			struct rhlist_head __rcu **lpprev;

			pprev = &he->next;

			if (!rhlist)
				continue;

			do {
				lpprev = &list->next;
				list = rht_dereference_bucket(list->next,
							      tbl, hash);
			} while (list && obj != &list->rhead);

			if (!list)
				continue;

			list = rht_dereference_bucket(list->next, tbl, hash);
			RCU_INIT_POINTER(*lpprev, list);
			err = 0;
			break;
		}

		obj = rht_dereference_bucket(obj->next, tbl, hash);
		err = 1;

		if (rhlist) {
			list = rht_dereference_bucket(list->next, tbl, hash);
			if (list) {
				RCU_INIT_POINTER(list->rhead.next, obj);
				obj = &list->rhead;
				err = 0;
			}
		}

		rcu_assign_pointer(*pprev, obj);
		break;
	}

	spin_unlock_bh(lock);

	if (err > 0) {
		atomic_dec(&ht->nelems);
		if (unlikely(ht->p.automatic_shrinking &&
			     rht_shrink_below_30(ht, tbl)))
			schedule_work(&ht->run_work);
		err = 0;
	}

	return err;
}

/* Internal function, please use rhashtable_remove_fast() instead */
static inline int __rhashtable_remove_fast(
	struct rhashtable *ht, struct rhash_head *obj,
	const struct rhashtable_params params, bool rhlist)
{
	struct bucket_table *tbl;
	int err;

	rcu_read_lock();

	tbl = rht_dereference_rcu(ht->tbl, ht);

	/* Because we have already taken (and released) the bucket
	 * lock in old_tbl, if we find that future_tbl is not yet
	 * visible then that guarantees the entry to still be in
	 * the old tbl if it exists.
	 */
	while ((err = __rhashtable_remove_fast_one(ht, tbl, obj, params,
						   rhlist)) &&
	       (tbl = rht_dereference_rcu(tbl->future_tbl, ht)))
		;

	rcu_read_unlock();

	return err;
}

/**
 * rhashtable_remove_fast - remove object from hash table
 * @ht:		hash table
 * @obj:	pointer to hash head inside object
 * @params:	hash table parameters
 *
 * Since the hash chain is single linked, the removal operation needs to
 * walk the bucket chain upon removal. The removal operation is thus
 * considerable slow if the hash table is not correctly sized.
 *
 * Will automatically shrink the table if permitted when residency drops
 * below 30%.
 *
 * Returns zero on success, -ENOENT if the entry could not be found.
 */
static inline int rhashtable_remove_fast(
	struct rhashtable *ht, struct rhash_head *obj,
	const struct rhashtable_params params)
{
	return __rhashtable_remove_fast(ht, obj, params, false);
}

/**
 * rhltable_remove - remove object from hash list table
 * @hlt:	hash list table
 * @list:	pointer to hash list head inside object
 * @params:	hash table parameters
 *
 * Since the hash chain is single linked, the removal operation needs to
 * walk the bucket chain upon removal. The removal operation is thus
 * considerable slow if the hash table is not correctly sized.
 *
 * Will automatically shrink the table if permitted when residency drops
 * below 30%
 *
 * Returns zero on success, -ENOENT if the entry could not be found.
 */
static inline int rhltable_remove(
	struct rhltable *hlt, struct rhlist_head *list,
	const struct rhashtable_params params)
{
	return __rhashtable_remove_fast(&hlt->ht, &list->rhead, params, true);
}

/* Internal function, please use rhashtable_replace_fast() instead */
static inline int __rhashtable_replace_fast(
	struct rhashtable *ht, struct bucket_table *tbl,
	struct rhash_head *obj_old, struct rhash_head *obj_new,
	const struct rhashtable_params params)
{
	struct rhash_head __rcu **pprev;
	struct rhash_head *he;
	spinlock_t *lock;
	unsigned int hash;
	int err = -ENOENT;

	/* Minimally, the old and new objects must have same hash
	 * (which should mean identifiers are the same).
	 */
	hash = rht_head_hashfn(ht, tbl, obj_old, params);
	if (hash != rht_head_hashfn(ht, tbl, obj_new, params))
		return -EINVAL;

	lock = rht_bucket_lock(tbl, hash);

	spin_lock_bh(lock);

	pprev = rht_bucket_var(tbl, hash);
	rht_for_each_continue(he, *pprev, tbl, hash) {
		if (he != obj_old) {
			pprev = &he->next;
			continue;
		}

		rcu_assign_pointer(obj_new->next, obj_old->next);
		rcu_assign_pointer(*pprev, obj_new);
		err = 0;
		break;
	}

	spin_unlock_bh(lock);

	return err;
}

/**
 * rhashtable_replace_fast - replace an object in hash table
 * @ht:		hash table
 * @obj_old:	pointer to hash head inside object being replaced
 * @obj_new:	pointer to hash head inside object which is new
 * @params:	hash table parameters
 *
 * Replacing an object doesn't affect the number of elements in the hash table
 * or bucket, so we don't need to worry about shrinking or expanding the
 * table here.
 *
 * Returns zero on success, -ENOENT if the entry could not be found,
 * -EINVAL if hash is not the same for the old and new objects.
 */
static inline int rhashtable_replace_fast(
	struct rhashtable *ht, struct rhash_head *obj_old,
	struct rhash_head *obj_new,
	const struct rhashtable_params params)
{
	struct bucket_table *tbl;
	int err;

	rcu_read_lock();

	tbl = rht_dereference_rcu(ht->tbl, ht);

	/* Because we have already taken (and released) the bucket
	 * lock in old_tbl, if we find that future_tbl is not yet
	 * visible then that guarantees the entry to still be in
	 * the old tbl if it exists.
	 */
	while ((err = __rhashtable_replace_fast(ht, tbl, obj_old,
						obj_new, params)) &&
	       (tbl = rht_dereference_rcu(tbl->future_tbl, ht)))
		;

	rcu_read_unlock();

	return err;
}

/* Obsolete function, do not use in new code. */
static inline int rhashtable_walk_init(struct rhashtable *ht,
				       struct rhashtable_iter *iter, gfp_t gfp)
{
	rhashtable_walk_enter(ht, iter);
	return 0;
}

/**
 * rhltable_walk_enter - Initialise an iterator
 * @hlt:	Table to walk over
 * @iter:	Hash table Iterator
 *
 * This function prepares a hash table walk.
 *
 * Note that if you restart a walk after rhashtable_walk_stop you
 * may see the same object twice.  Also, you may miss objects if
 * there are removals in between rhashtable_walk_stop and the next
 * call to rhashtable_walk_start.
 *
 * For a completely stable walk you should construct your own data
 * structure outside the hash table.
 *
 * This function may be called from any process context, including
 * non-preemptable context, but cannot be called from softirq or
 * hardirq context.
 *
 * You must call rhashtable_walk_exit after this function returns.
 */
static inline void rhltable_walk_enter(struct rhltable *hlt,
				       struct rhashtable_iter *iter)
{
	return rhashtable_walk_enter(&hlt->ht, iter);
}

/**
 * rhltable_free_and_destroy - free elements and destroy hash list table
 * @hlt:	the hash list table to destroy
 * @free_fn:	callback to release resources of element
 * @arg:	pointer passed to free_fn
 *
 * See documentation for rhashtable_free_and_destroy.
 */
static inline void rhltable_free_and_destroy(struct rhltable *hlt,
					     void (*free_fn)(void *ptr,
							     void *arg),
					     void *arg)
{
	return rhashtable_free_and_destroy(&hlt->ht, free_fn, arg);
}

static inline void rhltable_destroy(struct rhltable *hlt)
{
	return rhltable_free_and_destroy(hlt, NULL, NULL);
}

#endif /* _LINUX_RHASHTABLE_H */<|MERGE_RESOLUTION|>--- conflicted
+++ resolved
@@ -76,141 +76,15 @@
 	struct rhash_head __rcu *buckets[] ____cacheline_aligned_in_smp;
 };
 
-<<<<<<< HEAD
-/**
- * struct rhashtable_compare_arg - Key for the function rhashtable_compare
- * @ht: Hash table
- * @key: Key to compare against
- */
-struct rhashtable_compare_arg {
-	struct rhashtable *ht;
-	const void *key;
-};
-
-typedef u32 (*rht_hashfn_t)(const void *data, u32 len, u32 seed);
-typedef u32 (*rht_obj_hashfn_t)(const void *data, u32 len, u32 seed);
-typedef int (*rht_obj_cmpfn_t)(struct rhashtable_compare_arg *arg,
-			       const void *obj);
-
-struct rhashtable;
-
-/**
- * struct rhashtable_params - Hash table construction parameters
- * @nelem_hint: Hint on number of elements, should be 75% of desired size
- * @key_len: Length of key
- * @key_offset: Offset of key in struct to be hashed
- * @head_offset: Offset of rhash_head in struct to be hashed
- * @max_size: Maximum size while expanding
- * @min_size: Minimum size while shrinking
- * @locks_mul: Number of bucket locks to allocate per cpu (default: 32)
- * @automatic_shrinking: Enable automatic shrinking of tables
- * @nulls_base: Base value to generate nulls marker
- * @hashfn: Hash function (default: jhash2 if !(key_len % 4), or jhash)
- * @obj_hashfn: Function to hash object
- * @obj_cmpfn: Function to compare key with object
- */
-struct rhashtable_params {
-	u16			nelem_hint;
-	u16			key_len;//key的长度
-	u16			key_offset;
-	u16			head_offset;
-	unsigned int		max_size;
-	u16			min_size;
-	bool			automatic_shrinking;
-	u8			locks_mul;
-	u32			nulls_base;
-	rht_hashfn_t		hashfn;//计算hash函数
-	rht_obj_hashfn_t	obj_hashfn;//利用obj来计算hash函数
-	rht_obj_cmpfn_t		obj_cmpfn;//对象比对函数
-};
-
-/**
- * struct rhashtable - Hash table handle
- * @tbl: Bucket table
- * @key_len: Key length for hashfn
- * @max_elems: Maximum number of elements in table
- * @p: Configuration parameters
- * @rhlist: True if this is an rhltable
- * @run_work: Deferred worker to expand/shrink asynchronously
- * @mutex: Mutex to protect current/future table swapping
- * @lock: Spin lock to protect walker list
- * @nelems: Number of elements in table
- */
-struct rhashtable {
-	struct bucket_table __rcu	*tbl;//哈希表
-	unsigned int			key_len;//hash表key的长度
-	unsigned int			max_elems;
-	struct rhashtable_params	p;
-	bool				rhlist;
-	struct work_struct		run_work;
-	struct mutex                    mutex;
-	spinlock_t			lock;
-	atomic_t			nelems;
-};
-
-/**
- * struct rhltable - Hash table with duplicate objects in a list
- * @ht: Underlying rhtable
- */
-struct rhltable {
-	struct rhashtable ht;
-};
-
-/**
- * struct rhashtable_walker - Hash table walker
- * @list: List entry on list of walkers
- * @tbl: The table that we were walking over
- */
-struct rhashtable_walker {
-	struct list_head list;
-	struct bucket_table *tbl;
-};
-
-/**
- * struct rhashtable_iter - Hash table iterator
- * @ht: Table to iterate through
- * @p: Current pointer
- * @list: Current hash list pointer
- * @walker: Associated rhashtable walker
- * @slot: Current slot
- * @skip: Number of entries to skip in slot
- */
-struct rhashtable_iter {
-	struct rhashtable *ht;
-	struct rhash_head *p;
-	struct rhlist_head *list;
-	struct rhashtable_walker walker;
-	unsigned int slot;
-	unsigned int skip;
-	bool end_of_table;
-};
-
-static inline unsigned long rht_marker(const struct rhashtable *ht, u32 hash)
-{
-	return NULLS_MARKER(ht->p.nulls_base + hash);
-}
-
-#define INIT_RHT_NULLS_HEAD(ptr, ht, hash) \
-	((ptr) = (typeof(ptr)) rht_marker(ht, hash))
-=======
 #define INIT_RHT_NULLS_HEAD(ptr)	\
 	((ptr) = (typeof(ptr)) NULLS_MARKER(0))
->>>>>>> 58c3f14f
 
 static inline bool rht_is_a_nulls(const struct rhash_head *ptr)
 {
 	return ((unsigned long) ptr & 1);
 }
 
-<<<<<<< HEAD
-static inline unsigned long rht_get_nulls_value(const struct rhash_head *ptr)
-{
-	return ((unsigned long) ptr) >> 1;
-}
-
 //取对应的obj
-=======
->>>>>>> 58c3f14f
 static inline void *rht_obj(const struct rhashtable *ht,
 			    const struct rhash_head *he)
 {
