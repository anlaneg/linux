--- conflicted
+++ resolved
@@ -501,22 +501,13 @@
 restart:
 	//计算hash值(查询不加锁）
 	hash = rht_key_hashfn(ht, tbl, key, params);
-<<<<<<< HEAD
 	//采用函数params.obj_cmpfn遍历对应的桶
-	rht_for_each_rcu(he, tbl, hash) {
-		if (params.obj_cmpfn ?
-		    params.obj_cmpfn(&arg, rht_obj(ht, he)) :
-		    rhashtable_compare(&arg, rht_obj(ht, he)))//默认为memcmp函数进行比对
-			continue;
-		return he;
-	}
-=======
 	head = rht_bucket(tbl, hash);
 	do {
 		rht_for_each_rcu_continue(he, *head, tbl, hash) {
 			if (params.obj_cmpfn ?
 			    params.obj_cmpfn(&arg, rht_obj(ht, he)) :
-			    rhashtable_compare(&arg, rht_obj(ht, he)))
+			    rhashtable_compare(&arg, rht_obj(ht, he)))//默认为memcmp函数进行比对
 				continue;
 			return he;
 		}
@@ -524,7 +515,6 @@
 		 * while we walk along it - better check and retry.
 		 */
 	} while (he != RHT_NULLS_MARKER(head));
->>>>>>> f17b5f06
 
 	/* Ensure we see any new tables. */
 	smp_rmb();
