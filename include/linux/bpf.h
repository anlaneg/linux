--- conflicted
+++ resolved
@@ -831,11 +831,8 @@
 	const struct bpf_prog_ops *ops;
 	struct bpf_map **used_maps;
 	struct mutex used_maps_mutex; /* mutex for used_maps and used_map_cnt */
-<<<<<<< HEAD
+	struct btf_mod_pair *used_btfs;
 	//指向对应的bpf程序
-=======
-	struct btf_mod_pair *used_btfs;
->>>>>>> 52e44129
 	struct bpf_prog *prog;
 	struct user_struct *user;
 	u64 load_time; /* ns since boottime */
@@ -873,11 +870,6 @@
 	u32 linfo_idx;
 	u32 num_exentries;
 	struct exception_table_entry *extable;
-<<<<<<< HEAD
-	//指向per cpu的统计信息
-	struct bpf_prog_stats __percpu *stats;
-=======
->>>>>>> 52e44129
 	union {
 		struct work_struct work;
 		struct rcu_head	rcu;
