--- conflicted
+++ resolved
@@ -1058,11 +1058,8 @@
 		const struct bpf_insn *insnsi,				\
 		bpf_func_t bpf_func);					\
 	extern struct bpf_dispatcher bpf_dispatcher_##name;
-<<<<<<< HEAD
+
 /*bpf dispatcher_func函数名称*/
-=======
-
->>>>>>> 97ee9d1c
 #define BPF_DISPATCHER_FUNC(name) bpf_dispatcher_##name##_func
 #define BPF_DISPATCHER_PTR(name) (&bpf_dispatcher_##name)
 void bpf_dispatcher_change_prog(struct bpf_dispatcher *d, struct bpf_prog *from,
@@ -1242,9 +1239,12 @@
 };
 
 struct bpf_prog {
+    //申请的内存页数
 	u16			pages;		/* Number of allocated pages */
 	u16			jited:1,	/* Is our filter JIT'ed? */
+	            //是否开启jit功能
 				jit_requested:1,/* archs need to JIT the prog */
+				//是否gpl协议兼容
 				gpl_compatible:1, /* Is filter GPL compatible? */
 				cb_access:1,	/* Is control block accessed? */
 				dst_needed:1,	/* Do we need dst entry? */
@@ -1259,16 +1259,19 @@
 				tstamp_type_access:1; /* Accessed __sk_buff->tstamp_type */
 	enum bpf_prog_type	type;		/* Type of BPF program */
 	enum bpf_attach_type	expected_attach_type; /* For some prog types */
+	//insns数组的大小
 	u32			len;		/* Number of filter blocks */
 	u32			jited_len;	/* Size of jited insns in bytes */
 	u8			tag[BPF_TAG_SIZE];
 	struct bpf_prog_stats __percpu *stats;
 	int __percpu		*active;
-	unsigned int		(*bpf_func)(const void *ctx,
+	/*bpf程序运行入口*/
+	unsigned int		(*bpf_func)(const void *ctx/*指向参数1，会被存入ARG1寄存器*/,
 					    const struct bpf_insn *insn);
 	struct bpf_prog_aux	*aux;		/* Auxiliary fields */
 	struct sock_fprog_kern	*orig_prog;	/* Original BPF program */
 	/* Instructions for interpreter */
+	//存放指令
 	union {
 		DECLARE_FLEX_ARRAY(struct sock_filter, insns);
 		DECLARE_FLEX_ARRAY(struct bpf_insn, insnsi);
@@ -1630,30 +1633,7 @@
 	struct bpf_trace_run_ctx run_ctx;
 	u32 ret = 1;
 
-<<<<<<< HEAD
-	run_ctx.retval = retval;
-	migrate_disable();
-	rcu_read_lock();
-	array = rcu_dereference(array_rcu);
-	item = &array->items[0];
-	old_run_ctx = bpf_set_run_ctx(&run_ctx.run_ctx);
-	/*遍历执行item中所有bpf程序*/
-	while ((prog = READ_ONCE(item->prog))) {
-		run_ctx.prog_item = item;
-		func_ret = run_prog(prog, ctx);
-		if (!(func_ret & 1) && !IS_ERR_VALUE((long)run_ctx.retval))
-			run_ctx.retval = -EPERM;
-		*(ret_flags) |= (func_ret >> 1);
-		item++;
-	}
-	bpf_reset_run_ctx(old_run_ctx);
-	rcu_read_unlock();
-	migrate_enable();
-	return run_ctx.retval;
-}
-=======
 	RCU_LOCKDEP_WARN(!rcu_read_lock_held(), "no rcu lock held");
->>>>>>> 97ee9d1c
 
 	if (unlikely(!array))
 		return ret;
