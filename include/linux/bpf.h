/* SPDX-License-Identifier: GPL-2.0-only */
/* Copyright (c) 2011-2014 PLUMgrid, http://plumgrid.com
 */
#ifndef _LINUX_BPF_H
#define _LINUX_BPF_H 1

#include <uapi/linux/bpf.h>
#include <uapi/linux/filter.h>

#include <linux/workqueue.h>
#include <linux/file.h>
#include <linux/percpu.h>
#include <linux/err.h>
#include <linux/rbtree_latch.h>
#include <linux/numa.h>
#include <linux/mm_types.h>
#include <linux/wait.h>
#include <linux/refcount.h>
#include <linux/mutex.h>
#include <linux/module.h>
#include <linux/kallsyms.h>
#include <linux/capability.h>
#include <linux/sched/mm.h>
#include <linux/slab.h>
#include <linux/percpu-refcount.h>
#include <linux/stddef.h>
#include <linux/bpfptr.h>
#include <linux/btf.h>
#include <linux/rcupdate_trace.h>
#include <linux/static_call.h>
#include <linux/memcontrol.h>
#include <linux/cfi.h>
#include <asm/rqspinlock.h>

struct bpf_verifier_env;
struct bpf_verifier_log;
struct perf_event;
struct bpf_prog;
struct bpf_prog_aux;
struct bpf_map;
struct bpf_arena;
struct sock;
struct seq_file;
struct btf;
struct btf_type;
struct exception_table_entry;
struct seq_operations;
struct bpf_iter_aux_info;
struct bpf_local_storage;
struct bpf_local_storage_map;
struct kobject;
struct mem_cgroup;
struct module;
struct bpf_func_state;
struct ftrace_ops;
struct cgroup;
struct bpf_token;
struct user_namespace;
struct super_block;
struct inode;

extern struct idr btf_idr;
extern spinlock_t btf_idr_lock;
extern struct kobject *btf_kobj;
extern struct bpf_mem_alloc bpf_global_ma, bpf_global_percpu_ma;
extern bool bpf_global_ma_set;

typedef u64 (*bpf_callback_t)(u64, u64, u64, u64, u64);
typedef int (*bpf_iter_init_seq_priv_t)(void *private_data,
					struct bpf_iter_aux_info *aux);
typedef void (*bpf_iter_fini_seq_priv_t)(void *private_data);
typedef unsigned int (*bpf_func_t)(const void *,
				   const struct bpf_insn *);
struct bpf_iter_seq_info {
	const struct seq_operations *seq_ops;
	bpf_iter_init_seq_priv_t init_seq_private;
	bpf_iter_fini_seq_priv_t fini_seq_private;
	u32 seq_priv_size;
};

/* map is generic key/value storage optionally accessible by eBPF programs */
struct bpf_map_ops {
	/* funcs callable from userspace (via syscall) */
    //map alloc申请前check，参数attr校验
	int (*map_alloc_check)(union bpf_attr *attr);
	//map空间申请，初始化
	struct bpf_map *(*map_alloc)(union bpf_attr *attr);
	void (*map_release)(struct bpf_map *map, struct file *map_file);
	void (*map_free)(struct bpf_map *map);
	/*针对给定map的当前key,获取next-key*/
	int (*map_get_next_key)(struct bpf_map *map, void *key, void *next_key);
	void (*map_release_uref)(struct bpf_map *map);
	void *(*map_lookup_elem_sys_only)(struct bpf_map *map, void *key);
	/*针对map进行batch查询*/
	int (*map_lookup_batch)(struct bpf_map *map, const union bpf_attr *attr,
				union bpf_attr __user *uattr);
	int (*map_lookup_and_delete_elem)(struct bpf_map *map, void *key,
					  void *value, u64 flags);
	int (*map_lookup_and_delete_batch)(struct bpf_map *map,
					   const union bpf_attr *attr,
					   union bpf_attr __user *uattr);
	/*针对map进行batch更新*/
	int (*map_update_batch)(struct bpf_map *map, struct file *map_file,
				const union bpf_attr *attr,
				union bpf_attr __user *uattr);
	/*针对map进行batch删除*/
	int (*map_delete_batch)(struct bpf_map *map, const union bpf_attr *attr,
				union bpf_attr __user *uattr);

	/* funcs callable from userspace and from eBPF programs */
	/*按key查询value*/
	void *(*map_lookup_elem)(struct bpf_map *map, void *key);
	/*执行指定KEy的更新*/
	long (*map_update_elem)(struct bpf_map *map, void *key, void *value, u64 flags);
	/*删除指定key*/
	long (*map_delete_elem)(struct bpf_map *map, void *key);
	/*针对queue,stack等执行push操作,对应的更新*/
	long (*map_push_elem)(struct bpf_map *map, void *value, u64 flags);
	/*针对queue,stack等执行pop操作,对应的删除*/
	long (*map_pop_elem)(struct bpf_map *map, void *value);
	/*针对queue,stack等执行peek操作,对应的查询*/
	long (*map_peek_elem)(struct bpf_map *map, void *value);
	void *(*map_lookup_percpu_elem)(struct bpf_map *map, void *key, u32 cpu);

	/* funcs called by prog_array and perf_event_array map */
	void *(*map_fd_get_ptr)(struct bpf_map *map, struct file *map_file,
				int fd);
	/* If need_defer is true, the implementation should guarantee that
	 * the to-be-put element is still alive before the bpf program, which
	 * may manipulate it, exists.
	 */
	void (*map_fd_put_ptr)(struct bpf_map *map, void *ptr, bool need_defer);
	int (*map_gen_lookup)(struct bpf_map *map, struct bpf_insn *insn_buf);
	u32 (*map_fd_sys_lookup_elem)(void *ptr);
	/*针对seq_file显示key对应的内容*/
	void (*map_seq_show_elem)(struct bpf_map *map, void *key,
				  struct seq_file *m);
	int (*map_check_btf)(const struct bpf_map *map,
			     const struct btf *btf,
			     const struct btf_type *key_type,
			     const struct btf_type *value_type);

	/* Prog poke tracking helpers. */
	int (*map_poke_track)(struct bpf_map *map, struct bpf_prog_aux *aux);
	void (*map_poke_untrack)(struct bpf_map *map, struct bpf_prog_aux *aux);
	void (*map_poke_run)(struct bpf_map *map, u32 key, struct bpf_prog *old,
			     struct bpf_prog *new);

	/* Direct value access helpers. */
	int (*map_direct_value_addr)(const struct bpf_map *map,
				     u64 *imm, u32 off);
	int (*map_direct_value_meta)(const struct bpf_map *map,
				     u64 imm, u32 *off);
	int (*map_mmap)(struct bpf_map *map, struct vm_area_struct *vma);
	__poll_t (*map_poll)(struct bpf_map *map, struct file *filp,
			     struct poll_table_struct *pts);
	unsigned long (*map_get_unmapped_area)(struct file *filep, unsigned long addr,
					       unsigned long len, unsigned long pgoff,
					       unsigned long flags);

	/* Functions called by bpf_local_storage maps */
	int (*map_local_storage_charge)(struct bpf_local_storage_map *smap,
					void *owner, u32 size);
	void (*map_local_storage_uncharge)(struct bpf_local_storage_map *smap,
					   void *owner, u32 size);
	struct bpf_local_storage __rcu ** (*map_owner_storage_ptr)(void *owner);

	/* Misc helpers.*/
	long (*map_redirect)(struct bpf_map *map, u64 key, u64 flags);

	/* map_meta_equal must be implemented for maps that can be
	 * used as an inner map.  It is a runtime check to ensure
	 * an inner map can be inserted to an outer map.
	 *
	 * Some properties of the inner map has been used during the
	 * verification time.  When inserting an inner map at the runtime,
	 * map_meta_equal has to ensure the inserting map has the same
	 * properties that the verifier has used earlier.
	 */
	bool (*map_meta_equal)(const struct bpf_map *meta0,
			       const struct bpf_map *meta1);


	int (*map_set_for_each_callback_args)(struct bpf_verifier_env *env,
					      struct bpf_func_state *caller,
					      struct bpf_func_state *callee);
	long (*map_for_each_callback)(struct bpf_map *map,
				     bpf_callback_t callback_fn,
				     void *callback_ctx, u64 flags);

	u64 (*map_mem_usage)(const struct bpf_map *map);

	/* BTF id of struct allocated by map_alloc */
	int *map_btf_id;

	/* bpf_iter info used to open a seq_file */
	const struct bpf_iter_seq_info *iter_seq_info;
};

enum {
	/* Support at most 11 fields in a BTF type */
	BTF_FIELDS_MAX	   = 11,
};

enum btf_field_type {
	BPF_SPIN_LOCK  = (1 << 0),
	BPF_TIMER      = (1 << 1),
	BPF_KPTR_UNREF = (1 << 2),
	BPF_KPTR_REF   = (1 << 3),
	BPF_KPTR_PERCPU = (1 << 4),
	BPF_KPTR       = BPF_KPTR_UNREF | BPF_KPTR_REF | BPF_KPTR_PERCPU,
	BPF_LIST_HEAD  = (1 << 5),
	BPF_LIST_NODE  = (1 << 6),
	BPF_RB_ROOT    = (1 << 7),
	BPF_RB_NODE    = (1 << 8),
	BPF_GRAPH_NODE = BPF_RB_NODE | BPF_LIST_NODE,
	BPF_GRAPH_ROOT = BPF_RB_ROOT | BPF_LIST_HEAD,
	BPF_REFCOUNT   = (1 << 9),
	BPF_WORKQUEUE  = (1 << 10),
	BPF_UPTR       = (1 << 11),
	BPF_RES_SPIN_LOCK = (1 << 12),
};

typedef void (*btf_dtor_kfunc_t)(void *);

struct btf_field_kptr {
	struct btf *btf;
	struct module *module;
	/* dtor used if btf_is_kernel(btf), otherwise the type is
	 * program-allocated, dtor is NULL,  and __bpf_obj_drop_impl is used
	 */
	btf_dtor_kfunc_t dtor;
	u32 btf_id;
};

struct btf_field_graph_root {
	struct btf *btf;
	u32 value_btf_id;
	u32 node_offset;
	struct btf_record *value_rec;
};

struct btf_field {
	u32 offset;
	u32 size;
	enum btf_field_type type;
	union {
		struct btf_field_kptr kptr;
		struct btf_field_graph_root graph_root;
	};
};

struct btf_record {
	u32 cnt;
	u32 field_mask;
	int spin_lock_off;
	int res_spin_lock_off;
	int timer_off;
	int wq_off;
	int refcount_off;
	struct btf_field fields[];
};

/* Non-opaque version of bpf_rb_node in uapi/linux/bpf.h */
struct bpf_rb_node_kern {
	struct rb_node rb_node;
	void *owner;
} __attribute__((aligned(8)));

/* Non-opaque version of bpf_list_node in uapi/linux/bpf.h */
struct bpf_list_node_kern {
	struct list_head list_head;
	void *owner;
} __attribute__((aligned(8)));

struct bpf_map {
<<<<<<< HEAD
	/* The first two cachelines with read-mostly members of which some
	 * are also accessed in fast-path (e.g. ops, max_entries).
	 */
    //map对应的ops
	const struct bpf_map_ops *ops ____cacheline_aligned;
=======
	const struct bpf_map_ops *ops;
>>>>>>> 155a3c00
	struct bpf_map *inner_map_meta;
#ifdef CONFIG_SECURITY
	void *security;
#endif
	//map类别
	enum bpf_map_type map_type;
	//map的key大小
	u32 key_size;
	//map的value大小
	u32 value_size;
	//map中entry的最大数目
	u32 max_entries;
	u64 map_extra; /* any per-map-type extra fields */
	u32 map_flags;
	//map的编号
	u32 id;
	struct btf_record *record;
	//map关联的numa node
	int numa_node;
	u32 btf_key_type_id;
	u32 btf_value_type_id;
	u32 btf_vmlinux_value_type_id;
	struct btf *btf;
#ifdef CONFIG_MEMCG
	struct obj_cgroup *objcg;
#endif
	//map名称
	char name[BPF_OBJ_NAME_LEN];
	struct mutex freeze_mutex;
	atomic64_t refcnt;
	atomic64_t usercnt;
	/* rcu is used before freeing and work is only used during freeing */
	union {
		struct work_struct work;
		struct rcu_head rcu;
	};
	atomic64_t writecnt;
	/* 'Ownership' of program-containing map is claimed by the first program
	 * that is going to use this map or by the first program which FD is
	 * stored in the map to make sure that all callers and callees have the
	 * same prog type, JITed flag and xdp_has_frags flag.
	 */
	struct {
		const struct btf_type *attach_func_proto;
		spinlock_t lock;
		enum bpf_prog_type type;
		bool jited;
		bool xdp_has_frags;
	} owner;
	bool bypass_spec_v1;
	bool frozen; /* write-once; write-protected by freeze_mutex */
	bool free_after_mult_rcu_gp;
	bool free_after_rcu_gp;
	atomic64_t sleepable_refcnt;
	s64 __percpu *elem_count;
};

static inline const char *btf_field_type_name(enum btf_field_type type)
{
	switch (type) {
	case BPF_SPIN_LOCK:
		return "bpf_spin_lock";
	case BPF_RES_SPIN_LOCK:
		return "bpf_res_spin_lock";
	case BPF_TIMER:
		return "bpf_timer";
	case BPF_WORKQUEUE:
		return "bpf_wq";
	case BPF_KPTR_UNREF:
	case BPF_KPTR_REF:
		return "kptr";
	case BPF_KPTR_PERCPU:
		return "percpu_kptr";
	case BPF_UPTR:
		return "uptr";
	case BPF_LIST_HEAD:
		return "bpf_list_head";
	case BPF_LIST_NODE:
		return "bpf_list_node";
	case BPF_RB_ROOT:
		return "bpf_rb_root";
	case BPF_RB_NODE:
		return "bpf_rb_node";
	case BPF_REFCOUNT:
		return "bpf_refcount";
	default:
		WARN_ON_ONCE(1);
		return "unknown";
	}
}

#if IS_ENABLED(CONFIG_DEBUG_KERNEL)
#define BPF_WARN_ONCE(cond, format...) WARN_ONCE(cond, format)
#else
#define BPF_WARN_ONCE(cond, format...) BUILD_BUG_ON_INVALID(cond)
#endif

static inline u32 btf_field_type_size(enum btf_field_type type)
{
	switch (type) {
	case BPF_SPIN_LOCK:
		return sizeof(struct bpf_spin_lock);
	case BPF_RES_SPIN_LOCK:
		return sizeof(struct bpf_res_spin_lock);
	case BPF_TIMER:
		return sizeof(struct bpf_timer);
	case BPF_WORKQUEUE:
		return sizeof(struct bpf_wq);
	case BPF_KPTR_UNREF:
	case BPF_KPTR_REF:
	case BPF_KPTR_PERCPU:
	case BPF_UPTR:
		return sizeof(u64);
	case BPF_LIST_HEAD:
		return sizeof(struct bpf_list_head);
	case BPF_LIST_NODE:
		return sizeof(struct bpf_list_node);
	case BPF_RB_ROOT:
		return sizeof(struct bpf_rb_root);
	case BPF_RB_NODE:
		return sizeof(struct bpf_rb_node);
	case BPF_REFCOUNT:
		return sizeof(struct bpf_refcount);
	default:
		WARN_ON_ONCE(1);
		return 0;
	}
}

static inline u32 btf_field_type_align(enum btf_field_type type)
{
	switch (type) {
	case BPF_SPIN_LOCK:
		return __alignof__(struct bpf_spin_lock);
	case BPF_RES_SPIN_LOCK:
		return __alignof__(struct bpf_res_spin_lock);
	case BPF_TIMER:
		return __alignof__(struct bpf_timer);
	case BPF_WORKQUEUE:
		return __alignof__(struct bpf_wq);
	case BPF_KPTR_UNREF:
	case BPF_KPTR_REF:
	case BPF_KPTR_PERCPU:
	case BPF_UPTR:
		return __alignof__(u64);
	case BPF_LIST_HEAD:
		return __alignof__(struct bpf_list_head);
	case BPF_LIST_NODE:
		return __alignof__(struct bpf_list_node);
	case BPF_RB_ROOT:
		return __alignof__(struct bpf_rb_root);
	case BPF_RB_NODE:
		return __alignof__(struct bpf_rb_node);
	case BPF_REFCOUNT:
		return __alignof__(struct bpf_refcount);
	default:
		WARN_ON_ONCE(1);
		return 0;
	}
}

static inline void bpf_obj_init_field(const struct btf_field *field, void *addr)
{
	memset(addr, 0, field->size);

	switch (field->type) {
	case BPF_REFCOUNT:
		refcount_set((refcount_t *)addr, 1);
		break;
	case BPF_RB_NODE:
		RB_CLEAR_NODE((struct rb_node *)addr);
		break;
	case BPF_LIST_HEAD:
	case BPF_LIST_NODE:
		INIT_LIST_HEAD((struct list_head *)addr);
		break;
	case BPF_RB_ROOT:
		/* RB_ROOT_CACHED 0-inits, no need to do anything after memset */
	case BPF_SPIN_LOCK:
	case BPF_RES_SPIN_LOCK:
	case BPF_TIMER:
	case BPF_WORKQUEUE:
	case BPF_KPTR_UNREF:
	case BPF_KPTR_REF:
	case BPF_KPTR_PERCPU:
	case BPF_UPTR:
		break;
	default:
		WARN_ON_ONCE(1);
		return;
	}
}

static inline bool btf_record_has_field(const struct btf_record *rec, enum btf_field_type type)
{
	if (IS_ERR_OR_NULL(rec))
		return false;
	return rec->field_mask & type;
}

static inline void bpf_obj_init(const struct btf_record *rec, void *obj)
{
	int i;

	if (IS_ERR_OR_NULL(rec))
		return;
	for (i = 0; i < rec->cnt; i++)
		bpf_obj_init_field(&rec->fields[i], obj + rec->fields[i].offset);
}

/* 'dst' must be a temporary buffer and should not point to memory that is being
 * used in parallel by a bpf program or bpf syscall, otherwise the access from
 * the bpf program or bpf syscall may be corrupted by the reinitialization,
 * leading to weird problems. Even 'dst' is newly-allocated from bpf memory
 * allocator, it is still possible for 'dst' to be used in parallel by a bpf
 * program or bpf syscall.
 */
static inline void check_and_init_map_value(struct bpf_map *map, void *dst)
{
	bpf_obj_init(map->record, dst);
}

/* memcpy that is used with 8-byte aligned pointers, power-of-8 size and
 * forced to use 'long' read/writes to try to atomically copy long counters.
 * Best-effort only.  No barriers here, since it _will_ race with concurrent
 * updates from BPF programs. Called from bpf syscall and mostly used with
 * size 8 or 16 bytes, so ask compiler to inline it.
 */
static inline void bpf_long_memcpy(void *dst, const void *src, u32 size)
{
	const long *lsrc = src;
	long *ldst = dst;

	size /= sizeof(long);
	while (size--)
		data_race(*ldst++ = *lsrc++);
}

/* copy everything but bpf_spin_lock, bpf_timer, and kptrs. There could be one of each. */
static inline void bpf_obj_memcpy(struct btf_record *rec,
				  void *dst, void *src, u32 size,
				  bool long_memcpy)
{
	u32 curr_off = 0;
	int i;

	if (IS_ERR_OR_NULL(rec)) {
		if (long_memcpy)
			bpf_long_memcpy(dst, src, round_up(size, 8));
		else
			memcpy(dst, src, size);
		return;
	}

	for (i = 0; i < rec->cnt; i++) {
		u32 next_off = rec->fields[i].offset;
		u32 sz = next_off - curr_off;

		memcpy(dst + curr_off, src + curr_off, sz);
		curr_off += rec->fields[i].size + sz;
	}
	memcpy(dst + curr_off, src + curr_off, size - curr_off);
}

static inline void copy_map_value(struct bpf_map *map, void *dst, void *src)
{
	bpf_obj_memcpy(map->record, dst, src, map->value_size, false);
}

static inline void copy_map_value_long(struct bpf_map *map, void *dst, void *src)
{
	bpf_obj_memcpy(map->record, dst, src, map->value_size, true);
}

static inline void bpf_obj_swap_uptrs(const struct btf_record *rec, void *dst, void *src)
{
	unsigned long *src_uptr, *dst_uptr;
	const struct btf_field *field;
	int i;

	if (!btf_record_has_field(rec, BPF_UPTR))
		return;

	for (i = 0, field = rec->fields; i < rec->cnt; i++, field++) {
		if (field->type != BPF_UPTR)
			continue;

		src_uptr = src + field->offset;
		dst_uptr = dst + field->offset;
		swap(*src_uptr, *dst_uptr);
	}
}

static inline void bpf_obj_memzero(struct btf_record *rec, void *dst, u32 size)
{
	u32 curr_off = 0;
	int i;

	if (IS_ERR_OR_NULL(rec)) {
		memset(dst, 0, size);
		return;
	}

	for (i = 0; i < rec->cnt; i++) {
		u32 next_off = rec->fields[i].offset;
		u32 sz = next_off - curr_off;

		memset(dst + curr_off, 0, sz);
		curr_off += rec->fields[i].size + sz;
	}
	memset(dst + curr_off, 0, size - curr_off);
}

static inline void zero_map_value(struct bpf_map *map, void *dst)
{
	bpf_obj_memzero(map->record, dst, map->value_size);
}

void copy_map_value_locked(struct bpf_map *map, void *dst, void *src,
			   bool lock_src);
void bpf_timer_cancel_and_free(void *timer);
void bpf_wq_cancel_and_free(void *timer);
void bpf_list_head_free(const struct btf_field *field, void *list_head,
			struct bpf_spin_lock *spin_lock);
void bpf_rb_root_free(const struct btf_field *field, void *rb_root,
		      struct bpf_spin_lock *spin_lock);
u64 bpf_arena_get_kern_vm_start(struct bpf_arena *arena);
u64 bpf_arena_get_user_vm_start(struct bpf_arena *arena);
int bpf_obj_name_cpy(char *dst, const char *src, unsigned int size);

struct bpf_offload_dev;
struct bpf_offloaded_map;

struct bpf_map_dev_ops {
	int (*map_get_next_key)(struct bpf_offloaded_map *map,
				void *key, void *next_key);
	int (*map_lookup_elem)(struct bpf_offloaded_map *map,
			       void *key, void *value);
	int (*map_update_elem)(struct bpf_offloaded_map *map,
			       void *key, void *value, u64 flags);
	int (*map_delete_elem)(struct bpf_offloaded_map *map, void *key);
};

struct bpf_offloaded_map {
	struct bpf_map map;
	struct net_device *netdev;
	const struct bpf_map_dev_ops *dev_ops;
	void *dev_priv;
	struct list_head offloads;
};

static inline struct bpf_offloaded_map *map_to_offmap(struct bpf_map *map)
{
	return container_of(map, struct bpf_offloaded_map, map);
}

static inline bool bpf_map_offload_neutral(const struct bpf_map *map)
{
	return map->map_type == BPF_MAP_TYPE_PERF_EVENT_ARRAY;
}

static inline bool bpf_map_support_seq_show(const struct bpf_map *map)
{
	return (map->btf_value_type_id || map->btf_vmlinux_value_type_id) &&
		map->ops->map_seq_show_elem;
}

int map_check_no_btf(const struct bpf_map *map,
		     const struct btf *btf,
		     const struct btf_type *key_type,
		     const struct btf_type *value_type);

bool bpf_map_meta_equal(const struct bpf_map *meta0,
			const struct bpf_map *meta1);

extern const struct bpf_map_ops bpf_map_offload_ops;

/* bpf_type_flag contains a set of flags that are applicable to the values of
 * arg_type, ret_type and reg_type. For example, a pointer value may be null,
 * or a memory is read-only. We classify types into two categories: base types
 * and extended types. Extended types are base types combined with a type flag.
 *
 * Currently there are no more than 32 base types in arg_type, ret_type and
 * reg_types.
 */
#define BPF_BASE_TYPE_BITS	8

enum bpf_type_flag {
	/* PTR may be NULL. */
	PTR_MAYBE_NULL		= BIT(0 + BPF_BASE_TYPE_BITS),

	/* MEM is read-only. When applied on bpf_arg, it indicates the arg is
	 * compatible with both mutable and immutable memory.
	 */
	MEM_RDONLY		= BIT(1 + BPF_BASE_TYPE_BITS),

	/* MEM points to BPF ring buffer reservation. */
	MEM_RINGBUF		= BIT(2 + BPF_BASE_TYPE_BITS),

	/* MEM is in user address space. */
	MEM_USER		= BIT(3 + BPF_BASE_TYPE_BITS),

	/* MEM is a percpu memory. MEM_PERCPU tags PTR_TO_BTF_ID. When tagged
	 * with MEM_PERCPU, PTR_TO_BTF_ID _cannot_ be directly accessed. In
	 * order to drop this tag, it must be passed into bpf_per_cpu_ptr()
	 * or bpf_this_cpu_ptr(), which will return the pointer corresponding
	 * to the specified cpu.
	 */
	MEM_PERCPU		= BIT(4 + BPF_BASE_TYPE_BITS),

	/* Indicates that the argument will be released. */
	OBJ_RELEASE		= BIT(5 + BPF_BASE_TYPE_BITS),

	/* PTR is not trusted. This is only used with PTR_TO_BTF_ID, to mark
	 * unreferenced and referenced kptr loaded from map value using a load
	 * instruction, so that they can only be dereferenced but not escape the
	 * BPF program into the kernel (i.e. cannot be passed as arguments to
	 * kfunc or bpf helpers).
	 */
	PTR_UNTRUSTED		= BIT(6 + BPF_BASE_TYPE_BITS),

	/* MEM can be uninitialized. */
	MEM_UNINIT		= BIT(7 + BPF_BASE_TYPE_BITS),

	/* DYNPTR points to memory local to the bpf program. */
	DYNPTR_TYPE_LOCAL	= BIT(8 + BPF_BASE_TYPE_BITS),

	/* DYNPTR points to a kernel-produced ringbuf record. */
	DYNPTR_TYPE_RINGBUF	= BIT(9 + BPF_BASE_TYPE_BITS),

	/* Size is known at compile time. */
	MEM_FIXED_SIZE		= BIT(10 + BPF_BASE_TYPE_BITS),

	/* MEM is of an allocated object of type in program BTF. This is used to
	 * tag PTR_TO_BTF_ID allocated using bpf_obj_new.
	 */
	MEM_ALLOC		= BIT(11 + BPF_BASE_TYPE_BITS),

	/* PTR was passed from the kernel in a trusted context, and may be
	 * passed to KF_TRUSTED_ARGS kfuncs or BPF helper functions.
	 * Confusingly, this is _not_ the opposite of PTR_UNTRUSTED above.
	 * PTR_UNTRUSTED refers to a kptr that was read directly from a map
	 * without invoking bpf_kptr_xchg(). What we really need to know is
	 * whether a pointer is safe to pass to a kfunc or BPF helper function.
	 * While PTR_UNTRUSTED pointers are unsafe to pass to kfuncs and BPF
	 * helpers, they do not cover all possible instances of unsafe
	 * pointers. For example, a pointer that was obtained from walking a
	 * struct will _not_ get the PTR_UNTRUSTED type modifier, despite the
	 * fact that it may be NULL, invalid, etc. This is due to backwards
	 * compatibility requirements, as this was the behavior that was first
	 * introduced when kptrs were added. The behavior is now considered
	 * deprecated, and PTR_UNTRUSTED will eventually be removed.
	 *
	 * PTR_TRUSTED, on the other hand, is a pointer that the kernel
	 * guarantees to be valid and safe to pass to kfuncs and BPF helpers.
	 * For example, pointers passed to tracepoint arguments are considered
	 * PTR_TRUSTED, as are pointers that are passed to struct_ops
	 * callbacks. As alluded to above, pointers that are obtained from
	 * walking PTR_TRUSTED pointers are _not_ trusted. For example, if a
	 * struct task_struct *task is PTR_TRUSTED, then accessing
	 * task->last_wakee will lose the PTR_TRUSTED modifier when it's stored
	 * in a BPF register. Similarly, pointers passed to certain programs
	 * types such as kretprobes are not guaranteed to be valid, as they may
	 * for example contain an object that was recently freed.
	 */
	PTR_TRUSTED		= BIT(12 + BPF_BASE_TYPE_BITS),

	/* MEM is tagged with rcu and memory access needs rcu_read_lock protection. */
	MEM_RCU			= BIT(13 + BPF_BASE_TYPE_BITS),

	/* Used to tag PTR_TO_BTF_ID | MEM_ALLOC references which are non-owning.
	 * Currently only valid for linked-list and rbtree nodes. If the nodes
	 * have a bpf_refcount_field, they must be tagged MEM_RCU as well.
	 */
	NON_OWN_REF		= BIT(14 + BPF_BASE_TYPE_BITS),

	/* DYNPTR points to sk_buff */
	DYNPTR_TYPE_SKB		= BIT(15 + BPF_BASE_TYPE_BITS),

	/* DYNPTR points to xdp_buff */
	DYNPTR_TYPE_XDP		= BIT(16 + BPF_BASE_TYPE_BITS),

	/* Memory must be aligned on some architectures, used in combination with
	 * MEM_FIXED_SIZE.
	 */
	MEM_ALIGNED		= BIT(17 + BPF_BASE_TYPE_BITS),

	/* MEM is being written to, often combined with MEM_UNINIT. Non-presence
	 * of MEM_WRITE means that MEM is only being read. MEM_WRITE without the
	 * MEM_UNINIT means that memory needs to be initialized since it is also
	 * read.
	 */
	MEM_WRITE		= BIT(18 + BPF_BASE_TYPE_BITS),

	__BPF_TYPE_FLAG_MAX,
	__BPF_TYPE_LAST_FLAG	= __BPF_TYPE_FLAG_MAX - 1,
};

#define DYNPTR_TYPE_FLAG_MASK	(DYNPTR_TYPE_LOCAL | DYNPTR_TYPE_RINGBUF | DYNPTR_TYPE_SKB \
				 | DYNPTR_TYPE_XDP)

/* Max number of base types. */
#define BPF_BASE_TYPE_LIMIT	(1UL << BPF_BASE_TYPE_BITS)

/* Max number of all types. */
#define BPF_TYPE_LIMIT		(__BPF_TYPE_LAST_FLAG | (__BPF_TYPE_LAST_FLAG - 1))

/* function argument constraints */
enum bpf_arg_type {
	ARG_DONTCARE = 0,	/* unused argument in helper function */

	/* the following constraints used to prototype
	 * bpf_map_lookup/update/delete_elem() functions
	 */
	ARG_CONST_MAP_PTR,	/* const argument used as pointer to bpf_map */
	ARG_PTR_TO_MAP_KEY,	/* pointer to stack used as map key */
	ARG_PTR_TO_MAP_VALUE,	/* pointer to stack used as map value */

	/* Used to prototype bpf_memcmp() and other functions that access data
	 * on eBPF program stack
	 */
	ARG_PTR_TO_MEM,		/* pointer to valid memory (stack, packet, map value) */
	ARG_PTR_TO_ARENA,

	ARG_CONST_SIZE,		/* number of bytes accessed from memory */
	ARG_CONST_SIZE_OR_ZERO,	/* number of bytes accessed from memory or 0 */

	ARG_PTR_TO_CTX,		/* pointer to context */
	ARG_ANYTHING,		/* any (initialized) argument is ok */
	ARG_PTR_TO_SPIN_LOCK,	/* pointer to bpf_spin_lock */
	ARG_PTR_TO_SOCK_COMMON,	/* pointer to sock_common */
	ARG_PTR_TO_SOCKET,	/* pointer to bpf_sock (fullsock) */
	ARG_PTR_TO_BTF_ID,	/* pointer to in-kernel struct */
	ARG_PTR_TO_RINGBUF_MEM,	/* pointer to dynamically reserved ringbuf memory */
	ARG_CONST_ALLOC_SIZE_OR_ZERO,	/* number of allocated bytes requested */
	ARG_PTR_TO_BTF_ID_SOCK_COMMON,	/* pointer to in-kernel sock_common or bpf-mirrored bpf_sock */
	ARG_PTR_TO_PERCPU_BTF_ID,	/* pointer to in-kernel percpu type */
	ARG_PTR_TO_FUNC,	/* pointer to a bpf program function */
	ARG_PTR_TO_STACK,	/* pointer to stack */
	ARG_PTR_TO_CONST_STR,	/* pointer to a null terminated read-only string */
	ARG_PTR_TO_TIMER,	/* pointer to bpf_timer */
	ARG_KPTR_XCHG_DEST,	/* pointer to destination that kptrs are bpf_kptr_xchg'd into */
	ARG_PTR_TO_DYNPTR,      /* pointer to bpf_dynptr. See bpf_type_flag for dynptr type */
	__BPF_ARG_TYPE_MAX,

	/* Extended arg_types. */
	ARG_PTR_TO_MAP_VALUE_OR_NULL	= PTR_MAYBE_NULL | ARG_PTR_TO_MAP_VALUE,
	ARG_PTR_TO_MEM_OR_NULL		= PTR_MAYBE_NULL | ARG_PTR_TO_MEM,
	ARG_PTR_TO_CTX_OR_NULL		= PTR_MAYBE_NULL | ARG_PTR_TO_CTX,
	ARG_PTR_TO_SOCKET_OR_NULL	= PTR_MAYBE_NULL | ARG_PTR_TO_SOCKET,
	ARG_PTR_TO_STACK_OR_NULL	= PTR_MAYBE_NULL | ARG_PTR_TO_STACK,
	ARG_PTR_TO_BTF_ID_OR_NULL	= PTR_MAYBE_NULL | ARG_PTR_TO_BTF_ID,
	/* Pointer to memory does not need to be initialized, since helper function
	 * fills all bytes or clears them in error case.
	 */
	ARG_PTR_TO_UNINIT_MEM		= MEM_UNINIT | MEM_WRITE | ARG_PTR_TO_MEM,
	/* Pointer to valid memory of size known at compile time. */
	ARG_PTR_TO_FIXED_SIZE_MEM	= MEM_FIXED_SIZE | ARG_PTR_TO_MEM,

	/* This must be the last entry. Its purpose is to ensure the enum is
	 * wide enough to hold the higher bits reserved for bpf_type_flag.
	 */
	__BPF_ARG_TYPE_LIMIT	= BPF_TYPE_LIMIT,
};
static_assert(__BPF_ARG_TYPE_MAX <= BPF_BASE_TYPE_LIMIT);

/* type of values returned from helper functions */
enum bpf_return_type {
	RET_INTEGER,			/* function returns integer */
	RET_VOID,			/* function doesn't return anything */
	RET_PTR_TO_MAP_VALUE,		/* returns a pointer to map elem value */
	RET_PTR_TO_SOCKET,		/* returns a pointer to a socket */
	RET_PTR_TO_TCP_SOCK,		/* returns a pointer to a tcp_sock */
	RET_PTR_TO_SOCK_COMMON,		/* returns a pointer to a sock_common */
	RET_PTR_TO_MEM,			/* returns a pointer to memory */
	RET_PTR_TO_MEM_OR_BTF_ID,	/* returns a pointer to a valid memory or a btf_id */
	RET_PTR_TO_BTF_ID,		/* returns a pointer to a btf_id */
	__BPF_RET_TYPE_MAX,

	/* Extended ret_types. */
	RET_PTR_TO_MAP_VALUE_OR_NULL	= PTR_MAYBE_NULL | RET_PTR_TO_MAP_VALUE,
	RET_PTR_TO_SOCKET_OR_NULL	= PTR_MAYBE_NULL | RET_PTR_TO_SOCKET,
	RET_PTR_TO_TCP_SOCK_OR_NULL	= PTR_MAYBE_NULL | RET_PTR_TO_TCP_SOCK,
	RET_PTR_TO_SOCK_COMMON_OR_NULL	= PTR_MAYBE_NULL | RET_PTR_TO_SOCK_COMMON,
	RET_PTR_TO_RINGBUF_MEM_OR_NULL	= PTR_MAYBE_NULL | MEM_RINGBUF | RET_PTR_TO_MEM,
	RET_PTR_TO_DYNPTR_MEM_OR_NULL	= PTR_MAYBE_NULL | RET_PTR_TO_MEM,
	RET_PTR_TO_BTF_ID_OR_NULL	= PTR_MAYBE_NULL | RET_PTR_TO_BTF_ID,
	RET_PTR_TO_BTF_ID_TRUSTED	= PTR_TRUSTED	 | RET_PTR_TO_BTF_ID,

	/* This must be the last entry. Its purpose is to ensure the enum is
	 * wide enough to hold the higher bits reserved for bpf_type_flag.
	 */
	__BPF_RET_TYPE_LIMIT	= BPF_TYPE_LIMIT,
};
static_assert(__BPF_RET_TYPE_MAX <= BPF_BASE_TYPE_LIMIT);

/* eBPF function prototype used by verifier to allow BPF_CALLs from eBPF programs
 * to in-kernel helper functions and for adjusting imm32 field in BPF_CALL
 * instructions after verifying
 */
struct bpf_func_proto {
	u64 (*func)(u64 r1, u64 r2, u64 r3, u64 r4, u64 r5);
	bool gpl_only;
	bool pkt_access;
	bool might_sleep;
	/* set to true if helper follows contract for llvm
	 * attribute bpf_fastcall:
	 * - void functions do not scratch r0
	 * - functions taking N arguments scratch only registers r1-rN
	 */
	bool allow_fastcall;
	enum bpf_return_type ret_type;
	union {
		struct {
			enum bpf_arg_type arg1_type;
			enum bpf_arg_type arg2_type;
			enum bpf_arg_type arg3_type;
			enum bpf_arg_type arg4_type;
			enum bpf_arg_type arg5_type;
		};
		enum bpf_arg_type arg_type[5];
	};
	union {
		struct {
			u32 *arg1_btf_id;
			u32 *arg2_btf_id;
			u32 *arg3_btf_id;
			u32 *arg4_btf_id;
			u32 *arg5_btf_id;
		};
		u32 *arg_btf_id[5];
		struct {
			size_t arg1_size;
			size_t arg2_size;
			size_t arg3_size;
			size_t arg4_size;
			size_t arg5_size;
		};
		size_t arg_size[5];
	};
	int *ret_btf_id; /* return value btf_id */
	bool (*allowed)(const struct bpf_prog *prog);
};

/* bpf_context is intentionally undefined structure. Pointer to bpf_context is
 * the first argument to eBPF programs.
 * For socket filters: 'struct bpf_context *' == 'struct sk_buff *'
 */
struct bpf_context;

enum bpf_access_type {
	BPF_READ = 1,
	BPF_WRITE = 2
};

/* types of values stored in eBPF registers */
/* Pointer types represent:
 * pointer
 * pointer + imm
 * pointer + (u16) var
 * pointer + (u16) var + imm
 * if (range > 0) then [ptr, ptr + range - off) is safe to access
 * if (id > 0) means that some 'var' was added
 * if (off > 0) means that 'imm' was added
 */
enum bpf_reg_type {
	NOT_INIT = 0,		 /* nothing was written into register */
	SCALAR_VALUE,		 /* reg doesn't contain a valid pointer */
	PTR_TO_CTX,		 /* reg points to bpf_context */
	CONST_PTR_TO_MAP,	 /* reg points to struct bpf_map */
	PTR_TO_MAP_VALUE,	 /* reg points to map element value */
	PTR_TO_MAP_KEY,		 /* reg points to a map element key */
	PTR_TO_STACK,		 /* reg == frame_pointer + offset */
	PTR_TO_PACKET_META,	 /* skb->data - meta_len */
	PTR_TO_PACKET,		 /* reg points to skb->data */
	PTR_TO_PACKET_END,	 /* skb->data + headlen */
	PTR_TO_FLOW_KEYS,	 /* reg points to bpf_flow_keys */
	PTR_TO_SOCKET,		 /* reg points to struct bpf_sock */
	PTR_TO_SOCK_COMMON,	 /* reg points to sock_common */
	PTR_TO_TCP_SOCK,	 /* reg points to struct tcp_sock */
	PTR_TO_TP_BUFFER,	 /* reg points to a writable raw tp's buffer */
	PTR_TO_XDP_SOCK,	 /* reg points to struct xdp_sock */
	/* PTR_TO_BTF_ID points to a kernel struct that does not need
	 * to be null checked by the BPF program. This does not imply the
	 * pointer is _not_ null and in practice this can easily be a null
	 * pointer when reading pointer chains. The assumption is program
	 * context will handle null pointer dereference typically via fault
	 * handling. The verifier must keep this in mind and can make no
	 * assumptions about null or non-null when doing branch analysis.
	 * Further, when passed into helpers the helpers can not, without
	 * additional context, assume the value is non-null.
	 */
	PTR_TO_BTF_ID,
	PTR_TO_MEM,		 /* reg points to valid memory region */
	PTR_TO_ARENA,
	PTR_TO_BUF,		 /* reg points to a read/write buffer */
	PTR_TO_FUNC,		 /* reg points to a bpf program function */
	CONST_PTR_TO_DYNPTR,	 /* reg points to a const struct bpf_dynptr */
	__BPF_REG_TYPE_MAX,

	/* Extended reg_types. */
	PTR_TO_MAP_VALUE_OR_NULL	= PTR_MAYBE_NULL | PTR_TO_MAP_VALUE,
	PTR_TO_SOCKET_OR_NULL		= PTR_MAYBE_NULL | PTR_TO_SOCKET,
	PTR_TO_SOCK_COMMON_OR_NULL	= PTR_MAYBE_NULL | PTR_TO_SOCK_COMMON,
	PTR_TO_TCP_SOCK_OR_NULL		= PTR_MAYBE_NULL | PTR_TO_TCP_SOCK,
	/* PTR_TO_BTF_ID_OR_NULL points to a kernel struct that has not
	 * been checked for null. Used primarily to inform the verifier
	 * an explicit null check is required for this struct.
	 */
	PTR_TO_BTF_ID_OR_NULL		= PTR_MAYBE_NULL | PTR_TO_BTF_ID,

	/* This must be the last entry. Its purpose is to ensure the enum is
	 * wide enough to hold the higher bits reserved for bpf_type_flag.
	 */
	__BPF_REG_TYPE_LIMIT	= BPF_TYPE_LIMIT,
};
static_assert(__BPF_REG_TYPE_MAX <= BPF_BASE_TYPE_LIMIT);

/* The information passed from prog-specific *_is_valid_access
 * back to the verifier.
 */
struct bpf_insn_access_aux {
	enum bpf_reg_type reg_type;
	bool is_ldsx;
	union {
		int ctx_field_size;
		struct {
			struct btf *btf;
			u32 btf_id;
			u32 ref_obj_id;
		};
	};
	struct bpf_verifier_log *log; /* for verbose logs */
	bool is_retval; /* is accessing function return value ? */
};

static inline void
bpf_ctx_record_field_size(struct bpf_insn_access_aux *aux, u32 size)
{
	aux->ctx_field_size = size;
}

static bool bpf_is_ldimm64(const struct bpf_insn *insn)
{
	return insn->code == (BPF_LD | BPF_IMM | BPF_DW);
}

static inline bool bpf_pseudo_func(const struct bpf_insn *insn)
{
	return bpf_is_ldimm64(insn) && insn->src_reg == BPF_PSEUDO_FUNC;
}

/* Given a BPF_ATOMIC instruction @atomic_insn, return true if it is an
 * atomic load or store, and false if it is a read-modify-write instruction.
 */
static inline bool
bpf_atomic_is_load_store(const struct bpf_insn *atomic_insn)
{
	switch (atomic_insn->imm) {
	case BPF_LOAD_ACQ:
	case BPF_STORE_REL:
		return true;
	default:
		return false;
	}
}

struct bpf_prog_ops {
	int (*test_run)(struct bpf_prog *prog, const union bpf_attr *kattr,
			union bpf_attr __user *uattr);
};

struct bpf_reg_state;
struct bpf_verifier_ops {
	/* return eBPF function prototype for verification */
	const struct bpf_func_proto *
	(*get_func_proto)(enum bpf_func_id func_id/*要获取的function id*/,
			  const struct bpf_prog *prog);

	/* return true if 'size' wide access at offset 'off' within bpf_context
	 * with 'type' (read or write) is allowed
	 */
	bool (*is_valid_access)(int off, int size, enum bpf_access_type type,
				const struct bpf_prog *prog,
				struct bpf_insn_access_aux *info);
	int (*gen_prologue)(struct bpf_insn *insn, bool direct_write,
			    const struct bpf_prog *prog);
	int (*gen_epilogue)(struct bpf_insn *insn, const struct bpf_prog *prog,
			    s16 ctx_stack_off);
	int (*gen_ld_abs)(const struct bpf_insn *orig,
			  struct bpf_insn *insn_buf);
	u32 (*convert_ctx_access)(enum bpf_access_type type,
				  const struct bpf_insn *src,
				  struct bpf_insn *dst,
				  struct bpf_prog *prog, u32 *target_size);
	int (*btf_struct_access)(struct bpf_verifier_log *log,
				 const struct bpf_reg_state *reg,
				 int off, int size);
};

struct bpf_prog_offload_ops {
	/* verifier basic callbacks */
	int (*insn_hook)(struct bpf_verifier_env *env,
			 int insn_idx, int prev_insn_idx);
	int (*finalize)(struct bpf_verifier_env *env);
	/* verifier optimization callbacks (called after .finalize) */
	int (*replace_insn)(struct bpf_verifier_env *env, u32 off,
			    struct bpf_insn *insn);
	int (*remove_insns)(struct bpf_verifier_env *env, u32 off, u32 cnt);
	/* program management callbacks */
	int (*prepare)(struct bpf_prog *prog);
	int (*translate)(struct bpf_prog *prog);
	void (*destroy)(struct bpf_prog *prog);
};

struct bpf_prog_offload {
	struct bpf_prog		*prog;
	struct net_device	*netdev;
	struct bpf_offload_dev	*offdev;
	void			*dev_priv;
	struct list_head	offloads;
	bool			dev_state;
	bool			opt_failed;
	void			*jited_image;
	u32			jited_len;
};

enum bpf_cgroup_storage_type {
	BPF_CGROUP_STORAGE_SHARED,
	BPF_CGROUP_STORAGE_PERCPU,
	__BPF_CGROUP_STORAGE_MAX
};

#define MAX_BPF_CGROUP_STORAGE_TYPE __BPF_CGROUP_STORAGE_MAX

/* The longest tracepoint has 12 args.
 * See include/trace/bpf_probe.h
 */
#define MAX_BPF_FUNC_ARGS 12

/* The maximum number of arguments passed through registers
 * a single function may have.
 */
#define MAX_BPF_FUNC_REG_ARGS 5

/* The argument is a structure. */
#define BTF_FMODEL_STRUCT_ARG		BIT(0)

/* The argument is signed. */
#define BTF_FMODEL_SIGNED_ARG		BIT(1)

struct btf_func_model {
	u8 ret_size;
	u8 ret_flags;
	u8 nr_args;
	u8 arg_size[MAX_BPF_FUNC_ARGS];
	u8 arg_flags[MAX_BPF_FUNC_ARGS];
};

/* Restore arguments before returning from trampoline to let original function
 * continue executing. This flag is used for fentry progs when there are no
 * fexit progs.
 */
#define BPF_TRAMP_F_RESTORE_REGS	BIT(0)
/* Call original function after fentry progs, but before fexit progs.
 * Makes sense for fentry/fexit, normal calls and indirect calls.
 */
#define BPF_TRAMP_F_CALL_ORIG		BIT(1)
/* Skip current frame and return to parent.  Makes sense for fentry/fexit
 * programs only. Should not be used with normal calls and indirect calls.
 */
#define BPF_TRAMP_F_SKIP_FRAME		BIT(2)
/* Store IP address of the caller on the trampoline stack,
 * so it's available for trampoline's programs.
 */
#define BPF_TRAMP_F_IP_ARG		BIT(3)
/* Return the return value of fentry prog. Only used by bpf_struct_ops. */
#define BPF_TRAMP_F_RET_FENTRY_RET	BIT(4)

/* Get original function from stack instead of from provided direct address.
 * Makes sense for trampolines with fexit or fmod_ret programs.
 */
#define BPF_TRAMP_F_ORIG_STACK		BIT(5)

/* This trampoline is on a function with another ftrace_ops with IPMODIFY,
 * e.g., a live patch. This flag is set and cleared by ftrace call backs,
 */
#define BPF_TRAMP_F_SHARE_IPMODIFY	BIT(6)

/* Indicate that current trampoline is in a tail call context. Then, it has to
 * cache and restore tail_call_cnt to avoid infinite tail call loop.
 */
#define BPF_TRAMP_F_TAIL_CALL_CTX	BIT(7)

/*
 * Indicate the trampoline should be suitable to receive indirect calls;
 * without this indirectly calling the generated code can result in #UD/#CP,
 * depending on the CFI options.
 *
 * Used by bpf_struct_ops.
 *
 * Incompatible with FENTRY usage, overloads @func_addr argument.
 */
#define BPF_TRAMP_F_INDIRECT		BIT(8)

/* Each call __bpf_prog_enter + call bpf_func + call __bpf_prog_exit is ~50
 * bytes on x86.
 */
enum {
#if defined(__s390x__)
	BPF_MAX_TRAMP_LINKS = 27,
#else
	BPF_MAX_TRAMP_LINKS = 38,
#endif
};

struct bpf_tramp_links {
	struct bpf_tramp_link *links[BPF_MAX_TRAMP_LINKS];
	int nr_links;
};

struct bpf_tramp_run_ctx;

/* Different use cases for BPF trampoline:
 * 1. replace nop at the function entry (kprobe equivalent)
 *    flags = BPF_TRAMP_F_RESTORE_REGS
 *    fentry = a set of programs to run before returning from trampoline
 *
 * 2. replace nop at the function entry (kprobe + kretprobe equivalent)
 *    flags = BPF_TRAMP_F_CALL_ORIG | BPF_TRAMP_F_SKIP_FRAME
 *    orig_call = fentry_ip + MCOUNT_INSN_SIZE
 *    fentry = a set of program to run before calling original function
 *    fexit = a set of program to run after original function
 *
 * 3. replace direct call instruction anywhere in the function body
 *    or assign a function pointer for indirect call (like tcp_congestion_ops->cong_avoid)
 *    With flags = 0
 *      fentry = a set of programs to run before returning from trampoline
 *    With flags = BPF_TRAMP_F_CALL_ORIG
 *      orig_call = original callback addr or direct function addr
 *      fentry = a set of program to run before calling original function
 *      fexit = a set of program to run after original function
 */
struct bpf_tramp_image;
int arch_prepare_bpf_trampoline(struct bpf_tramp_image *im, void *image, void *image_end,
				const struct btf_func_model *m, u32 flags,
				struct bpf_tramp_links *tlinks,
				void *func_addr);
void *arch_alloc_bpf_trampoline(unsigned int size);
void arch_free_bpf_trampoline(void *image, unsigned int size);
int __must_check arch_protect_bpf_trampoline(void *image, unsigned int size);
int arch_bpf_trampoline_size(const struct btf_func_model *m, u32 flags,
			     struct bpf_tramp_links *tlinks, void *func_addr);

u64 notrace __bpf_prog_enter_sleepable_recur(struct bpf_prog *prog,
					     struct bpf_tramp_run_ctx *run_ctx);
void notrace __bpf_prog_exit_sleepable_recur(struct bpf_prog *prog, u64 start,
					     struct bpf_tramp_run_ctx *run_ctx);
void notrace __bpf_tramp_enter(struct bpf_tramp_image *tr);
void notrace __bpf_tramp_exit(struct bpf_tramp_image *tr);
typedef u64 (*bpf_trampoline_enter_t)(struct bpf_prog *prog,
				      struct bpf_tramp_run_ctx *run_ctx);
typedef void (*bpf_trampoline_exit_t)(struct bpf_prog *prog, u64 start,
				      struct bpf_tramp_run_ctx *run_ctx);
bpf_trampoline_enter_t bpf_trampoline_enter(const struct bpf_prog *prog);
bpf_trampoline_exit_t bpf_trampoline_exit(const struct bpf_prog *prog);

struct bpf_ksym {
	unsigned long		 start;
	unsigned long		 end;
	char			 name[KSYM_NAME_LEN];
	struct list_head	 lnode;
	struct latch_tree_node	 tnode;
	bool			 prog;
};

enum bpf_tramp_prog_type {
	BPF_TRAMP_FENTRY,
	BPF_TRAMP_FEXIT,
	BPF_TRAMP_MODIFY_RETURN,
	BPF_TRAMP_MAX,
	BPF_TRAMP_REPLACE, /* more than MAX */
};

struct bpf_tramp_image {
	void *image;
	int size;
	struct bpf_ksym ksym;
	struct percpu_ref pcref;
	void *ip_after_call;
	void *ip_epilogue;
	union {
		struct rcu_head rcu;
		struct work_struct work;
	};
};

struct bpf_trampoline {
	/* hlist for trampoline_table */
	struct hlist_node hlist;
	struct ftrace_ops *fops;
	/* serializes access to fields of this trampoline */
	struct mutex mutex;
	refcount_t refcnt;
	u32 flags;
	u64 key;
	struct {
		struct btf_func_model model;
		void *addr;
		bool ftrace_managed;
	} func;
	/* if !NULL this is BPF_PROG_TYPE_EXT program that extends another BPF
	 * program by replacing one of its functions. func.addr is the address
	 * of the function it replaced.
	 */
	struct bpf_prog *extension_prog;
	/* list of BPF programs using this trampoline */
	struct hlist_head progs_hlist[BPF_TRAMP_MAX];
	/* Number of attached programs. A counter per kind. */
	int progs_cnt[BPF_TRAMP_MAX];
	/* Executable image of trampoline */
	struct bpf_tramp_image *cur_image;
};

struct bpf_attach_target_info {
	struct btf_func_model fmodel;
	long tgt_addr;
	struct module *tgt_mod;
	const char *tgt_name;
	const struct btf_type *tgt_type;
};

#define BPF_DISPATCHER_MAX 48 /* Fits in 2048B */

struct bpf_dispatcher_prog {
	struct bpf_prog *prog;
	refcount_t users;
};

struct bpf_dispatcher {
	/* dispatcher mutex */
	struct mutex mutex;
	void *func;
	struct bpf_dispatcher_prog progs[BPF_DISPATCHER_MAX];
	int num_progs;
	void *image;
	void *rw_image;
	u32 image_off;
	struct bpf_ksym ksym;
#ifdef CONFIG_HAVE_STATIC_CALL
	struct static_call_key *sc_key;
	void *sc_tramp;
#endif
};

#ifndef __bpfcall
#define __bpfcall __nocfi
#endif

static __always_inline __bpfcall unsigned int bpf_dispatcher_nop_func(
	const void *ctx,
	const struct bpf_insn *insnsi,
	bpf_func_t bpf_func)
{
	return bpf_func(ctx, insnsi);
}

/* the implementation of the opaque uapi struct bpf_dynptr */
struct bpf_dynptr_kern {
	void *data;
	/* Size represents the number of usable bytes of dynptr data.
	 * If for example the offset is at 4 for a local dynptr whose data is
	 * of type u64, the number of usable bytes is 4.
	 *
	 * The upper 8 bits are reserved. It is as follows:
	 * Bits 0 - 23 = size
	 * Bits 24 - 30 = dynptr type
	 * Bit 31 = whether dynptr is read-only
	 */
	u32 size;
	u32 offset;
} __aligned(8);

enum bpf_dynptr_type {
	BPF_DYNPTR_TYPE_INVALID,
	/* Points to memory that is local to the bpf program */
	BPF_DYNPTR_TYPE_LOCAL,
	/* Underlying data is a ringbuf record */
	BPF_DYNPTR_TYPE_RINGBUF,
	/* Underlying data is a sk_buff */
	BPF_DYNPTR_TYPE_SKB,
	/* Underlying data is a xdp_buff */
	BPF_DYNPTR_TYPE_XDP,
};

int bpf_dynptr_check_size(u32 size);
u32 __bpf_dynptr_size(const struct bpf_dynptr_kern *ptr);
const void *__bpf_dynptr_data(const struct bpf_dynptr_kern *ptr, u32 len);
void *__bpf_dynptr_data_rw(const struct bpf_dynptr_kern *ptr, u32 len);
bool __bpf_dynptr_is_rdonly(const struct bpf_dynptr_kern *ptr);
int __bpf_dynptr_write(const struct bpf_dynptr_kern *dst, u32 offset,
		       void *src, u32 len, u64 flags);
void *bpf_dynptr_slice_rdwr(const struct bpf_dynptr *p, u32 offset,
			    void *buffer__opt, u32 buffer__szk);

static inline int bpf_dynptr_check_off_len(const struct bpf_dynptr_kern *ptr, u32 offset, u32 len)
{
	u32 size = __bpf_dynptr_size(ptr);

	if (len > size || offset > size - len)
		return -E2BIG;

	return 0;
}

#ifdef CONFIG_BPF_JIT
int bpf_trampoline_link_prog(struct bpf_tramp_link *link,
			     struct bpf_trampoline *tr,
			     struct bpf_prog *tgt_prog);
int bpf_trampoline_unlink_prog(struct bpf_tramp_link *link,
			       struct bpf_trampoline *tr,
			       struct bpf_prog *tgt_prog);
struct bpf_trampoline *bpf_trampoline_get(u64 key,
					  struct bpf_attach_target_info *tgt_info);
void bpf_trampoline_put(struct bpf_trampoline *tr);
int arch_prepare_bpf_dispatcher(void *image, void *buf, s64 *funcs, int num_funcs);

/*
 * When the architecture supports STATIC_CALL replace the bpf_dispatcher_fn
 * indirection with a direct call to the bpf program. If the architecture does
 * not have STATIC_CALL, avoid a double-indirection.
 */
#ifdef CONFIG_HAVE_STATIC_CALL

#define __BPF_DISPATCHER_SC_INIT(_name)				\
	.sc_key = &STATIC_CALL_KEY(_name),			\
	.sc_tramp = STATIC_CALL_TRAMP_ADDR(_name),

#define __BPF_DISPATCHER_SC(name)				\
	DEFINE_STATIC_CALL(bpf_dispatcher_##name##_call, bpf_dispatcher_nop_func)

#define __BPF_DISPATCHER_CALL(name)				\
	static_call(bpf_dispatcher_##name##_call)(ctx, insnsi, bpf_func)

#define __BPF_DISPATCHER_UPDATE(_d, _new)			\
	__static_call_update((_d)->sc_key, (_d)->sc_tramp, (_new))

#else
#define __BPF_DISPATCHER_SC_INIT(name)
#define __BPF_DISPATCHER_SC(name)
#define __BPF_DISPATCHER_CALL(name)		bpf_func(ctx, insnsi)
#define __BPF_DISPATCHER_UPDATE(_d, _new)
#endif

#define BPF_DISPATCHER_INIT(_name) {				\
	.mutex = __MUTEX_INITIALIZER(_name.mutex),		\
	.func = &_name##_func,					\
	.progs = {},						\
	.num_progs = 0,						\
	.image = NULL,						\
	.image_off = 0,						\
	.ksym = {						\
		.name  = #_name,				\
		.lnode = LIST_HEAD_INIT(_name.ksym.lnode),	\
	},							\
	__BPF_DISPATCHER_SC_INIT(_name##_call)			\
}

/*定义bpf dispatcher_func函数，使其直接调用参数3 bpf_func*/
#define DEFINE_BPF_DISPATCHER(name)					\
	__BPF_DISPATCHER_SC(name);					\
	noinline __bpfcall unsigned int bpf_dispatcher_##name##_func(	\
		const void *ctx,					\
		const struct bpf_insn *insnsi,				\
		bpf_func_t bpf_func)					\
	{								\
		return __BPF_DISPATCHER_CALL(name);			\
	}								\
	EXPORT_SYMBOL(bpf_dispatcher_##name##_func);			\
	struct bpf_dispatcher bpf_dispatcher_##name =			\
		BPF_DISPATCHER_INIT(bpf_dispatcher_##name);

#define DECLARE_BPF_DISPATCHER(name)					\
	unsigned int bpf_dispatcher_##name##_func(			\
		const void *ctx,					\
		const struct bpf_insn *insnsi,				\
		bpf_func_t bpf_func);					\
	extern struct bpf_dispatcher bpf_dispatcher_##name;

/*bpf dispatcher_func函数名称*/
#define BPF_DISPATCHER_FUNC(name) bpf_dispatcher_##name##_func
#define BPF_DISPATCHER_PTR(name) (&bpf_dispatcher_##name)
void bpf_dispatcher_change_prog(struct bpf_dispatcher *d, struct bpf_prog *from,
				struct bpf_prog *to);
/* Called only from JIT-enabled code, so there's no need for stubs. */
void bpf_image_ksym_init(void *data, unsigned int size, struct bpf_ksym *ksym);
void bpf_image_ksym_add(struct bpf_ksym *ksym);
void bpf_image_ksym_del(struct bpf_ksym *ksym);
void bpf_ksym_add(struct bpf_ksym *ksym);
void bpf_ksym_del(struct bpf_ksym *ksym);
int bpf_jit_charge_modmem(u32 size);
void bpf_jit_uncharge_modmem(u32 size);
bool bpf_prog_has_trampoline(const struct bpf_prog *prog);
#else
static inline int bpf_trampoline_link_prog(struct bpf_tramp_link *link,
					   struct bpf_trampoline *tr,
					   struct bpf_prog *tgt_prog)
{
	return -ENOTSUPP;
}
static inline int bpf_trampoline_unlink_prog(struct bpf_tramp_link *link,
					     struct bpf_trampoline *tr,
					     struct bpf_prog *tgt_prog)
{
	return -ENOTSUPP;
}
static inline struct bpf_trampoline *bpf_trampoline_get(u64 key,
							struct bpf_attach_target_info *tgt_info)
{
	return NULL;
}
static inline void bpf_trampoline_put(struct bpf_trampoline *tr) {}
#define DEFINE_BPF_DISPATCHER(name)
#define DECLARE_BPF_DISPATCHER(name)
#define BPF_DISPATCHER_FUNC(name) bpf_dispatcher_nop_func
#define BPF_DISPATCHER_PTR(name) NULL
static inline void bpf_dispatcher_change_prog(struct bpf_dispatcher *d,
					      struct bpf_prog *from,
					      struct bpf_prog *to) {}
static inline bool is_bpf_image_address(unsigned long address)
{
	return false;
}
static inline bool bpf_prog_has_trampoline(const struct bpf_prog *prog)
{
	return false;
}
#endif

struct bpf_func_info_aux {
	u16 linkage;
	bool unreliable;
	bool called : 1;
	bool verified : 1;
};

enum bpf_jit_poke_reason {
	BPF_POKE_REASON_TAIL_CALL,
};

/* Descriptor of pokes pointing /into/ the JITed image. */
struct bpf_jit_poke_descriptor {
	void *tailcall_target;
	void *tailcall_bypass;
	void *bypass_addr;
	void *aux;
	union {
		struct {
			struct bpf_map *map;
			u32 key;
		} tail_call;
	};
	bool tailcall_target_stable;
	u8 adj_off;
	u16 reason;
	u32 insn_idx;
};

/* reg_type info for ctx arguments */
struct bpf_ctx_arg_aux {
	u32 offset;
	enum bpf_reg_type reg_type;
	struct btf *btf;
	u32 btf_id;
	u32 ref_obj_id;
	bool refcounted;
};

struct btf_mod_pair {
	struct btf *btf;
	struct module *module;
};

struct bpf_kfunc_desc_tab;

struct bpf_prog_aux {
	atomic64_t refcnt;
	u32 used_map_cnt;
	u32 used_btf_cnt;
	u32 max_ctx_offset;
	u32 max_pkt_offset;
	u32 max_tp_access;
	u32 stack_depth;
	u32 id;/*bpf prog对应的id号*/
	u32 func_cnt; /* used by non-func prog as the number of func progs */
	u32 real_func_cnt; /* includes hidden progs, only used for JIT and freeing progs */
	u32 func_idx; /* 0 for non-func prog, the index in func array for func prog */
	u32 attach_btf_id; /* in-kernel BTF type id to attach to */
	u32 attach_st_ops_member_off;
	u32 ctx_arg_info_size;
	u32 max_rdonly_access;
	u32 max_rdwr_access;
	struct btf *attach_btf;
	struct bpf_ctx_arg_aux *ctx_arg_info;
	void __percpu *priv_stack_ptr;
	struct mutex dst_mutex; /* protects dst_* pointers below, *after* prog becomes visible */
	struct bpf_prog *dst_prog;
	struct bpf_trampoline *dst_trampoline;
	enum bpf_prog_type saved_dst_prog_type;
	enum bpf_attach_type saved_dst_attach_type;
	bool verifier_zext; /* Zero extensions has been inserted by verifier. */
	bool dev_bound; /* Program is bound to the netdev. */
	bool offload_requested; /* Program is bound and offloaded to the netdev. */
	bool attach_btf_trace; /* true if attaching to BTF-enabled raw tp */
	bool attach_tracing_prog; /* true if tracing another tracing program */
	bool func_proto_unreliable;
	bool tail_call_reachable;
	bool xdp_has_frags;
	bool exception_cb;
	bool exception_boundary;
	bool is_extended; /* true if extended by freplace program */
	bool jits_use_priv_stack;
	bool priv_stack_requested;
	bool changes_pkt_data;
	bool might_sleep;
	u64 prog_array_member_cnt; /* counts how many times as member of prog_array */
	struct mutex ext_mutex; /* mutex for is_extended and prog_array_member_cnt */
	struct bpf_arena *arena;
	void (*recursion_detected)(struct bpf_prog *prog); /* callback if recursion is detected */
	/* BTF_KIND_FUNC_PROTO for valid attach_btf_id */
	const struct btf_type *attach_func_proto;
	/* function name for valid attach_btf_id */
	const char *attach_func_name;
	struct bpf_prog **func;
	void *jit_data; /* JIT specific data. arch dependent */
	struct bpf_jit_poke_descriptor *poke_tab;
	struct bpf_kfunc_desc_tab *kfunc_tab;
	struct bpf_kfunc_btf_tab *kfunc_btf_tab;
	u32 size_poke_tab;
#ifdef CONFIG_FINEIBT
	struct bpf_ksym ksym_prefix;
#endif
	struct bpf_ksym ksym;
	//此类型bpf prog对应的操作函数，看函数find_prog_type
	const struct bpf_prog_ops *ops;
	const struct bpf_struct_ops *st_ops;
	struct bpf_map **used_maps;
	struct mutex used_maps_mutex; /* mutex for used_maps and used_map_cnt */
	struct btf_mod_pair *used_btfs;
	//指向对应的bpf程序
	struct bpf_prog *prog;
	struct user_struct *user;
	u64 load_time; /* ns since boottime */
	u32 verified_insns;
	int cgroup_atype; /* enum cgroup_bpf_attach_type */
	struct bpf_map *cgroup_storage[MAX_BPF_CGROUP_STORAGE_TYPE];
	//prog 名称
	char name[BPF_OBJ_NAME_LEN];
	u64 (*bpf_exception_cb)(u64 cookie, u64 sp, u64 bp, u64, u64);
#ifdef CONFIG_SECURITY
	void *security;
#endif
	struct bpf_token *token;
	struct bpf_prog_offload *offload;
	struct btf *btf;
	struct bpf_func_info *func_info;
	struct bpf_func_info_aux *func_info_aux;
	/* bpf_line_info loaded from userspace.  linfo->insn_off
	 * has the xlated insn offset.
	 * Both the main and sub prog share the same linfo.
	 * The subprog can access its first linfo by
	 * using the linfo_idx.
	 */
	struct bpf_line_info *linfo;
	/* jited_linfo is the jited addr of the linfo.  It has a
	 * one to one mapping to linfo:
	 * jited_linfo[i] is the jited addr for the linfo[i]->insn_off.
	 * Both the main and sub prog share the same jited_linfo.
	 * The subprog can access its first jited_linfo by
	 * using the linfo_idx.
	 */
	void **jited_linfo;
	u32 func_info_cnt;
	u32 nr_linfo;
	/* subprog can use linfo_idx to access its first linfo and
	 * jited_linfo.
	 * main prog always has linfo_idx == 0
	 */
	u32 linfo_idx;
	struct module *mod;
	u32 num_exentries;
	struct exception_table_entry *extable;
	union {
		struct work_struct work;
		struct rcu_head	rcu;
	};
};

struct bpf_prog {
    //申请的内存页数
	u16			pages;		/* Number of allocated pages */
	u16			jited:1,	/* Is our filter JIT'ed? */
	            //是否开启jit功能
				jit_requested:1,/* archs need to JIT the prog */
				//是否gpl协议兼容
				gpl_compatible:1, /* Is filter GPL compatible? */
				cb_access:1,	/* Is control block accessed? */
				dst_needed:1,	/* Do we need dst entry? */
				blinding_requested:1, /* needs constant blinding */
				blinded:1,	/* Was blinded */
				is_func:1,	/* program is a bpf function */
				kprobe_override:1, /* Do we override a kprobe? */
				has_callchain_buf:1, /* callchain buffer allocated? */
				enforce_expected_attach_type:1, /* Enforce expected_attach_type checking at attach time */
				call_get_stack:1, /* Do we call bpf_get_stack() or bpf_get_stackid() */
				call_get_func_ip:1, /* Do we call get_func_ip() */
				tstamp_type_access:1, /* Accessed __sk_buff->tstamp_type */
				sleepable:1;	/* BPF program is sleepable */
	enum bpf_prog_type	type;		/* Type of BPF program */
	enum bpf_attach_type	expected_attach_type; /* For some prog types */
	//insns数组的大小
	u32			len;		/* Number of filter blocks */
	u32			jited_len;	/* Size of jited insns in bytes */
	u8			tag[BPF_TAG_SIZE];
	struct bpf_prog_stats __percpu *stats;
	int __percpu		*active;
	/*bpf程序运行入口*/
	unsigned int		(*bpf_func)(const void *ctx/*指向参数1，会被存入ARG1寄存器*/,
					    const struct bpf_insn *insn);
	struct bpf_prog_aux	*aux;		/* Auxiliary fields */
	struct sock_fprog_kern	*orig_prog;	/* Original BPF program */
	/* Instructions for interpreter */
	//存放指令
	union {
		DECLARE_FLEX_ARRAY(struct sock_filter, insns);
		DECLARE_FLEX_ARRAY(struct bpf_insn, insnsi);
	};
};

struct bpf_array_aux {
	/* Programs with direct jumps into programs part of this array. */
	struct list_head poke_progs;
	struct bpf_map *map;
	struct mutex poke_mutex;
	struct work_struct work;
};

struct bpf_link {
	atomic64_t refcnt;
	u32 id;
	enum bpf_link_type type;
	const struct bpf_link_ops *ops;
	struct bpf_prog *prog;
	/* whether BPF link itself has "sleepable" semantics, which can differ
	 * from underlying BPF program having a "sleepable" semantics, as BPF
	 * link's semantics is determined by target attach hook
	 */
	bool sleepable;
	/* rcu is used before freeing, work can be used to schedule that
	 * RCU-based freeing before that, so they never overlap
	 */
	union {
		struct rcu_head rcu;
		struct work_struct work;
	};
};

struct bpf_link_ops {
	void (*release)(struct bpf_link *link);
	/* deallocate link resources callback, called without RCU grace period
	 * waiting
	 */
	void (*dealloc)(struct bpf_link *link);
	/* deallocate link resources callback, called after RCU grace period;
	 * if either the underlying BPF program is sleepable or BPF link's
	 * target hook is sleepable, we'll go through tasks trace RCU GP and
	 * then "classic" RCU GP; this need for chaining tasks trace and
	 * classic RCU GPs is designated by setting bpf_link->sleepable flag
	 */
	void (*dealloc_deferred)(struct bpf_link *link);
	int (*detach)(struct bpf_link *link);
	int (*update_prog)(struct bpf_link *link, struct bpf_prog *new_prog,
			   struct bpf_prog *old_prog);
	void (*show_fdinfo)(const struct bpf_link *link, struct seq_file *seq);
	int (*fill_link_info)(const struct bpf_link *link,
			      struct bpf_link_info *info);
	int (*update_map)(struct bpf_link *link, struct bpf_map *new_map,
			  struct bpf_map *old_map);
	__poll_t (*poll)(struct file *file, struct poll_table_struct *pts);
};

struct bpf_tramp_link {
	struct bpf_link link;
	struct hlist_node tramp_hlist;
	u64 cookie;
};

struct bpf_shim_tramp_link {
	struct bpf_tramp_link link;
	struct bpf_trampoline *trampoline;
};

struct bpf_tracing_link {
	struct bpf_tramp_link link;
	enum bpf_attach_type attach_type;
	struct bpf_trampoline *trampoline;
	struct bpf_prog *tgt_prog;
};

struct bpf_raw_tp_link {
	struct bpf_link link;
	struct bpf_raw_event_map *btp;
	u64 cookie;
};

struct bpf_link_primer {
	struct bpf_link *link;
	struct file *file;
	int fd;
	u32 id;
};

struct bpf_mount_opts {
	kuid_t uid;
	kgid_t gid;
	umode_t mode;

	/* BPF token-related delegation options */
	u64 delegate_cmds;
	u64 delegate_maps;
	u64 delegate_progs;
	u64 delegate_attachs;
};

struct bpf_token {
	struct work_struct work;
	atomic64_t refcnt;
	struct user_namespace *userns;
	u64 allowed_cmds;
	u64 allowed_maps;
	u64 allowed_progs;
	u64 allowed_attachs;
#ifdef CONFIG_SECURITY
	void *security;
#endif
};

struct bpf_struct_ops_value;
struct btf_member;

#define BPF_STRUCT_OPS_MAX_NR_MEMBERS 64
/**
 * struct bpf_struct_ops - A structure of callbacks allowing a subsystem to
 *			   define a BPF_MAP_TYPE_STRUCT_OPS map type composed
 *			   of BPF_PROG_TYPE_STRUCT_OPS progs.
 * @verifier_ops: A structure of callbacks that are invoked by the verifier
 *		  when determining whether the struct_ops progs in the
 *		  struct_ops map are valid.
 * @init: A callback that is invoked a single time, and before any other
 *	  callback, to initialize the structure. A nonzero return value means
 *	  the subsystem could not be initialized.
 * @check_member: When defined, a callback invoked by the verifier to allow
 *		  the subsystem to determine if an entry in the struct_ops map
 *		  is valid. A nonzero return value means that the map is
 *		  invalid and should be rejected by the verifier.
 * @init_member: A callback that is invoked for each member of the struct_ops
 *		 map to allow the subsystem to initialize the member. A nonzero
 *		 value means the member could not be initialized. This callback
 *		 is exclusive with the @type, @type_id, @value_type, and
 *		 @value_id fields.
 * @reg: A callback that is invoked when the struct_ops map has been
 *	 initialized and is being attached to. Zero means the struct_ops map
 *	 has been successfully registered and is live. A nonzero return value
 *	 means the struct_ops map could not be registered.
 * @unreg: A callback that is invoked when the struct_ops map should be
 *	   unregistered.
 * @update: A callback that is invoked when the live struct_ops map is being
 *	    updated to contain new values. This callback is only invoked when
 *	    the struct_ops map is loaded with BPF_F_LINK. If not defined, the
 *	    it is assumed that the struct_ops map cannot be updated.
 * @validate: A callback that is invoked after all of the members have been
 *	      initialized. This callback should perform static checks on the
 *	      map, meaning that it should either fail or succeed
 *	      deterministically. A struct_ops map that has been validated may
 *	      not necessarily succeed in being registered if the call to @reg
 *	      fails. For example, a valid struct_ops map may be loaded, but
 *	      then fail to be registered due to there being another active
 *	      struct_ops map on the system in the subsystem already. For this
 *	      reason, if this callback is not defined, the check is skipped as
 *	      the struct_ops map will have final verification performed in
 *	      @reg.
 * @type: BTF type.
 * @value_type: Value type.
 * @name: The name of the struct bpf_struct_ops object.
 * @func_models: Func models
 * @type_id: BTF type id.
 * @value_id: BTF value id.
 */
struct bpf_struct_ops {
	const struct bpf_verifier_ops *verifier_ops;
	int (*init)(struct btf *btf);
	int (*check_member)(const struct btf_type *t,
			    const struct btf_member *member,
			    const struct bpf_prog *prog);
	int (*init_member)(const struct btf_type *t,
			   const struct btf_member *member,
			   void *kdata, const void *udata);
	int (*reg)(void *kdata, struct bpf_link *link);
	void (*unreg)(void *kdata, struct bpf_link *link);
	int (*update)(void *kdata, void *old_kdata, struct bpf_link *link);
	int (*validate)(void *kdata);
	void *cfi_stubs;
	struct module *owner;
	const char *name;
	struct btf_func_model func_models[BPF_STRUCT_OPS_MAX_NR_MEMBERS];
};

/* Every member of a struct_ops type has an instance even a member is not
 * an operator (function pointer). The "info" field will be assigned to
 * prog->aux->ctx_arg_info of BPF struct_ops programs to provide the
 * argument information required by the verifier to verify the program.
 *
 * btf_ctx_access() will lookup prog->aux->ctx_arg_info to find the
 * corresponding entry for an given argument.
 */
struct bpf_struct_ops_arg_info {
	struct bpf_ctx_arg_aux *info;
	u32 cnt;
};

struct bpf_struct_ops_desc {
	struct bpf_struct_ops *st_ops;

	const struct btf_type *type;
	const struct btf_type *value_type;
	u32 type_id;
	u32 value_id;

	/* Collection of argument information for each member */
	struct bpf_struct_ops_arg_info *arg_info;
};

enum bpf_struct_ops_state {
	BPF_STRUCT_OPS_STATE_INIT,
	BPF_STRUCT_OPS_STATE_INUSE,
	BPF_STRUCT_OPS_STATE_TOBEFREE,
	BPF_STRUCT_OPS_STATE_READY,
};

struct bpf_struct_ops_common_value {
	refcount_t refcnt;
	enum bpf_struct_ops_state state;
};

#if defined(CONFIG_BPF_JIT) && defined(CONFIG_BPF_SYSCALL)
/* This macro helps developer to register a struct_ops type and generate
 * type information correctly. Developers should use this macro to register
 * a struct_ops type instead of calling __register_bpf_struct_ops() directly.
 */
#define register_bpf_struct_ops(st_ops, type)				\
	({								\
		struct bpf_struct_ops_##type {				\
			struct bpf_struct_ops_common_value common;	\
			struct type data ____cacheline_aligned_in_smp;	\
		};							\
		BTF_TYPE_EMIT(struct bpf_struct_ops_##type);		\
		__register_bpf_struct_ops(st_ops);			\
	})
#define BPF_MODULE_OWNER ((void *)((0xeB9FUL << 2) + POISON_POINTER_DELTA))
bool bpf_struct_ops_get(const void *kdata);
void bpf_struct_ops_put(const void *kdata);
int bpf_struct_ops_supported(const struct bpf_struct_ops *st_ops, u32 moff);
int bpf_struct_ops_map_sys_lookup_elem(struct bpf_map *map, void *key,
				       void *value);
int bpf_struct_ops_prepare_trampoline(struct bpf_tramp_links *tlinks,
				      struct bpf_tramp_link *link,
				      const struct btf_func_model *model,
				      void *stub_func,
				      void **image, u32 *image_off,
				      bool allow_alloc);
void bpf_struct_ops_image_free(void *image);
static inline bool bpf_try_module_get(const void *data, struct module *owner)
{
	if (owner == BPF_MODULE_OWNER)
		return bpf_struct_ops_get(data);
	else
		return try_module_get(owner);
}
static inline void bpf_module_put(const void *data, struct module *owner)
{
	if (owner == BPF_MODULE_OWNER)
		bpf_struct_ops_put(data);
	else
		module_put(owner);
}
int bpf_struct_ops_link_create(union bpf_attr *attr);

#ifdef CONFIG_NET
/* Define it here to avoid the use of forward declaration */
struct bpf_dummy_ops_state {
	int val;
};

struct bpf_dummy_ops {
	int (*test_1)(struct bpf_dummy_ops_state *cb);
	int (*test_2)(struct bpf_dummy_ops_state *cb, int a1, unsigned short a2,
		      char a3, unsigned long a4);
	int (*test_sleepable)(struct bpf_dummy_ops_state *cb);
};

int bpf_struct_ops_test_run(struct bpf_prog *prog, const union bpf_attr *kattr,
			    union bpf_attr __user *uattr);
#endif
int bpf_struct_ops_desc_init(struct bpf_struct_ops_desc *st_ops_desc,
			     struct btf *btf,
			     struct bpf_verifier_log *log);
void bpf_map_struct_ops_info_fill(struct bpf_map_info *info, struct bpf_map *map);
void bpf_struct_ops_desc_release(struct bpf_struct_ops_desc *st_ops_desc);
#else
#define register_bpf_struct_ops(st_ops, type) ({ (void *)(st_ops); 0; })
static inline bool bpf_try_module_get(const void *data, struct module *owner)
{
	return try_module_get(owner);
}
static inline void bpf_module_put(const void *data, struct module *owner)
{
	module_put(owner);
}
static inline int bpf_struct_ops_supported(const struct bpf_struct_ops *st_ops, u32 moff)
{
	return -ENOTSUPP;
}
static inline int bpf_struct_ops_map_sys_lookup_elem(struct bpf_map *map,
						     void *key,
						     void *value)
{
	return -EINVAL;
}
static inline int bpf_struct_ops_link_create(union bpf_attr *attr)
{
	return -EOPNOTSUPP;
}
static inline void bpf_map_struct_ops_info_fill(struct bpf_map_info *info, struct bpf_map *map)
{
}

static inline void bpf_struct_ops_desc_release(struct bpf_struct_ops_desc *st_ops_desc)
{
}

#endif

int bpf_prog_ctx_arg_info_init(struct bpf_prog *prog,
			       const struct bpf_ctx_arg_aux *info, u32 cnt);

#if defined(CONFIG_CGROUP_BPF) && defined(CONFIG_BPF_LSM)
int bpf_trampoline_link_cgroup_shim(struct bpf_prog *prog,
				    int cgroup_atype);
void bpf_trampoline_unlink_cgroup_shim(struct bpf_prog *prog);
#else
static inline int bpf_trampoline_link_cgroup_shim(struct bpf_prog *prog,
						  int cgroup_atype)
{
	return -EOPNOTSUPP;
}
static inline void bpf_trampoline_unlink_cgroup_shim(struct bpf_prog *prog)
{
}
#endif

struct bpf_array {
	struct bpf_map map;
	u32 elem_size;
	u32 index_mask;
	struct bpf_array_aux *aux;
	union {
		DECLARE_FLEX_ARRAY(char, value) __aligned(8);
		DECLARE_FLEX_ARRAY(void *, ptrs) __aligned(8);
		DECLARE_FLEX_ARRAY(void __percpu *, pptrs) __aligned(8);
	};
};

#define BPF_COMPLEXITY_LIMIT_INSNS      1000000 /* yes. 1M insns */
#define MAX_TAIL_CALL_CNT 33

/* Maximum number of loops for bpf_loop and bpf_iter_num.
 * It's enum to expose it (and thus make it discoverable) through BTF.
 */
enum {
	BPF_MAX_LOOPS = 8 * 1024 * 1024,
	BPF_MAX_TIMED_LOOPS = 0xffff,
};

#define BPF_F_ACCESS_MASK	(BPF_F_RDONLY |		\
				 BPF_F_RDONLY_PROG |	\
				 BPF_F_WRONLY |		\
				 BPF_F_WRONLY_PROG)

#define BPF_MAP_CAN_READ	BIT(0)
#define BPF_MAP_CAN_WRITE	BIT(1)

/* Maximum number of user-producer ring buffer samples that can be drained in
 * a call to bpf_user_ringbuf_drain().
 */
#define BPF_MAX_USER_RINGBUF_SAMPLES (128 * 1024)

static inline u32 bpf_map_flags_to_cap(struct bpf_map *map)
{
	u32 access_flags = map->map_flags & (BPF_F_RDONLY_PROG | BPF_F_WRONLY_PROG);

	/* Combination of BPF_F_RDONLY_PROG | BPF_F_WRONLY_PROG is
	 * not possible.
	 */
	if (access_flags & BPF_F_RDONLY_PROG)
		return BPF_MAP_CAN_READ;
	else if (access_flags & BPF_F_WRONLY_PROG)
		return BPF_MAP_CAN_WRITE;
	else
		return BPF_MAP_CAN_READ | BPF_MAP_CAN_WRITE;
}

static inline bool bpf_map_flags_access_ok(u32 access_flags)
{
	return (access_flags & (BPF_F_RDONLY_PROG | BPF_F_WRONLY_PROG)) !=
	       (BPF_F_RDONLY_PROG | BPF_F_WRONLY_PROG);
}

struct bpf_event_entry {
	struct perf_event *event;
	struct file *perf_file;
	struct file *map_file;
	struct rcu_head rcu;
};

static inline bool map_type_contains_progs(struct bpf_map *map)
{
	return map->map_type == BPF_MAP_TYPE_PROG_ARRAY ||
	       map->map_type == BPF_MAP_TYPE_DEVMAP ||
	       map->map_type == BPF_MAP_TYPE_CPUMAP;
}

bool bpf_prog_map_compatible(struct bpf_map *map, const struct bpf_prog *fp);
int bpf_prog_calc_tag(struct bpf_prog *fp);

const struct bpf_func_proto *bpf_get_trace_printk_proto(void);
const struct bpf_func_proto *bpf_get_trace_vprintk_proto(void);

const struct bpf_func_proto *bpf_get_perf_event_read_value_proto(void);

typedef unsigned long (*bpf_ctx_copy_t)(void *dst, const void *src,
					unsigned long off, unsigned long len);
typedef u32 (*bpf_convert_ctx_access_t)(enum bpf_access_type type,
					const struct bpf_insn *src,
					struct bpf_insn *dst,
					struct bpf_prog *prog,
					u32 *target_size);

u64 bpf_event_output(struct bpf_map *map, u64 flags, void *meta, u64 meta_size,
		     void *ctx, u64 ctx_size, bpf_ctx_copy_t ctx_copy);

/* an array of programs to be executed under rcu_lock.
 *
 * Typical usage:
 * ret = bpf_prog_run_array(rcu_dereference(&bpf_prog_array), ctx, bpf_prog_run);
 *
 * the structure returned by bpf_prog_array_alloc() should be populated
 * with program pointers and the last pointer must be NULL.
 * The user has to keep refcnt on the program and make sure the program
 * is removed from the array before bpf_prog_put().
 * The 'struct bpf_prog_array *' should only be replaced with xchg()
 * since other cpus are walking the array of pointers in parallel.
 */
struct bpf_prog_array_item {
	struct bpf_prog *prog;
	union {
		struct bpf_cgroup_storage *cgroup_storage[MAX_BPF_CGROUP_STORAGE_TYPE];
		u64 bpf_cookie;
	};
};

struct bpf_prog_array {
	struct rcu_head rcu;
	struct bpf_prog_array_item items[];
};

struct bpf_empty_prog_array {
	struct bpf_prog_array hdr;
	struct bpf_prog *null_prog;
};

/* to avoid allocating empty bpf_prog_array for cgroups that
 * don't have bpf program attached use one global 'bpf_empty_prog_array'
 * It will not be modified the caller of bpf_prog_array_alloc()
 * (since caller requested prog_cnt == 0)
 * that pointer should be 'freed' by bpf_prog_array_free()
 */
extern struct bpf_empty_prog_array bpf_empty_prog_array;

struct bpf_prog_array *bpf_prog_array_alloc(u32 prog_cnt, gfp_t flags);
void bpf_prog_array_free(struct bpf_prog_array *progs);
/* Use when traversal over the bpf_prog_array uses tasks_trace rcu */
void bpf_prog_array_free_sleepable(struct bpf_prog_array *progs);
int bpf_prog_array_length(struct bpf_prog_array *progs);
bool bpf_prog_array_is_empty(struct bpf_prog_array *array);
int bpf_prog_array_copy_to_user(struct bpf_prog_array *progs,
				__u32 __user *prog_ids, u32 cnt);

void bpf_prog_array_delete_safe(struct bpf_prog_array *progs,
				struct bpf_prog *old_prog);
int bpf_prog_array_delete_safe_at(struct bpf_prog_array *array, int index);
int bpf_prog_array_update_at(struct bpf_prog_array *array, int index,
			     struct bpf_prog *prog);
int bpf_prog_array_copy_info(struct bpf_prog_array *array,
			     u32 *prog_ids, u32 request_cnt,
			     u32 *prog_cnt);
int bpf_prog_array_copy(struct bpf_prog_array *old_array,
			struct bpf_prog *exclude_prog,
			struct bpf_prog *include_prog,
			u64 bpf_cookie,
			struct bpf_prog_array **new_array);

struct bpf_run_ctx {};

struct bpf_cg_run_ctx {
	struct bpf_run_ctx run_ctx;
	const struct bpf_prog_array_item *prog_item;
	int retval;
};

struct bpf_trace_run_ctx {
	struct bpf_run_ctx run_ctx;
	u64 bpf_cookie;
	bool is_uprobe;
};

struct bpf_tramp_run_ctx {
	struct bpf_run_ctx run_ctx;
	u64 bpf_cookie;
	struct bpf_run_ctx *saved_run_ctx;
};

static inline struct bpf_run_ctx *bpf_set_run_ctx(struct bpf_run_ctx *new_ctx)
{
	struct bpf_run_ctx *old_ctx = NULL;

#ifdef CONFIG_BPF_SYSCALL
	old_ctx = current->bpf_ctx;
	current->bpf_ctx = new_ctx;
#endif
	return old_ctx;
}

static inline void bpf_reset_run_ctx(struct bpf_run_ctx *old_ctx)
{
#ifdef CONFIG_BPF_SYSCALL
	current->bpf_ctx = old_ctx;
#endif
}

/* BPF program asks to bypass CAP_NET_BIND_SERVICE in bind. */
#define BPF_RET_BIND_NO_CAP_NET_BIND_SERVICE			(1 << 0)
/* BPF program asks to set CN on the packet. */
#define BPF_RET_SET_CN						(1 << 0)

typedef u32 (*bpf_prog_run_fn)(const struct bpf_prog *prog, const void *ctx);

static __always_inline u32
bpf_prog_run_array(const struct bpf_prog_array *array,
		   const void *ctx, bpf_prog_run_fn run_prog)
{
	const struct bpf_prog_array_item *item;
	const struct bpf_prog *prog;
	struct bpf_run_ctx *old_run_ctx;
	struct bpf_trace_run_ctx run_ctx;
	u32 ret = 1;

	RCU_LOCKDEP_WARN(!rcu_read_lock_held(), "no rcu lock held");

	if (unlikely(!array))
		return ret;

	run_ctx.is_uprobe = false;

	migrate_disable();
	old_run_ctx = bpf_set_run_ctx(&run_ctx.run_ctx);
	item = &array->items[0];
	while ((prog = READ_ONCE(item->prog))) {
		run_ctx.bpf_cookie = item->bpf_cookie;
		ret &= run_prog(prog, ctx);
		item++;
	}
	bpf_reset_run_ctx(old_run_ctx);
	migrate_enable();
	return ret;
}

/* Notes on RCU design for bpf_prog_arrays containing sleepable programs:
 *
 * We use the tasks_trace rcu flavor read section to protect the bpf_prog_array
 * overall. As a result, we must use the bpf_prog_array_free_sleepable
 * in order to use the tasks_trace rcu grace period.
 *
 * When a non-sleepable program is inside the array, we take the rcu read
 * section and disable preemption for that program alone, so it can access
 * rcu-protected dynamically sized maps.
 */
static __always_inline u32
bpf_prog_run_array_uprobe(const struct bpf_prog_array *array,
			  const void *ctx, bpf_prog_run_fn run_prog)
{
	const struct bpf_prog_array_item *item;
	const struct bpf_prog *prog;
	struct bpf_run_ctx *old_run_ctx;
	struct bpf_trace_run_ctx run_ctx;
	u32 ret = 1;

	might_fault();
	RCU_LOCKDEP_WARN(!rcu_read_lock_trace_held(), "no rcu lock held");

	if (unlikely(!array))
		return ret;

	migrate_disable();

	run_ctx.is_uprobe = true;

	old_run_ctx = bpf_set_run_ctx(&run_ctx.run_ctx);
	item = &array->items[0];
	while ((prog = READ_ONCE(item->prog))) {
		if (!prog->sleepable)
			rcu_read_lock();

		run_ctx.bpf_cookie = item->bpf_cookie;
		ret &= run_prog(prog, ctx);
		item++;

		if (!prog->sleepable)
			rcu_read_unlock();
	}
	bpf_reset_run_ctx(old_run_ctx);
	migrate_enable();
	return ret;
}

#ifdef CONFIG_BPF_SYSCALL
DECLARE_PER_CPU(int, bpf_prog_active);
extern struct mutex bpf_stats_enabled_mutex;

/*
 * Block execution of BPF programs attached to instrumentation (perf,
 * kprobes, tracepoints) to prevent deadlocks on map operations as any of
 * these events can happen inside a region which holds a map bucket lock
 * and can deadlock on it.
 */
static inline void bpf_disable_instrumentation(void)
{
	migrate_disable();
	this_cpu_inc(bpf_prog_active);
}

static inline void bpf_enable_instrumentation(void)
{
	this_cpu_dec(bpf_prog_active);
	migrate_enable();
}

extern const struct super_operations bpf_super_ops;
extern const struct file_operations bpf_map_fops;
extern const struct file_operations bpf_prog_fops;
extern const struct file_operations bpf_iter_fops;

//对外申明 bpf程序类型操作集，bpf程序类型verifier操作集，map操作集
#define BPF_PROG_TYPE(_id, _name, prog_ctx_type, kern_ctx_type) \
	extern const struct bpf_prog_ops _name ## _prog_ops; \
	extern const struct bpf_verifier_ops _name ## _verifier_ops;
#define BPF_MAP_TYPE(_id, _ops) \
	extern const struct bpf_map_ops _ops;
#define BPF_LINK_TYPE(_id, _name)
#include <linux/bpf_types.h>
#undef BPF_PROG_TYPE
#undef BPF_MAP_TYPE
#undef BPF_LINK_TYPE

extern const struct bpf_prog_ops bpf_offload_prog_ops;
extern const struct bpf_verifier_ops tc_cls_act_analyzer_ops;
extern const struct bpf_verifier_ops xdp_analyzer_ops;

struct bpf_prog *bpf_prog_get(u32 ufd);
struct bpf_prog *bpf_prog_get_type_dev(u32 ufd, enum bpf_prog_type type,
				       bool attach_drv);
void bpf_prog_add(struct bpf_prog *prog, int i);
void bpf_prog_sub(struct bpf_prog *prog, int i);
void bpf_prog_inc(struct bpf_prog *prog);
struct bpf_prog * __must_check bpf_prog_inc_not_zero(struct bpf_prog *prog);
void bpf_prog_put(struct bpf_prog *prog);

void bpf_prog_free_id(struct bpf_prog *prog);
void bpf_map_free_id(struct bpf_map *map);

struct btf_field *btf_record_find(const struct btf_record *rec,
				  u32 offset, u32 field_mask);
void btf_record_free(struct btf_record *rec);
void bpf_map_free_record(struct bpf_map *map);
struct btf_record *btf_record_dup(const struct btf_record *rec);
bool btf_record_equal(const struct btf_record *rec_a, const struct btf_record *rec_b);
void bpf_obj_free_timer(const struct btf_record *rec, void *obj);
void bpf_obj_free_workqueue(const struct btf_record *rec, void *obj);
void bpf_obj_free_fields(const struct btf_record *rec, void *obj);
void __bpf_obj_drop_impl(void *p, const struct btf_record *rec, bool percpu);

struct bpf_map *bpf_map_get(u32 ufd);
struct bpf_map *bpf_map_get_with_uref(u32 ufd);

/*
 * The __bpf_map_get() and __btf_get_by_fd() functions parse a file
 * descriptor and return a corresponding map or btf object.
 * Their names are double underscored to emphasize the fact that they
 * do not increase refcnt. To also increase refcnt use corresponding
 * bpf_map_get() and btf_get_by_fd() functions.
 */

static inline struct bpf_map *__bpf_map_get(struct fd f)
{
	if (fd_empty(f))
		return ERR_PTR(-EBADF);
	if (unlikely(fd_file(f)->f_op != &bpf_map_fops))
		return ERR_PTR(-EINVAL);
	return fd_file(f)->private_data;
}

static inline struct btf *__btf_get_by_fd(struct fd f)
{
	if (fd_empty(f))
		return ERR_PTR(-EBADF);
	if (unlikely(fd_file(f)->f_op != &btf_fops))
		return ERR_PTR(-EINVAL);
	return fd_file(f)->private_data;
}

void bpf_map_inc(struct bpf_map *map);
void bpf_map_inc_with_uref(struct bpf_map *map);
struct bpf_map *__bpf_map_inc_not_zero(struct bpf_map *map, bool uref);
struct bpf_map * __must_check bpf_map_inc_not_zero(struct bpf_map *map);
void bpf_map_put_with_uref(struct bpf_map *map);
void bpf_map_put(struct bpf_map *map);
void *bpf_map_area_alloc(u64 size, int numa_node);
void *bpf_map_area_mmapable_alloc(u64 size, int numa_node);
void bpf_map_area_free(void *base);
bool bpf_map_write_active(const struct bpf_map *map);
void bpf_map_init_from_attr(struct bpf_map *map, union bpf_attr *attr);
int  generic_map_lookup_batch(struct bpf_map *map,
			      const union bpf_attr *attr,
			      union bpf_attr __user *uattr);
int  generic_map_update_batch(struct bpf_map *map, struct file *map_file,
			      const union bpf_attr *attr,
			      union bpf_attr __user *uattr);
int  generic_map_delete_batch(struct bpf_map *map,
			      const union bpf_attr *attr,
			      union bpf_attr __user *uattr);
struct bpf_map *bpf_map_get_curr_or_next(u32 *id);
struct bpf_prog *bpf_prog_get_curr_or_next(u32 *id);

int bpf_map_alloc_pages(const struct bpf_map *map, int nid,
			unsigned long nr_pages, struct page **page_array);
#ifdef CONFIG_MEMCG
void *bpf_map_kmalloc_node(const struct bpf_map *map, size_t size, gfp_t flags,
			   int node);
void *bpf_map_kzalloc(const struct bpf_map *map, size_t size, gfp_t flags);
void *bpf_map_kvcalloc(struct bpf_map *map, size_t n, size_t size,
		       gfp_t flags);
void __percpu *bpf_map_alloc_percpu(const struct bpf_map *map, size_t size,
				    size_t align, gfp_t flags);
#else
/*
 * These specialized allocators have to be macros for their allocations to be
 * accounted separately (to have separate alloc_tag).
 */
#define bpf_map_kmalloc_node(_map, _size, _flags, _node)	\
		kmalloc_node(_size, _flags, _node)
#define bpf_map_kzalloc(_map, _size, _flags)			\
		kzalloc(_size, _flags)
#define bpf_map_kvcalloc(_map, _n, _size, _flags)		\
		kvcalloc(_n, _size, _flags)
#define bpf_map_alloc_percpu(_map, _size, _align, _flags)	\
		__alloc_percpu_gfp(_size, _align, _flags)
#endif

static inline int
bpf_map_init_elem_count(struct bpf_map *map)
{
	size_t size = sizeof(*map->elem_count), align = size;
	gfp_t flags = GFP_USER | __GFP_NOWARN;

	map->elem_count = bpf_map_alloc_percpu(map, size, align, flags);
	if (!map->elem_count)
		return -ENOMEM;

	return 0;
}

static inline void
bpf_map_free_elem_count(struct bpf_map *map)
{
	free_percpu(map->elem_count);
}

static inline void bpf_map_inc_elem_count(struct bpf_map *map)
{
	this_cpu_inc(*map->elem_count);
}

static inline void bpf_map_dec_elem_count(struct bpf_map *map)
{
	this_cpu_dec(*map->elem_count);
}

extern int sysctl_unprivileged_bpf_disabled;

bool bpf_token_capable(const struct bpf_token *token, int cap);

static inline bool bpf_allow_ptr_leaks(const struct bpf_token *token)
{
	return bpf_token_capable(token, CAP_PERFMON);
}

static inline bool bpf_allow_uninit_stack(const struct bpf_token *token)
{
	return bpf_token_capable(token, CAP_PERFMON);
}

static inline bool bpf_bypass_spec_v1(const struct bpf_token *token)
{
	return cpu_mitigations_off() || bpf_token_capable(token, CAP_PERFMON);
}

static inline bool bpf_bypass_spec_v4(const struct bpf_token *token)
{
	return cpu_mitigations_off() || bpf_token_capable(token, CAP_PERFMON);
}

int bpf_map_new_fd(struct bpf_map *map, int flags);
int bpf_prog_new_fd(struct bpf_prog *prog);

void bpf_link_init(struct bpf_link *link, enum bpf_link_type type,
		   const struct bpf_link_ops *ops, struct bpf_prog *prog);
void bpf_link_init_sleepable(struct bpf_link *link, enum bpf_link_type type,
			     const struct bpf_link_ops *ops, struct bpf_prog *prog,
			     bool sleepable);
int bpf_link_prime(struct bpf_link *link, struct bpf_link_primer *primer);
int bpf_link_settle(struct bpf_link_primer *primer);
void bpf_link_cleanup(struct bpf_link_primer *primer);
void bpf_link_inc(struct bpf_link *link);
struct bpf_link *bpf_link_inc_not_zero(struct bpf_link *link);
void bpf_link_put(struct bpf_link *link);
int bpf_link_new_fd(struct bpf_link *link);
struct bpf_link *bpf_link_get_from_fd(u32 ufd);
struct bpf_link *bpf_link_get_curr_or_next(u32 *id);

void bpf_token_inc(struct bpf_token *token);
void bpf_token_put(struct bpf_token *token);
int bpf_token_create(union bpf_attr *attr);
struct bpf_token *bpf_token_get_from_fd(u32 ufd);

bool bpf_token_allow_cmd(const struct bpf_token *token, enum bpf_cmd cmd);
bool bpf_token_allow_map_type(const struct bpf_token *token, enum bpf_map_type type);
bool bpf_token_allow_prog_type(const struct bpf_token *token,
			       enum bpf_prog_type prog_type,
			       enum bpf_attach_type attach_type);

int bpf_obj_pin_user(u32 ufd, int path_fd, const char __user *pathname);
int bpf_obj_get_user(int path_fd, const char __user *pathname, int flags);
struct inode *bpf_get_inode(struct super_block *sb, const struct inode *dir,
			    umode_t mode);

#define BPF_ITER_FUNC_PREFIX "bpf_iter_"
#define DEFINE_BPF_ITER_FUNC(target, args...)			\
	extern int bpf_iter_ ## target(args);			\
	int __init bpf_iter_ ## target(args) { return 0; }

/*
 * The task type of iterators.
 *
 * For BPF task iterators, they can be parameterized with various
 * parameters to visit only some of tasks.
 *
 * BPF_TASK_ITER_ALL (default)
 *	Iterate over resources of every task.
 *
 * BPF_TASK_ITER_TID
 *	Iterate over resources of a task/tid.
 *
 * BPF_TASK_ITER_TGID
 *	Iterate over resources of every task of a process / task group.
 */
enum bpf_iter_task_type {
	BPF_TASK_ITER_ALL = 0,
	BPF_TASK_ITER_TID,
	BPF_TASK_ITER_TGID,
};

struct bpf_iter_aux_info {
	/* for map_elem iter */
	struct bpf_map *map;

	/* for cgroup iter */
	struct {
		struct cgroup *start; /* starting cgroup */
		enum bpf_cgroup_iter_order order;
	} cgroup;
	struct {
		enum bpf_iter_task_type	type;
		u32 pid;
	} task;
};

typedef int (*bpf_iter_attach_target_t)(struct bpf_prog *prog,
					union bpf_iter_link_info *linfo,
					struct bpf_iter_aux_info *aux);
typedef void (*bpf_iter_detach_target_t)(struct bpf_iter_aux_info *aux);
typedef void (*bpf_iter_show_fdinfo_t) (const struct bpf_iter_aux_info *aux,
					struct seq_file *seq);
typedef int (*bpf_iter_fill_link_info_t)(const struct bpf_iter_aux_info *aux,
					 struct bpf_link_info *info);
typedef const struct bpf_func_proto *
(*bpf_iter_get_func_proto_t)(enum bpf_func_id func_id,
			     const struct bpf_prog *prog);

enum bpf_iter_feature {
	BPF_ITER_RESCHED	= BIT(0),
};

#define BPF_ITER_CTX_ARG_MAX 2
struct bpf_iter_reg {
	const char *target;
	bpf_iter_attach_target_t attach_target;
	bpf_iter_detach_target_t detach_target;
	bpf_iter_show_fdinfo_t show_fdinfo;
	bpf_iter_fill_link_info_t fill_link_info;
	bpf_iter_get_func_proto_t get_func_proto;
	u32 ctx_arg_info_size;
	u32 feature;
	struct bpf_ctx_arg_aux ctx_arg_info[BPF_ITER_CTX_ARG_MAX];
	const struct bpf_iter_seq_info *seq_info;
};

struct bpf_iter_meta {
	__bpf_md_ptr(struct seq_file *, seq);
	u64 session_id;
	u64 seq_num;
};

struct bpf_iter__bpf_map_elem {
	__bpf_md_ptr(struct bpf_iter_meta *, meta);
	__bpf_md_ptr(struct bpf_map *, map);
	__bpf_md_ptr(void *, key);
	__bpf_md_ptr(void *, value);
};

int bpf_iter_reg_target(const struct bpf_iter_reg *reg_info);
void bpf_iter_unreg_target(const struct bpf_iter_reg *reg_info);
int bpf_iter_prog_supported(struct bpf_prog *prog);
const struct bpf_func_proto *
bpf_iter_get_func_proto(enum bpf_func_id func_id, const struct bpf_prog *prog);
int bpf_iter_link_attach(const union bpf_attr *attr, bpfptr_t uattr, struct bpf_prog *prog);
int bpf_iter_new_fd(struct bpf_link *link);
bool bpf_link_is_iter(struct bpf_link *link);
struct bpf_prog *bpf_iter_get_info(struct bpf_iter_meta *meta, bool in_stop);
int bpf_iter_run_prog(struct bpf_prog *prog, void *ctx);
void bpf_iter_map_show_fdinfo(const struct bpf_iter_aux_info *aux,
			      struct seq_file *seq);
int bpf_iter_map_fill_link_info(const struct bpf_iter_aux_info *aux,
				struct bpf_link_info *info);

int map_set_for_each_callback_args(struct bpf_verifier_env *env,
				   struct bpf_func_state *caller,
				   struct bpf_func_state *callee);

int bpf_percpu_hash_copy(struct bpf_map *map, void *key, void *value);
int bpf_percpu_array_copy(struct bpf_map *map, void *key, void *value);
int bpf_percpu_hash_update(struct bpf_map *map, void *key, void *value,
			   u64 flags);
int bpf_percpu_array_update(struct bpf_map *map, void *key, void *value,
			    u64 flags);

int bpf_stackmap_copy(struct bpf_map *map, void *key, void *value);

int bpf_fd_array_map_update_elem(struct bpf_map *map, struct file *map_file,
				 void *key, void *value, u64 map_flags);
int bpf_fd_array_map_lookup_elem(struct bpf_map *map, void *key, u32 *value);
int bpf_fd_htab_map_update_elem(struct bpf_map *map, struct file *map_file,
				void *key, void *value, u64 map_flags);
int bpf_fd_htab_map_lookup_elem(struct bpf_map *map, void *key, u32 *value);

int bpf_get_file_flag(int flags);
int bpf_check_uarg_tail_zero(bpfptr_t uaddr, size_t expected_size,
			     size_t actual_size);

/* verify correctness of eBPF program */
int bpf_check(struct bpf_prog **fp, union bpf_attr *attr, bpfptr_t uattr, u32 uattr_size);

#ifndef CONFIG_BPF_JIT_ALWAYS_ON
void bpf_patch_call_args(struct bpf_insn *insn, u32 stack_depth);
#endif

struct btf *bpf_get_btf_vmlinux(void);

/* Map specifics */
struct xdp_frame;
struct sk_buff;
struct bpf_dtab_netdev;
struct bpf_cpu_map_entry;

void __dev_flush(struct list_head *flush_list);
int dev_xdp_enqueue(struct net_device *dev, struct xdp_frame *xdpf,
		    struct net_device *dev_rx);
int dev_map_enqueue(struct bpf_dtab_netdev *dst, struct xdp_frame *xdpf,
		    struct net_device *dev_rx);
int dev_map_enqueue_multi(struct xdp_frame *xdpf, struct net_device *dev_rx,
			  struct bpf_map *map, bool exclude_ingress);
int dev_map_generic_redirect(struct bpf_dtab_netdev *dst, struct sk_buff *skb,
			     const struct bpf_prog *xdp_prog);
int dev_map_redirect_multi(struct net_device *dev, struct sk_buff *skb,
			   const struct bpf_prog *xdp_prog,
			   struct bpf_map *map, bool exclude_ingress);

void __cpu_map_flush(struct list_head *flush_list);
int cpu_map_enqueue(struct bpf_cpu_map_entry *rcpu, struct xdp_frame *xdpf,
		    struct net_device *dev_rx);
int cpu_map_generic_redirect(struct bpf_cpu_map_entry *rcpu,
			     struct sk_buff *skb);

/* Return map's numa specified by userspace */
static inline int bpf_map_attr_numa_node(const union bpf_attr *attr)
{
    //如果指定了numa,返回用户态指定的numa node
	return (attr->map_flags & BPF_F_NUMA_NODE) ?
		attr->numa_node : NUMA_NO_NODE;
}

struct bpf_prog *bpf_prog_get_type_path(const char *name, enum bpf_prog_type type);
int array_map_alloc_check(union bpf_attr *attr);

int bpf_prog_test_run_xdp(struct bpf_prog *prog, const union bpf_attr *kattr,
			  union bpf_attr __user *uattr);
int bpf_prog_test_run_skb(struct bpf_prog *prog, const union bpf_attr *kattr,
			  union bpf_attr __user *uattr);
int bpf_prog_test_run_tracing(struct bpf_prog *prog,
			      const union bpf_attr *kattr,
			      union bpf_attr __user *uattr);
int bpf_prog_test_run_flow_dissector(struct bpf_prog *prog,
				     const union bpf_attr *kattr,
				     union bpf_attr __user *uattr);
int bpf_prog_test_run_raw_tp(struct bpf_prog *prog,
			     const union bpf_attr *kattr,
			     union bpf_attr __user *uattr);
int bpf_prog_test_run_sk_lookup(struct bpf_prog *prog,
				const union bpf_attr *kattr,
				union bpf_attr __user *uattr);
int bpf_prog_test_run_nf(struct bpf_prog *prog,
			 const union bpf_attr *kattr,
			 union bpf_attr __user *uattr);
bool btf_ctx_access(int off, int size, enum bpf_access_type type,
		    const struct bpf_prog *prog,
		    struct bpf_insn_access_aux *info);

static inline bool bpf_tracing_ctx_access(int off, int size,
					  enum bpf_access_type type)
{
	if (off < 0 || off >= sizeof(__u64) * MAX_BPF_FUNC_ARGS)
		return false;
	if (type != BPF_READ)
		return false;
	if (off % size != 0)
		return false;
	return true;
}

static inline bool bpf_tracing_btf_ctx_access(int off, int size,
					      enum bpf_access_type type,
					      const struct bpf_prog *prog,
					      struct bpf_insn_access_aux *info)
{
	if (!bpf_tracing_ctx_access(off, size, type))
		return false;
	return btf_ctx_access(off, size, type, prog, info);
}

int btf_struct_access(struct bpf_verifier_log *log,
		      const struct bpf_reg_state *reg,
		      int off, int size, enum bpf_access_type atype,
		      u32 *next_btf_id, enum bpf_type_flag *flag, const char **field_name);
bool btf_struct_ids_match(struct bpf_verifier_log *log,
			  const struct btf *btf, u32 id, int off,
			  const struct btf *need_btf, u32 need_type_id,
			  bool strict);

int btf_distill_func_proto(struct bpf_verifier_log *log,
			   struct btf *btf,
			   const struct btf_type *func_proto,
			   const char *func_name,
			   struct btf_func_model *m);

struct bpf_reg_state;
int btf_prepare_func_args(struct bpf_verifier_env *env, int subprog);
int btf_check_type_match(struct bpf_verifier_log *log, const struct bpf_prog *prog,
			 struct btf *btf, const struct btf_type *t);
const char *btf_find_decl_tag_value(const struct btf *btf, const struct btf_type *pt,
				    int comp_idx, const char *tag_key);
int btf_find_next_decl_tag(const struct btf *btf, const struct btf_type *pt,
			   int comp_idx, const char *tag_key, int last_id);

struct bpf_prog *bpf_prog_by_id(u32 id);
struct bpf_link *bpf_link_by_id(u32 id);

const struct bpf_func_proto *bpf_base_func_proto(enum bpf_func_id func_id,
						 const struct bpf_prog *prog);
void bpf_task_storage_free(struct task_struct *task);
void bpf_cgrp_storage_free(struct cgroup *cgroup);
bool bpf_prog_has_kfunc_call(const struct bpf_prog *prog);
const struct btf_func_model *
bpf_jit_find_kfunc_model(const struct bpf_prog *prog,
			 const struct bpf_insn *insn);
int bpf_get_kfunc_addr(const struct bpf_prog *prog, u32 func_id,
		       u16 btf_fd_idx, u8 **func_addr);

struct bpf_core_ctx {
	struct bpf_verifier_log *log;
	const struct btf *btf;
};

bool btf_nested_type_is_trusted(struct bpf_verifier_log *log,
				const struct bpf_reg_state *reg,
				const char *field_name, u32 btf_id, const char *suffix);

bool btf_type_ids_nocast_alias(struct bpf_verifier_log *log,
			       const struct btf *reg_btf, u32 reg_id,
			       const struct btf *arg_btf, u32 arg_id);

int bpf_core_apply(struct bpf_core_ctx *ctx, const struct bpf_core_relo *relo,
		   int relo_idx, void *insn);

static inline bool unprivileged_ebpf_enabled(void)
{
	return !sysctl_unprivileged_bpf_disabled;
}

/* Not all bpf prog type has the bpf_ctx.
 * For the bpf prog type that has initialized the bpf_ctx,
 * this function can be used to decide if a kernel function
 * is called by a bpf program.
 */
static inline bool has_current_bpf_ctx(void)
{
	return !!current->bpf_ctx;
}

void notrace bpf_prog_inc_misses_counter(struct bpf_prog *prog);

void bpf_dynptr_init(struct bpf_dynptr_kern *ptr, void *data,
		     enum bpf_dynptr_type type, u32 offset, u32 size);
void bpf_dynptr_set_null(struct bpf_dynptr_kern *ptr);
void bpf_dynptr_set_rdonly(struct bpf_dynptr_kern *ptr);

#else /* !CONFIG_BPF_SYSCALL */
static inline struct bpf_prog *bpf_prog_get(u32 ufd)
{
	return ERR_PTR(-EOPNOTSUPP);
}

static inline struct bpf_prog *bpf_prog_get_type_dev(u32 ufd,
						     enum bpf_prog_type type,
						     bool attach_drv)
{
	return ERR_PTR(-EOPNOTSUPP);
}

static inline void bpf_prog_add(struct bpf_prog *prog, int i)
{
}

static inline void bpf_prog_sub(struct bpf_prog *prog, int i)
{
}

static inline void bpf_prog_put(struct bpf_prog *prog)
{
}

static inline void bpf_prog_inc(struct bpf_prog *prog)
{
}

static inline struct bpf_prog *__must_check
bpf_prog_inc_not_zero(struct bpf_prog *prog)
{
	return ERR_PTR(-EOPNOTSUPP);
}

static inline void bpf_link_init(struct bpf_link *link, enum bpf_link_type type,
				 const struct bpf_link_ops *ops,
				 struct bpf_prog *prog)
{
}

static inline void bpf_link_init_sleepable(struct bpf_link *link, enum bpf_link_type type,
					   const struct bpf_link_ops *ops, struct bpf_prog *prog,
					   bool sleepable)
{
}

static inline int bpf_link_prime(struct bpf_link *link,
				 struct bpf_link_primer *primer)
{
	return -EOPNOTSUPP;
}

static inline int bpf_link_settle(struct bpf_link_primer *primer)
{
	return -EOPNOTSUPP;
}

static inline void bpf_link_cleanup(struct bpf_link_primer *primer)
{
}

static inline void bpf_link_inc(struct bpf_link *link)
{
}

static inline struct bpf_link *bpf_link_inc_not_zero(struct bpf_link *link)
{
	return NULL;
}

static inline void bpf_link_put(struct bpf_link *link)
{
}

static inline int bpf_obj_get_user(const char __user *pathname, int flags)
{
	return -EOPNOTSUPP;
}

static inline bool bpf_token_capable(const struct bpf_token *token, int cap)
{
	return capable(cap) || (cap != CAP_SYS_ADMIN && capable(CAP_SYS_ADMIN));
}

static inline void bpf_token_inc(struct bpf_token *token)
{
}

static inline void bpf_token_put(struct bpf_token *token)
{
}

static inline struct bpf_token *bpf_token_get_from_fd(u32 ufd)
{
	return ERR_PTR(-EOPNOTSUPP);
}

static inline void __dev_flush(struct list_head *flush_list)
{
}

struct xdp_frame;
struct bpf_dtab_netdev;
struct bpf_cpu_map_entry;

static inline
int dev_xdp_enqueue(struct net_device *dev, struct xdp_frame *xdpf,
		    struct net_device *dev_rx)
{
	return 0;
}

static inline
int dev_map_enqueue(struct bpf_dtab_netdev *dst, struct xdp_frame *xdpf,
		    struct net_device *dev_rx)
{
	return 0;
}

static inline
int dev_map_enqueue_multi(struct xdp_frame *xdpf, struct net_device *dev_rx,
			  struct bpf_map *map, bool exclude_ingress)
{
	return 0;
}

struct sk_buff;

static inline int dev_map_generic_redirect(struct bpf_dtab_netdev *dst,
					   struct sk_buff *skb,
					   const struct bpf_prog *xdp_prog)
{
	return 0;
}

static inline
int dev_map_redirect_multi(struct net_device *dev, struct sk_buff *skb,
			   const struct bpf_prog *xdp_prog,
			   struct bpf_map *map, bool exclude_ingress)
{
	return 0;
}

static inline void __cpu_map_flush(struct list_head *flush_list)
{
}

static inline int cpu_map_enqueue(struct bpf_cpu_map_entry *rcpu,
				  struct xdp_frame *xdpf,
				  struct net_device *dev_rx)
{
	return 0;
}

static inline int cpu_map_generic_redirect(struct bpf_cpu_map_entry *rcpu,
					   struct sk_buff *skb)
{
	return -EOPNOTSUPP;
}

static inline struct bpf_prog *bpf_prog_get_type_path(const char *name,
				enum bpf_prog_type type)
{
	return ERR_PTR(-EOPNOTSUPP);
}

static inline int bpf_prog_test_run_xdp(struct bpf_prog *prog,
					const union bpf_attr *kattr,
					union bpf_attr __user *uattr)
{
	return -ENOTSUPP;
}

static inline int bpf_prog_test_run_skb(struct bpf_prog *prog,
					const union bpf_attr *kattr,
					union bpf_attr __user *uattr)
{
	return -ENOTSUPP;
}

static inline int bpf_prog_test_run_tracing(struct bpf_prog *prog,
					    const union bpf_attr *kattr,
					    union bpf_attr __user *uattr)
{
	return -ENOTSUPP;
}

static inline int bpf_prog_test_run_flow_dissector(struct bpf_prog *prog,
						   const union bpf_attr *kattr,
						   union bpf_attr __user *uattr)
{
	return -ENOTSUPP;
}

static inline int bpf_prog_test_run_sk_lookup(struct bpf_prog *prog,
					      const union bpf_attr *kattr,
					      union bpf_attr __user *uattr)
{
	return -ENOTSUPP;
}

static inline void bpf_map_put(struct bpf_map *map)
{
}

static inline struct bpf_prog *bpf_prog_by_id(u32 id)
{
	return ERR_PTR(-ENOTSUPP);
}

static inline int btf_struct_access(struct bpf_verifier_log *log,
				    const struct bpf_reg_state *reg,
				    int off, int size, enum bpf_access_type atype,
				    u32 *next_btf_id, enum bpf_type_flag *flag,
				    const char **field_name)
{
	return -EACCES;
}

static inline const struct bpf_func_proto *
bpf_base_func_proto(enum bpf_func_id func_id, const struct bpf_prog *prog)
{
	return NULL;
}

static inline void bpf_task_storage_free(struct task_struct *task)
{
}

static inline bool bpf_prog_has_kfunc_call(const struct bpf_prog *prog)
{
	return false;
}

static inline const struct btf_func_model *
bpf_jit_find_kfunc_model(const struct bpf_prog *prog,
			 const struct bpf_insn *insn)
{
	return NULL;
}

static inline int
bpf_get_kfunc_addr(const struct bpf_prog *prog, u32 func_id,
		   u16 btf_fd_idx, u8 **func_addr)
{
	return -ENOTSUPP;
}

static inline bool unprivileged_ebpf_enabled(void)
{
	return false;
}

static inline bool has_current_bpf_ctx(void)
{
	return false;
}

static inline void bpf_prog_inc_misses_counter(struct bpf_prog *prog)
{
}

static inline void bpf_cgrp_storage_free(struct cgroup *cgroup)
{
}

static inline void bpf_dynptr_init(struct bpf_dynptr_kern *ptr, void *data,
				   enum bpf_dynptr_type type, u32 offset, u32 size)
{
}

static inline void bpf_dynptr_set_null(struct bpf_dynptr_kern *ptr)
{
}

static inline void bpf_dynptr_set_rdonly(struct bpf_dynptr_kern *ptr)
{
}
#endif /* CONFIG_BPF_SYSCALL */

static __always_inline int
bpf_probe_read_kernel_common(void *dst, u32 size, const void *unsafe_ptr)
{
	int ret = -EFAULT;

	/*将unsafe_ptr size字节复制到dst中*/
	if (IS_ENABLED(CONFIG_BPF_EVENTS))
		ret = copy_from_kernel_nofault(dst, unsafe_ptr, size);
	if (unlikely(ret < 0))
	    /*处理失败，将dst清0，并返回负数*/
		memset(dst, 0, size);
	return ret;
}

void __bpf_free_used_btfs(struct btf_mod_pair *used_btfs, u32 len);

/*通过fd及prog_type获得bpf_prog*/
static inline struct bpf_prog *bpf_prog_get_type(u32 ufd,
						 enum bpf_prog_type type)
{
	return bpf_prog_get_type_dev(ufd, type, false);
}

void __bpf_free_used_maps(struct bpf_prog_aux *aux,
			  struct bpf_map **used_maps, u32 len);

bool bpf_prog_get_ok(struct bpf_prog *, enum bpf_prog_type *, bool);

int bpf_prog_offload_compile(struct bpf_prog *prog);
void bpf_prog_dev_bound_destroy(struct bpf_prog *prog);
int bpf_prog_offload_info_fill(struct bpf_prog_info *info,
			       struct bpf_prog *prog);

int bpf_map_offload_info_fill(struct bpf_map_info *info, struct bpf_map *map);

int bpf_map_offload_lookup_elem(struct bpf_map *map, void *key, void *value);
int bpf_map_offload_update_elem(struct bpf_map *map,
				void *key, void *value, u64 flags);
int bpf_map_offload_delete_elem(struct bpf_map *map, void *key);
int bpf_map_offload_get_next_key(struct bpf_map *map,
				 void *key, void *next_key);

bool bpf_offload_prog_map_match(struct bpf_prog *prog, struct bpf_map *map);

struct bpf_offload_dev *
bpf_offload_dev_create(const struct bpf_prog_offload_ops *ops, void *priv);
void bpf_offload_dev_destroy(struct bpf_offload_dev *offdev);
void *bpf_offload_dev_priv(struct bpf_offload_dev *offdev);
int bpf_offload_dev_netdev_register(struct bpf_offload_dev *offdev,
				    struct net_device *netdev);
void bpf_offload_dev_netdev_unregister(struct bpf_offload_dev *offdev,
				       struct net_device *netdev);
bool bpf_offload_dev_match(struct bpf_prog *prog, struct net_device *netdev);

void unpriv_ebpf_notify(int new_state);

#if defined(CONFIG_NET) && defined(CONFIG_BPF_SYSCALL)
int bpf_dev_bound_kfunc_check(struct bpf_verifier_log *log,
			      struct bpf_prog_aux *prog_aux);
void *bpf_dev_bound_resolve_kfunc(struct bpf_prog *prog, u32 func_id);
int bpf_prog_dev_bound_init(struct bpf_prog *prog, union bpf_attr *attr);
int bpf_prog_dev_bound_inherit(struct bpf_prog *new_prog, struct bpf_prog *old_prog);
void bpf_dev_bound_netdev_unregister(struct net_device *dev);

static inline bool bpf_prog_is_dev_bound(const struct bpf_prog_aux *aux)
{
	return aux->dev_bound;
}

static inline bool bpf_prog_is_offloaded(const struct bpf_prog_aux *aux)
{
	return aux->offload_requested;
}

bool bpf_prog_dev_bound_match(const struct bpf_prog *lhs, const struct bpf_prog *rhs);

static inline bool bpf_map_is_offloaded(struct bpf_map *map)
{
	return unlikely(map->ops == &bpf_map_offload_ops);
}

struct bpf_map *bpf_map_offload_map_alloc(union bpf_attr *attr);
void bpf_map_offload_map_free(struct bpf_map *map);
u64 bpf_map_offload_map_mem_usage(const struct bpf_map *map);
int bpf_prog_test_run_syscall(struct bpf_prog *prog,
			      const union bpf_attr *kattr,
			      union bpf_attr __user *uattr);

int sock_map_get_from_fd(const union bpf_attr *attr, struct bpf_prog *prog);
int sock_map_prog_detach(const union bpf_attr *attr, enum bpf_prog_type ptype);
int sock_map_update_elem_sys(struct bpf_map *map, void *key, void *value, u64 flags);
int sock_map_bpf_prog_query(const union bpf_attr *attr,
			    union bpf_attr __user *uattr);
int sock_map_link_create(const union bpf_attr *attr, struct bpf_prog *prog);

void sock_map_unhash(struct sock *sk);
void sock_map_destroy(struct sock *sk);
void sock_map_close(struct sock *sk, long timeout);
#else
static inline int bpf_dev_bound_kfunc_check(struct bpf_verifier_log *log,
					    struct bpf_prog_aux *prog_aux)
{
	return -EOPNOTSUPP;
}

static inline void *bpf_dev_bound_resolve_kfunc(struct bpf_prog *prog,
						u32 func_id)
{
	return NULL;
}

static inline int bpf_prog_dev_bound_init(struct bpf_prog *prog,
					  union bpf_attr *attr)
{
	return -EOPNOTSUPP;
}

static inline int bpf_prog_dev_bound_inherit(struct bpf_prog *new_prog,
					     struct bpf_prog *old_prog)
{
	return -EOPNOTSUPP;
}

static inline void bpf_dev_bound_netdev_unregister(struct net_device *dev)
{
}

static inline bool bpf_prog_is_dev_bound(const struct bpf_prog_aux *aux)
{
	return false;
}

static inline bool bpf_prog_is_offloaded(struct bpf_prog_aux *aux)
{
	return false;
}

static inline bool bpf_prog_dev_bound_match(const struct bpf_prog *lhs, const struct bpf_prog *rhs)
{
	return false;
}

static inline bool bpf_map_is_offloaded(struct bpf_map *map)
{
	return false;
}

static inline struct bpf_map *bpf_map_offload_map_alloc(union bpf_attr *attr)
{
	return ERR_PTR(-EOPNOTSUPP);
}

static inline void bpf_map_offload_map_free(struct bpf_map *map)
{
}

static inline u64 bpf_map_offload_map_mem_usage(const struct bpf_map *map)
{
	return 0;
}

static inline int bpf_prog_test_run_syscall(struct bpf_prog *prog,
					    const union bpf_attr *kattr,
					    union bpf_attr __user *uattr)
{
	return -ENOTSUPP;
}

#ifdef CONFIG_BPF_SYSCALL
static inline int sock_map_get_from_fd(const union bpf_attr *attr,
				       struct bpf_prog *prog)
{
	return -EINVAL;
}

static inline int sock_map_prog_detach(const union bpf_attr *attr,
				       enum bpf_prog_type ptype)
{
	return -EOPNOTSUPP;
}

static inline int sock_map_update_elem_sys(struct bpf_map *map, void *key, void *value,
					   u64 flags)
{
	return -EOPNOTSUPP;
}

static inline int sock_map_bpf_prog_query(const union bpf_attr *attr,
					  union bpf_attr __user *uattr)
{
	return -EINVAL;
}

static inline int sock_map_link_create(const union bpf_attr *attr, struct bpf_prog *prog)
{
	return -EOPNOTSUPP;
}
#endif /* CONFIG_BPF_SYSCALL */
#endif /* CONFIG_NET && CONFIG_BPF_SYSCALL */

static __always_inline void
bpf_prog_inc_misses_counters(const struct bpf_prog_array *array)
{
	const struct bpf_prog_array_item *item;
	struct bpf_prog *prog;

	if (unlikely(!array))
		return;

	item = &array->items[0];
	while ((prog = READ_ONCE(item->prog))) {
		bpf_prog_inc_misses_counter(prog);
		item++;
	}
}

#if defined(CONFIG_INET) && defined(CONFIG_BPF_SYSCALL)
void bpf_sk_reuseport_detach(struct sock *sk);
int bpf_fd_reuseport_array_lookup_elem(struct bpf_map *map, void *key,
				       void *value);
int bpf_fd_reuseport_array_update_elem(struct bpf_map *map, void *key,
				       void *value, u64 map_flags);
#else
static inline void bpf_sk_reuseport_detach(struct sock *sk)
{
}

#ifdef CONFIG_BPF_SYSCALL
static inline int bpf_fd_reuseport_array_lookup_elem(struct bpf_map *map,
						     void *key, void *value)
{
	return -EOPNOTSUPP;
}

static inline int bpf_fd_reuseport_array_update_elem(struct bpf_map *map,
						     void *key, void *value,
						     u64 map_flags)
{
	return -EOPNOTSUPP;
}
#endif /* CONFIG_BPF_SYSCALL */
#endif /* defined(CONFIG_INET) && defined(CONFIG_BPF_SYSCALL) */

/* verifier prototypes for helper functions called from eBPF programs */
extern const struct bpf_func_proto bpf_map_lookup_elem_proto;
extern const struct bpf_func_proto bpf_map_update_elem_proto;
extern const struct bpf_func_proto bpf_map_delete_elem_proto;
extern const struct bpf_func_proto bpf_map_push_elem_proto;
extern const struct bpf_func_proto bpf_map_pop_elem_proto;
extern const struct bpf_func_proto bpf_map_peek_elem_proto;
extern const struct bpf_func_proto bpf_map_lookup_percpu_elem_proto;

extern const struct bpf_func_proto bpf_get_prandom_u32_proto;
extern const struct bpf_func_proto bpf_get_smp_processor_id_proto;
extern const struct bpf_func_proto bpf_get_numa_node_id_proto;
extern const struct bpf_func_proto bpf_tail_call_proto;
extern const struct bpf_func_proto bpf_ktime_get_ns_proto;
extern const struct bpf_func_proto bpf_ktime_get_boot_ns_proto;
extern const struct bpf_func_proto bpf_ktime_get_tai_ns_proto;
extern const struct bpf_func_proto bpf_get_current_pid_tgid_proto;
extern const struct bpf_func_proto bpf_get_current_uid_gid_proto;
extern const struct bpf_func_proto bpf_get_current_comm_proto;
extern const struct bpf_func_proto bpf_get_stackid_proto;
extern const struct bpf_func_proto bpf_get_stack_proto;
extern const struct bpf_func_proto bpf_get_stack_sleepable_proto;
extern const struct bpf_func_proto bpf_get_task_stack_proto;
extern const struct bpf_func_proto bpf_get_task_stack_sleepable_proto;
extern const struct bpf_func_proto bpf_get_stackid_proto_pe;
extern const struct bpf_func_proto bpf_get_stack_proto_pe;
extern const struct bpf_func_proto bpf_sock_map_update_proto;
extern const struct bpf_func_proto bpf_sock_hash_update_proto;
extern const struct bpf_func_proto bpf_get_current_cgroup_id_proto;
extern const struct bpf_func_proto bpf_get_current_ancestor_cgroup_id_proto;
extern const struct bpf_func_proto bpf_get_cgroup_classid_curr_proto;
extern const struct bpf_func_proto bpf_current_task_under_cgroup_proto;
extern const struct bpf_func_proto bpf_msg_redirect_hash_proto;
extern const struct bpf_func_proto bpf_msg_redirect_map_proto;
extern const struct bpf_func_proto bpf_sk_redirect_hash_proto;
extern const struct bpf_func_proto bpf_sk_redirect_map_proto;
extern const struct bpf_func_proto bpf_spin_lock_proto;
extern const struct bpf_func_proto bpf_spin_unlock_proto;
extern const struct bpf_func_proto bpf_get_local_storage_proto;
extern const struct bpf_func_proto bpf_strtol_proto;
extern const struct bpf_func_proto bpf_strtoul_proto;
extern const struct bpf_func_proto bpf_tcp_sock_proto;
extern const struct bpf_func_proto bpf_jiffies64_proto;
extern const struct bpf_func_proto bpf_get_ns_current_pid_tgid_proto;
extern const struct bpf_func_proto bpf_event_output_data_proto;
extern const struct bpf_func_proto bpf_ringbuf_output_proto;
extern const struct bpf_func_proto bpf_ringbuf_reserve_proto;
extern const struct bpf_func_proto bpf_ringbuf_submit_proto;
extern const struct bpf_func_proto bpf_ringbuf_discard_proto;
extern const struct bpf_func_proto bpf_ringbuf_query_proto;
extern const struct bpf_func_proto bpf_ringbuf_reserve_dynptr_proto;
extern const struct bpf_func_proto bpf_ringbuf_submit_dynptr_proto;
extern const struct bpf_func_proto bpf_ringbuf_discard_dynptr_proto;
extern const struct bpf_func_proto bpf_skc_to_tcp6_sock_proto;
extern const struct bpf_func_proto bpf_skc_to_tcp_sock_proto;
extern const struct bpf_func_proto bpf_skc_to_tcp_timewait_sock_proto;
extern const struct bpf_func_proto bpf_skc_to_tcp_request_sock_proto;
extern const struct bpf_func_proto bpf_skc_to_udp6_sock_proto;
extern const struct bpf_func_proto bpf_skc_to_unix_sock_proto;
extern const struct bpf_func_proto bpf_skc_to_mptcp_sock_proto;
extern const struct bpf_func_proto bpf_copy_from_user_proto;
extern const struct bpf_func_proto bpf_snprintf_btf_proto;
extern const struct bpf_func_proto bpf_snprintf_proto;
extern const struct bpf_func_proto bpf_per_cpu_ptr_proto;
extern const struct bpf_func_proto bpf_this_cpu_ptr_proto;
extern const struct bpf_func_proto bpf_ktime_get_coarse_ns_proto;
extern const struct bpf_func_proto bpf_sock_from_file_proto;
extern const struct bpf_func_proto bpf_get_socket_ptr_cookie_proto;
extern const struct bpf_func_proto bpf_task_storage_get_recur_proto;
extern const struct bpf_func_proto bpf_task_storage_get_proto;
extern const struct bpf_func_proto bpf_task_storage_delete_recur_proto;
extern const struct bpf_func_proto bpf_task_storage_delete_proto;
extern const struct bpf_func_proto bpf_for_each_map_elem_proto;
extern const struct bpf_func_proto bpf_btf_find_by_name_kind_proto;
extern const struct bpf_func_proto bpf_sk_setsockopt_proto;
extern const struct bpf_func_proto bpf_sk_getsockopt_proto;
extern const struct bpf_func_proto bpf_unlocked_sk_setsockopt_proto;
extern const struct bpf_func_proto bpf_unlocked_sk_getsockopt_proto;
extern const struct bpf_func_proto bpf_find_vma_proto;
extern const struct bpf_func_proto bpf_loop_proto;
extern const struct bpf_func_proto bpf_copy_from_user_task_proto;
extern const struct bpf_func_proto bpf_set_retval_proto;
extern const struct bpf_func_proto bpf_get_retval_proto;
extern const struct bpf_func_proto bpf_user_ringbuf_drain_proto;
extern const struct bpf_func_proto bpf_cgrp_storage_get_proto;
extern const struct bpf_func_proto bpf_cgrp_storage_delete_proto;

const struct bpf_func_proto *tracing_prog_func_proto(
  enum bpf_func_id func_id, const struct bpf_prog *prog);

/* Shared helpers among cBPF and eBPF. */
void bpf_user_rnd_init_once(void);
u64 bpf_user_rnd_u32(u64 r1, u64 r2, u64 r3, u64 r4, u64 r5);
u64 bpf_get_raw_cpu_id(u64 r1, u64 r2, u64 r3, u64 r4, u64 r5);

#if defined(CONFIG_NET)
bool bpf_sock_common_is_valid_access(int off, int size,
				     enum bpf_access_type type,
				     struct bpf_insn_access_aux *info);
bool bpf_sock_is_valid_access(int off, int size, enum bpf_access_type type,
			      struct bpf_insn_access_aux *info);
u32 bpf_sock_convert_ctx_access(enum bpf_access_type type,
				const struct bpf_insn *si,
				struct bpf_insn *insn_buf,
				struct bpf_prog *prog,
				u32 *target_size);
int bpf_dynptr_from_skb_rdonly(struct __sk_buff *skb, u64 flags,
			       struct bpf_dynptr *ptr);
#else
static inline bool bpf_sock_common_is_valid_access(int off, int size,
						   enum bpf_access_type type,
						   struct bpf_insn_access_aux *info)
{
	return false;
}
static inline bool bpf_sock_is_valid_access(int off, int size,
					    enum bpf_access_type type,
					    struct bpf_insn_access_aux *info)
{
	return false;
}
static inline u32 bpf_sock_convert_ctx_access(enum bpf_access_type type,
					      const struct bpf_insn *si,
					      struct bpf_insn *insn_buf,
					      struct bpf_prog *prog,
					      u32 *target_size)
{
	return 0;
}
static inline int bpf_dynptr_from_skb_rdonly(struct __sk_buff *skb, u64 flags,
					     struct bpf_dynptr *ptr)
{
	return -EOPNOTSUPP;
}
#endif

#ifdef CONFIG_INET
struct sk_reuseport_kern {
	struct sk_buff *skb;
	struct sock *sk;
	struct sock *selected_sk;
	struct sock *migrating_sk;
	void *data_end;
	u32 hash;
	u32 reuseport_id;
	bool bind_inany;
};
bool bpf_tcp_sock_is_valid_access(int off, int size, enum bpf_access_type type,
				  struct bpf_insn_access_aux *info);

u32 bpf_tcp_sock_convert_ctx_access(enum bpf_access_type type,
				    const struct bpf_insn *si,
				    struct bpf_insn *insn_buf,
				    struct bpf_prog *prog,
				    u32 *target_size);

bool bpf_xdp_sock_is_valid_access(int off, int size, enum bpf_access_type type,
				  struct bpf_insn_access_aux *info);

u32 bpf_xdp_sock_convert_ctx_access(enum bpf_access_type type,
				    const struct bpf_insn *si,
				    struct bpf_insn *insn_buf,
				    struct bpf_prog *prog,
				    u32 *target_size);
#else
static inline bool bpf_tcp_sock_is_valid_access(int off, int size,
						enum bpf_access_type type,
						struct bpf_insn_access_aux *info)
{
	return false;
}

static inline u32 bpf_tcp_sock_convert_ctx_access(enum bpf_access_type type,
						  const struct bpf_insn *si,
						  struct bpf_insn *insn_buf,
						  struct bpf_prog *prog,
						  u32 *target_size)
{
	return 0;
}
static inline bool bpf_xdp_sock_is_valid_access(int off, int size,
						enum bpf_access_type type,
						struct bpf_insn_access_aux *info)
{
	return false;
}

static inline u32 bpf_xdp_sock_convert_ctx_access(enum bpf_access_type type,
						  const struct bpf_insn *si,
						  struct bpf_insn *insn_buf,
						  struct bpf_prog *prog,
						  u32 *target_size)
{
	return 0;
}
#endif /* CONFIG_INET */

enum bpf_text_poke_type {
	BPF_MOD_CALL,
	BPF_MOD_JUMP,
};

int bpf_arch_text_poke(void *ip, enum bpf_text_poke_type t,
		       void *addr1, void *addr2);

void bpf_arch_poke_desc_update(struct bpf_jit_poke_descriptor *poke,
			       struct bpf_prog *new, struct bpf_prog *old);

void *bpf_arch_text_copy(void *dst, void *src, size_t len);
int bpf_arch_text_invalidate(void *dst, size_t len);

struct btf_id_set;
bool btf_id_set_contains(const struct btf_id_set *set, u32 id);

/*最大支持12个参数*/
#define MAX_BPRINTF_VARARGS		12
#define MAX_BPRINTF_BUF			1024

struct bpf_bprintf_data {
	u32 *bin_args;
	char *buf;
	bool get_bin_args;
	bool get_buf;
};

int bpf_bprintf_prepare(char *fmt, u32 fmt_size, const u64 *raw_args,
			u32 num_args, struct bpf_bprintf_data *data);
void bpf_bprintf_cleanup(struct bpf_bprintf_data *data);

#ifdef CONFIG_BPF_LSM
void bpf_cgroup_atype_get(u32 attach_btf_id, int cgroup_atype);
void bpf_cgroup_atype_put(int cgroup_atype);
#else
static inline void bpf_cgroup_atype_get(u32 attach_btf_id, int cgroup_atype) {}
static inline void bpf_cgroup_atype_put(int cgroup_atype) {}
#endif /* CONFIG_BPF_LSM */

struct key;

#ifdef CONFIG_KEYS
struct bpf_key {
	struct key *key;
	bool has_ref;
};
#endif /* CONFIG_KEYS */

static inline bool type_is_alloc(u32 type)
{
	return type & MEM_ALLOC;
}

static inline gfp_t bpf_memcg_flags(gfp_t flags)
{
	if (memcg_bpf_enabled())
		return flags | __GFP_ACCOUNT;
	return flags;
}

static inline bool bpf_is_subprog(const struct bpf_prog *prog)
{
	return prog->aux->func_idx != 0;
}

#endif /* _LINUX_BPF_H */<|MERGE_RESOLUTION|>--- conflicted
+++ resolved
@@ -274,15 +274,8 @@
 } __attribute__((aligned(8)));
 
 struct bpf_map {
-<<<<<<< HEAD
-	/* The first two cachelines with read-mostly members of which some
-	 * are also accessed in fast-path (e.g. ops, max_entries).
-	 */
-    //map对应的ops
-	const struct bpf_map_ops *ops ____cacheline_aligned;
-=======
+	//map对应的ops
 	const struct bpf_map_ops *ops;
->>>>>>> 155a3c00
 	struct bpf_map *inner_map_meta;
 #ifdef CONFIG_SECURITY
 	void *security;
