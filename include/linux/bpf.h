--- conflicted
+++ resolved
@@ -104,24 +104,16 @@
 	/* funcs callable from userspace and from eBPF programs */
 	/*按key查询value*/
 	void *(*map_lookup_elem)(struct bpf_map *map, void *key);
-<<<<<<< HEAD
 	/*执行指定KEy的更新*/
-	int (*map_update_elem)(struct bpf_map *map, void *key, void *value, u64 flags);
+	long (*map_update_elem)(struct bpf_map *map, void *key, void *value, u64 flags);
 	/*删除指定key*/
-	int (*map_delete_elem)(struct bpf_map *map, void *key);
+	long (*map_delete_elem)(struct bpf_map *map, void *key);
 	/*针对queue,stack等执行push操作,对应的更新*/
-	int (*map_push_elem)(struct bpf_map *map, void *value, u64 flags);
+	long (*map_push_elem)(struct bpf_map *map, void *value, u64 flags);
 	/*针对queue,stack等执行pop操作,对应的删除*/
-	int (*map_pop_elem)(struct bpf_map *map, void *value);
+	long (*map_pop_elem)(struct bpf_map *map, void *value);
 	/*针对queue,stack等执行peek操作,对应的查询*/
-	int (*map_peek_elem)(struct bpf_map *map, void *value);
-=======
-	long (*map_update_elem)(struct bpf_map *map, void *key, void *value, u64 flags);
-	long (*map_delete_elem)(struct bpf_map *map, void *key);
-	long (*map_push_elem)(struct bpf_map *map, void *value, u64 flags);
-	long (*map_pop_elem)(struct bpf_map *map, void *value);
 	long (*map_peek_elem)(struct bpf_map *map, void *value);
->>>>>>> 9d1694dc
 	void *(*map_lookup_percpu_elem)(struct bpf_map *map, void *key, u32 cpu);
 
 	/* funcs called by prog_array and perf_event_array map */
@@ -2825,9 +2817,11 @@
 {
 	int ret = -EFAULT;
 
+	/*将unsafe_ptr size字节复制到dst中*/
 	if (IS_ENABLED(CONFIG_BPF_EVENTS))
 		ret = copy_from_kernel_nofault(dst, unsafe_ptr, size);
 	if (unlikely(ret < 0))
+	    /*处理失败，将dst清0，并返回负数*/
 		memset(dst, 0, size);
 	return ret;
 }
