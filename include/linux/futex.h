/* SPDX-License-Identifier: GPL-2.0 */
#ifndef _LINUX_FUTEX_H
#define _LINUX_FUTEX_H

#include <linux/sched.h>
#include <linux/ktime.h>
#include <linux/mm_types.h>

#include <uapi/linux/futex.h>

struct inode;
struct task_struct;

/*
 * Futexes are matched on equal values of this key.
 * The key type depends on whether it's a shared or private mapping.
 * Don't rearrange members without looking at hash_futex().
 *
 * offset is aligned to a multiple of sizeof(u32) (== 4) by definition.
 * We use the two low order bits of offset to tell what is the kind of key :
 *  00 : Private process futex (PTHREAD_PROCESS_PRIVATE)
 *       (no reference on an inode or mm)
 *  01 : Shared futex (PTHREAD_PROCESS_SHARED)
 *	mapped on a file (reference on the underlying inode)
 *  10 : Shared futex (PTHREAD_PROCESS_SHARED)
 *       (but private mapping on an mm, and reference taken on it)
*/

#define FUT_OFF_INODE    1 /* We set bit 0 if key has a reference on inode */
#define FUT_OFF_MMSHARED 2 /* We set bit 1 if key has a reference on mm */

union futex_key {
	struct {
		u64 i_seq;
		unsigned long pgoff;
		unsigned int offset;
		/* unsigned int node; */
	} shared;
	struct {
		union {
			struct mm_struct *mm;
			u64 __tmp;
		};
		unsigned long address;/*页地址*/
		unsigned int offset;
		/* unsigned int node; */
	} private;
	struct {
		u64 ptr;
		unsigned long word;
<<<<<<< HEAD
		unsigned int offset;/*在页内的偏移量*/
=======
		unsigned int offset;
		unsigned int node;	/* NOT hashed! */
>>>>>>> 155a3c00
	} both;
};

#define FUTEX_KEY_INIT (union futex_key) { .both = { .ptr = 0ULL } }

#ifdef CONFIG_FUTEX
enum {
	FUTEX_STATE_OK,
	FUTEX_STATE_EXITING,
	FUTEX_STATE_DEAD,
};

static inline void futex_init_task(struct task_struct *tsk)
{
	tsk->robust_list = NULL;
#ifdef CONFIG_COMPAT
	tsk->compat_robust_list = NULL;
#endif
	INIT_LIST_HEAD(&tsk->pi_state_list);
	tsk->pi_state_cache = NULL;
	tsk->futex_state = FUTEX_STATE_OK;
	mutex_init(&tsk->futex_exit_mutex);
}

void futex_exit_recursive(struct task_struct *tsk);
void futex_exit_release(struct task_struct *tsk);
void futex_exec_release(struct task_struct *tsk);

long do_futex(u32 __user *uaddr, int op, u32 val, ktime_t *timeout,
	      u32 __user *uaddr2, u32 val2, u32 val3);
int futex_hash_prctl(unsigned long arg2, unsigned long arg3, unsigned long arg4);

#ifdef CONFIG_FUTEX_PRIVATE_HASH
int futex_hash_allocate_default(void);
void futex_hash_free(struct mm_struct *mm);

static inline void futex_mm_init(struct mm_struct *mm)
{
	RCU_INIT_POINTER(mm->futex_phash, NULL);
	mm->futex_phash_new = NULL;
	mutex_init(&mm->futex_hash_lock);
}

#else /* !CONFIG_FUTEX_PRIVATE_HASH */
static inline int futex_hash_allocate_default(void) { return 0; }
static inline void futex_hash_free(struct mm_struct *mm) { }
static inline void futex_mm_init(struct mm_struct *mm) { }
#endif /* CONFIG_FUTEX_PRIVATE_HASH */

#else /* !CONFIG_FUTEX */
static inline void futex_init_task(struct task_struct *tsk) { }
static inline void futex_exit_recursive(struct task_struct *tsk) { }
static inline void futex_exit_release(struct task_struct *tsk) { }
static inline void futex_exec_release(struct task_struct *tsk) { }
static inline long do_futex(u32 __user *uaddr, int op, u32 val,
			    ktime_t *timeout, u32 __user *uaddr2,
			    u32 val2, u32 val3)
{
	return -EINVAL;
}
static inline int futex_hash_prctl(unsigned long arg2, unsigned long arg3, unsigned long arg4)
{
	return -EINVAL;
}
static inline int futex_hash_allocate_default(void)
{
	return 0;
}
static inline void futex_hash_free(struct mm_struct *mm) { }
static inline void futex_mm_init(struct mm_struct *mm) { }

#endif

#endif<|MERGE_RESOLUTION|>--- conflicted
+++ resolved
@@ -48,12 +48,8 @@
 	struct {
 		u64 ptr;
 		unsigned long word;
-<<<<<<< HEAD
 		unsigned int offset;/*在页内的偏移量*/
-=======
-		unsigned int offset;
 		unsigned int node;	/* NOT hashed! */
->>>>>>> 155a3c00
 	} both;
 };
 
