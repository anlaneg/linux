/* SPDX-License-Identifier: GPL-2.0 */
#ifndef _LINUX_ALIGN_H
#define _LINUX_ALIGN_H

<<<<<<< HEAD
#include <linux/const.h>

/* @a is a power of 2 value */
/*向上对齐*/
#define ALIGN(x, a)		__ALIGN_KERNEL((x), (a))
/*向下对齐，故将x先减去(a-1)*/
#define ALIGN_DOWN(x, a)	__ALIGN_KERNEL((x) - ((a) - 1), (a))
#define __ALIGN_MASK(x, mask)	__ALIGN_KERNEL_MASK((x), (mask))
#define PTR_ALIGN(p, a)		((typeof(p))ALIGN((unsigned long)(p), (a)))
#define PTR_ALIGN_DOWN(p, a)	((typeof(p))ALIGN_DOWN((unsigned long)(p), (a)))
#define IS_ALIGNED(x, a)		(((x) & ((typeof(x))(a) - 1)) == 0)
=======
#include <vdso/align.h>
>>>>>>> 155a3c00

#endif	/* _LINUX_ALIGN_H */<|MERGE_RESOLUTION|>--- conflicted
+++ resolved
@@ -2,20 +2,6 @@
 #ifndef _LINUX_ALIGN_H
 #define _LINUX_ALIGN_H
 
-<<<<<<< HEAD
-#include <linux/const.h>
-
-/* @a is a power of 2 value */
-/*向上对齐*/
-#define ALIGN(x, a)		__ALIGN_KERNEL((x), (a))
-/*向下对齐，故将x先减去(a-1)*/
-#define ALIGN_DOWN(x, a)	__ALIGN_KERNEL((x) - ((a) - 1), (a))
-#define __ALIGN_MASK(x, mask)	__ALIGN_KERNEL_MASK((x), (mask))
-#define PTR_ALIGN(p, a)		((typeof(p))ALIGN((unsigned long)(p), (a)))
-#define PTR_ALIGN_DOWN(p, a)	((typeof(p))ALIGN_DOWN((unsigned long)(p), (a)))
-#define IS_ALIGNED(x, a)		(((x) & ((typeof(x))(a) - 1)) == 0)
-=======
 #include <vdso/align.h>
->>>>>>> 155a3c00
 
 #endif	/* _LINUX_ALIGN_H */