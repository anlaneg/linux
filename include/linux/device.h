--- conflicted
+++ resolved
@@ -132,12 +132,9 @@
  */
 #define DEVICE_ATTR_RW(_name) \
 	struct device_attribute dev_attr_##_name = __ATTR_RW(_name)
-<<<<<<< HEAD
-//设置只读回调
-=======
 #define DEVICE_ATTR_ADMIN_RW(_name) \
 	struct device_attribute dev_attr_##_name = __ATTR_RW_MODE(_name, 0600)
->>>>>>> 00e4db51
+//设置只读回调
 #define DEVICE_ATTR_RO(_name) \
 	struct device_attribute dev_attr_##_name = __ATTR_RO(_name)
 #define DEVICE_ATTR_ADMIN_RO(_name) \
@@ -561,14 +558,9 @@
 #ifdef CONFIG_GENERIC_MSI_IRQ
 	struct list_head	msi_list;/*记录此设备上关联的中断描述符*/
 #endif
-<<<<<<< HEAD
-
+#ifdef CONFIG_DMA_OPS
 	const struct dma_map_ops *dma_ops;//设备对应的dma_ops
-=======
-#ifdef CONFIG_DMA_OPS
-	const struct dma_map_ops *dma_ops;
-#endif
->>>>>>> 00e4db51
+#endif
 	u64		*dma_mask;	/* dma mask (if dma'able device) */
 	u64		coherent_dma_mask;/* Like dma_mask, but for
 					     alloc_coherent mappings as
