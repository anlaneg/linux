// SPDX-License-Identifier: GPL-2.0
/*
 * device.h - generic, centralized driver model
 *
 * Copyright (c) 2001-2003 Patrick Mochel <mochel@osdl.org>
 * Copyright (c) 2004-2009 Greg Kroah-Hartman <gregkh@suse.de>
 * Copyright (c) 2008-2009 Novell Inc.
 *
 * See Documentation/driver-api/driver-model/ for more information.
 */

#ifndef _DEVICE_H_
#define _DEVICE_H_

#include <linux/dev_printk.h>
#include <linux/energy_model.h>
#include <linux/ioport.h>
#include <linux/kobject.h>
#include <linux/klist.h>
#include <linux/list.h>
#include <linux/lockdep.h>
#include <linux/compiler.h>
#include <linux/types.h>
#include <linux/mutex.h>
#include <linux/pm.h>
#include <linux/atomic.h>
#include <linux/uidgid.h>
#include <linux/gfp.h>
#include <linux/overflow.h>
#include <linux/device/bus.h>
#include <linux/device/class.h>
#include <linux/device/driver.h>
#include <linux/cleanup.h>
#include <asm/device.h>

struct device;
struct device_private;
struct device_driver;
struct driver_private;
struct module;
struct class;
struct subsys_private;
struct device_node;
struct fwnode_handle;
struct iommu_group;
struct dev_pin_info;
struct dev_iommu;
struct msi_device_data;

/**
 * struct subsys_interface - interfaces to device functions
 * @name:       name of the device function
 * @subsys:     subsystem of the devices to attach to
 * @node:       the list of functions registered at the subsystem
 * @add_dev:    device hookup to device function handler
 * @remove_dev: device hookup to device function handler
 *
 * Simple interfaces attached to a subsystem. Multiple interfaces can
 * attach to a subsystem and its devices. Unlike drivers, they do not
 * exclusively claim or control devices. Interfaces usually represent
 * a specific functionality of a subsystem/class of devices.
 */
struct subsys_interface {
	const char *name;
	const struct bus_type *subsys;
	struct list_head node;
	int (*add_dev)(struct device *dev, struct subsys_interface *sif);
	void (*remove_dev)(struct device *dev, struct subsys_interface *sif);
};

int subsys_interface_register(struct subsys_interface *sif);
void subsys_interface_unregister(struct subsys_interface *sif);

int subsys_system_register(const struct bus_type *subsys,
			   const struct attribute_group **groups);
int subsys_virtual_register(const struct bus_type *subsys,
			    const struct attribute_group **groups);

/*
 * The type of device, "struct device" is embedded in. A class
 * or bus can contain devices of different types
 * like "partitions" and "disks", "mouse" and "event".
 * This identifies the device type and carries type-specific
 * information, equivalent to the kobj_type of a kobject.
 * If "name" is specified, the uevent will contain it in
 * the DEVTYPE variable.
 */
struct device_type {
	const char *name;
	const struct attribute_group **groups;
	int (*uevent)(const struct device *dev, struct kobj_uevent_env *env);
	char *(*devnode)(const struct device *dev, umode_t *mode,
			 kuid_t *uid, kgid_t *gid);
	void (*release)(struct device *dev);

	const struct dev_pm_ops *pm;
};

/**
 * struct device_attribute - Interface for exporting device attributes.
 * @attr: sysfs attribute definition.
 * @show: Show handler.
 * @store: Store handler.
 */
struct device_attribute {
	struct attribute	attr;
	ssize_t (*show)(struct device *dev, struct device_attribute *attr,
			char *buf);
	ssize_t (*store)(struct device *dev, struct device_attribute *attr,
			 const char *buf, size_t count);
};

/**
 * struct dev_ext_attribute - Exported device attribute with extra context.
 * @attr: Exported device attribute.
 * @var: Pointer to context.
 */
struct dev_ext_attribute {
	struct device_attribute attr;
	void *var;
};

ssize_t device_show_ulong(struct device *dev, struct device_attribute *attr,
			  char *buf);
ssize_t device_store_ulong(struct device *dev, struct device_attribute *attr,
			   const char *buf, size_t count);
ssize_t device_show_int(struct device *dev, struct device_attribute *attr,
			char *buf);
ssize_t device_store_int(struct device *dev, struct device_attribute *attr,
			 const char *buf, size_t count);
ssize_t device_show_bool(struct device *dev, struct device_attribute *attr,
			char *buf);
ssize_t device_store_bool(struct device *dev, struct device_attribute *attr,
			 const char *buf, size_t count);

/**
 * DEVICE_ATTR - Define a device attribute.
 * @_name: Attribute name.
 * @_mode: File mode.
 * @_show: Show handler. Optional, but mandatory if attribute is readable.
 * @_store: Store handler. Optional, but mandatory if attribute is writable.
 *
 * Convenience macro for defining a struct device_attribute.
 *
 * For example, ``DEVICE_ATTR(foo, 0644, foo_show, foo_store);`` expands to:
 *
 * .. code-block:: c
 *
 *	struct device_attribute dev_attr_foo = {
 *		.attr	= { .name = "foo", .mode = 0644 },
 *		.show	= foo_show,
 *		.store	= foo_store,
 *	};
 */
#define DEVICE_ATTR(_name, _mode, _show, _store) \
	struct device_attribute dev_attr_##_name = __ATTR(_name, _mode, _show, _store)

/**
 * DEVICE_ATTR_PREALLOC - Define a preallocated device attribute.
 * @_name: Attribute name.
 * @_mode: File mode.
 * @_show: Show handler. Optional, but mandatory if attribute is readable.
 * @_store: Store handler. Optional, but mandatory if attribute is writable.
 *
 * Like DEVICE_ATTR(), but ``SYSFS_PREALLOC`` is set on @_mode.
 */
#define DEVICE_ATTR_PREALLOC(_name, _mode, _show, _store) \
	struct device_attribute dev_attr_##_name = \
		__ATTR_PREALLOC(_name, _mode, _show, _store)
<<<<<<< HEAD
/**
 * 定义读写的属性组
=======

/**
 * DEVICE_ATTR_RW - Define a read-write device attribute.
 * @_name: Attribute name.
 *
 * Like DEVICE_ATTR(), but @_mode is 0644, @_show is <_name>_show,
 * and @_store is <_name>_store.
>>>>>>> 9d1694dc
 */
#define DEVICE_ATTR_RW(_name) \
	struct device_attribute dev_attr_##_name = __ATTR_RW(_name)

/**
 * DEVICE_ATTR_ADMIN_RW - Define an admin-only read-write device attribute.
 * @_name: Attribute name.
 *
 * Like DEVICE_ATTR_RW(), but @_mode is 0600.
 */
#define DEVICE_ATTR_ADMIN_RW(_name) \
	struct device_attribute dev_attr_##_name = __ATTR_RW_MODE(_name, 0600)
<<<<<<< HEAD
//设置只读回调
=======

/**
 * DEVICE_ATTR_RO - Define a readable device attribute.
 * @_name: Attribute name.
 *
 * Like DEVICE_ATTR(), but @_mode is 0444 and @_show is <_name>_show.
 */
>>>>>>> 9d1694dc
#define DEVICE_ATTR_RO(_name) \
	struct device_attribute dev_attr_##_name = __ATTR_RO(_name)

/**
 * DEVICE_ATTR_ADMIN_RO - Define an admin-only readable device attribute.
 * @_name: Attribute name.
 *
 * Like DEVICE_ATTR_RO(), but @_mode is 0400.
 */
#define DEVICE_ATTR_ADMIN_RO(_name) \
	struct device_attribute dev_attr_##_name = __ATTR_RO_MODE(_name, 0400)

/**
 * DEVICE_ATTR_WO - Define an admin-only writable device attribute.
 * @_name: Attribute name.
 *
 * Like DEVICE_ATTR(), but @_mode is 0200 and @_store is <_name>_store.
 */
#define DEVICE_ATTR_WO(_name) \
	struct device_attribute dev_attr_##_name = __ATTR_WO(_name)

/**
 * DEVICE_ULONG_ATTR - Define a device attribute backed by an unsigned long.
 * @_name: Attribute name.
 * @_mode: File mode.
 * @_var: Identifier of unsigned long.
 *
 * Like DEVICE_ATTR(), but @_show and @_store are automatically provided
 * such that reads and writes to the attribute from userspace affect @_var.
 */
#define DEVICE_ULONG_ATTR(_name, _mode, _var) \
	struct dev_ext_attribute dev_attr_##_name = \
		{ __ATTR(_name, _mode, device_show_ulong, device_store_ulong), &(_var) }

/**
 * DEVICE_INT_ATTR - Define a device attribute backed by an int.
 * @_name: Attribute name.
 * @_mode: File mode.
 * @_var: Identifier of int.
 *
 * Like DEVICE_ULONG_ATTR(), but @_var is an int.
 */
#define DEVICE_INT_ATTR(_name, _mode, _var) \
	struct dev_ext_attribute dev_attr_##_name = \
		{ __ATTR(_name, _mode, device_show_int, device_store_int), &(_var) }

/**
 * DEVICE_BOOL_ATTR - Define a device attribute backed by a bool.
 * @_name: Attribute name.
 * @_mode: File mode.
 * @_var: Identifier of bool.
 *
 * Like DEVICE_ULONG_ATTR(), but @_var is a bool.
 */
#define DEVICE_BOOL_ATTR(_name, _mode, _var) \
	struct dev_ext_attribute dev_attr_##_name = \
		{ __ATTR(_name, _mode, device_show_bool, device_store_bool), &(_var) }

#define DEVICE_ATTR_IGNORE_LOCKDEP(_name, _mode, _show, _store) \
	struct device_attribute dev_attr_##_name =		\
		__ATTR_IGNORE_LOCKDEP(_name, _mode, _show, _store)

int device_create_file(struct device *device,
		       const struct device_attribute *entry);
void device_remove_file(struct device *dev,
			const struct device_attribute *attr);
bool device_remove_file_self(struct device *dev,
			     const struct device_attribute *attr);
int __must_check device_create_bin_file(struct device *dev,
					const struct bin_attribute *attr);
void device_remove_bin_file(struct device *dev,
			    const struct bin_attribute *attr);

/* device resource management */
typedef void (*dr_release_t)(struct device *dev, void *res);
typedef int (*dr_match_t)(struct device *dev, void *res, void *match_data);

void *__devres_alloc_node(dr_release_t release, size_t size, gfp_t gfp,
			  int nid, const char *name) __malloc;
#define devres_alloc(release, size, gfp) \
	__devres_alloc_node(release, size, gfp, NUMA_NO_NODE, #release)
#define devres_alloc_node(release, size, gfp, nid) \
	__devres_alloc_node(release, size, gfp, nid, #release)

void devres_for_each_res(struct device *dev, dr_release_t release,
			 dr_match_t match, void *match_data,
			 void (*fn)(struct device *, void *, void *),
			 void *data);
void devres_free(void *res);
void devres_add(struct device *dev, void *res);
void *devres_find(struct device *dev, dr_release_t release,
		  dr_match_t match, void *match_data);
void *devres_get(struct device *dev, void *new_res,
		 dr_match_t match, void *match_data);
void *devres_remove(struct device *dev, dr_release_t release,
		    dr_match_t match, void *match_data);
int devres_destroy(struct device *dev, dr_release_t release,
		   dr_match_t match, void *match_data);
int devres_release(struct device *dev, dr_release_t release,
		   dr_match_t match, void *match_data);

/* devres group */
void * __must_check devres_open_group(struct device *dev, void *id, gfp_t gfp);
void devres_close_group(struct device *dev, void *id);
void devres_remove_group(struct device *dev, void *id);
int devres_release_group(struct device *dev, void *id);

/* managed devm_k.alloc/kfree for device drivers */
void *devm_kmalloc(struct device *dev, size_t size, gfp_t gfp) __alloc_size(2);
void *devm_krealloc(struct device *dev, void *ptr, size_t size,
		    gfp_t gfp) __must_check __realloc_size(3);
__printf(3, 0) char *devm_kvasprintf(struct device *dev, gfp_t gfp,
				     const char *fmt, va_list ap) __malloc;
__printf(3, 4) char *devm_kasprintf(struct device *dev, gfp_t gfp,
				    const char *fmt, ...) __malloc;
static inline void *devm_kzalloc(struct device *dev, size_t size, gfp_t gfp)
{
	return devm_kmalloc(dev, size, gfp | __GFP_ZERO);
}
static inline void *devm_kmalloc_array(struct device *dev,
				       size_t n, size_t size, gfp_t flags)
{
	size_t bytes;

	if (unlikely(check_mul_overflow(n, size, &bytes)))
		return NULL;

	return devm_kmalloc(dev, bytes, flags);
}
static inline void *devm_kcalloc(struct device *dev,
				 size_t n, size_t size, gfp_t flags)
{
	return devm_kmalloc_array(dev, n, size, flags | __GFP_ZERO);
}
static inline __realloc_size(3, 4) void * __must_check
devm_krealloc_array(struct device *dev, void *p, size_t new_n, size_t new_size, gfp_t flags)
{
	size_t bytes;

	if (unlikely(check_mul_overflow(new_n, new_size, &bytes)))
		return NULL;

	return devm_krealloc(dev, p, bytes, flags);
}

void devm_kfree(struct device *dev, const void *p);
char *devm_kstrdup(struct device *dev, const char *s, gfp_t gfp) __malloc;
const char *devm_kstrdup_const(struct device *dev, const char *s, gfp_t gfp);
void *devm_kmemdup(struct device *dev, const void *src, size_t len, gfp_t gfp)
	__realloc_size(3);

unsigned long devm_get_free_pages(struct device *dev,
				  gfp_t gfp_mask, unsigned int order);
void devm_free_pages(struct device *dev, unsigned long addr);

#ifdef CONFIG_HAS_IOMEM
void __iomem *devm_ioremap_resource(struct device *dev,
				    const struct resource *res);
void __iomem *devm_ioremap_resource_wc(struct device *dev,
				       const struct resource *res);

void __iomem *devm_of_iomap(struct device *dev,
			    struct device_node *node, int index,
			    resource_size_t *size);
#else

static inline
void __iomem *devm_ioremap_resource(struct device *dev,
				    const struct resource *res)
{
	return ERR_PTR(-EINVAL);
}

static inline
void __iomem *devm_ioremap_resource_wc(struct device *dev,
				       const struct resource *res)
{
	return ERR_PTR(-EINVAL);
}

static inline
void __iomem *devm_of_iomap(struct device *dev,
			    struct device_node *node, int index,
			    resource_size_t *size)
{
	return ERR_PTR(-EINVAL);
}

#endif

/* allows to add/remove a custom action to devres stack */
void devm_remove_action(struct device *dev, void (*action)(void *), void *data);
void devm_release_action(struct device *dev, void (*action)(void *), void *data);

int __devm_add_action(struct device *dev, void (*action)(void *), void *data, const char *name);
#define devm_add_action(dev, action, data) \
	__devm_add_action(dev, action, data, #action)

static inline int __devm_add_action_or_reset(struct device *dev, void (*action)(void *),
					     void *data, const char *name)
{
	int ret;

	ret = __devm_add_action(dev, action, data, name);
	if (ret)
		action(data);

	return ret;
}
#define devm_add_action_or_reset(dev, action, data) \
	__devm_add_action_or_reset(dev, action, data, #action)

/**
 * devm_alloc_percpu - Resource-managed alloc_percpu
 * @dev: Device to allocate per-cpu memory for
 * @type: Type to allocate per-cpu memory for
 *
 * Managed alloc_percpu. Per-cpu memory allocated with this function is
 * automatically freed on driver detach.
 *
 * RETURNS:
 * Pointer to allocated memory on success, NULL on failure.
 */
#define devm_alloc_percpu(dev, type)      \
	((typeof(type) __percpu *)__devm_alloc_percpu((dev), sizeof(type), \
						      __alignof__(type)))

void __percpu *__devm_alloc_percpu(struct device *dev, size_t size,
				   size_t align);
void devm_free_percpu(struct device *dev, void __percpu *pdata);

struct device_dma_parameters {
	/*
	 * a low level driver may set these to teach IOMMU code about
	 * sg limitations.
	 */
	unsigned int max_segment_size;
	unsigned int min_align_mask;
	unsigned long segment_boundary_mask;
};

/**
 * enum device_link_state - Device link states.
 * @DL_STATE_NONE: The presence of the drivers is not being tracked.
 * @DL_STATE_DORMANT: None of the supplier/consumer drivers is present.
 * @DL_STATE_AVAILABLE: The supplier driver is present, but the consumer is not.
 * @DL_STATE_CONSUMER_PROBE: The consumer is probing (supplier driver present).
 * @DL_STATE_ACTIVE: Both the supplier and consumer drivers are present.
 * @DL_STATE_SUPPLIER_UNBIND: The supplier driver is unbinding.
 */
enum device_link_state {
	DL_STATE_NONE = -1,
	DL_STATE_DORMANT = 0,
	DL_STATE_AVAILABLE,
	DL_STATE_CONSUMER_PROBE,
	DL_STATE_ACTIVE,
	DL_STATE_SUPPLIER_UNBIND,
};

/*
 * Device link flags.
 *
 * STATELESS: The core will not remove this link automatically.
 * AUTOREMOVE_CONSUMER: Remove the link automatically on consumer driver unbind.
 * PM_RUNTIME: If set, the runtime PM framework will use this link.
 * RPM_ACTIVE: Run pm_runtime_get_sync() on the supplier during link creation.
 * AUTOREMOVE_SUPPLIER: Remove the link automatically on supplier driver unbind.
 * AUTOPROBE_CONSUMER: Probe consumer driver automatically after supplier binds.
 * MANAGED: The core tracks presence of supplier/consumer drivers (internal).
 * SYNC_STATE_ONLY: Link only affects sync_state() behavior.
 * INFERRED: Inferred from data (eg: firmware) and not from driver actions.
 */
#define DL_FLAG_STATELESS		BIT(0)
#define DL_FLAG_AUTOREMOVE_CONSUMER	BIT(1)
#define DL_FLAG_PM_RUNTIME		BIT(2)
#define DL_FLAG_RPM_ACTIVE		BIT(3)
#define DL_FLAG_AUTOREMOVE_SUPPLIER	BIT(4)
#define DL_FLAG_AUTOPROBE_CONSUMER	BIT(5)
#define DL_FLAG_MANAGED			BIT(6)
#define DL_FLAG_SYNC_STATE_ONLY		BIT(7)
#define DL_FLAG_INFERRED		BIT(8)
#define DL_FLAG_CYCLE			BIT(9)

/**
 * enum dl_dev_state - Device driver presence tracking information.
 * @DL_DEV_NO_DRIVER: There is no driver attached to the device.
 * @DL_DEV_PROBING: A driver is probing.
 * @DL_DEV_DRIVER_BOUND: The driver has been bound to the device.
 * @DL_DEV_UNBINDING: The driver is unbinding from the device.
 */
enum dl_dev_state {
	DL_DEV_NO_DRIVER = 0,
	DL_DEV_PROBING,
	DL_DEV_DRIVER_BOUND,
	DL_DEV_UNBINDING,
};

/**
 * enum device_removable - Whether the device is removable. The criteria for a
 * device to be classified as removable is determined by its subsystem or bus.
 * @DEVICE_REMOVABLE_NOT_SUPPORTED: This attribute is not supported for this
 *				    device (default).
 * @DEVICE_REMOVABLE_UNKNOWN:  Device location is Unknown.
 * @DEVICE_FIXED: Device is not removable by the user.
 * @DEVICE_REMOVABLE: Device is removable by the user.
 */
enum device_removable {
	DEVICE_REMOVABLE_NOT_SUPPORTED = 0, /* must be 0 */
	DEVICE_REMOVABLE_UNKNOWN,
	DEVICE_FIXED,
	DEVICE_REMOVABLE,
};

/**
 * struct dev_links_info - Device data related to device links.
 * @suppliers: List of links to supplier devices.
 * @consumers: List of links to consumer devices.
 * @defer_sync: Hook to global list of devices that have deferred sync_state.
 * @status: Driver status information.
 */
struct dev_links_info {
	struct list_head suppliers;
	struct list_head consumers;
	struct list_head defer_sync;
	enum dl_dev_state status;
};

/**
 * struct dev_msi_info - Device data related to MSI
 * @domain:	The MSI interrupt domain associated to the device
 * @data:	Pointer to MSI device data
 */
struct dev_msi_info {
#ifdef CONFIG_GENERIC_MSI_IRQ
	struct irq_domain	*domain;
	struct msi_device_data	*data;
#endif
};

/**
 * enum device_physical_location_panel - Describes which panel surface of the
 * system's housing the device connection point resides on.
 * @DEVICE_PANEL_TOP: Device connection point is on the top panel.
 * @DEVICE_PANEL_BOTTOM: Device connection point is on the bottom panel.
 * @DEVICE_PANEL_LEFT: Device connection point is on the left panel.
 * @DEVICE_PANEL_RIGHT: Device connection point is on the right panel.
 * @DEVICE_PANEL_FRONT: Device connection point is on the front panel.
 * @DEVICE_PANEL_BACK: Device connection point is on the back panel.
 * @DEVICE_PANEL_UNKNOWN: The panel with device connection point is unknown.
 */
enum device_physical_location_panel {
	DEVICE_PANEL_TOP,
	DEVICE_PANEL_BOTTOM,
	DEVICE_PANEL_LEFT,
	DEVICE_PANEL_RIGHT,
	DEVICE_PANEL_FRONT,
	DEVICE_PANEL_BACK,
	DEVICE_PANEL_UNKNOWN,
};

/**
 * enum device_physical_location_vertical_position - Describes vertical
 * position of the device connection point on the panel surface.
 * @DEVICE_VERT_POS_UPPER: Device connection point is at upper part of panel.
 * @DEVICE_VERT_POS_CENTER: Device connection point is at center part of panel.
 * @DEVICE_VERT_POS_LOWER: Device connection point is at lower part of panel.
 */
enum device_physical_location_vertical_position {
	DEVICE_VERT_POS_UPPER,
	DEVICE_VERT_POS_CENTER,
	DEVICE_VERT_POS_LOWER,
};

/**
 * enum device_physical_location_horizontal_position - Describes horizontal
 * position of the device connection point on the panel surface.
 * @DEVICE_HORI_POS_LEFT: Device connection point is at left part of panel.
 * @DEVICE_HORI_POS_CENTER: Device connection point is at center part of panel.
 * @DEVICE_HORI_POS_RIGHT: Device connection point is at right part of panel.
 */
enum device_physical_location_horizontal_position {
	DEVICE_HORI_POS_LEFT,
	DEVICE_HORI_POS_CENTER,
	DEVICE_HORI_POS_RIGHT,
};

/**
 * struct device_physical_location - Device data related to physical location
 * of the device connection point.
 * @panel: Panel surface of the system's housing that the device connection
 *         point resides on.
 * @vertical_position: Vertical position of the device connection point within
 *                     the panel.
 * @horizontal_position: Horizontal position of the device connection point
 *                       within the panel.
 * @dock: Set if the device connection point resides in a docking station or
 *        port replicator.
 * @lid: Set if this device connection point resides on the lid of laptop
 *       system.
 */
struct device_physical_location {
	enum device_physical_location_panel panel;
	enum device_physical_location_vertical_position vertical_position;
	enum device_physical_location_horizontal_position horizontal_position;
	bool dock;
	bool lid;
};

/**
 * struct device - The basic device structure
 * @parent:	The device's "parent" device, the device to which it is attached.
 * 		In most cases, a parent device is some sort of bus or host
 * 		controller. If parent is NULL, the device, is a top-level device,
 * 		which is not usually what you want.
 * @p:		Holds the private data of the driver core portions of the device.
 * 		See the comment of the struct device_private for detail.
 * @kobj:	A top-level, abstract class from which other classes are derived.
 * @init_name:	Initial name of the device.
 * @type:	The type of device.
 * 		This identifies the device type and carries type-specific
 * 		information.
 * @mutex:	Mutex to synchronize calls to its driver.
 * @bus:	Type of bus device is on.
 * @driver:	Which driver has allocated this
 * @platform_data: Platform data specific to the device.
 * 		Example: For devices on custom boards, as typical of embedded
 * 		and SOC based hardware, Linux often uses platform_data to point
 * 		to board-specific structures describing devices and how they
 * 		are wired.  That can include what ports are available, chip
 * 		variants, which GPIO pins act in what additional roles, and so
 * 		on.  This shrinks the "Board Support Packages" (BSPs) and
 * 		minimizes board-specific #ifdefs in drivers.
 * @driver_data: Private pointer for driver specific info.
 * @links:	Links to suppliers and consumers of this device.
 * @power:	For device power management.
 *		See Documentation/driver-api/pm/devices.rst for details.
 * @pm_domain:	Provide callbacks that are executed during system suspend,
 * 		hibernation, system resume and during runtime PM transitions
 * 		along with subsystem-level and driver-level callbacks.
 * @em_pd:	device's energy model performance domain
 * @pins:	For device pin management.
 *		See Documentation/driver-api/pin-control.rst for details.
 * @msi:	MSI related data
 * @numa_node:	NUMA node this device is close to.
 * @dma_ops:    DMA mapping operations for this device.
 * @dma_mask:	Dma mask (if dma'ble device).
 * @coherent_dma_mask: Like dma_mask, but for alloc_coherent mapping as not all
 * 		hardware supports 64-bit addresses for consistent allocations
 * 		such descriptors.
 * @bus_dma_limit: Limit of an upstream bridge or bus which imposes a smaller
 *		DMA limit than the device itself supports.
 * @dma_range_map: map for DMA memory ranges relative to that of RAM
 * @dma_parms:	A low level driver may set these to teach IOMMU code about
 * 		segment limitations.
 * @dma_pools:	Dma pools (if dma'ble device).
 * @dma_mem:	Internal for coherent mem override.
 * @cma_area:	Contiguous memory area for dma allocations
 * @dma_io_tlb_mem: Software IO TLB allocator.  Not for driver use.
 * @dma_io_tlb_pools:	List of transient swiotlb memory pools.
 * @dma_io_tlb_lock:	Protects changes to the list of active pools.
 * @dma_uses_io_tlb: %true if device has used the software IO TLB.
 * @archdata:	For arch-specific additions.
 * @of_node:	Associated device tree node.
 * @fwnode:	Associated device node supplied by platform firmware.
 * @devt:	For creating the sysfs "dev".
 * @id:		device instance
 * @devres_lock: Spinlock to protect the resource of the device.
 * @devres_head: The resources list of the device.
 * @class:	The class of the device.
 * @groups:	Optional attribute groups.
 * @release:	Callback to free the device after all references have
 * 		gone away. This should be set by the allocator of the
 * 		device (i.e. the bus driver that discovered the device).
 * @iommu_group: IOMMU group the device belongs to.
 * @iommu:	Per device generic IOMMU runtime data
 * @physical_location: Describes physical location of the device connection
 *		point in the system housing.
 * @removable:  Whether the device can be removed from the system. This
 *              should be set by the subsystem / bus driver that discovered
 *              the device.
 *
 * @offline_disabled: If set, the device is permanently online.
 * @offline:	Set after successful invocation of bus type's .offline().
 * @of_node_reused: Set if the device-tree node is shared with an ancestor
 *              device.
 * @state_synced: The hardware state of this device has been synced to match
 *		  the software state of this device by calling the driver/bus
 *		  sync_state() callback.
 * @can_match:	The device has matched with a driver at least once or it is in
 *		a bus (like AMBA) which can't check for matching drivers until
 *		other devices probe successfully.
 * @dma_coherent: this particular device is dma coherent, even if the
 *		architecture supports non-coherent devices.
 * @dma_ops_bypass: If set to %true then the dma_ops are bypassed for the
 *		streaming DMA operations (->map_* / ->unmap_* / ->sync_*),
 *		and optionall (if the coherent mask is large enough) also
 *		for dma allocations.  This flag is managed by the dma ops
 *		instance from ->dma_supported.
 *
 * At the lowest level, every device in a Linux system is represented by an
 * instance of struct device. The device structure contains the information
 * that the device model core needs to model the system. Most subsystems,
 * however, track additional information about the devices they host. As a
 * result, it is rare for devices to be represented by bare device structures;
 * instead, that structure, like kobject structures, is usually embedded within
 * a higher-level representation of the device.
 */
//提供设备的基础信息（是所有设备的子类）
struct device {
	struct kobject kobj;//device的sysfs属性
	struct device		*parent;//所属的父设备

	struct device_private	*p;//设备的私有数据（从实现看目前已不能称之为私有数据了）

	const char		*init_name; /* initial name of the device */
	const struct device_type *type;
<<<<<<< HEAD
    //设备挂接在哪条总线上
	struct bus_type	*bus;		/* type of bus device is on */
	//设备驱动
=======

	const struct bus_type	*bus;	/* type of bus device is on */
>>>>>>> 9d1694dc
	struct device_driver *driver;	/* which driver has allocated this
					   device */
	void		*platform_data;	/* Platform specific data, device
					   core doesn't touch it */
	//驱动的私有数据
	void		*driver_data;	/* Driver data, set and get with
					   dev_set_drvdata/dev_get_drvdata */
	struct mutex		mutex;	/* mutex to synchronize calls to
					 * its driver.
					 */

	struct dev_links_info	links;
	struct dev_pm_info	power;
	struct dev_pm_domain	*pm_domain;

#ifdef CONFIG_ENERGY_MODEL
	struct em_perf_domain	*em_pd;
#endif

#ifdef CONFIG_PINCTRL
	struct dev_pin_info	*pins;
#endif
	struct dev_msi_info	msi;
#ifdef CONFIG_DMA_OPS
	const struct dma_map_ops *dma_ops;//设备对应的dma_ops
#endif
	u64		*dma_mask;	/* dma mask (if dma'able device) */
	u64		coherent_dma_mask;/* Like dma_mask, but for
					     alloc_coherent mappings as
					     not all hardware supports
					     64 bit addresses for consistent
					     allocations such descriptors. */
	u64		bus_dma_limit;	/* upstream dma constraint */
	const struct bus_dma_region *dma_range_map;

	struct device_dma_parameters *dma_parms;

	struct list_head	dma_pools;	/* dma pools (if dma'ble) */

#ifdef CONFIG_DMA_DECLARE_COHERENT
	struct dma_coherent_mem	*dma_mem; /* internal for coherent mem
					     override */
#endif
#ifdef CONFIG_DMA_CMA
	struct cma *cma_area;		/* contiguous memory area for dma
					   allocations */
#endif
#ifdef CONFIG_SWIOTLB
	struct io_tlb_mem *dma_io_tlb_mem;
#endif
#ifdef CONFIG_SWIOTLB_DYNAMIC
	struct list_head dma_io_tlb_pools;
	spinlock_t dma_io_tlb_lock;
	bool dma_uses_io_tlb;
#endif
	/* arch specific additions */
	struct dev_archdata	archdata;

	struct device_node	*of_node; /* associated device tree node */
	struct fwnode_handle	*fwnode; /* firmware device node */

#ifdef CONFIG_NUMA
	int		numa_node;	/* NUMA node this device is close to */
#endif
	dev_t			devt;	/* dev_t, creates the sysfs "dev" */
	u32			id;	/* device instance */

	spinlock_t		devres_lock;
	struct list_head	devres_head;

<<<<<<< HEAD
	struct class		*class;//设备所属的class
=======
	const struct class	*class;
>>>>>>> 9d1694dc
	const struct attribute_group **groups;	/* optional groups */

	//定义设备释放时的回调函数
	void	(*release)(struct device *dev);
	struct iommu_group	*iommu_group;
	struct dev_iommu	*iommu;

	struct device_physical_location *physical_location;

	enum device_removable	removable;

	bool			offline_disabled:1;
	bool			offline:1;
	bool			of_node_reused:1;
	bool			state_synced:1;
	bool			can_match:1;
#if defined(CONFIG_ARCH_HAS_SYNC_DMA_FOR_DEVICE) || \
    defined(CONFIG_ARCH_HAS_SYNC_DMA_FOR_CPU) || \
    defined(CONFIG_ARCH_HAS_SYNC_DMA_FOR_CPU_ALL)
	bool			dma_coherent:1;
#endif
#ifdef CONFIG_DMA_OPS_BYPASS
	bool			dma_ops_bypass : 1;
#endif
};

/**
 * struct device_link - Device link representation.
 * @supplier: The device on the supplier end of the link.
 * @s_node: Hook to the supplier device's list of links to consumers.
 * @consumer: The device on the consumer end of the link.
 * @c_node: Hook to the consumer device's list of links to suppliers.
 * @link_dev: device used to expose link details in sysfs
 * @status: The state of the link (with respect to the presence of drivers).
 * @flags: Link flags.
 * @rpm_active: Whether or not the consumer device is runtime-PM-active.
 * @kref: Count repeated addition of the same link.
 * @rm_work: Work structure used for removing the link.
 * @supplier_preactivated: Supplier has been made active before consumer probe.
 */
struct device_link {
	struct device *supplier;
	struct list_head s_node;
	struct device *consumer;
	struct list_head c_node;
	struct device link_dev;
	enum device_link_state status;
	u32 flags;
	refcount_t rpm_active;
	struct kref kref;
	struct work_struct rm_work;
	bool supplier_preactivated; /* Owned by consumer probe. */
};

//由kobj获取对应的device
#define kobj_to_dev(__kobj)	container_of_const(__kobj, struct device, kobj)

/**
 * device_iommu_mapped - Returns true when the device DMA is translated
 *			 by an IOMMU
 * @dev: Device to perform the check on
 */
static inline bool device_iommu_mapped(struct device *dev)
{
	return (dev->iommu_group != NULL);
}

/* Get the wakeup routines, which depend on struct device */
#include <linux/pm_wakeup.h>

<<<<<<< HEAD
//取dev设备名称
=======
/**
 * dev_name - Return a device's name.
 * @dev: Device with name to get.
 * Return: The kobject name of the device, or its initial name if unavailable.
 */
>>>>>>> 9d1694dc
static inline const char *dev_name(const struct device *dev)
{
	/* Use the init name until the kobject becomes available */
	if (dev->init_name)
		return dev->init_name;

	return kobject_name(&dev->kobj);
}

/**
 * dev_bus_name - Return a device's bus/class name, if at all possible
 * @dev: struct device to get the bus/class name of
 *
 * Will return the name of the bus/class the device is attached to.  If it is
 * not attached to a bus/class, an empty string will be returned.
 */
static inline const char *dev_bus_name(const struct device *dev)
{
	return dev->bus ? dev->bus->name : (dev->class ? dev->class->name : "");
}

__printf(2, 3) int dev_set_name(struct device *dev, const char *name, ...);

#ifdef CONFIG_NUMA
static inline int dev_to_node(struct device *dev)
{
	return dev->numa_node;
}
static inline void set_dev_node(struct device *dev, int node)
{
	dev->numa_node = node;
}
#else
static inline int dev_to_node(struct device *dev)
{
	return NUMA_NO_NODE;
}
static inline void set_dev_node(struct device *dev, int node)
{
}
#endif

static inline struct irq_domain *dev_get_msi_domain(const struct device *dev)
{
#ifdef CONFIG_GENERIC_MSI_IRQ
	return dev->msi.domain;
#else
	return NULL;
#endif
}

static inline void dev_set_msi_domain(struct device *dev, struct irq_domain *d)
{
#ifdef CONFIG_GENERIC_MSI_IRQ
	dev->msi.domain = d;
#endif
}

static inline void *dev_get_drvdata(const struct device *dev)
{
	return dev->driver_data;
}

//设置driver私有数据
static inline void dev_set_drvdata(struct device *dev, void *data)
{
	dev->driver_data = data;
}

static inline struct pm_subsys_data *dev_to_psd(struct device *dev)
{
	return dev ? dev->power.subsys_data : NULL;
}

static inline unsigned int dev_get_uevent_suppress(const struct device *dev)
{
	return dev->kobj.uevent_suppress;
}

static inline void dev_set_uevent_suppress(struct device *dev, int val)
{
	dev->kobj.uevent_suppress = val;
}

static inline int device_is_registered(struct device *dev)
{
	return dev->kobj.state_in_sysfs;
}

static inline void device_enable_async_suspend(struct device *dev)
{
	if (!dev->power.is_prepared)
		dev->power.async_suspend = true;
}

static inline void device_disable_async_suspend(struct device *dev)
{
	if (!dev->power.is_prepared)
		dev->power.async_suspend = false;
}

static inline bool device_async_suspend_enabled(struct device *dev)
{
	return !!dev->power.async_suspend;
}

static inline bool device_pm_not_required(struct device *dev)
{
	return dev->power.no_pm;
}

static inline void device_set_pm_not_required(struct device *dev)
{
	dev->power.no_pm = true;
}

static inline void dev_pm_syscore_device(struct device *dev, bool val)
{
#ifdef CONFIG_PM_SLEEP
	dev->power.syscore = val;
#endif
}

static inline void dev_pm_set_driver_flags(struct device *dev, u32 flags)
{
	dev->power.driver_flags = flags;
}

static inline bool dev_pm_test_driver_flags(struct device *dev, u32 flags)
{
	return !!(dev->power.driver_flags & flags);
}

static inline void device_lock(struct device *dev)
{
	mutex_lock(&dev->mutex);
}

static inline int device_lock_interruptible(struct device *dev)
{
	return mutex_lock_interruptible(&dev->mutex);
}

static inline int device_trylock(struct device *dev)
{
	return mutex_trylock(&dev->mutex);
}

static inline void device_unlock(struct device *dev)
{
	mutex_unlock(&dev->mutex);
}

DEFINE_GUARD(device, struct device *, device_lock(_T), device_unlock(_T))

static inline void device_lock_assert(struct device *dev)
{
	lockdep_assert_held(&dev->mutex);
}

static inline struct device_node *dev_of_node(struct device *dev)
{
	if (!IS_ENABLED(CONFIG_OF) || !dev)
		return NULL;
	return dev->of_node;
}

static inline bool dev_has_sync_state(struct device *dev)
{
	if (!dev)
		return false;
	if (dev->driver && dev->driver->sync_state)
		return true;
	if (dev->bus && dev->bus->sync_state)
		return true;
	return false;
}

static inline void dev_set_removable(struct device *dev,
				     enum device_removable removable)
{
	dev->removable = removable;
}

static inline bool dev_is_removable(struct device *dev)
{
	return dev->removable == DEVICE_REMOVABLE;
}

static inline bool dev_removable_is_valid(struct device *dev)
{
	return dev->removable != DEVICE_REMOVABLE_NOT_SUPPORTED;
}

/*
 * High level routines for use by the bus drivers
 */
int __must_check device_register(struct device *dev);
void device_unregister(struct device *dev);
void device_initialize(struct device *dev);
int __must_check device_add(struct device *dev);
void device_del(struct device *dev);

DEFINE_FREE(device_del, struct device *, if (_T) device_del(_T))

int device_for_each_child(struct device *dev, void *data,
			  int (*fn)(struct device *dev, void *data));
int device_for_each_child_reverse(struct device *dev, void *data,
				  int (*fn)(struct device *dev, void *data));
struct device *device_find_child(struct device *dev, void *data,
				 int (*match)(struct device *dev, void *data));
struct device *device_find_child_by_name(struct device *parent,
					 const char *name);
struct device *device_find_any_child(struct device *parent);

int device_rename(struct device *dev, const char *new_name);
int device_move(struct device *dev, struct device *new_parent,
		enum dpm_order dpm_order);
int device_change_owner(struct device *dev, kuid_t kuid, kgid_t kgid);

static inline bool device_supports_offline(struct device *dev)
{
	return dev->bus && dev->bus->offline && dev->bus->online;
}

#define __device_lock_set_class(dev, name, key)                        \
do {                                                                   \
	struct device *__d2 __maybe_unused = dev;                      \
	lock_set_class(&__d2->mutex.dep_map, name, key, 0, _THIS_IP_); \
} while (0)

/**
 * device_lock_set_class - Specify a temporary lock class while a device
 *			   is attached to a driver
 * @dev: device to modify
 * @key: lock class key data
 *
 * This must be called with the device_lock() already held, for example
 * from driver ->probe(). Take care to only override the default
 * lockdep_no_validate class.
 */
#ifdef CONFIG_LOCKDEP
#define device_lock_set_class(dev, key)                                    \
do {                                                                       \
	struct device *__d = dev;                                          \
	dev_WARN_ONCE(__d, !lockdep_match_class(&__d->mutex,               \
						&__lockdep_no_validate__), \
		 "overriding existing custom lock class\n");               \
	__device_lock_set_class(__d, #key, key);                           \
} while (0)
#else
#define device_lock_set_class(dev, key) __device_lock_set_class(dev, #key, key)
#endif

/**
 * device_lock_reset_class - Return a device to the default lockdep novalidate state
 * @dev: device to modify
 *
 * This must be called with the device_lock() already held, for example
 * from driver ->remove().
 */
#define device_lock_reset_class(dev) \
do { \
	struct device *__d __maybe_unused = dev;                       \
	lock_set_novalidate_class(&__d->mutex.dep_map, "&dev->mutex",  \
				  _THIS_IP_);                          \
} while (0)

void lock_device_hotplug(void);
void unlock_device_hotplug(void);
int lock_device_hotplug_sysfs(void);
int device_offline(struct device *dev);
int device_online(struct device *dev);
void set_primary_fwnode(struct device *dev, struct fwnode_handle *fwnode);
void set_secondary_fwnode(struct device *dev, struct fwnode_handle *fwnode);
void device_set_of_node_from_dev(struct device *dev, const struct device *dev2);
void device_set_node(struct device *dev, struct fwnode_handle *fwnode);

static inline int dev_num_vf(struct device *dev)
{
	if (dev->bus && dev->bus->num_vf)
		return dev->bus->num_vf(dev);
	return 0;
}

/*
 * Root device objects for grouping under /sys/devices
 */
struct device *__root_device_register(const char *name, struct module *owner);

/* This is a macro to avoid include problems with THIS_MODULE */
#define root_device_register(name) \
	__root_device_register(name, THIS_MODULE)

void root_device_unregister(struct device *root);

static inline void *dev_get_platdata(const struct device *dev)
{
	return dev->platform_data;
}

/*
 * Manual binding of a device to driver. See drivers/base/bus.c
 * for information on use.
 */
int __must_check device_driver_attach(struct device_driver *drv,
				      struct device *dev);
int __must_check device_bind_driver(struct device *dev);
void device_release_driver(struct device *dev);
int  __must_check device_attach(struct device *dev);
int __must_check driver_attach(struct device_driver *drv);
void device_initial_probe(struct device *dev);
int __must_check device_reprobe(struct device *dev);

bool device_is_bound(struct device *dev);

/*
 * Easy functions for dynamically creating devices on the fly
 */
__printf(5, 6) struct device *
device_create(const struct class *cls, struct device *parent, dev_t devt,
	      void *drvdata, const char *fmt, ...);
__printf(6, 7) struct device *
device_create_with_groups(const struct class *cls, struct device *parent, dev_t devt,
			  void *drvdata, const struct attribute_group **groups,
			  const char *fmt, ...);
void device_destroy(const struct class *cls, dev_t devt);

int __must_check device_add_groups(struct device *dev,
				   const struct attribute_group **groups);
void device_remove_groups(struct device *dev,
			  const struct attribute_group **groups);

static inline int __must_check device_add_group(struct device *dev,
					const struct attribute_group *grp)
{
	const struct attribute_group *groups[] = { grp, NULL };

	return device_add_groups(dev, groups);
}

static inline void device_remove_group(struct device *dev,
				       const struct attribute_group *grp)
{
	const struct attribute_group *groups[] = { grp, NULL };

	return device_remove_groups(dev, groups);
}

int __must_check devm_device_add_groups(struct device *dev,
					const struct attribute_group **groups);
int __must_check devm_device_add_group(struct device *dev,
				       const struct attribute_group *grp);

/*
 * Platform "fixup" functions - allow the platform to have their say
 * about devices and actions that the general device layer doesn't
 * know about.
 */
/* Notify platform of device discovery */
extern int (*platform_notify)(struct device *dev);

extern int (*platform_notify_remove)(struct device *dev);


/*
 * get_device - atomically increment the reference count for the device.
 *
 */
struct device *get_device(struct device *dev);
void put_device(struct device *dev);

DEFINE_FREE(put_device, struct device *, if (_T) put_device(_T))

bool kill_device(struct device *dev);

#ifdef CONFIG_DEVTMPFS
int devtmpfs_mount(void);
#else
static inline int devtmpfs_mount(void) { return 0; }
#endif

/* drivers/base/power/shutdown.c */
void device_shutdown(void);

/* debugging and troubleshooting/diagnostic helpers. */
const char *dev_driver_string(const struct device *dev);

/* Device links interface. */
struct device_link *device_link_add(struct device *consumer,
				    struct device *supplier, u32 flags);
void device_link_del(struct device_link *link);
void device_link_remove(void *consumer, struct device *supplier);
void device_links_supplier_sync_state_pause(void);
void device_links_supplier_sync_state_resume(void);

/* Create alias, so I can be autoloaded. */
#define MODULE_ALIAS_CHARDEV(major,minor) \
	MODULE_ALIAS("char-major-" __stringify(major) "-" __stringify(minor))
#define MODULE_ALIAS_CHARDEV_MAJOR(major) \
	MODULE_ALIAS("char-major-" __stringify(major) "-*")

#endif /* _DEVICE_H_ */<|MERGE_RESOLUTION|>--- conflicted
+++ resolved
@@ -167,10 +167,6 @@
 #define DEVICE_ATTR_PREALLOC(_name, _mode, _show, _store) \
 	struct device_attribute dev_attr_##_name = \
 		__ATTR_PREALLOC(_name, _mode, _show, _store)
-<<<<<<< HEAD
-/**
- * 定义读写的属性组
-=======
 
 /**
  * DEVICE_ATTR_RW - Define a read-write device attribute.
@@ -178,7 +174,9 @@
  *
  * Like DEVICE_ATTR(), but @_mode is 0644, @_show is <_name>_show,
  * and @_store is <_name>_store.
->>>>>>> 9d1694dc
+ */
+/**
+ * 定义读写的属性组
  */
 #define DEVICE_ATTR_RW(_name) \
 	struct device_attribute dev_attr_##_name = __ATTR_RW(_name)
@@ -191,9 +189,6 @@
  */
 #define DEVICE_ATTR_ADMIN_RW(_name) \
 	struct device_attribute dev_attr_##_name = __ATTR_RW_MODE(_name, 0600)
-<<<<<<< HEAD
-//设置只读回调
-=======
 
 /**
  * DEVICE_ATTR_RO - Define a readable device attribute.
@@ -201,7 +196,7 @@
  *
  * Like DEVICE_ATTR(), but @_mode is 0444 and @_show is <_name>_show.
  */
->>>>>>> 9d1694dc
+//设置只读回调
 #define DEVICE_ATTR_RO(_name) \
 	struct device_attribute dev_attr_##_name = __ATTR_RO(_name)
 
@@ -718,14 +713,10 @@
 
 	const char		*init_name; /* initial name of the device */
 	const struct device_type *type;
-<<<<<<< HEAD
-    //设备挂接在哪条总线上
-	struct bus_type	*bus;		/* type of bus device is on */
+
+	//设备挂接在哪条总线上
+	const struct bus_type	*bus;	/* type of bus device is on */
 	//设备驱动
-=======
-
-	const struct bus_type	*bus;	/* type of bus device is on */
->>>>>>> 9d1694dc
 	struct device_driver *driver;	/* which driver has allocated this
 					   device */
 	void		*platform_data;	/* Platform specific data, device
@@ -796,11 +787,7 @@
 	spinlock_t		devres_lock;
 	struct list_head	devres_head;
 
-<<<<<<< HEAD
-	struct class		*class;//设备所属的class
-=======
-	const struct class	*class;
->>>>>>> 9d1694dc
+	const struct class	*class;//设备所属的class
 	const struct attribute_group **groups;	/* optional groups */
 
 	//定义设备释放时的回调函数
@@ -871,15 +858,12 @@
 /* Get the wakeup routines, which depend on struct device */
 #include <linux/pm_wakeup.h>
 
-<<<<<<< HEAD
-//取dev设备名称
-=======
 /**
  * dev_name - Return a device's name.
  * @dev: Device with name to get.
  * Return: The kobject name of the device, or its initial name if unavailable.
  */
->>>>>>> 9d1694dc
+//取dev设备名称
 static inline const char *dev_name(const struct device *dev)
 {
 	/* Use the init name until the kobject becomes available */
