--- conflicted
+++ resolved
@@ -25,15 +25,10 @@
 
 //inet4_dev结构体（ipv4设备结构体）
 struct in_device {
-<<<<<<< HEAD
 	struct net_device	*dev;//关联(所属）的net_device
+	netdevice_tracker	dev_tracker;
+
 	refcount_t		refcnt;//设备引用计数
-=======
-	struct net_device	*dev;
-	netdevice_tracker	dev_tracker;
-
-	refcount_t		refcnt;
->>>>>>> 028192fe
 	int			dead;
 	//inet4设备上所有ip地址列表
 	struct in_ifaddr	__rcu *ifa_list;/* IP ifaddr chain		*/
@@ -169,11 +164,8 @@
 	unsigned char		ifa_scope;
 	/*地址前缀长度*/
 	unsigned char		ifa_prefixlen;
-<<<<<<< HEAD
+	unsigned char		ifa_proto;
 	/*地址对应的flags*/
-=======
-	unsigned char		ifa_proto;
->>>>>>> 028192fe
 	__u32			ifa_flags;
 	/*标签*/
 	char			ifa_label[IFNAMSIZ];
