--- conflicted
+++ resolved
@@ -64,12 +64,8 @@
 	IPV4_DEVCONF((*(net)->ipv4.devconf_all), attr)
 #define IPV4_DEVCONF_ALL_RO(net, attr) READ_ONCE(IPV4_DEVCONF_ALL(net, attr))
 
-<<<<<<< HEAD
 /*取ipv4设备具体的一个配置项*/
-static inline int ipv4_devconf_get(struct in_device *in_dev, int index)
-=======
 static inline int ipv4_devconf_get(const struct in_device *in_dev, int index)
->>>>>>> 155a3c00
 {
 	index--;
 	return READ_ONCE(in_dev->cnf.data[index]);
@@ -101,13 +97,8 @@
 	 IN_DEV_CONF_GET((in_dev), attr))
 
 #define IN_DEV_NET_ORCONF(in_dev, net, attr) \
-<<<<<<< HEAD
-	(IPV4_DEVCONF_ALL(net, attr)/*取all 设备配置*/ || \
+	(IPV4_DEVCONF_ALL_RO(net, attr)/*取all 设备配置*/ || \
 	 IN_DEV_CONF_GET((in_dev), attr)/*取给定设备的配置*/)
-=======
-	(IPV4_DEVCONF_ALL_RO(net, attr) || \
-	 IN_DEV_CONF_GET((in_dev), attr))
->>>>>>> 155a3c00
 
 #define IN_DEV_ORCONF(in_dev, attr) \
 	IN_DEV_NET_ORCONF(in_dev, dev_net(in_dev->dev), attr)
@@ -162,12 +153,8 @@
 
 //inet4接口地址（对inet4简写成in表示很无语）
 struct in_ifaddr {
-<<<<<<< HEAD
-	struct hlist_node	hash;
+	struct hlist_node	addr_lst;
 	//用于串连下一个inet4接口地址
-=======
-	struct hlist_node	addr_lst;
->>>>>>> 155a3c00
 	struct in_ifaddr	__rcu *ifa_next;
 	/*地址对应的inet4设备*/
 	struct in_device	*ifa_dev;
@@ -267,14 +254,11 @@
 	for (ifa = rtnl_dereference((in_dev)->ifa_list); ifa;	\
 	     ifa = rtnl_dereference(ifa->ifa_next))
 
-<<<<<<< HEAD
-//遍历此in_dev上所有ip地址列表
-=======
 #define in_dev_for_each_ifa_rtnl_net(net, ifa, in_dev)			\
 	for (ifa = rtnl_net_dereference(net, (in_dev)->ifa_list); ifa;	\
 	     ifa = rtnl_net_dereference(net, ifa->ifa_next))
 
->>>>>>> 155a3c00
+//遍历此in_dev上所有ip地址列表
 #define in_dev_for_each_ifa_rcu(ifa, in_dev)			\
 	for (ifa = rcu_dereference((in_dev)->ifa_list); ifa;	\
 	     ifa = rcu_dereference(ifa->ifa_next))
