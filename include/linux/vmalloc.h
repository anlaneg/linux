--- conflicted
+++ resolved
@@ -79,12 +79,7 @@
 	 */
 	union {
 		unsigned long subtree_max_size; /* in "free" tree */
-<<<<<<< HEAD
 		struct vm_struct *vm;           /* in "busy" tree */ //此段内存对应的vm_struct
-		struct llist_node purge_list;   /* in purge list */
-=======
-		struct vm_struct *vm;           /* in "busy" tree */
->>>>>>> e71ba945
 	};
 };
 
