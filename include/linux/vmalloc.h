/* SPDX-License-Identifier: GPL-2.0 */
#ifndef _LINUX_VMALLOC_H
#define _LINUX_VMALLOC_H

#include <linux/spinlock.h>
#include <linux/init.h>
#include <linux/list.h>
#include <linux/llist.h>
#include <asm/page.h>		/* pgprot_t */
#include <linux/rbtree.h>
#include <linux/overflow.h>

#include <asm/vmalloc.h>

struct vm_area_struct;		/* vma defining user mapping in mm_types.h */
struct notifier_block;		/* in notifier.h */

/* bits in flags of vmalloc's vm_struct below */
#define VM_IOREMAP		0x00000001	/* ioremap() and friends */
#define VM_ALLOC		0x00000002	/* vmalloc() */
#define VM_MAP			0x00000004	/* vmap()ed pages */
#define VM_USERMAP		0x00000008	/* suitable for remap_vmalloc_range */
#define VM_DMA_COHERENT		0x00000010	/* dma_alloc_coherent */
#define VM_UNINITIALIZED	0x00000020	/* vm_struct is not fully initialized */
#define VM_NO_GUARD		0x00000040      /* don't add guard page */
#define VM_KASAN		0x00000080      /* has allocated kasan shadow memory */
#define VM_FLUSH_RESET_PERMS	0x00000100	/* reset direct map and flush TLB on unmap, can't be freed in atomic context */
#define VM_MAP_PUT_PAGES	0x00000200	/* put pages and free array in vfree */
#define VM_NO_HUGE_VMAP		0x00000400	/* force PAGE_SIZE pte mapping */

/*
 * VM_KASAN is used slightly differently depending on CONFIG_KASAN_VMALLOC.
 *
 * If IS_ENABLED(CONFIG_KASAN_VMALLOC), VM_KASAN is set on a vm_struct after
 * shadow memory has been mapped. It's used to handle allocation errors so that
 * we don't try to poison shadow on free if it was never allocated.
 *
 * Otherwise, VM_KASAN is set for kasan_module_alloc() allocations and used to
 * determine which allocations need the module shadow freed.
 */

/* bits [20..32] reserved for arch specific ioremap internals */

/*
 * Maximum alignment for ioremap() regions.
 * Can be overridden by arch-specific value.
 */
#ifndef IOREMAP_MAX_ORDER
#define IOREMAP_MAX_ORDER	(7 + PAGE_SHIFT)	/* 128 pages */
#endif

struct vm_struct {
	struct vm_struct	*next;
	void			*addr;//内存起始地址
	unsigned long		size;//内存大小
	unsigned long		flags;
<<<<<<< HEAD
	struct page		**pages;//本段内存所属的页
	unsigned int		nr_pages;//本段内存所需要的页数
=======
	struct page		**pages;
#ifdef CONFIG_HAVE_ARCH_HUGE_VMALLOC
	unsigned int		page_order;
#endif
	unsigned int		nr_pages;
>>>>>>> 40226a3d
	phys_addr_t		phys_addr;
	const void		*caller;
};

struct vmap_area {
	unsigned long va_start;//起始地址
	unsigned long va_end;//终止地址

	struct rb_node rb_node;         /* address sorted rbtree */ /*用于挂载在树上*/
	struct list_head list;          /* address sorted list */ /*用于挂载在链表上*/

	/*
	 * The following two variables can be packed, because
	 * a vmap_area object can be either:
	 *    1) in "free" tree (root is vmap_area_root)
	 *    2) or "busy" tree (root is free_vmap_area_root)
	 */
	union {
		unsigned long subtree_max_size; /* in "free" tree */
		struct vm_struct *vm;           /* in "busy" tree */ //此段内存对应的vm_struct
	};
};

/* archs that select HAVE_ARCH_HUGE_VMAP should override one or more of these */
#ifndef arch_vmap_p4d_supported
static inline bool arch_vmap_p4d_supported(pgprot_t prot)
{
	return false;
}
#endif

#ifndef arch_vmap_pud_supported
static inline bool arch_vmap_pud_supported(pgprot_t prot)
{
	return false;
}
#endif

#ifndef arch_vmap_pmd_supported
static inline bool arch_vmap_pmd_supported(pgprot_t prot)
{
	return false;
}
#endif

#ifndef arch_vmap_pte_range_map_size
static inline unsigned long arch_vmap_pte_range_map_size(unsigned long addr, unsigned long end,
							 u64 pfn, unsigned int max_page_shift)
{
	return PAGE_SIZE;
}
#endif

#ifndef arch_vmap_pte_supported_shift
static inline int arch_vmap_pte_supported_shift(unsigned long size)
{
	return PAGE_SHIFT;
}
#endif

/*
 *	Highlevel APIs for driver use
 */
extern void vm_unmap_ram(const void *mem, unsigned int count);
extern void *vm_map_ram(struct page **pages, unsigned int count, int node);
extern void vm_unmap_aliases(void);

#ifdef CONFIG_MMU
extern void __init vmalloc_init(void);
extern unsigned long vmalloc_nr_pages(void);
#else
static inline void vmalloc_init(void)
{
}
static inline unsigned long vmalloc_nr_pages(void) { return 0; }
#endif

extern void *vmalloc(unsigned long size);
extern void *vzalloc(unsigned long size);
extern void *vmalloc_user(unsigned long size);
extern void *vmalloc_node(unsigned long size, int node);
extern void *vzalloc_node(unsigned long size, int node);
extern void *vmalloc_32(unsigned long size);
extern void *vmalloc_32_user(unsigned long size);
extern void *__vmalloc(unsigned long size, gfp_t gfp_mask);
extern void *__vmalloc_node_range(unsigned long size, unsigned long align,
			unsigned long start, unsigned long end, gfp_t gfp_mask,
			pgprot_t prot, unsigned long vm_flags, int node,
			const void *caller);
void *__vmalloc_node(unsigned long size, unsigned long align, gfp_t gfp_mask,
		int node, const void *caller);
void *vmalloc_no_huge(unsigned long size);

extern void vfree(const void *addr);
extern void vfree_atomic(const void *addr);

extern void *vmap(struct page **pages, unsigned int count,
			unsigned long flags, pgprot_t prot);
void *vmap_pfn(unsigned long *pfns, unsigned int count, pgprot_t prot);
extern void vunmap(const void *addr);

extern int remap_vmalloc_range_partial(struct vm_area_struct *vma,
				       unsigned long uaddr, void *kaddr,
				       unsigned long pgoff, unsigned long size);

extern int remap_vmalloc_range(struct vm_area_struct *vma, void *addr,
							unsigned long pgoff);

/*
 * Architectures can set this mask to a combination of PGTBL_P?D_MODIFIED values
 * and let generic vmalloc and ioremap code know when arch_sync_kernel_mappings()
 * needs to be called.
 */
#ifndef ARCH_PAGE_TABLE_SYNC_MASK
#define ARCH_PAGE_TABLE_SYNC_MASK 0
#endif

/*
 * There is no default implementation for arch_sync_kernel_mappings(). It is
 * relied upon the compiler to optimize calls out if ARCH_PAGE_TABLE_SYNC_MASK
 * is 0.
 */
void arch_sync_kernel_mappings(unsigned long start, unsigned long end);

/*
 *	Lowlevel-APIs (not for driver use!)
 */
//返回area对应的内存大小
static inline size_t get_vm_area_size(const struct vm_struct *area)
{
	if (!(area->flags & VM_NO_GUARD))
	    //针对无guard这种情况，减去guard page
		/* return actual size without guard page */
		return area->size - PAGE_SIZE;
	else
		return area->size;

}

extern struct vm_struct *get_vm_area(unsigned long size, unsigned long flags);
extern struct vm_struct *get_vm_area_caller(unsigned long size,
					unsigned long flags, const void *caller);
extern struct vm_struct *__get_vm_area_caller(unsigned long size,
					unsigned long flags,
					unsigned long start, unsigned long end,
					const void *caller);
void free_vm_area(struct vm_struct *area);
extern struct vm_struct *remove_vm_area(const void *addr);
extern struct vm_struct *find_vm_area(const void *addr);

static inline bool is_vm_area_hugepages(const void *addr)
{
	/*
	 * This may not 100% tell if the area is mapped with > PAGE_SIZE
	 * page table entries, if for some reason the architecture indicates
	 * larger sizes are available but decides not to use them, nothing
	 * prevents that. This only indicates the size of the physical page
	 * allocated in the vmalloc layer.
	 */
#ifdef CONFIG_HAVE_ARCH_HUGE_VMALLOC
	return find_vm_area(addr)->page_order > 0;
#else
	return false;
#endif
}

#ifdef CONFIG_MMU
int vmap_range(unsigned long addr, unsigned long end,
			phys_addr_t phys_addr, pgprot_t prot,
			unsigned int max_page_shift);
void vunmap_range(unsigned long addr, unsigned long end);
static inline void set_vm_flush_reset_perms(void *addr)
{
	struct vm_struct *vm = find_vm_area(addr);

	if (vm)
		vm->flags |= VM_FLUSH_RESET_PERMS;
}

#else
static inline void set_vm_flush_reset_perms(void *addr)
{
}
#endif

/* for /proc/kcore */
extern long vread(char *buf, char *addr, unsigned long count);

/*
 *	Internals.  Don't use..
 */
extern struct list_head vmap_area_list;
extern __init void vm_area_add_early(struct vm_struct *vm);
extern __init void vm_area_register_early(struct vm_struct *vm, size_t align);

#ifdef CONFIG_SMP
# ifdef CONFIG_MMU
struct vm_struct **pcpu_get_vm_areas(const unsigned long *offsets,
				     const size_t *sizes, int nr_vms,
				     size_t align);

void pcpu_free_vm_areas(struct vm_struct **vms, int nr_vms);
# else
static inline struct vm_struct **
pcpu_get_vm_areas(const unsigned long *offsets,
		const size_t *sizes, int nr_vms,
		size_t align)
{
	return NULL;
}

static inline void
pcpu_free_vm_areas(struct vm_struct **vms, int nr_vms)
{
}
# endif
#endif

#ifdef CONFIG_MMU
#define VMALLOC_TOTAL (VMALLOC_END - VMALLOC_START)
#else
#define VMALLOC_TOTAL 0UL
#endif

int register_vmap_purge_notifier(struct notifier_block *nb);
int unregister_vmap_purge_notifier(struct notifier_block *nb);

#if defined(CONFIG_MMU) && defined(CONFIG_PRINTK)
bool vmalloc_dump_obj(void *object);
#else
static inline bool vmalloc_dump_obj(void *object) { return false; }
#endif

#endif /* _LINUX_VMALLOC_H */<|MERGE_RESOLUTION|>--- conflicted
+++ resolved
@@ -54,16 +54,11 @@
 	void			*addr;//内存起始地址
 	unsigned long		size;//内存大小
 	unsigned long		flags;
-<<<<<<< HEAD
 	struct page		**pages;//本段内存所属的页
-	unsigned int		nr_pages;//本段内存所需要的页数
-=======
-	struct page		**pages;
 #ifdef CONFIG_HAVE_ARCH_HUGE_VMALLOC
 	unsigned int		page_order;
 #endif
-	unsigned int		nr_pages;
->>>>>>> 40226a3d
+	unsigned int		nr_pages;//本段内存所需要的页数
 	phys_addr_t		phys_addr;
 	const void		*caller;
 };
