/* SPDX-License-Identifier: GPL-2.0 */
#ifndef _LINUX_VMALLOC_H
#define _LINUX_VMALLOC_H

#include <linux/spinlock.h>
#include <linux/init.h>
#include <linux/list.h>
#include <linux/llist.h>
#include <asm/page.h>		/* pgprot_t */
#include <linux/rbtree.h>
#include <linux/overflow.h>

struct vm_area_struct;		/* vma defining user mapping in mm_types.h */
struct notifier_block;		/* in notifier.h */

/* bits in flags of vmalloc's vm_struct below */
#define VM_IOREMAP		0x00000001	/* ioremap() and friends */
#define VM_ALLOC		0x00000002	/* vmalloc() */
#define VM_MAP			0x00000004	/* vmap()ed pages */
#define VM_USERMAP		0x00000008	/* suitable for remap_vmalloc_range */
#define VM_UNINITIALIZED	0x00000020	/* vm_struct is not fully initialized */
#define VM_NO_GUARD		0x00000040      /* don't add guard page */
#define VM_KASAN		0x00000080      /* has allocated kasan shadow memory */
/*
 * Memory with VM_FLUSH_RESET_PERMS cannot be freed in an interrupt or with
 * vfree_atomic().
 */
#define VM_FLUSH_RESET_PERMS	0x00000100      /* Reset direct map and flush TLB on unmap */
/* bits [20..32] reserved for arch specific ioremap internals */

/*
 * Maximum alignment for ioremap() regions.
 * Can be overriden by arch-specific value.
 */
#ifndef IOREMAP_MAX_ORDER
#define IOREMAP_MAX_ORDER	(7 + PAGE_SHIFT)	/* 128 pages */
#endif

struct vm_struct {
	struct vm_struct	*next;
	void			*addr;//内存起始地址
	unsigned long		size;//内存大小
	unsigned long		flags;
	struct page		**pages;//本段内存所属的页
	unsigned int		nr_pages;//本段内存所需要的页数
	phys_addr_t		phys_addr;
	const void		*caller;
};

struct vmap_area {
<<<<<<< HEAD
	unsigned long va_start;//起始地址
	unsigned long va_end;//终止地址
=======
	unsigned long va_start;
	unsigned long va_end;

	/*
	 * Largest available free size in subtree.
	 */
	unsigned long subtree_max_size;
>>>>>>> 3ab4436f
	unsigned long flags;
	struct rb_node rb_node; /*用于挂载在树上*/        /* address sorted rbtree */
	struct list_head list;/*用于挂载在链表上*/          /* address sorted list */
	struct llist_node purge_list;    /* "lazy purge" list */
<<<<<<< HEAD
	struct vm_struct *vm;//此段内存对应的vm_struct
	struct rcu_head rcu_head;
=======
	struct vm_struct *vm;
>>>>>>> 3ab4436f
};

/*
 *	Highlevel APIs for driver use
 */
extern void vm_unmap_ram(const void *mem, unsigned int count);
extern void *vm_map_ram(struct page **pages, unsigned int count,
				int node, pgprot_t prot);
extern void vm_unmap_aliases(void);

#ifdef CONFIG_MMU
extern void __init vmalloc_init(void);
#else
static inline void vmalloc_init(void)
{
}
#endif

extern void *vmalloc(unsigned long size);
extern void *vzalloc(unsigned long size);
extern void *vmalloc_user(unsigned long size);
extern void *vmalloc_node(unsigned long size, int node);
extern void *vzalloc_node(unsigned long size, int node);
extern void *vmalloc_exec(unsigned long size);
extern void *vmalloc_32(unsigned long size);
extern void *vmalloc_32_user(unsigned long size);
extern void *__vmalloc(unsigned long size, gfp_t gfp_mask, pgprot_t prot);
extern void *__vmalloc_node_range(unsigned long size, unsigned long align,
			unsigned long start, unsigned long end, gfp_t gfp_mask,
			pgprot_t prot, unsigned long vm_flags, int node,
			const void *caller);
#ifndef CONFIG_MMU
extern void *__vmalloc_node_flags(unsigned long size, int node, gfp_t flags);
static inline void *__vmalloc_node_flags_caller(unsigned long size, int node,
						gfp_t flags, void *caller)
{
	return __vmalloc_node_flags(size, node, flags);
}
#else
extern void *__vmalloc_node_flags_caller(unsigned long size,
					 int node, gfp_t flags, void *caller);
#endif

extern void vfree(const void *addr);
extern void vfree_atomic(const void *addr);

extern void *vmap(struct page **pages, unsigned int count,
			unsigned long flags, pgprot_t prot);
extern void vunmap(const void *addr);

extern int remap_vmalloc_range_partial(struct vm_area_struct *vma,
				       unsigned long uaddr, void *kaddr,
				       unsigned long size);

extern int remap_vmalloc_range(struct vm_area_struct *vma, void *addr,
							unsigned long pgoff);
void vmalloc_sync_all(void);
 
/*
 *	Lowlevel-APIs (not for driver use!)
 */
//返回area对应的内存大小
static inline size_t get_vm_area_size(const struct vm_struct *area)
{
	if (!(area->flags & VM_NO_GUARD))
	    //针对无guard这种情况，减去guard page
		/* return actual size without guard page */
		return area->size - PAGE_SIZE;
	else
		return area->size;

}

extern struct vm_struct *get_vm_area(unsigned long size, unsigned long flags);
extern struct vm_struct *get_vm_area_caller(unsigned long size,
					unsigned long flags, const void *caller);
extern struct vm_struct *__get_vm_area(unsigned long size, unsigned long flags,
					unsigned long start, unsigned long end);
extern struct vm_struct *__get_vm_area_caller(unsigned long size,
					unsigned long flags,
					unsigned long start, unsigned long end,
					const void *caller);
extern struct vm_struct *remove_vm_area(const void *addr);
extern struct vm_struct *find_vm_area(const void *addr);

extern int map_vm_area(struct vm_struct *area, pgprot_t prot,
			struct page **pages);
#ifdef CONFIG_MMU
extern int map_kernel_range_noflush(unsigned long start, unsigned long size,
				    pgprot_t prot, struct page **pages);
extern void unmap_kernel_range_noflush(unsigned long addr, unsigned long size);
extern void unmap_kernel_range(unsigned long addr, unsigned long size);
static inline void set_vm_flush_reset_perms(void *addr)
{
	struct vm_struct *vm = find_vm_area(addr);

	if (vm)
		vm->flags |= VM_FLUSH_RESET_PERMS;
}
#else
static inline int
map_kernel_range_noflush(unsigned long start, unsigned long size,
			pgprot_t prot, struct page **pages)
{
	return size >> PAGE_SHIFT;
}
static inline void
unmap_kernel_range_noflush(unsigned long addr, unsigned long size)
{
}
static inline void
unmap_kernel_range(unsigned long addr, unsigned long size)
{
}
static inline void set_vm_flush_reset_perms(void *addr)
{
}
#endif

/* Allocate/destroy a 'vmalloc' VM area. */
extern struct vm_struct *alloc_vm_area(size_t size, pte_t **ptes);
extern void free_vm_area(struct vm_struct *area);

/* for /dev/kmem */
extern long vread(char *buf, char *addr, unsigned long count);
extern long vwrite(char *buf, char *addr, unsigned long count);

/*
 *	Internals.  Dont't use..
 */
extern struct list_head vmap_area_list;
extern __init void vm_area_add_early(struct vm_struct *vm);
extern __init void vm_area_register_early(struct vm_struct *vm, size_t align);

#ifdef CONFIG_SMP
# ifdef CONFIG_MMU
struct vm_struct **pcpu_get_vm_areas(const unsigned long *offsets,
				     const size_t *sizes, int nr_vms,
				     size_t align);

void pcpu_free_vm_areas(struct vm_struct **vms, int nr_vms);
# else
static inline struct vm_struct **
pcpu_get_vm_areas(const unsigned long *offsets,
		const size_t *sizes, int nr_vms,
		size_t align)
{
	return NULL;
}

static inline void
pcpu_free_vm_areas(struct vm_struct **vms, int nr_vms)
{
}
# endif
#endif

#ifdef CONFIG_MMU
#define VMALLOC_TOTAL (VMALLOC_END - VMALLOC_START)
#else
#define VMALLOC_TOTAL 0UL
#endif

int register_vmap_purge_notifier(struct notifier_block *nb);
int unregister_vmap_purge_notifier(struct notifier_block *nb);

#endif /* _LINUX_VMALLOC_H */<|MERGE_RESOLUTION|>--- conflicted
+++ resolved
@@ -48,28 +48,18 @@
 };
 
 struct vmap_area {
-<<<<<<< HEAD
 	unsigned long va_start;//起始地址
 	unsigned long va_end;//终止地址
-=======
-	unsigned long va_start;
-	unsigned long va_end;
 
 	/*
 	 * Largest available free size in subtree.
 	 */
 	unsigned long subtree_max_size;
->>>>>>> 3ab4436f
 	unsigned long flags;
 	struct rb_node rb_node; /*用于挂载在树上*/        /* address sorted rbtree */
 	struct list_head list;/*用于挂载在链表上*/          /* address sorted list */
 	struct llist_node purge_list;    /* "lazy purge" list */
-<<<<<<< HEAD
 	struct vm_struct *vm;//此段内存对应的vm_struct
-	struct rcu_head rcu_head;
-=======
-	struct vm_struct *vm;
->>>>>>> 3ab4436f
 };
 
 /*
