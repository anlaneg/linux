--- conflicted
+++ resolved
@@ -897,14 +897,9 @@
 	u32  (*sriov_get_vf_total_msix)(struct pci_dev *pf);
 	const struct pci_error_handlers *err_handler;
 	const struct attribute_group **groups;
-<<<<<<< HEAD
+	const struct attribute_group **dev_groups;
 	struct device_driver	driver;//设备驱动（可理解为基类）
 	struct pci_dynids	dynids;//驱动的动态ids
-=======
-	const struct attribute_group **dev_groups;
-	struct device_driver	driver;
-	struct pci_dynids	dynids;
->>>>>>> 40226a3d
 };
 
 #define	to_pci_driver(drv) container_of(drv, struct pci_driver, driver)
