/* SPDX-License-Identifier: GPL-2.0 */
/*
 *	pci.h
 *
 *	PCI defines and function prototypes
 *	Copyright 1994, Drew Eckhardt
 *	Copyright 1997--1999 Martin Mares <mj@ucw.cz>
 *
 *	PCI Express ASPM defines and function prototypes
 *	Copyright (c) 2007 Intel Corp.
 *		Zhang Yanmin (yanmin.zhang@intel.com)
 *		Shaohua Li (shaohua.li@intel.com)
 *
 *	For more information, please consult the following manuals (look at
 *	http://www.pcisig.com/ for how to get them):
 *
 *	PCI BIOS Specification
 *	PCI Local Bus Specification
 *	PCI to PCI Bridge Specification
 *	PCI Express Specification
 *	PCI System Design Guide
 */
#ifndef LINUX_PCI_H
#define LINUX_PCI_H


#include <linux/mod_devicetable.h>

#include <linux/types.h>
#include <linux/init.h>
#include <linux/ioport.h>
#include <linux/list.h>
#include <linux/compiler.h>
#include <linux/errno.h>
#include <linux/kobject.h>
#include <linux/atomic.h>
#include <linux/device.h>
#include <linux/interrupt.h>
#include <linux/io.h>
#include <linux/resource_ext.h>
#include <uapi/linux/pci.h>

#include <linux/pci_ids.h>

#define PCI_STATUS_ERROR_BITS (PCI_STATUS_DETECTED_PARITY  | \
			       PCI_STATUS_SIG_SYSTEM_ERROR | \
			       PCI_STATUS_REC_MASTER_ABORT | \
			       PCI_STATUS_REC_TARGET_ABORT | \
			       PCI_STATUS_SIG_TARGET_ABORT | \
			       PCI_STATUS_PARITY)

/* Number of reset methods used in pci_reset_fn_methods array in pci.c */
#define PCI_NUM_RESET_METHODS 7

#define PCI_RESET_PROBE		true
#define PCI_RESET_DO_RESET	false

/*
 * The PCI interface treats multi-function devices as independent
 * devices.  The slot/function address of each device is encoded
 * in a single byte as follows:
 *
 *	7:3 = slot
 *	2:0 = function
 *
 * PCI_DEVFN(), PCI_SLOT(), and PCI_FUNC() are defined in uapi/linux/pci.h.
 * In the interest of not exposing interfaces to user-space unnecessarily,
 * the following kernel-only defines are being added here.
 */
#define PCI_DEVID(bus, devfn)	((((u16)(bus)) << 8) | (devfn))
/* return bus from PCI devid = ((u16)bus_number) << 8) | devfn */
#define PCI_BUS_NUM(x) (((x) >> 8) & 0xff)

/* pci_slot represents a physical slot */
struct pci_slot {
	struct pci_bus		*bus;		/* Bus this slot is on */
	struct list_head	list;		/* Node in list of slots */
	struct hotplug_slot	*hotplug;	/* Hotplug info (move here) */
	unsigned char		number;		/* PCI_SLOT(pci_dev->devfn) */
	struct kobject		kobj;
};

static inline const char *pci_slot_name(const struct pci_slot *slot)
{
	return kobject_name(&slot->kobj);
}

/* File state for mmap()s on /proc/bus/pci/X/Y */
enum pci_mmap_state {
	pci_mmap_io,
	pci_mmap_mem
};

/* For PCI devices, the region numbers are assigned this way: */
enum {
	/* #0-5: standard PCI resources */
	PCI_STD_RESOURCES,
	PCI_STD_RESOURCE_END = PCI_STD_RESOURCES + PCI_STD_NUM_BARS - 1,

	/* #6: expansion ROM resource */
	PCI_ROM_RESOURCE,

	/* Device-specific resources */
#ifdef CONFIG_PCI_IOV
	PCI_IOV_RESOURCES,
	PCI_IOV_RESOURCE_END = PCI_IOV_RESOURCES + PCI_SRIOV_NUM_BARS - 1,
#endif

/* PCI-to-PCI (P2P) bridge windows */
#define PCI_BRIDGE_IO_WINDOW		(PCI_BRIDGE_RESOURCES + 0)
#define PCI_BRIDGE_MEM_WINDOW		(PCI_BRIDGE_RESOURCES + 1)
#define PCI_BRIDGE_PREF_MEM_WINDOW	(PCI_BRIDGE_RESOURCES + 2)

/* CardBus bridge windows */
#define PCI_CB_BRIDGE_IO_0_WINDOW	(PCI_BRIDGE_RESOURCES + 0)
#define PCI_CB_BRIDGE_IO_1_WINDOW	(PCI_BRIDGE_RESOURCES + 1)
#define PCI_CB_BRIDGE_MEM_0_WINDOW	(PCI_BRIDGE_RESOURCES + 2)
#define PCI_CB_BRIDGE_MEM_1_WINDOW	(PCI_BRIDGE_RESOURCES + 3)

/* Total number of bridge resources for P2P and CardBus */
#define PCI_BRIDGE_RESOURCE_NUM 4

	/* Resources assigned to buses behind the bridge */
	PCI_BRIDGE_RESOURCES,
	PCI_BRIDGE_RESOURCE_END = PCI_BRIDGE_RESOURCES +
				  PCI_BRIDGE_RESOURCE_NUM - 1,

	/* Total resources associated with a PCI device */
	PCI_NUM_RESOURCES,

	/* Preserve this for compatibility */
	DEVICE_COUNT_RESOURCE = PCI_NUM_RESOURCES,
};

/**
 * enum pci_interrupt_pin - PCI INTx interrupt values
 * @PCI_INTERRUPT_UNKNOWN: Unknown or unassigned interrupt
 * @PCI_INTERRUPT_INTA: PCI INTA pin
 * @PCI_INTERRUPT_INTB: PCI INTB pin
 * @PCI_INTERRUPT_INTC: PCI INTC pin
 * @PCI_INTERRUPT_INTD: PCI INTD pin
 *
 * Corresponds to values for legacy PCI INTx interrupts, as can be found in the
 * PCI_INTERRUPT_PIN register.
 */
enum pci_interrupt_pin {
	PCI_INTERRUPT_UNKNOWN,
	PCI_INTERRUPT_INTA,
	PCI_INTERRUPT_INTB,
	PCI_INTERRUPT_INTC,
	PCI_INTERRUPT_INTD,
};

/* The number of legacy PCI INTx interrupts */
#define PCI_NUM_INTX	4

/*
 * Reading from a device that doesn't respond typically returns ~0.  A
 * successful read from a device may also return ~0, so you need additional
 * information to reliably identify errors.
 */
#define PCI_ERROR_RESPONSE		(~0ULL)
#define PCI_SET_ERROR_RESPONSE(val)	(*(val) = ((typeof(*(val))) PCI_ERROR_RESPONSE))
#define PCI_POSSIBLE_ERROR(val)		((val) == ((typeof(val)) PCI_ERROR_RESPONSE))

/*
 * pci_power_t values must match the bits in the Capabilities PME_Support
 * and Control/Status PowerState fields in the Power Management capability.
 */
typedef int __bitwise pci_power_t;

#define PCI_D0		((pci_power_t __force) 0)
#define PCI_D1		((pci_power_t __force) 1)
#define PCI_D2		((pci_power_t __force) 2)
#define PCI_D3hot	((pci_power_t __force) 3)
#define PCI_D3cold	((pci_power_t __force) 4)
#define PCI_UNKNOWN	((pci_power_t __force) 5)
#define PCI_POWER_ERROR	((pci_power_t __force) -1)

/* Remember to update this when the list above changes! */
extern const char *pci_power_names[];

static inline const char *pci_power_name(pci_power_t state)
{
	return pci_power_names[1 + (__force int) state];
}

/**
 * typedef pci_channel_state_t
 *
 * The pci_channel state describes connectivity between the CPU and
 * the PCI device.  If some PCI bus between here and the PCI device
 * has crashed or locked up, this info is reflected here.
 */
typedef unsigned int __bitwise pci_channel_state_t;

enum {
	/* I/O channel is in normal state */
	pci_channel_io_normal = (__force pci_channel_state_t) 1,

	/* I/O to channel is blocked */
	pci_channel_io_frozen = (__force pci_channel_state_t) 2,

	/* PCI card is dead */
	pci_channel_io_perm_failure = (__force pci_channel_state_t) 3,
};

typedef unsigned int __bitwise pcie_reset_state_t;

enum pcie_reset_state {
	/* Reset is NOT asserted (Use to deassert reset) */
	pcie_deassert_reset = (__force pcie_reset_state_t) 1,

	/* Use #PERST to reset PCIe device */
	pcie_warm_reset = (__force pcie_reset_state_t) 2,

	/* Use PCIe Hot Reset to reset device */
	pcie_hot_reset = (__force pcie_reset_state_t) 3
};

typedef unsigned short __bitwise pci_dev_flags_t;
enum pci_dev_flags {
	/* INTX_DISABLE in PCI_COMMAND register disables MSI too */
	PCI_DEV_FLAGS_MSI_INTX_DISABLE_BUG = (__force pci_dev_flags_t) (1 << 0),
	/* Device configuration is irrevocably lost if disabled into D3 */
	PCI_DEV_FLAGS_NO_D3 = (__force pci_dev_flags_t) (1 << 1),
	/* Provide indication device is assigned by a Virtual Machine Manager */
	PCI_DEV_FLAGS_ASSIGNED = (__force pci_dev_flags_t) (1 << 2),
	/* Flag for quirk use to store if quirk-specific ACS is enabled */
	PCI_DEV_FLAGS_ACS_ENABLED_QUIRK = (__force pci_dev_flags_t) (1 << 3),
	/* Use a PCIe-to-PCI bridge alias even if !pci_is_pcie */
	PCI_DEV_FLAG_PCIE_BRIDGE_ALIAS = (__force pci_dev_flags_t) (1 << 5),
	/* Do not use bus resets for device */
	PCI_DEV_FLAGS_NO_BUS_RESET = (__force pci_dev_flags_t) (1 << 6),
	/* Do not use PM reset even if device advertises NoSoftRst- */
	PCI_DEV_FLAGS_NO_PM_RESET = (__force pci_dev_flags_t) (1 << 7),
	/* Get VPD from function 0 VPD */
	PCI_DEV_FLAGS_VPD_REF_F0 = (__force pci_dev_flags_t) (1 << 8),
	/* A non-root bridge where translation occurs, stop alias search here */
	PCI_DEV_FLAGS_BRIDGE_XLATE_ROOT = (__force pci_dev_flags_t) (1 << 9),
	/* Do not use FLR even if device advertises PCI_AF_CAP */
	PCI_DEV_FLAGS_NO_FLR_RESET = (__force pci_dev_flags_t) (1 << 10),
	/* Don't use Relaxed Ordering for TLPs directed at this device */
	PCI_DEV_FLAGS_NO_RELAXED_ORDERING = (__force pci_dev_flags_t) (1 << 11),
	/* Device does honor MSI masking despite saying otherwise */
	PCI_DEV_FLAGS_HAS_MSI_MASKING = (__force pci_dev_flags_t) (1 << 12),
};

enum pci_irq_reroute_variant {
	INTEL_IRQ_REROUTE_VARIANT = 1,
	MAX_IRQ_REROUTE_VARIANTS = 3
};

typedef unsigned short __bitwise pci_bus_flags_t;
enum pci_bus_flags {
	PCI_BUS_FLAGS_NO_MSI	= (__force pci_bus_flags_t) 1,
	PCI_BUS_FLAGS_NO_MMRBC	= (__force pci_bus_flags_t) 2,
	PCI_BUS_FLAGS_NO_AERSID	= (__force pci_bus_flags_t) 4,
	PCI_BUS_FLAGS_NO_EXTCFG	= (__force pci_bus_flags_t) 8,
};

/* Values from Link Status register, PCIe r3.1, sec 7.8.8 */
enum pcie_link_width {
	PCIE_LNK_WIDTH_RESRV	= 0x00,
	PCIE_LNK_X1		= 0x01,
	PCIE_LNK_X2		= 0x02,
	PCIE_LNK_X4		= 0x04,
	PCIE_LNK_X8		= 0x08,
	PCIE_LNK_X12		= 0x0c,
	PCIE_LNK_X16		= 0x10,
	PCIE_LNK_X32		= 0x20,
	PCIE_LNK_WIDTH_UNKNOWN	= 0xff,
};

/* See matching string table in pci_speed_string() */
enum pci_bus_speed {
	PCI_SPEED_33MHz			= 0x00,
	PCI_SPEED_66MHz			= 0x01,
	PCI_SPEED_66MHz_PCIX		= 0x02,
	PCI_SPEED_100MHz_PCIX		= 0x03,
	PCI_SPEED_133MHz_PCIX		= 0x04,
	PCI_SPEED_66MHz_PCIX_ECC	= 0x05,
	PCI_SPEED_100MHz_PCIX_ECC	= 0x06,
	PCI_SPEED_133MHz_PCIX_ECC	= 0x07,
	PCI_SPEED_66MHz_PCIX_266	= 0x09,
	PCI_SPEED_100MHz_PCIX_266	= 0x0a,
	PCI_SPEED_133MHz_PCIX_266	= 0x0b,
	AGP_UNKNOWN			= 0x0c,
	AGP_1X				= 0x0d,
	AGP_2X				= 0x0e,
	AGP_4X				= 0x0f,
	AGP_8X				= 0x10,
	PCI_SPEED_66MHz_PCIX_533	= 0x11,
	PCI_SPEED_100MHz_PCIX_533	= 0x12,
	PCI_SPEED_133MHz_PCIX_533	= 0x13,
	PCIE_SPEED_2_5GT		= 0x14,
	PCIE_SPEED_5_0GT		= 0x15,
	PCIE_SPEED_8_0GT		= 0x16,
	PCIE_SPEED_16_0GT		= 0x17,
	PCIE_SPEED_32_0GT		= 0x18,
	PCIE_SPEED_64_0GT		= 0x19,
	PCI_SPEED_UNKNOWN		= 0xff,
};

enum pci_bus_speed pcie_get_speed_cap(struct pci_dev *dev);
enum pcie_link_width pcie_get_width_cap(struct pci_dev *dev);

struct pci_vpd {
	struct mutex	lock;
	unsigned int	len;
	u8		cap;
};

struct irq_affinity;
struct pcie_link_state;
struct pci_sriov;
struct pci_p2pdma;
struct rcec_ea;

/* The pci_dev structure describes PCI devices */
struct pci_dev {
	struct list_head bus_list;	/* Node in per-bus list */
	//设备所属的BUS
	struct pci_bus	*bus;		/* Bus this device is on */
	struct pci_bus	*subordinate;	/* Bus this device bridges to */

	void		*sysdata;	/* Hook for sys-specific extension */
	struct proc_dir_entry *procent;	/* Device entry in /proc/bus/pci */
	struct pci_slot	*slot;		/* Physical slot this device is in */

	//设备deviceid+function_id
	unsigned int	devfn;		/* Encoded device & function index */
	unsigned short	vendor;//设备vendor_id信息,来自pci配置空间
	unsigned short	device;//设备类型编号(device_id)，来自pci配置空间
	unsigned short	subsystem_vendor;
	unsigned short	subsystem_device;
	//设备类型，例如nic
	unsigned int	class;		/* 3 bytes: (base,sub,prog-if) */
	//记录设备的版本号
	u8		revision;	/* PCI revision, low byte of class word */
	//pci设备的头标类型（不含multi标记）
	u8		hdr_type;	/* PCI header type (`multi' flag masked out) */
#ifdef CONFIG_PCIEAER
	u16		aer_cap;	/* AER capability offset */
	struct aer_stats *aer_stats;	/* AER stats for this device */
#endif
#ifdef CONFIG_PCIEPORTBUS
	struct rcec_ea	*rcec_ea;	/* RCEC cached endpoint association */
	struct pci_dev  *rcec;          /* Associated RCEC device */
#endif
	u32		devcap;		/* PCIe Device Capabilities */
	u8		pcie_cap;	/* PCIe capability offset */
	u8		msi_cap;	/* MSI capability offset */
	//MSI（消息信号中断）是设备向一个特别的地址执行写入，会引发cpu收到中断
	//指向msi-x capability register
	u8		msix_cap;	/* MSI-X capability offset */
	u8		pcie_mpss:3;	/* PCIe Max Payload Size Supported */
	u8		rom_base_reg;	/* Config register controlling ROM */
	//中断引脚
	u8		pin;		/* Interrupt pin this device uses */
	u16		pcie_flags_reg;	/* Cached PCIe Capabilities Register */
	unsigned long	*dma_alias_mask;/* Mask of enabled devfn aliases */

	struct pci_driver *driver;	/* Driver bound to this device */
	u64		dma_mask;	/* Mask of the bits of bus address this
					   device implements.  Normally this is
					   0xffffffff.  You only need to change
					   this if your device has broken DMA
					   or supports 64-bit transfers.  */

	struct device_dma_parameters dma_parms;

	//设备的电源状态
	pci_power_t	current_state;	/* Current operating state. In ACPI,
					   this is D0-D3, D0 being fully
					   functional, and D3 being off. */
	unsigned int	imm_ready:1;	/* Supports Immediate Readiness */
	u8		pm_cap;		/* PM capability offset */
	unsigned int	pme_support:5;	/* Bitmask of states from which PME#
					   can be generated */
	unsigned int	pme_poll:1;	/* Poll device's PME status bit */
	unsigned int	d1_support:1;	/* Low power state D1 is supported */
	unsigned int	d2_support:1;	/* Low power state D2 is supported */
	unsigned int	no_d1d2:1;	/* D1 and D2 are forbidden */
	unsigned int	no_d3cold:1;	/* D3cold is forbidden */
	unsigned int	bridge_d3:1;	/* Allow D3 for bridge */
	unsigned int	d3cold_allowed:1;	/* D3cold is allowed by user */
	unsigned int	mmio_always_on:1;	/* Disallow turning off io/mem
						   decoding during BAR sizing */
	unsigned int	wakeup_prepared:1;
	unsigned int	skip_bus_pm:1;	/* Internal: Skip bus-level PM */
	unsigned int	ignore_hotplug:1;	/* Ignore hotplug events */
	unsigned int	hotplug_user_indicators:1; /* SlotCtl indicators
						      controlled exclusively by
						      user sysfs */
	unsigned int	clear_retrain_link:1;	/* Need to clear Retrain Link
						   bit manually */
	unsigned int	d3hot_delay;	/* D3hot->D0 transition time in ms */
	unsigned int	d3cold_delay;	/* D3cold->D0 transition time in ms */

#ifdef CONFIG_PCIEASPM
	struct pcie_link_state	*link_state;	/* ASPM link state */
	unsigned int	ltr_path:1;	/* Latency Tolerance Reporting
					   supported from root to here */
	u16		l1ss;		/* L1SS Capability pointer */
#endif
	unsigned int	pasid_no_tlp:1;		/* PASID works without TLP Prefix */
	unsigned int	eetlp_prefix_path:1;	/* End-to-End TLP Prefix */

	pci_channel_state_t error_state;	/* Current connectivity state */
	struct device	dev;			/* Generic device interface */

	//设备的配置space大小
	int		cfg_size;		/* Size of config space */

	/*
	 * Instead of touching interrupt line and base address registers
	 * directly, use the values stored here. They might be different!
	 */
	unsigned int	irq;//中断号
	struct resource resource[DEVICE_COUNT_RESOURCE]; /* I/O and memory regions + expansion ROMs */

	bool		match_driver;		/* Skip attaching driver */

	unsigned int	transparent:1;		/* Subtractive decode bridge */
	unsigned int	io_window:1;		/* Bridge has I/O window */
	unsigned int	pref_window:1;		/* Bridge has pref mem window */
	unsigned int	pref_64_window:1;	/* Pref mem window is 64-bit */
	//标记是此设备是否为多功能设备
	unsigned int	multifunction:1;	/* Multi-function device */

	unsigned int	is_busmaster:1;		/* Is busmaster */
	//不使用msi中断
	unsigned int	no_msi:1;		/* May not use MSI */
	unsigned int	no_64bit_msi:1;		/* May only use 32-bit MSIs */
	unsigned int	block_cfg_access:1;	/* Config space access blocked */
	unsigned int	broken_parity_status:1;	/* Generates false positive parity */
	unsigned int	irq_reroute_variant:2;	/* Needs IRQ rerouting variant */
	unsigned int	msi_enabled:1;//是否开启消息信号中断
	unsigned int	msix_enabled:1;//是否开启消息信号中断-x
	unsigned int	ari_enabled:1;		/* ARI forwarding */
	unsigned int	ats_enabled:1;		/* Address Translation Svc */
	unsigned int	pasid_enabled:1;	/* Process Address Space ID */
	unsigned int	pri_enabled:1;		/* Page Request Interface */
	unsigned int	is_managed:1;		/* Managed via devres */
	unsigned int	is_msi_managed:1;	/* MSI release via devres installed */
	unsigned int	needs_freset:1;		/* Requires fundamental reset */
	unsigned int	state_saved:1;
	unsigned int	is_physfn:1;//是否物理function
	unsigned int	is_virtfn:1;
	unsigned int	is_hotplug_bridge:1;
	unsigned int	shpc_managed:1;		/* SHPC owned by shpchp */
	unsigned int	is_thunderbolt:1;	/* Thunderbolt controller */
	/*
	 * Devices marked being untrusted are the ones that can potentially
	 * execute DMA attacks and similar. They are typically connected
	 * through external ports such as Thunderbolt but not limited to
	 * that. When an IOMMU is enabled they should be getting full
	 * mappings to make sure they cannot access arbitrary memory.
	 */
	unsigned int	untrusted:1;
	/*
	 * Info from the platform, e.g., ACPI or device tree, may mark a
	 * device as "external-facing".  An external-facing device is
	 * itself internal but devices downstream from it are external.
	 */
	unsigned int	external_facing:1;
	unsigned int	broken_intx_masking:1;	/* INTx masking can't be used */
	unsigned int	io_window_1k:1;		/* Intel bridge 1K I/O windows */
	unsigned int	irq_managed:1;
	unsigned int	non_compliant_bars:1;	/* Broken BARs; ignore them */
	//指明设备正在控测
	unsigned int	is_probed:1;		/* Device probing in progress */
	unsigned int	link_active_reporting:1;/* Device capable of reporting link active */
	unsigned int	no_vf_scan:1;		/* Don't scan for VFs after IOV enablement */
	unsigned int	no_command_memory:1;	/* No PCI_COMMAND_MEMORY */
	unsigned int	rom_bar_overlap:1;	/* ROM BAR disable broken */
	pci_dev_flags_t dev_flags;
	atomic_t	enable_cnt;	/* pci_enable_device has been called */

	u32		saved_config_space[16]; /* Config space saved at suspend time */
	struct hlist_head saved_cap_space;
	int		rom_attr_enabled;	/* Display of ROM attribute enabled? */
	struct bin_attribute *res_attr[DEVICE_COUNT_RESOURCE]; /* sysfs file for resources */
	struct bin_attribute *res_attr_wc[DEVICE_COUNT_RESOURCE]; /* sysfs file for WC mapping of resources */

#ifdef CONFIG_HOTPLUG_PCI_PCIE
	unsigned int	broken_cmd_compl:1;	/* No compl for some cmds */
#endif
#ifdef CONFIG_PCIE_PTM
	u16		ptm_cap;		/* PTM Capability */
	unsigned int	ptm_root:1;
	unsigned int	ptm_enabled:1;
	u8		ptm_granularity;
#endif
#ifdef CONFIG_PCI_MSI
	void __iomem	*msix_base;
	raw_spinlock_t	msi_lock;
#endif
	struct pci_vpd	vpd;
#ifdef CONFIG_PCIE_DPC
	u16		dpc_cap;
	unsigned int	dpc_rp_extensions:1;
	u8		dpc_rp_log_size;
#endif
#ifdef CONFIG_PCI_ATS
	union {
		//设备sriov信息
		struct pci_sriov	*sriov;		/* PF: SR-IOV info */
		struct pci_dev		*physfn;	/* VF: related PF */
	};
	u16		ats_cap;	/* ATS Capability offset */
	u8		ats_stu;	/* ATS Smallest Translation Unit */
#endif
#ifdef CONFIG_PCI_PRI
	u16		pri_cap;	/* PRI Capability offset */
	u32		pri_reqs_alloc; /* Number of PRI requests allocated */
	unsigned int	pasid_required:1; /* PRG Response PASID Required */
#endif
#ifdef CONFIG_PCI_PASID
	u16		pasid_cap;	/* PASID Capability offset */
	u16		pasid_features;
#endif
#ifdef CONFIG_PCI_P2PDMA
	struct pci_p2pdma __rcu *p2pdma;
#endif
	u16		acs_cap;	/* ACS Capability offset */
	phys_addr_t	rom;		/* Physical address if not from BAR */
	size_t		romlen;		/* Length if not from BAR */
<<<<<<< HEAD
	//强制指定驱动匹配此设备
	char		*driver_override; /* Driver name to force a match */
=======
	/*
	 * Driver name to force a match.  Do not set directly, because core
	 * frees it.  Use driver_set_override() to set or clear it.
	 */
	const char	*driver_override;
>>>>>>> 97ee9d1c

	//0号bit位被置上时表示设备未连接
	unsigned long	priv_flags;	/* Private flags for the PCI driver */

	/* These methods index pci_reset_fn_methods[] */
	u8 reset_methods[PCI_NUM_RESET_METHODS]; /* In priority order */
};

//取dev的物理设备
static inline struct pci_dev *pci_physfn(struct pci_dev *dev)
{
#ifdef CONFIG_PCI_IOV
	if (dev->is_virtfn)
		dev = dev->physfn;
#endif
	return dev;
}

struct pci_dev *pci_alloc_dev(struct pci_bus *bus);

#define	to_pci_dev(n) container_of(n, struct pci_dev, dev)
#define for_each_pci_dev(d) while ((d = pci_get_device(PCI_ANY_ID, PCI_ANY_ID, d)) != NULL)

static inline int pci_channel_offline(struct pci_dev *pdev)
{
	return (pdev->error_state != pci_channel_io_normal);
}

/*
 * Currently in ACPI spec, for each PCI host bridge, PCI Segment
 * Group number is limited to a 16-bit value, therefore (int)-1 is
 * not a valid PCI domain number, and can be used as a sentinel
 * value indicating ->domain_nr is not set by the driver (and
 * CONFIG_PCI_DOMAINS_GENERIC=y archs will set it with
 * pci_bus_find_domain_nr()).
 */
#define PCI_DOMAIN_NR_NOT_SET (-1)

struct pci_host_bridge {
	struct device	dev;
	struct pci_bus	*bus;		/* Root bus */
	struct pci_ops	*ops;
	struct pci_ops	*child_ops;
	void		*sysdata;
	int		busnr;
	int		domain_nr;
	struct list_head windows;	/* resource_entry */
	struct list_head dma_ranges;	/* dma ranges resource list */
	u8 (*swizzle_irq)(struct pci_dev *, u8 *); /* Platform IRQ swizzler */
	int (*map_irq)(const struct pci_dev *, u8, u8);
	void (*release_fn)(struct pci_host_bridge *);
	void		*release_data;
	unsigned int	ignore_reset_delay:1;	/* For entire hierarchy */
	unsigned int	no_ext_tags:1;		/* No Extended Tags */
	unsigned int	native_aer:1;		/* OS may use PCIe AER */
	unsigned int	native_pcie_hotplug:1;	/* OS may use PCIe hotplug */
	unsigned int	native_shpc_hotplug:1;	/* OS may use SHPC hotplug */
	unsigned int	native_pme:1;		/* OS may use PCIe PME */
	unsigned int	native_ltr:1;		/* OS may use PCIe LTR */
	unsigned int	native_dpc:1;		/* OS may use PCIe DPC */
	unsigned int	preserve_config:1;	/* Preserve FW resource setup */
	unsigned int	size_windows:1;		/* Enable root bus sizing */
	unsigned int	msi_domain:1;		/* Bridge wants MSI domain */

	/* Resource alignment requirements */
	resource_size_t (*align_resource)(struct pci_dev *dev,
			const struct resource *res,
			resource_size_t start,
			resource_size_t size,
			resource_size_t align);
	unsigned long	private[] ____cacheline_aligned;
};

#define	to_pci_host_bridge(n) container_of(n, struct pci_host_bridge, dev)

static inline void *pci_host_bridge_priv(struct pci_host_bridge *bridge)
{
	return (void *)bridge->private;
}

static inline struct pci_host_bridge *pci_host_bridge_from_priv(void *priv)
{
	return container_of(priv, struct pci_host_bridge, private);
}

struct pci_host_bridge *pci_alloc_host_bridge(size_t priv);
struct pci_host_bridge *devm_pci_alloc_host_bridge(struct device *dev,
						   size_t priv);
void pci_free_host_bridge(struct pci_host_bridge *bridge);
struct pci_host_bridge *pci_find_host_bridge(struct pci_bus *bus);

void pci_set_host_bridge_release(struct pci_host_bridge *bridge,
				 void (*release_fn)(struct pci_host_bridge *),
				 void *release_data);

int pcibios_root_bridge_prepare(struct pci_host_bridge *bridge);

/*
 * The first PCI_BRIDGE_RESOURCE_NUM PCI bus resources (those that correspond
 * to P2P or CardBus bridge windows) go in a table.  Additional ones (for
 * buses below host bridges or subtractive decode bridges) go in the list.
 * Use pci_bus_for_each_resource() to iterate through all the resources.
 */

/*
 * PCI_SUBTRACTIVE_DECODE means the bridge forwards the window implicitly
 * and there's no way to program the bridge with the details of the window.
 * This does not apply to ACPI _CRS windows, even with the _DEC subtractive-
 * decode bit set, because they are explicit and can be programmed with _SRS.
 */
#define PCI_SUBTRACTIVE_DECODE	0x1

struct pci_bus_resource {
	struct list_head	list;
	struct resource		*res;
	unsigned int		flags;
};

#define PCI_REGION_FLAG_MASK	0x0fU	/* These bits of resource flags tell us the PCI region flags */

struct pci_bus {
	struct list_head node;		/* Node in list of buses */
	struct pci_bus	*parent;	/* Parent bus this bridge is on */
	struct list_head children;	/* List of child buses */
	struct list_head devices;	/* List of devices on this bus */
	struct pci_dev	*self;		/* Bridge device as seen by parent */
	struct list_head slots;		/* List of slots on this bus;
					   protected by pci_slot_mutex */
	struct resource *resource[PCI_BRIDGE_RESOURCE_NUM];
	struct list_head resources;	/* Address space routed to this bus */
	struct resource busn_res;	/* Bus numbers routed to this bus */

	struct pci_ops	*ops;		/* Configuration access functions */
	void		*sysdata;	/* Hook for sys-specific extension */
	struct proc_dir_entry *procdir;	/* Directory entry in /proc/bus/pci */

	unsigned char	number;		/* Bus number */
	unsigned char	primary;	/* Number of primary bridge */
	unsigned char	max_bus_speed;	/* enum pci_bus_speed */
	unsigned char	cur_bus_speed;	/* enum pci_bus_speed */
#ifdef CONFIG_PCI_DOMAINS_GENERIC
	int		domain_nr;
#endif

	char		name[48];

	unsigned short	bridge_ctl;	/* Manage NO_ISA/FBB/et al behaviors */
	pci_bus_flags_t bus_flags;	/* Inherited by child buses */
	struct device		*bridge;
	struct device		dev;
	struct bin_attribute	*legacy_io;	/* Legacy I/O for this bus */
	struct bin_attribute	*legacy_mem;	/* Legacy mem */
	unsigned int		is_added:1;
	unsigned int		unsafe_warn:1;	/* warned about RW1C config write */
};

#define to_pci_bus(n)	container_of(n, struct pci_bus, dev)

static inline u16 pci_dev_id(struct pci_dev *dev)
{
	return PCI_DEVID(dev->bus->number, dev->devfn);
}

/*
 * Returns true if the PCI bus is root (behind host-PCI bridge),
 * false otherwise
 *
 * Some code assumes that "bus->self == NULL" means that bus is a root bus.
 * This is incorrect because "virtual" buses added for SR-IOV (via
 * virtfn_add_bus()) have "bus->self == NULL" but are not root buses.
 */
static inline bool pci_is_root_bus(struct pci_bus *pbus)
{
	return !(pbus->parent);
}

/**
 * pci_is_bridge - check if the PCI device is a bridge
 * @dev: PCI device
 *
 * Return true if the PCI device is bridge whether it has subordinate
 * or not.
 */
static inline bool pci_is_bridge(struct pci_dev *dev)
{
	return dev->hdr_type == PCI_HEADER_TYPE_BRIDGE ||
		dev->hdr_type == PCI_HEADER_TYPE_CARDBUS;
}

#define for_each_pci_bridge(dev, bus)				\
	list_for_each_entry(dev, &bus->devices, bus_list)	\
		if (!pci_is_bridge(dev)) {} else

static inline struct pci_dev *pci_upstream_bridge(struct pci_dev *dev)
{
	dev = pci_physfn(dev);
	if (pci_is_root_bus(dev->bus))
		return NULL;

	return dev->bus->self;
}

#ifdef CONFIG_PCI_MSI
static inline bool pci_dev_msi_enabled(struct pci_dev *pci_dev)
{
	return pci_dev->msi_enabled || pci_dev->msix_enabled;
}
#else
static inline bool pci_dev_msi_enabled(struct pci_dev *pci_dev) { return false; }
#endif

/* Error values that may be returned by PCI functions */
#define PCIBIOS_SUCCESSFUL		0x00
#define PCIBIOS_FUNC_NOT_SUPPORTED	0x81
#define PCIBIOS_BAD_VENDOR_ID		0x83
#define PCIBIOS_DEVICE_NOT_FOUND	0x86
#define PCIBIOS_BAD_REGISTER_NUMBER	0x87
#define PCIBIOS_SET_FAILED		0x88
#define PCIBIOS_BUFFER_TOO_SMALL	0x89

/* Translate above to generic errno for passing back through non-PCI code */
static inline int pcibios_err_to_errno(int err)
{
	if (err <= PCIBIOS_SUCCESSFUL)
		return err; /* Assume already errno */

	switch (err) {
	case PCIBIOS_FUNC_NOT_SUPPORTED:
		return -ENOENT;
	case PCIBIOS_BAD_VENDOR_ID:
		return -ENOTTY;
	case PCIBIOS_DEVICE_NOT_FOUND:
		return -ENODEV;
	case PCIBIOS_BAD_REGISTER_NUMBER:
		return -EFAULT;
	case PCIBIOS_SET_FAILED:
		return -EIO;
	case PCIBIOS_BUFFER_TOO_SMALL:
		return -ENOSPC;
	}

	return -ERANGE;
}

/* Low-level architecture-dependent routines */

struct pci_ops {
	int (*add_bus)(struct pci_bus *bus);
	void (*remove_bus)(struct pci_bus *bus);
	void __iomem *(*map_bus)(struct pci_bus *bus, unsigned int devfn, int where);
	int (*read)(struct pci_bus *bus, unsigned int devfn, int where, int size, u32 *val);
	int (*write)(struct pci_bus *bus, unsigned int devfn, int where, int size, u32 val);
};

/*
 * ACPI needs to be able to access PCI config space before we've done a
 * PCI bus scan and created pci_bus structures.
 */
int raw_pci_read(unsigned int domain, unsigned int bus, unsigned int devfn,
		 int reg, int len, u32 *val);
int raw_pci_write(unsigned int domain, unsigned int bus, unsigned int devfn,
		  int reg, int len, u32 val);

#ifdef CONFIG_ARCH_DMA_ADDR_T_64BIT
typedef u64 pci_bus_addr_t;
#else
typedef u32 pci_bus_addr_t;
#endif

struct pci_bus_region {
	pci_bus_addr_t	start;
	pci_bus_addr_t	end;
};

struct pci_dynids {
	spinlock_t		lock;	/* Protects list, index */
	struct list_head	list;	/* For IDs added at runtime */
};


/*
 * PCI Error Recovery System (PCI-ERS).  If a PCI device driver provides
 * a set of callbacks in struct pci_error_handlers, that device driver
 * will be notified of PCI bus errors, and will be driven to recovery
 * when an error occurs.
 */

typedef unsigned int __bitwise pci_ers_result_t;

enum pci_ers_result {
	/* No result/none/not supported in device driver */
	PCI_ERS_RESULT_NONE = (__force pci_ers_result_t) 1,

	/* Device driver can recover without slot reset */
	PCI_ERS_RESULT_CAN_RECOVER = (__force pci_ers_result_t) 2,

	/* Device driver wants slot to be reset */
	PCI_ERS_RESULT_NEED_RESET = (__force pci_ers_result_t) 3,

	/* Device has completely failed, is unrecoverable */
	PCI_ERS_RESULT_DISCONNECT = (__force pci_ers_result_t) 4,

	/* Device driver is fully recovered and operational */
	PCI_ERS_RESULT_RECOVERED = (__force pci_ers_result_t) 5,

	/* No AER capabilities registered for the driver */
	PCI_ERS_RESULT_NO_AER_DRIVER = (__force pci_ers_result_t) 6,
};

/* PCI bus error event callbacks */
struct pci_error_handlers {
	/* PCI bus error detected on this device */
	pci_ers_result_t (*error_detected)(struct pci_dev *dev,
					   pci_channel_state_t error);

	/* MMIO has been re-enabled, but not DMA */
	pci_ers_result_t (*mmio_enabled)(struct pci_dev *dev);

	/* PCI slot has been reset */
	pci_ers_result_t (*slot_reset)(struct pci_dev *dev);

	/* PCI function reset prepare or completed */
	void (*reset_prepare)(struct pci_dev *dev);
	void (*reset_done)(struct pci_dev *dev);

	/* Device driver may resume normal operations */
	void (*resume)(struct pci_dev *dev);
};


struct module;

/**
 * struct pci_driver - PCI driver structure
 * @node:	List of driver structures.
 * @name:	Driver name.
 * @id_table:	Pointer to table of device IDs the driver is
 *		interested in.  Most drivers should export this
 *		table using MODULE_DEVICE_TABLE(pci,...).
 * @probe:	This probing function gets called (during execution
 *		of pci_register_driver() for already existing
 *		devices or later if a new device gets inserted) for
 *		all PCI devices which match the ID table and are not
 *		"owned" by the other drivers yet. This function gets
 *		passed a "struct pci_dev \*" for each device whose
 *		entry in the ID table matches the device. The probe
 *		function returns zero when the driver chooses to
 *		take "ownership" of the device or an error code
 *		(negative number) otherwise.
 *		The probe function always gets called from process
 *		context, so it can sleep.
 * @remove:	The remove() function gets called whenever a device
 *		being handled by this driver is removed (either during
 *		deregistration of the driver or when it's manually
 *		pulled out of a hot-pluggable slot).
 *		The remove function always gets called from process
 *		context, so it can sleep.
 * @suspend:	Put device into low power state.
 * @resume:	Wake device from low power state.
 *		(Please see Documentation/power/pci.rst for descriptions
 *		of PCI Power Management and the related functions.)
 * @shutdown:	Hook into reboot_notifier_list (kernel/sys.c).
 *		Intended to stop any idling DMA operations.
 *		Useful for enabling wake-on-lan (NIC) or changing
 *		the power state of a device before reboot.
 *		e.g. drivers/net/e100.c.
 * @sriov_configure: Optional driver callback to allow configuration of
 *		number of VFs to enable via sysfs "sriov_numvfs" file.
 * @sriov_set_msix_vec_count: PF Driver callback to change number of MSI-X
 *              vectors on a VF. Triggered via sysfs "sriov_vf_msix_count".
 *              This will change MSI-X Table Size in the VF Message Control
 *              registers.
 * @sriov_get_vf_total_msix: PF driver callback to get the total number of
 *              MSI-X vectors available for distribution to the VFs.
 * @err_handler: See Documentation/PCI/pci-error-recovery.rst
 * @groups:	Sysfs attribute groups.
 * @dev_groups: Attributes attached to the device that will be
 *              created once it is bound to the driver.
 * @driver:	Driver model structure.
 * @dynids:	List of dynamically added device IDs.
 * @driver_managed_dma: Device driver doesn't use kernel DMA API for DMA.
 *		For most device drivers, no need to care about this flag
 *		as long as all DMAs are handled through the kernel DMA API.
 *		For some special ones, for example VFIO drivers, they know
 *		how to manage the DMA themselves and set this flag so that
 *		the IOMMU layer will allow them to setup and manage their
 *		own I/O address space.
 */
struct pci_driver {
	struct list_head	node;
	//驱动名称
	const char		*name;
	//支持的设备列表
	const struct pci_device_id *id_table;	/* Must be non-NULL for probe to be called */
	//id_table已匹配，进行探测
	int  (*probe)(struct pci_dev *dev, const struct pci_device_id *id);	/* New device inserted */
	void (*remove)(struct pci_dev *dev);	/* Device removed (NULL if not a hot-plug capable driver) */
	//暂停设备
	int  (*suspend)(struct pci_dev *dev, pm_message_t state);	/* Device suspended */
	//恢复（唤醒）设备
	int  (*resume)(struct pci_dev *dev);	/* Device woken up */
	//关闭设备
	void (*shutdown)(struct pci_dev *dev);
	//完成设备sriov的开启，num_vfs为0时，禁止sriov,>0时虚拟num_vfs个vf,返回成功虚拟的数目
	int  (*sriov_configure)(struct pci_dev *dev, int num_vfs); /* On PF */
	int  (*sriov_set_msix_vec_count)(struct pci_dev *vf, int msix_vec_count); /* On PF */
	u32  (*sriov_get_vf_total_msix)(struct pci_dev *pf);
	const struct pci_error_handlers *err_handler;
	const struct attribute_group **groups;
	const struct attribute_group **dev_groups;
<<<<<<< HEAD
	struct device_driver	driver;//设备驱动（可理解为基类）
	struct pci_dynids	dynids;//驱动的动态ids
=======
	struct device_driver	driver;
	struct pci_dynids	dynids;
	bool driver_managed_dma;
>>>>>>> 97ee9d1c
};

static inline struct pci_driver *to_pci_driver(struct device_driver *drv)
{
    return drv ? container_of(drv, struct pci_driver, driver) : NULL;
}

/**
 * PCI_DEVICE - macro used to describe a specific PCI device
 * @vend: the 16 bit PCI Vendor ID
 * @dev: the 16 bit PCI Device ID
 *
 * This macro is used to create a struct pci_device_id that matches a
 * specific device.  The subvendor and subdevice fields will be set to
 * PCI_ANY_ID.
 */
#define PCI_DEVICE(vend,dev) \
	.vendor = (vend), .device = (dev), \
	.subvendor = PCI_ANY_ID, .subdevice = PCI_ANY_ID

/**
 * PCI_DEVICE_DRIVER_OVERRIDE - macro used to describe a PCI device with
 *                              override_only flags.
 * @vend: the 16 bit PCI Vendor ID
 * @dev: the 16 bit PCI Device ID
 * @driver_override: the 32 bit PCI Device override_only
 *
 * This macro is used to create a struct pci_device_id that matches only a
 * driver_override device. The subvendor and subdevice fields will be set to
 * PCI_ANY_ID.
 */
#define PCI_DEVICE_DRIVER_OVERRIDE(vend, dev, driver_override) \
	.vendor = (vend), .device = (dev), .subvendor = PCI_ANY_ID, \
	.subdevice = PCI_ANY_ID, .override_only = (driver_override)

/**
 * PCI_DRIVER_OVERRIDE_DEVICE_VFIO - macro used to describe a VFIO
 *                                   "driver_override" PCI device.
 * @vend: the 16 bit PCI Vendor ID
 * @dev: the 16 bit PCI Device ID
 *
 * This macro is used to create a struct pci_device_id that matches a
 * specific device. The subvendor and subdevice fields will be set to
 * PCI_ANY_ID and the driver_override will be set to
 * PCI_ID_F_VFIO_DRIVER_OVERRIDE.
 */
#define PCI_DRIVER_OVERRIDE_DEVICE_VFIO(vend, dev) \
	PCI_DEVICE_DRIVER_OVERRIDE(vend, dev, PCI_ID_F_VFIO_DRIVER_OVERRIDE)

/**
 * PCI_DEVICE_SUB - macro used to describe a specific PCI device with subsystem
 * @vend: the 16 bit PCI Vendor ID
 * @dev: the 16 bit PCI Device ID
 * @subvend: the 16 bit PCI Subvendor ID
 * @subdev: the 16 bit PCI Subdevice ID
 *
 * This macro is used to create a struct pci_device_id that matches a
 * specific device with subsystem information.
 */
#define PCI_DEVICE_SUB(vend, dev, subvend, subdev) \
	.vendor = (vend), .device = (dev), \
	.subvendor = (subvend), .subdevice = (subdev)

/**
 * PCI_DEVICE_CLASS - macro used to describe a specific PCI device class
 * @dev_class: the class, subclass, prog-if triple for this device
 * @dev_class_mask: the class mask for this device
 *
 * This macro is used to create a struct pci_device_id that matches a
 * specific PCI class.  The vendor, device, subvendor, and subdevice
 * fields will be set to PCI_ANY_ID.
 */
#define PCI_DEVICE_CLASS(dev_class,dev_class_mask) \
	.class = (dev_class), .class_mask = (dev_class_mask), \
	.vendor = PCI_ANY_ID, .device = PCI_ANY_ID, \
	.subvendor = PCI_ANY_ID, .subdevice = PCI_ANY_ID

/**
 * PCI_VDEVICE - macro used to describe a specific PCI device in short form
 * @vend: the vendor name
 * @dev: the 16 bit PCI Device ID
 *
 * This macro is used to create a struct pci_device_id that matches a
 * specific PCI device.  The subvendor, and subdevice fields will be set
 * to PCI_ANY_ID. The macro allows the next field to follow as the device
 * private data.
 */
#define PCI_VDEVICE(vend, dev) \
	.vendor = PCI_VENDOR_ID_##vend, .device = (dev), \
	.subvendor = PCI_ANY_ID, .subdevice = PCI_ANY_ID, 0, 0

/**
 * PCI_DEVICE_DATA - macro used to describe a specific PCI device in very short form
 * @vend: the vendor name (without PCI_VENDOR_ID_ prefix)
 * @dev: the device name (without PCI_DEVICE_ID_<vend>_ prefix)
 * @data: the driver data to be filled
 *
 * This macro is used to create a struct pci_device_id that matches a
 * specific PCI device.  The subvendor, and subdevice fields will be set
 * to PCI_ANY_ID.
 */
#define PCI_DEVICE_DATA(vend, dev, data) \
	.vendor = PCI_VENDOR_ID_##vend, .device = PCI_DEVICE_ID_##vend##_##dev, \
	.subvendor = PCI_ANY_ID, .subdevice = PCI_ANY_ID, 0, 0, \
	.driver_data = (kernel_ulong_t)(data)

enum {
	PCI_REASSIGN_ALL_RSRC	= 0x00000001,	/* Ignore firmware setup */
	PCI_REASSIGN_ALL_BUS	= 0x00000002,	/* Reassign all bus numbers */
	PCI_PROBE_ONLY		= 0x00000004,	/* Use existing setup */
	PCI_CAN_SKIP_ISA_ALIGN	= 0x00000008,	/* Don't do ISA alignment */
	PCI_ENABLE_PROC_DOMAINS	= 0x00000010,	/* Enable domains in /proc */
	PCI_COMPAT_DOMAIN_0	= 0x00000020,	/* ... except domain 0 */
	PCI_SCAN_ALL_PCIE_DEVS	= 0x00000040,	/* Scan all, not just dev 0 */
};

#define PCI_IRQ_LEGACY		(1 << 0) /* Allow legacy interrupts */
#define PCI_IRQ_MSI		(1 << 1) /* Allow MSI interrupts */
#define PCI_IRQ_MSIX		(1 << 2) /* Allow MSI-X interrupts */
#define PCI_IRQ_AFFINITY	(1 << 3) /* Auto-assign affinity */

/* These external functions are only available when PCI support is enabled */
#ifdef CONFIG_PCI

extern unsigned int pci_flags;

static inline void pci_set_flags(int flags) { pci_flags = flags; }
static inline void pci_add_flags(int flags) { pci_flags |= flags; }
static inline void pci_clear_flags(int flags) { pci_flags &= ~flags; }
static inline int pci_has_flag(int flag) { return pci_flags & flag; }

void pcie_bus_configure_settings(struct pci_bus *bus);

enum pcie_bus_config_types {
	PCIE_BUS_TUNE_OFF,	/* Don't touch MPS at all */
	PCIE_BUS_DEFAULT,	/* Ensure MPS matches upstream bridge */
	PCIE_BUS_SAFE,		/* Use largest MPS boot-time devices support */
	PCIE_BUS_PERFORMANCE,	/* Use MPS and MRRS for best performance */
	PCIE_BUS_PEER2PEER,	/* Set MPS = 128 for all devices */
};

extern enum pcie_bus_config_types pcie_bus_config;

extern struct bus_type pci_bus_type;

/* Do NOT directly access these two variables, unless you are arch-specific PCI
 * code, or PCI core code. */
extern struct list_head pci_root_buses;	/* List of all known PCI buses */
/* Some device drivers need know if PCI is initiated */
int no_pci_devices(void);

void pcibios_resource_survey_bus(struct pci_bus *bus);
void pcibios_bus_add_device(struct pci_dev *pdev);
void pcibios_add_bus(struct pci_bus *bus);
void pcibios_remove_bus(struct pci_bus *bus);
void pcibios_fixup_bus(struct pci_bus *);
int __must_check pcibios_enable_device(struct pci_dev *, int mask);
/* Architecture-specific versions may override this (weak) */
char *pcibios_setup(char *str);

/* Used only when drivers/pci/setup.c is used */
resource_size_t pcibios_align_resource(void *, const struct resource *,
				resource_size_t,
				resource_size_t);

/* Weak but can be overridden by arch */
void pci_fixup_cardbus(struct pci_bus *);

/* Generic PCI functions used internally */

void pcibios_resource_to_bus(struct pci_bus *bus, struct pci_bus_region *region,
			     struct resource *res);
void pcibios_bus_to_resource(struct pci_bus *bus, struct resource *res,
			     struct pci_bus_region *region);
void pcibios_scan_specific_bus(int busn);
struct pci_bus *pci_find_bus(int domain, int busnr);
void pci_bus_add_devices(const struct pci_bus *bus);
struct pci_bus *pci_scan_bus(int bus, struct pci_ops *ops, void *sysdata);
struct pci_bus *pci_create_root_bus(struct device *parent, int bus,
				    struct pci_ops *ops, void *sysdata,
				    struct list_head *resources);
int pci_host_probe(struct pci_host_bridge *bridge);
int pci_bus_insert_busn_res(struct pci_bus *b, int bus, int busmax);
int pci_bus_update_busn_res_end(struct pci_bus *b, int busmax);
void pci_bus_release_busn_res(struct pci_bus *b);
struct pci_bus *pci_scan_root_bus(struct device *parent, int bus,
				  struct pci_ops *ops, void *sysdata,
				  struct list_head *resources);
int pci_scan_root_bus_bridge(struct pci_host_bridge *bridge);
struct pci_bus *pci_add_new_bus(struct pci_bus *parent, struct pci_dev *dev,
				int busnr);
struct pci_slot *pci_create_slot(struct pci_bus *parent, int slot_nr,
				 const char *name,
				 struct hotplug_slot *hotplug);
void pci_destroy_slot(struct pci_slot *slot);
#ifdef CONFIG_SYSFS
void pci_dev_assign_slot(struct pci_dev *dev);
#else
static inline void pci_dev_assign_slot(struct pci_dev *dev) { }
#endif
int pci_scan_slot(struct pci_bus *bus, int devfn);
struct pci_dev *pci_scan_single_device(struct pci_bus *bus, int devfn);
void pci_device_add(struct pci_dev *dev, struct pci_bus *bus);
unsigned int pci_scan_child_bus(struct pci_bus *bus);
void pci_bus_add_device(struct pci_dev *dev);
void pci_read_bridge_bases(struct pci_bus *child);
struct resource *pci_find_parent_resource(const struct pci_dev *dev,
					  struct resource *res);
u8 pci_swizzle_interrupt_pin(const struct pci_dev *dev, u8 pin);
int pci_get_interrupt_pin(struct pci_dev *dev, struct pci_dev **bridge);
u8 pci_common_swizzle(struct pci_dev *dev, u8 *pinp);
struct pci_dev *pci_dev_get(struct pci_dev *dev);
void pci_dev_put(struct pci_dev *dev);
void pci_remove_bus(struct pci_bus *b);
void pci_stop_and_remove_bus_device(struct pci_dev *dev);
void pci_stop_and_remove_bus_device_locked(struct pci_dev *dev);
void pci_stop_root_bus(struct pci_bus *bus);
void pci_remove_root_bus(struct pci_bus *bus);
void pci_setup_cardbus(struct pci_bus *bus);
void pcibios_setup_bridge(struct pci_bus *bus, unsigned long type);
void pci_sort_breadthfirst(void);
#define dev_is_pci(d) ((d)->bus == &pci_bus_type)
#define dev_is_pf(d) ((dev_is_pci(d) ? to_pci_dev(d)->is_physfn : false))

/* Generic PCI functions exported to card drivers */

u8 pci_bus_find_capability(struct pci_bus *bus, unsigned int devfn, int cap);
u8 pci_find_capability(struct pci_dev *dev, int cap);
u8 pci_find_next_capability(struct pci_dev *dev, u8 pos, int cap);
u8 pci_find_ht_capability(struct pci_dev *dev, int ht_cap);
u8 pci_find_next_ht_capability(struct pci_dev *dev, u8 pos, int ht_cap);
u16 pci_find_ext_capability(struct pci_dev *dev, int cap);
u16 pci_find_next_ext_capability(struct pci_dev *dev, u16 pos, int cap);
struct pci_bus *pci_find_next_bus(const struct pci_bus *from);
u16 pci_find_vsec_capability(struct pci_dev *dev, u16 vendor, int cap);
u16 pci_find_dvsec_capability(struct pci_dev *dev, u16 vendor, u16 dvsec);

u64 pci_get_dsn(struct pci_dev *dev);

struct pci_dev *pci_get_device(unsigned int vendor, unsigned int device,
			       struct pci_dev *from);
struct pci_dev *pci_get_subsys(unsigned int vendor, unsigned int device,
			       unsigned int ss_vendor, unsigned int ss_device,
			       struct pci_dev *from);
struct pci_dev *pci_get_slot(struct pci_bus *bus, unsigned int devfn);
struct pci_dev *pci_get_domain_bus_and_slot(int domain, unsigned int bus,
					    unsigned int devfn);
struct pci_dev *pci_get_class(unsigned int class, struct pci_dev *from);
int pci_dev_present(const struct pci_device_id *ids);

int pci_bus_read_config_byte(struct pci_bus *bus, unsigned int devfn,
			     int where, u8 *val);
int pci_bus_read_config_word(struct pci_bus *bus, unsigned int devfn,
			     int where, u16 *val);
int pci_bus_read_config_dword(struct pci_bus *bus, unsigned int devfn,
			      int where, u32 *val);
int pci_bus_write_config_byte(struct pci_bus *bus, unsigned int devfn,
			      int where, u8 val);
int pci_bus_write_config_word(struct pci_bus *bus, unsigned int devfn,
			      int where, u16 val);
int pci_bus_write_config_dword(struct pci_bus *bus, unsigned int devfn,
			       int where, u32 val);

int pci_generic_config_read(struct pci_bus *bus, unsigned int devfn,
			    int where, int size, u32 *val);
int pci_generic_config_write(struct pci_bus *bus, unsigned int devfn,
			    int where, int size, u32 val);
int pci_generic_config_read32(struct pci_bus *bus, unsigned int devfn,
			      int where, int size, u32 *val);
int pci_generic_config_write32(struct pci_bus *bus, unsigned int devfn,
			       int where, int size, u32 val);

struct pci_ops *pci_bus_set_ops(struct pci_bus *bus, struct pci_ops *ops);

int pci_read_config_byte(const struct pci_dev *dev, int where, u8 *val);
int pci_read_config_word(const struct pci_dev *dev, int where, u16 *val);
int pci_read_config_dword(const struct pci_dev *dev, int where, u32 *val);
int pci_write_config_byte(const struct pci_dev *dev, int where, u8 val);
int pci_write_config_word(const struct pci_dev *dev, int where, u16 val);
int pci_write_config_dword(const struct pci_dev *dev, int where, u32 val);

int pcie_capability_read_word(struct pci_dev *dev, int pos, u16 *val);
int pcie_capability_read_dword(struct pci_dev *dev, int pos, u32 *val);
int pcie_capability_write_word(struct pci_dev *dev, int pos, u16 val);
int pcie_capability_write_dword(struct pci_dev *dev, int pos, u32 val);
int pcie_capability_clear_and_set_word(struct pci_dev *dev, int pos,
				       u16 clear, u16 set);
int pcie_capability_clear_and_set_dword(struct pci_dev *dev, int pos,
					u32 clear, u32 set);

static inline int pcie_capability_set_word(struct pci_dev *dev, int pos,
					   u16 set)
{
	return pcie_capability_clear_and_set_word(dev, pos, 0, set);
}

static inline int pcie_capability_set_dword(struct pci_dev *dev, int pos,
					    u32 set)
{
	return pcie_capability_clear_and_set_dword(dev, pos, 0, set);
}

static inline int pcie_capability_clear_word(struct pci_dev *dev, int pos,
					     u16 clear)
{
	return pcie_capability_clear_and_set_word(dev, pos, clear, 0);
}

static inline int pcie_capability_clear_dword(struct pci_dev *dev, int pos,
					      u32 clear)
{
	return pcie_capability_clear_and_set_dword(dev, pos, clear, 0);
}

/* User-space driven config access */
int pci_user_read_config_byte(struct pci_dev *dev, int where, u8 *val);
int pci_user_read_config_word(struct pci_dev *dev, int where, u16 *val);
int pci_user_read_config_dword(struct pci_dev *dev, int where, u32 *val);
int pci_user_write_config_byte(struct pci_dev *dev, int where, u8 val);
int pci_user_write_config_word(struct pci_dev *dev, int where, u16 val);
int pci_user_write_config_dword(struct pci_dev *dev, int where, u32 val);

int __must_check pci_enable_device(struct pci_dev *dev);
int __must_check pci_enable_device_io(struct pci_dev *dev);
int __must_check pci_enable_device_mem(struct pci_dev *dev);
int __must_check pci_reenable_device(struct pci_dev *);
int __must_check pcim_enable_device(struct pci_dev *pdev);
void pcim_pin_device(struct pci_dev *pdev);

static inline bool pci_intx_mask_supported(struct pci_dev *pdev)
{
	/*
	 * INTx masking is supported if PCI_COMMAND_INTX_DISABLE is
	 * writable and no quirk has marked the feature broken.
	 */
	return !pdev->broken_intx_masking;
}

static inline int pci_is_enabled(struct pci_dev *pdev)
{
	return (atomic_read(&pdev->enable_cnt) > 0);
}

static inline int pci_is_managed(struct pci_dev *pdev)
{
	return pdev->is_managed;
}

void pci_disable_device(struct pci_dev *dev);

extern unsigned int pcibios_max_latency;
void pci_set_master(struct pci_dev *dev);
void pci_clear_master(struct pci_dev *dev);

int pci_set_pcie_reset_state(struct pci_dev *dev, enum pcie_reset_state state);
int pci_set_cacheline_size(struct pci_dev *dev);
int __must_check pci_set_mwi(struct pci_dev *dev);
int __must_check pcim_set_mwi(struct pci_dev *dev);
int pci_try_set_mwi(struct pci_dev *dev);
void pci_clear_mwi(struct pci_dev *dev);
void pci_disable_parity(struct pci_dev *dev);
void pci_intx(struct pci_dev *dev, int enable);
bool pci_check_and_mask_intx(struct pci_dev *dev);
bool pci_check_and_unmask_intx(struct pci_dev *dev);
int pci_wait_for_pending(struct pci_dev *dev, int pos, u16 mask);
int pci_wait_for_pending_transaction(struct pci_dev *dev);
int pcix_get_max_mmrbc(struct pci_dev *dev);
int pcix_get_mmrbc(struct pci_dev *dev);
int pcix_set_mmrbc(struct pci_dev *dev, int mmrbc);
int pcie_get_readrq(struct pci_dev *dev);
int pcie_set_readrq(struct pci_dev *dev, int rq);
int pcie_get_mps(struct pci_dev *dev);
int pcie_set_mps(struct pci_dev *dev, int mps);
u32 pcie_bandwidth_available(struct pci_dev *dev, struct pci_dev **limiting_dev,
			     enum pci_bus_speed *speed,
			     enum pcie_link_width *width);
void pcie_print_link_status(struct pci_dev *dev);
int pcie_reset_flr(struct pci_dev *dev, bool probe);
int pcie_flr(struct pci_dev *dev);
int __pci_reset_function_locked(struct pci_dev *dev);
int pci_reset_function(struct pci_dev *dev);
int pci_reset_function_locked(struct pci_dev *dev);
int pci_try_reset_function(struct pci_dev *dev);
int pci_probe_reset_slot(struct pci_slot *slot);
int pci_probe_reset_bus(struct pci_bus *bus);
int pci_reset_bus(struct pci_dev *dev);
void pci_reset_secondary_bus(struct pci_dev *dev);
void pcibios_reset_secondary_bus(struct pci_dev *dev);
void pci_update_resource(struct pci_dev *dev, int resno);
int __must_check pci_assign_resource(struct pci_dev *dev, int i);
int __must_check pci_reassign_resource(struct pci_dev *dev, int i, resource_size_t add_size, resource_size_t align);
void pci_release_resource(struct pci_dev *dev, int resno);
static inline int pci_rebar_bytes_to_size(u64 bytes)
{
	bytes = roundup_pow_of_two(bytes);

	/* Return BAR size as defined in the resizable BAR specification */
	return max(ilog2(bytes), 20) - 20;
}

u32 pci_rebar_get_possible_sizes(struct pci_dev *pdev, int bar);
int __must_check pci_resize_resource(struct pci_dev *dev, int i, int size);
int pci_select_bars(struct pci_dev *dev, unsigned long flags);
bool pci_device_is_present(struct pci_dev *pdev);
void pci_ignore_hotplug(struct pci_dev *dev);
struct pci_dev *pci_real_dma_dev(struct pci_dev *dev);
int pci_status_get_and_clear_errors(struct pci_dev *pdev);

int __printf(6, 7) pci_request_irq(struct pci_dev *dev, unsigned int nr,
		irq_handler_t handler, irq_handler_t thread_fn, void *dev_id,
		const char *fmt, ...);
void pci_free_irq(struct pci_dev *dev, unsigned int nr, void *dev_id);

/* ROM control related routines */
int pci_enable_rom(struct pci_dev *pdev);
void pci_disable_rom(struct pci_dev *pdev);
void __iomem __must_check *pci_map_rom(struct pci_dev *pdev, size_t *size);
void pci_unmap_rom(struct pci_dev *pdev, void __iomem *rom);

/* Power management related routines */
int pci_save_state(struct pci_dev *dev);
void pci_restore_state(struct pci_dev *dev);
struct pci_saved_state *pci_store_saved_state(struct pci_dev *dev);
int pci_load_saved_state(struct pci_dev *dev,
			 struct pci_saved_state *state);
int pci_load_and_free_saved_state(struct pci_dev *dev,
				  struct pci_saved_state **state);
int pci_platform_power_transition(struct pci_dev *dev, pci_power_t state);
int pci_set_power_state(struct pci_dev *dev, pci_power_t state);
pci_power_t pci_choose_state(struct pci_dev *dev, pm_message_t state);
bool pci_pme_capable(struct pci_dev *dev, pci_power_t state);
void pci_pme_active(struct pci_dev *dev, bool enable);
int pci_enable_wake(struct pci_dev *dev, pci_power_t state, bool enable);
int pci_wake_from_d3(struct pci_dev *dev, bool enable);
int pci_prepare_to_sleep(struct pci_dev *dev);
int pci_back_from_sleep(struct pci_dev *dev);
bool pci_dev_run_wake(struct pci_dev *dev);
void pci_d3cold_enable(struct pci_dev *dev);
void pci_d3cold_disable(struct pci_dev *dev);
bool pcie_relaxed_ordering_enabled(struct pci_dev *dev);
void pci_resume_bus(struct pci_bus *bus);
void pci_bus_set_current_state(struct pci_bus *bus, pci_power_t state);

/* For use by arch with custom probe code */
void set_pcie_port_type(struct pci_dev *pdev);
void set_pcie_hotplug_bridge(struct pci_dev *pdev);

/* Functions for PCI Hotplug drivers to use */
unsigned int pci_rescan_bus_bridge_resize(struct pci_dev *bridge);
unsigned int pci_rescan_bus(struct pci_bus *bus);
void pci_lock_rescan_remove(void);
void pci_unlock_rescan_remove(void);

/* Vital Product Data routines */
ssize_t pci_read_vpd(struct pci_dev *dev, loff_t pos, size_t count, void *buf);
ssize_t pci_write_vpd(struct pci_dev *dev, loff_t pos, size_t count, const void *buf);
ssize_t pci_read_vpd_any(struct pci_dev *dev, loff_t pos, size_t count, void *buf);
ssize_t pci_write_vpd_any(struct pci_dev *dev, loff_t pos, size_t count, const void *buf);

/* Helper functions for low-level code (drivers/pci/setup-[bus,res].c) */
resource_size_t pcibios_retrieve_fw_addr(struct pci_dev *dev, int idx);
void pci_bus_assign_resources(const struct pci_bus *bus);
void pci_bus_claim_resources(struct pci_bus *bus);
void pci_bus_size_bridges(struct pci_bus *bus);
int pci_claim_resource(struct pci_dev *, int);
int pci_claim_bridge_resource(struct pci_dev *bridge, int i);
void pci_assign_unassigned_resources(void);
void pci_assign_unassigned_bridge_resources(struct pci_dev *bridge);
void pci_assign_unassigned_bus_resources(struct pci_bus *bus);
void pci_assign_unassigned_root_bus_resources(struct pci_bus *bus);
int pci_reassign_bridge_resources(struct pci_dev *bridge, unsigned long type);
void pdev_enable_device(struct pci_dev *);
int pci_enable_resources(struct pci_dev *, int mask);
void pci_assign_irq(struct pci_dev *dev);
struct resource *pci_find_resource(struct pci_dev *dev, struct resource *res);
#define HAVE_PCI_REQ_REGIONS	2
int __must_check pci_request_regions(struct pci_dev *, const char *);
int __must_check pci_request_regions_exclusive(struct pci_dev *, const char *);
void pci_release_regions(struct pci_dev *);
int __must_check pci_request_region(struct pci_dev *, int, const char *);
void pci_release_region(struct pci_dev *, int);
int pci_request_selected_regions(struct pci_dev *, int, const char *);
int pci_request_selected_regions_exclusive(struct pci_dev *, int, const char *);
void pci_release_selected_regions(struct pci_dev *, int);

/* drivers/pci/bus.c */
void pci_add_resource(struct list_head *resources, struct resource *res);
void pci_add_resource_offset(struct list_head *resources, struct resource *res,
			     resource_size_t offset);
void pci_free_resource_list(struct list_head *resources);
void pci_bus_add_resource(struct pci_bus *bus, struct resource *res,
			  unsigned int flags);
struct resource *pci_bus_resource_n(const struct pci_bus *bus, int n);
void pci_bus_remove_resources(struct pci_bus *bus);
int devm_request_pci_bus_resources(struct device *dev,
				   struct list_head *resources);

/* Temporary until new and working PCI SBR API in place */
int pci_bridge_secondary_bus_reset(struct pci_dev *dev);

#define pci_bus_for_each_resource(bus, res, i)				\
	for (i = 0;							\
	    (res = pci_bus_resource_n(bus, i)) || i < PCI_BRIDGE_RESOURCE_NUM; \
	     i++)

int __must_check pci_bus_alloc_resource(struct pci_bus *bus,
			struct resource *res, resource_size_t size,
			resource_size_t align, resource_size_t min,
			unsigned long type_mask,
			resource_size_t (*alignf)(void *,
						  const struct resource *,
						  resource_size_t,
						  resource_size_t),
			void *alignf_data);


int pci_register_io_range(struct fwnode_handle *fwnode, phys_addr_t addr,
			resource_size_t size);
unsigned long pci_address_to_pio(phys_addr_t addr);
phys_addr_t pci_pio_to_address(unsigned long pio);
int pci_remap_iospace(const struct resource *res, phys_addr_t phys_addr);
int devm_pci_remap_iospace(struct device *dev, const struct resource *res,
			   phys_addr_t phys_addr);
void pci_unmap_iospace(struct resource *res);
void __iomem *devm_pci_remap_cfgspace(struct device *dev,
				      resource_size_t offset,
				      resource_size_t size);
void __iomem *devm_pci_remap_cfg_resource(struct device *dev,
					  struct resource *res);

static inline pci_bus_addr_t pci_bus_address(struct pci_dev *pdev, int bar)
{
	struct pci_bus_region region;

	pcibios_resource_to_bus(pdev->bus, &region, &pdev->resource[bar]);
	return region.start;
}

/* Proper probing supporting hot-pluggable devices */
int __must_check __pci_register_driver(struct pci_driver *, struct module *,
				       const char *mod_name);

//注册pci 设备驱动
/* pci_register_driver() must be a macro so KBUILD_MODNAME can be expanded */
#define pci_register_driver(driver)		\
	__pci_register_driver(driver, THIS_MODULE, KBUILD_MODNAME)

void pci_unregister_driver(struct pci_driver *dev);

/**
 * module_pci_driver() - Helper macro for registering a PCI driver
 * @__pci_driver: pci_driver struct
 *
 * Helper macro for PCI drivers which do not do anything special in module
 * init/exit. This eliminates a lot of boilerplate. Each module may only
 * use this macro once, and calling it replaces module_init() and module_exit()
 */
//辅助宏，用于实现pci设备注册与解注册
#define module_pci_driver(__pci_driver) \
	module_driver(__pci_driver, pci_register_driver, pci_unregister_driver)

/**
 * builtin_pci_driver() - Helper macro for registering a PCI driver
 * @__pci_driver: pci_driver struct
 *
 * Helper macro for PCI drivers which do not do anything special in their
 * init code. This eliminates a lot of boilerplate. Each driver may only
 * use this macro once, and calling it replaces device_initcall(...)
 */
#define builtin_pci_driver(__pci_driver) \
	builtin_driver(__pci_driver, pci_register_driver)

struct pci_driver *pci_dev_driver(const struct pci_dev *dev);
int pci_add_dynid(struct pci_driver *drv,
		  unsigned int vendor, unsigned int device,
		  unsigned int subvendor, unsigned int subdevice,
		  unsigned int class, unsigned int class_mask,
		  unsigned long driver_data);
const struct pci_device_id *pci_match_id(const struct pci_device_id *ids,
					 struct pci_dev *dev);
int pci_scan_bridge(struct pci_bus *bus, struct pci_dev *dev, int max,
		    int pass);

void pci_walk_bus(struct pci_bus *top, int (*cb)(struct pci_dev *, void *),
		  void *userdata);
int pci_cfg_space_size(struct pci_dev *dev);
unsigned char pci_bus_max_busnr(struct pci_bus *bus);
void pci_setup_bridge(struct pci_bus *bus);
resource_size_t pcibios_window_alignment(struct pci_bus *bus,
					 unsigned long type);

#define PCI_VGA_STATE_CHANGE_BRIDGE (1 << 0)
#define PCI_VGA_STATE_CHANGE_DECODES (1 << 1)

int pci_set_vga_state(struct pci_dev *pdev, bool decode,
		      unsigned int command_bits, u32 flags);

/*
 * Virtual interrupts allow for more interrupts to be allocated
 * than the device has interrupts for. These are not programmed
 * into the device's MSI-X table and must be handled by some
 * other driver means.
 */
#define PCI_IRQ_VIRTUAL		(1 << 4)

#define PCI_IRQ_ALL_TYPES \
	(PCI_IRQ_LEGACY | PCI_IRQ_MSI | PCI_IRQ_MSIX)

#include <linux/dmapool.h>

struct msix_entry {
	u32	vector;	/* Kernel uses to write allocated vector */
	u16	entry;	/* Driver uses to specify entry, OS writes */
};

#ifdef CONFIG_PCI_MSI
int pci_msi_vec_count(struct pci_dev *dev);
void pci_disable_msi(struct pci_dev *dev);
int pci_msix_vec_count(struct pci_dev *dev);
void pci_disable_msix(struct pci_dev *dev);
void pci_restore_msi_state(struct pci_dev *dev);
int pci_msi_enabled(void);
int pci_enable_msi(struct pci_dev *dev);
int pci_enable_msix_range(struct pci_dev *dev, struct msix_entry *entries,
			  int minvec, int maxvec);
static inline int pci_enable_msix_exact(struct pci_dev *dev,
					struct msix_entry *entries, int nvec)
{
	int rc = pci_enable_msix_range(dev, entries, nvec, nvec);
	if (rc < 0)
		return rc;
	return 0;
}
int pci_alloc_irq_vectors_affinity(struct pci_dev *dev, unsigned int min_vecs,
				   unsigned int max_vecs, unsigned int flags,
				   struct irq_affinity *affd);

void pci_free_irq_vectors(struct pci_dev *dev);
int pci_irq_vector(struct pci_dev *dev, unsigned int nr);
const struct cpumask *pci_irq_get_affinity(struct pci_dev *pdev, int vec);

#else
static inline int pci_msi_vec_count(struct pci_dev *dev) { return -ENOSYS; }
static inline void pci_disable_msi(struct pci_dev *dev) { }
static inline int pci_msix_vec_count(struct pci_dev *dev) { return -ENOSYS; }
static inline void pci_disable_msix(struct pci_dev *dev) { }
static inline void pci_restore_msi_state(struct pci_dev *dev) { }
static inline int pci_msi_enabled(void) { return 0; }
static inline int pci_enable_msi(struct pci_dev *dev)
{ return -ENOSYS; }
static inline int pci_enable_msix_range(struct pci_dev *dev,
			struct msix_entry *entries, int minvec, int maxvec)
{ return -ENOSYS; }
static inline int pci_enable_msix_exact(struct pci_dev *dev,
			struct msix_entry *entries, int nvec)
{ return -ENOSYS; }

static inline int
pci_alloc_irq_vectors_affinity(struct pci_dev *dev, unsigned int min_vecs,
			       unsigned int max_vecs, unsigned int flags,
			       struct irq_affinity *aff_desc)
{
	if ((flags & PCI_IRQ_LEGACY) && min_vecs == 1 && dev->irq)
		return 1;
	return -ENOSPC;
}

static inline void pci_free_irq_vectors(struct pci_dev *dev)
{
}

static inline int pci_irq_vector(struct pci_dev *dev, unsigned int nr)
{
	if (WARN_ON_ONCE(nr > 0))
		return -EINVAL;
	return dev->irq;
}
static inline const struct cpumask *pci_irq_get_affinity(struct pci_dev *pdev,
		int vec)
{
	return cpu_possible_mask;
}
#endif

/**
 * pci_irqd_intx_xlate() - Translate PCI INTx value to an IRQ domain hwirq
 * @d: the INTx IRQ domain
 * @node: the DT node for the device whose interrupt we're translating
 * @intspec: the interrupt specifier data from the DT
 * @intsize: the number of entries in @intspec
 * @out_hwirq: pointer at which to write the hwirq number
 * @out_type: pointer at which to write the interrupt type
 *
 * Translate a PCI INTx interrupt number from device tree in the range 1-4, as
 * stored in the standard PCI_INTERRUPT_PIN register, to a value in the range
 * 0-3 suitable for use in a 4 entry IRQ domain. That is, subtract one from the
 * INTx value to obtain the hwirq number.
 *
 * Returns 0 on success, or -EINVAL if the interrupt specifier is out of range.
 */
static inline int pci_irqd_intx_xlate(struct irq_domain *d,
				      struct device_node *node,
				      const u32 *intspec,
				      unsigned int intsize,
				      unsigned long *out_hwirq,
				      unsigned int *out_type)
{
	const u32 intx = intspec[0];

	if (intx < PCI_INTERRUPT_INTA || intx > PCI_INTERRUPT_INTD)
		return -EINVAL;

	*out_hwirq = intx - PCI_INTERRUPT_INTA;
	return 0;
}

#ifdef CONFIG_PCIEPORTBUS
extern bool pcie_ports_disabled;
extern bool pcie_ports_native;
#else
#define pcie_ports_disabled	true
#define pcie_ports_native	false
#endif

#define PCIE_LINK_STATE_L0S		BIT(0)
#define PCIE_LINK_STATE_L1		BIT(1)
#define PCIE_LINK_STATE_CLKPM		BIT(2)
#define PCIE_LINK_STATE_L1_1		BIT(3)
#define PCIE_LINK_STATE_L1_2		BIT(4)
#define PCIE_LINK_STATE_L1_1_PCIPM	BIT(5)
#define PCIE_LINK_STATE_L1_2_PCIPM	BIT(6)

#ifdef CONFIG_PCIEASPM
int pci_disable_link_state(struct pci_dev *pdev, int state);
int pci_disable_link_state_locked(struct pci_dev *pdev, int state);
void pcie_no_aspm(void);
bool pcie_aspm_support_enabled(void);
bool pcie_aspm_enabled(struct pci_dev *pdev);
#else
static inline int pci_disable_link_state(struct pci_dev *pdev, int state)
{ return 0; }
static inline int pci_disable_link_state_locked(struct pci_dev *pdev, int state)
{ return 0; }
static inline void pcie_no_aspm(void) { }
static inline bool pcie_aspm_support_enabled(void) { return false; }
static inline bool pcie_aspm_enabled(struct pci_dev *pdev) { return false; }
#endif

#ifdef CONFIG_PCIEAER
bool pci_aer_available(void);
#else
static inline bool pci_aer_available(void) { return false; }
#endif

bool pci_ats_disabled(void);

#ifdef CONFIG_PCIE_PTM
int pci_enable_ptm(struct pci_dev *dev, u8 *granularity);
void pci_disable_ptm(struct pci_dev *dev);
bool pcie_ptm_enabled(struct pci_dev *dev);
#else
static inline int pci_enable_ptm(struct pci_dev *dev, u8 *granularity)
{ return -EINVAL; }
static inline void pci_disable_ptm(struct pci_dev *dev) { }
static inline bool pcie_ptm_enabled(struct pci_dev *dev)
{ return false; }
#endif

void pci_cfg_access_lock(struct pci_dev *dev);
bool pci_cfg_access_trylock(struct pci_dev *dev);
void pci_cfg_access_unlock(struct pci_dev *dev);

void pci_dev_lock(struct pci_dev *dev);
int pci_dev_trylock(struct pci_dev *dev);
void pci_dev_unlock(struct pci_dev *dev);

/*
 * PCI domain support.  Sometimes called PCI segment (eg by ACPI),
 * a PCI domain is defined to be a set of PCI buses which share
 * configuration space.
 */
#ifdef CONFIG_PCI_DOMAINS
extern int pci_domains_supported;
#else
enum { pci_domains_supported = 0 };
static inline int pci_domain_nr(struct pci_bus *bus) { return 0; }
static inline int pci_proc_domain(struct pci_bus *bus) { return 0; }
#endif /* CONFIG_PCI_DOMAINS */

/*
 * Generic implementation for PCI domain support. If your
 * architecture does not need custom management of PCI
 * domains then this implementation will be used
 */
#ifdef CONFIG_PCI_DOMAINS_GENERIC
static inline int pci_domain_nr(struct pci_bus *bus)
{
	return bus->domain_nr;
}
#ifdef CONFIG_ACPI
int acpi_pci_bus_find_domain_nr(struct pci_bus *bus);
#else
static inline int acpi_pci_bus_find_domain_nr(struct pci_bus *bus)
{ return 0; }
#endif
int pci_bus_find_domain_nr(struct pci_bus *bus, struct device *parent);
#endif

/* Some architectures require additional setup to direct VGA traffic */
typedef int (*arch_set_vga_state_t)(struct pci_dev *pdev, bool decode,
				    unsigned int command_bits, u32 flags);
void pci_register_set_vga_state(arch_set_vga_state_t func);

static inline int
pci_request_io_regions(struct pci_dev *pdev, const char *name)
{
	return pci_request_selected_regions(pdev,
			    pci_select_bars(pdev, IORESOURCE_IO), name);
}

static inline void
pci_release_io_regions(struct pci_dev *pdev)
{
	return pci_release_selected_regions(pdev,
			    pci_select_bars(pdev, IORESOURCE_IO));
}

static inline int
pci_request_mem_regions(struct pci_dev *pdev, const char *name)
{
	return pci_request_selected_regions(pdev,
			    pci_select_bars(pdev, IORESOURCE_MEM), name);
}

static inline void
pci_release_mem_regions(struct pci_dev *pdev)
{
	return pci_release_selected_regions(pdev,
			    pci_select_bars(pdev, IORESOURCE_MEM));
}

#else /* CONFIG_PCI is not enabled */

static inline void pci_set_flags(int flags) { }
static inline void pci_add_flags(int flags) { }
static inline void pci_clear_flags(int flags) { }
static inline int pci_has_flag(int flag) { return 0; }

/*
 * If the system does not have PCI, clearly these return errors.  Define
 * these as simple inline functions to avoid hair in drivers.
 */
#define _PCI_NOP(o, s, t) \
	static inline int pci_##o##_config_##s(struct pci_dev *dev, \
						int where, t val) \
		{ return PCIBIOS_FUNC_NOT_SUPPORTED; }

#define _PCI_NOP_ALL(o, x)	_PCI_NOP(o, byte, u8 x) \
				_PCI_NOP(o, word, u16 x) \
				_PCI_NOP(o, dword, u32 x)
_PCI_NOP_ALL(read, *)
_PCI_NOP_ALL(write,)

static inline struct pci_dev *pci_get_device(unsigned int vendor,
					     unsigned int device,
					     struct pci_dev *from)
{ return NULL; }

static inline struct pci_dev *pci_get_subsys(unsigned int vendor,
					     unsigned int device,
					     unsigned int ss_vendor,
					     unsigned int ss_device,
					     struct pci_dev *from)
{ return NULL; }

static inline struct pci_dev *pci_get_class(unsigned int class,
					    struct pci_dev *from)
{ return NULL; }


static inline int pci_dev_present(const struct pci_device_id *ids)
{ return 0; }

#define no_pci_devices()	(1)
#define pci_dev_put(dev)	do { } while (0)

static inline void pci_set_master(struct pci_dev *dev) { }
static inline int pci_enable_device(struct pci_dev *dev) { return -EIO; }
static inline void pci_disable_device(struct pci_dev *dev) { }
static inline int pcim_enable_device(struct pci_dev *pdev) { return -EIO; }
static inline int pci_assign_resource(struct pci_dev *dev, int i)
{ return -EBUSY; }
static inline int __must_check __pci_register_driver(struct pci_driver *drv,
						     struct module *owner,
						     const char *mod_name)
{ return 0; }
static inline int pci_register_driver(struct pci_driver *drv)
{ return 0; }
static inline void pci_unregister_driver(struct pci_driver *drv) { }
static inline u8 pci_find_capability(struct pci_dev *dev, int cap)
{ return 0; }
static inline int pci_find_next_capability(struct pci_dev *dev, u8 post,
					   int cap)
{ return 0; }
static inline int pci_find_ext_capability(struct pci_dev *dev, int cap)
{ return 0; }

static inline u64 pci_get_dsn(struct pci_dev *dev)
{ return 0; }

/* Power management related routines */
static inline int pci_save_state(struct pci_dev *dev) { return 0; }
static inline void pci_restore_state(struct pci_dev *dev) { }
static inline int pci_set_power_state(struct pci_dev *dev, pci_power_t state)
{ return 0; }
static inline int pci_wake_from_d3(struct pci_dev *dev, bool enable)
{ return 0; }
static inline pci_power_t pci_choose_state(struct pci_dev *dev,
					   pm_message_t state)
{ return PCI_D0; }
static inline int pci_enable_wake(struct pci_dev *dev, pci_power_t state,
				  int enable)
{ return 0; }

static inline struct resource *pci_find_resource(struct pci_dev *dev,
						 struct resource *res)
{ return NULL; }
static inline int pci_request_regions(struct pci_dev *dev, const char *res_name)
{ return -EIO; }
static inline void pci_release_regions(struct pci_dev *dev) { }

static inline int pci_register_io_range(struct fwnode_handle *fwnode,
					phys_addr_t addr, resource_size_t size)
{ return -EINVAL; }

static inline unsigned long pci_address_to_pio(phys_addr_t addr) { return -1; }

static inline struct pci_bus *pci_find_next_bus(const struct pci_bus *from)
{ return NULL; }
static inline struct pci_dev *pci_get_slot(struct pci_bus *bus,
						unsigned int devfn)
{ return NULL; }
static inline struct pci_dev *pci_get_domain_bus_and_slot(int domain,
					unsigned int bus, unsigned int devfn)
{ return NULL; }

static inline int pci_domain_nr(struct pci_bus *bus) { return 0; }
static inline struct pci_dev *pci_dev_get(struct pci_dev *dev) { return NULL; }

#define dev_is_pci(d) (false)
#define dev_is_pf(d) (false)
static inline bool pci_acs_enabled(struct pci_dev *pdev, u16 acs_flags)
{ return false; }
static inline int pci_irqd_intx_xlate(struct irq_domain *d,
				      struct device_node *node,
				      const u32 *intspec,
				      unsigned int intsize,
				      unsigned long *out_hwirq,
				      unsigned int *out_type)
{ return -EINVAL; }

static inline const struct pci_device_id *pci_match_id(const struct pci_device_id *ids,
							 struct pci_dev *dev)
{ return NULL; }
static inline bool pci_ats_disabled(void) { return true; }

static inline int pci_irq_vector(struct pci_dev *dev, unsigned int nr)
{
	return -EINVAL;
}

static inline int
pci_alloc_irq_vectors_affinity(struct pci_dev *dev, unsigned int min_vecs,
			       unsigned int max_vecs, unsigned int flags,
			       struct irq_affinity *aff_desc)
{
	return -ENOSPC;
}
#endif /* CONFIG_PCI */

static inline int
pci_alloc_irq_vectors(struct pci_dev *dev, unsigned int min_vecs,
		      unsigned int max_vecs, unsigned int flags)
{
	return pci_alloc_irq_vectors_affinity(dev, min_vecs, max_vecs, flags,
					      NULL);
}

/* Include architecture-dependent settings and functions */

#include <asm/pci.h>

/*
 * pci_mmap_resource_range() maps a specific BAR, and vm->vm_pgoff
 * is expected to be an offset within that region.
 *
 */
int pci_mmap_resource_range(struct pci_dev *dev, int bar,
			    struct vm_area_struct *vma,
			    enum pci_mmap_state mmap_state, int write_combine);

#ifndef arch_can_pci_mmap_wc
#define arch_can_pci_mmap_wc()		0
#endif

#ifndef arch_can_pci_mmap_io
#define arch_can_pci_mmap_io()		0
#define pci_iobar_pfn(pdev, bar, vma) (-EINVAL)
#else
int pci_iobar_pfn(struct pci_dev *pdev, int bar, struct vm_area_struct *vma);
#endif

#ifndef pci_root_bus_fwnode
#define pci_root_bus_fwnode(bus)	NULL
#endif

/*
 * These helpers provide future and backwards compatibility
 * for accessing popular PCI BAR info
 */
//bar的起始地址
#define pci_resource_start(dev, bar)	((dev)->resource[(bar)].start)

//bar的结尾地址
#define pci_resource_end(dev, bar)	((dev)->resource[(bar)].end)

//取第bar个dev资源flags
#define pci_resource_flags(dev, bar)	((dev)->resource[(bar)].flags)

//获得dev[bar]内存的长度
//如果start为0，且end也为0的情况下返回0，否则长度为end-（start+1）
#define pci_resource_len(dev,bar) \
	((pci_resource_end((dev), (bar)) == 0) ? 0 :	\
							\
	 (pci_resource_end((dev), (bar)) -		\
	  pci_resource_start((dev), (bar)) + 1))

/*
 * Similar to the helpers above, these manipulate per-pci_dev
 * driver-specific data.  They are really just a wrapper around
 * the generic device structure functions of these calls.
 */
static inline void *pci_get_drvdata(struct pci_dev *pdev)
{
	return dev_get_drvdata(&pdev->dev);
}

static inline void pci_set_drvdata(struct pci_dev *pdev, void *data)
{
	dev_set_drvdata(&pdev->dev, data);
}

static inline const char *pci_name(const struct pci_dev *pdev)
{
	return dev_name(&pdev->dev);
}

void pci_resource_to_user(const struct pci_dev *dev, int bar,
			  const struct resource *rsrc,
			  resource_size_t *start, resource_size_t *end);

/*
 * The world is not perfect and supplies us with broken PCI devices.
 * For at least a part of these bugs we need a work-around, so both
 * generic (drivers/pci/quirks.c) and per-architecture code can define
 * fixup hooks to be called for particular buggy devices.
 */

struct pci_fixup {
	u16 vendor;			/* Or PCI_ANY_ID */
	u16 device;			/* Or PCI_ANY_ID */
	u32 class;			/* Or PCI_ANY_ID */
	unsigned int class_shift;	/* should be 0, 8, 16 */
#ifdef CONFIG_HAVE_ARCH_PREL32_RELOCATIONS
	int hook_offset;
#else
	void (*hook)(struct pci_dev *dev);
#endif
};

enum pci_fixup_pass {
	pci_fixup_early,	/* Before probing BARs */
	pci_fixup_header,	/* After reading configuration header */
	pci_fixup_final,	/* Final phase of device fixups */
	pci_fixup_enable,	/* pci_enable_device() time */
	pci_fixup_resume,	/* pci_device_resume() */
	pci_fixup_suspend,	/* pci_device_suspend() */
	pci_fixup_resume_early, /* pci_device_resume_early() */
	pci_fixup_suspend_late,	/* pci_device_suspend_late() */
};

#ifdef CONFIG_HAVE_ARCH_PREL32_RELOCATIONS
#define ___DECLARE_PCI_FIXUP_SECTION(sec, name, vendor, device, class,	\
				    class_shift, hook)			\
	__ADDRESSABLE(hook)						\
	asm(".section "	#sec ", \"a\"				\n"	\
	    ".balign	16					\n"	\
	    ".short "	#vendor ", " #device "			\n"	\
	    ".long "	#class ", " #class_shift "		\n"	\
	    ".long "	#hook " - .				\n"	\
	    ".previous						\n");

/*
 * Clang's LTO may rename static functions in C, but has no way to
 * handle such renamings when referenced from inline asm. To work
 * around this, create global C stubs for these cases.
 */
#ifdef CONFIG_LTO_CLANG
#define __DECLARE_PCI_FIXUP_SECTION(sec, name, vendor, device, class,	\
				  class_shift, hook, stub)		\
	void stub(struct pci_dev *dev);					\
	void stub(struct pci_dev *dev)					\
	{ 								\
		hook(dev); 						\
	}								\
	___DECLARE_PCI_FIXUP_SECTION(sec, name, vendor, device, class,	\
				  class_shift, stub)
#else
#define __DECLARE_PCI_FIXUP_SECTION(sec, name, vendor, device, class,	\
				  class_shift, hook, stub)		\
	___DECLARE_PCI_FIXUP_SECTION(sec, name, vendor, device, class,	\
				  class_shift, hook)
#endif

#define DECLARE_PCI_FIXUP_SECTION(sec, name, vendor, device, class,	\
				  class_shift, hook)			\
	__DECLARE_PCI_FIXUP_SECTION(sec, name, vendor, device, class,	\
				  class_shift, hook, __UNIQUE_ID(hook))
#else
/* Anonymous variables would be nice... */
#define DECLARE_PCI_FIXUP_SECTION(section, name, vendor, device, class,	\
				  class_shift, hook)			\
	static const struct pci_fixup __PASTE(__pci_fixup_##name,__LINE__) __used	\
	__attribute__((__section__(#section), aligned((sizeof(void *)))))    \
		= { vendor, device, class, class_shift, hook };
#endif

#define DECLARE_PCI_FIXUP_CLASS_EARLY(vendor, device, class,		\
					 class_shift, hook)		\
	DECLARE_PCI_FIXUP_SECTION(.pci_fixup_early,			\
		hook, vendor, device, class, class_shift, hook)
#define DECLARE_PCI_FIXUP_CLASS_HEADER(vendor, device, class,		\
					 class_shift, hook)		\
	DECLARE_PCI_FIXUP_SECTION(.pci_fixup_header,			\
		hook, vendor, device, class, class_shift, hook)
#define DECLARE_PCI_FIXUP_CLASS_FINAL(vendor, device, class,		\
					 class_shift, hook)		\
	DECLARE_PCI_FIXUP_SECTION(.pci_fixup_final,			\
		hook, vendor, device, class, class_shift, hook)
#define DECLARE_PCI_FIXUP_CLASS_ENABLE(vendor, device, class,		\
					 class_shift, hook)		\
	DECLARE_PCI_FIXUP_SECTION(.pci_fixup_enable,			\
		hook, vendor, device, class, class_shift, hook)
#define DECLARE_PCI_FIXUP_CLASS_RESUME(vendor, device, class,		\
					 class_shift, hook)		\
	DECLARE_PCI_FIXUP_SECTION(.pci_fixup_resume,			\
		resume##hook, vendor, device, class, class_shift, hook)
#define DECLARE_PCI_FIXUP_CLASS_RESUME_EARLY(vendor, device, class,	\
					 class_shift, hook)		\
	DECLARE_PCI_FIXUP_SECTION(.pci_fixup_resume_early,		\
		resume_early##hook, vendor, device, class, class_shift, hook)
#define DECLARE_PCI_FIXUP_CLASS_SUSPEND(vendor, device, class,		\
					 class_shift, hook)		\
	DECLARE_PCI_FIXUP_SECTION(.pci_fixup_suspend,			\
		suspend##hook, vendor, device, class, class_shift, hook)
#define DECLARE_PCI_FIXUP_CLASS_SUSPEND_LATE(vendor, device, class,	\
					 class_shift, hook)		\
	DECLARE_PCI_FIXUP_SECTION(.pci_fixup_suspend_late,		\
		suspend_late##hook, vendor, device, class, class_shift, hook)

#define DECLARE_PCI_FIXUP_EARLY(vendor, device, hook)			\
	DECLARE_PCI_FIXUP_SECTION(.pci_fixup_early,			\
		hook, vendor, device, PCI_ANY_ID, 0, hook)
#define DECLARE_PCI_FIXUP_HEADER(vendor, device, hook)			\
	DECLARE_PCI_FIXUP_SECTION(.pci_fixup_header,			\
		hook, vendor, device, PCI_ANY_ID, 0, hook)
#define DECLARE_PCI_FIXUP_FINAL(vendor, device, hook)			\
	DECLARE_PCI_FIXUP_SECTION(.pci_fixup_final,			\
		hook, vendor, device, PCI_ANY_ID, 0, hook)
#define DECLARE_PCI_FIXUP_ENABLE(vendor, device, hook)			\
	DECLARE_PCI_FIXUP_SECTION(.pci_fixup_enable,			\
		hook, vendor, device, PCI_ANY_ID, 0, hook)
#define DECLARE_PCI_FIXUP_RESUME(vendor, device, hook)			\
	DECLARE_PCI_FIXUP_SECTION(.pci_fixup_resume,			\
		resume##hook, vendor, device, PCI_ANY_ID, 0, hook)
#define DECLARE_PCI_FIXUP_RESUME_EARLY(vendor, device, hook)		\
	DECLARE_PCI_FIXUP_SECTION(.pci_fixup_resume_early,		\
		resume_early##hook, vendor, device, PCI_ANY_ID, 0, hook)
#define DECLARE_PCI_FIXUP_SUSPEND(vendor, device, hook)			\
	DECLARE_PCI_FIXUP_SECTION(.pci_fixup_suspend,			\
		suspend##hook, vendor, device, PCI_ANY_ID, 0, hook)
#define DECLARE_PCI_FIXUP_SUSPEND_LATE(vendor, device, hook)		\
	DECLARE_PCI_FIXUP_SECTION(.pci_fixup_suspend_late,		\
		suspend_late##hook, vendor, device, PCI_ANY_ID, 0, hook)

#ifdef CONFIG_PCI_QUIRKS
void pci_fixup_device(enum pci_fixup_pass pass, struct pci_dev *dev);
#else
static inline void pci_fixup_device(enum pci_fixup_pass pass,
				    struct pci_dev *dev) { }
#endif

void __iomem *pcim_iomap(struct pci_dev *pdev, int bar, unsigned long maxlen);
void pcim_iounmap(struct pci_dev *pdev, void __iomem *addr);
void __iomem * const *pcim_iomap_table(struct pci_dev *pdev);
int pcim_iomap_regions(struct pci_dev *pdev, int mask, const char *name);
int pcim_iomap_regions_request_all(struct pci_dev *pdev, int mask,
				   const char *name);
void pcim_iounmap_regions(struct pci_dev *pdev, int mask);

extern int pci_pci_problems;
#define PCIPCI_FAIL		1	/* No PCI PCI DMA */
#define PCIPCI_TRITON		2
#define PCIPCI_NATOMA		4
#define PCIPCI_VIAETBF		8
#define PCIPCI_VSFX		16
#define PCIPCI_ALIMAGIK		32	/* Need low latency setting */
#define PCIAGP_FAIL		64	/* No PCI to AGP DMA */

extern unsigned long pci_cardbus_io_size;
extern unsigned long pci_cardbus_mem_size;
extern u8 pci_dfl_cache_line_size;
extern u8 pci_cache_line_size;

/* Architecture-specific versions may override these (weak) */
void pcibios_disable_device(struct pci_dev *dev);
void pcibios_set_master(struct pci_dev *dev);
int pcibios_set_pcie_reset_state(struct pci_dev *dev,
				 enum pcie_reset_state state);
int pcibios_device_add(struct pci_dev *dev);
void pcibios_release_device(struct pci_dev *dev);
#ifdef CONFIG_PCI
void pcibios_penalize_isa_irq(int irq, int active);
#else
static inline void pcibios_penalize_isa_irq(int irq, int active) {}
#endif
int pcibios_alloc_irq(struct pci_dev *dev);
void pcibios_free_irq(struct pci_dev *dev);
resource_size_t pcibios_default_alignment(void);

#if defined(CONFIG_PCI_MMCONFIG) || defined(CONFIG_ACPI_MCFG)
void __init pci_mmcfg_early_init(void);
void __init pci_mmcfg_late_init(void);
#else
static inline void pci_mmcfg_early_init(void) { }
static inline void pci_mmcfg_late_init(void) { }
#endif

int pci_ext_cfg_avail(void);

void __iomem *pci_ioremap_bar(struct pci_dev *pdev, int bar);
void __iomem *pci_ioremap_wc_bar(struct pci_dev *pdev, int bar);

#ifdef CONFIG_PCI_IOV
int pci_iov_virtfn_bus(struct pci_dev *dev, int id);
int pci_iov_virtfn_devfn(struct pci_dev *dev, int id);
int pci_iov_vf_id(struct pci_dev *dev);
void *pci_iov_get_pf_drvdata(struct pci_dev *dev, struct pci_driver *pf_driver);
int pci_enable_sriov(struct pci_dev *dev, int nr_virtfn);
void pci_disable_sriov(struct pci_dev *dev);

int pci_iov_sysfs_link(struct pci_dev *dev, struct pci_dev *virtfn, int id);
int pci_iov_add_virtfn(struct pci_dev *dev, int id);
void pci_iov_remove_virtfn(struct pci_dev *dev, int id);
int pci_num_vf(struct pci_dev *dev);
int pci_vfs_assigned(struct pci_dev *dev);
int pci_sriov_set_totalvfs(struct pci_dev *dev, u16 numvfs);
int pci_sriov_get_totalvfs(struct pci_dev *dev);
int pci_sriov_configure_simple(struct pci_dev *dev, int nr_virtfn);
resource_size_t pci_iov_resource_size(struct pci_dev *dev, int resno);
void pci_vf_drivers_autoprobe(struct pci_dev *dev, bool probe);

/* Arch may override these (weak) */
int pcibios_sriov_enable(struct pci_dev *pdev, u16 num_vfs);
int pcibios_sriov_disable(struct pci_dev *pdev);
resource_size_t pcibios_iov_resource_alignment(struct pci_dev *dev, int resno);
#else
static inline int pci_iov_virtfn_bus(struct pci_dev *dev, int id)
{
	return -ENOSYS;
}
static inline int pci_iov_virtfn_devfn(struct pci_dev *dev, int id)
{
	return -ENOSYS;
}

static inline int pci_iov_vf_id(struct pci_dev *dev)
{
	return -ENOSYS;
}

static inline void *pci_iov_get_pf_drvdata(struct pci_dev *dev,
					   struct pci_driver *pf_driver)
{
	return ERR_PTR(-EINVAL);
}

static inline int pci_enable_sriov(struct pci_dev *dev, int nr_virtfn)
{ return -ENODEV; }

static inline int pci_iov_sysfs_link(struct pci_dev *dev,
				     struct pci_dev *virtfn, int id)
{
	return -ENODEV;
}
static inline int pci_iov_add_virtfn(struct pci_dev *dev, int id)
{
	return -ENOSYS;
}
static inline void pci_iov_remove_virtfn(struct pci_dev *dev,
					 int id) { }
static inline void pci_disable_sriov(struct pci_dev *dev) { }
static inline int pci_num_vf(struct pci_dev *dev) { return 0; }
static inline int pci_vfs_assigned(struct pci_dev *dev)
{ return 0; }
static inline int pci_sriov_set_totalvfs(struct pci_dev *dev, u16 numvfs)
{ return 0; }
static inline int pci_sriov_get_totalvfs(struct pci_dev *dev)
{ return 0; }
#define pci_sriov_configure_simple	NULL
static inline resource_size_t pci_iov_resource_size(struct pci_dev *dev, int resno)
{ return 0; }
static inline void pci_vf_drivers_autoprobe(struct pci_dev *dev, bool probe) { }
#endif

#if defined(CONFIG_HOTPLUG_PCI) || defined(CONFIG_HOTPLUG_PCI_MODULE)
void pci_hp_create_module_link(struct pci_slot *pci_slot);
void pci_hp_remove_module_link(struct pci_slot *pci_slot);
#endif

/**
 * pci_pcie_cap - get the saved PCIe capability offset
 * @dev: PCI device
 *
 * PCIe capability offset is calculated at PCI device initialization
 * time and saved in the data structure. This function returns saved
 * PCIe capability offset. Using this instead of pci_find_capability()
 * reduces unnecessary search in the PCI configuration space. If you
 * need to calculate PCIe capability offset from raw device for some
 * reasons, please use pci_find_capability() instead.
 */
static inline int pci_pcie_cap(struct pci_dev *dev)
{
	return dev->pcie_cap;
}

/**
 * pci_is_pcie - check if the PCI device is PCI Express capable
 * @dev: PCI device
 *
 * Returns: true if the PCI device is PCI Express capable, false otherwise.
 */
static inline bool pci_is_pcie(struct pci_dev *dev)
{
	return pci_pcie_cap(dev);
}

/**
 * pcie_caps_reg - get the PCIe Capabilities Register
 * @dev: PCI device
 */
static inline u16 pcie_caps_reg(const struct pci_dev *dev)
{
	return dev->pcie_flags_reg;
}

/**
 * pci_pcie_type - get the PCIe device/port type
 * @dev: PCI device
 */
static inline int pci_pcie_type(const struct pci_dev *dev)
{
	return (pcie_caps_reg(dev) & PCI_EXP_FLAGS_TYPE) >> 4;
}

/**
 * pcie_find_root_port - Get the PCIe root port device
 * @dev: PCI device
 *
 * Traverse up the parent chain and return the PCIe Root Port PCI Device
 * for a given PCI/PCIe Device.
 */
static inline struct pci_dev *pcie_find_root_port(struct pci_dev *dev)
{
	while (dev) {
		if (pci_is_pcie(dev) &&
		    pci_pcie_type(dev) == PCI_EXP_TYPE_ROOT_PORT)
			return dev;
		dev = pci_upstream_bridge(dev);
	}

	return NULL;
}

void pci_request_acs(void);
bool pci_acs_enabled(struct pci_dev *pdev, u16 acs_flags);
bool pci_acs_path_enabled(struct pci_dev *start,
			  struct pci_dev *end, u16 acs_flags);
int pci_enable_atomic_ops_to_root(struct pci_dev *dev, u32 cap_mask);

#define PCI_VPD_LRDT			0x80	/* Large Resource Data Type */
#define PCI_VPD_LRDT_ID(x)		((x) | PCI_VPD_LRDT)

/* Large Resource Data Type Tag Item Names */
#define PCI_VPD_LTIN_ID_STRING		0x02	/* Identifier String */
#define PCI_VPD_LTIN_RO_DATA		0x10	/* Read-Only Data */
#define PCI_VPD_LTIN_RW_DATA		0x11	/* Read-Write Data */

#define PCI_VPD_LRDT_ID_STRING		PCI_VPD_LRDT_ID(PCI_VPD_LTIN_ID_STRING)
#define PCI_VPD_LRDT_RO_DATA		PCI_VPD_LRDT_ID(PCI_VPD_LTIN_RO_DATA)
#define PCI_VPD_LRDT_RW_DATA		PCI_VPD_LRDT_ID(PCI_VPD_LTIN_RW_DATA)

#define PCI_VPD_RO_KEYWORD_PARTNO	"PN"
#define PCI_VPD_RO_KEYWORD_SERIALNO	"SN"
#define PCI_VPD_RO_KEYWORD_MFR_ID	"MN"
#define PCI_VPD_RO_KEYWORD_VENDOR0	"V0"
#define PCI_VPD_RO_KEYWORD_CHKSUM	"RV"

/**
 * pci_vpd_alloc - Allocate buffer and read VPD into it
 * @dev: PCI device
 * @size: pointer to field where VPD length is returned
 *
 * Returns pointer to allocated buffer or an ERR_PTR in case of failure
 */
void *pci_vpd_alloc(struct pci_dev *dev, unsigned int *size);

/**
 * pci_vpd_find_id_string - Locate id string in VPD
 * @buf: Pointer to buffered VPD data
 * @len: The length of the buffer area in which to search
 * @size: Pointer to field where length of id string is returned
 *
 * Returns the index of the id string or -ENOENT if not found.
 */
int pci_vpd_find_id_string(const u8 *buf, unsigned int len, unsigned int *size);

/**
 * pci_vpd_find_ro_info_keyword - Locate info field keyword in VPD RO section
 * @buf: Pointer to buffered VPD data
 * @len: The length of the buffer area in which to search
 * @kw: The keyword to search for
 * @size: Pointer to field where length of found keyword data is returned
 *
 * Returns the index of the information field keyword data or -ENOENT if
 * not found.
 */
int pci_vpd_find_ro_info_keyword(const void *buf, unsigned int len,
				 const char *kw, unsigned int *size);

/**
 * pci_vpd_check_csum - Check VPD checksum
 * @buf: Pointer to buffered VPD data
 * @len: VPD size
 *
 * Returns 1 if VPD has no checksum, otherwise 0 or an errno
 */
int pci_vpd_check_csum(const void *buf, unsigned int len);

/* PCI <-> OF binding helpers */
#ifdef CONFIG_OF
struct device_node;
struct irq_domain;
struct irq_domain *pci_host_bridge_of_msi_domain(struct pci_bus *bus);
bool pci_host_of_has_msi_map(struct device *dev);

/* Arch may override this (weak) */
struct device_node *pcibios_get_phb_of_node(struct pci_bus *bus);

#else	/* CONFIG_OF */
static inline struct irq_domain *
pci_host_bridge_of_msi_domain(struct pci_bus *bus) { return NULL; }
static inline bool pci_host_of_has_msi_map(struct device *dev) { return false; }
#endif  /* CONFIG_OF */

static inline struct device_node *
pci_device_to_OF_node(const struct pci_dev *pdev)
{
	return pdev ? pdev->dev.of_node : NULL;
}

static inline struct device_node *pci_bus_to_OF_node(struct pci_bus *bus)
{
	return bus ? bus->dev.of_node : NULL;
}

#ifdef CONFIG_ACPI
struct irq_domain *pci_host_bridge_acpi_msi_domain(struct pci_bus *bus);

void
pci_msi_register_fwnode_provider(struct fwnode_handle *(*fn)(struct device *));
bool pci_pr3_present(struct pci_dev *pdev);
#else
static inline struct irq_domain *
pci_host_bridge_acpi_msi_domain(struct pci_bus *bus) { return NULL; }
static inline bool pci_pr3_present(struct pci_dev *pdev) { return false; }
#endif

#ifdef CONFIG_EEH
static inline struct eeh_dev *pci_dev_to_eeh_dev(struct pci_dev *pdev)
{
	return pdev->dev.archdata.edev;
}
#endif

void pci_add_dma_alias(struct pci_dev *dev, u8 devfn_from, unsigned nr_devfns);
bool pci_devs_are_dma_aliases(struct pci_dev *dev1, struct pci_dev *dev2);
int pci_for_each_dma_alias(struct pci_dev *pdev,
			   int (*fn)(struct pci_dev *pdev,
				     u16 alias, void *data), void *data);

/* Helper functions for operation of device flag */
static inline void pci_set_dev_assigned(struct pci_dev *pdev)
{
	pdev->dev_flags |= PCI_DEV_FLAGS_ASSIGNED;
}
static inline void pci_clear_dev_assigned(struct pci_dev *pdev)
{
	pdev->dev_flags &= ~PCI_DEV_FLAGS_ASSIGNED;
}
static inline bool pci_is_dev_assigned(struct pci_dev *pdev)
{
	return (pdev->dev_flags & PCI_DEV_FLAGS_ASSIGNED) == PCI_DEV_FLAGS_ASSIGNED;
}

/**
 * pci_ari_enabled - query ARI forwarding status
 * @bus: the PCI bus
 *
 * Returns true if ARI forwarding is enabled.
 */
static inline bool pci_ari_enabled(struct pci_bus *bus)
{
	return bus->self && bus->self->ari_enabled;
}

/**
 * pci_is_thunderbolt_attached - whether device is on a Thunderbolt daisy chain
 * @pdev: PCI device to check
 *
 * Walk upwards from @pdev and check for each encountered bridge if it's part
 * of a Thunderbolt controller.  Reaching the host bridge means @pdev is not
 * Thunderbolt-attached.  (But rather soldered to the mainboard usually.)
 */
static inline bool pci_is_thunderbolt_attached(struct pci_dev *pdev)
{
	struct pci_dev *parent = pdev;

	if (pdev->is_thunderbolt)
		return true;

	while ((parent = pci_upstream_bridge(parent)))
		if (parent->is_thunderbolt)
			return true;

	return false;
}

#if defined(CONFIG_PCIEPORTBUS) || defined(CONFIG_EEH)
void pci_uevent_ers(struct pci_dev *pdev, enum  pci_ers_result err_type);
#endif

#include <linux/dma-mapping.h>

#define pci_printk(level, pdev, fmt, arg...) \
	dev_printk(level, &(pdev)->dev, fmt, ##arg)

#define pci_emerg(pdev, fmt, arg...)	dev_emerg(&(pdev)->dev, fmt, ##arg)
#define pci_alert(pdev, fmt, arg...)	dev_alert(&(pdev)->dev, fmt, ##arg)
#define pci_crit(pdev, fmt, arg...)	dev_crit(&(pdev)->dev, fmt, ##arg)
#define pci_err(pdev, fmt, arg...)	dev_err(&(pdev)->dev, fmt, ##arg)
#define pci_warn(pdev, fmt, arg...)	dev_warn(&(pdev)->dev, fmt, ##arg)
#define pci_notice(pdev, fmt, arg...)	dev_notice(&(pdev)->dev, fmt, ##arg)
#define pci_info(pdev, fmt, arg...)	dev_info(&(pdev)->dev, fmt, ##arg)
#define pci_dbg(pdev, fmt, arg...)	dev_dbg(&(pdev)->dev, fmt, ##arg)

#define pci_notice_ratelimited(pdev, fmt, arg...) \
	dev_notice_ratelimited(&(pdev)->dev, fmt, ##arg)

#define pci_info_ratelimited(pdev, fmt, arg...) \
	dev_info_ratelimited(&(pdev)->dev, fmt, ##arg)

#define pci_WARN(pdev, condition, fmt, arg...) \
	WARN(condition, "%s %s: " fmt, \
	     dev_driver_string(&(pdev)->dev), pci_name(pdev), ##arg)

#define pci_WARN_ONCE(pdev, condition, fmt, arg...) \
	WARN_ONCE(condition, "%s %s: " fmt, \
		  dev_driver_string(&(pdev)->dev), pci_name(pdev), ##arg)

#endif /* LINUX_PCI_H */<|MERGE_RESOLUTION|>--- conflicted
+++ resolved
@@ -527,16 +527,12 @@
 	u16		acs_cap;	/* ACS Capability offset */
 	phys_addr_t	rom;		/* Physical address if not from BAR */
 	size_t		romlen;		/* Length if not from BAR */
-<<<<<<< HEAD
-	//强制指定驱动匹配此设备
-	char		*driver_override; /* Driver name to force a match */
-=======
 	/*
 	 * Driver name to force a match.  Do not set directly, because core
 	 * frees it.  Use driver_set_override() to set or clear it.
 	 */
+	//强制指定驱动匹配此设备
 	const char	*driver_override;
->>>>>>> 97ee9d1c
 
 	//0号bit位被置上时表示设备未连接
 	unsigned long	priv_flags;	/* Private flags for the PCI driver */
@@ -947,14 +943,9 @@
 	const struct pci_error_handlers *err_handler;
 	const struct attribute_group **groups;
 	const struct attribute_group **dev_groups;
-<<<<<<< HEAD
 	struct device_driver	driver;//设备驱动（可理解为基类）
 	struct pci_dynids	dynids;//驱动的动态ids
-=======
-	struct device_driver	driver;
-	struct pci_dynids	dynids;
 	bool driver_managed_dma;
->>>>>>> 97ee9d1c
 };
 
 static inline struct pci_driver *to_pci_driver(struct device_driver *drv)
