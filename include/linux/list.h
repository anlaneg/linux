/* SPDX-License-Identifier: GPL-2.0 */
#ifndef _LINUX_LIST_H
#define _LINUX_LIST_H

#include <linux/container_of.h>
#include <linux/types.h>
#include <linux/stddef.h>
#include <linux/poison.h>
#include <linux/const.h>

#include <asm/barrier.h>

/*
 * Circular doubly linked list implementation.
 *
 * Some of the internal functions ("__xxx") are useful when
 * manipulating whole lists rather than single entries, as
 * sometimes we already know the next/prev entries and we can
 * generate better code by using them directly rather than
 * using the generic single-entry routines.
 */

#define LIST_HEAD_INIT(name) { &(name), &(name) }

/*定义并初始化list_head，指向自身，按约定链表为空*/
#define LIST_HEAD(name) \
	struct list_head name = LIST_HEAD_INIT(name)

/**
 * INIT_LIST_HEAD - Initialize a list_head structure
 * @list: list_head structure to be initialized.
 *
 * Initializes the list_head to point to itself.  If it is a list header,
 * the result is an empty list.
 */
static inline void INIT_LIST_HEAD(struct list_head *list)
{
	WRITE_ONCE(list->next, list);
	WRITE_ONCE(list->prev, list);
}

#ifdef CONFIG_LIST_HARDENED

#ifdef CONFIG_DEBUG_LIST
# define __list_valid_slowpath
#else
# define __list_valid_slowpath __cold __preserve_most
#endif

/*
 * Performs the full set of list corruption checks before __list_add().
 * On list corruption reports a warning, and returns false.
 */
extern bool __list_valid_slowpath __list_add_valid_or_report(struct list_head *new,
							     struct list_head *prev,
							     struct list_head *next);

/*
 * Performs list corruption checks before __list_add(). Returns false if a
 * corruption is detected, true otherwise.
 *
 * With CONFIG_LIST_HARDENED only, performs minimal list integrity checking
 * inline to catch non-faulting corruptions, and only if a corruption is
 * detected calls the reporting function __list_add_valid_or_report().
 */
static __always_inline bool __list_add_valid(struct list_head *new,
					     struct list_head *prev,
					     struct list_head *next)
{
	bool ret = true;

	if (!IS_ENABLED(CONFIG_DEBUG_LIST)) {
		/*
		 * With the hardening version, elide checking if next and prev
		 * are NULL, since the immediate dereference of them below would
		 * result in a fault if NULL.
		 *
		 * With the reduced set of checks, we can afford to inline the
		 * checks, which also gives the compiler a chance to elide some
		 * of them completely if they can be proven at compile-time. If
		 * one of the pre-conditions does not hold, the slow-path will
		 * show a report which pre-condition failed.
		 */
		if (likely(next->prev == prev && prev->next == next && new != prev && new != next))
			return true;
		ret = false;
	}

	ret &= __list_add_valid_or_report(new, prev, next);
	return ret;
}

/*
 * Performs the full set of list corruption checks before __list_del_entry().
 * On list corruption reports a warning, and returns false.
 */
extern bool __list_valid_slowpath __list_del_entry_valid_or_report(struct list_head *entry);

/*
 * Performs list corruption checks before __list_del_entry(). Returns false if a
 * corruption is detected, true otherwise.
 *
 * With CONFIG_LIST_HARDENED only, performs minimal list integrity checking
 * inline to catch non-faulting corruptions, and only if a corruption is
 * detected calls the reporting function __list_del_entry_valid_or_report().
 */
static __always_inline bool __list_del_entry_valid(struct list_head *entry)
{
	bool ret = true;

	if (!IS_ENABLED(CONFIG_DEBUG_LIST)) {
		struct list_head *prev = entry->prev;
		struct list_head *next = entry->next;

		/*
		 * With the hardening version, elide checking if next and prev
		 * are NULL, LIST_POISON1 or LIST_POISON2, since the immediate
		 * dereference of them below would result in a fault.
		 */
		if (likely(prev->next == entry && next->prev == entry))
			return true;
		ret = false;
	}

	ret &= __list_del_entry_valid_or_report(entry);
	return ret;
}
#else
static inline bool __list_add_valid(struct list_head *new,
				struct list_head *prev,
				struct list_head *next)
{
	return true;
}
static inline bool __list_del_entry_valid(struct list_head *entry)
{
	return true;
}
#endif

/*
 * Insert a new entry between two known consecutive entries.
 *
 * This is only for internal list manipulation where we know
 * the prev/next entries already!
 */
static inline void __list_add(struct list_head *new,
			      struct list_head *prev,
			      struct list_head *next)
{
	if (!__list_add_valid(new, prev, next))
		return;

	next->prev = new;
	new->next = next;
	new->prev = prev;
	WRITE_ONCE(prev->next, new);
}

/**
 * list_add - add a new entry
 * @new: new entry to be added
 * @head: list head to add it after
 *
 * Insert a new entry after the specified head.
 * This is good for implementing stacks.
 */
static inline void list_add(struct list_head *new, struct list_head *head)
{
	__list_add(new, head, head->next);
}


/**
 * list_add_tail - add a new entry
 * @new: new entry to be added
 * @head: list head to add it before
 *
 * Insert a new entry before the specified head.
 * This is useful for implementing queues.
 */
static inline void list_add_tail(struct list_head *new, struct list_head *head)
{
	__list_add(new, head->prev, head);
}

/*
 * Delete a list entry by making the prev/next entries
 * point to each other.
 *
 * This is only for internal list manipulation where we know
 * the prev/next entries already!
 */
static inline void __list_del(struct list_head * prev, struct list_head * next)
{
	next->prev = prev;
	WRITE_ONCE(prev->next, next);
}

/*
 * Delete a list entry and clear the 'prev' pointer.
 *
 * This is a special-purpose list clearing method used in the networking code
 * for lists allocated as per-cpu, where we don't want to incur the extra
 * WRITE_ONCE() overhead of a regular list_del_init(). The code that uses this
 * needs to check the node 'prev' pointer instead of calling list_empty().
 */
static inline void __list_del_clearprev(struct list_head *entry)
{
	__list_del(entry->prev, entry->next);
	entry->prev = NULL;
}

static inline void __list_del_entry(struct list_head *entry)
{
	if (!__list_del_entry_valid(entry))
		return;

	//将entry自链表上移除
	__list_del(entry->prev, entry->next);
}

/**
 * list_del - deletes entry from list.
 * @entry: the element to delete from the list.
 * Note: list_empty() on entry does not return true after this, the entry is
 * in an undefined state.
 */
static inline void list_del(struct list_head *entry)
{
	__list_del_entry(entry);
	entry->next = LIST_POISON1;
	entry->prev = LIST_POISON2;
}

/**
 * list_replace - replace old entry by new one
 * @old : the element to be replaced
 * @new : the new element to insert
 *
 * If @old was empty, it will be overwritten.
 */
static inline void list_replace(struct list_head *old,
				struct list_head *new)
{
	new->next = old->next;
	new->next->prev = new;
	new->prev = old->prev;
	new->prev->next = new;
}

/**
 * list_replace_init - replace old entry by new one and initialize the old one
 * @old : the element to be replaced
 * @new : the new element to insert
 *
 * If @old was empty, it will be overwritten.
 */
//将old指向的list指向new
static inline void list_replace_init(struct list_head *old,
				     struct list_head *new)
{
	list_replace(old, new);
	INIT_LIST_HEAD(old);
}

/**
 * list_swap - replace entry1 with entry2 and re-add entry1 at entry2's position
 * @entry1: the location to place entry2
 * @entry2: the location to place entry1
 */
static inline void list_swap(struct list_head *entry1,
			     struct list_head *entry2)
{
	struct list_head *pos = entry2->prev;

	list_del(entry2);
	list_replace(entry1, entry2);
	if (pos == entry1)
		pos = entry2;
	list_add(entry1, pos);
}

/**
 * list_del_init - deletes entry from list and reinitialize it.
 * @entry: the element to delete from the list.
 */
static inline void list_del_init(struct list_head *entry)
{
	__list_del_entry(entry);
	INIT_LIST_HEAD(entry);
}

/**
 * list_move - delete from one list and add as another's head
 * @list: the entry to move
 * @head: the head that will precede our entry
 */
static inline void list_move(struct list_head *list, struct list_head *head)
{
	__list_del_entry(list);
	list_add(list, head);
}

/**
 * list_move_tail - delete from one list and add as another's tail
 * @list: the entry to move
 * @head: the head that will follow our entry
 */
static inline void list_move_tail(struct list_head *list,
				  struct list_head *head)
{
	//先将list自原链上移除
	__list_del_entry(list);
	//将list节点添加到head的尾部（head->prev与head之间）
	list_add_tail(list, head);
}

/**
 * list_bulk_move_tail - move a subsection of a list to its tail
 * @head: the head that will follow our entry
 * @first: first entry to move
 * @last: last entry to move, can be the same as first
 *
 * Move all entries between @first and including @last before @head.
 * All three entries must belong to the same linked list.
 */
static inline void list_bulk_move_tail(struct list_head *head,
				       struct list_head *first,
				       struct list_head *last)
{
	first->prev->next = last->next;
	last->next->prev = first->prev;

	head->prev->next = first;
	first->prev = head->prev;

	last->next = head;
	head->prev = last;
}

/**
 * list_is_first -- tests whether @list is the first entry in list @head
 * @list: the entry to test
 * @head: the head of the list
 */
static inline int list_is_first(const struct list_head *list, const struct list_head *head)
{
	return list->prev == head;
}

/**
 * list_is_last - tests whether @list is the last entry in list @head
 * @list: the entry to test
 * @head: the head of the list
 */
static inline int list_is_last(const struct list_head *list, const struct list_head *head)
{
	return list->next == head;
}

/**
 * list_is_head - tests whether @list is the list @head
 * @list: the entry to test
 * @head: the head of the list
 */
static inline int list_is_head(const struct list_head *list, const struct list_head *head)
{
	return list == head;
}

/**
 * list_empty - tests whether a list is empty
 * @head: the list to test.
 */
static inline int list_empty(const struct list_head *head)
{
	/*head->next指向自身，则链表为空*/
	return READ_ONCE(head->next) == head;
}

/**
 * list_del_init_careful - deletes entry from list and reinitialize it.
 * @entry: the element to delete from the list.
 *
 * This is the same as list_del_init(), except designed to be used
 * together with list_empty_careful() in a way to guarantee ordering
 * of other memory operations.
 *
 * Any memory operations done before a list_del_init_careful() are
 * guaranteed to be visible after a list_empty_careful() test.
 */
static inline void list_del_init_careful(struct list_head *entry)
{
	__list_del_entry(entry);
	WRITE_ONCE(entry->prev, entry);
	smp_store_release(&entry->next, entry);
}

/**
 * list_empty_careful - tests whether a list is empty and not being modified
 * @head: the list to test
 *
 * Description:
 * tests whether a list is empty _and_ checks that no other CPU might be
 * in the process of modifying either member (next or prev)
 *
 * NOTE: using list_empty_careful() without synchronization
 * can only be safe if the only activity that can happen
 * to the list entry is list_del_init(). Eg. it cannot be used
 * if another CPU could re-list_add() it.
 */
static inline int list_empty_careful(const struct list_head *head)
{
	struct list_head *next = smp_load_acquire(&head->next);
	return list_is_head(next, head) && (next == READ_ONCE(head->prev));
}

/**
 * list_rotate_left - rotate the list to the left
 * @head: the head of the list
 */
static inline void list_rotate_left(struct list_head *head)
{
	struct list_head *first;

	if (!list_empty(head)) {
		first = head->next;
		list_move_tail(first, head);
	}
}

/**
 * list_rotate_to_front() - Rotate list to specific item.
 * @list: The desired new front of the list.
 * @head: The head of the list.
 *
 * Rotates list so that @list becomes the new front of the list.
 */
static inline void list_rotate_to_front(struct list_head *list,
					struct list_head *head)
{
	/*
	 * Deletes the list head from the list denoted by @head and
	 * places it as the tail of @list, this effectively rotates the
	 * list so that @list is at the front.
	 */
	list_move_tail(head, list);
}

/**
 * list_is_singular - tests whether a list has just one entry.
 * @head: the list to test.
 */
static inline int list_is_singular(const struct list_head *head)
{
	return !list_empty(head) && (head->next == head->prev);
}

static inline void __list_cut_position(struct list_head *list,
		struct list_head *head, struct list_head *entry)
{
	struct list_head *new_first = entry->next;
	list->next = head->next;
	list->next->prev = list;
	list->prev = entry;
	entry->next = list;
	head->next = new_first;
	new_first->prev = head;
}

/**
 * list_cut_position - cut a list into two
 * @list: a new list to add all removed entries
 * @head: a list with entries
 * @entry: an entry within head, could be the head itself
 *	and if so we won't cut the list
 *
 * This helper moves the initial part of @head, up to and
 * including @entry, from @head to @list. You should
 * pass on @entry an element you know is on @head. @list
 * should be an empty list or a list you do not care about
 * losing its data.
 *
 */
static inline void list_cut_position(struct list_head *list,
		struct list_head *head, struct list_head *entry)
{
	if (list_empty(head))
		return;
	if (list_is_singular(head) && !list_is_head(entry, head) && (entry != head->next))
		return;
	if (list_is_head(entry, head))
		INIT_LIST_HEAD(list);
	else
		__list_cut_position(list, head, entry);
}

/**
 * list_cut_before - cut a list into two, before given entry
 * @list: a new list to add all removed entries
 * @head: a list with entries
 * @entry: an entry within head, could be the head itself
 *
 * This helper moves the initial part of @head, up to but
 * excluding @entry, from @head to @list.  You should pass
 * in @entry an element you know is on @head.  @list should
 * be an empty list or a list you do not care about losing
 * its data.
 * If @entry == @head, all entries on @head are moved to
 * @list.
 */
static inline void list_cut_before(struct list_head *list,
				   struct list_head *head,
				   struct list_head *entry)
{
	if (head->next == entry) {
		INIT_LIST_HEAD(list);
		return;
	}
	list->next = head->next;
	list->next->prev = list;
	list->prev = entry->prev;
	list->prev->next = list;
	head->next = entry;
	entry->prev = head;
}

//将list链表放在prev,next之间
static inline void __list_splice(const struct list_head *list,
				 struct list_head *prev,
				 struct list_head *next)
{
	struct list_head *first = list->next;
	struct list_head *last = list->prev;

	//将first加入到prev后面
	first->prev = prev;
	prev->next = first;

	//使last加入到next的前面
	last->next = next;
	next->prev = last;
}

/**
 * list_splice - join two lists, this is designed for stacks
 * @list: the new list to add.
 * @head: the place to add it in the first list.
 */
static inline void list_splice(const struct list_head *list,
				struct list_head *head)
{
	if (!list_empty(list))
		__list_splice(list, head, head->next);
}

/**
 * list_splice_tail - join two lists, each list being a queue
 * @list: the new list to add.
 * @head: the place to add it in the first list.
 */
static inline void list_splice_tail(struct list_head *list,
				struct list_head *head)
{
	if (!list_empty(list))
		__list_splice(list, head->prev, head);
}

/**
 * list_splice_init - join two lists and reinitialise the emptied list.
 * @list: the new list to add.
 * @head: the place to add it in the first list.
 *
 * The list at @list is reinitialised
 */
static inline void list_splice_init(struct list_head *list,
				    struct list_head *head)
{
	//如果list不为空，则将list置于head,head->next之间，将list置为空
	if (!list_empty(list)) {
		__list_splice(list, head, head->next);
		INIT_LIST_HEAD(list);
	}
}

/**
 * list_splice_tail_init - join two lists and reinitialise the emptied list
 * @list: the new list to add.
 * @head: the place to add it in the first list.
 *
 * Each of the lists is a queue.
 * The list at @list is reinitialised
 */
static inline void list_splice_tail_init(struct list_head *list,
					 struct list_head *head)
{
	if (!list_empty(list)) {
		__list_splice(list, head->prev, head);
		INIT_LIST_HEAD(list);
	}
}

/**
 * list_entry - get the struct for this entry
 * @ptr:	the &struct list_head pointer.
 * @type:	the type of the struct this is embedded in.
 * @member:	the name of the list_head within the struct.
 */
#define list_entry(ptr, type, member) \
    /*ptr是结构体type的成员变量member的指针，取对应的type结构体指令*/\
	container_of(ptr, type, member)

/**
 * list_first_entry - get the first element from a list
 * @ptr:	the list head to take the element from.
 * @type:	the type of the struct this is embedded in.
 * @member:	the name of the list_head within the struct.
 *
 * Note, that list is expected to be not empty.
 */
#define list_first_entry(ptr, type, member) \
    /*ptr是list_head，取其next对应的结构体type*/\
	list_entry((ptr)->next, type, member)

/**
 * list_last_entry - get the last element from a list
 * @ptr:	the list head to take the element from.
 * @type:	the type of the struct this is embedded in.
 * @member:	the name of the list_head within the struct.
 *
 * Note, that list is expected to be not empty.
 */
#define list_last_entry(ptr, type, member) \
	list_entry((ptr)->prev, type, member)

/**
 * list_first_entry_or_null - get the first element from a list
 * @ptr:	the list head to take the element from.
 * @type:	the type of the struct this is embedded in.
 * @member:	the name of the list_head within the struct.
 *
 * Note that if the list is empty, it returns NULL.
 */
#define list_first_entry_or_null(ptr, type, member) ({ \
	struct list_head *head__ = (ptr); \
	struct list_head *pos__ = READ_ONCE(head__->next); \
	pos__ != head__ ? list_entry(pos__, type, member) : NULL; \
})

/**
 * list_next_entry - get the next element in list
 * @pos:	the type * to cursor
 * @member:	the name of the list_head within the struct.
 */
#define list_next_entry(pos, member) \
    /*取下一个元素*/\
	list_entry((pos)->member.next, typeof(*(pos)), member)

/**
 * list_next_entry_circular - get the next element in list
 * @pos:	the type * to cursor.
 * @head:	the list head to take the element from.
 * @member:	the name of the list_head within the struct.
 *
 * Wraparound if pos is the last element (return the first element).
 * Note, that list is expected to be not empty.
 */
#define list_next_entry_circular(pos, head, member) \
	(list_is_last(&(pos)->member, head) ? \
	list_first_entry(head, typeof(*(pos)), member) : list_next_entry(pos, member))

/**
 * list_prev_entry - get the prev element in list
 * @pos:	the type * to cursor
 * @member:	the name of the list_head within the struct.
 */
#define list_prev_entry(pos, member) \
	list_entry((pos)->member.prev, typeof(*(pos)), member)

/**
 * list_prev_entry_circular - get the prev element in list
 * @pos:	the type * to cursor.
 * @head:	the list head to take the element from.
 * @member:	the name of the list_head within the struct.
 *
 * Wraparound if pos is the first element (return the last element).
 * Note, that list is expected to be not empty.
 */
#define list_prev_entry_circular(pos, head, member) \
	(list_is_first(&(pos)->member, head) ? \
	list_last_entry(head, typeof(*(pos)), member) : list_prev_entry(pos, member))

/**
 * list_for_each	-	iterate over a list
 * @pos:	the &struct list_head to use as a loop cursor.
 * @head:	the head for your list.
 */
#define list_for_each(pos, head) \
	for (pos = (head)->next; !list_is_head(pos, (head)); pos = pos->next)

/**
 * list_for_each_reverse - iterate backwards over a list
 * @pos:	the &struct list_head to use as a loop cursor.
 * @head:	the head for your list.
 */
#define list_for_each_reverse(pos, head) \
	for (pos = (head)->prev; pos != (head); pos = pos->prev)

/**
 * list_for_each_rcu - Iterate over a list in an RCU-safe fashion
 * @pos:	the &struct list_head to use as a loop cursor.
 * @head:	the head for your list.
 */
#define list_for_each_rcu(pos, head)		  \
	for (pos = rcu_dereference((head)->next); \
	     !list_is_head(pos, (head)); \
	     pos = rcu_dereference(pos->next))

/**
 * list_for_each_continue - continue iteration over a list
 * @pos:	the &struct list_head to use as a loop cursor.
 * @head:	the head for your list.
 *
 * Continue to iterate over a list, continuing after the current position.
 */
#define list_for_each_continue(pos, head) \
	for (pos = pos->next; !list_is_head(pos, (head)); pos = pos->next)

/**
 * list_for_each_prev	-	iterate over a list backwards
 * @pos:	the &struct list_head to use as a loop cursor.
 * @head:	the head for your list.
 */
#define list_for_each_prev(pos, head) \
	for (pos = (head)->prev; !list_is_head(pos, (head)); pos = pos->prev)

/**
 * list_for_each_safe - iterate over a list safe against removal of list entry
 * @pos:	the &struct list_head to use as a loop cursor.
 * @n:		another &struct list_head to use as temporary storage
 * @head:	the head for your list.
 */
#define list_for_each_safe(pos, n, head) \
	for (pos = (head)->next, n = pos->next; \
	     !list_is_head(pos, (head)); \
	     pos = n, n = pos->next)

/**
 * list_for_each_prev_safe - iterate over a list backwards safe against removal of list entry
 * @pos:	the &struct list_head to use as a loop cursor.
 * @n:		another &struct list_head to use as temporary storage
 * @head:	the head for your list.
 */
#define list_for_each_prev_safe(pos, n, head) \
	for (pos = (head)->prev, n = pos->prev; \
	     !list_is_head(pos, (head)); \
	     pos = n, n = pos->prev)

/**
 * list_count_nodes - count nodes in the list
 * @head:	the head for your list.
 */
static inline size_t list_count_nodes(struct list_head *head)
{
	struct list_head *pos;
	size_t count = 0;

	list_for_each(pos, head)
		count++;

	return count;
}

/**
 * list_entry_is_head - test if the entry points to the head of the list
 * @pos:	the type * to cursor
 * @head:	the head for your list.
 * @member:	the name of the list_head within the struct.
 */
#define list_entry_is_head(pos, head, member)				\
	(&pos->member == (head))

/**
 * list_for_each_entry	-	iterate over list of given type
 * @pos:	the type * to use as a loop cursor.
 * @head:	the head for your list.
 * @member:	the name of the list_head within the struct.
 */
#define list_for_each_entry(pos/*当前位置*/, head/*链表头*/, member)				\
	for (pos = list_first_entry(head, typeof(*pos), member);/*首个成员*/	\
	     !list_entry_is_head(pos, head, member);/*检查pos是否为head*/			\
	     pos = list_next_entry(pos, member))

/**
 * list_for_each_entry_reverse - iterate backwards over list of given type.
 * @pos:	the type * to use as a loop cursor.
 * @head:	the head for your list.
 * @member:	the name of the list_head within the struct.
 */
#define list_for_each_entry_reverse(pos, head, member)			\
	for (pos = list_last_entry(head, typeof(*pos), member);		\
	     !list_entry_is_head(pos, head, member); 			\
	     pos = list_prev_entry(pos, member))

/**
 * list_prepare_entry - prepare a pos entry for use in list_for_each_entry_continue()
 * @pos:	the type * to use as a start point
 * @head:	the head of the list
 * @member:	the name of the list_head within the struct.
 *
 * Prepares a pos entry for use as a start point in list_for_each_entry_continue().
 */
#define list_prepare_entry(pos, head, member) \
	((pos) ? : list_entry(head, typeof(*pos), member))

/**
 * list_for_each_entry_continue - continue iteration over list of given type
 * @pos:	the type * to use as a loop cursor.
 * @head:	the head for your list.
 * @member:	the name of the list_head within the struct.
 *
 * Continue to iterate over list of given type, continuing after
 * the current position.
 */
#define list_for_each_entry_continue(pos, head, member) 		\
	for (pos = list_next_entry(pos, member);			\
	     !list_entry_is_head(pos, head, member);			\
	     pos = list_next_entry(pos, member))

/**
 * list_for_each_entry_continue_reverse - iterate backwards from the given point
 * @pos:	the type * to use as a loop cursor.
 * @head:	the head for your list.
 * @member:	the name of the list_head within the struct.
 *
 * Start to iterate over list of given type backwards, continuing after
 * the current position.
 */
#define list_for_each_entry_continue_reverse(pos, head, member)		\
	for (pos = list_prev_entry(pos, member);			\
	     !list_entry_is_head(pos, head, member);			\
	     pos = list_prev_entry(pos, member))

/**
 * list_for_each_entry_from - iterate over list of given type from the current point
 * @pos:	the type * to use as a loop cursor.
 * @head:	the head for your list.
 * @member:	the name of the list_head within the struct.
 *
 * Iterate over list of given type, continuing from current position.
 */
#define list_for_each_entry_from(pos, head, member) 			\
	for (; !list_entry_is_head(pos, head, member);			\
	     pos = list_next_entry(pos, member))

/**
 * list_for_each_entry_from_reverse - iterate backwards over list of given type
 *                                    from the current point
 * @pos:	the type * to use as a loop cursor.
 * @head:	the head for your list.
 * @member:	the name of the list_head within the struct.
 *
 * Iterate backwards over list of given type, continuing from current position.
 */
#define list_for_each_entry_from_reverse(pos, head, member)		\
	for (; !list_entry_is_head(pos, head, member);			\
	     pos = list_prev_entry(pos, member))

/**
 * list_for_each_entry_safe - iterate over list of given type safe against removal of list entry
 * @pos:	the type * to use as a loop cursor.
 * @n:		another type * to use as temporary storage
 * @head:	the head for your list.
 * @member:	the name of the list_head within the struct.
 */
#define list_for_each_entry_safe(pos, n, head, member)			\
	for (pos = list_first_entry(head, typeof(*pos), member),	\
		n = list_next_entry(pos, member);			\
	     !list_entry_is_head(pos, head, member); 			\
	     pos = n, n = list_next_entry(n, member))

/**
 * list_for_each_entry_safe_continue - continue list iteration safe against removal
 * @pos:	the type * to use as a loop cursor.
 * @n:		another type * to use as temporary storage
 * @head:	the head for your list.
 * @member:	the name of the list_head within the struct.
 *
 * Iterate over list of given type, continuing after current point,
 * safe against removal of list entry.
 */
#define list_for_each_entry_safe_continue(pos, n, head, member) 		\
	for (pos = list_next_entry(pos, member), 				\
		n = list_next_entry(pos, member);				\
	     !list_entry_is_head(pos, head, member);				\
	     pos = n, n = list_next_entry(n, member))

/**
 * list_for_each_entry_safe_from - iterate over list from current point safe against removal
 * @pos:	the type * to use as a loop cursor.
 * @n:		another type * to use as temporary storage
 * @head:	the head for your list.
 * @member:	the name of the list_head within the struct.
 *
 * Iterate over list of given type from current point, safe against
 * removal of list entry.
 */
#define list_for_each_entry_safe_from(pos/*当前遍历位置*/, n/*保存下一个待遍历的元素*/, head/*链表头*/, member/*entry成员名称*/) 			\
	for (n = list_next_entry(pos, member);					\
	     !list_entry_is_head(pos, head, member);				\
	     pos = n, n = list_next_entry(n, member))

/**
 * list_for_each_entry_safe_reverse - iterate backwards over list safe against removal
 * @pos:	the type * to use as a loop cursor.
 * @n:		another type * to use as temporary storage
 * @head:	the head for your list.
 * @member:	the name of the list_head within the struct.
 *
 * Iterate backwards over list of given type, safe against removal
 * of list entry.
 */
#define list_for_each_entry_safe_reverse(pos, n, head, member)		\
	for (pos = list_last_entry(head, typeof(*pos), member),		\
		n = list_prev_entry(pos, member);			\
	     !list_entry_is_head(pos, head, member); 			\
	     pos = n, n = list_prev_entry(n, member))

/**
 * list_safe_reset_next - reset a stale list_for_each_entry_safe loop
 * @pos:	the loop cursor used in the list_for_each_entry_safe loop
 * @n:		temporary storage used in list_for_each_entry_safe
 * @member:	the name of the list_head within the struct.
 *
 * list_safe_reset_next is not safe to use in general if the list may be
 * modified concurrently (eg. the lock is dropped in the loop body). An
 * exception to this is if the cursor element (pos) is pinned in the list,
 * and list_safe_reset_next is called after re-taking the lock and before
 * completing the current iteration of the loop body.
 */
#define list_safe_reset_next(pos, n, member)				\
	n = list_next_entry(pos, member)

/*
 * Double linked lists with a single pointer list head.
 * Mostly useful for hash tables where the two pointer list head is
 * too wasteful.
 * You lose the ability to access the tail in O(1).
 */

#define HLIST_HEAD_INIT { .first = NULL }
#define HLIST_HEAD(name) struct hlist_head name = {  .first = NULL }
#define INIT_HLIST_HEAD(ptr) ((ptr)->first = NULL)
static inline void INIT_HLIST_NODE(struct hlist_node *h)
{
	h->next = NULL;
	h->pprev = NULL;
}

/**
 * hlist_unhashed - Has node been removed from list and reinitialized?
 * @h: Node to be checked
 *
 * Not that not all removal functions will leave a node in unhashed
 * state.  For example, hlist_nulls_del_init_rcu() does leave the
 * node in unhashed state, but hlist_nulls_del() does not.
 */
static inline int hlist_unhashed(const struct hlist_node *h)
{
	return !h->pprev;
}

/**
 * hlist_unhashed_lockless - Version of hlist_unhashed for lockless use
 * @h: Node to be checked
 *
 * This variant of hlist_unhashed() must be used in lockless contexts
 * to avoid potential load-tearing.  The READ_ONCE() is paired with the
 * various WRITE_ONCE() in hlist helpers that are defined below.
 */
static inline int hlist_unhashed_lockless(const struct hlist_node *h)
{
	return !READ_ONCE(h->pprev);
}

/**
 * hlist_empty - Is the specified hlist_head structure an empty hlist?
 * @h: Structure to check.
 */
//检查链表是否为空
static inline int hlist_empty(const struct hlist_head *h)
{
	return !READ_ONCE(h->first);
}

//将n自双链表中移除
static inline void __hlist_del(struct hlist_node *n)
{
	struct hlist_node *next = n->next;
	struct hlist_node **pprev = n->pprev;

	//使前一个元素直接指向next,即将n元素自当前list中摘取
	WRITE_ONCE(*pprev, next);

	//使next指向前一个元素
	if (next)
		WRITE_ONCE(next->pprev, pprev);
}

/**
 * hlist_del - Delete the specified hlist_node from its list
 * @n: Node to delete.
 *
 * Note that this function leaves the node in hashed state.  Use
 * hlist_del_init() or similar instead to unhash @n.
 */
static inline void hlist_del(struct hlist_node *n)
{
	__hlist_del(n);
	n->next = LIST_POISON1;
	n->pprev = LIST_POISON2;
}

/**
 * hlist_del_init - Delete the specified hlist_node from its list and initialize
 * @n: Node to delete.
 *
 * Note that this function leaves the node in unhashed state.
 */
static inline void hlist_del_init(struct hlist_node *n)
{
	if (!hlist_unhashed(n)) {
		__hlist_del(n);
		INIT_HLIST_NODE(n);
	}
}

/**
 * hlist_add_head - add a new entry at the beginning of the hlist
 * @n: new entry to be added
 * @h: hlist head to add it after
 *
 * Insert a new entry after the specified head.
 * This is good for implementing stacks.
 */
static inline void hlist_add_head(struct hlist_node *n, struct hlist_head *h)
{
	struct hlist_node *first = h->first;
	WRITE_ONCE(n->next, first);
	if (first)
		WRITE_ONCE(first->pprev, &n->next);
	WRITE_ONCE(h->first, n);
	WRITE_ONCE(n->pprev, &h->first);
}

/**
 * hlist_add_before - add a new entry before the one specified
 * @n: new entry to be added
 * @next: hlist node to add it before, which must be non-NULL
 */
static inline void hlist_add_before(struct hlist_node *n,
				    struct hlist_node *next)
{
	WRITE_ONCE(n->pprev, next->pprev);
	WRITE_ONCE(n->next, next);
	WRITE_ONCE(next->pprev, &n->next);
	WRITE_ONCE(*(n->pprev), n);
}

/**
 * hlist_add_behind - add a new entry after the one specified
 * @n: new entry to be added
 * @prev: hlist node to add it after, which must be non-NULL
 */
static inline void hlist_add_behind(struct hlist_node *n,
				    struct hlist_node *prev)
{
	WRITE_ONCE(n->next, prev->next);
	WRITE_ONCE(prev->next, n);
	WRITE_ONCE(n->pprev, &prev->next);

	if (n->next)
		WRITE_ONCE(n->next->pprev, &n->next);
}

/**
 * hlist_add_fake - create a fake hlist consisting of a single headless node
 * @n: Node to make a fake list out of
 *
 * This makes @n appear to be its own predecessor on a headless hlist.
 * The point of this is to allow things like hlist_del() to work correctly
 * in cases where there is no list.
 */
static inline void hlist_add_fake(struct hlist_node *n)
{
	n->pprev = &n->next;
}

/**
 * hlist_fake: Is this node a fake hlist?
 * @h: Node to check for being a self-referential fake hlist.
 */
static inline bool hlist_fake(struct hlist_node *h)
{
	return h->pprev == &h->next;
}

/**
 * hlist_is_singular_node - is node the only element of the specified hlist?
 * @n: Node to check for singularity.
 * @h: Header for potentially singular list.
 *
 * Check whether the node is the only node of the head without
 * accessing head, thus avoiding unnecessary cache misses.
 */
static inline bool
hlist_is_singular_node(struct hlist_node *n, struct hlist_head *h)
{
	return !n->next && n->pprev == &h->first;
}

/**
 * hlist_move_list - Move an hlist
 * @old: hlist_head for old list.
 * @new: hlist_head for new list.
 *
 * Move a list from one list head to another. Fixup the pprev
 * reference of the first entry if it exists.
 */
static inline void hlist_move_list(struct hlist_head *old,
				   struct hlist_head *new)
{
	//将old指向的元素，移到new链表上
	new->first = old->first;
	if (new->first)
		new->first->pprev = &new->first;
	old->first = NULL;
}

<<<<<<< HEAD
//由ptr推导出type类型变量
=======
/**
 * hlist_splice_init() - move all entries from one list to another
 * @from: hlist_head from which entries will be moved
 * @last: last entry on the @from list
 * @to:   hlist_head to which entries will be moved
 *
 * @to can be empty, @from must contain at least @last.
 */
static inline void hlist_splice_init(struct hlist_head *from,
				     struct hlist_node *last,
				     struct hlist_head *to)
{
	if (to->first)
		to->first->pprev = &last->next;
	last->next = to->first;
	to->first = from->first;
	from->first->pprev = &to->first;
	from->first = NULL;
}

>>>>>>> 9d1694dc
#define hlist_entry(ptr, type, member) container_of(ptr,type,member)

#define hlist_for_each(pos, head) \
	for (pos = (head)->first; pos ; pos = pos->next)

#define hlist_for_each_safe(pos, n, head) \
	for (pos = (head)->first; pos && ({ n = pos->next; 1; }); \
	     pos = n)

//ptr是类型type的member成员，取type类型指针
#define hlist_entry_safe(ptr, type, member) \
	({ typeof(ptr) ____ptr = (ptr); \
	   ____ptr ? hlist_entry(____ptr, type, member) : NULL; \
	})

/**
 * hlist_for_each_entry	- iterate over list of given type
 * @pos:	the type * to use as a loop cursor.
 * @head:	the head for your list.
 * @member:	the name of the hlist_node within the struct.
 */
#define hlist_for_each_entry(pos, head, member)				\
	for (pos = hlist_entry_safe((head)->first, typeof(*(pos)), member);\
	     pos;							\
	     pos = hlist_entry_safe((pos)->member.next, typeof(*(pos)), member))

/**
 * hlist_for_each_entry_continue - iterate over a hlist continuing after current point
 * @pos:	the type * to use as a loop cursor.
 * @member:	the name of the hlist_node within the struct.
 */
#define hlist_for_each_entry_continue(pos, member)			\
	for (pos = hlist_entry_safe((pos)->member.next, typeof(*(pos)), member);\
	     pos;							\
	     pos = hlist_entry_safe((pos)->member.next, typeof(*(pos)), member))

/**
 * hlist_for_each_entry_from - iterate over a hlist continuing from current point
 * @pos:	the type * to use as a loop cursor.
 * @member:	the name of the hlist_node within the struct.
 */
#define hlist_for_each_entry_from(pos, member)				\
	for (; pos;							\
	     pos = hlist_entry_safe((pos)->member.next, typeof(*(pos)), member))

/**
 * hlist_for_each_entry_safe - iterate over list of given type safe against removal of list entry
 * @pos:	the type * to use as a loop cursor.
 * @n:		a &struct hlist_node to use as temporary storage
 * @head:	the head for your list.
 * @member:	the name of the hlist_node within the struct.
 */
#define hlist_for_each_entry_safe(pos, n, head, member) 		\
	for (pos = hlist_entry_safe((head)->first, typeof(*pos), member);\
	     pos && ({ n = pos->member.next; 1; });			\
	     pos = hlist_entry_safe(n, typeof(*pos), member))

#endif<|MERGE_RESOLUTION|>--- conflicted
+++ resolved
@@ -1138,9 +1138,6 @@
 	old->first = NULL;
 }
 
-<<<<<<< HEAD
-//由ptr推导出type类型变量
-=======
 /**
  * hlist_splice_init() - move all entries from one list to another
  * @from: hlist_head from which entries will be moved
@@ -1161,7 +1158,7 @@
 	from->first = NULL;
 }
 
->>>>>>> 9d1694dc
+//由ptr推导出type类型变量
 #define hlist_entry(ptr, type, member) container_of(ptr,type,member)
 
 #define hlist_for_each(pos, head) \
