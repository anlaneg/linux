--- conflicted
+++ resolved
@@ -107,20 +107,12 @@
 	//此dentry对应的inode
 	struct inode *d_inode;		/* Where the name belongs to - NULL is
 					 * negative */
-<<<<<<< HEAD
 	//默认提供的可存放短名称的空间
-	unsigned char d_iname[DNAME_INLINE_LEN];	/* small names */
-
-	/* Ref lookup also touches following */
-	/*引用计数*/
-	struct lockref d_lockref;	/* per-dentry lock and refcount */
-	/*dentry对应的操作集*/
-=======
 	union shortname_store d_shortname;
 	/* --- cacheline 1 boundary (64 bytes) was 32 bytes ago --- */
 
 	/* Ref lookup also touches following */
->>>>>>> 155a3c00
+	/*dentry对应的操作集*/
 	const struct dentry_operations *d_op;
 	/*dentry所属的(super block)超级块指针*/
 	struct super_block *d_sb;	/* The root of the dentry tree */
@@ -128,6 +120,7 @@
 	/*dentry的私有数据，用于各fs自主指定*/
 	void *d_fsdata;			/* fs-specific data */
 	/* --- cacheline 2 boundary (128 bytes) --- */
+	/*引用计数*/
 	struct lockref d_lockref;	/* per-dentry lock and refcount
 					 * keep separate from RCU lookup area if
 					 * possible!
@@ -169,13 +162,9 @@
 };
 
 struct dentry_operations {
-<<<<<<< HEAD
 	/*用于校验dentry是否有效，返回>0表示有效，返回<0表示无效，返回0也表示无效，但需要多些操作*/
-	int (*d_revalidate)(struct dentry *, unsigned int);
-=======
 	int (*d_revalidate)(struct inode *, const struct qstr *,
 			    struct dentry *, unsigned int);
->>>>>>> 155a3c00
 	int (*d_weak_revalidate)(struct dentry *, unsigned int);
 	/*计算dentry下对应name的hash值，结果填充到qstr中*/
 	int (*d_hash)(const struct dentry *, struct qstr *);
@@ -205,87 +194,16 @@
  */
 
 /* d_flags entries */
-<<<<<<< HEAD
-//标记有d_hash回调
-#define DCACHE_OP_HASH			BIT(0)
-//标记有d_compare回调，需要采用此回调进行比对
-#define DCACHE_OP_COMPARE		BIT(1)
-//标记有d_revalidate回调
-#define DCACHE_OP_REVALIDATE		BIT(2)
-//标记有d_delete回调
-#define DCACHE_OP_DELETE		BIT(3)
-//标记有d_prune回调
-#define DCACHE_OP_PRUNE			BIT(4)
-
-#define	DCACHE_DISCONNECTED		BIT(5)
-     /* This dentry is possibly not currently connected to the dcache tree, in
-      * which case its parent will either be itself, or will have this flag as
-      * well.  nfsd will not use a dentry with this bit set, but will first
-      * endeavour to clear the bit either by discovering that it is connected,
-      * or by performing lookup operations.   Any filesystem which supports
-      * nfsd_operations MUST have a lookup function which, if it finds a
-      * directory inode with a DCACHE_DISCONNECTED dentry, will d_move that
-      * dentry into place and return that dentry rather than the passed one,
-      * typically using d_splice_alias. */
-
-#define DCACHE_REFERENCED		BIT(6) /* Recently used, don't discard. */
-
-#define DCACHE_DONTCACHE		BIT(7) /* Purge from memory on final dput() */
-
-//指明此dentry不能被挂载
-#define DCACHE_CANT_MOUNT		BIT(8)
-#define DCACHE_SHRINK_LIST		BIT(10)
-
-//标记有d_weak_revalidate回调
-#define DCACHE_OP_WEAK_REVALIDATE	BIT(11)
-
-#define DCACHE_NFSFS_RENAMED		BIT(12)
-     /* this dentry has been "silly renamed" and has to be deleted on the last
-      * dput() */
-#define DCACHE_FSNOTIFY_PARENT_WATCHED	BIT(14)
-     /* Parent inode is watched by some fsnotify listener */
-
-#define DCACHE_DENTRY_KILLED		BIT(15)
-
-/*标记是一个挂载点*/
-#define DCACHE_MOUNTED			BIT(16) /* is a mountpoint */
-#define DCACHE_NEED_AUTOMOUNT		BIT(17) /* handle automount on this dir */
-#define DCACHE_MANAGE_TRANSIT		BIT(18) /* manage transit from this dirent */
-#define DCACHE_MANAGED_DENTRY \
-	(DCACHE_MOUNTED|DCACHE_NEED_AUTOMOUNT|DCACHE_MANAGE_TRANSIT)
-
-#define DCACHE_LRU_LIST			BIT(19)
-
-/*指明当前dentry类型,占用3个bit位（最多表示8种）*/
-#define DCACHE_ENTRY_TYPE		(7 << 20) /* bits 20..22 are for storing type: */
-/*dentry未指明dentry type*/
-#define DCACHE_MISS_TYPE		(0 << 20) /* Negative dentry */
-#define DCACHE_WHITEOUT_TYPE		(1 << 20) /* Whiteout dentry (stop pathwalk) */
-/*dentry为dir类型*/
-#define DCACHE_DIRECTORY_TYPE		(2 << 20) /* Normal directory */
-#define DCACHE_AUTODIR_TYPE		(3 << 20) /* Lookupless directory (presumed automount) */
-/*dentry为普通文件*/
-#define DCACHE_REGULAR_TYPE		(4 << 20) /* Regular file type */
-/*dentry为特殊类型文件*/
-#define DCACHE_SPECIAL_TYPE		(5 << 20) /* Other file type */
-/*dentry为link类型文件*/
-#define DCACHE_SYMLINK_TYPE		(6 << 20) /* Symlink */
-
-#define DCACHE_NOKEY_NAME		BIT(25) /* Encrypted name encoded without key */
-//标记有d_real回调
-#define DCACHE_OP_REAL			BIT(26)
-
-#define DCACHE_PAR_LOOKUP		BIT(28) /* being looked up (with parent locked shared) */
-#define DCACHE_DENTRY_CURSOR		BIT(29)
-//标记dentry释放时，不需要经过ruc等待
-#define DCACHE_NORCU			BIT(30) /* No RCU delay for freeing */
-
-=======
 enum dentry_flags {
+	//标记有d_hash回调
 	DCACHE_OP_HASH			= BIT(0),
+	//标记有d_compare回调，需要采用此回调进行比对
 	DCACHE_OP_COMPARE		= BIT(1),
+	//标记有d_revalidate回调
 	DCACHE_OP_REVALIDATE		= BIT(2),
+	//标记有d_delete回调
 	DCACHE_OP_DELETE		= BIT(3),
+	//标记有d_prune回调
 	DCACHE_OP_PRUNE			= BIT(4),
 	/*
 	 * This dentry is possibly not currently connected to the dcache tree,
@@ -301,9 +219,11 @@
 	DCACHE_DISCONNECTED		= BIT(5),
 	DCACHE_REFERENCED		= BIT(6),	/* Recently used, don't discard. */
 	DCACHE_DONTCACHE		= BIT(7),	/* Purge from memory on final dput() */
+	//指明此dentry不能被挂载
 	DCACHE_CANT_MOUNT		= BIT(8),
 	DCACHE_GENOCIDE			= BIT(9),
 	DCACHE_SHRINK_LIST		= BIT(10),
+	//标记有d_weak_revalidate回调
 	DCACHE_OP_WEAK_REVALIDATE	= BIT(11),
 	/*
 	 * this dentry has been "silly renamed" and has to be deleted on the
@@ -312,29 +232,37 @@
 	DCACHE_NFSFS_RENAMED		= BIT(12),
 	DCACHE_FSNOTIFY_PARENT_WATCHED	= BIT(13),	/* Parent inode is watched by some fsnotify listener */
 	DCACHE_DENTRY_KILLED		= BIT(14),
+	/*标记是一个挂载点*/
 	DCACHE_MOUNTED			= BIT(15),	/* is a mountpoint */
 	DCACHE_NEED_AUTOMOUNT		= BIT(16),	/* handle automount on this dir */
 	DCACHE_MANAGE_TRANSIT		= BIT(17),	/* manage transit from this dirent */
 	DCACHE_LRU_LIST			= BIT(18),
+/*指明当前dentry类型,占用3个bit位（最多表示8种）*/
 	DCACHE_ENTRY_TYPE		= (7 << 19),	/* bits 19..21 are for storing type: */
+/*dentry未指明dentry type*/
 	DCACHE_MISS_TYPE		= (0 << 19),	/* Negative dentry */
 	DCACHE_WHITEOUT_TYPE		= (1 << 19),	/* Whiteout dentry (stop pathwalk) */
+/*dentry为dir类型*/
 	DCACHE_DIRECTORY_TYPE		= (2 << 19),	/* Normal directory */
 	DCACHE_AUTODIR_TYPE		= (3 << 19),	/* Lookupless directory (presumed automount) */
+/*dentry为普通文件*/
 	DCACHE_REGULAR_TYPE		= (4 << 19),	/* Regular file type */
+/*dentry为特殊类型文件*/
 	DCACHE_SPECIAL_TYPE		= (5 << 19),	/* Other file type */
+/*dentry为link类型文件*/
 	DCACHE_SYMLINK_TYPE		= (6 << 19),	/* Symlink */
 	DCACHE_NOKEY_NAME		= BIT(22),	/* Encrypted name encoded without key */
+//标记有d_real回调
 	DCACHE_OP_REAL			= BIT(23),
 	DCACHE_PAR_LOOKUP		= BIT(24),	/* being looked up (with parent locked shared) */
 	DCACHE_DENTRY_CURSOR		= BIT(25),
+//标记dentry释放时，不需要经过ruc等待
 	DCACHE_NORCU			= BIT(26),	/* No RCU delay for freeing */
 };
 
 #define DCACHE_MANAGED_DENTRY \
 	(DCACHE_MOUNTED|DCACHE_NEED_AUTOMOUNT|DCACHE_MANAGE_TRANSIT)
 
->>>>>>> 155a3c00
 extern seqlock_t rename_lock;
 
 /*
