/* SPDX-License-Identifier: GPL-2.0 */
#ifndef _LINUX_IRQ_H
#define _LINUX_IRQ_H

/*
 * Please do not include this file in generic code.  There is currently
 * no requirement for any architecture to implement anything held
 * within this file.
 *
 * Thanks. --rmk
 */

#include <linux/cache.h>
#include <linux/spinlock.h>
#include <linux/cpumask.h>
#include <linux/irqhandler.h>
#include <linux/irqreturn.h>
#include <linux/irqnr.h>
#include <linux/topology.h>
#include <linux/io.h>
#include <linux/slab.h>

#include <asm/irq.h>
#include <asm/ptrace.h>
#include <asm/irq_regs.h>

struct seq_file;
struct module;
struct msi_msg;
struct irq_affinity_desc;
enum irqchip_irq_state;

/*
 * IRQ line status.
 *
 * Bits 0-7 are the same as the IRQF_* bits in linux/interrupt.h
 *
 * IRQ_TYPE_NONE		- default, unspecified type
 * IRQ_TYPE_EDGE_RISING		- rising edge triggered
 * IRQ_TYPE_EDGE_FALLING	- falling edge triggered
 * IRQ_TYPE_EDGE_BOTH		- rising and falling edge triggered
 * IRQ_TYPE_LEVEL_HIGH		- high level triggered
 * IRQ_TYPE_LEVEL_LOW		- low level triggered
 * IRQ_TYPE_LEVEL_MASK		- Mask to filter out the level bits
 * IRQ_TYPE_SENSE_MASK		- Mask for all the above bits
 * IRQ_TYPE_DEFAULT		- For use by some PICs to ask irq_set_type
 *				  to setup the HW to a sane default (used
 *                                by irqdomain map() callbacks to synchronize
 *                                the HW state and SW flags for a newly
 *                                allocated descriptor).
 *
 * IRQ_TYPE_PROBE		- Special flag for probing in progress
 *
 * Bits which can be modified via irq_set/clear/modify_status_flags()
 * IRQ_LEVEL			- Interrupt is level type. Will be also
 *				  updated in the code when the above trigger
 *				  bits are modified via irq_set_irq_type()
 * IRQ_PER_CPU			- Mark an interrupt PER_CPU. Will protect
 *				  it from affinity setting
 * IRQ_NOPROBE			- Interrupt cannot be probed by autoprobing
 * IRQ_NOREQUEST		- Interrupt cannot be requested via
 *				  request_irq()
 * IRQ_NOTHREAD			- Interrupt cannot be threaded
 * IRQ_NOAUTOEN			- Interrupt is not automatically enabled in
 *				  request/setup_irq()
 * IRQ_NO_BALANCING		- Interrupt cannot be balanced (affinity set)
 * IRQ_NESTED_THREAD		- Interrupt nests into another thread
 * IRQ_PER_CPU_DEVID		- Dev_id is a per-cpu variable
 * IRQ_IS_POLLED		- Always polled by another interrupt. Exclude
 *				  it from the spurious interrupt detection
 *				  mechanism and from core side polling.
 * IRQ_DISABLE_UNLAZY		- Disable lazy irq disable
 * IRQ_HIDDEN			- Don't show up in /proc/interrupts
 * IRQ_NO_DEBUG			- Exclude from note_interrupt() debugging
 */
enum {
	IRQ_TYPE_NONE		= 0x00000000,
	IRQ_TYPE_EDGE_RISING	= 0x00000001,
	IRQ_TYPE_EDGE_FALLING	= 0x00000002,
	IRQ_TYPE_EDGE_BOTH	= (IRQ_TYPE_EDGE_FALLING | IRQ_TYPE_EDGE_RISING),
	IRQ_TYPE_LEVEL_HIGH	= 0x00000004,
	IRQ_TYPE_LEVEL_LOW	= 0x00000008,
	IRQ_TYPE_LEVEL_MASK	= (IRQ_TYPE_LEVEL_LOW | IRQ_TYPE_LEVEL_HIGH),
	IRQ_TYPE_SENSE_MASK	= 0x0000000f,
	IRQ_TYPE_DEFAULT	= IRQ_TYPE_SENSE_MASK,

	IRQ_TYPE_PROBE		= 0x00000010,

	IRQ_LEVEL		= (1 <<  8),
	IRQ_PER_CPU		= (1 <<  9),
	IRQ_NOPROBE		= (1 << 10),
	IRQ_NOREQUEST		= (1 << 11),
	IRQ_NOAUTOEN		= (1 << 12),
	IRQ_NO_BALANCING	= (1 << 13),
	IRQ_NESTED_THREAD	= (1 << 15),
	IRQ_NOTHREAD		= (1 << 16),
	IRQ_PER_CPU_DEVID	= (1 << 17),
	IRQ_IS_POLLED		= (1 << 18),
	IRQ_DISABLE_UNLAZY	= (1 << 19),
	IRQ_HIDDEN		= (1 << 20),
	IRQ_NO_DEBUG		= (1 << 21),
};

#define IRQF_MODIFY_MASK	\
	(IRQ_TYPE_SENSE_MASK | IRQ_NOPROBE | IRQ_NOREQUEST | \
	 IRQ_NOAUTOEN | IRQ_LEVEL | IRQ_NO_BALANCING | \
	 IRQ_PER_CPU | IRQ_NESTED_THREAD | IRQ_NOTHREAD | IRQ_PER_CPU_DEVID | \
	 IRQ_IS_POLLED | IRQ_DISABLE_UNLAZY | IRQ_HIDDEN)

#define IRQ_NO_BALANCING_MASK	(IRQ_PER_CPU | IRQ_NO_BALANCING)

/*
 * Return value for chip->irq_set_affinity()
 *
 * IRQ_SET_MASK_OK	- OK, core updates irq_common_data.affinity
 * IRQ_SET_MASK_NOCOPY	- OK, chip did update irq_common_data.affinity
 * IRQ_SET_MASK_OK_DONE	- Same as IRQ_SET_MASK_OK for core. Special code to
 *			  support stacked irqchips, which indicates skipping
 *			  all descendant irqchips.
 */
enum {
	IRQ_SET_MASK_OK = 0,
	IRQ_SET_MASK_OK_NOCOPY,
	IRQ_SET_MASK_OK_DONE,
};

struct msi_desc;
struct irq_domain;

/**
 * struct irq_common_data - per irq data shared by all irqchips
 * @state_use_accessors: status information for irq chip functions.
 *			Use accessor functions to deal with it
 * @node:		node index useful for balancing
 * @handler_data:	per-IRQ data for the irq_chip methods
 * @affinity:		IRQ affinity on SMP. If this is an IPI
 *			related irq, then this is the mask of the
 *			CPUs to which an IPI can be sent.
 * @effective_affinity:	The effective IRQ affinity on SMP as some irq
 *			chips do not allow multi CPU destinations.
 *			A subset of @affinity.
 * @msi_desc:		MSI descriptor
 * @ipi_offset:		Offset of first IPI target cpu in @affinity. Optional.
 */
struct irq_common_data {
	unsigned int		__private state_use_accessors;
#ifdef CONFIG_NUMA
	unsigned int		node;
#endif
	void			*handler_data;
	struct msi_desc		*msi_desc;
#ifdef CONFIG_SMP
	cpumask_var_t		affinity;
#endif
#ifdef CONFIG_GENERIC_IRQ_EFFECTIVE_AFF_MASK
	cpumask_var_t		effective_affinity;
#endif
#ifdef CONFIG_GENERIC_IRQ_IPI
	unsigned int		ipi_offset;
#endif
};

/**
 * struct irq_data - per irq chip data passed down to chip functions
 * @mask:		precomputed bitmask for accessing the chip registers
 * @irq:		interrupt number
 * @hwirq:		hardware interrupt number, local to the interrupt domain
 * @common:		point to data shared by all irqchips
 * @chip:		low level interrupt hardware access
 * @domain:		Interrupt translation domain; responsible for mapping
 *			between hwirq number and linux irq number.
 * @parent_data:	pointer to parent struct irq_data to support hierarchy
 *			irq_domain
 * @chip_data:		platform-specific per-chip private data for the chip
 *			methods, to allow shared chip implementations
 */
struct irq_data {
	u32			mask;
<<<<<<< HEAD
	unsigned int		irq;/*中断号*/
	unsigned long		hwirq;
=======
	unsigned int		irq;
	irq_hw_number_t		hwirq;
>>>>>>> 155a3c00
	struct irq_common_data	*common;
	struct irq_chip		*chip;/*中断对应的chip*/
	struct irq_domain	*domain;
#ifdef	CONFIG_IRQ_DOMAIN_HIERARCHY
	struct irq_data		*parent_data;
#endif
	void			*chip_data;
};

/*
 * Bit masks for irq_common_data.state_use_accessors
 *
 * IRQD_TRIGGER_MASK		- Mask for the trigger type bits
 * IRQD_SETAFFINITY_PENDING	- Affinity setting is pending
 * IRQD_ACTIVATED		- Interrupt has already been activated
 * IRQD_NO_BALANCING		- Balancing disabled for this IRQ
 * IRQD_PER_CPU			- Interrupt is per cpu
 * IRQD_AFFINITY_SET		- Interrupt affinity was set
 * IRQD_LEVEL			- Interrupt is level triggered
 * IRQD_WAKEUP_STATE		- Interrupt is configured for wakeup
 *				  from suspend
 * IRQD_IRQ_DISABLED		- Disabled state of the interrupt
 * IRQD_IRQ_MASKED		- Masked state of the interrupt
 * IRQD_IRQ_INPROGRESS		- In progress state of the interrupt
 * IRQD_WAKEUP_ARMED		- Wakeup mode armed
 * IRQD_FORWARDED_TO_VCPU	- The interrupt is forwarded to a VCPU
 * IRQD_AFFINITY_MANAGED	- Affinity is auto-managed by the kernel
 * IRQD_IRQ_STARTED		- Startup state of the interrupt
 * IRQD_MANAGED_SHUTDOWN	- Interrupt was shutdown due to empty affinity
 *				  mask. Applies only to affinity managed irqs.
 * IRQD_SINGLE_TARGET		- IRQ allows only a single affinity target
 * IRQD_DEFAULT_TRIGGER_SET	- Expected trigger already been set
 * IRQD_CAN_RESERVE		- Can use reservation mode
 * IRQD_HANDLE_ENFORCE_IRQCTX	- Enforce that handle_irq_*() is only invoked
 *				  from actual interrupt context.
 * IRQD_AFFINITY_ON_ACTIVATE	- Affinity is set on activation. Don't call
 *				  irq_chip::irq_set_affinity() when deactivated.
 * IRQD_IRQ_ENABLED_ON_SUSPEND	- Interrupt is enabled on suspend by irq pm if
 *				  irqchip have flag IRQCHIP_ENABLE_WAKEUP_ON_SUSPEND set.
 * IRQD_RESEND_WHEN_IN_PROGRESS	- Interrupt may fire when already in progress in which
 *				  case it must be resent at the next available opportunity.
 */
enum {
	IRQD_TRIGGER_MASK		= 0xf,
	IRQD_SETAFFINITY_PENDING	= BIT(8),
	IRQD_ACTIVATED			= BIT(9),
	IRQD_NO_BALANCING		= BIT(10),
	IRQD_PER_CPU			= BIT(11),
	IRQD_AFFINITY_SET		= BIT(12),
	IRQD_LEVEL			= BIT(13),
	IRQD_WAKEUP_STATE		= BIT(14),
	IRQD_IRQ_DISABLED		= BIT(16),
	IRQD_IRQ_MASKED			= BIT(17),
	IRQD_IRQ_INPROGRESS		= BIT(18),
	IRQD_WAKEUP_ARMED		= BIT(19),
	IRQD_FORWARDED_TO_VCPU		= BIT(20),
	IRQD_AFFINITY_MANAGED		= BIT(21),
	IRQD_IRQ_STARTED		= BIT(22),
	IRQD_MANAGED_SHUTDOWN		= BIT(23),
	IRQD_SINGLE_TARGET		= BIT(24),
	IRQD_DEFAULT_TRIGGER_SET	= BIT(25),
	IRQD_CAN_RESERVE		= BIT(26),
	IRQD_HANDLE_ENFORCE_IRQCTX	= BIT(27),
	IRQD_AFFINITY_ON_ACTIVATE	= BIT(28),
	IRQD_IRQ_ENABLED_ON_SUSPEND	= BIT(29),
	IRQD_RESEND_WHEN_IN_PROGRESS    = BIT(30),
};

#define __irqd_to_state(d) ACCESS_PRIVATE((d)->common, state_use_accessors)

static inline bool irqd_is_setaffinity_pending(struct irq_data *d)
{
	return __irqd_to_state(d) & IRQD_SETAFFINITY_PENDING;
}

static inline bool irqd_is_per_cpu(struct irq_data *d)
{
	return __irqd_to_state(d) & IRQD_PER_CPU;
}

static inline bool irqd_can_balance(struct irq_data *d)
{
	return !(__irqd_to_state(d) & (IRQD_PER_CPU | IRQD_NO_BALANCING));
}

static inline bool irqd_affinity_was_set(struct irq_data *d)
{
	return __irqd_to_state(d) & IRQD_AFFINITY_SET;
}

static inline void irqd_mark_affinity_was_set(struct irq_data *d)
{
	__irqd_to_state(d) |= IRQD_AFFINITY_SET;
}

static inline bool irqd_trigger_type_was_set(struct irq_data *d)
{
	return __irqd_to_state(d) & IRQD_DEFAULT_TRIGGER_SET;
}

static inline u32 irqd_get_trigger_type(struct irq_data *d)
{
	return __irqd_to_state(d) & IRQD_TRIGGER_MASK;
}

/*
 * Must only be called inside irq_chip.irq_set_type() functions or
 * from the DT/ACPI setup code.
 */
static inline void irqd_set_trigger_type(struct irq_data *d, u32 type)
{
	__irqd_to_state(d) &= ~IRQD_TRIGGER_MASK;
	__irqd_to_state(d) |= type & IRQD_TRIGGER_MASK;
	__irqd_to_state(d) |= IRQD_DEFAULT_TRIGGER_SET;
}

static inline bool irqd_is_level_type(struct irq_data *d)
{
	return __irqd_to_state(d) & IRQD_LEVEL;
}

/*
 * Must only be called of irqchip.irq_set_affinity() or low level
 * hierarchy domain allocation functions.
 */
static inline void irqd_set_single_target(struct irq_data *d)
{
	__irqd_to_state(d) |= IRQD_SINGLE_TARGET;
}

static inline bool irqd_is_single_target(struct irq_data *d)
{
	return __irqd_to_state(d) & IRQD_SINGLE_TARGET;
}

static inline void irqd_set_handle_enforce_irqctx(struct irq_data *d)
{
	__irqd_to_state(d) |= IRQD_HANDLE_ENFORCE_IRQCTX;
}

static inline bool irqd_is_handle_enforce_irqctx(struct irq_data *d)
{
	return __irqd_to_state(d) & IRQD_HANDLE_ENFORCE_IRQCTX;
}

static inline bool irqd_is_enabled_on_suspend(struct irq_data *d)
{
	return __irqd_to_state(d) & IRQD_IRQ_ENABLED_ON_SUSPEND;
}

static inline bool irqd_is_wakeup_set(struct irq_data *d)
{
	return __irqd_to_state(d) & IRQD_WAKEUP_STATE;
}

static inline bool irqd_irq_disabled(struct irq_data *d)
{
	return __irqd_to_state(d) & IRQD_IRQ_DISABLED;
}

static inline bool irqd_irq_masked(struct irq_data *d)
{
	return __irqd_to_state(d) & IRQD_IRQ_MASKED;
}

static inline bool irqd_irq_inprogress(struct irq_data *d)
{
	return __irqd_to_state(d) & IRQD_IRQ_INPROGRESS;
}

static inline bool irqd_is_wakeup_armed(struct irq_data *d)
{
	return __irqd_to_state(d) & IRQD_WAKEUP_ARMED;
}

static inline bool irqd_is_forwarded_to_vcpu(struct irq_data *d)
{
	return __irqd_to_state(d) & IRQD_FORWARDED_TO_VCPU;
}

static inline void irqd_set_forwarded_to_vcpu(struct irq_data *d)
{
	__irqd_to_state(d) |= IRQD_FORWARDED_TO_VCPU;
}

static inline void irqd_clr_forwarded_to_vcpu(struct irq_data *d)
{
	__irqd_to_state(d) &= ~IRQD_FORWARDED_TO_VCPU;
}

static inline bool irqd_affinity_is_managed(struct irq_data *d)
{
	return __irqd_to_state(d) & IRQD_AFFINITY_MANAGED;
}

static inline bool irqd_is_activated(struct irq_data *d)
{
	return __irqd_to_state(d) & IRQD_ACTIVATED;
}

static inline void irqd_set_activated(struct irq_data *d)
{
	__irqd_to_state(d) |= IRQD_ACTIVATED;
}

static inline void irqd_clr_activated(struct irq_data *d)
{
	__irqd_to_state(d) &= ~IRQD_ACTIVATED;
}

static inline bool irqd_is_started(struct irq_data *d)
{
	return __irqd_to_state(d) & IRQD_IRQ_STARTED;
}

static inline bool irqd_is_managed_and_shutdown(struct irq_data *d)
{
	return __irqd_to_state(d) & IRQD_MANAGED_SHUTDOWN;
}

static inline void irqd_set_can_reserve(struct irq_data *d)
{
	__irqd_to_state(d) |= IRQD_CAN_RESERVE;
}

static inline void irqd_clr_can_reserve(struct irq_data *d)
{
	__irqd_to_state(d) &= ~IRQD_CAN_RESERVE;
}

static inline bool irqd_can_reserve(struct irq_data *d)
{
	return __irqd_to_state(d) & IRQD_CAN_RESERVE;
}

static inline void irqd_set_affinity_on_activate(struct irq_data *d)
{
	__irqd_to_state(d) |= IRQD_AFFINITY_ON_ACTIVATE;
}

static inline bool irqd_affinity_on_activate(struct irq_data *d)
{
	return __irqd_to_state(d) & IRQD_AFFINITY_ON_ACTIVATE;
}

static inline void irqd_set_resend_when_in_progress(struct irq_data *d)
{
	__irqd_to_state(d) |= IRQD_RESEND_WHEN_IN_PROGRESS;
}

static inline bool irqd_needs_resend_when_in_progress(struct irq_data *d)
{
	return __irqd_to_state(d) & IRQD_RESEND_WHEN_IN_PROGRESS;
}

#undef __irqd_to_state

static inline irq_hw_number_t irqd_to_hwirq(struct irq_data *d)
{
	return d->hwirq;
}

/**
 * struct irq_chip - hardware interrupt chip descriptor
 *
 * @name:		name for /proc/interrupts
 * @irq_startup:	start up the interrupt (defaults to ->enable if NULL)
 * @irq_shutdown:	shut down the interrupt (defaults to ->disable if NULL)
 * @irq_enable:		enable the interrupt (defaults to chip->unmask if NULL)
 * @irq_disable:	disable the interrupt
 * @irq_ack:		start of a new interrupt
 * @irq_mask:		mask an interrupt source
 * @irq_mask_ack:	ack and mask an interrupt source
 * @irq_unmask:		unmask an interrupt source
 * @irq_eoi:		end of interrupt
 * @irq_set_affinity:	Set the CPU affinity on SMP machines. If the force
 *			argument is true, it tells the driver to
 *			unconditionally apply the affinity setting. Sanity
 *			checks against the supplied affinity mask are not
 *			required. This is used for CPU hotplug where the
 *			target CPU is not yet set in the cpu_online_mask.
 * @irq_retrigger:	resend an IRQ to the CPU
 * @irq_set_type:	set the flow type (IRQ_TYPE_LEVEL/etc.) of an IRQ
 * @irq_set_wake:	enable/disable power-management wake-on of an IRQ
 * @irq_bus_lock:	function to lock access to slow bus (i2c) chips
 * @irq_bus_sync_unlock:function to sync and unlock slow bus (i2c) chips
 * @irq_cpu_online:	configure an interrupt source for a secondary CPU
 * @irq_cpu_offline:	un-configure an interrupt source for a secondary CPU
 * @irq_suspend:	function called from core code on suspend once per
 *			chip, when one or more interrupts are installed
 * @irq_resume:		function called from core code on resume once per chip,
 *			when one ore more interrupts are installed
 * @irq_pm_shutdown:	function called from core code on shutdown once per chip
 * @irq_calc_mask:	Optional function to set irq_data.mask for special cases
 * @irq_print_chip:	optional to print special chip info in show_interrupts
 * @irq_request_resources:	optional to request resources before calling
 *				any other callback related to this irq
 * @irq_release_resources:	optional to release resources acquired with
 *				irq_request_resources
 * @irq_compose_msi_msg:	optional to compose message content for MSI
 * @irq_write_msi_msg:	optional to write message content for MSI
 * @irq_get_irqchip_state:	return the internal state of an interrupt
 * @irq_set_irqchip_state:	set the internal state of a interrupt
 * @irq_set_vcpu_affinity:	optional to target a vCPU in a virtual machine
 * @ipi_send_single:	send a single IPI to destination cpus
 * @ipi_send_mask:	send an IPI to destination cpus in cpumask
 * @irq_nmi_setup:	function called from core code before enabling an NMI
 * @irq_nmi_teardown:	function called from core code after disabling an NMI
 * @irq_force_complete_move:	optional function to force complete pending irq move
 * @flags:		chip specific flags
 */
struct irq_chip {
	const char	*name;
	unsigned int	(*irq_startup)(struct irq_data *data);
	void		(*irq_shutdown)(struct irq_data *data);
	void		(*irq_enable)(struct irq_data *data);
	void		(*irq_disable)(struct irq_data *data);

	void		(*irq_ack)(struct irq_data *data);
	void		(*irq_mask)(struct irq_data *data);
	void		(*irq_mask_ack)(struct irq_data *data);
	void		(*irq_unmask)(struct irq_data *data);
	void		(*irq_eoi)(struct irq_data *data);

	int		(*irq_set_affinity)(struct irq_data *data, const struct cpumask *dest, bool force);
	int		(*irq_retrigger)(struct irq_data *data);
	int		(*irq_set_type)(struct irq_data *data, unsigned int flow_type);
	int		(*irq_set_wake)(struct irq_data *data, unsigned int on);

	void		(*irq_bus_lock)(struct irq_data *data);
	void		(*irq_bus_sync_unlock)(struct irq_data *data);

#ifdef CONFIG_DEPRECATED_IRQ_CPU_ONOFFLINE
	void		(*irq_cpu_online)(struct irq_data *data);
	void		(*irq_cpu_offline)(struct irq_data *data);
#endif
	void		(*irq_suspend)(struct irq_data *data);
	void		(*irq_resume)(struct irq_data *data);
	void		(*irq_pm_shutdown)(struct irq_data *data);

	void		(*irq_calc_mask)(struct irq_data *data);

	void		(*irq_print_chip)(struct irq_data *data, struct seq_file *p);
	int		(*irq_request_resources)(struct irq_data *data);
	void		(*irq_release_resources)(struct irq_data *data);

	void		(*irq_compose_msi_msg)(struct irq_data *data, struct msi_msg *msg);
	void		(*irq_write_msi_msg)(struct irq_data *data, struct msi_msg *msg);

	int		(*irq_get_irqchip_state)(struct irq_data *data, enum irqchip_irq_state which, bool *state);
	int		(*irq_set_irqchip_state)(struct irq_data *data, enum irqchip_irq_state which, bool state);

	int		(*irq_set_vcpu_affinity)(struct irq_data *data, void *vcpu_info);

	void		(*ipi_send_single)(struct irq_data *data, unsigned int cpu);
	void		(*ipi_send_mask)(struct irq_data *data, const struct cpumask *dest);

	int		(*irq_nmi_setup)(struct irq_data *data);
	void		(*irq_nmi_teardown)(struct irq_data *data);

	void		(*irq_force_complete_move)(struct irq_data *data);

	unsigned long	flags;
};

/*
 * irq_chip specific flags
 *
 * IRQCHIP_SET_TYPE_MASKED:           Mask before calling chip.irq_set_type()
 * IRQCHIP_EOI_IF_HANDLED:            Only issue irq_eoi() when irq was handled
 * IRQCHIP_MASK_ON_SUSPEND:           Mask non wake irqs in the suspend path
 * IRQCHIP_ONOFFLINE_ENABLED:         Only call irq_on/off_line callbacks
 *                                    when irq enabled
 * IRQCHIP_SKIP_SET_WAKE:             Skip chip.irq_set_wake(), for this irq chip
 * IRQCHIP_ONESHOT_SAFE:              One shot does not require mask/unmask
 * IRQCHIP_EOI_THREADED:              Chip requires eoi() on unmask in threaded mode
 * IRQCHIP_SUPPORTS_LEVEL_MSI:        Chip can provide two doorbells for Level MSIs
 * IRQCHIP_SUPPORTS_NMI:              Chip can deliver NMIs, only for root irqchips
 * IRQCHIP_ENABLE_WAKEUP_ON_SUSPEND:  Invokes __enable_irq()/__disable_irq() for wake irqs
 *                                    in the suspend path if they are in disabled state
 * IRQCHIP_AFFINITY_PRE_STARTUP:      Default affinity update before startup
 * IRQCHIP_IMMUTABLE:		      Don't ever change anything in this chip
 * IRQCHIP_MOVE_DEFERRED:	      Move the interrupt in actual interrupt context
 */
enum {
	IRQCHIP_SET_TYPE_MASKED			= (1 <<  0),
	IRQCHIP_EOI_IF_HANDLED			= (1 <<  1),
	IRQCHIP_MASK_ON_SUSPEND			= (1 <<  2),
	IRQCHIP_ONOFFLINE_ENABLED		= (1 <<  3),
	IRQCHIP_SKIP_SET_WAKE			= (1 <<  4),
	IRQCHIP_ONESHOT_SAFE			= (1 <<  5),
	IRQCHIP_EOI_THREADED			= (1 <<  6),
	IRQCHIP_SUPPORTS_LEVEL_MSI		= (1 <<  7),
	IRQCHIP_SUPPORTS_NMI			= (1 <<  8),
	IRQCHIP_ENABLE_WAKEUP_ON_SUSPEND	= (1 <<  9),
	IRQCHIP_AFFINITY_PRE_STARTUP		= (1 << 10),
	IRQCHIP_IMMUTABLE			= (1 << 11),
	IRQCHIP_MOVE_DEFERRED			= (1 << 12),
};

#include <linux/irqdesc.h>

/*
 * Pick up the arch-dependent methods:
 */
#include <asm/hw_irq.h>

#ifndef NR_IRQS_LEGACY
# define NR_IRQS_LEGACY 0
#endif

#ifndef ARCH_IRQ_INIT_FLAGS
# define ARCH_IRQ_INIT_FLAGS	0
#endif

#define IRQ_DEFAULT_INIT_FLAGS	ARCH_IRQ_INIT_FLAGS

struct irqaction;
extern int setup_percpu_irq(unsigned int irq, struct irqaction *new);

#ifdef CONFIG_DEPRECATED_IRQ_CPU_ONOFFLINE
extern void irq_cpu_online(void);
extern void irq_cpu_offline(void);
#endif
extern int irq_set_affinity_locked(struct irq_data *data,
				   const struct cpumask *cpumask, bool force);
extern int irq_set_vcpu_affinity(unsigned int irq, void *vcpu_info);

#if defined(CONFIG_SMP) && defined(CONFIG_GENERIC_IRQ_MIGRATION)
extern void irq_migrate_all_off_this_cpu(void);
extern int irq_affinity_online_cpu(unsigned int cpu);
#else
# define irq_affinity_online_cpu	NULL
#endif

#if defined(CONFIG_SMP) && defined(CONFIG_GENERIC_PENDING_IRQ)
bool irq_can_move_in_process_context(struct irq_data *data);
void __irq_move_irq(struct irq_data *data);
static inline void irq_move_irq(struct irq_data *data)
{
	if (unlikely(irqd_is_setaffinity_pending(data)))
		__irq_move_irq(data);
}
void irq_move_masked_irq(struct irq_data *data);
#else
static inline bool irq_can_move_in_process_context(struct irq_data *data) { return true; }
static inline void irq_move_irq(struct irq_data *data) { }
static inline void irq_move_masked_irq(struct irq_data *data) { }
#endif

extern int no_irq_affinity;

#ifdef CONFIG_HARDIRQS_SW_RESEND
int irq_set_parent(int irq, int parent_irq);
#else
static inline int irq_set_parent(int irq, int parent_irq)
{
	return 0;
}
#endif

/*
 * Built-in IRQ handlers for various IRQ types,
 * callable via desc->handle_irq()
 */
extern void handle_level_irq(struct irq_desc *desc);
extern void handle_fasteoi_irq(struct irq_desc *desc);
extern void handle_edge_irq(struct irq_desc *desc);
extern void handle_edge_eoi_irq(struct irq_desc *desc);
extern void handle_simple_irq(struct irq_desc *desc);
extern void handle_untracked_irq(struct irq_desc *desc);
extern void handle_percpu_irq(struct irq_desc *desc);
extern void handle_percpu_devid_irq(struct irq_desc *desc);
extern void handle_bad_irq(struct irq_desc *desc);
extern void handle_nested_irq(unsigned int irq);

extern void handle_fasteoi_nmi(struct irq_desc *desc);
extern void handle_percpu_devid_fasteoi_nmi(struct irq_desc *desc);

extern int irq_chip_compose_msi_msg(struct irq_data *data, struct msi_msg *msg);
extern int irq_chip_pm_get(struct irq_data *data);
extern int irq_chip_pm_put(struct irq_data *data);
#ifdef	CONFIG_IRQ_DOMAIN_HIERARCHY
extern void handle_fasteoi_ack_irq(struct irq_desc *desc);
extern void handle_fasteoi_mask_irq(struct irq_desc *desc);
extern int irq_chip_set_parent_state(struct irq_data *data,
				     enum irqchip_irq_state which,
				     bool val);
extern int irq_chip_get_parent_state(struct irq_data *data,
				     enum irqchip_irq_state which,
				     bool *state);
extern void irq_chip_enable_parent(struct irq_data *data);
extern void irq_chip_disable_parent(struct irq_data *data);
extern void irq_chip_ack_parent(struct irq_data *data);
extern int irq_chip_retrigger_hierarchy(struct irq_data *data);
extern void irq_chip_mask_parent(struct irq_data *data);
extern void irq_chip_mask_ack_parent(struct irq_data *data);
extern void irq_chip_unmask_parent(struct irq_data *data);
extern void irq_chip_eoi_parent(struct irq_data *data);
extern int irq_chip_set_affinity_parent(struct irq_data *data,
					const struct cpumask *dest,
					bool force);
extern int irq_chip_set_wake_parent(struct irq_data *data, unsigned int on);
extern int irq_chip_set_vcpu_affinity_parent(struct irq_data *data,
					     void *vcpu_info);
extern int irq_chip_set_type_parent(struct irq_data *data, unsigned int type);
extern int irq_chip_request_resources_parent(struct irq_data *data);
extern void irq_chip_release_resources_parent(struct irq_data *data);
#endif

/* Disable or mask interrupts during a kernel kexec */
extern void machine_kexec_mask_interrupts(void);

/* Handling of unhandled and spurious interrupts: */
extern void note_interrupt(struct irq_desc *desc, irqreturn_t action_ret);


/* Enable/disable irq debugging output: */
extern int noirqdebug_setup(char *str);

/* Checks whether the interrupt can be requested by request_irq(): */
extern bool can_request_irq(unsigned int irq, unsigned long irqflags);

/* Dummy irq-chip implementations: */
extern struct irq_chip no_irq_chip;
extern struct irq_chip dummy_irq_chip;

extern void
irq_set_chip_and_handler_name(unsigned int irq, const struct irq_chip *chip,
			      irq_flow_handler_t handle, const char *name);

static inline void irq_set_chip_and_handler(unsigned int irq,
					    const struct irq_chip *chip,
					    irq_flow_handler_t handle)
{
	irq_set_chip_and_handler_name(irq, chip, handle, NULL);
}

extern int irq_set_percpu_devid(unsigned int irq);
extern int irq_set_percpu_devid_partition(unsigned int irq,
					  const struct cpumask *affinity);
extern int irq_get_percpu_devid_partition(unsigned int irq,
					  struct cpumask *affinity);

extern void
__irq_set_handler(unsigned int irq, irq_flow_handler_t handle, int is_chained,
		  const char *name);

static inline void
irq_set_handler(unsigned int irq, irq_flow_handler_t handle)
{
	__irq_set_handler(irq, handle, 0, NULL);
}

/*
 * Set a highlevel chained flow handler for a given IRQ.
 * (a chained handler is automatically enabled and set to
 *  IRQ_NOREQUEST, IRQ_NOPROBE, and IRQ_NOTHREAD)
 */
static inline void
irq_set_chained_handler(unsigned int irq, irq_flow_handler_t handle)
{
	__irq_set_handler(irq, handle, 1, NULL);
}

/*
 * Set a highlevel chained flow handler and its data for a given IRQ.
 * (a chained handler is automatically enabled and set to
 *  IRQ_NOREQUEST, IRQ_NOPROBE, and IRQ_NOTHREAD)
 */
void
irq_set_chained_handler_and_data(unsigned int irq, irq_flow_handler_t handle,
				 void *data);

void irq_modify_status(unsigned int irq, unsigned long clr, unsigned long set);

static inline void irq_set_status_flags(unsigned int irq, unsigned long set)
{
	irq_modify_status(irq, 0, set);
}

static inline void irq_clear_status_flags(unsigned int irq, unsigned long clr)
{
	irq_modify_status(irq, clr, 0);
}

static inline void irq_set_noprobe(unsigned int irq)
{
	irq_modify_status(irq, 0, IRQ_NOPROBE);
}

static inline void irq_set_probe(unsigned int irq)
{
	irq_modify_status(irq, IRQ_NOPROBE, 0);
}

static inline void irq_set_nothread(unsigned int irq)
{
	irq_modify_status(irq, 0, IRQ_NOTHREAD);
}

static inline void irq_set_thread(unsigned int irq)
{
	irq_modify_status(irq, IRQ_NOTHREAD, 0);
}

static inline void irq_set_nested_thread(unsigned int irq, bool nest)
{
	if (nest)
		irq_set_status_flags(irq, IRQ_NESTED_THREAD);
	else
		irq_clear_status_flags(irq, IRQ_NESTED_THREAD);
}

static inline void irq_set_percpu_devid_flags(unsigned int irq)
{
	irq_set_status_flags(irq,
			     IRQ_NOAUTOEN | IRQ_PER_CPU | IRQ_NOTHREAD |
			     IRQ_NOPROBE | IRQ_PER_CPU_DEVID);
}

/* Set/get chip/data for an IRQ: */
extern int irq_set_chip(unsigned int irq, const struct irq_chip *chip);
extern int irq_set_handler_data(unsigned int irq, void *data);
extern int irq_set_chip_data(unsigned int irq, void *data);
extern int irq_set_irq_type(unsigned int irq, unsigned int type);
extern int irq_set_msi_desc(unsigned int irq, struct msi_desc *entry);
extern int irq_set_msi_desc_off(unsigned int irq_base, unsigned int irq_offset,
				struct msi_desc *entry);
extern struct irq_data *irq_get_irq_data(unsigned int irq);

static inline struct irq_chip *irq_get_chip(unsigned int irq)
{
	struct irq_data *d = irq_get_irq_data(irq);
	return d ? d->chip : NULL;
}

static inline struct irq_chip *irq_data_get_irq_chip(struct irq_data *d)
{
	return d->chip;
}

static inline void *irq_get_chip_data(unsigned int irq)
{
	struct irq_data *d = irq_get_irq_data(irq);
	return d ? d->chip_data : NULL;
}

static inline void *irq_data_get_irq_chip_data(struct irq_data *d)
{
	return d->chip_data;
}

static inline void *irq_get_handler_data(unsigned int irq)
{
	struct irq_data *d = irq_get_irq_data(irq);
	return d ? d->common->handler_data : NULL;
}

static inline void *irq_data_get_irq_handler_data(struct irq_data *d)
{
	return d->common->handler_data;
}

static inline struct msi_desc *irq_get_msi_desc(unsigned int irq)
{
	struct irq_data *d = irq_get_irq_data(irq);
	return d ? d->common->msi_desc : NULL;
}

static inline struct msi_desc *irq_data_get_msi_desc(struct irq_data *d)
{
	return d->common->msi_desc;
}

static inline u32 irq_get_trigger_type(unsigned int irq)
{
	struct irq_data *d = irq_get_irq_data(irq);
	return d ? irqd_get_trigger_type(d) : 0;
}

static inline int irq_common_data_get_node(struct irq_common_data *d)
{
#ifdef CONFIG_NUMA
	return d->node;
#else
	return 0;
#endif
}

static inline int irq_data_get_node(struct irq_data *d)
{
	return irq_common_data_get_node(d->common);
}

static inline
const struct cpumask *irq_data_get_affinity_mask(struct irq_data *d)
{
#ifdef CONFIG_SMP
	return d->common->affinity;
#else
	return cpumask_of(0);
#endif
}

static inline void irq_data_update_affinity(struct irq_data *d,
					    const struct cpumask *m)
{
#ifdef CONFIG_SMP
	cpumask_copy(d->common->affinity, m);
#endif
}

static inline const struct cpumask *irq_get_affinity_mask(int irq)
{
	struct irq_data *d = irq_get_irq_data(irq);

	return d ? irq_data_get_affinity_mask(d) : NULL;
}

#ifdef CONFIG_GENERIC_IRQ_EFFECTIVE_AFF_MASK
static inline
const struct cpumask *irq_data_get_effective_affinity_mask(struct irq_data *d)
{
	return d->common->effective_affinity;
}
static inline void irq_data_update_effective_affinity(struct irq_data *d,
						      const struct cpumask *m)
{
	cpumask_copy(d->common->effective_affinity, m);
}
#else
static inline void irq_data_update_effective_affinity(struct irq_data *d,
						      const struct cpumask *m)
{
}
static inline
const struct cpumask *irq_data_get_effective_affinity_mask(struct irq_data *d)
{
	return irq_data_get_affinity_mask(d);
}
#endif

static inline
const struct cpumask *irq_get_effective_affinity_mask(unsigned int irq)
{
	struct irq_data *d = irq_get_irq_data(irq);

	return d ? irq_data_get_effective_affinity_mask(d) : NULL;
}

unsigned int arch_dynirq_lower_bound(unsigned int from);

int __irq_alloc_descs(int irq, unsigned int from, unsigned int cnt, int node,
		      struct module *owner,
		      const struct irq_affinity_desc *affinity);

int __devm_irq_alloc_descs(struct device *dev, int irq, unsigned int from,
			   unsigned int cnt, int node, struct module *owner,
			   const struct irq_affinity_desc *affinity);

/* use macros to avoid needing export.h for THIS_MODULE */
#define irq_alloc_descs(irq, from, cnt, node)	\
	__irq_alloc_descs(irq, from, cnt, node, THIS_MODULE, NULL)

#define irq_alloc_desc(node)			\
	irq_alloc_descs(-1, 1, 1, node)

#define irq_alloc_desc_at(at, node)		\
	irq_alloc_descs(at, at, 1, node)

#define irq_alloc_desc_from(from, node)		\
	irq_alloc_descs(-1, from, 1, node)

#define irq_alloc_descs_from(from, cnt, node)	\
	irq_alloc_descs(-1, from, cnt, node)

#define devm_irq_alloc_descs(dev, irq, from, cnt, node)		\
	__devm_irq_alloc_descs(dev, irq, from, cnt, node, THIS_MODULE, NULL)

#define devm_irq_alloc_desc(dev, node)				\
	devm_irq_alloc_descs(dev, -1, 1, 1, node)

#define devm_irq_alloc_desc_at(dev, at, node)			\
	devm_irq_alloc_descs(dev, at, at, 1, node)

#define devm_irq_alloc_desc_from(dev, from, node)		\
	devm_irq_alloc_descs(dev, -1, from, 1, node)

#define devm_irq_alloc_descs_from(dev, from, cnt, node)		\
	devm_irq_alloc_descs(dev, -1, from, cnt, node)

void irq_free_descs(unsigned int irq, unsigned int cnt);
static inline void irq_free_desc(unsigned int irq)
{
	irq_free_descs(irq, 1);
}

#ifdef CONFIG_GENERIC_IRQ_LEGACY
void irq_init_desc(unsigned int irq);
#endif

/**
 * struct irq_chip_regs - register offsets for struct irq_gci
 * @enable:	Enable register offset to reg_base
 * @disable:	Disable register offset to reg_base
 * @mask:	Mask register offset to reg_base
 * @ack:	Ack register offset to reg_base
 * @eoi:	Eoi register offset to reg_base
 * @type:	Type configuration register offset to reg_base
 */
struct irq_chip_regs {
	unsigned long		enable;
	unsigned long		disable;
	unsigned long		mask;
	unsigned long		ack;
	unsigned long		eoi;
	unsigned long		type;
};

/**
 * struct irq_chip_type - Generic interrupt chip instance for a flow type
 * @chip:		The real interrupt chip which provides the callbacks
 * @regs:		Register offsets for this chip
 * @handler:		Flow handler associated with this chip
 * @type:		Chip can handle these flow types
 * @mask_cache_priv:	Cached mask register private to the chip type
 * @mask_cache:		Pointer to cached mask register
 *
 * A irq_generic_chip can have several instances of irq_chip_type when
 * it requires different functions and register offsets for different
 * flow types.
 */
struct irq_chip_type {
	struct irq_chip		chip;
	struct irq_chip_regs	regs;
	irq_flow_handler_t	handler;
	u32			type;
	u32			mask_cache_priv;
	u32			*mask_cache;
};

/**
 * struct irq_chip_generic - Generic irq chip data structure
 * @lock:		Lock to protect register and cache data access
 * @reg_base:		Register base address (virtual)
 * @reg_readl:		Alternate I/O accessor (defaults to readl if NULL)
 * @reg_writel:		Alternate I/O accessor (defaults to writel if NULL)
 * @suspend:		Function called from core code on suspend once per
 *			chip; can be useful instead of irq_chip::suspend to
 *			handle chip details even when no interrupts are in use
 * @resume:		Function called from core code on resume once per chip;
 *			can be useful instead of irq_chip::suspend to handle
 *			chip details even when no interrupts are in use
 * @irq_base:		Interrupt base nr for this chip
 * @irq_cnt:		Number of interrupts handled by this chip
 * @mask_cache:		Cached mask register shared between all chip types
 * @wake_enabled:	Interrupt can wakeup from suspend
 * @wake_active:	Interrupt is marked as an wakeup from suspend source
 * @num_ct:		Number of available irq_chip_type instances (usually 1)
 * @private:		Private data for non generic chip callbacks
 * @installed:		bitfield to denote installed interrupts
 * @unused:		bitfield to denote unused interrupts
 * @domain:		irq domain pointer
 * @list:		List head for keeping track of instances
 * @chip_types:		Array of interrupt irq_chip_types
 *
 * Note, that irq_chip_generic can have multiple irq_chip_type
 * implementations which can be associated to a particular irq line of
 * an irq_chip_generic instance. That allows to share and protect
 * state in an irq_chip_generic instance when we need to implement
 * different flow mechanisms (level/edge) for it.
 */
struct irq_chip_generic {
	raw_spinlock_t		lock;
	void __iomem		*reg_base;
	u32			(*reg_readl)(void __iomem *addr);
	void			(*reg_writel)(u32 val, void __iomem *addr);
	void			(*suspend)(struct irq_chip_generic *gc);
	void			(*resume)(struct irq_chip_generic *gc);
	unsigned int		irq_base;
	unsigned int		irq_cnt;
	u32			mask_cache;
	u32			wake_enabled;
	u32			wake_active;
	unsigned int		num_ct;
	void			*private;
	unsigned long		installed;
	unsigned long		unused;
	struct irq_domain	*domain;
	struct list_head	list;
	struct irq_chip_type	chip_types[];
};

/**
 * enum irq_gc_flags - Initialization flags for generic irq chips
 * @IRQ_GC_INIT_MASK_CACHE:	Initialize the mask_cache by reading mask reg
 * @IRQ_GC_INIT_NESTED_LOCK:	Set the lock class of the irqs to nested for
 *				irq chips which need to call irq_set_wake() on
 *				the parent irq. Usually GPIO implementations
 * @IRQ_GC_MASK_CACHE_PER_TYPE:	Mask cache is chip type private
 * @IRQ_GC_NO_MASK:		Do not calculate irq_data->mask
 * @IRQ_GC_BE_IO:		Use big-endian register accesses (default: LE)
 */
enum irq_gc_flags {
	IRQ_GC_INIT_MASK_CACHE		= 1 << 0,
	IRQ_GC_INIT_NESTED_LOCK		= 1 << 1,
	IRQ_GC_MASK_CACHE_PER_TYPE	= 1 << 2,
	IRQ_GC_NO_MASK			= 1 << 3,
	IRQ_GC_BE_IO			= 1 << 4,
};

/*
 * struct irq_domain_chip_generic - Generic irq chip data structure for irq domains
 * @irqs_per_chip:	Number of interrupts per chip
 * @num_chips:		Number of chips
 * @irq_flags_to_set:	IRQ* flags to set on irq setup
 * @irq_flags_to_clear:	IRQ* flags to clear on irq setup
 * @gc_flags:		Generic chip specific setup flags
 * @exit:		Function called on each chip when they are destroyed.
 * @gc:			Array of pointers to generic interrupt chips
 */
struct irq_domain_chip_generic {
	unsigned int		irqs_per_chip;
	unsigned int		num_chips;
	unsigned int		irq_flags_to_clear;
	unsigned int		irq_flags_to_set;
	enum irq_gc_flags	gc_flags;
	void			(*exit)(struct irq_chip_generic *gc);
	struct irq_chip_generic	*gc[];
};

/**
 * struct irq_domain_chip_generic_info - Generic chip information structure
 * @name:		Name of the generic interrupt chip
 * @handler:		Interrupt handler used by the generic interrupt chip
 * @irqs_per_chip:	Number of interrupts each chip handles (max 32)
 * @num_ct:		Number of irq_chip_type instances associated with each
 *			chip
 * @irq_flags_to_clear:	IRQ_* bits to clear in the mapping function
 * @irq_flags_to_set:	IRQ_* bits to set in the mapping function
 * @gc_flags:		Generic chip specific setup flags
 * @init:		Function called on each chip when they are created.
 *			Allow to do some additional chip initialisation.
 * @exit:		Function called on each chip when they are destroyed.
 *			Allow to do some chip cleanup operation.
 */
struct irq_domain_chip_generic_info {
	const char		*name;
	irq_flow_handler_t	handler;
	unsigned int		irqs_per_chip;
	unsigned int		num_ct;
	unsigned int		irq_flags_to_clear;
	unsigned int		irq_flags_to_set;
	enum irq_gc_flags	gc_flags;
	int			(*init)(struct irq_chip_generic *gc);
	void			(*exit)(struct irq_chip_generic *gc);
};

/* Generic chip callback functions */
void irq_gc_noop(struct irq_data *d);
void irq_gc_mask_disable_reg(struct irq_data *d);
void irq_gc_mask_set_bit(struct irq_data *d);
void irq_gc_mask_clr_bit(struct irq_data *d);
void irq_gc_unmask_enable_reg(struct irq_data *d);
void irq_gc_ack_set_bit(struct irq_data *d);
void irq_gc_ack_clr_bit(struct irq_data *d);
void irq_gc_mask_disable_and_ack_set(struct irq_data *d);
void irq_gc_eoi(struct irq_data *d);
int irq_gc_set_wake(struct irq_data *d, unsigned int on);

/* Setup functions for irq_chip_generic */
int irq_map_generic_chip(struct irq_domain *d, unsigned int virq,
			 irq_hw_number_t hw_irq);
void irq_unmap_generic_chip(struct irq_domain *d, unsigned int virq);
struct irq_chip_generic *
irq_alloc_generic_chip(const char *name, int nr_ct, unsigned int irq_base,
		       void __iomem *reg_base, irq_flow_handler_t handler);
void irq_setup_generic_chip(struct irq_chip_generic *gc, u32 msk,
			    enum irq_gc_flags flags, unsigned int clr,
			    unsigned int set);
int irq_setup_alt_chip(struct irq_data *d, unsigned int type);
void irq_remove_generic_chip(struct irq_chip_generic *gc, u32 msk,
			     unsigned int clr, unsigned int set);

struct irq_chip_generic *
devm_irq_alloc_generic_chip(struct device *dev, const char *name, int num_ct,
			    unsigned int irq_base, void __iomem *reg_base,
			    irq_flow_handler_t handler);
int devm_irq_setup_generic_chip(struct device *dev, struct irq_chip_generic *gc,
				u32 msk, enum irq_gc_flags flags,
				unsigned int clr, unsigned int set);

struct irq_chip_generic *irq_get_domain_generic_chip(struct irq_domain *d, unsigned int hw_irq);

#ifdef CONFIG_GENERIC_IRQ_CHIP
int irq_domain_alloc_generic_chips(struct irq_domain *d,
				   const struct irq_domain_chip_generic_info *info);
void irq_domain_remove_generic_chips(struct irq_domain *d);
#else
static inline int
irq_domain_alloc_generic_chips(struct irq_domain *d,
			       const struct irq_domain_chip_generic_info *info)
{
	return -EINVAL;
}
static inline void irq_domain_remove_generic_chips(struct irq_domain *d) { }
#endif /* CONFIG_GENERIC_IRQ_CHIP */

int __irq_alloc_domain_generic_chips(struct irq_domain *d, int irqs_per_chip,
				     int num_ct, const char *name,
				     irq_flow_handler_t handler,
				     unsigned int clr, unsigned int set,
				     enum irq_gc_flags flags);

#define irq_alloc_domain_generic_chips(d, irqs_per_chip, num_ct, name,	\
				       handler,	clr, set, flags)	\
({									\
	MAYBE_BUILD_BUG_ON(irqs_per_chip > 32);				\
	__irq_alloc_domain_generic_chips(d, irqs_per_chip, num_ct, name,\
					 handler, clr, set, flags);	\
})

static inline void irq_free_generic_chip(struct irq_chip_generic *gc)
{
	kfree(gc);
}

static inline void irq_destroy_generic_chip(struct irq_chip_generic *gc,
					    u32 msk, unsigned int clr,
					    unsigned int set)
{
	irq_remove_generic_chip(gc, msk, clr, set);
	irq_free_generic_chip(gc);
}

static inline struct irq_chip_type *irq_data_get_chip_type(struct irq_data *d)
{
	return container_of(d->chip, struct irq_chip_type, chip);
}

#define IRQ_MSK(n) (u32)((n) < 32 ? ((1 << (n)) - 1) : UINT_MAX)

static inline void irq_reg_writel(struct irq_chip_generic *gc,
				  u32 val, int reg_offset)
{
	if (gc->reg_writel)
		gc->reg_writel(val, gc->reg_base + reg_offset);
	else
		writel(val, gc->reg_base + reg_offset);
}

static inline u32 irq_reg_readl(struct irq_chip_generic *gc,
				int reg_offset)
{
	if (gc->reg_readl)
		return gc->reg_readl(gc->reg_base + reg_offset);
	else
		return readl(gc->reg_base + reg_offset);
}

struct irq_matrix;
struct irq_matrix *irq_alloc_matrix(unsigned int matrix_bits,
				    unsigned int alloc_start,
				    unsigned int alloc_end);
void irq_matrix_online(struct irq_matrix *m);
void irq_matrix_offline(struct irq_matrix *m);
void irq_matrix_assign_system(struct irq_matrix *m, unsigned int bit, bool replace);
int irq_matrix_reserve_managed(struct irq_matrix *m, const struct cpumask *msk);
void irq_matrix_remove_managed(struct irq_matrix *m, const struct cpumask *msk);
int irq_matrix_alloc_managed(struct irq_matrix *m, const struct cpumask *msk,
				unsigned int *mapped_cpu);
void irq_matrix_reserve(struct irq_matrix *m);
void irq_matrix_remove_reserved(struct irq_matrix *m);
int irq_matrix_alloc(struct irq_matrix *m, const struct cpumask *msk,
		     bool reserved, unsigned int *mapped_cpu);
void irq_matrix_free(struct irq_matrix *m, unsigned int cpu,
		     unsigned int bit, bool managed);
void irq_matrix_assign(struct irq_matrix *m, unsigned int bit);
unsigned int irq_matrix_available(struct irq_matrix *m, bool cpudown);
unsigned int irq_matrix_allocated(struct irq_matrix *m);
unsigned int irq_matrix_reserved(struct irq_matrix *m);
void irq_matrix_debug_show(struct seq_file *sf, struct irq_matrix *m, int ind);

/* Contrary to Linux irqs, for hardware irqs the irq number 0 is valid */
#define INVALID_HWIRQ	(~0UL)
irq_hw_number_t ipi_get_hwirq(unsigned int irq, unsigned int cpu);
int __ipi_send_single(struct irq_desc *desc, unsigned int cpu);
int __ipi_send_mask(struct irq_desc *desc, const struct cpumask *dest);
int ipi_send_single(unsigned int virq, unsigned int cpu);
int ipi_send_mask(unsigned int virq, const struct cpumask *dest);

void ipi_mux_process(void);
int ipi_mux_create(unsigned int nr_ipi, void (*mux_send)(unsigned int cpu));

#ifdef CONFIG_GENERIC_IRQ_MULTI_HANDLER
/*
 * Registers a generic IRQ handling function as the top-level IRQ handler in
 * the system, which is generally the first C code called from an assembly
 * architecture-specific interrupt handler.
 *
 * Returns 0 on success, or -EBUSY if an IRQ handler has already been
 * registered.
 */
int __init set_handle_irq(void (*handle_irq)(struct pt_regs *));

/*
 * Allows interrupt handlers to find the irqchip that's been registered as the
 * top-level IRQ handler.
 */
extern void (*handle_arch_irq)(struct pt_regs *) __ro_after_init;
asmlinkage void generic_handle_arch_irq(struct pt_regs *regs);
#else
#ifndef set_handle_irq
#define set_handle_irq(handle_irq)		\
	do {					\
		(void)handle_irq;		\
		WARN_ON(1);			\
	} while (0)
#endif
#endif

#endif /* _LINUX_IRQ_H */<|MERGE_RESOLUTION|>--- conflicted
+++ resolved
@@ -176,13 +176,8 @@
  */
 struct irq_data {
 	u32			mask;
-<<<<<<< HEAD
 	unsigned int		irq;/*中断号*/
-	unsigned long		hwirq;
-=======
-	unsigned int		irq;
 	irq_hw_number_t		hwirq;
->>>>>>> 155a3c00
 	struct irq_common_data	*common;
 	struct irq_chip		*chip;/*中断对应的chip*/
 	struct irq_domain	*domain;
