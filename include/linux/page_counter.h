--- conflicted
+++ resolved
@@ -12,13 +12,10 @@
 	 * Make sure 'usage' does not share cacheline with any other field in
 	 * v2. The memcg->memory.usage is a hot member of struct mem_cgroup.
 	 */
-<<<<<<< HEAD
 	atomic_long_t usage;/*此counter当前用量*/
-=======
-	atomic_long_t usage;
+	/*统计此counter超限次数*/
 	unsigned long failcnt; /* v1-only field */
 
->>>>>>> 155a3c00
 	CACHELINE_PADDING(_pad1_);
 
 	/* effective memory.min and memory.min usage tracking */
@@ -32,12 +29,8 @@
 	atomic_long_t children_low_usage;
 
 	unsigned long watermark;
-<<<<<<< HEAD
-	unsigned long failcnt;/*统计此counter超限次数*/
-=======
 	/* Latest cg2 reset watermark */
 	unsigned long local_watermark;
->>>>>>> 155a3c00
 
 	/* Keep all the read most fields in a separete cacheline. */
 	CACHELINE_PADDING(_pad2_);
@@ -64,17 +57,11 @@
 				     struct page_counter *parent,
 				     bool protection_support)
 {
-<<<<<<< HEAD
-	atomic_long_set(&counter->usage, 0);/*用量置为0*/
+	counter->usage = (atomic_long_t)ATOMIC_LONG_INIT(0);/*用量置为0*/
 	counter->max = PAGE_COUNTER_MAX;/*默认无限量*/
 	counter->parent = parent;/*设置此counter对应的parent*/
-=======
-	counter->usage = (atomic_long_t)ATOMIC_LONG_INIT(0);
-	counter->max = PAGE_COUNTER_MAX;
-	counter->parent = parent;
 	counter->protection_support = protection_support;
 	counter->track_failcnt = false;
->>>>>>> 155a3c00
 }
 
 /*取此counter的当前用量*/
