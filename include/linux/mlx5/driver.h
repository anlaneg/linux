/*
 * Copyright (c) 2013-2015, Mellanox Technologies. All rights reserved.
 *
 * This software is available to you under a choice of one of two
 * licenses.  You may choose to be licensed under the terms of the GNU
 * General Public License (GPL) Version 2, available from the file
 * COPYING in the main directory of this source tree, or the
 * OpenIB.org BSD license below:
 *
 *     Redistribution and use in source and binary forms, with or
 *     without modification, are permitted provided that the following
 *     conditions are met:
 *
 *      - Redistributions of source code must retain the above
 *        copyright notice, this list of conditions and the following
 *        disclaimer.
 *
 *      - Redistributions in binary form must reproduce the above
 *        copyright notice, this list of conditions and the following
 *        disclaimer in the documentation and/or other materials
 *        provided with the distribution.
 *
 * THE SOFTWARE IS PROVIDED "AS IS", WITHOUT WARRANTY OF ANY KIND,
 * EXPRESS OR IMPLIED, INCLUDING BUT NOT LIMITED TO THE WARRANTIES OF
 * MERCHANTABILITY, FITNESS FOR A PARTICULAR PURPOSE AND
 * NONINFRINGEMENT. IN NO EVENT SHALL THE AUTHORS OR COPYRIGHT HOLDERS
 * BE LIABLE FOR ANY CLAIM, DAMAGES OR OTHER LIABILITY, WHETHER IN AN
 * ACTION OF CONTRACT, TORT OR OTHERWISE, ARISING FROM, OUT OF OR IN
 * CONNECTION WITH THE SOFTWARE OR THE USE OR OTHER DEALINGS IN THE
 * SOFTWARE.
 */

#ifndef MLX5_DRIVER_H
#define MLX5_DRIVER_H

#include <linux/kernel.h>
#include <linux/completion.h>
#include <linux/pci.h>
#include <linux/irq.h>
#include <linux/spinlock_types.h>
#include <linux/semaphore.h>
#include <linux/slab.h>
#include <linux/vmalloc.h>
#include <linux/xarray.h>
#include <linux/workqueue.h>
#include <linux/mempool.h>
#include <linux/interrupt.h>
#include <linux/idr.h>
#include <linux/notifier.h>
#include <linux/refcount.h>
#include <linux/auxiliary_bus.h>

#include <linux/mlx5/device.h>
#include <linux/mlx5/doorbell.h>
#include <linux/mlx5/eq.h>
#include <linux/timecounter.h>
#include <linux/ptp_clock_kernel.h>
#include <net/devlink.h>

#define MLX5_ADEV_NAME "mlx5_core"

enum {
	MLX5_BOARD_ID_LEN = 64,
};

enum {
	/* one minute for the sake of bringup. Generally, commands must always
	 * complete and we may need to increase this timeout value
	 */
	MLX5_CMD_TIMEOUT_MSEC	= 60 * 1000,
	MLX5_CMD_WQ_MAX_NAME	= 32,
};

enum {
	CMD_OWNER_SW		= 0x0,
	CMD_OWNER_HW		= 0x1,
	CMD_STATUS_SUCCESS	= 0,
};

enum mlx5_sqp_t {
	MLX5_SQP_SMI		= 0,
	MLX5_SQP_GSI		= 1,
	MLX5_SQP_IEEE_1588	= 2,
	MLX5_SQP_SNIFFER	= 3,
	MLX5_SQP_SYNC_UMR	= 4,
};

enum {
	MLX5_MAX_PORTS	= 2,
};

enum {
	MLX5_ATOMIC_MODE_OFFSET = 16,
	MLX5_ATOMIC_MODE_IB_COMP = 1,
	MLX5_ATOMIC_MODE_CX = 2,
	MLX5_ATOMIC_MODE_8B = 3,
	MLX5_ATOMIC_MODE_16B = 4,
	MLX5_ATOMIC_MODE_32B = 5,
	MLX5_ATOMIC_MODE_64B = 6,
	MLX5_ATOMIC_MODE_128B = 7,
	MLX5_ATOMIC_MODE_256B = 8,
};

enum {
	MLX5_REG_QPTS            = 0x4002,
	MLX5_REG_QETCR		 = 0x4005,
	MLX5_REG_QTCT		 = 0x400a,
	MLX5_REG_QPDPM           = 0x4013,
	MLX5_REG_QCAM            = 0x4019,
	MLX5_REG_DCBX_PARAM      = 0x4020,
	MLX5_REG_DCBX_APP        = 0x4021,
	MLX5_REG_FPGA_CAP	 = 0x4022,
	MLX5_REG_FPGA_CTRL	 = 0x4023,
	MLX5_REG_FPGA_ACCESS_REG = 0x4024,
	MLX5_REG_CORE_DUMP	 = 0x402e,
	MLX5_REG_PCAP		 = 0x5001,
	MLX5_REG_PMTU		 = 0x5003,
	MLX5_REG_PTYS		 = 0x5004,
	MLX5_REG_PAOS		 = 0x5006,
	MLX5_REG_PFCC            = 0x5007,
	MLX5_REG_PPCNT		 = 0x5008,
	MLX5_REG_PPTB            = 0x500b,
	MLX5_REG_PBMC            = 0x500c,
	MLX5_REG_PMAOS		 = 0x5012,
	MLX5_REG_PUDE		 = 0x5009,
	MLX5_REG_PMPE		 = 0x5010,
	MLX5_REG_PELC		 = 0x500e,
	MLX5_REG_PVLC		 = 0x500f,
	MLX5_REG_PCMR		 = 0x5041,
	MLX5_REG_PMLP		 = 0x5002,
	MLX5_REG_PPLM		 = 0x5023,
	MLX5_REG_PCAM		 = 0x507f,
	MLX5_REG_NODE_DESC	 = 0x6001,
	MLX5_REG_HOST_ENDIANNESS = 0x7004,
	MLX5_REG_MCIA		 = 0x9014,
	MLX5_REG_MFRL		 = 0x9028,
	MLX5_REG_MLCR		 = 0x902b,
	MLX5_REG_MTRC_CAP	 = 0x9040,
	MLX5_REG_MTRC_CONF	 = 0x9041,
	MLX5_REG_MTRC_STDB	 = 0x9042,
	MLX5_REG_MTRC_CTRL	 = 0x9043,
	MLX5_REG_MPEIN		 = 0x9050,
	MLX5_REG_MPCNT		 = 0x9051,
	MLX5_REG_MTPPS		 = 0x9053,
	MLX5_REG_MTPPSE		 = 0x9054,
	MLX5_REG_MTUTC		 = 0x9055,
	MLX5_REG_MPEGC		 = 0x9056,
	MLX5_REG_MCQS		 = 0x9060,
	MLX5_REG_MCQI		 = 0x9061,
	MLX5_REG_MCC		 = 0x9062,
	MLX5_REG_MCDA		 = 0x9063,
	MLX5_REG_MCAM		 = 0x907f,
	MLX5_REG_MIRC		 = 0x9162,
	MLX5_REG_SBCAM		 = 0xB01F,
	MLX5_REG_RESOURCE_DUMP   = 0xC000,
};

enum mlx5_qpts_trust_state {
	MLX5_QPTS_TRUST_PCP  = 1,
	MLX5_QPTS_TRUST_DSCP = 2,
};

enum mlx5_dcbx_oper_mode {
	MLX5E_DCBX_PARAM_VER_OPER_HOST  = 0x0,
	MLX5E_DCBX_PARAM_VER_OPER_AUTO  = 0x3,
};

enum {
	MLX5_ATOMIC_OPS_CMP_SWAP	= 1 << 0,
	MLX5_ATOMIC_OPS_FETCH_ADD	= 1 << 1,
	MLX5_ATOMIC_OPS_EXTENDED_CMP_SWAP = 1 << 2,
	MLX5_ATOMIC_OPS_EXTENDED_FETCH_ADD = 1 << 3,
};

enum mlx5_page_fault_resume_flags {
	MLX5_PAGE_FAULT_RESUME_REQUESTOR = 1 << 0,
	MLX5_PAGE_FAULT_RESUME_WRITE	 = 1 << 1,
	MLX5_PAGE_FAULT_RESUME_RDMA	 = 1 << 2,
	MLX5_PAGE_FAULT_RESUME_ERROR	 = 1 << 7,
};

enum dbg_rsc_type {
	MLX5_DBG_RSC_QP,
	MLX5_DBG_RSC_EQ,
	MLX5_DBG_RSC_CQ,
};

enum port_state_policy {
	MLX5_POLICY_DOWN	= 0,
	MLX5_POLICY_UP		= 1,
	MLX5_POLICY_FOLLOW	= 2,
	MLX5_POLICY_INVALID	= 0xffffffff
};

enum mlx5_coredev_type {
	MLX5_COREDEV_PF,
	MLX5_COREDEV_VF,
	MLX5_COREDEV_SF,
};

struct mlx5_field_desc {
	int			i;
};

struct mlx5_rsc_debug {
	struct mlx5_core_dev   *dev;
	void		       *object;
	enum dbg_rsc_type	type;
	struct dentry	       *root;
	struct mlx5_field_desc	fields[];
};

enum mlx5_dev_event {
	MLX5_DEV_EVENT_SYS_ERROR = 128, /* 0 - 127 are FW events */
	MLX5_DEV_EVENT_PORT_AFFINITY = 129,
};

enum mlx5_port_status {
	MLX5_PORT_UP        = 1,
	MLX5_PORT_DOWN      = 2,
};

enum mlx5_cmdif_state {
	MLX5_CMDIF_STATE_UNINITIALIZED,
	MLX5_CMDIF_STATE_UP,
	MLX5_CMDIF_STATE_DOWN,
};

struct mlx5_cmd_first {
	__be32		data[4];
};

struct mlx5_cmd_msg {
	struct list_head		list;
	struct cmd_msg_cache	       *parent;
	u32				len;
	struct mlx5_cmd_first		first;
	struct mlx5_cmd_mailbox	       *next;
};

struct mlx5_cmd_debug {
	struct dentry	       *dbg_root;
	void		       *in_msg;
	void		       *out_msg;
	u8			status;
	u16			inlen;
	u16			outlen;
};

struct cmd_msg_cache {
	/* protect block chain allocations
	 */
	spinlock_t		lock;
	struct list_head	head;
	unsigned int		max_inbox_size;
	unsigned int		num_ent;
};

enum {
	MLX5_NUM_COMMAND_CACHES = 5,
};

struct mlx5_cmd_stats {
	u64		sum;
	u64		n;
	struct dentry  *root;
	/* protect command average calculations */
	spinlock_t	lock;
};

struct mlx5_cmd {
	struct mlx5_nb    nb;

	enum mlx5_cmdif_state	state;
	void	       *cmd_alloc_buf;
	dma_addr_t	alloc_dma;
	int		alloc_size;
	void	       *cmd_buf;
	dma_addr_t	dma;
	u16		cmdif_rev;
	u8		log_sz;
	u8		log_stride;
	int		max_reg_cmds;
	int		events;
	u32 __iomem    *vector;

	/* protect command queue allocations
	 */
	spinlock_t	alloc_lock;

	/* protect token allocations
	 */
	spinlock_t	token_lock;
	u8		token;
	unsigned long	bitmask;
	char		wq_name[MLX5_CMD_WQ_MAX_NAME];
	struct workqueue_struct *wq;
	struct semaphore sem;
	struct semaphore pages_sem;
	int	mode;
	u16     allowed_opcode;
	struct mlx5_cmd_work_ent *ent_arr[MLX5_MAX_COMMANDS];
	struct dma_pool *pool;
	struct mlx5_cmd_debug dbg;
	struct cmd_msg_cache cache[MLX5_NUM_COMMAND_CACHES];
	int checksum_disabled;
	struct mlx5_cmd_stats *stats;
};

struct mlx5_cmd_mailbox {
	void	       *buf;
	dma_addr_t	dma;
	struct mlx5_cmd_mailbox *next;
};

struct mlx5_buf_list {
	void		       *buf;
	dma_addr_t		map;
};

struct mlx5_frag_buf {
	struct mlx5_buf_list	*frags;
	int			npages;
	int			size;
	u8			page_shift;
};

struct mlx5_frag_buf_ctrl {
	struct mlx5_buf_list   *frags;
	u32			sz_m1;
	u16			frag_sz_m1;
	u16			strides_offset;
	u8			log_sz;
	u8			log_stride;
	u8			log_frag_strides;
};

struct mlx5_core_psv {
	u32	psv_idx;
	struct psv_layout {
		u32	pd;
		u16	syndrome;
		u16	reserved;
		u16	bg;
		u16	app_tag;
		u32	ref_tag;
	} psv;
};

struct mlx5_core_sig_ctx {
	struct mlx5_core_psv	psv_memory;
	struct mlx5_core_psv	psv_wire;
	struct ib_sig_err       err_item;
	bool			sig_status_checked;
	bool			sig_err_exists;
	u32			sigerr_count;
};

enum {
	MLX5_MKEY_MR = 1,
	MLX5_MKEY_MW,
	MLX5_MKEY_INDIRECT_DEVX,
};

struct mlx5_core_mkey {
	u64			iova;
	u64			size;
	u32			key;
	u32			pd;
	u32			type;
	struct wait_queue_head wait;
	refcount_t usecount;
};

#define MLX5_24BIT_MASK		((1 << 24) - 1)

enum mlx5_res_type {
	MLX5_RES_QP	= MLX5_EVENT_QUEUE_TYPE_QP,
	MLX5_RES_RQ	= MLX5_EVENT_QUEUE_TYPE_RQ,
	MLX5_RES_SQ	= MLX5_EVENT_QUEUE_TYPE_SQ,
	MLX5_RES_SRQ	= 3,
	MLX5_RES_XSRQ	= 4,
	MLX5_RES_XRQ	= 5,
	MLX5_RES_DCT	= MLX5_EVENT_QUEUE_TYPE_DCT,
};

struct mlx5_core_rsc_common {
	enum mlx5_res_type	res;
	refcount_t		refcount;
	struct completion	free;
};

struct mlx5_uars_page {
	void __iomem	       *map;
	bool			wc;
	u32			index;
	struct list_head	list;
	unsigned int		bfregs;
	unsigned long	       *reg_bitmap; /* for non fast path bf regs */
	unsigned long	       *fp_bitmap;
	unsigned int		reg_avail;
	unsigned int		fp_avail;
	struct kref		ref_count;
	struct mlx5_core_dev   *mdev;
};

struct mlx5_bfreg_head {
	/* protect blue flame registers allocations */
	struct mutex		lock;
	struct list_head	list;
};

struct mlx5_bfreg_data {
	struct mlx5_bfreg_head	reg_head;
	struct mlx5_bfreg_head	wc_head;
};

struct mlx5_sq_bfreg {
	void __iomem	       *map;
	struct mlx5_uars_page  *up;
	bool			wc;
	u32			index;
	unsigned int		offset;
};

struct mlx5_core_health {
	struct health_buffer __iomem   *health;
	__be32 __iomem		       *health_counter;
	struct timer_list		timer;
	u32				prev;
	int				miss_counter;
	u8				synd;
	u32				fatal_error;
	u32				crdump_size;
	/* wq spinlock to synchronize draining */
	spinlock_t			wq_lock;
	struct workqueue_struct	       *wq;
	unsigned long			flags;
	struct work_struct		fatal_report_work;
	struct work_struct		report_work;
	struct delayed_work		recover_work;
	struct devlink_health_reporter *fw_reporter;
	struct devlink_health_reporter *fw_fatal_reporter;
};

struct mlx5_qp_table {
	struct notifier_block   nb;

	/* protect radix tree
	 */
	spinlock_t		lock;
	struct radix_tree_root	tree;
};

struct mlx5_vf_context {
	int	enabled;
	u64	port_guid;
	u64	node_guid;
	/* Valid bits are used to validate administrative guid only.
	 * Enabled after ndo_set_vf_guid
	 */
	u8	port_guid_valid:1;
	u8	node_guid_valid:1;
	enum port_state_policy	policy;
};

struct mlx5_core_sriov {
	struct mlx5_vf_context	*vfs_ctx;
	int			num_vfs;
	u16			max_vfs;
};

struct mlx5_fc_pool {
	struct mlx5_core_dev *dev;
	struct mutex pool_lock; /* protects pool lists */
	struct list_head fully_used;
	struct list_head partially_used;
	struct list_head unused;
	int available_fcs;/*可用的flow counter数目（当前软件提前申请的）*/
	int used_fcs;
	int threshold;
};

struct mlx5_fc_stats {
	spinlock_t counters_idr_lock; /* protects counters_idr */
	struct idr counters_idr;
	/*当前生效的flow counter*/
	struct list_head counters;
	/*本次需要添加的flow counter*/
	struct llist_head addlist;
	/*本次需要移除的flow counter*/
	struct llist_head dellist;

	struct workqueue_struct *wq;
	struct delayed_work work;
	/*下一次执行flower counter查询的时间*/
	unsigned long next_query;
	/*flow counter的采样间隔*/
	unsigned long sampling_interval; /* jiffies */
	u32 *bulk_query_out;
	struct mlx5_fc_pool fc_pool;
};

struct mlx5_events;
struct mlx5_mpfs;
struct mlx5_eswitch;
struct mlx5_lag;
struct mlx5_devcom;
struct mlx5_fw_reset;
struct mlx5_eq_table;
struct mlx5_irq_table;
struct mlx5_vhca_state_notifier;
struct mlx5_sf_dev_table;
struct mlx5_sf_hw_table;
struct mlx5_sf_table;

struct mlx5_rate_limit {
	u32			rate;
	u32			max_burst_sz;
	u16			typical_pkt_sz;
};

struct mlx5_rl_entry {
	u8 rl_raw[MLX5_ST_SZ_BYTES(set_pp_rate_limit_context)];
	u16 index;
	u64 refcount;
	u16 uid;
	u8 dedicated : 1;
};

struct mlx5_rl_table {
	/* protect rate limit table */
	struct mutex            rl_lock;
	u16                     max_size;
	u32                     max_rate;
	u32                     min_rate;
	struct mlx5_rl_entry   *rl_entry;
};

struct mlx5_core_roce {
	struct mlx5_flow_table *ft;
	struct mlx5_flow_group *fg;
	struct mlx5_flow_handle *allow_rule;
};

enum {
	MLX5_PRIV_FLAGS_DISABLE_IB_ADEV = 1 << 0,
	MLX5_PRIV_FLAGS_DISABLE_ALL_ADEV = 1 << 1,
};

struct mlx5_adev {
	struct auxiliary_device adev;
	struct mlx5_core_dev *mdev;
	int idx;
};

struct mlx5_priv {
	/* IRQ table valid only for real pci devices PF or VF */
	struct mlx5_irq_table   *irq_table;
	struct mlx5_eq_table	*eq_table;

	/* pages stuff */
	struct mlx5_nb          pg_nb;
	struct workqueue_struct *pg_wq;
	struct xarray           page_root_xa;
	int			fw_pages;
	atomic_t		reg_pages;
	struct list_head	free_list;
	int			vfs_pages;
	int			host_pf_pages;

	struct mlx5_core_health health;
	struct list_head	traps;

	/* start: qp staff */
	struct dentry	       *qp_debugfs;
	struct dentry	       *eq_debugfs;
	struct dentry	       *cq_debugfs;
	struct dentry	       *cmdif_debugfs;
	/* end: qp staff */

	/* start: alloc staff */
	/* protect buffer alocation according to numa node */
	struct mutex            alloc_mutex;
	int                     numa_node;

	struct mutex            pgdir_mutex;
	struct list_head        pgdir_list;
	/* end: alloc staff */
	//dbgfs中的根目录
	struct dentry	       *dbg_root;

<<<<<<< HEAD
	struct list_head        dev_list;//用于串连到mlx5_dev_list
	struct list_head        ctx_list;//用于串连不同intf的mlx5_device_context
=======
	struct list_head        ctx_list;
>>>>>>> 52e44129
	spinlock_t              ctx_lock;
	struct mlx5_adev       **adev;
	int			adev_idx;
	struct mlx5_events      *events;

	struct mlx5_flow_steering *steering;
	struct mlx5_mpfs        *mpfs;
	struct mlx5_eswitch     *eswitch;
	struct mlx5_core_sriov	sriov;
	struct mlx5_lag		*lag;
	u32			flags;
	struct mlx5_devcom	*devcom;
	struct mlx5_fw_reset	*fw_reset;
	struct mlx5_core_roce	roce;
	struct mlx5_fc_stats		fc_stats;
	struct mlx5_rl_table            rl_table;

	struct mlx5_bfreg_data		bfregs;
	struct mlx5_uars_page	       *uar;
#ifdef CONFIG_MLX5_SF
	struct mlx5_vhca_state_notifier *vhca_state_notifier;
	struct mlx5_sf_dev_table *sf_dev_table;
	struct mlx5_core_dev *parent_mdev;
#endif
#ifdef CONFIG_MLX5_SF_MANAGER
	struct mlx5_sf_hw_table *sf_hw_table;
	struct mlx5_sf_table *sf_table;
#endif
};

enum mlx5_device_state {
	MLX5_DEVICE_STATE_UNINITIALIZED,
	MLX5_DEVICE_STATE_UP,
	MLX5_DEVICE_STATE_INTERNAL_ERROR,
};

enum mlx5_interface_state {
	MLX5_INTERFACE_STATE_UP = BIT(0),
};

enum mlx5_pci_status {
	MLX5_PCI_STATUS_DISABLED,
	MLX5_PCI_STATUS_ENABLED,
};

enum mlx5_pagefault_type_flags {
	MLX5_PFAULT_REQUESTOR = 1 << 0,
	MLX5_PFAULT_WRITE     = 1 << 1,
	MLX5_PFAULT_RDMA      = 1 << 2,
};

struct mlx5_td {
	/* protects tirs list changes while tirs refresh */
	struct mutex     list_lock;
	struct list_head tirs_list;
	u32              tdn;
};

struct mlx5e_resources {
	u32                        pdn;
	struct mlx5_td             td;
	struct mlx5_core_mkey      mkey;
	struct mlx5_sq_bfreg       bfreg;
};

enum mlx5_sw_icm_type {
	MLX5_SW_ICM_TYPE_STEERING,
	MLX5_SW_ICM_TYPE_HEADER_MODIFY,
};

#define MLX5_MAX_RESERVED_GIDS 8

struct mlx5_rsvd_gids {
	unsigned int start;
	unsigned int count;
	struct ida ida;
};

#define MAX_PIN_NUM	8
struct mlx5_pps {
	u8                         pin_caps[MAX_PIN_NUM];
	struct work_struct         out_work;
	u64                        start[MAX_PIN_NUM];
	u8                         enabled;
};

struct mlx5_timer {
	struct cyclecounter        cycles;
	struct timecounter         tc;
	u32                        nominal_c_mult;
	unsigned long              overflow_period;
	struct delayed_work        overflow_work;
};

struct mlx5_clock {
	struct mlx5_nb             pps_nb;
	seqlock_t                  lock;
	struct hwtstamp_config     hwtstamp_config;
	struct ptp_clock          *ptp;
	struct ptp_clock_info      ptp_info;
	struct mlx5_pps            pps_info;
	struct mlx5_timer          timer;
};

struct mlx5_dm;
struct mlx5_fw_tracer;
struct mlx5_vxlan;
struct mlx5_geneve;
struct mlx5_hv_vhca;

#define MLX5_LOG_SW_ICM_BLOCK_SIZE(dev) (MLX5_CAP_DEV_MEM(dev, log_sw_icm_alloc_granularity))
#define MLX5_SW_ICM_BLOCK_SIZE(dev) (1 << MLX5_LOG_SW_ICM_BLOCK_SIZE(dev))

struct mlx5_core_dev {
	//对应的设备（一般的device)
	struct device *device;
	enum mlx5_coredev_type coredev_type;
	//对应的pci设备
	struct pci_dev	       *pdev;
	/* sync pci state */
	struct mutex		pci_status_mutex;
	enum mlx5_pci_status	pci_status;
	u8			rev_id;
	char			board_id[MLX5_BOARD_ID_LEN];
	struct mlx5_cmd		cmd;
	struct {
		u32 hca_cur[MLX5_CAP_NUM][MLX5_UN_SZ_DW(hca_cap_union)];
		u32 hca_max[MLX5_CAP_NUM][MLX5_UN_SZ_DW(hca_cap_union)];
		u32 pcam[MLX5_ST_SZ_DW(pcam_reg)];
		u32 mcam[MLX5_MCAM_REGS_NUM][MLX5_ST_SZ_DW(mcam_reg)];
		u32 fpga[MLX5_ST_SZ_DW(fpga_cap)];
		u32 qcam[MLX5_ST_SZ_DW(qcam_reg)];
		u8  embedded_cpu;
	} caps;
	u64			sys_image_guid;
	phys_addr_t		iseg_base;
	struct mlx5_init_seg __iomem *iseg;
	//bar0地址
	phys_addr_t             bar_addr;
	enum mlx5_device_state	state;
	/* sync interface state */
	struct mutex		intf_state_mutex;
	unsigned long		intf_state;
	//设备的私有数据
	struct mlx5_priv	priv;
	struct mlx5_profile	*profile;
	u32			issi;
	struct mlx5e_resources  mlx5e_res;
	struct mlx5_dm          *dm;
	struct mlx5_vxlan       *vxlan;
	struct mlx5_geneve      *geneve;
	struct {
		struct mlx5_rsvd_gids	reserved_gids;
		u32			roce_en;
	} roce;
#ifdef CONFIG_MLX5_FPGA
	struct mlx5_fpga_device *fpga;
#endif
#ifdef CONFIG_MLX5_ACCEL
	const struct mlx5_accel_ipsec_ops *ipsec_ops;
#endif
	struct mlx5_clock        clock;
	struct mlx5_ib_clock_info  *clock_info;
	struct mlx5_fw_tracer   *tracer;
	struct mlx5_rsc_dump    *rsc_dump;
	u32                      vsc_addr;
	struct mlx5_hv_vhca	*hv_vhca;
};

struct mlx5_db {
	__be32			*db;
	union {
		struct mlx5_db_pgdir		*pgdir;
		struct mlx5_ib_user_db_page	*user_page;
	}			u;
	dma_addr_t		dma;
	int			index;
};

enum {
	MLX5_COMP_EQ_SIZE = 1024,
};

enum {
	MLX5_PTYS_IB = 1 << 0,
	MLX5_PTYS_EN = 1 << 2,
};

typedef void (*mlx5_cmd_cbk_t)(int status, void *context);

enum {
	MLX5_CMD_ENT_STATE_PENDING_COMP,
};

struct mlx5_cmd_work_ent {
	unsigned long		state;
	struct mlx5_cmd_msg    *in;
	struct mlx5_cmd_msg    *out;
	void		       *uout;
	int			uout_size;
	mlx5_cmd_cbk_t		callback;
	struct delayed_work	cb_timeout_work;
	void		       *context;
	int			idx;
	struct completion	handling;
	struct completion	done;
	struct mlx5_cmd        *cmd;
	struct work_struct	work;
	struct mlx5_cmd_layout *lay;
	int			ret;
	int			page_queue;
	u8			status;
	u8			token;
	u64			ts1;
	u64			ts2;
	u16			op;
	bool			polling;
	/* Track the max comp handlers */
	refcount_t              refcnt;
};

struct mlx5_pas {
	u64	pa;
	u8	log_sz;
};

enum phy_port_state {
	MLX5_AAA_111
};

struct mlx5_hca_vport_context {
	u32			field_select;
	bool			sm_virt_aware;
	bool			has_smi;
	bool			has_raw;
	enum port_state_policy	policy;
	enum phy_port_state	phys_state;
	enum ib_port_state	vport_state;
	u8			port_physical_state;
	u64			sys_image_guid;
	u64			port_guid;
	u64			node_guid;
	u32			cap_mask1;
	u32			cap_mask1_perm;
	u16			cap_mask2;
	u16			cap_mask2_perm;
	u16			lid;
	u8			init_type_reply; /* bitmask: see ib spec 14.2.5.6 InitTypeReply */
	u8			lmc;
	u8			subnet_timeout;
	u16			sm_lid;
	u8			sm_sl;
	u16			qkey_violation_counter;
	u16			pkey_violation_counter;
	bool			grh_required;
};

static inline void *mlx5_buf_offset(struct mlx5_frag_buf *buf, int offset)
{
		return buf->frags->buf + offset;
}

#define STRUCT_FIELD(header, field) \
	.struct_offset_bytes = offsetof(struct ib_unpacked_ ## header, field),      \
	.struct_size_bytes   = sizeof((struct ib_unpacked_ ## header *)0)->field

static inline struct mlx5_core_dev *pci2mlx5_core_dev(struct pci_dev *pdev)
{
	return pci_get_drvdata(pdev);
}

extern struct dentry *mlx5_debugfs_root;

static inline u16 fw_rev_maj(struct mlx5_core_dev *dev)
{
	return ioread32be(&dev->iseg->fw_rev) & 0xffff;
}

static inline u16 fw_rev_min(struct mlx5_core_dev *dev)
{
	return ioread32be(&dev->iseg->fw_rev) >> 16;
}

static inline u16 fw_rev_sub(struct mlx5_core_dev *dev)
{
	return ioread32be(&dev->iseg->cmdif_rev_fw_sub) & 0xffff;
}

static inline u32 mlx5_base_mkey(const u32 key)
{
	return key & 0xffffff00u;
}

static inline void mlx5_init_fbc_offset(struct mlx5_buf_list *frags,
					u8 log_stride, u8 log_sz,
					u16 strides_offset,
					struct mlx5_frag_buf_ctrl *fbc)
{
	fbc->frags      = frags;
	fbc->log_stride = log_stride;
	fbc->log_sz     = log_sz;
	fbc->sz_m1	= (1 << fbc->log_sz) - 1;
	fbc->log_frag_strides = PAGE_SHIFT - fbc->log_stride;
	fbc->frag_sz_m1	= (1 << fbc->log_frag_strides) - 1;
	fbc->strides_offset = strides_offset;
}

static inline void mlx5_init_fbc(struct mlx5_buf_list *frags,
				 u8 log_stride, u8 log_sz,
				 struct mlx5_frag_buf_ctrl *fbc)
{
	mlx5_init_fbc_offset(frags, log_stride, log_sz, 0, fbc);
}

static inline void *mlx5_frag_buf_get_wqe(struct mlx5_frag_buf_ctrl *fbc,
					  u32 ix)
{
	unsigned int frag;

	ix  += fbc->strides_offset;
	frag = ix >> fbc->log_frag_strides;

	return fbc->frags[frag].buf + ((fbc->frag_sz_m1 & ix) << fbc->log_stride);
}

static inline u32
mlx5_frag_buf_get_idx_last_contig_stride(struct mlx5_frag_buf_ctrl *fbc, u32 ix)
{
	u32 last_frag_stride_idx = (ix + fbc->strides_offset) | fbc->frag_sz_m1;

	return min_t(u32, last_frag_stride_idx - fbc->strides_offset, fbc->sz_m1);
}

enum {
	CMD_ALLOWED_OPCODE_ALL,
};

void mlx5_cmd_use_events(struct mlx5_core_dev *dev);
void mlx5_cmd_use_polling(struct mlx5_core_dev *dev);
void mlx5_cmd_allowed_opcode(struct mlx5_core_dev *dev, u16 opcode);

struct mlx5_async_ctx {
	struct mlx5_core_dev *dev;
	atomic_t num_inflight;
	struct wait_queue_head wait;
};

struct mlx5_async_work;

typedef void (*mlx5_async_cbk_t)(int status, struct mlx5_async_work *context);

struct mlx5_async_work {
	struct mlx5_async_ctx *ctx;
	mlx5_async_cbk_t user_callback;
};

void mlx5_cmd_init_async_ctx(struct mlx5_core_dev *dev,
			     struct mlx5_async_ctx *ctx);
void mlx5_cmd_cleanup_async_ctx(struct mlx5_async_ctx *ctx);
int mlx5_cmd_exec_cb(struct mlx5_async_ctx *ctx, void *in, int in_size,
		     void *out, int out_size, mlx5_async_cbk_t callback,
		     struct mlx5_async_work *work);

int mlx5_cmd_exec(struct mlx5_core_dev *dev, void *in, int in_size, void *out,
		  int out_size);

#define mlx5_cmd_exec_inout(dev, ifc_cmd, in, out)                             \
	({                                                                     \
		mlx5_cmd_exec(dev, in, MLX5_ST_SZ_BYTES(ifc_cmd##_in), out,    \
			      MLX5_ST_SZ_BYTES(ifc_cmd##_out));                \
	})

#define mlx5_cmd_exec_in(dev, ifc_cmd, in)                                     \
	({                                                                     \
		u32 _out[MLX5_ST_SZ_DW(ifc_cmd##_out)] = {};                   \
		mlx5_cmd_exec_inout(dev, ifc_cmd, in, _out);                   \
	})

int mlx5_cmd_exec_polling(struct mlx5_core_dev *dev, void *in, int in_size,
			  void *out, int out_size);
void mlx5_cmd_mbox_status(void *out, u8 *status, u32 *syndrome);
bool mlx5_cmd_is_down(struct mlx5_core_dev *dev);

int mlx5_core_get_caps(struct mlx5_core_dev *dev, enum mlx5_cap_type cap_type);
int mlx5_cmd_alloc_uar(struct mlx5_core_dev *dev, u32 *uarn);
int mlx5_cmd_free_uar(struct mlx5_core_dev *dev, u32 uarn);
void mlx5_health_flush(struct mlx5_core_dev *dev);
void mlx5_health_cleanup(struct mlx5_core_dev *dev);
int mlx5_health_init(struct mlx5_core_dev *dev);
void mlx5_start_health_poll(struct mlx5_core_dev *dev);
void mlx5_stop_health_poll(struct mlx5_core_dev *dev, bool disable_health);
void mlx5_drain_health_wq(struct mlx5_core_dev *dev);
void mlx5_trigger_health_work(struct mlx5_core_dev *dev);
int mlx5_buf_alloc(struct mlx5_core_dev *dev,
		   int size, struct mlx5_frag_buf *buf);
void mlx5_buf_free(struct mlx5_core_dev *dev, struct mlx5_frag_buf *buf);
int mlx5_frag_buf_alloc_node(struct mlx5_core_dev *dev, int size,
			     struct mlx5_frag_buf *buf, int node);
void mlx5_frag_buf_free(struct mlx5_core_dev *dev, struct mlx5_frag_buf *buf);
struct mlx5_cmd_mailbox *mlx5_alloc_cmd_mailbox_chain(struct mlx5_core_dev *dev,
						      gfp_t flags, int npages);
void mlx5_free_cmd_mailbox_chain(struct mlx5_core_dev *dev,
				 struct mlx5_cmd_mailbox *head);
int mlx5_core_create_mkey(struct mlx5_core_dev *dev,
			  struct mlx5_core_mkey *mkey,
			  u32 *in, int inlen);
int mlx5_core_destroy_mkey(struct mlx5_core_dev *dev,
			   struct mlx5_core_mkey *mkey);
int mlx5_core_query_mkey(struct mlx5_core_dev *dev, struct mlx5_core_mkey *mkey,
			 u32 *out, int outlen);
int mlx5_core_alloc_pd(struct mlx5_core_dev *dev, u32 *pdn);
int mlx5_core_dealloc_pd(struct mlx5_core_dev *dev, u32 pdn);
int mlx5_pagealloc_init(struct mlx5_core_dev *dev);
void mlx5_pagealloc_cleanup(struct mlx5_core_dev *dev);
void mlx5_pagealloc_start(struct mlx5_core_dev *dev);
void mlx5_pagealloc_stop(struct mlx5_core_dev *dev);
void mlx5_core_req_pages_handler(struct mlx5_core_dev *dev, u16 func_id,
				 s32 npages, bool ec_function);
int mlx5_satisfy_startup_pages(struct mlx5_core_dev *dev, int boot);
int mlx5_reclaim_startup_pages(struct mlx5_core_dev *dev);
void mlx5_register_debugfs(void);
void mlx5_unregister_debugfs(void);

void mlx5_fill_page_array(struct mlx5_frag_buf *buf, __be64 *pas);
void mlx5_fill_page_frag_array_perm(struct mlx5_frag_buf *buf, __be64 *pas, u8 perm);
void mlx5_fill_page_frag_array(struct mlx5_frag_buf *frag_buf, __be64 *pas);
int mlx5_vector2eqn(struct mlx5_core_dev *dev, int vector, int *eqn,
		    unsigned int *irqn);
int mlx5_core_attach_mcg(struct mlx5_core_dev *dev, union ib_gid *mgid, u32 qpn);
int mlx5_core_detach_mcg(struct mlx5_core_dev *dev, union ib_gid *mgid, u32 qpn);

void mlx5_qp_debugfs_init(struct mlx5_core_dev *dev);
void mlx5_qp_debugfs_cleanup(struct mlx5_core_dev *dev);
int mlx5_core_access_reg(struct mlx5_core_dev *dev, void *data_in,
			 int size_in, void *data_out, int size_out,
			 u16 reg_num, int arg, int write);

int mlx5_db_alloc(struct mlx5_core_dev *dev, struct mlx5_db *db);
int mlx5_db_alloc_node(struct mlx5_core_dev *dev, struct mlx5_db *db,
		       int node);
void mlx5_db_free(struct mlx5_core_dev *dev, struct mlx5_db *db);

const char *mlx5_command_str(int command);
void mlx5_cmdif_debugfs_init(struct mlx5_core_dev *dev);
void mlx5_cmdif_debugfs_cleanup(struct mlx5_core_dev *dev);
int mlx5_core_create_psv(struct mlx5_core_dev *dev, u32 pdn,
			 int npsvs, u32 *sig_index);
int mlx5_core_destroy_psv(struct mlx5_core_dev *dev, int psv_num);
void mlx5_core_put_rsc(struct mlx5_core_rsc_common *common);
int mlx5_query_odp_caps(struct mlx5_core_dev *dev,
			struct mlx5_odp_caps *odp_caps);
int mlx5_core_query_ib_ppcnt(struct mlx5_core_dev *dev,
			     u8 port_num, void *out, size_t sz);

int mlx5_init_rl_table(struct mlx5_core_dev *dev);
void mlx5_cleanup_rl_table(struct mlx5_core_dev *dev);
int mlx5_rl_add_rate(struct mlx5_core_dev *dev, u16 *index,
		     struct mlx5_rate_limit *rl);
void mlx5_rl_remove_rate(struct mlx5_core_dev *dev, struct mlx5_rate_limit *rl);
bool mlx5_rl_is_in_range(struct mlx5_core_dev *dev, u32 rate);
int mlx5_rl_add_rate_raw(struct mlx5_core_dev *dev, void *rl_in, u16 uid,
			 bool dedicated_entry, u16 *index);
void mlx5_rl_remove_rate_raw(struct mlx5_core_dev *dev, u16 index);
bool mlx5_rl_are_equal(struct mlx5_rate_limit *rl_0,
		       struct mlx5_rate_limit *rl_1);
int mlx5_alloc_bfreg(struct mlx5_core_dev *mdev, struct mlx5_sq_bfreg *bfreg,
		     bool map_wc, bool fast_path);
void mlx5_free_bfreg(struct mlx5_core_dev *mdev, struct mlx5_sq_bfreg *bfreg);

unsigned int mlx5_comp_vectors_count(struct mlx5_core_dev *dev);
struct cpumask *
mlx5_comp_irq_get_affinity_mask(struct mlx5_core_dev *dev, int vector);
unsigned int mlx5_core_reserved_gids_count(struct mlx5_core_dev *dev);
int mlx5_core_roce_gid_set(struct mlx5_core_dev *dev, unsigned int index,
			   u8 roce_version, u8 roce_l3_type, const u8 *gid,
			   const u8 *mac, bool vlan, u16 vlan_id, u8 port_num);

static inline u32 mlx5_mkey_to_idx(u32 mkey)
{
	return mkey >> 8;
}

static inline u32 mlx5_idx_to_mkey(u32 mkey_idx)
{
	return mkey_idx << 8;
}

static inline u8 mlx5_mkey_variant(u32 mkey)
{
	return mkey & 0xff;
}

enum {
	MLX5_PROF_MASK_QP_SIZE		= (u64)1 << 0,
	MLX5_PROF_MASK_MR_CACHE		= (u64)1 << 1,
};

enum {
	MR_CACHE_LAST_STD_ENTRY = 20,
	MLX5_IMR_MTT_CACHE_ENTRY,
	MLX5_IMR_KSM_CACHE_ENTRY,
	MAX_MR_CACHE_ENTRIES
};

/* Async-atomic event notifier used by mlx5 core to forward FW
 * evetns recived from event queue to mlx5 consumers.
 * Optimise event queue dipatching.
 */
int mlx5_notifier_register(struct mlx5_core_dev *dev, struct notifier_block *nb);
int mlx5_notifier_unregister(struct mlx5_core_dev *dev, struct notifier_block *nb);

/* Async-atomic event notifier used for forwarding
 * evetns from the event queue into the to mlx5 events dispatcher,
 * eswitch, clock and others.
 */
int mlx5_eq_notifier_register(struct mlx5_core_dev *dev, struct mlx5_nb *nb);
int mlx5_eq_notifier_unregister(struct mlx5_core_dev *dev, struct mlx5_nb *nb);

/* Blocking event notifier used to forward SW events, used for slow path */
int mlx5_blocking_notifier_register(struct mlx5_core_dev *dev, struct notifier_block *nb);
int mlx5_blocking_notifier_unregister(struct mlx5_core_dev *dev, struct notifier_block *nb);
int mlx5_blocking_notifier_call_chain(struct mlx5_core_dev *dev, unsigned int event,
				      void *data);

int mlx5_core_query_vendor_id(struct mlx5_core_dev *mdev, u32 *vendor_id);

int mlx5_cmd_create_vport_lag(struct mlx5_core_dev *dev);
int mlx5_cmd_destroy_vport_lag(struct mlx5_core_dev *dev);
bool mlx5_lag_is_roce(struct mlx5_core_dev *dev);
bool mlx5_lag_is_sriov(struct mlx5_core_dev *dev);
bool mlx5_lag_is_multipath(struct mlx5_core_dev *dev);
bool mlx5_lag_is_active(struct mlx5_core_dev *dev);
struct net_device *mlx5_lag_get_roce_netdev(struct mlx5_core_dev *dev);
u8 mlx5_lag_get_slave_port(struct mlx5_core_dev *dev,
			   struct net_device *slave);
int mlx5_lag_query_cong_counters(struct mlx5_core_dev *dev,
				 u64 *values,
				 int num_counters,
				 size_t *offsets);
struct mlx5_uars_page *mlx5_get_uars_page(struct mlx5_core_dev *mdev);
void mlx5_put_uars_page(struct mlx5_core_dev *mdev, struct mlx5_uars_page *up);
int mlx5_dm_sw_icm_alloc(struct mlx5_core_dev *dev, enum mlx5_sw_icm_type type,
			 u64 length, u32 log_alignment, u16 uid,
			 phys_addr_t *addr, u32 *obj_id);
int mlx5_dm_sw_icm_dealloc(struct mlx5_core_dev *dev, enum mlx5_sw_icm_type type,
			   u64 length, u16 uid, phys_addr_t addr, u32 obj_id);

#ifdef CONFIG_MLX5_CORE_IPOIB
struct net_device *mlx5_rdma_netdev_alloc(struct mlx5_core_dev *mdev,
					  struct ib_device *ibdev,
					  const char *name,
					  void (*setup)(struct net_device *));
#endif /* CONFIG_MLX5_CORE_IPOIB */
int mlx5_rdma_rn_get_params(struct mlx5_core_dev *mdev,
			    struct ib_device *device,
			    struct rdma_netdev_alloc_params *params);

struct mlx5_profile {
	u64	mask;
	u8	log_max_qp;
	struct {
		int	size;
		int	limit;
	} mr_cache[MAX_MR_CACHE_ENTRIES];
};

enum {
	MLX5_PCI_DEV_IS_VF		= 1 << 0,
};

//设备非vf，则为pf
static inline bool mlx5_core_is_pf(const struct mlx5_core_dev *dev)
{
	return dev->coredev_type == MLX5_COREDEV_PF;
}

static inline bool mlx5_core_is_vf(const struct mlx5_core_dev *dev)
{
	return dev->coredev_type == MLX5_COREDEV_VF;
}

static inline bool mlx5_core_is_ecpf(const struct mlx5_core_dev *dev)
{
	return dev->caps.embedded_cpu;
}

static inline bool
mlx5_core_is_ecpf_esw_manager(const struct mlx5_core_dev *dev)
{
	return dev->caps.embedded_cpu && MLX5_CAP_GEN(dev, eswitch_manager);
}

static inline bool mlx5_ecpf_vport_exists(const struct mlx5_core_dev *dev)
{
	return mlx5_core_is_pf(dev) && MLX5_CAP_ESW(dev, ecpf_vport_exists);
}

static inline u16 mlx5_core_max_vfs(const struct mlx5_core_dev *dev)
{
	return dev->priv.sriov.max_vfs;
}

static inline int mlx5_get_gid_table_len(u16 param)
{
	if (param > 4) {
		pr_warn("gid table length is zero\n");
		return 0;
	}

	return 8 * (1 << param);
}

static inline bool mlx5_rl_is_supported(struct mlx5_core_dev *dev)
{
	return !!(dev->priv.rl_table.max_size);
}

static inline int mlx5_core_is_mp_slave(struct mlx5_core_dev *dev)
{
	return MLX5_CAP_GEN(dev, affiliate_nic_vport_criteria) &&
	       MLX5_CAP_GEN(dev, num_vhca_ports) <= 1;
}

static inline int mlx5_core_is_mp_master(struct mlx5_core_dev *dev)
{
	return MLX5_CAP_GEN(dev, num_vhca_ports) > 1;
}

static inline int mlx5_core_mp_enabled(struct mlx5_core_dev *dev)
{
	return mlx5_core_is_mp_slave(dev) ||
	       mlx5_core_is_mp_master(dev);
}

static inline int mlx5_core_native_port_num(struct mlx5_core_dev *dev)
{
	if (!mlx5_core_mp_enabled(dev))
		return 1;

	return MLX5_CAP_GEN(dev, native_port_num);
}

enum {
	MLX5_TRIGGERED_CMD_COMP = (u64)1 << 32,
};

static inline bool mlx5_is_roce_enabled(struct mlx5_core_dev *dev)
{
	struct devlink *devlink = priv_to_devlink(dev);
	union devlink_param_value val;

	devlink_param_driverinit_value_get(devlink,
					   DEVLINK_PARAM_GENERIC_ID_ENABLE_ROCE,
					   &val);
	return val.vbool;
}

#endif /* MLX5_DRIVER_H */<|MERGE_RESOLUTION|>--- conflicted
+++ resolved
@@ -590,12 +590,7 @@
 	//dbgfs中的根目录
 	struct dentry	       *dbg_root;
 
-<<<<<<< HEAD
-	struct list_head        dev_list;//用于串连到mlx5_dev_list
 	struct list_head        ctx_list;//用于串连不同intf的mlx5_device_context
-=======
-	struct list_head        ctx_list;
->>>>>>> 52e44129
 	spinlock_t              ctx_lock;
 	struct mlx5_adev       **adev;
 	int			adev_idx;
