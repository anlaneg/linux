--- conflicted
+++ resolved
@@ -659,11 +659,8 @@
 struct mlx5_core_dev {
 	//对应的设备（一般的device)
 	struct device *device;
-<<<<<<< HEAD
+	enum mlx5_coredev_type coredev_type;
 	//对应的pci设备
-=======
-	enum mlx5_coredev_type coredev_type;
->>>>>>> 5f9e832c
 	struct pci_dev	       *pdev;
 	/* sync pci state */
 	struct mutex		pci_status_mutex;
@@ -1102,12 +1099,8 @@
 	MLX5_PCI_DEV_IS_VF		= 1 << 0,
 };
 
-<<<<<<< HEAD
 //设备非vf，则为pf
-static inline int mlx5_core_is_pf(struct mlx5_core_dev *dev)
-=======
 static inline bool mlx5_core_is_pf(const struct mlx5_core_dev *dev)
->>>>>>> 5f9e832c
 {
 	return dev->coredev_type == MLX5_COREDEV_PF;
 }
