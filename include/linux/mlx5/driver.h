--- conflicted
+++ resolved
@@ -1082,26 +1082,6 @@
 	MAX_MR_CACHE_ENTRIES
 };
 
-<<<<<<< HEAD
-enum {
-	MLX5_INTERFACE_PROTOCOL_IB  = 0,
-	MLX5_INTERFACE_PROTOCOL_ETH = 1,
-	MLX5_INTERFACE_PROTOCOL_VDPA = 2,
-};
-
-struct mlx5_interface {
-	void *			(*add)(struct mlx5_core_dev *dev);
-	void			(*remove)(struct mlx5_core_dev *dev, void *context);
-	int			(*attach)(struct mlx5_core_dev *dev, void *context);
-	void			(*detach)(struct mlx5_core_dev *dev, void *context);
-	int			protocol;//接口协议
-	struct list_head	list;//用于连接不同的intf
-};
-
-int mlx5_register_interface(struct mlx5_interface *intf);
-void mlx5_unregister_interface(struct mlx5_interface *intf);
-=======
->>>>>>> e71ba945
 int mlx5_notifier_register(struct mlx5_core_dev *dev, struct notifier_block *nb);
 int mlx5_notifier_unregister(struct mlx5_core_dev *dev, struct notifier_block *nb);
 int mlx5_eq_notifier_register(struct mlx5_core_dev *dev, struct mlx5_nb *nb);
