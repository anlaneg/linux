--- conflicted
+++ resolved
@@ -78,13 +78,8 @@
 #define MLX5_UN_SZ_BYTES(typ) (sizeof(union mlx5_ifc_##typ##_bits) / 8)
 #define MLX5_UN_SZ_DW(typ) (sizeof(union mlx5_ifc_##typ##_bits) / 32)
 #define MLX5_BYTE_OFF(typ, fld) (__mlx5_bit_off(typ, fld) / 8)
-<<<<<<< HEAD
-
 //获得typ结构中fld成员的指针地址（采用p指针获得）
-#define MLX5_ADDR_OF(typ, p, fld) ((void *)((uint8_t *)(p) + MLX5_BYTE_OFF(typ, fld)))
-=======
 #define MLX5_ADDR_OF(typ, p, fld) ((void *)((u8 *)(p) + MLX5_BYTE_OFF(typ, fld)))
->>>>>>> 155a3c00
 
 /* insert a value to a struct */
 //依据struct mlx5_ifc_##typ##_bits结构体大小，为结构体指定p赋值，等价于((typ)(p))->fld=v
