--- conflicted
+++ resolved
@@ -79,9 +79,6 @@
 #define rtnl_dereference(p)					\
 	rcu_dereference_protected(p, lockdep_rtnl_is_held())
 
-<<<<<<< HEAD
-//取dev对应的ingress queue
-=======
 /**
  * rcu_replace_pointer_rtnl - replace an RCU pointer under rtnl_lock, returning
  * its old value
@@ -94,7 +91,7 @@
 #define rcu_replace_pointer_rtnl(rp, p)			\
 	rcu_replace_pointer(rp, p, lockdep_rtnl_is_held())
 
->>>>>>> 9d1694dc
+//取dev对应的ingress queue
 static inline struct netdev_queue *dev_ingress_queue(struct net_device *dev)
 {
 	return rtnl_dereference(dev->ingress_queue);
