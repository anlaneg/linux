/* SPDX-License-Identifier: GPL-2.0 */
#ifndef __LINUX_RTNETLINK_H
#define __LINUX_RTNETLINK_H


#include <linux/mutex.h>
#include <linux/netdevice.h>
#include <linux/wait.h>
#include <linux/refcount.h>
#include <uapi/linux/rtnetlink.h>

extern int rtnetlink_send(struct sk_buff *skb, struct net *net, u32 pid, u32 group, int echo);

static inline int rtnetlink_maybe_send(struct sk_buff *skb, struct net *net,
				       u32 pid, u32 group, int echo)
{
	return !skb ? 0 : rtnetlink_send(skb, net, pid, group, echo);
}

extern int rtnl_unicast(struct sk_buff *skb, struct net *net, u32 pid);
extern void rtnl_notify(struct sk_buff *skb, struct net *net, u32 pid,
			u32 group, const struct nlmsghdr *nlh, gfp_t flags);
extern void rtnl_set_sk_err(struct net *net, u32 group, int error);
extern int rtnetlink_put_metrics(struct sk_buff *skb, u32 *metrics);
extern int rtnl_put_cacheinfo(struct sk_buff *skb, struct dst_entry *dst,
			      u32 id, long expires, u32 error);

void rtmsg_ifinfo(int type, struct net_device *dev, unsigned int change, gfp_t flags,
		  u32 portid, const struct nlmsghdr *nlh);
void rtmsg_ifinfo_newnet(int type, struct net_device *dev, unsigned int change,
			 gfp_t flags, int *new_nsid, int new_ifindex);
struct sk_buff *rtmsg_ifinfo_build_skb(int type, struct net_device *dev,
				       unsigned change, u32 event,
				       gfp_t flags, int *new_nsid,
				       int new_ifindex, u32 portid,
				       const struct nlmsghdr *nlh);
void rtmsg_ifinfo_send(struct sk_buff *skb, struct net_device *dev,
		       gfp_t flags, u32 portid, const struct nlmsghdr *nlh);


/* RTNL is used as a global lock for all changes to network configuration  */
extern void rtnl_lock(void);
extern void rtnl_unlock(void);
extern int rtnl_trylock(void);
extern int rtnl_is_locked(void);
extern int rtnl_lock_interruptible(void);
extern int rtnl_lock_killable(void);
extern bool refcount_dec_and_rtnl_lock(refcount_t *r);

extern wait_queue_head_t netdev_unregistering_wq;
extern atomic_t dev_unreg_count;
extern struct rw_semaphore pernet_ops_rwsem;
extern struct rw_semaphore net_rwsem;

#define ASSERT_RTNL() \
	WARN_ONCE(!rtnl_is_locked(), \
		  "RTNL: assertion failed at %s (%d)\n", __FILE__,  __LINE__)

#ifdef CONFIG_PROVE_LOCKING
extern bool lockdep_rtnl_is_held(void);
#else
static inline bool lockdep_rtnl_is_held(void)
{
	return true;
}
#endif /* #ifdef CONFIG_PROVE_LOCKING */

/**
 * rcu_dereference_rtnl - rcu_dereference with debug checking
 * @p: The pointer to read, prior to dereferencing
 *
 * Do an rcu_dereference(p), but check caller either holds rcu_read_lock()
 * or RTNL. Note : Please prefer rtnl_dereference() or rcu_dereference()
 */
#define rcu_dereference_rtnl(p)					\
	rcu_dereference_check(p, lockdep_rtnl_is_held())

/**
 * rtnl_dereference - fetch RCU pointer when updates are prevented by RTNL
 * @p: The pointer to read, prior to dereferencing
 *
 * Return: the value of the specified RCU-protected pointer, but omit
 * the READ_ONCE(), because caller holds RTNL.
 */
#define rtnl_dereference(p)					\
	rcu_dereference_protected(p, lockdep_rtnl_is_held())

/**
 * rcu_replace_pointer_rtnl - replace an RCU pointer under rtnl_lock, returning
 * its old value
 * @rp: RCU pointer, whose value is returned
 * @p: regular pointer
 *
 * Perform a replacement under rtnl_lock, where @rp is an RCU-annotated
 * pointer. The old value of @rp is returned, and @rp is set to @p
 */
#define rcu_replace_pointer_rtnl(rp, p)			\
	rcu_replace_pointer(rp, p, lockdep_rtnl_is_held())

<<<<<<< HEAD
//取dev对应的ingress queue
=======
#ifdef CONFIG_DEBUG_NET_SMALL_RTNL
void __rtnl_net_lock(struct net *net);
void __rtnl_net_unlock(struct net *net);
void rtnl_net_lock(struct net *net);
void rtnl_net_unlock(struct net *net);
int rtnl_net_trylock(struct net *net);
int rtnl_net_lock_killable(struct net *net);
int rtnl_net_lock_cmp_fn(const struct lockdep_map *a, const struct lockdep_map *b);

bool rtnl_net_is_locked(struct net *net);

#define ASSERT_RTNL_NET(net)						\
	WARN_ONCE(!rtnl_net_is_locked(net),				\
		  "RTNL_NET: assertion failed at %s (%d)\n",		\
		  __FILE__,  __LINE__)

bool lockdep_rtnl_net_is_held(struct net *net);

#define rcu_dereference_rtnl_net(net, p)				\
	rcu_dereference_check(p, lockdep_rtnl_net_is_held(net))
#define rtnl_net_dereference(net, p)					\
	rcu_dereference_protected(p, lockdep_rtnl_net_is_held(net))
#define rcu_replace_pointer_rtnl_net(net, rp, p)			\
	rcu_replace_pointer(rp, p, lockdep_rtnl_net_is_held(net))
#else
static inline void __rtnl_net_lock(struct net *net) {}
static inline void __rtnl_net_unlock(struct net *net) {}

static inline void rtnl_net_lock(struct net *net)
{
	rtnl_lock();
}

static inline void rtnl_net_unlock(struct net *net)
{
	rtnl_unlock();
}

static inline int rtnl_net_trylock(struct net *net)
{
	return rtnl_trylock();
}

static inline int rtnl_net_lock_killable(struct net *net)
{
	return rtnl_lock_killable();
}

static inline void ASSERT_RTNL_NET(struct net *net)
{
	ASSERT_RTNL();
}

#define rcu_dereference_rtnl_net(net, p)		\
	rcu_dereference_rtnl(p)
#define rtnl_net_dereference(net, p)			\
	rtnl_dereference(p)
#define rcu_replace_pointer_rtnl_net(net, rp, p)	\
	rcu_replace_pointer_rtnl(rp, p)
#endif

>>>>>>> 155a3c00
static inline struct netdev_queue *dev_ingress_queue(struct net_device *dev)
{
	return rtnl_dereference(dev->ingress_queue);
}

static inline struct netdev_queue *dev_ingress_queue_rcu(struct net_device *dev)
{
	return rcu_dereference(dev->ingress_queue);
}

struct netdev_queue *dev_ingress_queue_create(struct net_device *dev);

#ifdef CONFIG_NET_INGRESS
void net_inc_ingress_queue(void);
void net_dec_ingress_queue(void);
#endif

#ifdef CONFIG_NET_EGRESS
void net_inc_egress_queue(void);
void net_dec_egress_queue(void);
void netdev_xmit_skip_txqueue(bool skip);
#endif

void rtnetlink_init(void);
void __rtnl_unlock(void);
void rtnl_kfree_skbs(struct sk_buff *head, struct sk_buff *tail);

<<<<<<< HEAD
/*如果rtnl锁未被持有，则告警*/
#define ASSERT_RTNL() \
	WARN_ONCE(!rtnl_is_locked(), \
		  "RTNL: assertion failed at %s (%d)\n", __FILE__,  __LINE__)
=======
/* Shared by rtnl_fdb_dump() and various ndo_fdb_dump() helpers. */
struct ndo_fdb_dump_context {
	unsigned long ifindex;
	unsigned long fdb_idx;
};
>>>>>>> 155a3c00

extern int ndo_dflt_fdb_dump(struct sk_buff *skb,
			     struct netlink_callback *cb,
			     struct net_device *dev,
			     struct net_device *filter_dev,
			     int *idx);
extern int ndo_dflt_fdb_add(struct ndmsg *ndm,
			    struct nlattr *tb[],
			    struct net_device *dev,
			    const unsigned char *addr,
			    u16 vid,
			    u16 flags);
extern int ndo_dflt_fdb_del(struct ndmsg *ndm,
			    struct nlattr *tb[],
			    struct net_device *dev,
			    const unsigned char *addr,
			    u16 vid);

extern int ndo_dflt_bridge_getlink(struct sk_buff *skb, u32 pid, u32 seq,
				   struct net_device *dev, u16 mode,
				   u32 flags, u32 mask, int nlflags,
				   u32 filter_mask,
				   int (*vlan_fill)(struct sk_buff *skb,
						    struct net_device *dev,
						    u32 filter_mask));

extern void rtnl_offload_xstats_notify(struct net_device *dev);

static inline int rtnl_has_listeners(const struct net *net, u32 group)
{
	struct sock *rtnl = net->rtnl;

	return netlink_has_listeners(rtnl, group);
}

/**
 * rtnl_notify_needed - check if notification is needed
 * @net: Pointer to the net namespace
 * @nlflags: netlink ingress message flags
 * @group: rtnl group
 *
 * Based on the ingress message flags and rtnl group, returns true
 * if a notification is needed, false otherwise.
 */
static inline bool
rtnl_notify_needed(const struct net *net, u16 nlflags, u32 group)
{
	return (nlflags & NLM_F_ECHO) || rtnl_has_listeners(net, group);
}

void netif_set_operstate(struct net_device *dev, int newstate);

#endif	/* __LINUX_RTNETLINK_H */<|MERGE_RESOLUTION|>--- conflicted
+++ resolved
@@ -97,9 +97,6 @@
 #define rcu_replace_pointer_rtnl(rp, p)			\
 	rcu_replace_pointer(rp, p, lockdep_rtnl_is_held())
 
-<<<<<<< HEAD
-//取dev对应的ingress queue
-=======
 #ifdef CONFIG_DEBUG_NET_SMALL_RTNL
 void __rtnl_net_lock(struct net *net);
 void __rtnl_net_unlock(struct net *net);
@@ -161,7 +158,7 @@
 	rcu_replace_pointer_rtnl(rp, p)
 #endif
 
->>>>>>> 155a3c00
+//取dev对应的ingress queue
 static inline struct netdev_queue *dev_ingress_queue(struct net_device *dev)
 {
 	return rtnl_dereference(dev->ingress_queue);
@@ -189,18 +186,11 @@
 void __rtnl_unlock(void);
 void rtnl_kfree_skbs(struct sk_buff *head, struct sk_buff *tail);
 
-<<<<<<< HEAD
-/*如果rtnl锁未被持有，则告警*/
-#define ASSERT_RTNL() \
-	WARN_ONCE(!rtnl_is_locked(), \
-		  "RTNL: assertion failed at %s (%d)\n", __FILE__,  __LINE__)
-=======
 /* Shared by rtnl_fdb_dump() and various ndo_fdb_dump() helpers. */
 struct ndo_fdb_dump_context {
 	unsigned long ifindex;
 	unsigned long fdb_idx;
 };
->>>>>>> 155a3c00
 
 extern int ndo_dflt_fdb_dump(struct sk_buff *skb,
 			     struct netlink_callback *cb,
