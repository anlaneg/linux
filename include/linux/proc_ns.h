--- conflicted
+++ resolved
@@ -78,11 +78,7 @@
 
 #define ns_free_inum(ns) proc_free_inum((ns)->inum)
 
-<<<<<<< HEAD
-extern struct file *proc_ns_fget(int fd);
 /*通过inode获得ns的公共结构体*/
-=======
->>>>>>> 9d1694dc
 #define get_proc_ns(inode) ((struct ns_common *)(inode)->i_private)
 extern int ns_get_path(struct path *path, struct task_struct *task,
 			const struct proc_ns_operations *ns_ops);
