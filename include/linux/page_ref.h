/* SPDX-License-Identifier: GPL-2.0 */
#ifndef _LINUX_PAGE_REF_H
#define _LINUX_PAGE_REF_H

#include <linux/atomic.h>
#include <linux/mm_types.h>
#include <linux/page-flags.h>
#include <linux/tracepoint-defs.h>

DECLARE_TRACEPOINT(page_ref_set);
DECLARE_TRACEPOINT(page_ref_mod);
DECLARE_TRACEPOINT(page_ref_mod_and_test);
DECLARE_TRACEPOINT(page_ref_mod_and_return);
DECLARE_TRACEPOINT(page_ref_mod_unless);
DECLARE_TRACEPOINT(page_ref_freeze);
DECLARE_TRACEPOINT(page_ref_unfreeze);

#ifdef CONFIG_DEBUG_PAGE_REF

/*
 * Ideally we would want to use the trace_<tracepoint>_enabled() helper
 * functions. But due to include header file issues, that is not
 * feasible. Instead we have to open code the static key functions.
 *
 * See trace_##name##_enabled(void) in include/linux/tracepoint.h
 */
#define page_ref_tracepoint_active(t) tracepoint_enabled(t)

extern void __page_ref_set(struct page *page, int v);
extern void __page_ref_mod(struct page *page, int v);
extern void __page_ref_mod_and_test(struct page *page, int v, int ret);
extern void __page_ref_mod_and_return(struct page *page, int v, int ret);
extern void __page_ref_mod_unless(struct page *page, int v, int u);
extern void __page_ref_freeze(struct page *page, int v, int ret);
extern void __page_ref_unfreeze(struct page *page, int v);

#else

#define page_ref_tracepoint_active(t) false

static inline void __page_ref_set(struct page *page, int v)
{
}
static inline void __page_ref_mod(struct page *page, int v)
{
}
static inline void __page_ref_mod_and_test(struct page *page, int v, int ret)
{
}
static inline void __page_ref_mod_and_return(struct page *page, int v, int ret)
{
}
static inline void __page_ref_mod_unless(struct page *page, int v, int u)
{
}
static inline void __page_ref_freeze(struct page *page, int v, int ret)
{
}
static inline void __page_ref_unfreeze(struct page *page, int v)
{
}

#endif

<<<<<<< HEAD
//获取页的引用计数
static inline int page_ref_count(struct page *page)
=======
static inline int page_ref_count(const struct page *page)
>>>>>>> 40226a3d
{
	return atomic_read(&page->_refcount);
}

static inline int page_count(const struct page *page)
{
	return atomic_read(&compound_head(page)->_refcount);
}

//设置页的引用计数
static inline void set_page_count(struct page *page, int v)
{
	atomic_set(&page->_refcount, v);
	if (page_ref_tracepoint_active(page_ref_set))
		__page_ref_set(page, v);
}

/*
 * Setup the page count before being freed into the page allocator for
 * the first time (boot or memory hotplug)
 */
//将页的引用计数置为1
static inline void init_page_count(struct page *page)
{
	set_page_count(page, 1);
}

static inline void page_ref_add(struct page *page, int nr)
{
	atomic_add(nr, &page->_refcount);
	if (page_ref_tracepoint_active(page_ref_mod))
		__page_ref_mod(page, nr);
}

static inline void page_ref_sub(struct page *page, int nr)
{
	atomic_sub(nr, &page->_refcount);
	if (page_ref_tracepoint_active(page_ref_mod))
		__page_ref_mod(page, -nr);
}

static inline int page_ref_sub_return(struct page *page, int nr)
{
	int ret = atomic_sub_return(nr, &page->_refcount);

	if (page_ref_tracepoint_active(page_ref_mod_and_return))
		__page_ref_mod_and_return(page, -nr, ret);
	return ret;
}

static inline void page_ref_inc(struct page *page)
{
	atomic_inc(&page->_refcount);
	if (page_ref_tracepoint_active(page_ref_mod))
		__page_ref_mod(page, 1);
}

static inline void page_ref_dec(struct page *page)
{
	atomic_dec(&page->_refcount);
	if (page_ref_tracepoint_active(page_ref_mod))
		__page_ref_mod(page, -1);
}

static inline int page_ref_sub_and_test(struct page *page, int nr)
{
	int ret = atomic_sub_and_test(nr, &page->_refcount);

	if (page_ref_tracepoint_active(page_ref_mod_and_test))
		__page_ref_mod_and_test(page, -nr, ret);
	return ret;
}

static inline int page_ref_inc_return(struct page *page)
{
	int ret = atomic_inc_return(&page->_refcount);

	if (page_ref_tracepoint_active(page_ref_mod_and_return))
		__page_ref_mod_and_return(page, 1, ret);
	return ret;
}

static inline int page_ref_dec_and_test(struct page *page)
{
	int ret = atomic_dec_and_test(&page->_refcount);

	if (page_ref_tracepoint_active(page_ref_mod_and_test))
		__page_ref_mod_and_test(page, -1, ret);
	return ret;
}

static inline int page_ref_dec_return(struct page *page)
{
	int ret = atomic_dec_return(&page->_refcount);

	if (page_ref_tracepoint_active(page_ref_mod_and_return))
		__page_ref_mod_and_return(page, -1, ret);
	return ret;
}

static inline int page_ref_add_unless(struct page *page, int nr, int u)
{
	int ret = atomic_add_unless(&page->_refcount, nr, u);

	if (page_ref_tracepoint_active(page_ref_mod_unless))
		__page_ref_mod_unless(page, nr, ret);
	return ret;
}

static inline int page_ref_freeze(struct page *page, int count)
{
	int ret = likely(atomic_cmpxchg(&page->_refcount, count, 0) == count);

	if (page_ref_tracepoint_active(page_ref_freeze))
		__page_ref_freeze(page, count, ret);
	return ret;
}

static inline void page_ref_unfreeze(struct page *page, int count)
{
	VM_BUG_ON_PAGE(page_count(page) != 0, page);
	VM_BUG_ON(count == 0);

	atomic_set_release(&page->_refcount, count);
	if (page_ref_tracepoint_active(page_ref_unfreeze))
		__page_ref_unfreeze(page, count);
}

#endif<|MERGE_RESOLUTION|>--- conflicted
+++ resolved
@@ -62,12 +62,8 @@
 
 #endif
 
-<<<<<<< HEAD
 //获取页的引用计数
-static inline int page_ref_count(struct page *page)
-=======
 static inline int page_ref_count(const struct page *page)
->>>>>>> 40226a3d
 {
 	return atomic_read(&page->_refcount);
 }
