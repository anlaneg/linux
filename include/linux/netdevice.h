--- conflicted
+++ resolved
@@ -526,24 +526,7 @@
  */
 void napi_disable(struct napi_struct *n);
 
-<<<<<<< HEAD
-/**
- *	napi_enable - enable NAPI scheduling
- *	@n: NAPI context
- *
- * Resume NAPI from being scheduled on this context.
- * Must be paired with napi_disable.
- */
-static inline void napi_enable(struct napi_struct *n)
-{
-	BUG_ON(!test_bit(NAPI_STATE_SCHED, &n->state));
-	smp_mb__before_atomic();
-	clear_bit(NAPI_STATE_SCHED, &n->state);//开启napi调度
-	clear_bit(NAPI_STATE_NPSVC, &n->state);
-}
-=======
 void napi_enable(struct napi_struct *n);
->>>>>>> 52e44129
 
 /**
  *	napi_synchronize - wait until NAPI is not running
@@ -1448,12 +1431,9 @@
 	struct net_device*	(*ndo_get_xmit_slave)(struct net_device *dev,
 						      struct sk_buff *skb,
 						      bool all_slaves);
-<<<<<<< HEAD
-	//校验调备是否支持features指明的功能集，返回支持的功能集
-=======
 	struct net_device*	(*ndo_sk_get_lower_dev)(struct net_device *dev,
 							struct sock *sk);
->>>>>>> 52e44129
+	//校验调备是否支持features指明的功能集，返回支持的功能集
 	netdev_features_t	(*ndo_fix_features)(struct net_device *dev,
 						    netdev_features_t features);
 	//为设备开启features指明的功能集，返回操作结果
@@ -1949,124 +1929,80 @@
 		struct list_head lower;
 	} adj_list;
 
-<<<<<<< HEAD
-	netdev_features_t	features;//网卡上当前开启的功能
-	netdev_features_t	hw_features;//网卡上可变更的功能
-	netdev_features_t	wanted_features;//被请求执行变更的功能（当前？）
-=======
 	/* Read-mostly cache-line for fast-path access */
 	unsigned int		flags;
 	unsigned int		priv_flags;
 	const struct net_device_ops *netdev_ops;
 	int			ifindex;
 	unsigned short		gflags;
-	unsigned short		hard_header_len;
-
-	/* Note : dev->mtu is often read without holding a lock.
-	 * Writers usually hold RTNL.
-	 * It is recommended to use READ_ONCE() to annotate the reads,
-	 * and to use WRITE_ONCE() to annotate the writes.
-	 */
-	unsigned int		mtu;
-	unsigned short		needed_headroom;
-	unsigned short		needed_tailroom;
-
-	netdev_features_t	features;
-	netdev_features_t	hw_features;
-	netdev_features_t	wanted_features;
->>>>>>> 52e44129
-	netdev_features_t	vlan_features;
-	netdev_features_t	hw_enc_features;
-	netdev_features_t	mpls_features;
-	netdev_features_t	gso_partial_features;
-
-<<<<<<< HEAD
-	int			ifindex;//接口编号
-=======
-	unsigned int		min_mtu;
-	unsigned int		max_mtu;
-	unsigned short		type;
-	unsigned char		min_header_len;
-	unsigned char		name_assign_type;
-
->>>>>>> 52e44129
-	int			group;
-
-	struct net_device_stats	stats; /* not used by modern drivers */
-
-	atomic_long_t		rx_dropped;
-	atomic_long_t		tx_dropped;
-	atomic_long_t		rx_nohandler;
-
-	/* Stats to monitor link on/off, flapping */
-	atomic_t		carrier_up_count;
-	atomic_t		carrier_down_count;
-
-#ifdef CONFIG_WIRELESS_EXT
-	const struct iw_handler_def *wireless_handlers;
-	struct iw_public_data	*wireless_data;
-#endif
-<<<<<<< HEAD
-	const struct net_device_ops *netdev_ops;/*设备操作集*/
-	const struct ethtool_ops *ethtool_ops;/*设备ethtool操作集*/
-=======
-	const struct ethtool_ops *ethtool_ops;
->>>>>>> 52e44129
-#ifdef CONFIG_NET_L3_MASTER_DEV
-	const struct l3mdev_ops	*l3mdev_ops;
-#endif
-#if IS_ENABLED(CONFIG_IPV6)
-	const struct ndisc_ops *ndisc_ops;
-#endif
-
-#ifdef CONFIG_XFRM_OFFLOAD
-	const struct xfrmdev_ops *xfrmdev_ops;
-#endif
-
-#if IS_ENABLED(CONFIG_TLS_DEVICE)
-	const struct tlsdev_ops *tlsdev_ops;
-#endif
-
-	//针对以太头的操作（例如增加以太头，解析以太头等）
-	//如果此ops为NULL，则这类设备无arp，直接发送
-	//以太网络设备常用eth_header_ops
-	const struct header_ops *header_ops;
-
-<<<<<<< HEAD
-	unsigned int		flags;
-	unsigned int		priv_flags;
-
-	unsigned short		gflags;
-	//dev指针是内存对齐的，此字段记录了实际内存到dev指针的偏移，以便进行内存释放
-	unsigned short		padded;
-
-=======
->>>>>>> 52e44129
-	unsigned char		operstate;
-	unsigned char		link_mode;
-
-	unsigned char		if_port;
-	unsigned char		dma;
-
-<<<<<<< HEAD
+	unsigned short		hard_header_len;//协议头部长度（例如以太头为14）
+
 	/* Note : dev->mtu is often read without holding a lock.
 	 * Writers usually hold RTNL.
 	 * It is recommended to use READ_ONCE() to annotate the reads,
 	 * and to use WRITE_ONCE() to annotate the writes.
 	 */
 	unsigned int		mtu;//设置的mtu
+	unsigned short		needed_headroom;
+	unsigned short		needed_tailroom;
+
+	netdev_features_t	features;//网卡上当前开启的功能
+	netdev_features_t	hw_features;//网卡上可变更的功能
+	netdev_features_t	wanted_features;//被请求执行变更的功能（当前？）
+	netdev_features_t	vlan_features;
+	netdev_features_t	hw_enc_features;
+	netdev_features_t	mpls_features;
+	netdev_features_t	gso_partial_features;
+
 	unsigned int		min_mtu;//设置最小mtu
 	unsigned int		max_mtu;//设置最大mtu
 	unsigned short		type;//设备类型（例如ARPHRD_ETHER）
-	unsigned short		hard_header_len;//协议头部长度（例如以太头为14）
 	unsigned char		min_header_len;//最小协议头部长度
 	unsigned char		name_assign_type;
 
-	unsigned short		needed_headroom;
-	unsigned short		needed_tailroom;
-
-=======
->>>>>>> 52e44129
+	int			group;
+
+	struct net_device_stats	stats; /* not used by modern drivers */
+
+	atomic_long_t		rx_dropped;
+	atomic_long_t		tx_dropped;
+	atomic_long_t		rx_nohandler;
+
+	/* Stats to monitor link on/off, flapping */
+	atomic_t		carrier_up_count;
+	atomic_t		carrier_down_count;
+
+#ifdef CONFIG_WIRELESS_EXT
+	const struct iw_handler_def *wireless_handlers;
+	struct iw_public_data	*wireless_data;
+#endif
+	const struct ethtool_ops *ethtool_ops;/*设备ethtool操作集*/
+#ifdef CONFIG_NET_L3_MASTER_DEV
+	const struct l3mdev_ops	*l3mdev_ops;
+#endif
+#if IS_ENABLED(CONFIG_IPV6)
+	const struct ndisc_ops *ndisc_ops;
+#endif
+
+#ifdef CONFIG_XFRM_OFFLOAD
+	const struct xfrmdev_ops *xfrmdev_ops;
+#endif
+
+#if IS_ENABLED(CONFIG_TLS_DEVICE)
+	const struct tlsdev_ops *tlsdev_ops;
+#endif
+
+	//针对以太头的操作（例如增加以太头，解析以太头等）
+	//如果此ops为NULL，则这类设备无arp，直接发送
+	//以太网络设备常用eth_header_ops
+	const struct header_ops *header_ops;
+
+	unsigned char		operstate;
+	unsigned char		link_mode;
+
+	unsigned char		if_port;
+	unsigned char		dma;
+
 	/* Interface address info. */
 	unsigned char		perm_addr[MAX_ADDR_LEN];
 	unsigned char		addr_assign_type;//设备地址如何产生，例如“随机生成（NET_ADDR_RANDOM）”，
@@ -2231,11 +2167,7 @@
 	enum netdev_ml_priv_type	ml_priv_type;
 
 	union {
-<<<<<<< HEAD
-		void					*ml_priv;
 		/*percore的link统计信息*/
-=======
->>>>>>> 52e44129
 		struct pcpu_lstats __percpu		*lstats;
 		struct pcpu_sw_netstats __percpu	*tstats;
 		struct pcpu_dstats __percpu		*dstats;
@@ -4576,11 +4508,8 @@
 
 	local_bh_disable();
 	cpu = smp_processor_id();
-<<<<<<< HEAD
+	spin_lock(&dev->tx_global_lock);
 	//置dev的所有队列为stop状态
-=======
-	spin_lock(&dev->tx_global_lock);
->>>>>>> 52e44129
 	for (i = 0; i < dev->num_tx_queues; i++) {
 		struct netdev_queue *txq = netdev_get_tx_queue(dev, i);
 
