--- conflicted
+++ resolved
@@ -1801,15 +1801,11 @@
 	const struct xfrmdev_ops *xfrmdev_ops;
 #endif
 
-<<<<<<< HEAD
-	const struct header_ops *header_ops;//针对以太头的操作（例如增加以太头，解析以太头等）
-=======
 #if IS_ENABLED(CONFIG_TLS_DEVICE)
 	const struct tlsdev_ops *tlsdev_ops;
 #endif
 
-	const struct header_ops *header_ops;
->>>>>>> 3ca24ce9
+	const struct header_ops *header_ops;//针对以太头的操作（例如增加以太头，解析以太头等）
 
 	unsigned int		flags;
 	unsigned int		priv_flags;
