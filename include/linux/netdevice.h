--- conflicted
+++ resolved
@@ -388,7 +388,7 @@
 	u64 irq_suspend_timeout;
 	u32 defer_hard_irqs;
 	cpumask_t affinity_mask;
-	u8 threaded;
+	u8 threaded;/*是否创建线程来处理收包*/
 	unsigned int napi_id;
 };
 
@@ -2519,10 +2519,6 @@
 	struct sfp_bus		*sfp_bus;
 	struct lock_class_key	*qdisc_tx_busylock;
 	bool			proto_down;
-<<<<<<< HEAD
-	bool			threaded;/*是否创建线程来处理收包*/
-=======
->>>>>>> f2d282e1
 	bool			irq_affinity_auto;
 	bool			rx_cpu_rmap_auto;
 
