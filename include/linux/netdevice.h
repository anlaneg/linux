--- conflicted
+++ resolved
@@ -1316,13 +1316,9 @@
 						  int new_mtu);
 	int			(*ndo_neigh_setup)(struct net_device *dev,
 						   struct neigh_parms *);
-<<<<<<< HEAD
 	//tx发送超时处理
-	void			(*ndo_tx_timeout) (struct net_device *dev);
-=======
 	void			(*ndo_tx_timeout) (struct net_device *dev,
 						   unsigned int txqueue);
->>>>>>> ccaaaf6f
 
 	//获取设备上的统计信息（64位长度，优先使用此函数）
 	void			(*ndo_get_stats64)(struct net_device *dev,
@@ -2046,21 +2042,10 @@
  */
 	//tx队列（其数量为num_tx_queues个）
 	struct netdev_queue	*_tx ____cacheline_aligned_in_smp;
-<<<<<<< HEAD
 	unsigned int		num_tx_queues;//tx队列数
 	unsigned int		real_num_tx_queues;//有效的tx队列数
 	struct Qdisc		*qdisc;//根排队队列
-#ifdef CONFIG_NET_SCHED
-	//hash表，记录此设备上创建的qdisc,按qdisc handle索引
-	DECLARE_HASHTABLE	(qdisc_hash, 4);
-#endif
 	unsigned int		tx_queue_len;//tx队列大小
-=======
-	unsigned int		num_tx_queues;
-	unsigned int		real_num_tx_queues;
-	struct Qdisc		*qdisc;
-	unsigned int		tx_queue_len;
->>>>>>> ccaaaf6f
 	spinlock_t		tx_global_lock;
 
 	struct xdp_dev_bulk_queue __percpu *xdp_bulkq;
@@ -2074,6 +2059,7 @@
 #endif
 
 #ifdef CONFIG_NET_SCHED
+	//hash表，记录此设备上创建的qdisc,按qdisc handle索引
 	DECLARE_HASHTABLE	(qdisc_hash, 4);
 #endif
 	/* These may be needed for future network-power-down code. */
