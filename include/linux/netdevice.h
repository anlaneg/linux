/* SPDX-License-Identifier: GPL-2.0-or-later */
/*
 * INET		An implementation of the TCP/IP protocol suite for the LINUX
 *		operating system.  INET is implemented using the  BSD Socket
 *		interface as the means of communication with the user level.
 *
 *		Definitions for the Interfaces handler.
 *
 * Version:	@(#)dev.h	1.0.10	08/12/93
 *
 * Authors:	Ross Biro
 *		Fred N. van Kempen, <waltje@uWalt.NL.Mugnet.ORG>
 *		Corey Minyard <wf-rch!minyard@relay.EU.net>
 *		Donald J. Becker, <becker@cesdis.gsfc.nasa.gov>
 *		Alan Cox, <alan@lxorguk.ukuu.org.uk>
 *		Bjorn Ekwall. <bj0rn@blox.se>
 *              Pekka Riikonen <priikone@poseidon.pspt.fi>
 *
 *		Moved to /usr/include/linux for NET3
 */
#ifndef _LINUX_NETDEVICE_H
#define _LINUX_NETDEVICE_H

#include <linux/timer.h>
#include <linux/bug.h>
#include <linux/delay.h>
#include <linux/atomic.h>
#include <linux/prefetch.h>
#include <asm/cache.h>
#include <asm/byteorder.h>

#include <linux/percpu.h>
#include <linux/rculist.h>
#include <linux/workqueue.h>
#include <linux/dynamic_queue_limits.h>

#include <linux/ethtool.h>
#include <net/net_namespace.h>
#ifdef CONFIG_DCB
#include <net/dcbnl.h>
#endif
#include <net/netprio_cgroup.h>
#include <net/xdp.h>

#include <linux/netdev_features.h>
#include <linux/neighbour.h>
#include <uapi/linux/netdevice.h>
#include <uapi/linux/if_bonding.h>
#include <uapi/linux/pkt_cls.h>
#include <linux/hashtable.h>

struct netpoll_info;
struct device;
struct phy_device;
struct dsa_port;

struct sfp_bus;
/* 802.11 specific */
struct wireless_dev;
/* 802.15.4 specific */
struct wpan_dev;
struct mpls_dev;
/* UDP Tunnel offloads */
struct udp_tunnel_info;
struct bpf_prog;
struct xdp_buff;

void netdev_set_default_ethtool_ops(struct net_device *dev,
				    const struct ethtool_ops *ops);

/* Backlog congestion levels */
#define NET_RX_SUCCESS		0	/* keep 'em coming, baby */
#define NET_RX_DROP		1	/* packet dropped */

/*
 * Transmit return codes: transmit return codes originate from three different
 * namespaces:
 *
 * - qdisc return codes
 * - driver transmit return codes
 * - errno values
 *
 * Drivers are allowed to return any one of those in their hard_start_xmit()
 * function. Real network devices commonly used with qdiscs should only return
 * the driver transmit return codes though - when qdiscs are used, the actual
 * transmission happens asynchronously, so the value is not propagated to
 * higher layers. Virtual network devices transmit synchronously; in this case
 * the driver transmit return codes are consumed by dev_queue_xmit(), and all
 * others are propagated to higher layers.
 */

/* qdisc ->enqueue() return codes. */
#define NET_XMIT_SUCCESS	0x00
#define NET_XMIT_DROP		0x01	/* skb dropped			*/
#define NET_XMIT_CN		0x02	/* congestion notification	*/
#define NET_XMIT_MASK		0x0f	/* qdisc flags in net/sch_generic.h */

/* NET_XMIT_CN is special. It does not guarantee that this packet is lost. It
 * indicates that the device will soon be dropping packets, or already drops
 * some packets of the same priority; prompting us to send less aggressively. */
#define net_xmit_eval(e)	((e) == NET_XMIT_CN ? 0 : (e))
#define net_xmit_errno(e)	((e) != NET_XMIT_CN ? -ENOBUFS : 0)

/* Driver transmit return codes */
#define NETDEV_TX_MASK		0xf0

enum netdev_tx {
	__NETDEV_TX_MIN	 = INT_MIN,	/* make sure enum is signed */
	NETDEV_TX_OK	 = 0x00,	/* driver took care of packet */
	NETDEV_TX_BUSY	 = 0x10,	/* driver tx path was busy*/
};
typedef enum netdev_tx netdev_tx_t;

/*
 * Current order: NETDEV_TX_MASK > NET_XMIT_MASK >= 0 is significant;
 * hard_start_xmit() return < NET_XMIT_MASK means skb was consumed.
 */
static inline bool dev_xmit_complete(int rc)
{
	/*
	 * Positive cases with an skb consumed by a driver:
	 * - successful transmission (rc == NETDEV_TX_OK)
	 * - error while transmitting (rc < 0)
	 * - error while queueing to a different device (rc & NET_XMIT_MASK)
	 */
	if (likely(rc < NET_XMIT_MASK))
		return true;

	return false;
}

/*
 *	Compute the worst-case header length according to the protocols
 *	used.
 */

#if defined(CONFIG_HYPERV_NET)
# define LL_MAX_HEADER 128
#elif defined(CONFIG_WLAN) || IS_ENABLED(CONFIG_AX25)
# if defined(CONFIG_MAC80211_MESH)
#  define LL_MAX_HEADER 128
# else
#  define LL_MAX_HEADER 96
# endif
#else
# define LL_MAX_HEADER 32
#endif

#if !IS_ENABLED(CONFIG_NET_IPIP) && !IS_ENABLED(CONFIG_NET_IPGRE) && \
    !IS_ENABLED(CONFIG_IPV6_SIT) && !IS_ENABLED(CONFIG_IPV6_TUNNEL)
#define MAX_HEADER LL_MAX_HEADER
#else
#define MAX_HEADER (LL_MAX_HEADER + 48)
#endif

/*
 *	Old network device statistics. Fields are native words
 *	(unsigned long) so they can be read and written atomically.
 */

struct net_device_stats {
	unsigned long	rx_packets;
	unsigned long	tx_packets;
	unsigned long	rx_bytes;
	unsigned long	tx_bytes;
	unsigned long	rx_errors;
	unsigned long	tx_errors;
	unsigned long	rx_dropped;
	unsigned long	tx_dropped;
	unsigned long	multicast;
	unsigned long	collisions;
	unsigned long	rx_length_errors;
	unsigned long	rx_over_errors;
	unsigned long	rx_crc_errors;
	unsigned long	rx_frame_errors;
	unsigned long	rx_fifo_errors;
	unsigned long	rx_missed_errors;
	unsigned long	tx_aborted_errors;
	unsigned long	tx_carrier_errors;
	unsigned long	tx_fifo_errors;
	unsigned long	tx_heartbeat_errors;
	unsigned long	tx_window_errors;
	unsigned long	rx_compressed;
	unsigned long	tx_compressed;
};


#include <linux/cache.h>
#include <linux/skbuff.h>

#ifdef CONFIG_RPS
#include <linux/static_key.h>
extern struct static_key_false rps_needed;
extern struct static_key_false rfs_needed;
#endif

struct neighbour;
struct neigh_parms;
struct sk_buff;

struct netdev_hw_addr {
	struct list_head	list;//连接点
	unsigned char		addr[MAX_ADDR_LEN];//硬件地址
	unsigned char		type;//硬件地址类型
#define NETDEV_HW_ADDR_T_LAN		1 //以太网地址
#define NETDEV_HW_ADDR_T_SAN		2
#define NETDEV_HW_ADDR_T_SLAVE		3
#define NETDEV_HW_ADDR_T_UNICAST	4
#define NETDEV_HW_ADDR_T_MULTICAST	5
	bool			global_use;
	int			sync_cnt;
	int			refcount;
	int			synced;
	struct rcu_head		rcu_head;
};

struct netdev_hw_addr_list {
	struct list_head	list;
	int			count;//list长度
};

#define netdev_hw_addr_list_count(l) ((l)->count)
#define netdev_hw_addr_list_empty(l) (netdev_hw_addr_list_count(l) == 0)
#define netdev_hw_addr_list_for_each(ha, l) \
	list_for_each_entry(ha, &(l)->list, list)

#define netdev_uc_count(dev) netdev_hw_addr_list_count(&(dev)->uc)
#define netdev_uc_empty(dev) netdev_hw_addr_list_empty(&(dev)->uc)
#define netdev_for_each_uc_addr(ha, dev) \
	netdev_hw_addr_list_for_each(ha, &(dev)->uc)

#define netdev_mc_count(dev) netdev_hw_addr_list_count(&(dev)->mc)
#define netdev_mc_empty(dev) netdev_hw_addr_list_empty(&(dev)->mc)
#define netdev_for_each_mc_addr(ha, dev) \
	netdev_hw_addr_list_for_each(ha, &(dev)->mc)

struct hh_cache {
	unsigned int	hh_len;//头长度
	seqlock_t	hh_lock;

	/* cached hardware header; allow for machine alignment needs.        */
#define HH_DATA_MOD	16
	//hh保存时，沿hh_data的尾部保存，故此宏计算hh_data需要空出多少字节
#define HH_DATA_OFF(__len) \
	(HH_DATA_MOD - (((__len - 1) & (HH_DATA_MOD - 1)) + 1))
	//计算__len对齐后的长度
#define HH_DATA_ALIGN(__len) \
	(((__len)+(HH_DATA_MOD-1))&~(HH_DATA_MOD - 1))
	//用于缓存硬件头
	unsigned long	hh_data[HH_DATA_ALIGN(LL_MAX_HEADER) / sizeof(long)];
};

/* Reserve HH_DATA_MOD byte-aligned hard_header_len, but at least that much.
 * Alternative is:
 *   dev->hard_header_len ? (dev->hard_header_len +
 *                           (HH_DATA_MOD - 1)) & ~(HH_DATA_MOD - 1) : 0
 *
 * We could use other alignment values, but we must maintain the
 * relationship HH alignment <= LL alignment.
 */
#define LL_RESERVED_SPACE(dev) \
	((((dev)->hard_header_len+(dev)->needed_headroom)&~(HH_DATA_MOD - 1)) + HH_DATA_MOD)
#define LL_RESERVED_SPACE_EXTRA(dev,extra) \
	((((dev)->hard_header_len+(dev)->needed_headroom+(extra))&~(HH_DATA_MOD - 1)) + HH_DATA_MOD)

struct header_ops {
	//在skb->data所在位置的前面创建一个协议头
	int	(*create) (struct sk_buff *skb, struct net_device *dev,
			   unsigned short type, const void *daddr,
			   const void *saddr, unsigned int len);
	//解析硬件地址
	int	(*parse)(const struct sk_buff *skb, unsigned char *haddr);
	//缓存硬件地址到hardware header中
	int	(*cache)(const struct neighbour *neigh, struct hh_cache *hh, __be16 type);
	//更新缓存内容
	void	(*cache_update)(struct hh_cache *hh,
				const struct net_device *dev,
				const unsigned char *haddr);
	bool	(*validate)(const char *ll_header, unsigned int len);
	//解析帧类型
	__be16	(*parse_protocol)(const struct sk_buff *skb);
};

/* These flag bits are private to the generic network queueing
 * layer; they may not be explicitly referenced by any other
 * code.
 */

enum netdev_state_t {
	__LINK_STATE_START,//设备已开启,处于running状态
	__LINK_STATE_PRESENT,//设备存在且有效未被删除
	__LINK_STATE_NOCARRIER,//物理层无法传输
	__LINK_STATE_LINKWATCH_PENDING,
	__LINK_STATE_DORMANT,
};


/*
 * This structure holds boot-time configured netdevice settings. They
 * are then used in the device probing.
 */
struct netdev_boot_setup {
	char name[IFNAMSIZ];
	struct ifmap map;
};
#define NETDEV_BOOT_SETUP_MAX 8

int __init netdev_boot_setup(char *str);

struct gro_list {
	struct list_head	list;
	//gro链上缓存的报文数
	int			count;
};

/*
 * size of gro hash buckets, must less than bit number of
 * napi_struct::gro_bitmask
 */
#define GRO_HASH_BUCKETS	8

/*
 * Structure for NAPI scheduling similar to tasklet but with weighting
 */
struct napi_struct {
	/* The poll_list must only be managed by the entity which
	 * changes the state of the NAPI_STATE_SCHED bit.  This means
	 * whoever atomically sets that bit can add this napi_struct
	 * to the per-CPU poll_list, and whoever clears that bit
	 * can remove from the list right before clearing the bit.
	 */
	struct list_head	poll_list;

	unsigned long		state;
	//最多一次可以收取多少个
	int			weight;
	unsigned long		gro_bitmask;
	//轮循函数，参数2为最多收取x个，来源于weight
	int			(*poll)(struct napi_struct *, int);
#ifdef CONFIG_NETPOLL
	int			poll_owner;
#endif
	//对应的设备
	struct net_device	*dev;
    //gro功能缓存的报文
	struct gro_list		gro_hash[GRO_HASH_BUCKETS];
	struct sk_buff		*skb;
	struct list_head	rx_list; /* Pending GRO_NORMAL skbs */
	int			rx_count; /* length of rx_list */
	struct hrtimer		timer;
	struct list_head	dev_list;
	struct hlist_node	napi_hash_node;
	unsigned int		napi_id;
};

enum {
	NAPI_STATE_SCHED,	/* Poll is scheduled */
	NAPI_STATE_MISSED,	/* reschedule a napi */
	NAPI_STATE_DISABLE,	/* Disable pending */
	NAPI_STATE_NPSVC,	/* Netpoll - don't dequeue from poll_list */
	NAPI_STATE_HASHED,	/* In NAPI hash (busy polling possible) */
	NAPI_STATE_NO_BUSY_POLL,/* Do not add in napi_hash, no busy polling */
	NAPI_STATE_IN_BUSY_POLL,/* sk_busy_loop() owns this NAPI */
};

enum {
	NAPIF_STATE_SCHED	 = BIT(NAPI_STATE_SCHED),
	NAPIF_STATE_MISSED	 = BIT(NAPI_STATE_MISSED),
	NAPIF_STATE_DISABLE	 = BIT(NAPI_STATE_DISABLE),//禁止调度
	NAPIF_STATE_NPSVC	 = BIT(NAPI_STATE_NPSVC),
	NAPIF_STATE_HASHED	 = BIT(NAPI_STATE_HASHED),
	NAPIF_STATE_NO_BUSY_POLL = BIT(NAPI_STATE_NO_BUSY_POLL),
	NAPIF_STATE_IN_BUSY_POLL = BIT(NAPI_STATE_IN_BUSY_POLL),
};

enum gro_result {
	GRO_MERGED,
	GRO_MERGED_FREE,
	GRO_HELD,
	GRO_NORMAL,
	GRO_DROP,
	GRO_CONSUMED,
};
typedef enum gro_result gro_result_t;

/*
 * enum rx_handler_result - Possible return values for rx_handlers.
 * @RX_HANDLER_CONSUMED: skb was consumed by rx_handler, do not process it
 * further.
 * @RX_HANDLER_ANOTHER: Do another round in receive path. This is indicated in
 * case skb->dev was changed by rx_handler.
 * @RX_HANDLER_EXACT: Force exact delivery, no wildcard.
 * @RX_HANDLER_PASS: Do nothing, pass the skb as if no rx_handler was called.
 *
 * rx_handlers are functions called from inside __netif_receive_skb(), to do
 * special processing of the skb, prior to delivery to protocol handlers.
 *
 * Currently, a net_device can only have a single rx_handler registered. Trying
 * to register a second rx_handler will return -EBUSY.
 *
 * To register a rx_handler on a net_device, use netdev_rx_handler_register().
 * To unregister a rx_handler on a net_device, use
 * netdev_rx_handler_unregister().
 *
 * Upon return, rx_handler is expected to tell __netif_receive_skb() what to
 * do with the skb.
 *
 * If the rx_handler consumed the skb in some way, it should return
 * RX_HANDLER_CONSUMED. This is appropriate when the rx_handler arranged for
 * the skb to be delivered in some other way.
 *
 * If the rx_handler changed skb->dev, to divert the skb to another
 * net_device, it should return RX_HANDLER_ANOTHER. The rx_handler for the
 * new device will be called if it exists.
 *
 * If the rx_handler decides the skb should be ignored, it should return
 * RX_HANDLER_EXACT. The skb will only be delivered to protocol handlers that
 * are registered on exact device (ptype->dev == skb->dev).
 *
 * If the rx_handler didn't change skb->dev, but wants the skb to be normally
 * delivered, it should return RX_HANDLER_PASS.
 *
 * A device without a registered rx_handler will behave as if rx_handler
 * returned RX_HANDLER_PASS.
 */

enum rx_handler_result {
	RX_HANDLER_CONSUMED,
	RX_HANDLER_ANOTHER,
	RX_HANDLER_EXACT,
	RX_HANDLER_PASS,
};
typedef enum rx_handler_result rx_handler_result_t;
typedef rx_handler_result_t rx_handler_func_t(struct sk_buff **pskb);

void __napi_schedule(struct napi_struct *n);
void __napi_schedule_irqoff(struct napi_struct *n);

static inline bool napi_disable_pending(struct napi_struct *n)
{
	return test_bit(NAPI_STATE_DISABLE, &n->state);
}

bool napi_schedule_prep(struct napi_struct *n);

/**
 *	napi_schedule - schedule NAPI poll
 *	@n: NAPI context
 *
 * Schedule NAPI poll routine to be called if it is not already
 * running.
 */
//n会被加入到poll列表，并进行轮循
static inline void napi_schedule(struct napi_struct *n)
{
	if (napi_schedule_prep(n))
		__napi_schedule(n);
}

/**
 *	napi_schedule_irqoff - schedule NAPI poll
 *	@n: NAPI context
 *
 * Variant of napi_schedule(), assuming hard irqs are masked.
 */
static inline void napi_schedule_irqoff(struct napi_struct *n)
{
	if (napi_schedule_prep(n))
		__napi_schedule_irqoff(n);
}

/* Try to reschedule poll. Called by dev->poll() after napi_complete().  */
static inline bool napi_reschedule(struct napi_struct *napi)
{
	if (napi_schedule_prep(napi)) {
		__napi_schedule(napi);
		return true;
	}
	return false;
}

bool napi_complete_done(struct napi_struct *n, int work_done);
/**
 *	napi_complete - NAPI processing complete
 *	@n: NAPI context
 *
 * Mark NAPI processing as complete.
 * Consider using napi_complete_done() instead.
 * Return false if device should avoid rearming interrupts.
 */
static inline bool napi_complete(struct napi_struct *n)
{
	return napi_complete_done(n, 0);
}

/**
 *	napi_hash_del - remove a NAPI from global table
 *	@napi: NAPI context
 *
 * Warning: caller must observe RCU grace period
 * before freeing memory containing @napi, if
 * this function returns true.
 * Note: core networking stack automatically calls it
 * from netif_napi_del().
 * Drivers might want to call this helper to combine all
 * the needed RCU grace periods into a single one.
 */
bool napi_hash_del(struct napi_struct *napi);

/**
 *	napi_disable - prevent NAPI from scheduling
 *	@n: NAPI context
 *
 * Stop NAPI from being scheduled on this context.
 * Waits till any outstanding processing completes.
 */
void napi_disable(struct napi_struct *n);

/**
 *	napi_enable - enable NAPI scheduling
 *	@n: NAPI context
 *
 * Resume NAPI from being scheduled on this context.
 * Must be paired with napi_disable.
 */
static inline void napi_enable(struct napi_struct *n)
{
	BUG_ON(!test_bit(NAPI_STATE_SCHED, &n->state));
	smp_mb__before_atomic();
	clear_bit(NAPI_STATE_SCHED, &n->state);//开启napi调度
	clear_bit(NAPI_STATE_NPSVC, &n->state);
}

/**
 *	napi_synchronize - wait until NAPI is not running
 *	@n: NAPI context
 *
 * Wait until NAPI is done being scheduled on this context.
 * Waits till any outstanding processing completes but
 * does not disable future activations.
 */
static inline void napi_synchronize(const struct napi_struct *n)
{
	if (IS_ENABLED(CONFIG_SMP))
		while (test_bit(NAPI_STATE_SCHED, &n->state))
			msleep(1);//等待被标记为state_sched,等待可运行
	else
		barrier();
}

/**
 *	napi_if_scheduled_mark_missed - if napi is running, set the
 *	NAPIF_STATE_MISSED
 *	@n: NAPI context
 *
 * If napi is running, set the NAPIF_STATE_MISSED, and return true if
 * NAPI is scheduled.
 **/
static inline bool napi_if_scheduled_mark_missed(struct napi_struct *n)
{
	unsigned long val, new;

	do {
		val = READ_ONCE(n->state);
		if (val & NAPIF_STATE_DISABLE)
			return true;

		if (!(val & NAPIF_STATE_SCHED))
			return false;

		new = val | NAPIF_STATE_MISSED;
	} while (cmpxchg(&n->state, val, new) != val);

	return true;
}

enum netdev_queue_state_t {
	__QUEUE_STATE_DRV_XOFF,
	__QUEUE_STATE_STACK_XOFF,
	__QUEUE_STATE_FROZEN,
};

#define QUEUE_STATE_DRV_XOFF	(1 << __QUEUE_STATE_DRV_XOFF)
#define QUEUE_STATE_STACK_XOFF	(1 << __QUEUE_STATE_STACK_XOFF)
#define QUEUE_STATE_FROZEN	(1 << __QUEUE_STATE_FROZEN)

#define QUEUE_STATE_ANY_XOFF	(QUEUE_STATE_DRV_XOFF | QUEUE_STATE_STACK_XOFF)
#define QUEUE_STATE_ANY_XOFF_OR_FROZEN (QUEUE_STATE_ANY_XOFF | \
					QUEUE_STATE_FROZEN)
#define QUEUE_STATE_DRV_XOFF_OR_FROZEN (QUEUE_STATE_DRV_XOFF | \
					QUEUE_STATE_FROZEN)

/*
 * __QUEUE_STATE_DRV_XOFF is used by drivers to stop the transmit queue.  The
 * netif_tx_* functions below are used to manipulate this flag.  The
 * __QUEUE_STATE_STACK_XOFF flag is used by the stack to stop the transmit
 * queue independently.  The netif_xmit_*stopped functions below are called
 * to check if the queue has been stopped by the driver or stack (either
 * of the XOFF bits are set in the state).  Drivers should not need to call
 * netif_xmit*stopped functions, they should only be using netif_tx_*.
 */

struct netdev_queue {
/*
 * read-mostly part
 */
	struct net_device	*dev;//此队列属于哪个网络设备
	struct Qdisc __rcu	*qdisc;//队列调度器（qdisc = queueing discipline 排队规则)
	struct Qdisc		*qdisc_sleeping;//ingress对应的qdisc
#ifdef CONFIG_SYSFS
	struct kobject		kobj;
#endif
#if defined(CONFIG_XPS) && defined(CONFIG_NUMA)
	int			numa_node;
#endif
	unsigned long		tx_maxrate;
	/*
	 * Number of TX timeouts for this queue
	 * (/sys/class/net/DEV/Q/trans_timeout)
	 */
	unsigned long		trans_timeout;

	/* Subordinate device that the queue has been assigned to */
	struct net_device	*sb_dev;
#ifdef CONFIG_XDP_SOCKETS
	struct xdp_umem         *umem;
#endif
/*
 * write-mostly part
 */
	spinlock_t		_xmit_lock ____cacheline_aligned_in_smp;
	int			xmit_lock_owner;
	/*
	 * Time (in jiffies) of last Tx
	 */
	unsigned long		trans_start;

	unsigned long		state;

#ifdef CONFIG_BQL
	struct dql		dql;
#endif
} ____cacheline_aligned_in_smp;

extern int sysctl_fb_tunnels_only_for_init_net;
extern int sysctl_devconf_inherit_init_net;

static inline bool net_has_fallback_tunnels(const struct net *net)
{
	return net == &init_net ||
	       !IS_ENABLED(CONFIG_SYSCTL) ||
	       !sysctl_fb_tunnels_only_for_init_net;
}

static inline int netdev_queue_numa_node_read(const struct netdev_queue *q)
{
#if defined(CONFIG_XPS) && defined(CONFIG_NUMA)
	return q->numa_node;
#else
	return NUMA_NO_NODE;
#endif
}

static inline void netdev_queue_numa_node_write(struct netdev_queue *q, int node)
{
#if defined(CONFIG_XPS) && defined(CONFIG_NUMA)
	q->numa_node = node;
#endif
}

#ifdef CONFIG_RPS
/*
 * This structure holds an RPS map which can be of variable length.  The
 * map is an array of CPUs.
 */
struct rps_map {
	unsigned int len;
	struct rcu_head rcu;
	u16 cpus[0];
};
#define RPS_MAP_SIZE(_num) (sizeof(struct rps_map) + ((_num) * sizeof(u16)))

/*
 * The rps_dev_flow structure contains the mapping of a flow to a CPU, the
 * tail pointer for that CPU's input queue at the time of last enqueue, and
 * a hardware filter index.
 */
struct rps_dev_flow {
	u16 cpu;
	u16 filter;
	unsigned int last_qtail;
};
#define RPS_NO_FILTER 0xffff

/*
 * The rps_dev_flow_table structure contains a table of flow mappings.
 */
struct rps_dev_flow_table {
	unsigned int mask;
	struct rcu_head rcu;
	struct rps_dev_flow flows[0];
};
#define RPS_DEV_FLOW_TABLE_SIZE(_num) (sizeof(struct rps_dev_flow_table) + \
    ((_num) * sizeof(struct rps_dev_flow)))

/*
 * The rps_sock_flow_table contains mappings of flows to the last CPU
 * on which they were processed by the application (set in recvmsg).
 * Each entry is a 32bit value. Upper part is the high-order bits
 * of flow hash, lower part is CPU number.
 * rps_cpu_mask is used to partition the space, depending on number of
 * possible CPUs : rps_cpu_mask = roundup_pow_of_two(nr_cpu_ids) - 1
 * For example, if 64 CPUs are possible, rps_cpu_mask = 0x3f,
 * meaning we use 32-6=26 bits for the hash.
 */
struct rps_sock_flow_table {
	u32	mask;

	u32	ents[0] ____cacheline_aligned_in_smp;
};
#define	RPS_SOCK_FLOW_TABLE_SIZE(_num) (offsetof(struct rps_sock_flow_table, ents[_num]))

#define RPS_NO_CPU 0xffff

extern u32 rps_cpu_mask;
extern struct rps_sock_flow_table __rcu *rps_sock_flow_table;

static inline void rps_record_sock_flow(struct rps_sock_flow_table *table,
					u32 hash)
{
	if (table && hash) {
		unsigned int index = hash & table->mask;
		u32 val = hash & ~rps_cpu_mask;

		/* We only give a hint, preemption can change CPU under us */
		val |= raw_smp_processor_id();

		if (table->ents[index] != val)
			table->ents[index] = val;
	}
}

#ifdef CONFIG_RFS_ACCEL
bool rps_may_expire_flow(struct net_device *dev, u16 rxq_index, u32 flow_id,
			 u16 filter_id);
#endif
#endif /* CONFIG_RPS */

/* This structure contains an instance of an RX queue. */
struct netdev_rx_queue {
#ifdef CONFIG_RPS
	struct rps_map __rcu		*rps_map;
	struct rps_dev_flow_table __rcu	*rps_flow_table;
#endif
	struct kobject			kobj;
	struct net_device		*dev;
	struct xdp_rxq_info		xdp_rxq;
#ifdef CONFIG_XDP_SOCKETS
	struct xdp_umem                 *umem;
#endif
} ____cacheline_aligned_in_smp;

/*
 * RX queue sysfs structures and functions.
 */
struct rx_queue_attribute {
	struct attribute attr;
	ssize_t (*show)(struct netdev_rx_queue *queue, char *buf);
	ssize_t (*store)(struct netdev_rx_queue *queue,
			 const char *buf, size_t len);
};

#ifdef CONFIG_XPS
/*
 * This structure holds an XPS map which can be of variable length.  The
 * map is an array of queues.
 */
struct xps_map {
	unsigned int len;
	unsigned int alloc_len;
	struct rcu_head rcu;
	u16 queues[0];
};
#define XPS_MAP_SIZE(_num) (sizeof(struct xps_map) + ((_num) * sizeof(u16)))
#define XPS_MIN_MAP_ALLOC ((L1_CACHE_ALIGN(offsetof(struct xps_map, queues[1])) \
       - sizeof(struct xps_map)) / sizeof(u16))

/*
 * This structure holds all XPS maps for device.  Maps are indexed by CPU.
 */
struct xps_dev_maps {
	struct rcu_head rcu;
	struct xps_map __rcu *attr_map[0]; /* Either CPUs map or RXQs map */
};

#define XPS_CPU_DEV_MAPS_SIZE(_tcs) (sizeof(struct xps_dev_maps) +	\
	(nr_cpu_ids * (_tcs) * sizeof(struct xps_map *)))

#define XPS_RXQ_DEV_MAPS_SIZE(_tcs, _rxqs) (sizeof(struct xps_dev_maps) +\
	(_rxqs * (_tcs) * sizeof(struct xps_map *)))

#endif /* CONFIG_XPS */

#define TC_MAX_QUEUE	16
#define TC_BITMASK	15
/* HW offloaded queuing disciplines txq count and offset maps */
struct netdev_tc_txq {
	u16 count;
	u16 offset;
};

#if defined(CONFIG_FCOE) || defined(CONFIG_FCOE_MODULE)
/*
 * This structure is to hold information about the device
 * configured to run FCoE protocol stack.
 */
struct netdev_fcoe_hbainfo {
	char	manufacturer[64];
	char	serial_number[64];
	char	hardware_version[64];
	char	driver_version[64];
	char	optionrom_version[64];
	char	firmware_version[64];
	char	model[256];
	char	model_description[256];
};
#endif

#define MAX_PHYS_ITEM_ID_LEN 32

/* This structure holds a unique identifier to identify some
 * physical item (port for example) used by a netdevice.
 */
struct netdev_phys_item_id {
	unsigned char id[MAX_PHYS_ITEM_ID_LEN];
	unsigned char id_len;
};

static inline bool netdev_phys_item_id_same(struct netdev_phys_item_id *a,
					    struct netdev_phys_item_id *b)
{
	return a->id_len == b->id_len &&
	       memcmp(a->id, b->id, a->id_len) == 0;
}

typedef u16 (*select_queue_fallback_t)(struct net_device *dev,
				       struct sk_buff *skb,
				       struct net_device *sb_dev);

enum tc_setup_type {
	TC_SETUP_QDISC_MQPRIO,
	TC_SETUP_CLSU32,
	TC_SETUP_CLSFLOWER,
	TC_SETUP_CLSMATCHALL,
	TC_SETUP_CLSBPF,
	TC_SETUP_BLOCK,
	TC_SETUP_QDISC_CBS,
	TC_SETUP_QDISC_RED,
	TC_SETUP_QDISC_PRIO,
	TC_SETUP_QDISC_MQ,/*qdisc多队列*/
	TC_SETUP_QDISC_ETF,
	TC_SETUP_ROOT_QDISC,
	TC_SETUP_QDISC_GRED,
	TC_SETUP_QDISC_TAPRIO,
	TC_SETUP_FT,
};

/* These structures hold the attributes of bpf state that are being passed
 * to the netdevice through the bpf op.
 */
enum bpf_netdev_command {
	/* Set or clear a bpf program used in the earliest stages of packet
	 * rx. The prog will have been loaded as BPF_PROG_TYPE_XDP. The callee
	 * is responsible for calling bpf_prog_put on any old progs that are
	 * stored. In case of error, the callee need not release the new prog
	 * reference, but on success it takes ownership and must bpf_prog_put
	 * when it is no longer used.
	 */
	XDP_SETUP_PROG,
	XDP_SETUP_PROG_HW,
	XDP_QUERY_PROG,
	XDP_QUERY_PROG_HW,
	/* BPF program for offload callbacks, invoked at program load time. */
	BPF_OFFLOAD_MAP_ALLOC,
	BPF_OFFLOAD_MAP_FREE,
	XDP_SETUP_XSK_UMEM,
};

struct bpf_prog_offload_ops;
struct netlink_ext_ack;
struct xdp_umem;

struct netdev_bpf {
	enum bpf_netdev_command command;
	union {
		/* XDP_SETUP_PROG */
		struct {
			u32 flags;
			struct bpf_prog *prog;
			struct netlink_ext_ack *extack;
		};
		/* XDP_QUERY_PROG, XDP_QUERY_PROG_HW */
		struct {
			u32 prog_id;
			/* flags with which program was installed */
			u32 prog_flags;
		};
		/* BPF_OFFLOAD_MAP_ALLOC, BPF_OFFLOAD_MAP_FREE */
		struct {
			struct bpf_offloaded_map *offmap;
		};
		/* XDP_SETUP_XSK_UMEM */
		struct {
			struct xdp_umem *umem;
			u16 queue_id;
		} xsk;
	};
};

/* Flags for ndo_xsk_wakeup. */
#define XDP_WAKEUP_RX (1 << 0)
#define XDP_WAKEUP_TX (1 << 1)

#ifdef CONFIG_XFRM_OFFLOAD
struct xfrmdev_ops {
	int	(*xdo_dev_state_add) (struct xfrm_state *x);
	void	(*xdo_dev_state_delete) (struct xfrm_state *x);
	void	(*xdo_dev_state_free) (struct xfrm_state *x);
	bool	(*xdo_dev_offload_ok) (struct sk_buff *skb,
				       struct xfrm_state *x);
	void	(*xdo_dev_state_advance_esn) (struct xfrm_state *x);
};
#endif

struct dev_ifalias {
	struct rcu_head rcuhead;
	char ifalias[];
};

struct devlink;
struct tlsdev_ops;

struct netdev_name_node {
	struct hlist_node hlist;
	struct list_head list;
	struct net_device *dev;
	const char *name;
};

int netdev_name_node_alt_create(struct net_device *dev, const char *name);
int netdev_name_node_alt_destroy(struct net_device *dev, const char *name);

/*
 * This structure defines the management hooks for network devices.
 * The following hooks can be defined; unless noted otherwise, they are
 * optional and can be filled with a null pointer.
 *
 * int (*ndo_init)(struct net_device *dev);
 *     This function is called once when a network device is registered.
 *     The network device can use this for any late stage initialization
 *     or semantic validation. It can fail with an error code which will
 *     be propagated back to register_netdev.
 *
 * void (*ndo_uninit)(struct net_device *dev);
 *     This function is called when device is unregistered or when registration
 *     fails. It is not called if init fails.
 *
 * int (*ndo_open)(struct net_device *dev);
 *     This function is called when a network device transitions to the up
 *     state.
 *
 * int (*ndo_stop)(struct net_device *dev);
 *     This function is called when a network device transitions to the down
 *     state.
 *
 * netdev_tx_t (*ndo_start_xmit)(struct sk_buff *skb,
 *                               struct net_device *dev);
 *	Called when a packet needs to be transmitted.
 *	Returns NETDEV_TX_OK.  Can return NETDEV_TX_BUSY, but you should stop
 *	the queue before that can happen; it's for obsolete devices and weird
 *	corner cases, but the stack really does a non-trivial amount
 *	of useless work if you return NETDEV_TX_BUSY.
 *	Required; cannot be NULL.
 *
 * netdev_features_t (*ndo_features_check)(struct sk_buff *skb,
 *					   struct net_device *dev
 *					   netdev_features_t features);
 *	Called by core transmit path to determine if device is capable of
 *	performing offload operations on a given packet. This is to give
 *	the device an opportunity to implement any restrictions that cannot
 *	be otherwise expressed by feature flags. The check is called with
 *	the set of features that the stack has calculated and it returns
 *	those the driver believes to be appropriate.
 *
 * u16 (*ndo_select_queue)(struct net_device *dev, struct sk_buff *skb,
 *                         struct net_device *sb_dev);
 *	Called to decide which queue to use when device supports multiple
 *	transmit queues.
 *
 * void (*ndo_change_rx_flags)(struct net_device *dev, int flags);
 *	This function is called to allow device receiver to make
 *	changes to configuration when multicast or promiscuous is enabled.
 *
 * void (*ndo_set_rx_mode)(struct net_device *dev);
 *	This function is called device changes address list filtering.
 *	If driver handles unicast address filtering, it should set
 *	IFF_UNICAST_FLT in its priv_flags.
 *
 * int (*ndo_set_mac_address)(struct net_device *dev, void *addr);
 *	This function  is called when the Media Access Control address
 *	needs to be changed. If this interface is not defined, the
 *	MAC address can not be changed.
 *
 * int (*ndo_validate_addr)(struct net_device *dev);
 *	Test if Media Access Control address is valid for the device.
 *
 * int (*ndo_do_ioctl)(struct net_device *dev, struct ifreq *ifr, int cmd);
 *	Called when a user requests an ioctl which can't be handled by
 *	the generic interface code. If not defined ioctls return
 *	not supported error code.
 *
 * int (*ndo_set_config)(struct net_device *dev, struct ifmap *map);
 *	Used to set network devices bus interface parameters. This interface
 *	is retained for legacy reasons; new devices should use the bus
 *	interface (PCI) for low level management.
 *
 * int (*ndo_change_mtu)(struct net_device *dev, int new_mtu);
 *	Called when a user wants to change the Maximum Transfer Unit
 *	of a device.
 *
 * void (*ndo_tx_timeout)(struct net_device *dev);
 *	Callback used when the transmitter has not made any progress
 *	for dev->watchdog ticks.
 *
 * void (*ndo_get_stats64)(struct net_device *dev,
 *                         struct rtnl_link_stats64 *storage);
 * struct net_device_stats* (*ndo_get_stats)(struct net_device *dev);
 *	Called when a user wants to get the network device usage
 *	statistics. Drivers must do one of the following:
 *	1. Define @ndo_get_stats64 to fill in a zero-initialised
 *	   rtnl_link_stats64 structure passed by the caller.
 *	2. Define @ndo_get_stats to update a net_device_stats structure
 *	   (which should normally be dev->stats) and return a pointer to
 *	   it. The structure may be changed asynchronously only if each
 *	   field is written atomically.
 *	3. Update dev->stats asynchronously and atomically, and define
 *	   neither operation.
 *
 * bool (*ndo_has_offload_stats)(const struct net_device *dev, int attr_id)
 *	Return true if this device supports offload stats of this attr_id.
 *
 * int (*ndo_get_offload_stats)(int attr_id, const struct net_device *dev,
 *	void *attr_data)
 *	Get statistics for offload operations by attr_id. Write it into the
 *	attr_data pointer.
 *
 * int (*ndo_vlan_rx_add_vid)(struct net_device *dev, __be16 proto, u16 vid);
 *	If device supports VLAN filtering this function is called when a
 *	VLAN id is registered.
 *
 * int (*ndo_vlan_rx_kill_vid)(struct net_device *dev, __be16 proto, u16 vid);
 *	If device supports VLAN filtering this function is called when a
 *	VLAN id is unregistered.
 *
 * void (*ndo_poll_controller)(struct net_device *dev);
 *
 *	SR-IOV management functions.
 * int (*ndo_set_vf_mac)(struct net_device *dev, int vf, u8* mac);
 * int (*ndo_set_vf_vlan)(struct net_device *dev, int vf, u16 vlan,
 *			  u8 qos, __be16 proto);
 * int (*ndo_set_vf_rate)(struct net_device *dev, int vf, int min_tx_rate,
 *			  int max_tx_rate);
 * int (*ndo_set_vf_spoofchk)(struct net_device *dev, int vf, bool setting);
 * int (*ndo_set_vf_trust)(struct net_device *dev, int vf, bool setting);
 * int (*ndo_get_vf_config)(struct net_device *dev,
 *			    int vf, struct ifla_vf_info *ivf);
 * int (*ndo_set_vf_link_state)(struct net_device *dev, int vf, int link_state);
 * int (*ndo_set_vf_port)(struct net_device *dev, int vf,
 *			  struct nlattr *port[]);
 *
 *      Enable or disable the VF ability to query its RSS Redirection Table and
 *      Hash Key. This is needed since on some devices VF share this information
 *      with PF and querying it may introduce a theoretical security risk.
 * int (*ndo_set_vf_rss_query_en)(struct net_device *dev, int vf, bool setting);
 * int (*ndo_get_vf_port)(struct net_device *dev, int vf, struct sk_buff *skb);
 * int (*ndo_setup_tc)(struct net_device *dev, enum tc_setup_type type,
 *		       void *type_data);
 *	Called to setup any 'tc' scheduler, classifier or action on @dev.
 *	This is always called from the stack with the rtnl lock held and netif
 *	tx queues stopped. This allows the netdevice to perform queue
 *	management safely.
 *
 *	Fiber Channel over Ethernet (FCoE) offload functions.
 * int (*ndo_fcoe_enable)(struct net_device *dev);
 *	Called when the FCoE protocol stack wants to start using LLD for FCoE
 *	so the underlying device can perform whatever needed configuration or
 *	initialization to support acceleration of FCoE traffic.
 *
 * int (*ndo_fcoe_disable)(struct net_device *dev);
 *	Called when the FCoE protocol stack wants to stop using LLD for FCoE
 *	so the underlying device can perform whatever needed clean-ups to
 *	stop supporting acceleration of FCoE traffic.
 *
 * int (*ndo_fcoe_ddp_setup)(struct net_device *dev, u16 xid,
 *			     struct scatterlist *sgl, unsigned int sgc);
 *	Called when the FCoE Initiator wants to initialize an I/O that
 *	is a possible candidate for Direct Data Placement (DDP). The LLD can
 *	perform necessary setup and returns 1 to indicate the device is set up
 *	successfully to perform DDP on this I/O, otherwise this returns 0.
 *
 * int (*ndo_fcoe_ddp_done)(struct net_device *dev,  u16 xid);
 *	Called when the FCoE Initiator/Target is done with the DDPed I/O as
 *	indicated by the FC exchange id 'xid', so the underlying device can
 *	clean up and reuse resources for later DDP requests.
 *
 * int (*ndo_fcoe_ddp_target)(struct net_device *dev, u16 xid,
 *			      struct scatterlist *sgl, unsigned int sgc);
 *	Called when the FCoE Target wants to initialize an I/O that
 *	is a possible candidate for Direct Data Placement (DDP). The LLD can
 *	perform necessary setup and returns 1 to indicate the device is set up
 *	successfully to perform DDP on this I/O, otherwise this returns 0.
 *
 * int (*ndo_fcoe_get_hbainfo)(struct net_device *dev,
 *			       struct netdev_fcoe_hbainfo *hbainfo);
 *	Called when the FCoE Protocol stack wants information on the underlying
 *	device. This information is utilized by the FCoE protocol stack to
 *	register attributes with Fiber Channel management service as per the
 *	FC-GS Fabric Device Management Information(FDMI) specification.
 *
 * int (*ndo_fcoe_get_wwn)(struct net_device *dev, u64 *wwn, int type);
 *	Called when the underlying device wants to override default World Wide
 *	Name (WWN) generation mechanism in FCoE protocol stack to pass its own
 *	World Wide Port Name (WWPN) or World Wide Node Name (WWNN) to the FCoE
 *	protocol stack to use.
 *
 *	RFS acceleration.
 * int (*ndo_rx_flow_steer)(struct net_device *dev, const struct sk_buff *skb,
 *			    u16 rxq_index, u32 flow_id);
 *	Set hardware filter for RFS.  rxq_index is the target queue index;
 *	flow_id is a flow ID to be passed to rps_may_expire_flow() later.
 *	Return the filter ID on success, or a negative error code.
 *
 *	Slave management functions (for bridge, bonding, etc).
 * int (*ndo_add_slave)(struct net_device *dev, struct net_device *slave_dev);
 *	Called to make another netdev an underling.
 *
 * int (*ndo_del_slave)(struct net_device *dev, struct net_device *slave_dev);
 *	Called to release previously enslaved netdev.
 *
 *      Feature/offload setting functions.
 * netdev_features_t (*ndo_fix_features)(struct net_device *dev,
 *		netdev_features_t features);
 *	Adjusts the requested feature flags according to device-specific
 *	constraints, and returns the resulting flags. Must not modify
 *	the device state.
 *
 * int (*ndo_set_features)(struct net_device *dev, netdev_features_t features);
 *	Called to update device configuration to new features. Passed
 *	feature set might be less than what was returned by ndo_fix_features()).
 *	Must return >0 or -errno if it changed dev->features itself.
 *
 * int (*ndo_fdb_add)(struct ndmsg *ndm, struct nlattr *tb[],
 *		      struct net_device *dev,
 *		      const unsigned char *addr, u16 vid, u16 flags,
 *		      struct netlink_ext_ack *extack);
 *	Adds an FDB entry to dev for addr.
 * int (*ndo_fdb_del)(struct ndmsg *ndm, struct nlattr *tb[],
 *		      struct net_device *dev,
 *		      const unsigned char *addr, u16 vid)
 *	Deletes the FDB entry from dev coresponding to addr.
 * int (*ndo_fdb_dump)(struct sk_buff *skb, struct netlink_callback *cb,
 *		       struct net_device *dev, struct net_device *filter_dev,
 *		       int *idx)
 *	Used to add FDB entries to dump requests. Implementers should add
 *	entries to skb and update idx with the number of entries.
 *
 * int (*ndo_bridge_setlink)(struct net_device *dev, struct nlmsghdr *nlh,
 *			     u16 flags, struct netlink_ext_ack *extack)
 * int (*ndo_bridge_getlink)(struct sk_buff *skb, u32 pid, u32 seq,
 *			     struct net_device *dev, u32 filter_mask,
 *			     int nlflags)
 * int (*ndo_bridge_dellink)(struct net_device *dev, struct nlmsghdr *nlh,
 *			     u16 flags);
 *
 * int (*ndo_change_carrier)(struct net_device *dev, bool new_carrier);
 *	Called to change device carrier. Soft-devices (like dummy, team, etc)
 *	which do not represent real hardware may define this to allow their
 *	userspace components to manage their virtual carrier state. Devices
 *	that determine carrier state from physical hardware properties (eg
 *	network cables) or protocol-dependent mechanisms (eg
 *	USB_CDC_NOTIFY_NETWORK_CONNECTION) should NOT implement this function.
 *
 * int (*ndo_get_phys_port_id)(struct net_device *dev,
 *			       struct netdev_phys_item_id *ppid);
 *	Called to get ID of physical port of this device. If driver does
 *	not implement this, it is assumed that the hw is not able to have
 *	multiple net devices on single physical port.
 *
 * int (*ndo_get_port_parent_id)(struct net_device *dev,
 *				 struct netdev_phys_item_id *ppid)
 *	Called to get the parent ID of the physical port of this device.
 *
 * void (*ndo_udp_tunnel_add)(struct net_device *dev,
 *			      struct udp_tunnel_info *ti);
 *	Called by UDP tunnel to notify a driver about the UDP port and socket
 *	address family that a UDP tunnel is listnening to. It is called only
 *	when a new port starts listening. The operation is protected by the
 *	RTNL.
 *
 * void (*ndo_udp_tunnel_del)(struct net_device *dev,
 *			      struct udp_tunnel_info *ti);
 *	Called by UDP tunnel to notify the driver about a UDP port and socket
 *	address family that the UDP tunnel is not listening to anymore. The
 *	operation is protected by the RTNL.
 *
 * void* (*ndo_dfwd_add_station)(struct net_device *pdev,
 *				 struct net_device *dev)
 *	Called by upper layer devices to accelerate switching or other
 *	station functionality into hardware. 'pdev is the lowerdev
 *	to use for the offload and 'dev' is the net device that will
 *	back the offload. Returns a pointer to the private structure
 *	the upper layer will maintain.
 * void (*ndo_dfwd_del_station)(struct net_device *pdev, void *priv)
 *	Called by upper layer device to delete the station created
 *	by 'ndo_dfwd_add_station'. 'pdev' is the net device backing
 *	the station and priv is the structure returned by the add
 *	operation.
 * int (*ndo_set_tx_maxrate)(struct net_device *dev,
 *			     int queue_index, u32 maxrate);
 *	Called when a user wants to set a max-rate limitation of specific
 *	TX queue.
 * int (*ndo_get_iflink)(const struct net_device *dev);
 *	Called to get the iflink value of this device.
 * void (*ndo_change_proto_down)(struct net_device *dev,
 *				 bool proto_down);
 *	This function is used to pass protocol port error state information
 *	to the switch driver. The switch driver can react to the proto_down
 *      by doing a phys down on the associated switch port.
 * int (*ndo_fill_metadata_dst)(struct net_device *dev, struct sk_buff *skb);
 *	This function is used to get egress tunnel information for given skb.
 *	This is useful for retrieving outer tunnel header parameters while
 *	sampling packet.
 * void (*ndo_set_rx_headroom)(struct net_device *dev, int needed_headroom);
 *	This function is used to specify the headroom that the skb must
 *	consider when allocation skb during packet reception. Setting
 *	appropriate rx headroom value allows avoiding skb head copy on
 *	forward. Setting a negative value resets the rx headroom to the
 *	default value.
 * int (*ndo_bpf)(struct net_device *dev, struct netdev_bpf *bpf);
 *	This function is used to set or query state related to XDP on the
 *	netdevice and manage BPF offload. See definition of
 *	enum bpf_netdev_command for details.
 * int (*ndo_xdp_xmit)(struct net_device *dev, int n, struct xdp_frame **xdp,
 *			u32 flags);
 *	This function is used to submit @n XDP packets for transmit on a
 *	netdevice. Returns number of frames successfully transmitted, frames
 *	that got dropped are freed/returned via xdp_return_frame().
 *	Returns negative number, means general error invoking ndo, meaning
 *	no frames were xmit'ed and core-caller will free all frames.
 * int (*ndo_xsk_wakeup)(struct net_device *dev, u32 queue_id, u32 flags);
 *      This function is used to wake up the softirq, ksoftirqd or kthread
 *	responsible for sending and/or receiving packets on a specific
 *	queue id bound to an AF_XDP socket. The flags field specifies if
 *	only RX, only Tx, or both should be woken up using the flags
 *	XDP_WAKEUP_RX and XDP_WAKEUP_TX.
 * struct devlink_port *(*ndo_get_devlink_port)(struct net_device *dev);
 *	Get devlink port instance associated with a given netdev.
 *	Called with a reference on the netdevice and devlink locks only,
 *	rtnl_lock is not held.
 */
struct net_device_ops {
	//注册网络设备时，将调用此回调用于初始化
	int			(*ndo_init)(struct net_device *dev);
	//ndo_init操作的反操作
	void			(*ndo_uninit)(struct net_device *dev);
	//将设备置于up状态，返回非０，则置up失败
	int			(*ndo_open)(struct net_device *dev);
	//将设备置于down状态
	int			(*ndo_stop)(struct net_device *dev);
	//发送报文时调用
	netdev_tx_t		(*ndo_start_xmit)(struct sk_buff *skb,
						  struct net_device *dev);
	netdev_features_t	(*ndo_features_check)(struct sk_buff *skb,
						      struct net_device *dev,
						      netdev_features_t features);
	//多队列时决定采用哪个队列
	u16			(*ndo_select_queue)(struct net_device *dev,
						    struct sk_buff *skb,
						    struct net_device *sb_dev);
	void			(*ndo_change_rx_flags)(struct net_device *dev,
						       int flags);
	void			(*ndo_set_rx_mode)(struct net_device *dev);
	//为dev设置mac地址
	int			(*ndo_set_mac_address)(struct net_device *dev,
						       void *addr);
	//校验此网络设备上配置的地址是否有效
	int			(*ndo_validate_addr)(struct net_device *dev);
	int			(*ndo_do_ioctl)(struct net_device *dev,
					        struct ifreq *ifr, int cmd);
	int			(*ndo_set_config)(struct net_device *dev,
					          struct ifmap *map);
	int			(*ndo_change_mtu)(struct net_device *dev,
						  int new_mtu);
	int			(*ndo_neigh_setup)(struct net_device *dev,
						   struct neigh_parms *);
	//tx发送超时处理
	void			(*ndo_tx_timeout) (struct net_device *dev);

	//获取设备上的统计信息（64位长度，优先使用此函数）
	void			(*ndo_get_stats64)(struct net_device *dev,
						   struct rtnl_link_stats64 *storage);
	bool			(*ndo_has_offload_stats)(const struct net_device *dev, int attr_id);
	int			(*ndo_get_offload_stats)(int attr_id,
							 const struct net_device *dev,
							 void *attr_data);
	//获取设备上的统计信息（非64位长度）
	struct net_device_stats* (*ndo_get_stats)(struct net_device *dev);

	//如果设备支持vlan接受过滤的话，在上层添加vlan时将被调用
	int			(*ndo_vlan_rx_add_vid)(struct net_device *dev,
						       __be16 proto, u16 vid);
	int			(*ndo_vlan_rx_kill_vid)(struct net_device *dev,
						        __be16 proto, u16 vid);
#ifdef CONFIG_NET_POLL_CONTROLLER
	void                    (*ndo_poll_controller)(struct net_device *dev);
	int			(*ndo_netpoll_setup)(struct net_device *dev,
						     struct netpoll_info *info);
	void			(*ndo_netpoll_cleanup)(struct net_device *dev);
#endif
	int			(*ndo_set_vf_mac)(struct net_device *dev,
						  int queue, u8 *mac);
	int			(*ndo_set_vf_vlan)(struct net_device *dev,
						   int queue, u16 vlan,
						   u8 qos, __be16 proto);
	int			(*ndo_set_vf_rate)(struct net_device *dev,
						   int vf, int min_tx_rate,
						   int max_tx_rate);
	int			(*ndo_set_vf_spoofchk)(struct net_device *dev,
						       int vf, bool setting);
	int			(*ndo_set_vf_trust)(struct net_device *dev,
						    int vf, bool setting);
	int			(*ndo_get_vf_config)(struct net_device *dev,
						     int vf,
						     struct ifla_vf_info *ivf);
	int			(*ndo_set_vf_link_state)(struct net_device *dev,
							 int vf, int link_state);
	int			(*ndo_get_vf_stats)(struct net_device *dev,
						    int vf,
						    struct ifla_vf_stats
						    *vf_stats);
	int			(*ndo_set_vf_port)(struct net_device *dev,
						   int vf,
						   struct nlattr *port[]);
	int			(*ndo_get_vf_port)(struct net_device *dev,
						   int vf, struct sk_buff *skb);
	int			(*ndo_get_vf_guid)(struct net_device *dev,
						   int vf,
						   struct ifla_vf_guid *node_guid,
						   struct ifla_vf_guid *port_guid);
	int			(*ndo_set_vf_guid)(struct net_device *dev,
						   int vf, u64 guid,
						   int guid_type);
	int			(*ndo_set_vf_rss_query_en)(
						   struct net_device *dev,
						   int vf, bool setting);
	/*用于实现tc offload，队列，flower等*/
	int			(*ndo_setup_tc)(struct net_device *dev,
						enum tc_setup_type type,
						void *type_data);
#if IS_ENABLED(CONFIG_FCOE)
	int			(*ndo_fcoe_enable)(struct net_device *dev);
	int			(*ndo_fcoe_disable)(struct net_device *dev);
	int			(*ndo_fcoe_ddp_setup)(struct net_device *dev,
						      u16 xid,
						      struct scatterlist *sgl,
						      unsigned int sgc);
	int			(*ndo_fcoe_ddp_done)(struct net_device *dev,
						     u16 xid);
	int			(*ndo_fcoe_ddp_target)(struct net_device *dev,
						       u16 xid,
						       struct scatterlist *sgl,
						       unsigned int sgc);
	int			(*ndo_fcoe_get_hbainfo)(struct net_device *dev,
							struct netdev_fcoe_hbainfo *hbainfo);
#endif

#if IS_ENABLED(CONFIG_LIBFCOE)
#define NETDEV_FCOE_WWNN 0
#define NETDEV_FCOE_WWPN 1
	int			(*ndo_fcoe_get_wwn)(struct net_device *dev,
						    u64 *wwn, int type);
#endif

#ifdef CONFIG_RFS_ACCEL
	int			(*ndo_rx_flow_steer)(struct net_device *dev,
						     const struct sk_buff *skb,
						     u16 rxq_index,
						     u32 flow_id);
#endif
	int			(*ndo_add_slave)(struct net_device *dev,
						 struct net_device *slave_dev,
						 struct netlink_ext_ack *extack);
	int			(*ndo_del_slave)(struct net_device *dev,
						 struct net_device *slave_dev);
	//校验调备是否支持features指明的功能集，返回支持的功能集
	netdev_features_t	(*ndo_fix_features)(struct net_device *dev,
						    netdev_features_t features);
	//为设备开启features指明的功能集，返回操作结果
	int			(*ndo_set_features)(struct net_device *dev,
						    netdev_features_t features);
	//每创建一个与此设备相关的邻居表项，则调用此函数完成邻居表项设备相关的私有实始化
	int			(*ndo_neigh_construct)(struct net_device *dev,
						       struct neighbour *n);
	void			(*ndo_neigh_destroy)(struct net_device *dev,
						     struct neighbour *n);

	int			(*ndo_fdb_add)(struct ndmsg *ndm,
					       struct nlattr *tb[],
					       struct net_device *dev,
					       const unsigned char *addr,
					       u16 vid,
					       u16 flags,
					       struct netlink_ext_ack *extack);
	int			(*ndo_fdb_del)(struct ndmsg *ndm,
					       struct nlattr *tb[],
					       struct net_device *dev,
					       const unsigned char *addr,
					       u16 vid);
	int			(*ndo_fdb_dump)(struct sk_buff *skb,
						struct netlink_callback *cb,
						struct net_device *dev,
						struct net_device *filter_dev,
						int *idx);
	int			(*ndo_fdb_get)(struct sk_buff *skb,
					       struct nlattr *tb[],
					       struct net_device *dev,
					       const unsigned char *addr,
					       u16 vid, u32 portid, u32 seq,
					       struct netlink_ext_ack *extack);
	int			(*ndo_bridge_setlink)(struct net_device *dev,
						      struct nlmsghdr *nlh,
						      u16 flags,
						      struct netlink_ext_ack *extack);
	int			(*ndo_bridge_getlink)(struct sk_buff *skb,
						      u32 pid, u32 seq,
						      struct net_device *dev,
						      u32 filter_mask,
						      int nlflags);
	int			(*ndo_bridge_dellink)(struct net_device *dev,
						      struct nlmsghdr *nlh,
						      u16 flags);
	int			(*ndo_change_carrier)(struct net_device *dev,
						      bool new_carrier);
	int			(*ndo_get_phys_port_id)(struct net_device *dev,
							struct netdev_phys_item_id *ppid);
	int			(*ndo_get_port_parent_id)(struct net_device *dev,
							  struct netdev_phys_item_id *ppid);
	int			(*ndo_get_phys_port_name)(struct net_device *dev,
							  char *name, size_t len);
	void			(*ndo_udp_tunnel_add)(struct net_device *dev,
						      struct udp_tunnel_info *ti);
	void			(*ndo_udp_tunnel_del)(struct net_device *dev,
						      struct udp_tunnel_info *ti);
	void*			(*ndo_dfwd_add_station)(struct net_device *pdev,
							struct net_device *dev);
	void			(*ndo_dfwd_del_station)(struct net_device *pdev,
							void *priv);

	int			(*ndo_set_tx_maxrate)(struct net_device *dev,
						      int queue_index,
						      u32 maxrate);
	int			(*ndo_get_iflink)(const struct net_device *dev);
	int			(*ndo_change_proto_down)(struct net_device *dev,
							 bool proto_down);
	int			(*ndo_fill_metadata_dst)(struct net_device *dev,
						       struct sk_buff *skb);
	void			(*ndo_set_rx_headroom)(struct net_device *dev,
						       int needed_headroom);
	int			(*ndo_bpf)(struct net_device *dev,
					   struct netdev_bpf *bpf);
	int			(*ndo_xdp_xmit)(struct net_device *dev, int n,
						struct xdp_frame **xdp,
						u32 flags);
	int			(*ndo_xsk_wakeup)(struct net_device *dev,
						  u32 queue_id, u32 flags);
	//由dev获取devlink_port
	struct devlink_port *	(*ndo_get_devlink_port)(struct net_device *dev);
};

/**
 * enum net_device_priv_flags - &struct net_device priv_flags
 *
 * These are the &struct net_device, they are only set internally
 * by drivers and used in the kernel. These flags are invisible to
 * userspace; this means that the order of these flags can change
 * during any kernel release.
 *
 * You should have a pretty good reason to be extending these flags.
 *
 * @IFF_802_1Q_VLAN: 802.1Q VLAN device
 * @IFF_EBRIDGE: Ethernet bridging device
 * @IFF_BONDING: bonding master or slave
 * @IFF_ISATAP: ISATAP interface (RFC4214)
 * @IFF_WAN_HDLC: WAN HDLC device
 * @IFF_XMIT_DST_RELEASE: dev_hard_start_xmit() is allowed to
 *	release skb->dst
 * @IFF_DONT_BRIDGE: disallow bridging this ether dev
 * @IFF_DISABLE_NETPOLL: disable netpoll at run-time
 * @IFF_MACVLAN_PORT: device used as macvlan port
 * @IFF_BRIDGE_PORT: device used as bridge port
 * @IFF_OVS_DATAPATH: device used as Open vSwitch datapath port
 * @IFF_TX_SKB_SHARING: The interface supports sharing skbs on transmit
 * @IFF_UNICAST_FLT: Supports unicast filtering
 * @IFF_TEAM_PORT: device used as team port
 * @IFF_SUPP_NOFCS: device supports sending custom FCS
 * @IFF_LIVE_ADDR_CHANGE: device supports hardware address
 *	change when it's running
 * @IFF_MACVLAN: Macvlan device
 * @IFF_XMIT_DST_RELEASE_PERM: IFF_XMIT_DST_RELEASE not taking into account
 *	underlying stacked devices
 * @IFF_L3MDEV_MASTER: device is an L3 master device
 * @IFF_NO_QUEUE: device can run without qdisc attached
 * @IFF_OPENVSWITCH: device is a Open vSwitch master
 * @IFF_L3MDEV_SLAVE: device is enslaved to an L3 master device
 * @IFF_TEAM: device is a team device
 * @IFF_RXFH_CONFIGURED: device has had Rx Flow indirection table configured
 * @IFF_PHONY_HEADROOM: the headroom value is controlled by an external
 *	entity (i.e. the master device for bridged veth)
 * @IFF_MACSEC: device is a MACsec device
 * @IFF_NO_RX_HANDLER: device doesn't support the rx_handler hook
 * @IFF_FAILOVER: device is a failover master device
 * @IFF_FAILOVER_SLAVE: device is lower dev of a failover master device
 * @IFF_L3MDEV_RX_HANDLER: only invoke the rx handler of L3 master device
 * @IFF_LIVE_RENAME_OK: rename is allowed while device is up and running
 */
enum netdev_priv_flags {
	IFF_802_1Q_VLAN			= 1<<0,
	IFF_EBRIDGE			= 1<<1,
	IFF_BONDING			= 1<<2,
	IFF_ISATAP			= 1<<3,
	IFF_WAN_HDLC			= 1<<4,
	IFF_XMIT_DST_RELEASE		= 1<<5,
	IFF_DONT_BRIDGE			= 1<<6,
	IFF_DISABLE_NETPOLL		= 1<<7,
	IFF_MACVLAN_PORT		= 1<<8,
	IFF_BRIDGE_PORT			= 1<<9, //标记设备从属于桥
	IFF_OVS_DATAPATH		= 1<<10,
	IFF_TX_SKB_SHARING		= 1<<11,
	IFF_UNICAST_FLT			= 1<<12,
	IFF_TEAM_PORT			= 1<<13,
	IFF_SUPP_NOFCS			= 1<<14,
	IFF_LIVE_ADDR_CHANGE		= 1<<15,
	IFF_MACVLAN			= 1<<16,
	IFF_XMIT_DST_RELEASE_PERM	= 1<<17,
	IFF_L3MDEV_MASTER		= 1<<18,
	IFF_NO_QUEUE			= 1<<19,
	IFF_OPENVSWITCH			= 1<<20,
	IFF_L3MDEV_SLAVE		= 1<<21,
	IFF_TEAM			= 1<<22,
	IFF_RXFH_CONFIGURED		= 1<<23,
	IFF_PHONY_HEADROOM		= 1<<24,
	IFF_MACSEC			= 1<<25,
	IFF_NO_RX_HANDLER		= 1<<26,
	IFF_FAILOVER			= 1<<27,
	IFF_FAILOVER_SLAVE		= 1<<28,
	IFF_L3MDEV_RX_HANDLER		= 1<<29,
	IFF_LIVE_RENAME_OK		= 1<<30,
};

#define IFF_802_1Q_VLAN			IFF_802_1Q_VLAN
#define IFF_EBRIDGE			IFF_EBRIDGE
#define IFF_BONDING			IFF_BONDING
#define IFF_ISATAP			IFF_ISATAP
#define IFF_WAN_HDLC			IFF_WAN_HDLC
#define IFF_XMIT_DST_RELEASE		IFF_XMIT_DST_RELEASE
#define IFF_DONT_BRIDGE			IFF_DONT_BRIDGE
#define IFF_DISABLE_NETPOLL		IFF_DISABLE_NETPOLL
//macvlan类型设备
#define IFF_MACVLAN_PORT		IFF_MACVLAN_PORT
#define IFF_BRIDGE_PORT			IFF_BRIDGE_PORT
#define IFF_OVS_DATAPATH		IFF_OVS_DATAPATH
#define IFF_TX_SKB_SHARING		IFF_TX_SKB_SHARING
#define IFF_UNICAST_FLT			IFF_UNICAST_FLT
#define IFF_TEAM_PORT			IFF_TEAM_PORT
#define IFF_SUPP_NOFCS			IFF_SUPP_NOFCS
#define IFF_LIVE_ADDR_CHANGE		IFF_LIVE_ADDR_CHANGE
#define IFF_MACVLAN			IFF_MACVLAN
#define IFF_XMIT_DST_RELEASE_PERM	IFF_XMIT_DST_RELEASE_PERM
#define IFF_L3MDEV_MASTER		IFF_L3MDEV_MASTER
#define IFF_NO_QUEUE			IFF_NO_QUEUE
#define IFF_OPENVSWITCH			IFF_OPENVSWITCH
#define IFF_L3MDEV_SLAVE		IFF_L3MDEV_SLAVE
#define IFF_TEAM			IFF_TEAM
#define IFF_RXFH_CONFIGURED		IFF_RXFH_CONFIGURED
#define IFF_MACSEC			IFF_MACSEC
#define IFF_NO_RX_HANDLER		IFF_NO_RX_HANDLER
#define IFF_FAILOVER			IFF_FAILOVER
#define IFF_FAILOVER_SLAVE		IFF_FAILOVER_SLAVE
#define IFF_L3MDEV_RX_HANDLER		IFF_L3MDEV_RX_HANDLER
#define IFF_LIVE_RENAME_OK		IFF_LIVE_RENAME_OK

/**
 *	struct net_device - The DEVICE structure.
 *
 *	Actually, this whole structure is a big mistake.  It mixes I/O
 *	data with strictly "high-level" data, and it has to know about
 *	almost every data structure used in the INET module.
 *
 *	@name:	This is the first field of the "visible" part of this structure
 *		(i.e. as seen by users in the "Space.c" file).  It is the name
 *		of the interface.
 *
 *	@name_node:	Name hashlist node
 *	@ifalias:	SNMP alias
 *	@mem_end:	Shared memory end
 *	@mem_start:	Shared memory start
 *	@base_addr:	Device I/O address
 *	@irq:		Device IRQ number
 *
 *	@state:		Generic network queuing layer state, see netdev_state_t
 *	@dev_list:	The global list of network devices
 *	@napi_list:	List entry used for polling NAPI devices
 *	@unreg_list:	List entry  when we are unregistering the
 *			device; see the function unregister_netdev
 *	@close_list:	List entry used when we are closing the device
 *	@ptype_all:     Device-specific packet handlers for all protocols
 *	@ptype_specific: Device-specific, protocol-specific packet handlers
 *
 *	@adj_list:	Directly linked devices, like slaves for bonding
 *	@features:	Currently active device features
 *	@hw_features:	User-changeable features
 *
 *	@wanted_features:	User-requested features
 *	@vlan_features:		Mask of features inheritable by VLAN devices
 *
 *	@hw_enc_features:	Mask of features inherited by encapsulating devices
 *				This field indicates what encapsulation
 *				offloads the hardware is capable of doing,
 *				and drivers will need to set them appropriately.
 *
 *	@mpls_features:	Mask of features inheritable by MPLS
 *
 *	@ifindex:	interface index
 *	@group:		The group the device belongs to
 *
 *	@stats:		Statistics struct, which was left as a legacy, use
 *			rtnl_link_stats64 instead
 *
 *	@rx_dropped:	Dropped packets by core network,
 *			do not use this in drivers
 *	@tx_dropped:	Dropped packets by core network,
 *			do not use this in drivers
 *	@rx_nohandler:	nohandler dropped packets by core network on
 *			inactive devices, do not use this in drivers
 *	@carrier_up_count:	Number of times the carrier has been up
 *	@carrier_down_count:	Number of times the carrier has been down
 *
 *	@wireless_handlers:	List of functions to handle Wireless Extensions,
 *				instead of ioctl,
 *				see <net/iw_handler.h> for details.
 *	@wireless_data:	Instance data managed by the core of wireless extensions
 *
 *	@netdev_ops:	Includes several pointers to callbacks,
 *			if one wants to override the ndo_*() functions
 *	@ethtool_ops:	Management operations
 *	@ndisc_ops:	Includes callbacks for different IPv6 neighbour
 *			discovery handling. Necessary for e.g. 6LoWPAN.
 *	@header_ops:	Includes callbacks for creating,parsing,caching,etc
 *			of Layer 2 headers.
 *
 *	@flags:		Interface flags (a la BSD)
 *	@priv_flags:	Like 'flags' but invisible to userspace,
 *			see if.h for the definitions
 *	@gflags:	Global flags ( kept as legacy )
 *	@padded:	How much padding added by alloc_netdev()
 *	@operstate:	RFC2863 operstate
 *	@link_mode:	Mapping policy to operstate
 *	@if_port:	Selectable AUI, TP, ...
 *	@dma:		DMA channel
 *	@mtu:		Interface MTU value
 *	@min_mtu:	Interface Minimum MTU value
 *	@max_mtu:	Interface Maximum MTU value
 *	@type:		Interface hardware type
 *	@hard_header_len: Maximum hardware header length.
 *	@min_header_len:  Minimum hardware header length
 *
 *	@needed_headroom: Extra headroom the hardware may need, but not in all
 *			  cases can this be guaranteed
 *	@needed_tailroom: Extra tailroom the hardware may need, but not in all
 *			  cases can this be guaranteed. Some cases also use
 *			  LL_MAX_HEADER instead to allocate the skb
 *
 *	interface address info:
 *
 * 	@perm_addr:		Permanent hw address
 * 	@addr_assign_type:	Hw address assignment type
 * 	@addr_len:		Hardware address length
 *	@upper_level:		Maximum depth level of upper devices.
 *	@lower_level:		Maximum depth level of lower devices.
 *	@neigh_priv_len:	Used in neigh_alloc()
 * 	@dev_id:		Used to differentiate devices that share
 * 				the same link layer address
 * 	@dev_port:		Used to differentiate devices that share
 * 				the same function
 *	@addr_list_lock:	XXX: need comments on this one
 *	@uc_promisc:		Counter that indicates promiscuous mode
 *				has been enabled due to the need to listen to
 *				additional unicast addresses in a device that
 *				does not implement ndo_set_rx_mode()
 *	@uc:			unicast mac addresses
 *	@mc:			multicast mac addresses
 *	@dev_addrs:		list of device hw addresses
 *	@queues_kset:		Group of all Kobjects in the Tx and RX queues
 *	@promiscuity:		Number of times the NIC is told to work in
 *				promiscuous mode; if it becomes 0 the NIC will
 *				exit promiscuous mode
 *	@allmulti:		Counter, enables or disables allmulticast mode
 *
 *	@vlan_info:	VLAN info
 *	@dsa_ptr:	dsa specific data
 *	@tipc_ptr:	TIPC specific data
 *	@atalk_ptr:	AppleTalk link
 *	@ip_ptr:	IPv4 specific data
 *	@dn_ptr:	DECnet specific data
 *	@ip6_ptr:	IPv6 specific data
 *	@ax25_ptr:	AX.25 specific data
 *	@ieee80211_ptr:	IEEE 802.11 specific data, assign before registering
 *
 *	@dev_addr:	Hw address (before bcast,
 *			because most packets are unicast)
 *
 *	@_rx:			Array of RX queues
 *	@num_rx_queues:		Number of RX queues
 *				allocated at register_netdev() time
 *	@real_num_rx_queues: 	Number of RX queues currently active in device
 *
 *	@rx_handler:		handler for received packets
 *	@rx_handler_data: 	XXX: need comments on this one
 *	@miniq_ingress:		ingress/clsact qdisc specific data for
 *				ingress processing
 *	@ingress_queue:		XXX: need comments on this one
 *	@broadcast:		hw bcast address
 *
 *	@rx_cpu_rmap:	CPU reverse-mapping for RX completion interrupts,
 *			indexed by RX queue number. Assigned by driver.
 *			This must only be set if the ndo_rx_flow_steer
 *			operation is defined
 *	@index_hlist:		Device index hash chain
 *
 *	@_tx:			Array of TX queues
 *	@num_tx_queues:		Number of TX queues allocated at alloc_netdev_mq() time
 *	@real_num_tx_queues: 	Number of TX queues currently active in device
 *	@qdisc:			Root qdisc from userspace point of view
 *	@tx_queue_len:		Max frames per queue allowed
 *	@tx_global_lock: 	XXX: need comments on this one
 *
 *	@xps_maps:	XXX: need comments on this one
 *	@miniq_egress:		clsact qdisc specific data for
 *				egress processing
 *	@watchdog_timeo:	Represents the timeout that is used by
 *				the watchdog (see dev_watchdog())
 *	@watchdog_timer:	List of timers
 *
 *	@pcpu_refcnt:		Number of references to this device
 *	@todo_list:		Delayed register/unregister
 *	@link_watch_list:	XXX: need comments on this one
 *
 *	@reg_state:		Register/unregister state machine
 *	@dismantle:		Device is going to be freed
 *	@rtnl_link_state:	This enum represents the phases of creating
 *				a new link
 *
 *	@needs_free_netdev:	Should unregister perform free_netdev?
 *	@priv_destructor:	Called from unregister
 *	@npinfo:		XXX: need comments on this one
 * 	@nd_net:		Network namespace this network device is inside
 *
 * 	@ml_priv:	Mid-layer private
 * 	@lstats:	Loopback statistics
 * 	@tstats:	Tunnel statistics
 * 	@dstats:	Dummy statistics
 * 	@vstats:	Virtual ethernet statistics
 *
 *	@garp_port:	GARP
 *	@mrp_port:	MRP
 *
 *	@dev:		Class/net/name entry
 *	@sysfs_groups:	Space for optional device, statistics and wireless
 *			sysfs groups
 *
 *	@sysfs_rx_queue_group:	Space for optional per-rx queue attributes
 *	@rtnl_link_ops:	Rtnl_link_ops
 *
 *	@gso_max_size:	Maximum size of generic segmentation offload
 *	@gso_max_segs:	Maximum number of segments that can be passed to the
 *			NIC for GSO
 *
 *	@dcbnl_ops:	Data Center Bridging netlink ops
 *	@num_tc:	Number of traffic classes in the net device
 *	@tc_to_txq:	XXX: need comments on this one
 *	@prio_tc_map:	XXX: need comments on this one
 *
 *	@fcoe_ddp_xid:	Max exchange id for FCoE LRO by ddp
 *
 *	@priomap:	XXX: need comments on this one
 *	@phydev:	Physical device may attach itself
 *			for hardware timestamping
 *	@sfp_bus:	attached &struct sfp_bus structure.
 *	@qdisc_tx_busylock_key: lockdep class annotating Qdisc->busylock
				spinlock
 *	@qdisc_running_key:	lockdep class annotating Qdisc->running seqcount
 *	@qdisc_xmit_lock_key:	lockdep class annotating
 *				netdev_queue->_xmit_lock spinlock
 *	@addr_list_lock_key:	lockdep class annotating
 *				net_device->addr_list_lock spinlock
 *
 *	@proto_down:	protocol port state information can be sent to the
 *			switch driver and used to set the phys state of the
 *			switch port.
 *
 *	@wol_enabled:	Wake-on-LAN is enabled
 *
 *	FIXME: cleanup struct net_device such that network protocol info
 *	moves out.
 */

struct net_device {
	//设备名称
	char			name[IFNAMSIZ];
	struct netdev_name_node	*name_node;
	struct dev_ifalias	__rcu *ifalias;
	/*
	 *	I/O specific fields
	 *	FIXME: Merge these and struct ifmap into one
	 */
	unsigned long		mem_end;
	unsigned long		mem_start;
	unsigned long		base_addr;
	int			irq;

	/*
	 *	Some hardware also needs these fields (state,dev_list,
	 *	napi_list,unreg_list,close_list) but they are not
	 *	part of the usual set specified in Space.c.
	 */

	unsigned long		state;

	struct list_head	dev_list;//提供挂载点，使所有网络设备在一个hash表中
	struct list_head	napi_list;
	struct list_head	unreg_list;
	struct list_head	close_list;
	struct list_head	ptype_all;
	struct list_head	ptype_specific;

	struct {
		struct list_head upper;
		struct list_head lower;
	} adj_list;

	netdev_features_t	features;//网卡上当前开启的功能
	netdev_features_t	hw_features;//网卡上可变更的功能
	netdev_features_t	wanted_features;//被请求执行变更的功能（当前？）
	netdev_features_t	vlan_features;
	netdev_features_t	hw_enc_features;
	netdev_features_t	mpls_features;
	netdev_features_t	gso_partial_features;

	int			ifindex;//接口编号
	int			group;

	struct net_device_stats	stats;

	atomic_long_t		rx_dropped;
	atomic_long_t		tx_dropped;
	atomic_long_t		rx_nohandler;

	/* Stats to monitor link on/off, flapping */
	atomic_t		carrier_up_count;
	atomic_t		carrier_down_count;

#ifdef CONFIG_WIRELESS_EXT
	const struct iw_handler_def *wireless_handlers;
	struct iw_public_data	*wireless_data;
#endif
	const struct net_device_ops *netdev_ops;
	const struct ethtool_ops *ethtool_ops;
#ifdef CONFIG_NET_L3_MASTER_DEV
	const struct l3mdev_ops	*l3mdev_ops;
#endif
#if IS_ENABLED(CONFIG_IPV6)
	const struct ndisc_ops *ndisc_ops;
#endif

#ifdef CONFIG_XFRM_OFFLOAD
	const struct xfrmdev_ops *xfrmdev_ops;
#endif

#if IS_ENABLED(CONFIG_TLS_DEVICE)
	const struct tlsdev_ops *tlsdev_ops;
#endif

	//针对以太头的操作（例如增加以太头，解析以太头等）
	//如果此ops为NULL，则这类设备无arp，直接发送
	//以太网络设备常用eth_header_ops
	const struct header_ops *header_ops;

	unsigned int		flags;
	unsigned int		priv_flags;

	unsigned short		gflags;
	//dev指针是内存对齐的，此字段记录了实际内存到dev指针的偏移，以便进行内存释放
	unsigned short		padded;

	unsigned char		operstate;
	unsigned char		link_mode;

	unsigned char		if_port;
	unsigned char		dma;

<<<<<<< HEAD
	unsigned int		mtu;//设置的mtu
	unsigned int		min_mtu;//设置最小mtu
	unsigned int		max_mtu;//设置最大mtu
	unsigned short		type;//设备类型（例如ARPHRD_ETHER）
	unsigned short		hard_header_len;//协议头部长度（例如以太头为14）
	unsigned char		min_header_len;//最小协议头部长度
=======
	/* Note : dev->mtu is often read without holding a lock.
	 * Writers usually hold RTNL.
	 * It is recommended to use READ_ONCE() to annotate the reads,
	 * and to use WRITE_ONCE() to annotate the writes.
	 */
	unsigned int		mtu;
	unsigned int		min_mtu;
	unsigned int		max_mtu;
	unsigned short		type;
	unsigned short		hard_header_len;
	unsigned char		min_header_len;
>>>>>>> e42617b8

	unsigned short		needed_headroom;
	unsigned short		needed_tailroom;

	/* Interface address info. */
	unsigned char		perm_addr[MAX_ADDR_LEN];
	unsigned char		addr_assign_type;//设备地址如何产生，例如“随机生成”，
	unsigned char		addr_len;//设备地址长度（如以太网6字节）
	unsigned char		upper_level;
	unsigned char		lower_level;
	unsigned short		neigh_priv_len;//邻居表项私有数据大小
	unsigned short          dev_id;
	unsigned short          dev_port;
	spinlock_t		addr_list_lock;
	unsigned char		name_assign_type;
	bool			uc_promisc;
	struct netdev_hw_addr_list	uc;//此设备上配置的单播mac地址
	struct netdev_hw_addr_list	mc;
	struct netdev_hw_addr_list	dev_addrs;//设备硬件地址列表

#ifdef CONFIG_SYSFS
	struct kset		*queues_kset;
#endif
	unsigned int		promiscuity;
	unsigned int		allmulti;


	/* Protocol-specific pointers */

#if IS_ENABLED(CONFIG_VLAN_8021Q)
	struct vlan_info __rcu	*vlan_info;//用于记录vlan信息（设备首次添加vlan时申请空间）
#endif
#if IS_ENABLED(CONFIG_NET_DSA)
	struct dsa_port		*dsa_ptr;
#endif
#if IS_ENABLED(CONFIG_TIPC)
	struct tipc_bearer __rcu *tipc_ptr;
#endif
#if IS_ENABLED(CONFIG_IRDA) || IS_ENABLED(CONFIG_ATALK)
	void 			*atalk_ptr;
#endif
	struct in_device __rcu	*ip_ptr;
#if IS_ENABLED(CONFIG_DECNET)
	struct dn_dev __rcu     *dn_ptr;
#endif
	struct inet6_dev __rcu	*ip6_ptr;
#if IS_ENABLED(CONFIG_AX25)
	void			*ax25_ptr;
#endif
	struct wireless_dev	*ieee80211_ptr;
	struct wpan_dev		*ieee802154_ptr;
#if IS_ENABLED(CONFIG_MPLS_ROUTING)
	struct mpls_dev __rcu	*mpls_ptr;
#endif

/*
 * Cache lines mostly used on receive path (including eth_type_trans())
 */
	/* Interface address info used in eth_type_trans() */
	unsigned char		*dev_addr;//接口mac地址

	//rx队列（rx队列数为num_rx_queues)
	struct netdev_rx_queue	*_rx;
	unsigned int		num_rx_queues;
	unsigned int		real_num_rx_queues;

	struct bpf_prog __rcu	*xdp_prog;
	unsigned long		gro_flush_timeout;
	rx_handler_func_t __rcu	*rx_handler;
	void __rcu		*rx_handler_data;

#ifdef CONFIG_NET_CLS_ACT
	struct mini_Qdisc __rcu	*miniq_ingress;
#endif
	struct netdev_queue __rcu *ingress_queue;
#ifdef CONFIG_NETFILTER_INGRESS
	struct nf_hook_entries __rcu *nf_hooks_ingress;//设备的ingress　hook
#endif

	unsigned char		broadcast[MAX_ADDR_LEN];//广播地址
#ifdef CONFIG_RFS_ACCEL
	struct cpu_rmap		*rx_cpu_rmap;
#endif
	struct hlist_node	index_hlist;//提供挂载点，使设备可挂载在ifidx对应的hash表中

/*
 * Cache lines mostly used on transmit path
 */
	//tx队列（其数量为num_tx_queues个）
	struct netdev_queue	*_tx ____cacheline_aligned_in_smp;
	unsigned int		num_tx_queues;//tx队列数
	unsigned int		real_num_tx_queues;//有效的tx队列数
	struct Qdisc		*qdisc;//根排队队列
#ifdef CONFIG_NET_SCHED
	//hash表，记录此设备上创建的qdisc,按qdisc handle索引
	DECLARE_HASHTABLE	(qdisc_hash, 4);
#endif
	unsigned int		tx_queue_len;//tx队列大小
	spinlock_t		tx_global_lock;
	int			watchdog_timeo;

#ifdef CONFIG_XPS
	struct xps_dev_maps __rcu *xps_cpus_map;
	struct xps_dev_maps __rcu *xps_rxqs_map;
#endif
#ifdef CONFIG_NET_CLS_ACT
	struct mini_Qdisc __rcu	*miniq_egress;
#endif

	/* These may be needed for future network-power-down code. */
	struct timer_list	watchdog_timer;

	int __percpu		*pcpu_refcnt;
	struct list_head	todo_list;

	struct list_head	link_watch_list;

	enum { NETREG_UNINITIALIZED=0,/*链路断开时，处理未初始化状态*/
	       NETREG_REGISTERED,	/* completed register_netdevice */
	       NETREG_UNREGISTERING,	/* called unregister_netdevice */
	       NETREG_UNREGISTERED,	/* completed unregister todo */
	       NETREG_RELEASED,		/* called free_netdev */
	       NETREG_DUMMY,		/* dummy device for NAPI poll */
	} reg_state:8;

	bool dismantle;

	enum {
		RTNL_LINK_INITIALIZED,
		RTNL_LINK_INITIALIZING,
	} rtnl_link_state:16;//link状态

	bool needs_free_netdev;
	void (*priv_destructor)(struct net_device *dev);

#ifdef CONFIG_NETPOLL
	struct netpoll_info __rcu	*npinfo;
#endif

	possible_net_t			nd_net;//设备从属于那个namespace

	/* mid-layer private */
	union {
		void					*ml_priv;
		struct pcpu_lstats __percpu		*lstats;
		struct pcpu_sw_netstats __percpu	*tstats;
		struct pcpu_dstats __percpu		*dstats;
	};

#if IS_ENABLED(CONFIG_GARP)
	struct garp_port __rcu	*garp_port;
#endif
#if IS_ENABLED(CONFIG_MRP)
	struct mrp_port __rcu	*mrp_port;
#endif

	struct device		dev;
	const struct attribute_group *sysfs_groups[4];
	const struct attribute_group *sysfs_rx_queue_group;

	//dev对应的link_ops
	const struct rtnl_link_ops *rtnl_link_ops;

	/* for setting kernel sock attribute on TCP connection setup */
#define GSO_MAX_SIZE		65536
	//gso最大size
	unsigned int		gso_max_size;
#define GSO_MAX_SEGS		65535
	//gso最大分段数
	u16			gso_max_segs;

#ifdef CONFIG_DCB
	const struct dcbnl_rtnl_ops *dcbnl_ops;
#endif
	s16			num_tc;
	struct netdev_tc_txq	tc_to_txq[TC_MAX_QUEUE];
	u8			prio_tc_map[TC_BITMASK + 1];

#if IS_ENABLED(CONFIG_FCOE)
	unsigned int		fcoe_ddp_xid;
#endif
#if IS_ENABLED(CONFIG_CGROUP_NET_PRIO)
	struct netprio_map __rcu *priomap;
#endif
	struct phy_device	*phydev;
	struct sfp_bus		*sfp_bus;
	struct lock_class_key	qdisc_tx_busylock_key;
	struct lock_class_key	qdisc_running_key;
	struct lock_class_key	qdisc_xmit_lock_key;
	struct lock_class_key	addr_list_lock_key;
	bool			proto_down;
	unsigned		wol_enabled:1;
};
#define to_net_dev(d) container_of(d, struct net_device, dev)

//如果网卡没有开启GRO功能，则返回true
static inline bool netif_elide_gro(const struct net_device *dev)
{
	if (!(dev->features & NETIF_F_GRO) || dev->xdp_prog)
		return true;
	return false;
}

#define	NETDEV_ALIGN		32

static inline
int netdev_get_prio_tc_map(const struct net_device *dev, u32 prio)
{
	return dev->prio_tc_map[prio & TC_BITMASK];
}

static inline
int netdev_set_prio_tc_map(struct net_device *dev, u8 prio, u8 tc)
{
	if (tc >= dev->num_tc)
		return -EINVAL;

	dev->prio_tc_map[prio & TC_BITMASK] = tc & TC_BITMASK;
	return 0;
}

int netdev_txq_to_tc(struct net_device *dev, unsigned int txq);
void netdev_reset_tc(struct net_device *dev);
int netdev_set_tc_queue(struct net_device *dev, u8 tc, u16 count, u16 offset);
int netdev_set_num_tc(struct net_device *dev, u8 num_tc);

static inline
int netdev_get_num_tc(struct net_device *dev)
{
	return dev->num_tc;
}

void netdev_unbind_sb_channel(struct net_device *dev,
			      struct net_device *sb_dev);
int netdev_bind_sb_channel_queue(struct net_device *dev,
				 struct net_device *sb_dev,
				 u8 tc, u16 count, u16 offset);
int netdev_set_sb_channel(struct net_device *dev, u16 channel);
static inline int netdev_get_sb_channel(struct net_device *dev)
{
	return max_t(int, -dev->num_tc, 0);
}

//给定队列索引，取tx队列
static inline
struct netdev_queue *netdev_get_tx_queue(const struct net_device *dev,
					 unsigned int index)
{
	return &dev->_tx[index];
}

static inline struct netdev_queue *skb_get_tx_queue(const struct net_device *dev,
						    const struct sk_buff *skb)
{
	return netdev_get_tx_queue(dev, skb_get_queue_mapping(skb));
}

//针对每个tx队列调用f回调
static inline void netdev_for_each_tx_queue(struct net_device *dev,
					    void (*f)(struct net_device *,
						      struct netdev_queue *,
						      void *),
					    void *arg)
{
	unsigned int i;

	for (i = 0; i < dev->num_tx_queues; i++)
		f(dev, &dev->_tx[i], arg);
}

u16 netdev_pick_tx(struct net_device *dev, struct sk_buff *skb,
		     struct net_device *sb_dev);
struct netdev_queue *netdev_core_pick_tx(struct net_device *dev,
					 struct sk_buff *skb,
					 struct net_device *sb_dev);

/* returns the headroom that the master device needs to take in account
 * when forwarding to this dev
 */
static inline unsigned netdev_get_fwd_headroom(struct net_device *dev)
{
	return dev->priv_flags & IFF_PHONY_HEADROOM ? 0 : dev->needed_headroom;
}

static inline void netdev_set_rx_headroom(struct net_device *dev, int new_hr)
{
	if (dev->netdev_ops->ndo_set_rx_headroom)
		dev->netdev_ops->ndo_set_rx_headroom(dev, new_hr);
}

/* set the device rx headroom to the dev's default */
static inline void netdev_reset_rx_headroom(struct net_device *dev)
{
	netdev_set_rx_headroom(dev, -1);
}

/*
 * Net namespace inlines
 */
//取设备所属的namespace
static inline
struct net *dev_net(const struct net_device *dev)
{
	return read_pnet(&dev->nd_net);
}

//设置设备所属的namespace
static inline
void dev_net_set(struct net_device *dev, struct net *net)
{
	write_pnet(&dev->nd_net, net);
}

/**
 *	netdev_priv - access network device private data
 *	@dev: network device
 *
 * Get network device private data
 */
static inline void *netdev_priv(const struct net_device *dev)
{
	//取dev设备的私有信息
	return (char *)dev + ALIGN(sizeof(struct net_device), NETDEV_ALIGN);
}

/* Set the sysfs physical device reference for the network logical device
 * if set prior to registration will cause a symlink during initialization.
 */
#define SET_NETDEV_DEV(net, pdev)	((net)->dev.parent = (pdev))

/* Set the sysfs device type for the network logical device to allow
 * fine-grained identification of different network device types. For
 * example Ethernet, Wireless LAN, Bluetooth, WiMAX etc.
 */
#define SET_NETDEV_DEVTYPE(net, devtype)	((net)->dev.type = (devtype))

/* Default NAPI poll() weight
 * Device drivers are strongly advised to not use bigger value
 */
#define NAPI_POLL_WEIGHT 64

/**
 *	netif_napi_add - initialize a NAPI context
 *	@dev:  network device
 *	@napi: NAPI context
 *	@poll: polling function
 *	@weight: default weight
 *
 * netif_napi_add() must be used to initialize a NAPI context prior to calling
 * *any* of the other NAPI-related functions.
 */
void netif_napi_add(struct net_device *dev, struct napi_struct *napi,
		    int (*poll)(struct napi_struct *, int), int weight);

/**
 *	netif_tx_napi_add - initialize a NAPI context
 *	@dev:  network device
 *	@napi: NAPI context
 *	@poll: polling function
 *	@weight: default weight
 *
 * This variant of netif_napi_add() should be used from drivers using NAPI
 * to exclusively poll a TX queue.
 * This will avoid we add it into napi_hash[], thus polluting this hash table.
 */
static inline void netif_tx_napi_add(struct net_device *dev,
				     struct napi_struct *napi,
				     int (*poll)(struct napi_struct *, int),
				     int weight)
{
	set_bit(NAPI_STATE_NO_BUSY_POLL, &napi->state);
	netif_napi_add(dev, napi, poll, weight);
}

/**
 *  netif_napi_del - remove a NAPI context
 *  @napi: NAPI context
 *
 *  netif_napi_del() removes a NAPI context from the network device NAPI list
 */
void netif_napi_del(struct napi_struct *napi);

struct napi_gro_cb {
	/* Virtual address of skb_shinfo(skb)->frags[0].page + offset. */
	void	*frag0;

	/* Length of frag0. */
	unsigned int frag0_len;

	/* This indicates where we are processing relative to skb->data. */
	int	data_offset;//当前处理函数取数据的offset (例如ip处理时，其可保证偏移到ip头）

	/* This is non-zero if the packet cannot be merged with the new skb. */
	u16	flush;//如注释所言

	/* Save the IP ID here and check when we get to the transport layer */
	u16	flush_id;

	/* Number of segments aggregated. */
	u16	count;

	/* Start offset for remote checksum offload */
	u16	gro_remcsum_start;

	/* jiffies when first packet was created/queued */
	unsigned long age;

	/* Used in ipv6_gro_receive() and foo-over-udp */
	u16	proto;

	/* This is non-zero if the packet may be of the same flow. */
	u8	same_flow:1;//如果为1，标明此报与之为同一条流

	/* Used in tunnel GRO receive */
	u8	encap_mark:1;

	/* GRO checksum is valid */
	//标记checksum是有效的
	u8	csum_valid:1;

	/* Number of checksums via CHECKSUM_UNNECESSARY */
	u8	csum_cnt:3;

	/* Free the skb? */
	u8	free:2;
#define NAPI_GRO_FREE		  1
#define NAPI_GRO_FREE_STOLEN_HEAD 2

	/* Used in foo-over-udp, set in udp[46]_gro_receive */
	u8	is_ipv6:1;

	/* Used in GRE, set in fou/gue_gro_receive */
	u8	is_fou:1;

	/* Used to determine if flush_id can be ignored */
	u8	is_atomic:1;

	/* Number of gro_receive callbacks this packet already went through */
	u8 recursion_counter:4;//递归层数，用于一直回调(交协议上层处理）

	/* 1 bit hole */

	/* used to support CHECKSUM_COMPLETE for tunneling protocols */
	__wsum	csum;

	/* used in skb_gro_receive() slow path */
	struct sk_buff *last;/*上一次缓存的skb*/
};

#define NAPI_GRO_CB(skb) ((struct napi_gro_cb *)(skb)->cb)

#define GRO_RECURSION_LIMIT 15
static inline int gro_recursion_inc_test(struct sk_buff *skb)
{
	return ++NAPI_GRO_CB(skb)->recursion_counter == GRO_RECURSION_LIMIT;
}

//触发cb回调
typedef struct sk_buff *(*gro_receive_t)(struct list_head *, struct sk_buff *);
static inline struct sk_buff *call_gro_receive(gro_receive_t cb,
					       struct list_head *head,
					       struct sk_buff *skb)
{
	if (unlikely(gro_recursion_inc_test(skb))) {
		//如果递归层数超限，则置flush等于1
		NAPI_GRO_CB(skb)->flush |= 1;
		return NULL;
	}

	//触发回调
	return cb(head, skb);
}

typedef struct sk_buff *(*gro_receive_sk_t)(struct sock *, struct list_head *,
					    struct sk_buff *);
static inline struct sk_buff *call_gro_receive_sk(gro_receive_sk_t cb,
						  struct sock *sk,
						  struct list_head *head,
						  struct sk_buff *skb)
{
	if (unlikely(gro_recursion_inc_test(skb))) {
		NAPI_GRO_CB(skb)->flush |= 1;
		return NULL;
	}

	return cb(sk, head, skb);
}

struct packet_type {
	//按以太头类型进行处理
	__be16			type;	/* This is really htons(ether_type). */
	//是否忽略出方向
	bool			ignore_outgoing;
	struct net_device	*dev;	/* NULL is wildcarded here	     */
	//报文处理入口函数
	int			(*func) (struct sk_buff *,
					 struct net_device *,
					 struct packet_type *,
					 struct net_device *);
	void			(*list_func) (struct list_head *,
					      struct packet_type *,
					      struct net_device *);
	bool			(*id_match)(struct packet_type *ptype,
					    struct sock *sk);
	void			*af_packet_priv;
	struct list_head	list;
};

struct offload_callbacks {
	//gso发包入口
	struct sk_buff		*(*gso_segment)(struct sk_buff *skb,
						netdev_features_t features);
	//gro收包入口（检查是否可合并）
	struct sk_buff		*(*gro_receive)(struct list_head *head,
						struct sk_buff *skb);
	int			(*gro_complete)(struct sk_buff *skb, int nhoff);
};

struct packet_offload {
	__be16			 type;	/* This is really htons(ether_type). */
	u16			 priority;//优先级，串成链时按优先级自小向大顺序排列
	struct offload_callbacks callbacks;
	struct list_head	 list;//用于串成链
};

/* often modified stats are per-CPU, other are shared (netdev->stats) */
struct pcpu_sw_netstats {
	u64     rx_packets;
	u64     rx_bytes;
	u64     tx_packets;
	u64     tx_bytes;
	struct u64_stats_sync   syncp;
} __aligned(4 * sizeof(u64));

struct pcpu_lstats {
	u64_stats_t packets;
	u64_stats_t bytes;
	struct u64_stats_sync syncp;
} __aligned(2 * sizeof(u64));

void dev_lstats_read(struct net_device *dev, u64 *packets, u64 *bytes);

static inline void dev_lstats_add(struct net_device *dev, unsigned int len)
{
	struct pcpu_lstats *lstats = this_cpu_ptr(dev->lstats);

	u64_stats_update_begin(&lstats->syncp);
	u64_stats_add(&lstats->bytes, len);
	u64_stats_inc(&lstats->packets);
	u64_stats_update_end(&lstats->syncp);
}

#define __netdev_alloc_pcpu_stats(type, gfp)				\
({									\
	typeof(type) __percpu *pcpu_stats = alloc_percpu_gfp(type, gfp);\
	if (pcpu_stats)	{						\
		int __cpu;						\
		/*遍历每个cpu*/\
		for_each_possible_cpu(__cpu) {				\
			typeof(type) *stat;				\
			/*取__cpu对应的stat信息，并进行初始化*/\
			stat = per_cpu_ptr(pcpu_stats, __cpu);		\
			u64_stats_init(&stat->syncp);			\
		}							\
	}								\
	pcpu_stats;							\
})

#define netdev_alloc_pcpu_stats(type)					\
	__netdev_alloc_pcpu_stats(type, GFP_KERNEL)

enum netdev_lag_tx_type {
	NETDEV_LAG_TX_TYPE_UNKNOWN,
	NETDEV_LAG_TX_TYPE_RANDOM,
	NETDEV_LAG_TX_TYPE_BROADCAST,
	NETDEV_LAG_TX_TYPE_ROUNDROBIN,
	NETDEV_LAG_TX_TYPE_ACTIVEBACKUP,
	NETDEV_LAG_TX_TYPE_HASH,
};

enum netdev_lag_hash {
	NETDEV_LAG_HASH_NONE,
	NETDEV_LAG_HASH_L2,
	NETDEV_LAG_HASH_L34,
	NETDEV_LAG_HASH_L23,
	NETDEV_LAG_HASH_E23,
	NETDEV_LAG_HASH_E34,
	NETDEV_LAG_HASH_UNKNOWN,
};

struct netdev_lag_upper_info {
	enum netdev_lag_tx_type tx_type;
	enum netdev_lag_hash hash_type;
};

struct netdev_lag_lower_state_info {
	u8 link_up : 1,
	   tx_enabled : 1;
};

#include <linux/notifier.h>

/* netdevice notifier chain. Please remember to update netdev_cmd_to_name()
 * and the rtnetlink notification exclusion list in rtnetlink_event() when
 * adding new types.
 */
enum netdev_cmd {
	//接口up/ifa地址配置添加
	NETDEV_UP	= 1,	/* For now you can't veto a device up/down */
	//接口down/ifa地址配置移除
	NETDEV_DOWN,
	NETDEV_REBOOT,		/* Tell a protocol stack a network interface
				   detected a hardware crash and restarted
				   - we can use this eg to kick tcp sessions
				   once done */
	NETDEV_CHANGE,		/* Notify device state change */
	NETDEV_REGISTER,
	NETDEV_UNREGISTER,
	//mtu变更
	NETDEV_CHANGEMTU,	/* notify after mtu change happened */
	//接口地址变更
	NETDEV_CHANGEADDR,	/* notify after the address change */
	NETDEV_PRE_CHANGEADDR,	/* notify before the address change */
	NETDEV_GOING_DOWN,
	NETDEV_CHANGENAME,
	NETDEV_FEAT_CHANGE,
	NETDEV_BONDING_FAILOVER,
	NETDEV_PRE_UP,
	NETDEV_PRE_TYPE_CHANGE,
	NETDEV_POST_TYPE_CHANGE,
	NETDEV_POST_INIT,
	NETDEV_RELEASE,
	NETDEV_NOTIFY_PEERS,
	NETDEV_JOIN,
	NETDEV_CHANGEUPPER,
	NETDEV_RESEND_IGMP,
	NETDEV_PRECHANGEMTU,	/* notify before mtu change happened */
	NETDEV_CHANGEINFODATA,
	NETDEV_BONDING_INFO,
	NETDEV_PRECHANGEUPPER,
	NETDEV_CHANGELOWERSTATE,
	NETDEV_UDP_TUNNEL_PUSH_INFO,
	NETDEV_UDP_TUNNEL_DROP_INFO,
	NETDEV_CHANGE_TX_QUEUE_LEN,
	NETDEV_CVLAN_FILTER_PUSH_INFO,
	NETDEV_CVLAN_FILTER_DROP_INFO,
	NETDEV_SVLAN_FILTER_PUSH_INFO,
	NETDEV_SVLAN_FILTER_DROP_INFO,
};
const char *netdev_cmd_to_name(enum netdev_cmd cmd);

int register_netdevice_notifier(struct notifier_block *nb);
int unregister_netdevice_notifier(struct notifier_block *nb);
int register_netdevice_notifier_net(struct net *net, struct notifier_block *nb);
int unregister_netdevice_notifier_net(struct net *net,
				      struct notifier_block *nb);

struct netdev_notifier_info {
	struct net_device	*dev;
	struct netlink_ext_ack	*extack;
};

struct netdev_notifier_info_ext {
	struct netdev_notifier_info info; /* must be first */
	union {
		u32 mtu;
	} ext;
};

struct netdev_notifier_change_info {
	struct netdev_notifier_info info; /* must be first */
	unsigned int flags_changed;
};

struct netdev_notifier_changeupper_info {
	struct netdev_notifier_info info; /* must be first */
	struct net_device *upper_dev; /* new upper dev */
	bool master; /* is upper dev master */
	bool linking; /* is the notification for link or unlink */
	void *upper_info; /* upper dev info */
};

struct netdev_notifier_changelowerstate_info {
	struct netdev_notifier_info info; /* must be first */
	void *lower_state_info; /* is lower dev state */
};

struct netdev_notifier_pre_changeaddr_info {
	struct netdev_notifier_info info; /* must be first */
	const unsigned char *dev_addr;
};

static inline void netdev_notifier_info_init(struct netdev_notifier_info *info,
					     struct net_device *dev)
{
	info->dev = dev;
	info->extack = NULL;
}

static inline struct net_device *
netdev_notifier_info_to_dev(const struct netdev_notifier_info *info)
{
	return info->dev;
}

static inline struct netlink_ext_ack *
netdev_notifier_info_to_extack(const struct netdev_notifier_info *info)
{
	return info->extack;
}

int call_netdevice_notifiers(unsigned long val, struct net_device *dev);


extern rwlock_t				dev_base_lock;		/* Device list lock */

#define for_each_netdev(net, d)		\
		list_for_each_entry(d, &(net)->dev_base_head, dev_list)
#define for_each_netdev_reverse(net, d)	\
		list_for_each_entry_reverse(d, &(net)->dev_base_head, dev_list)
#define for_each_netdev_rcu(net, d)		\
		list_for_each_entry_rcu(d, &(net)->dev_base_head, dev_list)
#define for_each_netdev_safe(net, d, n)	\
		list_for_each_entry_safe(d, n, &(net)->dev_base_head, dev_list)
#define for_each_netdev_continue(net, d)		\
		list_for_each_entry_continue(d, &(net)->dev_base_head, dev_list)
#define for_each_netdev_continue_reverse(net, d)		\
		list_for_each_entry_continue_reverse(d, &(net)->dev_base_head, \
						     dev_list)
#define for_each_netdev_continue_rcu(net, d)		\
	list_for_each_entry_continue_rcu(d, &(net)->dev_base_head, dev_list)
#define for_each_netdev_in_bond_rcu(bond, slave)	\
		for_each_netdev_rcu(&init_net, slave)	\
			if (netdev_master_upper_dev_get_rcu(slave) == (bond))
#define net_device_entry(lh)	list_entry(lh, struct net_device, dev_list)

static inline struct net_device *next_net_device(struct net_device *dev)
{
	struct list_head *lh;
	struct net *net;

	net = dev_net(dev);
	lh = dev->dev_list.next;
	return lh == &net->dev_base_head ? NULL : net_device_entry(lh);
}

static inline struct net_device *next_net_device_rcu(struct net_device *dev)
{
	struct list_head *lh;
	struct net *net;

	net = dev_net(dev);
	lh = rcu_dereference(list_next_rcu(&dev->dev_list));
	return lh == &net->dev_base_head ? NULL : net_device_entry(lh);
}

static inline struct net_device *first_net_device(struct net *net)
{
	return list_empty(&net->dev_base_head) ? NULL :
		net_device_entry(net->dev_base_head.next);
}

static inline struct net_device *first_net_device_rcu(struct net *net)
{
	struct list_head *lh = rcu_dereference(list_next_rcu(&net->dev_base_head));

	return lh == &net->dev_base_head ? NULL : net_device_entry(lh);
}

int netdev_boot_setup_check(struct net_device *dev);
unsigned long netdev_boot_base(const char *prefix, int unit);
struct net_device *dev_getbyhwaddr_rcu(struct net *net, unsigned short type,
				       const char *hwaddr);
struct net_device *dev_getfirstbyhwtype(struct net *net, unsigned short type);
struct net_device *__dev_getfirstbyhwtype(struct net *net, unsigned short type);
void dev_add_pack(struct packet_type *pt);
void dev_remove_pack(struct packet_type *pt);
void __dev_remove_pack(struct packet_type *pt);
void dev_add_offload(struct packet_offload *po);
void dev_remove_offload(struct packet_offload *po);

int dev_get_iflink(const struct net_device *dev);
int dev_fill_metadata_dst(struct net_device *dev, struct sk_buff *skb);
struct net_device *__dev_get_by_flags(struct net *net, unsigned short flags,
				      unsigned short mask);
struct net_device *dev_get_by_name(struct net *net, const char *name);
struct net_device *dev_get_by_name_rcu(struct net *net, const char *name);
struct net_device *__dev_get_by_name(struct net *net, const char *name);
int dev_alloc_name(struct net_device *dev, const char *name);
int dev_open(struct net_device *dev, struct netlink_ext_ack *extack);
void dev_close(struct net_device *dev);
void dev_close_many(struct list_head *head, bool unlink);
void dev_disable_lro(struct net_device *dev);
int dev_loopback_xmit(struct net *net, struct sock *sk, struct sk_buff *newskb);
u16 dev_pick_tx_zero(struct net_device *dev, struct sk_buff *skb,
		     struct net_device *sb_dev);
u16 dev_pick_tx_cpu_id(struct net_device *dev, struct sk_buff *skb,
		       struct net_device *sb_dev);
int dev_queue_xmit(struct sk_buff *skb);
int dev_queue_xmit_accel(struct sk_buff *skb, struct net_device *sb_dev);
int dev_direct_xmit(struct sk_buff *skb, u16 queue_id);
int register_netdevice(struct net_device *dev);
void unregister_netdevice_queue(struct net_device *dev, struct list_head *head);
void unregister_netdevice_many(struct list_head *head);
static inline void unregister_netdevice(struct net_device *dev)
{
	unregister_netdevice_queue(dev, NULL);
}

int netdev_refcnt_read(const struct net_device *dev);
void free_netdev(struct net_device *dev);
void netdev_freemem(struct net_device *dev);
void synchronize_net(void);
int init_dummy_netdev(struct net_device *dev);

struct net_device *dev_get_by_index(struct net *net, int ifindex);
struct net_device *__dev_get_by_index(struct net *net, int ifindex);
struct net_device *dev_get_by_index_rcu(struct net *net, int ifindex);
struct net_device *dev_get_by_napi_id(unsigned int napi_id);
int netdev_get_name(struct net *net, char *name, int ifindex);
int dev_restart(struct net_device *dev);
int skb_gro_receive(struct sk_buff *p, struct sk_buff *skb);

static inline unsigned int skb_gro_offset(const struct sk_buff *skb)
{
	return NAPI_GRO_CB(skb)->data_offset;
}

static inline unsigned int skb_gro_len(const struct sk_buff *skb)
{
	return skb->len - NAPI_GRO_CB(skb)->data_offset;
}

static inline void skb_gro_pull(struct sk_buff *skb, unsigned int len)
{
	NAPI_GRO_CB(skb)->data_offset += len;
}

static inline void *skb_gro_header_fast(struct sk_buff *skb,
					unsigned int offset)
{
	return NAPI_GRO_CB(skb)->frag0 + offset;
}

static inline int skb_gro_header_hard(struct sk_buff *skb, unsigned int hlen)
{
	return NAPI_GRO_CB(skb)->frag0_len < hlen;
}

static inline void skb_gro_frag0_invalidate(struct sk_buff *skb)
{
	NAPI_GRO_CB(skb)->frag0 = NULL;
	NAPI_GRO_CB(skb)->frag0_len = 0;
}

static inline void *skb_gro_header_slow(struct sk_buff *skb, unsigned int hlen,
					unsigned int offset)
{
	if (!pskb_may_pull(skb, hlen))
		return NULL;

	skb_gro_frag0_invalidate(skb);
	return skb->data + offset;
}

static inline void *skb_gro_network_header(struct sk_buff *skb)
{
	return (NAPI_GRO_CB(skb)->frag0 ?: skb->data) +
	       skb_network_offset(skb);
}

static inline void skb_gro_postpull_rcsum(struct sk_buff *skb,
					const void *start, unsigned int len)
{
	if (NAPI_GRO_CB(skb)->csum_valid)
		NAPI_GRO_CB(skb)->csum = csum_sub(NAPI_GRO_CB(skb)->csum,
						  csum_partial(start, len, 0));
}

/* GRO checksum functions. These are logical equivalents of the normal
 * checksum functions (in skbuff.h) except that they operate on the GRO
 * offsets and fields in sk_buff.
 */

__sum16 __skb_gro_checksum_complete(struct sk_buff *skb);

static inline bool skb_at_gro_remcsum_start(struct sk_buff *skb)
{
	return (NAPI_GRO_CB(skb)->gro_remcsum_start == skb_gro_offset(skb));
}

static inline bool __skb_gro_checksum_validate_needed(struct sk_buff *skb,
						      bool zero_okay,
						      __sum16 check)
{
	return ((skb->ip_summed != CHECKSUM_PARTIAL ||
		skb_checksum_start_offset(skb) <
		 skb_gro_offset(skb)) &&
		!skb_at_gro_remcsum_start(skb) &&
		NAPI_GRO_CB(skb)->csum_cnt == 0 &&
		(!zero_okay || check));
}

static inline __sum16 __skb_gro_checksum_validate_complete(struct sk_buff *skb,
							   __wsum psum)
{
	if (NAPI_GRO_CB(skb)->csum_valid &&
	    !csum_fold(csum_add(psum, NAPI_GRO_CB(skb)->csum)))
		return 0;

	NAPI_GRO_CB(skb)->csum = psum;

	return __skb_gro_checksum_complete(skb);
}

static inline void skb_gro_incr_csum_unnecessary(struct sk_buff *skb)
{
	if (NAPI_GRO_CB(skb)->csum_cnt > 0) {
		/* Consume a checksum from CHECKSUM_UNNECESSARY */
		NAPI_GRO_CB(skb)->csum_cnt--;
	} else {
		/* Update skb for CHECKSUM_UNNECESSARY and csum_level when we
		 * verified a new top level checksum or an encapsulated one
		 * during GRO. This saves work if we fallback to normal path.
		 */
		__skb_incr_checksum_unnecessary(skb);
	}
}

#define __skb_gro_checksum_validate(skb, proto, zero_okay, check,	\
				    compute_pseudo)			\
({									\
	__sum16 __ret = 0;						\
	if (__skb_gro_checksum_validate_needed(skb, zero_okay, check))	\
		__ret = __skb_gro_checksum_validate_complete(skb,	\
				compute_pseudo(skb, proto));		\
	if (!__ret)							\
		skb_gro_incr_csum_unnecessary(skb);			\
	__ret;								\
})

#define skb_gro_checksum_validate(skb, proto, compute_pseudo)		\
	__skb_gro_checksum_validate(skb, proto, false, 0, compute_pseudo)

#define skb_gro_checksum_validate_zero_check(skb, proto, check,		\
					     compute_pseudo)		\
	__skb_gro_checksum_validate(skb, proto, true, check, compute_pseudo)

#define skb_gro_checksum_simple_validate(skb)				\
	__skb_gro_checksum_validate(skb, 0, false, 0, null_compute_pseudo)

static inline bool __skb_gro_checksum_convert_check(struct sk_buff *skb)
{
	return (NAPI_GRO_CB(skb)->csum_cnt == 0 &&
		!NAPI_GRO_CB(skb)->csum_valid);
}

static inline void __skb_gro_checksum_convert(struct sk_buff *skb,
					      __sum16 check, __wsum pseudo)
{
	NAPI_GRO_CB(skb)->csum = ~pseudo;
	NAPI_GRO_CB(skb)->csum_valid = 1;
}

#define skb_gro_checksum_try_convert(skb, proto, check, compute_pseudo)	\
do {									\
	if (__skb_gro_checksum_convert_check(skb))			\
		__skb_gro_checksum_convert(skb, check,			\
					   compute_pseudo(skb, proto));	\
} while (0)

struct gro_remcsum {
	int offset;
	__wsum delta;
};

static inline void skb_gro_remcsum_init(struct gro_remcsum *grc)
{
	grc->offset = 0;
	grc->delta = 0;
}

static inline void *skb_gro_remcsum_process(struct sk_buff *skb, void *ptr,
					    unsigned int off, size_t hdrlen,
					    int start, int offset,
					    struct gro_remcsum *grc,
					    bool nopartial)
{
	__wsum delta;
	size_t plen = hdrlen + max_t(size_t, offset + sizeof(u16), start);

	BUG_ON(!NAPI_GRO_CB(skb)->csum_valid);

	if (!nopartial) {
		NAPI_GRO_CB(skb)->gro_remcsum_start = off + hdrlen + start;
		return ptr;
	}

	ptr = skb_gro_header_fast(skb, off);
	if (skb_gro_header_hard(skb, off + plen)) {
		ptr = skb_gro_header_slow(skb, off + plen, off);
		if (!ptr)
			return NULL;
	}

	delta = remcsum_adjust(ptr + hdrlen, NAPI_GRO_CB(skb)->csum,
			       start, offset);

	/* Adjust skb->csum since we changed the packet */
	NAPI_GRO_CB(skb)->csum = csum_add(NAPI_GRO_CB(skb)->csum, delta);

	grc->offset = off + hdrlen + offset;
	grc->delta = delta;

	return ptr;
}

static inline void skb_gro_remcsum_cleanup(struct sk_buff *skb,
					   struct gro_remcsum *grc)
{
	void *ptr;
	size_t plen = grc->offset + sizeof(u16);

	if (!grc->delta)
		return;

	ptr = skb_gro_header_fast(skb, grc->offset);
	if (skb_gro_header_hard(skb, grc->offset + sizeof(u16))) {
		ptr = skb_gro_header_slow(skb, plen, grc->offset);
		if (!ptr)
			return;
	}

	remcsum_unadjust((__sum16 *)ptr, grc->delta);
}

#ifdef CONFIG_XFRM_OFFLOAD
static inline void skb_gro_flush_final(struct sk_buff *skb, struct sk_buff *pp, int flush)
{
	if (PTR_ERR(pp) != -EINPROGRESS)
		NAPI_GRO_CB(skb)->flush |= flush;
}
static inline void skb_gro_flush_final_remcsum(struct sk_buff *skb,
					       struct sk_buff *pp,
					       int flush,
					       struct gro_remcsum *grc)
{
	if (PTR_ERR(pp) != -EINPROGRESS) {
		NAPI_GRO_CB(skb)->flush |= flush;
		skb_gro_remcsum_cleanup(skb, grc);
		skb->remcsum_offload = 0;
	}
}
#else
//指定skb的flush,控制报文是否需要一直向上传递
static inline void skb_gro_flush_final(struct sk_buff *skb, struct sk_buff *pp, int flush)
{
	NAPI_GRO_CB(skb)->flush |= flush;
}
static inline void skb_gro_flush_final_remcsum(struct sk_buff *skb,
					       struct sk_buff *pp,
					       int flush,
					       struct gro_remcsum *grc)
{
	NAPI_GRO_CB(skb)->flush |= flush;
	skb_gro_remcsum_cleanup(skb, grc);
	skb->remcsum_offload = 0;
}
#endif

//构造生成二层协议头
static inline int dev_hard_header(struct sk_buff *skb, struct net_device *dev,
				  unsigned short type,
				  const void *daddr, const void *saddr,
				  unsigned int len)
{
	if (!dev->header_ops || !dev->header_ops->create)
		return 0;

	return dev->header_ops->create(skb, dev, type, daddr, saddr, len);
}

//解析二层协议头
static inline int dev_parse_header(const struct sk_buff *skb,
				   unsigned char *haddr)
{
	const struct net_device *dev = skb->dev;

	if (!dev->header_ops || !dev->header_ops->parse)
		return 0;
	return dev->header_ops->parse(skb, haddr);
}

static inline __be16 dev_parse_header_protocol(const struct sk_buff *skb)
{
	const struct net_device *dev = skb->dev;

	if (!dev->header_ops || !dev->header_ops->parse_protocol)
		return 0;
	return dev->header_ops->parse_protocol(skb);
}

/* ll_header must have at least hard_header_len allocated */
static inline bool dev_validate_header(const struct net_device *dev,
				       char *ll_header, int len)
{
	if (likely(len >= dev->hard_header_len))
		return true;
	if (len < dev->min_header_len)
		return false;

	if (capable(CAP_SYS_RAWIO)) {
		memset(ll_header + len, 0, dev->hard_header_len - len);
		return true;
	}

	if (dev->header_ops && dev->header_ops->validate)
		return dev->header_ops->validate(ll_header, len);

	return false;
}

typedef int gifconf_func_t(struct net_device * dev, char __user * bufptr,
			   int len, int size);
int register_gifconf(unsigned int family, gifconf_func_t *gifconf);
static inline int unregister_gifconf(unsigned int family)
{
	return register_gifconf(family, NULL);
}

#ifdef CONFIG_NET_FLOW_LIMIT
#define FLOW_LIMIT_HISTORY	(1 << 7)  /* must be ^2 and !overflow buckets */
struct sd_flow_limit {
	u64			count;
	unsigned int		num_buckets;
	unsigned int		history_head;
	u16			history[FLOW_LIMIT_HISTORY];
	u8			buckets[];
};

extern int netdev_flow_limit_table_len;
#endif /* CONFIG_NET_FLOW_LIMIT */

/*
 * Incoming packets are placed on per-CPU queues
 */
struct softnet_data {
	struct list_head	poll_list;//用于挂接可轮循的dev
	struct sk_buff_head	process_queue;

	/* stats */
	unsigned int		processed;
	unsigned int		time_squeeze;
	unsigned int		received_rps;
#ifdef CONFIG_RPS
	struct softnet_data	*rps_ipi_list;
#endif
#ifdef CONFIG_NET_FLOW_LIMIT
	struct sd_flow_limit __rcu *flow_limit;
#endif
	struct Qdisc		*output_queue;
	struct Qdisc		**output_queue_tailp;
	struct sk_buff		*completion_queue;
#ifdef CONFIG_XFRM_OFFLOAD
	struct sk_buff_head	xfrm_backlog;
#endif
	/* written and read only by owning cpu: */
	struct {
		u16 recursion;
		u8  more;
	} xmit;
#ifdef CONFIG_RPS
	/* input_queue_head should be written by cpu owning this struct,
	 * and only read by other cpus. Worth using a cache line.
	 */
	unsigned int		input_queue_head ____cacheline_aligned_in_smp;

	/* Elements below can be accessed between CPUs for RPS/RFS */
	call_single_data_t	csd ____cacheline_aligned_in_smp;
	struct softnet_data	*rps_ipi_next;
	unsigned int		cpu;
	unsigned int		input_queue_tail;
#endif
	unsigned int		dropped;
	struct sk_buff_head	input_pkt_queue;//处理设备间转发
	struct napi_struct	backlog;

};

static inline void input_queue_head_incr(struct softnet_data *sd)
{
#ifdef CONFIG_RPS
	sd->input_queue_head++;
#endif
}

static inline void input_queue_tail_incr_save(struct softnet_data *sd,
					      unsigned int *qtail)
{
#ifdef CONFIG_RPS
	*qtail = ++sd->input_queue_tail;
#endif
}

DECLARE_PER_CPU_ALIGNED(struct softnet_data, softnet_data);

static inline int dev_recursion_level(void)
{
	return this_cpu_read(softnet_data.xmit.recursion);
}

#define XMIT_RECURSION_LIMIT	10
static inline bool dev_xmit_recursion(void)
{
	return unlikely(__this_cpu_read(softnet_data.xmit.recursion) >
			XMIT_RECURSION_LIMIT);
}

static inline void dev_xmit_recursion_inc(void)
{
	__this_cpu_inc(softnet_data.xmit.recursion);
}

static inline void dev_xmit_recursion_dec(void)
{
	__this_cpu_dec(softnet_data.xmit.recursion);
}

void __netif_schedule(struct Qdisc *q);
void netif_schedule_queue(struct netdev_queue *txq);

static inline void netif_tx_schedule_all(struct net_device *dev)
{
	unsigned int i;

	for (i = 0; i < dev->num_tx_queues; i++)
		netif_schedule_queue(netdev_get_tx_queue(dev, i));
}

//清除掉队列上的driver xmit off标记
static __always_inline void netif_tx_start_queue(struct netdev_queue *dev_queue)
{
	clear_bit(__QUEUE_STATE_DRV_XOFF, &dev_queue->state);
}

/**
 *	netif_start_queue - allow transmit
 *	@dev: network device
 *
 *	Allow upper layers to call the device hard_start_xmit routine.
 */
static inline void netif_start_queue(struct net_device *dev)
{
    //使能此设备的0 tx队列
	netif_tx_start_queue(netdev_get_tx_queue(dev, 0));
}

//使能此设备的所有队列
static inline void netif_tx_start_all_queues(struct net_device *dev)
{
	unsigned int i;

	for (i = 0; i < dev->num_tx_queues; i++) {
		struct netdev_queue *txq = netdev_get_tx_queue(dev, i);
		netif_tx_start_queue(txq);
	}
}

void netif_tx_wake_queue(struct netdev_queue *dev_queue);

/**
 *	netif_wake_queue - restart transmit
 *	@dev: network device
 *
 *	Allow upper layers to call the device hard_start_xmit routine.
 *	Used for flow control when transmit resources are available.
 */
static inline void netif_wake_queue(struct net_device *dev)
{
	netif_tx_wake_queue(netdev_get_tx_queue(dev, 0));
}

static inline void netif_tx_wake_all_queues(struct net_device *dev)
{
	unsigned int i;

	for (i = 0; i < dev->num_tx_queues; i++) {
		struct netdev_queue *txq = netdev_get_tx_queue(dev, i);
		netif_tx_wake_queue(txq);
	}
}

//设置queue为stop状态
static __always_inline void netif_tx_stop_queue(struct netdev_queue *dev_queue)
{
	set_bit(__QUEUE_STATE_DRV_XOFF, &dev_queue->state);
}

/**
 *	netif_stop_queue - stop transmitted packets
 *	@dev: network device
 *
 *	Stop upper layers calling the device hard_start_xmit routine.
 *	Used for flow control when transmit resources are unavailable.
 */
static inline void netif_stop_queue(struct net_device *dev)
{
    //停止0号tx队列
	netif_tx_stop_queue(netdev_get_tx_queue(dev, 0));
}

void netif_tx_stop_all_queues(struct net_device *dev);
void netdev_update_lockdep_key(struct net_device *dev);

//检查指定tx队列是否off
static inline bool netif_tx_queue_stopped(const struct netdev_queue *dev_queue)
{
	return test_bit(__QUEUE_STATE_DRV_XOFF, &dev_queue->state);
}

/**
 *	netif_queue_stopped - test if transmit queue is flowblocked
 *	@dev: network device
 *
 *	Test if transmit queue on device is currently unable to send.
 */
static inline bool netif_queue_stopped(const struct net_device *dev)
{
	return netif_tx_queue_stopped(netdev_get_tx_queue(dev, 0));
}

static inline bool netif_xmit_stopped(const struct netdev_queue *dev_queue)
{
	return dev_queue->state & QUEUE_STATE_ANY_XOFF;
}

static inline bool
netif_xmit_frozen_or_stopped(const struct netdev_queue *dev_queue)
{
	return dev_queue->state & QUEUE_STATE_ANY_XOFF_OR_FROZEN;
}

static inline bool
netif_xmit_frozen_or_drv_stopped(const struct netdev_queue *dev_queue)
{
	return dev_queue->state & QUEUE_STATE_DRV_XOFF_OR_FROZEN;
}

/**
 *	netdev_txq_bql_enqueue_prefetchw - prefetch bql data for write
 *	@dev_queue: pointer to transmit queue
 *
 * BQL enabled drivers might use this helper in their ndo_start_xmit(),
 * to give appropriate hint to the CPU.
 */
static inline void netdev_txq_bql_enqueue_prefetchw(struct netdev_queue *dev_queue)
{
#ifdef CONFIG_BQL
	prefetchw(&dev_queue->dql.num_queued);
#endif
}

/**
 *	netdev_txq_bql_complete_prefetchw - prefetch bql data for write
 *	@dev_queue: pointer to transmit queue
 *
 * BQL enabled drivers might use this helper in their TX completion path,
 * to give appropriate hint to the CPU.
 */
static inline void netdev_txq_bql_complete_prefetchw(struct netdev_queue *dev_queue)
{
#ifdef CONFIG_BQL
	prefetchw(&dev_queue->dql.limit);
#endif
}

static inline void netdev_tx_sent_queue(struct netdev_queue *dev_queue,
					unsigned int bytes)
{
#ifdef CONFIG_BQL
	dql_queued(&dev_queue->dql, bytes);

	if (likely(dql_avail(&dev_queue->dql) >= 0))
		return;

	set_bit(__QUEUE_STATE_STACK_XOFF, &dev_queue->state);

	/*
	 * The XOFF flag must be set before checking the dql_avail below,
	 * because in netdev_tx_completed_queue we update the dql_completed
	 * before checking the XOFF flag.
	 */
	smp_mb();

	/* check again in case another CPU has just made room avail */
	if (unlikely(dql_avail(&dev_queue->dql) >= 0))
		clear_bit(__QUEUE_STATE_STACK_XOFF, &dev_queue->state);
#endif
}

/* Variant of netdev_tx_sent_queue() for drivers that are aware
 * that they should not test BQL status themselves.
 * We do want to change __QUEUE_STATE_STACK_XOFF only for the last
 * skb of a batch.
 * Returns true if the doorbell must be used to kick the NIC.
 */
static inline bool __netdev_tx_sent_queue(struct netdev_queue *dev_queue,
					  unsigned int bytes,
					  bool xmit_more)
{
	if (xmit_more) {
#ifdef CONFIG_BQL
		dql_queued(&dev_queue->dql, bytes);
#endif
		return netif_tx_queue_stopped(dev_queue);
	}
	netdev_tx_sent_queue(dev_queue, bytes);
	return true;
}

/**
 * 	netdev_sent_queue - report the number of bytes queued to hardware
 * 	@dev: network device
 * 	@bytes: number of bytes queued to the hardware device queue
 *
 * 	Report the number of bytes queued for sending/completion to the network
 * 	device hardware queue. @bytes should be a good approximation and should
 * 	exactly match netdev_completed_queue() @bytes
 */
static inline void netdev_sent_queue(struct net_device *dev, unsigned int bytes)
{
	netdev_tx_sent_queue(netdev_get_tx_queue(dev, 0), bytes);
}

static inline bool __netdev_sent_queue(struct net_device *dev,
				       unsigned int bytes,
				       bool xmit_more)
{
	return __netdev_tx_sent_queue(netdev_get_tx_queue(dev, 0), bytes,
				      xmit_more);
}

static inline void netdev_tx_completed_queue(struct netdev_queue *dev_queue,
					     unsigned int pkts, unsigned int bytes)
{
#ifdef CONFIG_BQL
	if (unlikely(!bytes))
		return;

	dql_completed(&dev_queue->dql, bytes);

	/*
	 * Without the memory barrier there is a small possiblity that
	 * netdev_tx_sent_queue will miss the update and cause the queue to
	 * be stopped forever
	 */
	smp_mb();

	if (unlikely(dql_avail(&dev_queue->dql) < 0))
		return;

	if (test_and_clear_bit(__QUEUE_STATE_STACK_XOFF, &dev_queue->state))
		netif_schedule_queue(dev_queue);
#endif
}

/**
 * 	netdev_completed_queue - report bytes and packets completed by device
 * 	@dev: network device
 * 	@pkts: actual number of packets sent over the medium
 * 	@bytes: actual number of bytes sent over the medium
 *
 * 	Report the number of bytes and packets transmitted by the network device
 * 	hardware queue over the physical medium, @bytes must exactly match the
 * 	@bytes amount passed to netdev_sent_queue()
 */
static inline void netdev_completed_queue(struct net_device *dev,
					  unsigned int pkts, unsigned int bytes)
{
	netdev_tx_completed_queue(netdev_get_tx_queue(dev, 0), pkts, bytes);
}

static inline void netdev_tx_reset_queue(struct netdev_queue *q)
{
#ifdef CONFIG_BQL
	clear_bit(__QUEUE_STATE_STACK_XOFF, &q->state);
	dql_reset(&q->dql);
#endif
}

/**
 * 	netdev_reset_queue - reset the packets and bytes count of a network device
 * 	@dev_queue: network device
 *
 * 	Reset the bytes and packet count of a network device and clear the
 * 	software flow control OFF bit for this network device
 */
static inline void netdev_reset_queue(struct net_device *dev_queue)
{
	netdev_tx_reset_queue(netdev_get_tx_queue(dev_queue, 0));
}

/**
 * 	netdev_cap_txqueue - check if selected tx queue exceeds device queues
 * 	@dev: network device
 * 	@queue_index: given tx queue index
 *
 * 	Returns 0 if given tx queue index >= number of device tx queues,
 * 	otherwise returns the originally passed tx queue index.
 */
static inline u16 netdev_cap_txqueue(struct net_device *dev, u16 queue_index)
{
	if (unlikely(queue_index >= dev->real_num_tx_queues)) {
		net_warn_ratelimited("%s selects TX queue %d, but real number of TX queues is %d\n",
				     dev->name, queue_index,
				     dev->real_num_tx_queues);
		return 0;
	}

	return queue_index;
}

/**
 *	netif_running - test if up
 *	@dev: network device
 *
 *	Test if the device has been brought up.
 */
static inline bool netif_running(const struct net_device *dev)
{
	return test_bit(__LINK_STATE_START, &dev->state);
}

/*
 * Routines to manage the subqueues on a device.  We only need start,
 * stop, and a check if it's stopped.  All other device management is
 * done at the overall netdevice level.
 * Also test the device if we're multiqueue.
 */

/**
 *	netif_start_subqueue - allow sending packets on subqueue
 *	@dev: network device
 *	@queue_index: sub queue index
 *
 * Start individual transmit queue of a device with multiple transmit queues.
 */
static inline void netif_start_subqueue(struct net_device *dev, u16 queue_index)
{
	struct netdev_queue *txq = netdev_get_tx_queue(dev, queue_index);

	//使能tx队列，使可向此队列发包
	netif_tx_start_queue(txq);
}

/**
 *	netif_stop_subqueue - stop sending packets on subqueue
 *	@dev: network device
 *	@queue_index: sub queue index
 *
 * Stop individual transmit queue of a device with multiple transmit queues.
 */
static inline void netif_stop_subqueue(struct net_device *dev, u16 queue_index)
{
    //置指定队列为stop状态
	struct netdev_queue *txq = netdev_get_tx_queue(dev, queue_index);
	netif_tx_stop_queue(txq);
}

/**
 *	netif_subqueue_stopped - test status of subqueue
 *	@dev: network device
 *	@queue_index: sub queue index
 *
 * Check individual transmit queue of a device with multiple transmit queues.
 */
static inline bool __netif_subqueue_stopped(const struct net_device *dev,
					    u16 queue_index)
{
	struct netdev_queue *txq = netdev_get_tx_queue(dev, queue_index);

	return netif_tx_queue_stopped(txq);
}

static inline bool netif_subqueue_stopped(const struct net_device *dev,
					  struct sk_buff *skb)
{
	return __netif_subqueue_stopped(dev, skb_get_queue_mapping(skb));
}

/**
 *	netif_wake_subqueue - allow sending packets on subqueue
 *	@dev: network device
 *	@queue_index: sub queue index
 *
 * Resume individual transmit queue of a device with multiple transmit queues.
 */
static inline void netif_wake_subqueue(struct net_device *dev, u16 queue_index)
{
	struct netdev_queue *txq = netdev_get_tx_queue(dev, queue_index);

	netif_tx_wake_queue(txq);
}

#ifdef CONFIG_XPS
int netif_set_xps_queue(struct net_device *dev, const struct cpumask *mask,
			u16 index);
int __netif_set_xps_queue(struct net_device *dev, const unsigned long *mask,
			  u16 index, bool is_rxqs_map);

/**
 *	netif_attr_test_mask - Test a CPU or Rx queue set in a mask
 *	@j: CPU/Rx queue index
 *	@mask: bitmask of all cpus/rx queues
 *	@nr_bits: number of bits in the bitmask
 *
 * Test if a CPU or Rx queue index is set in a mask of all CPU/Rx queues.
 */
static inline bool netif_attr_test_mask(unsigned long j,
					const unsigned long *mask,
					unsigned int nr_bits)
{
	cpu_max_bits_warn(j, nr_bits);
	return test_bit(j, mask);
}

/**
 *	netif_attr_test_online - Test for online CPU/Rx queue
 *	@j: CPU/Rx queue index
 *	@online_mask: bitmask for CPUs/Rx queues that are online
 *	@nr_bits: number of bits in the bitmask
 *
 * Returns true if a CPU/Rx queue is online.
 */
static inline bool netif_attr_test_online(unsigned long j,
					  const unsigned long *online_mask,
					  unsigned int nr_bits)
{
	cpu_max_bits_warn(j, nr_bits);

	if (online_mask)
		return test_bit(j, online_mask);

	return (j < nr_bits);
}

/**
 *	netif_attrmask_next - get the next CPU/Rx queue in a cpu/Rx queues mask
 *	@n: CPU/Rx queue index
 *	@srcp: the cpumask/Rx queue mask pointer
 *	@nr_bits: number of bits in the bitmask
 *
 * Returns >= nr_bits if no further CPUs/Rx queues set.
 */
static inline unsigned int netif_attrmask_next(int n, const unsigned long *srcp,
					       unsigned int nr_bits)
{
	/* -1 is a legal arg here. */
	if (n != -1)
		cpu_max_bits_warn(n, nr_bits);

	if (srcp)
		return find_next_bit(srcp, nr_bits, n + 1);

	return n + 1;
}

/**
 *	netif_attrmask_next_and - get the next CPU/Rx queue in *src1p & *src2p
 *	@n: CPU/Rx queue index
 *	@src1p: the first CPUs/Rx queues mask pointer
 *	@src2p: the second CPUs/Rx queues mask pointer
 *	@nr_bits: number of bits in the bitmask
 *
 * Returns >= nr_bits if no further CPUs/Rx queues set in both.
 */
static inline int netif_attrmask_next_and(int n, const unsigned long *src1p,
					  const unsigned long *src2p,
					  unsigned int nr_bits)
{
	/* -1 is a legal arg here. */
	if (n != -1)
		cpu_max_bits_warn(n, nr_bits);

	if (src1p && src2p)
		return find_next_and_bit(src1p, src2p, nr_bits, n + 1);
	else if (src1p)
		return find_next_bit(src1p, nr_bits, n + 1);
	else if (src2p)
		return find_next_bit(src2p, nr_bits, n + 1);

	return n + 1;
}
#else
static inline int netif_set_xps_queue(struct net_device *dev,
				      const struct cpumask *mask,
				      u16 index)
{
	return 0;
}

static inline int __netif_set_xps_queue(struct net_device *dev,
					const unsigned long *mask,
					u16 index, bool is_rxqs_map)
{
	return 0;
}
#endif

/**
 *	netif_is_multiqueue - test if device has multiple transmit queues
 *	@dev: network device
 *
 * Check if device has multiple transmit queues
 */
static inline bool netif_is_multiqueue(const struct net_device *dev)
{
	//检查设备是否为多队列设备
	return dev->num_tx_queues > 1;
}

int netif_set_real_num_tx_queues(struct net_device *dev, unsigned int txq);

#ifdef CONFIG_SYSFS
int netif_set_real_num_rx_queues(struct net_device *dev, unsigned int rxq);
#else
static inline int netif_set_real_num_rx_queues(struct net_device *dev,
						unsigned int rxqs)
{
	dev->real_num_rx_queues = rxqs;
	return 0;
}
#endif

static inline struct netdev_rx_queue *
__netif_get_rx_queue(struct net_device *dev, unsigned int rxq)
{
	return dev->_rx + rxq;
}

#ifdef CONFIG_SYSFS
static inline unsigned int get_netdev_rx_queue_index(
		struct netdev_rx_queue *queue)
{
	struct net_device *dev = queue->dev;
	int index = queue - dev->_rx;

	BUG_ON(index >= dev->num_rx_queues);
	return index;
}
#endif

#define DEFAULT_MAX_NUM_RSS_QUEUES	(8)
int netif_get_num_default_rss_queues(void);

enum skb_free_reason {
	SKB_REASON_CONSUMED,
	SKB_REASON_DROPPED,
};

void __dev_kfree_skb_irq(struct sk_buff *skb, enum skb_free_reason reason);
void __dev_kfree_skb_any(struct sk_buff *skb, enum skb_free_reason reason);

/*
 * It is not allowed to call kfree_skb() or consume_skb() from hardware
 * interrupt context or with hardware interrupts being disabled.
 * (in_irq() || irqs_disabled())
 *
 * We provide four helpers that can be used in following contexts :
 *
 * dev_kfree_skb_irq(skb) when caller drops a packet from irq context,
 *  replacing kfree_skb(skb)
 *
 * dev_consume_skb_irq(skb) when caller consumes a packet from irq context.
 *  Typically used in place of consume_skb(skb) in TX completion path
 *
 * dev_kfree_skb_any(skb) when caller doesn't know its current irq context,
 *  replacing kfree_skb(skb)
 *
 * dev_consume_skb_any(skb) when caller doesn't know its current irq context,
 *  and consumed a packet. Used in place of consume_skb(skb)
 */
static inline void dev_kfree_skb_irq(struct sk_buff *skb)
{
	__dev_kfree_skb_irq(skb, SKB_REASON_DROPPED);
}

static inline void dev_consume_skb_irq(struct sk_buff *skb)
{
	__dev_kfree_skb_irq(skb, SKB_REASON_CONSUMED);
}

static inline void dev_kfree_skb_any(struct sk_buff *skb)
{
	__dev_kfree_skb_any(skb, SKB_REASON_DROPPED);
}

static inline void dev_consume_skb_any(struct sk_buff *skb)
{
	__dev_kfree_skb_any(skb, SKB_REASON_CONSUMED);
}

void generic_xdp_tx(struct sk_buff *skb, struct bpf_prog *xdp_prog);
int do_xdp_generic(struct bpf_prog *xdp_prog, struct sk_buff *skb);
int netif_rx(struct sk_buff *skb);
int netif_rx_ni(struct sk_buff *skb);
int netif_receive_skb(struct sk_buff *skb);
int netif_receive_skb_core(struct sk_buff *skb);
void netif_receive_skb_list(struct list_head *head);
gro_result_t napi_gro_receive(struct napi_struct *napi, struct sk_buff *skb);
void napi_gro_flush(struct napi_struct *napi, bool flush_old);
struct sk_buff *napi_get_frags(struct napi_struct *napi);
gro_result_t napi_gro_frags(struct napi_struct *napi);
struct packet_offload *gro_find_receive_by_type(__be16 type);
struct packet_offload *gro_find_complete_by_type(__be16 type);

static inline void napi_free_frags(struct napi_struct *napi)
{
	kfree_skb(napi->skb);
	napi->skb = NULL;
}

bool netdev_is_rx_handler_busy(struct net_device *dev);
int netdev_rx_handler_register(struct net_device *dev,
			       rx_handler_func_t *rx_handler,
			       void *rx_handler_data);
void netdev_rx_handler_unregister(struct net_device *dev);

bool dev_valid_name(const char *name);
int dev_ioctl(struct net *net, unsigned int cmd, struct ifreq *ifr,
		bool *need_copyout);
int dev_ifconf(struct net *net, struct ifconf *, int);
int dev_ethtool(struct net *net, struct ifreq *);
unsigned int dev_get_flags(const struct net_device *);
int __dev_change_flags(struct net_device *dev, unsigned int flags,
		       struct netlink_ext_ack *extack);
int dev_change_flags(struct net_device *dev, unsigned int flags,
		     struct netlink_ext_ack *extack);
void __dev_notify_flags(struct net_device *, unsigned int old_flags,
			unsigned int gchanges);
int dev_change_name(struct net_device *, const char *);
int dev_set_alias(struct net_device *, const char *, size_t);
int dev_get_alias(const struct net_device *, char *, size_t);
int dev_change_net_namespace(struct net_device *, struct net *, const char *);
int __dev_set_mtu(struct net_device *, int);
int dev_set_mtu_ext(struct net_device *dev, int mtu,
		    struct netlink_ext_ack *extack);
int dev_set_mtu(struct net_device *, int);
int dev_change_tx_queue_len(struct net_device *, unsigned long);
void dev_set_group(struct net_device *, int);
int dev_pre_changeaddr_notify(struct net_device *dev, const char *addr,
			      struct netlink_ext_ack *extack);
int dev_set_mac_address(struct net_device *dev, struct sockaddr *sa,
			struct netlink_ext_ack *extack);
int dev_change_carrier(struct net_device *, bool new_carrier);
int dev_get_phys_port_id(struct net_device *dev,
			 struct netdev_phys_item_id *ppid);
int dev_get_phys_port_name(struct net_device *dev,
			   char *name, size_t len);
int dev_get_port_parent_id(struct net_device *dev,
			   struct netdev_phys_item_id *ppid, bool recurse);
bool netdev_port_same_parent_id(struct net_device *a, struct net_device *b);
int dev_change_proto_down(struct net_device *dev, bool proto_down);
int dev_change_proto_down_generic(struct net_device *dev, bool proto_down);
struct sk_buff *validate_xmit_skb_list(struct sk_buff *skb, struct net_device *dev, bool *again);
struct sk_buff *dev_hard_start_xmit(struct sk_buff *skb, struct net_device *dev,
				    struct netdev_queue *txq, int *ret);

typedef int (*bpf_op_t)(struct net_device *dev, struct netdev_bpf *bpf);
int dev_change_xdp_fd(struct net_device *dev, struct netlink_ext_ack *extack,
		      int fd, u32 flags);
u32 __dev_xdp_query(struct net_device *dev, bpf_op_t xdp_op,
		    enum bpf_netdev_command cmd);
int xdp_umem_query(struct net_device *dev, u16 queue_id);

int __dev_forward_skb(struct net_device *dev, struct sk_buff *skb);
int dev_forward_skb(struct net_device *dev, struct sk_buff *skb);
bool is_skb_forwardable(const struct net_device *dev,
			const struct sk_buff *skb);

static __always_inline int ____dev_forward_skb(struct net_device *dev,
					       struct sk_buff *skb)
{
	if (skb_orphan_frags(skb, GFP_ATOMIC) ||
	    unlikely(!is_skb_forwardable(dev, skb))) {
		atomic_long_inc(&dev->rx_dropped);
		kfree_skb(skb);
		return NET_RX_DROP;
	}

	skb_scrub_packet(skb, true);
	skb->priority = 0;
	return 0;
}

bool dev_nit_active(struct net_device *dev);
void dev_queue_xmit_nit(struct sk_buff *skb, struct net_device *dev);

extern int		netdev_budget;
extern unsigned int	netdev_budget_usecs;

/* Called by rtnetlink.c:rtnl_unlock() */
void netdev_run_todo(void);

/**
 *	dev_put - release reference to device
 *	@dev: network device
 *
 * Release reference to device to allow it to be freed.
 */
static inline void dev_put(struct net_device *dev)
{
	this_cpu_dec(*dev->pcpu_refcnt);
}

/**
 *	dev_hold - get reference to device
 *	@dev: network device
 *
 * Hold reference to device to keep it from being freed.
 */
static inline void dev_hold(struct net_device *dev)
{
	this_cpu_inc(*dev->pcpu_refcnt);
}

/* Carrier loss detection, dial on demand. The functions netif_carrier_on
 * and _off may be called from IRQ context, but it is caller
 * who is responsible for serialization of these calls.
 *
 * The name carrier is inappropriate, these functions should really be
 * called netif_lowerlayer_*() because they represent the state of any
 * kind of lower layer not just hardware media.
 */

void linkwatch_init_dev(struct net_device *dev);
void linkwatch_fire_event(struct net_device *dev);
void linkwatch_forget_dev(struct net_device *dev);

/**
 *	netif_carrier_ok - test if carrier present
 *	@dev: network device
 *
 * Check if carrier is present on device
 */
static inline bool netif_carrier_ok(const struct net_device *dev)
{
	//检查网络断开还是链接
	return !test_bit(__LINK_STATE_NOCARRIER, &dev->state);
}

unsigned long dev_trans_start(struct net_device *dev);

void __netdev_watchdog_up(struct net_device *dev);

void netif_carrier_on(struct net_device *dev);

void netif_carrier_off(struct net_device *dev);

/**
 *	netif_dormant_on - mark device as dormant.
 *	@dev: network device
 *
 * Mark device as dormant (as per RFC2863).
 *
 * The dormant state indicates that the relevant interface is not
 * actually in a condition to pass packets (i.e., it is not 'up') but is
 * in a "pending" state, waiting for some external event.  For "on-
 * demand" interfaces, this new state identifies the situation where the
 * interface is waiting for events to place it in the up state.
 */
static inline void netif_dormant_on(struct net_device *dev)
{
	if (!test_and_set_bit(__LINK_STATE_DORMANT, &dev->state))
		linkwatch_fire_event(dev);
}

/**
 *	netif_dormant_off - set device as not dormant.
 *	@dev: network device
 *
 * Device is not in dormant state.
 */
static inline void netif_dormant_off(struct net_device *dev)
{
	if (test_and_clear_bit(__LINK_STATE_DORMANT, &dev->state))
		linkwatch_fire_event(dev);
}

/**
 *	netif_dormant - test if device is dormant
 *	@dev: network device
 *
 * Check if device is dormant.
 */
static inline bool netif_dormant(const struct net_device *dev)
{
	return test_bit(__LINK_STATE_DORMANT, &dev->state);
}


/**
 *	netif_oper_up - test if device is operational
 *	@dev: network device
 *
 * Check if carrier is operational
 */
static inline bool netif_oper_up(const struct net_device *dev)
{
	return (dev->operstate == IF_OPER_UP ||
		dev->operstate == IF_OPER_UNKNOWN /* backward compat */);
}

/**
 *	netif_device_present - is device available or removed
 *	@dev: network device
 *
 * Check if device has not been removed from system.
 */
static inline bool netif_device_present(struct net_device *dev)
{
	return test_bit(__LINK_STATE_PRESENT, &dev->state);
}

void netif_device_detach(struct net_device *dev);

void netif_device_attach(struct net_device *dev);

/*
 * Network interface message level settings
 */

enum {
	NETIF_MSG_DRV		= 0x0001,
	NETIF_MSG_PROBE		= 0x0002,
	NETIF_MSG_LINK		= 0x0004,
	NETIF_MSG_TIMER		= 0x0008,
	NETIF_MSG_IFDOWN	= 0x0010,
	NETIF_MSG_IFUP		= 0x0020,
	NETIF_MSG_RX_ERR	= 0x0040,
	NETIF_MSG_TX_ERR	= 0x0080,
	NETIF_MSG_TX_QUEUED	= 0x0100,
	NETIF_MSG_INTR		= 0x0200,
	NETIF_MSG_TX_DONE	= 0x0400,
	NETIF_MSG_RX_STATUS	= 0x0800,
	NETIF_MSG_PKTDATA	= 0x1000,
	NETIF_MSG_HW		= 0x2000,
	NETIF_MSG_WOL		= 0x4000,
};

#define netif_msg_drv(p)	((p)->msg_enable & NETIF_MSG_DRV)
#define netif_msg_probe(p)	((p)->msg_enable & NETIF_MSG_PROBE)
#define netif_msg_link(p)	((p)->msg_enable & NETIF_MSG_LINK)
#define netif_msg_timer(p)	((p)->msg_enable & NETIF_MSG_TIMER)
#define netif_msg_ifdown(p)	((p)->msg_enable & NETIF_MSG_IFDOWN)
#define netif_msg_ifup(p)	((p)->msg_enable & NETIF_MSG_IFUP)
#define netif_msg_rx_err(p)	((p)->msg_enable & NETIF_MSG_RX_ERR)
#define netif_msg_tx_err(p)	((p)->msg_enable & NETIF_MSG_TX_ERR)
#define netif_msg_tx_queued(p)	((p)->msg_enable & NETIF_MSG_TX_QUEUED)
#define netif_msg_intr(p)	((p)->msg_enable & NETIF_MSG_INTR)
#define netif_msg_tx_done(p)	((p)->msg_enable & NETIF_MSG_TX_DONE)
#define netif_msg_rx_status(p)	((p)->msg_enable & NETIF_MSG_RX_STATUS)
#define netif_msg_pktdata(p)	((p)->msg_enable & NETIF_MSG_PKTDATA)
#define netif_msg_hw(p)		((p)->msg_enable & NETIF_MSG_HW)
#define netif_msg_wol(p)	((p)->msg_enable & NETIF_MSG_WOL)

static inline u32 netif_msg_init(int debug_value, int default_msg_enable_bits)
{
	/* use default */
	if (debug_value < 0 || debug_value >= (sizeof(u32) * 8))
		return default_msg_enable_bits;
	if (debug_value == 0)	/* no output */
		return 0;
	/* set low N bits */
	return (1U << debug_value) - 1;
}

static inline void __netif_tx_lock(struct netdev_queue *txq, int cpu)
{
	spin_lock(&txq->_xmit_lock);
	txq->xmit_lock_owner = cpu;
}

static inline bool __netif_tx_acquire(struct netdev_queue *txq)
{
	__acquire(&txq->_xmit_lock);
	return true;
}

static inline void __netif_tx_release(struct netdev_queue *txq)
{
	__release(&txq->_xmit_lock);
}

static inline void __netif_tx_lock_bh(struct netdev_queue *txq)
{
	spin_lock_bh(&txq->_xmit_lock);
	txq->xmit_lock_owner = smp_processor_id();
}

static inline bool __netif_tx_trylock(struct netdev_queue *txq)
{
	bool ok = spin_trylock(&txq->_xmit_lock);
	if (likely(ok))
		txq->xmit_lock_owner = smp_processor_id();
	return ok;
}

static inline void __netif_tx_unlock(struct netdev_queue *txq)
{
	txq->xmit_lock_owner = -1;
	spin_unlock(&txq->_xmit_lock);
}

static inline void __netif_tx_unlock_bh(struct netdev_queue *txq)
{
	txq->xmit_lock_owner = -1;
	spin_unlock_bh(&txq->_xmit_lock);
}

static inline void txq_trans_update(struct netdev_queue *txq)
{
	if (txq->xmit_lock_owner != -1)
		txq->trans_start = jiffies;
}

/* legacy drivers only, netdev_start_xmit() sets txq->trans_start */
static inline void netif_trans_update(struct net_device *dev)
{
	struct netdev_queue *txq = netdev_get_tx_queue(dev, 0);

	if (txq->trans_start != jiffies)
		txq->trans_start = jiffies;
}

/**
 *	netif_tx_lock - grab network device transmit lock
 *	@dev: network device
 *
 * Get network device transmit lock
 */
static inline void netif_tx_lock(struct net_device *dev)
{
	unsigned int i;
	int cpu;

	spin_lock(&dev->tx_global_lock);
	cpu = smp_processor_id();
	for (i = 0; i < dev->num_tx_queues; i++) {
		struct netdev_queue *txq = netdev_get_tx_queue(dev, i);

		/* We are the only thread of execution doing a
		 * freeze, but we have to grab the _xmit_lock in
		 * order to synchronize with threads which are in
		 * the ->hard_start_xmit() handler and already
		 * checked the frozen bit.
		 */
		__netif_tx_lock(txq, cpu);
		//冻结txq的状态
		set_bit(__QUEUE_STATE_FROZEN, &txq->state);
		__netif_tx_unlock(txq);
	}
}

static inline void netif_tx_lock_bh(struct net_device *dev)
{
	local_bh_disable();
	netif_tx_lock(dev);
}

static inline void netif_tx_unlock(struct net_device *dev)
{
	unsigned int i;

	for (i = 0; i < dev->num_tx_queues; i++) {
		struct netdev_queue *txq = netdev_get_tx_queue(dev, i);

		/* No need to grab the _xmit_lock here.  If the
		 * queue is not stopped for another reason, we
		 * force a schedule.
		 */
		clear_bit(__QUEUE_STATE_FROZEN, &txq->state);
		netif_schedule_queue(txq);
	}
	spin_unlock(&dev->tx_global_lock);
}

static inline void netif_tx_unlock_bh(struct net_device *dev)
{
	netif_tx_unlock(dev);
	local_bh_enable();
}

#define HARD_TX_LOCK(dev, txq, cpu) {			\
	if ((dev->features & NETIF_F_LLTX) == 0) {	\
		__netif_tx_lock(txq, cpu);		\
	} else {					\
		__netif_tx_acquire(txq);		\
	}						\
}

#define HARD_TX_TRYLOCK(dev, txq)			\
	(((dev->features & NETIF_F_LLTX) == 0) ?	\
		__netif_tx_trylock(txq) :		\
		__netif_tx_acquire(txq))

#define HARD_TX_UNLOCK(dev, txq) {			\
	if ((dev->features & NETIF_F_LLTX) == 0) {	\
		__netif_tx_unlock(txq);			\
	} else {					\
		__netif_tx_release(txq);		\
	}						\
}

static inline void netif_tx_disable(struct net_device *dev)
{
	unsigned int i;
	int cpu;

	local_bh_disable();
	cpu = smp_processor_id();
	//置dev的所有队列为stop状态
	for (i = 0; i < dev->num_tx_queues; i++) {
		struct netdev_queue *txq = netdev_get_tx_queue(dev, i);

		__netif_tx_lock(txq, cpu);
		netif_tx_stop_queue(txq);
		__netif_tx_unlock(txq);
	}
	local_bh_enable();
}

static inline void netif_addr_lock(struct net_device *dev)
{
	spin_lock(&dev->addr_list_lock);
}

static inline void netif_addr_lock_bh(struct net_device *dev)
{
	spin_lock_bh(&dev->addr_list_lock);
}

static inline void netif_addr_unlock(struct net_device *dev)
{
	spin_unlock(&dev->addr_list_lock);
}

static inline void netif_addr_unlock_bh(struct net_device *dev)
{
	spin_unlock_bh(&dev->addr_list_lock);
}

/*
 * dev_addrs walker. Should be used only for read access. Call with
 * rcu_read_lock held.
 */
#define for_each_dev_addr(dev, ha) \
		list_for_each_entry_rcu(ha, &dev->dev_addrs.list, list)

/* These functions live elsewhere (drivers/net/net_init.c, but related) */

void ether_setup(struct net_device *dev);

/* Support for loadable net-drivers */
struct net_device *alloc_netdev_mqs(int sizeof_priv, const char *name,
				    unsigned char name_assign_type,
				    void (*setup)(struct net_device *),
				    unsigned int txqs, unsigned int rxqs);
<<<<<<< HEAD
int dev_get_valid_name(struct net *net, struct net_device *dev,
		       const char *name);

//申请名称为name的网络设备，默认rx,tx队列数均为1
=======
>>>>>>> e42617b8
#define alloc_netdev(sizeof_priv, name, name_assign_type, setup) \
	alloc_netdev_mqs(sizeof_priv, name, name_assign_type, setup, 1, 1)

#define alloc_netdev_mq(sizeof_priv, name, name_assign_type, setup, count) \
	alloc_netdev_mqs(sizeof_priv, name, name_assign_type, setup, count, \
			 count)

int register_netdev(struct net_device *dev);
void unregister_netdev(struct net_device *dev);

/* General hardware address lists handling functions */
int __hw_addr_sync(struct netdev_hw_addr_list *to_list,
		   struct netdev_hw_addr_list *from_list, int addr_len);
void __hw_addr_unsync(struct netdev_hw_addr_list *to_list,
		      struct netdev_hw_addr_list *from_list, int addr_len);
int __hw_addr_sync_dev(struct netdev_hw_addr_list *list,
		       struct net_device *dev,
		       int (*sync)(struct net_device *, const unsigned char *),
		       int (*unsync)(struct net_device *,
				     const unsigned char *));
int __hw_addr_ref_sync_dev(struct netdev_hw_addr_list *list,
			   struct net_device *dev,
			   int (*sync)(struct net_device *,
				       const unsigned char *, int),
			   int (*unsync)(struct net_device *,
					 const unsigned char *, int));
void __hw_addr_ref_unsync_dev(struct netdev_hw_addr_list *list,
			      struct net_device *dev,
			      int (*unsync)(struct net_device *,
					    const unsigned char *, int));
void __hw_addr_unsync_dev(struct netdev_hw_addr_list *list,
			  struct net_device *dev,
			  int (*unsync)(struct net_device *,
					const unsigned char *));
void __hw_addr_init(struct netdev_hw_addr_list *list);

/* Functions used for device addresses handling */
int dev_addr_add(struct net_device *dev, const unsigned char *addr,
		 unsigned char addr_type);
int dev_addr_del(struct net_device *dev, const unsigned char *addr,
		 unsigned char addr_type);
void dev_addr_flush(struct net_device *dev);
int dev_addr_init(struct net_device *dev);

/* Functions used for unicast addresses handling */
int dev_uc_add(struct net_device *dev, const unsigned char *addr);
int dev_uc_add_excl(struct net_device *dev, const unsigned char *addr);
int dev_uc_del(struct net_device *dev, const unsigned char *addr);
int dev_uc_sync(struct net_device *to, struct net_device *from);
int dev_uc_sync_multiple(struct net_device *to, struct net_device *from);
void dev_uc_unsync(struct net_device *to, struct net_device *from);
void dev_uc_flush(struct net_device *dev);
void dev_uc_init(struct net_device *dev);

/**
 *  __dev_uc_sync - Synchonize device's unicast list
 *  @dev:  device to sync
 *  @sync: function to call if address should be added
 *  @unsync: function to call if address should be removed
 *
 *  Add newly added addresses to the interface, and release
 *  addresses that have been deleted.
 */
static inline int __dev_uc_sync(struct net_device *dev,
				int (*sync)(struct net_device *,
					    const unsigned char *),
				int (*unsync)(struct net_device *,
					      const unsigned char *))
{
	return __hw_addr_sync_dev(&dev->uc, dev, sync, unsync);
}

/**
 *  __dev_uc_unsync - Remove synchronized addresses from device
 *  @dev:  device to sync
 *  @unsync: function to call if address should be removed
 *
 *  Remove all addresses that were added to the device by dev_uc_sync().
 */
static inline void __dev_uc_unsync(struct net_device *dev,
				   int (*unsync)(struct net_device *,
						 const unsigned char *))
{
	__hw_addr_unsync_dev(&dev->uc, dev, unsync);
}

/* Functions used for multicast addresses handling */
int dev_mc_add(struct net_device *dev, const unsigned char *addr);
int dev_mc_add_global(struct net_device *dev, const unsigned char *addr);
int dev_mc_add_excl(struct net_device *dev, const unsigned char *addr);
int dev_mc_del(struct net_device *dev, const unsigned char *addr);
int dev_mc_del_global(struct net_device *dev, const unsigned char *addr);
int dev_mc_sync(struct net_device *to, struct net_device *from);
int dev_mc_sync_multiple(struct net_device *to, struct net_device *from);
void dev_mc_unsync(struct net_device *to, struct net_device *from);
void dev_mc_flush(struct net_device *dev);
void dev_mc_init(struct net_device *dev);

/**
 *  __dev_mc_sync - Synchonize device's multicast list
 *  @dev:  device to sync
 *  @sync: function to call if address should be added
 *  @unsync: function to call if address should be removed
 *
 *  Add newly added addresses to the interface, and release
 *  addresses that have been deleted.
 */
static inline int __dev_mc_sync(struct net_device *dev,
				int (*sync)(struct net_device *,
					    const unsigned char *),
				int (*unsync)(struct net_device *,
					      const unsigned char *))
{
	return __hw_addr_sync_dev(&dev->mc, dev, sync, unsync);
}

/**
 *  __dev_mc_unsync - Remove synchronized addresses from device
 *  @dev:  device to sync
 *  @unsync: function to call if address should be removed
 *
 *  Remove all addresses that were added to the device by dev_mc_sync().
 */
static inline void __dev_mc_unsync(struct net_device *dev,
				   int (*unsync)(struct net_device *,
						 const unsigned char *))
{
	__hw_addr_unsync_dev(&dev->mc, dev, unsync);
}

/* Functions used for secondary unicast and multicast support */
void dev_set_rx_mode(struct net_device *dev);
void __dev_set_rx_mode(struct net_device *dev);
int dev_set_promiscuity(struct net_device *dev, int inc);
int dev_set_allmulti(struct net_device *dev, int inc);
void netdev_state_change(struct net_device *dev);
void netdev_notify_peers(struct net_device *dev);
void netdev_features_change(struct net_device *dev);
/* Load a device via the kmod */
void dev_load(struct net *net, const char *name);
struct rtnl_link_stats64 *dev_get_stats(struct net_device *dev,
					struct rtnl_link_stats64 *storage);
void netdev_stats_to_stats64(struct rtnl_link_stats64 *stats64,
			     const struct net_device_stats *netdev_stats);

extern int		netdev_max_backlog;
extern int		netdev_tstamp_prequeue;
extern int		weight_p;
extern int		dev_weight_rx_bias;
extern int		dev_weight_tx_bias;
extern int		dev_rx_weight;
extern int		dev_tx_weight;
extern int		gro_normal_batch;

bool netdev_has_upper_dev(struct net_device *dev, struct net_device *upper_dev);
struct net_device *netdev_upper_get_next_dev_rcu(struct net_device *dev,
						     struct list_head **iter);
struct net_device *netdev_all_upper_get_next_dev_rcu(struct net_device *dev,
						     struct list_head **iter);

/* iterate through upper list, must be called under RCU read lock */
#define netdev_for_each_upper_dev_rcu(dev, updev, iter) \
	for (iter = &(dev)->adj_list.upper, \
	     updev = netdev_upper_get_next_dev_rcu(dev, &(iter)); \
	     updev; \
	     updev = netdev_upper_get_next_dev_rcu(dev, &(iter)))

int netdev_walk_all_upper_dev_rcu(struct net_device *dev,
				  int (*fn)(struct net_device *upper_dev,
					    void *data),
				  void *data);

bool netdev_has_upper_dev_all_rcu(struct net_device *dev,
				  struct net_device *upper_dev);

bool netdev_has_any_upper_dev(struct net_device *dev);

void *netdev_lower_get_next_private(struct net_device *dev,
				    struct list_head **iter);
void *netdev_lower_get_next_private_rcu(struct net_device *dev,
					struct list_head **iter);

#define netdev_for_each_lower_private(dev, priv, iter) \
	for (iter = (dev)->adj_list.lower.next, \
	     priv = netdev_lower_get_next_private(dev, &(iter)); \
	     priv; \
	     priv = netdev_lower_get_next_private(dev, &(iter)))

#define netdev_for_each_lower_private_rcu(dev, priv, iter) \
	for (iter = &(dev)->adj_list.lower, \
	     priv = netdev_lower_get_next_private_rcu(dev, &(iter)); \
	     priv; \
	     priv = netdev_lower_get_next_private_rcu(dev, &(iter)))

void *netdev_lower_get_next(struct net_device *dev,
				struct list_head **iter);

#define netdev_for_each_lower_dev(dev, ldev, iter) \
	for (iter = (dev)->adj_list.lower.next, \
	     ldev = netdev_lower_get_next(dev, &(iter)); \
	     ldev; \
	     ldev = netdev_lower_get_next(dev, &(iter)))

struct net_device *netdev_all_lower_get_next(struct net_device *dev,
					     struct list_head **iter);
struct net_device *netdev_all_lower_get_next_rcu(struct net_device *dev,
						 struct list_head **iter);

int netdev_walk_all_lower_dev(struct net_device *dev,
			      int (*fn)(struct net_device *lower_dev,
					void *data),
			      void *data);
int netdev_walk_all_lower_dev_rcu(struct net_device *dev,
				  int (*fn)(struct net_device *lower_dev,
					    void *data),
				  void *data);

void *netdev_adjacent_get_private(struct list_head *adj_list);
void *netdev_lower_get_first_private_rcu(struct net_device *dev);
struct net_device *netdev_master_upper_dev_get(struct net_device *dev);
struct net_device *netdev_master_upper_dev_get_rcu(struct net_device *dev);
int netdev_upper_dev_link(struct net_device *dev, struct net_device *upper_dev,
			  struct netlink_ext_ack *extack);
int netdev_master_upper_dev_link(struct net_device *dev,
				 struct net_device *upper_dev,
				 void *upper_priv, void *upper_info,
				 struct netlink_ext_ack *extack);
void netdev_upper_dev_unlink(struct net_device *dev,
			     struct net_device *upper_dev);
int netdev_adjacent_change_prepare(struct net_device *old_dev,
				   struct net_device *new_dev,
				   struct net_device *dev,
				   struct netlink_ext_ack *extack);
void netdev_adjacent_change_commit(struct net_device *old_dev,
				   struct net_device *new_dev,
				   struct net_device *dev);
void netdev_adjacent_change_abort(struct net_device *old_dev,
				  struct net_device *new_dev,
				  struct net_device *dev);
void netdev_adjacent_rename_links(struct net_device *dev, char *oldname);
void *netdev_lower_dev_get_private(struct net_device *dev,
				   struct net_device *lower_dev);
void netdev_lower_state_changed(struct net_device *lower_dev,
				void *lower_state_info);

/* RSS keys are 40 or 52 bytes long */
#define NETDEV_RSS_KEY_LEN 52
extern u8 netdev_rss_key[NETDEV_RSS_KEY_LEN] __read_mostly;
void netdev_rss_key_fill(void *buffer, size_t len);

int skb_checksum_help(struct sk_buff *skb);
int skb_crc32c_csum_help(struct sk_buff *skb);
int skb_csum_hwoffload_help(struct sk_buff *skb,
			    const netdev_features_t features);

struct sk_buff *__skb_gso_segment(struct sk_buff *skb,
				  netdev_features_t features, bool tx_path);
struct sk_buff *skb_mac_gso_segment(struct sk_buff *skb,
				    netdev_features_t features);

struct netdev_bonding_info {
	ifslave	slave;
	ifbond	master;
};

struct netdev_notifier_bonding_info {
	struct netdev_notifier_info info; /* must be first */
	struct netdev_bonding_info  bonding_info;
};

void netdev_bonding_info_change(struct net_device *dev,
				struct netdev_bonding_info *bonding_info);

static inline
struct sk_buff *skb_gso_segment(struct sk_buff *skb, netdev_features_t features)
{
	return __skb_gso_segment(skb, features, true);
}
__be16 skb_network_protocol(struct sk_buff *skb, int *depth);

static inline bool can_checksum_protocol(netdev_features_t features,
					 __be16 protocol)
{
	if (protocol == htons(ETH_P_FCOE))
		return !!(features & NETIF_F_FCOE_CRC);

	/* Assume this is an IP checksum (not SCTP CRC) */

	if (features & NETIF_F_HW_CSUM) {
		/* Can checksum everything */
		return true;
	}

	switch (protocol) {
	case htons(ETH_P_IP):
		return !!(features & NETIF_F_IP_CSUM);
	case htons(ETH_P_IPV6):
		return !!(features & NETIF_F_IPV6_CSUM);
	default:
		return false;
	}
}

#ifdef CONFIG_BUG
void netdev_rx_csum_fault(struct net_device *dev, struct sk_buff *skb);
#else
static inline void netdev_rx_csum_fault(struct net_device *dev,
					struct sk_buff *skb)
{
}
#endif
/* rx skb timestamps */
void net_enable_timestamp(void);
void net_disable_timestamp(void);

#ifdef CONFIG_PROC_FS
int __init dev_proc_init(void);
#else
#define dev_proc_init() 0
#endif

//调用ndo_start_xmit回调，完成发送
static inline netdev_tx_t __netdev_start_xmit(const struct net_device_ops *ops,
					      struct sk_buff *skb, struct net_device *dev,
					      bool more)
{
	__this_cpu_write(softnet_data.xmit.more, more);
	return ops->ndo_start_xmit(skb, dev);
}

static inline bool netdev_xmit_more(void)
{
	return __this_cpu_read(softnet_data.xmit.more);
}

//通过ops完成dev设备的报文发送
static inline netdev_tx_t netdev_start_xmit(struct sk_buff *skb, struct net_device *dev,
					    struct netdev_queue *txq, bool more)
{
	const struct net_device_ops *ops = dev->netdev_ops;
	netdev_tx_t rc;

	rc = __netdev_start_xmit(ops, skb, dev, more);
	if (rc == NETDEV_TX_OK)
		txq_trans_update(txq);

	return rc;
}

int netdev_class_create_file_ns(const struct class_attribute *class_attr,
				const void *ns);
void netdev_class_remove_file_ns(const struct class_attribute *class_attr,
				 const void *ns);

static inline int netdev_class_create_file(const struct class_attribute *class_attr)
{
	return netdev_class_create_file_ns(class_attr, NULL);
}

static inline void netdev_class_remove_file(const struct class_attribute *class_attr)
{
	netdev_class_remove_file_ns(class_attr, NULL);
}

extern const struct kobj_ns_type_operations net_ns_type_operations;

const char *netdev_drivername(const struct net_device *dev);

void linkwatch_run_queue(void);

static inline netdev_features_t netdev_intersect_features(netdev_features_t f1,
							  netdev_features_t f2)
{
	if ((f1 ^ f2) & NETIF_F_HW_CSUM) {
		if (f1 & NETIF_F_HW_CSUM)
			f1 |= (NETIF_F_IP_CSUM|NETIF_F_IPV6_CSUM);
		else
			f2 |= (NETIF_F_IP_CSUM|NETIF_F_IPV6_CSUM);
	}

	return f1 & f2;
}

static inline netdev_features_t netdev_get_wanted_features(
	struct net_device *dev)
{
	return (dev->features & ~dev->hw_features) | dev->wanted_features;
}
netdev_features_t netdev_increment_features(netdev_features_t all,
	netdev_features_t one, netdev_features_t mask);

/* Allow TSO being used on stacked device :
 * Performing the GSO segmentation before last device
 * is a performance improvement.
 */
static inline netdev_features_t netdev_add_tso_features(netdev_features_t features,
							netdev_features_t mask)
{
	return netdev_increment_features(features, NETIF_F_ALL_TSO, mask);
}

int __netdev_update_features(struct net_device *dev);
void netdev_update_features(struct net_device *dev);
void netdev_change_features(struct net_device *dev);

void netif_stacked_transfer_operstate(const struct net_device *rootdev,
					struct net_device *dev);

netdev_features_t passthru_features_check(struct sk_buff *skb,
					  struct net_device *dev,
					  netdev_features_t features);
netdev_features_t netif_skb_features(struct sk_buff *skb);

static inline bool net_gso_ok(netdev_features_t features, int gso_type)
{
	netdev_features_t feature = (netdev_features_t)gso_type << NETIF_F_GSO_SHIFT;

	/* check flags correspondence */
	BUILD_BUG_ON(SKB_GSO_TCPV4   != (NETIF_F_TSO >> NETIF_F_GSO_SHIFT));
	BUILD_BUG_ON(SKB_GSO_DODGY   != (NETIF_F_GSO_ROBUST >> NETIF_F_GSO_SHIFT));
	BUILD_BUG_ON(SKB_GSO_TCP_ECN != (NETIF_F_TSO_ECN >> NETIF_F_GSO_SHIFT));
	BUILD_BUG_ON(SKB_GSO_TCP_FIXEDID != (NETIF_F_TSO_MANGLEID >> NETIF_F_GSO_SHIFT));
	BUILD_BUG_ON(SKB_GSO_TCPV6   != (NETIF_F_TSO6 >> NETIF_F_GSO_SHIFT));
	BUILD_BUG_ON(SKB_GSO_FCOE    != (NETIF_F_FSO >> NETIF_F_GSO_SHIFT));
	BUILD_BUG_ON(SKB_GSO_GRE     != (NETIF_F_GSO_GRE >> NETIF_F_GSO_SHIFT));
	BUILD_BUG_ON(SKB_GSO_GRE_CSUM != (NETIF_F_GSO_GRE_CSUM >> NETIF_F_GSO_SHIFT));
	BUILD_BUG_ON(SKB_GSO_IPXIP4  != (NETIF_F_GSO_IPXIP4 >> NETIF_F_GSO_SHIFT));
	BUILD_BUG_ON(SKB_GSO_IPXIP6  != (NETIF_F_GSO_IPXIP6 >> NETIF_F_GSO_SHIFT));
	BUILD_BUG_ON(SKB_GSO_UDP_TUNNEL != (NETIF_F_GSO_UDP_TUNNEL >> NETIF_F_GSO_SHIFT));
	BUILD_BUG_ON(SKB_GSO_UDP_TUNNEL_CSUM != (NETIF_F_GSO_UDP_TUNNEL_CSUM >> NETIF_F_GSO_SHIFT));
	BUILD_BUG_ON(SKB_GSO_PARTIAL != (NETIF_F_GSO_PARTIAL >> NETIF_F_GSO_SHIFT));
	BUILD_BUG_ON(SKB_GSO_TUNNEL_REMCSUM != (NETIF_F_GSO_TUNNEL_REMCSUM >> NETIF_F_GSO_SHIFT));
	BUILD_BUG_ON(SKB_GSO_SCTP    != (NETIF_F_GSO_SCTP >> NETIF_F_GSO_SHIFT));
	BUILD_BUG_ON(SKB_GSO_ESP != (NETIF_F_GSO_ESP >> NETIF_F_GSO_SHIFT));
	BUILD_BUG_ON(SKB_GSO_UDP != (NETIF_F_GSO_UDP >> NETIF_F_GSO_SHIFT));
	BUILD_BUG_ON(SKB_GSO_UDP_L4 != (NETIF_F_GSO_UDP_L4 >> NETIF_F_GSO_SHIFT));

	return (features & feature) == feature;
}

static inline bool skb_gso_ok(struct sk_buff *skb, netdev_features_t features)
{
	return net_gso_ok(features, skb_shinfo(skb)->gso_type) &&
	       (!skb_has_frag_list(skb) || (features & NETIF_F_FRAGLIST));
}

static inline bool netif_needs_gso(struct sk_buff *skb,
				   netdev_features_t features)
{
	return skb_is_gso(skb) && (!skb_gso_ok(skb, features) ||
		unlikely((skb->ip_summed != CHECKSUM_PARTIAL) &&
			 (skb->ip_summed != CHECKSUM_UNNECESSARY)));
}

static inline void netif_set_gso_max_size(struct net_device *dev,
					  unsigned int size)
{
	dev->gso_max_size = size;
}

static inline void skb_gso_error_unwind(struct sk_buff *skb, __be16 protocol,
					int pulled_hlen, u16 mac_offset,
					int mac_len)
{
	skb->protocol = protocol;
	skb->encapsulation = 1;
	skb_push(skb, pulled_hlen);
	skb_reset_transport_header(skb);
	skb->mac_header = mac_offset;
	skb->network_header = skb->mac_header + mac_len;
	skb->mac_len = mac_len;
}

static inline bool netif_is_macsec(const struct net_device *dev)
{
	return dev->priv_flags & IFF_MACSEC;
}

static inline bool netif_is_macvlan(const struct net_device *dev)
{
	return dev->priv_flags & IFF_MACVLAN;
}

//网络设备是否为macvlan port
static inline bool netif_is_macvlan_port(const struct net_device *dev)
{
	return dev->priv_flags & IFF_MACVLAN_PORT;
}

static inline bool netif_is_bond_master(const struct net_device *dev)
{
	return dev->flags & IFF_MASTER && dev->priv_flags & IFF_BONDING;
}

static inline bool netif_is_bond_slave(const struct net_device *dev)
{
	return dev->flags & IFF_SLAVE && dev->priv_flags & IFF_BONDING;
}

static inline bool netif_supports_nofcs(struct net_device *dev)
{
	return dev->priv_flags & IFF_SUPP_NOFCS;
}

static inline bool netif_has_l3_rx_handler(const struct net_device *dev)
{
	return dev->priv_flags & IFF_L3MDEV_RX_HANDLER;
}

static inline bool netif_is_l3_master(const struct net_device *dev)
{
	return dev->priv_flags & IFF_L3MDEV_MASTER;
}

static inline bool netif_is_l3_slave(const struct net_device *dev)
{
	return dev->priv_flags & IFF_L3MDEV_SLAVE;
}

static inline bool netif_is_bridge_master(const struct net_device *dev)
{
	return dev->priv_flags & IFF_EBRIDGE;
}

//接口是否从属于桥
static inline bool netif_is_bridge_port(const struct net_device *dev)
{
	return dev->priv_flags & IFF_BRIDGE_PORT;
}

static inline bool netif_is_ovs_master(const struct net_device *dev)
{
	return dev->priv_flags & IFF_OPENVSWITCH;
}

static inline bool netif_is_ovs_port(const struct net_device *dev)
{
	return dev->priv_flags & IFF_OVS_DATAPATH;
}

static inline bool netif_is_team_master(const struct net_device *dev)
{
	return dev->priv_flags & IFF_TEAM;
}

static inline bool netif_is_team_port(const struct net_device *dev)
{
	return dev->priv_flags & IFF_TEAM_PORT;
}

static inline bool netif_is_lag_master(const struct net_device *dev)
{
	return netif_is_bond_master(dev) || netif_is_team_master(dev);
}

static inline bool netif_is_lag_port(const struct net_device *dev)
{
	return netif_is_bond_slave(dev) || netif_is_team_port(dev);
}

static inline bool netif_is_rxfh_configured(const struct net_device *dev)
{
	return dev->priv_flags & IFF_RXFH_CONFIGURED;
}

static inline bool netif_is_failover(const struct net_device *dev)
{
	return dev->priv_flags & IFF_FAILOVER;
}

static inline bool netif_is_failover_slave(const struct net_device *dev)
{
	return dev->priv_flags & IFF_FAILOVER_SLAVE;
}

/* This device needs to keep skb dst for qdisc enqueue or ndo_start_xmit() */
static inline void netif_keep_dst(struct net_device *dev)
{
	dev->priv_flags &= ~(IFF_XMIT_DST_RELEASE | IFF_XMIT_DST_RELEASE_PERM);
}

/* return true if dev can't cope with mtu frames that need vlan tag insertion */
static inline bool netif_reduces_vlan_mtu(struct net_device *dev)
{
	/* TODO: reserve and use an additional IFF bit, if we get more users */
	return dev->priv_flags & IFF_MACSEC;
}

extern struct pernet_operations __net_initdata loopback_net_ops;

/* Logging, debugging and troubleshooting/diagnostic helpers. */

/* netdev_printk helpers, similar to dev_printk */

static inline const char *netdev_name(const struct net_device *dev)
{
	if (!dev->name[0] || strchr(dev->name, '%'))
		return "(unnamed net_device)";
	return dev->name;
}

static inline bool netdev_unregistering(const struct net_device *dev)
{
	return dev->reg_state == NETREG_UNREGISTERING;
}

static inline const char *netdev_reg_state(const struct net_device *dev)
{
	switch (dev->reg_state) {
	case NETREG_UNINITIALIZED: return " (uninitialized)";
	case NETREG_REGISTERED: return "";
	case NETREG_UNREGISTERING: return " (unregistering)";
	case NETREG_UNREGISTERED: return " (unregistered)";
	case NETREG_RELEASED: return " (released)";
	case NETREG_DUMMY: return " (dummy)";
	}

	WARN_ONCE(1, "%s: unknown reg_state %d\n", dev->name, dev->reg_state);
	return " (unknown)";
}

__printf(3, 4) __cold
void netdev_printk(const char *level, const struct net_device *dev,
		   const char *format, ...);
__printf(2, 3) __cold
void netdev_emerg(const struct net_device *dev, const char *format, ...);
__printf(2, 3) __cold
void netdev_alert(const struct net_device *dev, const char *format, ...);
__printf(2, 3) __cold
void netdev_crit(const struct net_device *dev, const char *format, ...);
__printf(2, 3) __cold
void netdev_err(const struct net_device *dev, const char *format, ...);
__printf(2, 3) __cold
void netdev_warn(const struct net_device *dev, const char *format, ...);
__printf(2, 3) __cold
void netdev_notice(const struct net_device *dev, const char *format, ...);
__printf(2, 3) __cold
void netdev_info(const struct net_device *dev, const char *format, ...);

#define netdev_level_once(level, dev, fmt, ...)			\
do {								\
	static bool __print_once __read_mostly;			\
								\
	if (!__print_once) {					\
		__print_once = true;				\
		netdev_printk(level, dev, fmt, ##__VA_ARGS__);	\
	}							\
} while (0)

#define netdev_emerg_once(dev, fmt, ...) \
	netdev_level_once(KERN_EMERG, dev, fmt, ##__VA_ARGS__)
#define netdev_alert_once(dev, fmt, ...) \
	netdev_level_once(KERN_ALERT, dev, fmt, ##__VA_ARGS__)
#define netdev_crit_once(dev, fmt, ...) \
	netdev_level_once(KERN_CRIT, dev, fmt, ##__VA_ARGS__)
#define netdev_err_once(dev, fmt, ...) \
	netdev_level_once(KERN_ERR, dev, fmt, ##__VA_ARGS__)
#define netdev_warn_once(dev, fmt, ...) \
	netdev_level_once(KERN_WARNING, dev, fmt, ##__VA_ARGS__)
#define netdev_notice_once(dev, fmt, ...) \
	netdev_level_once(KERN_NOTICE, dev, fmt, ##__VA_ARGS__)
#define netdev_info_once(dev, fmt, ...) \
	netdev_level_once(KERN_INFO, dev, fmt, ##__VA_ARGS__)

#define MODULE_ALIAS_NETDEV(device) \
	MODULE_ALIAS("netdev-" device)

#if defined(CONFIG_DYNAMIC_DEBUG)
#define netdev_dbg(__dev, format, args...)			\
do {								\
	dynamic_netdev_dbg(__dev, format, ##args);		\
} while (0)
#elif defined(DEBUG)
#define netdev_dbg(__dev, format, args...)			\
	netdev_printk(KERN_DEBUG, __dev, format, ##args)
#else
#define netdev_dbg(__dev, format, args...)			\
({								\
	if (0)							\
		netdev_printk(KERN_DEBUG, __dev, format, ##args); \
})
#endif

#if defined(VERBOSE_DEBUG)
#define netdev_vdbg	netdev_dbg
#else

#define netdev_vdbg(dev, format, args...)			\
({								\
	if (0)							\
		netdev_printk(KERN_DEBUG, dev, format, ##args);	\
	0;							\
})
#endif

/*
 * netdev_WARN() acts like dev_printk(), but with the key difference
 * of using a WARN/WARN_ON to get the message out, including the
 * file/line information and a backtrace.
 */
#define netdev_WARN(dev, format, args...)			\
	WARN(1, "netdevice: %s%s: " format, netdev_name(dev),	\
	     netdev_reg_state(dev), ##args)

#define netdev_WARN_ONCE(dev, format, args...)				\
	WARN_ONCE(1, "netdevice: %s%s: " format, netdev_name(dev),	\
		  netdev_reg_state(dev), ##args)

/* netif printk helpers, similar to netdev_printk */

#define netif_printk(priv, type, level, dev, fmt, args...)	\
do {					  			\
	if (netif_msg_##type(priv))				\
		netdev_printk(level, (dev), fmt, ##args);	\
} while (0)

#define netif_level(level, priv, type, dev, fmt, args...)	\
do {								\
	if (netif_msg_##type(priv))				\
		netdev_##level(dev, fmt, ##args);		\
} while (0)

#define netif_emerg(priv, type, dev, fmt, args...)		\
	netif_level(emerg, priv, type, dev, fmt, ##args)
#define netif_alert(priv, type, dev, fmt, args...)		\
	netif_level(alert, priv, type, dev, fmt, ##args)
#define netif_crit(priv, type, dev, fmt, args...)		\
	netif_level(crit, priv, type, dev, fmt, ##args)
#define netif_err(priv, type, dev, fmt, args...)		\
	netif_level(err, priv, type, dev, fmt, ##args)
#define netif_warn(priv, type, dev, fmt, args...)		\
	netif_level(warn, priv, type, dev, fmt, ##args)
#define netif_notice(priv, type, dev, fmt, args...)		\
	netif_level(notice, priv, type, dev, fmt, ##args)
#define netif_info(priv, type, dev, fmt, args...)		\
	netif_level(info, priv, type, dev, fmt, ##args)

#if defined(CONFIG_DYNAMIC_DEBUG)
#define netif_dbg(priv, type, netdev, format, args...)		\
do {								\
	if (netif_msg_##type(priv))				\
		dynamic_netdev_dbg(netdev, format, ##args);	\
} while (0)
#elif defined(DEBUG)
#define netif_dbg(priv, type, dev, format, args...)		\
	netif_printk(priv, type, KERN_DEBUG, dev, format, ##args)
#else
#define netif_dbg(priv, type, dev, format, args...)			\
({									\
	if (0)								\
		netif_printk(priv, type, KERN_DEBUG, dev, format, ##args); \
	0;								\
})
#endif

/* if @cond then downgrade to debug, else print at @level */
#define netif_cond_dbg(priv, type, netdev, cond, level, fmt, args...)     \
	do {                                                              \
		if (cond)                                                 \
			netif_dbg(priv, type, netdev, fmt, ##args);       \
		else                                                      \
			netif_ ## level(priv, type, netdev, fmt, ##args); \
	} while (0)

#if defined(VERBOSE_DEBUG)
#define netif_vdbg	netif_dbg
#else
#define netif_vdbg(priv, type, dev, format, args...)		\
({								\
	if (0)							\
		netif_printk(priv, type, KERN_DEBUG, dev, format, ##args); \
	0;							\
})
#endif

/*
 *	The list of packet types we will receive (as opposed to discard)
 *	and the routines to invoke.
 *
 *	Why 16. Because with 16 the only overlap we get on a hash of the
 *	low nibble of the protocol value is RARP/SNAP/X.25.
 *
 *		0800	IP
 *		0001	802.3
 *		0002	AX.25
 *		0004	802.2
 *		8035	RARP
 *		0005	SNAP
 *		0805	X.25
 *		0806	ARP
 *		8137	IPX
 *		0009	Localtalk
 *		86DD	IPv6
 */
#define PTYPE_HASH_SIZE	(16)
#define PTYPE_HASH_MASK	(PTYPE_HASH_SIZE - 1)

extern struct net_device *blackhole_netdev;

#endif	/* _LINUX_NETDEVICE_H */<|MERGE_RESOLUTION|>--- conflicted
+++ resolved
@@ -1918,26 +1918,17 @@
 	unsigned char		if_port;
 	unsigned char		dma;
 
-<<<<<<< HEAD
+	/* Note : dev->mtu is often read without holding a lock.
+	 * Writers usually hold RTNL.
+	 * It is recommended to use READ_ONCE() to annotate the reads,
+	 * and to use WRITE_ONCE() to annotate the writes.
+	 */
 	unsigned int		mtu;//设置的mtu
 	unsigned int		min_mtu;//设置最小mtu
 	unsigned int		max_mtu;//设置最大mtu
 	unsigned short		type;//设备类型（例如ARPHRD_ETHER）
 	unsigned short		hard_header_len;//协议头部长度（例如以太头为14）
 	unsigned char		min_header_len;//最小协议头部长度
-=======
-	/* Note : dev->mtu is often read without holding a lock.
-	 * Writers usually hold RTNL.
-	 * It is recommended to use READ_ONCE() to annotate the reads,
-	 * and to use WRITE_ONCE() to annotate the writes.
-	 */
-	unsigned int		mtu;
-	unsigned int		min_mtu;
-	unsigned int		max_mtu;
-	unsigned short		type;
-	unsigned short		hard_header_len;
-	unsigned char		min_header_len;
->>>>>>> e42617b8
 
 	unsigned short		needed_headroom;
 	unsigned short		needed_tailroom;
@@ -4206,13 +4197,7 @@
 				    unsigned char name_assign_type,
 				    void (*setup)(struct net_device *),
 				    unsigned int txqs, unsigned int rxqs);
-<<<<<<< HEAD
-int dev_get_valid_name(struct net *net, struct net_device *dev,
-		       const char *name);
-
 //申请名称为name的网络设备，默认rx,tx队列数均为1
-=======
->>>>>>> e42617b8
 #define alloc_netdev(sizeof_priv, name, name_assign_type, setup) \
 	alloc_netdev_mqs(sizeof_priv, name, name_assign_type, setup, 1, 1)
 
