--- conflicted
+++ resolved
@@ -684,12 +684,8 @@
 	//数长数组长度
 	unsigned int len;
 	struct rcu_head rcu;
-<<<<<<< HEAD
 	/*变长数组，每个索引下存放一个cpu,负责队列收取*/
-	u16 cpus[0];
-=======
 	u16 cpus[];
->>>>>>> b032227c
 };
 #define RPS_MAP_SIZE(_num) (sizeof(struct rps_map) + ((_num) * sizeof(u16)))
 
