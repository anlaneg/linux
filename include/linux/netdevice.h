/* SPDX-License-Identifier: GPL-2.0-or-later */
/*
 * INET		An implementation of the TCP/IP protocol suite for the LINUX
 *		operating system.  INET is implemented using the  BSD Socket
 *		interface as the means of communication with the user level.
 *
 *		Definitions for the Interfaces handler.
 *
 * Version:	@(#)dev.h	1.0.10	08/12/93
 *
 * Authors:	Ross Biro
 *		Fred N. van Kempen, <waltje@uWalt.NL.Mugnet.ORG>
 *		Corey Minyard <wf-rch!minyard@relay.EU.net>
 *		Donald J. Becker, <becker@cesdis.gsfc.nasa.gov>
 *		Alan Cox, <alan@lxorguk.ukuu.org.uk>
 *		Bjorn Ekwall. <bj0rn@blox.se>
 *              Pekka Riikonen <priikone@poseidon.pspt.fi>
 *
 *		Moved to /usr/include/linux for NET3
 */
#ifndef _LINUX_NETDEVICE_H
#define _LINUX_NETDEVICE_H

#include <linux/timer.h>
#include <linux/bug.h>
#include <linux/delay.h>
#include <linux/atomic.h>
#include <linux/prefetch.h>
#include <asm/cache.h>
#include <asm/byteorder.h>

#include <linux/percpu.h>
#include <linux/rculist.h>
#include <linux/workqueue.h>
#include <linux/dynamic_queue_limits.h>

#include <net/net_namespace.h>
#ifdef CONFIG_DCB
#include <net/dcbnl.h>
#endif
#include <net/netprio_cgroup.h>
#include <net/xdp.h>

#include <linux/netdev_features.h>
#include <linux/neighbour.h>
#include <uapi/linux/netdevice.h>
#include <uapi/linux/if_bonding.h>
#include <uapi/linux/pkt_cls.h>
#include <linux/hashtable.h>

struct netpoll_info;
struct device;
struct ethtool_ops;
struct phy_device;
struct dsa_port;
struct ip_tunnel_parm;
struct macsec_context;
struct macsec_ops;

struct sfp_bus;
/* 802.11 specific */
struct wireless_dev;
/* 802.15.4 specific */
struct wpan_dev;
struct mpls_dev;
/* UDP Tunnel offloads */
struct udp_tunnel_info;
struct udp_tunnel_nic_info;
struct udp_tunnel_nic;
struct bpf_prog;
struct xdp_buff;

void synchronize_net(void);
void netdev_set_default_ethtool_ops(struct net_device *dev,
				    const struct ethtool_ops *ops);

/* Backlog congestion levels */
#define NET_RX_SUCCESS		0	/* keep 'em coming, baby */
#define NET_RX_DROP		1	/* packet dropped */

#define MAX_NEST_DEV 8

/*
 * Transmit return codes: transmit return codes originate from three different
 * namespaces:
 *
 * - qdisc return codes
 * - driver transmit return codes
 * - errno values
 *
 * Drivers are allowed to return any one of those in their hard_start_xmit()
 * function. Real network devices commonly used with qdiscs should only return
 * the driver transmit return codes though - when qdiscs are used, the actual
 * transmission happens asynchronously, so the value is not propagated to
 * higher layers. Virtual network devices transmit synchronously; in this case
 * the driver transmit return codes are consumed by dev_queue_xmit(), and all
 * others are propagated to higher layers.
 */

/* qdisc ->enqueue() return codes. */
#define NET_XMIT_SUCCESS	0x00
#define NET_XMIT_DROP		0x01	/* skb dropped			*/
#define NET_XMIT_CN		0x02	/* congestion notification	*/
#define NET_XMIT_MASK		0x0f	/* qdisc flags in net/sch_generic.h */

/* NET_XMIT_CN is special. It does not guarantee that this packet is lost. It
 * indicates that the device will soon be dropping packets, or already drops
 * some packets of the same priority; prompting us to send less aggressively. */
#define net_xmit_eval(e)	((e) == NET_XMIT_CN ? 0 : (e))
#define net_xmit_errno(e)	((e) != NET_XMIT_CN ? -ENOBUFS : 0)

/* Driver transmit return codes */
#define NETDEV_TX_MASK		0xf0

enum netdev_tx {
	__NETDEV_TX_MIN	 = INT_MIN,	/* make sure enum is signed */
	NETDEV_TX_OK	 = 0x00,	/* driver took care of packet */
	NETDEV_TX_BUSY	 = 0x10,	/* driver tx path was busy*/
};
typedef enum netdev_tx netdev_tx_t;

/*
 * Current order: NETDEV_TX_MASK > NET_XMIT_MASK >= 0 is significant;
 * hard_start_xmit() return < NET_XMIT_MASK means skb was consumed.
 */
static inline bool dev_xmit_complete(int rc)
{
	/*
	 * Positive cases with an skb consumed by a driver:
	 * - successful transmission (rc == NETDEV_TX_OK)
	 * - error while transmitting (rc < 0)
	 * - error while queueing to a different device (rc & NET_XMIT_MASK)
	 */
	if (likely(rc < NET_XMIT_MASK))
		return true;

	return false;
}

/*
 *	Compute the worst-case header length according to the protocols
 *	used.
 */

#if defined(CONFIG_HYPERV_NET)
# define LL_MAX_HEADER 128
#elif defined(CONFIG_WLAN) || IS_ENABLED(CONFIG_AX25)
# if defined(CONFIG_MAC80211_MESH)
#  define LL_MAX_HEADER 128
# else
#  define LL_MAX_HEADER 96
# endif
#else
# define LL_MAX_HEADER 32
#endif

#if !IS_ENABLED(CONFIG_NET_IPIP) && !IS_ENABLED(CONFIG_NET_IPGRE) && \
    !IS_ENABLED(CONFIG_IPV6_SIT) && !IS_ENABLED(CONFIG_IPV6_TUNNEL)
#define MAX_HEADER LL_MAX_HEADER
#else
#define MAX_HEADER (LL_MAX_HEADER + 48)
#endif

/*
 *	Old network device statistics. Fields are native words
 *	(unsigned long) so they can be read and written atomically.
 */

struct net_device_stats {
	unsigned long	rx_packets;
	unsigned long	tx_packets;
	unsigned long	rx_bytes;
	unsigned long	tx_bytes;
	unsigned long	rx_errors;
	unsigned long	tx_errors;
	unsigned long	rx_dropped;
	unsigned long	tx_dropped;
	unsigned long	multicast;
	unsigned long	collisions;
	unsigned long	rx_length_errors;
	unsigned long	rx_over_errors;
	unsigned long	rx_crc_errors;
	unsigned long	rx_frame_errors;
	unsigned long	rx_fifo_errors;
	unsigned long	rx_missed_errors;
	unsigned long	tx_aborted_errors;
	unsigned long	tx_carrier_errors;
	unsigned long	tx_fifo_errors;
	unsigned long	tx_heartbeat_errors;
	unsigned long	tx_window_errors;
	unsigned long	rx_compressed;
	unsigned long	tx_compressed;
};


#include <linux/cache.h>
#include <linux/skbuff.h>

#ifdef CONFIG_RPS
#include <linux/static_key.h>
extern struct static_key_false rps_needed;
extern struct static_key_false rfs_needed;
#endif

struct neighbour;
struct neigh_parms;
struct sk_buff;

struct netdev_hw_addr {
	struct list_head	list;//连接点
	unsigned char		addr[MAX_ADDR_LEN];//硬件地址
	unsigned char		type;//硬件地址类型
#define NETDEV_HW_ADDR_T_LAN		1 //以太网地址
#define NETDEV_HW_ADDR_T_SAN		2
#define NETDEV_HW_ADDR_T_UNICAST	3
#define NETDEV_HW_ADDR_T_MULTICAST	4
	bool			global_use;
	int			sync_cnt;
	int			refcount;
	int			synced;
	struct rcu_head		rcu_head;
};

struct netdev_hw_addr_list {
	struct list_head	list;
	int			count;//list长度
};

#define netdev_hw_addr_list_count(l) ((l)->count)
#define netdev_hw_addr_list_empty(l) (netdev_hw_addr_list_count(l) == 0)
#define netdev_hw_addr_list_for_each(ha, l) \
	list_for_each_entry(ha, &(l)->list, list)

#define netdev_uc_count(dev) netdev_hw_addr_list_count(&(dev)->uc)
#define netdev_uc_empty(dev) netdev_hw_addr_list_empty(&(dev)->uc)
#define netdev_for_each_uc_addr(ha, dev) \
	netdev_hw_addr_list_for_each(ha, &(dev)->uc)

#define netdev_mc_count(dev) netdev_hw_addr_list_count(&(dev)->mc)
#define netdev_mc_empty(dev) netdev_hw_addr_list_empty(&(dev)->mc)
#define netdev_for_each_mc_addr(ha, dev) \
	netdev_hw_addr_list_for_each(ha, &(dev)->mc)

struct hh_cache {
	unsigned int	hh_len;//头长度
	seqlock_t	hh_lock;

	/* cached hardware header; allow for machine alignment needs.        */
#define HH_DATA_MOD	16
	//hh保存时，沿hh_data的尾部保存，故此宏计算hh_data需要空出多少字节
#define HH_DATA_OFF(__len) \
	(HH_DATA_MOD - (((__len - 1) & (HH_DATA_MOD - 1)) + 1))
	//计算__len对齐后的长度
#define HH_DATA_ALIGN(__len) \
	(((__len)+(HH_DATA_MOD-1))&~(HH_DATA_MOD - 1))
	//用于缓存硬件头
	unsigned long	hh_data[HH_DATA_ALIGN(LL_MAX_HEADER) / sizeof(long)];
};

/* Reserve HH_DATA_MOD byte-aligned hard_header_len, but at least that much.
 * Alternative is:
 *   dev->hard_header_len ? (dev->hard_header_len +
 *                           (HH_DATA_MOD - 1)) & ~(HH_DATA_MOD - 1) : 0
 *
 * We could use other alignment values, but we must maintain the
 * relationship HH alignment <= LL alignment.
 */
#define LL_RESERVED_SPACE(dev) \
	((((dev)->hard_header_len+(dev)->needed_headroom)&~(HH_DATA_MOD - 1)) + HH_DATA_MOD)
#define LL_RESERVED_SPACE_EXTRA(dev,extra) \
	((((dev)->hard_header_len+(dev)->needed_headroom+(extra))&~(HH_DATA_MOD - 1)) + HH_DATA_MOD)

struct header_ops {
	//在skb->data所在位置的前面创建一个协议头
	int	(*create) (struct sk_buff *skb, struct net_device *dev,
			   unsigned short type, const void *daddr,
			   const void *saddr, unsigned int len);
	//解析硬件地址
	int	(*parse)(const struct sk_buff *skb, unsigned char *haddr);
	//缓存硬件地址到hardware header中
	int	(*cache)(const struct neighbour *neigh, struct hh_cache *hh, __be16 type);
	//更新缓存内容
	void	(*cache_update)(struct hh_cache *hh,
				const struct net_device *dev,
				const unsigned char *haddr);
	bool	(*validate)(const char *ll_header, unsigned int len);
	//解析帧类型
	__be16	(*parse_protocol)(const struct sk_buff *skb);
};

/* These flag bits are private to the generic network queueing
 * layer; they may not be explicitly referenced by any other
 * code.
 */

enum netdev_state_t {
	__LINK_STATE_START,//设备已开启,处于running状态
	__LINK_STATE_PRESENT,//设备存在且有效未被删除
	__LINK_STATE_NOCARRIER,//物理层无法传输
	__LINK_STATE_LINKWATCH_PENDING,
	__LINK_STATE_DORMANT,
	__LINK_STATE_TESTING,
};


/*
 * This structure holds boot-time configured netdevice settings. They
 * are then used in the device probing.
 */
struct netdev_boot_setup {
	char name[IFNAMSIZ];
	struct ifmap map;
};
#define NETDEV_BOOT_SETUP_MAX 8

int __init netdev_boot_setup(char *str);

struct gro_list {
	struct list_head	list;
	//gro链上缓存的报文数
	int			count;
};

/*
 * size of gro hash buckets, must less than bit number of
 * napi_struct::gro_bitmask
 */
#define GRO_HASH_BUCKETS	8

/*
 * Structure for NAPI scheduling similar to tasklet but with weighting
 */
struct napi_struct {
	/* The poll_list must only be managed by the entity which
	 * changes the state of the NAPI_STATE_SCHED bit.  This means
	 * whoever atomically sets that bit can add this napi_struct
	 * to the per-CPU poll_list, and whoever clears that bit
	 * can remove from the list right before clearing the bit.
	 */
	struct list_head	poll_list;

	unsigned long		state;
	//最多一次可以收取多少个
	int			weight;
	int			defer_hard_irqs_count;
	unsigned long		gro_bitmask;
	//轮循函数，参数2为最多收取x个，来源于weight
	int			(*poll)(struct napi_struct *, int);
#ifdef CONFIG_NETPOLL
	int			poll_owner;
#endif
	//对应的设备
	struct net_device	*dev;
    //gro功能缓存的报文
	struct gro_list		gro_hash[GRO_HASH_BUCKETS];
	struct sk_buff		*skb;
	//用于挂接GRO_NORMAL类型的skb
	struct list_head	rx_list; /* Pending GRO_NORMAL skbs */
	//rx_list中的报文数目
	int			rx_count; /* length of rx_list */
	struct hrtimer		timer;
	struct list_head	dev_list;
	struct hlist_node	napi_hash_node;
	unsigned int		napi_id;
};

enum {
	NAPI_STATE_SCHED,		/* Poll is scheduled */
	NAPI_STATE_MISSED,		/* reschedule a napi */
	NAPI_STATE_DISABLE,		/* Disable pending */
	NAPI_STATE_NPSVC,		/* Netpoll - don't dequeue from poll_list */
	NAPI_STATE_LISTED,		/* NAPI added to system lists */
	NAPI_STATE_NO_BUSY_POLL,	/* Do not add in napi_hash, no busy polling */
	NAPI_STATE_IN_BUSY_POLL,	/* sk_busy_loop() owns this NAPI */
	NAPI_STATE_PREFER_BUSY_POLL,	/* prefer busy-polling over softirq processing*/
};

enum {
<<<<<<< HEAD
	NAPIF_STATE_SCHED	 = BIT(NAPI_STATE_SCHED),
	NAPIF_STATE_MISSED	 = BIT(NAPI_STATE_MISSED),
	NAPIF_STATE_DISABLE	 = BIT(NAPI_STATE_DISABLE),//禁止调度
	NAPIF_STATE_NPSVC	 = BIT(NAPI_STATE_NPSVC),
	NAPIF_STATE_LISTED	 = BIT(NAPI_STATE_LISTED),
	NAPIF_STATE_NO_BUSY_POLL = BIT(NAPI_STATE_NO_BUSY_POLL),
	NAPIF_STATE_IN_BUSY_POLL = BIT(NAPI_STATE_IN_BUSY_POLL),
=======
	NAPIF_STATE_SCHED		= BIT(NAPI_STATE_SCHED),
	NAPIF_STATE_MISSED		= BIT(NAPI_STATE_MISSED),
	NAPIF_STATE_DISABLE		= BIT(NAPI_STATE_DISABLE),
	NAPIF_STATE_NPSVC		= BIT(NAPI_STATE_NPSVC),
	NAPIF_STATE_LISTED		= BIT(NAPI_STATE_LISTED),
	NAPIF_STATE_NO_BUSY_POLL	= BIT(NAPI_STATE_NO_BUSY_POLL),
	NAPIF_STATE_IN_BUSY_POLL	= BIT(NAPI_STATE_IN_BUSY_POLL),
	NAPIF_STATE_PREFER_BUSY_POLL	= BIT(NAPI_STATE_PREFER_BUSY_POLL),
>>>>>>> e71ba945
};

enum gro_result {
	GRO_MERGED,
	GRO_MERGED_FREE,
	GRO_HELD,
	GRO_NORMAL,
	GRO_DROP,
	GRO_CONSUMED,
};
typedef enum gro_result gro_result_t;

/*
 * enum rx_handler_result - Possible return values for rx_handlers.
 * @RX_HANDLER_CONSUMED: skb was consumed by rx_handler, do not process it
 * further.
 * @RX_HANDLER_ANOTHER: Do another round in receive path. This is indicated in
 * case skb->dev was changed by rx_handler.
 * @RX_HANDLER_EXACT: Force exact delivery, no wildcard.
 * @RX_HANDLER_PASS: Do nothing, pass the skb as if no rx_handler was called.
 *
 * rx_handlers are functions called from inside __netif_receive_skb(), to do
 * special processing of the skb, prior to delivery to protocol handlers.
 *
 * Currently, a net_device can only have a single rx_handler registered. Trying
 * to register a second rx_handler will return -EBUSY.
 *
 * To register a rx_handler on a net_device, use netdev_rx_handler_register().
 * To unregister a rx_handler on a net_device, use
 * netdev_rx_handler_unregister().
 *
 * Upon return, rx_handler is expected to tell __netif_receive_skb() what to
 * do with the skb.
 *
 * If the rx_handler consumed the skb in some way, it should return
 * RX_HANDLER_CONSUMED. This is appropriate when the rx_handler arranged for
 * the skb to be delivered in some other way.
 *
 * If the rx_handler changed skb->dev, to divert the skb to another
 * net_device, it should return RX_HANDLER_ANOTHER. The rx_handler for the
 * new device will be called if it exists.
 *
 * If the rx_handler decides the skb should be ignored, it should return
 * RX_HANDLER_EXACT. The skb will only be delivered to protocol handlers that
 * are registered on exact device (ptype->dev == skb->dev).
 *
 * If the rx_handler didn't change skb->dev, but wants the skb to be normally
 * delivered, it should return RX_HANDLER_PASS.
 *
 * A device without a registered rx_handler will behave as if rx_handler
 * returned RX_HANDLER_PASS.
 */

enum rx_handler_result {
	RX_HANDLER_CONSUMED,
	RX_HANDLER_ANOTHER,
	RX_HANDLER_EXACT,
	RX_HANDLER_PASS,
};
typedef enum rx_handler_result rx_handler_result_t;
typedef rx_handler_result_t rx_handler_func_t(struct sk_buff **pskb);

void __napi_schedule(struct napi_struct *n);
void __napi_schedule_irqoff(struct napi_struct *n);

static inline bool napi_disable_pending(struct napi_struct *n)
{
	return test_bit(NAPI_STATE_DISABLE, &n->state);
}

static inline bool napi_prefer_busy_poll(struct napi_struct *n)
{
	return test_bit(NAPI_STATE_PREFER_BUSY_POLL, &n->state);
}

bool napi_schedule_prep(struct napi_struct *n);

/**
 *	napi_schedule - schedule NAPI poll
 *	@n: NAPI context
 *
 * Schedule NAPI poll routine to be called if it is not already
 * running.
 */
//n会被加入到poll列表，并进行轮循
static inline void napi_schedule(struct napi_struct *n)
{
	if (napi_schedule_prep(n))
		__napi_schedule(n);
}

/**
 *	napi_schedule_irqoff - schedule NAPI poll
 *	@n: NAPI context
 *
 * Variant of napi_schedule(), assuming hard irqs are masked.
 */
static inline void napi_schedule_irqoff(struct napi_struct *n)
{
	if (napi_schedule_prep(n))
		__napi_schedule_irqoff(n);
}

/* Try to reschedule poll. Called by dev->poll() after napi_complete().  */
static inline bool napi_reschedule(struct napi_struct *napi)
{
	if (napi_schedule_prep(napi)) {
		__napi_schedule(napi);
		return true;
	}
	return false;
}

bool napi_complete_done(struct napi_struct *n, int work_done);
/**
 *	napi_complete - NAPI processing complete
 *	@n: NAPI context
 *
 * Mark NAPI processing as complete.
 * Consider using napi_complete_done() instead.
 * Return false if device should avoid rearming interrupts.
 */
static inline bool napi_complete(struct napi_struct *n)
{
	return napi_complete_done(n, 0);
}

/**
 *	napi_disable - prevent NAPI from scheduling
 *	@n: NAPI context
 *
 * Stop NAPI from being scheduled on this context.
 * Waits till any outstanding processing completes.
 */
void napi_disable(struct napi_struct *n);

/**
 *	napi_enable - enable NAPI scheduling
 *	@n: NAPI context
 *
 * Resume NAPI from being scheduled on this context.
 * Must be paired with napi_disable.
 */
static inline void napi_enable(struct napi_struct *n)
{
	BUG_ON(!test_bit(NAPI_STATE_SCHED, &n->state));
	smp_mb__before_atomic();
	clear_bit(NAPI_STATE_SCHED, &n->state);//开启napi调度
	clear_bit(NAPI_STATE_NPSVC, &n->state);
}

/**
 *	napi_synchronize - wait until NAPI is not running
 *	@n: NAPI context
 *
 * Wait until NAPI is done being scheduled on this context.
 * Waits till any outstanding processing completes but
 * does not disable future activations.
 */
static inline void napi_synchronize(const struct napi_struct *n)
{
	if (IS_ENABLED(CONFIG_SMP))
		while (test_bit(NAPI_STATE_SCHED, &n->state))
			msleep(1);//等待被标记为state_sched,等待可运行
	else
		barrier();
}

/**
 *	napi_if_scheduled_mark_missed - if napi is running, set the
 *	NAPIF_STATE_MISSED
 *	@n: NAPI context
 *
 * If napi is running, set the NAPIF_STATE_MISSED, and return true if
 * NAPI is scheduled.
 **/
static inline bool napi_if_scheduled_mark_missed(struct napi_struct *n)
{
	unsigned long val, new;

	do {
		val = READ_ONCE(n->state);
		if (val & NAPIF_STATE_DISABLE)
			return true;

		if (!(val & NAPIF_STATE_SCHED))
			return false;

		new = val | NAPIF_STATE_MISSED;
	} while (cmpxchg(&n->state, val, new) != val);

	return true;
}

enum netdev_queue_state_t {
	__QUEUE_STATE_DRV_XOFF,
	__QUEUE_STATE_STACK_XOFF,
	__QUEUE_STATE_FROZEN,
};

#define QUEUE_STATE_DRV_XOFF	(1 << __QUEUE_STATE_DRV_XOFF)
#define QUEUE_STATE_STACK_XOFF	(1 << __QUEUE_STATE_STACK_XOFF)
#define QUEUE_STATE_FROZEN	(1 << __QUEUE_STATE_FROZEN)

#define QUEUE_STATE_ANY_XOFF	(QUEUE_STATE_DRV_XOFF | QUEUE_STATE_STACK_XOFF)
#define QUEUE_STATE_ANY_XOFF_OR_FROZEN (QUEUE_STATE_ANY_XOFF | \
					QUEUE_STATE_FROZEN)
#define QUEUE_STATE_DRV_XOFF_OR_FROZEN (QUEUE_STATE_DRV_XOFF | \
					QUEUE_STATE_FROZEN)

/*
 * __QUEUE_STATE_DRV_XOFF is used by drivers to stop the transmit queue.  The
 * netif_tx_* functions below are used to manipulate this flag.  The
 * __QUEUE_STATE_STACK_XOFF flag is used by the stack to stop the transmit
 * queue independently.  The netif_xmit_*stopped functions below are called
 * to check if the queue has been stopped by the driver or stack (either
 * of the XOFF bits are set in the state).  Drivers should not need to call
 * netif_xmit*stopped functions, they should only be using netif_tx_*.
 */

struct netdev_queue {
/*
 * read-mostly part
 */
	struct net_device	*dev;//此队列属于哪个网络设备
	struct Qdisc __rcu	*qdisc;//队列调度器（qdisc = queueing discipline 排队规则)
	struct Qdisc		*qdisc_sleeping;//ingress对应的qdisc
#ifdef CONFIG_SYSFS
	struct kobject		kobj;
#endif
#if defined(CONFIG_XPS) && defined(CONFIG_NUMA)
	int			numa_node;
#endif
	//队列的最大发送速率
	unsigned long		tx_maxrate;
	/*
	 * Number of TX timeouts for this queue
	 * (/sys/class/net/DEV/Q/trans_timeout)
	 */
	unsigned long		trans_timeout;

	/* Subordinate device that the queue has been assigned to */
	struct net_device	*sb_dev;
#ifdef CONFIG_XDP_SOCKETS
	struct xsk_buff_pool    *pool;
#endif
/*
 * write-mostly part
 */
	spinlock_t		_xmit_lock ____cacheline_aligned_in_smp;
	int			xmit_lock_owner;
	/*
	 * Time (in jiffies) of last Tx
	 */
	unsigned long		trans_start;

	unsigned long		state;

#ifdef CONFIG_BQL
	struct dql		dql;
#endif
} ____cacheline_aligned_in_smp;

extern int sysctl_fb_tunnels_only_for_init_net;
extern int sysctl_devconf_inherit_init_net;

/*
 * sysctl_fb_tunnels_only_for_init_net == 0 : For all netns
 *                                     == 1 : For initns only
 *                                     == 2 : For none.
 */
static inline bool net_has_fallback_tunnels(const struct net *net)
{
	return !IS_ENABLED(CONFIG_SYSCTL) ||
	       !sysctl_fb_tunnels_only_for_init_net ||
	       (net == &init_net && sysctl_fb_tunnels_only_for_init_net == 1);
}

static inline int netdev_queue_numa_node_read(const struct netdev_queue *q)
{
#if defined(CONFIG_XPS) && defined(CONFIG_NUMA)
	return q->numa_node;
#else
	return NUMA_NO_NODE;
#endif
}

static inline void netdev_queue_numa_node_write(struct netdev_queue *q, int node)
{
#if defined(CONFIG_XPS) && defined(CONFIG_NUMA)
	q->numa_node = node;
#endif
}

#ifdef CONFIG_RPS
/*
 * This structure holds an RPS map which can be of variable length.  The
 * map is an array of CPUs.
 */
struct rps_map {
	//数长数组长度
	unsigned int len;
	struct rcu_head rcu;
	/*变长数组，每个索引下存放一个cpu,负责队列收取*/
	u16 cpus[];
};
#define RPS_MAP_SIZE(_num) (sizeof(struct rps_map) + ((_num) * sizeof(u16)))

/*
 * The rps_dev_flow structure contains the mapping of a flow to a CPU, the
 * tail pointer for that CPU's input queue at the time of last enqueue, and
 * a hardware filter index.
 */
struct rps_dev_flow {
	u16 cpu;
	u16 filter;
	unsigned int last_qtail;
};
#define RPS_NO_FILTER 0xffff

/*
 * The rps_dev_flow_table structure contains a table of flow mappings.
 */
struct rps_dev_flow_table {
	unsigned int mask;
	struct rcu_head rcu;
	struct rps_dev_flow flows[];
};
#define RPS_DEV_FLOW_TABLE_SIZE(_num) (sizeof(struct rps_dev_flow_table) + \
    ((_num) * sizeof(struct rps_dev_flow)))

/*
 * The rps_sock_flow_table contains mappings of flows to the last CPU
 * on which they were processed by the application (set in recvmsg).
 * Each entry is a 32bit value. Upper part is the high-order bits
 * of flow hash, lower part is CPU number.
 * rps_cpu_mask is used to partition the space, depending on number of
 * possible CPUs : rps_cpu_mask = roundup_pow_of_two(nr_cpu_ids) - 1
 * For example, if 64 CPUs are possible, rps_cpu_mask = 0x3f,
 * meaning we use 32-6=26 bits for the hash.
 */
struct rps_sock_flow_table {
	u32	mask;//ents表的大小总是2的N次幂，这里的mask为size-1

	//保存在ents中的是hash(部分）+cpuid
	u32	ents[] ____cacheline_aligned_in_smp;
};
#define	RPS_SOCK_FLOW_TABLE_SIZE(_num) (offsetof(struct rps_sock_flow_table, ents[_num]))

#define RPS_NO_CPU 0xffff

extern u32 rps_cpu_mask;
extern struct rps_sock_flow_table __rcu *rps_sock_flow_table;

/*设置此hash可占用的flow_table位置及cpu_id*/
static inline void rps_record_sock_flow(struct rps_sock_flow_table *table,
					u32 hash)
{
	if (table && hash) {
	    /*取hash对应的table index*/
		unsigned int index = hash & table->mask;
		/*移除掉hash中cpu可用的mask部分，腾出空间存放当前cpu-id*/
		u32 val = hash & ~rps_cpu_mask;

		/* We only give a hint, preemption can change CPU under us */
		val |= raw_smp_processor_id();

		if (table->ents[index] != val)
			table->ents[index] = val;
	}
}

#ifdef CONFIG_RFS_ACCEL
bool rps_may_expire_flow(struct net_device *dev, u16 rxq_index, u32 flow_id,
			 u16 filter_id);
#endif
#endif /* CONFIG_RPS */

/* This structure contains an instance of an RX queue. */
struct netdev_rx_queue {
#ifdef CONFIG_RPS
    //指明此rx队列可接收的cpu map （来源于queueu/rx-%d/rps_cpus配置）
	struct rps_map __rcu		*rps_map;
	struct rps_dev_flow_table __rcu	*rps_flow_table;
#endif
	struct kobject			kobj;
	struct net_device		*dev;
	struct xdp_rxq_info		xdp_rxq;
#ifdef CONFIG_XDP_SOCKETS
	struct xsk_buff_pool            *pool;
#endif
} ____cacheline_aligned_in_smp;

/*
 * RX queue sysfs structures and functions.
 */
struct rx_queue_attribute {
	struct attribute attr;
	ssize_t (*show)(struct netdev_rx_queue *queue, char *buf);
	ssize_t (*store)(struct netdev_rx_queue *queue,
			 const char *buf, size_t len);
};

#ifdef CONFIG_XPS
/*
 * This structure holds an XPS map which can be of variable length.  The
 * map is an array of queues.
 */
struct xps_map {
	unsigned int len;
	unsigned int alloc_len;
	struct rcu_head rcu;
	u16 queues[];
};
#define XPS_MAP_SIZE(_num) (sizeof(struct xps_map) + ((_num) * sizeof(u16)))
#define XPS_MIN_MAP_ALLOC ((L1_CACHE_ALIGN(offsetof(struct xps_map, queues[1])) \
       - sizeof(struct xps_map)) / sizeof(u16))

/*
 * This structure holds all XPS maps for device.  Maps are indexed by CPU.
 */
struct xps_dev_maps {
	struct rcu_head rcu;
	struct xps_map __rcu *attr_map[]; /* Either CPUs map or RXQs map */
};

#define XPS_CPU_DEV_MAPS_SIZE(_tcs) (sizeof(struct xps_dev_maps) +	\
	(nr_cpu_ids * (_tcs) * sizeof(struct xps_map *)))

#define XPS_RXQ_DEV_MAPS_SIZE(_tcs, _rxqs) (sizeof(struct xps_dev_maps) +\
	(_rxqs * (_tcs) * sizeof(struct xps_map *)))

#endif /* CONFIG_XPS */

#define TC_MAX_QUEUE	16
#define TC_BITMASK	15
/* HW offloaded queuing disciplines txq count and offset maps */
struct netdev_tc_txq {
	u16 count;
	u16 offset;
};

#if defined(CONFIG_FCOE) || defined(CONFIG_FCOE_MODULE)
/*
 * This structure is to hold information about the device
 * configured to run FCoE protocol stack.
 */
struct netdev_fcoe_hbainfo {
	char	manufacturer[64];
	char	serial_number[64];
	char	hardware_version[64];
	char	driver_version[64];
	char	optionrom_version[64];
	char	firmware_version[64];
	char	model[256];
	char	model_description[256];
};
#endif

#define MAX_PHYS_ITEM_ID_LEN 32

/* This structure holds a unique identifier to identify some
 * physical item (port for example) used by a netdevice.
 */
struct netdev_phys_item_id {
	unsigned char id[MAX_PHYS_ITEM_ID_LEN];
	unsigned char id_len;
};

static inline bool netdev_phys_item_id_same(struct netdev_phys_item_id *a,
					    struct netdev_phys_item_id *b)
{
	return a->id_len == b->id_len &&
	       memcmp(a->id, b->id, a->id_len) == 0;
}

typedef u16 (*select_queue_fallback_t)(struct net_device *dev,
				       struct sk_buff *skb,
				       struct net_device *sb_dev);

enum tc_setup_type {
	TC_SETUP_QDISC_MQPRIO,
	TC_SETUP_CLSU32,
	TC_SETUP_CLSFLOWER,
	TC_SETUP_CLSMATCHALL,
	TC_SETUP_CLSBPF,
	TC_SETUP_BLOCK,
	TC_SETUP_QDISC_CBS,
	TC_SETUP_QDISC_RED,
	TC_SETUP_QDISC_PRIO,
	TC_SETUP_QDISC_MQ,/*qdisc多队列*/
	TC_SETUP_QDISC_ETF,
	TC_SETUP_ROOT_QDISC,
	TC_SETUP_QDISC_GRED,
	TC_SETUP_QDISC_TAPRIO,
	TC_SETUP_FT,
	TC_SETUP_QDISC_ETS,
	TC_SETUP_QDISC_TBF,
	TC_SETUP_QDISC_FIFO,
};

/* These structures hold the attributes of bpf state that are being passed
 * to the netdevice through the bpf op.
 */
enum bpf_netdev_command {
	/* Set or clear a bpf program used in the earliest stages of packet
	 * rx. The prog will have been loaded as BPF_PROG_TYPE_XDP. The callee
	 * is responsible for calling bpf_prog_put on any old progs that are
	 * stored. In case of error, the callee need not release the new prog
	 * reference, but on success it takes ownership and must bpf_prog_put
	 * when it is no longer used.
	 */
	XDP_SETUP_PROG,//设置xdp prog
	XDP_SETUP_PROG_HW,
	/* BPF program for offload callbacks, invoked at program load time. */
	BPF_OFFLOAD_MAP_ALLOC,
	BPF_OFFLOAD_MAP_FREE,
	XDP_SETUP_XSK_POOL,
};

struct bpf_prog_offload_ops;
struct netlink_ext_ack;
struct xdp_umem;
struct xdp_dev_bulk_queue;
struct bpf_xdp_link;

enum bpf_xdp_mode {
	XDP_MODE_SKB = 0,
	XDP_MODE_DRV = 1,
	XDP_MODE_HW = 2,
	__MAX_XDP_MODE
};

struct bpf_xdp_entity {
	struct bpf_prog *prog;
	struct bpf_xdp_link *link;
};

struct netdev_bpf {
	enum bpf_netdev_command command;
	union {
		/* XDP_SETUP_PROG */
		struct {
			u32 flags;
			struct bpf_prog *prog;/*bpf程序*/
			struct netlink_ext_ack *extack;
		};
		/* BPF_OFFLOAD_MAP_ALLOC, BPF_OFFLOAD_MAP_FREE */
		struct {
			struct bpf_offloaded_map *offmap;
		};
		/* XDP_SETUP_XSK_POOL */
		struct {
			struct xsk_buff_pool *pool;
			u16 queue_id;
		} xsk;
	};
};

/* Flags for ndo_xsk_wakeup. */
#define XDP_WAKEUP_RX (1 << 0)
#define XDP_WAKEUP_TX (1 << 1)

#ifdef CONFIG_XFRM_OFFLOAD
struct xfrmdev_ops {
	int	(*xdo_dev_state_add) (struct xfrm_state *x);
	void	(*xdo_dev_state_delete) (struct xfrm_state *x);
	void	(*xdo_dev_state_free) (struct xfrm_state *x);
	bool	(*xdo_dev_offload_ok) (struct sk_buff *skb,
				       struct xfrm_state *x);
	void	(*xdo_dev_state_advance_esn) (struct xfrm_state *x);
};
#endif

struct dev_ifalias {
	struct rcu_head rcuhead;
	char ifalias[];//以'\0'结尾的接口名称
};

struct devlink;
struct tlsdev_ops;

struct netdev_name_node {
	struct hlist_node hlist;
	struct list_head list;
	struct net_device *dev;
	const char *name;
};

int netdev_name_node_alt_create(struct net_device *dev, const char *name);
int netdev_name_node_alt_destroy(struct net_device *dev, const char *name);

struct netdev_net_notifier {
	struct list_head list;
	struct notifier_block *nb;
};

/*
 * This structure defines the management hooks for network devices.
 * The following hooks can be defined; unless noted otherwise, they are
 * optional and can be filled with a null pointer.
 *
 * int (*ndo_init)(struct net_device *dev);
 *     This function is called once when a network device is registered.
 *     The network device can use this for any late stage initialization
 *     or semantic validation. It can fail with an error code which will
 *     be propagated back to register_netdev.
 *
 * void (*ndo_uninit)(struct net_device *dev);
 *     This function is called when device is unregistered or when registration
 *     fails. It is not called if init fails.
 *
 * int (*ndo_open)(struct net_device *dev);
 *     This function is called when a network device transitions to the up
 *     state.
 *
 * int (*ndo_stop)(struct net_device *dev);
 *     This function is called when a network device transitions to the down
 *     state.
 *
 * netdev_tx_t (*ndo_start_xmit)(struct sk_buff *skb,
 *                               struct net_device *dev);
 *	Called when a packet needs to be transmitted.
 *	Returns NETDEV_TX_OK.  Can return NETDEV_TX_BUSY, but you should stop
 *	the queue before that can happen; it's for obsolete devices and weird
 *	corner cases, but the stack really does a non-trivial amount
 *	of useless work if you return NETDEV_TX_BUSY.
 *	Required; cannot be NULL.
 *
 * netdev_features_t (*ndo_features_check)(struct sk_buff *skb,
 *					   struct net_device *dev
 *					   netdev_features_t features);
 *	Called by core transmit path to determine if device is capable of
 *	performing offload operations on a given packet. This is to give
 *	the device an opportunity to implement any restrictions that cannot
 *	be otherwise expressed by feature flags. The check is called with
 *	the set of features that the stack has calculated and it returns
 *	those the driver believes to be appropriate.
 *
 * u16 (*ndo_select_queue)(struct net_device *dev, struct sk_buff *skb,
 *                         struct net_device *sb_dev);
 *	Called to decide which queue to use when device supports multiple
 *	transmit queues.
 *
 * void (*ndo_change_rx_flags)(struct net_device *dev, int flags);
 *	This function is called to allow device receiver to make
 *	changes to configuration when multicast or promiscuous is enabled.
 *
 * void (*ndo_set_rx_mode)(struct net_device *dev);
 *	This function is called device changes address list filtering.
 *	If driver handles unicast address filtering, it should set
 *	IFF_UNICAST_FLT in its priv_flags.
 *
 * int (*ndo_set_mac_address)(struct net_device *dev, void *addr);
 *	This function  is called when the Media Access Control address
 *	needs to be changed. If this interface is not defined, the
 *	MAC address can not be changed.
 *
 * int (*ndo_validate_addr)(struct net_device *dev);
 *	Test if Media Access Control address is valid for the device.
 *
 * int (*ndo_do_ioctl)(struct net_device *dev, struct ifreq *ifr, int cmd);
 *	Called when a user requests an ioctl which can't be handled by
 *	the generic interface code. If not defined ioctls return
 *	not supported error code.
 *
 * int (*ndo_set_config)(struct net_device *dev, struct ifmap *map);
 *	Used to set network devices bus interface parameters. This interface
 *	is retained for legacy reasons; new devices should use the bus
 *	interface (PCI) for low level management.
 *
 * int (*ndo_change_mtu)(struct net_device *dev, int new_mtu);
 *	Called when a user wants to change the Maximum Transfer Unit
 *	of a device.
 *
 * void (*ndo_tx_timeout)(struct net_device *dev, unsigned int txqueue);
 *	Callback used when the transmitter has not made any progress
 *	for dev->watchdog ticks.
 *
 * void (*ndo_get_stats64)(struct net_device *dev,
 *                         struct rtnl_link_stats64 *storage);
 * struct net_device_stats* (*ndo_get_stats)(struct net_device *dev);
 *	Called when a user wants to get the network device usage
 *	statistics. Drivers must do one of the following:
 *	1. Define @ndo_get_stats64 to fill in a zero-initialised
 *	   rtnl_link_stats64 structure passed by the caller.
 *	2. Define @ndo_get_stats to update a net_device_stats structure
 *	   (which should normally be dev->stats) and return a pointer to
 *	   it. The structure may be changed asynchronously only if each
 *	   field is written atomically.
 *	3. Update dev->stats asynchronously and atomically, and define
 *	   neither operation.
 *
 * bool (*ndo_has_offload_stats)(const struct net_device *dev, int attr_id)
 *	Return true if this device supports offload stats of this attr_id.
 *
 * int (*ndo_get_offload_stats)(int attr_id, const struct net_device *dev,
 *	void *attr_data)
 *	Get statistics for offload operations by attr_id. Write it into the
 *	attr_data pointer.
 *
 * int (*ndo_vlan_rx_add_vid)(struct net_device *dev, __be16 proto, u16 vid);
 *	If device supports VLAN filtering this function is called when a
 *	VLAN id is registered.
 *
 * int (*ndo_vlan_rx_kill_vid)(struct net_device *dev, __be16 proto, u16 vid);
 *	If device supports VLAN filtering this function is called when a
 *	VLAN id is unregistered.
 *
 * void (*ndo_poll_controller)(struct net_device *dev);
 *
 *	SR-IOV management functions.
 * int (*ndo_set_vf_mac)(struct net_device *dev, int vf, u8* mac);
 * int (*ndo_set_vf_vlan)(struct net_device *dev, int vf, u16 vlan,
 *			  u8 qos, __be16 proto);
 * int (*ndo_set_vf_rate)(struct net_device *dev, int vf, int min_tx_rate,
 *			  int max_tx_rate);
 * int (*ndo_set_vf_spoofchk)(struct net_device *dev, int vf, bool setting);
 * int (*ndo_set_vf_trust)(struct net_device *dev, int vf, bool setting);
 * int (*ndo_get_vf_config)(struct net_device *dev,
 *			    int vf, struct ifla_vf_info *ivf);
 * int (*ndo_set_vf_link_state)(struct net_device *dev, int vf, int link_state);
 * int (*ndo_set_vf_port)(struct net_device *dev, int vf,
 *			  struct nlattr *port[]);
 *
 *      Enable or disable the VF ability to query its RSS Redirection Table and
 *      Hash Key. This is needed since on some devices VF share this information
 *      with PF and querying it may introduce a theoretical security risk.
 * int (*ndo_set_vf_rss_query_en)(struct net_device *dev, int vf, bool setting);
 * int (*ndo_get_vf_port)(struct net_device *dev, int vf, struct sk_buff *skb);
 * int (*ndo_setup_tc)(struct net_device *dev, enum tc_setup_type type,
 *		       void *type_data);
 *	Called to setup any 'tc' scheduler, classifier or action on @dev.
 *	This is always called from the stack with the rtnl lock held and netif
 *	tx queues stopped. This allows the netdevice to perform queue
 *	management safely.
 *
 *	Fiber Channel over Ethernet (FCoE) offload functions.
 * int (*ndo_fcoe_enable)(struct net_device *dev);
 *	Called when the FCoE protocol stack wants to start using LLD for FCoE
 *	so the underlying device can perform whatever needed configuration or
 *	initialization to support acceleration of FCoE traffic.
 *
 * int (*ndo_fcoe_disable)(struct net_device *dev);
 *	Called when the FCoE protocol stack wants to stop using LLD for FCoE
 *	so the underlying device can perform whatever needed clean-ups to
 *	stop supporting acceleration of FCoE traffic.
 *
 * int (*ndo_fcoe_ddp_setup)(struct net_device *dev, u16 xid,
 *			     struct scatterlist *sgl, unsigned int sgc);
 *	Called when the FCoE Initiator wants to initialize an I/O that
 *	is a possible candidate for Direct Data Placement (DDP). The LLD can
 *	perform necessary setup and returns 1 to indicate the device is set up
 *	successfully to perform DDP on this I/O, otherwise this returns 0.
 *
 * int (*ndo_fcoe_ddp_done)(struct net_device *dev,  u16 xid);
 *	Called when the FCoE Initiator/Target is done with the DDPed I/O as
 *	indicated by the FC exchange id 'xid', so the underlying device can
 *	clean up and reuse resources for later DDP requests.
 *
 * int (*ndo_fcoe_ddp_target)(struct net_device *dev, u16 xid,
 *			      struct scatterlist *sgl, unsigned int sgc);
 *	Called when the FCoE Target wants to initialize an I/O that
 *	is a possible candidate for Direct Data Placement (DDP). The LLD can
 *	perform necessary setup and returns 1 to indicate the device is set up
 *	successfully to perform DDP on this I/O, otherwise this returns 0.
 *
 * int (*ndo_fcoe_get_hbainfo)(struct net_device *dev,
 *			       struct netdev_fcoe_hbainfo *hbainfo);
 *	Called when the FCoE Protocol stack wants information on the underlying
 *	device. This information is utilized by the FCoE protocol stack to
 *	register attributes with Fiber Channel management service as per the
 *	FC-GS Fabric Device Management Information(FDMI) specification.
 *
 * int (*ndo_fcoe_get_wwn)(struct net_device *dev, u64 *wwn, int type);
 *	Called when the underlying device wants to override default World Wide
 *	Name (WWN) generation mechanism in FCoE protocol stack to pass its own
 *	World Wide Port Name (WWPN) or World Wide Node Name (WWNN) to the FCoE
 *	protocol stack to use.
 *
 *	RFS acceleration.
 * int (*ndo_rx_flow_steer)(struct net_device *dev, const struct sk_buff *skb,
 *			    u16 rxq_index, u32 flow_id);
 *	Set hardware filter for RFS.  rxq_index is the target queue index;
 *	flow_id is a flow ID to be passed to rps_may_expire_flow() later.
 *	Return the filter ID on success, or a negative error code.
 *
 *	Slave management functions (for bridge, bonding, etc).
 * int (*ndo_add_slave)(struct net_device *dev, struct net_device *slave_dev);
 *	Called to make another netdev an underling.
 *
 * int (*ndo_del_slave)(struct net_device *dev, struct net_device *slave_dev);
 *	Called to release previously enslaved netdev.
 *
 * struct net_device *(*ndo_get_xmit_slave)(struct net_device *dev,
 *					    struct sk_buff *skb,
 *					    bool all_slaves);
 *	Get the xmit slave of master device. If all_slaves is true, function
 *	assume all the slaves can transmit.
 *
 *      Feature/offload setting functions.
 * netdev_features_t (*ndo_fix_features)(struct net_device *dev,
 *		netdev_features_t features);
 *	Adjusts the requested feature flags according to device-specific
 *	constraints, and returns the resulting flags. Must not modify
 *	the device state.
 *
 * int (*ndo_set_features)(struct net_device *dev, netdev_features_t features);
 *	Called to update device configuration to new features. Passed
 *	feature set might be less than what was returned by ndo_fix_features()).
 *	Must return >0 or -errno if it changed dev->features itself.
 *
 * int (*ndo_fdb_add)(struct ndmsg *ndm, struct nlattr *tb[],
 *		      struct net_device *dev,
 *		      const unsigned char *addr, u16 vid, u16 flags,
 *		      struct netlink_ext_ack *extack);
 *	Adds an FDB entry to dev for addr.
 * int (*ndo_fdb_del)(struct ndmsg *ndm, struct nlattr *tb[],
 *		      struct net_device *dev,
 *		      const unsigned char *addr, u16 vid)
 *	Deletes the FDB entry from dev coresponding to addr.
 * int (*ndo_fdb_dump)(struct sk_buff *skb, struct netlink_callback *cb,
 *		       struct net_device *dev, struct net_device *filter_dev,
 *		       int *idx)
 *	Used to add FDB entries to dump requests. Implementers should add
 *	entries to skb and update idx with the number of entries.
 *
 * int (*ndo_bridge_setlink)(struct net_device *dev, struct nlmsghdr *nlh,
 *			     u16 flags, struct netlink_ext_ack *extack)
 * int (*ndo_bridge_getlink)(struct sk_buff *skb, u32 pid, u32 seq,
 *			     struct net_device *dev, u32 filter_mask,
 *			     int nlflags)
 * int (*ndo_bridge_dellink)(struct net_device *dev, struct nlmsghdr *nlh,
 *			     u16 flags);
 *
 * int (*ndo_change_carrier)(struct net_device *dev, bool new_carrier);
 *	Called to change device carrier. Soft-devices (like dummy, team, etc)
 *	which do not represent real hardware may define this to allow their
 *	userspace components to manage their virtual carrier state. Devices
 *	that determine carrier state from physical hardware properties (eg
 *	network cables) or protocol-dependent mechanisms (eg
 *	USB_CDC_NOTIFY_NETWORK_CONNECTION) should NOT implement this function.
 *
 * int (*ndo_get_phys_port_id)(struct net_device *dev,
 *			       struct netdev_phys_item_id *ppid);
 *	Called to get ID of physical port of this device. If driver does
 *	not implement this, it is assumed that the hw is not able to have
 *	multiple net devices on single physical port.
 *
 * int (*ndo_get_port_parent_id)(struct net_device *dev,
 *				 struct netdev_phys_item_id *ppid)
 *	Called to get the parent ID of the physical port of this device.
 *
 * void (*ndo_udp_tunnel_add)(struct net_device *dev,
 *			      struct udp_tunnel_info *ti);
 *	Called by UDP tunnel to notify a driver about the UDP port and socket
 *	address family that a UDP tunnel is listnening to. It is called only
 *	when a new port starts listening. The operation is protected by the
 *	RTNL.
 *
 * void (*ndo_udp_tunnel_del)(struct net_device *dev,
 *			      struct udp_tunnel_info *ti);
 *	Called by UDP tunnel to notify the driver about a UDP port and socket
 *	address family that the UDP tunnel is not listening to anymore. The
 *	operation is protected by the RTNL.
 *
 * void* (*ndo_dfwd_add_station)(struct net_device *pdev,
 *				 struct net_device *dev)
 *	Called by upper layer devices to accelerate switching or other
 *	station functionality into hardware. 'pdev is the lowerdev
 *	to use for the offload and 'dev' is the net device that will
 *	back the offload. Returns a pointer to the private structure
 *	the upper layer will maintain.
 * void (*ndo_dfwd_del_station)(struct net_device *pdev, void *priv)
 *	Called by upper layer device to delete the station created
 *	by 'ndo_dfwd_add_station'. 'pdev' is the net device backing
 *	the station and priv is the structure returned by the add
 *	operation.
 * int (*ndo_set_tx_maxrate)(struct net_device *dev,
 *			     int queue_index, u32 maxrate);
 *	Called when a user wants to set a max-rate limitation of specific
 *	TX queue.
 * int (*ndo_get_iflink)(const struct net_device *dev);
 *	Called to get the iflink value of this device.
 * void (*ndo_change_proto_down)(struct net_device *dev,
 *				 bool proto_down);
 *	This function is used to pass protocol port error state information
 *	to the switch driver. The switch driver can react to the proto_down
 *      by doing a phys down on the associated switch port.
 * int (*ndo_fill_metadata_dst)(struct net_device *dev, struct sk_buff *skb);
 *	This function is used to get egress tunnel information for given skb.
 *	This is useful for retrieving outer tunnel header parameters while
 *	sampling packet.
 * void (*ndo_set_rx_headroom)(struct net_device *dev, int needed_headroom);
 *	This function is used to specify the headroom that the skb must
 *	consider when allocation skb during packet reception. Setting
 *	appropriate rx headroom value allows avoiding skb head copy on
 *	forward. Setting a negative value resets the rx headroom to the
 *	default value.
 * int (*ndo_bpf)(struct net_device *dev, struct netdev_bpf *bpf);
 *	This function is used to set or query state related to XDP on the
 *	netdevice and manage BPF offload. See definition of
 *	enum bpf_netdev_command for details.
 * int (*ndo_xdp_xmit)(struct net_device *dev, int n, struct xdp_frame **xdp,
 *			u32 flags);
 *	This function is used to submit @n XDP packets for transmit on a
 *	netdevice. Returns number of frames successfully transmitted, frames
 *	that got dropped are freed/returned via xdp_return_frame().
 *	Returns negative number, means general error invoking ndo, meaning
 *	no frames were xmit'ed and core-caller will free all frames.
 * int (*ndo_xsk_wakeup)(struct net_device *dev, u32 queue_id, u32 flags);
 *      This function is used to wake up the softirq, ksoftirqd or kthread
 *	responsible for sending and/or receiving packets on a specific
 *	queue id bound to an AF_XDP socket. The flags field specifies if
 *	only RX, only Tx, or both should be woken up using the flags
 *	XDP_WAKEUP_RX and XDP_WAKEUP_TX.
 * struct devlink_port *(*ndo_get_devlink_port)(struct net_device *dev);
 *	Get devlink port instance associated with a given netdev.
 *	Called with a reference on the netdevice and devlink locks only,
 *	rtnl_lock is not held.
 * int (*ndo_tunnel_ctl)(struct net_device *dev, struct ip_tunnel_parm *p,
 *			 int cmd);
 *	Add, change, delete or get information on an IPv4 tunnel.
 * struct net_device *(*ndo_get_peer_dev)(struct net_device *dev);
 *	If a device is paired with a peer device, return the peer instance.
 *	The caller must be under RCU read context.
 */
struct net_device_ops {
	//注册网络设备时，将调用此回调用于初始化
	int			(*ndo_init)(struct net_device *dev);
	//ndo_init操作的反操作
	void			(*ndo_uninit)(struct net_device *dev);
	//将设备置于up状态，返回非０，则置up失败
	int			(*ndo_open)(struct net_device *dev);
	//将设备置于down状态
	int			(*ndo_stop)(struct net_device *dev);
	//发送报文时调用
	netdev_tx_t		(*ndo_start_xmit)(struct sk_buff *skb,
						  struct net_device *dev);
	netdev_features_t	(*ndo_features_check)(struct sk_buff *skb,
						      struct net_device *dev,
						      netdev_features_t features);
	//多队列时决定采用哪个队列
	u16			(*ndo_select_queue)(struct net_device *dev,
						    struct sk_buff *skb,
						    struct net_device *sb_dev);
	void			(*ndo_change_rx_flags)(struct net_device *dev,
						       int flags);
	void			(*ndo_set_rx_mode)(struct net_device *dev);
	//为dev设置mac地址
	int			(*ndo_set_mac_address)(struct net_device *dev,
						       void *addr);
	//校验此网络设备上配置的地址是否有效
	int			(*ndo_validate_addr)(struct net_device *dev);
	int			(*ndo_do_ioctl)(struct net_device *dev,
					        struct ifreq *ifr, int cmd);
	int			(*ndo_set_config)(struct net_device *dev,
					          struct ifmap *map);
	//更新设备mtu
	int			(*ndo_change_mtu)(struct net_device *dev,
						  int new_mtu);
	int			(*ndo_neigh_setup)(struct net_device *dev,
						   struct neigh_parms *);
	//tx发送超时处理
	void			(*ndo_tx_timeout) (struct net_device *dev,
						   unsigned int txqueue);

	//获取设备上的统计信息（64位长度，优先使用此函数）
	void			(*ndo_get_stats64)(struct net_device *dev,
						   struct rtnl_link_stats64 *storage);
	bool			(*ndo_has_offload_stats)(const struct net_device *dev, int attr_id);
	int			(*ndo_get_offload_stats)(int attr_id,
							 const struct net_device *dev,
							 void *attr_data);
	//获取设备上的统计信息（非64位长度）
	struct net_device_stats* (*ndo_get_stats)(struct net_device *dev);

	//如果设备支持vlan接受过滤的话，在上层添加vlan时将被调用
	int			(*ndo_vlan_rx_add_vid)(struct net_device *dev,
						       __be16 proto, u16 vid);
	int			(*ndo_vlan_rx_kill_vid)(struct net_device *dev,
						        __be16 proto, u16 vid);
#ifdef CONFIG_NET_POLL_CONTROLLER
	void                    (*ndo_poll_controller)(struct net_device *dev);
	int			(*ndo_netpoll_setup)(struct net_device *dev,
						     struct netpoll_info *info);
	void			(*ndo_netpoll_cleanup)(struct net_device *dev);
#endif
	int			(*ndo_set_vf_mac)(struct net_device *dev,
						  int queue, u8 *mac);
	int			(*ndo_set_vf_vlan)(struct net_device *dev,
						   int queue, u16 vlan,
						   u8 qos, __be16 proto);
	int			(*ndo_set_vf_rate)(struct net_device *dev,
						   int vf, int min_tx_rate,
						   int max_tx_rate);
	int			(*ndo_set_vf_spoofchk)(struct net_device *dev,
						       int vf, bool setting);
	int			(*ndo_set_vf_trust)(struct net_device *dev,
						    int vf, bool setting);
	int			(*ndo_get_vf_config)(struct net_device *dev,
						     int vf,
						     struct ifla_vf_info *ivf);
	int			(*ndo_set_vf_link_state)(struct net_device *dev,
							 int vf, int link_state);
	int			(*ndo_get_vf_stats)(struct net_device *dev,
						    int vf,
						    struct ifla_vf_stats
						    *vf_stats);
	int			(*ndo_set_vf_port)(struct net_device *dev,
						   int vf,
						   struct nlattr *port[]);
	int			(*ndo_get_vf_port)(struct net_device *dev,
						   int vf, struct sk_buff *skb);
	int			(*ndo_get_vf_guid)(struct net_device *dev,
						   int vf,
						   struct ifla_vf_guid *node_guid,
						   struct ifla_vf_guid *port_guid);
	int			(*ndo_set_vf_guid)(struct net_device *dev,
						   int vf, u64 guid,
						   int guid_type);
	int			(*ndo_set_vf_rss_query_en)(
						   struct net_device *dev,
						   int vf, bool setting);
	/*针对dev,用于实现tc offload，支持队列，flower等*/
	int			(*ndo_setup_tc)(struct net_device *dev,
						enum tc_setup_type type,
						void *type_data);
#if IS_ENABLED(CONFIG_FCOE)
	int			(*ndo_fcoe_enable)(struct net_device *dev);
	int			(*ndo_fcoe_disable)(struct net_device *dev);
	int			(*ndo_fcoe_ddp_setup)(struct net_device *dev,
						      u16 xid,
						      struct scatterlist *sgl,
						      unsigned int sgc);
	int			(*ndo_fcoe_ddp_done)(struct net_device *dev,
						     u16 xid);
	int			(*ndo_fcoe_ddp_target)(struct net_device *dev,
						       u16 xid,
						       struct scatterlist *sgl,
						       unsigned int sgc);
	int			(*ndo_fcoe_get_hbainfo)(struct net_device *dev,
							struct netdev_fcoe_hbainfo *hbainfo);
#endif

#if IS_ENABLED(CONFIG_LIBFCOE)
#define NETDEV_FCOE_WWNN 0
#define NETDEV_FCOE_WWPN 1
	int			(*ndo_fcoe_get_wwn)(struct net_device *dev,
						    u64 *wwn, int type);
#endif

#ifdef CONFIG_RFS_ACCEL
	int			(*ndo_rx_flow_steer)(struct net_device *dev,
						     const struct sk_buff *skb,
						     u16 rxq_index,
						     u32 flow_id);
#endif
	int			(*ndo_add_slave)(struct net_device *dev,
						 struct net_device *slave_dev,
						 struct netlink_ext_ack *extack);
	int			(*ndo_del_slave)(struct net_device *dev,
						 struct net_device *slave_dev);
	struct net_device*	(*ndo_get_xmit_slave)(struct net_device *dev,
						      struct sk_buff *skb,
						      bool all_slaves);
	//校验调备是否支持features指明的功能集，返回支持的功能集
	netdev_features_t	(*ndo_fix_features)(struct net_device *dev,
						    netdev_features_t features);
	//为设备开启features指明的功能集，返回操作结果
	int			(*ndo_set_features)(struct net_device *dev,
						    netdev_features_t features);
	//每创建一个与此设备相关的邻居表项，则调用此函数完成邻居表项设备相关的私有实始化
	int			(*ndo_neigh_construct)(struct net_device *dev,
						       struct neighbour *n);
	void			(*ndo_neigh_destroy)(struct net_device *dev,
						     struct neighbour *n);

	int			(*ndo_fdb_add)(struct ndmsg *ndm,
					       struct nlattr *tb[],
					       struct net_device *dev,
					       const unsigned char *addr,
					       u16 vid,
					       u16 flags,
					       struct netlink_ext_ack *extack);
	int			(*ndo_fdb_del)(struct ndmsg *ndm,
					       struct nlattr *tb[],
					       struct net_device *dev,
					       const unsigned char *addr,
					       u16 vid);
	int			(*ndo_fdb_dump)(struct sk_buff *skb,
						struct netlink_callback *cb,
						struct net_device *dev,
						struct net_device *filter_dev,
						int *idx);
	int			(*ndo_fdb_get)(struct sk_buff *skb,
					       struct nlattr *tb[],
					       struct net_device *dev,
					       const unsigned char *addr,
					       u16 vid, u32 portid, u32 seq,
					       struct netlink_ext_ack *extack);
	int			(*ndo_bridge_setlink)(struct net_device *dev,
						      struct nlmsghdr *nlh,
						      u16 flags,
						      struct netlink_ext_ack *extack);
	int			(*ndo_bridge_getlink)(struct sk_buff *skb,
						      u32 pid, u32 seq,
						      struct net_device *dev,
						      u32 filter_mask,
						      int nlflags);
	int			(*ndo_bridge_dellink)(struct net_device *dev,
						      struct nlmsghdr *nlh,
						      u16 flags);
	int			(*ndo_change_carrier)(struct net_device *dev,
						      bool new_carrier);
	int			(*ndo_get_phys_port_id)(struct net_device *dev,
							struct netdev_phys_item_id *ppid);
	int			(*ndo_get_port_parent_id)(struct net_device *dev,
							  struct netdev_phys_item_id *ppid);
	int			(*ndo_get_phys_port_name)(struct net_device *dev,
							  char *name, size_t len);
	void			(*ndo_udp_tunnel_add)(struct net_device *dev,
						      struct udp_tunnel_info *ti);
	void			(*ndo_udp_tunnel_del)(struct net_device *dev,
						      struct udp_tunnel_info *ti);
	void*			(*ndo_dfwd_add_station)(struct net_device *pdev,
							struct net_device *dev);
	void			(*ndo_dfwd_del_station)(struct net_device *pdev,
							void *priv);

	int			(*ndo_set_tx_maxrate)(struct net_device *dev,
						      int queue_index,
						      u32 maxrate);
	int			(*ndo_get_iflink)(const struct net_device *dev);
	int			(*ndo_change_proto_down)(struct net_device *dev,
							 bool proto_down);
	int			(*ndo_fill_metadata_dst)(struct net_device *dev,
						       struct sk_buff *skb);
	void			(*ndo_set_rx_headroom)(struct net_device *dev,
						       int needed_headroom);
	//用于xdp/ebpf 相关setup回调
	int			(*ndo_bpf)(struct net_device *dev,
					   struct netdev_bpf *bpf);
	//xdp报文发送
	int			(*ndo_xdp_xmit)(struct net_device *dev/*要发送报文的设备*/, int n/*报文数目*/,
						struct xdp_frame **xdp/*待发送的一组报文*/,
						u32 flags);
	int			(*ndo_xsk_wakeup)(struct net_device *dev,
						  u32 queue_id, u32 flags);
	//由dev获取devlink_port
	struct devlink_port *	(*ndo_get_devlink_port)(struct net_device *dev);
	int			(*ndo_tunnel_ctl)(struct net_device *dev,
						  struct ip_tunnel_parm *p, int cmd);
	struct net_device *	(*ndo_get_peer_dev)(struct net_device *dev);
};

/**
 * enum netdev_priv_flags - &struct net_device priv_flags
 *
 * These are the &struct net_device, they are only set internally
 * by drivers and used in the kernel. These flags are invisible to
 * userspace; this means that the order of these flags can change
 * during any kernel release.
 *
 * You should have a pretty good reason to be extending these flags.
 *
 * @IFF_802_1Q_VLAN: 802.1Q VLAN device
 * @IFF_EBRIDGE: Ethernet bridging device
 * @IFF_BONDING: bonding master or slave
 * @IFF_ISATAP: ISATAP interface (RFC4214)
 * @IFF_WAN_HDLC: WAN HDLC device
 * @IFF_XMIT_DST_RELEASE: dev_hard_start_xmit() is allowed to
 *	release skb->dst
 * @IFF_DONT_BRIDGE: disallow bridging this ether dev
 * @IFF_DISABLE_NETPOLL: disable netpoll at run-time
 * @IFF_MACVLAN_PORT: device used as macvlan port
 * @IFF_BRIDGE_PORT: device used as bridge port
 * @IFF_OVS_DATAPATH: device used as Open vSwitch datapath port
 * @IFF_TX_SKB_SHARING: The interface supports sharing skbs on transmit
 * @IFF_UNICAST_FLT: Supports unicast filtering
 * @IFF_TEAM_PORT: device used as team port
 * @IFF_SUPP_NOFCS: device supports sending custom FCS
 * @IFF_LIVE_ADDR_CHANGE: device supports hardware address
 *	change when it's running
 * @IFF_MACVLAN: Macvlan device
 * @IFF_XMIT_DST_RELEASE_PERM: IFF_XMIT_DST_RELEASE not taking into account
 *	underlying stacked devices
 * @IFF_L3MDEV_MASTER: device is an L3 master device
 * @IFF_NO_QUEUE: device can run without qdisc attached
 * @IFF_OPENVSWITCH: device is a Open vSwitch master
 * @IFF_L3MDEV_SLAVE: device is enslaved to an L3 master device
 * @IFF_TEAM: device is a team device
 * @IFF_RXFH_CONFIGURED: device has had Rx Flow indirection table configured
 * @IFF_PHONY_HEADROOM: the headroom value is controlled by an external
 *	entity (i.e. the master device for bridged veth)
 * @IFF_MACSEC: device is a MACsec device
 * @IFF_NO_RX_HANDLER: device doesn't support the rx_handler hook
 * @IFF_FAILOVER: device is a failover master device
 * @IFF_FAILOVER_SLAVE: device is lower dev of a failover master device
 * @IFF_L3MDEV_RX_HANDLER: only invoke the rx handler of L3 master device
 * @IFF_LIVE_RENAME_OK: rename is allowed while device is up and running
 */
enum netdev_priv_flags {
	IFF_802_1Q_VLAN			= 1<<0,
	IFF_EBRIDGE			= 1<<1,
	IFF_BONDING			= 1<<2,
	IFF_ISATAP			= 1<<3,
	IFF_WAN_HDLC			= 1<<4,
	IFF_XMIT_DST_RELEASE		= 1<<5,
	IFF_DONT_BRIDGE			= 1<<6,
	IFF_DISABLE_NETPOLL		= 1<<7,
	IFF_MACVLAN_PORT		= 1<<8,
	IFF_BRIDGE_PORT			= 1<<9, //标记设备从属于桥
	IFF_OVS_DATAPATH		= 1<<10,
	IFF_TX_SKB_SHARING		= 1<<11,
	IFF_UNICAST_FLT			= 1<<12,
	IFF_TEAM_PORT			= 1<<13,
	IFF_SUPP_NOFCS			= 1<<14,
	IFF_LIVE_ADDR_CHANGE		= 1<<15,
	IFF_MACVLAN			= 1<<16,
	IFF_XMIT_DST_RELEASE_PERM	= 1<<17,
	IFF_L3MDEV_MASTER		= 1<<18,
	IFF_NO_QUEUE			= 1<<19,
	IFF_OPENVSWITCH			= 1<<20,
	IFF_L3MDEV_SLAVE		= 1<<21,
	IFF_TEAM			= 1<<22,
	IFF_RXFH_CONFIGURED		= 1<<23,
	IFF_PHONY_HEADROOM		= 1<<24,
	IFF_MACSEC			= 1<<25,
	IFF_NO_RX_HANDLER		= 1<<26,
	IFF_FAILOVER			= 1<<27,
	IFF_FAILOVER_SLAVE		= 1<<28,
	IFF_L3MDEV_RX_HANDLER		= 1<<29,
	IFF_LIVE_RENAME_OK		= 1<<30,
};

#define IFF_802_1Q_VLAN			IFF_802_1Q_VLAN
#define IFF_EBRIDGE			IFF_EBRIDGE
#define IFF_BONDING			IFF_BONDING
#define IFF_ISATAP			IFF_ISATAP
#define IFF_WAN_HDLC			IFF_WAN_HDLC
#define IFF_XMIT_DST_RELEASE		IFF_XMIT_DST_RELEASE
#define IFF_DONT_BRIDGE			IFF_DONT_BRIDGE
#define IFF_DISABLE_NETPOLL		IFF_DISABLE_NETPOLL
//macvlan类型设备
#define IFF_MACVLAN_PORT		IFF_MACVLAN_PORT
#define IFF_BRIDGE_PORT			IFF_BRIDGE_PORT
#define IFF_OVS_DATAPATH		IFF_OVS_DATAPATH
#define IFF_TX_SKB_SHARING		IFF_TX_SKB_SHARING
#define IFF_UNICAST_FLT			IFF_UNICAST_FLT
#define IFF_TEAM_PORT			IFF_TEAM_PORT
#define IFF_SUPP_NOFCS			IFF_SUPP_NOFCS
#define IFF_LIVE_ADDR_CHANGE		IFF_LIVE_ADDR_CHANGE
#define IFF_MACVLAN			IFF_MACVLAN
#define IFF_XMIT_DST_RELEASE_PERM	IFF_XMIT_DST_RELEASE_PERM
#define IFF_L3MDEV_MASTER		IFF_L3MDEV_MASTER
#define IFF_NO_QUEUE			IFF_NO_QUEUE
#define IFF_OPENVSWITCH			IFF_OPENVSWITCH
#define IFF_L3MDEV_SLAVE		IFF_L3MDEV_SLAVE
#define IFF_TEAM			IFF_TEAM
#define IFF_RXFH_CONFIGURED		IFF_RXFH_CONFIGURED
#define IFF_MACSEC			IFF_MACSEC
#define IFF_NO_RX_HANDLER		IFF_NO_RX_HANDLER
#define IFF_FAILOVER			IFF_FAILOVER
#define IFF_FAILOVER_SLAVE		IFF_FAILOVER_SLAVE
#define IFF_L3MDEV_RX_HANDLER		IFF_L3MDEV_RX_HANDLER
#define IFF_LIVE_RENAME_OK		IFF_LIVE_RENAME_OK

/**
 *	struct net_device - The DEVICE structure.
 *
 *	Actually, this whole structure is a big mistake.  It mixes I/O
 *	data with strictly "high-level" data, and it has to know about
 *	almost every data structure used in the INET module.
 *
 *	@name:	This is the first field of the "visible" part of this structure
 *		(i.e. as seen by users in the "Space.c" file).  It is the name
 *		of the interface.
 *
 *	@name_node:	Name hashlist node
 *	@ifalias:	SNMP alias
 *	@mem_end:	Shared memory end
 *	@mem_start:	Shared memory start
 *	@base_addr:	Device I/O address
 *	@irq:		Device IRQ number
 *
 *	@state:		Generic network queuing layer state, see netdev_state_t
 *	@dev_list:	The global list of network devices
 *	@napi_list:	List entry used for polling NAPI devices
 *	@unreg_list:	List entry  when we are unregistering the
 *			device; see the function unregister_netdev
 *	@close_list:	List entry used when we are closing the device
 *	@ptype_all:     Device-specific packet handlers for all protocols
 *	@ptype_specific: Device-specific, protocol-specific packet handlers
 *
 *	@adj_list:	Directly linked devices, like slaves for bonding
 *	@features:	Currently active device features
 *	@hw_features:	User-changeable features
 *
 *	@wanted_features:	User-requested features
 *	@vlan_features:		Mask of features inheritable by VLAN devices
 *
 *	@hw_enc_features:	Mask of features inherited by encapsulating devices
 *				This field indicates what encapsulation
 *				offloads the hardware is capable of doing,
 *				and drivers will need to set them appropriately.
 *
 *	@mpls_features:	Mask of features inheritable by MPLS
 *	@gso_partial_features: value(s) from NETIF_F_GSO\*
 *
 *	@ifindex:	interface index
 *	@group:		The group the device belongs to
 *
 *	@stats:		Statistics struct, which was left as a legacy, use
 *			rtnl_link_stats64 instead
 *
 *	@rx_dropped:	Dropped packets by core network,
 *			do not use this in drivers
 *	@tx_dropped:	Dropped packets by core network,
 *			do not use this in drivers
 *	@rx_nohandler:	nohandler dropped packets by core network on
 *			inactive devices, do not use this in drivers
 *	@carrier_up_count:	Number of times the carrier has been up
 *	@carrier_down_count:	Number of times the carrier has been down
 *
 *	@wireless_handlers:	List of functions to handle Wireless Extensions,
 *				instead of ioctl,
 *				see <net/iw_handler.h> for details.
 *	@wireless_data:	Instance data managed by the core of wireless extensions
 *
 *	@netdev_ops:	Includes several pointers to callbacks,
 *			if one wants to override the ndo_*() functions
 *	@ethtool_ops:	Management operations
 *	@l3mdev_ops:	Layer 3 master device operations
 *	@ndisc_ops:	Includes callbacks for different IPv6 neighbour
 *			discovery handling. Necessary for e.g. 6LoWPAN.
 *	@xfrmdev_ops:	Transformation offload operations
 *	@tlsdev_ops:	Transport Layer Security offload operations
 *	@header_ops:	Includes callbacks for creating,parsing,caching,etc
 *			of Layer 2 headers.
 *
 *	@flags:		Interface flags (a la BSD)
 *	@priv_flags:	Like 'flags' but invisible to userspace,
 *			see if.h for the definitions
 *	@gflags:	Global flags ( kept as legacy )
 *	@padded:	How much padding added by alloc_netdev()
 *	@operstate:	RFC2863 operstate
 *	@link_mode:	Mapping policy to operstate
 *	@if_port:	Selectable AUI, TP, ...
 *	@dma:		DMA channel
 *	@mtu:		Interface MTU value
 *	@min_mtu:	Interface Minimum MTU value
 *	@max_mtu:	Interface Maximum MTU value
 *	@type:		Interface hardware type
 *	@hard_header_len: Maximum hardware header length.
 *	@min_header_len:  Minimum hardware header length
 *
 *	@needed_headroom: Extra headroom the hardware may need, but not in all
 *			  cases can this be guaranteed
 *	@needed_tailroom: Extra tailroom the hardware may need, but not in all
 *			  cases can this be guaranteed. Some cases also use
 *			  LL_MAX_HEADER instead to allocate the skb
 *
 *	interface address info:
 *
 * 	@perm_addr:		Permanent hw address
 * 	@addr_assign_type:	Hw address assignment type
 * 	@addr_len:		Hardware address length
 *	@upper_level:		Maximum depth level of upper devices.
 *	@lower_level:		Maximum depth level of lower devices.
 *	@neigh_priv_len:	Used in neigh_alloc()
 * 	@dev_id:		Used to differentiate devices that share
 * 				the same link layer address
 * 	@dev_port:		Used to differentiate devices that share
 * 				the same function
 *	@addr_list_lock:	XXX: need comments on this one
 *	@name_assign_type:	network interface name assignment type
 *	@uc_promisc:		Counter that indicates promiscuous mode
 *				has been enabled due to the need to listen to
 *				additional unicast addresses in a device that
 *				does not implement ndo_set_rx_mode()
 *	@uc:			unicast mac addresses
 *	@mc:			multicast mac addresses
 *	@dev_addrs:		list of device hw addresses
 *	@queues_kset:		Group of all Kobjects in the Tx and RX queues
 *	@promiscuity:		Number of times the NIC is told to work in
 *				promiscuous mode; if it becomes 0 the NIC will
 *				exit promiscuous mode
 *	@allmulti:		Counter, enables or disables allmulticast mode
 *
 *	@vlan_info:	VLAN info
 *	@dsa_ptr:	dsa specific data
 *	@tipc_ptr:	TIPC specific data
 *	@atalk_ptr:	AppleTalk link
 *	@ip_ptr:	IPv4 specific data
 *	@dn_ptr:	DECnet specific data
 *	@ip6_ptr:	IPv6 specific data
 *	@ax25_ptr:	AX.25 specific data
 *	@ieee80211_ptr:	IEEE 802.11 specific data, assign before registering
 *	@ieee802154_ptr: IEEE 802.15.4 low-rate Wireless Personal Area Network
 *			 device struct
 *	@mpls_ptr:	mpls_dev struct pointer
 *
 *	@dev_addr:	Hw address (before bcast,
 *			because most packets are unicast)
 *
 *	@_rx:			Array of RX queues
 *	@num_rx_queues:		Number of RX queues
 *				allocated at register_netdev() time
 *	@real_num_rx_queues: 	Number of RX queues currently active in device
 *	@xdp_prog:		XDP sockets filter program pointer
 *	@gro_flush_timeout:	timeout for GRO layer in NAPI
 *	@napi_defer_hard_irqs:	If not zero, provides a counter that would
 *				allow to avoid NIC hard IRQ, on busy queues.
 *
 *	@rx_handler:		handler for received packets
 *	@rx_handler_data: 	XXX: need comments on this one
 *	@miniq_ingress:		ingress/clsact qdisc specific data for
 *				ingress processing
 *	@ingress_queue:		XXX: need comments on this one
 *	@nf_hooks_ingress:	netfilter hooks executed for ingress packets
 *	@broadcast:		hw bcast address
 *
 *	@rx_cpu_rmap:	CPU reverse-mapping for RX completion interrupts,
 *			indexed by RX queue number. Assigned by driver.
 *			This must only be set if the ndo_rx_flow_steer
 *			operation is defined
 *	@index_hlist:		Device index hash chain
 *
 *	@_tx:			Array of TX queues
 *	@num_tx_queues:		Number of TX queues allocated at alloc_netdev_mq() time
 *	@real_num_tx_queues: 	Number of TX queues currently active in device
 *	@qdisc:			Root qdisc from userspace point of view
 *	@tx_queue_len:		Max frames per queue allowed
 *	@tx_global_lock: 	XXX: need comments on this one
 *	@xdp_bulkq:		XDP device bulk queue
 *	@xps_cpus_map:		all CPUs map for XPS device
 *	@xps_rxqs_map:		all RXQs map for XPS device
 *
 *	@xps_maps:	XXX: need comments on this one
 *	@miniq_egress:		clsact qdisc specific data for
 *				egress processing
 *	@qdisc_hash:		qdisc hash table
 *	@watchdog_timeo:	Represents the timeout that is used by
 *				the watchdog (see dev_watchdog())
 *	@watchdog_timer:	List of timers
 *
 *	@proto_down_reason:	reason a netdev interface is held down
 *	@pcpu_refcnt:		Number of references to this device
 *	@todo_list:		Delayed register/unregister
 *	@link_watch_list:	XXX: need comments on this one
 *
 *	@reg_state:		Register/unregister state machine
 *	@dismantle:		Device is going to be freed
 *	@rtnl_link_state:	This enum represents the phases of creating
 *				a new link
 *
 *	@needs_free_netdev:	Should unregister perform free_netdev?
 *	@priv_destructor:	Called from unregister
 *	@npinfo:		XXX: need comments on this one
 * 	@nd_net:		Network namespace this network device is inside
 *
 * 	@ml_priv:	Mid-layer private
 * 	@lstats:	Loopback statistics
 * 	@tstats:	Tunnel statistics
 * 	@dstats:	Dummy statistics
 * 	@vstats:	Virtual ethernet statistics
 *
 *	@garp_port:	GARP
 *	@mrp_port:	MRP
 *
 *	@dev:		Class/net/name entry
 *	@sysfs_groups:	Space for optional device, statistics and wireless
 *			sysfs groups
 *
 *	@sysfs_rx_queue_group:	Space for optional per-rx queue attributes
 *	@rtnl_link_ops:	Rtnl_link_ops
 *
 *	@gso_max_size:	Maximum size of generic segmentation offload
 *	@gso_max_segs:	Maximum number of segments that can be passed to the
 *			NIC for GSO
 *
 *	@dcbnl_ops:	Data Center Bridging netlink ops
 *	@num_tc:	Number of traffic classes in the net device
 *	@tc_to_txq:	XXX: need comments on this one
 *	@prio_tc_map:	XXX: need comments on this one
 *
 *	@fcoe_ddp_xid:	Max exchange id for FCoE LRO by ddp
 *
 *	@priomap:	XXX: need comments on this one
 *	@phydev:	Physical device may attach itself
 *			for hardware timestamping
 *	@sfp_bus:	attached &struct sfp_bus structure.
 *
 *	@qdisc_tx_busylock: lockdep class annotating Qdisc->busylock spinlock
 *	@qdisc_running_key: lockdep class annotating Qdisc->running seqcount
 *
 *	@proto_down:	protocol port state information can be sent to the
 *			switch driver and used to set the phys state of the
 *			switch port.
 *
 *	@wol_enabled:	Wake-on-LAN is enabled
 *
 *	@net_notifier_list:	List of per-net netdev notifier block
 *				that follow this device when it is moved
 *				to another network namespace.
 *
 *	@macsec_ops:    MACsec offloading ops
 *
 *	@udp_tunnel_nic_info:	static structure describing the UDP tunnel
 *				offload capabilities of the device
 *	@udp_tunnel_nic:	UDP tunnel offload state
 *	@xdp_state:		stores info on attached XDP BPF programs
 *
 *	@nested_level:	Used as as a parameter of spin_lock_nested() of
 *			dev->addr_list_lock.
 *	@unlink_list:	As netif_addr_lock() can be called recursively,
 *			keep a list of interfaces to be deleted.
 *
 *	FIXME: cleanup struct net_device such that network protocol info
 *	moves out.
 */

struct net_device {
	//设备名称
	char			name[IFNAMSIZ];
	struct netdev_name_node	*name_node;
	/*设备别名 */
	struct dev_ifalias	__rcu *ifalias;
	/*
	 *	I/O specific fields
	 *	FIXME: Merge these and struct ifmap into one
	 */
	unsigned long		mem_end;
	unsigned long		mem_start;
	unsigned long		base_addr;
	int			irq;

	/*
	 *	Some hardware also needs these fields (state,dev_list,
	 *	napi_list,unreg_list,close_list) but they are not
	 *	part of the usual set specified in Space.c.
	 */

	unsigned long		state;

	struct list_head	dev_list;//提供挂载点，使所有网络设备在一个hash表中
	struct list_head	napi_list;
	struct list_head	unreg_list;
	struct list_head	close_list;
	struct list_head	ptype_all;//挂在此链上的ptype将收取此设备所有报文
	struct list_head	ptype_specific;

	struct {
		struct list_head upper;
		struct list_head lower;
	} adj_list;

	netdev_features_t	features;//网卡上当前开启的功能
	netdev_features_t	hw_features;//网卡上可变更的功能
	netdev_features_t	wanted_features;//被请求执行变更的功能（当前？）
	netdev_features_t	vlan_features;
	netdev_features_t	hw_enc_features;
	netdev_features_t	mpls_features;
	netdev_features_t	gso_partial_features;

	int			ifindex;//接口编号
	int			group;

	struct net_device_stats	stats;

	atomic_long_t		rx_dropped;
	atomic_long_t		tx_dropped;
	atomic_long_t		rx_nohandler;

	/* Stats to monitor link on/off, flapping */
	atomic_t		carrier_up_count;
	atomic_t		carrier_down_count;

#ifdef CONFIG_WIRELESS_EXT
	const struct iw_handler_def *wireless_handlers;
	struct iw_public_data	*wireless_data;
#endif
	const struct net_device_ops *netdev_ops;/*设备操作集*/
	const struct ethtool_ops *ethtool_ops;/*设备ethtool操作集*/
#ifdef CONFIG_NET_L3_MASTER_DEV
	const struct l3mdev_ops	*l3mdev_ops;
#endif
#if IS_ENABLED(CONFIG_IPV6)
	const struct ndisc_ops *ndisc_ops;
#endif

#ifdef CONFIG_XFRM_OFFLOAD
	const struct xfrmdev_ops *xfrmdev_ops;
#endif

#if IS_ENABLED(CONFIG_TLS_DEVICE)
	const struct tlsdev_ops *tlsdev_ops;
#endif

	//针对以太头的操作（例如增加以太头，解析以太头等）
	//如果此ops为NULL，则这类设备无arp，直接发送
	//以太网络设备常用eth_header_ops
	const struct header_ops *header_ops;

	unsigned int		flags;
	unsigned int		priv_flags;

	unsigned short		gflags;
	//dev指针是内存对齐的，此字段记录了实际内存到dev指针的偏移，以便进行内存释放
	unsigned short		padded;

	unsigned char		operstate;
	unsigned char		link_mode;

	unsigned char		if_port;
	unsigned char		dma;

	/* Note : dev->mtu is often read without holding a lock.
	 * Writers usually hold RTNL.
	 * It is recommended to use READ_ONCE() to annotate the reads,
	 * and to use WRITE_ONCE() to annotate the writes.
	 */
	unsigned int		mtu;//设置的mtu
	unsigned int		min_mtu;//设置最小mtu
	unsigned int		max_mtu;//设置最大mtu
	unsigned short		type;//设备类型（例如ARPHRD_ETHER）
	unsigned short		hard_header_len;//协议头部长度（例如以太头为14）
	unsigned char		min_header_len;//最小协议头部长度
	unsigned char		name_assign_type;

	unsigned short		needed_headroom;
	unsigned short		needed_tailroom;

	/* Interface address info. */
	unsigned char		perm_addr[MAX_ADDR_LEN];
	unsigned char		addr_assign_type;//设备地址如何产生，例如“随机生成（NET_ADDR_RANDOM）”，
	unsigned char		addr_len;//设备地址长度（如以太网6字节）
	unsigned char		upper_level;
	unsigned char		lower_level;

	unsigned short		neigh_priv_len;//邻居表项私有数据大小
	unsigned short          dev_id;
	unsigned short          dev_port;
	spinlock_t		addr_list_lock;

	struct netdev_hw_addr_list	uc;//此设备上配置的单播mac地址
	struct netdev_hw_addr_list	mc;//此设备上配置的组播mac地址
	struct netdev_hw_addr_list	dev_addrs;//设备硬件地址列表

#ifdef CONFIG_SYSFS
	struct kset		*queues_kset;
#endif
#ifdef CONFIG_LOCKDEP
	struct list_head	unlink_list;
#endif
	unsigned int		promiscuity;
	unsigned int		allmulti;
	bool			uc_promisc;
#ifdef CONFIG_LOCKDEP
	unsigned char		nested_level;
#endif


	/* Protocol-specific pointers */

#if IS_ENABLED(CONFIG_VLAN_8021Q)
	struct vlan_info __rcu	*vlan_info;//用于记录vlan信息（设备首次添加vlan时申请空间）
#endif
#if IS_ENABLED(CONFIG_NET_DSA)
	struct dsa_port		*dsa_ptr;
#endif
#if IS_ENABLED(CONFIG_TIPC)
	struct tipc_bearer __rcu *tipc_ptr;
#endif
#if IS_ENABLED(CONFIG_IRDA) || IS_ENABLED(CONFIG_ATALK)
	void 			*atalk_ptr;
#endif
	//ipv4设备
	struct in_device __rcu	*ip_ptr;
#if IS_ENABLED(CONFIG_DECNET)
	struct dn_dev __rcu     *dn_ptr;
#endif
	//ipv6设备
	struct inet6_dev __rcu	*ip6_ptr;
#if IS_ENABLED(CONFIG_AX25)
	void			*ax25_ptr;
#endif
	struct wireless_dev	*ieee80211_ptr;
	struct wpan_dev		*ieee802154_ptr;
#if IS_ENABLED(CONFIG_MPLS_ROUTING)
	struct mpls_dev __rcu	*mpls_ptr;
#endif

/*
 * Cache lines mostly used on receive path (including eth_type_trans())
 */
	/* Interface address info used in eth_type_trans() */
	unsigned char		*dev_addr;//接口mac地址

	//rx队列（rx队列数为num_rx_queues)
	struct netdev_rx_queue	*_rx;
	unsigned int		num_rx_queues;
	//当前实际可用的队列数
	unsigned int		real_num_rx_queues;

	/*
	 * 当驱动不支持ndo_bpf时，generic_xdp_install函数将安装bpf程度在此变量
	 * 函数__netif_receive_skb_core将在收包时触发此bpf程序
	 */
	struct bpf_prog __rcu	*xdp_prog;
	unsigned long		gro_flush_timeout;
	int			napi_defer_hard_irqs;
	rx_handler_func_t __rcu	*rx_handler;
	void __rcu		*rx_handler_data;

#ifdef CONFIG_NET_CLS_ACT
	struct mini_Qdisc __rcu	*miniq_ingress;
#endif
	struct netdev_queue __rcu *ingress_queue;
#ifdef CONFIG_NETFILTER_INGRESS
	struct nf_hook_entries __rcu *nf_hooks_ingress;//设备的ingress　hook
#endif

	unsigned char		broadcast[MAX_ADDR_LEN];//广播mac地址
#ifdef CONFIG_RFS_ACCEL
	struct cpu_rmap		*rx_cpu_rmap;
#endif
	struct hlist_node	index_hlist;//提供挂载点，使设备可挂载在ifidx对应的hash表中

/*
 * Cache lines mostly used on transmit path
 */
	//tx队列（其数量为num_tx_queues个）
	struct netdev_queue	*_tx ____cacheline_aligned_in_smp;
	unsigned int		num_tx_queues;//tx队列数
	unsigned int		real_num_tx_queues;//有效的tx队列数
	struct Qdisc		*qdisc;//根排队队列
	unsigned int		tx_queue_len;//tx队列大小
	spinlock_t		tx_global_lock;

	struct xdp_dev_bulk_queue __percpu *xdp_bulkq;

#ifdef CONFIG_XPS
	struct xps_dev_maps __rcu *xps_cpus_map;
	struct xps_dev_maps __rcu *xps_rxqs_map;
#endif
#ifdef CONFIG_NET_CLS_ACT
	struct mini_Qdisc __rcu	*miniq_egress;
#endif

#ifdef CONFIG_NET_SCHED
	//hash表，记录此设备上创建的qdisc,按qdisc handle索引
	DECLARE_HASHTABLE	(qdisc_hash, 4);
#endif
	/* These may be needed for future network-power-down code. */
	struct timer_list	watchdog_timer;
	int			watchdog_timeo;

	u32                     proto_down_reason;

	struct list_head	todo_list;
	int __percpu		*pcpu_refcnt;

	struct list_head	link_watch_list;

	enum { NETREG_UNINITIALIZED=0,/*链路断开时，处理未初始化状态*/
	       NETREG_REGISTERED,	/* completed register_netdevice */
	       NETREG_UNREGISTERING,	/* called unregister_netdevice */
	       NETREG_UNREGISTERED,	/* completed unregister todo */
	       NETREG_RELEASED,		/* called free_netdev */
	       NETREG_DUMMY,		/* dummy device for NAPI poll */
	} reg_state:8;

	bool dismantle;

	enum {
		RTNL_LINK_INITIALIZED,
		RTNL_LINK_INITIALIZING,
	} rtnl_link_state:16;//link状态

	bool needs_free_netdev;
	void (*priv_destructor)(struct net_device *dev);

#ifdef CONFIG_NETPOLL
	struct netpoll_info __rcu	*npinfo;
#endif

	possible_net_t			nd_net;//设备从属于那个namespace

	/* mid-layer private */
	union {
		void					*ml_priv;
		/*percore的link统计信息*/
		struct pcpu_lstats __percpu		*lstats;
		struct pcpu_sw_netstats __percpu	*tstats;
		struct pcpu_dstats __percpu		*dstats;
	};

#if IS_ENABLED(CONFIG_GARP)
	struct garp_port __rcu	*garp_port;
#endif
#if IS_ENABLED(CONFIG_MRP)
	struct mrp_port __rcu	*mrp_port;
#endif

	struct device		dev;
	const struct attribute_group *sysfs_groups[4];
	const struct attribute_group *sysfs_rx_queue_group;

	//dev对应的link_ops
	const struct rtnl_link_ops *rtnl_link_ops;

	/* for setting kernel sock attribute on TCP connection setup */
#define GSO_MAX_SIZE		65536
	//gso最大size
	unsigned int		gso_max_size;
#define GSO_MAX_SEGS		65535
	//设备支持的最大gso分段数
	u16			gso_max_segs;

#ifdef CONFIG_DCB
	const struct dcbnl_rtnl_ops *dcbnl_ops;
#endif
	s16			num_tc;
	struct netdev_tc_txq	tc_to_txq[TC_MAX_QUEUE];
	u8			prio_tc_map[TC_BITMASK + 1];

#if IS_ENABLED(CONFIG_FCOE)
	unsigned int		fcoe_ddp_xid;
#endif
#if IS_ENABLED(CONFIG_CGROUP_NET_PRIO)
	struct netprio_map __rcu *priomap;
#endif
	struct phy_device	*phydev;
	struct sfp_bus		*sfp_bus;
	struct lock_class_key	*qdisc_tx_busylock;
	struct lock_class_key	*qdisc_running_key;
	bool			proto_down;
	unsigned		wol_enabled:1;

	struct list_head	net_notifier_list;

#if IS_ENABLED(CONFIG_MACSEC)
	/* MACsec management functions */
	const struct macsec_ops *macsec_ops;
#endif
	const struct udp_tunnel_nic_info	*udp_tunnel_nic_info;
	struct udp_tunnel_nic	*udp_tunnel_nic;

	/* protected by rtnl_lock */
	struct bpf_xdp_entity	xdp_state[__MAX_XDP_MODE];
};
#define to_net_dev(d) container_of(d, struct net_device, dev)

//如果网卡没有开启GRO功能，则返回true
static inline bool netif_elide_gro(const struct net_device *dev)
{
	if (!(dev->features & NETIF_F_GRO) || dev->xdp_prog)
	    /*没有开启gro或者设备上有xdp_prog*/
		return true;
	return false;
}

#define	NETDEV_ALIGN		32

static inline
int netdev_get_prio_tc_map(const struct net_device *dev, u32 prio)
{
	return dev->prio_tc_map[prio & TC_BITMASK];
}

static inline
int netdev_set_prio_tc_map(struct net_device *dev, u8 prio, u8 tc)
{
	if (tc >= dev->num_tc)
		return -EINVAL;

	dev->prio_tc_map[prio & TC_BITMASK] = tc & TC_BITMASK;
	return 0;
}

int netdev_txq_to_tc(struct net_device *dev, unsigned int txq);
void netdev_reset_tc(struct net_device *dev);
int netdev_set_tc_queue(struct net_device *dev, u8 tc, u16 count, u16 offset);
int netdev_set_num_tc(struct net_device *dev, u8 num_tc);

static inline
int netdev_get_num_tc(struct net_device *dev)
{
	return dev->num_tc;
}

static inline void net_prefetch(void *p)
{
	prefetch(p);
#if L1_CACHE_BYTES < 128
	prefetch((u8 *)p + L1_CACHE_BYTES);
#endif
}

static inline void net_prefetchw(void *p)
{
	prefetchw(p);
#if L1_CACHE_BYTES < 128
	prefetchw((u8 *)p + L1_CACHE_BYTES);
#endif
}

void netdev_unbind_sb_channel(struct net_device *dev,
			      struct net_device *sb_dev);
int netdev_bind_sb_channel_queue(struct net_device *dev,
				 struct net_device *sb_dev,
				 u8 tc, u16 count, u16 offset);
int netdev_set_sb_channel(struct net_device *dev, u16 channel);
static inline int netdev_get_sb_channel(struct net_device *dev)
{
	return max_t(int, -dev->num_tc, 0);
}

//给定队列索引，取tx队列
static inline
struct netdev_queue *netdev_get_tx_queue(const struct net_device *dev,
					 unsigned int index)
{
	return &dev->_tx[index];
}

/*取skb映射的dev的tx队列*/
static inline struct netdev_queue *skb_get_tx_queue(const struct net_device *dev,
						    const struct sk_buff *skb)
{
	return netdev_get_tx_queue(dev, skb_get_queue_mapping(skb));
}

//针对每个tx队列调用f回调
static inline void netdev_for_each_tx_queue(struct net_device *dev,
					    void (*f)(struct net_device *,
						      struct netdev_queue *,
						      void *),
					    void *arg)
{
	unsigned int i;

	for (i = 0; i < dev->num_tx_queues; i++)
		f(dev, &dev->_tx[i], arg);
}

#define netdev_lockdep_set_classes(dev)				\
{								\
	static struct lock_class_key qdisc_tx_busylock_key;	\
	static struct lock_class_key qdisc_running_key;		\
	static struct lock_class_key qdisc_xmit_lock_key;	\
	static struct lock_class_key dev_addr_list_lock_key;	\
	unsigned int i;						\
								\
	(dev)->qdisc_tx_busylock = &qdisc_tx_busylock_key;	\
	(dev)->qdisc_running_key = &qdisc_running_key;		\
	lockdep_set_class(&(dev)->addr_list_lock,		\
			  &dev_addr_list_lock_key);		\
	for (i = 0; i < (dev)->num_tx_queues; i++)		\
		lockdep_set_class(&(dev)->_tx[i]._xmit_lock,	\
				  &qdisc_xmit_lock_key);	\
}

u16 netdev_pick_tx(struct net_device *dev, struct sk_buff *skb,
		     struct net_device *sb_dev);
struct netdev_queue *netdev_core_pick_tx(struct net_device *dev,
					 struct sk_buff *skb,
					 struct net_device *sb_dev);

/* returns the headroom that the master device needs to take in account
 * when forwarding to this dev
 */
static inline unsigned netdev_get_fwd_headroom(struct net_device *dev)
{
	return dev->priv_flags & IFF_PHONY_HEADROOM ? 0 : dev->needed_headroom;
}

static inline void netdev_set_rx_headroom(struct net_device *dev, int new_hr)
{
	if (dev->netdev_ops->ndo_set_rx_headroom)
		dev->netdev_ops->ndo_set_rx_headroom(dev, new_hr);
}

/* set the device rx headroom to the dev's default */
static inline void netdev_reset_rx_headroom(struct net_device *dev)
{
	netdev_set_rx_headroom(dev, -1);
}

/*
 * Net namespace inlines
 */
//取设备所属的namespace
static inline
struct net *dev_net(const struct net_device *dev)
{
	return read_pnet(&dev->nd_net);
}

//设置设备所属的namespace
static inline
void dev_net_set(struct net_device *dev, struct net *net)
{
	write_pnet(&dev->nd_net, net);
}

/**
 *	netdev_priv - access network device private data
 *	@dev: network device
 *
 * Get network device private data
 */
static inline void *netdev_priv(const struct net_device *dev)
{
	//取dev设备的私有信息
	return (char *)dev + ALIGN(sizeof(struct net_device), NETDEV_ALIGN);
}

/* Set the sysfs physical device reference for the network logical device
 * if set prior to registration will cause a symlink during initialization.
 */
#define SET_NETDEV_DEV(net, pdev)	((net)->dev.parent = (pdev))

/* Set the sysfs device type for the network logical device to allow
 * fine-grained identification of different network device types. For
 * example Ethernet, Wireless LAN, Bluetooth, WiMAX etc.
 */
#define SET_NETDEV_DEVTYPE(net, devtype)	((net)->dev.type = (devtype))

/* Default NAPI poll() weight
 * Device drivers are strongly advised to not use bigger value
 */
#define NAPI_POLL_WEIGHT 64

/**
 *	netif_napi_add - initialize a NAPI context
 *	@dev:  network device
 *	@napi: NAPI context
 *	@poll: polling function
 *	@weight: default weight
 *
 * netif_napi_add() must be used to initialize a NAPI context prior to calling
 * *any* of the other NAPI-related functions.
 */
void netif_napi_add(struct net_device *dev, struct napi_struct *napi,
		    int (*poll)(struct napi_struct *, int), int weight);

/**
 *	netif_tx_napi_add - initialize a NAPI context
 *	@dev:  network device
 *	@napi: NAPI context
 *	@poll: polling function
 *	@weight: default weight
 *
 * This variant of netif_napi_add() should be used from drivers using NAPI
 * to exclusively poll a TX queue.
 * This will avoid we add it into napi_hash[], thus polluting this hash table.
 */
static inline void netif_tx_napi_add(struct net_device *dev,
				     struct napi_struct *napi,
				     int (*poll)(struct napi_struct *, int),
				     int weight)
{
	set_bit(NAPI_STATE_NO_BUSY_POLL, &napi->state);
	netif_napi_add(dev, napi, poll, weight);
}

/**
 *  __netif_napi_del - remove a NAPI context
 *  @napi: NAPI context
 *
 * Warning: caller must observe RCU grace period before freeing memory
 * containing @napi. Drivers might want to call this helper to combine
 * all the needed RCU grace periods into a single one.
 */
void __netif_napi_del(struct napi_struct *napi);

/**
 *  netif_napi_del - remove a NAPI context
 *  @napi: NAPI context
 *
 *  netif_napi_del() removes a NAPI context from the network device NAPI list
 */
static inline void netif_napi_del(struct napi_struct *napi)
{
	__netif_napi_del(napi);
	synchronize_net();
}

struct napi_gro_cb {
	/* Virtual address of skb_shinfo(skb)->frags[0].page + offset. */
	void	*frag0;

	/* Length of frag0. */
	unsigned int frag0_len;

	/* This indicates where we are processing relative to skb->data. */
	int	data_offset;//当前处理函数取数据的offset (例如ip处理时，其可保证偏移到ip头）

	/* This is non-zero if the packet cannot be merged with the new skb. */
	u16	flush;//如注释所言

	/* Save the IP ID here and check when we get to the transport layer */
	u16	flush_id;

	/* Number of segments aggregated. */
	u16	count;

	/* Start offset for remote checksum offload */
	u16	gro_remcsum_start;

	/* jiffies when first packet was created/queued */
	unsigned long age;

	/* Used in ipv6_gro_receive() and foo-over-udp */
	u16	proto;

	/* This is non-zero if the packet may be of the same flow. */
	u8	same_flow:1;//如果为1，标明此报与之为同一条流

	/* Used in tunnel GRO receive */
	u8	encap_mark:1;

	/* GRO checksum is valid */
	//标记checksum是有效的
	u8	csum_valid:1;

	/* Number of checksums via CHECKSUM_UNNECESSARY */
	u8	csum_cnt:3;

	/* Free the skb? */
	u8	free:2;
#define NAPI_GRO_FREE		  1
#define NAPI_GRO_FREE_STOLEN_HEAD 2

	/* Used in foo-over-udp, set in udp[46]_gro_receive */
	u8	is_ipv6:1;

	/* Used in GRE, set in fou/gue_gro_receive */
	u8	is_fou:1;

	/* Used to determine if flush_id can be ignored */
	u8	is_atomic:1;

	/* Number of gro_receive callbacks this packet already went through */
	u8 recursion_counter:4;//递归层数，用于一直回调(交协议上层处理）

	/* GRO is done by frag_list pointer chaining. */
	u8	is_flist:1;

	/* used to support CHECKSUM_COMPLETE for tunneling protocols */
	__wsum	csum;

	/* used in skb_gro_receive() slow path */
	struct sk_buff *last;/*上一次缓存的skb*/
};

#define NAPI_GRO_CB(skb) ((struct napi_gro_cb *)(skb)->cb)

#define GRO_RECURSION_LIMIT 15
static inline int gro_recursion_inc_test(struct sk_buff *skb)
{
	return ++NAPI_GRO_CB(skb)->recursion_counter == GRO_RECURSION_LIMIT;
}

//触发cb回调
typedef struct sk_buff *(*gro_receive_t)(struct list_head *, struct sk_buff *);
static inline struct sk_buff *call_gro_receive(gro_receive_t cb,
					       struct list_head *head,
					       struct sk_buff *skb)
{
	if (unlikely(gro_recursion_inc_test(skb))) {
		//如果递归层数超限，则置flush等于1
		NAPI_GRO_CB(skb)->flush |= 1;
		return NULL;
	}

	//触发回调
	return cb(head, skb);
}

typedef struct sk_buff *(*gro_receive_sk_t)(struct sock *, struct list_head *,
					    struct sk_buff *);
static inline struct sk_buff *call_gro_receive_sk(gro_receive_sk_t cb,
						  struct sock *sk,
						  struct list_head *head,
						  struct sk_buff *skb)
{
	if (unlikely(gro_recursion_inc_test(skb))) {
		NAPI_GRO_CB(skb)->flush |= 1;
		return NULL;
	}

	return cb(sk, head, skb);
}

struct packet_type {
	//按以太头类型进行处理
	__be16			type;	/* This is really htons(ether_type). */
	//是否忽略出方向
	bool			ignore_outgoing;
	struct net_device	*dev;	/* NULL is wildcarded here	     */
	//报文处理入口函数
	int			(*func) (struct sk_buff *,
					 struct net_device *,
					 struct packet_type *,
					 struct net_device *);
	void			(*list_func) (struct list_head *,
					      struct packet_type *,
					      struct net_device *);
	bool			(*id_match)(struct packet_type *ptype,
					    struct sock *sk);
	void			*af_packet_priv;
	struct list_head	list;
};

struct offload_callbacks {
	//gso发包入口
	struct sk_buff		*(*gso_segment)(struct sk_buff *skb,
						netdev_features_t features);
	//gro收包入口（检查是否可合并）
	struct sk_buff		*(*gro_receive)(struct list_head *head,
						struct sk_buff *skb);
	int			(*gro_complete)(struct sk_buff *skb, int nhoff);
};

struct packet_offload {
	__be16			 type;	/* This is really htons(ether_type). */
	u16			 priority;//优先级，串成链时按优先级自小向大顺序排列
	struct offload_callbacks callbacks;
	struct list_head	 list;//用于串成链
};

/* often modified stats are per-CPU, other are shared (netdev->stats) */
struct pcpu_sw_netstats {
	u64     rx_packets;//收到的报文数
	u64     rx_bytes;//收到的报文字节数
	u64     tx_packets;
	u64     tx_bytes;
	struct u64_stats_sync   syncp;
} __aligned(4 * sizeof(u64));

struct pcpu_lstats {
	u64_stats_t packets;
	u64_stats_t bytes;
	struct u64_stats_sync syncp;
} __aligned(2 * sizeof(u64));

void dev_lstats_read(struct net_device *dev, u64 *packets, u64 *bytes);

static inline void dev_sw_netstats_rx_add(struct net_device *dev, unsigned int len)
{
	struct pcpu_sw_netstats *tstats = this_cpu_ptr(dev->tstats);

	u64_stats_update_begin(&tstats->syncp);
	tstats->rx_bytes += len;
	tstats->rx_packets++;
	u64_stats_update_end(&tstats->syncp);
}

<<<<<<< HEAD
/*link报文统计增加*/
=======
static inline void dev_sw_netstats_tx_add(struct net_device *dev,
					  unsigned int packets,
					  unsigned int len)
{
	struct pcpu_sw_netstats *tstats = this_cpu_ptr(dev->tstats);

	u64_stats_update_begin(&tstats->syncp);
	tstats->tx_bytes += len;
	tstats->tx_packets += packets;
	u64_stats_update_end(&tstats->syncp);
}

>>>>>>> e71ba945
static inline void dev_lstats_add(struct net_device *dev, unsigned int len)
{
	struct pcpu_lstats *lstats = this_cpu_ptr(dev->lstats);

	u64_stats_update_begin(&lstats->syncp);
	u64_stats_add(&lstats->bytes, len);
	u64_stats_inc(&lstats->packets);
	u64_stats_update_end(&lstats->syncp);
}

#define __netdev_alloc_pcpu_stats(type, gfp)				\
({									\
	typeof(type) __percpu *pcpu_stats = alloc_percpu_gfp(type, gfp);\
	if (pcpu_stats)	{						\
		int __cpu;						\
		/*遍历每个cpu*/\
		for_each_possible_cpu(__cpu) {				\
			typeof(type) *stat;				\
			/*取__cpu对应的stat信息，并进行初始化*/\
			stat = per_cpu_ptr(pcpu_stats, __cpu);		\
			u64_stats_init(&stat->syncp);			\
		}							\
	}								\
	pcpu_stats;							\
})

#define netdev_alloc_pcpu_stats(type)					\
	__netdev_alloc_pcpu_stats(type, GFP_KERNEL)

#define devm_netdev_alloc_pcpu_stats(dev, type)				\
({									\
	typeof(type) __percpu *pcpu_stats = devm_alloc_percpu(dev, type);\
	if (pcpu_stats) {						\
		int __cpu;						\
		for_each_possible_cpu(__cpu) {				\
			typeof(type) *stat;				\
			stat = per_cpu_ptr(pcpu_stats, __cpu);		\
			u64_stats_init(&stat->syncp);			\
		}							\
	}								\
	pcpu_stats;							\
})

enum netdev_lag_tx_type {
	NETDEV_LAG_TX_TYPE_UNKNOWN,
	NETDEV_LAG_TX_TYPE_RANDOM,
	NETDEV_LAG_TX_TYPE_BROADCAST,
	NETDEV_LAG_TX_TYPE_ROUNDROBIN,
	NETDEV_LAG_TX_TYPE_ACTIVEBACKUP,
	NETDEV_LAG_TX_TYPE_HASH,
};

enum netdev_lag_hash {
	NETDEV_LAG_HASH_NONE,
	NETDEV_LAG_HASH_L2,
	NETDEV_LAG_HASH_L34,
	NETDEV_LAG_HASH_L23,
	NETDEV_LAG_HASH_E23,
	NETDEV_LAG_HASH_E34,
	NETDEV_LAG_HASH_UNKNOWN,
};

struct netdev_lag_upper_info {
	enum netdev_lag_tx_type tx_type;
	enum netdev_lag_hash hash_type;
};

struct netdev_lag_lower_state_info {
	u8 link_up : 1,
	   tx_enabled : 1;
};

#include <linux/notifier.h>

/* netdevice notifier chain. Please remember to update netdev_cmd_to_name()
 * and the rtnetlink notification exclusion list in rtnetlink_event() when
 * adding new types.
 */
enum netdev_cmd {
	//接口up/ifa地址配置添加
	NETDEV_UP	= 1,	/* For now you can't veto a device up/down */
	//接口down/ifa地址配置移除
	NETDEV_DOWN,
	NETDEV_REBOOT,		/* Tell a protocol stack a network interface
				   detected a hardware crash and restarted
				   - we can use this eg to kick tcp sessions
				   once done */
	NETDEV_CHANGE,		/* Notify device state change */
	NETDEV_REGISTER,
	NETDEV_UNREGISTER,
	//mtu变更
	NETDEV_CHANGEMTU,	/* notify after mtu change happened */
	//接口地址变更
	NETDEV_CHANGEADDR,	/* notify after the address change */
	NETDEV_PRE_CHANGEADDR,	/* notify before the address change */
	NETDEV_GOING_DOWN,
	NETDEV_CHANGENAME,
	NETDEV_FEAT_CHANGE,
	NETDEV_BONDING_FAILOVER,
	NETDEV_PRE_UP,
	NETDEV_PRE_TYPE_CHANGE,
	NETDEV_POST_TYPE_CHANGE,
	NETDEV_POST_INIT,
	NETDEV_RELEASE,
	NETDEV_NOTIFY_PEERS,
	NETDEV_JOIN,
	NETDEV_CHANGEUPPER,
	NETDEV_RESEND_IGMP,
	NETDEV_PRECHANGEMTU,	/* notify before mtu change happened */
	NETDEV_CHANGEINFODATA,
	NETDEV_BONDING_INFO,
	NETDEV_PRECHANGEUPPER,
	NETDEV_CHANGELOWERSTATE,
	NETDEV_UDP_TUNNEL_PUSH_INFO,
	NETDEV_UDP_TUNNEL_DROP_INFO,
	NETDEV_CHANGE_TX_QUEUE_LEN,
	NETDEV_CVLAN_FILTER_PUSH_INFO,
	NETDEV_CVLAN_FILTER_DROP_INFO,
	NETDEV_SVLAN_FILTER_PUSH_INFO,
	NETDEV_SVLAN_FILTER_DROP_INFO,
};
const char *netdev_cmd_to_name(enum netdev_cmd cmd);

int register_netdevice_notifier(struct notifier_block *nb);
int unregister_netdevice_notifier(struct notifier_block *nb);
int register_netdevice_notifier_net(struct net *net, struct notifier_block *nb);
int unregister_netdevice_notifier_net(struct net *net,
				      struct notifier_block *nb);
int register_netdevice_notifier_dev_net(struct net_device *dev,
					struct notifier_block *nb,
					struct netdev_net_notifier *nn);
int unregister_netdevice_notifier_dev_net(struct net_device *dev,
					  struct notifier_block *nb,
					  struct netdev_net_notifier *nn);

struct netdev_notifier_info {
	struct net_device	*dev;
	struct netlink_ext_ack	*extack;
};

struct netdev_notifier_info_ext {
	struct netdev_notifier_info info; /* must be first */
	union {
		u32 mtu;
	} ext;
};

struct netdev_notifier_change_info {
	struct netdev_notifier_info info; /* must be first */
	unsigned int flags_changed;
};

struct netdev_notifier_changeupper_info {
	struct netdev_notifier_info info; /* must be first */
	struct net_device *upper_dev; /* new upper dev */
	bool master; /* is upper dev master */
	bool linking; /* is the notification for link or unlink */
	void *upper_info; /* upper dev info */
};

struct netdev_notifier_changelowerstate_info {
	struct netdev_notifier_info info; /* must be first */
	void *lower_state_info; /* is lower dev state */
};

struct netdev_notifier_pre_changeaddr_info {
	struct netdev_notifier_info info; /* must be first */
	const unsigned char *dev_addr;
};

static inline void netdev_notifier_info_init(struct netdev_notifier_info *info,
					     struct net_device *dev)
{
	info->dev = dev;
	info->extack = NULL;
}

static inline struct net_device *
netdev_notifier_info_to_dev(const struct netdev_notifier_info *info)
{
	return info->dev;
}

static inline struct netlink_ext_ack *
netdev_notifier_info_to_extack(const struct netdev_notifier_info *info)
{
	return info->extack;
}

int call_netdevice_notifiers(unsigned long val, struct net_device *dev);


extern rwlock_t				dev_base_lock;		/* Device list lock */

#define for_each_netdev(net, d)		\
		list_for_each_entry(d, &(net)->dev_base_head, dev_list)
#define for_each_netdev_reverse(net, d)	\
		list_for_each_entry_reverse(d, &(net)->dev_base_head, dev_list)
#define for_each_netdev_rcu(net, d)		\
		list_for_each_entry_rcu(d, &(net)->dev_base_head, dev_list)
#define for_each_netdev_safe(net, d, n)	\
		list_for_each_entry_safe(d, n, &(net)->dev_base_head, dev_list)
#define for_each_netdev_continue(net, d)		\
		list_for_each_entry_continue(d, &(net)->dev_base_head, dev_list)
#define for_each_netdev_continue_reverse(net, d)		\
		list_for_each_entry_continue_reverse(d, &(net)->dev_base_head, \
						     dev_list)
#define for_each_netdev_continue_rcu(net, d)		\
	list_for_each_entry_continue_rcu(d, &(net)->dev_base_head, dev_list)
#define for_each_netdev_in_bond_rcu(bond, slave)	\
		for_each_netdev_rcu(&init_net, slave)	\
			if (netdev_master_upper_dev_get_rcu(slave) == (bond))
#define net_device_entry(lh)	list_entry(lh, struct net_device, dev_list)

static inline struct net_device *next_net_device(struct net_device *dev)
{
	struct list_head *lh;
	struct net *net;

	net = dev_net(dev);
	lh = dev->dev_list.next;
	return lh == &net->dev_base_head ? NULL : net_device_entry(lh);
}

static inline struct net_device *next_net_device_rcu(struct net_device *dev)
{
	struct list_head *lh;
	struct net *net;

	net = dev_net(dev);
	lh = rcu_dereference(list_next_rcu(&dev->dev_list));
	return lh == &net->dev_base_head ? NULL : net_device_entry(lh);
}

static inline struct net_device *first_net_device(struct net *net)
{
	return list_empty(&net->dev_base_head) ? NULL :
		net_device_entry(net->dev_base_head.next);
}

static inline struct net_device *first_net_device_rcu(struct net *net)
{
	struct list_head *lh = rcu_dereference(list_next_rcu(&net->dev_base_head));

	return lh == &net->dev_base_head ? NULL : net_device_entry(lh);
}

int netdev_boot_setup_check(struct net_device *dev);
unsigned long netdev_boot_base(const char *prefix, int unit);
struct net_device *dev_getbyhwaddr_rcu(struct net *net, unsigned short type,
				       const char *hwaddr);
struct net_device *dev_getfirstbyhwtype(struct net *net, unsigned short type);
void dev_add_pack(struct packet_type *pt);
void dev_remove_pack(struct packet_type *pt);
void __dev_remove_pack(struct packet_type *pt);
void dev_add_offload(struct packet_offload *po);
void dev_remove_offload(struct packet_offload *po);

int dev_get_iflink(const struct net_device *dev);
int dev_fill_metadata_dst(struct net_device *dev, struct sk_buff *skb);
struct net_device *__dev_get_by_flags(struct net *net, unsigned short flags,
				      unsigned short mask);
struct net_device *dev_get_by_name(struct net *net, const char *name);
struct net_device *dev_get_by_name_rcu(struct net *net, const char *name);
struct net_device *__dev_get_by_name(struct net *net, const char *name);
int dev_alloc_name(struct net_device *dev, const char *name);
int dev_open(struct net_device *dev, struct netlink_ext_ack *extack);
void dev_close(struct net_device *dev);
void dev_close_many(struct list_head *head, bool unlink);
void dev_disable_lro(struct net_device *dev);
int dev_loopback_xmit(struct net *net, struct sock *sk, struct sk_buff *newskb);
u16 dev_pick_tx_zero(struct net_device *dev, struct sk_buff *skb,
		     struct net_device *sb_dev);
u16 dev_pick_tx_cpu_id(struct net_device *dev, struct sk_buff *skb,
		       struct net_device *sb_dev);

int dev_queue_xmit(struct sk_buff *skb);
int dev_queue_xmit_accel(struct sk_buff *skb, struct net_device *sb_dev);
int __dev_direct_xmit(struct sk_buff *skb, u16 queue_id);

static inline int dev_direct_xmit(struct sk_buff *skb, u16 queue_id)
{
	int ret;

	ret = __dev_direct_xmit(skb, queue_id);
	if (!dev_xmit_complete(ret))
		kfree_skb(skb);
	return ret;
}

int register_netdevice(struct net_device *dev);
void unregister_netdevice_queue(struct net_device *dev, struct list_head *head);
void unregister_netdevice_many(struct list_head *head);
static inline void unregister_netdevice(struct net_device *dev)
{
	unregister_netdevice_queue(dev, NULL);
}

int netdev_refcnt_read(const struct net_device *dev);
void free_netdev(struct net_device *dev);
void netdev_freemem(struct net_device *dev);
int init_dummy_netdev(struct net_device *dev);

struct net_device *netdev_get_xmit_slave(struct net_device *dev,
					 struct sk_buff *skb,
					 bool all_slaves);
struct net_device *dev_get_by_index(struct net *net, int ifindex);
struct net_device *__dev_get_by_index(struct net *net, int ifindex);
struct net_device *dev_get_by_index_rcu(struct net *net, int ifindex);
struct net_device *dev_get_by_napi_id(unsigned int napi_id);
int netdev_get_name(struct net *net, char *name, int ifindex);
int dev_restart(struct net_device *dev);
int skb_gro_receive(struct sk_buff *p, struct sk_buff *skb);
int skb_gro_receive_list(struct sk_buff *p, struct sk_buff *skb);

static inline unsigned int skb_gro_offset(const struct sk_buff *skb)
{
	return NAPI_GRO_CB(skb)->data_offset;
}

static inline unsigned int skb_gro_len(const struct sk_buff *skb)
{
	return skb->len - NAPI_GRO_CB(skb)->data_offset;
}

static inline void skb_gro_pull(struct sk_buff *skb, unsigned int len)
{
	NAPI_GRO_CB(skb)->data_offset += len;
}

static inline void *skb_gro_header_fast(struct sk_buff *skb,
					unsigned int offset)
{
	return NAPI_GRO_CB(skb)->frag0 + offset;
}

static inline int skb_gro_header_hard(struct sk_buff *skb, unsigned int hlen)
{
	return NAPI_GRO_CB(skb)->frag0_len < hlen;
}

static inline void skb_gro_frag0_invalidate(struct sk_buff *skb)
{
	NAPI_GRO_CB(skb)->frag0 = NULL;
	NAPI_GRO_CB(skb)->frag0_len = 0;
}

static inline void *skb_gro_header_slow(struct sk_buff *skb, unsigned int hlen,
					unsigned int offset)
{
	if (!pskb_may_pull(skb, hlen))
		return NULL;

	skb_gro_frag0_invalidate(skb);
	return skb->data + offset;
}

static inline void *skb_gro_network_header(struct sk_buff *skb)
{
	return (NAPI_GRO_CB(skb)->frag0 ?: skb->data) +
	       skb_network_offset(skb);
}

static inline void skb_gro_postpull_rcsum(struct sk_buff *skb,
					const void *start, unsigned int len)
{
	if (NAPI_GRO_CB(skb)->csum_valid)
		NAPI_GRO_CB(skb)->csum = csum_sub(NAPI_GRO_CB(skb)->csum,
						  csum_partial(start, len, 0));
}

/* GRO checksum functions. These are logical equivalents of the normal
 * checksum functions (in skbuff.h) except that they operate on the GRO
 * offsets and fields in sk_buff.
 */

__sum16 __skb_gro_checksum_complete(struct sk_buff *skb);

static inline bool skb_at_gro_remcsum_start(struct sk_buff *skb)
{
	return (NAPI_GRO_CB(skb)->gro_remcsum_start == skb_gro_offset(skb));
}

static inline bool __skb_gro_checksum_validate_needed(struct sk_buff *skb,
						      bool zero_okay,
						      __sum16 check)
{
	return ((skb->ip_summed != CHECKSUM_PARTIAL ||
		skb_checksum_start_offset(skb) <
		 skb_gro_offset(skb)) &&
		!skb_at_gro_remcsum_start(skb) &&
		NAPI_GRO_CB(skb)->csum_cnt == 0 &&
		(!zero_okay || check));
}

static inline __sum16 __skb_gro_checksum_validate_complete(struct sk_buff *skb,
							   __wsum psum)
{
	if (NAPI_GRO_CB(skb)->csum_valid &&
	    !csum_fold(csum_add(psum, NAPI_GRO_CB(skb)->csum)))
		return 0;

	NAPI_GRO_CB(skb)->csum = psum;

	return __skb_gro_checksum_complete(skb);
}

static inline void skb_gro_incr_csum_unnecessary(struct sk_buff *skb)
{
	if (NAPI_GRO_CB(skb)->csum_cnt > 0) {
		/* Consume a checksum from CHECKSUM_UNNECESSARY */
		NAPI_GRO_CB(skb)->csum_cnt--;
	} else {
		/* Update skb for CHECKSUM_UNNECESSARY and csum_level when we
		 * verified a new top level checksum or an encapsulated one
		 * during GRO. This saves work if we fallback to normal path.
		 */
		__skb_incr_checksum_unnecessary(skb);
	}
}

#define __skb_gro_checksum_validate(skb, proto, zero_okay, check,	\
				    compute_pseudo)			\
({									\
	__sum16 __ret = 0;						\
	if (__skb_gro_checksum_validate_needed(skb, zero_okay, check))	\
		__ret = __skb_gro_checksum_validate_complete(skb,	\
				compute_pseudo(skb, proto));		\
	if (!__ret)							\
		skb_gro_incr_csum_unnecessary(skb);			\
	__ret;								\
})

#define skb_gro_checksum_validate(skb, proto, compute_pseudo)		\
	__skb_gro_checksum_validate(skb, proto, false, 0, compute_pseudo)

#define skb_gro_checksum_validate_zero_check(skb, proto, check,		\
					     compute_pseudo)		\
	__skb_gro_checksum_validate(skb, proto, true, check, compute_pseudo)

#define skb_gro_checksum_simple_validate(skb)				\
	__skb_gro_checksum_validate(skb, 0, false, 0, null_compute_pseudo)

static inline bool __skb_gro_checksum_convert_check(struct sk_buff *skb)
{
	return (NAPI_GRO_CB(skb)->csum_cnt == 0 &&
		!NAPI_GRO_CB(skb)->csum_valid);
}

static inline void __skb_gro_checksum_convert(struct sk_buff *skb,
					      __wsum pseudo)
{
	NAPI_GRO_CB(skb)->csum = ~pseudo;
	NAPI_GRO_CB(skb)->csum_valid = 1;
}

#define skb_gro_checksum_try_convert(skb, proto, compute_pseudo)	\
do {									\
	if (__skb_gro_checksum_convert_check(skb))			\
		__skb_gro_checksum_convert(skb, 			\
					   compute_pseudo(skb, proto));	\
} while (0)

struct gro_remcsum {
	int offset;
	__wsum delta;
};

static inline void skb_gro_remcsum_init(struct gro_remcsum *grc)
{
	grc->offset = 0;
	grc->delta = 0;
}

static inline void *skb_gro_remcsum_process(struct sk_buff *skb, void *ptr,
					    unsigned int off, size_t hdrlen,
					    int start, int offset,
					    struct gro_remcsum *grc,
					    bool nopartial)
{
	__wsum delta;
	size_t plen = hdrlen + max_t(size_t, offset + sizeof(u16), start);

	BUG_ON(!NAPI_GRO_CB(skb)->csum_valid);

	if (!nopartial) {
		NAPI_GRO_CB(skb)->gro_remcsum_start = off + hdrlen + start;
		return ptr;
	}

	ptr = skb_gro_header_fast(skb, off);
	if (skb_gro_header_hard(skb, off + plen)) {
		ptr = skb_gro_header_slow(skb, off + plen, off);
		if (!ptr)
			return NULL;
	}

	delta = remcsum_adjust(ptr + hdrlen, NAPI_GRO_CB(skb)->csum,
			       start, offset);

	/* Adjust skb->csum since we changed the packet */
	NAPI_GRO_CB(skb)->csum = csum_add(NAPI_GRO_CB(skb)->csum, delta);

	grc->offset = off + hdrlen + offset;
	grc->delta = delta;

	return ptr;
}

static inline void skb_gro_remcsum_cleanup(struct sk_buff *skb,
					   struct gro_remcsum *grc)
{
	void *ptr;
	size_t plen = grc->offset + sizeof(u16);

	if (!grc->delta)
		return;

	ptr = skb_gro_header_fast(skb, grc->offset);
	if (skb_gro_header_hard(skb, grc->offset + sizeof(u16))) {
		ptr = skb_gro_header_slow(skb, plen, grc->offset);
		if (!ptr)
			return;
	}

	remcsum_unadjust((__sum16 *)ptr, grc->delta);
}

#ifdef CONFIG_XFRM_OFFLOAD
static inline void skb_gro_flush_final(struct sk_buff *skb, struct sk_buff *pp, int flush)
{
	if (PTR_ERR(pp) != -EINPROGRESS)
		NAPI_GRO_CB(skb)->flush |= flush;
}
static inline void skb_gro_flush_final_remcsum(struct sk_buff *skb,
					       struct sk_buff *pp,
					       int flush,
					       struct gro_remcsum *grc)
{
	if (PTR_ERR(pp) != -EINPROGRESS) {
		NAPI_GRO_CB(skb)->flush |= flush;
		skb_gro_remcsum_cleanup(skb, grc);
		skb->remcsum_offload = 0;
	}
}
#else
//指定skb的flush,控制报文是否需要一直向上传递
static inline void skb_gro_flush_final(struct sk_buff *skb, struct sk_buff *pp, int flush)
{
	NAPI_GRO_CB(skb)->flush |= flush;
}
static inline void skb_gro_flush_final_remcsum(struct sk_buff *skb,
					       struct sk_buff *pp,
					       int flush,
					       struct gro_remcsum *grc)
{
	NAPI_GRO_CB(skb)->flush |= flush;
	skb_gro_remcsum_cleanup(skb, grc);
	skb->remcsum_offload = 0;
}
#endif

//构造生成二层协议头
static inline int dev_hard_header(struct sk_buff *skb, struct net_device *dev,
				  unsigned short type,
				  const void *daddr, const void *saddr,
				  unsigned int len)
{
	if (!dev->header_ops || !dev->header_ops->create)
		return 0;

	return dev->header_ops->create(skb, dev, type, daddr, saddr, len);
}

//解析二层协议头
static inline int dev_parse_header(const struct sk_buff *skb,
				   unsigned char *haddr)
{
	const struct net_device *dev = skb->dev;

	if (!dev->header_ops || !dev->header_ops->parse)
		return 0;
	return dev->header_ops->parse(skb, haddr);
}

static inline __be16 dev_parse_header_protocol(const struct sk_buff *skb)
{
	const struct net_device *dev = skb->dev;

	if (!dev->header_ops || !dev->header_ops->parse_protocol)
		return 0;
	return dev->header_ops->parse_protocol(skb);
}

/* ll_header must have at least hard_header_len allocated */
static inline bool dev_validate_header(const struct net_device *dev,
				       char *ll_header, int len)
{
	if (likely(len >= dev->hard_header_len))
		return true;
	if (len < dev->min_header_len)
		return false;

	if (capable(CAP_SYS_RAWIO)) {
		memset(ll_header + len, 0, dev->hard_header_len - len);
		return true;
	}

	if (dev->header_ops && dev->header_ops->validate)
		return dev->header_ops->validate(ll_header, len);

	return false;
}

static inline bool dev_has_header(const struct net_device *dev)
{
	return dev->header_ops && dev->header_ops->create;
}

typedef int gifconf_func_t(struct net_device * dev, char __user * bufptr,
			   int len, int size);
int register_gifconf(unsigned int family, gifconf_func_t *gifconf);
static inline int unregister_gifconf(unsigned int family)
{
	return register_gifconf(family, NULL);
}

#ifdef CONFIG_NET_FLOW_LIMIT
#define FLOW_LIMIT_HISTORY	(1 << 7)  /* must be ^2 and !overflow buckets */
struct sd_flow_limit {
	u64			count;
	unsigned int		num_buckets;
	unsigned int		history_head;
	u16			history[FLOW_LIMIT_HISTORY];
	u8			buckets[];
};

extern int netdev_flow_limit_table_len;
#endif /* CONFIG_NET_FLOW_LIMIT */

/*
 * Incoming packets are placed on per-CPU queues
 */
struct softnet_data {
	struct list_head	poll_list;//用于挂接可轮循的dev
	struct sk_buff_head	process_queue;

	/* stats */
	unsigned int		processed;
	unsigned int		time_squeeze;
	unsigned int		received_rps;
#ifdef CONFIG_RPS
	struct softnet_data	*rps_ipi_list;
#endif
#ifdef CONFIG_NET_FLOW_LIMIT
	struct sd_flow_limit __rcu *flow_limit;
#endif
	struct Qdisc		*output_queue;
	struct Qdisc		**output_queue_tailp;
	struct sk_buff		*completion_queue;
#ifdef CONFIG_XFRM_OFFLOAD
	struct sk_buff_head	xfrm_backlog;
#endif
	/* written and read only by owning cpu: */
	struct {
		u16 recursion;
		u8  more;
	} xmit;
#ifdef CONFIG_RPS
	/* input_queue_head should be written by cpu owning this struct,
	 * and only read by other cpus. Worth using a cache line.
	 */
	unsigned int		input_queue_head ____cacheline_aligned_in_smp;

	/* Elements below can be accessed between CPUs for RPS/RFS */
	call_single_data_t	csd ____cacheline_aligned_in_smp;
	struct softnet_data	*rps_ipi_next;
	unsigned int		cpu;
	unsigned int		input_queue_tail;
#endif
	unsigned int		dropped;
	struct sk_buff_head	input_pkt_queue;//处理设备间转发
	struct napi_struct	backlog;

};

static inline void input_queue_head_incr(struct softnet_data *sd)
{
#ifdef CONFIG_RPS
	sd->input_queue_head++;
#endif
}

static inline void input_queue_tail_incr_save(struct softnet_data *sd,
					      unsigned int *qtail)
{
#ifdef CONFIG_RPS
	*qtail = ++sd->input_queue_tail;
#endif
}

DECLARE_PER_CPU_ALIGNED(struct softnet_data, softnet_data);

static inline int dev_recursion_level(void)
{
	return this_cpu_read(softnet_data.xmit.recursion);
}

#define XMIT_RECURSION_LIMIT	8
static inline bool dev_xmit_recursion(void)
{
	return unlikely(__this_cpu_read(softnet_data.xmit.recursion) >
			XMIT_RECURSION_LIMIT);
}

static inline void dev_xmit_recursion_inc(void)
{
	__this_cpu_inc(softnet_data.xmit.recursion);
}

static inline void dev_xmit_recursion_dec(void)
{
	__this_cpu_dec(softnet_data.xmit.recursion);
}

void __netif_schedule(struct Qdisc *q);
void netif_schedule_queue(struct netdev_queue *txq);

static inline void netif_tx_schedule_all(struct net_device *dev)
{
	unsigned int i;

	for (i = 0; i < dev->num_tx_queues; i++)
		netif_schedule_queue(netdev_get_tx_queue(dev, i));
}

//清除掉队列上的driver xmit off标记
static __always_inline void netif_tx_start_queue(struct netdev_queue *dev_queue)
{
	clear_bit(__QUEUE_STATE_DRV_XOFF, &dev_queue->state);
}

/**
 *	netif_start_queue - allow transmit
 *	@dev: network device
 *
 *	Allow upper layers to call the device hard_start_xmit routine.
 */
static inline void netif_start_queue(struct net_device *dev)
{
    //使能此设备的0 tx队列
	netif_tx_start_queue(netdev_get_tx_queue(dev, 0));
}

//使能此设备的所有队列
static inline void netif_tx_start_all_queues(struct net_device *dev)
{
	unsigned int i;

	for (i = 0; i < dev->num_tx_queues; i++) {
		struct netdev_queue *txq = netdev_get_tx_queue(dev, i);
		netif_tx_start_queue(txq);
	}
}

void netif_tx_wake_queue(struct netdev_queue *dev_queue);

/**
 *	netif_wake_queue - restart transmit
 *	@dev: network device
 *
 *	Allow upper layers to call the device hard_start_xmit routine.
 *	Used for flow control when transmit resources are available.
 */
static inline void netif_wake_queue(struct net_device *dev)
{
	netif_tx_wake_queue(netdev_get_tx_queue(dev, 0));
}

static inline void netif_tx_wake_all_queues(struct net_device *dev)
{
	unsigned int i;

	for (i = 0; i < dev->num_tx_queues; i++) {
		struct netdev_queue *txq = netdev_get_tx_queue(dev, i);
		netif_tx_wake_queue(txq);
	}
}

//设置queue为stop状态
static __always_inline void netif_tx_stop_queue(struct netdev_queue *dev_queue)
{
	set_bit(__QUEUE_STATE_DRV_XOFF, &dev_queue->state);
}

/**
 *	netif_stop_queue - stop transmitted packets
 *	@dev: network device
 *
 *	Stop upper layers calling the device hard_start_xmit routine.
 *	Used for flow control when transmit resources are unavailable.
 */
static inline void netif_stop_queue(struct net_device *dev)
{
    //停止0号tx队列
	netif_tx_stop_queue(netdev_get_tx_queue(dev, 0));
}

void netif_tx_stop_all_queues(struct net_device *dev);

//检查指定tx队列是否off
static inline bool netif_tx_queue_stopped(const struct netdev_queue *dev_queue)
{
	return test_bit(__QUEUE_STATE_DRV_XOFF, &dev_queue->state);
}

/**
 *	netif_queue_stopped - test if transmit queue is flowblocked
 *	@dev: network device
 *
 *	Test if transmit queue on device is currently unable to send.
 */
static inline bool netif_queue_stopped(const struct net_device *dev)
{
	return netif_tx_queue_stopped(netdev_get_tx_queue(dev, 0));
}

static inline bool netif_xmit_stopped(const struct netdev_queue *dev_queue)
{
	return dev_queue->state & QUEUE_STATE_ANY_XOFF;
}

static inline bool
netif_xmit_frozen_or_stopped(const struct netdev_queue *dev_queue)
{
	return dev_queue->state & QUEUE_STATE_ANY_XOFF_OR_FROZEN;
}

static inline bool
netif_xmit_frozen_or_drv_stopped(const struct netdev_queue *dev_queue)
{
	return dev_queue->state & QUEUE_STATE_DRV_XOFF_OR_FROZEN;
}

/**
 *	netdev_txq_bql_enqueue_prefetchw - prefetch bql data for write
 *	@dev_queue: pointer to transmit queue
 *
 * BQL enabled drivers might use this helper in their ndo_start_xmit(),
 * to give appropriate hint to the CPU.
 */
static inline void netdev_txq_bql_enqueue_prefetchw(struct netdev_queue *dev_queue)
{
#ifdef CONFIG_BQL
	prefetchw(&dev_queue->dql.num_queued);
#endif
}

/**
 *	netdev_txq_bql_complete_prefetchw - prefetch bql data for write
 *	@dev_queue: pointer to transmit queue
 *
 * BQL enabled drivers might use this helper in their TX completion path,
 * to give appropriate hint to the CPU.
 */
static inline void netdev_txq_bql_complete_prefetchw(struct netdev_queue *dev_queue)
{
#ifdef CONFIG_BQL
	prefetchw(&dev_queue->dql.limit);
#endif
}

static inline void netdev_tx_sent_queue(struct netdev_queue *dev_queue,
					unsigned int bytes)
{
#ifdef CONFIG_BQL
	dql_queued(&dev_queue->dql, bytes);

	if (likely(dql_avail(&dev_queue->dql) >= 0))
		return;

	set_bit(__QUEUE_STATE_STACK_XOFF, &dev_queue->state);

	/*
	 * The XOFF flag must be set before checking the dql_avail below,
	 * because in netdev_tx_completed_queue we update the dql_completed
	 * before checking the XOFF flag.
	 */
	smp_mb();

	/* check again in case another CPU has just made room avail */
	if (unlikely(dql_avail(&dev_queue->dql) >= 0))
		clear_bit(__QUEUE_STATE_STACK_XOFF, &dev_queue->state);
#endif
}

/* Variant of netdev_tx_sent_queue() for drivers that are aware
 * that they should not test BQL status themselves.
 * We do want to change __QUEUE_STATE_STACK_XOFF only for the last
 * skb of a batch.
 * Returns true if the doorbell must be used to kick the NIC.
 */
static inline bool __netdev_tx_sent_queue(struct netdev_queue *dev_queue,
					  unsigned int bytes,
					  bool xmit_more)
{
	if (xmit_more) {
#ifdef CONFIG_BQL
		dql_queued(&dev_queue->dql, bytes);
#endif
		return netif_tx_queue_stopped(dev_queue);
	}
	netdev_tx_sent_queue(dev_queue, bytes);
	return true;
}

/**
 * 	netdev_sent_queue - report the number of bytes queued to hardware
 * 	@dev: network device
 * 	@bytes: number of bytes queued to the hardware device queue
 *
 * 	Report the number of bytes queued for sending/completion to the network
 * 	device hardware queue. @bytes should be a good approximation and should
 * 	exactly match netdev_completed_queue() @bytes
 */
static inline void netdev_sent_queue(struct net_device *dev, unsigned int bytes)
{
	netdev_tx_sent_queue(netdev_get_tx_queue(dev, 0), bytes);
}

static inline bool __netdev_sent_queue(struct net_device *dev,
				       unsigned int bytes,
				       bool xmit_more)
{
	return __netdev_tx_sent_queue(netdev_get_tx_queue(dev, 0), bytes,
				      xmit_more);
}

static inline void netdev_tx_completed_queue(struct netdev_queue *dev_queue,
					     unsigned int pkts, unsigned int bytes)
{
#ifdef CONFIG_BQL
	if (unlikely(!bytes))
		return;

	/*dql完成了bytes字节的传送*/
	dql_completed(&dev_queue->dql, bytes);

	/*
	 * Without the memory barrier there is a small possiblity that
	 * netdev_tx_sent_queue will miss the update and cause the queue to
	 * be stopped forever
	 */
	smp_mb();

	if (unlikely(dql_avail(&dev_queue->dql) < 0))
		return;

	if (test_and_clear_bit(__QUEUE_STATE_STACK_XOFF, &dev_queue->state))
		netif_schedule_queue(dev_queue);
#endif
}

/**
 * 	netdev_completed_queue - report bytes and packets completed by device
 * 	@dev: network device
 * 	@pkts: actual number of packets sent over the medium
 * 	@bytes: actual number of bytes sent over the medium
 *
 * 	Report the number of bytes and packets transmitted by the network device
 * 	hardware queue over the physical medium, @bytes must exactly match the
 * 	@bytes amount passed to netdev_sent_queue()
 */
static inline void netdev_completed_queue(struct net_device *dev,
					  unsigned int pkts, unsigned int bytes)
{
	netdev_tx_completed_queue(netdev_get_tx_queue(dev, 0), pkts, bytes);
}

static inline void netdev_tx_reset_queue(struct netdev_queue *q)
{
#ifdef CONFIG_BQL
	clear_bit(__QUEUE_STATE_STACK_XOFF, &q->state);
	dql_reset(&q->dql);
#endif
}

/**
 * 	netdev_reset_queue - reset the packets and bytes count of a network device
 * 	@dev_queue: network device
 *
 * 	Reset the bytes and packet count of a network device and clear the
 * 	software flow control OFF bit for this network device
 */
static inline void netdev_reset_queue(struct net_device *dev_queue)
{
	netdev_tx_reset_queue(netdev_get_tx_queue(dev_queue, 0));
}

/**
 * 	netdev_cap_txqueue - check if selected tx queue exceeds device queues
 * 	@dev: network device
 * 	@queue_index: given tx queue index
 *
 * 	Returns 0 if given tx queue index >= number of device tx queues,
 * 	otherwise returns the originally passed tx queue index.
 */
static inline u16 netdev_cap_txqueue(struct net_device *dev, u16 queue_index)
{
	if (unlikely(queue_index >= dev->real_num_tx_queues)) {
		net_warn_ratelimited("%s selects TX queue %d, but real number of TX queues is %d\n",
				     dev->name, queue_index,
				     dev->real_num_tx_queues);
		return 0;
	}

	return queue_index;
}

/**
 *	netif_running - test if up
 *	@dev: network device
 *
 *	Test if the device has been brought up.
 */
static inline bool netif_running(const struct net_device *dev)
{
	return test_bit(__LINK_STATE_START, &dev->state);
}

/*
 * Routines to manage the subqueues on a device.  We only need start,
 * stop, and a check if it's stopped.  All other device management is
 * done at the overall netdevice level.
 * Also test the device if we're multiqueue.
 */

/**
 *	netif_start_subqueue - allow sending packets on subqueue
 *	@dev: network device
 *	@queue_index: sub queue index
 *
 * Start individual transmit queue of a device with multiple transmit queues.
 */
static inline void netif_start_subqueue(struct net_device *dev, u16 queue_index)
{
	struct netdev_queue *txq = netdev_get_tx_queue(dev, queue_index);

	//使能tx队列，使可向此队列发包
	netif_tx_start_queue(txq);
}

/**
 *	netif_stop_subqueue - stop sending packets on subqueue
 *	@dev: network device
 *	@queue_index: sub queue index
 *
 * Stop individual transmit queue of a device with multiple transmit queues.
 */
static inline void netif_stop_subqueue(struct net_device *dev, u16 queue_index)
{
    //置指定队列为stop状态
	struct netdev_queue *txq = netdev_get_tx_queue(dev, queue_index);
	netif_tx_stop_queue(txq);
}

/**
 *	__netif_subqueue_stopped - test status of subqueue
 *	@dev: network device
 *	@queue_index: sub queue index
 *
 * Check individual transmit queue of a device with multiple transmit queues.
 */
static inline bool __netif_subqueue_stopped(const struct net_device *dev,
					    u16 queue_index)
{
	struct netdev_queue *txq = netdev_get_tx_queue(dev, queue_index);

	return netif_tx_queue_stopped(txq);
}

/**
 *	netif_subqueue_stopped - test status of subqueue
 *	@dev: network device
 *	@skb: sub queue buffer pointer
 *
 * Check individual transmit queue of a device with multiple transmit queues.
 */
static inline bool netif_subqueue_stopped(const struct net_device *dev,
					  struct sk_buff *skb)
{
	return __netif_subqueue_stopped(dev, skb_get_queue_mapping(skb));
}

/**
 *	netif_wake_subqueue - allow sending packets on subqueue
 *	@dev: network device
 *	@queue_index: sub queue index
 *
 * Resume individual transmit queue of a device with multiple transmit queues.
 */
static inline void netif_wake_subqueue(struct net_device *dev, u16 queue_index)
{
	struct netdev_queue *txq = netdev_get_tx_queue(dev, queue_index);

	netif_tx_wake_queue(txq);
}

#ifdef CONFIG_XPS
int netif_set_xps_queue(struct net_device *dev, const struct cpumask *mask,
			u16 index);
int __netif_set_xps_queue(struct net_device *dev, const unsigned long *mask,
			  u16 index, bool is_rxqs_map);

/**
 *	netif_attr_test_mask - Test a CPU or Rx queue set in a mask
 *	@j: CPU/Rx queue index
 *	@mask: bitmask of all cpus/rx queues
 *	@nr_bits: number of bits in the bitmask
 *
 * Test if a CPU or Rx queue index is set in a mask of all CPU/Rx queues.
 */
static inline bool netif_attr_test_mask(unsigned long j,
					const unsigned long *mask,
					unsigned int nr_bits)
{
	cpu_max_bits_warn(j, nr_bits);
	return test_bit(j, mask);
}

/**
 *	netif_attr_test_online - Test for online CPU/Rx queue
 *	@j: CPU/Rx queue index
 *	@online_mask: bitmask for CPUs/Rx queues that are online
 *	@nr_bits: number of bits in the bitmask
 *
 * Returns true if a CPU/Rx queue is online.
 */
static inline bool netif_attr_test_online(unsigned long j,
					  const unsigned long *online_mask,
					  unsigned int nr_bits)
{
	cpu_max_bits_warn(j, nr_bits);

	if (online_mask)
		return test_bit(j, online_mask);

	return (j < nr_bits);
}

/**
 *	netif_attrmask_next - get the next CPU/Rx queue in a cpu/Rx queues mask
 *	@n: CPU/Rx queue index
 *	@srcp: the cpumask/Rx queue mask pointer
 *	@nr_bits: number of bits in the bitmask
 *
 * Returns >= nr_bits if no further CPUs/Rx queues set.
 */
static inline unsigned int netif_attrmask_next(int n, const unsigned long *srcp,
					       unsigned int nr_bits)
{
	/* -1 is a legal arg here. */
	if (n != -1)
		cpu_max_bits_warn(n, nr_bits);

	if (srcp)
		return find_next_bit(srcp, nr_bits, n + 1);

	return n + 1;
}

/**
 *	netif_attrmask_next_and - get the next CPU/Rx queue in \*src1p & \*src2p
 *	@n: CPU/Rx queue index
 *	@src1p: the first CPUs/Rx queues mask pointer
 *	@src2p: the second CPUs/Rx queues mask pointer
 *	@nr_bits: number of bits in the bitmask
 *
 * Returns >= nr_bits if no further CPUs/Rx queues set in both.
 */
static inline int netif_attrmask_next_and(int n, const unsigned long *src1p,
					  const unsigned long *src2p,
					  unsigned int nr_bits)
{
	/* -1 is a legal arg here. */
	if (n != -1)
		cpu_max_bits_warn(n, nr_bits);

	if (src1p && src2p)
		return find_next_and_bit(src1p, src2p, nr_bits, n + 1);
	else if (src1p)
		return find_next_bit(src1p, nr_bits, n + 1);
	else if (src2p)
		return find_next_bit(src2p, nr_bits, n + 1);

	return n + 1;
}
#else
static inline int netif_set_xps_queue(struct net_device *dev,
				      const struct cpumask *mask,
				      u16 index)
{
	return 0;
}

static inline int __netif_set_xps_queue(struct net_device *dev,
					const unsigned long *mask,
					u16 index, bool is_rxqs_map)
{
	return 0;
}
#endif

/**
 *	netif_is_multiqueue - test if device has multiple transmit queues
 *	@dev: network device
 *
 * Check if device has multiple transmit queues
 */
static inline bool netif_is_multiqueue(const struct net_device *dev)
{
	//检查设备是否为tx多队列设备
	return dev->num_tx_queues > 1;
}

int netif_set_real_num_tx_queues(struct net_device *dev, unsigned int txq);

#ifdef CONFIG_SYSFS
int netif_set_real_num_rx_queues(struct net_device *dev, unsigned int rxq);
#else
static inline int netif_set_real_num_rx_queues(struct net_device *dev,
						unsigned int rxqs)
{
	dev->real_num_rx_queues = rxqs;
	return 0;
}
#endif

static inline struct netdev_rx_queue *
__netif_get_rx_queue(struct net_device *dev, unsigned int rxq)
{
	return dev->_rx + rxq;
}

#ifdef CONFIG_SYSFS
static inline unsigned int get_netdev_rx_queue_index(
		struct netdev_rx_queue *queue)
{
	struct net_device *dev = queue->dev;
	int index = queue - dev->_rx;

	BUG_ON(index >= dev->num_rx_queues);
	return index;
}
#endif

#define DEFAULT_MAX_NUM_RSS_QUEUES	(8)
int netif_get_num_default_rss_queues(void);

enum skb_free_reason {
	SKB_REASON_CONSUMED,
	SKB_REASON_DROPPED,
};

void __dev_kfree_skb_irq(struct sk_buff *skb, enum skb_free_reason reason);
void __dev_kfree_skb_any(struct sk_buff *skb, enum skb_free_reason reason);

/*
 * It is not allowed to call kfree_skb() or consume_skb() from hardware
 * interrupt context or with hardware interrupts being disabled.
 * (in_irq() || irqs_disabled())
 *
 * We provide four helpers that can be used in following contexts :
 *
 * dev_kfree_skb_irq(skb) when caller drops a packet from irq context,
 *  replacing kfree_skb(skb)
 *
 * dev_consume_skb_irq(skb) when caller consumes a packet from irq context.
 *  Typically used in place of consume_skb(skb) in TX completion path
 *
 * dev_kfree_skb_any(skb) when caller doesn't know its current irq context,
 *  replacing kfree_skb(skb)
 *
 * dev_consume_skb_any(skb) when caller doesn't know its current irq context,
 *  and consumed a packet. Used in place of consume_skb(skb)
 */
static inline void dev_kfree_skb_irq(struct sk_buff *skb)
{
	__dev_kfree_skb_irq(skb, SKB_REASON_DROPPED);
}

static inline void dev_consume_skb_irq(struct sk_buff *skb)
{
	__dev_kfree_skb_irq(skb, SKB_REASON_CONSUMED);
}

static inline void dev_kfree_skb_any(struct sk_buff *skb)
{
	__dev_kfree_skb_any(skb, SKB_REASON_DROPPED);
}

static inline void dev_consume_skb_any(struct sk_buff *skb)
{
	__dev_kfree_skb_any(skb, SKB_REASON_CONSUMED);
}

void generic_xdp_tx(struct sk_buff *skb, struct bpf_prog *xdp_prog);
int do_xdp_generic(struct bpf_prog *xdp_prog, struct sk_buff *skb);
int netif_rx(struct sk_buff *skb);
int netif_rx_ni(struct sk_buff *skb);
int netif_rx_any_context(struct sk_buff *skb);
int netif_receive_skb(struct sk_buff *skb);
int netif_receive_skb_core(struct sk_buff *skb);
void netif_receive_skb_list(struct list_head *head);
gro_result_t napi_gro_receive(struct napi_struct *napi, struct sk_buff *skb);
void napi_gro_flush(struct napi_struct *napi, bool flush_old);
struct sk_buff *napi_get_frags(struct napi_struct *napi);
gro_result_t napi_gro_frags(struct napi_struct *napi);
struct packet_offload *gro_find_receive_by_type(__be16 type);
struct packet_offload *gro_find_complete_by_type(__be16 type);

static inline void napi_free_frags(struct napi_struct *napi)
{
	kfree_skb(napi->skb);
	napi->skb = NULL;
}

bool netdev_is_rx_handler_busy(struct net_device *dev);
int netdev_rx_handler_register(struct net_device *dev,
			       rx_handler_func_t *rx_handler,
			       void *rx_handler_data);
void netdev_rx_handler_unregister(struct net_device *dev);

bool dev_valid_name(const char *name);
int dev_ioctl(struct net *net, unsigned int cmd, struct ifreq *ifr,
		bool *need_copyout);
int dev_ifconf(struct net *net, struct ifconf *, int);
int dev_ethtool(struct net *net, struct ifreq *);
unsigned int dev_get_flags(const struct net_device *);
int __dev_change_flags(struct net_device *dev, unsigned int flags,
		       struct netlink_ext_ack *extack);
int dev_change_flags(struct net_device *dev, unsigned int flags,
		     struct netlink_ext_ack *extack);
void __dev_notify_flags(struct net_device *, unsigned int old_flags,
			unsigned int gchanges);
int dev_change_name(struct net_device *, const char *);
int dev_set_alias(struct net_device *, const char *, size_t);
int dev_get_alias(const struct net_device *, char *, size_t);
int dev_change_net_namespace(struct net_device *, struct net *, const char *);
int __dev_set_mtu(struct net_device *, int);
int dev_validate_mtu(struct net_device *dev, int mtu,
		     struct netlink_ext_ack *extack);
int dev_set_mtu_ext(struct net_device *dev, int mtu,
		    struct netlink_ext_ack *extack);
int dev_set_mtu(struct net_device *, int);
int dev_change_tx_queue_len(struct net_device *, unsigned long);
void dev_set_group(struct net_device *, int);
int dev_pre_changeaddr_notify(struct net_device *dev, const char *addr,
			      struct netlink_ext_ack *extack);
int dev_set_mac_address(struct net_device *dev, struct sockaddr *sa,
			struct netlink_ext_ack *extack);
int dev_change_carrier(struct net_device *, bool new_carrier);
int dev_get_phys_port_id(struct net_device *dev,
			 struct netdev_phys_item_id *ppid);
int dev_get_phys_port_name(struct net_device *dev,
			   char *name, size_t len);
int dev_get_port_parent_id(struct net_device *dev,
			   struct netdev_phys_item_id *ppid, bool recurse);
bool netdev_port_same_parent_id(struct net_device *a, struct net_device *b);
int dev_change_proto_down(struct net_device *dev, bool proto_down);
int dev_change_proto_down_generic(struct net_device *dev, bool proto_down);
void dev_change_proto_down_reason(struct net_device *dev, unsigned long mask,
				  u32 value);
struct sk_buff *validate_xmit_skb_list(struct sk_buff *skb, struct net_device *dev, bool *again);
struct sk_buff *dev_hard_start_xmit(struct sk_buff *skb, struct net_device *dev,
				    struct netdev_queue *txq, int *ret);

typedef int (*bpf_op_t)(struct net_device *dev, struct netdev_bpf *bpf);
int dev_change_xdp_fd(struct net_device *dev, struct netlink_ext_ack *extack,
		      int fd, int expected_fd, u32 flags);
int bpf_xdp_link_attach(const union bpf_attr *attr, struct bpf_prog *prog);
u32 dev_xdp_prog_id(struct net_device *dev, enum bpf_xdp_mode mode);

int xdp_umem_query(struct net_device *dev, u16 queue_id);

int __dev_forward_skb(struct net_device *dev, struct sk_buff *skb);
int dev_forward_skb(struct net_device *dev, struct sk_buff *skb);
bool is_skb_forwardable(const struct net_device *dev,
			const struct sk_buff *skb);

static __always_inline int ____dev_forward_skb(struct net_device *dev,
					       struct sk_buff *skb)
{
	if (skb_orphan_frags(skb, GFP_ATOMIC) ||
	    unlikely(!is_skb_forwardable(dev, skb))) {
		atomic_long_inc(&dev->rx_dropped);
		kfree_skb(skb);
		return NET_RX_DROP;
	}

	skb_scrub_packet(skb, true);
	skb->priority = 0;
	return 0;
}

bool dev_nit_active(struct net_device *dev);
void dev_queue_xmit_nit(struct sk_buff *skb, struct net_device *dev);

extern int		netdev_budget;
extern unsigned int	netdev_budget_usecs;

/* Called by rtnetlink.c:rtnl_unlock() */
void netdev_run_todo(void);

/**
 *	dev_put - release reference to device
 *	@dev: network device
 *
 * Release reference to device to allow it to be freed.
 */
static inline void dev_put(struct net_device *dev)
{
	this_cpu_dec(*dev->pcpu_refcnt);
}

/**
 *	dev_hold - get reference to device
 *	@dev: network device
 *
 * Hold reference to device to keep it from being freed.
 */
static inline void dev_hold(struct net_device *dev)
{
	this_cpu_inc(*dev->pcpu_refcnt);
}

/* Carrier loss detection, dial on demand. The functions netif_carrier_on
 * and _off may be called from IRQ context, but it is caller
 * who is responsible for serialization of these calls.
 *
 * The name carrier is inappropriate, these functions should really be
 * called netif_lowerlayer_*() because they represent the state of any
 * kind of lower layer not just hardware media.
 */

void linkwatch_init_dev(struct net_device *dev);
void linkwatch_fire_event(struct net_device *dev);
void linkwatch_forget_dev(struct net_device *dev);

/**
 *	netif_carrier_ok - test if carrier present
 *	@dev: network device
 *
 * Check if carrier is present on device
 */
static inline bool netif_carrier_ok(const struct net_device *dev)
{
	//检查网络断开还是链接
	return !test_bit(__LINK_STATE_NOCARRIER, &dev->state);
}

unsigned long dev_trans_start(struct net_device *dev);

void __netdev_watchdog_up(struct net_device *dev);

void netif_carrier_on(struct net_device *dev);

void netif_carrier_off(struct net_device *dev);

/**
 *	netif_dormant_on - mark device as dormant.
 *	@dev: network device
 *
 * Mark device as dormant (as per RFC2863).
 *
 * The dormant state indicates that the relevant interface is not
 * actually in a condition to pass packets (i.e., it is not 'up') but is
 * in a "pending" state, waiting for some external event.  For "on-
 * demand" interfaces, this new state identifies the situation where the
 * interface is waiting for events to place it in the up state.
 */
static inline void netif_dormant_on(struct net_device *dev)
{
	if (!test_and_set_bit(__LINK_STATE_DORMANT, &dev->state))
		linkwatch_fire_event(dev);
}

/**
 *	netif_dormant_off - set device as not dormant.
 *	@dev: network device
 *
 * Device is not in dormant state.
 */
static inline void netif_dormant_off(struct net_device *dev)
{
	if (test_and_clear_bit(__LINK_STATE_DORMANT, &dev->state))
		linkwatch_fire_event(dev);
}

/**
 *	netif_dormant - test if device is dormant
 *	@dev: network device
 *
 * Check if device is dormant.
 */
static inline bool netif_dormant(const struct net_device *dev)
{
	return test_bit(__LINK_STATE_DORMANT, &dev->state);
}


/**
 *	netif_testing_on - mark device as under test.
 *	@dev: network device
 *
 * Mark device as under test (as per RFC2863).
 *
 * The testing state indicates that some test(s) must be performed on
 * the interface. After completion, of the test, the interface state
 * will change to up, dormant, or down, as appropriate.
 */
static inline void netif_testing_on(struct net_device *dev)
{
	if (!test_and_set_bit(__LINK_STATE_TESTING, &dev->state))
		linkwatch_fire_event(dev);
}

/**
 *	netif_testing_off - set device as not under test.
 *	@dev: network device
 *
 * Device is not in testing state.
 */
static inline void netif_testing_off(struct net_device *dev)
{
	if (test_and_clear_bit(__LINK_STATE_TESTING, &dev->state))
		linkwatch_fire_event(dev);
}

/**
 *	netif_testing - test if device is under test
 *	@dev: network device
 *
 * Check if device is under test
 */
static inline bool netif_testing(const struct net_device *dev)
{
	return test_bit(__LINK_STATE_TESTING, &dev->state);
}


/**
 *	netif_oper_up - test if device is operational
 *	@dev: network device
 *
 * Check if carrier is operational
 */
static inline bool netif_oper_up(const struct net_device *dev)
{
	return (dev->operstate == IF_OPER_UP ||
		dev->operstate == IF_OPER_UNKNOWN /* backward compat */);
}

/**
 *	netif_device_present - is device available or removed
 *	@dev: network device
 *
 * Check if device has not been removed from system.
 */
static inline bool netif_device_present(struct net_device *dev)
{
    //检查设备是否已用
	return test_bit(__LINK_STATE_PRESENT, &dev->state);
}

void netif_device_detach(struct net_device *dev);

void netif_device_attach(struct net_device *dev);

/*
 * Network interface message level settings
 */

enum {
	NETIF_MSG_DRV_BIT,
	NETIF_MSG_PROBE_BIT,
	NETIF_MSG_LINK_BIT,
	NETIF_MSG_TIMER_BIT,
	NETIF_MSG_IFDOWN_BIT,
	NETIF_MSG_IFUP_BIT,
	NETIF_MSG_RX_ERR_BIT,
	NETIF_MSG_TX_ERR_BIT,
	NETIF_MSG_TX_QUEUED_BIT,
	NETIF_MSG_INTR_BIT,
	NETIF_MSG_TX_DONE_BIT,
	NETIF_MSG_RX_STATUS_BIT,
	NETIF_MSG_PKTDATA_BIT,
	NETIF_MSG_HW_BIT,
	NETIF_MSG_WOL_BIT,

	/* When you add a new bit above, update netif_msg_class_names array
	 * in net/ethtool/common.c
	 */
	NETIF_MSG_CLASS_COUNT,
};
/* Both ethtool_ops interface and internal driver implementation use u32 */
static_assert(NETIF_MSG_CLASS_COUNT <= 32);

#define __NETIF_MSG_BIT(bit)	((u32)1 << (bit))
#define __NETIF_MSG(name)	__NETIF_MSG_BIT(NETIF_MSG_ ## name ## _BIT)

#define NETIF_MSG_DRV		__NETIF_MSG(DRV)
#define NETIF_MSG_PROBE		__NETIF_MSG(PROBE)
#define NETIF_MSG_LINK		__NETIF_MSG(LINK)
#define NETIF_MSG_TIMER		__NETIF_MSG(TIMER)
#define NETIF_MSG_IFDOWN	__NETIF_MSG(IFDOWN)
#define NETIF_MSG_IFUP		__NETIF_MSG(IFUP)
#define NETIF_MSG_RX_ERR	__NETIF_MSG(RX_ERR)
#define NETIF_MSG_TX_ERR	__NETIF_MSG(TX_ERR)
#define NETIF_MSG_TX_QUEUED	__NETIF_MSG(TX_QUEUED)
#define NETIF_MSG_INTR		__NETIF_MSG(INTR)
#define NETIF_MSG_TX_DONE	__NETIF_MSG(TX_DONE)
#define NETIF_MSG_RX_STATUS	__NETIF_MSG(RX_STATUS)
#define NETIF_MSG_PKTDATA	__NETIF_MSG(PKTDATA)
#define NETIF_MSG_HW		__NETIF_MSG(HW)
#define NETIF_MSG_WOL		__NETIF_MSG(WOL)

#define netif_msg_drv(p)	((p)->msg_enable & NETIF_MSG_DRV)
#define netif_msg_probe(p)	((p)->msg_enable & NETIF_MSG_PROBE)
#define netif_msg_link(p)	((p)->msg_enable & NETIF_MSG_LINK)
#define netif_msg_timer(p)	((p)->msg_enable & NETIF_MSG_TIMER)
#define netif_msg_ifdown(p)	((p)->msg_enable & NETIF_MSG_IFDOWN)
#define netif_msg_ifup(p)	((p)->msg_enable & NETIF_MSG_IFUP)
#define netif_msg_rx_err(p)	((p)->msg_enable & NETIF_MSG_RX_ERR)
#define netif_msg_tx_err(p)	((p)->msg_enable & NETIF_MSG_TX_ERR)
#define netif_msg_tx_queued(p)	((p)->msg_enable & NETIF_MSG_TX_QUEUED)
#define netif_msg_intr(p)	((p)->msg_enable & NETIF_MSG_INTR)
#define netif_msg_tx_done(p)	((p)->msg_enable & NETIF_MSG_TX_DONE)
#define netif_msg_rx_status(p)	((p)->msg_enable & NETIF_MSG_RX_STATUS)
#define netif_msg_pktdata(p)	((p)->msg_enable & NETIF_MSG_PKTDATA)
#define netif_msg_hw(p)		((p)->msg_enable & NETIF_MSG_HW)
#define netif_msg_wol(p)	((p)->msg_enable & NETIF_MSG_WOL)

static inline u32 netif_msg_init(int debug_value, int default_msg_enable_bits)
{
	/* use default */
	if (debug_value < 0 || debug_value >= (sizeof(u32) * 8))
		return default_msg_enable_bits;
	if (debug_value == 0)	/* no output */
		return 0;
	/* set low N bits */
	return (1U << debug_value) - 1;
}

static inline void __netif_tx_lock(struct netdev_queue *txq, int cpu)
{
	spin_lock(&txq->_xmit_lock);
	txq->xmit_lock_owner = cpu;
}

static inline bool __netif_tx_acquire(struct netdev_queue *txq)
{
	__acquire(&txq->_xmit_lock);
	return true;
}

static inline void __netif_tx_release(struct netdev_queue *txq)
{
	__release(&txq->_xmit_lock);
}

static inline void __netif_tx_lock_bh(struct netdev_queue *txq)
{
	spin_lock_bh(&txq->_xmit_lock);
	txq->xmit_lock_owner = smp_processor_id();
}

static inline bool __netif_tx_trylock(struct netdev_queue *txq)
{
	bool ok = spin_trylock(&txq->_xmit_lock);
	if (likely(ok))
		txq->xmit_lock_owner = smp_processor_id();
	return ok;
}

static inline void __netif_tx_unlock(struct netdev_queue *txq)
{
	txq->xmit_lock_owner = -1;
	spin_unlock(&txq->_xmit_lock);
}

static inline void __netif_tx_unlock_bh(struct netdev_queue *txq)
{
	txq->xmit_lock_owner = -1;
	spin_unlock_bh(&txq->_xmit_lock);
}

static inline void txq_trans_update(struct netdev_queue *txq)
{
	if (txq->xmit_lock_owner != -1)
		txq->trans_start = jiffies;
}

/* legacy drivers only, netdev_start_xmit() sets txq->trans_start */
static inline void netif_trans_update(struct net_device *dev)
{
	struct netdev_queue *txq = netdev_get_tx_queue(dev, 0);

	if (txq->trans_start != jiffies)
		txq->trans_start = jiffies;
}

/**
 *	netif_tx_lock - grab network device transmit lock
 *	@dev: network device
 *
 * Get network device transmit lock
 */
static inline void netif_tx_lock(struct net_device *dev)
{
	unsigned int i;
	int cpu;

	spin_lock(&dev->tx_global_lock);
	cpu = smp_processor_id();
	for (i = 0; i < dev->num_tx_queues; i++) {
		struct netdev_queue *txq = netdev_get_tx_queue(dev, i);

		/* We are the only thread of execution doing a
		 * freeze, but we have to grab the _xmit_lock in
		 * order to synchronize with threads which are in
		 * the ->hard_start_xmit() handler and already
		 * checked the frozen bit.
		 */
		__netif_tx_lock(txq, cpu);
		//冻结txq的状态
		set_bit(__QUEUE_STATE_FROZEN, &txq->state);
		__netif_tx_unlock(txq);
	}
}

static inline void netif_tx_lock_bh(struct net_device *dev)
{
	local_bh_disable();
	netif_tx_lock(dev);
}

static inline void netif_tx_unlock(struct net_device *dev)
{
	unsigned int i;

	for (i = 0; i < dev->num_tx_queues; i++) {
		struct netdev_queue *txq = netdev_get_tx_queue(dev, i);

		/* No need to grab the _xmit_lock here.  If the
		 * queue is not stopped for another reason, we
		 * force a schedule.
		 */
		clear_bit(__QUEUE_STATE_FROZEN, &txq->state);
		netif_schedule_queue(txq);
	}
	spin_unlock(&dev->tx_global_lock);
}

static inline void netif_tx_unlock_bh(struct net_device *dev)
{
	netif_tx_unlock(dev);
	local_bh_enable();
}

#define HARD_TX_LOCK(dev, txq, cpu) {			\
	if ((dev->features & NETIF_F_LLTX) == 0) {	\
		__netif_tx_lock(txq, cpu);		\
	} else {					\
		__netif_tx_acquire(txq);		\
	}						\
}

#define HARD_TX_TRYLOCK(dev, txq)			\
	(((dev->features & NETIF_F_LLTX) == 0) ?	\
		__netif_tx_trylock(txq) :		\
		__netif_tx_acquire(txq))

#define HARD_TX_UNLOCK(dev, txq) {			\
	if ((dev->features & NETIF_F_LLTX) == 0) {	\
		__netif_tx_unlock(txq);			\
	} else {					\
		__netif_tx_release(txq);		\
	}						\
}

static inline void netif_tx_disable(struct net_device *dev)
{
	unsigned int i;
	int cpu;

	local_bh_disable();
	cpu = smp_processor_id();
	//置dev的所有队列为stop状态
	for (i = 0; i < dev->num_tx_queues; i++) {
		struct netdev_queue *txq = netdev_get_tx_queue(dev, i);

		__netif_tx_lock(txq, cpu);
		netif_tx_stop_queue(txq);
		__netif_tx_unlock(txq);
	}
	local_bh_enable();
}

static inline void netif_addr_lock(struct net_device *dev)
{
	unsigned char nest_level = 0;

#ifdef CONFIG_LOCKDEP
	nest_level = dev->nested_level;
#endif
	spin_lock_nested(&dev->addr_list_lock, nest_level);
}

static inline void netif_addr_lock_bh(struct net_device *dev)
{
	unsigned char nest_level = 0;

#ifdef CONFIG_LOCKDEP
	nest_level = dev->nested_level;
#endif
	local_bh_disable();
	spin_lock_nested(&dev->addr_list_lock, nest_level);
}

static inline void netif_addr_unlock(struct net_device *dev)
{
	spin_unlock(&dev->addr_list_lock);
}

static inline void netif_addr_unlock_bh(struct net_device *dev)
{
	spin_unlock_bh(&dev->addr_list_lock);
}

/*
 * dev_addrs walker. Should be used only for read access. Call with
 * rcu_read_lock held.
 */
#define for_each_dev_addr(dev, ha) \
		list_for_each_entry_rcu(ha, &dev->dev_addrs.list, list)

/* These functions live elsewhere (drivers/net/net_init.c, but related) */

void ether_setup(struct net_device *dev);

/* Support for loadable net-drivers */
struct net_device *alloc_netdev_mqs(int sizeof_priv, const char *name,
				    unsigned char name_assign_type,
				    void (*setup)(struct net_device *),
				    unsigned int txqs, unsigned int rxqs);
//申请名称为name的网络设备，默认rx,tx队列数均为1
#define alloc_netdev(sizeof_priv, name, name_assign_type, setup) \
	alloc_netdev_mqs(sizeof_priv, name, name_assign_type, setup, 1, 1)

#define alloc_netdev_mq(sizeof_priv, name, name_assign_type, setup, count) \
	alloc_netdev_mqs(sizeof_priv, name, name_assign_type, setup, count, \
			 count)

int register_netdev(struct net_device *dev);
void unregister_netdev(struct net_device *dev);

int devm_register_netdev(struct device *dev, struct net_device *ndev);

/* General hardware address lists handling functions */
int __hw_addr_sync(struct netdev_hw_addr_list *to_list,
		   struct netdev_hw_addr_list *from_list, int addr_len);
void __hw_addr_unsync(struct netdev_hw_addr_list *to_list,
		      struct netdev_hw_addr_list *from_list, int addr_len);
int __hw_addr_sync_dev(struct netdev_hw_addr_list *list,
		       struct net_device *dev,
		       int (*sync)(struct net_device *, const unsigned char *),
		       int (*unsync)(struct net_device *,
				     const unsigned char *));
int __hw_addr_ref_sync_dev(struct netdev_hw_addr_list *list,
			   struct net_device *dev,
			   int (*sync)(struct net_device *,
				       const unsigned char *, int),
			   int (*unsync)(struct net_device *,
					 const unsigned char *, int));
void __hw_addr_ref_unsync_dev(struct netdev_hw_addr_list *list,
			      struct net_device *dev,
			      int (*unsync)(struct net_device *,
					    const unsigned char *, int));
void __hw_addr_unsync_dev(struct netdev_hw_addr_list *list,
			  struct net_device *dev,
			  int (*unsync)(struct net_device *,
					const unsigned char *));
void __hw_addr_init(struct netdev_hw_addr_list *list);

/* Functions used for device addresses handling */
int dev_addr_add(struct net_device *dev, const unsigned char *addr,
		 unsigned char addr_type);
int dev_addr_del(struct net_device *dev, const unsigned char *addr,
		 unsigned char addr_type);
void dev_addr_flush(struct net_device *dev);
int dev_addr_init(struct net_device *dev);

/* Functions used for unicast addresses handling */
int dev_uc_add(struct net_device *dev, const unsigned char *addr);
int dev_uc_add_excl(struct net_device *dev, const unsigned char *addr);
int dev_uc_del(struct net_device *dev, const unsigned char *addr);
int dev_uc_sync(struct net_device *to, struct net_device *from);
int dev_uc_sync_multiple(struct net_device *to, struct net_device *from);
void dev_uc_unsync(struct net_device *to, struct net_device *from);
void dev_uc_flush(struct net_device *dev);
void dev_uc_init(struct net_device *dev);

/**
 *  __dev_uc_sync - Synchonize device's unicast list
 *  @dev:  device to sync
 *  @sync: function to call if address should be added
 *  @unsync: function to call if address should be removed
 *
 *  Add newly added addresses to the interface, and release
 *  addresses that have been deleted.
 */
static inline int __dev_uc_sync(struct net_device *dev,
				int (*sync)(struct net_device *,
					    const unsigned char *),
				int (*unsync)(struct net_device *,
					      const unsigned char *))
{
	return __hw_addr_sync_dev(&dev->uc, dev, sync, unsync);
}

/**
 *  __dev_uc_unsync - Remove synchronized addresses from device
 *  @dev:  device to sync
 *  @unsync: function to call if address should be removed
 *
 *  Remove all addresses that were added to the device by dev_uc_sync().
 */
static inline void __dev_uc_unsync(struct net_device *dev,
				   int (*unsync)(struct net_device *,
						 const unsigned char *))
{
	__hw_addr_unsync_dev(&dev->uc, dev, unsync);
}

/* Functions used for multicast addresses handling */
int dev_mc_add(struct net_device *dev, const unsigned char *addr);
int dev_mc_add_global(struct net_device *dev, const unsigned char *addr);
int dev_mc_add_excl(struct net_device *dev, const unsigned char *addr);
int dev_mc_del(struct net_device *dev, const unsigned char *addr);
int dev_mc_del_global(struct net_device *dev, const unsigned char *addr);
int dev_mc_sync(struct net_device *to, struct net_device *from);
int dev_mc_sync_multiple(struct net_device *to, struct net_device *from);
void dev_mc_unsync(struct net_device *to, struct net_device *from);
void dev_mc_flush(struct net_device *dev);
void dev_mc_init(struct net_device *dev);

/**
 *  __dev_mc_sync - Synchonize device's multicast list
 *  @dev:  device to sync
 *  @sync: function to call if address should be added
 *  @unsync: function to call if address should be removed
 *
 *  Add newly added addresses to the interface, and release
 *  addresses that have been deleted.
 */
static inline int __dev_mc_sync(struct net_device *dev,
				int (*sync)(struct net_device *,
					    const unsigned char *),
				int (*unsync)(struct net_device *,
					      const unsigned char *))
{
	return __hw_addr_sync_dev(&dev->mc, dev, sync, unsync);
}

/**
 *  __dev_mc_unsync - Remove synchronized addresses from device
 *  @dev:  device to sync
 *  @unsync: function to call if address should be removed
 *
 *  Remove all addresses that were added to the device by dev_mc_sync().
 */
static inline void __dev_mc_unsync(struct net_device *dev,
				   int (*unsync)(struct net_device *,
						 const unsigned char *))
{
	__hw_addr_unsync_dev(&dev->mc, dev, unsync);
}

/* Functions used for secondary unicast and multicast support */
void dev_set_rx_mode(struct net_device *dev);
void __dev_set_rx_mode(struct net_device *dev);
int dev_set_promiscuity(struct net_device *dev, int inc);
int dev_set_allmulti(struct net_device *dev, int inc);
void netdev_state_change(struct net_device *dev);
void __netdev_notify_peers(struct net_device *dev);
void netdev_notify_peers(struct net_device *dev);
void netdev_features_change(struct net_device *dev);
/* Load a device via the kmod */
void dev_load(struct net *net, const char *name);
struct rtnl_link_stats64 *dev_get_stats(struct net_device *dev,
					struct rtnl_link_stats64 *storage);
void netdev_stats_to_stats64(struct rtnl_link_stats64 *stats64,
			     const struct net_device_stats *netdev_stats);
void dev_fetch_sw_netstats(struct rtnl_link_stats64 *s,
			   const struct pcpu_sw_netstats __percpu *netstats);
void dev_get_tstats64(struct net_device *dev, struct rtnl_link_stats64 *s);

extern int		netdev_max_backlog;
extern int		netdev_tstamp_prequeue;
extern int		weight_p;
extern int		dev_weight_rx_bias;
extern int		dev_weight_tx_bias;
extern int		dev_rx_weight;
extern int		dev_tx_weight;
extern int		gro_normal_batch;

enum {
	NESTED_SYNC_IMM_BIT,
	NESTED_SYNC_TODO_BIT,
};

#define __NESTED_SYNC_BIT(bit)	((u32)1 << (bit))
#define __NESTED_SYNC(name)	__NESTED_SYNC_BIT(NESTED_SYNC_ ## name ## _BIT)

#define NESTED_SYNC_IMM		__NESTED_SYNC(IMM)
#define NESTED_SYNC_TODO	__NESTED_SYNC(TODO)

struct netdev_nested_priv {
	unsigned char flags;
	void *data;
};

bool netdev_has_upper_dev(struct net_device *dev, struct net_device *upper_dev);
struct net_device *netdev_upper_get_next_dev_rcu(struct net_device *dev,
						     struct list_head **iter);
struct net_device *netdev_all_upper_get_next_dev_rcu(struct net_device *dev,
						     struct list_head **iter);

#ifdef CONFIG_LOCKDEP
static LIST_HEAD(net_unlink_list);

static inline void net_unlink_todo(struct net_device *dev)
{
	if (list_empty(&dev->unlink_list))
		list_add_tail(&dev->unlink_list, &net_unlink_list);
}
#endif

/* iterate through upper list, must be called under RCU read lock */
#define netdev_for_each_upper_dev_rcu(dev, updev, iter) \
	for (iter = &(dev)->adj_list.upper, \
	     updev = netdev_upper_get_next_dev_rcu(dev, &(iter)); \
	     updev; \
	     updev = netdev_upper_get_next_dev_rcu(dev, &(iter)))

int netdev_walk_all_upper_dev_rcu(struct net_device *dev,
				  int (*fn)(struct net_device *upper_dev,
					    struct netdev_nested_priv *priv),
				  struct netdev_nested_priv *priv);

bool netdev_has_upper_dev_all_rcu(struct net_device *dev,
				  struct net_device *upper_dev);

bool netdev_has_any_upper_dev(struct net_device *dev);

void *netdev_lower_get_next_private(struct net_device *dev,
				    struct list_head **iter);
void *netdev_lower_get_next_private_rcu(struct net_device *dev,
					struct list_head **iter);

#define netdev_for_each_lower_private(dev, priv, iter) \
	for (iter = (dev)->adj_list.lower.next, \
	     priv = netdev_lower_get_next_private(dev, &(iter)); \
	     priv; \
	     priv = netdev_lower_get_next_private(dev, &(iter)))

#define netdev_for_each_lower_private_rcu(dev, priv, iter) \
	for (iter = &(dev)->adj_list.lower, \
	     priv = netdev_lower_get_next_private_rcu(dev, &(iter)); \
	     priv; \
	     priv = netdev_lower_get_next_private_rcu(dev, &(iter)))

void *netdev_lower_get_next(struct net_device *dev,
				struct list_head **iter);

#define netdev_for_each_lower_dev(dev, ldev, iter) \
	for (iter = (dev)->adj_list.lower.next, \
	     ldev = netdev_lower_get_next(dev, &(iter)); \
	     ldev; \
	     ldev = netdev_lower_get_next(dev, &(iter)))

struct net_device *netdev_next_lower_dev_rcu(struct net_device *dev,
					     struct list_head **iter);
int netdev_walk_all_lower_dev(struct net_device *dev,
			      int (*fn)(struct net_device *lower_dev,
					struct netdev_nested_priv *priv),
			      struct netdev_nested_priv *priv);
int netdev_walk_all_lower_dev_rcu(struct net_device *dev,
				  int (*fn)(struct net_device *lower_dev,
					    struct netdev_nested_priv *priv),
				  struct netdev_nested_priv *priv);

void *netdev_adjacent_get_private(struct list_head *adj_list);
void *netdev_lower_get_first_private_rcu(struct net_device *dev);
struct net_device *netdev_master_upper_dev_get(struct net_device *dev);
struct net_device *netdev_master_upper_dev_get_rcu(struct net_device *dev);
int netdev_upper_dev_link(struct net_device *dev, struct net_device *upper_dev,
			  struct netlink_ext_ack *extack);
int netdev_master_upper_dev_link(struct net_device *dev,
				 struct net_device *upper_dev,
				 void *upper_priv, void *upper_info,
				 struct netlink_ext_ack *extack);
void netdev_upper_dev_unlink(struct net_device *dev,
			     struct net_device *upper_dev);
int netdev_adjacent_change_prepare(struct net_device *old_dev,
				   struct net_device *new_dev,
				   struct net_device *dev,
				   struct netlink_ext_ack *extack);
void netdev_adjacent_change_commit(struct net_device *old_dev,
				   struct net_device *new_dev,
				   struct net_device *dev);
void netdev_adjacent_change_abort(struct net_device *old_dev,
				  struct net_device *new_dev,
				  struct net_device *dev);
void netdev_adjacent_rename_links(struct net_device *dev, char *oldname);
void *netdev_lower_dev_get_private(struct net_device *dev,
				   struct net_device *lower_dev);
void netdev_lower_state_changed(struct net_device *lower_dev,
				void *lower_state_info);

/* RSS keys are 40 or 52 bytes long */
#define NETDEV_RSS_KEY_LEN 52
extern u8 netdev_rss_key[NETDEV_RSS_KEY_LEN] __read_mostly;
void netdev_rss_key_fill(void *buffer, size_t len);

int skb_checksum_help(struct sk_buff *skb);
int skb_crc32c_csum_help(struct sk_buff *skb);
int skb_csum_hwoffload_help(struct sk_buff *skb,
			    const netdev_features_t features);

struct sk_buff *__skb_gso_segment(struct sk_buff *skb,
				  netdev_features_t features, bool tx_path);
struct sk_buff *skb_mac_gso_segment(struct sk_buff *skb,
				    netdev_features_t features);

struct netdev_bonding_info {
	ifslave	slave;
	ifbond	master;
};

struct netdev_notifier_bonding_info {
	struct netdev_notifier_info info; /* must be first */
	struct netdev_bonding_info  bonding_info;
};

void netdev_bonding_info_change(struct net_device *dev,
				struct netdev_bonding_info *bonding_info);

#if IS_ENABLED(CONFIG_ETHTOOL_NETLINK)
void ethtool_notify(struct net_device *dev, unsigned int cmd, const void *data);
#else
static inline void ethtool_notify(struct net_device *dev, unsigned int cmd,
				  const void *data)
{
}
#endif

static inline
struct sk_buff *skb_gso_segment(struct sk_buff *skb, netdev_features_t features)
{
	return __skb_gso_segment(skb, features, true);
}
__be16 skb_network_protocol(struct sk_buff *skb, int *depth);

static inline bool can_checksum_protocol(netdev_features_t features,
					 __be16 protocol)
{
	if (protocol == htons(ETH_P_FCOE))
		return !!(features & NETIF_F_FCOE_CRC);

	/* Assume this is an IP checksum (not SCTP CRC) */

	if (features & NETIF_F_HW_CSUM) {
		/* Can checksum everything */
		return true;
	}

	switch (protocol) {
	case htons(ETH_P_IP):
		return !!(features & NETIF_F_IP_CSUM);
	case htons(ETH_P_IPV6):
		return !!(features & NETIF_F_IPV6_CSUM);
	default:
		return false;
	}
}

#ifdef CONFIG_BUG
void netdev_rx_csum_fault(struct net_device *dev, struct sk_buff *skb);
#else
static inline void netdev_rx_csum_fault(struct net_device *dev,
					struct sk_buff *skb)
{
}
#endif
/* rx skb timestamps */
void net_enable_timestamp(void);
void net_disable_timestamp(void);

#ifdef CONFIG_PROC_FS
int __init dev_proc_init(void);
#else
#define dev_proc_init() 0
#endif

//调用ndo_start_xmit回调，完成发送
static inline netdev_tx_t __netdev_start_xmit(const struct net_device_ops *ops,
					      struct sk_buff *skb, struct net_device *dev,
					      bool more)
{
	__this_cpu_write(softnet_data.xmit.more, more);
	return ops->ndo_start_xmit(skb, dev);
}

static inline bool netdev_xmit_more(void)
{
	return __this_cpu_read(softnet_data.xmit.more);
}

//通过ops完成dev设备的报文发送
static inline netdev_tx_t netdev_start_xmit(struct sk_buff *skb, struct net_device *dev,
					    struct netdev_queue *txq, bool more)
{
	const struct net_device_ops *ops = dev->netdev_ops;
	netdev_tx_t rc;

	rc = __netdev_start_xmit(ops, skb, dev, more);
	if (rc == NETDEV_TX_OK)
		txq_trans_update(txq);

	return rc;
}

int netdev_class_create_file_ns(const struct class_attribute *class_attr,
				const void *ns);
void netdev_class_remove_file_ns(const struct class_attribute *class_attr,
				 const void *ns);

extern const struct kobj_ns_type_operations net_ns_type_operations;

const char *netdev_drivername(const struct net_device *dev);

void linkwatch_run_queue(void);

static inline netdev_features_t netdev_intersect_features(netdev_features_t f1,
							  netdev_features_t f2)
{
	if ((f1 ^ f2) & NETIF_F_HW_CSUM) {
		if (f1 & NETIF_F_HW_CSUM)
			f1 |= (NETIF_F_IP_CSUM|NETIF_F_IPV6_CSUM);
		else
			f2 |= (NETIF_F_IP_CSUM|NETIF_F_IPV6_CSUM);
	}

	return f1 & f2;
}

static inline netdev_features_t netdev_get_wanted_features(
	struct net_device *dev)
{
	return (dev->features & ~dev->hw_features) | dev->wanted_features;
}
netdev_features_t netdev_increment_features(netdev_features_t all,
	netdev_features_t one, netdev_features_t mask);

/* Allow TSO being used on stacked device :
 * Performing the GSO segmentation before last device
 * is a performance improvement.
 */
static inline netdev_features_t netdev_add_tso_features(netdev_features_t features,
							netdev_features_t mask)
{
	return netdev_increment_features(features, NETIF_F_ALL_TSO, mask);
}

int __netdev_update_features(struct net_device *dev);
void netdev_update_features(struct net_device *dev);
void netdev_change_features(struct net_device *dev);

void netif_stacked_transfer_operstate(const struct net_device *rootdev,
					struct net_device *dev);

netdev_features_t passthru_features_check(struct sk_buff *skb,
					  struct net_device *dev,
					  netdev_features_t features);
netdev_features_t netif_skb_features(struct sk_buff *skb);

static inline bool net_gso_ok(netdev_features_t features, int gso_type)
{
	netdev_features_t feature = (netdev_features_t)gso_type << NETIF_F_GSO_SHIFT;

	/* check flags correspondence */
	BUILD_BUG_ON(SKB_GSO_TCPV4   != (NETIF_F_TSO >> NETIF_F_GSO_SHIFT));
	BUILD_BUG_ON(SKB_GSO_DODGY   != (NETIF_F_GSO_ROBUST >> NETIF_F_GSO_SHIFT));
	BUILD_BUG_ON(SKB_GSO_TCP_ECN != (NETIF_F_TSO_ECN >> NETIF_F_GSO_SHIFT));
	BUILD_BUG_ON(SKB_GSO_TCP_FIXEDID != (NETIF_F_TSO_MANGLEID >> NETIF_F_GSO_SHIFT));
	BUILD_BUG_ON(SKB_GSO_TCPV6   != (NETIF_F_TSO6 >> NETIF_F_GSO_SHIFT));
	BUILD_BUG_ON(SKB_GSO_FCOE    != (NETIF_F_FSO >> NETIF_F_GSO_SHIFT));
	BUILD_BUG_ON(SKB_GSO_GRE     != (NETIF_F_GSO_GRE >> NETIF_F_GSO_SHIFT));
	BUILD_BUG_ON(SKB_GSO_GRE_CSUM != (NETIF_F_GSO_GRE_CSUM >> NETIF_F_GSO_SHIFT));
	BUILD_BUG_ON(SKB_GSO_IPXIP4  != (NETIF_F_GSO_IPXIP4 >> NETIF_F_GSO_SHIFT));
	BUILD_BUG_ON(SKB_GSO_IPXIP6  != (NETIF_F_GSO_IPXIP6 >> NETIF_F_GSO_SHIFT));
	BUILD_BUG_ON(SKB_GSO_UDP_TUNNEL != (NETIF_F_GSO_UDP_TUNNEL >> NETIF_F_GSO_SHIFT));
	BUILD_BUG_ON(SKB_GSO_UDP_TUNNEL_CSUM != (NETIF_F_GSO_UDP_TUNNEL_CSUM >> NETIF_F_GSO_SHIFT));
	BUILD_BUG_ON(SKB_GSO_PARTIAL != (NETIF_F_GSO_PARTIAL >> NETIF_F_GSO_SHIFT));
	BUILD_BUG_ON(SKB_GSO_TUNNEL_REMCSUM != (NETIF_F_GSO_TUNNEL_REMCSUM >> NETIF_F_GSO_SHIFT));
	BUILD_BUG_ON(SKB_GSO_SCTP    != (NETIF_F_GSO_SCTP >> NETIF_F_GSO_SHIFT));
	BUILD_BUG_ON(SKB_GSO_ESP != (NETIF_F_GSO_ESP >> NETIF_F_GSO_SHIFT));
	BUILD_BUG_ON(SKB_GSO_UDP != (NETIF_F_GSO_UDP >> NETIF_F_GSO_SHIFT));
	BUILD_BUG_ON(SKB_GSO_UDP_L4 != (NETIF_F_GSO_UDP_L4 >> NETIF_F_GSO_SHIFT));
	BUILD_BUG_ON(SKB_GSO_FRAGLIST != (NETIF_F_GSO_FRAGLIST >> NETIF_F_GSO_SHIFT));

	return (features & feature) == feature;
}

static inline bool skb_gso_ok(struct sk_buff *skb, netdev_features_t features)
{
	return net_gso_ok(features, skb_shinfo(skb)->gso_type) &&
	       (!skb_has_frag_list(skb) || (features & NETIF_F_FRAGLIST));
}

static inline bool netif_needs_gso(struct sk_buff *skb,
				   netdev_features_t features)
{
	return skb_is_gso(skb) && (!skb_gso_ok(skb, features) ||
		unlikely((skb->ip_summed != CHECKSUM_PARTIAL) &&
			 (skb->ip_summed != CHECKSUM_UNNECESSARY)));
}

static inline void netif_set_gso_max_size(struct net_device *dev,
					  unsigned int size)
{
	dev->gso_max_size = size;
}

static inline void skb_gso_error_unwind(struct sk_buff *skb, __be16 protocol,
					int pulled_hlen, u16 mac_offset,
					int mac_len)
{
	skb->protocol = protocol;
	skb->encapsulation = 1;
	skb_push(skb, pulled_hlen);
	skb_reset_transport_header(skb);
	skb->mac_header = mac_offset;
	skb->network_header = skb->mac_header + mac_len;
	skb->mac_len = mac_len;
}

static inline bool netif_is_macsec(const struct net_device *dev)
{
	return dev->priv_flags & IFF_MACSEC;
}

//dev是否为macvlan设备
static inline bool netif_is_macvlan(const struct net_device *dev)
{
	return dev->priv_flags & IFF_MACVLAN;
}

//网络设备是否为macvlan port
static inline bool netif_is_macvlan_port(const struct net_device *dev)
{
	return dev->priv_flags & IFF_MACVLAN_PORT;
}

static inline bool netif_is_bond_master(const struct net_device *dev)
{
	return dev->flags & IFF_MASTER && dev->priv_flags & IFF_BONDING;
}

static inline bool netif_is_bond_slave(const struct net_device *dev)
{
	return dev->flags & IFF_SLAVE && dev->priv_flags & IFF_BONDING;
}

static inline bool netif_supports_nofcs(struct net_device *dev)
{
	return dev->priv_flags & IFF_SUPP_NOFCS;
}

static inline bool netif_has_l3_rx_handler(const struct net_device *dev)
{
	return dev->priv_flags & IFF_L3MDEV_RX_HANDLER;
}

static inline bool netif_is_l3_master(const struct net_device *dev)
{
	return dev->priv_flags & IFF_L3MDEV_MASTER;
}

static inline bool netif_is_l3_slave(const struct net_device *dev)
{
	return dev->priv_flags & IFF_L3MDEV_SLAVE;
}

static inline bool netif_is_bridge_master(const struct net_device *dev)
{
	return dev->priv_flags & IFF_EBRIDGE;
}

//接口是否从属于桥
static inline bool netif_is_bridge_port(const struct net_device *dev)
{
	return dev->priv_flags & IFF_BRIDGE_PORT;
}

static inline bool netif_is_ovs_master(const struct net_device *dev)
{
	return dev->priv_flags & IFF_OPENVSWITCH;
}

static inline bool netif_is_ovs_port(const struct net_device *dev)
{
	return dev->priv_flags & IFF_OVS_DATAPATH;
}

static inline bool netif_is_any_bridge_port(const struct net_device *dev)
{
	return netif_is_bridge_port(dev) || netif_is_ovs_port(dev);
}

static inline bool netif_is_team_master(const struct net_device *dev)
{
	return dev->priv_flags & IFF_TEAM;
}

static inline bool netif_is_team_port(const struct net_device *dev)
{
	return dev->priv_flags & IFF_TEAM_PORT;
}

static inline bool netif_is_lag_master(const struct net_device *dev)
{
	return netif_is_bond_master(dev) || netif_is_team_master(dev);
}

static inline bool netif_is_lag_port(const struct net_device *dev)
{
	return netif_is_bond_slave(dev) || netif_is_team_port(dev);
}

static inline bool netif_is_rxfh_configured(const struct net_device *dev)
{
	return dev->priv_flags & IFF_RXFH_CONFIGURED;
}

static inline bool netif_is_failover(const struct net_device *dev)
{
	return dev->priv_flags & IFF_FAILOVER;
}

static inline bool netif_is_failover_slave(const struct net_device *dev)
{
	return dev->priv_flags & IFF_FAILOVER_SLAVE;
}

/* This device needs to keep skb dst for qdisc enqueue or ndo_start_xmit() */
static inline void netif_keep_dst(struct net_device *dev)
{
	dev->priv_flags &= ~(IFF_XMIT_DST_RELEASE | IFF_XMIT_DST_RELEASE_PERM);
}

/* return true if dev can't cope with mtu frames that need vlan tag insertion */
static inline bool netif_reduces_vlan_mtu(struct net_device *dev)
{
	/* TODO: reserve and use an additional IFF bit, if we get more users */
	return dev->priv_flags & IFF_MACSEC;
}

extern struct pernet_operations __net_initdata loopback_net_ops;

/* Logging, debugging and troubleshooting/diagnostic helpers. */

/* netdev_printk helpers, similar to dev_printk */

static inline const char *netdev_name(const struct net_device *dev)
{
	if (!dev->name[0] || strchr(dev->name, '%'))
		return "(unnamed net_device)";
	return dev->name;
}

static inline bool netdev_unregistering(const struct net_device *dev)
{
	return dev->reg_state == NETREG_UNREGISTERING;
}

static inline const char *netdev_reg_state(const struct net_device *dev)
{
	switch (dev->reg_state) {
	case NETREG_UNINITIALIZED: return " (uninitialized)";
	case NETREG_REGISTERED: return "";
	case NETREG_UNREGISTERING: return " (unregistering)";
	case NETREG_UNREGISTERED: return " (unregistered)";
	case NETREG_RELEASED: return " (released)";
	case NETREG_DUMMY: return " (dummy)";
	}

	WARN_ONCE(1, "%s: unknown reg_state %d\n", dev->name, dev->reg_state);
	return " (unknown)";
}

__printf(3, 4) __cold
void netdev_printk(const char *level, const struct net_device *dev,
		   const char *format, ...);
__printf(2, 3) __cold
void netdev_emerg(const struct net_device *dev, const char *format, ...);
__printf(2, 3) __cold
void netdev_alert(const struct net_device *dev, const char *format, ...);
__printf(2, 3) __cold
void netdev_crit(const struct net_device *dev, const char *format, ...);
__printf(2, 3) __cold
void netdev_err(const struct net_device *dev, const char *format, ...);
__printf(2, 3) __cold
void netdev_warn(const struct net_device *dev, const char *format, ...);
__printf(2, 3) __cold
void netdev_notice(const struct net_device *dev, const char *format, ...);
__printf(2, 3) __cold
void netdev_info(const struct net_device *dev, const char *format, ...);

#define netdev_level_once(level, dev, fmt, ...)			\
do {								\
	static bool __print_once __read_mostly;			\
								\
	if (!__print_once) {					\
		__print_once = true;				\
		netdev_printk(level, dev, fmt, ##__VA_ARGS__);	\
	}							\
} while (0)

#define netdev_emerg_once(dev, fmt, ...) \
	netdev_level_once(KERN_EMERG, dev, fmt, ##__VA_ARGS__)
#define netdev_alert_once(dev, fmt, ...) \
	netdev_level_once(KERN_ALERT, dev, fmt, ##__VA_ARGS__)
#define netdev_crit_once(dev, fmt, ...) \
	netdev_level_once(KERN_CRIT, dev, fmt, ##__VA_ARGS__)
#define netdev_err_once(dev, fmt, ...) \
	netdev_level_once(KERN_ERR, dev, fmt, ##__VA_ARGS__)
#define netdev_warn_once(dev, fmt, ...) \
	netdev_level_once(KERN_WARNING, dev, fmt, ##__VA_ARGS__)
#define netdev_notice_once(dev, fmt, ...) \
	netdev_level_once(KERN_NOTICE, dev, fmt, ##__VA_ARGS__)
#define netdev_info_once(dev, fmt, ...) \
	netdev_level_once(KERN_INFO, dev, fmt, ##__VA_ARGS__)

#define MODULE_ALIAS_NETDEV(device) \
	MODULE_ALIAS("netdev-" device)

#if defined(CONFIG_DYNAMIC_DEBUG) || \
	(defined(CONFIG_DYNAMIC_DEBUG_CORE) && defined(DYNAMIC_DEBUG_MODULE))
#define netdev_dbg(__dev, format, args...)			\
do {								\
	dynamic_netdev_dbg(__dev, format, ##args);		\
} while (0)
#elif defined(DEBUG)
#define netdev_dbg(__dev, format, args...)			\
	netdev_printk(KERN_DEBUG, __dev, format, ##args)
#else
#define netdev_dbg(__dev, format, args...)			\
({								\
	if (0)							\
		netdev_printk(KERN_DEBUG, __dev, format, ##args); \
})
#endif

#if defined(VERBOSE_DEBUG)
#define netdev_vdbg	netdev_dbg
#else

#define netdev_vdbg(dev, format, args...)			\
({								\
	if (0)							\
		netdev_printk(KERN_DEBUG, dev, format, ##args);	\
	0;							\
})
#endif

/*
 * netdev_WARN() acts like dev_printk(), but with the key difference
 * of using a WARN/WARN_ON to get the message out, including the
 * file/line information and a backtrace.
 */
#define netdev_WARN(dev, format, args...)			\
	WARN(1, "netdevice: %s%s: " format, netdev_name(dev),	\
	     netdev_reg_state(dev), ##args)

#define netdev_WARN_ONCE(dev, format, args...)				\
	WARN_ONCE(1, "netdevice: %s%s: " format, netdev_name(dev),	\
		  netdev_reg_state(dev), ##args)

/* netif printk helpers, similar to netdev_printk */

#define netif_printk(priv, type, level, dev, fmt, args...)	\
do {					  			\
	if (netif_msg_##type(priv))				\
		netdev_printk(level, (dev), fmt, ##args);	\
} while (0)

#define netif_level(level, priv, type, dev, fmt, args...)	\
do {								\
	if (netif_msg_##type(priv))				\
		netdev_##level(dev, fmt, ##args);		\
} while (0)

#define netif_emerg(priv, type, dev, fmt, args...)		\
	netif_level(emerg, priv, type, dev, fmt, ##args)
#define netif_alert(priv, type, dev, fmt, args...)		\
	netif_level(alert, priv, type, dev, fmt, ##args)
#define netif_crit(priv, type, dev, fmt, args...)		\
	netif_level(crit, priv, type, dev, fmt, ##args)
#define netif_err(priv, type, dev, fmt, args...)		\
	netif_level(err, priv, type, dev, fmt, ##args)
#define netif_warn(priv, type, dev, fmt, args...)		\
	netif_level(warn, priv, type, dev, fmt, ##args)
#define netif_notice(priv, type, dev, fmt, args...)		\
	netif_level(notice, priv, type, dev, fmt, ##args)
#define netif_info(priv, type, dev, fmt, args...)		\
	netif_level(info, priv, type, dev, fmt, ##args)

#if defined(CONFIG_DYNAMIC_DEBUG) || \
	(defined(CONFIG_DYNAMIC_DEBUG_CORE) && defined(DYNAMIC_DEBUG_MODULE))
#define netif_dbg(priv, type, netdev, format, args...)		\
do {								\
	if (netif_msg_##type(priv))				\
		dynamic_netdev_dbg(netdev, format, ##args);	\
} while (0)
#elif defined(DEBUG)
#define netif_dbg(priv, type, dev, format, args...)		\
	netif_printk(priv, type, KERN_DEBUG, dev, format, ##args)
#else
#define netif_dbg(priv, type, dev, format, args...)			\
({									\
	if (0)								\
		netif_printk(priv, type, KERN_DEBUG, dev, format, ##args); \
	0;								\
})
#endif

/* if @cond then downgrade to debug, else print at @level */
#define netif_cond_dbg(priv, type, netdev, cond, level, fmt, args...)     \
	do {                                                              \
		if (cond)                                                 \
			netif_dbg(priv, type, netdev, fmt, ##args);       \
		else                                                      \
			netif_ ## level(priv, type, netdev, fmt, ##args); \
	} while (0)

#if defined(VERBOSE_DEBUG)
#define netif_vdbg	netif_dbg
#else
#define netif_vdbg(priv, type, dev, format, args...)		\
({								\
	if (0)							\
		netif_printk(priv, type, KERN_DEBUG, dev, format, ##args); \
	0;							\
})
#endif

/*
 *	The list of packet types we will receive (as opposed to discard)
 *	and the routines to invoke.
 *
 *	Why 16. Because with 16 the only overlap we get on a hash of the
 *	low nibble of the protocol value is RARP/SNAP/X.25.
 *
 *		0800	IP
 *		0001	802.3
 *		0002	AX.25
 *		0004	802.2
 *		8035	RARP
 *		0005	SNAP
 *		0805	X.25
 *		0806	ARP
 *		8137	IPX
 *		0009	Localtalk
 *		86DD	IPv6
 */
#define PTYPE_HASH_SIZE	(16)
#define PTYPE_HASH_MASK	(PTYPE_HASH_SIZE - 1)

extern struct net_device *blackhole_netdev;

#endif	/* _LINUX_NETDEVICE_H */<|MERGE_RESOLUTION|>--- conflicted
+++ resolved
@@ -376,24 +376,14 @@
 };
 
 enum {
-<<<<<<< HEAD
-	NAPIF_STATE_SCHED	 = BIT(NAPI_STATE_SCHED),
-	NAPIF_STATE_MISSED	 = BIT(NAPI_STATE_MISSED),
-	NAPIF_STATE_DISABLE	 = BIT(NAPI_STATE_DISABLE),//禁止调度
-	NAPIF_STATE_NPSVC	 = BIT(NAPI_STATE_NPSVC),
-	NAPIF_STATE_LISTED	 = BIT(NAPI_STATE_LISTED),
-	NAPIF_STATE_NO_BUSY_POLL = BIT(NAPI_STATE_NO_BUSY_POLL),
-	NAPIF_STATE_IN_BUSY_POLL = BIT(NAPI_STATE_IN_BUSY_POLL),
-=======
 	NAPIF_STATE_SCHED		= BIT(NAPI_STATE_SCHED),
 	NAPIF_STATE_MISSED		= BIT(NAPI_STATE_MISSED),
-	NAPIF_STATE_DISABLE		= BIT(NAPI_STATE_DISABLE),
+	NAPIF_STATE_DISABLE		= BIT(NAPI_STATE_DISABLE),//禁止调度
 	NAPIF_STATE_NPSVC		= BIT(NAPI_STATE_NPSVC),
 	NAPIF_STATE_LISTED		= BIT(NAPI_STATE_LISTED),
 	NAPIF_STATE_NO_BUSY_POLL	= BIT(NAPI_STATE_NO_BUSY_POLL),
 	NAPIF_STATE_IN_BUSY_POLL	= BIT(NAPI_STATE_IN_BUSY_POLL),
 	NAPIF_STATE_PREFER_BUSY_POLL	= BIT(NAPI_STATE_PREFER_BUSY_POLL),
->>>>>>> e71ba945
 };
 
 enum gro_result {
@@ -2656,9 +2646,6 @@
 	u64_stats_update_end(&tstats->syncp);
 }
 
-<<<<<<< HEAD
-/*link报文统计增加*/
-=======
 static inline void dev_sw_netstats_tx_add(struct net_device *dev,
 					  unsigned int packets,
 					  unsigned int len)
@@ -2671,7 +2658,7 @@
 	u64_stats_update_end(&tstats->syncp);
 }
 
->>>>>>> e71ba945
+/*link报文统计增加*/
 static inline void dev_lstats_add(struct net_device *dev, unsigned int len)
 {
 	struct pcpu_lstats *lstats = this_cpu_ptr(dev->lstats);
