--- conflicted
+++ resolved
@@ -1467,14 +1467,9 @@
 	int			(*ndo_xdp_xmit)(struct net_device *dev, int n,
 						struct xdp_frame **xdp,
 						u32 flags);
-<<<<<<< HEAD
-	int			(*ndo_xsk_async_xmit)(struct net_device *dev,
-						      u32 queue_id);
-	//由dev获取devlink_port
-=======
 	int			(*ndo_xsk_wakeup)(struct net_device *dev,
 						  u32 queue_id, u32 flags);
->>>>>>> 619e17cf
+	//由dev获取devlink_port
 	struct devlink_port *	(*ndo_get_devlink_port)(struct net_device *dev);
 };
 
