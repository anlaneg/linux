--- conflicted
+++ resolved
@@ -332,22 +332,15 @@
 	unsigned long		state;
 	//最多一次可以收取多少个
 	int			weight;
-<<<<<<< HEAD
-	unsigned int		gro_count;
+	unsigned long		gro_bitmask;
 	//轮循函数，参数2为最多收取x个，来源于weight
-=======
-	unsigned long		gro_bitmask;
->>>>>>> 58c3f14f
 	int			(*poll)(struct napi_struct *, int);
 #ifdef CONFIG_NETPOLL
 	int			poll_owner;
 #endif
 	struct net_device	*dev;
-<<<<<<< HEAD
-	struct sk_buff		*gro_list;//gro功能缓存的报文
-=======
+        //gro功能缓存的报文
 	struct gro_list		gro_hash[GRO_HASH_BUCKETS];
->>>>>>> 58c3f14f
 	struct sk_buff		*skb;
 	struct hrtimer		timer;
 	struct list_head	dev_list;
@@ -2079,9 +2072,6 @@
 	return dev->num_tc;
 }
 
-<<<<<<< HEAD
-//给定队列索引，取队列
-=======
 void netdev_unbind_sb_channel(struct net_device *dev,
 			      struct net_device *sb_dev);
 int netdev_bind_sb_channel_queue(struct net_device *dev,
@@ -2093,7 +2083,7 @@
 	return max_t(int, -dev->num_tc, 0);
 }
 
->>>>>>> 58c3f14f
+//给定队列索引，取队列
 static inline
 struct netdev_queue *netdev_get_tx_queue(const struct net_device *dev,
 					 unsigned int index)
@@ -2320,18 +2310,11 @@
 	return ++NAPI_GRO_CB(skb)->recursion_counter == GRO_RECURSION_LIMIT;
 }
 
-<<<<<<< HEAD
 //触发cb回调
-typedef struct sk_buff **(*gro_receive_t)(struct sk_buff **, struct sk_buff *);
-static inline struct sk_buff **call_gro_receive(gro_receive_t cb,
-						struct sk_buff **head,
-						struct sk_buff *skb)
-=======
 typedef struct sk_buff *(*gro_receive_t)(struct list_head *, struct sk_buff *);
 static inline struct sk_buff *call_gro_receive(gro_receive_t cb,
 					       struct list_head *head,
 					       struct sk_buff *skb)
->>>>>>> 58c3f14f
 {
 	if (unlikely(gro_recursion_inc_test(skb))) {
 		//如果递归层数超限，则置flush等于1
@@ -2379,14 +2362,9 @@
 struct offload_callbacks {
 	struct sk_buff		*(*gso_segment)(struct sk_buff *skb,
 						netdev_features_t features);
-<<<<<<< HEAD
 	//gro收包入口（检查是否可合并）
-	struct sk_buff		**(*gro_receive)(struct sk_buff **head,
-						 struct sk_buff *skb);
-=======
 	struct sk_buff		*(*gro_receive)(struct list_head *head,
 						struct sk_buff *skb);
->>>>>>> 58c3f14f
 	int			(*gro_complete)(struct sk_buff *skb, int nhoff);
 };
 
