/* SPDX-License-Identifier: GPL-2.0-or-later */
/*
 * INET		An implementation of the TCP/IP protocol suite for the LINUX
 *		operating system.  INET is implemented using the  BSD Socket
 *		interface as the means of communication with the user level.
 *
 *		Definitions for the Interfaces handler.
 *
 * Version:	@(#)dev.h	1.0.10	08/12/93
 *
 * Authors:	Ross Biro
 *		Fred N. van Kempen, <waltje@uWalt.NL.Mugnet.ORG>
 *		Corey Minyard <wf-rch!minyard@relay.EU.net>
 *		Donald J. Becker, <becker@cesdis.gsfc.nasa.gov>
 *		Alan Cox, <alan@lxorguk.ukuu.org.uk>
 *		Bjorn Ekwall. <bj0rn@blox.se>
 *              Pekka Riikonen <priikone@poseidon.pspt.fi>
 *
 *		Moved to /usr/include/linux for NET3
 */
#ifndef _LINUX_NETDEVICE_H
#define _LINUX_NETDEVICE_H

#include <linux/timer.h>
#include <linux/bug.h>
#include <linux/delay.h>
#include <linux/atomic.h>
#include <linux/prefetch.h>
#include <asm/cache.h>
#include <asm/byteorder.h>
#include <asm/local.h>

#include <linux/percpu.h>
#include <linux/rculist.h>
#include <linux/workqueue.h>
#include <linux/dynamic_queue_limits.h>

#include <net/net_namespace.h>
#ifdef CONFIG_DCB
#include <net/dcbnl.h>
#endif
#include <net/netprio_cgroup.h>
#include <linux/netdev_features.h>
#include <linux/neighbour.h>
#include <linux/netdevice_xmit.h>
#include <uapi/linux/netdevice.h>
#include <uapi/linux/if_bonding.h>
#include <uapi/linux/pkt_cls.h>
#include <uapi/linux/netdev.h>
#include <linux/hashtable.h>
#include <linux/rbtree.h>
#include <net/net_trackers.h>
#include <net/net_debug.h>
#include <net/dropreason-core.h>
#include <net/neighbour_tables.h>

struct netpoll_info;
struct device;
struct ethtool_ops;
struct kernel_hwtstamp_config;
struct phy_device;
struct dsa_port;
struct ip_tunnel_parm_kern;
struct macsec_context;
struct macsec_ops;
struct netdev_config;
struct netdev_name_node;
struct sd_flow_limit;
struct sfp_bus;
/* 802.11 specific */
struct wireless_dev;
/* 802.15.4 specific */
struct wpan_dev;
struct mpls_dev;
/* UDP Tunnel offloads */
struct udp_tunnel_info;
struct udp_tunnel_nic_info;
struct udp_tunnel_nic;
struct bpf_prog;
struct xdp_buff;
struct xdp_frame;
struct xdp_metadata_ops;
struct xdp_md;
struct ethtool_netdev_state;
struct phy_link_topology;
struct hwtstamp_provider;

typedef u32 xdp_features_t;

void synchronize_net(void);
void netdev_set_default_ethtool_ops(struct net_device *dev,
				    const struct ethtool_ops *ops);
void netdev_sw_irq_coalesce_default_on(struct net_device *dev);

/* Backlog congestion levels */
#define NET_RX_SUCCESS		0	/* keep 'em coming, baby */
#define NET_RX_DROP		1	/* packet dropped */

#define MAX_NEST_DEV 8

/*
 * Transmit return codes: transmit return codes originate from three different
 * namespaces:
 *
 * - qdisc return codes
 * - driver transmit return codes
 * - errno values
 *
 * Drivers are allowed to return any one of those in their hard_start_xmit()
 * function. Real network devices commonly used with qdiscs should only return
 * the driver transmit return codes though - when qdiscs are used, the actual
 * transmission happens asynchronously, so the value is not propagated to
 * higher layers. Virtual network devices transmit synchronously; in this case
 * the driver transmit return codes are consumed by dev_queue_xmit(), and all
 * others are propagated to higher layers.
 */

/* qdisc ->enqueue() return codes. */
/*发送成功*/
#define NET_XMIT_SUCCESS	0x00
/*发送时丢弃*/
#define NET_XMIT_DROP		0x01	/* skb dropped			*/
/*发送时拥塞*/
#define NET_XMIT_CN		0x02	/* congestion notification	*/
#define NET_XMIT_MASK		0x0f	/* qdisc flags in net/sch_generic.h */

/* NET_XMIT_CN is special. It does not guarantee that this packet is lost. It
 * indicates that the device will soon be dropping packets, or already drops
 * some packets of the same priority; prompting us to send less aggressively. */
#define net_xmit_eval(e)	((e) == NET_XMIT_CN ? 0 : (e))
#define net_xmit_errno(e)	((e) != NET_XMIT_CN ? -ENOBUFS : 0)

/* Driver transmit return codes */
#define NETDEV_TX_MASK		0xf0

enum netdev_tx {
	__NETDEV_TX_MIN	 = INT_MIN,	/* make sure enum is signed */
	NETDEV_TX_OK	 = 0x00,	/* driver took care of packet */
	NETDEV_TX_BUSY	 = 0x10,	/* driver tx path was busy*/
};
typedef enum netdev_tx netdev_tx_t;

/*
 * Current order: NETDEV_TX_MASK > NET_XMIT_MASK >= 0 is significant;
 * hard_start_xmit() return < NET_XMIT_MASK means skb was consumed.
 */
static inline bool dev_xmit_complete(int rc)
{
	/*
	 * Positive cases with an skb consumed by a driver:
	 * - successful transmission (rc == NETDEV_TX_OK)
	 * - error while transmitting (rc < 0)
	 * - error while queueing to a different device (rc & NET_XMIT_MASK)
	 */
	if (likely(rc < NET_XMIT_MASK))
		return true;

	return false;
}

/*
 *	Compute the worst-case header length according to the protocols
 *	used.
 */

#if defined(CONFIG_HYPERV_NET)
# define LL_MAX_HEADER 128
#elif defined(CONFIG_WLAN) || IS_ENABLED(CONFIG_AX25)
# if defined(CONFIG_MAC80211_MESH)
#  define LL_MAX_HEADER 128
# else
#  define LL_MAX_HEADER 96
# endif
#else
# define LL_MAX_HEADER 32
#endif

#if !IS_ENABLED(CONFIG_NET_IPIP) && !IS_ENABLED(CONFIG_NET_IPGRE) && \
    !IS_ENABLED(CONFIG_IPV6_SIT) && !IS_ENABLED(CONFIG_IPV6_TUNNEL)
#define MAX_HEADER LL_MAX_HEADER
#else
#define MAX_HEADER (LL_MAX_HEADER + 48)
#endif

/*
 *	Old network device statistics. Fields are native words
 *	(unsigned long) so they can be read and written atomically.
 */

#define NET_DEV_STAT(FIELD)			\
	union {					\
		unsigned long FIELD;		\
		atomic_long_t __##FIELD;	\
	}

struct net_device_stats {
	NET_DEV_STAT(rx_packets);
	NET_DEV_STAT(tx_packets);
	NET_DEV_STAT(rx_bytes);
	NET_DEV_STAT(tx_bytes);
	NET_DEV_STAT(rx_errors);
	NET_DEV_STAT(tx_errors);
	NET_DEV_STAT(rx_dropped);
	NET_DEV_STAT(tx_dropped);
	NET_DEV_STAT(multicast);
	NET_DEV_STAT(collisions);
	NET_DEV_STAT(rx_length_errors);
	NET_DEV_STAT(rx_over_errors);
	NET_DEV_STAT(rx_crc_errors);
	NET_DEV_STAT(rx_frame_errors);
	NET_DEV_STAT(rx_fifo_errors);
	NET_DEV_STAT(rx_missed_errors);
	NET_DEV_STAT(tx_aborted_errors);
	NET_DEV_STAT(tx_carrier_errors);
	NET_DEV_STAT(tx_fifo_errors);
	NET_DEV_STAT(tx_heartbeat_errors);
	NET_DEV_STAT(tx_window_errors);
	NET_DEV_STAT(rx_compressed);
	NET_DEV_STAT(tx_compressed);
};
#undef NET_DEV_STAT

/* per-cpu stats, allocated on demand.
 * Try to fit them in a single cache line, for dev_get_stats() sake.
 */
struct net_device_core_stats {
	unsigned long	rx_dropped;
	unsigned long	tx_dropped;
	unsigned long	rx_nohandler;
	unsigned long	rx_otherhost_dropped;
} __aligned(4 * sizeof(unsigned long));

#include <linux/cache.h>
#include <linux/skbuff.h>

struct neighbour;
struct neigh_parms;
struct sk_buff;

struct netdev_hw_addr {
	struct list_head	list;//连接点
	struct rb_node		node;
	unsigned char		addr[MAX_ADDR_LEN];//硬件地址
	unsigned char		type;//硬件地址类型
//以太网地址
#define NETDEV_HW_ADDR_T_LAN		1
#define NETDEV_HW_ADDR_T_SAN		2
#define NETDEV_HW_ADDR_T_UNICAST	3
#define NETDEV_HW_ADDR_T_MULTICAST	4
	bool			global_use;
	int			sync_cnt;
	int			refcount;
	int			synced;
	struct rcu_head		rcu_head;
};

struct netdev_hw_addr_list {
	struct list_head	list;
	int			count;//list长度

	/* Auxiliary tree for faster lookup on addition and deletion */
	struct rb_root		tree;
};

#define netdev_hw_addr_list_count(l) ((l)->count)
#define netdev_hw_addr_list_empty(l) (netdev_hw_addr_list_count(l) == 0)
#define netdev_hw_addr_list_for_each(ha, l) \
	list_for_each_entry(ha, &(l)->list, list)

/*获取单播mac链表长度*/
#define netdev_uc_count(dev) netdev_hw_addr_list_count(&(dev)->uc)
/*检查单播mac链表是否为空*/
#define netdev_uc_empty(dev) netdev_hw_addr_list_empty(&(dev)->uc)
/*遍历dev单播mac列表*/
#define netdev_for_each_uc_addr(ha, dev) \
	netdev_hw_addr_list_for_each(ha, &(dev)->uc)
#define netdev_for_each_synced_uc_addr(_ha, _dev) \
	netdev_for_each_uc_addr((_ha), (_dev)) \
		if ((_ha)->sync_cnt)

/*获取dev组播mac链表长度*/
#define netdev_mc_count(dev) netdev_hw_addr_list_count(&(dev)->mc)
/*检查dev组播mac链表是否为空*/
#define netdev_mc_empty(dev) netdev_hw_addr_list_empty(&(dev)->mc)
/*遍历dev组播mac列表*/
#define netdev_for_each_mc_addr(ha, dev) \
	netdev_hw_addr_list_for_each(ha, &(dev)->mc)
#define netdev_for_each_synced_mc_addr(_ha, _dev) \
	netdev_for_each_mc_addr((_ha), (_dev)) \
		if ((_ha)->sync_cnt)

struct hh_cache {
	unsigned int	hh_len;//头长度
	seqlock_t	hh_lock;

	/* cached hardware header; allow for machine alignment needs.        */
#define HH_DATA_MOD	16
	//hh保存时，沿hh_data的尾部保存，故此宏计算hh_data需要空出多少字节
#define HH_DATA_OFF(__len) \
	(HH_DATA_MOD - (((__len - 1) & (HH_DATA_MOD - 1)) + 1))
	//计算__len对齐后的长度
#define HH_DATA_ALIGN(__len) \
	(((__len)+(HH_DATA_MOD-1))&~(HH_DATA_MOD - 1))
	//用于缓存硬件头（16字节）
	unsigned long	hh_data[HH_DATA_ALIGN(LL_MAX_HEADER) / sizeof(long)];
};

/* Reserve HH_DATA_MOD byte-aligned hard_header_len, but at least that much.
 * Alternative is:
 *   dev->hard_header_len ? (dev->hard_header_len +
 *                           (HH_DATA_MOD - 1)) & ~(HH_DATA_MOD - 1) : 0
 *
 * We could use other alignment values, but we must maintain the
 * relationship HH alignment <= LL alignment.
 */
#define LL_RESERVED_SPACE(dev) \
	((((dev)->hard_header_len + READ_ONCE((dev)->needed_headroom)) \
	  & ~(HH_DATA_MOD - 1)) + HH_DATA_MOD)
#define LL_RESERVED_SPACE_EXTRA(dev,extra) \
	((((dev)->hard_header_len + READ_ONCE((dev)->needed_headroom) + (extra)) \
	  & ~(HH_DATA_MOD - 1)) + HH_DATA_MOD)

struct header_ops {
	//在skb->data所在位置的前面创建一个协议头
	int	(*create) (struct sk_buff *skb, struct net_device *dev,
			   unsigned short type, const void *daddr,
			   const void *saddr, unsigned int len);
	//解析硬件地址
	int	(*parse)(const struct sk_buff *skb, unsigned char *haddr);
	//缓存硬件地址到hardware header中
	int	(*cache)(const struct neighbour *neigh, struct hh_cache *hh, __be16 type);
	//更新缓存内容
	void	(*cache_update)(struct hh_cache *hh,
				const struct net_device *dev,
				const unsigned char *haddr);
	bool	(*validate)(const char *ll_header, unsigned int len);
	//解析帧类型
	__be16	(*parse_protocol)(const struct sk_buff *skb);
};

/* These flag bits are private to the generic network queueing
 * layer; they may not be explicitly referenced by any other
 * code.
 */

enum netdev_state_t {
	__LINK_STATE_START,//设备已开启,处于running状态
	__LINK_STATE_PRESENT,//设备存在且有效未被删除
	__LINK_STATE_NOCARRIER,//物理层无法传输
	__LINK_STATE_LINKWATCH_PENDING,
	__LINK_STATE_DORMANT,
	__LINK_STATE_TESTING,
};

struct gro_list {
	struct list_head	list;
	//gro链上缓存的报文数
	int			count;
};

/*
 * size of gro hash buckets, must be <= the number of bits in
 * gro_node::bitmask
 */
#define GRO_HASH_BUCKETS	8

/**
 * struct gro_node - structure to support Generic Receive Offload
 * @bitmask: bitmask to indicate used buckets in @hash
 * @hash: hashtable of pending aggregated skbs, separated by flows
 * @rx_list: list of pending ``GRO_NORMAL`` skbs
 * @rx_count: cached current length of @rx_list
 * @cached_napi_id: napi_struct::napi_id cached for hotpath, 0 for standalone
 */
struct gro_node {
	unsigned long		bitmask;
	struct gro_list		hash[GRO_HASH_BUCKETS];
	struct list_head	rx_list;
	u32			rx_count;
	u32			cached_napi_id;
};

/*
 * Structure for per-NAPI config
 */
struct napi_config {
	u64 gro_flush_timeout;
	u64 irq_suspend_timeout;
	u32 defer_hard_irqs;
	cpumask_t affinity_mask;
	unsigned int napi_id;
};

/*
 * Structure for NAPI scheduling similar to tasklet but with weighting
 */
struct napi_struct {
	/* The poll_list must only be managed by the entity which
	 * changes the state of the NAPI_STATE_SCHED bit.  This means
	 * whoever atomically sets that bit can add this napi_struct
	 * to the per-CPU poll_list, and whoever clears that bit
	 * can remove from the list right before clearing the bit.
	 */
	struct list_head	poll_list;

	/*状态信息，NAPI_STATE_SCHED标记在时，才能被poll*/
	unsigned long		state;
	//最多一次可以收取多少个
	int			weight;
<<<<<<< HEAD
	int			defer_hard_irqs_count;
	/*标明此gro bucket（每位一个）上是否有报文在等待*/
	unsigned long		gro_bitmask;
	//轮循函数，参数2为最多收取x个，来源于weight（并在实现中调用napi_complete_done完成报文上送）
=======
	u32			defer_hard_irqs_count;
>>>>>>> 155a3c00
	int			(*poll)(struct napi_struct *, int);
#ifdef CONFIG_NETPOLL
	/* CPU actively polling if netpoll is configured */
	int			poll_owner;
#endif
	/* CPU on which NAPI has been scheduled for processing */
	int			list_owner;
	//对应的网络设备
	struct net_device	*dev;
<<<<<<< HEAD
    //gro功能缓存的报文
	struct gro_list		gro_hash[GRO_HASH_BUCKETS];
	struct sk_buff		*skb;
	//用于挂接GRO_NORMAL类型的skb
	struct list_head	rx_list; /* Pending GRO_NORMAL skbs */
	//rx_list中的报文数目
	int			rx_count; /* length of rx_list */
	/*此结构体的唯一id*/
	unsigned int		napi_id;
=======
	struct sk_buff		*skb;
	struct gro_node		gro;
>>>>>>> 155a3c00
	struct hrtimer		timer;
	/* all fields past this point are write-protected by netdev_lock */
	struct task_struct	*thread;
	unsigned long		gro_flush_timeout;
	unsigned long		irq_suspend_timeout;
	u32			defer_hard_irqs;
	/* control-path-only fields follow */
	u32			napi_id;
	struct list_head	dev_list;
	struct hlist_node	napi_hash_node;
	int			irq;
	struct irq_affinity_notify notify;
	int			napi_rmap_idx;
	int			index;
	struct napi_config	*config;
};

enum {
	NAPI_STATE_SCHED,		/* Poll is scheduled */
	NAPI_STATE_MISSED,		/* reschedule a napi */
	NAPI_STATE_DISABLE,		/* Disable pending */
	NAPI_STATE_NPSVC,		/* Netpoll - don't dequeue from poll_list */
	NAPI_STATE_LISTED,		/* NAPI added to system lists */
	NAPI_STATE_NO_BUSY_POLL,	/* Do not add in napi_hash, no busy polling */
	NAPI_STATE_IN_BUSY_POLL,	/* sk_busy_loop() owns this NAPI */
	NAPI_STATE_PREFER_BUSY_POLL,	/* prefer busy-polling over softirq processing*/
	NAPI_STATE_THREADED,		/* The poll is performed inside its own thread*/
	NAPI_STATE_SCHED_THREADED,	/* Napi is currently scheduled in threaded mode */
	NAPI_STATE_HAS_NOTIFIER,	/* Napi has an IRQ notifier */
};

enum {
	NAPIF_STATE_SCHED		= BIT(NAPI_STATE_SCHED),
	NAPIF_STATE_MISSED		= BIT(NAPI_STATE_MISSED),
	NAPIF_STATE_DISABLE		= BIT(NAPI_STATE_DISABLE),//禁止调度
	NAPIF_STATE_NPSVC		= BIT(NAPI_STATE_NPSVC),
	NAPIF_STATE_LISTED		= BIT(NAPI_STATE_LISTED),
	NAPIF_STATE_NO_BUSY_POLL	= BIT(NAPI_STATE_NO_BUSY_POLL),
	NAPIF_STATE_IN_BUSY_POLL	= BIT(NAPI_STATE_IN_BUSY_POLL),
	NAPIF_STATE_PREFER_BUSY_POLL	= BIT(NAPI_STATE_PREFER_BUSY_POLL),
	NAPIF_STATE_THREADED		= BIT(NAPI_STATE_THREADED),
	NAPIF_STATE_SCHED_THREADED	= BIT(NAPI_STATE_SCHED_THREADED),
	NAPIF_STATE_HAS_NOTIFIER	= BIT(NAPI_STATE_HAS_NOTIFIER),
};

enum gro_result {
	GRO_MERGED,
	GRO_MERGED_FREE,
	GRO_HELD,
	GRO_NORMAL,
	GRO_CONSUMED,
};
typedef enum gro_result gro_result_t;

/*
 * enum rx_handler_result - Possible return values for rx_handlers.
 * @RX_HANDLER_CONSUMED: skb was consumed by rx_handler, do not process it
 * further.
 * @RX_HANDLER_ANOTHER: Do another round in receive path. This is indicated in
 * case skb->dev was changed by rx_handler.
 * @RX_HANDLER_EXACT: Force exact delivery, no wildcard.
 * @RX_HANDLER_PASS: Do nothing, pass the skb as if no rx_handler was called.
 *
 * rx_handlers are functions called from inside __netif_receive_skb(), to do
 * special processing of the skb, prior to delivery to protocol handlers.
 *
 * Currently, a net_device can only have a single rx_handler registered. Trying
 * to register a second rx_handler will return -EBUSY.
 *
 * To register a rx_handler on a net_device, use netdev_rx_handler_register().
 * To unregister a rx_handler on a net_device, use
 * netdev_rx_handler_unregister().
 *
 * Upon return, rx_handler is expected to tell __netif_receive_skb() what to
 * do with the skb.
 *
 * If the rx_handler consumed the skb in some way, it should return
 * RX_HANDLER_CONSUMED. This is appropriate when the rx_handler arranged for
 * the skb to be delivered in some other way.
 *
 * If the rx_handler changed skb->dev, to divert the skb to another
 * net_device, it should return RX_HANDLER_ANOTHER. The rx_handler for the
 * new device will be called if it exists.
 *
 * If the rx_handler decides the skb should be ignored, it should return
 * RX_HANDLER_EXACT. The skb will only be delivered to protocol handlers that
 * are registered on exact device (ptype->dev == skb->dev).
 *
 * If the rx_handler didn't change skb->dev, but wants the skb to be normally
 * delivered, it should return RX_HANDLER_PASS.
 *
 * A device without a registered rx_handler will behave as if rx_handler
 * returned RX_HANDLER_PASS.
 */

enum rx_handler_result {
	RX_HANDLER_CONSUMED,
	RX_HANDLER_ANOTHER,
	RX_HANDLER_EXACT,
	RX_HANDLER_PASS,
};
typedef enum rx_handler_result rx_handler_result_t;
typedef rx_handler_result_t rx_handler_func_t(struct sk_buff **pskb);

void __napi_schedule(struct napi_struct *n);
void __napi_schedule_irqoff(struct napi_struct *n);

static inline bool napi_disable_pending(struct napi_struct *n)
{
	return test_bit(NAPI_STATE_DISABLE, &n->state);
}

static inline bool napi_prefer_busy_poll(struct napi_struct *n)
{
	return test_bit(NAPI_STATE_PREFER_BUSY_POLL, &n->state);
}

/**
 * napi_is_scheduled - test if NAPI is scheduled
 * @n: NAPI context
 *
 * This check is "best-effort". With no locking implemented,
 * a NAPI can be scheduled or terminate right after this check
 * and produce not precise results.
 *
 * NAPI_STATE_SCHED is an internal state, napi_is_scheduled
 * should not be used normally and napi_schedule should be
 * used instead.
 *
 * Use only if the driver really needs to check if a NAPI
 * is scheduled for example in the context of delayed timer
 * that can be skipped if a NAPI is already scheduled.
 *
 * Return: True if NAPI is scheduled, False otherwise.
 */
static inline bool napi_is_scheduled(struct napi_struct *n)
{
	return test_bit(NAPI_STATE_SCHED, &n->state);
}

bool napi_schedule_prep(struct napi_struct *n);

/**
 *	napi_schedule - schedule NAPI poll
 *	@n: NAPI context
 *
 * Schedule NAPI poll routine to be called if it is not already
 * running.
 * Return: true if we schedule a NAPI or false if not.
 * Refer to napi_schedule_prep() for additional reason on why
 * a NAPI might not be scheduled.
 */
//n会被加入到poll列表，触发“收包软中断”，并进行轮循
static inline bool napi_schedule(struct napi_struct *n)
{
	if (napi_schedule_prep(n)) {
		__napi_schedule(n);
		return true;
	}

	return false;
}

/**
 *	napi_schedule_irqoff - schedule NAPI poll
 *	@n: NAPI context
 *
 * Variant of napi_schedule(), assuming hard irqs are masked.
 */
static inline void napi_schedule_irqoff(struct napi_struct *n)
{
	if (napi_schedule_prep(n))
		__napi_schedule_irqoff(n);
}

/**
 * napi_complete_done - NAPI processing complete
 * @n: NAPI context
 * @work_done: number of packets processed
 *
 * Mark NAPI processing as complete. Should only be called if poll budget
 * has not been completely consumed.
 * Prefer over napi_complete().
 * Return: false if device should avoid rearming interrupts.
 */
bool napi_complete_done(struct napi_struct *n, int work_done);

static inline bool napi_complete(struct napi_struct *n)
{
	return napi_complete_done(n, 0);
}

int dev_set_threaded(struct net_device *dev, bool threaded);

void napi_disable(struct napi_struct *n);
void napi_disable_locked(struct napi_struct *n);

void napi_enable(struct napi_struct *n);
void napi_enable_locked(struct napi_struct *n);

/**
 *	napi_synchronize - wait until NAPI is not running
 *	@n: NAPI context
 *
 * Wait until NAPI is done being scheduled on this context.
 * Waits till any outstanding processing completes but
 * does not disable future activations.
 */
static inline void napi_synchronize(const struct napi_struct *n)
{
	if (IS_ENABLED(CONFIG_SMP))
		while (test_bit(NAPI_STATE_SCHED, &n->state))
			msleep(1);//等待被标记为state_sched,等待可运行
	else
		barrier();
}

/**
 *	napi_if_scheduled_mark_missed - if napi is running, set the
 *	NAPIF_STATE_MISSED
 *	@n: NAPI context
 *
 * If napi is running, set the NAPIF_STATE_MISSED, and return true if
 * NAPI is scheduled.
 **/
static inline bool napi_if_scheduled_mark_missed(struct napi_struct *n)
{
	unsigned long val, new;

	val = READ_ONCE(n->state);
	do {
		if (val & NAPIF_STATE_DISABLE)
			return true;

		if (!(val & NAPIF_STATE_SCHED))
			return false;

		new = val | NAPIF_STATE_MISSED;
	} while (!try_cmpxchg(&n->state, &val, new));

	return true;
}

enum netdev_queue_state_t {
	__QUEUE_STATE_DRV_XOFF,
	__QUEUE_STATE_STACK_XOFF,
	__QUEUE_STATE_FROZEN,
};

#define QUEUE_STATE_DRV_XOFF	(1 << __QUEUE_STATE_DRV_XOFF)
#define QUEUE_STATE_STACK_XOFF	(1 << __QUEUE_STATE_STACK_XOFF)
#define QUEUE_STATE_FROZEN	(1 << __QUEUE_STATE_FROZEN)

#define QUEUE_STATE_ANY_XOFF	(QUEUE_STATE_DRV_XOFF | QUEUE_STATE_STACK_XOFF)
#define QUEUE_STATE_ANY_XOFF_OR_FROZEN (QUEUE_STATE_ANY_XOFF | \
					QUEUE_STATE_FROZEN)
#define QUEUE_STATE_DRV_XOFF_OR_FROZEN (QUEUE_STATE_DRV_XOFF | \
					QUEUE_STATE_FROZEN)

/*
 * __QUEUE_STATE_DRV_XOFF is used by drivers to stop the transmit queue.  The
 * netif_tx_* functions below are used to manipulate this flag.  The
 * __QUEUE_STATE_STACK_XOFF flag is used by the stack to stop the transmit
 * queue independently.  The netif_xmit_*stopped functions below are called
 * to check if the queue has been stopped by the driver or stack (either
 * of the XOFF bits are set in the state).  Drivers should not need to call
 * netif_xmit*stopped functions, they should only be using netif_tx_*.
 */

struct netdev_queue {
/*
 * read-mostly part
 */
	struct net_device	*dev;//此队列属于哪个网络设备
	netdevice_tracker	dev_tracker;

	struct Qdisc __rcu	*qdisc;//队列调度器（qdisc = queueing discipline 排队规则)
	//ingress对应的qdisc
	struct Qdisc __rcu	*qdisc_sleeping;
#ifdef CONFIG_SYSFS
	struct kobject		kobj;
	const struct attribute_group	**groups;
#endif
	//队列的最大发送速率
	unsigned long		tx_maxrate;
	/*
	 * Number of TX timeouts for this queue
	 * (/sys/class/net/DEV/Q/trans_timeout)
	 */
	atomic_long_t		trans_timeout;/*队列超时的次数*/

	/* Subordinate device that the queue has been assigned to */
	struct net_device	*sb_dev;
#ifdef CONFIG_XDP_SOCKETS
	/* "ops protected", see comment about net_device::lock */
	struct xsk_buff_pool    *pool;
#endif

/*
 * write-mostly part
 */
#ifdef CONFIG_BQL
	struct dql		dql;
#endif
	spinlock_t		_xmit_lock ____cacheline_aligned_in_smp;
	int			xmit_lock_owner;
	/*
	 * Time (in jiffies) of last Tx
	 */
	/*队列最后一次传输的开始时间*/
	unsigned long		trans_start;

	unsigned long		state;

/*
 * slow- / control-path part
 */
	/* NAPI instance for the queue
	 * "ops protected", see comment about net_device::lock
	 */
	struct napi_struct	*napi;

#if defined(CONFIG_XPS) && defined(CONFIG_NUMA)
	int			numa_node;
#endif
} ____cacheline_aligned_in_smp;

extern int sysctl_fb_tunnels_only_for_init_net;
extern int sysctl_devconf_inherit_init_net;

/*
 * sysctl_fb_tunnels_only_for_init_net == 0 : For all netns
 *                                     == 1 : For initns only
 *                                     == 2 : For none.
 */
static inline bool net_has_fallback_tunnels(const struct net *net)
{
#if IS_ENABLED(CONFIG_SYSCTL)
	int fb_tunnels_only_for_init_net = READ_ONCE(sysctl_fb_tunnels_only_for_init_net);

	return !fb_tunnels_only_for_init_net ||
		(net_eq(net, &init_net) && fb_tunnels_only_for_init_net == 1);
#else
	return true;
#endif
}

static inline int net_inherit_devconf(void)
{
#if IS_ENABLED(CONFIG_SYSCTL)
	return READ_ONCE(sysctl_devconf_inherit_init_net);
#else
	return 0;
#endif
}

static inline int netdev_queue_numa_node_read(const struct netdev_queue *q)
{
#if defined(CONFIG_XPS) && defined(CONFIG_NUMA)
	return q->numa_node;
#else
	return NUMA_NO_NODE;
#endif
}

static inline void netdev_queue_numa_node_write(struct netdev_queue *q, int node)
{
#if defined(CONFIG_XPS) && defined(CONFIG_NUMA)
	q->numa_node = node;
#endif
}

<<<<<<< HEAD
#ifdef CONFIG_RPS
/*
 * This structure holds an RPS map which can be of variable length.  The
 * map is an array of CPUs.
 */
struct rps_map {
	//数长数组长度
	unsigned int len;
	struct rcu_head rcu;
	/*变长数组，每个索引下存放一个cpu,负责队列收取*/
	u16 cpus[];
};
#define RPS_MAP_SIZE(_num) (sizeof(struct rps_map) + ((_num) * sizeof(u16)))

/*
 * The rps_dev_flow structure contains the mapping of a flow to a CPU, the
 * tail pointer for that CPU's input queue at the time of last enqueue, and
 * a hardware filter index.
 */
struct rps_dev_flow {
	u16 cpu;
	u16 filter;
	unsigned int last_qtail;
};
#define RPS_NO_FILTER 0xffff

/*
 * The rps_dev_flow_table structure contains a table of flow mappings.
 */
struct rps_dev_flow_table {
	unsigned int mask;
	struct rcu_head rcu;
	struct rps_dev_flow flows[];
};
#define RPS_DEV_FLOW_TABLE_SIZE(_num) (sizeof(struct rps_dev_flow_table) + \
    ((_num) * sizeof(struct rps_dev_flow)))

/*
 * The rps_sock_flow_table contains mappings of flows to the last CPU
 * on which they were processed by the application (set in recvmsg).
 * Each entry is a 32bit value. Upper part is the high-order bits
 * of flow hash, lower part is CPU number.
 * rps_cpu_mask is used to partition the space, depending on number of
 * possible CPUs : rps_cpu_mask = roundup_pow_of_two(nr_cpu_ids) - 1
 * For example, if 64 CPUs are possible, rps_cpu_mask = 0x3f,
 * meaning we use 32-6=26 bits for the hash.
 */
struct rps_sock_flow_table {
	u32	mask;//ents表的大小总是2的N次幂，这里的mask为size-1

	//保存在ents中的是hash(部分）+cpuid
	u32	ents[] ____cacheline_aligned_in_smp;
};
#define	RPS_SOCK_FLOW_TABLE_SIZE(_num) (offsetof(struct rps_sock_flow_table, ents[_num]))

#define RPS_NO_CPU 0xffff

extern u32 rps_cpu_mask;
extern struct rps_sock_flow_table __rcu *rps_sock_flow_table;

/*设置此hash可占用的flow_table位置及cpu_id*/
static inline void rps_record_sock_flow(struct rps_sock_flow_table *table,
					u32 hash)
{
	if (table && hash) {
	    /*取hash对应的table index*/
		unsigned int index = hash & table->mask;
		/*移除掉hash中cpu可用的mask部分，腾出空间存放当前cpu-id*/
		u32 val = hash & ~rps_cpu_mask;

		/* We only give a hint, preemption can change CPU under us */
		val |= raw_smp_processor_id();

		/* The following WRITE_ONCE() is paired with the READ_ONCE()
		 * here, and another one in get_rps_cpu().
		 */
		if (READ_ONCE(table->ents[index]) != val)
			WRITE_ONCE(table->ents[index], val);
	}
}

=======
>>>>>>> 155a3c00
#ifdef CONFIG_RFS_ACCEL
bool rps_may_expire_flow(struct net_device *dev, u16 rxq_index, u32 flow_id,
			 u16 filter_id);
#endif

/* XPS map type and offset of the xps map within net_device->xps_maps[]. */
enum xps_map_type {
	XPS_CPUS = 0,
	XPS_RXQS,
	XPS_MAPS_MAX,
};

#ifdef CONFIG_XPS
/*
 * This structure holds an XPS map which can be of variable length.  The
 * map is an array of queues.
 */
struct xps_map {
	unsigned int len;/*map queues数*/
	unsigned int alloc_len;
	struct rcu_head rcu;
	u16 queues[];/*记录队列索引*/
};
#define XPS_MAP_SIZE(_num) (sizeof(struct xps_map) + ((_num) * sizeof(u16)))
#define XPS_MIN_MAP_ALLOC ((L1_CACHE_ALIGN(offsetof(struct xps_map, queues[1])) \
       - sizeof(struct xps_map)) / sizeof(u16))

/*
 * This structure holds all XPS maps for device.  Maps are indexed by CPU.
 *
 * We keep track of the number of cpus/rxqs used when the struct is allocated,
 * in nr_ids. This will help not accessing out-of-bound memory.
 *
 * We keep track of the number of traffic classes used when the struct is
 * allocated, in num_tc. This will be used to navigate the maps, to ensure we're
 * not crossing its upper bound, as the original dev->num_tc can be updated in
 * the meantime.
 */
struct xps_dev_maps {
	struct rcu_head rcu;
	unsigned int nr_ids;
	s16 num_tc;
	struct xps_map __rcu *attr_map[]; /* Either CPUs map or RXQs map */
};

#define XPS_CPU_DEV_MAPS_SIZE(_tcs) (sizeof(struct xps_dev_maps) +	\
	(nr_cpu_ids * (_tcs) * sizeof(struct xps_map *)))

#define XPS_RXQ_DEV_MAPS_SIZE(_tcs, _rxqs) (sizeof(struct xps_dev_maps) +\
	(_rxqs * (_tcs) * sizeof(struct xps_map *)))

#endif /* CONFIG_XPS */

#define TC_MAX_QUEUE	16
#define TC_BITMASK	15
/* HW offloaded queuing disciplines txq count and offset maps */
struct netdev_tc_txq {
	u16 count;/*占用多少个txq*/
	u16 offset;/*txq自哪个offset开始*/
};

#if defined(CONFIG_FCOE) || defined(CONFIG_FCOE_MODULE)
/*
 * This structure is to hold information about the device
 * configured to run FCoE protocol stack.
 */
struct netdev_fcoe_hbainfo {
	char	manufacturer[64];
	char	serial_number[64];
	char	hardware_version[64];
	char	driver_version[64];
	char	optionrom_version[64];
	char	firmware_version[64];
	char	model[256];
	char	model_description[256];
};
#endif

#define MAX_PHYS_ITEM_ID_LEN 32

/* This structure holds a unique identifier to identify some
 * physical item (port for example) used by a netdevice.
 */
struct netdev_phys_item_id {
	unsigned char id[MAX_PHYS_ITEM_ID_LEN];
	unsigned char id_len;
};

static inline bool netdev_phys_item_id_same(struct netdev_phys_item_id *a,
					    struct netdev_phys_item_id *b)
{
	return a->id_len == b->id_len &&
	       memcmp(a->id, b->id, a->id_len) == 0;
}

typedef u16 (*select_queue_fallback_t)(struct net_device *dev,
				       struct sk_buff *skb,
				       struct net_device *sb_dev);

enum net_device_path_type {
	DEV_PATH_ETHERNET = 0,
	DEV_PATH_VLAN,
	DEV_PATH_BRIDGE,
	DEV_PATH_PPPOE,
	DEV_PATH_DSA,
	DEV_PATH_MTK_WDMA,
};

struct net_device_path {
	enum net_device_path_type	type;
	const struct net_device		*dev;
	union {
		struct {
			u16		id;
			__be16		proto;
			u8		h_dest[ETH_ALEN];
		} encap;
		struct {
			enum {
				DEV_PATH_BR_VLAN_KEEP,
				DEV_PATH_BR_VLAN_TAG,
				DEV_PATH_BR_VLAN_UNTAG,
				DEV_PATH_BR_VLAN_UNTAG_HW,
			}		vlan_mode;
			u16		vlan_id;
			__be16		vlan_proto;
		} bridge;
		struct {
			int port;
			u16 proto;
		} dsa;
		struct {
			u8 wdma_idx;
			u8 queue;
			u16 wcid;
			u8 bss;
			u8 amsdu;
		} mtk_wdma;
	};
};

#define NET_DEVICE_PATH_STACK_MAX	5
#define NET_DEVICE_PATH_VLAN_MAX	2

struct net_device_path_stack {
	int			num_paths;
	struct net_device_path	path[NET_DEVICE_PATH_STACK_MAX];
};

struct net_device_path_ctx {
	const struct net_device *dev;
	u8			daddr[ETH_ALEN];

	int			num_vlans;
	struct {
		u16		id;
		__be16		proto;
	} vlan[NET_DEVICE_PATH_VLAN_MAX];
};

enum tc_setup_type {
	TC_QUERY_CAPS,
	TC_SETUP_QDISC_MQPRIO,
	TC_SETUP_CLSU32,
	TC_SETUP_CLSFLOWER,
	TC_SETUP_CLSMATCHALL,
	TC_SETUP_CLSBPF,
	TC_SETUP_BLOCK,
	TC_SETUP_QDISC_CBS,
	TC_SETUP_QDISC_RED,
	TC_SETUP_QDISC_PRIO,
	TC_SETUP_QDISC_MQ,/*qdisc多队列*/
	TC_SETUP_QDISC_ETF,
	TC_SETUP_ROOT_QDISC,
	TC_SETUP_QDISC_GRED,
	TC_SETUP_QDISC_TAPRIO,
	TC_SETUP_FT,
	TC_SETUP_QDISC_ETS,
	TC_SETUP_QDISC_TBF,
	TC_SETUP_QDISC_FIFO,
	TC_SETUP_QDISC_HTB,
	TC_SETUP_ACT,
};

/* These structures hold the attributes of bpf state that are being passed
 * to the netdevice through the bpf op.
 */
enum bpf_netdev_command {
	/* Set or clear a bpf program used in the earliest stages of packet
	 * rx. The prog will have been loaded as BPF_PROG_TYPE_XDP. The callee
	 * is responsible for calling bpf_prog_put on any old progs that are
	 * stored. In case of error, the callee need not release the new prog
	 * reference, but on success it takes ownership and must bpf_prog_put
	 * when it is no longer used.
	 */
	XDP_SETUP_PROG,//设置xdp prog
	XDP_SETUP_PROG_HW,
	/* BPF program for offload callbacks, invoked at program load time. */
	BPF_OFFLOAD_MAP_ALLOC,
	BPF_OFFLOAD_MAP_FREE,
	/*通过支持此cmd可将xsk pool注入到驱动，以实现zero copy*/
	XDP_SETUP_XSK_POOL,
};

struct bpf_prog_offload_ops;
struct netlink_ext_ack;
struct xdp_umem;
struct xdp_dev_bulk_queue;
struct bpf_xdp_link;

enum bpf_xdp_mode {
	XDP_MODE_SKB = 0,
	XDP_MODE_DRV = 1,
	XDP_MODE_HW = 2,
	__MAX_XDP_MODE
};

struct bpf_xdp_entity {
	struct bpf_prog *prog;
	struct bpf_xdp_link *link;
};

struct netdev_bpf {
	enum bpf_netdev_command command;
	union {
		/* XDP_SETUP_PROG */
		struct {
			u32 flags;
			struct bpf_prog *prog;/*bpf程序*/
			struct netlink_ext_ack *extack;
		};
		/* BPF_OFFLOAD_MAP_ALLOC, BPF_OFFLOAD_MAP_FREE */
		struct {
			struct bpf_offloaded_map *offmap;
		};
		/* XDP_SETUP_XSK_POOL */
		struct {
			struct xsk_buff_pool *pool;
			u16 queue_id;
		} xsk;
	};
};

/* Flags for ndo_xsk_wakeup. */
#define XDP_WAKEUP_RX (1 << 0)
#define XDP_WAKEUP_TX (1 << 1)

#ifdef CONFIG_XFRM_OFFLOAD
struct xfrmdev_ops {
	int	(*xdo_dev_state_add)(struct net_device *dev,
				     struct xfrm_state *x,
				     struct netlink_ext_ack *extack);
	void	(*xdo_dev_state_delete)(struct net_device *dev,
					struct xfrm_state *x);
	void	(*xdo_dev_state_free)(struct net_device *dev,
				      struct xfrm_state *x);
	bool	(*xdo_dev_offload_ok) (struct sk_buff *skb,
				       struct xfrm_state *x);
	void	(*xdo_dev_state_advance_esn) (struct xfrm_state *x);
	void	(*xdo_dev_state_update_stats) (struct xfrm_state *x);
	int	(*xdo_dev_policy_add) (struct xfrm_policy *x, struct netlink_ext_ack *extack);
	void	(*xdo_dev_policy_delete) (struct xfrm_policy *x);
	void	(*xdo_dev_policy_free) (struct xfrm_policy *x);
};
#endif

struct dev_ifalias {
	struct rcu_head rcuhead;
	char ifalias[];//以'\0'结尾的接口名称
};

struct devlink;
struct tlsdev_ops;

struct netdev_net_notifier {
	struct list_head list;
	struct notifier_block *nb;
};

/*
 * This structure defines the management hooks for network devices.
 * The following hooks can be defined; unless noted otherwise, they are
 * optional and can be filled with a null pointer.
 *
 * int (*ndo_init)(struct net_device *dev);
 *     This function is called once when a network device is registered.
 *     The network device can use this for any late stage initialization
 *     or semantic validation. It can fail with an error code which will
 *     be propagated back to register_netdev.
 *
 * void (*ndo_uninit)(struct net_device *dev);
 *     This function is called when device is unregistered or when registration
 *     fails. It is not called if init fails.
 *
 * int (*ndo_open)(struct net_device *dev);
 *     This function is called when a network device transitions to the up
 *     state.
 *
 * int (*ndo_stop)(struct net_device *dev);
 *     This function is called when a network device transitions to the down
 *     state.
 *
 * netdev_tx_t (*ndo_start_xmit)(struct sk_buff *skb,
 *                               struct net_device *dev);
 *	Called when a packet needs to be transmitted.
 *	Returns NETDEV_TX_OK.  Can return NETDEV_TX_BUSY, but you should stop
 *	the queue before that can happen; it's for obsolete devices and weird
 *	corner cases, but the stack really does a non-trivial amount
 *	of useless work if you return NETDEV_TX_BUSY.
 *	Required; cannot be NULL.
 *
 * netdev_features_t (*ndo_features_check)(struct sk_buff *skb,
 *					   struct net_device *dev
 *					   netdev_features_t features);
 *	Called by core transmit path to determine if device is capable of
 *	performing offload operations on a given packet. This is to give
 *	the device an opportunity to implement any restrictions that cannot
 *	be otherwise expressed by feature flags. The check is called with
 *	the set of features that the stack has calculated and it returns
 *	those the driver believes to be appropriate.
 *
 * u16 (*ndo_select_queue)(struct net_device *dev, struct sk_buff *skb,
 *                         struct net_device *sb_dev);
 *	Called to decide which queue to use when device supports multiple
 *	transmit queues.
 *
 * void (*ndo_change_rx_flags)(struct net_device *dev, int flags);
 *	This function is called to allow device receiver to make
 *	changes to configuration when multicast or promiscuous is enabled.
 *
 * void (*ndo_set_rx_mode)(struct net_device *dev);
 *	This function is called device changes address list filtering.
 *	If driver handles unicast address filtering, it should set
 *	IFF_UNICAST_FLT in its priv_flags.
 *
 * int (*ndo_set_mac_address)(struct net_device *dev, void *addr);
 *	This function  is called when the Media Access Control address
 *	needs to be changed. If this interface is not defined, the
 *	MAC address can not be changed.
 *
 * int (*ndo_validate_addr)(struct net_device *dev);
 *	Test if Media Access Control address is valid for the device.
 *
 * int (*ndo_do_ioctl)(struct net_device *dev, struct ifreq *ifr, int cmd);
 *	Old-style ioctl entry point. This is used internally by the
 *	ieee802154 subsystem but is no longer called by the device
 *	ioctl handler.
 *
 * int (*ndo_siocbond)(struct net_device *dev, struct ifreq *ifr, int cmd);
 *	Used by the bonding driver for its device specific ioctls:
 *	SIOCBONDENSLAVE, SIOCBONDRELEASE, SIOCBONDSETHWADDR, SIOCBONDCHANGEACTIVE,
 *	SIOCBONDSLAVEINFOQUERY, and SIOCBONDINFOQUERY
 *
 * * int (*ndo_eth_ioctl)(struct net_device *dev, struct ifreq *ifr, int cmd);
 *	Called for ethernet specific ioctls: SIOCGMIIPHY, SIOCGMIIREG,
 *	SIOCSMIIREG, SIOCSHWTSTAMP and SIOCGHWTSTAMP.
 *
 * int (*ndo_set_config)(struct net_device *dev, struct ifmap *map);
 *	Used to set network devices bus interface parameters. This interface
 *	is retained for legacy reasons; new devices should use the bus
 *	interface (PCI) for low level management.
 *
 * int (*ndo_change_mtu)(struct net_device *dev, int new_mtu);
 *	Called when a user wants to change the Maximum Transfer Unit
 *	of a device.
 *
 * void (*ndo_tx_timeout)(struct net_device *dev, unsigned int txqueue);
 *	Callback used when the transmitter has not made any progress
 *	for dev->watchdog ticks.
 *
 * void (*ndo_get_stats64)(struct net_device *dev,
 *                         struct rtnl_link_stats64 *storage);
 * struct net_device_stats* (*ndo_get_stats)(struct net_device *dev);
 *	Called when a user wants to get the network device usage
 *	statistics. Drivers must do one of the following:
 *	1. Define @ndo_get_stats64 to fill in a zero-initialised
 *	   rtnl_link_stats64 structure passed by the caller.
 *	2. Define @ndo_get_stats to update a net_device_stats structure
 *	   (which should normally be dev->stats) and return a pointer to
 *	   it. The structure may be changed asynchronously only if each
 *	   field is written atomically.
 *	3. Update dev->stats asynchronously and atomically, and define
 *	   neither operation.
 *
 * bool (*ndo_has_offload_stats)(const struct net_device *dev, int attr_id)
 *	Return true if this device supports offload stats of this attr_id.
 *
 * int (*ndo_get_offload_stats)(int attr_id, const struct net_device *dev,
 *	void *attr_data)
 *	Get statistics for offload operations by attr_id. Write it into the
 *	attr_data pointer.
 *
 * int (*ndo_vlan_rx_add_vid)(struct net_device *dev, __be16 proto, u16 vid);
 *	If device supports VLAN filtering this function is called when a
 *	VLAN id is registered.
 *
 * int (*ndo_vlan_rx_kill_vid)(struct net_device *dev, __be16 proto, u16 vid);
 *	If device supports VLAN filtering this function is called when a
 *	VLAN id is unregistered.
 *
 * void (*ndo_poll_controller)(struct net_device *dev);
 *
 *	SR-IOV management functions.
 * int (*ndo_set_vf_mac)(struct net_device *dev, int vf, u8* mac);
 * int (*ndo_set_vf_vlan)(struct net_device *dev, int vf, u16 vlan,
 *			  u8 qos, __be16 proto);
 * int (*ndo_set_vf_rate)(struct net_device *dev, int vf, int min_tx_rate,
 *			  int max_tx_rate);
 * int (*ndo_set_vf_spoofchk)(struct net_device *dev, int vf, bool setting);
 * int (*ndo_set_vf_trust)(struct net_device *dev, int vf, bool setting);
 * int (*ndo_get_vf_config)(struct net_device *dev,
 *			    int vf, struct ifla_vf_info *ivf);
 * int (*ndo_set_vf_link_state)(struct net_device *dev, int vf, int link_state);
 * int (*ndo_set_vf_port)(struct net_device *dev, int vf,
 *			  struct nlattr *port[]);
 *
 *      Enable or disable the VF ability to query its RSS Redirection Table and
 *      Hash Key. This is needed since on some devices VF share this information
 *      with PF and querying it may introduce a theoretical security risk.
 * int (*ndo_set_vf_rss_query_en)(struct net_device *dev, int vf, bool setting);
 * int (*ndo_get_vf_port)(struct net_device *dev, int vf, struct sk_buff *skb);
 * int (*ndo_setup_tc)(struct net_device *dev, enum tc_setup_type type,
 *		       void *type_data);
 *	Called to setup any 'tc' scheduler, classifier or action on @dev.
 *	This is always called from the stack with the rtnl lock held and netif
 *	tx queues stopped. This allows the netdevice to perform queue
 *	management safely.
 *
 *	Fiber Channel over Ethernet (FCoE) offload functions.
 * int (*ndo_fcoe_enable)(struct net_device *dev);
 *	Called when the FCoE protocol stack wants to start using LLD for FCoE
 *	so the underlying device can perform whatever needed configuration or
 *	initialization to support acceleration of FCoE traffic.
 *
 * int (*ndo_fcoe_disable)(struct net_device *dev);
 *	Called when the FCoE protocol stack wants to stop using LLD for FCoE
 *	so the underlying device can perform whatever needed clean-ups to
 *	stop supporting acceleration of FCoE traffic.
 *
 * int (*ndo_fcoe_ddp_setup)(struct net_device *dev, u16 xid,
 *			     struct scatterlist *sgl, unsigned int sgc);
 *	Called when the FCoE Initiator wants to initialize an I/O that
 *	is a possible candidate for Direct Data Placement (DDP). The LLD can
 *	perform necessary setup and returns 1 to indicate the device is set up
 *	successfully to perform DDP on this I/O, otherwise this returns 0.
 *
 * int (*ndo_fcoe_ddp_done)(struct net_device *dev,  u16 xid);
 *	Called when the FCoE Initiator/Target is done with the DDPed I/O as
 *	indicated by the FC exchange id 'xid', so the underlying device can
 *	clean up and reuse resources for later DDP requests.
 *
 * int (*ndo_fcoe_ddp_target)(struct net_device *dev, u16 xid,
 *			      struct scatterlist *sgl, unsigned int sgc);
 *	Called when the FCoE Target wants to initialize an I/O that
 *	is a possible candidate for Direct Data Placement (DDP). The LLD can
 *	perform necessary setup and returns 1 to indicate the device is set up
 *	successfully to perform DDP on this I/O, otherwise this returns 0.
 *
 * int (*ndo_fcoe_get_hbainfo)(struct net_device *dev,
 *			       struct netdev_fcoe_hbainfo *hbainfo);
 *	Called when the FCoE Protocol stack wants information on the underlying
 *	device. This information is utilized by the FCoE protocol stack to
 *	register attributes with Fiber Channel management service as per the
 *	FC-GS Fabric Device Management Information(FDMI) specification.
 *
 * int (*ndo_fcoe_get_wwn)(struct net_device *dev, u64 *wwn, int type);
 *	Called when the underlying device wants to override default World Wide
 *	Name (WWN) generation mechanism in FCoE protocol stack to pass its own
 *	World Wide Port Name (WWPN) or World Wide Node Name (WWNN) to the FCoE
 *	protocol stack to use.
 *
 *	RFS acceleration.
 * int (*ndo_rx_flow_steer)(struct net_device *dev, const struct sk_buff *skb,
 *			    u16 rxq_index, u32 flow_id);
 *	Set hardware filter for RFS.  rxq_index is the target queue index;
 *	flow_id is a flow ID to be passed to rps_may_expire_flow() later.
 *	Return the filter ID on success, or a negative error code.
 *
 *	Slave management functions (for bridge, bonding, etc).
 * int (*ndo_add_slave)(struct net_device *dev, struct net_device *slave_dev);
 *	Called to make another netdev an underling.
 *
 * int (*ndo_del_slave)(struct net_device *dev, struct net_device *slave_dev);
 *	Called to release previously enslaved netdev.
 *
 * struct net_device *(*ndo_get_xmit_slave)(struct net_device *dev,
 *					    struct sk_buff *skb,
 *					    bool all_slaves);
 *	Get the xmit slave of master device. If all_slaves is true, function
 *	assume all the slaves can transmit.
 *
 *      Feature/offload setting functions.
 * netdev_features_t (*ndo_fix_features)(struct net_device *dev,
 *		netdev_features_t features);
 *	Adjusts the requested feature flags according to device-specific
 *	constraints, and returns the resulting flags. Must not modify
 *	the device state.
 *
 * int (*ndo_set_features)(struct net_device *dev, netdev_features_t features);
 *	Called to update device configuration to new features. Passed
 *	feature set might be less than what was returned by ndo_fix_features()).
 *	Must return >0 or -errno if it changed dev->features itself.
 *
 * int (*ndo_fdb_add)(struct ndmsg *ndm, struct nlattr *tb[],
 *		      struct net_device *dev,
 *		      const unsigned char *addr, u16 vid, u16 flags,
 *		      bool *notified, struct netlink_ext_ack *extack);
 *	Adds an FDB entry to dev for addr.
 *	Callee shall set *notified to true if it sent any appropriate
 *	notification(s). Otherwise core will send a generic one.
 * int (*ndo_fdb_del)(struct ndmsg *ndm, struct nlattr *tb[],
 *		      struct net_device *dev,
 *		      const unsigned char *addr, u16 vid
 *		      bool *notified, struct netlink_ext_ack *extack);
 *	Deletes the FDB entry from dev corresponding to addr.
 *	Callee shall set *notified to true if it sent any appropriate
 *	notification(s). Otherwise core will send a generic one.
 * int (*ndo_fdb_del_bulk)(struct nlmsghdr *nlh, struct net_device *dev,
 *			   struct netlink_ext_ack *extack);
 * int (*ndo_fdb_dump)(struct sk_buff *skb, struct netlink_callback *cb,
 *		       struct net_device *dev, struct net_device *filter_dev,
 *		       int *idx)
 *	Used to add FDB entries to dump requests. Implementers should add
 *	entries to skb and update idx with the number of entries.
 *
 * int (*ndo_mdb_add)(struct net_device *dev, struct nlattr *tb[],
 *		      u16 nlmsg_flags, struct netlink_ext_ack *extack);
 *	Adds an MDB entry to dev.
 * int (*ndo_mdb_del)(struct net_device *dev, struct nlattr *tb[],
 *		      struct netlink_ext_ack *extack);
 *	Deletes the MDB entry from dev.
 * int (*ndo_mdb_del_bulk)(struct net_device *dev, struct nlattr *tb[],
 *			   struct netlink_ext_ack *extack);
 *	Bulk deletes MDB entries from dev.
 * int (*ndo_mdb_dump)(struct net_device *dev, struct sk_buff *skb,
 *		       struct netlink_callback *cb);
 *	Dumps MDB entries from dev. The first argument (marker) in the netlink
 *	callback is used by core rtnetlink code.
 *
 * int (*ndo_bridge_setlink)(struct net_device *dev, struct nlmsghdr *nlh,
 *			     u16 flags, struct netlink_ext_ack *extack)
 * int (*ndo_bridge_getlink)(struct sk_buff *skb, u32 pid, u32 seq,
 *			     struct net_device *dev, u32 filter_mask,
 *			     int nlflags)
 * int (*ndo_bridge_dellink)(struct net_device *dev, struct nlmsghdr *nlh,
 *			     u16 flags);
 *
 * int (*ndo_change_carrier)(struct net_device *dev, bool new_carrier);
 *	Called to change device carrier. Soft-devices (like dummy, team, etc)
 *	which do not represent real hardware may define this to allow their
 *	userspace components to manage their virtual carrier state. Devices
 *	that determine carrier state from physical hardware properties (eg
 *	network cables) or protocol-dependent mechanisms (eg
 *	USB_CDC_NOTIFY_NETWORK_CONNECTION) should NOT implement this function.
 *
 * int (*ndo_get_phys_port_id)(struct net_device *dev,
 *			       struct netdev_phys_item_id *ppid);
 *	Called to get ID of physical port of this device. If driver does
 *	not implement this, it is assumed that the hw is not able to have
 *	multiple net devices on single physical port.
 *
 * int (*ndo_get_port_parent_id)(struct net_device *dev,
 *				 struct netdev_phys_item_id *ppid)
 *	Called to get the parent ID of the physical port of this device.
 *
 * void* (*ndo_dfwd_add_station)(struct net_device *pdev,
 *				 struct net_device *dev)
 *	Called by upper layer devices to accelerate switching or other
 *	station functionality into hardware. 'pdev is the lowerdev
 *	to use for the offload and 'dev' is the net device that will
 *	back the offload. Returns a pointer to the private structure
 *	the upper layer will maintain.
 * void (*ndo_dfwd_del_station)(struct net_device *pdev, void *priv)
 *	Called by upper layer device to delete the station created
 *	by 'ndo_dfwd_add_station'. 'pdev' is the net device backing
 *	the station and priv is the structure returned by the add
 *	operation.
 * int (*ndo_set_tx_maxrate)(struct net_device *dev,
 *			     int queue_index, u32 maxrate);
 *	Called when a user wants to set a max-rate limitation of specific
 *	TX queue.
 * int (*ndo_get_iflink)(const struct net_device *dev);
 *	Called to get the iflink value of this device.
 * int (*ndo_fill_metadata_dst)(struct net_device *dev, struct sk_buff *skb);
 *	This function is used to get egress tunnel information for given skb.
 *	This is useful for retrieving outer tunnel header parameters while
 *	sampling packet.
 * void (*ndo_set_rx_headroom)(struct net_device *dev, int needed_headroom);
 *	This function is used to specify the headroom that the skb must
 *	consider when allocation skb during packet reception. Setting
 *	appropriate rx headroom value allows avoiding skb head copy on
 *	forward. Setting a negative value resets the rx headroom to the
 *	default value.
 * int (*ndo_bpf)(struct net_device *dev, struct netdev_bpf *bpf);
 *	This function is used to set or query state related to XDP on the
 *	netdevice and manage BPF offload. See definition of
 *	enum bpf_netdev_command for details.
 * int (*ndo_xdp_xmit)(struct net_device *dev, int n, struct xdp_frame **xdp,
 *			u32 flags);
 *	This function is used to submit @n XDP packets for transmit on a
 *	netdevice. Returns number of frames successfully transmitted, frames
 *	that got dropped are freed/returned via xdp_return_frame().
 *	Returns negative number, means general error invoking ndo, meaning
 *	no frames were xmit'ed and core-caller will free all frames.
 * struct net_device *(*ndo_xdp_get_xmit_slave)(struct net_device *dev,
 *					        struct xdp_buff *xdp);
 *      Get the xmit slave of master device based on the xdp_buff.
 * int (*ndo_xsk_wakeup)(struct net_device *dev, u32 queue_id, u32 flags);
 *      This function is used to wake up the softirq, ksoftirqd or kthread
 *	responsible for sending and/or receiving packets on a specific
 *	queue id bound to an AF_XDP socket. The flags field specifies if
 *	only RX, only Tx, or both should be woken up using the flags
 *	XDP_WAKEUP_RX and XDP_WAKEUP_TX.
 * int (*ndo_tunnel_ctl)(struct net_device *dev, struct ip_tunnel_parm_kern *p,
 *			 int cmd);
 *	Add, change, delete or get information on an IPv4 tunnel.
 * struct net_device *(*ndo_get_peer_dev)(struct net_device *dev);
 *	If a device is paired with a peer device, return the peer instance.
 *	The caller must be under RCU read context.
 * int (*ndo_fill_forward_path)(struct net_device_path_ctx *ctx, struct net_device_path *path);
 *     Get the forwarding path to reach the real device from the HW destination address
 * ktime_t (*ndo_get_tstamp)(struct net_device *dev,
 *			     const struct skb_shared_hwtstamps *hwtstamps,
 *			     bool cycles);
 *	Get hardware timestamp based on normal/adjustable time or free running
 *	cycle counter. This function is required if physical clock supports a
 *	free running cycle counter.
 *
 * int (*ndo_hwtstamp_get)(struct net_device *dev,
 *			   struct kernel_hwtstamp_config *kernel_config);
 *	Get the currently configured hardware timestamping parameters for the
 *	NIC device.
 *
 * int (*ndo_hwtstamp_set)(struct net_device *dev,
 *			   struct kernel_hwtstamp_config *kernel_config,
 *			   struct netlink_ext_ack *extack);
 *	Change the hardware timestamping parameters for NIC device.
 */
struct net_device_ops {
	//注册网络设备时，如果提供此回调，将首先调用此回调用于初始化（见register_netdevice）
	int			(*ndo_init)(struct net_device *dev);
	//ndo_init操作的反操作
	void			(*ndo_uninit)(struct net_device *dev);
	//将设备置于up状态时调用，返回非０，则置up失败
	int			(*ndo_open)(struct net_device *dev);
	//将设备置于down状态
	int			(*ndo_stop)(struct net_device *dev);
	//发送报文时调用
	netdev_tx_t		(*ndo_start_xmit)(struct sk_buff *skb,
						  struct net_device *dev);
	netdev_features_t	(*ndo_features_check)(struct sk_buff *skb,
						      struct net_device *dev,
						      netdev_features_t features);
	//多队列时决定采用哪个队列
	u16			(*ndo_select_queue)(struct net_device *dev,
						    struct sk_buff *skb,
						    struct net_device *sb_dev);
	void			(*ndo_change_rx_flags)(struct net_device *dev,
						       int flags);
	/*设置网络设备的收方向filter等情况*/
	void			(*ndo_set_rx_mode)(struct net_device *dev);
	//为dev设置mac地址
	int			(*ndo_set_mac_address)(struct net_device *dev,
						       void *addr);
	//校验此网络设备上配置的地址是否有效
	int			(*ndo_validate_addr)(struct net_device *dev);
	int			(*ndo_do_ioctl)(struct net_device *dev,
					        struct ifreq *ifr, int cmd);
	int			(*ndo_eth_ioctl)(struct net_device *dev,
						 struct ifreq *ifr, int cmd);
	int			(*ndo_siocbond)(struct net_device *dev,
						struct ifreq *ifr, int cmd);
	int			(*ndo_siocwandev)(struct net_device *dev,
						  struct if_settings *ifs);
	int			(*ndo_siocdevprivate)(struct net_device *dev,
						      struct ifreq *ifr,
						      void __user *data, int cmd);
	int			(*ndo_set_config)(struct net_device *dev,
					          struct ifmap *map);
	//更新设备mtu
	int			(*ndo_change_mtu)(struct net_device *dev,
						  int new_mtu/*新的mtu*/);
	int			(*ndo_neigh_setup)(struct net_device *dev,
						   struct neigh_parms *);
	//tx发送超时处理
	void			(*ndo_tx_timeout) (struct net_device *dev,
						   unsigned int txqueue);

	//获取设备上的统计信息（64位长度，优先使用此函数）
	void			(*ndo_get_stats64)(struct net_device *dev,
						   struct rtnl_link_stats64 *storage);
	bool			(*ndo_has_offload_stats)(const struct net_device *dev, int attr_id);
	int			(*ndo_get_offload_stats)(int attr_id,
							 const struct net_device *dev,
							 void *attr_data);
	//获取设备上的统计信息（非64位长度）
	struct net_device_stats* (*ndo_get_stats)(struct net_device *dev);

	//如果设备支持vlan接受过滤的话，在上层添加vlan时将被调用
	int			(*ndo_vlan_rx_add_vid)(struct net_device *dev,
						       __be16 proto, u16 vid);
	int			(*ndo_vlan_rx_kill_vid)(struct net_device *dev,
						        __be16 proto, u16 vid);
#ifdef CONFIG_NET_POLL_CONTROLLER
	void                    (*ndo_poll_controller)(struct net_device *dev);
	int			(*ndo_netpoll_setup)(struct net_device *dev);
	void			(*ndo_netpoll_cleanup)(struct net_device *dev);
#endif
	/*vf mac地址设置*/
	int			(*ndo_set_vf_mac)(struct net_device *dev,
						  int queue, u8 *mac);
	int			(*ndo_set_vf_vlan)(struct net_device *dev,
						   int queue, u16 vlan,
						   u8 qos, __be16 proto);
	int			(*ndo_set_vf_rate)(struct net_device *dev,
						   int vf, int min_tx_rate,
						   int max_tx_rate);
	int			(*ndo_set_vf_spoofchk)(struct net_device *dev,
						       int vf, bool setting);
	int			(*ndo_set_vf_trust)(struct net_device *dev,
						    int vf, bool setting);
	int			(*ndo_get_vf_config)(struct net_device *dev,
						     int vf,
						     struct ifla_vf_info *ivf);
	int			(*ndo_set_vf_link_state)(struct net_device *dev,
							 int vf, int link_state);
	int			(*ndo_get_vf_stats)(struct net_device *dev,
						    int vf,
						    struct ifla_vf_stats
						    *vf_stats);
	int			(*ndo_set_vf_port)(struct net_device *dev,
						   int vf,
						   struct nlattr *port[]);
	int			(*ndo_get_vf_port)(struct net_device *dev,
						   int vf, struct sk_buff *skb);
	int			(*ndo_get_vf_guid)(struct net_device *dev,
						   int vf,
						   struct ifla_vf_guid *node_guid,
						   struct ifla_vf_guid *port_guid);
	int			(*ndo_set_vf_guid)(struct net_device *dev,
						   int vf, u64 guid,
						   int guid_type);
	int			(*ndo_set_vf_rss_query_en)(
						   struct net_device *dev,
						   int vf, bool setting);
	/*针对dev,用于实现tc offload，支持队列，flower等*/
	int			(*ndo_setup_tc)(struct net_device *dev,
						enum tc_setup_type type,
						void *type_data);
#if IS_ENABLED(CONFIG_FCOE)
	int			(*ndo_fcoe_enable)(struct net_device *dev);
	int			(*ndo_fcoe_disable)(struct net_device *dev);
	int			(*ndo_fcoe_ddp_setup)(struct net_device *dev,
						      u16 xid,
						      struct scatterlist *sgl,
						      unsigned int sgc);
	int			(*ndo_fcoe_ddp_done)(struct net_device *dev,
						     u16 xid);
	int			(*ndo_fcoe_ddp_target)(struct net_device *dev,
						       u16 xid,
						       struct scatterlist *sgl,
						       unsigned int sgc);
	int			(*ndo_fcoe_get_hbainfo)(struct net_device *dev,
							struct netdev_fcoe_hbainfo *hbainfo);
#endif

#if IS_ENABLED(CONFIG_LIBFCOE)
#define NETDEV_FCOE_WWNN 0
#define NETDEV_FCOE_WWPN 1
	int			(*ndo_fcoe_get_wwn)(struct net_device *dev,
						    u64 *wwn, int type);
#endif

#ifdef CONFIG_RFS_ACCEL
	int			(*ndo_rx_flow_steer)(struct net_device *dev,
						     const struct sk_buff *skb,
						     u16 rxq_index,
						     u32 flow_id);
#endif
	/*添加slave设备*/
	int			(*ndo_add_slave)(struct net_device *dev/*master设备*/,
						 struct net_device *slave_dev/*要添加的slave设备*/,
						 struct netlink_ext_ack *extack/*额外的netlink信息*/);
	/*删除slave设备*/
	int			(*ndo_del_slave)(struct net_device *dev,
						 struct net_device *slave_dev);
	struct net_device*	(*ndo_get_xmit_slave)(struct net_device *dev,
						      struct sk_buff *skb,
						      bool all_slaves);
	struct net_device*	(*ndo_sk_get_lower_dev)(struct net_device *dev,
							struct sock *sk);
	//校验调备是否支持features指明的功能集，返回支持的功能集
	netdev_features_t	(*ndo_fix_features)(struct net_device *dev,
						    netdev_features_t features);
	//为设备开启features指明的功能集，返回操作结果
	int			(*ndo_set_features)(struct net_device *dev,
						    netdev_features_t features);
	//每创建一个与此设备相关的邻居表项，则调用此函数完成邻居表项设备相关的私有实始化
	int			(*ndo_neigh_construct)(struct net_device *dev,
						       struct neighbour *n);
	/*neighbour被移除时，此回调将被触发*/
	void			(*ndo_neigh_destroy)(struct net_device *dev,
						     struct neighbour *n);

	int			(*ndo_fdb_add)(struct ndmsg *ndm,
					       struct nlattr *tb[],
					       struct net_device *dev,
					       const unsigned char *addr,
					       u16 vid,
					       u16 flags,
					       bool *notified,
					       struct netlink_ext_ack *extack);
	int			(*ndo_fdb_del)(struct ndmsg *ndm,
					       struct nlattr *tb[],
					       struct net_device *dev,
					       const unsigned char *addr,
					       u16 vid,
					       bool *notified,
					       struct netlink_ext_ack *extack);
	int			(*ndo_fdb_del_bulk)(struct nlmsghdr *nlh,
						    struct net_device *dev,
						    struct netlink_ext_ack *extack);
	int			(*ndo_fdb_dump)(struct sk_buff *skb,
						struct netlink_callback *cb,
						struct net_device *dev,
						struct net_device *filter_dev,
						int *idx);
	int			(*ndo_fdb_get)(struct sk_buff *skb,
					       struct nlattr *tb[],
					       struct net_device *dev,
					       const unsigned char *addr,
					       u16 vid, u32 portid, u32 seq,
					       struct netlink_ext_ack *extack);
	int			(*ndo_mdb_add)(struct net_device *dev,
					       struct nlattr *tb[],
					       u16 nlmsg_flags,
					       struct netlink_ext_ack *extack);
	int			(*ndo_mdb_del)(struct net_device *dev,
					       struct nlattr *tb[],
					       struct netlink_ext_ack *extack);
	int			(*ndo_mdb_del_bulk)(struct net_device *dev,
						    struct nlattr *tb[],
						    struct netlink_ext_ack *extack);
	int			(*ndo_mdb_dump)(struct net_device *dev,
						struct sk_buff *skb,
						struct netlink_callback *cb);
	int			(*ndo_mdb_get)(struct net_device *dev,
					       struct nlattr *tb[], u32 portid,
					       u32 seq,
					       struct netlink_ext_ack *extack);
	int			(*ndo_bridge_setlink)(struct net_device *dev,
						      struct nlmsghdr *nlh,
						      u16 flags,
						      struct netlink_ext_ack *extack);
	int			(*ndo_bridge_getlink)(struct sk_buff *skb,
						      u32 pid, u32 seq,
						      struct net_device *dev,
						      u32 filter_mask,
						      int nlflags);
	int			(*ndo_bridge_dellink)(struct net_device *dev,
						      struct nlmsghdr *nlh,
						      u16 flags);
	int			(*ndo_change_carrier)(struct net_device *dev,
						      bool new_carrier);
	int			(*ndo_get_phys_port_id)(struct net_device *dev,
							struct netdev_phys_item_id *ppid);
	int			(*ndo_get_port_parent_id)(struct net_device *dev,
							  struct netdev_phys_item_id *ppid);
	int			(*ndo_get_phys_port_name)(struct net_device *dev,
							  char *name, size_t len);
	void*			(*ndo_dfwd_add_station)(struct net_device *pdev,
							struct net_device *dev);
	void			(*ndo_dfwd_del_station)(struct net_device *pdev,
							void *priv);

	/*设备队列queue_idx的最大发送速率*/
	int			(*ndo_set_tx_maxrate)(struct net_device *dev,
						      int queue_index,
						      u32 maxrate);
	int			(*ndo_get_iflink)(const struct net_device *dev);
	int			(*ndo_fill_metadata_dst)(struct net_device *dev,
						       struct sk_buff *skb);
	void			(*ndo_set_rx_headroom)(struct net_device *dev,
						       int needed_headroom);
	//用于xdp/ebpf 相关setup回调
	int			(*ndo_bpf)(struct net_device *dev,
					   struct netdev_bpf *bpf);
	//xdp报文发送
	int			(*ndo_xdp_xmit)(struct net_device *dev/*要发送报文的设备*/, int n/*报文数目*/,
						struct xdp_frame **xdp/*待发送的一组报文*/,
						u32 flags);
	struct net_device *	(*ndo_xdp_get_xmit_slave)(struct net_device *dev,
							  struct xdp_buff *xdp);
	int			(*ndo_xsk_wakeup)(struct net_device *dev,
						  u32 queue_id, u32 flags);
	int			(*ndo_tunnel_ctl)(struct net_device *dev,
<<<<<<< HEAD
						  struct ip_tunnel_parm *p, int cmd);
	/*获取对端的设备*/
=======
						  struct ip_tunnel_parm_kern *p,
						  int cmd);
>>>>>>> 155a3c00
	struct net_device *	(*ndo_get_peer_dev)(struct net_device *dev);
	int                     (*ndo_fill_forward_path)(struct net_device_path_ctx *ctx,
                                                         struct net_device_path *path);
	ktime_t			(*ndo_get_tstamp)(struct net_device *dev,
						  const struct skb_shared_hwtstamps *hwtstamps,
						  bool cycles);
	int			(*ndo_hwtstamp_get)(struct net_device *dev,
						    struct kernel_hwtstamp_config *kernel_config);
	int			(*ndo_hwtstamp_set)(struct net_device *dev,
						    struct kernel_hwtstamp_config *kernel_config,
						    struct netlink_ext_ack *extack);

#if IS_ENABLED(CONFIG_NET_SHAPER)
	/**
	 * @net_shaper_ops: Device shaping offload operations
	 * see include/net/net_shapers.h
	 */
	const struct net_shaper_ops *net_shaper_ops;
#endif
};

/**
 * enum netdev_priv_flags - &struct net_device priv_flags
 *
 * These are the &struct net_device, they are only set internally
 * by drivers and used in the kernel. These flags are invisible to
 * userspace; this means that the order of these flags can change
 * during any kernel release.
 *
 * You should add bitfield booleans after either net_device::priv_flags
 * (hotpath) or ::threaded (slowpath) instead of extending these flags.
 *
 * @IFF_802_1Q_VLAN: 802.1Q VLAN device
 * @IFF_EBRIDGE: Ethernet bridging device
 * @IFF_BONDING: bonding master or slave
 * @IFF_ISATAP: ISATAP interface (RFC4214)
 * @IFF_WAN_HDLC: WAN HDLC device
 * @IFF_XMIT_DST_RELEASE: dev_hard_start_xmit() is allowed to
 *	release skb->dst
 * @IFF_DONT_BRIDGE: disallow bridging this ether dev
 * @IFF_DISABLE_NETPOLL: disable netpoll at run-time
 * @IFF_MACVLAN_PORT: device used as macvlan port
 * @IFF_BRIDGE_PORT: device used as bridge port
 * @IFF_OVS_DATAPATH: device used as Open vSwitch datapath port
 * @IFF_TX_SKB_SHARING: The interface supports sharing skbs on transmit
 * @IFF_UNICAST_FLT: Supports unicast filtering
 * @IFF_TEAM_PORT: device used as team port
 * @IFF_SUPP_NOFCS: device supports sending custom FCS
 * @IFF_LIVE_ADDR_CHANGE: device supports hardware address
 *	change when it's running
 * @IFF_MACVLAN: Macvlan device
 * @IFF_XMIT_DST_RELEASE_PERM: IFF_XMIT_DST_RELEASE not taking into account
 *	underlying stacked devices
 * @IFF_L3MDEV_MASTER: device is an L3 master device
 * @IFF_NO_QUEUE: device can run without qdisc attached
 * @IFF_OPENVSWITCH: device is a Open vSwitch master
 * @IFF_L3MDEV_SLAVE: device is enslaved to an L3 master device
 * @IFF_TEAM: device is a team device
 * @IFF_RXFH_CONFIGURED: device has had Rx Flow indirection table configured
 * @IFF_PHONY_HEADROOM: the headroom value is controlled by an external
 *	entity (i.e. the master device for bridged veth)
 * @IFF_MACSEC: device is a MACsec device
 * @IFF_NO_RX_HANDLER: device doesn't support the rx_handler hook
 * @IFF_FAILOVER: device is a failover master device
 * @IFF_FAILOVER_SLAVE: device is lower dev of a failover master device
 * @IFF_L3MDEV_RX_HANDLER: only invoke the rx handler of L3 master device
 * @IFF_NO_ADDRCONF: prevent ipv6 addrconf
 * @IFF_TX_SKB_NO_LINEAR: device/driver is capable of xmitting frames with
 *	skb_headlen(skb) == 0 (data starts from frag0)
 */
enum netdev_priv_flags {
	IFF_802_1Q_VLAN			= 1<<0,
	IFF_EBRIDGE			= 1<<1,
	IFF_BONDING			= 1<<2,
	IFF_ISATAP			= 1<<3,
	IFF_WAN_HDLC			= 1<<4,
	IFF_XMIT_DST_RELEASE		= 1<<5,
	IFF_DONT_BRIDGE			= 1<<6,
	IFF_DISABLE_NETPOLL		= 1<<7,
	IFF_MACVLAN_PORT		= 1<<8,
	//标记设备从属于桥
	IFF_BRIDGE_PORT			= 1<<9,
	IFF_OVS_DATAPATH		= 1<<10,
	IFF_TX_SKB_SHARING		= 1<<11,
	IFF_UNICAST_FLT			= 1<<12,
	IFF_TEAM_PORT			= 1<<13,
	IFF_SUPP_NOFCS			= 1<<14,
	IFF_LIVE_ADDR_CHANGE		= 1<<15,
	IFF_MACVLAN			= 1<<16,
	IFF_XMIT_DST_RELEASE_PERM	= 1<<17,
	IFF_L3MDEV_MASTER		= 1<<18,
	IFF_NO_QUEUE			= 1<<19,
	IFF_OPENVSWITCH			= 1<<20,
	IFF_L3MDEV_SLAVE		= 1<<21,
	IFF_TEAM			= 1<<22,
	IFF_RXFH_CONFIGURED		= 1<<23,
	IFF_PHONY_HEADROOM		= 1<<24,
	IFF_MACSEC			= 1<<25,
	IFF_NO_RX_HANDLER		= 1<<26,
	IFF_FAILOVER			= 1<<27,
	IFF_FAILOVER_SLAVE		= 1<<28,
	IFF_L3MDEV_RX_HANDLER		= 1<<29,
	IFF_NO_ADDRCONF			= BIT_ULL(30),
	IFF_TX_SKB_NO_LINEAR		= BIT_ULL(31),
};

<<<<<<< HEAD
#define IFF_802_1Q_VLAN			IFF_802_1Q_VLAN
#define IFF_EBRIDGE			IFF_EBRIDGE
/*指明此设备已加入bonding*/
#define IFF_BONDING			IFF_BONDING
#define IFF_ISATAP			IFF_ISATAP
#define IFF_WAN_HDLC			IFF_WAN_HDLC
#define IFF_XMIT_DST_RELEASE		IFF_XMIT_DST_RELEASE
#define IFF_DONT_BRIDGE			IFF_DONT_BRIDGE
#define IFF_DISABLE_NETPOLL		IFF_DISABLE_NETPOLL
//macvlan类型设备
#define IFF_MACVLAN_PORT		IFF_MACVLAN_PORT
#define IFF_BRIDGE_PORT			IFF_BRIDGE_PORT
#define IFF_OVS_DATAPATH		IFF_OVS_DATAPATH
#define IFF_TX_SKB_SHARING		IFF_TX_SKB_SHARING
#define IFF_UNICAST_FLT			IFF_UNICAST_FLT
#define IFF_TEAM_PORT			IFF_TEAM_PORT
#define IFF_SUPP_NOFCS			IFF_SUPP_NOFCS
#define IFF_LIVE_ADDR_CHANGE		IFF_LIVE_ADDR_CHANGE
#define IFF_MACVLAN			IFF_MACVLAN
#define IFF_XMIT_DST_RELEASE_PERM	IFF_XMIT_DST_RELEASE_PERM
#define IFF_L3MDEV_MASTER		IFF_L3MDEV_MASTER
/*标记此netdev无队列*/
#define IFF_NO_QUEUE			IFF_NO_QUEUE
#define IFF_OPENVSWITCH			IFF_OPENVSWITCH
#define IFF_L3MDEV_SLAVE		IFF_L3MDEV_SLAVE
#define IFF_TEAM			IFF_TEAM
#define IFF_RXFH_CONFIGURED		IFF_RXFH_CONFIGURED
#define IFF_PHONY_HEADROOM		IFF_PHONY_HEADROOM
#define IFF_MACSEC			IFF_MACSEC
#define IFF_NO_RX_HANDLER		IFF_NO_RX_HANDLER
#define IFF_FAILOVER			IFF_FAILOVER
#define IFF_FAILOVER_SLAVE		IFF_FAILOVER_SLAVE
#define IFF_L3MDEV_RX_HANDLER		IFF_L3MDEV_RX_HANDLER
#define IFF_TX_SKB_NO_LINEAR		IFF_TX_SKB_NO_LINEAR

=======
>>>>>>> 155a3c00
/* Specifies the type of the struct net_device::ml_priv pointer */
enum netdev_ml_priv_type {
	ML_PRIV_NONE,
	ML_PRIV_CAN,
};

enum netdev_stat_type {
	NETDEV_PCPU_STAT_NONE,
	NETDEV_PCPU_STAT_LSTATS, /* struct pcpu_lstats */
	NETDEV_PCPU_STAT_TSTATS, /* struct pcpu_sw_netstats */
	NETDEV_PCPU_STAT_DSTATS, /* struct pcpu_dstats */
};

enum netdev_reg_state {
	NETREG_UNINITIALIZED = 0,
	NETREG_REGISTERED,	/* completed register_netdevice */
	NETREG_UNREGISTERING,	/* called unregister_netdevice */
	NETREG_UNREGISTERED,	/* completed unregister todo */
	NETREG_RELEASED,	/* called free_netdev */
	NETREG_DUMMY,		/* dummy device for NAPI poll */
};

/**
 *	struct net_device - The DEVICE structure.
 *
 *	Actually, this whole structure is a big mistake.  It mixes I/O
 *	data with strictly "high-level" data, and it has to know about
 *	almost every data structure used in the INET module.
 *
 *	@priv_flags:	flags invisible to userspace defined as bits, see
 *			enum netdev_priv_flags for the definitions
 *	@lltx:		device supports lockless Tx. Deprecated for real HW
 *			drivers. Mainly used by logical interfaces, such as
 *			bonding and tunnels
 *	@netmem_tx:	device support netmem_tx.
 *
 *	@name:	This is the first field of the "visible" part of this structure
 *		(i.e. as seen by users in the "Space.c" file).  It is the name
 *		of the interface.
 *
 *	@name_node:	Name hashlist node
 *	@ifalias:	SNMP alias
 *	@mem_end:	Shared memory end
 *	@mem_start:	Shared memory start
 *	@base_addr:	Device I/O address
 *	@irq:		Device IRQ number
 *
 *	@state:		Generic network queuing layer state, see netdev_state_t
 *	@dev_list:	The global list of network devices
 *	@napi_list:	List entry used for polling NAPI devices
 *	@unreg_list:	List entry  when we are unregistering the
 *			device; see the function unregister_netdev
 *	@close_list:	List entry used when we are closing the device
 *	@ptype_all:     Device-specific packet handlers for all protocols
 *	@ptype_specific: Device-specific, protocol-specific packet handlers
 *
 *	@adj_list:	Directly linked devices, like slaves for bonding
 *	@features:	Currently active device features
 *	@hw_features:	User-changeable features
 *
 *	@wanted_features:	User-requested features
 *	@vlan_features:		Mask of features inheritable by VLAN devices
 *
 *	@hw_enc_features:	Mask of features inherited by encapsulating devices
 *				This field indicates what encapsulation
 *				offloads the hardware is capable of doing,
 *				and drivers will need to set them appropriately.
 *
 *	@mpls_features:	Mask of features inheritable by MPLS
 *	@gso_partial_features: value(s) from NETIF_F_GSO\*
 *
 *	@ifindex:	interface index
 *	@group:		The group the device belongs to
 *
 *	@stats:		Statistics struct, which was left as a legacy, use
 *			rtnl_link_stats64 instead
 *
 *	@core_stats:	core networking counters,
 *			do not use this in drivers
 *	@carrier_up_count:	Number of times the carrier has been up
 *	@carrier_down_count:	Number of times the carrier has been down
 *
 *	@wireless_handlers:	List of functions to handle Wireless Extensions,
 *				instead of ioctl,
 *				see <net/iw_handler.h> for details.
 *
 *	@netdev_ops:	Includes several pointers to callbacks,
 *			if one wants to override the ndo_*() functions
 *	@xdp_metadata_ops:	Includes pointers to XDP metadata callbacks.
 *	@xsk_tx_metadata_ops:	Includes pointers to AF_XDP TX metadata callbacks.
 *	@ethtool_ops:	Management operations
 *	@l3mdev_ops:	Layer 3 master device operations
 *	@ndisc_ops:	Includes callbacks for different IPv6 neighbour
 *			discovery handling. Necessary for e.g. 6LoWPAN.
 *	@xfrmdev_ops:	Transformation offload operations
 *	@tlsdev_ops:	Transport Layer Security offload operations
 *	@header_ops:	Includes callbacks for creating,parsing,caching,etc
 *			of Layer 2 headers.
 *
 *	@flags:		Interface flags (a la BSD)
 *	@xdp_features:	XDP capability supported by the device
 *	@gflags:	Global flags ( kept as legacy )
 *	@priv_len:	Size of the ->priv flexible array
 *	@priv:		Flexible array containing private data
 *	@operstate:	RFC2863 operstate
 *	@link_mode:	Mapping policy to operstate
 *	@if_port:	Selectable AUI, TP, ...
 *	@dma:		DMA channel
 *	@mtu:		Interface MTU value
 *	@min_mtu:	Interface Minimum MTU value
 *	@max_mtu:	Interface Maximum MTU value
 *	@type:		Interface hardware type
 *	@hard_header_len: Maximum hardware header length.
 *	@min_header_len:  Minimum hardware header length
 *
 *	@needed_headroom: Extra headroom the hardware may need, but not in all
 *			  cases can this be guaranteed
 *	@needed_tailroom: Extra tailroom the hardware may need, but not in all
 *			  cases can this be guaranteed. Some cases also use
 *			  LL_MAX_HEADER instead to allocate the skb
 *
 *	interface address info:
 *
 * 	@perm_addr:		Permanent hw address
 * 	@addr_assign_type:	Hw address assignment type
 * 	@addr_len:		Hardware address length
 *	@upper_level:		Maximum depth level of upper devices.
 *	@lower_level:		Maximum depth level of lower devices.
 *	@neigh_priv_len:	Used in neigh_alloc()
 * 	@dev_id:		Used to differentiate devices that share
 * 				the same link layer address
 * 	@dev_port:		Used to differentiate devices that share
 * 				the same function
 *	@addr_list_lock:	XXX: need comments on this one
 *	@name_assign_type:	network interface name assignment type
 *	@uc_promisc:		Counter that indicates promiscuous mode
 *				has been enabled due to the need to listen to
 *				additional unicast addresses in a device that
 *				does not implement ndo_set_rx_mode()
 *	@uc:			unicast mac addresses
 *	@mc:			multicast mac addresses
 *	@dev_addrs:		list of device hw addresses
 *	@queues_kset:		Group of all Kobjects in the Tx and RX queues
 *	@promiscuity:		Number of times the NIC is told to work in
 *				promiscuous mode; if it becomes 0 the NIC will
 *				exit promiscuous mode
 *	@allmulti:		Counter, enables or disables allmulticast mode
 *
 *	@vlan_info:	VLAN info
 *	@dsa_ptr:	dsa specific data
 *	@tipc_ptr:	TIPC specific data
 *	@atalk_ptr:	AppleTalk link
 *	@ip_ptr:	IPv4 specific data
 *	@ip6_ptr:	IPv6 specific data
 *	@ax25_ptr:	AX.25 specific data
 *	@ieee80211_ptr:	IEEE 802.11 specific data, assign before registering
 *	@ieee802154_ptr: IEEE 802.15.4 low-rate Wireless Personal Area Network
 *			 device struct
 *	@mpls_ptr:	mpls_dev struct pointer
 *	@mctp_ptr:	MCTP specific data
 *
 *	@dev_addr:	Hw address (before bcast,
 *			because most packets are unicast)
 *
 *	@_rx:			Array of RX queues
 *	@num_rx_queues:		Number of RX queues
 *				allocated at register_netdev() time
 *	@real_num_rx_queues: 	Number of RX queues currently active in device
 *	@xdp_prog:		XDP sockets filter program pointer
 *
 *	@rx_handler:		handler for received packets
 *	@rx_handler_data: 	XXX: need comments on this one
 *	@tcx_ingress:		BPF & clsact qdisc specific data for ingress processing
 *	@ingress_queue:		XXX: need comments on this one
 *	@nf_hooks_ingress:	netfilter hooks executed for ingress packets
 *	@broadcast:		hw bcast address
 *
 *	@rx_cpu_rmap:	CPU reverse-mapping for RX completion interrupts,
 *			indexed by RX queue number. Assigned by driver.
 *			This must only be set if the ndo_rx_flow_steer
 *			operation is defined
 *	@index_hlist:		Device index hash chain
 *
 *	@_tx:			Array of TX queues
 *	@num_tx_queues:		Number of TX queues allocated at alloc_netdev_mq() time
 *	@real_num_tx_queues: 	Number of TX queues currently active in device
 *	@qdisc:			Root qdisc from userspace point of view
 *	@tx_queue_len:		Max frames per queue allowed
 *	@tx_global_lock: 	XXX: need comments on this one
 *	@xdp_bulkq:		XDP device bulk queue
 *	@xps_maps:		all CPUs/RXQs maps for XPS device
 *
 *	@xps_maps:	XXX: need comments on this one
 *	@tcx_egress:		BPF & clsact qdisc specific data for egress processing
 *	@nf_hooks_egress:	netfilter hooks executed for egress packets
 *	@qdisc_hash:		qdisc hash table
 *	@watchdog_timeo:	Represents the timeout that is used by
 *				the watchdog (see dev_watchdog())
 *	@watchdog_timer:	List of timers
 *
 *	@proto_down_reason:	reason a netdev interface is held down
 *	@pcpu_refcnt:		Number of references to this device
 *	@dev_refcnt:		Number of references to this device
 *	@refcnt_tracker:	Tracker directory for tracked references to this device
 *	@todo_list:		Delayed register/unregister
 *	@link_watch_list:	XXX: need comments on this one
 *
 *	@reg_state:		Register/unregister state machine
 *	@dismantle:		Device is going to be freed
 *	@needs_free_netdev:	Should unregister perform free_netdev?
 *	@priv_destructor:	Called from unregister
 *	@npinfo:		XXX: need comments on this one
 * 	@nd_net:		Network namespace this network device is inside
 *				protected by @lock
 *
 * 	@ml_priv:	Mid-layer private
 *	@ml_priv_type:  Mid-layer private type
 *
 *	@pcpu_stat_type:	Type of device statistics which the core should
 *				allocate/free: none, lstats, tstats, dstats. none
 *				means the driver is handling statistics allocation/
 *				freeing internally.
 *	@lstats:		Loopback statistics: packets, bytes
 *	@tstats:		Tunnel statistics: RX/TX packets, RX/TX bytes
 *	@dstats:		Dummy statistics: RX/TX/drop packets, RX/TX bytes
 *
 *	@garp_port:	GARP
 *	@mrp_port:	MRP
 *
 *	@dm_private:	Drop monitor private
 *
 *	@dev:		Class/net/name entry
 *	@sysfs_groups:	Space for optional device, statistics and wireless
 *			sysfs groups
 *
 *	@sysfs_rx_queue_group:	Space for optional per-rx queue attributes
 *	@rtnl_link_ops:	Rtnl_link_ops
 *	@stat_ops:	Optional ops for queue-aware statistics
 *	@queue_mgmt_ops:	Optional ops for queue management
 *
 *	@gso_max_size:	Maximum size of generic segmentation offload
 *	@tso_max_size:	Device (as in HW) limit on the max TSO request size
 *	@gso_max_segs:	Maximum number of segments that can be passed to the
 *			NIC for GSO
 *	@tso_max_segs:	Device (as in HW) limit on the max TSO segment count
 * 	@gso_ipv4_max_size:	Maximum size of generic segmentation offload,
 * 				for IPv4.
 *
 *	@dcbnl_ops:	Data Center Bridging netlink ops
 *	@num_tc:	Number of traffic classes in the net device
 *	@tc_to_txq:	XXX: need comments on this one
 *	@prio_tc_map:	XXX: need comments on this one
 *
 *	@fcoe_ddp_xid:	Max exchange id for FCoE LRO by ddp
 *
 *	@priomap:	XXX: need comments on this one
 *	@link_topo:	Physical link topology tracking attached PHYs
 *	@phydev:	Physical device may attach itself
 *			for hardware timestamping
 *	@sfp_bus:	attached &struct sfp_bus structure.
 *
 *	@qdisc_tx_busylock: lockdep class annotating Qdisc->busylock spinlock
 *
 *	@proto_down:	protocol port state information can be sent to the
 *			switch driver and used to set the phys state of the
 *			switch port.
 *
 *	@threaded:	napi threaded mode is enabled
 *
 *	@irq_affinity_auto: driver wants the core to store and re-assign the IRQ
 *			    affinity. Set by netif_enable_irq_affinity(), then
 *			    the driver must create a persistent napi by
 *			    netif_napi_add_config() and finally bind the napi to
 *			    IRQ (via netif_napi_set_irq()).
 *
 *	@rx_cpu_rmap_auto: driver wants the core to manage the ARFS rmap.
 *	                   Set by calling netif_enable_cpu_rmap().
 *
 *	@see_all_hwtstamp_requests: device wants to see calls to
 *			ndo_hwtstamp_set() for all timestamp requests
 *			regardless of source, even if those aren't
 *			HWTSTAMP_SOURCE_NETDEV
 *	@change_proto_down: device supports setting carrier via IFLA_PROTO_DOWN
 *	@netns_immutable: interface can't change network namespaces
 *	@fcoe_mtu:	device supports maximum FCoE MTU, 2158 bytes
 *
 *	@net_notifier_list:	List of per-net netdev notifier block
 *				that follow this device when it is moved
 *				to another network namespace.
 *
 *	@macsec_ops:    MACsec offloading ops
 *
 *	@udp_tunnel_nic_info:	static structure describing the UDP tunnel
 *				offload capabilities of the device
 *	@udp_tunnel_nic:	UDP tunnel offload state
 *	@ethtool:	ethtool related state
 *	@xdp_state:		stores info on attached XDP BPF programs
 *
 *	@nested_level:	Used as a parameter of spin_lock_nested() of
 *			dev->addr_list_lock.
 *	@unlink_list:	As netif_addr_lock() can be called recursively,
 *			keep a list of interfaces to be deleted.
 *	@gro_max_size:	Maximum size of aggregated packet in generic
 *			receive offload (GRO)
 * 	@gro_ipv4_max_size:	Maximum size of aggregated packet in generic
 * 				receive offload (GRO), for IPv4.
 *	@xdp_zc_max_segs:	Maximum number of segments supported by AF_XDP
 *				zero copy driver
 *
 *	@dev_addr_shadow:	Copy of @dev_addr to catch direct writes.
 *	@linkwatch_dev_tracker:	refcount tracker used by linkwatch.
 *	@watchdog_dev_tracker:	refcount tracker used by watchdog.
 *	@dev_registered_tracker:	tracker for reference held while
 *					registered
 *	@offload_xstats_l3:	L3 HW stats for this netdevice.
 *
 *	@devlink_port:	Pointer to related devlink port structure.
 *			Assigned by a driver before netdev registration using
 *			SET_NETDEV_DEVLINK_PORT macro. This pointer is static
 *			during the time netdevice is registered.
 *
 *	@dpll_pin: Pointer to the SyncE source pin of a DPLL subsystem,
 *		   where the clock is recovered.
 *
 *	@max_pacing_offload_horizon: max EDT offload horizon in nsec.
 *	@napi_config: An array of napi_config structures containing per-NAPI
 *		      settings.
 *	@gro_flush_timeout:	timeout for GRO layer in NAPI
 *	@napi_defer_hard_irqs:	If not zero, provides a counter that would
 *				allow to avoid NIC hard IRQ, on busy queues.
 *
 *	@neighbours:	List heads pointing to this device's neighbours'
 *			dev_list, one per address-family.
 *	@hwprov: Tracks which PTP performs hardware packet time stamping.
 *
 *	FIXME: cleanup struct net_device such that network protocol info
 *	moves out.
 */

struct net_device {
	/* Cacheline organization can be found documented in
	 * Documentation/networking/net_cachelines/net_device.rst.
	 * Please update the document when adding new fields.
	 */

	/* TX read-mostly hotpath */
	__cacheline_group_begin(net_device_read_tx);
	struct_group(priv_flags_fast,
		unsigned long		priv_flags:32;
		unsigned long		lltx:1;
		unsigned long		netmem_tx:1;
	);
	const struct net_device_ops *netdev_ops;
	//针对以太头的操作（例如增加以太头，解析以太头等）
	//如果此ops为NULL，则这类设备无arp，直接发送
	//以太网络设备常用eth_header_ops
	const struct header_ops *header_ops;
	//tx队列数组（其数量为num_tx_queues个）
	struct netdev_queue	*_tx;
	netdev_features_t	gso_partial_features;
	//有效的tx队列数
	unsigned int		real_num_tx_queues;
	unsigned int		gso_max_size;
	unsigned int		gso_ipv4_max_size;
	u16			gso_max_segs;
	/*tc数目*/
	s16			num_tc;
	/* Note : dev->mtu is often read without holding a lock.
	 * Writers usually hold RTNL.
	 * It is recommended to use READ_ONCE() to annotate the reads,
	 * and to use WRITE_ONCE() to annotate the writes.
	 */
	unsigned int		mtu;//设置的mtu
	unsigned short		needed_headroom;
	/*tc索引到txq的映射关系*/
	struct netdev_tc_txq	tc_to_txq[TC_MAX_QUEUE];
#ifdef CONFIG_XPS
	struct xps_dev_maps __rcu *xps_maps[XPS_MAPS_MAX];
#endif
#ifdef CONFIG_NETFILTER_EGRESS
	struct nf_hook_entries __rcu *nf_hooks_egress;
#endif
#ifdef CONFIG_NET_XGRESS
	struct bpf_mprog_entry __rcu *tcx_egress;
#endif
	__cacheline_group_end(net_device_read_tx);

	/* TXRX read-mostly hotpath */
	__cacheline_group_begin(net_device_read_txrx);
	union {
		struct pcpu_lstats __percpu		*lstats;
		struct pcpu_sw_netstats __percpu	*tstats;
		struct pcpu_dstats __percpu		*dstats;
	};
	unsigned long		state;
	unsigned int		flags;
	unsigned short		hard_header_len;//协议头部长度（例如以太头为14）
	netdev_features_t	features;//网卡上当前开启的功能
	//ipv6设备
	struct inet6_dev __rcu	*ip6_ptr;
	__cacheline_group_end(net_device_read_txrx);

	/* RX read-mostly hotpath */
	__cacheline_group_begin(net_device_read_rx);
	/*
	 * 当驱动不支持ndo_bpf时，generic_xdp_install函数将安装bpf程度在此变量
	 * 函数__netif_receive_skb_core将在收包时触发此bpf程序(skb类xdp程序）
	 */
	struct bpf_prog __rcu	*xdp_prog;
	struct list_head	ptype_specific;
	int			ifindex;
	//当前实际可用的队列数
	unsigned int		real_num_rx_queues;
	//rx队列数组（rx队列数为num_rx_queues)
	struct netdev_rx_queue	*_rx;
	unsigned int		gro_max_size;
	unsigned int		gro_ipv4_max_size;
	rx_handler_func_t __rcu	*rx_handler;
	void __rcu		*rx_handler_data;
	possible_net_t			nd_net;//设备从属于那个net namespace
#ifdef CONFIG_NETPOLL
	struct netpoll_info __rcu	*npinfo;
#endif
#ifdef CONFIG_NET_XGRESS
	struct bpf_mprog_entry __rcu *tcx_ingress;
#endif
	__cacheline_group_end(net_device_read_rx);

	//设备名称
	char			name[IFNAMSIZ];
	struct netdev_name_node	*name_node;
	/*设备别名 */
	struct dev_ifalias	__rcu *ifalias;
	/*
	 *	I/O specific fields
	 *	FIXME: Merge these and struct ifmap into one
	 */
	unsigned long		mem_end;
	unsigned long		mem_start;
	unsigned long		base_addr;

	/*
	 *	Some hardware also needs these fields (state,dev_list,
	 *	napi_list,unreg_list,close_list) but they are not
	 *	part of the usual set specified in Space.c.
	 */


	struct list_head	dev_list;//提供挂载点，使所有网络设备在一个hash表中
	struct list_head	napi_list;
	struct list_head	unreg_list;
	struct list_head	close_list;
	struct list_head	ptype_all;//挂在此链上的ptype将收取此设备所有报文(与l2->ptype_all对应）

	struct {
		struct list_head upper;/*基于此设备的所有upper netdev*/
		struct list_head lower;/*从属于此设备的所有lower netdev*/
	} adj_list;

	/* Read-mostly cache-line for fast-path access */
	xdp_features_t		xdp_features;
	const struct xdp_metadata_ops *xdp_metadata_ops;
	const struct xsk_tx_metadata_ops *xsk_tx_metadata_ops;
	unsigned short		gflags;

	unsigned short		needed_tailroom;

	netdev_features_t	hw_features;//网卡上可变更的功能
	netdev_features_t	wanted_features;//被请求执行变更的功能（当前？）
	netdev_features_t	vlan_features;
	netdev_features_t	hw_enc_features;
	netdev_features_t	mpls_features;

	unsigned int		min_mtu;//设置最小mtu
	unsigned int		max_mtu;//设置最大mtu
	unsigned short		type;//设备类型（例如ARPHRD_ETHER，ARPHRD_LOOPBACK）
	unsigned char		min_header_len;//最小协议头部长度
	unsigned char		name_assign_type;

	int			group;

	struct net_device_stats	stats; /* not used by modern drivers */

	struct net_device_core_stats __percpu *core_stats;

	/* Stats to monitor link on/off, flapping */
	atomic_t		carrier_up_count;
	atomic_t		carrier_down_count;

#ifdef CONFIG_WIRELESS_EXT
	const struct iw_handler_def *wireless_handlers;
#endif
	const struct ethtool_ops *ethtool_ops;/*设备ethtool操作集*/
#ifdef CONFIG_NET_L3_MASTER_DEV
	const struct l3mdev_ops	*l3mdev_ops;
#endif
#if IS_ENABLED(CONFIG_IPV6)
	const struct ndisc_ops *ndisc_ops;
#endif

#ifdef CONFIG_XFRM_OFFLOAD
	const struct xfrmdev_ops *xfrmdev_ops;
#endif

#if IS_ENABLED(CONFIG_TLS_DEVICE)
	const struct tlsdev_ops *tlsdev_ops;
#endif

	unsigned int		operstate;
	unsigned char		link_mode;

	unsigned char		if_port;
	unsigned char		dma;

	/* Interface address info. */
	unsigned char		perm_addr[MAX_ADDR_LEN];
	unsigned char		addr_assign_type;//设备地址如何产生，例如“随机生成（NET_ADDR_RANDOM）”，
	unsigned char		addr_len;//设备地址长度（如以太网6字节）
	unsigned char		upper_level;
	unsigned char		lower_level;

	unsigned short		neigh_priv_len;//邻居表项私有数据大小
	unsigned short          dev_id;
	unsigned short          dev_port;
	int			irq;
	u32			priv_len;

	spinlock_t		addr_list_lock;

	struct netdev_hw_addr_list	uc;//此设备上配置的单播mac地址（链表）
	struct netdev_hw_addr_list	mc;//此设备上配置的组播mac地址（链表）
	struct netdev_hw_addr_list	dev_addrs;//设备硬件地址列表（链表）

#ifdef CONFIG_SYSFS
	struct kset		*queues_kset;
#endif
#ifdef CONFIG_LOCKDEP
	struct list_head	unlink_list;
#endif
	unsigned int		promiscuity;
	unsigned int		allmulti;
	bool			uc_promisc;
#ifdef CONFIG_LOCKDEP
	unsigned char		nested_level;
#endif


	/* Protocol-specific pointers */
	//此网络设备对应的ipv4设备
	struct in_device __rcu	*ip_ptr;
	/** @fib_nh_head: nexthops associated with this netdev */
	struct hlist_head	fib_nh_head;

#if IS_ENABLED(CONFIG_VLAN_8021Q)
	//用于记录此设备上关联的vlan信息（设备首次添加vlan时申请空间）
	struct vlan_info __rcu	*vlan_info;
#endif
#if IS_ENABLED(CONFIG_NET_DSA)
	struct dsa_port		*dsa_ptr;
#endif
#if IS_ENABLED(CONFIG_TIPC)
	struct tipc_bearer __rcu *tipc_ptr;
#endif
#if IS_ENABLED(CONFIG_ATALK)
	void 			*atalk_ptr;
#endif
#if IS_ENABLED(CONFIG_AX25)
	struct ax25_dev	__rcu	*ax25_ptr;
#endif
#if IS_ENABLED(CONFIG_CFG80211)
	struct wireless_dev	*ieee80211_ptr;/*此netdev对应的wdev*/
#endif
#if IS_ENABLED(CONFIG_IEEE802154) || IS_ENABLED(CONFIG_6LOWPAN)
	struct wpan_dev		*ieee802154_ptr;
#endif
#if IS_ENABLED(CONFIG_MPLS_ROUTING)
	struct mpls_dev __rcu	*mpls_ptr;
#endif
#if IS_ENABLED(CONFIG_MCTP)
	struct mctp_dev __rcu	*mctp_ptr;
#endif

/*
 * Cache lines mostly used on receive path (including eth_type_trans())
 */
	/* Interface address info used in eth_type_trans() */
	const unsigned char	*dev_addr;//接口mac地址

	unsigned int		num_rx_queues;/*rx队列数目*/
#define GRO_LEGACY_MAX_SIZE	65536u
/* TCP minimal MSS is 8 (TCP_MIN_GSO_SIZE),
 * and shinfo->gso_segs is a 16bit field.
 */
#define GRO_MAX_SIZE		(8 * 65535u)
	unsigned int		xdp_zc_max_segs;
	/*设备的ingress queue,每个设备仅一个*/
	struct netdev_queue __rcu *ingress_queue;
#ifdef CONFIG_NETFILTER_INGRESS
	//设备的ingress　hook
	struct nf_hook_entries __rcu *nf_hooks_ingress;
#endif

	//广播mac地址
	unsigned char		broadcast[MAX_ADDR_LEN];
#ifdef CONFIG_RFS_ACCEL
	struct cpu_rmap		*rx_cpu_rmap;
#endif
	//提供挂载点，使设备可挂载在ifidx对应的hash表中
	struct hlist_node	index_hlist;

/*
 * Cache lines mostly used on transmit path
 */
	//tx队列数
	unsigned int		num_tx_queues;
	//根qdisc
	struct Qdisc __rcu	*qdisc;
	//tx队列长度（深度）
	unsigned int		tx_queue_len;
	spinlock_t		tx_global_lock;

	struct xdp_dev_bulk_queue __percpu *xdp_bulkq;

#ifdef CONFIG_NET_SCHED
	//hash表，记录此设备上创建的qdisc,按qdisc handle索引
	DECLARE_HASHTABLE	(qdisc_hash, 4);
#endif
	/* These may be needed for future network-power-down code. */
	struct timer_list	watchdog_timer;
	int			watchdog_timeo;/*超时的检测周期*/

	u32                     proto_down_reason;

	struct list_head	todo_list;

#ifdef CONFIG_PCPU_DEV_REFCNT
	int __percpu		*pcpu_refcnt;
#else
	refcount_t		dev_refcnt;
#endif
	struct ref_tracker_dir	refcnt_tracker;

	struct list_head	link_watch_list;

<<<<<<< HEAD
	enum { NETREG_UNINITIALIZED=0,/*链路断开时，处理未初始化状态*/
	       NETREG_REGISTERED,	/* completed register_netdevice */
	       NETREG_UNREGISTERING,	/* called unregister_netdevice */
	       NETREG_UNREGISTERED,	/* completed unregister todo */
	       NETREG_RELEASED,		/* called free_netdev */
	       NETREG_DUMMY,		/* dummy device for NAPI poll */
	} reg_state:8;

	bool dismantle;

	enum {
		RTNL_LINK_INITIALIZED,
		RTNL_LINK_INITIALIZING,
	} rtnl_link_state:16;//link状态
=======
	u8 reg_state;

	bool dismantle;

	/** @moving_ns: device is changing netns, protected by @lock */
	bool moving_ns;
	/** @rtnl_link_initializing: Device being created, suppress events */
	bool rtnl_link_initializing;
>>>>>>> 155a3c00

	bool needs_free_netdev;
	void (*priv_destructor)(struct net_device *dev);

	/* mid-layer private */
	void				*ml_priv;
	enum netdev_ml_priv_type	ml_priv_type;

	enum netdev_stat_type		pcpu_stat_type:8;
<<<<<<< HEAD
	union {
		/*percore的link统计信息*/
		struct pcpu_lstats __percpu		*lstats;
		/*统计信息*/
		struct pcpu_sw_netstats __percpu	*tstats;
		struct pcpu_dstats __percpu		*dstats;
	};
=======
>>>>>>> 155a3c00

#if IS_ENABLED(CONFIG_GARP)
	struct garp_port __rcu	*garp_port;
#endif
#if IS_ENABLED(CONFIG_MRP)
	struct mrp_port __rcu	*mrp_port;
#endif
#if IS_ENABLED(CONFIG_NET_DROP_MONITOR)
	struct dm_hw_stat_delta __rcu *dm_private;
#endif
	struct device		dev;
	const struct attribute_group *sysfs_groups[4];
	const struct attribute_group *sysfs_rx_queue_group;

	//dev对应的link_ops
	const struct rtnl_link_ops *rtnl_link_ops;

	const struct netdev_stat_ops *stat_ops;

	const struct netdev_queue_mgmt_ops *queue_mgmt_ops;

	/* for setting kernel sock attribute on TCP connection setup */
#define GSO_MAX_SEGS		65535u
#define GSO_LEGACY_MAX_SIZE	65536u
/* TCP minimal MSS is 8 (TCP_MIN_GSO_SIZE),
 * and shinfo->gso_segs is a 16bit field.
 */
#define GSO_MAX_SIZE		(8 * GSO_MAX_SEGS)

#define TSO_LEGACY_MAX_SIZE	65536
#define TSO_MAX_SIZE		UINT_MAX
	//gso最大size
	unsigned int		tso_max_size;
#define TSO_MAX_SEGS		U16_MAX
	//设备支持的最大gso分段数
	u16			tso_max_segs;

#ifdef CONFIG_DCB
	const struct dcbnl_rtnl_ops *dcbnl_ops;
#endif
	/*优先级到tc的映射*/
	u8			prio_tc_map[TC_BITMASK + 1];

#if IS_ENABLED(CONFIG_FCOE)
	unsigned int		fcoe_ddp_xid;
#endif
#if IS_ENABLED(CONFIG_CGROUP_NET_PRIO)
	struct netprio_map __rcu *priomap;
#endif
	struct phy_link_topology	*link_topo;
	struct phy_device	*phydev;
	struct sfp_bus		*sfp_bus;
	struct lock_class_key	*qdisc_tx_busylock;
	bool			proto_down;
<<<<<<< HEAD
	unsigned		wol_enabled:1;
	unsigned		threaded:1;/*是否创建线程来处理收包*/
=======
	bool			threaded;
	bool			irq_affinity_auto;
	bool			rx_cpu_rmap_auto;

	/* priv_flags_slow, ungrouped to save space */
	unsigned long		see_all_hwtstamp_requests:1;
	unsigned long		change_proto_down:1;
	unsigned long		netns_immutable:1;
	unsigned long		fcoe_mtu:1;
>>>>>>> 155a3c00

	struct list_head	net_notifier_list;

#if IS_ENABLED(CONFIG_MACSEC)
	/* MACsec management functions */
	const struct macsec_ops *macsec_ops;
#endif
	const struct udp_tunnel_nic_info	*udp_tunnel_nic_info;
	struct udp_tunnel_nic	*udp_tunnel_nic;

	/** @cfg: net_device queue-related configuration */
	struct netdev_config	*cfg;
	/**
	 * @cfg_pending: same as @cfg but when device is being actively
	 *	reconfigured includes any changes to the configuration
	 *	requested by the user, but which may or may not be rejected.
	 */
	struct netdev_config	*cfg_pending;
	struct ethtool_netdev_state *ethtool;

	/* protected by rtnl_lock */
	struct bpf_xdp_entity	xdp_state[__MAX_XDP_MODE];/*不同类型的xdp程序*/

	u8 dev_addr_shadow[MAX_ADDR_LEN];
	netdevice_tracker	linkwatch_dev_tracker;
	netdevice_tracker	watchdog_dev_tracker;
	netdevice_tracker	dev_registered_tracker;
	struct rtnl_hw_stats64	*offload_xstats_l3;

	struct devlink_port	*devlink_port;

#if IS_ENABLED(CONFIG_DPLL)
	struct dpll_pin	__rcu	*dpll_pin;
#endif
#if IS_ENABLED(CONFIG_PAGE_POOL)
	/** @page_pools: page pools created for this netdevice */
	struct hlist_head	page_pools;
#endif

	/** @irq_moder: dim parameters used if IS_ENABLED(CONFIG_DIMLIB). */
	struct dim_irq_moder	*irq_moder;

	u64			max_pacing_offload_horizon;
	struct napi_config	*napi_config;
	unsigned long		gro_flush_timeout;
	u32			napi_defer_hard_irqs;

	/**
	 * @up: copy of @state's IFF_UP, but safe to read with just @lock.
	 *	May report false negatives while the device is being opened
	 *	or closed (@lock does not protect .ndo_open, or .ndo_close).
	 */
	bool			up;

	/**
	 * @request_ops_lock: request the core to run all @netdev_ops and
	 * @ethtool_ops under the @lock.
	 */
	bool			request_ops_lock;

	/**
	 * @lock: netdev-scope lock, protects a small selection of fields.
	 * Should always be taken using netdev_lock() / netdev_unlock() helpers.
	 * Drivers are free to use it for other protection.
	 *
	 * For the drivers that implement shaper or queue API, the scope
	 * of this lock is expanded to cover most ndo/queue/ethtool/sysfs
	 * operations. Drivers may opt-in to this behavior by setting
	 * @request_ops_lock.
	 *
	 * @lock protection mixes with rtnl_lock in multiple ways, fields are
	 * either:
	 *
	 * - simply protected by the instance @lock;
	 *
	 * - double protected - writers hold both locks, readers hold either;
	 *
	 * - ops protected - protected by the lock held around the NDOs
	 *   and other callbacks, that is the instance lock on devices for
	 *   which netdev_need_ops_lock() returns true, otherwise by rtnl_lock;
	 *
	 * - double ops protected - always protected by rtnl_lock but for
	 *   devices for which netdev_need_ops_lock() returns true - also
	 *   the instance lock.
	 *
	 * Simply protects:
	 *	@gro_flush_timeout, @napi_defer_hard_irqs, @napi_list,
	 *	@net_shaper_hierarchy, @reg_state, @threaded
	 *
	 * Double protects:
	 *	@up, @moving_ns, @nd_net, @xdp_features
	 *
	 * Double ops protects:
	 *	@real_num_rx_queues, @real_num_tx_queues
	 *
	 * Also protects some fields in:
	 *	struct napi_struct, struct netdev_queue, struct netdev_rx_queue
	 *
	 * Ordering: take after rtnl_lock.
	 */
	struct mutex		lock;

#if IS_ENABLED(CONFIG_NET_SHAPER)
	/**
	 * @net_shaper_hierarchy: data tracking the current shaper status
	 *  see include/net/net_shapers.h
	 */
	struct net_shaper_hierarchy *net_shaper_hierarchy;
#endif

	struct hlist_head neighbours[NEIGH_NR_TABLES];

	struct hwtstamp_provider __rcu	*hwprov;

	u8			priv[] ____cacheline_aligned
				       __counted_by(priv_len);
} ____cacheline_aligned;
#define to_net_dev(d) container_of(d, struct net_device, dev)

/*
 * Driver should use this to assign devlink port instance to a netdevice
 * before it registers the netdevice. Therefore devlink_port is static
 * during the netdev lifetime after it is registered.
 */
#define SET_NETDEV_DEVLINK_PORT(dev, port)			\
({								\
	WARN_ON((dev)->reg_state != NETREG_UNINITIALIZED);	\
	((dev)->devlink_port = (port));				\
})

//如果网卡没有开启GRO功能，则返回true
static inline bool netif_elide_gro(const struct net_device *dev)
{
	if (!(dev->features & NETIF_F_GRO) || dev->xdp_prog)
	    /*没有开启gro或者设备上有xdp_prog*/
		return true;
	return false;
}

#define	NETDEV_ALIGN		32

/*由优先级取tc*/
static inline
int netdev_get_prio_tc_map(const struct net_device *dev, u32 prio)
{
	return dev->prio_tc_map[prio & TC_BITMASK];
}

/*设置设备dev对应的优先级与tc的映射关系*/
static inline
int netdev_set_prio_tc_map(struct net_device *dev, u8 prio, u8 tc)
{
	if (tc >= dev->num_tc)
		return -EINVAL;

	dev->prio_tc_map[prio & TC_BITMASK] = tc & TC_BITMASK;
	return 0;
}

int netdev_txq_to_tc(struct net_device *dev, unsigned int txq);
void netdev_reset_tc(struct net_device *dev);
int netdev_set_tc_queue(struct net_device *dev, u8 tc, u16 count, u16 offset);
int netdev_set_num_tc(struct net_device *dev, u8 num_tc);

static inline
int netdev_get_num_tc(struct net_device *dev)
{
	return dev->num_tc;
}

static inline void net_prefetch(void *p)
{
	prefetch(p);
#if L1_CACHE_BYTES < 128
	prefetch((u8 *)p + L1_CACHE_BYTES);
#endif
}

static inline void net_prefetchw(void *p)
{
	prefetchw(p);
#if L1_CACHE_BYTES < 128
	prefetchw((u8 *)p + L1_CACHE_BYTES);
#endif
}

void netdev_unbind_sb_channel(struct net_device *dev,
			      struct net_device *sb_dev);
int netdev_bind_sb_channel_queue(struct net_device *dev,
				 struct net_device *sb_dev,
				 u8 tc, u16 count, u16 offset);
int netdev_set_sb_channel(struct net_device *dev, u16 channel);
static inline int netdev_get_sb_channel(struct net_device *dev)
{
	return max_t(int, -dev->num_tc, 0);
}

//给定队列索引，取tx队列
static inline
struct netdev_queue *netdev_get_tx_queue(const struct net_device *dev,
					 unsigned int index)
{
	DEBUG_NET_WARN_ON_ONCE(index >= dev->num_tx_queues);
	return &dev->_tx[index];
}

/*取skb映射的dev的tx队列*/
static inline struct netdev_queue *skb_get_tx_queue(const struct net_device *dev,
						    const struct sk_buff *skb)
{
	return netdev_get_tx_queue(dev, skb_get_queue_mapping(skb));
}

//针对每个tx队列调用f回调
static inline void netdev_for_each_tx_queue(struct net_device *dev,
					    void (*f)(struct net_device *,
						      struct netdev_queue *,
						      void *),
					    void *arg)
{
	unsigned int i;

	for (i = 0; i < dev->num_tx_queues; i++)
		f(dev, &dev->_tx[i], arg);
}

u16 netdev_pick_tx(struct net_device *dev, struct sk_buff *skb,
		     struct net_device *sb_dev);
struct netdev_queue *netdev_core_pick_tx(struct net_device *dev,
					 struct sk_buff *skb,
					 struct net_device *sb_dev);

/* returns the headroom that the master device needs to take in account
 * when forwarding to this dev
 */
static inline unsigned netdev_get_fwd_headroom(struct net_device *dev)
{
	return dev->priv_flags & IFF_PHONY_HEADROOM ? 0 : dev->needed_headroom;
}

static inline void netdev_set_rx_headroom(struct net_device *dev, int new_hr)
{
	if (dev->netdev_ops->ndo_set_rx_headroom)
		dev->netdev_ops->ndo_set_rx_headroom(dev, new_hr);
}

/* set the device rx headroom to the dev's default */
static inline void netdev_reset_rx_headroom(struct net_device *dev)
{
	netdev_set_rx_headroom(dev, -1);
}

static inline void *netdev_get_ml_priv(struct net_device *dev,
				       enum netdev_ml_priv_type type)
{
	if (dev->ml_priv_type != type)
		return NULL;

	return dev->ml_priv;
}

static inline void netdev_set_ml_priv(struct net_device *dev,
				      void *ml_priv,
				      enum netdev_ml_priv_type type)
{
	WARN(dev->ml_priv_type && dev->ml_priv_type != type,
	     "Overwriting already set ml_priv_type (%u) with different ml_priv_type (%u)!\n",
	     dev->ml_priv_type, type);
	WARN(!dev->ml_priv_type && dev->ml_priv,
	     "Overwriting already set ml_priv and ml_priv_type is ML_PRIV_NONE!\n");

	dev->ml_priv = ml_priv;
	dev->ml_priv_type = type;
}

/*
 * Net namespace inlines
 */
//取设备所属的namespace
static inline
struct net *dev_net(const struct net_device *dev)
{
	return read_pnet(&dev->nd_net);
}

//设置设备所属的namespace
static inline
struct net *dev_net_rcu(const struct net_device *dev)
{
	return read_pnet_rcu(&dev->nd_net);
}

static inline
void dev_net_set(struct net_device *dev, struct net *net)
{
	write_pnet(&dev->nd_net, net);
}

/**
 *	netdev_priv - access network device private data
 *	@dev: network device
 *
 * Get network device private data
 */
static inline void *netdev_priv(const struct net_device *dev)
{
<<<<<<< HEAD
	//取dev设备的私有信息
	return (char *)dev + ALIGN(sizeof(struct net_device), NETDEV_ALIGN);
=======
	return (void *)dev->priv;
>>>>>>> 155a3c00
}

/* Set the sysfs physical device reference for the network logical device
 * if set prior to registration will cause a symlink during initialization.
 */
#define SET_NETDEV_DEV(net, pdev)	((net)->dev.parent = (pdev))

/* Set the sysfs device type for the network logical device to allow
 * fine-grained identification of different network device types. For
 * example Ethernet, Wireless LAN, Bluetooth, WiMAX etc.
 */
#define SET_NETDEV_DEVTYPE(net, devtype)	((net)->dev.type = (devtype))

void netif_queue_set_napi(struct net_device *dev, unsigned int queue_index,
			  enum netdev_queue_type type,
			  struct napi_struct *napi);

static inline void netdev_lock(struct net_device *dev)
{
	mutex_lock(&dev->lock);
}

static inline void netdev_unlock(struct net_device *dev)
{
	mutex_unlock(&dev->lock);
}
/* Additional netdev_lock()-related helpers are in net/netdev_lock.h */

void netif_napi_set_irq_locked(struct napi_struct *napi, int irq);

static inline void netif_napi_set_irq(struct napi_struct *napi, int irq)
{
	netdev_lock(napi->dev);
	netif_napi_set_irq_locked(napi, irq);
	netdev_unlock(napi->dev);
}

/* Default NAPI poll() weight
 * Device drivers are strongly advised to not use bigger value
 */
#define NAPI_POLL_WEIGHT 64

void netif_napi_add_weight_locked(struct net_device *dev,
				  struct napi_struct *napi,
				  int (*poll)(struct napi_struct *, int),
				  int weight);

static inline void
netif_napi_add_weight(struct net_device *dev, struct napi_struct *napi,
		      int (*poll)(struct napi_struct *, int), int weight)
{
	netdev_lock(dev);
	netif_napi_add_weight_locked(dev, napi, poll, weight);
	netdev_unlock(dev);
}

/**
 * netif_napi_add() - initialize a NAPI context
 * @dev:  network device
 * @napi: NAPI context
 * @poll: polling function
 *
 * netif_napi_add() must be used to initialize a NAPI context prior to calling
 * *any* of the other NAPI-related functions.
 */
static inline void
netif_napi_add(struct net_device *dev, struct napi_struct *napi,
	       int (*poll)(struct napi_struct *, int))
{
	netif_napi_add_weight(dev, napi, poll, NAPI_POLL_WEIGHT);
}

static inline void
netif_napi_add_locked(struct net_device *dev, struct napi_struct *napi,
		      int (*poll)(struct napi_struct *, int))
{
	netif_napi_add_weight_locked(dev, napi, poll, NAPI_POLL_WEIGHT);
}

static inline void
netif_napi_add_tx_weight(struct net_device *dev,
			 struct napi_struct *napi,
			 int (*poll)(struct napi_struct *, int),
			 int weight)
{
	set_bit(NAPI_STATE_NO_BUSY_POLL, &napi->state);
	netif_napi_add_weight(dev, napi, poll, weight);
}

static inline void
netif_napi_add_config_locked(struct net_device *dev, struct napi_struct *napi,
			     int (*poll)(struct napi_struct *, int), int index)
{
	napi->index = index;
	napi->config = &dev->napi_config[index];
	netif_napi_add_weight_locked(dev, napi, poll, NAPI_POLL_WEIGHT);
}

/**
 * netif_napi_add_config - initialize a NAPI context with persistent config
 * @dev: network device
 * @napi: NAPI context
 * @poll: polling function
 * @index: the NAPI index
 */
static inline void
netif_napi_add_config(struct net_device *dev, struct napi_struct *napi,
		      int (*poll)(struct napi_struct *, int), int index)
{
	netdev_lock(dev);
	netif_napi_add_config_locked(dev, napi, poll, index);
	netdev_unlock(dev);
}

/**
 * netif_napi_add_tx() - initialize a NAPI context to be used for Tx only
 * @dev:  network device
 * @napi: NAPI context
 * @poll: polling function
 *
 * This variant of netif_napi_add() should be used from drivers using NAPI
 * to exclusively poll a TX queue.
 * This will avoid we add it into napi_hash[], thus polluting this hash table.
 */
static inline void netif_napi_add_tx(struct net_device *dev,
				     struct napi_struct *napi,
				     int (*poll)(struct napi_struct *, int))
{
	netif_napi_add_tx_weight(dev, napi, poll, NAPI_POLL_WEIGHT);
}

void __netif_napi_del_locked(struct napi_struct *napi);

/**
 *  __netif_napi_del - remove a NAPI context
 *  @napi: NAPI context
 *
 * Warning: caller must observe RCU grace period before freeing memory
 * containing @napi. Drivers might want to call this helper to combine
 * all the needed RCU grace periods into a single one.
 */
static inline void __netif_napi_del(struct napi_struct *napi)
{
	netdev_lock(napi->dev);
	__netif_napi_del_locked(napi);
	netdev_unlock(napi->dev);
}

static inline void netif_napi_del_locked(struct napi_struct *napi)
{
	__netif_napi_del_locked(napi);
	synchronize_net();
}

/**
 *  netif_napi_del - remove a NAPI context
 *  @napi: NAPI context
 *
 *  netif_napi_del() removes a NAPI context from the network device NAPI list
 */
static inline void netif_napi_del(struct napi_struct *napi)
{
	__netif_napi_del(napi);
	synchronize_net();
}

int netif_enable_cpu_rmap(struct net_device *dev, unsigned int num_irqs);
void netif_set_affinity_auto(struct net_device *dev);

struct packet_type {
	//按以太头类型进行处理
	__be16			type;	/* This is really htons(ether_type). */
	//是否忽略出方向
	bool			ignore_outgoing;
	struct net_device	*dev;	/* NULL is wildcarded here	     */
	netdevice_tracker	dev_tracker;
	//报文处理入口函数
	int			(*func) (struct sk_buff *,
					 struct net_device *,
					 struct packet_type *,
					 struct net_device *);
	/*报文处理入口函数（支持list）*/
	void			(*list_func) (struct list_head *,
					      struct packet_type *,
					      struct net_device *);
	bool			(*id_match)(struct packet_type *ptype,
					    struct sock *sk);
	struct net		*af_packet_net;
	void			*af_packet_priv;
	struct list_head	list;
};

struct offload_callbacks {
	//gso发包入口
	struct sk_buff		*(*gso_segment)(struct sk_buff *skb,
						netdev_features_t features);
	//gro收包入口（检查是否可合并）
	struct sk_buff		*(*gro_receive)(struct list_head *head,
						struct sk_buff *skb);
	int			(*gro_complete)(struct sk_buff *skb, int nhoff);
};

struct packet_offload {
	__be16			 type;	/* This is really htons(ether_type). */
	u16			 priority;//优先级，串成链时按优先级自小向大顺序排列
	struct offload_callbacks callbacks;
	struct list_head	 list;//用于串成链
};

/* often modified stats are per-CPU, other are shared (netdev->stats) */
struct pcpu_sw_netstats {
	u64_stats_t		rx_packets;//收到的报文数
	u64_stats_t		rx_bytes;//收到的报文字节数
	u64_stats_t		tx_packets;
	u64_stats_t		tx_bytes;
	struct u64_stats_sync   syncp;
} __aligned(4 * sizeof(u64));

struct pcpu_dstats {
	u64_stats_t		rx_packets;
	u64_stats_t		rx_bytes;
	u64_stats_t		tx_packets;
	u64_stats_t		tx_bytes;
	u64_stats_t		rx_drops;
	u64_stats_t		tx_drops;
	struct u64_stats_sync	syncp;
} __aligned(8 * sizeof(u64));

struct pcpu_lstats {
	u64_stats_t packets;
	u64_stats_t bytes;
	struct u64_stats_sync syncp;
} __aligned(2 * sizeof(u64));

void dev_lstats_read(struct net_device *dev, u64 *packets, u64 *bytes);

static inline void dev_sw_netstats_rx_add(struct net_device *dev, unsigned int len)
{
	struct pcpu_sw_netstats *tstats = this_cpu_ptr(dev->tstats);

	u64_stats_update_begin(&tstats->syncp);
	u64_stats_add(&tstats->rx_bytes, len);
	u64_stats_inc(&tstats->rx_packets);
	u64_stats_update_end(&tstats->syncp);
}

/*对tx统计计数进行增加（percpu)*/
static inline void dev_sw_netstats_tx_add(struct net_device *dev,
					  unsigned int packets,
					  unsigned int len)
{
	struct pcpu_sw_netstats *tstats = this_cpu_ptr(dev->tstats);

	u64_stats_update_begin(&tstats->syncp);
	u64_stats_add(&tstats->tx_bytes, len);
	u64_stats_add(&tstats->tx_packets, packets);/*tx方向发包数增加*/
	u64_stats_update_end(&tstats->syncp);
}

/*link报文统计增加*/
static inline void dev_lstats_add(struct net_device *dev, unsigned int len)
{
	struct pcpu_lstats *lstats = this_cpu_ptr(dev->lstats);

	u64_stats_update_begin(&lstats->syncp);
	u64_stats_add(&lstats->bytes, len);
	u64_stats_inc(&lstats->packets);
	u64_stats_update_end(&lstats->syncp);
}

static inline void dev_dstats_rx_add(struct net_device *dev,
				     unsigned int len)
{
	struct pcpu_dstats *dstats = this_cpu_ptr(dev->dstats);

	u64_stats_update_begin(&dstats->syncp);
	u64_stats_inc(&dstats->rx_packets);
	u64_stats_add(&dstats->rx_bytes, len);
	u64_stats_update_end(&dstats->syncp);
}

static inline void dev_dstats_rx_dropped(struct net_device *dev)
{
	struct pcpu_dstats *dstats = this_cpu_ptr(dev->dstats);

	u64_stats_update_begin(&dstats->syncp);
	u64_stats_inc(&dstats->rx_drops);
	u64_stats_update_end(&dstats->syncp);
}

static inline void dev_dstats_tx_add(struct net_device *dev,
				     unsigned int len)
{
	struct pcpu_dstats *dstats = this_cpu_ptr(dev->dstats);

	u64_stats_update_begin(&dstats->syncp);
	u64_stats_inc(&dstats->tx_packets);
	u64_stats_add(&dstats->tx_bytes, len);
	u64_stats_update_end(&dstats->syncp);
}

static inline void dev_dstats_tx_dropped(struct net_device *dev)
{
	struct pcpu_dstats *dstats = this_cpu_ptr(dev->dstats);

	u64_stats_update_begin(&dstats->syncp);
	u64_stats_inc(&dstats->tx_drops);
	u64_stats_update_end(&dstats->syncp);
}

#define __netdev_alloc_pcpu_stats(type, gfp)				\
({									\
	typeof(type) __percpu *pcpu_stats = alloc_percpu_gfp(type, gfp);\
	if (pcpu_stats)	{						\
		int __cpu;						\
		/*遍历每个cpu*/\
		for_each_possible_cpu(__cpu) {				\
			typeof(type) *stat;				\
			/*取__cpu对应的stat信息，并进行初始化*/\
			stat = per_cpu_ptr(pcpu_stats, __cpu);		\
			u64_stats_init(&stat->syncp);			\
		}							\
	}								\
	pcpu_stats;							\
})

#define netdev_alloc_pcpu_stats(type)					\
	__netdev_alloc_pcpu_stats(type, GFP_KERNEL)

#define devm_netdev_alloc_pcpu_stats(dev, type)				\
({									\
	typeof(type) __percpu *pcpu_stats = devm_alloc_percpu(dev, type);\
	if (pcpu_stats) {						\
		int __cpu;						\
		for_each_possible_cpu(__cpu) {				\
			typeof(type) *stat;				\
			stat = per_cpu_ptr(pcpu_stats, __cpu);		\
			u64_stats_init(&stat->syncp);			\
		}							\
	}								\
	pcpu_stats;							\
})

enum netdev_lag_tx_type {
	NETDEV_LAG_TX_TYPE_UNKNOWN,
	NETDEV_LAG_TX_TYPE_RANDOM,
	NETDEV_LAG_TX_TYPE_BROADCAST,
	NETDEV_LAG_TX_TYPE_ROUNDROBIN,
	NETDEV_LAG_TX_TYPE_ACTIVEBACKUP,
	NETDEV_LAG_TX_TYPE_HASH,
};

enum netdev_lag_hash {
	NETDEV_LAG_HASH_NONE,
	NETDEV_LAG_HASH_L2,
	NETDEV_LAG_HASH_L34,
	NETDEV_LAG_HASH_L23,
	NETDEV_LAG_HASH_E23,
	NETDEV_LAG_HASH_E34,
	NETDEV_LAG_HASH_VLAN_SRCMAC,
	NETDEV_LAG_HASH_UNKNOWN,
};

struct netdev_lag_upper_info {
	enum netdev_lag_tx_type tx_type;/*bond tx类型*/
	enum netdev_lag_hash hash_type;/*hash类型*/
};

struct netdev_lag_lower_state_info {
	u8 link_up : 1,/*链路是否up*/
	   tx_enabled : 1;/*tx是否开启*/
};

#include <linux/notifier.h>

/* netdevice notifier chain. Please remember to update netdev_cmd_to_name()
 * and the rtnetlink notification exclusion list in rtnetlink_event() when
 * adding new types.
 */
enum netdev_cmd {
	//接口up/ifa地址配置添加
	NETDEV_UP	= 1,	/* For now you can't veto a device up/down */
	//接口down/ifa地址配置移除
	NETDEV_DOWN,
	NETDEV_REBOOT,		/* Tell a protocol stack a network interface
				   detected a hardware crash and restarted
				   - we can use this eg to kick tcp sessions
				   once done */
	NETDEV_CHANGE,		/* Notify device state change */
	NETDEV_REGISTER,
	NETDEV_UNREGISTER,
	//mtu变更
	NETDEV_CHANGEMTU,	/* notify after mtu change happened */
	//接口地址变更后通知
	NETDEV_CHANGEADDR,	/* notify after the address change */
	/*接口地址变更前通知*/
	NETDEV_PRE_CHANGEADDR,	/* notify before the address change */
	NETDEV_GOING_DOWN,
	NETDEV_CHANGENAME,
	NETDEV_FEAT_CHANGE,
	NETDEV_BONDING_FAILOVER,
	NETDEV_PRE_UP,/*设备up前通知*/
	NETDEV_PRE_TYPE_CHANGE,/*设备type发生变更前通知*/
	NETDEV_POST_TYPE_CHANGE,/*设备type发生变更后通知*/
	NETDEV_POST_INIT,
	NETDEV_PRE_UNINIT,
	NETDEV_RELEASE,
	NETDEV_NOTIFY_PEERS,
	NETDEV_JOIN,
	NETDEV_CHANGEUPPER,
	NETDEV_RESEND_IGMP,
	NETDEV_PRECHANGEMTU,	/* notify before mtu change happened */
	NETDEV_CHANGEINFODATA,
	NETDEV_BONDING_INFO,/*以一个固定的结构体，向系统通知bonding信息*/
	NETDEV_PRECHANGEUPPER,
	NETDEV_CHANGELOWERSTATE,
	NETDEV_UDP_TUNNEL_PUSH_INFO,
	NETDEV_UDP_TUNNEL_DROP_INFO,
	NETDEV_CHANGE_TX_QUEUE_LEN,
	NETDEV_CVLAN_FILTER_PUSH_INFO,
	NETDEV_CVLAN_FILTER_DROP_INFO,
	NETDEV_SVLAN_FILTER_PUSH_INFO,
	NETDEV_SVLAN_FILTER_DROP_INFO,
	NETDEV_OFFLOAD_XSTATS_ENABLE,
	NETDEV_OFFLOAD_XSTATS_DISABLE,
	NETDEV_OFFLOAD_XSTATS_REPORT_USED,
	NETDEV_OFFLOAD_XSTATS_REPORT_DELTA,
	NETDEV_XDP_FEAT_CHANGE,
};
const char *netdev_cmd_to_name(enum netdev_cmd cmd);

int register_netdevice_notifier(struct notifier_block *nb);
int unregister_netdevice_notifier(struct notifier_block *nb);
int register_netdevice_notifier_net(struct net *net, struct notifier_block *nb);
int unregister_netdevice_notifier_net(struct net *net,
				      struct notifier_block *nb);
int register_netdevice_notifier_dev_net(struct net_device *dev,
					struct notifier_block *nb,
					struct netdev_net_notifier *nn);
int unregister_netdevice_notifier_dev_net(struct net_device *dev,
					  struct notifier_block *nb,
					  struct netdev_net_notifier *nn);

struct netdev_notifier_info {
	struct net_device	*dev;
	struct netlink_ext_ack	*extack;/*保存报错信息*/
};

struct netdev_notifier_info_ext {
	struct netdev_notifier_info info; /* must be first */
	union {
		u32 mtu;
	} ext;
};

struct netdev_notifier_change_info {
	struct netdev_notifier_info info; /* must be first */
	unsigned int flags_changed;
};

struct netdev_notifier_changeupper_info {
	struct netdev_notifier_info info; /* must be first */
	/*顶层设备*/
	struct net_device *upper_dev; /* new upper dev */
	/*是否master设备*/
	bool master; /* is upper dev master */
	/*链接 或者 断开链接*/
	bool linking; /* is the notification for link or unlink */
	void *upper_info; /* upper dev info */
};

struct netdev_notifier_changelowerstate_info {
	struct netdev_notifier_info info; /* must be first */
	void *lower_state_info; /* is lower dev state */
};

struct netdev_notifier_pre_changeaddr_info {
	struct netdev_notifier_info info; /* must be first */
	const unsigned char *dev_addr;
};

enum netdev_offload_xstats_type {
	NETDEV_OFFLOAD_XSTATS_TYPE_L3 = 1,
};

struct netdev_notifier_offload_xstats_info {
	struct netdev_notifier_info info; /* must be first */
	enum netdev_offload_xstats_type type;

	union {
		/* NETDEV_OFFLOAD_XSTATS_REPORT_DELTA */
		struct netdev_notifier_offload_xstats_rd *report_delta;
		/* NETDEV_OFFLOAD_XSTATS_REPORT_USED */
		struct netdev_notifier_offload_xstats_ru *report_used;
	};
};

int netdev_offload_xstats_enable(struct net_device *dev,
				 enum netdev_offload_xstats_type type,
				 struct netlink_ext_ack *extack);
int netdev_offload_xstats_disable(struct net_device *dev,
				  enum netdev_offload_xstats_type type);
bool netdev_offload_xstats_enabled(const struct net_device *dev,
				   enum netdev_offload_xstats_type type);
int netdev_offload_xstats_get(struct net_device *dev,
			      enum netdev_offload_xstats_type type,
			      struct rtnl_hw_stats64 *stats, bool *used,
			      struct netlink_ext_ack *extack);
void
netdev_offload_xstats_report_delta(struct netdev_notifier_offload_xstats_rd *rd,
				   const struct rtnl_hw_stats64 *stats);
void
netdev_offload_xstats_report_used(struct netdev_notifier_offload_xstats_ru *ru);
void netdev_offload_xstats_push_delta(struct net_device *dev,
				      enum netdev_offload_xstats_type type,
				      const struct rtnl_hw_stats64 *stats);

static inline void netdev_notifier_info_init(struct netdev_notifier_info *info,
					     struct net_device *dev)
{
	info->dev = dev;
	info->extack = NULL;
}

static inline struct net_device *
netdev_notifier_info_to_dev(const struct netdev_notifier_info *info)
{
	return info->dev;
}

static inline struct netlink_ext_ack *
netdev_notifier_info_to_extack(const struct netdev_notifier_info *info)
{
	return info->extack;
}

int call_netdevice_notifiers(unsigned long val, struct net_device *dev);
int call_netdevice_notifiers_info(unsigned long val,
				  struct netdev_notifier_info *info);

<<<<<<< HEAD
extern rwlock_t				dev_base_lock;		/* Device list lock */

/*遍历指定net namespace下的所有net_device*/
=======
>>>>>>> 155a3c00
#define for_each_netdev(net, d)		\
		list_for_each_entry(d, &(net)->dev_base_head, dev_list)
#define for_each_netdev_reverse(net, d)	\
		list_for_each_entry_reverse(d, &(net)->dev_base_head, dev_list)
#define for_each_netdev_rcu(net, d)		\
		list_for_each_entry_rcu(d, &(net)->dev_base_head, dev_list)
#define for_each_netdev_safe(net, d, n)	\
		list_for_each_entry_safe(d, n, &(net)->dev_base_head, dev_list)
#define for_each_netdev_continue(net, d)		\
		list_for_each_entry_continue(d, &(net)->dev_base_head, dev_list)
#define for_each_netdev_continue_reverse(net, d)		\
		list_for_each_entry_continue_reverse(d, &(net)->dev_base_head, \
						     dev_list)
#define for_each_netdev_continue_rcu(net, d)		\
	list_for_each_entry_continue_rcu(d, &(net)->dev_base_head, dev_list)
/*遍历init_net下所有netdev,如果此netdev的master为参数bond,则对其执行访问*/
#define for_each_netdev_in_bond_rcu(bond, slave)	\
		for_each_netdev_rcu(dev_net_rcu(bond), slave)	\
			if (netdev_master_upper_dev_get_rcu(slave) == (bond))
#define net_device_entry(lh)	list_entry(lh, struct net_device, dev_list)

#define for_each_netdev_dump(net, d, ifindex)				\
	for (; (d = xa_find(&(net)->dev_by_index, &ifindex,		\
			    ULONG_MAX, XA_PRESENT)); ifindex++)

static inline struct net_device *next_net_device(struct net_device *dev)
{
	struct list_head *lh;
	struct net *net;

	net = dev_net(dev);
	lh = dev->dev_list.next;
	return lh == &net->dev_base_head ? NULL : net_device_entry(lh);
}

static inline struct net_device *next_net_device_rcu(struct net_device *dev)
{
	struct list_head *lh;
	struct net *net;

	net = dev_net(dev);
	lh = rcu_dereference(list_next_rcu(&dev->dev_list));
	return lh == &net->dev_base_head ? NULL : net_device_entry(lh);
}

static inline struct net_device *first_net_device(struct net *net)
{
	return list_empty(&net->dev_base_head) ? NULL :
		net_device_entry(net->dev_base_head.next);
}

static inline struct net_device *first_net_device_rcu(struct net *net)
{
	struct list_head *lh = rcu_dereference(list_next_rcu(&net->dev_base_head));

	return lh == &net->dev_base_head ? NULL : net_device_entry(lh);
}

int netdev_boot_setup_check(struct net_device *dev);
struct net_device *dev_getbyhwaddr(struct net *net, unsigned short type,
				   const char *hwaddr);
struct net_device *dev_getbyhwaddr_rcu(struct net *net, unsigned short type,
				       const char *hwaddr);
struct net_device *dev_getfirstbyhwtype(struct net *net, unsigned short type);
void dev_add_pack(struct packet_type *pt);
void dev_remove_pack(struct packet_type *pt);
void __dev_remove_pack(struct packet_type *pt);
void dev_add_offload(struct packet_offload *po);
void dev_remove_offload(struct packet_offload *po);

int dev_get_iflink(const struct net_device *dev);
int dev_fill_metadata_dst(struct net_device *dev, struct sk_buff *skb);
int dev_fill_forward_path(const struct net_device *dev, const u8 *daddr,
			  struct net_device_path_stack *stack);
struct net_device *__dev_get_by_flags(struct net *net, unsigned short flags,
				      unsigned short mask);
struct net_device *dev_get_by_name(struct net *net, const char *name);
struct net_device *dev_get_by_name_rcu(struct net *net, const char *name);
struct net_device *__dev_get_by_name(struct net *net, const char *name);
bool netdev_name_in_use(struct net *net, const char *name);
int dev_alloc_name(struct net_device *dev, const char *name);
int netif_open(struct net_device *dev, struct netlink_ext_ack *extack);
int dev_open(struct net_device *dev, struct netlink_ext_ack *extack);
void netif_close(struct net_device *dev);
void dev_close(struct net_device *dev);
void dev_close_many(struct list_head *head, bool unlink);
void netif_disable_lro(struct net_device *dev);
void dev_disable_lro(struct net_device *dev);
int dev_loopback_xmit(struct net *net, struct sock *sk, struct sk_buff *newskb);
u16 dev_pick_tx_zero(struct net_device *dev, struct sk_buff *skb,
		     struct net_device *sb_dev);

int __dev_queue_xmit(struct sk_buff *skb, struct net_device *sb_dev);
int __dev_direct_xmit(struct sk_buff *skb, u16 queue_id);

static inline int dev_queue_xmit(struct sk_buff *skb)
{
	/*报文发送（支持qdisc处理）*/
	return __dev_queue_xmit(skb, NULL);
}

static inline int dev_queue_xmit_accel(struct sk_buff *skb,
				       struct net_device *sb_dev)
{
	/*报文发送（支持qdisc处理，仅在选队列时表现不同）*/
	return __dev_queue_xmit(skb, sb_dev);
}

static inline int dev_direct_xmit(struct sk_buff *skb, u16 queue_id)
{
	int ret;

	ret = __dev_direct_xmit(skb, queue_id);
	if (!dev_xmit_complete(ret))
		kfree_skb(skb);
	return ret;
}

int register_netdevice(struct net_device *dev);
void unregister_netdevice_queue(struct net_device *dev, struct list_head *head);
void unregister_netdevice_many(struct list_head *head);
static inline void unregister_netdevice(struct net_device *dev)
{
	unregister_netdevice_queue(dev, NULL);
}

int netdev_refcnt_read(const struct net_device *dev);
void free_netdev(struct net_device *dev);

struct net_device *netdev_get_xmit_slave(struct net_device *dev,
					 struct sk_buff *skb,
					 bool all_slaves);
struct net_device *netdev_sk_get_lowest_dev(struct net_device *dev,
					    struct sock *sk);
struct net_device *dev_get_by_index(struct net *net, int ifindex);
struct net_device *__dev_get_by_index(struct net *net, int ifindex);
struct net_device *netdev_get_by_index(struct net *net, int ifindex,
				       netdevice_tracker *tracker, gfp_t gfp);
struct net_device *netdev_get_by_name(struct net *net, const char *name,
				      netdevice_tracker *tracker, gfp_t gfp);
struct net_device *dev_get_by_index_rcu(struct net *net, int ifindex);
void netdev_copy_name(struct net_device *dev, char *name);

//构造生成二层协议头
static inline int dev_hard_header(struct sk_buff *skb, struct net_device *dev,
				  unsigned short type/*帧类型*/,
				  const void *daddr/*目的地址*/, const void *saddr/*源地址*/,
				  unsigned int len)
{
	if (!dev->header_ops || !dev->header_ops->create)
		return 0;

	/*按header_ops创建二层协议头*/
	return dev->header_ops->create(skb, dev, type, daddr, saddr, len);
}

//解析二层协议头
static inline int dev_parse_header(const struct sk_buff *skb,
				   unsigned char *haddr)
{
	const struct net_device *dev = skb->dev;

	if (!dev->header_ops || !dev->header_ops->parse)
		return 0;
	return dev->header_ops->parse(skb, haddr);
}

static inline __be16 dev_parse_header_protocol(const struct sk_buff *skb)
{
	const struct net_device *dev = skb->dev;

	if (!dev->header_ops || !dev->header_ops->parse_protocol)
		return 0;
	return dev->header_ops->parse_protocol(skb);
}

/* ll_header must have at least hard_header_len allocated */
static inline bool dev_validate_header(const struct net_device *dev,
				       char *ll_header, int len)
{
	if (likely(len >= dev->hard_header_len))
		return true;
	if (len < dev->min_header_len)
		return false;

	if (capable(CAP_SYS_RAWIO)) {
		memset(ll_header + len, 0, dev->hard_header_len - len);
		return true;
	}

	if (dev->header_ops && dev->header_ops->validate)
		/*如果提供了此回调，刚调用*/
		return dev->header_ops->validate(ll_header, len);

	return false;
}

static inline bool dev_has_header(const struct net_device *dev)
{
	return dev->header_ops && dev->header_ops->create;
}

/*
 * Incoming packets are placed on per-CPU queues
 */
struct softnet_data {
	struct list_head	poll_list;//用于挂接可轮循的dev
	struct sk_buff_head	process_queue;
	local_lock_t		process_queue_bh_lock;

	/* stats */
	unsigned int		processed;/*当前cpu已处理的报文数目*/
	unsigned int		time_squeeze;/*收取超时或者满收取的次数*/
#ifdef CONFIG_RPS
	struct softnet_data	*rps_ipi_list;
#endif

	unsigned int		received_rps;
	bool			in_net_rx_action;
	bool			in_napi_threaded_poll;

#ifdef CONFIG_NET_FLOW_LIMIT
	struct sd_flow_limit __rcu *flow_limit;
#endif
	struct Qdisc		*output_queue;
	/*最后一个待调度qdisc*/
	struct Qdisc		**output_queue_tailp;
	struct sk_buff		*completion_queue;
#ifdef CONFIG_XFRM_OFFLOAD
	struct sk_buff_head	xfrm_backlog;
#endif
	/* written and read only by owning cpu: */
	struct netdev_xmit xmit;
#ifdef CONFIG_RPS
	/* input_queue_head should be written by cpu owning this struct,
	 * and only read by other cpus. Worth using a cache line.
	 */
	unsigned int		input_queue_head ____cacheline_aligned_in_smp;

	/* Elements below can be accessed between CPUs for RPS/RFS */
	call_single_data_t	csd ____cacheline_aligned_in_smp;
	struct softnet_data	*rps_ipi_next;
	unsigned int		cpu;
	unsigned int		input_queue_tail;
#endif
<<<<<<< HEAD
	unsigned int		received_rps;
	/*超过backlog被丢弃的数目*/
	unsigned int		dropped;
	//处理设备间转发，也接收其它cpu因rps等转交过来的报文
=======
>>>>>>> 155a3c00
	struct sk_buff_head	input_pkt_queue;
	struct napi_struct	backlog;

	atomic_t		dropped ____cacheline_aligned_in_smp;

	/* Another possibly contended cache line */
	spinlock_t		defer_lock ____cacheline_aligned_in_smp;
	int			defer_count;
	int			defer_ipi_scheduled;
	struct sk_buff		*defer_list;
	call_single_data_t	defer_csd;
};

DECLARE_PER_CPU_ALIGNED(struct softnet_data, softnet_data);

struct page_pool_bh {
	struct page_pool *pool;
	local_lock_t bh_lock;
};
DECLARE_PER_CPU(struct page_pool_bh, system_page_pool);

#ifndef CONFIG_PREEMPT_RT
static inline int dev_recursion_level(void)
{
	return this_cpu_read(softnet_data.xmit.recursion);
}
<<<<<<< HEAD

/*检查xmit递归层数*/
#define XMIT_RECURSION_LIMIT	8
static inline bool dev_xmit_recursion(void)
{
	return unlikely(__this_cpu_read(softnet_data.xmit.recursion) >
			XMIT_RECURSION_LIMIT);
}

/*增加xmit递归层数*/
static inline void dev_xmit_recursion_inc(void)
=======
#else
static inline int dev_recursion_level(void)
>>>>>>> 155a3c00
{
	return current->net_xmit.recursion;
}

<<<<<<< HEAD
/*减少xmit递归层数*/
static inline void dev_xmit_recursion_dec(void)
{
	__this_cpu_dec(softnet_data.xmit.recursion);
}
=======
#endif
>>>>>>> 155a3c00

void __netif_schedule(struct Qdisc *q);
void netif_schedule_queue(struct netdev_queue *txq);

/*触发此设备所有队列的调度*/
static inline void netif_tx_schedule_all(struct net_device *dev)
{
	unsigned int i;

	for (i = 0; i < dev->num_tx_queues; i++)
		netif_schedule_queue(netdev_get_tx_queue(dev, i));
}

//清除掉队列上的driver xmit off标记
static __always_inline void netif_tx_start_queue(struct netdev_queue *dev_queue)
{
	clear_bit(__QUEUE_STATE_DRV_XOFF, &dev_queue->state);
}

/**
 *	netif_start_queue - allow transmit
 *	@dev: network device
 *
 *	Allow upper layers to call the device hard_start_xmit routine.
 */
static inline void netif_start_queue(struct net_device *dev)
{
    //使能此设备的0 tx队列
	netif_tx_start_queue(netdev_get_tx_queue(dev, 0));
}

//使能此设备的所有队列
static inline void netif_tx_start_all_queues(struct net_device *dev)
{
	unsigned int i;

	for (i = 0; i < dev->num_tx_queues; i++) {
		struct netdev_queue *txq = netdev_get_tx_queue(dev, i);
		netif_tx_start_queue(txq);
	}
}

void netif_tx_wake_queue(struct netdev_queue *dev_queue);

/**
 *	netif_wake_queue - restart transmit
 *	@dev: network device
 *
 *	Allow upper layers to call the device hard_start_xmit routine.
 *	Used for flow control when transmit resources are available.
 */
static inline void netif_wake_queue(struct net_device *dev)
{
	netif_tx_wake_queue(netdev_get_tx_queue(dev, 0));
}

static inline void netif_tx_wake_all_queues(struct net_device *dev)
{
	unsigned int i;

	for (i = 0; i < dev->num_tx_queues; i++) {
		struct netdev_queue *txq = netdev_get_tx_queue(dev, i);
		netif_tx_wake_queue(txq);
	}
}

//设置queue为driver stop状态
static __always_inline void netif_tx_stop_queue(struct netdev_queue *dev_queue)
{
	/* Paired with READ_ONCE() from dev_watchdog() */
	WRITE_ONCE(dev_queue->trans_start, jiffies);

	/* This barrier is paired with smp_mb() from dev_watchdog() */
	smp_mb__before_atomic();

	/* Must be an atomic op see netif_txq_try_stop() */
	set_bit(__QUEUE_STATE_DRV_XOFF, &dev_queue->state);
}

/**
 *	netif_stop_queue - stop transmitted packets
 *	@dev: network device
 *
 *	Stop upper layers calling the device hard_start_xmit routine.
 *	Used for flow control when transmit resources are unavailable.
 */
static inline void netif_stop_queue(struct net_device *dev)
{
    //停止0号tx队列 driver off
	netif_tx_stop_queue(netdev_get_tx_queue(dev, 0));
}

void netif_tx_stop_all_queues(struct net_device *dev);

//检查指定tx队列是否driver off
static inline bool netif_tx_queue_stopped(const struct netdev_queue *dev_queue)
{
	return test_bit(__QUEUE_STATE_DRV_XOFF, &dev_queue->state);
}

/**
 *	netif_queue_stopped - test if transmit queue is flowblocked
 *	@dev: network device
 *
 *	Test if transmit queue on device is currently unable to send.
 */
static inline bool netif_queue_stopped(const struct net_device *dev)
{
	return netif_tx_queue_stopped(netdev_get_tx_queue(dev, 0));
}

/*driver xoff或者stack xoff都是stopped*/
static inline bool netif_xmit_stopped(const struct netdev_queue *dev_queue)
{
	return dev_queue->state & QUEUE_STATE_ANY_XOFF;
}

static inline bool
netif_xmit_frozen_or_stopped(const struct netdev_queue *dev_queue)
{
	/*检查此队列是否frozen或stopped*/
	return dev_queue->state & QUEUE_STATE_ANY_XOFF_OR_FROZEN;
}

static inline bool
netif_xmit_frozen_or_drv_stopped(const struct netdev_queue *dev_queue)
{
	return dev_queue->state & QUEUE_STATE_DRV_XOFF_OR_FROZEN;
}

/**
 *	netdev_queue_set_dql_min_limit - set dql minimum limit
 *	@dev_queue: pointer to transmit queue
 *	@min_limit: dql minimum limit
 *
 * Forces xmit_more() to return true until the minimum threshold
 * defined by @min_limit is reached (or until the tx queue is
 * empty). Warning: to be use with care, misuse will impact the
 * latency.
 */
static inline void netdev_queue_set_dql_min_limit(struct netdev_queue *dev_queue,
						  unsigned int min_limit)
{
#ifdef CONFIG_BQL
	dev_queue->dql.min_limit = min_limit;
#endif
}

static inline int netdev_queue_dql_avail(const struct netdev_queue *txq)
{
#ifdef CONFIG_BQL
	/* Non-BQL migrated drivers will return 0, too. */
	return dql_avail(&txq->dql);
#else
	return 0;
#endif
}

/**
 *	netdev_txq_bql_enqueue_prefetchw - prefetch bql data for write
 *	@dev_queue: pointer to transmit queue
 *
 * BQL enabled drivers might use this helper in their ndo_start_xmit(),
 * to give appropriate hint to the CPU.
 */
static inline void netdev_txq_bql_enqueue_prefetchw(struct netdev_queue *dev_queue)
{
#ifdef CONFIG_BQL
	prefetchw(&dev_queue->dql.num_queued);
#endif
}

/**
 *	netdev_txq_bql_complete_prefetchw - prefetch bql data for write
 *	@dev_queue: pointer to transmit queue
 *
 * BQL enabled drivers might use this helper in their TX completion path,
 * to give appropriate hint to the CPU.
 */
static inline void netdev_txq_bql_complete_prefetchw(struct netdev_queue *dev_queue)
{
#ifdef CONFIG_BQL
	prefetchw(&dev_queue->dql.limit);
#endif
}

/**
 *	netdev_tx_sent_queue - report the number of bytes queued to a given tx queue
 *	@dev_queue: network device queue
 *	@bytes: number of bytes queued to the device queue
 *
 *	Report the number of bytes queued for sending/completion to the network
 *	device hardware queue. @bytes should be a good approximation and should
 *	exactly match netdev_completed_queue() @bytes.
 *	This is typically called once per packet, from ndo_start_xmit().
 */
static inline void netdev_tx_sent_queue(struct netdev_queue *dev_queue,
					unsigned int bytes)
{
#ifdef CONFIG_BQL
	dql_queued(&dev_queue->dql, bytes);

	if (likely(dql_avail(&dev_queue->dql) >= 0))
		return;

	/* Paired with READ_ONCE() from dev_watchdog() */
	WRITE_ONCE(dev_queue->trans_start, jiffies);

	/* This barrier is paired with smp_mb() from dev_watchdog() */
	smp_mb__before_atomic();

	set_bit(__QUEUE_STATE_STACK_XOFF, &dev_queue->state);

	/*
	 * The XOFF flag must be set before checking the dql_avail below,
	 * because in netdev_tx_completed_queue we update the dql_completed
	 * before checking the XOFF flag.
	 */
	smp_mb__after_atomic();

	/* check again in case another CPU has just made room avail */
	if (unlikely(dql_avail(&dev_queue->dql) >= 0))
		clear_bit(__QUEUE_STATE_STACK_XOFF, &dev_queue->state);
#endif
}

/* Variant of netdev_tx_sent_queue() for drivers that are aware
 * that they should not test BQL status themselves.
 * We do want to change __QUEUE_STATE_STACK_XOFF only for the last
 * skb of a batch.
 * Returns true if the doorbell must be used to kick the NIC.
 */
static inline bool __netdev_tx_sent_queue(struct netdev_queue *dev_queue,
					  unsigned int bytes,
					  bool xmit_more)
{
	if (xmit_more) {
#ifdef CONFIG_BQL
		dql_queued(&dev_queue->dql, bytes);
#endif
		return netif_tx_queue_stopped(dev_queue);
	}
	netdev_tx_sent_queue(dev_queue, bytes);
	return true;
}

/**
 *	netdev_sent_queue - report the number of bytes queued to hardware
 *	@dev: network device
 *	@bytes: number of bytes queued to the hardware device queue
 *
 *	Report the number of bytes queued for sending/completion to the network
 *	device hardware queue#0. @bytes should be a good approximation and should
 *	exactly match netdev_completed_queue() @bytes.
 *	This is typically called once per packet, from ndo_start_xmit().
 */
static inline void netdev_sent_queue(struct net_device *dev, unsigned int bytes)
{
	netdev_tx_sent_queue(netdev_get_tx_queue(dev, 0), bytes);
}

static inline bool __netdev_sent_queue(struct net_device *dev,
				       unsigned int bytes,
				       bool xmit_more)
{
	return __netdev_tx_sent_queue(netdev_get_tx_queue(dev, 0)/*取零号tx队列*/, bytes,
				      xmit_more);
}

/**
 *	netdev_tx_completed_queue - report number of packets/bytes at TX completion.
 *	@dev_queue: network device queue
 *	@pkts: number of packets (currently ignored)
 *	@bytes: number of bytes dequeued from the device queue
 *
 *	Must be called at most once per TX completion round (and not per
 *	individual packet), so that BQL can adjust its limits appropriately.
 */
static inline void netdev_tx_completed_queue(struct netdev_queue *dev_queue,
					     unsigned int pkts, unsigned int bytes)
{
#ifdef CONFIG_BQL
	if (unlikely(!bytes))
		return;

	/*dql完成了bytes字节的传送*/
	dql_completed(&dev_queue->dql, bytes);

	/*
	 * Without the memory barrier there is a small possibility that
	 * netdev_tx_sent_queue will miss the update and cause the queue to
	 * be stopped forever
	 */
	smp_mb(); /* NOTE: netdev_txq_completed_mb() assumes this exists */

	if (unlikely(dql_avail(&dev_queue->dql) < 0))
		return;

	if (test_and_clear_bit(__QUEUE_STATE_STACK_XOFF, &dev_queue->state))
		netif_schedule_queue(dev_queue);
#endif
}

/**
 * 	netdev_completed_queue - report bytes and packets completed by device
 * 	@dev: network device
 * 	@pkts: actual number of packets sent over the medium
 * 	@bytes: actual number of bytes sent over the medium
 *
 * 	Report the number of bytes and packets transmitted by the network device
 * 	hardware queue over the physical medium, @bytes must exactly match the
 * 	@bytes amount passed to netdev_sent_queue()
 */
static inline void netdev_completed_queue(struct net_device *dev,
					  unsigned int pkts, unsigned int bytes)
{
	netdev_tx_completed_queue(netdev_get_tx_queue(dev, 0), pkts, bytes);
}

static inline void netdev_tx_reset_queue(struct netdev_queue *q)
{
#ifdef CONFIG_BQL
	clear_bit(__QUEUE_STATE_STACK_XOFF, &q->state);
	dql_reset(&q->dql);
#endif
}

/**
 * netdev_tx_reset_subqueue - reset the BQL stats and state of a netdev queue
 * @dev: network device
 * @qid: stack index of the queue to reset
 */
static inline void netdev_tx_reset_subqueue(const struct net_device *dev,
					    u32 qid)
{
	netdev_tx_reset_queue(netdev_get_tx_queue(dev, qid));
}

/**
 * 	netdev_reset_queue - reset the packets and bytes count of a network device
 * 	@dev_queue: network device
 *
 * 	Reset the bytes and packet count of a network device and clear the
 * 	software flow control OFF bit for this network device
 */
static inline void netdev_reset_queue(struct net_device *dev_queue)
{
	netdev_tx_reset_subqueue(dev_queue, 0);
}

/**
 * 	netdev_cap_txqueue - check if selected tx queue exceeds device queues
 * 	@dev: network device
 * 	@queue_index: given tx queue index
 *
 * 	Returns 0 if given tx queue index >= number of device tx queues,
 * 	otherwise returns the originally passed tx queue index.
 */
static inline u16 netdev_cap_txqueue(struct net_device *dev, u16 queue_index)
{
	if (unlikely(queue_index >= dev->real_num_tx_queues)) {
		net_warn_ratelimited("%s selects TX queue %d, but real number of TX queues is %d\n",
				     dev->name, queue_index,
				     dev->real_num_tx_queues);
		return 0;
	}

	return queue_index;
}

/**
 *	netif_running - test if up
 *	@dev: network device
 *
 *	Test if the device has been brought up.
 */
static inline bool netif_running(const struct net_device *dev)
{
    /*检查接口是否running*/
	return test_bit(__LINK_STATE_START, &dev->state);
}

/*
 * Routines to manage the subqueues on a device.  We only need start,
 * stop, and a check if it's stopped.  All other device management is
 * done at the overall netdevice level.
 * Also test the device if we're multiqueue.
 */

/**
 *	netif_start_subqueue - allow sending packets on subqueue
 *	@dev: network device
 *	@queue_index: sub queue index
 *
 * Start individual transmit queue of a device with multiple transmit queues.
 */
static inline void netif_start_subqueue(struct net_device *dev, u16 queue_index)
{
	struct netdev_queue *txq = netdev_get_tx_queue(dev, queue_index);

	//使能tx队列，使可向此队列发包
	netif_tx_start_queue(txq);
}

/**
 *	netif_stop_subqueue - stop sending packets on subqueue
 *	@dev: network device
 *	@queue_index: sub queue index
 *
 * Stop individual transmit queue of a device with multiple transmit queues.
 */
static inline void netif_stop_subqueue(struct net_device *dev, u16 queue_index)
{
    //置指定队列为stop状态
	struct netdev_queue *txq = netdev_get_tx_queue(dev, queue_index);
	netif_tx_stop_queue(txq);
}

/**
 *	__netif_subqueue_stopped - test status of subqueue
 *	@dev: network device
 *	@queue_index: sub queue index
 *
 * Check individual transmit queue of a device with multiple transmit queues.
 */
static inline bool __netif_subqueue_stopped(const struct net_device *dev,
					    u16 queue_index)
{
	struct netdev_queue *txq = netdev_get_tx_queue(dev, queue_index);

	return netif_tx_queue_stopped(txq);
}

/**
 *	netif_subqueue_stopped - test status of subqueue
 *	@dev: network device
 *	@skb: sub queue buffer pointer
 *
 * Check individual transmit queue of a device with multiple transmit queues.
 */
static inline bool netif_subqueue_stopped(const struct net_device *dev,
					  struct sk_buff *skb)
{
	return __netif_subqueue_stopped(dev, skb_get_queue_mapping(skb));
}

/**
 *	netif_wake_subqueue - allow sending packets on subqueue
 *	@dev: network device
 *	@queue_index: sub queue index
 *
 * Resume individual transmit queue of a device with multiple transmit queues.
 */
static inline void netif_wake_subqueue(struct net_device *dev, u16 queue_index)
{
	struct netdev_queue *txq = netdev_get_tx_queue(dev, queue_index);

	netif_tx_wake_queue(txq);
}

#ifdef CONFIG_XPS
int netif_set_xps_queue(struct net_device *dev, const struct cpumask *mask,
			u16 index);
int __netif_set_xps_queue(struct net_device *dev, const unsigned long *mask,
			  u16 index, enum xps_map_type type);

/**
 *	netif_attr_test_mask - Test a CPU or Rx queue set in a mask
 *	@j: CPU/Rx queue index
 *	@mask: bitmask of all cpus/rx queues
 *	@nr_bits: number of bits in the bitmask
 *
 * Test if a CPU or Rx queue index is set in a mask of all CPU/Rx queues.
 */
static inline bool netif_attr_test_mask(unsigned long j,
					const unsigned long *mask,
					unsigned int nr_bits)
{
	cpu_max_bits_warn(j, nr_bits);
	return test_bit(j, mask);
}

/**
 *	netif_attr_test_online - Test for online CPU/Rx queue
 *	@j: CPU/Rx queue index
 *	@online_mask: bitmask for CPUs/Rx queues that are online
 *	@nr_bits: number of bits in the bitmask
 *
 * Returns: true if a CPU/Rx queue is online.
 */
static inline bool netif_attr_test_online(unsigned long j,
					  const unsigned long *online_mask,
					  unsigned int nr_bits)
{
	cpu_max_bits_warn(j, nr_bits);

	if (online_mask)
		return test_bit(j, online_mask);

	return (j < nr_bits);
}

/**
 *	netif_attrmask_next - get the next CPU/Rx queue in a cpu/Rx queues mask
 *	@n: CPU/Rx queue index
 *	@srcp: the cpumask/Rx queue mask pointer
 *	@nr_bits: number of bits in the bitmask
 *
 * Returns: next (after n) CPU/Rx queue index in the mask;
 * >= nr_bits if no further CPUs/Rx queues set.
 */
static inline unsigned int netif_attrmask_next(int n, const unsigned long *srcp,
					       unsigned int nr_bits)
{
	/* -1 is a legal arg here. */
	if (n != -1)
		cpu_max_bits_warn(n, nr_bits);

	if (srcp)
		return find_next_bit(srcp, nr_bits, n + 1);

	return n + 1;
}

/**
 *	netif_attrmask_next_and - get the next CPU/Rx queue in \*src1p & \*src2p
 *	@n: CPU/Rx queue index
 *	@src1p: the first CPUs/Rx queues mask pointer
 *	@src2p: the second CPUs/Rx queues mask pointer
 *	@nr_bits: number of bits in the bitmask
 *
 * Returns: next (after n) CPU/Rx queue index set in both masks;
 * >= nr_bits if no further CPUs/Rx queues set in both.
 */
static inline int netif_attrmask_next_and(int n, const unsigned long *src1p,
					  const unsigned long *src2p,
					  unsigned int nr_bits)
{
	/* -1 is a legal arg here. */
	if (n != -1)
		cpu_max_bits_warn(n, nr_bits);

	if (src1p && src2p)
		return find_next_and_bit(src1p, src2p, nr_bits, n + 1);
	else if (src1p)
		return find_next_bit(src1p, nr_bits, n + 1);
	else if (src2p)
		return find_next_bit(src2p, nr_bits, n + 1);

	return n + 1;
}
#else
static inline int netif_set_xps_queue(struct net_device *dev,
				      const struct cpumask *mask,
				      u16 index)
{
	return 0;
}

static inline int __netif_set_xps_queue(struct net_device *dev,
					const unsigned long *mask,
					u16 index, enum xps_map_type type)
{
	return 0;
}
#endif

/**
 *	netif_is_multiqueue - test if device has multiple transmit queues
 *	@dev: network device
 *
 * Check if device has multiple transmit queues
 */
static inline bool netif_is_multiqueue(const struct net_device *dev)
{
	//检查设备是否为tx多队列设备
	return dev->num_tx_queues > 1;
}

int netif_set_real_num_tx_queues(struct net_device *dev, unsigned int txq);
int netif_set_real_num_rx_queues(struct net_device *dev, unsigned int rxq);
int netif_set_real_num_queues(struct net_device *dev,
			      unsigned int txq, unsigned int rxq);

int netif_get_num_default_rss_queues(void);

void dev_kfree_skb_irq_reason(struct sk_buff *skb, enum skb_drop_reason reason);
void dev_kfree_skb_any_reason(struct sk_buff *skb, enum skb_drop_reason reason);

/*
 * It is not allowed to call kfree_skb() or consume_skb() from hardware
 * interrupt context or with hardware interrupts being disabled.
 * (in_hardirq() || irqs_disabled())
 *
 * We provide four helpers that can be used in following contexts :
 *
 * dev_kfree_skb_irq(skb) when caller drops a packet from irq context,
 *  replacing kfree_skb(skb)
 *
 * dev_consume_skb_irq(skb) when caller consumes a packet from irq context.
 *  Typically used in place of consume_skb(skb) in TX completion path
 *
 * dev_kfree_skb_any(skb) when caller doesn't know its current irq context,
 *  replacing kfree_skb(skb)
 *
 * dev_consume_skb_any(skb) when caller doesn't know its current irq context,
 *  and consumed a packet. Used in place of consume_skb(skb)
 */
static inline void dev_kfree_skb_irq(struct sk_buff *skb)
{
	dev_kfree_skb_irq_reason(skb, SKB_DROP_REASON_NOT_SPECIFIED);
}

static inline void dev_consume_skb_irq(struct sk_buff *skb)
{
	dev_kfree_skb_irq_reason(skb, SKB_CONSUMED);
}

static inline void dev_kfree_skb_any(struct sk_buff *skb)
{
	dev_kfree_skb_any_reason(skb, SKB_DROP_REASON_NOT_SPECIFIED);
}

static inline void dev_consume_skb_any(struct sk_buff *skb)
{
	dev_kfree_skb_any_reason(skb, SKB_CONSUMED);
}

u32 bpf_prog_run_generic_xdp(struct sk_buff *skb, struct xdp_buff *xdp,
			     const struct bpf_prog *xdp_prog);
void generic_xdp_tx(struct sk_buff *skb, const struct bpf_prog *xdp_prog);
int do_xdp_generic(const struct bpf_prog *xdp_prog, struct sk_buff **pskb);
int netif_rx(struct sk_buff *skb);
int __netif_rx(struct sk_buff *skb);

int netif_receive_skb(struct sk_buff *skb);
int netif_receive_skb_core(struct sk_buff *skb);
void netif_receive_skb_list_internal(struct list_head *head);
void netif_receive_skb_list(struct list_head *head);
gro_result_t gro_receive_skb(struct gro_node *gro, struct sk_buff *skb);

static inline gro_result_t napi_gro_receive(struct napi_struct *napi,
					    struct sk_buff *skb)
{
	return gro_receive_skb(&napi->gro, skb);
}

struct sk_buff *napi_get_frags(struct napi_struct *napi);
gro_result_t napi_gro_frags(struct napi_struct *napi);

static inline void napi_free_frags(struct napi_struct *napi)
{
	kfree_skb(napi->skb);
	napi->skb = NULL;
}

bool netdev_is_rx_handler_busy(struct net_device *dev);
int netdev_rx_handler_register(struct net_device *dev,
			       rx_handler_func_t *rx_handler,
			       void *rx_handler_data);
void netdev_rx_handler_unregister(struct net_device *dev);

bool dev_valid_name(const char *name);
static inline bool is_socket_ioctl_cmd(unsigned int cmd)
{
	return _IOC_TYPE(cmd) == SOCK_IOC_TYPE;
}
int get_user_ifreq(struct ifreq *ifr, void __user **ifrdata, void __user *arg);
int put_user_ifreq(struct ifreq *ifr, void __user *arg);
int dev_ioctl(struct net *net, unsigned int cmd, struct ifreq *ifr,
		void __user *data, bool *need_copyout);
int dev_ifconf(struct net *net, struct ifconf __user *ifc);
int dev_eth_ioctl(struct net_device *dev,
		  struct ifreq *ifr, unsigned int cmd);
int generic_hwtstamp_get_lower(struct net_device *dev,
			       struct kernel_hwtstamp_config *kernel_cfg);
int generic_hwtstamp_set_lower(struct net_device *dev,
			       struct kernel_hwtstamp_config *kernel_cfg,
			       struct netlink_ext_ack *extack);
int dev_ethtool(struct net *net, struct ifreq *ifr, void __user *userdata);
unsigned int dev_get_flags(const struct net_device *);
int __dev_change_flags(struct net_device *dev, unsigned int flags,
		       struct netlink_ext_ack *extack);
int netif_change_flags(struct net_device *dev, unsigned int flags,
		       struct netlink_ext_ack *extack);
int dev_change_flags(struct net_device *dev, unsigned int flags,
		     struct netlink_ext_ack *extack);
int netif_set_alias(struct net_device *dev, const char *alias, size_t len);
int dev_set_alias(struct net_device *, const char *, size_t);
int dev_get_alias(const struct net_device *, char *, size_t);
int __dev_change_net_namespace(struct net_device *dev, struct net *net,
			       const char *pat, int new_ifindex,
			       struct netlink_ext_ack *extack);
int dev_change_net_namespace(struct net_device *dev, struct net *net,
			     const char *pat);
int __dev_set_mtu(struct net_device *, int);
int netif_set_mtu(struct net_device *dev, int new_mtu);
int dev_set_mtu(struct net_device *, int);
int dev_pre_changeaddr_notify(struct net_device *dev, const char *addr,
			      struct netlink_ext_ack *extack);
int netif_set_mac_address(struct net_device *dev, struct sockaddr_storage *ss,
			  struct netlink_ext_ack *extack);
int dev_set_mac_address(struct net_device *dev, struct sockaddr_storage *ss,
			struct netlink_ext_ack *extack);
int dev_set_mac_address_user(struct net_device *dev, struct sockaddr_storage *ss,
			     struct netlink_ext_ack *extack);
int dev_get_mac_address(struct sockaddr *sa, struct net *net, char *dev_name);
int dev_get_port_parent_id(struct net_device *dev,
			   struct netdev_phys_item_id *ppid, bool recurse);
bool netdev_port_same_parent_id(struct net_device *a, struct net_device *b);

struct sk_buff *validate_xmit_skb_list(struct sk_buff *skb, struct net_device *dev, bool *again);
struct sk_buff *dev_hard_start_xmit(struct sk_buff *skb, struct net_device *dev,
				    struct netdev_queue *txq, int *ret);

int bpf_xdp_link_attach(const union bpf_attr *attr, struct bpf_prog *prog);
u8 dev_xdp_prog_count(struct net_device *dev);
int netif_xdp_propagate(struct net_device *dev, struct netdev_bpf *bpf);
int dev_xdp_propagate(struct net_device *dev, struct netdev_bpf *bpf);
u8 dev_xdp_sb_prog_count(struct net_device *dev);
u32 dev_xdp_prog_id(struct net_device *dev, enum bpf_xdp_mode mode);

u32 dev_get_min_mp_channel_count(const struct net_device *dev);

int __dev_forward_skb(struct net_device *dev, struct sk_buff *skb);
int dev_forward_skb(struct net_device *dev, struct sk_buff *skb);
int dev_forward_skb_nomtu(struct net_device *dev, struct sk_buff *skb);
bool is_skb_forwardable(const struct net_device *dev,
			const struct sk_buff *skb);

static __always_inline bool __is_skb_forwardable(const struct net_device *dev,
						 const struct sk_buff *skb,
						 const bool check_mtu)
{
	const u32 vlan_hdr_len = 4; /* VLAN_HLEN */
	unsigned int len;

	if (!(dev->flags & IFF_UP))
		return false;

	if (!check_mtu)
		return true;

	len = dev->mtu + dev->hard_header_len + vlan_hdr_len;
	if (skb->len <= len)
		return true;

	/* if TSO is enabled, we don't care about the length as the packet
	 * could be forwarded without being segmented before
	 */
	if (skb_is_gso(skb))
		return true;

	return false;
}

void netdev_core_stats_inc(struct net_device *dev, u32 offset/*字段偏移*/);

#define DEV_CORE_STATS_INC(FIELD)						\
static inline void dev_core_stats_##FIELD##_inc(struct net_device *dev)		\
{										\
	netdev_core_stats_inc(dev,						\
			offsetof(struct net_device_core_stats, FIELD));		\
}
DEV_CORE_STATS_INC(rx_dropped)
/*tx丢包*/
DEV_CORE_STATS_INC(tx_dropped)
DEV_CORE_STATS_INC(rx_nohandler)
DEV_CORE_STATS_INC(rx_otherhost_dropped)
#undef DEV_CORE_STATS_INC

static __always_inline int ____dev_forward_skb(struct net_device *dev,
					       struct sk_buff *skb,
					       const bool check_mtu)
{
	if (skb_orphan_frags(skb, GFP_ATOMIC) ||
	    unlikely(!__is_skb_forwardable(dev, skb, check_mtu))) {
		dev_core_stats_rx_dropped_inc(dev);
		kfree_skb(skb);
		return NET_RX_DROP;
	}

	skb_scrub_packet(skb, !net_eq(dev_net(dev), dev_net(skb->dev)));
	skb->priority = 0;
	return 0;
}

bool dev_nit_active_rcu(const struct net_device *dev);
static inline bool dev_nit_active(const struct net_device *dev)
{
	bool ret;

	rcu_read_lock();
	ret = dev_nit_active_rcu(dev);
	rcu_read_unlock();
	return ret;
}

void dev_queue_xmit_nit(struct sk_buff *skb, struct net_device *dev);

static inline void __dev_put(struct net_device *dev)
{
	if (dev) {
#ifdef CONFIG_PCPU_DEV_REFCNT
		this_cpu_dec(*dev->pcpu_refcnt);
#else
		refcount_dec(&dev->dev_refcnt);
#endif
	}
}

static inline void __dev_hold(struct net_device *dev)
{
	if (dev) {
#ifdef CONFIG_PCPU_DEV_REFCNT
		this_cpu_inc(*dev->pcpu_refcnt);
#else
		refcount_inc(&dev->dev_refcnt);
#endif
	}
}

static inline void __netdev_tracker_alloc(struct net_device *dev,
					  netdevice_tracker *tracker,
					  gfp_t gfp)
{
#ifdef CONFIG_NET_DEV_REFCNT_TRACKER
	ref_tracker_alloc(&dev->refcnt_tracker, tracker, gfp);
#endif
}

/* netdev_tracker_alloc() can upgrade a prior untracked reference
 * taken by dev_get_by_name()/dev_get_by_index() to a tracked one.
 */
static inline void netdev_tracker_alloc(struct net_device *dev,
					netdevice_tracker *tracker, gfp_t gfp)
{
#ifdef CONFIG_NET_DEV_REFCNT_TRACKER
	refcount_dec(&dev->refcnt_tracker.no_tracker);
	__netdev_tracker_alloc(dev, tracker, gfp);
#endif
}

static inline void netdev_tracker_free(struct net_device *dev,
				       netdevice_tracker *tracker)
{
#ifdef CONFIG_NET_DEV_REFCNT_TRACKER
	ref_tracker_free(&dev->refcnt_tracker, tracker);
#endif
}

static inline void netdev_hold(struct net_device *dev,
			       netdevice_tracker *tracker, gfp_t gfp)
{
	if (dev) {
		__dev_hold(dev);
		__netdev_tracker_alloc(dev, tracker, gfp);
	}
}

static inline void netdev_put(struct net_device *dev,
			      netdevice_tracker *tracker)
{
	if (dev) {
		netdev_tracker_free(dev, tracker);
		__dev_put(dev);
	}
}

/**
 *	dev_hold - get reference to device
 *	@dev: network device
 *
 * Hold reference to device to keep it from being freed.
 * Try using netdev_hold() instead.
 */
static inline void dev_hold(struct net_device *dev)
{
	netdev_hold(dev, NULL, GFP_ATOMIC);
}

/**
 *	dev_put - release reference to device
 *	@dev: network device
 *
 * Release reference to device to allow it to be freed.
 * Try using netdev_put() instead.
 */
static inline void dev_put(struct net_device *dev)
{
	netdev_put(dev, NULL);
}

DEFINE_FREE(dev_put, struct net_device *, if (_T) dev_put(_T))

static inline void netdev_ref_replace(struct net_device *odev,
				      struct net_device *ndev,
				      netdevice_tracker *tracker,
				      gfp_t gfp)
{
	if (odev)
		netdev_tracker_free(odev, tracker);

	__dev_hold(ndev);
	__dev_put(odev);

	if (ndev)
		__netdev_tracker_alloc(ndev, tracker, gfp);
}

/* Carrier loss detection, dial on demand. The functions netif_carrier_on
 * and _off may be called from IRQ context, but it is caller
 * who is responsible for serialization of these calls.
 *
 * The name carrier is inappropriate, these functions should really be
 * called netif_lowerlayer_*() because they represent the state of any
 * kind of lower layer not just hardware media.
 */
void linkwatch_fire_event(struct net_device *dev);

/**
 * linkwatch_sync_dev - sync linkwatch for the given device
 * @dev: network device to sync linkwatch for
 *
 * Sync linkwatch for the given device, removing it from the
 * pending work list (if queued).
 */
void linkwatch_sync_dev(struct net_device *dev);
void __linkwatch_sync_dev(struct net_device *dev);

/**
 *	netif_carrier_ok - test if carrier present
 *	@dev: network device
 *
 * Check if carrier is present on device
 */
static inline bool netif_carrier_ok(const struct net_device *dev)
{
	//检查网络断开还是链接
	return !test_bit(__LINK_STATE_NOCARRIER, &dev->state);
}

unsigned long dev_trans_start(struct net_device *dev);

void netdev_watchdog_up(struct net_device *dev);

void netif_carrier_on(struct net_device *dev);
void netif_carrier_off(struct net_device *dev);
void netif_carrier_event(struct net_device *dev);

/**
 *	netif_dormant_on - mark device as dormant.
 *	@dev: network device
 *
 * Mark device as dormant (as per RFC2863).
 *
 * The dormant state indicates that the relevant interface is not
 * actually in a condition to pass packets (i.e., it is not 'up') but is
 * in a "pending" state, waiting for some external event.  For "on-
 * demand" interfaces, this new state identifies the situation where the
 * interface is waiting for events to place it in the up state.
 */
static inline void netif_dormant_on(struct net_device *dev)
{
	if (!test_and_set_bit(__LINK_STATE_DORMANT, &dev->state))
		linkwatch_fire_event(dev);
}

/**
 *	netif_dormant_off - set device as not dormant.
 *	@dev: network device
 *
 * Device is not in dormant state.
 */
static inline void netif_dormant_off(struct net_device *dev)
{
	if (test_and_clear_bit(__LINK_STATE_DORMANT, &dev->state))
		linkwatch_fire_event(dev);
}

/**
 *	netif_dormant - test if device is dormant
 *	@dev: network device
 *
 * Check if device is dormant.
 */
static inline bool netif_dormant(const struct net_device *dev)
{
	return test_bit(__LINK_STATE_DORMANT, &dev->state);
}


/**
 *	netif_testing_on - mark device as under test.
 *	@dev: network device
 *
 * Mark device as under test (as per RFC2863).
 *
 * The testing state indicates that some test(s) must be performed on
 * the interface. After completion, of the test, the interface state
 * will change to up, dormant, or down, as appropriate.
 */
static inline void netif_testing_on(struct net_device *dev)
{
	if (!test_and_set_bit(__LINK_STATE_TESTING, &dev->state))
		linkwatch_fire_event(dev);
}

/**
 *	netif_testing_off - set device as not under test.
 *	@dev: network device
 *
 * Device is not in testing state.
 */
static inline void netif_testing_off(struct net_device *dev)
{
	if (test_and_clear_bit(__LINK_STATE_TESTING, &dev->state))
		linkwatch_fire_event(dev);
}

/**
 *	netif_testing - test if device is under test
 *	@dev: network device
 *
 * Check if device is under test
 */
static inline bool netif_testing(const struct net_device *dev)
{
	return test_bit(__LINK_STATE_TESTING, &dev->state);
}


/**
 *	netif_oper_up - test if device is operational
 *	@dev: network device
 *
 * Check if carrier is operational
 */
static inline bool netif_oper_up(const struct net_device *dev)
{
	unsigned int operstate = READ_ONCE(dev->operstate);

	return	operstate == IF_OPER_UP ||
		operstate == IF_OPER_UNKNOWN /* backward compat */;
}

/**
 *	netif_device_present - is device available or removed
 *	@dev: network device
 *
 * Check if device has not been removed from system.
 */
static inline bool netif_device_present(const struct net_device *dev)
{
    //检查设备是否已用
	return test_bit(__LINK_STATE_PRESENT, &dev->state);
}

void netif_device_detach(struct net_device *dev);

void netif_device_attach(struct net_device *dev);

/*
 * Network interface message level settings
 */

enum {
	NETIF_MSG_DRV_BIT,
	NETIF_MSG_PROBE_BIT,
	NETIF_MSG_LINK_BIT,
	NETIF_MSG_TIMER_BIT,
	NETIF_MSG_IFDOWN_BIT,
	NETIF_MSG_IFUP_BIT,
	NETIF_MSG_RX_ERR_BIT,
	NETIF_MSG_TX_ERR_BIT,
	NETIF_MSG_TX_QUEUED_BIT,
	NETIF_MSG_INTR_BIT,
	NETIF_MSG_TX_DONE_BIT,
	NETIF_MSG_RX_STATUS_BIT,
	NETIF_MSG_PKTDATA_BIT,
	NETIF_MSG_HW_BIT,
	NETIF_MSG_WOL_BIT,

	/* When you add a new bit above, update netif_msg_class_names array
	 * in net/ethtool/common.c
	 */
	NETIF_MSG_CLASS_COUNT,
};
/* Both ethtool_ops interface and internal driver implementation use u32 */
static_assert(NETIF_MSG_CLASS_COUNT <= 32);

#define __NETIF_MSG_BIT(bit)	((u32)1 << (bit))
#define __NETIF_MSG(name)	__NETIF_MSG_BIT(NETIF_MSG_ ## name ## _BIT)

#define NETIF_MSG_DRV		__NETIF_MSG(DRV)
#define NETIF_MSG_PROBE		__NETIF_MSG(PROBE)
#define NETIF_MSG_LINK		__NETIF_MSG(LINK)
#define NETIF_MSG_TIMER		__NETIF_MSG(TIMER)
#define NETIF_MSG_IFDOWN	__NETIF_MSG(IFDOWN)
#define NETIF_MSG_IFUP		__NETIF_MSG(IFUP)
#define NETIF_MSG_RX_ERR	__NETIF_MSG(RX_ERR)
#define NETIF_MSG_TX_ERR	__NETIF_MSG(TX_ERR)
#define NETIF_MSG_TX_QUEUED	__NETIF_MSG(TX_QUEUED)
#define NETIF_MSG_INTR		__NETIF_MSG(INTR)
#define NETIF_MSG_TX_DONE	__NETIF_MSG(TX_DONE)
#define NETIF_MSG_RX_STATUS	__NETIF_MSG(RX_STATUS)
#define NETIF_MSG_PKTDATA	__NETIF_MSG(PKTDATA)
#define NETIF_MSG_HW		__NETIF_MSG(HW)
#define NETIF_MSG_WOL		__NETIF_MSG(WOL)

#define netif_msg_drv(p)	((p)->msg_enable & NETIF_MSG_DRV)
#define netif_msg_probe(p)	((p)->msg_enable & NETIF_MSG_PROBE)
#define netif_msg_link(p)	((p)->msg_enable & NETIF_MSG_LINK)
#define netif_msg_timer(p)	((p)->msg_enable & NETIF_MSG_TIMER)
#define netif_msg_ifdown(p)	((p)->msg_enable & NETIF_MSG_IFDOWN)
#define netif_msg_ifup(p)	((p)->msg_enable & NETIF_MSG_IFUP)
#define netif_msg_rx_err(p)	((p)->msg_enable & NETIF_MSG_RX_ERR)
#define netif_msg_tx_err(p)	((p)->msg_enable & NETIF_MSG_TX_ERR)
#define netif_msg_tx_queued(p)	((p)->msg_enable & NETIF_MSG_TX_QUEUED)
#define netif_msg_intr(p)	((p)->msg_enable & NETIF_MSG_INTR)
#define netif_msg_tx_done(p)	((p)->msg_enable & NETIF_MSG_TX_DONE)
#define netif_msg_rx_status(p)	((p)->msg_enable & NETIF_MSG_RX_STATUS)
#define netif_msg_pktdata(p)	((p)->msg_enable & NETIF_MSG_PKTDATA)
#define netif_msg_hw(p)		((p)->msg_enable & NETIF_MSG_HW)
#define netif_msg_wol(p)	((p)->msg_enable & NETIF_MSG_WOL)

static inline u32 netif_msg_init(int debug_value, int default_msg_enable_bits)
{
	/* use default */
	if (debug_value < 0 || debug_value >= (sizeof(u32) * 8))
		return default_msg_enable_bits;
	if (debug_value == 0)	/* no output */
		return 0;
	/* set low N bits */
	return (1U << debug_value) - 1;
}

/*加锁，并记录当前xmit_lock的owner*/
static inline void __netif_tx_lock(struct netdev_queue *txq, int cpu)
{
	spin_lock(&txq->_xmit_lock);
	/* Pairs with READ_ONCE() in __dev_queue_xmit() */
	WRITE_ONCE(txq->xmit_lock_owner, cpu);
}

static inline bool __netif_tx_acquire(struct netdev_queue *txq)
{
	__acquire(&txq->_xmit_lock);
	return true;
}

static inline void __netif_tx_release(struct netdev_queue *txq)
{
	__release(&txq->_xmit_lock);
}

static inline void __netif_tx_lock_bh(struct netdev_queue *txq)
{
	spin_lock_bh(&txq->_xmit_lock);
	/* Pairs with READ_ONCE() in __dev_queue_xmit() */
	WRITE_ONCE(txq->xmit_lock_owner, smp_processor_id());
}

static inline bool __netif_tx_trylock(struct netdev_queue *txq)
{
	bool ok = spin_trylock(&txq->_xmit_lock);

	if (likely(ok)) {
		/* Pairs with READ_ONCE() in __dev_queue_xmit() */
		WRITE_ONCE(txq->xmit_lock_owner, smp_processor_id());
	}
	return ok;
}

/*解锁 txq*/
static inline void __netif_tx_unlock(struct netdev_queue *txq)
{
	/* Pairs with READ_ONCE() in __dev_queue_xmit() */
	WRITE_ONCE(txq->xmit_lock_owner, -1);
	spin_unlock(&txq->_xmit_lock);
}

static inline void __netif_tx_unlock_bh(struct netdev_queue *txq)
{
	/* Pairs with READ_ONCE() in __dev_queue_xmit() */
	WRITE_ONCE(txq->xmit_lock_owner, -1);
	spin_unlock_bh(&txq->_xmit_lock);
}

/*
 * txq->trans_start can be read locklessly from dev_watchdog()
 */
<<<<<<< HEAD
/*设置队列txq的trans_start时间*/
static inline void txq_trans_update(struct netdev_queue *txq)
=======
static inline void txq_trans_update(const struct net_device *dev,
				    struct netdev_queue *txq)
>>>>>>> 155a3c00
{
	if (!dev->lltx)
		WRITE_ONCE(txq->trans_start, jiffies);
}

static inline void txq_trans_cond_update(struct netdev_queue *txq)
{
	unsigned long now = jiffies;

	if (READ_ONCE(txq->trans_start) != now)
		WRITE_ONCE(txq->trans_start, now);
}

/* legacy drivers only, netdev_start_xmit() sets txq->trans_start */
static inline void netif_trans_update(struct net_device *dev)
{
	struct netdev_queue *txq = netdev_get_tx_queue(dev, 0);

	/*更新0号队列的trans_start时间*/
	txq_trans_cond_update(txq);
}

/**
 *	netif_tx_lock - grab network device transmit lock
 *	@dev: network device
 *
 * Get network device transmit lock
 */
void netif_tx_lock(struct net_device *dev);

static inline void netif_tx_lock_bh(struct net_device *dev)
{
	local_bh_disable();
	netif_tx_lock(dev);
}

void netif_tx_unlock(struct net_device *dev);

static inline void netif_tx_unlock_bh(struct net_device *dev)
{
	netif_tx_unlock(dev);
	local_bh_enable();
}

#define HARD_TX_LOCK(dev, txq, cpu) {			\
	if (!(dev)->lltx) {				\
		__netif_tx_lock(txq, cpu);		\
	} else {					\
		__netif_tx_acquire(txq);		\
	}						\
}

#define HARD_TX_TRYLOCK(dev, txq)			\
	(!(dev)->lltx ?					\
		__netif_tx_trylock(txq) :		\
		__netif_tx_acquire(txq))

#define HARD_TX_UNLOCK(dev, txq) {			\
	if (!(dev)->lltx) {				\
		__netif_tx_unlock(txq);			\
	} else {					\
		__netif_tx_release(txq);		\
	}						\
}

static inline void netif_tx_disable(struct net_device *dev)
{
	unsigned int i;
	int cpu;

	local_bh_disable();
	cpu = smp_processor_id();
	spin_lock(&dev->tx_global_lock);
	//置dev的所有队列为stop状态
	for (i = 0; i < dev->num_tx_queues; i++) {
		struct netdev_queue *txq = netdev_get_tx_queue(dev, i);

		__netif_tx_lock(txq, cpu);
		netif_tx_stop_queue(txq);
		__netif_tx_unlock(txq);
	}
	spin_unlock(&dev->tx_global_lock);
	local_bh_enable();
}

static inline void netif_addr_lock(struct net_device *dev)
{
	unsigned char nest_level = 0;

#ifdef CONFIG_LOCKDEP
	nest_level = dev->nested_level;
#endif
	spin_lock_nested(&dev->addr_list_lock, nest_level);
}

static inline void netif_addr_lock_bh(struct net_device *dev)
{
	unsigned char nest_level = 0;

#ifdef CONFIG_LOCKDEP
	nest_level = dev->nested_level;
#endif
	local_bh_disable();
	spin_lock_nested(&dev->addr_list_lock, nest_level);
}

static inline void netif_addr_unlock(struct net_device *dev)
{
	spin_unlock(&dev->addr_list_lock);
}

static inline void netif_addr_unlock_bh(struct net_device *dev)
{
	spin_unlock_bh(&dev->addr_list_lock);
}

/*
 * dev_addrs walker. Should be used only for read access. Call with
 * rcu_read_lock held.
 */
#define for_each_dev_addr(dev, ha) \
		list_for_each_entry_rcu(ha, &dev->dev_addrs.list, list)

/* These functions live elsewhere (drivers/net/net_init.c, but related) */

void ether_setup(struct net_device *dev);

/* Allocate dummy net_device */
struct net_device *alloc_netdev_dummy(int sizeof_priv);

/* Support for loadable net-drivers */
struct net_device *alloc_netdev_mqs(int sizeof_priv, const char *name,
				    unsigned char name_assign_type,
				    void (*setup)(struct net_device *),
				    unsigned int txqs/*tx队列数*/, unsigned int rxqs/*rx队列数*/);
//申请名称为name的网络设备，默认rx,tx队列数均为1
#define alloc_netdev(sizeof_priv, name, name_assign_type, setup) \
	alloc_netdev_mqs(sizeof_priv, name, name_assign_type, setup, 1, 1)

//申请名称为name的网络设备，默认rx,tx队列数均为count
#define alloc_netdev_mq(sizeof_priv/*netdev包括的私有数据结构体大小*/, name, name_assign_type, setup, count) \
	alloc_netdev_mqs(sizeof_priv, name, name_assign_type, setup, count, \
			 count)

int register_netdev(struct net_device *dev);
void unregister_netdev(struct net_device *dev);

int devm_register_netdev(struct device *dev, struct net_device *ndev);

/* General hardware address lists handling functions */
int __hw_addr_sync(struct netdev_hw_addr_list *to_list,
		   struct netdev_hw_addr_list *from_list, int addr_len);
int __hw_addr_sync_multiple(struct netdev_hw_addr_list *to_list,
			    struct netdev_hw_addr_list *from_list,
			    int addr_len);
void __hw_addr_unsync(struct netdev_hw_addr_list *to_list,
		      struct netdev_hw_addr_list *from_list, int addr_len);
int __hw_addr_sync_dev(struct netdev_hw_addr_list *list,
		       struct net_device *dev,
		       int (*sync)(struct net_device *, const unsigned char *),
		       int (*unsync)(struct net_device *,
				     const unsigned char *));
int __hw_addr_ref_sync_dev(struct netdev_hw_addr_list *list,
			   struct net_device *dev,
			   int (*sync)(struct net_device *,
				       const unsigned char *, int),
			   int (*unsync)(struct net_device *,
					 const unsigned char *, int));
void __hw_addr_ref_unsync_dev(struct netdev_hw_addr_list *list,
			      struct net_device *dev,
			      int (*unsync)(struct net_device *,
					    const unsigned char *, int));
void __hw_addr_unsync_dev(struct netdev_hw_addr_list *list,
			  struct net_device *dev,
			  int (*unsync)(struct net_device *,
					const unsigned char *));
void __hw_addr_init(struct netdev_hw_addr_list *list);

/* Functions used for device addresses handling */
void dev_addr_mod(struct net_device *dev, unsigned int offset,
		  const void *addr, size_t len);

static inline void
__dev_addr_set(struct net_device *dev, const void *addr, size_t len)
{
	/*设置网络设备地址*/
	dev_addr_mod(dev, 0, addr, len);
}

static inline void dev_addr_set(struct net_device *dev, const u8 *addr)
{
	__dev_addr_set(dev, addr, dev->addr_len);
}

int dev_addr_add(struct net_device *dev, const unsigned char *addr,
		 unsigned char addr_type);
int dev_addr_del(struct net_device *dev, const unsigned char *addr,
		 unsigned char addr_type);

/* Functions used for unicast addresses handling */
int dev_uc_add(struct net_device *dev, const unsigned char *addr);
int dev_uc_add_excl(struct net_device *dev, const unsigned char *addr);
int dev_uc_del(struct net_device *dev, const unsigned char *addr);
int dev_uc_sync(struct net_device *to, struct net_device *from);
int dev_uc_sync_multiple(struct net_device *to, struct net_device *from);
void dev_uc_unsync(struct net_device *to, struct net_device *from);
void dev_uc_flush(struct net_device *dev);
void dev_uc_init(struct net_device *dev);

/**
 *  __dev_uc_sync - Synchronize device's unicast list
 *  @dev:  device to sync
 *  @sync: function to call if address should be added
 *  @unsync: function to call if address should be removed
 *
 *  Add newly added addresses to the interface, and release
 *  addresses that have been deleted.
 */
static inline int __dev_uc_sync(struct net_device *dev,
				int (*sync)(struct net_device *,
					    const unsigned char *),
				int (*unsync)(struct net_device *,
					      const unsigned char *))
{
	return __hw_addr_sync_dev(&dev->uc, dev, sync, unsync);
}

/**
 *  __dev_uc_unsync - Remove synchronized addresses from device
 *  @dev:  device to sync
 *  @unsync: function to call if address should be removed
 *
 *  Remove all addresses that were added to the device by dev_uc_sync().
 */
static inline void __dev_uc_unsync(struct net_device *dev,
				   int (*unsync)(struct net_device *,
						 const unsigned char *))
{
	__hw_addr_unsync_dev(&dev->uc, dev, unsync);
}

/* Functions used for multicast addresses handling */
int dev_mc_add(struct net_device *dev, const unsigned char *addr);
int dev_mc_add_global(struct net_device *dev, const unsigned char *addr);
int dev_mc_add_excl(struct net_device *dev, const unsigned char *addr);
int dev_mc_del(struct net_device *dev, const unsigned char *addr);
int dev_mc_del_global(struct net_device *dev, const unsigned char *addr);
int dev_mc_sync(struct net_device *to, struct net_device *from);
int dev_mc_sync_multiple(struct net_device *to, struct net_device *from);
void dev_mc_unsync(struct net_device *to, struct net_device *from);
void dev_mc_flush(struct net_device *dev);
void dev_mc_init(struct net_device *dev);

/**
 *  __dev_mc_sync - Synchronize device's multicast list
 *  @dev:  device to sync
 *  @sync: function to call if address should be added
 *  @unsync: function to call if address should be removed
 *
 *  Add newly added addresses to the interface, and release
 *  addresses that have been deleted.
 */
static inline int __dev_mc_sync(struct net_device *dev,
				int (*sync)(struct net_device *,
					    const unsigned char *),
				int (*unsync)(struct net_device *,
					      const unsigned char *))
{
	return __hw_addr_sync_dev(&dev->mc, dev, sync, unsync);
}

/**
 *  __dev_mc_unsync - Remove synchronized addresses from device
 *  @dev:  device to sync
 *  @unsync: function to call if address should be removed
 *
 *  Remove all addresses that were added to the device by dev_mc_sync().
 */
static inline void __dev_mc_unsync(struct net_device *dev,
				   int (*unsync)(struct net_device *,
						 const unsigned char *))
{
	__hw_addr_unsync_dev(&dev->mc, dev, unsync);
}

/* Functions used for secondary unicast and multicast support */
void dev_set_rx_mode(struct net_device *dev);
int netif_set_promiscuity(struct net_device *dev, int inc);
int dev_set_promiscuity(struct net_device *dev, int inc);
int netif_set_allmulti(struct net_device *dev, int inc, bool notify);
int dev_set_allmulti(struct net_device *dev, int inc);
void netif_state_change(struct net_device *dev);
void netdev_state_change(struct net_device *dev);
void __netdev_notify_peers(struct net_device *dev);
void netdev_notify_peers(struct net_device *dev);
void netdev_features_change(struct net_device *dev);
/* Load a device via the kmod */
void dev_load(struct net *net, const char *name);
struct rtnl_link_stats64 *dev_get_stats(struct net_device *dev,
					struct rtnl_link_stats64 *storage);
void netdev_stats_to_stats64(struct rtnl_link_stats64 *stats64,
			     const struct net_device_stats *netdev_stats);
void dev_fetch_sw_netstats(struct rtnl_link_stats64 *s,
			   const struct pcpu_sw_netstats __percpu *netstats);
void dev_get_tstats64(struct net_device *dev, struct rtnl_link_stats64 *s);

enum {
	NESTED_SYNC_IMM_BIT,
	NESTED_SYNC_TODO_BIT,
};

#define __NESTED_SYNC_BIT(bit)	((u32)1 << (bit))
#define __NESTED_SYNC(name)	__NESTED_SYNC_BIT(NESTED_SYNC_ ## name ## _BIT)

#define NESTED_SYNC_IMM		__NESTED_SYNC(IMM)
#define NESTED_SYNC_TODO	__NESTED_SYNC(TODO)

struct netdev_nested_priv {
	unsigned char flags;
	void *data;
};

bool netdev_has_upper_dev(struct net_device *dev, struct net_device *upper_dev);
struct net_device *netdev_upper_get_next_dev_rcu(struct net_device *dev,
						     struct list_head **iter);

/* iterate through upper list, must be called under RCU read lock */
#define netdev_for_each_upper_dev_rcu(dev, updev, iter) \
	for (iter = &(dev)->adj_list.upper, \
	     updev = netdev_upper_get_next_dev_rcu(dev, &(iter)); \
	     updev; \
	     updev = netdev_upper_get_next_dev_rcu(dev, &(iter)))

int netdev_walk_all_upper_dev_rcu(struct net_device *dev,
				  int (*fn)(struct net_device *upper_dev,
					    struct netdev_nested_priv *priv),
				  struct netdev_nested_priv *priv);

bool netdev_has_upper_dev_all_rcu(struct net_device *dev,
				  struct net_device *upper_dev);

bool netdev_has_any_upper_dev(struct net_device *dev);

void *netdev_lower_get_next_private(struct net_device *dev,
				    struct list_head **iter);
void *netdev_lower_get_next_private_rcu(struct net_device *dev,
					struct list_head **iter);

#define netdev_for_each_lower_private(dev, priv, iter) \
	for (iter = (dev)->adj_list.lower.next,/*设置iter*/ \
	     priv = netdev_lower_get_next_private(dev, &(iter)); \
	     priv; \
	     priv = netdev_lower_get_next_private(dev, &(iter)))

/*遍历lower链表*/
#define netdev_for_each_lower_private_rcu(dev, priv, iter) \
	for (iter = &(dev)->adj_list.lower, \
	     priv = netdev_lower_get_next_private_rcu(dev, &(iter)); \
	     priv; \
	     priv = netdev_lower_get_next_private_rcu(dev, &(iter)))

void *netdev_lower_get_next(struct net_device *dev,
				struct list_head **iter);

#define netdev_for_each_lower_dev(dev, ldev, iter) \
	for (iter = (dev)->adj_list.lower.next, \
	     ldev = netdev_lower_get_next(dev, &(iter)); \
	     ldev; \
	     ldev = netdev_lower_get_next(dev, &(iter)))

struct net_device *netdev_next_lower_dev_rcu(struct net_device *dev,
					     struct list_head **iter);
int netdev_walk_all_lower_dev(struct net_device *dev,
			      int (*fn)(struct net_device *lower_dev,
					struct netdev_nested_priv *priv),
			      struct netdev_nested_priv *priv);
int netdev_walk_all_lower_dev_rcu(struct net_device *dev,
				  int (*fn)(struct net_device *lower_dev,
					    struct netdev_nested_priv *priv),
				  struct netdev_nested_priv *priv);

void *netdev_adjacent_get_private(struct list_head *adj_list);
void *netdev_lower_get_first_private_rcu(struct net_device *dev);
struct net_device *netdev_master_upper_dev_get(struct net_device *dev);
struct net_device *netdev_master_upper_dev_get_rcu(struct net_device *dev);
int netdev_upper_dev_link(struct net_device *dev, struct net_device *upper_dev,
			  struct netlink_ext_ack *extack);
int netdev_master_upper_dev_link(struct net_device *dev,
				 struct net_device *upper_dev,
				 void *upper_priv, void *upper_info,
				 struct netlink_ext_ack *extack);
void netdev_upper_dev_unlink(struct net_device *dev,
			     struct net_device *upper_dev);
int netdev_adjacent_change_prepare(struct net_device *old_dev,
				   struct net_device *new_dev,
				   struct net_device *dev,
				   struct netlink_ext_ack *extack);
void netdev_adjacent_change_commit(struct net_device *old_dev,
				   struct net_device *new_dev,
				   struct net_device *dev);
void netdev_adjacent_change_abort(struct net_device *old_dev,
				  struct net_device *new_dev,
				  struct net_device *dev);
void netdev_adjacent_rename_links(struct net_device *dev, char *oldname);
void *netdev_lower_dev_get_private(struct net_device *dev,
				   struct net_device *lower_dev);
void netdev_lower_state_changed(struct net_device *lower_dev,
				void *lower_state_info);

/* RSS keys are 40 or 52 bytes long */
#define NETDEV_RSS_KEY_LEN 52
extern u8 netdev_rss_key[NETDEV_RSS_KEY_LEN] __read_mostly;
void netdev_rss_key_fill(void *buffer, size_t len);

int skb_checksum_help(struct sk_buff *skb);
int skb_crc32c_csum_help(struct sk_buff *skb);
int skb_csum_hwoffload_help(struct sk_buff *skb,
			    const netdev_features_t features);

struct netdev_bonding_info {
	ifslave	slave;
	ifbond	master;
};

struct netdev_notifier_bonding_info {
	struct netdev_notifier_info info; /* must be first */
	struct netdev_bonding_info  bonding_info;
};

void netdev_bonding_info_change(struct net_device *dev,
				struct netdev_bonding_info *bonding_info);

#if IS_ENABLED(CONFIG_ETHTOOL_NETLINK)
void ethtool_notify(struct net_device *dev, unsigned int cmd, const void *data);
#else
static inline void ethtool_notify(struct net_device *dev, unsigned int cmd,
				  const void *data)
{
}
#endif

__be16 skb_network_protocol(struct sk_buff *skb, int *depth);

static inline bool can_checksum_protocol(netdev_features_t features,
					 __be16 protocol)
{
	if (protocol == htons(ETH_P_FCOE))
		return !!(features & NETIF_F_FCOE_CRC);

	/* Assume this is an IP checksum (not SCTP CRC) */

	if (features & NETIF_F_HW_CSUM) {
		/* Can checksum everything */
		return true;
	}

	switch (protocol) {
	case htons(ETH_P_IP):
		return !!(features & NETIF_F_IP_CSUM);
	case htons(ETH_P_IPV6):
		return !!(features & NETIF_F_IPV6_CSUM);
	default:
		return false;
	}
}

#ifdef CONFIG_BUG
void netdev_rx_csum_fault(struct net_device *dev, struct sk_buff *skb);
#else
static inline void netdev_rx_csum_fault(struct net_device *dev,
					struct sk_buff *skb)
{
}
#endif
/* rx skb timestamps */
void net_enable_timestamp(void);
void net_disable_timestamp(void);

static inline ktime_t netdev_get_tstamp(struct net_device *dev,
					const struct skb_shared_hwtstamps *hwtstamps,
					bool cycles)
{
	const struct net_device_ops *ops = dev->netdev_ops;

	if (ops->ndo_get_tstamp)
		return ops->ndo_get_tstamp(dev, hwtstamps, cycles);

	return hwtstamps->hwtstamp;
}

<<<<<<< HEAD
//调用ndo_start_xmit回调，完成发送
static inline netdev_tx_t __netdev_start_xmit(const struct net_device_ops *ops,
					      struct sk_buff *skb, struct net_device *dev,
					      bool more/*是否还有其它报文*/)
=======
#ifndef CONFIG_PREEMPT_RT
static inline void netdev_xmit_set_more(bool more)
>>>>>>> 155a3c00
{
	__this_cpu_write(softnet_data.xmit.more, more);
}

static inline bool netdev_xmit_more(void)
{
	return __this_cpu_read(softnet_data.xmit.more);
}
#else
static inline void netdev_xmit_set_more(bool more)
{
	current->net_xmit.more = more;
}

static inline bool netdev_xmit_more(void)
{
	return current->net_xmit.more;
}
#endif

static inline netdev_tx_t __netdev_start_xmit(const struct net_device_ops *ops,
					      struct sk_buff *skb, struct net_device *dev,
					      bool more)
{
	netdev_xmit_set_more(more);
	return ops->ndo_start_xmit(skb, dev);
}

//通过ops完成dev设备的报文发送
static inline netdev_tx_t netdev_start_xmit(struct sk_buff *skb, struct net_device *dev,
					    struct netdev_queue *txq, bool more)
{
	const struct net_device_ops *ops = dev->netdev_ops;
	netdev_tx_t rc;

	rc = __netdev_start_xmit(ops, skb, dev, more);
	if (rc == NETDEV_TX_OK)
<<<<<<< HEAD
	    /*报文发送成功，更新trans_start*/
		txq_trans_update(txq);
=======
		txq_trans_update(dev, txq);
>>>>>>> 155a3c00

	return rc;
}

int netdev_class_create_file_ns(const struct class_attribute *class_attr,
				const void *ns);
void netdev_class_remove_file_ns(const struct class_attribute *class_attr,
				 const void *ns);

extern const struct kobj_ns_type_operations net_ns_type_operations;

const char *netdev_drivername(const struct net_device *dev);

static inline netdev_features_t netdev_intersect_features(netdev_features_t f1,
							  netdev_features_t f2)
{
	if ((f1 ^ f2) & NETIF_F_HW_CSUM) {
		if (f1 & NETIF_F_HW_CSUM)
			f1 |= (NETIF_F_IP_CSUM|NETIF_F_IPV6_CSUM);
		else
			f2 |= (NETIF_F_IP_CSUM|NETIF_F_IPV6_CSUM);
	}

	return f1 & f2;
}

/*开启期望功能后的hw_features*/
static inline netdev_features_t netdev_get_wanted_features(
	struct net_device *dev)
{
	return (dev->features & ~dev->hw_features) | dev->wanted_features;
}
netdev_features_t netdev_increment_features(netdev_features_t all,
	netdev_features_t one, netdev_features_t mask);

/* Allow TSO being used on stacked device :
 * Performing the GSO segmentation before last device
 * is a performance improvement.
 */
static inline netdev_features_t netdev_add_tso_features(netdev_features_t features,
							netdev_features_t mask)
{
	return netdev_increment_features(features, NETIF_F_ALL_TSO, mask);
}

int __netdev_update_features(struct net_device *dev);
void netdev_update_features(struct net_device *dev);
void netdev_change_features(struct net_device *dev);

void netif_stacked_transfer_operstate(const struct net_device *rootdev,
					struct net_device *dev);

netdev_features_t passthru_features_check(struct sk_buff *skb,
					  struct net_device *dev,
					  netdev_features_t features);
netdev_features_t netif_skb_features(struct sk_buff *skb);
void skb_warn_bad_offload(const struct sk_buff *skb);

static inline bool net_gso_ok(netdev_features_t features, int gso_type)
{
	netdev_features_t feature = (netdev_features_t)gso_type << NETIF_F_GSO_SHIFT;

	/* check flags correspondence */
	BUILD_BUG_ON(SKB_GSO_TCPV4   != (NETIF_F_TSO >> NETIF_F_GSO_SHIFT));
	BUILD_BUG_ON(SKB_GSO_DODGY   != (NETIF_F_GSO_ROBUST >> NETIF_F_GSO_SHIFT));
	BUILD_BUG_ON(SKB_GSO_TCP_ECN != (NETIF_F_TSO_ECN >> NETIF_F_GSO_SHIFT));
	BUILD_BUG_ON(SKB_GSO_TCP_FIXEDID != (NETIF_F_TSO_MANGLEID >> NETIF_F_GSO_SHIFT));
	BUILD_BUG_ON(SKB_GSO_TCPV6   != (NETIF_F_TSO6 >> NETIF_F_GSO_SHIFT));
	BUILD_BUG_ON(SKB_GSO_FCOE    != (NETIF_F_FSO >> NETIF_F_GSO_SHIFT));
	BUILD_BUG_ON(SKB_GSO_GRE     != (NETIF_F_GSO_GRE >> NETIF_F_GSO_SHIFT));
	BUILD_BUG_ON(SKB_GSO_GRE_CSUM != (NETIF_F_GSO_GRE_CSUM >> NETIF_F_GSO_SHIFT));
	BUILD_BUG_ON(SKB_GSO_IPXIP4  != (NETIF_F_GSO_IPXIP4 >> NETIF_F_GSO_SHIFT));
	BUILD_BUG_ON(SKB_GSO_IPXIP6  != (NETIF_F_GSO_IPXIP6 >> NETIF_F_GSO_SHIFT));
	BUILD_BUG_ON(SKB_GSO_UDP_TUNNEL != (NETIF_F_GSO_UDP_TUNNEL >> NETIF_F_GSO_SHIFT));
	BUILD_BUG_ON(SKB_GSO_UDP_TUNNEL_CSUM != (NETIF_F_GSO_UDP_TUNNEL_CSUM >> NETIF_F_GSO_SHIFT));
	BUILD_BUG_ON(SKB_GSO_PARTIAL != (NETIF_F_GSO_PARTIAL >> NETIF_F_GSO_SHIFT));
	BUILD_BUG_ON(SKB_GSO_TUNNEL_REMCSUM != (NETIF_F_GSO_TUNNEL_REMCSUM >> NETIF_F_GSO_SHIFT));
	BUILD_BUG_ON(SKB_GSO_SCTP    != (NETIF_F_GSO_SCTP >> NETIF_F_GSO_SHIFT));
	BUILD_BUG_ON(SKB_GSO_ESP != (NETIF_F_GSO_ESP >> NETIF_F_GSO_SHIFT));
	BUILD_BUG_ON(SKB_GSO_UDP != (NETIF_F_GSO_UDP >> NETIF_F_GSO_SHIFT));
	BUILD_BUG_ON(SKB_GSO_UDP_L4 != (NETIF_F_GSO_UDP_L4 >> NETIF_F_GSO_SHIFT));
	BUILD_BUG_ON(SKB_GSO_FRAGLIST != (NETIF_F_GSO_FRAGLIST >> NETIF_F_GSO_SHIFT));
	BUILD_BUG_ON(SKB_GSO_TCP_ACCECN !=
		     (NETIF_F_GSO_ACCECN >> NETIF_F_GSO_SHIFT));

	return (features & feature) == feature;
}

static inline bool skb_gso_ok(struct sk_buff *skb, netdev_features_t features)
{
	return net_gso_ok(features, skb_shinfo(skb)->gso_type) &&
	       (!skb_has_frag_list(skb) || (features & NETIF_F_FRAGLIST));
}

static inline bool netif_needs_gso(struct sk_buff *skb,
				   netdev_features_t features)
{
	return skb_is_gso(skb) && (!skb_gso_ok(skb, features) ||
		unlikely((skb->ip_summed != CHECKSUM_PARTIAL) &&
			 (skb->ip_summed != CHECKSUM_UNNECESSARY)));
}

void netif_set_tso_max_size(struct net_device *dev, unsigned int size);
void netif_set_tso_max_segs(struct net_device *dev, unsigned int segs);
void netif_inherit_tso_max(struct net_device *to,
			   const struct net_device *from);

static inline unsigned int
netif_get_gro_max_size(const struct net_device *dev, const struct sk_buff *skb)
{
	/* pairs with WRITE_ONCE() in netif_set_gro(_ipv4)_max_size() */
	return skb->protocol == htons(ETH_P_IPV6) ?
	       READ_ONCE(dev->gro_max_size) :
	       READ_ONCE(dev->gro_ipv4_max_size);
}

static inline unsigned int
netif_get_gso_max_size(const struct net_device *dev, const struct sk_buff *skb)
{
	/* pairs with WRITE_ONCE() in netif_set_gso(_ipv4)_max_size() */
	return skb->protocol == htons(ETH_P_IPV6) ?
	       READ_ONCE(dev->gso_max_size) :
	       READ_ONCE(dev->gso_ipv4_max_size);
}

static inline bool netif_is_macsec(const struct net_device *dev)
{
	return dev->priv_flags & IFF_MACSEC;
}

//dev是否为macvlan设备
static inline bool netif_is_macvlan(const struct net_device *dev)
{
	return dev->priv_flags & IFF_MACVLAN;
}

//网络设备是否为macvlan port
static inline bool netif_is_macvlan_port(const struct net_device *dev)
{
	return dev->priv_flags & IFF_MACVLAN_PORT;
}

static inline bool netif_is_bond_master(const struct net_device *dev)
{
	return dev->flags & IFF_MASTER && dev->priv_flags & IFF_BONDING;
}

static inline bool netif_is_bond_slave(const struct net_device *dev)
{
	return dev->flags & IFF_SLAVE && dev->priv_flags & IFF_BONDING;
}

static inline bool netif_supports_nofcs(struct net_device *dev)
{
	return dev->priv_flags & IFF_SUPP_NOFCS;
}

static inline bool netif_has_l3_rx_handler(const struct net_device *dev)
{
	return dev->priv_flags & IFF_L3MDEV_RX_HANDLER;
}

/*dev是否为l3mdev类型的master设备*/
static inline bool netif_is_l3_master(const struct net_device *dev)
{
	return dev->priv_flags & IFF_L3MDEV_MASTER;
}

/*dev是否为l3mdev类型的Slave设备*/
static inline bool netif_is_l3_slave(const struct net_device *dev)
{
	return dev->priv_flags & IFF_L3MDEV_SLAVE;
}

static inline int dev_sdif(const struct net_device *dev)
{
#ifdef CONFIG_NET_L3_MASTER_DEV
	if (netif_is_l3_slave(dev))
		return dev->ifindex;
#endif
	return 0;
}

/*检查dev是否为bridge master*/
static inline bool netif_is_bridge_master(const struct net_device *dev)
{
	return dev->priv_flags & IFF_EBRIDGE;
}

//接口是否从属于桥
static inline bool netif_is_bridge_port(const struct net_device *dev)
{
	return dev->priv_flags & IFF_BRIDGE_PORT;
}

static inline bool netif_is_ovs_master(const struct net_device *dev)
{
	return dev->priv_flags & IFF_OPENVSWITCH;
}

static inline bool netif_is_ovs_port(const struct net_device *dev)
{
	return dev->priv_flags & IFF_OVS_DATAPATH;
}

static inline bool netif_is_any_bridge_master(const struct net_device *dev)
{
	return netif_is_bridge_master(dev) || netif_is_ovs_master(dev);
}

static inline bool netif_is_any_bridge_port(const struct net_device *dev)
{
	return netif_is_bridge_port(dev) || netif_is_ovs_port(dev);
}

static inline bool netif_is_team_master(const struct net_device *dev)
{
	return dev->priv_flags & IFF_TEAM;
}

static inline bool netif_is_team_port(const struct net_device *dev)
{
	return dev->priv_flags & IFF_TEAM_PORT;
}

/*设备需要为lag master*/
static inline bool netif_is_lag_master(const struct net_device *dev)
{
	return netif_is_bond_master(dev) || netif_is_team_master(dev);
}

/*设备需要为lag slave port*/
static inline bool netif_is_lag_port(const struct net_device *dev)
{
	return netif_is_bond_slave(dev) || netif_is_team_port(dev);
}

static inline bool netif_is_rxfh_configured(const struct net_device *dev)
{
	return dev->priv_flags & IFF_RXFH_CONFIGURED;
}

static inline bool netif_is_failover(const struct net_device *dev)
{
	return dev->priv_flags & IFF_FAILOVER;
}

static inline bool netif_is_failover_slave(const struct net_device *dev)
{
	return dev->priv_flags & IFF_FAILOVER_SLAVE;
}

/* This device needs to keep skb dst for qdisc enqueue or ndo_start_xmit() */
static inline void netif_keep_dst(struct net_device *dev)
{
	dev->priv_flags &= ~(IFF_XMIT_DST_RELEASE | IFF_XMIT_DST_RELEASE_PERM);
}

/* return true if dev can't cope with mtu frames that need vlan tag insertion */
static inline bool netif_reduces_vlan_mtu(struct net_device *dev)
{
	/* TODO: reserve and use an additional IFF bit, if we get more users */
	return netif_is_macsec(dev);
}

extern struct pernet_operations __net_initdata loopback_net_ops;

/* Logging, debugging and troubleshooting/diagnostic helpers. */

/* netdev_printk helpers, similar to dev_printk */

static inline const char *netdev_name(const struct net_device *dev)
{
	if (!dev->name[0] || strchr(dev->name, '%'))
		return "(unnamed net_device)";
	return dev->name;
}

static inline const char *netdev_reg_state(const struct net_device *dev)
{
	u8 reg_state = READ_ONCE(dev->reg_state);

	switch (reg_state) {
	case NETREG_UNINITIALIZED: return " (uninitialized)";
	case NETREG_REGISTERED: return "";
	case NETREG_UNREGISTERING: return " (unregistering)";
	case NETREG_UNREGISTERED: return " (unregistered)";
	case NETREG_RELEASED: return " (released)";
	case NETREG_DUMMY: return " (dummy)";
	}

	WARN_ONCE(1, "%s: unknown reg_state %d\n", dev->name, reg_state);
	return " (unknown)";
}

#define MODULE_ALIAS_NETDEV(device) \
	MODULE_ALIAS("netdev-" device)

/*
 * netdev_WARN() acts like dev_printk(), but with the key difference
 * of using a WARN/WARN_ON to get the message out, including the
 * file/line information and a backtrace.
 */
#define netdev_WARN(dev, format, args...)			\
	WARN(1, "netdevice: %s%s: " format, netdev_name(dev),	\
	     netdev_reg_state(dev), ##args)

#define netdev_WARN_ONCE(dev, format, args...)				\
	WARN_ONCE(1, "netdevice: %s%s: " format, netdev_name(dev),	\
		  netdev_reg_state(dev), ##args)

/*
 *	The list of packet types we will receive (as opposed to discard)
 *	and the routines to invoke.
 *
 *	Why 16. Because with 16 the only overlap we get on a hash of the
 *	low nibble of the protocol value is RARP/SNAP/X.25.
 *
 *		0800	IP
 *		0001	802.3
 *		0002	AX.25
 *		0004	802.2
 *		8035	RARP
 *		0005	SNAP
 *		0805	X.25
 *		0806	ARP
 *		8137	IPX
 *		0009	Localtalk
 *		86DD	IPv6
 */
#define PTYPE_HASH_SIZE	(16)
#define PTYPE_HASH_MASK	(PTYPE_HASH_SIZE - 1)

extern struct list_head ptype_base[PTYPE_HASH_SIZE] __read_mostly;

extern struct net_device *blackhole_netdev;

/* Note: Avoid these macros in fast path, prefer per-cpu or per-queue counters. */
#define DEV_STATS_INC(DEV, FIELD) atomic_long_inc(&(DEV)->stats.__##FIELD)
#define DEV_STATS_ADD(DEV, FIELD, VAL) 	\
		atomic_long_add((VAL), &(DEV)->stats.__##FIELD)
#define DEV_STATS_READ(DEV, FIELD) atomic_long_read(&(DEV)->stats.__##FIELD)

#endif	/* _LINUX_NETDEVICE_H */<|MERGE_RESOLUTION|>--- conflicted
+++ resolved
@@ -407,14 +407,8 @@
 	unsigned long		state;
 	//最多一次可以收取多少个
 	int			weight;
-<<<<<<< HEAD
-	int			defer_hard_irqs_count;
-	/*标明此gro bucket（每位一个）上是否有报文在等待*/
-	unsigned long		gro_bitmask;
+	u32			defer_hard_irqs_count;
 	//轮循函数，参数2为最多收取x个，来源于weight（并在实现中调用napi_complete_done完成报文上送）
-=======
-	u32			defer_hard_irqs_count;
->>>>>>> 155a3c00
 	int			(*poll)(struct napi_struct *, int);
 #ifdef CONFIG_NETPOLL
 	/* CPU actively polling if netpoll is configured */
@@ -424,20 +418,9 @@
 	int			list_owner;
 	//对应的网络设备
 	struct net_device	*dev;
-<<<<<<< HEAD
+	struct sk_buff		*skb;
     //gro功能缓存的报文
-	struct gro_list		gro_hash[GRO_HASH_BUCKETS];
-	struct sk_buff		*skb;
-	//用于挂接GRO_NORMAL类型的skb
-	struct list_head	rx_list; /* Pending GRO_NORMAL skbs */
-	//rx_list中的报文数目
-	int			rx_count; /* length of rx_list */
-	/*此结构体的唯一id*/
-	unsigned int		napi_id;
-=======
-	struct sk_buff		*skb;
 	struct gro_node		gro;
->>>>>>> 155a3c00
 	struct hrtimer		timer;
 	/* all fields past this point are write-protected by netdev_lock */
 	struct task_struct	*thread;
@@ -810,90 +793,6 @@
 #endif
 }
 
-<<<<<<< HEAD
-#ifdef CONFIG_RPS
-/*
- * This structure holds an RPS map which can be of variable length.  The
- * map is an array of CPUs.
- */
-struct rps_map {
-	//数长数组长度
-	unsigned int len;
-	struct rcu_head rcu;
-	/*变长数组，每个索引下存放一个cpu,负责队列收取*/
-	u16 cpus[];
-};
-#define RPS_MAP_SIZE(_num) (sizeof(struct rps_map) + ((_num) * sizeof(u16)))
-
-/*
- * The rps_dev_flow structure contains the mapping of a flow to a CPU, the
- * tail pointer for that CPU's input queue at the time of last enqueue, and
- * a hardware filter index.
- */
-struct rps_dev_flow {
-	u16 cpu;
-	u16 filter;
-	unsigned int last_qtail;
-};
-#define RPS_NO_FILTER 0xffff
-
-/*
- * The rps_dev_flow_table structure contains a table of flow mappings.
- */
-struct rps_dev_flow_table {
-	unsigned int mask;
-	struct rcu_head rcu;
-	struct rps_dev_flow flows[];
-};
-#define RPS_DEV_FLOW_TABLE_SIZE(_num) (sizeof(struct rps_dev_flow_table) + \
-    ((_num) * sizeof(struct rps_dev_flow)))
-
-/*
- * The rps_sock_flow_table contains mappings of flows to the last CPU
- * on which they were processed by the application (set in recvmsg).
- * Each entry is a 32bit value. Upper part is the high-order bits
- * of flow hash, lower part is CPU number.
- * rps_cpu_mask is used to partition the space, depending on number of
- * possible CPUs : rps_cpu_mask = roundup_pow_of_two(nr_cpu_ids) - 1
- * For example, if 64 CPUs are possible, rps_cpu_mask = 0x3f,
- * meaning we use 32-6=26 bits for the hash.
- */
-struct rps_sock_flow_table {
-	u32	mask;//ents表的大小总是2的N次幂，这里的mask为size-1
-
-	//保存在ents中的是hash(部分）+cpuid
-	u32	ents[] ____cacheline_aligned_in_smp;
-};
-#define	RPS_SOCK_FLOW_TABLE_SIZE(_num) (offsetof(struct rps_sock_flow_table, ents[_num]))
-
-#define RPS_NO_CPU 0xffff
-
-extern u32 rps_cpu_mask;
-extern struct rps_sock_flow_table __rcu *rps_sock_flow_table;
-
-/*设置此hash可占用的flow_table位置及cpu_id*/
-static inline void rps_record_sock_flow(struct rps_sock_flow_table *table,
-					u32 hash)
-{
-	if (table && hash) {
-	    /*取hash对应的table index*/
-		unsigned int index = hash & table->mask;
-		/*移除掉hash中cpu可用的mask部分，腾出空间存放当前cpu-id*/
-		u32 val = hash & ~rps_cpu_mask;
-
-		/* We only give a hint, preemption can change CPU under us */
-		val |= raw_smp_processor_id();
-
-		/* The following WRITE_ONCE() is paired with the READ_ONCE()
-		 * here, and another one in get_rps_cpu().
-		 */
-		if (READ_ONCE(table->ents[index]) != val)
-			WRITE_ONCE(table->ents[index], val);
-	}
-}
-
-=======
->>>>>>> 155a3c00
 #ifdef CONFIG_RFS_ACCEL
 bool rps_may_expire_flow(struct net_device *dev, u16 rxq_index, u32 flow_id,
 			 u16 filter_id);
@@ -1790,13 +1689,9 @@
 	int			(*ndo_xsk_wakeup)(struct net_device *dev,
 						  u32 queue_id, u32 flags);
 	int			(*ndo_tunnel_ctl)(struct net_device *dev,
-<<<<<<< HEAD
-						  struct ip_tunnel_parm *p, int cmd);
-	/*获取对端的设备*/
-=======
 						  struct ip_tunnel_parm_kern *p,
 						  int cmd);
->>>>>>> 155a3c00
+	/*获取对端的设备*/
 	struct net_device *	(*ndo_get_peer_dev)(struct net_device *dev);
 	int                     (*ndo_fill_forward_path)(struct net_device_path_ctx *ctx,
                                                          struct net_device_path *path);
@@ -1870,12 +1765,14 @@
 enum netdev_priv_flags {
 	IFF_802_1Q_VLAN			= 1<<0,
 	IFF_EBRIDGE			= 1<<1,
+	/*指明此设备已加入bonding*/
 	IFF_BONDING			= 1<<2,
 	IFF_ISATAP			= 1<<3,
 	IFF_WAN_HDLC			= 1<<4,
 	IFF_XMIT_DST_RELEASE		= 1<<5,
 	IFF_DONT_BRIDGE			= 1<<6,
 	IFF_DISABLE_NETPOLL		= 1<<7,
+	//macvlan类型设备
 	IFF_MACVLAN_PORT		= 1<<8,
 	//标记设备从属于桥
 	IFF_BRIDGE_PORT			= 1<<9,
@@ -1888,6 +1785,7 @@
 	IFF_MACVLAN			= 1<<16,
 	IFF_XMIT_DST_RELEASE_PERM	= 1<<17,
 	IFF_L3MDEV_MASTER		= 1<<18,
+	/*标记此netdev无队列*/
 	IFF_NO_QUEUE			= 1<<19,
 	IFF_OPENVSWITCH			= 1<<20,
 	IFF_L3MDEV_SLAVE		= 1<<21,
@@ -1903,44 +1801,6 @@
 	IFF_TX_SKB_NO_LINEAR		= BIT_ULL(31),
 };
 
-<<<<<<< HEAD
-#define IFF_802_1Q_VLAN			IFF_802_1Q_VLAN
-#define IFF_EBRIDGE			IFF_EBRIDGE
-/*指明此设备已加入bonding*/
-#define IFF_BONDING			IFF_BONDING
-#define IFF_ISATAP			IFF_ISATAP
-#define IFF_WAN_HDLC			IFF_WAN_HDLC
-#define IFF_XMIT_DST_RELEASE		IFF_XMIT_DST_RELEASE
-#define IFF_DONT_BRIDGE			IFF_DONT_BRIDGE
-#define IFF_DISABLE_NETPOLL		IFF_DISABLE_NETPOLL
-//macvlan类型设备
-#define IFF_MACVLAN_PORT		IFF_MACVLAN_PORT
-#define IFF_BRIDGE_PORT			IFF_BRIDGE_PORT
-#define IFF_OVS_DATAPATH		IFF_OVS_DATAPATH
-#define IFF_TX_SKB_SHARING		IFF_TX_SKB_SHARING
-#define IFF_UNICAST_FLT			IFF_UNICAST_FLT
-#define IFF_TEAM_PORT			IFF_TEAM_PORT
-#define IFF_SUPP_NOFCS			IFF_SUPP_NOFCS
-#define IFF_LIVE_ADDR_CHANGE		IFF_LIVE_ADDR_CHANGE
-#define IFF_MACVLAN			IFF_MACVLAN
-#define IFF_XMIT_DST_RELEASE_PERM	IFF_XMIT_DST_RELEASE_PERM
-#define IFF_L3MDEV_MASTER		IFF_L3MDEV_MASTER
-/*标记此netdev无队列*/
-#define IFF_NO_QUEUE			IFF_NO_QUEUE
-#define IFF_OPENVSWITCH			IFF_OPENVSWITCH
-#define IFF_L3MDEV_SLAVE		IFF_L3MDEV_SLAVE
-#define IFF_TEAM			IFF_TEAM
-#define IFF_RXFH_CONFIGURED		IFF_RXFH_CONFIGURED
-#define IFF_PHONY_HEADROOM		IFF_PHONY_HEADROOM
-#define IFF_MACSEC			IFF_MACSEC
-#define IFF_NO_RX_HANDLER		IFF_NO_RX_HANDLER
-#define IFF_FAILOVER			IFF_FAILOVER
-#define IFF_FAILOVER_SLAVE		IFF_FAILOVER_SLAVE
-#define IFF_L3MDEV_RX_HANDLER		IFF_L3MDEV_RX_HANDLER
-#define IFF_TX_SKB_NO_LINEAR		IFF_TX_SKB_NO_LINEAR
-
-=======
->>>>>>> 155a3c00
 /* Specifies the type of the struct net_device::ml_priv pointer */
 enum netdev_ml_priv_type {
 	ML_PRIV_NONE,
@@ -1955,7 +1815,7 @@
 };
 
 enum netdev_reg_state {
-	NETREG_UNINITIALIZED = 0,
+	NETREG_UNINITIALIZED = 0,/*链路断开时，处理未初始化状态*/
 	NETREG_REGISTERED,	/* completed register_netdevice */
 	NETREG_UNREGISTERING,	/* called unregister_netdevice */
 	NETREG_UNREGISTERED,	/* completed unregister todo */
@@ -2585,22 +2445,6 @@
 
 	struct list_head	link_watch_list;
 
-<<<<<<< HEAD
-	enum { NETREG_UNINITIALIZED=0,/*链路断开时，处理未初始化状态*/
-	       NETREG_REGISTERED,	/* completed register_netdevice */
-	       NETREG_UNREGISTERING,	/* called unregister_netdevice */
-	       NETREG_UNREGISTERED,	/* completed unregister todo */
-	       NETREG_RELEASED,		/* called free_netdev */
-	       NETREG_DUMMY,		/* dummy device for NAPI poll */
-	} reg_state:8;
-
-	bool dismantle;
-
-	enum {
-		RTNL_LINK_INITIALIZED,
-		RTNL_LINK_INITIALIZING,
-	} rtnl_link_state:16;//link状态
-=======
 	u8 reg_state;
 
 	bool dismantle;
@@ -2609,7 +2453,6 @@
 	bool moving_ns;
 	/** @rtnl_link_initializing: Device being created, suppress events */
 	bool rtnl_link_initializing;
->>>>>>> 155a3c00
 
 	bool needs_free_netdev;
 	void (*priv_destructor)(struct net_device *dev);
@@ -2619,16 +2462,6 @@
 	enum netdev_ml_priv_type	ml_priv_type;
 
 	enum netdev_stat_type		pcpu_stat_type:8;
-<<<<<<< HEAD
-	union {
-		/*percore的link统计信息*/
-		struct pcpu_lstats __percpu		*lstats;
-		/*统计信息*/
-		struct pcpu_sw_netstats __percpu	*tstats;
-		struct pcpu_dstats __percpu		*dstats;
-	};
-=======
->>>>>>> 155a3c00
 
 #if IS_ENABLED(CONFIG_GARP)
 	struct garp_port __rcu	*garp_port;
@@ -2683,11 +2516,7 @@
 	struct sfp_bus		*sfp_bus;
 	struct lock_class_key	*qdisc_tx_busylock;
 	bool			proto_down;
-<<<<<<< HEAD
-	unsigned		wol_enabled:1;
-	unsigned		threaded:1;/*是否创建线程来处理收包*/
-=======
-	bool			threaded;
+	bool			threaded;/*是否创建线程来处理收包*/
 	bool			irq_affinity_auto;
 	bool			rx_cpu_rmap_auto;
 
@@ -2696,7 +2525,6 @@
 	unsigned long		change_proto_down:1;
 	unsigned long		netns_immutable:1;
 	unsigned long		fcoe_mtu:1;
->>>>>>> 155a3c00
 
 	struct list_head	net_notifier_list;
 
@@ -3003,12 +2831,8 @@
  */
 static inline void *netdev_priv(const struct net_device *dev)
 {
-<<<<<<< HEAD
 	//取dev设备的私有信息
-	return (char *)dev + ALIGN(sizeof(struct net_device), NETDEV_ALIGN);
-=======
 	return (void *)dev->priv;
->>>>>>> 155a3c00
 }
 
 /* Set the sysfs physical device reference for the network logical device
@@ -3549,12 +3373,7 @@
 int call_netdevice_notifiers_info(unsigned long val,
 				  struct netdev_notifier_info *info);
 
-<<<<<<< HEAD
-extern rwlock_t				dev_base_lock;		/* Device list lock */
-
 /*遍历指定net namespace下的所有net_device*/
-=======
->>>>>>> 155a3c00
 #define for_each_netdev(net, d)		\
 		list_for_each_entry(d, &(net)->dev_base_head, dev_list)
 #define for_each_netdev_reverse(net, d)	\
@@ -3800,13 +3619,7 @@
 	unsigned int		cpu;
 	unsigned int		input_queue_tail;
 #endif
-<<<<<<< HEAD
-	unsigned int		received_rps;
-	/*超过backlog被丢弃的数目*/
-	unsigned int		dropped;
 	//处理设备间转发，也接收其它cpu因rps等转交过来的报文
-=======
->>>>>>> 155a3c00
 	struct sk_buff_head	input_pkt_queue;
 	struct napi_struct	backlog;
 
@@ -3833,35 +3646,13 @@
 {
 	return this_cpu_read(softnet_data.xmit.recursion);
 }
-<<<<<<< HEAD
-
-/*检查xmit递归层数*/
-#define XMIT_RECURSION_LIMIT	8
-static inline bool dev_xmit_recursion(void)
-{
-	return unlikely(__this_cpu_read(softnet_data.xmit.recursion) >
-			XMIT_RECURSION_LIMIT);
-}
-
-/*增加xmit递归层数*/
-static inline void dev_xmit_recursion_inc(void)
-=======
 #else
 static inline int dev_recursion_level(void)
->>>>>>> 155a3c00
 {
 	return current->net_xmit.recursion;
 }
 
-<<<<<<< HEAD
-/*减少xmit递归层数*/
-static inline void dev_xmit_recursion_dec(void)
-{
-	__this_cpu_dec(softnet_data.xmit.recursion);
-}
-=======
-#endif
->>>>>>> 155a3c00
+#endif
 
 void __netif_schedule(struct Qdisc *q);
 void netif_schedule_queue(struct netdev_queue *txq);
@@ -5054,13 +4845,9 @@
 /*
  * txq->trans_start can be read locklessly from dev_watchdog()
  */
-<<<<<<< HEAD
 /*设置队列txq的trans_start时间*/
-static inline void txq_trans_update(struct netdev_queue *txq)
-=======
 static inline void txq_trans_update(const struct net_device *dev,
 				    struct netdev_queue *txq)
->>>>>>> 155a3c00
 {
 	if (!dev->lltx)
 		WRITE_ONCE(txq->trans_start, jiffies);
@@ -5551,38 +5338,32 @@
 	return hwtstamps->hwtstamp;
 }
 
-<<<<<<< HEAD
+#ifndef CONFIG_PREEMPT_RT
+static inline void netdev_xmit_set_more(bool more)
+{
+	__this_cpu_write(softnet_data.xmit.more, more);
+}
+
+static inline bool netdev_xmit_more(void)
+{
+	return __this_cpu_read(softnet_data.xmit.more);
+}
+#else
+static inline void netdev_xmit_set_more(bool more)
+{
+	current->net_xmit.more = more;
+}
+
+static inline bool netdev_xmit_more(void)
+{
+	return current->net_xmit.more;
+}
+#endif
+
 //调用ndo_start_xmit回调，完成发送
 static inline netdev_tx_t __netdev_start_xmit(const struct net_device_ops *ops,
 					      struct sk_buff *skb, struct net_device *dev,
 					      bool more/*是否还有其它报文*/)
-=======
-#ifndef CONFIG_PREEMPT_RT
-static inline void netdev_xmit_set_more(bool more)
->>>>>>> 155a3c00
-{
-	__this_cpu_write(softnet_data.xmit.more, more);
-}
-
-static inline bool netdev_xmit_more(void)
-{
-	return __this_cpu_read(softnet_data.xmit.more);
-}
-#else
-static inline void netdev_xmit_set_more(bool more)
-{
-	current->net_xmit.more = more;
-}
-
-static inline bool netdev_xmit_more(void)
-{
-	return current->net_xmit.more;
-}
-#endif
-
-static inline netdev_tx_t __netdev_start_xmit(const struct net_device_ops *ops,
-					      struct sk_buff *skb, struct net_device *dev,
-					      bool more)
 {
 	netdev_xmit_set_more(more);
 	return ops->ndo_start_xmit(skb, dev);
@@ -5597,12 +5378,8 @@
 
 	rc = __netdev_start_xmit(ops, skb, dev, more);
 	if (rc == NETDEV_TX_OK)
-<<<<<<< HEAD
 	    /*报文发送成功，更新trans_start*/
-		txq_trans_update(txq);
-=======
 		txq_trans_update(dev, txq);
->>>>>>> 155a3c00
 
 	return rc;
 }
