--- conflicted
+++ resolved
@@ -86,15 +86,11 @@
 	//bus为drv提供的一组属性
 	const struct attribute_group **drv_groups;
 
-<<<<<<< HEAD
 	/*实现设备与驱动的匹配函数(首先采用此函数确定是否和driver能match,如果可以match,则进行probe)
 	 * 如果返回值>0 表示匹配,如果<0表示失败,如果=0,表示不匹配
 	*/
-	int (*match)(struct device *dev, struct device_driver *drv);
+	int (*match)(struct device *dev, const struct device_driver *drv);
 	//bus针对kobj通知的uevent时需要添加的env
-=======
-	int (*match)(struct device *dev, const struct device_driver *drv);
->>>>>>> 155a3c00
 	int (*uevent)(const struct device *dev, struct kobj_uevent_env *env);
 	//使能驱动，使其探测设备（如果此函数为空，则调用驱动的probe进行探测）
 	int (*probe)(struct device *dev);
