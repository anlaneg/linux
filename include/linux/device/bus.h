--- conflicted
+++ resolved
@@ -93,13 +93,9 @@
 
 	//实现设备与驱动的匹配函数(首先采用此函数确定是否和driver能match,如果可以match,则进行probe)
 	int (*match)(struct device *dev, struct device_driver *drv);
-<<<<<<< HEAD
 	//bus针对kobj通知的uevent时需要添加的env
-	int (*uevent)(struct device *dev, struct kobj_uevent_env *env);
+	int (*uevent)(const struct device *dev, struct kobj_uevent_env *env);
 	//使能驱动，使其探测设备（如果此函数为空，则调用驱动的probe进行探测）
-=======
-	int (*uevent)(const struct device *dev, struct kobj_uevent_env *env);
->>>>>>> fe15c26e
 	int (*probe)(struct device *dev);
 	void (*sync_state)(struct device *dev);
 	void (*remove)(struct device *dev);
@@ -121,14 +117,7 @@
 
 	const struct iommu_ops *iommu_ops;
 
-<<<<<<< HEAD
-	struct subsys_private *p;//bus的私有数据
-	struct lock_class_key lock_key;
-
 	bool need_parent_lock;//是否需要父设备加锁
-=======
-	bool need_parent_lock;
->>>>>>> fe15c26e
 };
 
 extern int __must_check bus_register(struct bus_type *bus);
@@ -270,12 +259,8 @@
  */
 struct notifier_block;
 
-<<<<<<< HEAD
 //bus注册通知链
-extern int bus_register_notifier(struct bus_type *bus,
-=======
 extern int bus_register_notifier(const struct bus_type *bus,
->>>>>>> fe15c26e
 				 struct notifier_block *nb);
 extern int bus_unregister_notifier(const struct bus_type *bus,
 				   struct notifier_block *nb);
@@ -299,32 +284,18 @@
  *
  * All bus notifiers are called with the target struct device * as an argument.
  */
-<<<<<<< HEAD
-#define BUS_NOTIFY_ADD_DEVICE		0x00000001 /* device added */
-#define BUS_NOTIFY_DEL_DEVICE		0x00000002 /* device to be removed */
-#define BUS_NOTIFY_REMOVED_DEVICE	0x00000003 /* device removed */
-#define BUS_NOTIFY_BIND_DRIVER		0x00000004 /* driver about to be
-						      bound */
-//设备bond到驱动通知
-#define BUS_NOTIFY_BOUND_DRIVER		0x00000005 /* driver bound to device */
-#define BUS_NOTIFY_UNBIND_DRIVER	0x00000006 /* driver about to be
-						      unbound */
-#define BUS_NOTIFY_UNBOUND_DRIVER	0x00000007 /* driver is unbound
-						      from the device */
-//通知驱动未绑定事件
-#define BUS_NOTIFY_DRIVER_NOT_BOUND	0x00000008 /* driver fails to be bound */
-=======
 enum bus_notifier_event {
 	BUS_NOTIFY_ADD_DEVICE,
 	BUS_NOTIFY_DEL_DEVICE,
 	BUS_NOTIFY_REMOVED_DEVICE,
 	BUS_NOTIFY_BIND_DRIVER,
+	//设备bond到驱动通知
 	BUS_NOTIFY_BOUND_DRIVER,
 	BUS_NOTIFY_UNBIND_DRIVER,
 	BUS_NOTIFY_UNBOUND_DRIVER,
+	//通知驱动未绑定事件
 	BUS_NOTIFY_DRIVER_NOT_BOUND,
 };
->>>>>>> fe15c26e
 
 extern struct kset *bus_get_kset(const struct bus_type *bus);
 struct device *bus_get_dev_root(const struct bus_type *bus);
