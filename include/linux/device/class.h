--- conflicted
+++ resolved
@@ -60,14 +60,9 @@
 	const struct attribute_group	**dev_groups;
 	struct kobject			*dev_kobj;
 
-<<<<<<< HEAD
-	int (*dev_uevent)(struct device *dev, struct kobj_uevent_env *env);
+	int (*dev_uevent)(const struct device *dev, struct kobj_uevent_env *env);
 	/*设备在vduse下的节点名称*/
-	char *(*devnode)(struct device *dev, umode_t *mode);
-=======
-	int (*dev_uevent)(const struct device *dev, struct kobj_uevent_env *env);
 	char *(*devnode)(const struct device *dev, umode_t *mode);
->>>>>>> fe15c26e
 
 	void (*class_release)(struct class *class);
 	void (*dev_release)(struct device *dev);
