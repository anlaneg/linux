/* SPDX-License-Identifier: GPL-2.0 */
#ifndef _LINUX_VIRTIO_H
#define _LINUX_VIRTIO_H
/* Everything a virtio driver needs to work with any particular virtio
 * implementation. */
#include <linux/types.h>
#include <linux/scatterlist.h>
#include <linux/spinlock.h>
#include <linux/device.h>
#include <linux/mod_devicetable.h>
#include <linux/gfp.h>

/**
 * struct virtqueue - a queue to register buffers for sending or receiving.
 * @list: the chain of virtqueues for this device
 * @callback: the function to call when buffers are consumed (can be NULL).
 * @name: the name of this virtqueue (mainly for debugging)
 * @vdev: the virtio device this queue was created for.
 * @priv: a pointer for the virtqueue implementation to use.
 * @index: the zero-based ordinal number for this queue.
 * @num_free: number of elements we expect to be able to fit.
 * @num_max: the maximum number of elements supported by the device.
 * @reset: vq is in reset state or not.
 *
 * A note on @num_free: with indirect buffers, each buffer needs one
 * element in the queue, otherwise a buffer will need one element per
 * sg element.
 */
struct virtqueue {
<<<<<<< HEAD
	struct list_head list;//用于串连属于同一virtio_device的virtqueue
	void (*callback)(struct virtqueue *vq);/*vq的中断回调，例如收/发包*/
	const char *name;//队列名称
	struct virtio_device *vdev;//队列属于那个vdev
	unsigned int index;//队列编号
	unsigned int num_free;//空闲描述符数量
=======
	struct list_head list;
	void (*callback)(struct virtqueue *vq);
	const char *name;
	struct virtio_device *vdev;
	unsigned int index;
	unsigned int num_free;
	unsigned int num_max;
>>>>>>> 97ee9d1c
	void *priv;
	bool reset;
};

int virtqueue_add_outbuf(struct virtqueue *vq,
			 struct scatterlist sg[], unsigned int num,
			 void *data,
			 gfp_t gfp);

int virtqueue_add_inbuf(struct virtqueue *vq,
			struct scatterlist sg[], unsigned int num,
			void *data,
			gfp_t gfp);

int virtqueue_add_inbuf_ctx(struct virtqueue *vq,
			    struct scatterlist sg[], unsigned int num,
			    void *data,
			    void *ctx,
			    gfp_t gfp);

int virtqueue_add_sgs(struct virtqueue *vq,
		      struct scatterlist *sgs[],
		      unsigned int out_sgs,
		      unsigned int in_sgs,
		      void *data,
		      gfp_t gfp);

bool virtqueue_kick(struct virtqueue *vq);

bool virtqueue_kick_prepare(struct virtqueue *vq);

bool virtqueue_notify(struct virtqueue *vq);

void *virtqueue_get_buf(struct virtqueue *vq, unsigned int *len);

void *virtqueue_get_buf_ctx(struct virtqueue *vq, unsigned int *len,
			    void **ctx);

void virtqueue_disable_cb(struct virtqueue *vq);

bool virtqueue_enable_cb(struct virtqueue *vq);

unsigned virtqueue_enable_cb_prepare(struct virtqueue *vq);

bool virtqueue_poll(struct virtqueue *vq, unsigned);

bool virtqueue_enable_cb_delayed(struct virtqueue *vq);

void *virtqueue_detach_unused_buf(struct virtqueue *vq);

unsigned int virtqueue_get_vring_size(struct virtqueue *vq);

bool virtqueue_is_broken(struct virtqueue *vq);

const struct vring *virtqueue_get_vring(struct virtqueue *vq);
dma_addr_t virtqueue_get_desc_addr(struct virtqueue *vq);
dma_addr_t virtqueue_get_avail_addr(struct virtqueue *vq);
dma_addr_t virtqueue_get_used_addr(struct virtqueue *vq);

int virtqueue_resize(struct virtqueue *vq, u32 num,
		     void (*recycle)(struct virtqueue *vq, void *buf));

/**
 * struct virtio_device - representation of a device using virtio
 * @index: unique position on the virtio bus
 * @failed: saved value for VIRTIO_CONFIG_S_FAILED bit (for restore)
 * @config_enabled: configuration change reporting enabled
 * @config_change_pending: configuration change reported while disabled
 * @config_lock: protects configuration change reporting
 * @dev: underlying device.
 * @id: the device type identification (used to match it with a driver).
 * @config: the configuration ops for this device.
 * @vringh_config: configuration ops for host vrings.
 * @vqs: the list of virtqueues for this device.
 * @features: the features supported by both driver and device.
 * @priv: private pointer for the driver's use.
 */
struct virtio_device {
	int index;
	bool failed;
	bool config_enabled;
	bool config_change_pending;
	spinlock_t config_lock;
	spinlock_t vqs_list_lock; /* Protects VQs list access */
	struct device dev;
	struct virtio_device_id id;
	//virtio-pci驱动创建的virtio设备会有一种可能，指向virtio_pci_config_ops
	const struct virtio_config_ops *config;
	const struct vringh_config_ops *vringh_config;
	struct list_head vqs;//virtio设备的所有虚队列链表
	u64 features;//virtio的bit位（用于指代功能)
	void *priv;
};

//由device获得virtio_device
static inline struct virtio_device *dev_to_virtio(struct device *_dev)
{
	return container_of(_dev, struct virtio_device, dev);
}

void virtio_add_status(struct virtio_device *dev, unsigned int status);
int register_virtio_device(struct virtio_device *dev);
void unregister_virtio_device(struct virtio_device *dev);
bool is_virtio_device(struct device *dev);

void virtio_break_device(struct virtio_device *dev);
void __virtio_unbreak_device(struct virtio_device *dev);

void __virtqueue_break(struct virtqueue *_vq);
void __virtqueue_unbreak(struct virtqueue *_vq);

void virtio_config_changed(struct virtio_device *dev);
#ifdef CONFIG_PM_SLEEP
int virtio_device_freeze(struct virtio_device *dev);
int virtio_device_restore(struct virtio_device *dev);
#endif
void virtio_reset_device(struct virtio_device *dev);

size_t virtio_max_dma_size(struct virtio_device *vdev);

#define virtio_device_for_each_vq(vdev, vq) \
	list_for_each_entry(vq, &vdev->vqs, list)

/**
 * struct virtio_driver - operations for a virtio I/O driver
 * @driver: underlying device driver (populate name and owner).
 * @id_table: the ids serviced by this driver.
 * @feature_table: an array of feature numbers supported by this driver.
 * @feature_table_size: number of entries in the feature table array.
 * @feature_table_legacy: same as feature_table but when working in legacy mode.
 * @feature_table_size_legacy: number of entries in feature table legacy array.
 * @probe: the function to call when a device is found.  Returns 0 or -errno.
 * @scan: optional function to call after successful probe; intended
 *    for virtio-scsi to invoke a scan.
 * @remove: the function to call when a device is removed.
 * @config_changed: optional function to call when the device configuration
 *    changes; may be called in interrupt context.
 * @freeze: optional function to call during suspend/hibernation.
 * @restore: optional function to call on resume.
 */
struct virtio_driver {
	struct device_driver driver;
	const struct virtio_device_id *id_table;//支持的设备列表
	const unsigned int *feature_table;//驱动提供了哪些功能
	unsigned int feature_table_size;//feature_table大小
	const unsigned int *feature_table_legacy;//legacy功能列表
	unsigned int feature_table_size_legacy;//legacy_table大小
	int (*validate)(struct virtio_device *dev);//probe设备之前驱动对设备进行校验
	int (*probe)(struct virtio_device *dev);
	void (*scan)(struct virtio_device *dev);
	void (*remove)(struct virtio_device *dev);
	void (*config_changed)(struct virtio_device *dev);
#ifdef CONFIG_PM
	int (*freeze)(struct virtio_device *dev);
	int (*restore)(struct virtio_device *dev);
#endif
};

/*获得对应的virtio驱动*/
static inline struct virtio_driver *drv_to_virtio(struct device_driver *drv)
{
	return container_of(drv, struct virtio_driver, driver);
}

int register_virtio_driver(struct virtio_driver *drv);
void unregister_virtio_driver(struct virtio_driver *drv);

/* module_virtio_driver() - Helper macro for drivers that don't do
 * anything special in module init/exit.  This eliminates a lot of
 * boilerplate.  Each module may only use this macro once, and
 * calling it replaces module_init() and module_exit()
 */
#define module_virtio_driver(__virtio_driver) \
	module_driver(__virtio_driver, register_virtio_driver, \
			unregister_virtio_driver)
#endif /* _LINUX_VIRTIO_H */<|MERGE_RESOLUTION|>--- conflicted
+++ resolved
@@ -27,22 +27,13 @@
  * sg element.
  */
 struct virtqueue {
-<<<<<<< HEAD
 	struct list_head list;//用于串连属于同一virtio_device的virtqueue
 	void (*callback)(struct virtqueue *vq);/*vq的中断回调，例如收/发包*/
 	const char *name;//队列名称
 	struct virtio_device *vdev;//队列属于那个vdev
 	unsigned int index;//队列编号
 	unsigned int num_free;//空闲描述符数量
-=======
-	struct list_head list;
-	void (*callback)(struct virtqueue *vq);
-	const char *name;
-	struct virtio_device *vdev;
-	unsigned int index;
-	unsigned int num_free;
 	unsigned int num_max;
->>>>>>> 97ee9d1c
 	void *priv;
 	bool reset;
 };
