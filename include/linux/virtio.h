/* SPDX-License-Identifier: GPL-2.0 */
#ifndef _LINUX_VIRTIO_H
#define _LINUX_VIRTIO_H
/* Everything a virtio driver needs to work with any particular virtio
 * implementation. */
#include <linux/types.h>
#include <linux/scatterlist.h>
#include <linux/spinlock.h>
#include <linux/device.h>
#include <linux/mod_devicetable.h>
#include <linux/gfp.h>
#include <linux/dma-mapping.h>
#include <linux/completion.h>

/**
 * struct virtqueue - a queue to register buffers for sending or receiving.
 * @list: the chain of virtqueues for this device
 * @callback: the function to call when buffers are consumed (can be NULL).
 * @name: the name of this virtqueue (mainly for debugging)
 * @vdev: the virtio device this queue was created for.
 * @priv: a pointer for the virtqueue implementation to use.
 * @index: the zero-based ordinal number for this queue.
 * @num_free: number of elements we expect to be able to fit.
 * @num_max: the maximum number of elements supported by the device.
 * @reset: vq is in reset state or not.
 *
 * A note on @num_free: with indirect buffers, each buffer needs one
 * element in the queue, otherwise a buffer will need one element per
 * sg element.
 */
struct virtqueue {
	struct list_head list;//用于串连属于同一virtio_device的virtqueue
	void (*callback)(struct virtqueue *vq);/*vq的中断回调，例如收/发包*/
	const char *name;//队列名称
	struct virtio_device *vdev;//队列属于那个vdev
	unsigned int index;//队列编号
	unsigned int num_free;//当前空闲描述符数量
	unsigned int num_max;/*vq队列的最大长度*/
	bool reset;
	void *priv;
};

int virtqueue_add_outbuf(struct virtqueue *vq,
			 struct scatterlist sg[], unsigned int num,
			 void *data,
			 gfp_t gfp);

int virtqueue_add_inbuf(struct virtqueue *vq,
			struct scatterlist sg[], unsigned int num,
			void *data,
			gfp_t gfp);

int virtqueue_add_inbuf_ctx(struct virtqueue *vq,
			    struct scatterlist sg[], unsigned int num,
			    void *data,
			    void *ctx,
			    gfp_t gfp);

int virtqueue_add_inbuf_premapped(struct virtqueue *vq,
				  struct scatterlist *sg, unsigned int num,
				  void *data,
				  void *ctx,
				  gfp_t gfp);

int virtqueue_add_outbuf_premapped(struct virtqueue *vq,
				   struct scatterlist *sg, unsigned int num,
				   void *data,
				   gfp_t gfp);

int virtqueue_add_sgs(struct virtqueue *vq,
		      struct scatterlist *sgs[],
		      unsigned int out_sgs,
		      unsigned int in_sgs,
		      void *data,
		      gfp_t gfp);

struct device *virtqueue_dma_dev(struct virtqueue *vq);

bool virtqueue_kick(struct virtqueue *vq);

bool virtqueue_kick_prepare(struct virtqueue *vq);

bool virtqueue_notify(struct virtqueue *vq);

void *virtqueue_get_buf(struct virtqueue *vq, unsigned int *len);

void *virtqueue_get_buf_ctx(struct virtqueue *vq, unsigned int *len,
			    void **ctx);

void virtqueue_disable_cb(struct virtqueue *vq);

bool virtqueue_enable_cb(struct virtqueue *vq);

unsigned virtqueue_enable_cb_prepare(struct virtqueue *vq);

bool virtqueue_poll(struct virtqueue *vq, unsigned);

bool virtqueue_enable_cb_delayed(struct virtqueue *vq);

void *virtqueue_detach_unused_buf(struct virtqueue *vq);

unsigned int virtqueue_get_vring_size(const struct virtqueue *vq);

bool virtqueue_is_broken(const struct virtqueue *vq);

const struct vring *virtqueue_get_vring(const struct virtqueue *vq);
dma_addr_t virtqueue_get_desc_addr(const struct virtqueue *vq);
dma_addr_t virtqueue_get_avail_addr(const struct virtqueue *vq);
dma_addr_t virtqueue_get_used_addr(const struct virtqueue *vq);

int virtqueue_resize(struct virtqueue *vq, u32 num,
		     void (*recycle)(struct virtqueue *vq, void *buf),
		     void (*recycle_done)(struct virtqueue *vq));
int virtqueue_reset(struct virtqueue *vq,
		    void (*recycle)(struct virtqueue *vq, void *buf),
		    void (*recycle_done)(struct virtqueue *vq));

struct virtio_admin_cmd {
	__le16 opcode;
	__le16 group_type;
	__le64 group_member_id;
	struct scatterlist *data_sg;
	struct scatterlist *result_sg;
	struct completion completion;
	u32 result_sg_size;
	int ret;
};

/**
 * struct virtio_device - representation of a device using virtio
 * @index: unique position on the virtio bus
 * @failed: saved value for VIRTIO_CONFIG_S_FAILED bit (for restore)
 * @config_core_enabled: configuration change reporting enabled by core
 * @config_driver_disabled: configuration change reporting disabled by
 *                          a driver
 * @config_change_pending: configuration change reported while disabled
 * @config_lock: protects configuration change reporting
 * @vqs_list_lock: protects @vqs.
 * @dev: underlying device.
 * @id: the device type identification (used to match it with a driver).
 * @config: the configuration ops for this device.
 * @vringh_config: configuration ops for host vrings.
 * @vqs: the list of virtqueues for this device.
 * @features: the features supported by both driver and device.
 * @priv: private pointer for the driver's use.
 * @debugfs_dir: debugfs directory entry.
 * @debugfs_filter_features: features to be filtered set by debugfs.
 */
struct virtio_device {
	int index;
	bool failed;
	bool config_core_enabled;
	bool config_driver_disabled;
	bool config_change_pending;
	spinlock_t config_lock;
	spinlock_t vqs_list_lock;
	struct device dev;
	struct virtio_device_id id;
	//配置ops,例如：virtio_pci_config_ops
	const struct virtio_config_ops *config;
	const struct vringh_config_ops *vringh_config;
<<<<<<< HEAD
	struct list_head vqs;//virtio设备的所有虚队列链表
	u64 features;//virtio的bit位（用于指代功能)
	void *priv;/*私有数据，例如可能指向virtio-block，virtnet_info*/
=======
	struct list_head vqs;
	u64 features;
	void *priv;
#ifdef CONFIG_VIRTIO_DEBUG
	struct dentry *debugfs_dir;
	u64 debugfs_filter_features;
#endif
>>>>>>> 155a3c00
};

//由device获得virtio_device
#define dev_to_virtio(_dev)	container_of_const(_dev, struct virtio_device, dev)

void virtio_add_status(struct virtio_device *dev, unsigned int status);
int register_virtio_device(struct virtio_device *dev);
void unregister_virtio_device(struct virtio_device *dev);
bool is_virtio_device(struct device *dev);

void virtio_break_device(struct virtio_device *dev);
void __virtio_unbreak_device(struct virtio_device *dev);

void __virtqueue_break(struct virtqueue *_vq);
void __virtqueue_unbreak(struct virtqueue *_vq);

void virtio_config_changed(struct virtio_device *dev);

void virtio_config_driver_disable(struct virtio_device *dev);
void virtio_config_driver_enable(struct virtio_device *dev);

#ifdef CONFIG_PM_SLEEP
int virtio_device_freeze(struct virtio_device *dev);
int virtio_device_restore(struct virtio_device *dev);
#endif
void virtio_reset_device(struct virtio_device *dev);
int virtio_device_reset_prepare(struct virtio_device *dev);
int virtio_device_reset_done(struct virtio_device *dev);

size_t virtio_max_dma_size(const struct virtio_device *vdev);

#define virtio_device_for_each_vq(vdev, vq) \
	list_for_each_entry(vq, &vdev->vqs, list)

/**
 * struct virtio_driver - operations for a virtio I/O driver
 * @driver: underlying device driver (populate name).
 * @id_table: the ids serviced by this driver.
 * @feature_table: an array of feature numbers supported by this driver.
 * @feature_table_size: number of entries in the feature table array.
 * @feature_table_legacy: same as feature_table but when working in legacy mode.
 * @feature_table_size_legacy: number of entries in feature table legacy array.
 * @validate: the function to call to validate features and config space.
 *            Returns 0 or -errno.
 * @probe: the function to call when a device is found.  Returns 0 or -errno.
 * @scan: optional function to call after successful probe; intended
 *    for virtio-scsi to invoke a scan.
 * @remove: the function to call when a device is removed.
 * @config_changed: optional function to call when the device configuration
 *    changes; may be called in interrupt context.
 * @freeze: optional function to call during suspend/hibernation.
 * @restore: optional function to call on resume.
 * @reset_prepare: optional function to call when a transport specific reset
 *    occurs.
 * @reset_done: optional function to call after transport specific reset
 *    operation has finished.
 * @shutdown: synchronize with the device on shutdown. If provided, replaces
 *    the virtio core implementation.
 */
struct virtio_driver {
	struct device_driver driver;
	const struct virtio_device_id *id_table;//支持的设备列表
	const unsigned int *feature_table;//驱动提供了哪些功能
	unsigned int feature_table_size;//feature_table大小
	const unsigned int *feature_table_legacy;//legacy功能列表
	unsigned int feature_table_size_legacy;//legacy_table大小
	int (*validate)(struct virtio_device *dev);//probe设备之前驱动对设备进行校验
	int (*probe)(struct virtio_device *dev);
	void (*scan)(struct virtio_device *dev);
	void (*remove)(struct virtio_device *dev);
	void (*config_changed)(struct virtio_device *dev);
	int (*freeze)(struct virtio_device *dev);
	int (*restore)(struct virtio_device *dev);
	int (*reset_prepare)(struct virtio_device *dev);
	int (*reset_done)(struct virtio_device *dev);
	void (*shutdown)(struct virtio_device *dev);
};

<<<<<<< HEAD
/*获得对应的virtio驱动*/
static inline struct virtio_driver *drv_to_virtio(struct device_driver *drv)
{
	return container_of(drv, struct virtio_driver, driver);
}
=======
#define drv_to_virtio(__drv)	container_of_const(__drv, struct virtio_driver, driver)
>>>>>>> 155a3c00

/* use a macro to avoid include chaining to get THIS_MODULE */
#define register_virtio_driver(drv) \
	__register_virtio_driver(drv, THIS_MODULE)
int __register_virtio_driver(struct virtio_driver *drv, struct module *owner);
void unregister_virtio_driver(struct virtio_driver *drv);

/* module_virtio_driver() - Helper macro for drivers that don't do
 * anything special in module init/exit.  This eliminates a lot of
 * boilerplate.  Each module may only use this macro once, and
 * calling it replaces module_init() and module_exit()
 */
#define module_virtio_driver(__virtio_driver) \
	/*指明驱协__virtio_driver的注册函数及解注册函数*/\
	module_driver(__virtio_driver, register_virtio_driver, \
			unregister_virtio_driver)

dma_addr_t virtqueue_dma_map_single_attrs(struct virtqueue *_vq, void *ptr, size_t size,
					  enum dma_data_direction dir, unsigned long attrs);
void virtqueue_dma_unmap_single_attrs(struct virtqueue *_vq, dma_addr_t addr,
				      size_t size, enum dma_data_direction dir,
				      unsigned long attrs);
int virtqueue_dma_mapping_error(struct virtqueue *_vq, dma_addr_t addr);

bool virtqueue_dma_need_sync(struct virtqueue *_vq, dma_addr_t addr);
void virtqueue_dma_sync_single_range_for_cpu(struct virtqueue *_vq, dma_addr_t addr,
					     unsigned long offset, size_t size,
					     enum dma_data_direction dir);
void virtqueue_dma_sync_single_range_for_device(struct virtqueue *_vq, dma_addr_t addr,
						unsigned long offset, size_t size,
						enum dma_data_direction dir);

#ifdef CONFIG_VIRTIO_DEBUG
void virtio_debug_device_init(struct virtio_device *dev);
void virtio_debug_device_exit(struct virtio_device *dev);
void virtio_debug_device_filter_features(struct virtio_device *dev);
void virtio_debug_init(void);
void virtio_debug_exit(void);
#else
static inline void virtio_debug_device_init(struct virtio_device *dev)
{
}

static inline void virtio_debug_device_exit(struct virtio_device *dev)
{
}

static inline void virtio_debug_device_filter_features(struct virtio_device *dev)
{
}

static inline void virtio_debug_init(void)
{
}

static inline void virtio_debug_exit(void)
{
}
#endif

#endif /* _LINUX_VIRTIO_H */<|MERGE_RESOLUTION|>--- conflicted
+++ resolved
@@ -159,19 +159,13 @@
 	//配置ops,例如：virtio_pci_config_ops
 	const struct virtio_config_ops *config;
 	const struct vringh_config_ops *vringh_config;
-<<<<<<< HEAD
 	struct list_head vqs;//virtio设备的所有虚队列链表
 	u64 features;//virtio的bit位（用于指代功能)
 	void *priv;/*私有数据，例如可能指向virtio-block，virtnet_info*/
-=======
-	struct list_head vqs;
-	u64 features;
-	void *priv;
 #ifdef CONFIG_VIRTIO_DEBUG
 	struct dentry *debugfs_dir;
 	u64 debugfs_filter_features;
 #endif
->>>>>>> 155a3c00
 };
 
 //由device获得virtio_device
@@ -250,15 +244,8 @@
 	void (*shutdown)(struct virtio_device *dev);
 };
 
-<<<<<<< HEAD
 /*获得对应的virtio驱动*/
-static inline struct virtio_driver *drv_to_virtio(struct device_driver *drv)
-{
-	return container_of(drv, struct virtio_driver, driver);
-}
-=======
 #define drv_to_virtio(__drv)	container_of_const(__drv, struct virtio_driver, driver)
->>>>>>> 155a3c00
 
 /* use a macro to avoid include chaining to get THIS_MODULE */
 #define register_virtio_driver(drv) \
