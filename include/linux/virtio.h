--- conflicted
+++ resolved
@@ -166,22 +166,13 @@
  */
 struct virtio_driver {
 	struct device_driver driver;
-<<<<<<< HEAD
 	const struct virtio_device_id *id_table;//支持的设备列表
 	const unsigned int *feature_table;//驱动提供了哪些功能
 	unsigned int feature_table_size;//feature_table大小
 	const unsigned int *feature_table_legacy;//legacy功能列表
 	unsigned int feature_table_size_legacy;//legacy_table大小
+	bool suppress_used_validation;
 	int (*validate)(struct virtio_device *dev);//probe设备之前驱动对设备进行校验
-=======
-	const struct virtio_device_id *id_table;
-	const unsigned int *feature_table;
-	unsigned int feature_table_size;
-	const unsigned int *feature_table_legacy;
-	unsigned int feature_table_size_legacy;
-	bool suppress_used_validation;
-	int (*validate)(struct virtio_device *dev);
->>>>>>> ce840177
 	int (*probe)(struct virtio_device *dev);
 	void (*scan)(struct virtio_device *dev);
 	void (*remove)(struct virtio_device *dev);
