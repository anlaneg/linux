/* SPDX-License-Identifier: GPL-2.0 OR MIT */
#ifndef __LINUX_OVERFLOW_H
#define __LINUX_OVERFLOW_H

#include <linux/compiler.h>
#include <linux/limits.h>
#include <linux/const.h>

/*
 * We need to compute the minimum and maximum values representable in a given
 * type. These macros may also be useful elsewhere. It would seem more obvious
 * to do something like:
 *
 * #define type_min(T) (T)(is_signed_type(T) ? (T)1 << (8*sizeof(T)-1) : 0)
 * #define type_max(T) (T)(is_signed_type(T) ? ((T)1 << (8*sizeof(T)-1)) - 1 : ~(T)0)
 *
 * Unfortunately, the middle expressions, strictly speaking, have
 * undefined behaviour, and at least some versions of gcc warn about
 * the type_max expression (but not if -fsanitize=undefined is in
 * effect; in that case, the warning is deferred to runtime...).
 *
 * The slightly excessive casting in type_min is to make sure the
 * macros also produce sensible values for the exotic type _Bool. [The
 * overflow checkers only almost work for _Bool, but that's
 * a-feature-not-a-bug, since people shouldn't be doing arithmetic on
 * _Bools. Besides, the gcc builtins don't allow _Bool* as third
 * argument.]
 *
 * Idea stolen from
 * https://mail-index.netbsd.org/tech-misc/2007/02/05/0000.html -
 * credit to Christian Biere.
 */
#define __type_half_max(type) ((type)1 << (8*sizeof(type) - 1 - is_signed_type(type)))
#define __type_max(T) ((T)((__type_half_max(T) - 1) + __type_half_max(T)))
#define type_max(t)	__type_max(typeof(t))
#define __type_min(T) ((T)((T)-type_max(T)-(T)1))
#define type_min(t)	__type_min(typeof(t))

/*
 * Avoids triggering -Wtype-limits compilation warning,
 * while using unsigned data types to check a < 0.
 */
/*a是否非负*/
#define is_non_negative(a) ((a) > 0 || (a) == 0)
#define is_negative(a) (!(is_non_negative(a)))

/*
 * Allows for effectively applying __must_check to a macro so we can have
 * both the type-agnostic benefits of the macros while also being able to
 * enforce that the return value is, in fact, checked.
 */
static inline bool __must_check __must_check_overflow(bool overflow)
{
	return unlikely(overflow);
}

/**
 * check_add_overflow() - Calculate addition with overflow checking
 * @a: first addend
 * @b: second addend
 * @d: pointer to store sum
 *
 * Returns true on wrap-around, false otherwise.
 *
 * *@d holds the results of the attempted addition, regardless of whether
 * wrap-around occurred.
 */
#define check_add_overflow(a, b, d)	\
	__must_check_overflow(__builtin_add_overflow(a, b, d))

/**
 * wrapping_add() - Intentionally perform a wrapping addition
 * @type: type for result of calculation
 * @a: first addend
 * @b: second addend
 *
 * Return the potentially wrapped-around addition without
 * tripping any wrap-around sanitizers that may be enabled.
 */
#define wrapping_add(type, a, b)				\
	({							\
		type __val;					\
		__builtin_add_overflow(a, b, &__val);		\
		__val;						\
	})

/**
 * wrapping_assign_add() - Intentionally perform a wrapping increment assignment
 * @var: variable to be incremented
 * @offset: amount to add
 *
 * Increments @var by @offset with wrap-around. Returns the resulting
 * value of @var. Will not trip any wrap-around sanitizers.
 *
 * Returns the new value of @var.
 */
#define wrapping_assign_add(var, offset)				\
	({								\
		typeof(var) *__ptr = &(var);				\
		*__ptr = wrapping_add(typeof(var), *__ptr, offset);	\
	})

/**
 * check_sub_overflow() - Calculate subtraction with overflow checking
 * @a: minuend; value to subtract from
 * @b: subtrahend; value to subtract from @a
 * @d: pointer to store difference
 *
 * Returns true on wrap-around, false otherwise.
 *
 * *@d holds the results of the attempted subtraction, regardless of whether
 * wrap-around occurred.
 */
#define check_sub_overflow(a, b, d)	\
	__must_check_overflow(__builtin_sub_overflow(a, b, d))

/**
 * wrapping_sub() - Intentionally perform a wrapping subtraction
 * @type: type for result of calculation
 * @a: minuend; value to subtract from
 * @b: subtrahend; value to subtract from @a
 *
 * Return the potentially wrapped-around subtraction without
 * tripping any wrap-around sanitizers that may be enabled.
 */
#define wrapping_sub(type, a, b)				\
	({							\
		type __val;					\
		__builtin_sub_overflow(a, b, &__val);		\
		__val;						\
	})

/**
 * wrapping_assign_sub() - Intentionally perform a wrapping decrement assign
 * @var: variable to be decremented
 * @offset: amount to subtract
 *
 * Decrements @var by @offset with wrap-around. Returns the resulting
 * value of @var. Will not trip any wrap-around sanitizers.
 *
 * Returns the new value of @var.
 */
#define wrapping_assign_sub(var, offset)				\
	({								\
		typeof(var) *__ptr = &(var);				\
		*__ptr = wrapping_sub(typeof(var), *__ptr, offset);	\
	})

/**
 * check_mul_overflow() - Calculate multiplication with overflow checking
 * @a: first factor
 * @b: second factor
 * @d: pointer to store product
 *
 * Returns true on wrap-around, false otherwise.
 *
 * *@d holds the results of the attempted multiplication, regardless of whether
 * wrap-around occurred.
 */
#define check_mul_overflow(a, b, d)	\
	__must_check_overflow(__builtin_mul_overflow(a, b, d))

/**
 * wrapping_mul() - Intentionally perform a wrapping multiplication
 * @type: type for result of calculation
 * @a: first factor
 * @b: second factor
 *
 * Return the potentially wrapped-around multiplication without
 * tripping any wrap-around sanitizers that may be enabled.
 */
#define wrapping_mul(type, a, b)				\
	({							\
		type __val;					\
		__builtin_mul_overflow(a, b, &__val);		\
		__val;						\
	})

/**
 * check_shl_overflow() - Calculate a left-shifted value and check overflow
 * @a: Value to be shifted
 * @s: How many bits left to shift
 * @d: Pointer to where to store the result
 *
 * Computes *@d = (@a << @s)
 *
 * Returns true if '*@d' cannot hold the result or when '@a << @s' doesn't
 * make sense. Example conditions:
 *
 * - '@a << @s' causes bits to be lost when stored in *@d.
 * - '@s' is garbage (e.g. negative) or so large that the result of
 *   '@a << @s' is guaranteed to be 0.
 * - '@a' is negative.
 * - '@a << @s' sets the sign bit, if any, in '*@d'.
 *
 * '*@d' will hold the results of the attempted shift, but is not
 * considered "safe for use" if true is returned.
 */
#define check_shl_overflow(a, s, d) __must_check_overflow(({		\
	typeof(a) _a = a;						\
	typeof(s) _s = s;						\
	typeof(d) _d = d;						\
<<<<<<< HEAD
	u64 _a_full = _a;						\
	/*确定要shift的位置，如果参数有误，则置为0*/\
=======
	unsigned long long _a_full = _a;				\
>>>>>>> 155a3c00
	unsigned int _to_shift =					\
		is_non_negative(_s) && _s < 8 * sizeof(*d) ? _s : 0;	\
		/*将a左移后结果置于d指针中*/\
	*_d = (_a_full << _to_shift);					\
	/*返回值，用于指明操作是否达到预期*/\
	(_to_shift != _s || is_negative(*_d) || is_negative(_a) ||	\
	(*_d >> _to_shift) != _a);					\
}))

#define __overflows_type_constexpr(x, T) (			\
	is_unsigned_type(typeof(x)) ?				\
		(x) > type_max(T) :				\
	is_unsigned_type(typeof(T)) ?				\
		(x) < 0 || (x) > type_max(T) :			\
	(x) < type_min(T) || (x) > type_max(T))

#define __overflows_type(x, T)		({	\
	typeof(T) v = 0;			\
	check_add_overflow((x), v, &v);		\
})

/**
 * overflows_type - helper for checking the overflows between value, variables,
 *		    or data type
 *
 * @n: source constant value or variable to be checked
 * @T: destination variable or data type proposed to store @x
 *
 * Compares the @x expression for whether or not it can safely fit in
 * the storage of the type in @T. @x and @T can have different types.
 * If @x is a constant expression, this will also resolve to a constant
 * expression.
 *
 * Returns: true if overflow can occur, false otherwise.
 */
#define overflows_type(n, T)					\
	__builtin_choose_expr(__is_constexpr(n),		\
			      __overflows_type_constexpr(n, T),	\
			      __overflows_type(n, T))

/**
 * castable_to_type - like __same_type(), but also allows for casted literals
 *
 * @n: variable or constant value
 * @T: variable or data type
 *
 * Unlike the __same_type() macro, this allows a constant value as the
 * first argument. If this value would not overflow into an assignment
 * of the second argument's type, it returns true. Otherwise, this falls
 * back to __same_type().
 */
#define castable_to_type(n, T)						\
	__builtin_choose_expr(__is_constexpr(n),			\
			      !__overflows_type_constexpr(n, T),	\
			      __same_type(n, T))

/**
 * size_mul() - Calculate size_t multiplication with saturation at SIZE_MAX
 * @factor1: first factor
 * @factor2: second factor
 *
 * Returns: calculate @factor1 * @factor2, both promoted to size_t,
 * with any overflow causing the return value to be SIZE_MAX. The
 * lvalue must be size_t to avoid implicit type conversion.
 */
static inline size_t __must_check size_mul(size_t factor1, size_t factor2)
{
	size_t bytes;

	if (check_mul_overflow(factor1, factor2, &bytes))
		return SIZE_MAX;

	return bytes;
}

/**
 * size_add() - Calculate size_t addition with saturation at SIZE_MAX
 * @addend1: first addend
 * @addend2: second addend
 *
 * Returns: calculate @addend1 + @addend2, both promoted to size_t,
 * with any overflow causing the return value to be SIZE_MAX. The
 * lvalue must be size_t to avoid implicit type conversion.
 */
static inline size_t __must_check size_add(size_t addend1, size_t addend2)
{
	size_t bytes;

	if (check_add_overflow(addend1, addend2, &bytes))
		return SIZE_MAX;

	return bytes;
}

/**
 * size_sub() - Calculate size_t subtraction with saturation at SIZE_MAX
 * @minuend: value to subtract from
 * @subtrahend: value to subtract from @minuend
 *
 * Returns: calculate @minuend - @subtrahend, both promoted to size_t,
 * with any overflow causing the return value to be SIZE_MAX. For
 * composition with the size_add() and size_mul() helpers, neither
 * argument may be SIZE_MAX (or the result with be forced to SIZE_MAX).
 * The lvalue must be size_t to avoid implicit type conversion.
 */
static inline size_t __must_check size_sub(size_t minuend, size_t subtrahend)
{
	size_t bytes;

	if (minuend == SIZE_MAX || subtrahend == SIZE_MAX ||
	    check_sub_overflow(minuend, subtrahend, &bytes))
		return SIZE_MAX;

	return bytes;
}

/**
 * array_size() - Calculate size of 2-dimensional array.
 * @a: dimension one
 * @b: dimension two
 *
 * Calculates size of 2-dimensional array: @a * @b.
 *
 * Returns: number of bytes needed to represent the array or SIZE_MAX on
 * overflow.
 */
#define array_size(a, b)	size_mul(a, b)

/**
 * array3_size() - Calculate size of 3-dimensional array.
 * @a: dimension one
 * @b: dimension two
 * @c: dimension three
 *
 * Calculates size of 3-dimensional array: @a * @b * @c.
 *
 * Returns: number of bytes needed to represent the array or SIZE_MAX on
 * overflow.
 */
#define array3_size(a, b, c)	size_mul(size_mul(a, b), c)

/**
 * flex_array_size() - Calculate size of a flexible array member
 *                     within an enclosing structure.
 * @p: Pointer to the structure.
 * @member: Name of the flexible array member.
 * @count: Number of elements in the array.
 *
 * Calculates size of a flexible array of @count number of @member
 * elements, at the end of structure @p.
 *
 * Return: number of bytes needed or SIZE_MAX on overflow.
 */
#define flex_array_size(p, member, count)				\
	__builtin_choose_expr(__is_constexpr(count),			\
		(count) * sizeof(*(p)->member) + __must_be_array((p)->member),	\
		size_mul(count, sizeof(*(p)->member) + __must_be_array((p)->member)))

/**
 * struct_size() - Calculate size of structure with trailing flexible array.
 * @p: Pointer to the structure.
 * @member: Name of the array member.
 * @count: Number of elements in the array.
 *
 * Calculates size of memory needed for structure of @p followed by an
 * array of @count number of @member elements.
 *
 * Return: number of bytes needed or SIZE_MAX on overflow.
 */
//计算结构体大小：申请count个member,并将其存放在p结构体后面，故所需内存为sizeof(p)+n*sizeof(member)
#define struct_size(p, member, count)					\
	__builtin_choose_expr(__is_constexpr(count),			\
		sizeof(*(p)) + flex_array_size(p, member, count),	\
		size_add(sizeof(*(p)), flex_array_size(p, member, count)))

/**
 * struct_size_t() - Calculate size of structure with trailing flexible array
 * @type: structure type name.
 * @member: Name of the array member.
 * @count: Number of elements in the array.
 *
 * Calculates size of memory needed for structure @type followed by an
 * array of @count number of @member elements. Prefer using struct_size()
 * when possible instead, to keep calculations associated with a specific
 * instance variable of type @type.
 *
 * Return: number of bytes needed or SIZE_MAX on overflow.
 */
#define struct_size_t(type, member, count)					\
	struct_size((type *)NULL, member, count)

/**
 * __DEFINE_FLEX() - helper macro for DEFINE_FLEX() family.
 * Enables caller macro to pass arbitrary trailing expressions
 *
 * @type: structure type name, including "struct" keyword.
 * @name: Name for a variable to define.
 * @member: Name of the array member.
 * @count: Number of elements in the array; must be compile-time const.
 * @trailer: Trailing expressions for attributes and/or initializers.
 */
#define __DEFINE_FLEX(type, name, member, count, trailer...)			\
	_Static_assert(__builtin_constant_p(count),				\
		       "onstack flex array members require compile-time const count"); \
	union {									\
		u8 bytes[struct_size_t(type, member, count)];			\
		type obj;							\
	} name##_u trailer;							\
	type *name = (type *)&name##_u

/**
 * _DEFINE_FLEX() - helper macro for DEFINE_FLEX() family.
 * Enables caller macro to pass (different) initializer.
 *
 * @type: structure type name, including "struct" keyword.
 * @name: Name for a variable to define.
 * @member: Name of the array member.
 * @count: Number of elements in the array; must be compile-time const.
 * @initializer: Initializer expression (e.g., pass `= { }` at minimum).
 */
#define _DEFINE_FLEX(type, name, member, count, initializer...)			\
	__DEFINE_FLEX(type, name, member, count, = { .obj initializer })

/**
 * DEFINE_RAW_FLEX() - Define an on-stack instance of structure with a trailing
 * flexible array member, when it does not have a __counted_by annotation.
 *
 * @type: structure type name, including "struct" keyword.
 * @name: Name for a variable to define.
 * @member: Name of the array member.
 * @count: Number of elements in the array; must be compile-time const.
 *
 * Define a zeroed, on-stack, instance of @type structure with a trailing
 * flexible array member.
 * Use __struct_size(@name) to get compile-time size of it afterwards.
 * Use __member_size(@name->member) to get compile-time size of @name members.
 * Use STACK_FLEX_ARRAY_SIZE(@name, @member) to get compile-time number of
 * elements in array @member.
 */
#define DEFINE_RAW_FLEX(type, name, member, count)	\
	__DEFINE_FLEX(type, name, member, count, = { })

/**
 * DEFINE_FLEX() - Define an on-stack instance of structure with a trailing
 * flexible array member.
 *
 * @TYPE: structure type name, including "struct" keyword.
 * @NAME: Name for a variable to define.
 * @MEMBER: Name of the array member.
 * @COUNTER: Name of the __counted_by member.
 * @COUNT: Number of elements in the array; must be compile-time const.
 *
 * Define a zeroed, on-stack, instance of @TYPE structure with a trailing
 * flexible array member.
 * Use __struct_size(@NAME) to get compile-time size of it afterwards.
 * Use __member_size(@NAME->member) to get compile-time size of @NAME members.
 * Use STACK_FLEX_ARRAY_SIZE(@name, @member) to get compile-time number of
 * elements in array @member.
 */
#define DEFINE_FLEX(TYPE, NAME, MEMBER, COUNTER, COUNT)	\
	_DEFINE_FLEX(TYPE, NAME, MEMBER, COUNT, = { .COUNTER = COUNT, })

/**
 * STACK_FLEX_ARRAY_SIZE() - helper macro for DEFINE_FLEX() family.
 * Returns the number of elements in @array.
 *
 * @name: Name for a variable defined in DEFINE_RAW_FLEX()/DEFINE_FLEX().
 * @array: Name of the array member.
 */
#define STACK_FLEX_ARRAY_SIZE(name, array)						\
	(__member_size((name)->array) / sizeof(*(name)->array) +			\
						__must_be_array((name)->array))

#endif /* __LINUX_OVERFLOW_H */<|MERGE_RESOLUTION|>--- conflicted
+++ resolved
@@ -200,12 +200,8 @@
 	typeof(a) _a = a;						\
 	typeof(s) _s = s;						\
 	typeof(d) _d = d;						\
-<<<<<<< HEAD
-	u64 _a_full = _a;						\
+	unsigned long long _a_full = _a;				\
 	/*确定要shift的位置，如果参数有误，则置为0*/\
-=======
-	unsigned long long _a_full = _a;				\
->>>>>>> 155a3c00
 	unsigned int _to_shift =					\
 		is_non_negative(_s) && _s < 8 * sizeof(*d) ? _s : 0;	\
 		/*将a左移后结果置于d指针中*/\
