/* SPDX-License-Identifier: GPL-2.0 */
#ifndef __LINUX_MEMORY_HOTPLUG_H
#define __LINUX_MEMORY_HOTPLUG_H

#include <linux/mmzone.h>
#include <linux/spinlock.h>
#include <linux/notifier.h>
#include <linux/bug.h>

struct page;
struct zone;
struct pglist_data;
struct mem_section;
struct memory_group;
struct resource;
struct vmem_altmap;
struct dev_pagemap;

<<<<<<< HEAD
#ifdef CONFIG_HAVE_ARCH_NODEDATA_EXTENSION
/*
 * For supporting node-hotadd, we have to allocate a new pgdat.
 *
 * If an arch has generic style NODE_DATA(),
 * node_data[nid] = kzalloc() works well. But it depends on the architecture.
 *
 * In general, generic_alloc_nodedata() is used.
 *
 */
extern pg_data_t *arch_alloc_nodedata(int nid);
extern void arch_refresh_nodedata(int nid, pg_data_t *pgdat);

#else /* CONFIG_HAVE_ARCH_NODEDATA_EXTENSION */

#define arch_alloc_nodedata(nid)	generic_alloc_nodedata(nid)

#ifdef CONFIG_NUMA
/*
 * XXX: node aware allocation can't work well to get new node's memory at this time.
 *	Because, pgdat for the new node is not allocated/initialized yet itself.
 *	To use new node's memory, more consideration will be necessary.
 */
#define generic_alloc_nodedata(nid)				\
({								\
	memblock_alloc(sizeof(*pgdat), SMP_CACHE_BYTES);	\
})

extern pg_data_t *node_data[];
static inline void arch_refresh_nodedata(int nid, pg_data_t *pgdat)
{
	node_data[nid] = pgdat;/*设置此NUMA node对应的pg_data*/
}

#else /* !CONFIG_NUMA */

/* never called */
static inline pg_data_t *generic_alloc_nodedata(int nid)
{
	BUG();
	return NULL;
}
static inline void arch_refresh_nodedata(int nid, pg_data_t *pgdat)
{
}
#endif /* CONFIG_NUMA */
#endif /* CONFIG_HAVE_ARCH_NODEDATA_EXTENSION */

=======
>>>>>>> 155a3c00
#ifdef CONFIG_MEMORY_HOTPLUG
struct page *pfn_to_online_page(unsigned long pfn);

/* Types for control the zone type of onlined and offlined memory */
enum {
	/* Offline the memory. */
	MMOP_OFFLINE = 0,
	/* Online the memory. Zone depends, see default_zone_for_pfn(). */
	MMOP_ONLINE,
	/* Online the memory to ZONE_NORMAL. */
	MMOP_ONLINE_KERNEL,
	/* Online the memory to ZONE_MOVABLE. */
	MMOP_ONLINE_MOVABLE,
};

/* Flags for add_memory() and friends to specify memory hotplug details. */
typedef int __bitwise mhp_t;

/* No special request */
#define MHP_NONE		((__force mhp_t)0)
/*
 * Allow merging of the added System RAM resource with adjacent,
 * mergeable resources. After a successful call to add_memory_resource()
 * with this flag set, the resource pointer must no longer be used as it
 * might be stale, or the resource might have changed.
 */
#define MHP_MERGE_RESOURCE	((__force mhp_t)BIT(0))

/*
 * We want memmap (struct page array) to be self contained.
 * To do so, we will use the beginning of the hot-added range to build
 * the page tables for the memmap array that describes the entire range.
 * Only selected architectures support it with SPARSE_VMEMMAP.
 * This is only a hint, the core kernel can decide to not do this based on
 * different alignment checks.
 */
#define MHP_MEMMAP_ON_MEMORY   ((__force mhp_t)BIT(1))
/*
 * The nid field specifies a memory group id (mgid) instead. The memory group
 * implies the node id (nid).
 */
#define MHP_NID_IS_MGID		((__force mhp_t)BIT(2))
/*
 * The hotplugged memory is completely inaccessible while the memory is
 * offline. The memory provider will handle MEM_PREPARE_ONLINE /
 * MEM_FINISH_OFFLINE notifications and make the memory accessible.
 *
 * This flag is only relevant when used along with MHP_MEMMAP_ON_MEMORY,
 * because the altmap cannot be written (e.g., poisoned) when adding
 * memory -- before it is set online.
 *
 * This allows for adding memory with an altmap that is not currently
 * made available by a hypervisor. When onlining that memory, the
 * hypervisor can be instructed to make that memory available, and
 * the onlining phase will not require any memory allocations, which is
 * helpful in low-memory situations.
 */
#define MHP_OFFLINE_INACCESSIBLE	((__force mhp_t)BIT(3))

/*
 * Extended parameters for memory hotplug:
 * altmap: alternative allocator for memmap array (optional)
 * pgprot: page protection flags to apply to newly created page tables
 *	(required)
 */
struct mhp_params {
	struct vmem_altmap *altmap;
	pgprot_t pgprot;
	struct dev_pagemap *pgmap;
};

bool mhp_range_allowed(u64 start, u64 size, bool need_mapping);
struct range mhp_get_pluggable_range(bool need_mapping);
bool mhp_supports_memmap_on_memory(void);

/*
 * Zone resizing functions
 *
 * Note: any attempt to resize a zone should has pgdat_resize_lock()
 * zone_span_writelock() both held. This ensure the size of a zone
 * can't be changed while pgdat_resize_lock() held.
 */
static inline unsigned zone_span_seqbegin(struct zone *zone)
{
	return read_seqbegin(&zone->span_seqlock);
}
static inline int zone_span_seqretry(struct zone *zone, unsigned iv)
{
	return read_seqretry(&zone->span_seqlock, iv);
}
static inline void zone_span_writelock(struct zone *zone)
{
	write_seqlock(&zone->span_seqlock);
}
static inline void zone_span_writeunlock(struct zone *zone)
{
	write_sequnlock(&zone->span_seqlock);
}
static inline void zone_seqlock_init(struct zone *zone)
{
	seqlock_init(&zone->span_seqlock);
}
extern void adjust_present_page_count(struct page *page,
				      struct memory_group *group,
				      long nr_pages);
/* VM interface that may be used by firmware interface */
extern int mhp_init_memmap_on_memory(unsigned long pfn, unsigned long nr_pages,
				     struct zone *zone, bool mhp_off_inaccessible);
extern void mhp_deinit_memmap_on_memory(unsigned long pfn, unsigned long nr_pages);
extern int online_pages(unsigned long pfn, unsigned long nr_pages,
			struct zone *zone, struct memory_group *group);
extern unsigned long __offline_isolated_pages(unsigned long start_pfn,
		unsigned long end_pfn);

typedef void (*online_page_callback_t)(struct page *page, unsigned int order);

extern void generic_online_page(struct page *page, unsigned int order);
extern int set_online_page_callback(online_page_callback_t callback);
extern int restore_online_page_callback(online_page_callback_t callback);

extern int try_online_node(int nid);

extern int arch_add_memory(int nid, u64 start, u64 size,
			   struct mhp_params *params);
extern u64 max_mem_size;

extern int mhp_online_type_from_str(const char *str);

/* If movable_node boot option specified */
extern bool movable_node_enabled;
static inline bool movable_node_is_enabled(void)
{
	return movable_node_enabled;
}

extern void arch_remove_memory(u64 start, u64 size, struct vmem_altmap *altmap);
extern void __remove_pages(unsigned long start_pfn, unsigned long nr_pages,
			   struct vmem_altmap *altmap);

/* reasonably generic interface to expand the physical pages */
extern int __add_pages(int nid, unsigned long start_pfn, unsigned long nr_pages,
		       struct mhp_params *params);

#ifndef CONFIG_ARCH_HAS_ADD_PAGES
static inline int add_pages(int nid, unsigned long start_pfn,
		unsigned long nr_pages, struct mhp_params *params)
{
	return __add_pages(nid, start_pfn, nr_pages, params);
}
#else /* ARCH_HAS_ADD_PAGES */
int add_pages(int nid, unsigned long start_pfn, unsigned long nr_pages,
	      struct mhp_params *params);
#endif /* ARCH_HAS_ADD_PAGES */

void get_online_mems(void);
void put_online_mems(void);

void mem_hotplug_begin(void);
void mem_hotplug_done(void);

/* See kswapd_is_running() */
static inline void pgdat_kswapd_lock(pg_data_t *pgdat)
{
	mutex_lock(&pgdat->kswapd_lock);
}

static inline void pgdat_kswapd_unlock(pg_data_t *pgdat)
{
	mutex_unlock(&pgdat->kswapd_lock);
}

static inline void pgdat_kswapd_lock_init(pg_data_t *pgdat)
{
	mutex_init(&pgdat->kswapd_lock);
}

#else /* ! CONFIG_MEMORY_HOTPLUG */
#define pfn_to_online_page(pfn)			\
({						\
	struct page *___page = NULL;		\
	if (pfn_valid(pfn))			\
		___page = pfn_to_page(pfn);	\
	___page;				\
 })

static inline unsigned zone_span_seqbegin(struct zone *zone)
{
	return 0;
}
static inline int zone_span_seqretry(struct zone *zone, unsigned iv)
{
	return 0;
}
static inline void zone_span_writelock(struct zone *zone) {}
static inline void zone_span_writeunlock(struct zone *zone) {}
static inline void zone_seqlock_init(struct zone *zone) {}

static inline int try_online_node(int nid)
{
	return 0;
}

static inline void get_online_mems(void) {}
static inline void put_online_mems(void) {}

static inline void mem_hotplug_begin(void) {}
static inline void mem_hotplug_done(void) {}

static inline bool movable_node_is_enabled(void)
{
	return false;
}

static inline bool mhp_supports_memmap_on_memory(void)
{
	return false;
}

static inline void pgdat_kswapd_lock(pg_data_t *pgdat) {}
static inline void pgdat_kswapd_unlock(pg_data_t *pgdat) {}
static inline void pgdat_kswapd_lock_init(pg_data_t *pgdat) {}
#endif /* ! CONFIG_MEMORY_HOTPLUG */

/*
 * Keep this declaration outside CONFIG_MEMORY_HOTPLUG as some
 * platforms might override and use arch_get_mappable_range()
 * for internal non memory hotplug purposes.
 */
struct range arch_get_mappable_range(void);

#if defined(CONFIG_MEMORY_HOTPLUG) || defined(CONFIG_DEFERRED_STRUCT_PAGE_INIT)
/*
 * pgdat resizing functions
 */
static inline
void pgdat_resize_lock(struct pglist_data *pgdat, unsigned long *flags)
{
	spin_lock_irqsave(&pgdat->node_size_lock, *flags);
}
static inline
void pgdat_resize_unlock(struct pglist_data *pgdat, unsigned long *flags)
{
	spin_unlock_irqrestore(&pgdat->node_size_lock, *flags);
}
static inline
void pgdat_resize_init(struct pglist_data *pgdat)
{
	spin_lock_init(&pgdat->node_size_lock);
}
#else /* !(CONFIG_MEMORY_HOTPLUG || CONFIG_DEFERRED_STRUCT_PAGE_INIT) */
/*
 * Stub functions for when hotplug is off
 */
static inline void pgdat_resize_lock(struct pglist_data *p, unsigned long *f) {}
static inline void pgdat_resize_unlock(struct pglist_data *p, unsigned long *f) {}
static inline void pgdat_resize_init(struct pglist_data *pgdat) {}
#endif /* !(CONFIG_MEMORY_HOTPLUG || CONFIG_DEFERRED_STRUCT_PAGE_INIT) */

#ifdef CONFIG_MEMORY_HOTREMOVE

extern void try_offline_node(int nid);
extern int offline_pages(unsigned long start_pfn, unsigned long nr_pages,
			 struct zone *zone, struct memory_group *group);
extern int remove_memory(u64 start, u64 size);
extern void __remove_memory(u64 start, u64 size);
extern int offline_and_remove_memory(u64 start, u64 size);

#else
static inline void try_offline_node(int nid) {}

static inline int offline_pages(unsigned long start_pfn, unsigned long nr_pages,
				struct zone *zone, struct memory_group *group)
{
	return -EINVAL;
}

static inline int remove_memory(u64 start, u64 size)
{
	return -EBUSY;
}

static inline void __remove_memory(u64 start, u64 size) {}
#endif /* CONFIG_MEMORY_HOTREMOVE */

#ifdef CONFIG_MEMORY_HOTPLUG
/* Default online_type (MMOP_*) when new memory blocks are added. */
extern int mhp_get_default_online_type(void);
extern void mhp_set_default_online_type(int online_type);
extern void __ref free_area_init_core_hotplug(struct pglist_data *pgdat);
extern int __add_memory(int nid, u64 start, u64 size, mhp_t mhp_flags);
extern int add_memory(int nid, u64 start, u64 size, mhp_t mhp_flags);
extern int add_memory_resource(int nid, struct resource *resource,
			       mhp_t mhp_flags);
extern int add_memory_driver_managed(int nid, u64 start, u64 size,
				     const char *resource_name,
				     mhp_t mhp_flags);
extern void move_pfn_range_to_zone(struct zone *zone, unsigned long start_pfn,
				   unsigned long nr_pages,
				   struct vmem_altmap *altmap, int migratetype);
extern void remove_pfn_range_from_zone(struct zone *zone,
				       unsigned long start_pfn,
				       unsigned long nr_pages);
extern int sparse_add_section(int nid, unsigned long pfn,
		unsigned long nr_pages, struct vmem_altmap *altmap,
		struct dev_pagemap *pgmap);
extern void sparse_remove_section(unsigned long pfn, unsigned long nr_pages,
				  struct vmem_altmap *altmap);
extern struct page *sparse_decode_mem_map(unsigned long coded_mem_map,
					  unsigned long pnum);
extern struct zone *zone_for_pfn_range(int online_type, int nid,
		struct memory_group *group, unsigned long start_pfn,
		unsigned long nr_pages);
extern int arch_create_linear_mapping(int nid, u64 start, u64 size,
				      struct mhp_params *params);
void arch_remove_linear_mapping(u64 start, u64 size);
#endif /* CONFIG_MEMORY_HOTPLUG */

#endif /* __LINUX_MEMORY_HOTPLUG_H */<|MERGE_RESOLUTION|>--- conflicted
+++ resolved
@@ -16,57 +16,6 @@
 struct vmem_altmap;
 struct dev_pagemap;
 
-<<<<<<< HEAD
-#ifdef CONFIG_HAVE_ARCH_NODEDATA_EXTENSION
-/*
- * For supporting node-hotadd, we have to allocate a new pgdat.
- *
- * If an arch has generic style NODE_DATA(),
- * node_data[nid] = kzalloc() works well. But it depends on the architecture.
- *
- * In general, generic_alloc_nodedata() is used.
- *
- */
-extern pg_data_t *arch_alloc_nodedata(int nid);
-extern void arch_refresh_nodedata(int nid, pg_data_t *pgdat);
-
-#else /* CONFIG_HAVE_ARCH_NODEDATA_EXTENSION */
-
-#define arch_alloc_nodedata(nid)	generic_alloc_nodedata(nid)
-
-#ifdef CONFIG_NUMA
-/*
- * XXX: node aware allocation can't work well to get new node's memory at this time.
- *	Because, pgdat for the new node is not allocated/initialized yet itself.
- *	To use new node's memory, more consideration will be necessary.
- */
-#define generic_alloc_nodedata(nid)				\
-({								\
-	memblock_alloc(sizeof(*pgdat), SMP_CACHE_BYTES);	\
-})
-
-extern pg_data_t *node_data[];
-static inline void arch_refresh_nodedata(int nid, pg_data_t *pgdat)
-{
-	node_data[nid] = pgdat;/*设置此NUMA node对应的pg_data*/
-}
-
-#else /* !CONFIG_NUMA */
-
-/* never called */
-static inline pg_data_t *generic_alloc_nodedata(int nid)
-{
-	BUG();
-	return NULL;
-}
-static inline void arch_refresh_nodedata(int nid, pg_data_t *pgdat)
-{
-}
-#endif /* CONFIG_NUMA */
-#endif /* CONFIG_HAVE_ARCH_NODEDATA_EXTENSION */
-
-=======
->>>>>>> 155a3c00
 #ifdef CONFIG_MEMORY_HOTPLUG
 struct page *pfn_to_online_page(unsigned long pfn);
 
