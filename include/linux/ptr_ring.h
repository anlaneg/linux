/* SPDX-License-Identifier: GPL-2.0-or-later */
/*
 *	Definitions for the 'struct ptr_ring' datastructure.
 *
 *	Author:
 *		Michael S. Tsirkin <mst@redhat.com>
 *
 *	Copyright (C) 2016 Red Hat, Inc.
 *
 *	This is a limited-size FIFO maintaining pointers in FIFO order, with
 *	one CPU producing entries and another consuming entries from a FIFO.
 *
 *	This implementation tries to minimize cache-contention when there is a
 *	single producer and a single consumer CPU.
 */

#ifndef _LINUX_PTR_RING_H
#define _LINUX_PTR_RING_H 1

#ifdef __KERNEL__
#include <linux/spinlock.h>
#include <linux/cache.h>
#include <linux/types.h>
#include <linux/compiler.h>
#include <linux/slab.h>
#include <linux/mm.h>
#include <asm/errno.h>
#endif

struct ptr_ring {
	//生产者可存放的位置，如果生产者指针对应的位置不为NULL，则队列为满
	int producer ____cacheline_aligned_in_smp;
	//生产者锁
	spinlock_t producer_lock;
	//消费者可读取的首位置
	int consumer_head ____cacheline_aligned_in_smp; /* next valid entry */
	int consumer_tail; /* next entry to invalidate */
	//阻止多消费用户同时进入
	spinlock_t consumer_lock;
	/* Shared consumer/producer data */
	/* Read-only by both the producer and the consumer */
	//队列大小
	int size ____cacheline_aligned_in_smp; /* max entries in queue */
	/*一次性操作的batch大小*/
	int batch; /* number of entries to consume in a batch */
	void **queue;/*存放内容的array*/
};

/* Note: callers invoking this in a loop must use a compiler barrier,
 * for example cpu_relax().
 *
 * NB: this is unlike __ptr_ring_empty in that callers must hold producer_lock:
 * see e.g. ptr_ring_full.
 */
static inline bool __ptr_ring_full(struct ptr_ring *r)
{
	return r->queue[r->producer];
}

static inline bool ptr_ring_full(struct ptr_ring *r)
{
	bool ret;

	spin_lock(&r->producer_lock);
	ret = __ptr_ring_full(r);
	spin_unlock(&r->producer_lock);

	return ret;
}

static inline bool ptr_ring_full_irq(struct ptr_ring *r)
{
	bool ret;

	spin_lock_irq(&r->producer_lock);
	ret = __ptr_ring_full(r);
	spin_unlock_irq(&r->producer_lock);

	return ret;
}

static inline bool ptr_ring_full_any(struct ptr_ring *r)
{
	unsigned long flags;
	bool ret;

	spin_lock_irqsave(&r->producer_lock, flags);
	ret = __ptr_ring_full(r);
	spin_unlock_irqrestore(&r->producer_lock, flags);

	return ret;
}

static inline bool ptr_ring_full_bh(struct ptr_ring *r)
{
	bool ret;

	spin_lock_bh(&r->producer_lock);
	ret = __ptr_ring_full(r);
	spin_unlock_bh(&r->producer_lock);

	return ret;
}

/* Note: callers invoking this in a loop must use a compiler barrier,
 * for example cpu_relax(). Callers must hold producer_lock.
 * Callers are responsible for making sure pointer that is being queued
 * points to a valid data.
 */
static inline int __ptr_ring_produce(struct ptr_ring *r, void *ptr)
{
    //队列长度为0，或者队列无可用空间
	if (unlikely(!r->size) || r->queue[r->producer]/*此指针不为NULL，还未出队*/)
		return -ENOSPC;

	/* Make sure the pointer we are storing points to a valid data. */
	/* Pairs with the dependency ordering in __ptr_ring_consume. */
	smp_wmb();

	//ptr入队
	WRITE_ONCE(r->queue[r->producer++], ptr);
	if (unlikely(r->producer >= r->size))
		r->producer = 0;//生产者指针绕回
	return 0;
}

/*
 * Note: resize (below) nests producer lock within consumer lock, so if you
 * consume in interrupt or BH context, you must disable interrupts/BH when
 * calling this.
 */
static inline int ptr_ring_produce(struct ptr_ring *r, void *ptr)
{
	int ret;

	spin_lock(&r->producer_lock);
	//将ptr入队
	ret = __ptr_ring_produce(r, ptr);
	spin_unlock(&r->producer_lock);

	return ret;
}

static inline int ptr_ring_produce_irq(struct ptr_ring *r, void *ptr)
{
	int ret;

	spin_lock_irq(&r->producer_lock);
	ret = __ptr_ring_produce(r, ptr);
	spin_unlock_irq(&r->producer_lock);

	return ret;
}

static inline int ptr_ring_produce_any(struct ptr_ring *r, void *ptr)
{
	unsigned long flags;
	int ret;

	spin_lock_irqsave(&r->producer_lock, flags);
	ret = __ptr_ring_produce(r, ptr);
	spin_unlock_irqrestore(&r->producer_lock, flags);

	return ret;
}

static inline int ptr_ring_produce_bh(struct ptr_ring *r, void *ptr)
{
	int ret;

	spin_lock_bh(&r->producer_lock);
	ret = __ptr_ring_produce(r, ptr);
	spin_unlock_bh(&r->producer_lock);

	return ret;
}

//peek一个元素
static inline void *__ptr_ring_peek(struct ptr_ring *r)
{
	if (likely(r->size))
	    /*取消费者指针标记的元素*/
		return READ_ONCE(r->queue[r->consumer_head]);
	/*队列size为0，返回NULL*/
	return NULL;
}

/*
 * Test ring empty status without taking any locks.
 *
 * NB: This is only safe to call if ring is never resized.
 *
 * However, if some other CPU consumes ring entries at the same time, the value
 * returned is not guaranteed to be correct.
 *
 * In this case - to avoid incorrectly detecting the ring
 * as empty - the CPU consuming the ring entries is responsible
 * for either consuming all ring entries until the ring is empty,
 * or synchronizing with some other CPU and causing it to
 * re-test __ptr_ring_empty and/or consume the ring enteries
 * after the synchronization point.
 *
 * Note: callers invoking this in a loop must use a compiler barrier,
 * for example cpu_relax().
 */
static inline bool __ptr_ring_empty(struct ptr_ring *r)
{
	if (likely(r->size))
	    /*队列长度非0，检查消费者当前位置是否为空*/
		return !r->queue[READ_ONCE(r->consumer_head)];
	return true;
}

static inline bool ptr_ring_empty(struct ptr_ring *r)
{
	bool ret;

	spin_lock(&r->consumer_lock);
	ret = __ptr_ring_empty(r);
	spin_unlock(&r->consumer_lock);

	return ret;
}

static inline bool ptr_ring_empty_irq(struct ptr_ring *r)
{
	bool ret;

	spin_lock_irq(&r->consumer_lock);
	ret = __ptr_ring_empty(r);
	spin_unlock_irq(&r->consumer_lock);

	return ret;
}

static inline bool ptr_ring_empty_any(struct ptr_ring *r)
{
	unsigned long flags;
	bool ret;

	spin_lock_irqsave(&r->consumer_lock, flags);
	ret = __ptr_ring_empty(r);
	spin_unlock_irqrestore(&r->consumer_lock, flags);

	return ret;
}

static inline bool ptr_ring_empty_bh(struct ptr_ring *r)
{
	bool ret;

	spin_lock_bh(&r->consumer_lock);
	ret = __ptr_ring_empty(r);
	spin_unlock_bh(&r->consumer_lock);

	return ret;
}

/* Must only be called after __ptr_ring_peek returned !NULL */
//出ring中的首个元素
static inline void __ptr_ring_discard_one(struct ptr_ring *r)
{
	/* Fundamentally, what we want to do is update consumer
	 * index and zero out the entry so producer can reuse it.
	 * Doing it naively at each consume would be as simple as:
	 *       consumer = r->consumer;
	 *       r->queue[consumer++] = NULL;
	 *       if (unlikely(consumer >= r->size))
	 *               consumer = 0;
	 *       r->consumer = consumer;
	 * but that is suboptimal when the ring is full as producer is writing
	 * out new entries in the same cache line.  Defer these updates until a
	 * batch of entries has been consumed.
	 */
	/* Note: we must keep consumer_head valid at all times for __ptr_ring_empty
	 * to work correctly.
	 */
	int consumer_head = r->consumer_head;
	int head = consumer_head++;//消费头前移

	/* Once we have processed enough entries invalidate them in
	 * the ring all at once so producer can reuse their space in the ring.
	 * We also do this when we reach end of the ring - not mandatory
	 * but helps keep the implementation simple.
	 */
	if (unlikely(consumer_head - r->consumer_tail >= r->batch ||
		     consumer_head >= r->size)) {
		/* Zero out entries in the reverse order: this way we touch the
		 * cache line that producer might currently be reading the last;
		 * producer won't make progress and touch other cache lines
		 * besides the first one until we write out all entries.
		 */
		while (likely(head >= r->consumer_tail))
			r->queue[head--] = NULL;
		r->consumer_tail = consumer_head;
	}

	if (unlikely(consumer_head >= r->size)) {
	    /*当前指针已超过ring的长度，将指针指回0号位置*/
		consumer_head = 0;
		r->consumer_tail = 0;//？？？
	}
	/* matching READ_ONCE in __ptr_ring_empty for lockless tests */
	//更新消费头
	WRITE_ONCE(r->consumer_head, consumer_head);
}

/*消费一个元素*/
static inline void *__ptr_ring_consume(struct ptr_ring *r)
{
	void *ptr;

	/* The READ_ONCE in __ptr_ring_peek guarantees that anyone
	 * accessing data through the pointer is up to date. Pairs
	 * with smp_wmb in __ptr_ring_produce.
	 */
	ptr = __ptr_ring_peek(r);
	if (ptr)
	    //队列中有元素，出队
		__ptr_ring_discard_one(r);

	return ptr;
}

/*自ptr_ring中消费最多n个元素，将其填充到array中*/
static inline int __ptr_ring_consume_batched(struct ptr_ring *r,
					     void **array, int n)
{
	void *ptr;
	int i;

	/*逐个进行消费*/
	for (i = 0; i < n; i++) {
		ptr = __ptr_ring_consume(r);
		if (!ptr)
		    /*内容为空，停止消费，退出*/
			break;
		array[i] = ptr;
	}

	return i;/*返回消费指针位置*/
}

/*
 * Note: resize (below) nests producer lock within consumer lock, so if you
 * call this in interrupt or BH context, you must disable interrupts/BH when
 * producing.
 */
static inline void *ptr_ring_consume(struct ptr_ring *r)
{
    //自队列中出一个元素
	void *ptr;

	spin_lock(&r->consumer_lock);
	ptr = __ptr_ring_consume(r);
	spin_unlock(&r->consumer_lock);

	return ptr;
}

static inline void *ptr_ring_consume_irq(struct ptr_ring *r)
{
	void *ptr;

	spin_lock_irq(&r->consumer_lock);
	ptr = __ptr_ring_consume(r);
	spin_unlock_irq(&r->consumer_lock);

	return ptr;
}

static inline void *ptr_ring_consume_any(struct ptr_ring *r)
{
	unsigned long flags;
	void *ptr;

	spin_lock_irqsave(&r->consumer_lock, flags);
	ptr = __ptr_ring_consume(r);
	spin_unlock_irqrestore(&r->consumer_lock, flags);

	return ptr;
}

static inline void *ptr_ring_consume_bh(struct ptr_ring *r)
{
	void *ptr;

	spin_lock_bh(&r->consumer_lock);
	ptr = __ptr_ring_consume(r);
	spin_unlock_bh(&r->consumer_lock);

	return ptr;
}

/*自ptr_ring中消费最多n个元素，将其填充到array中(加锁）*/
static inline int ptr_ring_consume_batched(struct ptr_ring *r,
					   void **array, int n)
{
	int ret;

	spin_lock(&r->consumer_lock);
	ret = __ptr_ring_consume_batched(r, array, n);
	spin_unlock(&r->consumer_lock);

	return ret;/*返回消费指针位置*/
}

static inline int ptr_ring_consume_batched_irq(struct ptr_ring *r,
					       void **array, int n)
{
	int ret;

	spin_lock_irq(&r->consumer_lock);
	ret = __ptr_ring_consume_batched(r, array, n);
	spin_unlock_irq(&r->consumer_lock);

	return ret;
}

static inline int ptr_ring_consume_batched_any(struct ptr_ring *r,
					       void **array, int n)
{
	unsigned long flags;
	int ret;

	spin_lock_irqsave(&r->consumer_lock, flags);
	ret = __ptr_ring_consume_batched(r, array, n);
	spin_unlock_irqrestore(&r->consumer_lock, flags);

	return ret;
}

static inline int ptr_ring_consume_batched_bh(struct ptr_ring *r,
					      void **array, int n)
{
	int ret;

	spin_lock_bh(&r->consumer_lock);
	ret = __ptr_ring_consume_batched(r, array, n);
	spin_unlock_bh(&r->consumer_lock);

	return ret;
}

/* Cast to structure type and call a function without discarding from FIFO.
 * Function must return a value.
 * Callers must take consumer_lock.
 */
#define __PTR_RING_PEEK_CALL(r, f) ((f)(__ptr_ring_peek(r)))

#define PTR_RING_PEEK_CALL(r, f) ({ \
	typeof((f)(NULL)) __PTR_RING_PEEK_CALL_v; \
	\
	spin_lock(&(r)->consumer_lock); \
	__PTR_RING_PEEK_CALL_v = __PTR_RING_PEEK_CALL(r, f); \
	spin_unlock(&(r)->consumer_lock); \
	__PTR_RING_PEEK_CALL_v; \
})

#define PTR_RING_PEEK_CALL_IRQ(r, f) ({ \
	typeof((f)(NULL)) __PTR_RING_PEEK_CALL_v; \
	\
	spin_lock_irq(&(r)->consumer_lock); \
	__PTR_RING_PEEK_CALL_v = __PTR_RING_PEEK_CALL(r, f); \
	spin_unlock_irq(&(r)->consumer_lock); \
	__PTR_RING_PEEK_CALL_v; \
})

#define PTR_RING_PEEK_CALL_BH(r, f) ({ \
	typeof((f)(NULL)) __PTR_RING_PEEK_CALL_v; \
	\
	spin_lock_bh(&(r)->consumer_lock); \
	__PTR_RING_PEEK_CALL_v = __PTR_RING_PEEK_CALL(r, f); \
	spin_unlock_bh(&(r)->consumer_lock); \
	__PTR_RING_PEEK_CALL_v; \
})

#define PTR_RING_PEEK_CALL_ANY(r, f) ({ \
	typeof((f)(NULL)) __PTR_RING_PEEK_CALL_v; \
	unsigned long __PTR_RING_PEEK_CALL_f;\
	\
	spin_lock_irqsave(&(r)->consumer_lock, __PTR_RING_PEEK_CALL_f); \
	__PTR_RING_PEEK_CALL_v = __PTR_RING_PEEK_CALL(r, f); \
	spin_unlock_irqrestore(&(r)->consumer_lock, __PTR_RING_PEEK_CALL_f); \
	__PTR_RING_PEEK_CALL_v; \
})

/* Not all gfp_t flags (besides GFP_KERNEL) are allowed. See
 * documentation for vmalloc for which of them are legal.
 */
static inline void **__ptr_ring_init_queue_alloc_noprof(unsigned int size, gfp_t gfp)
{
	if (size > KMALLOC_MAX_SIZE / sizeof(void *))
	    /*size过大，返回NULL*/
		return NULL;
<<<<<<< HEAD
	/*申请长度为size的数组，元素为(void*)*/
	return kvmalloc_array(size, sizeof(void *), gfp | __GFP_ZERO);
=======
	return kvmalloc_array_noprof(size, sizeof(void *), gfp | __GFP_ZERO);
>>>>>>> 155a3c00
}

/*设置ring长度*/
static inline void __ptr_ring_set_size(struct ptr_ring *r, int size)
{
	r->size = size;
	/*计算batch大小，并进行修正*/
	r->batch = SMP_CACHE_BYTES * 2 / sizeof(*(r->queue));
	/* We need to set batch at least to 1 to make logic
	 * in __ptr_ring_discard_one work correctly.
	 * Batching too much (because ring is small) would cause a lot of
	 * burstiness. Needs tuning, for now disable batching.
	 */
	if (r->batch > r->size / 2 || !r->batch)
		r->batch = 1;
}

<<<<<<< HEAD
//初始化ring
static inline int ptr_ring_init(struct ptr_ring *r, int size/*ring长度*/, gfp_t gfp)
{
	//申请长度为size的queue队列
	r->queue = __ptr_ring_init_queue_alloc(size, gfp);
=======
static inline int ptr_ring_init_noprof(struct ptr_ring *r, int size, gfp_t gfp)
{
	r->queue = __ptr_ring_init_queue_alloc_noprof(size, gfp);
>>>>>>> 155a3c00
	if (!r->queue)
		return -ENOMEM;

	__ptr_ring_set_size(r, size);
	//生产者消费者指针初始化
	r->producer = r->consumer_head = r->consumer_tail = 0;
	spin_lock_init(&r->producer_lock);
	spin_lock_init(&r->consumer_lock);

	return 0;
}
#define ptr_ring_init(...)	alloc_hooks(ptr_ring_init_noprof(__VA_ARGS__))

/*
 * Return entries into ring. Destroy entries that don't fit.
 *
 * Note: this is expected to be a rare slow path operation.
 *
 * Note: producer lock is nested within consumer lock, so if you
 * resize you must make sure all uses nest correctly.
 * In particular if you consume ring in interrupt or BH context, you must
 * disable interrupts/BH when doing so.
 */
static inline void ptr_ring_unconsume(struct ptr_ring *r, void **batch, int n,
				      void (*destroy)(void *))
{
	unsigned long flags;
	int head;

	spin_lock_irqsave(&r->consumer_lock, flags);
	spin_lock(&r->producer_lock);

	if (!r->size)
		goto done;

	/*
	 * Clean out buffered entries (for simplicity). This way following code
	 * can test entries for NULL and if not assume they are valid.
	 */
	head = r->consumer_head - 1;
	while (likely(head >= r->consumer_tail))
		r->queue[head--] = NULL;
	r->consumer_tail = r->consumer_head;

	/*
	 * Go over entries in batch, start moving head back and copy entries.
	 * Stop when we run into previously unconsumed entries.
	 */
	while (n) {
		head = r->consumer_head - 1;
		if (head < 0)
			head = r->size - 1;
		if (r->queue[head]) {
			/* This batch entry will have to be destroyed. */
			goto done;
		}
		r->queue[head] = batch[--n];
		r->consumer_tail = head;
		/* matching READ_ONCE in __ptr_ring_empty for lockless tests */
		WRITE_ONCE(r->consumer_head, head);
	}

done:
	/* Destroy all entries left in the batch. */
	while (n)
		destroy(batch[--n]);
	spin_unlock(&r->producer_lock);
	spin_unlock_irqrestore(&r->consumer_lock, flags);
}

static inline void **__ptr_ring_swap_queue(struct ptr_ring *r, void **queue/*新队列*/,
					   int size, gfp_t gfp,
					   void (*destroy)(void *))
{
	int producer = 0;
	void **old;
	void *ptr;

	/*自旧的ring中出队，并入队到queue中，多余的将通过destroy移除掉*/
	while ((ptr = __ptr_ring_consume(r)))
		if (producer < size)
			queue[producer++] = ptr;
		else if (destroy)
			destroy(ptr);

	if (producer >= size)
		producer = 0;
	__ptr_ring_set_size(r, size);
	r->producer = producer;
	r->consumer_head = 0;
	r->consumer_tail = 0;
	old = r->queue;
	r->queue = queue;/*更新为新的队列指针*/

	return old;/*返回旧的队列指针*/
}

/*
 * Note: producer lock is nested within consumer lock, so if you
 * resize you must make sure all uses nest correctly.
 * In particular if you consume ring in interrupt or BH context, you must
 * disable interrupts/BH when doing so.
 */
static inline int ptr_ring_resize_noprof(struct ptr_ring *r, int size, gfp_t gfp,
				  void (*destroy)(void *))
{
	unsigned long flags;
<<<<<<< HEAD
	/*申请一个新队列*/
	void **queue = __ptr_ring_init_queue_alloc(size, gfp);
=======
	void **queue = __ptr_ring_init_queue_alloc_noprof(size, gfp);
>>>>>>> 155a3c00
	void **old;

	if (!queue)
		return -ENOMEM;

	spin_lock_irqsave(&(r)->consumer_lock, flags);
	spin_lock(&(r)->producer_lock);

	/*利用新队列交换旧队列，多余的元素将被调用destroy*/
	old = __ptr_ring_swap_queue(r, queue, size, gfp, destroy);

	spin_unlock(&(r)->producer_lock);
	spin_unlock_irqrestore(&(r)->consumer_lock, flags);

	kvfree(old);

	return 0;
}
#define ptr_ring_resize(...)	alloc_hooks(ptr_ring_resize_noprof(__VA_ARGS__))

/*
 * Note: producer lock is nested within consumer lock, so if you
 * resize you must make sure all uses nest correctly.
 * In particular if you consume ring in BH context, you must
 * disable BH when doing so.
 */
<<<<<<< HEAD
static inline int ptr_ring_resize_multiple(struct ptr_ring **rings,
					   unsigned int nrings/*队列数*/,
					   int size/*队列长度*/,
					   gfp_t gfp, void (*destroy)(void *))
=======
static inline int ptr_ring_resize_multiple_bh_noprof(struct ptr_ring **rings,
						     unsigned int nrings,
						     int size, gfp_t gfp,
						     void (*destroy)(void *))
>>>>>>> 155a3c00
{
	void ***queues;
	int i;

<<<<<<< HEAD
	/*申请queues指针*/
	queues = kmalloc_array(nrings, sizeof(*queues), gfp);
=======
	queues = kmalloc_array_noprof(nrings, sizeof(*queues), gfp);
>>>>>>> 155a3c00
	if (!queues)
		goto noqueues;
	//每个queues指针,对应的申请一个ring队列（新的大小）
	for (i = 0; i < nrings; ++i) {
<<<<<<< HEAD
		/*ring中的元素是void* */
		queues[i] = __ptr_ring_init_queue_alloc(size, gfp);
=======
		queues[i] = __ptr_ring_init_queue_alloc_noprof(size, gfp);
>>>>>>> 155a3c00
		if (!queues[i])
			goto nomem;
	}

	for (i = 0; i < nrings; ++i) {
<<<<<<< HEAD
		/*同时占有生产者与消费者锁*/
		spin_lock_irqsave(&(rings[i])->consumer_lock, flags);
=======
		spin_lock_bh(&(rings[i])->consumer_lock);
>>>>>>> 155a3c00
		spin_lock(&(rings[i])->producer_lock);
		//将旧ring中的数据移至新的queues中,交换指针
		queues[i] = __ptr_ring_swap_queue(rings[i]/*旧queue*/, queues[i]/*新queue*/,
						  size, gfp, destroy);
		spin_unlock(&(rings[i])->producer_lock);
		spin_unlock_bh(&(rings[i])->consumer_lock);
	}

	//将旧的释放掉
	for (i = 0; i < nrings; ++i)
		kvfree(queues[i]);

	kfree(queues);

	return 0;

nomem:
	while (--i >= 0)
		kvfree(queues[i]);

	kfree(queues);

noqueues:
	return -ENOMEM;
}
#define ptr_ring_resize_multiple_bh(...) \
		alloc_hooks(ptr_ring_resize_multiple_bh_noprof(__VA_ARGS__))

/*针对r中的所有元素，调用destroy回调*/
static inline void ptr_ring_cleanup(struct ptr_ring *r, void (*destroy)(void *))
{
	void *ptr;

	if (destroy)
		while ((ptr = ptr_ring_consume(r)))
			destroy(ptr);
	/*释放ring本身*/
	kvfree(r->queue);
}

#endif /* _LINUX_PTR_RING_H  */<|MERGE_RESOLUTION|>--- conflicted
+++ resolved
@@ -493,12 +493,8 @@
 	if (size > KMALLOC_MAX_SIZE / sizeof(void *))
 	    /*size过大，返回NULL*/
 		return NULL;
-<<<<<<< HEAD
 	/*申请长度为size的数组，元素为(void*)*/
-	return kvmalloc_array(size, sizeof(void *), gfp | __GFP_ZERO);
-=======
 	return kvmalloc_array_noprof(size, sizeof(void *), gfp | __GFP_ZERO);
->>>>>>> 155a3c00
 }
 
 /*设置ring长度*/
@@ -516,17 +512,11 @@
 		r->batch = 1;
 }
 
-<<<<<<< HEAD
 //初始化ring
-static inline int ptr_ring_init(struct ptr_ring *r, int size/*ring长度*/, gfp_t gfp)
+static inline int ptr_ring_init_noprof(struct ptr_ring *r, int size/*ring长度*/, gfp_t gfp)
 {
 	//申请长度为size的queue队列
-	r->queue = __ptr_ring_init_queue_alloc(size, gfp);
-=======
-static inline int ptr_ring_init_noprof(struct ptr_ring *r, int size, gfp_t gfp)
-{
 	r->queue = __ptr_ring_init_queue_alloc_noprof(size, gfp);
->>>>>>> 155a3c00
 	if (!r->queue)
 		return -ENOMEM;
 
@@ -634,12 +624,8 @@
 				  void (*destroy)(void *))
 {
 	unsigned long flags;
-<<<<<<< HEAD
 	/*申请一个新队列*/
-	void **queue = __ptr_ring_init_queue_alloc(size, gfp);
-=======
 	void **queue = __ptr_ring_init_queue_alloc_noprof(size, gfp);
->>>>>>> 155a3c00
 	void **old;
 
 	if (!queue)
@@ -666,48 +652,29 @@
  * In particular if you consume ring in BH context, you must
  * disable BH when doing so.
  */
-<<<<<<< HEAD
-static inline int ptr_ring_resize_multiple(struct ptr_ring **rings,
-					   unsigned int nrings/*队列数*/,
-					   int size/*队列长度*/,
-					   gfp_t gfp, void (*destroy)(void *))
-=======
 static inline int ptr_ring_resize_multiple_bh_noprof(struct ptr_ring **rings,
-						     unsigned int nrings,
-						     int size, gfp_t gfp,
+						     unsigned int nrings/*队列数*/,
+						     int size/*队列长度*/, gfp_t gfp,
 						     void (*destroy)(void *))
->>>>>>> 155a3c00
 {
 	void ***queues;
 	int i;
 
-<<<<<<< HEAD
 	/*申请queues指针*/
-	queues = kmalloc_array(nrings, sizeof(*queues), gfp);
-=======
 	queues = kmalloc_array_noprof(nrings, sizeof(*queues), gfp);
->>>>>>> 155a3c00
 	if (!queues)
 		goto noqueues;
 	//每个queues指针,对应的申请一个ring队列（新的大小）
 	for (i = 0; i < nrings; ++i) {
-<<<<<<< HEAD
 		/*ring中的元素是void* */
-		queues[i] = __ptr_ring_init_queue_alloc(size, gfp);
-=======
 		queues[i] = __ptr_ring_init_queue_alloc_noprof(size, gfp);
->>>>>>> 155a3c00
 		if (!queues[i])
 			goto nomem;
 	}
 
 	for (i = 0; i < nrings; ++i) {
-<<<<<<< HEAD
 		/*同时占有生产者与消费者锁*/
-		spin_lock_irqsave(&(rings[i])->consumer_lock, flags);
-=======
 		spin_lock_bh(&(rings[i])->consumer_lock);
->>>>>>> 155a3c00
 		spin_lock(&(rings[i])->producer_lock);
 		//将旧ring中的数据移至新的queues中,交换指针
 		queues[i] = __ptr_ring_swap_queue(rings[i]/*旧queue*/, queues[i]/*新queue*/,
