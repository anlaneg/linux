--- conflicted
+++ resolved
@@ -34,12 +34,8 @@
  * node traffic on multi-node NUMA NFS servers.
  */
 struct svc_pool {
-<<<<<<< HEAD
 	/*pool编号*/
-	unsigned int		sp_id;	    	/* pool id; also node id on NUMA */
-=======
 	unsigned int		sp_id;		/* pool id; also node id on NUMA */
->>>>>>> 155a3c00
 	struct lwq		sp_xprts;	/* pending transports */
 	unsigned int		sp_nrthreads;	/* # of threads in pool */
 	struct list_head	sp_all_threads;	/* all server threads */
@@ -72,12 +68,8 @@
  * We currently do not support more than one RPC program per daemon.
  */
 struct svc_serv {
-<<<<<<< HEAD
 	/*rpc程序*/
-	struct svc_program *	sv_program;	/* RPC program */
-=======
 	struct svc_program *	sv_programs;	/* RPC programs */
->>>>>>> 155a3c00
 	struct svc_stat *	sv_stats;	/* RPC statistics */
 	spinlock_t		sv_lock;
 	unsigned int		sv_nprogs;	/* Number of sv_programs */
@@ -379,11 +371,6 @@
  * RPC program - an array of these can use the same transport endpoint
  */
 struct svc_program {
-<<<<<<< HEAD
-	/*指向下一个程序*/
-	struct svc_program *	pg_next;	/* other programs (same xprt) */
-=======
->>>>>>> 155a3c00
 	u32			pg_prog;	/* program number */
 	unsigned int		pg_lovers;	/* lowest version */
 	unsigned int		pg_hivers;	/* highest version */
