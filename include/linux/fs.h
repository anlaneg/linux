--- conflicted
+++ resolved
@@ -458,14 +458,9 @@
 
 	void (*readahead)(struct readahead_control *);
 
-<<<<<<< HEAD
 	/*依据写的位置（pos)确定要写的page*/
-	int (*write_begin)(struct file */*要写的文件*/, struct address_space *mapping,
+	int (*write_begin)(const struct kiocb *, struct address_space *mapping,
 				loff_t pos/*要写的起始地址*/, unsigned len/*要写的长度*/,
-=======
-	int (*write_begin)(const struct kiocb *, struct address_space *mapping,
-				loff_t pos, unsigned len,
->>>>>>> f2d282e1
 				struct folio **foliop, void **fsdata);
 	int (*write_end)(const struct kiocb *, struct address_space *mapping,
 				loff_t pos, unsigned len, unsigned copied,
@@ -1491,12 +1486,8 @@
 	 */
 	const char *s_subtype;
 
-<<<<<<< HEAD
 	/*此文件系统中dnetry对应的操作集*/
-	const struct dentry_operations *s_d_op; /* default d_op for dentries */
-=======
 	const struct dentry_operations *__s_d_op; /* default d_op for dentries */
->>>>>>> f2d282e1
 
 	struct shrinker *s_shrink;	/* per-sb shrinker handle */
 
@@ -2389,12 +2380,8 @@
 
 int compat_vma_mmap_prepare(struct file *file, struct vm_area_struct *vma);
 
-<<<<<<< HEAD
 //调用file的操作集提供的函数mmap
-static inline int call_mmap(struct file *file, struct vm_area_struct *vma)
-=======
 static inline int vfs_mmap(struct file *file, struct vm_area_struct *vma)
->>>>>>> f2d282e1
 {
 	if (file->f_op->mmap_prepare)
 		return compat_vma_mmap_prepare(file, vma);
