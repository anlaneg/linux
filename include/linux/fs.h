--- conflicted
+++ resolved
@@ -983,12 +983,7 @@
 	 * Must not be taken from IRQ context.
 	 */
 	spinlock_t		f_lock;
-<<<<<<< HEAD
-	enum rw_hint		f_write_hint;
 	atomic_long_t		f_count;//引用计数
-=======
-	atomic_long_t		f_count;
->>>>>>> 028192fe
 	unsigned int 		f_flags;
 	fmode_t			f_mode;//文件模式位（含offset是否为无符号的等）
 	struct mutex		f_pos_lock;
@@ -2272,19 +2267,7 @@
 
 static inline int iocb_flags(struct file *file);
 
-<<<<<<< HEAD
-static inline u16 ki_hint_validate(enum rw_hint hint)
-{
-	typeof(((struct kiocb *)0)->ki_hint) max_hint = -1;
-
-	if (hint <= max_hint)
-		return hint;
-	return 0;
-}
-
 //初始化kiocb
-=======
->>>>>>> 028192fe
 static inline void init_sync_kiocb(struct kiocb *kiocb, struct file *filp)
 {
 	*kiocb = (struct kiocb) {
