/* SPDX-License-Identifier: GPL-2.0 */
#ifndef _LINUX_FS_H
#define _LINUX_FS_H

#include <linux/linkage.h>
#include <linux/wait_bit.h>
#include <linux/kdev_t.h>
#include <linux/dcache.h>
#include <linux/path.h>
#include <linux/stat.h>
#include <linux/cache.h>
#include <linux/list.h>
#include <linux/list_lru.h>
#include <linux/llist.h>
#include <linux/radix-tree.h>
#include <linux/xarray.h>
#include <linux/rbtree.h>
#include <linux/init.h>
#include <linux/pid.h>
#include <linux/bug.h>
#include <linux/mutex.h>
#include <linux/rwsem.h>
#include <linux/mm_types.h>
#include <linux/capability.h>
#include <linux/semaphore.h>
#include <linux/fcntl.h>
#include <linux/rculist_bl.h>
#include <linux/atomic.h>
#include <linux/shrinker.h>
#include <linux/migrate_mode.h>
#include <linux/uidgid.h>
#include <linux/lockdep.h>
#include <linux/percpu-rwsem.h>
#include <linux/workqueue.h>
#include <linux/delayed_call.h>
#include <linux/uuid.h>
#include <linux/errseq.h>
#include <linux/ioprio.h>
#include <linux/fs_types.h>
#include <linux/build_bug.h>
#include <linux/stddef.h>
#include <linux/mount.h>
#include <linux/cred.h>

#include <asm/byteorder.h>
#include <uapi/linux/fs.h>

struct backing_dev_info;
struct bdi_writeback;
struct bio;
struct io_comp_batch;
struct export_operations;
struct fiemap_extent_info;
struct hd_geometry;
struct iovec;
struct kiocb;
struct kobject;
struct pipe_inode_info;
struct poll_table_struct;
struct kstatfs;
struct vm_area_struct;
struct vfsmount;
struct cred;
struct swap_info_struct;
struct seq_file;
struct workqueue_struct;
struct iov_iter;
struct fscrypt_info;
struct fscrypt_operations;
struct fsverity_info;
struct fsverity_operations;
struct fs_context;
struct fs_parameter_spec;
struct fileattr;

extern void __init inode_init(void);
extern void __init inode_init_early(void);
extern void __init files_init(void);
extern void __init files_maxfiles_init(void);

extern struct files_stat_struct files_stat;
extern unsigned long get_max_files(void);
extern unsigned int sysctl_nr_open;
extern struct inodes_stat_t inodes_stat;
extern int leases_enable, lease_break_time;
extern int sysctl_protected_symlinks;
extern int sysctl_protected_hardlinks;
extern int sysctl_protected_fifos;
extern int sysctl_protected_regular;

typedef __kernel_rwf_t rwf_t;

struct buffer_head;
typedef int (get_block_t)(struct inode *inode, sector_t iblock,
			struct buffer_head *bh_result, int create);
typedef int (dio_iodone_t)(struct kiocb *iocb, loff_t offset,
			ssize_t bytes, void *private);

//执行权限，写权限，读权限
#define MAY_EXEC		0x00000001
#define MAY_WRITE		0x00000002
#define MAY_READ		0x00000004
#define MAY_APPEND		0x00000008
#define MAY_ACCESS		0x00000010
#define MAY_OPEN		0x00000020
#define MAY_CHDIR		0x00000040
/* called from RCU mode, don't block */
#define MAY_NOT_BLOCK		0x00000080

/*
 * flags in file.f_mode.  Note that FMODE_READ and FMODE_WRITE must correspond
 * to O_WRONLY and O_RDWR via the strange trick in do_dentry_open()
 */

/* file is open for reading */
//文件读权限
#define FMODE_READ		((__force fmode_t)0x1)
/* file is open for writing */
#define FMODE_WRITE		((__force fmode_t)0x2)
/* file is seekable */
#define FMODE_LSEEK		((__force fmode_t)0x4)
/* file can be accessed using pread */
#define FMODE_PREAD		((__force fmode_t)0x8)
/* file can be accessed using pwrite */
#define FMODE_PWRITE		((__force fmode_t)0x10)
/* File is opened for execution with sys_execve / sys_uselib */
#define FMODE_EXEC		((__force fmode_t)0x20)
/* File is opened with O_NDELAY (only set for block devices) */
#define FMODE_NDELAY		((__force fmode_t)0x40)
/* File is opened with O_EXCL (only set for block devices) */
#define FMODE_EXCL		((__force fmode_t)0x80)
/* File is opened using open(.., 3, ..) and is writeable only for ioctls
   (specialy hack for floppy.c) */
#define FMODE_WRITE_IOCTL	((__force fmode_t)0x100)
/* 32bit hashes as llseek() offset (for directories) */
#define FMODE_32BITHASH         ((__force fmode_t)0x200)
/* 64bit hashes as llseek() offset (for directories) */
#define FMODE_64BITHASH         ((__force fmode_t)0x400)

/*
 * Don't update ctime and mtime.
 *
 * Currently a special hack for the XFS open_by_handle ioctl, but we'll
 * hopefully graduate it to a proper O_CMTIME flag supported by open(2) soon.
 */
#define FMODE_NOCMTIME		((__force fmode_t)0x800)

/* Expect random access pattern */
#define FMODE_RANDOM		((__force fmode_t)0x1000)

/* File is huge (eg. /dev/mem): treat loff_t as unsigned */
#define FMODE_UNSIGNED_OFFSET	((__force fmode_t)0x2000)

/* File is opened with O_PATH; almost nothing can be done with it */
#define FMODE_PATH		((__force fmode_t)0x4000)

/* File needs atomic accesses to f_pos */
#define FMODE_ATOMIC_POS	((__force fmode_t)0x8000)
/* Write access to underlying fs */
#define FMODE_WRITER		((__force fmode_t)0x10000)
/* Has read method(s) */
//标记文件可读
#define FMODE_CAN_READ          ((__force fmode_t)0x20000)
/* Has write method(s) */
//标记文件可写
#define FMODE_CAN_WRITE         ((__force fmode_t)0x40000)

//标记文件已打开
#define FMODE_OPENED		((__force fmode_t)0x80000)
#define FMODE_CREATED		((__force fmode_t)0x100000)

/* File is stream-like */
#define FMODE_STREAM		((__force fmode_t)0x200000)

/* File was opened by fanotify and shouldn't generate fanotify events */
#define FMODE_NONOTIFY		((__force fmode_t)0x4000000)

/* File is capable of returning -EAGAIN if I/O will block */
#define FMODE_NOWAIT		((__force fmode_t)0x8000000)

/* File represents mount that needs unmounting */
#define FMODE_NEED_UNMOUNT	((__force fmode_t)0x10000000)

/* File does not contribute to nr_files count */
#define FMODE_NOACCOUNT		((__force fmode_t)0x20000000)

/* File supports async buffered reads */
#define FMODE_BUF_RASYNC	((__force fmode_t)0x40000000)

/*
 * Attribute flags.  These should be or-ed together to figure out what
 * has been changed!
 */
#define ATTR_MODE	(1 << 0)
#define ATTR_UID	(1 << 1)
#define ATTR_GID	(1 << 2)
#define ATTR_SIZE	(1 << 3)
#define ATTR_ATIME	(1 << 4)
#define ATTR_MTIME	(1 << 5)
#define ATTR_CTIME	(1 << 6)
#define ATTR_ATIME_SET	(1 << 7)
#define ATTR_MTIME_SET	(1 << 8)
#define ATTR_FORCE	(1 << 9) /* Not a change, but a change it */
#define ATTR_KILL_SUID	(1 << 11)
#define ATTR_KILL_SGID	(1 << 12)
#define ATTR_FILE	(1 << 13)
#define ATTR_KILL_PRIV	(1 << 14)
#define ATTR_OPEN	(1 << 15) /* Truncating from open(O_TRUNC) */
#define ATTR_TIMES_SET	(1 << 16)
#define ATTR_TOUCH	(1 << 17)

/*
 * Whiteout is represented by a char device.  The following constants define the
 * mode and device number to use.
 */
#define WHITEOUT_MODE 0
#define WHITEOUT_DEV 0

/*
 * This is the Inode Attributes structure, used for notify_change().  It
 * uses the above definitions as flags, to know which values have changed.
 * Also, in this manner, a Filesystem can look at only the values it cares
 * about.  Basically, these are the attributes that the VFS layer can
 * request to change from the FS layer.
 *
 * Derek Atkins <warlord@MIT.EDU> 94-10-20
 */
struct iattr {
	unsigned int	ia_valid;
	umode_t		ia_mode;//文件权限
	kuid_t		ia_uid;//owner id
	kgid_t		ia_gid;//组id
	loff_t		ia_size;//文件大小
	struct timespec64 ia_atime;//访问时间
	struct timespec64 ia_mtime;//修改时间
	struct timespec64 ia_ctime;//创建时间

	/*
	 * Not an attribute, but an auxiliary info for filesystems wanting to
	 * implement an ftruncate() like method.  NOTE: filesystem should
	 * check for (ia_valid & ATTR_FILE), and not for (ia_file != NULL).
	 */
	struct file	*ia_file;
};

/*
 * Includes for diskquotas.
 */
#include <linux/quota.h>

/*
 * Maximum number of layers of fs stack.  Needs to be limited to
 * prevent kernel stack overflow
 */
#define FILESYSTEM_MAX_STACK_DEPTH 2

/** 
 * enum positive_aop_returns - aop return codes with specific semantics
 *
 * @AOP_WRITEPAGE_ACTIVATE: Informs the caller that page writeback has
 * 			    completed, that the page is still locked, and
 * 			    should be considered active.  The VM uses this hint
 * 			    to return the page to the active list -- it won't
 * 			    be a candidate for writeback again in the near
 * 			    future.  Other callers must be careful to unlock
 * 			    the page if they get this return.  Returned by
 * 			    writepage(); 
 *
 * @AOP_TRUNCATED_PAGE: The AOP method that was handed a locked page has
 *  			unlocked it and the page might have been truncated.
 *  			The caller should back up to acquiring a new page and
 *  			trying again.  The aop will be taking reasonable
 *  			precautions not to livelock.  If the caller held a page
 *  			reference, it should drop it before retrying.  Returned
 *  			by readpage().
 *
 * address_space_operation functions return these large constants to indicate
 * special semantics to the caller.  These are much larger than the bytes in a
 * page to allow for functions that return the number of bytes operated on in a
 * given page.
 */

enum positive_aop_returns {
	AOP_WRITEPAGE_ACTIVATE	= 0x80000,
	AOP_TRUNCATED_PAGE	= 0x80001,
};

#define AOP_FLAG_CONT_EXPAND		0x0001 /* called from cont_expand */
#define AOP_FLAG_NOFS			0x0002 /* used by filesystem to direct
						* helper code (eg buffer layer)
						* to clear GFP_FS from alloc */

/*
 * oh the beauties of C type declarations.
 */
struct page;
struct address_space;
struct writeback_control;
struct readahead_control;

/*
 * Write life time hint values.
 * Stored in struct inode as u8.
 */
enum rw_hint {
	WRITE_LIFE_NOT_SET	= 0,
	WRITE_LIFE_NONE		= RWH_WRITE_LIFE_NONE,
	WRITE_LIFE_SHORT	= RWH_WRITE_LIFE_SHORT,
	WRITE_LIFE_MEDIUM	= RWH_WRITE_LIFE_MEDIUM,
	WRITE_LIFE_LONG		= RWH_WRITE_LIFE_LONG,
	WRITE_LIFE_EXTREME	= RWH_WRITE_LIFE_EXTREME,
};

/* Match RWF_* bits to IOCB bits */
#define IOCB_HIPRI		(__force int) RWF_HIPRI
//仅data同步
#define IOCB_DSYNC		(__force int) RWF_DSYNC
//同步
#define IOCB_SYNC		(__force int) RWF_SYNC
#define IOCB_NOWAIT		(__force int) RWF_NOWAIT
//append标记
#define IOCB_APPEND		(__force int) RWF_APPEND

/* non-RWF related bits - start at 16 */
#define IOCB_EVENTFD		(1 << 16)
//文件direct标记
#define IOCB_DIRECT		(1 << 17)
#define IOCB_WRITE		(1 << 18)
/* iocb->ki_waitq is valid */
#define IOCB_WAITQ		(1 << 19)
#define IOCB_NOIO		(1 << 20)
/* can use bio alloc cache */
#define IOCB_ALLOC_CACHE	(1 << 21)

struct kiocb {
	struct file		*ki_filp;//要读写的文件

	/* The 'ki_filp' pointer is shared in a union for aio */
	randomized_struct_fields_start

<<<<<<< HEAD
	loff_t			ki_pos;//读写的偏移量
	//操作完成后回调
	void (*ki_complete)(struct kiocb *iocb, long ret, long ret2);
=======
	loff_t			ki_pos;
	void (*ki_complete)(struct kiocb *iocb, long ret);
>>>>>>> ce840177
	void			*private;
	int			ki_flags;
	u16			ki_hint;
	u16			ki_ioprio; /* See linux/ioprio.h */
	struct wait_page_queue	*ki_waitq; /* for async buffered IO */
	randomized_struct_fields_end
};

//如果ki_complete回调为ＮＵＬＬ，则为同步io
static inline bool is_sync_kiocb(struct kiocb *kiocb)
{
	return kiocb->ki_complete == NULL;
}

/*
 * "descriptor" for what we're up to with a read.
 * This allows us to use the same read code yet
 * have multiple different users of the data that
 * we read from a file.
 *
 * The simplest case just copies the data to user
 * mode.
 */
typedef struct {
	size_t written;
	size_t count;
	union {
		char __user *buf;
		void *data;
	} arg;
	int error;
} read_descriptor_t;

typedef int (*read_actor_t)(read_descriptor_t *, struct page *,
		unsigned long, unsigned long);

struct address_space_operations {
	int (*writepage)(struct page *page, struct writeback_control *wbc);
	int (*readpage)(struct file *, struct page *);

	/* Write back some dirty pages from this mapping. */
	int (*writepages)(struct address_space *, struct writeback_control *);

	/* Set a page dirty.  Return true if this dirtied it */
	int (*set_page_dirty)(struct page *page);

	/*
	 * Reads in the requested pages. Unlike ->readpage(), this is
	 * PURELY used for read-ahead!.
	 */
	int (*readpages)(struct file *filp, struct address_space *mapping,
			struct list_head *pages, unsigned nr_pages);
	void (*readahead)(struct readahead_control *);

	int (*write_begin)(struct file *, struct address_space *mapping,
				loff_t pos, unsigned len, unsigned flags,
				struct page **pagep, void **fsdata);
	int (*write_end)(struct file *, struct address_space *mapping,
				loff_t pos, unsigned len, unsigned copied,
				struct page *page, void *fsdata);

	/* Unfortunately this kludge is needed for FIBMAP. Don't use it */
	sector_t (*bmap)(struct address_space *, sector_t);
	void (*invalidatepage) (struct page *, unsigned int, unsigned int);
	int (*releasepage) (struct page *, gfp_t);
	void (*freepage)(struct page *);
	ssize_t (*direct_IO)(struct kiocb *, struct iov_iter *iter);
	/*
	 * migrate the contents of a page to the specified target. If
	 * migrate_mode is MIGRATE_ASYNC, it must not block.
	 */
	int (*migratepage) (struct address_space *,
			struct page *, struct page *, enum migrate_mode);
	bool (*isolate_page)(struct page *, isolate_mode_t);
	void (*putback_page)(struct page *);
	int (*launder_page) (struct page *);
	int (*is_partially_uptodate) (struct page *, unsigned long,
					unsigned long);
	void (*is_dirty_writeback) (struct page *, bool *, bool *);
	int (*error_remove_page)(struct address_space *, struct page *);

	/* swapfile support */
	int (*swap_activate)(struct swap_info_struct *sis, struct file *file,
				sector_t *span);
	void (*swap_deactivate)(struct file *file);
};

extern const struct address_space_operations empty_aops;

/*
 * pagecache_write_begin/pagecache_write_end must be used by general code
 * to write into the pagecache.
 */
int pagecache_write_begin(struct file *, struct address_space *mapping,
				loff_t pos, unsigned len, unsigned flags,
				struct page **pagep, void **fsdata);

int pagecache_write_end(struct file *, struct address_space *mapping,
				loff_t pos, unsigned len, unsigned copied,
				struct page *page, void *fsdata);

/**
 * struct address_space - Contents of a cacheable, mappable object.
 * @host: Owner, either the inode or the block_device.
 * @i_pages: Cached pages.
 * @invalidate_lock: Guards coherency between page cache contents and
 *   file offset->disk block mappings in the filesystem during invalidates.
 *   It is also used to block modification of page cache contents through
 *   memory mappings.
 * @gfp_mask: Memory allocation flags to use for allocating pages.
 * @i_mmap_writable: Number of VM_SHARED mappings.
 * @nr_thps: Number of THPs in the pagecache (non-shmem only).
 * @i_mmap: Tree of private and shared mappings.
 * @i_mmap_rwsem: Protects @i_mmap and @i_mmap_writable.
 * @nrpages: Number of page entries, protected by the i_pages lock.
 * @writeback_index: Writeback starts here.
 * @a_ops: Methods.
 * @flags: Error bits and flags (AS_*).
 * @wb_err: The most recent error which has occurred.
 * @private_lock: For use by the owner of the address_space.
 * @private_list: For use by the owner of the address_space.
 * @private_data: For use by the owner of the address_space.
 */
struct address_space {
	//指向其对应的inode
	struct inode		*host;
	//page cache对应的树根
	struct xarray		i_pages;
	struct rw_semaphore	invalidate_lock;
	gfp_t			gfp_mask;
	atomic_t		i_mmap_writable;
#ifdef CONFIG_READ_ONLY_THP_FOR_FS
	/* number of thp, only for non-shmem files */
	atomic_t		nr_thps;
#endif
	struct rb_root_cached	i_mmap;
	struct rw_semaphore	i_mmap_rwsem;
	unsigned long		nrpages;
	pgoff_t			writeback_index;
	const struct address_space_operations *a_ops;
	unsigned long		flags;
	errseq_t		wb_err;
	spinlock_t		private_lock;
	struct list_head	private_list;
	void			*private_data;
} __attribute__((aligned(sizeof(long)))) __randomize_layout;
	/*
	 * On most architectures that alignment is already the case; but
	 * must be enforced here for CRIS, to let the least significant bit
	 * of struct page's "mapping" pointer be used for PAGE_MAPPING_ANON.
	 */

/* XArray tags, for tagging dirty and writeback pages in the pagecache. */
#define PAGECACHE_TAG_DIRTY	XA_MARK_0
#define PAGECACHE_TAG_WRITEBACK	XA_MARK_1
#define PAGECACHE_TAG_TOWRITE	XA_MARK_2

/*
 * Returns true if any of the pages in the mapping are marked with the tag.
 */
static inline bool mapping_tagged(struct address_space *mapping, xa_mark_t tag)
{
	return xa_marked(&mapping->i_pages, tag);
}

static inline void i_mmap_lock_write(struct address_space *mapping)
{
	down_write(&mapping->i_mmap_rwsem);
}

static inline int i_mmap_trylock_write(struct address_space *mapping)
{
	return down_write_trylock(&mapping->i_mmap_rwsem);
}

static inline void i_mmap_unlock_write(struct address_space *mapping)
{
	up_write(&mapping->i_mmap_rwsem);
}

static inline void i_mmap_lock_read(struct address_space *mapping)
{
	down_read(&mapping->i_mmap_rwsem);
}

static inline void i_mmap_unlock_read(struct address_space *mapping)
{
	up_read(&mapping->i_mmap_rwsem);
}

static inline void i_mmap_assert_locked(struct address_space *mapping)
{
	lockdep_assert_held(&mapping->i_mmap_rwsem);
}

static inline void i_mmap_assert_write_locked(struct address_space *mapping)
{
	lockdep_assert_held_write(&mapping->i_mmap_rwsem);
}

/*
 * Might pages of this file be mapped into userspace?
 */
static inline int mapping_mapped(struct address_space *mapping)
{
	return	!RB_EMPTY_ROOT(&mapping->i_mmap.rb_root);
}

/*
 * Might pages of this file have been modified in userspace?
 * Note that i_mmap_writable counts all VM_SHARED vmas: do_mmap
 * marks vma as VM_SHARED if it is shared, and the file was opened for
 * writing i.e. vma may be mprotected writable even if now readonly.
 *
 * If i_mmap_writable is negative, no new writable mappings are allowed. You
 * can only deny writable mappings, if none exists right now.
 */
static inline int mapping_writably_mapped(struct address_space *mapping)
{
	return atomic_read(&mapping->i_mmap_writable) > 0;
}

static inline int mapping_map_writable(struct address_space *mapping)
{
	return atomic_inc_unless_negative(&mapping->i_mmap_writable) ?
		0 : -EPERM;
}

static inline void mapping_unmap_writable(struct address_space *mapping)
{
	atomic_dec(&mapping->i_mmap_writable);
}

static inline int mapping_deny_writable(struct address_space *mapping)
{
	return atomic_dec_unless_positive(&mapping->i_mmap_writable) ?
		0 : -EBUSY;
}

static inline void mapping_allow_writable(struct address_space *mapping)
{
	atomic_inc(&mapping->i_mmap_writable);
}

/*
 * Use sequence counter to get consistent i_size on 32-bit processors.
 */
#if BITS_PER_LONG==32 && defined(CONFIG_SMP)
#include <linux/seqlock.h>
#define __NEED_I_SIZE_ORDERED
#define i_size_ordered_init(inode) seqcount_init(&inode->i_size_seqcount)
#else
#define i_size_ordered_init(inode) do { } while (0)
#endif

struct posix_acl;
#define ACL_NOT_CACHED ((void *)(-1))
/*
 * ACL_DONT_CACHE is for stacked filesystems, that rely on underlying fs to
 * cache the ACL.  This also means that ->get_acl() can be called in RCU mode
 * with the LOOKUP_RCU flag.
 */
#define ACL_DONT_CACHE ((void *)(-3))

static inline struct posix_acl *
uncached_acl_sentinel(struct task_struct *task)
{
	return (void *)task + 1;
}

static inline bool
is_uncached_acl(struct posix_acl *acl)
{
	return (long)acl & 1;
}

#define IOP_FASTPERM	0x0001
#define IOP_LOOKUP	0x0002
#define IOP_NOFOLLOW	0x0004
#define IOP_XATTR	0x0008
#define IOP_DEFAULT_READLINK	0x0010

struct fsnotify_mark_connector;

/*
 * Keep mostly read-only and often accessed (especially for
 * the RCU path lookup and 'stat' data) fields at the beginning
 * of the 'struct inode'
 */
struct inode {
	umode_t			i_mode;/*inode权限位等*/
	unsigned short		i_opflags;
	kuid_t			i_uid;
	kgid_t			i_gid;
	unsigned int		i_flags;

#ifdef CONFIG_FS_POSIX_ACL
	struct posix_acl	*i_acl;
	struct posix_acl	*i_default_acl;
#endif

	//inode对应的操作集
	const struct inode_operations	*i_op;
	//指向inode所属的super_block
	struct super_block	*i_sb;
	//指向此结构体的成员i_data
	struct address_space	*i_mapping;

#ifdef CONFIG_SECURITY
	void			*i_security;
#endif

	/* Stat data, not accessed from path walking */
	//inode编号（每个文件系统内唯一）
	unsigned long		i_ino;
	/*
	 * Filesystems may only read i_nlink directly.  They shall use the
	 * following functions for modification:
	 *
	 *    (set|clear|inc|drop)_nlink
	 *    inode_(inc|dec)_link_count
	 */
	union {
		const unsigned int i_nlink;
		unsigned int __i_nlink;
	};
	//指向对应的设备编号
	dev_t			i_rdev;
	//文件大小
	loff_t			i_size;
	struct timespec64	i_atime;/*访问时间*/
	struct timespec64	i_mtime;/*修改时间*/
	struct timespec64	i_ctime;/*创建时间*/
	spinlock_t		i_lock;	/* i_blocks, i_bytes, maybe i_size */
	unsigned short          i_bytes;
	//块占用的bits数
	u8			i_blkbits;
	u8			i_write_hint;
	blkcnt_t		i_blocks;

#ifdef __NEED_I_SIZE_ORDERED
	seqcount_t		i_size_seqcount;
#endif

	/* Misc */
	unsigned long		i_state;
	struct rw_semaphore	i_rwsem;

	unsigned long		dirtied_when;	/* jiffies of first dirtying */
	unsigned long		dirtied_time_when;

	struct hlist_node	i_hash;
	struct list_head	i_io_list;	/* backing dev IO list */
#ifdef CONFIG_CGROUP_WRITEBACK
	struct bdi_writeback	*i_wb;		/* the associated cgroup wb */

	/* foreign inode detection, see wbc_detach_inode() */
	int			i_wb_frn_winner;
	u16			i_wb_frn_avg_time;
	u16			i_wb_frn_history;
#endif
	struct list_head	i_lru;		/* inode LRU list */
	//用于将inode串连到super block链表上，看super_block->s_inodes
	struct list_head	i_sb_list;
	struct list_head	i_wb_list;	/* backing dev writeback list */
	union {
		struct hlist_head	i_dentry;/*指出引用此inode的dentry*/
		struct rcu_head		i_rcu;
	};

	//inode版本号
	atomic64_t		i_version;
	atomic64_t		i_sequence; /* see futex */
	/*inode的引用计数*/
	atomic_t		i_count;
	atomic_t		i_dio_count;
	atomic_t		i_writecount;
#if defined(CONFIG_IMA) || defined(CONFIG_FILE_LOCKING)
	atomic_t		i_readcount; /* struct files open RO */
#endif
	union {
	    //对应的file操作函数集
		const struct file_operations	*i_fop;	/* former ->i_op->default_file_ops */
		//inode空间释放函数
		void (*free_inode)(struct inode *);
	};
	struct file_lock_context	*i_flctx;
	struct address_space	i_data;
	struct list_head	i_devices;
	union {
		struct pipe_inode_info	*i_pipe;
		//指向对应的字符设备
		struct cdev		*i_cdev;
		char			*i_link;
		unsigned		i_dir_seq;
	};

	__u32			i_generation;

#ifdef CONFIG_FSNOTIFY
	__u32			i_fsnotify_mask; /* all events this inode cares about */
	struct fsnotify_mark_connector __rcu	*i_fsnotify_marks;
#endif

#ifdef CONFIG_FS_ENCRYPTION
	struct fscrypt_info	*i_crypt_info;
#endif

#ifdef CONFIG_FS_VERITY
	struct fsverity_info	*i_verity_info;
#endif

	void			*i_private; /* fs or device private pointer */
} __randomize_layout;

struct timespec64 timestamp_truncate(struct timespec64 t, struct inode *inode);

static inline unsigned int i_blocksize(const struct inode *node)
{
	return (1 << node->i_blkbits);
}

static inline int inode_unhashed(struct inode *inode)
{
	return hlist_unhashed(&inode->i_hash);
}

/*
 * __mark_inode_dirty expects inodes to be hashed.  Since we don't
 * want special inodes in the fileset inode space, we make them
 * appear hashed, but do not put on any lists.  hlist_del()
 * will work fine and require no locking.
 */
static inline void inode_fake_hash(struct inode *inode)
{
	hlist_add_fake(&inode->i_hash);
}

/*
 * inode->i_mutex nesting subclasses for the lock validator:
 *
 * 0: the object of the current VFS operation
 * 1: parent
 * 2: child/target
 * 3: xattr
 * 4: second non-directory
 * 5: second parent (when locking independent directories in rename)
 *
 * I_MUTEX_NONDIR2 is for certain operations (such as rename) which lock two
 * non-directories at once.
 *
 * The locking order between these classes is
 * parent[2] -> child -> grandchild -> normal -> xattr -> second non-directory
 */
enum inode_i_mutex_lock_class
{
	I_MUTEX_NORMAL,
	I_MUTEX_PARENT,
	I_MUTEX_CHILD,
	I_MUTEX_XATTR,
	I_MUTEX_NONDIR2,
	I_MUTEX_PARENT2,
};

//对inode加锁
static inline void inode_lock(struct inode *inode)
{
	down_write(&inode->i_rwsem);
}

//对inode解锁
static inline void inode_unlock(struct inode *inode)
{
	up_write(&inode->i_rwsem);
}

static inline void inode_lock_shared(struct inode *inode)
{
	down_read(&inode->i_rwsem);
}

static inline void inode_unlock_shared(struct inode *inode)
{
	up_read(&inode->i_rwsem);
}

static inline int inode_trylock(struct inode *inode)
{
	return down_write_trylock(&inode->i_rwsem);
}

static inline int inode_trylock_shared(struct inode *inode)
{
	return down_read_trylock(&inode->i_rwsem);
}

static inline int inode_is_locked(struct inode *inode)
{
	return rwsem_is_locked(&inode->i_rwsem);
}

static inline void inode_lock_nested(struct inode *inode, unsigned subclass)
{
	down_write_nested(&inode->i_rwsem, subclass);
}

static inline void inode_lock_shared_nested(struct inode *inode, unsigned subclass)
{
	down_read_nested(&inode->i_rwsem, subclass);
}

static inline void filemap_invalidate_lock(struct address_space *mapping)
{
	down_write(&mapping->invalidate_lock);
}

static inline void filemap_invalidate_unlock(struct address_space *mapping)
{
	up_write(&mapping->invalidate_lock);
}

static inline void filemap_invalidate_lock_shared(struct address_space *mapping)
{
	down_read(&mapping->invalidate_lock);
}

static inline int filemap_invalidate_trylock_shared(
					struct address_space *mapping)
{
	return down_read_trylock(&mapping->invalidate_lock);
}

static inline void filemap_invalidate_unlock_shared(
					struct address_space *mapping)
{
	up_read(&mapping->invalidate_lock);
}

void lock_two_nondirectories(struct inode *, struct inode*);
void unlock_two_nondirectories(struct inode *, struct inode*);

void filemap_invalidate_lock_two(struct address_space *mapping1,
				 struct address_space *mapping2);
void filemap_invalidate_unlock_two(struct address_space *mapping1,
				   struct address_space *mapping2);


/*
 * NOTE: in a 32bit arch with a preemptable kernel and
 * an UP compile the i_size_read/write must be atomic
 * with respect to the local cpu (unlike with preempt disabled),
 * but they don't need to be atomic with respect to other cpus like in
 * true SMP (so they need either to either locally disable irq around
 * the read or for example on x86 they can be still implemented as a
 * cmpxchg8b without the need of the lock prefix). For SMP compiles
 * and 64bit archs it makes no difference if preempt is enabled or not.
 */
//取文件大小
static inline loff_t i_size_read(const struct inode *inode)
{
#if BITS_PER_LONG==32 && defined(CONFIG_SMP)
	//32位系统处理
	loff_t i_size;
	unsigned int seq;

	do {
		seq = read_seqcount_begin(&inode->i_size_seqcount);
		i_size = inode->i_size;
	} while (read_seqcount_retry(&inode->i_size_seqcount, seq));
	return i_size;
#elif BITS_PER_LONG==32 && defined(CONFIG_PREEMPTION)
	loff_t i_size;

	preempt_disable();
	i_size = inode->i_size;
	preempt_enable();
	return i_size;
#else
	return inode->i_size;
#endif
}

/*
 * NOTE: unlike i_size_read(), i_size_write() does need locking around it
 * (normally i_mutex), otherwise on 32bit/SMP an update of i_size_seqcount
 * can be lost, resulting in subsequent i_size_read() calls spinning forever.
 */
static inline void i_size_write(struct inode *inode, loff_t i_size)
{
#if BITS_PER_LONG==32 && defined(CONFIG_SMP)
	preempt_disable();
	write_seqcount_begin(&inode->i_size_seqcount);
	inode->i_size = i_size;
	write_seqcount_end(&inode->i_size_seqcount);
	preempt_enable();
#elif BITS_PER_LONG==32 && defined(CONFIG_PREEMPTION)
	preempt_disable();
	inode->i_size = i_size;
	preempt_enable();
#else
	inode->i_size = i_size;
#endif
}

//取dev_t中的minor
static inline unsigned iminor(const struct inode *inode)
{
	return MINOR(inode->i_rdev);
}

//取dev_t中的major
static inline unsigned imajor(const struct inode *inode)
{
	return MAJOR(inode->i_rdev);
}

struct fown_struct {
	rwlock_t lock;          /* protects pid, uid, euid fields */
	struct pid *pid;	/* pid or -pgrp where SIGIO should be sent */
	enum pid_type pid_type;	/* Kind of process group SIGIO should be sent to */
	kuid_t uid, euid;	/* uid/euid of process setting the owner */
	int signum;		/* posix.1b rt signal to be delivered on IO */
};

/**
 * struct file_ra_state - Track a file's readahead state.
 * @start: Where the most recent readahead started.
 * @size: Number of pages read in the most recent readahead.
 * @async_size: Start next readahead when this many pages are left.
 * @ra_pages: Maximum size of a readahead request.
 * @mmap_miss: How many mmap accesses missed in the page cache.
 * @prev_pos: The last byte in the most recent read request.
 */
struct file_ra_state {
	//自哪个页开始读
	pgoff_t start;
	//读取多少页
	unsigned int size;
	unsigned int async_size;
	//最大预读多少页
	unsigned int ra_pages;
	unsigned int mmap_miss;
	loff_t prev_pos;
};

/*
 * Check if @index falls in the readahead windows.
 */
static inline int ra_has_index(struct file_ra_state *ra, pgoff_t index)
{
	return (index >= ra->start &&
		index <  ra->start + ra->size);
}

struct file {
	union {
		struct llist_node	fu_llist;
		struct rcu_head 	fu_rcuhead;
	} f_u;
	struct path		f_path;//文件路径
	struct inode		*f_inode;	/* cached value */ //文件对应的inode
	//kernel向用户态展示的是fd,当用户态通过系统调用传递fd到kernel后，kernel将其转换为file
	//通过file_operations来实现各底层差异.
	//file的f_op取值一般在file open时来源于inode->i_fop成员
	const struct file_operations	*f_op;//文件操作对应的函数集（例如读写）

	/*
	 * Protects f_ep, f_flags.
	 * Must not be taken from IRQ context.
	 */
	spinlock_t		f_lock;
	enum rw_hint		f_write_hint;
	atomic_long_t		f_count;//引用计数
	unsigned int 		f_flags;
	fmode_t			f_mode;//文件模式位（含offset是否为无符号的等）
	struct mutex		f_pos_lock;
	loff_t			f_pos;//当前读到哪个位置了
	struct fown_struct	f_owner;
	const struct cred	*f_cred;
	struct file_ra_state	f_ra;

	u64			f_version;
#ifdef CONFIG_SECURITY
	void			*f_security;
#endif
	/* needed for tty driver, and maybe others */
	//私有数据，例如socket对应的stuct file的此字段为socket
	void			*private_data;

#ifdef CONFIG_EPOLL
	/* Used by fs/eventpoll.c to link all the hooks to this file */
	struct hlist_head	*f_ep;
#endif /* #ifdef CONFIG_EPOLL */
	struct address_space	*f_mapping;
	errseq_t		f_wb_err;
	errseq_t		f_sb_err; /* for syncfs */
} __randomize_layout
  __attribute__((aligned(4)));	/* lest something weird decides that 2 is OK */

struct file_handle {
	__u32 handle_bytes;
	int handle_type;
	/* file identifier */
	unsigned char f_handle[];
};

static inline struct file *get_file(struct file *f)
{
	atomic_long_inc(&f->f_count);
	return f;
}
#define get_file_rcu_many(x, cnt)	\
	atomic_long_add_unless(&(x)->f_count, (cnt), 0)
#define get_file_rcu(x) get_file_rcu_many((x), 1)
#define file_count(x)	atomic_long_read(&(x)->f_count)

#define	MAX_NON_LFS	((1UL<<31) - 1)

/* Page cache limit. The filesystems should put that into their s_maxbytes 
   limits, otherwise bad things can happen in VM. */ 
#if BITS_PER_LONG==32
#define MAX_LFS_FILESIZE	((loff_t)ULONG_MAX << PAGE_SHIFT)
#elif BITS_PER_LONG==64
#define MAX_LFS_FILESIZE 	((loff_t)LLONG_MAX)
#endif

#define FL_POSIX	1
#define FL_FLOCK	2
#define FL_DELEG	4	/* NFSv4 delegation */
#define FL_ACCESS	8	/* not trying to lock, just looking */
#define FL_EXISTS	16	/* when unlocking, test for existence */
#define FL_LEASE	32	/* lease held on this file */
#define FL_CLOSE	64	/* unlock on close */
#define FL_SLEEP	128	/* A blocking lock */
#define FL_DOWNGRADE_PENDING	256 /* Lease is being downgraded */
#define FL_UNLOCK_PENDING	512 /* Lease is being broken */
#define FL_OFDLCK	1024	/* lock is "owned" by struct file */
#define FL_LAYOUT	2048	/* outstanding pNFS layout */
#define FL_RECLAIM	4096	/* reclaiming from a reboot server */

#define FL_CLOSE_POSIX (FL_POSIX | FL_CLOSE)

/*
 * Special return value from posix_lock_file() and vfs_lock_file() for
 * asynchronous locking.
 */
#define FILE_LOCK_DEFERRED 1

/* legacy typedef, should eventually be removed */
typedef void *fl_owner_t;

struct file_lock;

struct file_lock_operations {
	void (*fl_copy_lock)(struct file_lock *, struct file_lock *);
	void (*fl_release_private)(struct file_lock *);
};

struct lock_manager_operations {
	fl_owner_t (*lm_get_owner)(fl_owner_t);
	void (*lm_put_owner)(fl_owner_t);
	void (*lm_notify)(struct file_lock *);	/* unblock callback */
	int (*lm_grant)(struct file_lock *, int);
	bool (*lm_break)(struct file_lock *);
	int (*lm_change)(struct file_lock *, int, struct list_head *);
	void (*lm_setup)(struct file_lock *, void **);
	bool (*lm_breaker_owns_lease)(struct file_lock *);
};

struct lock_manager {
	struct list_head list;
	/*
	 * NFSv4 and up also want opens blocked during the grace period;
	 * NLM doesn't care:
	 */
	bool block_opens;
};

struct net;
void locks_start_grace(struct net *, struct lock_manager *);
void locks_end_grace(struct lock_manager *);
bool locks_in_grace(struct net *);
bool opens_in_grace(struct net *);

/* that will die - we need it for nfs_lock_info */
#include <linux/nfs_fs_i.h>

/*
 * struct file_lock represents a generic "file lock". It's used to represent
 * POSIX byte range locks, BSD (flock) locks, and leases. It's important to
 * note that the same struct is used to represent both a request for a lock and
 * the lock itself, but the same object is never used for both.
 *
 * FIXME: should we create a separate "struct lock_request" to help distinguish
 * these two uses?
 *
 * The varous i_flctx lists are ordered by:
 *
 * 1) lock owner
 * 2) lock range start
 * 3) lock range end
 *
 * Obviously, the last two criteria only matter for POSIX locks.
 */
struct file_lock {
	struct file_lock *fl_blocker;	/* The lock, that is blocking us */
	struct list_head fl_list;	/* link into file_lock_context */
	struct hlist_node fl_link;	/* node in global lists */
	struct list_head fl_blocked_requests;	/* list of requests with
						 * ->fl_blocker pointing here
						 */
	struct list_head fl_blocked_member;	/* node in
						 * ->fl_blocker->fl_blocked_requests
						 */
	fl_owner_t fl_owner;
	unsigned int fl_flags;
	unsigned char fl_type;
	unsigned int fl_pid;
	int fl_link_cpu;		/* what cpu's list is this on? */
	wait_queue_head_t fl_wait;
	struct file *fl_file;
	loff_t fl_start;
	loff_t fl_end;

	struct fasync_struct *	fl_fasync; /* for lease break notifications */
	/* for lease breaks: */
	unsigned long fl_break_time;
	unsigned long fl_downgrade_time;

	const struct file_lock_operations *fl_ops;	/* Callbacks for filesystems */
	const struct lock_manager_operations *fl_lmops;	/* Callbacks for lockmanagers */
	union {
		struct nfs_lock_info	nfs_fl;
		struct nfs4_lock_info	nfs4_fl;
		struct {
			struct list_head link;	/* link in AFS vnode's pending_locks list */
			int state;		/* state of grant or error if -ve */
			unsigned int	debug_id;
		} afs;
	} fl_u;
} __randomize_layout;

struct file_lock_context {
	spinlock_t		flc_lock;
	struct list_head	flc_flock;
	struct list_head	flc_posix;
	struct list_head	flc_lease;
};

/* The following constant reflects the upper bound of the file/locking space */
#ifndef OFFSET_MAX
#define INT_LIMIT(x)	(~((x)1 << (sizeof(x)*8 - 1)))
#define OFFSET_MAX	INT_LIMIT(loff_t)
#define OFFT_OFFSET_MAX	INT_LIMIT(off_t)
#endif

extern void send_sigio(struct fown_struct *fown, int fd, int band);

#define locks_inode(f) file_inode(f)

#ifdef CONFIG_FILE_LOCKING
extern int fcntl_getlk(struct file *, unsigned int, struct flock *);
extern int fcntl_setlk(unsigned int, struct file *, unsigned int,
			struct flock *);

#if BITS_PER_LONG == 32
extern int fcntl_getlk64(struct file *, unsigned int, struct flock64 *);
extern int fcntl_setlk64(unsigned int, struct file *, unsigned int,
			struct flock64 *);
#endif

extern int fcntl_setlease(unsigned int fd, struct file *filp, long arg);
extern int fcntl_getlease(struct file *filp);

/* fs/locks.c */
void locks_free_lock_context(struct inode *inode);
void locks_free_lock(struct file_lock *fl);
extern void locks_init_lock(struct file_lock *);
extern struct file_lock * locks_alloc_lock(void);
extern void locks_copy_lock(struct file_lock *, struct file_lock *);
extern void locks_copy_conflock(struct file_lock *, struct file_lock *);
extern void locks_remove_posix(struct file *, fl_owner_t);
extern void locks_remove_file(struct file *);
extern void locks_release_private(struct file_lock *);
extern void posix_test_lock(struct file *, struct file_lock *);
extern int posix_lock_file(struct file *, struct file_lock *, struct file_lock *);
extern int locks_delete_block(struct file_lock *);
extern int vfs_test_lock(struct file *, struct file_lock *);
extern int vfs_lock_file(struct file *, unsigned int, struct file_lock *, struct file_lock *);
extern int vfs_cancel_lock(struct file *filp, struct file_lock *fl);
extern int locks_lock_inode_wait(struct inode *inode, struct file_lock *fl);
extern int __break_lease(struct inode *inode, unsigned int flags, unsigned int type);
extern void lease_get_mtime(struct inode *, struct timespec64 *time);
extern int generic_setlease(struct file *, long, struct file_lock **, void **priv);
extern int vfs_setlease(struct file *, long, struct file_lock **, void **);
extern int lease_modify(struct file_lock *, int, struct list_head *);

struct notifier_block;
extern int lease_register_notifier(struct notifier_block *);
extern void lease_unregister_notifier(struct notifier_block *);

struct files_struct;
extern void show_fd_locks(struct seq_file *f,
			 struct file *filp, struct files_struct *files);
#else /* !CONFIG_FILE_LOCKING */
static inline int fcntl_getlk(struct file *file, unsigned int cmd,
			      struct flock __user *user)
{
	return -EINVAL;
}

static inline int fcntl_setlk(unsigned int fd, struct file *file,
			      unsigned int cmd, struct flock __user *user)
{
	return -EACCES;
}

#if BITS_PER_LONG == 32
static inline int fcntl_getlk64(struct file *file, unsigned int cmd,
				struct flock64 __user *user)
{
	return -EINVAL;
}

static inline int fcntl_setlk64(unsigned int fd, struct file *file,
				unsigned int cmd, struct flock64 __user *user)
{
	return -EACCES;
}
#endif
static inline int fcntl_setlease(unsigned int fd, struct file *filp, long arg)
{
	return -EINVAL;
}

static inline int fcntl_getlease(struct file *filp)
{
	return F_UNLCK;
}

static inline void
locks_free_lock_context(struct inode *inode)
{
}

static inline void locks_init_lock(struct file_lock *fl)
{
	return;
}

static inline void locks_copy_conflock(struct file_lock *new, struct file_lock *fl)
{
	return;
}

static inline void locks_copy_lock(struct file_lock *new, struct file_lock *fl)
{
	return;
}

static inline void locks_remove_posix(struct file *filp, fl_owner_t owner)
{
	return;
}

static inline void locks_remove_file(struct file *filp)
{
	return;
}

static inline void posix_test_lock(struct file *filp, struct file_lock *fl)
{
	return;
}

static inline int posix_lock_file(struct file *filp, struct file_lock *fl,
				  struct file_lock *conflock)
{
	return -ENOLCK;
}

static inline int locks_delete_block(struct file_lock *waiter)
{
	return -ENOENT;
}

static inline int vfs_test_lock(struct file *filp, struct file_lock *fl)
{
	return 0;
}

static inline int vfs_lock_file(struct file *filp, unsigned int cmd,
				struct file_lock *fl, struct file_lock *conf)
{
	return -ENOLCK;
}

static inline int vfs_cancel_lock(struct file *filp, struct file_lock *fl)
{
	return 0;
}

static inline int locks_lock_inode_wait(struct inode *inode, struct file_lock *fl)
{
	return -ENOLCK;
}

static inline int __break_lease(struct inode *inode, unsigned int mode, unsigned int type)
{
	return 0;
}

static inline void lease_get_mtime(struct inode *inode,
				   struct timespec64 *time)
{
	return;
}

static inline int generic_setlease(struct file *filp, long arg,
				    struct file_lock **flp, void **priv)
{
	return -EINVAL;
}

static inline int vfs_setlease(struct file *filp, long arg,
			       struct file_lock **lease, void **priv)
{
	return -EINVAL;
}

static inline int lease_modify(struct file_lock *fl, int arg,
			       struct list_head *dispose)
{
	return -EINVAL;
}

struct files_struct;
static inline void show_fd_locks(struct seq_file *f,
			struct file *filp, struct files_struct *files) {}
#endif /* !CONFIG_FILE_LOCKING */

//取file对应的inode
static inline struct inode *file_inode(const struct file *f)
{
	return f->f_inode;
}

static inline struct dentry *file_dentry(const struct file *file)
{
	return d_real(file->f_path.dentry, file_inode(file));
}

static inline int locks_lock_file_wait(struct file *filp, struct file_lock *fl)
{
	return locks_lock_inode_wait(locks_inode(filp), fl);
}

struct fasync_struct {
	rwlock_t		fa_lock;
	int			magic;
	int			fa_fd;
	struct fasync_struct	*fa_next; /* singly linked list */
	struct file		*fa_file;
	struct rcu_head		fa_rcu;
};

#define FASYNC_MAGIC 0x4601

/* SMP safe fasync helpers: */
extern int fasync_helper(int, struct file *, int, struct fasync_struct **);
extern struct fasync_struct *fasync_insert_entry(int, struct file *, struct fasync_struct **, struct fasync_struct *);
extern int fasync_remove_entry(struct file *, struct fasync_struct **);
extern struct fasync_struct *fasync_alloc(void);
extern void fasync_free(struct fasync_struct *);

/* can be called from interrupts */
extern void kill_fasync(struct fasync_struct **, int, int);

extern void __f_setown(struct file *filp, struct pid *, enum pid_type, int force);
extern int f_setown(struct file *filp, unsigned long arg, int force);
extern void f_delown(struct file *filp);
extern pid_t f_getown(struct file *filp);
extern int send_sigurg(struct fown_struct *fown);

/*
 * sb->s_flags.  Note that these mirror the equivalent MS_* flags where
 * represented in both.
 */
#define SB_RDONLY	 1	/* Mount read-only */
#define SB_NOSUID	 2	/* Ignore suid and sgid bits */
#define SB_NODEV	 4	/* Disallow access to device special files */
#define SB_NOEXEC	 8	/* Disallow program execution */
#define SB_SYNCHRONOUS	16	/* Writes are synced at once */
#define SB_MANDLOCK	64	/* Allow mandatory locks on an FS */
#define SB_DIRSYNC	128	/* Directory modifications are synchronous */
#define SB_NOATIME	1024	/* Do not update access times. */
#define SB_NODIRATIME	2048	/* Do not update directory access times */
#define SB_SILENT	32768
#define SB_POSIXACL	(1<<16)	/* VFS does not apply the umask */
#define SB_INLINECRYPT	(1<<17)	/* Use blk-crypto for encrypted files */
#define SB_KERNMOUNT	(1<<22) /* this is a kern_mount call */
#define SB_I_VERSION	(1<<23) /* Update inode I_version field */
#define SB_LAZYTIME	(1<<25) /* Update the on-disk [acm]times lazily */

/* These sb flags are internal to the kernel */
#define SB_SUBMOUNT     (1<<26)
#define SB_FORCE    	(1<<27)
#define SB_NOSEC	(1<<28)
#define SB_BORN		(1<<29)
#define SB_ACTIVE	(1<<30)
#define SB_NOUSER	(1<<31)

/* These flags relate to encoding and casefolding */
#define SB_ENC_STRICT_MODE_FL	(1 << 0)

#define sb_has_strict_encoding(sb) \
	(sb->s_encoding_flags & SB_ENC_STRICT_MODE_FL)

/*
 *	Umount options
 */

#define MNT_FORCE	0x00000001	/* Attempt to forcibily umount */
#define MNT_DETACH	0x00000002	/* Just detach from the tree */
#define MNT_EXPIRE	0x00000004	/* Mark for expiry */
#define UMOUNT_NOFOLLOW	0x00000008	/* Don't follow symlink on umount */
#define UMOUNT_UNUSED	0x80000000	/* Flag guaranteed to be unused */

/* sb->s_iflags */
#define SB_I_CGROUPWB	0x00000001	/* cgroup-aware writeback enabled */
#define SB_I_NOEXEC	0x00000002	/* Ignore executables on this fs */
#define SB_I_NODEV	0x00000004	/* Ignore devices on this fs */
#define SB_I_STABLE_WRITES 0x00000008	/* don't modify blks until WB is done */

/* sb->s_iflags to limit user namespace mounts */
#define SB_I_USERNS_VISIBLE		0x00000010 /* fstype already mounted */
#define SB_I_IMA_UNVERIFIABLE_SIGNATURE	0x00000020
#define SB_I_UNTRUSTED_MOUNTER		0x00000040

#define SB_I_SKIP_SYNC	0x00000100	/* Skip superblock at global sync */

/* Possible states of 'frozen' field */
enum {
	SB_UNFROZEN = 0,		/* FS is unfrozen */
	SB_FREEZE_WRITE	= 1,		/* Writes, dir ops, ioctls frozen */
	SB_FREEZE_PAGEFAULT = 2,	/* Page faults stopped as well */
	SB_FREEZE_FS = 3,		/* For internal FS use (e.g. to stop
					 * internal threads if needed) */
	SB_FREEZE_COMPLETE = 4,		/* ->freeze_fs finished successfully */
};

#define SB_FREEZE_LEVELS (SB_FREEZE_COMPLETE - 1)

struct sb_writers {
	int				frozen;		/* Is sb frozen? */
	wait_queue_head_t		wait_unfrozen;	/* wait for thaw */
	struct percpu_rw_semaphore	rw_sem[SB_FREEZE_LEVELS];
};

struct super_block {
	struct list_head	s_list;		/* Keep this first */
	//所属的设备编号(通过此字段可唯一确定super_block)
	dev_t			s_dev;		/* search index; _not_ kdev_t */
	unsigned char		s_blocksize_bits;//文件系统块大小的bits数（掩码数）
	unsigned long		s_blocksize;//文件系统的块大小
	loff_t			s_maxbytes;	/* Max file size */ //文件系统支持的最大文件大小
	struct file_system_type	*s_type;//属于那种文件系统
	const struct super_operations	*s_op;//super block操作函数
	const struct dquot_operations	*dq_op;
	const struct quotactl_ops	*s_qcop;
	const struct export_operations *s_export_op;
	unsigned long		s_flags;
	unsigned long		s_iflags;	/* internal SB_I_* flags */
	unsigned long		s_magic;//每个文件系统均有一个magic
	struct dentry		*s_root;//文件系统根目录项
	struct rw_semaphore	s_umount;
	int			s_count;
	atomic_t		s_active;
#ifdef CONFIG_SECURITY
	void                    *s_security;
#endif
	const struct xattr_handler **s_xattr;
#ifdef CONFIG_FS_ENCRYPTION
	const struct fscrypt_operations	*s_cop;
	struct key		*s_master_keys; /* master crypto keys in use */
#endif
#ifdef CONFIG_FS_VERITY
	const struct fsverity_operations *s_vop;
#endif
#ifdef CONFIG_UNICODE
	struct unicode_map *s_encoding;
	__u16 s_encoding_flags;
#endif
	struct hlist_bl_head	s_roots;	/* alternate root dentries for NFS */
	//用于串连某一文件系统的superblock被挂载在哪几个位置
	struct list_head	s_mounts;	/* list of mounts; _not_ for fs use */
	struct block_device	*s_bdev;//超级块所属的块设备
	struct backing_dev_info *s_bdi;
	struct mtd_info		*s_mtd;
	struct hlist_node	s_instances;
	unsigned int		s_quota_types;	/* Bitmask of supported quota types */
	struct quota_info	s_dquot;	/* Diskquota specific options */

	struct sb_writers	s_writers;

	/*
	 * Keep s_fs_info, s_time_gran, s_fsnotify_mask, and
	 * s_fsnotify_marks together for cache efficiency. They are frequently
	 * accessed and rarely modified.
	 */
	//文件系统的私有数据
	void			*s_fs_info;	/* Filesystem private info */

	/* Granularity of c/m/atime in ns (cannot be worse than a second) */
	u32			s_time_gran;
	/* Time limits for c/m/atime in seconds */
	time64_t		   s_time_min;
	time64_t		   s_time_max;
#ifdef CONFIG_FSNOTIFY
	__u32			s_fsnotify_mask;
	struct fsnotify_mark_connector __rcu	*s_fsnotify_marks;
#endif

	char			s_id[32];	/* Informational name *///文件系统名称
	uuid_t			s_uuid;		/* UUID */

	unsigned int		s_max_links;
	fmode_t			s_mode;

	/*
	 * The next field is for VFS *only*. No filesystems have any business
	 * even looking at it. You had been warned.
	 */
	struct mutex s_vfs_rename_mutex;	/* Kludge */

	/*
	 * Filesystem subtype.  If non-empty the filesystem type field
	 * in /proc/mounts will be "type.subtype"
	 */
	const char *s_subtype;

	/*此文件系统中dnetry对应的操作集*/
	const struct dentry_operations *s_d_op; /* default d_op for dentries */

	/*
	 * Saved pool identifier for cleancache (-1 means none)
	 */
	int cleancache_poolid;

	struct shrinker s_shrink;	/* per-sb shrinker handle */

	/* Number of inodes with nlink == 0 but still referenced */
	atomic_long_t s_remove_count;

	/*
	 * Number of inode/mount/sb objects that are being watched, note that
	 * inodes objects are currently double-accounted.
	 */
	atomic_long_t s_fsnotify_connectors;

	/* Being remounted read-only */
	int s_readonly_remount;

	/* per-sb errseq_t for reporting writeback errors via syncfs */
	errseq_t s_wb_err;

	/* AIO completions deferred from interrupt context */
	struct workqueue_struct *s_dio_done_wq;
	struct hlist_head s_pins;

	/*
	 * Owning user namespace and default context in which to
	 * interpret filesystem uids, gids, quotas, device nodes,
	 * xattrs and security labels.
	 */
	struct user_namespace *s_user_ns;

	/*
	 * The list_lru structure is essentially just a pointer to a table
	 * of per-node lru lists, each of which has its own spinlock.
	 * There is no need to put them into separate cachelines.
	 */
	struct list_lru		s_dentry_lru;
	struct list_lru		s_inode_lru;
	struct rcu_head		rcu;
	struct work_struct	destroy_work;

	struct mutex		s_sync_lock;	/* sync serialisation lock */

	/*
	 * Indicates how deep in a filesystem stack this SB is
	 */
	int s_stack_depth;

	/* s_inode_list_lock protects s_inodes */
	//保护s_inodes链表
	spinlock_t		s_inode_list_lock ____cacheline_aligned_in_smp;
	struct list_head	s_inodes;	/* all inodes */ /*链表，记录此文件系统中所有inode*/

	spinlock_t		s_inode_wblist_lock;
	struct list_head	s_inodes_wb;	/* writeback inodes */
} __randomize_layout;

/* Helper functions so that in most cases filesystems will
 * not need to deal directly with kuid_t and kgid_t and can
 * instead deal with the raw numeric values that are stored
 * in the filesystem.
 */
static inline uid_t i_uid_read(const struct inode *inode)
{
	return from_kuid(inode->i_sb->s_user_ns, inode->i_uid);
}

static inline gid_t i_gid_read(const struct inode *inode)
{
	return from_kgid(inode->i_sb->s_user_ns, inode->i_gid);
}

static inline void i_uid_write(struct inode *inode, uid_t uid)
{
	inode->i_uid = make_kuid(inode->i_sb->s_user_ns, uid);
}

static inline void i_gid_write(struct inode *inode, gid_t gid)
{
	inode->i_gid = make_kgid(inode->i_sb->s_user_ns, gid);
}

/**
 * kuid_into_mnt - map a kuid down into a mnt_userns
 * @mnt_userns: user namespace of the relevant mount
 * @kuid: kuid to be mapped
 *
 * Return: @kuid mapped according to @mnt_userns.
 * If @kuid has no mapping INVALID_UID is returned.
 */
static inline kuid_t kuid_into_mnt(struct user_namespace *mnt_userns,
				   kuid_t kuid)
{
	return make_kuid(mnt_userns, __kuid_val(kuid));
}

/**
 * kgid_into_mnt - map a kgid down into a mnt_userns
 * @mnt_userns: user namespace of the relevant mount
 * @kgid: kgid to be mapped
 *
 * Return: @kgid mapped according to @mnt_userns.
 * If @kgid has no mapping INVALID_GID is returned.
 */
static inline kgid_t kgid_into_mnt(struct user_namespace *mnt_userns,
				   kgid_t kgid)
{
	return make_kgid(mnt_userns, __kgid_val(kgid));
}

/**
 * i_uid_into_mnt - map an inode's i_uid down into a mnt_userns
 * @mnt_userns: user namespace of the mount the inode was found from
 * @inode: inode to map
 *
 * Return: the inode's i_uid mapped down according to @mnt_userns.
 * If the inode's i_uid has no mapping INVALID_UID is returned.
 */
static inline kuid_t i_uid_into_mnt(struct user_namespace *mnt_userns,
				    const struct inode *inode)
{
	return kuid_into_mnt(mnt_userns, inode->i_uid);
}

/**
 * i_gid_into_mnt - map an inode's i_gid down into a mnt_userns
 * @mnt_userns: user namespace of the mount the inode was found from
 * @inode: inode to map
 *
 * Return: the inode's i_gid mapped down according to @mnt_userns.
 * If the inode's i_gid has no mapping INVALID_GID is returned.
 */
static inline kgid_t i_gid_into_mnt(struct user_namespace *mnt_userns,
				    const struct inode *inode)
{
	return kgid_into_mnt(mnt_userns, inode->i_gid);
}

/**
 * kuid_from_mnt - map a kuid up into a mnt_userns
 * @mnt_userns: user namespace of the relevant mount
 * @kuid: kuid to be mapped
 *
 * Return: @kuid mapped up according to @mnt_userns.
 * If @kuid has no mapping INVALID_UID is returned.
 */
static inline kuid_t kuid_from_mnt(struct user_namespace *mnt_userns,
				   kuid_t kuid)
{
	return KUIDT_INIT(from_kuid(mnt_userns, kuid));
}

/**
 * kgid_from_mnt - map a kgid up into a mnt_userns
 * @mnt_userns: user namespace of the relevant mount
 * @kgid: kgid to be mapped
 *
 * Return: @kgid mapped up according to @mnt_userns.
 * If @kgid has no mapping INVALID_GID is returned.
 */
static inline kgid_t kgid_from_mnt(struct user_namespace *mnt_userns,
				   kgid_t kgid)
{
	return KGIDT_INIT(from_kgid(mnt_userns, kgid));
}

/**
 * mapped_fsuid - return caller's fsuid mapped up into a mnt_userns
 * @mnt_userns: user namespace of the relevant mount
 *
 * Use this helper to initialize a new vfs or filesystem object based on
 * the caller's fsuid. A common example is initializing the i_uid field of
 * a newly allocated inode triggered by a creation event such as mkdir or
 * O_CREAT. Other examples include the allocation of quotas for a specific
 * user.
 *
 * Return: the caller's current fsuid mapped up according to @mnt_userns.
 */
static inline kuid_t mapped_fsuid(struct user_namespace *mnt_userns)
{
	return kuid_from_mnt(mnt_userns, current_fsuid());
}

/**
 * mapped_fsgid - return caller's fsgid mapped up into a mnt_userns
 * @mnt_userns: user namespace of the relevant mount
 *
 * Use this helper to initialize a new vfs or filesystem object based on
 * the caller's fsgid. A common example is initializing the i_gid field of
 * a newly allocated inode triggered by a creation event such as mkdir or
 * O_CREAT. Other examples include the allocation of quotas for a specific
 * user.
 *
 * Return: the caller's current fsgid mapped up according to @mnt_userns.
 */
static inline kgid_t mapped_fsgid(struct user_namespace *mnt_userns)
{
	return kgid_from_mnt(mnt_userns, current_fsgid());
}

/**
 * inode_fsuid_set - initialize inode's i_uid field with callers fsuid
 * @inode: inode to initialize
 * @mnt_userns: user namespace of the mount the inode was found from
 *
 * Initialize the i_uid field of @inode. If the inode was found/created via
 * an idmapped mount map the caller's fsuid according to @mnt_users.
 */
static inline void inode_fsuid_set(struct inode *inode,
				   struct user_namespace *mnt_userns)
{
	inode->i_uid = mapped_fsuid(mnt_userns);
}

/**
 * inode_fsgid_set - initialize inode's i_gid field with callers fsgid
 * @inode: inode to initialize
 * @mnt_userns: user namespace of the mount the inode was found from
 *
 * Initialize the i_gid field of @inode. If the inode was found/created via
 * an idmapped mount map the caller's fsgid according to @mnt_users.
 */
static inline void inode_fsgid_set(struct inode *inode,
				   struct user_namespace *mnt_userns)
{
	inode->i_gid = mapped_fsgid(mnt_userns);
}

/**
 * fsuidgid_has_mapping() - check whether caller's fsuid/fsgid is mapped
 * @sb: the superblock we want a mapping in
 * @mnt_userns: user namespace of the relevant mount
 *
 * Check whether the caller's fsuid and fsgid have a valid mapping in the
 * s_user_ns of the superblock @sb. If the caller is on an idmapped mount map
 * the caller's fsuid and fsgid according to the @mnt_userns first.
 *
 * Return: true if fsuid and fsgid is mapped, false if not.
 */
static inline bool fsuidgid_has_mapping(struct super_block *sb,
					struct user_namespace *mnt_userns)
{
	struct user_namespace *s_user_ns = sb->s_user_ns;

	return kuid_has_mapping(s_user_ns, mapped_fsuid(mnt_userns)) &&
	       kgid_has_mapping(s_user_ns, mapped_fsgid(mnt_userns));
}

extern struct timespec64 current_time(struct inode *inode);

/*
 * Snapshotting support.
 */

/*
 * These are internal functions, please use sb_start_{write,pagefault,intwrite}
 * instead.
 */
static inline void __sb_end_write(struct super_block *sb, int level)
{
	percpu_up_read(sb->s_writers.rw_sem + level-1);
}

static inline void __sb_start_write(struct super_block *sb, int level)
{
	percpu_down_read(sb->s_writers.rw_sem + level - 1);
}

static inline bool __sb_start_write_trylock(struct super_block *sb, int level)
{
	return percpu_down_read_trylock(sb->s_writers.rw_sem + level - 1);
}

#define __sb_writers_acquired(sb, lev)	\
	percpu_rwsem_acquire(&(sb)->s_writers.rw_sem[(lev)-1], 1, _THIS_IP_)
#define __sb_writers_release(sb, lev)	\
	percpu_rwsem_release(&(sb)->s_writers.rw_sem[(lev)-1], 1, _THIS_IP_)

/**
 * sb_end_write - drop write access to a superblock
 * @sb: the super we wrote to
 *
 * Decrement number of writers to the filesystem. Wake up possible waiters
 * wanting to freeze the filesystem.
 */
static inline void sb_end_write(struct super_block *sb)
{
	__sb_end_write(sb, SB_FREEZE_WRITE);
}

/**
 * sb_end_pagefault - drop write access to a superblock from a page fault
 * @sb: the super we wrote to
 *
 * Decrement number of processes handling write page fault to the filesystem.
 * Wake up possible waiters wanting to freeze the filesystem.
 */
static inline void sb_end_pagefault(struct super_block *sb)
{
	__sb_end_write(sb, SB_FREEZE_PAGEFAULT);
}

/**
 * sb_end_intwrite - drop write access to a superblock for internal fs purposes
 * @sb: the super we wrote to
 *
 * Decrement fs-internal number of writers to the filesystem.  Wake up possible
 * waiters wanting to freeze the filesystem.
 */
static inline void sb_end_intwrite(struct super_block *sb)
{
	__sb_end_write(sb, SB_FREEZE_FS);
}

/**
 * sb_start_write - get write access to a superblock
 * @sb: the super we write to
 *
 * When a process wants to write data or metadata to a file system (i.e. dirty
 * a page or an inode), it should embed the operation in a sb_start_write() -
 * sb_end_write() pair to get exclusion against file system freezing. This
 * function increments number of writers preventing freezing. If the file
 * system is already frozen, the function waits until the file system is
 * thawed.
 *
 * Since freeze protection behaves as a lock, users have to preserve
 * ordering of freeze protection and other filesystem locks. Generally,
 * freeze protection should be the outermost lock. In particular, we have:
 *
 * sb_start_write
 *   -> i_mutex			(write path, truncate, directory ops, ...)
 *   -> s_umount		(freeze_super, thaw_super)
 */
static inline void sb_start_write(struct super_block *sb)
{
	__sb_start_write(sb, SB_FREEZE_WRITE);
}

static inline bool sb_start_write_trylock(struct super_block *sb)
{
	return __sb_start_write_trylock(sb, SB_FREEZE_WRITE);
}

/**
 * sb_start_pagefault - get write access to a superblock from a page fault
 * @sb: the super we write to
 *
 * When a process starts handling write page fault, it should embed the
 * operation into sb_start_pagefault() - sb_end_pagefault() pair to get
 * exclusion against file system freezing. This is needed since the page fault
 * is going to dirty a page. This function increments number of running page
 * faults preventing freezing. If the file system is already frozen, the
 * function waits until the file system is thawed.
 *
 * Since page fault freeze protection behaves as a lock, users have to preserve
 * ordering of freeze protection and other filesystem locks. It is advised to
 * put sb_start_pagefault() close to mmap_lock in lock ordering. Page fault
 * handling code implies lock dependency:
 *
 * mmap_lock
 *   -> sb_start_pagefault
 */
static inline void sb_start_pagefault(struct super_block *sb)
{
	__sb_start_write(sb, SB_FREEZE_PAGEFAULT);
}

/**
 * sb_start_intwrite - get write access to a superblock for internal fs purposes
 * @sb: the super we write to
 *
 * This is the third level of protection against filesystem freezing. It is
 * free for use by a filesystem. The only requirement is that it must rank
 * below sb_start_pagefault.
 *
 * For example filesystem can call sb_start_intwrite() when starting a
 * transaction which somewhat eases handling of freezing for internal sources
 * of filesystem changes (internal fs threads, discarding preallocation on file
 * close, etc.).
 */
static inline void sb_start_intwrite(struct super_block *sb)
{
	__sb_start_write(sb, SB_FREEZE_FS);
}

static inline bool sb_start_intwrite_trylock(struct super_block *sb)
{
	return __sb_start_write_trylock(sb, SB_FREEZE_FS);
}

bool inode_owner_or_capable(struct user_namespace *mnt_userns,
			    const struct inode *inode);

/*
 * VFS helper functions..
 */
int vfs_create(struct user_namespace *, struct inode *,
	       struct dentry *, umode_t, bool);
int vfs_mkdir(struct user_namespace *, struct inode *,
	      struct dentry *, umode_t);
int vfs_mknod(struct user_namespace *, struct inode *, struct dentry *,
              umode_t, dev_t);
int vfs_symlink(struct user_namespace *, struct inode *,
		struct dentry *, const char *);
int vfs_link(struct dentry *, struct user_namespace *, struct inode *,
	     struct dentry *, struct inode **);
int vfs_rmdir(struct user_namespace *, struct inode *, struct dentry *);
int vfs_unlink(struct user_namespace *, struct inode *, struct dentry *,
	       struct inode **);

/**
 * struct renamedata - contains all information required for renaming
 * @old_mnt_userns:    old user namespace of the mount the inode was found from
 * @old_dir:           parent of source
 * @old_dentry:                source
 * @new_mnt_userns:    new user namespace of the mount the inode was found from
 * @new_dir:           parent of destination
 * @new_dentry:                destination
 * @delegated_inode:   returns an inode needing a delegation break
 * @flags:             rename flags
 */
struct renamedata {
	struct user_namespace *old_mnt_userns;
	struct inode *old_dir;
	struct dentry *old_dentry;
	struct user_namespace *new_mnt_userns;
	struct inode *new_dir;
	struct dentry *new_dentry;
	struct inode **delegated_inode;
	unsigned int flags;
} __randomize_layout;

int vfs_rename(struct renamedata *);

static inline int vfs_whiteout(struct user_namespace *mnt_userns,
			       struct inode *dir, struct dentry *dentry)
{
	return vfs_mknod(mnt_userns, dir, dentry, S_IFCHR | WHITEOUT_MODE,
			 WHITEOUT_DEV);
}

struct dentry *vfs_tmpfile(struct user_namespace *mnt_userns,
			   struct dentry *dentry, umode_t mode, int open_flag);

int vfs_mkobj(struct dentry *, umode_t,
		int (*f)(struct dentry *, umode_t, void *),
		void *);

int vfs_fchown(struct file *file, uid_t user, gid_t group);
int vfs_fchmod(struct file *file, umode_t mode);
int vfs_utimes(const struct path *path, struct timespec64 *times);

extern long vfs_ioctl(struct file *file, unsigned int cmd, unsigned long arg);

#ifdef CONFIG_COMPAT
extern long compat_ptr_ioctl(struct file *file, unsigned int cmd,
					unsigned long arg);
#else
#define compat_ptr_ioctl NULL
#endif

/*
 * VFS file helper functions.
 */
void inode_init_owner(struct user_namespace *mnt_userns, struct inode *inode,
		      const struct inode *dir, umode_t mode);
extern bool may_open_dev(const struct path *path);

/*
 * This is the "filldir" function type, used by readdir() to let
 * the kernel specify what kind of dirent layout it wants to have.
 * This allows the kernel to read directories into kernel space or
 * to have different dirent layouts depending on the binary type.
 */
struct dir_context;
typedef int (*filldir_t)(struct dir_context *, const char *, int, loff_t, u64,
			 unsigned);

struct dir_context {
	filldir_t actor;
	loff_t pos;
};

/*
 * These flags let !MMU mmap() govern direct device mapping vs immediate
 * copying more easily for MAP_PRIVATE, especially for ROM filesystems.
 *
 * NOMMU_MAP_COPY:	Copy can be mapped (MAP_PRIVATE)
 * NOMMU_MAP_DIRECT:	Can be mapped directly (MAP_SHARED)
 * NOMMU_MAP_READ:	Can be mapped for reading
 * NOMMU_MAP_WRITE:	Can be mapped for writing
 * NOMMU_MAP_EXEC:	Can be mapped for execution
 */
#define NOMMU_MAP_COPY		0x00000001
#define NOMMU_MAP_DIRECT	0x00000008
#define NOMMU_MAP_READ		VM_MAYREAD
#define NOMMU_MAP_WRITE		VM_MAYWRITE
#define NOMMU_MAP_EXEC		VM_MAYEXEC

#define NOMMU_VMFLAGS \
	(NOMMU_MAP_READ | NOMMU_MAP_WRITE | NOMMU_MAP_EXEC)

/*
 * These flags control the behavior of the remap_file_range function pointer.
 * If it is called with len == 0 that means "remap to end of source file".
 * See Documentation/filesystems/vfs.rst for more details about this call.
 *
 * REMAP_FILE_DEDUP: only remap if contents identical (i.e. deduplicate)
 * REMAP_FILE_CAN_SHORTEN: caller can handle a shortened request
 */
#define REMAP_FILE_DEDUP		(1 << 0)
#define REMAP_FILE_CAN_SHORTEN		(1 << 1)

/*
 * These flags signal that the caller is ok with altering various aspects of
 * the behavior of the remap operation.  The changes must be made by the
 * implementation; the vfs remap helper functions can take advantage of them.
 * Flags in this category exist to preserve the quirky behavior of the hoisted
 * btrfs clone/dedupe ioctls.
 */
#define REMAP_FILE_ADVISORY		(REMAP_FILE_CAN_SHORTEN)

struct iov_iter;

struct file_operations {
    //fop所属的module
	struct module *owner;
	//实现lseek功能
	loff_t (*llseek) (struct file *, loff_t, int);
	//read,read_iter两个函数实现其一，即可用于读文件
	//文件读功能
	ssize_t (*read) (struct file *, char __user *, size_t, loff_t *);
	//文件写功能
	ssize_t (*write) (struct file *, const char __user *, size_t, loff_t *);
	//支持iov方式的读
	ssize_t (*read_iter) (struct kiocb *, struct iov_iter *);
	//支持iov方式的写
	ssize_t (*write_iter) (struct kiocb *, struct iov_iter *);
	int (*iopoll)(struct kiocb *kiocb, struct io_comp_batch *,
			unsigned int flags);
	int (*iterate) (struct file *, struct dir_context *);
	int (*iterate_shared) (struct file *, struct dir_context *);
	__poll_t (*poll) (struct file *, struct poll_table_struct *);
	long (*unlocked_ioctl) (struct file *, unsigned int, unsigned long);
	/*用于提供未被do_vfs_ioctl支持的定制版ioctl命令*/
	long (*compat_ioctl) (struct file *, unsigned int, unsigned long);
	int (*mmap) (struct file *, struct vm_area_struct *);
	unsigned long mmap_supported_flags;
	//文件打开函数
	int (*open) (struct inode *, struct file *);
	//close时此回调将被先调用
	int (*flush) (struct file *, fl_owner_t id);
	//通过release回调释放file
	int (*release) (struct inode *, struct file *);
	//将指定范围内的数据刷至磁盘
	int (*fsync) (struct file *, loff_t, loff_t, int datasync);
	int (*fasync) (int, struct file *, int);
	int (*lock) (struct file *, int, struct file_lock *);
	ssize_t (*sendpage) (struct file *, struct page *, int, size_t, loff_t *, int);
	unsigned long (*get_unmapped_area)(struct file *, unsigned long, unsigned long, unsigned long, unsigned long);
	int (*check_flags)(int);
	int (*flock) (struct file *, int, struct file_lock *);
	ssize_t (*splice_write)(struct pipe_inode_info *, struct file *, loff_t *, size_t, unsigned int);
	ssize_t (*splice_read)(struct file *, loff_t *, struct pipe_inode_info *, size_t, unsigned int);
	int (*setlease)(struct file *, long, struct file_lock **, void **);
	long (*fallocate)(struct file *file, int mode, loff_t offset,
			  loff_t len);
	void (*show_fdinfo)(struct seq_file *m, struct file *f);
#ifndef CONFIG_MMU
	unsigned (*mmap_capabilities)(struct file *);
#endif
	ssize_t (*copy_file_range)(struct file *, loff_t, struct file *,
			loff_t, size_t, unsigned int);
	loff_t (*remap_file_range)(struct file *file_in, loff_t pos_in,
				   struct file *file_out, loff_t pos_out,
				   loff_t len, unsigned int remap_flags);
	int (*fadvise)(struct file *, loff_t, loff_t, int);
} __randomize_layout;

struct inode_operations {
	//在inode下查询指定名称的dentry,最后一个参数为flags
	struct dentry * (*lookup) (struct inode *,struct dentry *, unsigned int);
	const char * (*get_link) (struct dentry *, struct inode *, struct delayed_call *);
	//inode权限检查
	int (*permission) (struct user_namespace *, struct inode *, int);
	struct posix_acl * (*get_acl)(struct inode *, int, bool);

	int (*readlink) (struct dentry *, char __user *,int);

	int (*create) (struct user_namespace *, struct inode *,struct dentry *,
		       umode_t, bool);
	int (*link) (struct dentry *,struct inode *,struct dentry *);
	int (*unlink) (struct inode *,struct dentry *);
	int (*symlink) (struct user_namespace *, struct inode *,struct dentry *,
			const char *);
	int (*mkdir) (struct user_namespace *, struct inode *,struct dentry *,
		      umode_t);
	int (*rmdir) (struct inode *,struct dentry *);
	int (*mknod) (struct user_namespace *, struct inode *,struct dentry *,
		      umode_t,dev_t);
	int (*rename) (struct user_namespace *, struct inode *, struct dentry *,
			struct inode *, struct dentry *, unsigned int);
	int (*setattr) (struct user_namespace *, struct dentry *,
			struct iattr *);
	int (*getattr) (struct user_namespace *, const struct path *,
			struct kstat *, u32, unsigned int);
	ssize_t (*listxattr) (struct dentry *, char *, size_t);
	int (*fiemap)(struct inode *, struct fiemap_extent_info *, u64 start,
		      u64 len);
	int (*update_time)(struct inode *, struct timespec64 *, int);
	int (*atomic_open)(struct inode *, struct dentry *,
			   struct file *, unsigned open_flag,
			   umode_t create_mode);
	int (*tmpfile) (struct user_namespace *, struct inode *,
			struct dentry *, umode_t);
	int (*set_acl)(struct user_namespace *, struct inode *,
		       struct posix_acl *, int);
	int (*fileattr_set)(struct user_namespace *mnt_userns,
			    struct dentry *dentry, struct fileattr *fa);
	int (*fileattr_get)(struct dentry *dentry, struct fileattr *fa);
} ____cacheline_aligned;

//调用file的操作集read_iter
static inline ssize_t call_read_iter(struct file *file, struct kiocb *kio,
				     struct iov_iter *iter)
{
	return file->f_op->read_iter(kio, iter);
}

//调用file的操作函数write_iter
static inline ssize_t call_write_iter(struct file *file, struct kiocb *kio,
				      struct iov_iter *iter)
{
	return file->f_op->write_iter(kio, iter);
}

//调用file的操作函数mmap
static inline int call_mmap(struct file *file, struct vm_area_struct *vma)
{
	return file->f_op->mmap(file, vma);
}

extern ssize_t vfs_read(struct file *, char __user *, size_t, loff_t *);
extern ssize_t vfs_write(struct file *, const char __user *, size_t, loff_t *);
extern ssize_t vfs_copy_file_range(struct file *, loff_t , struct file *,
				   loff_t, size_t, unsigned int);
extern ssize_t generic_copy_file_range(struct file *file_in, loff_t pos_in,
				       struct file *file_out, loff_t pos_out,
				       size_t len, unsigned int flags);
extern int generic_remap_file_range_prep(struct file *file_in, loff_t pos_in,
					 struct file *file_out, loff_t pos_out,
					 loff_t *count,
					 unsigned int remap_flags);
extern loff_t do_clone_file_range(struct file *file_in, loff_t pos_in,
				  struct file *file_out, loff_t pos_out,
				  loff_t len, unsigned int remap_flags);
extern loff_t vfs_clone_file_range(struct file *file_in, loff_t pos_in,
				   struct file *file_out, loff_t pos_out,
				   loff_t len, unsigned int remap_flags);
extern int vfs_dedupe_file_range(struct file *file,
				 struct file_dedupe_range *same);
extern loff_t vfs_dedupe_file_range_one(struct file *src_file, loff_t src_pos,
					struct file *dst_file, loff_t dst_pos,
					loff_t len, unsigned int remap_flags);


struct super_operations {
	//通过此回调，申请并创建inode,如无此回调，则自inode_cachep中申请inode
   	struct inode *(*alloc_inode)(struct super_block *sb);
   	//通过此回调，销毁创建的inode
	void (*destroy_inode)(struct inode *);
	//通过此回调，完成inode释放
	void (*free_inode)(struct inode *);

   	void (*dirty_inode) (struct inode *, int flags);
	int (*write_inode) (struct inode *, struct writeback_control *wbc);
	int (*drop_inode) (struct inode *);
	void (*evict_inode) (struct inode *);
	void (*put_super) (struct super_block *);
	int (*sync_fs)(struct super_block *sb, int wait);
	int (*freeze_super) (struct super_block *);
	int (*freeze_fs) (struct super_block *);
	int (*thaw_super) (struct super_block *);
	int (*unfreeze_fs) (struct super_block *);
	/*获取文件系统统计信息*/
	int (*statfs) (struct dentry *, struct kstatfs *);
	int (*remount_fs) (struct super_block *, int *, char *);
	void (*umount_begin) (struct super_block *);

	int (*show_options)(struct seq_file *, struct dentry *);
	int (*show_devname)(struct seq_file *, struct dentry *);
	int (*show_path)(struct seq_file *, struct dentry *);
	int (*show_stats)(struct seq_file *, struct dentry *);
#ifdef CONFIG_QUOTA
	ssize_t (*quota_read)(struct super_block *, int, char *, size_t, loff_t);
	ssize_t (*quota_write)(struct super_block *, int, const char *, size_t, loff_t);
	struct dquot **(*get_dquots)(struct inode *);
#endif
	long (*nr_cached_objects)(struct super_block *,
				  struct shrink_control *);
	long (*free_cached_objects)(struct super_block *,
				    struct shrink_control *);
};

/*
 * Inode flags - they have no relation to superblock flags now
 */
#define S_SYNC		(1 << 0)  /* Writes are synced at once */
#define S_NOATIME	(1 << 1)  /* Do not update access times */
#define S_APPEND	(1 << 2)  /* Append-only file */
#define S_IMMUTABLE	(1 << 3)  /* Immutable file */
#define S_DEAD		(1 << 4)  /* removed, but still open directory */
#define S_NOQUOTA	(1 << 5)  /* Inode is not counted to quota */
#define S_DIRSYNC	(1 << 6)  /* Directory modifications are synchronous */
#define S_NOCMTIME	(1 << 7)  /* Do not update file c/mtime */
#define S_SWAPFILE	(1 << 8)  /* Do not truncate: swapon got its bmaps */
#define S_PRIVATE	(1 << 9)  /* Inode is fs-internal */
#define S_IMA		(1 << 10) /* Inode has an associated IMA struct */
#define S_AUTOMOUNT	(1 << 11) /* Automount/referral quasi-directory */
#define S_NOSEC		(1 << 12) /* no suid or xattr security attributes */
#ifdef CONFIG_FS_DAX
#define S_DAX		(1 << 13) /* Direct Access, avoiding the page cache */
#else
#define S_DAX		0	  /* Make all the DAX code disappear */
#endif
#define S_ENCRYPTED	(1 << 14) /* Encrypted file (using fs/crypto/) */
#define S_CASEFOLD	(1 << 15) /* Casefolded file */
#define S_VERITY	(1 << 16) /* Verity file (using fs/verity/) */

/*
 * Note that nosuid etc flags are inode-specific: setting some file-system
 * flags just means all the inodes inherit those flags by default. It might be
 * possible to override it selectively if you really wanted to with some
 * ioctl() that is not currently implemented.
 *
 * Exception: SB_RDONLY is always applied to the entire file system.
 *
 * Unfortunately, it is possible to change a filesystems flags with it mounted
 * with files in use.  This means that all of the inodes will not have their
 * i_flags updated.  Hence, i_flags no longer inherit the superblock mount
 * flags, so these have to be checked separately. -- rmk@arm.uk.linux.org
 */
#define __IS_FLG(inode, flg)	((inode)->i_sb->s_flags & (flg))

//是否为只读挂载
static inline bool sb_rdonly(const struct super_block *sb) { return sb->s_flags & SB_RDONLY; }

//检查inode所属的超级块是否为只读挂载
#define IS_RDONLY(inode)	sb_rdonly((inode)->i_sb)
#define IS_SYNC(inode)		(__IS_FLG(inode, SB_SYNCHRONOUS) || \
					((inode)->i_flags & S_SYNC))
#define IS_DIRSYNC(inode)	(__IS_FLG(inode, SB_SYNCHRONOUS|SB_DIRSYNC) || \
					((inode)->i_flags & (S_SYNC|S_DIRSYNC)))
#define IS_MANDLOCK(inode)	__IS_FLG(inode, SB_MANDLOCK)
#define IS_NOATIME(inode)	__IS_FLG(inode, SB_RDONLY|SB_NOATIME)
#define IS_I_VERSION(inode)	__IS_FLG(inode, SB_I_VERSION)

#define IS_NOQUOTA(inode)	((inode)->i_flags & S_NOQUOTA)
#define IS_APPEND(inode)	((inode)->i_flags & S_APPEND)
#define IS_IMMUTABLE(inode)	((inode)->i_flags & S_IMMUTABLE)
#define IS_POSIXACL(inode)	__IS_FLG(inode, SB_POSIXACL)

#define IS_DEADDIR(inode)	((inode)->i_flags & S_DEAD)
#define IS_NOCMTIME(inode)	((inode)->i_flags & S_NOCMTIME)
#define IS_SWAPFILE(inode)	((inode)->i_flags & S_SWAPFILE)
#define IS_PRIVATE(inode)	((inode)->i_flags & S_PRIVATE)
#define IS_IMA(inode)		((inode)->i_flags & S_IMA)
#define IS_AUTOMOUNT(inode)	((inode)->i_flags & S_AUTOMOUNT)
#define IS_NOSEC(inode)		((inode)->i_flags & S_NOSEC)
#define IS_DAX(inode)		((inode)->i_flags & S_DAX)
#define IS_ENCRYPTED(inode)	((inode)->i_flags & S_ENCRYPTED)
#define IS_CASEFOLDED(inode)	((inode)->i_flags & S_CASEFOLD)
#define IS_VERITY(inode)	((inode)->i_flags & S_VERITY)

#define IS_WHITEOUT(inode)	(S_ISCHR(inode->i_mode) && \
				 (inode)->i_rdev == WHITEOUT_DEV)

static inline bool HAS_UNMAPPED_ID(struct user_namespace *mnt_userns,
				   struct inode *inode)
{
	return !uid_valid(i_uid_into_mnt(mnt_userns, inode)) ||
	       !gid_valid(i_gid_into_mnt(mnt_userns, inode));
}

static inline enum rw_hint file_write_hint(struct file *file)
{
	if (file->f_write_hint != WRITE_LIFE_NOT_SET)
		return file->f_write_hint;

	return file_inode(file)->i_write_hint;
}

static inline int iocb_flags(struct file *file);

static inline u16 ki_hint_validate(enum rw_hint hint)
{
	typeof(((struct kiocb *)0)->ki_hint) max_hint = -1;

	if (hint <= max_hint)
		return hint;
	return 0;
}

//初始化kiocb
static inline void init_sync_kiocb(struct kiocb *kiocb, struct file *filp)
{
	*kiocb = (struct kiocb) {
		.ki_filp = filp,
		.ki_flags = iocb_flags(filp),
		.ki_hint = ki_hint_validate(file_write_hint(filp)),
		.ki_ioprio = get_current_ioprio(),
	};
}

static inline void kiocb_clone(struct kiocb *kiocb, struct kiocb *kiocb_src,
			       struct file *filp)
{
	*kiocb = (struct kiocb) {
		.ki_filp = filp,
		.ki_flags = kiocb_src->ki_flags,
		.ki_hint = kiocb_src->ki_hint,
		.ki_ioprio = kiocb_src->ki_ioprio,
		.ki_pos = kiocb_src->ki_pos,
	};
}

/*
 * Inode state bits.  Protected by inode->i_lock
 *
 * Four bits determine the dirty state of the inode: I_DIRTY_SYNC,
 * I_DIRTY_DATASYNC, I_DIRTY_PAGES, and I_DIRTY_TIME.
 *
 * Four bits define the lifetime of an inode.  Initially, inodes are I_NEW,
 * until that flag is cleared.  I_WILL_FREE, I_FREEING and I_CLEAR are set at
 * various stages of removing an inode.
 *
 * Two bits are used for locking and completion notification, I_NEW and I_SYNC.
 *
 * I_DIRTY_SYNC		Inode is dirty, but doesn't have to be written on
 *			fdatasync() (unless I_DIRTY_DATASYNC is also set).
 *			Timestamp updates are the usual cause.
 * I_DIRTY_DATASYNC	Data-related inode changes pending.  We keep track of
 *			these changes separately from I_DIRTY_SYNC so that we
 *			don't have to write inode on fdatasync() when only
 *			e.g. the timestamps have changed.
 * I_DIRTY_PAGES	Inode has dirty pages.  Inode itself may be clean.
 * I_DIRTY_TIME		The inode itself only has dirty timestamps, and the
 *			lazytime mount option is enabled.  We keep track of this
 *			separately from I_DIRTY_SYNC in order to implement
 *			lazytime.  This gets cleared if I_DIRTY_INODE
 *			(I_DIRTY_SYNC and/or I_DIRTY_DATASYNC) gets set.  I.e.
 *			either I_DIRTY_TIME *or* I_DIRTY_INODE can be set in
 *			i_state, but not both.  I_DIRTY_PAGES may still be set.
 * I_NEW		Serves as both a mutex and completion notification.
 *			New inodes set I_NEW.  If two processes both create
 *			the same inode, one of them will release its inode and
 *			wait for I_NEW to be released before returning.
 *			Inodes in I_WILL_FREE, I_FREEING or I_CLEAR state can
 *			also cause waiting on I_NEW, without I_NEW actually
 *			being set.  find_inode() uses this to prevent returning
 *			nearly-dead inodes.
 * I_WILL_FREE		Must be set when calling write_inode_now() if i_count
 *			is zero.  I_FREEING must be set when I_WILL_FREE is
 *			cleared.
 * I_FREEING		Set when inode is about to be freed but still has dirty
 *			pages or buffers attached or the inode itself is still
 *			dirty.
 * I_CLEAR		Added by clear_inode().  In this state the inode is
 *			clean and can be destroyed.  Inode keeps I_FREEING.
 *
 *			Inodes that are I_WILL_FREE, I_FREEING or I_CLEAR are
 *			prohibited for many purposes.  iget() must wait for
 *			the inode to be completely released, then create it
 *			anew.  Other functions will just ignore such inodes,
 *			if appropriate.  I_NEW is used for waiting.
 *
 * I_SYNC		Writeback of inode is running. The bit is set during
 *			data writeback, and cleared with a wakeup on the bit
 *			address once it is done. The bit is also used to pin
 *			the inode in memory for flusher thread.
 *
 * I_REFERENCED		Marks the inode as recently references on the LRU list.
 *
 * I_DIO_WAKEUP		Never set.  Only used as a key for wait_on_bit().
 *
 * I_WB_SWITCH		Cgroup bdi_writeback switching in progress.  Used to
 *			synchronize competing switching instances and to tell
 *			wb stat updates to grab the i_pages lock.  See
 *			inode_switch_wbs_work_fn() for details.
 *
 * I_OVL_INUSE		Used by overlayfs to get exclusive ownership on upper
 *			and work dirs among overlayfs mounts.
 *
 * I_CREATING		New object's inode in the middle of setting up.
 *
 * I_DONTCACHE		Evict inode as soon as it is not used anymore.
 *
 * I_SYNC_QUEUED	Inode is queued in b_io or b_more_io writeback lists.
 *			Used to detect that mark_inode_dirty() should not move
 * 			inode between dirty lists.
 *
 * Q: What is the difference between I_WILL_FREE and I_FREEING?
 */
#define I_DIRTY_SYNC		(1 << 0)
#define I_DIRTY_DATASYNC	(1 << 1)
#define I_DIRTY_PAGES		(1 << 2)
#define __I_NEW			3
//新增的inode处于此状态
#define I_NEW			(1 << __I_NEW)
#define I_WILL_FREE		(1 << 4)
#define I_FREEING		(1 << 5)
#define I_CLEAR			(1 << 6)
#define __I_SYNC		7
#define I_SYNC			(1 << __I_SYNC)
#define I_REFERENCED		(1 << 8)
#define __I_DIO_WAKEUP		9
#define I_DIO_WAKEUP		(1 << __I_DIO_WAKEUP)
#define I_LINKABLE		(1 << 10)
#define I_DIRTY_TIME		(1 << 11)
#define I_WB_SWITCH		(1 << 13)
#define I_OVL_INUSE		(1 << 14)
#define I_CREATING		(1 << 15)
#define I_DONTCACHE		(1 << 16)
#define I_SYNC_QUEUED		(1 << 17)

#define I_DIRTY_INODE (I_DIRTY_SYNC | I_DIRTY_DATASYNC)
#define I_DIRTY (I_DIRTY_INODE | I_DIRTY_PAGES)
#define I_DIRTY_ALL (I_DIRTY | I_DIRTY_TIME)

extern void __mark_inode_dirty(struct inode *, int);
static inline void mark_inode_dirty(struct inode *inode)
{
	__mark_inode_dirty(inode, I_DIRTY);
}

static inline void mark_inode_dirty_sync(struct inode *inode)
{
	__mark_inode_dirty(inode, I_DIRTY_SYNC);
}

/*
 * Returns true if the given inode itself only has dirty timestamps (its pages
 * may still be dirty) and isn't currently being allocated or freed.
 * Filesystems should call this if when writing an inode when lazytime is
 * enabled, they want to opportunistically write the timestamps of other inodes
 * located very nearby on-disk, e.g. in the same inode block.  This returns true
 * if the given inode is in need of such an opportunistic update.  Requires
 * i_lock, or at least later re-checking under i_lock.
 */
static inline bool inode_is_dirtytime_only(struct inode *inode)
{
	return (inode->i_state & (I_DIRTY_TIME | I_NEW |
				  I_FREEING | I_WILL_FREE)) == I_DIRTY_TIME;
}

extern void inc_nlink(struct inode *inode);
extern void drop_nlink(struct inode *inode);
extern void clear_nlink(struct inode *inode);
extern void set_nlink(struct inode *inode, unsigned int nlink);

static inline void inode_inc_link_count(struct inode *inode)
{
	inc_nlink(inode);
	mark_inode_dirty(inode);
}

static inline void inode_dec_link_count(struct inode *inode)
{
	drop_nlink(inode);
	mark_inode_dirty(inode);
}

enum file_time_flags {
	S_ATIME = 1,
	S_MTIME = 2,
	S_CTIME = 4,
	S_VERSION = 8,
};

extern bool atime_needs_update(const struct path *, struct inode *);
extern void touch_atime(const struct path *);
int inode_update_time(struct inode *inode, struct timespec64 *time, int flags);

static inline void file_accessed(struct file *file)
{
	if (!(file->f_flags & O_NOATIME))
		touch_atime(&file->f_path);
}

extern int file_modified(struct file *file);

int sync_inode_metadata(struct inode *inode, int wait);

struct file_system_type {
    //文件系统名称
	const char *name;
	int fs_flags;
#define FS_REQUIRES_DEV		1 
#define FS_BINARY_MOUNTDATA	2
	//标记文件系统支持子类型，此时名称通过'.'号划分，'.'号后的为子类型
#define FS_HAS_SUBTYPE		4
#define FS_USERNS_MOUNT		8	/* Can be mounted by userns root */
#define FS_DISALLOW_NOTIFY_PERM	16	/* Disable fanotify permission events */
#define FS_ALLOW_IDMAP         32      /* FS has been updated to handle vfs idmappings. */
#define FS_THP_SUPPORT		8192	/* Remove once all fs converted */
#define FS_RENAME_DOES_D_MOVE	32768	/* FS will handle d_move() during rename() internally. */
	//初始化当前fs对应的fs_context,如果此回调不提供，则默认使用legacy_init_fs_context
	//此函数针对各fs提供fs context的ops
	int (*init_fs_context)(struct fs_context *);
	const struct fs_parameter_spec *parameters;
	//文件系统挂载回调
	struct dentry *(*mount) (struct file_system_type *, int,
		       const char *, void *);
	void (*kill_sb) (struct super_block *);
	struct module *owner;
	//用于将文件系统串成链表
	struct file_system_type * next;
	//已被实例化的super_block统一挂在这个链上
	struct hlist_head fs_supers;

	struct lock_class_key s_lock_key;
	struct lock_class_key s_umount_key;
	struct lock_class_key s_vfs_rename_key;
	struct lock_class_key s_writers_key[SB_FREEZE_LEVELS];

	struct lock_class_key i_lock_key;
	struct lock_class_key i_mutex_key;
	struct lock_class_key invalidate_lock_key;
	struct lock_class_key i_mutex_dir_key;
};

#define MODULE_ALIAS_FS(NAME) MODULE_ALIAS("fs-" NAME)

extern struct dentry *mount_bdev(struct file_system_type *fs_type,
	int flags, const char *dev_name, void *data,
	int (*fill_super)(struct super_block *, void *, int));
extern struct dentry *mount_single(struct file_system_type *fs_type,
	int flags, void *data,
	int (*fill_super)(struct super_block *, void *, int));
extern struct dentry *mount_nodev(struct file_system_type *fs_type,
	int flags, void *data,
	int (*fill_super)(struct super_block *, void *, int));
extern struct dentry *mount_subtree(struct vfsmount *mnt, const char *path);
void generic_shutdown_super(struct super_block *sb);
void kill_block_super(struct super_block *sb);
void kill_anon_super(struct super_block *sb);
void kill_litter_super(struct super_block *sb);
void deactivate_super(struct super_block *sb);
void deactivate_locked_super(struct super_block *sb);
int set_anon_super(struct super_block *s, void *data);
int set_anon_super_fc(struct super_block *s, struct fs_context *fc);
int get_anon_bdev(dev_t *);
void free_anon_bdev(dev_t);
struct super_block *sget_fc(struct fs_context *fc,
			    int (*test)(struct super_block *, struct fs_context *),
			    int (*set)(struct super_block *, struct fs_context *));
struct super_block *sget(struct file_system_type *type,
			int (*test)(struct super_block *,void *),
			int (*set)(struct super_block *,void *),
			int flags, void *data);

/* Alas, no aliases. Too much hassle with bringing module.h everywhere */
//增加对fops所属owner模块的引用，防止fops释放
#define fops_get(fops) \
	(((fops) && try_module_get((fops)->owner) ? (fops) : NULL))
#define fops_put(fops) \
	do { if (fops) module_put((fops)->owner); } while(0)
/*
 * This one is to be used *ONLY* from ->open() instances.
 * fops must be non-NULL, pinned down *and* module dependencies
 * should be sufficient to pin the caller down as well.
 */
#define replace_fops(f, fops) \
	do {	\
		struct file *__file = (f); \
		/*释放旧的f_op的引用计数*/\
		fops_put(__file->f_op); \
		/*设置新的f_op,并断言设置的fops不为NULL*/\
		BUG_ON(!(__file->f_op = (fops))); \
	} while(0)

extern int register_filesystem(struct file_system_type *);
extern int unregister_filesystem(struct file_system_type *);
extern struct vfsmount *kern_mount(struct file_system_type *);
extern void kern_unmount(struct vfsmount *mnt);
extern int may_umount_tree(struct vfsmount *);
extern int may_umount(struct vfsmount *);
extern long do_mount(const char *, const char __user *,
		     const char *, unsigned long, void *);
extern struct vfsmount *collect_mounts(const struct path *);
extern void drop_collected_mounts(struct vfsmount *);
extern int iterate_mounts(int (*)(struct vfsmount *, void *), void *,
			  struct vfsmount *);
extern int vfs_statfs(const struct path *, struct kstatfs *);
extern int user_statfs(const char __user *, struct kstatfs *);
extern int fd_statfs(int, struct kstatfs *);
extern int freeze_super(struct super_block *super);
extern int thaw_super(struct super_block *super);
extern bool our_mnt(struct vfsmount *mnt);
extern __printf(2, 3)
int super_setup_bdi_name(struct super_block *sb, char *fmt, ...);
extern int super_setup_bdi(struct super_block *sb);

extern int current_umask(void);

extern void ihold(struct inode * inode);
extern void iput(struct inode *);
extern int generic_update_time(struct inode *, struct timespec64 *, int);

/* /sys/fs */
extern struct kobject *fs_kobj;

#define MAX_RW_COUNT (INT_MAX & PAGE_MASK)

#ifdef CONFIG_FILE_LOCKING
static inline int break_lease(struct inode *inode, unsigned int mode)
{
	/*
	 * Since this check is lockless, we must ensure that any refcounts
	 * taken are done before checking i_flctx->flc_lease. Otherwise, we
	 * could end up racing with tasks trying to set a new lease on this
	 * file.
	 */
	smp_mb();
	if (inode->i_flctx && !list_empty_careful(&inode->i_flctx->flc_lease))
		return __break_lease(inode, mode, FL_LEASE);
	return 0;
}

static inline int break_deleg(struct inode *inode, unsigned int mode)
{
	/*
	 * Since this check is lockless, we must ensure that any refcounts
	 * taken are done before checking i_flctx->flc_lease. Otherwise, we
	 * could end up racing with tasks trying to set a new lease on this
	 * file.
	 */
	smp_mb();
	if (inode->i_flctx && !list_empty_careful(&inode->i_flctx->flc_lease))
		return __break_lease(inode, mode, FL_DELEG);
	return 0;
}

static inline int try_break_deleg(struct inode *inode, struct inode **delegated_inode)
{
	int ret;

	ret = break_deleg(inode, O_WRONLY|O_NONBLOCK);
	if (ret == -EWOULDBLOCK && delegated_inode) {
		*delegated_inode = inode;
		ihold(inode);
	}
	return ret;
}

static inline int break_deleg_wait(struct inode **delegated_inode)
{
	int ret;

	ret = break_deleg(*delegated_inode, O_WRONLY);
	iput(*delegated_inode);
	*delegated_inode = NULL;
	return ret;
}

static inline int break_layout(struct inode *inode, bool wait)
{
	smp_mb();
	if (inode->i_flctx && !list_empty_careful(&inode->i_flctx->flc_lease))
		return __break_lease(inode,
				wait ? O_WRONLY : O_WRONLY | O_NONBLOCK,
				FL_LAYOUT);
	return 0;
}

#else /* !CONFIG_FILE_LOCKING */
static inline int break_lease(struct inode *inode, unsigned int mode)
{
	return 0;
}

static inline int break_deleg(struct inode *inode, unsigned int mode)
{
	return 0;
}

static inline int try_break_deleg(struct inode *inode, struct inode **delegated_inode)
{
	return 0;
}

static inline int break_deleg_wait(struct inode **delegated_inode)
{
	BUG();
	return 0;
}

static inline int break_layout(struct inode *inode, bool wait)
{
	return 0;
}

#endif /* CONFIG_FILE_LOCKING */

/* fs/open.c */
struct audit_names;
struct filename {
	//指针，指向文件路径名称
	const char		*name;	/* pointer to actual string */
	//记录用户空间里传入的文件路径名称的指针
	const __user char	*uptr;	/* original userland pointer */
	//引用计数
	int			refcnt;
	struct audit_names	*aname;
	//inner模式时，存储具体的文件路径名称
	const char		iname[];
};
static_assert(offsetof(struct filename, iname) % sizeof(long) == 0);

static inline struct user_namespace *file_mnt_user_ns(struct file *file)
{
	return mnt_user_ns(file->f_path.mnt);
}
extern long vfs_truncate(const struct path *, loff_t);
int do_truncate(struct user_namespace *, struct dentry *, loff_t start,
		unsigned int time_attrs, struct file *filp);
extern int vfs_fallocate(struct file *file, int mode, loff_t offset,
			loff_t len);
extern long do_sys_open(int dfd, const char __user *filename, int flags,
			umode_t mode);
extern struct file *file_open_name(struct filename *, int, umode_t);
extern struct file *filp_open(const char *, int, umode_t);
extern struct file *file_open_root(const struct path *,
				   const char *, int, umode_t);
static inline struct file *file_open_root_mnt(struct vfsmount *mnt,
				   const char *name, int flags, umode_t mode)
{
	return file_open_root(&(struct path){.mnt = mnt, .dentry = mnt->mnt_root},
			      name, flags, mode);
}
extern struct file * dentry_open(const struct path *, int, const struct cred *);
extern struct file * open_with_fake_path(const struct path *, int,
					 struct inode*, const struct cred *);
static inline struct file *file_clone_open(struct file *file)
{
	return dentry_open(&file->f_path, file->f_flags, file->f_cred);
}
extern int filp_close(struct file *, fl_owner_t id);

extern struct filename *getname_flags(const char __user *, int, int *);
extern struct filename *getname_uflags(const char __user *, int);
extern struct filename *getname(const char __user *);
extern struct filename *getname_kernel(const char *);
extern void putname(struct filename *name);

extern int finish_open(struct file *file, struct dentry *dentry,
			int (*open)(struct inode *, struct file *));
extern int finish_no_open(struct file *file, struct dentry *dentry);

/* fs/dcache.c */
extern void __init vfs_caches_init_early(void);
extern void __init vfs_caches_init(void);

extern struct kmem_cache *names_cachep;

//自names_cachep中申请struct filename
#define __getname()		kmem_cache_alloc(names_cachep, GFP_KERNEL)
//归还自names_cacep中申请的struct filename
#define __putname(name)		kmem_cache_free(names_cachep, (void *)(name))

extern struct super_block *blockdev_superblock;
static inline bool sb_is_blkdev_sb(struct super_block *sb)
{
	return IS_ENABLED(CONFIG_BLOCK) && sb == blockdev_superblock;
}

void emergency_thaw_all(void);
extern int sync_filesystem(struct super_block *);
extern const struct file_operations def_blk_fops;
extern const struct file_operations def_chr_fops;

/* fs/char_dev.c */
#define CHRDEV_MAJOR_MAX 512
/* Marks the bottom of the first segment of free char majors */
#define CHRDEV_MAJOR_DYN_END 234
/* Marks the top and bottom of the second segment of free char majors */
#define CHRDEV_MAJOR_DYN_EXT_START 511
#define CHRDEV_MAJOR_DYN_EXT_END 384

extern int alloc_chrdev_region(dev_t *, unsigned, unsigned, const char *);
extern int register_chrdev_region(dev_t, unsigned, const char *);
extern int __register_chrdev(unsigned int major, unsigned int baseminor,
			     unsigned int count, const char *name,
			     const struct file_operations *fops);
extern void __unregister_chrdev(unsigned int major, unsigned int baseminor,
				unsigned int count, const char *name);
extern void unregister_chrdev_region(dev_t, unsigned);
extern void chrdev_show(struct seq_file *,off_t);

static inline int register_chrdev(unsigned int major, const char *name,
				  const struct file_operations *fops)
{
	return __register_chrdev(major, 0, 256, name, fops);
}

static inline void unregister_chrdev(unsigned int major, const char *name)
{
	__unregister_chrdev(major, 0, 256, name);
}

extern void init_special_inode(struct inode *, umode_t, dev_t);

/* Invalid inode operations -- fs/bad_inode.c */
extern void make_bad_inode(struct inode *);
extern bool is_bad_inode(struct inode *);

unsigned long invalidate_mapping_pages(struct address_space *mapping,
					pgoff_t start, pgoff_t end);

void invalidate_mapping_pagevec(struct address_space *mapping,
				pgoff_t start, pgoff_t end,
				unsigned long *nr_pagevec);

static inline void invalidate_remote_inode(struct inode *inode)
{
	if (S_ISREG(inode->i_mode) || S_ISDIR(inode->i_mode) ||
	    S_ISLNK(inode->i_mode))
		invalidate_mapping_pages(inode->i_mapping, 0, -1);
}
extern int invalidate_inode_pages2(struct address_space *mapping);
extern int invalidate_inode_pages2_range(struct address_space *mapping,
					 pgoff_t start, pgoff_t end);
extern int write_inode_now(struct inode *, int);
extern int filemap_fdatawrite(struct address_space *);
extern int filemap_flush(struct address_space *);
extern int filemap_fdatawait_keep_errors(struct address_space *mapping);
extern int filemap_fdatawait_range(struct address_space *, loff_t lstart,
				   loff_t lend);
extern int filemap_fdatawait_range_keep_errors(struct address_space *mapping,
		loff_t start_byte, loff_t end_byte);

static inline int filemap_fdatawait(struct address_space *mapping)
{
	return filemap_fdatawait_range(mapping, 0, LLONG_MAX);
}

extern bool filemap_range_has_page(struct address_space *, loff_t lstart,
				  loff_t lend);
extern bool filemap_range_needs_writeback(struct address_space *,
					  loff_t lstart, loff_t lend);
extern int filemap_write_and_wait_range(struct address_space *mapping,
				        loff_t lstart, loff_t lend);
extern int __filemap_fdatawrite_range(struct address_space *mapping,
				loff_t start, loff_t end, int sync_mode);
extern int filemap_fdatawrite_range(struct address_space *mapping,
				loff_t start, loff_t end);
extern int filemap_check_errors(struct address_space *mapping);
extern void __filemap_set_wb_err(struct address_space *mapping, int err);
int filemap_fdatawrite_wbc(struct address_space *mapping,
			   struct writeback_control *wbc);

static inline int filemap_write_and_wait(struct address_space *mapping)
{
	return filemap_write_and_wait_range(mapping, 0, LLONG_MAX);
}

extern int __must_check file_fdatawait_range(struct file *file, loff_t lstart,
						loff_t lend);
extern int __must_check file_check_and_advance_wb_err(struct file *file);
extern int __must_check file_write_and_wait_range(struct file *file,
						loff_t start, loff_t end);

static inline int file_write_and_wait(struct file *file)
{
	return file_write_and_wait_range(file, 0, LLONG_MAX);
}

/**
 * filemap_set_wb_err - set a writeback error on an address_space
 * @mapping: mapping in which to set writeback error
 * @err: error to be set in mapping
 *
 * When writeback fails in some way, we must record that error so that
 * userspace can be informed when fsync and the like are called.  We endeavor
 * to report errors on any file that was open at the time of the error.  Some
 * internal callers also need to know when writeback errors have occurred.
 *
 * When a writeback error occurs, most filesystems will want to call
 * filemap_set_wb_err to record the error in the mapping so that it will be
 * automatically reported whenever fsync is called on the file.
 */
static inline void filemap_set_wb_err(struct address_space *mapping, int err)
{
	/* Fastpath for common case of no error */
	if (unlikely(err))
		__filemap_set_wb_err(mapping, err);
}

/**
 * filemap_check_wb_err - has an error occurred since the mark was sampled?
 * @mapping: mapping to check for writeback errors
 * @since: previously-sampled errseq_t
 *
 * Grab the errseq_t value from the mapping, and see if it has changed "since"
 * the given value was sampled.
 *
 * If it has then report the latest error set, otherwise return 0.
 */
static inline int filemap_check_wb_err(struct address_space *mapping,
					errseq_t since)
{
	return errseq_check(&mapping->wb_err, since);
}

/**
 * filemap_sample_wb_err - sample the current errseq_t to test for later errors
 * @mapping: mapping to be sampled
 *
 * Writeback errors are always reported relative to a particular sample point
 * in the past. This function provides those sample points.
 */
static inline errseq_t filemap_sample_wb_err(struct address_space *mapping)
{
	return errseq_sample(&mapping->wb_err);
}

/**
 * file_sample_sb_err - sample the current errseq_t to test for later errors
 * @file: file pointer to be sampled
 *
 * Grab the most current superblock-level errseq_t value for the given
 * struct file.
 */
static inline errseq_t file_sample_sb_err(struct file *file)
{
	return errseq_sample(&file->f_path.dentry->d_sb->s_wb_err);
}

extern int vfs_fsync_range(struct file *file, loff_t start, loff_t end,
			   int datasync);
extern int vfs_fsync(struct file *file, int datasync);

extern int sync_file_range(struct file *file, loff_t offset, loff_t nbytes,
				unsigned int flags);

/*
 * Sync the bytes written if this was a synchronous write.  Expect ki_pos
 * to already be updated for the write, and will return either the amount
 * of bytes passed in, or an error if syncing the file failed.
 */
static inline ssize_t generic_write_sync(struct kiocb *iocb, ssize_t count)
{
	if (iocb->ki_flags & IOCB_DSYNC) {
		int ret = vfs_fsync_range(iocb->ki_filp,
				iocb->ki_pos - count, iocb->ki_pos - 1,
				(iocb->ki_flags & IOCB_SYNC) ? 0 : 1);
		if (ret)
			return ret;
	}

	return count;
}

extern void emergency_sync(void);
extern void emergency_remount(void);

#ifdef CONFIG_BLOCK
extern int bmap(struct inode *inode, sector_t *block);
#else
static inline int bmap(struct inode *inode,  sector_t *block)
{
	return -EINVAL;
}
#endif

int notify_change(struct user_namespace *, struct dentry *,
		  struct iattr *, struct inode **);
int inode_permission(struct user_namespace *, struct inode *, int);
int generic_permission(struct user_namespace *, struct inode *, int);
static inline int file_permission(struct file *file, int mask)
{
	return inode_permission(file_mnt_user_ns(file),
				file_inode(file), mask);
}
static inline int path_permission(const struct path *path, int mask)
{
	return inode_permission(mnt_user_ns(path->mnt),
				d_inode(path->dentry), mask);
}
int __check_sticky(struct user_namespace *mnt_userns, struct inode *dir,
		   struct inode *inode);

static inline bool execute_ok(struct inode *inode)
{
	return (inode->i_mode & S_IXUGO) || S_ISDIR(inode->i_mode);
}

static inline bool inode_wrong_type(const struct inode *inode, umode_t mode)
{
	return (inode->i_mode ^ mode) & S_IFMT;
}

static inline void file_start_write(struct file *file)
{
	if (!S_ISREG(file_inode(file)->i_mode))
		return;
	sb_start_write(file_inode(file)->i_sb);
}

static inline bool file_start_write_trylock(struct file *file)
{
	if (!S_ISREG(file_inode(file)->i_mode))
		return true;
	return sb_start_write_trylock(file_inode(file)->i_sb);
}

static inline void file_end_write(struct file *file)
{
	if (!S_ISREG(file_inode(file)->i_mode))
		return;
	__sb_end_write(file_inode(file)->i_sb, SB_FREEZE_WRITE);
}

/*
 * This is used for regular files where some users -- especially the
 * currently executed binary in a process, previously handled via
 * VM_DENYWRITE -- cannot handle concurrent write (and maybe mmap
 * read-write shared) accesses.
 *
 * get_write_access() gets write permission for a file.
 * put_write_access() releases this write permission.
 * deny_write_access() denies write access to a file.
 * allow_write_access() re-enables write access to a file.
 *
 * The i_writecount field of an inode can have the following values:
 * 0: no write access, no denied write access
 * < 0: (-i_writecount) users that denied write access to the file.
 * > 0: (i_writecount) users that have write access to the file.
 *
 * Normally we operate on that counter with atomic_{inc,dec} and it's safe
 * except for the cases where we don't hold i_writecount yet. Then we need to
 * use {get,deny}_write_access() - these functions check the sign and refuse
 * to do the change if sign is wrong.
 */
static inline int get_write_access(struct inode *inode)
{
	return atomic_inc_unless_negative(&inode->i_writecount) ? 0 : -ETXTBSY;
}
static inline int deny_write_access(struct file *file)
{
	struct inode *inode = file_inode(file);
	return atomic_dec_unless_positive(&inode->i_writecount) ? 0 : -ETXTBSY;
}
static inline void put_write_access(struct inode * inode)
{
	atomic_dec(&inode->i_writecount);
}
static inline void allow_write_access(struct file *file)
{
	if (file)
		atomic_inc(&file_inode(file)->i_writecount);
}
static inline bool inode_is_open_for_write(const struct inode *inode)
{
	return atomic_read(&inode->i_writecount) > 0;
}

#if defined(CONFIG_IMA) || defined(CONFIG_FILE_LOCKING)
static inline void i_readcount_dec(struct inode *inode)
{
	BUG_ON(!atomic_read(&inode->i_readcount));
	atomic_dec(&inode->i_readcount);
}
static inline void i_readcount_inc(struct inode *inode)
{
	atomic_inc(&inode->i_readcount);
}
#else
static inline void i_readcount_dec(struct inode *inode)
{
	return;
}
static inline void i_readcount_inc(struct inode *inode)
{
	return;
}
#endif
extern int do_pipe_flags(int *, int);

extern ssize_t kernel_read(struct file *, void *, size_t, loff_t *);
ssize_t __kernel_read(struct file *file, void *buf, size_t count, loff_t *pos);
extern ssize_t kernel_write(struct file *, const void *, size_t, loff_t *);
extern ssize_t __kernel_write(struct file *, const void *, size_t, loff_t *);
extern struct file * open_exec(const char *);
 
/* fs/dcache.c -- generic fs support functions */
extern bool is_subdir(struct dentry *, struct dentry *);
extern bool path_is_under(const struct path *, const struct path *);

extern char *file_path(struct file *, char *, int);

#include <linux/err.h>

/* needed for stackable file system support */
extern loff_t default_llseek(struct file *file, loff_t offset, int whence);

extern loff_t vfs_llseek(struct file *file, loff_t offset, int whence);

extern int inode_init_always(struct super_block *, struct inode *);
extern void inode_init_once(struct inode *);
extern void address_space_init_once(struct address_space *mapping);
extern struct inode * igrab(struct inode *);
extern ino_t iunique(struct super_block *, ino_t);
extern int inode_needs_sync(struct inode *inode);
extern int generic_delete_inode(struct inode *inode);
static inline int generic_drop_inode(struct inode *inode)
{
	return !inode->i_nlink || inode_unhashed(inode);
}
extern void d_mark_dontcache(struct inode *inode);

extern struct inode *ilookup5_nowait(struct super_block *sb,
		unsigned long hashval, int (*test)(struct inode *, void *),
		void *data);
extern struct inode *ilookup5(struct super_block *sb, unsigned long hashval,
		int (*test)(struct inode *, void *), void *data);
extern struct inode *ilookup(struct super_block *sb, unsigned long ino);

extern struct inode *inode_insert5(struct inode *inode, unsigned long hashval,
		int (*test)(struct inode *, void *),
		int (*set)(struct inode *, void *),
		void *data);
extern struct inode * iget5_locked(struct super_block *, unsigned long, int (*test)(struct inode *, void *), int (*set)(struct inode *, void *), void *);
extern struct inode * iget_locked(struct super_block *, unsigned long);
extern struct inode *find_inode_nowait(struct super_block *,
				       unsigned long,
				       int (*match)(struct inode *,
						    unsigned long, void *),
				       void *data);
extern struct inode *find_inode_rcu(struct super_block *, unsigned long,
				    int (*)(struct inode *, void *), void *);
extern struct inode *find_inode_by_ino_rcu(struct super_block *, unsigned long);
extern int insert_inode_locked4(struct inode *, unsigned long, int (*test)(struct inode *, void *), void *);
extern int insert_inode_locked(struct inode *);
#ifdef CONFIG_DEBUG_LOCK_ALLOC
extern void lockdep_annotate_inode_mutex_key(struct inode *inode);
#else
static inline void lockdep_annotate_inode_mutex_key(struct inode *inode) { };
#endif
extern void unlock_new_inode(struct inode *);
extern void discard_new_inode(struct inode *);
extern unsigned int get_next_ino(void);
extern void evict_inodes(struct super_block *sb);

/*
 * Userspace may rely on the the inode number being non-zero. For example, glibc
 * simply ignores files with zero i_ino in unlink() and other places.
 *
 * As an additional complication, if userspace was compiled with
 * _FILE_OFFSET_BITS=32 on a 64-bit kernel we'll only end up reading out the
 * lower 32 bits, so we need to check that those aren't zero explicitly. With
 * _FILE_OFFSET_BITS=64, this may cause some harmless false-negatives, but
 * better safe than sorry.
 */
static inline bool is_zero_ino(ino_t ino)
{
	return (u32)ino == 0;
}

extern void __iget(struct inode * inode);
extern void iget_failed(struct inode *);
extern void clear_inode(struct inode *);
extern void __destroy_inode(struct inode *);
extern struct inode *new_inode_pseudo(struct super_block *sb);
extern struct inode *new_inode(struct super_block *sb);
extern void free_inode_nonrcu(struct inode *inode);
extern int should_remove_suid(struct dentry *);
extern int file_remove_privs(struct file *);

extern void __insert_inode_hash(struct inode *, unsigned long hashval);
static inline void insert_inode_hash(struct inode *inode)
{
	__insert_inode_hash(inode, inode->i_ino);
}

extern void __remove_inode_hash(struct inode *);
static inline void remove_inode_hash(struct inode *inode)
{
	if (!inode_unhashed(inode) && !hlist_fake(&inode->i_hash))
		__remove_inode_hash(inode);
}

extern void inode_sb_list_add(struct inode *inode);

extern int sb_set_blocksize(struct super_block *, int);
extern int sb_min_blocksize(struct super_block *, int);

extern int generic_file_mmap(struct file *, struct vm_area_struct *);
extern int generic_file_readonly_mmap(struct file *, struct vm_area_struct *);
extern ssize_t generic_write_checks(struct kiocb *, struct iov_iter *);
extern int generic_write_check_limits(struct file *file, loff_t pos,
		loff_t *count);
extern int generic_file_rw_checks(struct file *file_in, struct file *file_out);
ssize_t filemap_read(struct kiocb *iocb, struct iov_iter *to,
		ssize_t already_read);
extern ssize_t generic_file_read_iter(struct kiocb *, struct iov_iter *);
extern ssize_t __generic_file_write_iter(struct kiocb *, struct iov_iter *);
extern ssize_t generic_file_write_iter(struct kiocb *, struct iov_iter *);
extern ssize_t generic_file_direct_write(struct kiocb *, struct iov_iter *);
extern ssize_t generic_perform_write(struct file *, struct iov_iter *, loff_t);

ssize_t vfs_iter_read(struct file *file, struct iov_iter *iter, loff_t *ppos,
		rwf_t flags);
ssize_t vfs_iter_write(struct file *file, struct iov_iter *iter, loff_t *ppos,
		rwf_t flags);
ssize_t vfs_iocb_iter_read(struct file *file, struct kiocb *iocb,
			   struct iov_iter *iter);
ssize_t vfs_iocb_iter_write(struct file *file, struct kiocb *iocb,
			    struct iov_iter *iter);

/* fs/splice.c */
extern ssize_t generic_file_splice_read(struct file *, loff_t *,
		struct pipe_inode_info *, size_t, unsigned int);
extern ssize_t iter_file_splice_write(struct pipe_inode_info *,
		struct file *, loff_t *, size_t, unsigned int);
extern ssize_t generic_splice_sendpage(struct pipe_inode_info *pipe,
		struct file *out, loff_t *, size_t len, unsigned int flags);
extern long do_splice_direct(struct file *in, loff_t *ppos, struct file *out,
		loff_t *opos, size_t len, unsigned int flags);


extern void
file_ra_state_init(struct file_ra_state *ra, struct address_space *mapping);
extern loff_t noop_llseek(struct file *file, loff_t offset, int whence);
extern loff_t no_llseek(struct file *file, loff_t offset, int whence);
extern loff_t vfs_setpos(struct file *file, loff_t offset, loff_t maxsize);
extern loff_t generic_file_llseek(struct file *file, loff_t offset, int whence);
extern loff_t generic_file_llseek_size(struct file *file, loff_t offset,
		int whence, loff_t maxsize, loff_t eof);
extern loff_t fixed_size_llseek(struct file *file, loff_t offset,
		int whence, loff_t size);
extern loff_t no_seek_end_llseek_size(struct file *, loff_t, int, loff_t);
extern loff_t no_seek_end_llseek(struct file *, loff_t, int);
extern int generic_file_open(struct inode * inode, struct file * filp);
extern int nonseekable_open(struct inode * inode, struct file * filp);
extern int stream_open(struct inode * inode, struct file * filp);

#ifdef CONFIG_BLOCK
typedef void (dio_submit_t)(struct bio *bio, struct inode *inode,
			    loff_t file_offset);

enum {
	/* need locking between buffered and direct access */
	DIO_LOCKING	= 0x01,

	/* filesystem does not support filling holes */
	DIO_SKIP_HOLES	= 0x02,
};

ssize_t __blockdev_direct_IO(struct kiocb *iocb, struct inode *inode,
			     struct block_device *bdev, struct iov_iter *iter,
			     get_block_t get_block,
			     dio_iodone_t end_io, dio_submit_t submit_io,
			     int flags);

//块设备的direct io
static inline ssize_t blockdev_direct_IO(struct kiocb *iocb,
					 struct inode *inode,
					 struct iov_iter *iter,
					 get_block_t get_block)
{
	return __blockdev_direct_IO(iocb, inode, inode->i_sb->s_bdev, iter,
			get_block, NULL, NULL, DIO_LOCKING | DIO_SKIP_HOLES);
}
#endif

void inode_dio_wait(struct inode *inode);

/**
 * inode_dio_begin - signal start of a direct I/O requests
 * @inode: inode the direct I/O happens on
 *
 * This is called once we've finished processing a direct I/O request,
 * and is used to wake up callers waiting for direct I/O to be quiesced.
 */
static inline void inode_dio_begin(struct inode *inode)
{
	atomic_inc(&inode->i_dio_count);
}

/**
 * inode_dio_end - signal finish of a direct I/O requests
 * @inode: inode the direct I/O happens on
 *
 * This is called once we've finished processing a direct I/O request,
 * and is used to wake up callers waiting for direct I/O to be quiesced.
 */
static inline void inode_dio_end(struct inode *inode)
{
	if (atomic_dec_and_test(&inode->i_dio_count))
		wake_up_bit(&inode->i_state, __I_DIO_WAKEUP);
}

/*
 * Warn about a page cache invalidation failure diring a direct I/O write.
 */
void dio_warn_stale_pagecache(struct file *filp);

extern void inode_set_flags(struct inode *inode, unsigned int flags,
			    unsigned int mask);

extern const struct file_operations generic_ro_fops;

#define special_file(m) (S_ISCHR(m)||S_ISBLK(m)||S_ISFIFO(m)||S_ISSOCK(m))

extern int readlink_copy(char __user *, int, const char *);
extern int page_readlink(struct dentry *, char __user *, int);
extern const char *page_get_link(struct dentry *, struct inode *,
				 struct delayed_call *);
extern void page_put_link(void *);
extern int __page_symlink(struct inode *inode, const char *symname, int len,
		int nofs);
extern int page_symlink(struct inode *inode, const char *symname, int len);
extern const struct inode_operations page_symlink_inode_operations;
extern void kfree_link(void *);
void generic_fillattr(struct user_namespace *, struct inode *, struct kstat *);
void generic_fill_statx_attr(struct inode *inode, struct kstat *stat);
extern int vfs_getattr_nosec(const struct path *, struct kstat *, u32, unsigned int);
extern int vfs_getattr(const struct path *, struct kstat *, u32, unsigned int);
void __inode_add_bytes(struct inode *inode, loff_t bytes);
void inode_add_bytes(struct inode *inode, loff_t bytes);
void __inode_sub_bytes(struct inode *inode, loff_t bytes);
void inode_sub_bytes(struct inode *inode, loff_t bytes);
static inline loff_t __inode_get_bytes(struct inode *inode)
{
	return (((loff_t)inode->i_blocks) << 9) + inode->i_bytes;
}
loff_t inode_get_bytes(struct inode *inode);
void inode_set_bytes(struct inode *inode, loff_t bytes);
const char *simple_get_link(struct dentry *, struct inode *,
			    struct delayed_call *);
extern const struct inode_operations simple_symlink_inode_operations;

extern int iterate_dir(struct file *, struct dir_context *);

int vfs_fstatat(int dfd, const char __user *filename, struct kstat *stat,
		int flags);
int vfs_fstat(int fd, struct kstat *stat);

static inline int vfs_stat(const char __user *filename, struct kstat *stat)
{
	return vfs_fstatat(AT_FDCWD, filename, stat, 0);
}
static inline int vfs_lstat(const char __user *name, struct kstat *stat)
{
	return vfs_fstatat(AT_FDCWD, name, stat, AT_SYMLINK_NOFOLLOW);
}

extern const char *vfs_get_link(struct dentry *, struct delayed_call *);
extern int vfs_readlink(struct dentry *, char __user *, int);

extern struct file_system_type *get_filesystem(struct file_system_type *fs);
extern void put_filesystem(struct file_system_type *fs);
extern struct file_system_type *get_fs_type(const char *name);
extern struct super_block *get_super(struct block_device *);
extern struct super_block *get_active_super(struct block_device *bdev);
extern void drop_super(struct super_block *sb);
extern void drop_super_exclusive(struct super_block *sb);
extern void iterate_supers(void (*)(struct super_block *, void *), void *);
extern void iterate_supers_type(struct file_system_type *,
			        void (*)(struct super_block *, void *), void *);

extern int dcache_dir_open(struct inode *, struct file *);
extern int dcache_dir_close(struct inode *, struct file *);
extern loff_t dcache_dir_lseek(struct file *, loff_t, int);
extern int dcache_readdir(struct file *, struct dir_context *);
extern int simple_setattr(struct user_namespace *, struct dentry *,
			  struct iattr *);
extern int simple_getattr(struct user_namespace *, const struct path *,
			  struct kstat *, u32, unsigned int);
extern int simple_statfs(struct dentry *, struct kstatfs *);
extern int simple_open(struct inode *inode, struct file *file);
extern int simple_link(struct dentry *, struct inode *, struct dentry *);
extern int simple_unlink(struct inode *, struct dentry *);
extern int simple_rmdir(struct inode *, struct dentry *);
extern int simple_rename(struct user_namespace *, struct inode *,
			 struct dentry *, struct inode *, struct dentry *,
			 unsigned int);
extern void simple_recursive_removal(struct dentry *,
                              void (*callback)(struct dentry *));
extern int noop_fsync(struct file *, loff_t, loff_t, int);
extern void noop_invalidatepage(struct page *page, unsigned int offset,
		unsigned int length);
extern ssize_t noop_direct_IO(struct kiocb *iocb, struct iov_iter *iter);
extern int simple_empty(struct dentry *);
extern int simple_write_begin(struct file *file, struct address_space *mapping,
			loff_t pos, unsigned len, unsigned flags,
			struct page **pagep, void **fsdata);
extern const struct address_space_operations ram_aops;
extern int always_delete_dentry(const struct dentry *);
extern struct inode *alloc_anon_inode(struct super_block *);
extern int simple_nosetlease(struct file *, long, struct file_lock **, void **);
extern const struct dentry_operations simple_dentry_operations;

extern struct dentry *simple_lookup(struct inode *, struct dentry *, unsigned int flags);
extern ssize_t generic_read_dir(struct file *, char __user *, size_t, loff_t *);
extern const struct file_operations simple_dir_operations;
extern const struct inode_operations simple_dir_inode_operations;
extern void make_empty_dir_inode(struct inode *inode);
extern bool is_empty_dir_inode(struct inode *inode);
struct tree_descr { const char *name; const struct file_operations *ops; int mode; };
struct dentry *d_alloc_name(struct dentry *, const char *);
extern int simple_fill_super(struct super_block *, unsigned long,
			     const struct tree_descr *);
extern int simple_pin_fs(struct file_system_type *, struct vfsmount **mount, int *count);
extern void simple_release_fs(struct vfsmount **mount, int *count);

extern ssize_t simple_read_from_buffer(void __user *to, size_t count,
			loff_t *ppos, const void *from, size_t available);
extern ssize_t simple_write_to_buffer(void *to, size_t available, loff_t *ppos,
		const void __user *from, size_t count);

extern int __generic_file_fsync(struct file *, loff_t, loff_t, int);
extern int generic_file_fsync(struct file *, loff_t, loff_t, int);

extern int generic_check_addressable(unsigned, u64);

extern void generic_set_encrypted_ci_d_ops(struct dentry *dentry);

#ifdef CONFIG_MIGRATION
extern int buffer_migrate_page(struct address_space *,
				struct page *, struct page *,
				enum migrate_mode);
extern int buffer_migrate_page_norefs(struct address_space *,
				struct page *, struct page *,
				enum migrate_mode);
#else
#define buffer_migrate_page NULL
#define buffer_migrate_page_norefs NULL
#endif

int may_setattr(struct user_namespace *mnt_userns, struct inode *inode,
		unsigned int ia_valid);
int setattr_prepare(struct user_namespace *, struct dentry *, struct iattr *);
extern int inode_newsize_ok(const struct inode *, loff_t offset);
void setattr_copy(struct user_namespace *, struct inode *inode,
		  const struct iattr *attr);

extern int file_update_time(struct file *file);

static inline bool vma_is_dax(const struct vm_area_struct *vma)
{
	return vma->vm_file && IS_DAX(vma->vm_file->f_mapping->host);
}

static inline bool vma_is_fsdax(struct vm_area_struct *vma)
{
	struct inode *inode;

	if (!IS_ENABLED(CONFIG_FS_DAX) || !vma->vm_file)
		return false;
	if (!vma_is_dax(vma))
		return false;
	inode = file_inode(vma->vm_file);
	if (S_ISCHR(inode->i_mode))
		return false; /* device-dax */
	return true;
}

//依据file的flags,获取iocb的flags
static inline int iocb_flags(struct file *file)
{
	int res = 0;
	if (file->f_flags & O_APPEND)
		res |= IOCB_APPEND;
	if (file->f_flags & O_DIRECT)
		res |= IOCB_DIRECT;
	if ((file->f_flags & O_DSYNC) || IS_SYNC(file->f_mapping->host))
		res |= IOCB_DSYNC;
	if (file->f_flags & __O_SYNC)
		res |= IOCB_SYNC;
	return res;
}

static inline int kiocb_set_rw_flags(struct kiocb *ki, rwf_t flags)
{
	int kiocb_flags = 0;

	/* make sure there's no overlap between RWF and private IOCB flags */
	BUILD_BUG_ON((__force int) RWF_SUPPORTED & IOCB_EVENTFD);

	if (!flags)
		return 0;
	if (unlikely(flags & ~RWF_SUPPORTED))
		return -EOPNOTSUPP;

	if (flags & RWF_NOWAIT) {
		if (!(ki->ki_filp->f_mode & FMODE_NOWAIT))
			return -EOPNOTSUPP;
		kiocb_flags |= IOCB_NOIO;
	}
	kiocb_flags |= (__force int) (flags & RWF_SUPPORTED);
	if (flags & RWF_SYNC)
		kiocb_flags |= IOCB_DSYNC;

	ki->ki_flags |= kiocb_flags;
	return 0;
}

static inline ino_t parent_ino(struct dentry *dentry)
{
	ino_t res;

	/*
	 * Don't strictly need d_lock here? If the parent ino could change
	 * then surely we'd have a deeper race in the caller?
	 */
	spin_lock(&dentry->d_lock);
	res = dentry->d_parent->d_inode->i_ino;
	spin_unlock(&dentry->d_lock);
	return res;
}

/* Transaction based IO helpers */

/*
 * An argresp is stored in an allocated page and holds the
 * size of the argument or response, along with its content
 */
struct simple_transaction_argresp {
	ssize_t size;
	char data[];
};

#define SIMPLE_TRANSACTION_LIMIT (PAGE_SIZE - sizeof(struct simple_transaction_argresp))

char *simple_transaction_get(struct file *file, const char __user *buf,
				size_t size);
ssize_t simple_transaction_read(struct file *file, char __user *buf,
				size_t size, loff_t *pos);
int simple_transaction_release(struct inode *inode, struct file *file);

void simple_transaction_set(struct file *file, size_t n);

/*
 * simple attribute files
 *
 * These attributes behave similar to those in sysfs:
 *
 * Writing to an attribute immediately sets a value, an open file can be
 * written to multiple times.
 *
 * Reading from an attribute creates a buffer from the value that might get
 * read with multiple read calls. When the attribute has been read
 * completely, no further read calls are possible until the file is opened
 * again.
 *
 * All attributes contain a text representation of a numeric value
 * that are accessed with the get() and set() functions.
 */
#define DEFINE_SIMPLE_ATTRIBUTE(__fops, __get, __set, __fmt)		\
static int __fops ## _open(struct inode *inode, struct file *file)	\
{									\
	__simple_attr_check_format(__fmt, 0ull);			\
	return simple_attr_open(inode, file, __get, __set, __fmt);	\
}									\
    /*定义文件操作集*/\
static const struct file_operations __fops = {				\
	.owner	 = THIS_MODULE,						\
	.open	 = __fops ## _open,					\
	.release = simple_attr_release,					\
	.read	 = simple_attr_read,					\
	.write	 = simple_attr_write,					\
	.llseek	 = generic_file_llseek,					\
}

static inline __printf(1, 2)
void __simple_attr_check_format(const char *fmt, ...)
{
	/* don't do anything, just let the compiler check the arguments; */
}

int simple_attr_open(struct inode *inode, struct file *file,
		     int (*get)(void *, u64 *), int (*set)(void *, u64),
		     const char *fmt);
int simple_attr_release(struct inode *inode, struct file *file);
ssize_t simple_attr_read(struct file *file, char __user *buf,
			 size_t len, loff_t *ppos);
ssize_t simple_attr_write(struct file *file, const char __user *buf,
			  size_t len, loff_t *ppos);

struct ctl_table;
int proc_nr_files(struct ctl_table *table, int write,
		  void *buffer, size_t *lenp, loff_t *ppos);
int proc_nr_dentry(struct ctl_table *table, int write,
		  void *buffer, size_t *lenp, loff_t *ppos);
int proc_nr_inodes(struct ctl_table *table, int write,
		   void *buffer, size_t *lenp, loff_t *ppos);
int __init list_bdev_fs_names(char *buf, size_t size);

#define __FMODE_EXEC		((__force int) FMODE_EXEC)
#define __FMODE_NONOTIFY	((__force int) FMODE_NONOTIFY)

#define ACC_MODE(x) ("\004\002\006\006"[(x)&O_ACCMODE])
#define OPEN_FMODE(flag) ((__force fmode_t)(((flag + 1) & O_ACCMODE) | \
					    (flag & __FMODE_NONOTIFY)))

static inline bool is_sxid(umode_t mode)
{
	return (mode & S_ISUID) || ((mode & S_ISGID) && (mode & S_IXGRP));
}

static inline int check_sticky(struct user_namespace *mnt_userns,
			       struct inode *dir, struct inode *inode)
{
	if (!(dir->i_mode & S_ISVTX))
		return 0;

	return __check_sticky(mnt_userns, dir, inode);
}

static inline void inode_has_no_xattr(struct inode *inode)
{
	if (!is_sxid(inode->i_mode) && (inode->i_sb->s_flags & SB_NOSEC))
		inode->i_flags |= S_NOSEC;
}

static inline bool is_root_inode(struct inode *inode)
{
	return inode == inode->i_sb->s_root->d_inode;
}

static inline bool dir_emit(struct dir_context *ctx,
			    const char *name, int namelen,
			    u64 ino, unsigned type)
{
	return ctx->actor(ctx, name, namelen, ctx->pos, ino, type) == 0;
}
static inline bool dir_emit_dot(struct file *file, struct dir_context *ctx)
{
	return ctx->actor(ctx, ".", 1, ctx->pos,
			  file->f_path.dentry->d_inode->i_ino, DT_DIR) == 0;
}
static inline bool dir_emit_dotdot(struct file *file, struct dir_context *ctx)
{
	return ctx->actor(ctx, "..", 2, ctx->pos,
			  parent_ino(file->f_path.dentry), DT_DIR) == 0;
}
static inline bool dir_emit_dots(struct file *file, struct dir_context *ctx)
{
	if (ctx->pos == 0) {
		if (!dir_emit_dot(file, ctx))
			return false;
		ctx->pos = 1;
	}
	if (ctx->pos == 1) {
		if (!dir_emit_dotdot(file, ctx))
			return false;
		ctx->pos = 2;
	}
	return true;
}
static inline bool dir_relax(struct inode *inode)
{
	inode_unlock(inode);
	inode_lock(inode);
	return !IS_DEADDIR(inode);
}

static inline bool dir_relax_shared(struct inode *inode)
{
	inode_unlock_shared(inode);
	inode_lock_shared(inode);
	return !IS_DEADDIR(inode);
}

extern bool path_noexec(const struct path *path);
extern void inode_nohighmem(struct inode *inode);

/* mm/fadvise.c */
extern int vfs_fadvise(struct file *file, loff_t offset, loff_t len,
		       int advice);
extern int generic_fadvise(struct file *file, loff_t offset, loff_t len,
			   int advice);

/*
 * Flush file data before changing attributes.  Caller must hold any locks
 * required to prevent further writes to this file until we're done setting
 * flags.
 */
static inline int inode_drain_writes(struct inode *inode)
{
	inode_dio_wait(inode);
	return filemap_write_and_wait(inode->i_mapping);
}

#endif /* _LINUX_FS_H */<|MERGE_RESOLUTION|>--- conflicted
+++ resolved
@@ -338,14 +338,9 @@
 	/* The 'ki_filp' pointer is shared in a union for aio */
 	randomized_struct_fields_start
 
-<<<<<<< HEAD
 	loff_t			ki_pos;//读写的偏移量
 	//操作完成后回调
-	void (*ki_complete)(struct kiocb *iocb, long ret, long ret2);
-=======
-	loff_t			ki_pos;
 	void (*ki_complete)(struct kiocb *iocb, long ret);
->>>>>>> ce840177
 	void			*private;
 	int			ki_flags;
 	u16			ki_hint;
