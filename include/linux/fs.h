/* SPDX-License-Identifier: GPL-2.0 */
#ifndef _LINUX_FS_H
#define _LINUX_FS_H

#include <linux/linkage.h>
#include <linux/wait_bit.h>
#include <linux/kdev_t.h>
#include <linux/dcache.h>
#include <linux/path.h>
#include <linux/stat.h>
#include <linux/cache.h>
#include <linux/list.h>
#include <linux/list_lru.h>
#include <linux/llist.h>
#include <linux/radix-tree.h>
#include <linux/xarray.h>
#include <linux/rbtree.h>
#include <linux/init.h>
#include <linux/pid.h>
#include <linux/bug.h>
#include <linux/mutex.h>
#include <linux/rwsem.h>
#include <linux/mm_types.h>
#include <linux/capability.h>
#include <linux/semaphore.h>
#include <linux/fcntl.h>
#include <linux/fiemap.h>
#include <linux/rculist_bl.h>
#include <linux/atomic.h>
#include <linux/shrinker.h>
#include <linux/migrate_mode.h>
#include <linux/uidgid.h>
#include <linux/lockdep.h>
#include <linux/percpu-rwsem.h>
#include <linux/workqueue.h>
#include <linux/delayed_call.h>
#include <linux/uuid.h>
#include <linux/errseq.h>
#include <linux/ioprio.h>
#include <linux/fs_types.h>
#include <linux/build_bug.h>
#include <linux/stddef.h>

#include <asm/byteorder.h>
#include <uapi/linux/fs.h>

struct backing_dev_info;
struct bdi_writeback;
struct bio;
struct export_operations;
struct hd_geometry;
struct iovec;
struct kiocb;
struct kobject;
struct pipe_inode_info;
struct poll_table_struct;
struct kstatfs;
struct vm_area_struct;
struct vfsmount;
struct cred;
struct swap_info_struct;
struct seq_file;
struct workqueue_struct;
struct iov_iter;
struct fscrypt_info;
struct fscrypt_operations;
struct fsverity_info;
struct fsverity_operations;
struct fs_context;
struct fs_parameter_spec;

extern void __init inode_init(void);
extern void __init inode_init_early(void);
extern void __init files_init(void);
extern void __init files_maxfiles_init(void);

extern struct files_stat_struct files_stat;
extern unsigned long get_max_files(void);
extern unsigned int sysctl_nr_open;
extern struct inodes_stat_t inodes_stat;
extern int leases_enable, lease_break_time;
extern int sysctl_protected_symlinks;
extern int sysctl_protected_hardlinks;
extern int sysctl_protected_fifos;
extern int sysctl_protected_regular;

typedef __kernel_rwf_t rwf_t;

struct buffer_head;
typedef int (get_block_t)(struct inode *inode, sector_t iblock,
			struct buffer_head *bh_result, int create);
typedef int (dio_iodone_t)(struct kiocb *iocb, loff_t offset,
			ssize_t bytes, void *private);

//执行权限，写权限，读权限
#define MAY_EXEC		0x00000001
#define MAY_WRITE		0x00000002
#define MAY_READ		0x00000004
#define MAY_APPEND		0x00000008
#define MAY_ACCESS		0x00000010
#define MAY_OPEN		0x00000020
#define MAY_CHDIR		0x00000040
/* called from RCU mode, don't block */
#define MAY_NOT_BLOCK		0x00000080

/*
 * flags in file.f_mode.  Note that FMODE_READ and FMODE_WRITE must correspond
 * to O_WRONLY and O_RDWR via the strange trick in do_dentry_open()
 */

/* file is open for reading */
//文件读权限
#define FMODE_READ		((__force fmode_t)0x1)
/* file is open for writing */
#define FMODE_WRITE		((__force fmode_t)0x2)
/* file is seekable */
#define FMODE_LSEEK		((__force fmode_t)0x4)
/* file can be accessed using pread */
#define FMODE_PREAD		((__force fmode_t)0x8)
/* file can be accessed using pwrite */
#define FMODE_PWRITE		((__force fmode_t)0x10)
/* File is opened for execution with sys_execve / sys_uselib */
#define FMODE_EXEC		((__force fmode_t)0x20)
/* File is opened with O_NDELAY (only set for block devices) */
#define FMODE_NDELAY		((__force fmode_t)0x40)
/* File is opened with O_EXCL (only set for block devices) */
#define FMODE_EXCL		((__force fmode_t)0x80)
/* File is opened using open(.., 3, ..) and is writeable only for ioctls
   (specialy hack for floppy.c) */
#define FMODE_WRITE_IOCTL	((__force fmode_t)0x100)
/* 32bit hashes as llseek() offset (for directories) */
#define FMODE_32BITHASH         ((__force fmode_t)0x200)
/* 64bit hashes as llseek() offset (for directories) */
#define FMODE_64BITHASH         ((__force fmode_t)0x400)

/*
 * Don't update ctime and mtime.
 *
 * Currently a special hack for the XFS open_by_handle ioctl, but we'll
 * hopefully graduate it to a proper O_CMTIME flag supported by open(2) soon.
 */
#define FMODE_NOCMTIME		((__force fmode_t)0x800)

/* Expect random access pattern */
#define FMODE_RANDOM		((__force fmode_t)0x1000)

/* File is huge (eg. /dev/kmem): treat loff_t as unsigned */
#define FMODE_UNSIGNED_OFFSET	((__force fmode_t)0x2000)

/* File is opened with O_PATH; almost nothing can be done with it */
#define FMODE_PATH		((__force fmode_t)0x4000)

/* File needs atomic accesses to f_pos */
#define FMODE_ATOMIC_POS	((__force fmode_t)0x8000)
/* Write access to underlying fs */
#define FMODE_WRITER		((__force fmode_t)0x10000)
/* Has read method(s) */
//标记文件可读
#define FMODE_CAN_READ          ((__force fmode_t)0x20000)
/* Has write method(s) */
//标记文件可写
#define FMODE_CAN_WRITE         ((__force fmode_t)0x40000)

//标记文件已打开
#define FMODE_OPENED		((__force fmode_t)0x80000)
#define FMODE_CREATED		((__force fmode_t)0x100000)

/* File is stream-like */
#define FMODE_STREAM		((__force fmode_t)0x200000)

/* File was opened by fanotify and shouldn't generate fanotify events */
#define FMODE_NONOTIFY		((__force fmode_t)0x4000000)

/* File is capable of returning -EAGAIN if I/O will block */
#define FMODE_NOWAIT		((__force fmode_t)0x8000000)

/* File represents mount that needs unmounting */
#define FMODE_NEED_UNMOUNT	((__force fmode_t)0x10000000)

/* File does not contribute to nr_files count */
#define FMODE_NOACCOUNT		((__force fmode_t)0x20000000)

/*
 * Flag for rw_copy_check_uvector and compat_rw_copy_check_uvector
 * that indicates that they should check the contents of the iovec are
 * valid, but not check the memory that the iovec elements
 * points too.
 */
#define CHECK_IOVEC_ONLY -1

/*
 * Attribute flags.  These should be or-ed together to figure out what
 * has been changed!
 */
#define ATTR_MODE	(1 << 0)
#define ATTR_UID	(1 << 1)
#define ATTR_GID	(1 << 2)
#define ATTR_SIZE	(1 << 3)
#define ATTR_ATIME	(1 << 4)
#define ATTR_MTIME	(1 << 5)
#define ATTR_CTIME	(1 << 6)
#define ATTR_ATIME_SET	(1 << 7)
#define ATTR_MTIME_SET	(1 << 8)
#define ATTR_FORCE	(1 << 9) /* Not a change, but a change it */
#define ATTR_KILL_SUID	(1 << 11)
#define ATTR_KILL_SGID	(1 << 12)
#define ATTR_FILE	(1 << 13)
#define ATTR_KILL_PRIV	(1 << 14)
#define ATTR_OPEN	(1 << 15) /* Truncating from open(O_TRUNC) */
#define ATTR_TIMES_SET	(1 << 16)
#define ATTR_TOUCH	(1 << 17)

/*
 * Whiteout is represented by a char device.  The following constants define the
 * mode and device number to use.
 */
#define WHITEOUT_MODE 0
#define WHITEOUT_DEV 0

/*
 * This is the Inode Attributes structure, used for notify_change().  It
 * uses the above definitions as flags, to know which values have changed.
 * Also, in this manner, a Filesystem can look at only the values it cares
 * about.  Basically, these are the attributes that the VFS layer can
 * request to change from the FS layer.
 *
 * Derek Atkins <warlord@MIT.EDU> 94-10-20
 */
struct iattr {
	unsigned int	ia_valid;
	umode_t		ia_mode;//文件权限
	kuid_t		ia_uid;//owner id
	kgid_t		ia_gid;//组id
	loff_t		ia_size;//文件大小
	struct timespec64 ia_atime;//访问时间
	struct timespec64 ia_mtime;//修改时间
	struct timespec64 ia_ctime;//创建时间

	/*
	 * Not an attribute, but an auxiliary info for filesystems wanting to
	 * implement an ftruncate() like method.  NOTE: filesystem should
	 * check for (ia_valid & ATTR_FILE), and not for (ia_file != NULL).
	 */
	struct file	*ia_file;
};

/*
 * Includes for diskquotas.
 */
#include <linux/quota.h>

/*
 * Maximum number of layers of fs stack.  Needs to be limited to
 * prevent kernel stack overflow
 */
#define FILESYSTEM_MAX_STACK_DEPTH 2

/** 
 * enum positive_aop_returns - aop return codes with specific semantics
 *
 * @AOP_WRITEPAGE_ACTIVATE: Informs the caller that page writeback has
 * 			    completed, that the page is still locked, and
 * 			    should be considered active.  The VM uses this hint
 * 			    to return the page to the active list -- it won't
 * 			    be a candidate for writeback again in the near
 * 			    future.  Other callers must be careful to unlock
 * 			    the page if they get this return.  Returned by
 * 			    writepage(); 
 *
 * @AOP_TRUNCATED_PAGE: The AOP method that was handed a locked page has
 *  			unlocked it and the page might have been truncated.
 *  			The caller should back up to acquiring a new page and
 *  			trying again.  The aop will be taking reasonable
 *  			precautions not to livelock.  If the caller held a page
 *  			reference, it should drop it before retrying.  Returned
 *  			by readpage().
 *
 * address_space_operation functions return these large constants to indicate
 * special semantics to the caller.  These are much larger than the bytes in a
 * page to allow for functions that return the number of bytes operated on in a
 * given page.
 */

enum positive_aop_returns {
	AOP_WRITEPAGE_ACTIVATE	= 0x80000,
	AOP_TRUNCATED_PAGE	= 0x80001,
};

#define AOP_FLAG_CONT_EXPAND		0x0001 /* called from cont_expand */
#define AOP_FLAG_NOFS			0x0002 /* used by filesystem to direct
						* helper code (eg buffer layer)
						* to clear GFP_FS from alloc */

/*
 * oh the beauties of C type declarations.
 */
struct page;
struct address_space;
struct writeback_control;

/*
 * Write life time hint values.
 * Stored in struct inode as u8.
 */
enum rw_hint {
	WRITE_LIFE_NOT_SET	= 0,
	WRITE_LIFE_NONE		= RWH_WRITE_LIFE_NONE,
	WRITE_LIFE_SHORT	= RWH_WRITE_LIFE_SHORT,
	WRITE_LIFE_MEDIUM	= RWH_WRITE_LIFE_MEDIUM,
	WRITE_LIFE_LONG		= RWH_WRITE_LIFE_LONG,
	WRITE_LIFE_EXTREME	= RWH_WRITE_LIFE_EXTREME,
};

#define IOCB_EVENTFD		(1 << 0)
//append标记
#define IOCB_APPEND		(1 << 1)
//文件direct标记
#define IOCB_DIRECT		(1 << 2)
#define IOCB_HIPRI		(1 << 3)
//仅data同步
#define IOCB_DSYNC		(1 << 4)
//同步
#define IOCB_SYNC		(1 << 5)
#define IOCB_WRITE		(1 << 6)
#define IOCB_NOWAIT		(1 << 7)

struct kiocb {
	struct file		*ki_filp;//要读写的文件

	/* The 'ki_filp' pointer is shared in a union for aio */
	randomized_struct_fields_start

	loff_t			ki_pos;//读写的偏移量
	//操作完成后回调
	void (*ki_complete)(struct kiocb *iocb, long ret, long ret2);
	void			*private;
	int			ki_flags;
	u16			ki_hint;
	u16			ki_ioprio; /* See linux/ioprio.h */
	unsigned int		ki_cookie; /* for ->iopoll */

	randomized_struct_fields_end
};

//如果ki_complete回调为ＮＵＬＬ，则为同步io
static inline bool is_sync_kiocb(struct kiocb *kiocb)
{
	return kiocb->ki_complete == NULL;
}

/*
 * "descriptor" for what we're up to with a read.
 * This allows us to use the same read code yet
 * have multiple different users of the data that
 * we read from a file.
 *
 * The simplest case just copies the data to user
 * mode.
 */
typedef struct {
	size_t written;
	size_t count;
	union {
		char __user *buf;
		void *data;
	} arg;
	int error;
} read_descriptor_t;

typedef int (*read_actor_t)(read_descriptor_t *, struct page *,
		unsigned long, unsigned long);

struct address_space_operations {
	int (*writepage)(struct page *page, struct writeback_control *wbc);
	int (*readpage)(struct file *, struct page *);

	/* Write back some dirty pages from this mapping. */
	int (*writepages)(struct address_space *, struct writeback_control *);

	/* Set a page dirty.  Return true if this dirtied it */
	int (*set_page_dirty)(struct page *page);

	/*
	 * Reads in the requested pages. Unlike ->readpage(), this is
	 * PURELY used for read-ahead!.
	 */
	int (*readpages)(struct file *filp, struct address_space *mapping,
			struct list_head *pages, unsigned nr_pages);

	int (*write_begin)(struct file *, struct address_space *mapping,
				loff_t pos, unsigned len, unsigned flags,
				struct page **pagep, void **fsdata);
	int (*write_end)(struct file *, struct address_space *mapping,
				loff_t pos, unsigned len, unsigned copied,
				struct page *page, void *fsdata);

	/* Unfortunately this kludge is needed for FIBMAP. Don't use it */
	sector_t (*bmap)(struct address_space *, sector_t);
	void (*invalidatepage) (struct page *, unsigned int, unsigned int);
	int (*releasepage) (struct page *, gfp_t);
	void (*freepage)(struct page *);
	ssize_t (*direct_IO)(struct kiocb *, struct iov_iter *iter);
	/*
	 * migrate the contents of a page to the specified target. If
	 * migrate_mode is MIGRATE_ASYNC, it must not block.
	 */
	int (*migratepage) (struct address_space *,
			struct page *, struct page *, enum migrate_mode);
	bool (*isolate_page)(struct page *, isolate_mode_t);
	void (*putback_page)(struct page *);
	int (*launder_page) (struct page *);
	int (*is_partially_uptodate) (struct page *, unsigned long,
					unsigned long);
	void (*is_dirty_writeback) (struct page *, bool *, bool *);
	int (*error_remove_page)(struct address_space *, struct page *);

	/* swapfile support */
	int (*swap_activate)(struct swap_info_struct *sis, struct file *file,
				sector_t *span);
	void (*swap_deactivate)(struct file *file);
};

extern const struct address_space_operations empty_aops;

/*
 * pagecache_write_begin/pagecache_write_end must be used by general code
 * to write into the pagecache.
 */
int pagecache_write_begin(struct file *, struct address_space *mapping,
				loff_t pos, unsigned len, unsigned flags,
				struct page **pagep, void **fsdata);

int pagecache_write_end(struct file *, struct address_space *mapping,
				loff_t pos, unsigned len, unsigned copied,
				struct page *page, void *fsdata);

/**
 * struct address_space - Contents of a cacheable, mappable object.
 * @host: Owner, either the inode or the block_device.
 * @i_pages: Cached pages.
 * @gfp_mask: Memory allocation flags to use for allocating pages.
 * @i_mmap_writable: Number of VM_SHARED mappings.
 * @nr_thps: Number of THPs in the pagecache (non-shmem only).
 * @i_mmap: Tree of private and shared mappings.
 * @i_mmap_rwsem: Protects @i_mmap and @i_mmap_writable.
 * @nrpages: Number of page entries, protected by the i_pages lock.
 * @nrexceptional: Shadow or DAX entries, protected by the i_pages lock.
 * @writeback_index: Writeback starts here.
 * @a_ops: Methods.
 * @flags: Error bits and flags (AS_*).
 * @wb_err: The most recent error which has occurred.
 * @private_lock: For use by the owner of the address_space.
 * @private_list: For use by the owner of the address_space.
 * @private_data: For use by the owner of the address_space.
 */
struct address_space {
	//指向其对应的inode
	struct inode		*host;
	//page cache对应的树根
	struct xarray		i_pages;
	gfp_t			gfp_mask;
	atomic_t		i_mmap_writable;
#ifdef CONFIG_READ_ONLY_THP_FOR_FS
	/* number of thp, only for non-shmem files */
	atomic_t		nr_thps;
#endif
	struct rb_root_cached	i_mmap;
	struct rw_semaphore	i_mmap_rwsem;
	unsigned long		nrpages;
	unsigned long		nrexceptional;
	pgoff_t			writeback_index;
	const struct address_space_operations *a_ops;
	unsigned long		flags;
	errseq_t		wb_err;
	spinlock_t		private_lock;
	struct list_head	private_list;
	void			*private_data;
} __attribute__((aligned(sizeof(long)))) __randomize_layout;
	/*
	 * On most architectures that alignment is already the case; but
	 * must be enforced here for CRIS, to let the least significant bit
	 * of struct page's "mapping" pointer be used for PAGE_MAPPING_ANON.
	 */
struct request_queue;

struct block_device {
	dev_t			bd_dev;  /* not a kdev_t - it's a search key */
	int			bd_openers;
	struct inode *		bd_inode;	/* will die */
	struct super_block *	bd_super;
	struct mutex		bd_mutex;	/* open/close mutex */
	void *			bd_claiming;
	void *			bd_holder;
	int			bd_holders;
	bool			bd_write_holder;
#ifdef CONFIG_SYSFS
	struct list_head	bd_holder_disks;
#endif
	struct block_device *	bd_contains;
	unsigned		bd_block_size;//块大小
	u8			bd_partno;
	struct hd_struct *	bd_part;
	/* number of times partitions within this device have been opened. */
	unsigned		bd_part_count;
	int			bd_invalidated;
	struct gendisk *	bd_disk;//磁盘
	struct request_queue *  bd_queue;
	struct backing_dev_info *bd_bdi;
	struct list_head	bd_list;
	/*
	 * Private data.  You must have bd_claim'ed the block_device
	 * to use this.  NOTE:  bd_claim allows an owner to claim
	 * the same device multiple times, the owner must take special
	 * care to not mess up bd_private for that case.
	 */
	unsigned long		bd_private;

	/* The counter of freeze processes */
	int			bd_fsfreeze_count;
	/* Mutex for freeze */
	struct mutex		bd_fsfreeze_mutex;
} __randomize_layout;

/* XArray tags, for tagging dirty and writeback pages in the pagecache. */
#define PAGECACHE_TAG_DIRTY	XA_MARK_0
#define PAGECACHE_TAG_WRITEBACK	XA_MARK_1
#define PAGECACHE_TAG_TOWRITE	XA_MARK_2

/*
 * Returns true if any of the pages in the mapping are marked with the tag.
 */
static inline bool mapping_tagged(struct address_space *mapping, xa_mark_t tag)
{
	return xa_marked(&mapping->i_pages, tag);
}

static inline void i_mmap_lock_write(struct address_space *mapping)
{
	down_write(&mapping->i_mmap_rwsem);
}

static inline void i_mmap_unlock_write(struct address_space *mapping)
{
	up_write(&mapping->i_mmap_rwsem);
}

static inline void i_mmap_lock_read(struct address_space *mapping)
{
	down_read(&mapping->i_mmap_rwsem);
}

static inline void i_mmap_unlock_read(struct address_space *mapping)
{
	up_read(&mapping->i_mmap_rwsem);
}

/*
 * Might pages of this file be mapped into userspace?
 */
static inline int mapping_mapped(struct address_space *mapping)
{
	return	!RB_EMPTY_ROOT(&mapping->i_mmap.rb_root);
}

/*
 * Might pages of this file have been modified in userspace?
 * Note that i_mmap_writable counts all VM_SHARED vmas: do_mmap_pgoff
 * marks vma as VM_SHARED if it is shared, and the file was opened for
 * writing i.e. vma may be mprotected writable even if now readonly.
 *
 * If i_mmap_writable is negative, no new writable mappings are allowed. You
 * can only deny writable mappings, if none exists right now.
 */
static inline int mapping_writably_mapped(struct address_space *mapping)
{
	return atomic_read(&mapping->i_mmap_writable) > 0;
}

static inline int mapping_map_writable(struct address_space *mapping)
{
	return atomic_inc_unless_negative(&mapping->i_mmap_writable) ?
		0 : -EPERM;
}

static inline void mapping_unmap_writable(struct address_space *mapping)
{
	atomic_dec(&mapping->i_mmap_writable);
}

static inline int mapping_deny_writable(struct address_space *mapping)
{
	return atomic_dec_unless_positive(&mapping->i_mmap_writable) ?
		0 : -EBUSY;
}

static inline void mapping_allow_writable(struct address_space *mapping)
{
	atomic_inc(&mapping->i_mmap_writable);
}

/*
 * Use sequence counter to get consistent i_size on 32-bit processors.
 */
#if BITS_PER_LONG==32 && defined(CONFIG_SMP)
#include <linux/seqlock.h>
#define __NEED_I_SIZE_ORDERED
#define i_size_ordered_init(inode) seqcount_init(&inode->i_size_seqcount)
#else
#define i_size_ordered_init(inode) do { } while (0)
#endif

struct posix_acl;
#define ACL_NOT_CACHED ((void *)(-1))
#define ACL_DONT_CACHE ((void *)(-3))

static inline struct posix_acl *
uncached_acl_sentinel(struct task_struct *task)
{
	return (void *)task + 1;
}

static inline bool
is_uncached_acl(struct posix_acl *acl)
{
	return (long)acl & 1;
}

#define IOP_FASTPERM	0x0001
#define IOP_LOOKUP	0x0002
#define IOP_NOFOLLOW	0x0004
#define IOP_XATTR	0x0008
#define IOP_DEFAULT_READLINK	0x0010

struct fsnotify_mark_connector;

/*
 * Keep mostly read-only and often accessed (especially for
 * the RCU path lookup and 'stat' data) fields at the beginning
 * of the 'struct inode'
 */
struct inode {
	umode_t			i_mode;
	unsigned short		i_opflags;
	kuid_t			i_uid;
	kgid_t			i_gid;
	unsigned int		i_flags;

#ifdef CONFIG_FS_POSIX_ACL
	struct posix_acl	*i_acl;
	struct posix_acl	*i_default_acl;
#endif

	//inode对应的操作集
	const struct inode_operations	*i_op;
	struct super_block	*i_sb;//指向inode对应的super_block
	struct address_space	*i_mapping;//指向此结构体的成员i_data

#ifdef CONFIG_SECURITY
	void			*i_security;
#endif

	/* Stat data, not accessed from path walking */
	unsigned long		i_ino;//inode编号（每个文件系统内唯一）
	/*
	 * Filesystems may only read i_nlink directly.  They shall use the
	 * following functions for modification:
	 *
	 *    (set|clear|inc|drop)_nlink
	 *    inode_(inc|dec)_link_count
	 */
	union {
		const unsigned int i_nlink;
		unsigned int __i_nlink;
	};
	dev_t			i_rdev;//指向对应的设备编号
	loff_t			i_size;//文件大小
	struct timespec64	i_atime;
	struct timespec64	i_mtime;
	struct timespec64	i_ctime;
	spinlock_t		i_lock;	/* i_blocks, i_bytes, maybe i_size */
	unsigned short          i_bytes;
	u8			i_blkbits;//块占用的bits数
	u8			i_write_hint;
	blkcnt_t		i_blocks;

#ifdef __NEED_I_SIZE_ORDERED
	seqcount_t		i_size_seqcount;
#endif

	/* Misc */
	unsigned long		i_state;
	struct rw_semaphore	i_rwsem;

	unsigned long		dirtied_when;	/* jiffies of first dirtying */
	unsigned long		dirtied_time_when;

	struct hlist_node	i_hash;
	struct list_head	i_io_list;	/* backing dev IO list */
#ifdef CONFIG_CGROUP_WRITEBACK
	struct bdi_writeback	*i_wb;		/* the associated cgroup wb */

	/* foreign inode detection, see wbc_detach_inode() */
	int			i_wb_frn_winner;
	u16			i_wb_frn_avg_time;
	u16			i_wb_frn_history;
#endif
	struct list_head	i_lru;		/* inode LRU list */
	struct list_head	i_sb_list;
	struct list_head	i_wb_list;	/* backing dev writeback list */
	union {
		struct hlist_head	i_dentry;
		struct rcu_head		i_rcu;
	};

	//inode版本号
	atomic64_t		i_version;
	atomic_t		i_count;
	atomic_t		i_dio_count;
	atomic_t		i_writecount;
#if defined(CONFIG_IMA) || defined(CONFIG_FILE_LOCKING)
	atomic_t		i_readcount; /* struct files open RO */
#endif
	union {
	        //对应的file操作符
		const struct file_operations	*i_fop;	/* former ->i_op->default_file_ops */
		void (*free_inode)(struct inode *);
	};
	struct file_lock_context	*i_flctx;
	struct address_space	i_data;
	struct list_head	i_devices;
	union {
		struct pipe_inode_info	*i_pipe;
		struct block_device	*i_bdev;
		//指向对应的字符设备
		struct cdev		*i_cdev;
		char			*i_link;
		unsigned		i_dir_seq;
	};

	__u32			i_generation;

#ifdef CONFIG_FSNOTIFY
	__u32			i_fsnotify_mask; /* all events this inode cares about */
	struct fsnotify_mark_connector __rcu	*i_fsnotify_marks;
#endif

#ifdef CONFIG_FS_ENCRYPTION
	struct fscrypt_info	*i_crypt_info;
#endif

#ifdef CONFIG_FS_VERITY
	struct fsverity_info	*i_verity_info;
#endif

	void			*i_private; /* fs or device private pointer */
} __randomize_layout;

struct timespec64 timestamp_truncate(struct timespec64 t, struct inode *inode);

static inline unsigned int i_blocksize(const struct inode *node)
{
	return (1 << node->i_blkbits);
}

static inline int inode_unhashed(struct inode *inode)
{
	return hlist_unhashed(&inode->i_hash);
}

/*
 * __mark_inode_dirty expects inodes to be hashed.  Since we don't
 * want special inodes in the fileset inode space, we make them
 * appear hashed, but do not put on any lists.  hlist_del()
 * will work fine and require no locking.
 */
static inline void inode_fake_hash(struct inode *inode)
{
	hlist_add_fake(&inode->i_hash);
}

/*
 * inode->i_mutex nesting subclasses for the lock validator:
 *
 * 0: the object of the current VFS operation
 * 1: parent
 * 2: child/target
 * 3: xattr
 * 4: second non-directory
 * 5: second parent (when locking independent directories in rename)
 *
 * I_MUTEX_NONDIR2 is for certain operations (such as rename) which lock two
 * non-directories at once.
 *
 * The locking order between these classes is
 * parent[2] -> child -> grandchild -> normal -> xattr -> second non-directory
 */
enum inode_i_mutex_lock_class
{
	I_MUTEX_NORMAL,
	I_MUTEX_PARENT,
	I_MUTEX_CHILD,
	I_MUTEX_XATTR,
	I_MUTEX_NONDIR2,
	I_MUTEX_PARENT2,
};

//对inode加锁
static inline void inode_lock(struct inode *inode)
{
	down_write(&inode->i_rwsem);
}

//对inode解锁
static inline void inode_unlock(struct inode *inode)
{
	up_write(&inode->i_rwsem);
}

static inline void inode_lock_shared(struct inode *inode)
{
	down_read(&inode->i_rwsem);
}

static inline void inode_unlock_shared(struct inode *inode)
{
	up_read(&inode->i_rwsem);
}

static inline int inode_trylock(struct inode *inode)
{
	return down_write_trylock(&inode->i_rwsem);
}

static inline int inode_trylock_shared(struct inode *inode)
{
	return down_read_trylock(&inode->i_rwsem);
}

static inline int inode_is_locked(struct inode *inode)
{
	return rwsem_is_locked(&inode->i_rwsem);
}

static inline void inode_lock_nested(struct inode *inode, unsigned subclass)
{
	down_write_nested(&inode->i_rwsem, subclass);
}

static inline void inode_lock_shared_nested(struct inode *inode, unsigned subclass)
{
	down_read_nested(&inode->i_rwsem, subclass);
}

void lock_two_nondirectories(struct inode *, struct inode*);
void unlock_two_nondirectories(struct inode *, struct inode*);

/*
 * NOTE: in a 32bit arch with a preemptable kernel and
 * an UP compile the i_size_read/write must be atomic
 * with respect to the local cpu (unlike with preempt disabled),
 * but they don't need to be atomic with respect to other cpus like in
 * true SMP (so they need either to either locally disable irq around
 * the read or for example on x86 they can be still implemented as a
 * cmpxchg8b without the need of the lock prefix). For SMP compiles
 * and 64bit archs it makes no difference if preempt is enabled or not.
 */
//取文件大小
static inline loff_t i_size_read(const struct inode *inode)
{
#if BITS_PER_LONG==32 && defined(CONFIG_SMP)
	//32位系统处理
	loff_t i_size;
	unsigned int seq;

	do {
		seq = read_seqcount_begin(&inode->i_size_seqcount);
		i_size = inode->i_size;
	} while (read_seqcount_retry(&inode->i_size_seqcount, seq));
	return i_size;
#elif BITS_PER_LONG==32 && defined(CONFIG_PREEMPTION)
	loff_t i_size;

	preempt_disable();
	i_size = inode->i_size;
	preempt_enable();
	return i_size;
#else
	return inode->i_size;
#endif
}

/*
 * NOTE: unlike i_size_read(), i_size_write() does need locking around it
 * (normally i_mutex), otherwise on 32bit/SMP an update of i_size_seqcount
 * can be lost, resulting in subsequent i_size_read() calls spinning forever.
 */
static inline void i_size_write(struct inode *inode, loff_t i_size)
{
#if BITS_PER_LONG==32 && defined(CONFIG_SMP)
	preempt_disable();
	write_seqcount_begin(&inode->i_size_seqcount);
	inode->i_size = i_size;
	write_seqcount_end(&inode->i_size_seqcount);
	preempt_enable();
#elif BITS_PER_LONG==32 && defined(CONFIG_PREEMPTION)
	preempt_disable();
	inode->i_size = i_size;
	preempt_enable();
#else
	inode->i_size = i_size;
#endif
}

//取dev_t中的minor
static inline unsigned iminor(const struct inode *inode)
{
	return MINOR(inode->i_rdev);
}

//取dev_t中的major
static inline unsigned imajor(const struct inode *inode)
{
	return MAJOR(inode->i_rdev);
}

extern struct block_device *I_BDEV(struct inode *inode);

struct fown_struct {
	rwlock_t lock;          /* protects pid, uid, euid fields */
	struct pid *pid;	/* pid or -pgrp where SIGIO should be sent */
	enum pid_type pid_type;	/* Kind of process group SIGIO should be sent to */
	kuid_t uid, euid;	/* uid/euid of process setting the owner */
	int signum;		/* posix.1b rt signal to be delivered on IO */
};

/*
 * Track a single file's readahead state
 */
struct file_ra_state {
	//自哪个页开始读
	pgoff_t start;			/* where readahead started */
	//读取多少页
	unsigned int size;		/* # of readahead pages */
	unsigned int async_size;	/* do asynchronous readahead when
					   there are only # of pages ahead */

	//最大预读多少页
	unsigned int ra_pages;		/* Maximum readahead window */
	unsigned int mmap_miss;		/* Cache miss stat for mmap accesses */
	loff_t prev_pos;		/* Cache last read() position */
};

/*
 * Check if @index falls in the readahead windows.
 */
static inline int ra_has_index(struct file_ra_state *ra, pgoff_t index)
{
	return (index >= ra->start &&
		index <  ra->start + ra->size);
}

struct file {
	union {
		struct llist_node	fu_llist;
		struct rcu_head 	fu_rcuhead;
	} f_u;
	struct path		f_path;//文件路径
	struct inode		*f_inode;	/* cached value */ //文件对应的inode
	//kernel向用户态展示的是fd,当用户态通过系统调用传递fd到kernel后，kernel将其转换为file
	//通过file_operations来实现各底层差异.
	//file的f_op取值一般在file open时来源于inode->i_fop成员
	const struct file_operations	*f_op;//文件操作对应的函数集（例如读写）

	/*
	 * Protects f_ep_links, f_flags.
	 * Must not be taken from IRQ context.
	 */
	spinlock_t		f_lock;
	enum rw_hint		f_write_hint;
	atomic_long_t		f_count;//引用计数
	unsigned int 		f_flags;
	fmode_t			f_mode;//文件模式位（含offset是否为无符号的等）
	struct mutex		f_pos_lock;
	loff_t			f_pos;//当前读到哪个位置了
	struct fown_struct	f_owner;
	const struct cred	*f_cred;
	struct file_ra_state	f_ra;

	u64			f_version;
#ifdef CONFIG_SECURITY
	void			*f_security;
#endif
	/* needed for tty driver, and maybe others */
	//私有数据，例如socket对应的stuct file的此字段为socket
	void			*private_data;

#ifdef CONFIG_EPOLL
	/* Used by fs/eventpoll.c to link all the hooks to this file */
	struct list_head	f_ep_links;
	struct list_head	f_tfile_llink;
#endif /* #ifdef CONFIG_EPOLL */
	struct address_space	*f_mapping;
	errseq_t		f_wb_err;
} __randomize_layout
  __attribute__((aligned(4)));	/* lest something weird decides that 2 is OK */

struct file_handle {
	__u32 handle_bytes;
	int handle_type;
	/* file identifier */
	unsigned char f_handle[0];
};

static inline struct file *get_file(struct file *f)
{
	atomic_long_inc(&f->f_count);
	return f;
}
#define get_file_rcu_many(x, cnt)	\
	atomic_long_add_unless(&(x)->f_count, (cnt), 0)
#define get_file_rcu(x) get_file_rcu_many((x), 1)
#define file_count(x)	atomic_long_read(&(x)->f_count)

#define	MAX_NON_LFS	((1UL<<31) - 1)

/* Page cache limit. The filesystems should put that into their s_maxbytes 
   limits, otherwise bad things can happen in VM. */ 
#if BITS_PER_LONG==32
#define MAX_LFS_FILESIZE	((loff_t)ULONG_MAX << PAGE_SHIFT)
#elif BITS_PER_LONG==64
#define MAX_LFS_FILESIZE 	((loff_t)LLONG_MAX)
#endif

#define FL_POSIX	1
#define FL_FLOCK	2
#define FL_DELEG	4	/* NFSv4 delegation */
#define FL_ACCESS	8	/* not trying to lock, just looking */
#define FL_EXISTS	16	/* when unlocking, test for existence */
#define FL_LEASE	32	/* lease held on this file */
#define FL_CLOSE	64	/* unlock on close */
#define FL_SLEEP	128	/* A blocking lock */
#define FL_DOWNGRADE_PENDING	256 /* Lease is being downgraded */
#define FL_UNLOCK_PENDING	512 /* Lease is being broken */
#define FL_OFDLCK	1024	/* lock is "owned" by struct file */
#define FL_LAYOUT	2048	/* outstanding pNFS layout */

#define FL_CLOSE_POSIX (FL_POSIX | FL_CLOSE)

/*
 * Special return value from posix_lock_file() and vfs_lock_file() for
 * asynchronous locking.
 */
#define FILE_LOCK_DEFERRED 1

/* legacy typedef, should eventually be removed */
typedef void *fl_owner_t;

struct file_lock;

struct file_lock_operations {
	void (*fl_copy_lock)(struct file_lock *, struct file_lock *);
	void (*fl_release_private)(struct file_lock *);
};

struct lock_manager_operations {
	fl_owner_t (*lm_get_owner)(fl_owner_t);
	void (*lm_put_owner)(fl_owner_t);
	void (*lm_notify)(struct file_lock *);	/* unblock callback */
	int (*lm_grant)(struct file_lock *, int);
	bool (*lm_break)(struct file_lock *);
	int (*lm_change)(struct file_lock *, int, struct list_head *);
	void (*lm_setup)(struct file_lock *, void **);
};

struct lock_manager {
	struct list_head list;
	/*
	 * NFSv4 and up also want opens blocked during the grace period;
	 * NLM doesn't care:
	 */
	bool block_opens;
};

struct net;
void locks_start_grace(struct net *, struct lock_manager *);
void locks_end_grace(struct lock_manager *);
bool locks_in_grace(struct net *);
bool opens_in_grace(struct net *);

/* that will die - we need it for nfs_lock_info */
#include <linux/nfs_fs_i.h>

/*
 * struct file_lock represents a generic "file lock". It's used to represent
 * POSIX byte range locks, BSD (flock) locks, and leases. It's important to
 * note that the same struct is used to represent both a request for a lock and
 * the lock itself, but the same object is never used for both.
 *
 * FIXME: should we create a separate "struct lock_request" to help distinguish
 * these two uses?
 *
 * The varous i_flctx lists are ordered by:
 *
 * 1) lock owner
 * 2) lock range start
 * 3) lock range end
 *
 * Obviously, the last two criteria only matter for POSIX locks.
 */
struct file_lock {
	struct file_lock *fl_blocker;	/* The lock, that is blocking us */
	struct list_head fl_list;	/* link into file_lock_context */
	struct hlist_node fl_link;	/* node in global lists */
	struct list_head fl_blocked_requests;	/* list of requests with
						 * ->fl_blocker pointing here
						 */
	struct list_head fl_blocked_member;	/* node in
						 * ->fl_blocker->fl_blocked_requests
						 */
	fl_owner_t fl_owner;
	unsigned int fl_flags;
	unsigned char fl_type;
	unsigned int fl_pid;
	int fl_link_cpu;		/* what cpu's list is this on? */
	wait_queue_head_t fl_wait;
	struct file *fl_file;
	loff_t fl_start;
	loff_t fl_end;

	struct fasync_struct *	fl_fasync; /* for lease break notifications */
	/* for lease breaks: */
	unsigned long fl_break_time;
	unsigned long fl_downgrade_time;

	const struct file_lock_operations *fl_ops;	/* Callbacks for filesystems */
	const struct lock_manager_operations *fl_lmops;	/* Callbacks for lockmanagers */
	union {
		struct nfs_lock_info	nfs_fl;
		struct nfs4_lock_info	nfs4_fl;
		struct {
			struct list_head link;	/* link in AFS vnode's pending_locks list */
			int state;		/* state of grant or error if -ve */
			unsigned int	debug_id;
		} afs;
	} fl_u;
} __randomize_layout;

struct file_lock_context {
	spinlock_t		flc_lock;
	struct list_head	flc_flock;
	struct list_head	flc_posix;
	struct list_head	flc_lease;
};

/* The following constant reflects the upper bound of the file/locking space */
#ifndef OFFSET_MAX
#define INT_LIMIT(x)	(~((x)1 << (sizeof(x)*8 - 1)))
#define OFFSET_MAX	INT_LIMIT(loff_t)
#define OFFT_OFFSET_MAX	INT_LIMIT(off_t)
#endif

extern void send_sigio(struct fown_struct *fown, int fd, int band);

#define locks_inode(f) file_inode(f)

#ifdef CONFIG_FILE_LOCKING
extern int fcntl_getlk(struct file *, unsigned int, struct flock *);
extern int fcntl_setlk(unsigned int, struct file *, unsigned int,
			struct flock *);

#if BITS_PER_LONG == 32
extern int fcntl_getlk64(struct file *, unsigned int, struct flock64 *);
extern int fcntl_setlk64(unsigned int, struct file *, unsigned int,
			struct flock64 *);
#endif

extern int fcntl_setlease(unsigned int fd, struct file *filp, long arg);
extern int fcntl_getlease(struct file *filp);

/* fs/locks.c */
void locks_free_lock_context(struct inode *inode);
void locks_free_lock(struct file_lock *fl);
extern void locks_init_lock(struct file_lock *);
extern struct file_lock * locks_alloc_lock(void);
extern void locks_copy_lock(struct file_lock *, struct file_lock *);
extern void locks_copy_conflock(struct file_lock *, struct file_lock *);
extern void locks_remove_posix(struct file *, fl_owner_t);
extern void locks_remove_file(struct file *);
extern void locks_release_private(struct file_lock *);
extern void posix_test_lock(struct file *, struct file_lock *);
extern int posix_lock_file(struct file *, struct file_lock *, struct file_lock *);
extern int locks_delete_block(struct file_lock *);
extern int vfs_test_lock(struct file *, struct file_lock *);
extern int vfs_lock_file(struct file *, unsigned int, struct file_lock *, struct file_lock *);
extern int vfs_cancel_lock(struct file *filp, struct file_lock *fl);
extern int locks_lock_inode_wait(struct inode *inode, struct file_lock *fl);
extern int __break_lease(struct inode *inode, unsigned int flags, unsigned int type);
extern void lease_get_mtime(struct inode *, struct timespec64 *time);
extern int generic_setlease(struct file *, long, struct file_lock **, void **priv);
extern int vfs_setlease(struct file *, long, struct file_lock **, void **);
extern int lease_modify(struct file_lock *, int, struct list_head *);

struct notifier_block;
extern int lease_register_notifier(struct notifier_block *);
extern void lease_unregister_notifier(struct notifier_block *);

struct files_struct;
extern void show_fd_locks(struct seq_file *f,
			 struct file *filp, struct files_struct *files);
#else /* !CONFIG_FILE_LOCKING */
static inline int fcntl_getlk(struct file *file, unsigned int cmd,
			      struct flock __user *user)
{
	return -EINVAL;
}

static inline int fcntl_setlk(unsigned int fd, struct file *file,
			      unsigned int cmd, struct flock __user *user)
{
	return -EACCES;
}

#if BITS_PER_LONG == 32
static inline int fcntl_getlk64(struct file *file, unsigned int cmd,
				struct flock64 __user *user)
{
	return -EINVAL;
}

static inline int fcntl_setlk64(unsigned int fd, struct file *file,
				unsigned int cmd, struct flock64 __user *user)
{
	return -EACCES;
}
#endif
static inline int fcntl_setlease(unsigned int fd, struct file *filp, long arg)
{
	return -EINVAL;
}

static inline int fcntl_getlease(struct file *filp)
{
	return F_UNLCK;
}

static inline void
locks_free_lock_context(struct inode *inode)
{
}

static inline void locks_init_lock(struct file_lock *fl)
{
	return;
}

static inline void locks_copy_conflock(struct file_lock *new, struct file_lock *fl)
{
	return;
}

static inline void locks_copy_lock(struct file_lock *new, struct file_lock *fl)
{
	return;
}

static inline void locks_remove_posix(struct file *filp, fl_owner_t owner)
{
	return;
}

static inline void locks_remove_file(struct file *filp)
{
	return;
}

static inline void posix_test_lock(struct file *filp, struct file_lock *fl)
{
	return;
}

static inline int posix_lock_file(struct file *filp, struct file_lock *fl,
				  struct file_lock *conflock)
{
	return -ENOLCK;
}

static inline int locks_delete_block(struct file_lock *waiter)
{
	return -ENOENT;
}

static inline int vfs_test_lock(struct file *filp, struct file_lock *fl)
{
	return 0;
}

static inline int vfs_lock_file(struct file *filp, unsigned int cmd,
				struct file_lock *fl, struct file_lock *conf)
{
	return -ENOLCK;
}

static inline int vfs_cancel_lock(struct file *filp, struct file_lock *fl)
{
	return 0;
}

static inline int locks_lock_inode_wait(struct inode *inode, struct file_lock *fl)
{
	return -ENOLCK;
}

static inline int __break_lease(struct inode *inode, unsigned int mode, unsigned int type)
{
	return 0;
}

static inline void lease_get_mtime(struct inode *inode,
				   struct timespec64 *time)
{
	return;
}

static inline int generic_setlease(struct file *filp, long arg,
				    struct file_lock **flp, void **priv)
{
	return -EINVAL;
}

static inline int vfs_setlease(struct file *filp, long arg,
			       struct file_lock **lease, void **priv)
{
	return -EINVAL;
}

static inline int lease_modify(struct file_lock *fl, int arg,
			       struct list_head *dispose)
{
	return -EINVAL;
}

struct files_struct;
static inline void show_fd_locks(struct seq_file *f,
			struct file *filp, struct files_struct *files) {}
#endif /* !CONFIG_FILE_LOCKING */

static inline struct inode *file_inode(const struct file *f)
{
	return f->f_inode;
}

static inline struct dentry *file_dentry(const struct file *file)
{
	return d_real(file->f_path.dentry, file_inode(file));
}

static inline int locks_lock_file_wait(struct file *filp, struct file_lock *fl)
{
	return locks_lock_inode_wait(locks_inode(filp), fl);
}

struct fasync_struct {
	rwlock_t		fa_lock;
	int			magic;
	int			fa_fd;
	struct fasync_struct	*fa_next; /* singly linked list */
	struct file		*fa_file;
	struct rcu_head		fa_rcu;
};

#define FASYNC_MAGIC 0x4601

/* SMP safe fasync helpers: */
extern int fasync_helper(int, struct file *, int, struct fasync_struct **);
extern struct fasync_struct *fasync_insert_entry(int, struct file *, struct fasync_struct **, struct fasync_struct *);
extern int fasync_remove_entry(struct file *, struct fasync_struct **);
extern struct fasync_struct *fasync_alloc(void);
extern void fasync_free(struct fasync_struct *);

/* can be called from interrupts */
extern void kill_fasync(struct fasync_struct **, int, int);

extern void __f_setown(struct file *filp, struct pid *, enum pid_type, int force);
extern int f_setown(struct file *filp, unsigned long arg, int force);
extern void f_delown(struct file *filp);
extern pid_t f_getown(struct file *filp);
extern int send_sigurg(struct fown_struct *fown);

/*
 * sb->s_flags.  Note that these mirror the equivalent MS_* flags where
 * represented in both.
 */
#define SB_RDONLY	 1	/* Mount read-only */
#define SB_NOSUID	 2	/* Ignore suid and sgid bits */
#define SB_NODEV	 4	/* Disallow access to device special files */
#define SB_NOEXEC	 8	/* Disallow program execution */
#define SB_SYNCHRONOUS	16	/* Writes are synced at once */
#define SB_MANDLOCK	64	/* Allow mandatory locks on an FS */
#define SB_DIRSYNC	128	/* Directory modifications are synchronous */
#define SB_NOATIME	1024	/* Do not update access times. */
#define SB_NODIRATIME	2048	/* Do not update directory access times */
#define SB_SILENT	32768
#define SB_POSIXACL	(1<<16)	/* VFS does not apply the umask */
#define SB_KERNMOUNT	(1<<22) /* this is a kern_mount call */
#define SB_I_VERSION	(1<<23) /* Update inode I_version field */
#define SB_LAZYTIME	(1<<25) /* Update the on-disk [acm]times lazily */

/* These sb flags are internal to the kernel */
#define SB_SUBMOUNT     (1<<26)
#define SB_FORCE    	(1<<27)
#define SB_NOSEC	(1<<28)
#define SB_BORN		(1<<29)
#define SB_ACTIVE	(1<<30)
#define SB_NOUSER	(1<<31)

/*
 *	Umount options
 */

#define MNT_FORCE	0x00000001	/* Attempt to forcibily umount */
#define MNT_DETACH	0x00000002	/* Just detach from the tree */
#define MNT_EXPIRE	0x00000004	/* Mark for expiry */
#define UMOUNT_NOFOLLOW	0x00000008	/* Don't follow symlink on umount */
#define UMOUNT_UNUSED	0x80000000	/* Flag guaranteed to be unused */

/* sb->s_iflags */
#define SB_I_CGROUPWB	0x00000001	/* cgroup-aware writeback enabled */
#define SB_I_NOEXEC	0x00000002	/* Ignore executables on this fs */
#define SB_I_NODEV	0x00000004	/* Ignore devices on this fs */
#define SB_I_MULTIROOT	0x00000008	/* Multiple roots to the dentry tree */

/* sb->s_iflags to limit user namespace mounts */
#define SB_I_USERNS_VISIBLE		0x00000010 /* fstype already mounted */
#define SB_I_IMA_UNVERIFIABLE_SIGNATURE	0x00000020
#define SB_I_UNTRUSTED_MOUNTER		0x00000040

/* Possible states of 'frozen' field */
enum {
	SB_UNFROZEN = 0,		/* FS is unfrozen */
	SB_FREEZE_WRITE	= 1,		/* Writes, dir ops, ioctls frozen */
	SB_FREEZE_PAGEFAULT = 2,	/* Page faults stopped as well */
	SB_FREEZE_FS = 3,		/* For internal FS use (e.g. to stop
					 * internal threads if needed) */
	SB_FREEZE_COMPLETE = 4,		/* ->freeze_fs finished successfully */
};

#define SB_FREEZE_LEVELS (SB_FREEZE_COMPLETE - 1)

struct sb_writers {
	int				frozen;		/* Is sb frozen? */
	wait_queue_head_t		wait_unfrozen;	/* for get_super_thawed() */
	struct percpu_rw_semaphore	rw_sem[SB_FREEZE_LEVELS];
};

struct super_block {
	struct list_head	s_list;		/* Keep this first */
	//所属的设备编号
	dev_t			s_dev;		/* search index; _not_ kdev_t */
	unsigned char		s_blocksize_bits;//文件系统块大小的bits数（掩码数）
	unsigned long		s_blocksize;//文件系统的块大小
	loff_t			s_maxbytes;	/* Max file size */ //文件系统支持的最大文件大小
	struct file_system_type	*s_type;//属于那种文件系统
	const struct super_operations	*s_op;//super block操作函数
	const struct dquot_operations	*dq_op;
	const struct quotactl_ops	*s_qcop;
	const struct export_operations *s_export_op;
	unsigned long		s_flags;
	unsigned long		s_iflags;	/* internal SB_I_* flags */
	unsigned long		s_magic;//每个文件系统均有一个magic
	struct dentry		*s_root;//文件系统根目录项
	struct rw_semaphore	s_umount;
	int			s_count;
	atomic_t		s_active;
#ifdef CONFIG_SECURITY
	void                    *s_security;
#endif
	const struct xattr_handler **s_xattr;
#ifdef CONFIG_FS_ENCRYPTION
	const struct fscrypt_operations	*s_cop;
	struct key		*s_master_keys; /* master crypto keys in use */
#endif
#ifdef CONFIG_FS_VERITY
	const struct fsverity_operations *s_vop;
#endif
	struct hlist_bl_head	s_roots;	/* alternate root dentries for NFS */
	//用于串连某一文件系统的superblock被挂载在哪几个位置
	struct list_head	s_mounts;	/* list of mounts; _not_ for fs use */
	struct block_device	*s_bdev;//超级块所属的块设备
	struct backing_dev_info *s_bdi;
	struct mtd_info		*s_mtd;
	struct hlist_node	s_instances;
	unsigned int		s_quota_types;	/* Bitmask of supported quota types */
	struct quota_info	s_dquot;	/* Diskquota specific options */

	struct sb_writers	s_writers;

	/*
	 * Keep s_fs_info, s_time_gran, s_fsnotify_mask, and
	 * s_fsnotify_marks together for cache efficiency. They are frequently
	 * accessed and rarely modified.
	 */
	//文件系统的私有数据
	void			*s_fs_info;	/* Filesystem private info */

	/* Granularity of c/m/atime in ns (cannot be worse than a second) */
	u32			s_time_gran;
	/* Time limits for c/m/atime in seconds */
	time64_t		   s_time_min;
	time64_t		   s_time_max;
#ifdef CONFIG_FSNOTIFY
	__u32			s_fsnotify_mask;
	struct fsnotify_mark_connector __rcu	*s_fsnotify_marks;
#endif

	char			s_id[32];	/* Informational name *///文件系统名称
	uuid_t			s_uuid;		/* UUID */

	unsigned int		s_max_links;
	fmode_t			s_mode;

	/*
	 * The next field is for VFS *only*. No filesystems have any business
	 * even looking at it. You had been warned.
	 */
	struct mutex s_vfs_rename_mutex;	/* Kludge */

	/*
	 * Filesystem subtype.  If non-empty the filesystem type field
	 * in /proc/mounts will be "type.subtype"
	 */
	const char *s_subtype;

	const struct dentry_operations *s_d_op; /* default d_op for dentries */

	/*
	 * Saved pool identifier for cleancache (-1 means none)
	 */
	int cleancache_poolid;

	struct shrinker s_shrink;	/* per-sb shrinker handle */

	/* Number of inodes with nlink == 0 but still referenced */
	atomic_long_t s_remove_count;

	/* Pending fsnotify inode refs */
	atomic_long_t s_fsnotify_inode_refs;

	/* Being remounted read-only */
	int s_readonly_remount;

	/* AIO completions deferred from interrupt context */
	struct workqueue_struct *s_dio_done_wq;
	struct hlist_head s_pins;

	/*
	 * Owning user namespace and default context in which to
	 * interpret filesystem uids, gids, quotas, device nodes,
	 * xattrs and security labels.
	 */
	struct user_namespace *s_user_ns;

	/*
	 * The list_lru structure is essentially just a pointer to a table
	 * of per-node lru lists, each of which has its own spinlock.
	 * There is no need to put them into separate cachelines.
	 */
	struct list_lru		s_dentry_lru;
	struct list_lru		s_inode_lru;
	struct rcu_head		rcu;
	struct work_struct	destroy_work;

	struct mutex		s_sync_lock;	/* sync serialisation lock */

	/*
	 * Indicates how deep in a filesystem stack this SB is
	 */
	int s_stack_depth;

	/* s_inode_list_lock protects s_inodes */
	spinlock_t		s_inode_list_lock ____cacheline_aligned_in_smp;
	struct list_head	s_inodes;	/* all inodes */ //记录此文件系统中所有inode

	spinlock_t		s_inode_wblist_lock;
	struct list_head	s_inodes_wb;	/* writeback inodes */
} __randomize_layout;

/* Helper functions so that in most cases filesystems will
 * not need to deal directly with kuid_t and kgid_t and can
 * instead deal with the raw numeric values that are stored
 * in the filesystem.
 */
static inline uid_t i_uid_read(const struct inode *inode)
{
	return from_kuid(inode->i_sb->s_user_ns, inode->i_uid);
}

static inline gid_t i_gid_read(const struct inode *inode)
{
	return from_kgid(inode->i_sb->s_user_ns, inode->i_gid);
}

static inline void i_uid_write(struct inode *inode, uid_t uid)
{
	inode->i_uid = make_kuid(inode->i_sb->s_user_ns, uid);
}

static inline void i_gid_write(struct inode *inode, gid_t gid)
{
	inode->i_gid = make_kgid(inode->i_sb->s_user_ns, gid);
}

extern struct timespec64 current_time(struct inode *inode);

/*
 * Snapshotting support.
 */

void __sb_end_write(struct super_block *sb, int level);
int __sb_start_write(struct super_block *sb, int level, bool wait);

#define __sb_writers_acquired(sb, lev)	\
	percpu_rwsem_acquire(&(sb)->s_writers.rw_sem[(lev)-1], 1, _THIS_IP_)
#define __sb_writers_release(sb, lev)	\
	percpu_rwsem_release(&(sb)->s_writers.rw_sem[(lev)-1], 1, _THIS_IP_)

/**
 * sb_end_write - drop write access to a superblock
 * @sb: the super we wrote to
 *
 * Decrement number of writers to the filesystem. Wake up possible waiters
 * wanting to freeze the filesystem.
 */
static inline void sb_end_write(struct super_block *sb)
{
	__sb_end_write(sb, SB_FREEZE_WRITE);
}

/**
 * sb_end_pagefault - drop write access to a superblock from a page fault
 * @sb: the super we wrote to
 *
 * Decrement number of processes handling write page fault to the filesystem.
 * Wake up possible waiters wanting to freeze the filesystem.
 */
static inline void sb_end_pagefault(struct super_block *sb)
{
	__sb_end_write(sb, SB_FREEZE_PAGEFAULT);
}

/**
 * sb_end_intwrite - drop write access to a superblock for internal fs purposes
 * @sb: the super we wrote to
 *
 * Decrement fs-internal number of writers to the filesystem.  Wake up possible
 * waiters wanting to freeze the filesystem.
 */
static inline void sb_end_intwrite(struct super_block *sb)
{
	__sb_end_write(sb, SB_FREEZE_FS);
}

/**
 * sb_start_write - get write access to a superblock
 * @sb: the super we write to
 *
 * When a process wants to write data or metadata to a file system (i.e. dirty
 * a page or an inode), it should embed the operation in a sb_start_write() -
 * sb_end_write() pair to get exclusion against file system freezing. This
 * function increments number of writers preventing freezing. If the file
 * system is already frozen, the function waits until the file system is
 * thawed.
 *
 * Since freeze protection behaves as a lock, users have to preserve
 * ordering of freeze protection and other filesystem locks. Generally,
 * freeze protection should be the outermost lock. In particular, we have:
 *
 * sb_start_write
 *   -> i_mutex			(write path, truncate, directory ops, ...)
 *   -> s_umount		(freeze_super, thaw_super)
 */
static inline void sb_start_write(struct super_block *sb)
{
	__sb_start_write(sb, SB_FREEZE_WRITE, true);
}

static inline int sb_start_write_trylock(struct super_block *sb)
{
	return __sb_start_write(sb, SB_FREEZE_WRITE, false);
}

/**
 * sb_start_pagefault - get write access to a superblock from a page fault
 * @sb: the super we write to
 *
 * When a process starts handling write page fault, it should embed the
 * operation into sb_start_pagefault() - sb_end_pagefault() pair to get
 * exclusion against file system freezing. This is needed since the page fault
 * is going to dirty a page. This function increments number of running page
 * faults preventing freezing. If the file system is already frozen, the
 * function waits until the file system is thawed.
 *
 * Since page fault freeze protection behaves as a lock, users have to preserve
 * ordering of freeze protection and other filesystem locks. It is advised to
 * put sb_start_pagefault() close to mmap_sem in lock ordering. Page fault
 * handling code implies lock dependency:
 *
 * mmap_sem
 *   -> sb_start_pagefault
 */
static inline void sb_start_pagefault(struct super_block *sb)
{
	__sb_start_write(sb, SB_FREEZE_PAGEFAULT, true);
}

/*
 * sb_start_intwrite - get write access to a superblock for internal fs purposes
 * @sb: the super we write to
 *
 * This is the third level of protection against filesystem freezing. It is
 * free for use by a filesystem. The only requirement is that it must rank
 * below sb_start_pagefault.
 *
 * For example filesystem can call sb_start_intwrite() when starting a
 * transaction which somewhat eases handling of freezing for internal sources
 * of filesystem changes (internal fs threads, discarding preallocation on file
 * close, etc.).
 */
static inline void sb_start_intwrite(struct super_block *sb)
{
	__sb_start_write(sb, SB_FREEZE_FS, true);
}

static inline int sb_start_intwrite_trylock(struct super_block *sb)
{
	return __sb_start_write(sb, SB_FREEZE_FS, false);
}


extern bool inode_owner_or_capable(const struct inode *inode);

/*
 * VFS helper functions..
 */
extern int vfs_create(struct inode *, struct dentry *, umode_t, bool);
extern int vfs_mkdir(struct inode *, struct dentry *, umode_t);
extern int vfs_mknod(struct inode *, struct dentry *, umode_t, dev_t);
extern int vfs_symlink(struct inode *, struct dentry *, const char *);
extern int vfs_link(struct dentry *, struct inode *, struct dentry *, struct inode **);
extern int vfs_rmdir(struct inode *, struct dentry *);
extern int vfs_unlink(struct inode *, struct dentry *, struct inode **);
extern int vfs_rename(struct inode *, struct dentry *, struct inode *, struct dentry *, struct inode **, unsigned int);
extern int vfs_whiteout(struct inode *, struct dentry *);

extern struct dentry *vfs_tmpfile(struct dentry *dentry, umode_t mode,
				  int open_flag);

int vfs_mkobj(struct dentry *, umode_t,
		int (*f)(struct dentry *, umode_t, void *),
		void *);

extern long vfs_ioctl(struct file *file, unsigned int cmd, unsigned long arg);

#ifdef CONFIG_COMPAT
extern long compat_ptr_ioctl(struct file *file, unsigned int cmd,
					unsigned long arg);
#else
#define compat_ptr_ioctl NULL
#endif

/*
 * VFS file helper functions.
 */
extern void inode_init_owner(struct inode *inode, const struct inode *dir,
			umode_t mode);
extern bool may_open_dev(const struct path *path);
/*
 * VFS FS_IOC_FIEMAP helper definitions.
 */
struct fiemap_extent_info {
	unsigned int fi_flags;		/* Flags as passed from user */
	unsigned int fi_extents_mapped;	/* Number of mapped extents */
	unsigned int fi_extents_max;	/* Size of fiemap_extent array */
	struct fiemap_extent __user *fi_extents_start; /* Start of
							fiemap_extent array */
};
int fiemap_fill_next_extent(struct fiemap_extent_info *info, u64 logical,
			    u64 phys, u64 len, u32 flags);
int fiemap_check_flags(struct fiemap_extent_info *fieinfo, u32 fs_flags);

/*
 * This is the "filldir" function type, used by readdir() to let
 * the kernel specify what kind of dirent layout it wants to have.
 * This allows the kernel to read directories into kernel space or
 * to have different dirent layouts depending on the binary type.
 */
struct dir_context;
typedef int (*filldir_t)(struct dir_context *, const char *, int, loff_t, u64,
			 unsigned);

struct dir_context {
	filldir_t actor;
	loff_t pos;
};

struct block_device_operations;

/* These macros are for out of kernel modules to test that
 * the kernel supports the unlocked_ioctl and compat_ioctl
 * fields in struct file_operations. */
#define HAVE_COMPAT_IOCTL 1
#define HAVE_UNLOCKED_IOCTL 1

/*
 * These flags let !MMU mmap() govern direct device mapping vs immediate
 * copying more easily for MAP_PRIVATE, especially for ROM filesystems.
 *
 * NOMMU_MAP_COPY:	Copy can be mapped (MAP_PRIVATE)
 * NOMMU_MAP_DIRECT:	Can be mapped directly (MAP_SHARED)
 * NOMMU_MAP_READ:	Can be mapped for reading
 * NOMMU_MAP_WRITE:	Can be mapped for writing
 * NOMMU_MAP_EXEC:	Can be mapped for execution
 */
#define NOMMU_MAP_COPY		0x00000001
#define NOMMU_MAP_DIRECT	0x00000008
#define NOMMU_MAP_READ		VM_MAYREAD
#define NOMMU_MAP_WRITE		VM_MAYWRITE
#define NOMMU_MAP_EXEC		VM_MAYEXEC

#define NOMMU_VMFLAGS \
	(NOMMU_MAP_READ | NOMMU_MAP_WRITE | NOMMU_MAP_EXEC)

/*
 * These flags control the behavior of the remap_file_range function pointer.
 * If it is called with len == 0 that means "remap to end of source file".
 * See Documentation/filesystems/vfs.rst for more details about this call.
 *
 * REMAP_FILE_DEDUP: only remap if contents identical (i.e. deduplicate)
 * REMAP_FILE_CAN_SHORTEN: caller can handle a shortened request
 */
#define REMAP_FILE_DEDUP		(1 << 0)
#define REMAP_FILE_CAN_SHORTEN		(1 << 1)

/*
 * These flags signal that the caller is ok with altering various aspects of
 * the behavior of the remap operation.  The changes must be made by the
 * implementation; the vfs remap helper functions can take advantage of them.
 * Flags in this category exist to preserve the quirky behavior of the hoisted
 * btrfs clone/dedupe ioctls.
 */
#define REMAP_FILE_ADVISORY		(REMAP_FILE_CAN_SHORTEN)

struct iov_iter;

struct file_operations {
	struct module *owner;//fop所属的module
	//实现lseek功能
	loff_t (*llseek) (struct file *, loff_t, int);
	//read,read_iter两个函数实现其一，即可用于读文件
	ssize_t (*read) (struct file *, char __user *, size_t, loff_t *);//文件读功能
	ssize_t (*write) (struct file *, const char __user *, size_t, loff_t *);//文件写功能
	ssize_t (*read_iter) (struct kiocb *, struct iov_iter *);//支持iov方式的读
	ssize_t (*write_iter) (struct kiocb *, struct iov_iter *);//支持iov方式的写
	int (*iopoll)(struct kiocb *kiocb, bool spin);
	int (*iterate) (struct file *, struct dir_context *);
	int (*iterate_shared) (struct file *, struct dir_context *);
	__poll_t (*poll) (struct file *, struct poll_table_struct *);
	long (*unlocked_ioctl) (struct file *, unsigned int, unsigned long);
	long (*compat_ioctl) (struct file *, unsigned int, unsigned long);
	int (*mmap) (struct file *, struct vm_area_struct *);
	unsigned long mmap_supported_flags;
	int (*open) (struct inode *, struct file *);//文件打开函数
	int (*flush) (struct file *, fl_owner_t id);//close时此回调将被先调用
	int (*release) (struct inode *, struct file *);//通过release回调释放file
	int (*fsync) (struct file *, loff_t, loff_t, int datasync);//将指定范围内的数据刷至磁盘
	int (*fasync) (int, struct file *, int);
	int (*lock) (struct file *, int, struct file_lock *);
	ssize_t (*sendpage) (struct file *, struct page *, int, size_t, loff_t *, int);
	unsigned long (*get_unmapped_area)(struct file *, unsigned long, unsigned long, unsigned long, unsigned long);
	int (*check_flags)(int);
	int (*flock) (struct file *, int, struct file_lock *);
	ssize_t (*splice_write)(struct pipe_inode_info *, struct file *, loff_t *, size_t, unsigned int);
	ssize_t (*splice_read)(struct file *, loff_t *, struct pipe_inode_info *, size_t, unsigned int);
	int (*setlease)(struct file *, long, struct file_lock **, void **);
	long (*fallocate)(struct file *file, int mode, loff_t offset,
			  loff_t len);
	void (*show_fdinfo)(struct seq_file *m, struct file *f);
#ifndef CONFIG_MMU
	unsigned (*mmap_capabilities)(struct file *);
#endif
	ssize_t (*copy_file_range)(struct file *, loff_t, struct file *,
			loff_t, size_t, unsigned int);
	loff_t (*remap_file_range)(struct file *file_in, loff_t pos_in,
				   struct file *file_out, loff_t pos_out,
				   loff_t len, unsigned int remap_flags);
	int (*fadvise)(struct file *, loff_t, loff_t, int);
} __randomize_layout;

struct inode_operations {
	//在inode*下查询名称为struct dentry*的dentry,最后一个参数为flags
	struct dentry * (*lookup) (struct inode *,struct dentry *, unsigned int);
	const char * (*get_link) (struct dentry *, struct inode *, struct delayed_call *);
	int (*permission) (struct inode *, int);
	struct posix_acl * (*get_acl)(struct inode *, int);

	int (*readlink) (struct dentry *, char __user *,int);

	//在inode下创建dentry执行
	int (*create) (struct inode *,struct dentry *, umode_t, bool);
	int (*link) (struct dentry *,struct inode *,struct dentry *);
	int (*unlink) (struct inode *,struct dentry *);
	int (*symlink) (struct inode *,struct dentry *,const char *);
	int (*mkdir) (struct inode *,struct dentry *,umode_t);
	int (*rmdir) (struct inode *,struct dentry *);
	int (*mknod) (struct inode *,struct dentry *,umode_t,dev_t);
	int (*rename) (struct inode *, struct dentry *,
			struct inode *, struct dentry *, unsigned int);
	int (*setattr) (struct dentry *, struct iattr *);
	int (*getattr) (const struct path *, struct kstat *, u32, unsigned int);
	ssize_t (*listxattr) (struct dentry *, char *, size_t);
	int (*fiemap)(struct inode *, struct fiemap_extent_info *, u64 start,
		      u64 len);
	int (*update_time)(struct inode *, struct timespec64 *, int);
	int (*atomic_open)(struct inode *, struct dentry *,
			   struct file *, unsigned open_flag,
			   umode_t create_mode);
	int (*tmpfile) (struct inode *, struct dentry *, umode_t);
	int (*set_acl)(struct inode *, struct posix_acl *, int);
} ____cacheline_aligned;

//调用file的操作集read_iter
static inline ssize_t call_read_iter(struct file *file, struct kiocb *kio,
				     struct iov_iter *iter)
{
	return file->f_op->read_iter(kio, iter);
}

//调用file的操作函数write_iter
static inline ssize_t call_write_iter(struct file *file, struct kiocb *kio,
				      struct iov_iter *iter)
{
	return file->f_op->write_iter(kio, iter);
}

//调用file的操作函数mmap
static inline int call_mmap(struct file *file, struct vm_area_struct *vma)
{
	return file->f_op->mmap(file, vma);
}

ssize_t rw_copy_check_uvector(int type, const struct iovec __user * uvector,
			      unsigned long nr_segs, unsigned long fast_segs,
			      struct iovec *fast_pointer,
			      struct iovec **ret_pointer);

extern ssize_t __vfs_read(struct file *, char __user *, size_t, loff_t *);
extern ssize_t vfs_read(struct file *, char __user *, size_t, loff_t *);
extern ssize_t vfs_write(struct file *, const char __user *, size_t, loff_t *);
extern ssize_t vfs_readv(struct file *, const struct iovec __user *,
		unsigned long, loff_t *, rwf_t);
extern ssize_t vfs_copy_file_range(struct file *, loff_t , struct file *,
				   loff_t, size_t, unsigned int);
extern ssize_t generic_copy_file_range(struct file *file_in, loff_t pos_in,
				       struct file *file_out, loff_t pos_out,
				       size_t len, unsigned int flags);
extern int generic_remap_file_range_prep(struct file *file_in, loff_t pos_in,
					 struct file *file_out, loff_t pos_out,
					 loff_t *count,
					 unsigned int remap_flags);
extern loff_t do_clone_file_range(struct file *file_in, loff_t pos_in,
				  struct file *file_out, loff_t pos_out,
				  loff_t len, unsigned int remap_flags);
extern loff_t vfs_clone_file_range(struct file *file_in, loff_t pos_in,
				   struct file *file_out, loff_t pos_out,
				   loff_t len, unsigned int remap_flags);
extern int vfs_dedupe_file_range(struct file *file,
				 struct file_dedupe_range *same);
extern loff_t vfs_dedupe_file_range_one(struct file *src_file, loff_t src_pos,
					struct file *dst_file, loff_t dst_pos,
					loff_t len, unsigned int remap_flags);


struct super_operations {
	//通过此回调，申请并创建inode
   	struct inode *(*alloc_inode)(struct super_block *sb);
   	//通过此回调，释放创建的inode
	void (*destroy_inode)(struct inode *);
	void (*free_inode)(struct inode *);

   	void (*dirty_inode) (struct inode *, int flags);
	int (*write_inode) (struct inode *, struct writeback_control *wbc);
	int (*drop_inode) (struct inode *);
	void (*evict_inode) (struct inode *);
	void (*put_super) (struct super_block *);
	int (*sync_fs)(struct super_block *sb, int wait);
	int (*freeze_super) (struct super_block *);
	int (*freeze_fs) (struct super_block *);
	int (*thaw_super) (struct super_block *);
	int (*unfreeze_fs) (struct super_block *);
	int (*statfs) (struct dentry *, struct kstatfs *);
	int (*remount_fs) (struct super_block *, int *, char *);
	void (*umount_begin) (struct super_block *);

	int (*show_options)(struct seq_file *, struct dentry *);
	int (*show_devname)(struct seq_file *, struct dentry *);
	int (*show_path)(struct seq_file *, struct dentry *);
	int (*show_stats)(struct seq_file *, struct dentry *);
#ifdef CONFIG_QUOTA
	ssize_t (*quota_read)(struct super_block *, int, char *, size_t, loff_t);
	ssize_t (*quota_write)(struct super_block *, int, const char *, size_t, loff_t);
	struct dquot **(*get_dquots)(struct inode *);
#endif
	int (*bdev_try_to_free_page)(struct super_block*, struct page*, gfp_t);
	long (*nr_cached_objects)(struct super_block *,
				  struct shrink_control *);
	long (*free_cached_objects)(struct super_block *,
				    struct shrink_control *);
};

/*
 * Inode flags - they have no relation to superblock flags now
 */
#define S_SYNC		1	/* Writes are synced at once */
#define S_NOATIME	2	/* Do not update access times */
#define S_APPEND	4	/* Append-only file */
#define S_IMMUTABLE	8	/* Immutable file */
#define S_DEAD		16	/* removed, but still open directory */
#define S_NOQUOTA	32	/* Inode is not counted to quota */
#define S_DIRSYNC	64	/* Directory modifications are synchronous */
#define S_NOCMTIME	128	/* Do not update file c/mtime */
#define S_SWAPFILE	256	/* Do not truncate: swapon got its bmaps */
#define S_PRIVATE	512	/* Inode is fs-internal */
#define S_IMA		1024	/* Inode has an associated IMA struct */
#define S_AUTOMOUNT	2048	/* Automount/referral quasi-directory */
#define S_NOSEC		4096	/* no suid or xattr security attributes */
#ifdef CONFIG_FS_DAX
#define S_DAX		8192	/* Direct Access, avoiding the page cache */
#else
#define S_DAX		0	/* Make all the DAX code disappear */
#endif
#define S_ENCRYPTED	16384	/* Encrypted file (using fs/crypto/) */
#define S_CASEFOLD	32768	/* Casefolded file */
#define S_VERITY	65536	/* Verity file (using fs/verity/) */

/*
 * Note that nosuid etc flags are inode-specific: setting some file-system
 * flags just means all the inodes inherit those flags by default. It might be
 * possible to override it selectively if you really wanted to with some
 * ioctl() that is not currently implemented.
 *
 * Exception: SB_RDONLY is always applied to the entire file system.
 *
 * Unfortunately, it is possible to change a filesystems flags with it mounted
 * with files in use.  This means that all of the inodes will not have their
 * i_flags updated.  Hence, i_flags no longer inherit the superblock mount
 * flags, so these have to be checked separately. -- rmk@arm.uk.linux.org
 */
#define __IS_FLG(inode, flg)	((inode)->i_sb->s_flags & (flg))

//是否为只读挂载
static inline bool sb_rdonly(const struct super_block *sb) { return sb->s_flags & SB_RDONLY; }

//检查inode所属的超级块是否为只读挂载
#define IS_RDONLY(inode)	sb_rdonly((inode)->i_sb)
#define IS_SYNC(inode)		(__IS_FLG(inode, SB_SYNCHRONOUS) || \
					((inode)->i_flags & S_SYNC))
#define IS_DIRSYNC(inode)	(__IS_FLG(inode, SB_SYNCHRONOUS|SB_DIRSYNC) || \
					((inode)->i_flags & (S_SYNC|S_DIRSYNC)))
#define IS_MANDLOCK(inode)	__IS_FLG(inode, SB_MANDLOCK)
#define IS_NOATIME(inode)	__IS_FLG(inode, SB_RDONLY|SB_NOATIME)
#define IS_I_VERSION(inode)	__IS_FLG(inode, SB_I_VERSION)

#define IS_NOQUOTA(inode)	((inode)->i_flags & S_NOQUOTA)
#define IS_APPEND(inode)	((inode)->i_flags & S_APPEND)
#define IS_IMMUTABLE(inode)	((inode)->i_flags & S_IMMUTABLE)
#define IS_POSIXACL(inode)	__IS_FLG(inode, SB_POSIXACL)

#define IS_DEADDIR(inode)	((inode)->i_flags & S_DEAD)
#define IS_NOCMTIME(inode)	((inode)->i_flags & S_NOCMTIME)
#define IS_SWAPFILE(inode)	((inode)->i_flags & S_SWAPFILE)
#define IS_PRIVATE(inode)	((inode)->i_flags & S_PRIVATE)
#define IS_IMA(inode)		((inode)->i_flags & S_IMA)
#define IS_AUTOMOUNT(inode)	((inode)->i_flags & S_AUTOMOUNT)
#define IS_NOSEC(inode)		((inode)->i_flags & S_NOSEC)
#define IS_DAX(inode)		((inode)->i_flags & S_DAX)
#define IS_ENCRYPTED(inode)	((inode)->i_flags & S_ENCRYPTED)
#define IS_CASEFOLDED(inode)	((inode)->i_flags & S_CASEFOLD)
#define IS_VERITY(inode)	((inode)->i_flags & S_VERITY)

#define IS_WHITEOUT(inode)	(S_ISCHR(inode->i_mode) && \
				 (inode)->i_rdev == WHITEOUT_DEV)

static inline bool HAS_UNMAPPED_ID(struct inode *inode)
{
	return !uid_valid(inode->i_uid) || !gid_valid(inode->i_gid);
}

static inline enum rw_hint file_write_hint(struct file *file)
{
	if (file->f_write_hint != WRITE_LIFE_NOT_SET)
		return file->f_write_hint;

	return file_inode(file)->i_write_hint;
}

static inline int iocb_flags(struct file *file);

static inline u16 ki_hint_validate(enum rw_hint hint)
{
	typeof(((struct kiocb *)0)->ki_hint) max_hint = -1;

	if (hint <= max_hint)
		return hint;
	return 0;
}

//初始化kiocb
static inline void init_sync_kiocb(struct kiocb *kiocb, struct file *filp)
{
	*kiocb = (struct kiocb) {
		.ki_filp = filp,
		.ki_flags = iocb_flags(filp),
		.ki_hint = ki_hint_validate(file_write_hint(filp)),
		.ki_ioprio = get_current_ioprio(),
	};
}

static inline void kiocb_clone(struct kiocb *kiocb, struct kiocb *kiocb_src,
			       struct file *filp)
{
	*kiocb = (struct kiocb) {
		.ki_filp = filp,
		.ki_flags = kiocb_src->ki_flags,
		.ki_hint = kiocb_src->ki_hint,
		.ki_ioprio = kiocb_src->ki_ioprio,
		.ki_pos = kiocb_src->ki_pos,
	};
}

/*
 * Inode state bits.  Protected by inode->i_lock
 *
 * Three bits determine the dirty state of the inode, I_DIRTY_SYNC,
 * I_DIRTY_DATASYNC and I_DIRTY_PAGES.
 *
 * Four bits define the lifetime of an inode.  Initially, inodes are I_NEW,
 * until that flag is cleared.  I_WILL_FREE, I_FREEING and I_CLEAR are set at
 * various stages of removing an inode.
 *
 * Two bits are used for locking and completion notification, I_NEW and I_SYNC.
 *
 * I_DIRTY_SYNC		Inode is dirty, but doesn't have to be written on
 *			fdatasync().  i_atime is the usual cause.
 * I_DIRTY_DATASYNC	Data-related inode changes pending. We keep track of
 *			these changes separately from I_DIRTY_SYNC so that we
 *			don't have to write inode on fdatasync() when only
 *			mtime has changed in it.
 * I_DIRTY_PAGES	Inode has dirty pages.  Inode itself may be clean.
 * I_NEW		Serves as both a mutex and completion notification.
 *			New inodes set I_NEW.  If two processes both create
 *			the same inode, one of them will release its inode and
 *			wait for I_NEW to be released before returning.
 *			Inodes in I_WILL_FREE, I_FREEING or I_CLEAR state can
 *			also cause waiting on I_NEW, without I_NEW actually
 *			being set.  find_inode() uses this to prevent returning
 *			nearly-dead inodes.
 * I_WILL_FREE		Must be set when calling write_inode_now() if i_count
 *			is zero.  I_FREEING must be set when I_WILL_FREE is
 *			cleared.
 * I_FREEING		Set when inode is about to be freed but still has dirty
 *			pages or buffers attached or the inode itself is still
 *			dirty.
 * I_CLEAR		Added by clear_inode().  In this state the inode is
 *			clean and can be destroyed.  Inode keeps I_FREEING.
 *
 *			Inodes that are I_WILL_FREE, I_FREEING or I_CLEAR are
 *			prohibited for many purposes.  iget() must wait for
 *			the inode to be completely released, then create it
 *			anew.  Other functions will just ignore such inodes,
 *			if appropriate.  I_NEW is used for waiting.
 *
 * I_SYNC		Writeback of inode is running. The bit is set during
 *			data writeback, and cleared with a wakeup on the bit
 *			address once it is done. The bit is also used to pin
 *			the inode in memory for flusher thread.
 *
 * I_REFERENCED		Marks the inode as recently references on the LRU list.
 *
 * I_DIO_WAKEUP		Never set.  Only used as a key for wait_on_bit().
 *
 * I_WB_SWITCH		Cgroup bdi_writeback switching in progress.  Used to
 *			synchronize competing switching instances and to tell
 *			wb stat updates to grab the i_pages lock.  See
 *			inode_switch_wbs_work_fn() for details.
 *
 * I_OVL_INUSE		Used by overlayfs to get exclusive ownership on upper
 *			and work dirs among overlayfs mounts.
 *
 * I_CREATING		New object's inode in the middle of setting up.
 *
 * Q: What is the difference between I_WILL_FREE and I_FREEING?
 */
#define I_DIRTY_SYNC		(1 << 0)
#define I_DIRTY_DATASYNC	(1 << 1)
#define I_DIRTY_PAGES		(1 << 2)
#define __I_NEW			3
//新增的inode处于此状态
#define I_NEW			(1 << __I_NEW)
#define I_WILL_FREE		(1 << 4)
#define I_FREEING		(1 << 5)
#define I_CLEAR			(1 << 6)
#define __I_SYNC		7
#define I_SYNC			(1 << __I_SYNC)
#define I_REFERENCED		(1 << 8)
#define __I_DIO_WAKEUP		9
#define I_DIO_WAKEUP		(1 << __I_DIO_WAKEUP)
#define I_LINKABLE		(1 << 10)
#define I_DIRTY_TIME		(1 << 11)
#define __I_DIRTY_TIME_EXPIRED	12
#define I_DIRTY_TIME_EXPIRED	(1 << __I_DIRTY_TIME_EXPIRED)
#define I_WB_SWITCH		(1 << 13)
#define I_OVL_INUSE		(1 << 14)
#define I_CREATING		(1 << 15)

#define I_DIRTY_INODE (I_DIRTY_SYNC | I_DIRTY_DATASYNC)
#define I_DIRTY (I_DIRTY_INODE | I_DIRTY_PAGES)
#define I_DIRTY_ALL (I_DIRTY | I_DIRTY_TIME)

extern void __mark_inode_dirty(struct inode *, int);
static inline void mark_inode_dirty(struct inode *inode)
{
	__mark_inode_dirty(inode, I_DIRTY);
}

static inline void mark_inode_dirty_sync(struct inode *inode)
{
	__mark_inode_dirty(inode, I_DIRTY_SYNC);
}

extern void inc_nlink(struct inode *inode);
extern void drop_nlink(struct inode *inode);
extern void clear_nlink(struct inode *inode);
extern void set_nlink(struct inode *inode, unsigned int nlink);

static inline void inode_inc_link_count(struct inode *inode)
{
	inc_nlink(inode);
	mark_inode_dirty(inode);
}

static inline void inode_dec_link_count(struct inode *inode)
{
	drop_nlink(inode);
	mark_inode_dirty(inode);
}

enum file_time_flags {
	S_ATIME = 1,
	S_MTIME = 2,
	S_CTIME = 4,
	S_VERSION = 8,
};

extern bool atime_needs_update(const struct path *, struct inode *);
extern void touch_atime(const struct path *);
static inline void file_accessed(struct file *file)
{
	if (!(file->f_flags & O_NOATIME))
		touch_atime(&file->f_path);
}

extern int file_modified(struct file *file);

int sync_inode(struct inode *inode, struct writeback_control *wbc);
int sync_inode_metadata(struct inode *inode, int wait);

struct file_system_type {
	const char *name;//文件系统名称
	int fs_flags;
#define FS_REQUIRES_DEV		1 
#define FS_BINARY_MOUNTDATA	2
#define FS_HAS_SUBTYPE		4
#define FS_USERNS_MOUNT		8	/* Can be mounted by userns root */
#define FS_DISALLOW_NOTIFY_PERM	16	/* Disable fanotify permission events */
#define FS_RENAME_DOES_D_MOVE	32768	/* FS will handle d_move() during rename() internally. */
	int (*init_fs_context)(struct fs_context *);
<<<<<<< HEAD
	const struct fs_parameter_description *parameters;
	//文件系统挂载回调
=======
	const struct fs_parameter_spec *parameters;
>>>>>>> 0a679e13
	struct dentry *(*mount) (struct file_system_type *, int,
		       const char *, void *);
	void (*kill_sb) (struct super_block *);
	struct module *owner;
	struct file_system_type * next;//用于将文件系统串成链表
	struct hlist_head fs_supers;//已被实例化的super_block统一挂在这个链上

	struct lock_class_key s_lock_key;
	struct lock_class_key s_umount_key;
	struct lock_class_key s_vfs_rename_key;
	struct lock_class_key s_writers_key[SB_FREEZE_LEVELS];

	struct lock_class_key i_lock_key;
	struct lock_class_key i_mutex_key;
	struct lock_class_key i_mutex_dir_key;
};

#define MODULE_ALIAS_FS(NAME) MODULE_ALIAS("fs-" NAME)

#ifdef CONFIG_BLOCK
extern struct dentry *mount_bdev(struct file_system_type *fs_type,
	int flags, const char *dev_name, void *data,
	int (*fill_super)(struct super_block *, void *, int));
#else
static inline struct dentry *mount_bdev(struct file_system_type *fs_type,
	int flags, const char *dev_name, void *data,
	int (*fill_super)(struct super_block *, void *, int))
{
	return ERR_PTR(-ENODEV);
}
#endif
extern struct dentry *mount_single(struct file_system_type *fs_type,
	int flags, void *data,
	int (*fill_super)(struct super_block *, void *, int));
extern struct dentry *mount_nodev(struct file_system_type *fs_type,
	int flags, void *data,
	int (*fill_super)(struct super_block *, void *, int));
extern struct dentry *mount_subtree(struct vfsmount *mnt, const char *path);
void generic_shutdown_super(struct super_block *sb);
#ifdef CONFIG_BLOCK
void kill_block_super(struct super_block *sb);
#else
static inline void kill_block_super(struct super_block *sb)
{
	BUG();
}
#endif
void kill_anon_super(struct super_block *sb);
void kill_litter_super(struct super_block *sb);
void deactivate_super(struct super_block *sb);
void deactivate_locked_super(struct super_block *sb);
int set_anon_super(struct super_block *s, void *data);
int set_anon_super_fc(struct super_block *s, struct fs_context *fc);
int get_anon_bdev(dev_t *);
void free_anon_bdev(dev_t);
struct super_block *sget_fc(struct fs_context *fc,
			    int (*test)(struct super_block *, struct fs_context *),
			    int (*set)(struct super_block *, struct fs_context *));
struct super_block *sget(struct file_system_type *type,
			int (*test)(struct super_block *,void *),
			int (*set)(struct super_block *,void *),
			int flags, void *data);

/* Alas, no aliases. Too much hassle with bringing module.h everywhere */
//增加对fops所属owner模块的引用，防止fops释放
#define fops_get(fops) \
	(((fops) && try_module_get((fops)->owner) ? (fops) : NULL))
#define fops_put(fops) \
	do { if (fops) module_put((fops)->owner); } while(0)
/*
 * This one is to be used *ONLY* from ->open() instances.
 * fops must be non-NULL, pinned down *and* module dependencies
 * should be sufficient to pin the caller down as well.
 */
#define replace_fops(f, fops) \
	do {	\
		struct file *__file = (f); \
		/*释放旧的f_op的引用计数*/\
		fops_put(__file->f_op); \
		/*设置新的f_op,并断言设置的fops不为NULL*/\
		BUG_ON(!(__file->f_op = (fops))); \
	} while(0)

extern int register_filesystem(struct file_system_type *);
extern int unregister_filesystem(struct file_system_type *);
extern struct vfsmount *kern_mount(struct file_system_type *);
extern void kern_unmount(struct vfsmount *mnt);
extern int may_umount_tree(struct vfsmount *);
extern int may_umount(struct vfsmount *);
extern long do_mount(const char *, const char __user *,
		     const char *, unsigned long, void *);
extern struct vfsmount *collect_mounts(const struct path *);
extern void drop_collected_mounts(struct vfsmount *);
extern int iterate_mounts(int (*)(struct vfsmount *, void *), void *,
			  struct vfsmount *);
extern int vfs_statfs(const struct path *, struct kstatfs *);
extern int user_statfs(const char __user *, struct kstatfs *);
extern int fd_statfs(int, struct kstatfs *);
extern int freeze_super(struct super_block *super);
extern int thaw_super(struct super_block *super);
extern bool our_mnt(struct vfsmount *mnt);
extern __printf(2, 3)
int super_setup_bdi_name(struct super_block *sb, char *fmt, ...);
extern int super_setup_bdi(struct super_block *sb);

extern int current_umask(void);

extern void ihold(struct inode * inode);
extern void iput(struct inode *);
extern int generic_update_time(struct inode *, struct timespec64 *, int);

/* /sys/fs */
extern struct kobject *fs_kobj;

#define MAX_RW_COUNT (INT_MAX & PAGE_MASK)

#ifdef CONFIG_MANDATORY_FILE_LOCKING
extern int locks_mandatory_locked(struct file *);
extern int locks_mandatory_area(struct inode *, struct file *, loff_t, loff_t, unsigned char);

/*
 * Candidates for mandatory locking have the setgid bit set
 * but no group execute bit -  an otherwise meaningless combination.
 */

static inline int __mandatory_lock(struct inode *ino)
{
	return (ino->i_mode & (S_ISGID | S_IXGRP)) == S_ISGID;
}

/*
 * ... and these candidates should be on SB_MANDLOCK mounted fs,
 * otherwise these will be advisory locks
 */

static inline int mandatory_lock(struct inode *ino)
{
	return IS_MANDLOCK(ino) && __mandatory_lock(ino);
}

static inline int locks_verify_locked(struct file *file)
{
	if (mandatory_lock(locks_inode(file)))
		return locks_mandatory_locked(file);
	return 0;
}

static inline int locks_verify_truncate(struct inode *inode,
				    struct file *f,
				    loff_t size)
{
	if (!inode->i_flctx || !mandatory_lock(inode))
		return 0;

	if (size < inode->i_size) {
		return locks_mandatory_area(inode, f, size, inode->i_size - 1,
				F_WRLCK);
	} else {
		return locks_mandatory_area(inode, f, inode->i_size, size - 1,
				F_WRLCK);
	}
}

#else /* !CONFIG_MANDATORY_FILE_LOCKING */

static inline int locks_mandatory_locked(struct file *file)
{
	return 0;
}

static inline int locks_mandatory_area(struct inode *inode, struct file *filp,
                                       loff_t start, loff_t end, unsigned char type)
{
	return 0;
}

static inline int __mandatory_lock(struct inode *inode)
{
	return 0;
}

static inline int mandatory_lock(struct inode *inode)
{
	return 0;
}

static inline int locks_verify_locked(struct file *file)
{
	return 0;
}

static inline int locks_verify_truncate(struct inode *inode, struct file *filp,
					size_t size)
{
	return 0;
}

#endif /* CONFIG_MANDATORY_FILE_LOCKING */


#ifdef CONFIG_FILE_LOCKING
static inline int break_lease(struct inode *inode, unsigned int mode)
{
	/*
	 * Since this check is lockless, we must ensure that any refcounts
	 * taken are done before checking i_flctx->flc_lease. Otherwise, we
	 * could end up racing with tasks trying to set a new lease on this
	 * file.
	 */
	smp_mb();
	if (inode->i_flctx && !list_empty_careful(&inode->i_flctx->flc_lease))
		return __break_lease(inode, mode, FL_LEASE);
	return 0;
}

static inline int break_deleg(struct inode *inode, unsigned int mode)
{
	/*
	 * Since this check is lockless, we must ensure that any refcounts
	 * taken are done before checking i_flctx->flc_lease. Otherwise, we
	 * could end up racing with tasks trying to set a new lease on this
	 * file.
	 */
	smp_mb();
	if (inode->i_flctx && !list_empty_careful(&inode->i_flctx->flc_lease))
		return __break_lease(inode, mode, FL_DELEG);
	return 0;
}

static inline int try_break_deleg(struct inode *inode, struct inode **delegated_inode)
{
	int ret;

	ret = break_deleg(inode, O_WRONLY|O_NONBLOCK);
	if (ret == -EWOULDBLOCK && delegated_inode) {
		*delegated_inode = inode;
		ihold(inode);
	}
	return ret;
}

static inline int break_deleg_wait(struct inode **delegated_inode)
{
	int ret;

	ret = break_deleg(*delegated_inode, O_WRONLY);
	iput(*delegated_inode);
	*delegated_inode = NULL;
	return ret;
}

static inline int break_layout(struct inode *inode, bool wait)
{
	smp_mb();
	if (inode->i_flctx && !list_empty_careful(&inode->i_flctx->flc_lease))
		return __break_lease(inode,
				wait ? O_WRONLY : O_WRONLY | O_NONBLOCK,
				FL_LAYOUT);
	return 0;
}

#else /* !CONFIG_FILE_LOCKING */
static inline int break_lease(struct inode *inode, unsigned int mode)
{
	return 0;
}

static inline int break_deleg(struct inode *inode, unsigned int mode)
{
	return 0;
}

static inline int try_break_deleg(struct inode *inode, struct inode **delegated_inode)
{
	return 0;
}

static inline int break_deleg_wait(struct inode **delegated_inode)
{
	BUG();
	return 0;
}

static inline int break_layout(struct inode *inode, bool wait)
{
	return 0;
}

#endif /* CONFIG_FILE_LOCKING */

/* fs/open.c */
struct audit_names;
struct filename {
	//指向实际的文件名
	const char		*name;	/* pointer to actual string */
	//记录用户空间里传入的文件路径指针指针（我们从这里copy数据到的iname)
	const __user char	*uptr;	/* original userland pointer */
	int			refcnt;
	//64位系统时，这里会有空隙
	struct audit_names	*aname;
	//由于aname总能保证8字节对齐，故iname也能保证
	const char		iname[];//存储具体的文件名，并使name指向自已
};
static_assert(offsetof(struct filename, iname) % sizeof(long) == 0);

extern long vfs_truncate(const struct path *, loff_t);
extern int do_truncate(struct dentry *, loff_t start, unsigned int time_attrs,
		       struct file *filp);
extern int vfs_fallocate(struct file *file, int mode, loff_t offset,
			loff_t len);
extern long do_sys_open(int dfd, const char __user *filename, int flags,
			umode_t mode);
extern struct file *file_open_name(struct filename *, int, umode_t);
extern struct file *filp_open(const char *, int, umode_t);
extern struct file *file_open_root(struct dentry *, struct vfsmount *,
				   const char *, int, umode_t);
extern struct file * dentry_open(const struct path *, int, const struct cred *);
extern struct file * open_with_fake_path(const struct path *, int,
					 struct inode*, const struct cred *);
static inline struct file *file_clone_open(struct file *file)
{
	return dentry_open(&file->f_path, file->f_flags, file->f_cred);
}
extern int filp_close(struct file *, fl_owner_t id);

extern struct filename *getname_flags(const char __user *, int, int *);
extern struct filename *getname(const char __user *);
extern struct filename *getname_kernel(const char *);
extern void putname(struct filename *name);

extern int finish_open(struct file *file, struct dentry *dentry,
			int (*open)(struct inode *, struct file *));
extern int finish_no_open(struct file *file, struct dentry *dentry);

/* fs/dcache.c */
extern void __init vfs_caches_init_early(void);
extern void __init vfs_caches_init(void);

extern struct kmem_cache *names_cachep;

#define __getname()		kmem_cache_alloc(names_cachep, GFP_KERNEL)
#define __putname(name)		kmem_cache_free(names_cachep, (void *)(name))

#ifdef CONFIG_BLOCK
extern int register_blkdev(unsigned int, const char *);
extern void unregister_blkdev(unsigned int, const char *);
extern void bdev_unhash_inode(dev_t dev);
extern struct block_device *bdget(dev_t);
extern struct block_device *bdgrab(struct block_device *bdev);
extern void bd_set_size(struct block_device *, loff_t size);
extern void bd_forget(struct inode *inode);
extern void bdput(struct block_device *);
extern void invalidate_bdev(struct block_device *);
extern void iterate_bdevs(void (*)(struct block_device *, void *), void *);
extern int sync_blockdev(struct block_device *bdev);
extern void kill_bdev(struct block_device *);
extern struct super_block *freeze_bdev(struct block_device *);
extern void emergency_thaw_all(void);
extern void emergency_thaw_bdev(struct super_block *sb);
extern int thaw_bdev(struct block_device *bdev, struct super_block *sb);
extern int fsync_bdev(struct block_device *);

extern struct super_block *blockdev_superblock;

static inline bool sb_is_blkdev_sb(struct super_block *sb)
{
	return sb == blockdev_superblock;
}
#else
static inline void bd_forget(struct inode *inode) {}
static inline int sync_blockdev(struct block_device *bdev) { return 0; }
static inline void kill_bdev(struct block_device *bdev) {}
static inline void invalidate_bdev(struct block_device *bdev) {}

static inline struct super_block *freeze_bdev(struct block_device *sb)
{
	return NULL;
}

static inline int thaw_bdev(struct block_device *bdev, struct super_block *sb)
{
	return 0;
}

static inline int emergency_thaw_bdev(struct super_block *sb)
{
	return 0;
}

static inline void iterate_bdevs(void (*f)(struct block_device *, void *), void *arg)
{
}

static inline bool sb_is_blkdev_sb(struct super_block *sb)
{
	return false;
}
#endif
extern int sync_filesystem(struct super_block *);
extern const struct file_operations def_blk_fops;
extern const struct file_operations def_chr_fops;
#ifdef CONFIG_BLOCK
extern int ioctl_by_bdev(struct block_device *, unsigned, unsigned long);
extern int blkdev_ioctl(struct block_device *, fmode_t, unsigned, unsigned long);
extern long compat_blkdev_ioctl(struct file *, unsigned, unsigned long);
extern int blkdev_get(struct block_device *bdev, fmode_t mode, void *holder);
extern struct block_device *blkdev_get_by_path(const char *path, fmode_t mode,
					       void *holder);
extern struct block_device *blkdev_get_by_dev(dev_t dev, fmode_t mode,
					      void *holder);
extern struct block_device *bd_start_claiming(struct block_device *bdev,
					      void *holder);
extern void bd_finish_claiming(struct block_device *bdev,
			       struct block_device *whole, void *holder);
extern void bd_abort_claiming(struct block_device *bdev,
			      struct block_device *whole, void *holder);
extern void blkdev_put(struct block_device *bdev, fmode_t mode);

#ifdef CONFIG_SYSFS
extern int bd_link_disk_holder(struct block_device *bdev, struct gendisk *disk);
extern void bd_unlink_disk_holder(struct block_device *bdev,
				  struct gendisk *disk);
#else
static inline int bd_link_disk_holder(struct block_device *bdev,
				      struct gendisk *disk)
{
	return 0;
}
static inline void bd_unlink_disk_holder(struct block_device *bdev,
					 struct gendisk *disk)
{
}
#endif
#endif

/* fs/char_dev.c */
#define CHRDEV_MAJOR_MAX 512
/* Marks the bottom of the first segment of free char majors */
#define CHRDEV_MAJOR_DYN_END 234
/* Marks the top and bottom of the second segment of free char majors */
#define CHRDEV_MAJOR_DYN_EXT_START 511
#define CHRDEV_MAJOR_DYN_EXT_END 384

extern int alloc_chrdev_region(dev_t *, unsigned, unsigned, const char *);
extern int register_chrdev_region(dev_t, unsigned, const char *);
extern int __register_chrdev(unsigned int major, unsigned int baseminor,
			     unsigned int count, const char *name,
			     const struct file_operations *fops);
extern void __unregister_chrdev(unsigned int major, unsigned int baseminor,
				unsigned int count, const char *name);
extern void unregister_chrdev_region(dev_t, unsigned);
extern void chrdev_show(struct seq_file *,off_t);

static inline int register_chrdev(unsigned int major, const char *name,
				  const struct file_operations *fops)
{
	return __register_chrdev(major, 0, 256, name, fops);
}

static inline void unregister_chrdev(unsigned int major, const char *name)
{
	__unregister_chrdev(major, 0, 256, name);
}

/* fs/block_dev.c */
#define BDEVNAME_SIZE	32	/* Largest string for a blockdev identifier */
#define BDEVT_SIZE	10	/* Largest string for MAJ:MIN for blkdev */

#ifdef CONFIG_BLOCK
#define BLKDEV_MAJOR_MAX	512
extern const char *__bdevname(dev_t, char *buffer);
extern const char *bdevname(struct block_device *bdev, char *buffer);
extern struct block_device *lookup_bdev(const char *);
extern void blkdev_show(struct seq_file *,off_t);

#else
#define BLKDEV_MAJOR_MAX	0
#endif

extern void init_special_inode(struct inode *, umode_t, dev_t);

/* Invalid inode operations -- fs/bad_inode.c */
extern void make_bad_inode(struct inode *);
extern bool is_bad_inode(struct inode *);

#ifdef CONFIG_BLOCK
extern int revalidate_disk(struct gendisk *);
extern int check_disk_change(struct block_device *);
extern int __invalidate_device(struct block_device *, bool);
extern int invalidate_partition(struct gendisk *, int);
#endif
unsigned long invalidate_mapping_pages(struct address_space *mapping,
					pgoff_t start, pgoff_t end);

static inline void invalidate_remote_inode(struct inode *inode)
{
	if (S_ISREG(inode->i_mode) || S_ISDIR(inode->i_mode) ||
	    S_ISLNK(inode->i_mode))
		invalidate_mapping_pages(inode->i_mapping, 0, -1);
}
extern int invalidate_inode_pages2(struct address_space *mapping);
extern int invalidate_inode_pages2_range(struct address_space *mapping,
					 pgoff_t start, pgoff_t end);
extern int write_inode_now(struct inode *, int);
extern int filemap_fdatawrite(struct address_space *);
extern int filemap_flush(struct address_space *);
extern int filemap_fdatawait_keep_errors(struct address_space *mapping);
extern int filemap_fdatawait_range(struct address_space *, loff_t lstart,
				   loff_t lend);
extern int filemap_fdatawait_range_keep_errors(struct address_space *mapping,
		loff_t start_byte, loff_t end_byte);

static inline int filemap_fdatawait(struct address_space *mapping)
{
	return filemap_fdatawait_range(mapping, 0, LLONG_MAX);
}

extern bool filemap_range_has_page(struct address_space *, loff_t lstart,
				  loff_t lend);
extern int filemap_write_and_wait_range(struct address_space *mapping,
				        loff_t lstart, loff_t lend);
extern int __filemap_fdatawrite_range(struct address_space *mapping,
				loff_t start, loff_t end, int sync_mode);
extern int filemap_fdatawrite_range(struct address_space *mapping,
				loff_t start, loff_t end);
extern int filemap_check_errors(struct address_space *mapping);
extern void __filemap_set_wb_err(struct address_space *mapping, int err);

static inline int filemap_write_and_wait(struct address_space *mapping)
{
	return filemap_write_and_wait_range(mapping, 0, LLONG_MAX);
}

extern int __must_check file_fdatawait_range(struct file *file, loff_t lstart,
						loff_t lend);
extern int __must_check file_check_and_advance_wb_err(struct file *file);
extern int __must_check file_write_and_wait_range(struct file *file,
						loff_t start, loff_t end);

static inline int file_write_and_wait(struct file *file)
{
	return file_write_and_wait_range(file, 0, LLONG_MAX);
}

/**
 * filemap_set_wb_err - set a writeback error on an address_space
 * @mapping: mapping in which to set writeback error
 * @err: error to be set in mapping
 *
 * When writeback fails in some way, we must record that error so that
 * userspace can be informed when fsync and the like are called.  We endeavor
 * to report errors on any file that was open at the time of the error.  Some
 * internal callers also need to know when writeback errors have occurred.
 *
 * When a writeback error occurs, most filesystems will want to call
 * filemap_set_wb_err to record the error in the mapping so that it will be
 * automatically reported whenever fsync is called on the file.
 */
static inline void filemap_set_wb_err(struct address_space *mapping, int err)
{
	/* Fastpath for common case of no error */
	if (unlikely(err))
		__filemap_set_wb_err(mapping, err);
}

/**
 * filemap_check_wb_error - has an error occurred since the mark was sampled?
 * @mapping: mapping to check for writeback errors
 * @since: previously-sampled errseq_t
 *
 * Grab the errseq_t value from the mapping, and see if it has changed "since"
 * the given value was sampled.
 *
 * If it has then report the latest error set, otherwise return 0.
 */
static inline int filemap_check_wb_err(struct address_space *mapping,
					errseq_t since)
{
	return errseq_check(&mapping->wb_err, since);
}

/**
 * filemap_sample_wb_err - sample the current errseq_t to test for later errors
 * @mapping: mapping to be sampled
 *
 * Writeback errors are always reported relative to a particular sample point
 * in the past. This function provides those sample points.
 */
static inline errseq_t filemap_sample_wb_err(struct address_space *mapping)
{
	return errseq_sample(&mapping->wb_err);
}

static inline int filemap_nr_thps(struct address_space *mapping)
{
#ifdef CONFIG_READ_ONLY_THP_FOR_FS
	return atomic_read(&mapping->nr_thps);
#else
	return 0;
#endif
}

static inline void filemap_nr_thps_inc(struct address_space *mapping)
{
#ifdef CONFIG_READ_ONLY_THP_FOR_FS
	atomic_inc(&mapping->nr_thps);
#else
	WARN_ON_ONCE(1);
#endif
}

static inline void filemap_nr_thps_dec(struct address_space *mapping)
{
#ifdef CONFIG_READ_ONLY_THP_FOR_FS
	atomic_dec(&mapping->nr_thps);
#else
	WARN_ON_ONCE(1);
#endif
}

extern int vfs_fsync_range(struct file *file, loff_t start, loff_t end,
			   int datasync);
extern int vfs_fsync(struct file *file, int datasync);

extern int sync_file_range(struct file *file, loff_t offset, loff_t nbytes,
				unsigned int flags);

/*
 * Sync the bytes written if this was a synchronous write.  Expect ki_pos
 * to already be updated for the write, and will return either the amount
 * of bytes passed in, or an error if syncing the file failed.
 */
static inline ssize_t generic_write_sync(struct kiocb *iocb, ssize_t count)
{
	if (iocb->ki_flags & IOCB_DSYNC) {
		int ret = vfs_fsync_range(iocb->ki_filp,
				iocb->ki_pos - count, iocb->ki_pos - 1,
				(iocb->ki_flags & IOCB_SYNC) ? 0 : 1);
		if (ret)
			return ret;
	}

	return count;
}

extern void emergency_sync(void);
extern void emergency_remount(void);

#ifdef CONFIG_BLOCK
extern int bmap(struct inode *inode, sector_t *block);
#else
static inline int bmap(struct inode *inode,  sector_t *block)
{
	return -EINVAL;
}
#endif

extern int notify_change(struct dentry *, struct iattr *, struct inode **);
extern int inode_permission(struct inode *, int);
extern int generic_permission(struct inode *, int);
extern int __check_sticky(struct inode *dir, struct inode *inode);

static inline bool execute_ok(struct inode *inode)
{
	return (inode->i_mode & S_IXUGO) || S_ISDIR(inode->i_mode);
}

static inline void file_start_write(struct file *file)
{
	if (!S_ISREG(file_inode(file)->i_mode))
		return;
	__sb_start_write(file_inode(file)->i_sb, SB_FREEZE_WRITE, true);
}

static inline bool file_start_write_trylock(struct file *file)
{
	if (!S_ISREG(file_inode(file)->i_mode))
		return true;
	return __sb_start_write(file_inode(file)->i_sb, SB_FREEZE_WRITE, false);
}

static inline void file_end_write(struct file *file)
{
	if (!S_ISREG(file_inode(file)->i_mode))
		return;
	__sb_end_write(file_inode(file)->i_sb, SB_FREEZE_WRITE);
}

/*
 * get_write_access() gets write permission for a file.
 * put_write_access() releases this write permission.
 * This is used for regular files.
 * We cannot support write (and maybe mmap read-write shared) accesses and
 * MAP_DENYWRITE mmappings simultaneously. The i_writecount field of an inode
 * can have the following values:
 * 0: no writers, no VM_DENYWRITE mappings
 * < 0: (-i_writecount) vm_area_structs with VM_DENYWRITE set exist
 * > 0: (i_writecount) users are writing to the file.
 *
 * Normally we operate on that counter with atomic_{inc,dec} and it's safe
 * except for the cases where we don't hold i_writecount yet. Then we need to
 * use {get,deny}_write_access() - these functions check the sign and refuse
 * to do the change if sign is wrong.
 */
static inline int get_write_access(struct inode *inode)
{
	return atomic_inc_unless_negative(&inode->i_writecount) ? 0 : -ETXTBSY;
}
static inline int deny_write_access(struct file *file)
{
	struct inode *inode = file_inode(file);
	return atomic_dec_unless_positive(&inode->i_writecount) ? 0 : -ETXTBSY;
}
static inline void put_write_access(struct inode * inode)
{
	atomic_dec(&inode->i_writecount);
}
static inline void allow_write_access(struct file *file)
{
	if (file)
		atomic_inc(&file_inode(file)->i_writecount);
}
static inline bool inode_is_open_for_write(const struct inode *inode)
{
	return atomic_read(&inode->i_writecount) > 0;
}

#if defined(CONFIG_IMA) || defined(CONFIG_FILE_LOCKING)
static inline void i_readcount_dec(struct inode *inode)
{
	BUG_ON(!atomic_read(&inode->i_readcount));
	atomic_dec(&inode->i_readcount);
}
static inline void i_readcount_inc(struct inode *inode)
{
	atomic_inc(&inode->i_readcount);
}
#else
static inline void i_readcount_dec(struct inode *inode)
{
	return;
}
static inline void i_readcount_inc(struct inode *inode)
{
	return;
}
#endif
extern int do_pipe_flags(int *, int);

#define __kernel_read_file_id(id) \
	id(UNKNOWN, unknown)		\
	id(FIRMWARE, firmware)		\
	id(FIRMWARE_PREALLOC_BUFFER, firmware)	\
	id(MODULE, kernel-module)		\
	id(KEXEC_IMAGE, kexec-image)		\
	id(KEXEC_INITRAMFS, kexec-initramfs)	\
	id(POLICY, security-policy)		\
	id(X509_CERTIFICATE, x509-certificate)	\
	id(MAX_ID, )

#define __fid_enumify(ENUM, dummy) READING_ ## ENUM,
#define __fid_stringify(dummy, str) #str,

enum kernel_read_file_id {
	__kernel_read_file_id(__fid_enumify)
};

static const char * const kernel_read_file_str[] = {
	__kernel_read_file_id(__fid_stringify)
};

static inline const char *kernel_read_file_id_str(enum kernel_read_file_id id)
{
	if ((unsigned)id >= READING_MAX_ID)
		return kernel_read_file_str[READING_UNKNOWN];

	return kernel_read_file_str[id];
}

extern int kernel_read_file(struct file *, void **, loff_t *, loff_t,
			    enum kernel_read_file_id);
extern int kernel_read_file_from_path(const char *, void **, loff_t *, loff_t,
				      enum kernel_read_file_id);
extern int kernel_read_file_from_fd(int, void **, loff_t *, loff_t,
				    enum kernel_read_file_id);
extern ssize_t kernel_read(struct file *, void *, size_t, loff_t *);
extern ssize_t kernel_write(struct file *, const void *, size_t, loff_t *);
extern ssize_t __kernel_write(struct file *, const void *, size_t, loff_t *);
extern struct file * open_exec(const char *);
 
/* fs/dcache.c -- generic fs support functions */
extern bool is_subdir(struct dentry *, struct dentry *);
extern bool path_is_under(const struct path *, const struct path *);

extern char *file_path(struct file *, char *, int);

#include <linux/err.h>

/* needed for stackable file system support */
extern loff_t default_llseek(struct file *file, loff_t offset, int whence);

extern loff_t vfs_llseek(struct file *file, loff_t offset, int whence);

extern int inode_init_always(struct super_block *, struct inode *);
extern void inode_init_once(struct inode *);
extern void address_space_init_once(struct address_space *mapping);
extern struct inode * igrab(struct inode *);
extern ino_t iunique(struct super_block *, ino_t);
extern int inode_needs_sync(struct inode *inode);
extern int generic_delete_inode(struct inode *inode);
static inline int generic_drop_inode(struct inode *inode)
{
	return !inode->i_nlink || inode_unhashed(inode);
}

extern struct inode *ilookup5_nowait(struct super_block *sb,
		unsigned long hashval, int (*test)(struct inode *, void *),
		void *data);
extern struct inode *ilookup5(struct super_block *sb, unsigned long hashval,
		int (*test)(struct inode *, void *), void *data);
extern struct inode *ilookup(struct super_block *sb, unsigned long ino);

extern struct inode *inode_insert5(struct inode *inode, unsigned long hashval,
		int (*test)(struct inode *, void *),
		int (*set)(struct inode *, void *),
		void *data);
extern struct inode * iget5_locked(struct super_block *, unsigned long, int (*test)(struct inode *, void *), int (*set)(struct inode *, void *), void *);
extern struct inode * iget_locked(struct super_block *, unsigned long);
extern struct inode *find_inode_nowait(struct super_block *,
				       unsigned long,
				       int (*match)(struct inode *,
						    unsigned long, void *),
				       void *data);
extern int insert_inode_locked4(struct inode *, unsigned long, int (*test)(struct inode *, void *), void *);
extern int insert_inode_locked(struct inode *);
#ifdef CONFIG_DEBUG_LOCK_ALLOC
extern void lockdep_annotate_inode_mutex_key(struct inode *inode);
#else
static inline void lockdep_annotate_inode_mutex_key(struct inode *inode) { };
#endif
extern void unlock_new_inode(struct inode *);
extern void discard_new_inode(struct inode *);
extern unsigned int get_next_ino(void);
extern void evict_inodes(struct super_block *sb);

extern void __iget(struct inode * inode);
extern void iget_failed(struct inode *);
extern void clear_inode(struct inode *);
extern void __destroy_inode(struct inode *);
extern struct inode *new_inode_pseudo(struct super_block *sb);
extern struct inode *new_inode(struct super_block *sb);
extern void free_inode_nonrcu(struct inode *inode);
extern int should_remove_suid(struct dentry *);
extern int file_remove_privs(struct file *);

extern void __insert_inode_hash(struct inode *, unsigned long hashval);
static inline void insert_inode_hash(struct inode *inode)
{
	__insert_inode_hash(inode, inode->i_ino);
}

extern void __remove_inode_hash(struct inode *);
static inline void remove_inode_hash(struct inode *inode)
{
	if (!inode_unhashed(inode) && !hlist_fake(&inode->i_hash))
		__remove_inode_hash(inode);
}

extern void inode_sb_list_add(struct inode *inode);

#ifdef CONFIG_BLOCK
extern int bdev_read_only(struct block_device *);
#endif
extern int set_blocksize(struct block_device *, int);
extern int sb_set_blocksize(struct super_block *, int);
extern int sb_min_blocksize(struct super_block *, int);

extern int generic_file_mmap(struct file *, struct vm_area_struct *);
extern int generic_file_readonly_mmap(struct file *, struct vm_area_struct *);
extern ssize_t generic_write_checks(struct kiocb *, struct iov_iter *);
extern int generic_remap_checks(struct file *file_in, loff_t pos_in,
				struct file *file_out, loff_t pos_out,
				loff_t *count, unsigned int remap_flags);
extern int generic_file_rw_checks(struct file *file_in, struct file *file_out);
extern int generic_copy_file_checks(struct file *file_in, loff_t pos_in,
				    struct file *file_out, loff_t pos_out,
				    size_t *count, unsigned int flags);
extern ssize_t generic_file_read_iter(struct kiocb *, struct iov_iter *);
extern ssize_t __generic_file_write_iter(struct kiocb *, struct iov_iter *);
extern ssize_t generic_file_write_iter(struct kiocb *, struct iov_iter *);
extern ssize_t generic_file_direct_write(struct kiocb *, struct iov_iter *);
extern ssize_t generic_perform_write(struct file *, struct iov_iter *, loff_t);

ssize_t vfs_iter_read(struct file *file, struct iov_iter *iter, loff_t *ppos,
		rwf_t flags);
ssize_t vfs_iter_write(struct file *file, struct iov_iter *iter, loff_t *ppos,
		rwf_t flags);
ssize_t vfs_iocb_iter_read(struct file *file, struct kiocb *iocb,
			   struct iov_iter *iter);
ssize_t vfs_iocb_iter_write(struct file *file, struct kiocb *iocb,
			    struct iov_iter *iter);

/* fs/block_dev.c */
extern ssize_t blkdev_read_iter(struct kiocb *iocb, struct iov_iter *to);
extern ssize_t blkdev_write_iter(struct kiocb *iocb, struct iov_iter *from);
extern int blkdev_fsync(struct file *filp, loff_t start, loff_t end,
			int datasync);
extern void block_sync_page(struct page *page);

/* fs/splice.c */
extern ssize_t generic_file_splice_read(struct file *, loff_t *,
		struct pipe_inode_info *, size_t, unsigned int);
extern ssize_t iter_file_splice_write(struct pipe_inode_info *,
		struct file *, loff_t *, size_t, unsigned int);
extern ssize_t generic_splice_sendpage(struct pipe_inode_info *pipe,
		struct file *out, loff_t *, size_t len, unsigned int flags);
extern long do_splice_direct(struct file *in, loff_t *ppos, struct file *out,
		loff_t *opos, size_t len, unsigned int flags);


extern void
file_ra_state_init(struct file_ra_state *ra, struct address_space *mapping);
extern loff_t noop_llseek(struct file *file, loff_t offset, int whence);
extern loff_t no_llseek(struct file *file, loff_t offset, int whence);
extern loff_t vfs_setpos(struct file *file, loff_t offset, loff_t maxsize);
extern loff_t generic_file_llseek(struct file *file, loff_t offset, int whence);
extern loff_t generic_file_llseek_size(struct file *file, loff_t offset,
		int whence, loff_t maxsize, loff_t eof);
extern loff_t fixed_size_llseek(struct file *file, loff_t offset,
		int whence, loff_t size);
extern loff_t no_seek_end_llseek_size(struct file *, loff_t, int, loff_t);
extern loff_t no_seek_end_llseek(struct file *, loff_t, int);
extern int generic_file_open(struct inode * inode, struct file * filp);
extern int nonseekable_open(struct inode * inode, struct file * filp);
extern int stream_open(struct inode * inode, struct file * filp);

#ifdef CONFIG_BLOCK
typedef void (dio_submit_t)(struct bio *bio, struct inode *inode,
			    loff_t file_offset);

enum {
	/* need locking between buffered and direct access */
	DIO_LOCKING	= 0x01,

	/* filesystem does not support filling holes */
	DIO_SKIP_HOLES	= 0x02,
};

void dio_end_io(struct bio *bio);

ssize_t __blockdev_direct_IO(struct kiocb *iocb, struct inode *inode,
			     struct block_device *bdev, struct iov_iter *iter,
			     get_block_t get_block,
			     dio_iodone_t end_io, dio_submit_t submit_io,
			     int flags);

//块设备的direct io
static inline ssize_t blockdev_direct_IO(struct kiocb *iocb,
					 struct inode *inode,
					 struct iov_iter *iter,
					 get_block_t get_block)
{
	return __blockdev_direct_IO(iocb, inode, inode->i_sb->s_bdev, iter,
			get_block, NULL, NULL, DIO_LOCKING | DIO_SKIP_HOLES);
}
#endif

void inode_dio_wait(struct inode *inode);

/*
 * inode_dio_begin - signal start of a direct I/O requests
 * @inode: inode the direct I/O happens on
 *
 * This is called once we've finished processing a direct I/O request,
 * and is used to wake up callers waiting for direct I/O to be quiesced.
 */
static inline void inode_dio_begin(struct inode *inode)
{
	atomic_inc(&inode->i_dio_count);
}

/*
 * inode_dio_end - signal finish of a direct I/O requests
 * @inode: inode the direct I/O happens on
 *
 * This is called once we've finished processing a direct I/O request,
 * and is used to wake up callers waiting for direct I/O to be quiesced.
 */
static inline void inode_dio_end(struct inode *inode)
{
	if (atomic_dec_and_test(&inode->i_dio_count))
		wake_up_bit(&inode->i_state, __I_DIO_WAKEUP);
}

/*
 * Warn about a page cache invalidation failure diring a direct I/O write.
 */
void dio_warn_stale_pagecache(struct file *filp);

extern void inode_set_flags(struct inode *inode, unsigned int flags,
			    unsigned int mask);

extern const struct file_operations generic_ro_fops;

#define special_file(m) (S_ISCHR(m)||S_ISBLK(m)||S_ISFIFO(m)||S_ISSOCK(m))

extern int readlink_copy(char __user *, int, const char *);
extern int page_readlink(struct dentry *, char __user *, int);
extern const char *page_get_link(struct dentry *, struct inode *,
				 struct delayed_call *);
extern void page_put_link(void *);
extern int __page_symlink(struct inode *inode, const char *symname, int len,
		int nofs);
extern int page_symlink(struct inode *inode, const char *symname, int len);
extern const struct inode_operations page_symlink_inode_operations;
extern void kfree_link(void *);
extern void generic_fillattr(struct inode *, struct kstat *);
extern int vfs_getattr_nosec(const struct path *, struct kstat *, u32, unsigned int);
extern int vfs_getattr(const struct path *, struct kstat *, u32, unsigned int);
void __inode_add_bytes(struct inode *inode, loff_t bytes);
void inode_add_bytes(struct inode *inode, loff_t bytes);
void __inode_sub_bytes(struct inode *inode, loff_t bytes);
void inode_sub_bytes(struct inode *inode, loff_t bytes);
static inline loff_t __inode_get_bytes(struct inode *inode)
{
	return (((loff_t)inode->i_blocks) << 9) + inode->i_bytes;
}
loff_t inode_get_bytes(struct inode *inode);
void inode_set_bytes(struct inode *inode, loff_t bytes);
const char *simple_get_link(struct dentry *, struct inode *,
			    struct delayed_call *);
extern const struct inode_operations simple_symlink_inode_operations;

extern int iterate_dir(struct file *, struct dir_context *);

extern int vfs_statx(int, const char __user *, int, struct kstat *, u32);
extern int vfs_statx_fd(unsigned int, struct kstat *, u32, unsigned int);

static inline int vfs_stat(const char __user *filename, struct kstat *stat)
{
	return vfs_statx(AT_FDCWD, filename, AT_NO_AUTOMOUNT,
			 stat, STATX_BASIC_STATS);
}
static inline int vfs_lstat(const char __user *name, struct kstat *stat)
{
	return vfs_statx(AT_FDCWD, name, AT_SYMLINK_NOFOLLOW | AT_NO_AUTOMOUNT,
			 stat, STATX_BASIC_STATS);
}
static inline int vfs_fstatat(int dfd, const char __user *filename,
			      struct kstat *stat, int flags)
{
	return vfs_statx(dfd, filename, flags | AT_NO_AUTOMOUNT,
			 stat, STATX_BASIC_STATS);
}
static inline int vfs_fstat(int fd, struct kstat *stat)
{
	return vfs_statx_fd(fd, stat, STATX_BASIC_STATS, 0);
}


extern const char *vfs_get_link(struct dentry *, struct delayed_call *);
extern int vfs_readlink(struct dentry *, char __user *, int);

extern int __generic_block_fiemap(struct inode *inode,
				  struct fiemap_extent_info *fieinfo,
				  loff_t start, loff_t len,
				  get_block_t *get_block);
extern int generic_block_fiemap(struct inode *inode,
				struct fiemap_extent_info *fieinfo, u64 start,
				u64 len, get_block_t *get_block);

extern struct file_system_type *get_filesystem(struct file_system_type *fs);
extern void put_filesystem(struct file_system_type *fs);
extern struct file_system_type *get_fs_type(const char *name);
extern struct super_block *get_super(struct block_device *);
extern struct super_block *get_super_thawed(struct block_device *);
extern struct super_block *get_super_exclusive_thawed(struct block_device *bdev);
extern struct super_block *get_active_super(struct block_device *bdev);
extern void drop_super(struct super_block *sb);
extern void drop_super_exclusive(struct super_block *sb);
extern void iterate_supers(void (*)(struct super_block *, void *), void *);
extern void iterate_supers_type(struct file_system_type *,
			        void (*)(struct super_block *, void *), void *);

extern int dcache_dir_open(struct inode *, struct file *);
extern int dcache_dir_close(struct inode *, struct file *);
extern loff_t dcache_dir_lseek(struct file *, loff_t, int);
extern int dcache_readdir(struct file *, struct dir_context *);
extern int simple_setattr(struct dentry *, struct iattr *);
extern int simple_getattr(const struct path *, struct kstat *, u32, unsigned int);
extern int simple_statfs(struct dentry *, struct kstatfs *);
extern int simple_open(struct inode *inode, struct file *file);
extern int simple_link(struct dentry *, struct inode *, struct dentry *);
extern int simple_unlink(struct inode *, struct dentry *);
extern int simple_rmdir(struct inode *, struct dentry *);
extern int simple_rename(struct inode *, struct dentry *,
			 struct inode *, struct dentry *, unsigned int);
extern void simple_recursive_removal(struct dentry *,
                              void (*callback)(struct dentry *));
extern int noop_fsync(struct file *, loff_t, loff_t, int);
extern int noop_set_page_dirty(struct page *page);
extern void noop_invalidatepage(struct page *page, unsigned int offset,
		unsigned int length);
extern ssize_t noop_direct_IO(struct kiocb *iocb, struct iov_iter *iter);
extern int simple_empty(struct dentry *);
extern int simple_readpage(struct file *file, struct page *page);
extern int simple_write_begin(struct file *file, struct address_space *mapping,
			loff_t pos, unsigned len, unsigned flags,
			struct page **pagep, void **fsdata);
extern int simple_write_end(struct file *file, struct address_space *mapping,
			loff_t pos, unsigned len, unsigned copied,
			struct page *page, void *fsdata);
extern int always_delete_dentry(const struct dentry *);
extern struct inode *alloc_anon_inode(struct super_block *);
extern int simple_nosetlease(struct file *, long, struct file_lock **, void **);
extern const struct dentry_operations simple_dentry_operations;

extern struct dentry *simple_lookup(struct inode *, struct dentry *, unsigned int flags);
extern ssize_t generic_read_dir(struct file *, char __user *, size_t, loff_t *);
extern const struct file_operations simple_dir_operations;
extern const struct inode_operations simple_dir_inode_operations;
extern void make_empty_dir_inode(struct inode *inode);
extern bool is_empty_dir_inode(struct inode *inode);
struct tree_descr { const char *name; const struct file_operations *ops; int mode; };
struct dentry *d_alloc_name(struct dentry *, const char *);
extern int simple_fill_super(struct super_block *, unsigned long,
			     const struct tree_descr *);
extern int simple_pin_fs(struct file_system_type *, struct vfsmount **mount, int *count);
extern void simple_release_fs(struct vfsmount **mount, int *count);

extern ssize_t simple_read_from_buffer(void __user *to, size_t count,
			loff_t *ppos, const void *from, size_t available);
extern ssize_t simple_write_to_buffer(void *to, size_t available, loff_t *ppos,
		const void __user *from, size_t count);

extern int __generic_file_fsync(struct file *, loff_t, loff_t, int);
extern int generic_file_fsync(struct file *, loff_t, loff_t, int);

extern int generic_check_addressable(unsigned, u64);

#ifdef CONFIG_MIGRATION
extern int buffer_migrate_page(struct address_space *,
				struct page *, struct page *,
				enum migrate_mode);
extern int buffer_migrate_page_norefs(struct address_space *,
				struct page *, struct page *,
				enum migrate_mode);
#else
#define buffer_migrate_page NULL
#define buffer_migrate_page_norefs NULL
#endif

extern int setattr_prepare(struct dentry *, struct iattr *);
extern int inode_newsize_ok(const struct inode *, loff_t offset);
extern void setattr_copy(struct inode *inode, const struct iattr *attr);

extern int file_update_time(struct file *file);

static inline bool io_is_direct(struct file *filp)
{
	return (filp->f_flags & O_DIRECT) || IS_DAX(filp->f_mapping->host);
}

static inline bool vma_is_dax(struct vm_area_struct *vma)
{
	return vma->vm_file && IS_DAX(vma->vm_file->f_mapping->host);
}

static inline bool vma_is_fsdax(struct vm_area_struct *vma)
{
	struct inode *inode;

	if (!vma->vm_file)
		return false;
	if (!vma_is_dax(vma))
		return false;
	inode = file_inode(vma->vm_file);
	if (S_ISCHR(inode->i_mode))
		return false; /* device-dax */
	return true;
}

//依据file的flags,获取iocb的flags
static inline int iocb_flags(struct file *file)
{
	int res = 0;
	if (file->f_flags & O_APPEND)
		res |= IOCB_APPEND;
	if (io_is_direct(file))
		res |= IOCB_DIRECT;
	if ((file->f_flags & O_DSYNC) || IS_SYNC(file->f_mapping->host))
		res |= IOCB_DSYNC;
	if (file->f_flags & __O_SYNC)
		res |= IOCB_SYNC;
	return res;
}

static inline int kiocb_set_rw_flags(struct kiocb *ki, rwf_t flags)
{
	if (unlikely(flags & ~RWF_SUPPORTED))
		return -EOPNOTSUPP;

	if (flags & RWF_NOWAIT) {
		if (!(ki->ki_filp->f_mode & FMODE_NOWAIT))
			return -EOPNOTSUPP;
		ki->ki_flags |= IOCB_NOWAIT;
	}
	if (flags & RWF_HIPRI)
		ki->ki_flags |= IOCB_HIPRI;
	if (flags & RWF_DSYNC)
		ki->ki_flags |= IOCB_DSYNC;
	if (flags & RWF_SYNC)
		ki->ki_flags |= (IOCB_DSYNC | IOCB_SYNC);
	if (flags & RWF_APPEND)
		ki->ki_flags |= IOCB_APPEND;
	return 0;
}

static inline ino_t parent_ino(struct dentry *dentry)
{
	ino_t res;

	/*
	 * Don't strictly need d_lock here? If the parent ino could change
	 * then surely we'd have a deeper race in the caller?
	 */
	spin_lock(&dentry->d_lock);
	res = dentry->d_parent->d_inode->i_ino;
	spin_unlock(&dentry->d_lock);
	return res;
}

/* Transaction based IO helpers */

/*
 * An argresp is stored in an allocated page and holds the
 * size of the argument or response, along with its content
 */
struct simple_transaction_argresp {
	ssize_t size;
	char data[0];
};

#define SIMPLE_TRANSACTION_LIMIT (PAGE_SIZE - sizeof(struct simple_transaction_argresp))

char *simple_transaction_get(struct file *file, const char __user *buf,
				size_t size);
ssize_t simple_transaction_read(struct file *file, char __user *buf,
				size_t size, loff_t *pos);
int simple_transaction_release(struct inode *inode, struct file *file);

void simple_transaction_set(struct file *file, size_t n);

/*
 * simple attribute files
 *
 * These attributes behave similar to those in sysfs:
 *
 * Writing to an attribute immediately sets a value, an open file can be
 * written to multiple times.
 *
 * Reading from an attribute creates a buffer from the value that might get
 * read with multiple read calls. When the attribute has been read
 * completely, no further read calls are possible until the file is opened
 * again.
 *
 * All attributes contain a text representation of a numeric value
 * that are accessed with the get() and set() functions.
 */
#define DEFINE_SIMPLE_ATTRIBUTE(__fops, __get, __set, __fmt)		\
static int __fops ## _open(struct inode *inode, struct file *file)	\
{									\
	__simple_attr_check_format(__fmt, 0ull);			\
	return simple_attr_open(inode, file, __get, __set, __fmt);	\
}									\
static const struct file_operations __fops = {				\
	.owner	 = THIS_MODULE,						\
	.open	 = __fops ## _open,					\
	.release = simple_attr_release,					\
	.read	 = simple_attr_read,					\
	.write	 = simple_attr_write,					\
	.llseek	 = generic_file_llseek,					\
}

static inline __printf(1, 2)
void __simple_attr_check_format(const char *fmt, ...)
{
	/* don't do anything, just let the compiler check the arguments; */
}

int simple_attr_open(struct inode *inode, struct file *file,
		     int (*get)(void *, u64 *), int (*set)(void *, u64),
		     const char *fmt);
int simple_attr_release(struct inode *inode, struct file *file);
ssize_t simple_attr_read(struct file *file, char __user *buf,
			 size_t len, loff_t *ppos);
ssize_t simple_attr_write(struct file *file, const char __user *buf,
			  size_t len, loff_t *ppos);

struct ctl_table;
int proc_nr_files(struct ctl_table *table, int write,
		  void __user *buffer, size_t *lenp, loff_t *ppos);
int proc_nr_dentry(struct ctl_table *table, int write,
		  void __user *buffer, size_t *lenp, loff_t *ppos);
int proc_nr_inodes(struct ctl_table *table, int write,
		   void __user *buffer, size_t *lenp, loff_t *ppos);
int __init get_filesystem_list(char *buf);

#define __FMODE_EXEC		((__force int) FMODE_EXEC)
#define __FMODE_NONOTIFY	((__force int) FMODE_NONOTIFY)

#define ACC_MODE(x) ("\004\002\006\006"[(x)&O_ACCMODE])
#define OPEN_FMODE(flag) ((__force fmode_t)(((flag + 1) & O_ACCMODE) | \
					    (flag & __FMODE_NONOTIFY)))

static inline bool is_sxid(umode_t mode)
{
	return (mode & S_ISUID) || ((mode & S_ISGID) && (mode & S_IXGRP));
}

static inline int check_sticky(struct inode *dir, struct inode *inode)
{
	if (!(dir->i_mode & S_ISVTX))
		return 0;

	return __check_sticky(dir, inode);
}

static inline void inode_has_no_xattr(struct inode *inode)
{
	if (!is_sxid(inode->i_mode) && (inode->i_sb->s_flags & SB_NOSEC))
		inode->i_flags |= S_NOSEC;
}

static inline bool is_root_inode(struct inode *inode)
{
	return inode == inode->i_sb->s_root->d_inode;
}

static inline bool dir_emit(struct dir_context *ctx,
			    const char *name, int namelen,
			    u64 ino, unsigned type)
{
	return ctx->actor(ctx, name, namelen, ctx->pos, ino, type) == 0;
}
static inline bool dir_emit_dot(struct file *file, struct dir_context *ctx)
{
	return ctx->actor(ctx, ".", 1, ctx->pos,
			  file->f_path.dentry->d_inode->i_ino, DT_DIR) == 0;
}
static inline bool dir_emit_dotdot(struct file *file, struct dir_context *ctx)
{
	return ctx->actor(ctx, "..", 2, ctx->pos,
			  parent_ino(file->f_path.dentry), DT_DIR) == 0;
}
static inline bool dir_emit_dots(struct file *file, struct dir_context *ctx)
{
	if (ctx->pos == 0) {
		if (!dir_emit_dot(file, ctx))
			return false;
		ctx->pos = 1;
	}
	if (ctx->pos == 1) {
		if (!dir_emit_dotdot(file, ctx))
			return false;
		ctx->pos = 2;
	}
	return true;
}
static inline bool dir_relax(struct inode *inode)
{
	inode_unlock(inode);
	inode_lock(inode);
	return !IS_DEADDIR(inode);
}

static inline bool dir_relax_shared(struct inode *inode)
{
	inode_unlock_shared(inode);
	inode_lock_shared(inode);
	return !IS_DEADDIR(inode);
}

extern bool path_noexec(const struct path *path);
extern void inode_nohighmem(struct inode *inode);

/* mm/fadvise.c */
extern int vfs_fadvise(struct file *file, loff_t offset, loff_t len,
		       int advice);
extern int generic_fadvise(struct file *file, loff_t offset, loff_t len,
			   int advice);

#if defined(CONFIG_IO_URING)
extern struct sock *io_uring_get_socket(struct file *file);
#else
static inline struct sock *io_uring_get_socket(struct file *file)
{
	return NULL;
}
#endif

int vfs_ioc_setflags_prepare(struct inode *inode, unsigned int oldflags,
			     unsigned int flags);

int vfs_ioc_fssetxattr_check(struct inode *inode, const struct fsxattr *old_fa,
			     struct fsxattr *fa);

static inline void simple_fill_fsxattr(struct fsxattr *fa, __u32 xflags)
{
	memset(fa, 0, sizeof(*fa));
	fa->fsx_xflags = xflags;
}

/*
 * Flush file data before changing attributes.  Caller must hold any locks
 * required to prevent further writes to this file until we're done setting
 * flags.
 */
static inline int inode_drain_writes(struct inode *inode)
{
	inode_dio_wait(inode);
	return filemap_write_and_wait(inode->i_mapping);
}

#endif /* _LINUX_FS_H */<|MERGE_RESOLUTION|>--- conflicted
+++ resolved
@@ -2283,12 +2283,8 @@
 #define FS_DISALLOW_NOTIFY_PERM	16	/* Disable fanotify permission events */
 #define FS_RENAME_DOES_D_MOVE	32768	/* FS will handle d_move() during rename() internally. */
 	int (*init_fs_context)(struct fs_context *);
-<<<<<<< HEAD
-	const struct fs_parameter_description *parameters;
+	const struct fs_parameter_spec *parameters;
 	//文件系统挂载回调
-=======
-	const struct fs_parameter_spec *parameters;
->>>>>>> 0a679e13
 	struct dentry *(*mount) (struct file_system_type *, int,
 		       const char *, void *);
 	void (*kill_sb) (struct super_block *);
