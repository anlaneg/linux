/* SPDX-License-Identifier: GPL-2.0 */
#ifndef _LINUX_FS_H
#define _LINUX_FS_H

#include <linux/linkage.h>
#include <linux/wait_bit.h>
#include <linux/kdev_t.h>
#include <linux/dcache.h>
#include <linux/path.h>
#include <linux/stat.h>
#include <linux/cache.h>
#include <linux/list.h>
#include <linux/list_lru.h>
#include <linux/llist.h>
#include <linux/radix-tree.h>
#include <linux/xarray.h>
#include <linux/rbtree.h>
#include <linux/init.h>
#include <linux/pid.h>
#include <linux/bug.h>
#include <linux/mutex.h>
#include <linux/rwsem.h>
#include <linux/mm_types.h>
#include <linux/capability.h>
#include <linux/semaphore.h>
#include <linux/fcntl.h>
#include <linux/rculist_bl.h>
#include <linux/atomic.h>
#include <linux/shrinker.h>
#include <linux/migrate_mode.h>
#include <linux/uidgid.h>
#include <linux/lockdep.h>
#include <linux/percpu-rwsem.h>
#include <linux/workqueue.h>
#include <linux/delayed_call.h>
#include <linux/uuid.h>
#include <linux/errseq.h>
#include <linux/ioprio.h>
#include <linux/fs_types.h>
#include <linux/build_bug.h>
#include <linux/stddef.h>

#include <asm/byteorder.h>
#include <uapi/linux/fs.h>

struct backing_dev_info;
struct bdi_writeback;
struct bio;
struct export_operations;
struct fiemap_extent_info;
struct hd_geometry;
struct iovec;
struct kiocb;
struct kobject;
struct pipe_inode_info;
struct poll_table_struct;
struct kstatfs;
struct vm_area_struct;
struct vfsmount;
struct cred;
struct swap_info_struct;
struct seq_file;
struct workqueue_struct;
struct iov_iter;
struct fscrypt_info;
struct fscrypt_operations;
struct fsverity_info;
struct fsverity_operations;
struct fs_context;
struct fs_parameter_spec;

extern void __init inode_init(void);
extern void __init inode_init_early(void);
extern void __init files_init(void);
extern void __init files_maxfiles_init(void);

extern struct files_stat_struct files_stat;
extern unsigned long get_max_files(void);
extern unsigned int sysctl_nr_open;
extern struct inodes_stat_t inodes_stat;
extern int leases_enable, lease_break_time;
extern int sysctl_protected_symlinks;
extern int sysctl_protected_hardlinks;
extern int sysctl_protected_fifos;
extern int sysctl_protected_regular;

typedef __kernel_rwf_t rwf_t;

struct buffer_head;
typedef int (get_block_t)(struct inode *inode, sector_t iblock,
			struct buffer_head *bh_result, int create);
typedef int (dio_iodone_t)(struct kiocb *iocb, loff_t offset,
			ssize_t bytes, void *private);

//执行权限，写权限，读权限
#define MAY_EXEC		0x00000001
#define MAY_WRITE		0x00000002
#define MAY_READ		0x00000004
#define MAY_APPEND		0x00000008
#define MAY_ACCESS		0x00000010
#define MAY_OPEN		0x00000020
#define MAY_CHDIR		0x00000040
/* called from RCU mode, don't block */
#define MAY_NOT_BLOCK		0x00000080

/*
 * flags in file.f_mode.  Note that FMODE_READ and FMODE_WRITE must correspond
 * to O_WRONLY and O_RDWR via the strange trick in do_dentry_open()
 */

/* file is open for reading */
//文件读权限
#define FMODE_READ		((__force fmode_t)0x1)
/* file is open for writing */
#define FMODE_WRITE		((__force fmode_t)0x2)
/* file is seekable */
#define FMODE_LSEEK		((__force fmode_t)0x4)
/* file can be accessed using pread */
#define FMODE_PREAD		((__force fmode_t)0x8)
/* file can be accessed using pwrite */
#define FMODE_PWRITE		((__force fmode_t)0x10)
/* File is opened for execution with sys_execve / sys_uselib */
#define FMODE_EXEC		((__force fmode_t)0x20)
/* File is opened with O_NDELAY (only set for block devices) */
#define FMODE_NDELAY		((__force fmode_t)0x40)
/* File is opened with O_EXCL (only set for block devices) */
#define FMODE_EXCL		((__force fmode_t)0x80)
/* File is opened using open(.., 3, ..) and is writeable only for ioctls
   (specialy hack for floppy.c) */
#define FMODE_WRITE_IOCTL	((__force fmode_t)0x100)
/* 32bit hashes as llseek() offset (for directories) */
#define FMODE_32BITHASH         ((__force fmode_t)0x200)
/* 64bit hashes as llseek() offset (for directories) */
#define FMODE_64BITHASH         ((__force fmode_t)0x400)

/*
 * Don't update ctime and mtime.
 *
 * Currently a special hack for the XFS open_by_handle ioctl, but we'll
 * hopefully graduate it to a proper O_CMTIME flag supported by open(2) soon.
 */
#define FMODE_NOCMTIME		((__force fmode_t)0x800)

/* Expect random access pattern */
#define FMODE_RANDOM		((__force fmode_t)0x1000)

/* File is huge (eg. /dev/kmem): treat loff_t as unsigned */
#define FMODE_UNSIGNED_OFFSET	((__force fmode_t)0x2000)

/* File is opened with O_PATH; almost nothing can be done with it */
#define FMODE_PATH		((__force fmode_t)0x4000)

/* File needs atomic accesses to f_pos */
#define FMODE_ATOMIC_POS	((__force fmode_t)0x8000)
/* Write access to underlying fs */
#define FMODE_WRITER		((__force fmode_t)0x10000)
/* Has read method(s) */
//标记文件可读
#define FMODE_CAN_READ          ((__force fmode_t)0x20000)
/* Has write method(s) */
//标记文件可写
#define FMODE_CAN_WRITE         ((__force fmode_t)0x40000)

//标记文件已打开
#define FMODE_OPENED		((__force fmode_t)0x80000)
#define FMODE_CREATED		((__force fmode_t)0x100000)

/* File is stream-like */
#define FMODE_STREAM		((__force fmode_t)0x200000)

/* File was opened by fanotify and shouldn't generate fanotify events */
#define FMODE_NONOTIFY		((__force fmode_t)0x4000000)

/* File is capable of returning -EAGAIN if I/O will block */
#define FMODE_NOWAIT		((__force fmode_t)0x8000000)

/* File represents mount that needs unmounting */
#define FMODE_NEED_UNMOUNT	((__force fmode_t)0x10000000)

/* File does not contribute to nr_files count */
#define FMODE_NOACCOUNT		((__force fmode_t)0x20000000)

/* File supports async buffered reads */
#define FMODE_BUF_RASYNC	((__force fmode_t)0x40000000)

/*
 * Attribute flags.  These should be or-ed together to figure out what
 * has been changed!
 */
#define ATTR_MODE	(1 << 0)
#define ATTR_UID	(1 << 1)
#define ATTR_GID	(1 << 2)
#define ATTR_SIZE	(1 << 3)
#define ATTR_ATIME	(1 << 4)
#define ATTR_MTIME	(1 << 5)
#define ATTR_CTIME	(1 << 6)
#define ATTR_ATIME_SET	(1 << 7)
#define ATTR_MTIME_SET	(1 << 8)
#define ATTR_FORCE	(1 << 9) /* Not a change, but a change it */
#define ATTR_KILL_SUID	(1 << 11)
#define ATTR_KILL_SGID	(1 << 12)
#define ATTR_FILE	(1 << 13)
#define ATTR_KILL_PRIV	(1 << 14)
#define ATTR_OPEN	(1 << 15) /* Truncating from open(O_TRUNC) */
#define ATTR_TIMES_SET	(1 << 16)
#define ATTR_TOUCH	(1 << 17)

/*
 * Whiteout is represented by a char device.  The following constants define the
 * mode and device number to use.
 */
#define WHITEOUT_MODE 0
#define WHITEOUT_DEV 0

/*
 * This is the Inode Attributes structure, used for notify_change().  It
 * uses the above definitions as flags, to know which values have changed.
 * Also, in this manner, a Filesystem can look at only the values it cares
 * about.  Basically, these are the attributes that the VFS layer can
 * request to change from the FS layer.
 *
 * Derek Atkins <warlord@MIT.EDU> 94-10-20
 */
struct iattr {
	unsigned int	ia_valid;
	umode_t		ia_mode;//文件权限
	kuid_t		ia_uid;//owner id
	kgid_t		ia_gid;//组id
	loff_t		ia_size;//文件大小
	struct timespec64 ia_atime;//访问时间
	struct timespec64 ia_mtime;//修改时间
	struct timespec64 ia_ctime;//创建时间

	/*
	 * Not an attribute, but an auxiliary info for filesystems wanting to
	 * implement an ftruncate() like method.  NOTE: filesystem should
	 * check for (ia_valid & ATTR_FILE), and not for (ia_file != NULL).
	 */
	struct file	*ia_file;
};

/*
 * Includes for diskquotas.
 */
#include <linux/quota.h>

/*
 * Maximum number of layers of fs stack.  Needs to be limited to
 * prevent kernel stack overflow
 */
#define FILESYSTEM_MAX_STACK_DEPTH 2

/** 
 * enum positive_aop_returns - aop return codes with specific semantics
 *
 * @AOP_WRITEPAGE_ACTIVATE: Informs the caller that page writeback has
 * 			    completed, that the page is still locked, and
 * 			    should be considered active.  The VM uses this hint
 * 			    to return the page to the active list -- it won't
 * 			    be a candidate for writeback again in the near
 * 			    future.  Other callers must be careful to unlock
 * 			    the page if they get this return.  Returned by
 * 			    writepage(); 
 *
 * @AOP_TRUNCATED_PAGE: The AOP method that was handed a locked page has
 *  			unlocked it and the page might have been truncated.
 *  			The caller should back up to acquiring a new page and
 *  			trying again.  The aop will be taking reasonable
 *  			precautions not to livelock.  If the caller held a page
 *  			reference, it should drop it before retrying.  Returned
 *  			by readpage().
 *
 * address_space_operation functions return these large constants to indicate
 * special semantics to the caller.  These are much larger than the bytes in a
 * page to allow for functions that return the number of bytes operated on in a
 * given page.
 */

enum positive_aop_returns {
	AOP_WRITEPAGE_ACTIVATE	= 0x80000,
	AOP_TRUNCATED_PAGE	= 0x80001,
};

#define AOP_FLAG_CONT_EXPAND		0x0001 /* called from cont_expand */
#define AOP_FLAG_NOFS			0x0002 /* used by filesystem to direct
						* helper code (eg buffer layer)
						* to clear GFP_FS from alloc */

/*
 * oh the beauties of C type declarations.
 */
struct page;
struct address_space;
struct writeback_control;
struct readahead_control;

/*
 * Write life time hint values.
 * Stored in struct inode as u8.
 */
enum rw_hint {
	WRITE_LIFE_NOT_SET	= 0,
	WRITE_LIFE_NONE		= RWH_WRITE_LIFE_NONE,
	WRITE_LIFE_SHORT	= RWH_WRITE_LIFE_SHORT,
	WRITE_LIFE_MEDIUM	= RWH_WRITE_LIFE_MEDIUM,
	WRITE_LIFE_LONG		= RWH_WRITE_LIFE_LONG,
	WRITE_LIFE_EXTREME	= RWH_WRITE_LIFE_EXTREME,
};

/* Match RWF_* bits to IOCB bits */
#define IOCB_HIPRI		(__force int) RWF_HIPRI
//仅data同步
#define IOCB_DSYNC		(__force int) RWF_DSYNC
//同步
#define IOCB_SYNC		(__force int) RWF_SYNC
#define IOCB_NOWAIT		(__force int) RWF_NOWAIT
//append标记
#define IOCB_APPEND		(__force int) RWF_APPEND

/* non-RWF related bits - start at 16 */
#define IOCB_EVENTFD		(1 << 16)
//文件direct标记
#define IOCB_DIRECT		(1 << 17)
#define IOCB_WRITE		(1 << 18)
/* iocb->ki_waitq is valid */
#define IOCB_WAITQ		(1 << 19)
#define IOCB_NOIO		(1 << 20)

struct kiocb {
	struct file		*ki_filp;//要读写的文件

	/* The 'ki_filp' pointer is shared in a union for aio */
	randomized_struct_fields_start

	loff_t			ki_pos;//读写的偏移量
	//操作完成后回调
	void (*ki_complete)(struct kiocb *iocb, long ret, long ret2);
	void			*private;
	int			ki_flags;
	u16			ki_hint;
	u16			ki_ioprio; /* See linux/ioprio.h */
	union {
		unsigned int		ki_cookie; /* for ->iopoll */
		struct wait_page_queue	*ki_waitq; /* for async buffered IO */
	};

	randomized_struct_fields_end
};

//如果ki_complete回调为ＮＵＬＬ，则为同步io
static inline bool is_sync_kiocb(struct kiocb *kiocb)
{
	return kiocb->ki_complete == NULL;
}

/*
 * "descriptor" for what we're up to with a read.
 * This allows us to use the same read code yet
 * have multiple different users of the data that
 * we read from a file.
 *
 * The simplest case just copies the data to user
 * mode.
 */
typedef struct {
	size_t written;
	size_t count;
	union {
		char __user *buf;
		void *data;
	} arg;
	int error;
} read_descriptor_t;

typedef int (*read_actor_t)(read_descriptor_t *, struct page *,
		unsigned long, unsigned long);

struct address_space_operations {
	int (*writepage)(struct page *page, struct writeback_control *wbc);
	int (*readpage)(struct file *, struct page *);

	/* Write back some dirty pages from this mapping. */
	int (*writepages)(struct address_space *, struct writeback_control *);

	/* Set a page dirty.  Return true if this dirtied it */
	int (*set_page_dirty)(struct page *page);

	/*
	 * Reads in the requested pages. Unlike ->readpage(), this is
	 * PURELY used for read-ahead!.
	 */
	int (*readpages)(struct file *filp, struct address_space *mapping,
			struct list_head *pages, unsigned nr_pages);
	void (*readahead)(struct readahead_control *);

	int (*write_begin)(struct file *, struct address_space *mapping,
				loff_t pos, unsigned len, unsigned flags,
				struct page **pagep, void **fsdata);
	int (*write_end)(struct file *, struct address_space *mapping,
				loff_t pos, unsigned len, unsigned copied,
				struct page *page, void *fsdata);

	/* Unfortunately this kludge is needed for FIBMAP. Don't use it */
	sector_t (*bmap)(struct address_space *, sector_t);
	void (*invalidatepage) (struct page *, unsigned int, unsigned int);
	int (*releasepage) (struct page *, gfp_t);
	void (*freepage)(struct page *);
	ssize_t (*direct_IO)(struct kiocb *, struct iov_iter *iter);
	/*
	 * migrate the contents of a page to the specified target. If
	 * migrate_mode is MIGRATE_ASYNC, it must not block.
	 */
	int (*migratepage) (struct address_space *,
			struct page *, struct page *, enum migrate_mode);
	bool (*isolate_page)(struct page *, isolate_mode_t);
	void (*putback_page)(struct page *);
	int (*launder_page) (struct page *);
	int (*is_partially_uptodate) (struct page *, unsigned long,
					unsigned long);
	void (*is_dirty_writeback) (struct page *, bool *, bool *);
	int (*error_remove_page)(struct address_space *, struct page *);

	/* swapfile support */
	int (*swap_activate)(struct swap_info_struct *sis, struct file *file,
				sector_t *span);
	void (*swap_deactivate)(struct file *file);
};

extern const struct address_space_operations empty_aops;

/*
 * pagecache_write_begin/pagecache_write_end must be used by general code
 * to write into the pagecache.
 */
int pagecache_write_begin(struct file *, struct address_space *mapping,
				loff_t pos, unsigned len, unsigned flags,
				struct page **pagep, void **fsdata);

int pagecache_write_end(struct file *, struct address_space *mapping,
				loff_t pos, unsigned len, unsigned copied,
				struct page *page, void *fsdata);

/**
 * struct address_space - Contents of a cacheable, mappable object.
 * @host: Owner, either the inode or the block_device.
 * @i_pages: Cached pages.
 * @gfp_mask: Memory allocation flags to use for allocating pages.
 * @i_mmap_writable: Number of VM_SHARED mappings.
 * @nr_thps: Number of THPs in the pagecache (non-shmem only).
 * @i_mmap: Tree of private and shared mappings.
 * @i_mmap_rwsem: Protects @i_mmap and @i_mmap_writable.
 * @nrpages: Number of page entries, protected by the i_pages lock.
 * @nrexceptional: Shadow or DAX entries, protected by the i_pages lock.
 * @writeback_index: Writeback starts here.
 * @a_ops: Methods.
 * @flags: Error bits and flags (AS_*).
 * @wb_err: The most recent error which has occurred.
 * @private_lock: For use by the owner of the address_space.
 * @private_list: For use by the owner of the address_space.
 * @private_data: For use by the owner of the address_space.
 */
struct address_space {
	//指向其对应的inode
	struct inode		*host;
	//page cache对应的树根
	struct xarray		i_pages;
	gfp_t			gfp_mask;
	atomic_t		i_mmap_writable;
#ifdef CONFIG_READ_ONLY_THP_FOR_FS
	/* number of thp, only for non-shmem files */
	atomic_t		nr_thps;
#endif
	struct rb_root_cached	i_mmap;
	struct rw_semaphore	i_mmap_rwsem;
	unsigned long		nrpages;
	unsigned long		nrexceptional;
	pgoff_t			writeback_index;
	const struct address_space_operations *a_ops;
	unsigned long		flags;
	errseq_t		wb_err;
	spinlock_t		private_lock;
	struct list_head	private_list;
	void			*private_data;
} __attribute__((aligned(sizeof(long)))) __randomize_layout;
	/*
	 * On most architectures that alignment is already the case; but
	 * must be enforced here for CRIS, to let the least significant bit
	 * of struct page's "mapping" pointer be used for PAGE_MAPPING_ANON.
	 */

/* XArray tags, for tagging dirty and writeback pages in the pagecache. */
#define PAGECACHE_TAG_DIRTY	XA_MARK_0
#define PAGECACHE_TAG_WRITEBACK	XA_MARK_1
#define PAGECACHE_TAG_TOWRITE	XA_MARK_2

/*
 * Returns true if any of the pages in the mapping are marked with the tag.
 */
static inline bool mapping_tagged(struct address_space *mapping, xa_mark_t tag)
{
	return xa_marked(&mapping->i_pages, tag);
}

static inline void i_mmap_lock_write(struct address_space *mapping)
{
	down_write(&mapping->i_mmap_rwsem);
}

static inline int i_mmap_trylock_write(struct address_space *mapping)
{
	return down_write_trylock(&mapping->i_mmap_rwsem);
}

static inline void i_mmap_unlock_write(struct address_space *mapping)
{
	up_write(&mapping->i_mmap_rwsem);
}

static inline void i_mmap_lock_read(struct address_space *mapping)
{
	down_read(&mapping->i_mmap_rwsem);
}

static inline void i_mmap_unlock_read(struct address_space *mapping)
{
	up_read(&mapping->i_mmap_rwsem);
}

static inline void i_mmap_assert_locked(struct address_space *mapping)
{
	lockdep_assert_held(&mapping->i_mmap_rwsem);
}

static inline void i_mmap_assert_write_locked(struct address_space *mapping)
{
	lockdep_assert_held_write(&mapping->i_mmap_rwsem);
}

/*
 * Might pages of this file be mapped into userspace?
 */
static inline int mapping_mapped(struct address_space *mapping)
{
	return	!RB_EMPTY_ROOT(&mapping->i_mmap.rb_root);
}

/*
 * Might pages of this file have been modified in userspace?
 * Note that i_mmap_writable counts all VM_SHARED vmas: do_mmap
 * marks vma as VM_SHARED if it is shared, and the file was opened for
 * writing i.e. vma may be mprotected writable even if now readonly.
 *
 * If i_mmap_writable is negative, no new writable mappings are allowed. You
 * can only deny writable mappings, if none exists right now.
 */
static inline int mapping_writably_mapped(struct address_space *mapping)
{
	return atomic_read(&mapping->i_mmap_writable) > 0;
}

static inline int mapping_map_writable(struct address_space *mapping)
{
	return atomic_inc_unless_negative(&mapping->i_mmap_writable) ?
		0 : -EPERM;
}

static inline void mapping_unmap_writable(struct address_space *mapping)
{
	atomic_dec(&mapping->i_mmap_writable);
}

static inline int mapping_deny_writable(struct address_space *mapping)
{
	return atomic_dec_unless_positive(&mapping->i_mmap_writable) ?
		0 : -EBUSY;
}

static inline void mapping_allow_writable(struct address_space *mapping)
{
	atomic_inc(&mapping->i_mmap_writable);
}

/*
 * Use sequence counter to get consistent i_size on 32-bit processors.
 */
#if BITS_PER_LONG==32 && defined(CONFIG_SMP)
#include <linux/seqlock.h>
#define __NEED_I_SIZE_ORDERED
#define i_size_ordered_init(inode) seqcount_init(&inode->i_size_seqcount)
#else
#define i_size_ordered_init(inode) do { } while (0)
#endif

struct posix_acl;
#define ACL_NOT_CACHED ((void *)(-1))
#define ACL_DONT_CACHE ((void *)(-3))

static inline struct posix_acl *
uncached_acl_sentinel(struct task_struct *task)
{
	return (void *)task + 1;
}

static inline bool
is_uncached_acl(struct posix_acl *acl)
{
	return (long)acl & 1;
}

#define IOP_FASTPERM	0x0001
#define IOP_LOOKUP	0x0002
#define IOP_NOFOLLOW	0x0004
#define IOP_XATTR	0x0008
#define IOP_DEFAULT_READLINK	0x0010

struct fsnotify_mark_connector;

/*
 * Keep mostly read-only and often accessed (especially for
 * the RCU path lookup and 'stat' data) fields at the beginning
 * of the 'struct inode'
 */
struct inode {
	umode_t			i_mode;/*inode权限位等*/
	unsigned short		i_opflags;
	kuid_t			i_uid;
	kgid_t			i_gid;
	unsigned int		i_flags;

#ifdef CONFIG_FS_POSIX_ACL
	struct posix_acl	*i_acl;
	struct posix_acl	*i_default_acl;
#endif

	//inode对应的操作集
	const struct inode_operations	*i_op;
	//指向inode所属的super_block
	struct super_block	*i_sb;
	//指向此结构体的成员i_data
	struct address_space	*i_mapping;

#ifdef CONFIG_SECURITY
	void			*i_security;
#endif

	/* Stat data, not accessed from path walking */
	//inode编号（每个文件系统内唯一）
	unsigned long		i_ino;
	/*
	 * Filesystems may only read i_nlink directly.  They shall use the
	 * following functions for modification:
	 *
	 *    (set|clear|inc|drop)_nlink
	 *    inode_(inc|dec)_link_count
	 */
	union {
		const unsigned int i_nlink;
		unsigned int __i_nlink;
	};
	//指向对应的设备编号
	dev_t			i_rdev;
	//文件大小
	loff_t			i_size;
	struct timespec64	i_atime;/*访问时间*/
	struct timespec64	i_mtime;/*修改时间*/
	struct timespec64	i_ctime;/*创建时间*/
	spinlock_t		i_lock;	/* i_blocks, i_bytes, maybe i_size */
	unsigned short          i_bytes;
	//块占用的bits数
	u8			i_blkbits;
	u8			i_write_hint;
	blkcnt_t		i_blocks;

#ifdef __NEED_I_SIZE_ORDERED
	seqcount_t		i_size_seqcount;
#endif

	/* Misc */
	unsigned long		i_state;
	struct rw_semaphore	i_rwsem;

	unsigned long		dirtied_when;	/* jiffies of first dirtying */
	unsigned long		dirtied_time_when;

	struct hlist_node	i_hash;
	struct list_head	i_io_list;	/* backing dev IO list */
#ifdef CONFIG_CGROUP_WRITEBACK
	struct bdi_writeback	*i_wb;		/* the associated cgroup wb */

	/* foreign inode detection, see wbc_detach_inode() */
	int			i_wb_frn_winner;
	u16			i_wb_frn_avg_time;
	u16			i_wb_frn_history;
#endif
	struct list_head	i_lru;		/* inode LRU list */
	//用于将inode串连到super block链表上，看super_block->s_inodes
	struct list_head	i_sb_list;
	struct list_head	i_wb_list;	/* backing dev writeback list */
	union {
		struct hlist_head	i_dentry;/*指出引用此inode的dentry*/
		struct rcu_head		i_rcu;
	};

	//inode版本号
	atomic64_t		i_version;
	atomic64_t		i_sequence; /* see futex */
	/*inode的引用计数*/
	atomic_t		i_count;
	atomic_t		i_dio_count;
	atomic_t		i_writecount;
#if defined(CONFIG_IMA) || defined(CONFIG_FILE_LOCKING)
	atomic_t		i_readcount; /* struct files open RO */
#endif
	union {
	    //对应的file操作函数集
		const struct file_operations	*i_fop;	/* former ->i_op->default_file_ops */
		//inode空间释放函数
		void (*free_inode)(struct inode *);
	};
	struct file_lock_context	*i_flctx;
	struct address_space	i_data;
	struct list_head	i_devices;
	union {
		struct pipe_inode_info	*i_pipe;
<<<<<<< HEAD
		struct block_device	*i_bdev;
		//指向对应的字符设备
=======
>>>>>>> e71ba945
		struct cdev		*i_cdev;
		char			*i_link;
		unsigned		i_dir_seq;
	};

	__u32			i_generation;

#ifdef CONFIG_FSNOTIFY
	__u32			i_fsnotify_mask; /* all events this inode cares about */
	struct fsnotify_mark_connector __rcu	*i_fsnotify_marks;
#endif

#ifdef CONFIG_FS_ENCRYPTION
	struct fscrypt_info	*i_crypt_info;
#endif

#ifdef CONFIG_FS_VERITY
	struct fsverity_info	*i_verity_info;
#endif

	void			*i_private; /* fs or device private pointer */
} __randomize_layout;

struct timespec64 timestamp_truncate(struct timespec64 t, struct inode *inode);

static inline unsigned int i_blocksize(const struct inode *node)
{
	return (1 << node->i_blkbits);
}

static inline int inode_unhashed(struct inode *inode)
{
	return hlist_unhashed(&inode->i_hash);
}

/*
 * __mark_inode_dirty expects inodes to be hashed.  Since we don't
 * want special inodes in the fileset inode space, we make them
 * appear hashed, but do not put on any lists.  hlist_del()
 * will work fine and require no locking.
 */
static inline void inode_fake_hash(struct inode *inode)
{
	hlist_add_fake(&inode->i_hash);
}

/*
 * inode->i_mutex nesting subclasses for the lock validator:
 *
 * 0: the object of the current VFS operation
 * 1: parent
 * 2: child/target
 * 3: xattr
 * 4: second non-directory
 * 5: second parent (when locking independent directories in rename)
 *
 * I_MUTEX_NONDIR2 is for certain operations (such as rename) which lock two
 * non-directories at once.
 *
 * The locking order between these classes is
 * parent[2] -> child -> grandchild -> normal -> xattr -> second non-directory
 */
enum inode_i_mutex_lock_class
{
	I_MUTEX_NORMAL,
	I_MUTEX_PARENT,
	I_MUTEX_CHILD,
	I_MUTEX_XATTR,
	I_MUTEX_NONDIR2,
	I_MUTEX_PARENT2,
};

//对inode加锁
static inline void inode_lock(struct inode *inode)
{
	down_write(&inode->i_rwsem);
}

//对inode解锁
static inline void inode_unlock(struct inode *inode)
{
	up_write(&inode->i_rwsem);
}

static inline void inode_lock_shared(struct inode *inode)
{
	down_read(&inode->i_rwsem);
}

static inline void inode_unlock_shared(struct inode *inode)
{
	up_read(&inode->i_rwsem);
}

static inline int inode_trylock(struct inode *inode)
{
	return down_write_trylock(&inode->i_rwsem);
}

static inline int inode_trylock_shared(struct inode *inode)
{
	return down_read_trylock(&inode->i_rwsem);
}

static inline int inode_is_locked(struct inode *inode)
{
	return rwsem_is_locked(&inode->i_rwsem);
}

static inline void inode_lock_nested(struct inode *inode, unsigned subclass)
{
	down_write_nested(&inode->i_rwsem, subclass);
}

static inline void inode_lock_shared_nested(struct inode *inode, unsigned subclass)
{
	down_read_nested(&inode->i_rwsem, subclass);
}

void lock_two_nondirectories(struct inode *, struct inode*);
void unlock_two_nondirectories(struct inode *, struct inode*);

/*
 * NOTE: in a 32bit arch with a preemptable kernel and
 * an UP compile the i_size_read/write must be atomic
 * with respect to the local cpu (unlike with preempt disabled),
 * but they don't need to be atomic with respect to other cpus like in
 * true SMP (so they need either to either locally disable irq around
 * the read or for example on x86 they can be still implemented as a
 * cmpxchg8b without the need of the lock prefix). For SMP compiles
 * and 64bit archs it makes no difference if preempt is enabled or not.
 */
//取文件大小
static inline loff_t i_size_read(const struct inode *inode)
{
#if BITS_PER_LONG==32 && defined(CONFIG_SMP)
	//32位系统处理
	loff_t i_size;
	unsigned int seq;

	do {
		seq = read_seqcount_begin(&inode->i_size_seqcount);
		i_size = inode->i_size;
	} while (read_seqcount_retry(&inode->i_size_seqcount, seq));
	return i_size;
#elif BITS_PER_LONG==32 && defined(CONFIG_PREEMPTION)
	loff_t i_size;

	preempt_disable();
	i_size = inode->i_size;
	preempt_enable();
	return i_size;
#else
	return inode->i_size;
#endif
}

/*
 * NOTE: unlike i_size_read(), i_size_write() does need locking around it
 * (normally i_mutex), otherwise on 32bit/SMP an update of i_size_seqcount
 * can be lost, resulting in subsequent i_size_read() calls spinning forever.
 */
static inline void i_size_write(struct inode *inode, loff_t i_size)
{
#if BITS_PER_LONG==32 && defined(CONFIG_SMP)
	preempt_disable();
	write_seqcount_begin(&inode->i_size_seqcount);
	inode->i_size = i_size;
	write_seqcount_end(&inode->i_size_seqcount);
	preempt_enable();
#elif BITS_PER_LONG==32 && defined(CONFIG_PREEMPTION)
	preempt_disable();
	inode->i_size = i_size;
	preempt_enable();
#else
	inode->i_size = i_size;
#endif
}

//取dev_t中的minor
static inline unsigned iminor(const struct inode *inode)
{
	return MINOR(inode->i_rdev);
}

//取dev_t中的major
static inline unsigned imajor(const struct inode *inode)
{
	return MAJOR(inode->i_rdev);
}

struct fown_struct {
	rwlock_t lock;          /* protects pid, uid, euid fields */
	struct pid *pid;	/* pid or -pgrp where SIGIO should be sent */
	enum pid_type pid_type;	/* Kind of process group SIGIO should be sent to */
	kuid_t uid, euid;	/* uid/euid of process setting the owner */
	int signum;		/* posix.1b rt signal to be delivered on IO */
};

/*
 * Track a single file's readahead state
 */
struct file_ra_state {
	//自哪个页开始读
	pgoff_t start;			/* where readahead started */
	//读取多少页
	unsigned int size;		/* # of readahead pages */
	unsigned int async_size;	/* do asynchronous readahead when
					   there are only # of pages ahead */

	//最大预读多少页
	unsigned int ra_pages;		/* Maximum readahead window */
	unsigned int mmap_miss;		/* Cache miss stat for mmap accesses */
	loff_t prev_pos;		/* Cache last read() position */
};

/*
 * Check if @index falls in the readahead windows.
 */
static inline int ra_has_index(struct file_ra_state *ra, pgoff_t index)
{
	return (index >= ra->start &&
		index <  ra->start + ra->size);
}

struct file {
	union {
		struct llist_node	fu_llist;
		struct rcu_head 	fu_rcuhead;
	} f_u;
	struct path		f_path;//文件路径
	struct inode		*f_inode;	/* cached value */ //文件对应的inode
	//kernel向用户态展示的是fd,当用户态通过系统调用传递fd到kernel后，kernel将其转换为file
	//通过file_operations来实现各底层差异.
	//file的f_op取值一般在file open时来源于inode->i_fop成员
	const struct file_operations	*f_op;//文件操作对应的函数集（例如读写）

	/*
	 * Protects f_ep, f_flags.
	 * Must not be taken from IRQ context.
	 */
	spinlock_t		f_lock;
	enum rw_hint		f_write_hint;
	atomic_long_t		f_count;//引用计数
	unsigned int 		f_flags;
	fmode_t			f_mode;//文件模式位（含offset是否为无符号的等）
	struct mutex		f_pos_lock;
	loff_t			f_pos;//当前读到哪个位置了
	struct fown_struct	f_owner;
	const struct cred	*f_cred;
	struct file_ra_state	f_ra;

	u64			f_version;
#ifdef CONFIG_SECURITY
	void			*f_security;
#endif
	/* needed for tty driver, and maybe others */
	//私有数据，例如socket对应的stuct file的此字段为socket
	void			*private_data;

#ifdef CONFIG_EPOLL
	/* Used by fs/eventpoll.c to link all the hooks to this file */
	struct hlist_head	*f_ep;
#endif /* #ifdef CONFIG_EPOLL */
	struct address_space	*f_mapping;
	errseq_t		f_wb_err;
	errseq_t		f_sb_err; /* for syncfs */
} __randomize_layout
  __attribute__((aligned(4)));	/* lest something weird decides that 2 is OK */

struct file_handle {
	__u32 handle_bytes;
	int handle_type;
	/* file identifier */
	unsigned char f_handle[];
};

static inline struct file *get_file(struct file *f)
{
	atomic_long_inc(&f->f_count);
	return f;
}
#define get_file_rcu_many(x, cnt)	\
	atomic_long_add_unless(&(x)->f_count, (cnt), 0)
#define get_file_rcu(x) get_file_rcu_many((x), 1)
#define file_count(x)	atomic_long_read(&(x)->f_count)

#define	MAX_NON_LFS	((1UL<<31) - 1)

/* Page cache limit. The filesystems should put that into their s_maxbytes 
   limits, otherwise bad things can happen in VM. */ 
#if BITS_PER_LONG==32
#define MAX_LFS_FILESIZE	((loff_t)ULONG_MAX << PAGE_SHIFT)
#elif BITS_PER_LONG==64
#define MAX_LFS_FILESIZE 	((loff_t)LLONG_MAX)
#endif

#define FL_POSIX	1
#define FL_FLOCK	2
#define FL_DELEG	4	/* NFSv4 delegation */
#define FL_ACCESS	8	/* not trying to lock, just looking */
#define FL_EXISTS	16	/* when unlocking, test for existence */
#define FL_LEASE	32	/* lease held on this file */
#define FL_CLOSE	64	/* unlock on close */
#define FL_SLEEP	128	/* A blocking lock */
#define FL_DOWNGRADE_PENDING	256 /* Lease is being downgraded */
#define FL_UNLOCK_PENDING	512 /* Lease is being broken */
#define FL_OFDLCK	1024	/* lock is "owned" by struct file */
#define FL_LAYOUT	2048	/* outstanding pNFS layout */

#define FL_CLOSE_POSIX (FL_POSIX | FL_CLOSE)

/*
 * Special return value from posix_lock_file() and vfs_lock_file() for
 * asynchronous locking.
 */
#define FILE_LOCK_DEFERRED 1

/* legacy typedef, should eventually be removed */
typedef void *fl_owner_t;

struct file_lock;

struct file_lock_operations {
	void (*fl_copy_lock)(struct file_lock *, struct file_lock *);
	void (*fl_release_private)(struct file_lock *);
};

struct lock_manager_operations {
	fl_owner_t (*lm_get_owner)(fl_owner_t);
	void (*lm_put_owner)(fl_owner_t);
	void (*lm_notify)(struct file_lock *);	/* unblock callback */
	int (*lm_grant)(struct file_lock *, int);
	bool (*lm_break)(struct file_lock *);
	int (*lm_change)(struct file_lock *, int, struct list_head *);
	void (*lm_setup)(struct file_lock *, void **);
	bool (*lm_breaker_owns_lease)(struct file_lock *);
};

struct lock_manager {
	struct list_head list;
	/*
	 * NFSv4 and up also want opens blocked during the grace period;
	 * NLM doesn't care:
	 */
	bool block_opens;
};

struct net;
void locks_start_grace(struct net *, struct lock_manager *);
void locks_end_grace(struct lock_manager *);
bool locks_in_grace(struct net *);
bool opens_in_grace(struct net *);

/* that will die - we need it for nfs_lock_info */
#include <linux/nfs_fs_i.h>

/*
 * struct file_lock represents a generic "file lock". It's used to represent
 * POSIX byte range locks, BSD (flock) locks, and leases. It's important to
 * note that the same struct is used to represent both a request for a lock and
 * the lock itself, but the same object is never used for both.
 *
 * FIXME: should we create a separate "struct lock_request" to help distinguish
 * these two uses?
 *
 * The varous i_flctx lists are ordered by:
 *
 * 1) lock owner
 * 2) lock range start
 * 3) lock range end
 *
 * Obviously, the last two criteria only matter for POSIX locks.
 */
struct file_lock {
	struct file_lock *fl_blocker;	/* The lock, that is blocking us */
	struct list_head fl_list;	/* link into file_lock_context */
	struct hlist_node fl_link;	/* node in global lists */
	struct list_head fl_blocked_requests;	/* list of requests with
						 * ->fl_blocker pointing here
						 */
	struct list_head fl_blocked_member;	/* node in
						 * ->fl_blocker->fl_blocked_requests
						 */
	fl_owner_t fl_owner;
	unsigned int fl_flags;
	unsigned char fl_type;
	unsigned int fl_pid;
	int fl_link_cpu;		/* what cpu's list is this on? */
	wait_queue_head_t fl_wait;
	struct file *fl_file;
	loff_t fl_start;
	loff_t fl_end;

	struct fasync_struct *	fl_fasync; /* for lease break notifications */
	/* for lease breaks: */
	unsigned long fl_break_time;
	unsigned long fl_downgrade_time;

	const struct file_lock_operations *fl_ops;	/* Callbacks for filesystems */
	const struct lock_manager_operations *fl_lmops;	/* Callbacks for lockmanagers */
	union {
		struct nfs_lock_info	nfs_fl;
		struct nfs4_lock_info	nfs4_fl;
		struct {
			struct list_head link;	/* link in AFS vnode's pending_locks list */
			int state;		/* state of grant or error if -ve */
			unsigned int	debug_id;
		} afs;
	} fl_u;
} __randomize_layout;

struct file_lock_context {
	spinlock_t		flc_lock;
	struct list_head	flc_flock;
	struct list_head	flc_posix;
	struct list_head	flc_lease;
};

/* The following constant reflects the upper bound of the file/locking space */
#ifndef OFFSET_MAX
#define INT_LIMIT(x)	(~((x)1 << (sizeof(x)*8 - 1)))
#define OFFSET_MAX	INT_LIMIT(loff_t)
#define OFFT_OFFSET_MAX	INT_LIMIT(off_t)
#endif

extern void send_sigio(struct fown_struct *fown, int fd, int band);

#define locks_inode(f) file_inode(f)

#ifdef CONFIG_FILE_LOCKING
extern int fcntl_getlk(struct file *, unsigned int, struct flock *);
extern int fcntl_setlk(unsigned int, struct file *, unsigned int,
			struct flock *);

#if BITS_PER_LONG == 32
extern int fcntl_getlk64(struct file *, unsigned int, struct flock64 *);
extern int fcntl_setlk64(unsigned int, struct file *, unsigned int,
			struct flock64 *);
#endif

extern int fcntl_setlease(unsigned int fd, struct file *filp, long arg);
extern int fcntl_getlease(struct file *filp);

/* fs/locks.c */
void locks_free_lock_context(struct inode *inode);
void locks_free_lock(struct file_lock *fl);
extern void locks_init_lock(struct file_lock *);
extern struct file_lock * locks_alloc_lock(void);
extern void locks_copy_lock(struct file_lock *, struct file_lock *);
extern void locks_copy_conflock(struct file_lock *, struct file_lock *);
extern void locks_remove_posix(struct file *, fl_owner_t);
extern void locks_remove_file(struct file *);
extern void locks_release_private(struct file_lock *);
extern void posix_test_lock(struct file *, struct file_lock *);
extern int posix_lock_file(struct file *, struct file_lock *, struct file_lock *);
extern int locks_delete_block(struct file_lock *);
extern int vfs_test_lock(struct file *, struct file_lock *);
extern int vfs_lock_file(struct file *, unsigned int, struct file_lock *, struct file_lock *);
extern int vfs_cancel_lock(struct file *filp, struct file_lock *fl);
extern int locks_lock_inode_wait(struct inode *inode, struct file_lock *fl);
extern int __break_lease(struct inode *inode, unsigned int flags, unsigned int type);
extern void lease_get_mtime(struct inode *, struct timespec64 *time);
extern int generic_setlease(struct file *, long, struct file_lock **, void **priv);
extern int vfs_setlease(struct file *, long, struct file_lock **, void **);
extern int lease_modify(struct file_lock *, int, struct list_head *);

struct notifier_block;
extern int lease_register_notifier(struct notifier_block *);
extern void lease_unregister_notifier(struct notifier_block *);

struct files_struct;
extern void show_fd_locks(struct seq_file *f,
			 struct file *filp, struct files_struct *files);
#else /* !CONFIG_FILE_LOCKING */
static inline int fcntl_getlk(struct file *file, unsigned int cmd,
			      struct flock __user *user)
{
	return -EINVAL;
}

static inline int fcntl_setlk(unsigned int fd, struct file *file,
			      unsigned int cmd, struct flock __user *user)
{
	return -EACCES;
}

#if BITS_PER_LONG == 32
static inline int fcntl_getlk64(struct file *file, unsigned int cmd,
				struct flock64 __user *user)
{
	return -EINVAL;
}

static inline int fcntl_setlk64(unsigned int fd, struct file *file,
				unsigned int cmd, struct flock64 __user *user)
{
	return -EACCES;
}
#endif
static inline int fcntl_setlease(unsigned int fd, struct file *filp, long arg)
{
	return -EINVAL;
}

static inline int fcntl_getlease(struct file *filp)
{
	return F_UNLCK;
}

static inline void
locks_free_lock_context(struct inode *inode)
{
}

static inline void locks_init_lock(struct file_lock *fl)
{
	return;
}

static inline void locks_copy_conflock(struct file_lock *new, struct file_lock *fl)
{
	return;
}

static inline void locks_copy_lock(struct file_lock *new, struct file_lock *fl)
{
	return;
}

static inline void locks_remove_posix(struct file *filp, fl_owner_t owner)
{
	return;
}

static inline void locks_remove_file(struct file *filp)
{
	return;
}

static inline void posix_test_lock(struct file *filp, struct file_lock *fl)
{
	return;
}

static inline int posix_lock_file(struct file *filp, struct file_lock *fl,
				  struct file_lock *conflock)
{
	return -ENOLCK;
}

static inline int locks_delete_block(struct file_lock *waiter)
{
	return -ENOENT;
}

static inline int vfs_test_lock(struct file *filp, struct file_lock *fl)
{
	return 0;
}

static inline int vfs_lock_file(struct file *filp, unsigned int cmd,
				struct file_lock *fl, struct file_lock *conf)
{
	return -ENOLCK;
}

static inline int vfs_cancel_lock(struct file *filp, struct file_lock *fl)
{
	return 0;
}

static inline int locks_lock_inode_wait(struct inode *inode, struct file_lock *fl)
{
	return -ENOLCK;
}

static inline int __break_lease(struct inode *inode, unsigned int mode, unsigned int type)
{
	return 0;
}

static inline void lease_get_mtime(struct inode *inode,
				   struct timespec64 *time)
{
	return;
}

static inline int generic_setlease(struct file *filp, long arg,
				    struct file_lock **flp, void **priv)
{
	return -EINVAL;
}

static inline int vfs_setlease(struct file *filp, long arg,
			       struct file_lock **lease, void **priv)
{
	return -EINVAL;
}

static inline int lease_modify(struct file_lock *fl, int arg,
			       struct list_head *dispose)
{
	return -EINVAL;
}

struct files_struct;
static inline void show_fd_locks(struct seq_file *f,
			struct file *filp, struct files_struct *files) {}
#endif /* !CONFIG_FILE_LOCKING */

//取file对应的inode
static inline struct inode *file_inode(const struct file *f)
{
	return f->f_inode;
}

static inline struct dentry *file_dentry(const struct file *file)
{
	return d_real(file->f_path.dentry, file_inode(file));
}

static inline int locks_lock_file_wait(struct file *filp, struct file_lock *fl)
{
	return locks_lock_inode_wait(locks_inode(filp), fl);
}

struct fasync_struct {
	rwlock_t		fa_lock;
	int			magic;
	int			fa_fd;
	struct fasync_struct	*fa_next; /* singly linked list */
	struct file		*fa_file;
	struct rcu_head		fa_rcu;
};

#define FASYNC_MAGIC 0x4601

/* SMP safe fasync helpers: */
extern int fasync_helper(int, struct file *, int, struct fasync_struct **);
extern struct fasync_struct *fasync_insert_entry(int, struct file *, struct fasync_struct **, struct fasync_struct *);
extern int fasync_remove_entry(struct file *, struct fasync_struct **);
extern struct fasync_struct *fasync_alloc(void);
extern void fasync_free(struct fasync_struct *);

/* can be called from interrupts */
extern void kill_fasync(struct fasync_struct **, int, int);

extern void __f_setown(struct file *filp, struct pid *, enum pid_type, int force);
extern int f_setown(struct file *filp, unsigned long arg, int force);
extern void f_delown(struct file *filp);
extern pid_t f_getown(struct file *filp);
extern int send_sigurg(struct fown_struct *fown);

/*
 * sb->s_flags.  Note that these mirror the equivalent MS_* flags where
 * represented in both.
 */
#define SB_RDONLY	 1	/* Mount read-only */
#define SB_NOSUID	 2	/* Ignore suid and sgid bits */
#define SB_NODEV	 4	/* Disallow access to device special files */
#define SB_NOEXEC	 8	/* Disallow program execution */
#define SB_SYNCHRONOUS	16	/* Writes are synced at once */
#define SB_MANDLOCK	64	/* Allow mandatory locks on an FS */
#define SB_DIRSYNC	128	/* Directory modifications are synchronous */
#define SB_NOATIME	1024	/* Do not update access times. */
#define SB_NODIRATIME	2048	/* Do not update directory access times */
#define SB_SILENT	32768
#define SB_POSIXACL	(1<<16)	/* VFS does not apply the umask */
#define SB_INLINECRYPT	(1<<17)	/* Use blk-crypto for encrypted files */
#define SB_KERNMOUNT	(1<<22) /* this is a kern_mount call */
#define SB_I_VERSION	(1<<23) /* Update inode I_version field */
#define SB_LAZYTIME	(1<<25) /* Update the on-disk [acm]times lazily */

/* These sb flags are internal to the kernel */
#define SB_SUBMOUNT     (1<<26)
#define SB_FORCE    	(1<<27)
#define SB_NOSEC	(1<<28)
#define SB_BORN		(1<<29)
#define SB_ACTIVE	(1<<30)
#define SB_NOUSER	(1<<31)

/* These flags relate to encoding and casefolding */
#define SB_ENC_STRICT_MODE_FL	(1 << 0)

#define sb_has_strict_encoding(sb) \
	(sb->s_encoding_flags & SB_ENC_STRICT_MODE_FL)

/*
 *	Umount options
 */

#define MNT_FORCE	0x00000001	/* Attempt to forcibily umount */
#define MNT_DETACH	0x00000002	/* Just detach from the tree */
#define MNT_EXPIRE	0x00000004	/* Mark for expiry */
#define UMOUNT_NOFOLLOW	0x00000008	/* Don't follow symlink on umount */
#define UMOUNT_UNUSED	0x80000000	/* Flag guaranteed to be unused */

/* sb->s_iflags */
#define SB_I_CGROUPWB	0x00000001	/* cgroup-aware writeback enabled */
#define SB_I_NOEXEC	0x00000002	/* Ignore executables on this fs */
#define SB_I_NODEV	0x00000004	/* Ignore devices on this fs */
#define SB_I_STABLE_WRITES 0x00000008	/* don't modify blks until WB is done */

/* sb->s_iflags to limit user namespace mounts */
#define SB_I_USERNS_VISIBLE		0x00000010 /* fstype already mounted */
#define SB_I_IMA_UNVERIFIABLE_SIGNATURE	0x00000020
#define SB_I_UNTRUSTED_MOUNTER		0x00000040

#define SB_I_SKIP_SYNC	0x00000100	/* Skip superblock at global sync */

/* Possible states of 'frozen' field */
enum {
	SB_UNFROZEN = 0,		/* FS is unfrozen */
	SB_FREEZE_WRITE	= 1,		/* Writes, dir ops, ioctls frozen */
	SB_FREEZE_PAGEFAULT = 2,	/* Page faults stopped as well */
	SB_FREEZE_FS = 3,		/* For internal FS use (e.g. to stop
					 * internal threads if needed) */
	SB_FREEZE_COMPLETE = 4,		/* ->freeze_fs finished successfully */
};

#define SB_FREEZE_LEVELS (SB_FREEZE_COMPLETE - 1)

struct sb_writers {
	int				frozen;		/* Is sb frozen? */
	wait_queue_head_t		wait_unfrozen;	/* wait for thaw */
	struct percpu_rw_semaphore	rw_sem[SB_FREEZE_LEVELS];
};

struct super_block {
	struct list_head	s_list;		/* Keep this first */
	//所属的设备编号(通过此字段可唯一确定super_block)
	dev_t			s_dev;		/* search index; _not_ kdev_t */
	unsigned char		s_blocksize_bits;//文件系统块大小的bits数（掩码数）
	unsigned long		s_blocksize;//文件系统的块大小
	loff_t			s_maxbytes;	/* Max file size */ //文件系统支持的最大文件大小
	struct file_system_type	*s_type;//属于那种文件系统
	const struct super_operations	*s_op;//super block操作函数
	const struct dquot_operations	*dq_op;
	const struct quotactl_ops	*s_qcop;
	const struct export_operations *s_export_op;
	unsigned long		s_flags;
	unsigned long		s_iflags;	/* internal SB_I_* flags */
	unsigned long		s_magic;//每个文件系统均有一个magic
	struct dentry		*s_root;//文件系统根目录项
	struct rw_semaphore	s_umount;
	int			s_count;
	atomic_t		s_active;
#ifdef CONFIG_SECURITY
	void                    *s_security;
#endif
	const struct xattr_handler **s_xattr;
#ifdef CONFIG_FS_ENCRYPTION
	const struct fscrypt_operations	*s_cop;
	struct key		*s_master_keys; /* master crypto keys in use */
#endif
#ifdef CONFIG_FS_VERITY
	const struct fsverity_operations *s_vop;
#endif
#ifdef CONFIG_UNICODE
	struct unicode_map *s_encoding;
	__u16 s_encoding_flags;
#endif
	struct hlist_bl_head	s_roots;	/* alternate root dentries for NFS */
	//用于串连某一文件系统的superblock被挂载在哪几个位置
	struct list_head	s_mounts;	/* list of mounts; _not_ for fs use */
	struct block_device	*s_bdev;//超级块所属的块设备
	struct backing_dev_info *s_bdi;
	struct mtd_info		*s_mtd;
	struct hlist_node	s_instances;
	unsigned int		s_quota_types;	/* Bitmask of supported quota types */
	struct quota_info	s_dquot;	/* Diskquota specific options */

	struct sb_writers	s_writers;

	/*
	 * Keep s_fs_info, s_time_gran, s_fsnotify_mask, and
	 * s_fsnotify_marks together for cache efficiency. They are frequently
	 * accessed and rarely modified.
	 */
	//文件系统的私有数据
	void			*s_fs_info;	/* Filesystem private info */

	/* Granularity of c/m/atime in ns (cannot be worse than a second) */
	u32			s_time_gran;
	/* Time limits for c/m/atime in seconds */
	time64_t		   s_time_min;
	time64_t		   s_time_max;
#ifdef CONFIG_FSNOTIFY
	__u32			s_fsnotify_mask;
	struct fsnotify_mark_connector __rcu	*s_fsnotify_marks;
#endif

	char			s_id[32];	/* Informational name *///文件系统名称
	uuid_t			s_uuid;		/* UUID */

	unsigned int		s_max_links;
	fmode_t			s_mode;

	/*
	 * The next field is for VFS *only*. No filesystems have any business
	 * even looking at it. You had been warned.
	 */
	struct mutex s_vfs_rename_mutex;	/* Kludge */

	/*
	 * Filesystem subtype.  If non-empty the filesystem type field
	 * in /proc/mounts will be "type.subtype"
	 */
	const char *s_subtype;

	/*此文件系统中dnetry对应的操作集*/
	const struct dentry_operations *s_d_op; /* default d_op for dentries */

	/*
	 * Saved pool identifier for cleancache (-1 means none)
	 */
	int cleancache_poolid;

	struct shrinker s_shrink;	/* per-sb shrinker handle */

	/* Number of inodes with nlink == 0 but still referenced */
	atomic_long_t s_remove_count;

	/* Pending fsnotify inode refs */
	atomic_long_t s_fsnotify_inode_refs;

	/* Being remounted read-only */
	int s_readonly_remount;

	/* per-sb errseq_t for reporting writeback errors via syncfs */
	errseq_t s_wb_err;

	/* AIO completions deferred from interrupt context */
	struct workqueue_struct *s_dio_done_wq;
	struct hlist_head s_pins;

	/*
	 * Owning user namespace and default context in which to
	 * interpret filesystem uids, gids, quotas, device nodes,
	 * xattrs and security labels.
	 */
	struct user_namespace *s_user_ns;

	/*
	 * The list_lru structure is essentially just a pointer to a table
	 * of per-node lru lists, each of which has its own spinlock.
	 * There is no need to put them into separate cachelines.
	 */
	struct list_lru		s_dentry_lru;
	struct list_lru		s_inode_lru;
	struct rcu_head		rcu;
	struct work_struct	destroy_work;

	struct mutex		s_sync_lock;	/* sync serialisation lock */

	/*
	 * Indicates how deep in a filesystem stack this SB is
	 */
	int s_stack_depth;

	/* s_inode_list_lock protects s_inodes */
	//保护s_inodes链表
	spinlock_t		s_inode_list_lock ____cacheline_aligned_in_smp;
	struct list_head	s_inodes;	/* all inodes */ /*链表，记录此文件系统中所有inode*/

	spinlock_t		s_inode_wblist_lock;
	struct list_head	s_inodes_wb;	/* writeback inodes */
} __randomize_layout;

/* Helper functions so that in most cases filesystems will
 * not need to deal directly with kuid_t and kgid_t and can
 * instead deal with the raw numeric values that are stored
 * in the filesystem.
 */
static inline uid_t i_uid_read(const struct inode *inode)
{
	return from_kuid(inode->i_sb->s_user_ns, inode->i_uid);
}

static inline gid_t i_gid_read(const struct inode *inode)
{
	return from_kgid(inode->i_sb->s_user_ns, inode->i_gid);
}

static inline void i_uid_write(struct inode *inode, uid_t uid)
{
	inode->i_uid = make_kuid(inode->i_sb->s_user_ns, uid);
}

static inline void i_gid_write(struct inode *inode, gid_t gid)
{
	inode->i_gid = make_kgid(inode->i_sb->s_user_ns, gid);
}

extern struct timespec64 current_time(struct inode *inode);

/*
 * Snapshotting support.
 */

/*
 * These are internal functions, please use sb_start_{write,pagefault,intwrite}
 * instead.
 */
static inline void __sb_end_write(struct super_block *sb, int level)
{
	percpu_up_read(sb->s_writers.rw_sem + level-1);
}

static inline void __sb_start_write(struct super_block *sb, int level)
{
	percpu_down_read(sb->s_writers.rw_sem + level - 1);
}

static inline bool __sb_start_write_trylock(struct super_block *sb, int level)
{
	return percpu_down_read_trylock(sb->s_writers.rw_sem + level - 1);
}

#define __sb_writers_acquired(sb, lev)	\
	percpu_rwsem_acquire(&(sb)->s_writers.rw_sem[(lev)-1], 1, _THIS_IP_)
#define __sb_writers_release(sb, lev)	\
	percpu_rwsem_release(&(sb)->s_writers.rw_sem[(lev)-1], 1, _THIS_IP_)

/**
 * sb_end_write - drop write access to a superblock
 * @sb: the super we wrote to
 *
 * Decrement number of writers to the filesystem. Wake up possible waiters
 * wanting to freeze the filesystem.
 */
static inline void sb_end_write(struct super_block *sb)
{
	__sb_end_write(sb, SB_FREEZE_WRITE);
}

/**
 * sb_end_pagefault - drop write access to a superblock from a page fault
 * @sb: the super we wrote to
 *
 * Decrement number of processes handling write page fault to the filesystem.
 * Wake up possible waiters wanting to freeze the filesystem.
 */
static inline void sb_end_pagefault(struct super_block *sb)
{
	__sb_end_write(sb, SB_FREEZE_PAGEFAULT);
}

/**
 * sb_end_intwrite - drop write access to a superblock for internal fs purposes
 * @sb: the super we wrote to
 *
 * Decrement fs-internal number of writers to the filesystem.  Wake up possible
 * waiters wanting to freeze the filesystem.
 */
static inline void sb_end_intwrite(struct super_block *sb)
{
	__sb_end_write(sb, SB_FREEZE_FS);
}

/**
 * sb_start_write - get write access to a superblock
 * @sb: the super we write to
 *
 * When a process wants to write data or metadata to a file system (i.e. dirty
 * a page or an inode), it should embed the operation in a sb_start_write() -
 * sb_end_write() pair to get exclusion against file system freezing. This
 * function increments number of writers preventing freezing. If the file
 * system is already frozen, the function waits until the file system is
 * thawed.
 *
 * Since freeze protection behaves as a lock, users have to preserve
 * ordering of freeze protection and other filesystem locks. Generally,
 * freeze protection should be the outermost lock. In particular, we have:
 *
 * sb_start_write
 *   -> i_mutex			(write path, truncate, directory ops, ...)
 *   -> s_umount		(freeze_super, thaw_super)
 */
static inline void sb_start_write(struct super_block *sb)
{
	__sb_start_write(sb, SB_FREEZE_WRITE);
}

static inline bool sb_start_write_trylock(struct super_block *sb)
{
	return __sb_start_write_trylock(sb, SB_FREEZE_WRITE);
}

/**
 * sb_start_pagefault - get write access to a superblock from a page fault
 * @sb: the super we write to
 *
 * When a process starts handling write page fault, it should embed the
 * operation into sb_start_pagefault() - sb_end_pagefault() pair to get
 * exclusion against file system freezing. This is needed since the page fault
 * is going to dirty a page. This function increments number of running page
 * faults preventing freezing. If the file system is already frozen, the
 * function waits until the file system is thawed.
 *
 * Since page fault freeze protection behaves as a lock, users have to preserve
 * ordering of freeze protection and other filesystem locks. It is advised to
 * put sb_start_pagefault() close to mmap_lock in lock ordering. Page fault
 * handling code implies lock dependency:
 *
 * mmap_lock
 *   -> sb_start_pagefault
 */
static inline void sb_start_pagefault(struct super_block *sb)
{
	__sb_start_write(sb, SB_FREEZE_PAGEFAULT);
}

/*
 * sb_start_intwrite - get write access to a superblock for internal fs purposes
 * @sb: the super we write to
 *
 * This is the third level of protection against filesystem freezing. It is
 * free for use by a filesystem. The only requirement is that it must rank
 * below sb_start_pagefault.
 *
 * For example filesystem can call sb_start_intwrite() when starting a
 * transaction which somewhat eases handling of freezing for internal sources
 * of filesystem changes (internal fs threads, discarding preallocation on file
 * close, etc.).
 */
static inline void sb_start_intwrite(struct super_block *sb)
{
	__sb_start_write(sb, SB_FREEZE_FS);
}

static inline bool sb_start_intwrite_trylock(struct super_block *sb)
{
	return __sb_start_write_trylock(sb, SB_FREEZE_FS);
}


extern bool inode_owner_or_capable(const struct inode *inode);

/*
 * VFS helper functions..
 */
extern int vfs_create(struct inode *, struct dentry *, umode_t, bool);
extern int vfs_mkdir(struct inode *, struct dentry *, umode_t);
extern int vfs_mknod(struct inode *, struct dentry *, umode_t, dev_t);
extern int vfs_symlink(struct inode *, struct dentry *, const char *);
extern int vfs_link(struct dentry *, struct inode *, struct dentry *, struct inode **);
extern int vfs_rmdir(struct inode *, struct dentry *);
extern int vfs_unlink(struct inode *, struct dentry *, struct inode **);
extern int vfs_rename(struct inode *, struct dentry *, struct inode *, struct dentry *, struct inode **, unsigned int);

static inline int vfs_whiteout(struct inode *dir, struct dentry *dentry)
{
	return vfs_mknod(dir, dentry, S_IFCHR | WHITEOUT_MODE, WHITEOUT_DEV);
}

extern struct dentry *vfs_tmpfile(struct dentry *dentry, umode_t mode,
				  int open_flag);

int vfs_mkobj(struct dentry *, umode_t,
		int (*f)(struct dentry *, umode_t, void *),
		void *);

int vfs_fchown(struct file *file, uid_t user, gid_t group);
int vfs_fchmod(struct file *file, umode_t mode);
int vfs_utimes(const struct path *path, struct timespec64 *times);

extern long vfs_ioctl(struct file *file, unsigned int cmd, unsigned long arg);

#ifdef CONFIG_COMPAT
extern long compat_ptr_ioctl(struct file *file, unsigned int cmd,
					unsigned long arg);
#else
#define compat_ptr_ioctl NULL
#endif

/*
 * VFS file helper functions.
 */
extern void inode_init_owner(struct inode *inode, const struct inode *dir,
			umode_t mode);
extern bool may_open_dev(const struct path *path);

/*
 * This is the "filldir" function type, used by readdir() to let
 * the kernel specify what kind of dirent layout it wants to have.
 * This allows the kernel to read directories into kernel space or
 * to have different dirent layouts depending on the binary type.
 */
struct dir_context;
typedef int (*filldir_t)(struct dir_context *, const char *, int, loff_t, u64,
			 unsigned);

struct dir_context {
	filldir_t actor;
	loff_t pos;
};

/*
 * These flags let !MMU mmap() govern direct device mapping vs immediate
 * copying more easily for MAP_PRIVATE, especially for ROM filesystems.
 *
 * NOMMU_MAP_COPY:	Copy can be mapped (MAP_PRIVATE)
 * NOMMU_MAP_DIRECT:	Can be mapped directly (MAP_SHARED)
 * NOMMU_MAP_READ:	Can be mapped for reading
 * NOMMU_MAP_WRITE:	Can be mapped for writing
 * NOMMU_MAP_EXEC:	Can be mapped for execution
 */
#define NOMMU_MAP_COPY		0x00000001
#define NOMMU_MAP_DIRECT	0x00000008
#define NOMMU_MAP_READ		VM_MAYREAD
#define NOMMU_MAP_WRITE		VM_MAYWRITE
#define NOMMU_MAP_EXEC		VM_MAYEXEC

#define NOMMU_VMFLAGS \
	(NOMMU_MAP_READ | NOMMU_MAP_WRITE | NOMMU_MAP_EXEC)

/*
 * These flags control the behavior of the remap_file_range function pointer.
 * If it is called with len == 0 that means "remap to end of source file".
 * See Documentation/filesystems/vfs.rst for more details about this call.
 *
 * REMAP_FILE_DEDUP: only remap if contents identical (i.e. deduplicate)
 * REMAP_FILE_CAN_SHORTEN: caller can handle a shortened request
 */
#define REMAP_FILE_DEDUP		(1 << 0)
#define REMAP_FILE_CAN_SHORTEN		(1 << 1)

/*
 * These flags signal that the caller is ok with altering various aspects of
 * the behavior of the remap operation.  The changes must be made by the
 * implementation; the vfs remap helper functions can take advantage of them.
 * Flags in this category exist to preserve the quirky behavior of the hoisted
 * btrfs clone/dedupe ioctls.
 */
#define REMAP_FILE_ADVISORY		(REMAP_FILE_CAN_SHORTEN)

struct iov_iter;

struct file_operations {
    //fop所属的module
	struct module *owner;
	//实现lseek功能
	loff_t (*llseek) (struct file *, loff_t, int);
	//read,read_iter两个函数实现其一，即可用于读文件
	//文件读功能
	ssize_t (*read) (struct file *, char __user *, size_t, loff_t *);
	//文件写功能
	ssize_t (*write) (struct file *, const char __user *, size_t, loff_t *);
	//支持iov方式的读
	ssize_t (*read_iter) (struct kiocb *, struct iov_iter *);
	//支持iov方式的写
	ssize_t (*write_iter) (struct kiocb *, struct iov_iter *);
	int (*iopoll)(struct kiocb *kiocb, bool spin);
	int (*iterate) (struct file *, struct dir_context *);
	int (*iterate_shared) (struct file *, struct dir_context *);
	__poll_t (*poll) (struct file *, struct poll_table_struct *);
	long (*unlocked_ioctl) (struct file *, unsigned int, unsigned long);
	/*用于提供未被do_vfs_ioctl支持的定制版ioctl命令*/
	long (*compat_ioctl) (struct file *, unsigned int, unsigned long);
	int (*mmap) (struct file *, struct vm_area_struct *);
	unsigned long mmap_supported_flags;
	//文件打开函数
	int (*open) (struct inode *, struct file *);
	//close时此回调将被先调用
	int (*flush) (struct file *, fl_owner_t id);
	//通过release回调释放file
	int (*release) (struct inode *, struct file *);
	//将指定范围内的数据刷至磁盘
	int (*fsync) (struct file *, loff_t, loff_t, int datasync);
	int (*fasync) (int, struct file *, int);
	int (*lock) (struct file *, int, struct file_lock *);
	ssize_t (*sendpage) (struct file *, struct page *, int, size_t, loff_t *, int);
	unsigned long (*get_unmapped_area)(struct file *, unsigned long, unsigned long, unsigned long, unsigned long);
	int (*check_flags)(int);
	int (*flock) (struct file *, int, struct file_lock *);
	ssize_t (*splice_write)(struct pipe_inode_info *, struct file *, loff_t *, size_t, unsigned int);
	ssize_t (*splice_read)(struct file *, loff_t *, struct pipe_inode_info *, size_t, unsigned int);
	int (*setlease)(struct file *, long, struct file_lock **, void **);
	long (*fallocate)(struct file *file, int mode, loff_t offset,
			  loff_t len);
	void (*show_fdinfo)(struct seq_file *m, struct file *f);
#ifndef CONFIG_MMU
	unsigned (*mmap_capabilities)(struct file *);
#endif
	ssize_t (*copy_file_range)(struct file *, loff_t, struct file *,
			loff_t, size_t, unsigned int);
	loff_t (*remap_file_range)(struct file *file_in, loff_t pos_in,
				   struct file *file_out, loff_t pos_out,
				   loff_t len, unsigned int remap_flags);
	int (*fadvise)(struct file *, loff_t, loff_t, int);
} __randomize_layout;

struct inode_operations {
	//在inode下查询指定名称的dentry,最后一个参数为flags
	struct dentry * (*lookup) (struct inode *,struct dentry *, unsigned int);
	const char * (*get_link) (struct dentry *, struct inode *, struct delayed_call *);
	//inode权限检查
	int (*permission) (struct inode *, int);
	struct posix_acl * (*get_acl)(struct inode *, int);

	int (*readlink) (struct dentry *, char __user *,int);
	int (*create) (struct inode *,struct dentry *, umode_t, bool);
	int (*link) (struct dentry *,struct inode *,struct dentry *);
	int (*unlink) (struct inode *,struct dentry *);
	int (*symlink) (struct inode *,struct dentry *,const char *);
	int (*mkdir) (struct inode *,struct dentry *,umode_t);
	int (*rmdir) (struct inode *,struct dentry *);
	int (*mknod) (struct inode *,struct dentry *,umode_t,dev_t);
	int (*rename) (struct inode *, struct dentry *,
			struct inode *, struct dentry *, unsigned int);
	int (*setattr) (struct dentry *, struct iattr *);
	int (*getattr) (const struct path *, struct kstat *, u32, unsigned int);
	ssize_t (*listxattr) (struct dentry *, char *, size_t);
	int (*fiemap)(struct inode *, struct fiemap_extent_info *, u64 start,
		      u64 len);
	int (*update_time)(struct inode *, struct timespec64 *, int);
	int (*atomic_open)(struct inode *, struct dentry *,
			   struct file *, unsigned open_flag,
			   umode_t create_mode);
	int (*tmpfile) (struct inode *, struct dentry *, umode_t);
	int (*set_acl)(struct inode *, struct posix_acl *, int);
} ____cacheline_aligned;

//调用file的操作集read_iter
static inline ssize_t call_read_iter(struct file *file, struct kiocb *kio,
				     struct iov_iter *iter)
{
	return file->f_op->read_iter(kio, iter);
}

//调用file的操作函数write_iter
static inline ssize_t call_write_iter(struct file *file, struct kiocb *kio,
				      struct iov_iter *iter)
{
	return file->f_op->write_iter(kio, iter);
}

//调用file的操作函数mmap
static inline int call_mmap(struct file *file, struct vm_area_struct *vma)
{
	return file->f_op->mmap(file, vma);
}

extern ssize_t vfs_read(struct file *, char __user *, size_t, loff_t *);
extern ssize_t vfs_write(struct file *, const char __user *, size_t, loff_t *);
extern ssize_t vfs_copy_file_range(struct file *, loff_t , struct file *,
				   loff_t, size_t, unsigned int);
extern ssize_t generic_copy_file_range(struct file *file_in, loff_t pos_in,
				       struct file *file_out, loff_t pos_out,
				       size_t len, unsigned int flags);
extern int generic_remap_file_range_prep(struct file *file_in, loff_t pos_in,
					 struct file *file_out, loff_t pos_out,
					 loff_t *count,
					 unsigned int remap_flags);
extern loff_t do_clone_file_range(struct file *file_in, loff_t pos_in,
				  struct file *file_out, loff_t pos_out,
				  loff_t len, unsigned int remap_flags);
extern loff_t vfs_clone_file_range(struct file *file_in, loff_t pos_in,
				   struct file *file_out, loff_t pos_out,
				   loff_t len, unsigned int remap_flags);
extern int vfs_dedupe_file_range(struct file *file,
				 struct file_dedupe_range *same);
extern loff_t vfs_dedupe_file_range_one(struct file *src_file, loff_t src_pos,
					struct file *dst_file, loff_t dst_pos,
					loff_t len, unsigned int remap_flags);


struct super_operations {
	//通过此回调，申请并创建inode,如无此回调，则自inode_cachep中申请inode
   	struct inode *(*alloc_inode)(struct super_block *sb);
   	//通过此回调，销毁创建的inode
	void (*destroy_inode)(struct inode *);
	//通过此回调，完成inode释放
	void (*free_inode)(struct inode *);

   	void (*dirty_inode) (struct inode *, int flags);
	int (*write_inode) (struct inode *, struct writeback_control *wbc);
	int (*drop_inode) (struct inode *);
	void (*evict_inode) (struct inode *);
	void (*put_super) (struct super_block *);
	int (*sync_fs)(struct super_block *sb, int wait);
	int (*freeze_super) (struct super_block *);
	int (*freeze_fs) (struct super_block *);
	int (*thaw_super) (struct super_block *);
	int (*unfreeze_fs) (struct super_block *);
	/*获取文件系统统计信息*/
	int (*statfs) (struct dentry *, struct kstatfs *);
	int (*remount_fs) (struct super_block *, int *, char *);
	void (*umount_begin) (struct super_block *);

	int (*show_options)(struct seq_file *, struct dentry *);
	int (*show_devname)(struct seq_file *, struct dentry *);
	int (*show_path)(struct seq_file *, struct dentry *);
	int (*show_stats)(struct seq_file *, struct dentry *);
#ifdef CONFIG_QUOTA
	ssize_t (*quota_read)(struct super_block *, int, char *, size_t, loff_t);
	ssize_t (*quota_write)(struct super_block *, int, const char *, size_t, loff_t);
	struct dquot **(*get_dquots)(struct inode *);
#endif
	int (*bdev_try_to_free_page)(struct super_block*, struct page*, gfp_t);
	long (*nr_cached_objects)(struct super_block *,
				  struct shrink_control *);
	long (*free_cached_objects)(struct super_block *,
				    struct shrink_control *);
};

/*
 * Inode flags - they have no relation to superblock flags now
 */
#define S_SYNC		(1 << 0)  /* Writes are synced at once */
#define S_NOATIME	(1 << 1)  /* Do not update access times */
#define S_APPEND	(1 << 2)  /* Append-only file */
#define S_IMMUTABLE	(1 << 3)  /* Immutable file */
#define S_DEAD		(1 << 4)  /* removed, but still open directory */
#define S_NOQUOTA	(1 << 5)  /* Inode is not counted to quota */
#define S_DIRSYNC	(1 << 6)  /* Directory modifications are synchronous */
#define S_NOCMTIME	(1 << 7)  /* Do not update file c/mtime */
#define S_SWAPFILE	(1 << 8)  /* Do not truncate: swapon got its bmaps */
#define S_PRIVATE	(1 << 9)  /* Inode is fs-internal */
#define S_IMA		(1 << 10) /* Inode has an associated IMA struct */
#define S_AUTOMOUNT	(1 << 11) /* Automount/referral quasi-directory */
#define S_NOSEC		(1 << 12) /* no suid or xattr security attributes */
#ifdef CONFIG_FS_DAX
#define S_DAX		(1 << 13) /* Direct Access, avoiding the page cache */
#else
#define S_DAX		0	  /* Make all the DAX code disappear */
#endif
#define S_ENCRYPTED	(1 << 14) /* Encrypted file (using fs/crypto/) */
#define S_CASEFOLD	(1 << 15) /* Casefolded file */
#define S_VERITY	(1 << 16) /* Verity file (using fs/verity/) */

/*
 * Note that nosuid etc flags are inode-specific: setting some file-system
 * flags just means all the inodes inherit those flags by default. It might be
 * possible to override it selectively if you really wanted to with some
 * ioctl() that is not currently implemented.
 *
 * Exception: SB_RDONLY is always applied to the entire file system.
 *
 * Unfortunately, it is possible to change a filesystems flags with it mounted
 * with files in use.  This means that all of the inodes will not have their
 * i_flags updated.  Hence, i_flags no longer inherit the superblock mount
 * flags, so these have to be checked separately. -- rmk@arm.uk.linux.org
 */
#define __IS_FLG(inode, flg)	((inode)->i_sb->s_flags & (flg))

//是否为只读挂载
static inline bool sb_rdonly(const struct super_block *sb) { return sb->s_flags & SB_RDONLY; }

//检查inode所属的超级块是否为只读挂载
#define IS_RDONLY(inode)	sb_rdonly((inode)->i_sb)
#define IS_SYNC(inode)		(__IS_FLG(inode, SB_SYNCHRONOUS) || \
					((inode)->i_flags & S_SYNC))
#define IS_DIRSYNC(inode)	(__IS_FLG(inode, SB_SYNCHRONOUS|SB_DIRSYNC) || \
					((inode)->i_flags & (S_SYNC|S_DIRSYNC)))
#define IS_MANDLOCK(inode)	__IS_FLG(inode, SB_MANDLOCK)
#define IS_NOATIME(inode)	__IS_FLG(inode, SB_RDONLY|SB_NOATIME)
#define IS_I_VERSION(inode)	__IS_FLG(inode, SB_I_VERSION)

#define IS_NOQUOTA(inode)	((inode)->i_flags & S_NOQUOTA)
#define IS_APPEND(inode)	((inode)->i_flags & S_APPEND)
#define IS_IMMUTABLE(inode)	((inode)->i_flags & S_IMMUTABLE)
#define IS_POSIXACL(inode)	__IS_FLG(inode, SB_POSIXACL)

#define IS_DEADDIR(inode)	((inode)->i_flags & S_DEAD)
#define IS_NOCMTIME(inode)	((inode)->i_flags & S_NOCMTIME)
#define IS_SWAPFILE(inode)	((inode)->i_flags & S_SWAPFILE)
#define IS_PRIVATE(inode)	((inode)->i_flags & S_PRIVATE)
#define IS_IMA(inode)		((inode)->i_flags & S_IMA)
#define IS_AUTOMOUNT(inode)	((inode)->i_flags & S_AUTOMOUNT)
#define IS_NOSEC(inode)		((inode)->i_flags & S_NOSEC)
#define IS_DAX(inode)		((inode)->i_flags & S_DAX)
#define IS_ENCRYPTED(inode)	((inode)->i_flags & S_ENCRYPTED)
#define IS_CASEFOLDED(inode)	((inode)->i_flags & S_CASEFOLD)
#define IS_VERITY(inode)	((inode)->i_flags & S_VERITY)

#define IS_WHITEOUT(inode)	(S_ISCHR(inode->i_mode) && \
				 (inode)->i_rdev == WHITEOUT_DEV)

static inline bool HAS_UNMAPPED_ID(struct inode *inode)
{
	return !uid_valid(inode->i_uid) || !gid_valid(inode->i_gid);
}

static inline enum rw_hint file_write_hint(struct file *file)
{
	if (file->f_write_hint != WRITE_LIFE_NOT_SET)
		return file->f_write_hint;

	return file_inode(file)->i_write_hint;
}

static inline int iocb_flags(struct file *file);

static inline u16 ki_hint_validate(enum rw_hint hint)
{
	typeof(((struct kiocb *)0)->ki_hint) max_hint = -1;

	if (hint <= max_hint)
		return hint;
	return 0;
}

//初始化kiocb
static inline void init_sync_kiocb(struct kiocb *kiocb, struct file *filp)
{
	*kiocb = (struct kiocb) {
		.ki_filp = filp,
		.ki_flags = iocb_flags(filp),
		.ki_hint = ki_hint_validate(file_write_hint(filp)),
		.ki_ioprio = get_current_ioprio(),
	};
}

static inline void kiocb_clone(struct kiocb *kiocb, struct kiocb *kiocb_src,
			       struct file *filp)
{
	*kiocb = (struct kiocb) {
		.ki_filp = filp,
		.ki_flags = kiocb_src->ki_flags,
		.ki_hint = kiocb_src->ki_hint,
		.ki_ioprio = kiocb_src->ki_ioprio,
		.ki_pos = kiocb_src->ki_pos,
	};
}

/*
 * Inode state bits.  Protected by inode->i_lock
 *
 * Three bits determine the dirty state of the inode, I_DIRTY_SYNC,
 * I_DIRTY_DATASYNC and I_DIRTY_PAGES.
 *
 * Four bits define the lifetime of an inode.  Initially, inodes are I_NEW,
 * until that flag is cleared.  I_WILL_FREE, I_FREEING and I_CLEAR are set at
 * various stages of removing an inode.
 *
 * Two bits are used for locking and completion notification, I_NEW and I_SYNC.
 *
 * I_DIRTY_SYNC		Inode is dirty, but doesn't have to be written on
 *			fdatasync().  i_atime is the usual cause.
 * I_DIRTY_DATASYNC	Data-related inode changes pending. We keep track of
 *			these changes separately from I_DIRTY_SYNC so that we
 *			don't have to write inode on fdatasync() when only
 *			mtime has changed in it.
 * I_DIRTY_PAGES	Inode has dirty pages.  Inode itself may be clean.
 * I_NEW		Serves as both a mutex and completion notification.
 *			New inodes set I_NEW.  If two processes both create
 *			the same inode, one of them will release its inode and
 *			wait for I_NEW to be released before returning.
 *			Inodes in I_WILL_FREE, I_FREEING or I_CLEAR state can
 *			also cause waiting on I_NEW, without I_NEW actually
 *			being set.  find_inode() uses this to prevent returning
 *			nearly-dead inodes.
 * I_WILL_FREE		Must be set when calling write_inode_now() if i_count
 *			is zero.  I_FREEING must be set when I_WILL_FREE is
 *			cleared.
 * I_FREEING		Set when inode is about to be freed but still has dirty
 *			pages or buffers attached or the inode itself is still
 *			dirty.
 * I_CLEAR		Added by clear_inode().  In this state the inode is
 *			clean and can be destroyed.  Inode keeps I_FREEING.
 *
 *			Inodes that are I_WILL_FREE, I_FREEING or I_CLEAR are
 *			prohibited for many purposes.  iget() must wait for
 *			the inode to be completely released, then create it
 *			anew.  Other functions will just ignore such inodes,
 *			if appropriate.  I_NEW is used for waiting.
 *
 * I_SYNC		Writeback of inode is running. The bit is set during
 *			data writeback, and cleared with a wakeup on the bit
 *			address once it is done. The bit is also used to pin
 *			the inode in memory for flusher thread.
 *
 * I_REFERENCED		Marks the inode as recently references on the LRU list.
 *
 * I_DIO_WAKEUP		Never set.  Only used as a key for wait_on_bit().
 *
 * I_WB_SWITCH		Cgroup bdi_writeback switching in progress.  Used to
 *			synchronize competing switching instances and to tell
 *			wb stat updates to grab the i_pages lock.  See
 *			inode_switch_wbs_work_fn() for details.
 *
 * I_OVL_INUSE		Used by overlayfs to get exclusive ownership on upper
 *			and work dirs among overlayfs mounts.
 *
 * I_CREATING		New object's inode in the middle of setting up.
 *
 * I_DONTCACHE		Evict inode as soon as it is not used anymore.
 *
 * I_SYNC_QUEUED	Inode is queued in b_io or b_more_io writeback lists.
 *			Used to detect that mark_inode_dirty() should not move
 * 			inode between dirty lists.
 *
 * Q: What is the difference between I_WILL_FREE and I_FREEING?
 */
#define I_DIRTY_SYNC		(1 << 0)
#define I_DIRTY_DATASYNC	(1 << 1)
#define I_DIRTY_PAGES		(1 << 2)
#define __I_NEW			3
//新增的inode处于此状态
#define I_NEW			(1 << __I_NEW)
#define I_WILL_FREE		(1 << 4)
#define I_FREEING		(1 << 5)
#define I_CLEAR			(1 << 6)
#define __I_SYNC		7
#define I_SYNC			(1 << __I_SYNC)
#define I_REFERENCED		(1 << 8)
#define __I_DIO_WAKEUP		9
#define I_DIO_WAKEUP		(1 << __I_DIO_WAKEUP)
#define I_LINKABLE		(1 << 10)
#define I_DIRTY_TIME		(1 << 11)
#define I_WB_SWITCH		(1 << 13)
#define I_OVL_INUSE		(1 << 14)
#define I_CREATING		(1 << 15)
#define I_DONTCACHE		(1 << 16)
#define I_SYNC_QUEUED		(1 << 17)

#define I_DIRTY_INODE (I_DIRTY_SYNC | I_DIRTY_DATASYNC)
#define I_DIRTY (I_DIRTY_INODE | I_DIRTY_PAGES)
#define I_DIRTY_ALL (I_DIRTY | I_DIRTY_TIME)

extern void __mark_inode_dirty(struct inode *, int);
static inline void mark_inode_dirty(struct inode *inode)
{
	__mark_inode_dirty(inode, I_DIRTY);
}

static inline void mark_inode_dirty_sync(struct inode *inode)
{
	__mark_inode_dirty(inode, I_DIRTY_SYNC);
}

extern void inc_nlink(struct inode *inode);
extern void drop_nlink(struct inode *inode);
extern void clear_nlink(struct inode *inode);
extern void set_nlink(struct inode *inode, unsigned int nlink);

static inline void inode_inc_link_count(struct inode *inode)
{
	inc_nlink(inode);
	mark_inode_dirty(inode);
}

static inline void inode_dec_link_count(struct inode *inode)
{
	drop_nlink(inode);
	mark_inode_dirty(inode);
}

enum file_time_flags {
	S_ATIME = 1,
	S_MTIME = 2,
	S_CTIME = 4,
	S_VERSION = 8,
};

extern bool atime_needs_update(const struct path *, struct inode *);
extern void touch_atime(const struct path *);
static inline void file_accessed(struct file *file)
{
	if (!(file->f_flags & O_NOATIME))
		touch_atime(&file->f_path);
}

extern int file_modified(struct file *file);

int sync_inode(struct inode *inode, struct writeback_control *wbc);
int sync_inode_metadata(struct inode *inode, int wait);

struct file_system_type {
    //文件系统名称
	const char *name;
	int fs_flags;
#define FS_REQUIRES_DEV		1 
#define FS_BINARY_MOUNTDATA	2
	//标记文件系统支持子类型，此时名称通过'.'号划分，'.'号后的为子类型
#define FS_HAS_SUBTYPE		4
#define FS_USERNS_MOUNT		8	/* Can be mounted by userns root */
#define FS_DISALLOW_NOTIFY_PERM	16	/* Disable fanotify permission events */
#define FS_THP_SUPPORT		8192	/* Remove once all fs converted */
#define FS_RENAME_DOES_D_MOVE	32768	/* FS will handle d_move() during rename() internally. */
	//初始化当前fs对应的fs_context,如果此回调不提供，则默认使用legacy_init_fs_context
	//此函数针对各fs提供fs context的ops
	int (*init_fs_context)(struct fs_context *);
	const struct fs_parameter_spec *parameters;
	//文件系统挂载回调
	struct dentry *(*mount) (struct file_system_type *, int,
		       const char *, void *);
	void (*kill_sb) (struct super_block *);
	struct module *owner;
	//用于将文件系统串成链表
	struct file_system_type * next;
	//已被实例化的super_block统一挂在这个链上
	struct hlist_head fs_supers;

	struct lock_class_key s_lock_key;
	struct lock_class_key s_umount_key;
	struct lock_class_key s_vfs_rename_key;
	struct lock_class_key s_writers_key[SB_FREEZE_LEVELS];

	struct lock_class_key i_lock_key;
	struct lock_class_key i_mutex_key;
	struct lock_class_key i_mutex_dir_key;
};

#define MODULE_ALIAS_FS(NAME) MODULE_ALIAS("fs-" NAME)

extern struct dentry *mount_bdev(struct file_system_type *fs_type,
	int flags, const char *dev_name, void *data,
	int (*fill_super)(struct super_block *, void *, int));
extern struct dentry *mount_single(struct file_system_type *fs_type,
	int flags, void *data,
	int (*fill_super)(struct super_block *, void *, int));
extern struct dentry *mount_nodev(struct file_system_type *fs_type,
	int flags, void *data,
	int (*fill_super)(struct super_block *, void *, int));
extern struct dentry *mount_subtree(struct vfsmount *mnt, const char *path);
void generic_shutdown_super(struct super_block *sb);
void kill_block_super(struct super_block *sb);
void kill_anon_super(struct super_block *sb);
void kill_litter_super(struct super_block *sb);
void deactivate_super(struct super_block *sb);
void deactivate_locked_super(struct super_block *sb);
int set_anon_super(struct super_block *s, void *data);
int set_anon_super_fc(struct super_block *s, struct fs_context *fc);
int get_anon_bdev(dev_t *);
void free_anon_bdev(dev_t);
struct super_block *sget_fc(struct fs_context *fc,
			    int (*test)(struct super_block *, struct fs_context *),
			    int (*set)(struct super_block *, struct fs_context *));
struct super_block *sget(struct file_system_type *type,
			int (*test)(struct super_block *,void *),
			int (*set)(struct super_block *,void *),
			int flags, void *data);

/* Alas, no aliases. Too much hassle with bringing module.h everywhere */
//增加对fops所属owner模块的引用，防止fops释放
#define fops_get(fops) \
	(((fops) && try_module_get((fops)->owner) ? (fops) : NULL))
#define fops_put(fops) \
	do { if (fops) module_put((fops)->owner); } while(0)
/*
 * This one is to be used *ONLY* from ->open() instances.
 * fops must be non-NULL, pinned down *and* module dependencies
 * should be sufficient to pin the caller down as well.
 */
#define replace_fops(f, fops) \
	do {	\
		struct file *__file = (f); \
		/*释放旧的f_op的引用计数*/\
		fops_put(__file->f_op); \
		/*设置新的f_op,并断言设置的fops不为NULL*/\
		BUG_ON(!(__file->f_op = (fops))); \
	} while(0)

extern int register_filesystem(struct file_system_type *);
extern int unregister_filesystem(struct file_system_type *);
extern struct vfsmount *kern_mount(struct file_system_type *);
extern void kern_unmount(struct vfsmount *mnt);
extern int may_umount_tree(struct vfsmount *);
extern int may_umount(struct vfsmount *);
extern long do_mount(const char *, const char __user *,
		     const char *, unsigned long, void *);
extern struct vfsmount *collect_mounts(const struct path *);
extern void drop_collected_mounts(struct vfsmount *);
extern int iterate_mounts(int (*)(struct vfsmount *, void *), void *,
			  struct vfsmount *);
extern int vfs_statfs(const struct path *, struct kstatfs *);
extern int user_statfs(const char __user *, struct kstatfs *);
extern int fd_statfs(int, struct kstatfs *);
extern int freeze_super(struct super_block *super);
extern int thaw_super(struct super_block *super);
extern bool our_mnt(struct vfsmount *mnt);
extern __printf(2, 3)
int super_setup_bdi_name(struct super_block *sb, char *fmt, ...);
extern int super_setup_bdi(struct super_block *sb);

extern int current_umask(void);

extern void ihold(struct inode * inode);
extern void iput(struct inode *);
extern int generic_update_time(struct inode *, struct timespec64 *, int);

/* /sys/fs */
extern struct kobject *fs_kobj;

#define MAX_RW_COUNT (INT_MAX & PAGE_MASK)

#ifdef CONFIG_MANDATORY_FILE_LOCKING
extern int locks_mandatory_locked(struct file *);
extern int locks_mandatory_area(struct inode *, struct file *, loff_t, loff_t, unsigned char);

/*
 * Candidates for mandatory locking have the setgid bit set
 * but no group execute bit -  an otherwise meaningless combination.
 */

static inline int __mandatory_lock(struct inode *ino)
{
	return (ino->i_mode & (S_ISGID | S_IXGRP)) == S_ISGID;
}

/*
 * ... and these candidates should be on SB_MANDLOCK mounted fs,
 * otherwise these will be advisory locks
 */

static inline int mandatory_lock(struct inode *ino)
{
	return IS_MANDLOCK(ino) && __mandatory_lock(ino);
}

static inline int locks_verify_locked(struct file *file)
{
	if (mandatory_lock(locks_inode(file)))
		return locks_mandatory_locked(file);
	return 0;
}

static inline int locks_verify_truncate(struct inode *inode,
				    struct file *f,
				    loff_t size)
{
	if (!inode->i_flctx || !mandatory_lock(inode))
		return 0;

	if (size < inode->i_size) {
		return locks_mandatory_area(inode, f, size, inode->i_size - 1,
				F_WRLCK);
	} else {
		return locks_mandatory_area(inode, f, inode->i_size, size - 1,
				F_WRLCK);
	}
}

#else /* !CONFIG_MANDATORY_FILE_LOCKING */

static inline int locks_mandatory_locked(struct file *file)
{
	return 0;
}

static inline int locks_mandatory_area(struct inode *inode, struct file *filp,
                                       loff_t start, loff_t end, unsigned char type)
{
	return 0;
}

static inline int __mandatory_lock(struct inode *inode)
{
	return 0;
}

static inline int mandatory_lock(struct inode *inode)
{
	return 0;
}

static inline int locks_verify_locked(struct file *file)
{
	return 0;
}

static inline int locks_verify_truncate(struct inode *inode, struct file *filp,
					size_t size)
{
	return 0;
}

#endif /* CONFIG_MANDATORY_FILE_LOCKING */


#ifdef CONFIG_FILE_LOCKING
static inline int break_lease(struct inode *inode, unsigned int mode)
{
	/*
	 * Since this check is lockless, we must ensure that any refcounts
	 * taken are done before checking i_flctx->flc_lease. Otherwise, we
	 * could end up racing with tasks trying to set a new lease on this
	 * file.
	 */
	smp_mb();
	if (inode->i_flctx && !list_empty_careful(&inode->i_flctx->flc_lease))
		return __break_lease(inode, mode, FL_LEASE);
	return 0;
}

static inline int break_deleg(struct inode *inode, unsigned int mode)
{
	/*
	 * Since this check is lockless, we must ensure that any refcounts
	 * taken are done before checking i_flctx->flc_lease. Otherwise, we
	 * could end up racing with tasks trying to set a new lease on this
	 * file.
	 */
	smp_mb();
	if (inode->i_flctx && !list_empty_careful(&inode->i_flctx->flc_lease))
		return __break_lease(inode, mode, FL_DELEG);
	return 0;
}

static inline int try_break_deleg(struct inode *inode, struct inode **delegated_inode)
{
	int ret;

	ret = break_deleg(inode, O_WRONLY|O_NONBLOCK);
	if (ret == -EWOULDBLOCK && delegated_inode) {
		*delegated_inode = inode;
		ihold(inode);
	}
	return ret;
}

static inline int break_deleg_wait(struct inode **delegated_inode)
{
	int ret;

	ret = break_deleg(*delegated_inode, O_WRONLY);
	iput(*delegated_inode);
	*delegated_inode = NULL;
	return ret;
}

static inline int break_layout(struct inode *inode, bool wait)
{
	smp_mb();
	if (inode->i_flctx && !list_empty_careful(&inode->i_flctx->flc_lease))
		return __break_lease(inode,
				wait ? O_WRONLY : O_WRONLY | O_NONBLOCK,
				FL_LAYOUT);
	return 0;
}

#else /* !CONFIG_FILE_LOCKING */
static inline int break_lease(struct inode *inode, unsigned int mode)
{
	return 0;
}

static inline int break_deleg(struct inode *inode, unsigned int mode)
{
	return 0;
}

static inline int try_break_deleg(struct inode *inode, struct inode **delegated_inode)
{
	return 0;
}

static inline int break_deleg_wait(struct inode **delegated_inode)
{
	BUG();
	return 0;
}

static inline int break_layout(struct inode *inode, bool wait)
{
	return 0;
}

#endif /* CONFIG_FILE_LOCKING */

/* fs/open.c */
struct audit_names;
struct filename {
	//指针，指向文件路径名称
	const char		*name;	/* pointer to actual string */
	//记录用户空间里传入的文件路径名称的指针
	const __user char	*uptr;	/* original userland pointer */
	//引用计数
	int			refcnt;
	struct audit_names	*aname;
	//inner模式时，存储具体的文件路径名称
	const char		iname[];
};
static_assert(offsetof(struct filename, iname) % sizeof(long) == 0);

extern long vfs_truncate(const struct path *, loff_t);
extern int do_truncate(struct dentry *, loff_t start, unsigned int time_attrs,
		       struct file *filp);
extern int vfs_fallocate(struct file *file, int mode, loff_t offset,
			loff_t len);
extern long do_sys_open(int dfd, const char __user *filename, int flags,
			umode_t mode);
extern struct file *file_open_name(struct filename *, int, umode_t);
extern struct file *filp_open(const char *, int, umode_t);
extern struct file *file_open_root(struct dentry *, struct vfsmount *,
				   const char *, int, umode_t);
extern struct file * dentry_open(const struct path *, int, const struct cred *);
extern struct file * open_with_fake_path(const struct path *, int,
					 struct inode*, const struct cred *);
static inline struct file *file_clone_open(struct file *file)
{
	return dentry_open(&file->f_path, file->f_flags, file->f_cred);
}
extern int filp_close(struct file *, fl_owner_t id);

extern struct filename *getname_flags(const char __user *, int, int *);
extern struct filename *getname(const char __user *);
extern struct filename *getname_kernel(const char *);
extern void putname(struct filename *name);

extern int finish_open(struct file *file, struct dentry *dentry,
			int (*open)(struct inode *, struct file *));
extern int finish_no_open(struct file *file, struct dentry *dentry);

/* fs/dcache.c */
extern void __init vfs_caches_init_early(void);
extern void __init vfs_caches_init(void);

extern struct kmem_cache *names_cachep;

//自names_cachep中申请struct filename
#define __getname()		kmem_cache_alloc(names_cachep, GFP_KERNEL)
//归还自names_cacep中申请的struct filename
#define __putname(name)		kmem_cache_free(names_cachep, (void *)(name))

extern struct super_block *blockdev_superblock;
static inline bool sb_is_blkdev_sb(struct super_block *sb)
{
	return IS_ENABLED(CONFIG_BLOCK) && sb == blockdev_superblock;
}

void emergency_thaw_all(void);
extern int sync_filesystem(struct super_block *);
extern const struct file_operations def_blk_fops;
extern const struct file_operations def_chr_fops;

/* fs/char_dev.c */
#define CHRDEV_MAJOR_MAX 512
/* Marks the bottom of the first segment of free char majors */
#define CHRDEV_MAJOR_DYN_END 234
/* Marks the top and bottom of the second segment of free char majors */
#define CHRDEV_MAJOR_DYN_EXT_START 511
#define CHRDEV_MAJOR_DYN_EXT_END 384

extern int alloc_chrdev_region(dev_t *, unsigned, unsigned, const char *);
extern int register_chrdev_region(dev_t, unsigned, const char *);
extern int __register_chrdev(unsigned int major, unsigned int baseminor,
			     unsigned int count, const char *name,
			     const struct file_operations *fops);
extern void __unregister_chrdev(unsigned int major, unsigned int baseminor,
				unsigned int count, const char *name);
extern void unregister_chrdev_region(dev_t, unsigned);
extern void chrdev_show(struct seq_file *,off_t);

static inline int register_chrdev(unsigned int major, const char *name,
				  const struct file_operations *fops)
{
	return __register_chrdev(major, 0, 256, name, fops);
}

static inline void unregister_chrdev(unsigned int major, const char *name)
{
	__unregister_chrdev(major, 0, 256, name);
}

extern void init_special_inode(struct inode *, umode_t, dev_t);

/* Invalid inode operations -- fs/bad_inode.c */
extern void make_bad_inode(struct inode *);
extern bool is_bad_inode(struct inode *);

unsigned long invalidate_mapping_pages(struct address_space *mapping,
					pgoff_t start, pgoff_t end);

void invalidate_mapping_pagevec(struct address_space *mapping,
				pgoff_t start, pgoff_t end,
				unsigned long *nr_pagevec);

static inline void invalidate_remote_inode(struct inode *inode)
{
	if (S_ISREG(inode->i_mode) || S_ISDIR(inode->i_mode) ||
	    S_ISLNK(inode->i_mode))
		invalidate_mapping_pages(inode->i_mapping, 0, -1);
}
extern int invalidate_inode_pages2(struct address_space *mapping);
extern int invalidate_inode_pages2_range(struct address_space *mapping,
					 pgoff_t start, pgoff_t end);
extern int write_inode_now(struct inode *, int);
extern int filemap_fdatawrite(struct address_space *);
extern int filemap_flush(struct address_space *);
extern int filemap_fdatawait_keep_errors(struct address_space *mapping);
extern int filemap_fdatawait_range(struct address_space *, loff_t lstart,
				   loff_t lend);
extern int filemap_fdatawait_range_keep_errors(struct address_space *mapping,
		loff_t start_byte, loff_t end_byte);

static inline int filemap_fdatawait(struct address_space *mapping)
{
	return filemap_fdatawait_range(mapping, 0, LLONG_MAX);
}

extern bool filemap_range_has_page(struct address_space *, loff_t lstart,
				  loff_t lend);
extern int filemap_write_and_wait_range(struct address_space *mapping,
				        loff_t lstart, loff_t lend);
extern int __filemap_fdatawrite_range(struct address_space *mapping,
				loff_t start, loff_t end, int sync_mode);
extern int filemap_fdatawrite_range(struct address_space *mapping,
				loff_t start, loff_t end);
extern int filemap_check_errors(struct address_space *mapping);
extern void __filemap_set_wb_err(struct address_space *mapping, int err);

static inline int filemap_write_and_wait(struct address_space *mapping)
{
	return filemap_write_and_wait_range(mapping, 0, LLONG_MAX);
}

extern int __must_check file_fdatawait_range(struct file *file, loff_t lstart,
						loff_t lend);
extern int __must_check file_check_and_advance_wb_err(struct file *file);
extern int __must_check file_write_and_wait_range(struct file *file,
						loff_t start, loff_t end);

static inline int file_write_and_wait(struct file *file)
{
	return file_write_and_wait_range(file, 0, LLONG_MAX);
}

/**
 * filemap_set_wb_err - set a writeback error on an address_space
 * @mapping: mapping in which to set writeback error
 * @err: error to be set in mapping
 *
 * When writeback fails in some way, we must record that error so that
 * userspace can be informed when fsync and the like are called.  We endeavor
 * to report errors on any file that was open at the time of the error.  Some
 * internal callers also need to know when writeback errors have occurred.
 *
 * When a writeback error occurs, most filesystems will want to call
 * filemap_set_wb_err to record the error in the mapping so that it will be
 * automatically reported whenever fsync is called on the file.
 */
static inline void filemap_set_wb_err(struct address_space *mapping, int err)
{
	/* Fastpath for common case of no error */
	if (unlikely(err))
		__filemap_set_wb_err(mapping, err);
}

/**
 * filemap_check_wb_err - has an error occurred since the mark was sampled?
 * @mapping: mapping to check for writeback errors
 * @since: previously-sampled errseq_t
 *
 * Grab the errseq_t value from the mapping, and see if it has changed "since"
 * the given value was sampled.
 *
 * If it has then report the latest error set, otherwise return 0.
 */
static inline int filemap_check_wb_err(struct address_space *mapping,
					errseq_t since)
{
	return errseq_check(&mapping->wb_err, since);
}

/**
 * filemap_sample_wb_err - sample the current errseq_t to test for later errors
 * @mapping: mapping to be sampled
 *
 * Writeback errors are always reported relative to a particular sample point
 * in the past. This function provides those sample points.
 */
static inline errseq_t filemap_sample_wb_err(struct address_space *mapping)
{
	return errseq_sample(&mapping->wb_err);
}

/**
 * file_sample_sb_err - sample the current errseq_t to test for later errors
 * @file: file pointer to be sampled
 *
 * Grab the most current superblock-level errseq_t value for the given
 * struct file.
 */
static inline errseq_t file_sample_sb_err(struct file *file)
{
	return errseq_sample(&file->f_path.dentry->d_sb->s_wb_err);
}

extern int vfs_fsync_range(struct file *file, loff_t start, loff_t end,
			   int datasync);
extern int vfs_fsync(struct file *file, int datasync);

extern int sync_file_range(struct file *file, loff_t offset, loff_t nbytes,
				unsigned int flags);

/*
 * Sync the bytes written if this was a synchronous write.  Expect ki_pos
 * to already be updated for the write, and will return either the amount
 * of bytes passed in, or an error if syncing the file failed.
 */
static inline ssize_t generic_write_sync(struct kiocb *iocb, ssize_t count)
{
	if (iocb->ki_flags & IOCB_DSYNC) {
		int ret = vfs_fsync_range(iocb->ki_filp,
				iocb->ki_pos - count, iocb->ki_pos - 1,
				(iocb->ki_flags & IOCB_SYNC) ? 0 : 1);
		if (ret)
			return ret;
	}

	return count;
}

extern void emergency_sync(void);
extern void emergency_remount(void);

#ifdef CONFIG_BLOCK
extern int bmap(struct inode *inode, sector_t *block);
#else
static inline int bmap(struct inode *inode,  sector_t *block)
{
	return -EINVAL;
}
#endif

extern int notify_change(struct dentry *, struct iattr *, struct inode **);
extern int inode_permission(struct inode *, int);
extern int generic_permission(struct inode *, int);
extern int __check_sticky(struct inode *dir, struct inode *inode);

static inline bool execute_ok(struct inode *inode)
{
	return (inode->i_mode & S_IXUGO) || S_ISDIR(inode->i_mode);
}

static inline void file_start_write(struct file *file)
{
	if (!S_ISREG(file_inode(file)->i_mode))
		return;
	sb_start_write(file_inode(file)->i_sb);
}

static inline bool file_start_write_trylock(struct file *file)
{
	if (!S_ISREG(file_inode(file)->i_mode))
		return true;
	return sb_start_write_trylock(file_inode(file)->i_sb);
}

static inline void file_end_write(struct file *file)
{
	if (!S_ISREG(file_inode(file)->i_mode))
		return;
	__sb_end_write(file_inode(file)->i_sb, SB_FREEZE_WRITE);
}

/*
 * get_write_access() gets write permission for a file.
 * put_write_access() releases this write permission.
 * This is used for regular files.
 * We cannot support write (and maybe mmap read-write shared) accesses and
 * MAP_DENYWRITE mmappings simultaneously. The i_writecount field of an inode
 * can have the following values:
 * 0: no writers, no VM_DENYWRITE mappings
 * < 0: (-i_writecount) vm_area_structs with VM_DENYWRITE set exist
 * > 0: (i_writecount) users are writing to the file.
 *
 * Normally we operate on that counter with atomic_{inc,dec} and it's safe
 * except for the cases where we don't hold i_writecount yet. Then we need to
 * use {get,deny}_write_access() - these functions check the sign and refuse
 * to do the change if sign is wrong.
 */
static inline int get_write_access(struct inode *inode)
{
	return atomic_inc_unless_negative(&inode->i_writecount) ? 0 : -ETXTBSY;
}
static inline int deny_write_access(struct file *file)
{
	struct inode *inode = file_inode(file);
	return atomic_dec_unless_positive(&inode->i_writecount) ? 0 : -ETXTBSY;
}
static inline void put_write_access(struct inode * inode)
{
	atomic_dec(&inode->i_writecount);
}
static inline void allow_write_access(struct file *file)
{
	if (file)
		atomic_inc(&file_inode(file)->i_writecount);
}
static inline bool inode_is_open_for_write(const struct inode *inode)
{
	return atomic_read(&inode->i_writecount) > 0;
}

#if defined(CONFIG_IMA) || defined(CONFIG_FILE_LOCKING)
static inline void i_readcount_dec(struct inode *inode)
{
	BUG_ON(!atomic_read(&inode->i_readcount));
	atomic_dec(&inode->i_readcount);
}
static inline void i_readcount_inc(struct inode *inode)
{
	atomic_inc(&inode->i_readcount);
}
#else
static inline void i_readcount_dec(struct inode *inode)
{
	return;
}
static inline void i_readcount_inc(struct inode *inode)
{
	return;
}
#endif
extern int do_pipe_flags(int *, int);

extern ssize_t kernel_read(struct file *, void *, size_t, loff_t *);
ssize_t __kernel_read(struct file *file, void *buf, size_t count, loff_t *pos);
extern ssize_t kernel_write(struct file *, const void *, size_t, loff_t *);
extern ssize_t __kernel_write(struct file *, const void *, size_t, loff_t *);
extern struct file * open_exec(const char *);
 
/* fs/dcache.c -- generic fs support functions */
extern bool is_subdir(struct dentry *, struct dentry *);
extern bool path_is_under(const struct path *, const struct path *);

extern char *file_path(struct file *, char *, int);

#include <linux/err.h>

/* needed for stackable file system support */
extern loff_t default_llseek(struct file *file, loff_t offset, int whence);

extern loff_t vfs_llseek(struct file *file, loff_t offset, int whence);

extern int inode_init_always(struct super_block *, struct inode *);
extern void inode_init_once(struct inode *);
extern void address_space_init_once(struct address_space *mapping);
extern struct inode * igrab(struct inode *);
extern ino_t iunique(struct super_block *, ino_t);
extern int inode_needs_sync(struct inode *inode);
extern int generic_delete_inode(struct inode *inode);
static inline int generic_drop_inode(struct inode *inode)
{
	return !inode->i_nlink || inode_unhashed(inode);
}
extern void d_mark_dontcache(struct inode *inode);

extern struct inode *ilookup5_nowait(struct super_block *sb,
		unsigned long hashval, int (*test)(struct inode *, void *),
		void *data);
extern struct inode *ilookup5(struct super_block *sb, unsigned long hashval,
		int (*test)(struct inode *, void *), void *data);
extern struct inode *ilookup(struct super_block *sb, unsigned long ino);

extern struct inode *inode_insert5(struct inode *inode, unsigned long hashval,
		int (*test)(struct inode *, void *),
		int (*set)(struct inode *, void *),
		void *data);
extern struct inode * iget5_locked(struct super_block *, unsigned long, int (*test)(struct inode *, void *), int (*set)(struct inode *, void *), void *);
extern struct inode * iget_locked(struct super_block *, unsigned long);
extern struct inode *find_inode_nowait(struct super_block *,
				       unsigned long,
				       int (*match)(struct inode *,
						    unsigned long, void *),
				       void *data);
extern struct inode *find_inode_rcu(struct super_block *, unsigned long,
				    int (*)(struct inode *, void *), void *);
extern struct inode *find_inode_by_ino_rcu(struct super_block *, unsigned long);
extern int insert_inode_locked4(struct inode *, unsigned long, int (*test)(struct inode *, void *), void *);
extern int insert_inode_locked(struct inode *);
#ifdef CONFIG_DEBUG_LOCK_ALLOC
extern void lockdep_annotate_inode_mutex_key(struct inode *inode);
#else
static inline void lockdep_annotate_inode_mutex_key(struct inode *inode) { };
#endif
extern void unlock_new_inode(struct inode *);
extern void discard_new_inode(struct inode *);
extern unsigned int get_next_ino(void);
extern void evict_inodes(struct super_block *sb);

/*
 * Userspace may rely on the the inode number being non-zero. For example, glibc
 * simply ignores files with zero i_ino in unlink() and other places.
 *
 * As an additional complication, if userspace was compiled with
 * _FILE_OFFSET_BITS=32 on a 64-bit kernel we'll only end up reading out the
 * lower 32 bits, so we need to check that those aren't zero explicitly. With
 * _FILE_OFFSET_BITS=64, this may cause some harmless false-negatives, but
 * better safe than sorry.
 */
static inline bool is_zero_ino(ino_t ino)
{
	return (u32)ino == 0;
}

extern void __iget(struct inode * inode);
extern void iget_failed(struct inode *);
extern void clear_inode(struct inode *);
extern void __destroy_inode(struct inode *);
extern struct inode *new_inode_pseudo(struct super_block *sb);
extern struct inode *new_inode(struct super_block *sb);
extern void free_inode_nonrcu(struct inode *inode);
extern int should_remove_suid(struct dentry *);
extern int file_remove_privs(struct file *);

extern void __insert_inode_hash(struct inode *, unsigned long hashval);
static inline void insert_inode_hash(struct inode *inode)
{
	__insert_inode_hash(inode, inode->i_ino);
}

extern void __remove_inode_hash(struct inode *);
static inline void remove_inode_hash(struct inode *inode)
{
	if (!inode_unhashed(inode) && !hlist_fake(&inode->i_hash))
		__remove_inode_hash(inode);
}

extern void inode_sb_list_add(struct inode *inode);

extern int sb_set_blocksize(struct super_block *, int);
extern int sb_min_blocksize(struct super_block *, int);

extern int generic_file_mmap(struct file *, struct vm_area_struct *);
extern int generic_file_readonly_mmap(struct file *, struct vm_area_struct *);
extern ssize_t generic_write_checks(struct kiocb *, struct iov_iter *);
extern int generic_write_check_limits(struct file *file, loff_t pos,
		loff_t *count);
extern int generic_file_rw_checks(struct file *file_in, struct file *file_out);
extern ssize_t generic_file_buffered_read(struct kiocb *iocb,
		struct iov_iter *to, ssize_t already_read);
extern ssize_t generic_file_read_iter(struct kiocb *, struct iov_iter *);
extern ssize_t __generic_file_write_iter(struct kiocb *, struct iov_iter *);
extern ssize_t generic_file_write_iter(struct kiocb *, struct iov_iter *);
extern ssize_t generic_file_direct_write(struct kiocb *, struct iov_iter *);
extern ssize_t generic_perform_write(struct file *, struct iov_iter *, loff_t);

ssize_t vfs_iter_read(struct file *file, struct iov_iter *iter, loff_t *ppos,
		rwf_t flags);
ssize_t vfs_iter_write(struct file *file, struct iov_iter *iter, loff_t *ppos,
		rwf_t flags);
ssize_t vfs_iocb_iter_read(struct file *file, struct kiocb *iocb,
			   struct iov_iter *iter);
ssize_t vfs_iocb_iter_write(struct file *file, struct kiocb *iocb,
			    struct iov_iter *iter);

/* fs/block_dev.c */
extern ssize_t blkdev_read_iter(struct kiocb *iocb, struct iov_iter *to);
extern ssize_t blkdev_write_iter(struct kiocb *iocb, struct iov_iter *from);
extern int blkdev_fsync(struct file *filp, loff_t start, loff_t end,
			int datasync);
extern void block_sync_page(struct page *page);

/* fs/splice.c */
extern ssize_t generic_file_splice_read(struct file *, loff_t *,
		struct pipe_inode_info *, size_t, unsigned int);
extern ssize_t iter_file_splice_write(struct pipe_inode_info *,
		struct file *, loff_t *, size_t, unsigned int);
extern ssize_t generic_splice_sendpage(struct pipe_inode_info *pipe,
		struct file *out, loff_t *, size_t len, unsigned int flags);
extern long do_splice_direct(struct file *in, loff_t *ppos, struct file *out,
		loff_t *opos, size_t len, unsigned int flags);


extern void
file_ra_state_init(struct file_ra_state *ra, struct address_space *mapping);
extern loff_t noop_llseek(struct file *file, loff_t offset, int whence);
extern loff_t no_llseek(struct file *file, loff_t offset, int whence);
extern loff_t vfs_setpos(struct file *file, loff_t offset, loff_t maxsize);
extern loff_t generic_file_llseek(struct file *file, loff_t offset, int whence);
extern loff_t generic_file_llseek_size(struct file *file, loff_t offset,
		int whence, loff_t maxsize, loff_t eof);
extern loff_t fixed_size_llseek(struct file *file, loff_t offset,
		int whence, loff_t size);
extern loff_t no_seek_end_llseek_size(struct file *, loff_t, int, loff_t);
extern loff_t no_seek_end_llseek(struct file *, loff_t, int);
extern int generic_file_open(struct inode * inode, struct file * filp);
extern int nonseekable_open(struct inode * inode, struct file * filp);
extern int stream_open(struct inode * inode, struct file * filp);

#ifdef CONFIG_BLOCK
typedef void (dio_submit_t)(struct bio *bio, struct inode *inode,
			    loff_t file_offset);

enum {
	/* need locking between buffered and direct access */
	DIO_LOCKING	= 0x01,

	/* filesystem does not support filling holes */
	DIO_SKIP_HOLES	= 0x02,
};

ssize_t __blockdev_direct_IO(struct kiocb *iocb, struct inode *inode,
			     struct block_device *bdev, struct iov_iter *iter,
			     get_block_t get_block,
			     dio_iodone_t end_io, dio_submit_t submit_io,
			     int flags);

//块设备的direct io
static inline ssize_t blockdev_direct_IO(struct kiocb *iocb,
					 struct inode *inode,
					 struct iov_iter *iter,
					 get_block_t get_block)
{
	return __blockdev_direct_IO(iocb, inode, inode->i_sb->s_bdev, iter,
			get_block, NULL, NULL, DIO_LOCKING | DIO_SKIP_HOLES);
}
#endif

void inode_dio_wait(struct inode *inode);

/*
 * inode_dio_begin - signal start of a direct I/O requests
 * @inode: inode the direct I/O happens on
 *
 * This is called once we've finished processing a direct I/O request,
 * and is used to wake up callers waiting for direct I/O to be quiesced.
 */
static inline void inode_dio_begin(struct inode *inode)
{
	atomic_inc(&inode->i_dio_count);
}

/*
 * inode_dio_end - signal finish of a direct I/O requests
 * @inode: inode the direct I/O happens on
 *
 * This is called once we've finished processing a direct I/O request,
 * and is used to wake up callers waiting for direct I/O to be quiesced.
 */
static inline void inode_dio_end(struct inode *inode)
{
	if (atomic_dec_and_test(&inode->i_dio_count))
		wake_up_bit(&inode->i_state, __I_DIO_WAKEUP);
}

/*
 * Warn about a page cache invalidation failure diring a direct I/O write.
 */
void dio_warn_stale_pagecache(struct file *filp);

extern void inode_set_flags(struct inode *inode, unsigned int flags,
			    unsigned int mask);

extern const struct file_operations generic_ro_fops;

#define special_file(m) (S_ISCHR(m)||S_ISBLK(m)||S_ISFIFO(m)||S_ISSOCK(m))

extern int readlink_copy(char __user *, int, const char *);
extern int page_readlink(struct dentry *, char __user *, int);
extern const char *page_get_link(struct dentry *, struct inode *,
				 struct delayed_call *);
extern void page_put_link(void *);
extern int __page_symlink(struct inode *inode, const char *symname, int len,
		int nofs);
extern int page_symlink(struct inode *inode, const char *symname, int len);
extern const struct inode_operations page_symlink_inode_operations;
extern void kfree_link(void *);
extern void generic_fillattr(struct inode *, struct kstat *);
extern int vfs_getattr_nosec(const struct path *, struct kstat *, u32, unsigned int);
extern int vfs_getattr(const struct path *, struct kstat *, u32, unsigned int);
void __inode_add_bytes(struct inode *inode, loff_t bytes);
void inode_add_bytes(struct inode *inode, loff_t bytes);
void __inode_sub_bytes(struct inode *inode, loff_t bytes);
void inode_sub_bytes(struct inode *inode, loff_t bytes);
static inline loff_t __inode_get_bytes(struct inode *inode)
{
	return (((loff_t)inode->i_blocks) << 9) + inode->i_bytes;
}
loff_t inode_get_bytes(struct inode *inode);
void inode_set_bytes(struct inode *inode, loff_t bytes);
const char *simple_get_link(struct dentry *, struct inode *,
			    struct delayed_call *);
extern const struct inode_operations simple_symlink_inode_operations;

extern int iterate_dir(struct file *, struct dir_context *);

int vfs_fstatat(int dfd, const char __user *filename, struct kstat *stat,
		int flags);
int vfs_fstat(int fd, struct kstat *stat);

static inline int vfs_stat(const char __user *filename, struct kstat *stat)
{
	return vfs_fstatat(AT_FDCWD, filename, stat, 0);
}
static inline int vfs_lstat(const char __user *name, struct kstat *stat)
{
	return vfs_fstatat(AT_FDCWD, name, stat, AT_SYMLINK_NOFOLLOW);
}

extern const char *vfs_get_link(struct dentry *, struct delayed_call *);
extern int vfs_readlink(struct dentry *, char __user *, int);

extern struct file_system_type *get_filesystem(struct file_system_type *fs);
extern void put_filesystem(struct file_system_type *fs);
extern struct file_system_type *get_fs_type(const char *name);
extern struct super_block *get_super(struct block_device *);
extern struct super_block *get_active_super(struct block_device *bdev);
extern void drop_super(struct super_block *sb);
extern void drop_super_exclusive(struct super_block *sb);
extern void iterate_supers(void (*)(struct super_block *, void *), void *);
extern void iterate_supers_type(struct file_system_type *,
			        void (*)(struct super_block *, void *), void *);

extern int dcache_dir_open(struct inode *, struct file *);
extern int dcache_dir_close(struct inode *, struct file *);
extern loff_t dcache_dir_lseek(struct file *, loff_t, int);
extern int dcache_readdir(struct file *, struct dir_context *);
extern int simple_setattr(struct dentry *, struct iattr *);
extern int simple_getattr(const struct path *, struct kstat *, u32, unsigned int);
extern int simple_statfs(struct dentry *, struct kstatfs *);
extern int simple_open(struct inode *inode, struct file *file);
extern int simple_link(struct dentry *, struct inode *, struct dentry *);
extern int simple_unlink(struct inode *, struct dentry *);
extern int simple_rmdir(struct inode *, struct dentry *);
extern int simple_rename(struct inode *, struct dentry *,
			 struct inode *, struct dentry *, unsigned int);
extern void simple_recursive_removal(struct dentry *,
                              void (*callback)(struct dentry *));
extern int noop_fsync(struct file *, loff_t, loff_t, int);
extern int noop_set_page_dirty(struct page *page);
extern void noop_invalidatepage(struct page *page, unsigned int offset,
		unsigned int length);
extern ssize_t noop_direct_IO(struct kiocb *iocb, struct iov_iter *iter);
extern int simple_empty(struct dentry *);
extern int simple_readpage(struct file *file, struct page *page);
extern int simple_write_begin(struct file *file, struct address_space *mapping,
			loff_t pos, unsigned len, unsigned flags,
			struct page **pagep, void **fsdata);
extern int simple_write_end(struct file *file, struct address_space *mapping,
			loff_t pos, unsigned len, unsigned copied,
			struct page *page, void *fsdata);
extern int always_delete_dentry(const struct dentry *);
extern struct inode *alloc_anon_inode(struct super_block *);
extern int simple_nosetlease(struct file *, long, struct file_lock **, void **);
extern const struct dentry_operations simple_dentry_operations;

extern struct dentry *simple_lookup(struct inode *, struct dentry *, unsigned int flags);
extern ssize_t generic_read_dir(struct file *, char __user *, size_t, loff_t *);
extern const struct file_operations simple_dir_operations;
extern const struct inode_operations simple_dir_inode_operations;
extern void make_empty_dir_inode(struct inode *inode);
extern bool is_empty_dir_inode(struct inode *inode);
struct tree_descr { const char *name; const struct file_operations *ops; int mode; };
struct dentry *d_alloc_name(struct dentry *, const char *);
extern int simple_fill_super(struct super_block *, unsigned long,
			     const struct tree_descr *);
extern int simple_pin_fs(struct file_system_type *, struct vfsmount **mount, int *count);
extern void simple_release_fs(struct vfsmount **mount, int *count);

extern ssize_t simple_read_from_buffer(void __user *to, size_t count,
			loff_t *ppos, const void *from, size_t available);
extern ssize_t simple_write_to_buffer(void *to, size_t available, loff_t *ppos,
		const void __user *from, size_t count);

extern int __generic_file_fsync(struct file *, loff_t, loff_t, int);
extern int generic_file_fsync(struct file *, loff_t, loff_t, int);

extern int generic_check_addressable(unsigned, u64);

#ifdef CONFIG_UNICODE
extern int generic_ci_d_hash(const struct dentry *dentry, struct qstr *str);
extern int generic_ci_d_compare(const struct dentry *dentry, unsigned int len,
				const char *str, const struct qstr *name);
#endif
extern void generic_set_encrypted_ci_d_ops(struct dentry *dentry);

#ifdef CONFIG_MIGRATION
extern int buffer_migrate_page(struct address_space *,
				struct page *, struct page *,
				enum migrate_mode);
extern int buffer_migrate_page_norefs(struct address_space *,
				struct page *, struct page *,
				enum migrate_mode);
#else
#define buffer_migrate_page NULL
#define buffer_migrate_page_norefs NULL
#endif

extern int setattr_prepare(struct dentry *, struct iattr *);
extern int inode_newsize_ok(const struct inode *, loff_t offset);
extern void setattr_copy(struct inode *inode, const struct iattr *attr);

extern int file_update_time(struct file *file);

static inline bool vma_is_dax(const struct vm_area_struct *vma)
{
	return vma->vm_file && IS_DAX(vma->vm_file->f_mapping->host);
}

static inline bool vma_is_fsdax(struct vm_area_struct *vma)
{
	struct inode *inode;

	if (!IS_ENABLED(CONFIG_FS_DAX) || !vma->vm_file)
		return false;
	if (!vma_is_dax(vma))
		return false;
	inode = file_inode(vma->vm_file);
	if (S_ISCHR(inode->i_mode))
		return false; /* device-dax */
	return true;
}

//依据file的flags,获取iocb的flags
static inline int iocb_flags(struct file *file)
{
	int res = 0;
	if (file->f_flags & O_APPEND)
		res |= IOCB_APPEND;
	if (file->f_flags & O_DIRECT)
		res |= IOCB_DIRECT;
	if ((file->f_flags & O_DSYNC) || IS_SYNC(file->f_mapping->host))
		res |= IOCB_DSYNC;
	if (file->f_flags & __O_SYNC)
		res |= IOCB_SYNC;
	return res;
}

static inline int kiocb_set_rw_flags(struct kiocb *ki, rwf_t flags)
{
	int kiocb_flags = 0;

	/* make sure there's no overlap between RWF and private IOCB flags */
	BUILD_BUG_ON((__force int) RWF_SUPPORTED & IOCB_EVENTFD);

	if (!flags)
		return 0;
	if (unlikely(flags & ~RWF_SUPPORTED))
		return -EOPNOTSUPP;

	if (flags & RWF_NOWAIT) {
		if (!(ki->ki_filp->f_mode & FMODE_NOWAIT))
			return -EOPNOTSUPP;
		kiocb_flags |= IOCB_NOIO;
	}
	kiocb_flags |= (__force int) (flags & RWF_SUPPORTED);
	if (flags & RWF_SYNC)
		kiocb_flags |= IOCB_DSYNC;

	ki->ki_flags |= kiocb_flags;
	return 0;
}

static inline ino_t parent_ino(struct dentry *dentry)
{
	ino_t res;

	/*
	 * Don't strictly need d_lock here? If the parent ino could change
	 * then surely we'd have a deeper race in the caller?
	 */
	spin_lock(&dentry->d_lock);
	res = dentry->d_parent->d_inode->i_ino;
	spin_unlock(&dentry->d_lock);
	return res;
}

/* Transaction based IO helpers */

/*
 * An argresp is stored in an allocated page and holds the
 * size of the argument or response, along with its content
 */
struct simple_transaction_argresp {
	ssize_t size;
	char data[];
};

#define SIMPLE_TRANSACTION_LIMIT (PAGE_SIZE - sizeof(struct simple_transaction_argresp))

char *simple_transaction_get(struct file *file, const char __user *buf,
				size_t size);
ssize_t simple_transaction_read(struct file *file, char __user *buf,
				size_t size, loff_t *pos);
int simple_transaction_release(struct inode *inode, struct file *file);

void simple_transaction_set(struct file *file, size_t n);

/*
 * simple attribute files
 *
 * These attributes behave similar to those in sysfs:
 *
 * Writing to an attribute immediately sets a value, an open file can be
 * written to multiple times.
 *
 * Reading from an attribute creates a buffer from the value that might get
 * read with multiple read calls. When the attribute has been read
 * completely, no further read calls are possible until the file is opened
 * again.
 *
 * All attributes contain a text representation of a numeric value
 * that are accessed with the get() and set() functions.
 */
#define DEFINE_SIMPLE_ATTRIBUTE(__fops, __get, __set, __fmt)		\
static int __fops ## _open(struct inode *inode, struct file *file)	\
{									\
	__simple_attr_check_format(__fmt, 0ull);			\
	return simple_attr_open(inode, file, __get, __set, __fmt);	\
}									\
    /*定义文件操作集*/\
static const struct file_operations __fops = {				\
	.owner	 = THIS_MODULE,						\
	.open	 = __fops ## _open,					\
	.release = simple_attr_release,					\
	.read	 = simple_attr_read,					\
	.write	 = simple_attr_write,					\
	.llseek	 = generic_file_llseek,					\
}

static inline __printf(1, 2)
void __simple_attr_check_format(const char *fmt, ...)
{
	/* don't do anything, just let the compiler check the arguments; */
}

int simple_attr_open(struct inode *inode, struct file *file,
		     int (*get)(void *, u64 *), int (*set)(void *, u64),
		     const char *fmt);
int simple_attr_release(struct inode *inode, struct file *file);
ssize_t simple_attr_read(struct file *file, char __user *buf,
			 size_t len, loff_t *ppos);
ssize_t simple_attr_write(struct file *file, const char __user *buf,
			  size_t len, loff_t *ppos);

struct ctl_table;
int proc_nr_files(struct ctl_table *table, int write,
		  void *buffer, size_t *lenp, loff_t *ppos);
int proc_nr_dentry(struct ctl_table *table, int write,
		  void *buffer, size_t *lenp, loff_t *ppos);
int proc_nr_inodes(struct ctl_table *table, int write,
		   void *buffer, size_t *lenp, loff_t *ppos);
int __init get_filesystem_list(char *buf);

#define __FMODE_EXEC		((__force int) FMODE_EXEC)
#define __FMODE_NONOTIFY	((__force int) FMODE_NONOTIFY)

#define ACC_MODE(x) ("\004\002\006\006"[(x)&O_ACCMODE])
#define OPEN_FMODE(flag) ((__force fmode_t)(((flag + 1) & O_ACCMODE) | \
					    (flag & __FMODE_NONOTIFY)))

static inline bool is_sxid(umode_t mode)
{
	return (mode & S_ISUID) || ((mode & S_ISGID) && (mode & S_IXGRP));
}

static inline int check_sticky(struct inode *dir, struct inode *inode)
{
	if (!(dir->i_mode & S_ISVTX))
		return 0;

	return __check_sticky(dir, inode);
}

static inline void inode_has_no_xattr(struct inode *inode)
{
	if (!is_sxid(inode->i_mode) && (inode->i_sb->s_flags & SB_NOSEC))
		inode->i_flags |= S_NOSEC;
}

static inline bool is_root_inode(struct inode *inode)
{
	return inode == inode->i_sb->s_root->d_inode;
}

static inline bool dir_emit(struct dir_context *ctx,
			    const char *name, int namelen,
			    u64 ino, unsigned type)
{
	return ctx->actor(ctx, name, namelen, ctx->pos, ino, type) == 0;
}
static inline bool dir_emit_dot(struct file *file, struct dir_context *ctx)
{
	return ctx->actor(ctx, ".", 1, ctx->pos,
			  file->f_path.dentry->d_inode->i_ino, DT_DIR) == 0;
}
static inline bool dir_emit_dotdot(struct file *file, struct dir_context *ctx)
{
	return ctx->actor(ctx, "..", 2, ctx->pos,
			  parent_ino(file->f_path.dentry), DT_DIR) == 0;
}
static inline bool dir_emit_dots(struct file *file, struct dir_context *ctx)
{
	if (ctx->pos == 0) {
		if (!dir_emit_dot(file, ctx))
			return false;
		ctx->pos = 1;
	}
	if (ctx->pos == 1) {
		if (!dir_emit_dotdot(file, ctx))
			return false;
		ctx->pos = 2;
	}
	return true;
}
static inline bool dir_relax(struct inode *inode)
{
	inode_unlock(inode);
	inode_lock(inode);
	return !IS_DEADDIR(inode);
}

static inline bool dir_relax_shared(struct inode *inode)
{
	inode_unlock_shared(inode);
	inode_lock_shared(inode);
	return !IS_DEADDIR(inode);
}

extern bool path_noexec(const struct path *path);
extern void inode_nohighmem(struct inode *inode);

/* mm/fadvise.c */
extern int vfs_fadvise(struct file *file, loff_t offset, loff_t len,
		       int advice);
extern int generic_fadvise(struct file *file, loff_t offset, loff_t len,
			   int advice);

int vfs_ioc_setflags_prepare(struct inode *inode, unsigned int oldflags,
			     unsigned int flags);

int vfs_ioc_fssetxattr_check(struct inode *inode, const struct fsxattr *old_fa,
			     struct fsxattr *fa);

static inline void simple_fill_fsxattr(struct fsxattr *fa, __u32 xflags)
{
	memset(fa, 0, sizeof(*fa));
	fa->fsx_xflags = xflags;
}

/*
 * Flush file data before changing attributes.  Caller must hold any locks
 * required to prevent further writes to this file until we're done setting
 * flags.
 */
static inline int inode_drain_writes(struct inode *inode)
{
	inode_dio_wait(inode);
	return filemap_write_and_wait(inode->i_mapping);
}

#endif /* _LINUX_FS_H */<|MERGE_RESOLUTION|>--- conflicted
+++ resolved
@@ -722,11 +722,7 @@
 	struct list_head	i_devices;
 	union {
 		struct pipe_inode_info	*i_pipe;
-<<<<<<< HEAD
-		struct block_device	*i_bdev;
 		//指向对应的字符设备
-=======
->>>>>>> e71ba945
 		struct cdev		*i_cdev;
 		char			*i_link;
 		unsigned		i_dir_seq;
