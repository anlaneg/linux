/* SPDX-License-Identifier: GPL-2.0 */
#ifndef _LINUX_FS_H
#define _LINUX_FS_H

#include <linux/linkage.h>
#include <linux/wait_bit.h>
#include <linux/kdev_t.h>
#include <linux/dcache.h>
#include <linux/path.h>
#include <linux/stat.h>
#include <linux/cache.h>
#include <linux/list.h>
#include <linux/list_lru.h>
#include <linux/llist.h>
#include <linux/radix-tree.h>
#include <linux/xarray.h>
#include <linux/rbtree.h>
#include <linux/init.h>
#include <linux/pid.h>
#include <linux/bug.h>
#include <linux/mutex.h>
#include <linux/rwsem.h>
#include <linux/mm_types.h>
#include <linux/capability.h>
#include <linux/semaphore.h>
#include <linux/fcntl.h>
#include <linux/fiemap.h>
#include <linux/rculist_bl.h>
#include <linux/atomic.h>
#include <linux/shrinker.h>
#include <linux/migrate_mode.h>
#include <linux/uidgid.h>
#include <linux/lockdep.h>
#include <linux/percpu-rwsem.h>
#include <linux/workqueue.h>
#include <linux/delayed_call.h>
#include <linux/uuid.h>
#include <linux/errseq.h>
#include <linux/ioprio.h>

#include <asm/byteorder.h>
#include <uapi/linux/fs.h>

struct backing_dev_info;
struct bdi_writeback;
struct bio;
struct export_operations;
struct hd_geometry;
struct iovec;
struct kiocb;
struct kobject;
struct pipe_inode_info;
struct poll_table_struct;
struct kstatfs;
struct vm_area_struct;
struct vfsmount;
struct cred;
struct swap_info_struct;
struct seq_file;
struct workqueue_struct;
struct iov_iter;
struct fscrypt_info;
struct fscrypt_operations;

extern void __init inode_init(void);
extern void __init inode_init_early(void);
extern void __init files_init(void);
extern void __init files_maxfiles_init(void);

extern struct files_stat_struct files_stat;
extern unsigned long get_max_files(void);
extern unsigned int sysctl_nr_open;
extern struct inodes_stat_t inodes_stat;
extern int leases_enable, lease_break_time;
extern int sysctl_protected_symlinks;
extern int sysctl_protected_hardlinks;

typedef __kernel_rwf_t rwf_t;

struct buffer_head;
typedef int (get_block_t)(struct inode *inode, sector_t iblock,
			struct buffer_head *bh_result, int create);
typedef int (dio_iodone_t)(struct kiocb *iocb, loff_t offset,
			ssize_t bytes, void *private);

#define MAY_EXEC		0x00000001
#define MAY_WRITE		0x00000002
#define MAY_READ		0x00000004
#define MAY_APPEND		0x00000008
#define MAY_ACCESS		0x00000010
#define MAY_OPEN		0x00000020
#define MAY_CHDIR		0x00000040
/* called from RCU mode, don't block */
#define MAY_NOT_BLOCK		0x00000080

/*
 * flags in file.f_mode.  Note that FMODE_READ and FMODE_WRITE must correspond
 * to O_WRONLY and O_RDWR via the strange trick in do_dentry_open()
 */

/* file is open for reading */
#define FMODE_READ		((__force fmode_t)0x1)
/* file is open for writing */
#define FMODE_WRITE		((__force fmode_t)0x2)
/* file is seekable */
#define FMODE_LSEEK		((__force fmode_t)0x4)
/* file can be accessed using pread */
#define FMODE_PREAD		((__force fmode_t)0x8)
/* file can be accessed using pwrite */
#define FMODE_PWRITE		((__force fmode_t)0x10)
/* File is opened for execution with sys_execve / sys_uselib */
#define FMODE_EXEC		((__force fmode_t)0x20)
/* File is opened with O_NDELAY (only set for block devices) */
#define FMODE_NDELAY		((__force fmode_t)0x40)
/* File is opened with O_EXCL (only set for block devices) */
#define FMODE_EXCL		((__force fmode_t)0x80)
/* File is opened using open(.., 3, ..) and is writeable only for ioctls
   (specialy hack for floppy.c) */
#define FMODE_WRITE_IOCTL	((__force fmode_t)0x100)
/* 32bit hashes as llseek() offset (for directories) */
#define FMODE_32BITHASH         ((__force fmode_t)0x200)
/* 64bit hashes as llseek() offset (for directories) */
#define FMODE_64BITHASH         ((__force fmode_t)0x400)

/*
 * Don't update ctime and mtime.
 *
 * Currently a special hack for the XFS open_by_handle ioctl, but we'll
 * hopefully graduate it to a proper O_CMTIME flag supported by open(2) soon.
 */
#define FMODE_NOCMTIME		((__force fmode_t)0x800)

/* Expect random access pattern */
#define FMODE_RANDOM		((__force fmode_t)0x1000)

/* File is huge (eg. /dev/kmem): treat loff_t as unsigned */
#define FMODE_UNSIGNED_OFFSET	((__force fmode_t)0x2000)

/* File is opened with O_PATH; almost nothing can be done with it */
#define FMODE_PATH		((__force fmode_t)0x4000)

/* File needs atomic accesses to f_pos */
#define FMODE_ATOMIC_POS	((__force fmode_t)0x8000)
/* Write access to underlying fs */
#define FMODE_WRITER		((__force fmode_t)0x10000)
/* Has read method(s) */
#define FMODE_CAN_READ          ((__force fmode_t)0x20000)
/* Has write method(s) */
#define FMODE_CAN_WRITE         ((__force fmode_t)0x40000)

/* File was opened by fanotify and shouldn't generate fanotify events */
#define FMODE_NONOTIFY		((__force fmode_t)0x4000000)

/* File is capable of returning -EAGAIN if I/O will block */
#define FMODE_NOWAIT	((__force fmode_t)0x8000000)

/*
 * Flag for rw_copy_check_uvector and compat_rw_copy_check_uvector
 * that indicates that they should check the contents of the iovec are
 * valid, but not check the memory that the iovec elements
 * points too.
 */
#define CHECK_IOVEC_ONLY -1

/*
 * Attribute flags.  These should be or-ed together to figure out what
 * has been changed!
 */
#define ATTR_MODE	(1 << 0)
#define ATTR_UID	(1 << 1)
#define ATTR_GID	(1 << 2)
#define ATTR_SIZE	(1 << 3)
#define ATTR_ATIME	(1 << 4)
#define ATTR_MTIME	(1 << 5)
#define ATTR_CTIME	(1 << 6)
#define ATTR_ATIME_SET	(1 << 7)
#define ATTR_MTIME_SET	(1 << 8)
#define ATTR_FORCE	(1 << 9) /* Not a change, but a change it */
#define ATTR_ATTR_FLAG	(1 << 10)
#define ATTR_KILL_SUID	(1 << 11)
#define ATTR_KILL_SGID	(1 << 12)
#define ATTR_FILE	(1 << 13)
#define ATTR_KILL_PRIV	(1 << 14)
#define ATTR_OPEN	(1 << 15) /* Truncating from open(O_TRUNC) */
#define ATTR_TIMES_SET	(1 << 16)
#define ATTR_TOUCH	(1 << 17)

/*
 * Whiteout is represented by a char device.  The following constants define the
 * mode and device number to use.
 */
#define WHITEOUT_MODE 0
#define WHITEOUT_DEV 0

/*
 * This is the Inode Attributes structure, used for notify_change().  It
 * uses the above definitions as flags, to know which values have changed.
 * Also, in this manner, a Filesystem can look at only the values it cares
 * about.  Basically, these are the attributes that the VFS layer can
 * request to change from the FS layer.
 *
 * Derek Atkins <warlord@MIT.EDU> 94-10-20
 */
struct iattr {
	unsigned int	ia_valid;
<<<<<<< HEAD
	umode_t		ia_mode;//文件权限
	kuid_t		ia_uid;//owner id
	kgid_t		ia_gid;//组id
	loff_t		ia_size;//文件大小
	struct timespec	ia_atime;
	struct timespec	ia_mtime;
	struct timespec	ia_ctime;
=======
	umode_t		ia_mode;
	kuid_t		ia_uid;
	kgid_t		ia_gid;
	loff_t		ia_size;
	struct timespec64 ia_atime;
	struct timespec64 ia_mtime;
	struct timespec64 ia_ctime;
>>>>>>> ce397d21

	/*
	 * Not an attribute, but an auxiliary info for filesystems wanting to
	 * implement an ftruncate() like method.  NOTE: filesystem should
	 * check for (ia_valid & ATTR_FILE), and not for (ia_file != NULL).
	 */
	struct file	*ia_file;
};

/*
 * Includes for diskquotas.
 */
#include <linux/quota.h>

/*
 * Maximum number of layers of fs stack.  Needs to be limited to
 * prevent kernel stack overflow
 */
#define FILESYSTEM_MAX_STACK_DEPTH 2

/** 
 * enum positive_aop_returns - aop return codes with specific semantics
 *
 * @AOP_WRITEPAGE_ACTIVATE: Informs the caller that page writeback has
 * 			    completed, that the page is still locked, and
 * 			    should be considered active.  The VM uses this hint
 * 			    to return the page to the active list -- it won't
 * 			    be a candidate for writeback again in the near
 * 			    future.  Other callers must be careful to unlock
 * 			    the page if they get this return.  Returned by
 * 			    writepage(); 
 *
 * @AOP_TRUNCATED_PAGE: The AOP method that was handed a locked page has
 *  			unlocked it and the page might have been truncated.
 *  			The caller should back up to acquiring a new page and
 *  			trying again.  The aop will be taking reasonable
 *  			precautions not to livelock.  If the caller held a page
 *  			reference, it should drop it before retrying.  Returned
 *  			by readpage().
 *
 * address_space_operation functions return these large constants to indicate
 * special semantics to the caller.  These are much larger than the bytes in a
 * page to allow for functions that return the number of bytes operated on in a
 * given page.
 */

enum positive_aop_returns {
	AOP_WRITEPAGE_ACTIVATE	= 0x80000,
	AOP_TRUNCATED_PAGE	= 0x80001,
};

#define AOP_FLAG_CONT_EXPAND		0x0001 /* called from cont_expand */
#define AOP_FLAG_NOFS			0x0002 /* used by filesystem to direct
						* helper code (eg buffer layer)
						* to clear GFP_FS from alloc */

/*
 * oh the beauties of C type declarations.
 */
struct page;
struct address_space;
struct writeback_control;

/*
 * Write life time hint values.
 */
enum rw_hint {
	WRITE_LIFE_NOT_SET	= 0,
	WRITE_LIFE_NONE		= RWH_WRITE_LIFE_NONE,
	WRITE_LIFE_SHORT	= RWH_WRITE_LIFE_SHORT,
	WRITE_LIFE_MEDIUM	= RWH_WRITE_LIFE_MEDIUM,
	WRITE_LIFE_LONG		= RWH_WRITE_LIFE_LONG,
	WRITE_LIFE_EXTREME	= RWH_WRITE_LIFE_EXTREME,
};

#define IOCB_EVENTFD		(1 << 0)
#define IOCB_APPEND		(1 << 1)
#define IOCB_DIRECT		(1 << 2)
#define IOCB_HIPRI		(1 << 3)
#define IOCB_DSYNC		(1 << 4)
#define IOCB_SYNC		(1 << 5)
#define IOCB_WRITE		(1 << 6)
#define IOCB_NOWAIT		(1 << 7)

struct kiocb {
	struct file		*ki_filp;
	loff_t			ki_pos;
	void (*ki_complete)(struct kiocb *iocb, long ret, long ret2);
	void			*private;
	int			ki_flags;
	u16			ki_hint;
	u16			ki_ioprio; /* See linux/ioprio.h */
} __randomize_layout;

static inline bool is_sync_kiocb(struct kiocb *kiocb)
{
	return kiocb->ki_complete == NULL;
}

/*
 * "descriptor" for what we're up to with a read.
 * This allows us to use the same read code yet
 * have multiple different users of the data that
 * we read from a file.
 *
 * The simplest case just copies the data to user
 * mode.
 */
typedef struct {
	size_t written;
	size_t count;
	union {
		char __user *buf;
		void *data;
	} arg;
	int error;
} read_descriptor_t;

typedef int (*read_actor_t)(read_descriptor_t *, struct page *,
		unsigned long, unsigned long);

struct address_space_operations {
	int (*writepage)(struct page *page, struct writeback_control *wbc);
	int (*readpage)(struct file *, struct page *);

	/* Write back some dirty pages from this mapping. */
	int (*writepages)(struct address_space *, struct writeback_control *);

	/* Set a page dirty.  Return true if this dirtied it */
	int (*set_page_dirty)(struct page *page);

	int (*readpages)(struct file *filp, struct address_space *mapping,
			struct list_head *pages, unsigned nr_pages);

	int (*write_begin)(struct file *, struct address_space *mapping,
				loff_t pos, unsigned len, unsigned flags,
				struct page **pagep, void **fsdata);
	int (*write_end)(struct file *, struct address_space *mapping,
				loff_t pos, unsigned len, unsigned copied,
				struct page *page, void *fsdata);

	/* Unfortunately this kludge is needed for FIBMAP. Don't use it */
	sector_t (*bmap)(struct address_space *, sector_t);
	void (*invalidatepage) (struct page *, unsigned int, unsigned int);
	int (*releasepage) (struct page *, gfp_t);
	void (*freepage)(struct page *);
	ssize_t (*direct_IO)(struct kiocb *, struct iov_iter *iter);
	/*
	 * migrate the contents of a page to the specified target. If
	 * migrate_mode is MIGRATE_ASYNC, it must not block.
	 */
	int (*migratepage) (struct address_space *,
			struct page *, struct page *, enum migrate_mode);
	bool (*isolate_page)(struct page *, isolate_mode_t);
	void (*putback_page)(struct page *);
	int (*launder_page) (struct page *);
	int (*is_partially_uptodate) (struct page *, unsigned long,
					unsigned long);
	void (*is_dirty_writeback) (struct page *, bool *, bool *);
	int (*error_remove_page)(struct address_space *, struct page *);

	/* swapfile support */
	int (*swap_activate)(struct swap_info_struct *sis, struct file *file,
				sector_t *span);
	void (*swap_deactivate)(struct file *file);
};

extern const struct address_space_operations empty_aops;

/*
 * pagecache_write_begin/pagecache_write_end must be used by general code
 * to write into the pagecache.
 */
int pagecache_write_begin(struct file *, struct address_space *mapping,
				loff_t pos, unsigned len, unsigned flags,
				struct page **pagep, void **fsdata);

int pagecache_write_end(struct file *, struct address_space *mapping,
				loff_t pos, unsigned len, unsigned copied,
				struct page *page, void *fsdata);

struct address_space {
	struct inode		*host;		/* owner: inode, block_device */
	struct radix_tree_root	i_pages;	/* cached pages */
	atomic_t		i_mmap_writable;/* count VM_SHARED mappings */
	struct rb_root_cached	i_mmap;		/* tree of private and shared mappings */
	struct rw_semaphore	i_mmap_rwsem;	/* protect tree, count, list */
	/* Protected by the i_pages lock */
	unsigned long		nrpages;	/* number of total pages */
	/* number of shadow or DAX exceptional entries */
	unsigned long		nrexceptional;
	pgoff_t			writeback_index;/* writeback starts here */
	const struct address_space_operations *a_ops;	/* methods */
	unsigned long		flags;		/* error bits */
	spinlock_t		private_lock;	/* for use by the address_space */
	gfp_t			gfp_mask;	/* implicit gfp mask for allocations */
	struct list_head	private_list;	/* for use by the address_space */
	void			*private_data;	/* ditto */
	errseq_t		wb_err;
} __attribute__((aligned(sizeof(long)))) __randomize_layout;
	/*
	 * On most architectures that alignment is already the case; but
	 * must be enforced here for CRIS, to let the least significant bit
	 * of struct page's "mapping" pointer be used for PAGE_MAPPING_ANON.
	 */
struct request_queue;

struct block_device {
	dev_t			bd_dev;  /* not a kdev_t - it's a search key */
	int			bd_openers;
	struct inode *		bd_inode;	/* will die */
	struct super_block *	bd_super;
	struct mutex		bd_mutex;	/* open/close mutex */
	void *			bd_claiming;
	void *			bd_holder;
	int			bd_holders;
	bool			bd_write_holder;
#ifdef CONFIG_SYSFS
	struct list_head	bd_holder_disks;
#endif
	struct block_device *	bd_contains;
	unsigned		bd_block_size;
	u8			bd_partno;
	struct hd_struct *	bd_part;
	/* number of times partitions within this device have been opened. */
	unsigned		bd_part_count;
	int			bd_invalidated;
	struct gendisk *	bd_disk;
	struct request_queue *  bd_queue;
	struct backing_dev_info *bd_bdi;
	struct list_head	bd_list;
	/*
	 * Private data.  You must have bd_claim'ed the block_device
	 * to use this.  NOTE:  bd_claim allows an owner to claim
	 * the same device multiple times, the owner must take special
	 * care to not mess up bd_private for that case.
	 */
	unsigned long		bd_private;

	/* The counter of freeze processes */
	int			bd_fsfreeze_count;
	/* Mutex for freeze */
	struct mutex		bd_fsfreeze_mutex;
} __randomize_layout;

/*
 * Radix-tree tags, for tagging dirty and writeback pages within the pagecache
 * radix trees
 */
#define PAGECACHE_TAG_DIRTY	0
#define PAGECACHE_TAG_WRITEBACK	1
#define PAGECACHE_TAG_TOWRITE	2

int mapping_tagged(struct address_space *mapping, int tag);

static inline void i_mmap_lock_write(struct address_space *mapping)
{
	down_write(&mapping->i_mmap_rwsem);
}

static inline void i_mmap_unlock_write(struct address_space *mapping)
{
	up_write(&mapping->i_mmap_rwsem);
}

static inline void i_mmap_lock_read(struct address_space *mapping)
{
	down_read(&mapping->i_mmap_rwsem);
}

static inline void i_mmap_unlock_read(struct address_space *mapping)
{
	up_read(&mapping->i_mmap_rwsem);
}

/*
 * Might pages of this file be mapped into userspace?
 */
static inline int mapping_mapped(struct address_space *mapping)
{
	return	!RB_EMPTY_ROOT(&mapping->i_mmap.rb_root);
}

/*
 * Might pages of this file have been modified in userspace?
 * Note that i_mmap_writable counts all VM_SHARED vmas: do_mmap_pgoff
 * marks vma as VM_SHARED if it is shared, and the file was opened for
 * writing i.e. vma may be mprotected writable even if now readonly.
 *
 * If i_mmap_writable is negative, no new writable mappings are allowed. You
 * can only deny writable mappings, if none exists right now.
 */
static inline int mapping_writably_mapped(struct address_space *mapping)
{
	return atomic_read(&mapping->i_mmap_writable) > 0;
}

static inline int mapping_map_writable(struct address_space *mapping)
{
	return atomic_inc_unless_negative(&mapping->i_mmap_writable) ?
		0 : -EPERM;
}

static inline void mapping_unmap_writable(struct address_space *mapping)
{
	atomic_dec(&mapping->i_mmap_writable);
}

static inline int mapping_deny_writable(struct address_space *mapping)
{
	return atomic_dec_unless_positive(&mapping->i_mmap_writable) ?
		0 : -EBUSY;
}

static inline void mapping_allow_writable(struct address_space *mapping)
{
	atomic_inc(&mapping->i_mmap_writable);
}

/*
 * Use sequence counter to get consistent i_size on 32-bit processors.
 */
#if BITS_PER_LONG==32 && defined(CONFIG_SMP)
#include <linux/seqlock.h>
#define __NEED_I_SIZE_ORDERED
#define i_size_ordered_init(inode) seqcount_init(&inode->i_size_seqcount)
#else
#define i_size_ordered_init(inode) do { } while (0)
#endif

struct posix_acl;
#define ACL_NOT_CACHED ((void *)(-1))
#define ACL_DONT_CACHE ((void *)(-3))

static inline struct posix_acl *
uncached_acl_sentinel(struct task_struct *task)
{
	return (void *)task + 1;
}

static inline bool
is_uncached_acl(struct posix_acl *acl)
{
	return (long)acl & 1;
}

#define IOP_FASTPERM	0x0001
#define IOP_LOOKUP	0x0002
#define IOP_NOFOLLOW	0x0004
#define IOP_XATTR	0x0008
#define IOP_DEFAULT_READLINK	0x0010

struct fsnotify_mark_connector;

/*
 * Keep mostly read-only and often accessed (especially for
 * the RCU path lookup and 'stat' data) fields at the beginning
 * of the 'struct inode'
 */
struct inode {
	umode_t			i_mode;
	unsigned short		i_opflags;
	kuid_t			i_uid;
	kgid_t			i_gid;
	unsigned int		i_flags;

#ifdef CONFIG_FS_POSIX_ACL
	struct posix_acl	*i_acl;
	struct posix_acl	*i_default_acl;
#endif

	const struct inode_operations	*i_op;
	struct super_block	*i_sb;
	struct address_space	*i_mapping;

#ifdef CONFIG_SECURITY
	void			*i_security;
#endif

	/* Stat data, not accessed from path walking */
	unsigned long		i_ino;
	/*
	 * Filesystems may only read i_nlink directly.  They shall use the
	 * following functions for modification:
	 *
	 *    (set|clear|inc|drop)_nlink
	 *    inode_(inc|dec)_link_count
	 */
	union {
		const unsigned int i_nlink;
		unsigned int __i_nlink;
	};
	dev_t			i_rdev;//指向对应的设备编号
	loff_t			i_size;
	struct timespec64	i_atime;
	struct timespec64	i_mtime;
	struct timespec64	i_ctime;
	spinlock_t		i_lock;	/* i_blocks, i_bytes, maybe i_size */
	unsigned short          i_bytes;
	unsigned int		i_blkbits;
	enum rw_hint		i_write_hint;
	blkcnt_t		i_blocks;

#ifdef __NEED_I_SIZE_ORDERED
	seqcount_t		i_size_seqcount;
#endif

	/* Misc */
	unsigned long		i_state;
	struct rw_semaphore	i_rwsem;

	unsigned long		dirtied_when;	/* jiffies of first dirtying */
	unsigned long		dirtied_time_when;

	struct hlist_node	i_hash;
	struct list_head	i_io_list;	/* backing dev IO list */
#ifdef CONFIG_CGROUP_WRITEBACK
	struct bdi_writeback	*i_wb;		/* the associated cgroup wb */

	/* foreign inode detection, see wbc_detach_inode() */
	int			i_wb_frn_winner;
	u16			i_wb_frn_avg_time;
	u16			i_wb_frn_history;
#endif
	struct list_head	i_lru;		/* inode LRU list */
	struct list_head	i_sb_list;
	struct list_head	i_wb_list;	/* backing dev writeback list */
	union {
		struct hlist_head	i_dentry;
		struct rcu_head		i_rcu;
	};
	atomic64_t		i_version;
	atomic_t		i_count;
	atomic_t		i_dio_count;
	atomic_t		i_writecount;
#ifdef CONFIG_IMA
	atomic_t		i_readcount; /* struct files open RO */
#endif
	const struct file_operations	*i_fop;	/* former ->i_op->default_file_ops */
	struct file_lock_context	*i_flctx;
	struct address_space	i_data;
	struct list_head	i_devices;
	union {
		struct pipe_inode_info	*i_pipe;
		struct block_device	*i_bdev;
		struct cdev		*i_cdev;//指向对应的字符设备
		char			*i_link;
		unsigned		i_dir_seq;
	};

	__u32			i_generation;

#ifdef CONFIG_FSNOTIFY
	__u32			i_fsnotify_mask; /* all events this inode cares about */
	struct fsnotify_mark_connector __rcu	*i_fsnotify_marks;
#endif

#if IS_ENABLED(CONFIG_FS_ENCRYPTION)
	struct fscrypt_info	*i_crypt_info;
#endif

	void			*i_private; /* fs or device private pointer */
} __randomize_layout;

static inline unsigned int i_blocksize(const struct inode *node)
{
	return (1 << node->i_blkbits);
}

static inline int inode_unhashed(struct inode *inode)
{
	return hlist_unhashed(&inode->i_hash);
}

/*
 * inode->i_mutex nesting subclasses for the lock validator:
 *
 * 0: the object of the current VFS operation
 * 1: parent
 * 2: child/target
 * 3: xattr
 * 4: second non-directory
 * 5: second parent (when locking independent directories in rename)
 *
 * I_MUTEX_NONDIR2 is for certain operations (such as rename) which lock two
 * non-directories at once.
 *
 * The locking order between these classes is
 * parent[2] -> child -> grandchild -> normal -> xattr -> second non-directory
 */
enum inode_i_mutex_lock_class
{
	I_MUTEX_NORMAL,
	I_MUTEX_PARENT,
	I_MUTEX_CHILD,
	I_MUTEX_XATTR,
	I_MUTEX_NONDIR2,
	I_MUTEX_PARENT2,
};

static inline void inode_lock(struct inode *inode)
{
	down_write(&inode->i_rwsem);
}

static inline void inode_unlock(struct inode *inode)
{
	up_write(&inode->i_rwsem);
}

static inline void inode_lock_shared(struct inode *inode)
{
	down_read(&inode->i_rwsem);
}

static inline void inode_unlock_shared(struct inode *inode)
{
	up_read(&inode->i_rwsem);
}

static inline int inode_trylock(struct inode *inode)
{
	return down_write_trylock(&inode->i_rwsem);
}

static inline int inode_trylock_shared(struct inode *inode)
{
	return down_read_trylock(&inode->i_rwsem);
}

static inline int inode_is_locked(struct inode *inode)
{
	return rwsem_is_locked(&inode->i_rwsem);
}

static inline void inode_lock_nested(struct inode *inode, unsigned subclass)
{
	down_write_nested(&inode->i_rwsem, subclass);
}

static inline void inode_lock_shared_nested(struct inode *inode, unsigned subclass)
{
	down_read_nested(&inode->i_rwsem, subclass);
}

void lock_two_nondirectories(struct inode *, struct inode*);
void unlock_two_nondirectories(struct inode *, struct inode*);

/*
 * NOTE: in a 32bit arch with a preemptable kernel and
 * an UP compile the i_size_read/write must be atomic
 * with respect to the local cpu (unlike with preempt disabled),
 * but they don't need to be atomic with respect to other cpus like in
 * true SMP (so they need either to either locally disable irq around
 * the read or for example on x86 they can be still implemented as a
 * cmpxchg8b without the need of the lock prefix). For SMP compiles
 * and 64bit archs it makes no difference if preempt is enabled or not.
 */
static inline loff_t i_size_read(const struct inode *inode)
{
#if BITS_PER_LONG==32 && defined(CONFIG_SMP)
	loff_t i_size;
	unsigned int seq;

	do {
		seq = read_seqcount_begin(&inode->i_size_seqcount);
		i_size = inode->i_size;
	} while (read_seqcount_retry(&inode->i_size_seqcount, seq));
	return i_size;
#elif BITS_PER_LONG==32 && defined(CONFIG_PREEMPT)
	loff_t i_size;

	preempt_disable();
	i_size = inode->i_size;
	preempt_enable();
	return i_size;
#else
	return inode->i_size;
#endif
}

/*
 * NOTE: unlike i_size_read(), i_size_write() does need locking around it
 * (normally i_mutex), otherwise on 32bit/SMP an update of i_size_seqcount
 * can be lost, resulting in subsequent i_size_read() calls spinning forever.
 */
static inline void i_size_write(struct inode *inode, loff_t i_size)
{
#if BITS_PER_LONG==32 && defined(CONFIG_SMP)
	preempt_disable();
	write_seqcount_begin(&inode->i_size_seqcount);
	inode->i_size = i_size;
	write_seqcount_end(&inode->i_size_seqcount);
	preempt_enable();
#elif BITS_PER_LONG==32 && defined(CONFIG_PREEMPT)
	preempt_disable();
	inode->i_size = i_size;
	preempt_enable();
#else
	inode->i_size = i_size;
#endif
}

//取dev_t中的minor
static inline unsigned iminor(const struct inode *inode)
{
	return MINOR(inode->i_rdev);
}

//取dev_t中的major
static inline unsigned imajor(const struct inode *inode)
{
	return MAJOR(inode->i_rdev);
}

extern struct block_device *I_BDEV(struct inode *inode);

struct fown_struct {
	rwlock_t lock;          /* protects pid, uid, euid fields */
	struct pid *pid;	/* pid or -pgrp where SIGIO should be sent */
	enum pid_type pid_type;	/* Kind of process group SIGIO should be sent to */
	kuid_t uid, euid;	/* uid/euid of process setting the owner */
	int signum;		/* posix.1b rt signal to be delivered on IO */
};

/*
 * Track a single file's readahead state
 */
struct file_ra_state {
	pgoff_t start;			/* where readahead started */
	unsigned int size;		/* # of readahead pages */
	unsigned int async_size;	/* do asynchronous readahead when
					   there are only # of pages ahead */

	unsigned int ra_pages;		/* Maximum readahead window */
	unsigned int mmap_miss;		/* Cache miss stat for mmap accesses */
	loff_t prev_pos;		/* Cache last read() position */
};

/*
 * Check if @index falls in the readahead windows.
 */
static inline int ra_has_index(struct file_ra_state *ra, pgoff_t index)
{
	return (index >= ra->start &&
		index <  ra->start + ra->size);
}

struct file {
	union {
		struct llist_node	fu_llist;
		struct rcu_head 	fu_rcuhead;
	} f_u;
	struct path		f_path;//文件路径
	struct inode		*f_inode;	/* cached value */
	const struct file_operations	*f_op;//文件操作对应的函数集（例如读写）

	/*
	 * Protects f_ep_links, f_flags.
	 * Must not be taken from IRQ context.
	 */
	spinlock_t		f_lock;
	enum rw_hint		f_write_hint;
	atomic_long_t		f_count;//引用计数
	unsigned int 		f_flags;
	fmode_t			f_mode;//文件模式位（offset是否为无符号的等）
	struct mutex		f_pos_lock;
	loff_t			f_pos;//当前读到哪个位置了
	struct fown_struct	f_owner;
	const struct cred	*f_cred;
	struct file_ra_state	f_ra;

	u64			f_version;
#ifdef CONFIG_SECURITY
	void			*f_security;
#endif
	/* needed for tty driver, and maybe others */
	void			*private_data;

#ifdef CONFIG_EPOLL
	/* Used by fs/eventpoll.c to link all the hooks to this file */
	struct list_head	f_ep_links;
	struct list_head	f_tfile_llink;
#endif /* #ifdef CONFIG_EPOLL */
	struct address_space	*f_mapping;
	errseq_t		f_wb_err;
} __randomize_layout
  __attribute__((aligned(4)));	/* lest something weird decides that 2 is OK */

struct file_handle {
	__u32 handle_bytes;
	int handle_type;
	/* file identifier */
	unsigned char f_handle[0];
};

static inline struct file *get_file(struct file *f)
{
	atomic_long_inc(&f->f_count);
	return f;
}
#define get_file_rcu(x) atomic_long_inc_not_zero(&(x)->f_count)
#define fput_atomic(x)	atomic_long_add_unless(&(x)->f_count, -1, 1)
#define file_count(x)	atomic_long_read(&(x)->f_count)

#define	MAX_NON_LFS	((1UL<<31) - 1)

/* Page cache limit. The filesystems should put that into their s_maxbytes 
   limits, otherwise bad things can happen in VM. */ 
#if BITS_PER_LONG==32
#define MAX_LFS_FILESIZE	((loff_t)ULONG_MAX << PAGE_SHIFT)
#elif BITS_PER_LONG==64
#define MAX_LFS_FILESIZE 	((loff_t)LLONG_MAX)
#endif

#define FL_POSIX	1
#define FL_FLOCK	2
#define FL_DELEG	4	/* NFSv4 delegation */
#define FL_ACCESS	8	/* not trying to lock, just looking */
#define FL_EXISTS	16	/* when unlocking, test for existence */
#define FL_LEASE	32	/* lease held on this file */
#define FL_CLOSE	64	/* unlock on close */
#define FL_SLEEP	128	/* A blocking lock */
#define FL_DOWNGRADE_PENDING	256 /* Lease is being downgraded */
#define FL_UNLOCK_PENDING	512 /* Lease is being broken */
#define FL_OFDLCK	1024	/* lock is "owned" by struct file */
#define FL_LAYOUT	2048	/* outstanding pNFS layout */

#define FL_CLOSE_POSIX (FL_POSIX | FL_CLOSE)

/*
 * Special return value from posix_lock_file() and vfs_lock_file() for
 * asynchronous locking.
 */
#define FILE_LOCK_DEFERRED 1

/* legacy typedef, should eventually be removed */
typedef void *fl_owner_t;

struct file_lock;

struct file_lock_operations {
	void (*fl_copy_lock)(struct file_lock *, struct file_lock *);
	void (*fl_release_private)(struct file_lock *);
};

struct lock_manager_operations {
	int (*lm_compare_owner)(struct file_lock *, struct file_lock *);
	unsigned long (*lm_owner_key)(struct file_lock *);
	fl_owner_t (*lm_get_owner)(fl_owner_t);
	void (*lm_put_owner)(fl_owner_t);
	void (*lm_notify)(struct file_lock *);	/* unblock callback */
	int (*lm_grant)(struct file_lock *, int);
	bool (*lm_break)(struct file_lock *);
	int (*lm_change)(struct file_lock *, int, struct list_head *);
	void (*lm_setup)(struct file_lock *, void **);
};

struct lock_manager {
	struct list_head list;
	/*
	 * NFSv4 and up also want opens blocked during the grace period;
	 * NLM doesn't care:
	 */
	bool block_opens;
};

struct net;
void locks_start_grace(struct net *, struct lock_manager *);
void locks_end_grace(struct lock_manager *);
bool locks_in_grace(struct net *);
bool opens_in_grace(struct net *);

/* that will die - we need it for nfs_lock_info */
#include <linux/nfs_fs_i.h>

/*
 * struct file_lock represents a generic "file lock". It's used to represent
 * POSIX byte range locks, BSD (flock) locks, and leases. It's important to
 * note that the same struct is used to represent both a request for a lock and
 * the lock itself, but the same object is never used for both.
 *
 * FIXME: should we create a separate "struct lock_request" to help distinguish
 * these two uses?
 *
 * The varous i_flctx lists are ordered by:
 *
 * 1) lock owner
 * 2) lock range start
 * 3) lock range end
 *
 * Obviously, the last two criteria only matter for POSIX locks.
 */
struct file_lock {
	struct file_lock *fl_next;	/* singly linked list for this inode  */
	struct list_head fl_list;	/* link into file_lock_context */
	struct hlist_node fl_link;	/* node in global lists */
	struct list_head fl_block;	/* circular list of blocked processes */
	fl_owner_t fl_owner;
	unsigned int fl_flags;
	unsigned char fl_type;
	unsigned int fl_pid;
	int fl_link_cpu;		/* what cpu's list is this on? */
	wait_queue_head_t fl_wait;
	struct file *fl_file;
	loff_t fl_start;
	loff_t fl_end;

	struct fasync_struct *	fl_fasync; /* for lease break notifications */
	/* for lease breaks: */
	unsigned long fl_break_time;
	unsigned long fl_downgrade_time;

	const struct file_lock_operations *fl_ops;	/* Callbacks for filesystems */
	const struct lock_manager_operations *fl_lmops;	/* Callbacks for lockmanagers */
	union {
		struct nfs_lock_info	nfs_fl;
		struct nfs4_lock_info	nfs4_fl;
		struct {
			struct list_head link;	/* link in AFS vnode's pending_locks list */
			int state;		/* state of grant or error if -ve */
		} afs;
	} fl_u;
} __randomize_layout;

struct file_lock_context {
	spinlock_t		flc_lock;
	struct list_head	flc_flock;
	struct list_head	flc_posix;
	struct list_head	flc_lease;
};

/* The following constant reflects the upper bound of the file/locking space */
#ifndef OFFSET_MAX
#define INT_LIMIT(x)	(~((x)1 << (sizeof(x)*8 - 1)))
#define OFFSET_MAX	INT_LIMIT(loff_t)
#define OFFT_OFFSET_MAX	INT_LIMIT(off_t)
#endif

extern void send_sigio(struct fown_struct *fown, int fd, int band);

/*
 * Return the inode to use for locking
 *
 * For overlayfs this should be the overlay inode, not the real inode returned
 * by file_inode().  For any other fs file_inode(filp) and locks_inode(filp) are
 * equal.
 */
static inline struct inode *locks_inode(const struct file *f)
{
	return f->f_path.dentry->d_inode;
}

#ifdef CONFIG_FILE_LOCKING
extern int fcntl_getlk(struct file *, unsigned int, struct flock *);
extern int fcntl_setlk(unsigned int, struct file *, unsigned int,
			struct flock *);

#if BITS_PER_LONG == 32
extern int fcntl_getlk64(struct file *, unsigned int, struct flock64 *);
extern int fcntl_setlk64(unsigned int, struct file *, unsigned int,
			struct flock64 *);
#endif

extern int fcntl_setlease(unsigned int fd, struct file *filp, long arg);
extern int fcntl_getlease(struct file *filp);

/* fs/locks.c */
void locks_free_lock_context(struct inode *inode);
void locks_free_lock(struct file_lock *fl);
extern void locks_init_lock(struct file_lock *);
extern struct file_lock * locks_alloc_lock(void);
extern void locks_copy_lock(struct file_lock *, struct file_lock *);
extern void locks_copy_conflock(struct file_lock *, struct file_lock *);
extern void locks_remove_posix(struct file *, fl_owner_t);
extern void locks_remove_file(struct file *);
extern void locks_release_private(struct file_lock *);
extern void posix_test_lock(struct file *, struct file_lock *);
extern int posix_lock_file(struct file *, struct file_lock *, struct file_lock *);
extern int posix_unblock_lock(struct file_lock *);
extern int vfs_test_lock(struct file *, struct file_lock *);
extern int vfs_lock_file(struct file *, unsigned int, struct file_lock *, struct file_lock *);
extern int vfs_cancel_lock(struct file *filp, struct file_lock *fl);
extern int locks_lock_inode_wait(struct inode *inode, struct file_lock *fl);
extern int __break_lease(struct inode *inode, unsigned int flags, unsigned int type);
extern void lease_get_mtime(struct inode *, struct timespec64 *time);
extern int generic_setlease(struct file *, long, struct file_lock **, void **priv);
extern int vfs_setlease(struct file *, long, struct file_lock **, void **);
extern int lease_modify(struct file_lock *, int, struct list_head *);
struct files_struct;
extern void show_fd_locks(struct seq_file *f,
			 struct file *filp, struct files_struct *files);
#else /* !CONFIG_FILE_LOCKING */
static inline int fcntl_getlk(struct file *file, unsigned int cmd,
			      struct flock __user *user)
{
	return -EINVAL;
}

static inline int fcntl_setlk(unsigned int fd, struct file *file,
			      unsigned int cmd, struct flock __user *user)
{
	return -EACCES;
}

#if BITS_PER_LONG == 32
static inline int fcntl_getlk64(struct file *file, unsigned int cmd,
				struct flock64 __user *user)
{
	return -EINVAL;
}

static inline int fcntl_setlk64(unsigned int fd, struct file *file,
				unsigned int cmd, struct flock64 __user *user)
{
	return -EACCES;
}
#endif
static inline int fcntl_setlease(unsigned int fd, struct file *filp, long arg)
{
	return -EINVAL;
}

static inline int fcntl_getlease(struct file *filp)
{
	return F_UNLCK;
}

static inline void
locks_free_lock_context(struct inode *inode)
{
}

static inline void locks_init_lock(struct file_lock *fl)
{
	return;
}

static inline void locks_copy_conflock(struct file_lock *new, struct file_lock *fl)
{
	return;
}

static inline void locks_copy_lock(struct file_lock *new, struct file_lock *fl)
{
	return;
}

static inline void locks_remove_posix(struct file *filp, fl_owner_t owner)
{
	return;
}

static inline void locks_remove_file(struct file *filp)
{
	return;
}

static inline void posix_test_lock(struct file *filp, struct file_lock *fl)
{
	return;
}

static inline int posix_lock_file(struct file *filp, struct file_lock *fl,
				  struct file_lock *conflock)
{
	return -ENOLCK;
}

static inline int posix_unblock_lock(struct file_lock *waiter)
{
	return -ENOENT;
}

static inline int vfs_test_lock(struct file *filp, struct file_lock *fl)
{
	return 0;
}

static inline int vfs_lock_file(struct file *filp, unsigned int cmd,
				struct file_lock *fl, struct file_lock *conf)
{
	return -ENOLCK;
}

static inline int vfs_cancel_lock(struct file *filp, struct file_lock *fl)
{
	return 0;
}

static inline int locks_lock_inode_wait(struct inode *inode, struct file_lock *fl)
{
	return -ENOLCK;
}

static inline int __break_lease(struct inode *inode, unsigned int mode, unsigned int type)
{
	return 0;
}

static inline void lease_get_mtime(struct inode *inode,
				   struct timespec64 *time)
{
	return;
}

static inline int generic_setlease(struct file *filp, long arg,
				    struct file_lock **flp, void **priv)
{
	return -EINVAL;
}

static inline int vfs_setlease(struct file *filp, long arg,
			       struct file_lock **lease, void **priv)
{
	return -EINVAL;
}

static inline int lease_modify(struct file_lock *fl, int arg,
			       struct list_head *dispose)
{
	return -EINVAL;
}

struct files_struct;
static inline void show_fd_locks(struct seq_file *f,
			struct file *filp, struct files_struct *files) {}
#endif /* !CONFIG_FILE_LOCKING */

static inline struct inode *file_inode(const struct file *f)
{
	return f->f_inode;
}

static inline struct dentry *file_dentry(const struct file *file)
{
	return d_real(file->f_path.dentry, file_inode(file), 0, 0);
}

static inline int locks_lock_file_wait(struct file *filp, struct file_lock *fl)
{
	return locks_lock_inode_wait(locks_inode(filp), fl);
}

struct fasync_struct {
	rwlock_t		fa_lock;
	int			magic;
	int			fa_fd;
	struct fasync_struct	*fa_next; /* singly linked list */
	struct file		*fa_file;
	struct rcu_head		fa_rcu;
};

#define FASYNC_MAGIC 0x4601

/* SMP safe fasync helpers: */
extern int fasync_helper(int, struct file *, int, struct fasync_struct **);
extern struct fasync_struct *fasync_insert_entry(int, struct file *, struct fasync_struct **, struct fasync_struct *);
extern int fasync_remove_entry(struct file *, struct fasync_struct **);
extern struct fasync_struct *fasync_alloc(void);
extern void fasync_free(struct fasync_struct *);

/* can be called from interrupts */
extern void kill_fasync(struct fasync_struct **, int, int);

extern void __f_setown(struct file *filp, struct pid *, enum pid_type, int force);
extern int f_setown(struct file *filp, unsigned long arg, int force);
extern void f_delown(struct file *filp);
extern pid_t f_getown(struct file *filp);
extern int send_sigurg(struct fown_struct *fown);

/*
 * sb->s_flags.  Note that these mirror the equivalent MS_* flags where
 * represented in both.
 */
#define SB_RDONLY	 1	/* Mount read-only */
#define SB_NOSUID	 2	/* Ignore suid and sgid bits */
#define SB_NODEV	 4	/* Disallow access to device special files */
#define SB_NOEXEC	 8	/* Disallow program execution */
#define SB_SYNCHRONOUS	16	/* Writes are synced at once */
#define SB_MANDLOCK	64	/* Allow mandatory locks on an FS */
#define SB_DIRSYNC	128	/* Directory modifications are synchronous */
#define SB_NOATIME	1024	/* Do not update access times. */
#define SB_NODIRATIME	2048	/* Do not update directory access times */
#define SB_SILENT	32768
#define SB_POSIXACL	(1<<16)	/* VFS does not apply the umask */
#define SB_KERNMOUNT	(1<<22) /* this is a kern_mount call */
#define SB_I_VERSION	(1<<23) /* Update inode I_version field */
#define SB_LAZYTIME	(1<<25) /* Update the on-disk [acm]times lazily */

/* These sb flags are internal to the kernel */
#define SB_SUBMOUNT     (1<<26)
#define SB_NOREMOTELOCK	(1<<27)
#define SB_NOSEC	(1<<28)
#define SB_BORN		(1<<29)
#define SB_ACTIVE	(1<<30)
#define SB_NOUSER	(1<<31)

/*
 *	Umount options
 */

#define MNT_FORCE	0x00000001	/* Attempt to forcibily umount */
#define MNT_DETACH	0x00000002	/* Just detach from the tree */
#define MNT_EXPIRE	0x00000004	/* Mark for expiry */
#define UMOUNT_NOFOLLOW	0x00000008	/* Don't follow symlink on umount */
#define UMOUNT_UNUSED	0x80000000	/* Flag guaranteed to be unused */

/* sb->s_iflags */
#define SB_I_CGROUPWB	0x00000001	/* cgroup-aware writeback enabled */
#define SB_I_NOEXEC	0x00000002	/* Ignore executables on this fs */
#define SB_I_NODEV	0x00000004	/* Ignore devices on this fs */
#define SB_I_MULTIROOT	0x00000008	/* Multiple roots to the dentry tree */

/* sb->s_iflags to limit user namespace mounts */
#define SB_I_USERNS_VISIBLE		0x00000010 /* fstype already mounted */
#define SB_I_IMA_UNVERIFIABLE_SIGNATURE	0x00000020
#define SB_I_UNTRUSTED_MOUNTER		0x00000040

/* Possible states of 'frozen' field */
enum {
	SB_UNFROZEN = 0,		/* FS is unfrozen */
	SB_FREEZE_WRITE	= 1,		/* Writes, dir ops, ioctls frozen */
	SB_FREEZE_PAGEFAULT = 2,	/* Page faults stopped as well */
	SB_FREEZE_FS = 3,		/* For internal FS use (e.g. to stop
					 * internal threads if needed) */
	SB_FREEZE_COMPLETE = 4,		/* ->freeze_fs finished successfully */
};

#define SB_FREEZE_LEVELS (SB_FREEZE_COMPLETE - 1)

struct sb_writers {
	int				frozen;		/* Is sb frozen? */
	wait_queue_head_t		wait_unfrozen;	/* for get_super_thawed() */
	struct percpu_rw_semaphore	rw_sem[SB_FREEZE_LEVELS];
};

struct super_block {
	struct list_head	s_list;		/* Keep this first */
	dev_t			s_dev;		/* search index; _not_ kdev_t */
	unsigned char		s_blocksize_bits;
	unsigned long		s_blocksize;//文件系统的块大小
	loff_t			s_maxbytes;	/* Max file size */ //文件系统支持的最大文件大小
	struct file_system_type	*s_type;//属于那种文件系统
	const struct super_operations	*s_op;//super block操作函数
	const struct dquot_operations	*dq_op;
	const struct quotactl_ops	*s_qcop;
	const struct export_operations *s_export_op;
	unsigned long		s_flags;
	unsigned long		s_iflags;	/* internal SB_I_* flags */
	unsigned long		s_magic;//每个文件系统均有一个magic
	struct dentry		*s_root;//文件系统根目录项
	struct rw_semaphore	s_umount;
	int			s_count;
	atomic_t		s_active;
#ifdef CONFIG_SECURITY
	void                    *s_security;
#endif
	const struct xattr_handler **s_xattr;
#if IS_ENABLED(CONFIG_FS_ENCRYPTION)
	const struct fscrypt_operations	*s_cop;
#endif
	struct hlist_bl_head	s_roots;	/* alternate root dentries for NFS */
	struct list_head	s_mounts;	/* list of mounts; _not_ for fs use */
	struct block_device	*s_bdev;
	struct backing_dev_info *s_bdi;
	struct mtd_info		*s_mtd;
	struct hlist_node	s_instances;
	unsigned int		s_quota_types;	/* Bitmask of supported quota types */
	struct quota_info	s_dquot;	/* Diskquota specific options */

	struct sb_writers	s_writers;

	char			s_id[32];	/* Informational name */ //文件系统名称
	uuid_t			s_uuid;		/* UUID */

	//文件系统的私有数据
	void 			*s_fs_info;	/* Filesystem private info */
	unsigned int		s_max_links;
	fmode_t			s_mode;

	/* Granularity of c/m/atime in ns.
	   Cannot be worse than a second */
	u32		   s_time_gran;

	/*
	 * The next field is for VFS *only*. No filesystems have any business
	 * even looking at it. You had been warned.
	 */
	struct mutex s_vfs_rename_mutex;	/* Kludge */

	/*
	 * Filesystem subtype.  If non-empty the filesystem type field
	 * in /proc/mounts will be "type.subtype"
	 */
	char *s_subtype;

	const struct dentry_operations *s_d_op; /* default d_op for dentries */

	/*
	 * Saved pool identifier for cleancache (-1 means none)
	 */
	int cleancache_poolid;

	struct shrinker s_shrink;	/* per-sb shrinker handle */

	/* Number of inodes with nlink == 0 but still referenced */
	atomic_long_t s_remove_count;

	/* Being remounted read-only */
	int s_readonly_remount;

	/* AIO completions deferred from interrupt context */
	struct workqueue_struct *s_dio_done_wq;
	struct hlist_head s_pins;

	/*
	 * Owning user namespace and default context in which to
	 * interpret filesystem uids, gids, quotas, device nodes,
	 * xattrs and security labels.
	 */
	struct user_namespace *s_user_ns;

	/*
	 * Keep the lru lists last in the structure so they always sit on their
	 * own individual cachelines.
	 */
	struct list_lru		s_dentry_lru ____cacheline_aligned_in_smp;
	struct list_lru		s_inode_lru ____cacheline_aligned_in_smp;
	struct rcu_head		rcu;
	struct work_struct	destroy_work;

	struct mutex		s_sync_lock;	/* sync serialisation lock */

	/*
	 * Indicates how deep in a filesystem stack this SB is
	 */
	int s_stack_depth;

	/* s_inode_list_lock protects s_inodes */
	spinlock_t		s_inode_list_lock ____cacheline_aligned_in_smp;
	struct list_head	s_inodes;	/* all inodes */

	spinlock_t		s_inode_wblist_lock;
	struct list_head	s_inodes_wb;	/* writeback inodes */
} __randomize_layout;

/* Helper functions so that in most cases filesystems will
 * not need to deal directly with kuid_t and kgid_t and can
 * instead deal with the raw numeric values that are stored
 * in the filesystem.
 */
static inline uid_t i_uid_read(const struct inode *inode)
{
	return from_kuid(inode->i_sb->s_user_ns, inode->i_uid);
}

static inline gid_t i_gid_read(const struct inode *inode)
{
	return from_kgid(inode->i_sb->s_user_ns, inode->i_gid);
}

static inline void i_uid_write(struct inode *inode, uid_t uid)
{
	inode->i_uid = make_kuid(inode->i_sb->s_user_ns, uid);
}

static inline void i_gid_write(struct inode *inode, gid_t gid)
{
	inode->i_gid = make_kgid(inode->i_sb->s_user_ns, gid);
}

extern struct timespec64 timespec64_trunc(struct timespec64 t, unsigned gran);
extern struct timespec64 current_time(struct inode *inode);

/*
 * Snapshotting support.
 */

void __sb_end_write(struct super_block *sb, int level);
int __sb_start_write(struct super_block *sb, int level, bool wait);

#define __sb_writers_acquired(sb, lev)	\
	percpu_rwsem_acquire(&(sb)->s_writers.rw_sem[(lev)-1], 1, _THIS_IP_)
#define __sb_writers_release(sb, lev)	\
	percpu_rwsem_release(&(sb)->s_writers.rw_sem[(lev)-1], 1, _THIS_IP_)

/**
 * sb_end_write - drop write access to a superblock
 * @sb: the super we wrote to
 *
 * Decrement number of writers to the filesystem. Wake up possible waiters
 * wanting to freeze the filesystem.
 */
static inline void sb_end_write(struct super_block *sb)
{
	__sb_end_write(sb, SB_FREEZE_WRITE);
}

/**
 * sb_end_pagefault - drop write access to a superblock from a page fault
 * @sb: the super we wrote to
 *
 * Decrement number of processes handling write page fault to the filesystem.
 * Wake up possible waiters wanting to freeze the filesystem.
 */
static inline void sb_end_pagefault(struct super_block *sb)
{
	__sb_end_write(sb, SB_FREEZE_PAGEFAULT);
}

/**
 * sb_end_intwrite - drop write access to a superblock for internal fs purposes
 * @sb: the super we wrote to
 *
 * Decrement fs-internal number of writers to the filesystem.  Wake up possible
 * waiters wanting to freeze the filesystem.
 */
static inline void sb_end_intwrite(struct super_block *sb)
{
	__sb_end_write(sb, SB_FREEZE_FS);
}

/**
 * sb_start_write - get write access to a superblock
 * @sb: the super we write to
 *
 * When a process wants to write data or metadata to a file system (i.e. dirty
 * a page or an inode), it should embed the operation in a sb_start_write() -
 * sb_end_write() pair to get exclusion against file system freezing. This
 * function increments number of writers preventing freezing. If the file
 * system is already frozen, the function waits until the file system is
 * thawed.
 *
 * Since freeze protection behaves as a lock, users have to preserve
 * ordering of freeze protection and other filesystem locks. Generally,
 * freeze protection should be the outermost lock. In particular, we have:
 *
 * sb_start_write
 *   -> i_mutex			(write path, truncate, directory ops, ...)
 *   -> s_umount		(freeze_super, thaw_super)
 */
static inline void sb_start_write(struct super_block *sb)
{
	__sb_start_write(sb, SB_FREEZE_WRITE, true);
}

static inline int sb_start_write_trylock(struct super_block *sb)
{
	return __sb_start_write(sb, SB_FREEZE_WRITE, false);
}

/**
 * sb_start_pagefault - get write access to a superblock from a page fault
 * @sb: the super we write to
 *
 * When a process starts handling write page fault, it should embed the
 * operation into sb_start_pagefault() - sb_end_pagefault() pair to get
 * exclusion against file system freezing. This is needed since the page fault
 * is going to dirty a page. This function increments number of running page
 * faults preventing freezing. If the file system is already frozen, the
 * function waits until the file system is thawed.
 *
 * Since page fault freeze protection behaves as a lock, users have to preserve
 * ordering of freeze protection and other filesystem locks. It is advised to
 * put sb_start_pagefault() close to mmap_sem in lock ordering. Page fault
 * handling code implies lock dependency:
 *
 * mmap_sem
 *   -> sb_start_pagefault
 */
static inline void sb_start_pagefault(struct super_block *sb)
{
	__sb_start_write(sb, SB_FREEZE_PAGEFAULT, true);
}

/*
 * sb_start_intwrite - get write access to a superblock for internal fs purposes
 * @sb: the super we write to
 *
 * This is the third level of protection against filesystem freezing. It is
 * free for use by a filesystem. The only requirement is that it must rank
 * below sb_start_pagefault.
 *
 * For example filesystem can call sb_start_intwrite() when starting a
 * transaction which somewhat eases handling of freezing for internal sources
 * of filesystem changes (internal fs threads, discarding preallocation on file
 * close, etc.).
 */
static inline void sb_start_intwrite(struct super_block *sb)
{
	__sb_start_write(sb, SB_FREEZE_FS, true);
}

static inline int sb_start_intwrite_trylock(struct super_block *sb)
{
	return __sb_start_write(sb, SB_FREEZE_FS, false);
}


extern bool inode_owner_or_capable(const struct inode *inode);

/*
 * VFS helper functions..
 */
extern int vfs_create(struct inode *, struct dentry *, umode_t, bool);
extern int vfs_mkdir(struct inode *, struct dentry *, umode_t);
extern int vfs_mknod(struct inode *, struct dentry *, umode_t, dev_t);
extern int vfs_symlink(struct inode *, struct dentry *, const char *);
extern int vfs_link(struct dentry *, struct inode *, struct dentry *, struct inode **);
extern int vfs_rmdir(struct inode *, struct dentry *);
extern int vfs_unlink(struct inode *, struct dentry *, struct inode **);
extern int vfs_rename(struct inode *, struct dentry *, struct inode *, struct dentry *, struct inode **, unsigned int);
extern int vfs_whiteout(struct inode *, struct dentry *);

extern struct dentry *vfs_tmpfile(struct dentry *dentry, umode_t mode,
				  int open_flag);

int vfs_mkobj(struct dentry *, umode_t,
		int (*f)(struct dentry *, umode_t, void *),
		void *);

/*
 * VFS file helper functions.
 */
extern void inode_init_owner(struct inode *inode, const struct inode *dir,
			umode_t mode);
extern bool may_open_dev(const struct path *path);
/*
 * VFS FS_IOC_FIEMAP helper definitions.
 */
struct fiemap_extent_info {
	unsigned int fi_flags;		/* Flags as passed from user */
	unsigned int fi_extents_mapped;	/* Number of mapped extents */
	unsigned int fi_extents_max;	/* Size of fiemap_extent array */
	struct fiemap_extent __user *fi_extents_start; /* Start of
							fiemap_extent array */
};
int fiemap_fill_next_extent(struct fiemap_extent_info *info, u64 logical,
			    u64 phys, u64 len, u32 flags);
int fiemap_check_flags(struct fiemap_extent_info *fieinfo, u32 fs_flags);

/*
 * File types
 *
 * NOTE! These match bits 12..15 of stat.st_mode
 * (ie "(i_mode >> 12) & 15").
 */
#define DT_UNKNOWN	0
#define DT_FIFO		1
#define DT_CHR		2
#define DT_DIR		4
#define DT_BLK		6
#define DT_REG		8
#define DT_LNK		10
#define DT_SOCK		12
#define DT_WHT		14

/*
 * This is the "filldir" function type, used by readdir() to let
 * the kernel specify what kind of dirent layout it wants to have.
 * This allows the kernel to read directories into kernel space or
 * to have different dirent layouts depending on the binary type.
 */
struct dir_context;
typedef int (*filldir_t)(struct dir_context *, const char *, int, loff_t, u64,
			 unsigned);

struct dir_context {
	filldir_t actor;
	loff_t pos;
};

struct block_device_operations;

/* These macros are for out of kernel modules to test that
 * the kernel supports the unlocked_ioctl and compat_ioctl
 * fields in struct file_operations. */
#define HAVE_COMPAT_IOCTL 1
#define HAVE_UNLOCKED_IOCTL 1

/*
 * These flags let !MMU mmap() govern direct device mapping vs immediate
 * copying more easily for MAP_PRIVATE, especially for ROM filesystems.
 *
 * NOMMU_MAP_COPY:	Copy can be mapped (MAP_PRIVATE)
 * NOMMU_MAP_DIRECT:	Can be mapped directly (MAP_SHARED)
 * NOMMU_MAP_READ:	Can be mapped for reading
 * NOMMU_MAP_WRITE:	Can be mapped for writing
 * NOMMU_MAP_EXEC:	Can be mapped for execution
 */
#define NOMMU_MAP_COPY		0x00000001
#define NOMMU_MAP_DIRECT	0x00000008
#define NOMMU_MAP_READ		VM_MAYREAD
#define NOMMU_MAP_WRITE		VM_MAYWRITE
#define NOMMU_MAP_EXEC		VM_MAYEXEC

#define NOMMU_VMFLAGS \
	(NOMMU_MAP_READ | NOMMU_MAP_WRITE | NOMMU_MAP_EXEC)


struct iov_iter;

struct file_operations {
	struct module *owner;
	loff_t (*llseek) (struct file *, loff_t, int);
	ssize_t (*read) (struct file *, char __user *, size_t, loff_t *);//读
	ssize_t (*write) (struct file *, const char __user *, size_t, loff_t *);//写
	ssize_t (*read_iter) (struct kiocb *, struct iov_iter *);//支持iov方式的读
	ssize_t (*write_iter) (struct kiocb *, struct iov_iter *);//支持iov方式的写
	int (*iterate) (struct file *, struct dir_context *);
	int (*iterate_shared) (struct file *, struct dir_context *);
	__poll_t (*poll) (struct file *, struct poll_table_struct *);
	struct wait_queue_head * (*get_poll_head)(struct file *, __poll_t);
	__poll_t (*poll_mask) (struct file *, __poll_t);
	long (*unlocked_ioctl) (struct file *, unsigned int, unsigned long);
	long (*compat_ioctl) (struct file *, unsigned int, unsigned long);
	int (*mmap) (struct file *, struct vm_area_struct *);
	unsigned long mmap_supported_flags;
	int (*open) (struct inode *, struct file *);//文件打开
	int (*flush) (struct file *, fl_owner_t id);
	int (*release) (struct inode *, struct file *);
	int (*fsync) (struct file *, loff_t, loff_t, int datasync);
	int (*fasync) (int, struct file *, int);
	int (*lock) (struct file *, int, struct file_lock *);
	ssize_t (*sendpage) (struct file *, struct page *, int, size_t, loff_t *, int);
	unsigned long (*get_unmapped_area)(struct file *, unsigned long, unsigned long, unsigned long, unsigned long);
	int (*check_flags)(int);
	int (*flock) (struct file *, int, struct file_lock *);
	ssize_t (*splice_write)(struct pipe_inode_info *, struct file *, loff_t *, size_t, unsigned int);
	ssize_t (*splice_read)(struct file *, loff_t *, struct pipe_inode_info *, size_t, unsigned int);
	int (*setlease)(struct file *, long, struct file_lock **, void **);
	long (*fallocate)(struct file *file, int mode, loff_t offset,
			  loff_t len);
	void (*show_fdinfo)(struct seq_file *m, struct file *f);
#ifndef CONFIG_MMU
	unsigned (*mmap_capabilities)(struct file *);
#endif
	ssize_t (*copy_file_range)(struct file *, loff_t, struct file *,
			loff_t, size_t, unsigned int);
	int (*clone_file_range)(struct file *, loff_t, struct file *, loff_t,
			u64);
	ssize_t (*dedupe_file_range)(struct file *, u64, u64, struct file *,
			u64);
} __randomize_layout;

struct inode_operations {
	struct dentry * (*lookup) (struct inode *,struct dentry *, unsigned int);
	const char * (*get_link) (struct dentry *, struct inode *, struct delayed_call *);
	int (*permission) (struct inode *, int);
	struct posix_acl * (*get_acl)(struct inode *, int);

	int (*readlink) (struct dentry *, char __user *,int);

	int (*create) (struct inode *,struct dentry *, umode_t, bool);
	int (*link) (struct dentry *,struct inode *,struct dentry *);
	int (*unlink) (struct inode *,struct dentry *);
	int (*symlink) (struct inode *,struct dentry *,const char *);
	int (*mkdir) (struct inode *,struct dentry *,umode_t);
	int (*rmdir) (struct inode *,struct dentry *);
	int (*mknod) (struct inode *,struct dentry *,umode_t,dev_t);
	int (*rename) (struct inode *, struct dentry *,
			struct inode *, struct dentry *, unsigned int);
	int (*setattr) (struct dentry *, struct iattr *);
	int (*getattr) (const struct path *, struct kstat *, u32, unsigned int);
	ssize_t (*listxattr) (struct dentry *, char *, size_t);
	int (*fiemap)(struct inode *, struct fiemap_extent_info *, u64 start,
		      u64 len);
	int (*update_time)(struct inode *, struct timespec64 *, int);
	int (*atomic_open)(struct inode *, struct dentry *,
			   struct file *, unsigned open_flag,
			   umode_t create_mode, int *opened);
	int (*tmpfile) (struct inode *, struct dentry *, umode_t);
	int (*set_acl)(struct inode *, struct posix_acl *, int);
} ____cacheline_aligned;

static inline ssize_t call_read_iter(struct file *file, struct kiocb *kio,
				     struct iov_iter *iter)
{
	return file->f_op->read_iter(kio, iter);
}

static inline ssize_t call_write_iter(struct file *file, struct kiocb *kio,
				      struct iov_iter *iter)
{
	return file->f_op->write_iter(kio, iter);
}

static inline int call_mmap(struct file *file, struct vm_area_struct *vma)
{
	return file->f_op->mmap(file, vma);
}

ssize_t rw_copy_check_uvector(int type, const struct iovec __user * uvector,
			      unsigned long nr_segs, unsigned long fast_segs,
			      struct iovec *fast_pointer,
			      struct iovec **ret_pointer);

extern ssize_t __vfs_read(struct file *, char __user *, size_t, loff_t *);
extern ssize_t vfs_read(struct file *, char __user *, size_t, loff_t *);
extern ssize_t vfs_write(struct file *, const char __user *, size_t, loff_t *);
extern ssize_t vfs_readv(struct file *, const struct iovec __user *,
		unsigned long, loff_t *, rwf_t);
extern ssize_t vfs_copy_file_range(struct file *, loff_t , struct file *,
				   loff_t, size_t, unsigned int);
extern int vfs_clone_file_prep_inodes(struct inode *inode_in, loff_t pos_in,
				      struct inode *inode_out, loff_t pos_out,
				      u64 *len, bool is_dedupe);
extern int vfs_clone_file_range(struct file *file_in, loff_t pos_in,
		struct file *file_out, loff_t pos_out, u64 len);
extern int vfs_dedupe_file_range_compare(struct inode *src, loff_t srcoff,
					 struct inode *dest, loff_t destoff,
					 loff_t len, bool *is_same);
extern int vfs_dedupe_file_range(struct file *file,
				 struct file_dedupe_range *same);

struct super_operations {
   	struct inode *(*alloc_inode)(struct super_block *sb);
	void (*destroy_inode)(struct inode *);

   	void (*dirty_inode) (struct inode *, int flags);
	int (*write_inode) (struct inode *, struct writeback_control *wbc);
	int (*drop_inode) (struct inode *);
	void (*evict_inode) (struct inode *);
	void (*put_super) (struct super_block *);
	int (*sync_fs)(struct super_block *sb, int wait);
	int (*freeze_super) (struct super_block *);
	int (*freeze_fs) (struct super_block *);
	int (*thaw_super) (struct super_block *);
	int (*unfreeze_fs) (struct super_block *);
	int (*statfs) (struct dentry *, struct kstatfs *);
	int (*remount_fs) (struct super_block *, int *, char *);
	void (*umount_begin) (struct super_block *);

	int (*show_options)(struct seq_file *, struct dentry *);
	int (*show_devname)(struct seq_file *, struct dentry *);
	int (*show_path)(struct seq_file *, struct dentry *);
	int (*show_stats)(struct seq_file *, struct dentry *);
#ifdef CONFIG_QUOTA
	ssize_t (*quota_read)(struct super_block *, int, char *, size_t, loff_t);
	ssize_t (*quota_write)(struct super_block *, int, const char *, size_t, loff_t);
	struct dquot **(*get_dquots)(struct inode *);
#endif
	int (*bdev_try_to_free_page)(struct super_block*, struct page*, gfp_t);
	long (*nr_cached_objects)(struct super_block *,
				  struct shrink_control *);
	long (*free_cached_objects)(struct super_block *,
				    struct shrink_control *);
};

/*
 * Inode flags - they have no relation to superblock flags now
 */
#define S_SYNC		1	/* Writes are synced at once */
#define S_NOATIME	2	/* Do not update access times */
#define S_APPEND	4	/* Append-only file */
#define S_IMMUTABLE	8	/* Immutable file */
#define S_DEAD		16	/* removed, but still open directory */
#define S_NOQUOTA	32	/* Inode is not counted to quota */
#define S_DIRSYNC	64	/* Directory modifications are synchronous */
#define S_NOCMTIME	128	/* Do not update file c/mtime */
#define S_SWAPFILE	256	/* Do not truncate: swapon got its bmaps */
#define S_PRIVATE	512	/* Inode is fs-internal */
#define S_IMA		1024	/* Inode has an associated IMA struct */
#define S_AUTOMOUNT	2048	/* Automount/referral quasi-directory */
#define S_NOSEC		4096	/* no suid or xattr security attributes */
#ifdef CONFIG_FS_DAX
#define S_DAX		8192	/* Direct Access, avoiding the page cache */
#else
#define S_DAX		0	/* Make all the DAX code disappear */
#endif
#define S_ENCRYPTED	16384	/* Encrypted file (using fs/crypto/) */

/*
 * Note that nosuid etc flags are inode-specific: setting some file-system
 * flags just means all the inodes inherit those flags by default. It might be
 * possible to override it selectively if you really wanted to with some
 * ioctl() that is not currently implemented.
 *
 * Exception: SB_RDONLY is always applied to the entire file system.
 *
 * Unfortunately, it is possible to change a filesystems flags with it mounted
 * with files in use.  This means that all of the inodes will not have their
 * i_flags updated.  Hence, i_flags no longer inherit the superblock mount
 * flags, so these have to be checked separately. -- rmk@arm.uk.linux.org
 */
#define __IS_FLG(inode, flg)	((inode)->i_sb->s_flags & (flg))

static inline bool sb_rdonly(const struct super_block *sb) { return sb->s_flags & SB_RDONLY; }
#define IS_RDONLY(inode)	sb_rdonly((inode)->i_sb)
#define IS_SYNC(inode)		(__IS_FLG(inode, SB_SYNCHRONOUS) || \
					((inode)->i_flags & S_SYNC))
#define IS_DIRSYNC(inode)	(__IS_FLG(inode, SB_SYNCHRONOUS|SB_DIRSYNC) || \
					((inode)->i_flags & (S_SYNC|S_DIRSYNC)))
#define IS_MANDLOCK(inode)	__IS_FLG(inode, SB_MANDLOCK)
#define IS_NOATIME(inode)	__IS_FLG(inode, SB_RDONLY|SB_NOATIME)
#define IS_I_VERSION(inode)	__IS_FLG(inode, SB_I_VERSION)

#define IS_NOQUOTA(inode)	((inode)->i_flags & S_NOQUOTA)
#define IS_APPEND(inode)	((inode)->i_flags & S_APPEND)
#define IS_IMMUTABLE(inode)	((inode)->i_flags & S_IMMUTABLE)
#define IS_POSIXACL(inode)	__IS_FLG(inode, SB_POSIXACL)

#define IS_DEADDIR(inode)	((inode)->i_flags & S_DEAD)
#define IS_NOCMTIME(inode)	((inode)->i_flags & S_NOCMTIME)
#define IS_SWAPFILE(inode)	((inode)->i_flags & S_SWAPFILE)
#define IS_PRIVATE(inode)	((inode)->i_flags & S_PRIVATE)
#define IS_IMA(inode)		((inode)->i_flags & S_IMA)
#define IS_AUTOMOUNT(inode)	((inode)->i_flags & S_AUTOMOUNT)
#define IS_NOSEC(inode)		((inode)->i_flags & S_NOSEC)
#define IS_DAX(inode)		((inode)->i_flags & S_DAX)
#define IS_ENCRYPTED(inode)	((inode)->i_flags & S_ENCRYPTED)

#define IS_WHITEOUT(inode)	(S_ISCHR(inode->i_mode) && \
				 (inode)->i_rdev == WHITEOUT_DEV)

static inline bool HAS_UNMAPPED_ID(struct inode *inode)
{
	return !uid_valid(inode->i_uid) || !gid_valid(inode->i_gid);
}

static inline enum rw_hint file_write_hint(struct file *file)
{
	if (file->f_write_hint != WRITE_LIFE_NOT_SET)
		return file->f_write_hint;

	return file_inode(file)->i_write_hint;
}

static inline int iocb_flags(struct file *file);

static inline u16 ki_hint_validate(enum rw_hint hint)
{
	typeof(((struct kiocb *)0)->ki_hint) max_hint = -1;

	if (hint <= max_hint)
		return hint;
	return 0;
}

static inline void init_sync_kiocb(struct kiocb *kiocb, struct file *filp)
{
	*kiocb = (struct kiocb) {
		.ki_filp = filp,
		.ki_flags = iocb_flags(filp),
		.ki_hint = ki_hint_validate(file_write_hint(filp)),
		.ki_ioprio = IOPRIO_PRIO_VALUE(IOPRIO_CLASS_NONE, 0),
	};
}

/*
 * Inode state bits.  Protected by inode->i_lock
 *
 * Three bits determine the dirty state of the inode, I_DIRTY_SYNC,
 * I_DIRTY_DATASYNC and I_DIRTY_PAGES.
 *
 * Four bits define the lifetime of an inode.  Initially, inodes are I_NEW,
 * until that flag is cleared.  I_WILL_FREE, I_FREEING and I_CLEAR are set at
 * various stages of removing an inode.
 *
 * Two bits are used for locking and completion notification, I_NEW and I_SYNC.
 *
 * I_DIRTY_SYNC		Inode is dirty, but doesn't have to be written on
 *			fdatasync().  i_atime is the usual cause.
 * I_DIRTY_DATASYNC	Data-related inode changes pending. We keep track of
 *			these changes separately from I_DIRTY_SYNC so that we
 *			don't have to write inode on fdatasync() when only
 *			mtime has changed in it.
 * I_DIRTY_PAGES	Inode has dirty pages.  Inode itself may be clean.
 * I_NEW		Serves as both a mutex and completion notification.
 *			New inodes set I_NEW.  If two processes both create
 *			the same inode, one of them will release its inode and
 *			wait for I_NEW to be released before returning.
 *			Inodes in I_WILL_FREE, I_FREEING or I_CLEAR state can
 *			also cause waiting on I_NEW, without I_NEW actually
 *			being set.  find_inode() uses this to prevent returning
 *			nearly-dead inodes.
 * I_WILL_FREE		Must be set when calling write_inode_now() if i_count
 *			is zero.  I_FREEING must be set when I_WILL_FREE is
 *			cleared.
 * I_FREEING		Set when inode is about to be freed but still has dirty
 *			pages or buffers attached or the inode itself is still
 *			dirty.
 * I_CLEAR		Added by clear_inode().  In this state the inode is
 *			clean and can be destroyed.  Inode keeps I_FREEING.
 *
 *			Inodes that are I_WILL_FREE, I_FREEING or I_CLEAR are
 *			prohibited for many purposes.  iget() must wait for
 *			the inode to be completely released, then create it
 *			anew.  Other functions will just ignore such inodes,
 *			if appropriate.  I_NEW is used for waiting.
 *
 * I_SYNC		Writeback of inode is running. The bit is set during
 *			data writeback, and cleared with a wakeup on the bit
 *			address once it is done. The bit is also used to pin
 *			the inode in memory for flusher thread.
 *
 * I_REFERENCED		Marks the inode as recently references on the LRU list.
 *
 * I_DIO_WAKEUP		Never set.  Only used as a key for wait_on_bit().
 *
 * I_WB_SWITCH		Cgroup bdi_writeback switching in progress.  Used to
 *			synchronize competing switching instances and to tell
 *			wb stat updates to grab the i_pages lock.  See
 *			inode_switch_wb_work_fn() for details.
 *
 * I_OVL_INUSE		Used by overlayfs to get exclusive ownership on upper
 *			and work dirs among overlayfs mounts.
 *
 * Q: What is the difference between I_WILL_FREE and I_FREEING?
 */
#define I_DIRTY_SYNC		(1 << 0)
#define I_DIRTY_DATASYNC	(1 << 1)
#define I_DIRTY_PAGES		(1 << 2)
#define __I_NEW			3
#define I_NEW			(1 << __I_NEW)
#define I_WILL_FREE		(1 << 4)
#define I_FREEING		(1 << 5)
#define I_CLEAR			(1 << 6)
#define __I_SYNC		7
#define I_SYNC			(1 << __I_SYNC)
#define I_REFERENCED		(1 << 8)
#define __I_DIO_WAKEUP		9
#define I_DIO_WAKEUP		(1 << __I_DIO_WAKEUP)
#define I_LINKABLE		(1 << 10)
#define I_DIRTY_TIME		(1 << 11)
#define __I_DIRTY_TIME_EXPIRED	12
#define I_DIRTY_TIME_EXPIRED	(1 << __I_DIRTY_TIME_EXPIRED)
#define I_WB_SWITCH		(1 << 13)
#define I_OVL_INUSE			(1 << 14)

#define I_DIRTY_INODE (I_DIRTY_SYNC | I_DIRTY_DATASYNC)
#define I_DIRTY (I_DIRTY_INODE | I_DIRTY_PAGES)
#define I_DIRTY_ALL (I_DIRTY | I_DIRTY_TIME)

extern void __mark_inode_dirty(struct inode *, int);
static inline void mark_inode_dirty(struct inode *inode)
{
	__mark_inode_dirty(inode, I_DIRTY);
}

static inline void mark_inode_dirty_sync(struct inode *inode)
{
	__mark_inode_dirty(inode, I_DIRTY_SYNC);
}

extern void inc_nlink(struct inode *inode);
extern void drop_nlink(struct inode *inode);
extern void clear_nlink(struct inode *inode);
extern void set_nlink(struct inode *inode, unsigned int nlink);

static inline void inode_inc_link_count(struct inode *inode)
{
	inc_nlink(inode);
	mark_inode_dirty(inode);
}

static inline void inode_dec_link_count(struct inode *inode)
{
	drop_nlink(inode);
	mark_inode_dirty(inode);
}

enum file_time_flags {
	S_ATIME = 1,
	S_MTIME = 2,
	S_CTIME = 4,
	S_VERSION = 8,
};

extern void touch_atime(const struct path *);
static inline void file_accessed(struct file *file)
{
	if (!(file->f_flags & O_NOATIME))
		touch_atime(&file->f_path);
}

int sync_inode(struct inode *inode, struct writeback_control *wbc);
int sync_inode_metadata(struct inode *inode, int wait);

struct file_system_type {
	const char *name;//文件系统名称
	int fs_flags;
#define FS_REQUIRES_DEV		1 
#define FS_BINARY_MOUNTDATA	2
#define FS_HAS_SUBTYPE		4
#define FS_USERNS_MOUNT		8	/* Can be mounted by userns root */
#define FS_RENAME_DOES_D_MOVE	32768	/* FS will handle d_move() during rename() internally. */
	//文件系统挂载回调
	struct dentry *(*mount) (struct file_system_type *, int,
		       const char *, void *);
	void (*kill_sb) (struct super_block *);
	struct module *owner;
	struct file_system_type * next;//用于将文件系统串成链表
	struct hlist_head fs_supers;//已被实际的super_block统一挂在这个链上

	struct lock_class_key s_lock_key;
	struct lock_class_key s_umount_key;
	struct lock_class_key s_vfs_rename_key;
	struct lock_class_key s_writers_key[SB_FREEZE_LEVELS];

	struct lock_class_key i_lock_key;
	struct lock_class_key i_mutex_key;
	struct lock_class_key i_mutex_dir_key;
};

#define MODULE_ALIAS_FS(NAME) MODULE_ALIAS("fs-" NAME)

extern struct dentry *mount_ns(struct file_system_type *fs_type,
	int flags, void *data, void *ns, struct user_namespace *user_ns,
	int (*fill_super)(struct super_block *, void *, int));
#ifdef CONFIG_BLOCK
extern struct dentry *mount_bdev(struct file_system_type *fs_type,
	int flags, const char *dev_name, void *data,
	int (*fill_super)(struct super_block *, void *, int));
#else
static inline struct dentry *mount_bdev(struct file_system_type *fs_type,
	int flags, const char *dev_name, void *data,
	int (*fill_super)(struct super_block *, void *, int))
{
	return ERR_PTR(-ENODEV);
}
#endif
extern struct dentry *mount_single(struct file_system_type *fs_type,
	int flags, void *data,
	int (*fill_super)(struct super_block *, void *, int));
extern struct dentry *mount_nodev(struct file_system_type *fs_type,
	int flags, void *data,
	int (*fill_super)(struct super_block *, void *, int));
extern struct dentry *mount_subtree(struct vfsmount *mnt, const char *path);
void generic_shutdown_super(struct super_block *sb);
#ifdef CONFIG_BLOCK
void kill_block_super(struct super_block *sb);
#else
static inline void kill_block_super(struct super_block *sb)
{
	BUG();
}
#endif
void kill_anon_super(struct super_block *sb);
void kill_litter_super(struct super_block *sb);
void deactivate_super(struct super_block *sb);
void deactivate_locked_super(struct super_block *sb);
int set_anon_super(struct super_block *s, void *data);
int get_anon_bdev(dev_t *);
void free_anon_bdev(dev_t);
struct super_block *sget_userns(struct file_system_type *type,
			int (*test)(struct super_block *,void *),
			int (*set)(struct super_block *,void *),
			int flags, struct user_namespace *user_ns,
			void *data);
struct super_block *sget(struct file_system_type *type,
			int (*test)(struct super_block *,void *),
			int (*set)(struct super_block *,void *),
			int flags, void *data);
extern struct dentry *mount_pseudo_xattr(struct file_system_type *, char *,
					 const struct super_operations *ops,
					 const struct xattr_handler **xattr,
					 const struct dentry_operations *dops,
					 unsigned long);

static inline struct dentry *
mount_pseudo(struct file_system_type *fs_type, char *name,
	     const struct super_operations *ops,
	     const struct dentry_operations *dops, unsigned long magic)
{
	return mount_pseudo_xattr(fs_type, name, ops, NULL, dops, magic);
}

/* Alas, no aliases. Too much hassle with bringing module.h everywhere */
#define fops_get(fops) \
	(((fops) && try_module_get((fops)->owner) ? (fops) : NULL))
#define fops_put(fops) \
	do { if (fops) module_put((fops)->owner); } while(0)
/*
 * This one is to be used *ONLY* from ->open() instances.
 * fops must be non-NULL, pinned down *and* module dependencies
 * should be sufficient to pin the caller down as well.
 */
#define replace_fops(f, fops) \
	do {	\
		struct file *__file = (f); \
		fops_put(__file->f_op); \
		BUG_ON(!(__file->f_op = (fops))); \
	} while(0)

extern int register_filesystem(struct file_system_type *);
extern int unregister_filesystem(struct file_system_type *);
extern struct vfsmount *kern_mount_data(struct file_system_type *, void *data);
#define kern_mount(type) kern_mount_data(type, NULL)
extern void kern_unmount(struct vfsmount *mnt);
extern int may_umount_tree(struct vfsmount *);
extern int may_umount(struct vfsmount *);
extern long do_mount(const char *, const char __user *,
		     const char *, unsigned long, void *);
extern struct vfsmount *collect_mounts(const struct path *);
extern void drop_collected_mounts(struct vfsmount *);
extern int iterate_mounts(int (*)(struct vfsmount *, void *), void *,
			  struct vfsmount *);
extern int vfs_statfs(const struct path *, struct kstatfs *);
extern int user_statfs(const char __user *, struct kstatfs *);
extern int fd_statfs(int, struct kstatfs *);
extern int freeze_super(struct super_block *super);
extern int thaw_super(struct super_block *super);
extern bool our_mnt(struct vfsmount *mnt);
extern __printf(2, 3)
int super_setup_bdi_name(struct super_block *sb, char *fmt, ...);
extern int super_setup_bdi(struct super_block *sb);

extern int current_umask(void);

extern void ihold(struct inode * inode);
extern void iput(struct inode *);
extern int generic_update_time(struct inode *, struct timespec64 *, int);

/* /sys/fs */
extern struct kobject *fs_kobj;

#define MAX_RW_COUNT (INT_MAX & PAGE_MASK)

#ifdef CONFIG_MANDATORY_FILE_LOCKING
extern int locks_mandatory_locked(struct file *);
extern int locks_mandatory_area(struct inode *, struct file *, loff_t, loff_t, unsigned char);

/*
 * Candidates for mandatory locking have the setgid bit set
 * but no group execute bit -  an otherwise meaningless combination.
 */

static inline int __mandatory_lock(struct inode *ino)
{
	return (ino->i_mode & (S_ISGID | S_IXGRP)) == S_ISGID;
}

/*
 * ... and these candidates should be on SB_MANDLOCK mounted fs,
 * otherwise these will be advisory locks
 */

static inline int mandatory_lock(struct inode *ino)
{
	return IS_MANDLOCK(ino) && __mandatory_lock(ino);
}

static inline int locks_verify_locked(struct file *file)
{
	if (mandatory_lock(locks_inode(file)))
		return locks_mandatory_locked(file);
	return 0;
}

static inline int locks_verify_truncate(struct inode *inode,
				    struct file *f,
				    loff_t size)
{
	if (!inode->i_flctx || !mandatory_lock(inode))
		return 0;

	if (size < inode->i_size) {
		return locks_mandatory_area(inode, f, size, inode->i_size - 1,
				F_WRLCK);
	} else {
		return locks_mandatory_area(inode, f, inode->i_size, size - 1,
				F_WRLCK);
	}
}

#else /* !CONFIG_MANDATORY_FILE_LOCKING */

static inline int locks_mandatory_locked(struct file *file)
{
	return 0;
}

static inline int locks_mandatory_area(struct inode *inode, struct file *filp,
                                       loff_t start, loff_t end, unsigned char type)
{
	return 0;
}

static inline int __mandatory_lock(struct inode *inode)
{
	return 0;
}

static inline int mandatory_lock(struct inode *inode)
{
	return 0;
}

static inline int locks_verify_locked(struct file *file)
{
	return 0;
}

static inline int locks_verify_truncate(struct inode *inode, struct file *filp,
					size_t size)
{
	return 0;
}

#endif /* CONFIG_MANDATORY_FILE_LOCKING */


#ifdef CONFIG_FILE_LOCKING
static inline int break_lease(struct inode *inode, unsigned int mode)
{
	/*
	 * Since this check is lockless, we must ensure that any refcounts
	 * taken are done before checking i_flctx->flc_lease. Otherwise, we
	 * could end up racing with tasks trying to set a new lease on this
	 * file.
	 */
	smp_mb();
	if (inode->i_flctx && !list_empty_careful(&inode->i_flctx->flc_lease))
		return __break_lease(inode, mode, FL_LEASE);
	return 0;
}

static inline int break_deleg(struct inode *inode, unsigned int mode)
{
	/*
	 * Since this check is lockless, we must ensure that any refcounts
	 * taken are done before checking i_flctx->flc_lease. Otherwise, we
	 * could end up racing with tasks trying to set a new lease on this
	 * file.
	 */
	smp_mb();
	if (inode->i_flctx && !list_empty_careful(&inode->i_flctx->flc_lease))
		return __break_lease(inode, mode, FL_DELEG);
	return 0;
}

static inline int try_break_deleg(struct inode *inode, struct inode **delegated_inode)
{
	int ret;

	ret = break_deleg(inode, O_WRONLY|O_NONBLOCK);
	if (ret == -EWOULDBLOCK && delegated_inode) {
		*delegated_inode = inode;
		ihold(inode);
	}
	return ret;
}

static inline int break_deleg_wait(struct inode **delegated_inode)
{
	int ret;

	ret = break_deleg(*delegated_inode, O_WRONLY);
	iput(*delegated_inode);
	*delegated_inode = NULL;
	return ret;
}

static inline int break_layout(struct inode *inode, bool wait)
{
	smp_mb();
	if (inode->i_flctx && !list_empty_careful(&inode->i_flctx->flc_lease))
		return __break_lease(inode,
				wait ? O_WRONLY : O_WRONLY | O_NONBLOCK,
				FL_LAYOUT);
	return 0;
}

#else /* !CONFIG_FILE_LOCKING */
static inline int break_lease(struct inode *inode, unsigned int mode)
{
	return 0;
}

static inline int break_deleg(struct inode *inode, unsigned int mode)
{
	return 0;
}

static inline int try_break_deleg(struct inode *inode, struct inode **delegated_inode)
{
	return 0;
}

static inline int break_deleg_wait(struct inode **delegated_inode)
{
	BUG();
	return 0;
}

static inline int break_layout(struct inode *inode, bool wait)
{
	return 0;
}

#endif /* CONFIG_FILE_LOCKING */

/* fs/open.c */
struct audit_names;
struct filename {
	//指向实际的文件名
	const char		*name;	/* pointer to actual string */
	//记录用户空间里传入的文件路径指针指针（我们从这里copy数据到的iname)
	const __user char	*uptr;	/* original userland pointer */
	int			refcnt;
	//64位系统时，这里会有空隙
	struct audit_names	*aname;
	//由于aname总能保证8字节对齐，故iname也能保证
	const char		iname[];//存储具体的文件名，并使name指向自已
};

extern long vfs_truncate(const struct path *, loff_t);
extern int do_truncate(struct dentry *, loff_t start, unsigned int time_attrs,
		       struct file *filp);
extern int vfs_fallocate(struct file *file, int mode, loff_t offset,
			loff_t len);
extern long do_sys_open(int dfd, const char __user *filename, int flags,
			umode_t mode);
extern struct file *file_open_name(struct filename *, int, umode_t);
extern struct file *filp_open(const char *, int, umode_t);
extern struct file *file_open_root(struct dentry *, struct vfsmount *,
				   const char *, int, umode_t);
extern struct file * dentry_open(const struct path *, int, const struct cred *);
extern int filp_close(struct file *, fl_owner_t id);

extern struct filename *getname_flags(const char __user *, int, int *);
extern struct filename *getname(const char __user *);
extern struct filename *getname_kernel(const char *);
extern void putname(struct filename *name);

enum {
	FILE_CREATED = 1,
	FILE_OPENED = 2
};
extern int finish_open(struct file *file, struct dentry *dentry,
			int (*open)(struct inode *, struct file *),
			int *opened);
extern int finish_no_open(struct file *file, struct dentry *dentry);

/* fs/ioctl.c */

extern int ioctl_preallocate(struct file *filp, void __user *argp);

/* fs/dcache.c */
extern void __init vfs_caches_init_early(void);
extern void __init vfs_caches_init(void);

extern struct kmem_cache *names_cachep;

#define __getname()		kmem_cache_alloc(names_cachep, GFP_KERNEL)
#define __putname(name)		kmem_cache_free(names_cachep, (void *)(name))

#ifdef CONFIG_BLOCK
extern int register_blkdev(unsigned int, const char *);
extern void unregister_blkdev(unsigned int, const char *);
extern void bdev_unhash_inode(dev_t dev);
extern struct block_device *bdget(dev_t);
extern struct block_device *bdgrab(struct block_device *bdev);
extern void bd_set_size(struct block_device *, loff_t size);
extern void bd_forget(struct inode *inode);
extern void bdput(struct block_device *);
extern void invalidate_bdev(struct block_device *);
extern void iterate_bdevs(void (*)(struct block_device *, void *), void *);
extern int sync_blockdev(struct block_device *bdev);
extern void kill_bdev(struct block_device *);
extern struct super_block *freeze_bdev(struct block_device *);
extern void emergency_thaw_all(void);
extern void emergency_thaw_bdev(struct super_block *sb);
extern int thaw_bdev(struct block_device *bdev, struct super_block *sb);
extern int fsync_bdev(struct block_device *);

extern struct super_block *blockdev_superblock;

static inline bool sb_is_blkdev_sb(struct super_block *sb)
{
	return sb == blockdev_superblock;
}
#else
static inline void bd_forget(struct inode *inode) {}
static inline int sync_blockdev(struct block_device *bdev) { return 0; }
static inline void kill_bdev(struct block_device *bdev) {}
static inline void invalidate_bdev(struct block_device *bdev) {}

static inline struct super_block *freeze_bdev(struct block_device *sb)
{
	return NULL;
}

static inline int thaw_bdev(struct block_device *bdev, struct super_block *sb)
{
	return 0;
}

static inline int emergency_thaw_bdev(struct super_block *sb)
{
	return 0;
}

static inline void iterate_bdevs(void (*f)(struct block_device *, void *), void *arg)
{
}

static inline bool sb_is_blkdev_sb(struct super_block *sb)
{
	return false;
}
#endif
extern int sync_filesystem(struct super_block *);
extern const struct file_operations def_blk_fops;
extern const struct file_operations def_chr_fops;
#ifdef CONFIG_BLOCK
extern int ioctl_by_bdev(struct block_device *, unsigned, unsigned long);
extern int blkdev_ioctl(struct block_device *, fmode_t, unsigned, unsigned long);
extern long compat_blkdev_ioctl(struct file *, unsigned, unsigned long);
extern int blkdev_get(struct block_device *bdev, fmode_t mode, void *holder);
extern struct block_device *blkdev_get_by_path(const char *path, fmode_t mode,
					       void *holder);
extern struct block_device *blkdev_get_by_dev(dev_t dev, fmode_t mode,
					      void *holder);
extern void blkdev_put(struct block_device *bdev, fmode_t mode);
extern int __blkdev_reread_part(struct block_device *bdev);
extern int blkdev_reread_part(struct block_device *bdev);

#ifdef CONFIG_SYSFS
extern int bd_link_disk_holder(struct block_device *bdev, struct gendisk *disk);
extern void bd_unlink_disk_holder(struct block_device *bdev,
				  struct gendisk *disk);
#else
static inline int bd_link_disk_holder(struct block_device *bdev,
				      struct gendisk *disk)
{
	return 0;
}
static inline void bd_unlink_disk_holder(struct block_device *bdev,
					 struct gendisk *disk)
{
}
#endif
#endif

/* fs/char_dev.c */
#define CHRDEV_MAJOR_MAX 512
/* Marks the bottom of the first segment of free char majors */
#define CHRDEV_MAJOR_DYN_END 234
/* Marks the top and bottom of the second segment of free char majors */
#define CHRDEV_MAJOR_DYN_EXT_START 511
#define CHRDEV_MAJOR_DYN_EXT_END 384

extern int alloc_chrdev_region(dev_t *, unsigned, unsigned, const char *);
extern int register_chrdev_region(dev_t, unsigned, const char *);
extern int __register_chrdev(unsigned int major, unsigned int baseminor,
			     unsigned int count, const char *name,
			     const struct file_operations *fops);
extern void __unregister_chrdev(unsigned int major, unsigned int baseminor,
				unsigned int count, const char *name);
extern void unregister_chrdev_region(dev_t, unsigned);
extern void chrdev_show(struct seq_file *,off_t);

static inline int register_chrdev(unsigned int major, const char *name,
				  const struct file_operations *fops)
{
	return __register_chrdev(major, 0, 256, name, fops);
}

static inline void unregister_chrdev(unsigned int major, const char *name)
{
	__unregister_chrdev(major, 0, 256, name);
}

/* fs/block_dev.c */
#define BDEVNAME_SIZE	32	/* Largest string for a blockdev identifier */
#define BDEVT_SIZE	10	/* Largest string for MAJ:MIN for blkdev */

#ifdef CONFIG_BLOCK
#define BLKDEV_MAJOR_MAX	512
extern const char *__bdevname(dev_t, char *buffer);
extern const char *bdevname(struct block_device *bdev, char *buffer);
extern struct block_device *lookup_bdev(const char *);
extern void blkdev_show(struct seq_file *,off_t);

#else
#define BLKDEV_MAJOR_MAX	0
#endif

extern void init_special_inode(struct inode *, umode_t, dev_t);

/* Invalid inode operations -- fs/bad_inode.c */
extern void make_bad_inode(struct inode *);
extern bool is_bad_inode(struct inode *);

#ifdef CONFIG_BLOCK
extern void check_disk_size_change(struct gendisk *disk,
		struct block_device *bdev, bool verbose);
extern int revalidate_disk(struct gendisk *);
extern int check_disk_change(struct block_device *);
extern int __invalidate_device(struct block_device *, bool);
extern int invalidate_partition(struct gendisk *, int);
#endif
unsigned long invalidate_mapping_pages(struct address_space *mapping,
					pgoff_t start, pgoff_t end);

static inline void invalidate_remote_inode(struct inode *inode)
{
	if (S_ISREG(inode->i_mode) || S_ISDIR(inode->i_mode) ||
	    S_ISLNK(inode->i_mode))
		invalidate_mapping_pages(inode->i_mapping, 0, -1);
}
extern int invalidate_inode_pages2(struct address_space *mapping);
extern int invalidate_inode_pages2_range(struct address_space *mapping,
					 pgoff_t start, pgoff_t end);
extern int write_inode_now(struct inode *, int);
extern int filemap_fdatawrite(struct address_space *);
extern int filemap_flush(struct address_space *);
extern int filemap_fdatawait_keep_errors(struct address_space *mapping);
extern int filemap_fdatawait_range(struct address_space *, loff_t lstart,
				   loff_t lend);

static inline int filemap_fdatawait(struct address_space *mapping)
{
	return filemap_fdatawait_range(mapping, 0, LLONG_MAX);
}

extern bool filemap_range_has_page(struct address_space *, loff_t lstart,
				  loff_t lend);
extern int __must_check file_fdatawait_range(struct file *file, loff_t lstart,
						loff_t lend);
extern int filemap_write_and_wait(struct address_space *mapping);
extern int filemap_write_and_wait_range(struct address_space *mapping,
				        loff_t lstart, loff_t lend);
extern int __filemap_fdatawrite_range(struct address_space *mapping,
				loff_t start, loff_t end, int sync_mode);
extern int filemap_fdatawrite_range(struct address_space *mapping,
				loff_t start, loff_t end);
extern int filemap_check_errors(struct address_space *mapping);
extern void __filemap_set_wb_err(struct address_space *mapping, int err);

extern int __must_check file_fdatawait_range(struct file *file, loff_t lstart,
						loff_t lend);
extern int __must_check file_check_and_advance_wb_err(struct file *file);
extern int __must_check file_write_and_wait_range(struct file *file,
						loff_t start, loff_t end);

static inline int file_write_and_wait(struct file *file)
{
	return file_write_and_wait_range(file, 0, LLONG_MAX);
}

/**
 * filemap_set_wb_err - set a writeback error on an address_space
 * @mapping: mapping in which to set writeback error
 * @err: error to be set in mapping
 *
 * When writeback fails in some way, we must record that error so that
 * userspace can be informed when fsync and the like are called.  We endeavor
 * to report errors on any file that was open at the time of the error.  Some
 * internal callers also need to know when writeback errors have occurred.
 *
 * When a writeback error occurs, most filesystems will want to call
 * filemap_set_wb_err to record the error in the mapping so that it will be
 * automatically reported whenever fsync is called on the file.
 */
static inline void filemap_set_wb_err(struct address_space *mapping, int err)
{
	/* Fastpath for common case of no error */
	if (unlikely(err))
		__filemap_set_wb_err(mapping, err);
}

/**
 * filemap_check_wb_error - has an error occurred since the mark was sampled?
 * @mapping: mapping to check for writeback errors
 * @since: previously-sampled errseq_t
 *
 * Grab the errseq_t value from the mapping, and see if it has changed "since"
 * the given value was sampled.
 *
 * If it has then report the latest error set, otherwise return 0.
 */
static inline int filemap_check_wb_err(struct address_space *mapping,
					errseq_t since)
{
	return errseq_check(&mapping->wb_err, since);
}

/**
 * filemap_sample_wb_err - sample the current errseq_t to test for later errors
 * @mapping: mapping to be sampled
 *
 * Writeback errors are always reported relative to a particular sample point
 * in the past. This function provides those sample points.
 */
static inline errseq_t filemap_sample_wb_err(struct address_space *mapping)
{
	return errseq_sample(&mapping->wb_err);
}

extern int vfs_fsync_range(struct file *file, loff_t start, loff_t end,
			   int datasync);
extern int vfs_fsync(struct file *file, int datasync);

/*
 * Sync the bytes written if this was a synchronous write.  Expect ki_pos
 * to already be updated for the write, and will return either the amount
 * of bytes passed in, or an error if syncing the file failed.
 */
static inline ssize_t generic_write_sync(struct kiocb *iocb, ssize_t count)
{
	if (iocb->ki_flags & IOCB_DSYNC) {
		int ret = vfs_fsync_range(iocb->ki_filp,
				iocb->ki_pos - count, iocb->ki_pos - 1,
				(iocb->ki_flags & IOCB_SYNC) ? 0 : 1);
		if (ret)
			return ret;
	}

	return count;
}

extern void emergency_sync(void);
extern void emergency_remount(void);
#ifdef CONFIG_BLOCK
extern sector_t bmap(struct inode *, sector_t);
#endif
extern int notify_change(struct dentry *, struct iattr *, struct inode **);
extern int inode_permission(struct inode *, int);
extern int generic_permission(struct inode *, int);
extern int __check_sticky(struct inode *dir, struct inode *inode);

static inline bool execute_ok(struct inode *inode)
{
	return (inode->i_mode & S_IXUGO) || S_ISDIR(inode->i_mode);
}

static inline void file_start_write(struct file *file)
{
	if (!S_ISREG(file_inode(file)->i_mode))
		return;
	__sb_start_write(file_inode(file)->i_sb, SB_FREEZE_WRITE, true);
}

static inline bool file_start_write_trylock(struct file *file)
{
	if (!S_ISREG(file_inode(file)->i_mode))
		return true;
	return __sb_start_write(file_inode(file)->i_sb, SB_FREEZE_WRITE, false);
}

static inline void file_end_write(struct file *file)
{
	if (!S_ISREG(file_inode(file)->i_mode))
		return;
	__sb_end_write(file_inode(file)->i_sb, SB_FREEZE_WRITE);
}

static inline int do_clone_file_range(struct file *file_in, loff_t pos_in,
				      struct file *file_out, loff_t pos_out,
				      u64 len)
{
	int ret;

	file_start_write(file_out);
	ret = vfs_clone_file_range(file_in, pos_in, file_out, pos_out, len);
	file_end_write(file_out);

	return ret;
}

/*
 * get_write_access() gets write permission for a file.
 * put_write_access() releases this write permission.
 * This is used for regular files.
 * We cannot support write (and maybe mmap read-write shared) accesses and
 * MAP_DENYWRITE mmappings simultaneously. The i_writecount field of an inode
 * can have the following values:
 * 0: no writers, no VM_DENYWRITE mappings
 * < 0: (-i_writecount) vm_area_structs with VM_DENYWRITE set exist
 * > 0: (i_writecount) users are writing to the file.
 *
 * Normally we operate on that counter with atomic_{inc,dec} and it's safe
 * except for the cases where we don't hold i_writecount yet. Then we need to
 * use {get,deny}_write_access() - these functions check the sign and refuse
 * to do the change if sign is wrong.
 */
static inline int get_write_access(struct inode *inode)
{
	return atomic_inc_unless_negative(&inode->i_writecount) ? 0 : -ETXTBSY;
}
static inline int deny_write_access(struct file *file)
{
	struct inode *inode = file_inode(file);
	return atomic_dec_unless_positive(&inode->i_writecount) ? 0 : -ETXTBSY;
}
static inline void put_write_access(struct inode * inode)
{
	atomic_dec(&inode->i_writecount);
}
static inline void allow_write_access(struct file *file)
{
	if (file)
		atomic_inc(&file_inode(file)->i_writecount);
}
static inline bool inode_is_open_for_write(const struct inode *inode)
{
	return atomic_read(&inode->i_writecount) > 0;
}

#ifdef CONFIG_IMA
static inline void i_readcount_dec(struct inode *inode)
{
	BUG_ON(!atomic_read(&inode->i_readcount));
	atomic_dec(&inode->i_readcount);
}
static inline void i_readcount_inc(struct inode *inode)
{
	atomic_inc(&inode->i_readcount);
}
#else
static inline void i_readcount_dec(struct inode *inode)
{
	return;
}
static inline void i_readcount_inc(struct inode *inode)
{
	return;
}
#endif
extern int do_pipe_flags(int *, int);

#define __kernel_read_file_id(id) \
	id(UNKNOWN, unknown)		\
	id(FIRMWARE, firmware)		\
	id(FIRMWARE_PREALLOC_BUFFER, firmware)	\
	id(MODULE, kernel-module)		\
	id(KEXEC_IMAGE, kexec-image)		\
	id(KEXEC_INITRAMFS, kexec-initramfs)	\
	id(POLICY, security-policy)		\
	id(X509_CERTIFICATE, x509-certificate)	\
	id(MAX_ID, )

#define __fid_enumify(ENUM, dummy) READING_ ## ENUM,
#define __fid_stringify(dummy, str) #str,

enum kernel_read_file_id {
	__kernel_read_file_id(__fid_enumify)
};

static const char * const kernel_read_file_str[] = {
	__kernel_read_file_id(__fid_stringify)
};

static inline const char *kernel_read_file_id_str(enum kernel_read_file_id id)
{
	if ((unsigned)id >= READING_MAX_ID)
		return kernel_read_file_str[READING_UNKNOWN];

	return kernel_read_file_str[id];
}

extern int kernel_read_file(struct file *, void **, loff_t *, loff_t,
			    enum kernel_read_file_id);
extern int kernel_read_file_from_path(const char *, void **, loff_t *, loff_t,
				      enum kernel_read_file_id);
extern int kernel_read_file_from_fd(int, void **, loff_t *, loff_t,
				    enum kernel_read_file_id);
extern ssize_t kernel_read(struct file *, void *, size_t, loff_t *);
extern ssize_t kernel_write(struct file *, const void *, size_t, loff_t *);
extern ssize_t __kernel_write(struct file *, const void *, size_t, loff_t *);
extern struct file * open_exec(const char *);
 
/* fs/dcache.c -- generic fs support functions */
extern bool is_subdir(struct dentry *, struct dentry *);
extern bool path_is_under(const struct path *, const struct path *);

extern char *file_path(struct file *, char *, int);

#include <linux/err.h>

/* needed for stackable file system support */
extern loff_t default_llseek(struct file *file, loff_t offset, int whence);

extern loff_t vfs_llseek(struct file *file, loff_t offset, int whence);

extern int inode_init_always(struct super_block *, struct inode *);
extern void inode_init_once(struct inode *);
extern void address_space_init_once(struct address_space *mapping);
extern struct inode * igrab(struct inode *);
extern ino_t iunique(struct super_block *, ino_t);
extern int inode_needs_sync(struct inode *inode);
extern int generic_delete_inode(struct inode *inode);
static inline int generic_drop_inode(struct inode *inode)
{
	return !inode->i_nlink || inode_unhashed(inode);
}

extern struct inode *ilookup5_nowait(struct super_block *sb,
		unsigned long hashval, int (*test)(struct inode *, void *),
		void *data);
extern struct inode *ilookup5(struct super_block *sb, unsigned long hashval,
		int (*test)(struct inode *, void *), void *data);
extern struct inode *ilookup(struct super_block *sb, unsigned long ino);

extern struct inode *inode_insert5(struct inode *inode, unsigned long hashval,
		int (*test)(struct inode *, void *),
		int (*set)(struct inode *, void *),
		void *data);
extern struct inode * iget5_locked(struct super_block *, unsigned long, int (*test)(struct inode *, void *), int (*set)(struct inode *, void *), void *);
extern struct inode * iget_locked(struct super_block *, unsigned long);
extern struct inode *find_inode_nowait(struct super_block *,
				       unsigned long,
				       int (*match)(struct inode *,
						    unsigned long, void *),
				       void *data);
extern int insert_inode_locked4(struct inode *, unsigned long, int (*test)(struct inode *, void *), void *);
extern int insert_inode_locked(struct inode *);
#ifdef CONFIG_DEBUG_LOCK_ALLOC
extern void lockdep_annotate_inode_mutex_key(struct inode *inode);
#else
static inline void lockdep_annotate_inode_mutex_key(struct inode *inode) { };
#endif
extern void unlock_new_inode(struct inode *);
extern unsigned int get_next_ino(void);
extern void evict_inodes(struct super_block *sb);

extern void __iget(struct inode * inode);
extern void iget_failed(struct inode *);
extern void clear_inode(struct inode *);
extern void __destroy_inode(struct inode *);
extern struct inode *new_inode_pseudo(struct super_block *sb);
extern struct inode *new_inode(struct super_block *sb);
extern void free_inode_nonrcu(struct inode *inode);
extern int should_remove_suid(struct dentry *);
extern int file_remove_privs(struct file *);

extern void __insert_inode_hash(struct inode *, unsigned long hashval);
static inline void insert_inode_hash(struct inode *inode)
{
	__insert_inode_hash(inode, inode->i_ino);
}

extern void __remove_inode_hash(struct inode *);
static inline void remove_inode_hash(struct inode *inode)
{
	if (!inode_unhashed(inode) && !hlist_fake(&inode->i_hash))
		__remove_inode_hash(inode);
}

extern void inode_sb_list_add(struct inode *inode);

#ifdef CONFIG_BLOCK
extern int bdev_read_only(struct block_device *);
#endif
extern int set_blocksize(struct block_device *, int);
extern int sb_set_blocksize(struct super_block *, int);
extern int sb_min_blocksize(struct super_block *, int);

extern int generic_file_mmap(struct file *, struct vm_area_struct *);
extern int generic_file_readonly_mmap(struct file *, struct vm_area_struct *);
extern ssize_t generic_write_checks(struct kiocb *, struct iov_iter *);
extern ssize_t generic_file_read_iter(struct kiocb *, struct iov_iter *);
extern ssize_t __generic_file_write_iter(struct kiocb *, struct iov_iter *);
extern ssize_t generic_file_write_iter(struct kiocb *, struct iov_iter *);
extern ssize_t generic_file_direct_write(struct kiocb *, struct iov_iter *);
extern ssize_t generic_perform_write(struct file *, struct iov_iter *, loff_t);

ssize_t vfs_iter_read(struct file *file, struct iov_iter *iter, loff_t *ppos,
		rwf_t flags);
ssize_t vfs_iter_write(struct file *file, struct iov_iter *iter, loff_t *ppos,
		rwf_t flags);

/* fs/block_dev.c */
extern ssize_t blkdev_read_iter(struct kiocb *iocb, struct iov_iter *to);
extern ssize_t blkdev_write_iter(struct kiocb *iocb, struct iov_iter *from);
extern int blkdev_fsync(struct file *filp, loff_t start, loff_t end,
			int datasync);
extern void block_sync_page(struct page *page);

/* fs/splice.c */
extern ssize_t generic_file_splice_read(struct file *, loff_t *,
		struct pipe_inode_info *, size_t, unsigned int);
extern ssize_t iter_file_splice_write(struct pipe_inode_info *,
		struct file *, loff_t *, size_t, unsigned int);
extern ssize_t generic_splice_sendpage(struct pipe_inode_info *pipe,
		struct file *out, loff_t *, size_t len, unsigned int flags);
extern long do_splice_direct(struct file *in, loff_t *ppos, struct file *out,
		loff_t *opos, size_t len, unsigned int flags);


extern void
file_ra_state_init(struct file_ra_state *ra, struct address_space *mapping);
extern loff_t noop_llseek(struct file *file, loff_t offset, int whence);
extern loff_t no_llseek(struct file *file, loff_t offset, int whence);
extern loff_t vfs_setpos(struct file *file, loff_t offset, loff_t maxsize);
extern loff_t generic_file_llseek(struct file *file, loff_t offset, int whence);
extern loff_t generic_file_llseek_size(struct file *file, loff_t offset,
		int whence, loff_t maxsize, loff_t eof);
extern loff_t fixed_size_llseek(struct file *file, loff_t offset,
		int whence, loff_t size);
extern loff_t no_seek_end_llseek_size(struct file *, loff_t, int, loff_t);
extern loff_t no_seek_end_llseek(struct file *, loff_t, int);
extern int generic_file_open(struct inode * inode, struct file * filp);
extern int nonseekable_open(struct inode * inode, struct file * filp);

#ifdef CONFIG_BLOCK
typedef void (dio_submit_t)(struct bio *bio, struct inode *inode,
			    loff_t file_offset);

enum {
	/* need locking between buffered and direct access */
	DIO_LOCKING	= 0x01,

	/* filesystem does not support filling holes */
	DIO_SKIP_HOLES	= 0x02,
};

void dio_end_io(struct bio *bio);
void dio_warn_stale_pagecache(struct file *filp);

ssize_t __blockdev_direct_IO(struct kiocb *iocb, struct inode *inode,
			     struct block_device *bdev, struct iov_iter *iter,
			     get_block_t get_block,
			     dio_iodone_t end_io, dio_submit_t submit_io,
			     int flags);

static inline ssize_t blockdev_direct_IO(struct kiocb *iocb,
					 struct inode *inode,
					 struct iov_iter *iter,
					 get_block_t get_block)
{
	return __blockdev_direct_IO(iocb, inode, inode->i_sb->s_bdev, iter,
			get_block, NULL, NULL, DIO_LOCKING | DIO_SKIP_HOLES);
}
#endif

void inode_dio_wait(struct inode *inode);

/*
 * inode_dio_begin - signal start of a direct I/O requests
 * @inode: inode the direct I/O happens on
 *
 * This is called once we've finished processing a direct I/O request,
 * and is used to wake up callers waiting for direct I/O to be quiesced.
 */
static inline void inode_dio_begin(struct inode *inode)
{
	atomic_inc(&inode->i_dio_count);
}

/*
 * inode_dio_end - signal finish of a direct I/O requests
 * @inode: inode the direct I/O happens on
 *
 * This is called once we've finished processing a direct I/O request,
 * and is used to wake up callers waiting for direct I/O to be quiesced.
 */
static inline void inode_dio_end(struct inode *inode)
{
	if (atomic_dec_and_test(&inode->i_dio_count))
		wake_up_bit(&inode->i_state, __I_DIO_WAKEUP);
}

extern void inode_set_flags(struct inode *inode, unsigned int flags,
			    unsigned int mask);

extern const struct file_operations generic_ro_fops;

#define special_file(m) (S_ISCHR(m)||S_ISBLK(m)||S_ISFIFO(m)||S_ISSOCK(m))

extern int readlink_copy(char __user *, int, const char *);
extern int page_readlink(struct dentry *, char __user *, int);
extern const char *page_get_link(struct dentry *, struct inode *,
				 struct delayed_call *);
extern void page_put_link(void *);
extern int __page_symlink(struct inode *inode, const char *symname, int len,
		int nofs);
extern int page_symlink(struct inode *inode, const char *symname, int len);
extern const struct inode_operations page_symlink_inode_operations;
extern void kfree_link(void *);
extern void generic_fillattr(struct inode *, struct kstat *);
extern int vfs_getattr_nosec(const struct path *, struct kstat *, u32, unsigned int);
extern int vfs_getattr(const struct path *, struct kstat *, u32, unsigned int);
void __inode_add_bytes(struct inode *inode, loff_t bytes);
void inode_add_bytes(struct inode *inode, loff_t bytes);
void __inode_sub_bytes(struct inode *inode, loff_t bytes);
void inode_sub_bytes(struct inode *inode, loff_t bytes);
static inline loff_t __inode_get_bytes(struct inode *inode)
{
	return (((loff_t)inode->i_blocks) << 9) + inode->i_bytes;
}
loff_t inode_get_bytes(struct inode *inode);
void inode_set_bytes(struct inode *inode, loff_t bytes);
const char *simple_get_link(struct dentry *, struct inode *,
			    struct delayed_call *);
extern const struct inode_operations simple_symlink_inode_operations;

extern int iterate_dir(struct file *, struct dir_context *);

extern int vfs_statx(int, const char __user *, int, struct kstat *, u32);
extern int vfs_statx_fd(unsigned int, struct kstat *, u32, unsigned int);

static inline int vfs_stat(const char __user *filename, struct kstat *stat)
{
	return vfs_statx(AT_FDCWD, filename, AT_NO_AUTOMOUNT,
			 stat, STATX_BASIC_STATS);
}
static inline int vfs_lstat(const char __user *name, struct kstat *stat)
{
	return vfs_statx(AT_FDCWD, name, AT_SYMLINK_NOFOLLOW | AT_NO_AUTOMOUNT,
			 stat, STATX_BASIC_STATS);
}
static inline int vfs_fstatat(int dfd, const char __user *filename,
			      struct kstat *stat, int flags)
{
	return vfs_statx(dfd, filename, flags | AT_NO_AUTOMOUNT,
			 stat, STATX_BASIC_STATS);
}
static inline int vfs_fstat(int fd, struct kstat *stat)
{
	return vfs_statx_fd(fd, stat, STATX_BASIC_STATS, 0);
}


extern const char *vfs_get_link(struct dentry *, struct delayed_call *);
extern int vfs_readlink(struct dentry *, char __user *, int);

extern int __generic_block_fiemap(struct inode *inode,
				  struct fiemap_extent_info *fieinfo,
				  loff_t start, loff_t len,
				  get_block_t *get_block);
extern int generic_block_fiemap(struct inode *inode,
				struct fiemap_extent_info *fieinfo, u64 start,
				u64 len, get_block_t *get_block);

extern struct file_system_type *get_filesystem(struct file_system_type *fs);
extern void put_filesystem(struct file_system_type *fs);
extern struct file_system_type *get_fs_type(const char *name);
extern struct super_block *get_super(struct block_device *);
extern struct super_block *get_super_thawed(struct block_device *);
extern struct super_block *get_super_exclusive_thawed(struct block_device *bdev);
extern struct super_block *get_active_super(struct block_device *bdev);
extern void drop_super(struct super_block *sb);
extern void drop_super_exclusive(struct super_block *sb);
extern void iterate_supers(void (*)(struct super_block *, void *), void *);
extern void iterate_supers_type(struct file_system_type *,
			        void (*)(struct super_block *, void *), void *);

extern int dcache_dir_open(struct inode *, struct file *);
extern int dcache_dir_close(struct inode *, struct file *);
extern loff_t dcache_dir_lseek(struct file *, loff_t, int);
extern int dcache_readdir(struct file *, struct dir_context *);
extern int simple_setattr(struct dentry *, struct iattr *);
extern int simple_getattr(const struct path *, struct kstat *, u32, unsigned int);
extern int simple_statfs(struct dentry *, struct kstatfs *);
extern int simple_open(struct inode *inode, struct file *file);
extern int simple_link(struct dentry *, struct inode *, struct dentry *);
extern int simple_unlink(struct inode *, struct dentry *);
extern int simple_rmdir(struct inode *, struct dentry *);
extern int simple_rename(struct inode *, struct dentry *,
			 struct inode *, struct dentry *, unsigned int);
extern int noop_fsync(struct file *, loff_t, loff_t, int);
extern int noop_set_page_dirty(struct page *page);
extern void noop_invalidatepage(struct page *page, unsigned int offset,
		unsigned int length);
extern ssize_t noop_direct_IO(struct kiocb *iocb, struct iov_iter *iter);
extern int simple_empty(struct dentry *);
extern int simple_readpage(struct file *file, struct page *page);
extern int simple_write_begin(struct file *file, struct address_space *mapping,
			loff_t pos, unsigned len, unsigned flags,
			struct page **pagep, void **fsdata);
extern int simple_write_end(struct file *file, struct address_space *mapping,
			loff_t pos, unsigned len, unsigned copied,
			struct page *page, void *fsdata);
extern int always_delete_dentry(const struct dentry *);
extern struct inode *alloc_anon_inode(struct super_block *);
extern int simple_nosetlease(struct file *, long, struct file_lock **, void **);
extern const struct dentry_operations simple_dentry_operations;

extern struct dentry *simple_lookup(struct inode *, struct dentry *, unsigned int flags);
extern ssize_t generic_read_dir(struct file *, char __user *, size_t, loff_t *);
extern const struct file_operations simple_dir_operations;
extern const struct inode_operations simple_dir_inode_operations;
extern void make_empty_dir_inode(struct inode *inode);
extern bool is_empty_dir_inode(struct inode *inode);
struct tree_descr { const char *name; const struct file_operations *ops; int mode; };
struct dentry *d_alloc_name(struct dentry *, const char *);
extern int simple_fill_super(struct super_block *, unsigned long,
			     const struct tree_descr *);
extern int simple_pin_fs(struct file_system_type *, struct vfsmount **mount, int *count);
extern void simple_release_fs(struct vfsmount **mount, int *count);

extern ssize_t simple_read_from_buffer(void __user *to, size_t count,
			loff_t *ppos, const void *from, size_t available);
extern ssize_t simple_write_to_buffer(void *to, size_t available, loff_t *ppos,
		const void __user *from, size_t count);

extern int __generic_file_fsync(struct file *, loff_t, loff_t, int);
extern int generic_file_fsync(struct file *, loff_t, loff_t, int);

extern int generic_check_addressable(unsigned, u64);

#ifdef CONFIG_MIGRATION
extern int buffer_migrate_page(struct address_space *,
				struct page *, struct page *,
				enum migrate_mode);
#else
#define buffer_migrate_page NULL
#endif

extern int setattr_prepare(struct dentry *, struct iattr *);
extern int inode_newsize_ok(const struct inode *, loff_t offset);
extern void setattr_copy(struct inode *inode, const struct iattr *attr);

extern int file_update_time(struct file *file);

static inline bool io_is_direct(struct file *filp)
{
	return (filp->f_flags & O_DIRECT) || IS_DAX(filp->f_mapping->host);
}

static inline bool vma_is_dax(struct vm_area_struct *vma)
{
	return vma->vm_file && IS_DAX(vma->vm_file->f_mapping->host);
}

static inline bool vma_is_fsdax(struct vm_area_struct *vma)
{
	struct inode *inode;

	if (!vma->vm_file)
		return false;
	if (!vma_is_dax(vma))
		return false;
	inode = file_inode(vma->vm_file);
	if (S_ISCHR(inode->i_mode))
		return false; /* device-dax */
	return true;
}

static inline int iocb_flags(struct file *file)
{
	int res = 0;
	if (file->f_flags & O_APPEND)
		res |= IOCB_APPEND;
	if (io_is_direct(file))
		res |= IOCB_DIRECT;
	if ((file->f_flags & O_DSYNC) || IS_SYNC(file->f_mapping->host))
		res |= IOCB_DSYNC;
	if (file->f_flags & __O_SYNC)
		res |= IOCB_SYNC;
	return res;
}

static inline int kiocb_set_rw_flags(struct kiocb *ki, rwf_t flags)
{
	if (unlikely(flags & ~RWF_SUPPORTED))
		return -EOPNOTSUPP;

	if (flags & RWF_NOWAIT) {
		if (!(ki->ki_filp->f_mode & FMODE_NOWAIT))
			return -EOPNOTSUPP;
		ki->ki_flags |= IOCB_NOWAIT;
	}
	if (flags & RWF_HIPRI)
		ki->ki_flags |= IOCB_HIPRI;
	if (flags & RWF_DSYNC)
		ki->ki_flags |= IOCB_DSYNC;
	if (flags & RWF_SYNC)
		ki->ki_flags |= (IOCB_DSYNC | IOCB_SYNC);
	if (flags & RWF_APPEND)
		ki->ki_flags |= IOCB_APPEND;
	return 0;
}

static inline ino_t parent_ino(struct dentry *dentry)
{
	ino_t res;

	/*
	 * Don't strictly need d_lock here? If the parent ino could change
	 * then surely we'd have a deeper race in the caller?
	 */
	spin_lock(&dentry->d_lock);
	res = dentry->d_parent->d_inode->i_ino;
	spin_unlock(&dentry->d_lock);
	return res;
}

/* Transaction based IO helpers */

/*
 * An argresp is stored in an allocated page and holds the
 * size of the argument or response, along with its content
 */
struct simple_transaction_argresp {
	ssize_t size;
	char data[0];
};

#define SIMPLE_TRANSACTION_LIMIT (PAGE_SIZE - sizeof(struct simple_transaction_argresp))

char *simple_transaction_get(struct file *file, const char __user *buf,
				size_t size);
ssize_t simple_transaction_read(struct file *file, char __user *buf,
				size_t size, loff_t *pos);
int simple_transaction_release(struct inode *inode, struct file *file);

void simple_transaction_set(struct file *file, size_t n);

/*
 * simple attribute files
 *
 * These attributes behave similar to those in sysfs:
 *
 * Writing to an attribute immediately sets a value, an open file can be
 * written to multiple times.
 *
 * Reading from an attribute creates a buffer from the value that might get
 * read with multiple read calls. When the attribute has been read
 * completely, no further read calls are possible until the file is opened
 * again.
 *
 * All attributes contain a text representation of a numeric value
 * that are accessed with the get() and set() functions.
 */
#define DEFINE_SIMPLE_ATTRIBUTE(__fops, __get, __set, __fmt)		\
static int __fops ## _open(struct inode *inode, struct file *file)	\
{									\
	__simple_attr_check_format(__fmt, 0ull);			\
	return simple_attr_open(inode, file, __get, __set, __fmt);	\
}									\
static const struct file_operations __fops = {				\
	.owner	 = THIS_MODULE,						\
	.open	 = __fops ## _open,					\
	.release = simple_attr_release,					\
	.read	 = simple_attr_read,					\
	.write	 = simple_attr_write,					\
	.llseek	 = generic_file_llseek,					\
}

static inline __printf(1, 2)
void __simple_attr_check_format(const char *fmt, ...)
{
	/* don't do anything, just let the compiler check the arguments; */
}

int simple_attr_open(struct inode *inode, struct file *file,
		     int (*get)(void *, u64 *), int (*set)(void *, u64),
		     const char *fmt);
int simple_attr_release(struct inode *inode, struct file *file);
ssize_t simple_attr_read(struct file *file, char __user *buf,
			 size_t len, loff_t *ppos);
ssize_t simple_attr_write(struct file *file, const char __user *buf,
			  size_t len, loff_t *ppos);

struct ctl_table;
int proc_nr_files(struct ctl_table *table, int write,
		  void __user *buffer, size_t *lenp, loff_t *ppos);
int proc_nr_dentry(struct ctl_table *table, int write,
		  void __user *buffer, size_t *lenp, loff_t *ppos);
int proc_nr_inodes(struct ctl_table *table, int write,
		   void __user *buffer, size_t *lenp, loff_t *ppos);
int __init get_filesystem_list(char *buf);

#define __FMODE_EXEC		((__force int) FMODE_EXEC)
#define __FMODE_NONOTIFY	((__force int) FMODE_NONOTIFY)

#define ACC_MODE(x) ("\004\002\006\006"[(x)&O_ACCMODE])
#define OPEN_FMODE(flag) ((__force fmode_t)(((flag + 1) & O_ACCMODE) | \
					    (flag & __FMODE_NONOTIFY)))

static inline bool is_sxid(umode_t mode)
{
	return (mode & S_ISUID) || ((mode & S_ISGID) && (mode & S_IXGRP));
}

static inline int check_sticky(struct inode *dir, struct inode *inode)
{
	if (!(dir->i_mode & S_ISVTX))
		return 0;

	return __check_sticky(dir, inode);
}

static inline void inode_has_no_xattr(struct inode *inode)
{
	if (!is_sxid(inode->i_mode) && (inode->i_sb->s_flags & SB_NOSEC))
		inode->i_flags |= S_NOSEC;
}

static inline bool is_root_inode(struct inode *inode)
{
	return inode == inode->i_sb->s_root->d_inode;
}

static inline bool dir_emit(struct dir_context *ctx,
			    const char *name, int namelen,
			    u64 ino, unsigned type)
{
	return ctx->actor(ctx, name, namelen, ctx->pos, ino, type) == 0;
}
static inline bool dir_emit_dot(struct file *file, struct dir_context *ctx)
{
	return ctx->actor(ctx, ".", 1, ctx->pos,
			  file->f_path.dentry->d_inode->i_ino, DT_DIR) == 0;
}
static inline bool dir_emit_dotdot(struct file *file, struct dir_context *ctx)
{
	return ctx->actor(ctx, "..", 2, ctx->pos,
			  parent_ino(file->f_path.dentry), DT_DIR) == 0;
}
static inline bool dir_emit_dots(struct file *file, struct dir_context *ctx)
{
	if (ctx->pos == 0) {
		if (!dir_emit_dot(file, ctx))
			return false;
		ctx->pos = 1;
	}
	if (ctx->pos == 1) {
		if (!dir_emit_dotdot(file, ctx))
			return false;
		ctx->pos = 2;
	}
	return true;
}
static inline bool dir_relax(struct inode *inode)
{
	inode_unlock(inode);
	inode_lock(inode);
	return !IS_DEADDIR(inode);
}

static inline bool dir_relax_shared(struct inode *inode)
{
	inode_unlock_shared(inode);
	inode_lock_shared(inode);
	return !IS_DEADDIR(inode);
}

extern bool path_noexec(const struct path *path);
extern void inode_nohighmem(struct inode *inode);

#endif /* _LINUX_FS_H */<|MERGE_RESOLUTION|>--- conflicted
+++ resolved
@@ -203,23 +203,13 @@
  */
 struct iattr {
 	unsigned int	ia_valid;
-<<<<<<< HEAD
 	umode_t		ia_mode;//文件权限
 	kuid_t		ia_uid;//owner id
 	kgid_t		ia_gid;//组id
 	loff_t		ia_size;//文件大小
-	struct timespec	ia_atime;
-	struct timespec	ia_mtime;
-	struct timespec	ia_ctime;
-=======
-	umode_t		ia_mode;
-	kuid_t		ia_uid;
-	kgid_t		ia_gid;
-	loff_t		ia_size;
 	struct timespec64 ia_atime;
 	struct timespec64 ia_mtime;
 	struct timespec64 ia_ctime;
->>>>>>> ce397d21
 
 	/*
 	 * Not an attribute, but an auxiliary info for filesystems wanting to
