--- conflicted
+++ resolved
@@ -19,13 +19,10 @@
 #include <linux/skbuff.h>
 #include <uapi/linux/if_ether.h>
 
-<<<<<<< HEAD
-//取以太头
-=======
 /* XX:XX:XX:XX:XX:XX */
 #define MAC_ADDR_STR_LEN (3 * ETH_ALEN - 1)
 
->>>>>>> 155a3c00
+//取以太头
 static inline struct ethhdr *eth_hdr(const struct sk_buff *skb)
 {
 	return (struct ethhdr *)skb_mac_header(skb);
