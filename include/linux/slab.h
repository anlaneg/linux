--- conflicted
+++ resolved
@@ -909,30 +909,18 @@
 		unsigned int index;
 
 		if (size > KMALLOC_MAX_CACHE_SIZE)
-<<<<<<< HEAD
 		    //大于8192的内存需求走large
-			return kmalloc_large(size, flags);
-=======
 			return __kmalloc_large_noprof(size, flags);
->>>>>>> 155a3c00
 
 		/*内存大小决定了使用哪种cache进行申请,例如kmalloc_caches[type][index]*/
 		index = kmalloc_index(size);
-<<<<<<< HEAD
 		/*自此index大小中提取内存*/
-		return kmalloc_trace(
+		return __kmalloc_cache_noprof(
 				kmalloc_caches[kmalloc_type(flags, _RET_IP_)][index],
 				flags, size);
 	}
 	//申请的size非常量
-	return __kmalloc(size, flags);
-=======
-		return __kmalloc_cache_noprof(
-				kmalloc_caches[kmalloc_type(flags, _RET_IP_)][index],
-				flags, size);
-	}
 	return __kmalloc_noprof(size, flags);
->>>>>>> 155a3c00
 }
 #define kmalloc(...)				alloc_hooks(kmalloc_noprof(__VA_ARGS__))
 
@@ -948,19 +936,12 @@
 		unsigned int index;
 
 		if (size > KMALLOC_MAX_CACHE_SIZE)
-<<<<<<< HEAD
 			/*申请的长度较大（双页）*/
-			return kmalloc_large_node(size, flags, node);
+			return __kmalloc_large_node_noprof(size, flags, node);
 
 		index = kmalloc_index(size);/*由size转换为index*/
 		/*依据要申请的内存type,及大小，交由相应的kmalloc slab来具体进行分配*/
-		return kmalloc_node_trace(
-=======
-			return __kmalloc_large_node_noprof(size, flags, node);
-
-		index = kmalloc_index(size);
 		return __kmalloc_cache_node_noprof(
->>>>>>> 155a3c00
 				kmalloc_caches[kmalloc_type(flags, _RET_IP_)][index],
 				flags, node, size);
 	}
@@ -974,12 +955,8 @@
  * @size: element size.
  * @flags: the type of memory to allocate (see kmalloc).
  */
-<<<<<<< HEAD
 //申请n个大小为size的内存单位
-static inline __alloc_size(1, 2) void *kmalloc_array(size_t n, size_t size, gfp_t flags)
-=======
 static inline __alloc_size(1, 2) void *kmalloc_array_noprof(size_t n, size_t size, gfp_t flags)
->>>>>>> 155a3c00
 {
 	size_t bytes;
 
@@ -1067,15 +1044,8 @@
 /*
  * Shortcuts
  */
-<<<<<<< HEAD
-static inline void *kmem_cache_zalloc(struct kmem_cache *k, gfp_t flags)
-{
-    //申请创建kmem_cache
-	return kmem_cache_alloc(k, flags | __GFP_ZERO);
-}
-=======
+//申请创建kmem_cache
 #define kmem_cache_zalloc(_k, _flags)		kmem_cache_alloc(_k, (_flags)|__GFP_ZERO)
->>>>>>> 155a3c00
 
 /**
  * kzalloc - allocate memory. The memory is set to zero.
@@ -1084,53 +1054,20 @@
  */
 static inline __alloc_size(1) void *kzalloc_noprof(size_t size, gfp_t flags)
 {
-<<<<<<< HEAD
     /*自任意node上申请内存（内存须为全零）*/
-	return kmalloc(size, flags | __GFP_ZERO);
-=======
 	return kmalloc_noprof(size, flags | __GFP_ZERO);
->>>>>>> 155a3c00
 }
 #define kzalloc(...)				alloc_hooks(kzalloc_noprof(__VA_ARGS__))
-#define kzalloc_node(_size, _flags, _node)	kmalloc_node(_size, (_flags)|__GFP_ZERO, _node)
-
-<<<<<<< HEAD
-/**
- * kzalloc_node - allocate zeroed memory from a particular memory node.
- * @size: how many bytes of memory are required.
- * @flags: the type of memory to allocate (see kmalloc).
- * @node: memory node from which to allocate
- */
 //自指定的内存node上申请内存，返回虚拟地址(提供的内存须为全零）
-static inline __alloc_size(1) void *kzalloc_node(size_t size, gfp_t flags, int node/*在哪个node上申请内存*/)
-{
-	return kmalloc_node(size, flags | __GFP_ZERO, node);
-}
-
-extern void *kvmalloc_node(size_t size, gfp_t flags, int node) __alloc_size(1);
-static inline __alloc_size(1) void *kvmalloc(size_t size/*要申请的内存大小*/, gfp_t flags)
-{
-	/*对于较小的内存，通过slab分配，对于较大内存通过alloc_pages直接分配*/
-	return kvmalloc_node(size, flags, NUMA_NO_NODE/*node不关心*/);
-}
-static inline __alloc_size(1) void *kvzalloc_node(size_t size, gfp_t flags, int node)
-{
-	return kvmalloc_node(size, flags | __GFP_ZERO, node);
-}
-static inline __alloc_size(1) void *kvzalloc(size_t size, gfp_t flags)
-{
-	return kvmalloc(size, flags | __GFP_ZERO);
-}
-
-/*申请array,每个元素大小为size,共申请n个元素*/
-static inline __alloc_size(1, 2) void *kvmalloc_array(size_t n, size_t size, gfp_t flags)
-=======
+#define kzalloc_node(_size, _flags, _node/*在哪个node上申请内存*/)	kmalloc_node(_size, (_flags)|__GFP_ZERO, _node)
+
 void *__kvmalloc_node_noprof(DECL_BUCKET_PARAMS(size, b), gfp_t flags, int node) __alloc_size(1);
 #define kvmalloc_node_noprof(size, flags, node)	\
 	__kvmalloc_node_noprof(PASS_BUCKET_PARAMS(size, NULL), flags, node)
 #define kvmalloc_node(...)			alloc_hooks(kvmalloc_node_noprof(__VA_ARGS__))
 
-#define kvmalloc(_size, _flags)			kvmalloc_node(_size, _flags, NUMA_NO_NODE)
+/*对于较小的内存，通过slab分配，对于较大内存通过alloc_pages直接分配*/
+#define kvmalloc(_size, _flags)			kvmalloc_node(_size/*要申请的内存大小*/, _flags, NUMA_NO_NODE/*node不关心*/)
 #define kvmalloc_noprof(_size, _flags)		kvmalloc_node_noprof(_size, _flags, NUMA_NO_NODE)
 #define kvzalloc(_size, _flags)			kvmalloc(_size, (_flags)|__GFP_ZERO)
 
@@ -1140,7 +1077,6 @@
 
 static inline __alloc_size(1, 2) void *
 kvmalloc_array_node_noprof(size_t n, size_t size, gfp_t flags, int node)
->>>>>>> 155a3c00
 {
 	size_t bytes;
 
@@ -1154,6 +1090,7 @@
 #define kvcalloc_node_noprof(_n,_s,_f,_node)	kvmalloc_array_node_noprof(_n,_s,(_f)|__GFP_ZERO,_node)
 #define kvcalloc_noprof(...)			kvcalloc_node_noprof(__VA_ARGS__, NUMA_NO_NODE)
 
+/*申请array,每个元素大小为size,共申请n个元素*/
 #define kvmalloc_array(...)			alloc_hooks(kvmalloc_array_noprof(__VA_ARGS__))
 #define kvcalloc_node(...)			alloc_hooks(kvcalloc_node_noprof(__VA_ARGS__))
 #define kvcalloc(...)				alloc_hooks(kvcalloc_noprof(__VA_ARGS__))
