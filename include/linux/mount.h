--- conflicted
+++ resolved
@@ -22,52 +22,6 @@
 struct file;
 struct path;
 
-<<<<<<< HEAD
-#define MNT_NOSUID	0x01
-#define MNT_NODEV	0x02
-#define MNT_NOEXEC	0x04
-#define MNT_NOATIME	0x08
-#define MNT_NODIRATIME	0x10
-#define MNT_RELATIME	0x20
-#define MNT_READONLY	0x40	/* does the user want this to be r/o? */
-#define MNT_NOSYMFOLLOW	0x80
-
-#define MNT_SHRINKABLE	0x100
-#define MNT_WRITE_HOLD	0x200
-
-#define MNT_SHARED	0x1000	/* if the vfsmount is a shared mount */
-#define MNT_UNBINDABLE	0x2000	/* if the vfsmount is a unbindable mount */
-/*
- * MNT_SHARED_MASK is the set of flags that should be cleared when a
- * mount becomes shared.  Currently, this is only the flag that says a
- * mount cannot be bind mounted, since this is how we create a mount
- * that shares events with another mount.  If you add a new MNT_*
- * flag, consider how it interacts with shared mounts.
- */
-#define MNT_SHARED_MASK	(MNT_UNBINDABLE)
-#define MNT_USER_SETTABLE_MASK  (MNT_NOSUID | MNT_NODEV | MNT_NOEXEC \
-				 | MNT_NOATIME | MNT_NODIRATIME | MNT_RELATIME \
-				 | MNT_READONLY | MNT_NOSYMFOLLOW)
-#define MNT_ATIME_MASK (MNT_NOATIME | MNT_NODIRATIME | MNT_RELATIME )
-
-#define MNT_INTERNAL_FLAGS (MNT_SHARED | MNT_WRITE_HOLD | MNT_INTERNAL | \
-			    MNT_DOOMED | MNT_SYNC_UMOUNT | MNT_MARKED | MNT_ONRB)
-
-/*标记为内部挂载*/
-#define MNT_INTERNAL	0x4000
-
-#define MNT_LOCK_ATIME		0x040000
-#define MNT_LOCK_NOEXEC		0x080000
-#define MNT_LOCK_NOSUID		0x100000
-#define MNT_LOCK_NODEV		0x200000
-#define MNT_LOCK_READONLY	0x400000
-#define MNT_LOCKED		0x800000
-#define MNT_DOOMED		0x1000000
-#define MNT_SYNC_UMOUNT		0x2000000
-#define MNT_MARKED		0x4000000
-#define MNT_UMOUNT		0x8000000
-#define MNT_ONRB		0x10000000
-=======
 enum mount_flags {
 	MNT_NOSUID	= 0x01,
 	MNT_NODEV	= 0x02,
@@ -84,6 +38,7 @@
 	MNT_SHARED	= 0x1000, /* if the vfsmount is a shared mount */
 	MNT_UNBINDABLE	= 0x2000, /* if the vfsmount is a unbindable mount */
 
+	/*标记为内部挂载*/
 	MNT_INTERNAL	= 0x4000,
 
 	MNT_LOCK_ATIME		= 0x040000,
@@ -114,7 +69,6 @@
 			     MNT_DOOMED | MNT_SYNC_UMOUNT | MNT_MARKED |
 			     MNT_LOCKED,
 };
->>>>>>> 155a3c00
 
 struct vfsmount {
 	//被挂载文件系统对应的root dentry（例如来源于fc->root)
