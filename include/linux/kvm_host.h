--- conflicted
+++ resolved
@@ -346,12 +346,8 @@
 	struct kvm_arch_memory_slot arch;
 	unsigned long userspace_addr;//内存对应的用户态起始地址
 	u32 flags;
-<<<<<<< HEAD
 	short id;//slot id号
-=======
-	short id;
 	u16 as_id;
->>>>>>> 09162bc3
 };
 
 static inline unsigned long kvm_dirty_bitmap_bytes(struct kvm_memory_slot *memslot)
