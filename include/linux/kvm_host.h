--- conflicted
+++ resolved
@@ -668,15 +668,7 @@
 #endif
 
 struct kvm_memslots {
-<<<<<<< HEAD
 	u64 generation;//kvm_memslots的编号
-	/* The mapping table from slot id to the index in memslots[]. */
-	short id_to_index[KVM_MEM_SLOTS_NUM];
-	atomic_t last_used_slot;
-	int used_slots;
-	struct kvm_memory_slot memslots[];
-=======
-	u64 generation;
 	atomic_long_t last_used_slot;
 	struct rb_root_cached hva_tree;
 	struct rb_root gfn_tree;
@@ -690,7 +682,6 @@
 	 */
 	DECLARE_HASHTABLE(id_hash, 7);
 	int node_idx;
->>>>>>> 028192fe
 };
 
 struct kvm {
@@ -711,19 +702,13 @@
 	 */
 	struct mutex slots_arch_lock;
 	struct mm_struct *mm; /* userspace tied to this vm */
-<<<<<<< HEAD
-	//vm对应的memslots
-	struct kvm_memslots __rcu *memslots[KVM_ADDRESS_SPACE_NUM];
-	//按vcpu_idx索引vcpu
-	struct kvm_vcpu *vcpus[KVM_MAX_VCPUS];
-=======
 	unsigned long nr_memslot_pages;
 	/* The two memslot sets - active and inactive (per address space) */
 	struct kvm_memslots __memslots[KVM_ADDRESS_SPACE_NUM][2];
 	/* The current active memslot set for each address space */
+	//vm对应的memslots
 	struct kvm_memslots __rcu *memslots[KVM_ADDRESS_SPACE_NUM];
 	struct xarray vcpu_array;
->>>>>>> 028192fe
 
 	/* Used to wait for completion of MMU notifiers.  */
 	spinlock_t mn_invalidate_lock;
@@ -967,9 +952,6 @@
 	return __kvm_memslots(vcpu->kvm, as_id);
 }
 
-<<<<<<< HEAD
-//通过slot id获得memory slot
-=======
 static inline bool kvm_memslots_empty(struct kvm_memslots *slots)
 {
 	return RB_EMPTY_ROOT(&slots->gfn_tree);
@@ -980,15 +962,10 @@
 		if (WARN_ON_ONCE(!memslot->npages)) {			      \
 		} else
 
->>>>>>> 028192fe
+//通过slot id获得memory slot
 static inline
 struct kvm_memory_slot *id_to_memslot(struct kvm_memslots *slots, int id/*slot编号*/)
 {
-<<<<<<< HEAD
-    //由slot id获得index
-	int index = slots->id_to_index[id];
-=======
->>>>>>> 028192fe
 	struct kvm_memory_slot *slot;
 	int idx = slots->node_idx;
 
@@ -1026,10 +1003,6 @@
 
 	iter->slots = slots;
 
-<<<<<<< HEAD
-	//返回对应的memory slot
-	slot = &slots->memslots[index];
-=======
 	/*
 	 * Find the so called "upper bound" of a key - the first node that has
 	 * its key strictly greater than the searched one (the start gfn in our case).
@@ -1084,7 +1057,6 @@
 {
 	if (!iter->node)
 		return false;
->>>>>>> 028192fe
 
 	/*
 	 * If this slot starts beyond or at the end of the range so does
@@ -2024,12 +1996,8 @@
 
 void kvm_arch_irq_routing_update(struct kvm *kvm);
 
-<<<<<<< HEAD
 //向指定的vcpu发起req请求
-static inline void kvm_make_request(int req, struct kvm_vcpu *vcpu)
-=======
 static inline void __kvm_make_request(int req, struct kvm_vcpu *vcpu)
->>>>>>> 028192fe
 {
 	/*
 	 * Ensure the rest of the request is published to kvm_check_request's
@@ -2039,9 +2007,6 @@
 	set_bit(req & KVM_REQUEST_MASK, (void *)&vcpu->requests);
 }
 
-<<<<<<< HEAD
-/*检查vcpu上是否有未绝的请求*/
-=======
 static __always_inline void kvm_make_request(int req, struct kvm_vcpu *vcpu)
 {
 	/*
@@ -2055,7 +2020,7 @@
 	__kvm_make_request(req, vcpu);
 }
 
->>>>>>> 028192fe
+/*检查vcpu上是否有未绝的请求*/
 static inline bool kvm_request_pending(struct kvm_vcpu *vcpu)
 {
 	return READ_ONCE(vcpu->requests);
