/* SPDX-License-Identifier: GPL-2.0-only */
#ifndef __KVM_HOST_H
#define __KVM_HOST_H


#include <linux/types.h>
#include <linux/hardirq.h>
#include <linux/list.h>
#include <linux/mutex.h>
#include <linux/spinlock.h>
#include <linux/signal.h>
#include <linux/sched.h>
#include <linux/sched/stat.h>
#include <linux/bug.h>
#include <linux/minmax.h>
#include <linux/mm.h>
#include <linux/mmu_notifier.h>
#include <linux/preempt.h>
#include <linux/msi.h>
#include <linux/slab.h>
#include <linux/vmalloc.h>
#include <linux/rcupdate.h>
#include <linux/ratelimit.h>
#include <linux/err.h>
#include <linux/irqflags.h>
#include <linux/context_tracking.h>
#include <linux/irqbypass.h>
#include <linux/rcuwait.h>
#include <linux/refcount.h>
#include <linux/nospec.h>
#include <linux/notifier.h>
#include <linux/ftrace.h>
#include <linux/hashtable.h>
#include <linux/instrumentation.h>
#include <linux/interval_tree.h>
#include <linux/rbtree.h>
#include <linux/xarray.h>
#include <asm/signal.h>

#include <linux/kvm.h>
#include <linux/kvm_para.h>

#include <linux/kvm_types.h>

#include <asm/kvm_host.h>
#include <linux/kvm_dirty_ring.h>

#ifndef KVM_MAX_VCPU_IDS
#define KVM_MAX_VCPU_IDS KVM_MAX_VCPUS
#endif

/*
 * The bit 16 ~ bit 31 of kvm_memory_region::flags are internally used
 * in kvm, other bits are visible for userspace which are defined in
 * include/linux/kvm_h.
 */
#define KVM_MEMSLOT_INVALID	(1UL << 16)

/*
 * Bit 63 of the memslot generation number is an "update in-progress flag",
 * e.g. is temporarily set for the duration of install_new_memslots().
 * This flag effectively creates a unique generation number that is used to
 * mark cached memslot data, e.g. MMIO accesses, as potentially being stale,
 * i.e. may (or may not) have come from the previous memslots generation.
 *
 * This is necessary because the actual memslots update is not atomic with
 * respect to the generation number update.  Updating the generation number
 * first would allow a vCPU to cache a spte from the old memslots using the
 * new generation number, and updating the generation number after switching
 * to the new memslots would allow cache hits using the old generation number
 * to reference the defunct memslots.
 *
 * This mechanism is used to prevent getting hits in KVM's caches while a
 * memslot update is in-progress, and to prevent cache hits *after* updating
 * the actual generation number against accesses that were inserted into the
 * cache *before* the memslots were updated.
 */
#define KVM_MEMSLOT_GEN_UPDATE_IN_PROGRESS	BIT_ULL(63)

/* Two fragments for cross MMIO pages. */
#define KVM_MAX_MMIO_FRAGMENTS	2

#ifndef KVM_ADDRESS_SPACE_NUM
#define KVM_ADDRESS_SPACE_NUM	1
#endif

/*
 * For the normal pfn, the highest 12 bits should be zero,
 * so we can mask bit 62 ~ bit 52  to indicate the error pfn,
 * mask bit 63 to indicate the noslot pfn.
 */
#define KVM_PFN_ERR_MASK	(0x7ffULL << 52)
#define KVM_PFN_ERR_NOSLOT_MASK	(0xfffULL << 52)
#define KVM_PFN_NOSLOT		(0x1ULL << 63)

#define KVM_PFN_ERR_FAULT	(KVM_PFN_ERR_MASK)
#define KVM_PFN_ERR_HWPOISON	(KVM_PFN_ERR_MASK + 1)
#define KVM_PFN_ERR_RO_FAULT	(KVM_PFN_ERR_MASK + 2)

/*
 * error pfns indicate that the gfn is in slot but faild to
 * translate it to pfn on host.
 */
static inline bool is_error_pfn(kvm_pfn_t pfn)
{
	return !!(pfn & KVM_PFN_ERR_MASK);
}

/*
 * error_noslot pfns indicate that the gfn can not be
 * translated to pfn - it is not in slot or failed to
 * translate it to pfn.
 */
static inline bool is_error_noslot_pfn(kvm_pfn_t pfn)
{
	return !!(pfn & KVM_PFN_ERR_NOSLOT_MASK);
}

/* noslot pfn indicates that the gfn is not in slot. */
static inline bool is_noslot_pfn(kvm_pfn_t pfn)
{
	return pfn == KVM_PFN_NOSLOT;
}

/*
 * architectures with KVM_HVA_ERR_BAD other than PAGE_OFFSET (e.g. s390)
 * provide own defines and kvm_is_error_hva
 */
#ifndef KVM_HVA_ERR_BAD

#define KVM_HVA_ERR_BAD		(PAGE_OFFSET)
#define KVM_HVA_ERR_RO_BAD	(PAGE_OFFSET + PAGE_SIZE)

static inline bool kvm_is_error_hva(unsigned long addr)
{
	return addr >= PAGE_OFFSET;
}

#endif

#define KVM_ERR_PTR_BAD_PAGE	(ERR_PTR(-ENOENT))

static inline bool is_error_page(struct page *page)
{
	return IS_ERR(page);
}

#define KVM_REQUEST_MASK           GENMASK(7,0)
#define KVM_REQUEST_NO_WAKEUP      BIT(8)
#define KVM_REQUEST_WAIT           BIT(9)
#define KVM_REQUEST_NO_ACTION      BIT(10)
/*
 * Architecture-independent vcpu->requests bit members
 * Bits 3-7 are reserved for more arch-independent bits.
 */
#define KVM_REQ_TLB_FLUSH         (0 | KVM_REQUEST_WAIT | KVM_REQUEST_NO_WAKEUP)
#define KVM_REQ_VM_DEAD           (1 | KVM_REQUEST_WAIT | KVM_REQUEST_NO_WAKEUP)
#define KVM_REQ_UNBLOCK           2
#define KVM_REQUEST_ARCH_BASE     8

/*
 * KVM_REQ_OUTSIDE_GUEST_MODE exists is purely as way to force the vCPU to
 * OUTSIDE_GUEST_MODE.  KVM_REQ_OUTSIDE_GUEST_MODE differs from a vCPU "kick"
 * in that it ensures the vCPU has reached OUTSIDE_GUEST_MODE before continuing
 * on.  A kick only guarantees that the vCPU is on its way out, e.g. a previous
 * kick may have set vcpu->mode to EXITING_GUEST_MODE, and so there's no
 * guarantee the vCPU received an IPI and has actually exited guest mode.
 */
#define KVM_REQ_OUTSIDE_GUEST_MODE	(KVM_REQUEST_NO_ACTION | KVM_REQUEST_WAIT | KVM_REQUEST_NO_WAKEUP)

#define KVM_ARCH_REQ_FLAGS(nr, flags) ({ \
	BUILD_BUG_ON((unsigned)(nr) >= (sizeof_field(struct kvm_vcpu, requests) * 8) - KVM_REQUEST_ARCH_BASE); \
	(unsigned)(((nr) + KVM_REQUEST_ARCH_BASE) | (flags)); \
})
#define KVM_ARCH_REQ(nr)           KVM_ARCH_REQ_FLAGS(nr, 0)

bool kvm_make_vcpus_request_mask(struct kvm *kvm, unsigned int req,
				 unsigned long *vcpu_bitmap);
bool kvm_make_all_cpus_request(struct kvm *kvm, unsigned int req);
bool kvm_make_all_cpus_request_except(struct kvm *kvm, unsigned int req,
				      struct kvm_vcpu *except);
bool kvm_make_cpus_request_mask(struct kvm *kvm, unsigned int req,
				unsigned long *vcpu_bitmap);

#define KVM_USERSPACE_IRQ_SOURCE_ID		0
#define KVM_IRQFD_RESAMPLE_IRQ_SOURCE_ID	1

extern struct mutex kvm_lock;
extern struct list_head vm_list;

struct kvm_io_range {
	gpa_t addr;
	int len;
	struct kvm_io_device *dev;
};

#define NR_IOBUS_DEVS 1000

struct kvm_io_bus {
    //每个设备占用一个io_range,故也是range的数组
	int dev_count;
	int ioeventfd_count;
	struct kvm_io_range range[];
};

enum kvm_bus {
	KVM_MMIO_BUS,
	KVM_PIO_BUS,
	KVM_VIRTIO_CCW_NOTIFY_BUS,
	KVM_FAST_MMIO_BUS,
	KVM_NR_BUSES
};

int kvm_io_bus_write(struct kvm_vcpu *vcpu, enum kvm_bus bus_idx, gpa_t addr,
		     int len, const void *val);
int kvm_io_bus_write_cookie(struct kvm_vcpu *vcpu, enum kvm_bus bus_idx,
			    gpa_t addr, int len, const void *val, long cookie);
int kvm_io_bus_read(struct kvm_vcpu *vcpu, enum kvm_bus bus_idx, gpa_t addr,
		    int len, void *val);
int kvm_io_bus_register_dev(struct kvm *kvm, enum kvm_bus bus_idx, gpa_t addr,
			    int len, struct kvm_io_device *dev);
int kvm_io_bus_unregister_dev(struct kvm *kvm, enum kvm_bus bus_idx,
			      struct kvm_io_device *dev);
struct kvm_io_device *kvm_io_bus_get_dev(struct kvm *kvm, enum kvm_bus bus_idx,
					 gpa_t addr);

#ifdef CONFIG_KVM_ASYNC_PF
struct kvm_async_pf {
	struct work_struct work;
	struct list_head link;
	struct list_head queue;
	struct kvm_vcpu *vcpu;
	struct mm_struct *mm;
	gpa_t cr2_or_gpa;
	unsigned long addr;
	struct kvm_arch_async_pf arch;
	bool   wakeup_all;
	bool notpresent_injected;
};

void kvm_clear_async_pf_completion_queue(struct kvm_vcpu *vcpu);
void kvm_check_async_pf_completion(struct kvm_vcpu *vcpu);
bool kvm_setup_async_pf(struct kvm_vcpu *vcpu, gpa_t cr2_or_gpa,
			unsigned long hva, struct kvm_arch_async_pf *arch);
int kvm_async_pf_wakeup_all(struct kvm_vcpu *vcpu);
#endif

#ifdef KVM_ARCH_WANT_MMU_NOTIFIER
struct kvm_gfn_range {
	struct kvm_memory_slot *slot;
	gfn_t start;
	gfn_t end;
	pte_t pte;
	bool may_block;
};
bool kvm_unmap_gfn_range(struct kvm *kvm, struct kvm_gfn_range *range);
bool kvm_age_gfn(struct kvm *kvm, struct kvm_gfn_range *range);
bool kvm_test_age_gfn(struct kvm *kvm, struct kvm_gfn_range *range);
bool kvm_set_spte_gfn(struct kvm *kvm, struct kvm_gfn_range *range);
#endif

enum {
	OUTSIDE_GUEST_MODE,
	IN_GUEST_MODE,
	EXITING_GUEST_MODE,
	READING_SHADOW_PAGE_TABLES,
};

#define KVM_UNMAPPED_PAGE	((void *) 0x500 + POISON_POINTER_DELTA)

struct kvm_host_map {
	/*
	 * Only valid if the 'pfn' is managed by the host kernel (i.e. There is
	 * a 'struct page' for it. When using mem= kernel parameter some memory
	 * can be used as guest memory but they are not managed by host
	 * kernel).
	 * If 'pfn' is not managed by the host kernel, this field is
	 * initialized to KVM_UNMAPPED_PAGE.
	 */
	struct page *page;
	void *hva;
	kvm_pfn_t pfn;
	kvm_pfn_t gfn;
};

/*
 * Used to check if the mapping is valid or not. Never use 'kvm_host_map'
 * directly to check for that.
 */
static inline bool kvm_vcpu_mapped(struct kvm_host_map *map)
{
	return !!map->hva;
}

static inline bool kvm_vcpu_can_poll(ktime_t cur, ktime_t stop)
{
	return single_task_running() && !need_resched() && ktime_before(cur, stop);
}

/*
 * Sometimes a large or cross-page mmio needs to be broken up into separate
 * exits for userspace servicing.
 */
struct kvm_mmio_fragment {
	gpa_t gpa;
	void *data;
	unsigned len;
};

struct kvm_vcpu {
	struct kvm *kvm;
#ifdef CONFIG_PREEMPT_NOTIFIERS
	struct preempt_notifier preempt_notifier;
#endif
	int cpu;
	int vcpu_id; /* id given by userspace at creation */
	int vcpu_idx; /* index in kvm->vcpus array */
	int ____srcu_idx; /* Don't use this directly.  You've been warned. */
#ifdef CONFIG_PROVE_RCU
	int srcu_depth;
#endif
	int mode;
	u64 requests;//记录当前vcpu上的未绝请求
	unsigned long guest_debug;

	struct mutex mutex;
	struct kvm_run *run;

#ifndef __KVM_HAVE_ARCH_WQP
	struct rcuwait wait;
#endif
	struct pid __rcu *pid;
	int sigset_active;
	sigset_t sigset;
	unsigned int halt_poll_ns;
	bool valid_wakeup;

#ifdef CONFIG_HAS_IOMEM
	int mmio_needed;
	int mmio_read_completed;
	int mmio_is_write;
	int mmio_cur_fragment;
	int mmio_nr_fragments;
	struct kvm_mmio_fragment mmio_fragments[KVM_MAX_MMIO_FRAGMENTS];
#endif

#ifdef CONFIG_KVM_ASYNC_PF
	struct {
		u32 queued;
		struct list_head queue;
		struct list_head done;
		spinlock_t lock;
	} async_pf;
#endif

#ifdef CONFIG_HAVE_KVM_CPU_RELAX_INTERCEPT
	/*
	 * Cpu relax intercept or pause loop exit optimization
	 * in_spin_loop: set when a vcpu does a pause loop exit
	 *  or cpu relax intercepted.
	 * dy_eligible: indicates whether vcpu is eligible for directed yield.
	 */
	struct {
		bool in_spin_loop;
		bool dy_eligible;
	} spin_loop;
#endif
	bool preempted;
	bool ready;
	struct kvm_vcpu_arch arch;
	struct kvm_vcpu_stat stat;
	char stats_id[KVM_STATS_NAME_SIZE];
	struct kvm_dirty_ring dirty_ring;

	/*
	 * The most recently used memslot by this vCPU and the slots generation
	 * for which it is valid.
	 * No wraparound protection is needed since generations won't overflow in
	 * thousands of years, even assuming 1M memslot operations per second.
	 */
	struct kvm_memory_slot *last_used_slot;
	u64 last_used_slot_gen;
};

/*
 * Start accounting time towards a guest.
 * Must be called before entering guest context.
 */
static __always_inline void guest_timing_enter_irqoff(void)
{
	/*
	 * This is running in ioctl context so its safe to assume that it's the
	 * stime pending cputime to flush.
	 */
	instrumentation_begin();
	vtime_account_guest_enter();
	instrumentation_end();
}

/*
 * Enter guest context and enter an RCU extended quiescent state.
 *
 * Between guest_context_enter_irqoff() and guest_context_exit_irqoff() it is
 * unsafe to use any code which may directly or indirectly use RCU, tracing
 * (including IRQ flag tracing), or lockdep. All code in this period must be
 * non-instrumentable.
 */
static __always_inline void guest_context_enter_irqoff(void)
{
	/*
	 * KVM does not hold any references to rcu protected data when it
	 * switches CPU into a guest mode. In fact switching to a guest mode
	 * is very similar to exiting to userspace from rcu point of view. In
	 * addition CPU may stay in a guest mode for quite a long time (up to
	 * one time slice). Lets treat guest mode as quiescent state, just like
	 * we do with user-mode execution.
	 */
	if (!context_tracking_guest_enter()) {
		instrumentation_begin();
		rcu_virt_note_context_switch(smp_processor_id());
		instrumentation_end();
	}
}

/*
 * Deprecated. Architectures should move to guest_timing_enter_irqoff() and
 * guest_state_enter_irqoff().
 */
static __always_inline void guest_enter_irqoff(void)
{
	guest_timing_enter_irqoff();
	guest_context_enter_irqoff();
}

/**
 * guest_state_enter_irqoff - Fixup state when entering a guest
 *
 * Entry to a guest will enable interrupts, but the kernel state is interrupts
 * disabled when this is invoked. Also tell RCU about it.
 *
 * 1) Trace interrupts on state
 * 2) Invoke context tracking if enabled to adjust RCU state
 * 3) Tell lockdep that interrupts are enabled
 *
 * Invoked from architecture specific code before entering a guest.
 * Must be called with interrupts disabled and the caller must be
 * non-instrumentable.
 * The caller has to invoke guest_timing_enter_irqoff() before this.
 *
 * Note: this is analogous to exit_to_user_mode().
 */
static __always_inline void guest_state_enter_irqoff(void)
{
	instrumentation_begin();
	trace_hardirqs_on_prepare();
	lockdep_hardirqs_on_prepare();
	instrumentation_end();

	guest_context_enter_irqoff();
	lockdep_hardirqs_on(CALLER_ADDR0);
}

/*
 * Exit guest context and exit an RCU extended quiescent state.
 *
 * Between guest_context_enter_irqoff() and guest_context_exit_irqoff() it is
 * unsafe to use any code which may directly or indirectly use RCU, tracing
 * (including IRQ flag tracing), or lockdep. All code in this period must be
 * non-instrumentable.
 */
static __always_inline void guest_context_exit_irqoff(void)
{
	context_tracking_guest_exit();
}

/*
 * Stop accounting time towards a guest.
 * Must be called after exiting guest context.
 */
static __always_inline void guest_timing_exit_irqoff(void)
{
	instrumentation_begin();
	/* Flush the guest cputime we spent on the guest */
	vtime_account_guest_exit();
	instrumentation_end();
}

/*
 * Deprecated. Architectures should move to guest_state_exit_irqoff() and
 * guest_timing_exit_irqoff().
 */
static __always_inline void guest_exit_irqoff(void)
{
	guest_context_exit_irqoff();
	guest_timing_exit_irqoff();
}

static inline void guest_exit(void)
{
	unsigned long flags;

	local_irq_save(flags);
	guest_exit_irqoff();
	local_irq_restore(flags);
}

/**
 * guest_state_exit_irqoff - Establish state when returning from guest mode
 *
 * Entry from a guest disables interrupts, but guest mode is traced as
 * interrupts enabled. Also with NO_HZ_FULL RCU might be idle.
 *
 * 1) Tell lockdep that interrupts are disabled
 * 2) Invoke context tracking if enabled to reactivate RCU
 * 3) Trace interrupts off state
 *
 * Invoked from architecture specific code after exiting a guest.
 * Must be invoked with interrupts disabled and the caller must be
 * non-instrumentable.
 * The caller has to invoke guest_timing_exit_irqoff() after this.
 *
 * Note: this is analogous to enter_from_user_mode().
 */
static __always_inline void guest_state_exit_irqoff(void)
{
	lockdep_hardirqs_off(CALLER_ADDR0);
	guest_context_exit_irqoff();

	instrumentation_begin();
	trace_hardirqs_off_finish();
	instrumentation_end();
}

static inline int kvm_vcpu_exiting_guest_mode(struct kvm_vcpu *vcpu)
{
	/*
	 * The memory barrier ensures a previous write to vcpu->requests cannot
	 * be reordered with the read of vcpu->mode.  It pairs with the general
	 * memory barrier following the write of vcpu->mode in VCPU RUN.
	 */
	smp_mb__before_atomic();
	return cmpxchg(&vcpu->mode, IN_GUEST_MODE, EXITING_GUEST_MODE);
}

/*
 * Some of the bitops functions do not support too long bitmaps.
 * This number must be determined not to exceed such limits.
 */
#define KVM_MEM_MAX_NR_PAGES ((1UL << 31) - 1)

/*
 * Since at idle each memslot belongs to two memslot sets it has to contain
 * two embedded nodes for each data structure that it forms a part of.
 *
 * Two memslot sets (one active and one inactive) are necessary so the VM
 * continues to run on one memslot set while the other is being modified.
 *
 * These two memslot sets normally point to the same set of memslots.
 * They can, however, be desynchronized when performing a memslot management
 * operation by replacing the memslot to be modified by its copy.
 * After the operation is complete, both memslot sets once again point to
 * the same, common set of memslot data.
 *
 * The memslots themselves are independent of each other so they can be
 * individually added or deleted.
 */
struct kvm_memory_slot {
	struct hlist_node id_node[2];
	struct interval_tree_node hva_node[2];
	struct rb_node gfn_node[2];
	gfn_t base_gfn;
	unsigned long npages;//内存大小对应的页数目
	unsigned long *dirty_bitmap;
	struct kvm_arch_memory_slot arch;
	unsigned long userspace_addr;//内存对应的用户态起始地址
	u32 flags;
	short id;//slot id号
	u16 as_id;
};

static inline bool kvm_slot_dirty_track_enabled(const struct kvm_memory_slot *slot)
{
	return slot->flags & KVM_MEM_LOG_DIRTY_PAGES;
}

static inline unsigned long kvm_dirty_bitmap_bytes(struct kvm_memory_slot *memslot)
{
	return ALIGN(memslot->npages, BITS_PER_LONG) / 8;
}

static inline unsigned long *kvm_second_dirty_bitmap(struct kvm_memory_slot *memslot)
{
	unsigned long len = kvm_dirty_bitmap_bytes(memslot);

	return memslot->dirty_bitmap + len / sizeof(*memslot->dirty_bitmap);
}

#ifndef KVM_DIRTY_LOG_MANUAL_CAPS
#define KVM_DIRTY_LOG_MANUAL_CAPS KVM_DIRTY_LOG_MANUAL_PROTECT_ENABLE
#endif

struct kvm_s390_adapter_int {
	u64 ind_addr;
	u64 summary_addr;
	u64 ind_offset;
	u32 summary_offset;
	u32 adapter_id;
};

struct kvm_hv_sint {
	u32 vcpu;
	u32 sint;
};

struct kvm_xen_evtchn {
	u32 port;
	u32 vcpu_id;
	int vcpu_idx;
	u32 priority;
};

struct kvm_kernel_irq_routing_entry {
	u32 gsi;
	u32 type;
	int (*set)(struct kvm_kernel_irq_routing_entry *e,
		   struct kvm *kvm, int irq_source_id, int level,
		   bool line_status);
	union {
		struct {
			unsigned irqchip;
			unsigned pin;
		} irqchip;
		struct {
			u32 address_lo;
			u32 address_hi;
			u32 data;
			u32 flags;
			u32 devid;
		} msi;
		struct kvm_s390_adapter_int adapter;
		struct kvm_hv_sint hv_sint;
		struct kvm_xen_evtchn xen_evtchn;
	};
	struct hlist_node link;
};

#ifdef CONFIG_HAVE_KVM_IRQ_ROUTING
struct kvm_irq_routing_table {
	int chip[KVM_NR_IRQCHIPS][KVM_IRQCHIP_NUM_PINS];
	u32 nr_rt_entries;
	/*
	 * Array indexed by gsi. Each entry contains list of irq chips
	 * the gsi is connected to.
	 */
	struct hlist_head map[];
};
#endif

#ifndef KVM_INTERNAL_MEM_SLOTS
#define KVM_INTERNAL_MEM_SLOTS 0
#endif

#define KVM_MEM_SLOTS_NUM SHRT_MAX
#define KVM_USER_MEM_SLOTS (KVM_MEM_SLOTS_NUM - KVM_INTERNAL_MEM_SLOTS)

#ifndef __KVM_VCPU_MULTIPLE_ADDRESS_SPACE
static inline int kvm_arch_vcpu_memslots_id(struct kvm_vcpu *vcpu)
{
	return 0;
}
#endif

struct kvm_memslots {
	u64 generation;//kvm_memslots的编号
	atomic_long_t last_used_slot;
	struct rb_root_cached hva_tree;
	struct rb_root gfn_tree;
	/*
	 * The mapping table from slot id to memslot.
	 *
	 * 7-bit bucket count matches the size of the old id to index array for
	 * 512 slots, while giving good performance with this slot count.
	 * Higher bucket counts bring only small performance improvements but
	 * always result in higher memory usage (even for lower memslot counts).
	 */
	DECLARE_HASHTABLE(id_hash, 7);
	int node_idx;
};

struct kvm {
#ifdef KVM_HAVE_MMU_RWLOCK
	rwlock_t mmu_lock;
#else
	spinlock_t mmu_lock;
#endif /* KVM_HAVE_MMU_RWLOCK */

	struct mutex slots_lock;

	/*
	 * Protects the arch-specific fields of struct kvm_memory_slots in
	 * use by the VM. To be used under the slots_lock (above) or in a
	 * kvm->srcu critical section where acquiring the slots_lock would
	 * lead to deadlock with the synchronize_srcu in
	 * install_new_memslots.
	 */
	struct mutex slots_arch_lock;
	struct mm_struct *mm; /* userspace tied to this vm */
	unsigned long nr_memslot_pages;
	/* The two memslot sets - active and inactive (per address space) */
	struct kvm_memslots __memslots[KVM_ADDRESS_SPACE_NUM][2];
	/* The current active memslot set for each address space */
	//vm对应的memslots
	struct kvm_memslots __rcu *memslots[KVM_ADDRESS_SPACE_NUM];
	struct xarray vcpu_array;

	/* Used to wait for completion of MMU notifiers.  */
	spinlock_t mn_invalidate_lock;
	unsigned long mn_active_invalidate_count;
	struct rcuwait mn_memslots_update_rcuwait;

	/* For management / invalidation of gfn_to_pfn_caches */
	spinlock_t gpc_lock;
	struct list_head gpc_list;

	/*
	 * created_vcpus is protected by kvm->lock, and is incremented
	 * at the beginning of KVM_CREATE_VCPU.  online_vcpus is only
	 * incremented after storing the kvm_vcpu pointer in vcpus,
	 * and is accessed atomically.
	 */
<<<<<<< HEAD
	atomic_t online_vcpus;//当前在线的vcpu数
	int created_vcpus;//创建的vcpu数
=======
	atomic_t online_vcpus;
	int max_vcpus;
	int created_vcpus;
>>>>>>> 97ee9d1c
	int last_boosted_vcpu;
	struct list_head vm_list;
	struct mutex lock;
	//vm对应的io_bus
	struct kvm_io_bus __rcu *buses[KVM_NR_BUSES];
#ifdef CONFIG_HAVE_KVM_EVENTFD
	struct {
		spinlock_t        lock;
		struct list_head  items;
		struct list_head  resampler_list;
		struct mutex      resampler_lock;
	} irqfds;
	struct list_head ioeventfds;
#endif
	struct kvm_vm_stat stat;
	struct kvm_arch arch;
	refcount_t users_count;
#ifdef CONFIG_KVM_MMIO
	struct kvm_coalesced_mmio_ring *coalesced_mmio_ring;
	spinlock_t ring_lock;
	struct list_head coalesced_zones;
#endif

	struct mutex irq_lock;
#ifdef CONFIG_HAVE_KVM_IRQCHIP
	/*
	 * Update side is protected by irq_lock.
	 */
	struct kvm_irq_routing_table __rcu *irq_routing;
#endif
#ifdef CONFIG_HAVE_KVM_IRQFD
	struct hlist_head irq_ack_notifier_list;
#endif

#if defined(CONFIG_MMU_NOTIFIER) && defined(KVM_ARCH_WANT_MMU_NOTIFIER)
	struct mmu_notifier mmu_notifier;
	unsigned long mmu_invalidate_seq;
	long mmu_invalidate_in_progress;
	unsigned long mmu_invalidate_range_start;
	unsigned long mmu_invalidate_range_end;
#endif
	struct list_head devices;/*创建的kvm deivce列表*/
	u64 manual_dirty_log_protect;
	struct dentry *debugfs_dentry;
	struct kvm_stat_data **debugfs_stat_data;
	struct srcu_struct srcu;
	struct srcu_struct irq_srcu;
	pid_t userspace_pid;
	bool override_halt_poll_ns;
	unsigned int max_halt_poll_ns;
	u32 dirty_ring_size;
	bool vm_bugged;
	bool vm_dead;

#ifdef CONFIG_HAVE_KVM_PM_NOTIFIER
	struct notifier_block pm_notifier;
#endif
	char stats_id[KVM_STATS_NAME_SIZE];
};

#define kvm_err(fmt, ...) \
	pr_err("kvm [%i]: " fmt, task_pid_nr(current), ## __VA_ARGS__)
#define kvm_info(fmt, ...) \
	pr_info("kvm [%i]: " fmt, task_pid_nr(current), ## __VA_ARGS__)
#define kvm_debug(fmt, ...) \
	pr_debug("kvm [%i]: " fmt, task_pid_nr(current), ## __VA_ARGS__)
#define kvm_debug_ratelimited(fmt, ...) \
	pr_debug_ratelimited("kvm [%i]: " fmt, task_pid_nr(current), \
			     ## __VA_ARGS__)
#define kvm_pr_unimpl(fmt, ...) \
	pr_err_ratelimited("kvm [%i]: " fmt, \
			   task_tgid_nr(current), ## __VA_ARGS__)

/* The guest did something we don't support. */
#define vcpu_unimpl(vcpu, fmt, ...)					\
	kvm_pr_unimpl("vcpu%i, guest rIP: 0x%lx " fmt,			\
			(vcpu)->vcpu_id, kvm_rip_read(vcpu), ## __VA_ARGS__)

#define vcpu_debug(vcpu, fmt, ...)					\
	kvm_debug("vcpu%i " fmt, (vcpu)->vcpu_id, ## __VA_ARGS__)
#define vcpu_debug_ratelimited(vcpu, fmt, ...)				\
	kvm_debug_ratelimited("vcpu%i " fmt, (vcpu)->vcpu_id,           \
			      ## __VA_ARGS__)
#define vcpu_err(vcpu, fmt, ...)					\
	kvm_err("vcpu%i " fmt, (vcpu)->vcpu_id, ## __VA_ARGS__)

static inline void kvm_vm_dead(struct kvm *kvm)
{
	kvm->vm_dead = true;
	kvm_make_all_cpus_request(kvm, KVM_REQ_VM_DEAD);
}

static inline void kvm_vm_bugged(struct kvm *kvm)
{
	kvm->vm_bugged = true;
	kvm_vm_dead(kvm);
}


#define KVM_BUG(cond, kvm, fmt...)				\
({								\
	int __ret = (cond);					\
								\
	if (WARN_ONCE(__ret && !(kvm)->vm_bugged, fmt))		\
		kvm_vm_bugged(kvm);				\
	unlikely(__ret);					\
})

#define KVM_BUG_ON(cond, kvm)					\
({								\
	int __ret = (cond);					\
								\
	if (WARN_ON_ONCE(__ret && !(kvm)->vm_bugged))		\
		kvm_vm_bugged(kvm);				\
	unlikely(__ret);					\
})

static inline void kvm_vcpu_srcu_read_lock(struct kvm_vcpu *vcpu)
{
#ifdef CONFIG_PROVE_RCU
	WARN_ONCE(vcpu->srcu_depth++,
		  "KVM: Illegal vCPU srcu_idx LOCK, depth=%d", vcpu->srcu_depth - 1);
#endif
	vcpu->____srcu_idx = srcu_read_lock(&vcpu->kvm->srcu);
}

static inline void kvm_vcpu_srcu_read_unlock(struct kvm_vcpu *vcpu)
{
	srcu_read_unlock(&vcpu->kvm->srcu, vcpu->____srcu_idx);

#ifdef CONFIG_PROVE_RCU
	WARN_ONCE(--vcpu->srcu_depth,
		  "KVM: Illegal vCPU srcu_idx UNLOCK, depth=%d", vcpu->srcu_depth);
#endif
}

static inline bool kvm_dirty_log_manual_protect_and_init_set(struct kvm *kvm)
{
	return !!(kvm->manual_dirty_log_protect & KVM_DIRTY_LOG_INITIALLY_SET);
}

static inline struct kvm_io_bus *kvm_get_bus(struct kvm *kvm, enum kvm_bus idx)
{
	return srcu_dereference_check(kvm->buses[idx], &kvm->srcu,
				      lockdep_is_held(&kvm->slots_lock) ||
				      !refcount_read(&kvm->users_count));
}

static inline struct kvm_vcpu *kvm_get_vcpu(struct kvm *kvm, int i)
{
	int num_vcpus = atomic_read(&kvm->online_vcpus);
	i = array_index_nospec(i, num_vcpus);

	/* Pairs with smp_wmb() in kvm_vm_ioctl_create_vcpu.  */
	smp_rmb();
	return xa_load(&kvm->vcpu_array, i);
}

#define kvm_for_each_vcpu(idx, vcpup, kvm)		   \
	xa_for_each_range(&kvm->vcpu_array, idx, vcpup, 0, \
			  (atomic_read(&kvm->online_vcpus) - 1))

//通过id获取指定的kvm_vcpu
static inline struct kvm_vcpu *kvm_get_vcpu_by_id(struct kvm *kvm, int id)
{
	struct kvm_vcpu *vcpu = NULL;
	unsigned long i;

	if (id < 0)
		return NULL;
	if (id < KVM_MAX_VCPUS)
		vcpu = kvm_get_vcpu(kvm, id);
	if (vcpu && vcpu->vcpu_id == id)
		return vcpu;
	kvm_for_each_vcpu(i, vcpu, kvm)
		if (vcpu->vcpu_id == id)
			return vcpu;
	return NULL;
}

void kvm_destroy_vcpus(struct kvm *kvm);

void vcpu_load(struct kvm_vcpu *vcpu);
void vcpu_put(struct kvm_vcpu *vcpu);

#ifdef __KVM_HAVE_IOAPIC
void kvm_arch_post_irq_ack_notifier_list_update(struct kvm *kvm);
void kvm_arch_post_irq_routing_update(struct kvm *kvm);
#else
static inline void kvm_arch_post_irq_ack_notifier_list_update(struct kvm *kvm)
{
}
static inline void kvm_arch_post_irq_routing_update(struct kvm *kvm)
{
}
#endif

#ifdef CONFIG_HAVE_KVM_IRQFD
int kvm_irqfd_init(void);
void kvm_irqfd_exit(void);
#else
static inline int kvm_irqfd_init(void)
{
	return 0;
}

static inline void kvm_irqfd_exit(void)
{
}
#endif
int kvm_init(void *opaque, unsigned vcpu_size, unsigned vcpu_align,
		  struct module *module);
void kvm_exit(void);

void kvm_get_kvm(struct kvm *kvm);
bool kvm_get_kvm_safe(struct kvm *kvm);
void kvm_put_kvm(struct kvm *kvm);
bool file_is_kvm(struct file *file);
void kvm_put_kvm_no_destroy(struct kvm *kvm);

static inline struct kvm_memslots *__kvm_memslots(struct kvm *kvm, int as_id)
{
	as_id = array_index_nospec(as_id, KVM_ADDRESS_SPACE_NUM);
	return srcu_dereference_check(kvm->memslots[as_id], &kvm->srcu,
			lockdep_is_held(&kvm->slots_lock) ||
			!refcount_read(&kvm->users_count));
}

static inline struct kvm_memslots *kvm_memslots(struct kvm *kvm)
{
	return __kvm_memslots(kvm, 0);
}

static inline struct kvm_memslots *kvm_vcpu_memslots(struct kvm_vcpu *vcpu)
{
	int as_id = kvm_arch_vcpu_memslots_id(vcpu);

	return __kvm_memslots(vcpu->kvm, as_id);
}

static inline bool kvm_memslots_empty(struct kvm_memslots *slots)
{
	return RB_EMPTY_ROOT(&slots->gfn_tree);
}

#define kvm_for_each_memslot(memslot, bkt, slots)			      \
	hash_for_each(slots->id_hash, bkt, memslot, id_node[slots->node_idx]) \
		if (WARN_ON_ONCE(!memslot->npages)) {			      \
		} else

//通过slot id获得memory slot
static inline
struct kvm_memory_slot *id_to_memslot(struct kvm_memslots *slots, int id/*slot编号*/)
{
	struct kvm_memory_slot *slot;
	int idx = slots->node_idx;

	hash_for_each_possible(slots->id_hash, slot, id_node[idx], id) {
		if (slot->id == id)
			return slot;
	}

	return NULL;
}

/* Iterator used for walking memslots that overlap a gfn range. */
struct kvm_memslot_iter {
	struct kvm_memslots *slots;
	struct rb_node *node;
	struct kvm_memory_slot *slot;
};

static inline void kvm_memslot_iter_next(struct kvm_memslot_iter *iter)
{
	iter->node = rb_next(iter->node);
	if (!iter->node)
		return;

	iter->slot = container_of(iter->node, struct kvm_memory_slot, gfn_node[iter->slots->node_idx]);
}

static inline void kvm_memslot_iter_start(struct kvm_memslot_iter *iter,
					  struct kvm_memslots *slots,
					  gfn_t start)
{
	int idx = slots->node_idx;
	struct rb_node *tmp;
	struct kvm_memory_slot *slot;

	iter->slots = slots;

	/*
	 * Find the so called "upper bound" of a key - the first node that has
	 * its key strictly greater than the searched one (the start gfn in our case).
	 */
	iter->node = NULL;
	for (tmp = slots->gfn_tree.rb_node; tmp; ) {
		slot = container_of(tmp, struct kvm_memory_slot, gfn_node[idx]);
		if (start < slot->base_gfn) {
			iter->node = tmp;
			tmp = tmp->rb_left;
		} else {
			tmp = tmp->rb_right;
		}
	}

	/*
	 * Find the slot with the lowest gfn that can possibly intersect with
	 * the range, so we'll ideally have slot start <= range start
	 */
	if (iter->node) {
		/*
		 * A NULL previous node means that the very first slot
		 * already has a higher start gfn.
		 * In this case slot start > range start.
		 */
		tmp = rb_prev(iter->node);
		if (tmp)
			iter->node = tmp;
	} else {
		/* a NULL node below means no slots */
		iter->node = rb_last(&slots->gfn_tree);
	}

	if (iter->node) {
		iter->slot = container_of(iter->node, struct kvm_memory_slot, gfn_node[idx]);

		/*
		 * It is possible in the slot start < range start case that the
		 * found slot ends before or at range start (slot end <= range start)
		 * and so it does not overlap the requested range.
		 *
		 * In such non-overlapping case the next slot (if it exists) will
		 * already have slot start > range start, otherwise the logic above
		 * would have found it instead of the current slot.
		 */
		if (iter->slot->base_gfn + iter->slot->npages <= start)
			kvm_memslot_iter_next(iter);
	}
}

static inline bool kvm_memslot_iter_is_valid(struct kvm_memslot_iter *iter, gfn_t end)
{
	if (!iter->node)
		return false;

	/*
	 * If this slot starts beyond or at the end of the range so does
	 * every next one
	 */
	return iter->slot->base_gfn < end;
}

/* Iterate over each memslot at least partially intersecting [start, end) range */
#define kvm_for_each_memslot_in_gfn_range(iter, slots, start, end)	\
	for (kvm_memslot_iter_start(iter, slots, start);		\
	     kvm_memslot_iter_is_valid(iter, end);			\
	     kvm_memslot_iter_next(iter))

/*
 * KVM_SET_USER_MEMORY_REGION ioctl allows the following operations:
 * - create a new memory slot
 * - delete an existing memory slot
 * - modify an existing memory slot
 *   -- move it in the guest physical memory space
 *   -- just change its flags
 *
 * Since flags can be changed by some of these operations, the following
 * differentiation is the best we can do for __kvm_set_memory_region():
 */
enum kvm_mr_change {
	KVM_MR_CREATE,
	KVM_MR_DELETE,
	KVM_MR_MOVE,
	KVM_MR_FLAGS_ONLY,
};

int kvm_set_memory_region(struct kvm *kvm,
			  const struct kvm_userspace_memory_region *mem);
int __kvm_set_memory_region(struct kvm *kvm,
			    const struct kvm_userspace_memory_region *mem);
void kvm_arch_free_memslot(struct kvm *kvm, struct kvm_memory_slot *slot);
void kvm_arch_memslots_updated(struct kvm *kvm, u64 gen);
int kvm_arch_prepare_memory_region(struct kvm *kvm,
				const struct kvm_memory_slot *old,
				struct kvm_memory_slot *new,
				enum kvm_mr_change change);
void kvm_arch_commit_memory_region(struct kvm *kvm,
				struct kvm_memory_slot *old,
				const struct kvm_memory_slot *new,
				enum kvm_mr_change change);
/* flush all memory translations */
void kvm_arch_flush_shadow_all(struct kvm *kvm);
/* flush memory translations pointing to 'slot' */
void kvm_arch_flush_shadow_memslot(struct kvm *kvm,
				   struct kvm_memory_slot *slot);

int gfn_to_page_many_atomic(struct kvm_memory_slot *slot, gfn_t gfn,
			    struct page **pages, int nr_pages);

struct page *gfn_to_page(struct kvm *kvm, gfn_t gfn);
unsigned long gfn_to_hva(struct kvm *kvm, gfn_t gfn);
unsigned long gfn_to_hva_prot(struct kvm *kvm, gfn_t gfn, bool *writable);
unsigned long gfn_to_hva_memslot(struct kvm_memory_slot *slot, gfn_t gfn);
unsigned long gfn_to_hva_memslot_prot(struct kvm_memory_slot *slot, gfn_t gfn,
				      bool *writable);
void kvm_release_page_clean(struct page *page);
void kvm_release_page_dirty(struct page *page);

kvm_pfn_t gfn_to_pfn(struct kvm *kvm, gfn_t gfn);
kvm_pfn_t gfn_to_pfn_prot(struct kvm *kvm, gfn_t gfn, bool write_fault,
		      bool *writable);
kvm_pfn_t gfn_to_pfn_memslot(const struct kvm_memory_slot *slot, gfn_t gfn);
kvm_pfn_t gfn_to_pfn_memslot_atomic(const struct kvm_memory_slot *slot, gfn_t gfn);
kvm_pfn_t __gfn_to_pfn_memslot(const struct kvm_memory_slot *slot, gfn_t gfn,
			       bool atomic, bool *async, bool write_fault,
			       bool *writable, hva_t *hva);

void kvm_release_pfn_clean(kvm_pfn_t pfn);
void kvm_release_pfn_dirty(kvm_pfn_t pfn);
void kvm_set_pfn_dirty(kvm_pfn_t pfn);
void kvm_set_pfn_accessed(kvm_pfn_t pfn);

void kvm_release_pfn(kvm_pfn_t pfn, bool dirty);
int kvm_read_guest_page(struct kvm *kvm, gfn_t gfn, void *data, int offset,
			int len);
int kvm_read_guest(struct kvm *kvm, gpa_t gpa, void *data, unsigned long len);
int kvm_read_guest_cached(struct kvm *kvm, struct gfn_to_hva_cache *ghc,
			   void *data, unsigned long len);
int kvm_read_guest_offset_cached(struct kvm *kvm, struct gfn_to_hva_cache *ghc,
				 void *data, unsigned int offset,
				 unsigned long len);
int kvm_write_guest_page(struct kvm *kvm, gfn_t gfn, const void *data,
			 int offset, int len);
int kvm_write_guest(struct kvm *kvm, gpa_t gpa, const void *data,
		    unsigned long len);
int kvm_write_guest_cached(struct kvm *kvm, struct gfn_to_hva_cache *ghc,
			   void *data, unsigned long len);
int kvm_write_guest_offset_cached(struct kvm *kvm, struct gfn_to_hva_cache *ghc,
				  void *data, unsigned int offset,
				  unsigned long len);
int kvm_gfn_to_hva_cache_init(struct kvm *kvm, struct gfn_to_hva_cache *ghc,
			      gpa_t gpa, unsigned long len);

#define __kvm_get_guest(kvm, gfn, offset, v)				\
({									\
	unsigned long __addr = gfn_to_hva(kvm, gfn);			\
	typeof(v) __user *__uaddr = (typeof(__uaddr))(__addr + offset);	\
	int __ret = -EFAULT;						\
									\
	if (!kvm_is_error_hva(__addr))					\
		__ret = get_user(v, __uaddr);				\
	__ret;								\
})

#define kvm_get_guest(kvm, gpa, v)					\
({									\
	gpa_t __gpa = gpa;						\
	struct kvm *__kvm = kvm;					\
									\
	__kvm_get_guest(__kvm, __gpa >> PAGE_SHIFT,			\
			offset_in_page(__gpa), v);			\
})

#define __kvm_put_guest(kvm, gfn, offset, v)				\
({									\
	unsigned long __addr = gfn_to_hva(kvm, gfn);			\
	typeof(v) __user *__uaddr = (typeof(__uaddr))(__addr + offset);	\
	int __ret = -EFAULT;						\
									\
	if (!kvm_is_error_hva(__addr))					\
		__ret = put_user(v, __uaddr);				\
	if (!__ret)							\
		mark_page_dirty(kvm, gfn);				\
	__ret;								\
})

#define kvm_put_guest(kvm, gpa, v)					\
({									\
	gpa_t __gpa = gpa;						\
	struct kvm *__kvm = kvm;					\
									\
	__kvm_put_guest(__kvm, __gpa >> PAGE_SHIFT,			\
			offset_in_page(__gpa), v);			\
})

int kvm_clear_guest(struct kvm *kvm, gpa_t gpa, unsigned long len);
struct kvm_memory_slot *gfn_to_memslot(struct kvm *kvm, gfn_t gfn);
bool kvm_is_visible_gfn(struct kvm *kvm, gfn_t gfn);
bool kvm_vcpu_is_visible_gfn(struct kvm_vcpu *vcpu, gfn_t gfn);
unsigned long kvm_host_page_size(struct kvm_vcpu *vcpu, gfn_t gfn);
void mark_page_dirty_in_slot(struct kvm *kvm, const struct kvm_memory_slot *memslot, gfn_t gfn);
void mark_page_dirty(struct kvm *kvm, gfn_t gfn);

struct kvm_memslots *kvm_vcpu_memslots(struct kvm_vcpu *vcpu);
struct kvm_memory_slot *kvm_vcpu_gfn_to_memslot(struct kvm_vcpu *vcpu, gfn_t gfn);
kvm_pfn_t kvm_vcpu_gfn_to_pfn_atomic(struct kvm_vcpu *vcpu, gfn_t gfn);
kvm_pfn_t kvm_vcpu_gfn_to_pfn(struct kvm_vcpu *vcpu, gfn_t gfn);
int kvm_vcpu_map(struct kvm_vcpu *vcpu, gpa_t gpa, struct kvm_host_map *map);
void kvm_vcpu_unmap(struct kvm_vcpu *vcpu, struct kvm_host_map *map, bool dirty);
unsigned long kvm_vcpu_gfn_to_hva(struct kvm_vcpu *vcpu, gfn_t gfn);
unsigned long kvm_vcpu_gfn_to_hva_prot(struct kvm_vcpu *vcpu, gfn_t gfn, bool *writable);
int kvm_vcpu_read_guest_page(struct kvm_vcpu *vcpu, gfn_t gfn, void *data, int offset,
			     int len);
int kvm_vcpu_read_guest_atomic(struct kvm_vcpu *vcpu, gpa_t gpa, void *data,
			       unsigned long len);
int kvm_vcpu_read_guest(struct kvm_vcpu *vcpu, gpa_t gpa, void *data,
			unsigned long len);
int kvm_vcpu_write_guest_page(struct kvm_vcpu *vcpu, gfn_t gfn, const void *data,
			      int offset, int len);
int kvm_vcpu_write_guest(struct kvm_vcpu *vcpu, gpa_t gpa, const void *data,
			 unsigned long len);
void kvm_vcpu_mark_page_dirty(struct kvm_vcpu *vcpu, gfn_t gfn);

/**
 * kvm_gpc_init - initialize gfn_to_pfn_cache.
 *
 * @gpc:	   struct gfn_to_pfn_cache object.
 *
 * This sets up a gfn_to_pfn_cache by initializing locks.  Note, the cache must
 * be zero-allocated (or zeroed by the caller before init).
 */
void kvm_gpc_init(struct gfn_to_pfn_cache *gpc);

/**
 * kvm_gpc_activate - prepare a cached kernel mapping and HPA for a given guest
 *                    physical address.
 *
 * @kvm:	   pointer to kvm instance.
 * @gpc:	   struct gfn_to_pfn_cache object.
 * @vcpu:	   vCPU to be used for marking pages dirty and to be woken on
 *		   invalidation.
 * @usage:	   indicates if the resulting host physical PFN is used while
 *		   the @vcpu is IN_GUEST_MODE (in which case invalidation of 
 *		   the cache from MMU notifiers---but not for KVM memslot
 *		   changes!---will also force @vcpu to exit the guest and
 *		   refresh the cache); and/or if the PFN used directly
 *		   by KVM (and thus needs a kernel virtual mapping).
 * @gpa:	   guest physical address to map.
 * @len:	   sanity check; the range being access must fit a single page.
 *
 * @return:	   0 for success.
 *		   -EINVAL for a mapping which would cross a page boundary.
 *                 -EFAULT for an untranslatable guest physical address.
 *
 * This primes a gfn_to_pfn_cache and links it into the @kvm's list for
 * invalidations to be processed.  Callers are required to use
 * kvm_gfn_to_pfn_cache_check() to ensure that the cache is valid before
 * accessing the target page.
 */
int kvm_gpc_activate(struct kvm *kvm, struct gfn_to_pfn_cache *gpc,
		     struct kvm_vcpu *vcpu, enum pfn_cache_usage usage,
		     gpa_t gpa, unsigned long len);

/**
 * kvm_gfn_to_pfn_cache_check - check validity of a gfn_to_pfn_cache.
 *
 * @kvm:	   pointer to kvm instance.
 * @gpc:	   struct gfn_to_pfn_cache object.
 * @gpa:	   current guest physical address to map.
 * @len:	   sanity check; the range being access must fit a single page.
 *
 * @return:	   %true if the cache is still valid and the address matches.
 *		   %false if the cache is not valid.
 *
 * Callers outside IN_GUEST_MODE context should hold a read lock on @gpc->lock
 * while calling this function, and then continue to hold the lock until the
 * access is complete.
 *
 * Callers in IN_GUEST_MODE may do so without locking, although they should
 * still hold a read lock on kvm->scru for the memslot checks.
 */
bool kvm_gfn_to_pfn_cache_check(struct kvm *kvm, struct gfn_to_pfn_cache *gpc,
				gpa_t gpa, unsigned long len);

/**
 * kvm_gfn_to_pfn_cache_refresh - update a previously initialized cache.
 *
 * @kvm:	   pointer to kvm instance.
 * @gpc:	   struct gfn_to_pfn_cache object.
 * @gpa:	   updated guest physical address to map.
 * @len:	   sanity check; the range being access must fit a single page.
 *
 * @return:	   0 for success.
 *		   -EINVAL for a mapping which would cross a page boundary.
 *                 -EFAULT for an untranslatable guest physical address.
 *
 * This will attempt to refresh a gfn_to_pfn_cache. Note that a successful
 * returm from this function does not mean the page can be immediately
 * accessed because it may have raced with an invalidation. Callers must
 * still lock and check the cache status, as this function does not return
 * with the lock still held to permit access.
 */
int kvm_gfn_to_pfn_cache_refresh(struct kvm *kvm, struct gfn_to_pfn_cache *gpc,
				 gpa_t gpa, unsigned long len);

/**
 * kvm_gfn_to_pfn_cache_unmap - temporarily unmap a gfn_to_pfn_cache.
 *
 * @kvm:	   pointer to kvm instance.
 * @gpc:	   struct gfn_to_pfn_cache object.
 *
 * This unmaps the referenced page. The cache is left in the invalid state
 * but at least the mapping from GPA to userspace HVA will remain cached
 * and can be reused on a subsequent refresh.
 */
void kvm_gfn_to_pfn_cache_unmap(struct kvm *kvm, struct gfn_to_pfn_cache *gpc);

/**
 * kvm_gpc_deactivate - deactivate and unlink a gfn_to_pfn_cache.
 *
 * @kvm:	   pointer to kvm instance.
 * @gpc:	   struct gfn_to_pfn_cache object.
 *
 * This removes a cache from the @kvm's list to be processed on MMU notifier
 * invocation.
 */
void kvm_gpc_deactivate(struct kvm *kvm, struct gfn_to_pfn_cache *gpc);

void kvm_sigset_activate(struct kvm_vcpu *vcpu);
void kvm_sigset_deactivate(struct kvm_vcpu *vcpu);

void kvm_vcpu_halt(struct kvm_vcpu *vcpu);
bool kvm_vcpu_block(struct kvm_vcpu *vcpu);
void kvm_arch_vcpu_blocking(struct kvm_vcpu *vcpu);
void kvm_arch_vcpu_unblocking(struct kvm_vcpu *vcpu);
bool kvm_vcpu_wake_up(struct kvm_vcpu *vcpu);
void kvm_vcpu_kick(struct kvm_vcpu *vcpu);
int kvm_vcpu_yield_to(struct kvm_vcpu *target);
void kvm_vcpu_on_spin(struct kvm_vcpu *vcpu, bool usermode_vcpu_not_eligible);

void kvm_flush_remote_tlbs(struct kvm *kvm);

#ifdef KVM_ARCH_NR_OBJS_PER_MEMORY_CACHE
int kvm_mmu_topup_memory_cache(struct kvm_mmu_memory_cache *mc, int min);
int __kvm_mmu_topup_memory_cache(struct kvm_mmu_memory_cache *mc, int capacity, int min);
int kvm_mmu_memory_cache_nr_free_objects(struct kvm_mmu_memory_cache *mc);
void kvm_mmu_free_memory_cache(struct kvm_mmu_memory_cache *mc);
void *kvm_mmu_memory_cache_alloc(struct kvm_mmu_memory_cache *mc);
#endif

void kvm_mmu_invalidate_begin(struct kvm *kvm, unsigned long start,
			      unsigned long end);
void kvm_mmu_invalidate_end(struct kvm *kvm, unsigned long start,
			    unsigned long end);

long kvm_arch_dev_ioctl(struct file *filp,
			unsigned int ioctl, unsigned long arg);
long kvm_arch_vcpu_ioctl(struct file *filp,
			 unsigned int ioctl, unsigned long arg);
vm_fault_t kvm_arch_vcpu_fault(struct kvm_vcpu *vcpu, struct vm_fault *vmf);

int kvm_vm_ioctl_check_extension(struct kvm *kvm, long ext);

void kvm_arch_mmu_enable_log_dirty_pt_masked(struct kvm *kvm,
					struct kvm_memory_slot *slot,
					gfn_t gfn_offset,
					unsigned long mask);
void kvm_arch_sync_dirty_log(struct kvm *kvm, struct kvm_memory_slot *memslot);

#ifdef CONFIG_KVM_GENERIC_DIRTYLOG_READ_PROTECT
void kvm_arch_flush_remote_tlbs_memslot(struct kvm *kvm,
					const struct kvm_memory_slot *memslot);
#else /* !CONFIG_KVM_GENERIC_DIRTYLOG_READ_PROTECT */
int kvm_vm_ioctl_get_dirty_log(struct kvm *kvm, struct kvm_dirty_log *log);
int kvm_get_dirty_log(struct kvm *kvm, struct kvm_dirty_log *log,
		      int *is_dirty, struct kvm_memory_slot **memslot);
#endif

int kvm_vm_ioctl_irq_line(struct kvm *kvm, struct kvm_irq_level *irq_level,
			bool line_status);
int kvm_vm_ioctl_enable_cap(struct kvm *kvm,
			    struct kvm_enable_cap *cap);
long kvm_arch_vm_ioctl(struct file *filp,
		       unsigned int ioctl, unsigned long arg);
long kvm_arch_vm_compat_ioctl(struct file *filp, unsigned int ioctl,
			      unsigned long arg);

int kvm_arch_vcpu_ioctl_get_fpu(struct kvm_vcpu *vcpu, struct kvm_fpu *fpu);
int kvm_arch_vcpu_ioctl_set_fpu(struct kvm_vcpu *vcpu, struct kvm_fpu *fpu);

int kvm_arch_vcpu_ioctl_translate(struct kvm_vcpu *vcpu,
				    struct kvm_translation *tr);

int kvm_arch_vcpu_ioctl_get_regs(struct kvm_vcpu *vcpu, struct kvm_regs *regs);
int kvm_arch_vcpu_ioctl_set_regs(struct kvm_vcpu *vcpu, struct kvm_regs *regs);
int kvm_arch_vcpu_ioctl_get_sregs(struct kvm_vcpu *vcpu,
				  struct kvm_sregs *sregs);
int kvm_arch_vcpu_ioctl_set_sregs(struct kvm_vcpu *vcpu,
				  struct kvm_sregs *sregs);
int kvm_arch_vcpu_ioctl_get_mpstate(struct kvm_vcpu *vcpu,
				    struct kvm_mp_state *mp_state);
int kvm_arch_vcpu_ioctl_set_mpstate(struct kvm_vcpu *vcpu,
				    struct kvm_mp_state *mp_state);
int kvm_arch_vcpu_ioctl_set_guest_debug(struct kvm_vcpu *vcpu,
					struct kvm_guest_debug *dbg);
int kvm_arch_vcpu_ioctl_run(struct kvm_vcpu *vcpu);

int kvm_arch_init(void *opaque);
void kvm_arch_exit(void);

void kvm_arch_sched_in(struct kvm_vcpu *vcpu, int cpu);

void kvm_arch_vcpu_load(struct kvm_vcpu *vcpu, int cpu);
void kvm_arch_vcpu_put(struct kvm_vcpu *vcpu);
int kvm_arch_vcpu_precreate(struct kvm *kvm, unsigned int id);
int kvm_arch_vcpu_create(struct kvm_vcpu *vcpu);
void kvm_arch_vcpu_postcreate(struct kvm_vcpu *vcpu);
void kvm_arch_vcpu_destroy(struct kvm_vcpu *vcpu);

#ifdef CONFIG_HAVE_KVM_PM_NOTIFIER
int kvm_arch_pm_notifier(struct kvm *kvm, unsigned long state);
#endif

#ifdef __KVM_HAVE_ARCH_VCPU_DEBUGFS
void kvm_arch_create_vcpu_debugfs(struct kvm_vcpu *vcpu, struct dentry *debugfs_dentry);
#else
static inline void kvm_create_vcpu_debugfs(struct kvm_vcpu *vcpu) {}
#endif

int kvm_arch_hardware_enable(void);
void kvm_arch_hardware_disable(void);
int kvm_arch_hardware_setup(void *opaque);
void kvm_arch_hardware_unsetup(void);
int kvm_arch_check_processor_compat(void *opaque);
int kvm_arch_vcpu_runnable(struct kvm_vcpu *vcpu);
bool kvm_arch_vcpu_in_kernel(struct kvm_vcpu *vcpu);
int kvm_arch_vcpu_should_kick(struct kvm_vcpu *vcpu);
bool kvm_arch_dy_runnable(struct kvm_vcpu *vcpu);
bool kvm_arch_dy_has_pending_interrupt(struct kvm_vcpu *vcpu);
int kvm_arch_post_init_vm(struct kvm *kvm);
void kvm_arch_pre_destroy_vm(struct kvm *kvm);
int kvm_arch_create_vm_debugfs(struct kvm *kvm);

#ifndef __KVM_HAVE_ARCH_VM_ALLOC
/*
 * All architectures that want to use vzalloc currently also
 * need their own kvm_arch_alloc_vm implementation.
 */
static inline struct kvm *kvm_arch_alloc_vm(void)
{
	return kzalloc(sizeof(struct kvm), GFP_KERNEL);
}
#endif

static inline void __kvm_arch_free_vm(struct kvm *kvm)
{
	kvfree(kvm);
}

#ifndef __KVM_HAVE_ARCH_VM_FREE
static inline void kvm_arch_free_vm(struct kvm *kvm)
{
	__kvm_arch_free_vm(kvm);
}
#endif

#ifndef __KVM_HAVE_ARCH_FLUSH_REMOTE_TLB
static inline int kvm_arch_flush_remote_tlb(struct kvm *kvm)
{
	return -ENOTSUPP;
}
#endif

#ifdef __KVM_HAVE_ARCH_NONCOHERENT_DMA
void kvm_arch_register_noncoherent_dma(struct kvm *kvm);
void kvm_arch_unregister_noncoherent_dma(struct kvm *kvm);
bool kvm_arch_has_noncoherent_dma(struct kvm *kvm);
#else
static inline void kvm_arch_register_noncoherent_dma(struct kvm *kvm)
{
}

static inline void kvm_arch_unregister_noncoherent_dma(struct kvm *kvm)
{
}

static inline bool kvm_arch_has_noncoherent_dma(struct kvm *kvm)
{
	return false;
}
#endif
#ifdef __KVM_HAVE_ARCH_ASSIGNED_DEVICE
void kvm_arch_start_assignment(struct kvm *kvm);
void kvm_arch_end_assignment(struct kvm *kvm);
bool kvm_arch_has_assigned_device(struct kvm *kvm);
#else
static inline void kvm_arch_start_assignment(struct kvm *kvm)
{
}

static inline void kvm_arch_end_assignment(struct kvm *kvm)
{
}

static __always_inline bool kvm_arch_has_assigned_device(struct kvm *kvm)
{
	return false;
}
#endif

static inline struct rcuwait *kvm_arch_vcpu_get_wait(struct kvm_vcpu *vcpu)
{
#ifdef __KVM_HAVE_ARCH_WQP
	return vcpu->arch.waitp;
#else
	return &vcpu->wait;
#endif
}

/*
 * Wake a vCPU if necessary, but don't do any stats/metadata updates.  Returns
 * true if the vCPU was blocking and was awakened, false otherwise.
 */
static inline bool __kvm_vcpu_wake_up(struct kvm_vcpu *vcpu)
{
	return !!rcuwait_wake_up(kvm_arch_vcpu_get_wait(vcpu));
}

static inline bool kvm_vcpu_is_blocking(struct kvm_vcpu *vcpu)
{
	return rcuwait_active(kvm_arch_vcpu_get_wait(vcpu));
}

#ifdef __KVM_HAVE_ARCH_INTC_INITIALIZED
/*
 * returns true if the virtual interrupt controller is initialized and
 * ready to accept virtual IRQ. On some architectures the virtual interrupt
 * controller is dynamically instantiated and this is not always true.
 */
bool kvm_arch_intc_initialized(struct kvm *kvm);
#else
static inline bool kvm_arch_intc_initialized(struct kvm *kvm)
{
	return true;
}
#endif

#ifdef CONFIG_GUEST_PERF_EVENTS
unsigned long kvm_arch_vcpu_get_ip(struct kvm_vcpu *vcpu);

void kvm_register_perf_callbacks(unsigned int (*pt_intr_handler)(void));
void kvm_unregister_perf_callbacks(void);
#else
static inline void kvm_register_perf_callbacks(void *ign) {}
static inline void kvm_unregister_perf_callbacks(void) {}
#endif /* CONFIG_GUEST_PERF_EVENTS */

int kvm_arch_init_vm(struct kvm *kvm, unsigned long type);
void kvm_arch_destroy_vm(struct kvm *kvm);
void kvm_arch_sync_events(struct kvm *kvm);

int kvm_cpu_has_pending_timer(struct kvm_vcpu *vcpu);

struct page *kvm_pfn_to_refcounted_page(kvm_pfn_t pfn);
bool kvm_is_zone_device_page(struct page *page);

struct kvm_irq_ack_notifier {
	struct hlist_node link;
	unsigned gsi;
	void (*irq_acked)(struct kvm_irq_ack_notifier *kian);
};

int kvm_irq_map_gsi(struct kvm *kvm,
		    struct kvm_kernel_irq_routing_entry *entries, int gsi);
int kvm_irq_map_chip_pin(struct kvm *kvm, unsigned irqchip, unsigned pin);

int kvm_set_irq(struct kvm *kvm, int irq_source_id, u32 irq, int level,
		bool line_status);
int kvm_set_msi(struct kvm_kernel_irq_routing_entry *irq_entry, struct kvm *kvm,
		int irq_source_id, int level, bool line_status);
int kvm_arch_set_irq_inatomic(struct kvm_kernel_irq_routing_entry *e,
			       struct kvm *kvm, int irq_source_id,
			       int level, bool line_status);
bool kvm_irq_has_notifier(struct kvm *kvm, unsigned irqchip, unsigned pin);
void kvm_notify_acked_gsi(struct kvm *kvm, int gsi);
void kvm_notify_acked_irq(struct kvm *kvm, unsigned irqchip, unsigned pin);
void kvm_register_irq_ack_notifier(struct kvm *kvm,
				   struct kvm_irq_ack_notifier *kian);
void kvm_unregister_irq_ack_notifier(struct kvm *kvm,
				   struct kvm_irq_ack_notifier *kian);
int kvm_request_irq_source_id(struct kvm *kvm);
void kvm_free_irq_source_id(struct kvm *kvm, int irq_source_id);
bool kvm_arch_irqfd_allowed(struct kvm *kvm, struct kvm_irqfd *args);

/*
 * Returns a pointer to the memslot if it contains gfn.
 * Otherwise returns NULL.
 */
static inline struct kvm_memory_slot *
try_get_memslot(struct kvm_memory_slot *slot, gfn_t gfn)
{
	if (!slot)
		return NULL;

	if (gfn >= slot->base_gfn && gfn < slot->base_gfn + slot->npages)
		return slot;
	else
		return NULL;
}

/*
 * Returns a pointer to the memslot that contains gfn. Otherwise returns NULL.
 *
 * With "approx" set returns the memslot also when the address falls
 * in a hole. In that case one of the memslots bordering the hole is
 * returned.
 */
static inline struct kvm_memory_slot *
search_memslots(struct kvm_memslots *slots, gfn_t gfn, bool approx)
{
	struct kvm_memory_slot *slot;
	struct rb_node *node;
	int idx = slots->node_idx;

	slot = NULL;
	for (node = slots->gfn_tree.rb_node; node; ) {
		slot = container_of(node, struct kvm_memory_slot, gfn_node[idx]);
		if (gfn >= slot->base_gfn) {
			if (gfn < slot->base_gfn + slot->npages)
				return slot;
			node = node->rb_right;
		} else
			node = node->rb_left;
	}

	return approx ? slot : NULL;
}

static inline struct kvm_memory_slot *
____gfn_to_memslot(struct kvm_memslots *slots, gfn_t gfn, bool approx)
{
	struct kvm_memory_slot *slot;

	slot = (struct kvm_memory_slot *)atomic_long_read(&slots->last_used_slot);
	slot = try_get_memslot(slot, gfn);
	if (slot)
		return slot;

	slot = search_memslots(slots, gfn, approx);
	if (slot) {
		atomic_long_set(&slots->last_used_slot, (unsigned long)slot);
		return slot;
	}

	return NULL;
}

/*
 * __gfn_to_memslot() and its descendants are here to allow arch code to inline
 * the lookups in hot paths.  gfn_to_memslot() itself isn't here as an inline
 * because that would bloat other code too much.
 */
static inline struct kvm_memory_slot *
__gfn_to_memslot(struct kvm_memslots *slots, gfn_t gfn)
{
	return ____gfn_to_memslot(slots, gfn, false);
}

static inline unsigned long
__gfn_to_hva_memslot(const struct kvm_memory_slot *slot, gfn_t gfn)
{
	/*
	 * The index was checked originally in search_memslots.  To avoid
	 * that a malicious guest builds a Spectre gadget out of e.g. page
	 * table walks, do not let the processor speculate loads outside
	 * the guest's registered memslots.
	 */
	unsigned long offset = gfn - slot->base_gfn;
	offset = array_index_nospec(offset, slot->npages);
	return slot->userspace_addr + offset * PAGE_SIZE;
}

static inline int memslot_id(struct kvm *kvm, gfn_t gfn)
{
	return gfn_to_memslot(kvm, gfn)->id;
}

static inline gfn_t
hva_to_gfn_memslot(unsigned long hva, struct kvm_memory_slot *slot)
{
	gfn_t gfn_offset = (hva - slot->userspace_addr) >> PAGE_SHIFT;

	return slot->base_gfn + gfn_offset;
}

static inline gpa_t gfn_to_gpa(gfn_t gfn)
{
	return (gpa_t)gfn << PAGE_SHIFT;
}

static inline gfn_t gpa_to_gfn(gpa_t gpa)
{
	return (gfn_t)(gpa >> PAGE_SHIFT);
}

static inline hpa_t pfn_to_hpa(kvm_pfn_t pfn)
{
	return (hpa_t)pfn << PAGE_SHIFT;
}

static inline bool kvm_is_error_gpa(struct kvm *kvm, gpa_t gpa)
{
	unsigned long hva = gfn_to_hva(kvm, gpa_to_gfn(gpa));

	return kvm_is_error_hva(hva);
}

enum kvm_stat_kind {
	KVM_STAT_VM,
	KVM_STAT_VCPU,
};

struct kvm_stat_data {
	struct kvm *kvm;
	const struct _kvm_stats_desc *desc;
	enum kvm_stat_kind kind;
};

struct _kvm_stats_desc {
	struct kvm_stats_desc desc;
	char name[KVM_STATS_NAME_SIZE];
};

#define STATS_DESC_COMMON(type, unit, base, exp, sz, bsz)		       \
	.flags = type | unit | base |					       \
		 BUILD_BUG_ON_ZERO(type & ~KVM_STATS_TYPE_MASK) |	       \
		 BUILD_BUG_ON_ZERO(unit & ~KVM_STATS_UNIT_MASK) |	       \
		 BUILD_BUG_ON_ZERO(base & ~KVM_STATS_BASE_MASK),	       \
	.exponent = exp,						       \
	.size = sz,							       \
	.bucket_size = bsz

#define VM_GENERIC_STATS_DESC(stat, type, unit, base, exp, sz, bsz)	       \
	{								       \
		{							       \
			STATS_DESC_COMMON(type, unit, base, exp, sz, bsz),     \
			.offset = offsetof(struct kvm_vm_stat, generic.stat)   \
		},							       \
		.name = #stat,						       \
	}
#define VCPU_GENERIC_STATS_DESC(stat, type, unit, base, exp, sz, bsz)	       \
	{								       \
		{							       \
			STATS_DESC_COMMON(type, unit, base, exp, sz, bsz),     \
			.offset = offsetof(struct kvm_vcpu_stat, generic.stat) \
		},							       \
		.name = #stat,						       \
	}
#define VM_STATS_DESC(stat, type, unit, base, exp, sz, bsz)		       \
	{								       \
		{							       \
			STATS_DESC_COMMON(type, unit, base, exp, sz, bsz),     \
			.offset = offsetof(struct kvm_vm_stat, stat)	       \
		},							       \
		.name = #stat,						       \
	}
#define VCPU_STATS_DESC(stat, type, unit, base, exp, sz, bsz)		       \
	{								       \
		{							       \
			STATS_DESC_COMMON(type, unit, base, exp, sz, bsz),     \
			.offset = offsetof(struct kvm_vcpu_stat, stat)	       \
		},							       \
		.name = #stat,						       \
	}
/* SCOPE: VM, VM_GENERIC, VCPU, VCPU_GENERIC */
#define STATS_DESC(SCOPE, stat, type, unit, base, exp, sz, bsz)		       \
	SCOPE##_STATS_DESC(stat, type, unit, base, exp, sz, bsz)

#define STATS_DESC_CUMULATIVE(SCOPE, name, unit, base, exponent)	       \
	STATS_DESC(SCOPE, name, KVM_STATS_TYPE_CUMULATIVE,		       \
		unit, base, exponent, 1, 0)
#define STATS_DESC_INSTANT(SCOPE, name, unit, base, exponent)		       \
	STATS_DESC(SCOPE, name, KVM_STATS_TYPE_INSTANT,			       \
		unit, base, exponent, 1, 0)
#define STATS_DESC_PEAK(SCOPE, name, unit, base, exponent)		       \
	STATS_DESC(SCOPE, name, KVM_STATS_TYPE_PEAK,			       \
		unit, base, exponent, 1, 0)
#define STATS_DESC_LINEAR_HIST(SCOPE, name, unit, base, exponent, sz, bsz)     \
	STATS_DESC(SCOPE, name, KVM_STATS_TYPE_LINEAR_HIST,		       \
		unit, base, exponent, sz, bsz)
#define STATS_DESC_LOG_HIST(SCOPE, name, unit, base, exponent, sz)	       \
	STATS_DESC(SCOPE, name, KVM_STATS_TYPE_LOG_HIST,		       \
		unit, base, exponent, sz, 0)

/* Cumulative counter, read/write */
#define STATS_DESC_COUNTER(SCOPE, name)					       \
	STATS_DESC_CUMULATIVE(SCOPE, name, KVM_STATS_UNIT_NONE,		       \
		KVM_STATS_BASE_POW10, 0)
/* Instantaneous counter, read only */
#define STATS_DESC_ICOUNTER(SCOPE, name)				       \
	STATS_DESC_INSTANT(SCOPE, name, KVM_STATS_UNIT_NONE,		       \
		KVM_STATS_BASE_POW10, 0)
/* Peak counter, read/write */
#define STATS_DESC_PCOUNTER(SCOPE, name)				       \
	STATS_DESC_PEAK(SCOPE, name, KVM_STATS_UNIT_NONE,		       \
		KVM_STATS_BASE_POW10, 0)

/* Instantaneous boolean value, read only */
#define STATS_DESC_IBOOLEAN(SCOPE, name)				       \
	STATS_DESC_INSTANT(SCOPE, name, KVM_STATS_UNIT_BOOLEAN,		       \
		KVM_STATS_BASE_POW10, 0)
/* Peak (sticky) boolean value, read/write */
#define STATS_DESC_PBOOLEAN(SCOPE, name)				       \
	STATS_DESC_PEAK(SCOPE, name, KVM_STATS_UNIT_BOOLEAN,		       \
		KVM_STATS_BASE_POW10, 0)

/* Cumulative time in nanosecond */
#define STATS_DESC_TIME_NSEC(SCOPE, name)				       \
	STATS_DESC_CUMULATIVE(SCOPE, name, KVM_STATS_UNIT_SECONDS,	       \
		KVM_STATS_BASE_POW10, -9)
/* Linear histogram for time in nanosecond */
#define STATS_DESC_LINHIST_TIME_NSEC(SCOPE, name, sz, bsz)		       \
	STATS_DESC_LINEAR_HIST(SCOPE, name, KVM_STATS_UNIT_SECONDS,	       \
		KVM_STATS_BASE_POW10, -9, sz, bsz)
/* Logarithmic histogram for time in nanosecond */
#define STATS_DESC_LOGHIST_TIME_NSEC(SCOPE, name, sz)			       \
	STATS_DESC_LOG_HIST(SCOPE, name, KVM_STATS_UNIT_SECONDS,	       \
		KVM_STATS_BASE_POW10, -9, sz)

#define KVM_GENERIC_VM_STATS()						       \
	STATS_DESC_COUNTER(VM_GENERIC, remote_tlb_flush),		       \
	STATS_DESC_COUNTER(VM_GENERIC, remote_tlb_flush_requests)

#define KVM_GENERIC_VCPU_STATS()					       \
	STATS_DESC_COUNTER(VCPU_GENERIC, halt_successful_poll),		       \
	STATS_DESC_COUNTER(VCPU_GENERIC, halt_attempted_poll),		       \
	STATS_DESC_COUNTER(VCPU_GENERIC, halt_poll_invalid),		       \
	STATS_DESC_COUNTER(VCPU_GENERIC, halt_wakeup),			       \
	STATS_DESC_TIME_NSEC(VCPU_GENERIC, halt_poll_success_ns),	       \
	STATS_DESC_TIME_NSEC(VCPU_GENERIC, halt_poll_fail_ns),		       \
	STATS_DESC_TIME_NSEC(VCPU_GENERIC, halt_wait_ns),		       \
	STATS_DESC_LOGHIST_TIME_NSEC(VCPU_GENERIC, halt_poll_success_hist,     \
			HALT_POLL_HIST_COUNT),				       \
	STATS_DESC_LOGHIST_TIME_NSEC(VCPU_GENERIC, halt_poll_fail_hist,	       \
			HALT_POLL_HIST_COUNT),				       \
	STATS_DESC_LOGHIST_TIME_NSEC(VCPU_GENERIC, halt_wait_hist,	       \
			HALT_POLL_HIST_COUNT),				       \
	STATS_DESC_IBOOLEAN(VCPU_GENERIC, blocking)

extern struct dentry *kvm_debugfs_dir;

ssize_t kvm_stats_read(char *id, const struct kvm_stats_header *header,
		       const struct _kvm_stats_desc *desc,
		       void *stats, size_t size_stats,
		       char __user *user_buffer, size_t size, loff_t *offset);

/**
 * kvm_stats_linear_hist_update() - Update bucket value for linear histogram
 * statistics data.
 *
 * @data: start address of the stats data
 * @size: the number of bucket of the stats data
 * @value: the new value used to update the linear histogram's bucket
 * @bucket_size: the size (width) of a bucket
 */
static inline void kvm_stats_linear_hist_update(u64 *data, size_t size,
						u64 value, size_t bucket_size)
{
	size_t index = div64_u64(value, bucket_size);

	index = min(index, size - 1);
	++data[index];
}

/**
 * kvm_stats_log_hist_update() - Update bucket value for logarithmic histogram
 * statistics data.
 *
 * @data: start address of the stats data
 * @size: the number of bucket of the stats data
 * @value: the new value used to update the logarithmic histogram's bucket
 */
static inline void kvm_stats_log_hist_update(u64 *data, size_t size, u64 value)
{
	size_t index = fls64(value);

	index = min(index, size - 1);
	++data[index];
}

#define KVM_STATS_LINEAR_HIST_UPDATE(array, value, bsize)		       \
	kvm_stats_linear_hist_update(array, ARRAY_SIZE(array), value, bsize)
#define KVM_STATS_LOG_HIST_UPDATE(array, value)				       \
	kvm_stats_log_hist_update(array, ARRAY_SIZE(array), value)


extern const struct kvm_stats_header kvm_vm_stats_header;
extern const struct _kvm_stats_desc kvm_vm_stats_desc[];
extern const struct kvm_stats_header kvm_vcpu_stats_header;
extern const struct _kvm_stats_desc kvm_vcpu_stats_desc[];

#if defined(CONFIG_MMU_NOTIFIER) && defined(KVM_ARCH_WANT_MMU_NOTIFIER)
static inline int mmu_invalidate_retry(struct kvm *kvm, unsigned long mmu_seq)
{
	if (unlikely(kvm->mmu_invalidate_in_progress))
		return 1;
	/*
	 * Ensure the read of mmu_invalidate_in_progress happens before
	 * the read of mmu_invalidate_seq.  This interacts with the
	 * smp_wmb() in mmu_notifier_invalidate_range_end to make sure
	 * that the caller either sees the old (non-zero) value of
	 * mmu_invalidate_in_progress or the new (incremented) value of
	 * mmu_invalidate_seq.
	 *
	 * PowerPC Book3s HV KVM calls this under a per-page lock rather
	 * than under kvm->mmu_lock, for scalability, so can't rely on
	 * kvm->mmu_lock to keep things ordered.
	 */
	smp_rmb();
	if (kvm->mmu_invalidate_seq != mmu_seq)
		return 1;
	return 0;
}

static inline int mmu_invalidate_retry_hva(struct kvm *kvm,
					   unsigned long mmu_seq,
					   unsigned long hva)
{
	lockdep_assert_held(&kvm->mmu_lock);
	/*
	 * If mmu_invalidate_in_progress is non-zero, then the range maintained
	 * by kvm_mmu_notifier_invalidate_range_start contains all addresses
	 * that might be being invalidated. Note that it may include some false
	 * positives, due to shortcuts when handing concurrent invalidations.
	 */
	if (unlikely(kvm->mmu_invalidate_in_progress) &&
	    hva >= kvm->mmu_invalidate_range_start &&
	    hva < kvm->mmu_invalidate_range_end)
		return 1;
	if (kvm->mmu_invalidate_seq != mmu_seq)
		return 1;
	return 0;
}
#endif

#ifdef CONFIG_HAVE_KVM_IRQ_ROUTING

#define KVM_MAX_IRQ_ROUTES 4096 /* might need extension/rework in the future */

bool kvm_arch_can_set_irq_routing(struct kvm *kvm);
int kvm_set_irq_routing(struct kvm *kvm,
			const struct kvm_irq_routing_entry *entries,
			unsigned nr,
			unsigned flags);
int kvm_set_routing_entry(struct kvm *kvm,
			  struct kvm_kernel_irq_routing_entry *e,
			  const struct kvm_irq_routing_entry *ue);
void kvm_free_irq_routing(struct kvm *kvm);

#else

static inline void kvm_free_irq_routing(struct kvm *kvm) {}

#endif

int kvm_send_userspace_msi(struct kvm *kvm, struct kvm_msi *msi);

#ifdef CONFIG_HAVE_KVM_EVENTFD

void kvm_eventfd_init(struct kvm *kvm);
int kvm_ioeventfd(struct kvm *kvm, struct kvm_ioeventfd *args);

#ifdef CONFIG_HAVE_KVM_IRQFD
int kvm_irqfd(struct kvm *kvm, struct kvm_irqfd *args);
void kvm_irqfd_release(struct kvm *kvm);
void kvm_irq_routing_update(struct kvm *);
#else
static inline int kvm_irqfd(struct kvm *kvm, struct kvm_irqfd *args)
{
	return -EINVAL;
}

static inline void kvm_irqfd_release(struct kvm *kvm) {}
#endif

#else

static inline void kvm_eventfd_init(struct kvm *kvm) {}

static inline int kvm_irqfd(struct kvm *kvm, struct kvm_irqfd *args)
{
	return -EINVAL;
}

static inline void kvm_irqfd_release(struct kvm *kvm) {}

#ifdef CONFIG_HAVE_KVM_IRQCHIP
static inline void kvm_irq_routing_update(struct kvm *kvm)
{
}
#endif

static inline int kvm_ioeventfd(struct kvm *kvm, struct kvm_ioeventfd *args)
{
	return -ENOSYS;
}

#endif /* CONFIG_HAVE_KVM_EVENTFD */

void kvm_arch_irq_routing_update(struct kvm *kvm);

//向指定的vcpu发起req请求
static inline void __kvm_make_request(int req, struct kvm_vcpu *vcpu)
{
	/*
	 * Ensure the rest of the request is published to kvm_check_request's
	 * caller.  Paired with the smp_mb__after_atomic in kvm_check_request.
	 */
	smp_wmb();
	set_bit(req & KVM_REQUEST_MASK, (void *)&vcpu->requests);
}

static __always_inline void kvm_make_request(int req, struct kvm_vcpu *vcpu)
{
	/*
	 * Request that don't require vCPU action should never be logged in
	 * vcpu->requests.  The vCPU won't clear the request, so it will stay
	 * logged indefinitely and prevent the vCPU from entering the guest.
	 */
	BUILD_BUG_ON(!__builtin_constant_p(req) ||
		     (req & KVM_REQUEST_NO_ACTION));

	__kvm_make_request(req, vcpu);
}

/*检查vcpu上是否有未绝的请求*/
static inline bool kvm_request_pending(struct kvm_vcpu *vcpu)
{
	return READ_ONCE(vcpu->requests);
}

/*检查指定req是否在vcpu->requests上已设置*/
static inline bool kvm_test_request(int req, struct kvm_vcpu *vcpu)
{
	return test_bit(req & KVM_REQUEST_MASK, (void *)&vcpu->requests);
}

static inline void kvm_clear_request(int req, struct kvm_vcpu *vcpu)
{
	clear_bit(req & KVM_REQUEST_MASK, (void *)&vcpu->requests);
}

/*如果req标记在vcpu上被请求，则清除此标记，并返回true,否则返回false*/
static inline bool kvm_check_request(int req, struct kvm_vcpu *vcpu)
{
	if (kvm_test_request(req, vcpu)) {
		kvm_clear_request(req, vcpu);

		/*
		 * Ensure the rest of the request is visible to kvm_check_request's
		 * caller.  Paired with the smp_wmb in kvm_make_request.
		 */
		smp_mb__after_atomic();
		return true;
	} else {
		return false;
	}
}

extern bool kvm_rebooting;

extern unsigned int halt_poll_ns;
extern unsigned int halt_poll_ns_grow;
extern unsigned int halt_poll_ns_grow_start;
extern unsigned int halt_poll_ns_shrink;

struct kvm_device {
	const struct kvm_device_ops *ops;
	struct kvm *kvm;
	void *private;
	struct list_head vm_node;
};

/* create, destroy, and name are mandatory */
struct kvm_device_ops {
	const char *name;

	/*
	 * create is called holding kvm->lock and any operations not suitable
	 * to do while holding the lock should be deferred to init (see
	 * below).
	 */
	int (*create)(struct kvm_device *dev, u32 type);

	/*
	 * init is called after create if create is successful and is called
	 * outside of holding kvm->lock.
	 */
	void (*init)(struct kvm_device *dev);

	/*
	 * Destroy is responsible for freeing dev.
	 *
	 * Destroy may be called before or after destructors are called
	 * on emulated I/O regions, depending on whether a reference is
	 * held by a vcpu or other kvm component that gets destroyed
	 * after the emulated I/O.
	 */
	void (*destroy)(struct kvm_device *dev);

	/*
	 * Release is an alternative method to free the device. It is
	 * called when the device file descriptor is closed. Once
	 * release is called, the destroy method will not be called
	 * anymore as the device is removed from the device list of
	 * the VM. kvm->lock is held.
	 */
	void (*release)(struct kvm_device *dev);

	int (*set_attr)(struct kvm_device *dev, struct kvm_device_attr *attr);
	int (*get_attr)(struct kvm_device *dev, struct kvm_device_attr *attr);
	int (*has_attr)(struct kvm_device *dev, struct kvm_device_attr *attr);
	long (*ioctl)(struct kvm_device *dev, unsigned int ioctl,
		      unsigned long arg);
	int (*mmap)(struct kvm_device *dev, struct vm_area_struct *vma);
};

void kvm_device_get(struct kvm_device *dev);
void kvm_device_put(struct kvm_device *dev);
struct kvm_device *kvm_device_from_filp(struct file *filp);
int kvm_register_device_ops(const struct kvm_device_ops *ops, u32 type);
void kvm_unregister_device_ops(u32 type);

extern struct kvm_device_ops kvm_mpic_ops;
extern struct kvm_device_ops kvm_arm_vgic_v2_ops;
extern struct kvm_device_ops kvm_arm_vgic_v3_ops;

#ifdef CONFIG_HAVE_KVM_CPU_RELAX_INTERCEPT

static inline void kvm_vcpu_set_in_spin_loop(struct kvm_vcpu *vcpu, bool val)
{
	vcpu->spin_loop.in_spin_loop = val;
}
static inline void kvm_vcpu_set_dy_eligible(struct kvm_vcpu *vcpu, bool val)
{
	vcpu->spin_loop.dy_eligible = val;
}

#else /* !CONFIG_HAVE_KVM_CPU_RELAX_INTERCEPT */

static inline void kvm_vcpu_set_in_spin_loop(struct kvm_vcpu *vcpu, bool val)
{
}

static inline void kvm_vcpu_set_dy_eligible(struct kvm_vcpu *vcpu, bool val)
{
}
#endif /* CONFIG_HAVE_KVM_CPU_RELAX_INTERCEPT */

static inline bool kvm_is_visible_memslot(struct kvm_memory_slot *memslot)
{
	return (memslot && memslot->id < KVM_USER_MEM_SLOTS &&
		!(memslot->flags & KVM_MEMSLOT_INVALID));
}

struct kvm_vcpu *kvm_get_running_vcpu(void);
struct kvm_vcpu * __percpu *kvm_get_running_vcpus(void);

#ifdef CONFIG_HAVE_KVM_IRQ_BYPASS
bool kvm_arch_has_irq_bypass(void);
int kvm_arch_irq_bypass_add_producer(struct irq_bypass_consumer *,
			   struct irq_bypass_producer *);
void kvm_arch_irq_bypass_del_producer(struct irq_bypass_consumer *,
			   struct irq_bypass_producer *);
void kvm_arch_irq_bypass_stop(struct irq_bypass_consumer *);
void kvm_arch_irq_bypass_start(struct irq_bypass_consumer *);
int kvm_arch_update_irqfd_routing(struct kvm *kvm, unsigned int host_irq,
				  uint32_t guest_irq, bool set);
bool kvm_arch_irqfd_route_changed(struct kvm_kernel_irq_routing_entry *,
				  struct kvm_kernel_irq_routing_entry *);
#endif /* CONFIG_HAVE_KVM_IRQ_BYPASS */

#ifdef CONFIG_HAVE_KVM_INVALID_WAKEUPS
/* If we wakeup during the poll time, was it a sucessful poll? */
static inline bool vcpu_valid_wakeup(struct kvm_vcpu *vcpu)
{
	return vcpu->valid_wakeup;
}

#else
static inline bool vcpu_valid_wakeup(struct kvm_vcpu *vcpu)
{
	return true;
}
#endif /* CONFIG_HAVE_KVM_INVALID_WAKEUPS */

#ifdef CONFIG_HAVE_KVM_NO_POLL
/* Callback that tells if we must not poll */
bool kvm_arch_no_poll(struct kvm_vcpu *vcpu);
#else
static inline bool kvm_arch_no_poll(struct kvm_vcpu *vcpu)
{
	return false;
}
#endif /* CONFIG_HAVE_KVM_NO_POLL */

#ifdef CONFIG_HAVE_KVM_VCPU_ASYNC_IOCTL
long kvm_arch_vcpu_async_ioctl(struct file *filp,
			       unsigned int ioctl, unsigned long arg);
#else
static inline long kvm_arch_vcpu_async_ioctl(struct file *filp,
					     unsigned int ioctl,
					     unsigned long arg)
{
	return -ENOIOCTLCMD;
}
#endif /* CONFIG_HAVE_KVM_VCPU_ASYNC_IOCTL */

void kvm_arch_mmu_notifier_invalidate_range(struct kvm *kvm,
					    unsigned long start, unsigned long end);

void kvm_arch_guest_memory_reclaimed(struct kvm *kvm);

#ifdef CONFIG_HAVE_KVM_VCPU_RUN_PID_CHANGE
int kvm_arch_vcpu_run_pid_change(struct kvm_vcpu *vcpu);
#else
static inline int kvm_arch_vcpu_run_pid_change(struct kvm_vcpu *vcpu)
{
	return 0;
}
#endif /* CONFIG_HAVE_KVM_VCPU_RUN_PID_CHANGE */

typedef int (*kvm_vm_thread_fn_t)(struct kvm *kvm, uintptr_t data);

int kvm_vm_create_worker_thread(struct kvm *kvm, kvm_vm_thread_fn_t thread_fn,
				uintptr_t data, const char *name,
				struct task_struct **thread_ptr);

#ifdef CONFIG_KVM_XFER_TO_GUEST_WORK
static inline void kvm_handle_signal_exit(struct kvm_vcpu *vcpu)
{
	vcpu->run->exit_reason = KVM_EXIT_INTR;
	vcpu->stat.signal_exits++;
}
#endif /* CONFIG_KVM_XFER_TO_GUEST_WORK */

/*
 * If more than one page is being (un)accounted, @virt must be the address of
 * the first page of a block of pages what were allocated together (i.e
 * accounted together).
 *
 * kvm_account_pgtable_pages() is thread-safe because mod_lruvec_page_state()
 * is thread-safe.
 */
static inline void kvm_account_pgtable_pages(void *virt, int nr)
{
	mod_lruvec_page_state(virt_to_page(virt), NR_SECONDARY_PAGETABLE, nr);
}

/*
 * This defines how many reserved entries we want to keep before we
 * kick the vcpu to the userspace to avoid dirty ring full.  This
 * value can be tuned to higher if e.g. PML is enabled on the host.
 */
#define  KVM_DIRTY_RING_RSVD_ENTRIES  64

/* Max number of entries allowed for each kvm dirty ring */
#define  KVM_DIRTY_RING_MAX_ENTRIES  65536

#endif<|MERGE_RESOLUTION|>--- conflicted
+++ resolved
@@ -728,14 +728,9 @@
 	 * incremented after storing the kvm_vcpu pointer in vcpus,
 	 * and is accessed atomically.
 	 */
-<<<<<<< HEAD
 	atomic_t online_vcpus;//当前在线的vcpu数
+	int max_vcpus;
 	int created_vcpus;//创建的vcpu数
-=======
-	atomic_t online_vcpus;
-	int max_vcpus;
-	int created_vcpus;
->>>>>>> 97ee9d1c
 	int last_boosted_vcpu;
 	struct list_head vm_list;
 	struct mutex lock;
