--- conflicted
+++ resolved
@@ -856,19 +856,6 @@
  */
 #define __is_kvfree_rcu_offset(offset) ((offset) < 4096)
 
-<<<<<<< HEAD
-/*
- * Helper macro for kfree_rcu() to prevent argument-expansion eyestrain.
- */
-#define __kvfree_rcu(head, offset) \
-	do { \
-	    /*offset是rcu成员在结构体中的偏移量，其不能超过4096*/\
-		BUILD_BUG_ON(!__is_kvfree_rcu_offset(offset)); \
-		kvfree_call_rcu(head, (rcu_callback_t)(unsigned long)(offset)); \
-	} while (0)
-
-=======
->>>>>>> 52e44129
 /**
  * kfree_rcu() - kfree an object after a grace period.
  * @ptr: pointer to kfree for both single- and double-argument invocations.
