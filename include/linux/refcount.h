--- conflicted
+++ resolved
@@ -383,24 +383,16 @@
 	__refcount_inc(r, NULL);
 }
 
-<<<<<<< HEAD
-static inline __must_check bool __refcount_sub_and_test(int i, refcount_t *r, int *oldp/*出参，存放旧值*/)
-=======
 static inline __must_check __signed_wrap
-bool __refcount_sub_and_test(int i, refcount_t *r, int *oldp)
->>>>>>> 155a3c00
+bool __refcount_sub_and_test(int i, refcount_t *r, int *oldp/*出参，存放旧值*/)
 {
 	int old = atomic_fetch_sub_release(i, &r->refs);
 
 	if (oldp)
 		*oldp = old;/*记录旧值*/
 
-<<<<<<< HEAD
-	if (old == i) {
+	if (old > 0 && old == i) {
 		/*旧值与i相等，返回true*/
-=======
-	if (old > 0 && old == i) {
->>>>>>> 155a3c00
 		smp_acquire__after_ctrl_dep();
 		return true;
 	}
