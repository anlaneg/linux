--- conflicted
+++ resolved
@@ -273,13 +273,6 @@
 			       struct task_struct *p, enum pid_type type);
 extern int __group_send_sig_info(int, struct kernel_siginfo *, struct task_struct *);
 extern int sigprocmask(int, sigset_t *, sigset_t *);
-<<<<<<< HEAD
-extern int set_user_sigmask(const sigset_t __user *usigmask, sigset_t *set,
-	sigset_t *oldset, size_t sigsetsize);
-extern void restore_user_sigmask(const void __user *usigmask,
-				 sigset_t *sigsaved, bool interrupted);
-=======
->>>>>>> 5f9e832c
 extern void set_current_blocked(sigset_t *);
 extern void __set_current_blocked(const sigset_t *);
 extern int show_unhandled_signals;
