/* SPDX-License-Identifier: GPL-2.0 */
/*
 * sysfs.h - definitions for the device driver filesystem
 *
 * Copyright (c) 2001,2002 Patrick Mochel
 * Copyright (c) 2004 Silicon Graphics, Inc.
 * Copyright (c) 2007 SUSE Linux Products GmbH
 * Copyright (c) 2007 Tejun Heo <teheo@suse.de>
 *
 * Please see Documentation/filesystems/sysfs.rst for more information.
 */

#ifndef _SYSFS_H_
#define _SYSFS_H_

#include <linux/kernfs.h>
#include <linux/compiler.h>
#include <linux/errno.h>
#include <linux/list.h>
#include <linux/lockdep.h>
#include <linux/kobject_ns.h>
#include <linux/stat.h>
#include <linux/atomic.h>

struct kobject;
struct module;
struct bin_attribute;
enum kobj_ns_type;

struct attribute {
	const char		*name;//属性名（对应文件名）
	umode_t			mode;//权限位（对应文件标记位）
#ifdef CONFIG_DEBUG_LOCK_ALLOC
	bool			ignore_lockdep:1;
	struct lock_class_key	*key;
	struct lock_class_key	skey;
#endif
};

/**
 *	sysfs_attr_init - initialize a dynamically allocated sysfs attribute
 *	@attr: struct attribute to initialize
 *
 *	Initialize a dynamically allocated struct attribute so we can
 *	make lockdep happy.  This is a new requirement for attributes
 *	and initially this is only needed when lockdep is enabled.
 *	Lockdep gives a nice error when your attribute is added to
 *	sysfs if you don't have this.
 */
#ifdef CONFIG_DEBUG_LOCK_ALLOC
#define sysfs_attr_init(attr)				\
do {							\
	static struct lock_class_key __key;		\
							\
	(attr)->key = &__key;				\
} while (0)
#else
#define sysfs_attr_init(attr) do {} while (0)
#endif

/**
 * struct attribute_group - data structure used to declare an attribute group.
 * @name:	Optional: Attribute group name
 *		If specified, the attribute group will be created in
 *		a new subdirectory with this name.
 * @is_visible:	Optional: Function to return permissions associated with an
 *		attribute of the group. Will be called repeatedly for each
 *		non-binary attribute in the group. Only read/write
 *		permissions as well as SYSFS_PREALLOC are accepted. Must
 *		return 0 if an attribute is not visible. The returned value
 *		will replace static permissions defined in struct attribute.
 * @is_bin_visible:
 *		Optional: Function to return permissions associated with a
 *		binary attribute of the group. Will be called repeatedly
 *		for each binary attribute in the group. Only read/write
 *		permissions as well as SYSFS_PREALLOC are accepted. Must
 *		return 0 if a binary attribute is not visible. The returned
 *		value will replace static permissions defined in
 *		struct bin_attribute.
 * @attrs:	Pointer to NULL terminated list of attributes.
 * @bin_attrs:	Pointer to NULL terminated list of binary attributes.
 *		Either attrs or bin_attrs or both must be provided.
 */
struct attribute_group {
	const char		*name;//组名称（将被创建成目录）
	//通过此回调，决定此文件是否对外可见
	umode_t			(*is_visible)(struct kobject *,
					      struct attribute *, int);
	//通过此回调，决定此二进制文件是否对外可见
	umode_t			(*is_bin_visible)(struct kobject *,
						  struct bin_attribute *, int);
	struct attribute	**attrs;//普通属性
	struct bin_attribute	**bin_attrs;//二进制属性
};

/*
 * Use these macros to make defining attributes easier.
 * See include/linux/device.h for examples..
 */

#define SYSFS_PREALLOC 010000

//设置attr中的name,mode，设置show,store两个回调
#define __ATTR(_name, _mode, _show, _store) {				\
	.attr = {.name = __stringify(_name),				\
		 .mode = VERIFY_OCTAL_PERMISSIONS(_mode) },		\
	.show	= _show,						\
	.store	= _store,						\
}

#define __ATTR_PREALLOC(_name, _mode, _show, _store) {			\
	.attr = {.name = __stringify(_name),				\
		 .mode = SYSFS_PREALLOC | VERIFY_OCTAL_PERMISSIONS(_mode) },\
	.show	= _show,						\
	.store	= _store,						\
}

//设置只读回调
#define __ATTR_RO(_name) {						\
	.attr	= { .name = __stringify(_name), .mode = 0444 },		\
	.show	= _name##_show,						\
}

#define __ATTR_RO_MODE(_name, _mode) {					\
	.attr	= { .name = __stringify(_name),				\
		    .mode = VERIFY_OCTAL_PERMISSIONS(_mode) },		\
	.show	= _name##_show,						\
}

#define __ATTR_RW_MODE(_name, _mode) {					\
	.attr	= { .name = __stringify(_name),				\
		    .mode = VERIFY_OCTAL_PERMISSIONS(_mode) },		\
	.show	= _name##_show,						\
	.store	= _name##_store,					\
}

#define __ATTR_WO(_name) {						\
	.attr	= { .name = __stringify(_name), .mode = 0200 },		\
	.store	= _name##_store,					\
}

#define __ATTR_RW(_name) __ATTR(_name, 0644, _name##_show, _name##_store)

#define __ATTR_NULL { .attr = { .name = NULL } }

#ifdef CONFIG_DEBUG_LOCK_ALLOC
#define __ATTR_IGNORE_LOCKDEP(_name, _mode, _show, _store) {	\
	.attr = {.name = __stringify(_name), .mode = _mode,	\
			.ignore_lockdep = true },		\
	.show		= _show,				\
	.store		= _store,				\
}
#else
#define __ATTR_IGNORE_LOCKDEP	__ATTR
#endif

#define __ATTRIBUTE_GROUPS(_name)				\
static const struct attribute_group *_name##_groups[] = {	\
	&_name##_group,						\
	NULL,							\
}

#define ATTRIBUTE_GROUPS(_name)					\
		/*设置group*/\
static const struct attribute_group _name##_group = {		\
	.attrs = _name##_attrs,					\
};								\
	/*将_group设置为groups数组中的一个且唯一的成员*/\
__ATTRIBUTE_GROUPS(_name)

#define BIN_ATTRIBUTE_GROUPS(_name)				\
static const struct attribute_group _name##_group = {		\
	.bin_attrs = _name##_attrs,				\
};								\
__ATTRIBUTE_GROUPS(_name)

struct file;
struct vm_area_struct;
struct address_space;

struct bin_attribute {
	struct attribute	attr;
	size_t			size;
	void			*private;
<<<<<<< HEAD
	struct address_space	*mapping;
	//读属性
=======
	struct address_space *(*f_mapping)(void);
>>>>>>> ce840177
	ssize_t (*read)(struct file *, struct kobject *, struct bin_attribute *,
			char *, loff_t, size_t);
	//写属性
	ssize_t (*write)(struct file *, struct kobject *, struct bin_attribute *,
			 char *, loff_t, size_t);
	int (*mmap)(struct file *, struct kobject *, struct bin_attribute *attr,
		    struct vm_area_struct *vma);
};

/**
 *	sysfs_bin_attr_init - initialize a dynamically allocated bin_attribute
 *	@attr: struct bin_attribute to initialize
 *
 *	Initialize a dynamically allocated struct bin_attribute so we
 *	can make lockdep happy.  This is a new requirement for
 *	attributes and initially this is only needed when lockdep is
 *	enabled.  Lockdep gives a nice error when your attribute is
 *	added to sysfs if you don't have this.
 */
#define sysfs_bin_attr_init(bin_attr) sysfs_attr_init(&(bin_attr)->attr)

/* macros to create static binary attributes easier */
#define __BIN_ATTR(_name, _mode, _read, _write, _size) {		\
	.attr = { .name = __stringify(_name), .mode = _mode },		\
	.read	= _read,						\
	.write	= _write,						\
	.size	= _size,						\
}

#define __BIN_ATTR_RO(_name, _size) {					\
	.attr	= { .name = __stringify(_name), .mode = 0444 },		\
	.read	= _name##_read,						\
	.size	= _size,						\
}

#define __BIN_ATTR_WO(_name, _size) {					\
	.attr	= { .name = __stringify(_name), .mode = 0200 },		\
	.write	= _name##_write,					\
	.size	= _size,						\
}

#define __BIN_ATTR_RW(_name, _size)					\
	__BIN_ATTR(_name, 0644, _name##_read, _name##_write, _size)

#define __BIN_ATTR_NULL __ATTR_NULL

#define BIN_ATTR(_name, _mode, _read, _write, _size)			\
struct bin_attribute bin_attr_##_name = __BIN_ATTR(_name, _mode, _read,	\
					_write, _size)

#define BIN_ATTR_RO(_name, _size)					\
struct bin_attribute bin_attr_##_name = __BIN_ATTR_RO(_name, _size)

#define BIN_ATTR_WO(_name, _size)					\
struct bin_attribute bin_attr_##_name = __BIN_ATTR_WO(_name, _size)

#define BIN_ATTR_RW(_name, _size)					\
struct bin_attribute bin_attr_##_name = __BIN_ATTR_RW(_name, _size)

struct sysfs_ops {
	//显示某属性时回调
	ssize_t	(*show)(struct kobject *, struct attribute *, char *);
	//为某属性设置值时回调
	ssize_t	(*store)(struct kobject *, struct attribute *, const char *, size_t);
};

#ifdef CONFIG_SYSFS

int __must_check sysfs_create_dir_ns(struct kobject *kobj, const void *ns);
void sysfs_remove_dir(struct kobject *kobj);
int __must_check sysfs_rename_dir_ns(struct kobject *kobj, const char *new_name,
				     const void *new_ns);
int __must_check sysfs_move_dir_ns(struct kobject *kobj,
				   struct kobject *new_parent_kobj,
				   const void *new_ns);
int __must_check sysfs_create_mount_point(struct kobject *parent_kobj,
					  const char *name);
void sysfs_remove_mount_point(struct kobject *parent_kobj,
			      const char *name);

int __must_check sysfs_create_file_ns(struct kobject *kobj,
				      const struct attribute *attr,
				      const void *ns);
int __must_check sysfs_create_files(struct kobject *kobj,
				   const struct attribute * const *attr);
int __must_check sysfs_chmod_file(struct kobject *kobj,
				  const struct attribute *attr, umode_t mode);
struct kernfs_node *sysfs_break_active_protection(struct kobject *kobj,
						  const struct attribute *attr);
void sysfs_unbreak_active_protection(struct kernfs_node *kn);
void sysfs_remove_file_ns(struct kobject *kobj, const struct attribute *attr,
			  const void *ns);
bool sysfs_remove_file_self(struct kobject *kobj, const struct attribute *attr);
void sysfs_remove_files(struct kobject *kobj, const struct attribute * const *attr);

int __must_check sysfs_create_bin_file(struct kobject *kobj,
				       const struct bin_attribute *attr);
void sysfs_remove_bin_file(struct kobject *kobj,
			   const struct bin_attribute *attr);

int __must_check sysfs_create_link(struct kobject *kobj, struct kobject *target,
				   const char *name);
int __must_check sysfs_create_link_nowarn(struct kobject *kobj,
					  struct kobject *target,
					  const char *name);
void sysfs_remove_link(struct kobject *kobj, const char *name);

int sysfs_rename_link_ns(struct kobject *kobj, struct kobject *target,
			 const char *old_name, const char *new_name,
			 const void *new_ns);

void sysfs_delete_link(struct kobject *dir, struct kobject *targ,
			const char *name);

int __must_check sysfs_create_group(struct kobject *kobj,
				    const struct attribute_group *grp);
int __must_check sysfs_create_groups(struct kobject *kobj,
				     const struct attribute_group **groups);
int __must_check sysfs_update_groups(struct kobject *kobj,
				     const struct attribute_group **groups);
int sysfs_update_group(struct kobject *kobj,
		       const struct attribute_group *grp);
void sysfs_remove_group(struct kobject *kobj,
			const struct attribute_group *grp);
void sysfs_remove_groups(struct kobject *kobj,
			 const struct attribute_group **groups);
int sysfs_add_file_to_group(struct kobject *kobj,
			const struct attribute *attr, const char *group);
void sysfs_remove_file_from_group(struct kobject *kobj,
			const struct attribute *attr, const char *group);
int sysfs_merge_group(struct kobject *kobj,
		       const struct attribute_group *grp);
void sysfs_unmerge_group(struct kobject *kobj,
		       const struct attribute_group *grp);
int sysfs_add_link_to_group(struct kobject *kobj, const char *group_name,
			    struct kobject *target, const char *link_name);
void sysfs_remove_link_from_group(struct kobject *kobj, const char *group_name,
				  const char *link_name);
int compat_only_sysfs_link_entry_to_kobj(struct kobject *kobj,
					 struct kobject *target_kobj,
					 const char *target_name,
					 const char *symlink_name);

void sysfs_notify(struct kobject *kobj, const char *dir, const char *attr);

int __must_check sysfs_init(void);

static inline void sysfs_enable_ns(struct kernfs_node *kn)
{
	return kernfs_enable_ns(kn);
}

int sysfs_file_change_owner(struct kobject *kobj, const char *name, kuid_t kuid,
			    kgid_t kgid);
int sysfs_change_owner(struct kobject *kobj, kuid_t kuid, kgid_t kgid);
int sysfs_link_change_owner(struct kobject *kobj, struct kobject *targ,
			    const char *name, kuid_t kuid, kgid_t kgid);
int sysfs_groups_change_owner(struct kobject *kobj,
			      const struct attribute_group **groups,
			      kuid_t kuid, kgid_t kgid);
int sysfs_group_change_owner(struct kobject *kobj,
			     const struct attribute_group *groups, kuid_t kuid,
			     kgid_t kgid);
__printf(2, 3)
int sysfs_emit(char *buf, const char *fmt, ...);
__printf(3, 4)
int sysfs_emit_at(char *buf, int at, const char *fmt, ...);

#else /* CONFIG_SYSFS */

static inline int sysfs_create_dir_ns(struct kobject *kobj, const void *ns)
{
	return 0;
}

static inline void sysfs_remove_dir(struct kobject *kobj)
{
}

static inline int sysfs_rename_dir_ns(struct kobject *kobj,
				      const char *new_name, const void *new_ns)
{
	return 0;
}

static inline int sysfs_move_dir_ns(struct kobject *kobj,
				    struct kobject *new_parent_kobj,
				    const void *new_ns)
{
	return 0;
}

static inline int sysfs_create_mount_point(struct kobject *parent_kobj,
					   const char *name)
{
	return 0;
}

static inline void sysfs_remove_mount_point(struct kobject *parent_kobj,
					    const char *name)
{
}

static inline int sysfs_create_file_ns(struct kobject *kobj,
				       const struct attribute *attr,
				       const void *ns)
{
	return 0;
}

static inline int sysfs_create_files(struct kobject *kobj,
				    const struct attribute * const *attr)
{
	return 0;
}

static inline int sysfs_chmod_file(struct kobject *kobj,
				   const struct attribute *attr, umode_t mode)
{
	return 0;
}

static inline struct kernfs_node *
sysfs_break_active_protection(struct kobject *kobj,
			      const struct attribute *attr)
{
	return NULL;
}

static inline void sysfs_unbreak_active_protection(struct kernfs_node *kn)
{
}

static inline void sysfs_remove_file_ns(struct kobject *kobj,
					const struct attribute *attr,
					const void *ns)
{
}

static inline bool sysfs_remove_file_self(struct kobject *kobj,
					  const struct attribute *attr)
{
	return false;
}

static inline void sysfs_remove_files(struct kobject *kobj,
				     const struct attribute * const *attr)
{
}

static inline int sysfs_create_bin_file(struct kobject *kobj,
					const struct bin_attribute *attr)
{
	return 0;
}

static inline void sysfs_remove_bin_file(struct kobject *kobj,
					 const struct bin_attribute *attr)
{
}

static inline int sysfs_create_link(struct kobject *kobj,
				    struct kobject *target, const char *name)
{
	return 0;
}

static inline int sysfs_create_link_nowarn(struct kobject *kobj,
					   struct kobject *target,
					   const char *name)
{
	return 0;
}

static inline void sysfs_remove_link(struct kobject *kobj, const char *name)
{
}

static inline int sysfs_rename_link_ns(struct kobject *k, struct kobject *t,
				       const char *old_name,
				       const char *new_name, const void *ns)
{
	return 0;
}

static inline void sysfs_delete_link(struct kobject *k, struct kobject *t,
				     const char *name)
{
}

static inline int sysfs_create_group(struct kobject *kobj,
				     const struct attribute_group *grp)
{
	return 0;
}

static inline int sysfs_create_groups(struct kobject *kobj,
				      const struct attribute_group **groups)
{
	return 0;
}

static inline int sysfs_update_groups(struct kobject *kobj,
				      const struct attribute_group **groups)
{
	return 0;
}

static inline int sysfs_update_group(struct kobject *kobj,
				const struct attribute_group *grp)
{
	return 0;
}

static inline void sysfs_remove_group(struct kobject *kobj,
				      const struct attribute_group *grp)
{
}

static inline void sysfs_remove_groups(struct kobject *kobj,
				       const struct attribute_group **groups)
{
}

static inline int sysfs_add_file_to_group(struct kobject *kobj,
		const struct attribute *attr, const char *group)
{
	return 0;
}

static inline void sysfs_remove_file_from_group(struct kobject *kobj,
		const struct attribute *attr, const char *group)
{
}

static inline int sysfs_merge_group(struct kobject *kobj,
		       const struct attribute_group *grp)
{
	return 0;
}

static inline void sysfs_unmerge_group(struct kobject *kobj,
		       const struct attribute_group *grp)
{
}

static inline int sysfs_add_link_to_group(struct kobject *kobj,
		const char *group_name, struct kobject *target,
		const char *link_name)
{
	return 0;
}

static inline void sysfs_remove_link_from_group(struct kobject *kobj,
		const char *group_name, const char *link_name)
{
}

static inline int compat_only_sysfs_link_entry_to_kobj(struct kobject *kobj,
						       struct kobject *target_kobj,
						       const char *target_name,
						       const char *symlink_name)
{
	return 0;
}

static inline void sysfs_notify(struct kobject *kobj, const char *dir,
				const char *attr)
{
}

static inline int __must_check sysfs_init(void)
{
	return 0;
}

static inline void sysfs_enable_ns(struct kernfs_node *kn)
{
}

static inline int sysfs_file_change_owner(struct kobject *kobj,
					  const char *name, kuid_t kuid,
					  kgid_t kgid)
{
	return 0;
}

static inline int sysfs_link_change_owner(struct kobject *kobj,
					  struct kobject *targ,
					  const char *name, kuid_t kuid,
					  kgid_t kgid)
{
	return 0;
}

static inline int sysfs_change_owner(struct kobject *kobj, kuid_t kuid, kgid_t kgid)
{
	return 0;
}

static inline int sysfs_groups_change_owner(struct kobject *kobj,
			  const struct attribute_group **groups,
			  kuid_t kuid, kgid_t kgid)
{
	return 0;
}

static inline int sysfs_group_change_owner(struct kobject *kobj,
					   const struct attribute_group *groups,
					   kuid_t kuid, kgid_t kgid)
{
	return 0;
}

__printf(2, 3)
static inline int sysfs_emit(char *buf, const char *fmt, ...)
{
	return 0;
}

__printf(3, 4)
static inline int sysfs_emit_at(char *buf, int at, const char *fmt, ...)
{
	return 0;
}
#endif /* CONFIG_SYSFS */

//在sysfs中创建文件
static inline int __must_check sysfs_create_file(struct kobject *kobj,
						 const struct attribute *attr)
{
	return sysfs_create_file_ns(kobj, attr, NULL);
}

static inline void sysfs_remove_file(struct kobject *kobj,
				     const struct attribute *attr)
{
	sysfs_remove_file_ns(kobj, attr, NULL);
}

static inline int sysfs_rename_link(struct kobject *kobj, struct kobject *target,
				    const char *old_name, const char *new_name)
{
	return sysfs_rename_link_ns(kobj, target, old_name, new_name, NULL);
}

static inline void sysfs_notify_dirent(struct kernfs_node *kn)
{
	kernfs_notify(kn);
}

static inline struct kernfs_node *sysfs_get_dirent(struct kernfs_node *parent,
						   const char *name)
{
	return kernfs_find_and_get(parent, name);
}

static inline struct kernfs_node *sysfs_get(struct kernfs_node *kn)
{
	kernfs_get(kn);
	return kn;
}

static inline void sysfs_put(struct kernfs_node *kn)
{
	kernfs_put(kn);
}

#endif /* _SYSFS_H_ */<|MERGE_RESOLUTION|>--- conflicted
+++ resolved
@@ -182,12 +182,8 @@
 	struct attribute	attr;
 	size_t			size;
 	void			*private;
-<<<<<<< HEAD
-	struct address_space	*mapping;
+	struct address_space *(*f_mapping)(void);
 	//读属性
-=======
-	struct address_space *(*f_mapping)(void);
->>>>>>> ce840177
 	ssize_t (*read)(struct file *, struct kobject *, struct bin_attribute *,
 			char *, loff_t, size_t);
 	//写属性
