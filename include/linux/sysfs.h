--- conflicted
+++ resolved
@@ -103,21 +103,15 @@
 					      struct attribute *, int);
 	//通过此回调，决定此二进制文件是否对外可见
 	umode_t			(*is_bin_visible)(struct kobject *,
-<<<<<<< HEAD
-						  struct bin_attribute *, int);
-	struct attribute	**attrs;//普通属性
-	struct bin_attribute	**bin_attrs;//二进制属性
-=======
 						  const struct bin_attribute *, int);
 	size_t			(*bin_size)(struct kobject *,
 					    const struct bin_attribute *,
 					    int);
-	struct attribute	**attrs;
+	struct attribute	**attrs;//普通属性
 	union {
-		const struct bin_attribute	*const *bin_attrs;
+		const struct bin_attribute	*const *bin_attrs;//二进制属性
 		const struct bin_attribute	*const *bin_attrs_new;
 	};
->>>>>>> 155a3c00
 };
 
 #define SYSFS_PREALLOC		010000
@@ -235,14 +229,8 @@
  * See include/linux/device.h for examples..
  */
 
-<<<<<<< HEAD
-#define SYSFS_PREALLOC 010000
-
 //设置attr中的name,mode，设置show,store两个回调
 #define __ATTR(_name/*属性名称*/, _mode/*属性mode*/, _show, _store) {				\
-=======
-#define __ATTR(_name, _mode, _show, _store) {				\
->>>>>>> 155a3c00
 	.attr = {.name = __stringify(_name),				\
 		 .mode = VERIFY_OCTAL_PERMISSIONS(_mode) },		\
 	.show	= _show,						\
@@ -326,19 +314,13 @@
 	size_t			size;
 	void			*private;
 	struct address_space *(*f_mapping)(void);
-<<<<<<< HEAD
 	//读属性
-	ssize_t (*read)(struct file *, struct kobject *, struct bin_attribute *,
-			char *, loff_t, size_t);
-	//写属性
-	ssize_t (*write)(struct file *, struct kobject *, struct bin_attribute *,
-=======
 	ssize_t (*read)(struct file *, struct kobject *, const struct bin_attribute *,
 			char *, loff_t, size_t);
 	ssize_t (*read_new)(struct file *, struct kobject *, const struct bin_attribute *,
 			    char *, loff_t, size_t);
+	//写属性
 	ssize_t (*write)(struct file *, struct kobject *, const struct bin_attribute *,
->>>>>>> 155a3c00
 			 char *, loff_t, size_t);
 	ssize_t (*write_new)(struct file *, struct kobject *,
 			     const struct bin_attribute *, char *, loff_t, size_t);
