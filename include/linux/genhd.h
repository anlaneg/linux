/* SPDX-License-Identifier: GPL-2.0 */
#ifndef _LINUX_GENHD_H
#define _LINUX_GENHD_H

/*
 * 	genhd.h Copyright (C) 1992 Drew Eckhardt
 *	Generic hard disk header file by  
 * 		Drew Eckhardt
 *
 *		<drew@colorado.edu>
 */

#include <linux/types.h>
#include <linux/kdev_t.h>
#include <linux/rcupdate.h>
#include <linux/slab.h>
#include <linux/percpu-refcount.h>
#include <linux/uuid.h>
#include <linux/blk_types.h>
#include <asm/local.h>

extern const struct device_type disk_type;
extern struct device_type part_type;
extern struct class block_class;

#define DISK_MAX_PARTS			256
#define DISK_NAME_LEN			32

#include <linux/major.h>
#include <linux/device.h>
#include <linux/smp.h>
#include <linux/string.h>
#include <linux/fs.h>
#include <linux/workqueue.h>
#include <linux/xarray.h>

#define PARTITION_META_INFO_VOLNAMELTH	64
/*
 * Enough for the string representation of any kind of UUID plus NULL.
 * EFI UUID is 36 characters. MSDOS UUID is 11 characters.
 */
#define PARTITION_META_INFO_UUIDLTH	(UUID_STRING_LEN + 1)

struct partition_meta_info {
	char uuid[PARTITION_META_INFO_UUIDLTH];
	u8 volname[PARTITION_META_INFO_VOLNAMELTH];
};

/**
 * DOC: genhd capability flags
 *
 * ``GENHD_FL_REMOVABLE`` (0x0001): indicates that the block device
 * gives access to removable media.
 * When set, the device remains present even when media is not
 * inserted.
 * Must not be set for devices which are removed entirely when the
 * media is removed.
 *
 * ``GENHD_FL_CD`` (0x0008): the block device is a CD-ROM-style
 * device.
 * Affects responses to the ``CDROM_GET_CAPABILITY`` ioctl.
 *
 * ``GENHD_FL_UP`` (0x0010): indicates that the block device is "up",
 * with a similar meaning to network interfaces.
 *
 * ``GENHD_FL_SUPPRESS_PARTITION_INFO`` (0x0020): don't include
 * partition information in ``/proc/partitions`` or in the output of
 * printk_all_partitions().
 * Used for the null block device and some MMC devices.
 *
 * ``GENHD_FL_EXT_DEVT`` (0x0040): the driver supports extended
 * dynamic ``dev_t``, i.e. it wants extended device numbers
 * (``BLOCK_EXT_MAJOR``).
 * This affects the maximum number of partitions.
 *
 * ``GENHD_FL_NATIVE_CAPACITY`` (0x0080): based on information in the
 * partition table, the device's capacity has been extended to its
 * native capacity; i.e. the device has hidden capacity used by one
 * of the partitions (this is a flag used so that native capacity is
 * only ever unlocked once).
 *
 * ``GENHD_FL_BLOCK_EVENTS_ON_EXCL_WRITE`` (0x0100): event polling is
 * blocked whenever a writer holds an exclusive lock.
 *
 * ``GENHD_FL_NO_PART_SCAN`` (0x0200): partition scanning is disabled.
 * Used for loop devices in their default settings and some MMC
 * devices.
 *
 * ``GENHD_FL_HIDDEN`` (0x0400): the block device is hidden; it
 * doesn't produce events, doesn't appear in sysfs, and doesn't have
 * an associated ``bdev``.
 * Implies ``GENHD_FL_SUPPRESS_PARTITION_INFO`` and
 * ``GENHD_FL_NO_PART_SCAN``.
 * Used for multipath devices.
 */
#define GENHD_FL_REMOVABLE			0x0001
/* 2 is unused (used to be GENHD_FL_DRIVERFS) */
/* 4 is unused (used to be GENHD_FL_MEDIA_CHANGE_NOTIFY) */
#define GENHD_FL_CD				0x0008
#define GENHD_FL_UP				0x0010
#define GENHD_FL_SUPPRESS_PARTITION_INFO	0x0020
#define GENHD_FL_EXT_DEVT			0x0040
#define GENHD_FL_NATIVE_CAPACITY		0x0080
#define GENHD_FL_BLOCK_EVENTS_ON_EXCL_WRITE	0x0100
#define GENHD_FL_NO_PART_SCAN			0x0200
#define GENHD_FL_HIDDEN				0x0400

enum {
	DISK_EVENT_MEDIA_CHANGE			= 1 << 0, /* media changed */
	DISK_EVENT_EJECT_REQUEST		= 1 << 1, /* eject requested */
};

enum {
	/* Poll even if events_poll_msecs is unset */
	DISK_EVENT_FLAG_POLL			= 1 << 0,
	/* Forward events to udev */
	DISK_EVENT_FLAG_UEVENT			= 1 << 1,
};

<<<<<<< HEAD
struct disk_part_tbl {
	struct rcu_head rcu_head;
	int len;//分区表大小
	struct block_device __rcu *last_lookup;
	struct block_device __rcu *part[];//各分区
};

=======
>>>>>>> 52e44129
struct disk_events;
struct badblocks;

struct blk_integrity {
	const struct blk_integrity_profile	*profile;
	unsigned char				flags;
	unsigned char				tuple_size;
	unsigned char				interval_exp;
	unsigned char				tag_size;
};

struct gendisk {
	/* major, first_minor and minors are input parameters only,
	 * don't use directly.  Use disk_devt() and disk_max_parts().
	 */
	int major;			/* major number of driver */
	int first_minor;
	int minors;                     /* maximum number of minors, =1 for
                                         * disks that can't be partitioned. */

	char disk_name[DISK_NAME_LEN];	/* name of major driver */

	unsigned short events;		/* supported events */
	unsigned short event_flags;	/* flags related to event processing */

<<<<<<< HEAD
	/* Array of pointers to partitions indexed by partno.
	 * Protected with matching bdev lock but stat and other
	 * non-critical accesses use RCU.  Always access through
	 * helpers.
	 */
	struct disk_part_tbl __rcu *part_tbl;//分区表
=======
	struct xarray part_tbl;
>>>>>>> 52e44129
	struct block_device *part0;

	const struct block_device_operations *fops;//设备操作集
	struct request_queue *queue;
	void *private_data;

	int flags;
	unsigned long state;
#define GD_NEED_PART_SCAN		0
#define GD_READ_ONLY			1
	struct kobject *slave_dir;

	struct timer_rand_state *random;
	atomic_t sync_io;		/* RAID */
	struct disk_events *ev;
#ifdef  CONFIG_BLK_DEV_INTEGRITY
	struct kobject integrity_kobj;
#endif	/* CONFIG_BLK_DEV_INTEGRITY */
#if IS_ENABLED(CONFIG_CDROM)
	struct cdrom_device_info *cdi;
#endif
	int node_id;/*属于哪个numa node*/
	struct badblocks *bb;
	struct lockdep_map lockdep_map;
};

/*
 * The gendisk is refcounted by the part0 block_device, and the bd_device
 * therein is also used for device model presentation in sysfs.
 */
#define dev_to_disk(device) \
	(dev_to_bdev(device)->bd_disk)
#define disk_to_dev(disk) \
	(&((disk)->part0->bd_device))

#if IS_REACHABLE(CONFIG_CDROM)
#define disk_to_cdi(disk)	((disk)->cdi)
#else
#define disk_to_cdi(disk)	NULL
#endif

static inline int disk_max_parts(struct gendisk *disk)
{
	if (disk->flags & GENHD_FL_EXT_DEVT)
		return DISK_MAX_PARTS;
	return disk->minors;
}

static inline bool disk_part_scan_enabled(struct gendisk *disk)
{
	return disk_max_parts(disk) > 1 &&
		!(disk->flags & GENHD_FL_NO_PART_SCAN);
}

static inline dev_t disk_devt(struct gendisk *disk)
{
	return MKDEV(disk->major, disk->first_minor);
}

void disk_uevent(struct gendisk *disk, enum kobject_action action);

/*
 * Smarter partition iterator without context limits.
 */
#define DISK_PITER_INCL_EMPTY	(1 << 1) /* include 0-sized parts */
#define DISK_PITER_INCL_PART0	(1 << 2) /* include partition 0 */
#define DISK_PITER_INCL_EMPTY_PART0 (1 << 3) /* include empty partition 0 */

struct disk_part_iter {
	struct gendisk		*disk;
	struct block_device	*part;
	unsigned long		idx;
	unsigned int		flags;
};

extern void disk_part_iter_init(struct disk_part_iter *piter,
				 struct gendisk *disk, unsigned int flags);
struct block_device *disk_part_iter_next(struct disk_part_iter *piter);
extern void disk_part_iter_exit(struct disk_part_iter *piter);

/* block/genhd.c */
extern void device_add_disk(struct device *parent, struct gendisk *disk,
			    const struct attribute_group **groups);
static inline void add_disk(struct gendisk *disk)
{
	device_add_disk(NULL, disk, NULL);
}
extern void device_add_disk_no_queue_reg(struct device *parent, struct gendisk *disk);
static inline void add_disk_no_queue_reg(struct gendisk *disk)
{
	device_add_disk_no_queue_reg(NULL, disk);
}

extern void del_gendisk(struct gendisk *gp);
extern struct block_device *bdget_disk(struct gendisk *disk, int partno);

void set_disk_ro(struct gendisk *disk, bool read_only);

static inline int get_disk_ro(struct gendisk *disk)
{
	return disk->part0->bd_read_only ||
		test_bit(GD_READ_ONLY, &disk->state);
}

extern void disk_block_events(struct gendisk *disk);
extern void disk_unblock_events(struct gendisk *disk);
extern void disk_flush_events(struct gendisk *disk, unsigned int mask);
bool set_capacity_and_notify(struct gendisk *disk, sector_t size);

/* drivers/char/random.c */
extern void add_disk_randomness(struct gendisk *disk) __latent_entropy;
extern void rand_initialize_disk(struct gendisk *disk);

static inline sector_t get_start_sect(struct block_device *bdev)
{
	return bdev->bd_start_sect;
}

static inline sector_t bdev_nr_sectors(struct block_device *bdev)
{
	return i_size_read(bdev->bd_inode) >> 9;
}

static inline sector_t get_capacity(struct gendisk *disk)
{
	return bdev_nr_sectors(disk->part0);
}

int bdev_disk_changed(struct block_device *bdev, bool invalidate);
int blk_add_partitions(struct gendisk *disk, struct block_device *bdev);
int blk_drop_partitions(struct block_device *bdev);

extern struct gendisk *__alloc_disk_node(int minors, int node_id);
extern void put_disk(struct gendisk *disk);

#define alloc_disk_node(minors, node_id)				\
({									\
	static struct lock_class_key __key;				\
	const char *__name;						\
	struct gendisk *__disk;						\
									\
	__name = "(gendisk_completion)"#minors"("#node_id")";		\
									\
	__disk = __alloc_disk_node(minors, node_id);			\
									\
	if (__disk)							\
		lockdep_init_map(&__disk->lockdep_map, __name, &__key, 0); \
									\
	__disk;								\
})

//申请disk
#define alloc_disk(minors) alloc_disk_node(minors, NUMA_NO_NODE)

int __register_blkdev(unsigned int major, const char *name,
		void (*probe)(dev_t devt));
#define register_blkdev(major, name) \
	__register_blkdev(major, name, NULL)
void unregister_blkdev(unsigned int major, const char *name);

bool bdev_check_media_change(struct block_device *bdev);
int __invalidate_device(struct block_device *bdev, bool kill_dirty);
void set_capacity(struct gendisk *disk, sector_t size);

/* for drivers/char/raw.c: */
int blkdev_ioctl(struct block_device *, fmode_t, unsigned, unsigned long);
long compat_blkdev_ioctl(struct file *, unsigned, unsigned long);

#ifdef CONFIG_SYSFS
int bd_link_disk_holder(struct block_device *bdev, struct gendisk *disk);
void bd_unlink_disk_holder(struct block_device *bdev, struct gendisk *disk);
#else
static inline int bd_link_disk_holder(struct block_device *bdev,
				      struct gendisk *disk)
{
	return 0;
}
static inline void bd_unlink_disk_holder(struct block_device *bdev,
					 struct gendisk *disk)
{
}
#endif /* CONFIG_SYSFS */

extern struct rw_semaphore bdev_lookup_sem;

dev_t blk_lookup_devt(const char *name, int partno);
void blk_request_module(dev_t devt);
#ifdef CONFIG_BLOCK
void printk_all_partitions(void);
#else /* CONFIG_BLOCK */
static inline void printk_all_partitions(void)
{
}
#endif /* CONFIG_BLOCK */

#endif /* _LINUX_GENHD_H */<|MERGE_RESOLUTION|>--- conflicted
+++ resolved
@@ -117,16 +117,6 @@
 	DISK_EVENT_FLAG_UEVENT			= 1 << 1,
 };
 
-<<<<<<< HEAD
-struct disk_part_tbl {
-	struct rcu_head rcu_head;
-	int len;//分区表大小
-	struct block_device __rcu *last_lookup;
-	struct block_device __rcu *part[];//各分区
-};
-
-=======
->>>>>>> 52e44129
 struct disk_events;
 struct badblocks;
 
@@ -152,16 +142,7 @@
 	unsigned short events;		/* supported events */
 	unsigned short event_flags;	/* flags related to event processing */
 
-<<<<<<< HEAD
-	/* Array of pointers to partitions indexed by partno.
-	 * Protected with matching bdev lock but stat and other
-	 * non-critical accesses use RCU.  Always access through
-	 * helpers.
-	 */
-	struct disk_part_tbl __rcu *part_tbl;//分区表
-=======
-	struct xarray part_tbl;
->>>>>>> 52e44129
+	struct xarray part_tbl;//分区表
 	struct block_device *part0;
 
 	const struct block_device_operations *fops;//设备操作集
