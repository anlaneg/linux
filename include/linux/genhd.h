--- conflicted
+++ resolved
@@ -270,29 +270,7 @@
 struct gendisk *__alloc_disk_node(struct request_queue *q, int node_id,
 		struct lock_class_key *lkclass);
 extern void put_disk(struct gendisk *disk);
-<<<<<<< HEAD
-
-#define alloc_disk_node(minors, node_id)				\
-({									\
-	static struct lock_class_key __key;				\
-	const char *__name;						\
-	struct gendisk *__disk;						\
-									\
-	__name = "(gendisk_completion)"#minors"("#node_id")";		\
-									\
-	__disk = __alloc_disk_node(minors, node_id);			\
-									\
-	if (__disk)							\
-		lockdep_init_map(&__disk->lockdep_map, __name, &__key, 0); \
-									\
-	__disk;								\
-})
-
-//申请disk
-#define alloc_disk(minors) alloc_disk_node(minors, NUMA_NO_NODE)
-=======
 struct gendisk *__blk_alloc_disk(int node, struct lock_class_key *lkclass);
->>>>>>> ce840177
 
 /**
  * blk_alloc_disk - allocate a gendisk structure
