--- conflicted
+++ resolved
@@ -45,34 +45,6 @@
 	u8 volname[PARTITION_META_INFO_VOLNAMELTH];
 };
 
-<<<<<<< HEAD
-struct hd_struct {
-	sector_t start_sect;
-	/*
-	 * nr_sects is protected by sequence counter. One might extend a
-	 * partition while IO is happening to it and update of nr_sects
-	 * can be non-atomic on 32bit machines with 64bit sector_t.
-	 */
-	sector_t nr_sects;//扇区总数
-#if BITS_PER_LONG==32 && defined(CONFIG_SMP)
-	seqcount_t nr_sects_seq;
-#endif
-	unsigned long stamp;
-	struct disk_stats __percpu *dkstats;
-	struct percpu_ref ref;
-
-	struct device __dev;
-	struct kobject *holder_dir;
-	int policy, partno;
-	struct partition_meta_info *info;
-#ifdef CONFIG_FAIL_MAKE_REQUEST
-	int make_it_fail;
-#endif
-	struct rcu_work rcu_work;
-};
-
-=======
->>>>>>> e71ba945
 /**
  * DOC: genhd capability flags
  *
@@ -146,15 +118,9 @@
 
 struct disk_part_tbl {
 	struct rcu_head rcu_head;
-<<<<<<< HEAD
 	int len;//分区表大小
-	struct hd_struct __rcu *last_lookup;
-	struct hd_struct __rcu *part[];//各分区
-=======
-	int len;
 	struct block_device __rcu *last_lookup;
-	struct block_device __rcu *part[];
->>>>>>> e71ba945
+	struct block_device __rcu *part[];//各分区
 };
 
 struct disk_events;
@@ -187,13 +153,8 @@
 	 * non-critical accesses use RCU.  Always access through
 	 * helpers.
 	 */
-<<<<<<< HEAD
 	struct disk_part_tbl __rcu *part_tbl;//分区表
-	struct hd_struct part0;
-=======
-	struct disk_part_tbl __rcu *part_tbl;
 	struct block_device *part0;
->>>>>>> e71ba945
 
 	const struct block_device_operations *fops;//设备操作集
 	struct request_queue *queue;
