--- conflicted
+++ resolved
@@ -69,14 +69,6 @@
  * a valid sg entry, or whether it points to the start of a new scatterlist.
  * Those low bits are there for everyone! (thanks mason :-)
  */
-<<<<<<< HEAD
-//检查sg是否为链
-#define sg_is_chain(sg)		((sg)->page_link & SG_CHAIN)
-//检查sg是否为最后一个元素
-#define sg_is_last(sg)		((sg)->page_link & SG_END)
-#define sg_chain_ptr(sg)	\
-	((struct scatterlist *) ((sg)->page_link & ~(SG_CHAIN | SG_END)))
-=======
 #define SG_PAGE_LINK_MASK (SG_CHAIN | SG_END)
 
 static inline unsigned int __sg_flags(struct scatterlist *sg)
@@ -98,7 +90,6 @@
 {
 	return __sg_flags(sg) & SG_END;
 }
->>>>>>> 028192fe
 
 /**
  * sg_assign_page - Assign a given page to an SG entry
