/* SPDX-License-Identifier: GPL-2.0 */
/*
 * ethtool.h: Defines for Linux ethtool.
 *
 * Copyright (C) 1998 David S. Miller (davem@redhat.com)
 * Copyright 2001 Jeff Garzik <jgarzik@pobox.com>
 * Portions Copyright 2001 Sun Microsystems (thockin@sun.com)
 * Portions Copyright 2002 Intel (eli.kupermann@intel.com,
 *                                christopher.leech@intel.com,
 *                                scott.feldman@intel.com)
 * Portions Copyright (C) Sun Microsystems 2008
 */
#ifndef _LINUX_ETHTOOL_H
#define _LINUX_ETHTOOL_H

#include <linux/bitmap.h>
#include <linux/compat.h>
#include <uapi/linux/ethtool.h>

#ifdef CONFIG_COMPAT

struct compat_ethtool_rx_flow_spec {
	u32		flow_type;
	union ethtool_flow_union h_u;
	struct ethtool_flow_ext h_ext;
	union ethtool_flow_union m_u;
	struct ethtool_flow_ext m_ext;
	compat_u64	ring_cookie;
	u32		location;
};

struct compat_ethtool_rxnfc {
	u32				cmd;
	u32				flow_type;
	compat_u64			data;
	struct compat_ethtool_rx_flow_spec fs;
	u32				rule_cnt;
	u32				rule_locs[0];
};

#endif /* CONFIG_COMPAT */

#include <linux/rculist.h>

/**
 * enum ethtool_phys_id_state - indicator state for physical identification
 * @ETHTOOL_ID_INACTIVE: Physical ID indicator should be deactivated
 * @ETHTOOL_ID_ACTIVE: Physical ID indicator should be activated
 * @ETHTOOL_ID_ON: LED should be turned on (used iff %ETHTOOL_ID_ACTIVE
 *	is not supported)
 * @ETHTOOL_ID_OFF: LED should be turned off (used iff %ETHTOOL_ID_ACTIVE
 *	is not supported)
 */
enum ethtool_phys_id_state {
	ETHTOOL_ID_INACTIVE,
	ETHTOOL_ID_ACTIVE,
	ETHTOOL_ID_ON,
	ETHTOOL_ID_OFF
};

enum {
	ETH_RSS_HASH_TOP_BIT, /* Configurable RSS hash function - Toeplitz */
	ETH_RSS_HASH_XOR_BIT, /* Configurable RSS hash function - Xor */
	ETH_RSS_HASH_CRC32_BIT, /* Configurable RSS hash function - Crc32 */

	/*
	 * Add your fresh new hash function bits above and remember to update
	 * rss_hash_func_strings[] in ethtool.c
	 */
	ETH_RSS_HASH_FUNCS_COUNT
};

#define __ETH_RSS_HASH_BIT(bit)	((u32)1 << (bit))
#define __ETH_RSS_HASH(name)	__ETH_RSS_HASH_BIT(ETH_RSS_HASH_##name##_BIT)

#define ETH_RSS_HASH_TOP	__ETH_RSS_HASH(TOP)
#define ETH_RSS_HASH_XOR	__ETH_RSS_HASH(XOR)
#define ETH_RSS_HASH_CRC32	__ETH_RSS_HASH(CRC32)

#define ETH_RSS_HASH_UNKNOWN	0
#define ETH_RSS_HASH_NO_CHANGE	0

struct net_device;

/* Some generic methods drivers may use in their ethtool_ops */
u32 ethtool_op_get_link(struct net_device *dev);
int ethtool_op_get_ts_info(struct net_device *dev, struct ethtool_ts_info *eti);

/**
 * ethtool_rxfh_indir_default - get default value for RX flow hash indirection
 * @index: Index in RX flow hash indirection table
 * @n_rx_rings: Number of RX rings to use
 *
 * This function provides the default policy for RX flow hash indirection.
 */
static inline u32 ethtool_rxfh_indir_default(u32 index, u32 n_rx_rings)
{
	return index % n_rx_rings;
}

/* declare a link mode bitmap */
#define __ETHTOOL_DECLARE_LINK_MODE_MASK(name)		\
	DECLARE_BITMAP(name, __ETHTOOL_LINK_MODE_MASK_NBITS)

/* drivers must ignore base.cmd and base.link_mode_masks_nwords
 * fields, but they are allowed to overwrite them (will be ignored).
 */
struct ethtool_link_ksettings {
	struct ethtool_link_settings base;
	struct {
		__ETHTOOL_DECLARE_LINK_MODE_MASK(supported);
		__ETHTOOL_DECLARE_LINK_MODE_MASK(advertising);
		__ETHTOOL_DECLARE_LINK_MODE_MASK(lp_advertising);
	} link_modes;
};

/**
 * ethtool_link_ksettings_zero_link_mode - clear link_ksettings link mode mask
 *   @ptr : pointer to struct ethtool_link_ksettings
 *   @name : one of supported/advertising/lp_advertising
 */
#define ethtool_link_ksettings_zero_link_mode(ptr, name)		\
	bitmap_zero((ptr)->link_modes.name, __ETHTOOL_LINK_MODE_MASK_NBITS)

/**
 * ethtool_link_ksettings_add_link_mode - set bit in link_ksettings
 * link mode mask
 *   @ptr : pointer to struct ethtool_link_ksettings
 *   @name : one of supported/advertising/lp_advertising
 *   @mode : one of the ETHTOOL_LINK_MODE_*_BIT
 * (not atomic, no bound checking)
 */
#define ethtool_link_ksettings_add_link_mode(ptr, name, mode)		\
	__set_bit(ETHTOOL_LINK_MODE_ ## mode ## _BIT, (ptr)->link_modes.name)

/**
 * ethtool_link_ksettings_del_link_mode - clear bit in link_ksettings
 * link mode mask
 *   @ptr : pointer to struct ethtool_link_ksettings
 *   @name : one of supported/advertising/lp_advertising
 *   @mode : one of the ETHTOOL_LINK_MODE_*_BIT
 * (not atomic, no bound checking)
 */
#define ethtool_link_ksettings_del_link_mode(ptr, name, mode)		\
	__clear_bit(ETHTOOL_LINK_MODE_ ## mode ## _BIT, (ptr)->link_modes.name)

/**
 * ethtool_link_ksettings_test_link_mode - test bit in ksettings link mode mask
 *   @ptr : pointer to struct ethtool_link_ksettings
 *   @name : one of supported/advertising/lp_advertising
 *   @mode : one of the ETHTOOL_LINK_MODE_*_BIT
 * (not atomic, no bound checking)
 *
 * Returns true/false.
 */
#define ethtool_link_ksettings_test_link_mode(ptr, name, mode)		\
	test_bit(ETHTOOL_LINK_MODE_ ## mode ## _BIT, (ptr)->link_modes.name)

extern int
__ethtool_get_link_ksettings(struct net_device *dev,
			     struct ethtool_link_ksettings *link_ksettings);

/**
 * ethtool_intersect_link_masks - Given two link masks, AND them together
 * @dst: first mask and where result is stored
 * @src: second mask to intersect with
 *
 * Given two link mode masks, AND them together and save the result in dst.
 */
void ethtool_intersect_link_masks(struct ethtool_link_ksettings *dst,
				  struct ethtool_link_ksettings *src);

void ethtool_convert_legacy_u32_to_link_mode(unsigned long *dst,
					     u32 legacy_u32);

/* return false if src had higher bits set. lower bits always updated. */
bool ethtool_convert_link_mode_to_legacy_u32(u32 *legacy_u32,
				     const unsigned long *src);

#define ETHTOOL_COALESCE_RX_USECS		BIT(0)
#define ETHTOOL_COALESCE_RX_MAX_FRAMES		BIT(1)
#define ETHTOOL_COALESCE_RX_USECS_IRQ		BIT(2)
#define ETHTOOL_COALESCE_RX_MAX_FRAMES_IRQ	BIT(3)
#define ETHTOOL_COALESCE_TX_USECS		BIT(4)
#define ETHTOOL_COALESCE_TX_MAX_FRAMES		BIT(5)
#define ETHTOOL_COALESCE_TX_USECS_IRQ		BIT(6)
#define ETHTOOL_COALESCE_TX_MAX_FRAMES_IRQ	BIT(7)
#define ETHTOOL_COALESCE_STATS_BLOCK_USECS	BIT(8)
#define ETHTOOL_COALESCE_USE_ADAPTIVE_RX	BIT(9)
#define ETHTOOL_COALESCE_USE_ADAPTIVE_TX	BIT(10)
#define ETHTOOL_COALESCE_PKT_RATE_LOW		BIT(11)
#define ETHTOOL_COALESCE_RX_USECS_LOW		BIT(12)
#define ETHTOOL_COALESCE_RX_MAX_FRAMES_LOW	BIT(13)
#define ETHTOOL_COALESCE_TX_USECS_LOW		BIT(14)
#define ETHTOOL_COALESCE_TX_MAX_FRAMES_LOW	BIT(15)
#define ETHTOOL_COALESCE_PKT_RATE_HIGH		BIT(16)
#define ETHTOOL_COALESCE_RX_USECS_HIGH		BIT(17)
#define ETHTOOL_COALESCE_RX_MAX_FRAMES_HIGH	BIT(18)
#define ETHTOOL_COALESCE_TX_USECS_HIGH		BIT(19)
#define ETHTOOL_COALESCE_TX_MAX_FRAMES_HIGH	BIT(20)
#define ETHTOOL_COALESCE_RATE_SAMPLE_INTERVAL	BIT(21)

#define ETHTOOL_COALESCE_USECS						\
	(ETHTOOL_COALESCE_RX_USECS | ETHTOOL_COALESCE_TX_USECS)
#define ETHTOOL_COALESCE_MAX_FRAMES					\
	(ETHTOOL_COALESCE_RX_MAX_FRAMES | ETHTOOL_COALESCE_TX_MAX_FRAMES)
#define ETHTOOL_COALESCE_USECS_IRQ					\
	(ETHTOOL_COALESCE_RX_USECS_IRQ | ETHTOOL_COALESCE_TX_USECS_IRQ)
#define ETHTOOL_COALESCE_MAX_FRAMES_IRQ		\
	(ETHTOOL_COALESCE_RX_MAX_FRAMES_IRQ |	\
	 ETHTOOL_COALESCE_TX_MAX_FRAMES_IRQ)
#define ETHTOOL_COALESCE_USE_ADAPTIVE					\
	(ETHTOOL_COALESCE_USE_ADAPTIVE_RX | ETHTOOL_COALESCE_USE_ADAPTIVE_TX)
#define ETHTOOL_COALESCE_USECS_LOW_HIGH					\
	(ETHTOOL_COALESCE_RX_USECS_LOW | ETHTOOL_COALESCE_TX_USECS_LOW | \
	 ETHTOOL_COALESCE_RX_USECS_HIGH | ETHTOOL_COALESCE_TX_USECS_HIGH)
#define ETHTOOL_COALESCE_MAX_FRAMES_LOW_HIGH	\
	(ETHTOOL_COALESCE_RX_MAX_FRAMES_LOW |	\
	 ETHTOOL_COALESCE_TX_MAX_FRAMES_LOW |	\
	 ETHTOOL_COALESCE_RX_MAX_FRAMES_HIGH |	\
	 ETHTOOL_COALESCE_TX_MAX_FRAMES_HIGH)
#define ETHTOOL_COALESCE_PKT_RATE_RX_USECS				\
	(ETHTOOL_COALESCE_USE_ADAPTIVE_RX |				\
	 ETHTOOL_COALESCE_RX_USECS_LOW | ETHTOOL_COALESCE_RX_USECS_HIGH | \
	 ETHTOOL_COALESCE_PKT_RATE_LOW | ETHTOOL_COALESCE_PKT_RATE_HIGH | \
	 ETHTOOL_COALESCE_RATE_SAMPLE_INTERVAL)

/**
 * struct ethtool_ops - optional netdev operations
 * @supported_coalesce_params: supported types of interrupt coalescing.
 * @get_drvinfo: Report driver/device information.  Should only set the
 *	@driver, @version, @fw_version and @bus_info fields.  If not
 *	implemented, the @driver and @bus_info fields will be filled in
 *	according to the netdev's parent device.
 * @get_regs_len: Get buffer length required for @get_regs
 * @get_regs: Get device registers
 * @get_wol: Report whether Wake-on-Lan is enabled
 * @set_wol: Turn Wake-on-Lan on or off.  Returns a negative error code
 *	or zero.
 * @get_msglevel: Report driver message level.  This should be the value
 *	of the @msg_enable field used by netif logging functions.
 * @set_msglevel: Set driver message level
 * @nway_reset: Restart autonegotiation.  Returns a negative error code
 *	or zero.
 * @get_link: Report whether physical link is up.  Will only be called if
 *	the netdev is up.  Should usually be set to ethtool_op_get_link(),
 *	which uses netif_carrier_ok().
 * @get_eeprom: Read data from the device EEPROM.
 *	Should fill in the magic field.  Don't need to check len for zero
 *	or wraparound.  Fill in the data argument with the eeprom values
 *	from offset to offset + len.  Update len to the amount read.
 *	Returns an error or zero.
 * @set_eeprom: Write data to the device EEPROM.
 *	Should validate the magic field.  Don't need to check len for zero
 *	or wraparound.  Update len to the amount written.  Returns an error
 *	or zero.
 * @get_coalesce: Get interrupt coalescing parameters.  Returns a negative
 *	error code or zero.
 * @set_coalesce: Set interrupt coalescing parameters.  Supported coalescing
 *	types should be set in @supported_coalesce_params.
 *	Returns a negative error code or zero.
 * @get_ringparam: Report ring sizes
 * @set_ringparam: Set ring sizes.  Returns a negative error code or zero.
 * @get_pauseparam: Report pause parameters
 * @set_pauseparam: Set pause parameters.  Returns a negative error code
 *	or zero.
 * @self_test: Run specified self-tests
 * @get_strings: Return a set of strings that describe the requested objects
 * @set_phys_id: Identify the physical devices, e.g. by flashing an LED
 *	attached to it.  The implementation may update the indicator
 *	asynchronously or synchronously, but in either case it must return
 *	quickly.  It is initially called with the argument %ETHTOOL_ID_ACTIVE,
 *	and must either activate asynchronous updates and return zero, return
 *	a negative error or return a positive frequency for synchronous
 *	indication (e.g. 1 for one on/off cycle per second).  If it returns
 *	a frequency then it will be called again at intervals with the
 *	argument %ETHTOOL_ID_ON or %ETHTOOL_ID_OFF and should set the state of
 *	the indicator accordingly.  Finally, it is called with the argument
 *	%ETHTOOL_ID_INACTIVE and must deactivate the indicator.  Returns a
 *	negative error code or zero.
 * @get_ethtool_stats: Return extended statistics about the device.
 *	This is only useful if the device maintains statistics not
 *	included in &struct rtnl_link_stats64.
 * @begin: Function to be called before any other operation.  Returns a
 *	negative error code or zero.
 * @complete: Function to be called after any other operation except
 *	@begin.  Will be called even if the other operation failed.
 * @get_priv_flags: Report driver-specific feature flags.
 * @set_priv_flags: Set driver-specific feature flags.  Returns a negative
 *	error code or zero.
 * @get_sset_count: Get number of strings that @get_strings will write.
 * @get_rxnfc: Get RX flow classification rules.  Returns a negative
 *	error code or zero.
 * @set_rxnfc: Set RX flow classification rules.  Returns a negative
 *	error code or zero.
 * @flash_device: Write a firmware image to device's flash memory.
 *	Returns a negative error code or zero.
 * @reset: Reset (part of) the device, as specified by a bitmask of
 *	flags from &enum ethtool_reset_flags.  Returns a negative
 *	error code or zero.
 * @get_rxfh_key_size: Get the size of the RX flow hash key.
 *	Returns zero if not supported for this specific device.
 * @get_rxfh_indir_size: Get the size of the RX flow hash indirection table.
 *	Returns zero if not supported for this specific device.
 * @get_rxfh: Get the contents of the RX flow hash indirection table, hash key
 *	and/or hash function.
 *	Returns a negative error code or zero.
 * @set_rxfh: Set the contents of the RX flow hash indirection table, hash
 *	key, and/or hash function.  Arguments which are set to %NULL or zero
 *	will remain unchanged.
 *	Returns a negative error code or zero. An error code must be returned
 *	if at least one unsupported change was requested.
 * @get_rxfh_context: Get the contents of the RX flow hash indirection table,
 *	hash key, and/or hash function assiciated to the given rss context.
 *	Returns a negative error code or zero.
 * @set_rxfh_context: Create, remove and configure RSS contexts. Allows setting
 *	the contents of the RX flow hash indirection table, hash key, and/or
 *	hash function associated to the given context. Arguments which are set
 *	to %NULL or zero will remain unchanged.
 *	Returns a negative error code or zero. An error code must be returned
 *	if at least one unsupported change was requested.
 * @get_channels: Get number of channels.
 * @set_channels: Set number of channels.  Returns a negative error code or
 *	zero.
 * @get_dump_flag: Get dump flag indicating current dump length, version,
 * 		   and flag of the device.
 * @get_dump_data: Get dump data.
 * @set_dump: Set dump specific flags to the device.
 * @get_ts_info: Get the time stamping and PTP hardware clock capabilities.
 *	Drivers supporting transmit time stamps in software should set this to
 *	ethtool_op_get_ts_info().
 * @get_module_info: Get the size and type of the eeprom contained within
 *	a plug-in module.
 * @get_module_eeprom: Get the eeprom information from the plug-in module
 * @get_eee: Get Energy-Efficient (EEE) supported and status.
 * @set_eee: Set EEE status (enable/disable) as well as LPI timers.
 * @get_per_queue_coalesce: Get interrupt coalescing parameters per queue.
 *	It must check that the given queue number is valid. If neither a RX nor
 *	a TX queue has this number, return -EINVAL. If only a RX queue or a TX
 *	queue has this number, set the inapplicable fields to ~0 and return 0.
 *	Returns a negative error code or zero.
 * @set_per_queue_coalesce: Set interrupt coalescing parameters per queue.
 *	It must check that the given queue number is valid. If neither a RX nor
 *	a TX queue has this number, return -EINVAL. If only a RX queue or a TX
 *	queue has this number, ignore the inapplicable fields. Supported
 *	coalescing types should be set in @supported_coalesce_params.
 *	Returns a negative error code or zero.
 * @get_link_ksettings: Get various device settings including Ethernet link
 *	settings. The %cmd and %link_mode_masks_nwords fields should be
 *	ignored (use %__ETHTOOL_LINK_MODE_MASK_NBITS instead of the latter),
 *	any change to them will be overwritten by kernel. Returns a negative
 *	error code or zero.
 * @set_link_ksettings: Set various device settings including Ethernet link
 *	settings. The %cmd and %link_mode_masks_nwords fields should be
 *	ignored (use %__ETHTOOL_LINK_MODE_MASK_NBITS instead of the latter),
 *	any change to them will be overwritten by kernel. Returns a negative
 *	error code or zero.
 * @get_fecparam: Get the network device Forward Error Correction parameters.
 * @set_fecparam: Set the network device Forward Error Correction parameters.
 * @get_ethtool_phy_stats: Return extended statistics about the PHY device.
 *	This is only useful if the device maintains PHY statistics and
 *	cannot use the standard PHY library helpers.
 *
 * All operations are optional (i.e. the function pointer may be set
 * to %NULL) and callers must take this into account.  Callers must
 * hold the RTNL lock.
 *
 * See the structures used by these operations for further documentation.
 * Note that for all operations using a structure ending with a zero-
 * length array, the array is allocated separately in the kernel and
 * is passed to the driver as an additional parameter.
 *
 * See &struct net_device and &struct net_device_ops for documentation
 * of the generic netdev features interface.
 */
struct ethtool_ops {
<<<<<<< HEAD
	//接口驱动信息
=======
	u32	supported_coalesce_params;
>>>>>>> b032227c
	void	(*get_drvinfo)(struct net_device *, struct ethtool_drvinfo *);
	int	(*get_regs_len)(struct net_device *);
	void	(*get_regs)(struct net_device *, struct ethtool_regs *, void *);
	void	(*get_wol)(struct net_device *, struct ethtool_wolinfo *);
	int	(*set_wol)(struct net_device *, struct ethtool_wolinfo *);
	u32	(*get_msglevel)(struct net_device *);
	void	(*set_msglevel)(struct net_device *, u32);
	int	(*nway_reset)(struct net_device *);
	//获取link状态
	u32	(*get_link)(struct net_device *);
	int	(*get_eeprom_len)(struct net_device *);
	int	(*get_eeprom)(struct net_device *,
			      struct ethtool_eeprom *, u8 *);
	int	(*set_eeprom)(struct net_device *,
			      struct ethtool_eeprom *, u8 *);
	int	(*get_coalesce)(struct net_device *, struct ethtool_coalesce *);
	int	(*set_coalesce)(struct net_device *, struct ethtool_coalesce *);
	void	(*get_ringparam)(struct net_device *,
				 struct ethtool_ringparam *);
	int	(*set_ringparam)(struct net_device *,
				 struct ethtool_ringparam *);
	void	(*get_pauseparam)(struct net_device *,
				  struct ethtool_pauseparam*);
	int	(*set_pauseparam)(struct net_device *,
				  struct ethtool_pauseparam*);
	void	(*self_test)(struct net_device *, struct ethtool_test *, u64 *);
	void	(*get_strings)(struct net_device *, u32 stringset, u8 *);
	int	(*set_phys_id)(struct net_device *, enum ethtool_phys_id_state);
	//获取网卡的统计信息
	void	(*get_ethtool_stats)(struct net_device *,
				     struct ethtool_stats *, u64 *);
	//ethtool命令行执行前调用
	int	(*begin)(struct net_device *);
	//ethtool命令执行后调用
	void	(*complete)(struct net_device *);
	u32	(*get_priv_flags)(struct net_device *);
	int	(*set_priv_flags)(struct net_device *, u32);
	//返回指定string_id的集合总数目
	int	(*get_sset_count)(struct net_device *, int);
	int	(*get_rxnfc)(struct net_device *,
			     struct ethtool_rxnfc *, u32 *rule_locs);
	int	(*set_rxnfc)(struct net_device *, struct ethtool_rxnfc *);
	int	(*flash_device)(struct net_device *, struct ethtool_flash *);
	int	(*reset)(struct net_device *, u32 *);
	u32	(*get_rxfh_key_size)(struct net_device *);
	u32	(*get_rxfh_indir_size)(struct net_device *);
	int	(*get_rxfh)(struct net_device *, u32 *indir, u8 *key,
			    u8 *hfunc);
	int	(*set_rxfh)(struct net_device *, const u32 *indir,
			    const u8 *key, const u8 hfunc);
	int	(*get_rxfh_context)(struct net_device *, u32 *indir, u8 *key,
				    u8 *hfunc, u32 rss_context);
	int	(*set_rxfh_context)(struct net_device *, const u32 *indir,
				    const u8 *key, const u8 hfunc,
				    u32 *rss_context, bool delete);
	void	(*get_channels)(struct net_device *, struct ethtool_channels *);
	int	(*set_channels)(struct net_device *, struct ethtool_channels *);
	int	(*get_dump_flag)(struct net_device *, struct ethtool_dump *);
	int	(*get_dump_data)(struct net_device *,
				 struct ethtool_dump *, void *);
	int	(*set_dump)(struct net_device *, struct ethtool_dump *);
	int	(*get_ts_info)(struct net_device *, struct ethtool_ts_info *);
	int     (*get_module_info)(struct net_device *,
				   struct ethtool_modinfo *);
	int     (*get_module_eeprom)(struct net_device *,
				     struct ethtool_eeprom *, u8 *);
	int	(*get_eee)(struct net_device *, struct ethtool_eee *);
	int	(*set_eee)(struct net_device *, struct ethtool_eee *);
	int	(*get_tunable)(struct net_device *,
			       const struct ethtool_tunable *, void *);
	int	(*set_tunable)(struct net_device *,
			       const struct ethtool_tunable *, const void *);
	int	(*get_per_queue_coalesce)(struct net_device *, u32,
					  struct ethtool_coalesce *);
	int	(*set_per_queue_coalesce)(struct net_device *, u32,
					  struct ethtool_coalesce *);
	int	(*get_link_ksettings)(struct net_device *,
				      struct ethtool_link_ksettings *);
	int	(*set_link_ksettings)(struct net_device *,
				      const struct ethtool_link_ksettings *);
	int	(*get_fecparam)(struct net_device *,
				      struct ethtool_fecparam *);
	int	(*set_fecparam)(struct net_device *,
				      struct ethtool_fecparam *);
	void	(*get_ethtool_phy_stats)(struct net_device *,
					 struct ethtool_stats *, u64 *);
};

int ethtool_check_ops(const struct ethtool_ops *ops);

struct ethtool_rx_flow_rule {
	struct flow_rule	*rule;
	unsigned long		priv[0];
};

struct ethtool_rx_flow_spec_input {
	const struct ethtool_rx_flow_spec	*fs;
	u32					rss_ctx;
};

struct ethtool_rx_flow_rule *
ethtool_rx_flow_rule_create(const struct ethtool_rx_flow_spec_input *input);
void ethtool_rx_flow_rule_destroy(struct ethtool_rx_flow_rule *rule);

bool ethtool_virtdev_validate_cmd(const struct ethtool_link_ksettings *cmd);
int ethtool_virtdev_set_link_ksettings(struct net_device *dev,
				       const struct ethtool_link_ksettings *cmd,
				       u32 *dev_speed, u8 *dev_duplex);


#endif /* _LINUX_ETHTOOL_H */<|MERGE_RESOLUTION|>--- conflicted
+++ resolved
@@ -374,11 +374,8 @@
  * of the generic netdev features interface.
  */
 struct ethtool_ops {
-<<<<<<< HEAD
+	u32	supported_coalesce_params;
 	//接口驱动信息
-=======
-	u32	supported_coalesce_params;
->>>>>>> b032227c
 	void	(*get_drvinfo)(struct net_device *, struct ethtool_drvinfo *);
 	int	(*get_regs_len)(struct net_device *);
 	void	(*get_regs)(struct net_device *, struct ethtool_regs *, void *);
