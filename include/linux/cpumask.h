/* SPDX-License-Identifier: GPL-2.0 */
#ifndef __LINUX_CPUMASK_H
#define __LINUX_CPUMASK_H

/*
 * Cpumasks provide a bitmap suitable for representing the
 * set of CPU's in a system, one bit position per CPU number.  In general,
 * only nr_cpu_ids (<= NR_CPUS) bits are valid.
 */
#include <linux/kernel.h>
#include <linux/threads.h>
#include <linux/bitmap.h>
#include <linux/atomic.h>
#include <linux/bug.h>

/* Don't assign or return these: may not be this big! */
typedef struct cpumask { DECLARE_BITMAP(bits, NR_CPUS); } cpumask_t;

/**
 * cpumask_bits - get the bits in a cpumask
 * @maskp: the struct cpumask *
 *
 * You should only assume nr_cpu_ids bits of this mask are valid.  This is
 * a macro so it's const-correct.
 */
#define cpumask_bits(maskp) ((maskp)->bits)

/**
 * cpumask_pr_args - printf args to output a cpumask
 * @maskp: cpumask to be printed
 *
 * Can be used to provide arguments for '%*pb[l]' when printing a cpumask.
 */
#define cpumask_pr_args(maskp)		nr_cpu_ids, cpumask_bits(maskp)

#if NR_CPUS == 1
#define nr_cpu_ids		1U
#else
extern unsigned int nr_cpu_ids;
#endif

#ifdef CONFIG_CPUMASK_OFFSTACK
/* Assuming NR_CPUS is huge, a runtime limit is more efficient.  Also,
 * not all bits may be allocated. */
/*记录cpu数目*/
#define nr_cpumask_bits	nr_cpu_ids
#else
#define nr_cpumask_bits	((unsigned int)NR_CPUS)
#endif

/*
 * The following particular system cpumasks and operations manage
 * possible, present, active and online cpus.
 *
 *     cpu_possible_mask- has bit 'cpu' set iff cpu is populatable
 *     cpu_present_mask - has bit 'cpu' set iff cpu is populated
 *     cpu_online_mask  - has bit 'cpu' set iff cpu available to scheduler
 *     cpu_active_mask  - has bit 'cpu' set iff cpu available to migration
 *
 *  If !CONFIG_HOTPLUG_CPU, present == possible, and active == online.
 *
 *  The cpu_possible_mask is fixed at boot time, as the set of CPU id's
 *  that it is possible might ever be plugged in at anytime during the
 *  life of that system boot.  The cpu_present_mask is dynamic(*),
 *  representing which CPUs are currently plugged in.  And
 *  cpu_online_mask is the dynamic subset of cpu_present_mask,
 *  indicating those CPUs available for scheduling.
 *
 *  If HOTPLUG is enabled, then cpu_possible_mask is forced to have
 *  all NR_CPUS bits set, otherwise it is just the set of CPUs that
 *  ACPI reports present at boot.
 *
 *  If HOTPLUG is enabled, then cpu_present_mask varies dynamically,
 *  depending on what ACPI reports as currently plugged in, otherwise
 *  cpu_present_mask is just a copy of cpu_possible_mask.
 *
 *  (*) Well, cpu_present_mask is dynamic in the hotplug case.  If not
 *      hotplug, it's a copy of cpu_possible_mask, hence fixed at boot.
 *
 * Subtleties:
 * 1) UP arch's (NR_CPUS == 1, CONFIG_SMP not defined) hardcode
 *    assumption that their single CPU is online.  The UP
 *    cpu_{online,possible,present}_masks are placebos.  Changing them
 *    will have no useful affect on the following num_*_cpus()
 *    and cpu_*() macros in the UP case.  This ugliness is a UP
 *    optimization - don't waste any instructions or memory references
 *    asking if you're online or how many CPUs there are if there is
 *    only one CPU.
 */

extern struct cpumask __cpu_possible_mask;
extern struct cpumask __cpu_online_mask;
extern struct cpumask __cpu_present_mask;
extern struct cpumask __cpu_active_mask;
#define cpu_possible_mask ((const struct cpumask *)&__cpu_possible_mask)
#define cpu_online_mask   ((const struct cpumask *)&__cpu_online_mask)
#define cpu_present_mask  ((const struct cpumask *)&__cpu_present_mask)
#define cpu_active_mask   ((const struct cpumask *)&__cpu_active_mask)

extern atomic_t __num_online_cpus;

#if NR_CPUS > 1
/**
 * num_online_cpus() - Read the number of online CPUs
 *
 * Despite the fact that __num_online_cpus is of type atomic_t, this
 * interface gives only a momentary snapshot and is not protected against
 * concurrent CPU hotplug operations unless invoked from a cpuhp_lock held
 * region.
 */
static inline unsigned int num_online_cpus(void)
{
	return atomic_read(&__num_online_cpus);
}
#define num_possible_cpus()	cpumask_weight(cpu_possible_mask)
#define num_present_cpus()	cpumask_weight(cpu_present_mask)
#define num_active_cpus()	cpumask_weight(cpu_active_mask)
#define cpu_online(cpu)		cpumask_test_cpu((cpu), cpu_online_mask)
#define cpu_possible(cpu)	cpumask_test_cpu((cpu), cpu_possible_mask)
#define cpu_present(cpu)	cpumask_test_cpu((cpu), cpu_present_mask)
#define cpu_active(cpu)		cpumask_test_cpu((cpu), cpu_active_mask)
#else
#define num_online_cpus()	1U
#define num_possible_cpus()	1U
#define num_present_cpus()	1U
#define num_active_cpus()	1U
#define cpu_online(cpu)		((cpu) == 0)
#define cpu_possible(cpu)	((cpu) == 0)
#define cpu_present(cpu)	((cpu) == 0)
#define cpu_active(cpu)		((cpu) == 0)
#endif

extern cpumask_t cpus_booted_once_mask;

static inline void cpu_max_bits_warn(unsigned int cpu, unsigned int bits)
{
#ifdef CONFIG_DEBUG_PER_CPU_MAPS
	WARN_ON_ONCE(cpu >= bits);
#endif /* CONFIG_DEBUG_PER_CPU_MAPS */
}

/* verify cpu argument to cpumask_* operators */
static inline unsigned int cpumask_check(unsigned int cpu)
{
	cpu_max_bits_warn(cpu, nr_cpumask_bits);
	return cpu;
}

#if NR_CPUS == 1
/* Uniprocessor.  Assume all masks are "1". */
static inline unsigned int cpumask_first(const struct cpumask *srcp)
{
	return 0;
}

static inline unsigned int cpumask_last(const struct cpumask *srcp)
{
	return 0;
}

/* Valid inputs for n are -1 and 0. */
static inline unsigned int cpumask_next(int n, const struct cpumask *srcp)
{
	return n+1;
}

static inline unsigned int cpumask_next_zero(int n, const struct cpumask *srcp)
{
	return n+1;
}

static inline unsigned int cpumask_next_and(int n,
					    const struct cpumask *srcp,
					    const struct cpumask *andp)
{
	return n+1;
}

static inline unsigned int cpumask_next_wrap(int n, const struct cpumask *mask,
					     int start, bool wrap)
{
	/* cpu0 unless stop condition, wrap and at cpu0, then nr_cpumask_bits */
	return (wrap && n == 0);
}

/* cpu must be a valid cpu, ie 0, so there's no other choice. */
static inline unsigned int cpumask_any_but(const struct cpumask *mask,
					   unsigned int cpu)
{
	return 1;
}

static inline unsigned int cpumask_local_spread(unsigned int i, int node)
{
	return 0;
}

static inline int cpumask_any_and_distribute(const struct cpumask *src1p,
					     const struct cpumask *src2p) {
	return cpumask_next_and(-1, src1p, src2p);
}

<<<<<<< HEAD
//单cpu情况
=======
static inline int cpumask_any_distribute(const struct cpumask *srcp)
{
	return cpumask_first(srcp);
}

>>>>>>> e71ba945
#define for_each_cpu(cpu, mask)			\
	for ((cpu) = 0; (cpu) < 1; (cpu)++, (void)mask)
#define for_each_cpu_not(cpu, mask)		\
	for ((cpu) = 0; (cpu) < 1; (cpu)++, (void)mask)
#define for_each_cpu_wrap(cpu, mask, start)	\
	for ((cpu) = 0; (cpu) < 1; (cpu)++, (void)mask, (void)(start))
//遍历每个cpu (cpu最大数为1）
#define for_each_cpu_and(cpu, mask1, mask2)	\
	for ((cpu) = 0; (cpu) < 1; (cpu)++, (void)mask1, (void)mask2)
#else
/**
 * cpumask_first - get the first cpu in a cpumask
 * @srcp: the cpumask pointer
 *
 * Returns >= nr_cpu_ids if no cpus set.
 */
static inline unsigned int cpumask_first(const struct cpumask *srcp)
{
	return find_first_bit(cpumask_bits(srcp), nr_cpumask_bits);
}

/**
 * cpumask_last - get the last CPU in a cpumask
 * @srcp:	- the cpumask pointer
 *
 * Returns	>= nr_cpumask_bits if no CPUs set.
 */
static inline unsigned int cpumask_last(const struct cpumask *srcp)
{
	return find_last_bit(cpumask_bits(srcp), nr_cpumask_bits);
}

unsigned int cpumask_next(int n, const struct cpumask *srcp);

/**
 * cpumask_next_zero - get the next unset cpu in a cpumask
 * @n: the cpu prior to the place to search (ie. return will be > @n)
 * @srcp: the cpumask pointer
 *
 * Returns >= nr_cpu_ids if no further cpus unset.
 */
static inline unsigned int cpumask_next_zero(int n, const struct cpumask *srcp)
{
	/* -1 is a legal arg here. */
	if (n != -1)
		cpumask_check(n);
	return find_next_zero_bit(cpumask_bits(srcp), nr_cpumask_bits, n+1);
}

int cpumask_next_and(int n, const struct cpumask *, const struct cpumask *);
int cpumask_any_but(const struct cpumask *mask, unsigned int cpu);
unsigned int cpumask_local_spread(unsigned int i, int node);
int cpumask_any_and_distribute(const struct cpumask *src1p,
			       const struct cpumask *src2p);
int cpumask_any_distribute(const struct cpumask *srcp);

/**
 * for_each_cpu - iterate over every cpu in a mask
 * @cpu: the (optionally unsigned) integer iterator
 * @mask: the cpumask pointer
 *
 * After the loop, cpu is >= nr_cpu_ids.
 */
//遍历所有cpu
#define for_each_cpu(cpu, mask)				\
	for ((cpu) = -1;				\
		(cpu) = cpumask_next((cpu), (mask)),	\
		(cpu) < nr_cpu_ids;)

/**
 * for_each_cpu_not - iterate over every cpu in a complemented mask
 * @cpu: the (optionally unsigned) integer iterator
 * @mask: the cpumask pointer
 *
 * After the loop, cpu is >= nr_cpu_ids.
 */
#define for_each_cpu_not(cpu, mask)				\
	for ((cpu) = -1;					\
		(cpu) = cpumask_next_zero((cpu), (mask)),	\
		(cpu) < nr_cpu_ids;)

extern int cpumask_next_wrap(int n, const struct cpumask *mask, int start, bool wrap);

/**
 * for_each_cpu_wrap - iterate over every cpu in a mask, starting at a specified location
 * @cpu: the (optionally unsigned) integer iterator
 * @mask: the cpumask poiter
 * @start: the start location
 *
 * The implementation does not assume any bit in @mask is set (including @start).
 *
 * After the loop, cpu is >= nr_cpu_ids.
 */
#define for_each_cpu_wrap(cpu, mask, start)					\
	for ((cpu) = cpumask_next_wrap((start)-1, (mask), (start), false);	\
	     (cpu) < nr_cpumask_bits;						\
	     (cpu) = cpumask_next_wrap((cpu), (mask), (start), true))

/**
 * for_each_cpu_and - iterate over every cpu in both masks
 * @cpu: the (optionally unsigned) integer iterator
 * @mask1: the first cpumask pointer
 * @mask2: the second cpumask pointer
 *
 * This saves a temporary CPU mask in many places.  It is equivalent to:
 *	struct cpumask tmp;
 *	cpumask_and(&tmp, &mask1, &mask2);
 *	for_each_cpu(cpu, &tmp)
 *		...
 *
 * After the loop, cpu is >= nr_cpu_ids.
 */
#define for_each_cpu_and(cpu, mask1, mask2)				\
	for ((cpu) = -1;						\
		(cpu) = cpumask_next_and((cpu), (mask1), (mask2)),	\
		(cpu) < nr_cpu_ids;)
#endif /* SMP */

#define CPU_BITS_NONE						\
{								\
	[0 ... BITS_TO_LONGS(NR_CPUS)-1] = 0UL			\
}

#define CPU_BITS_CPU0						\
{								\
	[0] =  1UL						\
}

/**
 * cpumask_set_cpu - set a cpu in a cpumask
 * @cpu: cpu number (< nr_cpu_ids)
 * @dstp: the cpumask pointer
 */
static inline void cpumask_set_cpu(unsigned int cpu, struct cpumask *dstp)
{
	set_bit(cpumask_check(cpu), cpumask_bits(dstp));
}

static inline void __cpumask_set_cpu(unsigned int cpu, struct cpumask *dstp)
{
	__set_bit(cpumask_check(cpu), cpumask_bits(dstp));
}


/**
 * cpumask_clear_cpu - clear a cpu in a cpumask
 * @cpu: cpu number (< nr_cpu_ids)
 * @dstp: the cpumask pointer
 */
static inline void cpumask_clear_cpu(int cpu, struct cpumask *dstp)
{
	clear_bit(cpumask_check(cpu), cpumask_bits(dstp));
}

static inline void __cpumask_clear_cpu(int cpu, struct cpumask *dstp)
{
	__clear_bit(cpumask_check(cpu), cpumask_bits(dstp));
}

/**
 * cpumask_test_cpu - test for a cpu in a cpumask
 * @cpu: cpu number (< nr_cpu_ids)
 * @cpumask: the cpumask pointer
 *
 * Returns 1 if @cpu is set in @cpumask, else returns 0
 */
static inline int cpumask_test_cpu(int cpu, const struct cpumask *cpumask)
{
	return test_bit(cpumask_check(cpu), cpumask_bits((cpumask)));
}

/**
 * cpumask_test_and_set_cpu - atomically test and set a cpu in a cpumask
 * @cpu: cpu number (< nr_cpu_ids)
 * @cpumask: the cpumask pointer
 *
 * Returns 1 if @cpu is set in old bitmap of @cpumask, else returns 0
 *
 * test_and_set_bit wrapper for cpumasks.
 */
static inline int cpumask_test_and_set_cpu(int cpu, struct cpumask *cpumask)
{
	return test_and_set_bit(cpumask_check(cpu), cpumask_bits(cpumask));
}

/**
 * cpumask_test_and_clear_cpu - atomically test and clear a cpu in a cpumask
 * @cpu: cpu number (< nr_cpu_ids)
 * @cpumask: the cpumask pointer
 *
 * Returns 1 if @cpu is set in old bitmap of @cpumask, else returns 0
 *
 * test_and_clear_bit wrapper for cpumasks.
 */
static inline int cpumask_test_and_clear_cpu(int cpu, struct cpumask *cpumask)
{
	return test_and_clear_bit(cpumask_check(cpu), cpumask_bits(cpumask));
}

/**
 * cpumask_setall - set all cpus (< nr_cpu_ids) in a cpumask
 * @dstp: the cpumask pointer
 */
static inline void cpumask_setall(struct cpumask *dstp)
{
	bitmap_fill(cpumask_bits(dstp), nr_cpumask_bits);
}

/**
 * cpumask_clear - clear all cpus (< nr_cpu_ids) in a cpumask
 * @dstp: the cpumask pointer
 */
static inline void cpumask_clear(struct cpumask *dstp)
{
	bitmap_zero(cpumask_bits(dstp), nr_cpumask_bits);
}

/**
 * cpumask_and - *dstp = *src1p & *src2p
 * @dstp: the cpumask result
 * @src1p: the first input
 * @src2p: the second input
 *
 * If *@dstp is empty, returns 0, else returns 1
 */
static inline int cpumask_and(struct cpumask *dstp,
			       const struct cpumask *src1p,
			       const struct cpumask *src2p)
{
	return bitmap_and(cpumask_bits(dstp), cpumask_bits(src1p),
				       cpumask_bits(src2p), nr_cpumask_bits);
}

/**
 * cpumask_or - *dstp = *src1p | *src2p
 * @dstp: the cpumask result
 * @src1p: the first input
 * @src2p: the second input
 */
static inline void cpumask_or(struct cpumask *dstp, const struct cpumask *src1p,
			      const struct cpumask *src2p)
{
	bitmap_or(cpumask_bits(dstp), cpumask_bits(src1p),
				      cpumask_bits(src2p), nr_cpumask_bits);
}

/**
 * cpumask_xor - *dstp = *src1p ^ *src2p
 * @dstp: the cpumask result
 * @src1p: the first input
 * @src2p: the second input
 */
static inline void cpumask_xor(struct cpumask *dstp,
			       const struct cpumask *src1p,
			       const struct cpumask *src2p)
{
	bitmap_xor(cpumask_bits(dstp), cpumask_bits(src1p),
				       cpumask_bits(src2p), nr_cpumask_bits);
}

/**
 * cpumask_andnot - *dstp = *src1p & ~*src2p
 * @dstp: the cpumask result
 * @src1p: the first input
 * @src2p: the second input
 *
 * If *@dstp is empty, returns 0, else returns 1
 */
static inline int cpumask_andnot(struct cpumask *dstp,
				  const struct cpumask *src1p,
				  const struct cpumask *src2p)
{
	return bitmap_andnot(cpumask_bits(dstp), cpumask_bits(src1p),
					  cpumask_bits(src2p), nr_cpumask_bits);
}

/**
 * cpumask_complement - *dstp = ~*srcp
 * @dstp: the cpumask result
 * @srcp: the input to invert
 */
static inline void cpumask_complement(struct cpumask *dstp,
				      const struct cpumask *srcp)
{
	bitmap_complement(cpumask_bits(dstp), cpumask_bits(srcp),
					      nr_cpumask_bits);
}

/**
 * cpumask_equal - *src1p == *src2p
 * @src1p: the first input
 * @src2p: the second input
 */
static inline bool cpumask_equal(const struct cpumask *src1p,
				const struct cpumask *src2p)
{
	return bitmap_equal(cpumask_bits(src1p), cpumask_bits(src2p),
						 nr_cpumask_bits);
}

/**
 * cpumask_or_equal - *src1p | *src2p == *src3p
 * @src1p: the first input
 * @src2p: the second input
 * @src3p: the third input
 */
static inline bool cpumask_or_equal(const struct cpumask *src1p,
				    const struct cpumask *src2p,
				    const struct cpumask *src3p)
{
	return bitmap_or_equal(cpumask_bits(src1p), cpumask_bits(src2p),
			       cpumask_bits(src3p), nr_cpumask_bits);
}

/**
 * cpumask_intersects - (*src1p & *src2p) != 0
 * @src1p: the first input
 * @src2p: the second input
 */
static inline bool cpumask_intersects(const struct cpumask *src1p,
				     const struct cpumask *src2p)
{
	return bitmap_intersects(cpumask_bits(src1p), cpumask_bits(src2p),
						      nr_cpumask_bits);
}

/**
 * cpumask_subset - (*src1p & ~*src2p) == 0
 * @src1p: the first input
 * @src2p: the second input
 *
 * Returns 1 if *@src1p is a subset of *@src2p, else returns 0
 */
static inline int cpumask_subset(const struct cpumask *src1p,
				 const struct cpumask *src2p)
{
	return bitmap_subset(cpumask_bits(src1p), cpumask_bits(src2p),
						  nr_cpumask_bits);
}

/**
 * cpumask_empty - *srcp == 0
 * @srcp: the cpumask to that all cpus < nr_cpu_ids are clear.
 */
static inline bool cpumask_empty(const struct cpumask *srcp)
{
	return bitmap_empty(cpumask_bits(srcp), nr_cpumask_bits);
}

/**
 * cpumask_full - *srcp == 0xFFFFFFFF...
 * @srcp: the cpumask to that all cpus < nr_cpu_ids are set.
 */
static inline bool cpumask_full(const struct cpumask *srcp)
{
	return bitmap_full(cpumask_bits(srcp), nr_cpumask_bits);
}

/**
 * cpumask_weight - Count of bits in *srcp
 * @srcp: the cpumask to count bits (< nr_cpu_ids) in.
 */
static inline unsigned int cpumask_weight(const struct cpumask *srcp)
{
	return bitmap_weight(cpumask_bits(srcp), nr_cpumask_bits);
}

/**
 * cpumask_shift_right - *dstp = *srcp >> n
 * @dstp: the cpumask result
 * @srcp: the input to shift
 * @n: the number of bits to shift by
 */
static inline void cpumask_shift_right(struct cpumask *dstp,
				       const struct cpumask *srcp, int n)
{
	bitmap_shift_right(cpumask_bits(dstp), cpumask_bits(srcp), n,
					       nr_cpumask_bits);
}

/**
 * cpumask_shift_left - *dstp = *srcp << n
 * @dstp: the cpumask result
 * @srcp: the input to shift
 * @n: the number of bits to shift by
 */
static inline void cpumask_shift_left(struct cpumask *dstp,
				      const struct cpumask *srcp, int n)
{
	bitmap_shift_left(cpumask_bits(dstp), cpumask_bits(srcp), n,
					      nr_cpumask_bits);
}

/**
 * cpumask_copy - *dstp = *srcp
 * @dstp: the result
 * @srcp: the input cpumask
 */
static inline void cpumask_copy(struct cpumask *dstp,
				const struct cpumask *srcp)
{
	bitmap_copy(cpumask_bits(dstp), cpumask_bits(srcp), nr_cpumask_bits);
}

/**
 * cpumask_any - pick a "random" cpu from *srcp
 * @srcp: the input cpumask
 *
 * Returns >= nr_cpu_ids if no cpus set.
 */
#define cpumask_any(srcp) cpumask_first(srcp)

/**
 * cpumask_first_and - return the first cpu from *srcp1 & *srcp2
 * @src1p: the first input
 * @src2p: the second input
 *
 * Returns >= nr_cpu_ids if no cpus set in both.  See also cpumask_next_and().
 */
#define cpumask_first_and(src1p, src2p) cpumask_next_and(-1, (src1p), (src2p))

/**
 * cpumask_any_and - pick a "random" cpu from *mask1 & *mask2
 * @mask1: the first input cpumask
 * @mask2: the second input cpumask
 *
 * Returns >= nr_cpu_ids if no cpus set.
 */
#define cpumask_any_and(mask1, mask2) cpumask_first_and((mask1), (mask2))

/**
 * cpumask_of - the cpumask containing just a given cpu
 * @cpu: the cpu (<= nr_cpu_ids)
 */
#define cpumask_of(cpu) (get_cpu_mask(cpu))

/**
 * cpumask_parse_user - extract a cpumask from a user string
 * @buf: the buffer to extract from
 * @len: the length of the buffer
 * @dstp: the cpumask to set.
 *
 * Returns -errno, or 0 for success.
 */
static inline int cpumask_parse_user(const char __user *buf, int len,
				     struct cpumask *dstp)
{
	return bitmap_parse_user(buf, len, cpumask_bits(dstp), nr_cpumask_bits);
}

/**
 * cpumask_parselist_user - extract a cpumask from a user string
 * @buf: the buffer to extract from
 * @len: the length of the buffer
 * @dstp: the cpumask to set.
 *
 * Returns -errno, or 0 for success.
 */
static inline int cpumask_parselist_user(const char __user *buf, int len,
				     struct cpumask *dstp)
{
	return bitmap_parselist_user(buf, len, cpumask_bits(dstp),
				     nr_cpumask_bits);
}

/**
 * cpumask_parse - extract a cpumask from a string
 * @buf: the buffer to extract from
 * @dstp: the cpumask to set.
 *
 * Returns -errno, or 0 for success.
 */
static inline int cpumask_parse(const char *buf, struct cpumask *dstp)
{
	return bitmap_parse(buf, UINT_MAX, cpumask_bits(dstp), nr_cpumask_bits);
}

/**
 * cpulist_parse - extract a cpumask from a user string of ranges
 * @buf: the buffer to extract from
 * @dstp: the cpumask to set.
 *
 * Returns -errno, or 0 for success.
 */
static inline int cpulist_parse(const char *buf, struct cpumask *dstp)
{
	return bitmap_parselist(buf, cpumask_bits(dstp), nr_cpumask_bits);
}

/**
 * cpumask_size - size to allocate for a 'struct cpumask' in bytes
 */
static inline unsigned int cpumask_size(void)
{
    //cpu掩码的bits占用的long类型字节数
	return BITS_TO_LONGS(nr_cpumask_bits) * sizeof(long);
}

/*
 * cpumask_var_t: struct cpumask for stack usage.
 *
 * Oh, the wicked games we play!  In order to make kernel coding a
 * little more difficult, we typedef cpumask_var_t to an array or a
 * pointer: doing &mask on an array is a noop, so it still works.
 *
 * ie.
 *	cpumask_var_t tmpmask;
 *	if (!alloc_cpumask_var(&tmpmask, GFP_KERNEL))
 *		return -ENOMEM;
 *
 *	  ... use 'tmpmask' like a normal struct cpumask * ...
 *
 *	free_cpumask_var(tmpmask);
 *
 *
 * However, one notable exception is there. alloc_cpumask_var() allocates
 * only nr_cpumask_bits bits (in the other hand, real cpumask_t always has
 * NR_CPUS bits). Therefore you don't have to dereference cpumask_var_t.
 *
 *	cpumask_var_t tmpmask;
 *	if (!alloc_cpumask_var(&tmpmask, GFP_KERNEL))
 *		return -ENOMEM;
 *
 *	var = *tmpmask;
 *
 * This code makes NR_CPUS length memcopy and brings to a memory corruption.
 * cpumask_copy() provide safe copy functionality.
 *
 * Note that there is another evil here: If you define a cpumask_var_t
 * as a percpu variable then the way to obtain the address of the cpumask
 * structure differently influences what this_cpu_* operation needs to be
 * used. Please use this_cpu_cpumask_var_t in those cases. The direct use
 * of this_cpu_ptr() or this_cpu_read() will lead to failures when the
 * other type of cpumask_var_t implementation is configured.
 *
 * Please also note that __cpumask_var_read_mostly can be used to declare
 * a cpumask_var_t variable itself (not its content) as read mostly.
 */
#ifdef CONFIG_CPUMASK_OFFSTACK
typedef struct cpumask *cpumask_var_t;

#define this_cpu_cpumask_var_ptr(x)	this_cpu_read(x)
#define __cpumask_var_read_mostly	__read_mostly

bool alloc_cpumask_var_node(cpumask_var_t *mask, gfp_t flags, int node);
bool alloc_cpumask_var(cpumask_var_t *mask, gfp_t flags);
bool zalloc_cpumask_var_node(cpumask_var_t *mask, gfp_t flags, int node);
bool zalloc_cpumask_var(cpumask_var_t *mask, gfp_t flags);
void alloc_bootmem_cpumask_var(cpumask_var_t *mask);
void free_cpumask_var(cpumask_var_t mask);
void free_bootmem_cpumask_var(cpumask_var_t mask);

static inline bool cpumask_available(cpumask_var_t mask)
{
	return mask != NULL;
}

#else
typedef struct cpumask cpumask_var_t[1];

#define this_cpu_cpumask_var_ptr(x) this_cpu_ptr(x)
#define __cpumask_var_read_mostly

static inline bool alloc_cpumask_var(cpumask_var_t *mask, gfp_t flags)
{
	return true;
}

static inline bool alloc_cpumask_var_node(cpumask_var_t *mask, gfp_t flags,
					  int node)
{
	return true;
}

static inline bool zalloc_cpumask_var(cpumask_var_t *mask, gfp_t flags)
{
	cpumask_clear(*mask);
	return true;
}

static inline bool zalloc_cpumask_var_node(cpumask_var_t *mask, gfp_t flags,
					  int node)
{
	cpumask_clear(*mask);
	return true;
}

static inline void alloc_bootmem_cpumask_var(cpumask_var_t *mask)
{
}

static inline void free_cpumask_var(cpumask_var_t mask)
{
}

static inline void free_bootmem_cpumask_var(cpumask_var_t mask)
{
}

static inline bool cpumask_available(cpumask_var_t mask)
{
	return true;
}
#endif /* CONFIG_CPUMASK_OFFSTACK */

/* It's common to want to use cpu_all_mask in struct member initializers,
 * so it has to refer to an address rather than a pointer. */
extern const DECLARE_BITMAP(cpu_all_bits, NR_CPUS);
#define cpu_all_mask to_cpumask(cpu_all_bits)

/* First bits of cpu_bit_bitmap are in fact unset. */
#define cpu_none_mask to_cpumask(cpu_bit_bitmap[0])

#define for_each_possible_cpu(cpu) for_each_cpu((cpu), cpu_possible_mask)
#define for_each_online_cpu(cpu)   for_each_cpu((cpu), cpu_online_mask)
#define for_each_present_cpu(cpu)  for_each_cpu((cpu), cpu_present_mask)

/* Wrappers for arch boot code to manipulate normally-constant masks */
void init_cpu_present(const struct cpumask *src);
void init_cpu_possible(const struct cpumask *src);
void init_cpu_online(const struct cpumask *src);

static inline void reset_cpu_possible_mask(void)
{
	bitmap_zero(cpumask_bits(&__cpu_possible_mask), NR_CPUS);
}

static inline void
set_cpu_possible(unsigned int cpu, bool possible)
{
	if (possible)
		cpumask_set_cpu(cpu, &__cpu_possible_mask);
	else
		cpumask_clear_cpu(cpu, &__cpu_possible_mask);
}

static inline void
set_cpu_present(unsigned int cpu, bool present)
{
	if (present)
		cpumask_set_cpu(cpu, &__cpu_present_mask);
	else
		cpumask_clear_cpu(cpu, &__cpu_present_mask);
}

void set_cpu_online(unsigned int cpu, bool online);

static inline void
set_cpu_active(unsigned int cpu, bool active)
{
	if (active)
		cpumask_set_cpu(cpu, &__cpu_active_mask);
	else
		cpumask_clear_cpu(cpu, &__cpu_active_mask);
}


/**
 * to_cpumask - convert an NR_CPUS bitmap to a struct cpumask *
 * @bitmap: the bitmap
 *
 * There are a few places where cpumask_var_t isn't appropriate and
 * static cpumasks must be used (eg. very early boot), yet we don't
 * expose the definition of 'struct cpumask'.
 *
 * This does the conversion, and can be used as a constant initializer.
 */
#define to_cpumask(bitmap)						\
	((struct cpumask *)(1 ? (bitmap)				\
			    : (void *)sizeof(__check_is_bitmap(bitmap))))

static inline int __check_is_bitmap(const unsigned long *bitmap)
{
	return 1;
}

/*
 * Special-case data structure for "single bit set only" constant CPU masks.
 *
 * We pre-generate all the 64 (or 32) possible bit positions, with enough
 * padding to the left and the right, and return the constant pointer
 * appropriately offset.
 */
extern const unsigned long
	cpu_bit_bitmap[BITS_PER_LONG+1][BITS_TO_LONGS(NR_CPUS)];

static inline const struct cpumask *get_cpu_mask(unsigned int cpu)
{
	const unsigned long *p = cpu_bit_bitmap[1 + cpu % BITS_PER_LONG];
	p -= cpu / BITS_PER_LONG;
	return to_cpumask(p);
}

#define cpu_is_offline(cpu)	unlikely(!cpu_online(cpu))

#if NR_CPUS <= BITS_PER_LONG
#define CPU_BITS_ALL						\
{								\
	[BITS_TO_LONGS(NR_CPUS)-1] = BITMAP_LAST_WORD_MASK(NR_CPUS)	\
}

#else /* NR_CPUS > BITS_PER_LONG */

#define CPU_BITS_ALL						\
{								\
	[0 ... BITS_TO_LONGS(NR_CPUS)-2] = ~0UL,		\
	[BITS_TO_LONGS(NR_CPUS)-1] = BITMAP_LAST_WORD_MASK(NR_CPUS)	\
}
#endif /* NR_CPUS > BITS_PER_LONG */

/**
 * cpumap_print_to_pagebuf  - copies the cpumask into the buffer either
 *	as comma-separated list of cpus or hex values of cpumask
 * @list: indicates whether the cpumap must be list
 * @mask: the cpumask to copy
 * @buf: the buffer to copy into
 *
 * Returns the length of the (null-terminated) @buf string, zero if
 * nothing is copied.
 */
static inline ssize_t
cpumap_print_to_pagebuf(bool list, char *buf, const struct cpumask *mask)
{
	return bitmap_print_to_pagebuf(list, buf, cpumask_bits(mask),
				      nr_cpu_ids);
}

#if NR_CPUS <= BITS_PER_LONG
#define CPU_MASK_ALL							\
(cpumask_t) { {								\
	[BITS_TO_LONGS(NR_CPUS)-1] = BITMAP_LAST_WORD_MASK(NR_CPUS)	\
} }
#else
#define CPU_MASK_ALL							\
(cpumask_t) { {								\
	[0 ... BITS_TO_LONGS(NR_CPUS)-2] = ~0UL,			\
	[BITS_TO_LONGS(NR_CPUS)-1] = BITMAP_LAST_WORD_MASK(NR_CPUS)	\
} }
#endif /* NR_CPUS > BITS_PER_LONG */

#define CPU_MASK_NONE							\
(cpumask_t) { {								\
	[0 ... BITS_TO_LONGS(NR_CPUS)-1] =  0UL				\
} }

#define CPU_MASK_CPU0							\
(cpumask_t) { {								\
	[0] =  1UL							\
} }

#endif /* __LINUX_CPUMASK_H */<|MERGE_RESOLUTION|>--- conflicted
+++ resolved
@@ -200,15 +200,12 @@
 	return cpumask_next_and(-1, src1p, src2p);
 }
 
-<<<<<<< HEAD
+static inline int cpumask_any_distribute(const struct cpumask *srcp)
+{
+	return cpumask_first(srcp);
+}
+
 //单cpu情况
-=======
-static inline int cpumask_any_distribute(const struct cpumask *srcp)
-{
-	return cpumask_first(srcp);
-}
-
->>>>>>> e71ba945
 #define for_each_cpu(cpu, mask)			\
 	for ((cpu) = 0; (cpu) < 1; (cpu)++, (void)mask)
 #define for_each_cpu_not(cpu, mask)		\
