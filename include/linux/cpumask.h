/* SPDX-License-Identifier: GPL-2.0 */
#ifndef __LINUX_CPUMASK_H
#define __LINUX_CPUMASK_H

/*
 * Cpumasks provide a bitmap suitable for representing the
 * set of CPU's in a system, one bit position per CPU number.  In general,
 * only nr_cpu_ids (<= NR_CPUS) bits are valid.
 */
#include <linux/kernel.h>
#include <linux/threads.h>
#include <linux/bitmap.h>
#include <linux/atomic.h>
#include <linux/bug.h>

/* Don't assign or return these: may not be this big! */
typedef struct cpumask { DECLARE_BITMAP(bits, NR_CPUS); } cpumask_t;

/**
 * cpumask_bits - get the bits in a cpumask
 * @maskp: the struct cpumask *
 *
 * You should only assume nr_cpu_ids bits of this mask are valid.  This is
 * a macro so it's const-correct.
 */
#define cpumask_bits(maskp) ((maskp)->bits)

/**
 * cpumask_pr_args - printf args to output a cpumask
 * @maskp: cpumask to be printed
 *
 * Can be used to provide arguments for '%*pb[l]' when printing a cpumask.
 */
#define cpumask_pr_args(maskp)		nr_cpu_ids, cpumask_bits(maskp)

#if NR_CPUS == 1
#define nr_cpu_ids		1U
#else
extern unsigned int nr_cpu_ids;
#endif

#ifdef CONFIG_CPUMASK_OFFSTACK
/* Assuming NR_CPUS is huge, a runtime limit is more efficient.  Also,
 * not all bits may be allocated. */
/*记录cpu数目*/
#define nr_cpumask_bits	nr_cpu_ids
#else
#define nr_cpumask_bits	((unsigned int)NR_CPUS)
#endif

/*
 * The following particular system cpumasks and operations manage
 * possible, present, active and online cpus.
 *
 *     cpu_possible_mask- has bit 'cpu' set iff cpu is populatable
 *     cpu_present_mask - has bit 'cpu' set iff cpu is populated
 *     cpu_online_mask  - has bit 'cpu' set iff cpu available to scheduler
 *     cpu_active_mask  - has bit 'cpu' set iff cpu available to migration
 *
 *  If !CONFIG_HOTPLUG_CPU, present == possible, and active == online.
 *
 *  The cpu_possible_mask is fixed at boot time, as the set of CPU id's
 *  that it is possible might ever be plugged in at anytime during the
 *  life of that system boot.  The cpu_present_mask is dynamic(*),
 *  representing which CPUs are currently plugged in.  And
 *  cpu_online_mask is the dynamic subset of cpu_present_mask,
 *  indicating those CPUs available for scheduling.
 *
 *  If HOTPLUG is enabled, then cpu_possible_mask is forced to have
 *  all NR_CPUS bits set, otherwise it is just the set of CPUs that
 *  ACPI reports present at boot.
 *
 *  If HOTPLUG is enabled, then cpu_present_mask varies dynamically,
 *  depending on what ACPI reports as currently plugged in, otherwise
 *  cpu_present_mask is just a copy of cpu_possible_mask.
 *
 *  (*) Well, cpu_present_mask is dynamic in the hotplug case.  If not
 *      hotplug, it's a copy of cpu_possible_mask, hence fixed at boot.
 *
 * Subtleties:
 * 1) UP arch's (NR_CPUS == 1, CONFIG_SMP not defined) hardcode
 *    assumption that their single CPU is online.  The UP
 *    cpu_{online,possible,present}_masks are placebos.  Changing them
 *    will have no useful affect on the following num_*_cpus()
 *    and cpu_*() macros in the UP case.  This ugliness is a UP
 *    optimization - don't waste any instructions or memory references
 *    asking if you're online or how many CPUs there are if there is
 *    only one CPU.
 */

extern struct cpumask __cpu_possible_mask;
extern struct cpumask __cpu_online_mask;
extern struct cpumask __cpu_present_mask;
extern struct cpumask __cpu_active_mask;
#define cpu_possible_mask ((const struct cpumask *)&__cpu_possible_mask)
#define cpu_online_mask   ((const struct cpumask *)&__cpu_online_mask)
#define cpu_present_mask  ((const struct cpumask *)&__cpu_present_mask)
#define cpu_active_mask   ((const struct cpumask *)&__cpu_active_mask)

extern atomic_t __num_online_cpus;

#if NR_CPUS > 1
/**
 * num_online_cpus() - Read the number of online CPUs
 *
 * Despite the fact that __num_online_cpus is of type atomic_t, this
 * interface gives only a momentary snapshot and is not protected against
 * concurrent CPU hotplug operations unless invoked from a cpuhp_lock held
 * region.
 */
static inline unsigned int num_online_cpus(void)
{
	return atomic_read(&__num_online_cpus);
}
#define num_possible_cpus()	cpumask_weight(cpu_possible_mask)
#define num_present_cpus()	cpumask_weight(cpu_present_mask)
#define num_active_cpus()	cpumask_weight(cpu_active_mask)
#define cpu_online(cpu)		cpumask_test_cpu((cpu), cpu_online_mask)
#define cpu_possible(cpu)	cpumask_test_cpu((cpu), cpu_possible_mask)
#define cpu_present(cpu)	cpumask_test_cpu((cpu), cpu_present_mask)
#define cpu_active(cpu)		cpumask_test_cpu((cpu), cpu_active_mask)
#else
#define num_online_cpus()	1U
#define num_possible_cpus()	1U
#define num_present_cpus()	1U
#define num_active_cpus()	1U
#define cpu_online(cpu)		((cpu) == 0)
#define cpu_possible(cpu)	((cpu) == 0)
#define cpu_present(cpu)	((cpu) == 0)
#define cpu_active(cpu)		((cpu) == 0)
#endif

extern cpumask_t cpus_booted_once_mask;

static inline void cpu_max_bits_warn(unsigned int cpu, unsigned int bits)
{
#ifdef CONFIG_DEBUG_PER_CPU_MAPS
	WARN_ON_ONCE(cpu >= bits);
#endif /* CONFIG_DEBUG_PER_CPU_MAPS */
}

/* verify cpu argument to cpumask_* operators */
static inline unsigned int cpumask_check(unsigned int cpu)
{
	cpu_max_bits_warn(cpu, nr_cpumask_bits);
	return cpu;
}

#if NR_CPUS == 1
/* Uniprocessor.  Assume all masks are "1". */
static inline unsigned int cpumask_first(const struct cpumask *srcp)
{
	return 0;
}

static inline unsigned int cpumask_last(const struct cpumask *srcp)
{
	return 0;
}

/* Valid inputs for n are -1 and 0. */
static inline unsigned int cpumask_next(int n, const struct cpumask *srcp)
{
	return n+1;
}

static inline unsigned int cpumask_next_zero(int n, const struct cpumask *srcp)
{
	return n+1;
}

static inline unsigned int cpumask_next_and(int n,
					    const struct cpumask *srcp,
					    const struct cpumask *andp)
{
	return n+1;
}

static inline unsigned int cpumask_next_wrap(int n, const struct cpumask *mask,
					     int start, bool wrap)
{
	/* cpu0 unless stop condition, wrap and at cpu0, then nr_cpumask_bits */
	return (wrap && n == 0);
}

/* cpu must be a valid cpu, ie 0, so there's no other choice. */
static inline unsigned int cpumask_any_but(const struct cpumask *mask,
					   unsigned int cpu)
{
	return 1;
}

static inline unsigned int cpumask_local_spread(unsigned int i, int node)
{
	return 0;
}

<<<<<<< HEAD
//单cpu情况
=======
static inline int cpumask_any_and_distribute(const struct cpumask *src1p,
					     const struct cpumask *src2p) {
	return cpumask_next_and(-1, src1p, src2p);
}

>>>>>>> b032227c
#define for_each_cpu(cpu, mask)			\
	for ((cpu) = 0; (cpu) < 1; (cpu)++, (void)mask)
#define for_each_cpu_not(cpu, mask)		\
	for ((cpu) = 0; (cpu) < 1; (cpu)++, (void)mask)
#define for_each_cpu_wrap(cpu, mask, start)	\
	for ((cpu) = 0; (cpu) < 1; (cpu)++, (void)mask, (void)(start))
//遍历每个cpu (cpu最大数为1）
#define for_each_cpu_and(cpu, mask1, mask2)	\
	for ((cpu) = 0; (cpu) < 1; (cpu)++, (void)mask1, (void)mask2)
#else
/**
 * cpumask_first - get the first cpu in a cpumask
 * @srcp: the cpumask pointer
 *
 * Returns >= nr_cpu_ids if no cpus set.
 */
static inline unsigned int cpumask_first(const struct cpumask *srcp)
{
	return find_first_bit(cpumask_bits(srcp), nr_cpumask_bits);
}

/**
 * cpumask_last - get the last CPU in a cpumask
 * @srcp:	- the cpumask pointer
 *
 * Returns	>= nr_cpumask_bits if no CPUs set.
 */
static inline unsigned int cpumask_last(const struct cpumask *srcp)
{
	return find_last_bit(cpumask_bits(srcp), nr_cpumask_bits);
}

unsigned int cpumask_next(int n, const struct cpumask *srcp);

/**
 * cpumask_next_zero - get the next unset cpu in a cpumask
 * @n: the cpu prior to the place to search (ie. return will be > @n)
 * @srcp: the cpumask pointer
 *
 * Returns >= nr_cpu_ids if no further cpus unset.
 */
static inline unsigned int cpumask_next_zero(int n, const struct cpumask *srcp)
{
	/* -1 is a legal arg here. */
	if (n != -1)
		cpumask_check(n);
	return find_next_zero_bit(cpumask_bits(srcp), nr_cpumask_bits, n+1);
}

int cpumask_next_and(int n, const struct cpumask *, const struct cpumask *);
int cpumask_any_but(const struct cpumask *mask, unsigned int cpu);
unsigned int cpumask_local_spread(unsigned int i, int node);
int cpumask_any_and_distribute(const struct cpumask *src1p,
			       const struct cpumask *src2p);

/**
 * for_each_cpu - iterate over every cpu in a mask
 * @cpu: the (optionally unsigned) integer iterator
 * @mask: the cpumask pointer
 *
 * After the loop, cpu is >= nr_cpu_ids.
 */
//遍历所有cpu
#define for_each_cpu(cpu, mask)				\
	for ((cpu) = -1;				\
		(cpu) = cpumask_next((cpu), (mask)),	\
		(cpu) < nr_cpu_ids;)

/**
 * for_each_cpu_not - iterate over every cpu in a complemented mask
 * @cpu: the (optionally unsigned) integer iterator
 * @mask: the cpumask pointer
 *
 * After the loop, cpu is >= nr_cpu_ids.
 */
#define for_each_cpu_not(cpu, mask)				\
	for ((cpu) = -1;					\
		(cpu) = cpumask_next_zero((cpu), (mask)),	\
		(cpu) < nr_cpu_ids;)

extern int cpumask_next_wrap(int n, const struct cpumask *mask, int start, bool wrap);

/**
 * for_each_cpu_wrap - iterate over every cpu in a mask, starting at a specified location
 * @cpu: the (optionally unsigned) integer iterator
 * @mask: the cpumask poiter
 * @start: the start location
 *
 * The implementation does not assume any bit in @mask is set (including @start).
 *
 * After the loop, cpu is >= nr_cpu_ids.
 */
#define for_each_cpu_wrap(cpu, mask, start)					\
	for ((cpu) = cpumask_next_wrap((start)-1, (mask), (start), false);	\
	     (cpu) < nr_cpumask_bits;						\
	     (cpu) = cpumask_next_wrap((cpu), (mask), (start), true))

/**
 * for_each_cpu_and - iterate over every cpu in both masks
 * @cpu: the (optionally unsigned) integer iterator
 * @mask1: the first cpumask pointer
 * @mask2: the second cpumask pointer
 *
 * This saves a temporary CPU mask in many places.  It is equivalent to:
 *	struct cpumask tmp;
 *	cpumask_and(&tmp, &mask1, &mask2);
 *	for_each_cpu(cpu, &tmp)
 *		...
 *
 * After the loop, cpu is >= nr_cpu_ids.
 */
#define for_each_cpu_and(cpu, mask1, mask2)				\
	for ((cpu) = -1;						\
		(cpu) = cpumask_next_and((cpu), (mask1), (mask2)),	\
		(cpu) < nr_cpu_ids;)
#endif /* SMP */

#define CPU_BITS_NONE						\
{								\
	[0 ... BITS_TO_LONGS(NR_CPUS)-1] = 0UL			\
}

#define CPU_BITS_CPU0						\
{								\
	[0] =  1UL						\
}

/**
 * cpumask_set_cpu - set a cpu in a cpumask
 * @cpu: cpu number (< nr_cpu_ids)
 * @dstp: the cpumask pointer
 */
static inline void cpumask_set_cpu(unsigned int cpu, struct cpumask *dstp)
{
	set_bit(cpumask_check(cpu), cpumask_bits(dstp));
}

static inline void __cpumask_set_cpu(unsigned int cpu, struct cpumask *dstp)
{
	__set_bit(cpumask_check(cpu), cpumask_bits(dstp));
}


/**
 * cpumask_clear_cpu - clear a cpu in a cpumask
 * @cpu: cpu number (< nr_cpu_ids)
 * @dstp: the cpumask pointer
 */
static inline void cpumask_clear_cpu(int cpu, struct cpumask *dstp)
{
	clear_bit(cpumask_check(cpu), cpumask_bits(dstp));
}

static inline void __cpumask_clear_cpu(int cpu, struct cpumask *dstp)
{
	__clear_bit(cpumask_check(cpu), cpumask_bits(dstp));
}

/**
 * cpumask_test_cpu - test for a cpu in a cpumask
 * @cpu: cpu number (< nr_cpu_ids)
 * @cpumask: the cpumask pointer
 *
 * Returns 1 if @cpu is set in @cpumask, else returns 0
 */
static inline int cpumask_test_cpu(int cpu, const struct cpumask *cpumask)
{
	return test_bit(cpumask_check(cpu), cpumask_bits((cpumask)));
}

/**
 * cpumask_test_and_set_cpu - atomically test and set a cpu in a cpumask
 * @cpu: cpu number (< nr_cpu_ids)
 * @cpumask: the cpumask pointer
 *
 * Returns 1 if @cpu is set in old bitmap of @cpumask, else returns 0
 *
 * test_and_set_bit wrapper for cpumasks.
 */
static inline int cpumask_test_and_set_cpu(int cpu, struct cpumask *cpumask)
{
	return test_and_set_bit(cpumask_check(cpu), cpumask_bits(cpumask));
}

/**
 * cpumask_test_and_clear_cpu - atomically test and clear a cpu in a cpumask
 * @cpu: cpu number (< nr_cpu_ids)
 * @cpumask: the cpumask pointer
 *
 * Returns 1 if @cpu is set in old bitmap of @cpumask, else returns 0
 *
 * test_and_clear_bit wrapper for cpumasks.
 */
static inline int cpumask_test_and_clear_cpu(int cpu, struct cpumask *cpumask)
{
	return test_and_clear_bit(cpumask_check(cpu), cpumask_bits(cpumask));
}

/**
 * cpumask_setall - set all cpus (< nr_cpu_ids) in a cpumask
 * @dstp: the cpumask pointer
 */
static inline void cpumask_setall(struct cpumask *dstp)
{
	bitmap_fill(cpumask_bits(dstp), nr_cpumask_bits);
}

/**
 * cpumask_clear - clear all cpus (< nr_cpu_ids) in a cpumask
 * @dstp: the cpumask pointer
 */
static inline void cpumask_clear(struct cpumask *dstp)
{
	bitmap_zero(cpumask_bits(dstp), nr_cpumask_bits);
}

/**
 * cpumask_and - *dstp = *src1p & *src2p
 * @dstp: the cpumask result
 * @src1p: the first input
 * @src2p: the second input
 *
 * If *@dstp is empty, returns 0, else returns 1
 */
static inline int cpumask_and(struct cpumask *dstp,
			       const struct cpumask *src1p,
			       const struct cpumask *src2p)
{
	return bitmap_and(cpumask_bits(dstp), cpumask_bits(src1p),
				       cpumask_bits(src2p), nr_cpumask_bits);
}

/**
 * cpumask_or - *dstp = *src1p | *src2p
 * @dstp: the cpumask result
 * @src1p: the first input
 * @src2p: the second input
 */
static inline void cpumask_or(struct cpumask *dstp, const struct cpumask *src1p,
			      const struct cpumask *src2p)
{
	bitmap_or(cpumask_bits(dstp), cpumask_bits(src1p),
				      cpumask_bits(src2p), nr_cpumask_bits);
}

/**
 * cpumask_xor - *dstp = *src1p ^ *src2p
 * @dstp: the cpumask result
 * @src1p: the first input
 * @src2p: the second input
 */
static inline void cpumask_xor(struct cpumask *dstp,
			       const struct cpumask *src1p,
			       const struct cpumask *src2p)
{
	bitmap_xor(cpumask_bits(dstp), cpumask_bits(src1p),
				       cpumask_bits(src2p), nr_cpumask_bits);
}

/**
 * cpumask_andnot - *dstp = *src1p & ~*src2p
 * @dstp: the cpumask result
 * @src1p: the first input
 * @src2p: the second input
 *
 * If *@dstp is empty, returns 0, else returns 1
 */
static inline int cpumask_andnot(struct cpumask *dstp,
				  const struct cpumask *src1p,
				  const struct cpumask *src2p)
{
	return bitmap_andnot(cpumask_bits(dstp), cpumask_bits(src1p),
					  cpumask_bits(src2p), nr_cpumask_bits);
}

/**
 * cpumask_complement - *dstp = ~*srcp
 * @dstp: the cpumask result
 * @srcp: the input to invert
 */
static inline void cpumask_complement(struct cpumask *dstp,
				      const struct cpumask *srcp)
{
	bitmap_complement(cpumask_bits(dstp), cpumask_bits(srcp),
					      nr_cpumask_bits);
}

/**
 * cpumask_equal - *src1p == *src2p
 * @src1p: the first input
 * @src2p: the second input
 */
static inline bool cpumask_equal(const struct cpumask *src1p,
				const struct cpumask *src2p)
{
	return bitmap_equal(cpumask_bits(src1p), cpumask_bits(src2p),
						 nr_cpumask_bits);
}

/**
 * cpumask_or_equal - *src1p | *src2p == *src3p
 * @src1p: the first input
 * @src2p: the second input
 * @src3p: the third input
 */
static inline bool cpumask_or_equal(const struct cpumask *src1p,
				    const struct cpumask *src2p,
				    const struct cpumask *src3p)
{
	return bitmap_or_equal(cpumask_bits(src1p), cpumask_bits(src2p),
			       cpumask_bits(src3p), nr_cpumask_bits);
}

/**
 * cpumask_intersects - (*src1p & *src2p) != 0
 * @src1p: the first input
 * @src2p: the second input
 */
static inline bool cpumask_intersects(const struct cpumask *src1p,
				     const struct cpumask *src2p)
{
	return bitmap_intersects(cpumask_bits(src1p), cpumask_bits(src2p),
						      nr_cpumask_bits);
}

/**
 * cpumask_subset - (*src1p & ~*src2p) == 0
 * @src1p: the first input
 * @src2p: the second input
 *
 * Returns 1 if *@src1p is a subset of *@src2p, else returns 0
 */
static inline int cpumask_subset(const struct cpumask *src1p,
				 const struct cpumask *src2p)
{
	return bitmap_subset(cpumask_bits(src1p), cpumask_bits(src2p),
						  nr_cpumask_bits);
}

/**
 * cpumask_empty - *srcp == 0
 * @srcp: the cpumask to that all cpus < nr_cpu_ids are clear.
 */
static inline bool cpumask_empty(const struct cpumask *srcp)
{
	return bitmap_empty(cpumask_bits(srcp), nr_cpumask_bits);
}

/**
 * cpumask_full - *srcp == 0xFFFFFFFF...
 * @srcp: the cpumask to that all cpus < nr_cpu_ids are set.
 */
static inline bool cpumask_full(const struct cpumask *srcp)
{
	return bitmap_full(cpumask_bits(srcp), nr_cpumask_bits);
}

/**
 * cpumask_weight - Count of bits in *srcp
 * @srcp: the cpumask to count bits (< nr_cpu_ids) in.
 */
static inline unsigned int cpumask_weight(const struct cpumask *srcp)
{
	return bitmap_weight(cpumask_bits(srcp), nr_cpumask_bits);
}

/**
 * cpumask_shift_right - *dstp = *srcp >> n
 * @dstp: the cpumask result
 * @srcp: the input to shift
 * @n: the number of bits to shift by
 */
static inline void cpumask_shift_right(struct cpumask *dstp,
				       const struct cpumask *srcp, int n)
{
	bitmap_shift_right(cpumask_bits(dstp), cpumask_bits(srcp), n,
					       nr_cpumask_bits);
}

/**
 * cpumask_shift_left - *dstp = *srcp << n
 * @dstp: the cpumask result
 * @srcp: the input to shift
 * @n: the number of bits to shift by
 */
static inline void cpumask_shift_left(struct cpumask *dstp,
				      const struct cpumask *srcp, int n)
{
	bitmap_shift_left(cpumask_bits(dstp), cpumask_bits(srcp), n,
					      nr_cpumask_bits);
}

/**
 * cpumask_copy - *dstp = *srcp
 * @dstp: the result
 * @srcp: the input cpumask
 */
static inline void cpumask_copy(struct cpumask *dstp,
				const struct cpumask *srcp)
{
	bitmap_copy(cpumask_bits(dstp), cpumask_bits(srcp), nr_cpumask_bits);
}

/**
 * cpumask_any - pick a "random" cpu from *srcp
 * @srcp: the input cpumask
 *
 * Returns >= nr_cpu_ids if no cpus set.
 */
#define cpumask_any(srcp) cpumask_first(srcp)

/**
 * cpumask_first_and - return the first cpu from *srcp1 & *srcp2
 * @src1p: the first input
 * @src2p: the second input
 *
 * Returns >= nr_cpu_ids if no cpus set in both.  See also cpumask_next_and().
 */
#define cpumask_first_and(src1p, src2p) cpumask_next_and(-1, (src1p), (src2p))

/**
 * cpumask_any_and - pick a "random" cpu from *mask1 & *mask2
 * @mask1: the first input cpumask
 * @mask2: the second input cpumask
 *
 * Returns >= nr_cpu_ids if no cpus set.
 */
#define cpumask_any_and(mask1, mask2) cpumask_first_and((mask1), (mask2))

/**
 * cpumask_of - the cpumask containing just a given cpu
 * @cpu: the cpu (<= nr_cpu_ids)
 */
#define cpumask_of(cpu) (get_cpu_mask(cpu))

/**
 * cpumask_parse_user - extract a cpumask from a user string
 * @buf: the buffer to extract from
 * @len: the length of the buffer
 * @dstp: the cpumask to set.
 *
 * Returns -errno, or 0 for success.
 */
static inline int cpumask_parse_user(const char __user *buf, int len,
				     struct cpumask *dstp)
{
	return bitmap_parse_user(buf, len, cpumask_bits(dstp), nr_cpumask_bits);
}

/**
 * cpumask_parselist_user - extract a cpumask from a user string
 * @buf: the buffer to extract from
 * @len: the length of the buffer
 * @dstp: the cpumask to set.
 *
 * Returns -errno, or 0 for success.
 */
static inline int cpumask_parselist_user(const char __user *buf, int len,
				     struct cpumask *dstp)
{
	return bitmap_parselist_user(buf, len, cpumask_bits(dstp),
				     nr_cpumask_bits);
}

/**
 * cpumask_parse - extract a cpumask from a string
 * @buf: the buffer to extract from
 * @dstp: the cpumask to set.
 *
 * Returns -errno, or 0 for success.
 */
static inline int cpumask_parse(const char *buf, struct cpumask *dstp)
{
	return bitmap_parse(buf, UINT_MAX, cpumask_bits(dstp), nr_cpumask_bits);
}

/**
 * cpulist_parse - extract a cpumask from a user string of ranges
 * @buf: the buffer to extract from
 * @dstp: the cpumask to set.
 *
 * Returns -errno, or 0 for success.
 */
static inline int cpulist_parse(const char *buf, struct cpumask *dstp)
{
	return bitmap_parselist(buf, cpumask_bits(dstp), nr_cpumask_bits);
}

/**
 * cpumask_size - size to allocate for a 'struct cpumask' in bytes
 */
static inline unsigned int cpumask_size(void)
{
    //cpu掩码的bits占用的long类型字节数
	return BITS_TO_LONGS(nr_cpumask_bits) * sizeof(long);
}

/*
 * cpumask_var_t: struct cpumask for stack usage.
 *
 * Oh, the wicked games we play!  In order to make kernel coding a
 * little more difficult, we typedef cpumask_var_t to an array or a
 * pointer: doing &mask on an array is a noop, so it still works.
 *
 * ie.
 *	cpumask_var_t tmpmask;
 *	if (!alloc_cpumask_var(&tmpmask, GFP_KERNEL))
 *		return -ENOMEM;
 *
 *	  ... use 'tmpmask' like a normal struct cpumask * ...
 *
 *	free_cpumask_var(tmpmask);
 *
 *
 * However, one notable exception is there. alloc_cpumask_var() allocates
 * only nr_cpumask_bits bits (in the other hand, real cpumask_t always has
 * NR_CPUS bits). Therefore you don't have to dereference cpumask_var_t.
 *
 *	cpumask_var_t tmpmask;
 *	if (!alloc_cpumask_var(&tmpmask, GFP_KERNEL))
 *		return -ENOMEM;
 *
 *	var = *tmpmask;
 *
 * This code makes NR_CPUS length memcopy and brings to a memory corruption.
 * cpumask_copy() provide safe copy functionality.
 *
 * Note that there is another evil here: If you define a cpumask_var_t
 * as a percpu variable then the way to obtain the address of the cpumask
 * structure differently influences what this_cpu_* operation needs to be
 * used. Please use this_cpu_cpumask_var_t in those cases. The direct use
 * of this_cpu_ptr() or this_cpu_read() will lead to failures when the
 * other type of cpumask_var_t implementation is configured.
 *
 * Please also note that __cpumask_var_read_mostly can be used to declare
 * a cpumask_var_t variable itself (not its content) as read mostly.
 */
#ifdef CONFIG_CPUMASK_OFFSTACK
typedef struct cpumask *cpumask_var_t;

#define this_cpu_cpumask_var_ptr(x)	this_cpu_read(x)
#define __cpumask_var_read_mostly	__read_mostly

bool alloc_cpumask_var_node(cpumask_var_t *mask, gfp_t flags, int node);
bool alloc_cpumask_var(cpumask_var_t *mask, gfp_t flags);
bool zalloc_cpumask_var_node(cpumask_var_t *mask, gfp_t flags, int node);
bool zalloc_cpumask_var(cpumask_var_t *mask, gfp_t flags);
void alloc_bootmem_cpumask_var(cpumask_var_t *mask);
void free_cpumask_var(cpumask_var_t mask);
void free_bootmem_cpumask_var(cpumask_var_t mask);

static inline bool cpumask_available(cpumask_var_t mask)
{
	return mask != NULL;
}

#else
typedef struct cpumask cpumask_var_t[1];

#define this_cpu_cpumask_var_ptr(x) this_cpu_ptr(x)
#define __cpumask_var_read_mostly

static inline bool alloc_cpumask_var(cpumask_var_t *mask, gfp_t flags)
{
	return true;
}

static inline bool alloc_cpumask_var_node(cpumask_var_t *mask, gfp_t flags,
					  int node)
{
	return true;
}

static inline bool zalloc_cpumask_var(cpumask_var_t *mask, gfp_t flags)
{
	cpumask_clear(*mask);
	return true;
}

static inline bool zalloc_cpumask_var_node(cpumask_var_t *mask, gfp_t flags,
					  int node)
{
	cpumask_clear(*mask);
	return true;
}

static inline void alloc_bootmem_cpumask_var(cpumask_var_t *mask)
{
}

static inline void free_cpumask_var(cpumask_var_t mask)
{
}

static inline void free_bootmem_cpumask_var(cpumask_var_t mask)
{
}

static inline bool cpumask_available(cpumask_var_t mask)
{
	return true;
}
#endif /* CONFIG_CPUMASK_OFFSTACK */

/* It's common to want to use cpu_all_mask in struct member initializers,
 * so it has to refer to an address rather than a pointer. */
extern const DECLARE_BITMAP(cpu_all_bits, NR_CPUS);
#define cpu_all_mask to_cpumask(cpu_all_bits)

/* First bits of cpu_bit_bitmap are in fact unset. */
#define cpu_none_mask to_cpumask(cpu_bit_bitmap[0])

#define for_each_possible_cpu(cpu) for_each_cpu((cpu), cpu_possible_mask)
#define for_each_online_cpu(cpu)   for_each_cpu((cpu), cpu_online_mask)
#define for_each_present_cpu(cpu)  for_each_cpu((cpu), cpu_present_mask)

/* Wrappers for arch boot code to manipulate normally-constant masks */
void init_cpu_present(const struct cpumask *src);
void init_cpu_possible(const struct cpumask *src);
void init_cpu_online(const struct cpumask *src);

static inline void reset_cpu_possible_mask(void)
{
	bitmap_zero(cpumask_bits(&__cpu_possible_mask), NR_CPUS);
}

static inline void
set_cpu_possible(unsigned int cpu, bool possible)
{
	if (possible)
		cpumask_set_cpu(cpu, &__cpu_possible_mask);
	else
		cpumask_clear_cpu(cpu, &__cpu_possible_mask);
}

static inline void
set_cpu_present(unsigned int cpu, bool present)
{
	if (present)
		cpumask_set_cpu(cpu, &__cpu_present_mask);
	else
		cpumask_clear_cpu(cpu, &__cpu_present_mask);
}

void set_cpu_online(unsigned int cpu, bool online);

static inline void
set_cpu_active(unsigned int cpu, bool active)
{
	if (active)
		cpumask_set_cpu(cpu, &__cpu_active_mask);
	else
		cpumask_clear_cpu(cpu, &__cpu_active_mask);
}


/**
 * to_cpumask - convert an NR_CPUS bitmap to a struct cpumask *
 * @bitmap: the bitmap
 *
 * There are a few places where cpumask_var_t isn't appropriate and
 * static cpumasks must be used (eg. very early boot), yet we don't
 * expose the definition of 'struct cpumask'.
 *
 * This does the conversion, and can be used as a constant initializer.
 */
#define to_cpumask(bitmap)						\
	((struct cpumask *)(1 ? (bitmap)				\
			    : (void *)sizeof(__check_is_bitmap(bitmap))))

static inline int __check_is_bitmap(const unsigned long *bitmap)
{
	return 1;
}

/*
 * Special-case data structure for "single bit set only" constant CPU masks.
 *
 * We pre-generate all the 64 (or 32) possible bit positions, with enough
 * padding to the left and the right, and return the constant pointer
 * appropriately offset.
 */
extern const unsigned long
	cpu_bit_bitmap[BITS_PER_LONG+1][BITS_TO_LONGS(NR_CPUS)];

static inline const struct cpumask *get_cpu_mask(unsigned int cpu)
{
	const unsigned long *p = cpu_bit_bitmap[1 + cpu % BITS_PER_LONG];
	p -= cpu / BITS_PER_LONG;
	return to_cpumask(p);
}

#define cpu_is_offline(cpu)	unlikely(!cpu_online(cpu))

#if NR_CPUS <= BITS_PER_LONG
#define CPU_BITS_ALL						\
{								\
	[BITS_TO_LONGS(NR_CPUS)-1] = BITMAP_LAST_WORD_MASK(NR_CPUS)	\
}

#else /* NR_CPUS > BITS_PER_LONG */

#define CPU_BITS_ALL						\
{								\
	[0 ... BITS_TO_LONGS(NR_CPUS)-2] = ~0UL,		\
	[BITS_TO_LONGS(NR_CPUS)-1] = BITMAP_LAST_WORD_MASK(NR_CPUS)	\
}
#endif /* NR_CPUS > BITS_PER_LONG */

/**
 * cpumap_print_to_pagebuf  - copies the cpumask into the buffer either
 *	as comma-separated list of cpus or hex values of cpumask
 * @list: indicates whether the cpumap must be list
 * @mask: the cpumask to copy
 * @buf: the buffer to copy into
 *
 * Returns the length of the (null-terminated) @buf string, zero if
 * nothing is copied.
 */
static inline ssize_t
cpumap_print_to_pagebuf(bool list, char *buf, const struct cpumask *mask)
{
	return bitmap_print_to_pagebuf(list, buf, cpumask_bits(mask),
				      nr_cpu_ids);
}

#if NR_CPUS <= BITS_PER_LONG
#define CPU_MASK_ALL							\
(cpumask_t) { {								\
	[BITS_TO_LONGS(NR_CPUS)-1] = BITMAP_LAST_WORD_MASK(NR_CPUS)	\
} }
#else
#define CPU_MASK_ALL							\
(cpumask_t) { {								\
	[0 ... BITS_TO_LONGS(NR_CPUS)-2] = ~0UL,			\
	[BITS_TO_LONGS(NR_CPUS)-1] = BITMAP_LAST_WORD_MASK(NR_CPUS)	\
} }
#endif /* NR_CPUS > BITS_PER_LONG */

#define CPU_MASK_NONE							\
(cpumask_t) { {								\
	[0 ... BITS_TO_LONGS(NR_CPUS)-1] =  0UL				\
} }

#define CPU_MASK_CPU0							\
(cpumask_t) { {								\
	[0] =  1UL							\
} }

#endif /* __LINUX_CPUMASK_H */<|MERGE_RESOLUTION|>--- conflicted
+++ resolved
@@ -195,15 +195,12 @@
 	return 0;
 }
 
-<<<<<<< HEAD
-//单cpu情况
-=======
 static inline int cpumask_any_and_distribute(const struct cpumask *src1p,
 					     const struct cpumask *src2p) {
 	return cpumask_next_and(-1, src1p, src2p);
 }
 
->>>>>>> b032227c
+//单cpu情况
 #define for_each_cpu(cpu, mask)			\
 	for ((cpu) = 0; (cpu) < 1; (cpu)++, (void)mask)
 #define for_each_cpu_not(cpu, mask)		\
