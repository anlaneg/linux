/* SPDX-License-Identifier: GPL-2.0 */
#ifndef _LINUX_TIMERQUEUE_H
#define _LINUX_TIMERQUEUE_H

#include <linux/rbtree.h>
<<<<<<< HEAD
#include <linux/ktime.h>


struct timerqueue_node {
	struct rb_node node;
	ktime_t expires;/*过期时间*/
};

struct timerqueue_head {
	struct rb_root_cached rb_root;
};

=======
#include <linux/timerqueue_types.h>
>>>>>>> 9d1694dc

extern bool timerqueue_add(struct timerqueue_head *head,
			   struct timerqueue_node *node);
extern bool timerqueue_del(struct timerqueue_head *head,
			   struct timerqueue_node *node);
extern struct timerqueue_node *timerqueue_iterate_next(
						struct timerqueue_node *node);

/**
 * timerqueue_getnext - Returns the timer with the earliest expiration time
 *
 * @head: head of timerqueue
 *
 * Returns a pointer to the timer node that has the earliest expiration time.
 */
static inline
struct timerqueue_node *timerqueue_getnext(struct timerqueue_head *head)
{
	struct rb_node *leftmost = rb_first_cached(&head->rb_root);

	return rb_entry_safe(leftmost, struct timerqueue_node, node);
}

static inline void timerqueue_init(struct timerqueue_node *node)
{
	RB_CLEAR_NODE(&node->node);
}

static inline bool timerqueue_node_queued(struct timerqueue_node *node)
{
	return !RB_EMPTY_NODE(&node->node);
}

static inline bool timerqueue_node_expires(struct timerqueue_node *node)
{
	return node->expires;
}

static inline void timerqueue_init_head(struct timerqueue_head *head)
{
	head->rb_root = RB_ROOT_CACHED;
}
#endif /* _LINUX_TIMERQUEUE_H */<|MERGE_RESOLUTION|>--- conflicted
+++ resolved
@@ -3,22 +3,7 @@
 #define _LINUX_TIMERQUEUE_H
 
 #include <linux/rbtree.h>
-<<<<<<< HEAD
-#include <linux/ktime.h>
-
-
-struct timerqueue_node {
-	struct rb_node node;
-	ktime_t expires;/*过期时间*/
-};
-
-struct timerqueue_head {
-	struct rb_root_cached rb_root;
-};
-
-=======
 #include <linux/timerqueue_types.h>
->>>>>>> 9d1694dc
 
 extern bool timerqueue_add(struct timerqueue_head *head,
 			   struct timerqueue_node *node);
