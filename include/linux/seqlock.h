--- conflicted
+++ resolved
@@ -312,12 +312,8 @@
  */
 #define read_seqcount_begin(s)						\
 ({									\
-<<<<<<< HEAD
-	seqcount_lockdep_reader_access(seqprop_ptr(s));			\
+	seqcount_lockdep_reader_access(seqprop_const_ptr(s));		\
 	/*读取一个偶数并返回*/\
-=======
-	seqcount_lockdep_reader_access(seqprop_const_ptr(s));		\
->>>>>>> 9d1694dc
 	raw_read_seqcount_begin(s);					\
 })
 
@@ -404,12 +400,8 @@
  * Return: true if a read section retry is required, else false
  */
 #define read_seqcount_retry(s, start)					\
-<<<<<<< HEAD
     /*检查s中记录的seq是否与start不同，如不同，则返回true*/\
-	do_read_seqcount_retry(seqprop_ptr(s), start)
-=======
 	do_read_seqcount_retry(seqprop_const_ptr(s), start)
->>>>>>> 9d1694dc
 
 /*检查seqcount_t记录的seq与start是否不一致*/
 static inline int do_read_seqcount_retry(const seqcount_t *s, unsigned start)
