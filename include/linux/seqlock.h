--- conflicted
+++ resolved
@@ -326,36 +326,18 @@
  *
  * Return: count to be passed to read_seqcount_retry()
  */
+//读取s->sequence,如果其为偶数返回，如果其为奇数，则忙等直接s->sequence变更为偶数
 #define __read_seqcount_begin(s)					\
-<<<<<<< HEAD
-	__read_seqcount_t_begin(__seqcount_ptr(s))
-
-//读取s->sequence,如果其为偶数返回，如果其为奇数，则忙等直接s->sequence变更为偶数
-static inline unsigned __read_seqcount_t_begin(const seqcount_t *s)
-{
-	unsigned ret;
-
-repeat:
-	ret = READ_ONCE(s->sequence);
-	if (unlikely(ret & 1)) {
-	    //读数为奇数时，repeat读
-		cpu_relax();
-		goto repeat;
-	}
-	kcsan_atomic_next(KCSAN_SEQLOCK_REGION_MAX);
-	return ret;
-}
-=======
 ({									\
 	unsigned seq;							\
 									\
 	while ((seq = __seqcount_sequence(s)) & 1)			\
+	    	//读数为奇数时，repeat读\
 		cpu_relax();						\
 									\
 	kcsan_atomic_next(KCSAN_SEQLOCK_REGION_MAX);			\
 	seq;								\
 })
->>>>>>> c4d6fe73
 
 /**
  * raw_read_seqcount_begin() - begin a seqcount_t read section w/o lockdep
@@ -364,24 +346,13 @@
  * Return: count to be passed to read_seqcount_retry()
  */
 #define raw_read_seqcount_begin(s)					\
-<<<<<<< HEAD
-	raw_read_seqcount_t_begin(__seqcount_ptr(s))
-
-static inline unsigned raw_read_seqcount_t_begin(const seqcount_t *s)
-{
-    //读取seq序号（ret返回时必为偶数）
-	unsigned ret = __read_seqcount_t_begin(s);
-	smp_rmb();
-	return ret;
-}
-=======
 ({									\
+    	//读取seq序号（ret返回时必为偶数）\
 	unsigned seq = __read_seqcount_begin(s);			\
 									\
 	smp_rmb();							\
 	seq;								\
 })
->>>>>>> c4d6fe73
 
 /**
  * read_seqcount_begin() - begin a seqcount_t read critical section
@@ -390,21 +361,11 @@
  * Return: count to be passed to read_seqcount_retry()
  */
 #define read_seqcount_begin(s)						\
-<<<<<<< HEAD
-	read_seqcount_t_begin(__seqcount_ptr(s))
-
-static inline unsigned read_seqcount_t_begin(const seqcount_t *s)
-{
-	seqcount_lockdep_reader_access(s);
-	//读取一个偶数并返回
-	return raw_read_seqcount_t_begin(s);
-}
-=======
 ({									\
 	seqcount_lockdep_reader_access(__seqcount_ptr(s));		\
+	//读取一个偶数并返回\
 	raw_read_seqcount_begin(s);					\
 })
->>>>>>> c4d6fe73
 
 /**
  * raw_read_seqcount() - read the raw seqcount_t counter value
