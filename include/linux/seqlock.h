/* SPDX-License-Identifier: GPL-2.0 */
#ifndef __LINUX_SEQLOCK_H
#define __LINUX_SEQLOCK_H
/*
 * Reader/writer consistent mechanism without starving writers. This type of
 * lock for data where the reader wants a consistent set of information
 * and is willing to retry if the information changes. There are two types
 * of readers:
 * 1. Sequence readers which never block a writer but they may have to retry
 *    if a writer is in progress by detecting change in sequence number.
 *    Writers do not wait for a sequence reader.
 * 2. Locking readers which will wait if a writer or another locking reader
 *    is in progress. A locking reader in progress will also block a writer
 *    from going forward. Unlike the regular rwlock, the read lock here is
 *    exclusive so that only one locking reader can get it.
 *
 * This is not as cache friendly as brlock. Also, this may not work well
 * for data that contains pointers, because any writer could
 * invalidate a pointer that a reader was following.
 *
 * Expected non-blocking reader usage:
 * 	do {
 *	    seq = read_seqbegin(&foo);
 * 	...
 *      } while (read_seqretry(&foo, seq));
 *
 *
 * On non-SMP the spin locks disappear but the writer still needs
 * to increment the sequence variables because an interrupt routine could
 * change the state of the data.
 *
 * Based on x86_64 vsyscall gettimeofday 
 * by Keith Owens and Andrea Arcangeli
 */

#include <linux/spinlock.h>
#include <linux/preempt.h>
#include <linux/lockdep.h>
#include <linux/compiler.h>
#include <linux/kcsan-checks.h>
#include <asm/processor.h>

/*
 * The seqlock interface does not prescribe a precise sequence of read
 * begin/retry/end. For readers, typically there is a call to
 * read_seqcount_begin() and read_seqcount_retry(), however, there are more
 * esoteric cases which do not follow this pattern.
 *
 * As a consequence, we take the following best-effort approach for raw usage
 * via seqcount_t under KCSAN: upon beginning a seq-reader critical section,
 * pessimistically mark the next KCSAN_SEQLOCK_REGION_MAX memory accesses as
 * atomics; if there is a matching read_seqcount_retry() call, no following
 * memory operations are considered atomic. Usage of seqlocks via seqlock_t
 * interface is not affected.
 */
#define KCSAN_SEQLOCK_REGION_MAX 1000

/*
 * Version using sequence counter only.
 * This can be used when code has its own mutex protecting the
 * updating starting before the write_seqcountbeqin() and ending
 * after the write_seqcount_end().
 */
typedef struct seqcount {
	unsigned sequence;
#ifdef CONFIG_DEBUG_LOCK_ALLOC
	struct lockdep_map dep_map;
#endif
} seqcount_t;

static inline void __seqcount_init(seqcount_t *s, const char *name,
					  struct lock_class_key *key)
{
	/*
	 * Make sure we are not reinitializing a held lock:
	 */
	lockdep_init_map(&s->dep_map, name, key, 0);
	s->sequence = 0;
}

#ifdef CONFIG_DEBUG_LOCK_ALLOC
# define SEQCOUNT_DEP_MAP_INIT(lockname) \
		.dep_map = { .name = #lockname } \

# define seqcount_init(s)				\
	do {						\
		static struct lock_class_key __key;	\
		__seqcount_init((s), #s, &__key);	\
	} while (0)

static inline void seqcount_lockdep_reader_access(const seqcount_t *s)
{
	seqcount_t *l = (seqcount_t *)s;
	unsigned long flags;

	local_irq_save(flags);
	seqcount_acquire_read(&l->dep_map, 0, 0, _RET_IP_);
	seqcount_release(&l->dep_map, _RET_IP_);
	local_irq_restore(flags);
}

#else
# define SEQCOUNT_DEP_MAP_INIT(lockname)
# define seqcount_init(s) __seqcount_init(s, NULL, NULL)
# define seqcount_lockdep_reader_access(x)
#endif

#define SEQCNT_ZERO(lockname) { .sequence = 0, SEQCOUNT_DEP_MAP_INIT(lockname)}


/**
 * __read_seqcount_begin - begin a seq-read critical section (without barrier)
 * @s: pointer to seqcount_t
 * Returns: count to be passed to read_seqcount_retry
 *
 * __read_seqcount_begin is like read_seqcount_begin, but has no smp_rmb()
 * barrier. Callers should ensure that smp_rmb() or equivalent ordering is
 * provided before actually loading any of the variables that are to be
 * protected in this critical section.
 *
 * Use carefully, only in critical code, and comment how the barrier is
 * provided.
 */
static inline unsigned __read_seqcount_begin(const seqcount_t *s)
{
	unsigned ret;

repeat:
	ret = READ_ONCE(s->sequence);
	if (unlikely(ret & 1)) {
	    //读数为奇数时，继续repeat
		cpu_relax();
		goto repeat;
	}
	kcsan_atomic_next(KCSAN_SEQLOCK_REGION_MAX);
	return ret;
}

/**
 * raw_read_seqcount - Read the raw seqcount
 * @s: pointer to seqcount_t
 * Returns: count to be passed to read_seqcount_retry
 *
 * raw_read_seqcount opens a read critical section of the given
 * seqcount without any lockdep checking and without checking or
 * masking the LSB. Calling code is responsible for handling that.
 */
static inline unsigned raw_read_seqcount(const seqcount_t *s)
{
	unsigned ret = READ_ONCE(s->sequence);
	smp_rmb();
	kcsan_atomic_next(KCSAN_SEQLOCK_REGION_MAX);
	return ret;
}

/**
 * raw_read_seqcount_begin - start seq-read critical section w/o lockdep
 * @s: pointer to seqcount_t
 * Returns: count to be passed to read_seqcount_retry
 *
 * raw_read_seqcount_begin opens a read critical section of the given
 * seqcount, but without any lockdep checking. Validity of the critical
 * section is tested by checking read_seqcount_retry function.
 */
static inline unsigned raw_read_seqcount_begin(const seqcount_t *s)
{
	unsigned ret = __read_seqcount_begin(s);
	smp_rmb();
	return ret;
}

/**
 * read_seqcount_begin - begin a seq-read critical section
 * @s: pointer to seqcount_t
 * Returns: count to be passed to read_seqcount_retry
 *
 * read_seqcount_begin opens a read critical section of the given seqcount.
 * Validity of the critical section is tested by checking read_seqcount_retry
 * function.
 */
static inline unsigned read_seqcount_begin(const seqcount_t *s)
{
	seqcount_lockdep_reader_access(s);
	return raw_read_seqcount_begin(s);
}

/**
 * raw_seqcount_begin - begin a seq-read critical section
 * @s: pointer to seqcount_t
 * Returns: count to be passed to read_seqcount_retry
 *
 * raw_seqcount_begin opens a read critical section of the given seqcount.
 * Validity of the critical section is tested by checking read_seqcount_retry
 * function.
 *
 * Unlike read_seqcount_begin(), this function will not wait for the count
 * to stabilize. If a writer is active when we begin, we will fail the
 * read_seqcount_retry() instead of stabilizing at the beginning of the
 * critical section.
 */
static inline unsigned raw_seqcount_begin(const seqcount_t *s)
{
	unsigned ret = READ_ONCE(s->sequence);
	smp_rmb();
	kcsan_atomic_next(KCSAN_SEQLOCK_REGION_MAX);
	return ret & ~1;
}

/**
 * __read_seqcount_retry - end a seq-read critical section (without barrier)
 * @s: pointer to seqcount_t
 * @start: count, from read_seqcount_begin
 * Returns: 1 if retry is required, else 0
 *
 * __read_seqcount_retry is like read_seqcount_retry, but has no smp_rmb()
 * barrier. Callers should ensure that smp_rmb() or equivalent ordering is
 * provided before actually loading any of the variables that are to be
 * protected in this critical section.
 *
 * Use carefully, only in critical code, and comment how the barrier is
 * provided.
 */
static inline int __read_seqcount_retry(const seqcount_t *s, unsigned start)
{
<<<<<<< HEAD
    //检查sequence是否有变更
	return unlikely(s->sequence != start);
=======
	kcsan_atomic_next(0);
	return unlikely(READ_ONCE(s->sequence) != start);
>>>>>>> 64677779
}

/**
 * read_seqcount_retry - end a seq-read critical section
 * @s: pointer to seqcount_t
 * @start: count, from read_seqcount_begin
 * Returns: 1 if retry is required, else 0
 *
 * read_seqcount_retry closes a read critical section of the given seqcount.
 * If the critical section was invalid, it must be ignored (and typically
 * retried).
 */
static inline int read_seqcount_retry(const seqcount_t *s, unsigned start)
{
	smp_rmb();
	return __read_seqcount_retry(s, start);
}



static inline void raw_write_seqcount_begin(seqcount_t *s)
{
	kcsan_nestable_atomic_begin();
	s->sequence++;
	smp_wmb();
}

static inline void raw_write_seqcount_end(seqcount_t *s)
{
	smp_wmb();
	s->sequence++;
	kcsan_nestable_atomic_end();
}

/**
 * raw_write_seqcount_barrier - do a seq write barrier
 * @s: pointer to seqcount_t
 *
 * This can be used to provide an ordering guarantee instead of the
 * usual consistency guarantee. It is one wmb cheaper, because we can
 * collapse the two back-to-back wmb()s.
 *
 * Note that writes surrounding the barrier should be declared atomic (e.g.
 * via WRITE_ONCE): a) to ensure the writes become visible to other threads
 * atomically, avoiding compiler optimizations; b) to document which writes are
 * meant to propagate to the reader critical section. This is necessary because
 * neither writes before and after the barrier are enclosed in a seq-writer
 * critical section that would ensure readers are aware of ongoing writes.
 *
 *      seqcount_t seq;
 *      bool X = true, Y = false;
 *
 *      void read(void)
 *      {
 *              bool x, y;
 *
 *              do {
 *                      int s = read_seqcount_begin(&seq);
 *
 *                      x = X; y = Y;
 *
 *              } while (read_seqcount_retry(&seq, s));
 *
 *              BUG_ON(!x && !y);
 *      }
 *
 *      void write(void)
 *      {
 *              WRITE_ONCE(Y, true);
 *
 *              raw_write_seqcount_barrier(seq);
 *
 *              WRITE_ONCE(X, false);
 *      }
 */
static inline void raw_write_seqcount_barrier(seqcount_t *s)
{
	kcsan_nestable_atomic_begin();
	s->sequence++;
	smp_wmb();
	s->sequence++;
	kcsan_nestable_atomic_end();
}

static inline int raw_read_seqcount_latch(seqcount_t *s)
{
	/* Pairs with the first smp_wmb() in raw_write_seqcount_latch() */
	int seq = READ_ONCE(s->sequence); /* ^^^ */
	return seq;
}

/**
 * raw_write_seqcount_latch - redirect readers to even/odd copy
 * @s: pointer to seqcount_t
 *
 * The latch technique is a multiversion concurrency control method that allows
 * queries during non-atomic modifications. If you can guarantee queries never
 * interrupt the modification -- e.g. the concurrency is strictly between CPUs
 * -- you most likely do not need this.
 *
 * Where the traditional RCU/lockless data structures rely on atomic
 * modifications to ensure queries observe either the old or the new state the
 * latch allows the same for non-atomic updates. The trade-off is doubling the
 * cost of storage; we have to maintain two copies of the entire data
 * structure.
 *
 * Very simply put: we first modify one copy and then the other. This ensures
 * there is always one copy in a stable state, ready to give us an answer.
 *
 * The basic form is a data structure like:
 *
 * struct latch_struct {
 *	seqcount_t		seq;
 *	struct data_struct	data[2];
 * };
 *
 * Where a modification, which is assumed to be externally serialized, does the
 * following:
 *
 * void latch_modify(struct latch_struct *latch, ...)
 * {
 *	smp_wmb();	<- Ensure that the last data[1] update is visible
 *	latch->seq++;
 *	smp_wmb();	<- Ensure that the seqcount update is visible
 *
 *	modify(latch->data[0], ...);
 *
 *	smp_wmb();	<- Ensure that the data[0] update is visible
 *	latch->seq++;
 *	smp_wmb();	<- Ensure that the seqcount update is visible
 *
 *	modify(latch->data[1], ...);
 * }
 *
 * The query will have a form like:
 *
 * struct entry *latch_query(struct latch_struct *latch, ...)
 * {
 *	struct entry *entry;
 *	unsigned seq, idx;
 *
 *	do {
 *		seq = raw_read_seqcount_latch(&latch->seq);
 *
 *		idx = seq & 0x01;
 *		entry = data_query(latch->data[idx], ...);
 *
 *		smp_rmb();
 *	} while (seq != latch->seq);
 *
 *	return entry;
 * }
 *
 * So during the modification, queries are first redirected to data[1]. Then we
 * modify data[0]. When that is complete, we redirect queries back to data[0]
 * and we can modify data[1].
 *
 * NOTE: The non-requirement for atomic modifications does _NOT_ include
 *       the publishing of new entries in the case where data is a dynamic
 *       data structure.
 *
 *       An iteration might start in data[0] and get suspended long enough
 *       to miss an entire modification sequence, once it resumes it might
 *       observe the new entry.
 *
 * NOTE: When data is a dynamic data structure; one should use regular RCU
 *       patterns to manage the lifetimes of the objects within.
 */
static inline void raw_write_seqcount_latch(seqcount_t *s)
{
       smp_wmb();      /* prior stores before incrementing "sequence" */
       s->sequence++;
       smp_wmb();      /* increment "sequence" before following stores */
}

/*
 * Sequence counter only version assumes that callers are using their
 * own mutexing.
 */
static inline void write_seqcount_begin_nested(seqcount_t *s, int subclass)
{
	raw_write_seqcount_begin(s);
	seqcount_acquire(&s->dep_map, subclass, 0, _RET_IP_);
}

static inline void write_seqcount_begin(seqcount_t *s)
{
	write_seqcount_begin_nested(s, 0);
}

static inline void write_seqcount_end(seqcount_t *s)
{
	seqcount_release(&s->dep_map, _RET_IP_);
	raw_write_seqcount_end(s);
}

/**
 * write_seqcount_invalidate - invalidate in-progress read-side seq operations
 * @s: pointer to seqcount_t
 *
 * After write_seqcount_invalidate, no read-side seq operations will complete
 * successfully and see data older than this.
 */
static inline void write_seqcount_invalidate(seqcount_t *s)
{
	smp_wmb();
	kcsan_nestable_atomic_begin();
	s->sequence+=2;
	kcsan_nestable_atomic_end();
}

typedef struct {
	struct seqcount seqcount;
	spinlock_t lock;
} seqlock_t;

/*
 * These macros triggered gcc-3.x compile-time problems.  We think these are
 * OK now.  Be cautious.
 */
#define __SEQLOCK_UNLOCKED(lockname)			\
	{						\
		.seqcount = SEQCNT_ZERO(lockname),	\
		.lock =	__SPIN_LOCK_UNLOCKED(lockname)	\
	}

#define seqlock_init(x)					\
	do {						\
		seqcount_init(&(x)->seqcount);		\
		spin_lock_init(&(x)->lock);		\
	} while (0)

#define DEFINE_SEQLOCK(x) \
		seqlock_t x = __SEQLOCK_UNLOCKED(x)

/*
 * Read side functions for starting and finalizing a read side section.
 */
static inline unsigned read_seqbegin(const seqlock_t *sl)
{
	unsigned ret = read_seqcount_begin(&sl->seqcount);

	kcsan_atomic_next(0);  /* non-raw usage, assume closing read_seqretry() */
	kcsan_flat_atomic_begin();
	return ret;
}

static inline unsigned read_seqretry(const seqlock_t *sl, unsigned start)
{
	/*
	 * Assume not nested: read_seqretry() may be called multiple times when
	 * completing read critical section.
	 */
	kcsan_flat_atomic_end();

	return read_seqcount_retry(&sl->seqcount, start);
}

/*
 * Lock out other writers and update the count.
 * Acts like a normal spin_lock/unlock.
 * Don't need preempt_disable() because that is in the spin_lock already.
 */
static inline void write_seqlock(seqlock_t *sl)
{
	spin_lock(&sl->lock);
	write_seqcount_begin(&sl->seqcount);
}

static inline void write_sequnlock(seqlock_t *sl)
{
	write_seqcount_end(&sl->seqcount);
	spin_unlock(&sl->lock);
}

static inline void write_seqlock_bh(seqlock_t *sl)
{
	spin_lock_bh(&sl->lock);
	write_seqcount_begin(&sl->seqcount);
}

static inline void write_sequnlock_bh(seqlock_t *sl)
{
	write_seqcount_end(&sl->seqcount);
	spin_unlock_bh(&sl->lock);
}

static inline void write_seqlock_irq(seqlock_t *sl)
{
	spin_lock_irq(&sl->lock);
	write_seqcount_begin(&sl->seqcount);
}

static inline void write_sequnlock_irq(seqlock_t *sl)
{
	write_seqcount_end(&sl->seqcount);
	spin_unlock_irq(&sl->lock);
}

static inline unsigned long __write_seqlock_irqsave(seqlock_t *sl)
{
	unsigned long flags;

	spin_lock_irqsave(&sl->lock, flags);
	write_seqcount_begin(&sl->seqcount);
	return flags;
}

#define write_seqlock_irqsave(lock, flags)				\
	do { flags = __write_seqlock_irqsave(lock); } while (0)

static inline void
write_sequnlock_irqrestore(seqlock_t *sl, unsigned long flags)
{
	write_seqcount_end(&sl->seqcount);
	spin_unlock_irqrestore(&sl->lock, flags);
}

/*
 * A locking reader exclusively locks out other writers and locking readers,
 * but doesn't update the sequence number. Acts like a normal spin_lock/unlock.
 * Don't need preempt_disable() because that is in the spin_lock already.
 */
static inline void read_seqlock_excl(seqlock_t *sl)
{
	spin_lock(&sl->lock);
}

static inline void read_sequnlock_excl(seqlock_t *sl)
{
	spin_unlock(&sl->lock);
}

/**
 * read_seqbegin_or_lock - begin a sequence number check or locking block
 * @lock: sequence lock
 * @seq : sequence number to be checked
 *
 * First try it once optimistically without taking the lock. If that fails,
 * take the lock. The sequence number is also used as a marker for deciding
 * whether to be a reader (even) or writer (odd).
 * N.B. seq must be initialized to an even number to begin with.
 */
static inline void read_seqbegin_or_lock(seqlock_t *lock, int *seq)
{
	if (!(*seq & 1))	/* Even */
		*seq = read_seqbegin(lock);
	else			/* Odd */
		read_seqlock_excl(lock);
}

static inline int need_seqretry(seqlock_t *lock, int seq)
{
	return !(seq & 1) && read_seqretry(lock, seq);
}

static inline void done_seqretry(seqlock_t *lock, int seq)
{
	if (seq & 1)
		read_sequnlock_excl(lock);
}

static inline void read_seqlock_excl_bh(seqlock_t *sl)
{
	spin_lock_bh(&sl->lock);
}

static inline void read_sequnlock_excl_bh(seqlock_t *sl)
{
	spin_unlock_bh(&sl->lock);
}

static inline void read_seqlock_excl_irq(seqlock_t *sl)
{
	spin_lock_irq(&sl->lock);
}

static inline void read_sequnlock_excl_irq(seqlock_t *sl)
{
	spin_unlock_irq(&sl->lock);
}

static inline unsigned long __read_seqlock_excl_irqsave(seqlock_t *sl)
{
	unsigned long flags;

	spin_lock_irqsave(&sl->lock, flags);
	return flags;
}

#define read_seqlock_excl_irqsave(lock, flags)				\
	do { flags = __read_seqlock_excl_irqsave(lock); } while (0)

static inline void
read_sequnlock_excl_irqrestore(seqlock_t *sl, unsigned long flags)
{
	spin_unlock_irqrestore(&sl->lock, flags);
}

static inline unsigned long
read_seqbegin_or_lock_irqsave(seqlock_t *lock, int *seq)
{
	unsigned long flags = 0;

	if (!(*seq & 1))	/* Even */
		*seq = read_seqbegin(lock);
	else			/* Odd */
		read_seqlock_excl_irqsave(lock, flags);

	return flags;
}

static inline void
done_seqretry_irqrestore(seqlock_t *lock, int seq, unsigned long flags)
{
	if (seq & 1)
		read_sequnlock_excl_irqrestore(lock, flags);
}
#endif /* __LINUX_SEQLOCK_H */<|MERGE_RESOLUTION|>--- conflicted
+++ resolved
@@ -222,13 +222,9 @@
  */
 static inline int __read_seqcount_retry(const seqcount_t *s, unsigned start)
 {
-<<<<<<< HEAD
-    //检查sequence是否有变更
-	return unlikely(s->sequence != start);
-=======
+	//检查sequence是否有变更
 	kcsan_atomic_next(0);
 	return unlikely(READ_ONCE(s->sequence) != start);
->>>>>>> 64677779
 }
 
 /**
