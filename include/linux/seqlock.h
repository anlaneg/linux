--- conflicted
+++ resolved
@@ -331,12 +331,8 @@
 ({									\
 	unsigned __seq;							\
 									\
-<<<<<<< HEAD
-	while ((seq = __seqcount_sequence(s)) & 1)			\
+	while ((__seq = seqprop_sequence(s)) & 1)			\
 	    	//读数为奇数时，repeat读\
-=======
-	while ((__seq = seqprop_sequence(s)) & 1)			\
->>>>>>> e71ba945
 		cpu_relax();						\
 									\
 	kcsan_atomic_next(KCSAN_SEQLOCK_REGION_MAX);			\
@@ -351,12 +347,8 @@
  */
 #define raw_read_seqcount_begin(s)					\
 ({									\
-<<<<<<< HEAD
     	//读取seq序号（ret返回时必为偶数）\
-	unsigned seq = __read_seqcount_begin(s);			\
-=======
 	unsigned _seq = __read_seqcount_begin(s);			\
->>>>>>> e71ba945
 									\
 	smp_rmb();							\
 	_seq;								\
@@ -370,12 +362,8 @@
  */
 #define read_seqcount_begin(s)						\
 ({									\
-<<<<<<< HEAD
-	seqcount_lockdep_reader_access(__seqcount_ptr(s));		\
+	seqcount_lockdep_reader_access(seqprop_ptr(s));			\
 	//读取一个偶数并返回\
-=======
-	seqcount_lockdep_reader_access(seqprop_ptr(s));			\
->>>>>>> e71ba945
 	raw_read_seqcount_begin(s);					\
 })
 
@@ -462,17 +450,11 @@
  * Return: true if a read section retry is required, else false
  */
 #define read_seqcount_retry(s, start)					\
-<<<<<<< HEAD
     /*检查s中记录的seq是否与start不同，如不同，则返回true*/\
-	read_seqcount_t_retry(__seqcount_ptr(s), start)
+	do_read_seqcount_retry(seqprop_ptr(s), start)
 
 /*检查seqcount_t记录的seq与start是否不一致*/
-static inline int read_seqcount_t_retry(const seqcount_t *s, unsigned start)
-=======
-	do_read_seqcount_retry(seqprop_ptr(s), start)
-
 static inline int do_read_seqcount_retry(const seqcount_t *s, unsigned start)
->>>>>>> e71ba945
 {
 	smp_rmb();
 	return do___read_seqcount_retry(s, start);
@@ -493,12 +475,8 @@
 	do_raw_write_seqcount_begin(seqprop_ptr(s));			\
 } while (0)
 
-<<<<<<< HEAD
 /*将seqcount加1*/
-static inline void raw_write_seqcount_t_begin(seqcount_t *s)
-=======
 static inline void do_raw_write_seqcount_begin(seqcount_t *s)
->>>>>>> e71ba945
 {
 	kcsan_nestable_atomic_begin();
 	s->sequence++;
@@ -520,12 +498,8 @@
 		preempt_enable();					\
 } while (0)
 
-<<<<<<< HEAD
 //将seqcount加1
-static inline void raw_write_seqcount_t_end(seqcount_t *s)
-=======
 static inline void do_raw_write_seqcount_end(seqcount_t *s)
->>>>>>> e71ba945
 {
     //在这里解释下为什么需要在seqcount的seq加1时进行wmb操作
     //由于seqcount_end实际上是在模拟解锁情况，即其与raw_write_seqcount_t_begin
@@ -577,12 +551,8 @@
 	if (seqprop_preemptible(s))					\
 		preempt_disable();					\
 									\
-<<<<<<< HEAD
 	/*将seqcount执行加1*/\
-	write_seqcount_t_begin(__seqcount_ptr(s));			\
-=======
 	do_write_seqcount_begin(seqprop_ptr(s));			\
->>>>>>> e71ba945
 } while (0)
 
 static inline void do_write_seqcount_begin(seqcount_t *s)
@@ -599,12 +569,8 @@
  */
 #define write_seqcount_end(s)						\
 do {									\
-<<<<<<< HEAD
     /*将seqcount执行加1，由于begin时加1，end时加1，故在读看来如果seqcount为偶数，则不需要加锁*/\
-	write_seqcount_t_end(__seqcount_ptr(s));			\
-=======
 	do_write_seqcount_end(seqprop_ptr(s));				\
->>>>>>> e71ba945
 									\
 	if (seqprop_preemptible(s))					\
 		preempt_enable();					\
