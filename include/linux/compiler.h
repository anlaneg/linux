/* SPDX-License-Identifier: GPL-2.0 */
#ifndef __LINUX_COMPILER_H
#define __LINUX_COMPILER_H

#include <linux/compiler_types.h>

#ifndef __ASSEMBLY__

#ifdef __KERNEL__

/*
 * Note: DISABLE_BRANCH_PROFILING can be used by special lowlevel code
 * to disable branch tracing on a per file basis.
 */
#if defined(CONFIG_TRACE_BRANCH_PROFILING) \
    && !defined(DISABLE_BRANCH_PROFILING) && !defined(__CHECKER__)
void ftrace_likely_update(struct ftrace_likely_data *f, int val,
			  int expect, int is_constant);

#define likely_notrace(x)	__builtin_expect(!!(x), 1)
#define unlikely_notrace(x)	__builtin_expect(!!(x), 0)

#define __branch_check__(x, expect, is_constant) ({			\
			long ______r;					\
			static struct ftrace_likely_data		\
				__aligned(4)				\
				__section(_ftrace_annotated_branch)	\
				______f = {				\
				.data.func = __func__,			\
				.data.file = __FILE__,			\
				.data.line = __LINE__,			\
			};						\
			______r = __builtin_expect(!!(x), expect);	\
			ftrace_likely_update(&______f, ______r,		\
					     expect, is_constant);	\
			______r;					\
		})

/*
 * Using __builtin_constant_p(x) to ignore cases where the return
 * value is always the same.  This idea is taken from a similar patch
 * written by Daniel Walker.
 */
# ifndef likely
#  define likely(x)	(__branch_check__(x, 1, __builtin_constant_p(x)))
# endif
# ifndef unlikely
#  define unlikely(x)	(__branch_check__(x, 0, __builtin_constant_p(x)))
# endif

#ifdef CONFIG_PROFILE_ALL_BRANCHES
/*
 * "Define 'is'", Bill Clinton
 * "Define 'if'", Steven Rostedt
 */
#define if(cond, ...) if ( __trace_if_var( !!(cond , ## __VA_ARGS__) ) )

#define __trace_if_var(cond) (__builtin_constant_p(cond) ? (cond) : __trace_if_value(cond))

#define __trace_if_value(cond) ({			\
	static struct ftrace_branch_data		\
		__aligned(4)				\
		__section(_ftrace_branch)		\
		__if_trace = {				\
			.func = __func__,		\
			.file = __FILE__,		\
			.line = __LINE__,		\
		};					\
	(cond) ?					\
		(__if_trace.miss_hit[1]++,1) :		\
		(__if_trace.miss_hit[0]++,0);		\
})

#endif /* CONFIG_PROFILE_ALL_BRANCHES */

#else
# define likely(x)	__builtin_expect(!!(x), 1)
# define unlikely(x)	__builtin_expect(!!(x), 0)
#endif

/* Optimization barrier */
#ifndef barrier
# define barrier() __memory_barrier()
#endif

#ifndef barrier_data
# define barrier_data(ptr) barrier()
#endif

/* workaround for GCC PR82365 if needed */
#ifndef barrier_before_unreachable
# define barrier_before_unreachable() do { } while (0)
#endif

/* Unreachable code */
#ifdef CONFIG_STACK_VALIDATION
/*
 * These macros help objtool understand GCC code flow for unreachable code.
 * The __COUNTER__ based labels are a hack to make each instance of the macros
 * unique, to convince GCC not to merge duplicate inline asm statements.
 */
#define annotate_reachable() ({						\
	asm volatile("%c0:\n\t"						\
		     ".pushsection .discard.reachable\n\t"		\
		     ".long %c0b - .\n\t"				\
		     ".popsection\n\t" : : "i" (__COUNTER__));		\
})
#define annotate_unreachable() ({					\
	asm volatile("%c0:\n\t"						\
		     ".pushsection .discard.unreachable\n\t"		\
		     ".long %c0b - .\n\t"				\
		     ".popsection\n\t" : : "i" (__COUNTER__));		\
})
#define ASM_UNREACHABLE							\
	"999:\n\t"							\
	".pushsection .discard.unreachable\n\t"				\
	".long 999b - .\n\t"						\
	".popsection\n\t"

/* Annotate a C jump table to allow objtool to follow the code flow */
#define __annotate_jump_table __section(.rodata..c_jump_table)

#ifdef CONFIG_DEBUG_ENTRY
/* Begin/end of an instrumentation safe region */
#define instrumentation_begin() ({					\
	asm volatile("%c0:\n\t"						\
		     ".pushsection .discard.instr_begin\n\t"		\
		     ".long %c0b - .\n\t"				\
		     ".popsection\n\t" : : "i" (__COUNTER__));		\
})

/*
 * Because instrumentation_{begin,end}() can nest, objtool validation considers
 * _begin() a +1 and _end() a -1 and computes a sum over the instructions.
 * When the value is greater than 0, we consider instrumentation allowed.
 *
 * There is a problem with code like:
 *
 * noinstr void foo()
 * {
 *	instrumentation_begin();
 *	...
 *	if (cond) {
 *		instrumentation_begin();
 *		...
 *		instrumentation_end();
 *	}
 *	bar();
 *	instrumentation_end();
 * }
 *
 * If instrumentation_end() would be an empty label, like all the other
 * annotations, the inner _end(), which is at the end of a conditional block,
 * would land on the instruction after the block.
 *
 * If we then consider the sum of the !cond path, we'll see that the call to
 * bar() is with a 0-value, even though, we meant it to happen with a positive
 * value.
 *
 * To avoid this, have _end() be a NOP instruction, this ensures it will be
 * part of the condition block and does not escape.
 */
#define instrumentation_end() ({					\
	asm volatile("%c0: nop\n\t"					\
		     ".pushsection .discard.instr_end\n\t"		\
		     ".long %c0b - .\n\t"				\
		     ".popsection\n\t" : : "i" (__COUNTER__));		\
})
#endif /* CONFIG_DEBUG_ENTRY */

#else
#define annotate_reachable()
#define annotate_unreachable()
#define __annotate_jump_table
#endif

#ifndef instrumentation_begin
#define instrumentation_begin()		do { } while(0)
#define instrumentation_end()		do { } while(0)
#endif

#ifndef ASM_UNREACHABLE
# define ASM_UNREACHABLE
#endif
#ifndef unreachable
# define unreachable() do {		\
	annotate_unreachable();		\
	__builtin_unreachable();	\
} while (0)
#endif

/*
 * KENTRY - kernel entry point
 * This can be used to annotate symbols (functions or data) that are used
 * without their linker symbol being referenced explicitly. For example,
 * interrupt vector handlers, or functions in the kernel image that are found
 * programatically.
 *
 * Not required for symbols exported with EXPORT_SYMBOL, or initcalls. Those
 * are handled in their own way (with KEEP() in linker scripts).
 *
 * KENTRY can be avoided if the symbols in question are marked as KEEP() in the
 * linker script. For example an architecture could KEEP() its entire
 * boot/exception vector code rather than annotate each function and data.
 */
#ifndef KENTRY
# define KENTRY(sym)						\
	extern typeof(sym) sym;					\
	static const unsigned long __kentry_##sym		\
	__used							\
	__section("___kentry" "+" #sym )			\
	= (unsigned long)&sym;
#endif

#ifndef RELOC_HIDE
//返回（typeof(ptr))(ptr) + off 对应的指针
# define RELOC_HIDE(ptr, off)					\
  ({ unsigned long __ptr;					\
     __ptr = (unsigned long) (ptr);				\
    (typeof(ptr)) (__ptr + (off)); })
#endif

#ifndef OPTIMIZER_HIDE_VAR
/* Make the optimizer believe the variable can be manipulated arbitrarily. */
#define OPTIMIZER_HIDE_VAR(var)						\
	__asm__ ("" : "=r" (var) : "0" (var))
#endif

/* Not-quite-unique ID. */
#ifndef __UNIQUE_ID
# define __UNIQUE_ID(prefix) __PASTE(__PASTE(__UNIQUE_ID_, prefix), __LINE__)
#endif

<<<<<<< HEAD
#include <uapi/linux/types.h>

#define __READ_ONCE_SIZE						\
({									\
	switch (size) {							\
	case 1: *(__u8 *)res = *(volatile __u8 *)p; break;		\
	case 2: *(__u16 *)res = *(volatile __u16 *)p; break;		\
	case 4: *(__u32 *)res = *(volatile __u32 *)p; break;		\
	case 8: *(__u64 *)res = *(volatile __u64 *)p; break;		\
	default:							\
		barrier();						\
		__builtin_memcpy((void *)res, (const void *)p, size);	\
		barrier();						\
	}								\
})

static __always_inline
void __read_once_size(const volatile void *p, void *res, int size)
{
	__READ_ONCE_SIZE;
}

#ifdef CONFIG_KASAN
/*
 * We can't declare function 'inline' because __no_sanitize_address confilcts
 * with inlining. Attempt to inline it may cause a build failure.
 * 	https://gcc.gnu.org/bugzilla/show_bug.cgi?id=67368
 * '__maybe_unused' allows us to avoid defined-but-not-used warnings.
 */
# define __no_kasan_or_inline __no_sanitize_address notrace __maybe_unused
#else
# define __no_kasan_or_inline __always_inline
#endif

static __no_kasan_or_inline
void __read_once_size_nocheck(const volatile void *p, void *res, int size)
{
	__READ_ONCE_SIZE;
}

//实现p的填充，使其与res相同，memcpy(p,res,size)
static __always_inline void __write_once_size(volatile void *p, void *res, int size)
{
	switch (size) {
	case 1: *(volatile __u8 *)p = *(__u8 *)res; break;
	case 2: *(volatile __u16 *)p = *(__u16 *)res; break;
	case 4: *(volatile __u32 *)p = *(__u32 *)res; break;
	case 8: *(volatile __u64 *)p = *(__u64 *)res; break;
	default:
		barrier();
		__builtin_memcpy((void *)p, (const void *)res, size);
		barrier();
	}
}

=======
>>>>>>> 64677779
/*
 * Prevent the compiler from merging or refetching reads or writes. The
 * compiler is also forbidden from reordering successive instances of
 * READ_ONCE and WRITE_ONCE, but only when the compiler is aware of some
 * particular ordering. One way to make the compiler aware of ordering is to
 * put the two invocations of READ_ONCE or WRITE_ONCE in different C
 * statements.
 *
 * These two macros will also work on aggregate data types like structs or
 * unions.
 *
 * Their two major use cases are: (1) Mediating communication between
 * process-level code and irq/NMI handlers, all running on the same CPU,
 * and (2) Ensuring that the compiler does not fold, spindle, or otherwise
 * mutilate accesses that either do not require ordering or that interact
 * with an explicit memory barrier or atomic instruction that provides the
 * required ordering.
 */
#include <asm/barrier.h>
#include <linux/kasan-checks.h>
#include <linux/kcsan-checks.h>

/**
 * data_race - mark an expression as containing intentional data races
 *
 * This data_race() macro is useful for situations in which data races
 * should be forgiven.  One example is diagnostic code that accesses
 * shared variables but is not a part of the core synchronization design.
 *
 * This macro *does not* affect normal code generation, but is a hint
 * to tooling that data races here are to be ignored.
 */
#define data_race(expr)							\
({									\
	__unqual_scalar_typeof(({ expr; })) __v = ({			\
		__kcsan_disable_current();				\
		expr;							\
	});								\
	__kcsan_enable_current();					\
	__v;								\
})

/*
 * Use __READ_ONCE() instead of READ_ONCE() if you do not require any
 * atomicity or dependency ordering guarantees. Note that this may result
 * in tears!
 */
#define __READ_ONCE(x)	(*(const volatile __unqual_scalar_typeof(x) *)&(x))

#define __READ_ONCE_SCALAR(x)						\
({									\
	__unqual_scalar_typeof(x) __x = __READ_ONCE(x);			\
	smp_read_barrier_depends();					\
	(typeof(x))__x;							\
})

#define READ_ONCE(x)							\
({									\
	compiletime_assert_rwonce_type(x);				\
	__READ_ONCE_SCALAR(x);						\
})

#define __WRITE_ONCE(x, val)						\
do {									\
	*(volatile typeof(x) *)&(x) = (val);				\
} while (0)

#define WRITE_ONCE(x, val)						\
do {									\
	compiletime_assert_rwonce_type(x);				\
	__WRITE_ONCE(x, val);						\
} while (0)

static __no_sanitize_or_inline
unsigned long __read_once_word_nocheck(const void *addr)
{
	return __READ_ONCE(*(unsigned long *)addr);
}

/*
 * Use READ_ONCE_NOCHECK() instead of READ_ONCE() if you need to load a
 * word from memory atomically but without telling KASAN/KCSAN. This is
 * usually used by unwinding code when walking the stack of a running process.
 */
#define READ_ONCE_NOCHECK(x)						\
({									\
	unsigned long __x;						\
	compiletime_assert(sizeof(x) == sizeof(__x),			\
		"Unsupported access size for READ_ONCE_NOCHECK().");	\
	__x = __read_once_word_nocheck(&(x));				\
	smp_read_barrier_depends();					\
	(typeof(x))__x;							\
})

static __no_kasan_or_inline
unsigned long read_word_at_a_time(const void *addr)
{
	kasan_check_read(addr, 1);
	return *(unsigned long *)addr;
}

#endif /* __KERNEL__ */

/*
 * Force the compiler to emit 'sym' as a symbol, so that we can reference
 * it from inline assembler. Necessary in case 'sym' could be inlined
 * otherwise, or eliminated entirely due to lack of references that are
 * visible to the compiler.
 */
#define __ADDRESSABLE(sym) \
	static void * __section(.discard.addressable) __used \
		__PASTE(__addressable_##sym, __LINE__) = (void *)&sym;

/**
 * offset_to_ptr - convert a relative memory offset to an absolute pointer
 * @off:	the address of the 32-bit offset value
 */
static inline void *offset_to_ptr(const int *off)
{
	return (void *)((unsigned long)off + *off);
}

#endif /* __ASSEMBLY__ */

/* Compile time object size, -1 for unknown */
#ifndef __compiletime_object_size
# define __compiletime_object_size(obj) -1
#endif
#ifndef __compiletime_warning
# define __compiletime_warning(message)
#endif
#ifndef __compiletime_error
# define __compiletime_error(message)
#endif

#ifdef __OPTIMIZE__
# define __compiletime_assert(condition, msg, prefix, suffix)		\
	do {								\
		extern void prefix ## suffix(void) __compiletime_error(msg); \
		if (!(condition))					\
			prefix ## suffix();				\
	} while (0)
#else
# define __compiletime_assert(condition, msg, prefix, suffix) do { } while (0)
#endif

#define _compiletime_assert(condition, msg, prefix, suffix) \
	__compiletime_assert(condition, msg, prefix, suffix)

/**
 * compiletime_assert - break build and emit msg if condition is false
 * @condition: a compile-time constant condition to check
 * @msg:       a message to emit if condition is false
 *
 * In tradition of POSIX assert, this macro will break the build if the
 * supplied condition is *false*, emitting the supplied error message if the
 * compiler has support to do so.
 */
#define compiletime_assert(condition, msg) \
	_compiletime_assert(condition, msg, __compiletime_assert_, __COUNTER__)

#define compiletime_assert_atomic_type(t)				\
	compiletime_assert(__native_word(t),				\
		"Need native word sized stores/loads for atomicity.")

/*
 * Yes, this permits 64-bit accesses on 32-bit architectures. These will
 * actually be atomic in some cases (namely Armv7 + LPAE), but for others we
 * rely on the access being split into 2x32-bit accesses for a 32-bit quantity
 * (e.g. a virtual address) and a strong prevailing wind.
 */
#define compiletime_assert_rwonce_type(t)					\
	compiletime_assert(__native_word(t) || sizeof(t) == sizeof(long long),	\
		"Unsupported access size for {READ,WRITE}_ONCE().")

/* &a[0] degrades to a pointer: a different type from an array */
#define __must_be_array(a)	BUILD_BUG_ON_ZERO(__same_type((a), &(a)[0]))

/*
 * This is needed in functions which generate the stack canary, see
 * arch/x86/kernel/smpboot.c::start_secondary() for an example.
 */
#define prevent_tail_call_optimization()	mb()

#endif /* __LINUX_COMPILER_H */<|MERGE_RESOLUTION|>--- conflicted
+++ resolved
@@ -231,64 +231,6 @@
 # define __UNIQUE_ID(prefix) __PASTE(__PASTE(__UNIQUE_ID_, prefix), __LINE__)
 #endif
 
-<<<<<<< HEAD
-#include <uapi/linux/types.h>
-
-#define __READ_ONCE_SIZE						\
-({									\
-	switch (size) {							\
-	case 1: *(__u8 *)res = *(volatile __u8 *)p; break;		\
-	case 2: *(__u16 *)res = *(volatile __u16 *)p; break;		\
-	case 4: *(__u32 *)res = *(volatile __u32 *)p; break;		\
-	case 8: *(__u64 *)res = *(volatile __u64 *)p; break;		\
-	default:							\
-		barrier();						\
-		__builtin_memcpy((void *)res, (const void *)p, size);	\
-		barrier();						\
-	}								\
-})
-
-static __always_inline
-void __read_once_size(const volatile void *p, void *res, int size)
-{
-	__READ_ONCE_SIZE;
-}
-
-#ifdef CONFIG_KASAN
-/*
- * We can't declare function 'inline' because __no_sanitize_address confilcts
- * with inlining. Attempt to inline it may cause a build failure.
- * 	https://gcc.gnu.org/bugzilla/show_bug.cgi?id=67368
- * '__maybe_unused' allows us to avoid defined-but-not-used warnings.
- */
-# define __no_kasan_or_inline __no_sanitize_address notrace __maybe_unused
-#else
-# define __no_kasan_or_inline __always_inline
-#endif
-
-static __no_kasan_or_inline
-void __read_once_size_nocheck(const volatile void *p, void *res, int size)
-{
-	__READ_ONCE_SIZE;
-}
-
-//实现p的填充，使其与res相同，memcpy(p,res,size)
-static __always_inline void __write_once_size(volatile void *p, void *res, int size)
-{
-	switch (size) {
-	case 1: *(volatile __u8 *)p = *(__u8 *)res; break;
-	case 2: *(volatile __u16 *)p = *(__u16 *)res; break;
-	case 4: *(volatile __u32 *)p = *(__u32 *)res; break;
-	case 8: *(volatile __u64 *)p = *(__u64 *)res; break;
-	default:
-		barrier();
-		__builtin_memcpy((void *)p, (const void *)res, size);
-		barrier();
-	}
-}
-
-=======
->>>>>>> 64677779
 /*
  * Prevent the compiler from merging or refetching reads or writes. The
  * compiler is also forbidden from reordering successive instances of
