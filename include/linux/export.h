/* SPDX-License-Identifier: GPL-2.0-only */
#ifndef _LINUX_EXPORT_H
#define _LINUX_EXPORT_H

/*
 * Export symbols from the kernel to modules.  Forked from module.h
 * to reduce the amount of pointless cruft we feed to gcc when only
 * exporting a simple symbol or two.
 *
 * Try not to add #includes here.  It slows compilation and makes kernel
 * hackers place grumpy comments in header files.
 */

#ifndef __ASSEMBLY__
#ifdef MODULE
//引用__this_module(ld时产生的变量)
extern struct module __this_module;
#define THIS_MODULE (&__this_module)
#else
#define THIS_MODULE ((struct module *)0)
#endif

#ifdef CONFIG_MODVERSIONS
/* Mark the CRC weak since genksyms apparently decides not to
 * generate a checksums for some symbols */
#if defined(CONFIG_MODULE_REL_CRCS)
//版本控制信息
#define __CRC_SYMBOL(sym, sec)						\
	asm("	.section \"___kcrctab" sec "+" #sym "\", \"a\"	\n"	\
	    "	.weak	__crc_" #sym "				\n"	\
	    "	.long	__crc_" #sym " - .			\n"	\
	    "	.previous					\n")
#else
#define __CRC_SYMBOL(sym, sec)						\
	asm("	.section \"___kcrctab" sec "+" #sym "\", \"a\"	\n"	\
	    "	.weak	__crc_" #sym "				\n"	\
	    "	.long	__crc_" #sym "				\n"	\
	    "	.previous					\n")
#endif
#else
#define __CRC_SYMBOL(sym, sec)
#endif

#ifdef CONFIG_HAVE_ARCH_PREL32_RELOCATIONS
#include <linux/compiler.h>
/*
 * Emit the ksymtab entry as a pair of relative references: this reduces
 * the size by half on 64-bit architectures, and eliminates the need for
 * absolute relocations that require runtime processing on relocatable
 * kernels.
 */
#define __KSYMTAB_ENTRY(sym, sec)					\
	__ADDRESSABLE(sym)						\
	asm("	.section \"___ksymtab" sec "+" #sym "\", \"a\"	\n"	\
	    "	.balign	4					\n"	\
	    "__ksymtab_" #sym ":				\n"	\
	    "	.long	" #sym "- .				\n"	\
	    "	.long	__kstrtab_" #sym "- .			\n"	\
	    "	.long	__kstrtabns_" #sym "- .			\n"	\
	    "	.previous					\n")

struct kernel_symbol {
	int value_offset;
	int name_offset;
	int namespace_offset;
};
#else
#define __KSYMTAB_ENTRY(sym, sec)					\
	static const struct kernel_symbol __ksymtab_##sym		\
	__attribute__((section("___ksymtab" sec "+" #sym), used))	\
	__aligned(sizeof(void *))					\
	= { (unsigned long)&sym, __kstrtab_##sym, __kstrtabns_##sym }

struct kernel_symbol {
	unsigned long value;
	const char *name;
	const char *namespace;
};
#endif

#ifdef __GENKSYMS__

#define ___EXPORT_SYMBOL(sym, sec, ns)	__GENKSYMS_EXPORT_SYMBOL(sym)

#else

<<<<<<< HEAD
/* For every exported symbol, place a struct in the __ksymtab section */
#define ___EXPORT_SYMBOL(sym, sec, ns)					\
	extern typeof(sym) sym;						\
	__CRC_SYMBOL(sym, sec);						\
	/*将符号名称存入到__ksymtab_strings中*/\
	static const char __kstrtab_##sym[]				\
	__attribute__((section("__ksymtab_strings"), used, aligned(1)))	\
	= #sym;								\
	static const char __kstrtabns_##sym[]				\
	__attribute__((section("__ksymtab_strings"), used, aligned(1)))	\
	= ns;								\
=======
/*
 * For every exported symbol, do the following:
 *
 * - If applicable, place a CRC entry in the __kcrctab section.
 * - Put the name of the symbol and namespace (empty string "" for none) in
 *   __ksymtab_strings.
 * - Place a struct kernel_symbol entry in the __ksymtab section.
 *
 * note on .section use: we specify progbits since usage of the "M" (SHF_MERGE)
 * section flag requires it. Use '%progbits' instead of '@progbits' since the
 * former apparently works on all arches according to the binutils source.
 */
#define ___EXPORT_SYMBOL(sym, sec, ns)						\
	extern typeof(sym) sym;							\
	extern const char __kstrtab_##sym[];					\
	extern const char __kstrtabns_##sym[];					\
	__CRC_SYMBOL(sym, sec);							\
	asm("	.section \"__ksymtab_strings\",\"aMS\",%progbits,1	\n"	\
	    "__kstrtab_" #sym ":					\n"	\
	    "	.asciz 	\"" #sym "\"					\n"	\
	    "__kstrtabns_" #sym ":					\n"	\
	    "	.asciz 	\"" ns "\"					\n"	\
	    "	.previous						\n");	\
>>>>>>> 26dca6db
	__KSYMTAB_ENTRY(sym, sec)

#endif

#if !defined(CONFIG_MODULES) || defined(__DISABLE_EXPORTS)

/*
 * Allow symbol exports to be disabled completely so that C code may
 * be reused in other execution contexts such as the UEFI stub or the
 * decompressor.
 */
#define __EXPORT_SYMBOL(sym, sec, ns)

#elif defined(CONFIG_TRIM_UNUSED_KSYMS)

#include <generated/autoksyms.h>

/*
 * For fine grained build dependencies, we want to tell the build system
 * about each possible exported symbol even if they're not actually exported.
 * We use a symbol pattern __ksym_marker_<symbol> that the build system filters
 * from the $(NM) output (see scripts/gen_ksymdeps.sh). These symbols are
 * discarded in the final link stage.
 */
#define __ksym_marker(sym)	\
	static int __ksym_marker_##sym[0] __section(".discard.ksym") __used

#define __EXPORT_SYMBOL(sym, sec, ns)					\
	__ksym_marker(sym);						\
	__cond_export_sym(sym, sec, ns, __is_defined(__KSYM_##sym))
#define __cond_export_sym(sym, sec, ns, conf)				\
	___cond_export_sym(sym, sec, ns, conf)
#define ___cond_export_sym(sym, sec, ns, enabled)			\
	__cond_export_sym_##enabled(sym, sec, ns)
#define __cond_export_sym_1(sym, sec, ns) ___EXPORT_SYMBOL(sym, sec, ns)
#define __cond_export_sym_0(sym, sec, ns) /* nothing */

#else

//导出符号sym
#define __EXPORT_SYMBOL(sym, sec, ns)	___EXPORT_SYMBOL(sym, sec, ns)

#endif /* CONFIG_MODULES */

#ifdef DEFAULT_SYMBOL_NAMESPACE
#include <linux/stringify.h>
#define _EXPORT_SYMBOL(sym, sec)	__EXPORT_SYMBOL(sym, sec, __stringify(DEFAULT_SYMBOL_NAMESPACE))
#else
#define _EXPORT_SYMBOL(sym, sec)	__EXPORT_SYMBOL(sym, sec, "")
#endif

#define EXPORT_SYMBOL(sym)		_EXPORT_SYMBOL(sym, "")
#define EXPORT_SYMBOL_GPL(sym)		_EXPORT_SYMBOL(sym, "_gpl")
#define EXPORT_SYMBOL_GPL_FUTURE(sym)	_EXPORT_SYMBOL(sym, "_gpl_future")
#define EXPORT_SYMBOL_NS(sym, ns)	__EXPORT_SYMBOL(sym, "", #ns)
#define EXPORT_SYMBOL_NS_GPL(sym, ns)	__EXPORT_SYMBOL(sym, "_gpl", #ns)

#ifdef CONFIG_UNUSED_SYMBOLS
#define EXPORT_UNUSED_SYMBOL(sym)	_EXPORT_SYMBOL(sym, "_unused")
#define EXPORT_UNUSED_SYMBOL_GPL(sym)	_EXPORT_SYMBOL(sym, "_unused_gpl")
#else
#define EXPORT_UNUSED_SYMBOL(sym)
#define EXPORT_UNUSED_SYMBOL_GPL(sym)
#endif

#endif /* !__ASSEMBLY__ */

#endif /* _LINUX_EXPORT_H */<|MERGE_RESOLUTION|>--- conflicted
+++ resolved
@@ -84,19 +84,6 @@
 
 #else
 
-<<<<<<< HEAD
-/* For every exported symbol, place a struct in the __ksymtab section */
-#define ___EXPORT_SYMBOL(sym, sec, ns)					\
-	extern typeof(sym) sym;						\
-	__CRC_SYMBOL(sym, sec);						\
-	/*将符号名称存入到__ksymtab_strings中*/\
-	static const char __kstrtab_##sym[]				\
-	__attribute__((section("__ksymtab_strings"), used, aligned(1)))	\
-	= #sym;								\
-	static const char __kstrtabns_##sym[]				\
-	__attribute__((section("__ksymtab_strings"), used, aligned(1)))	\
-	= ns;								\
-=======
 /*
  * For every exported symbol, do the following:
  *
@@ -114,13 +101,13 @@
 	extern const char __kstrtab_##sym[];					\
 	extern const char __kstrtabns_##sym[];					\
 	__CRC_SYMBOL(sym, sec);							\
+	/*将符号名称存入到__ksymtab_strings中*/\
 	asm("	.section \"__ksymtab_strings\",\"aMS\",%progbits,1	\n"	\
 	    "__kstrtab_" #sym ":					\n"	\
 	    "	.asciz 	\"" #sym "\"					\n"	\
 	    "__kstrtabns_" #sym ":					\n"	\
 	    "	.asciz 	\"" ns "\"					\n"	\
 	    "	.previous						\n");	\
->>>>>>> 26dca6db
 	__KSYMTAB_ENTRY(sym, sec)
 
 #endif
