/* SPDX-License-Identifier: GPL-2.0-only */
#ifndef _LINUX_EXPORT_H
#define _LINUX_EXPORT_H

#include <linux/stringify.h>

/*
 * Export symbols from the kernel to modules.  Forked from module.h
 * to reduce the amount of pointless cruft we feed to gcc when only
 * exporting a simple symbol or two.
 *
 * Try not to add #includes here.  It slows compilation and makes kernel
 * hackers place grumpy comments in header files.
 */

/*
 * This comment block is used by fixdep. Please do not remove.
 *
 * When CONFIG_MODVERSIONS is changed from n to y, all source files having
 * EXPORT_SYMBOL variants must be re-compiled because genksyms is run as a
 * side effect of the *.o build rule.
 */

#ifndef __ASSEMBLY__
#ifdef MODULE
//引用__this_module(ld时产生的变量)
extern struct module __this_module;
#define THIS_MODULE (&__this_module)
#else
#define THIS_MODULE ((struct module *)0)
#endif

<<<<<<< HEAD
#ifdef CONFIG_MODVERSIONS
/* Mark the CRC weak since genksyms apparently decides not to
 * generate a checksums for some symbols */
#if defined(CONFIG_MODULE_REL_CRCS)
//版本控制信息
#define __CRC_SYMBOL(sym, sec)						\
	asm("	.section \"___kcrctab" sec "+" #sym "\", \"a\"	\n"	\
	    "	.weak	__crc_" #sym "				\n"	\
	    "	.long	__crc_" #sym " - .			\n"	\
	    "	.previous					\n")
#else
#define __CRC_SYMBOL(sym, sec)						\
	asm("	.section \"___kcrctab" sec "+" #sym "\", \"a\"	\n"	\
	    "	.weak	__crc_" #sym "				\n"	\
	    "	.long	__crc_" #sym "				\n"	\
	    "	.previous					\n")
#endif
#else
#define __CRC_SYMBOL(sym, sec)
#endif

=======
>>>>>>> 97ee9d1c
#ifdef CONFIG_HAVE_ARCH_PREL32_RELOCATIONS
#include <linux/compiler.h>
/*
 * Emit the ksymtab entry as a pair of relative references: this reduces
 * the size by half on 64-bit architectures, and eliminates the need for
 * absolute relocations that require runtime processing on relocatable
 * kernels.
 */
#define __KSYMTAB_ENTRY(sym, sec)					\
	__ADDRESSABLE(sym)						\
	asm("	.section \"___ksymtab" sec "+" #sym "\", \"a\"	\n"	\
	    "	.balign	4					\n"	\
	    "__ksymtab_" #sym ":				\n"	\
	    "	.long	" #sym "- .				\n"	\
	    "	.long	__kstrtab_" #sym "- .			\n"	\
	    "	.long	__kstrtabns_" #sym "- .			\n"	\
	    "	.previous					\n")

struct kernel_symbol {
	int value_offset;
	int name_offset;
	int namespace_offset;
};
#else
#define __KSYMTAB_ENTRY(sym, sec)					\
	static const struct kernel_symbol __ksymtab_##sym		\
	__attribute__((section("___ksymtab" sec "+" #sym), used))	\
	__aligned(sizeof(void *))					\
	= { (unsigned long)&sym, __kstrtab_##sym, __kstrtabns_##sym }

struct kernel_symbol {
	unsigned long value;
	const char *name;
	const char *namespace;
};
#endif

#ifdef __GENKSYMS__

#define ___EXPORT_SYMBOL(sym, sec, ns)	__GENKSYMS_EXPORT_SYMBOL(sym)

#else

/*
 * For every exported symbol, do the following:
 *
 * - Put the name of the symbol and namespace (empty string "" for none) in
 *   __ksymtab_strings.
 * - Place a struct kernel_symbol entry in the __ksymtab section.
 *
 * note on .section use: we specify progbits since usage of the "M" (SHF_MERGE)
 * section flag requires it. Use '%progbits' instead of '@progbits' since the
 * former apparently works on all arches according to the binutils source.
 */
#define ___EXPORT_SYMBOL(sym, sec, ns)						\
	extern typeof(sym) sym;							\
	extern const char __kstrtab_##sym[];					\
	extern const char __kstrtabns_##sym[];					\
<<<<<<< HEAD
	__CRC_SYMBOL(sym, sec);							\
	/*将符号名称存入到__ksymtab_strings中*/\
=======
>>>>>>> 97ee9d1c
	asm("	.section \"__ksymtab_strings\",\"aMS\",%progbits,1	\n"	\
	    "__kstrtab_" #sym ":					\n"	\
	    "	.asciz 	\"" #sym "\"					\n"	\
	    "__kstrtabns_" #sym ":					\n"	\
	    "	.asciz 	\"" ns "\"					\n"	\
	    "	.previous						\n");	\
	__KSYMTAB_ENTRY(sym, sec)

#endif

#if !defined(CONFIG_MODULES) || defined(__DISABLE_EXPORTS)

/*
 * Allow symbol exports to be disabled completely so that C code may
 * be reused in other execution contexts such as the UEFI stub or the
 * decompressor.
 */
#define __EXPORT_SYMBOL(sym, sec, ns)

#elif defined(CONFIG_TRIM_UNUSED_KSYMS)

#include <generated/autoksyms.h>

/*
 * For fine grained build dependencies, we want to tell the build system
 * about each possible exported symbol even if they're not actually exported.
 * We use a symbol pattern __ksym_marker_<symbol> that the build system filters
 * from the $(NM) output (see scripts/gen_ksymdeps.sh). These symbols are
 * discarded in the final link stage.
 */
#define __ksym_marker(sym)	\
	static int __ksym_marker_##sym[0] __section(".discard.ksym") __used

#define __EXPORT_SYMBOL(sym, sec, ns)					\
	__ksym_marker(sym);						\
	__cond_export_sym(sym, sec, ns, __is_defined(__KSYM_##sym))
#define __cond_export_sym(sym, sec, ns, conf)				\
	___cond_export_sym(sym, sec, ns, conf)
#define ___cond_export_sym(sym, sec, ns, enabled)			\
	__cond_export_sym_##enabled(sym, sec, ns)
#define __cond_export_sym_1(sym, sec, ns) ___EXPORT_SYMBOL(sym, sec, ns)

#ifdef __GENKSYMS__
#define __cond_export_sym_0(sym, sec, ns) __GENKSYMS_EXPORT_SYMBOL(sym)
#else
#define __cond_export_sym_0(sym, sec, ns) /* nothing */
#endif

#else

//导出符号sym
#define __EXPORT_SYMBOL(sym, sec, ns)	___EXPORT_SYMBOL(sym, sec, ns)

#endif /* CONFIG_MODULES */

#ifdef DEFAULT_SYMBOL_NAMESPACE
#define _EXPORT_SYMBOL(sym, sec)	__EXPORT_SYMBOL(sym, sec, __stringify(DEFAULT_SYMBOL_NAMESPACE))
#else
#define _EXPORT_SYMBOL(sym, sec)	__EXPORT_SYMBOL(sym, sec, "")
#endif

#define EXPORT_SYMBOL(sym)		_EXPORT_SYMBOL(sym, "")
#define EXPORT_SYMBOL_GPL(sym)		_EXPORT_SYMBOL(sym, "_gpl")
#define EXPORT_SYMBOL_NS(sym, ns)	__EXPORT_SYMBOL(sym, "", __stringify(ns))
#define EXPORT_SYMBOL_NS_GPL(sym, ns)	__EXPORT_SYMBOL(sym, "_gpl", __stringify(ns))

#endif /* !__ASSEMBLY__ */

#endif /* _LINUX_EXPORT_H */<|MERGE_RESOLUTION|>--- conflicted
+++ resolved
@@ -30,30 +30,6 @@
 #define THIS_MODULE ((struct module *)0)
 #endif
 
-<<<<<<< HEAD
-#ifdef CONFIG_MODVERSIONS
-/* Mark the CRC weak since genksyms apparently decides not to
- * generate a checksums for some symbols */
-#if defined(CONFIG_MODULE_REL_CRCS)
-//版本控制信息
-#define __CRC_SYMBOL(sym, sec)						\
-	asm("	.section \"___kcrctab" sec "+" #sym "\", \"a\"	\n"	\
-	    "	.weak	__crc_" #sym "				\n"	\
-	    "	.long	__crc_" #sym " - .			\n"	\
-	    "	.previous					\n")
-#else
-#define __CRC_SYMBOL(sym, sec)						\
-	asm("	.section \"___kcrctab" sec "+" #sym "\", \"a\"	\n"	\
-	    "	.weak	__crc_" #sym "				\n"	\
-	    "	.long	__crc_" #sym "				\n"	\
-	    "	.previous					\n")
-#endif
-#else
-#define __CRC_SYMBOL(sym, sec)
-#endif
-
-=======
->>>>>>> 97ee9d1c
 #ifdef CONFIG_HAVE_ARCH_PREL32_RELOCATIONS
 #include <linux/compiler.h>
 /*
@@ -112,11 +88,7 @@
 	extern typeof(sym) sym;							\
 	extern const char __kstrtab_##sym[];					\
 	extern const char __kstrtabns_##sym[];					\
-<<<<<<< HEAD
-	__CRC_SYMBOL(sym, sec);							\
 	/*将符号名称存入到__ksymtab_strings中*/\
-=======
->>>>>>> 97ee9d1c
 	asm("	.section \"__ksymtab_strings\",\"aMS\",%progbits,1	\n"	\
 	    "__kstrtab_" #sym ":					\n"	\
 	    "	.asciz 	\"" #sym "\"					\n"	\
