--- conflicted
+++ resolved
@@ -106,12 +106,8 @@
 
 #define ___export_symbol_common(sym, sec)				\
 	extern typeof(sym) sym;						\
-<<<<<<< HEAD
-	__CRC_SYMBOL(sym, sec)						\
+	__CRC_SYMBOL(sym, sec);						\
 	/*将符号名称存入到__ksymtab_strings中*/\
-=======
-	__CRC_SYMBOL(sym, sec);						\
->>>>>>> 619e17cf
 	static const char __kstrtab_##sym[]				\
 	__attribute__((section("__ksymtab_strings"), used, aligned(1)))	\
 	= #sym								\
@@ -176,20 +172,11 @@
 
 #else
 
-<<<<<<< HEAD
+#define __EXPORT_SYMBOL_NS(sym,sec,ns)	___EXPORT_SYMBOL_NS(sym,sec,ns)
 //导出符号sym
-#define EXPORT_SYMBOL(sym)					\
-	__EXPORT_SYMBOL(sym, "")
-
-//采用_gpl协议导出符号sym
-#define EXPORT_SYMBOL_GPL(sym)					\
-	__EXPORT_SYMBOL(sym, "_gpl")
-=======
-#define __EXPORT_SYMBOL_NS(sym,sec,ns)	___EXPORT_SYMBOL_NS(sym,sec,ns)
 #define __EXPORT_SYMBOL(sym,sec)	___EXPORT_SYMBOL(sym,sec)
 
 #endif /* CONFIG_MODULES */
->>>>>>> 619e17cf
 
 #ifdef DEFAULT_SYMBOL_NAMESPACE
 #undef __EXPORT_SYMBOL
