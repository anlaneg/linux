/* SPDX-License-Identifier: GPL-2.0 */
#ifndef __LINUX_BITMAP_H
#define __LINUX_BITMAP_H

#ifndef __ASSEMBLY__

#include <linux/align.h>
#include <linux/bitops.h>
#include <linux/cleanup.h>
#include <linux/errno.h>
#include <linux/find.h>
#include <linux/limits.h>
#include <linux/string.h>
#include <linux/types.h>
#include <linux/bitmap-str.h>

struct device;

/*
 * bitmaps provide bit arrays that consume one or more unsigned
 * longs.  The bitmap interface and available operations are listed
 * here, in bitmap.h
 *
 * Function implementations generic to all architectures are in
 * lib/bitmap.c.  Functions implementations that are architecture
 * specific are in various arch/<arch>/include/asm/bitops.h headers
 * and other arch/<arch> specific files.
 *
 * See lib/bitmap.c for more details.
 */

/**
 * DOC: bitmap overview
 *
 * The available bitmap operations and their rough meaning in the
 * case that the bitmap is a single unsigned long are thus:
 *
 * The generated code is more efficient when nbits is known at
 * compile-time and at most BITS_PER_LONG.
 *
 * ::
 *
 *  bitmap_zero(dst, nbits)                     *dst = 0UL
 *  bitmap_fill(dst, nbits)                     *dst = ~0UL
 *  bitmap_copy(dst, src, nbits)                *dst = *src
 *  bitmap_and(dst, src1, src2, nbits)          *dst = *src1 & *src2
 *  bitmap_or(dst, src1, src2, nbits)           *dst = *src1 | *src2
 *  bitmap_xor(dst, src1, src2, nbits)          *dst = *src1 ^ *src2
 *  bitmap_andnot(dst, src1, src2, nbits)       *dst = *src1 & ~(*src2)
 *  bitmap_complement(dst, src, nbits)          *dst = ~(*src)
 *  bitmap_equal(src1, src2, nbits)             Are *src1 and *src2 equal?
 *  bitmap_intersects(src1, src2, nbits)        Do *src1 and *src2 overlap?
 *  bitmap_subset(src1, src2, nbits)            Is *src1 a subset of *src2?
 *  bitmap_empty(src, nbits)                    Are all bits zero in *src?
 *  bitmap_full(src, nbits)                     Are all bits set in *src?
 *  bitmap_weight(src, nbits)                   Hamming Weight: number set bits
 *  bitmap_weight_and(src1, src2, nbits)        Hamming Weight of and'ed bitmap
 *  bitmap_weight_andnot(src1, src2, nbits)     Hamming Weight of andnot'ed bitmap
 *  bitmap_set(dst, pos, nbits)                 Set specified bit area
 *  bitmap_clear(dst, pos, nbits)               Clear specified bit area
 *  bitmap_find_next_zero_area(buf, len, pos, n, mask)  Find bit free area
 *  bitmap_find_next_zero_area_off(buf, len, pos, n, mask, mask_off)  as above
 *  bitmap_shift_right(dst, src, n, nbits)      *dst = *src >> n
 *  bitmap_shift_left(dst, src, n, nbits)       *dst = *src << n
 *  bitmap_cut(dst, src, first, n, nbits)       Cut n bits from first, copy rest
 *  bitmap_replace(dst, old, new, mask, nbits)  *dst = (*old & ~(*mask)) | (*new & *mask)
 *  bitmap_scatter(dst, src, mask, nbits)	*dst = map(dense, sparse)(src)
 *  bitmap_gather(dst, src, mask, nbits)	*dst = map(sparse, dense)(src)
 *  bitmap_remap(dst, src, old, new, nbits)     *dst = map(old, new)(src)
 *  bitmap_bitremap(oldbit, old, new, nbits)    newbit = map(old, new)(oldbit)
 *  bitmap_onto(dst, orig, relmap, nbits)       *dst = orig relative to relmap
 *  bitmap_fold(dst, orig, sz, nbits)           dst bits = orig bits mod sz
 *  bitmap_parse(buf, buflen, dst, nbits)       Parse bitmap dst from kernel buf
 *  bitmap_parse_user(ubuf, ulen, dst, nbits)   Parse bitmap dst from user buf
 *  bitmap_parselist(buf, dst, nbits)           Parse bitmap dst from kernel buf
 *  bitmap_parselist_user(buf, dst, nbits)      Parse bitmap dst from user buf
 *  bitmap_find_free_region(bitmap, bits, order)  Find and allocate bit region
 *  bitmap_release_region(bitmap, pos, order)   Free specified bit region
 *  bitmap_allocate_region(bitmap, pos, order)  Allocate specified bit region
 *  bitmap_from_arr32(dst, buf, nbits)          Copy nbits from u32[] buf to dst
 *  bitmap_from_arr64(dst, buf, nbits)          Copy nbits from u64[] buf to dst
 *  bitmap_to_arr32(buf, src, nbits)            Copy nbits from buf to u32[] dst
 *  bitmap_to_arr64(buf, src, nbits)            Copy nbits from buf to u64[] dst
 *  bitmap_get_value8(map, start)               Get 8bit value from map at start
 *  bitmap_set_value8(map, value, start)        Set 8bit value to map at start
 *  bitmap_read(map, start, nbits)              Read an nbits-sized value from
 *                                              map at start
 *  bitmap_write(map, value, start, nbits)      Write an nbits-sized value to
 *                                              map at start
 *
 * Note, bitmap_zero() and bitmap_fill() operate over the region of
 * unsigned longs, that is, bits behind bitmap till the unsigned long
 * boundary will be zeroed or filled as well. Consider to use
 * bitmap_clear() or bitmap_set() to make explicit zeroing or filling
 * respectively.
 */

/**
 * DOC: bitmap bitops
 *
 * Also the following operations in asm/bitops.h apply to bitmaps.::
 *
 *  set_bit(bit, addr)                  *addr |= bit
 *  clear_bit(bit, addr)                *addr &= ~bit
 *  change_bit(bit, addr)               *addr ^= bit
 *  test_bit(bit, addr)                 Is bit set in *addr?
 *  test_and_set_bit(bit, addr)         Set bit and return old value
 *  test_and_clear_bit(bit, addr)       Clear bit and return old value
 *  test_and_change_bit(bit, addr)      Change bit and return old value
 *  find_first_zero_bit(addr, nbits)    Position first zero bit in *addr
 *  find_first_bit(addr, nbits)         Position first set bit in *addr
 *  find_next_zero_bit(addr, nbits, bit)
 *                                      Position next zero bit in *addr >= bit
 *  find_next_bit(addr, nbits, bit)     Position next set bit in *addr >= bit
 *  find_next_and_bit(addr1, addr2, nbits, bit)
 *                                      Same as find_next_bit, but in
 *                                      (*addr1 & *addr2)
 *
 */

/**
 * DOC: declare bitmap
 * The DECLARE_BITMAP(name,bits) macro, in linux/types.h, can be used
 * to declare an array named 'name' of just enough unsigned longs to
 * contain all bit positions from 0 to 'bits' - 1.
 */

/*
 * Allocation and deallocation of bitmap.
 * Provided in lib/bitmap.c to avoid circular dependency.
 */
unsigned long *bitmap_alloc(unsigned int nbits, gfp_t flags);
unsigned long *bitmap_zalloc(unsigned int nbits, gfp_t flags);
unsigned long *bitmap_alloc_node(unsigned int nbits, gfp_t flags, int node);
unsigned long *bitmap_zalloc_node(unsigned int nbits, gfp_t flags, int node);
void bitmap_free(const unsigned long *bitmap);

DEFINE_FREE(bitmap, unsigned long *, if (_T) bitmap_free(_T))

/* Managed variants of the above. */
unsigned long *devm_bitmap_alloc(struct device *dev,
				 unsigned int nbits, gfp_t flags);
unsigned long *devm_bitmap_zalloc(struct device *dev,
				  unsigned int nbits, gfp_t flags);

/*
 * lib/bitmap.c provides these functions:
 */

bool __bitmap_equal(const unsigned long *bitmap1,
		    const unsigned long *bitmap2, unsigned int nbits);
bool __pure __bitmap_or_equal(const unsigned long *src1,
			      const unsigned long *src2,
			      const unsigned long *src3,
			      unsigned int nbits);
void __bitmap_complement(unsigned long *dst, const unsigned long *src,
			 unsigned int nbits);
void __bitmap_shift_right(unsigned long *dst, const unsigned long *src,
			  unsigned int shift, unsigned int nbits);
void __bitmap_shift_left(unsigned long *dst, const unsigned long *src,
			 unsigned int shift, unsigned int nbits);
void bitmap_cut(unsigned long *dst, const unsigned long *src,
		unsigned int first, unsigned int cut, unsigned int nbits);
bool __bitmap_and(unsigned long *dst, const unsigned long *bitmap1,
		 const unsigned long *bitmap2, unsigned int nbits);
void __bitmap_or(unsigned long *dst, const unsigned long *bitmap1,
		 const unsigned long *bitmap2, unsigned int nbits);
void __bitmap_xor(unsigned long *dst, const unsigned long *bitmap1,
		  const unsigned long *bitmap2, unsigned int nbits);
bool __bitmap_andnot(unsigned long *dst, const unsigned long *bitmap1,
		    const unsigned long *bitmap2, unsigned int nbits);
void __bitmap_replace(unsigned long *dst,
		      const unsigned long *old, const unsigned long *new,
		      const unsigned long *mask, unsigned int nbits);
bool __bitmap_intersects(const unsigned long *bitmap1,
			 const unsigned long *bitmap2, unsigned int nbits);
bool __bitmap_subset(const unsigned long *bitmap1,
		     const unsigned long *bitmap2, unsigned int nbits);
unsigned int __bitmap_weight(const unsigned long *bitmap, unsigned int nbits);
unsigned int __bitmap_weight_and(const unsigned long *bitmap1,
				 const unsigned long *bitmap2, unsigned int nbits);
unsigned int __bitmap_weight_andnot(const unsigned long *bitmap1,
				    const unsigned long *bitmap2, unsigned int nbits);
void __bitmap_set(unsigned long *map, unsigned int start, int len);
void __bitmap_clear(unsigned long *map, unsigned int start, int len);

unsigned long bitmap_find_next_zero_area_off(unsigned long *map,
					     unsigned long size,
					     unsigned long start,
					     unsigned int nr,
					     unsigned long align_mask,
					     unsigned long align_offset);

/**
 * bitmap_find_next_zero_area - find a contiguous aligned zero area
 * @map: The address to base the search on
 * @size: The bitmap size in bits
 * @start: The bitnumber to start searching at
 * @nr: The number of zeroed bits we're looking for
 * @align_mask: Alignment mask for zero area
 *
 * The @align_mask should be one less than a power of 2; the effect is that
 * the bit offset of all zero areas this function finds is multiples of that
 * power of 2. A @align_mask of 0 means no alignment is required.
 */
static __always_inline
unsigned long bitmap_find_next_zero_area(unsigned long *map,
					 unsigned long size,
					 unsigned long start,
					 unsigned int nr,
					 unsigned long align_mask)
{
	return bitmap_find_next_zero_area_off(map, size, start, nr,
					      align_mask, 0);
}

void bitmap_remap(unsigned long *dst, const unsigned long *src,
		const unsigned long *old, const unsigned long *new, unsigned int nbits);
int bitmap_bitremap(int oldbit,
		const unsigned long *old, const unsigned long *new, int bits);
void bitmap_onto(unsigned long *dst, const unsigned long *orig,
		const unsigned long *relmap, unsigned int bits);
void bitmap_fold(unsigned long *dst, const unsigned long *orig,
		unsigned int sz, unsigned int nbits);

//低位为0号bit位，故start起始的mask实际上是start位以下均为0
#define BITMAP_FIRST_WORD_MASK(start) (~0UL << ((start) & (BITS_PER_LONG - 1)))
#define BITMAP_LAST_WORD_MASK(nbits) (~0UL >> (-(nbits) & (BITS_PER_LONG - 1)))

<<<<<<< HEAD
//将dst位置开始的len长度全部初始化为'0'
static inline void bitmap_zero(unsigned long *dst, unsigned int nbits)
=======
#define bitmap_size(nbits)	(ALIGN(nbits, BITS_PER_LONG) / BITS_PER_BYTE)

static __always_inline void bitmap_zero(unsigned long *dst, unsigned int nbits)
>>>>>>> 155a3c00
{
	unsigned int len = bitmap_size(nbits);

	if (small_const_nbits(nbits))
		*dst = 0;
	else
		memset(dst, 0, len);
}

<<<<<<< HEAD
//将dst位置开始的len长度全部初始化为‘1’
static inline void bitmap_fill(unsigned long *dst, unsigned int nbits)
=======
static __always_inline void bitmap_fill(unsigned long *dst, unsigned int nbits)
>>>>>>> 155a3c00
{
	unsigned int len = bitmap_size(nbits);

	if (small_const_nbits(nbits))
		*dst = ~0UL;
	else
		memset(dst, 0xff, len);
}

static __always_inline
void bitmap_copy(unsigned long *dst, const unsigned long *src, unsigned int nbits)
{
	unsigned int len = bitmap_size(nbits);

	if (small_const_nbits(nbits))
		*dst = *src;
	else
		memcpy(dst, src, len);
}

/*
 * Copy bitmap and clear tail bits in last word.
 */
static __always_inline
void bitmap_copy_clear_tail(unsigned long *dst, const unsigned long *src, unsigned int nbits)
{
	bitmap_copy(dst, src, nbits);
	if (nbits % BITS_PER_LONG)
		dst[nbits / BITS_PER_LONG] &= BITMAP_LAST_WORD_MASK(nbits);
}

static inline void bitmap_copy_and_extend(unsigned long *to,
					  const unsigned long *from,
					  unsigned int count, unsigned int size)
{
	unsigned int copy = BITS_TO_LONGS(count);

	memcpy(to, from, copy * sizeof(long));
	if (count % BITS_PER_LONG)
		to[copy - 1] &= BITMAP_LAST_WORD_MASK(count);
	memset(to + copy, 0, bitmap_size(size) - copy * sizeof(long));
}

/*
 * On 32-bit systems bitmaps are represented as u32 arrays internally. On LE64
 * machines the order of hi and lo parts of numbers match the bitmap structure.
 * In both cases conversion is not needed when copying data from/to arrays of
 * u32. But in LE64 case, typecast in bitmap_copy_clear_tail() may lead
 * to out-of-bound access. To avoid that, both LE and BE variants of 64-bit
 * architectures are not using bitmap_copy_clear_tail().
 */
#if BITS_PER_LONG == 64
void bitmap_from_arr32(unsigned long *bitmap, const u32 *buf,
							unsigned int nbits);
void bitmap_to_arr32(u32 *buf, const unsigned long *bitmap,
							unsigned int nbits);
#else
#define bitmap_from_arr32(bitmap, buf, nbits)			\
	bitmap_copy_clear_tail((unsigned long *) (bitmap),	\
			(const unsigned long *) (buf), (nbits))
#define bitmap_to_arr32(buf, bitmap, nbits)			\
	bitmap_copy_clear_tail((unsigned long *) (buf),		\
			(const unsigned long *) (bitmap), (nbits))
#endif

/*
 * On 64-bit systems bitmaps are represented as u64 arrays internally. So,
 * the conversion is not needed when copying data from/to arrays of u64.
 */
#if BITS_PER_LONG == 32
void bitmap_from_arr64(unsigned long *bitmap, const u64 *buf, unsigned int nbits);
void bitmap_to_arr64(u64 *buf, const unsigned long *bitmap, unsigned int nbits);
#else
#define bitmap_from_arr64(bitmap, buf, nbits)			\
	bitmap_copy_clear_tail((unsigned long *)(bitmap), (const unsigned long *)(buf), (nbits))
#define bitmap_to_arr64(buf, bitmap, nbits)			\
	bitmap_copy_clear_tail((unsigned long *)(buf), (const unsigned long *)(bitmap), (nbits))
#endif

static __always_inline
bool bitmap_and(unsigned long *dst, const unsigned long *src1,
		const unsigned long *src2, unsigned int nbits)
{
	if (small_const_nbits(nbits))
		return (*dst = *src1 & *src2 & BITMAP_LAST_WORD_MASK(nbits)) != 0;
	return __bitmap_and(dst, src1, src2, nbits);
}

static __always_inline
void bitmap_or(unsigned long *dst, const unsigned long *src1,
	       const unsigned long *src2, unsigned int nbits)
{
	if (small_const_nbits(nbits))
		*dst = *src1 | *src2;
	else
		__bitmap_or(dst, src1, src2, nbits);
}

static __always_inline
void bitmap_xor(unsigned long *dst, const unsigned long *src1,
		const unsigned long *src2, unsigned int nbits)
{
	if (small_const_nbits(nbits))
		*dst = *src1 ^ *src2;
	else
		__bitmap_xor(dst, src1, src2, nbits);
}

static __always_inline
bool bitmap_andnot(unsigned long *dst, const unsigned long *src1,
		   const unsigned long *src2, unsigned int nbits)
{
	if (small_const_nbits(nbits))
		return (*dst = *src1 & ~(*src2) & BITMAP_LAST_WORD_MASK(nbits)) != 0;
	return __bitmap_andnot(dst, src1, src2, nbits);
}

static __always_inline
void bitmap_complement(unsigned long *dst, const unsigned long *src, unsigned int nbits)
{
	if (small_const_nbits(nbits))
		*dst = ~(*src);
	else
		__bitmap_complement(dst, src, nbits);
}

#ifdef __LITTLE_ENDIAN
#define BITMAP_MEM_ALIGNMENT 8
#else
#define BITMAP_MEM_ALIGNMENT (8 * sizeof(unsigned long))
#endif
#define BITMAP_MEM_MASK (BITMAP_MEM_ALIGNMENT - 1)

static __always_inline
bool bitmap_equal(const unsigned long *src1, const unsigned long *src2, unsigned int nbits)
{
	if (small_const_nbits(nbits))
		return !((*src1 ^ *src2) & BITMAP_LAST_WORD_MASK(nbits));
	if (__builtin_constant_p(nbits & BITMAP_MEM_MASK) &&
	    IS_ALIGNED(nbits, BITMAP_MEM_ALIGNMENT))
		return !memcmp(src1, src2, nbits / 8);
	return __bitmap_equal(src1, src2, nbits);
}

/**
 * bitmap_or_equal - Check whether the or of two bitmaps is equal to a third
 * @src1:	Pointer to bitmap 1
 * @src2:	Pointer to bitmap 2 will be or'ed with bitmap 1
 * @src3:	Pointer to bitmap 3. Compare to the result of *@src1 | *@src2
 * @nbits:	number of bits in each of these bitmaps
 *
 * Returns: True if (*@src1 | *@src2) == *@src3, false otherwise
 */
static __always_inline
bool bitmap_or_equal(const unsigned long *src1, const unsigned long *src2,
		     const unsigned long *src3, unsigned int nbits)
{
	if (!small_const_nbits(nbits))
		return __bitmap_or_equal(src1, src2, src3, nbits);

	return !(((*src1 | *src2) ^ *src3) & BITMAP_LAST_WORD_MASK(nbits));
}

static __always_inline
bool bitmap_intersects(const unsigned long *src1, const unsigned long *src2, unsigned int nbits)
{
	if (small_const_nbits(nbits))
		return ((*src1 & *src2) & BITMAP_LAST_WORD_MASK(nbits)) != 0;
	else
		return __bitmap_intersects(src1, src2, nbits);
}

static __always_inline
bool bitmap_subset(const unsigned long *src1, const unsigned long *src2, unsigned int nbits)
{
	if (small_const_nbits(nbits))
		return ! ((*src1 & ~(*src2)) & BITMAP_LAST_WORD_MASK(nbits));
	else
		return __bitmap_subset(src1, src2, nbits);
}

<<<<<<< HEAD
/*检查bitmap是否为空*/
static inline bool bitmap_empty(const unsigned long *src/*待检查的bitmap*/, unsigned nbits/*bits数目*/)
=======
static __always_inline
bool bitmap_empty(const unsigned long *src, unsigned nbits)
>>>>>>> 155a3c00
{
	if (small_const_nbits(nbits))
		return ! (*src & BITMAP_LAST_WORD_MASK(nbits));

	return find_first_bit(src, nbits) == nbits;
}

static __always_inline
bool bitmap_full(const unsigned long *src, unsigned int nbits)
{
	if (small_const_nbits(nbits))
		return ! (~(*src) & BITMAP_LAST_WORD_MASK(nbits));

	return find_first_zero_bit(src, nbits) == nbits;
}

static __always_inline
unsigned int bitmap_weight(const unsigned long *src, unsigned int nbits)
{
	if (small_const_nbits(nbits))
		return hweight_long(*src & BITMAP_LAST_WORD_MASK(nbits));
	return __bitmap_weight(src, nbits);
}

static __always_inline
unsigned long bitmap_weight_and(const unsigned long *src1,
				const unsigned long *src2, unsigned int nbits)
{
	if (small_const_nbits(nbits))
		return hweight_long(*src1 & *src2 & BITMAP_LAST_WORD_MASK(nbits));
	return __bitmap_weight_and(src1, src2, nbits);
}

static __always_inline
unsigned long bitmap_weight_andnot(const unsigned long *src1,
				   const unsigned long *src2, unsigned int nbits)
{
	if (small_const_nbits(nbits))
		return hweight_long(*src1 & ~(*src2) & BITMAP_LAST_WORD_MASK(nbits));
	return __bitmap_weight_andnot(src1, src2, nbits);
}

static __always_inline
void bitmap_set(unsigned long *map, unsigned int start, unsigned int nbits)
{
	if (__builtin_constant_p(nbits) && nbits == 1)
		__set_bit(start, map);
	else if (small_const_nbits(start + nbits))
		*map |= GENMASK(start + nbits - 1, start);
	else if (__builtin_constant_p(start & BITMAP_MEM_MASK) &&
		 IS_ALIGNED(start, BITMAP_MEM_ALIGNMENT) &&
		 __builtin_constant_p(nbits & BITMAP_MEM_MASK) &&
		 IS_ALIGNED(nbits, BITMAP_MEM_ALIGNMENT))
		memset((char *)map + start / 8, 0xff, nbits / 8);
	else
		__bitmap_set(map, start, nbits);
}

static __always_inline
void bitmap_clear(unsigned long *map, unsigned int start, unsigned int nbits)
{
	if (__builtin_constant_p(nbits) && nbits == 1)
		__clear_bit(start, map);
	else if (small_const_nbits(start + nbits))
		*map &= ~GENMASK(start + nbits - 1, start);
	else if (__builtin_constant_p(start & BITMAP_MEM_MASK) &&
		 IS_ALIGNED(start, BITMAP_MEM_ALIGNMENT) &&
		 __builtin_constant_p(nbits & BITMAP_MEM_MASK) &&
		 IS_ALIGNED(nbits, BITMAP_MEM_ALIGNMENT))
		memset((char *)map + start / 8, 0, nbits / 8);
	else
		__bitmap_clear(map, start, nbits);
}

static __always_inline
void bitmap_shift_right(unsigned long *dst, const unsigned long *src,
			unsigned int shift, unsigned int nbits)
{
	if (small_const_nbits(nbits))
		*dst = (*src & BITMAP_LAST_WORD_MASK(nbits)) >> shift;
	else
		__bitmap_shift_right(dst, src, shift, nbits);
}

static __always_inline
void bitmap_shift_left(unsigned long *dst, const unsigned long *src,
		       unsigned int shift, unsigned int nbits)
{
	if (small_const_nbits(nbits))
		*dst = (*src << shift) & BITMAP_LAST_WORD_MASK(nbits);
	else
		__bitmap_shift_left(dst, src, shift, nbits);
}

static __always_inline
void bitmap_replace(unsigned long *dst,
		    const unsigned long *old,
		    const unsigned long *new,
		    const unsigned long *mask,
		    unsigned int nbits)
{
	if (small_const_nbits(nbits))
		*dst = (*old & ~(*mask)) | (*new & *mask);
	else
		__bitmap_replace(dst, old, new, mask, nbits);
}

/**
 * bitmap_scatter - Scatter a bitmap according to the given mask
 * @dst: scattered bitmap
 * @src: gathered bitmap
 * @mask: mask representing bits to assign to in the scattered bitmap
 * @nbits: number of bits in each of these bitmaps
 *
 * Scatters bitmap with sequential bits according to the given @mask.
 *
 * Example:
 * If @src bitmap = 0x005a, with @mask = 0x1313, @dst will be 0x0302.
 *
 * Or in binary form
 * @src			@mask			@dst
 * 0000000001011010	0001001100010011	0000001100000010
 *
 * (Bits 0, 1, 2, 3, 4, 5 are copied to the bits 0, 1, 4, 8, 9, 12)
 *
 * A more 'visual' description of the operation::
 *
 *	src:  0000000001011010
 *	                ||||||
 *	         +------+|||||
 *	         |  +----+||||
 *	         |  |+----+|||
 *	         |  ||   +-+||
 *	         |  ||   |  ||
 *	mask: ...v..vv...v..vv
 *	      ...0..11...0..10
 *	dst:  0000001100000010
 *
 * A relationship exists between bitmap_scatter() and bitmap_gather(). See
 * bitmap_gather() for the bitmap gather detailed operations. TL;DR:
 * bitmap_gather() can be seen as the 'reverse' bitmap_scatter() operation.
 */
static __always_inline
void bitmap_scatter(unsigned long *dst, const unsigned long *src,
		    const unsigned long *mask, unsigned int nbits)
{
	unsigned int n = 0;
	unsigned int bit;

	bitmap_zero(dst, nbits);

	for_each_set_bit(bit, mask, nbits)
		__assign_bit(bit, dst, test_bit(n++, src));
}

/**
 * bitmap_gather - Gather a bitmap according to given mask
 * @dst: gathered bitmap
 * @src: scattered bitmap
 * @mask: mask representing bits to extract from in the scattered bitmap
 * @nbits: number of bits in each of these bitmaps
 *
 * Gathers bitmap with sparse bits according to the given @mask.
 *
 * Example:
 * If @src bitmap = 0x0302, with @mask = 0x1313, @dst will be 0x001a.
 *
 * Or in binary form
 * @src			@mask			@dst
 * 0000001100000010	0001001100010011	0000000000011010
 *
 * (Bits 0, 1, 4, 8, 9, 12 are copied to the bits 0, 1, 2, 3, 4, 5)
 *
 * A more 'visual' description of the operation::
 *
 *	mask: ...v..vv...v..vv
 *	src:  0000001100000010
 *	         ^  ^^   ^   0
 *	         |  ||   |  10
 *	         |  ||   > 010
 *	         |  |+--> 1010
 *	         |  +--> 11010
 *	         +----> 011010
 *	dst:  0000000000011010
 *
 * A relationship exists between bitmap_gather() and bitmap_scatter(). See
 * bitmap_scatter() for the bitmap scatter detailed operations. TL;DR:
 * bitmap_scatter() can be seen as the 'reverse' bitmap_gather() operation.
 *
 * Suppose scattered computed using bitmap_scatter(scattered, src, mask, n).
 * The operation bitmap_gather(result, scattered, mask, n) leads to a result
 * equal or equivalent to src.
 *
 * The result can be 'equivalent' because bitmap_scatter() and bitmap_gather()
 * are not bijective.
 * The result and src values are equivalent in that sense that a call to
 * bitmap_scatter(res, src, mask, n) and a call to
 * bitmap_scatter(res, result, mask, n) will lead to the same res value.
 */
static __always_inline
void bitmap_gather(unsigned long *dst, const unsigned long *src,
		   const unsigned long *mask, unsigned int nbits)
{
	unsigned int n = 0;
	unsigned int bit;

	bitmap_zero(dst, nbits);

	for_each_set_bit(bit, mask, nbits)
		__assign_bit(n++, dst, test_bit(bit, src));
}

static __always_inline
void bitmap_next_set_region(unsigned long *bitmap, unsigned int *rs,
			    unsigned int *re, unsigned int end)
{
	*rs = find_next_bit(bitmap, end, *rs);
	*re = find_next_zero_bit(bitmap, end, *rs + 1);
}

/**
 * bitmap_release_region - release allocated bitmap region
 *	@bitmap: array of unsigned longs corresponding to the bitmap
 *	@pos: beginning of bit region to release
 *	@order: region size (log base 2 of number of bits) to release
 *
 * This is the complement to __bitmap_find_free_region() and releases
 * the found region (by clearing it in the bitmap).
 */
static __always_inline
void bitmap_release_region(unsigned long *bitmap, unsigned int pos, int order)
{
	bitmap_clear(bitmap, pos, BIT(order));
}

/**
 * bitmap_allocate_region - allocate bitmap region
 *	@bitmap: array of unsigned longs corresponding to the bitmap
 *	@pos: beginning of bit region to allocate
 *	@order: region size (log base 2 of number of bits) to allocate
 *
 * Allocate (set bits in) a specified region of a bitmap.
 *
 * Returns: 0 on success, or %-EBUSY if specified region wasn't
 * free (not all bits were zero).
 */
static __always_inline
int bitmap_allocate_region(unsigned long *bitmap, unsigned int pos, int order)
{
	unsigned int len = BIT(order);

	if (find_next_bit(bitmap, pos + len, pos) < pos + len)
		return -EBUSY;
	bitmap_set(bitmap, pos, len);
	return 0;
}

/**
 * bitmap_find_free_region - find a contiguous aligned mem region
 *	@bitmap: array of unsigned longs corresponding to the bitmap
 *	@bits: number of bits in the bitmap
 *	@order: region size (log base 2 of number of bits) to find
 *
 * Find a region of free (zero) bits in a @bitmap of @bits bits and
 * allocate them (set them to one).  Only consider regions of length
 * a power (@order) of two, aligned to that power of two, which
 * makes the search algorithm much faster.
 *
 * Returns: the bit offset in bitmap of the allocated region,
 * or -errno on failure.
 */
static __always_inline
int bitmap_find_free_region(unsigned long *bitmap, unsigned int bits, int order)
{
	unsigned int pos, end;		/* scans bitmap by regions of size order */

	for (pos = 0; (end = pos + BIT(order)) <= bits; pos = end) {
		if (!bitmap_allocate_region(bitmap, pos, order))
			return pos;
	}
	return -ENOMEM;
}

/**
 * BITMAP_FROM_U64() - Represent u64 value in the format suitable for bitmap.
 * @n: u64 value
 *
 * Linux bitmaps are internally arrays of unsigned longs, i.e. 32-bit
 * integers in 32-bit environment, and 64-bit integers in 64-bit one.
 *
 * There are four combinations of endianness and length of the word in linux
 * ABIs: LE64, BE64, LE32 and BE32.
 *
 * On 64-bit kernels 64-bit LE and BE numbers are naturally ordered in
 * bitmaps and therefore don't require any special handling.
 *
 * On 32-bit kernels 32-bit LE ABI orders lo word of 64-bit number in memory
 * prior to hi, and 32-bit BE orders hi word prior to lo. The bitmap on the
 * other hand is represented as an array of 32-bit words and the position of
 * bit N may therefore be calculated as: word #(N/32) and bit #(N%32) in that
 * word.  For example, bit #42 is located at 10th position of 2nd word.
 * It matches 32-bit LE ABI, and we can simply let the compiler store 64-bit
 * values in memory as it usually does. But for BE we need to swap hi and lo
 * words manually.
 *
 * With all that, the macro BITMAP_FROM_U64() does explicit reordering of hi and
 * lo parts of u64.  For LE32 it does nothing, and for BE environment it swaps
 * hi and lo words, as is expected by bitmap.
 */
#if __BITS_PER_LONG == 64
#define BITMAP_FROM_U64(n) (n)
#else
#define BITMAP_FROM_U64(n) ((unsigned long) ((u64)(n) & ULONG_MAX)), \
				((unsigned long) ((u64)(n) >> 32))
#endif

/**
 * bitmap_from_u64 - Check and swap words within u64.
 *  @mask: source bitmap
 *  @dst:  destination bitmap
 *
 * In 32-bit Big Endian kernel, when using ``(u32 *)(&val)[*]``
 * to read u64 mask, we will get the wrong word.
 * That is ``(u32 *)(&val)[0]`` gets the upper 32 bits,
 * but we expect the lower 32-bits of u64.
 */
static __always_inline void bitmap_from_u64(unsigned long *dst, u64 mask)
{
	bitmap_from_arr64(dst, &mask, 64);
}

/**
 * bitmap_read - read a value of n-bits from the memory region
 * @map: address to the bitmap memory region
 * @start: bit offset of the n-bit value
 * @nbits: size of value in bits, nonzero, up to BITS_PER_LONG
 *
 * Returns: value of @nbits bits located at the @start bit offset within the
 * @map memory region. For @nbits = 0 and @nbits > BITS_PER_LONG the return
 * value is undefined.
 */
static __always_inline
unsigned long bitmap_read(const unsigned long *map, unsigned long start, unsigned long nbits)
{
	size_t index = BIT_WORD(start);
	unsigned long offset = start % BITS_PER_LONG;
	unsigned long space = BITS_PER_LONG - offset;
	unsigned long value_low, value_high;

	if (unlikely(!nbits || nbits > BITS_PER_LONG))
		return 0;

	if (space >= nbits)
		return (map[index] >> offset) & BITMAP_LAST_WORD_MASK(nbits);

	value_low = map[index] & BITMAP_FIRST_WORD_MASK(start);
	value_high = map[index + 1] & BITMAP_LAST_WORD_MASK(start + nbits);
	return (value_low >> offset) | (value_high << space);
}

/**
 * bitmap_write - write n-bit value within a memory region
 * @map: address to the bitmap memory region
 * @value: value to write, clamped to nbits
 * @start: bit offset of the n-bit value
 * @nbits: size of value in bits, nonzero, up to BITS_PER_LONG.
 *
 * bitmap_write() behaves as-if implemented as @nbits calls of __assign_bit(),
 * i.e. bits beyond @nbits are ignored:
 *
 *   for (bit = 0; bit < nbits; bit++)
 *           __assign_bit(start + bit, bitmap, val & BIT(bit));
 *
 * For @nbits == 0 and @nbits > BITS_PER_LONG no writes are performed.
 */
static __always_inline
void bitmap_write(unsigned long *map, unsigned long value,
		  unsigned long start, unsigned long nbits)
{
	size_t index;
	unsigned long offset;
	unsigned long space;
	unsigned long mask;
	bool fit;

	if (unlikely(!nbits || nbits > BITS_PER_LONG))
		return;

	mask = BITMAP_LAST_WORD_MASK(nbits);
	value &= mask;
	offset = start % BITS_PER_LONG;
	space = BITS_PER_LONG - offset;
	fit = space >= nbits;
	index = BIT_WORD(start);

	map[index] &= (fit ? (~(mask << offset)) : ~BITMAP_FIRST_WORD_MASK(start));
	map[index] |= value << offset;
	if (fit)
		return;

	map[index + 1] &= BITMAP_FIRST_WORD_MASK(start + nbits);
	map[index + 1] |= (value >> space);
}

#define bitmap_get_value8(map, start)			\
	bitmap_read(map, start, BITS_PER_BYTE)
#define bitmap_set_value8(map, value, start)		\
	bitmap_write(map, value, start, BITS_PER_BYTE)

#endif /* __ASSEMBLY__ */

#endif /* __LINUX_BITMAP_H */<|MERGE_RESOLUTION|>--- conflicted
+++ resolved
@@ -227,14 +227,10 @@
 #define BITMAP_FIRST_WORD_MASK(start) (~0UL << ((start) & (BITS_PER_LONG - 1)))
 #define BITMAP_LAST_WORD_MASK(nbits) (~0UL >> (-(nbits) & (BITS_PER_LONG - 1)))
 
-<<<<<<< HEAD
+#define bitmap_size(nbits)	(ALIGN(nbits, BITS_PER_LONG) / BITS_PER_BYTE)
+
 //将dst位置开始的len长度全部初始化为'0'
-static inline void bitmap_zero(unsigned long *dst, unsigned int nbits)
-=======
-#define bitmap_size(nbits)	(ALIGN(nbits, BITS_PER_LONG) / BITS_PER_BYTE)
-
 static __always_inline void bitmap_zero(unsigned long *dst, unsigned int nbits)
->>>>>>> 155a3c00
 {
 	unsigned int len = bitmap_size(nbits);
 
@@ -244,12 +240,8 @@
 		memset(dst, 0, len);
 }
 
-<<<<<<< HEAD
 //将dst位置开始的len长度全部初始化为‘1’
-static inline void bitmap_fill(unsigned long *dst, unsigned int nbits)
-=======
 static __always_inline void bitmap_fill(unsigned long *dst, unsigned int nbits)
->>>>>>> 155a3c00
 {
 	unsigned int len = bitmap_size(nbits);
 
@@ -431,13 +423,9 @@
 		return __bitmap_subset(src1, src2, nbits);
 }
 
-<<<<<<< HEAD
 /*检查bitmap是否为空*/
-static inline bool bitmap_empty(const unsigned long *src/*待检查的bitmap*/, unsigned nbits/*bits数目*/)
-=======
-static __always_inline
-bool bitmap_empty(const unsigned long *src, unsigned nbits)
->>>>>>> 155a3c00
+static __always_inline
+bool bitmap_empty(const unsigned long *src/*待检查的bitmap*/, unsigned nbits/*bits数目*/)
 {
 	if (small_const_nbits(nbits))
 		return ! (*src & BITMAP_LAST_WORD_MASK(nbits));
