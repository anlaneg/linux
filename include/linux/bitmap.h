/* SPDX-License-Identifier: GPL-2.0 */
#ifndef __LINUX_BITMAP_H
#define __LINUX_BITMAP_H

#ifndef __ASSEMBLY__

#include <linux/align.h>
#include <linux/bitops.h>
#include <linux/limits.h>
#include <linux/string.h>
#include <linux/types.h>

struct device;

/*
 * bitmaps provide bit arrays that consume one or more unsigned
 * longs.  The bitmap interface and available operations are listed
 * here, in bitmap.h
 *
 * Function implementations generic to all architectures are in
 * lib/bitmap.c.  Functions implementations that are architecture
 * specific are in various include/asm-<arch>/bitops.h headers
 * and other arch/<arch> specific files.
 *
 * See lib/bitmap.c for more details.
 */

/**
 * DOC: bitmap overview
 *
 * The available bitmap operations and their rough meaning in the
 * case that the bitmap is a single unsigned long are thus:
 *
 * The generated code is more efficient when nbits is known at
 * compile-time and at most BITS_PER_LONG.
 *
 * ::
 *
 *  bitmap_zero(dst, nbits)                     *dst = 0UL
 *  bitmap_fill(dst, nbits)                     *dst = ~0UL
 *  bitmap_copy(dst, src, nbits)                *dst = *src
 *  bitmap_and(dst, src1, src2, nbits)          *dst = *src1 & *src2
 *  bitmap_or(dst, src1, src2, nbits)           *dst = *src1 | *src2
 *  bitmap_xor(dst, src1, src2, nbits)          *dst = *src1 ^ *src2
 *  bitmap_andnot(dst, src1, src2, nbits)       *dst = *src1 & ~(*src2)
 *  bitmap_complement(dst, src, nbits)          *dst = ~(*src)
 *  bitmap_equal(src1, src2, nbits)             Are *src1 and *src2 equal?
 *  bitmap_intersects(src1, src2, nbits)        Do *src1 and *src2 overlap?
 *  bitmap_subset(src1, src2, nbits)            Is *src1 a subset of *src2?
 *  bitmap_empty(src, nbits)                    Are all bits zero in *src?
 *  bitmap_full(src, nbits)                     Are all bits set in *src?
 *  bitmap_weight(src, nbits)                   Hamming Weight: number set bits
 *  bitmap_set(dst, pos, nbits)                 Set specified bit area
 *  bitmap_clear(dst, pos, nbits)               Clear specified bit area
 *  bitmap_find_next_zero_area(buf, len, pos, n, mask)  Find bit free area
 *  bitmap_find_next_zero_area_off(buf, len, pos, n, mask, mask_off)  as above
 *  bitmap_next_clear_region(map, &start, &end, nbits)  Find next clear region
 *  bitmap_next_set_region(map, &start, &end, nbits)  Find next set region
 *  bitmap_for_each_clear_region(map, rs, re, start, end)
 *  						Iterate over all clear regions
 *  bitmap_for_each_set_region(map, rs, re, start, end)
 *  						Iterate over all set regions
 *  bitmap_shift_right(dst, src, n, nbits)      *dst = *src >> n
 *  bitmap_shift_left(dst, src, n, nbits)       *dst = *src << n
 *  bitmap_cut(dst, src, first, n, nbits)       Cut n bits from first, copy rest
 *  bitmap_replace(dst, old, new, mask, nbits)  *dst = (*old & ~(*mask)) | (*new & *mask)
 *  bitmap_remap(dst, src, old, new, nbits)     *dst = map(old, new)(src)
 *  bitmap_bitremap(oldbit, old, new, nbits)    newbit = map(old, new)(oldbit)
 *  bitmap_onto(dst, orig, relmap, nbits)       *dst = orig relative to relmap
 *  bitmap_fold(dst, orig, sz, nbits)           dst bits = orig bits mod sz
 *  bitmap_parse(buf, buflen, dst, nbits)       Parse bitmap dst from kernel buf
 *  bitmap_parse_user(ubuf, ulen, dst, nbits)   Parse bitmap dst from user buf
 *  bitmap_parselist(buf, dst, nbits)           Parse bitmap dst from kernel buf
 *  bitmap_parselist_user(buf, dst, nbits)      Parse bitmap dst from user buf
 *  bitmap_find_free_region(bitmap, bits, order)  Find and allocate bit region
 *  bitmap_release_region(bitmap, pos, order)   Free specified bit region
 *  bitmap_allocate_region(bitmap, pos, order)  Allocate specified bit region
 *  bitmap_from_arr32(dst, buf, nbits)          Copy nbits from u32[] buf to dst
 *  bitmap_to_arr32(buf, src, nbits)            Copy nbits from buf to u32[] dst
 *  bitmap_get_value8(map, start)               Get 8bit value from map at start
 *  bitmap_set_value8(map, value, start)        Set 8bit value to map at start
 *
 * Note, bitmap_zero() and bitmap_fill() operate over the region of
 * unsigned longs, that is, bits behind bitmap till the unsigned long
 * boundary will be zeroed or filled as well. Consider to use
 * bitmap_clear() or bitmap_set() to make explicit zeroing or filling
 * respectively.
 */

/**
 * DOC: bitmap bitops
 *
 * Also the following operations in asm/bitops.h apply to bitmaps.::
 *
 *  set_bit(bit, addr)                  *addr |= bit
 *  clear_bit(bit, addr)                *addr &= ~bit
 *  change_bit(bit, addr)               *addr ^= bit
 *  test_bit(bit, addr)                 Is bit set in *addr?
 *  test_and_set_bit(bit, addr)         Set bit and return old value
 *  test_and_clear_bit(bit, addr)       Clear bit and return old value
 *  test_and_change_bit(bit, addr)      Change bit and return old value
 *  find_first_zero_bit(addr, nbits)    Position first zero bit in *addr
 *  find_first_bit(addr, nbits)         Position first set bit in *addr
 *  find_next_zero_bit(addr, nbits, bit)
 *                                      Position next zero bit in *addr >= bit
 *  find_next_bit(addr, nbits, bit)     Position next set bit in *addr >= bit
 *  find_next_and_bit(addr1, addr2, nbits, bit)
 *                                      Same as find_next_bit, but in
 *                                      (*addr1 & *addr2)
 *
 */

/**
 * DOC: declare bitmap
 * The DECLARE_BITMAP(name,bits) macro, in linux/types.h, can be used
 * to declare an array named 'name' of just enough unsigned longs to
 * contain all bit positions from 0 to 'bits' - 1.
 */

/*
 * Allocation and deallocation of bitmap.
 * Provided in lib/bitmap.c to avoid circular dependency.
 */
unsigned long *bitmap_alloc(unsigned int nbits, gfp_t flags);
unsigned long *bitmap_zalloc(unsigned int nbits, gfp_t flags);
void bitmap_free(const unsigned long *bitmap);

/* Managed variants of the above. */
unsigned long *devm_bitmap_alloc(struct device *dev,
				 unsigned int nbits, gfp_t flags);
unsigned long *devm_bitmap_zalloc(struct device *dev,
				  unsigned int nbits, gfp_t flags);

/*
 * lib/bitmap.c provides these functions:
 */

int __bitmap_equal(const unsigned long *bitmap1,
		   const unsigned long *bitmap2, unsigned int nbits);
bool __pure __bitmap_or_equal(const unsigned long *src1,
			      const unsigned long *src2,
			      const unsigned long *src3,
			      unsigned int nbits);
void __bitmap_complement(unsigned long *dst, const unsigned long *src,
			 unsigned int nbits);
void __bitmap_shift_right(unsigned long *dst, const unsigned long *src,
			  unsigned int shift, unsigned int nbits);
void __bitmap_shift_left(unsigned long *dst, const unsigned long *src,
			 unsigned int shift, unsigned int nbits);
void bitmap_cut(unsigned long *dst, const unsigned long *src,
		unsigned int first, unsigned int cut, unsigned int nbits);
int __bitmap_and(unsigned long *dst, const unsigned long *bitmap1,
		 const unsigned long *bitmap2, unsigned int nbits);
void __bitmap_or(unsigned long *dst, const unsigned long *bitmap1,
		 const unsigned long *bitmap2, unsigned int nbits);
void __bitmap_xor(unsigned long *dst, const unsigned long *bitmap1,
		  const unsigned long *bitmap2, unsigned int nbits);
int __bitmap_andnot(unsigned long *dst, const unsigned long *bitmap1,
		    const unsigned long *bitmap2, unsigned int nbits);
void __bitmap_replace(unsigned long *dst,
		      const unsigned long *old, const unsigned long *new,
		      const unsigned long *mask, unsigned int nbits);
int __bitmap_intersects(const unsigned long *bitmap1,
			const unsigned long *bitmap2, unsigned int nbits);
int __bitmap_subset(const unsigned long *bitmap1,
		    const unsigned long *bitmap2, unsigned int nbits);
int __bitmap_weight(const unsigned long *bitmap, unsigned int nbits);
void __bitmap_set(unsigned long *map, unsigned int start, int len);
void __bitmap_clear(unsigned long *map, unsigned int start, int len);

unsigned long bitmap_find_next_zero_area_off(unsigned long *map,
					     unsigned long size,
					     unsigned long start,
					     unsigned int nr,
					     unsigned long align_mask,
					     unsigned long align_offset);

/**
 * bitmap_find_next_zero_area - find a contiguous aligned zero area
 * @map: The address to base the search on
 * @size: The bitmap size in bits
 * @start: The bitnumber to start searching at
 * @nr: The number of zeroed bits we're looking for
 * @align_mask: Alignment mask for zero area
 *
 * The @align_mask should be one less than a power of 2; the effect is that
 * the bit offset of all zero areas this function finds is multiples of that
 * power of 2. A @align_mask of 0 means no alignment is required.
 */
static inline unsigned long
bitmap_find_next_zero_area(unsigned long *map,
			   unsigned long size,
			   unsigned long start,
			   unsigned int nr,
			   unsigned long align_mask)
{
	return bitmap_find_next_zero_area_off(map, size, start, nr,
					      align_mask, 0);
}

int bitmap_parse(const char *buf, unsigned int buflen,
			unsigned long *dst, int nbits);
int bitmap_parse_user(const char __user *ubuf, unsigned int ulen,
			unsigned long *dst, int nbits);
int bitmap_parselist(const char *buf, unsigned long *maskp,
			int nmaskbits);
int bitmap_parselist_user(const char __user *ubuf, unsigned int ulen,
			unsigned long *dst, int nbits);
void bitmap_remap(unsigned long *dst, const unsigned long *src,
		const unsigned long *old, const unsigned long *new, unsigned int nbits);
int bitmap_bitremap(int oldbit,
		const unsigned long *old, const unsigned long *new, int bits);
void bitmap_onto(unsigned long *dst, const unsigned long *orig,
		const unsigned long *relmap, unsigned int bits);
void bitmap_fold(unsigned long *dst, const unsigned long *orig,
		unsigned int sz, unsigned int nbits);
int bitmap_find_free_region(unsigned long *bitmap, unsigned int bits, int order);
void bitmap_release_region(unsigned long *bitmap, unsigned int pos, int order);
int bitmap_allocate_region(unsigned long *bitmap, unsigned int pos, int order);

#ifdef __BIG_ENDIAN
void bitmap_copy_le(unsigned long *dst, const unsigned long *src, unsigned int nbits);
#else
#define bitmap_copy_le bitmap_copy
#endif
unsigned int bitmap_ord_to_pos(const unsigned long *bitmap, unsigned int ord, unsigned int nbits);
int bitmap_print_to_pagebuf(bool list, char *buf,
				   const unsigned long *maskp, int nmaskbits);

//低位为0号bit位，故start起始的mask实际上是start位以下均为0
#define BITMAP_FIRST_WORD_MASK(start) (~0UL << ((start) & (BITS_PER_LONG - 1)))
#define BITMAP_LAST_WORD_MASK(nbits) (~0UL >> (-(nbits) & (BITS_PER_LONG - 1)))

<<<<<<< HEAD
/*
 * The static inlines below do not handle constant nbits==0 correctly,
 * so make such users (should any ever turn up) call the out-of-line
 * versions.
 */
#define small_const_nbits(nbits) \
	(__builtin_constant_p(nbits) && (nbits) <= BITS_PER_LONG && (nbits) > 0)

//将dst位置开始的len长度全部初始化为'0'
=======
>>>>>>> 40226a3d
static inline void bitmap_zero(unsigned long *dst, unsigned int nbits)
{
	unsigned int len = BITS_TO_LONGS(nbits) * sizeof(unsigned long);
	memset(dst, 0, len);
}

//将dst位置开始的len长度全部初始化为‘1’
static inline void bitmap_fill(unsigned long *dst, unsigned int nbits)
{
	unsigned int len = BITS_TO_LONGS(nbits) * sizeof(unsigned long);
	memset(dst, 0xff, len);
}

static inline void bitmap_copy(unsigned long *dst, const unsigned long *src,
			unsigned int nbits)
{
	unsigned int len = BITS_TO_LONGS(nbits) * sizeof(unsigned long);
	memcpy(dst, src, len);
}

/*
 * Copy bitmap and clear tail bits in last word.
 */
static inline void bitmap_copy_clear_tail(unsigned long *dst,
		const unsigned long *src, unsigned int nbits)
{
	bitmap_copy(dst, src, nbits);
	if (nbits % BITS_PER_LONG)
		dst[nbits / BITS_PER_LONG] &= BITMAP_LAST_WORD_MASK(nbits);
}

/*
 * On 32-bit systems bitmaps are represented as u32 arrays internally, and
 * therefore conversion is not needed when copying data from/to arrays of u32.
 */
#if BITS_PER_LONG == 64
void bitmap_from_arr32(unsigned long *bitmap, const u32 *buf,
							unsigned int nbits);
void bitmap_to_arr32(u32 *buf, const unsigned long *bitmap,
							unsigned int nbits);
#else
#define bitmap_from_arr32(bitmap, buf, nbits)			\
	bitmap_copy_clear_tail((unsigned long *) (bitmap),	\
			(const unsigned long *) (buf), (nbits))
#define bitmap_to_arr32(buf, bitmap, nbits)			\
	bitmap_copy_clear_tail((unsigned long *) (buf),		\
			(const unsigned long *) (bitmap), (nbits))
#endif

static inline int bitmap_and(unsigned long *dst, const unsigned long *src1,
			const unsigned long *src2, unsigned int nbits)
{
	if (small_const_nbits(nbits))
		return (*dst = *src1 & *src2 & BITMAP_LAST_WORD_MASK(nbits)) != 0;
	return __bitmap_and(dst, src1, src2, nbits);
}

static inline void bitmap_or(unsigned long *dst, const unsigned long *src1,
			const unsigned long *src2, unsigned int nbits)
{
	if (small_const_nbits(nbits))
		*dst = *src1 | *src2;
	else
		__bitmap_or(dst, src1, src2, nbits);
}

static inline void bitmap_xor(unsigned long *dst, const unsigned long *src1,
			const unsigned long *src2, unsigned int nbits)
{
	if (small_const_nbits(nbits))
		*dst = *src1 ^ *src2;
	else
		__bitmap_xor(dst, src1, src2, nbits);
}

static inline int bitmap_andnot(unsigned long *dst, const unsigned long *src1,
			const unsigned long *src2, unsigned int nbits)
{
	if (small_const_nbits(nbits))
		return (*dst = *src1 & ~(*src2) & BITMAP_LAST_WORD_MASK(nbits)) != 0;
	return __bitmap_andnot(dst, src1, src2, nbits);
}

static inline void bitmap_complement(unsigned long *dst, const unsigned long *src,
			unsigned int nbits)
{
	if (small_const_nbits(nbits))
		*dst = ~(*src);
	else
		__bitmap_complement(dst, src, nbits);
}

#ifdef __LITTLE_ENDIAN
#define BITMAP_MEM_ALIGNMENT 8
#else
#define BITMAP_MEM_ALIGNMENT (8 * sizeof(unsigned long))
#endif
#define BITMAP_MEM_MASK (BITMAP_MEM_ALIGNMENT - 1)

static inline int bitmap_equal(const unsigned long *src1,
			const unsigned long *src2, unsigned int nbits)
{
	if (small_const_nbits(nbits))
		return !((*src1 ^ *src2) & BITMAP_LAST_WORD_MASK(nbits));
	if (__builtin_constant_p(nbits & BITMAP_MEM_MASK) &&
	    IS_ALIGNED(nbits, BITMAP_MEM_ALIGNMENT))
		return !memcmp(src1, src2, nbits / 8);
	return __bitmap_equal(src1, src2, nbits);
}

/**
 * bitmap_or_equal - Check whether the or of two bitmaps is equal to a third
 * @src1:	Pointer to bitmap 1
 * @src2:	Pointer to bitmap 2 will be or'ed with bitmap 1
 * @src3:	Pointer to bitmap 3. Compare to the result of *@src1 | *@src2
 * @nbits:	number of bits in each of these bitmaps
 *
 * Returns: True if (*@src1 | *@src2) == *@src3, false otherwise
 */
static inline bool bitmap_or_equal(const unsigned long *src1,
				   const unsigned long *src2,
				   const unsigned long *src3,
				   unsigned int nbits)
{
	if (!small_const_nbits(nbits))
		return __bitmap_or_equal(src1, src2, src3, nbits);

	return !(((*src1 | *src2) ^ *src3) & BITMAP_LAST_WORD_MASK(nbits));
}

static inline int bitmap_intersects(const unsigned long *src1,
			const unsigned long *src2, unsigned int nbits)
{
	if (small_const_nbits(nbits))
		return ((*src1 & *src2) & BITMAP_LAST_WORD_MASK(nbits)) != 0;
	else
		return __bitmap_intersects(src1, src2, nbits);
}

static inline int bitmap_subset(const unsigned long *src1,
			const unsigned long *src2, unsigned int nbits)
{
	if (small_const_nbits(nbits))
		return ! ((*src1 & ~(*src2)) & BITMAP_LAST_WORD_MASK(nbits));
	else
		return __bitmap_subset(src1, src2, nbits);
}

static inline bool bitmap_empty(const unsigned long *src, unsigned nbits)
{
	if (small_const_nbits(nbits))
		return ! (*src & BITMAP_LAST_WORD_MASK(nbits));

	return find_first_bit(src, nbits) == nbits;
}

static inline bool bitmap_full(const unsigned long *src, unsigned int nbits)
{
	if (small_const_nbits(nbits))
		return ! (~(*src) & BITMAP_LAST_WORD_MASK(nbits));

	return find_first_zero_bit(src, nbits) == nbits;
}

static __always_inline int bitmap_weight(const unsigned long *src, unsigned int nbits)
{
	if (small_const_nbits(nbits))
		return hweight_long(*src & BITMAP_LAST_WORD_MASK(nbits));
	return __bitmap_weight(src, nbits);
}

static __always_inline void bitmap_set(unsigned long *map, unsigned int start,
		unsigned int nbits)
{
	if (__builtin_constant_p(nbits) && nbits == 1)
		__set_bit(start, map);
	else if (__builtin_constant_p(start & BITMAP_MEM_MASK) &&
		 IS_ALIGNED(start, BITMAP_MEM_ALIGNMENT) &&
		 __builtin_constant_p(nbits & BITMAP_MEM_MASK) &&
		 IS_ALIGNED(nbits, BITMAP_MEM_ALIGNMENT))
		memset((char *)map + start / 8, 0xff, nbits / 8);
	else
		__bitmap_set(map, start, nbits);
}

static __always_inline void bitmap_clear(unsigned long *map, unsigned int start,
		unsigned int nbits)
{
	if (__builtin_constant_p(nbits) && nbits == 1)
		__clear_bit(start, map);
	else if (__builtin_constant_p(start & BITMAP_MEM_MASK) &&
		 IS_ALIGNED(start, BITMAP_MEM_ALIGNMENT) &&
		 __builtin_constant_p(nbits & BITMAP_MEM_MASK) &&
		 IS_ALIGNED(nbits, BITMAP_MEM_ALIGNMENT))
		memset((char *)map + start / 8, 0, nbits / 8);
	else
		__bitmap_clear(map, start, nbits);
}

static inline void bitmap_shift_right(unsigned long *dst, const unsigned long *src,
				unsigned int shift, unsigned int nbits)
{
	if (small_const_nbits(nbits))
		*dst = (*src & BITMAP_LAST_WORD_MASK(nbits)) >> shift;
	else
		__bitmap_shift_right(dst, src, shift, nbits);
}

static inline void bitmap_shift_left(unsigned long *dst, const unsigned long *src,
				unsigned int shift, unsigned int nbits)
{
	if (small_const_nbits(nbits))
		*dst = (*src << shift) & BITMAP_LAST_WORD_MASK(nbits);
	else
		__bitmap_shift_left(dst, src, shift, nbits);
}

static inline void bitmap_replace(unsigned long *dst,
				  const unsigned long *old,
				  const unsigned long *new,
				  const unsigned long *mask,
				  unsigned int nbits)
{
	if (small_const_nbits(nbits))
		*dst = (*old & ~(*mask)) | (*new & *mask);
	else
		__bitmap_replace(dst, old, new, mask, nbits);
}

static inline void bitmap_next_clear_region(unsigned long *bitmap,
					    unsigned int *rs, unsigned int *re,
					    unsigned int end)
{
	*rs = find_next_zero_bit(bitmap, end, *rs);
	*re = find_next_bit(bitmap, end, *rs + 1);
}

static inline void bitmap_next_set_region(unsigned long *bitmap,
					  unsigned int *rs, unsigned int *re,
					  unsigned int end)
{
	*rs = find_next_bit(bitmap, end, *rs);
	*re = find_next_zero_bit(bitmap, end, *rs + 1);
}

/*
 * Bitmap region iterators.  Iterates over the bitmap between [@start, @end).
 * @rs and @re should be integer variables and will be set to start and end
 * index of the current clear or set region.
 */
#define bitmap_for_each_clear_region(bitmap, rs, re, start, end)	     \
	for ((rs) = (start),						     \
	     bitmap_next_clear_region((bitmap), &(rs), &(re), (end));	     \
	     (rs) < (re);						     \
	     (rs) = (re) + 1,						     \
	     bitmap_next_clear_region((bitmap), &(rs), &(re), (end)))

#define bitmap_for_each_set_region(bitmap, rs, re, start, end)		     \
	for ((rs) = (start),						     \
	     bitmap_next_set_region((bitmap), &(rs), &(re), (end));	     \
	     (rs) < (re);						     \
	     (rs) = (re) + 1,						     \
	     bitmap_next_set_region((bitmap), &(rs), &(re), (end)))

/**
 * BITMAP_FROM_U64() - Represent u64 value in the format suitable for bitmap.
 * @n: u64 value
 *
 * Linux bitmaps are internally arrays of unsigned longs, i.e. 32-bit
 * integers in 32-bit environment, and 64-bit integers in 64-bit one.
 *
 * There are four combinations of endianness and length of the word in linux
 * ABIs: LE64, BE64, LE32 and BE32.
 *
 * On 64-bit kernels 64-bit LE and BE numbers are naturally ordered in
 * bitmaps and therefore don't require any special handling.
 *
 * On 32-bit kernels 32-bit LE ABI orders lo word of 64-bit number in memory
 * prior to hi, and 32-bit BE orders hi word prior to lo. The bitmap on the
 * other hand is represented as an array of 32-bit words and the position of
 * bit N may therefore be calculated as: word #(N/32) and bit #(N%32) in that
 * word.  For example, bit #42 is located at 10th position of 2nd word.
 * It matches 32-bit LE ABI, and we can simply let the compiler store 64-bit
 * values in memory as it usually does. But for BE we need to swap hi and lo
 * words manually.
 *
 * With all that, the macro BITMAP_FROM_U64() does explicit reordering of hi and
 * lo parts of u64.  For LE32 it does nothing, and for BE environment it swaps
 * hi and lo words, as is expected by bitmap.
 */
#if __BITS_PER_LONG == 64
#define BITMAP_FROM_U64(n) (n)
#else
#define BITMAP_FROM_U64(n) ((unsigned long) ((u64)(n) & ULONG_MAX)), \
				((unsigned long) ((u64)(n) >> 32))
#endif

/**
 * bitmap_from_u64 - Check and swap words within u64.
 *  @mask: source bitmap
 *  @dst:  destination bitmap
 *
 * In 32-bit Big Endian kernel, when using ``(u32 *)(&val)[*]``
 * to read u64 mask, we will get the wrong word.
 * That is ``(u32 *)(&val)[0]`` gets the upper 32 bits,
 * but we expect the lower 32-bits of u64.
 */
static inline void bitmap_from_u64(unsigned long *dst, u64 mask)
{
	dst[0] = mask & ULONG_MAX;

	if (sizeof(mask) > sizeof(unsigned long))
		dst[1] = mask >> 32;
}

/**
 * bitmap_get_value8 - get an 8-bit value within a memory region
 * @map: address to the bitmap memory region
 * @start: bit offset of the 8-bit value; must be a multiple of 8
 *
 * Returns the 8-bit value located at the @start bit offset within the @src
 * memory region.
 */
static inline unsigned long bitmap_get_value8(const unsigned long *map,
					      unsigned long start)
{
	const size_t index = BIT_WORD(start);
	const unsigned long offset = start % BITS_PER_LONG;

	return (map[index] >> offset) & 0xFF;
}

/**
 * bitmap_set_value8 - set an 8-bit value within a memory region
 * @map: address to the bitmap memory region
 * @value: the 8-bit value; values wider than 8 bits may clobber bitmap
 * @start: bit offset of the 8-bit value; must be a multiple of 8
 */
static inline void bitmap_set_value8(unsigned long *map, unsigned long value,
				     unsigned long start)
{
	const size_t index = BIT_WORD(start);
	const unsigned long offset = start % BITS_PER_LONG;

	map[index] &= ~(0xFFUL << offset);
	map[index] |= value << offset;
}

#endif /* __ASSEMBLY__ */

#endif /* __LINUX_BITMAP_H */<|MERGE_RESOLUTION|>--- conflicted
+++ resolved
@@ -231,18 +231,7 @@
 #define BITMAP_FIRST_WORD_MASK(start) (~0UL << ((start) & (BITS_PER_LONG - 1)))
 #define BITMAP_LAST_WORD_MASK(nbits) (~0UL >> (-(nbits) & (BITS_PER_LONG - 1)))
 
-<<<<<<< HEAD
-/*
- * The static inlines below do not handle constant nbits==0 correctly,
- * so make such users (should any ever turn up) call the out-of-line
- * versions.
- */
-#define small_const_nbits(nbits) \
-	(__builtin_constant_p(nbits) && (nbits) <= BITS_PER_LONG && (nbits) > 0)
-
 //将dst位置开始的len长度全部初始化为'0'
-=======
->>>>>>> 40226a3d
 static inline void bitmap_zero(unsigned long *dst, unsigned int nbits)
 {
 	unsigned int len = BITS_TO_LONGS(nbits) * sizeof(unsigned long);
