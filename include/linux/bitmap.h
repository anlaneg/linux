/* SPDX-License-Identifier: GPL-2.0 */
#ifndef __LINUX_BITMAP_H
#define __LINUX_BITMAP_H

#ifndef __ASSEMBLY__

#include <linux/align.h>
#include <linux/bitops.h>
#include <linux/limits.h>
#include <linux/string.h>
#include <linux/types.h>

struct device;

/*
 * bitmaps provide bit arrays that consume one or more unsigned
 * longs.  The bitmap interface and available operations are listed
 * here, in bitmap.h
 *
 * Function implementations generic to all architectures are in
 * lib/bitmap.c.  Functions implementations that are architecture
 * specific are in various include/asm-<arch>/bitops.h headers
 * and other arch/<arch> specific files.
 *
 * See lib/bitmap.c for more details.
 */

/**
 * DOC: bitmap overview
 *
 * The available bitmap operations and their rough meaning in the
 * case that the bitmap is a single unsigned long are thus:
 *
 * The generated code is more efficient when nbits is known at
 * compile-time and at most BITS_PER_LONG.
 *
 * ::
 *
 *  bitmap_zero(dst, nbits)                     *dst = 0UL
 *  bitmap_fill(dst, nbits)                     *dst = ~0UL
 *  bitmap_copy(dst, src, nbits)                *dst = *src
 *  bitmap_and(dst, src1, src2, nbits)          *dst = *src1 & *src2
 *  bitmap_or(dst, src1, src2, nbits)           *dst = *src1 | *src2
 *  bitmap_xor(dst, src1, src2, nbits)          *dst = *src1 ^ *src2
 *  bitmap_andnot(dst, src1, src2, nbits)       *dst = *src1 & ~(*src2)
 *  bitmap_complement(dst, src, nbits)          *dst = ~(*src)
 *  bitmap_equal(src1, src2, nbits)             Are *src1 and *src2 equal?
 *  bitmap_intersects(src1, src2, nbits)        Do *src1 and *src2 overlap?
 *  bitmap_subset(src1, src2, nbits)            Is *src1 a subset of *src2?
 *  bitmap_empty(src, nbits)                    Are all bits zero in *src?
 *  bitmap_full(src, nbits)                     Are all bits set in *src?
 *  bitmap_weight(src, nbits)                   Hamming Weight: number set bits
 *  bitmap_set(dst, pos, nbits)                 Set specified bit area
 *  bitmap_clear(dst, pos, nbits)               Clear specified bit area
 *  bitmap_find_next_zero_area(buf, len, pos, n, mask)  Find bit free area
 *  bitmap_find_next_zero_area_off(buf, len, pos, n, mask, mask_off)  as above
 *  bitmap_next_clear_region(map, &start, &end, nbits)  Find next clear region
 *  bitmap_next_set_region(map, &start, &end, nbits)  Find next set region
 *  bitmap_for_each_clear_region(map, rs, re, start, end)
 *  						Iterate over all clear regions
 *  bitmap_for_each_set_region(map, rs, re, start, end)
 *  						Iterate over all set regions
 *  bitmap_shift_right(dst, src, n, nbits)      *dst = *src >> n
 *  bitmap_shift_left(dst, src, n, nbits)       *dst = *src << n
 *  bitmap_cut(dst, src, first, n, nbits)       Cut n bits from first, copy rest
 *  bitmap_replace(dst, old, new, mask, nbits)  *dst = (*old & ~(*mask)) | (*new & *mask)
 *  bitmap_remap(dst, src, old, new, nbits)     *dst = map(old, new)(src)
 *  bitmap_bitremap(oldbit, old, new, nbits)    newbit = map(old, new)(oldbit)
 *  bitmap_onto(dst, orig, relmap, nbits)       *dst = orig relative to relmap
 *  bitmap_fold(dst, orig, sz, nbits)           dst bits = orig bits mod sz
 *  bitmap_parse(buf, buflen, dst, nbits)       Parse bitmap dst from kernel buf
 *  bitmap_parse_user(ubuf, ulen, dst, nbits)   Parse bitmap dst from user buf
 *  bitmap_parselist(buf, dst, nbits)           Parse bitmap dst from kernel buf
 *  bitmap_parselist_user(buf, dst, nbits)      Parse bitmap dst from user buf
 *  bitmap_find_free_region(bitmap, bits, order)  Find and allocate bit region
 *  bitmap_release_region(bitmap, pos, order)   Free specified bit region
 *  bitmap_allocate_region(bitmap, pos, order)  Allocate specified bit region
 *  bitmap_from_arr32(dst, buf, nbits)          Copy nbits from u32[] buf to dst
 *  bitmap_to_arr32(buf, src, nbits)            Copy nbits from buf to u32[] dst
 *  bitmap_get_value8(map, start)               Get 8bit value from map at start
 *  bitmap_set_value8(map, value, start)        Set 8bit value to map at start
 *
 * Note, bitmap_zero() and bitmap_fill() operate over the region of
 * unsigned longs, that is, bits behind bitmap till the unsigned long
 * boundary will be zeroed or filled as well. Consider to use
 * bitmap_clear() or bitmap_set() to make explicit zeroing or filling
 * respectively.
 */

/**
 * DOC: bitmap bitops
 *
 * Also the following operations in asm/bitops.h apply to bitmaps.::
 *
 *  set_bit(bit, addr)                  *addr |= bit
 *  clear_bit(bit, addr)                *addr &= ~bit
 *  change_bit(bit, addr)               *addr ^= bit
 *  test_bit(bit, addr)                 Is bit set in *addr?
 *  test_and_set_bit(bit, addr)         Set bit and return old value
 *  test_and_clear_bit(bit, addr)       Clear bit and return old value
 *  test_and_change_bit(bit, addr)      Change bit and return old value
 *  find_first_zero_bit(addr, nbits)    Position first zero bit in *addr
 *  find_first_bit(addr, nbits)         Position first set bit in *addr
 *  find_next_zero_bit(addr, nbits, bit)
 *                                      Position next zero bit in *addr >= bit
 *  find_next_bit(addr, nbits, bit)     Position next set bit in *addr >= bit
 *  find_next_and_bit(addr1, addr2, nbits, bit)
 *                                      Same as find_next_bit, but in
 *                                      (*addr1 & *addr2)
 *
 */

/**
 * DOC: declare bitmap
 * The DECLARE_BITMAP(name,bits) macro, in linux/types.h, can be used
 * to declare an array named 'name' of just enough unsigned longs to
 * contain all bit positions from 0 to 'bits' - 1.
 */

/*
 * Allocation and deallocation of bitmap.
 * Provided in lib/bitmap.c to avoid circular dependency.
 */
unsigned long *bitmap_alloc(unsigned int nbits, gfp_t flags);
unsigned long *bitmap_zalloc(unsigned int nbits, gfp_t flags);
unsigned long *bitmap_alloc_node(unsigned int nbits, gfp_t flags, int node);
unsigned long *bitmap_zalloc_node(unsigned int nbits, gfp_t flags, int node);
void bitmap_free(const unsigned long *bitmap);

/* Managed variants of the above. */
unsigned long *devm_bitmap_alloc(struct device *dev,
				 unsigned int nbits, gfp_t flags);
unsigned long *devm_bitmap_zalloc(struct device *dev,
				  unsigned int nbits, gfp_t flags);

/*
 * lib/bitmap.c provides these functions:
 */

int __bitmap_equal(const unsigned long *bitmap1,
		   const unsigned long *bitmap2, unsigned int nbits);
bool __pure __bitmap_or_equal(const unsigned long *src1,
			      const unsigned long *src2,
			      const unsigned long *src3,
			      unsigned int nbits);
void __bitmap_complement(unsigned long *dst, const unsigned long *src,
			 unsigned int nbits);
void __bitmap_shift_right(unsigned long *dst, const unsigned long *src,
			  unsigned int shift, unsigned int nbits);
void __bitmap_shift_left(unsigned long *dst, const unsigned long *src,
			 unsigned int shift, unsigned int nbits);
void bitmap_cut(unsigned long *dst, const unsigned long *src,
		unsigned int first, unsigned int cut, unsigned int nbits);
int __bitmap_and(unsigned long *dst, const unsigned long *bitmap1,
		 const unsigned long *bitmap2, unsigned int nbits);
void __bitmap_or(unsigned long *dst, const unsigned long *bitmap1,
		 const unsigned long *bitmap2, unsigned int nbits);
void __bitmap_xor(unsigned long *dst, const unsigned long *bitmap1,
		  const unsigned long *bitmap2, unsigned int nbits);
int __bitmap_andnot(unsigned long *dst, const unsigned long *bitmap1,
		    const unsigned long *bitmap2, unsigned int nbits);
void __bitmap_replace(unsigned long *dst,
		      const unsigned long *old, const unsigned long *new,
		      const unsigned long *mask, unsigned int nbits);
int __bitmap_intersects(const unsigned long *bitmap1,
			const unsigned long *bitmap2, unsigned int nbits);
int __bitmap_subset(const unsigned long *bitmap1,
		    const unsigned long *bitmap2, unsigned int nbits);
int __bitmap_weight(const unsigned long *bitmap, unsigned int nbits);
void __bitmap_set(unsigned long *map, unsigned int start, int len);
void __bitmap_clear(unsigned long *map, unsigned int start, int len);

unsigned long bitmap_find_next_zero_area_off(unsigned long *map,
					     unsigned long size,
					     unsigned long start,
					     unsigned int nr,
					     unsigned long align_mask,
					     unsigned long align_offset);

/**
 * bitmap_find_next_zero_area - find a contiguous aligned zero area
 * @map: The address to base the search on
 * @size: The bitmap size in bits
 * @start: The bitnumber to start searching at
 * @nr: The number of zeroed bits we're looking for
 * @align_mask: Alignment mask for zero area
 *
 * The @align_mask should be one less than a power of 2; the effect is that
 * the bit offset of all zero areas this function finds is multiples of that
 * power of 2. A @align_mask of 0 means no alignment is required.
 */
static inline unsigned long
bitmap_find_next_zero_area(unsigned long *map,
			   unsigned long size,
			   unsigned long start,
			   unsigned int nr,
			   unsigned long align_mask)
{
	return bitmap_find_next_zero_area_off(map, size, start, nr,
					      align_mask, 0);
}

int bitmap_parse(const char *buf, unsigned int buflen,
			unsigned long *dst, int nbits);
int bitmap_parse_user(const char __user *ubuf, unsigned int ulen,
			unsigned long *dst, int nbits);
int bitmap_parselist(const char *buf, unsigned long *maskp,
			int nmaskbits);
int bitmap_parselist_user(const char __user *ubuf, unsigned int ulen,
			unsigned long *dst, int nbits);
void bitmap_remap(unsigned long *dst, const unsigned long *src,
		const unsigned long *old, const unsigned long *new, unsigned int nbits);
int bitmap_bitremap(int oldbit,
		const unsigned long *old, const unsigned long *new, int bits);
void bitmap_onto(unsigned long *dst, const unsigned long *orig,
		const unsigned long *relmap, unsigned int bits);
void bitmap_fold(unsigned long *dst, const unsigned long *orig,
		unsigned int sz, unsigned int nbits);
int bitmap_find_free_region(unsigned long *bitmap, unsigned int bits, int order);
void bitmap_release_region(unsigned long *bitmap, unsigned int pos, int order);
int bitmap_allocate_region(unsigned long *bitmap, unsigned int pos, int order);

#ifdef __BIG_ENDIAN
void bitmap_copy_le(unsigned long *dst, const unsigned long *src, unsigned int nbits);
#else
#define bitmap_copy_le bitmap_copy
#endif
unsigned int bitmap_ord_to_pos(const unsigned long *bitmap, unsigned int ord, unsigned int nbits);
int bitmap_print_to_pagebuf(bool list, char *buf,
				   const unsigned long *maskp, int nmaskbits);

<<<<<<< HEAD
//低位为0号bit位，故start起始的mask实际上是start位以下均为0
=======
extern int bitmap_print_bitmask_to_buf(char *buf, const unsigned long *maskp,
				      int nmaskbits, loff_t off, size_t count);

extern int bitmap_print_list_to_buf(char *buf, const unsigned long *maskp,
				      int nmaskbits, loff_t off, size_t count);

>>>>>>> ce840177
#define BITMAP_FIRST_WORD_MASK(start) (~0UL << ((start) & (BITS_PER_LONG - 1)))
#define BITMAP_LAST_WORD_MASK(nbits) (~0UL >> (-(nbits) & (BITS_PER_LONG - 1)))

//将dst位置开始的len长度全部初始化为'0'
static inline void bitmap_zero(unsigned long *dst, unsigned int nbits)
{
	unsigned int len = BITS_TO_LONGS(nbits) * sizeof(unsigned long);
	memset(dst, 0, len);
}

//将dst位置开始的len长度全部初始化为‘1’
static inline void bitmap_fill(unsigned long *dst, unsigned int nbits)
{
	unsigned int len = BITS_TO_LONGS(nbits) * sizeof(unsigned long);
	memset(dst, 0xff, len);
}

static inline void bitmap_copy(unsigned long *dst, const unsigned long *src,
			unsigned int nbits)
{
	unsigned int len = BITS_TO_LONGS(nbits) * sizeof(unsigned long);
	memcpy(dst, src, len);
}

/*
 * Copy bitmap and clear tail bits in last word.
 */
static inline void bitmap_copy_clear_tail(unsigned long *dst,
		const unsigned long *src, unsigned int nbits)
{
	bitmap_copy(dst, src, nbits);
	if (nbits % BITS_PER_LONG)
		dst[nbits / BITS_PER_LONG] &= BITMAP_LAST_WORD_MASK(nbits);
}

/*
 * On 32-bit systems bitmaps are represented as u32 arrays internally, and
 * therefore conversion is not needed when copying data from/to arrays of u32.
 */
#if BITS_PER_LONG == 64
void bitmap_from_arr32(unsigned long *bitmap, const u32 *buf,
							unsigned int nbits);
void bitmap_to_arr32(u32 *buf, const unsigned long *bitmap,
							unsigned int nbits);
#else
#define bitmap_from_arr32(bitmap, buf, nbits)			\
	bitmap_copy_clear_tail((unsigned long *) (bitmap),	\
			(const unsigned long *) (buf), (nbits))
#define bitmap_to_arr32(buf, bitmap, nbits)			\
	bitmap_copy_clear_tail((unsigned long *) (buf),		\
			(const unsigned long *) (bitmap), (nbits))
#endif

static inline int bitmap_and(unsigned long *dst, const unsigned long *src1,
			const unsigned long *src2, unsigned int nbits)
{
	if (small_const_nbits(nbits))
		return (*dst = *src1 & *src2 & BITMAP_LAST_WORD_MASK(nbits)) != 0;
	return __bitmap_and(dst, src1, src2, nbits);
}

static inline void bitmap_or(unsigned long *dst, const unsigned long *src1,
			const unsigned long *src2, unsigned int nbits)
{
	if (small_const_nbits(nbits))
		*dst = *src1 | *src2;
	else
		__bitmap_or(dst, src1, src2, nbits);
}

static inline void bitmap_xor(unsigned long *dst, const unsigned long *src1,
			const unsigned long *src2, unsigned int nbits)
{
	if (small_const_nbits(nbits))
		*dst = *src1 ^ *src2;
	else
		__bitmap_xor(dst, src1, src2, nbits);
}

static inline int bitmap_andnot(unsigned long *dst, const unsigned long *src1,
			const unsigned long *src2, unsigned int nbits)
{
	if (small_const_nbits(nbits))
		return (*dst = *src1 & ~(*src2) & BITMAP_LAST_WORD_MASK(nbits)) != 0;
	return __bitmap_andnot(dst, src1, src2, nbits);
}

static inline void bitmap_complement(unsigned long *dst, const unsigned long *src,
			unsigned int nbits)
{
	if (small_const_nbits(nbits))
		*dst = ~(*src);
	else
		__bitmap_complement(dst, src, nbits);
}

#ifdef __LITTLE_ENDIAN
#define BITMAP_MEM_ALIGNMENT 8
#else
#define BITMAP_MEM_ALIGNMENT (8 * sizeof(unsigned long))
#endif
#define BITMAP_MEM_MASK (BITMAP_MEM_ALIGNMENT - 1)

static inline int bitmap_equal(const unsigned long *src1,
			const unsigned long *src2, unsigned int nbits)
{
	if (small_const_nbits(nbits))
		return !((*src1 ^ *src2) & BITMAP_LAST_WORD_MASK(nbits));
	if (__builtin_constant_p(nbits & BITMAP_MEM_MASK) &&
	    IS_ALIGNED(nbits, BITMAP_MEM_ALIGNMENT))
		return !memcmp(src1, src2, nbits / 8);
	return __bitmap_equal(src1, src2, nbits);
}

/**
 * bitmap_or_equal - Check whether the or of two bitmaps is equal to a third
 * @src1:	Pointer to bitmap 1
 * @src2:	Pointer to bitmap 2 will be or'ed with bitmap 1
 * @src3:	Pointer to bitmap 3. Compare to the result of *@src1 | *@src2
 * @nbits:	number of bits in each of these bitmaps
 *
 * Returns: True if (*@src1 | *@src2) == *@src3, false otherwise
 */
static inline bool bitmap_or_equal(const unsigned long *src1,
				   const unsigned long *src2,
				   const unsigned long *src3,
				   unsigned int nbits)
{
	if (!small_const_nbits(nbits))
		return __bitmap_or_equal(src1, src2, src3, nbits);

	return !(((*src1 | *src2) ^ *src3) & BITMAP_LAST_WORD_MASK(nbits));
}

static inline int bitmap_intersects(const unsigned long *src1,
			const unsigned long *src2, unsigned int nbits)
{
	if (small_const_nbits(nbits))
		return ((*src1 & *src2) & BITMAP_LAST_WORD_MASK(nbits)) != 0;
	else
		return __bitmap_intersects(src1, src2, nbits);
}

static inline int bitmap_subset(const unsigned long *src1,
			const unsigned long *src2, unsigned int nbits)
{
	if (small_const_nbits(nbits))
		return ! ((*src1 & ~(*src2)) & BITMAP_LAST_WORD_MASK(nbits));
	else
		return __bitmap_subset(src1, src2, nbits);
}

static inline bool bitmap_empty(const unsigned long *src, unsigned nbits)
{
	if (small_const_nbits(nbits))
		return ! (*src & BITMAP_LAST_WORD_MASK(nbits));

	return find_first_bit(src, nbits) == nbits;
}

static inline bool bitmap_full(const unsigned long *src, unsigned int nbits)
{
	if (small_const_nbits(nbits))
		return ! (~(*src) & BITMAP_LAST_WORD_MASK(nbits));

	return find_first_zero_bit(src, nbits) == nbits;
}

static __always_inline int bitmap_weight(const unsigned long *src, unsigned int nbits)
{
	if (small_const_nbits(nbits))
		return hweight_long(*src & BITMAP_LAST_WORD_MASK(nbits));
	return __bitmap_weight(src, nbits);
}

static __always_inline void bitmap_set(unsigned long *map, unsigned int start,
		unsigned int nbits)
{
	if (__builtin_constant_p(nbits) && nbits == 1)
		__set_bit(start, map);
	else if (__builtin_constant_p(start & BITMAP_MEM_MASK) &&
		 IS_ALIGNED(start, BITMAP_MEM_ALIGNMENT) &&
		 __builtin_constant_p(nbits & BITMAP_MEM_MASK) &&
		 IS_ALIGNED(nbits, BITMAP_MEM_ALIGNMENT))
		memset((char *)map + start / 8, 0xff, nbits / 8);
	else
		__bitmap_set(map, start, nbits);
}

static __always_inline void bitmap_clear(unsigned long *map, unsigned int start,
		unsigned int nbits)
{
	if (__builtin_constant_p(nbits) && nbits == 1)
		__clear_bit(start, map);
	else if (__builtin_constant_p(start & BITMAP_MEM_MASK) &&
		 IS_ALIGNED(start, BITMAP_MEM_ALIGNMENT) &&
		 __builtin_constant_p(nbits & BITMAP_MEM_MASK) &&
		 IS_ALIGNED(nbits, BITMAP_MEM_ALIGNMENT))
		memset((char *)map + start / 8, 0, nbits / 8);
	else
		__bitmap_clear(map, start, nbits);
}

static inline void bitmap_shift_right(unsigned long *dst, const unsigned long *src,
				unsigned int shift, unsigned int nbits)
{
	if (small_const_nbits(nbits))
		*dst = (*src & BITMAP_LAST_WORD_MASK(nbits)) >> shift;
	else
		__bitmap_shift_right(dst, src, shift, nbits);
}

static inline void bitmap_shift_left(unsigned long *dst, const unsigned long *src,
				unsigned int shift, unsigned int nbits)
{
	if (small_const_nbits(nbits))
		*dst = (*src << shift) & BITMAP_LAST_WORD_MASK(nbits);
	else
		__bitmap_shift_left(dst, src, shift, nbits);
}

static inline void bitmap_replace(unsigned long *dst,
				  const unsigned long *old,
				  const unsigned long *new,
				  const unsigned long *mask,
				  unsigned int nbits)
{
	if (small_const_nbits(nbits))
		*dst = (*old & ~(*mask)) | (*new & *mask);
	else
		__bitmap_replace(dst, old, new, mask, nbits);
}

static inline void bitmap_next_clear_region(unsigned long *bitmap,
					    unsigned int *rs, unsigned int *re,
					    unsigned int end)
{
	*rs = find_next_zero_bit(bitmap, end, *rs);
	*re = find_next_bit(bitmap, end, *rs + 1);
}

static inline void bitmap_next_set_region(unsigned long *bitmap,
					  unsigned int *rs, unsigned int *re,
					  unsigned int end)
{
	*rs = find_next_bit(bitmap, end, *rs);
	*re = find_next_zero_bit(bitmap, end, *rs + 1);
}

/*
 * Bitmap region iterators.  Iterates over the bitmap between [@start, @end).
 * @rs and @re should be integer variables and will be set to start and end
 * index of the current clear or set region.
 */
#define bitmap_for_each_clear_region(bitmap, rs, re, start, end)	     \
	for ((rs) = (start),						     \
	     bitmap_next_clear_region((bitmap), &(rs), &(re), (end));	     \
	     (rs) < (re);						     \
	     (rs) = (re) + 1,						     \
	     bitmap_next_clear_region((bitmap), &(rs), &(re), (end)))

#define bitmap_for_each_set_region(bitmap, rs, re, start, end)		     \
	for ((rs) = (start),						     \
	     bitmap_next_set_region((bitmap), &(rs), &(re), (end));	     \
	     (rs) < (re);						     \
	     (rs) = (re) + 1,						     \
	     bitmap_next_set_region((bitmap), &(rs), &(re), (end)))

/**
 * BITMAP_FROM_U64() - Represent u64 value in the format suitable for bitmap.
 * @n: u64 value
 *
 * Linux bitmaps are internally arrays of unsigned longs, i.e. 32-bit
 * integers in 32-bit environment, and 64-bit integers in 64-bit one.
 *
 * There are four combinations of endianness and length of the word in linux
 * ABIs: LE64, BE64, LE32 and BE32.
 *
 * On 64-bit kernels 64-bit LE and BE numbers are naturally ordered in
 * bitmaps and therefore don't require any special handling.
 *
 * On 32-bit kernels 32-bit LE ABI orders lo word of 64-bit number in memory
 * prior to hi, and 32-bit BE orders hi word prior to lo. The bitmap on the
 * other hand is represented as an array of 32-bit words and the position of
 * bit N may therefore be calculated as: word #(N/32) and bit #(N%32) in that
 * word.  For example, bit #42 is located at 10th position of 2nd word.
 * It matches 32-bit LE ABI, and we can simply let the compiler store 64-bit
 * values in memory as it usually does. But for BE we need to swap hi and lo
 * words manually.
 *
 * With all that, the macro BITMAP_FROM_U64() does explicit reordering of hi and
 * lo parts of u64.  For LE32 it does nothing, and for BE environment it swaps
 * hi and lo words, as is expected by bitmap.
 */
#if __BITS_PER_LONG == 64
#define BITMAP_FROM_U64(n) (n)
#else
#define BITMAP_FROM_U64(n) ((unsigned long) ((u64)(n) & ULONG_MAX)), \
				((unsigned long) ((u64)(n) >> 32))
#endif

/**
 * bitmap_from_u64 - Check and swap words within u64.
 *  @mask: source bitmap
 *  @dst:  destination bitmap
 *
 * In 32-bit Big Endian kernel, when using ``(u32 *)(&val)[*]``
 * to read u64 mask, we will get the wrong word.
 * That is ``(u32 *)(&val)[0]`` gets the upper 32 bits,
 * but we expect the lower 32-bits of u64.
 */
static inline void bitmap_from_u64(unsigned long *dst, u64 mask)
{
	dst[0] = mask & ULONG_MAX;

	if (sizeof(mask) > sizeof(unsigned long))
		dst[1] = mask >> 32;
}

/**
 * bitmap_get_value8 - get an 8-bit value within a memory region
 * @map: address to the bitmap memory region
 * @start: bit offset of the 8-bit value; must be a multiple of 8
 *
 * Returns the 8-bit value located at the @start bit offset within the @src
 * memory region.
 */
static inline unsigned long bitmap_get_value8(const unsigned long *map,
					      unsigned long start)
{
	const size_t index = BIT_WORD(start);
	const unsigned long offset = start % BITS_PER_LONG;

	return (map[index] >> offset) & 0xFF;
}

/**
 * bitmap_set_value8 - set an 8-bit value within a memory region
 * @map: address to the bitmap memory region
 * @value: the 8-bit value; values wider than 8 bits may clobber bitmap
 * @start: bit offset of the 8-bit value; must be a multiple of 8
 */
static inline void bitmap_set_value8(unsigned long *map, unsigned long value,
				     unsigned long start)
{
	const size_t index = BIT_WORD(start);
	const unsigned long offset = start % BITS_PER_LONG;

	map[index] &= ~(0xFFUL << offset);
	map[index] |= value << offset;
}

#endif /* __ASSEMBLY__ */

#endif /* __LINUX_BITMAP_H */<|MERGE_RESOLUTION|>--- conflicted
+++ resolved
@@ -229,16 +229,13 @@
 int bitmap_print_to_pagebuf(bool list, char *buf,
 				   const unsigned long *maskp, int nmaskbits);
 
-<<<<<<< HEAD
-//低位为0号bit位，故start起始的mask实际上是start位以下均为0
-=======
 extern int bitmap_print_bitmask_to_buf(char *buf, const unsigned long *maskp,
 				      int nmaskbits, loff_t off, size_t count);
 
 extern int bitmap_print_list_to_buf(char *buf, const unsigned long *maskp,
 				      int nmaskbits, loff_t off, size_t count);
 
->>>>>>> ce840177
+//低位为0号bit位，故start起始的mask实际上是start位以下均为0
 #define BITMAP_FIRST_WORD_MASK(start) (~0UL << ((start) & (BITS_PER_LONG - 1)))
 #define BITMAP_LAST_WORD_MASK(nbits) (~0UL >> (-(nbits) & (BITS_PER_LONG - 1)))
 
