/* SPDX-License-Identifier: GPL-2.0 */
#ifndef _LINUX_VIRTIO_NET_H
#define _LINUX_VIRTIO_NET_H

#include <linux/if_vlan.h>
#include <linux/ip.h>
#include <linux/ipv6.h>
#include <linux/udp.h>
#include <uapi/linux/tcp.h>
#include <uapi/linux/virtio_net.h>

static inline bool virtio_net_hdr_match_proto(__be16 protocol, __u8 gso_type)
{
	switch (gso_type & ~VIRTIO_NET_HDR_GSO_ECN) {
	case VIRTIO_NET_HDR_GSO_TCPV4:
		return protocol == cpu_to_be16(ETH_P_IP);
	case VIRTIO_NET_HDR_GSO_TCPV6:
		return protocol == cpu_to_be16(ETH_P_IPV6);
	case VIRTIO_NET_HDR_GSO_UDP:
	case VIRTIO_NET_HDR_GSO_UDP_L4:
		return protocol == cpu_to_be16(ETH_P_IP) ||
		       protocol == cpu_to_be16(ETH_P_IPV6);
	default:
		return false;
	}
}

static inline int virtio_net_hdr_set_proto(struct sk_buff *skb,
					   const struct virtio_net_hdr *hdr)
{
	if (skb->protocol)
		return 0;

	switch (hdr->gso_type & ~VIRTIO_NET_HDR_GSO_ECN) {
	case VIRTIO_NET_HDR_GSO_TCPV4:
	case VIRTIO_NET_HDR_GSO_UDP:
	case VIRTIO_NET_HDR_GSO_UDP_L4:
		skb->protocol = cpu_to_be16(ETH_P_IP);
		break;
	case VIRTIO_NET_HDR_GSO_TCPV6:
		skb->protocol = cpu_to_be16(ETH_P_IPV6);
		break;
	default:
		return -EINVAL;
	}

	return 0;
}

static inline int __virtio_net_hdr_to_skb(struct sk_buff *skb,
					  const struct virtio_net_hdr *hdr,
					  bool little_endian, u8 hdr_gso_type)
{
	unsigned int nh_min_len = sizeof(struct iphdr);
	unsigned int gso_type = 0;
	unsigned int thlen = 0;
	unsigned int p_off = 0;
	unsigned int ip_proto;

	if (hdr_gso_type != VIRTIO_NET_HDR_GSO_NONE) {
		switch (hdr_gso_type & ~VIRTIO_NET_HDR_GSO_ECN) {
		case VIRTIO_NET_HDR_GSO_TCPV4:
			gso_type = SKB_GSO_TCPV4;
			ip_proto = IPPROTO_TCP;
			thlen = sizeof(struct tcphdr);
			break;
		case VIRTIO_NET_HDR_GSO_TCPV6:
			gso_type = SKB_GSO_TCPV6;
			ip_proto = IPPROTO_TCP;
			thlen = sizeof(struct tcphdr);
			nh_min_len = sizeof(struct ipv6hdr);
			break;
		case VIRTIO_NET_HDR_GSO_UDP:
			gso_type = SKB_GSO_UDP;
			ip_proto = IPPROTO_UDP;
			thlen = sizeof(struct udphdr);
			break;
		case VIRTIO_NET_HDR_GSO_UDP_L4:
			gso_type = SKB_GSO_UDP_L4;
			ip_proto = IPPROTO_UDP;
			thlen = sizeof(struct udphdr);
			break;
		default:
			return -EINVAL;
		}

		if (hdr_gso_type & VIRTIO_NET_HDR_GSO_ECN)
			gso_type |= SKB_GSO_TCP_ECN;

		if (hdr->gso_size == 0)
			return -EINVAL;
	}

	skb_reset_mac_header(skb);

	if (hdr->flags & VIRTIO_NET_HDR_F_NEEDS_CSUM) {
		u32 start = __virtio16_to_cpu(little_endian, hdr->csum_start);
		u32 off = __virtio16_to_cpu(little_endian, hdr->csum_offset);
		u32 needed = start + max_t(u32, thlen, off + sizeof(__sum16));

		if (!pskb_may_pull(skb, needed))
			return -EINVAL;

		if (!skb_partial_csum_set(skb, start, off))
			return -EINVAL;
		if (skb_transport_offset(skb) < nh_min_len)
			return -EINVAL;

		nh_min_len = skb_transport_offset(skb);
		p_off = nh_min_len + thlen;
		if (!pskb_may_pull(skb, p_off))
			return -EINVAL;
	} else {
		/* gso packets without NEEDS_CSUM do not set transport_offset.
		 * probe and drop if does not match one of the above types.
		 */
		if (gso_type && skb->network_header) {
			struct flow_keys_basic keys;

			if (!skb->protocol) {
				__be16 protocol = dev_parse_header_protocol(skb);

				if (!protocol)
					virtio_net_hdr_set_proto(skb, hdr);
				else if (!virtio_net_hdr_match_proto(protocol,
								 hdr_gso_type))
					return -EINVAL;
				else
					skb->protocol = protocol;
			}
retry:
			if (!skb_flow_dissect_flow_keys_basic(NULL, skb, &keys,
							      NULL, 0, 0, 0,
							      0)) {
				/* UFO does not specify ipv4 or 6: try both */
				if (gso_type & SKB_GSO_UDP &&
				    skb->protocol == htons(ETH_P_IP)) {
					skb->protocol = htons(ETH_P_IPV6);
					goto retry;
				}
				return -EINVAL;
			}

			p_off = keys.control.thoff + thlen;
			if (!pskb_may_pull(skb, p_off) ||
			    keys.basic.ip_proto != ip_proto)
				return -EINVAL;

			skb_set_transport_header(skb, keys.control.thoff);
		} else if (gso_type) {
			p_off = nh_min_len + thlen;
			if (!pskb_may_pull(skb, p_off))
				return -EINVAL;
		}
	}

	if (hdr_gso_type != VIRTIO_NET_HDR_GSO_NONE) {
		u16 gso_size = __virtio16_to_cpu(little_endian, hdr->gso_size);
		unsigned int nh_off = p_off;
		struct skb_shared_info *shinfo = skb_shinfo(skb);

		switch (gso_type & ~SKB_GSO_TCP_ECN) {
		case SKB_GSO_UDP:
			/* UFO may not include transport header in gso_size. */
			nh_off -= thlen;
			break;
		case SKB_GSO_UDP_L4:
			if (!(hdr->flags & VIRTIO_NET_HDR_F_NEEDS_CSUM))
				return -EINVAL;
			if (skb->csum_offset != offsetof(struct udphdr, check))
				return -EINVAL;
			if (skb->len - p_off > gso_size * UDP_MAX_SEGMENTS)
				return -EINVAL;
			if (gso_type != SKB_GSO_UDP_L4)
				return -EINVAL;
			break;
		case SKB_GSO_TCPV4:
		case SKB_GSO_TCPV6:
			if (skb->ip_summed == CHECKSUM_PARTIAL &&
			    skb->csum_offset != offsetof(struct tcphdr, check))
				return -EINVAL;
			break;
		}

		/* Kernel has a special handling for GSO_BY_FRAGS. */
		if (gso_size == GSO_BY_FRAGS)
			return -EINVAL;

		/* Too small packets are not really GSO ones. */
		if (skb->len - nh_off > gso_size) {
			shinfo->gso_size = gso_size;
			shinfo->gso_type = gso_type;

			/* Header must be checked, and gso_segs computed. */
			shinfo->gso_type |= SKB_GSO_DODGY;
			shinfo->gso_segs = 0;
		}
	}

	return 0;
}

<<<<<<< HEAD
//gso,checksum准备,将这些参数填充到vnet-header中
=======
static inline int virtio_net_hdr_to_skb(struct sk_buff *skb,
					const struct virtio_net_hdr *hdr,
					bool little_endian)
{
	return __virtio_net_hdr_to_skb(skb, hdr, little_endian, hdr->gso_type);
}

>>>>>>> f2d282e1
static inline int virtio_net_hdr_from_skb(const struct sk_buff *skb,
					  struct virtio_net_hdr *hdr,
					  bool little_endian,
					  bool has_data_valid,
					  int vlan_hlen)
{
	memset(hdr, 0, sizeof(*hdr));   /* no info leak */

	if (skb_is_gso(skb)) {
		struct skb_shared_info *sinfo = skb_shinfo(skb);

		/* This is a hint as to how much should be linear. */
		hdr->hdr_len = __cpu_to_virtio16(little_endian,
						 skb_headlen(skb));
		hdr->gso_size = __cpu_to_virtio16(little_endian,
						  sinfo->gso_size);
		if (sinfo->gso_type & SKB_GSO_TCPV4)
			hdr->gso_type = VIRTIO_NET_HDR_GSO_TCPV4;
		else if (sinfo->gso_type & SKB_GSO_TCPV6)
			hdr->gso_type = VIRTIO_NET_HDR_GSO_TCPV6;
		else if (sinfo->gso_type & SKB_GSO_UDP_L4)
			hdr->gso_type = VIRTIO_NET_HDR_GSO_UDP_L4;
		else
			return -EINVAL;
		if (sinfo->gso_type & SKB_GSO_TCP_ECN)
			hdr->gso_type |= VIRTIO_NET_HDR_GSO_ECN;
	} else
		hdr->gso_type = VIRTIO_NET_HDR_GSO_NONE;

	if (skb->ip_summed == CHECKSUM_PARTIAL) {
		hdr->flags = VIRTIO_NET_HDR_F_NEEDS_CSUM;
		hdr->csum_start = __cpu_to_virtio16(little_endian,
			skb_checksum_start_offset(skb) + vlan_hlen);
		hdr->csum_offset = __cpu_to_virtio16(little_endian,
				skb->csum_offset);
	} else if (has_data_valid &&
		   skb->ip_summed == CHECKSUM_UNNECESSARY) {
		hdr->flags = VIRTIO_NET_HDR_F_DATA_VALID;
	} /* else everything is zero */

	return 0;
}

static inline unsigned int virtio_l3min(bool is_ipv6)
{
	return is_ipv6 ? sizeof(struct ipv6hdr) : sizeof(struct iphdr);
}

static inline int
virtio_net_hdr_tnl_to_skb(struct sk_buff *skb,
			  const struct virtio_net_hdr_v1_hash_tunnel *vhdr,
			  bool tnl_hdr_negotiated,
			  bool tnl_csum_negotiated,
			  bool little_endian)
{
	const struct virtio_net_hdr *hdr = (const struct virtio_net_hdr *)vhdr;
	unsigned int inner_nh, outer_th, inner_th;
	unsigned int inner_l3min, outer_l3min;
	u8 gso_inner_type, gso_tunnel_type;
	bool outer_isv6, inner_isv6;
	int ret;

	gso_tunnel_type = hdr->gso_type & VIRTIO_NET_HDR_GSO_UDP_TUNNEL;
	if (!gso_tunnel_type)
		return virtio_net_hdr_to_skb(skb, hdr, little_endian);

	/* Tunnel not supported/negotiated, but the hdr asks for it. */
	if (!tnl_hdr_negotiated)
		return -EINVAL;

	/* Either ipv4 or ipv6. */
	if (gso_tunnel_type == VIRTIO_NET_HDR_GSO_UDP_TUNNEL)
		return -EINVAL;

	/* The UDP tunnel must carry a GSO packet, but no UFO. */
	gso_inner_type = hdr->gso_type & ~(VIRTIO_NET_HDR_GSO_ECN |
					   VIRTIO_NET_HDR_GSO_UDP_TUNNEL);
	if (!gso_inner_type || gso_inner_type == VIRTIO_NET_HDR_GSO_UDP)
		return -EINVAL;

	/* Rely on csum being present. */
	if (!(hdr->flags & VIRTIO_NET_HDR_F_NEEDS_CSUM))
		return -EINVAL;

	/* Validate offsets. */
	outer_isv6 = gso_tunnel_type & VIRTIO_NET_HDR_GSO_UDP_TUNNEL_IPV6;
	inner_isv6 = gso_inner_type == VIRTIO_NET_HDR_GSO_TCPV6;
	inner_l3min = virtio_l3min(inner_isv6);
	outer_l3min = ETH_HLEN + virtio_l3min(outer_isv6);

	inner_th = __virtio16_to_cpu(little_endian, hdr->csum_start);
	inner_nh = le16_to_cpu(vhdr->inner_nh_offset);
	outer_th = le16_to_cpu(vhdr->outer_th_offset);
	if (outer_th < outer_l3min ||
	    inner_nh < outer_th + sizeof(struct udphdr) ||
	    inner_th < inner_nh + inner_l3min)
		return -EINVAL;

	/* Let the basic parsing deal with plain GSO features. */
	ret = __virtio_net_hdr_to_skb(skb, hdr, true,
				      hdr->gso_type & ~gso_tunnel_type);
	if (ret)
		return ret;

	/* In case of USO, the inner protocol is still unknown and
	 * `inner_isv6` is just a guess, additional parsing is needed.
	 * The previous validation ensures that accessing an ipv4 inner
	 * network header is safe.
	 */
	if (gso_inner_type == VIRTIO_NET_HDR_GSO_UDP_L4) {
		struct iphdr *iphdr = (struct iphdr *)(skb->data + inner_nh);

		inner_isv6 = iphdr->version == 6;
		inner_l3min = virtio_l3min(inner_isv6);
		if (inner_th < inner_nh + inner_l3min)
			return -EINVAL;
	}

	skb_set_inner_protocol(skb, inner_isv6 ? htons(ETH_P_IPV6) :
						 htons(ETH_P_IP));
	if (hdr->flags & VIRTIO_NET_HDR_F_UDP_TUNNEL_CSUM) {
		if (!tnl_csum_negotiated)
			return -EINVAL;

		skb_shinfo(skb)->gso_type |= SKB_GSO_UDP_TUNNEL_CSUM;
	} else {
		skb_shinfo(skb)->gso_type |= SKB_GSO_UDP_TUNNEL;
	}

	skb->inner_transport_header = inner_th + skb_headroom(skb);
	skb->inner_network_header = inner_nh + skb_headroom(skb);
	skb->inner_mac_header = inner_nh + skb_headroom(skb);
	skb->transport_header = outer_th + skb_headroom(skb);
	skb->encapsulation = 1;
	return 0;
}

/* Checksum-related fields validation for the driver */
static inline int virtio_net_handle_csum_offload(struct sk_buff *skb,
						 struct virtio_net_hdr *hdr,
						 bool tnl_csum_negotiated)
{
	if (!(hdr->gso_type & VIRTIO_NET_HDR_GSO_UDP_TUNNEL)) {
		if (!(hdr->flags & VIRTIO_NET_HDR_F_DATA_VALID))
			return 0;

		skb->ip_summed = CHECKSUM_UNNECESSARY;
		if (!(hdr->flags & VIRTIO_NET_HDR_F_UDP_TUNNEL_CSUM))
			return 0;

		/* tunnel csum packets are invalid when the related
		 * feature has not been negotiated
		 */
		if (!tnl_csum_negotiated)
			return -EINVAL;
		skb->csum_level = 1;
		return 0;
	}

	/* DATA_VALID is mutually exclusive with NEEDS_CSUM, and GSO
	 * over UDP tunnel requires the latter
	 */
	if (hdr->flags & VIRTIO_NET_HDR_F_DATA_VALID)
		return -EINVAL;
	return 0;
}

/*
 * vlan_hlen always refers to the outermost MAC header. That also
 * means it refers to the only MAC header, if the packet does not carry
 * any encapsulation.
 */
static inline int
virtio_net_hdr_tnl_from_skb(const struct sk_buff *skb,
			    struct virtio_net_hdr_v1_hash_tunnel *vhdr,
			    bool tnl_hdr_negotiated,
			    bool little_endian,
			    int vlan_hlen)
{
	struct virtio_net_hdr *hdr = (struct virtio_net_hdr *)vhdr;
	unsigned int inner_nh, outer_th;
	int tnl_gso_type;
	int ret;

	tnl_gso_type = skb_shinfo(skb)->gso_type & (SKB_GSO_UDP_TUNNEL |
						    SKB_GSO_UDP_TUNNEL_CSUM);
	if (!tnl_gso_type)
		return virtio_net_hdr_from_skb(skb, hdr, little_endian, false,
					       vlan_hlen);

	/* Tunnel support not negotiated but skb ask for it. */
	if (!tnl_hdr_negotiated)
		return -EINVAL;

	/* Let the basic parsing deal with plain GSO features. */
	skb_shinfo(skb)->gso_type &= ~tnl_gso_type;
	ret = virtio_net_hdr_from_skb(skb, hdr, true, false, vlan_hlen);
	skb_shinfo(skb)->gso_type |= tnl_gso_type;
	if (ret)
		return ret;

	if (skb->protocol == htons(ETH_P_IPV6))
		hdr->gso_type |= VIRTIO_NET_HDR_GSO_UDP_TUNNEL_IPV6;
	else
		hdr->gso_type |= VIRTIO_NET_HDR_GSO_UDP_TUNNEL_IPV4;

	if (skb_shinfo(skb)->gso_type & SKB_GSO_UDP_TUNNEL_CSUM)
		hdr->flags |= VIRTIO_NET_HDR_F_UDP_TUNNEL_CSUM;

	inner_nh = skb->inner_network_header - skb_headroom(skb);
	outer_th = skb->transport_header - skb_headroom(skb);
	vhdr->inner_nh_offset = cpu_to_le16(inner_nh);
	vhdr->outer_th_offset = cpu_to_le16(outer_th);
	return 0;
}

#endif /* _LINUX_VIRTIO_NET_H */<|MERGE_RESOLUTION|>--- conflicted
+++ resolved
@@ -200,9 +200,6 @@
 	return 0;
 }
 
-<<<<<<< HEAD
-//gso,checksum准备,将这些参数填充到vnet-header中
-=======
 static inline int virtio_net_hdr_to_skb(struct sk_buff *skb,
 					const struct virtio_net_hdr *hdr,
 					bool little_endian)
@@ -210,7 +207,7 @@
 	return __virtio_net_hdr_to_skb(skb, hdr, little_endian, hdr->gso_type);
 }
 
->>>>>>> f2d282e1
+//gso,checksum准备,将这些参数填充到vnet-header中
 static inline int virtio_net_hdr_from_skb(const struct sk_buff *skb,
 					  struct virtio_net_hdr *hdr,
 					  bool little_endian,
