/* SPDX-License-Identifier: GPL-2.0 */
/*
 * Macros for manipulating and testing page->flags
 */

#ifndef PAGE_FLAGS_H
#define PAGE_FLAGS_H

#include <linux/types.h>
#include <linux/bug.h>
#include <linux/mmdebug.h>
#ifndef __GENERATING_BOUNDS_H
#include <linux/mm_types.h>
#include <generated/bounds.h>
#endif /* !__GENERATING_BOUNDS_H */

/*
 * Various page->flags bits:
 *
 * PG_reserved is set for special pages. The "struct page" of such a page
 * should in general not be touched (e.g. set dirty) except by its owner.
 * Pages marked as PG_reserved include:
 * - Pages part of the kernel image (including vDSO) and similar (e.g. BIOS,
 *   initrd, HW tables)
 * - Pages reserved or allocated early during boot (before the page allocator
 *   was initialized). This includes (depending on the architecture) the
 *   initial vmemmap, initial page tables, crashkernel, elfcorehdr, and much
 *   much more. Once (if ever) freed, PG_reserved is cleared and they will
 *   be given to the page allocator.
 * - Pages falling into physical memory gaps - not IORESOURCE_SYSRAM. Trying
 *   to read/write these pages might end badly. Don't touch!
 * - The zero page(s)
 * - Pages allocated in the context of kexec/kdump (loaded kernel image,
 *   control pages, vmcoreinfo)
 * - MMIO/DMA pages. Some architectures don't allow to ioremap pages that are
 *   not marked PG_reserved (as they might be in use by somebody else who does
 *   not respect the caching strategy).
 * - MCA pages on ia64
 * - Pages holding CPU notes for POWER Firmware Assisted Dump
 * - Device memory (e.g. PMEM, DAX, HMM)
 * Some PG_reserved pages will be excluded from the hibernation image.
 * PG_reserved does in general not hinder anybody from dumping or swapping
 * and is no longer required for remap_pfn_range(). ioremap might require it.
 * Consequently, PG_reserved for a page mapped into user space can indicate
 * the zero page, the vDSO, MMIO pages or device memory.
 *
 * The PG_private bitflag is set on pagecache pages if they contain filesystem
 * specific data (which is normally at page->private). It can be used by
 * private allocations for its own usage.
 *
 * During initiation of disk I/O, PG_locked is set. This bit is set before I/O
 * and cleared when writeback _starts_ or when read _completes_. PG_writeback
 * is set before writeback starts and cleared when it finishes.
 *
 * PG_locked also pins a page in pagecache, and blocks truncation of the file
 * while it is held.
 *
 * page_waitqueue(page) is a wait queue of all tasks waiting for the page
 * to become unlocked.
 *
 * PG_swapbacked is set when a page uses swap as a backing storage.  This are
 * usually PageAnon or shmem pages but please note that even anonymous pages
 * might lose their PG_swapbacked flag when they simply can be dropped (e.g. as
 * a result of MADV_FREE).
 *
 * PG_referenced, PG_reclaim are used for page reclaim for anonymous and
 * file-backed pagecache (see mm/vmscan.c).
 *
 * PG_arch_1 is an architecture specific page state bit.  The generic code
 * guarantees that this bit is cleared for a page when it first is entered into
 * the page cache.
 *
 * PG_hwpoison indicates that a page got corrupted in hardware and contains
 * data with incorrect ECC bits that triggered a machine check. Accessing is
 * not safe since it may cause another machine check. Don't touch!
 */

/*
 * Don't use the pageflags directly.  Use the PageFoo macros.
 *
 * The page flags field is split into two parts, the main flags area
 * which extends from the low bits upwards, and the fields area which
 * extends from the high bits downwards.
 *
 *  | FIELD | ... | FLAGS |
 *  N-1           ^       0
 *               (NR_PAGEFLAGS)
 *
 * The fields area is reserved for fields mapping zone, node (for NUMA) and
 * SPARSEMEM section (for variants of SPARSEMEM that require section ids like
 * SPARSEMEM_EXTREME with !SPARSEMEM_VMEMMAP).
 */
enum pageflags {
	PG_locked,		/* Page is locked. Don't touch. */
	PG_writeback,		/* Page is under writeback */
	PG_referenced,
	PG_uptodate,
	PG_dirty,
	PG_lru,
	PG_head,		/* Must be in bit 6 */
	PG_waiters,		/* Page has waiters, check its waitqueue. Must be bit #7 and in the same byte as "PG_locked" */
	PG_active,
	PG_workingset,
	PG_owner_priv_1,	/* Owner use. If pagecache, fs may use */
	PG_owner_2,		/* Owner use. If pagecache, fs may use */
	PG_arch_1,
	PG_reserved,
	PG_private,		/* If pagecache, has fs-private data */
	PG_private_2,		/* If pagecache, has fs aux data */
	PG_reclaim,		/* To be reclaimed asap */
	PG_swapbacked,		/* Page is backed by RAM/swap */
	PG_unevictable,		/* Page is "unevictable"  */
	PG_dropbehind,		/* drop pages on IO completion */
#ifdef CONFIG_MMU
	PG_mlocked,		/* Page is vma mlocked */
#endif
#ifdef CONFIG_MEMORY_FAILURE
	PG_hwpoison,		/* hardware poisoned page. Don't touch */
#endif
#if defined(CONFIG_PAGE_IDLE_FLAG) && defined(CONFIG_64BIT)
	PG_young,
	PG_idle,
#endif
#ifdef CONFIG_ARCH_USES_PG_ARCH_2
	PG_arch_2,
#endif
#ifdef CONFIG_ARCH_USES_PG_ARCH_3
	PG_arch_3,
#endif
	__NR_PAGEFLAGS,

	PG_readahead = PG_reclaim,

	/* Anonymous memory (and shmem) */
	PG_swapcache = PG_owner_priv_1, /* Swap page: swp_entry_t in private */
	/* Some filesystems */
	PG_checked = PG_owner_priv_1,

	/*
	 * Depending on the way an anonymous folio can be mapped into a page
	 * table (e.g., single PMD/PUD/CONT of the head page vs. PTE-mapped
	 * THP), PG_anon_exclusive may be set only for the head page or for
	 * tail pages of an anonymous folio. For now, we only expect it to be
	 * set on tail pages for PTE-mapped THP.
	 */
	PG_anon_exclusive = PG_owner_2,

	/*
	 * Set if all buffer heads in the folio are mapped.
	 * Filesystems which do not use BHs can use it for their own purpose.
	 */
	PG_mappedtodisk = PG_owner_2,

	/* Two page bits are conscripted by FS-Cache to maintain local caching
	 * state.  These bits are set on pages belonging to the netfs's inodes
	 * when those inodes are being locally cached.
	 */
	PG_fscache = PG_private_2,	/* page backed by cache */

	/* XEN */
	/* Pinned in Xen as a read-only pagetable page. */
	PG_pinned = PG_owner_priv_1,
	/* Pinned as part of domain save (see xen_mm_pin_all()). */
	PG_savepinned = PG_dirty,
	/* Has a grant mapping of another (foreign) domain's page. */
	PG_foreign = PG_owner_priv_1,
	/* Remapped by swiotlb-xen. */
	PG_xen_remapped = PG_owner_priv_1,

	/* non-lru isolated movable page */
	PG_isolated = PG_reclaim,

	/* Only valid for buddy pages. Used to track pages that are reported */
	PG_reported = PG_uptodate,

#ifdef CONFIG_MEMORY_HOTPLUG
	/* For self-hosted memmap pages */
	PG_vmemmap_self_hosted = PG_owner_priv_1,
#endif

	/*
	 * Flags only valid for compound pages.  Stored in first tail page's
	 * flags word.  Cannot use the first 8 flags or any flag marked as
	 * PF_ANY.
	 */

	/* At least one page in this folio has the hwpoison flag set */
	PG_has_hwpoisoned = PG_active,
	PG_large_rmappable = PG_workingset, /* anon or file-backed */
	PG_partially_mapped = PG_reclaim, /* was identified to be partially mapped */
};

#define PAGEFLAGS_MASK		((1UL << NR_PAGEFLAGS) - 1)

#ifndef __GENERATING_BOUNDS_H

#ifdef CONFIG_HUGETLB_PAGE_OPTIMIZE_VMEMMAP
DECLARE_STATIC_KEY_FALSE(hugetlb_optimize_vmemmap_key);

/*
 * Return the real head page struct iff the @page is a fake head page, otherwise
 * return the @page itself. See Documentation/mm/vmemmap_dedup.rst.
 */
static __always_inline const struct page *page_fixed_fake_head(const struct page *page)
{
	if (!static_branch_unlikely(&hugetlb_optimize_vmemmap_key))
		return page;

	/*
	 * Only addresses aligned with PAGE_SIZE of struct page may be fake head
	 * struct page. The alignment check aims to avoid access the fields (
	 * e.g. compound_head) of the @page[1]. It can avoid touch a (possibly)
	 * cold cacheline in some cases.
	 */
	if (IS_ALIGNED((unsigned long)page, PAGE_SIZE) &&
	    test_bit(PG_head, &page->flags)) {
		/*
		 * We can safely access the field of the @page[1] with PG_head
		 * because the @page is a compound page composed with at least
		 * two contiguous pages.
		 */
		unsigned long head = READ_ONCE(page[1].compound_head);

		if (likely(head & 1))
			return (const struct page *)(head - 1);
	}
	return page;
}

static __always_inline bool page_count_writable(const struct page *page, int u)
{
	if (!static_branch_unlikely(&hugetlb_optimize_vmemmap_key))
		return true;

	/*
	 * The refcount check is ordered before the fake-head check to prevent
	 * the following race:
	 *   CPU 1 (HVO)                     CPU 2 (speculative PFN walker)
	 *
	 *   page_ref_freeze()
	 *   synchronize_rcu()
	 *                                   rcu_read_lock()
	 *                                   page_is_fake_head() is false
	 *   vmemmap_remap_pte()
	 *   XXX: struct page[] becomes r/o
	 *
	 *   page_ref_unfreeze()
	 *                                   page_ref_count() is not zero
	 *
	 *                                   atomic_add_unless(&page->_refcount)
	 *                                   XXX: try to modify r/o struct page[]
	 *
	 * The refcount check also prevents modification attempts to other (r/o)
	 * tail pages that are not fake heads.
	 */
	if (atomic_read_acquire(&page->_refcount) == u)
		return false;

	return page_fixed_fake_head(page) == page;
}
#else
static inline const struct page *page_fixed_fake_head(const struct page *page)
{
	return page;
}

static inline bool page_count_writable(const struct page *page, int u)
{
	return true;
}
#endif

static __always_inline int page_is_fake_head(const struct page *page)
{
	return page_fixed_fake_head(page) != page;
}

static __always_inline unsigned long _compound_head(const struct page *page)
{
    /*取对此页对应的复合页
     * {复合页（Compound Page）就是将物理上连续的两个或多个页看成一个
     独立的大页}*/
	unsigned long head = READ_ONCE(page->compound_head);

	if (unlikely(head & 1))
		return head - 1;
	return (unsigned long)page_fixed_fake_head(page);
}

#define compound_head(page)	((typeof(page))_compound_head(page))

/**
 * page_folio - Converts from page to folio.
 * @p: The page.
 *
 * Every page is part of a folio.  This function cannot be called on a
 * NULL pointer.
 *
 * Context: No reference, nor lock is required on @page.  If the caller
 * does not hold a reference, this call may race with a folio split, so
 * it should re-check the folio still contains this page after gaining
 * a reference on the folio.
 * Return: The folio which contains this page.
 */
#define page_folio(p)		(_Generic((p),				\
	const struct page *:	(const struct folio *)_compound_head(p), \
	struct page *:		(struct folio *)_compound_head(p)))

/**
 * folio_page - Return a page from a folio.
 * @folio: The folio.
 * @n: The page number to return.
 *
 * @n is relative to the start of the folio.  This function does not
 * check that the page number lies within @folio; the caller is presumed
 * to have a reference to the page.
 */
#define folio_page(folio, n)	nth_page(&(folio)->page, n)

static __always_inline int PageTail(const struct page *page)
{
	/*此页指明了自已有组合页(通过0号bit,表示存在)*/
	return READ_ONCE(page->compound_head) & 1 || page_is_fake_head(page);
}

static __always_inline int PageCompound(const struct page *page)
{
	return test_bit(PG_head, &page->flags) ||
	       READ_ONCE(page->compound_head) & 1;
}

#define	PAGE_POISON_PATTERN	-1l
static inline int PagePoisoned(const struct page *page)
{
	return READ_ONCE(page->flags) == PAGE_POISON_PATTERN;
}

#ifdef CONFIG_DEBUG_VM
void page_init_poison(struct page *page, size_t size);
#else
static inline void page_init_poison(struct page *page, size_t size)
{
}
#endif

static const unsigned long *const_folio_flags(const struct folio *folio,
		unsigned n)
{
	const struct page *page = &folio->page;

	VM_BUG_ON_PGFLAGS(page->compound_head & 1, page);
	VM_BUG_ON_PGFLAGS(n > 0 && !test_bit(PG_head, &page->flags), page);
	return &page[n].flags;
}

static unsigned long *folio_flags(struct folio *folio, unsigned n)
{
	struct page *page = &folio->page;

	VM_BUG_ON_PGFLAGS(page->compound_head & 1, page);
	VM_BUG_ON_PGFLAGS(n > 0 && !test_bit(PG_head, &page->flags), page);
	return &page[n].flags;
}

/*
 * Page flags policies wrt compound pages
 *
 * PF_POISONED_CHECK
 *     check if this struct page poisoned/uninitialized
 *
 * PF_ANY:
 *     the page flag is relevant for small, head and tail pages.
 *
 * PF_HEAD:
 *     for compound page all operations related to the page flag applied to
 *     head page.
 *
 * PF_NO_TAIL:
 *     modifications of the page flag must be done on small or head pages,
 *     checks can be done on tail pages too.
 *
 * PF_NO_COMPOUND:
 *     the page flag is not relevant for compound pages.
 *
 * PF_SECOND:
 *     the page flag is stored in the first tail page.
 */
#define PF_POISONED_CHECK(page) ({					\
		VM_BUG_ON_PGFLAGS(PagePoisoned(page), page);		\
		page; })
#define PF_ANY(page, enforce)	PF_POISONED_CHECK(page)
#define PF_HEAD(page, enforce)	PF_POISONED_CHECK(compound_head(page))
#define PF_NO_TAIL(page, enforce) ({					\
		VM_BUG_ON_PGFLAGS(enforce && PageTail(page), page);	\
		PF_POISONED_CHECK(compound_head(page)); })
#define PF_NO_COMPOUND(page, enforce) ({				\
		VM_BUG_ON_PGFLAGS(enforce && PageCompound(page), page);	\
		PF_POISONED_CHECK(page); })
#define PF_SECOND(page, enforce) ({					\
		VM_BUG_ON_PGFLAGS(!PageHead(page), page);		\
		PF_POISONED_CHECK(&page[1]); })

/* Which page is the flag stored in */
#define FOLIO_PF_ANY		0
#define FOLIO_PF_HEAD		0
#define FOLIO_PF_NO_TAIL	0
#define FOLIO_PF_NO_COMPOUND	0
#define FOLIO_PF_SECOND		1

#define FOLIO_HEAD_PAGE		0
#define FOLIO_SECOND_PAGE	1

/*
 * Macros to create function definitions for page flags
 */
<<<<<<< HEAD
/*定义Page##uname函数，检查给定page是否有PG_##lname标记*/
=======
#define FOLIO_TEST_FLAG(name, page)					\
static __always_inline bool folio_test_##name(const struct folio *folio) \
{ return test_bit(PG_##name, const_folio_flags(folio, page)); }

#define FOLIO_SET_FLAG(name, page)					\
static __always_inline void folio_set_##name(struct folio *folio)	\
{ set_bit(PG_##name, folio_flags(folio, page)); }

#define FOLIO_CLEAR_FLAG(name, page)					\
static __always_inline void folio_clear_##name(struct folio *folio)	\
{ clear_bit(PG_##name, folio_flags(folio, page)); }

#define __FOLIO_SET_FLAG(name, page)					\
static __always_inline void __folio_set_##name(struct folio *folio)	\
{ __set_bit(PG_##name, folio_flags(folio, page)); }

#define __FOLIO_CLEAR_FLAG(name, page)					\
static __always_inline void __folio_clear_##name(struct folio *folio)	\
{ __clear_bit(PG_##name, folio_flags(folio, page)); }

#define FOLIO_TEST_SET_FLAG(name, page)					\
static __always_inline bool folio_test_set_##name(struct folio *folio)	\
{ return test_and_set_bit(PG_##name, folio_flags(folio, page)); }

#define FOLIO_TEST_CLEAR_FLAG(name, page)				\
static __always_inline bool folio_test_clear_##name(struct folio *folio) \
{ return test_and_clear_bit(PG_##name, folio_flags(folio, page)); }

#define FOLIO_FLAG(name, page)						\
FOLIO_TEST_FLAG(name, page)						\
FOLIO_SET_FLAG(name, page)						\
FOLIO_CLEAR_FLAG(name, page)

>>>>>>> 155a3c00
#define TESTPAGEFLAG(uname, lname, policy)				\
FOLIO_TEST_FLAG(lname, FOLIO_##policy)					\
static __always_inline int Page##uname(const struct page *page)		\
{ return test_bit(PG_##lname, &policy(page, 0)->flags); }

/*定义SetPage##uname函数，为给定page设置PG_##lname标记*/
#define SETPAGEFLAG(uname, lname, policy)				\
FOLIO_SET_FLAG(lname, FOLIO_##policy)					\
static __always_inline void SetPage##uname(struct page *page)		\
{ set_bit(PG_##lname, &policy(page, 1)->flags); }

/*定义ClearPage##uname函数，清除给定page的PG_##lname标记*/
#define CLEARPAGEFLAG(uname, lname, policy)				\
FOLIO_CLEAR_FLAG(lname, FOLIO_##policy)					\
static __always_inline void ClearPage##uname(struct page *page)		\
/*为page->flags清除标记lname*/\
{ clear_bit(PG_##lname, &policy(page, 1)->flags); }

/*定义__SetPage##uname函数，为给定page设置PG_##lname标记*/
#define __SETPAGEFLAG(uname, lname, policy)				\
__FOLIO_SET_FLAG(lname, FOLIO_##policy)					\
static __always_inline void __SetPage##uname(struct page *page)		\
{ __set_bit(PG_##lname, &policy(page, 1)->flags); }

/*定义__ClearPage##uname函数，清除给定page的PG_##lname标记*/
#define __CLEARPAGEFLAG(uname, lname, policy)				\
__FOLIO_CLEAR_FLAG(lname, FOLIO_##policy)				\
static __always_inline void __ClearPage##uname(struct page *page)	\
{ __clear_bit(PG_##lname, &policy(page, 1)->flags); }

#define TESTSETFLAG(uname, lname, policy)				\
FOLIO_TEST_SET_FLAG(lname, FOLIO_##policy)				\
static __always_inline int TestSetPage##uname(struct page *page)	\
{ return test_and_set_bit(PG_##lname, &policy(page, 1)->flags); }

#define TESTCLEARFLAG(uname, lname, policy)				\
FOLIO_TEST_CLEAR_FLAG(lname, FOLIO_##policy)				\
static __always_inline int TestClearPage##uname(struct page *page)	\
{ return test_and_clear_bit(PG_##lname, &policy(page, 1)->flags); }

#define PAGEFLAG(uname, lname, policy)					\
	TESTPAGEFLAG(uname, lname, policy)				\
	SETPAGEFLAG(uname, lname, policy)				\
	CLEARPAGEFLAG(uname, lname, policy)

/*定义page->flags的lname标记位检查，设置，清除*/
#define __PAGEFLAG(uname, lname, policy)				\
	TESTPAGEFLAG(uname, lname, policy)				\
	__SETPAGEFLAG(uname, lname, policy)				\
	__CLEARPAGEFLAG(uname, lname, policy)

#define TESTSCFLAG(uname, lname, policy)				\
	TESTSETFLAG(uname, lname, policy)				\
	TESTCLEARFLAG(uname, lname, policy)

#define FOLIO_TEST_FLAG_FALSE(name)					\
static inline bool folio_test_##name(const struct folio *folio)		\
{ return false; }
#define FOLIO_SET_FLAG_NOOP(name)					\
static inline void folio_set_##name(struct folio *folio) { }
#define FOLIO_CLEAR_FLAG_NOOP(name)					\
static inline void folio_clear_##name(struct folio *folio) { }
#define __FOLIO_SET_FLAG_NOOP(name)					\
static inline void __folio_set_##name(struct folio *folio) { }
#define __FOLIO_CLEAR_FLAG_NOOP(name)					\
static inline void __folio_clear_##name(struct folio *folio) { }
#define FOLIO_TEST_SET_FLAG_FALSE(name)					\
static inline bool folio_test_set_##name(struct folio *folio)		\
{ return false; }
#define FOLIO_TEST_CLEAR_FLAG_FALSE(name)				\
static inline bool folio_test_clear_##name(struct folio *folio)		\
{ return false; }

#define FOLIO_FLAG_FALSE(name)						\
FOLIO_TEST_FLAG_FALSE(name)						\
FOLIO_SET_FLAG_NOOP(name)						\
FOLIO_CLEAR_FLAG_NOOP(name)

#define TESTPAGEFLAG_FALSE(uname, lname)				\
FOLIO_TEST_FLAG_FALSE(lname)						\
static inline int Page##uname(const struct page *page) { return 0; }

#define SETPAGEFLAG_NOOP(uname, lname)					\
FOLIO_SET_FLAG_NOOP(lname)						\
static inline void SetPage##uname(struct page *page) {  }

#define CLEARPAGEFLAG_NOOP(uname, lname)				\
FOLIO_CLEAR_FLAG_NOOP(lname)						\
static inline void ClearPage##uname(struct page *page) {  }

#define __CLEARPAGEFLAG_NOOP(uname, lname)				\
__FOLIO_CLEAR_FLAG_NOOP(lname)						\
static inline void __ClearPage##uname(struct page *page) {  }

#define TESTSETFLAG_FALSE(uname, lname)					\
FOLIO_TEST_SET_FLAG_FALSE(lname)					\
static inline int TestSetPage##uname(struct page *page) { return 0; }

#define TESTCLEARFLAG_FALSE(uname, lname)				\
FOLIO_TEST_CLEAR_FLAG_FALSE(lname)					\
static inline int TestClearPage##uname(struct page *page) { return 0; }

#define PAGEFLAG_FALSE(uname, lname) TESTPAGEFLAG_FALSE(uname, lname)	\
	SETPAGEFLAG_NOOP(uname, lname) CLEARPAGEFLAG_NOOP(uname, lname)

#define TESTSCFLAG_FALSE(uname, lname)					\
	TESTSETFLAG_FALSE(uname, lname) TESTCLEARFLAG_FALSE(uname, lname)

__PAGEFLAG(Locked, locked, PF_NO_TAIL)
<<<<<<< HEAD
PAGEFLAG(Waiters, waiters, PF_ONLY_HEAD)
PAGEFLAG(Error, error, PF_NO_TAIL) TESTCLEARFLAG(Error, error, PF_NO_TAIL)
PAGEFLAG(Referenced, referenced, PF_HEAD)
	TESTCLEARFLAG(Referenced, referenced, PF_HEAD)
	__SETPAGEFLAG(Referenced, referenced, PF_HEAD)
/*标记此page dirty*/
=======
FOLIO_FLAG(waiters, FOLIO_HEAD_PAGE)
FOLIO_FLAG(referenced, FOLIO_HEAD_PAGE)
	FOLIO_TEST_CLEAR_FLAG(referenced, FOLIO_HEAD_PAGE)
	__FOLIO_SET_FLAG(referenced, FOLIO_HEAD_PAGE)
>>>>>>> 155a3c00
PAGEFLAG(Dirty, dirty, PF_HEAD) TESTSCFLAG(Dirty, dirty, PF_HEAD)
	__CLEARPAGEFLAG(Dirty, dirty, PF_HEAD)
PAGEFLAG(LRU, lru, PF_HEAD) __CLEARPAGEFLAG(LRU, lru, PF_HEAD)
	TESTCLEARFLAG(LRU, lru, PF_HEAD)
FOLIO_FLAG(active, FOLIO_HEAD_PAGE)
	__FOLIO_CLEAR_FLAG(active, FOLIO_HEAD_PAGE)
	FOLIO_TEST_CLEAR_FLAG(active, FOLIO_HEAD_PAGE)
PAGEFLAG(Workingset, workingset, PF_HEAD)
	TESTCLEARFLAG(Workingset, workingset, PF_HEAD)
<<<<<<< HEAD
/*标记此page被slab使用*/
__PAGEFLAG(Slab, slab, PF_NO_TAIL)
=======
>>>>>>> 155a3c00
PAGEFLAG(Checked, checked, PF_NO_COMPOUND)	   /* Used by some filesystems */

/* Xen */
PAGEFLAG(Pinned, pinned, PF_NO_COMPOUND)
	TESTSCFLAG(Pinned, pinned, PF_NO_COMPOUND)
PAGEFLAG(SavePinned, savepinned, PF_NO_COMPOUND);
PAGEFLAG(Foreign, foreign, PF_NO_COMPOUND);
PAGEFLAG(XenRemapped, xen_remapped, PF_NO_COMPOUND)
	TESTCLEARFLAG(XenRemapped, xen_remapped, PF_NO_COMPOUND)

PAGEFLAG(Reserved, reserved, PF_NO_COMPOUND)
	__CLEARPAGEFLAG(Reserved, reserved, PF_NO_COMPOUND)
	__SETPAGEFLAG(Reserved, reserved, PF_NO_COMPOUND)
FOLIO_FLAG(swapbacked, FOLIO_HEAD_PAGE)
	__FOLIO_CLEAR_FLAG(swapbacked, FOLIO_HEAD_PAGE)
	__FOLIO_SET_FLAG(swapbacked, FOLIO_HEAD_PAGE)

/*
 * Private page markings that may be used by the filesystem that owns the page
 * for its own purposes.
 * - PG_private and PG_private_2 cause release_folio() and co to be invoked
 */
	/*标记PAGE PRIVATE中已被存入内容*/
PAGEFLAG(Private, private, PF_ANY)
FOLIO_FLAG(private_2, FOLIO_HEAD_PAGE)

/* owner_2 can be set on tail pages for anon memory */
FOLIO_FLAG(owner_2, FOLIO_HEAD_PAGE)

/*
 * Only test-and-set exist for PG_writeback.  The unconditional operators are
 * risky: they bypass page accounting.
 */
TESTPAGEFLAG(Writeback, writeback, PF_NO_TAIL)
	TESTSCFLAG(Writeback, writeback, PF_NO_TAIL)
FOLIO_FLAG(mappedtodisk, FOLIO_HEAD_PAGE)

/* PG_readahead is only used for reads; PG_reclaim is only for writes */
PAGEFLAG(Reclaim, reclaim, PF_NO_TAIL)
	TESTCLEARFLAG(Reclaim, reclaim, PF_NO_TAIL)
FOLIO_FLAG(readahead, FOLIO_HEAD_PAGE)
	FOLIO_TEST_CLEAR_FLAG(readahead, FOLIO_HEAD_PAGE)

FOLIO_FLAG(dropbehind, FOLIO_HEAD_PAGE)
	FOLIO_TEST_CLEAR_FLAG(dropbehind, FOLIO_HEAD_PAGE)
	__FOLIO_SET_FLAG(dropbehind, FOLIO_HEAD_PAGE)

#ifdef CONFIG_HIGHMEM
/*
 * Must use a macro here due to header dependency issues. page_zone() is not
 * available at this point.
 */
#define PageHighMem(__p) is_highmem_idx(page_zonenum(__p))
#define folio_test_highmem(__f)	is_highmem_idx(folio_zonenum(__f))
#else
PAGEFLAG_FALSE(HighMem, highmem)
#endif

/* Does kmap_local_folio() only allow access to one page of the folio? */
#ifdef CONFIG_DEBUG_KMAP_LOCAL_FORCE_MAP
#define folio_test_partial_kmap(f)	true
#else
#define folio_test_partial_kmap(f)	folio_test_highmem(f)
#endif

#ifdef CONFIG_SWAP
static __always_inline bool folio_test_swapcache(const struct folio *folio)
{
	return folio_test_swapbacked(folio) &&
			test_bit(PG_swapcache, const_folio_flags(folio, 0));
}

FOLIO_SET_FLAG(swapcache, FOLIO_HEAD_PAGE)
FOLIO_CLEAR_FLAG(swapcache, FOLIO_HEAD_PAGE)
#else
FOLIO_FLAG_FALSE(swapcache)
#endif

FOLIO_FLAG(unevictable, FOLIO_HEAD_PAGE)
	__FOLIO_CLEAR_FLAG(unevictable, FOLIO_HEAD_PAGE)
	FOLIO_TEST_CLEAR_FLAG(unevictable, FOLIO_HEAD_PAGE)

#ifdef CONFIG_MMU
FOLIO_FLAG(mlocked, FOLIO_HEAD_PAGE)
	__FOLIO_CLEAR_FLAG(mlocked, FOLIO_HEAD_PAGE)
	FOLIO_TEST_CLEAR_FLAG(mlocked, FOLIO_HEAD_PAGE)
	FOLIO_TEST_SET_FLAG(mlocked, FOLIO_HEAD_PAGE)
#else
FOLIO_FLAG_FALSE(mlocked)
	__FOLIO_CLEAR_FLAG_NOOP(mlocked)
	FOLIO_TEST_CLEAR_FLAG_FALSE(mlocked)
	FOLIO_TEST_SET_FLAG_FALSE(mlocked)
#endif

#ifdef CONFIG_MEMORY_FAILURE
PAGEFLAG(HWPoison, hwpoison, PF_ANY)
TESTSCFLAG(HWPoison, hwpoison, PF_ANY)
#define __PG_HWPOISON (1UL << PG_hwpoison)
#else
PAGEFLAG_FALSE(HWPoison, hwpoison)
#define __PG_HWPOISON 0
#endif

#ifdef CONFIG_PAGE_IDLE_FLAG
#ifdef CONFIG_64BIT
FOLIO_TEST_FLAG(young, FOLIO_HEAD_PAGE)
FOLIO_SET_FLAG(young, FOLIO_HEAD_PAGE)
FOLIO_TEST_CLEAR_FLAG(young, FOLIO_HEAD_PAGE)
FOLIO_FLAG(idle, FOLIO_HEAD_PAGE)
#endif
/* See page_idle.h for !64BIT workaround */
#else /* !CONFIG_PAGE_IDLE_FLAG */
FOLIO_FLAG_FALSE(young)
FOLIO_TEST_CLEAR_FLAG_FALSE(young)
FOLIO_FLAG_FALSE(idle)
#endif

/*
 * PageReported() is used to track reported free pages within the Buddy
 * allocator. We can use the non-atomic version of the test and set
 * operations as both should be shielded with the zone lock to prevent
 * any possible races on the setting or clearing of the bit.
 */
__PAGEFLAG(Reported, reported, PF_NO_COMPOUND)

#ifdef CONFIG_MEMORY_HOTPLUG
PAGEFLAG(VmemmapSelfHosted, vmemmap_self_hosted, PF_ANY)
#else
PAGEFLAG_FALSE(VmemmapSelfHosted, vmemmap_self_hosted)
#endif

/*
 * On an anonymous folio mapped into a user virtual memory area,
 * folio->mapping points to its anon_vma, not to a struct address_space;
 * with the PAGE_MAPPING_ANON bit set to distinguish it.  See rmap.h.
 *
 * On an anonymous page in a VM_MERGEABLE area, if CONFIG_KSM is enabled,
 * the PAGE_MAPPING_MOVABLE bit may be set along with the PAGE_MAPPING_ANON
 * bit; and then folio->mapping points, not to an anon_vma, but to a private
 * structure which KSM associates with that merged page.  See ksm.h.
 *
 * PAGE_MAPPING_KSM without PAGE_MAPPING_ANON is used for non-lru movable
 * page and then folio->mapping points to a struct movable_operations.
 *
 * Please note that, confusingly, "folio_mapping" refers to the inode
 * address_space which maps the folio from disk; whereas "folio_mapped"
 * refers to user virtual address space into which the folio is mapped.
 *
 * For slab pages, since slab reuses the bits in struct page to store its
 * internal states, the folio->mapping does not exist as such, nor do
 * these flags below.  So in order to avoid testing non-existent bits,
 * please make sure that folio_test_slab(folio) actually evaluates to
 * false before calling the following functions (e.g., folio_test_anon).
 * See mm/slab.h.
 */
#define PAGE_MAPPING_ANON	0x1
#define PAGE_MAPPING_MOVABLE	0x2
#define PAGE_MAPPING_KSM	(PAGE_MAPPING_ANON | PAGE_MAPPING_MOVABLE)
#define PAGE_MAPPING_FLAGS	(PAGE_MAPPING_ANON | PAGE_MAPPING_MOVABLE)

static __always_inline bool folio_mapping_flags(const struct folio *folio)
{
	return ((unsigned long)folio->mapping & PAGE_MAPPING_FLAGS) != 0;
}

static __always_inline bool PageMappingFlags(const struct page *page)
{
	return ((unsigned long)page->mapping & PAGE_MAPPING_FLAGS) != 0;
}

static __always_inline bool folio_test_anon(const struct folio *folio)
{
	return ((unsigned long)folio->mapping & PAGE_MAPPING_ANON) != 0;
}

static __always_inline bool PageAnonNotKsm(const struct page *page)
{
	unsigned long flags = (unsigned long)page_folio(page)->mapping;

	return (flags & PAGE_MAPPING_FLAGS) == PAGE_MAPPING_ANON;
}

static __always_inline bool PageAnon(const struct page *page)
{
	return folio_test_anon(page_folio(page));
}

static __always_inline bool __folio_test_movable(const struct folio *folio)
{
	return ((unsigned long)folio->mapping & PAGE_MAPPING_FLAGS) ==
			PAGE_MAPPING_MOVABLE;
}

static __always_inline bool __PageMovable(const struct page *page)
{
	return ((unsigned long)page->mapping & PAGE_MAPPING_FLAGS) ==
				PAGE_MAPPING_MOVABLE;
}

#ifdef CONFIG_KSM
/*
 * A KSM page is one of those write-protected "shared pages" or "merged pages"
 * which KSM maps into multiple mms, wherever identical anonymous page content
 * is found in VM_MERGEABLE vmas.  It's a PageAnon page, pointing not to any
 * anon_vma, but to that page's node of the stable tree.
 */
static __always_inline bool folio_test_ksm(const struct folio *folio)
{
	return ((unsigned long)folio->mapping & PAGE_MAPPING_FLAGS) ==
				PAGE_MAPPING_KSM;
}
#else
FOLIO_TEST_FLAG_FALSE(ksm)
#endif

u64 stable_page_flags(const struct page *page);

/**
 * folio_xor_flags_has_waiters - Change some folio flags.
 * @folio: The folio.
 * @mask: Bits set in this word will be changed.
 *
 * This must only be used for flags which are changed with the folio
 * lock held.  For example, it is unsafe to use for PG_dirty as that
 * can be set without the folio lock held.  It can also only be used
 * on flags which are in the range 0-6 as some of the implementations
 * only affect those bits.
 *
 * Return: Whether there are tasks waiting on the folio.
 */
static inline bool folio_xor_flags_has_waiters(struct folio *folio,
		unsigned long mask)
{
	return xor_unlock_is_negative_byte(mask, folio_flags(folio, 0));
}

/**
 * folio_test_uptodate - Is this folio up to date?
 * @folio: The folio.
 *
 * The uptodate flag is set on a folio when every byte in the folio is
 * at least as new as the corresponding bytes on storage.  Anonymous
 * and CoW folios are always uptodate.  If the folio is not uptodate,
 * some of the bytes in it may be; see the is_partially_uptodate()
 * address_space operation.
 */
static inline bool folio_test_uptodate(const struct folio *folio)
{
	bool ret = test_bit(PG_uptodate, const_folio_flags(folio, 0));
	/*
	 * Must ensure that the data we read out of the folio is loaded
	 * _after_ we've loaded folio->flags to check the uptodate bit.
	 * We can skip the barrier if the folio is not uptodate, because
	 * we wouldn't be reading anything from it.
	 *
	 * See folio_mark_uptodate() for the other side of the story.
	 */
	if (ret)
		smp_rmb();

	return ret;
}

static inline bool PageUptodate(const struct page *page)
{
	return folio_test_uptodate(page_folio(page));
}

static __always_inline void __folio_mark_uptodate(struct folio *folio)
{
	smp_wmb();
	__set_bit(PG_uptodate, folio_flags(folio, 0));
}

static __always_inline void folio_mark_uptodate(struct folio *folio)
{
	/*
	 * Memory barrier must be issued before setting the PG_uptodate bit,
	 * so that all previous stores issued in order to bring the folio
	 * uptodate are actually visible before folio_test_uptodate becomes true.
	 */
	smp_wmb();
	set_bit(PG_uptodate, folio_flags(folio, 0));
}

static __always_inline void __SetPageUptodate(struct page *page)
{
	__folio_mark_uptodate((struct folio *)page);
}

static __always_inline void SetPageUptodate(struct page *page)
{
	folio_mark_uptodate((struct folio *)page);
}

CLEARPAGEFLAG(Uptodate, uptodate, PF_NO_TAIL)

void __folio_start_writeback(struct folio *folio, bool keep_write);
void set_page_writeback(struct page *page);

#define folio_start_writeback(folio)			\
	__folio_start_writeback(folio, false)
#define folio_start_writeback_keepwrite(folio)	\
	__folio_start_writeback(folio, true)

static __always_inline bool folio_test_head(const struct folio *folio)
{
<<<<<<< HEAD
	/*此folio是否首页(HEAD)*/
	return test_bit(PG_head, folio_flags(folio, FOLIO_PF_ANY));
=======
	return test_bit(PG_head, const_folio_flags(folio, FOLIO_PF_ANY));
>>>>>>> 155a3c00
}

static __always_inline int PageHead(const struct page *page)
{
	PF_POISONED_CHECK(page);
	return test_bit(PG_head, &page->flags) && !page_is_fake_head(page);
}

/*标记此页是folio的首页*/
__SETPAGEFLAG(Head, head, PF_ANY)
__CLEARPAGEFLAG(Head, head, PF_ANY)
CLEARPAGEFLAG(Head, head, PF_ANY)

/**
 * folio_test_large() - Does this folio contain more than one page?
 * @folio: The folio to test.
 *
 * Return: True if the folio is larger than one page.
 */
static inline bool folio_test_large(const struct folio *folio)
{
	return folio_test_head(folio);
}

static __always_inline void set_compound_head(struct page *page, struct page *head)
{
	/*设置PAGE对应的组合页首,这里故意占用了0号bit*/
	WRITE_ONCE(page->compound_head, (unsigned long)head + 1);
}

static __always_inline void clear_compound_head(struct page *page)
{
	/*清除PAGE指向的其对应的组合页首指针*/
	WRITE_ONCE(page->compound_head, 0);
}

#ifdef CONFIG_TRANSPARENT_HUGEPAGE
static inline void ClearPageCompound(struct page *page)
{
	BUG_ON(!PageHead(page));
	ClearPageHead(page);
}
FOLIO_FLAG(large_rmappable, FOLIO_SECOND_PAGE)
FOLIO_FLAG(partially_mapped, FOLIO_SECOND_PAGE)
#else
FOLIO_FLAG_FALSE(large_rmappable)
FOLIO_FLAG_FALSE(partially_mapped)
#endif

#define PG_head_mask ((1UL << PG_head))

#ifdef CONFIG_TRANSPARENT_HUGEPAGE
/*
 * PageTransCompound returns true for both transparent huge pages
 * and hugetlbfs pages, so it should only be called when it's known
 * that hugetlbfs pages aren't involved.
 */
static inline int PageTransCompound(const struct page *page)
{
	return PageCompound(page);
}
#else
TESTPAGEFLAG_FALSE(TransCompound, transcompound)
#endif

#if defined(CONFIG_MEMORY_FAILURE) && defined(CONFIG_TRANSPARENT_HUGEPAGE)
/*
 * PageHasHWPoisoned indicates that at least one subpage is hwpoisoned in the
 * compound page.
 *
 * This flag is set by hwpoison handler.  Cleared by THP split or free page.
 */
FOLIO_FLAG(has_hwpoisoned, FOLIO_SECOND_PAGE)
#else
FOLIO_FLAG_FALSE(has_hwpoisoned)
#endif

/*
 * For pages that do not use mapcount, page_type may be used.
 * The low 24 bits of pagetype may be used for your own purposes, as long
 * as you are careful to not affect the top 8 bits.  The low bits of
 * pagetype will be overwritten when you clear the page_type from the page.
 */
enum pagetype {
	/* 0x00-0x7f are positive numbers, ie mapcount */
	/* Reserve 0x80-0xef for mapcount overflow. */
	PGTY_buddy		= 0xf0,
	PGTY_offline		= 0xf1,
	PGTY_table		= 0xf2,
	PGTY_guard		= 0xf3,
	PGTY_hugetlb		= 0xf4,
	PGTY_slab		= 0xf5,
	PGTY_zsmalloc		= 0xf6,
	PGTY_unaccepted		= 0xf7,
	PGTY_large_kmalloc	= 0xf8,

	PGTY_mapcount_underflow = 0xff
};

static inline bool page_type_has_type(int page_type)
{
	return page_type < (PGTY_mapcount_underflow << 24);
}

<<<<<<< HEAD
/*
 * For pages that are never mapped to userspace (and aren't PageSlab),
 * page_type may be used.  Because it is initialised to -1, we invert the
 * sense of the bit, so __SetPageFoo *clears* the bit used for PageFoo, and
 * __ClearPageFoo *sets* the bit used for PageFoo.  We reserve a few high and
 * low bits so that an underflow or overflow of page_mapcount() won't be
 * mistaken for a page type value.
 */

#define PAGE_TYPE_BASE	0xf0000000
/* Reserve		0x0000007f to catch underflows of page_mapcount */
#define PAGE_MAPCOUNT_RESERVE	-128
#define PG_buddy	0x00000080
#define PG_offline	0x00000100
#define PG_table	0x00000200
#define PG_guard	0x00000400

/*Page type检查(主要用于检查flag没有被设置,且TYPE_BASE被设置)*/
#define PageType(page, flag)						\
	((page->page_type & (PAGE_TYPE_BASE | flag)) == PAGE_TYPE_BASE)
/*folio类型 Page type检查(主要用于检查flag没有被设置,且TYPE_BASE被设置)*/
#define folio_test_type(folio, flag)					\
	((folio->page.page_type & (PAGE_TYPE_BASE | flag)) == PAGE_TYPE_BASE)

static inline int page_type_has_type(unsigned int page_type)
=======
/* This takes a mapcount which is one more than page->_mapcount */
static inline bool page_mapcount_is_type(unsigned int mapcount)
>>>>>>> 155a3c00
{
	return page_type_has_type(mapcount - 1);
}

static inline bool page_has_type(const struct page *page)
{
	return page_type_has_type(data_race(page->page_type));
}

<<<<<<< HEAD
#define PAGE_TYPE_OPS(uname/*Page函数名称后缀*/, lname/*标记名称后缀*/, fname/*folio函数名称后缀*/)				\
/*由于这里函数名恰与实现相反，故此函数用于查询page的page_type是否包含指定标记*/\
static __always_inline int Page##uname(const struct page *page)		\
{									\
    /*由于包含此标记时page_type上实现为不打标记,故此检查返回true表示有标记*/\
	return PageType(page, PG_##lname);				\
=======
#define FOLIO_TYPE_OPS(lname, fname)					\
static __always_inline bool folio_test_##fname(const struct folio *folio) \
{									\
	return data_race(folio->page.page_type >> 24) == PGTY_##lname;	\
>>>>>>> 155a3c00
}									\
static __always_inline void __folio_set_##fname(struct folio *folio)	\
{									\
<<<<<<< HEAD
    /*由于包含此标记时page_type上实现为不打标记,故此检查返回true表示有标记*/\
	return folio_test_type(folio, PG_##lname);			\
}									\
/*设置Page的标记(page_type打上标记)*/\
static __always_inline void __SetPage##uname(struct page *page)		\
{									\
	VM_BUG_ON_PAGE(!PageType(page, 0), page);			\
	page->page_type &= ~PG_##lname;/*实现为移除此类型标记*/					\
=======
	if (folio_test_##fname(folio))					\
		return;							\
	VM_BUG_ON_FOLIO(data_race(folio->page.page_type) != UINT_MAX,	\
			folio);						\
	folio->page.page_type = (unsigned int)PGTY_##lname << 24;	\
}									\
static __always_inline void __folio_clear_##fname(struct folio *folio)	\
{									\
	if (folio->page.page_type == UINT_MAX)				\
		return;							\
	VM_BUG_ON_FOLIO(!folio_test_##fname(folio), folio);		\
	folio->page.page_type = UINT_MAX;				\
}

#define PAGE_TYPE_OPS(uname, lname, fname)				\
FOLIO_TYPE_OPS(lname, fname)						\
static __always_inline int Page##uname(const struct page *page)		\
{									\
	return data_race(page->page_type >> 24) == PGTY_##lname;	\
>>>>>>> 155a3c00
}									\
static __always_inline void __SetPage##uname(struct page *page)		\
{									\
<<<<<<< HEAD
	VM_BUG_ON_FOLIO(!folio_test_type(folio, 0), folio);		\
	folio->page.page_type &= ~PG_##lname;/*实现为移除此类型标记*/				\
=======
	if (Page##uname(page))						\
		return;							\
	VM_BUG_ON_PAGE(data_race(page->page_type) != UINT_MAX, page);	\
	page->page_type = (unsigned int)PGTY_##lname << 24;		\
>>>>>>> 155a3c00
}									\
/*清除Page上的标记(page_type清除标记)*/\
static __always_inline void __ClearPage##uname(struct page *page)	\
{									\
	if (page->page_type == UINT_MAX)				\
		return;							\
	VM_BUG_ON_PAGE(!Page##uname(page), page);			\
<<<<<<< HEAD
	page->page_type |= PG_##lname;/*实现为添加此类型标记*/					\
}									\
/*清除*/\
static __always_inline void __folio_clear_##fname(struct folio *folio)	\
{									\
	VM_BUG_ON_FOLIO(!folio_test_##fname(folio), folio);		\
	folio->page.page_type |= PG_##lname;/*实现为添加此类型标记*/				\
}									\
=======
	page->page_type = UINT_MAX;					\
}
>>>>>>> 155a3c00

/*
 * PageBuddy() indicates that the page is free and in the buddy system
 * (see mm/page_alloc.c).
 */
PAGE_TYPE_OPS(Buddy, buddy, buddy)

/*
 * PageOffline() indicates that the page is logically offline although the
 * containing section is online. (e.g. inflated in a balloon driver or
 * not onlined when onlining the section).
 * The content of these pages is effectively stale. Such pages should not
 * be touched (read/write/dump/save) except by their owner.
 *
 * When a memory block gets onlined, all pages are initialized with a
 * refcount of 1 and PageOffline(). generic_online_page() will
 * take care of clearing PageOffline().
 *
 * If a driver wants to allow to offline unmovable PageOffline() pages without
 * putting them back to the buddy, it can do so via the memory notifier by
 * decrementing the reference count in MEM_GOING_OFFLINE and incrementing the
 * reference count in MEM_CANCEL_OFFLINE. When offlining, the PageOffline()
 * pages (now with a reference count of zero) are treated like free (unmanaged)
 * pages, allowing the containing memory block to get offlined. A driver that
 * relies on this feature is aware that re-onlining the memory block will
 * require not giving them to the buddy via generic_online_page().
 *
 * Memory offlining code will not adjust the managed page count for any
 * PageOffline() pages, treating them like they were never exposed to the
 * buddy using generic_online_page().
 *
 * There are drivers that mark a page PageOffline() and expect there won't be
 * any further access to page content. PFN walkers that read content of random
 * pages should check PageOffline() and synchronize with such drivers using
 * page_offline_freeze()/page_offline_thaw().
 */
PAGE_TYPE_OPS(Offline, offline, offline)

extern void page_offline_freeze(void);
extern void page_offline_thaw(void);
extern void page_offline_begin(void);
extern void page_offline_end(void);

/*
 * Marks pages in use as page tables.
 */
PAGE_TYPE_OPS(Table, table, pgtable)

/*
 * Marks guardpages used with debug_pagealloc.
 */
PAGE_TYPE_OPS(Guard, guard, guard)

FOLIO_TYPE_OPS(slab, slab)

/**
 * PageSlab - Determine if the page belongs to the slab allocator
 * @page: The page to test.
 *
 * Context: Any context.
 * Return: True for slab pages, false for any other kind of page.
 */
static inline bool PageSlab(const struct page *page)
{
	return folio_test_slab(page_folio(page));
}

#ifdef CONFIG_HUGETLB_PAGE
FOLIO_TYPE_OPS(hugetlb, hugetlb)
#else
FOLIO_TEST_FLAG_FALSE(hugetlb)
#endif

PAGE_TYPE_OPS(Zsmalloc, zsmalloc, zsmalloc)

/*
 * Mark pages that has to be accepted before touched for the first time.
 *
 * Serialized with zone lock.
 */
PAGE_TYPE_OPS(Unaccepted, unaccepted, unaccepted)
FOLIO_TYPE_OPS(large_kmalloc, large_kmalloc)

/**
 * PageHuge - Determine if the page belongs to hugetlbfs
 * @page: The page to test.
 *
 * Context: Any context.
 * Return: True for hugetlbfs pages, false for anon pages or pages
 * belonging to other filesystems.
 */
static inline bool PageHuge(const struct page *page)
{
	return folio_test_hugetlb(page_folio(page));
}

/*
 * Check if a page is currently marked HWPoisoned. Note that this check is
 * best effort only and inherently racy: there is no way to synchronize with
 * failing hardware.
 */
static inline bool is_page_hwpoison(const struct page *page)
{
	const struct folio *folio;

	if (PageHWPoison(page))
		return true;
	folio = page_folio(page);
	return folio_test_hugetlb(folio) && PageHWPoison(&folio->page);
}

static inline bool folio_contain_hwpoisoned_page(struct folio *folio)
{
	return folio_test_hwpoison(folio) ||
	    (folio_test_large(folio) && folio_test_has_hwpoisoned(folio));
}

bool is_free_buddy_page(const struct page *page);

PAGEFLAG(Isolated, isolated, PF_ANY);

static __always_inline int PageAnonExclusive(const struct page *page)
{
	VM_BUG_ON_PGFLAGS(!PageAnon(page), page);
	/*
	 * HugeTLB stores this information on the head page; THP keeps it per
	 * page
	 */
	if (PageHuge(page))
		page = compound_head(page);
	return test_bit(PG_anon_exclusive, &PF_ANY(page, 1)->flags);
}

static __always_inline void SetPageAnonExclusive(struct page *page)
{
	VM_BUG_ON_PGFLAGS(!PageAnonNotKsm(page), page);
	VM_BUG_ON_PGFLAGS(PageHuge(page) && !PageHead(page), page);
	set_bit(PG_anon_exclusive, &PF_ANY(page, 1)->flags);
}

static __always_inline void ClearPageAnonExclusive(struct page *page)
{
	VM_BUG_ON_PGFLAGS(!PageAnonNotKsm(page), page);
	VM_BUG_ON_PGFLAGS(PageHuge(page) && !PageHead(page), page);
	clear_bit(PG_anon_exclusive, &PF_ANY(page, 1)->flags);
}

static __always_inline void __ClearPageAnonExclusive(struct page *page)
{
	VM_BUG_ON_PGFLAGS(!PageAnon(page), page);
	VM_BUG_ON_PGFLAGS(PageHuge(page) && !PageHead(page), page);
	__clear_bit(PG_anon_exclusive, &PF_ANY(page, 1)->flags);
}

#ifdef CONFIG_MMU
#define __PG_MLOCKED		(1UL << PG_mlocked)
#else
#define __PG_MLOCKED		0
#endif

/*
 * Flags checked when a page is freed.  Pages being freed should not have
 * these flags set.  If they are, there is a problem.
 */
#define PAGE_FLAGS_CHECK_AT_FREE				\
	(1UL << PG_lru		| 1UL << PG_locked	|	\
	 1UL << PG_private	| 1UL << PG_private_2	|	\
	 1UL << PG_writeback	| 1UL << PG_reserved	|	\
	 1UL << PG_active 	|				\
	 1UL << PG_unevictable	| __PG_MLOCKED | LRU_GEN_MASK)

/*
 * Flags checked when a page is prepped for return by the page allocator.
 * Pages being prepped should not have these flags set.  If they are set,
 * there has been a kernel bug or struct page corruption.
 *
 * __PG_HWPOISON is exceptional because it needs to be kept beyond page's
 * alloc-free cycle to prevent from reusing the page.
 */
#define PAGE_FLAGS_CHECK_AT_PREP	\
	((PAGEFLAGS_MASK & ~__PG_HWPOISON) | LRU_GEN_MASK | LRU_REFS_MASK)

/*
 * Flags stored in the second page of a compound page.  They may overlap
 * the CHECK_AT_FREE flags above, so need to be cleared.
 */
#define PAGE_FLAGS_SECOND						\
	(0xffUL /* order */		| 1UL << PG_has_hwpoisoned |	\
	 1UL << PG_large_rmappable	| 1UL << PG_partially_mapped)

#define PAGE_FLAGS_PRIVATE				\
	(1UL << PG_private | 1UL << PG_private_2)
/**
 * folio_has_private - Determine if folio has private stuff
 * @folio: The folio to be checked
 *
 * Determine if a folio has private stuff, indicating that release routines
 * should be invoked upon it.
 */
static inline int folio_has_private(const struct folio *folio)
{
	return !!(folio->flags & PAGE_FLAGS_PRIVATE);
}

#undef PF_ANY
#undef PF_HEAD
#undef PF_NO_TAIL
#undef PF_NO_COMPOUND
#undef PF_SECOND
#endif /* !__GENERATING_BOUNDS_H */

#endif	/* PAGE_FLAGS_H */<|MERGE_RESOLUTION|>--- conflicted
+++ resolved
@@ -413,9 +413,6 @@
 /*
  * Macros to create function definitions for page flags
  */
-<<<<<<< HEAD
-/*定义Page##uname函数，检查给定page是否有PG_##lname标记*/
-=======
 #define FOLIO_TEST_FLAG(name, page)					\
 static __always_inline bool folio_test_##name(const struct folio *folio) \
 { return test_bit(PG_##name, const_folio_flags(folio, page)); }
@@ -449,7 +446,7 @@
 FOLIO_SET_FLAG(name, page)						\
 FOLIO_CLEAR_FLAG(name, page)
 
->>>>>>> 155a3c00
+/*定义Page##uname函数，检查给定page是否有PG_##lname标记*/
 #define TESTPAGEFLAG(uname, lname, policy)				\
 FOLIO_TEST_FLAG(lname, FOLIO_##policy)					\
 static __always_inline int Page##uname(const struct page *page)		\
@@ -559,19 +556,11 @@
 	TESTSETFLAG_FALSE(uname, lname) TESTCLEARFLAG_FALSE(uname, lname)
 
 __PAGEFLAG(Locked, locked, PF_NO_TAIL)
-<<<<<<< HEAD
-PAGEFLAG(Waiters, waiters, PF_ONLY_HEAD)
-PAGEFLAG(Error, error, PF_NO_TAIL) TESTCLEARFLAG(Error, error, PF_NO_TAIL)
-PAGEFLAG(Referenced, referenced, PF_HEAD)
-	TESTCLEARFLAG(Referenced, referenced, PF_HEAD)
-	__SETPAGEFLAG(Referenced, referenced, PF_HEAD)
-/*标记此page dirty*/
-=======
 FOLIO_FLAG(waiters, FOLIO_HEAD_PAGE)
 FOLIO_FLAG(referenced, FOLIO_HEAD_PAGE)
 	FOLIO_TEST_CLEAR_FLAG(referenced, FOLIO_HEAD_PAGE)
 	__FOLIO_SET_FLAG(referenced, FOLIO_HEAD_PAGE)
->>>>>>> 155a3c00
+/*标记此page dirty*/
 PAGEFLAG(Dirty, dirty, PF_HEAD) TESTSCFLAG(Dirty, dirty, PF_HEAD)
 	__CLEARPAGEFLAG(Dirty, dirty, PF_HEAD)
 PAGEFLAG(LRU, lru, PF_HEAD) __CLEARPAGEFLAG(LRU, lru, PF_HEAD)
@@ -581,11 +570,6 @@
 	FOLIO_TEST_CLEAR_FLAG(active, FOLIO_HEAD_PAGE)
 PAGEFLAG(Workingset, workingset, PF_HEAD)
 	TESTCLEARFLAG(Workingset, workingset, PF_HEAD)
-<<<<<<< HEAD
-/*标记此page被slab使用*/
-__PAGEFLAG(Slab, slab, PF_NO_TAIL)
-=======
->>>>>>> 155a3c00
 PAGEFLAG(Checked, checked, PF_NO_COMPOUND)	   /* Used by some filesystems */
 
 /* Xen */
@@ -893,12 +877,8 @@
 
 static __always_inline bool folio_test_head(const struct folio *folio)
 {
-<<<<<<< HEAD
 	/*此folio是否首页(HEAD)*/
-	return test_bit(PG_head, folio_flags(folio, FOLIO_PF_ANY));
-=======
 	return test_bit(PG_head, const_folio_flags(folio, FOLIO_PF_ANY));
->>>>>>> 155a3c00
 }
 
 static __always_inline int PageHead(const struct page *page)
@@ -1003,36 +983,8 @@
 	return page_type < (PGTY_mapcount_underflow << 24);
 }
 
-<<<<<<< HEAD
-/*
- * For pages that are never mapped to userspace (and aren't PageSlab),
- * page_type may be used.  Because it is initialised to -1, we invert the
- * sense of the bit, so __SetPageFoo *clears* the bit used for PageFoo, and
- * __ClearPageFoo *sets* the bit used for PageFoo.  We reserve a few high and
- * low bits so that an underflow or overflow of page_mapcount() won't be
- * mistaken for a page type value.
- */
-
-#define PAGE_TYPE_BASE	0xf0000000
-/* Reserve		0x0000007f to catch underflows of page_mapcount */
-#define PAGE_MAPCOUNT_RESERVE	-128
-#define PG_buddy	0x00000080
-#define PG_offline	0x00000100
-#define PG_table	0x00000200
-#define PG_guard	0x00000400
-
-/*Page type检查(主要用于检查flag没有被设置,且TYPE_BASE被设置)*/
-#define PageType(page, flag)						\
-	((page->page_type & (PAGE_TYPE_BASE | flag)) == PAGE_TYPE_BASE)
-/*folio类型 Page type检查(主要用于检查flag没有被设置,且TYPE_BASE被设置)*/
-#define folio_test_type(folio, flag)					\
-	((folio->page.page_type & (PAGE_TYPE_BASE | flag)) == PAGE_TYPE_BASE)
-
-static inline int page_type_has_type(unsigned int page_type)
-=======
 /* This takes a mapcount which is one more than page->_mapcount */
 static inline bool page_mapcount_is_type(unsigned int mapcount)
->>>>>>> 155a3c00
 {
 	return page_type_has_type(mapcount - 1);
 }
@@ -1042,38 +994,20 @@
 	return page_type_has_type(data_race(page->page_type));
 }
 
-<<<<<<< HEAD
-#define PAGE_TYPE_OPS(uname/*Page函数名称后缀*/, lname/*标记名称后缀*/, fname/*folio函数名称后缀*/)				\
-/*由于这里函数名恰与实现相反，故此函数用于查询page的page_type是否包含指定标记*/\
-static __always_inline int Page##uname(const struct page *page)		\
-{									\
-    /*由于包含此标记时page_type上实现为不打标记,故此检查返回true表示有标记*/\
-	return PageType(page, PG_##lname);				\
-=======
 #define FOLIO_TYPE_OPS(lname, fname)					\
 static __always_inline bool folio_test_##fname(const struct folio *folio) \
 {									\
 	return data_race(folio->page.page_type >> 24) == PGTY_##lname;	\
->>>>>>> 155a3c00
 }									\
 static __always_inline void __folio_set_##fname(struct folio *folio)	\
 {									\
-<<<<<<< HEAD
-    /*由于包含此标记时page_type上实现为不打标记,故此检查返回true表示有标记*/\
-	return folio_test_type(folio, PG_##lname);			\
-}									\
-/*设置Page的标记(page_type打上标记)*/\
-static __always_inline void __SetPage##uname(struct page *page)		\
-{									\
-	VM_BUG_ON_PAGE(!PageType(page, 0), page);			\
-	page->page_type &= ~PG_##lname;/*实现为移除此类型标记*/					\
-=======
 	if (folio_test_##fname(folio))					\
 		return;							\
 	VM_BUG_ON_FOLIO(data_race(folio->page.page_type) != UINT_MAX,	\
 			folio);						\
 	folio->page.page_type = (unsigned int)PGTY_##lname << 24;	\
 }									\
+/*清除*/\
 static __always_inline void __folio_clear_##fname(struct folio *folio)	\
 {									\
 	if (folio->page.page_type == UINT_MAX)				\
@@ -1087,39 +1021,21 @@
 static __always_inline int Page##uname(const struct page *page)		\
 {									\
 	return data_race(page->page_type >> 24) == PGTY_##lname;	\
->>>>>>> 155a3c00
 }									\
 static __always_inline void __SetPage##uname(struct page *page)		\
 {									\
-<<<<<<< HEAD
-	VM_BUG_ON_FOLIO(!folio_test_type(folio, 0), folio);		\
-	folio->page.page_type &= ~PG_##lname;/*实现为移除此类型标记*/				\
-=======
 	if (Page##uname(page))						\
 		return;							\
 	VM_BUG_ON_PAGE(data_race(page->page_type) != UINT_MAX, page);	\
 	page->page_type = (unsigned int)PGTY_##lname << 24;		\
->>>>>>> 155a3c00
 }									\
-/*清除Page上的标记(page_type清除标记)*/\
 static __always_inline void __ClearPage##uname(struct page *page)	\
 {									\
 	if (page->page_type == UINT_MAX)				\
 		return;							\
 	VM_BUG_ON_PAGE(!Page##uname(page), page);			\
-<<<<<<< HEAD
-	page->page_type |= PG_##lname;/*实现为添加此类型标记*/					\
-}									\
-/*清除*/\
-static __always_inline void __folio_clear_##fname(struct folio *folio)	\
-{									\
-	VM_BUG_ON_FOLIO(!folio_test_##fname(folio), folio);		\
-	folio->page.page_type |= PG_##lname;/*实现为添加此类型标记*/				\
-}									\
-=======
 	page->page_type = UINT_MAX;					\
 }
->>>>>>> 155a3c00
 
 /*
  * PageBuddy() indicates that the page is free and in the buddy system
