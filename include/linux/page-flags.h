--- conflicted
+++ resolved
@@ -323,19 +323,12 @@
 /*
  * Macros to create function definitions for page flags
  */
-<<<<<<< HEAD
 /*定义Page##uname函数，检查给定page是否有PG_##lname标记*/
-#define TESTPAGEFLAG(uname/*函数名称*/, lname/*标记位名称*/, policy)				\
-static __always_inline int Page##uname(struct page *page)		\
-    /*检查page->flags是否具有标记位lname*/\
-	{ return test_bit(PG_##lname, &policy(page, 0)->flags); }
-=======
 #define TESTPAGEFLAG(uname, lname, policy)				\
 static __always_inline bool folio_test_##lname(struct folio *folio)	\
 { return test_bit(PG_##lname, folio_flags(folio, FOLIO_##policy)); }	\
 static __always_inline int Page##uname(struct page *page)		\
 { return test_bit(PG_##lname, &policy(page, 0)->flags); }
->>>>>>> ce840177
 
 /*定义SetPage##uname函数，为给定page设置PG_##lname标记*/
 #define SETPAGEFLAG(uname, lname, policy)				\
@@ -343,12 +336,7 @@
 void folio_set_##lname(struct folio *folio)				\
 { set_bit(PG_##lname, folio_flags(folio, FOLIO_##policy)); }		\
 static __always_inline void SetPage##uname(struct page *page)		\
-<<<<<<< HEAD
-    /*为page->flags添加标记lname*/\
-	{ set_bit(PG_##lname, &policy(page, 1)->flags); }
-=======
 { set_bit(PG_##lname, &policy(page, 1)->flags); }
->>>>>>> ce840177
 
 /*定义ClearPage##uname函数，清除给定page的PG_##lname标记*/
 #define CLEARPAGEFLAG(uname, lname, policy)				\
@@ -356,12 +344,8 @@
 void folio_clear_##lname(struct folio *folio)				\
 { clear_bit(PG_##lname, folio_flags(folio, FOLIO_##policy)); }		\
 static __always_inline void ClearPage##uname(struct page *page)		\
-<<<<<<< HEAD
-    /*为page->flags清除标记lname*/\
-	{ clear_bit(PG_##lname, &policy(page, 1)->flags); }
-=======
+/*为page->flags清除标记lname*/\
 { clear_bit(PG_##lname, &policy(page, 1)->flags); }
->>>>>>> ce840177
 
 /*定义__SetPage##uname函数，为给定page设置PG_##lname标记*/
 #define __SETPAGEFLAG(uname, lname, policy)				\
