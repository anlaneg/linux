--- conflicted
+++ resolved
@@ -6,11 +6,8 @@
 
 #define _RET_IP_		(unsigned long)__builtin_return_address(0)
 
-<<<<<<< HEAD
+#ifndef _THIS_IP_
 /*取当前执行位置*/
-=======
-#ifndef _THIS_IP_
->>>>>>> 9d1694dc
 #define _THIS_IP_  ({ __label__ __here; __here: (unsigned long)&&__here; })
 #endif
 
