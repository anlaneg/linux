/* SPDX-License-Identifier: GPL-2.0 */
/*
 *  include/linux/eventfd.h
 *
 *  Copyright (C) 2007  Davide Libenzi <davidel@xmailserver.org>
 *
 */

#ifndef _LINUX_EVENTFD_H
#define _LINUX_EVENTFD_H

#include <linux/wait.h>
#include <linux/err.h>
#include <linux/percpu-defs.h>
#include <linux/percpu.h>
#include <linux/sched.h>
#include <uapi/linux/eventfd.h>

/*
 * CAREFUL: Check include/uapi/asm-generic/fcntl.h when defining
 * new flags, since they might collide with O_* ones. We want
 * to re-use O_* flags that couldn't possibly have a meaning
 * from eventfd, in order to leave a free define-space for
 * shared O_* flags.
 */
<<<<<<< HEAD
//一个事件触发一次
#define EFD_SEMAPHORE (1 << 0)
#define EFD_CLOEXEC O_CLOEXEC
#define EFD_NONBLOCK O_NONBLOCK

=======
>>>>>>> 9d1694dc
#define EFD_SHARED_FCNTL_FLAGS (O_CLOEXEC | O_NONBLOCK)
#define EFD_FLAGS_SET (EFD_SHARED_FCNTL_FLAGS | EFD_SEMAPHORE)

struct eventfd_ctx;
struct file;

#ifdef CONFIG_EVENTFD

void eventfd_ctx_put(struct eventfd_ctx *ctx);
struct file *eventfd_fget(int fd);
struct eventfd_ctx *eventfd_ctx_fdget(int fd);
struct eventfd_ctx *eventfd_ctx_fileget(struct file *file);
void eventfd_signal_mask(struct eventfd_ctx *ctx, __poll_t mask);
int eventfd_ctx_remove_wait_queue(struct eventfd_ctx *ctx, wait_queue_entry_t *wait,
				  __u64 *cnt);
void eventfd_ctx_do_read(struct eventfd_ctx *ctx, __u64 *cnt);

static inline bool eventfd_signal_allowed(void)
{
	return !current->in_eventfd;
}

#else /* CONFIG_EVENTFD */

/*
 * Ugly ugly ugly error layer to support modules that uses eventfd but
 * pretend to work in !CONFIG_EVENTFD configurations. Namely, AIO.
 */

static inline struct eventfd_ctx *eventfd_ctx_fdget(int fd)
{
	return ERR_PTR(-ENOSYS);
}

static inline void eventfd_signal_mask(struct eventfd_ctx *ctx, __poll_t mask)
{
}

static inline void eventfd_ctx_put(struct eventfd_ctx *ctx)
{

}

static inline int eventfd_ctx_remove_wait_queue(struct eventfd_ctx *ctx,
						wait_queue_entry_t *wait, __u64 *cnt)
{
	return -ENOSYS;
}

static inline bool eventfd_signal_allowed(void)
{
	return true;
}

static inline void eventfd_ctx_do_read(struct eventfd_ctx *ctx, __u64 *cnt)
{

}

#endif

static inline void eventfd_signal(struct eventfd_ctx *ctx)
{
	eventfd_signal_mask(ctx, 0);
}

#endif /* _LINUX_EVENTFD_H */
<|MERGE_RESOLUTION|>--- conflicted
+++ resolved
@@ -23,14 +23,6 @@
  * from eventfd, in order to leave a free define-space for
  * shared O_* flags.
  */
-<<<<<<< HEAD
-//一个事件触发一次
-#define EFD_SEMAPHORE (1 << 0)
-#define EFD_CLOEXEC O_CLOEXEC
-#define EFD_NONBLOCK O_NONBLOCK
-
-=======
->>>>>>> 9d1694dc
 #define EFD_SHARED_FCNTL_FLAGS (O_CLOEXEC | O_NONBLOCK)
 #define EFD_FLAGS_SET (EFD_SHARED_FCNTL_FLAGS | EFD_SEMAPHORE)
 
