--- conflicted
+++ resolved
@@ -318,14 +318,11 @@
 	xa_init_flags(&ida->xa, IDA_INIT_FLAGS);
 }
 
-<<<<<<< HEAD
-/*id号申请*/
-=======
 /*
  * ida_simple_get() and ida_simple_remove() are deprecated. Use
  * ida_alloc() and ida_free() instead respectively.
  */
->>>>>>> c4d6fe73
+/*id号申请*/
 #define ida_simple_get(ida, start, end, gfp)	\
 			ida_alloc_range(ida, start, (end) - 1, gfp)
 #define ida_simple_remove(ida, id)	ida_free(ida, id)
