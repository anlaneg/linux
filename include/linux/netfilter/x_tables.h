--- conflicted
+++ resolved
@@ -36,15 +36,9 @@
 		const void *matchinfo/*区配的目标比较数*/, *targinfo;
 	};
 	const struct nf_hook_state *state;
-<<<<<<< HEAD
-	int fragoff;/*分片的offset,非分片时为0*/
 	unsigned int thoff;//到传输层的offset
+	u16 fragoff;/*分片的offset,非分片时为0*/
 	bool hotdrop;//是否直接丢包
-=======
-	unsigned int thoff;
-	u16 fragoff;
-	bool hotdrop;
->>>>>>> 40226a3d
 };
 
 static inline struct net *xt_net(const struct xt_action_param *par)
