--- conflicted
+++ resolved
@@ -25,11 +25,7 @@
 #define NFCT_PTRMASK	~(NFCT_INFOMASK)
 
 struct nf_conntrack {
-<<<<<<< HEAD
-	atomic_t use;/*ct引用计数*/
-=======
-	refcount_t use;
->>>>>>> 028192fe
+	refcount_t use;/*ct引用计数*/
 };
 
 void nf_conntrack_destroy(struct nf_conntrack *nfct);
@@ -37,17 +33,13 @@
 /* like nf_ct_put, but without module dependency on nf_conntrack */
 static inline void nf_conntrack_put(struct nf_conntrack *nfct)
 {
-<<<<<<< HEAD
-    //nf_conntrack的引用释放函数
-	if (nfct && atomic_dec_and_test(&nfct->use))
-=======
+	//nf_conntrack的引用释放函数
 	if (nfct && refcount_dec_and_test(&nfct->use))
->>>>>>> 028192fe
 		nf_conntrack_destroy(nfct);
 }
 static inline void nf_conntrack_get(struct nf_conntrack *nfct)
 {
-    //nf_conntrack的增加引用函数
+	//nf_conntrack的增加引用函数
 	if (nfct)
 		refcount_inc(&nfct->use);
 }
