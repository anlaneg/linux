--- conflicted
+++ resolved
@@ -29,18 +29,15 @@
 	const u_int16_t attr_count;		/* number of nlattr's */
 };
 
-<<<<<<< HEAD
-//定义netfilter netlink子系统
-=======
 enum nfnl_abort_action {
 	NFNL_ABORT_NONE		= 0,
 	NFNL_ABORT_AUTOLOAD,
 	NFNL_ABORT_VALIDATE,
 };
 
->>>>>>> 09162bc3
+//定义netfilter netlink子系统
 struct nfnetlink_subsystem {
-    //子系统名称
+    	//子系统名称
 	const char *name;
 	//子系统id号
 	__u8 subsys_id;			/* nfnetlink subsystem ID */
@@ -51,14 +48,10 @@
 	struct module *owner;
 	//用于处理批量消息时的变更提交
 	int (*commit)(struct net *net, struct sk_buff *skb);
-<<<<<<< HEAD
 	//变更中止
-	int (*abort)(struct net *net, struct sk_buff *skb, bool autoload);
-	//无论最终是commit或者abort，均用于执行cleanup
-=======
 	int (*abort)(struct net *net, struct sk_buff *skb,
 		     enum nfnl_abort_action action);
->>>>>>> 09162bc3
+	//无论最终是commit或者abort，均用于执行cleanup
 	void (*cleanup)(struct net *net);
 	//批量型消息时，校验genid
 	bool (*valid_genid)(struct net *net, u32 genid);
