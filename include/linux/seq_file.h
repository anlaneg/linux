--- conflicted
+++ resolved
@@ -20,12 +20,7 @@
 	size_t count;//buf中自from有效数据数量
 	size_t pad_until;
 	loff_t index;
-<<<<<<< HEAD
 	loff_t read_pos;//读取的偏移量
-	u64 version;
-=======
-	loff_t read_pos;
->>>>>>> b032227c
 	struct mutex lock;
 	const struct seq_operations *op;//操作集
 	int poll_event;
