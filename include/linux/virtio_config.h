--- conflicted
+++ resolved
@@ -113,11 +113,8 @@
 			const char * const names[]/*各vq名称*/, const bool *ctx/**/,
 			struct irq_affinity *desc);
 	void (*del_vqs)(struct virtio_device *);
-<<<<<<< HEAD
+	void (*synchronize_cbs)(struct virtio_device *);
 	//获取设备功能位
-=======
-	void (*synchronize_cbs)(struct virtio_device *);
->>>>>>> 97ee9d1c
 	u64 (*get_features)(struct virtio_device *vdev);
 	//设置驱动与设备在驱动时协商出来的设备应支持的功能位
 	int (*finalize_features)(struct virtio_device *vdev);
