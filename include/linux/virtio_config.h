--- conflicted
+++ resolved
@@ -134,12 +134,9 @@
 	void (*synchronize_cbs)(struct virtio_device *);
 	//获取设备功能位
 	u64 (*get_features)(struct virtio_device *vdev);
-<<<<<<< HEAD
-	//设置驱动与设备在驱动时协商出来的设备应支持的功能位
-=======
 	void (*get_extended_features)(struct virtio_device *vdev,
 				      u64 *features);
->>>>>>> f2d282e1
+	//设置驱动与设备在驱动时协商出来的设备应支持的功能位
 	int (*finalize_features)(struct virtio_device *vdev);
 	/*返回device在bus上的名称*/
 	const char *(*bus_name)(struct virtio_device *vdev);
@@ -173,19 +170,8 @@
 static inline bool __virtio_test_bit(const struct virtio_device *vdev,
 				     unsigned int fbit)
 {
-<<<<<<< HEAD
-	/* Did you forget to fix assumptions on max features? */
-	//校验bit位必须小于64
-	if (__builtin_constant_p(fbit))
-		BUILD_BUG_ON(fbit >= 64);
-	else
-		BUG_ON(fbit >= 64);
-
 	//检查vdev中fbit位是否开启
-	return vdev->features & BIT_ULL(fbit);
-=======
 	return virtio_features_test_bit(vdev->features_array, fbit);
->>>>>>> f2d282e1
 }
 
 /**
