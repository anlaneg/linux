--- conflicted
+++ resolved
@@ -77,11 +77,8 @@
  */
 typedef void vq_callback_t(struct virtqueue *);
 struct virtio_config_ops {
-<<<<<<< HEAD
+	void (*enable_cbs)(struct virtio_device *vdev);
 	//具体一个virtio设备的配置项获取，给定offset，取其对应的buffer内容
-=======
-	void (*enable_cbs)(struct virtio_device *vdev);
->>>>>>> ce840177
 	void (*get)(struct virtio_device *vdev, unsigned offset,
 		    void *buf, unsigned len);
 	//配置项设置
