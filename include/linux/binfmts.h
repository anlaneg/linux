/* SPDX-License-Identifier: GPL-2.0 */
#ifndef _LINUX_BINFMTS_H
#define _LINUX_BINFMTS_H

#include <linux/sched.h>
#include <linux/unistd.h>
#include <asm/exec.h>
#include <uapi/linux/binfmts.h>

struct filename;

#define CORENAME_MAX_SIZE 128

/*
 * This structure is used to hold the arguments that are used when loading binaries.
 */
struct linux_binprm {
#ifdef CONFIG_MMU
	struct vm_area_struct *vma;
	unsigned long vma_pages;
#else
# define MAX_ARG_PAGES	32
	struct page *page[MAX_ARG_PAGES];
#endif
	struct mm_struct *mm;
	unsigned long p; /* current top of mem */
	unsigned long argmin; /* rlimit marker for copy_strings() */
	unsigned int
		/* Should an execfd be passed to userspace? */
		have_execfd:1,

		/* Use the creds of a script (see binfmt_misc) */
		execfd_creds:1,
		/*
		 * Set by bprm_creds_for_exec hook to indicate a
		 * privilege-gaining exec has happened. Used to set
		 * AT_SECURE auxv for glibc.
		 */
		secureexec:1,
		/*
		 * Set when errors can no longer be returned to the
		 * original userspace.
		 */
		point_of_no_return:1;
#ifdef __alpha__
	unsigned int taso:1;
#endif
<<<<<<< HEAD
	unsigned int recursion_depth; /* only for search_binary_handler() */
	struct file * file;//要执行的文件
=======
	struct file * executable; /* Executable to pass to the interpreter */
	struct file * interpreter;
	struct file * file;
>>>>>>> 64677779
	struct cred *cred;	/* new credentials */
	int unsafe;		/* how unsafe this exec is (mask of LSM_UNSAFE_*) */
	unsigned int per_clear;	/* bits to clear in current->personality */
	int argc, envc;//要执行文件时的参数数，及环境变量数
	//要执行的文件名称
	const char * filename;	/* Name of binary as seen by procps */
	//解析器名称
	const char * interp;	/* Name of the binary really executed. Most
				   of the time same as filename, but could be
				   different for binfmt_{misc,script} */
	unsigned interp_flags;
	int execfd;		/* File descriptor of the executable */
	unsigned long loader, exec;

	struct rlimit rlim_stack; /* Saved RLIMIT_STACK used during exec. */

	char buf[BINPRM_BUF_SIZE];
} __randomize_layout;

#define BINPRM_FLAGS_ENFORCE_NONDUMP_BIT 0
#define BINPRM_FLAGS_ENFORCE_NONDUMP (1 << BINPRM_FLAGS_ENFORCE_NONDUMP_BIT)

/* filename of the binary will be inaccessible after exec */
#define BINPRM_FLAGS_PATH_INACCESSIBLE_BIT 2
#define BINPRM_FLAGS_PATH_INACCESSIBLE (1 << BINPRM_FLAGS_PATH_INACCESSIBLE_BIT)

/* Function parameter for binfmt->coredump */
struct coredump_params {
	const kernel_siginfo_t *siginfo;
	struct pt_regs *regs;
	struct file *file;
	unsigned long limit;
	unsigned long mm_flags;
	loff_t written;
	loff_t pos;
};

/*
 * This structure defines the functions that are used to load the binary formats that
 * linux accepts.
 */
struct linux_binfmt {
	struct list_head lh;
	struct module *module;
	//解决如何加载
	int (*load_binary)(struct linux_binprm *);
	int (*load_shlib)(struct file *);
	int (*core_dump)(struct coredump_params *cprm);
	unsigned long min_coredump;	/* minimal dump size */
} __randomize_layout;

extern void __register_binfmt(struct linux_binfmt *fmt, int insert);

/* Registration of default binfmt handlers */
static inline void register_binfmt(struct linux_binfmt *fmt)
{
	__register_binfmt(fmt, 0);
}
/* Same as above, but adds a new binfmt at the top of the list */
static inline void insert_binfmt(struct linux_binfmt *fmt)
{
	__register_binfmt(fmt, 1);
}

extern void unregister_binfmt(struct linux_binfmt *);

extern int __must_check remove_arg_zero(struct linux_binprm *);
extern int begin_new_exec(struct linux_binprm * bprm);
extern void setup_new_exec(struct linux_binprm * bprm);
extern void finalize_exec(struct linux_binprm *bprm);
extern void would_dump(struct linux_binprm *, struct file *);

extern int suid_dumpable;

/* Stack area protections */
#define EXSTACK_DEFAULT   0	/* Whatever the arch defaults to */
#define EXSTACK_DISABLE_X 1	/* Disable executable stacks */
#define EXSTACK_ENABLE_X  2	/* Enable executable stacks */

extern int setup_arg_pages(struct linux_binprm * bprm,
			   unsigned long stack_top,
			   int executable_stack);
extern int transfer_args_to_stack(struct linux_binprm *bprm,
				  unsigned long *sp_location);
extern int bprm_change_interp(const char *interp, struct linux_binprm *bprm);
int copy_string_kernel(const char *arg, struct linux_binprm *bprm);
extern void set_binfmt(struct linux_binfmt *new);
extern ssize_t read_code(struct file *, unsigned long, loff_t, size_t);

extern int do_execve(struct filename *,
		     const char __user * const __user *,
		     const char __user * const __user *);
extern int do_execveat(int, struct filename *,
		       const char __user * const __user *,
		       const char __user * const __user *,
		       int);
int do_execve_file(struct file *file, void *__argv, void *__envp);

#endif /* _LINUX_BINFMTS_H */<|MERGE_RESOLUTION|>--- conflicted
+++ resolved
@@ -45,14 +45,9 @@
 #ifdef __alpha__
 	unsigned int taso:1;
 #endif
-<<<<<<< HEAD
-	unsigned int recursion_depth; /* only for search_binary_handler() */
-	struct file * file;//要执行的文件
-=======
 	struct file * executable; /* Executable to pass to the interpreter */
 	struct file * interpreter;
-	struct file * file;
->>>>>>> 64677779
+	struct file * file;//要执行的文件
 	struct cred *cred;	/* new credentials */
 	int unsafe;		/* how unsafe this exec is (mask of LSM_UNSAFE_*) */
 	unsigned int per_clear;	/* bits to clear in current->personality */
