/* SPDX-License-Identifier: GPL-2.0 */
/*
 * include/linux/buffer_head.h
 *
 * Everything to do with buffer_heads.
 */

#ifndef _LINUX_BUFFER_HEAD_H
#define _LINUX_BUFFER_HEAD_H

#include <linux/types.h>
#include <linux/blk_types.h>
#include <linux/fs.h>
#include <linux/linkage.h>
#include <linux/pagemap.h>
#include <linux/wait.h>
#include <linux/atomic.h>

enum bh_state_bits {
	BH_Uptodate,	/* Contains valid data */
	BH_Dirty,	/* Is dirty */
	BH_Lock,	/* Is locked */
	BH_Req,		/* Has been submitted for I/O */

	BH_Mapped,	/* Has a disk mapping */
	BH_New,		/* Disk mapping was newly created by get_block */
	BH_Async_Read,	/* Is under end_buffer_async_read I/O */
	BH_Async_Write,	/* Is under end_buffer_async_write I/O */
	BH_Delay,	/* Buffer is not yet allocated on disk */
	BH_Boundary,	/* Block is followed by a discontiguity */
	BH_Write_EIO,	/* I/O error on write */
	BH_Unwritten,	/* Buffer is allocated on disk but not written */
	BH_Quiet,	/* Buffer Error Prinks to be quiet */
	BH_Meta,	/* Buffer contains metadata */
	BH_Prio,	/* Buffer should be submitted with REQ_PRIO */
	BH_Defer_Completion, /* Defer AIO completion to workqueue */

	BH_PrivateStart,/* not a state bit, but the first bit available
			 * for private allocation by other entities
			 */
};

#define MAX_BUF_PER_PAGE (PAGE_SIZE / 512)

struct page;
struct buffer_head;
struct address_space;
typedef void (bh_end_io_t)(struct buffer_head *bh, int uptodate);

/*
 * Historically, a buffer_head was used to map a single block
 * within a page, and of course as the unit of I/O through the
 * filesystem and block layers.  Nowadays the basic I/O unit
 * is the bio, and buffer_heads are used for extracting block
 * mappings (via a get_block_t call), for tracking state within
 * a page (via a page_mapping) and for wrapping bio submission
 * for backward compatibility reasons (e.g. submit_bh).
 */
struct buffer_head {
	unsigned long b_state;		/* buffer state bitmap (see above) */
	/*指向下一个buffer_head(循环链）*/
	struct buffer_head *b_this_page;/* circular list of page's buffers */
	union {
		struct page *b_page;	/* the page this bh is mapped to */
		struct folio *b_folio;	/* the folio this bh is mapped to */
	};

	/*对应的block编号*/
	sector_t b_blocknr;		/* start block number */
	/*映射的大小*/
	size_t b_size;			/* size of mapping */
	char *b_data;			/* pointer to data within the page */

	struct block_device *b_bdev;//所属的块设备
	//io完成后的需要执行的回调
	bh_end_io_t *b_end_io;		/* I/O completion */
 	void *b_private;		/* reserved for b_end_io */
	struct list_head b_assoc_buffers; /* associated with another mapping */
	struct address_space *b_assoc_map;	/* mapping this buffer is
						   associated with */
	//引用计数
	atomic_t b_count;		/* users using this buffer_head */
	spinlock_t b_uptodate_lock;	/* Used by the first bh in a page, to
					 * serialise IO completion of other
					 * buffers in the page */
};

/*
 * macro tricks to expand the set_buffer_foo(), clear_buffer_foo()
 * and buffer_foo() functions.
 * To avoid reset buffer flags that are already set, because that causes
 * a costly cache line transition, check the flag first.
 */
#define BUFFER_FNS(bit, name)						\
static __always_inline void set_buffer_##name(struct buffer_head *bh)	\
{									\
    /*如果bh没有对应标记，则添加此标记*/\
	if (!test_bit(BH_##bit, &(bh)->b_state))			\
		set_bit(BH_##bit, &(bh)->b_state);			\
}									\
static __always_inline void clear_buffer_##name(struct buffer_head *bh)	\
{									\
    /*清除bh上指定标记（不考虑是否存在）*/\
	clear_bit(BH_##bit, &(bh)->b_state);				\
}									\
static __always_inline int buffer_##name(const struct buffer_head *bh)	\
{									\
    /*为bh添加标记(不考虑是否存在）*/\
	return test_bit(BH_##bit, &(bh)->b_state);			\
}

/*
 * test_set_buffer_foo() and test_clear_buffer_foo()
 */
#define TAS_BUFFER_FNS(bit, name)					\
static __always_inline int test_set_buffer_##name(struct buffer_head *bh) \
{									\
	return test_and_set_bit(BH_##bit, &(bh)->b_state);		\
}									\
static __always_inline int test_clear_buffer_##name(struct buffer_head *bh) \
{									\
	return test_and_clear_bit(BH_##bit, &(bh)->b_state);		\
}									\

/*
 * Emit the buffer bitops functions.   Note that there are also functions
 * of the form "mark_buffer_foo()".  These are higher-level functions which
 * do something in addition to setting a b_state bit.
 */
BUFFER_FNS(Dirty, dirty)
TAS_BUFFER_FNS(Dirty, dirty)
BUFFER_FNS(Lock, locked)
BUFFER_FNS(Req, req)
TAS_BUFFER_FNS(Req, req)
BUFFER_FNS(Mapped, mapped)
BUFFER_FNS(New, new)
BUFFER_FNS(Async_Read, async_read)
BUFFER_FNS(Async_Write, async_write)
BUFFER_FNS(Delay, delay)
BUFFER_FNS(Boundary, boundary)
BUFFER_FNS(Write_EIO, write_io_error)
BUFFER_FNS(Unwritten, unwritten)
BUFFER_FNS(Meta, meta)
BUFFER_FNS(Prio, prio)
BUFFER_FNS(Defer_Completion, defer_completion)

static __always_inline void set_buffer_uptodate(struct buffer_head *bh)
{
	/*
	 * If somebody else already set this uptodate, they will
	 * have done the memory barrier, and a reader will thus
	 * see *some* valid buffer state.
	 *
	 * Any other serialization (with IO errors or whatever that
	 * might clear the bit) has to come from other state (eg BH_Lock).
	 */
	if (test_bit(BH_Uptodate, &bh->b_state))
		return;

	/*
	 * make it consistent with folio_mark_uptodate
	 * pairs with smp_load_acquire in buffer_uptodate
	 */
	smp_mb__before_atomic();
	set_bit(BH_Uptodate, &bh->b_state);
}

static __always_inline void clear_buffer_uptodate(struct buffer_head *bh)
{
	clear_bit(BH_Uptodate, &bh->b_state);
}

static __always_inline int buffer_uptodate(const struct buffer_head *bh)
{
	/*
	 * make it consistent with folio_test_uptodate
	 * pairs with smp_mb__before_atomic in set_buffer_uptodate
	 */
	return test_bit_acquire(BH_Uptodate, &bh->b_state);
}

static inline unsigned long bh_offset(const struct buffer_head *bh)
{
	return (unsigned long)(bh)->b_data & (page_size(bh->b_page) - 1);
}

/* If we *know* page->private refers to buffer_heads */
#define page_buffers(page)					\
	({							\
		BUG_ON(!PagePrivate(page));			\
		((struct buffer_head *)page_private(page));	\
	})
#define page_has_buffers(page)	PagePrivate(page)
#define folio_buffers(folio)		folio_get_private(folio)

void buffer_check_dirty_writeback(struct folio *folio,
				     bool *dirty, bool *writeback);

/*
 * Declarations
 */

void mark_buffer_dirty(struct buffer_head *bh);
void mark_buffer_write_io_error(struct buffer_head *bh);
void touch_buffer(struct buffer_head *bh);
void folio_set_bh(struct buffer_head *bh, struct folio *folio,
		  unsigned long offset);
struct buffer_head *folio_alloc_buffers(struct folio *folio, unsigned long size,
					gfp_t gfp);
struct buffer_head *alloc_page_buffers(struct page *page, unsigned long size,
		bool retry);
struct buffer_head *create_empty_buffers(struct folio *folio,
		unsigned long blocksize, unsigned long b_state);
void end_buffer_read_sync(struct buffer_head *bh, int uptodate);
void end_buffer_write_sync(struct buffer_head *bh, int uptodate);

/* Things to do with buffers at mapping->private_list */
void mark_buffer_dirty_inode(struct buffer_head *bh, struct inode *inode);
int generic_buffers_fsync_noflush(struct file *file, loff_t start, loff_t end,
				  bool datasync);
int generic_buffers_fsync(struct file *file, loff_t start, loff_t end,
			  bool datasync);
void clean_bdev_aliases(struct block_device *bdev, sector_t block,
			sector_t len);
static inline void clean_bdev_bh_alias(struct buffer_head *bh)
{
	clean_bdev_aliases(bh->b_bdev, bh->b_blocknr, 1);
}

void mark_buffer_async_write(struct buffer_head *bh);
void __wait_on_buffer(struct buffer_head *);
wait_queue_head_t *bh_waitq_head(struct buffer_head *bh);
struct buffer_head *__find_get_block(struct block_device *bdev, sector_t block,
			unsigned size);
struct buffer_head *bdev_getblk(struct block_device *bdev, sector_t block,
		unsigned size, gfp_t gfp);
void __brelse(struct buffer_head *);
void __bforget(struct buffer_head *);
void __breadahead(struct block_device *, sector_t block, unsigned int size);
struct buffer_head *__bread_gfp(struct block_device *,
				sector_t block, unsigned size, gfp_t gfp);
struct buffer_head *alloc_buffer_head(gfp_t gfp_flags);
void free_buffer_head(struct buffer_head * bh);
void unlock_buffer(struct buffer_head *bh);
void __lock_buffer(struct buffer_head *bh);
int sync_dirty_buffer(struct buffer_head *bh);
int __sync_dirty_buffer(struct buffer_head *bh, blk_opf_t op_flags);
void write_dirty_buffer(struct buffer_head *bh, blk_opf_t op_flags);
void submit_bh(blk_opf_t, struct buffer_head *);
void write_boundary_block(struct block_device *bdev,
			sector_t bblock, unsigned blocksize);
int bh_uptodate_or_lock(struct buffer_head *bh);
int __bh_read(struct buffer_head *bh, blk_opf_t op_flags, bool wait);
void __bh_read_batch(int nr, struct buffer_head *bhs[],
		     blk_opf_t op_flags, bool force_lock);

/*
 * Generic address_space_operations implementations for buffer_head-backed
 * address_spaces.
 */
void block_invalidate_folio(struct folio *folio, size_t offset, size_t length);
int block_write_full_folio(struct folio *folio, struct writeback_control *wbc,
		void *get_block);
int __block_write_full_folio(struct inode *inode, struct folio *folio,
		get_block_t *get_block, struct writeback_control *wbc);
int block_read_full_folio(struct folio *, get_block_t *);
bool block_is_partially_uptodate(struct folio *, size_t from, size_t count);
int block_write_begin(struct address_space *mapping, loff_t pos, unsigned len,
		struct page **pagep, get_block_t *get_block);
int __block_write_begin(struct page *page, loff_t pos, unsigned len,
		get_block_t *get_block);
int block_write_end(struct file *, struct address_space *,
				loff_t, unsigned, unsigned,
				struct page *, void *);
int generic_write_end(struct file *, struct address_space *,
				loff_t, unsigned, unsigned,
				struct page *, void *);
void folio_zero_new_buffers(struct folio *folio, size_t from, size_t to);
int cont_write_begin(struct file *, struct address_space *, loff_t,
			unsigned, struct page **, void **,
			get_block_t *, loff_t *);
int generic_cont_expand_simple(struct inode *inode, loff_t size);
void block_commit_write(struct page *page, unsigned int from, unsigned int to);
int block_page_mkwrite(struct vm_area_struct *vma, struct vm_fault *vmf,
				get_block_t get_block);
sector_t generic_block_bmap(struct address_space *, sector_t, get_block_t *);
int block_truncate_page(struct address_space *, loff_t, get_block_t *);

#ifdef CONFIG_MIGRATION
extern int buffer_migrate_folio(struct address_space *,
		struct folio *dst, struct folio *src, enum migrate_mode);
extern int buffer_migrate_folio_norefs(struct address_space *,
		struct folio *dst, struct folio *src, enum migrate_mode);
#else
#define buffer_migrate_folio NULL
#define buffer_migrate_folio_norefs NULL
#endif

/*
 * inline definitions
 */

static inline void get_bh(struct buffer_head *bh)
{
	/*增加buffer_head的引用*/
        atomic_inc(&bh->b_count);
}

static inline void put_bh(struct buffer_head *bh)
{
        smp_mb__before_atomic();
        atomic_dec(&bh->b_count);
}

static inline void brelse(struct buffer_head *bh)
{
	if (bh)
		__brelse(bh);
}

static inline void bforget(struct buffer_head *bh)
{
	if (bh)
		__bforget(bh);
}

//自super block所属设备上读取指定block，并返回buffer_head
static inline struct buffer_head *
sb_bread(struct super_block *sb, sector_t block/*块编号*/)
{
	return __bread_gfp(sb->s_bdev/*超级块所属块设备*/, block, sb->s_blocksize, __GFP_MOVABLE);
}

static inline struct buffer_head *
sb_bread_unmovable(struct super_block *sb, sector_t block)
{
	return __bread_gfp(sb->s_bdev, block, sb->s_blocksize, 0);
}

static inline void
sb_breadahead(struct super_block *sb, sector_t block)
{
	__breadahead(sb->s_bdev, block, sb->s_blocksize);
}

<<<<<<< HEAD
/*获取此block对应的buffer*/
static inline struct buffer_head *
sb_getblk(struct super_block *sb, sector_t block)
=======
static inline struct buffer_head *getblk_unmovable(struct block_device *bdev,
		sector_t block, unsigned size)
>>>>>>> 9d1694dc
{
	gfp_t gfp;

	gfp = mapping_gfp_constraint(bdev->bd_inode->i_mapping, ~__GFP_FS);
	gfp |= __GFP_NOFAIL;

	return bdev_getblk(bdev, block, size, gfp);
}

static inline struct buffer_head *__getblk(struct block_device *bdev,
		sector_t block, unsigned size)
{
	gfp_t gfp;

	gfp = mapping_gfp_constraint(bdev->bd_inode->i_mapping, ~__GFP_FS);
	gfp |= __GFP_MOVABLE | __GFP_NOFAIL;

	return bdev_getblk(bdev, block, size, gfp);
}

static inline struct buffer_head *sb_getblk(struct super_block *sb,
		sector_t block)
{
	return __getblk(sb->s_bdev, block, sb->s_blocksize);
}

static inline struct buffer_head *sb_getblk_gfp(struct super_block *sb,
		sector_t block, gfp_t gfp)
{
	return bdev_getblk(sb->s_bdev, block, sb->s_blocksize, gfp);
}

static inline struct buffer_head *
sb_find_get_block(struct super_block *sb, sector_t block)
{
	return __find_get_block(sb->s_bdev, block, sb->s_blocksize);
}

static inline void
map_bh(struct buffer_head *bh, struct super_block *sb, sector_t block)
{
    /*添加mapped标记*/
	set_buffer_mapped(bh);
	bh->b_bdev = sb->s_bdev;
	bh->b_blocknr = block;
	bh->b_size = sb->s_blocksize;
}

static inline void wait_on_buffer(struct buffer_head *bh)
{
	might_sleep();
	if (buffer_locked(bh))
		__wait_on_buffer(bh);
}

static inline int trylock_buffer(struct buffer_head *bh)
{
	return likely(!test_and_set_bit_lock(BH_Lock, &bh->b_state));
}

static inline void lock_buffer(struct buffer_head *bh)
{
	might_sleep();
	if (!trylock_buffer(bh))
		__lock_buffer(bh);
}

static inline void bh_readahead(struct buffer_head *bh, blk_opf_t op_flags)
{
	if (!buffer_uptodate(bh) && trylock_buffer(bh)) {
		if (!buffer_uptodate(bh))
			__bh_read(bh, op_flags, false);
		else
			unlock_buffer(bh);
	}
}

static inline void bh_read_nowait(struct buffer_head *bh, blk_opf_t op_flags)
{
	if (!bh_uptodate_or_lock(bh))
		__bh_read(bh, op_flags, false);
}

/* Returns 1 if buffer uptodated, 0 on success, and -EIO on error. */
static inline int bh_read(struct buffer_head *bh, blk_opf_t op_flags)
{
	if (bh_uptodate_or_lock(bh))
		return 1;
	return __bh_read(bh, op_flags, true);
}

static inline void bh_read_batch(int nr, struct buffer_head *bhs[])
{
	__bh_read_batch(nr, bhs, 0, true);
}

static inline void bh_readahead_batch(int nr, struct buffer_head *bhs[],
				      blk_opf_t op_flags)
{
	__bh_read_batch(nr, bhs, op_flags, false);
}

/**
 *  __bread() - reads a specified block and returns the bh
 *  @bdev: the block_device to read from
 *  @block: number of block
 *  @size: size (in bytes) to read
 *
 *  Reads a specified block, and returns buffer head that contains it.
 *  The page cache is allocated from movable area so that it can be migrated.
 *  It returns NULL if the block was unreadable.
 */
static inline struct buffer_head *
__bread(struct block_device *bdev, sector_t block, unsigned size)
{
	return __bread_gfp(bdev, block, size, __GFP_MOVABLE);
}

/**
 * get_nth_bh - Get a reference on the n'th buffer after this one.
 * @bh: The buffer to start counting from.
 * @count: How many buffers to skip.
 *
 * This is primarily useful for finding the nth buffer in a folio; in
 * that case you pass the head buffer and the byte offset in the folio
 * divided by the block size.  It can be used for other purposes, but
 * it will wrap at the end of the folio rather than returning NULL or
 * proceeding to the next folio for you.
 *
 * Return: The requested buffer with an elevated refcount.
 */
static inline __must_check
struct buffer_head *get_nth_bh(struct buffer_head *bh, unsigned int count)
{
	while (count--)
		bh = bh->b_this_page;
	get_bh(bh);
	return bh;
}

bool block_dirty_folio(struct address_space *mapping, struct folio *folio);

#ifdef CONFIG_BUFFER_HEAD

void buffer_init(void);
bool try_to_free_buffers(struct folio *folio);
int inode_has_buffers(struct inode *inode);
void invalidate_inode_buffers(struct inode *inode);
int remove_inode_buffers(struct inode *inode);
int sync_mapping_buffers(struct address_space *mapping);
void invalidate_bh_lrus(void);
void invalidate_bh_lrus_cpu(void);
bool has_bh_in_lru(int cpu, void *dummy);
extern int buffer_heads_over_limit;

#else /* CONFIG_BUFFER_HEAD */

static inline void buffer_init(void) {}
static inline bool try_to_free_buffers(struct folio *folio) { return true; }
static inline int inode_has_buffers(struct inode *inode) { return 0; }
static inline void invalidate_inode_buffers(struct inode *inode) {}
static inline int remove_inode_buffers(struct inode *inode) { return 1; }
static inline int sync_mapping_buffers(struct address_space *mapping) { return 0; }
static inline void invalidate_bh_lrus(void) {}
static inline void invalidate_bh_lrus_cpu(void) {}
static inline bool has_bh_in_lru(int cpu, void *dummy) { return false; }
#define buffer_heads_over_limit 0

#endif /* CONFIG_BUFFER_HEAD */
#endif /* _LINUX_BUFFER_HEAD_H */<|MERGE_RESOLUTION|>--- conflicted
+++ resolved
@@ -343,14 +343,9 @@
 	__breadahead(sb->s_bdev, block, sb->s_blocksize);
 }
 
-<<<<<<< HEAD
 /*获取此block对应的buffer*/
-static inline struct buffer_head *
-sb_getblk(struct super_block *sb, sector_t block)
-=======
 static inline struct buffer_head *getblk_unmovable(struct block_device *bdev,
 		sector_t block, unsigned size)
->>>>>>> 9d1694dc
 {
 	gfp_t gfp;
 
