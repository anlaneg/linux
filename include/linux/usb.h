--- conflicted
+++ resolved
@@ -1242,14 +1242,10 @@
 	int (*pre_reset)(struct usb_interface *intf);
 	int (*post_reset)(struct usb_interface *intf);
 
-<<<<<<< HEAD
+	void (*shutdown)(struct usb_interface *intf);
+
 	const struct usb_device_id *id_table;/*驱动匹配列表（dynids表优先，接下来是本表）*/
 	/*驱动定义的属性group*/
-=======
-	void (*shutdown)(struct usb_interface *intf);
-
-	const struct usb_device_id *id_table;
->>>>>>> 155a3c00
 	const struct attribute_group **dev_groups;
 
 	struct usb_dynids dynids;/*一组动态id,类型为struct usb_dynid,相对于id_table为动态id*/
