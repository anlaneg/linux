/* SPDX-License-Identifier: GPL-2.0 */
#ifndef BLK_MQ_H
#define BLK_MQ_H

#include <linux/blkdev.h>
#include <linux/sbitmap.h>
#include <linux/lockdep.h>
#include <linux/scatterlist.h>
#include <linux/prefetch.h>
#include <linux/srcu.h>
#include <linux/rw_hint.h>
#include <linux/rwsem.h>

struct blk_mq_tags;
struct blk_flush_queue;

#define BLKDEV_MIN_RQ	4
#define BLKDEV_DEFAULT_RQ	128

enum rq_end_io_ret {
	RQ_END_IO_NONE,
	RQ_END_IO_FREE,
};

typedef enum rq_end_io_ret (rq_end_io_fn)(struct request *, blk_status_t);

/*
 * request flags */
typedef __u32 __bitwise req_flags_t;

/* Keep rqf_name[] in sync with the definitions below */
enum rqf_flags {
	/* drive already may have started this one */
	__RQF_STARTED,
	/* request for flush sequence */
	__RQF_FLUSH_SEQ,
	/* merge of different types, fail separately */
	__RQF_MIXED_MERGE,
	/* don't call prep for this one */
	__RQF_DONTPREP,
	/* use hctx->sched_tags */
	__RQF_SCHED_TAGS,
	/* use an I/O scheduler for this request */
	__RQF_USE_SCHED,
	/* vaguely specified driver internal error.  Ignored by block layer */
	__RQF_FAILED,
	/* don't warn about errors */
	__RQF_QUIET,
	/* account into disk and partition IO statistics */
	__RQF_IO_STAT,
	/* runtime pm request */
	__RQF_PM,
	/* on IO scheduler merge hash */
	__RQF_HASHED,
	/* track IO completion time */
	__RQF_STATS,
	/* Look at ->special_vec for the actual data payload instead of the
	   bio chain. */
	__RQF_SPECIAL_PAYLOAD,
	/* request completion needs to be signaled to zone write plugging. */
	__RQF_ZONE_WRITE_PLUGGING,
	/* ->timeout has been called, don't expire again */
	__RQF_TIMED_OUT,
	__RQF_RESV,
	__RQF_BITS
};

#define RQF_STARTED		((__force req_flags_t)(1 << __RQF_STARTED))
#define RQF_FLUSH_SEQ		((__force req_flags_t)(1 << __RQF_FLUSH_SEQ))
#define RQF_MIXED_MERGE		((__force req_flags_t)(1 << __RQF_MIXED_MERGE))
#define RQF_DONTPREP		((__force req_flags_t)(1 << __RQF_DONTPREP))
#define RQF_SCHED_TAGS		((__force req_flags_t)(1 << __RQF_SCHED_TAGS))
#define RQF_USE_SCHED		((__force req_flags_t)(1 << __RQF_USE_SCHED))
#define RQF_FAILED		((__force req_flags_t)(1 << __RQF_FAILED))
#define RQF_QUIET		((__force req_flags_t)(1 << __RQF_QUIET))
#define RQF_IO_STAT		((__force req_flags_t)(1 << __RQF_IO_STAT))
#define RQF_PM			((__force req_flags_t)(1 << __RQF_PM))
#define RQF_HASHED		((__force req_flags_t)(1 << __RQF_HASHED))
#define RQF_STATS		((__force req_flags_t)(1 << __RQF_STATS))
#define RQF_SPECIAL_PAYLOAD	\
			((__force req_flags_t)(1 << __RQF_SPECIAL_PAYLOAD))
#define RQF_ZONE_WRITE_PLUGGING	\
			((__force req_flags_t)(1 << __RQF_ZONE_WRITE_PLUGGING))
#define RQF_TIMED_OUT		((__force req_flags_t)(1 << __RQF_TIMED_OUT))
#define RQF_RESV		((__force req_flags_t)(1 << __RQF_RESV))

/* flags that prevent us from merging requests: */
#define RQF_NOMERGE_FLAGS \
	(RQF_STARTED | RQF_FLUSH_SEQ | RQF_SPECIAL_PAYLOAD)

enum mq_rq_state {
	MQ_RQ_IDLE		= 0,
	MQ_RQ_IN_FLIGHT		= 1,
	MQ_RQ_COMPLETE		= 2,
};

/*
 * Try to put the fields that are referenced together in the same cacheline.
 *
 * If you modify this structure, make sure to update blk_rq_init() and
 * especially blk_mq_rq_ctx_init() to take care of the added fields.
 */
struct request {
	struct request_queue *q;
	struct blk_mq_ctx *mq_ctx;
	struct blk_mq_hw_ctx *mq_hctx;

	blk_opf_t cmd_flags;		/* op and common flags */
	req_flags_t rq_flags;

	int tag;
	int internal_tag;

	unsigned int timeout;

	/* the following two fields are internal, NEVER access directly */
	unsigned int __data_len;	/* total data len */
	sector_t __sector;		/* sector cursor */

	struct bio *bio;/*request关联的bio(可以有多个bio,通过bio->bi_next串起来）*/
	struct bio *biotail;

	union {
		struct list_head queuelist;
		struct request *rq_next;
	};

	struct block_device *part;
#ifdef CONFIG_BLK_RQ_ALLOC_TIME
	/* Time that the first bio started allocating this request. */
	u64 alloc_time_ns;
#endif
	/* Time that this request was allocated for this IO. */
	u64 start_time_ns;
	/* Time that I/O was submitted to the device. */
	u64 io_start_time_ns;

#ifdef CONFIG_BLK_WBT
	unsigned short wbt_flags;
#endif
	/*
	 * rq sectors used for blk stats. It has the same value
	 * with blk_rq_sectors(rq), except that it never be zeroed
	 * by completion.
	 */
	unsigned short stats_sectors;

	/*
	 * Number of scatter-gather DMA addr+len pairs after
	 * physical address coalescing is performed.
	 */
	unsigned short nr_phys_segments;
	unsigned short nr_integrity_segments;

#ifdef CONFIG_BLK_INLINE_ENCRYPTION
	struct bio_crypt_ctx *crypt_ctx;
	struct blk_crypto_keyslot *crypt_keyslot;
#endif

	enum mq_rq_state state;
	atomic_t ref;

	unsigned long deadline;

	/*
	 * The hash is used inside the scheduler, and killed once the
	 * request reaches the dispatch list. The ipi_list is only used
	 * to queue the request for softirq completion, which is long
	 * after the request has been unhashed (and even removed from
	 * the dispatch list).
	 */
	union {
		struct hlist_node hash;	/* merge hash */
		struct llist_node ipi_list;
	};

	/*
	 * The rb_node is only used inside the io scheduler, requests
	 * are pruned when moved to the dispatch queue. special_vec must
	 * only be used if RQF_SPECIAL_PAYLOAD is set, and those cannot be
	 * insert into an IO scheduler.
	 */
	union {
		struct rb_node rb_node;	/* sort/lookup */
		struct bio_vec special_vec;
	};

	/*
	 * Three pointers are available for the IO schedulers, if they need
	 * more they have to dynamically allocate it.
	 */
	struct {
		struct io_cq		*icq;
		void			*priv[2];
	} elv;

	struct {
		unsigned int		seq;
		rq_end_io_fn		*saved_end_io;
	} flush;

	u64 fifo_time;

	/*
	 * completion callback.
	 */
	rq_end_io_fn *end_io;
	void *end_io_data;
};

static inline enum req_op req_op(const struct request *req)
{
	return req->cmd_flags & REQ_OP_MASK;
}

static inline bool blk_rq_is_passthrough(struct request *rq)
{
	return blk_op_is_passthrough(rq->cmd_flags);
}

static inline unsigned short req_get_ioprio(struct request *req)
{
	if (req->bio)
		return req->bio->bi_ioprio;
	return 0;
}

#define rq_data_dir(rq)		(op_is_write(req_op(rq)) ? WRITE : READ)

#define rq_dma_dir(rq) \
	(op_is_write(req_op(rq)) ? DMA_TO_DEVICE : DMA_FROM_DEVICE)

static inline int rq_list_empty(const struct rq_list *rl)
{
	return rl->head == NULL;
}

static inline void rq_list_init(struct rq_list *rl)
{
	rl->head = NULL;
	rl->tail = NULL;
}

static inline void rq_list_add_tail(struct rq_list *rl, struct request *rq)
{
	rq->rq_next = NULL;
	if (rl->tail)
		rl->tail->rq_next = rq;
	else
		rl->head = rq;
	rl->tail = rq;
}

static inline void rq_list_add_head(struct rq_list *rl, struct request *rq)
{
	rq->rq_next = rl->head;
	rl->head = rq;
	if (!rl->tail)
		rl->tail = rq;
}

static inline struct request *rq_list_pop(struct rq_list *rl)
{
	struct request *rq = rl->head;

	if (rq) {
		rl->head = rl->head->rq_next;
		if (!rl->head)
			rl->tail = NULL;
		rq->rq_next = NULL;
	}

	return rq;
}

static inline struct request *rq_list_peek(struct rq_list *rl)
{
	return rl->head;
}

#define rq_list_for_each(rl, pos)					\
	for (pos = rq_list_peek((rl)); (pos); pos = pos->rq_next)

#define rq_list_for_each_safe(rl, pos, nxt)				\
	for (pos = rq_list_peek((rl)), nxt = pos->rq_next;		\
		pos; pos = nxt, nxt = pos ? pos->rq_next : NULL)

/**
 * enum blk_eh_timer_return - How the timeout handler should proceed
 * @BLK_EH_DONE: The block driver completed the command or will complete it at
 *	a later time.
 * @BLK_EH_RESET_TIMER: Reset the request timer and continue waiting for the
 *	request to complete.
 */
enum blk_eh_timer_return {
	BLK_EH_DONE,
	BLK_EH_RESET_TIMER,
};

/**
 * struct blk_mq_hw_ctx - State for a hardware queue facing the hardware
 * block device
 */
struct blk_mq_hw_ctx {
	struct {
		/** @lock: Protects the dispatch list. */
		spinlock_t		lock;
		/**
		 * @dispatch: Used for requests that are ready to be
		 * dispatched to the hardware but for some reason (e.g. lack of
		 * resources) could not be sent to the hardware. As soon as the
		 * driver can send new requests, requests at this list will
		 * be sent first for a fairer dispatch.
		 */
		struct list_head	dispatch;
		 /**
		  * @state: BLK_MQ_S_* flags. Defines the state of the hw
		  * queue (active, scheduled to restart, stopped).
		  */
		unsigned long		state;
	} ____cacheline_aligned_in_smp;

	/**
	 * @run_work: Used for scheduling a hardware queue run at a later time.
	 */
	struct delayed_work	run_work;
	/** @cpumask: Map of available CPUs where this hctx can run. */
	cpumask_var_t		cpumask;
	/**
	 * @next_cpu: Used by blk_mq_hctx_next_cpu() for round-robin CPU
	 * selection from @cpumask.
	 */
	int			next_cpu;
	/**
	 * @next_cpu_batch: Counter of how many works left in the batch before
	 * changing to the next CPU.
	 */
	int			next_cpu_batch;

	/** @flags: BLK_MQ_F_* flags. Defines the behaviour of the queue. */
	unsigned long		flags;

	/**
	 * @sched_data: Pointer owned by the IO scheduler attached to a request
	 * queue. It's up to the IO scheduler how to use this pointer.
	 */
	void			*sched_data;
	/**
	 * @queue: Pointer to the request queue that owns this hardware context.
	 */
	struct request_queue	*queue;
	/** @fq: Queue of requests that need to perform a flush operation. */
	struct blk_flush_queue	*fq;

	/**
	 * @driver_data: Pointer to data owned by the block driver that created
	 * this hctx
	 */
	void			*driver_data;

	/**
	 * @ctx_map: Bitmap for each software queue. If bit is on, there is a
	 * pending request in that software queue.
	 */
	struct sbitmap		ctx_map;

	/**
	 * @dispatch_from: Software queue to be used when no scheduler was
	 * selected.
	 */
	struct blk_mq_ctx	*dispatch_from;
	/**
	 * @dispatch_busy: Number used by blk_mq_update_dispatch_busy() to
	 * decide if the hw_queue is busy using Exponential Weighted Moving
	 * Average algorithm.
	 */
	unsigned int		dispatch_busy;

	/** @type: HCTX_TYPE_* flags. Type of hardware queue. */
	unsigned short		type;
	/** @nr_ctx: Number of software queues. */
	unsigned short		nr_ctx;
	/** @ctxs: Array of software queues. */
	struct blk_mq_ctx	**ctxs;

	/** @dispatch_wait_lock: Lock for dispatch_wait queue. */
	spinlock_t		dispatch_wait_lock;
	/**
	 * @dispatch_wait: Waitqueue to put requests when there is no tag
	 * available at the moment, to wait for another try in the future.
	 */
	wait_queue_entry_t	dispatch_wait;

	/**
	 * @wait_index: Index of next available dispatch_wait queue to insert
	 * requests.
	 */
	atomic_t		wait_index;

	/**
	 * @tags: Tags owned by the block driver. A tag at this set is only
	 * assigned when a request is dispatched from a hardware queue.
	 */
	struct blk_mq_tags	*tags;
	/**
	 * @sched_tags: Tags owned by I/O scheduler. If there is an I/O
	 * scheduler associated with a request queue, a tag is assigned when
	 * that request is allocated. Else, this member is not used.
	 */
	struct blk_mq_tags	*sched_tags;

	/** @numa_node: NUMA node the storage adapter has been connected to. */
	unsigned int		numa_node;
	/** @queue_num: Index of this hardware queue. */
	unsigned int		queue_num;

	/**
	 * @nr_active: Number of active requests. Only used when a tag set is
	 * shared across request queues.
	 */
	atomic_t		nr_active;

	/** @cpuhp_online: List to store request if CPU is going to die */
	struct hlist_node	cpuhp_online;
	/** @cpuhp_dead: List to store request if some CPU die. */
	struct hlist_node	cpuhp_dead;
	/** @kobj: Kernel object for sysfs. */
	struct kobject		kobj;

#ifdef CONFIG_BLK_DEBUG_FS
	/**
	 * @debugfs_dir: debugfs directory for this hardware queue. Named
	 * as cpu<cpu_number>.
	 */
	struct dentry		*debugfs_dir;
	/** @sched_debugfs_dir:	debugfs directory for the scheduler. */
	struct dentry		*sched_debugfs_dir;
#endif

	/**
	 * @hctx_list: if this hctx is not in use, this is an entry in
	 * q->unused_hctx_list.
	 */
	struct list_head	hctx_list;
};

/**
 * struct blk_mq_queue_map - Map software queues to hardware queues
 * @mq_map:       CPU ID to hardware queue index map. This is an array
 *	with nr_cpu_ids elements. Each element has a value in the range
 *	[@queue_offset, @queue_offset + @nr_queues).
 * @nr_queues:    Number of hardware queues to map CPU IDs onto.
 * @queue_offset: First hardware queue to map onto. Used by the PCIe NVMe
 *	driver to map each hardware queue type (enum hctx_type) onto a distinct
 *	set of hardware queues.
 */
struct blk_mq_queue_map {
	unsigned int *mq_map;
	unsigned int nr_queues;
	unsigned int queue_offset;
};

/**
 * enum hctx_type - Type of hardware queue
 * @HCTX_TYPE_DEFAULT:	All I/O not otherwise accounted for.
 * @HCTX_TYPE_READ:	Just for READ I/O.
 * @HCTX_TYPE_POLL:	Polled I/O of any kind.
 * @HCTX_MAX_TYPES:	Number of types of hctx.
 */
enum hctx_type {
	HCTX_TYPE_DEFAULT,
	HCTX_TYPE_READ,
	HCTX_TYPE_POLL,

	HCTX_MAX_TYPES,
};

/**
 * struct blk_mq_tag_set - tag set that can be shared between request queues
 * @ops:	   Pointers to functions that implement block driver behavior.
 * @map:	   One or more ctx -> hctx mappings. One map exists for each
 *		   hardware queue type (enum hctx_type) that the driver wishes
 *		   to support. There are no restrictions on maps being of the
 *		   same size, and it's perfectly legal to share maps between
 *		   types.
 * @nr_maps:	   Number of elements in the @map array. A number in the range
 *		   [1, HCTX_MAX_TYPES].
 * @nr_hw_queues:  Number of hardware queues supported by the block driver that
 *		   owns this data structure.
 * @queue_depth:   Number of tags per hardware queue, reserved tags included.
 * @reserved_tags: Number of tags to set aside for BLK_MQ_REQ_RESERVED tag
 *		   allocations.
 * @cmd_size:	   Number of additional bytes to allocate per request. The block
 *		   driver owns these additional bytes.
 * @numa_node:	   NUMA node the storage adapter has been connected to.
 * @timeout:	   Request processing timeout in jiffies.
 * @flags:	   Zero or more BLK_MQ_F_* flags.
 * @driver_data:   Pointer to data owned by the block driver that created this
 *		   tag set.
 * @tags:	   Tag sets. One tag set per hardware queue. Has @nr_hw_queues
 *		   elements.
 * @shared_tags:
 *		   Shared set of tags. Has @nr_hw_queues elements. If set,
 *		   shared by all @tags.
 * @tag_list_lock: Serializes tag_list accesses.
 * @tag_list:	   List of the request queues that use this tag set. See also
 *		   request_queue.tag_set_list.
 * @srcu:	   Use as lock when type of the request queue is blocking
 *		   (BLK_MQ_F_BLOCKING).
 * @update_nr_hwq_lock:
 * 		   Synchronize updating nr_hw_queues with add/del disk &
 * 		   switching elevator.
 */
struct blk_mq_tag_set {
	const struct blk_mq_ops	*ops;/*多队列对应的ops*/
	struct blk_mq_queue_map	map[HCTX_MAX_TYPES];
	unsigned int		nr_maps;
	/*硬件队列数目*/
	unsigned int		nr_hw_queues;
	unsigned int		queue_depth;/*队列深度*/
	unsigned int		reserved_tags;
	unsigned int		cmd_size;
	/*对应的numa节点（在哪个numa node上申请request_queue)*/
	int			numa_node;
	unsigned int		timeout;/*request的超时时间*/
	unsigned int		flags;
	void			*driver_data;

	struct blk_mq_tags	**tags;

	struct blk_mq_tags	*shared_tags;

	struct mutex		tag_list_lock;
	struct list_head	tag_list;
	struct srcu_struct	*srcu;

	struct rw_semaphore	update_nr_hwq_lock;
};

/**
 * struct blk_mq_queue_data - Data about a request inserted in a queue
 *
 * @rq:   Request pointer.
 * @last: If it is the last request in the queue.
 */
struct blk_mq_queue_data {
	struct request *rq;/*请求*/
	bool last;/*是否为最后一个请求*/
};

typedef bool (busy_tag_iter_fn)(struct request *, void *);

/**
 * struct blk_mq_ops - Callback functions that implements block driver
 * behaviour.
 */
struct blk_mq_ops {
	/**
	 * @queue_rq: Queue a new request from block IO.
	 */
	blk_status_t (*queue_rq)(struct blk_mq_hw_ctx *,
				 const struct blk_mq_queue_data *);/*新请求入队*/

	/**
	 * @commit_rqs: If a driver uses bd->last to judge when to submit
	 * requests to hardware, it must define this function. In case of errors
	 * that make us stop issuing further requests, this hook serves the
	 * purpose of kicking the hardware (which the last request otherwise
	 * would have done).
	 */
	void (*commit_rqs)(struct blk_mq_hw_ctx *);

	/**
	 * @queue_rqs: Queue a list of new requests. Driver is guaranteed
	 * that each request belongs to the same queue. If the driver doesn't
	 * empty the @rqlist completely, then the rest will be queued
	 * individually by the block layer upon return.
	 */
	void (*queue_rqs)(struct rq_list *rqlist);

	/**
	 * @get_budget: Reserve budget before queue request, once .queue_rq is
	 * run, it is driver's responsibility to release the
	 * reserved budget. Also we have to handle failure case
	 * of .get_budget for avoiding I/O deadlock.
	 */
	int (*get_budget)(struct request_queue *);/*get_budget与put_budget函数是一组，成对出现*/

	/**
	 * @put_budget: Release the reserved budget.
	 */
	void (*put_budget)(struct request_queue *, int);

	/**
	 * @set_rq_budget_token: store rq's budget token
	 */
	void (*set_rq_budget_token)(struct request *, int);
	/**
	 * @get_rq_budget_token: retrieve rq's budget token
	 */
	int (*get_rq_budget_token)(struct request *);

	/**
	 * @timeout: Called on request timeout.
	 */
	enum blk_eh_timer_return (*timeout)(struct request *);

	/**
	 * @poll: Called to poll for completion of a specific tag.
	 */
	int (*poll)(struct blk_mq_hw_ctx *, struct io_comp_batch *);

	/**
	 * @complete: Mark the request as complete.
	 */
	void (*complete)(struct request *);/*block软中断触发此回调*/

	/**
	 * @init_hctx: Called when the block layer side of a hardware queue has
	 * been set up, allowing the driver to allocate/init matching
	 * structures.
	 */
	int (*init_hctx)(struct blk_mq_hw_ctx *, void *, unsigned int);
	/**
	 * @exit_hctx: Ditto for exit/teardown.
	 */
	void (*exit_hctx)(struct blk_mq_hw_ctx *, unsigned int);

	/**
	 * @init_request: Called for every command allocated by the block layer
	 * to allow the driver to set up driver specific data.
	 *
	 * Tag greater than or equal to queue_depth is for setting up
	 * flush request.
	 */
	int (*init_request)(struct blk_mq_tag_set *set, struct request *,
			    unsigned int, unsigned int);/*采用此函数初始化request*/
	/**
	 * @exit_request: Ditto for exit/teardown.
	 */
	void (*exit_request)(struct blk_mq_tag_set *set, struct request *,
			     unsigned int);

	/**
	 * @cleanup_rq: Called before freeing one request which isn't completed
	 * yet, and usually for freeing the driver private data.
	 */
	void (*cleanup_rq)(struct request *);

	/**
	 * @busy: If set, returns whether or not this queue currently is busy.
	 */
	bool (*busy)(struct request_queue *);

	/**
	 * @map_queues: This allows drivers specify their own queue mapping by
	 * overriding the setup-time function that builds the mq_map.
	 */
	void (*map_queues)(struct blk_mq_tag_set *set);

#ifdef CONFIG_BLK_DEBUG_FS
	/**
	 * @show_rq: Used by the debugfs implementation to show driver-specific
	 * information about a request.
	 */
	void (*show_rq)(struct seq_file *m, struct request *rq);
#endif
};

/* Keep hctx_flag_name[] in sync with the definitions below */
enum {
	BLK_MQ_F_TAG_QUEUE_SHARED = 1 << 1,
	/*
	 * Set when this device requires underlying blk-mq device for
	 * completing IO:
	 */
	BLK_MQ_F_STACKING	= 1 << 2,
	BLK_MQ_F_TAG_HCTX_SHARED = 1 << 3,
	BLK_MQ_F_BLOCKING	= 1 << 4,

	/*
	 * Alloc tags on a round-robin base instead of the first available one.
	 */
	BLK_MQ_F_TAG_RR		= 1 << 5,

	/*
	 * Select 'none' during queue registration in case of a single hwq
	 * or shared hwqs instead of 'mq-deadline'.
	 */
	BLK_MQ_F_NO_SCHED_BY_DEFAULT	= 1 << 6,

	BLK_MQ_F_MAX = 1 << 7,
};

#define BLK_MQ_MAX_DEPTH	(10240)
#define BLK_MQ_NO_HCTX_IDX	(-1U)

enum {
	/* Keep hctx_state_name[] in sync with the definitions below */
	BLK_MQ_S_STOPPED,
	BLK_MQ_S_TAG_ACTIVE,
	BLK_MQ_S_SCHED_RESTART,
	/* hw queue is inactive after all its CPUs become offline */
	BLK_MQ_S_INACTIVE,
	BLK_MQ_S_MAX
};

struct gendisk *__blk_mq_alloc_disk(struct blk_mq_tag_set *set,
		struct queue_limits *lim, void *queuedata,
		struct lock_class_key *lkclass);
<<<<<<< HEAD
#define blk_mq_alloc_disk(set/*disk创建对应的参数*/, queuedata)				\
=======
#define blk_mq_alloc_disk(set, lim, queuedata)				\
>>>>>>> 155a3c00
({									\
	static struct lock_class_key __key;				\
									\
	__blk_mq_alloc_disk(set, lim, queuedata, &__key);		\
})
struct gendisk *blk_mq_alloc_disk_for_queue(struct request_queue *q,
		struct lock_class_key *lkclass);
struct request_queue *blk_mq_alloc_queue(struct blk_mq_tag_set *set,
		struct queue_limits *lim, void *queuedata);
int blk_mq_init_allocated_queue(struct blk_mq_tag_set *set,
		struct request_queue *q);
void blk_mq_destroy_queue(struct request_queue *);

int blk_mq_alloc_tag_set(struct blk_mq_tag_set *set);
int blk_mq_alloc_sq_tag_set(struct blk_mq_tag_set *set,
		const struct blk_mq_ops *ops, unsigned int queue_depth,
		unsigned int set_flags);
void blk_mq_free_tag_set(struct blk_mq_tag_set *set);

void blk_mq_free_request(struct request *rq);
int blk_rq_poll(struct request *rq, struct io_comp_batch *iob,
		unsigned int poll_flags);

bool blk_mq_queue_inflight(struct request_queue *q);

enum {
	/* return when out of requests */
	BLK_MQ_REQ_NOWAIT	= (__force blk_mq_req_flags_t)(1 << 0),
	/* allocate from reserved pool */
	BLK_MQ_REQ_RESERVED	= (__force blk_mq_req_flags_t)(1 << 1),
	/* set RQF_PM */
	BLK_MQ_REQ_PM		= (__force blk_mq_req_flags_t)(1 << 2),
};

struct request *blk_mq_alloc_request(struct request_queue *q, blk_opf_t opf,
		blk_mq_req_flags_t flags);
struct request *blk_mq_alloc_request_hctx(struct request_queue *q,
		blk_opf_t opf, blk_mq_req_flags_t flags,
		unsigned int hctx_idx);

/*
 * Tag address space map.
 */
struct blk_mq_tags {
	unsigned int nr_tags;
	unsigned int nr_reserved_tags;
	unsigned int active_queues;

	struct sbitmap_queue bitmap_tags;
	struct sbitmap_queue breserved_tags;

	struct request **rqs;
	struct request **static_rqs;
	struct list_head page_list;

	/*
	 * used to clear request reference in rqs[] before freeing one
	 * request pool
	 */
	spinlock_t lock;
};

static inline struct request *blk_mq_tag_to_rq(struct blk_mq_tags *tags,
					       unsigned int tag)
{
	if (tag < tags->nr_tags) {
	    /*tag小于tags->nr_tags,表示在范围以内，返回此tag对应的request*/
		prefetch(tags->rqs[tag]);
		return tags->rqs[tag];
	}

	return NULL;
}

enum {
	BLK_MQ_UNIQUE_TAG_BITS = 16,
	BLK_MQ_UNIQUE_TAG_MASK = (1 << BLK_MQ_UNIQUE_TAG_BITS) - 1,
};

u32 blk_mq_unique_tag(struct request *rq);

/*由tag获取hwq*/
static inline u16 blk_mq_unique_tag_to_hwq(u32 unique_tag)
{
	return unique_tag >> BLK_MQ_UNIQUE_TAG_BITS;
}

static inline u16 blk_mq_unique_tag_to_tag(u32 unique_tag)
{
	return unique_tag & BLK_MQ_UNIQUE_TAG_MASK;
}

/**
 * blk_mq_rq_state() - read the current MQ_RQ_* state of a request
 * @rq: target request.
 */
static inline enum mq_rq_state blk_mq_rq_state(struct request *rq)
{
	return READ_ONCE(rq->state);
}

static inline int blk_mq_request_started(struct request *rq)
{
	return blk_mq_rq_state(rq) != MQ_RQ_IDLE;
}

static inline int blk_mq_request_completed(struct request *rq)
{
	return blk_mq_rq_state(rq) == MQ_RQ_COMPLETE;
}

/*
 * 
 * Set the state to complete when completing a request from inside ->queue_rq.
 * This is used by drivers that want to ensure special complete actions that
 * need access to the request are called on failure, e.g. by nvme for
 * multipathing.
 */
static inline void blk_mq_set_request_complete(struct request *rq)
{
	WRITE_ONCE(rq->state, MQ_RQ_COMPLETE);
}

/*
 * Complete the request directly instead of deferring it to softirq or
 * completing it another CPU. Useful in preemptible instead of an interrupt.
 */
static inline void blk_mq_complete_request_direct(struct request *rq,
		   void (*complete)(struct request *rq))
{
	WRITE_ONCE(rq->state, MQ_RQ_COMPLETE);
	complete(rq);
}

void blk_mq_start_request(struct request *rq);
void blk_mq_end_request(struct request *rq, blk_status_t error);
void __blk_mq_end_request(struct request *rq, blk_status_t error);
void blk_mq_end_request_batch(struct io_comp_batch *ib);

/*
 * Only need start/end time stamping if we have iostat or
 * blk stats enabled, or using an IO scheduler.
 */
static inline bool blk_mq_need_time_stamp(struct request *rq)
{
	return (rq->rq_flags & (RQF_IO_STAT | RQF_STATS | RQF_USE_SCHED));
}

static inline bool blk_mq_is_reserved_rq(struct request *rq)
{
	return rq->rq_flags & RQF_RESV;
}

/**
 * blk_mq_add_to_batch() - add a request to the completion batch
 * @req: The request to add to batch
 * @iob: The batch to add the request
 * @is_error: Specify true if the request failed with an error
 * @complete: The completaion handler for the request
 *
 * Batched completions only work when there is no I/O error and no special
 * ->end_io handler.
 *
 * Return: true when the request was added to the batch, otherwise false
 */
static inline bool blk_mq_add_to_batch(struct request *req,
				       struct io_comp_batch *iob, bool is_error,
				       void (*complete)(struct io_comp_batch *))
{
	/*
	 * Check various conditions that exclude batch processing:
	 * 1) No batch container
	 * 2) Has scheduler data attached
	 * 3) Not a passthrough request and end_io set
	 * 4) Not a passthrough request and failed with an error
	 */
	if (!iob)
		return false;
	if (req->rq_flags & RQF_SCHED_TAGS)
		return false;
	if (!blk_rq_is_passthrough(req)) {
		if (req->end_io)
			return false;
		if (is_error)
			return false;
	}

	if (!iob->complete)
		iob->complete = complete;
	else if (iob->complete != complete)
		return false;
	iob->need_ts |= blk_mq_need_time_stamp(req);
	rq_list_add_tail(&iob->req_list, req);
	return true;
}

void blk_mq_requeue_request(struct request *rq, bool kick_requeue_list);
void blk_mq_kick_requeue_list(struct request_queue *q);
void blk_mq_delay_kick_requeue_list(struct request_queue *q, unsigned long msecs);
void blk_mq_complete_request(struct request *rq);
bool blk_mq_complete_request_remote(struct request *rq);
void blk_mq_stop_hw_queue(struct blk_mq_hw_ctx *hctx);
void blk_mq_start_hw_queue(struct blk_mq_hw_ctx *hctx);
void blk_mq_stop_hw_queues(struct request_queue *q);
void blk_mq_start_hw_queues(struct request_queue *q);
void blk_mq_start_stopped_hw_queue(struct blk_mq_hw_ctx *hctx, bool async);
void blk_mq_start_stopped_hw_queues(struct request_queue *q, bool async);
void blk_mq_quiesce_queue(struct request_queue *q);
void blk_mq_wait_quiesce_done(struct blk_mq_tag_set *set);
void blk_mq_quiesce_tagset(struct blk_mq_tag_set *set);
void blk_mq_unquiesce_tagset(struct blk_mq_tag_set *set);
void blk_mq_unquiesce_queue(struct request_queue *q);
void blk_mq_delay_run_hw_queue(struct blk_mq_hw_ctx *hctx, unsigned long msecs);
void blk_mq_run_hw_queue(struct blk_mq_hw_ctx *hctx, bool async);
void blk_mq_run_hw_queues(struct request_queue *q, bool async);
void blk_mq_delay_run_hw_queues(struct request_queue *q, unsigned long msecs);
void blk_mq_tagset_busy_iter(struct blk_mq_tag_set *tagset,
		busy_tag_iter_fn *fn, void *priv);
void blk_mq_tagset_wait_completed_request(struct blk_mq_tag_set *tagset);
void blk_mq_freeze_queue_nomemsave(struct request_queue *q);
void blk_mq_unfreeze_queue_nomemrestore(struct request_queue *q);
static inline unsigned int __must_check
blk_mq_freeze_queue(struct request_queue *q)
{
	unsigned int memflags = memalloc_noio_save();

	blk_mq_freeze_queue_nomemsave(q);
	return memflags;
}
static inline void
blk_mq_unfreeze_queue(struct request_queue *q, unsigned int memflags)
{
	blk_mq_unfreeze_queue_nomemrestore(q);
	memalloc_noio_restore(memflags);
}
void blk_freeze_queue_start(struct request_queue *q);
void blk_mq_freeze_queue_wait(struct request_queue *q);
int blk_mq_freeze_queue_wait_timeout(struct request_queue *q,
				     unsigned long timeout);
void blk_mq_unfreeze_queue_non_owner(struct request_queue *q);
void blk_freeze_queue_start_non_owner(struct request_queue *q);

void blk_mq_map_queues(struct blk_mq_queue_map *qmap);
void blk_mq_map_hw_queues(struct blk_mq_queue_map *qmap,
			  struct device *dev, unsigned int offset);
void blk_mq_update_nr_hw_queues(struct blk_mq_tag_set *set, int nr_hw_queues);

void blk_mq_quiesce_queue_nowait(struct request_queue *q);

unsigned int blk_mq_rq_cpu(struct request *rq);

bool __blk_should_fake_timeout(struct request_queue *q);
static inline bool blk_should_fake_timeout(struct request_queue *q)
{
	if (IS_ENABLED(CONFIG_FAIL_IO_TIMEOUT) &&
	    test_bit(QUEUE_FLAG_FAIL_IO, &q->queue_flags))
		return __blk_should_fake_timeout(q);
	return false;
}

/**
 * blk_mq_rq_from_pdu - cast a PDU to a request
 * @pdu: the PDU (Protocol Data Unit) to be casted
 *
 * Return: request
 *
 * Driver command data is immediately after the request. So subtract request
 * size to get back to the original request.
 */
static inline struct request *blk_mq_rq_from_pdu(void *pdu)
{
    /*由pdu地址获取request结构体*/
	return pdu - sizeof(struct request);
}

/**
 * blk_mq_rq_to_pdu - cast a request to a PDU
 * @rq: the request to be casted
 *
 * Return: pointer to the PDU
 *
 * Driver command data is immediately after the request. So add request to get
 * the PDU.
 */
static inline void *blk_mq_rq_to_pdu(struct request *rq)
{
    /*由request获得pdu*/
	return rq + 1;
}

#define queue_for_each_hw_ctx(q, hctx, i)				\
	xa_for_each(&(q)->hctx_table, (i), (hctx))

#define hctx_for_each_ctx(hctx, ctx, i)					\
	for ((i) = 0; (i) < (hctx)->nr_ctx &&				\
	     ({ ctx = (hctx)->ctxs[(i)]; 1; }); (i)++)

static inline void blk_mq_cleanup_rq(struct request *rq)
{
	if (rq->q->mq_ops->cleanup_rq)
		rq->q->mq_ops->cleanup_rq(rq);
}

void blk_mq_hctx_set_fq_lock_class(struct blk_mq_hw_ctx *hctx,
		struct lock_class_key *key);

static inline bool rq_is_sync(struct request *rq)
{
	return op_is_sync(rq->cmd_flags);
}

void blk_rq_init(struct request_queue *q, struct request *rq);
int blk_rq_prep_clone(struct request *rq, struct request *rq_src,
		struct bio_set *bs, gfp_t gfp_mask,
		int (*bio_ctr)(struct bio *, struct bio *, void *), void *data);
void blk_rq_unprep_clone(struct request *rq);
blk_status_t blk_insert_cloned_request(struct request *rq);

struct rq_map_data {
	struct page **pages;
	unsigned long offset;
	unsigned short page_order;
	unsigned short nr_entries;
	bool null_mapped;
	bool from_user;
};

int blk_rq_map_user(struct request_queue *, struct request *,
		struct rq_map_data *, void __user *, unsigned long, gfp_t);
int blk_rq_map_user_io(struct request *, struct rq_map_data *,
		void __user *, unsigned long, gfp_t, bool, int, bool, int);
int blk_rq_map_user_iov(struct request_queue *, struct request *,
		struct rq_map_data *, const struct iov_iter *, gfp_t);
int blk_rq_unmap_user(struct bio *);
int blk_rq_map_kern(struct request *rq, void *kbuf, unsigned int len,
		gfp_t gfp);
int blk_rq_append_bio(struct request *rq, struct bio *bio);
void blk_execute_rq_nowait(struct request *rq, bool at_head);
blk_status_t blk_execute_rq(struct request *rq, bool at_head);
bool blk_rq_is_poll(struct request *rq);

struct req_iterator {
	struct bvec_iter iter;
	struct bio *bio;
};

/*request中可以包含了多个bio，通过bi_next串起来*/
#define __rq_for_each_bio(_bio, rq)	\
	if ((rq->bio))/*request如果bio未设置，则直接退出*/			\
		for (_bio = (rq)->bio; _bio; _bio = _bio->bi_next)

#define rq_for_each_segment(bvl/*出参，当前遍历的内容*/, _rq, _iter/*枚举器（可指出当前遍历的bio)*/)			\
	__rq_for_each_bio(_iter.bio, _rq)			\
		bio_for_each_segment(bvl, _iter.bio, _iter.iter)

#define rq_for_each_bvec(bvl, _rq, _iter)			\
	__rq_for_each_bio(_iter.bio, _rq)			\
		bio_for_each_bvec(bvl, _iter.bio, _iter.iter)

#define rq_iter_last(bvec, _iter)				\
		(_iter.bio->bi_next == NULL &&			\
		 bio_iter_last(bvec, _iter.iter))

/*
 * blk_rq_pos()			: the current sector
 * blk_rq_bytes()		: bytes left in the entire request
 * blk_rq_cur_bytes()		: bytes left in the current segment
 * blk_rq_sectors()		: sectors left in the entire request
 * blk_rq_cur_sectors()		: sectors left in the current segment
 * blk_rq_stats_sectors()	: sectors of the entire request used for stats
 */
static inline sector_t blk_rq_pos(const struct request *rq)
{
	return rq->__sector;
}

static inline unsigned int blk_rq_bytes(const struct request *rq)
{
	return rq->__data_len;
}

static inline int blk_rq_cur_bytes(const struct request *rq)
{
	if (!rq->bio)
		return 0;
	if (!bio_has_data(rq->bio))	/* dataless requests such as discard */
		return rq->bio->bi_iter.bi_size;
	return bio_iovec(rq->bio).bv_len;
}

static inline unsigned int blk_rq_sectors(const struct request *rq)
{
	return blk_rq_bytes(rq) >> SECTOR_SHIFT;
}

static inline unsigned int blk_rq_cur_sectors(const struct request *rq)
{
	return blk_rq_cur_bytes(rq) >> SECTOR_SHIFT;
}

static inline unsigned int blk_rq_stats_sectors(const struct request *rq)
{
	return rq->stats_sectors;
}

/*
 * Some commands like WRITE SAME have a payload or data transfer size which
 * is different from the size of the request.  Any driver that supports such
 * commands using the RQF_SPECIAL_PAYLOAD flag needs to use this helper to
 * calculate the data transfer size.
 */
static inline unsigned int blk_rq_payload_bytes(struct request *rq)
{
	if (rq->rq_flags & RQF_SPECIAL_PAYLOAD)
		return rq->special_vec.bv_len;
	return blk_rq_bytes(rq);
}

/*
 * Return the first full biovec in the request.  The caller needs to check that
 * there are any bvecs before calling this helper.
 */
static inline struct bio_vec req_bvec(struct request *rq)
{
	if (rq->rq_flags & RQF_SPECIAL_PAYLOAD)
		return rq->special_vec;
	return mp_bvec_iter_bvec(rq->bio->bi_io_vec, rq->bio->bi_iter);
}

static inline unsigned int blk_rq_count_bios(struct request *rq)
{
	unsigned int nr_bios = 0;
	struct bio *bio;

	__rq_for_each_bio(bio, rq)
		nr_bios++;

	return nr_bios;
}

void blk_steal_bios(struct bio_list *list, struct request *rq);

/*
 * Request completion related functions.
 *
 * blk_update_request() completes given number of bytes and updates
 * the request without completing it.
 */
bool blk_update_request(struct request *rq, blk_status_t error,
			       unsigned int nr_bytes);
void blk_abort_request(struct request *);

/*
 * Number of physical segments as sent to the device.
 *
 * Normally this is the number of discontiguous data segments sent by the
 * submitter.  But for data-less command like discard we might have no
 * actual data segments submitted, but the driver might have to add it's
 * own special payload.  In that case we still return 1 here so that this
 * special payload will be mapped.
 */
static inline unsigned short blk_rq_nr_phys_segments(struct request *rq)
{
	if (rq->rq_flags & RQF_SPECIAL_PAYLOAD)
		return 1;
	return rq->nr_phys_segments;
}

/*
 * Number of discard segments (or ranges) the driver needs to fill in.
 * Each discard bio merged into a request is counted as one segment.
 */
static inline unsigned short blk_rq_nr_discard_segments(struct request *rq)
{
	return max_t(unsigned short, rq->nr_phys_segments, 1);
}

int __blk_rq_map_sg(struct request *rq, struct scatterlist *sglist,
		struct scatterlist **last_sg);
static inline int blk_rq_map_sg(struct request *rq, struct scatterlist *sglist)
{
	struct scatterlist *last_sg = NULL;

	return __blk_rq_map_sg(rq, sglist, &last_sg);
}
void blk_dump_rq_flags(struct request *, char *);

#endif /* BLK_MQ_H */<|MERGE_RESOLUTION|>--- conflicted
+++ resolved
@@ -708,11 +708,7 @@
 struct gendisk *__blk_mq_alloc_disk(struct blk_mq_tag_set *set,
 		struct queue_limits *lim, void *queuedata,
 		struct lock_class_key *lkclass);
-<<<<<<< HEAD
-#define blk_mq_alloc_disk(set/*disk创建对应的参数*/, queuedata)				\
-=======
-#define blk_mq_alloc_disk(set, lim, queuedata)				\
->>>>>>> 155a3c00
+#define blk_mq_alloc_disk(set/*disk创建对应的参数*/, lim, queuedata)				\
 ({									\
 	static struct lock_class_key __key;				\
 									\
