/* SPDX-License-Identifier: GPL-2.0 */
#ifndef BLK_MQ_H
#define BLK_MQ_H

#include <linux/blkdev.h>
#include <linux/sbitmap.h>
#include <linux/lockdep.h>
#include <linux/scatterlist.h>
#include <linux/prefetch.h>
#include <linux/srcu.h>

struct blk_mq_tags;
struct blk_flush_queue;

#define BLKDEV_MIN_RQ	4
#define BLKDEV_DEFAULT_RQ	128

enum rq_end_io_ret {
	RQ_END_IO_NONE,
	RQ_END_IO_FREE,
};

typedef enum rq_end_io_ret (rq_end_io_fn)(struct request *, blk_status_t);

/*
 * request flags */
typedef __u32 __bitwise req_flags_t;

/* drive already may have started this one */
#define RQF_STARTED		((__force req_flags_t)(1 << 1))
/* may not be passed by ioscheduler */
#define RQF_SOFTBARRIER		((__force req_flags_t)(1 << 3))
/* request for flush sequence */
#define RQF_FLUSH_SEQ		((__force req_flags_t)(1 << 4))
/* merge of different types, fail separately */
#define RQF_MIXED_MERGE		((__force req_flags_t)(1 << 5))
/* track inflight for MQ */
#define RQF_MQ_INFLIGHT		((__force req_flags_t)(1 << 6))
/* don't call prep for this one */
#define RQF_DONTPREP		((__force req_flags_t)(1 << 7))
/* vaguely specified driver internal error.  Ignored by the block layer */
#define RQF_FAILED		((__force req_flags_t)(1 << 10))
/* don't warn about errors */
#define RQF_QUIET		((__force req_flags_t)(1 << 11))
/* elevator private data attached */
#define RQF_ELVPRIV		((__force req_flags_t)(1 << 12))
/* account into disk and partition IO statistics */
#define RQF_IO_STAT		((__force req_flags_t)(1 << 13))
/* runtime pm request */
#define RQF_PM			((__force req_flags_t)(1 << 15))
/* on IO scheduler merge hash */
#define RQF_HASHED		((__force req_flags_t)(1 << 16))
/* track IO completion time */
#define RQF_STATS		((__force req_flags_t)(1 << 17))
/* Look at ->special_vec for the actual data payload instead of the
   bio chain. */
#define RQF_SPECIAL_PAYLOAD	((__force req_flags_t)(1 << 18))
/* The per-zone write lock is held for this request */
#define RQF_ZONE_WRITE_LOCKED	((__force req_flags_t)(1 << 19))
/* already slept for hybrid poll */
#define RQF_MQ_POLL_SLEPT	((__force req_flags_t)(1 << 20))
/* ->timeout has been called, don't expire again */
#define RQF_TIMED_OUT		((__force req_flags_t)(1 << 21))
/* queue has elevator attached */
#define RQF_ELV			((__force req_flags_t)(1 << 22))
#define RQF_RESV			((__force req_flags_t)(1 << 23))

/* flags that prevent us from merging requests: */
#define RQF_NOMERGE_FLAGS \
	(RQF_STARTED | RQF_SOFTBARRIER | RQF_FLUSH_SEQ | RQF_SPECIAL_PAYLOAD)

enum mq_rq_state {
	MQ_RQ_IDLE		= 0,
	MQ_RQ_IN_FLIGHT		= 1,
	MQ_RQ_COMPLETE		= 2,
};

/*
 * Try to put the fields that are referenced together in the same cacheline.
 *
 * If you modify this structure, make sure to update blk_rq_init() and
 * especially blk_mq_rq_ctx_init() to take care of the added fields.
 */
struct request {
	struct request_queue *q;
	struct blk_mq_ctx *mq_ctx;
	struct blk_mq_hw_ctx *mq_hctx;

	blk_opf_t cmd_flags;		/* op and common flags */
	req_flags_t rq_flags;

	int tag;
	int internal_tag;

	unsigned int timeout;

	/* the following two fields are internal, NEVER access directly */
	unsigned int __data_len;	/* total data len */
	sector_t __sector;		/* sector cursor */

	struct bio *bio;
	struct bio *biotail;

	union {
		struct list_head queuelist;
		struct request *rq_next;
	};

	struct block_device *part;
#ifdef CONFIG_BLK_RQ_ALLOC_TIME
	/* Time that the first bio started allocating this request. */
	u64 alloc_time_ns;
#endif
	/* Time that this request was allocated for this IO. */
	u64 start_time_ns;
	/* Time that I/O was submitted to the device. */
	u64 io_start_time_ns;

#ifdef CONFIG_BLK_WBT
	unsigned short wbt_flags;
#endif
	/*
	 * rq sectors used for blk stats. It has the same value
	 * with blk_rq_sectors(rq), except that it never be zeroed
	 * by completion.
	 */
	unsigned short stats_sectors;

	/*
	 * Number of scatter-gather DMA addr+len pairs after
	 * physical address coalescing is performed.
	 */
	unsigned short nr_phys_segments;

#ifdef CONFIG_BLK_DEV_INTEGRITY
	unsigned short nr_integrity_segments;
#endif

#ifdef CONFIG_BLK_INLINE_ENCRYPTION
	struct bio_crypt_ctx *crypt_ctx;
	struct blk_crypto_keyslot *crypt_keyslot;
#endif

	unsigned short ioprio;

	enum mq_rq_state state;
	atomic_t ref;

	unsigned long deadline;

	/*
	 * The hash is used inside the scheduler, and killed once the
	 * request reaches the dispatch list. The ipi_list is only used
	 * to queue the request for softirq completion, which is long
	 * after the request has been unhashed (and even removed from
	 * the dispatch list).
	 */
	union {
		struct hlist_node hash;	/* merge hash */
		struct llist_node ipi_list;
	};

	/*
	 * The rb_node is only used inside the io scheduler, requests
	 * are pruned when moved to the dispatch queue. So let the
	 * completion_data share space with the rb_node.
	 */
	union {
		struct rb_node rb_node;	/* sort/lookup */
		struct bio_vec special_vec;
		void *completion_data;
	};


	/*
	 * Three pointers are available for the IO schedulers, if they need
	 * more they have to dynamically allocate it.  Flush requests are
	 * never put on the IO scheduler. So let the flush fields share
	 * space with the elevator data.
	 */
	union {
		struct {
			struct io_cq		*icq;
			void			*priv[2];
		} elv;

		struct {
			unsigned int		seq;
			struct list_head	list;
			rq_end_io_fn		*saved_end_io;
		} flush;
	};

	union {
		struct __call_single_data csd;
		u64 fifo_time;
	};

	/*
	 * completion callback.
	 */
	rq_end_io_fn *end_io;
	void *end_io_data;
};

static inline enum req_op req_op(const struct request *req)
{
	return req->cmd_flags & REQ_OP_MASK;
}

static inline bool blk_rq_is_passthrough(struct request *rq)
{
	return blk_op_is_passthrough(req_op(rq));
}

static inline unsigned short req_get_ioprio(struct request *req)
{
	return req->ioprio;
}

#define rq_data_dir(rq)		(op_is_write(req_op(rq)) ? WRITE : READ)

#define rq_dma_dir(rq) \
	(op_is_write(req_op(rq)) ? DMA_TO_DEVICE : DMA_FROM_DEVICE)

#define rq_list_add(listptr, rq)	do {		\
	(rq)->rq_next = *(listptr);			\
	*(listptr) = rq;				\
} while (0)

#define rq_list_pop(listptr)				\
({							\
	struct request *__req = NULL;			\
	if ((listptr) && *(listptr))	{		\
		__req = *(listptr);			\
		*(listptr) = __req->rq_next;		\
	}						\
	__req;						\
})

#define rq_list_peek(listptr)				\
({							\
	struct request *__req = NULL;			\
	if ((listptr) && *(listptr))			\
		__req = *(listptr);			\
	__req;						\
})

#define rq_list_for_each(listptr, pos)			\
	for (pos = rq_list_peek((listptr)); pos; pos = rq_list_next(pos))

#define rq_list_for_each_safe(listptr, pos, nxt)			\
	for (pos = rq_list_peek((listptr)), nxt = rq_list_next(pos);	\
		pos; pos = nxt, nxt = pos ? rq_list_next(pos) : NULL)

#define rq_list_next(rq)	(rq)->rq_next
#define rq_list_empty(list)	((list) == (struct request *) NULL)

/**
 * rq_list_move() - move a struct request from one list to another
 * @src: The source list @rq is currently in
 * @dst: The destination list that @rq will be appended to
 * @rq: The request to move
 * @prev: The request preceding @rq in @src (NULL if @rq is the head)
 */
static inline void rq_list_move(struct request **src, struct request **dst,
				struct request *rq, struct request *prev)
{
	if (prev)
		prev->rq_next = rq->rq_next;
	else
		*src = rq->rq_next;
	rq_list_add(dst, rq);
}

/**
 * enum blk_eh_timer_return - How the timeout handler should proceed
 * @BLK_EH_DONE: The block driver completed the command or will complete it at
 *	a later time.
 * @BLK_EH_RESET_TIMER: Reset the request timer and continue waiting for the
 *	request to complete.
 */
enum blk_eh_timer_return {
	BLK_EH_DONE,
	BLK_EH_RESET_TIMER,
};

#define BLK_TAG_ALLOC_FIFO 0 /* allocate starting from 0 */
#define BLK_TAG_ALLOC_RR 1 /* allocate starting from last allocated tag */

/**
 * struct blk_mq_hw_ctx - State for a hardware queue facing the hardware
 * block device
 */
struct blk_mq_hw_ctx {
	struct {
		/** @lock: Protects the dispatch list. */
		spinlock_t		lock;
		/**
		 * @dispatch: Used for requests that are ready to be
		 * dispatched to the hardware but for some reason (e.g. lack of
		 * resources) could not be sent to the hardware. As soon as the
		 * driver can send new requests, requests at this list will
		 * be sent first for a fairer dispatch.
		 */
		struct list_head	dispatch;
		 /**
		  * @state: BLK_MQ_S_* flags. Defines the state of the hw
		  * queue (active, scheduled to restart, stopped).
		  */
		unsigned long		state;
	} ____cacheline_aligned_in_smp;

	/**
	 * @run_work: Used for scheduling a hardware queue run at a later time.
	 */
	struct delayed_work	run_work;
	/** @cpumask: Map of available CPUs where this hctx can run. */
	cpumask_var_t		cpumask;
	/**
	 * @next_cpu: Used by blk_mq_hctx_next_cpu() for round-robin CPU
	 * selection from @cpumask.
	 */
	int			next_cpu;
	/**
	 * @next_cpu_batch: Counter of how many works left in the batch before
	 * changing to the next CPU.
	 */
	int			next_cpu_batch;

	/** @flags: BLK_MQ_F_* flags. Defines the behaviour of the queue. */
	unsigned long		flags;

	/**
	 * @sched_data: Pointer owned by the IO scheduler attached to a request
	 * queue. It's up to the IO scheduler how to use this pointer.
	 */
	void			*sched_data;
	/**
	 * @queue: Pointer to the request queue that owns this hardware context.
	 */
	struct request_queue	*queue;
	/** @fq: Queue of requests that need to perform a flush operation. */
	struct blk_flush_queue	*fq;

	/**
	 * @driver_data: Pointer to data owned by the block driver that created
	 * this hctx
	 */
	void			*driver_data;

	/**
	 * @ctx_map: Bitmap for each software queue. If bit is on, there is a
	 * pending request in that software queue.
	 */
	struct sbitmap		ctx_map;

	/**
	 * @dispatch_from: Software queue to be used when no scheduler was
	 * selected.
	 */
	struct blk_mq_ctx	*dispatch_from;
	/**
	 * @dispatch_busy: Number used by blk_mq_update_dispatch_busy() to
	 * decide if the hw_queue is busy using Exponential Weighted Moving
	 * Average algorithm.
	 */
	unsigned int		dispatch_busy;

	/** @type: HCTX_TYPE_* flags. Type of hardware queue. */
	unsigned short		type;
	/** @nr_ctx: Number of software queues. */
	unsigned short		nr_ctx;
	/** @ctxs: Array of software queues. */
	struct blk_mq_ctx	**ctxs;

	/** @dispatch_wait_lock: Lock for dispatch_wait queue. */
	spinlock_t		dispatch_wait_lock;
	/**
	 * @dispatch_wait: Waitqueue to put requests when there is no tag
	 * available at the moment, to wait for another try in the future.
	 */
	wait_queue_entry_t	dispatch_wait;

	/**
	 * @wait_index: Index of next available dispatch_wait queue to insert
	 * requests.
	 */
	atomic_t		wait_index;

	/**
	 * @tags: Tags owned by the block driver. A tag at this set is only
	 * assigned when a request is dispatched from a hardware queue.
	 */
	struct blk_mq_tags	*tags;
	/**
	 * @sched_tags: Tags owned by I/O scheduler. If there is an I/O
	 * scheduler associated with a request queue, a tag is assigned when
	 * that request is allocated. Else, this member is not used.
	 */
	struct blk_mq_tags	*sched_tags;

	/** @queued: Number of queued requests. */
	unsigned long		queued;
	/** @run: Number of dispatched requests. */
	unsigned long		run;

	/** @numa_node: NUMA node the storage adapter has been connected to. */
	unsigned int		numa_node;
	/** @queue_num: Index of this hardware queue. */
	unsigned int		queue_num;

	/**
	 * @nr_active: Number of active requests. Only used when a tag set is
	 * shared across request queues.
	 */
	atomic_t		nr_active;

	/** @cpuhp_online: List to store request if CPU is going to die */
	struct hlist_node	cpuhp_online;
	/** @cpuhp_dead: List to store request if some CPU die. */
	struct hlist_node	cpuhp_dead;
	/** @kobj: Kernel object for sysfs. */
	struct kobject		kobj;

#ifdef CONFIG_BLK_DEBUG_FS
	/**
	 * @debugfs_dir: debugfs directory for this hardware queue. Named
	 * as cpu<cpu_number>.
	 */
	struct dentry		*debugfs_dir;
	/** @sched_debugfs_dir:	debugfs directory for the scheduler. */
	struct dentry		*sched_debugfs_dir;
#endif

	/**
	 * @hctx_list: if this hctx is not in use, this is an entry in
	 * q->unused_hctx_list.
	 */
	struct list_head	hctx_list;
};

/**
 * struct blk_mq_queue_map - Map software queues to hardware queues
 * @mq_map:       CPU ID to hardware queue index map. This is an array
 *	with nr_cpu_ids elements. Each element has a value in the range
 *	[@queue_offset, @queue_offset + @nr_queues).
 * @nr_queues:    Number of hardware queues to map CPU IDs onto.
 * @queue_offset: First hardware queue to map onto. Used by the PCIe NVMe
 *	driver to map each hardware queue type (enum hctx_type) onto a distinct
 *	set of hardware queues.
 */
struct blk_mq_queue_map {
	unsigned int *mq_map;
	unsigned int nr_queues;
	unsigned int queue_offset;
};

/**
 * enum hctx_type - Type of hardware queue
 * @HCTX_TYPE_DEFAULT:	All I/O not otherwise accounted for.
 * @HCTX_TYPE_READ:	Just for READ I/O.
 * @HCTX_TYPE_POLL:	Polled I/O of any kind.
 * @HCTX_MAX_TYPES:	Number of types of hctx.
 */
enum hctx_type {
	HCTX_TYPE_DEFAULT,
	HCTX_TYPE_READ,
	HCTX_TYPE_POLL,

	HCTX_MAX_TYPES,
};

/**
 * struct blk_mq_tag_set - tag set that can be shared between request queues
 * @ops:	   Pointers to functions that implement block driver behavior.
 * @map:	   One or more ctx -> hctx mappings. One map exists for each
 *		   hardware queue type (enum hctx_type) that the driver wishes
 *		   to support. There are no restrictions on maps being of the
 *		   same size, and it's perfectly legal to share maps between
 *		   types.
 * @nr_maps:	   Number of elements in the @map array. A number in the range
 *		   [1, HCTX_MAX_TYPES].
 * @nr_hw_queues:  Number of hardware queues supported by the block driver that
 *		   owns this data structure.
 * @queue_depth:   Number of tags per hardware queue, reserved tags included.
 * @reserved_tags: Number of tags to set aside for BLK_MQ_REQ_RESERVED tag
 *		   allocations.
 * @cmd_size:	   Number of additional bytes to allocate per request. The block
 *		   driver owns these additional bytes.
 * @numa_node:	   NUMA node the storage adapter has been connected to.
 * @timeout:	   Request processing timeout in jiffies.
 * @flags:	   Zero or more BLK_MQ_F_* flags.
 * @driver_data:   Pointer to data owned by the block driver that created this
 *		   tag set.
 * @tags:	   Tag sets. One tag set per hardware queue. Has @nr_hw_queues
 *		   elements.
 * @shared_tags:
 *		   Shared set of tags. Has @nr_hw_queues elements. If set,
 *		   shared by all @tags.
 * @tag_list_lock: Serializes tag_list accesses.
 * @tag_list:	   List of the request queues that use this tag set. See also
 *		   request_queue.tag_set_list.
 * @srcu:	   Use as lock when type of the request queue is blocking
 *		   (BLK_MQ_F_BLOCKING).
 */
struct blk_mq_tag_set {
	const struct blk_mq_ops	*ops;
	struct blk_mq_queue_map	map[HCTX_MAX_TYPES];
	unsigned int		nr_maps;
<<<<<<< HEAD
	const struct blk_mq_ops	*ops;
	/*队列数目*/
=======
>>>>>>> fe15c26e
	unsigned int		nr_hw_queues;
	unsigned int		queue_depth;
	unsigned int		reserved_tags;
	unsigned int		cmd_size;
	/*对应的numa节点*/
	int			numa_node;
	unsigned int		timeout;
	unsigned int		flags;
	void			*driver_data;

	struct blk_mq_tags	**tags;

	struct blk_mq_tags	*shared_tags;

	struct mutex		tag_list_lock;
	struct list_head	tag_list;
	struct srcu_struct	*srcu;
};

/**
 * struct blk_mq_queue_data - Data about a request inserted in a queue
 *
 * @rq:   Request pointer.
 * @last: If it is the last request in the queue.
 */
struct blk_mq_queue_data {
	struct request *rq;/*请求*/
	bool last;
};

typedef bool (busy_tag_iter_fn)(struct request *, void *);

/**
 * struct blk_mq_ops - Callback functions that implements block driver
 * behaviour.
 */
struct blk_mq_ops {
	/**
	 * @queue_rq: Queue a new request from block IO.
	 */
	blk_status_t (*queue_rq)(struct blk_mq_hw_ctx *,
				 const struct blk_mq_queue_data *);

	/**
	 * @commit_rqs: If a driver uses bd->last to judge when to submit
	 * requests to hardware, it must define this function. In case of errors
	 * that make us stop issuing further requests, this hook serves the
	 * purpose of kicking the hardware (which the last request otherwise
	 * would have done).
	 */
	void (*commit_rqs)(struct blk_mq_hw_ctx *);

	/**
	 * @queue_rqs: Queue a list of new requests. Driver is guaranteed
	 * that each request belongs to the same queue. If the driver doesn't
	 * empty the @rqlist completely, then the rest will be queued
	 * individually by the block layer upon return.
	 */
	void (*queue_rqs)(struct request **rqlist);

	/**
	 * @get_budget: Reserve budget before queue request, once .queue_rq is
	 * run, it is driver's responsibility to release the
	 * reserved budget. Also we have to handle failure case
	 * of .get_budget for avoiding I/O deadlock.
	 */
	int (*get_budget)(struct request_queue *);

	/**
	 * @put_budget: Release the reserved budget.
	 */
	void (*put_budget)(struct request_queue *, int);

	/**
	 * @set_rq_budget_token: store rq's budget token
	 */
	void (*set_rq_budget_token)(struct request *, int);
	/**
	 * @get_rq_budget_token: retrieve rq's budget token
	 */
	int (*get_rq_budget_token)(struct request *);

	/**
	 * @timeout: Called on request timeout.
	 */
	enum blk_eh_timer_return (*timeout)(struct request *);

	/**
	 * @poll: Called to poll for completion of a specific tag.
	 */
	int (*poll)(struct blk_mq_hw_ctx *, struct io_comp_batch *);

	/**
	 * @complete: Mark the request as complete.
	 */
	void (*complete)(struct request *);

	/**
	 * @init_hctx: Called when the block layer side of a hardware queue has
	 * been set up, allowing the driver to allocate/init matching
	 * structures.
	 */
	int (*init_hctx)(struct blk_mq_hw_ctx *, void *, unsigned int);
	/**
	 * @exit_hctx: Ditto for exit/teardown.
	 */
	void (*exit_hctx)(struct blk_mq_hw_ctx *, unsigned int);

	/**
	 * @init_request: Called for every command allocated by the block layer
	 * to allow the driver to set up driver specific data.
	 *
	 * Tag greater than or equal to queue_depth is for setting up
	 * flush request.
	 */
	int (*init_request)(struct blk_mq_tag_set *set, struct request *,
			    unsigned int, unsigned int);
	/**
	 * @exit_request: Ditto for exit/teardown.
	 */
	void (*exit_request)(struct blk_mq_tag_set *set, struct request *,
			     unsigned int);

	/**
	 * @cleanup_rq: Called before freeing one request which isn't completed
	 * yet, and usually for freeing the driver private data.
	 */
	void (*cleanup_rq)(struct request *);

	/**
	 * @busy: If set, returns whether or not this queue currently is busy.
	 */
	bool (*busy)(struct request_queue *);

	/**
	 * @map_queues: This allows drivers specify their own queue mapping by
	 * overriding the setup-time function that builds the mq_map.
	 */
	void (*map_queues)(struct blk_mq_tag_set *set);

#ifdef CONFIG_BLK_DEBUG_FS
	/**
	 * @show_rq: Used by the debugfs implementation to show driver-specific
	 * information about a request.
	 */
	void (*show_rq)(struct seq_file *m, struct request *rq);
#endif
};

enum {
	BLK_MQ_F_SHOULD_MERGE	= 1 << 0,
	BLK_MQ_F_TAG_QUEUE_SHARED = 1 << 1,
	/*
	 * Set when this device requires underlying blk-mq device for
	 * completing IO:
	 */
	BLK_MQ_F_STACKING	= 1 << 2,
	BLK_MQ_F_TAG_HCTX_SHARED = 1 << 3,
	BLK_MQ_F_BLOCKING	= 1 << 5,
	/* Do not allow an I/O scheduler to be configured. */
	BLK_MQ_F_NO_SCHED	= 1 << 6,
	/*
	 * Select 'none' during queue registration in case of a single hwq
	 * or shared hwqs instead of 'mq-deadline'.
	 */
	BLK_MQ_F_NO_SCHED_BY_DEFAULT	= 1 << 7,
	BLK_MQ_F_ALLOC_POLICY_START_BIT = 8,
	BLK_MQ_F_ALLOC_POLICY_BITS = 1,

	BLK_MQ_S_STOPPED	= 0,
	BLK_MQ_S_TAG_ACTIVE	= 1,
	BLK_MQ_S_SCHED_RESTART	= 2,

	/* hw queue is inactive after all its CPUs become offline */
	BLK_MQ_S_INACTIVE	= 3,

	BLK_MQ_MAX_DEPTH	= 10240,

	BLK_MQ_CPU_WORK_BATCH	= 8,
};
#define BLK_MQ_FLAG_TO_ALLOC_POLICY(flags) \
	((flags >> BLK_MQ_F_ALLOC_POLICY_START_BIT) & \
		((1 << BLK_MQ_F_ALLOC_POLICY_BITS) - 1))
#define BLK_ALLOC_POLICY_TO_MQ_FLAG(policy) \
	((policy & ((1 << BLK_MQ_F_ALLOC_POLICY_BITS) - 1)) \
		<< BLK_MQ_F_ALLOC_POLICY_START_BIT)

#define BLK_MQ_NO_HCTX_IDX	(-1U)

struct gendisk *__blk_mq_alloc_disk(struct blk_mq_tag_set *set, void *queuedata,
		struct lock_class_key *lkclass);
#define blk_mq_alloc_disk(set, queuedata)				\
({									\
	static struct lock_class_key __key;				\
									\
	__blk_mq_alloc_disk(set, queuedata, &__key);			\
})
struct gendisk *blk_mq_alloc_disk_for_queue(struct request_queue *q,
		struct lock_class_key *lkclass);
struct request_queue *blk_mq_init_queue(struct blk_mq_tag_set *);
int blk_mq_init_allocated_queue(struct blk_mq_tag_set *set,
		struct request_queue *q);
void blk_mq_destroy_queue(struct request_queue *);

int blk_mq_alloc_tag_set(struct blk_mq_tag_set *set);
int blk_mq_alloc_sq_tag_set(struct blk_mq_tag_set *set,
		const struct blk_mq_ops *ops, unsigned int queue_depth,
		unsigned int set_flags);
void blk_mq_free_tag_set(struct blk_mq_tag_set *set);

void blk_mq_free_request(struct request *rq);

bool blk_mq_queue_inflight(struct request_queue *q);

enum {
	/* return when out of requests */
	BLK_MQ_REQ_NOWAIT	= (__force blk_mq_req_flags_t)(1 << 0),
	/* allocate from reserved pool */
	BLK_MQ_REQ_RESERVED	= (__force blk_mq_req_flags_t)(1 << 1),
	/* set RQF_PM */
	BLK_MQ_REQ_PM		= (__force blk_mq_req_flags_t)(1 << 2),
};

struct request *blk_mq_alloc_request(struct request_queue *q, blk_opf_t opf,
		blk_mq_req_flags_t flags);
struct request *blk_mq_alloc_request_hctx(struct request_queue *q,
		blk_opf_t opf, blk_mq_req_flags_t flags,
		unsigned int hctx_idx);

/*
 * Tag address space map.
 */
struct blk_mq_tags {
	unsigned int nr_tags;
	unsigned int nr_reserved_tags;

	atomic_t active_queues;

	struct sbitmap_queue bitmap_tags;
	struct sbitmap_queue breserved_tags;

	struct request **rqs;
	struct request **static_rqs;
	struct list_head page_list;

	/*
	 * used to clear request reference in rqs[] before freeing one
	 * request pool
	 */
	spinlock_t lock;
};

static inline struct request *blk_mq_tag_to_rq(struct blk_mq_tags *tags,
					       unsigned int tag)
{
	if (tag < tags->nr_tags) {
	    /*tag小于tags->nr_tags,表示在范围以内，返回此tag对应的request*/
		prefetch(tags->rqs[tag]);
		return tags->rqs[tag];
	}

	return NULL;
}

enum {
	BLK_MQ_UNIQUE_TAG_BITS = 16,
	BLK_MQ_UNIQUE_TAG_MASK = (1 << BLK_MQ_UNIQUE_TAG_BITS) - 1,
};

u32 blk_mq_unique_tag(struct request *rq);

static inline u16 blk_mq_unique_tag_to_hwq(u32 unique_tag)
{
	return unique_tag >> BLK_MQ_UNIQUE_TAG_BITS;
}

static inline u16 blk_mq_unique_tag_to_tag(u32 unique_tag)
{
	return unique_tag & BLK_MQ_UNIQUE_TAG_MASK;
}

/**
 * blk_mq_rq_state() - read the current MQ_RQ_* state of a request
 * @rq: target request.
 */
static inline enum mq_rq_state blk_mq_rq_state(struct request *rq)
{
	return READ_ONCE(rq->state);
}

static inline int blk_mq_request_started(struct request *rq)
{
	return blk_mq_rq_state(rq) != MQ_RQ_IDLE;
}

static inline int blk_mq_request_completed(struct request *rq)
{
	return blk_mq_rq_state(rq) == MQ_RQ_COMPLETE;
}

/*
 * 
 * Set the state to complete when completing a request from inside ->queue_rq.
 * This is used by drivers that want to ensure special complete actions that
 * need access to the request are called on failure, e.g. by nvme for
 * multipathing.
 */
static inline void blk_mq_set_request_complete(struct request *rq)
{
	WRITE_ONCE(rq->state, MQ_RQ_COMPLETE);
}

/*
 * Complete the request directly instead of deferring it to softirq or
 * completing it another CPU. Useful in preemptible instead of an interrupt.
 */
static inline void blk_mq_complete_request_direct(struct request *rq,
		   void (*complete)(struct request *rq))
{
	WRITE_ONCE(rq->state, MQ_RQ_COMPLETE);
	complete(rq);
}

void blk_mq_start_request(struct request *rq);
void blk_mq_end_request(struct request *rq, blk_status_t error);
void __blk_mq_end_request(struct request *rq, blk_status_t error);
void blk_mq_end_request_batch(struct io_comp_batch *ib);

/*
 * Only need start/end time stamping if we have iostat or
 * blk stats enabled, or using an IO scheduler.
 */
static inline bool blk_mq_need_time_stamp(struct request *rq)
{
	return (rq->rq_flags & (RQF_IO_STAT | RQF_STATS | RQF_ELV));
}

static inline bool blk_mq_is_reserved_rq(struct request *rq)
{
	return rq->rq_flags & RQF_RESV;
}

/*
 * Batched completions only work when there is no I/O error and no special
 * ->end_io handler.
 */
static inline bool blk_mq_add_to_batch(struct request *req,
				       struct io_comp_batch *iob, int ioerror,
				       void (*complete)(struct io_comp_batch *))
{
	if (!iob || (req->rq_flags & RQF_ELV) || ioerror ||
			(req->end_io && !blk_rq_is_passthrough(req)))
		return false;

	if (!iob->complete)
		iob->complete = complete;
	else if (iob->complete != complete)
		return false;
	iob->need_ts |= blk_mq_need_time_stamp(req);
	rq_list_add(&iob->req_list, req);
	return true;
}

void blk_mq_requeue_request(struct request *rq, bool kick_requeue_list);
void blk_mq_kick_requeue_list(struct request_queue *q);
void blk_mq_delay_kick_requeue_list(struct request_queue *q, unsigned long msecs);
void blk_mq_complete_request(struct request *rq);
bool blk_mq_complete_request_remote(struct request *rq);
void blk_mq_stop_hw_queue(struct blk_mq_hw_ctx *hctx);
void blk_mq_start_hw_queue(struct blk_mq_hw_ctx *hctx);
void blk_mq_stop_hw_queues(struct request_queue *q);
void blk_mq_start_hw_queues(struct request_queue *q);
void blk_mq_start_stopped_hw_queue(struct blk_mq_hw_ctx *hctx, bool async);
void blk_mq_start_stopped_hw_queues(struct request_queue *q, bool async);
void blk_mq_quiesce_queue(struct request_queue *q);
void blk_mq_wait_quiesce_done(struct blk_mq_tag_set *set);
void blk_mq_quiesce_tagset(struct blk_mq_tag_set *set);
void blk_mq_unquiesce_tagset(struct blk_mq_tag_set *set);
void blk_mq_unquiesce_queue(struct request_queue *q);
void blk_mq_delay_run_hw_queue(struct blk_mq_hw_ctx *hctx, unsigned long msecs);
void blk_mq_run_hw_queue(struct blk_mq_hw_ctx *hctx, bool async);
void blk_mq_run_hw_queues(struct request_queue *q, bool async);
void blk_mq_delay_run_hw_queues(struct request_queue *q, unsigned long msecs);
void blk_mq_tagset_busy_iter(struct blk_mq_tag_set *tagset,
		busy_tag_iter_fn *fn, void *priv);
void blk_mq_tagset_wait_completed_request(struct blk_mq_tag_set *tagset);
void blk_mq_freeze_queue(struct request_queue *q);
void blk_mq_unfreeze_queue(struct request_queue *q);
void blk_freeze_queue_start(struct request_queue *q);
void blk_mq_freeze_queue_wait(struct request_queue *q);
int blk_mq_freeze_queue_wait_timeout(struct request_queue *q,
				     unsigned long timeout);

void blk_mq_map_queues(struct blk_mq_queue_map *qmap);
void blk_mq_update_nr_hw_queues(struct blk_mq_tag_set *set, int nr_hw_queues);

void blk_mq_quiesce_queue_nowait(struct request_queue *q);

unsigned int blk_mq_rq_cpu(struct request *rq);

bool __blk_should_fake_timeout(struct request_queue *q);
static inline bool blk_should_fake_timeout(struct request_queue *q)
{
	if (IS_ENABLED(CONFIG_FAIL_IO_TIMEOUT) &&
	    test_bit(QUEUE_FLAG_FAIL_IO, &q->queue_flags))
		return __blk_should_fake_timeout(q);
	return false;
}

/**
 * blk_mq_rq_from_pdu - cast a PDU to a request
 * @pdu: the PDU (Protocol Data Unit) to be casted
 *
 * Return: request
 *
 * Driver command data is immediately after the request. So subtract request
 * size to get back to the original request.
 */
static inline struct request *blk_mq_rq_from_pdu(void *pdu)
{
    /*由pdu地址获取request结构体*/
	return pdu - sizeof(struct request);
}

/**
 * blk_mq_rq_to_pdu - cast a request to a PDU
 * @rq: the request to be casted
 *
 * Return: pointer to the PDU
 *
 * Driver command data is immediately after the request. So add request to get
 * the PDU.
 */
static inline void *blk_mq_rq_to_pdu(struct request *rq)
{
    /*由request获得pdu*/
	return rq + 1;
}

#define queue_for_each_hw_ctx(q, hctx, i)				\
	xa_for_each(&(q)->hctx_table, (i), (hctx))

#define hctx_for_each_ctx(hctx, ctx, i)					\
	for ((i) = 0; (i) < (hctx)->nr_ctx &&				\
	     ({ ctx = (hctx)->ctxs[(i)]; 1; }); (i)++)

static inline void blk_mq_cleanup_rq(struct request *rq)
{
	if (rq->q->mq_ops->cleanup_rq)
		rq->q->mq_ops->cleanup_rq(rq);
}

static inline void blk_rq_bio_prep(struct request *rq, struct bio *bio,
		unsigned int nr_segs)
{
	rq->nr_phys_segments = nr_segs;
	rq->__data_len = bio->bi_iter.bi_size;
	rq->bio = rq->biotail = bio;
	rq->ioprio = bio_prio(bio);
}

void blk_mq_hctx_set_fq_lock_class(struct blk_mq_hw_ctx *hctx,
		struct lock_class_key *key);

static inline bool rq_is_sync(struct request *rq)
{
	return op_is_sync(rq->cmd_flags);
}

void blk_rq_init(struct request_queue *q, struct request *rq);
int blk_rq_prep_clone(struct request *rq, struct request *rq_src,
		struct bio_set *bs, gfp_t gfp_mask,
		int (*bio_ctr)(struct bio *, struct bio *, void *), void *data);
void blk_rq_unprep_clone(struct request *rq);
blk_status_t blk_insert_cloned_request(struct request *rq);

struct rq_map_data {
	struct page **pages;
	unsigned long offset;
	unsigned short page_order;
	unsigned short nr_entries;
	bool null_mapped;
	bool from_user;
};

int blk_rq_map_user(struct request_queue *, struct request *,
		struct rq_map_data *, void __user *, unsigned long, gfp_t);
int blk_rq_map_user_io(struct request *, struct rq_map_data *,
		void __user *, unsigned long, gfp_t, bool, int, bool, int);
int blk_rq_map_user_iov(struct request_queue *, struct request *,
		struct rq_map_data *, const struct iov_iter *, gfp_t);
int blk_rq_unmap_user(struct bio *);
int blk_rq_map_kern(struct request_queue *, struct request *, void *,
		unsigned int, gfp_t);
int blk_rq_append_bio(struct request *rq, struct bio *bio);
void blk_execute_rq_nowait(struct request *rq, bool at_head);
blk_status_t blk_execute_rq(struct request *rq, bool at_head);
bool blk_rq_is_poll(struct request *rq);

struct req_iterator {
	struct bvec_iter iter;
	struct bio *bio;
};

#define __rq_for_each_bio(_bio, rq)	\
	if ((rq->bio))			\
		for (_bio = (rq)->bio; _bio; _bio = _bio->bi_next)

#define rq_for_each_segment(bvl, _rq, _iter)			\
	__rq_for_each_bio(_iter.bio, _rq)			\
		bio_for_each_segment(bvl, _iter.bio, _iter.iter)

#define rq_for_each_bvec(bvl, _rq, _iter)			\
	__rq_for_each_bio(_iter.bio, _rq)			\
		bio_for_each_bvec(bvl, _iter.bio, _iter.iter)

#define rq_iter_last(bvec, _iter)				\
		(_iter.bio->bi_next == NULL &&			\
		 bio_iter_last(bvec, _iter.iter))

/*
 * blk_rq_pos()			: the current sector
 * blk_rq_bytes()		: bytes left in the entire request
 * blk_rq_cur_bytes()		: bytes left in the current segment
 * blk_rq_sectors()		: sectors left in the entire request
 * blk_rq_cur_sectors()		: sectors left in the current segment
 * blk_rq_stats_sectors()	: sectors of the entire request used for stats
 */
static inline sector_t blk_rq_pos(const struct request *rq)
{
	return rq->__sector;
}

static inline unsigned int blk_rq_bytes(const struct request *rq)
{
	return rq->__data_len;
}

static inline int blk_rq_cur_bytes(const struct request *rq)
{
	if (!rq->bio)
		return 0;
	if (!bio_has_data(rq->bio))	/* dataless requests such as discard */
		return rq->bio->bi_iter.bi_size;
	return bio_iovec(rq->bio).bv_len;
}

static inline unsigned int blk_rq_sectors(const struct request *rq)
{
	return blk_rq_bytes(rq) >> SECTOR_SHIFT;
}

static inline unsigned int blk_rq_cur_sectors(const struct request *rq)
{
	return blk_rq_cur_bytes(rq) >> SECTOR_SHIFT;
}

static inline unsigned int blk_rq_stats_sectors(const struct request *rq)
{
	return rq->stats_sectors;
}

/*
 * Some commands like WRITE SAME have a payload or data transfer size which
 * is different from the size of the request.  Any driver that supports such
 * commands using the RQF_SPECIAL_PAYLOAD flag needs to use this helper to
 * calculate the data transfer size.
 */
static inline unsigned int blk_rq_payload_bytes(struct request *rq)
{
	if (rq->rq_flags & RQF_SPECIAL_PAYLOAD)
		return rq->special_vec.bv_len;
	return blk_rq_bytes(rq);
}

/*
 * Return the first full biovec in the request.  The caller needs to check that
 * there are any bvecs before calling this helper.
 */
static inline struct bio_vec req_bvec(struct request *rq)
{
	if (rq->rq_flags & RQF_SPECIAL_PAYLOAD)
		return rq->special_vec;
	return mp_bvec_iter_bvec(rq->bio->bi_io_vec, rq->bio->bi_iter);
}

static inline unsigned int blk_rq_count_bios(struct request *rq)
{
	unsigned int nr_bios = 0;
	struct bio *bio;

	__rq_for_each_bio(bio, rq)
		nr_bios++;

	return nr_bios;
}

void blk_steal_bios(struct bio_list *list, struct request *rq);

/*
 * Request completion related functions.
 *
 * blk_update_request() completes given number of bytes and updates
 * the request without completing it.
 */
bool blk_update_request(struct request *rq, blk_status_t error,
			       unsigned int nr_bytes);
void blk_abort_request(struct request *);

/*
 * Number of physical segments as sent to the device.
 *
 * Normally this is the number of discontiguous data segments sent by the
 * submitter.  But for data-less command like discard we might have no
 * actual data segments submitted, but the driver might have to add it's
 * own special payload.  In that case we still return 1 here so that this
 * special payload will be mapped.
 */
static inline unsigned short blk_rq_nr_phys_segments(struct request *rq)
{
	if (rq->rq_flags & RQF_SPECIAL_PAYLOAD)
		return 1;
	return rq->nr_phys_segments;
}

/*
 * Number of discard segments (or ranges) the driver needs to fill in.
 * Each discard bio merged into a request is counted as one segment.
 */
static inline unsigned short blk_rq_nr_discard_segments(struct request *rq)
{
	return max_t(unsigned short, rq->nr_phys_segments, 1);
}

int __blk_rq_map_sg(struct request_queue *q, struct request *rq,
		struct scatterlist *sglist, struct scatterlist **last_sg);
static inline int blk_rq_map_sg(struct request_queue *q, struct request *rq,
		struct scatterlist *sglist)
{
	struct scatterlist *last_sg = NULL;

	return __blk_rq_map_sg(q, rq, sglist, &last_sg);
}
void blk_dump_rq_flags(struct request *, char *);

#ifdef CONFIG_BLK_DEV_ZONED
static inline unsigned int blk_rq_zone_no(struct request *rq)
{
	return disk_zone_no(rq->q->disk, blk_rq_pos(rq));
}

static inline unsigned int blk_rq_zone_is_seq(struct request *rq)
{
	return disk_zone_is_seq(rq->q->disk, blk_rq_pos(rq));
}

bool blk_req_needs_zone_write_lock(struct request *rq);
bool blk_req_zone_write_trylock(struct request *rq);
void __blk_req_zone_write_lock(struct request *rq);
void __blk_req_zone_write_unlock(struct request *rq);

static inline void blk_req_zone_write_lock(struct request *rq)
{
	if (blk_req_needs_zone_write_lock(rq))
		__blk_req_zone_write_lock(rq);
}

static inline void blk_req_zone_write_unlock(struct request *rq)
{
	if (rq->rq_flags & RQF_ZONE_WRITE_LOCKED)
		__blk_req_zone_write_unlock(rq);
}

static inline bool blk_req_zone_is_write_locked(struct request *rq)
{
	return rq->q->disk->seq_zones_wlock &&
		test_bit(blk_rq_zone_no(rq), rq->q->disk->seq_zones_wlock);
}

static inline bool blk_req_can_dispatch_to_zone(struct request *rq)
{
	if (!blk_req_needs_zone_write_lock(rq))
		return true;
	return !blk_req_zone_is_write_locked(rq);
}
#else /* CONFIG_BLK_DEV_ZONED */
static inline bool blk_req_needs_zone_write_lock(struct request *rq)
{
	return false;
}

static inline void blk_req_zone_write_lock(struct request *rq)
{
}

static inline void blk_req_zone_write_unlock(struct request *rq)
{
}
static inline bool blk_req_zone_is_write_locked(struct request *rq)
{
	return false;
}

static inline bool blk_req_can_dispatch_to_zone(struct request *rq)
{
	return true;
}
#endif /* CONFIG_BLK_DEV_ZONED */

#endif /* BLK_MQ_H */<|MERGE_RESOLUTION|>--- conflicted
+++ resolved
@@ -508,11 +508,7 @@
 	const struct blk_mq_ops	*ops;
 	struct blk_mq_queue_map	map[HCTX_MAX_TYPES];
 	unsigned int		nr_maps;
-<<<<<<< HEAD
-	const struct blk_mq_ops	*ops;
 	/*队列数目*/
-=======
->>>>>>> fe15c26e
 	unsigned int		nr_hw_queues;
 	unsigned int		queue_depth;
 	unsigned int		reserved_tags;
