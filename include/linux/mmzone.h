/* SPDX-License-Identifier: GPL-2.0 */
#ifndef _LINUX_MMZONE_H
#define _LINUX_MMZONE_H

#ifndef __ASSEMBLY__
#ifndef __GENERATING_BOUNDS_H

#include <linux/spinlock.h>
#include <linux/list.h>
#include <linux/wait.h>
#include <linux/bitops.h>
#include <linux/cache.h>
#include <linux/threads.h>
#include <linux/numa.h>
#include <linux/init.h>
#include <linux/seqlock.h>
#include <linux/nodemask.h>
#include <linux/pageblock-flags.h>
#include <linux/page-flags-layout.h>
#include <linux/atomic.h>
#include <linux/mm_types.h>
#include <linux/page-flags.h>
#include <asm/page.h>

/* Free memory management - zoned buddy allocator.  */
#ifndef CONFIG_FORCE_MAX_ZONEORDER
#define MAX_ORDER 11
#else
#define MAX_ORDER CONFIG_FORCE_MAX_ZONEORDER
#endif
#define MAX_ORDER_NR_PAGES (1 << (MAX_ORDER - 1))

/*
 * PAGE_ALLOC_COSTLY_ORDER is the order at which allocations are deemed
 * costly to service.  That is between allocation orders which should
 * coalesce naturally under reasonable reclaim pressure and those which
 * will not.
 */
#define PAGE_ALLOC_COSTLY_ORDER 3

enum migratetype {
	MIGRATE_UNMOVABLE,
	MIGRATE_MOVABLE,
	MIGRATE_RECLAIMABLE,
	MIGRATE_PCPTYPES,	/* the number of types on the pcp lists */
	MIGRATE_HIGHATOMIC = MIGRATE_PCPTYPES,
#ifdef CONFIG_CMA
	/*
	 * MIGRATE_CMA migration type is designed to mimic the way
	 * ZONE_MOVABLE works.  Only movable pages can be allocated
	 * from MIGRATE_CMA pageblocks and page allocator never
	 * implicitly change migration type of MIGRATE_CMA pageblock.
	 *
	 * The way to use it is to change migratetype of a range of
	 * pageblocks to MIGRATE_CMA which can be done by
	 * __free_pageblock_cma() function.  What is important though
	 * is that a range of pageblocks must be aligned to
	 * MAX_ORDER_NR_PAGES should biggest page be bigger then
	 * a single pageblock.
	 */
	MIGRATE_CMA,
#endif
#ifdef CONFIG_MEMORY_ISOLATION
	MIGRATE_ISOLATE,	/* can't allocate from here */
#endif
	MIGRATE_TYPES
};

/* In mm/page_alloc.c; keep in sync also with show_migration_types() there */
extern const char * const migratetype_names[MIGRATE_TYPES];

#ifdef CONFIG_CMA
#  define is_migrate_cma(migratetype) unlikely((migratetype) == MIGRATE_CMA)
#  define is_migrate_cma_page(_page) (get_pageblock_migratetype(_page) == MIGRATE_CMA)
#else
#  define is_migrate_cma(migratetype) false
#  define is_migrate_cma_page(_page) false
#endif

static inline bool is_migrate_movable(int mt)
{
	return is_migrate_cma(mt) || mt == MIGRATE_MOVABLE;
}

#define for_each_migratetype_order(order, type) \
	for (order = 0; order < MAX_ORDER; order++) \
		for (type = 0; type < MIGRATE_TYPES; type++)

extern int page_group_by_mobility_disabled;

#define NR_MIGRATETYPE_BITS (PB_migrate_end - PB_migrate + 1)
#define MIGRATETYPE_MASK ((1UL << NR_MIGRATETYPE_BITS) - 1)

#define get_pageblock_migratetype(page)					\
	get_pfnblock_flags_mask(page, page_to_pfn(page),		\
			PB_migrate_end, MIGRATETYPE_MASK)

struct free_area {
	struct list_head	free_list[MIGRATE_TYPES];//按不同类型划分的空闲链表
	unsigned long		nr_free;//空闲的page数目
};

<<<<<<< HEAD
/* Used for pages not on another list */
static inline void add_to_free_area(struct page *page, struct free_area *area,
			     int migratetype)
{
	//将后半段加入到area对应的free_list上
	list_add(&page->lru, &area->free_list[migratetype]);
	//空闲数目＋1
	area->nr_free++;
}

/* Used for pages not on another list */
static inline void add_to_free_area_tail(struct page *page, struct free_area *area,
				  int migratetype)
{
	list_add_tail(&page->lru, &area->free_list[migratetype]);
	area->nr_free++;
}

#ifdef CONFIG_SHUFFLE_PAGE_ALLOCATOR
/* Used to preserve page allocation order entropy */
void add_to_free_area_random(struct page *page, struct free_area *area,
		int migratetype);
#else
static inline void add_to_free_area_random(struct page *page,
		struct free_area *area, int migratetype)
{
	add_to_free_area(page, area, migratetype);
}
#endif

/* Used for pages which are on another list */
static inline void move_to_free_area(struct page *page, struct free_area *area,
			     int migratetype)
{
	list_move(&page->lru, &area->free_list[migratetype]);
}

=======
>>>>>>> b032227c
static inline struct page *get_page_from_free_area(struct free_area *area,
					    int migratetype)
{
	//依据migratetype获取空闲page
	return list_first_entry_or_null(&area->free_list[migratetype],
					struct page, lru);
}

static inline bool free_area_empty(struct free_area *area, int migratetype)
{
	return list_empty(&area->free_list[migratetype]);
}

struct pglist_data;

/*
 * zone->lock and the zone lru_lock are two of the hottest locks in the kernel.
 * So add a wild amount of padding here to ensure that they fall into separate
 * cachelines.  There are very few zone structures in the machine, so space
 * consumption is not a concern here.
 */
#if defined(CONFIG_SMP)
struct zone_padding {
	char x[0];
} ____cacheline_internodealigned_in_smp;
#define ZONE_PADDING(name)	struct zone_padding name;
#else
#define ZONE_PADDING(name)
#endif

#ifdef CONFIG_NUMA
enum numa_stat_item {
	NUMA_HIT,		/* allocated in intended node */
	NUMA_MISS,		/* allocated in non intended node */
	NUMA_FOREIGN,		/* was intended here, hit elsewhere */
	NUMA_INTERLEAVE_HIT,	/* interleaver preferred this zone */
	NUMA_LOCAL,		/* allocation from local node */
	NUMA_OTHER,		/* allocation from other node */
	NR_VM_NUMA_STAT_ITEMS
};
#else
#define NR_VM_NUMA_STAT_ITEMS 0
#endif

enum zone_stat_item {
	/* First 128 byte cacheline (assuming 64 bit words) */
	NR_FREE_PAGES,
	NR_ZONE_LRU_BASE, /* Used only for compaction and reclaim retry */
	NR_ZONE_INACTIVE_ANON = NR_ZONE_LRU_BASE,
	NR_ZONE_ACTIVE_ANON,
	NR_ZONE_INACTIVE_FILE,
	NR_ZONE_ACTIVE_FILE,
	NR_ZONE_UNEVICTABLE,
	NR_ZONE_WRITE_PENDING,	/* Count of dirty, writeback and unstable pages */
	NR_MLOCK,		/* mlock()ed pages found and moved off LRU */
	NR_PAGETABLE,		/* used for pagetables */
	NR_KERNEL_STACK_KB,	/* measured in KiB */
	/* Second 128 byte cacheline */
	NR_BOUNCE,
#if IS_ENABLED(CONFIG_ZSMALLOC)
	NR_ZSPAGES,		/* allocated in zsmalloc */
#endif
	NR_FREE_CMA_PAGES,
	NR_VM_ZONE_STAT_ITEMS };

enum node_stat_item {
	NR_LRU_BASE,
	NR_INACTIVE_ANON = NR_LRU_BASE, /* must match order of LRU_[IN]ACTIVE */
	NR_ACTIVE_ANON,		/*  "     "     "   "       "         */
	NR_INACTIVE_FILE,	/*  "     "     "   "       "         */
	NR_ACTIVE_FILE,		/*  "     "     "   "       "         */
	NR_UNEVICTABLE,		/*  "     "     "   "       "         */
	NR_SLAB_RECLAIMABLE,
	NR_SLAB_UNRECLAIMABLE,
	NR_ISOLATED_ANON,	/* Temporary isolated pages from anon lru */
	NR_ISOLATED_FILE,	/* Temporary isolated pages from file lru */
	WORKINGSET_NODES,
	WORKINGSET_REFAULT,
	WORKINGSET_ACTIVATE,
	WORKINGSET_RESTORE,
	WORKINGSET_NODERECLAIM,
	NR_ANON_MAPPED,	/* Mapped anonymous pages */
	NR_FILE_MAPPED,	/* pagecache pages mapped into pagetables.
			   only modified from process context */
	NR_FILE_PAGES,
	NR_FILE_DIRTY,
	NR_WRITEBACK,
	NR_WRITEBACK_TEMP,	/* Writeback using temporary buffers */
	NR_SHMEM,		/* shmem pages (included tmpfs/GEM pages) */
	NR_SHMEM_THPS,
	NR_SHMEM_PMDMAPPED,
	NR_FILE_THPS,
	NR_FILE_PMDMAPPED,
	NR_ANON_THPS,
	NR_UNSTABLE_NFS,	/* NFS unstable pages */
	NR_VMSCAN_WRITE,
	NR_VMSCAN_IMMEDIATE,	/* Prioritise for reclaim when writeback ends */
	NR_DIRTIED,		/* page dirtyings since bootup */
	NR_WRITTEN,		/* page writings since bootup */
	NR_KERNEL_MISC_RECLAIMABLE,	/* reclaimable non-slab kernel pages */
	NR_FOLL_PIN_ACQUIRED,	/* via: pin_user_page(), gup flag: FOLL_PIN */
	NR_FOLL_PIN_RELEASED,	/* pages returned via unpin_user_page() */
	NR_VM_NODE_STAT_ITEMS
};

/*
 * We do arithmetic on the LRU lists in various places in the code,
 * so it is important to keep the active lists LRU_ACTIVE higher in
 * the array than the corresponding inactive lists, and to keep
 * the *_FILE lists LRU_FILE higher than the corresponding _ANON lists.
 *
 * This has to be kept in sync with the statistics in zone_stat_item
 * above and the descriptions in vmstat_text in mm/vmstat.c
 */
#define LRU_BASE 0
#define LRU_ACTIVE 1
#define LRU_FILE 2

enum lru_list {
	LRU_INACTIVE_ANON = LRU_BASE,
	LRU_ACTIVE_ANON = LRU_BASE + LRU_ACTIVE,
	LRU_INACTIVE_FILE = LRU_BASE + LRU_FILE,
	LRU_ACTIVE_FILE = LRU_BASE + LRU_FILE + LRU_ACTIVE,
	LRU_UNEVICTABLE,
	NR_LRU_LISTS
};

#define for_each_lru(lru) for (lru = 0; lru < NR_LRU_LISTS; lru++)

#define for_each_evictable_lru(lru) for (lru = 0; lru <= LRU_ACTIVE_FILE; lru++)

static inline bool is_file_lru(enum lru_list lru)
{
	return (lru == LRU_INACTIVE_FILE || lru == LRU_ACTIVE_FILE);
}

static inline bool is_active_lru(enum lru_list lru)
{
	return (lru == LRU_ACTIVE_ANON || lru == LRU_ACTIVE_FILE);
}

struct zone_reclaim_stat {
	/*
	 * The pageout code in vmscan.c keeps track of how many of the
	 * mem/swap backed and file backed pages are referenced.
	 * The higher the rotated/scanned ratio, the more valuable
	 * that cache is.
	 *
	 * The anon LRU stats live in [0], file LRU stats in [1]
	 */
	unsigned long		recent_rotated[2];
	unsigned long		recent_scanned[2];
};

enum lruvec_flags {
	LRUVEC_CONGESTED,		/* lruvec has many dirty pages
					 * backed by a congested BDI
					 */
};

struct lruvec {
	struct list_head		lists[NR_LRU_LISTS];
	struct zone_reclaim_stat	reclaim_stat;
	/* Evictions & activations on the inactive file list */
	atomic_long_t			inactive_age;
	/* Refaults at the time of last reclaim cycle */
	unsigned long			refaults;
	/* Various lruvec state flags (enum lruvec_flags) */
	unsigned long			flags;
#ifdef CONFIG_MEMCG
	struct pglist_data *pgdat;
#endif
};

/* Isolate unmapped pages */
#define ISOLATE_UNMAPPED	((__force isolate_mode_t)0x2)
/* Isolate for asynchronous migration */
#define ISOLATE_ASYNC_MIGRATE	((__force isolate_mode_t)0x4)
/* Isolate unevictable pages */
#define ISOLATE_UNEVICTABLE	((__force isolate_mode_t)0x8)

/* LRU Isolation modes. */
typedef unsigned __bitwise isolate_mode_t;

enum zone_watermarks {
	WMARK_MIN,
	WMARK_LOW,
	WMARK_HIGH,
	NR_WMARK
};

#define min_wmark_pages(z) (z->_watermark[WMARK_MIN] + z->watermark_boost)
#define low_wmark_pages(z) (z->_watermark[WMARK_LOW] + z->watermark_boost)
#define high_wmark_pages(z) (z->_watermark[WMARK_HIGH] + z->watermark_boost)
#define wmark_pages(z, i) (z->_watermark[i] + z->watermark_boost)

struct per_cpu_pages {
	int count;		/* number of pages in the list */
	int high;		/* high watermark, emptying needed */
	int batch;		/* chunk size for buddy add/remove */

	/* Lists of pages, one per migrate type stored on the pcp-lists */
	struct list_head lists[MIGRATE_PCPTYPES];
};

struct per_cpu_pageset {
	struct per_cpu_pages pcp;
#ifdef CONFIG_NUMA
	s8 expire;
	u16 vm_numa_stat_diff[NR_VM_NUMA_STAT_ITEMS];
#endif
#ifdef CONFIG_SMP
	s8 stat_threshold;
	s8 vm_stat_diff[NR_VM_ZONE_STAT_ITEMS];
#endif
};

struct per_cpu_nodestat {
	s8 stat_threshold;
	s8 vm_node_stat_diff[NR_VM_NODE_STAT_ITEMS];
};

#endif /* !__GENERATING_BOUNDS.H */

enum zone_type {
	/*
	 * ZONE_DMA and ZONE_DMA32 are used when there are peripherals not able
	 * to DMA to all of the addressable memory (ZONE_NORMAL).
	 * On architectures where this area covers the whole 32 bit address
	 * space ZONE_DMA32 is used. ZONE_DMA is left for the ones with smaller
	 * DMA addressing constraints. This distinction is important as a 32bit
	 * DMA mask is assumed when ZONE_DMA32 is defined. Some 64-bit
	 * platforms may need both zones as they support peripherals with
	 * different DMA addressing limitations.
	 *
	 * Some examples:
	 *
	 *  - i386 and x86_64 have a fixed 16M ZONE_DMA and ZONE_DMA32 for the
	 *    rest of the lower 4G.
	 *
	 *  - arm only uses ZONE_DMA, the size, up to 4G, may vary depending on
	 *    the specific device.
	 *
	 *  - arm64 has a fixed 1G ZONE_DMA and ZONE_DMA32 for the rest of the
	 *    lower 4G.
	 *
	 *  - powerpc only uses ZONE_DMA, the size, up to 2G, may vary
	 *    depending on the specific device.
	 *
	 *  - s390 uses ZONE_DMA fixed to the lower 2G.
	 *
	 *  - ia64 and riscv only use ZONE_DMA32.
	 *
	 *  - parisc uses neither.
	 */
#ifdef CONFIG_ZONE_DMA
	ZONE_DMA,
#endif
#ifdef CONFIG_ZONE_DMA32
	ZONE_DMA32,
#endif
	/*
	 * Normal addressable memory is in ZONE_NORMAL. DMA operations can be
	 * performed on pages in ZONE_NORMAL if the DMA devices support
	 * transfers to all addressable memory.
	 */
	ZONE_NORMAL,
#ifdef CONFIG_HIGHMEM
	/*
	 * A memory area that is only addressable by the kernel through
	 * mapping portions into its own address space. This is for example
	 * used by i386 to allow the kernel to address the memory beyond
	 * 900MB. The kernel will set up special mappings (page
	 * table entries on i386) for each page that the kernel needs to
	 * access.
	 */
	ZONE_HIGHMEM,
#endif
	ZONE_MOVABLE,
#ifdef CONFIG_ZONE_DEVICE
	ZONE_DEVICE,
#endif
	__MAX_NR_ZONES

};

#ifndef __GENERATING_BOUNDS_H

struct zone {
	/* Read-mostly fields */

	/* zone watermarks, access with *_wmark_pages(zone) macros */
	unsigned long _watermark[NR_WMARK];
	unsigned long watermark_boost;

	unsigned long nr_reserved_highatomic;

	/*
	 * We don't know if the memory that we're going to allocate will be
	 * freeable or/and it will be released eventually, so to avoid totally
	 * wasting several GB of ram we must reserve some of the lower zone
	 * memory (otherwise we risk to run OOM on the lower zones despite
	 * there being tons of freeable ram on the higher zones).  This array is
	 * recalculated at runtime if the sysctl_lowmem_reserve_ratio sysctl
	 * changes.
	 */
	long lowmem_reserve[MAX_NR_ZONES];

#ifdef CONFIG_NUMA
	int node;//本zone所属numa node编号
#endif
	struct pglist_data	*zone_pgdat;//此属所属的pglist_data
	struct per_cpu_pageset __percpu *pageset;

#ifndef CONFIG_SPARSEMEM
	/*
	 * Flags for a pageblock_nr_pages block. See pageblock-flags.h.
	 * In SPARSEMEM, this map is stored in struct mem_section
	 */
	unsigned long		*pageblock_flags;
#endif /* CONFIG_SPARSEMEM */

	/* zone_start_pfn == zone_start_paddr >> PAGE_SHIFT */
	unsigned long		zone_start_pfn;//此zone开始的页帧编号

	/*
	 * spanned_pages is the total pages spanned by the zone, including
	 * holes, which is calculated as:
	 * 	spanned_pages = zone_end_pfn - zone_start_pfn;
	 *
	 * present_pages is physical pages existing within the zone, which
	 * is calculated as:
	 *	present_pages = spanned_pages - absent_pages(pages in holes);
	 *
	 * managed_pages is present pages managed by the buddy system, which
	 * is calculated as (reserved_pages includes pages allocated by the
	 * bootmem allocator):
	 *	managed_pages = present_pages - reserved_pages;
	 *
	 * So present_pages may be used by memory hotplug or memory power
	 * management logic to figure out unmanaged pages by checking
	 * (present_pages - managed_pages). And managed_pages should be used
	 * by page allocator and vm scanner to calculate all kinds of watermarks
	 * and thresholds.
	 *
	 * Locking rules:
	 *
	 * zone_start_pfn and spanned_pages are protected by span_seqlock.
	 * It is a seqlock because it has to be read outside of zone->lock,
	 * and it is done in the main allocator path.  But, it is written
	 * quite infrequently.
	 *
	 * The span_seq lock is declared along with zone->lock because it is
	 * frequently read in proximity to zone->lock.  It's good to
	 * give them a chance of being in the same cacheline.
	 *
	 * Write access to present_pages at runtime should be protected by
	 * mem_hotplug_begin/end(). Any reader who can't tolerant drift of
	 * present_pages should get_online_mems() to get a stable value.
	 */
	//managed_pages是可被管理的页，通过present_pages减取reserved_pages后获得
	atomic_long_t		managed_pages;
	//spanned页数是通过end_pfn-start_pfn直接算得的，没有去除hole的情况
	unsigned long		spanned_pages;
	//present_pages页数是spanned_pages在去除hole占用页数之后的情况
	unsigned long		present_pages;

	const char		*name;//zone类型名称，例如“DMA”

#ifdef CONFIG_MEMORY_ISOLATION
	/*
	 * Number of isolated pageblock. It is used to solve incorrect
	 * freepage counting problem due to racy retrieving migratetype
	 * of pageblock. Protected by zone->lock.
	 */
	unsigned long		nr_isolate_pageblock;
#endif

#ifdef CONFIG_MEMORY_HOTPLUG
	/* see spanned/present_pages for more description */
	seqlock_t		span_seqlock;
#endif

	int initialized;//表明此zone已初始化

	/* Write-intensive fields used from the page allocator */
	ZONE_PADDING(_pad1_)

	/* free areas of different sizes */
	struct free_area	free_area[MAX_ORDER];//不同大小(order)的空间area

	/* zone flags, see below */
	unsigned long		flags;

	/* Primarily protects free_area */
	spinlock_t		lock;

	/* Write-intensive fields used by compaction and vmstats. */
	ZONE_PADDING(_pad2_)

	/*
	 * When free pages are below this point, additional steps are taken
	 * when reading the number of free pages to avoid per-cpu counter
	 * drift allowing watermarks to be breached
	 */
	unsigned long percpu_drift_mark;

#if defined CONFIG_COMPACTION || defined CONFIG_CMA
	/* pfn where compaction free scanner should start */
	unsigned long		compact_cached_free_pfn;
	/* pfn where async and sync compaction migration scanner should start */
	unsigned long		compact_cached_migrate_pfn[2];
	unsigned long		compact_init_migrate_pfn;
	unsigned long		compact_init_free_pfn;
#endif

#ifdef CONFIG_COMPACTION
	/*
	 * On compaction failure, 1<<compact_defer_shift compactions
	 * are skipped before trying again. The number attempted since
	 * last failure is tracked with compact_considered.
	 */
	unsigned int		compact_considered;
	unsigned int		compact_defer_shift;
	int			compact_order_failed;
#endif

#if defined CONFIG_COMPACTION || defined CONFIG_CMA
	/* Set to true when the PG_migrate_skip bits should be cleared */
	bool			compact_blockskip_flush;
#endif

	bool			contiguous;

	ZONE_PADDING(_pad3_)
	/* Zone statistics */
	atomic_long_t		vm_stat[NR_VM_ZONE_STAT_ITEMS];
	atomic_long_t		vm_numa_stat[NR_VM_NUMA_STAT_ITEMS];
} ____cacheline_internodealigned_in_smp;

enum pgdat_flags {
	PGDAT_DIRTY,			/* reclaim scanning has recently found
					 * many dirty file pages at the tail
					 * of the LRU.
					 */
	PGDAT_WRITEBACK,		/* reclaim scanning has recently found
					 * many pages under writeback
					 */
	PGDAT_RECLAIM_LOCKED,		/* prevents concurrent reclaim */
};

enum zone_flags {
	ZONE_BOOSTED_WATERMARK,		/* zone recently boosted watermarks.
					 * Cleared when kswapd is woken.
					 */
};

static inline unsigned long zone_managed_pages(struct zone *zone)
{
	return (unsigned long)atomic_long_read(&zone->managed_pages);
}

static inline unsigned long zone_end_pfn(const struct zone *zone)
{
	return zone->zone_start_pfn + zone->spanned_pages;
}

static inline bool zone_spans_pfn(const struct zone *zone, unsigned long pfn)
{
	return zone->zone_start_pfn <= pfn && pfn < zone_end_pfn(zone);
}

static inline bool zone_is_initialized(struct zone *zone)
{
	return zone->initialized;
}

static inline bool zone_is_empty(struct zone *zone)
{
	return zone->spanned_pages == 0;
}

/*
 * Return true if [start_pfn, start_pfn + nr_pages) range has a non-empty
 * intersection with the given zone
 */
static inline bool zone_intersects(struct zone *zone,
		unsigned long start_pfn, unsigned long nr_pages)
{
	if (zone_is_empty(zone))
		return false;
	if (start_pfn >= zone_end_pfn(zone) ||
	    start_pfn + nr_pages <= zone->zone_start_pfn)
		return false;

	return true;
}

/*
 * The "priority" of VM scanning is how much of the queues we will scan in one
 * go. A value of 12 for DEF_PRIORITY implies that we will scan 1/4096th of the
 * queues ("queue_length >> 12") during an aging round.
 */
#define DEF_PRIORITY 12

/* Maximum number of zones on a zonelist */
#define MAX_ZONES_PER_ZONELIST (MAX_NUMNODES * MAX_NR_ZONES)

enum {
	ZONELIST_FALLBACK,	/* zonelist with fallback */
#ifdef CONFIG_NUMA
	/*
	 * The NUMA zonelists are doubled because we need zonelists that
	 * restrict the allocations to a single node for __GFP_THISNODE.
	 */
	ZONELIST_NOFALLBACK,	/* zonelist without fallback (__GFP_THISNODE) */
#endif
	MAX_ZONELISTS
};

/*
 * This struct contains information about a zone in a zonelist. It is stored
 * here to avoid dereferences into large structures and lookups of tables
 */
struct zoneref {
	struct zone *zone;	/* Pointer to actual zone */
	int zone_idx;		/* zone_idx(zoneref->zone) */
};

/*
 * One allocation request operates on a zonelist. A zonelist
 * is a list of zones, the first one is the 'goal' of the
 * allocation, the other zones are fallback zones, in decreasing
 * priority.
 *
 * To speed the reading of the zonelist, the zonerefs contain the zone index
 * of the entry being read. Helper functions to access information given
 * a struct zoneref are
 *
 * zonelist_zone()	- Return the struct zone * for an entry in _zonerefs
 * zonelist_zone_idx()	- Return the index of the zone for an entry
 * zonelist_node_idx()	- Return the index of the node for an entry
 */
struct zonelist {
	struct zoneref _zonerefs[MAX_ZONES_PER_ZONELIST + 1];
};

#ifndef CONFIG_DISCONTIGMEM
/* The array of struct pages - for discontigmem use pgdat->lmem_map */
extern struct page *mem_map;
#endif

#ifdef CONFIG_TRANSPARENT_HUGEPAGE
struct deferred_split {
	spinlock_t split_queue_lock;
	struct list_head split_queue;
	unsigned long split_queue_len;
};
#endif

/*
 * On NUMA machines, each NUMA node would have a pg_data_t to describe
 * it's memory layout. On UMA machines there is a single pglist_data which
 * describes the whole memory.
 *
 * Memory statistics and page replacement data structures are maintained on a
 * per-zone basis.
 */
typedef struct pglist_data {
	struct zone node_zones[MAX_NR_ZONES];//记录各个zone
	struct zonelist node_zonelists[MAX_ZONELISTS];
	int nr_zones;//zone数目
#ifdef CONFIG_FLAT_NODE_MEM_MAP	/* means !SPARSEMEM */
	struct page *node_mem_map;
#ifdef CONFIG_PAGE_EXTENSION
	struct page_ext *node_page_ext;
#endif
#endif
#if defined(CONFIG_MEMORY_HOTPLUG) || defined(CONFIG_DEFERRED_STRUCT_PAGE_INIT)
	/*
	 * Must be held any time you expect node_start_pfn,
	 * node_present_pages, node_spanned_pages or nr_zones to stay constant.
	 *
	 * pgdat_resize_lock() and pgdat_resize_unlock() are provided to
	 * manipulate node_size_lock without checking for CONFIG_MEMORY_HOTPLUG
	 * or CONFIG_DEFERRED_STRUCT_PAGE_INIT.
	 *
	 * Nests above zone->lock and zone->span_seqlock
	 */
	spinlock_t node_size_lock;
#endif
	unsigned long node_start_pfn;
	unsigned long node_present_pages; /* total number of physical pages */
	unsigned long node_spanned_pages; /* total size of physical page
					     range, including holes */
	int node_id;//此pglist_dat属性哪个numa id
	wait_queue_head_t kswapd_wait;
	wait_queue_head_t pfmemalloc_wait;
	struct task_struct *kswapd;	/* Protected by
					   mem_hotplug_begin/end() */
	int kswapd_order;
	enum zone_type kswapd_classzone_idx;

	int kswapd_failures;		/* Number of 'reclaimed == 0' runs */

#ifdef CONFIG_COMPACTION
	int kcompactd_max_order;
	enum zone_type kcompactd_classzone_idx;
	wait_queue_head_t kcompactd_wait;
	struct task_struct *kcompactd;
#endif
	/*
	 * This is a per-node reserve of pages that are not available
	 * to userspace allocations.
	 */
	unsigned long		totalreserve_pages;

#ifdef CONFIG_NUMA
	/*
	 * node reclaim becomes active if more unmapped pages exist.
	 */
	unsigned long		min_unmapped_pages;
	unsigned long		min_slab_pages;
#endif /* CONFIG_NUMA */

	/* Write-intensive fields used by page reclaim */
	ZONE_PADDING(_pad1_)
	spinlock_t		lru_lock;

#ifdef CONFIG_DEFERRED_STRUCT_PAGE_INIT
	/*
	 * If memory initialisation on large machines is deferred then this
	 * is the first PFN that needs to be initialised.
	 */
	unsigned long first_deferred_pfn;
#endif /* CONFIG_DEFERRED_STRUCT_PAGE_INIT */

#ifdef CONFIG_TRANSPARENT_HUGEPAGE
	struct deferred_split deferred_split_queue;
#endif

	/* Fields commonly accessed by the page reclaim scanner */

	/*
	 * NOTE: THIS IS UNUSED IF MEMCG IS ENABLED.
	 *
	 * Use mem_cgroup_lruvec() to look up lruvecs.
	 */
	struct lruvec		__lruvec;

	unsigned long		flags;

	ZONE_PADDING(_pad2_)

	/* Per-node vmstats */
	struct per_cpu_nodestat __percpu *per_cpu_nodestats;
	atomic_long_t		vm_stat[NR_VM_NODE_STAT_ITEMS];
} pg_data_t;

#define node_present_pages(nid)	(NODE_DATA(nid)->node_present_pages)
#define node_spanned_pages(nid)	(NODE_DATA(nid)->node_spanned_pages)
#ifdef CONFIG_FLAT_NODE_MEM_MAP
#define pgdat_page_nr(pgdat, pagenr)	((pgdat)->node_mem_map + (pagenr))
#else
#define pgdat_page_nr(pgdat, pagenr)	pfn_to_page((pgdat)->node_start_pfn + (pagenr))
#endif
#define nid_page_nr(nid, pagenr) 	pgdat_page_nr(NODE_DATA(nid),(pagenr))

#define node_start_pfn(nid)	(NODE_DATA(nid)->node_start_pfn)
#define node_end_pfn(nid) pgdat_end_pfn(NODE_DATA(nid))

static inline unsigned long pgdat_end_pfn(pg_data_t *pgdat)
{
	return pgdat->node_start_pfn + pgdat->node_spanned_pages;
}

static inline bool pgdat_is_empty(pg_data_t *pgdat)
{
	return !pgdat->node_start_pfn && !pgdat->node_spanned_pages;
}

#include <linux/memory_hotplug.h>

void build_all_zonelists(pg_data_t *pgdat);
void wakeup_kswapd(struct zone *zone, gfp_t gfp_mask, int order,
		   enum zone_type classzone_idx);
bool __zone_watermark_ok(struct zone *z, unsigned int order, unsigned long mark,
			 int classzone_idx, unsigned int alloc_flags,
			 long free_pages);
bool zone_watermark_ok(struct zone *z, unsigned int order,
		unsigned long mark, int classzone_idx,
		unsigned int alloc_flags);
bool zone_watermark_ok_safe(struct zone *z, unsigned int order,
		unsigned long mark, int classzone_idx);
enum memmap_context {
	MEMMAP_EARLY,
	MEMMAP_HOTPLUG,
};
extern void init_currently_empty_zone(struct zone *zone, unsigned long start_pfn,
				     unsigned long size);

extern void lruvec_init(struct lruvec *lruvec);

static inline struct pglist_data *lruvec_pgdat(struct lruvec *lruvec)
{
#ifdef CONFIG_MEMCG
	return lruvec->pgdat;
#else
	return container_of(lruvec, struct pglist_data, __lruvec);
#endif
}

extern unsigned long lruvec_lru_size(struct lruvec *lruvec, enum lru_list lru, int zone_idx);

#ifdef CONFIG_HAVE_MEMORY_PRESENT
void memory_present(int nid, unsigned long start, unsigned long end);
#else
static inline void memory_present(int nid, unsigned long start, unsigned long end) {}
#endif

#if defined(CONFIG_SPARSEMEM)
void memblocks_present(void);
#else
static inline void memblocks_present(void) {}
#endif

#ifdef CONFIG_HAVE_MEMORYLESS_NODES
int local_memory_node(int node_id);
#else
static inline int local_memory_node(int node_id) { return node_id; };
#endif

/*
 * zone_idx() returns 0 for the ZONE_DMA zone, 1 for the ZONE_NORMAL zone, etc.
 */
//取给定zone的索引号
#define zone_idx(zone)		((zone) - (zone)->zone_pgdat->node_zones)

/*
 * Returns true if a zone has pages managed by the buddy allocator.
 * All the reclaim decisions have to use this function rather than
 * populated_zone(). If the whole zone is reserved then we can easily
 * end up with populated_zone() && !managed_zone().
 */
static inline bool managed_zone(struct zone *zone)
{
	return zone_managed_pages(zone);
}

/* Returns true if a zone has memory */
static inline bool populated_zone(struct zone *zone)
{
	return zone->present_pages;
}

#ifdef CONFIG_NUMA
static inline int zone_to_nid(struct zone *zone)
{
	return zone->node;
}

static inline void zone_set_nid(struct zone *zone, int nid)
{
	zone->node = nid;
}
#else
static inline int zone_to_nid(struct zone *zone)
{
	return 0;
}

static inline void zone_set_nid(struct zone *zone, int nid) {}
#endif

extern int movable_zone;

#ifdef CONFIG_HIGHMEM
static inline int zone_movable_is_highmem(void)
{
#ifdef CONFIG_HAVE_MEMBLOCK_NODE_MAP
	return movable_zone == ZONE_HIGHMEM;
#else
	return (ZONE_MOVABLE - 1) == ZONE_HIGHMEM;
#endif
}
#endif

static inline int is_highmem_idx(enum zone_type idx)
{
#ifdef CONFIG_HIGHMEM
	return (idx == ZONE_HIGHMEM ||
		(idx == ZONE_MOVABLE && zone_movable_is_highmem()));
#else
	return 0;
#endif
}

/**
 * is_highmem - helper function to quickly check if a struct zone is a
 *              highmem zone or not.  This is an attempt to keep references
 *              to ZONE_{DMA/NORMAL/HIGHMEM/etc} in general code to a minimum.
 * @zone - pointer to struct zone variable
 */
static inline int is_highmem(struct zone *zone)
{
#ifdef CONFIG_HIGHMEM
	return is_highmem_idx(zone_idx(zone));
#else
	return 0;
#endif
}

/* These two functions are used to setup the per zone pages min values */
struct ctl_table;
int min_free_kbytes_sysctl_handler(struct ctl_table *, int,
					void __user *, size_t *, loff_t *);
int watermark_boost_factor_sysctl_handler(struct ctl_table *, int,
					void __user *, size_t *, loff_t *);
int watermark_scale_factor_sysctl_handler(struct ctl_table *, int,
					void __user *, size_t *, loff_t *);
extern int sysctl_lowmem_reserve_ratio[MAX_NR_ZONES];
int lowmem_reserve_ratio_sysctl_handler(struct ctl_table *, int,
					void __user *, size_t *, loff_t *);
int percpu_pagelist_fraction_sysctl_handler(struct ctl_table *, int,
					void __user *, size_t *, loff_t *);
int sysctl_min_unmapped_ratio_sysctl_handler(struct ctl_table *, int,
			void __user *, size_t *, loff_t *);
int sysctl_min_slab_ratio_sysctl_handler(struct ctl_table *, int,
			void __user *, size_t *, loff_t *);

extern int numa_zonelist_order_handler(struct ctl_table *, int,
			void __user *, size_t *, loff_t *);
extern char numa_zonelist_order[];
#define NUMA_ZONELIST_ORDER_LEN	16

#ifndef CONFIG_NEED_MULTIPLE_NODES

extern struct pglist_data contig_page_data;
#define NODE_DATA(nid)		(&contig_page_data)
#define NODE_MEM_MAP(nid)	mem_map

#else /* CONFIG_NEED_MULTIPLE_NODES */

#include <asm/mmzone.h>

#endif /* !CONFIG_NEED_MULTIPLE_NODES */

extern struct pglist_data *first_online_pgdat(void);
extern struct pglist_data *next_online_pgdat(struct pglist_data *pgdat);
extern struct zone *next_zone(struct zone *zone);

/**
 * for_each_online_pgdat - helper macro to iterate over all online nodes
 * @pgdat - pointer to a pg_data_t variable
 */
#define for_each_online_pgdat(pgdat)			\
	for (pgdat = first_online_pgdat();		\
	     pgdat;					\
	     pgdat = next_online_pgdat(pgdat))
/**
 * for_each_zone - helper macro to iterate over all memory zones
 * @zone - pointer to struct zone variable
 *
 * The user only needs to declare the zone variable, for_each_zone
 * fills it in.
 */
#define for_each_zone(zone)			        \
	for (zone = (first_online_pgdat())->node_zones; \
	     zone;					\
	     zone = next_zone(zone))

#define for_each_populated_zone(zone)		        \
	for (zone = (first_online_pgdat())->node_zones; \
	     zone;					\
	     zone = next_zone(zone))			\
		if (!populated_zone(zone))		\
			; /* do nothing */		\
		else

static inline struct zone *zonelist_zone(struct zoneref *zoneref)
{
	return zoneref->zone;
}

static inline int zonelist_zone_idx(struct zoneref *zoneref)
{
	return zoneref->zone_idx;
}

static inline int zonelist_node_idx(struct zoneref *zoneref)
{
	return zone_to_nid(zoneref->zone);
}

struct zoneref *__next_zones_zonelist(struct zoneref *z,
					enum zone_type highest_zoneidx,
					nodemask_t *nodes);

/**
 * next_zones_zonelist - Returns the next zone at or below highest_zoneidx within the allowed nodemask using a cursor within a zonelist as a starting point
 * @z - The cursor used as a starting point for the search
 * @highest_zoneidx - The zone index of the highest zone to return
 * @nodes - An optional nodemask to filter the zonelist with
 *
 * This function returns the next zone at or below a given zone index that is
 * within the allowed nodemask using a cursor as the starting point for the
 * search. The zoneref returned is a cursor that represents the current zone
 * being examined. It should be advanced by one before calling
 * next_zones_zonelist again.
 */
static __always_inline struct zoneref *next_zones_zonelist(struct zoneref *z,
					enum zone_type highest_zoneidx,
					nodemask_t *nodes)
{
	if (likely(!nodes && zonelist_zone_idx(z) <= highest_zoneidx))
		return z;
	return __next_zones_zonelist(z, highest_zoneidx, nodes);
}

/**
 * first_zones_zonelist - Returns the first zone at or below highest_zoneidx within the allowed nodemask in a zonelist
 * @zonelist - The zonelist to search for a suitable zone
 * @highest_zoneidx - The zone index of the highest zone to return
 * @nodes - An optional nodemask to filter the zonelist with
 * @return - Zoneref pointer for the first suitable zone found (see below)
 *
 * This function returns the first zone at or below a given zone index that is
 * within the allowed nodemask. The zoneref returned is a cursor that can be
 * used to iterate the zonelist with next_zones_zonelist by advancing it by
 * one before calling.
 *
 * When no eligible zone is found, zoneref->zone is NULL (zoneref itself is
 * never NULL). This may happen either genuinely, or due to concurrent nodemask
 * update due to cpuset modification.
 */
static inline struct zoneref *first_zones_zonelist(struct zonelist *zonelist,
					enum zone_type highest_zoneidx,
					nodemask_t *nodes)
{
	return next_zones_zonelist(zonelist->_zonerefs,
							highest_zoneidx, nodes);
}

/**
 * for_each_zone_zonelist_nodemask - helper macro to iterate over valid zones in a zonelist at or below a given zone index and within a nodemask
 * @zone - The current zone in the iterator
 * @z - The current pointer within zonelist->_zonerefs being iterated
 * @zlist - The zonelist being iterated
 * @highidx - The zone index of the highest zone to return
 * @nodemask - Nodemask allowed by the allocator
 *
 * This iterator iterates though all zones at or below a given zone index and
 * within a given nodemask
 */
#define for_each_zone_zonelist_nodemask(zone, z, zlist, highidx, nodemask) \
	for (z = first_zones_zonelist(zlist, highidx, nodemask), zone = zonelist_zone(z);	\
		zone;							\
		z = next_zones_zonelist(++z, highidx, nodemask),	\
			zone = zonelist_zone(z))

#define for_next_zone_zonelist_nodemask(zone, z, zlist, highidx, nodemask) \
	for (zone = z->zone;	\
		zone;							\
		z = next_zones_zonelist(++z, highidx, nodemask),	\
			zone = zonelist_zone(z))


/**
 * for_each_zone_zonelist - helper macro to iterate over valid zones in a zonelist at or below a given zone index
 * @zone - The current zone in the iterator
 * @z - The current pointer within zonelist->zones being iterated
 * @zlist - The zonelist being iterated
 * @highidx - The zone index of the highest zone to return
 *
 * This iterator iterates though all zones at or below a given zone index.
 */
#define for_each_zone_zonelist(zone, z, zlist, highidx) \
	for_each_zone_zonelist_nodemask(zone, z, zlist, highidx, NULL)

#ifdef CONFIG_SPARSEMEM
#include <asm/sparsemem.h>
#endif

#if !defined(CONFIG_HAVE_ARCH_EARLY_PFN_TO_NID) && \
	!defined(CONFIG_HAVE_MEMBLOCK_NODE_MAP)
static inline unsigned long early_pfn_to_nid(unsigned long pfn)
{
	BUILD_BUG_ON(IS_ENABLED(CONFIG_NUMA));
	return 0;
}
#endif

#ifdef CONFIG_FLATMEM
#define pfn_to_nid(pfn)		(0)
#endif

#ifdef CONFIG_SPARSEMEM

/*
 * SECTION_SHIFT    		#bits space required to store a section #
 *
 * PA_SECTION_SHIFT		physical address to/from section number
 * PFN_SECTION_SHIFT		pfn to/from section number
 */
#define PA_SECTION_SHIFT	(SECTION_SIZE_BITS)
#define PFN_SECTION_SHIFT	(SECTION_SIZE_BITS - PAGE_SHIFT)

#define NR_MEM_SECTIONS		(1UL << SECTIONS_SHIFT)

#define PAGES_PER_SECTION       (1UL << PFN_SECTION_SHIFT)
#define PAGE_SECTION_MASK	(~(PAGES_PER_SECTION-1))

#define SECTION_BLOCKFLAGS_BITS \
	((1UL << (PFN_SECTION_SHIFT - pageblock_order)) * NR_PAGEBLOCK_BITS)

#if (MAX_ORDER - 1 + PAGE_SHIFT) > SECTION_SIZE_BITS
#error Allocator MAX_ORDER exceeds SECTION_SIZE
#endif

static inline unsigned long pfn_to_section_nr(unsigned long pfn)
{
	return pfn >> PFN_SECTION_SHIFT;
}
static inline unsigned long section_nr_to_pfn(unsigned long sec)
{
	return sec << PFN_SECTION_SHIFT;
}

#define SECTION_ALIGN_UP(pfn)	(((pfn) + PAGES_PER_SECTION - 1) & PAGE_SECTION_MASK)
#define SECTION_ALIGN_DOWN(pfn)	((pfn) & PAGE_SECTION_MASK)

#define SUBSECTION_SHIFT 21
#define SUBSECTION_SIZE (1UL << SUBSECTION_SHIFT)

#define PFN_SUBSECTION_SHIFT (SUBSECTION_SHIFT - PAGE_SHIFT)
#define PAGES_PER_SUBSECTION (1UL << PFN_SUBSECTION_SHIFT)
#define PAGE_SUBSECTION_MASK (~(PAGES_PER_SUBSECTION-1))

#if SUBSECTION_SHIFT > SECTION_SIZE_BITS
#error Subsection size exceeds section size
#else
#define SUBSECTIONS_PER_SECTION (1UL << (SECTION_SIZE_BITS - SUBSECTION_SHIFT))
#endif

#define SUBSECTION_ALIGN_UP(pfn) ALIGN((pfn), PAGES_PER_SUBSECTION)
#define SUBSECTION_ALIGN_DOWN(pfn) ((pfn) & PAGE_SUBSECTION_MASK)

struct mem_section_usage {
#ifdef CONFIG_SPARSEMEM_VMEMMAP
	DECLARE_BITMAP(subsection_map, SUBSECTIONS_PER_SECTION);
#endif
	/* See declaration of similar field in struct zone */
	unsigned long pageblock_flags[0];
};

void subsection_map_init(unsigned long pfn, unsigned long nr_pages);

struct page;
struct page_ext;
struct mem_section {
	/*
	 * This is, logically, a pointer to an array of struct
	 * pages.  However, it is stored with some other magic.
	 * (see sparse.c::sparse_init_one_section())
	 *
	 * Additionally during early boot we encode node id of
	 * the location of the section here to guide allocation.
	 * (see sparse.c::memory_present())
	 *
	 * Making it a UL at least makes someone do a cast
	 * before using it wrong.
	 */
	unsigned long section_mem_map;

	struct mem_section_usage *usage;
#ifdef CONFIG_PAGE_EXTENSION
	/*
	 * If SPARSEMEM, pgdat doesn't have page_ext pointer. We use
	 * section. (see page_ext.h about this.)
	 */
	struct page_ext *page_ext;
	unsigned long pad;
#endif
	/*
	 * WARNING: mem_section must be a power-of-2 in size for the
	 * calculation and use of SECTION_ROOT_MASK to make sense.
	 */
};

#ifdef CONFIG_SPARSEMEM_EXTREME
#define SECTIONS_PER_ROOT       (PAGE_SIZE / sizeof (struct mem_section))
#else
#define SECTIONS_PER_ROOT	1
#endif

#define SECTION_NR_TO_ROOT(sec)	((sec) / SECTIONS_PER_ROOT)
#define NR_SECTION_ROOTS	DIV_ROUND_UP(NR_MEM_SECTIONS, SECTIONS_PER_ROOT)
#define SECTION_ROOT_MASK	(SECTIONS_PER_ROOT - 1)

#ifdef CONFIG_SPARSEMEM_EXTREME
extern struct mem_section **mem_section;
#else
extern struct mem_section mem_section[NR_SECTION_ROOTS][SECTIONS_PER_ROOT];
#endif

static inline unsigned long *section_to_usemap(struct mem_section *ms)
{
	return ms->usage->pageblock_flags;
}

static inline struct mem_section *__nr_to_section(unsigned long nr)
{
#ifdef CONFIG_SPARSEMEM_EXTREME
	if (!mem_section)
		return NULL;
#endif
	if (!mem_section[SECTION_NR_TO_ROOT(nr)])
		return NULL;
	return &mem_section[SECTION_NR_TO_ROOT(nr)][nr & SECTION_ROOT_MASK];
}
extern unsigned long __section_nr(struct mem_section *ms);
extern size_t mem_section_usage_size(void);

/*
 * We use the lower bits of the mem_map pointer to store
 * a little bit of information.  The pointer is calculated
 * as mem_map - section_nr_to_pfn(pnum).  The result is
 * aligned to the minimum alignment of the two values:
 *   1. All mem_map arrays are page-aligned.
 *   2. section_nr_to_pfn() always clears PFN_SECTION_SHIFT
 *      lowest bits.  PFN_SECTION_SHIFT is arch-specific
 *      (equal SECTION_SIZE_BITS - PAGE_SHIFT), and the
 *      worst combination is powerpc with 256k pages,
 *      which results in PFN_SECTION_SHIFT equal 6.
 * To sum it up, at least 6 bits are available.
 */
#define	SECTION_MARKED_PRESENT	(1UL<<0)
#define SECTION_HAS_MEM_MAP	(1UL<<1)
#define SECTION_IS_ONLINE	(1UL<<2)
#define SECTION_IS_EARLY	(1UL<<3)
#define SECTION_MAP_LAST_BIT	(1UL<<4)
#define SECTION_MAP_MASK	(~(SECTION_MAP_LAST_BIT-1))
#define SECTION_NID_SHIFT	3

static inline struct page *__section_mem_map_addr(struct mem_section *section)
{
	unsigned long map = section->section_mem_map;
	map &= SECTION_MAP_MASK;
	return (struct page *)map;
}

static inline int present_section(struct mem_section *section)
{
	return (section && (section->section_mem_map & SECTION_MARKED_PRESENT));
}

static inline int present_section_nr(unsigned long nr)
{
	return present_section(__nr_to_section(nr));
}

static inline int valid_section(struct mem_section *section)
{
	return (section && (section->section_mem_map & SECTION_HAS_MEM_MAP));
}

static inline int early_section(struct mem_section *section)
{
	return (section && (section->section_mem_map & SECTION_IS_EARLY));
}

static inline int valid_section_nr(unsigned long nr)
{
	return valid_section(__nr_to_section(nr));
}

static inline int online_section(struct mem_section *section)
{
	return (section && (section->section_mem_map & SECTION_IS_ONLINE));
}

static inline int online_section_nr(unsigned long nr)
{
	return online_section(__nr_to_section(nr));
}

#ifdef CONFIG_MEMORY_HOTPLUG
void online_mem_sections(unsigned long start_pfn, unsigned long end_pfn);
#ifdef CONFIG_MEMORY_HOTREMOVE
void offline_mem_sections(unsigned long start_pfn, unsigned long end_pfn);
#endif
#endif

static inline struct mem_section *__pfn_to_section(unsigned long pfn)
{
	return __nr_to_section(pfn_to_section_nr(pfn));
}

extern unsigned long __highest_present_section_nr;

static inline int subsection_map_index(unsigned long pfn)
{
	return (pfn & ~(PAGE_SECTION_MASK)) / PAGES_PER_SUBSECTION;
}

#ifdef CONFIG_SPARSEMEM_VMEMMAP
static inline int pfn_section_valid(struct mem_section *ms, unsigned long pfn)
{
	int idx = subsection_map_index(pfn);

	return test_bit(idx, ms->usage->subsection_map);
}
#else
static inline int pfn_section_valid(struct mem_section *ms, unsigned long pfn)
{
	return 1;
}
#endif

#ifndef CONFIG_HAVE_ARCH_PFN_VALID
static inline int pfn_valid(unsigned long pfn)
{
	struct mem_section *ms;

	if (pfn_to_section_nr(pfn) >= NR_MEM_SECTIONS)
		return 0;
	ms = __nr_to_section(pfn_to_section_nr(pfn));
	if (!valid_section(ms))
		return 0;
	/*
	 * Traditionally early sections always returned pfn_valid() for
	 * the entire section-sized span.
	 */
	return early_section(ms) || pfn_section_valid(ms, pfn);
}
#endif

static inline int pfn_in_present_section(unsigned long pfn)
{
	if (pfn_to_section_nr(pfn) >= NR_MEM_SECTIONS)
		return 0;
	return present_section(__nr_to_section(pfn_to_section_nr(pfn)));
}

static inline unsigned long next_present_section_nr(unsigned long section_nr)
{
	while (++section_nr <= __highest_present_section_nr) {
		if (present_section_nr(section_nr))
			return section_nr;
	}

	return -1;
}

/*
 * These are _only_ used during initialisation, therefore they
 * can use __initdata ...  They could have names to indicate
 * this restriction.
 */
#ifdef CONFIG_NUMA
#define pfn_to_nid(pfn)							\
({									\
	unsigned long __pfn_to_nid_pfn = (pfn);				\
	page_to_nid(pfn_to_page(__pfn_to_nid_pfn));			\
})
#else
#define pfn_to_nid(pfn)		(0)
#endif

#define early_pfn_valid(pfn)	pfn_valid(pfn)
void sparse_init(void);
#else
#define sparse_init()	do {} while (0)
#define sparse_index_init(_sec, _nid)  do {} while (0)
#define pfn_in_present_section pfn_valid
#define subsection_map_init(_pfn, _nr_pages) do {} while (0)
#endif /* CONFIG_SPARSEMEM */

/*
 * During memory init memblocks map pfns to nids. The search is expensive and
 * this caches recent lookups. The implementation of __early_pfn_to_nid
 * may treat start/end as pfns or sections.
 */
struct mminit_pfnnid_cache {
	unsigned long last_start;
	unsigned long last_end;
	int last_nid;
};

#ifndef early_pfn_valid
#define early_pfn_valid(pfn)	(1)
#endif

void memory_present(int nid, unsigned long start, unsigned long end);

/*
 * If it is possible to have holes within a MAX_ORDER_NR_PAGES, then we
 * need to check pfn validity within that MAX_ORDER_NR_PAGES block.
 * pfn_valid_within() should be used in this case; we optimise this away
 * when we have no holes within a MAX_ORDER_NR_PAGES block.
 */
#ifdef CONFIG_HOLES_IN_ZONE
#define pfn_valid_within(pfn) pfn_valid(pfn)
#else
#define pfn_valid_within(pfn) (1)
#endif

#ifdef CONFIG_ARCH_HAS_HOLES_MEMORYMODEL
/*
 * pfn_valid() is meant to be able to tell if a given PFN has valid memmap
 * associated with it or not. This means that a struct page exists for this
 * pfn. The caller cannot assume the page is fully initialized in general.
 * Hotplugable pages might not have been onlined yet. pfn_to_online_page()
 * will ensure the struct page is fully online and initialized. Special pages
 * (e.g. ZONE_DEVICE) are never onlined and should be treated accordingly.
 *
 * In FLATMEM, it is expected that holes always have valid memmap as long as
 * there is valid PFNs either side of the hole. In SPARSEMEM, it is assumed
 * that a valid section has a memmap for the entire section.
 *
 * However, an ARM, and maybe other embedded architectures in the future
 * free memmap backing holes to save memory on the assumption the memmap is
 * never used. The page_zone linkages are then broken even though pfn_valid()
 * returns true. A walker of the full memmap must then do this additional
 * check to ensure the memmap they are looking at is sane by making sure
 * the zone and PFN linkages are still valid. This is expensive, but walkers
 * of the full memmap are extremely rare.
 */
bool memmap_valid_within(unsigned long pfn,
					struct page *page, struct zone *zone);
#else
static inline bool memmap_valid_within(unsigned long pfn,
					struct page *page, struct zone *zone)
{
	return true;
}
#endif /* CONFIG_ARCH_HAS_HOLES_MEMORYMODEL */

#endif /* !__GENERATING_BOUNDS.H */
#endif /* !__ASSEMBLY__ */
#endif /* _LINUX_MMZONE_H */<|MERGE_RESOLUTION|>--- conflicted
+++ resolved
@@ -100,46 +100,6 @@
 	unsigned long		nr_free;//空闲的page数目
 };
 
-<<<<<<< HEAD
-/* Used for pages not on another list */
-static inline void add_to_free_area(struct page *page, struct free_area *area,
-			     int migratetype)
-{
-	//将后半段加入到area对应的free_list上
-	list_add(&page->lru, &area->free_list[migratetype]);
-	//空闲数目＋1
-	area->nr_free++;
-}
-
-/* Used for pages not on another list */
-static inline void add_to_free_area_tail(struct page *page, struct free_area *area,
-				  int migratetype)
-{
-	list_add_tail(&page->lru, &area->free_list[migratetype]);
-	area->nr_free++;
-}
-
-#ifdef CONFIG_SHUFFLE_PAGE_ALLOCATOR
-/* Used to preserve page allocation order entropy */
-void add_to_free_area_random(struct page *page, struct free_area *area,
-		int migratetype);
-#else
-static inline void add_to_free_area_random(struct page *page,
-		struct free_area *area, int migratetype)
-{
-	add_to_free_area(page, area, migratetype);
-}
-#endif
-
-/* Used for pages which are on another list */
-static inline void move_to_free_area(struct page *page, struct free_area *area,
-			     int migratetype)
-{
-	list_move(&page->lru, &area->free_list[migratetype]);
-}
-
-=======
->>>>>>> b032227c
 static inline struct page *get_page_from_free_area(struct free_area *area,
 					    int migratetype)
 {
