/* SPDX-License-Identifier: GPL-2.0 */
#ifndef _LINUX_MMZONE_H
#define _LINUX_MMZONE_H

#ifndef __ASSEMBLY__
#ifndef __GENERATING_BOUNDS_H

#include <linux/spinlock.h>
#include <linux/list.h>
#include <linux/wait.h>
#include <linux/bitops.h>
#include <linux/cache.h>
#include <linux/threads.h>
#include <linux/numa.h>
#include <linux/init.h>
#include <linux/seqlock.h>
#include <linux/nodemask.h>
#include <linux/pageblock-flags.h>
#include <linux/page-flags-layout.h>
#include <linux/atomic.h>
#include <linux/mm_types.h>
#include <linux/page-flags.h>
#include <asm/page.h>

/* Free memory management - zoned buddy allocator.  */
#ifndef CONFIG_FORCE_MAX_ZONEORDER
#define MAX_ORDER 11
#else
#define MAX_ORDER CONFIG_FORCE_MAX_ZONEORDER
#endif
#define MAX_ORDER_NR_PAGES (1 << (MAX_ORDER - 1))

/*
 * PAGE_ALLOC_COSTLY_ORDER is the order at which allocations are deemed
 * costly to service.  That is between allocation orders which should
 * coalesce naturally under reasonable reclaim pressure and those which
 * will not.
 */
#define PAGE_ALLOC_COSTLY_ORDER 3

enum migratetype {
	MIGRATE_UNMOVABLE,
	MIGRATE_MOVABLE,
	MIGRATE_RECLAIMABLE,
	MIGRATE_PCPTYPES,	/* the number of types on the pcp lists */
	MIGRATE_HIGHATOMIC = MIGRATE_PCPTYPES,
#ifdef CONFIG_CMA
	/*
	 * MIGRATE_CMA migration type is designed to mimic the way
	 * ZONE_MOVABLE works.  Only movable pages can be allocated
	 * from MIGRATE_CMA pageblocks and page allocator never
	 * implicitly change migration type of MIGRATE_CMA pageblock.
	 *
	 * The way to use it is to change migratetype of a range of
	 * pageblocks to MIGRATE_CMA which can be done by
	 * __free_pageblock_cma() function.  What is important though
	 * is that a range of pageblocks must be aligned to
	 * MAX_ORDER_NR_PAGES should biggest page be bigger then
	 * a single pageblock.
	 */
	MIGRATE_CMA,
#endif
#ifdef CONFIG_MEMORY_ISOLATION
	MIGRATE_ISOLATE,	/* can't allocate from here */
#endif
	MIGRATE_TYPES
};

/* In mm/page_alloc.c; keep in sync also with show_migration_types() there */
extern const char * const migratetype_names[MIGRATE_TYPES];

#ifdef CONFIG_CMA
#  define is_migrate_cma(migratetype) unlikely((migratetype) == MIGRATE_CMA)
#  define is_migrate_cma_page(_page) (get_pageblock_migratetype(_page) == MIGRATE_CMA)
#else
#  define is_migrate_cma(migratetype) false
#  define is_migrate_cma_page(_page) false
#endif

static inline bool is_migrate_movable(int mt)
{
	return is_migrate_cma(mt) || mt == MIGRATE_MOVABLE;
}

#define for_each_migratetype_order(order, type) \
	for (order = 0; order < MAX_ORDER; order++) \
		for (type = 0; type < MIGRATE_TYPES; type++)

extern int page_group_by_mobility_disabled;

#define NR_MIGRATETYPE_BITS (PB_migrate_end - PB_migrate + 1)
#define MIGRATETYPE_MASK ((1UL << NR_MIGRATETYPE_BITS) - 1)

#define get_pageblock_migratetype(page)					\
	get_pfnblock_flags_mask(page, page_to_pfn(page),		\
			PB_migrate_end, MIGRATETYPE_MASK)

struct free_area {
	struct list_head	free_list[MIGRATE_TYPES];//按不同类型划分的空闲链表
	unsigned long		nr_free;//空闲的page数目
};

static inline struct page *get_page_from_free_area(struct free_area *area,
					    int migratetype)
{
	//依据migratetype获取空闲page
	return list_first_entry_or_null(&area->free_list[migratetype],
					struct page, lru);
}

static inline bool free_area_empty(struct free_area *area, int migratetype)
{
	return list_empty(&area->free_list[migratetype]);
}

struct pglist_data;

/*
 * zone->lock and the zone lru_lock are two of the hottest locks in the kernel.
 * So add a wild amount of padding here to ensure that they fall into separate
 * cachelines.  There are very few zone structures in the machine, so space
 * consumption is not a concern here.
 */
#if defined(CONFIG_SMP)
struct zone_padding {
	char x[0];
} ____cacheline_internodealigned_in_smp;
#define ZONE_PADDING(name)	struct zone_padding name;
#else
#define ZONE_PADDING(name)
#endif

#ifdef CONFIG_NUMA
enum numa_stat_item {
	NUMA_HIT,		/* allocated in intended node */
	NUMA_MISS,		/* allocated in non intended node */
	NUMA_FOREIGN,		/* was intended here, hit elsewhere */
	NUMA_INTERLEAVE_HIT,	/* interleaver preferred this zone */
	NUMA_LOCAL,		/* allocation from local node */
	NUMA_OTHER,		/* allocation from other node */
	NR_VM_NUMA_STAT_ITEMS
};
#else
#define NR_VM_NUMA_STAT_ITEMS 0
#endif

enum zone_stat_item {
	/* First 128 byte cacheline (assuming 64 bit words) */
	NR_FREE_PAGES,
	NR_ZONE_LRU_BASE, /* Used only for compaction and reclaim retry */
	NR_ZONE_INACTIVE_ANON = NR_ZONE_LRU_BASE,
	NR_ZONE_ACTIVE_ANON,
	NR_ZONE_INACTIVE_FILE,
	NR_ZONE_ACTIVE_FILE,
	NR_ZONE_UNEVICTABLE,
	NR_ZONE_WRITE_PENDING,	/* Count of dirty, writeback and unstable pages */
	NR_MLOCK,		/* mlock()ed pages found and moved off LRU */
	NR_PAGETABLE,		/* used for pagetables */
	NR_KERNEL_STACK_KB,	/* measured in KiB */
#if IS_ENABLED(CONFIG_SHADOW_CALL_STACK)
	NR_KERNEL_SCS_KB,	/* measured in KiB */
#endif
	/* Second 128 byte cacheline */
	NR_BOUNCE,
#if IS_ENABLED(CONFIG_ZSMALLOC)
	NR_ZSPAGES,		/* allocated in zsmalloc */
#endif
	NR_FREE_CMA_PAGES,
	NR_VM_ZONE_STAT_ITEMS };

enum node_stat_item {
	NR_LRU_BASE,
	NR_INACTIVE_ANON = NR_LRU_BASE, /* must match order of LRU_[IN]ACTIVE */
	NR_ACTIVE_ANON,		/*  "     "     "   "       "         */
	NR_INACTIVE_FILE,	/*  "     "     "   "       "         */
	NR_ACTIVE_FILE,		/*  "     "     "   "       "         */
	NR_UNEVICTABLE,		/*  "     "     "   "       "         */
	NR_SLAB_RECLAIMABLE,
	NR_SLAB_UNRECLAIMABLE,
	NR_ISOLATED_ANON,	/* Temporary isolated pages from anon lru */
	NR_ISOLATED_FILE,	/* Temporary isolated pages from file lru */
	WORKINGSET_NODES,
	WORKINGSET_REFAULT,
	WORKINGSET_ACTIVATE,
	WORKINGSET_RESTORE,
	WORKINGSET_NODERECLAIM,
	NR_ANON_MAPPED,	/* Mapped anonymous pages */
	NR_FILE_MAPPED,	/* pagecache pages mapped into pagetables.
			   only modified from process context */
	NR_FILE_PAGES,
	NR_FILE_DIRTY,
	NR_WRITEBACK,
	NR_WRITEBACK_TEMP,	/* Writeback using temporary buffers */
	NR_SHMEM,		/* shmem pages (included tmpfs/GEM pages) */
	NR_SHMEM_THPS,
	NR_SHMEM_PMDMAPPED,
	NR_FILE_THPS,
	NR_FILE_PMDMAPPED,
	NR_ANON_THPS,
	NR_VMSCAN_WRITE,
	NR_VMSCAN_IMMEDIATE,	/* Prioritise for reclaim when writeback ends */
	NR_DIRTIED,		/* page dirtyings since bootup */
	NR_WRITTEN,		/* page writings since bootup */
	NR_KERNEL_MISC_RECLAIMABLE,	/* reclaimable non-slab kernel pages */
	NR_FOLL_PIN_ACQUIRED,	/* via: pin_user_page(), gup flag: FOLL_PIN */
	NR_FOLL_PIN_RELEASED,	/* pages returned via unpin_user_page() */
	NR_VM_NODE_STAT_ITEMS
};

/*
 * We do arithmetic on the LRU lists in various places in the code,
 * so it is important to keep the active lists LRU_ACTIVE higher in
 * the array than the corresponding inactive lists, and to keep
 * the *_FILE lists LRU_FILE higher than the corresponding _ANON lists.
 *
 * This has to be kept in sync with the statistics in zone_stat_item
 * above and the descriptions in vmstat_text in mm/vmstat.c
 */
#define LRU_BASE 0
#define LRU_ACTIVE 1
#define LRU_FILE 2

enum lru_list {
	LRU_INACTIVE_ANON = LRU_BASE,
	LRU_ACTIVE_ANON = LRU_BASE + LRU_ACTIVE,
	LRU_INACTIVE_FILE = LRU_BASE + LRU_FILE,
	LRU_ACTIVE_FILE = LRU_BASE + LRU_FILE + LRU_ACTIVE,
	LRU_UNEVICTABLE,
	NR_LRU_LISTS
};

#define for_each_lru(lru) for (lru = 0; lru < NR_LRU_LISTS; lru++)

#define for_each_evictable_lru(lru) for (lru = 0; lru <= LRU_ACTIVE_FILE; lru++)

static inline bool is_file_lru(enum lru_list lru)
{
	return (lru == LRU_INACTIVE_FILE || lru == LRU_ACTIVE_FILE);
}

static inline bool is_active_lru(enum lru_list lru)
{
	return (lru == LRU_ACTIVE_ANON || lru == LRU_ACTIVE_FILE);
}

enum lruvec_flags {
	LRUVEC_CONGESTED,		/* lruvec has many dirty pages
					 * backed by a congested BDI
					 */
};

struct lruvec {
	struct list_head		lists[NR_LRU_LISTS];
	/*
	 * These track the cost of reclaiming one LRU - file or anon -
	 * over the other. As the observed cost of reclaiming one LRU
	 * increases, the reclaim scan balance tips toward the other.
	 */
	unsigned long			anon_cost;
	unsigned long			file_cost;
	/* Evictions & activations on the inactive file list */
	atomic_long_t			inactive_age;
	/* Refaults at the time of last reclaim cycle */
	unsigned long			refaults;
	/* Various lruvec state flags (enum lruvec_flags) */
	unsigned long			flags;
#ifdef CONFIG_MEMCG
	struct pglist_data *pgdat;
#endif
};

/* Isolate unmapped pages */
#define ISOLATE_UNMAPPED	((__force isolate_mode_t)0x2)
/* Isolate for asynchronous migration */
#define ISOLATE_ASYNC_MIGRATE	((__force isolate_mode_t)0x4)
/* Isolate unevictable pages */
#define ISOLATE_UNEVICTABLE	((__force isolate_mode_t)0x8)

/* LRU Isolation modes. */
typedef unsigned __bitwise isolate_mode_t;

enum zone_watermarks {
	WMARK_MIN,
	WMARK_LOW,
	WMARK_HIGH,
	NR_WMARK
};

#define min_wmark_pages(z) (z->_watermark[WMARK_MIN] + z->watermark_boost)
#define low_wmark_pages(z) (z->_watermark[WMARK_LOW] + z->watermark_boost)
#define high_wmark_pages(z) (z->_watermark[WMARK_HIGH] + z->watermark_boost)
#define wmark_pages(z, i) (z->_watermark[i] + z->watermark_boost)

struct per_cpu_pages {
	int count;		/* number of pages in the list */
	int high;		/* high watermark, emptying needed */
	int batch;		/* chunk size for buddy add/remove */

	/* Lists of pages, one per migrate type stored on the pcp-lists */
	struct list_head lists[MIGRATE_PCPTYPES];
};

struct per_cpu_pageset {
	struct per_cpu_pages pcp;
#ifdef CONFIG_NUMA
	s8 expire;
	u16 vm_numa_stat_diff[NR_VM_NUMA_STAT_ITEMS];
#endif
#ifdef CONFIG_SMP
	s8 stat_threshold;
	s8 vm_stat_diff[NR_VM_ZONE_STAT_ITEMS];
#endif
};

struct per_cpu_nodestat {
	s8 stat_threshold;
	s8 vm_node_stat_diff[NR_VM_NODE_STAT_ITEMS];
};

#endif /* !__GENERATING_BOUNDS.H */

enum zone_type {
	/*
	 * ZONE_DMA and ZONE_DMA32 are used when there are peripherals not able
	 * to DMA to all of the addressable memory (ZONE_NORMAL).
	 * On architectures where this area covers the whole 32 bit address
	 * space ZONE_DMA32 is used. ZONE_DMA is left for the ones with smaller
	 * DMA addressing constraints. This distinction is important as a 32bit
	 * DMA mask is assumed when ZONE_DMA32 is defined. Some 64-bit
	 * platforms may need both zones as they support peripherals with
	 * different DMA addressing limitations.
	 *
	 * Some examples:
	 *
	 *  - i386 and x86_64 have a fixed 16M ZONE_DMA and ZONE_DMA32 for the
	 *    rest of the lower 4G.
	 *
	 *  - arm only uses ZONE_DMA, the size, up to 4G, may vary depending on
	 *    the specific device.
	 *
	 *  - arm64 has a fixed 1G ZONE_DMA and ZONE_DMA32 for the rest of the
	 *    lower 4G.
	 *
	 *  - powerpc only uses ZONE_DMA, the size, up to 2G, may vary
	 *    depending on the specific device.
	 *
	 *  - s390 uses ZONE_DMA fixed to the lower 2G.
	 *
	 *  - ia64 and riscv only use ZONE_DMA32.
	 *
	 *  - parisc uses neither.
	 */
#ifdef CONFIG_ZONE_DMA
	ZONE_DMA,
#endif
#ifdef CONFIG_ZONE_DMA32
	ZONE_DMA32,
#endif
	/*
	 * Normal addressable memory is in ZONE_NORMAL. DMA operations can be
	 * performed on pages in ZONE_NORMAL if the DMA devices support
	 * transfers to all addressable memory.
	 */
	ZONE_NORMAL,
#ifdef CONFIG_HIGHMEM
	/*
	 * A memory area that is only addressable by the kernel through
	 * mapping portions into its own address space. This is for example
	 * used by i386 to allow the kernel to address the memory beyond
	 * 900MB. The kernel will set up special mappings (page
	 * table entries on i386) for each page that the kernel needs to
	 * access.
	 */
	ZONE_HIGHMEM,
#endif
	ZONE_MOVABLE,
#ifdef CONFIG_ZONE_DEVICE
	ZONE_DEVICE,
#endif
	__MAX_NR_ZONES

};

#ifndef __GENERATING_BOUNDS_H

struct zone {
	/* Read-mostly fields */

	/* zone watermarks, access with *_wmark_pages(zone) macros */
	unsigned long _watermark[NR_WMARK];
	unsigned long watermark_boost;

	unsigned long nr_reserved_highatomic;

	/*
	 * We don't know if the memory that we're going to allocate will be
	 * freeable or/and it will be released eventually, so to avoid totally
	 * wasting several GB of ram we must reserve some of the lower zone
	 * memory (otherwise we risk to run OOM on the lower zones despite
	 * there being tons of freeable ram on the higher zones).  This array is
	 * recalculated at runtime if the sysctl_lowmem_reserve_ratio sysctl
	 * changes.
	 */
	long lowmem_reserve[MAX_NR_ZONES];

#ifdef CONFIG_NUMA
	int node;//本zone所属numa node编号
#endif
	struct pglist_data	*zone_pgdat;//此属所属的pglist_data
	struct per_cpu_pageset __percpu *pageset;

#ifndef CONFIG_SPARSEMEM
	/*
	 * Flags for a pageblock_nr_pages block. See pageblock-flags.h.
	 * In SPARSEMEM, this map is stored in struct mem_section
	 */
	unsigned long		*pageblock_flags;
#endif /* CONFIG_SPARSEMEM */

	/* zone_start_pfn == zone_start_paddr >> PAGE_SHIFT */
	unsigned long		zone_start_pfn;//此zone开始的页帧编号

	/*
	 * spanned_pages is the total pages spanned by the zone, including
	 * holes, which is calculated as:
	 * 	spanned_pages = zone_end_pfn - zone_start_pfn;
	 *
	 * present_pages is physical pages existing within the zone, which
	 * is calculated as:
	 *	present_pages = spanned_pages - absent_pages(pages in holes);
	 *
	 * managed_pages is present pages managed by the buddy system, which
	 * is calculated as (reserved_pages includes pages allocated by the
	 * bootmem allocator):
	 *	managed_pages = present_pages - reserved_pages;
	 *
	 * So present_pages may be used by memory hotplug or memory power
	 * management logic to figure out unmanaged pages by checking
	 * (present_pages - managed_pages). And managed_pages should be used
	 * by page allocator and vm scanner to calculate all kinds of watermarks
	 * and thresholds.
	 *
	 * Locking rules:
	 *
	 * zone_start_pfn and spanned_pages are protected by span_seqlock.
	 * It is a seqlock because it has to be read outside of zone->lock,
	 * and it is done in the main allocator path.  But, it is written
	 * quite infrequently.
	 *
	 * The span_seq lock is declared along with zone->lock because it is
	 * frequently read in proximity to zone->lock.  It's good to
	 * give them a chance of being in the same cacheline.
	 *
	 * Write access to present_pages at runtime should be protected by
	 * mem_hotplug_begin/end(). Any reader who can't tolerant drift of
	 * present_pages should get_online_mems() to get a stable value.
	 */
	//managed_pages是可被管理的页，通过present_pages减取reserved_pages后获得
	atomic_long_t		managed_pages;
	//spanned页数是通过end_pfn-start_pfn直接算得的，没有去除hole的情况
	unsigned long		spanned_pages;
	//present_pages页数是spanned_pages在去除hole占用页数之后的情况
	unsigned long		present_pages;

	const char		*name;//zone类型名称，例如“DMA”

#ifdef CONFIG_MEMORY_ISOLATION
	/*
	 * Number of isolated pageblock. It is used to solve incorrect
	 * freepage counting problem due to racy retrieving migratetype
	 * of pageblock. Protected by zone->lock.
	 */
	unsigned long		nr_isolate_pageblock;
#endif

#ifdef CONFIG_MEMORY_HOTPLUG
	/* see spanned/present_pages for more description */
	seqlock_t		span_seqlock;
#endif

	int initialized;//表明此zone已初始化

	/* Write-intensive fields used from the page allocator */
	ZONE_PADDING(_pad1_)

	/* free areas of different sizes */
	struct free_area	free_area[MAX_ORDER];//不同大小(order)的空间area

	/* zone flags, see below */
	unsigned long		flags;

	/* Primarily protects free_area */
	spinlock_t		lock;

	/* Write-intensive fields used by compaction and vmstats. */
	ZONE_PADDING(_pad2_)

	/*
	 * When free pages are below this point, additional steps are taken
	 * when reading the number of free pages to avoid per-cpu counter
	 * drift allowing watermarks to be breached
	 */
	unsigned long percpu_drift_mark;

#if defined CONFIG_COMPACTION || defined CONFIG_CMA
	/* pfn where compaction free scanner should start */
	unsigned long		compact_cached_free_pfn;
	/* pfn where async and sync compaction migration scanner should start */
	unsigned long		compact_cached_migrate_pfn[2];
	unsigned long		compact_init_migrate_pfn;
	unsigned long		compact_init_free_pfn;
#endif

#ifdef CONFIG_COMPACTION
	/*
	 * On compaction failure, 1<<compact_defer_shift compactions
	 * are skipped before trying again. The number attempted since
	 * last failure is tracked with compact_considered.
	 */
	unsigned int		compact_considered;
	unsigned int		compact_defer_shift;
	int			compact_order_failed;
#endif

#if defined CONFIG_COMPACTION || defined CONFIG_CMA
	/* Set to true when the PG_migrate_skip bits should be cleared */
	bool			compact_blockskip_flush;
#endif

	bool			contiguous;

	ZONE_PADDING(_pad3_)
	/* Zone statistics */
	atomic_long_t		vm_stat[NR_VM_ZONE_STAT_ITEMS];
	atomic_long_t		vm_numa_stat[NR_VM_NUMA_STAT_ITEMS];
} ____cacheline_internodealigned_in_smp;

enum pgdat_flags {
	PGDAT_DIRTY,			/* reclaim scanning has recently found
					 * many dirty file pages at the tail
					 * of the LRU.
					 */
	PGDAT_WRITEBACK,		/* reclaim scanning has recently found
					 * many pages under writeback
					 */
	PGDAT_RECLAIM_LOCKED,		/* prevents concurrent reclaim */
};

enum zone_flags {
	ZONE_BOOSTED_WATERMARK,		/* zone recently boosted watermarks.
					 * Cleared when kswapd is woken.
					 */
};

static inline unsigned long zone_managed_pages(struct zone *zone)
{
	return (unsigned long)atomic_long_read(&zone->managed_pages);
}

static inline unsigned long zone_end_pfn(const struct zone *zone)
{
	return zone->zone_start_pfn + zone->spanned_pages;
}

static inline bool zone_spans_pfn(const struct zone *zone, unsigned long pfn)
{
	return zone->zone_start_pfn <= pfn && pfn < zone_end_pfn(zone);
}

static inline bool zone_is_initialized(struct zone *zone)
{
	return zone->initialized;
}

static inline bool zone_is_empty(struct zone *zone)
{
	return zone->spanned_pages == 0;
}

/*
 * Return true if [start_pfn, start_pfn + nr_pages) range has a non-empty
 * intersection with the given zone
 */
static inline bool zone_intersects(struct zone *zone,
		unsigned long start_pfn, unsigned long nr_pages)
{
	if (zone_is_empty(zone))
		return false;
	if (start_pfn >= zone_end_pfn(zone) ||
	    start_pfn + nr_pages <= zone->zone_start_pfn)
		return false;

	return true;
}

/*
 * The "priority" of VM scanning is how much of the queues we will scan in one
 * go. A value of 12 for DEF_PRIORITY implies that we will scan 1/4096th of the
 * queues ("queue_length >> 12") during an aging round.
 */
#define DEF_PRIORITY 12

/* Maximum number of zones on a zonelist */
#define MAX_ZONES_PER_ZONELIST (MAX_NUMNODES * MAX_NR_ZONES)

enum {
	ZONELIST_FALLBACK,	/* zonelist with fallback */
#ifdef CONFIG_NUMA
	/*
	 * The NUMA zonelists are doubled because we need zonelists that
	 * restrict the allocations to a single node for __GFP_THISNODE.
	 */
	ZONELIST_NOFALLBACK,	/* zonelist without fallback (__GFP_THISNODE) */
#endif
	MAX_ZONELISTS
};

/*
 * This struct contains information about a zone in a zonelist. It is stored
 * here to avoid dereferences into large structures and lookups of tables
 */
struct zoneref {
	struct zone *zone;	/* Pointer to actual zone */
	int zone_idx;		/* zone_idx(zoneref->zone) */
};

/*
 * One allocation request operates on a zonelist. A zonelist
 * is a list of zones, the first one is the 'goal' of the
 * allocation, the other zones are fallback zones, in decreasing
 * priority.
 *
 * To speed the reading of the zonelist, the zonerefs contain the zone index
 * of the entry being read. Helper functions to access information given
 * a struct zoneref are
 *
 * zonelist_zone()	- Return the struct zone * for an entry in _zonerefs
 * zonelist_zone_idx()	- Return the index of the zone for an entry
 * zonelist_node_idx()	- Return the index of the node for an entry
 */
struct zonelist {
	struct zoneref _zonerefs[MAX_ZONES_PER_ZONELIST + 1];
};

#ifndef CONFIG_DISCONTIGMEM
/* The array of struct pages - for discontigmem use pgdat->lmem_map */
extern struct page *mem_map;
#endif

#ifdef CONFIG_TRANSPARENT_HUGEPAGE
struct deferred_split {
	spinlock_t split_queue_lock;
	struct list_head split_queue;
	unsigned long split_queue_len;
};
#endif

/*
 * On NUMA machines, each NUMA node would have a pg_data_t to describe
 * it's memory layout. On UMA machines there is a single pglist_data which
 * describes the whole memory.
 *
 * Memory statistics and page replacement data structures are maintained on a
 * per-zone basis.
 */
typedef struct pglist_data {
<<<<<<< HEAD
	struct zone node_zones[MAX_NR_ZONES];//记录各个zone
	struct zonelist node_zonelists[MAX_ZONELISTS];
	int nr_zones;//zone数目
=======
	/*
	 * node_zones contains just the zones for THIS node. Not all of the
	 * zones may be populated, but it is the full list. It is referenced by
	 * this node's node_zonelists as well as other node's node_zonelists.
	 */
	struct zone node_zones[MAX_NR_ZONES];

	/*
	 * node_zonelists contains references to all zones in all nodes.
	 * Generally the first zones will be references to this node's
	 * node_zones.
	 */
	struct zonelist node_zonelists[MAX_ZONELISTS];

	int nr_zones; /* number of populated zones in this node */
>>>>>>> 64677779
#ifdef CONFIG_FLAT_NODE_MEM_MAP	/* means !SPARSEMEM */
	struct page *node_mem_map;
#ifdef CONFIG_PAGE_EXTENSION
	struct page_ext *node_page_ext;
#endif
#endif
#if defined(CONFIG_MEMORY_HOTPLUG) || defined(CONFIG_DEFERRED_STRUCT_PAGE_INIT)
	/*
	 * Must be held any time you expect node_start_pfn,
	 * node_present_pages, node_spanned_pages or nr_zones to stay constant.
	 * Also synchronizes pgdat->first_deferred_pfn during deferred page
	 * init.
	 *
	 * pgdat_resize_lock() and pgdat_resize_unlock() are provided to
	 * manipulate node_size_lock without checking for CONFIG_MEMORY_HOTPLUG
	 * or CONFIG_DEFERRED_STRUCT_PAGE_INIT.
	 *
	 * Nests above zone->lock and zone->span_seqlock
	 */
	spinlock_t node_size_lock;
#endif
	unsigned long node_start_pfn;
	unsigned long node_present_pages; /* total number of physical pages */
	unsigned long node_spanned_pages; /* total size of physical page
					     range, including holes */
	int node_id;//此pglist_dat属性哪个numa id
	wait_queue_head_t kswapd_wait;
	wait_queue_head_t pfmemalloc_wait;
	struct task_struct *kswapd;	/* Protected by
					   mem_hotplug_begin/end() */
	int kswapd_order;
	enum zone_type kswapd_highest_zoneidx;

	int kswapd_failures;		/* Number of 'reclaimed == 0' runs */

#ifdef CONFIG_COMPACTION
	int kcompactd_max_order;
	enum zone_type kcompactd_highest_zoneidx;
	wait_queue_head_t kcompactd_wait;
	struct task_struct *kcompactd;
#endif
	/*
	 * This is a per-node reserve of pages that are not available
	 * to userspace allocations.
	 */
	unsigned long		totalreserve_pages;

#ifdef CONFIG_NUMA
	/*
	 * node reclaim becomes active if more unmapped pages exist.
	 */
	unsigned long		min_unmapped_pages;
	unsigned long		min_slab_pages;
#endif /* CONFIG_NUMA */

	/* Write-intensive fields used by page reclaim */
	ZONE_PADDING(_pad1_)
	spinlock_t		lru_lock;

#ifdef CONFIG_DEFERRED_STRUCT_PAGE_INIT
	/*
	 * If memory initialisation on large machines is deferred then this
	 * is the first PFN that needs to be initialised.
	 */
	unsigned long first_deferred_pfn;
#endif /* CONFIG_DEFERRED_STRUCT_PAGE_INIT */

#ifdef CONFIG_TRANSPARENT_HUGEPAGE
	struct deferred_split deferred_split_queue;
#endif

	/* Fields commonly accessed by the page reclaim scanner */

	/*
	 * NOTE: THIS IS UNUSED IF MEMCG IS ENABLED.
	 *
	 * Use mem_cgroup_lruvec() to look up lruvecs.
	 */
	struct lruvec		__lruvec;

	unsigned long		flags;

	ZONE_PADDING(_pad2_)

	/* Per-node vmstats */
	struct per_cpu_nodestat __percpu *per_cpu_nodestats;
	atomic_long_t		vm_stat[NR_VM_NODE_STAT_ITEMS];
} pg_data_t;

#define node_present_pages(nid)	(NODE_DATA(nid)->node_present_pages)
#define node_spanned_pages(nid)	(NODE_DATA(nid)->node_spanned_pages)
#ifdef CONFIG_FLAT_NODE_MEM_MAP
#define pgdat_page_nr(pgdat, pagenr)	((pgdat)->node_mem_map + (pagenr))
#else
#define pgdat_page_nr(pgdat, pagenr)	pfn_to_page((pgdat)->node_start_pfn + (pagenr))
#endif
#define nid_page_nr(nid, pagenr) 	pgdat_page_nr(NODE_DATA(nid),(pagenr))

#define node_start_pfn(nid)	(NODE_DATA(nid)->node_start_pfn)
#define node_end_pfn(nid) pgdat_end_pfn(NODE_DATA(nid))

static inline unsigned long pgdat_end_pfn(pg_data_t *pgdat)
{
	return pgdat->node_start_pfn + pgdat->node_spanned_pages;
}

static inline bool pgdat_is_empty(pg_data_t *pgdat)
{
	return !pgdat->node_start_pfn && !pgdat->node_spanned_pages;
}

#include <linux/memory_hotplug.h>

void build_all_zonelists(pg_data_t *pgdat);
void wakeup_kswapd(struct zone *zone, gfp_t gfp_mask, int order,
		   enum zone_type highest_zoneidx);
bool __zone_watermark_ok(struct zone *z, unsigned int order, unsigned long mark,
			 int highest_zoneidx, unsigned int alloc_flags,
			 long free_pages);
bool zone_watermark_ok(struct zone *z, unsigned int order,
		unsigned long mark, int highest_zoneidx,
		unsigned int alloc_flags);
bool zone_watermark_ok_safe(struct zone *z, unsigned int order,
		unsigned long mark, int highest_zoneidx);
enum memmap_context {
	MEMMAP_EARLY,
	MEMMAP_HOTPLUG,
};
extern void init_currently_empty_zone(struct zone *zone, unsigned long start_pfn,
				     unsigned long size);

extern void lruvec_init(struct lruvec *lruvec);

static inline struct pglist_data *lruvec_pgdat(struct lruvec *lruvec)
{
#ifdef CONFIG_MEMCG
	return lruvec->pgdat;
#else
	return container_of(lruvec, struct pglist_data, __lruvec);
#endif
}

extern unsigned long lruvec_lru_size(struct lruvec *lruvec, enum lru_list lru, int zone_idx);

#ifdef CONFIG_HAVE_MEMORY_PRESENT
void memory_present(int nid, unsigned long start, unsigned long end);
#else
static inline void memory_present(int nid, unsigned long start, unsigned long end) {}
#endif

#if defined(CONFIG_SPARSEMEM)
void memblocks_present(void);
#else
static inline void memblocks_present(void) {}
#endif

#ifdef CONFIG_HAVE_MEMORYLESS_NODES
int local_memory_node(int node_id);
#else
static inline int local_memory_node(int node_id) { return node_id; };
#endif

/*
 * zone_idx() returns 0 for the ZONE_DMA zone, 1 for the ZONE_NORMAL zone, etc.
 */
//取给定zone的索引号
#define zone_idx(zone)		((zone) - (zone)->zone_pgdat->node_zones)

/*
 * Returns true if a zone has pages managed by the buddy allocator.
 * All the reclaim decisions have to use this function rather than
 * populated_zone(). If the whole zone is reserved then we can easily
 * end up with populated_zone() && !managed_zone().
 */
static inline bool managed_zone(struct zone *zone)
{
	return zone_managed_pages(zone);
}

/* Returns true if a zone has memory */
static inline bool populated_zone(struct zone *zone)
{
	return zone->present_pages;
}

#ifdef CONFIG_NUMA
static inline int zone_to_nid(struct zone *zone)
{
	return zone->node;
}

static inline void zone_set_nid(struct zone *zone, int nid)
{
	zone->node = nid;
}
#else
static inline int zone_to_nid(struct zone *zone)
{
	return 0;
}

static inline void zone_set_nid(struct zone *zone, int nid) {}
#endif

extern int movable_zone;

#ifdef CONFIG_HIGHMEM
static inline int zone_movable_is_highmem(void)
{
#ifdef CONFIG_NEED_MULTIPLE_NODES
	return movable_zone == ZONE_HIGHMEM;
#else
	return (ZONE_MOVABLE - 1) == ZONE_HIGHMEM;
#endif
}
#endif

static inline int is_highmem_idx(enum zone_type idx)
{
#ifdef CONFIG_HIGHMEM
	return (idx == ZONE_HIGHMEM ||
		(idx == ZONE_MOVABLE && zone_movable_is_highmem()));
#else
	return 0;
#endif
}

/**
 * is_highmem - helper function to quickly check if a struct zone is a
 *              highmem zone or not.  This is an attempt to keep references
 *              to ZONE_{DMA/NORMAL/HIGHMEM/etc} in general code to a minimum.
 * @zone - pointer to struct zone variable
 */
static inline int is_highmem(struct zone *zone)
{
#ifdef CONFIG_HIGHMEM
	return is_highmem_idx(zone_idx(zone));
#else
	return 0;
#endif
}

/* These two functions are used to setup the per zone pages min values */
struct ctl_table;

int min_free_kbytes_sysctl_handler(struct ctl_table *, int, void *, size_t *,
		loff_t *);
int watermark_scale_factor_sysctl_handler(struct ctl_table *, int, void *,
		size_t *, loff_t *);
extern int sysctl_lowmem_reserve_ratio[MAX_NR_ZONES];
int lowmem_reserve_ratio_sysctl_handler(struct ctl_table *, int, void *,
		size_t *, loff_t *);
int percpu_pagelist_fraction_sysctl_handler(struct ctl_table *, int,
		void *, size_t *, loff_t *);
int sysctl_min_unmapped_ratio_sysctl_handler(struct ctl_table *, int,
		void *, size_t *, loff_t *);
int sysctl_min_slab_ratio_sysctl_handler(struct ctl_table *, int,
		void *, size_t *, loff_t *);
int numa_zonelist_order_handler(struct ctl_table *, int,
		void *, size_t *, loff_t *);
extern int percpu_pagelist_fraction;
extern char numa_zonelist_order[];
#define NUMA_ZONELIST_ORDER_LEN	16

#ifndef CONFIG_NEED_MULTIPLE_NODES

extern struct pglist_data contig_page_data;
#define NODE_DATA(nid)		(&contig_page_data)
#define NODE_MEM_MAP(nid)	mem_map

#else /* CONFIG_NEED_MULTIPLE_NODES */

#include <asm/mmzone.h>

#endif /* !CONFIG_NEED_MULTIPLE_NODES */

extern struct pglist_data *first_online_pgdat(void);
extern struct pglist_data *next_online_pgdat(struct pglist_data *pgdat);
extern struct zone *next_zone(struct zone *zone);

/**
 * for_each_online_pgdat - helper macro to iterate over all online nodes
 * @pgdat - pointer to a pg_data_t variable
 */
#define for_each_online_pgdat(pgdat)			\
	for (pgdat = first_online_pgdat();		\
	     pgdat;					\
	     pgdat = next_online_pgdat(pgdat))
/**
 * for_each_zone - helper macro to iterate over all memory zones
 * @zone - pointer to struct zone variable
 *
 * The user only needs to declare the zone variable, for_each_zone
 * fills it in.
 */
#define for_each_zone(zone)			        \
	for (zone = (first_online_pgdat())->node_zones; \
	     zone;					\
	     zone = next_zone(zone))

#define for_each_populated_zone(zone)		        \
	for (zone = (first_online_pgdat())->node_zones; \
	     zone;					\
	     zone = next_zone(zone))			\
		if (!populated_zone(zone))		\
			; /* do nothing */		\
		else

static inline struct zone *zonelist_zone(struct zoneref *zoneref)
{
	return zoneref->zone;
}

static inline int zonelist_zone_idx(struct zoneref *zoneref)
{
	return zoneref->zone_idx;
}

static inline int zonelist_node_idx(struct zoneref *zoneref)
{
	return zone_to_nid(zoneref->zone);
}

struct zoneref *__next_zones_zonelist(struct zoneref *z,
					enum zone_type highest_zoneidx,
					nodemask_t *nodes);

/**
 * next_zones_zonelist - Returns the next zone at or below highest_zoneidx within the allowed nodemask using a cursor within a zonelist as a starting point
 * @z - The cursor used as a starting point for the search
 * @highest_zoneidx - The zone index of the highest zone to return
 * @nodes - An optional nodemask to filter the zonelist with
 *
 * This function returns the next zone at or below a given zone index that is
 * within the allowed nodemask using a cursor as the starting point for the
 * search. The zoneref returned is a cursor that represents the current zone
 * being examined. It should be advanced by one before calling
 * next_zones_zonelist again.
 */
static __always_inline struct zoneref *next_zones_zonelist(struct zoneref *z,
					enum zone_type highest_zoneidx,
					nodemask_t *nodes)
{
	if (likely(!nodes && zonelist_zone_idx(z) <= highest_zoneidx))
		return z;
	return __next_zones_zonelist(z, highest_zoneidx, nodes);
}

/**
 * first_zones_zonelist - Returns the first zone at or below highest_zoneidx within the allowed nodemask in a zonelist
 * @zonelist - The zonelist to search for a suitable zone
 * @highest_zoneidx - The zone index of the highest zone to return
 * @nodes - An optional nodemask to filter the zonelist with
 * @return - Zoneref pointer for the first suitable zone found (see below)
 *
 * This function returns the first zone at or below a given zone index that is
 * within the allowed nodemask. The zoneref returned is a cursor that can be
 * used to iterate the zonelist with next_zones_zonelist by advancing it by
 * one before calling.
 *
 * When no eligible zone is found, zoneref->zone is NULL (zoneref itself is
 * never NULL). This may happen either genuinely, or due to concurrent nodemask
 * update due to cpuset modification.
 */
static inline struct zoneref *first_zones_zonelist(struct zonelist *zonelist,
					enum zone_type highest_zoneidx,
					nodemask_t *nodes)
{
	return next_zones_zonelist(zonelist->_zonerefs,
							highest_zoneidx, nodes);
}

/**
 * for_each_zone_zonelist_nodemask - helper macro to iterate over valid zones in a zonelist at or below a given zone index and within a nodemask
 * @zone - The current zone in the iterator
 * @z - The current pointer within zonelist->_zonerefs being iterated
 * @zlist - The zonelist being iterated
 * @highidx - The zone index of the highest zone to return
 * @nodemask - Nodemask allowed by the allocator
 *
 * This iterator iterates though all zones at or below a given zone index and
 * within a given nodemask
 */
#define for_each_zone_zonelist_nodemask(zone, z, zlist, highidx, nodemask) \
	for (z = first_zones_zonelist(zlist, highidx, nodemask), zone = zonelist_zone(z);	\
		zone;							\
		z = next_zones_zonelist(++z, highidx, nodemask),	\
			zone = zonelist_zone(z))

#define for_next_zone_zonelist_nodemask(zone, z, zlist, highidx, nodemask) \
	for (zone = z->zone;	\
		zone;							\
		z = next_zones_zonelist(++z, highidx, nodemask),	\
			zone = zonelist_zone(z))


/**
 * for_each_zone_zonelist - helper macro to iterate over valid zones in a zonelist at or below a given zone index
 * @zone - The current zone in the iterator
 * @z - The current pointer within zonelist->zones being iterated
 * @zlist - The zonelist being iterated
 * @highidx - The zone index of the highest zone to return
 *
 * This iterator iterates though all zones at or below a given zone index.
 */
#define for_each_zone_zonelist(zone, z, zlist, highidx) \
	for_each_zone_zonelist_nodemask(zone, z, zlist, highidx, NULL)

#ifdef CONFIG_SPARSEMEM
#include <asm/sparsemem.h>
#endif

#ifdef CONFIG_FLATMEM
#define pfn_to_nid(pfn)		(0)
#endif

#ifdef CONFIG_SPARSEMEM

/*
 * SECTION_SHIFT    		#bits space required to store a section #
 *
 * PA_SECTION_SHIFT		physical address to/from section number
 * PFN_SECTION_SHIFT		pfn to/from section number
 */
#define PA_SECTION_SHIFT	(SECTION_SIZE_BITS)
#define PFN_SECTION_SHIFT	(SECTION_SIZE_BITS - PAGE_SHIFT)

#define NR_MEM_SECTIONS		(1UL << SECTIONS_SHIFT)

#define PAGES_PER_SECTION       (1UL << PFN_SECTION_SHIFT)
#define PAGE_SECTION_MASK	(~(PAGES_PER_SECTION-1))

#define SECTION_BLOCKFLAGS_BITS \
	((1UL << (PFN_SECTION_SHIFT - pageblock_order)) * NR_PAGEBLOCK_BITS)

#if (MAX_ORDER - 1 + PAGE_SHIFT) > SECTION_SIZE_BITS
#error Allocator MAX_ORDER exceeds SECTION_SIZE
#endif

static inline unsigned long pfn_to_section_nr(unsigned long pfn)
{
	return pfn >> PFN_SECTION_SHIFT;
}
static inline unsigned long section_nr_to_pfn(unsigned long sec)
{
	return sec << PFN_SECTION_SHIFT;
}

#define SECTION_ALIGN_UP(pfn)	(((pfn) + PAGES_PER_SECTION - 1) & PAGE_SECTION_MASK)
#define SECTION_ALIGN_DOWN(pfn)	((pfn) & PAGE_SECTION_MASK)

#define SUBSECTION_SHIFT 21
#define SUBSECTION_SIZE (1UL << SUBSECTION_SHIFT)

#define PFN_SUBSECTION_SHIFT (SUBSECTION_SHIFT - PAGE_SHIFT)
#define PAGES_PER_SUBSECTION (1UL << PFN_SUBSECTION_SHIFT)
#define PAGE_SUBSECTION_MASK (~(PAGES_PER_SUBSECTION-1))

#if SUBSECTION_SHIFT > SECTION_SIZE_BITS
#error Subsection size exceeds section size
#else
#define SUBSECTIONS_PER_SECTION (1UL << (SECTION_SIZE_BITS - SUBSECTION_SHIFT))
#endif

#define SUBSECTION_ALIGN_UP(pfn) ALIGN((pfn), PAGES_PER_SUBSECTION)
#define SUBSECTION_ALIGN_DOWN(pfn) ((pfn) & PAGE_SUBSECTION_MASK)

struct mem_section_usage {
#ifdef CONFIG_SPARSEMEM_VMEMMAP
	DECLARE_BITMAP(subsection_map, SUBSECTIONS_PER_SECTION);
#endif
	/* See declaration of similar field in struct zone */
	unsigned long pageblock_flags[0];
};

void subsection_map_init(unsigned long pfn, unsigned long nr_pages);

struct page;
struct page_ext;
struct mem_section {
	/*
	 * This is, logically, a pointer to an array of struct
	 * pages.  However, it is stored with some other magic.
	 * (see sparse.c::sparse_init_one_section())
	 *
	 * Additionally during early boot we encode node id of
	 * the location of the section here to guide allocation.
	 * (see sparse.c::memory_present())
	 *
	 * Making it a UL at least makes someone do a cast
	 * before using it wrong.
	 */
	unsigned long section_mem_map;

	struct mem_section_usage *usage;
#ifdef CONFIG_PAGE_EXTENSION
	/*
	 * If SPARSEMEM, pgdat doesn't have page_ext pointer. We use
	 * section. (see page_ext.h about this.)
	 */
	struct page_ext *page_ext;
	unsigned long pad;
#endif
	/*
	 * WARNING: mem_section must be a power-of-2 in size for the
	 * calculation and use of SECTION_ROOT_MASK to make sense.
	 */
};

#ifdef CONFIG_SPARSEMEM_EXTREME
#define SECTIONS_PER_ROOT       (PAGE_SIZE / sizeof (struct mem_section))
#else
#define SECTIONS_PER_ROOT	1
#endif

#define SECTION_NR_TO_ROOT(sec)	((sec) / SECTIONS_PER_ROOT)
#define NR_SECTION_ROOTS	DIV_ROUND_UP(NR_MEM_SECTIONS, SECTIONS_PER_ROOT)
#define SECTION_ROOT_MASK	(SECTIONS_PER_ROOT - 1)

#ifdef CONFIG_SPARSEMEM_EXTREME
extern struct mem_section **mem_section;
#else
extern struct mem_section mem_section[NR_SECTION_ROOTS][SECTIONS_PER_ROOT];
#endif

static inline unsigned long *section_to_usemap(struct mem_section *ms)
{
	return ms->usage->pageblock_flags;
}

static inline struct mem_section *__nr_to_section(unsigned long nr)
{
#ifdef CONFIG_SPARSEMEM_EXTREME
	if (!mem_section)
		return NULL;
#endif
	if (!mem_section[SECTION_NR_TO_ROOT(nr)])
		return NULL;
	return &mem_section[SECTION_NR_TO_ROOT(nr)][nr & SECTION_ROOT_MASK];
}
extern unsigned long __section_nr(struct mem_section *ms);
extern size_t mem_section_usage_size(void);

/*
 * We use the lower bits of the mem_map pointer to store
 * a little bit of information.  The pointer is calculated
 * as mem_map - section_nr_to_pfn(pnum).  The result is
 * aligned to the minimum alignment of the two values:
 *   1. All mem_map arrays are page-aligned.
 *   2. section_nr_to_pfn() always clears PFN_SECTION_SHIFT
 *      lowest bits.  PFN_SECTION_SHIFT is arch-specific
 *      (equal SECTION_SIZE_BITS - PAGE_SHIFT), and the
 *      worst combination is powerpc with 256k pages,
 *      which results in PFN_SECTION_SHIFT equal 6.
 * To sum it up, at least 6 bits are available.
 */
#define	SECTION_MARKED_PRESENT	(1UL<<0)
#define SECTION_HAS_MEM_MAP	(1UL<<1)
#define SECTION_IS_ONLINE	(1UL<<2)
#define SECTION_IS_EARLY	(1UL<<3)
#define SECTION_MAP_LAST_BIT	(1UL<<4)
#define SECTION_MAP_MASK	(~(SECTION_MAP_LAST_BIT-1))
#define SECTION_NID_SHIFT	3

static inline struct page *__section_mem_map_addr(struct mem_section *section)
{
	unsigned long map = section->section_mem_map;
	map &= SECTION_MAP_MASK;
	return (struct page *)map;
}

static inline int present_section(struct mem_section *section)
{
	return (section && (section->section_mem_map & SECTION_MARKED_PRESENT));
}

static inline int present_section_nr(unsigned long nr)
{
	return present_section(__nr_to_section(nr));
}

static inline int valid_section(struct mem_section *section)
{
	return (section && (section->section_mem_map & SECTION_HAS_MEM_MAP));
}

static inline int early_section(struct mem_section *section)
{
	return (section && (section->section_mem_map & SECTION_IS_EARLY));
}

static inline int valid_section_nr(unsigned long nr)
{
	return valid_section(__nr_to_section(nr));
}

static inline int online_section(struct mem_section *section)
{
	return (section && (section->section_mem_map & SECTION_IS_ONLINE));
}

static inline int online_section_nr(unsigned long nr)
{
	return online_section(__nr_to_section(nr));
}

#ifdef CONFIG_MEMORY_HOTPLUG
void online_mem_sections(unsigned long start_pfn, unsigned long end_pfn);
#ifdef CONFIG_MEMORY_HOTREMOVE
void offline_mem_sections(unsigned long start_pfn, unsigned long end_pfn);
#endif
#endif

static inline struct mem_section *__pfn_to_section(unsigned long pfn)
{
	return __nr_to_section(pfn_to_section_nr(pfn));
}

extern unsigned long __highest_present_section_nr;

static inline int subsection_map_index(unsigned long pfn)
{
	return (pfn & ~(PAGE_SECTION_MASK)) / PAGES_PER_SUBSECTION;
}

#ifdef CONFIG_SPARSEMEM_VMEMMAP
static inline int pfn_section_valid(struct mem_section *ms, unsigned long pfn)
{
	int idx = subsection_map_index(pfn);

	return test_bit(idx, ms->usage->subsection_map);
}
#else
static inline int pfn_section_valid(struct mem_section *ms, unsigned long pfn)
{
	return 1;
}
#endif

#ifndef CONFIG_HAVE_ARCH_PFN_VALID
static inline int pfn_valid(unsigned long pfn)
{
	struct mem_section *ms;

	if (pfn_to_section_nr(pfn) >= NR_MEM_SECTIONS)
		return 0;
	ms = __nr_to_section(pfn_to_section_nr(pfn));
	if (!valid_section(ms))
		return 0;
	/*
	 * Traditionally early sections always returned pfn_valid() for
	 * the entire section-sized span.
	 */
	return early_section(ms) || pfn_section_valid(ms, pfn);
}
#endif

static inline int pfn_in_present_section(unsigned long pfn)
{
	if (pfn_to_section_nr(pfn) >= NR_MEM_SECTIONS)
		return 0;
	return present_section(__nr_to_section(pfn_to_section_nr(pfn)));
}

static inline unsigned long next_present_section_nr(unsigned long section_nr)
{
	while (++section_nr <= __highest_present_section_nr) {
		if (present_section_nr(section_nr))
			return section_nr;
	}

	return -1;
}

/*
 * These are _only_ used during initialisation, therefore they
 * can use __initdata ...  They could have names to indicate
 * this restriction.
 */
#ifdef CONFIG_NUMA
#define pfn_to_nid(pfn)							\
({									\
	unsigned long __pfn_to_nid_pfn = (pfn);				\
	page_to_nid(pfn_to_page(__pfn_to_nid_pfn));			\
})
#else
#define pfn_to_nid(pfn)		(0)
#endif

#define early_pfn_valid(pfn)	pfn_valid(pfn)
void sparse_init(void);
#else
#define sparse_init()	do {} while (0)
#define sparse_index_init(_sec, _nid)  do {} while (0)
#define pfn_in_present_section pfn_valid
#define subsection_map_init(_pfn, _nr_pages) do {} while (0)
#endif /* CONFIG_SPARSEMEM */

/*
 * During memory init memblocks map pfns to nids. The search is expensive and
 * this caches recent lookups. The implementation of __early_pfn_to_nid
 * may treat start/end as pfns or sections.
 */
struct mminit_pfnnid_cache {
	unsigned long last_start;
	unsigned long last_end;
	int last_nid;
};

#ifndef early_pfn_valid
#define early_pfn_valid(pfn)	(1)
#endif

void memory_present(int nid, unsigned long start, unsigned long end);

/*
 * If it is possible to have holes within a MAX_ORDER_NR_PAGES, then we
 * need to check pfn validity within that MAX_ORDER_NR_PAGES block.
 * pfn_valid_within() should be used in this case; we optimise this away
 * when we have no holes within a MAX_ORDER_NR_PAGES block.
 */
#ifdef CONFIG_HOLES_IN_ZONE
#define pfn_valid_within(pfn) pfn_valid(pfn)
#else
#define pfn_valid_within(pfn) (1)
#endif

#ifdef CONFIG_ARCH_HAS_HOLES_MEMORYMODEL
/*
 * pfn_valid() is meant to be able to tell if a given PFN has valid memmap
 * associated with it or not. This means that a struct page exists for this
 * pfn. The caller cannot assume the page is fully initialized in general.
 * Hotplugable pages might not have been onlined yet. pfn_to_online_page()
 * will ensure the struct page is fully online and initialized. Special pages
 * (e.g. ZONE_DEVICE) are never onlined and should be treated accordingly.
 *
 * In FLATMEM, it is expected that holes always have valid memmap as long as
 * there is valid PFNs either side of the hole. In SPARSEMEM, it is assumed
 * that a valid section has a memmap for the entire section.
 *
 * However, an ARM, and maybe other embedded architectures in the future
 * free memmap backing holes to save memory on the assumption the memmap is
 * never used. The page_zone linkages are then broken even though pfn_valid()
 * returns true. A walker of the full memmap must then do this additional
 * check to ensure the memmap they are looking at is sane by making sure
 * the zone and PFN linkages are still valid. This is expensive, but walkers
 * of the full memmap are extremely rare.
 */
bool memmap_valid_within(unsigned long pfn,
					struct page *page, struct zone *zone);
#else
static inline bool memmap_valid_within(unsigned long pfn,
					struct page *page, struct zone *zone)
{
	return true;
}
#endif /* CONFIG_ARCH_HAS_HOLES_MEMORYMODEL */

#endif /* !__GENERATING_BOUNDS.H */
#endif /* !__ASSEMBLY__ */
#endif /* _LINUX_MMZONE_H */<|MERGE_RESOLUTION|>--- conflicted
+++ resolved
@@ -664,17 +664,12 @@
  * per-zone basis.
  */
 typedef struct pglist_data {
-<<<<<<< HEAD
-	struct zone node_zones[MAX_NR_ZONES];//记录各个zone
-	struct zonelist node_zonelists[MAX_ZONELISTS];
-	int nr_zones;//zone数目
-=======
 	/*
 	 * node_zones contains just the zones for THIS node. Not all of the
 	 * zones may be populated, but it is the full list. It is referenced by
 	 * this node's node_zonelists as well as other node's node_zonelists.
 	 */
-	struct zone node_zones[MAX_NR_ZONES];
+	struct zone node_zones[MAX_NR_ZONES];//记录各个zone
 
 	/*
 	 * node_zonelists contains references to all zones in all nodes.
@@ -683,8 +678,8 @@
 	 */
 	struct zonelist node_zonelists[MAX_ZONELISTS];
 
+	//zone数目
 	int nr_zones; /* number of populated zones in this node */
->>>>>>> 64677779
 #ifdef CONFIG_FLAT_NODE_MEM_MAP	/* means !SPARSEMEM */
 	struct page *node_mem_map;
 #ifdef CONFIG_PAGE_EXTENSION
