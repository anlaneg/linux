/* SPDX-License-Identifier: GPL-2.0 */
/*
 * workqueue.h --- work queue handling for Linux.
 */

#ifndef _LINUX_WORKQUEUE_H
#define _LINUX_WORKQUEUE_H

#include <linux/timer.h>
#include <linux/linkage.h>
#include <linux/bitops.h>
#include <linux/lockdep.h>
#include <linux/threads.h>
#include <linux/atomic.h>
#include <linux/cpumask.h>
#include <linux/rcupdate.h>

struct workqueue_struct;

struct work_struct;
typedef void (*work_func_t)(struct work_struct *work);
void delayed_work_timer_fn(struct timer_list *t);

/*
 * The first word is the work queue pointer and the flags rolled into
 * one
 */
#define work_data_bits(work) ((unsigned long *)(&(work)->data))

enum {
	WORK_STRUCT_PENDING_BIT	= 0,	/* work item is pending execution */
	WORK_STRUCT_DELAYED_BIT	= 1,	/* work item is delayed */
	WORK_STRUCT_PWQ_BIT	= 2,	/* data points to pwq */
	WORK_STRUCT_LINKED_BIT	= 3,	/* next work is linked to this one */
#ifdef CONFIG_DEBUG_OBJECTS_WORK
	WORK_STRUCT_STATIC_BIT	= 4,	/* static initializer (debugobjects) */
	WORK_STRUCT_COLOR_SHIFT	= 5,	/* color for workqueue flushing */
#else
	WORK_STRUCT_COLOR_SHIFT	= 4,	/* color for workqueue flushing */
#endif

	WORK_STRUCT_COLOR_BITS	= 4,

	WORK_STRUCT_PENDING	= 1 << WORK_STRUCT_PENDING_BIT,
	WORK_STRUCT_DELAYED	= 1 << WORK_STRUCT_DELAYED_BIT,
	WORK_STRUCT_PWQ		= 1 << WORK_STRUCT_PWQ_BIT,
	WORK_STRUCT_LINKED	= 1 << WORK_STRUCT_LINKED_BIT,
#ifdef CONFIG_DEBUG_OBJECTS_WORK
	WORK_STRUCT_STATIC	= 1 << WORK_STRUCT_STATIC_BIT,
#else
	WORK_STRUCT_STATIC	= 0,
#endif

	/*
	 * The last color is no color used for works which don't
	 * participate in workqueue flushing.
	 */
	WORK_NR_COLORS		= (1 << WORK_STRUCT_COLOR_BITS) - 1,
	WORK_NO_COLOR		= WORK_NR_COLORS,

	/* not bound to any CPU, prefer the local CPU */
	WORK_CPU_UNBOUND	= NR_CPUS,

	/*
	 * Reserve 8 bits off of pwq pointer w/ debugobjects turned off.
	 * This makes pwqs aligned to 256 bytes and allows 15 workqueue
	 * flush colors.
	 */
	WORK_STRUCT_FLAG_BITS	= WORK_STRUCT_COLOR_SHIFT +
				  WORK_STRUCT_COLOR_BITS,

	/* data contains off-queue information when !WORK_STRUCT_PWQ */
	WORK_OFFQ_FLAG_BASE	= WORK_STRUCT_COLOR_SHIFT,

	__WORK_OFFQ_CANCELING	= WORK_OFFQ_FLAG_BASE,
	WORK_OFFQ_CANCELING	= (1 << __WORK_OFFQ_CANCELING),

	/*
	 * When a work item is off queue, its high bits point to the last
	 * pool it was on.  Cap at 31 bits and use the highest number to
	 * indicate that no pool is associated.
	 */
	WORK_OFFQ_FLAG_BITS	= 1,
	WORK_OFFQ_POOL_SHIFT	= WORK_OFFQ_FLAG_BASE + WORK_OFFQ_FLAG_BITS,
	WORK_OFFQ_LEFT		= BITS_PER_LONG - WORK_OFFQ_POOL_SHIFT,
	WORK_OFFQ_POOL_BITS	= WORK_OFFQ_LEFT <= 31 ? WORK_OFFQ_LEFT : 31,
	WORK_OFFQ_POOL_NONE	= (1LU << WORK_OFFQ_POOL_BITS) - 1,

	/* convenience constants */
	WORK_STRUCT_FLAG_MASK	= (1UL << WORK_STRUCT_FLAG_BITS) - 1,
	WORK_STRUCT_WQ_DATA_MASK = ~WORK_STRUCT_FLAG_MASK,
	WORK_STRUCT_NO_POOL	= (unsigned long)WORK_OFFQ_POOL_NONE << WORK_OFFQ_POOL_SHIFT,

	/* bit mask for work_busy() return values */
	WORK_BUSY_PENDING	= 1 << 0,
	WORK_BUSY_RUNNING	= 1 << 1,

	/* maximum string length for set_worker_desc() */
	WORKER_DESC_LEN		= 24,
};

struct work_struct {
	atomic_long_t data;//work函数func的参数
	struct list_head entry;//用于将work串起来
	work_func_t func;//work函数
#ifdef CONFIG_LOCKDEP
	struct lockdep_map lckdep_map;
#endif
};

#define WORK_DATA_INIT()	ATOMIC_LONG_INIT((unsigned long)WORK_STRUCT_NO_POOL)
#define WORK_DATA_STATIC_INIT()	\
	ATOMIC_LONG_INIT((unsigned long)(WORK_STRUCT_NO_POOL | WORK_STRUCT_STATIC))

struct delayed_work {
	struct work_struct work;
	struct timer_list timer;//延迟用定时器

	/* target workqueue and CPU ->timer uses to queue ->work */
	struct workqueue_struct *wq;
	int cpu;
};

struct rcu_work {
	struct work_struct work;
	struct rcu_head rcu;

	/* target workqueue ->rcu uses to queue ->work */
	struct workqueue_struct *wq;//work对应的队列
};

/**
 * struct workqueue_attrs - A struct for workqueue attributes.
 *
 * This can be used to change attributes of an unbound workqueue.
 */
struct workqueue_attrs {
	/**
	 * @nice: nice level
	 */
	int nice;

	/**
	 * @cpumask: allowed CPUs
	 */
	cpumask_var_t cpumask;

	/**
	 * @no_numa: disable NUMA affinity
	 *
	 * Unlike other fields, ``no_numa`` isn't a property of a worker_pool. It
	 * only modifies how :c:func:`apply_workqueue_attrs` select pools and thus
	 * doesn't participate in pool hash calculations or equality comparisons.
	 */
	bool no_numa;
};

static inline struct delayed_work *to_delayed_work(struct work_struct *work)
{
	return container_of(work, struct delayed_work, work);
}

static inline struct rcu_work *to_rcu_work(struct work_struct *work)
{
	return container_of(work, struct rcu_work, work);
}

struct execute_work {
	struct work_struct work;
};

#ifdef CONFIG_LOCKDEP
/*
 * NB: because we have to copy the lockdep_map, setting _key
 * here is required, otherwise it could get initialised to the
 * copy of the lockdep_map!
 */
#define __WORK_INIT_LOCKDEP_MAP(n, k) \
	.lockdep_map = STATIC_LOCKDEP_MAP_INIT(n, k),
#else
#define __WORK_INIT_LOCKDEP_MAP(n, k)
#endif

#define __WORK_INITIALIZER(n, f) {					\
	.data = WORK_DATA_STATIC_INIT(),				\
	.entry	= { &(n).entry, &(n).entry },				\
	.func = (f),							\
	__WORK_INIT_LOCKDEP_MAP(#n, &(n))				\
	}

#define __DELAYED_WORK_INITIALIZER(n, f, tflags) {			\
	.work = __WORK_INITIALIZER((n).work, (f)),			\
	.timer = __TIMER_INITIALIZER(delayed_work_timer_fn,\
				     (tflags) | TIMER_IRQSAFE),		\
	}

#define DECLARE_WORK(n, f)						\
	struct work_struct n = __WORK_INITIALIZER(n, f)

#define DECLARE_DELAYED_WORK(n, f)					\
	struct delayed_work n = __DELAYED_WORK_INITIALIZER(n, f, 0)

#define DECLARE_DEFERRABLE_WORK(n, f)					\
	struct delayed_work n = __DELAYED_WORK_INITIALIZER(n, f, TIMER_DEFERRABLE)

#ifdef CONFIG_DEBUG_OBJECTS_WORK
extern void __init_work(struct work_struct *work, int onstack);
extern void destroy_work_on_stack(struct work_struct *work);
extern void destroy_delayed_work_on_stack(struct delayed_work *work);
static inline unsigned int work_static(struct work_struct *work)
{
	return *work_data_bits(work) & WORK_STRUCT_STATIC;
}
#else
static inline void __init_work(struct work_struct *work, int onstack) { }
static inline void destroy_work_on_stack(struct work_struct *work) { }
static inline void destroy_delayed_work_on_stack(struct delayed_work *work) { }
static inline unsigned int work_static(struct work_struct *work) { return 0; }
#endif

/*
 * initialize all of a work item in one go
 *
 * NOTE! No point in using "atomic_long_set()": using a direct
 * assignment of the work data initializer allows the compiler
 * to generate better code.
 */
#ifdef CONFIG_LOCKDEP
#define __INIT_WORK(_work, _func, _onstack)				\
	do {								\
		static struct lock_class_key __key;			\
									\
		__init_work((_work), _onstack);				\
		(_work)->data = (atomic_long_t) WORK_DATA_INIT();	\
		lockdep_init_map(&(_work)->lockdep_map, "(work_completion)"#_work, &__key, 0); \
		INIT_LIST_HEAD(&(_work)->entry);			\
		(_work)->func = (_func);				\
	} while (0)
#else
#define __INIT_WORK(_work, _func, _onstack)				\
	do {								\
		__init_work((_work), _onstack);				\
		(_work)->data = (atomic_long_t) WORK_DATA_INIT();	\
		INIT_LIST_HEAD(&(_work)->entry);			\
		/*设置work需要执行的func*/\
		(_work)->func = (_func);				\
	} while (0)
#endif

/*设置work的执行函数*/
#define INIT_WORK(_work, _func)						\
	__INIT_WORK((_work), (_func), 0)

#define INIT_WORK_ONSTACK(_work, _func)					\
	__INIT_WORK((_work), (_func), 1)

//初始化延迟work
#define __INIT_DELAYED_WORK(_work, _func, _tflags)			\
	do {								\
		/*设置work的回调*/\
		INIT_WORK(&(_work)->work, (_func));			\
		/*设置_work的timer回调用delayed_work_timer_fn,定时器到期后直接将work入队*/\
		__init_timer(&(_work)->timer,				\
			     delayed_work_timer_fn,			\
			     (_tflags) | TIMER_IRQSAFE);		\
	} while (0)

#define __INIT_DELAYED_WORK_ONSTACK(_work, _func, _tflags)		\
	do {								\
		INIT_WORK_ONSTACK(&(_work)->work, (_func));		\
		__init_timer_on_stack(&(_work)->timer,			\
				      delayed_work_timer_fn,		\
				      (_tflags) | TIMER_IRQSAFE);	\
	} while (0)

/*初始化延迟work*/
#define INIT_DELAYED_WORK(_work, _func)					\
	__INIT_DELAYED_WORK(_work, _func, 0)

#define INIT_DELAYED_WORK_ONSTACK(_work, _func)				\
	__INIT_DELAYED_WORK_ONSTACK(_work, _func, 0)

#define INIT_DEFERRABLE_WORK(_work, _func)				\
	__INIT_DELAYED_WORK(_work, _func, TIMER_DEFERRABLE)

#define INIT_DEFERRABLE_WORK_ONSTACK(_work, _func)			\
	__INIT_DELAYED_WORK_ONSTACK(_work, _func, TIMER_DEFERRABLE)

#define INIT_RCU_WORK(_work, _func)					\
	INIT_WORK(&(_work)->work, (_func))

#define INIT_RCU_WORK_ONSTACK(_work, _func)				\
	INIT_WORK_ONSTACK(&(_work)->work, (_func))

/**
 * work_pending - Find out whether a work item is currently pending
 * @work: The work item in question
 */
#define work_pending(work) \
	test_bit(WORK_STRUCT_PENDING_BIT, work_data_bits(work))

/**
 * delayed_work_pending - Find out whether a delayable work item is currently
 * pending
 * @w: The work item in question
 */
#define delayed_work_pending(w) \
	work_pending(&(w)->work)

/*
 * Workqueue flags and constants.  For details, please refer to
 * Documentation/core-api/workqueue.rst.
 */
enum {
    //工作队列未绑定
	WQ_UNBOUND		= 1 << 1, /* not bound to any cpu */
	WQ_FREEZABLE		= 1 << 2, /* freeze during suspend */
	WQ_MEM_RECLAIM		= 1 << 3, /* may be used for memory reclaim */
	WQ_HIGHPRI		= 1 << 4, /* high priority */
	WQ_CPU_INTENSIVE	= 1 << 5, /* cpu intensive workqueue */
<<<<<<< HEAD
	/*此工作队列将在sysfs中出现*/
	WQ_SYSFS		= 1 << 6, /* visible in sysfs, see wq_sysfs_register() */
=======
	WQ_SYSFS		= 1 << 6, /* visible in sysfs, see workqueue_sysfs_register() */
>>>>>>> 52e44129

	/*
	 * Per-cpu workqueues are generally preferred because they tend to
	 * show better performance thanks to cache locality.  Per-cpu
	 * workqueues exclude the scheduler from choosing the CPU to
	 * execute the worker threads, which has an unfortunate side effect
	 * of increasing power consumption.
	 *
	 * The scheduler considers a CPU idle if it doesn't have any task
	 * to execute and tries to keep idle cores idle to conserve power;
	 * however, for example, a per-cpu work item scheduled from an
	 * interrupt handler on an idle CPU will force the scheduler to
	 * excute the work item on that CPU breaking the idleness, which in
	 * turn may lead to more scheduling choices which are sub-optimal
	 * in terms of power consumption.
	 *
	 * Workqueues marked with WQ_POWER_EFFICIENT are per-cpu by default
	 * but become unbound if workqueue.power_efficient kernel param is
	 * specified.  Per-cpu workqueues which are identified to
	 * contribute significantly to power-consumption are identified and
	 * marked with this flag and enabling the power_efficient mode
	 * leads to noticeable power saving at the cost of small
	 * performance disadvantage.
	 *
	 * http://thread.gmane.org/gmane.linux.kernel/1480396
	 */
	WQ_POWER_EFFICIENT	= 1 << 7,

	__WQ_DRAINING		= 1 << 16, /* internal: workqueue is draining */
	__WQ_ORDERED		= 1 << 17, /* internal: workqueue is ordered */
	__WQ_LEGACY		= 1 << 18, /* internal: create*_workqueue() */
	__WQ_ORDERED_EXPLICIT	= 1 << 19, /* internal: alloc_ordered_workqueue() */

	WQ_MAX_ACTIVE		= 512,	  /* I like 512, better ideas? */
	WQ_MAX_UNBOUND_PER_CPU	= 4,	  /* 4 * #cpus for unbound wq */
	WQ_DFL_ACTIVE		= WQ_MAX_ACTIVE / 2,
};

/* unbound wq's aren't per-cpu, scale max_active according to #cpus */
#define WQ_UNBOUND_MAX_ACTIVE	\
	max_t(int, WQ_MAX_ACTIVE, num_possible_cpus() * WQ_MAX_UNBOUND_PER_CPU)

/*
 * System-wide workqueues which are always present.
 *
 * system_wq is the one used by schedule[_delayed]_work[_on]().
 * Multi-CPU multi-threaded.  There are users which expect relatively
 * short queue flush time.  Don't queue works which can run for too
 * long.
 *
 * system_highpri_wq is similar to system_wq but for work items which
 * require WQ_HIGHPRI.
 *
 * system_long_wq is similar to system_wq but may host long running
 * works.  Queue flushing might take relatively long.
 *
 * system_unbound_wq is unbound workqueue.  Workers are not bound to
 * any specific CPU, not concurrency managed, and all queued works are
 * executed immediately as long as max_active limit is not reached and
 * resources are available.
 *
 * system_freezable_wq is equivalent to system_wq except that it's
 * freezable.
 *
 * *_power_efficient_wq are inclined towards saving power and converted
 * into WQ_UNBOUND variants if 'wq_power_efficient' is enabled; otherwise,
 * they are same as their non-power-efficient counterparts - e.g.
 * system_power_efficient_wq is identical to system_wq if
 * 'wq_power_efficient' is disabled.  See WQ_POWER_EFFICIENT for more info.
 */
extern struct workqueue_struct *system_wq;
extern struct workqueue_struct *system_highpri_wq;
extern struct workqueue_struct *system_long_wq;
extern struct workqueue_struct *system_unbound_wq;
extern struct workqueue_struct *system_freezable_wq;
extern struct workqueue_struct *system_power_efficient_wq;
extern struct workqueue_struct *system_freezable_power_efficient_wq;

/**
 * alloc_workqueue - allocate a workqueue
 * @fmt: printf format for the name of the workqueue
 * @flags: WQ_* flags
 * @max_active: max in-flight work items, 0 for default
 * remaining args: args for @fmt
 *
 * Allocate a workqueue with the specified parameters.  For detailed
 * information on WQ_* flags, please refer to
 * Documentation/core-api/workqueue.rst.
 *
 * RETURNS:
 * Pointer to the allocated workqueue on success, %NULL on failure.
 */
struct workqueue_struct *alloc_workqueue(const char *fmt,
					 unsigned int flags,
					 int max_active, ...);

/**
 * alloc_ordered_workqueue - allocate an ordered workqueue
 * @fmt: printf format for the name of the workqueue
 * @flags: WQ_* flags (only WQ_FREEZABLE and WQ_MEM_RECLAIM are meaningful)
 * @args...: args for @fmt
 *
 * Allocate an ordered workqueue.  An ordered workqueue executes at
 * most one work item at any given time in the queued order.  They are
 * implemented as unbound workqueues with @max_active of one.
 *
 * RETURNS:
 * Pointer to the allocated workqueue on success, %NULL on failure.
 */
#define alloc_ordered_workqueue(fmt, flags, args...)			\
	alloc_workqueue(fmt, WQ_UNBOUND | __WQ_ORDERED |		\
			__WQ_ORDERED_EXPLICIT | (flags), 1, ##args)

#define create_workqueue(name)						\
	alloc_workqueue("%s", __WQ_LEGACY | WQ_MEM_RECLAIM, 1, (name))
#define create_freezable_workqueue(name)				\
	alloc_workqueue("%s", __WQ_LEGACY | WQ_FREEZABLE | WQ_UNBOUND |	\
			WQ_MEM_RECLAIM, 1, (name))
//创建单线程的workqueue
#define create_singlethread_workqueue(name)				\
	alloc_ordered_workqueue("%s", __WQ_LEGACY | WQ_MEM_RECLAIM, name)

extern void destroy_workqueue(struct workqueue_struct *wq);

struct workqueue_attrs *alloc_workqueue_attrs(void);
void free_workqueue_attrs(struct workqueue_attrs *attrs);
int apply_workqueue_attrs(struct workqueue_struct *wq,
			  const struct workqueue_attrs *attrs);
int workqueue_set_unbound_cpumask(cpumask_var_t cpumask);

extern bool queue_work_on(int cpu, struct workqueue_struct *wq,
			struct work_struct *work);
extern bool queue_work_node(int node, struct workqueue_struct *wq,
			    struct work_struct *work);
extern bool queue_delayed_work_on(int cpu, struct workqueue_struct *wq,
			struct delayed_work *work, unsigned long delay);
extern bool mod_delayed_work_on(int cpu, struct workqueue_struct *wq,
			struct delayed_work *dwork, unsigned long delay);
extern bool queue_rcu_work(struct workqueue_struct *wq, struct rcu_work *rwork);

extern void flush_workqueue(struct workqueue_struct *wq);
extern void drain_workqueue(struct workqueue_struct *wq);

extern int schedule_on_each_cpu(work_func_t func);

int execute_in_process_context(work_func_t fn, struct execute_work *);

extern bool flush_work(struct work_struct *work);
extern bool cancel_work_sync(struct work_struct *work);

extern bool flush_delayed_work(struct delayed_work *dwork);
extern bool cancel_delayed_work(struct delayed_work *dwork);
extern bool cancel_delayed_work_sync(struct delayed_work *dwork);

extern bool flush_rcu_work(struct rcu_work *rwork);

extern void workqueue_set_max_active(struct workqueue_struct *wq,
				     int max_active);
extern struct work_struct *current_work(void);
extern bool current_is_workqueue_rescuer(void);
extern bool workqueue_congested(int cpu, struct workqueue_struct *wq);
extern unsigned int work_busy(struct work_struct *work);
extern __printf(1, 2) void set_worker_desc(const char *fmt, ...);
extern void print_worker_info(const char *log_lvl, struct task_struct *task);
extern void show_workqueue_state(void);
extern void wq_worker_comm(char *buf, size_t size, struct task_struct *task);

/**
 * queue_work - queue work on a workqueue
 * @wq: workqueue to use
 * @work: work to queue
 *
 * Returns %false if @work was already on a queue, %true otherwise.
 *
 * We queue the work to the CPU on which it was submitted, but if the CPU dies
 * it can be processed by another CPU.
 *
 * Memory-ordering properties:  If it returns %true, guarantees that all stores
 * preceding the call to queue_work() in the program order will be visible from
 * the CPU which will execute @work by the time such work executes, e.g.,
 *
 * { x is initially 0 }
 *
 *   CPU0				CPU1
 *
 *   WRITE_ONCE(x, 1);			[ @work is being executed ]
 *   r0 = queue_work(wq, work);		  r1 = READ_ONCE(x);
 *
 * Forbids: r0 == true && r1 == 0
 */
static inline bool queue_work(struct workqueue_struct *wq,
			      struct work_struct *work)
{
	//将work入队到wq队列中，CPU未指定
	return queue_work_on(WORK_CPU_UNBOUND, wq, work);
}

/**
 * queue_delayed_work - queue work on a workqueue after delay
 * @wq: workqueue to use
 * @dwork: delayable work to queue
 * @delay: number of jiffies to wait before queueing
 *
 * Equivalent to queue_delayed_work_on() but tries to use the local CPU.
 */
//在指定延迟后将work加入队列（未指定运行在那个cpu上）
static inline bool queue_delayed_work(struct workqueue_struct *wq,
				      struct delayed_work *dwork,
				      unsigned long delay/*work需要延迟的时间*/)
{
	return queue_delayed_work_on(WORK_CPU_UNBOUND, wq, dwork, delay);
}

/**
 * mod_delayed_work - modify delay of or queue a delayed work
 * @wq: workqueue to use
 * @dwork: work to queue
 * @delay: number of jiffies to wait before queueing
 *
 * mod_delayed_work_on() on local CPU.
 */
static inline bool mod_delayed_work(struct workqueue_struct *wq,
				    struct delayed_work *dwork,
				    unsigned long delay)
{
	return mod_delayed_work_on(WORK_CPU_UNBOUND, wq, dwork, delay);
}

/**
 * schedule_work_on - put work task on a specific cpu
 * @cpu: cpu to put the work task on
 * @work: job to be done
 *
 * This puts a job on a specific cpu
 */
static inline bool schedule_work_on(int cpu, struct work_struct *work)
{
	//将work直接安排在system_wq队列的cpu上进行执行
	return queue_work_on(cpu, system_wq, work);
}

/**
 * schedule_work - put work task in global workqueue
 * @work: job to be done
 *
 * Returns %false if @work was already on the kernel-global workqueue and
 * %true otherwise.
 *
 * This puts a job in the kernel-global workqueue if it was not already
 * queued and leaves it in the same position on the kernel-global
 * workqueue otherwise.
 *
 * Shares the same memory-ordering properties of queue_work(), cf. the
 * DocBook header of queue_work().
 */
static inline bool schedule_work(struct work_struct *work)
{
	return queue_work(system_wq, work);
}

/**
 * flush_scheduled_work - ensure that any scheduled work has run to completion.
 *
 * Forces execution of the kernel-global workqueue and blocks until its
 * completion.
 *
 * Think twice before calling this function!  It's very easy to get into
 * trouble if you don't take great care.  Either of the following situations
 * will lead to deadlock:
 *
 *	One of the work items currently on the workqueue needs to acquire
 *	a lock held by your code or its caller.
 *
 *	Your code is running in the context of a work routine.
 *
 * They will be detected by lockdep when they occur, but the first might not
 * occur very often.  It depends on what work items are on the workqueue and
 * what locks they need, which you have no control over.
 *
 * In most situations flushing the entire workqueue is overkill; you merely
 * need to know that a particular work item isn't queued and isn't running.
 * In such cases you should use cancel_delayed_work_sync() or
 * cancel_work_sync() instead.
 */
static inline void flush_scheduled_work(void)
{
	flush_workqueue(system_wq);
}

/**
 * schedule_delayed_work_on - queue work in global workqueue on CPU after delay
 * @cpu: cpu to use
 * @dwork: job to be done
 * @delay: number of jiffies to wait
 *
 * After waiting for a given time this puts a job in the kernel-global
 * workqueue on the specified CPU.
 */
static inline bool schedule_delayed_work_on(int cpu, struct delayed_work *dwork,
					    unsigned long delay)
{
	return queue_delayed_work_on(cpu, system_wq, dwork, delay);
}

/**
 * schedule_delayed_work - put work task in global workqueue after delay
 * @dwork: job to be done
 * @delay: number of jiffies to wait or 0 for immediate execution
 *
 * After waiting for a given time this puts a job in the kernel-global
 * workqueue.
 */
//将延迟work加入到system_wq中
static inline bool schedule_delayed_work(struct delayed_work *dwork,
					 unsigned long delay/*work延迟执行的时间*/)
{
	return queue_delayed_work(system_wq, dwork, delay);
}

#ifndef CONFIG_SMP
static inline long work_on_cpu(int cpu, long (*fn)(void *), void *arg)
{
	return fn(arg);
}
static inline long work_on_cpu_safe(int cpu, long (*fn)(void *), void *arg)
{
	return fn(arg);
}
#else
long work_on_cpu(int cpu, long (*fn)(void *), void *arg);
long work_on_cpu_safe(int cpu, long (*fn)(void *), void *arg);
#endif /* CONFIG_SMP */

#ifdef CONFIG_FREEZER
extern void freeze_workqueues_begin(void);
extern bool freeze_workqueues_busy(void);
extern void thaw_workqueues(void);
#endif /* CONFIG_FREEZER */

#ifdef CONFIG_SYSFS
int workqueue_sysfs_register(struct workqueue_struct *wq);
#else	/* CONFIG_SYSFS */
static inline int workqueue_sysfs_register(struct workqueue_struct *wq)
{ return 0; }
#endif	/* CONFIG_SYSFS */

#ifdef CONFIG_WQ_WATCHDOG
void wq_watchdog_touch(int cpu);
#else	/* CONFIG_WQ_WATCHDOG */
static inline void wq_watchdog_touch(int cpu) { }
#endif	/* CONFIG_WQ_WATCHDOG */

#ifdef CONFIG_SMP
int workqueue_prepare_cpu(unsigned int cpu);
int workqueue_online_cpu(unsigned int cpu);
int workqueue_offline_cpu(unsigned int cpu);
#endif

void __init workqueue_init_early(void);
void __init workqueue_init(void);

#endif<|MERGE_RESOLUTION|>--- conflicted
+++ resolved
@@ -318,12 +318,8 @@
 	WQ_MEM_RECLAIM		= 1 << 3, /* may be used for memory reclaim */
 	WQ_HIGHPRI		= 1 << 4, /* high priority */
 	WQ_CPU_INTENSIVE	= 1 << 5, /* cpu intensive workqueue */
-<<<<<<< HEAD
 	/*此工作队列将在sysfs中出现*/
-	WQ_SYSFS		= 1 << 6, /* visible in sysfs, see wq_sysfs_register() */
-=======
 	WQ_SYSFS		= 1 << 6, /* visible in sysfs, see workqueue_sysfs_register() */
->>>>>>> 52e44129
 
 	/*
 	 * Per-cpu workqueues are generally preferred because they tend to
