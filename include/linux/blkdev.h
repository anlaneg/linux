--- conflicted
+++ resolved
@@ -363,12 +363,7 @@
 	 */
 	void			*queuedata;
 
-<<<<<<< HEAD
-	struct blk_queue_stats	*stats;/*统计信息*/
-	struct rq_qos		*rq_qos;
-=======
 	struct elevator_queue	*elevator;
->>>>>>> 9d1694dc
 
 	const struct blk_mq_ops	*mq_ops;
 
@@ -392,15 +387,7 @@
 
 	struct percpu_ref	q_usage_counter;
 
-<<<<<<< HEAD
-	/*
-	 * ida allocated id for this queue.  Used to index queues from
-	 * ioctx.
-	 */
-	int			id;/*request queue唯一编号*/
-=======
 	struct request		*last_merge;
->>>>>>> 9d1694dc
 
 	spinlock_t		queue_lock;
 
@@ -452,17 +439,7 @@
 	struct kobject *crypto_kobject;
 #endif
 
-<<<<<<< HEAD
-	unsigned int		rq_timeout;
-	int			poll_nsec;
-
-	struct blk_stat_callback	*poll_cb;
-	struct blk_rq_stat	*poll_stat;
-
 	struct timer_list	timeout;/*对应回调blk_rq_timed_out_timer*/
-=======
-	struct timer_list	timeout;
->>>>>>> 9d1694dc
 	struct work_struct	timeout_work;
 
 	atomic_t		nr_active_requests_shared_tags;
@@ -479,16 +456,12 @@
 	struct mutex		blkcg_mutex;
 #endif
 
-	int			node;
+	int			node;/*所属的numa node*/
 
 	spinlock_t		requeue_lock;
 	struct list_head	requeue_list;
 	struct delayed_work	requeue_work;
 
-<<<<<<< HEAD
-	int			node;/*所属的numa node*/
-=======
->>>>>>> 9d1694dc
 #ifdef CONFIG_BLK_DEV_IO_TRACE
 	struct blk_trace __rcu	*blk_trace;
 #endif
