/* SPDX-License-Identifier: GPL-2.0 */
/*
 * Portions Copyright (C) 1992 Drew Eckhardt
 */
#ifndef _LINUX_BLKDEV_H
#define _LINUX_BLKDEV_H

#include <linux/types.h>
#include <linux/blk_types.h>
#include <linux/device.h>
#include <linux/list.h>
#include <linux/llist.h>
#include <linux/minmax.h>
#include <linux/timer.h>
#include <linux/workqueue.h>
#include <linux/wait.h>
#include <linux/bio.h>
#include <linux/gfp.h>
#include <linux/kdev_t.h>
#include <linux/rcupdate.h>
#include <linux/percpu-refcount.h>
#include <linux/blkzoned.h>
#include <linux/sched.h>
#include <linux/sbitmap.h>
#include <linux/srcu.h>
#include <linux/uuid.h>
#include <linux/xarray.h>

struct module;
struct request_queue;
struct elevator_queue;
struct blk_trace;
struct request;
struct sg_io_hdr;
struct blkcg_gq;
struct blk_flush_queue;
struct kiocb;
struct pr_ops;
struct rq_qos;
struct blk_queue_stats;
struct blk_stat_callback;
struct blk_crypto_profile;

extern const struct device_type disk_type;
extern struct device_type part_type;
extern struct class block_class;

/* Must be consistent with blk_mq_poll_stats_bkt() */
#define BLK_MQ_POLL_STATS_BKTS 16

/* Doing classic polling */
#define BLK_MQ_POLL_CLASSIC -1

/*
 * Maximum number of blkcg policies allowed to be registered concurrently.
 * Defined here to simplify include dependency.
 */
#define BLKCG_MAX_POLS		6

#define DISK_MAX_PARTS			256
#define DISK_NAME_LEN			32

#define PARTITION_META_INFO_VOLNAMELTH	64
/*
 * Enough for the string representation of any kind of UUID plus NULL.
 * EFI UUID is 36 characters. MSDOS UUID is 11 characters.
 */
#define PARTITION_META_INFO_UUIDLTH	(UUID_STRING_LEN + 1)

struct partition_meta_info {
	char uuid[PARTITION_META_INFO_UUIDLTH];
	u8 volname[PARTITION_META_INFO_VOLNAMELTH];
};

/**
 * DOC: genhd capability flags
 *
 * ``GENHD_FL_REMOVABLE``: indicates that the block device gives access to
 * removable media.  When set, the device remains present even when media is not
 * inserted.  Shall not be set for devices which are removed entirely when the
 * media is removed.
 *
 * ``GENHD_FL_HIDDEN``: the block device is hidden; it doesn't produce events,
 * doesn't appear in sysfs, and can't be opened from userspace or using
 * blkdev_get*. Used for the underlying components of multipath devices.
 *
 * ``GENHD_FL_NO_PART``: partition support is disabled.  The kernel will not
 * scan for partitions from add_disk, and users can't add partitions manually.
 *
 */
enum {
	GENHD_FL_REMOVABLE			= 1 << 0,
	GENHD_FL_HIDDEN				= 1 << 1,
	GENHD_FL_NO_PART			= 1 << 2,
};

enum {
	DISK_EVENT_MEDIA_CHANGE			= 1 << 0, /* media changed */
	DISK_EVENT_EJECT_REQUEST		= 1 << 1, /* eject requested */
};

enum {
	/* Poll even if events_poll_msecs is unset */
	DISK_EVENT_FLAG_POLL			= 1 << 0,
	/* Forward events to udev */
	DISK_EVENT_FLAG_UEVENT			= 1 << 1,
	/* Block event polling when open for exclusive write */
	DISK_EVENT_FLAG_BLOCK_ON_EXCL_WRITE	= 1 << 2,
};

struct disk_events;
struct badblocks;

struct blk_integrity {
	const struct blk_integrity_profile	*profile;
	unsigned char				flags;
	unsigned char				tuple_size;
	unsigned char				interval_exp;
	unsigned char				tag_size;
};

struct gendisk {
	/*
	 * major/first_minor/minors should not be set by any new driver, the
	 * block core will take care of allocating them automatically.
	 */
	int major;
	int first_minor;
	int minors;

	char disk_name[DISK_NAME_LEN];	/* name of major driver */

	unsigned short events;		/* supported events */
	unsigned short event_flags;	/* flags related to event processing */

	struct xarray part_tbl;
	struct block_device *part0;

	const struct block_device_operations *fops;
	struct request_queue *queue;
	void *private_data;

	struct bio_set bio_split;

	int flags;
	unsigned long state;
#define GD_NEED_PART_SCAN		0
#define GD_READ_ONLY			1
#define GD_DEAD				2
#define GD_NATIVE_CAPACITY		3
#define GD_ADDED			4
#define GD_SUPPRESS_PART_SCAN		5
#define GD_OWNS_QUEUE			6

	struct mutex open_mutex;	/* open/close mutex */
	unsigned open_partitions;	/* number of open partitions */

	struct backing_dev_info	*bdi;
	struct kobject *slave_dir;
#ifdef CONFIG_BLOCK_HOLDER_DEPRECATED
	struct list_head slave_bdevs;
#endif
	struct timer_rand_state *random;
	atomic_t sync_io;		/* RAID */
	struct disk_events *ev;
#ifdef  CONFIG_BLK_DEV_INTEGRITY
	struct kobject integrity_kobj;
#endif	/* CONFIG_BLK_DEV_INTEGRITY */

#ifdef CONFIG_BLK_DEV_ZONED
	/*
	 * Zoned block device information for request dispatch control.
	 * nr_zones is the total number of zones of the device. This is always
	 * 0 for regular block devices. conv_zones_bitmap is a bitmap of nr_zones
	 * bits which indicates if a zone is conventional (bit set) or
	 * sequential (bit clear). seq_zones_wlock is a bitmap of nr_zones
	 * bits which indicates if a zone is write locked, that is, if a write
	 * request targeting the zone was dispatched.
	 *
	 * Reads of this information must be protected with blk_queue_enter() /
	 * blk_queue_exit(). Modifying this information is only allowed while
	 * no requests are being processed. See also blk_mq_freeze_queue() and
	 * blk_mq_unfreeze_queue().
	 */
	unsigned int		nr_zones;
	unsigned int		max_open_zones;
	unsigned int		max_active_zones;
	unsigned long		*conv_zones_bitmap;
	unsigned long		*seq_zones_wlock;
#endif /* CONFIG_BLK_DEV_ZONED */

#if IS_ENABLED(CONFIG_CDROM)
	struct cdrom_device_info *cdi;
#endif
	int node_id;
	struct badblocks *bb;
	struct lockdep_map lockdep_map;
	u64 diskseq;

	/*
	 * Independent sector access ranges. This is always NULL for
	 * devices that do not have multiple independent access ranges.
	 */
	struct blk_independent_access_ranges *ia_ranges;
};

static inline bool disk_live(struct gendisk *disk)
{
	return !inode_unhashed(disk->part0->bd_inode);
}

/**
 * disk_openers - returns how many openers are there for a disk
 * @disk: disk to check
 *
 * This returns the number of openers for a disk.  Note that this value is only
 * stable if disk->open_mutex is held.
 *
 * Note: Due to a quirk in the block layer open code, each open partition is
 * only counted once even if there are multiple openers.
 */
static inline unsigned int disk_openers(struct gendisk *disk)
{
	return atomic_read(&disk->part0->bd_openers);
}

/*
 * The gendisk is refcounted by the part0 block_device, and the bd_device
 * therein is also used for device model presentation in sysfs.
 */
#define dev_to_disk(device) \
	(dev_to_bdev(device)->bd_disk)
#define disk_to_dev(disk) \
	(&((disk)->part0->bd_device))

#if IS_REACHABLE(CONFIG_CDROM)
#define disk_to_cdi(disk)	((disk)->cdi)
#else
#define disk_to_cdi(disk)	NULL
#endif

static inline dev_t disk_devt(struct gendisk *disk)
{
	return MKDEV(disk->major, disk->first_minor);
}

static inline int blk_validate_block_size(unsigned long bsize)
{
	if (bsize < 512 || bsize > PAGE_SIZE || !is_power_of_2(bsize))
		return -EINVAL;

	return 0;
}

static inline bool blk_op_is_passthrough(blk_opf_t op)
{
	op &= REQ_OP_MASK;
	return op == REQ_OP_DRV_IN || op == REQ_OP_DRV_OUT;
}

/*
 * Zoned block device models (zoned limit).
 *
 * Note: This needs to be ordered from the least to the most severe
 * restrictions for the inheritance in blk_stack_limits() to work.
 */
enum blk_zoned_model {
	BLK_ZONED_NONE = 0,	/* Regular block device */
	BLK_ZONED_HA,		/* Host-aware zoned block device */
	BLK_ZONED_HM,		/* Host-managed zoned block device */
};

/*
 * BLK_BOUNCE_NONE:	never bounce (default)
 * BLK_BOUNCE_HIGH:	bounce all highmem pages
 */
enum blk_bounce {
	BLK_BOUNCE_NONE,
	BLK_BOUNCE_HIGH,
};

struct queue_limits {
	enum blk_bounce		bounce;
	unsigned long		seg_boundary_mask;
	unsigned long		virt_boundary_mask;

	unsigned int		max_hw_sectors;
	unsigned int		max_dev_sectors;
	unsigned int		chunk_sectors;
	unsigned int		max_sectors;
	unsigned int		max_segment_size;
	unsigned int		physical_block_size;
	unsigned int		logical_block_size;
	unsigned int		alignment_offset;
	unsigned int		io_min;
	unsigned int		io_opt;
	unsigned int		max_discard_sectors;
	unsigned int		max_hw_discard_sectors;
	unsigned int		max_secure_erase_sectors;
	unsigned int		max_write_zeroes_sectors;
	unsigned int		max_zone_append_sectors;
	unsigned int		discard_granularity;
	unsigned int		discard_alignment;
	unsigned int		zone_write_granularity;

	unsigned short		max_segments;
	unsigned short		max_integrity_segments;
	unsigned short		max_discard_segments;

	unsigned char		misaligned;
	unsigned char		discard_misaligned;
	unsigned char		raid_partial_stripes_expensive;
	enum blk_zoned_model	zoned;

	/*
	 * Drivers that set dma_alignment to less than 511 must be prepared to
	 * handle individual bvec's that are not a multiple of a SECTOR_SIZE
	 * due to possible offsets.
	 */
	unsigned int		dma_alignment;
};

typedef int (*report_zones_cb)(struct blk_zone *zone, unsigned int idx,
			       void *data);

void disk_set_zoned(struct gendisk *disk, enum blk_zoned_model model);

#ifdef CONFIG_BLK_DEV_ZONED

#define BLK_ALL_ZONES  ((unsigned int)-1)
int blkdev_report_zones(struct block_device *bdev, sector_t sector,
			unsigned int nr_zones, report_zones_cb cb, void *data);
unsigned int bdev_nr_zones(struct block_device *bdev);
extern int blkdev_zone_mgmt(struct block_device *bdev, enum req_op op,
			    sector_t sectors, sector_t nr_sectors,
			    gfp_t gfp_mask);
int blk_revalidate_disk_zones(struct gendisk *disk,
			      void (*update_driver_data)(struct gendisk *disk));

extern int blkdev_report_zones_ioctl(struct block_device *bdev, fmode_t mode,
				     unsigned int cmd, unsigned long arg);
extern int blkdev_zone_mgmt_ioctl(struct block_device *bdev, fmode_t mode,
				  unsigned int cmd, unsigned long arg);

#else /* CONFIG_BLK_DEV_ZONED */

static inline unsigned int bdev_nr_zones(struct block_device *bdev)
{
	return 0;
}

static inline int blkdev_report_zones_ioctl(struct block_device *bdev,
					    fmode_t mode, unsigned int cmd,
					    unsigned long arg)
{
	return -ENOTTY;
}

static inline int blkdev_zone_mgmt_ioctl(struct block_device *bdev,
					 fmode_t mode, unsigned int cmd,
					 unsigned long arg)
{
	return -ENOTTY;
}

#endif /* CONFIG_BLK_DEV_ZONED */

/*
 * Independent access ranges: struct blk_independent_access_range describes
 * a range of contiguous sectors that can be accessed using device command
 * execution resources that are independent from the resources used for
 * other access ranges. This is typically found with single-LUN multi-actuator
 * HDDs where each access range is served by a different set of heads.
 * The set of independent ranges supported by the device is defined using
 * struct blk_independent_access_ranges. The independent ranges must not overlap
 * and must include all sectors within the disk capacity (no sector holes
 * allowed).
 * For a device with multiple ranges, requests targeting sectors in different
 * ranges can be executed in parallel. A request can straddle an access range
 * boundary.
 */
struct blk_independent_access_range {
	struct kobject		kobj;
	sector_t		sector;
	sector_t		nr_sectors;
};

struct blk_independent_access_ranges {
	struct kobject				kobj;
	bool					sysfs_registered;
	unsigned int				nr_ia_ranges;
	struct blk_independent_access_range	ia_range[];
};

struct request_queue {
	struct request		*last_merge;
	struct elevator_queue	*elevator;

	struct percpu_ref	q_usage_counter;

	struct blk_queue_stats	*stats;
	struct rq_qos		*rq_qos;

	const struct blk_mq_ops	*mq_ops;

	/* sw queues */
	struct blk_mq_ctx __percpu	*queue_ctx;

	unsigned int		queue_depth;

	/* hw dispatch queues */
	struct xarray		hctx_table;
	unsigned int		nr_hw_queues;

	/*
	 * The queue owner gets to use this for whatever they like.
	 * ll_rw_blk doesn't touch it.
	 */
	void			*queuedata;

	/*
	 * various queue flags, see QUEUE_* below
	 */
	unsigned long		queue_flags;
	/*
	 * Number of contexts that have called blk_set_pm_only(). If this
	 * counter is above zero then only RQF_PM requests are processed.
	 */
	atomic_t		pm_only;

	/*
	 * ida allocated id for this queue.  Used to index queues from
	 * ioctx.
	 */
	int			id;

	spinlock_t		queue_lock;

	struct gendisk		*disk;

	/*
	 * queue kobject
	 */
	struct kobject kobj;

	/*
	 * mq queue kobject
	 */
	struct kobject *mq_kobj;

#ifdef  CONFIG_BLK_DEV_INTEGRITY
	struct blk_integrity integrity;
#endif	/* CONFIG_BLK_DEV_INTEGRITY */

#ifdef CONFIG_PM
	struct device		*dev;
	enum rpm_status		rpm_status;
#endif

	/*
	 * queue settings
	 */
	unsigned long		nr_requests;	/* Max # of requests */

	unsigned int		dma_pad_mask;

#ifdef CONFIG_BLK_INLINE_ENCRYPTION
	struct blk_crypto_profile *crypto_profile;
	struct kobject *crypto_kobject;
#endif

	unsigned int		rq_timeout;
	int			poll_nsec;

	struct blk_stat_callback	*poll_cb;
	struct blk_rq_stat	*poll_stat;

	struct timer_list	timeout;
	struct work_struct	timeout_work;

	atomic_t		nr_active_requests_shared_tags;

	struct blk_mq_tags	*sched_shared_tags;

	struct list_head	icq_list;
#ifdef CONFIG_BLK_CGROUP
	DECLARE_BITMAP		(blkcg_pols, BLKCG_MAX_POLS);
	struct blkcg_gq		*root_blkg;
	struct list_head	blkg_list;
#endif

	struct queue_limits	limits;

	unsigned int		required_elevator_features;

<<<<<<< HEAD
#ifdef CONFIG_BLK_DEV_ZONED
	/*
	 * Zoned block device information for request dispatch control.
	 * nr_zones is the total number of zones of the device. This is always
	 * 0 for regular block devices. conv_zones_bitmap is a bitmap of nr_zones
	 * bits which indicates if a zone is conventional (bit set) or
	 * sequential (bit clear). seq_zones_wlock is a bitmap of nr_zones
	 * bits which indicates if a zone is write locked, that is, if a write
	 * request targeting the zone was dispatched. All three fields are
	 * initialized by the low level device driver (e.g. scsi/sd.c).
	 * Stacking drivers (device mappers) may or may not initialize
	 * these fields.
	 *
	 * Reads of this information must be protected with blk_queue_enter() /
	 * blk_queue_exit(). Modifying this information is only allowed while
	 * no requests are being processed. See also blk_mq_freeze_queue() and
	 * blk_mq_unfreeze_queue().
	 */
	unsigned int		nr_zones;
	unsigned long		*conv_zones_bitmap;
	unsigned long		*seq_zones_wlock;
	unsigned int		max_open_zones;
	unsigned int		max_active_zones;
#endif /* CONFIG_BLK_DEV_ZONED */

	int			node;/*所属的numa node*/
	struct mutex		debugfs_mutex;
=======
	int			node;
>>>>>>> 97ee9d1c
#ifdef CONFIG_BLK_DEV_IO_TRACE
	struct blk_trace __rcu	*blk_trace;
#endif
	/*
	 * for flush operations
	 */
	struct blk_flush_queue	*fq;

	struct list_head	requeue_list;
	spinlock_t		requeue_lock;
	struct delayed_work	requeue_work;

	struct mutex		sysfs_lock;
	struct mutex		sysfs_dir_lock;

	/*
	 * for reusing dead hctx instance in case of updating
	 * nr_hw_queues
	 */
	struct list_head	unused_hctx_list;
	spinlock_t		unused_hctx_lock;

	int			mq_freeze_depth;

#ifdef CONFIG_BLK_DEV_THROTTLING
	/* Throttle data */
	struct throtl_data *td;
#endif
	struct rcu_head		rcu_head;
	wait_queue_head_t	mq_freeze_wq;
	/*
	 * Protect concurrent access to q_usage_counter by
	 * percpu_ref_kill() and percpu_ref_reinit().
	 */
	struct mutex		mq_freeze_lock;

	int			quiesce_depth;

	struct blk_mq_tag_set	*tag_set;
	struct list_head	tag_set_list;

	struct dentry		*debugfs_dir;
	struct dentry		*sched_debugfs_dir;
	struct dentry		*rqos_debugfs_dir;
	/*
	 * Serializes all debugfs metadata operations using the above dentries.
	 */
	struct mutex		debugfs_mutex;

	bool			mq_sysfs_init_done;

	/**
	 * @srcu: Sleepable RCU. Use as lock when type of the request queue
	 * is blocking (BLK_MQ_F_BLOCKING). Must be the last member
	 */
	struct srcu_struct	srcu[];
};

/* Keep blk_queue_flag_name[] in sync with the definitions below */
#define QUEUE_FLAG_STOPPED	0	/* queue is stopped */
#define QUEUE_FLAG_DYING	1	/* queue being torn down */
#define QUEUE_FLAG_HAS_SRCU	2	/* SRCU is allocated */
#define QUEUE_FLAG_NOMERGES     3	/* disable merge attempts */
#define QUEUE_FLAG_SAME_COMP	4	/* complete on same CPU-group */
#define QUEUE_FLAG_FAIL_IO	5	/* fake timeout */
#define QUEUE_FLAG_NONROT	6	/* non-rotational device (SSD) */
#define QUEUE_FLAG_VIRT		QUEUE_FLAG_NONROT /* paravirt device */
#define QUEUE_FLAG_IO_STAT	7	/* do disk/partitions IO accounting */
#define QUEUE_FLAG_NOXMERGES	9	/* No extended merges */
#define QUEUE_FLAG_ADD_RANDOM	10	/* Contributes to random pool */
#define QUEUE_FLAG_SAME_FORCE	12	/* force complete on same CPU */
#define QUEUE_FLAG_INIT_DONE	14	/* queue is initialized */
#define QUEUE_FLAG_STABLE_WRITES 15	/* don't modify blks until WB is done */
#define QUEUE_FLAG_POLL		16	/* IO polling enabled if set */
#define QUEUE_FLAG_WC		17	/* Write back caching */
#define QUEUE_FLAG_FUA		18	/* device supports FUA writes */
#define QUEUE_FLAG_DAX		19	/* device supports DAX */
#define QUEUE_FLAG_STATS	20	/* track IO start and completion times */
#define QUEUE_FLAG_REGISTERED	22	/* queue has been registered to a disk */
#define QUEUE_FLAG_QUIESCED	24	/* queue has been quiesced */
#define QUEUE_FLAG_PCI_P2PDMA	25	/* device supports PCI p2p requests */
#define QUEUE_FLAG_ZONE_RESETALL 26	/* supports Zone Reset All */
#define QUEUE_FLAG_RQ_ALLOC_TIME 27	/* record rq->alloc_time_ns */
#define QUEUE_FLAG_HCTX_ACTIVE	28	/* at least one blk-mq hctx is active */
#define QUEUE_FLAG_NOWAIT       29	/* device supports NOWAIT */
#define QUEUE_FLAG_SQ_SCHED     30	/* single queue style io dispatch */

#define QUEUE_FLAG_MQ_DEFAULT	((1UL << QUEUE_FLAG_IO_STAT) |		\
				 (1UL << QUEUE_FLAG_SAME_COMP) |	\
				 (1UL << QUEUE_FLAG_NOWAIT))

void blk_queue_flag_set(unsigned int flag, struct request_queue *q);
void blk_queue_flag_clear(unsigned int flag, struct request_queue *q);
bool blk_queue_flag_test_and_set(unsigned int flag, struct request_queue *q);

#define blk_queue_stopped(q)	test_bit(QUEUE_FLAG_STOPPED, &(q)->queue_flags)
#define blk_queue_dying(q)	test_bit(QUEUE_FLAG_DYING, &(q)->queue_flags)
#define blk_queue_has_srcu(q)	test_bit(QUEUE_FLAG_HAS_SRCU, &(q)->queue_flags)
#define blk_queue_init_done(q)	test_bit(QUEUE_FLAG_INIT_DONE, &(q)->queue_flags)
#define blk_queue_nomerges(q)	test_bit(QUEUE_FLAG_NOMERGES, &(q)->queue_flags)
#define blk_queue_noxmerges(q)	\
	test_bit(QUEUE_FLAG_NOXMERGES, &(q)->queue_flags)
#define blk_queue_nonrot(q)	test_bit(QUEUE_FLAG_NONROT, &(q)->queue_flags)
#define blk_queue_stable_writes(q) \
	test_bit(QUEUE_FLAG_STABLE_WRITES, &(q)->queue_flags)
#define blk_queue_io_stat(q)	test_bit(QUEUE_FLAG_IO_STAT, &(q)->queue_flags)
#define blk_queue_add_random(q)	test_bit(QUEUE_FLAG_ADD_RANDOM, &(q)->queue_flags)
#define blk_queue_zone_resetall(q)	\
	test_bit(QUEUE_FLAG_ZONE_RESETALL, &(q)->queue_flags)
#define blk_queue_dax(q)	test_bit(QUEUE_FLAG_DAX, &(q)->queue_flags)
#define blk_queue_pci_p2pdma(q)	\
	test_bit(QUEUE_FLAG_PCI_P2PDMA, &(q)->queue_flags)
#ifdef CONFIG_BLK_RQ_ALLOC_TIME
#define blk_queue_rq_alloc_time(q)	\
	test_bit(QUEUE_FLAG_RQ_ALLOC_TIME, &(q)->queue_flags)
#else
#define blk_queue_rq_alloc_time(q)	false
#endif

#define blk_noretry_request(rq) \
	((rq)->cmd_flags & (REQ_FAILFAST_DEV|REQ_FAILFAST_TRANSPORT| \
			     REQ_FAILFAST_DRIVER))
#define blk_queue_quiesced(q)	test_bit(QUEUE_FLAG_QUIESCED, &(q)->queue_flags)
#define blk_queue_pm_only(q)	atomic_read(&(q)->pm_only)
#define blk_queue_registered(q)	test_bit(QUEUE_FLAG_REGISTERED, &(q)->queue_flags)
#define blk_queue_sq_sched(q)	test_bit(QUEUE_FLAG_SQ_SCHED, &(q)->queue_flags)

extern void blk_set_pm_only(struct request_queue *q);
extern void blk_clear_pm_only(struct request_queue *q);

#define list_entry_rq(ptr)	list_entry((ptr), struct request, queuelist)

#define dma_map_bvec(dev, bv, dir, attrs) \
	dma_map_page_attrs(dev, (bv)->bv_page, (bv)->bv_offset, (bv)->bv_len, \
	(dir), (attrs))

static inline bool queue_is_mq(struct request_queue *q)
{
	return q->mq_ops;
}

#ifdef CONFIG_PM
static inline enum rpm_status queue_rpm_status(struct request_queue *q)
{
	return q->rpm_status;
}
#else
static inline enum rpm_status queue_rpm_status(struct request_queue *q)
{
	return RPM_ACTIVE;
}
#endif

static inline enum blk_zoned_model
blk_queue_zoned_model(struct request_queue *q)
{
	if (IS_ENABLED(CONFIG_BLK_DEV_ZONED))
		return q->limits.zoned;
	return BLK_ZONED_NONE;
}

static inline bool blk_queue_is_zoned(struct request_queue *q)
{
	switch (blk_queue_zoned_model(q)) {
	case BLK_ZONED_HA:
	case BLK_ZONED_HM:
		return true;
	default:
		return false;
	}
}

#ifdef CONFIG_BLK_DEV_ZONED
static inline unsigned int disk_nr_zones(struct gendisk *disk)
{
	return blk_queue_is_zoned(disk->queue) ? disk->nr_zones : 0;
}

static inline unsigned int disk_zone_no(struct gendisk *disk, sector_t sector)
{
	if (!blk_queue_is_zoned(disk->queue))
		return 0;
	return sector >> ilog2(disk->queue->limits.chunk_sectors);
}

static inline bool disk_zone_is_seq(struct gendisk *disk, sector_t sector)
{
	if (!blk_queue_is_zoned(disk->queue))
		return false;
	if (!disk->conv_zones_bitmap)
		return true;
	return !test_bit(disk_zone_no(disk, sector), disk->conv_zones_bitmap);
}

static inline void disk_set_max_open_zones(struct gendisk *disk,
		unsigned int max_open_zones)
{
	disk->max_open_zones = max_open_zones;
}

static inline void disk_set_max_active_zones(struct gendisk *disk,
		unsigned int max_active_zones)
{
	disk->max_active_zones = max_active_zones;
}

static inline unsigned int bdev_max_open_zones(struct block_device *bdev)
{
	return bdev->bd_disk->max_open_zones;
}

static inline unsigned int bdev_max_active_zones(struct block_device *bdev)
{
	return bdev->bd_disk->max_active_zones;
}

#else /* CONFIG_BLK_DEV_ZONED */
static inline unsigned int disk_nr_zones(struct gendisk *disk)
{
	return 0;
}
static inline bool disk_zone_is_seq(struct gendisk *disk, sector_t sector)
{
	return false;
}
static inline unsigned int disk_zone_no(struct gendisk *disk, sector_t sector)
{
	return 0;
}
static inline unsigned int bdev_max_open_zones(struct block_device *bdev)
{
	return 0;
}

static inline unsigned int bdev_max_active_zones(struct block_device *bdev)
{
	return 0;
}
#endif /* CONFIG_BLK_DEV_ZONED */

static inline unsigned int blk_queue_depth(struct request_queue *q)
{
	if (q->queue_depth)
		return q->queue_depth;

	return q->nr_requests;
}

/*
 * default timeout for SG_IO if none specified
 */
#define BLK_DEFAULT_SG_TIMEOUT	(60 * HZ)
#define BLK_MIN_SG_TIMEOUT	(7 * HZ)

/* This should not be used directly - use rq_for_each_segment */
#define for_each_bio(_bio)		\
	for (; _bio; _bio = _bio->bi_next)

int __must_check device_add_disk(struct device *parent, struct gendisk *disk,
				 const struct attribute_group **groups);
static inline int __must_check add_disk(struct gendisk *disk)
{
	return device_add_disk(NULL, disk, NULL);
}
void del_gendisk(struct gendisk *gp);
void invalidate_disk(struct gendisk *disk);
void set_disk_ro(struct gendisk *disk, bool read_only);
void disk_uevent(struct gendisk *disk, enum kobject_action action);

static inline int get_disk_ro(struct gendisk *disk)
{
	return disk->part0->bd_read_only ||
		test_bit(GD_READ_ONLY, &disk->state);
}

static inline int bdev_read_only(struct block_device *bdev)
{
	return bdev->bd_read_only || get_disk_ro(bdev->bd_disk);
}

bool set_capacity_and_notify(struct gendisk *disk, sector_t size);
bool disk_force_media_change(struct gendisk *disk, unsigned int events);

void add_disk_randomness(struct gendisk *disk) __latent_entropy;
void rand_initialize_disk(struct gendisk *disk);

static inline sector_t get_start_sect(struct block_device *bdev)
{
	return bdev->bd_start_sect;
}

static inline sector_t bdev_nr_sectors(struct block_device *bdev)
{
	return bdev->bd_nr_sectors;
}

static inline loff_t bdev_nr_bytes(struct block_device *bdev)
{
	return (loff_t)bdev_nr_sectors(bdev) << SECTOR_SHIFT;
}

static inline sector_t get_capacity(struct gendisk *disk)
{
	return bdev_nr_sectors(disk->part0);
}

static inline u64 sb_bdev_nr_blocks(struct super_block *sb)
{
	return bdev_nr_sectors(sb->s_bdev) >>
		(sb->s_blocksize_bits - SECTOR_SHIFT);
}

int bdev_disk_changed(struct gendisk *disk, bool invalidate);

void put_disk(struct gendisk *disk);
struct gendisk *__blk_alloc_disk(int node, struct lock_class_key *lkclass);

/**
 * blk_alloc_disk - allocate a gendisk structure
 * @node_id: numa node to allocate on
 *
 * Allocate and pre-initialize a gendisk structure for use with BIO based
 * drivers.
 *
 * Context: can sleep
 */
#define blk_alloc_disk(node_id)						\
({									\
	static struct lock_class_key __key;				\
									\
	__blk_alloc_disk(node_id, &__key);				\
})

int __register_blkdev(unsigned int major, const char *name,
		void (*probe)(dev_t devt));
/*注册block设备*/
#define register_blkdev(major, name/*block设备名称*/) \
	__register_blkdev(major, name, NULL)
void unregister_blkdev(unsigned int major, const char *name);

bool bdev_check_media_change(struct block_device *bdev);
int __invalidate_device(struct block_device *bdev, bool kill_dirty);
void set_capacity(struct gendisk *disk, sector_t size);

#ifdef CONFIG_BLOCK_HOLDER_DEPRECATED
int bd_link_disk_holder(struct block_device *bdev, struct gendisk *disk);
void bd_unlink_disk_holder(struct block_device *bdev, struct gendisk *disk);
int bd_register_pending_holders(struct gendisk *disk);
#else
static inline int bd_link_disk_holder(struct block_device *bdev,
				      struct gendisk *disk)
{
	return 0;
}
static inline void bd_unlink_disk_holder(struct block_device *bdev,
					 struct gendisk *disk)
{
}
static inline int bd_register_pending_holders(struct gendisk *disk)
{
	return 0;
}
#endif /* CONFIG_BLOCK_HOLDER_DEPRECATED */

dev_t part_devt(struct gendisk *disk, u8 partno);
void inc_diskseq(struct gendisk *disk);
dev_t blk_lookup_devt(const char *name, int partno);
void blk_request_module(dev_t devt);

extern int blk_register_queue(struct gendisk *disk);
extern void blk_unregister_queue(struct gendisk *disk);
void submit_bio_noacct(struct bio *bio);
struct bio *bio_split_to_limits(struct bio *bio);

extern int blk_lld_busy(struct request_queue *q);
extern int blk_queue_enter(struct request_queue *q, blk_mq_req_flags_t flags);
extern void blk_queue_exit(struct request_queue *q);
extern void blk_sync_queue(struct request_queue *q);

/* Helper to convert REQ_OP_XXX to its string format XXX */
extern const char *blk_op_str(enum req_op op);

int blk_status_to_errno(blk_status_t status);
blk_status_t errno_to_blk_status(int errno);

/* only poll the hardware once, don't continue until a completion was found */
#define BLK_POLL_ONESHOT		(1 << 0)
/* do not sleep to wait for the expected completion time */
#define BLK_POLL_NOSLEEP		(1 << 1)
int bio_poll(struct bio *bio, struct io_comp_batch *iob, unsigned int flags);
int iocb_bio_iopoll(struct kiocb *kiocb, struct io_comp_batch *iob,
			unsigned int flags);

static inline struct request_queue *bdev_get_queue(struct block_device *bdev)
{
	return bdev->bd_queue;	/* this is never NULL */
}

/* Helper to convert BLK_ZONE_ZONE_XXX to its string format XXX */
const char *blk_zone_cond_str(enum blk_zone_cond zone_cond);

static inline unsigned int bio_zone_no(struct bio *bio)
{
	return disk_zone_no(bio->bi_bdev->bd_disk, bio->bi_iter.bi_sector);
}

static inline unsigned int bio_zone_is_seq(struct bio *bio)
{
	return disk_zone_is_seq(bio->bi_bdev->bd_disk, bio->bi_iter.bi_sector);
}

/*
 * Return how much of the chunk is left to be used for I/O at a given offset.
 */
static inline unsigned int blk_chunk_sectors_left(sector_t offset,
		unsigned int chunk_sectors)
{
	if (unlikely(!is_power_of_2(chunk_sectors)))
		return chunk_sectors - sector_div(offset, chunk_sectors);
	return chunk_sectors - (offset & (chunk_sectors - 1));
}

/*
 * Access functions for manipulating queue properties
 */
void blk_queue_bounce_limit(struct request_queue *q, enum blk_bounce limit);
extern void blk_queue_max_hw_sectors(struct request_queue *, unsigned int);
extern void blk_queue_chunk_sectors(struct request_queue *, unsigned int);
extern void blk_queue_max_segments(struct request_queue *, unsigned short);
extern void blk_queue_max_discard_segments(struct request_queue *,
		unsigned short);
void blk_queue_max_secure_erase_sectors(struct request_queue *q,
		unsigned int max_sectors);
extern void blk_queue_max_segment_size(struct request_queue *, unsigned int);
extern void blk_queue_max_discard_sectors(struct request_queue *q,
		unsigned int max_discard_sectors);
extern void blk_queue_max_write_zeroes_sectors(struct request_queue *q,
		unsigned int max_write_same_sectors);
extern void blk_queue_logical_block_size(struct request_queue *, unsigned int);
extern void blk_queue_max_zone_append_sectors(struct request_queue *q,
		unsigned int max_zone_append_sectors);
extern void blk_queue_physical_block_size(struct request_queue *, unsigned int);
void blk_queue_zone_write_granularity(struct request_queue *q,
				      unsigned int size);
extern void blk_queue_alignment_offset(struct request_queue *q,
				       unsigned int alignment);
void disk_update_readahead(struct gendisk *disk);
extern void blk_limits_io_min(struct queue_limits *limits, unsigned int min);
extern void blk_queue_io_min(struct request_queue *q, unsigned int min);
extern void blk_limits_io_opt(struct queue_limits *limits, unsigned int opt);
extern void blk_queue_io_opt(struct request_queue *q, unsigned int opt);
extern void blk_set_queue_depth(struct request_queue *q, unsigned int depth);
extern void blk_set_stacking_limits(struct queue_limits *lim);
extern int blk_stack_limits(struct queue_limits *t, struct queue_limits *b,
			    sector_t offset);
extern void disk_stack_limits(struct gendisk *disk, struct block_device *bdev,
			      sector_t offset);
extern void blk_queue_update_dma_pad(struct request_queue *, unsigned int);
extern void blk_queue_segment_boundary(struct request_queue *, unsigned long);
extern void blk_queue_virt_boundary(struct request_queue *, unsigned long);
extern void blk_queue_dma_alignment(struct request_queue *, int);
extern void blk_queue_update_dma_alignment(struct request_queue *, int);
extern void blk_queue_rq_timeout(struct request_queue *, unsigned int);
extern void blk_queue_write_cache(struct request_queue *q, bool enabled, bool fua);

struct blk_independent_access_ranges *
disk_alloc_independent_access_ranges(struct gendisk *disk, int nr_ia_ranges);
void disk_set_independent_access_ranges(struct gendisk *disk,
				struct blk_independent_access_ranges *iars);

/*
 * Elevator features for blk_queue_required_elevator_features:
 */
/* Supports zoned block devices sequential write constraint */
#define ELEVATOR_F_ZBD_SEQ_WRITE	(1U << 0)

extern void blk_queue_required_elevator_features(struct request_queue *q,
						 unsigned int features);
extern bool blk_queue_can_use_dma_map_merging(struct request_queue *q,
					      struct device *dev);

bool __must_check blk_get_queue(struct request_queue *);
extern void blk_put_queue(struct request_queue *);

void blk_mark_disk_dead(struct gendisk *disk);

#ifdef CONFIG_BLOCK
/*
 * blk_plug permits building a queue of related requests by holding the I/O
 * fragments for a short period. This allows merging of sequential requests
 * into single larger request. As the requests are moved from a per-task list to
 * the device's request_queue in a batch, this results in improved scalability
 * as the lock contention for request_queue lock is reduced.
 *
 * It is ok not to disable preemption when adding the request to the plug list
 * or when attempting a merge. For details, please see schedule() where
 * blk_flush_plug() is called.
 */
struct blk_plug {
	struct request *mq_list; /* blk-mq requests */

	/* if ios_left is > 1, we can batch tag/rq allocations */
	struct request *cached_rq;
	unsigned short nr_ios;

	unsigned short rq_count;

	bool multiple_queues;
	bool has_elevator;
	bool nowait;

	struct list_head cb_list; /* md requires an unplug callback */
};

struct blk_plug_cb;
typedef void (*blk_plug_cb_fn)(struct blk_plug_cb *, bool);
struct blk_plug_cb {
	struct list_head list;
	blk_plug_cb_fn callback;
	void *data;
};
extern struct blk_plug_cb *blk_check_plugged(blk_plug_cb_fn unplug,
					     void *data, int size);
extern void blk_start_plug(struct blk_plug *);
extern void blk_start_plug_nr_ios(struct blk_plug *, unsigned short);
extern void blk_finish_plug(struct blk_plug *);

void __blk_flush_plug(struct blk_plug *plug, bool from_schedule);
static inline void blk_flush_plug(struct blk_plug *plug, bool async)
{
	if (plug)
		__blk_flush_plug(plug, async);
}

int blkdev_issue_flush(struct block_device *bdev);
long nr_blockdev_pages(void);
#else /* CONFIG_BLOCK */
struct blk_plug {
};

static inline void blk_start_plug_nr_ios(struct blk_plug *plug,
					 unsigned short nr_ios)
{
}

static inline void blk_start_plug(struct blk_plug *plug)
{
}

static inline void blk_finish_plug(struct blk_plug *plug)
{
}

static inline void blk_flush_plug(struct blk_plug *plug, bool async)
{
}

static inline int blkdev_issue_flush(struct block_device *bdev)
{
	return 0;
}

static inline long nr_blockdev_pages(void)
{
	return 0;
}
#endif /* CONFIG_BLOCK */

extern void blk_io_schedule(void);

int blkdev_issue_discard(struct block_device *bdev, sector_t sector,
		sector_t nr_sects, gfp_t gfp_mask);
int __blkdev_issue_discard(struct block_device *bdev, sector_t sector,
		sector_t nr_sects, gfp_t gfp_mask, struct bio **biop);
int blkdev_issue_secure_erase(struct block_device *bdev, sector_t sector,
		sector_t nr_sects, gfp_t gfp);

#define BLKDEV_ZERO_NOUNMAP	(1 << 0)  /* do not free blocks */
#define BLKDEV_ZERO_NOFALLBACK	(1 << 1)  /* don't write explicit zeroes */

extern int __blkdev_issue_zeroout(struct block_device *bdev, sector_t sector,
		sector_t nr_sects, gfp_t gfp_mask, struct bio **biop,
		unsigned flags);
extern int blkdev_issue_zeroout(struct block_device *bdev, sector_t sector,
		sector_t nr_sects, gfp_t gfp_mask, unsigned flags);

static inline int sb_issue_discard(struct super_block *sb, sector_t block,
		sector_t nr_blocks, gfp_t gfp_mask, unsigned long flags)
{
	return blkdev_issue_discard(sb->s_bdev,
				    block << (sb->s_blocksize_bits -
					      SECTOR_SHIFT),
				    nr_blocks << (sb->s_blocksize_bits -
						  SECTOR_SHIFT),
				    gfp_mask);
}
static inline int sb_issue_zeroout(struct super_block *sb, sector_t block,
		sector_t nr_blocks, gfp_t gfp_mask)
{
	return blkdev_issue_zeroout(sb->s_bdev,
				    block << (sb->s_blocksize_bits -
					      SECTOR_SHIFT),
				    nr_blocks << (sb->s_blocksize_bits -
						  SECTOR_SHIFT),
				    gfp_mask, 0);
}

static inline bool bdev_is_partition(struct block_device *bdev)
{
	return bdev->bd_partno;
}

enum blk_default_limits {
	BLK_MAX_SEGMENTS	= 128,
	BLK_SAFE_MAX_SECTORS	= 255,
	BLK_DEF_MAX_SECTORS	= 2560,
	BLK_MAX_SEGMENT_SIZE	= 65536,
	BLK_SEG_BOUNDARY_MASK	= 0xFFFFFFFFUL,
};

static inline unsigned long queue_segment_boundary(const struct request_queue *q)
{
	return q->limits.seg_boundary_mask;
}

static inline unsigned long queue_virt_boundary(const struct request_queue *q)
{
	return q->limits.virt_boundary_mask;
}

static inline unsigned int queue_max_sectors(const struct request_queue *q)
{
	return q->limits.max_sectors;
}

static inline unsigned int queue_max_bytes(struct request_queue *q)
{
	return min_t(unsigned int, queue_max_sectors(q), INT_MAX >> 9) << 9;
}

static inline unsigned int queue_max_hw_sectors(const struct request_queue *q)
{
	return q->limits.max_hw_sectors;
}

static inline unsigned short queue_max_segments(const struct request_queue *q)
{
	return q->limits.max_segments;
}

static inline unsigned short queue_max_discard_segments(const struct request_queue *q)
{
	return q->limits.max_discard_segments;
}

static inline unsigned int queue_max_segment_size(const struct request_queue *q)
{
	return q->limits.max_segment_size;
}

static inline unsigned int queue_max_zone_append_sectors(const struct request_queue *q)
{

	const struct queue_limits *l = &q->limits;

	return min(l->max_zone_append_sectors, l->max_sectors);
}

static inline unsigned int
bdev_max_zone_append_sectors(struct block_device *bdev)
{
	return queue_max_zone_append_sectors(bdev_get_queue(bdev));
}

static inline unsigned int bdev_max_segments(struct block_device *bdev)
{
	return queue_max_segments(bdev_get_queue(bdev));
}

static inline unsigned queue_logical_block_size(const struct request_queue *q)
{
	int retval = 512;

	if (q && q->limits.logical_block_size)
		retval = q->limits.logical_block_size;

	return retval;
}

static inline unsigned int bdev_logical_block_size(struct block_device *bdev)
{
	return queue_logical_block_size(bdev_get_queue(bdev));
}

static inline unsigned int queue_physical_block_size(const struct request_queue *q)
{
	return q->limits.physical_block_size;
}

static inline unsigned int bdev_physical_block_size(struct block_device *bdev)
{
	return queue_physical_block_size(bdev_get_queue(bdev));
}

static inline unsigned int queue_io_min(const struct request_queue *q)
{
	return q->limits.io_min;
}

static inline int bdev_io_min(struct block_device *bdev)
{
	return queue_io_min(bdev_get_queue(bdev));
}

static inline unsigned int queue_io_opt(const struct request_queue *q)
{
	return q->limits.io_opt;
}

static inline int bdev_io_opt(struct block_device *bdev)
{
	return queue_io_opt(bdev_get_queue(bdev));
}

static inline unsigned int
queue_zone_write_granularity(const struct request_queue *q)
{
	return q->limits.zone_write_granularity;
}

static inline unsigned int
bdev_zone_write_granularity(struct block_device *bdev)
{
	return queue_zone_write_granularity(bdev_get_queue(bdev));
}

int bdev_alignment_offset(struct block_device *bdev);
unsigned int bdev_discard_alignment(struct block_device *bdev);

static inline unsigned int bdev_max_discard_sectors(struct block_device *bdev)
{
	return bdev_get_queue(bdev)->limits.max_discard_sectors;
}

static inline unsigned int bdev_discard_granularity(struct block_device *bdev)
{
	return bdev_get_queue(bdev)->limits.discard_granularity;
}

static inline unsigned int
bdev_max_secure_erase_sectors(struct block_device *bdev)
{
	return bdev_get_queue(bdev)->limits.max_secure_erase_sectors;
}

static inline unsigned int bdev_write_zeroes_sectors(struct block_device *bdev)
{
	struct request_queue *q = bdev_get_queue(bdev);

	if (q)
		return q->limits.max_write_zeroes_sectors;

	return 0;
}

static inline bool bdev_nonrot(struct block_device *bdev)
{
	return blk_queue_nonrot(bdev_get_queue(bdev));
}

static inline bool bdev_stable_writes(struct block_device *bdev)
{
	return test_bit(QUEUE_FLAG_STABLE_WRITES,
			&bdev_get_queue(bdev)->queue_flags);
}

static inline bool bdev_write_cache(struct block_device *bdev)
{
	return test_bit(QUEUE_FLAG_WC, &bdev_get_queue(bdev)->queue_flags);
}

static inline bool bdev_fua(struct block_device *bdev)
{
	return test_bit(QUEUE_FLAG_FUA, &bdev_get_queue(bdev)->queue_flags);
}

static inline bool bdev_nowait(struct block_device *bdev)
{
	return test_bit(QUEUE_FLAG_NOWAIT, &bdev_get_queue(bdev)->queue_flags);
}

static inline enum blk_zoned_model bdev_zoned_model(struct block_device *bdev)
{
	struct request_queue *q = bdev_get_queue(bdev);

	if (q)
		return blk_queue_zoned_model(q);

	return BLK_ZONED_NONE;
}

static inline bool bdev_is_zoned(struct block_device *bdev)
{
	struct request_queue *q = bdev_get_queue(bdev);

	if (q)
		return blk_queue_is_zoned(q);

	return false;
}

static inline bool bdev_op_is_zoned_write(struct block_device *bdev,
					  blk_opf_t op)
{
	if (!bdev_is_zoned(bdev))
		return false;

	return op == REQ_OP_WRITE || op == REQ_OP_WRITE_ZEROES;
}

static inline sector_t bdev_zone_sectors(struct block_device *bdev)
{
	struct request_queue *q = bdev_get_queue(bdev);

	if (!blk_queue_is_zoned(q))
		return 0;
	return q->limits.chunk_sectors;
}

static inline int queue_dma_alignment(const struct request_queue *q)
{
	return q ? q->limits.dma_alignment : 511;
}

static inline unsigned int bdev_dma_alignment(struct block_device *bdev)
{
	return queue_dma_alignment(bdev_get_queue(bdev));
}

static inline bool bdev_iter_is_aligned(struct block_device *bdev,
					struct iov_iter *iter)
{
	return iov_iter_is_aligned(iter, bdev_dma_alignment(bdev),
				   bdev_logical_block_size(bdev) - 1);
}

static inline int blk_rq_aligned(struct request_queue *q, unsigned long addr,
				 unsigned int len)
{
	unsigned int alignment = queue_dma_alignment(q) | q->dma_pad_mask;
	return !(addr & alignment) && !(len & alignment);
}

/* assumes size > 256 */
static inline unsigned int blksize_bits(unsigned int size)
{
	unsigned int bits = 8;
	do {
		bits++;
		size >>= 1;
	} while (size > 256);
	return bits;
}

static inline unsigned int block_size(struct block_device *bdev)
{
	return 1 << bdev->bd_inode->i_blkbits;
}

int kblockd_schedule_work(struct work_struct *work);
int kblockd_mod_delayed_work_on(int cpu, struct delayed_work *dwork, unsigned long delay);

#define MODULE_ALIAS_BLOCKDEV(major,minor) \
	MODULE_ALIAS("block-major-" __stringify(major) "-" __stringify(minor))
#define MODULE_ALIAS_BLOCKDEV_MAJOR(major) \
	MODULE_ALIAS("block-major-" __stringify(major) "-*")

#ifdef CONFIG_BLK_INLINE_ENCRYPTION

bool blk_crypto_register(struct blk_crypto_profile *profile,
			 struct request_queue *q);

#else /* CONFIG_BLK_INLINE_ENCRYPTION */

static inline bool blk_crypto_register(struct blk_crypto_profile *profile,
				       struct request_queue *q)
{
	return true;
}

#endif /* CONFIG_BLK_INLINE_ENCRYPTION */

enum blk_unique_id {
	/* these match the Designator Types specified in SPC */
	BLK_UID_T10	= 1,
	BLK_UID_EUI64	= 2,
	BLK_UID_NAA	= 3,
};

#define NFL4_UFLG_MASK			0x0000003F

struct block_device_operations {
	void (*submit_bio)(struct bio *bio);
	int (*poll_bio)(struct bio *bio, struct io_comp_batch *iob,
			unsigned int flags);
	int (*open) (struct block_device *, fmode_t);
	void (*release) (struct gendisk *, fmode_t);
	int (*rw_page)(struct block_device *, sector_t, struct page *, enum req_op);
	int (*ioctl) (struct block_device *, fmode_t, unsigned, unsigned long);
	int (*compat_ioctl) (struct block_device *, fmode_t, unsigned, unsigned long);
	unsigned int (*check_events) (struct gendisk *disk,
				      unsigned int clearing);
	void (*unlock_native_capacity) (struct gendisk *);
	int (*getgeo)(struct block_device *, struct hd_geometry *);
	int (*set_read_only)(struct block_device *bdev, bool ro);
	void (*free_disk)(struct gendisk *disk);
	/* this callback is with swap_lock and sometimes page table lock held */
	void (*swap_slot_free_notify) (struct block_device *, unsigned long);
	int (*report_zones)(struct gendisk *, sector_t sector,
			unsigned int nr_zones, report_zones_cb cb, void *data);
	char *(*devnode)(struct gendisk *disk, umode_t *mode);
	/* returns the length of the identifier or a negative errno: */
	int (*get_unique_id)(struct gendisk *disk, u8 id[16],
			enum blk_unique_id id_type);
	struct module *owner;
	const struct pr_ops *pr_ops;

	/*
	 * Special callback for probing GPT entry at a given sector.
	 * Needed by Android devices, used by GPT scanner and MMC blk
	 * driver.
	 */
	int (*alternative_gpt_sector)(struct gendisk *disk, sector_t *sector);
};

#ifdef CONFIG_COMPAT
extern int blkdev_compat_ptr_ioctl(struct block_device *, fmode_t,
				      unsigned int, unsigned long);
#else
#define blkdev_compat_ptr_ioctl NULL
#endif

extern int bdev_read_page(struct block_device *, sector_t, struct page *);
extern int bdev_write_page(struct block_device *, sector_t, struct page *,
						struct writeback_control *);

static inline void blk_wake_io_task(struct task_struct *waiter)
{
	/*
	 * If we're polling, the task itself is doing the completions. For
	 * that case, we don't need to signal a wakeup, it's enough to just
	 * mark us as RUNNING.
	 */
	if (waiter == current)
		__set_current_state(TASK_RUNNING);
	else
		wake_up_process(waiter);
}

unsigned long bdev_start_io_acct(struct block_device *bdev,
				 unsigned int sectors, enum req_op op,
				 unsigned long start_time);
void bdev_end_io_acct(struct block_device *bdev, enum req_op op,
		unsigned long start_time);

void bio_start_io_acct_time(struct bio *bio, unsigned long start_time);
unsigned long bio_start_io_acct(struct bio *bio);
void bio_end_io_acct_remapped(struct bio *bio, unsigned long start_time,
		struct block_device *orig_bdev);

/**
 * bio_end_io_acct - end I/O accounting for bio based drivers
 * @bio:	bio to end account for
 * @start_time:	start time returned by bio_start_io_acct()
 */
static inline void bio_end_io_acct(struct bio *bio, unsigned long start_time)
{
	return bio_end_io_acct_remapped(bio, start_time, bio->bi_bdev);
}

int bdev_read_only(struct block_device *bdev);
int set_blocksize(struct block_device *bdev, int size);

int lookup_bdev(const char *pathname, dev_t *dev);

void blkdev_show(struct seq_file *seqf, off_t offset);

#define BDEVNAME_SIZE	32	/* Largest string for a blockdev identifier */
#define BDEVT_SIZE	10	/* Largest string for MAJ:MIN for blkdev */
#ifdef CONFIG_BLOCK
#define BLKDEV_MAJOR_MAX	512
#else
#define BLKDEV_MAJOR_MAX	0
#endif

struct block_device *blkdev_get_by_path(const char *path, fmode_t mode,
		void *holder);
struct block_device *blkdev_get_by_dev(dev_t dev, fmode_t mode, void *holder);
int bd_prepare_to_claim(struct block_device *bdev, void *holder);
void bd_abort_claiming(struct block_device *bdev, void *holder);
void blkdev_put(struct block_device *bdev, fmode_t mode);

/* just for blk-cgroup, don't use elsewhere */
struct block_device *blkdev_get_no_open(dev_t dev);
void blkdev_put_no_open(struct block_device *bdev);

struct block_device *bdev_alloc(struct gendisk *disk, u8 partno);
void bdev_add(struct block_device *bdev, dev_t dev);
struct block_device *I_BDEV(struct inode *inode);
int truncate_bdev_range(struct block_device *bdev, fmode_t mode, loff_t lstart,
		loff_t lend);

#ifdef CONFIG_BLOCK
void invalidate_bdev(struct block_device *bdev);
int sync_blockdev(struct block_device *bdev);
int sync_blockdev_range(struct block_device *bdev, loff_t lstart, loff_t lend);
int sync_blockdev_nowait(struct block_device *bdev);
void sync_bdevs(bool wait);
void bdev_statx_dioalign(struct inode *inode, struct kstat *stat);
void printk_all_partitions(void);
#else
static inline void invalidate_bdev(struct block_device *bdev)
{
}
static inline int sync_blockdev(struct block_device *bdev)
{
	return 0;
}
static inline int sync_blockdev_nowait(struct block_device *bdev)
{
	return 0;
}
static inline void sync_bdevs(bool wait)
{
}
static inline void bdev_statx_dioalign(struct inode *inode, struct kstat *stat)
{
}
static inline void printk_all_partitions(void)
{
}
#endif /* CONFIG_BLOCK */

int fsync_bdev(struct block_device *bdev);

int freeze_bdev(struct block_device *bdev);
int thaw_bdev(struct block_device *bdev);

struct io_comp_batch {
	struct request *req_list;
	bool need_ts;
	void (*complete)(struct io_comp_batch *);
};

#define DEFINE_IO_COMP_BATCH(name)	struct io_comp_batch name = { }

#endif /* _LINUX_BLKDEV_H */<|MERGE_RESOLUTION|>--- conflicted
+++ resolved
@@ -493,37 +493,7 @@
 
 	unsigned int		required_elevator_features;
 
-<<<<<<< HEAD
-#ifdef CONFIG_BLK_DEV_ZONED
-	/*
-	 * Zoned block device information for request dispatch control.
-	 * nr_zones is the total number of zones of the device. This is always
-	 * 0 for regular block devices. conv_zones_bitmap is a bitmap of nr_zones
-	 * bits which indicates if a zone is conventional (bit set) or
-	 * sequential (bit clear). seq_zones_wlock is a bitmap of nr_zones
-	 * bits which indicates if a zone is write locked, that is, if a write
-	 * request targeting the zone was dispatched. All three fields are
-	 * initialized by the low level device driver (e.g. scsi/sd.c).
-	 * Stacking drivers (device mappers) may or may not initialize
-	 * these fields.
-	 *
-	 * Reads of this information must be protected with blk_queue_enter() /
-	 * blk_queue_exit(). Modifying this information is only allowed while
-	 * no requests are being processed. See also blk_mq_freeze_queue() and
-	 * blk_mq_unfreeze_queue().
-	 */
-	unsigned int		nr_zones;
-	unsigned long		*conv_zones_bitmap;
-	unsigned long		*seq_zones_wlock;
-	unsigned int		max_open_zones;
-	unsigned int		max_active_zones;
-#endif /* CONFIG_BLK_DEV_ZONED */
-
 	int			node;/*所属的numa node*/
-	struct mutex		debugfs_mutex;
-=======
-	int			node;
->>>>>>> 97ee9d1c
 #ifdef CONFIG_BLK_DEV_IO_TRACE
 	struct blk_trace __rcu	*blk_trace;
 #endif
