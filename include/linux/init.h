--- conflicted
+++ resolved
@@ -184,9 +184,6 @@
  * as KEEP() in the linker script.
  */
 
-<<<<<<< HEAD
-//定义init函数指针__initcall_$fn$id__used在.initcall$id.init段里
-=======
 /* Format: <modname>__<counter>_<line>_<fn> */
 #define __initcall_id(fn)					\
 	__PASTE(__KBUILD_MODNAME,				\
@@ -239,7 +236,7 @@
 	__ADDRESSABLE(fn)
 #endif
 
->>>>>>> 52e44129
+//定义init函数指针__initcall_$fn$id__used在.initcall$id.init段里
 #ifdef CONFIG_HAVE_ARCH_PREL32_RELOCATIONS
 #define ____define_initcall(fn, __stub, __name, __sec)		\
 	__define_initcall_stub(__stub, fn)			\
