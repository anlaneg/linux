/* SPDX-License-Identifier: GPL-2.0 */
#ifndef _LINUX_INIT_H
#define _LINUX_INIT_H

#include <linux/compiler.h>
#include <linux/types.h>

/* Built-in __init functions needn't be compiled with retpoline */
#if defined(__noretpoline) && !defined(MODULE)
#define __noinitretpoline __noretpoline
#else
#define __noinitretpoline
#endif

/* These macros are used to mark some functions or 
 * initialized data (doesn't apply to uninitialized data)
 * as `initialization' functions. The kernel can take this
 * as hint that the function is used only during the initialization
 * phase and free up used memory resources after
 *
 * Usage:
 * For functions:
 * 
 * You should add __init immediately before the function name, like:
 *
 * static void __init initme(int x, int y)
 * {
 *    extern int z; z = x * y;
 * }
 *
 * If the function has a prototype somewhere, you can also add
 * __init between closing brace of the prototype and semicolon:
 *
 * extern int initialize_foobar_device(int, int, int) __init;
 *
 * For initialized data:
 * You should insert __initdata or __initconst between the variable name
 * and equal sign followed by value, e.g.:
 *
 * static int init_variable __initdata = 0;
 * static const char linux_logo[] __initconst = { 0x32, 0x36, ... };
 *
 * Don't forget to initialize data not at file scope, i.e. within a function,
 * as gcc otherwise puts the data into the bss section and not into the init
 * section.
 */

/* These are for everybody (although not all archs will actually
   discard it in modules) */
#define __init		__section(.init.text) __cold  __latent_entropy __noinitretpoline
#define __initdata	__section(.init.data)
#define __initconst	__section(.init.rodata)
#define __exitdata	__section(.exit.data)
#define __exit_call	__used __section(.exitcall.exit)

/*
 * modpost check for section mismatches during the kernel build.
 * A section mismatch happens when there are references from a
 * code or data section to an init section (both code or data).
 * The init sections are (for most archs) discarded by the kernel
 * when early init has completed so all such references are potential bugs.
 * For exit sections the same issue exists.
 *
 * The following markers are used for the cases where the reference to
 * the *init / *exit section (code or data) is valid and will teach
 * modpost not to issue a warning.  Intended semantics is that a code or
 * data tagged __ref* can reference code or data from init section without
 * producing a warning (of course, no warning does not mean code is
 * correct, so optimally document why the __ref is needed and why it's OK).
 *
 * The markers follow same syntax rules as __init / __initdata.
 */
#define __ref            __section(.ref.text) noinline
#define __refdata        __section(.ref.data)
#define __refconst       __section(.ref.rodata)

#ifdef MODULE
#define __exitused
#else
#define __exitused  __used
#endif

#define __exit          __section(.exit.text) __exitused __cold notrace

/* Used for MEMORY_HOTPLUG */
#define __meminit        __section(.meminit.text) __cold notrace \
						  __latent_entropy
#define __meminitdata    __section(.meminit.data)
#define __meminitconst   __section(.meminit.rodata)
#define __memexit        __section(.memexit.text) __exitused __cold notrace
#define __memexitdata    __section(.memexit.data)
#define __memexitconst   __section(.memexit.rodata)

/* For assembly routines */
#define __HEAD		.section	".head.text","ax"
#define __INIT		.section	".init.text","ax"
#define __FINIT		.previous

#define __INITDATA	.section	".init.data","aw",%progbits
#define __INITRODATA	.section	".init.rodata","a",%progbits
#define __FINITDATA	.previous

#define __MEMINIT        .section	".meminit.text", "ax"
#define __MEMINITDATA    .section	".meminit.data", "aw"
#define __MEMINITRODATA  .section	".meminit.rodata", "a"

/* silence warnings when references are OK */
#define __REF            .section       ".ref.text", "ax"
#define __REFDATA        .section       ".ref.data", "aw"
#define __REFCONST       .section       ".ref.rodata", "a"

#ifndef __ASSEMBLY__
/*
 * Used for initialization calls..
 */
typedef int (*initcall_t)(void);
typedef void (*exitcall_t)(void);

#ifdef CONFIG_HAVE_ARCH_PREL32_RELOCATIONS
typedef int initcall_entry_t;

static inline initcall_t initcall_from_entry(initcall_entry_t *entry)
{
	return offset_to_ptr(entry);
}
#else
typedef initcall_t initcall_entry_t;

static inline initcall_t initcall_from_entry(initcall_entry_t *entry)
{
	return *entry;
}
#endif

extern initcall_entry_t __con_initcall_start[], __con_initcall_end[];
extern initcall_entry_t __security_initcall_start[], __security_initcall_end[];

/* Used for contructor calls. */
typedef void (*ctor_fn_t)(void);

/* Defined in init/main.c */
extern int do_one_initcall(initcall_t fn);
extern char __initdata boot_command_line[];
extern char *saved_command_line;
extern unsigned int reset_devices;

/* used by init/main.c */
void setup_arch(char **);
void prepare_namespace(void);
void __init load_default_modules(void);
int __init init_rootfs(void);

#if defined(CONFIG_STRICT_KERNEL_RWX) || defined(CONFIG_STRICT_MODULE_RWX)
extern bool rodata_enabled;
#endif
#ifdef CONFIG_STRICT_KERNEL_RWX
void mark_rodata_ro(void);
#endif

extern void (*late_time_init)(void);

extern bool initcall_debug;

#endif
  
#ifndef MODULE

#ifndef __ASSEMBLY__

/*
 * initcalls are now grouped by functionality into separate
 * subsections. Ordering inside the subsections is determined
 * by link order. 
 * For backwards compatibility, initcall() puts the call in 
 * the device init subsection.
 *
 * The `id' arg to __define_initcall() is needed so that multiple initcalls
 * can point at the same handler without causing duplicate-symbol build errors.
 *
 * Initcalls are run by placing pointers in initcall sections that the
 * kernel iterates at runtime. The linker can do dead code / data elimination
 * and remove that completely, so the initcall sections have to be marked
 * as KEEP() in the linker script.
 */
<<<<<<< HEAD
//定义init函数指针__initcall_$fn$id__used在.initcall$id.init段里
#define __define_initcall(fn, id) \
=======

#ifdef CONFIG_HAVE_ARCH_PREL32_RELOCATIONS
#define ___define_initcall(fn, id, __sec)			\
	__ADDRESSABLE(fn)					\
	asm(".section	\"" #__sec ".init\", \"a\"	\n"	\
	"__initcall_" #fn #id ":			\n"	\
	    ".long	" #fn " - .			\n"	\
	    ".previous					\n");
#else
#define ___define_initcall(fn, id, __sec) \
>>>>>>> 58c3f14f
	static initcall_t __initcall_##fn##id __used \
		__attribute__((__section__(#__sec ".init"))) = fn;
#endif

#define __define_initcall(fn, id) ___define_initcall(fn, id, .initcall##id)

/*
 * Early initcalls run before initializing SMP.
 *
 * Only for built-in code, not modules.
 */
#define early_initcall(fn)		__define_initcall(fn, early)

/*
 * A "pure" initcall has no dependencies on anything else, and purely
 * initializes variables that couldn't be statically initialized.
 *
 * This only exists for built-in code, not for modules.
 * Keep main.c:initcall_level_names[] in sync.
 */
#define pure_initcall(fn)		__define_initcall(fn, 0)

#define core_initcall(fn)		__define_initcall(fn, 1)
#define core_initcall_sync(fn)		__define_initcall(fn, 1s)
#define postcore_initcall(fn)		__define_initcall(fn, 2)
#define postcore_initcall_sync(fn)	__define_initcall(fn, 2s)
#define arch_initcall(fn)		__define_initcall(fn, 3)
#define arch_initcall_sync(fn)		__define_initcall(fn, 3s)
#define subsys_initcall(fn)		__define_initcall(fn, 4)
#define subsys_initcall_sync(fn)	__define_initcall(fn, 4s)
#define fs_initcall(fn)			__define_initcall(fn, 5)
#define fs_initcall_sync(fn)		__define_initcall(fn, 5s)
#define rootfs_initcall(fn)		__define_initcall(fn, rootfs)
#define device_initcall(fn)		__define_initcall(fn, 6)
#define device_initcall_sync(fn)	__define_initcall(fn, 6s)
#define late_initcall(fn)		__define_initcall(fn, 7)
#define late_initcall_sync(fn)		__define_initcall(fn, 7s)

#define __initcall(fn) device_initcall(fn)

#define __exitcall(fn)						\
	static exitcall_t __exitcall_##fn __exit_call = fn

#define console_initcall(fn)	___define_initcall(fn,, .con_initcall)
#define security_initcall(fn)	___define_initcall(fn,, .security_initcall)

struct obs_kernel_param {
	const char *str;
	int (*setup_func)(char *);
	int early;
};

/*
 * Only for really core code.  See moduleparam.h for the normal way.
 *
 * Force the alignment so the compiler doesn't space elements of the
 * obs_kernel_param "array" too far apart in .init.setup.
 */
#define __setup_param(str, unique_id, fn, early)			\
	static const char __setup_str_##unique_id[] __initconst		\
		__aligned(1) = str; 					\
	static struct obs_kernel_param __setup_##unique_id		\
		__used __section(.init.setup)				\
		__attribute__((aligned((sizeof(long)))))		\
		= { __setup_str_##unique_id, fn, early }

#define __setup(str, fn)						\
	__setup_param(str, fn, fn, 0)

/*
 * NOTE: fn is as per module_param, not __setup!
 * Emits warning if fn returns non-zero.
 */
#define early_param(str, fn)						\
	__setup_param(str, fn, fn, 1)

#define early_param_on_off(str_on, str_off, var, config)		\
									\
	int var = IS_ENABLED(config);					\
									\
	static int __init parse_##var##_on(char *arg)			\
	{								\
		var = 1;						\
		return 0;						\
	}								\
	__setup_param(str_on, parse_##var##_on, parse_##var##_on, 1);	\
									\
	static int __init parse_##var##_off(char *arg)			\
	{								\
		var = 0;						\
		return 0;						\
	}								\
	__setup_param(str_off, parse_##var##_off, parse_##var##_off, 1)

/* Relies on boot_command_line being set */
void __init parse_early_param(void);
void __init parse_early_options(char *cmdline);
#endif /* __ASSEMBLY__ */

#else /* MODULE */

#define __setup_param(str, unique_id, fn)	/* nothing */
#define __setup(str, func) 			/* nothing */
#endif

/* Data marked not to be saved by software suspend */
#define __nosavedata __section(.data..nosave)

#ifdef MODULE
#define __exit_p(x) x
#else
#define __exit_p(x) NULL
#endif

#endif /* _LINUX_INIT_H */<|MERGE_RESOLUTION|>--- conflicted
+++ resolved
@@ -182,11 +182,8 @@
  * and remove that completely, so the initcall sections have to be marked
  * as KEEP() in the linker script.
  */
-<<<<<<< HEAD
+
 //定义init函数指针__initcall_$fn$id__used在.initcall$id.init段里
-#define __define_initcall(fn, id) \
-=======
-
 #ifdef CONFIG_HAVE_ARCH_PREL32_RELOCATIONS
 #define ___define_initcall(fn, id, __sec)			\
 	__ADDRESSABLE(fn)					\
@@ -196,7 +193,6 @@
 	    ".previous					\n");
 #else
 #define ___define_initcall(fn, id, __sec) \
->>>>>>> 58c3f14f
 	static initcall_t __initcall_##fn##id __used \
 		__attribute__((__section__(#__sec ".init"))) = fn;
 #endif
