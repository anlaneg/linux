/* SPDX-License-Identifier: GPL-2.0-or-later */
/* Filesystem superblock creation and reconfiguration context.
 *
 * Copyright (C) 2018 Red Hat, Inc. All Rights Reserved.
 * Written by David Howells (dhowells@redhat.com)
 */

#ifndef _LINUX_FS_CONTEXT_H
#define _LINUX_FS_CONTEXT_H

#include <linux/kernel.h>
#include <linux/refcount.h>
#include <linux/errno.h>
#include <linux/security.h>
#include <linux/mutex.h>

struct cred;
struct dentry;
struct file_operations;
struct file_system_type;
struct mnt_namespace;
struct net;
struct pid_namespace;
struct super_block;
struct user_namespace;
struct vfsmount;
struct path;

enum fs_context_purpose {
    /*申请fs_context为mount*/
	FS_CONTEXT_FOR_MOUNT,		/* New superblock for explicit mount */
	FS_CONTEXT_FOR_SUBMOUNT,	/* New superblock for automatic submount */
	FS_CONTEXT_FOR_RECONFIGURE,	/* Superblock reconfiguration (remount) */
};

/*
 * Userspace usage phase for fsopen/fspick.
 */
enum fs_context_phase {
	FS_CONTEXT_CREATE_PARAMS,	/* Loading params for sb creation */
	FS_CONTEXT_CREATING,		/* A superblock is being created */
	FS_CONTEXT_AWAITING_MOUNT,	/* Superblock created, awaiting fsmount() */
	FS_CONTEXT_AWAITING_RECONF,	/* Awaiting initialisation for reconfiguration */
	FS_CONTEXT_RECONF_PARAMS,	/* Loading params for reconfiguration */
	FS_CONTEXT_RECONFIGURING,	/* Reconfiguring the superblock */
	FS_CONTEXT_FAILED,		/* Failed to correctly transition a context */
};

/*
 * Type of parameter value.
 */
enum fs_value_type {
	fs_value_is_undefined,
	fs_value_is_flag,		/* Value not given a value */
	fs_value_is_string,		/* Value is a string */
	fs_value_is_blob,		/* Value is a binary blob */
	fs_value_is_filename,		/* Value is a filename* + dirfd */
	fs_value_is_file,		/* Value is a file* */
};

/*
 * Configuration parameter.
 */
struct fs_parameter {
    //参数名称
	const char		*key;		/* Parameter name */
	//参数值类型
	enum fs_value_type	type:8;		/* The type of value here */
	union {
		char		*string;
		void		*blob;
		struct filename	*name;
		struct file	*file;
	};
	size_t	size;
	int	dirfd;
};

struct p_log {
	const char *prefix;//日志信息前缀
	struct fc_log *log;
};

/*
 * Filesystem context for holding the parameters used in the creation or
 * reconfiguration of a superblock.
 *
 * Superblock creation fills in ->root whereas reconfiguration begins with this
 * already set.
 *
 * See Documentation/filesystems/mount_api.rst
 */
struct fs_context {
    //可由各fs定制的针对fs_context的操作集(默认legacy_fs_context_ops）
	const struct fs_context_operations *ops;
	struct mutex		uapi_mutex;	/* Userspace access mutex */
	//文件系统类型
	struct file_system_type	*fs_type;
	//私有数据
	void			*fs_private;	/* The filesystem's context */
	void			*sget_key;
	/*记录sb的root dentry*/
	struct dentry		*root;		/* The root and superblock */
	struct user_namespace	*user_ns;	/* The user namespace for this mount */
	/*此挂载对应的net namespace*/
	struct net		*net_ns;	/* The network namespace for this mount */
	const struct cred	*cred;		/* The mounter's credentials */
	struct p_log		log;		/* Logging buffer */
	/*source提供的数值*/
	const char		*source;	/* The source name (eg. dev path) */
	void			*security;	/* LSM options */
	void			*s_fs_info;	/* Proposed s_fs_info */
	unsigned int		sb_flags;	/* Proposed superblock flags (SB_*) */
	unsigned int		sb_flags_mask;	/* Superblock flags that were changed */
	unsigned int		s_iflags;	/* OR'd with sb->s_iflags */
<<<<<<< HEAD
	unsigned int		lsm_flags;	/* Information flags from the fs to the LSM */
	/*申请此结构的目的*/
=======
>>>>>>> 9d1694dc
	enum fs_context_purpose	purpose:8;
	enum fs_context_phase	phase:8;	/* The phase the context is in */
	//指明是否有必要调用ops->free回调，用于释放fs_context中fs定制的私有数据
	bool			need_free:1;	/* Need to call ops->free() */
	/*是否使用全局的init_user_ns*/
	bool			global:1;	/* Goes into &init_user_ns */
	bool			oldapi:1;	/* Coming from mount(2) */
	bool			exclusive:1;    /* create new superblock, reject existing one */
};

struct fs_context_operations {
    //各fs定制的fs_context私有数据释放函数
	void (*free)(struct fs_context *fc);
	//各fs在通过src_fc拷贝制作一份副本时，填充fc中私有结构
	int (*dup)(struct fs_context *fc, struct fs_context *src_fc);
	//各fs定制的文件系统mount时data参数解析函数，每次调用仅传入一个参数,如果返回ENOPARAM，表示参数不被认识
	int (*parse_param)(struct fs_context *fc, struct fs_parameter *param);
	//此函数用于mount时data参数整块解析用，如果此回调不提供，则使用generic_parse_monolithic,
	int (*parse_monolithic)(struct fs_context *fc, void *data);
	/*此函数用于获取并填充文件系统的root节点，此函数必须设置fc->root*/
	int (*get_tree)(struct fs_context *fc);
	int (*reconfigure)(struct fs_context *fc);
};

/*
 * fs_context manipulation functions.
 */
extern struct fs_context *fs_context_for_mount(struct file_system_type *fs_type,
						unsigned int sb_flags);
extern struct fs_context *fs_context_for_reconfigure(struct dentry *dentry,
						unsigned int sb_flags,
						unsigned int sb_flags_mask);
extern struct fs_context *fs_context_for_submount(struct file_system_type *fs_type,
						struct dentry *reference);

extern struct fs_context *vfs_dup_fs_context(struct fs_context *fc);
extern int vfs_parse_fs_param(struct fs_context *fc, struct fs_parameter *param);
extern int vfs_parse_fs_string(struct fs_context *fc, const char *key,
			       const char *value, size_t v_size);
int vfs_parse_monolithic_sep(struct fs_context *fc, void *data,
			     char *(*sep)(char **));
extern int generic_parse_monolithic(struct fs_context *fc, void *data);
extern int vfs_get_tree(struct fs_context *fc);
extern void put_fs_context(struct fs_context *fc);
extern int vfs_parse_fs_param_source(struct fs_context *fc,
				     struct fs_parameter *param);
extern void fc_drop_locked(struct fs_context *fc);
int reconfigure_single(struct super_block *s,
		       int flags, void *data);

extern int get_tree_nodev(struct fs_context *fc,
			 int (*fill_super)(struct super_block *sb,
					   struct fs_context *fc));
extern int get_tree_single(struct fs_context *fc,
			 int (*fill_super)(struct super_block *sb,
					   struct fs_context *fc));
extern int get_tree_keyed(struct fs_context *fc,
			 int (*fill_super)(struct super_block *sb,
					   struct fs_context *fc),
			 void *key);

int setup_bdev_super(struct super_block *sb, int sb_flags,
		struct fs_context *fc);
extern int get_tree_bdev(struct fs_context *fc,
			       int (*fill_super)(struct super_block *sb,
						 struct fs_context *fc));

extern const struct file_operations fscontext_fops;

/*
 * Mount error, warning and informational message logging.  This structure is
 * shareable between a mount and a subordinate mount.
 */
struct fc_log {
	refcount_t	usage;
	u8		head;		/* Insertion index in buffer[] */
	u8		tail;		/* Removal index in buffer[] */
	u8		need_free;	/* Mask of kfree'able items in buffer[] */
	struct module	*owner;		/* Owner module for strings that don't then need freeing */
	char		*buffer[8];
};

extern __attribute__((format(printf, 4, 5)))
void logfc(struct fc_log *log, const char *prefix, char level, const char *fmt, ...);

#define __logfc(fc, l, fmt, ...) logfc((fc)->log.log, NULL, \
					l, fmt, ## __VA_ARGS__)
#define __plog(p, l, fmt, ...) logfc((p)->log, (p)->prefix, \
					l, fmt, ## __VA_ARGS__)
/**
 * infof - Store supplementary informational message
 * @fc: The context in which to log the informational message
 * @fmt: The format string
 *
 * Store the supplementary informational message for the process if the process
 * has enabled the facility.
 */
#define infof(fc, fmt, ...) __logfc(fc, 'i', fmt, ## __VA_ARGS__)
#define info_plog(p, fmt, ...) __plog(p, 'i', fmt, ## __VA_ARGS__)
#define infofc(p, fmt, ...) __plog((&(fc)->log), 'i', fmt, ## __VA_ARGS__)

/**
 * warnf - Store supplementary warning message
 * @fc: The context in which to log the error message
 * @fmt: The format string
 *
 * Store the supplementary warning message for the process if the process has
 * enabled the facility.
 */
#define warnf(fc, fmt, ...) __logfc(fc, 'w', fmt, ## __VA_ARGS__)
#define warn_plog(p, fmt, ...) __plog(p, 'w', fmt, ## __VA_ARGS__)
#define warnfc(fc, fmt, ...) __plog((&(fc)->log), 'w', fmt, ## __VA_ARGS__)

/**
 * errorf - Store supplementary error message
 * @fc: The context in which to log the error message
 * @fmt: The format string
 *
 * Store the supplementary error message for the process if the process has
 * enabled the facility.
 */
#define errorf(fc, fmt, ...) __logfc(fc, 'e', fmt, ## __VA_ARGS__)
#define error_plog(p, fmt, ...) __plog(p, 'e', fmt, ## __VA_ARGS__)
#define errorfc(fc, fmt, ...) __plog((&(fc)->log), 'e', fmt, ## __VA_ARGS__)

/**
 * invalf - Store supplementary invalid argument error message
 * @fc: The context in which to log the error message
 * @fmt: The format string
 *
 * Store the supplementary error message for the process if the process has
 * enabled the facility and return -EINVAL.
 */
#define invalf(fc, fmt, ...) (errorf(fc, fmt, ## __VA_ARGS__), -EINVAL)
#define inval_plog(p, fmt, ...) (error_plog(p, fmt, ## __VA_ARGS__), -EINVAL)
#define invalfc(fc, fmt, ...) (errorfc(fc, fmt, ## __VA_ARGS__), -EINVAL)

#endif /* _LINUX_FS_CONTEXT_H */<|MERGE_RESOLUTION|>--- conflicted
+++ resolved
@@ -113,11 +113,7 @@
 	unsigned int		sb_flags;	/* Proposed superblock flags (SB_*) */
 	unsigned int		sb_flags_mask;	/* Superblock flags that were changed */
 	unsigned int		s_iflags;	/* OR'd with sb->s_iflags */
-<<<<<<< HEAD
-	unsigned int		lsm_flags;	/* Information flags from the fs to the LSM */
 	/*申请此结构的目的*/
-=======
->>>>>>> 9d1694dc
 	enum fs_context_purpose	purpose:8;
 	enum fs_context_phase	phase:8;	/* The phase the context is in */
 	//指明是否有必要调用ops->free回调，用于释放fs_context中fs定制的私有数据
