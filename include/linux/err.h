--- conflicted
+++ resolved
@@ -51,15 +51,12 @@
 	return (long) ptr;
 }
 
-<<<<<<< HEAD
-/*ptr是否err*/
-=======
 /**
  * IS_ERR - Detect an error pointer.
  * @ptr: The pointer to check.
  * Return: true if @ptr is an error pointer, false otherwise.
  */
->>>>>>> 9d1694dc
+/*ptr是否err*/
 static inline bool __must_check IS_ERR(__force const void *ptr)
 {
 	return IS_ERR_VALUE((unsigned long)ptr);
