--- conflicted
+++ resolved
@@ -41,12 +41,8 @@
 
 static inline void poll_wait(struct file * filp, wait_queue_head_t * wait_address, poll_table *p)
 {
-<<<<<<< HEAD
-	if (p && p->_qproc && wait_address)
+	if (p && p->_qproc) {
 	    /*三者满足情况下，通过p->_qproc回调进行处理，将自已加入等待队列*/
-=======
-	if (p && p->_qproc) {
->>>>>>> 155a3c00
 		p->_qproc(filp, wait_address, p);
 		/*
 		 * This memory barrier is paired in the wq_has_sleeper().
