--- conflicted
+++ resolved
@@ -267,13 +267,10 @@
 	struct  minmax rtt_min;
 	/* OOO segments go in this rbtree. Socket lock must be held. */
 	struct rb_root	out_of_order_queue;
-<<<<<<< HEAD
-	/*慢启动门限值*/
-=======
 #if defined(CONFIG_TLS_DEVICE)
 	void (*tcp_clean_acked)(struct sock *sk, u32 acked_seq);
 #endif
->>>>>>> 155a3c00
+	/*慢启动门限值*/
 	u32	snd_ssthresh;	/* Slow start size threshold		*/
 	u8	recvmsg_inq : 1;/* Indicate # of bytes in queue upon recvmsg */
 	__cacheline_group_end(tcp_sock_read_rx);
@@ -314,12 +311,9 @@
  *	0x5?10 << 16 + snd_wnd in net byte order
  */
 	__be32	pred_flags;
-<<<<<<< HEAD
-	/*我们期望收到的下一个seq*/
-=======
 	u64	tcp_clock_cache; /* cache last tcp_clock_ns() (see tcp_mstamp_refresh()) */
 	u64	tcp_mstamp;	/* most recent packet received/sent */
->>>>>>> 155a3c00
+	/*我们期望收到的下一个seq*/
 	u32	rcv_nxt;	/* What we want to receive next		*/
 	u32	snd_nxt;	/* Next sequence we send		*/
 	u32	snd_una;	/* First byte we want an ack for	*/
