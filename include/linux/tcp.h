--- conflicted
+++ resolved
@@ -236,6 +236,7 @@
 	u32	tsoffset;	/* timestamp offset */
 	u32	snd_wnd;	/* The window we expect to receive	*/
 	u32	mss_cache;	/* Cached effective mss, not including SACKS */
+ 	/*发送方拥塞窗口*/
 	u32	snd_cwnd;	/* Sending congestion window		*/
 	u32	prr_out;	/* Total number of pkts sent during Recovery. */
 	u32	lost_out;	/* Lost packets			*/
@@ -255,12 +256,14 @@
 	u32	tlp_high_seq;	/* snd_nxt at the time of TLP */
 	u32	rttvar_us;	/* smoothed mdev_max			*/
 	u32	retrans_out;	/* Retransmitted packets out		*/
+	/*宣告的本端mss*/
 	u16	advmss;		/* Advertised MSS			*/
 	u16	urg_data;	/* Saved octet of OOB data and control flags */
 	u32	lost;		/* Total data packets lost incl. rexmits */
 	struct  minmax rtt_min;
 	/* OOO segments go in this rbtree. Socket lock must be held. */
 	struct rb_root	out_of_order_queue;
+	/*慢启动门限值*/
 	u32	snd_ssthresh;	/* Slow start size threshold		*/
 	__cacheline_group_end(tcp_sock_read_rx);
 
@@ -302,6 +305,7 @@
  *	0x5?10 << 16 + snd_wnd in net byte order
  */
 	__be32	pred_flags;
+	/*我们期望收到的下一个seq*/
 	u32	rcv_nxt;	/* What we want to receive next		*/
 	u32	snd_nxt;	/* Next sequence we send		*/
 	u32	snd_una;	/* First byte we want an ack for	*/
@@ -316,7 +320,7 @@
 /*
  *      Options received (usually on last packet, some only on SYN packets).
  */
-	struct tcp_options_received rx_opt;
+	struct tcp_options_received rx_opt;//接收到报文的选项
 	u8	nonagle     : 4,/* Disable Nagle algorithm?             */
 		rate_app_limited:1;  /* rate_{delivered,interval_us} limited? */
 	__cacheline_group_end(tcp_sock_write_txrx);
@@ -334,12 +338,6 @@
 	u32	data_segs_in;	/* RFC4898 tcpEStatsPerfDataSegsIn
 				 * total number of data segments in.
 				 */
-<<<<<<< HEAD
-	/*我们期望收到的下一个seq*/
- 	u32	rcv_nxt;	/* What we want to receive next 	*/
-	u32	copied_seq;	/* Head of yet unread data		*/
-=======
->>>>>>> 9d1694dc
 	u32	rcv_wup;	/* rcv_nxt on last window update sent	*/
 	u32	max_packets_out;  /* max packets_out in last window */
 	u32	cwnd_usage_seq;  /* right edge of cwnd usage tracking flight */
@@ -391,11 +389,6 @@
 		   dsack_seen:1, /* Whether DSACK seen after last adj */
 		   advanced:1;	 /* mstamp advanced since last lost marking */
 	} rack;
-<<<<<<< HEAD
-	/*宣告的本端mss*/
-	u16	advmss;		/* Advertised MSS			*/
-=======
->>>>>>> 9d1694dc
 	u8	compressed_ack;
 	u8	dup_ack_counter:2,
 		tlp_retrans:1,	/* TLP is a retransmission */
@@ -422,26 +415,10 @@
 
 	u8	keepalive_probes; /* num of allowed keep alive probes	*/
 	u32	reord_seen;	/* number of data packet reordering events */
-<<<<<<< HEAD
-	u32	snd_up;		/* Urgent pointer		*/
-
-/*
- *      Options received (usually on last packet, some only on SYN packets).
- */
-	struct tcp_options_received rx_opt;//接收到报文的选项
-=======
->>>>>>> 9d1694dc
 
 /*
  *	Slow start and congestion control (see also Nagle, and Karn & Partridge)
  */
-<<<<<<< HEAD
-	/*慢启动门限值*/
- 	u32	snd_ssthresh;	/* Slow start size threshold		*/
- 	/*发送方拥塞窗口*/
- 	u32	snd_cwnd;	/* Sending congestion window		*/
-=======
->>>>>>> 9d1694dc
 	u32	snd_cwnd_cnt;	/* Linear increase counter		*/
 	u32	snd_cwnd_clamp; /* Do not allow snd_cwnd to grow above this */
 	u32	snd_cwnd_used;
@@ -573,20 +550,13 @@
 	TCPF_ACK_DEFERRED		= BIT(TCP_ACK_DEFERRED),
 };
 
-<<<<<<< HEAD
 /*将sock转为tcp_socket*/
-static inline struct tcp_sock *tcp_sk(const struct sock *sk)
-{
-	return (struct tcp_sock *)sk;
-}
-=======
 #define tcp_sk(ptr) container_of_const(ptr, struct tcp_sock, inet_conn.icsk_inet.sk)
 
 /* Variant of tcp_sk() upgrading a const sock to a read/write tcp socket.
  * Used in context of (lockless) tcp listeners.
  */
 #define tcp_sk_rw(ptr) container_of(ptr, struct tcp_sock, inet_conn.icsk_inet.sk)
->>>>>>> 9d1694dc
 
 struct tcp_timewait_sock {
 	struct inet_timewait_sock tw_sk;
