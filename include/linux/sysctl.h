--- conflicted
+++ resolved
@@ -173,12 +173,8 @@
 struct ctl_table_header {
 	union {
 		struct {
-<<<<<<< HEAD
 			struct ctl_table *ctl_table;//对应的ctl_table
-=======
-			struct ctl_table *ctl_table;
 			int ctl_table_size;
->>>>>>> 9d1694dc
 			int used;
 			int count;
 			int nreg;
