/* SPDX-License-Identifier: GPL-2.0 */
#ifndef _LINUX_MM_H
#define _LINUX_MM_H

#include <linux/errno.h>
#include <linux/mmdebug.h>
#include <linux/gfp.h>
#include <linux/bug.h>
#include <linux/list.h>
#include <linux/mmzone.h>
#include <linux/rbtree.h>
#include <linux/atomic.h>
#include <linux/debug_locks.h>
#include <linux/mm_types.h>
#include <linux/mmap_lock.h>
#include <linux/range.h>
#include <linux/pfn.h>
#include <linux/percpu-refcount.h>
#include <linux/bit_spinlock.h>
#include <linux/shrinker.h>
#include <linux/resource.h>
#include <linux/page_ext.h>
#include <linux/err.h>
#include <linux/page-flags.h>
#include <linux/page_ref.h>
#include <linux/overflow.h>
#include <linux/sizes.h>
#include <linux/sched.h>
#include <linux/pgtable.h>
#include <linux/kasan.h>
#include <linux/memremap.h>

struct mempolicy;
struct anon_vma;
struct anon_vma_chain;
struct user_struct;
struct pt_regs;

extern int sysctl_page_lock_unfairness;

void init_mm_internals(void);

#ifndef CONFIG_NUMA		/* Don't use mapnrs, do it properly */
extern unsigned long max_mapnr;

static inline void set_max_mapnr(unsigned long limit)
{
	max_mapnr = limit;
}
#else
static inline void set_max_mapnr(unsigned long limit) { }
#endif

extern atomic_long_t _totalram_pages;
//获取系统总ram页数
static inline unsigned long totalram_pages(void)
{
	return (unsigned long)atomic_long_read(&_totalram_pages);
}

static inline void totalram_pages_inc(void)
{
	atomic_long_inc(&_totalram_pages);
}

static inline void totalram_pages_dec(void)
{
	atomic_long_dec(&_totalram_pages);
}

static inline void totalram_pages_add(long count)
{
	atomic_long_add(count, &_totalram_pages);
}

extern void * high_memory;
extern int page_cluster;

#ifdef CONFIG_SYSCTL
extern int sysctl_legacy_va_layout;
#else
#define sysctl_legacy_va_layout 0
#endif

#ifdef CONFIG_HAVE_ARCH_MMAP_RND_BITS
extern const int mmap_rnd_bits_min;
extern const int mmap_rnd_bits_max;
extern int mmap_rnd_bits __read_mostly;
#endif
#ifdef CONFIG_HAVE_ARCH_MMAP_RND_COMPAT_BITS
extern const int mmap_rnd_compat_bits_min;
extern const int mmap_rnd_compat_bits_max;
extern int mmap_rnd_compat_bits __read_mostly;
#endif

#include <asm/page.h>
#include <asm/processor.h>

/*
 * Architectures that support memory tagging (assigning tags to memory regions,
 * embedding these tags into addresses that point to these memory regions, and
 * checking that the memory and the pointer tags match on memory accesses)
 * redefine this macro to strip tags from pointers.
 * It's defined as noop for architectures that don't support memory tagging.
 */
#ifndef untagged_addr
#define untagged_addr(addr) (addr)
#endif

#ifndef __pa_symbol
#define __pa_symbol(x)  __pa(RELOC_HIDE((unsigned long)(x), 0))
#endif

#ifndef page_to_virt
#define page_to_virt(x)	__va(PFN_PHYS(page_to_pfn(x)))
#endif

#ifndef lm_alias
#define lm_alias(x)	__va(__pa_symbol(x))
#endif

/*
 * To prevent common memory management code establishing
 * a zero page mapping on a read fault.
 * This macro should be defined within <asm/pgtable.h>.
 * s390 does this to prevent multiplexing of hardware bits
 * related to the physical page in case of virtualization.
 */
#ifndef mm_forbids_zeropage
#define mm_forbids_zeropage(X)	(0)
#endif

/*
 * On some architectures it is expensive to call memset() for small sizes.
 * If an architecture decides to implement their own version of
 * mm_zero_struct_page they should wrap the defines below in a #ifndef and
 * define their own version of this macro in <asm/pgtable.h>
 */
#if BITS_PER_LONG == 64
/* This function must be updated when the size of struct page grows above 80
 * or reduces below 56. The idea that compiler optimizes out switch()
 * statement, and only leaves move/store instructions. Also the compiler can
 * combine write statements if they are both assignments and can be reordered,
 * this can result in several of the writes here being dropped.
 */
#define	mm_zero_struct_page(pp) __mm_zero_struct_page(pp)
static inline void __mm_zero_struct_page(struct page *page)
{
	unsigned long *_pp = (void *)page;

	 /* Check that struct page is either 56, 64, 72, or 80 bytes */
	BUILD_BUG_ON(sizeof(struct page) & 7);
	BUILD_BUG_ON(sizeof(struct page) < 56);
	BUILD_BUG_ON(sizeof(struct page) > 80);

	switch (sizeof(struct page)) {
	case 80:
		_pp[9] = 0;
		fallthrough;
	case 72:
		_pp[8] = 0;
		fallthrough;
	case 64:
		_pp[7] = 0;
		fallthrough;
	case 56:
		_pp[6] = 0;
		_pp[5] = 0;
		_pp[4] = 0;
		_pp[3] = 0;
		_pp[2] = 0;
		_pp[1] = 0;
		_pp[0] = 0;
	}
}
#else
//将page结构体清0
#define mm_zero_struct_page(pp)  ((void)memset((pp), 0, sizeof(struct page)))
#endif

/*
 * Default maximum number of active map areas, this limits the number of vmas
 * per mm struct. Users can overwrite this number by sysctl but there is a
 * problem.
 *
 * When a program's coredump is generated as ELF format, a section is created
 * per a vma. In ELF, the number of sections is represented in unsigned short.
 * This means the number of sections should be smaller than 65535 at coredump.
 * Because the kernel adds some informative sections to a image of program at
 * generating coredump, we need some margin. The number of extra sections is
 * 1-3 now and depends on arch. We use "5" as safe margin, here.
 *
 * ELF extended numbering allows more than 65535 sections, so 16-bit bound is
 * not a hard limit any more. Although some userspace tools can be surprised by
 * that.
 */
#define MAPCOUNT_ELF_CORE_MARGIN	(5)
#define DEFAULT_MAX_MAP_COUNT	(USHRT_MAX - MAPCOUNT_ELF_CORE_MARGIN)

extern int sysctl_max_map_count;

extern unsigned long sysctl_user_reserve_kbytes;
extern unsigned long sysctl_admin_reserve_kbytes;

extern int sysctl_overcommit_memory;
extern int sysctl_overcommit_ratio;
extern unsigned long sysctl_overcommit_kbytes;

int overcommit_ratio_handler(struct ctl_table *, int, void *, size_t *,
		loff_t *);
int overcommit_kbytes_handler(struct ctl_table *, int, void *, size_t *,
		loff_t *);
int overcommit_policy_handler(struct ctl_table *, int, void *, size_t *,
		loff_t *);

#if defined(CONFIG_SPARSEMEM) && !defined(CONFIG_SPARSEMEM_VMEMMAP)
#define nth_page(page,n) pfn_to_page(page_to_pfn((page)) + (n))
#define folio_page_idx(folio, p)	(page_to_pfn(p) - folio_pfn(folio))
#else
#define nth_page(page,n) ((page) + (n))
#define folio_page_idx(folio, p)	((p) - &(folio)->page)
#endif

/* to align the pointer to the (next) page boundary */
//将地址addr按页大小对齐
#define PAGE_ALIGN(addr) ALIGN(addr, PAGE_SIZE)

/* to align the pointer to the (prev) page boundary */
#define PAGE_ALIGN_DOWN(addr) ALIGN_DOWN(addr, PAGE_SIZE)

/* test whether an address (unsigned long or pointer) is aligned to PAGE_SIZE */
#define PAGE_ALIGNED(addr)	IS_ALIGNED((unsigned long)(addr), PAGE_SIZE)

#define lru_to_page(head) (list_entry((head)->prev, struct page, lru))
static inline struct folio *lru_to_folio(struct list_head *head)
{
	return list_entry((head)->prev, struct folio, lru);
}

void setup_initial_init_mm(void *start_code, void *end_code,
			   void *end_data, void *brk);

/*
 * Linux kernel virtual memory manager primitives.
 * The idea being to have a "virtual" mm in the same way
 * we have a virtual fs - giving a cleaner interface to the
 * mm details, and allowing different kinds of memory mappings
 * (from shared memory to executable loading to arbitrary
 * mmap() functions).
 */

struct vm_area_struct *vm_area_alloc(struct mm_struct *);
struct vm_area_struct *vm_area_dup(struct vm_area_struct *);
void vm_area_free(struct vm_area_struct *);

#ifndef CONFIG_MMU
extern struct rb_root nommu_region_tree;
extern struct rw_semaphore nommu_region_sem;

extern unsigned int kobjsize(const void *objp);
#endif

/*
 * vm_flags in vm_area_struct, see mm_types.h.
 * When changing, update also include/trace/events/mmflags.h
 */
#define VM_NONE		0x00000000

#define VM_READ		0x00000001	/* currently active flags */
#define VM_WRITE	0x00000002
#define VM_EXEC		0x00000004
#define VM_SHARED	0x00000008

/* mprotect() hardcodes VM_MAYREAD >> 4 == VM_READ, and so for r/w/x bits. */
#define VM_MAYREAD	0x00000010	/* limits for mprotect() etc */
#define VM_MAYWRITE	0x00000020
#define VM_MAYEXEC	0x00000040
#define VM_MAYSHARE	0x00000080

#define VM_GROWSDOWN	0x00000100	/* general info on the segment */
#define VM_UFFD_MISSING	0x00000200	/* missing pages tracking */
#define VM_PFNMAP	0x00000400	/* Page-ranges managed without "struct page", just pure PFN */
#define VM_UFFD_WP	0x00001000	/* wrprotect pages tracking */

#define VM_LOCKED	0x00002000
#define VM_IO           0x00004000	/* Memory mapped I/O or similar */

					/* Used by sys_madvise() */
#define VM_SEQ_READ	0x00008000	/* App will access data sequentially */
#define VM_RAND_READ	0x00010000	/* App will not benefit from clustered reads */

#define VM_DONTCOPY	0x00020000      /* Do not copy this vma on fork */
#define VM_DONTEXPAND	0x00040000	/* Cannot expand with mremap() */
#define VM_LOCKONFAULT	0x00080000	/* Lock the pages covered when they are faulted in */
#define VM_ACCOUNT	0x00100000	/* Is a VM accounted object */
#define VM_NORESERVE	0x00200000	/* should the VM suppress accounting */
#define VM_HUGETLB	0x00400000	/* Huge TLB Page VM */
#define VM_SYNC		0x00800000	/* Synchronous page faults */
#define VM_ARCH_1	0x01000000	/* Architecture-specific flag */
#define VM_WIPEONFORK	0x02000000	/* Wipe VMA contents in child. */
#define VM_DONTDUMP	0x04000000	/* Do not include in the core dump */

#ifdef CONFIG_MEM_SOFT_DIRTY
# define VM_SOFTDIRTY	0x08000000	/* Not soft dirty clean area */
#else
# define VM_SOFTDIRTY	0
#endif

#define VM_MIXEDMAP	0x10000000	/* Can contain "struct page" and pure PFN pages */
#define VM_HUGEPAGE	0x20000000	/* MADV_HUGEPAGE marked this vma */
#define VM_NOHUGEPAGE	0x40000000	/* MADV_NOHUGEPAGE marked this vma */
#define VM_MERGEABLE	0x80000000	/* KSM may merge identical pages */

#ifdef CONFIG_ARCH_USES_HIGH_VMA_FLAGS
#define VM_HIGH_ARCH_BIT_0	32	/* bit only usable on 64-bit architectures */
#define VM_HIGH_ARCH_BIT_1	33	/* bit only usable on 64-bit architectures */
#define VM_HIGH_ARCH_BIT_2	34	/* bit only usable on 64-bit architectures */
#define VM_HIGH_ARCH_BIT_3	35	/* bit only usable on 64-bit architectures */
#define VM_HIGH_ARCH_BIT_4	36	/* bit only usable on 64-bit architectures */
#define VM_HIGH_ARCH_0	BIT(VM_HIGH_ARCH_BIT_0)
#define VM_HIGH_ARCH_1	BIT(VM_HIGH_ARCH_BIT_1)
#define VM_HIGH_ARCH_2	BIT(VM_HIGH_ARCH_BIT_2)
#define VM_HIGH_ARCH_3	BIT(VM_HIGH_ARCH_BIT_3)
#define VM_HIGH_ARCH_4	BIT(VM_HIGH_ARCH_BIT_4)
#endif /* CONFIG_ARCH_USES_HIGH_VMA_FLAGS */

#ifdef CONFIG_ARCH_HAS_PKEYS
# define VM_PKEY_SHIFT	VM_HIGH_ARCH_BIT_0
# define VM_PKEY_BIT0	VM_HIGH_ARCH_0	/* A protection key is a 4-bit value */
# define VM_PKEY_BIT1	VM_HIGH_ARCH_1	/* on x86 and 5-bit value on ppc64   */
# define VM_PKEY_BIT2	VM_HIGH_ARCH_2
# define VM_PKEY_BIT3	VM_HIGH_ARCH_3
#ifdef CONFIG_PPC
# define VM_PKEY_BIT4  VM_HIGH_ARCH_4
#else
# define VM_PKEY_BIT4  0
#endif
#endif /* CONFIG_ARCH_HAS_PKEYS */

#if defined(CONFIG_X86)
# define VM_PAT		VM_ARCH_1	/* PAT reserves whole VMA at once (x86) */
#elif defined(CONFIG_PPC)
# define VM_SAO		VM_ARCH_1	/* Strong Access Ordering (powerpc) */
#elif defined(CONFIG_PARISC)
# define VM_GROWSUP	VM_ARCH_1
#elif defined(CONFIG_IA64)
# define VM_GROWSUP	VM_ARCH_1
#elif defined(CONFIG_SPARC64)
# define VM_SPARC_ADI	VM_ARCH_1	/* Uses ADI tag for access control */
# define VM_ARCH_CLEAR	VM_SPARC_ADI
#elif defined(CONFIG_ARM64)
# define VM_ARM64_BTI	VM_ARCH_1	/* BTI guarded page, a.k.a. GP bit */
# define VM_ARCH_CLEAR	VM_ARM64_BTI
#elif !defined(CONFIG_MMU)
# define VM_MAPPED_COPY	VM_ARCH_1	/* T if mapped copy of data (nommu mmap) */
#endif

#if defined(CONFIG_ARM64_MTE)
# define VM_MTE		VM_HIGH_ARCH_0	/* Use Tagged memory for access control */
# define VM_MTE_ALLOWED	VM_HIGH_ARCH_1	/* Tagged memory permitted */
#else
# define VM_MTE		VM_NONE
# define VM_MTE_ALLOWED	VM_NONE
#endif

#ifndef VM_GROWSUP
# define VM_GROWSUP	VM_NONE
#endif

#ifdef CONFIG_HAVE_ARCH_USERFAULTFD_MINOR
# define VM_UFFD_MINOR_BIT	37
# define VM_UFFD_MINOR		BIT(VM_UFFD_MINOR_BIT)	/* UFFD minor faults */
#else /* !CONFIG_HAVE_ARCH_USERFAULTFD_MINOR */
# define VM_UFFD_MINOR		VM_NONE
#endif /* CONFIG_HAVE_ARCH_USERFAULTFD_MINOR */

/* Bits set in the VMA until the stack is in its final location */
#define VM_STACK_INCOMPLETE_SETUP	(VM_RAND_READ | VM_SEQ_READ)

#define TASK_EXEC ((current->personality & READ_IMPLIES_EXEC) ? VM_EXEC : 0)

/* Common data flag combinations */
#define VM_DATA_FLAGS_TSK_EXEC	(VM_READ | VM_WRITE | TASK_EXEC | \
				 VM_MAYREAD | VM_MAYWRITE | VM_MAYEXEC)
#define VM_DATA_FLAGS_NON_EXEC	(VM_READ | VM_WRITE | VM_MAYREAD | \
				 VM_MAYWRITE | VM_MAYEXEC)
#define VM_DATA_FLAGS_EXEC	(VM_READ | VM_WRITE | VM_EXEC | \
				 VM_MAYREAD | VM_MAYWRITE | VM_MAYEXEC)

#ifndef VM_DATA_DEFAULT_FLAGS		/* arch can override this */
#define VM_DATA_DEFAULT_FLAGS  VM_DATA_FLAGS_EXEC
#endif

#ifndef VM_STACK_DEFAULT_FLAGS		/* arch can override this */
#define VM_STACK_DEFAULT_FLAGS VM_DATA_DEFAULT_FLAGS
#endif

#ifdef CONFIG_STACK_GROWSUP
#define VM_STACK	VM_GROWSUP
#else
#define VM_STACK	VM_GROWSDOWN
#endif

#define VM_STACK_FLAGS	(VM_STACK | VM_STACK_DEFAULT_FLAGS | VM_ACCOUNT)

/* VMA basic access permission flags */
#define VM_ACCESS_FLAGS (VM_READ | VM_WRITE | VM_EXEC)


/*
 * Special vmas that are non-mergable, non-mlock()able.
 */
#define VM_SPECIAL (VM_IO | VM_DONTEXPAND | VM_PFNMAP | VM_MIXEDMAP)

/* This mask prevents VMA from being scanned with khugepaged */
#define VM_NO_KHUGEPAGED (VM_SPECIAL | VM_HUGETLB)

/* This mask defines which mm->def_flags a process can inherit its parent */
#define VM_INIT_DEF_MASK	VM_NOHUGEPAGE

/* This mask is used to clear all the VMA flags used by mlock */
#define VM_LOCKED_CLEAR_MASK	(~(VM_LOCKED | VM_LOCKONFAULT))

/* Arch-specific flags to clear when updating VM flags on protection change */
#ifndef VM_ARCH_CLEAR
# define VM_ARCH_CLEAR	VM_NONE
#endif
#define VM_FLAGS_CLEAR	(ARCH_VM_PKEY_FLAGS | VM_ARCH_CLEAR)

/*
 * mapping from the currently active vm_flags protection bits (the
 * low four bits) to a page protection mask..
 */

/*
 * The default fault flags that should be used by most of the
 * arch-specific page fault handlers.
 */
#define FAULT_FLAG_DEFAULT  (FAULT_FLAG_ALLOW_RETRY | \
			     FAULT_FLAG_KILLABLE | \
			     FAULT_FLAG_INTERRUPTIBLE)

/**
 * fault_flag_allow_retry_first - check ALLOW_RETRY the first time
 * @flags: Fault flags.
 *
 * This is mostly used for places where we want to try to avoid taking
 * the mmap_lock for too long a time when waiting for another condition
 * to change, in which case we can try to be polite to release the
 * mmap_lock in the first round to avoid potential starvation of other
 * processes that would also want the mmap_lock.
 *
 * Return: true if the page fault allows retry and this is the first
 * attempt of the fault handling; false otherwise.
 */
static inline bool fault_flag_allow_retry_first(enum fault_flag flags)
{
	return (flags & FAULT_FLAG_ALLOW_RETRY) &&
	    (!(flags & FAULT_FLAG_TRIED));
}

#define FAULT_FLAG_TRACE \
	{ FAULT_FLAG_WRITE,		"WRITE" }, \
	{ FAULT_FLAG_MKWRITE,		"MKWRITE" }, \
	{ FAULT_FLAG_ALLOW_RETRY,	"ALLOW_RETRY" }, \
	{ FAULT_FLAG_RETRY_NOWAIT,	"RETRY_NOWAIT" }, \
	{ FAULT_FLAG_KILLABLE,		"KILLABLE" }, \
	{ FAULT_FLAG_TRIED,		"TRIED" }, \
	{ FAULT_FLAG_USER,		"USER" }, \
	{ FAULT_FLAG_REMOTE,		"REMOTE" }, \
	{ FAULT_FLAG_INSTRUCTION,	"INSTRUCTION" }, \
	{ FAULT_FLAG_INTERRUPTIBLE,	"INTERRUPTIBLE" }

/*
 * vm_fault is filled by the pagefault handler and passed to the vma's
 * ->fault function. The vma's ->fault is responsible for returning a bitmask
 * of VM_FAULT_xxx flags that give details about how the fault was handled.
 *
 * MM layer fills up gfp_mask for page allocations but fault handler might
 * alter it if its implementation requires a different allocation context.
 *
 * pgoff should be used in favour of virtual_address, if possible.
 */
struct vm_fault {
	const struct {
		struct vm_area_struct *vma;	/* Target VMA */
		gfp_t gfp_mask;			/* gfp mask to be used for allocations */
		pgoff_t pgoff;			/* Logical page offset based on vma */
		unsigned long address;		/* Faulting virtual address - masked */
		unsigned long real_address;	/* Faulting virtual address - unmasked */
	};
	enum fault_flag flags;		/* FAULT_FLAG_xxx flags
					 * XXX: should really be 'const' */
	pmd_t *pmd;			/* Pointer to pmd entry matching
					 * the 'address' */
	pud_t *pud;			/* Pointer to pud entry matching
					 * the 'address'
					 */
	union {
		pte_t orig_pte;		/* Value of PTE at the time of fault */
		pmd_t orig_pmd;		/* Value of PMD at the time of fault,
					 * used by PMD fault only.
					 */
	};

	struct page *cow_page;		/* Page handler may use for COW fault */
	struct page *page;		/* ->fault handlers should return a
					 * page here, unless VM_FAULT_NOPAGE
					 * is set (which is also implied by
					 * VM_FAULT_ERROR).
					 */
	/* These three entries are valid only while holding ptl lock */
	pte_t *pte;			/* Pointer to pte entry matching
					 * the 'address'. NULL if the page
					 * table hasn't been allocated.
					 */
	spinlock_t *ptl;		/* Page table lock.
					 * Protects pte page table if 'pte'
					 * is not NULL, otherwise pmd.
					 */
	pgtable_t prealloc_pte;		/* Pre-allocated pte page table.
					 * vm_ops->map_pages() sets up a page
					 * table from atomic context.
					 * do_fault_around() pre-allocates
					 * page table to avoid allocation from
					 * atomic context.
					 */
};

/* page entry size for vm->huge_fault() */
enum page_entry_size {
	PE_SIZE_PTE = 0,
	PE_SIZE_PMD,
	PE_SIZE_PUD,
};

/*
 * These are the virtual MM functions - opening of an area, closing and
 * unmapping it (needed to keep files on disk up-to-date etc), pointer
 * to the functions called when a no-page or a wp-page exception occurs.
 */
struct vm_operations_struct {
	void (*open)(struct vm_area_struct * area);
	/**
	 * @close: Called when the VMA is being removed from the MM.
	 * Context: User context.  May sleep.  Caller holds mmap_lock.
	 */
	void (*close)(struct vm_area_struct * area);
	/* Called any time before splitting to check if it's allowed */
	int (*may_split)(struct vm_area_struct *area, unsigned long addr);
	int (*mremap)(struct vm_area_struct *area);
	/*
	 * Called by mprotect() to make driver-specific permission
	 * checks before mprotect() is finalised.   The VMA must not
	 * be modified.  Returns 0 if eprotect() can proceed.
	 */
	int (*mprotect)(struct vm_area_struct *vma, unsigned long start,
			unsigned long end, unsigned long newflags);
	vm_fault_t (*fault)(struct vm_fault *vmf);
	vm_fault_t (*huge_fault)(struct vm_fault *vmf,
			enum page_entry_size pe_size);
	vm_fault_t (*map_pages)(struct vm_fault *vmf,
			pgoff_t start_pgoff, pgoff_t end_pgoff);
	unsigned long (*pagesize)(struct vm_area_struct * area);

	/* notification that a previously read-only page is about to become
	 * writable, if an error is returned it will cause a SIGBUS */
	vm_fault_t (*page_mkwrite)(struct vm_fault *vmf);

	/* same as page_mkwrite when using VM_PFNMAP|VM_MIXEDMAP */
	vm_fault_t (*pfn_mkwrite)(struct vm_fault *vmf);

	/* called by access_process_vm when get_user_pages() fails, typically
	 * for use by special VMAs. See also generic_access_phys() for a generic
	 * implementation useful for any iomem mapping.
	 */
	int (*access)(struct vm_area_struct *vma, unsigned long addr,
		      void *buf, int len, int write);

	/* Called by the /proc/PID/maps code to ask the vma whether it
	 * has a special name.  Returning non-NULL will also cause this
	 * vma to be dumped unconditionally. */
	const char *(*name)(struct vm_area_struct *vma);

#ifdef CONFIG_NUMA
	/*
	 * set_policy() op must add a reference to any non-NULL @new mempolicy
	 * to hold the policy upon return.  Caller should pass NULL @new to
	 * remove a policy and fall back to surrounding context--i.e. do not
	 * install a MPOL_DEFAULT policy, nor the task or system default
	 * mempolicy.
	 */
	int (*set_policy)(struct vm_area_struct *vma, struct mempolicy *new);

	/*
	 * get_policy() op must add reference [mpol_get()] to any policy at
	 * (vma,addr) marked as MPOL_SHARED.  The shared policy infrastructure
	 * in mm/mempolicy.c will do this automatically.
	 * get_policy() must NOT add a ref if the policy at (vma,addr) is not
	 * marked as MPOL_SHARED. vma policies are protected by the mmap_lock.
	 * If no [shared/vma] mempolicy exists at the addr, get_policy() op
	 * must return NULL--i.e., do not "fallback" to task or system default
	 * policy.
	 */
	struct mempolicy *(*get_policy)(struct vm_area_struct *vma,
					unsigned long addr);
#endif
	/*
	 * Called by vm_normal_page() for special PTEs to find the
	 * page for @addr.  This is useful if the default behavior
	 * (using pte_page()) would not find the correct page.
	 */
	struct page *(*find_special_page)(struct vm_area_struct *vma,
					  unsigned long addr);
};

static inline void vma_init(struct vm_area_struct *vma, struct mm_struct *mm)
{
	static const struct vm_operations_struct dummy_vm_ops = {};

	memset(vma, 0, sizeof(*vma));
	vma->vm_mm = mm;
	vma->vm_ops = &dummy_vm_ops;
	INIT_LIST_HEAD(&vma->anon_vma_chain);
}

static inline void vma_set_anonymous(struct vm_area_struct *vma)
{
	vma->vm_ops = NULL;
}

static inline bool vma_is_anonymous(struct vm_area_struct *vma)
{
	return !vma->vm_ops;
}

static inline bool vma_is_temporary_stack(struct vm_area_struct *vma)
{
	int maybe_stack = vma->vm_flags & (VM_GROWSDOWN | VM_GROWSUP);

	if (!maybe_stack)
		return false;

	if ((vma->vm_flags & VM_STACK_INCOMPLETE_SETUP) ==
						VM_STACK_INCOMPLETE_SETUP)
		return true;

	return false;
}

static inline bool vma_is_foreign(struct vm_area_struct *vma)
{
	if (!current->mm)
		return true;

	if (current->mm != vma->vm_mm)
		return true;

	return false;
}

static inline bool vma_is_accessible(struct vm_area_struct *vma)
{
	return vma->vm_flags & VM_ACCESS_FLAGS;
}

static inline
struct vm_area_struct *vma_find(struct vma_iterator *vmi, unsigned long max)
{
	return mas_find(&vmi->mas, max);
}

static inline struct vm_area_struct *vma_next(struct vma_iterator *vmi)
{
	/*
	 * Uses vma_find() to get the first VMA when the iterator starts.
	 * Calling mas_next() could skip the first entry.
	 */
	return vma_find(vmi, ULONG_MAX);
}

static inline struct vm_area_struct *vma_prev(struct vma_iterator *vmi)
{
	return mas_prev(&vmi->mas, 0);
}

static inline unsigned long vma_iter_addr(struct vma_iterator *vmi)
{
	return vmi->mas.index;
}

#define for_each_vma(__vmi, __vma)					\
	while (((__vma) = vma_next(&(__vmi))) != NULL)

/* The MM code likes to work with exclusive end addresses */
#define for_each_vma_range(__vmi, __vma, __end)				\
	while (((__vma) = vma_find(&(__vmi), (__end) - 1)) != NULL)

#ifdef CONFIG_SHMEM
/*
 * The vma_is_shmem is not inline because it is used only by slow
 * paths in userfault.
 */
bool vma_is_shmem(struct vm_area_struct *vma);
#else
static inline bool vma_is_shmem(struct vm_area_struct *vma) { return false; }
#endif

int vma_is_stack_for_current(struct vm_area_struct *vma);

/* flush_tlb_range() takes a vma, not a mm, and can care about flags */
#define TLB_FLUSH_VMA(mm,flags) { .vm_mm = (mm), .vm_flags = (flags) }

struct mmu_gather;
struct inode;

static inline unsigned int compound_order(struct page *page)
{
	if (!PageHead(page))
		return 0;
	return page[1].compound_order;
}

/**
 * folio_order - The allocation order of a folio.
 * @folio: The folio.
 *
 * A folio is composed of 2^order pages.  See get_order() for the definition
 * of order.
 *
 * Return: The order of the folio.
 */
static inline unsigned int folio_order(struct folio *folio)
{
	if (!folio_test_large(folio))
		return 0;
	return folio->_folio_order;
}

#include <linux/huge_mm.h>

/*
 * Methods to modify the page usage count.
 *
 * What counts for a page usage:
 * - cache mapping   (page->mapping)
 * - private data    (page->private)
 * - page mapped in a task's page tables, each mapping
 *   is counted separately
 *
 * Also, many kernel routines increase the page count before a critical
 * routine so they can be sure the page doesn't go away from under them.
 */

/*
 * Drop a ref, return true if the refcount fell to zero (the page has no users)
 */
static inline int put_page_testzero(struct page *page)
{
	VM_BUG_ON_PAGE(page_ref_count(page) == 0, page);
	return page_ref_dec_and_test(page);
}

static inline int folio_put_testzero(struct folio *folio)
{
	return put_page_testzero(&folio->page);
}

/*
 * Try to grab a ref unless the page has a refcount of zero, return false if
 * that is the case.
 * This can be called when MMU is off so it must not access
 * any of the virtual mappings.
 */
static inline bool get_page_unless_zero(struct page *page)
{
	return page_ref_add_unless(page, 1, 0);
}

extern int page_is_ram(unsigned long pfn);

enum {
	REGION_INTERSECTS,
	REGION_DISJOINT,
	REGION_MIXED,
};

int region_intersects(resource_size_t offset, size_t size, unsigned long flags,
		      unsigned long desc);

/* Support for virtually mapped pages */
struct page *vmalloc_to_page(const void *addr);
unsigned long vmalloc_to_pfn(const void *addr);

/*
 * Determine if an address is within the vmalloc range
 *
 * On nommu, vmalloc/vfree wrap through kmalloc/kfree directly, so there
 * is no special casing required.
 */

#ifndef is_ioremap_addr
#define is_ioremap_addr(x) is_vmalloc_addr(x)
#endif

#ifdef CONFIG_MMU
extern bool is_vmalloc_addr(const void *x);
extern int is_vmalloc_or_module_addr(const void *x);
#else
static inline bool is_vmalloc_addr(const void *x)
{
	return false;
}
static inline int is_vmalloc_or_module_addr(const void *x)
{
	return 0;
}
#endif

/*
 * How many times the entire folio is mapped as a single unit (eg by a
 * PMD or PUD entry).  This is probably not what you want, except for
 * debugging purposes; look at folio_mapcount() or page_mapcount()
 * instead.
 */
static inline int folio_entire_mapcount(struct folio *folio)
{
	VM_BUG_ON_FOLIO(!folio_test_large(folio), folio);
	return atomic_read(folio_mapcount_ptr(folio)) + 1;
}

/*
 * Mapcount of compound page as a whole, does not include mapped sub-pages.
 *
 * Must be called only for compound pages.
 */
static inline int compound_mapcount(struct page *page)
{
	return folio_entire_mapcount(page_folio(page));
}

/*
 * The atomic page->_mapcount, starts from -1: so that transitions
 * both from it and to it can be tracked, using atomic_inc_and_test
 * and atomic_add_negative(-1).
 */
static inline void page_mapcount_reset(struct page *page)
{
	atomic_set(&(page)->_mapcount, -1);
}

int __page_mapcount(struct page *page);

/*
 * Mapcount of 0-order page; when compound sub-page, includes
 * compound_mapcount().
 *
 * Result is undefined for pages which cannot be mapped into userspace.
 * For example SLAB or special types of pages. See function page_has_type().
 * They use this place in struct page differently.
 */
static inline int page_mapcount(struct page *page)
{
	if (unlikely(PageCompound(page)))
		return __page_mapcount(page);
	return atomic_read(&page->_mapcount) + 1;
}

int folio_mapcount(struct folio *folio);

#ifdef CONFIG_TRANSPARENT_HUGEPAGE
static inline int total_mapcount(struct page *page)
{
	return folio_mapcount(page_folio(page));
}

#else
static inline int total_mapcount(struct page *page)
{
	return page_mapcount(page);
}
#endif

static inline struct page *virt_to_head_page(const void *x)
{
    //取x地址对应的page信息
	struct page *page = virt_to_page(x);

	/*取此页对应的复合页信息*/
	return compound_head(page);
}

static inline struct folio *virt_to_folio(const void *x)
{
	struct page *page = virt_to_page(x);

	return page_folio(page);
}

void __folio_put(struct folio *folio);

void put_pages_list(struct list_head *pages);

void split_page(struct page *page, unsigned int order);
void folio_copy(struct folio *dst, struct folio *src);

unsigned long nr_free_buffer_pages(void);

/*
 * Compound pages have a destructor function.  Provide a
 * prototype for that function and accessor functions.
 * These are _only_ valid on the head of a compound page.
 */
typedef void compound_page_dtor(struct page *);

/* Keep the enum in sync with compound_page_dtors array in mm/page_alloc.c */
enum compound_dtor_id {
	NULL_COMPOUND_DTOR,
	COMPOUND_PAGE_DTOR,
#ifdef CONFIG_HUGETLB_PAGE
	HUGETLB_PAGE_DTOR,
#endif
#ifdef CONFIG_TRANSPARENT_HUGEPAGE
	TRANSHUGE_PAGE_DTOR,
#endif
	NR_COMPOUND_DTORS,
};
extern compound_page_dtor * const compound_page_dtors[NR_COMPOUND_DTORS];

static inline void set_compound_page_dtor(struct page *page,
		enum compound_dtor_id compound_dtor)
{
	VM_BUG_ON_PAGE(compound_dtor >= NR_COMPOUND_DTORS, page);
	page[1].compound_dtor = compound_dtor;
}

void destroy_large_folio(struct folio *folio);

static inline int head_compound_pincount(struct page *head)
{
	return atomic_read(compound_pincount_ptr(head));
}

static inline void set_compound_order(struct page *page, unsigned int order)
{
	page[1].compound_order = order;
#ifdef CONFIG_64BIT
	page[1].compound_nr = 1U << order;
#endif
}

/* Returns the number of pages in this potentially compound page. */
static inline unsigned long compound_nr(struct page *page)
{
	if (!PageHead(page))
		return 1;
#ifdef CONFIG_64BIT
	return page[1].compound_nr;
#else
	return 1UL << compound_order(page);
#endif
}

/* Returns the number of bytes in this potentially compound page. */
static inline unsigned long page_size(struct page *page)
{
	return PAGE_SIZE << compound_order(page);
}

/* Returns the number of bits needed for the number of bytes in a page */
static inline unsigned int page_shift(struct page *page)
{
	return PAGE_SHIFT + compound_order(page);
}

/**
 * thp_order - Order of a transparent huge page.
 * @page: Head page of a transparent huge page.
 */
static inline unsigned int thp_order(struct page *page)
{
	VM_BUG_ON_PGFLAGS(PageTail(page), page);
	return compound_order(page);
}

/**
 * thp_nr_pages - The number of regular pages in this huge page.
 * @page: The head page of a huge page.
 */
static inline int thp_nr_pages(struct page *page)
{
	VM_BUG_ON_PGFLAGS(PageTail(page), page);
	return compound_nr(page);
}

/**
 * thp_size - Size of a transparent huge page.
 * @page: Head page of a transparent huge page.
 *
 * Return: Number of bytes in this page.
 */
static inline unsigned long thp_size(struct page *page)
{
	return PAGE_SIZE << thp_order(page);
}

void free_compound_page(struct page *page);

#ifdef CONFIG_MMU
/*
 * Do pte_mkwrite, but only if the vma says VM_WRITE.  We do this when
 * servicing faults for write access.  In the normal case, do always want
 * pte_mkwrite.  But get_user_pages can cause write faults for mappings
 * that do not have writing enabled, when used by access_process_vm.
 */
static inline pte_t maybe_mkwrite(pte_t pte, struct vm_area_struct *vma)
{
	if (likely(vma->vm_flags & VM_WRITE))
		pte = pte_mkwrite(pte);
	return pte;
}

vm_fault_t do_set_pmd(struct vm_fault *vmf, struct page *page);
void do_set_pte(struct vm_fault *vmf, struct page *page, unsigned long addr);

vm_fault_t finish_fault(struct vm_fault *vmf);
vm_fault_t finish_mkwrite_fault(struct vm_fault *vmf);
#endif

/*
 * Multiple processes may "see" the same page. E.g. for untouched
 * mappings of /dev/null, all processes see the same page full of
 * zeroes, and text pages of executables and shared libraries have
 * only one copy in memory, at most, normally.
 *
 * For the non-reserved pages, page_count(page) denotes a reference count.
 *   page_count() == 0 means the page is free. page->lru is then used for
 *   freelist management in the buddy allocator.
 *   page_count() > 0  means the page has been allocated.
 *
 * Pages are allocated by the slab allocator in order to provide memory
 * to kmalloc and kmem_cache_alloc. In this case, the management of the
 * page, and the fields in 'struct page' are the responsibility of mm/slab.c
 * unless a particular usage is carefully commented. (the responsibility of
 * freeing the kmalloc memory is the caller's, of course).
 *
 * A page may be used by anyone else who does a __get_free_page().
 * In this case, page_count still tracks the references, and should only
 * be used through the normal accessor functions. The top bits of page->flags
 * and page->virtual store page management information, but all other fields
 * are unused and could be used privately, carefully. The management of this
 * page is the responsibility of the one who allocated it, and those who have
 * subsequently been given references to it.
 *
 * The other pages (we may call them "pagecache pages") are completely
 * managed by the Linux memory manager: I/O, buffers, swapping etc.
 * The following discussion applies only to them.
 *
 * A pagecache page contains an opaque `private' member, which belongs to the
 * page's address_space. Usually, this is the address of a circular list of
 * the page's disk buffers. PG_private must be set to tell the VM to call
 * into the filesystem to release these pages.
 *
 * A page may belong to an inode's memory mapping. In this case, page->mapping
 * is the pointer to the inode, and page->index is the file offset of the page,
 * in units of PAGE_SIZE.
 *
 * If pagecache pages are not associated with an inode, they are said to be
 * anonymous pages. These may become associated with the swapcache, and in that
 * case PG_swapcache is set, and page->private is an offset into the swapcache.
 *
 * In either case (swapcache or inode backed), the pagecache itself holds one
 * reference to the page. Setting PG_private should also increment the
 * refcount. The each user mapping also has a reference to the page.
 *
 * The pagecache pages are stored in a per-mapping radix tree, which is
 * rooted at mapping->i_pages, and indexed by offset.
 * Where 2.4 and early 2.6 kernels kept dirty/clean pages in per-address_space
 * lists, we instead now tag pages as dirty/writeback in the radix tree.
 *
 * All pagecache pages may be subject to I/O:
 * - inode pages may need to be read from disk,
 * - inode pages which have been modified and are MAP_SHARED may need
 *   to be written back to the inode on disk,
 * - anonymous pages (including MAP_PRIVATE file mappings) which have been
 *   modified may need to be swapped out to swap space and (later) to be read
 *   back into memory.
 */

<<<<<<< HEAD
/*
 * The zone field is never updated after free_area_init_core()
 * sets it, so none of the operations on it need to be atomic.
 */

/* Page flags: | [SECTION] | [NODE] | ZONE | [LAST_CPUPID] | ... | FLAGS | */
#define SECTIONS_PGOFF		((sizeof(unsigned long)*8) - SECTIONS_WIDTH)
#define NODES_PGOFF		(SECTIONS_PGOFF - NODES_WIDTH)
#define ZONES_PGOFF		(NODES_PGOFF - ZONES_WIDTH)
#define LAST_CPUPID_PGOFF	(ZONES_PGOFF - LAST_CPUPID_WIDTH)
#define KASAN_TAG_PGOFF		(LAST_CPUPID_PGOFF - KASAN_TAG_WIDTH)

/*
 * Define the bit shifts to access each section.  For non-existent
 * sections we define the shift as 0; that plus a 0 mask ensures
 * the compiler will optimise away reference to them.
 */
#define SECTIONS_PGSHIFT	(SECTIONS_PGOFF * (SECTIONS_WIDTH != 0))
#define NODES_PGSHIFT		(NODES_PGOFF * (NODES_WIDTH != 0))
#define ZONES_PGSHIFT		(ZONES_PGOFF * (ZONES_WIDTH != 0))
#define LAST_CPUPID_PGSHIFT	(LAST_CPUPID_PGOFF * (LAST_CPUPID_WIDTH != 0))
#define KASAN_TAG_PGSHIFT	(KASAN_TAG_PGOFF * (KASAN_TAG_WIDTH != 0))

/* NODE:ZONE or SECTION:ZONE is used to ID a zone for the buddy allocator */
#ifdef NODE_NOT_IN_PAGE_FLAGS
#define ZONEID_SHIFT		(SECTIONS_SHIFT + ZONES_SHIFT)
#define ZONEID_PGOFF		((SECTIONS_PGOFF < ZONES_PGOFF)? \
						SECTIONS_PGOFF : ZONES_PGOFF)
#else
#define ZONEID_SHIFT		(NODES_SHIFT + ZONES_SHIFT)
#define ZONEID_PGOFF		((NODES_PGOFF < ZONES_PGOFF)? \
						NODES_PGOFF : ZONES_PGOFF)
#endif

#define ZONEID_PGSHIFT		(ZONEID_PGOFF * (ZONEID_SHIFT != 0))

//zone占用的bit mask(与zone占用的bit数有关）
#define ZONES_MASK		((1UL << ZONES_WIDTH) - 1)
//node占用bit
#define NODES_MASK		((1UL << NODES_WIDTH) - 1)
#define SECTIONS_MASK		((1UL << SECTIONS_WIDTH) - 1)
#define LAST_CPUPID_MASK	((1UL << LAST_CPUPID_SHIFT) - 1)
#define KASAN_TAG_MASK		((1UL << KASAN_TAG_WIDTH) - 1)
#define ZONEID_MASK		((1UL << ZONEID_SHIFT) - 1)

static inline enum zone_type page_zonenum(const struct page *page)
{
	ASSERT_EXCLUSIVE_BITS(page->flags, ZONES_MASK << ZONES_PGSHIFT);
	return (page->flags >> ZONES_PGSHIFT) & ZONES_MASK;
}

static inline enum zone_type folio_zonenum(const struct folio *folio)
{
	return page_zonenum(&folio->page);
}

#ifdef CONFIG_ZONE_DEVICE
static inline bool is_zone_device_page(const struct page *page)
{
	return page_zonenum(page) == ZONE_DEVICE;
}
extern void memmap_init_zone_device(struct zone *, unsigned long,
				    unsigned long, struct dev_pagemap *);
#else
static inline bool is_zone_device_page(const struct page *page)
{
	return false;
}
#endif

static inline bool folio_is_zone_device(const struct folio *folio)
{
	return is_zone_device_page(&folio->page);
}

static inline bool is_zone_movable_page(const struct page *page)
{
	return page_zonenum(page) == ZONE_MOVABLE;
}

=======
>>>>>>> 97ee9d1c
#if defined(CONFIG_ZONE_DEVICE) && defined(CONFIG_FS_DAX)
DECLARE_STATIC_KEY_FALSE(devmap_managed_key);

bool __put_devmap_managed_page_refs(struct page *page, int refs);
static inline bool put_devmap_managed_page_refs(struct page *page, int refs)
{
	if (!static_branch_unlikely(&devmap_managed_key))
		return false;
	if (!is_zone_device_page(page))
		return false;
	return __put_devmap_managed_page_refs(page, refs);
}
#else /* CONFIG_ZONE_DEVICE && CONFIG_FS_DAX */
static inline bool put_devmap_managed_page_refs(struct page *page, int refs)
{
	return false;
}
#endif /* CONFIG_ZONE_DEVICE && CONFIG_FS_DAX */

static inline bool put_devmap_managed_page(struct page *page)
{
	return put_devmap_managed_page_refs(page, 1);
}

/* 127: arbitrary random number, small enough to assemble well */
#define folio_ref_zero_or_close_to_overflow(folio) \
	((unsigned int) folio_ref_count(folio) + 127u <= 127u)

/**
 * folio_get - Increment the reference count on a folio.
 * @folio: The folio.
 *
 * Context: May be called in any context, as long as you know that
 * you have a refcount on the folio.  If you do not already have one,
 * folio_try_get() may be the right interface for you to use.
 */
static inline void folio_get(struct folio *folio)
{
	VM_BUG_ON_FOLIO(folio_ref_zero_or_close_to_overflow(folio), folio);
	folio_ref_inc(folio);
}

static inline void get_page(struct page *page)
{
	folio_get(page_folio(page));
}

bool __must_check try_grab_page(struct page *page, unsigned int flags);

static inline __must_check bool try_get_page(struct page *page)
{
	page = compound_head(page);
	if (WARN_ON_ONCE(page_ref_count(page) <= 0))
		return false;
	page_ref_inc(page);
	return true;
}

/**
 * folio_put - Decrement the reference count on a folio.
 * @folio: The folio.
 *
 * If the folio's reference count reaches zero, the memory will be
 * released back to the page allocator and may be used by another
 * allocation immediately.  Do not access the memory or the struct folio
 * after calling folio_put() unless you can be sure that it wasn't the
 * last reference.
 *
 * Context: May be called in process or interrupt context, but not in NMI
 * context.  May be called while holding a spinlock.
 */
static inline void folio_put(struct folio *folio)
{
	if (folio_put_testzero(folio))
		__folio_put(folio);
}

/**
 * folio_put_refs - Reduce the reference count on a folio.
 * @folio: The folio.
 * @refs: The amount to subtract from the folio's reference count.
 *
 * If the folio's reference count reaches zero, the memory will be
 * released back to the page allocator and may be used by another
 * allocation immediately.  Do not access the memory or the struct folio
 * after calling folio_put_refs() unless you can be sure that these weren't
 * the last references.
 *
 * Context: May be called in process or interrupt context, but not in NMI
 * context.  May be called while holding a spinlock.
 */
static inline void folio_put_refs(struct folio *folio, int refs)
{
	if (folio_ref_sub_and_test(folio, refs))
		__folio_put(folio);
}

void release_pages(struct page **pages, int nr);

/**
 * folios_put - Decrement the reference count on an array of folios.
 * @folios: The folios.
 * @nr: How many folios there are.
 *
 * Like folio_put(), but for an array of folios.  This is more efficient
 * than writing the loop yourself as it will optimise the locks which
 * need to be taken if the folios are freed.
 *
 * Context: May be called in process or interrupt context, but not in NMI
 * context.  May be called while holding a spinlock.
 */
static inline void folios_put(struct folio **folios, unsigned int nr)
{
	release_pages((struct page **)folios, nr);
}

static inline void put_page(struct page *page)
{
	struct folio *folio = page_folio(page);

	/*
	 * For some devmap managed pages we need to catch refcount transition
	 * from 2 to 1:
	 */
	if (put_devmap_managed_page(&folio->page))
		return;
	folio_put(folio);
}

/*
 * GUP_PIN_COUNTING_BIAS, and the associated functions that use it, overload
 * the page's refcount so that two separate items are tracked: the original page
 * reference count, and also a new count of how many pin_user_pages() calls were
 * made against the page. ("gup-pinned" is another term for the latter).
 *
 * With this scheme, pin_user_pages() becomes special: such pages are marked as
 * distinct from normal pages. As such, the unpin_user_page() call (and its
 * variants) must be used in order to release gup-pinned pages.
 *
 * Choice of value:
 *
 * By making GUP_PIN_COUNTING_BIAS a power of two, debugging of page reference
 * counts with respect to pin_user_pages() and unpin_user_page() becomes
 * simpler, due to the fact that adding an even power of two to the page
 * refcount has the effect of using only the upper N bits, for the code that
 * counts up using the bias value. This means that the lower bits are left for
 * the exclusive use of the original code that increments and decrements by one
 * (or at least, by much smaller values than the bias value).
 *
 * Of course, once the lower bits overflow into the upper bits (and this is
 * OK, because subtraction recovers the original values), then visual inspection
 * no longer suffices to directly view the separate counts. However, for normal
 * applications that don't have huge page reference counts, this won't be an
 * issue.
 *
 * Locking: the lockless algorithm described in folio_try_get_rcu()
 * provides safe operation for get_user_pages(), page_mkclean() and
 * other calls that race to set up page table entries.
 */
#define GUP_PIN_COUNTING_BIAS (1U << 10)

void unpin_user_page(struct page *page);
void unpin_user_pages_dirty_lock(struct page **pages, unsigned long npages,
				 bool make_dirty);
void unpin_user_page_range_dirty_lock(struct page *page, unsigned long npages,
				      bool make_dirty);
void unpin_user_pages(struct page **pages, unsigned long npages);

static inline bool is_cow_mapping(vm_flags_t flags)
{
	return (flags & (VM_SHARED | VM_MAYWRITE)) == VM_MAYWRITE;
}

#if defined(CONFIG_SPARSEMEM) && !defined(CONFIG_SPARSEMEM_VMEMMAP)
#define SECTION_IN_PAGE_FLAGS
#endif

/*
 * The identification function is mainly used by the buddy allocator for
 * determining if two pages could be buddies. We are not really identifying
 * the zone since we could be using the section number id if we do not have
 * node id available in page flags.
 * We only guarantee that it will return the same value for two combinable
 * pages in a zone.
 */
static inline int page_zone_id(struct page *page)
{
	return (page->flags >> ZONEID_PGSHIFT) & ZONEID_MASK;
}

#ifdef NODE_NOT_IN_PAGE_FLAGS
extern int page_to_nid(const struct page *page);
#else
static inline int page_to_nid(const struct page *page)
{
    /*取此page对应的node id*/
	struct page *p = (struct page *)page;

	return (PF_POISONED_CHECK(p)->flags >> NODES_PGSHIFT) & NODES_MASK;
}
#endif

static inline int folio_nid(const struct folio *folio)
{
	return page_to_nid(&folio->page);
}

#ifdef CONFIG_NUMA_BALANCING
/* page access time bits needs to hold at least 4 seconds */
#define PAGE_ACCESS_TIME_MIN_BITS	12
#if LAST_CPUPID_SHIFT < PAGE_ACCESS_TIME_MIN_BITS
#define PAGE_ACCESS_TIME_BUCKETS				\
	(PAGE_ACCESS_TIME_MIN_BITS - LAST_CPUPID_SHIFT)
#else
#define PAGE_ACCESS_TIME_BUCKETS	0
#endif

#define PAGE_ACCESS_TIME_MASK				\
	(LAST_CPUPID_MASK << PAGE_ACCESS_TIME_BUCKETS)

static inline int cpu_pid_to_cpupid(int cpu, int pid)
{
	return ((cpu & LAST__CPU_MASK) << LAST__PID_SHIFT) | (pid & LAST__PID_MASK);
}

static inline int cpupid_to_pid(int cpupid)
{
	return cpupid & LAST__PID_MASK;
}

static inline int cpupid_to_cpu(int cpupid)
{
	return (cpupid >> LAST__PID_SHIFT) & LAST__CPU_MASK;
}

static inline int cpupid_to_nid(int cpupid)
{
	return cpu_to_node(cpupid_to_cpu(cpupid));
}

static inline bool cpupid_pid_unset(int cpupid)
{
	return cpupid_to_pid(cpupid) == (-1 & LAST__PID_MASK);
}

static inline bool cpupid_cpu_unset(int cpupid)
{
	return cpupid_to_cpu(cpupid) == (-1 & LAST__CPU_MASK);
}

static inline bool __cpupid_match_pid(pid_t task_pid, int cpupid)
{
	return (task_pid & LAST__PID_MASK) == cpupid_to_pid(cpupid);
}

#define cpupid_match_pid(task, cpupid) __cpupid_match_pid(task->pid, cpupid)
#ifdef LAST_CPUPID_NOT_IN_PAGE_FLAGS
static inline int page_cpupid_xchg_last(struct page *page, int cpupid)
{
	return xchg(&page->_last_cpupid, cpupid & LAST_CPUPID_MASK);
}

static inline int page_cpupid_last(struct page *page)
{
	return page->_last_cpupid;
}
static inline void page_cpupid_reset_last(struct page *page)
{
	page->_last_cpupid = -1 & LAST_CPUPID_MASK;
}
#else
static inline int page_cpupid_last(struct page *page)
{
	return (page->flags >> LAST_CPUPID_PGSHIFT) & LAST_CPUPID_MASK;
}

extern int page_cpupid_xchg_last(struct page *page, int cpupid);

static inline void page_cpupid_reset_last(struct page *page)
{
	page->flags |= LAST_CPUPID_MASK << LAST_CPUPID_PGSHIFT;
}
#endif /* LAST_CPUPID_NOT_IN_PAGE_FLAGS */

static inline int xchg_page_access_time(struct page *page, int time)
{
	int last_time;

	last_time = page_cpupid_xchg_last(page, time >> PAGE_ACCESS_TIME_BUCKETS);
	return last_time << PAGE_ACCESS_TIME_BUCKETS;
}
#else /* !CONFIG_NUMA_BALANCING */
static inline int page_cpupid_xchg_last(struct page *page, int cpupid)
{
	return page_to_nid(page); /* XXX */
}

static inline int xchg_page_access_time(struct page *page, int time)
{
	return 0;
}

static inline int page_cpupid_last(struct page *page)
{
	return page_to_nid(page); /* XXX */
}

static inline int cpupid_to_nid(int cpupid)
{
	return -1;
}

static inline int cpupid_to_pid(int cpupid)
{
	return -1;
}

static inline int cpupid_to_cpu(int cpupid)
{
	return -1;
}

static inline int cpu_pid_to_cpupid(int nid, int pid)
{
	return -1;
}

static inline bool cpupid_pid_unset(int cpupid)
{
	return true;
}

static inline void page_cpupid_reset_last(struct page *page)
{
}

static inline bool cpupid_match_pid(struct task_struct *task, int cpupid)
{
	return false;
}
#endif /* CONFIG_NUMA_BALANCING */

#if defined(CONFIG_KASAN_SW_TAGS) || defined(CONFIG_KASAN_HW_TAGS)

/*
 * KASAN per-page tags are stored xor'ed with 0xff. This allows to avoid
 * setting tags for all pages to native kernel tag value 0xff, as the default
 * value 0x00 maps to 0xff.
 */

static inline u8 page_kasan_tag(const struct page *page)
{
	u8 tag = 0xff;

	if (kasan_enabled()) {
		tag = (page->flags >> KASAN_TAG_PGSHIFT) & KASAN_TAG_MASK;
		tag ^= 0xff;
	}

	return tag;
}

static inline void page_kasan_tag_set(struct page *page, u8 tag)
{
	unsigned long old_flags, flags;

	if (!kasan_enabled())
		return;

	tag ^= 0xff;
	old_flags = READ_ONCE(page->flags);
	do {
		flags = old_flags;
		flags &= ~(KASAN_TAG_MASK << KASAN_TAG_PGSHIFT);
		flags |= (tag & KASAN_TAG_MASK) << KASAN_TAG_PGSHIFT;
	} while (unlikely(!try_cmpxchg(&page->flags, &old_flags, flags)));
}

static inline void page_kasan_tag_reset(struct page *page)
{
	if (kasan_enabled())
		page_kasan_tag_set(page, 0xff);
}

#else /* CONFIG_KASAN_SW_TAGS || CONFIG_KASAN_HW_TAGS */

static inline u8 page_kasan_tag(const struct page *page)
{
	return 0xff;
}

static inline void page_kasan_tag_set(struct page *page, u8 tag) { }
static inline void page_kasan_tag_reset(struct page *page) { }

#endif /* CONFIG_KASAN_SW_TAGS || CONFIG_KASAN_HW_TAGS */

static inline struct zone *page_zone(const struct page *page)
{
	return &NODE_DATA(page_to_nid(page))->node_zones[page_zonenum(page)];
}

static inline pg_data_t *page_pgdat(const struct page *page)
{
	return NODE_DATA(page_to_nid(page));
}

static inline struct zone *folio_zone(const struct folio *folio)
{
	return page_zone(&folio->page);
}

static inline pg_data_t *folio_pgdat(const struct folio *folio)
{
	return page_pgdat(&folio->page);
}

#ifdef SECTION_IN_PAGE_FLAGS
static inline void set_page_section(struct page *page, unsigned long section)
{
	page->flags &= ~(SECTIONS_MASK << SECTIONS_PGSHIFT);
	page->flags |= (section & SECTIONS_MASK) << SECTIONS_PGSHIFT;
}

static inline unsigned long page_to_section(const struct page *page)
{
	return (page->flags >> SECTIONS_PGSHIFT) & SECTIONS_MASK;
}
#endif

/**
 * folio_pfn - Return the Page Frame Number of a folio.
 * @folio: The folio.
 *
 * A folio may contain multiple pages.  The pages have consecutive
 * Page Frame Numbers.
 *
 * Return: The Page Frame Number of the first page in the folio.
 */
static inline unsigned long folio_pfn(struct folio *folio)
{
	return page_to_pfn(&folio->page);
}

static inline struct folio *pfn_folio(unsigned long pfn)
{
	return page_folio(pfn_to_page(pfn));
}

static inline atomic_t *folio_pincount_ptr(struct folio *folio)
{
	return &folio_page(folio, 1)->compound_pincount;
}

/**
 * folio_maybe_dma_pinned - Report if a folio may be pinned for DMA.
 * @folio: The folio.
 *
 * This function checks if a folio has been pinned via a call to
 * a function in the pin_user_pages() family.
 *
 * For small folios, the return value is partially fuzzy: false is not fuzzy,
 * because it means "definitely not pinned for DMA", but true means "probably
 * pinned for DMA, but possibly a false positive due to having at least
 * GUP_PIN_COUNTING_BIAS worth of normal folio references".
 *
 * False positives are OK, because: a) it's unlikely for a folio to
 * get that many refcounts, and b) all the callers of this routine are
 * expected to be able to deal gracefully with a false positive.
 *
 * For large folios, the result will be exactly correct. That's because
 * we have more tracking data available: the compound_pincount is used
 * instead of the GUP_PIN_COUNTING_BIAS scheme.
 *
 * For more information, please see Documentation/core-api/pin_user_pages.rst.
 *
 * Return: True, if it is likely that the page has been "dma-pinned".
 * False, if the page is definitely not dma-pinned.
 */
static inline bool folio_maybe_dma_pinned(struct folio *folio)
{
	if (folio_test_large(folio))
		return atomic_read(folio_pincount_ptr(folio)) > 0;

	/*
	 * folio_ref_count() is signed. If that refcount overflows, then
	 * folio_ref_count() returns a negative value, and callers will avoid
	 * further incrementing the refcount.
	 *
	 * Here, for that overflow case, use the sign bit to count a little
	 * bit higher via unsigned math, and thus still get an accurate result.
	 */
	return ((unsigned int)folio_ref_count(folio)) >=
		GUP_PIN_COUNTING_BIAS;
}

static inline bool page_maybe_dma_pinned(struct page *page)
{
	return folio_maybe_dma_pinned(page_folio(page));
}

/*
 * This should most likely only be called during fork() to see whether we
 * should break the cow immediately for an anon page on the src mm.
 *
 * The caller has to hold the PT lock and the vma->vm_mm->->write_protect_seq.
 */
static inline bool page_needs_cow_for_dma(struct vm_area_struct *vma,
					  struct page *page)
{
	VM_BUG_ON(!(raw_read_seqcount(&vma->vm_mm->write_protect_seq) & 1));

	if (!test_bit(MMF_HAS_PINNED, &vma->vm_mm->flags))
		return false;

	return page_maybe_dma_pinned(page);
}

/* MIGRATE_CMA and ZONE_MOVABLE do not allow pin pages */
#ifdef CONFIG_MIGRATION
static inline bool is_longterm_pinnable_page(struct page *page)
{
#ifdef CONFIG_CMA
	int mt = get_pageblock_migratetype(page);

	if (mt == MIGRATE_CMA || mt == MIGRATE_ISOLATE)
		return false;
#endif
	/* The zero page may always be pinned */
	if (is_zero_pfn(page_to_pfn(page)))
		return true;

	/* Coherent device memory must always allow eviction. */
	if (is_device_coherent_page(page))
		return false;

	/* Otherwise, non-movable zone pages can be pinned. */
	return !is_zone_movable_page(page);
}
#else
static inline bool is_longterm_pinnable_page(struct page *page)
{
	return true;
}
#endif

static inline bool folio_is_longterm_pinnable(struct folio *folio)
{
	return is_longterm_pinnable_page(&folio->page);
}

static inline void set_page_zone(struct page *page, enum zone_type zone)
{
    //将zone对应的bit清0
	page->flags &= ~(ZONES_MASK << ZONES_PGSHIFT);
	//在zone对应的bit上设置zone
	page->flags |= (zone & ZONES_MASK) << ZONES_PGSHIFT;
}

static inline void set_page_node(struct page *page, unsigned long node)
{
    //将node对应的bit清0
	page->flags &= ~(NODES_MASK << NODES_PGSHIFT);
	//在node对应的bit上设置node编号
	page->flags |= (node & NODES_MASK) << NODES_PGSHIFT;
}

//使page记录其从属的zone,node,pfn
static inline void set_page_links(struct page *page, enum zone_type zone,
	unsigned long node, unsigned long pfn)
{
	set_page_zone(page, zone);
	set_page_node(page, node);
#ifdef SECTION_IN_PAGE_FLAGS
	set_page_section(page, pfn_to_section_nr(pfn));
#endif
}

/**
 * folio_nr_pages - The number of pages in the folio.
 * @folio: The folio.
 *
 * Return: A positive power of two.
 */
static inline long folio_nr_pages(struct folio *folio)
{
	if (!folio_test_large(folio))
		return 1;
#ifdef CONFIG_64BIT
	return folio->_folio_nr_pages;
#else
	return 1L << folio->_folio_order;
#endif
}

/**
 * folio_next - Move to the next physical folio.
 * @folio: The folio we're currently operating on.
 *
 * If you have physically contiguous memory which may span more than
 * one folio (eg a &struct bio_vec), use this function to move from one
 * folio to the next.  Do not use it if the memory is only virtually
 * contiguous as the folios are almost certainly not adjacent to each
 * other.  This is the folio equivalent to writing ``page++``.
 *
 * Context: We assume that the folios are refcounted and/or locked at a
 * higher level and do not adjust the reference counts.
 * Return: The next struct folio.
 */
static inline struct folio *folio_next(struct folio *folio)
{
	return (struct folio *)folio_page(folio, folio_nr_pages(folio));
}

/**
 * folio_shift - The size of the memory described by this folio.
 * @folio: The folio.
 *
 * A folio represents a number of bytes which is a power-of-two in size.
 * This function tells you which power-of-two the folio is.  See also
 * folio_size() and folio_order().
 *
 * Context: The caller should have a reference on the folio to prevent
 * it from being split.  It is not necessary for the folio to be locked.
 * Return: The base-2 logarithm of the size of this folio.
 */
static inline unsigned int folio_shift(struct folio *folio)
{
	return PAGE_SHIFT + folio_order(folio);
}

/**
 * folio_size - The number of bytes in a folio.
 * @folio: The folio.
 *
 * Context: The caller should have a reference on the folio to prevent
 * it from being split.  It is not necessary for the folio to be locked.
 * Return: The number of bytes in this folio.
 */
static inline size_t folio_size(struct folio *folio)
{
	return PAGE_SIZE << folio_order(folio);
}

#ifndef HAVE_ARCH_MAKE_PAGE_ACCESSIBLE
static inline int arch_make_page_accessible(struct page *page)
{
	return 0;
}
#endif

#ifndef HAVE_ARCH_MAKE_FOLIO_ACCESSIBLE
static inline int arch_make_folio_accessible(struct folio *folio)
{
	int ret;
	long i, nr = folio_nr_pages(folio);

	for (i = 0; i < nr; i++) {
		ret = arch_make_page_accessible(folio_page(folio, i));
		if (ret)
			break;
	}

	return ret;
}
#endif

/*
 * Some inline functions in vmstat.h depend on page_zone()
 */
#include <linux/vmstat.h>

static __always_inline void *lowmem_page_address(const struct page *page)
{
	return page_to_virt(page);
}

#if defined(CONFIG_HIGHMEM) && !defined(WANT_PAGE_VIRTUAL)
#define HASHED_PAGE_VIRTUAL
#endif

#if defined(WANT_PAGE_VIRTUAL)
static inline void *page_address(const struct page *page)
{
	return page->virtual;
}
static inline void set_page_address(struct page *page, void *address)
{
	page->virtual = address;
}
#define page_address_init()  do { } while(0)
#endif

#if defined(HASHED_PAGE_VIRTUAL)
void *page_address(const struct page *page);
void set_page_address(struct page *page, void *virtual);
void page_address_init(void);
#endif

#if !defined(HASHED_PAGE_VIRTUAL) && !defined(WANT_PAGE_VIRTUAL)
//取此页对应的起始地址
#define page_address(page) lowmem_page_address(page)
#define set_page_address(page, address)  do { } while(0)
#define page_address_init()  do { } while(0)
#endif

static inline void *folio_address(const struct folio *folio)
{
	return page_address(&folio->page);
}

extern void *page_rmapping(struct page *page);
extern pgoff_t __page_file_index(struct page *page);

/*
 * Return the pagecache index of the passed page.  Regular pagecache pages
 * use ->index whereas swapcache pages use swp_offset(->private)
 */
static inline pgoff_t page_index(struct page *page)
{
	if (unlikely(PageSwapCache(page)))
		return __page_file_index(page);
	return page->index;
}

bool page_mapped(struct page *page);
bool folio_mapped(struct folio *folio);

/*
 * Return true only if the page has been allocated with
 * ALLOC_NO_WATERMARKS and the low watermark was not
 * met implying that the system is under some pressure.
 */
static inline bool page_is_pfmemalloc(const struct page *page)
{
	/*
	 * lru.next has bit 1 set if the page is allocated from the
	 * pfmemalloc reserves.  Callers may simply overwrite it if
	 * they do not need to preserve that information.
	 */
	return (uintptr_t)page->lru.next & BIT(1);
}

/*
 * Only to be called by the page allocator on a freshly allocated
 * page.
 */
static inline void set_page_pfmemalloc(struct page *page)
{
	page->lru.next = (void *)BIT(1);
}

static inline void clear_page_pfmemalloc(struct page *page)
{
	page->lru.next = NULL;
}

/*
 * Can be called by the pagefault handler when it gets a VM_FAULT_OOM.
 */
extern void pagefault_out_of_memory(void);

//检查p在页内的offset
#define offset_in_page(p)	((unsigned long)(p) & ~PAGE_MASK)
#define offset_in_thp(page, p)	((unsigned long)(p) & (thp_size(page) - 1))
#define offset_in_folio(folio, p) ((unsigned long)(p) & (folio_size(folio) - 1))

/*
 * Flags passed to show_mem() and show_free_areas() to suppress output in
 * various contexts.
 */
#define SHOW_MEM_FILTER_NODES		(0x0001u)	/* disallowed nodes */

extern void __show_free_areas(unsigned int flags, nodemask_t *nodemask, int max_zone_idx);
static void __maybe_unused show_free_areas(unsigned int flags, nodemask_t *nodemask)
{
	__show_free_areas(flags, nodemask, MAX_NR_ZONES - 1);
}

/*
 * Parameter block passed down to zap_pte_range in exceptional cases.
 */
struct zap_details {
	struct folio *single_folio;	/* Locked folio to be unmapped */
	bool even_cows;			/* Zap COWed private pages too? */
	zap_flags_t zap_flags;		/* Extra flags for zapping */
};

/*
 * Whether to drop the pte markers, for example, the uffd-wp information for
 * file-backed memory.  This should only be specified when we will completely
 * drop the page in the mm, either by truncation or unmapping of the vma.  By
 * default, the flag is not set.
 */
#define  ZAP_FLAG_DROP_MARKER        ((__force zap_flags_t) BIT(0))
/* Set in unmap_vmas() to indicate a final unmap call.  Only used by hugetlb */
#define  ZAP_FLAG_UNMAP              ((__force zap_flags_t) BIT(1))

#ifdef CONFIG_MMU
extern bool can_do_mlock(void);
#else
static inline bool can_do_mlock(void) { return false; }
#endif
extern int user_shm_lock(size_t, struct ucounts *);
extern void user_shm_unlock(size_t, struct ucounts *);

struct page *vm_normal_page(struct vm_area_struct *vma, unsigned long addr,
			     pte_t pte);
struct page *vm_normal_page_pmd(struct vm_area_struct *vma, unsigned long addr,
				pmd_t pmd);

void zap_vma_ptes(struct vm_area_struct *vma, unsigned long address,
		  unsigned long size);
void zap_page_range(struct vm_area_struct *vma, unsigned long address,
		    unsigned long size);
void zap_page_range_single(struct vm_area_struct *vma, unsigned long address,
			   unsigned long size, struct zap_details *details);
void unmap_vmas(struct mmu_gather *tlb, struct maple_tree *mt,
		struct vm_area_struct *start_vma, unsigned long start,
		unsigned long end);

struct mmu_notifier_range;

void free_pgd_range(struct mmu_gather *tlb, unsigned long addr,
		unsigned long end, unsigned long floor, unsigned long ceiling);
int
copy_page_range(struct vm_area_struct *dst_vma, struct vm_area_struct *src_vma);
int follow_pte(struct mm_struct *mm, unsigned long address,
	       pte_t **ptepp, spinlock_t **ptlp);
int follow_pfn(struct vm_area_struct *vma, unsigned long address,
	unsigned long *pfn);
int follow_phys(struct vm_area_struct *vma, unsigned long address,
		unsigned int flags, unsigned long *prot, resource_size_t *phys);
int generic_access_phys(struct vm_area_struct *vma, unsigned long addr,
			void *buf, int len, int write);

extern void truncate_pagecache(struct inode *inode, loff_t new);
extern void truncate_setsize(struct inode *inode, loff_t newsize);
void pagecache_isize_extended(struct inode *inode, loff_t from, loff_t to);
void truncate_pagecache_range(struct inode *inode, loff_t offset, loff_t end);
int generic_error_remove_page(struct address_space *mapping, struct page *page);

#ifdef CONFIG_MMU
extern vm_fault_t handle_mm_fault(struct vm_area_struct *vma,
				  unsigned long address, unsigned int flags,
				  struct pt_regs *regs);
extern int fixup_user_fault(struct mm_struct *mm,
			    unsigned long address, unsigned int fault_flags,
			    bool *unlocked);
void unmap_mapping_pages(struct address_space *mapping,
		pgoff_t start, pgoff_t nr, bool even_cows);
void unmap_mapping_range(struct address_space *mapping,
		loff_t const holebegin, loff_t const holelen, int even_cows);
#else
static inline vm_fault_t handle_mm_fault(struct vm_area_struct *vma,
					 unsigned long address, unsigned int flags,
					 struct pt_regs *regs)
{
	/* should never happen if there's no MMU */
	BUG();
	return VM_FAULT_SIGBUS;
}
static inline int fixup_user_fault(struct mm_struct *mm, unsigned long address,
		unsigned int fault_flags, bool *unlocked)
{
	/* should never happen if there's no MMU */
	BUG();
	return -EFAULT;
}
static inline void unmap_mapping_pages(struct address_space *mapping,
		pgoff_t start, pgoff_t nr, bool even_cows) { }
static inline void unmap_mapping_range(struct address_space *mapping,
		loff_t const holebegin, loff_t const holelen, int even_cows) { }
#endif

static inline void unmap_shared_mapping_range(struct address_space *mapping,
		loff_t const holebegin, loff_t const holelen)
{
	unmap_mapping_range(mapping, holebegin, holelen, 0);
}

extern int access_process_vm(struct task_struct *tsk, unsigned long addr,
		void *buf, int len, unsigned int gup_flags);
extern int access_remote_vm(struct mm_struct *mm, unsigned long addr,
		void *buf, int len, unsigned int gup_flags);
extern int __access_remote_vm(struct mm_struct *mm, unsigned long addr,
			      void *buf, int len, unsigned int gup_flags);

long get_user_pages_remote(struct mm_struct *mm,
			    unsigned long start, unsigned long nr_pages,
			    unsigned int gup_flags, struct page **pages,
			    struct vm_area_struct **vmas, int *locked);
long pin_user_pages_remote(struct mm_struct *mm,
			   unsigned long start, unsigned long nr_pages,
			   unsigned int gup_flags, struct page **pages,
			   struct vm_area_struct **vmas, int *locked);
long get_user_pages(unsigned long start, unsigned long nr_pages,
			    unsigned int gup_flags, struct page **pages,
			    struct vm_area_struct **vmas);
long pin_user_pages(unsigned long start, unsigned long nr_pages,
		    unsigned int gup_flags, struct page **pages,
		    struct vm_area_struct **vmas);
long get_user_pages_unlocked(unsigned long start, unsigned long nr_pages,
		    struct page **pages, unsigned int gup_flags);
long pin_user_pages_unlocked(unsigned long start, unsigned long nr_pages,
		    struct page **pages, unsigned int gup_flags);

int get_user_pages_fast(unsigned long start, int nr_pages,
			unsigned int gup_flags, struct page **pages);
int pin_user_pages_fast(unsigned long start, int nr_pages,
			unsigned int gup_flags, struct page **pages);

int account_locked_vm(struct mm_struct *mm, unsigned long pages, bool inc);
int __account_locked_vm(struct mm_struct *mm, unsigned long pages, bool inc,
			struct task_struct *task, bool bypass_rlim);

struct kvec;
int get_kernel_pages(const struct kvec *iov, int nr_pages, int write,
			struct page **pages);
struct page *get_dump_page(unsigned long addr);

bool folio_mark_dirty(struct folio *folio);
bool set_page_dirty(struct page *page);
int set_page_dirty_lock(struct page *page);

int get_cmdline(struct task_struct *task, char *buffer, int buflen);

extern unsigned long move_page_tables(struct vm_area_struct *vma,
		unsigned long old_addr, struct vm_area_struct *new_vma,
		unsigned long new_addr, unsigned long len,
		bool need_rmap_locks);

/*
 * Flags used by change_protection().  For now we make it a bitmap so
 * that we can pass in multiple flags just like parameters.  However
 * for now all the callers are only use one of the flags at the same
 * time.
 */
/*
 * Whether we should manually check if we can map individual PTEs writable,
 * because something (e.g., COW, uffd-wp) blocks that from happening for all
 * PTEs automatically in a writable mapping.
 */
#define  MM_CP_TRY_CHANGE_WRITABLE	   (1UL << 0)
/* Whether this protection change is for NUMA hints */
#define  MM_CP_PROT_NUMA                   (1UL << 1)
/* Whether this change is for write protecting */
#define  MM_CP_UFFD_WP                     (1UL << 2) /* do wp */
#define  MM_CP_UFFD_WP_RESOLVE             (1UL << 3) /* Resolve wp */
#define  MM_CP_UFFD_WP_ALL                 (MM_CP_UFFD_WP | \
					    MM_CP_UFFD_WP_RESOLVE)

extern unsigned long change_protection(struct mmu_gather *tlb,
			      struct vm_area_struct *vma, unsigned long start,
			      unsigned long end, pgprot_t newprot,
			      unsigned long cp_flags);
extern int mprotect_fixup(struct mmu_gather *tlb, struct vm_area_struct *vma,
			  struct vm_area_struct **pprev, unsigned long start,
			  unsigned long end, unsigned long newflags);

/*
 * doesn't attempt to fault and will return short.
 */
int get_user_pages_fast_only(unsigned long start, int nr_pages,
			     unsigned int gup_flags, struct page **pages);
int pin_user_pages_fast_only(unsigned long start, int nr_pages,
			     unsigned int gup_flags, struct page **pages);

static inline bool get_user_page_fast_only(unsigned long addr,
			unsigned int gup_flags, struct page **pagep)
{
	return get_user_pages_fast_only(addr, 1, gup_flags, pagep) == 1;
}
/*
 * per-process(per-mm_struct) statistics.
 */
static inline unsigned long get_mm_counter(struct mm_struct *mm, int member)
{
	long val = atomic_long_read(&mm->rss_stat.count[member]);

#ifdef SPLIT_RSS_COUNTING
	/*
	 * counter is updated in asynchronous manner and may go to minus.
	 * But it's never be expected number for users.
	 */
	if (val < 0)
		val = 0;
#endif
	return (unsigned long)val;
}

void mm_trace_rss_stat(struct mm_struct *mm, int member, long count);

static inline void add_mm_counter(struct mm_struct *mm, int member, long value)
{
	long count = atomic_long_add_return(value, &mm->rss_stat.count[member]);

	mm_trace_rss_stat(mm, member, count);
}

static inline void inc_mm_counter(struct mm_struct *mm, int member)
{
	long count = atomic_long_inc_return(&mm->rss_stat.count[member]);

	mm_trace_rss_stat(mm, member, count);
}

static inline void dec_mm_counter(struct mm_struct *mm, int member)
{
	long count = atomic_long_dec_return(&mm->rss_stat.count[member]);

	mm_trace_rss_stat(mm, member, count);
}

/* Optimized variant when page is already known not to be PageAnon */
static inline int mm_counter_file(struct page *page)
{
	if (PageSwapBacked(page))
		return MM_SHMEMPAGES;
	return MM_FILEPAGES;
}

static inline int mm_counter(struct page *page)
{
	if (PageAnon(page))
		return MM_ANONPAGES;
	return mm_counter_file(page);
}

static inline unsigned long get_mm_rss(struct mm_struct *mm)
{
	return get_mm_counter(mm, MM_FILEPAGES) +
		get_mm_counter(mm, MM_ANONPAGES) +
		get_mm_counter(mm, MM_SHMEMPAGES);
}

static inline unsigned long get_mm_hiwater_rss(struct mm_struct *mm)
{
	return max(mm->hiwater_rss, get_mm_rss(mm));
}

static inline unsigned long get_mm_hiwater_vm(struct mm_struct *mm)
{
	return max(mm->hiwater_vm, mm->total_vm);
}

static inline void update_hiwater_rss(struct mm_struct *mm)
{
	unsigned long _rss = get_mm_rss(mm);

	if ((mm)->hiwater_rss < _rss)
		(mm)->hiwater_rss = _rss;
}

static inline void update_hiwater_vm(struct mm_struct *mm)
{
	if (mm->hiwater_vm < mm->total_vm)
		mm->hiwater_vm = mm->total_vm;
}

static inline void reset_mm_hiwater_rss(struct mm_struct *mm)
{
	mm->hiwater_rss = get_mm_rss(mm);
}

static inline void setmax_mm_hiwater_rss(unsigned long *maxrss,
					 struct mm_struct *mm)
{
	unsigned long hiwater_rss = get_mm_hiwater_rss(mm);

	if (*maxrss < hiwater_rss)
		*maxrss = hiwater_rss;
}

#if defined(SPLIT_RSS_COUNTING)
void sync_mm_rss(struct mm_struct *mm);
#else
static inline void sync_mm_rss(struct mm_struct *mm)
{
}
#endif

#ifndef CONFIG_ARCH_HAS_PTE_SPECIAL
static inline int pte_special(pte_t pte)
{
	return 0;
}

static inline pte_t pte_mkspecial(pte_t pte)
{
	return pte;
}
#endif

#ifndef CONFIG_ARCH_HAS_PTE_DEVMAP
static inline int pte_devmap(pte_t pte)
{
	return 0;
}
#endif

int vma_wants_writenotify(struct vm_area_struct *vma, pgprot_t vm_page_prot);

extern pte_t *__get_locked_pte(struct mm_struct *mm, unsigned long addr,
			       spinlock_t **ptl);
static inline pte_t *get_locked_pte(struct mm_struct *mm, unsigned long addr,
				    spinlock_t **ptl)
{
	pte_t *ptep;
	__cond_lock(*ptl, ptep = __get_locked_pte(mm, addr, ptl));
	return ptep;
}

#ifdef __PAGETABLE_P4D_FOLDED
static inline int __p4d_alloc(struct mm_struct *mm, pgd_t *pgd,
						unsigned long address)
{
	return 0;
}
#else
int __p4d_alloc(struct mm_struct *mm, pgd_t *pgd, unsigned long address);
#endif

#if defined(__PAGETABLE_PUD_FOLDED) || !defined(CONFIG_MMU)
static inline int __pud_alloc(struct mm_struct *mm, p4d_t *p4d,
						unsigned long address)
{
	return 0;
}
static inline void mm_inc_nr_puds(struct mm_struct *mm) {}
static inline void mm_dec_nr_puds(struct mm_struct *mm) {}

#else
int __pud_alloc(struct mm_struct *mm, p4d_t *p4d, unsigned long address);

static inline void mm_inc_nr_puds(struct mm_struct *mm)
{
	if (mm_pud_folded(mm))
		return;
	atomic_long_add(PTRS_PER_PUD * sizeof(pud_t), &mm->pgtables_bytes);
}

static inline void mm_dec_nr_puds(struct mm_struct *mm)
{
	if (mm_pud_folded(mm))
		return;
	atomic_long_sub(PTRS_PER_PUD * sizeof(pud_t), &mm->pgtables_bytes);
}
#endif

#if defined(__PAGETABLE_PMD_FOLDED) || !defined(CONFIG_MMU)
static inline int __pmd_alloc(struct mm_struct *mm, pud_t *pud,
						unsigned long address)
{
	return 0;
}

static inline void mm_inc_nr_pmds(struct mm_struct *mm) {}
static inline void mm_dec_nr_pmds(struct mm_struct *mm) {}

#else
int __pmd_alloc(struct mm_struct *mm, pud_t *pud, unsigned long address);

static inline void mm_inc_nr_pmds(struct mm_struct *mm)
{
	if (mm_pmd_folded(mm))
		return;
	atomic_long_add(PTRS_PER_PMD * sizeof(pmd_t), &mm->pgtables_bytes);
}

static inline void mm_dec_nr_pmds(struct mm_struct *mm)
{
	if (mm_pmd_folded(mm))
		return;
	atomic_long_sub(PTRS_PER_PMD * sizeof(pmd_t), &mm->pgtables_bytes);
}
#endif

#ifdef CONFIG_MMU
static inline void mm_pgtables_bytes_init(struct mm_struct *mm)
{
	atomic_long_set(&mm->pgtables_bytes, 0);
}

static inline unsigned long mm_pgtables_bytes(const struct mm_struct *mm)
{
	return atomic_long_read(&mm->pgtables_bytes);
}

static inline void mm_inc_nr_ptes(struct mm_struct *mm)
{
	atomic_long_add(PTRS_PER_PTE * sizeof(pte_t), &mm->pgtables_bytes);
}

static inline void mm_dec_nr_ptes(struct mm_struct *mm)
{
	atomic_long_sub(PTRS_PER_PTE * sizeof(pte_t), &mm->pgtables_bytes);
}
#else

static inline void mm_pgtables_bytes_init(struct mm_struct *mm) {}
static inline unsigned long mm_pgtables_bytes(const struct mm_struct *mm)
{
	return 0;
}

static inline void mm_inc_nr_ptes(struct mm_struct *mm) {}
static inline void mm_dec_nr_ptes(struct mm_struct *mm) {}
#endif

int __pte_alloc(struct mm_struct *mm, pmd_t *pmd);
int __pte_alloc_kernel(pmd_t *pmd);

#if defined(CONFIG_MMU)

static inline p4d_t *p4d_alloc(struct mm_struct *mm, pgd_t *pgd,
		unsigned long address)
{
	return (unlikely(pgd_none(*pgd)) && __p4d_alloc(mm, pgd, address)) ?
		NULL : p4d_offset(pgd, address);
}

static inline pud_t *pud_alloc(struct mm_struct *mm, p4d_t *p4d,
		unsigned long address)
{
	return (unlikely(p4d_none(*p4d)) && __pud_alloc(mm, p4d, address)) ?
		NULL : pud_offset(p4d, address);
}

static inline pmd_t *pmd_alloc(struct mm_struct *mm, pud_t *pud, unsigned long address)
{
	return (unlikely(pud_none(*pud)) && __pmd_alloc(mm, pud, address))?
		NULL: pmd_offset(pud, address);
}
#endif /* CONFIG_MMU */

#if USE_SPLIT_PTE_PTLOCKS
#if ALLOC_SPLIT_PTLOCKS
void __init ptlock_cache_init(void);
extern bool ptlock_alloc(struct page *page);
extern void ptlock_free(struct page *page);

static inline spinlock_t *ptlock_ptr(struct page *page)
{
	return page->ptl;
}
#else /* ALLOC_SPLIT_PTLOCKS */
static inline void ptlock_cache_init(void)
{
}

static inline bool ptlock_alloc(struct page *page)
{
	return true;
}

static inline void ptlock_free(struct page *page)
{
}

static inline spinlock_t *ptlock_ptr(struct page *page)
{
	return &page->ptl;
}
#endif /* ALLOC_SPLIT_PTLOCKS */

static inline spinlock_t *pte_lockptr(struct mm_struct *mm, pmd_t *pmd)
{
	return ptlock_ptr(pmd_page(*pmd));
}

static inline bool ptlock_init(struct page *page)
{
	/*
	 * prep_new_page() initialize page->private (and therefore page->ptl)
	 * with 0. Make sure nobody took it in use in between.
	 *
	 * It can happen if arch try to use slab for page table allocation:
	 * slab code uses page->slab_cache, which share storage with page->ptl.
	 */
	VM_BUG_ON_PAGE(*(unsigned long *)&page->ptl, page);
	if (!ptlock_alloc(page))
		return false;
	spin_lock_init(ptlock_ptr(page));
	return true;
}

#else	/* !USE_SPLIT_PTE_PTLOCKS */
/*
 * We use mm->page_table_lock to guard all pagetable pages of the mm.
 */
static inline spinlock_t *pte_lockptr(struct mm_struct *mm, pmd_t *pmd)
{
	return &mm->page_table_lock;
}
static inline void ptlock_cache_init(void) {}
static inline bool ptlock_init(struct page *page) { return true; }
static inline void ptlock_free(struct page *page) {}
#endif /* USE_SPLIT_PTE_PTLOCKS */

static inline void pgtable_init(void)
{
	ptlock_cache_init();
	pgtable_cache_init();
}

static inline bool pgtable_pte_page_ctor(struct page *page)
{
	if (!ptlock_init(page))
		return false;
	__SetPageTable(page);
	inc_lruvec_page_state(page, NR_PAGETABLE);
	return true;
}

static inline void pgtable_pte_page_dtor(struct page *page)
{
	ptlock_free(page);
	__ClearPageTable(page);
	dec_lruvec_page_state(page, NR_PAGETABLE);
}

#define pte_offset_map_lock(mm, pmd, address, ptlp)	\
({							\
	spinlock_t *__ptl = pte_lockptr(mm, pmd);	\
	pte_t *__pte = pte_offset_map(pmd, address);	\
	*(ptlp) = __ptl;				\
	spin_lock(__ptl);				\
	__pte;						\
})

#define pte_unmap_unlock(pte, ptl)	do {		\
	spin_unlock(ptl);				\
	pte_unmap(pte);					\
} while (0)

#define pte_alloc(mm, pmd) (unlikely(pmd_none(*(pmd))) && __pte_alloc(mm, pmd))

#define pte_alloc_map(mm, pmd, address)			\
	(pte_alloc(mm, pmd) ? NULL : pte_offset_map(pmd, address))

#define pte_alloc_map_lock(mm, pmd, address, ptlp)	\
	(pte_alloc(mm, pmd) ?			\
		 NULL : pte_offset_map_lock(mm, pmd, address, ptlp))

#define pte_alloc_kernel(pmd, address)			\
	((unlikely(pmd_none(*(pmd))) && __pte_alloc_kernel(pmd))? \
		NULL: pte_offset_kernel(pmd, address))

#if USE_SPLIT_PMD_PTLOCKS

static struct page *pmd_to_page(pmd_t *pmd)
{
	unsigned long mask = ~(PTRS_PER_PMD * sizeof(pmd_t) - 1);
	return virt_to_page((void *)((unsigned long) pmd & mask));
}

static inline spinlock_t *pmd_lockptr(struct mm_struct *mm, pmd_t *pmd)
{
	return ptlock_ptr(pmd_to_page(pmd));
}

static inline bool pmd_ptlock_init(struct page *page)
{
#ifdef CONFIG_TRANSPARENT_HUGEPAGE
	page->pmd_huge_pte = NULL;
#endif
	return ptlock_init(page);
}

static inline void pmd_ptlock_free(struct page *page)
{
#ifdef CONFIG_TRANSPARENT_HUGEPAGE
	VM_BUG_ON_PAGE(page->pmd_huge_pte, page);
#endif
	ptlock_free(page);
}

#define pmd_huge_pte(mm, pmd) (pmd_to_page(pmd)->pmd_huge_pte)

#else

static inline spinlock_t *pmd_lockptr(struct mm_struct *mm, pmd_t *pmd)
{
	return &mm->page_table_lock;
}

static inline bool pmd_ptlock_init(struct page *page) { return true; }
static inline void pmd_ptlock_free(struct page *page) {}

#define pmd_huge_pte(mm, pmd) ((mm)->pmd_huge_pte)

#endif

static inline spinlock_t *pmd_lock(struct mm_struct *mm, pmd_t *pmd)
{
	spinlock_t *ptl = pmd_lockptr(mm, pmd);
	spin_lock(ptl);
	return ptl;
}

static inline bool pgtable_pmd_page_ctor(struct page *page)
{
	if (!pmd_ptlock_init(page))
		return false;
	__SetPageTable(page);
	inc_lruvec_page_state(page, NR_PAGETABLE);
	return true;
}

static inline void pgtable_pmd_page_dtor(struct page *page)
{
	pmd_ptlock_free(page);
	__ClearPageTable(page);
	dec_lruvec_page_state(page, NR_PAGETABLE);
}

/*
 * No scalability reason to split PUD locks yet, but follow the same pattern
 * as the PMD locks to make it easier if we decide to.  The VM should not be
 * considered ready to switch to split PUD locks yet; there may be places
 * which need to be converted from page_table_lock.
 */
static inline spinlock_t *pud_lockptr(struct mm_struct *mm, pud_t *pud)
{
	return &mm->page_table_lock;
}

static inline spinlock_t *pud_lock(struct mm_struct *mm, pud_t *pud)
{
	spinlock_t *ptl = pud_lockptr(mm, pud);

	spin_lock(ptl);
	return ptl;
}

extern void __init pagecache_init(void);
extern void free_initmem(void);

/*
 * Free reserved pages within range [PAGE_ALIGN(start), end & PAGE_MASK)
 * into the buddy system. The freed pages will be poisoned with pattern
 * "poison" if it's within range [0, UCHAR_MAX].
 * Return pages freed into the buddy system.
 */
extern unsigned long free_reserved_area(void *start, void *end,
					int poison, const char *s);

extern void adjust_managed_page_count(struct page *page, long count);
extern void mem_init_print_info(void);

extern void reserve_bootmem_region(phys_addr_t start, phys_addr_t end);

/* Free the reserved page into the buddy system, so it gets managed. */
static inline void free_reserved_page(struct page *page)
{
	ClearPageReserved(page);
	init_page_count(page);
	__free_page(page);
	adjust_managed_page_count(page, 1);
}
#define free_highmem_page(page) free_reserved_page(page)

static inline void mark_page_reserved(struct page *page)
{
	SetPageReserved(page);
	adjust_managed_page_count(page, -1);
}

/*
 * Default method to free all the __init memory into the buddy system.
 * The freed pages will be poisoned with pattern "poison" if it's within
 * range [0, UCHAR_MAX].
 * Return pages freed into the buddy system.
 */
static inline unsigned long free_initmem_default(int poison)
{
	extern char __init_begin[], __init_end[];

	return free_reserved_area(&__init_begin, &__init_end,
				  poison, "unused kernel image (initmem)");
}

static inline unsigned long get_num_physpages(void)
{
	int nid;
	unsigned long phys_pages = 0;

	for_each_online_node(nid)
		phys_pages += node_present_pages(nid);

	return phys_pages;
}

/*
 * Using memblock node mappings, an architecture may initialise its
 * zones, allocate the backing mem_map and account for memory holes in an
 * architecture independent manner.
 *
 * An architecture is expected to register range of page frames backed by
 * physical memory with memblock_add[_node]() before calling
 * free_area_init() passing in the PFN each zone ends at. At a basic
 * usage, an architecture is expected to do something like
 *
 * unsigned long max_zone_pfns[MAX_NR_ZONES] = {max_dma, max_normal_pfn,
 * 							 max_highmem_pfn};
 * for_each_valid_physical_page_range()
 *	memblock_add_node(base, size, nid, MEMBLOCK_NONE)
 * free_area_init(max_zone_pfns);
 */
void free_area_init(unsigned long *max_zone_pfn);
unsigned long node_map_pfn_alignment(void);
unsigned long __absent_pages_in_range(int nid, unsigned long start_pfn,
						unsigned long end_pfn);
extern unsigned long absent_pages_in_range(unsigned long start_pfn,
						unsigned long end_pfn);
extern void get_pfn_range_for_nid(unsigned int nid,
			unsigned long *start_pfn, unsigned long *end_pfn);

#ifndef CONFIG_NUMA
static inline int early_pfn_to_nid(unsigned long pfn)
{
	return 0;
}
#else
/* please see mm/page_alloc.c */
extern int __meminit early_pfn_to_nid(unsigned long pfn);
#endif

extern void set_dma_reserve(unsigned long new_dma_reserve);
extern void memmap_init_range(unsigned long, int, unsigned long,
		unsigned long, unsigned long, enum meminit_context,
		struct vmem_altmap *, int migratetype);
extern void setup_per_zone_wmarks(void);
extern void calculate_min_free_kbytes(void);
extern int __meminit init_per_zone_wmark_min(void);
extern void mem_init(void);
extern void __init mmap_init(void);

extern void __show_mem(unsigned int flags, nodemask_t *nodemask, int max_zone_idx);
static inline void show_mem(unsigned int flags, nodemask_t *nodemask)
{
	__show_mem(flags, nodemask, MAX_NR_ZONES - 1);
}
extern long si_mem_available(void);
extern void si_meminfo(struct sysinfo * val);
extern void si_meminfo_node(struct sysinfo *val, int nid);
#ifdef __HAVE_ARCH_RESERVED_KERNEL_PAGES
extern unsigned long arch_reserved_kernel_pages(void);
#endif

extern __printf(3, 4)
void warn_alloc(gfp_t gfp_mask, nodemask_t *nodemask, const char *fmt, ...);

extern void setup_per_cpu_pageset(void);

/* page_alloc.c */
extern int min_free_kbytes;
extern int watermark_boost_factor;
extern int watermark_scale_factor;
extern bool arch_has_descending_max_zone_pfns(void);

/* nommu.c */
extern atomic_long_t mmap_pages_allocated;
extern int nommu_shrink_inode_mappings(struct inode *, size_t, size_t);

/* interval_tree.c */
void vma_interval_tree_insert(struct vm_area_struct *node,
			      struct rb_root_cached *root);
void vma_interval_tree_insert_after(struct vm_area_struct *node,
				    struct vm_area_struct *prev,
				    struct rb_root_cached *root);
void vma_interval_tree_remove(struct vm_area_struct *node,
			      struct rb_root_cached *root);
struct vm_area_struct *vma_interval_tree_iter_first(struct rb_root_cached *root,
				unsigned long start, unsigned long last);
struct vm_area_struct *vma_interval_tree_iter_next(struct vm_area_struct *node,
				unsigned long start, unsigned long last);

#define vma_interval_tree_foreach(vma, root, start, last)		\
	for (vma = vma_interval_tree_iter_first(root, start, last);	\
	     vma; vma = vma_interval_tree_iter_next(vma, start, last))

void anon_vma_interval_tree_insert(struct anon_vma_chain *node,
				   struct rb_root_cached *root);
void anon_vma_interval_tree_remove(struct anon_vma_chain *node,
				   struct rb_root_cached *root);
struct anon_vma_chain *
anon_vma_interval_tree_iter_first(struct rb_root_cached *root,
				  unsigned long start, unsigned long last);
struct anon_vma_chain *anon_vma_interval_tree_iter_next(
	struct anon_vma_chain *node, unsigned long start, unsigned long last);
#ifdef CONFIG_DEBUG_VM_RB
void anon_vma_interval_tree_verify(struct anon_vma_chain *node);
#endif

#define anon_vma_interval_tree_foreach(avc, root, start, last)		 \
	for (avc = anon_vma_interval_tree_iter_first(root, start, last); \
	     avc; avc = anon_vma_interval_tree_iter_next(avc, start, last))

/* mmap.c */
extern int __vm_enough_memory(struct mm_struct *mm, long pages, int cap_sys_admin);
extern int __vma_adjust(struct vm_area_struct *vma, unsigned long start,
	unsigned long end, pgoff_t pgoff, struct vm_area_struct *insert,
	struct vm_area_struct *expand);
static inline int vma_adjust(struct vm_area_struct *vma, unsigned long start,
	unsigned long end, pgoff_t pgoff, struct vm_area_struct *insert)
{
	return __vma_adjust(vma, start, end, pgoff, insert, NULL);
}
extern struct vm_area_struct *vma_merge(struct mm_struct *,
	struct vm_area_struct *prev, unsigned long addr, unsigned long end,
	unsigned long vm_flags, struct anon_vma *, struct file *, pgoff_t,
	struct mempolicy *, struct vm_userfaultfd_ctx, struct anon_vma_name *);
extern struct anon_vma *find_mergeable_anon_vma(struct vm_area_struct *);
extern int __split_vma(struct mm_struct *, struct vm_area_struct *,
	unsigned long addr, int new_below);
extern int split_vma(struct mm_struct *, struct vm_area_struct *,
	unsigned long addr, int new_below);
extern int insert_vm_struct(struct mm_struct *, struct vm_area_struct *);
extern void unlink_file_vma(struct vm_area_struct *);
extern struct vm_area_struct *copy_vma(struct vm_area_struct **,
	unsigned long addr, unsigned long len, pgoff_t pgoff,
	bool *need_rmap_locks);
extern void exit_mmap(struct mm_struct *);

void vma_mas_store(struct vm_area_struct *vma, struct ma_state *mas);
void vma_mas_remove(struct vm_area_struct *vma, struct ma_state *mas);

static inline int check_data_rlimit(unsigned long rlim,
				    unsigned long new,
				    unsigned long start,
				    unsigned long end_data,
				    unsigned long start_data)
{
	if (rlim < RLIM_INFINITY) {
		if (((new - start) + (end_data - start_data)) > rlim)
			return -ENOSPC;
	}

	return 0;
}

extern int mm_take_all_locks(struct mm_struct *mm);
extern void mm_drop_all_locks(struct mm_struct *mm);

extern int set_mm_exe_file(struct mm_struct *mm, struct file *new_exe_file);
extern int replace_mm_exe_file(struct mm_struct *mm, struct file *new_exe_file);
extern struct file *get_mm_exe_file(struct mm_struct *mm);
extern struct file *get_task_exe_file(struct task_struct *task);

extern bool may_expand_vm(struct mm_struct *, vm_flags_t, unsigned long npages);
extern void vm_stat_account(struct mm_struct *, vm_flags_t, long npages);

extern bool vma_is_special_mapping(const struct vm_area_struct *vma,
				   const struct vm_special_mapping *sm);
extern struct vm_area_struct *_install_special_mapping(struct mm_struct *mm,
				   unsigned long addr, unsigned long len,
				   unsigned long flags,
				   const struct vm_special_mapping *spec);
/* This is an obsolete alternative to _install_special_mapping. */
extern int install_special_mapping(struct mm_struct *mm,
				   unsigned long addr, unsigned long len,
				   unsigned long flags, struct page **pages);

unsigned long randomize_stack_top(unsigned long stack_top);
unsigned long randomize_page(unsigned long start, unsigned long range);

extern unsigned long get_unmapped_area(struct file *, unsigned long, unsigned long, unsigned long, unsigned long);

extern unsigned long mmap_region(struct file *file, unsigned long addr,
	unsigned long len, vm_flags_t vm_flags, unsigned long pgoff,
	struct list_head *uf);
extern unsigned long do_mmap(struct file *file, unsigned long addr,
	unsigned long len, unsigned long prot, unsigned long flags,
	unsigned long pgoff, unsigned long *populate, struct list_head *uf);
extern int do_mas_munmap(struct ma_state *mas, struct mm_struct *mm,
			 unsigned long start, size_t len, struct list_head *uf,
			 bool downgrade);
extern int do_munmap(struct mm_struct *, unsigned long, size_t,
		     struct list_head *uf);
extern int do_madvise(struct mm_struct *mm, unsigned long start, size_t len_in, int behavior);

#ifdef CONFIG_MMU
extern int __mm_populate(unsigned long addr, unsigned long len,
			 int ignore_errors);
static inline void mm_populate(unsigned long addr, unsigned long len)
{
	/* Ignore errors */
	(void) __mm_populate(addr, len, 1);
}
#else
static inline void mm_populate(unsigned long addr, unsigned long len) {}
#endif

/* These take the mm semaphore themselves */
extern int __must_check vm_brk(unsigned long, unsigned long);
extern int __must_check vm_brk_flags(unsigned long, unsigned long, unsigned long);
extern int vm_munmap(unsigned long, size_t);
extern unsigned long __must_check vm_mmap(struct file *, unsigned long,
        unsigned long, unsigned long,
        unsigned long, unsigned long);

struct vm_unmapped_area_info {
#define VM_UNMAPPED_AREA_TOPDOWN 1
	unsigned long flags;
	unsigned long length;
	unsigned long low_limit;
	unsigned long high_limit;
	unsigned long align_mask;
	unsigned long align_offset;
};

extern unsigned long vm_unmapped_area(struct vm_unmapped_area_info *info);

/* truncate.c */
extern void truncate_inode_pages(struct address_space *, loff_t);
extern void truncate_inode_pages_range(struct address_space *,
				       loff_t lstart, loff_t lend);
extern void truncate_inode_pages_final(struct address_space *);

/* generic vm_area_ops exported for stackable file systems */
extern vm_fault_t filemap_fault(struct vm_fault *vmf);
extern vm_fault_t filemap_map_pages(struct vm_fault *vmf,
		pgoff_t start_pgoff, pgoff_t end_pgoff);
extern vm_fault_t filemap_page_mkwrite(struct vm_fault *vmf);

extern unsigned long stack_guard_gap;
/* Generic expand stack which grows the stack according to GROWS{UP,DOWN} */
extern int expand_stack(struct vm_area_struct *vma, unsigned long address);

/* CONFIG_STACK_GROWSUP still needs to grow downwards at some places */
extern int expand_downwards(struct vm_area_struct *vma,
		unsigned long address);
#if VM_GROWSUP
extern int expand_upwards(struct vm_area_struct *vma, unsigned long address);
#else
  #define expand_upwards(vma, address) (0)
#endif

/* Look up the first VMA which satisfies  addr < vm_end,  NULL if none. */
extern struct vm_area_struct * find_vma(struct mm_struct * mm, unsigned long addr);
extern struct vm_area_struct * find_vma_prev(struct mm_struct * mm, unsigned long addr,
					     struct vm_area_struct **pprev);

/*
 * Look up the first VMA which intersects the interval [start_addr, end_addr)
 * NULL if none.  Assume start_addr < end_addr.
 */
struct vm_area_struct *find_vma_intersection(struct mm_struct *mm,
			unsigned long start_addr, unsigned long end_addr);

/**
 * vma_lookup() - Find a VMA at a specific address
 * @mm: The process address space.
 * @addr: The user address.
 *
 * Return: The vm_area_struct at the given address, %NULL otherwise.
 */
static inline
struct vm_area_struct *vma_lookup(struct mm_struct *mm, unsigned long addr)
{
	return mtree_load(&mm->mm_mt, addr);
}

static inline unsigned long vm_start_gap(struct vm_area_struct *vma)
{
	unsigned long vm_start = vma->vm_start;

	if (vma->vm_flags & VM_GROWSDOWN) {
		vm_start -= stack_guard_gap;
		if (vm_start > vma->vm_start)
			vm_start = 0;
	}
	return vm_start;
}

static inline unsigned long vm_end_gap(struct vm_area_struct *vma)
{
	unsigned long vm_end = vma->vm_end;

	if (vma->vm_flags & VM_GROWSUP) {
		vm_end += stack_guard_gap;
		if (vm_end < vma->vm_end)
			vm_end = -PAGE_SIZE;
	}
	return vm_end;
}

static inline unsigned long vma_pages(struct vm_area_struct *vma)
{
	return (vma->vm_end - vma->vm_start) >> PAGE_SHIFT;
}

/* Look up the first VMA which exactly match the interval vm_start ... vm_end */
static inline struct vm_area_struct *find_exact_vma(struct mm_struct *mm,
				unsigned long vm_start, unsigned long vm_end)
{
	struct vm_area_struct *vma = vma_lookup(mm, vm_start);

	if (vma && (vma->vm_start != vm_start || vma->vm_end != vm_end))
		vma = NULL;

	return vma;
}

static inline bool range_in_vma(struct vm_area_struct *vma,
				unsigned long start, unsigned long end)
{
	return (vma && vma->vm_start <= start && end <= vma->vm_end);
}

#ifdef CONFIG_MMU
pgprot_t vm_get_page_prot(unsigned long vm_flags);
void vma_set_page_prot(struct vm_area_struct *vma);
#else
static inline pgprot_t vm_get_page_prot(unsigned long vm_flags)
{
	return __pgprot(0);
}
static inline void vma_set_page_prot(struct vm_area_struct *vma)
{
	vma->vm_page_prot = vm_get_page_prot(vma->vm_flags);
}
#endif

void vma_set_file(struct vm_area_struct *vma, struct file *file);

#ifdef CONFIG_NUMA_BALANCING
unsigned long change_prot_numa(struct vm_area_struct *vma,
			unsigned long start, unsigned long end);
#endif

struct vm_area_struct *find_extend_vma(struct mm_struct *, unsigned long addr);
int remap_pfn_range(struct vm_area_struct *, unsigned long addr,
			unsigned long pfn, unsigned long size, pgprot_t);
int remap_pfn_range_notrack(struct vm_area_struct *vma, unsigned long addr,
		unsigned long pfn, unsigned long size, pgprot_t prot);
int vm_insert_page(struct vm_area_struct *, unsigned long addr, struct page *);
int vm_insert_pages(struct vm_area_struct *vma, unsigned long addr,
			struct page **pages, unsigned long *num);
int vm_map_pages(struct vm_area_struct *vma, struct page **pages,
				unsigned long num);
int vm_map_pages_zero(struct vm_area_struct *vma, struct page **pages,
				unsigned long num);
vm_fault_t vmf_insert_pfn(struct vm_area_struct *vma, unsigned long addr,
			unsigned long pfn);
vm_fault_t vmf_insert_pfn_prot(struct vm_area_struct *vma, unsigned long addr,
			unsigned long pfn, pgprot_t pgprot);
vm_fault_t vmf_insert_mixed(struct vm_area_struct *vma, unsigned long addr,
			pfn_t pfn);
vm_fault_t vmf_insert_mixed_prot(struct vm_area_struct *vma, unsigned long addr,
			pfn_t pfn, pgprot_t pgprot);
vm_fault_t vmf_insert_mixed_mkwrite(struct vm_area_struct *vma,
		unsigned long addr, pfn_t pfn);
int vm_iomap_memory(struct vm_area_struct *vma, phys_addr_t start, unsigned long len);

static inline vm_fault_t vmf_insert_page(struct vm_area_struct *vma,
				unsigned long addr, struct page *page)
{
	int err = vm_insert_page(vma, addr, page);

	if (err == -ENOMEM)
		return VM_FAULT_OOM;
	if (err < 0 && err != -EBUSY)
		return VM_FAULT_SIGBUS;

	return VM_FAULT_NOPAGE;
}

#ifndef io_remap_pfn_range
static inline int io_remap_pfn_range(struct vm_area_struct *vma,
				     unsigned long addr, unsigned long pfn,
				     unsigned long size, pgprot_t prot)
{
	return remap_pfn_range(vma, addr, pfn, size, pgprot_decrypted(prot));
}
#endif

static inline vm_fault_t vmf_error(int err)
{
	if (err == -ENOMEM)
		return VM_FAULT_OOM;
	return VM_FAULT_SIGBUS;
}

struct page *follow_page(struct vm_area_struct *vma, unsigned long address,
			 unsigned int foll_flags);

#define FOLL_WRITE	0x01	/* check pte is writable */
#define FOLL_TOUCH	0x02	/* mark page accessed */
#define FOLL_GET	0x04	/* do get_page on page */
#define FOLL_DUMP	0x08	/* give error on hole if it would be zero */
#define FOLL_FORCE	0x10	/* get_user_pages read/write w/o permission */
#define FOLL_NOWAIT	0x20	/* if a disk transfer is needed, start the IO
				 * and return without waiting upon it */
#define FOLL_NOFAULT	0x80	/* do not fault in pages */
#define FOLL_HWPOISON	0x100	/* check page is hwpoisoned */
#define FOLL_MIGRATION	0x400	/* wait for page to replace migration entry */
#define FOLL_TRIED	0x800	/* a retry, previous pass started an IO */
#define FOLL_REMOTE	0x2000	/* we are working on non-current tsk/mm */
#define FOLL_ANON	0x8000	/* don't do file mappings */
#define FOLL_LONGTERM	0x10000	/* mapping lifetime is indefinite: see below */
#define FOLL_SPLIT_PMD	0x20000	/* split huge pmd before returning */
#define FOLL_PIN	0x40000	/* pages must be released via unpin_user_page */
#define FOLL_FAST_ONLY	0x80000	/* gup_fast: prevent fall-back to slow gup */

/*
 * FOLL_PIN and FOLL_LONGTERM may be used in various combinations with each
 * other. Here is what they mean, and how to use them:
 *
 * FOLL_LONGTERM indicates that the page will be held for an indefinite time
 * period _often_ under userspace control.  This is in contrast to
 * iov_iter_get_pages(), whose usages are transient.
 *
 * FIXME: For pages which are part of a filesystem, mappings are subject to the
 * lifetime enforced by the filesystem and we need guarantees that longterm
 * users like RDMA and V4L2 only establish mappings which coordinate usage with
 * the filesystem.  Ideas for this coordination include revoking the longterm
 * pin, delaying writeback, bounce buffer page writeback, etc.  As FS DAX was
 * added after the problem with filesystems was found FS DAX VMAs are
 * specifically failed.  Filesystem pages are still subject to bugs and use of
 * FOLL_LONGTERM should be avoided on those pages.
 *
 * FIXME: Also NOTE that FOLL_LONGTERM is not supported in every GUP call.
 * Currently only get_user_pages() and get_user_pages_fast() support this flag
 * and calls to get_user_pages_[un]locked are specifically not allowed.  This
 * is due to an incompatibility with the FS DAX check and
 * FAULT_FLAG_ALLOW_RETRY.
 *
 * In the CMA case: long term pins in a CMA region would unnecessarily fragment
 * that region.  And so, CMA attempts to migrate the page before pinning, when
 * FOLL_LONGTERM is specified.
 *
 * FOLL_PIN indicates that a special kind of tracking (not just page->_refcount,
 * but an additional pin counting system) will be invoked. This is intended for
 * anything that gets a page reference and then touches page data (for example,
 * Direct IO). This lets the filesystem know that some non-file-system entity is
 * potentially changing the pages' data. In contrast to FOLL_GET (whose pages
 * are released via put_page()), FOLL_PIN pages must be released, ultimately, by
 * a call to unpin_user_page().
 *
 * FOLL_PIN is similar to FOLL_GET: both of these pin pages. They use different
 * and separate refcounting mechanisms, however, and that means that each has
 * its own acquire and release mechanisms:
 *
 *     FOLL_GET: get_user_pages*() to acquire, and put_page() to release.
 *
 *     FOLL_PIN: pin_user_pages*() to acquire, and unpin_user_pages to release.
 *
 * FOLL_PIN and FOLL_GET are mutually exclusive for a given function call.
 * (The underlying pages may experience both FOLL_GET-based and FOLL_PIN-based
 * calls applied to them, and that's perfectly OK. This is a constraint on the
 * callers, not on the pages.)
 *
 * FOLL_PIN should be set internally by the pin_user_pages*() APIs, never
 * directly by the caller. That's in order to help avoid mismatches when
 * releasing pages: get_user_pages*() pages must be released via put_page(),
 * while pin_user_pages*() pages must be released via unpin_user_page().
 *
 * Please see Documentation/core-api/pin_user_pages.rst for more information.
 */

static inline int vm_fault_to_errno(vm_fault_t vm_fault, int foll_flags)
{
	if (vm_fault & VM_FAULT_OOM)
		return -ENOMEM;
	if (vm_fault & (VM_FAULT_HWPOISON | VM_FAULT_HWPOISON_LARGE))
		return (foll_flags & FOLL_HWPOISON) ? -EHWPOISON : -EFAULT;
	if (vm_fault & (VM_FAULT_SIGBUS | VM_FAULT_SIGSEGV))
		return -EFAULT;
	return 0;
}

/*
 * Indicates for which pages that are write-protected in the page table,
 * whether GUP has to trigger unsharing via FAULT_FLAG_UNSHARE such that the
 * GUP pin will remain consistent with the pages mapped into the page tables
 * of the MM.
 *
 * Temporary unmapping of PageAnonExclusive() pages or clearing of
 * PageAnonExclusive() has to protect against concurrent GUP:
 * * Ordinary GUP: Using the PT lock
 * * GUP-fast and fork(): mm->write_protect_seq
 * * GUP-fast and KSM or temporary unmapping (swap, migration): see
 *    page_try_share_anon_rmap()
 *
 * Must be called with the (sub)page that's actually referenced via the
 * page table entry, which might not necessarily be the head page for a
 * PTE-mapped THP.
 */
static inline bool gup_must_unshare(unsigned int flags, struct page *page)
{
	/*
	 * FOLL_WRITE is implicitly handled correctly as the page table entry
	 * has to be writable -- and if it references (part of) an anonymous
	 * folio, that part is required to be marked exclusive.
	 */
	if ((flags & (FOLL_WRITE | FOLL_PIN)) != FOLL_PIN)
		return false;
	/*
	 * Note: PageAnon(page) is stable until the page is actually getting
	 * freed.
	 */
	if (!PageAnon(page))
		return false;

	/* Paired with a memory barrier in page_try_share_anon_rmap(). */
	if (IS_ENABLED(CONFIG_HAVE_FAST_GUP))
		smp_rmb();

	/*
	 * Note that PageKsm() pages cannot be exclusive, and consequently,
	 * cannot get pinned.
	 */
	return !PageAnonExclusive(page);
}

/*
 * Indicates whether GUP can follow a PROT_NONE mapped page, or whether
 * a (NUMA hinting) fault is required.
 */
static inline bool gup_can_follow_protnone(unsigned int flags)
{
	/*
	 * FOLL_FORCE has to be able to make progress even if the VMA is
	 * inaccessible. Further, FOLL_FORCE access usually does not represent
	 * application behaviour and we should avoid triggering NUMA hinting
	 * faults.
	 */
	return flags & FOLL_FORCE;
}

typedef int (*pte_fn_t)(pte_t *pte, unsigned long addr, void *data);
extern int apply_to_page_range(struct mm_struct *mm, unsigned long address,
			       unsigned long size, pte_fn_t fn, void *data);
extern int apply_to_existing_page_range(struct mm_struct *mm,
				   unsigned long address, unsigned long size,
				   pte_fn_t fn, void *data);

extern void __init init_mem_debugging_and_hardening(void);
#ifdef CONFIG_PAGE_POISONING
extern void __kernel_poison_pages(struct page *page, int numpages);
extern void __kernel_unpoison_pages(struct page *page, int numpages);
extern bool _page_poisoning_enabled_early;
DECLARE_STATIC_KEY_FALSE(_page_poisoning_enabled);
static inline bool page_poisoning_enabled(void)
{
	return _page_poisoning_enabled_early;
}
/*
 * For use in fast paths after init_mem_debugging() has run, or when a
 * false negative result is not harmful when called too early.
 */
static inline bool page_poisoning_enabled_static(void)
{
	return static_branch_unlikely(&_page_poisoning_enabled);
}
static inline void kernel_poison_pages(struct page *page, int numpages)
{
	if (page_poisoning_enabled_static())
		__kernel_poison_pages(page, numpages);
}
static inline void kernel_unpoison_pages(struct page *page, int numpages)
{
	if (page_poisoning_enabled_static())
		__kernel_unpoison_pages(page, numpages);
}
#else
static inline bool page_poisoning_enabled(void) { return false; }
static inline bool page_poisoning_enabled_static(void) { return false; }
static inline void __kernel_poison_pages(struct page *page, int nunmpages) { }
static inline void kernel_poison_pages(struct page *page, int numpages) { }
static inline void kernel_unpoison_pages(struct page *page, int numpages) { }
#endif

DECLARE_STATIC_KEY_MAYBE(CONFIG_INIT_ON_ALLOC_DEFAULT_ON, init_on_alloc);
static inline bool want_init_on_alloc(gfp_t flags)
{
	if (static_branch_maybe(CONFIG_INIT_ON_ALLOC_DEFAULT_ON,
				&init_on_alloc))
		return true;
	return flags & __GFP_ZERO;
}

DECLARE_STATIC_KEY_MAYBE(CONFIG_INIT_ON_FREE_DEFAULT_ON, init_on_free);
static inline bool want_init_on_free(void)
{
	return static_branch_maybe(CONFIG_INIT_ON_FREE_DEFAULT_ON,
				   &init_on_free);
}

extern bool _debug_pagealloc_enabled_early;
DECLARE_STATIC_KEY_FALSE(_debug_pagealloc_enabled);

static inline bool debug_pagealloc_enabled(void)
{
	return IS_ENABLED(CONFIG_DEBUG_PAGEALLOC) &&
		_debug_pagealloc_enabled_early;
}

/*
 * For use in fast paths after init_debug_pagealloc() has run, or when a
 * false negative result is not harmful when called too early.
 */
static inline bool debug_pagealloc_enabled_static(void)
{
	if (!IS_ENABLED(CONFIG_DEBUG_PAGEALLOC))
		return false;

	return static_branch_unlikely(&_debug_pagealloc_enabled);
}

#ifdef CONFIG_DEBUG_PAGEALLOC
/*
 * To support DEBUG_PAGEALLOC architecture must ensure that
 * __kernel_map_pages() never fails
 */
extern void __kernel_map_pages(struct page *page, int numpages, int enable);

static inline void debug_pagealloc_map_pages(struct page *page, int numpages)
{
	if (debug_pagealloc_enabled_static())
		__kernel_map_pages(page, numpages, 1);
}

static inline void debug_pagealloc_unmap_pages(struct page *page, int numpages)
{
	if (debug_pagealloc_enabled_static())
		__kernel_map_pages(page, numpages, 0);
}
#else	/* CONFIG_DEBUG_PAGEALLOC */
static inline void debug_pagealloc_map_pages(struct page *page, int numpages) {}
static inline void debug_pagealloc_unmap_pages(struct page *page, int numpages) {}
#endif	/* CONFIG_DEBUG_PAGEALLOC */

#ifdef __HAVE_ARCH_GATE_AREA
extern struct vm_area_struct *get_gate_vma(struct mm_struct *mm);
extern int in_gate_area_no_mm(unsigned long addr);
extern int in_gate_area(struct mm_struct *mm, unsigned long addr);
#else
static inline struct vm_area_struct *get_gate_vma(struct mm_struct *mm)
{
	return NULL;
}
static inline int in_gate_area_no_mm(unsigned long addr) { return 0; }
static inline int in_gate_area(struct mm_struct *mm, unsigned long addr)
{
	return 0;
}
#endif	/* __HAVE_ARCH_GATE_AREA */

extern bool process_shares_mm(struct task_struct *p, struct mm_struct *mm);

#ifdef CONFIG_SYSCTL
extern int sysctl_drop_caches;
int drop_caches_sysctl_handler(struct ctl_table *, int, void *, size_t *,
		loff_t *);
#endif

void drop_slab(void);

#ifndef CONFIG_MMU
#define randomize_va_space 0
#else
extern int randomize_va_space;
#endif

const char * arch_vma_name(struct vm_area_struct *vma);
#ifdef CONFIG_MMU
void print_vma_addr(char *prefix, unsigned long rip);
#else
static inline void print_vma_addr(char *prefix, unsigned long rip)
{
}
#endif

void *sparse_buffer_alloc(unsigned long size);
struct page * __populate_section_memmap(unsigned long pfn,
		unsigned long nr_pages, int nid, struct vmem_altmap *altmap,
		struct dev_pagemap *pgmap);
pgd_t *vmemmap_pgd_populate(unsigned long addr, int node);
p4d_t *vmemmap_p4d_populate(pgd_t *pgd, unsigned long addr, int node);
pud_t *vmemmap_pud_populate(p4d_t *p4d, unsigned long addr, int node);
pmd_t *vmemmap_pmd_populate(pud_t *pud, unsigned long addr, int node);
pte_t *vmemmap_pte_populate(pmd_t *pmd, unsigned long addr, int node,
			    struct vmem_altmap *altmap, struct page *reuse);
void *vmemmap_alloc_block(unsigned long size, int node);
struct vmem_altmap;
void *vmemmap_alloc_block_buf(unsigned long size, int node,
			      struct vmem_altmap *altmap);
void vmemmap_verify(pte_t *, int, unsigned long, unsigned long);
int vmemmap_populate_basepages(unsigned long start, unsigned long end,
			       int node, struct vmem_altmap *altmap);
int vmemmap_populate(unsigned long start, unsigned long end, int node,
		struct vmem_altmap *altmap);
void vmemmap_populate_print_last(void);
#ifdef CONFIG_MEMORY_HOTPLUG
void vmemmap_free(unsigned long start, unsigned long end,
		struct vmem_altmap *altmap);
#endif
void register_page_bootmem_memmap(unsigned long section_nr, struct page *map,
				  unsigned long nr_pages);

enum mf_flags {
	MF_COUNT_INCREASED = 1 << 0,
	MF_ACTION_REQUIRED = 1 << 1,
	MF_MUST_KILL = 1 << 2,
	MF_SOFT_OFFLINE = 1 << 3,
	MF_UNPOISON = 1 << 4,
	MF_SW_SIMULATED = 1 << 5,
	MF_NO_RETRY = 1 << 6,
};
int mf_dax_kill_procs(struct address_space *mapping, pgoff_t index,
		      unsigned long count, int mf_flags);
extern int memory_failure(unsigned long pfn, int flags);
extern void memory_failure_queue(unsigned long pfn, int flags);
extern void memory_failure_queue_kick(int cpu);
extern int unpoison_memory(unsigned long pfn);
extern int sysctl_memory_failure_early_kill;
extern int sysctl_memory_failure_recovery;
extern void shake_page(struct page *p);
extern atomic_long_t num_poisoned_pages __read_mostly;
extern int soft_offline_page(unsigned long pfn, int flags);
#ifdef CONFIG_MEMORY_FAILURE
extern int __get_huge_page_for_hwpoison(unsigned long pfn, int flags);
#else
static inline int __get_huge_page_for_hwpoison(unsigned long pfn, int flags)
{
	return 0;
}
#endif

#ifndef arch_memory_failure
static inline int arch_memory_failure(unsigned long pfn, int flags)
{
	return -ENXIO;
}
#endif

#ifndef arch_is_platform_page
static inline bool arch_is_platform_page(u64 paddr)
{
	return false;
}
#endif

/*
 * Error handlers for various types of pages.
 */
enum mf_result {
	MF_IGNORED,	/* Error: cannot be handled */
	MF_FAILED,	/* Error: handling failed */
	MF_DELAYED,	/* Will be handled later */
	MF_RECOVERED,	/* Successfully recovered */
};

enum mf_action_page_type {
	MF_MSG_KERNEL,
	MF_MSG_KERNEL_HIGH_ORDER,
	MF_MSG_SLAB,
	MF_MSG_DIFFERENT_COMPOUND,
	MF_MSG_HUGE,
	MF_MSG_FREE_HUGE,
	MF_MSG_UNMAP_FAILED,
	MF_MSG_DIRTY_SWAPCACHE,
	MF_MSG_CLEAN_SWAPCACHE,
	MF_MSG_DIRTY_MLOCKED_LRU,
	MF_MSG_CLEAN_MLOCKED_LRU,
	MF_MSG_DIRTY_UNEVICTABLE_LRU,
	MF_MSG_CLEAN_UNEVICTABLE_LRU,
	MF_MSG_DIRTY_LRU,
	MF_MSG_CLEAN_LRU,
	MF_MSG_TRUNCATED_LRU,
	MF_MSG_BUDDY,
	MF_MSG_DAX,
	MF_MSG_UNSPLIT_THP,
	MF_MSG_UNKNOWN,
};

#if defined(CONFIG_TRANSPARENT_HUGEPAGE) || defined(CONFIG_HUGETLBFS)
extern void clear_huge_page(struct page *page,
			    unsigned long addr_hint,
			    unsigned int pages_per_huge_page);
extern void copy_user_huge_page(struct page *dst, struct page *src,
				unsigned long addr_hint,
				struct vm_area_struct *vma,
				unsigned int pages_per_huge_page);
extern long copy_huge_page_from_user(struct page *dst_page,
				const void __user *usr_src,
				unsigned int pages_per_huge_page,
				bool allow_pagefault);

/**
 * vma_is_special_huge - Are transhuge page-table entries considered special?
 * @vma: Pointer to the struct vm_area_struct to consider
 *
 * Whether transhuge page-table entries are considered "special" following
 * the definition in vm_normal_page().
 *
 * Return: true if transhuge page-table entries should be considered special,
 * false otherwise.
 */
static inline bool vma_is_special_huge(const struct vm_area_struct *vma)
{
	return vma_is_dax(vma) || (vma->vm_file &&
				   (vma->vm_flags & (VM_PFNMAP | VM_MIXEDMAP)));
}

#endif /* CONFIG_TRANSPARENT_HUGEPAGE || CONFIG_HUGETLBFS */

#ifdef CONFIG_DEBUG_PAGEALLOC
extern unsigned int _debug_guardpage_minorder;
DECLARE_STATIC_KEY_FALSE(_debug_guardpage_enabled);

static inline unsigned int debug_guardpage_minorder(void)
{
	return _debug_guardpage_minorder;
}

static inline bool debug_guardpage_enabled(void)
{
	return static_branch_unlikely(&_debug_guardpage_enabled);
}

static inline bool page_is_guard(struct page *page)
{
	if (!debug_guardpage_enabled())
		return false;

	return PageGuard(page);
}
#else
static inline unsigned int debug_guardpage_minorder(void) { return 0; }
static inline bool debug_guardpage_enabled(void) { return false; }
static inline bool page_is_guard(struct page *page) { return false; }
#endif /* CONFIG_DEBUG_PAGEALLOC */

#if MAX_NUMNODES > 1
void __init setup_nr_node_ids(void);
#else
static inline void setup_nr_node_ids(void) {}
#endif

extern int memcmp_pages(struct page *page1, struct page *page2);

static inline int pages_identical(struct page *page1, struct page *page2)
{
	return !memcmp_pages(page1, page2);
}

#ifdef CONFIG_MAPPING_DIRTY_HELPERS
unsigned long clean_record_shared_mapping_range(struct address_space *mapping,
						pgoff_t first_index, pgoff_t nr,
						pgoff_t bitmap_pgoff,
						unsigned long *bitmap,
						pgoff_t *start,
						pgoff_t *end);

unsigned long wp_shared_mapping_range(struct address_space *mapping,
				      pgoff_t first_index, pgoff_t nr);
#endif

extern int sysctl_nr_trim_pages;

#ifdef CONFIG_PRINTK
void mem_dump_obj(void *object);
#else
static inline void mem_dump_obj(void *object) {}
#endif

/**
 * seal_check_future_write - Check for F_SEAL_FUTURE_WRITE flag and handle it
 * @seals: the seals to check
 * @vma: the vma to operate on
 *
 * Check whether F_SEAL_FUTURE_WRITE is set; if so, do proper check/handling on
 * the vma flags.  Return 0 if check pass, or <0 for errors.
 */
static inline int seal_check_future_write(int seals, struct vm_area_struct *vma)
{
	if (seals & F_SEAL_FUTURE_WRITE) {
		/*
		 * New PROT_WRITE and MAP_SHARED mmaps are not allowed when
		 * "future write" seal active.
		 */
		if ((vma->vm_flags & VM_SHARED) && (vma->vm_flags & VM_WRITE))
			return -EPERM;

		/*
		 * Since an F_SEAL_FUTURE_WRITE sealed memfd can be mapped as
		 * MAP_SHARED and read-only, take care to not allow mprotect to
		 * revert protections on such mappings. Do this only for shared
		 * mappings. For private mappings, don't need to mask
		 * VM_MAYWRITE as we still want them to be COW-writable.
		 */
		if (vma->vm_flags & VM_SHARED)
			vma->vm_flags &= ~(VM_MAYWRITE);
	}

	return 0;
}

#ifdef CONFIG_ANON_VMA_NAME
int madvise_set_anon_name(struct mm_struct *mm, unsigned long start,
			  unsigned long len_in,
			  struct anon_vma_name *anon_name);
#else
static inline int
madvise_set_anon_name(struct mm_struct *mm, unsigned long start,
		      unsigned long len_in, struct anon_vma_name *anon_name) {
	return 0;
}
#endif

#endif /* _LINUX_MM_H */<|MERGE_RESOLUTION|>--- conflicted
+++ resolved
@@ -1087,89 +1087,6 @@
  *   back into memory.
  */
 
-<<<<<<< HEAD
-/*
- * The zone field is never updated after free_area_init_core()
- * sets it, so none of the operations on it need to be atomic.
- */
-
-/* Page flags: | [SECTION] | [NODE] | ZONE | [LAST_CPUPID] | ... | FLAGS | */
-#define SECTIONS_PGOFF		((sizeof(unsigned long)*8) - SECTIONS_WIDTH)
-#define NODES_PGOFF		(SECTIONS_PGOFF - NODES_WIDTH)
-#define ZONES_PGOFF		(NODES_PGOFF - ZONES_WIDTH)
-#define LAST_CPUPID_PGOFF	(ZONES_PGOFF - LAST_CPUPID_WIDTH)
-#define KASAN_TAG_PGOFF		(LAST_CPUPID_PGOFF - KASAN_TAG_WIDTH)
-
-/*
- * Define the bit shifts to access each section.  For non-existent
- * sections we define the shift as 0; that plus a 0 mask ensures
- * the compiler will optimise away reference to them.
- */
-#define SECTIONS_PGSHIFT	(SECTIONS_PGOFF * (SECTIONS_WIDTH != 0))
-#define NODES_PGSHIFT		(NODES_PGOFF * (NODES_WIDTH != 0))
-#define ZONES_PGSHIFT		(ZONES_PGOFF * (ZONES_WIDTH != 0))
-#define LAST_CPUPID_PGSHIFT	(LAST_CPUPID_PGOFF * (LAST_CPUPID_WIDTH != 0))
-#define KASAN_TAG_PGSHIFT	(KASAN_TAG_PGOFF * (KASAN_TAG_WIDTH != 0))
-
-/* NODE:ZONE or SECTION:ZONE is used to ID a zone for the buddy allocator */
-#ifdef NODE_NOT_IN_PAGE_FLAGS
-#define ZONEID_SHIFT		(SECTIONS_SHIFT + ZONES_SHIFT)
-#define ZONEID_PGOFF		((SECTIONS_PGOFF < ZONES_PGOFF)? \
-						SECTIONS_PGOFF : ZONES_PGOFF)
-#else
-#define ZONEID_SHIFT		(NODES_SHIFT + ZONES_SHIFT)
-#define ZONEID_PGOFF		((NODES_PGOFF < ZONES_PGOFF)? \
-						NODES_PGOFF : ZONES_PGOFF)
-#endif
-
-#define ZONEID_PGSHIFT		(ZONEID_PGOFF * (ZONEID_SHIFT != 0))
-
-//zone占用的bit mask(与zone占用的bit数有关）
-#define ZONES_MASK		((1UL << ZONES_WIDTH) - 1)
-//node占用bit
-#define NODES_MASK		((1UL << NODES_WIDTH) - 1)
-#define SECTIONS_MASK		((1UL << SECTIONS_WIDTH) - 1)
-#define LAST_CPUPID_MASK	((1UL << LAST_CPUPID_SHIFT) - 1)
-#define KASAN_TAG_MASK		((1UL << KASAN_TAG_WIDTH) - 1)
-#define ZONEID_MASK		((1UL << ZONEID_SHIFT) - 1)
-
-static inline enum zone_type page_zonenum(const struct page *page)
-{
-	ASSERT_EXCLUSIVE_BITS(page->flags, ZONES_MASK << ZONES_PGSHIFT);
-	return (page->flags >> ZONES_PGSHIFT) & ZONES_MASK;
-}
-
-static inline enum zone_type folio_zonenum(const struct folio *folio)
-{
-	return page_zonenum(&folio->page);
-}
-
-#ifdef CONFIG_ZONE_DEVICE
-static inline bool is_zone_device_page(const struct page *page)
-{
-	return page_zonenum(page) == ZONE_DEVICE;
-}
-extern void memmap_init_zone_device(struct zone *, unsigned long,
-				    unsigned long, struct dev_pagemap *);
-#else
-static inline bool is_zone_device_page(const struct page *page)
-{
-	return false;
-}
-#endif
-
-static inline bool folio_is_zone_device(const struct folio *folio)
-{
-	return is_zone_device_page(&folio->page);
-}
-
-static inline bool is_zone_movable_page(const struct page *page)
-{
-	return page_zonenum(page) == ZONE_MOVABLE;
-}
-
-=======
->>>>>>> 97ee9d1c
 #if defined(CONFIG_ZONE_DEVICE) && defined(CONFIG_FS_DAX)
 DECLARE_STATIC_KEY_FALSE(devmap_managed_key);
 
