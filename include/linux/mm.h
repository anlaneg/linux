/* SPDX-License-Identifier: GPL-2.0 */
#ifndef _LINUX_MM_H
#define _LINUX_MM_H

#include <linux/errno.h>
#include <linux/mmdebug.h>
#include <linux/gfp.h>
#include <linux/bug.h>
#include <linux/list.h>
#include <linux/mmzone.h>
#include <linux/rbtree.h>
#include <linux/atomic.h>
#include <linux/debug_locks.h>
#include <linux/mm_types.h>
#include <linux/mmap_lock.h>
#include <linux/range.h>
#include <linux/pfn.h>
#include <linux/percpu-refcount.h>
#include <linux/bit_spinlock.h>
#include <linux/shrinker.h>
#include <linux/resource.h>
#include <linux/page_ext.h>
#include <linux/err.h>
#include <linux/page-flags.h>
#include <linux/page_ref.h>
#include <linux/overflow.h>
#include <linux/sizes.h>
#include <linux/sched.h>
#include <linux/pgtable.h>
#include <linux/kasan.h>

struct mempolicy;
struct anon_vma;
struct anon_vma_chain;
struct user_struct;
struct pt_regs;

extern int sysctl_page_lock_unfairness;

void init_mm_internals(void);

#ifndef CONFIG_NUMA		/* Don't use mapnrs, do it properly */
extern unsigned long max_mapnr;

static inline void set_max_mapnr(unsigned long limit)
{
	max_mapnr = limit;
}
#else
static inline void set_max_mapnr(unsigned long limit) { }
#endif

extern atomic_long_t _totalram_pages;
//获取系统总ram页数
static inline unsigned long totalram_pages(void)
{
	return (unsigned long)atomic_long_read(&_totalram_pages);
}

static inline void totalram_pages_inc(void)
{
	atomic_long_inc(&_totalram_pages);
}

static inline void totalram_pages_dec(void)
{
	atomic_long_dec(&_totalram_pages);
}

static inline void totalram_pages_add(long count)
{
	atomic_long_add(count, &_totalram_pages);
}

extern void * high_memory;
extern int page_cluster;

#ifdef CONFIG_SYSCTL
extern int sysctl_legacy_va_layout;
#else
#define sysctl_legacy_va_layout 0
#endif

#ifdef CONFIG_HAVE_ARCH_MMAP_RND_BITS
extern const int mmap_rnd_bits_min;
extern const int mmap_rnd_bits_max;
extern int mmap_rnd_bits __read_mostly;
#endif
#ifdef CONFIG_HAVE_ARCH_MMAP_RND_COMPAT_BITS
extern const int mmap_rnd_compat_bits_min;
extern const int mmap_rnd_compat_bits_max;
extern int mmap_rnd_compat_bits __read_mostly;
#endif

#include <asm/page.h>
#include <asm/processor.h>

/*
 * Architectures that support memory tagging (assigning tags to memory regions,
 * embedding these tags into addresses that point to these memory regions, and
 * checking that the memory and the pointer tags match on memory accesses)
 * redefine this macro to strip tags from pointers.
 * It's defined as noop for architectures that don't support memory tagging.
 */
#ifndef untagged_addr
#define untagged_addr(addr) (addr)
#endif

#ifndef __pa_symbol
#define __pa_symbol(x)  __pa(RELOC_HIDE((unsigned long)(x), 0))
#endif

#ifndef page_to_virt
#define page_to_virt(x)	__va(PFN_PHYS(page_to_pfn(x)))
#endif

#ifndef lm_alias
#define lm_alias(x)	__va(__pa_symbol(x))
#endif

/*
 * To prevent common memory management code establishing
 * a zero page mapping on a read fault.
 * This macro should be defined within <asm/pgtable.h>.
 * s390 does this to prevent multiplexing of hardware bits
 * related to the physical page in case of virtualization.
 */
#ifndef mm_forbids_zeropage
#define mm_forbids_zeropage(X)	(0)
#endif

/*
 * On some architectures it is expensive to call memset() for small sizes.
 * If an architecture decides to implement their own version of
 * mm_zero_struct_page they should wrap the defines below in a #ifndef and
 * define their own version of this macro in <asm/pgtable.h>
 */
#if BITS_PER_LONG == 64
/* This function must be updated when the size of struct page grows above 80
 * or reduces below 56. The idea that compiler optimizes out switch()
 * statement, and only leaves move/store instructions. Also the compiler can
 * combine write statements if they are both assignments and can be reordered,
 * this can result in several of the writes here being dropped.
 */
#define	mm_zero_struct_page(pp) __mm_zero_struct_page(pp)
static inline void __mm_zero_struct_page(struct page *page)
{
	unsigned long *_pp = (void *)page;

	 /* Check that struct page is either 56, 64, 72, or 80 bytes */
	BUILD_BUG_ON(sizeof(struct page) & 7);
	BUILD_BUG_ON(sizeof(struct page) < 56);
	BUILD_BUG_ON(sizeof(struct page) > 80);

	switch (sizeof(struct page)) {
	case 80:
		_pp[9] = 0;
		fallthrough;
	case 72:
		_pp[8] = 0;
		fallthrough;
	case 64:
		_pp[7] = 0;
		fallthrough;
	case 56:
		_pp[6] = 0;
		_pp[5] = 0;
		_pp[4] = 0;
		_pp[3] = 0;
		_pp[2] = 0;
		_pp[1] = 0;
		_pp[0] = 0;
	}
}
#else
//将page结构体清0
#define mm_zero_struct_page(pp)  ((void)memset((pp), 0, sizeof(struct page)))
#endif

/*
 * Default maximum number of active map areas, this limits the number of vmas
 * per mm struct. Users can overwrite this number by sysctl but there is a
 * problem.
 *
 * When a program's coredump is generated as ELF format, a section is created
 * per a vma. In ELF, the number of sections is represented in unsigned short.
 * This means the number of sections should be smaller than 65535 at coredump.
 * Because the kernel adds some informative sections to a image of program at
 * generating coredump, we need some margin. The number of extra sections is
 * 1-3 now and depends on arch. We use "5" as safe margin, here.
 *
 * ELF extended numbering allows more than 65535 sections, so 16-bit bound is
 * not a hard limit any more. Although some userspace tools can be surprised by
 * that.
 */
#define MAPCOUNT_ELF_CORE_MARGIN	(5)
#define DEFAULT_MAX_MAP_COUNT	(USHRT_MAX - MAPCOUNT_ELF_CORE_MARGIN)

extern int sysctl_max_map_count;

extern unsigned long sysctl_user_reserve_kbytes;
extern unsigned long sysctl_admin_reserve_kbytes;

extern int sysctl_overcommit_memory;
extern int sysctl_overcommit_ratio;
extern unsigned long sysctl_overcommit_kbytes;

int overcommit_ratio_handler(struct ctl_table *, int, void *, size_t *,
		loff_t *);
int overcommit_kbytes_handler(struct ctl_table *, int, void *, size_t *,
		loff_t *);
int overcommit_policy_handler(struct ctl_table *, int, void *, size_t *,
		loff_t *);

#if defined(CONFIG_SPARSEMEM) && !defined(CONFIG_SPARSEMEM_VMEMMAP)
#define nth_page(page,n) pfn_to_page(page_to_pfn((page)) + (n))
#define folio_page_idx(folio, p)	(page_to_pfn(p) - folio_pfn(folio))
#else
#define nth_page(page,n) ((page) + (n))
#define folio_page_idx(folio, p)	((p) - &(folio)->page)
#endif

/* to align the pointer to the (next) page boundary */
//将地址addr按页大小对齐
#define PAGE_ALIGN(addr) ALIGN(addr, PAGE_SIZE)

/* test whether an address (unsigned long or pointer) is aligned to PAGE_SIZE */
#define PAGE_ALIGNED(addr)	IS_ALIGNED((unsigned long)(addr), PAGE_SIZE)

#define lru_to_page(head) (list_entry((head)->prev, struct page, lru))
static inline struct folio *lru_to_folio(struct list_head *head)
{
	return list_entry((head)->prev, struct folio, lru);
}

void setup_initial_init_mm(void *start_code, void *end_code,
			   void *end_data, void *brk);

/*
 * Linux kernel virtual memory manager primitives.
 * The idea being to have a "virtual" mm in the same way
 * we have a virtual fs - giving a cleaner interface to the
 * mm details, and allowing different kinds of memory mappings
 * (from shared memory to executable loading to arbitrary
 * mmap() functions).
 */

struct vm_area_struct *vm_area_alloc(struct mm_struct *);
struct vm_area_struct *vm_area_dup(struct vm_area_struct *);
void vm_area_free(struct vm_area_struct *);

#ifndef CONFIG_MMU
extern struct rb_root nommu_region_tree;
extern struct rw_semaphore nommu_region_sem;

extern unsigned int kobjsize(const void *objp);
#endif

/*
 * vm_flags in vm_area_struct, see mm_types.h.
 * When changing, update also include/trace/events/mmflags.h
 */
#define VM_NONE		0x00000000

#define VM_READ		0x00000001	/* currently active flags */
#define VM_WRITE	0x00000002
#define VM_EXEC		0x00000004
#define VM_SHARED	0x00000008

/* mprotect() hardcodes VM_MAYREAD >> 4 == VM_READ, and so for r/w/x bits. */
#define VM_MAYREAD	0x00000010	/* limits for mprotect() etc */
#define VM_MAYWRITE	0x00000020
#define VM_MAYEXEC	0x00000040
#define VM_MAYSHARE	0x00000080

#define VM_GROWSDOWN	0x00000100	/* general info on the segment */
#define VM_UFFD_MISSING	0x00000200	/* missing pages tracking */
#define VM_PFNMAP	0x00000400	/* Page-ranges managed without "struct page", just pure PFN */
#define VM_UFFD_WP	0x00001000	/* wrprotect pages tracking */

#define VM_LOCKED	0x00002000
#define VM_IO           0x00004000	/* Memory mapped I/O or similar */

					/* Used by sys_madvise() */
#define VM_SEQ_READ	0x00008000	/* App will access data sequentially */
#define VM_RAND_READ	0x00010000	/* App will not benefit from clustered reads */

#define VM_DONTCOPY	0x00020000      /* Do not copy this vma on fork */
#define VM_DONTEXPAND	0x00040000	/* Cannot expand with mremap() */
#define VM_LOCKONFAULT	0x00080000	/* Lock the pages covered when they are faulted in */
#define VM_ACCOUNT	0x00100000	/* Is a VM accounted object */
#define VM_NORESERVE	0x00200000	/* should the VM suppress accounting */
#define VM_HUGETLB	0x00400000	/* Huge TLB Page VM */
#define VM_SYNC		0x00800000	/* Synchronous page faults */
#define VM_ARCH_1	0x01000000	/* Architecture-specific flag */
#define VM_WIPEONFORK	0x02000000	/* Wipe VMA contents in child. */
#define VM_DONTDUMP	0x04000000	/* Do not include in the core dump */

#ifdef CONFIG_MEM_SOFT_DIRTY
# define VM_SOFTDIRTY	0x08000000	/* Not soft dirty clean area */
#else
# define VM_SOFTDIRTY	0
#endif

#define VM_MIXEDMAP	0x10000000	/* Can contain "struct page" and pure PFN pages */
#define VM_HUGEPAGE	0x20000000	/* MADV_HUGEPAGE marked this vma */
#define VM_NOHUGEPAGE	0x40000000	/* MADV_NOHUGEPAGE marked this vma */
#define VM_MERGEABLE	0x80000000	/* KSM may merge identical pages */

#ifdef CONFIG_ARCH_USES_HIGH_VMA_FLAGS
#define VM_HIGH_ARCH_BIT_0	32	/* bit only usable on 64-bit architectures */
#define VM_HIGH_ARCH_BIT_1	33	/* bit only usable on 64-bit architectures */
#define VM_HIGH_ARCH_BIT_2	34	/* bit only usable on 64-bit architectures */
#define VM_HIGH_ARCH_BIT_3	35	/* bit only usable on 64-bit architectures */
#define VM_HIGH_ARCH_BIT_4	36	/* bit only usable on 64-bit architectures */
#define VM_HIGH_ARCH_0	BIT(VM_HIGH_ARCH_BIT_0)
#define VM_HIGH_ARCH_1	BIT(VM_HIGH_ARCH_BIT_1)
#define VM_HIGH_ARCH_2	BIT(VM_HIGH_ARCH_BIT_2)
#define VM_HIGH_ARCH_3	BIT(VM_HIGH_ARCH_BIT_3)
#define VM_HIGH_ARCH_4	BIT(VM_HIGH_ARCH_BIT_4)
#endif /* CONFIG_ARCH_USES_HIGH_VMA_FLAGS */

#ifdef CONFIG_ARCH_HAS_PKEYS
# define VM_PKEY_SHIFT	VM_HIGH_ARCH_BIT_0
# define VM_PKEY_BIT0	VM_HIGH_ARCH_0	/* A protection key is a 4-bit value */
# define VM_PKEY_BIT1	VM_HIGH_ARCH_1	/* on x86 and 5-bit value on ppc64   */
# define VM_PKEY_BIT2	VM_HIGH_ARCH_2
# define VM_PKEY_BIT3	VM_HIGH_ARCH_3
#ifdef CONFIG_PPC
# define VM_PKEY_BIT4  VM_HIGH_ARCH_4
#else
# define VM_PKEY_BIT4  0
#endif
#endif /* CONFIG_ARCH_HAS_PKEYS */

#if defined(CONFIG_X86)
# define VM_PAT		VM_ARCH_1	/* PAT reserves whole VMA at once (x86) */
#elif defined(CONFIG_PPC)
# define VM_SAO		VM_ARCH_1	/* Strong Access Ordering (powerpc) */
#elif defined(CONFIG_PARISC)
# define VM_GROWSUP	VM_ARCH_1
#elif defined(CONFIG_IA64)
# define VM_GROWSUP	VM_ARCH_1
#elif defined(CONFIG_SPARC64)
# define VM_SPARC_ADI	VM_ARCH_1	/* Uses ADI tag for access control */
# define VM_ARCH_CLEAR	VM_SPARC_ADI
#elif defined(CONFIG_ARM64)
# define VM_ARM64_BTI	VM_ARCH_1	/* BTI guarded page, a.k.a. GP bit */
# define VM_ARCH_CLEAR	VM_ARM64_BTI
#elif !defined(CONFIG_MMU)
# define VM_MAPPED_COPY	VM_ARCH_1	/* T if mapped copy of data (nommu mmap) */
#endif

#if defined(CONFIG_ARM64_MTE)
# define VM_MTE		VM_HIGH_ARCH_0	/* Use Tagged memory for access control */
# define VM_MTE_ALLOWED	VM_HIGH_ARCH_1	/* Tagged memory permitted */
#else
# define VM_MTE		VM_NONE
# define VM_MTE_ALLOWED	VM_NONE
#endif

#ifndef VM_GROWSUP
# define VM_GROWSUP	VM_NONE
#endif

#ifdef CONFIG_HAVE_ARCH_USERFAULTFD_MINOR
# define VM_UFFD_MINOR_BIT	37
# define VM_UFFD_MINOR		BIT(VM_UFFD_MINOR_BIT)	/* UFFD minor faults */
#else /* !CONFIG_HAVE_ARCH_USERFAULTFD_MINOR */
# define VM_UFFD_MINOR		VM_NONE
#endif /* CONFIG_HAVE_ARCH_USERFAULTFD_MINOR */

/* Bits set in the VMA until the stack is in its final location */
#define VM_STACK_INCOMPLETE_SETUP	(VM_RAND_READ | VM_SEQ_READ)

#define TASK_EXEC ((current->personality & READ_IMPLIES_EXEC) ? VM_EXEC : 0)

/* Common data flag combinations */
#define VM_DATA_FLAGS_TSK_EXEC	(VM_READ | VM_WRITE | TASK_EXEC | \
				 VM_MAYREAD | VM_MAYWRITE | VM_MAYEXEC)
#define VM_DATA_FLAGS_NON_EXEC	(VM_READ | VM_WRITE | VM_MAYREAD | \
				 VM_MAYWRITE | VM_MAYEXEC)
#define VM_DATA_FLAGS_EXEC	(VM_READ | VM_WRITE | VM_EXEC | \
				 VM_MAYREAD | VM_MAYWRITE | VM_MAYEXEC)

#ifndef VM_DATA_DEFAULT_FLAGS		/* arch can override this */
#define VM_DATA_DEFAULT_FLAGS  VM_DATA_FLAGS_EXEC
#endif

#ifndef VM_STACK_DEFAULT_FLAGS		/* arch can override this */
#define VM_STACK_DEFAULT_FLAGS VM_DATA_DEFAULT_FLAGS
#endif

#ifdef CONFIG_STACK_GROWSUP
#define VM_STACK	VM_GROWSUP
#else
#define VM_STACK	VM_GROWSDOWN
#endif

#define VM_STACK_FLAGS	(VM_STACK | VM_STACK_DEFAULT_FLAGS | VM_ACCOUNT)

/* VMA basic access permission flags */
#define VM_ACCESS_FLAGS (VM_READ | VM_WRITE | VM_EXEC)


/*
 * Special vmas that are non-mergable, non-mlock()able.
 */
#define VM_SPECIAL (VM_IO | VM_DONTEXPAND | VM_PFNMAP | VM_MIXEDMAP)

/* This mask prevents VMA from being scanned with khugepaged */
#define VM_NO_KHUGEPAGED (VM_SPECIAL | VM_HUGETLB)

/* This mask defines which mm->def_flags a process can inherit its parent */
#define VM_INIT_DEF_MASK	VM_NOHUGEPAGE

/* This mask is used to clear all the VMA flags used by mlock */
#define VM_LOCKED_CLEAR_MASK	(~(VM_LOCKED | VM_LOCKONFAULT))

/* Arch-specific flags to clear when updating VM flags on protection change */
#ifndef VM_ARCH_CLEAR
# define VM_ARCH_CLEAR	VM_NONE
#endif
#define VM_FLAGS_CLEAR	(ARCH_VM_PKEY_FLAGS | VM_ARCH_CLEAR)

/*
 * mapping from the currently active vm_flags protection bits (the
 * low four bits) to a page protection mask..
 */
extern pgprot_t protection_map[16];

/*
 * The default fault flags that should be used by most of the
 * arch-specific page fault handlers.
 */
#define FAULT_FLAG_DEFAULT  (FAULT_FLAG_ALLOW_RETRY | \
			     FAULT_FLAG_KILLABLE | \
			     FAULT_FLAG_INTERRUPTIBLE)

/**
 * fault_flag_allow_retry_first - check ALLOW_RETRY the first time
 * @flags: Fault flags.
 *
 * This is mostly used for places where we want to try to avoid taking
 * the mmap_lock for too long a time when waiting for another condition
 * to change, in which case we can try to be polite to release the
 * mmap_lock in the first round to avoid potential starvation of other
 * processes that would also want the mmap_lock.
 *
 * Return: true if the page fault allows retry and this is the first
 * attempt of the fault handling; false otherwise.
 */
static inline bool fault_flag_allow_retry_first(enum fault_flag flags)
{
	return (flags & FAULT_FLAG_ALLOW_RETRY) &&
	    (!(flags & FAULT_FLAG_TRIED));
}

#define FAULT_FLAG_TRACE \
	{ FAULT_FLAG_WRITE,		"WRITE" }, \
	{ FAULT_FLAG_MKWRITE,		"MKWRITE" }, \
	{ FAULT_FLAG_ALLOW_RETRY,	"ALLOW_RETRY" }, \
	{ FAULT_FLAG_RETRY_NOWAIT,	"RETRY_NOWAIT" }, \
	{ FAULT_FLAG_KILLABLE,		"KILLABLE" }, \
	{ FAULT_FLAG_TRIED,		"TRIED" }, \
	{ FAULT_FLAG_USER,		"USER" }, \
	{ FAULT_FLAG_REMOTE,		"REMOTE" }, \
	{ FAULT_FLAG_INSTRUCTION,	"INSTRUCTION" }, \
	{ FAULT_FLAG_INTERRUPTIBLE,	"INTERRUPTIBLE" }

/*
 * vm_fault is filled by the pagefault handler and passed to the vma's
 * ->fault function. The vma's ->fault is responsible for returning a bitmask
 * of VM_FAULT_xxx flags that give details about how the fault was handled.
 *
 * MM layer fills up gfp_mask for page allocations but fault handler might
 * alter it if its implementation requires a different allocation context.
 *
 * pgoff should be used in favour of virtual_address, if possible.
 */
struct vm_fault {
	const struct {
		struct vm_area_struct *vma;	/* Target VMA */
		gfp_t gfp_mask;			/* gfp mask to be used for allocations */
		pgoff_t pgoff;			/* Logical page offset based on vma */
		unsigned long address;		/* Faulting virtual address - masked */
		unsigned long real_address;	/* Faulting virtual address - unmasked */
	};
	enum fault_flag flags;		/* FAULT_FLAG_xxx flags
					 * XXX: should really be 'const' */
	pmd_t *pmd;			/* Pointer to pmd entry matching
					 * the 'address' */
	pud_t *pud;			/* Pointer to pud entry matching
					 * the 'address'
					 */
	union {
		pte_t orig_pte;		/* Value of PTE at the time of fault */
		pmd_t orig_pmd;		/* Value of PMD at the time of fault,
					 * used by PMD fault only.
					 */
	};

	struct page *cow_page;		/* Page handler may use for COW fault */
	struct page *page;		/* ->fault handlers should return a
					 * page here, unless VM_FAULT_NOPAGE
					 * is set (which is also implied by
					 * VM_FAULT_ERROR).
					 */
	/* These three entries are valid only while holding ptl lock */
	pte_t *pte;			/* Pointer to pte entry matching
					 * the 'address'. NULL if the page
					 * table hasn't been allocated.
					 */
	spinlock_t *ptl;		/* Page table lock.
					 * Protects pte page table if 'pte'
					 * is not NULL, otherwise pmd.
					 */
	pgtable_t prealloc_pte;		/* Pre-allocated pte page table.
					 * vm_ops->map_pages() sets up a page
					 * table from atomic context.
					 * do_fault_around() pre-allocates
					 * page table to avoid allocation from
					 * atomic context.
					 */
};

/* page entry size for vm->huge_fault() */
enum page_entry_size {
	PE_SIZE_PTE = 0,
	PE_SIZE_PMD,
	PE_SIZE_PUD,
};

/*
 * These are the virtual MM functions - opening of an area, closing and
 * unmapping it (needed to keep files on disk up-to-date etc), pointer
 * to the functions called when a no-page or a wp-page exception occurs.
 */
struct vm_operations_struct {
	void (*open)(struct vm_area_struct * area);
	/**
	 * @close: Called when the VMA is being removed from the MM.
	 * Context: User context.  May sleep.  Caller holds mmap_lock.
	 */
	void (*close)(struct vm_area_struct * area);
	/* Called any time before splitting to check if it's allowed */
	int (*may_split)(struct vm_area_struct *area, unsigned long addr);
	int (*mremap)(struct vm_area_struct *area);
	/*
	 * Called by mprotect() to make driver-specific permission
	 * checks before mprotect() is finalised.   The VMA must not
	 * be modified.  Returns 0 if eprotect() can proceed.
	 */
	int (*mprotect)(struct vm_area_struct *vma, unsigned long start,
			unsigned long end, unsigned long newflags);
	vm_fault_t (*fault)(struct vm_fault *vmf);
	vm_fault_t (*huge_fault)(struct vm_fault *vmf,
			enum page_entry_size pe_size);
	vm_fault_t (*map_pages)(struct vm_fault *vmf,
			pgoff_t start_pgoff, pgoff_t end_pgoff);
	unsigned long (*pagesize)(struct vm_area_struct * area);

	/* notification that a previously read-only page is about to become
	 * writable, if an error is returned it will cause a SIGBUS */
	vm_fault_t (*page_mkwrite)(struct vm_fault *vmf);

	/* same as page_mkwrite when using VM_PFNMAP|VM_MIXEDMAP */
	vm_fault_t (*pfn_mkwrite)(struct vm_fault *vmf);

	/* called by access_process_vm when get_user_pages() fails, typically
	 * for use by special VMAs. See also generic_access_phys() for a generic
	 * implementation useful for any iomem mapping.
	 */
	int (*access)(struct vm_area_struct *vma, unsigned long addr,
		      void *buf, int len, int write);

	/* Called by the /proc/PID/maps code to ask the vma whether it
	 * has a special name.  Returning non-NULL will also cause this
	 * vma to be dumped unconditionally. */
	const char *(*name)(struct vm_area_struct *vma);

#ifdef CONFIG_NUMA
	/*
	 * set_policy() op must add a reference to any non-NULL @new mempolicy
	 * to hold the policy upon return.  Caller should pass NULL @new to
	 * remove a policy and fall back to surrounding context--i.e. do not
	 * install a MPOL_DEFAULT policy, nor the task or system default
	 * mempolicy.
	 */
	int (*set_policy)(struct vm_area_struct *vma, struct mempolicy *new);

	/*
	 * get_policy() op must add reference [mpol_get()] to any policy at
	 * (vma,addr) marked as MPOL_SHARED.  The shared policy infrastructure
	 * in mm/mempolicy.c will do this automatically.
	 * get_policy() must NOT add a ref if the policy at (vma,addr) is not
	 * marked as MPOL_SHARED. vma policies are protected by the mmap_lock.
	 * If no [shared/vma] mempolicy exists at the addr, get_policy() op
	 * must return NULL--i.e., do not "fallback" to task or system default
	 * policy.
	 */
	struct mempolicy *(*get_policy)(struct vm_area_struct *vma,
					unsigned long addr);
#endif
	/*
	 * Called by vm_normal_page() for special PTEs to find the
	 * page for @addr.  This is useful if the default behavior
	 * (using pte_page()) would not find the correct page.
	 */
	struct page *(*find_special_page)(struct vm_area_struct *vma,
					  unsigned long addr);
};

static inline void vma_init(struct vm_area_struct *vma, struct mm_struct *mm)
{
	static const struct vm_operations_struct dummy_vm_ops = {};

	memset(vma, 0, sizeof(*vma));
	vma->vm_mm = mm;
	vma->vm_ops = &dummy_vm_ops;
	INIT_LIST_HEAD(&vma->anon_vma_chain);
}

static inline void vma_set_anonymous(struct vm_area_struct *vma)
{
	vma->vm_ops = NULL;
}

static inline bool vma_is_anonymous(struct vm_area_struct *vma)
{
	return !vma->vm_ops;
}

static inline bool vma_is_temporary_stack(struct vm_area_struct *vma)
{
	int maybe_stack = vma->vm_flags & (VM_GROWSDOWN | VM_GROWSUP);

	if (!maybe_stack)
		return false;

	if ((vma->vm_flags & VM_STACK_INCOMPLETE_SETUP) ==
						VM_STACK_INCOMPLETE_SETUP)
		return true;

	return false;
}

static inline bool vma_is_foreign(struct vm_area_struct *vma)
{
	if (!current->mm)
		return true;

	if (current->mm != vma->vm_mm)
		return true;

	return false;
}

static inline bool vma_is_accessible(struct vm_area_struct *vma)
{
	return vma->vm_flags & VM_ACCESS_FLAGS;
}

#ifdef CONFIG_SHMEM
/*
 * The vma_is_shmem is not inline because it is used only by slow
 * paths in userfault.
 */
bool vma_is_shmem(struct vm_area_struct *vma);
#else
static inline bool vma_is_shmem(struct vm_area_struct *vma) { return false; }
#endif

int vma_is_stack_for_current(struct vm_area_struct *vma);

/* flush_tlb_range() takes a vma, not a mm, and can care about flags */
#define TLB_FLUSH_VMA(mm,flags) { .vm_mm = (mm), .vm_flags = (flags) }

struct mmu_gather;
struct inode;

static inline unsigned int compound_order(struct page *page)
{
	if (!PageHead(page))
		return 0;
	return page[1].compound_order;
}

/**
 * folio_order - The allocation order of a folio.
 * @folio: The folio.
 *
 * A folio is composed of 2^order pages.  See get_order() for the definition
 * of order.
 *
 * Return: The order of the folio.
 */
static inline unsigned int folio_order(struct folio *folio)
{
	return compound_order(&folio->page);
}

#include <linux/huge_mm.h>

/*
 * Methods to modify the page usage count.
 *
 * What counts for a page usage:
 * - cache mapping   (page->mapping)
 * - private data    (page->private)
 * - page mapped in a task's page tables, each mapping
 *   is counted separately
 *
 * Also, many kernel routines increase the page count before a critical
 * routine so they can be sure the page doesn't go away from under them.
 */

/*
 * Drop a ref, return true if the refcount fell to zero (the page has no users)
 */
static inline int put_page_testzero(struct page *page)
{
	VM_BUG_ON_PAGE(page_ref_count(page) == 0, page);
	return page_ref_dec_and_test(page);
}

static inline int folio_put_testzero(struct folio *folio)
{
	return put_page_testzero(&folio->page);
}

/*
 * Try to grab a ref unless the page has a refcount of zero, return false if
 * that is the case.
 * This can be called when MMU is off so it must not access
 * any of the virtual mappings.
 */
static inline bool get_page_unless_zero(struct page *page)
{
	return page_ref_add_unless(page, 1, 0);
}

extern int page_is_ram(unsigned long pfn);

enum {
	REGION_INTERSECTS,
	REGION_DISJOINT,
	REGION_MIXED,
};

int region_intersects(resource_size_t offset, size_t size, unsigned long flags,
		      unsigned long desc);

/* Support for virtually mapped pages */
struct page *vmalloc_to_page(const void *addr);
unsigned long vmalloc_to_pfn(const void *addr);

/*
 * Determine if an address is within the vmalloc range
 *
 * On nommu, vmalloc/vfree wrap through kmalloc/kfree directly, so there
 * is no special casing required.
 */

#ifndef is_ioremap_addr
#define is_ioremap_addr(x) is_vmalloc_addr(x)
#endif

#ifdef CONFIG_MMU
extern bool is_vmalloc_addr(const void *x);
extern int is_vmalloc_or_module_addr(const void *x);
#else
static inline bool is_vmalloc_addr(const void *x)
{
	return false;
}
static inline int is_vmalloc_or_module_addr(const void *x)
{
	return 0;
}
#endif

/*
 * How many times the entire folio is mapped as a single unit (eg by a
 * PMD or PUD entry).  This is probably not what you want, except for
 * debugging purposes; look at folio_mapcount() or page_mapcount()
 * instead.
 */
static inline int folio_entire_mapcount(struct folio *folio)
{
	VM_BUG_ON_FOLIO(!folio_test_large(folio), folio);
	return atomic_read(folio_mapcount_ptr(folio)) + 1;
}

/*
 * Mapcount of compound page as a whole, does not include mapped sub-pages.
 *
 * Must be called only for compound pages.
 */
static inline int compound_mapcount(struct page *page)
{
	return folio_entire_mapcount(page_folio(page));
}

/*
 * The atomic page->_mapcount, starts from -1: so that transitions
 * both from it and to it can be tracked, using atomic_inc_and_test
 * and atomic_add_negative(-1).
 */
static inline void page_mapcount_reset(struct page *page)
{
	atomic_set(&(page)->_mapcount, -1);
}

int __page_mapcount(struct page *page);

/*
 * Mapcount of 0-order page; when compound sub-page, includes
 * compound_mapcount().
 *
 * Result is undefined for pages which cannot be mapped into userspace.
 * For example SLAB or special types of pages. See function page_has_type().
 * They use this place in struct page differently.
 */
static inline int page_mapcount(struct page *page)
{
	if (unlikely(PageCompound(page)))
		return __page_mapcount(page);
	return atomic_read(&page->_mapcount) + 1;
}

int folio_mapcount(struct folio *folio);

#ifdef CONFIG_TRANSPARENT_HUGEPAGE
static inline int total_mapcount(struct page *page)
{
	return folio_mapcount(page_folio(page));
}

#else
static inline int total_mapcount(struct page *page)
{
	return page_mapcount(page);
}
#endif

static inline struct page *virt_to_head_page(const void *x)
{
    //取x地址对应的page信息
	struct page *page = virt_to_page(x);

	/*取此页对应的复合页信息*/
	return compound_head(page);
}

static inline struct folio *virt_to_folio(const void *x)
{
	struct page *page = virt_to_page(x);

	return page_folio(page);
}

void __put_page(struct page *page);

void put_pages_list(struct list_head *pages);

void split_page(struct page *page, unsigned int order);
void folio_copy(struct folio *dst, struct folio *src);

unsigned long nr_free_buffer_pages(void);

/*
 * Compound pages have a destructor function.  Provide a
 * prototype for that function and accessor functions.
 * These are _only_ valid on the head of a compound page.
 */
typedef void compound_page_dtor(struct page *);

/* Keep the enum in sync with compound_page_dtors array in mm/page_alloc.c */
enum compound_dtor_id {
	NULL_COMPOUND_DTOR,
	COMPOUND_PAGE_DTOR,
#ifdef CONFIG_HUGETLB_PAGE
	HUGETLB_PAGE_DTOR,
#endif
#ifdef CONFIG_TRANSPARENT_HUGEPAGE
	TRANSHUGE_PAGE_DTOR,
#endif
	NR_COMPOUND_DTORS,
};
extern compound_page_dtor * const compound_page_dtors[NR_COMPOUND_DTORS];

static inline void set_compound_page_dtor(struct page *page,
		enum compound_dtor_id compound_dtor)
{
	VM_BUG_ON_PAGE(compound_dtor >= NR_COMPOUND_DTORS, page);
	page[1].compound_dtor = compound_dtor;
}

static inline void destroy_compound_page(struct page *page)
{
	VM_BUG_ON_PAGE(page[1].compound_dtor >= NR_COMPOUND_DTORS, page);
	compound_page_dtors[page[1].compound_dtor](page);
}

<<<<<<< HEAD
static inline unsigned int compound_order(struct page *page)
{
    /*如果此page不是复合页的首页，则order为0*/
	if (!PageHead(page))
		return 0;
	/*否则取复合页对应的order(存在第二页里）*/
	return page[1].compound_order;
}

/**
 * folio_order - The allocation order of a folio.
 * @folio: The folio.
 *
 * A folio is composed of 2^order pages.  See get_order() for the definition
 * of order.
 *
 * Return: The order of the folio.
 */
static inline unsigned int folio_order(struct folio *folio)
{
	return compound_order(&folio->page);
}

static inline bool hpage_pincount_available(struct page *page)
{
	/*
	 * Can the page->hpage_pinned_refcount field be used? That field is in
	 * the 3rd page of the compound page, so the smallest (2-page) compound
	 * pages cannot support it.
	 */
	page = compound_head(page);
	return PageCompound(page) && compound_order(page) > 1;
}

=======
>>>>>>> 028192fe
static inline int head_compound_pincount(struct page *head)
{
	return atomic_read(compound_pincount_ptr(head));
}

static inline void set_compound_order(struct page *page, unsigned int order)
{
	page[1].compound_order = order;
#ifdef CONFIG_64BIT
	page[1].compound_nr = 1U << order;
#endif
}

/* Returns the number of pages in this potentially compound page. */
static inline unsigned long compound_nr(struct page *page)
{
	if (!PageHead(page))
		return 1;
#ifdef CONFIG_64BIT
	return page[1].compound_nr;
#else
	return 1UL << compound_order(page);
#endif
}

/* Returns the number of bytes in this potentially compound page. */
static inline unsigned long page_size(struct page *page)
{
	return PAGE_SIZE << compound_order(page);
}

/* Returns the number of bits needed for the number of bytes in a page */
static inline unsigned int page_shift(struct page *page)
{
	return PAGE_SHIFT + compound_order(page);
}

/**
 * thp_order - Order of a transparent huge page.
 * @page: Head page of a transparent huge page.
 */
static inline unsigned int thp_order(struct page *page)
{
	VM_BUG_ON_PGFLAGS(PageTail(page), page);
	return compound_order(page);
}

/**
 * thp_nr_pages - The number of regular pages in this huge page.
 * @page: The head page of a huge page.
 */
static inline int thp_nr_pages(struct page *page)
{
	VM_BUG_ON_PGFLAGS(PageTail(page), page);
	return compound_nr(page);
}

/**
 * thp_size - Size of a transparent huge page.
 * @page: Head page of a transparent huge page.
 *
 * Return: Number of bytes in this page.
 */
static inline unsigned long thp_size(struct page *page)
{
	return PAGE_SIZE << thp_order(page);
}

void free_compound_page(struct page *page);

#ifdef CONFIG_MMU
/*
 * Do pte_mkwrite, but only if the vma says VM_WRITE.  We do this when
 * servicing faults for write access.  In the normal case, do always want
 * pte_mkwrite.  But get_user_pages can cause write faults for mappings
 * that do not have writing enabled, when used by access_process_vm.
 */
static inline pte_t maybe_mkwrite(pte_t pte, struct vm_area_struct *vma)
{
	if (likely(vma->vm_flags & VM_WRITE))
		pte = pte_mkwrite(pte);
	return pte;
}

vm_fault_t do_set_pmd(struct vm_fault *vmf, struct page *page);
void do_set_pte(struct vm_fault *vmf, struct page *page, unsigned long addr);

vm_fault_t finish_fault(struct vm_fault *vmf);
vm_fault_t finish_mkwrite_fault(struct vm_fault *vmf);
#endif

/*
 * Multiple processes may "see" the same page. E.g. for untouched
 * mappings of /dev/null, all processes see the same page full of
 * zeroes, and text pages of executables and shared libraries have
 * only one copy in memory, at most, normally.
 *
 * For the non-reserved pages, page_count(page) denotes a reference count.
 *   page_count() == 0 means the page is free. page->lru is then used for
 *   freelist management in the buddy allocator.
 *   page_count() > 0  means the page has been allocated.
 *
 * Pages are allocated by the slab allocator in order to provide memory
 * to kmalloc and kmem_cache_alloc. In this case, the management of the
 * page, and the fields in 'struct page' are the responsibility of mm/slab.c
 * unless a particular usage is carefully commented. (the responsibility of
 * freeing the kmalloc memory is the caller's, of course).
 *
 * A page may be used by anyone else who does a __get_free_page().
 * In this case, page_count still tracks the references, and should only
 * be used through the normal accessor functions. The top bits of page->flags
 * and page->virtual store page management information, but all other fields
 * are unused and could be used privately, carefully. The management of this
 * page is the responsibility of the one who allocated it, and those who have
 * subsequently been given references to it.
 *
 * The other pages (we may call them "pagecache pages") are completely
 * managed by the Linux memory manager: I/O, buffers, swapping etc.
 * The following discussion applies only to them.
 *
 * A pagecache page contains an opaque `private' member, which belongs to the
 * page's address_space. Usually, this is the address of a circular list of
 * the page's disk buffers. PG_private must be set to tell the VM to call
 * into the filesystem to release these pages.
 *
 * A page may belong to an inode's memory mapping. In this case, page->mapping
 * is the pointer to the inode, and page->index is the file offset of the page,
 * in units of PAGE_SIZE.
 *
 * If pagecache pages are not associated with an inode, they are said to be
 * anonymous pages. These may become associated with the swapcache, and in that
 * case PG_swapcache is set, and page->private is an offset into the swapcache.
 *
 * In either case (swapcache or inode backed), the pagecache itself holds one
 * reference to the page. Setting PG_private should also increment the
 * refcount. The each user mapping also has a reference to the page.
 *
 * The pagecache pages are stored in a per-mapping radix tree, which is
 * rooted at mapping->i_pages, and indexed by offset.
 * Where 2.4 and early 2.6 kernels kept dirty/clean pages in per-address_space
 * lists, we instead now tag pages as dirty/writeback in the radix tree.
 *
 * All pagecache pages may be subject to I/O:
 * - inode pages may need to be read from disk,
 * - inode pages which have been modified and are MAP_SHARED may need
 *   to be written back to the inode on disk,
 * - anonymous pages (including MAP_PRIVATE file mappings) which have been
 *   modified may need to be swapped out to swap space and (later) to be read
 *   back into memory.
 */

/*
 * The zone field is never updated after free_area_init_core()
 * sets it, so none of the operations on it need to be atomic.
 */

/* Page flags: | [SECTION] | [NODE] | ZONE | [LAST_CPUPID] | ... | FLAGS | */
#define SECTIONS_PGOFF		((sizeof(unsigned long)*8) - SECTIONS_WIDTH)
#define NODES_PGOFF		(SECTIONS_PGOFF - NODES_WIDTH)
#define ZONES_PGOFF		(NODES_PGOFF - ZONES_WIDTH)
#define LAST_CPUPID_PGOFF	(ZONES_PGOFF - LAST_CPUPID_WIDTH)
#define KASAN_TAG_PGOFF		(LAST_CPUPID_PGOFF - KASAN_TAG_WIDTH)

/*
 * Define the bit shifts to access each section.  For non-existent
 * sections we define the shift as 0; that plus a 0 mask ensures
 * the compiler will optimise away reference to them.
 */
#define SECTIONS_PGSHIFT	(SECTIONS_PGOFF * (SECTIONS_WIDTH != 0))
#define NODES_PGSHIFT		(NODES_PGOFF * (NODES_WIDTH != 0))
#define ZONES_PGSHIFT		(ZONES_PGOFF * (ZONES_WIDTH != 0))
#define LAST_CPUPID_PGSHIFT	(LAST_CPUPID_PGOFF * (LAST_CPUPID_WIDTH != 0))
#define KASAN_TAG_PGSHIFT	(KASAN_TAG_PGOFF * (KASAN_TAG_WIDTH != 0))

/* NODE:ZONE or SECTION:ZONE is used to ID a zone for the buddy allocator */
#ifdef NODE_NOT_IN_PAGE_FLAGS
#define ZONEID_SHIFT		(SECTIONS_SHIFT + ZONES_SHIFT)
#define ZONEID_PGOFF		((SECTIONS_PGOFF < ZONES_PGOFF)? \
						SECTIONS_PGOFF : ZONES_PGOFF)
#else
#define ZONEID_SHIFT		(NODES_SHIFT + ZONES_SHIFT)
#define ZONEID_PGOFF		((NODES_PGOFF < ZONES_PGOFF)? \
						NODES_PGOFF : ZONES_PGOFF)
#endif

#define ZONEID_PGSHIFT		(ZONEID_PGOFF * (ZONEID_SHIFT != 0))

//zone占用的bit mask(与zone占用的bit数有关）
#define ZONES_MASK		((1UL << ZONES_WIDTH) - 1)
//node占用bit
#define NODES_MASK		((1UL << NODES_WIDTH) - 1)
#define SECTIONS_MASK		((1UL << SECTIONS_WIDTH) - 1)
#define LAST_CPUPID_MASK	((1UL << LAST_CPUPID_SHIFT) - 1)
#define KASAN_TAG_MASK		((1UL << KASAN_TAG_WIDTH) - 1)
#define ZONEID_MASK		((1UL << ZONEID_SHIFT) - 1)

static inline enum zone_type page_zonenum(const struct page *page)
{
	ASSERT_EXCLUSIVE_BITS(page->flags, ZONES_MASK << ZONES_PGSHIFT);
	return (page->flags >> ZONES_PGSHIFT) & ZONES_MASK;
}

static inline enum zone_type folio_zonenum(const struct folio *folio)
{
	return page_zonenum(&folio->page);
}

#ifdef CONFIG_ZONE_DEVICE
static inline bool is_zone_device_page(const struct page *page)
{
	return page_zonenum(page) == ZONE_DEVICE;
}
extern void memmap_init_zone_device(struct zone *, unsigned long,
				    unsigned long, struct dev_pagemap *);
#else
static inline bool is_zone_device_page(const struct page *page)
{
	return false;
}
#endif

static inline bool folio_is_zone_device(const struct folio *folio)
{
	return is_zone_device_page(&folio->page);
}

static inline bool is_zone_movable_page(const struct page *page)
{
	return page_zonenum(page) == ZONE_MOVABLE;
}

#if defined(CONFIG_ZONE_DEVICE) && defined(CONFIG_FS_DAX)
DECLARE_STATIC_KEY_FALSE(devmap_managed_key);

bool __put_devmap_managed_page(struct page *page);
static inline bool put_devmap_managed_page(struct page *page)
{
	if (!static_branch_unlikely(&devmap_managed_key))
		return false;
	if (!is_zone_device_page(page))
		return false;
	return __put_devmap_managed_page(page);
}

#else /* CONFIG_ZONE_DEVICE && CONFIG_FS_DAX */
static inline bool put_devmap_managed_page(struct page *page)
{
	return false;
}
#endif /* CONFIG_ZONE_DEVICE && CONFIG_FS_DAX */

/* 127: arbitrary random number, small enough to assemble well */
#define folio_ref_zero_or_close_to_overflow(folio) \
	((unsigned int) folio_ref_count(folio) + 127u <= 127u)

/**
 * folio_get - Increment the reference count on a folio.
 * @folio: The folio.
 *
 * Context: May be called in any context, as long as you know that
 * you have a refcount on the folio.  If you do not already have one,
 * folio_try_get() may be the right interface for you to use.
 */
static inline void folio_get(struct folio *folio)
{
	VM_BUG_ON_FOLIO(folio_ref_zero_or_close_to_overflow(folio), folio);
	folio_ref_inc(folio);
}

static inline void get_page(struct page *page)
{
	folio_get(page_folio(page));
}

bool __must_check try_grab_page(struct page *page, unsigned int flags);

static inline __must_check bool try_get_page(struct page *page)
{
	page = compound_head(page);
	if (WARN_ON_ONCE(page_ref_count(page) <= 0))
		return false;
	page_ref_inc(page);
	return true;
}

/**
 * folio_put - Decrement the reference count on a folio.
 * @folio: The folio.
 *
 * If the folio's reference count reaches zero, the memory will be
 * released back to the page allocator and may be used by another
 * allocation immediately.  Do not access the memory or the struct folio
 * after calling folio_put() unless you can be sure that it wasn't the
 * last reference.
 *
 * Context: May be called in process or interrupt context, but not in NMI
 * context.  May be called while holding a spinlock.
 */
static inline void folio_put(struct folio *folio)
{
	if (folio_put_testzero(folio))
		__put_page(&folio->page);
}

/**
 * folio_put_refs - Reduce the reference count on a folio.
 * @folio: The folio.
 * @refs: The amount to subtract from the folio's reference count.
 *
 * If the folio's reference count reaches zero, the memory will be
 * released back to the page allocator and may be used by another
 * allocation immediately.  Do not access the memory or the struct folio
 * after calling folio_put_refs() unless you can be sure that these weren't
 * the last references.
 *
 * Context: May be called in process or interrupt context, but not in NMI
 * context.  May be called while holding a spinlock.
 */
static inline void folio_put_refs(struct folio *folio, int refs)
{
	if (folio_ref_sub_and_test(folio, refs))
		__put_page(&folio->page);
}

static inline void put_page(struct page *page)
{
	struct folio *folio = page_folio(page);

	/*
	 * For some devmap managed pages we need to catch refcount transition
	 * from 2 to 1:
	 */
	if (put_devmap_managed_page(&folio->page))
		return;
	folio_put(folio);
}

/*
 * GUP_PIN_COUNTING_BIAS, and the associated functions that use it, overload
 * the page's refcount so that two separate items are tracked: the original page
 * reference count, and also a new count of how many pin_user_pages() calls were
 * made against the page. ("gup-pinned" is another term for the latter).
 *
 * With this scheme, pin_user_pages() becomes special: such pages are marked as
 * distinct from normal pages. As such, the unpin_user_page() call (and its
 * variants) must be used in order to release gup-pinned pages.
 *
 * Choice of value:
 *
 * By making GUP_PIN_COUNTING_BIAS a power of two, debugging of page reference
 * counts with respect to pin_user_pages() and unpin_user_page() becomes
 * simpler, due to the fact that adding an even power of two to the page
 * refcount has the effect of using only the upper N bits, for the code that
 * counts up using the bias value. This means that the lower bits are left for
 * the exclusive use of the original code that increments and decrements by one
 * (or at least, by much smaller values than the bias value).
 *
 * Of course, once the lower bits overflow into the upper bits (and this is
 * OK, because subtraction recovers the original values), then visual inspection
 * no longer suffices to directly view the separate counts. However, for normal
 * applications that don't have huge page reference counts, this won't be an
 * issue.
 *
 * Locking: the lockless algorithm described in folio_try_get_rcu()
 * provides safe operation for get_user_pages(), page_mkclean() and
 * other calls that race to set up page table entries.
 */
#define GUP_PIN_COUNTING_BIAS (1U << 10)

void unpin_user_page(struct page *page);
void unpin_user_pages_dirty_lock(struct page **pages, unsigned long npages,
				 bool make_dirty);
void unpin_user_page_range_dirty_lock(struct page *page, unsigned long npages,
				      bool make_dirty);
void unpin_user_pages(struct page **pages, unsigned long npages);

static inline bool is_cow_mapping(vm_flags_t flags)
{
	return (flags & (VM_SHARED | VM_MAYWRITE)) == VM_MAYWRITE;
}

#if defined(CONFIG_SPARSEMEM) && !defined(CONFIG_SPARSEMEM_VMEMMAP)
#define SECTION_IN_PAGE_FLAGS
#endif

/*
 * The identification function is mainly used by the buddy allocator for
 * determining if two pages could be buddies. We are not really identifying
 * the zone since we could be using the section number id if we do not have
 * node id available in page flags.
 * We only guarantee that it will return the same value for two combinable
 * pages in a zone.
 */
static inline int page_zone_id(struct page *page)
{
	return (page->flags >> ZONEID_PGSHIFT) & ZONEID_MASK;
}

#ifdef NODE_NOT_IN_PAGE_FLAGS
extern int page_to_nid(const struct page *page);
#else
static inline int page_to_nid(const struct page *page)
{
    /*取此page对应的node id*/
	struct page *p = (struct page *)page;

	return (PF_POISONED_CHECK(p)->flags >> NODES_PGSHIFT) & NODES_MASK;
}
#endif

static inline int folio_nid(const struct folio *folio)
{
	return page_to_nid(&folio->page);
}

#ifdef CONFIG_NUMA_BALANCING
static inline int cpu_pid_to_cpupid(int cpu, int pid)
{
	return ((cpu & LAST__CPU_MASK) << LAST__PID_SHIFT) | (pid & LAST__PID_MASK);
}

static inline int cpupid_to_pid(int cpupid)
{
	return cpupid & LAST__PID_MASK;
}

static inline int cpupid_to_cpu(int cpupid)
{
	return (cpupid >> LAST__PID_SHIFT) & LAST__CPU_MASK;
}

static inline int cpupid_to_nid(int cpupid)
{
	return cpu_to_node(cpupid_to_cpu(cpupid));
}

static inline bool cpupid_pid_unset(int cpupid)
{
	return cpupid_to_pid(cpupid) == (-1 & LAST__PID_MASK);
}

static inline bool cpupid_cpu_unset(int cpupid)
{
	return cpupid_to_cpu(cpupid) == (-1 & LAST__CPU_MASK);
}

static inline bool __cpupid_match_pid(pid_t task_pid, int cpupid)
{
	return (task_pid & LAST__PID_MASK) == cpupid_to_pid(cpupid);
}

#define cpupid_match_pid(task, cpupid) __cpupid_match_pid(task->pid, cpupid)
#ifdef LAST_CPUPID_NOT_IN_PAGE_FLAGS
static inline int page_cpupid_xchg_last(struct page *page, int cpupid)
{
	return xchg(&page->_last_cpupid, cpupid & LAST_CPUPID_MASK);
}

static inline int page_cpupid_last(struct page *page)
{
	return page->_last_cpupid;
}
static inline void page_cpupid_reset_last(struct page *page)
{
	page->_last_cpupid = -1 & LAST_CPUPID_MASK;
}
#else
static inline int page_cpupid_last(struct page *page)
{
	return (page->flags >> LAST_CPUPID_PGSHIFT) & LAST_CPUPID_MASK;
}

extern int page_cpupid_xchg_last(struct page *page, int cpupid);

static inline void page_cpupid_reset_last(struct page *page)
{
	page->flags |= LAST_CPUPID_MASK << LAST_CPUPID_PGSHIFT;
}
#endif /* LAST_CPUPID_NOT_IN_PAGE_FLAGS */
#else /* !CONFIG_NUMA_BALANCING */
static inline int page_cpupid_xchg_last(struct page *page, int cpupid)
{
	return page_to_nid(page); /* XXX */
}

static inline int page_cpupid_last(struct page *page)
{
	return page_to_nid(page); /* XXX */
}

static inline int cpupid_to_nid(int cpupid)
{
	return -1;
}

static inline int cpupid_to_pid(int cpupid)
{
	return -1;
}

static inline int cpupid_to_cpu(int cpupid)
{
	return -1;
}

static inline int cpu_pid_to_cpupid(int nid, int pid)
{
	return -1;
}

static inline bool cpupid_pid_unset(int cpupid)
{
	return true;
}

static inline void page_cpupid_reset_last(struct page *page)
{
}

static inline bool cpupid_match_pid(struct task_struct *task, int cpupid)
{
	return false;
}
#endif /* CONFIG_NUMA_BALANCING */

#if defined(CONFIG_KASAN_SW_TAGS) || defined(CONFIG_KASAN_HW_TAGS)

/*
 * KASAN per-page tags are stored xor'ed with 0xff. This allows to avoid
 * setting tags for all pages to native kernel tag value 0xff, as the default
 * value 0x00 maps to 0xff.
 */

static inline u8 page_kasan_tag(const struct page *page)
{
	u8 tag = 0xff;

	if (kasan_enabled()) {
		tag = (page->flags >> KASAN_TAG_PGSHIFT) & KASAN_TAG_MASK;
		tag ^= 0xff;
	}

	return tag;
}

static inline void page_kasan_tag_set(struct page *page, u8 tag)
{
	unsigned long old_flags, flags;

	if (!kasan_enabled())
		return;

	tag ^= 0xff;
	old_flags = READ_ONCE(page->flags);
	do {
		flags = old_flags;
		flags &= ~(KASAN_TAG_MASK << KASAN_TAG_PGSHIFT);
		flags |= (tag & KASAN_TAG_MASK) << KASAN_TAG_PGSHIFT;
	} while (unlikely(!try_cmpxchg(&page->flags, &old_flags, flags)));
}

static inline void page_kasan_tag_reset(struct page *page)
{
	if (kasan_enabled())
		page_kasan_tag_set(page, 0xff);
}

#else /* CONFIG_KASAN_SW_TAGS || CONFIG_KASAN_HW_TAGS */

static inline u8 page_kasan_tag(const struct page *page)
{
	return 0xff;
}

static inline void page_kasan_tag_set(struct page *page, u8 tag) { }
static inline void page_kasan_tag_reset(struct page *page) { }

#endif /* CONFIG_KASAN_SW_TAGS || CONFIG_KASAN_HW_TAGS */

static inline struct zone *page_zone(const struct page *page)
{
	return &NODE_DATA(page_to_nid(page))->node_zones[page_zonenum(page)];
}

static inline pg_data_t *page_pgdat(const struct page *page)
{
	return NODE_DATA(page_to_nid(page));
}

static inline struct zone *folio_zone(const struct folio *folio)
{
	return page_zone(&folio->page);
}

static inline pg_data_t *folio_pgdat(const struct folio *folio)
{
	return page_pgdat(&folio->page);
}

#ifdef SECTION_IN_PAGE_FLAGS
static inline void set_page_section(struct page *page, unsigned long section)
{
	page->flags &= ~(SECTIONS_MASK << SECTIONS_PGSHIFT);
	page->flags |= (section & SECTIONS_MASK) << SECTIONS_PGSHIFT;
}

static inline unsigned long page_to_section(const struct page *page)
{
	return (page->flags >> SECTIONS_PGSHIFT) & SECTIONS_MASK;
}
#endif

/**
 * folio_pfn - Return the Page Frame Number of a folio.
 * @folio: The folio.
 *
 * A folio may contain multiple pages.  The pages have consecutive
 * Page Frame Numbers.
 *
 * Return: The Page Frame Number of the first page in the folio.
 */
static inline unsigned long folio_pfn(struct folio *folio)
{
	return page_to_pfn(&folio->page);
}

static inline atomic_t *folio_pincount_ptr(struct folio *folio)
{
	return &folio_page(folio, 1)->compound_pincount;
}

/**
 * folio_maybe_dma_pinned - Report if a folio may be pinned for DMA.
 * @folio: The folio.
 *
 * This function checks if a folio has been pinned via a call to
 * a function in the pin_user_pages() family.
 *
 * For small folios, the return value is partially fuzzy: false is not fuzzy,
 * because it means "definitely not pinned for DMA", but true means "probably
 * pinned for DMA, but possibly a false positive due to having at least
 * GUP_PIN_COUNTING_BIAS worth of normal folio references".
 *
 * False positives are OK, because: a) it's unlikely for a folio to
 * get that many refcounts, and b) all the callers of this routine are
 * expected to be able to deal gracefully with a false positive.
 *
 * For large folios, the result will be exactly correct. That's because
 * we have more tracking data available: the compound_pincount is used
 * instead of the GUP_PIN_COUNTING_BIAS scheme.
 *
 * For more information, please see Documentation/core-api/pin_user_pages.rst.
 *
 * Return: True, if it is likely that the page has been "dma-pinned".
 * False, if the page is definitely not dma-pinned.
 */
static inline bool folio_maybe_dma_pinned(struct folio *folio)
{
	if (folio_test_large(folio))
		return atomic_read(folio_pincount_ptr(folio)) > 0;

	/*
	 * folio_ref_count() is signed. If that refcount overflows, then
	 * folio_ref_count() returns a negative value, and callers will avoid
	 * further incrementing the refcount.
	 *
	 * Here, for that overflow case, use the sign bit to count a little
	 * bit higher via unsigned math, and thus still get an accurate result.
	 */
	return ((unsigned int)folio_ref_count(folio)) >=
		GUP_PIN_COUNTING_BIAS;
}

static inline bool page_maybe_dma_pinned(struct page *page)
{
	return folio_maybe_dma_pinned(page_folio(page));
}

/*
 * This should most likely only be called during fork() to see whether we
 * should break the cow immediately for a page on the src mm.
 */
static inline bool page_needs_cow_for_dma(struct vm_area_struct *vma,
					  struct page *page)
{
	if (!is_cow_mapping(vma->vm_flags))
		return false;

	if (!test_bit(MMF_HAS_PINNED, &vma->vm_mm->flags))
		return false;

	return page_maybe_dma_pinned(page);
}

/* MIGRATE_CMA and ZONE_MOVABLE do not allow pin pages */
#ifdef CONFIG_MIGRATION
static inline bool is_pinnable_page(struct page *page)
{
	return !(is_zone_movable_page(page) || is_migrate_cma_page(page)) ||
		is_zero_pfn(page_to_pfn(page));
}
#else
static inline bool is_pinnable_page(struct page *page)
{
	return true;
}
#endif

static inline bool folio_is_pinnable(struct folio *folio)
{
	return is_pinnable_page(&folio->page);
}

static inline void set_page_zone(struct page *page, enum zone_type zone)
{
    //将zone对应的bit清0
	page->flags &= ~(ZONES_MASK << ZONES_PGSHIFT);
	//在zone对应的bit上设置zone
	page->flags |= (zone & ZONES_MASK) << ZONES_PGSHIFT;
}

static inline void set_page_node(struct page *page, unsigned long node)
{
    //将node对应的bit清0
	page->flags &= ~(NODES_MASK << NODES_PGSHIFT);
	//在node对应的bit上设置node编号
	page->flags |= (node & NODES_MASK) << NODES_PGSHIFT;
}

//使page记录其从属的zone,node,pfn
static inline void set_page_links(struct page *page, enum zone_type zone,
	unsigned long node, unsigned long pfn)
{
	set_page_zone(page, zone);
	set_page_node(page, node);
#ifdef SECTION_IN_PAGE_FLAGS
	set_page_section(page, pfn_to_section_nr(pfn));
#endif
}

/**
 * folio_nr_pages - The number of pages in the folio.
 * @folio: The folio.
 *
 * Return: A positive power of two.
 */
static inline long folio_nr_pages(struct folio *folio)
{
	return compound_nr(&folio->page);
}

/**
 * folio_next - Move to the next physical folio.
 * @folio: The folio we're currently operating on.
 *
 * If you have physically contiguous memory which may span more than
 * one folio (eg a &struct bio_vec), use this function to move from one
 * folio to the next.  Do not use it if the memory is only virtually
 * contiguous as the folios are almost certainly not adjacent to each
 * other.  This is the folio equivalent to writing ``page++``.
 *
 * Context: We assume that the folios are refcounted and/or locked at a
 * higher level and do not adjust the reference counts.
 * Return: The next struct folio.
 */
static inline struct folio *folio_next(struct folio *folio)
{
	return (struct folio *)folio_page(folio, folio_nr_pages(folio));
}

/**
 * folio_shift - The size of the memory described by this folio.
 * @folio: The folio.
 *
 * A folio represents a number of bytes which is a power-of-two in size.
 * This function tells you which power-of-two the folio is.  See also
 * folio_size() and folio_order().
 *
 * Context: The caller should have a reference on the folio to prevent
 * it from being split.  It is not necessary for the folio to be locked.
 * Return: The base-2 logarithm of the size of this folio.
 */
static inline unsigned int folio_shift(struct folio *folio)
{
	return PAGE_SHIFT + folio_order(folio);
}

/**
 * folio_size - The number of bytes in a folio.
 * @folio: The folio.
 *
 * Context: The caller should have a reference on the folio to prevent
 * it from being split.  It is not necessary for the folio to be locked.
 * Return: The number of bytes in this folio.
 */
static inline size_t folio_size(struct folio *folio)
{
	return PAGE_SIZE << folio_order(folio);
}

#ifndef HAVE_ARCH_MAKE_PAGE_ACCESSIBLE
static inline int arch_make_page_accessible(struct page *page)
{
	return 0;
}
#endif

#ifndef HAVE_ARCH_MAKE_FOLIO_ACCESSIBLE
static inline int arch_make_folio_accessible(struct folio *folio)
{
	int ret;
	long i, nr = folio_nr_pages(folio);

	for (i = 0; i < nr; i++) {
		ret = arch_make_page_accessible(folio_page(folio, i));
		if (ret)
			break;
	}

	return ret;
}
#endif

/*
 * Some inline functions in vmstat.h depend on page_zone()
 */
#include <linux/vmstat.h>

static __always_inline void *lowmem_page_address(const struct page *page)
{
	return page_to_virt(page);
}

#if defined(CONFIG_HIGHMEM) && !defined(WANT_PAGE_VIRTUAL)
#define HASHED_PAGE_VIRTUAL
#endif

#if defined(WANT_PAGE_VIRTUAL)
static inline void *page_address(const struct page *page)
{
	return page->virtual;
}
static inline void set_page_address(struct page *page, void *address)
{
	page->virtual = address;
}
#define page_address_init()  do { } while(0)
#endif

#if defined(HASHED_PAGE_VIRTUAL)
void *page_address(const struct page *page);
void set_page_address(struct page *page, void *virtual);
void page_address_init(void);
#endif

#if !defined(HASHED_PAGE_VIRTUAL) && !defined(WANT_PAGE_VIRTUAL)
//取此页对应的起始地址
#define page_address(page) lowmem_page_address(page)
#define set_page_address(page, address)  do { } while(0)
#define page_address_init()  do { } while(0)
#endif

static inline void *folio_address(const struct folio *folio)
{
	return page_address(&folio->page);
}

extern void *page_rmapping(struct page *page);
extern pgoff_t __page_file_index(struct page *page);

/*
 * Return the pagecache index of the passed page.  Regular pagecache pages
 * use ->index whereas swapcache pages use swp_offset(->private)
 */
static inline pgoff_t page_index(struct page *page)
{
	if (unlikely(PageSwapCache(page)))
		return __page_file_index(page);
	return page->index;
}

bool page_mapped(struct page *page);
bool folio_mapped(struct folio *folio);

/*
 * Return true only if the page has been allocated with
 * ALLOC_NO_WATERMARKS and the low watermark was not
 * met implying that the system is under some pressure.
 */
static inline bool page_is_pfmemalloc(const struct page *page)
{
	/*
	 * lru.next has bit 1 set if the page is allocated from the
	 * pfmemalloc reserves.  Callers may simply overwrite it if
	 * they do not need to preserve that information.
	 */
	return (uintptr_t)page->lru.next & BIT(1);
}

/*
 * Only to be called by the page allocator on a freshly allocated
 * page.
 */
static inline void set_page_pfmemalloc(struct page *page)
{
	page->lru.next = (void *)BIT(1);
}

static inline void clear_page_pfmemalloc(struct page *page)
{
	page->lru.next = NULL;
}

/*
 * Can be called by the pagefault handler when it gets a VM_FAULT_OOM.
 */
extern void pagefault_out_of_memory(void);

//检查p在页内的offset
#define offset_in_page(p)	((unsigned long)(p) & ~PAGE_MASK)
#define offset_in_thp(page, p)	((unsigned long)(p) & (thp_size(page) - 1))
#define offset_in_folio(folio, p) ((unsigned long)(p) & (folio_size(folio) - 1))

/*
 * Flags passed to show_mem() and show_free_areas() to suppress output in
 * various contexts.
 */
#define SHOW_MEM_FILTER_NODES		(0x0001u)	/* disallowed nodes */

extern void show_free_areas(unsigned int flags, nodemask_t *nodemask);

#ifdef CONFIG_MMU
extern bool can_do_mlock(void);
#else
static inline bool can_do_mlock(void) { return false; }
#endif
extern int user_shm_lock(size_t, struct ucounts *);
extern void user_shm_unlock(size_t, struct ucounts *);

struct page *vm_normal_page(struct vm_area_struct *vma, unsigned long addr,
			     pte_t pte);
struct page *vm_normal_page_pmd(struct vm_area_struct *vma, unsigned long addr,
				pmd_t pmd);

void zap_vma_ptes(struct vm_area_struct *vma, unsigned long address,
		  unsigned long size);
void zap_page_range(struct vm_area_struct *vma, unsigned long address,
		    unsigned long size);
void unmap_vmas(struct mmu_gather *tlb, struct vm_area_struct *start_vma,
		unsigned long start, unsigned long end);

struct mmu_notifier_range;

void free_pgd_range(struct mmu_gather *tlb, unsigned long addr,
		unsigned long end, unsigned long floor, unsigned long ceiling);
int
copy_page_range(struct vm_area_struct *dst_vma, struct vm_area_struct *src_vma);
int follow_invalidate_pte(struct mm_struct *mm, unsigned long address,
			  struct mmu_notifier_range *range, pte_t **ptepp,
			  pmd_t **pmdpp, spinlock_t **ptlp);
int follow_pte(struct mm_struct *mm, unsigned long address,
	       pte_t **ptepp, spinlock_t **ptlp);
int follow_pfn(struct vm_area_struct *vma, unsigned long address,
	unsigned long *pfn);
int follow_phys(struct vm_area_struct *vma, unsigned long address,
		unsigned int flags, unsigned long *prot, resource_size_t *phys);
int generic_access_phys(struct vm_area_struct *vma, unsigned long addr,
			void *buf, int len, int write);

extern void truncate_pagecache(struct inode *inode, loff_t new);
extern void truncate_setsize(struct inode *inode, loff_t newsize);
void pagecache_isize_extended(struct inode *inode, loff_t from, loff_t to);
void truncate_pagecache_range(struct inode *inode, loff_t offset, loff_t end);
int generic_error_remove_page(struct address_space *mapping, struct page *page);

#ifdef CONFIG_MMU
extern vm_fault_t handle_mm_fault(struct vm_area_struct *vma,
				  unsigned long address, unsigned int flags,
				  struct pt_regs *regs);
extern int fixup_user_fault(struct mm_struct *mm,
			    unsigned long address, unsigned int fault_flags,
			    bool *unlocked);
void unmap_mapping_pages(struct address_space *mapping,
		pgoff_t start, pgoff_t nr, bool even_cows);
void unmap_mapping_range(struct address_space *mapping,
		loff_t const holebegin, loff_t const holelen, int even_cows);
#else
static inline vm_fault_t handle_mm_fault(struct vm_area_struct *vma,
					 unsigned long address, unsigned int flags,
					 struct pt_regs *regs)
{
	/* should never happen if there's no MMU */
	BUG();
	return VM_FAULT_SIGBUS;
}
static inline int fixup_user_fault(struct mm_struct *mm, unsigned long address,
		unsigned int fault_flags, bool *unlocked)
{
	/* should never happen if there's no MMU */
	BUG();
	return -EFAULT;
}
static inline void unmap_mapping_pages(struct address_space *mapping,
		pgoff_t start, pgoff_t nr, bool even_cows) { }
static inline void unmap_mapping_range(struct address_space *mapping,
		loff_t const holebegin, loff_t const holelen, int even_cows) { }
#endif

static inline void unmap_shared_mapping_range(struct address_space *mapping,
		loff_t const holebegin, loff_t const holelen)
{
	unmap_mapping_range(mapping, holebegin, holelen, 0);
}

extern int access_process_vm(struct task_struct *tsk, unsigned long addr,
		void *buf, int len, unsigned int gup_flags);
extern int access_remote_vm(struct mm_struct *mm, unsigned long addr,
		void *buf, int len, unsigned int gup_flags);
extern int __access_remote_vm(struct mm_struct *mm, unsigned long addr,
			      void *buf, int len, unsigned int gup_flags);

long get_user_pages_remote(struct mm_struct *mm,
			    unsigned long start, unsigned long nr_pages,
			    unsigned int gup_flags, struct page **pages,
			    struct vm_area_struct **vmas, int *locked);
long pin_user_pages_remote(struct mm_struct *mm,
			   unsigned long start, unsigned long nr_pages,
			   unsigned int gup_flags, struct page **pages,
			   struct vm_area_struct **vmas, int *locked);
long get_user_pages(unsigned long start, unsigned long nr_pages,
			    unsigned int gup_flags, struct page **pages,
			    struct vm_area_struct **vmas);
long pin_user_pages(unsigned long start, unsigned long nr_pages,
		    unsigned int gup_flags, struct page **pages,
		    struct vm_area_struct **vmas);
long get_user_pages_unlocked(unsigned long start, unsigned long nr_pages,
		    struct page **pages, unsigned int gup_flags);
long pin_user_pages_unlocked(unsigned long start, unsigned long nr_pages,
		    struct page **pages, unsigned int gup_flags);

int get_user_pages_fast(unsigned long start, int nr_pages,
			unsigned int gup_flags, struct page **pages);
int pin_user_pages_fast(unsigned long start, int nr_pages,
			unsigned int gup_flags, struct page **pages);

int account_locked_vm(struct mm_struct *mm, unsigned long pages, bool inc);
int __account_locked_vm(struct mm_struct *mm, unsigned long pages, bool inc,
			struct task_struct *task, bool bypass_rlim);

struct kvec;
int get_kernel_pages(const struct kvec *iov, int nr_pages, int write,
			struct page **pages);
struct page *get_dump_page(unsigned long addr);

bool folio_mark_dirty(struct folio *folio);
bool set_page_dirty(struct page *page);
int set_page_dirty_lock(struct page *page);

int get_cmdline(struct task_struct *task, char *buffer, int buflen);

extern unsigned long move_page_tables(struct vm_area_struct *vma,
		unsigned long old_addr, struct vm_area_struct *new_vma,
		unsigned long new_addr, unsigned long len,
		bool need_rmap_locks);

/*
 * Flags used by change_protection().  For now we make it a bitmap so
 * that we can pass in multiple flags just like parameters.  However
 * for now all the callers are only use one of the flags at the same
 * time.
 */
/* Whether we should allow dirty bit accounting */
#define  MM_CP_DIRTY_ACCT                  (1UL << 0)
/* Whether this protection change is for NUMA hints */
#define  MM_CP_PROT_NUMA                   (1UL << 1)
/* Whether this change is for write protecting */
#define  MM_CP_UFFD_WP                     (1UL << 2) /* do wp */
#define  MM_CP_UFFD_WP_RESOLVE             (1UL << 3) /* Resolve wp */
#define  MM_CP_UFFD_WP_ALL                 (MM_CP_UFFD_WP | \
					    MM_CP_UFFD_WP_RESOLVE)

extern unsigned long change_protection(struct vm_area_struct *vma, unsigned long start,
			      unsigned long end, pgprot_t newprot,
			      unsigned long cp_flags);
extern int mprotect_fixup(struct vm_area_struct *vma,
			  struct vm_area_struct **pprev, unsigned long start,
			  unsigned long end, unsigned long newflags);

/*
 * doesn't attempt to fault and will return short.
 */
int get_user_pages_fast_only(unsigned long start, int nr_pages,
			     unsigned int gup_flags, struct page **pages);
int pin_user_pages_fast_only(unsigned long start, int nr_pages,
			     unsigned int gup_flags, struct page **pages);

static inline bool get_user_page_fast_only(unsigned long addr,
			unsigned int gup_flags, struct page **pagep)
{
	return get_user_pages_fast_only(addr, 1, gup_flags, pagep) == 1;
}
/*
 * per-process(per-mm_struct) statistics.
 */
static inline unsigned long get_mm_counter(struct mm_struct *mm, int member)
{
	long val = atomic_long_read(&mm->rss_stat.count[member]);

#ifdef SPLIT_RSS_COUNTING
	/*
	 * counter is updated in asynchronous manner and may go to minus.
	 * But it's never be expected number for users.
	 */
	if (val < 0)
		val = 0;
#endif
	return (unsigned long)val;
}

void mm_trace_rss_stat(struct mm_struct *mm, int member, long count);

static inline void add_mm_counter(struct mm_struct *mm, int member, long value)
{
	long count = atomic_long_add_return(value, &mm->rss_stat.count[member]);

	mm_trace_rss_stat(mm, member, count);
}

static inline void inc_mm_counter(struct mm_struct *mm, int member)
{
	long count = atomic_long_inc_return(&mm->rss_stat.count[member]);

	mm_trace_rss_stat(mm, member, count);
}

static inline void dec_mm_counter(struct mm_struct *mm, int member)
{
	long count = atomic_long_dec_return(&mm->rss_stat.count[member]);

	mm_trace_rss_stat(mm, member, count);
}

/* Optimized variant when page is already known not to be PageAnon */
static inline int mm_counter_file(struct page *page)
{
	if (PageSwapBacked(page))
		return MM_SHMEMPAGES;
	return MM_FILEPAGES;
}

static inline int mm_counter(struct page *page)
{
	if (PageAnon(page))
		return MM_ANONPAGES;
	return mm_counter_file(page);
}

static inline unsigned long get_mm_rss(struct mm_struct *mm)
{
	return get_mm_counter(mm, MM_FILEPAGES) +
		get_mm_counter(mm, MM_ANONPAGES) +
		get_mm_counter(mm, MM_SHMEMPAGES);
}

static inline unsigned long get_mm_hiwater_rss(struct mm_struct *mm)
{
	return max(mm->hiwater_rss, get_mm_rss(mm));
}

static inline unsigned long get_mm_hiwater_vm(struct mm_struct *mm)
{
	return max(mm->hiwater_vm, mm->total_vm);
}

static inline void update_hiwater_rss(struct mm_struct *mm)
{
	unsigned long _rss = get_mm_rss(mm);

	if ((mm)->hiwater_rss < _rss)
		(mm)->hiwater_rss = _rss;
}

static inline void update_hiwater_vm(struct mm_struct *mm)
{
	if (mm->hiwater_vm < mm->total_vm)
		mm->hiwater_vm = mm->total_vm;
}

static inline void reset_mm_hiwater_rss(struct mm_struct *mm)
{
	mm->hiwater_rss = get_mm_rss(mm);
}

static inline void setmax_mm_hiwater_rss(unsigned long *maxrss,
					 struct mm_struct *mm)
{
	unsigned long hiwater_rss = get_mm_hiwater_rss(mm);

	if (*maxrss < hiwater_rss)
		*maxrss = hiwater_rss;
}

#if defined(SPLIT_RSS_COUNTING)
void sync_mm_rss(struct mm_struct *mm);
#else
static inline void sync_mm_rss(struct mm_struct *mm)
{
}
#endif

#ifndef CONFIG_ARCH_HAS_PTE_SPECIAL
static inline int pte_special(pte_t pte)
{
	return 0;
}

static inline pte_t pte_mkspecial(pte_t pte)
{
	return pte;
}
#endif

#ifndef CONFIG_ARCH_HAS_PTE_DEVMAP
static inline int pte_devmap(pte_t pte)
{
	return 0;
}
#endif

int vma_wants_writenotify(struct vm_area_struct *vma, pgprot_t vm_page_prot);

extern pte_t *__get_locked_pte(struct mm_struct *mm, unsigned long addr,
			       spinlock_t **ptl);
static inline pte_t *get_locked_pte(struct mm_struct *mm, unsigned long addr,
				    spinlock_t **ptl)
{
	pte_t *ptep;
	__cond_lock(*ptl, ptep = __get_locked_pte(mm, addr, ptl));
	return ptep;
}

#ifdef __PAGETABLE_P4D_FOLDED
static inline int __p4d_alloc(struct mm_struct *mm, pgd_t *pgd,
						unsigned long address)
{
	return 0;
}
#else
int __p4d_alloc(struct mm_struct *mm, pgd_t *pgd, unsigned long address);
#endif

#if defined(__PAGETABLE_PUD_FOLDED) || !defined(CONFIG_MMU)
static inline int __pud_alloc(struct mm_struct *mm, p4d_t *p4d,
						unsigned long address)
{
	return 0;
}
static inline void mm_inc_nr_puds(struct mm_struct *mm) {}
static inline void mm_dec_nr_puds(struct mm_struct *mm) {}

#else
int __pud_alloc(struct mm_struct *mm, p4d_t *p4d, unsigned long address);

static inline void mm_inc_nr_puds(struct mm_struct *mm)
{
	if (mm_pud_folded(mm))
		return;
	atomic_long_add(PTRS_PER_PUD * sizeof(pud_t), &mm->pgtables_bytes);
}

static inline void mm_dec_nr_puds(struct mm_struct *mm)
{
	if (mm_pud_folded(mm))
		return;
	atomic_long_sub(PTRS_PER_PUD * sizeof(pud_t), &mm->pgtables_bytes);
}
#endif

#if defined(__PAGETABLE_PMD_FOLDED) || !defined(CONFIG_MMU)
static inline int __pmd_alloc(struct mm_struct *mm, pud_t *pud,
						unsigned long address)
{
	return 0;
}

static inline void mm_inc_nr_pmds(struct mm_struct *mm) {}
static inline void mm_dec_nr_pmds(struct mm_struct *mm) {}

#else
int __pmd_alloc(struct mm_struct *mm, pud_t *pud, unsigned long address);

static inline void mm_inc_nr_pmds(struct mm_struct *mm)
{
	if (mm_pmd_folded(mm))
		return;
	atomic_long_add(PTRS_PER_PMD * sizeof(pmd_t), &mm->pgtables_bytes);
}

static inline void mm_dec_nr_pmds(struct mm_struct *mm)
{
	if (mm_pmd_folded(mm))
		return;
	atomic_long_sub(PTRS_PER_PMD * sizeof(pmd_t), &mm->pgtables_bytes);
}
#endif

#ifdef CONFIG_MMU
static inline void mm_pgtables_bytes_init(struct mm_struct *mm)
{
	atomic_long_set(&mm->pgtables_bytes, 0);
}

static inline unsigned long mm_pgtables_bytes(const struct mm_struct *mm)
{
	return atomic_long_read(&mm->pgtables_bytes);
}

static inline void mm_inc_nr_ptes(struct mm_struct *mm)
{
	atomic_long_add(PTRS_PER_PTE * sizeof(pte_t), &mm->pgtables_bytes);
}

static inline void mm_dec_nr_ptes(struct mm_struct *mm)
{
	atomic_long_sub(PTRS_PER_PTE * sizeof(pte_t), &mm->pgtables_bytes);
}
#else

static inline void mm_pgtables_bytes_init(struct mm_struct *mm) {}
static inline unsigned long mm_pgtables_bytes(const struct mm_struct *mm)
{
	return 0;
}

static inline void mm_inc_nr_ptes(struct mm_struct *mm) {}
static inline void mm_dec_nr_ptes(struct mm_struct *mm) {}
#endif

int __pte_alloc(struct mm_struct *mm, pmd_t *pmd);
int __pte_alloc_kernel(pmd_t *pmd);

#if defined(CONFIG_MMU)

static inline p4d_t *p4d_alloc(struct mm_struct *mm, pgd_t *pgd,
		unsigned long address)
{
	return (unlikely(pgd_none(*pgd)) && __p4d_alloc(mm, pgd, address)) ?
		NULL : p4d_offset(pgd, address);
}

static inline pud_t *pud_alloc(struct mm_struct *mm, p4d_t *p4d,
		unsigned long address)
{
	return (unlikely(p4d_none(*p4d)) && __pud_alloc(mm, p4d, address)) ?
		NULL : pud_offset(p4d, address);
}

static inline pmd_t *pmd_alloc(struct mm_struct *mm, pud_t *pud, unsigned long address)
{
	return (unlikely(pud_none(*pud)) && __pmd_alloc(mm, pud, address))?
		NULL: pmd_offset(pud, address);
}
#endif /* CONFIG_MMU */

#if USE_SPLIT_PTE_PTLOCKS
#if ALLOC_SPLIT_PTLOCKS
void __init ptlock_cache_init(void);
extern bool ptlock_alloc(struct page *page);
extern void ptlock_free(struct page *page);

static inline spinlock_t *ptlock_ptr(struct page *page)
{
	return page->ptl;
}
#else /* ALLOC_SPLIT_PTLOCKS */
static inline void ptlock_cache_init(void)
{
}

static inline bool ptlock_alloc(struct page *page)
{
	return true;
}

static inline void ptlock_free(struct page *page)
{
}

static inline spinlock_t *ptlock_ptr(struct page *page)
{
	return &page->ptl;
}
#endif /* ALLOC_SPLIT_PTLOCKS */

static inline spinlock_t *pte_lockptr(struct mm_struct *mm, pmd_t *pmd)
{
	return ptlock_ptr(pmd_page(*pmd));
}

static inline bool ptlock_init(struct page *page)
{
	/*
	 * prep_new_page() initialize page->private (and therefore page->ptl)
	 * with 0. Make sure nobody took it in use in between.
	 *
	 * It can happen if arch try to use slab for page table allocation:
	 * slab code uses page->slab_cache, which share storage with page->ptl.
	 */
	VM_BUG_ON_PAGE(*(unsigned long *)&page->ptl, page);
	if (!ptlock_alloc(page))
		return false;
	spin_lock_init(ptlock_ptr(page));
	return true;
}

#else	/* !USE_SPLIT_PTE_PTLOCKS */
/*
 * We use mm->page_table_lock to guard all pagetable pages of the mm.
 */
static inline spinlock_t *pte_lockptr(struct mm_struct *mm, pmd_t *pmd)
{
	return &mm->page_table_lock;
}
static inline void ptlock_cache_init(void) {}
static inline bool ptlock_init(struct page *page) { return true; }
static inline void ptlock_free(struct page *page) {}
#endif /* USE_SPLIT_PTE_PTLOCKS */

static inline void pgtable_init(void)
{
	ptlock_cache_init();
	pgtable_cache_init();
}

static inline bool pgtable_pte_page_ctor(struct page *page)
{
	if (!ptlock_init(page))
		return false;
	__SetPageTable(page);
	inc_lruvec_page_state(page, NR_PAGETABLE);
	return true;
}

static inline void pgtable_pte_page_dtor(struct page *page)
{
	ptlock_free(page);
	__ClearPageTable(page);
	dec_lruvec_page_state(page, NR_PAGETABLE);
}

#define pte_offset_map_lock(mm, pmd, address, ptlp)	\
({							\
	spinlock_t *__ptl = pte_lockptr(mm, pmd);	\
	pte_t *__pte = pte_offset_map(pmd, address);	\
	*(ptlp) = __ptl;				\
	spin_lock(__ptl);				\
	__pte;						\
})

#define pte_unmap_unlock(pte, ptl)	do {		\
	spin_unlock(ptl);				\
	pte_unmap(pte);					\
} while (0)

#define pte_alloc(mm, pmd) (unlikely(pmd_none(*(pmd))) && __pte_alloc(mm, pmd))

#define pte_alloc_map(mm, pmd, address)			\
	(pte_alloc(mm, pmd) ? NULL : pte_offset_map(pmd, address))

#define pte_alloc_map_lock(mm, pmd, address, ptlp)	\
	(pte_alloc(mm, pmd) ?			\
		 NULL : pte_offset_map_lock(mm, pmd, address, ptlp))

#define pte_alloc_kernel(pmd, address)			\
	((unlikely(pmd_none(*(pmd))) && __pte_alloc_kernel(pmd))? \
		NULL: pte_offset_kernel(pmd, address))

#if USE_SPLIT_PMD_PTLOCKS

static struct page *pmd_to_page(pmd_t *pmd)
{
	unsigned long mask = ~(PTRS_PER_PMD * sizeof(pmd_t) - 1);
	return virt_to_page((void *)((unsigned long) pmd & mask));
}

static inline spinlock_t *pmd_lockptr(struct mm_struct *mm, pmd_t *pmd)
{
	return ptlock_ptr(pmd_to_page(pmd));
}

static inline bool pmd_ptlock_init(struct page *page)
{
#ifdef CONFIG_TRANSPARENT_HUGEPAGE
	page->pmd_huge_pte = NULL;
#endif
	return ptlock_init(page);
}

static inline void pmd_ptlock_free(struct page *page)
{
#ifdef CONFIG_TRANSPARENT_HUGEPAGE
	VM_BUG_ON_PAGE(page->pmd_huge_pte, page);
#endif
	ptlock_free(page);
}

#define pmd_huge_pte(mm, pmd) (pmd_to_page(pmd)->pmd_huge_pte)

#else

static inline spinlock_t *pmd_lockptr(struct mm_struct *mm, pmd_t *pmd)
{
	return &mm->page_table_lock;
}

static inline bool pmd_ptlock_init(struct page *page) { return true; }
static inline void pmd_ptlock_free(struct page *page) {}

#define pmd_huge_pte(mm, pmd) ((mm)->pmd_huge_pte)

#endif

static inline spinlock_t *pmd_lock(struct mm_struct *mm, pmd_t *pmd)
{
	spinlock_t *ptl = pmd_lockptr(mm, pmd);
	spin_lock(ptl);
	return ptl;
}

static inline bool pgtable_pmd_page_ctor(struct page *page)
{
	if (!pmd_ptlock_init(page))
		return false;
	__SetPageTable(page);
	inc_lruvec_page_state(page, NR_PAGETABLE);
	return true;
}

static inline void pgtable_pmd_page_dtor(struct page *page)
{
	pmd_ptlock_free(page);
	__ClearPageTable(page);
	dec_lruvec_page_state(page, NR_PAGETABLE);
}

/*
 * No scalability reason to split PUD locks yet, but follow the same pattern
 * as the PMD locks to make it easier if we decide to.  The VM should not be
 * considered ready to switch to split PUD locks yet; there may be places
 * which need to be converted from page_table_lock.
 */
static inline spinlock_t *pud_lockptr(struct mm_struct *mm, pud_t *pud)
{
	return &mm->page_table_lock;
}

static inline spinlock_t *pud_lock(struct mm_struct *mm, pud_t *pud)
{
	spinlock_t *ptl = pud_lockptr(mm, pud);

	spin_lock(ptl);
	return ptl;
}

extern void __init pagecache_init(void);
extern void free_initmem(void);

/*
 * Free reserved pages within range [PAGE_ALIGN(start), end & PAGE_MASK)
 * into the buddy system. The freed pages will be poisoned with pattern
 * "poison" if it's within range [0, UCHAR_MAX].
 * Return pages freed into the buddy system.
 */
extern unsigned long free_reserved_area(void *start, void *end,
					int poison, const char *s);

extern void adjust_managed_page_count(struct page *page, long count);
extern void mem_init_print_info(void);

extern void reserve_bootmem_region(phys_addr_t start, phys_addr_t end);

/* Free the reserved page into the buddy system, so it gets managed. */
static inline void free_reserved_page(struct page *page)
{
	ClearPageReserved(page);
	init_page_count(page);
	__free_page(page);
	adjust_managed_page_count(page, 1);
}
#define free_highmem_page(page) free_reserved_page(page)

static inline void mark_page_reserved(struct page *page)
{
	SetPageReserved(page);
	adjust_managed_page_count(page, -1);
}

/*
 * Default method to free all the __init memory into the buddy system.
 * The freed pages will be poisoned with pattern "poison" if it's within
 * range [0, UCHAR_MAX].
 * Return pages freed into the buddy system.
 */
static inline unsigned long free_initmem_default(int poison)
{
	extern char __init_begin[], __init_end[];

	return free_reserved_area(&__init_begin, &__init_end,
				  poison, "unused kernel image (initmem)");
}

static inline unsigned long get_num_physpages(void)
{
	int nid;
	unsigned long phys_pages = 0;

	for_each_online_node(nid)
		phys_pages += node_present_pages(nid);

	return phys_pages;
}

/*
 * Using memblock node mappings, an architecture may initialise its
 * zones, allocate the backing mem_map and account for memory holes in an
 * architecture independent manner.
 *
 * An architecture is expected to register range of page frames backed by
 * physical memory with memblock_add[_node]() before calling
 * free_area_init() passing in the PFN each zone ends at. At a basic
 * usage, an architecture is expected to do something like
 *
 * unsigned long max_zone_pfns[MAX_NR_ZONES] = {max_dma, max_normal_pfn,
 * 							 max_highmem_pfn};
 * for_each_valid_physical_page_range()
 *	memblock_add_node(base, size, nid, MEMBLOCK_NONE)
 * free_area_init(max_zone_pfns);
 */
void free_area_init(unsigned long *max_zone_pfn);
unsigned long node_map_pfn_alignment(void);
unsigned long __absent_pages_in_range(int nid, unsigned long start_pfn,
						unsigned long end_pfn);
extern unsigned long absent_pages_in_range(unsigned long start_pfn,
						unsigned long end_pfn);
extern void get_pfn_range_for_nid(unsigned int nid,
			unsigned long *start_pfn, unsigned long *end_pfn);
extern unsigned long find_min_pfn_with_active_regions(void);

#ifndef CONFIG_NUMA
static inline int early_pfn_to_nid(unsigned long pfn)
{
	return 0;
}
#else
/* please see mm/page_alloc.c */
extern int __meminit early_pfn_to_nid(unsigned long pfn);
#endif

extern void set_dma_reserve(unsigned long new_dma_reserve);
extern void memmap_init_range(unsigned long, int, unsigned long,
		unsigned long, unsigned long, enum meminit_context,
		struct vmem_altmap *, int migratetype);
extern void setup_per_zone_wmarks(void);
extern void calculate_min_free_kbytes(void);
extern int __meminit init_per_zone_wmark_min(void);
extern void mem_init(void);
extern void __init mmap_init(void);
extern void show_mem(unsigned int flags, nodemask_t *nodemask);
extern long si_mem_available(void);
extern void si_meminfo(struct sysinfo * val);
extern void si_meminfo_node(struct sysinfo *val, int nid);
#ifdef __HAVE_ARCH_RESERVED_KERNEL_PAGES
extern unsigned long arch_reserved_kernel_pages(void);
#endif

extern __printf(3, 4)
void warn_alloc(gfp_t gfp_mask, nodemask_t *nodemask, const char *fmt, ...);

extern void setup_per_cpu_pageset(void);

/* page_alloc.c */
extern int min_free_kbytes;
extern int watermark_boost_factor;
extern int watermark_scale_factor;
extern bool arch_has_descending_max_zone_pfns(void);

/* nommu.c */
extern atomic_long_t mmap_pages_allocated;
extern int nommu_shrink_inode_mappings(struct inode *, size_t, size_t);

/* interval_tree.c */
void vma_interval_tree_insert(struct vm_area_struct *node,
			      struct rb_root_cached *root);
void vma_interval_tree_insert_after(struct vm_area_struct *node,
				    struct vm_area_struct *prev,
				    struct rb_root_cached *root);
void vma_interval_tree_remove(struct vm_area_struct *node,
			      struct rb_root_cached *root);
struct vm_area_struct *vma_interval_tree_iter_first(struct rb_root_cached *root,
				unsigned long start, unsigned long last);
struct vm_area_struct *vma_interval_tree_iter_next(struct vm_area_struct *node,
				unsigned long start, unsigned long last);

#define vma_interval_tree_foreach(vma, root, start, last)		\
	for (vma = vma_interval_tree_iter_first(root, start, last);	\
	     vma; vma = vma_interval_tree_iter_next(vma, start, last))

void anon_vma_interval_tree_insert(struct anon_vma_chain *node,
				   struct rb_root_cached *root);
void anon_vma_interval_tree_remove(struct anon_vma_chain *node,
				   struct rb_root_cached *root);
struct anon_vma_chain *
anon_vma_interval_tree_iter_first(struct rb_root_cached *root,
				  unsigned long start, unsigned long last);
struct anon_vma_chain *anon_vma_interval_tree_iter_next(
	struct anon_vma_chain *node, unsigned long start, unsigned long last);
#ifdef CONFIG_DEBUG_VM_RB
void anon_vma_interval_tree_verify(struct anon_vma_chain *node);
#endif

#define anon_vma_interval_tree_foreach(avc, root, start, last)		 \
	for (avc = anon_vma_interval_tree_iter_first(root, start, last); \
	     avc; avc = anon_vma_interval_tree_iter_next(avc, start, last))

/* mmap.c */
extern int __vm_enough_memory(struct mm_struct *mm, long pages, int cap_sys_admin);
extern int __vma_adjust(struct vm_area_struct *vma, unsigned long start,
	unsigned long end, pgoff_t pgoff, struct vm_area_struct *insert,
	struct vm_area_struct *expand);
static inline int vma_adjust(struct vm_area_struct *vma, unsigned long start,
	unsigned long end, pgoff_t pgoff, struct vm_area_struct *insert)
{
	return __vma_adjust(vma, start, end, pgoff, insert, NULL);
}
extern struct vm_area_struct *vma_merge(struct mm_struct *,
	struct vm_area_struct *prev, unsigned long addr, unsigned long end,
	unsigned long vm_flags, struct anon_vma *, struct file *, pgoff_t,
	struct mempolicy *, struct vm_userfaultfd_ctx, struct anon_vma_name *);
extern struct anon_vma *find_mergeable_anon_vma(struct vm_area_struct *);
extern int __split_vma(struct mm_struct *, struct vm_area_struct *,
	unsigned long addr, int new_below);
extern int split_vma(struct mm_struct *, struct vm_area_struct *,
	unsigned long addr, int new_below);
extern int insert_vm_struct(struct mm_struct *, struct vm_area_struct *);
extern void __vma_link_rb(struct mm_struct *, struct vm_area_struct *,
	struct rb_node **, struct rb_node *);
extern void unlink_file_vma(struct vm_area_struct *);
extern struct vm_area_struct *copy_vma(struct vm_area_struct **,
	unsigned long addr, unsigned long len, pgoff_t pgoff,
	bool *need_rmap_locks);
extern void exit_mmap(struct mm_struct *);

static inline int check_data_rlimit(unsigned long rlim,
				    unsigned long new,
				    unsigned long start,
				    unsigned long end_data,
				    unsigned long start_data)
{
	if (rlim < RLIM_INFINITY) {
		if (((new - start) + (end_data - start_data)) > rlim)
			return -ENOSPC;
	}

	return 0;
}

extern int mm_take_all_locks(struct mm_struct *mm);
extern void mm_drop_all_locks(struct mm_struct *mm);

extern int set_mm_exe_file(struct mm_struct *mm, struct file *new_exe_file);
extern int replace_mm_exe_file(struct mm_struct *mm, struct file *new_exe_file);
extern struct file *get_mm_exe_file(struct mm_struct *mm);
extern struct file *get_task_exe_file(struct task_struct *task);

extern bool may_expand_vm(struct mm_struct *, vm_flags_t, unsigned long npages);
extern void vm_stat_account(struct mm_struct *, vm_flags_t, long npages);

extern bool vma_is_special_mapping(const struct vm_area_struct *vma,
				   const struct vm_special_mapping *sm);
extern struct vm_area_struct *_install_special_mapping(struct mm_struct *mm,
				   unsigned long addr, unsigned long len,
				   unsigned long flags,
				   const struct vm_special_mapping *spec);
/* This is an obsolete alternative to _install_special_mapping. */
extern int install_special_mapping(struct mm_struct *mm,
				   unsigned long addr, unsigned long len,
				   unsigned long flags, struct page **pages);

unsigned long randomize_stack_top(unsigned long stack_top);

extern unsigned long get_unmapped_area(struct file *, unsigned long, unsigned long, unsigned long, unsigned long);

extern unsigned long mmap_region(struct file *file, unsigned long addr,
	unsigned long len, vm_flags_t vm_flags, unsigned long pgoff,
	struct list_head *uf);
extern unsigned long do_mmap(struct file *file, unsigned long addr,
	unsigned long len, unsigned long prot, unsigned long flags,
	unsigned long pgoff, unsigned long *populate, struct list_head *uf);
extern int __do_munmap(struct mm_struct *, unsigned long, size_t,
		       struct list_head *uf, bool downgrade);
extern int do_munmap(struct mm_struct *, unsigned long, size_t,
		     struct list_head *uf);
extern int do_madvise(struct mm_struct *mm, unsigned long start, size_t len_in, int behavior);

#ifdef CONFIG_MMU
extern int __mm_populate(unsigned long addr, unsigned long len,
			 int ignore_errors);
static inline void mm_populate(unsigned long addr, unsigned long len)
{
	/* Ignore errors */
	(void) __mm_populate(addr, len, 1);
}
#else
static inline void mm_populate(unsigned long addr, unsigned long len) {}
#endif

/* These take the mm semaphore themselves */
extern int __must_check vm_brk(unsigned long, unsigned long);
extern int __must_check vm_brk_flags(unsigned long, unsigned long, unsigned long);
extern int vm_munmap(unsigned long, size_t);
extern unsigned long __must_check vm_mmap(struct file *, unsigned long,
        unsigned long, unsigned long,
        unsigned long, unsigned long);

struct vm_unmapped_area_info {
#define VM_UNMAPPED_AREA_TOPDOWN 1
	unsigned long flags;
	unsigned long length;
	unsigned long low_limit;
	unsigned long high_limit;
	unsigned long align_mask;
	unsigned long align_offset;
};

extern unsigned long vm_unmapped_area(struct vm_unmapped_area_info *info);

/* truncate.c */
extern void truncate_inode_pages(struct address_space *, loff_t);
extern void truncate_inode_pages_range(struct address_space *,
				       loff_t lstart, loff_t lend);
extern void truncate_inode_pages_final(struct address_space *);

/* generic vm_area_ops exported for stackable file systems */
extern vm_fault_t filemap_fault(struct vm_fault *vmf);
extern vm_fault_t filemap_map_pages(struct vm_fault *vmf,
		pgoff_t start_pgoff, pgoff_t end_pgoff);
extern vm_fault_t filemap_page_mkwrite(struct vm_fault *vmf);

extern unsigned long stack_guard_gap;
/* Generic expand stack which grows the stack according to GROWS{UP,DOWN} */
extern int expand_stack(struct vm_area_struct *vma, unsigned long address);

/* CONFIG_STACK_GROWSUP still needs to grow downwards at some places */
extern int expand_downwards(struct vm_area_struct *vma,
		unsigned long address);
#if VM_GROWSUP
extern int expand_upwards(struct vm_area_struct *vma, unsigned long address);
#else
  #define expand_upwards(vma, address) (0)
#endif

/* Look up the first VMA which satisfies  addr < vm_end,  NULL if none. */
extern struct vm_area_struct * find_vma(struct mm_struct * mm, unsigned long addr);
extern struct vm_area_struct * find_vma_prev(struct mm_struct * mm, unsigned long addr,
					     struct vm_area_struct **pprev);

/**
 * find_vma_intersection() - Look up the first VMA which intersects the interval
 * @mm: The process address space.
 * @start_addr: The inclusive start user address.
 * @end_addr: The exclusive end user address.
 *
 * Returns: The first VMA within the provided range, %NULL otherwise.  Assumes
 * start_addr < end_addr.
 */
static inline
struct vm_area_struct *find_vma_intersection(struct mm_struct *mm,
					     unsigned long start_addr,
					     unsigned long end_addr)
{
	struct vm_area_struct *vma = find_vma(mm, start_addr);

	if (vma && end_addr <= vma->vm_start)
		vma = NULL;
	return vma;
}

/**
 * vma_lookup() - Find a VMA at a specific address
 * @mm: The process address space.
 * @addr: The user address.
 *
 * Return: The vm_area_struct at the given address, %NULL otherwise.
 */
static inline
struct vm_area_struct *vma_lookup(struct mm_struct *mm, unsigned long addr)
{
	struct vm_area_struct *vma = find_vma(mm, addr);

	if (vma && addr < vma->vm_start)
		vma = NULL;

	return vma;
}

static inline unsigned long vm_start_gap(struct vm_area_struct *vma)
{
	unsigned long vm_start = vma->vm_start;

	if (vma->vm_flags & VM_GROWSDOWN) {
		vm_start -= stack_guard_gap;
		if (vm_start > vma->vm_start)
			vm_start = 0;
	}
	return vm_start;
}

static inline unsigned long vm_end_gap(struct vm_area_struct *vma)
{
	unsigned long vm_end = vma->vm_end;

	if (vma->vm_flags & VM_GROWSUP) {
		vm_end += stack_guard_gap;
		if (vm_end < vma->vm_end)
			vm_end = -PAGE_SIZE;
	}
	return vm_end;
}

static inline unsigned long vma_pages(struct vm_area_struct *vma)
{
	return (vma->vm_end - vma->vm_start) >> PAGE_SHIFT;
}

/* Look up the first VMA which exactly match the interval vm_start ... vm_end */
static inline struct vm_area_struct *find_exact_vma(struct mm_struct *mm,
				unsigned long vm_start, unsigned long vm_end)
{
	struct vm_area_struct *vma = find_vma(mm, vm_start);

	if (vma && (vma->vm_start != vm_start || vma->vm_end != vm_end))
		vma = NULL;

	return vma;
}

static inline bool range_in_vma(struct vm_area_struct *vma,
				unsigned long start, unsigned long end)
{
	return (vma && vma->vm_start <= start && end <= vma->vm_end);
}

#ifdef CONFIG_MMU
pgprot_t vm_get_page_prot(unsigned long vm_flags);
void vma_set_page_prot(struct vm_area_struct *vma);
#else
static inline pgprot_t vm_get_page_prot(unsigned long vm_flags)
{
	return __pgprot(0);
}
static inline void vma_set_page_prot(struct vm_area_struct *vma)
{
	vma->vm_page_prot = vm_get_page_prot(vma->vm_flags);
}
#endif

void vma_set_file(struct vm_area_struct *vma, struct file *file);

#ifdef CONFIG_NUMA_BALANCING
unsigned long change_prot_numa(struct vm_area_struct *vma,
			unsigned long start, unsigned long end);
#endif

struct vm_area_struct *find_extend_vma(struct mm_struct *, unsigned long addr);
int remap_pfn_range(struct vm_area_struct *, unsigned long addr,
			unsigned long pfn, unsigned long size, pgprot_t);
int remap_pfn_range_notrack(struct vm_area_struct *vma, unsigned long addr,
		unsigned long pfn, unsigned long size, pgprot_t prot);
int vm_insert_page(struct vm_area_struct *, unsigned long addr, struct page *);
int vm_insert_pages(struct vm_area_struct *vma, unsigned long addr,
			struct page **pages, unsigned long *num);
int vm_map_pages(struct vm_area_struct *vma, struct page **pages,
				unsigned long num);
int vm_map_pages_zero(struct vm_area_struct *vma, struct page **pages,
				unsigned long num);
vm_fault_t vmf_insert_pfn(struct vm_area_struct *vma, unsigned long addr,
			unsigned long pfn);
vm_fault_t vmf_insert_pfn_prot(struct vm_area_struct *vma, unsigned long addr,
			unsigned long pfn, pgprot_t pgprot);
vm_fault_t vmf_insert_mixed(struct vm_area_struct *vma, unsigned long addr,
			pfn_t pfn);
vm_fault_t vmf_insert_mixed_prot(struct vm_area_struct *vma, unsigned long addr,
			pfn_t pfn, pgprot_t pgprot);
vm_fault_t vmf_insert_mixed_mkwrite(struct vm_area_struct *vma,
		unsigned long addr, pfn_t pfn);
int vm_iomap_memory(struct vm_area_struct *vma, phys_addr_t start, unsigned long len);

static inline vm_fault_t vmf_insert_page(struct vm_area_struct *vma,
				unsigned long addr, struct page *page)
{
	int err = vm_insert_page(vma, addr, page);

	if (err == -ENOMEM)
		return VM_FAULT_OOM;
	if (err < 0 && err != -EBUSY)
		return VM_FAULT_SIGBUS;

	return VM_FAULT_NOPAGE;
}

#ifndef io_remap_pfn_range
static inline int io_remap_pfn_range(struct vm_area_struct *vma,
				     unsigned long addr, unsigned long pfn,
				     unsigned long size, pgprot_t prot)
{
	return remap_pfn_range(vma, addr, pfn, size, pgprot_decrypted(prot));
}
#endif

static inline vm_fault_t vmf_error(int err)
{
	if (err == -ENOMEM)
		return VM_FAULT_OOM;
	return VM_FAULT_SIGBUS;
}

struct page *follow_page(struct vm_area_struct *vma, unsigned long address,
			 unsigned int foll_flags);

#define FOLL_WRITE	0x01	/* check pte is writable */
#define FOLL_TOUCH	0x02	/* mark page accessed */
#define FOLL_GET	0x04	/* do get_page on page */
#define FOLL_DUMP	0x08	/* give error on hole if it would be zero */
#define FOLL_FORCE	0x10	/* get_user_pages read/write w/o permission */
#define FOLL_NOWAIT	0x20	/* if a disk transfer is needed, start the IO
				 * and return without waiting upon it */
#define FOLL_NOFAULT	0x80	/* do not fault in pages */
#define FOLL_HWPOISON	0x100	/* check page is hwpoisoned */
#define FOLL_NUMA	0x200	/* force NUMA hinting page fault */
#define FOLL_MIGRATION	0x400	/* wait for page to replace migration entry */
#define FOLL_TRIED	0x800	/* a retry, previous pass started an IO */
#define FOLL_REMOTE	0x2000	/* we are working on non-current tsk/mm */
#define FOLL_COW	0x4000	/* internal GUP flag */
#define FOLL_ANON	0x8000	/* don't do file mappings */
#define FOLL_LONGTERM	0x10000	/* mapping lifetime is indefinite: see below */
#define FOLL_SPLIT_PMD	0x20000	/* split huge pmd before returning */
#define FOLL_PIN	0x40000	/* pages must be released via unpin_user_page */
#define FOLL_FAST_ONLY	0x80000	/* gup_fast: prevent fall-back to slow gup */

/*
 * FOLL_PIN and FOLL_LONGTERM may be used in various combinations with each
 * other. Here is what they mean, and how to use them:
 *
 * FOLL_LONGTERM indicates that the page will be held for an indefinite time
 * period _often_ under userspace control.  This is in contrast to
 * iov_iter_get_pages(), whose usages are transient.
 *
 * FIXME: For pages which are part of a filesystem, mappings are subject to the
 * lifetime enforced by the filesystem and we need guarantees that longterm
 * users like RDMA and V4L2 only establish mappings which coordinate usage with
 * the filesystem.  Ideas for this coordination include revoking the longterm
 * pin, delaying writeback, bounce buffer page writeback, etc.  As FS DAX was
 * added after the problem with filesystems was found FS DAX VMAs are
 * specifically failed.  Filesystem pages are still subject to bugs and use of
 * FOLL_LONGTERM should be avoided on those pages.
 *
 * FIXME: Also NOTE that FOLL_LONGTERM is not supported in every GUP call.
 * Currently only get_user_pages() and get_user_pages_fast() support this flag
 * and calls to get_user_pages_[un]locked are specifically not allowed.  This
 * is due to an incompatibility with the FS DAX check and
 * FAULT_FLAG_ALLOW_RETRY.
 *
 * In the CMA case: long term pins in a CMA region would unnecessarily fragment
 * that region.  And so, CMA attempts to migrate the page before pinning, when
 * FOLL_LONGTERM is specified.
 *
 * FOLL_PIN indicates that a special kind of tracking (not just page->_refcount,
 * but an additional pin counting system) will be invoked. This is intended for
 * anything that gets a page reference and then touches page data (for example,
 * Direct IO). This lets the filesystem know that some non-file-system entity is
 * potentially changing the pages' data. In contrast to FOLL_GET (whose pages
 * are released via put_page()), FOLL_PIN pages must be released, ultimately, by
 * a call to unpin_user_page().
 *
 * FOLL_PIN is similar to FOLL_GET: both of these pin pages. They use different
 * and separate refcounting mechanisms, however, and that means that each has
 * its own acquire and release mechanisms:
 *
 *     FOLL_GET: get_user_pages*() to acquire, and put_page() to release.
 *
 *     FOLL_PIN: pin_user_pages*() to acquire, and unpin_user_pages to release.
 *
 * FOLL_PIN and FOLL_GET are mutually exclusive for a given function call.
 * (The underlying pages may experience both FOLL_GET-based and FOLL_PIN-based
 * calls applied to them, and that's perfectly OK. This is a constraint on the
 * callers, not on the pages.)
 *
 * FOLL_PIN should be set internally by the pin_user_pages*() APIs, never
 * directly by the caller. That's in order to help avoid mismatches when
 * releasing pages: get_user_pages*() pages must be released via put_page(),
 * while pin_user_pages*() pages must be released via unpin_user_page().
 *
 * Please see Documentation/core-api/pin_user_pages.rst for more information.
 */

static inline int vm_fault_to_errno(vm_fault_t vm_fault, int foll_flags)
{
	if (vm_fault & VM_FAULT_OOM)
		return -ENOMEM;
	if (vm_fault & (VM_FAULT_HWPOISON | VM_FAULT_HWPOISON_LARGE))
		return (foll_flags & FOLL_HWPOISON) ? -EHWPOISON : -EFAULT;
	if (vm_fault & (VM_FAULT_SIGBUS | VM_FAULT_SIGSEGV))
		return -EFAULT;
	return 0;
}

typedef int (*pte_fn_t)(pte_t *pte, unsigned long addr, void *data);
extern int apply_to_page_range(struct mm_struct *mm, unsigned long address,
			       unsigned long size, pte_fn_t fn, void *data);
extern int apply_to_existing_page_range(struct mm_struct *mm,
				   unsigned long address, unsigned long size,
				   pte_fn_t fn, void *data);

extern void init_mem_debugging_and_hardening(void);
#ifdef CONFIG_PAGE_POISONING
extern void __kernel_poison_pages(struct page *page, int numpages);
extern void __kernel_unpoison_pages(struct page *page, int numpages);
extern bool _page_poisoning_enabled_early;
DECLARE_STATIC_KEY_FALSE(_page_poisoning_enabled);
static inline bool page_poisoning_enabled(void)
{
	return _page_poisoning_enabled_early;
}
/*
 * For use in fast paths after init_mem_debugging() has run, or when a
 * false negative result is not harmful when called too early.
 */
static inline bool page_poisoning_enabled_static(void)
{
	return static_branch_unlikely(&_page_poisoning_enabled);
}
static inline void kernel_poison_pages(struct page *page, int numpages)
{
	if (page_poisoning_enabled_static())
		__kernel_poison_pages(page, numpages);
}
static inline void kernel_unpoison_pages(struct page *page, int numpages)
{
	if (page_poisoning_enabled_static())
		__kernel_unpoison_pages(page, numpages);
}
#else
static inline bool page_poisoning_enabled(void) { return false; }
static inline bool page_poisoning_enabled_static(void) { return false; }
static inline void __kernel_poison_pages(struct page *page, int nunmpages) { }
static inline void kernel_poison_pages(struct page *page, int numpages) { }
static inline void kernel_unpoison_pages(struct page *page, int numpages) { }
#endif

DECLARE_STATIC_KEY_MAYBE(CONFIG_INIT_ON_ALLOC_DEFAULT_ON, init_on_alloc);
static inline bool want_init_on_alloc(gfp_t flags)
{
	if (static_branch_maybe(CONFIG_INIT_ON_ALLOC_DEFAULT_ON,
				&init_on_alloc))
		return true;
	return flags & __GFP_ZERO;
}

DECLARE_STATIC_KEY_MAYBE(CONFIG_INIT_ON_FREE_DEFAULT_ON, init_on_free);
static inline bool want_init_on_free(void)
{
	return static_branch_maybe(CONFIG_INIT_ON_FREE_DEFAULT_ON,
				   &init_on_free);
}

extern bool _debug_pagealloc_enabled_early;
DECLARE_STATIC_KEY_FALSE(_debug_pagealloc_enabled);

static inline bool debug_pagealloc_enabled(void)
{
	return IS_ENABLED(CONFIG_DEBUG_PAGEALLOC) &&
		_debug_pagealloc_enabled_early;
}

/*
 * For use in fast paths after init_debug_pagealloc() has run, or when a
 * false negative result is not harmful when called too early.
 */
static inline bool debug_pagealloc_enabled_static(void)
{
	if (!IS_ENABLED(CONFIG_DEBUG_PAGEALLOC))
		return false;

	return static_branch_unlikely(&_debug_pagealloc_enabled);
}

#ifdef CONFIG_DEBUG_PAGEALLOC
/*
 * To support DEBUG_PAGEALLOC architecture must ensure that
 * __kernel_map_pages() never fails
 */
extern void __kernel_map_pages(struct page *page, int numpages, int enable);

static inline void debug_pagealloc_map_pages(struct page *page, int numpages)
{
	if (debug_pagealloc_enabled_static())
		__kernel_map_pages(page, numpages, 1);
}

static inline void debug_pagealloc_unmap_pages(struct page *page, int numpages)
{
	if (debug_pagealloc_enabled_static())
		__kernel_map_pages(page, numpages, 0);
}
#else	/* CONFIG_DEBUG_PAGEALLOC */
static inline void debug_pagealloc_map_pages(struct page *page, int numpages) {}
static inline void debug_pagealloc_unmap_pages(struct page *page, int numpages) {}
#endif	/* CONFIG_DEBUG_PAGEALLOC */

#ifdef __HAVE_ARCH_GATE_AREA
extern struct vm_area_struct *get_gate_vma(struct mm_struct *mm);
extern int in_gate_area_no_mm(unsigned long addr);
extern int in_gate_area(struct mm_struct *mm, unsigned long addr);
#else
static inline struct vm_area_struct *get_gate_vma(struct mm_struct *mm)
{
	return NULL;
}
static inline int in_gate_area_no_mm(unsigned long addr) { return 0; }
static inline int in_gate_area(struct mm_struct *mm, unsigned long addr)
{
	return 0;
}
#endif	/* __HAVE_ARCH_GATE_AREA */

extern bool process_shares_mm(struct task_struct *p, struct mm_struct *mm);

#ifdef CONFIG_SYSCTL
extern int sysctl_drop_caches;
int drop_caches_sysctl_handler(struct ctl_table *, int, void *, size_t *,
		loff_t *);
#endif

void drop_slab(void);

#ifndef CONFIG_MMU
#define randomize_va_space 0
#else
extern int randomize_va_space;
#endif

const char * arch_vma_name(struct vm_area_struct *vma);
#ifdef CONFIG_MMU
void print_vma_addr(char *prefix, unsigned long rip);
#else
static inline void print_vma_addr(char *prefix, unsigned long rip)
{
}
#endif

#ifdef CONFIG_HUGETLB_PAGE_FREE_VMEMMAP
int vmemmap_remap_free(unsigned long start, unsigned long end,
		       unsigned long reuse);
int vmemmap_remap_alloc(unsigned long start, unsigned long end,
			unsigned long reuse, gfp_t gfp_mask);
#endif

void *sparse_buffer_alloc(unsigned long size);
struct page * __populate_section_memmap(unsigned long pfn,
		unsigned long nr_pages, int nid, struct vmem_altmap *altmap);
pgd_t *vmemmap_pgd_populate(unsigned long addr, int node);
p4d_t *vmemmap_p4d_populate(pgd_t *pgd, unsigned long addr, int node);
pud_t *vmemmap_pud_populate(p4d_t *p4d, unsigned long addr, int node);
pmd_t *vmemmap_pmd_populate(pud_t *pud, unsigned long addr, int node);
pte_t *vmemmap_pte_populate(pmd_t *pmd, unsigned long addr, int node,
			    struct vmem_altmap *altmap);
void *vmemmap_alloc_block(unsigned long size, int node);
struct vmem_altmap;
void *vmemmap_alloc_block_buf(unsigned long size, int node,
			      struct vmem_altmap *altmap);
void vmemmap_verify(pte_t *, int, unsigned long, unsigned long);
int vmemmap_populate_basepages(unsigned long start, unsigned long end,
			       int node, struct vmem_altmap *altmap);
int vmemmap_populate(unsigned long start, unsigned long end, int node,
		struct vmem_altmap *altmap);
void vmemmap_populate_print_last(void);
#ifdef CONFIG_MEMORY_HOTPLUG
void vmemmap_free(unsigned long start, unsigned long end,
		struct vmem_altmap *altmap);
#endif
void register_page_bootmem_memmap(unsigned long section_nr, struct page *map,
				  unsigned long nr_pages);

enum mf_flags {
	MF_COUNT_INCREASED = 1 << 0,
	MF_ACTION_REQUIRED = 1 << 1,
	MF_MUST_KILL = 1 << 2,
	MF_SOFT_OFFLINE = 1 << 3,
	MF_UNPOISON = 1 << 4,
};
extern int memory_failure(unsigned long pfn, int flags);
extern void memory_failure_queue(unsigned long pfn, int flags);
extern void memory_failure_queue_kick(int cpu);
extern int unpoison_memory(unsigned long pfn);
extern int sysctl_memory_failure_early_kill;
extern int sysctl_memory_failure_recovery;
extern void shake_page(struct page *p);
extern atomic_long_t num_poisoned_pages __read_mostly;
extern int soft_offline_page(unsigned long pfn, int flags);

#ifndef arch_memory_failure
static inline int arch_memory_failure(unsigned long pfn, int flags)
{
	return -ENXIO;
}
#endif

#ifndef arch_is_platform_page
static inline bool arch_is_platform_page(u64 paddr)
{
	return false;
}
#endif

/*
 * Error handlers for various types of pages.
 */
enum mf_result {
	MF_IGNORED,	/* Error: cannot be handled */
	MF_FAILED,	/* Error: handling failed */
	MF_DELAYED,	/* Will be handled later */
	MF_RECOVERED,	/* Successfully recovered */
};

enum mf_action_page_type {
	MF_MSG_KERNEL,
	MF_MSG_KERNEL_HIGH_ORDER,
	MF_MSG_SLAB,
	MF_MSG_DIFFERENT_COMPOUND,
	MF_MSG_HUGE,
	MF_MSG_FREE_HUGE,
	MF_MSG_NON_PMD_HUGE,
	MF_MSG_UNMAP_FAILED,
	MF_MSG_DIRTY_SWAPCACHE,
	MF_MSG_CLEAN_SWAPCACHE,
	MF_MSG_DIRTY_MLOCKED_LRU,
	MF_MSG_CLEAN_MLOCKED_LRU,
	MF_MSG_DIRTY_UNEVICTABLE_LRU,
	MF_MSG_CLEAN_UNEVICTABLE_LRU,
	MF_MSG_DIRTY_LRU,
	MF_MSG_CLEAN_LRU,
	MF_MSG_TRUNCATED_LRU,
	MF_MSG_BUDDY,
	MF_MSG_DAX,
	MF_MSG_UNSPLIT_THP,
	MF_MSG_DIFFERENT_PAGE_SIZE,
	MF_MSG_UNKNOWN,
};

#if defined(CONFIG_TRANSPARENT_HUGEPAGE) || defined(CONFIG_HUGETLBFS)
extern void clear_huge_page(struct page *page,
			    unsigned long addr_hint,
			    unsigned int pages_per_huge_page);
extern void copy_user_huge_page(struct page *dst, struct page *src,
				unsigned long addr_hint,
				struct vm_area_struct *vma,
				unsigned int pages_per_huge_page);
extern long copy_huge_page_from_user(struct page *dst_page,
				const void __user *usr_src,
				unsigned int pages_per_huge_page,
				bool allow_pagefault);

/**
 * vma_is_special_huge - Are transhuge page-table entries considered special?
 * @vma: Pointer to the struct vm_area_struct to consider
 *
 * Whether transhuge page-table entries are considered "special" following
 * the definition in vm_normal_page().
 *
 * Return: true if transhuge page-table entries should be considered special,
 * false otherwise.
 */
static inline bool vma_is_special_huge(const struct vm_area_struct *vma)
{
	return vma_is_dax(vma) || (vma->vm_file &&
				   (vma->vm_flags & (VM_PFNMAP | VM_MIXEDMAP)));
}

#endif /* CONFIG_TRANSPARENT_HUGEPAGE || CONFIG_HUGETLBFS */

#ifdef CONFIG_DEBUG_PAGEALLOC
extern unsigned int _debug_guardpage_minorder;
DECLARE_STATIC_KEY_FALSE(_debug_guardpage_enabled);

static inline unsigned int debug_guardpage_minorder(void)
{
	return _debug_guardpage_minorder;
}

static inline bool debug_guardpage_enabled(void)
{
	return static_branch_unlikely(&_debug_guardpage_enabled);
}

static inline bool page_is_guard(struct page *page)
{
	if (!debug_guardpage_enabled())
		return false;

	return PageGuard(page);
}
#else
static inline unsigned int debug_guardpage_minorder(void) { return 0; }
static inline bool debug_guardpage_enabled(void) { return false; }
static inline bool page_is_guard(struct page *page) { return false; }
#endif /* CONFIG_DEBUG_PAGEALLOC */

#if MAX_NUMNODES > 1
void __init setup_nr_node_ids(void);
#else
static inline void setup_nr_node_ids(void) {}
#endif

extern int memcmp_pages(struct page *page1, struct page *page2);

static inline int pages_identical(struct page *page1, struct page *page2)
{
	return !memcmp_pages(page1, page2);
}

#ifdef CONFIG_MAPPING_DIRTY_HELPERS
unsigned long clean_record_shared_mapping_range(struct address_space *mapping,
						pgoff_t first_index, pgoff_t nr,
						pgoff_t bitmap_pgoff,
						unsigned long *bitmap,
						pgoff_t *start,
						pgoff_t *end);

unsigned long wp_shared_mapping_range(struct address_space *mapping,
				      pgoff_t first_index, pgoff_t nr);
#endif

extern int sysctl_nr_trim_pages;

#ifdef CONFIG_PRINTK
void mem_dump_obj(void *object);
#else
static inline void mem_dump_obj(void *object) {}
#endif

/**
 * seal_check_future_write - Check for F_SEAL_FUTURE_WRITE flag and handle it
 * @seals: the seals to check
 * @vma: the vma to operate on
 *
 * Check whether F_SEAL_FUTURE_WRITE is set; if so, do proper check/handling on
 * the vma flags.  Return 0 if check pass, or <0 for errors.
 */
static inline int seal_check_future_write(int seals, struct vm_area_struct *vma)
{
	if (seals & F_SEAL_FUTURE_WRITE) {
		/*
		 * New PROT_WRITE and MAP_SHARED mmaps are not allowed when
		 * "future write" seal active.
		 */
		if ((vma->vm_flags & VM_SHARED) && (vma->vm_flags & VM_WRITE))
			return -EPERM;

		/*
		 * Since an F_SEAL_FUTURE_WRITE sealed memfd can be mapped as
		 * MAP_SHARED and read-only, take care to not allow mprotect to
		 * revert protections on such mappings. Do this only for shared
		 * mappings. For private mappings, don't need to mask
		 * VM_MAYWRITE as we still want them to be COW-writable.
		 */
		if (vma->vm_flags & VM_SHARED)
			vma->vm_flags &= ~(VM_MAYWRITE);
	}

	return 0;
}

#ifdef CONFIG_ANON_VMA_NAME
int madvise_set_anon_name(struct mm_struct *mm, unsigned long start,
			  unsigned long len_in,
			  struct anon_vma_name *anon_name);
#else
static inline int
madvise_set_anon_name(struct mm_struct *mm, unsigned long start,
		      unsigned long len_in, struct anon_vma_name *anon_name) {
	return 0;
}
#endif

#endif /* _LINUX_MM_H */<|MERGE_RESOLUTION|>--- conflicted
+++ resolved
@@ -903,43 +903,6 @@
 	compound_page_dtors[page[1].compound_dtor](page);
 }
 
-<<<<<<< HEAD
-static inline unsigned int compound_order(struct page *page)
-{
-    /*如果此page不是复合页的首页，则order为0*/
-	if (!PageHead(page))
-		return 0;
-	/*否则取复合页对应的order(存在第二页里）*/
-	return page[1].compound_order;
-}
-
-/**
- * folio_order - The allocation order of a folio.
- * @folio: The folio.
- *
- * A folio is composed of 2^order pages.  See get_order() for the definition
- * of order.
- *
- * Return: The order of the folio.
- */
-static inline unsigned int folio_order(struct folio *folio)
-{
-	return compound_order(&folio->page);
-}
-
-static inline bool hpage_pincount_available(struct page *page)
-{
-	/*
-	 * Can the page->hpage_pinned_refcount field be used? That field is in
-	 * the 3rd page of the compound page, so the smallest (2-page) compound
-	 * pages cannot support it.
-	 */
-	page = compound_head(page);
-	return PageCompound(page) && compound_order(page) > 1;
-}
-
-=======
->>>>>>> 028192fe
 static inline int head_compound_pincount(struct page *head)
 {
 	return atomic_read(compound_pincount_ptr(head));
