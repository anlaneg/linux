/*
 * Linux Security Module interfaces
 *
 * Copyright (C) 2001 WireX Communications, Inc <chris@wirex.com>
 * Copyright (C) 2001 Greg Kroah-Hartman <greg@kroah.com>
 * Copyright (C) 2001 Networks Associates Technology, Inc <ssmalley@nai.com>
 * Copyright (C) 2001 James Morris <jmorris@intercode.com.au>
 * Copyright (C) 2001 Silicon Graphics, Inc. (Trust Technology Group)
 * Copyright (C) 2015 Intel Corporation.
 * Copyright (C) 2015 Casey Schaufler <casey@schaufler-ca.com>
 * Copyright (C) 2016 Mellanox Techonologies
 *
 *	This program is free software; you can redistribute it and/or modify
 *	it under the terms of the GNU General Public License as published by
 *	the Free Software Foundation; either version 2 of the License, or
 *	(at your option) any later version.
 *
 *	Due to this file being licensed under the GPL there is controversy over
 *	whether this permits you to write a module that #includes this file
 *	without placing your module under the GPL.  Please consult a lawyer for
 *	advice before doing this.
 *
 */

#ifndef __LINUX_LSM_HOOKS_H
#define __LINUX_LSM_HOOKS_H

#include <uapi/linux/lsm.h>
#include <linux/security.h>
#include <linux/init.h>
#include <linux/rculist.h>
#include <linux/xattr.h>
#include <linux/static_call.h>
#include <linux/unroll.h>
#include <linux/jump_label.h>
#include <linux/lsm_count.h>

union security_list_options {
	#define LSM_HOOK(RET, DEFAULT, NAME, ...) RET (*NAME)(__VA_ARGS__);
	#include "lsm_hook_defs.h"
	#undef LSM_HOOK
	void *lsm_func_addr;
};

<<<<<<< HEAD
/*针对每个lsm_hook定义一个hook链表头*/
struct security_hook_heads {
	#define LSM_HOOK(RET, DEFAULT, NAME, ...) struct hlist_head NAME;
	#include "lsm_hook_defs.h"
	#undef LSM_HOOK
=======
/*
 * @key: static call key as defined by STATIC_CALL_KEY
 * @trampoline: static call trampoline as defined by STATIC_CALL_TRAMP
 * @hl: The security_hook_list as initialized by the owning LSM.
 * @active: Enabled when the static call has an LSM hook associated.
 */
struct lsm_static_call {
	struct static_call_key *key;
	void *trampoline;
	struct security_hook_list *hl;
	/* this needs to be true or false based on what the key defaults to */
	struct static_key_false *active;
>>>>>>> 155a3c00
} __randomize_layout;

/*
 * Table of the static calls for each LSM hook.
 * Once the LSMs are initialized, their callbacks will be copied to these
 * tables such that the calls are filled backwards (from last to first).
 * This way, we can jump directly to the first used static call, and execute
 * all of them after. This essentially makes the entry point
 * dynamic to adapt the number of static calls to the number of callbacks.
 */
struct lsm_static_calls_table {
	#define LSM_HOOK(RET, DEFAULT, NAME, ...) \
		struct lsm_static_call NAME[MAX_LSM_COUNT];
	#include <linux/lsm_hook_defs.h>
	#undef LSM_HOOK
} __packed __randomize_layout;

/**
 * struct lsm_id - Identify a Linux Security Module.
 * @lsm: name of the LSM, must be approved by the LSM maintainers
 * @id: LSM ID number from uapi/linux/lsm.h
 *
 * Contains the information that identifies the LSM.
 */
struct lsm_id {
	const char *name;
	u64 id;
};

/*
 * Security module hook list structure.
 * For use with generic list macros for common operations.
 *
 * struct security_hook_list - Contents of a cacheable, mappable object.
 * @scalls: The beginning of the array of static calls assigned to this hook.
 * @hook: The callback for the hook.
 * @lsm: The name of the lsm that owns this hook.
 */
struct security_hook_list {
	struct lsm_static_call *scalls;
	union security_list_options hook;
	const struct lsm_id *lsmid;
} __randomize_layout;

/*
 * Security blob size or offset data.
 */
struct lsm_blob_sizes {
	int lbs_cred;
	int lbs_file;
	int lbs_ib;
	int lbs_inode;
	int lbs_sock;
	int lbs_superblock;
	int lbs_ipc;
	int lbs_key;
	int lbs_msg_msg;
	int lbs_perf_event;
	int lbs_task;
	int lbs_xattr_count; /* number of xattr slots in new_xattrs array */
	int lbs_tun_dev;
	int lbs_bdev;
};

/*
 * LSM_RET_VOID is used as the default value in LSM_HOOK definitions for void
 * LSM hooks (in include/linux/lsm_hook_defs.h).
 */
#define LSM_RET_VOID ((void) 0)

/*
 * Initializing a security_hook_list structure takes
 * up a lot of space in a source file. This macro takes
 * care of the common case and reduces the amount of
 * text involved.
 */
#define LSM_HOOK_INIT(NAME, HOOK)			\
	{						\
		.scalls = static_calls_table.NAME,	\
		.hook = { .NAME = HOOK }		\
	}

extern void security_add_hooks(struct security_hook_list *hooks, int count,
			       const struct lsm_id *lsmid);

#define LSM_FLAG_LEGACY_MAJOR	BIT(0)
#define LSM_FLAG_EXCLUSIVE	BIT(1)

enum lsm_order {
	LSM_ORDER_FIRST = -1,	/* This is only for capabilities. */
	LSM_ORDER_MUTABLE = 0,
	LSM_ORDER_LAST = 1,	/* This is only for integrity. */
};

struct lsm_info {
	const char *name;	/* Required. */
	enum lsm_order order;	/* Optional: default is LSM_ORDER_MUTABLE */
	unsigned long flags;	/* Optional: flags describing LSM */
	int *enabled;		/* Optional: controlled by CONFIG_LSM */
	int (*init)(void);	/* Required. */
	struct lsm_blob_sizes *blobs; /* Optional: for blob sharing. */
};

#define DEFINE_LSM(lsm)							\
	static struct lsm_info __lsm_##lsm				\
		__used __section(".lsm_info.init")			\
		__aligned(sizeof(unsigned long))

#define DEFINE_EARLY_LSM(lsm)						\
	static struct lsm_info __early_lsm_##lsm			\
		__used __section(".early_lsm_info.init")		\
		__aligned(sizeof(unsigned long))

/* DO NOT tamper with these variables outside of the LSM framework */
extern char *lsm_names;
extern struct lsm_static_calls_table static_calls_table __ro_after_init;
extern struct lsm_info __start_lsm_info[], __end_lsm_info[];
extern struct lsm_info __start_early_lsm_info[], __end_early_lsm_info[];

/**
 * lsm_get_xattr_slot - Return the next available slot and increment the index
 * @xattrs: array storing LSM-provided xattrs
 * @xattr_count: number of already stored xattrs (updated)
 *
 * Retrieve the first available slot in the @xattrs array to fill with an xattr,
 * and increment @xattr_count.
 *
 * Return: The slot to fill in @xattrs if non-NULL, NULL otherwise.
 */
static inline struct xattr *lsm_get_xattr_slot(struct xattr *xattrs,
					       int *xattr_count)
{
	if (unlikely(!xattrs))
		return NULL;
	return &xattrs[(*xattr_count)++];
}

#endif /* ! __LINUX_LSM_HOOKS_H */<|MERGE_RESOLUTION|>--- conflicted
+++ resolved
@@ -42,13 +42,6 @@
 	void *lsm_func_addr;
 };
 
-<<<<<<< HEAD
-/*针对每个lsm_hook定义一个hook链表头*/
-struct security_hook_heads {
-	#define LSM_HOOK(RET, DEFAULT, NAME, ...) struct hlist_head NAME;
-	#include "lsm_hook_defs.h"
-	#undef LSM_HOOK
-=======
 /*
  * @key: static call key as defined by STATIC_CALL_KEY
  * @trampoline: static call trampoline as defined by STATIC_CALL_TRAMP
@@ -61,7 +54,6 @@
 	struct security_hook_list *hl;
 	/* this needs to be true or false based on what the key defaults to */
 	struct static_key_false *active;
->>>>>>> 155a3c00
 } __randomize_layout;
 
 /*
