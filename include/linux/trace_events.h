--- conflicted
+++ resolved
@@ -364,11 +364,7 @@
 	struct list_head	list;
 	struct trace_event_class *class;/*指明event类型，例如syscall enter*/
 	union {
-<<<<<<< HEAD
-		char			*name;/*事件名称*/
-=======
-		const char		*name;
->>>>>>> 155a3c00
+		const char		*name;/*事件名称*/
 		/* Set TRACE_EVENT_FL_TRACEPOINT flag when using "tp" */
 		struct tracepoint	*tp;
 	};
