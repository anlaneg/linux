--- conflicted
+++ resolved
@@ -84,12 +84,8 @@
 	const char *driver_override;
 	//vdpa设备操作集
 	const struct vdpa_config_ops *config;
-<<<<<<< HEAD
-	struct mutex cf_mutex; /* Protects get/set config */
+	struct rw_semaphore cf_lock; /* Protects get/set config */
 	//设备索引
-=======
-	struct rw_semaphore cf_lock; /* Protects get/set config */
->>>>>>> 97ee9d1c
 	unsigned int index;
 	bool features_valid;
 	bool use_va;
@@ -319,11 +315,8 @@
 
 	/* Device ops */
 	u32 (*get_vq_align)(struct vdpa_device *vdev);
-<<<<<<< HEAD
+	u32 (*get_vq_group)(struct vdpa_device *vdev, u16 idx);
 	//取vdpa设备支持的功能
-=======
-	u32 (*get_vq_group)(struct vdpa_device *vdev, u16 idx);
->>>>>>> 97ee9d1c
 	u64 (*get_device_features)(struct vdpa_device *vdev);
 	int (*set_driver_features)(struct vdpa_device *vdev, u64 features);
 	u64 (*get_driver_features)(struct vdpa_device *vdev);
@@ -386,19 +379,12 @@
  *
  * Return allocated data structure or ERR_PTR upon error
  */
-<<<<<<< HEAD
 //申请并初始化vdpa设备
-#define vdpa_alloc_device(dev_struct/*vdpa设备结构体类型*/, member, parent, config/*vdpa设备配置操作集*/, name, use_va)   \
-			  container_of(__vdpa_alloc_device( \
-				       parent, config, \
-				       sizeof(dev_struct) + \
-=======
-#define vdpa_alloc_device(dev_struct, member, parent, config, ngroups, nas, \
+#define vdpa_alloc_device(dev_struct/*vdpa设备结构体类型*/, member, parent, config/*vdpa设备配置操作集*/, ngroups, nas, \
 			  name, use_va) \
 			  container_of((__vdpa_alloc_device( \
 				       parent, config, ngroups, nas, \
 				       (sizeof(dev_struct) + \
->>>>>>> 97ee9d1c
 				       BUILD_BUG_ON_ZERO(offsetof( \
 				       dev_struct, member))), name, use_va)), \
 				       dev_struct, member)
