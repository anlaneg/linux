/* SPDX-License-Identifier: GPL-2.0 */
#ifndef _LINUX_VDPA_H
#define _LINUX_VDPA_H

#include <linux/kernel.h>
#include <linux/device.h>
#include <linux/interrupt.h>
#include <linux/vhost_iotlb.h>
#include <linux/virtio_net.h>
#include <linux/if_ether.h>

/**
 * struct vdpa_callback - vDPA callback definition.
 * @callback: interrupt callback function
 * @private: the data passed to the callback function
 * @trigger: the eventfd for the callback (Optional).
 *           When it is set, the vDPA driver must guarantee that
 *           signaling it is functional equivalent to triggering
 *           the callback. Then vDPA parent can signal it directly
 *           instead of triggering the callback.
 */
struct vdpa_callback {
	irqreturn_t (*callback)(void *data);
	void *private;
	struct eventfd_ctx *trigger;
};

/**
 * struct vdpa_notification_area - vDPA notification area
 * @addr: base address of the notification area
 * @size: size of the notification area
 */
struct vdpa_notification_area {
	resource_size_t addr;
	resource_size_t size;
};

/**
 * struct vdpa_vq_state_split - vDPA split virtqueue state
 * @avail_index: available index
 */
struct vdpa_vq_state_split {
	u16	avail_index;
};

/**
 * struct vdpa_vq_state_packed - vDPA packed virtqueue state
 * @last_avail_counter: last driver ring wrap counter observed by device
 * @last_avail_idx: device available index
 * @last_used_counter: device ring wrap counter
 * @last_used_idx: used index
 */
struct vdpa_vq_state_packed {
	u16	last_avail_counter:1;
	u16	last_avail_idx:15;
	u16	last_used_counter:1;
	u16	last_used_idx:15;
};

struct vdpa_vq_state {
	union {
		struct vdpa_vq_state_split split;
		struct vdpa_vq_state_packed packed;
	};
};

struct vdpa_mgmt_dev;

/**
 * struct vdpa_device - representation of a vDPA device
 * @dev: underlying device
 * @dma_dev: the actual device that is performing DMA
 * @driver_override: driver name to force a match; do not set directly,
 *                   because core frees it; use driver_set_override() to
 *                   set or clear it.
 * @config: the configuration ops for this device.
 * @cf_lock: Protects get and set access to configuration layout.
 * @index: device index
 * @features_valid: were features initialized? for legacy guests
 * @ngroups: the number of virtqueue groups
 * @nas: the number of address spaces
 * @use_va: indicate whether virtual address must be used by this device
 * @nvqs: maximum number of supported virtqueues
 * @mdev: management device pointer; caller must setup when registering device as part
 *	  of dev_add() mgmtdev ops callback before invoking _vdpa_register_device().
 */
struct vdpa_device {
	struct device dev;
	struct device *dma_dev;
	const char *driver_override;
	//vdpa设备操作集
	const struct vdpa_config_ops *config;
	struct rw_semaphore cf_lock; /* Protects get/set config */
	//设备索引
	unsigned int index;
	bool features_valid;
	bool use_va;
	u32 nvqs;/*设备虚队列数*/
	struct vdpa_mgmt_dev *mdev;
	unsigned int ngroups;
	unsigned int nas;
};

/**
 * struct vdpa_iova_range - the IOVA range support by the device
 * @first: start of the IOVA range
 * @last: end of the IOVA range
 */
struct vdpa_iova_range {
	u64 first;
	u64 last;
};

struct vdpa_dev_set_config {
	u64 device_features;
	struct {
		u8 mac[ETH_ALEN];
		u16 mtu;
		u16 max_vq_pairs;
	} net;
	u64 mask;
};

/**
 * struct vdpa_map_file - file area for device memory mapping
 * @file: vma->vm_file for the mapping
 * @offset: mapping offset in the vm_file
 */
struct vdpa_map_file {
	struct file *file;
	u64 offset;
};

/**
 * struct vdpa_config_ops - operations for configuring a vDPA device.
 * Note: vDPA device drivers are required to implement all of the
 * operations unless it is mentioned to be optional in the following
 * list.
 *
 * @set_vq_address:		Set the address of virtqueue
 *				@vdev: vdpa device
 *				@idx: virtqueue index
 *				@desc_area: address of desc area
 *				@driver_area: address of driver area
 *				@device_area: address of device area
 *				Returns integer: success (0) or error (< 0)
 * @set_vq_num:			Set the size of virtqueue
 *				@vdev: vdpa device
 *				@idx: virtqueue index
 *				@num: the size of virtqueue
 * @kick_vq:			Kick the virtqueue
 *				@vdev: vdpa device
 *				@idx: virtqueue index
 * @kick_vq_with_data:		Kick the virtqueue and supply extra data
 *				(only if VIRTIO_F_NOTIFICATION_DATA is negotiated)
 *				@vdev: vdpa device
 *				@data for split virtqueue:
 *				16 bits vqn and 16 bits next available index.
 *				@data for packed virtqueue:
 *				16 bits vqn, 15 least significant bits of
 *				next available index and 1 bit next_wrap.
 * @set_vq_cb:			Set the interrupt callback function for
 *				a virtqueue
 *				@vdev: vdpa device
 *				@idx: virtqueue index
 *				@cb: virtio-vdev interrupt callback structure
 * @set_vq_ready:		Set ready status for a virtqueue
 *				@vdev: vdpa device
 *				@idx: virtqueue index
 *				@ready: ready (true) not ready(false)
 * @get_vq_ready:		Get ready status for a virtqueue
 *				@vdev: vdpa device
 *				@idx: virtqueue index
 *				Returns boolean: ready (true) or not (false)
 * @set_vq_state:		Set the state for a virtqueue
 *				@vdev: vdpa device
 *				@idx: virtqueue index
 *				@state: pointer to set virtqueue state (last_avail_idx)
 *				Returns integer: success (0) or error (< 0)
 * @get_vq_state:		Get the state for a virtqueue
 *				@vdev: vdpa device
 *				@idx: virtqueue index
 *				@state: pointer to returned state (last_avail_idx)
 * @get_vendor_vq_stats:	Get the vendor statistics of a device.
 *				@vdev: vdpa device
 *				@idx: virtqueue index
 *				@msg: socket buffer holding stats message
 *				@extack: extack for reporting error messages
 *				Returns integer: success (0) or error (< 0)
 * @get_vq_notification:	Get the notification area for a virtqueue (optional)
 *				@vdev: vdpa device
 *				@idx: virtqueue index
 *				Returns the notification area
 * @get_vq_irq:			Get the irq number of a virtqueue (optional,
 *				but must implemented if require vq irq offloading)
 *				@vdev: vdpa device
 *				@idx: virtqueue index
 *				Returns int: irq number of a virtqueue,
 *				negative number if no irq assigned.
 * @get_vq_align:		Get the virtqueue align requirement
 *				for the device
 *				@vdev: vdpa device
 *				Returns virtqueue algin requirement
 * @get_vq_group:		Get the group id for a specific
 *				virtqueue (optional)
 *				@vdev: vdpa device
 *				@idx: virtqueue index
 *				Returns u32: group id for this virtqueue
 * @get_vq_desc_group:		Get the group id for the descriptor table of
 *				a specific virtqueue (optional)
 *				@vdev: vdpa device
 *				@idx: virtqueue index
 *				Returns u32: group id for the descriptor table
 *				portion of this virtqueue. Could be different
 *				than the one from @get_vq_group, in which case
 *				the access to the descriptor table can be
 *				confined to a separate asid, isolating from
 *				the virtqueue's buffer address access.
 * @get_device_features:	Get virtio features supported by the device
 *				@vdev: vdpa device
 *				Returns the virtio features support by the
 *				device
 * @get_backend_features:	Get parent-specific backend features (optional)
 *				Returns the vdpa features supported by the
 *				device.
 * @set_driver_features:	Set virtio features supported by the driver
 *				@vdev: vdpa device
 *				@features: feature support by the driver
 *				Returns integer: success (0) or error (< 0)
 * @get_driver_features:	Get the virtio driver features in action
 *				@vdev: vdpa device
 *				Returns the virtio features accepted
 * @set_config_cb:		Set the config interrupt callback
 *				@vdev: vdpa device
 *				@cb: virtio-vdev interrupt callback structure
 * @get_vq_num_max:		Get the max size of virtqueue
 *				@vdev: vdpa device
 *				Returns u16: max size of virtqueue
 * @get_vq_num_min:		Get the min size of virtqueue (optional)
 *				@vdev: vdpa device
 *				Returns u16: min size of virtqueue
 * @get_device_id:		Get virtio device id
 *				@vdev: vdpa device
 *				Returns u32: virtio device id
 * @get_vendor_id:		Get id for the vendor that provides this device
 *				@vdev: vdpa device
 *				Returns u32: virtio vendor id
 * @get_status:			Get the device status
 *				@vdev: vdpa device
 *				Returns u8: virtio device status
 * @set_status:			Set the device status
 *				@vdev: vdpa device
 *				@status: virtio device status
 * @reset:			Reset device
 *				@vdev: vdpa device
 *				Returns integer: success (0) or error (< 0)
 * @compat_reset:		Reset device with compatibility quirks to
 *				accommodate older userspace. Only needed by
 *				parent driver which used to have bogus reset
 *				behaviour, and has to maintain such behaviour
 *				for compatibility with older userspace.
 *				Historically compliant driver only has to
 *				implement .reset, Historically non-compliant
 *				driver should implement both.
 *				@vdev: vdpa device
 *				@flags: compatibility quirks for reset
 *				Returns integer: success (0) or error (< 0)
 * @suspend:			Suspend the device (optional)
 *				@vdev: vdpa device
 *				Returns integer: success (0) or error (< 0)
 * @resume:			Resume the device (optional)
 *				@vdev: vdpa device
 *				Returns integer: success (0) or error (< 0)
 * @get_config_size:		Get the size of the configuration space includes
 *				fields that are conditional on feature bits.
 *				@vdev: vdpa device
 *				Returns size_t: configuration size
 * @get_config:			Read from device specific configuration space
 *				@vdev: vdpa device
 *				@offset: offset from the beginning of
 *				configuration space
 *				@buf: buffer used to read to
 *				@len: the length to read from
 *				configuration space
 * @set_config:			Write to device specific configuration space
 *				@vdev: vdpa device
 *				@offset: offset from the beginning of
 *				configuration space
 *				@buf: buffer used to write from
 *				@len: the length to write to
 *				configuration space
 * @get_generation:		Get device config generation (optional)
 *				@vdev: vdpa device
 *				Returns u32: device generation
 * @get_iova_range:		Get supported iova range (optional)
 *				@vdev: vdpa device
 *				Returns the iova range supported by
 *				the device.
 * @set_vq_affinity:		Set the affinity of virtqueue (optional)
 *				@vdev: vdpa device
 *				@idx: virtqueue index
 *				@cpu_mask: the affinity mask
 *				Returns integer: success (0) or error (< 0)
 * @get_vq_affinity:		Get the affinity of virtqueue (optional)
 *				@vdev: vdpa device
 *				@idx: virtqueue index
 *				Returns the affinity mask
 * @set_group_asid:		Set address space identifier for a
 *				virtqueue group (optional)
 *				@vdev: vdpa device
 *				@group: virtqueue group
 *				@asid: address space id for this group
 *				Returns integer: success (0) or error (< 0)
 * @set_map:			Set device memory mapping (optional)
 *				Needed for device that using device
 *				specific DMA translation (on-chip IOMMU)
 *				@vdev: vdpa device
 *				@asid: address space identifier
 *				@iotlb: vhost memory mapping to be
 *				used by the vDPA
 *				Returns integer: success (0) or error (< 0)
 * @dma_map:			Map an area of PA to IOVA (optional)
 *				Needed for device that using device
 *				specific DMA translation (on-chip IOMMU)
 *				and preferring incremental map.
 *				@vdev: vdpa device
 *				@asid: address space identifier
 *				@iova: iova to be mapped
 *				@size: size of the area
 *				@pa: physical address for the map
 *				@perm: device access permission (VHOST_MAP_XX)
 *				Returns integer: success (0) or error (< 0)
 * @dma_unmap:			Unmap an area of IOVA (optional but
 *				must be implemented with dma_map)
 *				Needed for device that using device
 *				specific DMA translation (on-chip IOMMU)
 *				and preferring incremental unmap.
 *				@vdev: vdpa device
 *				@asid: address space identifier
 *				@iova: iova to be unmapped
 *				@size: size of the area
 *				Returns integer: success (0) or error (< 0)
 * @reset_map:			Reset device memory mapping to the default
 *				state (optional)
 *				Needed for devices that are using device
 *				specific DMA translation and prefer mapping
 *				to be decoupled from the virtio life cycle,
 *				i.e. device .reset op does not reset mapping
 *				@vdev: vdpa device
 *				@asid: address space identifier
 *				Returns integer: success (0) or error (< 0)
 * @get_vq_dma_dev:		Get the dma device for a specific
 *				virtqueue (optional)
 *				@vdev: vdpa device
 *				@idx: virtqueue index
 *				Returns pointer to structure device or error (NULL)
 * @bind_mm:			Bind the device to a specific address space
 *				so the vDPA framework can use VA when this
 *				callback is implemented. (optional)
 *				@vdev: vdpa device
 *				@mm: address space to bind
 * @unbind_mm:			Unbind the device from the address space
 *				bound using the bind_mm callback. (optional)
 *				@vdev: vdpa device
 * @free:			Free resources that belongs to vDPA (optional)
 *				@vdev: vdpa device
 */
struct vdpa_config_ops {
	/* Virtqueue ops */
    //设置vring的地址，idx队列编号，desc_area desc表地址，driver_area avail表地址，device_area used表地址
	int (*set_vq_address)(struct vdpa_device *vdev,
			      u16 idx/*队列编号*/, u64 desc_area/*desc_area desc表地址*/, u64 driver_area/*driver_area avail表地址*/,
			      u64 device_area/*device_area used表地址*/);
	//设置vring长度
	void (*set_vq_num)(struct vdpa_device *vdev, u16 idx/*队列编号*/, u32 num/*队列长度*/);
	void (*kick_vq)(struct vdpa_device *vdev, u16 idx);
	void (*kick_vq_with_data)(struct vdpa_device *vdev, u32 data);
	void (*set_vq_cb)(struct vdpa_device *vdev, u16 idx,
			  struct vdpa_callback *cb);
	/*设置vq队列的ready状态*/
	void (*set_vq_ready)(struct vdpa_device *vdev, u16 idx, bool ready);
	bool (*get_vq_ready)(struct vdpa_device *vdev, u16 idx);
	int (*set_vq_state)(struct vdpa_device *vdev, u16 idx,
			    const struct vdpa_vq_state *state);
	int (*get_vq_state)(struct vdpa_device *vdev, u16 idx,
			    struct vdpa_vq_state *state);
	int (*get_vendor_vq_stats)(struct vdpa_device *vdev, u16 idx,
				   struct sk_buff *msg,
				   struct netlink_ext_ack *extack);
	struct vdpa_notification_area
	(*get_vq_notification)(struct vdpa_device *vdev, u16 idx);
	/* vq irq is not expected to be changed once DRIVER_OK is set */
	int (*get_vq_irq)(struct vdpa_device *vdev, u16 idx);

	/* Device ops */
	u32 (*get_vq_align)(struct vdpa_device *vdev);
	u32 (*get_vq_group)(struct vdpa_device *vdev, u16 idx);
<<<<<<< HEAD
	//取vdpa设备支持的功能
=======
	u32 (*get_vq_desc_group)(struct vdpa_device *vdev, u16 idx);
>>>>>>> 9d1694dc
	u64 (*get_device_features)(struct vdpa_device *vdev);
	u64 (*get_backend_features)(const struct vdpa_device *vdev);
	int (*set_driver_features)(struct vdpa_device *vdev, u64 features);
	u64 (*get_driver_features)(struct vdpa_device *vdev);
	void (*set_config_cb)(struct vdpa_device *vdev,
			      struct vdpa_callback *cb);
	//返回vdpa设备的vring大小
	u16 (*get_vq_num_max)(struct vdpa_device *vdev);
	u16 (*get_vq_num_min)(struct vdpa_device *vdev);
	//返回vdpa设备的device id号
	u32 (*get_device_id)(struct vdpa_device *vdev);
	u32 (*get_vendor_id)(struct vdpa_device *vdev);
	//返回设备状态
	u8 (*get_status)(struct vdpa_device *vdev);
	//设置设备状态
	void (*set_status)(struct vdpa_device *vdev, u8 status);
	int (*reset)(struct vdpa_device *vdev);
	int (*compat_reset)(struct vdpa_device *vdev, u32 flags);
#define VDPA_RESET_F_CLEAN_MAP 1
	int (*suspend)(struct vdpa_device *vdev);
	int (*resume)(struct vdpa_device *vdev);
	size_t (*get_config_size)(struct vdpa_device *vdev);
	//填充vdpa配置到buf中
	void (*get_config)(struct vdpa_device *vdev, unsigned int offset,
			   void *buf, unsigned int len);
	//设置vdpa配置自buf
	void (*set_config)(struct vdpa_device *vdev, unsigned int offset,
			   const void *buf, unsigned int len);
	u32 (*get_generation)(struct vdpa_device *vdev);
	struct vdpa_iova_range (*get_iova_range)(struct vdpa_device *vdev);
	int (*set_vq_affinity)(struct vdpa_device *vdev, u16 idx,
			       const struct cpumask *cpu_mask);
	const struct cpumask *(*get_vq_affinity)(struct vdpa_device *vdev,
						 u16 idx);

	/* DMA ops */
	int (*set_map)(struct vdpa_device *vdev, unsigned int asid,
		       struct vhost_iotlb *iotlb);
	int (*dma_map)(struct vdpa_device *vdev, unsigned int asid,
		       u64 iova, u64 size, u64 pa, u32 perm, void *opaque);
	int (*dma_unmap)(struct vdpa_device *vdev, unsigned int asid,
			 u64 iova, u64 size);
	int (*reset_map)(struct vdpa_device *vdev, unsigned int asid);
	int (*set_group_asid)(struct vdpa_device *vdev, unsigned int group,
			      unsigned int asid);
	struct device *(*get_vq_dma_dev)(struct vdpa_device *vdev, u16 idx);
	int (*bind_mm)(struct vdpa_device *vdev, struct mm_struct *mm);
	void (*unbind_mm)(struct vdpa_device *vdev);

	/* Free device resources */
	/*释放vdpa设备的资源*/
	void (*free)(struct vdpa_device *vdev);
};

struct vdpa_device *__vdpa_alloc_device(struct device *parent,
					const struct vdpa_config_ops *config,
					unsigned int ngroups, unsigned int nas,
					size_t size, const char *name,
					bool use_va);

/**
 * vdpa_alloc_device - allocate and initilaize a vDPA device
 *
 * @dev_struct: the type of the parent structure
 * @member: the name of struct vdpa_device within the @dev_struct
 * @parent: the parent device
 * @config: the bus operations that is supported by this device
 * @ngroups: the number of virtqueue groups supported by this device
 * @nas: the number of address spaces
 * @name: name of the vdpa device
 * @use_va: indicate whether virtual address must be used by this device
 *
 * Return allocated data structure or ERR_PTR upon error
 */
//申请并初始化vdpa设备
#define vdpa_alloc_device(dev_struct/*vdpa设备结构体类型*/, member, parent, config/*vdpa设备配置操作集*/, ngroups, nas, \
			  name, use_va) \
			  container_of((__vdpa_alloc_device( \
				       parent, config, ngroups, nas, \
				       (sizeof(dev_struct) + \
				       BUILD_BUG_ON_ZERO(offsetof( \
				       dev_struct, member))), name, use_va)), \
				       dev_struct, member)

int vdpa_register_device(struct vdpa_device *vdev, u32 nvqs);
void vdpa_unregister_device(struct vdpa_device *vdev);

int _vdpa_register_device(struct vdpa_device *vdev, u32 nvqs);
void _vdpa_unregister_device(struct vdpa_device *vdev);

/**
 * struct vdpa_driver - operations for a vDPA driver
 * @driver: underlying device driver
 * @probe: the function to call when a device is found.  Returns 0 or -errno.
 * @remove: the function to call when a device is removed.
 */
struct vdpa_driver {
	struct device_driver driver;
	int (*probe)(struct vdpa_device *vdev);
	void (*remove)(struct vdpa_device *vdev);
};

#define vdpa_register_driver(drv) \
	__vdpa_register_driver(drv, THIS_MODULE)
int __vdpa_register_driver(struct vdpa_driver *drv, struct module *owner);
void vdpa_unregister_driver(struct vdpa_driver *drv);

/*注册vdpa驱动，解注册vdpa驱动*/
#define module_vdpa_driver(__vdpa_driver) \
	module_driver(__vdpa_driver, vdpa_register_driver,	\
		      vdpa_unregister_driver)

static inline struct vdpa_driver *drv_to_vdpa(struct device_driver *driver)
{
	return container_of(driver, struct vdpa_driver, driver);
}

static inline struct vdpa_device *dev_to_vdpa(struct device *_dev)
{
	return container_of(_dev, struct vdpa_device, dev);
}

static inline void *vdpa_get_drvdata(const struct vdpa_device *vdev)
{
	return dev_get_drvdata(&vdev->dev);
}

/*vdpa设置驱动数据*/
static inline void vdpa_set_drvdata(struct vdpa_device *vdev, void *data)
{
	dev_set_drvdata(&vdev->dev, data);
}

static inline struct device *vdpa_get_dma_dev(struct vdpa_device *vdev)
{
	return vdev->dma_dev;
}

static inline int vdpa_reset(struct vdpa_device *vdev, u32 flags)
{
	const struct vdpa_config_ops *ops = vdev->config;
	int ret;

	down_write(&vdev->cf_lock);
	vdev->features_valid = false;
	if (ops->compat_reset && flags)
		ret = ops->compat_reset(vdev, flags);
	else
		ret = ops->reset(vdev);
	up_write(&vdev->cf_lock);
	return ret;
}

static inline int vdpa_set_features_unlocked(struct vdpa_device *vdev, u64 features)
{
	const struct vdpa_config_ops *ops = vdev->config;
	int ret;

	vdev->features_valid = true;
	ret = ops->set_driver_features(vdev, features);

	return ret;
}

static inline int vdpa_set_features(struct vdpa_device *vdev, u64 features)
{
	int ret;

	down_write(&vdev->cf_lock);
	ret = vdpa_set_features_unlocked(vdev, features);
	up_write(&vdev->cf_lock);

	return ret;
}

void vdpa_get_config(struct vdpa_device *vdev, unsigned int offset,
		     void *buf, unsigned int len);
void vdpa_set_config(struct vdpa_device *dev, unsigned int offset,
		     const void *buf, unsigned int length);
void vdpa_set_status(struct vdpa_device *vdev, u8 status);

/**
 * struct vdpa_mgmtdev_ops - vdpa device ops
 * @dev_add: Add a vdpa device using alloc and register
 *	     @mdev: parent device to use for device addition
 *	     @name: name of the new vdpa device
 *	     @config: config attributes to apply to the device under creation
 *	     Driver need to add a new device using _vdpa_register_device()
 *	     after fully initializing the vdpa device. Driver must return 0
 *	     on success or appropriate error code.
 * @dev_del: Remove a vdpa device using unregister
 *	     @mdev: parent device to use for device removal
 *	     @dev: vdpa device to remove
 *	     Driver need to remove the specified device by calling
 *	     _vdpa_unregister_device().
 */
struct vdpa_mgmtdev_ops {
	int (*dev_add)(struct vdpa_mgmt_dev *mdev, const char *name,
		       const struct vdpa_dev_set_config *config);
	void (*dev_del)(struct vdpa_mgmt_dev *mdev, struct vdpa_device *dev);
};

/**
 * struct vdpa_mgmt_dev - vdpa management device
 * @device: Management parent device
 * @ops: operations supported by management device
 * @id_table: Pointer to device id table of supported ids
 * @config_attr_mask: bit mask of attributes of type enum vdpa_attr that
 *		      management device support during dev_add callback
 * @list: list entry
 * @supported_features: features supported by device
 * @max_supported_vqs: maximum number of virtqueues supported by device
 */
struct vdpa_mgmt_dev {
	struct device *device;
	const struct vdpa_mgmtdev_ops *ops;
	struct virtio_device_id *id_table;
	u64 config_attr_mask;
	struct list_head list;
	u64 supported_features;
	u32 max_supported_vqs;
};

int vdpa_mgmtdev_register(struct vdpa_mgmt_dev *mdev);
void vdpa_mgmtdev_unregister(struct vdpa_mgmt_dev *mdev);

#endif /* _LINUX_VDPA_H */<|MERGE_RESOLUTION|>--- conflicted
+++ resolved
@@ -395,11 +395,8 @@
 	/* Device ops */
 	u32 (*get_vq_align)(struct vdpa_device *vdev);
 	u32 (*get_vq_group)(struct vdpa_device *vdev, u16 idx);
-<<<<<<< HEAD
+	u32 (*get_vq_desc_group)(struct vdpa_device *vdev, u16 idx);
 	//取vdpa设备支持的功能
-=======
-	u32 (*get_vq_desc_group)(struct vdpa_device *vdev, u16 idx);
->>>>>>> 9d1694dc
 	u64 (*get_device_features)(struct vdpa_device *vdev);
 	u64 (*get_backend_features)(const struct vdpa_device *vdev);
 	int (*set_driver_features)(struct vdpa_device *vdev, u64 features);
