--- conflicted
+++ resolved
@@ -78,18 +78,12 @@
 	struct device *dma_dev;
 	//vdpa设备操作集
 	const struct vdpa_config_ops *config;
-<<<<<<< HEAD
+	struct mutex cf_mutex; /* Protects get/set config */
 	//设备索引
 	unsigned int index;
 	bool features_valid;
+	bool use_va;
 	int nvqs;/*设备虚队列数*/
-=======
-	struct mutex cf_mutex; /* Protects get/set config */
-	unsigned int index;
-	bool features_valid;
-	bool use_va;
-	int nvqs;
->>>>>>> ce840177
 	struct vdpa_mgmt_dev *mdev;
 };
 
@@ -294,11 +288,8 @@
 			      struct vdpa_callback *cb);
 	//返回vdpa设备的vring大小
 	u16 (*get_vq_num_max)(struct vdpa_device *vdev);
-<<<<<<< HEAD
+	u16 (*get_vq_num_min)(struct vdpa_device *vdev);
 	//返回vdpa设备的device id号
-=======
-	u16 (*get_vq_num_min)(struct vdpa_device *vdev);
->>>>>>> ce840177
 	u32 (*get_device_id)(struct vdpa_device *vdev);
 	u32 (*get_vendor_id)(struct vdpa_device *vdev);
 	//返回设备状态
@@ -332,10 +323,6 @@
 					size_t size, const char *name,
 					bool use_va);
 
-<<<<<<< HEAD
-//申请并初始化vdpa设备
-#define vdpa_alloc_device(dev_struct/*vdpa设备结构体类型*/, member, parent, config/*vdpa设备配置操作集*/, name)   \
-=======
 /**
  * vdpa_alloc_device - allocate and initilaize a vDPA device
  *
@@ -348,8 +335,8 @@
  *
  * Return allocated data structure or ERR_PTR upon error
  */
-#define vdpa_alloc_device(dev_struct, member, parent, config, name, use_va)   \
->>>>>>> ce840177
+//申请并初始化vdpa设备
+#define vdpa_alloc_device(dev_struct/*vdpa设备结构体类型*/, member, parent, config/*vdpa设备配置操作集*/, name, use_va)   \
 			  container_of(__vdpa_alloc_device( \
 				       parent, config, \
 				       sizeof(dev_struct) + \
