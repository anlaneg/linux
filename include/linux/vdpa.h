--- conflicted
+++ resolved
@@ -243,12 +243,8 @@
 					int nvqs,
 					size_t size);
 
-<<<<<<< HEAD
 //申请并初始化vdpa设备
-#define vdpa_alloc_device(dev_struct, member, parent, config/*vdpa设备配置操作集*/)   \
-=======
-#define vdpa_alloc_device(dev_struct, member, parent, config, nvqs)   \
->>>>>>> a1d21081
+#define vdpa_alloc_device(dev_struct, member, parent, config/*vdpa设备配置操作集*/, nvqs)   \
 			  container_of(__vdpa_alloc_device( \
 				       parent, config, nvqs, \
 				       sizeof(dev_struct) + \
