/* SPDX-License-Identifier: GPL-2.0 */
#ifndef __LINUX_BITS_H
#define __LINUX_BITS_H

#include <linux/const.h>
#include <vdso/bits.h>
#include <uapi/linux/bits.h>
#include <asm/bitsperlong.h>

#define BIT_MASK(nr)		(UL(1) << ((nr) % BITS_PER_LONG))
#define BIT_WORD(nr)		((nr) / BITS_PER_LONG)
#define BIT_ULL_MASK(nr)	(ULL(1) << ((nr) % BITS_PER_LONG_LONG))
#define BIT_ULL_WORD(nr)	((nr) / BITS_PER_LONG_LONG)
/*一个字节占用多少bits*/
#define BITS_PER_BYTE		8
#define BITS_PER_TYPE(type)	(sizeof(type) * BITS_PER_BYTE)

/*
 * Create a contiguous bitmask starting at bit position @l and ending at
 * position @h. For example
 * GENMASK_ULL(39, 21) gives us the 64bit vector 0x000000ffffe00000.
 */
#if !defined(__ASSEMBLY__)

/*
 * Missing asm support
 *
 * GENMASK_U*() and BIT_U*() depend on BITS_PER_TYPE() which relies on sizeof(),
 * something not available in asm. Nevertheless, fixed width integers is a C
 * concept. Assembly code can rely on the long and long long versions instead.
 */

#include <linux/build_bug.h>
<<<<<<< HEAD
/*校验l<h,否则报错*/
#define GENMASK_INPUT_CHECK(h, l) \
	(BUILD_BUG_ON_ZERO(__builtin_choose_expr( \
		__is_constexpr((l) > (h)), (l) > (h), 0)))
#else
=======
#include <linux/compiler.h>
#include <linux/overflow.h>

#define GENMASK_INPUT_CHECK(h, l) BUILD_BUG_ON_ZERO(const_true((l) > (h)))

/*
 * Generate a mask for the specified type @t. Additional checks are made to
 * guarantee the value returned fits in that type, relying on
 * -Wshift-count-overflow compiler check to detect incompatible arguments.
 * For example, all these create build errors or warnings:
 *
 * - GENMASK(15, 20): wrong argument order
 * - GENMASK(72, 15): doesn't fit unsigned long
 * - GENMASK_U32(33, 15): doesn't fit in a u32
 */
#define GENMASK_TYPE(t, h, l)					\
	((t)(GENMASK_INPUT_CHECK(h, l) +			\
	     (type_max(t) << (l) &				\
	      type_max(t) >> (BITS_PER_TYPE(t) - 1 - (h)))))

#define GENMASK_U8(h, l)	GENMASK_TYPE(u8, h, l)
#define GENMASK_U16(h, l)	GENMASK_TYPE(u16, h, l)
#define GENMASK_U32(h, l)	GENMASK_TYPE(u32, h, l)
#define GENMASK_U64(h, l)	GENMASK_TYPE(u64, h, l)

/*
 * Fixed-type variants of BIT(), with additional checks like GENMASK_TYPE(). The
 * following examples generate compiler warnings due to -Wshift-count-overflow:
 *
 * - BIT_U8(8)
 * - BIT_U32(-1)
 * - BIT_U32(40)
 */
#define BIT_INPUT_CHECK(type, nr) \
	BUILD_BUG_ON_ZERO(const_true((nr) >= BITS_PER_TYPE(type)))

#define BIT_TYPE(type, nr) ((type)(BIT_INPUT_CHECK(type, nr) + BIT_ULL(nr)))

#define BIT_U8(nr)	BIT_TYPE(u8, nr)
#define BIT_U16(nr)	BIT_TYPE(u16, nr)
#define BIT_U32(nr)	BIT_TYPE(u32, nr)
#define BIT_U64(nr)	BIT_TYPE(u64, nr)

#else /* defined(__ASSEMBLY__) */

>>>>>>> 155a3c00
/*
 * BUILD_BUG_ON_ZERO is not available in h files included from asm files,
 * disable the input check if that is the case.
 */
#define GENMASK_INPUT_CHECK(h, l) 0

<<<<<<< HEAD
/*保证l(low)位到h(high)位全为1*/
#define __GENMASK(h, l) \
	(((~UL(0)) - (UL(1) << (l)) + 1) /*将l位后面全部清为0，l位前面全置为1*/& \
	 (~UL(0) >> (BITS_PER_LONG - 1 - (h)))/*将h位前面全置为0*/)
/*使用_GENMASK构造(l,h)之间bit全为1*/
=======
#endif /* !defined(__ASSEMBLY__) */

>>>>>>> 155a3c00
#define GENMASK(h, l) \
	(GENMASK_INPUT_CHECK(h, l) + __GENMASK(h, l))
#define GENMASK_ULL(h, l) \
	(GENMASK_INPUT_CHECK(h, l) + __GENMASK_ULL(h, l))

#if !defined(__ASSEMBLY__)
/*
 * Missing asm support
 *
 * __GENMASK_U128() depends on _BIT128() which would not work
 * in the asm code, as it shifts an 'unsigned __int128' data
 * type instead of direct representation of 128 bit constants
 * such as long and unsigned long. The fundamental problem is
 * that a 128 bit constant will get silently truncated by the
 * gcc compiler.
 */
#define GENMASK_U128(h, l) \
	(GENMASK_INPUT_CHECK(h, l) + __GENMASK_U128(h, l))
#endif

#endif	/* __LINUX_BITS_H */<|MERGE_RESOLUTION|>--- conflicted
+++ resolved
@@ -31,16 +31,10 @@
  */
 
 #include <linux/build_bug.h>
-<<<<<<< HEAD
-/*校验l<h,否则报错*/
-#define GENMASK_INPUT_CHECK(h, l) \
-	(BUILD_BUG_ON_ZERO(__builtin_choose_expr( \
-		__is_constexpr((l) > (h)), (l) > (h), 0)))
-#else
-=======
 #include <linux/compiler.h>
 #include <linux/overflow.h>
 
+/*校验l<h,否则报错*/
 #define GENMASK_INPUT_CHECK(h, l) BUILD_BUG_ON_ZERO(const_true((l) > (h)))
 
 /*
@@ -83,23 +77,15 @@
 
 #else /* defined(__ASSEMBLY__) */
 
->>>>>>> 155a3c00
 /*
  * BUILD_BUG_ON_ZERO is not available in h files included from asm files,
  * disable the input check if that is the case.
  */
 #define GENMASK_INPUT_CHECK(h, l) 0
 
-<<<<<<< HEAD
-/*保证l(low)位到h(high)位全为1*/
-#define __GENMASK(h, l) \
-	(((~UL(0)) - (UL(1) << (l)) + 1) /*将l位后面全部清为0，l位前面全置为1*/& \
-	 (~UL(0) >> (BITS_PER_LONG - 1 - (h)))/*将h位前面全置为0*/)
-/*使用_GENMASK构造(l,h)之间bit全为1*/
-=======
 #endif /* !defined(__ASSEMBLY__) */
 
->>>>>>> 155a3c00
+/*使用_GENMASK构造(l,h)之间bit全为1*/
 #define GENMASK(h, l) \
 	(GENMASK_INPUT_CHECK(h, l) + __GENMASK(h, l))
 #define GENMASK_ULL(h, l) \
