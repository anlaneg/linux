/* SPDX-License-Identifier: GPL-2.0 */
#ifndef __LINUX_BITS_H
#define __LINUX_BITS_H

#include <vdso/bits.h>
#include <uapi/linux/bits.h>

#define BIT_MASK(nr)		(UL(1) << ((nr) % BITS_PER_LONG))
#define BIT_WORD(nr)		((nr) / BITS_PER_LONG)
#define BIT_ULL_MASK(nr)	(ULL(1) << ((nr) % BITS_PER_LONG_LONG))
#define BIT_ULL_WORD(nr)	((nr) / BITS_PER_LONG_LONG)
/*一个字节占用多少bits*/
#define BITS_PER_BYTE		8
#define BITS_PER_TYPE(type)	(sizeof(type) * BITS_PER_BYTE)

/*
 * Create a contiguous bitmask starting at bit position @l and ending at
 * position @h. For example
 * GENMASK_ULL(39, 21) gives us the 64bit vector 0x000000ffffe00000.
 */
#if !defined(__ASSEMBLY__)

/*
 * Missing asm support
 *
 * GENMASK_U*() and BIT_U*() depend on BITS_PER_TYPE() which relies on sizeof(),
 * something not available in asm. Nevertheless, fixed width integers is a C
 * concept. Assembly code can rely on the long and long long versions instead.
 */

#include <linux/build_bug.h>
#include <linux/compiler.h>
#include <linux/overflow.h>

/*校验l<h,否则报错*/
#define GENMASK_INPUT_CHECK(h, l) BUILD_BUG_ON_ZERO(const_true((l) > (h)))

/*
 * Generate a mask for the specified type @t. Additional checks are made to
 * guarantee the value returned fits in that type, relying on
 * -Wshift-count-overflow compiler check to detect incompatible arguments.
 * For example, all these create build errors or warnings:
 *
 * - GENMASK(15, 20): wrong argument order
 * - GENMASK(72, 15): doesn't fit unsigned long
 * - GENMASK_U32(33, 15): doesn't fit in a u32
 */
#define GENMASK_TYPE(t, h, l)					\
	((t)(GENMASK_INPUT_CHECK(h, l) +			\
	     (type_max(t) << (l) &				\
	      type_max(t) >> (BITS_PER_TYPE(t) - 1 - (h)))))

#define GENMASK(h, l)		GENMASK_TYPE(unsigned long, h, l)
#define GENMASK_ULL(h, l)	GENMASK_TYPE(unsigned long long, h, l)

#define GENMASK_U8(h, l)	GENMASK_TYPE(u8, h, l)
#define GENMASK_U16(h, l)	GENMASK_TYPE(u16, h, l)
#define GENMASK_U32(h, l)	GENMASK_TYPE(u32, h, l)
#define GENMASK_U64(h, l)	GENMASK_TYPE(u64, h, l)
#define GENMASK_U128(h, l)	GENMASK_TYPE(u128, h, l)

/*
 * Fixed-type variants of BIT(), with additional checks like GENMASK_TYPE(). The
 * following examples generate compiler warnings due to -Wshift-count-overflow:
 *
 * - BIT_U8(8)
 * - BIT_U32(-1)
 * - BIT_U32(40)
 */
#define BIT_INPUT_CHECK(type, nr) \
	BUILD_BUG_ON_ZERO(const_true((nr) >= BITS_PER_TYPE(type)))

#define BIT_TYPE(type, nr) ((type)(BIT_INPUT_CHECK(type, nr) + BIT_ULL(nr)))

#define BIT_U8(nr)	BIT_TYPE(u8, nr)
#define BIT_U16(nr)	BIT_TYPE(u16, nr)
#define BIT_U32(nr)	BIT_TYPE(u32, nr)
#define BIT_U64(nr)	BIT_TYPE(u64, nr)

#else /* defined(__ASSEMBLY__) */

/*
 * BUILD_BUG_ON_ZERO is not available in h files included from asm files,
 * disable the input check if that is the case.
 */
#define GENMASK(h, l)		__GENMASK(h, l)
#define GENMASK_ULL(h, l)	__GENMASK_ULL(h, l)

#endif /* !defined(__ASSEMBLY__) */

<<<<<<< HEAD
/*使用_GENMASK构造(l,h)之间bit全为1*/
#define GENMASK(h, l) \
	(GENMASK_INPUT_CHECK(h, l) + __GENMASK(h, l))
#define GENMASK_ULL(h, l) \
	(GENMASK_INPUT_CHECK(h, l) + __GENMASK_ULL(h, l))

#if !defined(__ASSEMBLY__)
/*
 * Missing asm support
 *
 * __GENMASK_U128() depends on _BIT128() which would not work
 * in the asm code, as it shifts an 'unsigned __int128' data
 * type instead of direct representation of 128 bit constants
 * such as long and unsigned long. The fundamental problem is
 * that a 128 bit constant will get silently truncated by the
 * gcc compiler.
 */
#define GENMASK_U128(h, l) \
	(GENMASK_INPUT_CHECK(h, l) + __GENMASK_U128(h, l))
#endif

=======
>>>>>>> f2d282e1
#endif	/* __LINUX_BITS_H */<|MERGE_RESOLUTION|>--- conflicted
+++ resolved
@@ -88,28 +88,4 @@
 
 #endif /* !defined(__ASSEMBLY__) */
 
-<<<<<<< HEAD
-/*使用_GENMASK构造(l,h)之间bit全为1*/
-#define GENMASK(h, l) \
-	(GENMASK_INPUT_CHECK(h, l) + __GENMASK(h, l))
-#define GENMASK_ULL(h, l) \
-	(GENMASK_INPUT_CHECK(h, l) + __GENMASK_ULL(h, l))
-
-#if !defined(__ASSEMBLY__)
-/*
- * Missing asm support
- *
- * __GENMASK_U128() depends on _BIT128() which would not work
- * in the asm code, as it shifts an 'unsigned __int128' data
- * type instead of direct representation of 128 bit constants
- * such as long and unsigned long. The fundamental problem is
- * that a 128 bit constant will get silently truncated by the
- * gcc compiler.
- */
-#define GENMASK_U128(h, l) \
-	(GENMASK_INPUT_CHECK(h, l) + __GENMASK_U128(h, l))
-#endif
-
-=======
->>>>>>> f2d282e1
 #endif	/* __LINUX_BITS_H */