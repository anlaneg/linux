/* SPDX-License-Identifier: GPL-2.0 */
/*
 * descriptor table internals; you almost certainly want file.h instead.
 */

#ifndef __LINUX_FDTABLE_H
#define __LINUX_FDTABLE_H

#include <linux/posix_types.h>
#include <linux/compiler.h>
#include <linux/spinlock.h>
#include <linux/rcupdate.h>
#include <linux/nospec.h>
#include <linux/types.h>
#include <linux/init.h>
#include <linux/fs.h>

#include <linux/atomic.h>

/*
 * The default fd array needs to be at least BITS_PER_LONG,
 * as this is the granularity returned by copy_fdset().
 */
#define NR_OPEN_DEFAULT BITS_PER_LONG
#define NR_OPEN_MAX ~0U

struct fdtable {
	//最大fd数目（也是当前fd数组的大小）
	unsigned int max_fds;
	//记录struct file*的fd数组(每个fd对应一个struct file)
	struct file __rcu **fd;      /* current fd array */
	//指向close_on_exec的fds bitmap
	unsigned long *close_on_exec;
	//记录已经open的fd(bitmap形式,仅需要释放open_fds即可完成close_on_exec,full_fds_bits的释放）
	unsigned long *open_fds;
	//指向full_fds的bitmaps（用于表示open_fds[i]开始的sizeof(long)*8个fd均已分配出去）
	//即[i*sizeof(long)*8,(i+1)*sizeof(long)*8]范围内的fd均已分配出去
	unsigned long *full_fds_bits;
	struct rcu_head rcu;
};

static inline bool close_on_exec(unsigned int fd, const struct fdtable *fdt)
{
	return test_bit(fd, fdt->close_on_exec);
}

static inline bool fd_is_open(unsigned int fd, const struct fdtable *fdt)
{
	return test_bit(fd, fdt->open_fds);
}

/*
 * Open file table structure
 */
struct files_struct {
  /*
   * read mostly part
   */
	atomic_t count;
	//指明当前正在执行fdtable的size调整
	bool resize_in_progress;
	//等待队列，用于等待其它线程的resize过程完成
	wait_queue_head_t resize_wait;

	//fdtable,提供通过fd编号查找struct file指针
	struct fdtable __rcu *fdt;
	struct fdtable fdtab;//提供静态大小的默认fdtable,但fdt仍可指向一个动态申请的内存
  /*
   * written part on a separate cache line in SMP
   */
	spinlock_t file_lock ____cacheline_aligned_in_smp;
	unsigned int next_fd;//需要优先尝试的fd，此fd之前的均已分配出去了
	unsigned long close_on_exec_init[1];
	unsigned long open_fds_init[1];
	unsigned long full_fds_bits_init[1];
	struct file __rcu * fd_array[NR_OPEN_DEFAULT];
};

struct file_operations;
struct vfsmount;
struct dentry;

//取当前files对应的fdtable
#define rcu_dereference_check_fdtable(files, fdtfd) \
	rcu_dereference_check((fdtfd), lockdep_is_held(&(files)->file_lock))

#define files_fdtable(files) \
	rcu_dereference_check_fdtable((files), (files)->fdt)

/*
 * The caller must ensure that fd table isn't shared or hold rcu or file lock
 */
static inline struct file *files_lookup_fd_raw(struct files_struct *files, unsigned int fd)
{
	struct fdtable *fdt = rcu_dereference_raw(files->fdt);
<<<<<<< HEAD

	if (fd < fdt->max_fds) {
		//提取fd对应的file
		fd = array_index_nospec(fd, fdt->max_fds);
		return rcu_dereference_raw(fdt->fd[fd]);
	}
	//给出的fd过大，返回NULL
	return NULL;
=======
	unsigned long mask = array_index_mask_nospec(fd, fdt->max_fds);
	struct file *needs_masking;

	/*
	 * 'mask' is zero for an out-of-bounds fd, all ones for ok.
	 * 'fd&mask' is 'fd' for ok, or 0 for out of bounds.
	 *
	 * Accessing fdt->fd[0] is ok, but needs masking of the result.
	 */
	needs_masking = rcu_dereference_raw(fdt->fd[fd&mask]);
	return (struct file *)(mask & (unsigned long)needs_masking);
>>>>>>> 9d1694dc
}

//获取fd对应的files
static inline struct file *files_lookup_fd_locked(struct files_struct *files, unsigned int fd)
{
	RCU_LOCKDEP_WARN(!lockdep_is_held(&files->file_lock),
			   "suspicious rcu_dereference_check() usage");
	return files_lookup_fd_raw(files, fd);
}

struct file *lookup_fdget_rcu(unsigned int fd);
struct file *task_lookup_fdget_rcu(struct task_struct *task, unsigned int fd);
struct file *task_lookup_next_fdget_rcu(struct task_struct *task, unsigned int *fd);

struct task_struct;

void put_files_struct(struct files_struct *fs);
int unshare_files(void);
struct files_struct *dup_fd(struct files_struct *, unsigned, int *) __latent_entropy;
void do_close_on_exec(struct files_struct *);
int iterate_fd(struct files_struct *, unsigned,
		int (*)(const void *, struct file *, unsigned),
		const void *);

extern int close_fd(unsigned int fd);
extern int __close_range(unsigned int fd, unsigned int max_fd, unsigned int flags);
extern struct file *file_close_fd(unsigned int fd);
extern int unshare_fd(unsigned long unshare_flags, unsigned int max_fds,
		      struct files_struct **new_fdp);

extern struct kmem_cache *files_cachep;

#endif /* __LINUX_FDTABLE_H */<|MERGE_RESOLUTION|>--- conflicted
+++ resolved
@@ -93,16 +93,6 @@
 static inline struct file *files_lookup_fd_raw(struct files_struct *files, unsigned int fd)
 {
 	struct fdtable *fdt = rcu_dereference_raw(files->fdt);
-<<<<<<< HEAD
-
-	if (fd < fdt->max_fds) {
-		//提取fd对应的file
-		fd = array_index_nospec(fd, fdt->max_fds);
-		return rcu_dereference_raw(fdt->fd[fd]);
-	}
-	//给出的fd过大，返回NULL
-	return NULL;
-=======
 	unsigned long mask = array_index_mask_nospec(fd, fdt->max_fds);
 	struct file *needs_masking;
 
@@ -114,7 +104,6 @@
 	 */
 	needs_masking = rcu_dereference_raw(fdt->fd[fd&mask]);
 	return (struct file *)(mask & (unsigned long)needs_masking);
->>>>>>> 9d1694dc
 }
 
 //获取fd对应的files
