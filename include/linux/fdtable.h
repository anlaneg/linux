--- conflicted
+++ resolved
@@ -103,12 +103,8 @@
 	return NULL;
 }
 
-<<<<<<< HEAD
 //获取fd对应的files
-static inline struct file *fcheck_files(struct files_struct *files, unsigned int fd)
-=======
 static inline struct file *files_lookup_fd_locked(struct files_struct *files, unsigned int fd)
->>>>>>> e71ba945
 {
 	RCU_LOCKDEP_WARN(!lockdep_is_held(&files->file_lock),
 			   "suspicious rcu_dereference_check() usage");
