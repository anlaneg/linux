/* SPDX-License-Identifier: GPL-2.0 */
#ifndef _LINUX_VIRTIO_VSOCK_H
#define _LINUX_VIRTIO_VSOCK_H

#include <uapi/linux/virtio_vsock.h>
#include <linux/socket.h>
#include <net/sock.h>
#include <net/af_vsock.h>

#define VIRTIO_VSOCK_SKB_HEADROOM (sizeof(struct virtio_vsock_hdr))

struct virtio_vsock_skb_cb {
	bool reply;
	bool tap_delivered;
};

#define VIRTIO_VSOCK_SKB_CB(skb) ((struct virtio_vsock_skb_cb *)((skb)->cb))

static inline struct virtio_vsock_hdr *virtio_vsock_hdr(struct sk_buff *skb)
{
	return (struct virtio_vsock_hdr *)skb->head;
}

static inline bool virtio_vsock_skb_reply(struct sk_buff *skb)
{
	return VIRTIO_VSOCK_SKB_CB(skb)->reply;
}

static inline void virtio_vsock_skb_set_reply(struct sk_buff *skb)
{
	VIRTIO_VSOCK_SKB_CB(skb)->reply = true;
}

static inline bool virtio_vsock_skb_tap_delivered(struct sk_buff *skb)
{
	return VIRTIO_VSOCK_SKB_CB(skb)->tap_delivered;
}

static inline void virtio_vsock_skb_set_tap_delivered(struct sk_buff *skb)
{
	VIRTIO_VSOCK_SKB_CB(skb)->tap_delivered = true;
}

static inline void virtio_vsock_skb_clear_tap_delivered(struct sk_buff *skb)
{
	VIRTIO_VSOCK_SKB_CB(skb)->tap_delivered = false;
}

static inline void virtio_vsock_skb_rx_put(struct sk_buff *skb)
{
	u32 len;

	len = le32_to_cpu(virtio_vsock_hdr(skb)->len);

	if (len > 0)
		skb_put(skb, len);
}

static inline struct sk_buff *virtio_vsock_alloc_skb(unsigned int size, gfp_t mask)
{
	struct sk_buff *skb;

	if (size < VIRTIO_VSOCK_SKB_HEADROOM)
		return NULL;

	skb = alloc_skb(size, mask);
	if (!skb)
		return NULL;

	skb_reserve(skb, VIRTIO_VSOCK_SKB_HEADROOM);
	return skb;
}

static inline void
virtio_vsock_skb_queue_head(struct sk_buff_head *list, struct sk_buff *skb)
{
	spin_lock_bh(&list->lock);
	__skb_queue_head(list, skb);
	spin_unlock_bh(&list->lock);
}

static inline void
virtio_vsock_skb_queue_tail(struct sk_buff_head *list, struct sk_buff *skb)
{
	spin_lock_bh(&list->lock);
	__skb_queue_tail(list, skb);
	spin_unlock_bh(&list->lock);
}

static inline struct sk_buff *virtio_vsock_skb_dequeue(struct sk_buff_head *list)
{
	struct sk_buff *skb;

	spin_lock_bh(&list->lock);
	skb = __skb_dequeue(list);
	spin_unlock_bh(&list->lock);

	return skb;
}

static inline void virtio_vsock_skb_queue_purge(struct sk_buff_head *list)
{
	spin_lock_bh(&list->lock);
	__skb_queue_purge(list);
	spin_unlock_bh(&list->lock);
}

static inline size_t virtio_vsock_skb_len(struct sk_buff *skb)
{
	return (size_t)(skb_end_pointer(skb) - skb->head);
}

#define VIRTIO_VSOCK_DEFAULT_RX_BUF_SIZE	(1024 * 4)
#define VIRTIO_VSOCK_MAX_BUF_SIZE		0xFFFFFFFFUL
#define VIRTIO_VSOCK_MAX_PKT_BUF_SIZE		(1024 * 64)

enum {
	VSOCK_VQ_RX     = 0, /* for host to guest data */
	VSOCK_VQ_TX     = 1, /* for guest to host data */
	VSOCK_VQ_EVENT  = 2,
	VSOCK_VQ_MAX    = 3,
};

/* Per-socket state (accessed via vsk->trans) */
struct virtio_vsock_sock {
	struct vsock_sock *vsk;

	spinlock_t tx_lock;
	spinlock_t rx_lock;

	/* Protected by tx_lock */
	u32 tx_cnt;
	u32 peer_fwd_cnt;
	u32 peer_buf_alloc;

	/* Protected by rx_lock */
	u32 fwd_cnt;
	u32 last_fwd_cnt;
	u32 rx_bytes;
	u32 buf_alloc;
	struct sk_buff_head rx_queue;
	u32 msg_count;
};

struct virtio_vsock_pkt_info {
	u32 remote_cid, remote_port;
	struct vsock_sock *vsk;
	struct msghdr *msg;
	u32 pkt_len;
	u16 type;
	u16 op;
	u32 flags;
	bool reply;
};

struct virtio_transport {
	/* This must be the first field */
	struct vsock_transport transport;

	/* Takes ownership of the packet */
<<<<<<< HEAD
	//向外发送报文
	int (*send_pkt)(struct virtio_vsock_pkt *pkt);
=======
	int (*send_pkt)(struct sk_buff *skb);
>>>>>>> fe15c26e
};

ssize_t
virtio_transport_stream_dequeue(struct vsock_sock *vsk,
				struct msghdr *msg,
				size_t len,
				int type);
int
virtio_transport_dgram_dequeue(struct vsock_sock *vsk,
			       struct msghdr *msg,
			       size_t len, int flags);

int
virtio_transport_seqpacket_enqueue(struct vsock_sock *vsk,
				   struct msghdr *msg,
				   size_t len);
ssize_t
virtio_transport_seqpacket_dequeue(struct vsock_sock *vsk,
				   struct msghdr *msg,
				   int flags);
s64 virtio_transport_stream_has_data(struct vsock_sock *vsk);
s64 virtio_transport_stream_has_space(struct vsock_sock *vsk);
u32 virtio_transport_seqpacket_has_data(struct vsock_sock *vsk);

int virtio_transport_do_socket_init(struct vsock_sock *vsk,
				 struct vsock_sock *psk);
int
virtio_transport_notify_poll_in(struct vsock_sock *vsk,
				size_t target,
				bool *data_ready_now);
int
virtio_transport_notify_poll_out(struct vsock_sock *vsk,
				 size_t target,
				 bool *space_available_now);

int virtio_transport_notify_recv_init(struct vsock_sock *vsk,
	size_t target, struct vsock_transport_recv_notify_data *data);
int virtio_transport_notify_recv_pre_block(struct vsock_sock *vsk,
	size_t target, struct vsock_transport_recv_notify_data *data);
int virtio_transport_notify_recv_pre_dequeue(struct vsock_sock *vsk,
	size_t target, struct vsock_transport_recv_notify_data *data);
int virtio_transport_notify_recv_post_dequeue(struct vsock_sock *vsk,
	size_t target, ssize_t copied, bool data_read,
	struct vsock_transport_recv_notify_data *data);
int virtio_transport_notify_send_init(struct vsock_sock *vsk,
	struct vsock_transport_send_notify_data *data);
int virtio_transport_notify_send_pre_block(struct vsock_sock *vsk,
	struct vsock_transport_send_notify_data *data);
int virtio_transport_notify_send_pre_enqueue(struct vsock_sock *vsk,
	struct vsock_transport_send_notify_data *data);
int virtio_transport_notify_send_post_enqueue(struct vsock_sock *vsk,
	ssize_t written, struct vsock_transport_send_notify_data *data);
void virtio_transport_notify_buffer_size(struct vsock_sock *vsk, u64 *val);

u64 virtio_transport_stream_rcvhiwat(struct vsock_sock *vsk);
bool virtio_transport_stream_is_active(struct vsock_sock *vsk);
bool virtio_transport_stream_allow(u32 cid, u32 port);
int virtio_transport_dgram_bind(struct vsock_sock *vsk,
				struct sockaddr_vm *addr);
bool virtio_transport_dgram_allow(u32 cid, u32 port);

int virtio_transport_connect(struct vsock_sock *vsk);

int virtio_transport_shutdown(struct vsock_sock *vsk, int mode);

void virtio_transport_release(struct vsock_sock *vsk);

ssize_t
virtio_transport_stream_enqueue(struct vsock_sock *vsk,
				struct msghdr *msg,
				size_t len);
int
virtio_transport_dgram_enqueue(struct vsock_sock *vsk,
			       struct sockaddr_vm *remote_addr,
			       struct msghdr *msg,
			       size_t len);

void virtio_transport_destruct(struct vsock_sock *vsk);

void virtio_transport_recv_pkt(struct virtio_transport *t,
			       struct sk_buff *skb);
void virtio_transport_inc_tx_pkt(struct virtio_vsock_sock *vvs, struct sk_buff *skb);
u32 virtio_transport_get_credit(struct virtio_vsock_sock *vvs, u32 wanted);
void virtio_transport_put_credit(struct virtio_vsock_sock *vvs, u32 credit);
void virtio_transport_deliver_tap_pkt(struct sk_buff *skb);
int virtio_transport_purge_skbs(void *vsk, struct sk_buff_head *list);
#endif /* _LINUX_VIRTIO_VSOCK_H */<|MERGE_RESOLUTION|>--- conflicted
+++ resolved
@@ -158,12 +158,8 @@
 	struct vsock_transport transport;
 
 	/* Takes ownership of the packet */
-<<<<<<< HEAD
 	//向外发送报文
-	int (*send_pkt)(struct virtio_vsock_pkt *pkt);
-=======
 	int (*send_pkt)(struct sk_buff *skb);
->>>>>>> fe15c26e
 };
 
 ssize_t
