// SPDX-License-Identifier: GPL-2.0
/*
 * kobject.h - generic kernel object infrastructure.
 *
 * Copyright (c) 2002-2003 Patrick Mochel
 * Copyright (c) 2002-2003 Open Source Development Labs
 * Copyright (c) 2006-2008 Greg Kroah-Hartman <greg@kroah.com>
 * Copyright (c) 2006-2008 Novell Inc.
 *
 * Please read Documentation/core-api/kobject.rst before using the kobject
 * interface, ESPECIALLY the parts about reference counts and object
 * destructors.
 */

#ifndef _KOBJECT_H_
#define _KOBJECT_H_

#include <linux/types.h>
#include <linux/list.h>
#include <linux/sysfs.h>
#include <linux/compiler.h>
#include <linux/container_of.h>
#include <linux/spinlock.h>
#include <linux/kref.h>
#include <linux/kobject_ns.h>
#include <linux/wait.h>
#include <linux/atomic.h>
#include <linux/workqueue.h>
#include <linux/uidgid.h>

#define UEVENT_HELPER_PATH_LEN		256
#define UEVENT_NUM_ENVP			64	/* number of env pointers */
#define UEVENT_BUFFER_SIZE		2048	/* buffer for the variables */

#ifdef CONFIG_UEVENT_HELPER
/* path to the userspace helper executed on an event */
extern char uevent_helper[];
#endif

/* counter to tag the uevent, read only except for the kobject core */
extern u64 uevent_seqnum;

/*
 * The actions here must match the index to the string array
 * in lib/kobject_uevent.c
 *
 * Do not add new actions here without checking with the driver-core
 * maintainers. Action strings are not meant to express subsystem
 * or device specific properties. In most cases you want to send a
 * kobject_uevent_env(kobj, KOBJ_CHANGE, env) with additional event
 * specific variables added to the event environment.
 */
enum kobject_action {
	KOBJ_ADD,
	KOBJ_REMOVE,
	KOBJ_CHANGE,
	KOBJ_MOVE,
	KOBJ_ONLINE,
	KOBJ_OFFLINE,
	KOBJ_BIND,
	KOBJ_UNBIND,
};

struct kobject {
    /* kobject对象的名字，对应sysfs中的目录名 */
	const char		*name;
	//用于挂接成链，例如挂接给kset
	struct list_head	entry;
	/* 用于构建sysfs中kobjects的层次结构，指向父目录 */
	struct kobject		*parent;
	/*此kobject从属的kset*/
	struct kset		*kset;
	//kobj对应的ktype(可约定一组公共的attr,groups)
	const struct kobj_type	*ktype;
	//其在sysfs中对应的node
	struct kernfs_node	*sd; /* sysfs directory entry */
<<<<<<< HEAD
	struct kref		kref;/* kobject的引用计数，初始值为1 */
#ifdef CONFIG_DEBUG_KOBJECT_RELEASE
	struct delayed_work	release;
#endif
	unsigned int state_initialized:1;/* kobject是否初始化，由kobject_init()设置 */
	unsigned int state_in_sysfs:1;/* 是否已添加到sysfs层次结构中 */
	unsigned int state_add_uevent_sent:1;
	unsigned int state_remove_uevent_sent:1;
	unsigned int uevent_suppress:1;//此obj是否要求抑制uevent
=======
	struct kref		kref;

	unsigned int state_initialized:1;
	unsigned int state_in_sysfs:1;
	unsigned int state_add_uevent_sent:1;
	unsigned int state_remove_uevent_sent:1;
	unsigned int uevent_suppress:1;

#ifdef CONFIG_DEBUG_KOBJECT_RELEASE
	struct delayed_work	release;
#endif
>>>>>>> 9d1694dc
};

__printf(2, 3) int kobject_set_name(struct kobject *kobj, const char *name, ...);
__printf(2, 0) int kobject_set_name_vargs(struct kobject *kobj, const char *fmt, va_list vargs);

static inline const char *kobject_name(const struct kobject *kobj)
{
	return kobj->name;
}

void kobject_init(struct kobject *kobj, const struct kobj_type *ktype);
__printf(3, 4) __must_check int kobject_add(struct kobject *kobj,
					    struct kobject *parent,
					    const char *fmt, ...);
__printf(4, 5) __must_check int kobject_init_and_add(struct kobject *kobj,
						     const struct kobj_type *ktype,
						     struct kobject *parent,
						     const char *fmt, ...);

void kobject_del(struct kobject *kobj);

struct kobject * __must_check kobject_create_and_add(const char *name, struct kobject *parent);

int __must_check kobject_rename(struct kobject *, const char *new_name);
int __must_check kobject_move(struct kobject *, struct kobject *);

struct kobject *kobject_get(struct kobject *kobj);
struct kobject * __must_check kobject_get_unless_zero(struct kobject *kobj);
void kobject_put(struct kobject *kobj);

const void *kobject_namespace(const struct kobject *kobj);
void kobject_get_ownership(const struct kobject *kobj, kuid_t *uid, kgid_t *gid);
char *kobject_get_path(const struct kobject *kobj, gfp_t flag);

//定义kobj的类型
struct kobj_type {
	void (*release)(struct kobject *kobj);
	//显示某个属性时，或者设置某个属性时的操作集
	const struct sysfs_ops *sysfs_ops;
	//所有默认group(会被处理成目录及子文件）
	const struct attribute_group **default_groups;
	const struct kobj_ns_type_operations *(*child_ns_type)(const struct kobject *kobj);
	const void *(*namespace)(const struct kobject *kobj);
	//获取kobj对应uid,gid
	void (*get_ownership)(const struct kobject *kobj, kuid_t *uid, kgid_t *gid);
};

struct kobj_uevent_env {
	char *argv[3];
	char *envp[UEVENT_NUM_ENVP];//记录环境变量各变量字符串起始位置
	int envp_idx;//记录环境变量总数
	//存放所有环境变量字符串
	char buf[UEVENT_BUFFER_SIZE];
	int buflen;//buffer的使用长度
};

struct kset_uevent_ops {
	//检查kobj对应的event是否可以不向userspace通告（返回0，不通告）
	int (* const filter)(const struct kobject *kobj);
	//返回kobject对应的subsystem
	const char *(* const name)(const struct kobject *kobj);
	//返回kobject特别需要的env添加
	int (* const uevent)(const struct kobject *kobj, struct kobj_uevent_env *env);
};

struct kobj_attribute {
	struct attribute attr;
	//显示函数
	ssize_t (*show)(struct kobject *kobj, struct kobj_attribute *attr,
			char *buf);
	//设置函数
	ssize_t (*store)(struct kobject *kobj, struct kobj_attribute *attr,
			 const char *buf, size_t count);
};

extern const struct sysfs_ops kobj_sysfs_ops;

struct sock;

/**
 * struct kset - a set of kobjects of a specific type, belonging to a specific subsystem.
 *
 * A kset defines a group of kobjects.  They can be individually
 * different "types" but overall these kobjects all want to be grouped
 * together and operated on in the same manner.  ksets are used to
 * define the attribute callbacks and other common events that happen to
 * a kobject.
 *
 * @list: the list of all kobjects for this kset
 * @list_lock: a lock for iterating over the kobjects
 * @kobj: the embedded kobject for this kset (recursion, isn't it fun...)
 * @uevent_ops: the set of uevent operations for this kset.  These are
 * called whenever a kobject has something happen to it so that the kset
 * can add new environment variables, or filter out the uevents if so
 * desired.
 */
struct kset {
	struct list_head list;
	spinlock_t list_lock;//保护list成员
	struct kobject kobj;
	/*uevent操作集*/
	const struct kset_uevent_ops *uevent_ops;
} __randomize_layout;

void kset_init(struct kset *kset);
int __must_check kset_register(struct kset *kset);
void kset_unregister(struct kset *kset);
struct kset * __must_check kset_create_and_add(const char *name, const struct kset_uevent_ops *u,
					       struct kobject *parent_kobj);

static inline struct kset *to_kset(struct kobject *kobj)
{
	return kobj ? container_of(kobj, struct kset, kobj) : NULL;
}

static inline struct kset *kset_get(struct kset *k)
{
	return k ? to_kset(kobject_get(&k->kobj)) : NULL;
}

static inline void kset_put(struct kset *k)
{
	kobject_put(&k->kobj);
}

//kobj对应的类别（一组kobj具有相同的type)
static inline const struct kobj_type *get_ktype(const struct kobject *kobj)
{
	return kobj->ktype;
}

struct kobject *kset_find_obj(struct kset *, const char *);

/* The global /sys/kernel/ kobject for people to chain off of */
extern struct kobject *kernel_kobj;
/* The global /sys/kernel/mm/ kobject for people to chain off of */
extern struct kobject *mm_kobj;
/* The global /sys/hypervisor/ kobject for people to chain off of */
extern struct kobject *hypervisor_kobj;
/* The global /sys/power/ kobject for people to chain off of */
extern struct kobject *power_kobj;
/* The global /sys/firmware/ kobject for people to chain off of */
extern struct kobject *firmware_kobj;

int kobject_uevent(struct kobject *kobj, enum kobject_action action);
int kobject_uevent_env(struct kobject *kobj, enum kobject_action action,
			char *envp[]);
int kobject_synth_uevent(struct kobject *kobj, const char *buf, size_t count);

__printf(2, 3)
int add_uevent_var(struct kobj_uevent_env *env, const char *format, ...);

#endif /* _KOBJECT_H_ */<|MERGE_RESOLUTION|>--- conflicted
+++ resolved
@@ -74,29 +74,17 @@
 	const struct kobj_type	*ktype;
 	//其在sysfs中对应的node
 	struct kernfs_node	*sd; /* sysfs directory entry */
-<<<<<<< HEAD
 	struct kref		kref;/* kobject的引用计数，初始值为1 */
-#ifdef CONFIG_DEBUG_KOBJECT_RELEASE
-	struct delayed_work	release;
-#endif
+
 	unsigned int state_initialized:1;/* kobject是否初始化，由kobject_init()设置 */
 	unsigned int state_in_sysfs:1;/* 是否已添加到sysfs层次结构中 */
 	unsigned int state_add_uevent_sent:1;
 	unsigned int state_remove_uevent_sent:1;
 	unsigned int uevent_suppress:1;//此obj是否要求抑制uevent
-=======
-	struct kref		kref;
-
-	unsigned int state_initialized:1;
-	unsigned int state_in_sysfs:1;
-	unsigned int state_add_uevent_sent:1;
-	unsigned int state_remove_uevent_sent:1;
-	unsigned int uevent_suppress:1;
 
 #ifdef CONFIG_DEBUG_KOBJECT_RELEASE
 	struct delayed_work	release;
 #endif
->>>>>>> 9d1694dc
 };
 
 __printf(2, 3) int kobject_set_name(struct kobject *kobj, const char *name, ...);
