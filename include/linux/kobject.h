// SPDX-License-Identifier: GPL-2.0
/*
 * kobject.h - generic kernel object infrastructure.
 *
 * Copyright (c) 2002-2003 Patrick Mochel
 * Copyright (c) 2002-2003 Open Source Development Labs
 * Copyright (c) 2006-2008 Greg Kroah-Hartman <greg@kroah.com>
 * Copyright (c) 2006-2008 Novell Inc.
 *
 * Please read Documentation/core-api/kobject.rst before using the kobject
 * interface, ESPECIALLY the parts about reference counts and object
 * destructors.
 */

#ifndef _KOBJECT_H_
#define _KOBJECT_H_

#include <linux/types.h>
#include <linux/list.h>
#include <linux/sysfs.h>
#include <linux/compiler.h>
#include <linux/container_of.h>
#include <linux/spinlock.h>
#include <linux/kref.h>
#include <linux/kobject_ns.h>
#include <linux/wait.h>
#include <linux/atomic.h>
#include <linux/workqueue.h>
#include <linux/uidgid.h>

#define UEVENT_HELPER_PATH_LEN		256
#define UEVENT_NUM_ENVP			64	/* number of env pointers */
#define UEVENT_BUFFER_SIZE		2048	/* buffer for the variables */

#ifdef CONFIG_UEVENT_HELPER
/* path to the userspace helper executed on an event */
extern char uevent_helper[];
#endif

/* counter to tag the uevent, read only except for the kobject core */
extern u64 uevent_seqnum;

/*
 * The actions here must match the index to the string array
 * in lib/kobject_uevent.c
 *
 * Do not add new actions here without checking with the driver-core
 * maintainers. Action strings are not meant to express subsystem
 * or device specific properties. In most cases you want to send a
 * kobject_uevent_env(kobj, KOBJ_CHANGE, env) with additional event
 * specific variables added to the event environment.
 */
enum kobject_action {
	KOBJ_ADD,
	KOBJ_REMOVE,
	KOBJ_CHANGE,
	KOBJ_MOVE,
	KOBJ_ONLINE,
	KOBJ_OFFLINE,
	KOBJ_BIND,
	KOBJ_UNBIND,
};

struct kobject {
    /* kobject对象的名字，对应sysfs中的目录名 */
	const char		*name;
	//用于挂接成链，例如挂接给kset
	struct list_head	entry;
	/* 用于构建sysfs中kobjects的层次结构，指向父目录 */
	struct kobject		*parent;
	/*此kobject从属的kset*/
	struct kset		*kset;
	//kobj对应的ktype(可约定一组公共的attr,groups)
	const struct kobj_type	*ktype;
	//其在sysfs中对应的node
	struct kernfs_node	*sd; /* sysfs directory entry */
	struct kref		kref;/* kobject的引用计数，初始值为1 */
#ifdef CONFIG_DEBUG_KOBJECT_RELEASE
	struct delayed_work	release;
#endif
	unsigned int state_initialized:1;/* kobject是否初始化，由kobject_init()设置 */
	unsigned int state_in_sysfs:1;/* 是否已添加到sysfs层次结构中 */
	unsigned int state_add_uevent_sent:1;
	unsigned int state_remove_uevent_sent:1;
	unsigned int uevent_suppress:1;//此obj是否要求抑制uevent
};

extern __printf(2, 3)
int kobject_set_name(struct kobject *kobj, const char *name, ...);
extern __printf(2, 0)
int kobject_set_name_vargs(struct kobject *kobj, const char *fmt,
			   va_list vargs);

static inline const char *kobject_name(const struct kobject *kobj)
{
	return kobj->name;
}

extern void kobject_init(struct kobject *kobj, const struct kobj_type *ktype);
extern __printf(3, 4) __must_check
int kobject_add(struct kobject *kobj, struct kobject *parent,
		const char *fmt, ...);
extern __printf(4, 5) __must_check
int kobject_init_and_add(struct kobject *kobj,
			 const struct kobj_type *ktype, struct kobject *parent,
			 const char *fmt, ...);

extern void kobject_del(struct kobject *kobj);

extern struct kobject * __must_check kobject_create_and_add(const char *name,
						struct kobject *parent);

extern int __must_check kobject_rename(struct kobject *, const char *new_name);
extern int __must_check kobject_move(struct kobject *, struct kobject *);

extern struct kobject *kobject_get(struct kobject *kobj);
extern struct kobject * __must_check kobject_get_unless_zero(
						struct kobject *kobj);
extern void kobject_put(struct kobject *kobj);

extern const void *kobject_namespace(const struct kobject *kobj);
extern void kobject_get_ownership(const struct kobject *kobj,
				  kuid_t *uid, kgid_t *gid);
extern char *kobject_get_path(const struct kobject *kobj, gfp_t flag);

//定义kobj的类型
struct kobj_type {
	void (*release)(struct kobject *kobj);
	//显示某个属性时，或者设置某个属性时的操作集
	const struct sysfs_ops *sysfs_ops;
	//所有默认group(会被处理成目录及子文件）
	const struct attribute_group **default_groups;
<<<<<<< HEAD
	//
	const struct kobj_ns_type_operations *(*child_ns_type)(struct kobject *kobj);
	const void *(*namespace)(struct kobject *kobj);
	//获取kobj对应uid,gid
	void (*get_ownership)(struct kobject *kobj, kuid_t *uid, kgid_t *gid);
=======
	const struct kobj_ns_type_operations *(*child_ns_type)(const struct kobject *kobj);
	const void *(*namespace)(const struct kobject *kobj);
	void (*get_ownership)(const struct kobject *kobj, kuid_t *uid, kgid_t *gid);
>>>>>>> fe15c26e
};

struct kobj_uevent_env {
	char *argv[3];
	char *envp[UEVENT_NUM_ENVP];//记录环境变量各变量字符串起始位置
	int envp_idx;//记录环境变量总数
	//存放所有环境变量字符串
	char buf[UEVENT_BUFFER_SIZE];
	int buflen;//buffer的使用长度
};

struct kset_uevent_ops {
<<<<<<< HEAD
	//检查kobj对应的event是否可以不向userspace通告（返回0，不通告）
	int (* const filter)(struct kobject *kobj);
	//返回kobject对应的subsystem
	const char *(* const name)(struct kobject *kobj);
	//返回kobject特别需要的env添加
	int (* const uevent)(struct kobject *kobj, struct kobj_uevent_env *env);
=======
	int (* const filter)(const struct kobject *kobj);
	const char *(* const name)(const struct kobject *kobj);
	int (* const uevent)(const struct kobject *kobj, struct kobj_uevent_env *env);
>>>>>>> fe15c26e
};

struct kobj_attribute {
	struct attribute attr;
	//显示函数
	ssize_t (*show)(struct kobject *kobj, struct kobj_attribute *attr,
			char *buf);
	//设置函数
	ssize_t (*store)(struct kobject *kobj, struct kobj_attribute *attr,
			 const char *buf, size_t count);
};

extern const struct sysfs_ops kobj_sysfs_ops;

struct sock;

/**
 * struct kset - a set of kobjects of a specific type, belonging to a specific subsystem.
 *
 * A kset defines a group of kobjects.  They can be individually
 * different "types" but overall these kobjects all want to be grouped
 * together and operated on in the same manner.  ksets are used to
 * define the attribute callbacks and other common events that happen to
 * a kobject.
 *
 * @list: the list of all kobjects for this kset
 * @list_lock: a lock for iterating over the kobjects
 * @kobj: the embedded kobject for this kset (recursion, isn't it fun...)
 * @uevent_ops: the set of uevent operations for this kset.  These are
 * called whenever a kobject has something happen to it so that the kset
 * can add new environment variables, or filter out the uevents if so
 * desired.
 */
struct kset {
	struct list_head list;
	spinlock_t list_lock;//保护list成员
	struct kobject kobj;
	/*uevent操作集*/
	const struct kset_uevent_ops *uevent_ops;
} __randomize_layout;

extern void kset_init(struct kset *kset);
extern int __must_check kset_register(struct kset *kset);
extern void kset_unregister(struct kset *kset);
extern struct kset * __must_check kset_create_and_add(const char *name,
						const struct kset_uevent_ops *u,
						struct kobject *parent_kobj);

static inline struct kset *to_kset(struct kobject *kobj)
{
	return kobj ? container_of(kobj, struct kset, kobj) : NULL;
}

static inline struct kset *kset_get(struct kset *k)
{
	return k ? to_kset(kobject_get(&k->kobj)) : NULL;
}

static inline void kset_put(struct kset *k)
{
	kobject_put(&k->kobj);
}

<<<<<<< HEAD
//kobj对应的类别（一组kobj具有相同的type)
static inline const struct kobj_type *get_ktype(struct kobject *kobj)
=======
static inline const struct kobj_type *get_ktype(const struct kobject *kobj)
>>>>>>> fe15c26e
{
	return kobj->ktype;
}

extern struct kobject *kset_find_obj(struct kset *, const char *);

/* The global /sys/kernel/ kobject for people to chain off of */
extern struct kobject *kernel_kobj;
/* The global /sys/kernel/mm/ kobject for people to chain off of */
extern struct kobject *mm_kobj;
/* The global /sys/hypervisor/ kobject for people to chain off of */
extern struct kobject *hypervisor_kobj;
/* The global /sys/power/ kobject for people to chain off of */
extern struct kobject *power_kobj;
/* The global /sys/firmware/ kobject for people to chain off of */
extern struct kobject *firmware_kobj;

int kobject_uevent(struct kobject *kobj, enum kobject_action action);
int kobject_uevent_env(struct kobject *kobj, enum kobject_action action,
			char *envp[]);
int kobject_synth_uevent(struct kobject *kobj, const char *buf, size_t count);

__printf(2, 3)
int add_uevent_var(struct kobj_uevent_env *env, const char *format, ...);

#endif /* _KOBJECT_H_ */<|MERGE_RESOLUTION|>--- conflicted
+++ resolved
@@ -130,17 +130,10 @@
 	const struct sysfs_ops *sysfs_ops;
 	//所有默认group(会被处理成目录及子文件）
 	const struct attribute_group **default_groups;
-<<<<<<< HEAD
-	//
-	const struct kobj_ns_type_operations *(*child_ns_type)(struct kobject *kobj);
-	const void *(*namespace)(struct kobject *kobj);
-	//获取kobj对应uid,gid
-	void (*get_ownership)(struct kobject *kobj, kuid_t *uid, kgid_t *gid);
-=======
 	const struct kobj_ns_type_operations *(*child_ns_type)(const struct kobject *kobj);
 	const void *(*namespace)(const struct kobject *kobj);
+	//获取kobj对应uid,gid
 	void (*get_ownership)(const struct kobject *kobj, kuid_t *uid, kgid_t *gid);
->>>>>>> fe15c26e
 };
 
 struct kobj_uevent_env {
@@ -153,18 +146,12 @@
 };
 
 struct kset_uevent_ops {
-<<<<<<< HEAD
 	//检查kobj对应的event是否可以不向userspace通告（返回0，不通告）
-	int (* const filter)(struct kobject *kobj);
+	int (* const filter)(const struct kobject *kobj);
 	//返回kobject对应的subsystem
-	const char *(* const name)(struct kobject *kobj);
+	const char *(* const name)(const struct kobject *kobj);
 	//返回kobject特别需要的env添加
-	int (* const uevent)(struct kobject *kobj, struct kobj_uevent_env *env);
-=======
-	int (* const filter)(const struct kobject *kobj);
-	const char *(* const name)(const struct kobject *kobj);
 	int (* const uevent)(const struct kobject *kobj, struct kobj_uevent_env *env);
->>>>>>> fe15c26e
 };
 
 struct kobj_attribute {
@@ -228,12 +215,8 @@
 	kobject_put(&k->kobj);
 }
 
-<<<<<<< HEAD
 //kobj对应的类别（一组kobj具有相同的type)
-static inline const struct kobj_type *get_ktype(struct kobject *kobj)
-=======
 static inline const struct kobj_type *get_ktype(const struct kobject *kobj)
->>>>>>> fe15c26e
 {
 	return kobj->ktype;
 }
