// SPDX-License-Identifier: GPL-2.0
/*
 * kobject.h - generic kernel object infrastructure.
 *
 * Copyright (c) 2002-2003 Patrick Mochel
 * Copyright (c) 2002-2003 Open Source Development Labs
 * Copyright (c) 2006-2008 Greg Kroah-Hartman <greg@kroah.com>
 * Copyright (c) 2006-2008 Novell Inc.
 *
 * Please read Documentation/kobject.txt before using the kobject
 * interface, ESPECIALLY the parts about reference counts and object
 * destructors.
 */

#ifndef _KOBJECT_H_
#define _KOBJECT_H_

#include <linux/types.h>
#include <linux/list.h>
#include <linux/sysfs.h>
#include <linux/compiler.h>
#include <linux/spinlock.h>
#include <linux/kref.h>
#include <linux/kobject_ns.h>
#include <linux/kernel.h>
#include <linux/wait.h>
#include <linux/atomic.h>
#include <linux/workqueue.h>
#include <linux/uidgid.h>

#define UEVENT_HELPER_PATH_LEN		256
#define UEVENT_NUM_ENVP			32	/* number of env pointers */
#define UEVENT_BUFFER_SIZE		2048	/* buffer for the variables */

#ifdef CONFIG_UEVENT_HELPER
/* path to the userspace helper executed on an event */
extern char uevent_helper[];
#endif

/* counter to tag the uevent, read only except for the kobject core */
extern u64 uevent_seqnum;

/*
 * The actions here must match the index to the string array
 * in lib/kobject_uevent.c
 *
 * Do not add new actions here without checking with the driver-core
 * maintainers. Action strings are not meant to express subsystem
 * or device specific properties. In most cases you want to send a
 * kobject_uevent_env(kobj, KOBJ_CHANGE, env) with additional event
 * specific variables added to the event environment.
 */
enum kobject_action {
	KOBJ_ADD,
	KOBJ_REMOVE,
	KOBJ_CHANGE,
	KOBJ_MOVE,
	KOBJ_ONLINE,
	KOBJ_OFFLINE,
	KOBJ_BIND,
	KOBJ_UNBIND,
	KOBJ_MAX
};

struct kobject {
	const char		*name;/* kobject对象的名字，对应sysfs中的目录名 */
	struct list_head	entry;
	struct kobject		*parent;/* 用于构建sysfs中kobjects的层次结构，指向父目录 */
	struct kset		*kset;
	struct kobj_type	*ktype;
	//其在sysfs中对应的node
	struct kernfs_node	*sd; /* sysfs directory entry */
	struct kref		kref;/* kobject的引用计数，初始值为1 */
#ifdef CONFIG_DEBUG_KOBJECT_RELEASE
	struct delayed_work	release;
#endif
	unsigned int state_initialized:1;/* kobject是否初始化，由kobject_init()设置 */
	unsigned int state_in_sysfs:1;/* 是否已添加到sysfs层次结构中 */
	unsigned int state_add_uevent_sent:1;
	unsigned int state_remove_uevent_sent:1;
	unsigned int uevent_suppress:1;//此obj是否要求抑制uevent
};

extern __printf(2, 3)
int kobject_set_name(struct kobject *kobj, const char *name, ...);
extern __printf(2, 0)
int kobject_set_name_vargs(struct kobject *kobj, const char *fmt,
			   va_list vargs);

static inline const char *kobject_name(const struct kobject *kobj)
{
	return kobj->name;
}

extern void kobject_init(struct kobject *kobj, struct kobj_type *ktype);
extern __printf(3, 4) __must_check
int kobject_add(struct kobject *kobj, struct kobject *parent,
		const char *fmt, ...);
extern __printf(4, 5) __must_check
int kobject_init_and_add(struct kobject *kobj,
			 struct kobj_type *ktype, struct kobject *parent,
			 const char *fmt, ...);

extern void kobject_del(struct kobject *kobj);

extern struct kobject * __must_check kobject_create(void);
extern struct kobject * __must_check kobject_create_and_add(const char *name,
						struct kobject *parent);

extern int __must_check kobject_rename(struct kobject *, const char *new_name);
extern int __must_check kobject_move(struct kobject *, struct kobject *);

extern struct kobject *kobject_get(struct kobject *kobj);
extern struct kobject * __must_check kobject_get_unless_zero(
						struct kobject *kobj);
extern void kobject_put(struct kobject *kobj);

extern const void *kobject_namespace(struct kobject *kobj);
extern void kobject_get_ownership(struct kobject *kobj,
				  kuid_t *uid, kgid_t *gid);
extern char *kobject_get_path(struct kobject *kobj, gfp_t flag);

/**
 * kobject_has_children - Returns whether a kobject has children.
 * @kobj: the object to test
 *
 * This will return whether a kobject has other kobjects as children.
 *
 * It does NOT account for the presence of attribute files, only sub
 * directories. It also assumes there is no concurrent addition or
 * removal of such children, and thus relies on external locking.
 */
static inline bool kobject_has_children(struct kobject *kobj)
{
	WARN_ON_ONCE(kref_read(&kobj->kref) == 0);

	return kobj->sd && kobj->sd->dir.subdirs;
}

struct kobj_type {
	void (*release)(struct kobject *kobj);
	const struct sysfs_ops *sysfs_ops;
<<<<<<< HEAD
    //所有默认属性
	struct attribute **default_attrs;
=======
	struct attribute **default_attrs;	/* use default_groups instead */
	const struct attribute_group **default_groups;
>>>>>>> 3ab4436f
	const struct kobj_ns_type_operations *(*child_ns_type)(struct kobject *kobj);
	const void *(*namespace)(struct kobject *kobj);
	void (*get_ownership)(struct kobject *kobj, kuid_t *uid, kgid_t *gid);
};

struct kobj_uevent_env {
	char *argv[3];
	char *envp[UEVENT_NUM_ENVP];
	int envp_idx;
	char buf[UEVENT_BUFFER_SIZE];
	int buflen;
};

struct kset_uevent_ops {
	int (* const filter)(struct kset *kset, struct kobject *kobj);
	const char *(* const name)(struct kset *kset, struct kobject *kobj);
	int (* const uevent)(struct kset *kset, struct kobject *kobj,
		      struct kobj_uevent_env *env);
};

struct kobj_attribute {
	struct attribute attr;
	ssize_t (*show)(struct kobject *kobj, struct kobj_attribute *attr,
			char *buf);
	ssize_t (*store)(struct kobject *kobj, struct kobj_attribute *attr,
			 const char *buf, size_t count);
};

extern const struct sysfs_ops kobj_sysfs_ops;

struct sock;

/**
 * struct kset - a set of kobjects of a specific type, belonging to a specific subsystem.
 *
 * A kset defines a group of kobjects.  They can be individually
 * different "types" but overall these kobjects all want to be grouped
 * together and operated on in the same manner.  ksets are used to
 * define the attribute callbacks and other common events that happen to
 * a kobject.
 *
 * @list: the list of all kobjects for this kset
 * @list_lock: a lock for iterating over the kobjects
 * @kobj: the embedded kobject for this kset (recursion, isn't it fun...)
 * @uevent_ops: the set of uevent operations for this kset.  These are
 * called whenever a kobject has something happen to it so that the kset
 * can add new environment variables, or filter out the uevents if so
 * desired.
 */
struct kset {
	struct list_head list;
	spinlock_t list_lock;
	struct kobject kobj;
	const struct kset_uevent_ops *uevent_ops;
} __randomize_layout;

extern void kset_init(struct kset *kset);
extern int __must_check kset_register(struct kset *kset);
extern void kset_unregister(struct kset *kset);
extern struct kset * __must_check kset_create_and_add(const char *name,
						const struct kset_uevent_ops *u,
						struct kobject *parent_kobj);

static inline struct kset *to_kset(struct kobject *kobj)
{
	return kobj ? container_of(kobj, struct kset, kobj) : NULL;
}

static inline struct kset *kset_get(struct kset *k)
{
	return k ? to_kset(kobject_get(&k->kobj)) : NULL;
}

static inline void kset_put(struct kset *k)
{
	kobject_put(&k->kobj);
}

static inline struct kobj_type *get_ktype(struct kobject *kobj)
{
	return kobj->ktype;
}

extern struct kobject *kset_find_obj(struct kset *, const char *);

/* The global /sys/kernel/ kobject for people to chain off of */
extern struct kobject *kernel_kobj;
/* The global /sys/kernel/mm/ kobject for people to chain off of */
extern struct kobject *mm_kobj;
/* The global /sys/hypervisor/ kobject for people to chain off of */
extern struct kobject *hypervisor_kobj;
/* The global /sys/power/ kobject for people to chain off of */
extern struct kobject *power_kobj;
/* The global /sys/firmware/ kobject for people to chain off of */
extern struct kobject *firmware_kobj;

int kobject_uevent(struct kobject *kobj, enum kobject_action action);
int kobject_uevent_env(struct kobject *kobj, enum kobject_action action,
			char *envp[]);
int kobject_synth_uevent(struct kobject *kobj, const char *buf, size_t count);

__printf(2, 3)
int add_uevent_var(struct kobj_uevent_env *env, const char *format, ...);

#endif /* _KOBJECT_H_ */<|MERGE_RESOLUTION|>--- conflicted
+++ resolved
@@ -140,13 +140,9 @@
 struct kobj_type {
 	void (*release)(struct kobject *kobj);
 	const struct sysfs_ops *sysfs_ops;
-<<<<<<< HEAD
-    //所有默认属性
-	struct attribute **default_attrs;
-=======
+        //所有默认属性
 	struct attribute **default_attrs;	/* use default_groups instead */
 	const struct attribute_group **default_groups;
->>>>>>> 3ab4436f
 	const struct kobj_ns_type_operations *(*child_ns_type)(struct kobject *kobj);
 	const void *(*namespace)(struct kobject *kobj);
 	void (*get_ownership)(struct kobject *kobj, kuid_t *uid, kgid_t *gid);
