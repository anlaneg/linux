/* SPDX-License-Identifier: GPL-2.0 */
/*
 * include/linux/irqflags.h
 *
 * IRQ flags tracing: follow the state of the hardirq and softirq flags and
 * provide callbacks for transitions between ON and OFF states.
 *
 * This file gets included from lowlevel asm headers too, to provide
 * wrapped versions of the local_irq_*() APIs, based on the
 * raw_local_irq_*() macros from the lowlevel headers.
 */
#ifndef _LINUX_TRACE_IRQFLAGS_H
#define _LINUX_TRACE_IRQFLAGS_H

#include <linux/typecheck.h>
#include <asm/irqflags.h>
#include <asm/percpu.h>

/* Currently lockdep_softirqs_on/off is used only by lockdep */
#ifdef CONFIG_PROVE_LOCKING
  extern void lockdep_softirqs_on(unsigned long ip);
  extern void lockdep_softirqs_off(unsigned long ip);
  extern void lockdep_hardirqs_on_prepare(unsigned long ip);
  extern void lockdep_hardirqs_on(unsigned long ip);
  extern void lockdep_hardirqs_off(unsigned long ip);
#else
  static inline void lockdep_softirqs_on(unsigned long ip) { }
  static inline void lockdep_softirqs_off(unsigned long ip) { }
  static inline void lockdep_hardirqs_on_prepare(unsigned long ip) { }
  static inline void lockdep_hardirqs_on(unsigned long ip) { }
  static inline void lockdep_hardirqs_off(unsigned long ip) { }
#endif

#ifdef CONFIG_TRACE_IRQFLAGS

/* Per-task IRQ trace events information. */
struct irqtrace_events {
	unsigned int	irq_events;
	unsigned long	hardirq_enable_ip;
	unsigned long	hardirq_disable_ip;
	unsigned int	hardirq_enable_event;
	unsigned int	hardirq_disable_event;
	unsigned long	softirq_disable_ip;
	unsigned long	softirq_enable_ip;
	unsigned int	softirq_disable_event;
	unsigned int	softirq_enable_event;
};

DECLARE_PER_CPU(int, hardirqs_enabled);
DECLARE_PER_CPU(int, hardirq_context);

extern void trace_hardirqs_on_prepare(void);
extern void trace_hardirqs_off_finish(void);
extern void trace_hardirqs_on(void);
extern void trace_hardirqs_off(void);

# define lockdep_hardirq_context()	(raw_cpu_read(hardirq_context))
# define lockdep_softirq_context(p)	((p)->softirq_context)
# define lockdep_hardirqs_enabled()	(this_cpu_read(hardirqs_enabled))
# define lockdep_softirqs_enabled(p)	((p)->softirqs_enabled)
# define lockdep_hardirq_enter()			\
do {							\
	if (__this_cpu_inc_return(hardirq_context) == 1)\
		current->hardirq_threaded = 0;		\
} while (0)
# define lockdep_hardirq_threaded()		\
do {						\
	current->hardirq_threaded = 1;		\
} while (0)
# define lockdep_hardirq_exit()			\
do {						\
	__this_cpu_dec(hardirq_context);	\
} while (0)
# define lockdep_softirq_enter()		\
do {						\
	current->softirq_context++;		\
} while (0)
# define lockdep_softirq_exit()			\
do {						\
	current->softirq_context--;		\
} while (0)

# define lockdep_hrtimer_enter(__hrtimer)		\
({							\
	bool __expires_hardirq = true;			\
							\
	if (!__hrtimer->is_hard) {			\
		current->irq_config = 1;		\
		__expires_hardirq = false;		\
	}						\
	__expires_hardirq;				\
})

# define lockdep_hrtimer_exit(__expires_hardirq)	\
	do {						\
		if (!__expires_hardirq)			\
			current->irq_config = 0;	\
	} while (0)

# define lockdep_posixtimer_enter()				\
	  do {							\
		  current->irq_config = 1;			\
	  } while (0)

# define lockdep_posixtimer_exit()				\
	  do {							\
		  current->irq_config = 0;			\
	  } while (0)

# define lockdep_irq_work_enter(__work)					\
	  do {								\
		  if (!(atomic_read(&__work->flags) & IRQ_WORK_HARD_IRQ))\
			current->irq_config = 1;			\
	  } while (0)
# define lockdep_irq_work_exit(__work)					\
	  do {								\
		  if (!(atomic_read(&__work->flags) & IRQ_WORK_HARD_IRQ))\
			current->irq_config = 0;			\
	  } while (0)

#else
# define trace_hardirqs_on_prepare()		do { } while (0)
# define trace_hardirqs_off_finish()		do { } while (0)
# define trace_hardirqs_on()			do { } while (0)
# define trace_hardirqs_off()			do { } while (0)
# define lockdep_hardirq_context()		0
# define lockdep_softirq_context(p)		0
# define lockdep_hardirqs_enabled()		0
# define lockdep_softirqs_enabled(p)		0
# define lockdep_hardirq_enter()		do { } while (0)
# define lockdep_hardirq_threaded()		do { } while (0)
# define lockdep_hardirq_exit()			do { } while (0)
# define lockdep_softirq_enter()		do { } while (0)
# define lockdep_softirq_exit()			do { } while (0)
# define lockdep_hrtimer_enter(__hrtimer)	false
# define lockdep_hrtimer_exit(__context)	do { } while (0)
# define lockdep_posixtimer_enter()		do { } while (0)
# define lockdep_posixtimer_exit()		do { } while (0)
# define lockdep_irq_work_enter(__work)		do { } while (0)
# define lockdep_irq_work_exit(__work)		do { } while (0)
#endif

#if defined(CONFIG_IRQSOFF_TRACER) || \
	defined(CONFIG_PREEMPT_TRACER)
 extern void stop_critical_timings(void);
 extern void start_critical_timings(void);
#else
# define stop_critical_timings() do { } while (0)
# define start_critical_timings() do { } while (0)
#endif

/*
 * Wrap the arch provided IRQ routines to provide appropriate checks.
 */
#define raw_local_irq_disable()		arch_local_irq_disable()
#define raw_local_irq_enable()		arch_local_irq_enable()
#define raw_local_irq_save(flags)			\
	do {						\
		typecheck(unsigned long, flags);	\
		flags = arch_local_irq_save();		\
	} while (0)
#define raw_local_irq_restore(flags)			\
	do {						\
		typecheck(unsigned long, flags);	\
		arch_local_irq_restore(flags);		\
	} while (0)
#define raw_local_save_flags(flags)			\
	do {						\
		typecheck(unsigned long, flags);	\
		flags = arch_local_save_flags();	\
	} while (0)
#define raw_irqs_disabled_flags(flags)			\
	({						\
		typecheck(unsigned long, flags);	\
		arch_irqs_disabled_flags(flags);	\
	})
#define raw_irqs_disabled()		(arch_irqs_disabled())
#define raw_safe_halt()			arch_safe_halt()

/*
 * The local_irq_*() APIs are equal to the raw_local_irq*()
 * if !TRACE_IRQFLAGS.
 */
#ifdef CONFIG_TRACE_IRQFLAGS

#define local_irq_enable()				\
	do {						\
		trace_hardirqs_on();			\
		raw_local_irq_enable();			\
	} while (0)

#define local_irq_disable()				\
	do {						\
		bool was_disabled = raw_irqs_disabled();\
		raw_local_irq_disable();		\
		if (!was_disabled)			\
			trace_hardirqs_off();		\
	} while (0)

#define local_irq_save(flags)				\
	do {						\
		raw_local_irq_save(flags);		\
		if (!raw_irqs_disabled_flags(flags))	\
			trace_hardirqs_off();		\
	} while (0)

#define local_irq_restore(flags)			\
	do {						\
		if (!raw_irqs_disabled_flags(flags))	\
			trace_hardirqs_on();		\
		raw_local_irq_restore(flags);		\
	} while (0)

#define safe_halt()				\
	do {					\
		trace_hardirqs_on();		\
		raw_safe_halt();		\
	} while (0)


#else /* !CONFIG_TRACE_IRQFLAGS */

 //开启本cpu所有中断
#define local_irq_enable()	do { raw_local_irq_enable(); } while (0)
 //关闭本cpu所有中断
#define local_irq_disable()	do { raw_local_irq_disable(); } while (0)
<<<<<<< HEAD
//保存旧用中断，禁用当前cpu上所有中断
#define local_irq_save(flags)					\
	do {							\
		raw_local_irq_save(flags);			\
	} while (0)
//还原当前cpu上已有中断
=======
#define local_irq_save(flags)	do { raw_local_irq_save(flags); } while (0)
>>>>>>> fb0155a0
#define local_irq_restore(flags) do { raw_local_irq_restore(flags); } while (0)
#define safe_halt()		do { raw_safe_halt(); } while (0)

#endif /* CONFIG_TRACE_IRQFLAGS */

#define local_save_flags(flags)	raw_local_save_flags(flags)

/*
 * Some architectures don't define arch_irqs_disabled(), so even if either
 * definition would be fine we need to use different ones for the time being
 * to avoid build issues.
 */
#ifdef CONFIG_TRACE_IRQFLAGS_SUPPORT
#define irqs_disabled()					\
	({						\
		unsigned long _flags;			\
		raw_local_save_flags(_flags);		\
		raw_irqs_disabled_flags(_flags);	\
	})
#else /* !CONFIG_TRACE_IRQFLAGS_SUPPORT */
#define irqs_disabled()	raw_irqs_disabled()
#endif /* CONFIG_TRACE_IRQFLAGS_SUPPORT */

#define irqs_disabled_flags(flags) raw_irqs_disabled_flags(flags)

#endif<|MERGE_RESOLUTION|>--- conflicted
+++ resolved
@@ -224,16 +224,7 @@
 #define local_irq_enable()	do { raw_local_irq_enable(); } while (0)
  //关闭本cpu所有中断
 #define local_irq_disable()	do { raw_local_irq_disable(); } while (0)
-<<<<<<< HEAD
-//保存旧用中断，禁用当前cpu上所有中断
-#define local_irq_save(flags)					\
-	do {							\
-		raw_local_irq_save(flags);			\
-	} while (0)
 //还原当前cpu上已有中断
-=======
-#define local_irq_save(flags)	do { raw_local_irq_save(flags); } while (0)
->>>>>>> fb0155a0
 #define local_irq_restore(flags) do { raw_local_irq_restore(flags); } while (0)
 #define safe_halt()		do { raw_safe_halt(); } while (0)
 
