/* SPDX-License-Identifier: GPL-2.0 */
/*
 * Block data types and constants.  Directly include this file only to
 * break include dependency loop.
 */
#ifndef __LINUX_BLK_TYPES_H
#define __LINUX_BLK_TYPES_H

#include <linux/types.h>
#include <linux/bvec.h>
#include <linux/ktime.h>

struct bio_set;
struct bio;
struct bio_integrity_payload;
struct page;
struct block_device;
struct io_context;
struct cgroup_subsys_state;
typedef void (bio_end_io_t) (struct bio *);

/*
 * Block error status values.  See block/blk-core:blk_errors for the details.
 * Alpha cannot write a byte atomically, so we need to use 32-bit value.
 */
#if defined(CONFIG_ALPHA) && !defined(__alpha_bwx__)
typedef u32 __bitwise blk_status_t;
#else
typedef u8 __bitwise blk_status_t;
#endif
#define	BLK_STS_OK 0
#define BLK_STS_NOTSUPP		((__force blk_status_t)1)
#define BLK_STS_TIMEOUT		((__force blk_status_t)2)
#define BLK_STS_NOSPC		((__force blk_status_t)3)
#define BLK_STS_TRANSPORT	((__force blk_status_t)4)
#define BLK_STS_TARGET		((__force blk_status_t)5)
#define BLK_STS_NEXUS		((__force blk_status_t)6)
#define BLK_STS_MEDIUM		((__force blk_status_t)7)
#define BLK_STS_PROTECTION	((__force blk_status_t)8)
#define BLK_STS_RESOURCE	((__force blk_status_t)9)
#define BLK_STS_IOERR		((__force blk_status_t)10)

/* hack for device mapper, don't use elsewhere: */
#define BLK_STS_DM_REQUEUE    ((__force blk_status_t)11)

#define BLK_STS_AGAIN		((__force blk_status_t)12)

/*
 * BLK_STS_DEV_RESOURCE is returned from the driver to the block layer if
 * device related resources are unavailable, but the driver can guarantee
 * that the queue will be rerun in the future once resources become
 * available again. This is typically the case for device specific
 * resources that are consumed for IO. If the driver fails allocating these
 * resources, we know that inflight (or pending) IO will free these
 * resource upon completion.
 *
 * This is different from BLK_STS_RESOURCE in that it explicitly references
 * a device specific resource. For resources of wider scope, allocation
 * failure can happen without having pending IO. This means that we can't
 * rely on request completions freeing these resources, as IO may not be in
 * flight. Examples of that are kernel memory allocations, DMA mappings, or
 * any other system wide resources.
 */
#define BLK_STS_DEV_RESOURCE	((__force blk_status_t)13)

/**
 * blk_path_error - returns true if error may be path related
 * @error: status the request was completed with
 *
 * Description:
 *     This classifies block error status into non-retryable errors and ones
 *     that may be successful if retried on a failover path.
 *
 * Return:
 *     %false - retrying failover path will not help
 *     %true  - may succeed if retried
 */
static inline bool blk_path_error(blk_status_t error)
{
	switch (error) {
	case BLK_STS_NOTSUPP:
	case BLK_STS_NOSPC:
	case BLK_STS_TARGET:
	case BLK_STS_NEXUS:
	case BLK_STS_MEDIUM:
	case BLK_STS_PROTECTION:
		return false;
	}

	/* Anything else could be a path failure, so should be retried */
	return true;
}

/*
 * From most significant bit:
 * 1 bit: reserved for other usage, see below
 * 12 bits: original size of bio
 * 51 bits: issue time of bio
 */
#define BIO_ISSUE_RES_BITS      1
#define BIO_ISSUE_SIZE_BITS     12
#define BIO_ISSUE_RES_SHIFT     (64 - BIO_ISSUE_RES_BITS)
#define BIO_ISSUE_SIZE_SHIFT    (BIO_ISSUE_RES_SHIFT - BIO_ISSUE_SIZE_BITS)
#define BIO_ISSUE_TIME_MASK     ((1ULL << BIO_ISSUE_SIZE_SHIFT) - 1)
#define BIO_ISSUE_SIZE_MASK     \
	(((1ULL << BIO_ISSUE_SIZE_BITS) - 1) << BIO_ISSUE_SIZE_SHIFT)
#define BIO_ISSUE_RES_MASK      (~((1ULL << BIO_ISSUE_RES_SHIFT) - 1))

/* Reserved bit for blk-throtl */
#define BIO_ISSUE_THROTL_SKIP_LATENCY (1ULL << 63)

struct bio_issue {
	u64 value;
};

static inline u64 __bio_issue_time(u64 time)
{
	return time & BIO_ISSUE_TIME_MASK;
}

static inline u64 bio_issue_time(struct bio_issue *issue)
{
	return __bio_issue_time(issue->value);
}

static inline sector_t bio_issue_size(struct bio_issue *issue)
{
	return ((issue->value & BIO_ISSUE_SIZE_MASK) >> BIO_ISSUE_SIZE_SHIFT);
}

static inline void bio_issue_init(struct bio_issue *issue,
				       sector_t size)
{
	size &= (1ULL << BIO_ISSUE_SIZE_BITS) - 1;
	issue->value = ((issue->value & BIO_ISSUE_RES_MASK) |
			(ktime_get_ns() & BIO_ISSUE_TIME_MASK) |
			((u64)size << BIO_ISSUE_SIZE_SHIFT));
}

/*
 * main unit of I/O for the block layer and lower layers (ie drivers and
 * stacking drivers)
 */
struct bio {
	struct bio		*bi_next;	/* request queue link */
	struct gendisk		*bi_disk;//磁盘
	unsigned int		bi_opf;		/* bottom bits req flags,
						 * top bits REQ_OP. Use
						 * accessors.
						 */
	unsigned short		bi_flags;	/* status, etc and bvec pool number */
	unsigned short		bi_ioprio;
	unsigned short		bi_write_hint;
	blk_status_t		bi_status;
<<<<<<< HEAD
	u8			bi_partno;//分区号
=======
	u8			bi_partno;
	atomic_t		__bi_remaining;
>>>>>>> e42617b8

	struct bvec_iter	bi_iter;

	bio_end_io_t		*bi_end_io;

	void			*bi_private;
#ifdef CONFIG_BLK_CGROUP
	/*
	 * Represents the association of the css and request_queue for the bio.
	 * If a bio goes direct to device, it will not have a blkg as it will
	 * not have a request_queue associated with it.  The reference is put
	 * on release of the bio.
	 */
	struct blkcg_gq		*bi_blkg;
	struct bio_issue	bi_issue;
#ifdef CONFIG_BLK_CGROUP_IOCOST
	u64			bi_iocost_cost;
#endif
#endif
	union {
#if defined(CONFIG_BLK_DEV_INTEGRITY)
		struct bio_integrity_payload *bi_integrity; /* data integrity */
#endif
	};

	unsigned short		bi_vcnt;	/* how many bio_vec's */

	/*
	 * Everything starting with bi_max_vecs will be preserved by bio_reset()
	 */

	unsigned short		bi_max_vecs;	/* max bvl_vecs we can hold */

	atomic_t		__bi_cnt;	/* pin count */

	struct bio_vec		*bi_io_vec;	/* the actual vec list */

	struct bio_set		*bi_pool;

	/*
	 * We can inline a number of vecs at the end of the bio, to avoid
	 * double allocations for a small number of bio_vecs. This member
	 * MUST obviously be kept at the very end of the bio.
	 */
	struct bio_vec		bi_inline_vecs[0];
};

#define BIO_RESET_BYTES		offsetof(struct bio, bi_max_vecs)

/*
 * bio flags
 */
enum {
	BIO_NO_PAGE_REF,	/* don't put release vec pages */
	BIO_CLONED,		/* doesn't own data */
	BIO_BOUNCED,		/* bio is a bounce bio */
	BIO_USER_MAPPED,	/* contains user pages */
	BIO_NULL_MAPPED,	/* contains invalid user pages */
	BIO_WORKINGSET,		/* contains userspace workingset pages */
	BIO_QUIET,		/* Make BIO Quiet */
	BIO_CHAIN,		/* chained bio, ->bi_remaining in effect */
	BIO_REFFED,		/* bio has elevated ->bi_cnt */
	BIO_THROTTLED,		/* This bio has already been subjected to
				 * throttling rules. Don't do it again. */
	BIO_TRACE_COMPLETION,	/* bio_endio() should trace the final completion
				 * of this bio. */
	BIO_QUEUE_ENTERED,	/* can use blk_queue_enter_live() */
	BIO_TRACKED,		/* set if bio goes through the rq_qos path */
	BIO_FLAG_LAST
};

/* See BVEC_POOL_OFFSET below before adding new flags */

/*
 * We support 6 different bvec pools, the last one is magic in that it
 * is backed by a mempool.
 */
#define BVEC_POOL_NR		6
#define BVEC_POOL_MAX		(BVEC_POOL_NR - 1)

/*
 * Top 3 bits of bio flags indicate the pool the bvecs came from.  We add
 * 1 to the actual index so that 0 indicates that there are no bvecs to be
 * freed.
 */
#define BVEC_POOL_BITS		(3)
#define BVEC_POOL_OFFSET	(16 - BVEC_POOL_BITS)
#define BVEC_POOL_IDX(bio)	((bio)->bi_flags >> BVEC_POOL_OFFSET)
#if (1<< BVEC_POOL_BITS) < (BVEC_POOL_NR+1)
# error "BVEC_POOL_BITS is too small"
#endif

/*
 * Flags starting here get preserved by bio_reset() - this includes
 * only BVEC_POOL_IDX()
 */
#define BIO_RESET_BITS	BVEC_POOL_OFFSET

typedef __u32 __bitwise blk_mq_req_flags_t;

/*
 * Operations and flags common to the bio and request structures.
 * We use 8 bits for encoding the operation, and the remaining 24 for flags.
 *
 * The least significant bit of the operation number indicates the data
 * transfer direction:
 *
 *   - if the least significant bit is set transfers are TO the device
 *   - if the least significant bit is not set transfers are FROM the device
 *
 * If a operation does not transfer data the least significant bit has no
 * meaning.
 */
#define REQ_OP_BITS	8
#define REQ_OP_MASK	((1 << REQ_OP_BITS) - 1)
#define REQ_FLAG_BITS	24

enum req_opf {
	/* read sectors from the device */
	REQ_OP_READ		= 0,/*自设备上读取*/
	/* write sectors to the device */
	REQ_OP_WRITE		= 1,//向设备上写
	/* flush the volatile write cache */
	REQ_OP_FLUSH		= 2,
	/* discard sectors */
	REQ_OP_DISCARD		= 3,
	/* securely erase sectors */
	REQ_OP_SECURE_ERASE	= 5,
	/* reset a zone write pointer */
	REQ_OP_ZONE_RESET	= 6,
	/* write the same sector many times */
	REQ_OP_WRITE_SAME	= 7,
	/* reset all the zone present on the device */
	REQ_OP_ZONE_RESET_ALL	= 8,
	/* write the zero filled sector many times */
	REQ_OP_WRITE_ZEROES	= 9,
	/* Open a zone */
	REQ_OP_ZONE_OPEN	= 10,
	/* Close a zone */
	REQ_OP_ZONE_CLOSE	= 11,
	/* Transition a zone to full */
	REQ_OP_ZONE_FINISH	= 12,

	/* SCSI passthrough using struct scsi_request */
	REQ_OP_SCSI_IN		= 32,
	REQ_OP_SCSI_OUT		= 33,
	/* Driver private requests */
	REQ_OP_DRV_IN		= 34,
	REQ_OP_DRV_OUT		= 35,

	REQ_OP_LAST,
};

enum req_flag_bits {
	__REQ_FAILFAST_DEV =	/* no driver retries of device errors */
		REQ_OP_BITS,
	__REQ_FAILFAST_TRANSPORT, /* no driver retries of transport errors */
	__REQ_FAILFAST_DRIVER,	/* no driver retries of driver errors */
	__REQ_SYNC,		/* request is sync (sync write or read) */
	__REQ_META,		/* metadata io request */
	__REQ_PRIO,		/* boost priority in cfq */
	__REQ_NOMERGE,		/* don't touch this for merging */
	__REQ_IDLE,		/* anticipate more IO after this one */
	__REQ_INTEGRITY,	/* I/O includes block integrity payload */
	__REQ_FUA,		/* forced unit access */
	__REQ_PREFLUSH,		/* request for cache flush */
	__REQ_RAHEAD,		/* read ahead, can fail anytime */
	__REQ_BACKGROUND,	/* background IO */
	__REQ_NOWAIT,           /* Don't wait if request will block */
	__REQ_NOWAIT_INLINE,	/* Return would-block error inline */
	/*
	 * When a shared kthread needs to issue a bio for a cgroup, doing
	 * so synchronously can lead to priority inversions as the kthread
	 * can be trapped waiting for that cgroup.  CGROUP_PUNT flag makes
	 * submit_bio() punt the actual issuing to a dedicated per-blkcg
	 * work item to avoid such priority inversions.
	 */
	__REQ_CGROUP_PUNT,

	/* command specific flags for REQ_OP_WRITE_ZEROES: */
	__REQ_NOUNMAP,		/* do not free blocks when zeroing */

	__REQ_HIPRI,

	/* for driver use */
	__REQ_DRV,
	__REQ_SWAP,		/* swapping request. */
	__REQ_NR_BITS,		/* stops here */
};

#define REQ_FAILFAST_DEV	(1ULL << __REQ_FAILFAST_DEV)
#define REQ_FAILFAST_TRANSPORT	(1ULL << __REQ_FAILFAST_TRANSPORT)
#define REQ_FAILFAST_DRIVER	(1ULL << __REQ_FAILFAST_DRIVER)
#define REQ_SYNC		(1ULL << __REQ_SYNC)
#define REQ_META		(1ULL << __REQ_META)
#define REQ_PRIO		(1ULL << __REQ_PRIO)
#define REQ_NOMERGE		(1ULL << __REQ_NOMERGE)
#define REQ_IDLE		(1ULL << __REQ_IDLE)
#define REQ_INTEGRITY		(1ULL << __REQ_INTEGRITY)
#define REQ_FUA			(1ULL << __REQ_FUA)
#define REQ_PREFLUSH		(1ULL << __REQ_PREFLUSH)
#define REQ_RAHEAD		(1ULL << __REQ_RAHEAD)
#define REQ_BACKGROUND		(1ULL << __REQ_BACKGROUND)
#define REQ_NOWAIT		(1ULL << __REQ_NOWAIT)
#define REQ_NOWAIT_INLINE	(1ULL << __REQ_NOWAIT_INLINE)
#define REQ_CGROUP_PUNT		(1ULL << __REQ_CGROUP_PUNT)

#define REQ_NOUNMAP		(1ULL << __REQ_NOUNMAP)
#define REQ_HIPRI		(1ULL << __REQ_HIPRI)

#define REQ_DRV			(1ULL << __REQ_DRV)
#define REQ_SWAP		(1ULL << __REQ_SWAP)

#define REQ_FAILFAST_MASK \
	(REQ_FAILFAST_DEV | REQ_FAILFAST_TRANSPORT | REQ_FAILFAST_DRIVER)

#define REQ_NOMERGE_FLAGS \
	(REQ_NOMERGE | REQ_PREFLUSH | REQ_FUA)

enum stat_group {
	STAT_READ,
	STAT_WRITE,
	STAT_DISCARD,
	STAT_FLUSH,

	NR_STAT_GROUPS
};

//取bio的操作
#define bio_op(bio) \
	((bio)->bi_opf & REQ_OP_MASK)
#define req_op(req) \
	((req)->cmd_flags & REQ_OP_MASK)

/* obsolete, don't use in new code */
static inline void bio_set_op_attrs(struct bio *bio, unsigned op,
		unsigned op_flags)
{
	bio->bi_opf = op | op_flags;
}

static inline bool op_is_write(unsigned int op)
{
	return (op & 1);
}

/*
 * Check if the bio or request is one that needs special treatment in the
 * flush state machine.
 */
static inline bool op_is_flush(unsigned int op)
{
	return op & (REQ_FUA | REQ_PREFLUSH);
}

/*
 * Reads are always treated as synchronous, as are requests with the FUA or
 * PREFLUSH flag.  Other operations may be marked as synchronous using the
 * REQ_SYNC flag.
 */
static inline bool op_is_sync(unsigned int op)
{
	return (op & REQ_OP_MASK) == REQ_OP_READ ||
		(op & (REQ_SYNC | REQ_FUA | REQ_PREFLUSH));
}

static inline bool op_is_discard(unsigned int op)
{
	return (op & REQ_OP_MASK) == REQ_OP_DISCARD;
}

/*
 * Check if a bio or request operation is a zone management operation, with
 * the exception of REQ_OP_ZONE_RESET_ALL which is treated as a special case
 * due to its different handling in the block layer and device response in
 * case of command failure.
 */
static inline bool op_is_zone_mgmt(enum req_opf op)
{
	switch (op & REQ_OP_MASK) {
	case REQ_OP_ZONE_RESET:
	case REQ_OP_ZONE_OPEN:
	case REQ_OP_ZONE_CLOSE:
	case REQ_OP_ZONE_FINISH:
		return true;
	default:
		return false;
	}
}

static inline int op_stat_group(unsigned int op)
{
	if (op_is_discard(op))
		return STAT_DISCARD;
	return op_is_write(op);
}

typedef unsigned int blk_qc_t;
#define BLK_QC_T_NONE		-1U
#define BLK_QC_T_EAGAIN		-2U
#define BLK_QC_T_SHIFT		16
#define BLK_QC_T_INTERNAL	(1U << 31)

static inline bool blk_qc_t_valid(blk_qc_t cookie)
{
	return cookie != BLK_QC_T_NONE && cookie != BLK_QC_T_EAGAIN;
}

static inline unsigned int blk_qc_t_to_queue_num(blk_qc_t cookie)
{
	return (cookie & ~BLK_QC_T_INTERNAL) >> BLK_QC_T_SHIFT;
}

static inline unsigned int blk_qc_t_to_tag(blk_qc_t cookie)
{
	return cookie & ((1u << BLK_QC_T_SHIFT) - 1);
}

static inline bool blk_qc_t_is_internal(blk_qc_t cookie)
{
	return (cookie & BLK_QC_T_INTERNAL) != 0;
}

struct blk_rq_stat {
	u64 mean;
	u64 min;
	u64 max;
	u32 nr_samples;
	u64 batch;
};

#endif /* __LINUX_BLK_TYPES_H */<|MERGE_RESOLUTION|>--- conflicted
+++ resolved
@@ -152,12 +152,8 @@
 	unsigned short		bi_ioprio;
 	unsigned short		bi_write_hint;
 	blk_status_t		bi_status;
-<<<<<<< HEAD
 	u8			bi_partno;//分区号
-=======
-	u8			bi_partno;
 	atomic_t		__bi_remaining;
->>>>>>> e42617b8
 
 	struct bvec_iter	bi_iter;
 
