/* SPDX-License-Identifier: GPL-2.0 */
#ifndef _LINUX_MM_TYPES_H
#define _LINUX_MM_TYPES_H

#include <linux/mm_types_task.h>

#include <linux/auxvec.h>
#include <linux/kref.h>
#include <linux/list.h>
#include <linux/spinlock.h>
#include <linux/rbtree.h>
#include <linux/maple_tree.h>
#include <linux/rwsem.h>
#include <linux/completion.h>
#include <linux/cpumask.h>
#include <linux/uprobes.h>
#include <linux/rcupdate.h>
#include <linux/page-flags-layout.h>
#include <linux/workqueue.h>
#include <linux/seqlock.h>

#include <asm/mmu.h>

#ifndef AT_VECTOR_SIZE_ARCH
#define AT_VECTOR_SIZE_ARCH 0
#endif
#define AT_VECTOR_SIZE (2*(AT_VECTOR_SIZE_ARCH + AT_VECTOR_SIZE_BASE + 1))

#define INIT_PASID	0

struct address_space;
struct mem_cgroup;

/*
 * Each physical page in the system has a struct page associated with
 * it to keep track of whatever it is we are using the page for at the
 * moment. Note that we have no way to track which tasks are using
 * a page, though if it is a pagecache page, rmap structures can tell us
 * who is mapping it.
 *
 * If you allocate the page using alloc_pages(), you can use some of the
 * space in struct page for your own purposes.  The five words in the main
 * union are available, except for bit 0 of the first word which must be
 * kept clear.  Many users use this word to store a pointer to an object
 * which is guaranteed to be aligned.  If you use the same storage as
 * page->mapping, you must restore it to NULL before freeing the page.
 *
 * If your page will not be mapped to userspace, you can also use the four
 * bytes in the mapcount union, but you must call page_mapcount_reset()
 * before freeing it.
 *
 * If you want to use the refcount field, it must be used in such a way
 * that other CPUs temporarily incrementing and then decrementing the
 * refcount does not cause problems.  On receiving the page from
 * alloc_pages(), the refcount will be positive.
 *
 * If you allocate pages of order > 0, you can use some of the fields
 * in each subpage, but you may need to restore some of their values
 * afterwards.
 *
 * SLUB uses cmpxchg_double() to atomically update its freelist and counters.
 * That requires that freelist & counters in struct slab be adjacent and
 * double-word aligned. Because struct slab currently just reinterprets the
 * bits of struct page, we align all struct pages to double-word boundaries,
 * and ensure that 'freelist' is aligned within struct slab.
 */
#ifdef CONFIG_HAVE_ALIGNED_STRUCT_PAGE
#define _struct_page_alignment	__aligned(2 * sizeof(unsigned long))
#else
#define _struct_page_alignment
#endif

struct page {
    /*page所属的node id也在其上/ */
	unsigned long flags;		/* Atomic flags, some possibly
					 * updated asynchronously */
	/*
	 * Five words (20/40 bytes) are available in this union.
	 * WARNING: bit 0 of the first word is used for PageTail(). That
	 * means the other users of this union MUST NOT use the bit to
	 * avoid collision and false-positive PageTail().
	 */
	union {
		struct {	/* Page cache and anonymous pages */
			/**
			 * @lru: Pageout list, eg. active_list protected by
			 * lruvec->lru_lock.  Sometimes used as a generic list
			 * by the page owner.
			 */
			union {
				struct list_head lru;

				/* Or, for the Unevictable "LRU list" slot */
				struct {
					/* Always even, to negate PageTail */
					void *__filler;
					/* Count page's or folio's mlocks */
					unsigned int mlock_count;
				};

				/* Or, free page */
				struct list_head buddy_list;
				struct list_head pcp_list;
			};
			/* See page-flags.h for PAGE_MAPPING_FLAGS */
			struct address_space *mapping;
			//页编号（对应文件的页号）
			pgoff_t index;		/* Our offset within mapping. */
			/**
			 * @private: Mapping-private opaque data.
			 * Usually used for buffer_heads if PagePrivate.
			 * Used for swp_entry_t if PageSwapCache.
			 * Indicates order in the buddy system if PageBuddy.
			 */
			unsigned long private;
		};
		struct {	/* page_pool used by netstack */
			/**
			 * @pp_magic: magic value to avoid recycling non
			 * page_pool allocated pages.
			 */
			unsigned long pp_magic;
			struct page_pool *pp;
			unsigned long _pp_mapping_pad;
			unsigned long dma_addr;
			union {
				/**
				 * dma_addr_upper: might require a 64-bit
				 * value on 32-bit architectures.
				 */
				unsigned long dma_addr_upper;
				/**
				 * For frag page support, not supported in
				 * 32-bit architectures with 64-bit DMA.
				 */
				atomic_long_t pp_frag_count;
			};
		};
		struct {	/* Tail pages of compound page */
			unsigned long compound_head;	/* Bit zero is set */

			/* First tail page only */
			unsigned char compound_dtor;
			unsigned char compound_order;
			atomic_t compound_mapcount;
			atomic_t compound_pincount;
#ifdef CONFIG_64BIT
			unsigned int compound_nr; /* 1 << compound_order */
#endif
		};
		struct {	/* Second tail page of compound page */
			unsigned long _compound_pad_1;	/* compound_head */
			unsigned long _compound_pad_2;
			/* For both global and memcg */
			struct list_head deferred_list;
		};
		struct {	/* Page table pages */
			unsigned long _pt_pad_1;	/* compound_head */
			pgtable_t pmd_huge_pte; /* protected by page->ptl */
			unsigned long _pt_pad_2;	/* mapping */
			union {
				struct mm_struct *pt_mm; /* x86 pgds only */
				atomic_t pt_frag_refcount; /* powerpc */
			};
#if ALLOC_SPLIT_PTLOCKS
			spinlock_t *ptl;
#else
			spinlock_t ptl;
#endif
		};
		struct {	/* ZONE_DEVICE pages */
			/** @pgmap: Points to the hosting device page map. */
			struct dev_pagemap *pgmap;
			void *zone_device_data;
			/*
			 * ZONE_DEVICE private pages are counted as being
			 * mapped so the next 3 words hold the mapping, index,
			 * and private fields from the source anonymous or
			 * page cache page while the page is migrated to device
			 * private memory.
			 * ZONE_DEVICE MEMORY_DEVICE_FS_DAX pages also
			 * use the mapping, index, and private fields when
			 * pmem backed DAX files are mapped.
			 */
		};

		/** @rcu_head: You can use this to free a page by RCU. */
		struct rcu_head rcu_head;
	};

	union {		/* This union is 4 bytes in size. */
		/*
		 * If the page can be mapped to userspace, encodes the number
		 * of times this page is referenced by a page table.
		 */
		atomic_t _mapcount;

		/*
		 * If the page is neither PageSlab nor mappable to userspace,
		 * the value stored here may help determine what this page
		 * is used for.  See page-flags.h for a list of page types
		 * which are currently stored here.
		 */
		unsigned int page_type;
	};

	/* Usage count. *DO NOT USE DIRECTLY*. See page_ref.h */
	atomic_t _refcount;//页的引用计数

#ifdef CONFIG_MEMCG
	unsigned long memcg_data;
#endif

	/*
	 * On machines where all RAM is mapped into kernel address space,
	 * we can simply calculate the virtual address. On machines with
	 * highmem some memory is mapped into kernel virtual memory
	 * dynamically, so we need a place to store that address.
	 * Note that this field could be 16 bits on x86 ... ;)
	 *
	 * Architectures with slow multiplication can define
	 * WANT_PAGE_VIRTUAL in asm/page.h
	 */
#if defined(WANT_PAGE_VIRTUAL)
	void *virtual;			/* Kernel virtual address (NULL if
					   not kmapped, ie. highmem) */
#endif /* WANT_PAGE_VIRTUAL */

#ifdef CONFIG_KMSAN
	/*
	 * KMSAN metadata for this page:
	 *  - shadow page: every bit indicates whether the corresponding
	 *    bit of the original page is initialized (0) or not (1);
	 *  - origin page: every 4 bytes contain an id of the stack trace
	 *    where the uninitialized value was created.
	 */
	struct page *kmsan_shadow;
	struct page *kmsan_origin;
#endif

#ifdef LAST_CPUPID_NOT_IN_PAGE_FLAGS
	int _last_cpupid;
#endif
} _struct_page_alignment;

/**
 * struct folio - Represents a contiguous set of bytes.
 * @flags: Identical to the page flags.
 * @lru: Least Recently Used list; tracks how recently this folio was used.
 * @mlock_count: Number of times this folio has been pinned by mlock().
 * @mapping: The file this page belongs to, or refers to the anon_vma for
 *    anonymous memory.
 * @index: Offset within the file, in units of pages.  For anonymous memory,
 *    this is the index from the beginning of the mmap.
 * @private: Filesystem per-folio data (see folio_attach_private()).
 *    Used for swp_entry_t if folio_test_swapcache().
 * @_mapcount: Do not access this member directly.  Use folio_mapcount() to
 *    find out how many times this folio is mapped by userspace.
 * @_refcount: Do not access this member directly.  Use folio_ref_count()
 *    to find how many references there are to this folio.
 * @memcg_data: Memory Control Group data.
 * @_flags_1: For large folios, additional page flags.
 * @__head: Points to the folio.  Do not use.
 * @_folio_dtor: Which destructor to use for this folio.
 * @_folio_order: Do not use directly, call folio_order().
 * @_total_mapcount: Do not use directly, call folio_entire_mapcount().
 * @_pincount: Do not use directly, call folio_maybe_dma_pinned().
 * @_folio_nr_pages: Do not use directly, call folio_nr_pages().
 *
 * A folio is a physically, virtually and logically contiguous set
 * of bytes.  It is a power-of-two in size, and it is aligned to that
 * same power-of-two.  It is at least as large as %PAGE_SIZE.  If it is
 * in the page cache, it is at a file offset which is a multiple of that
 * power-of-two.  It may be mapped into userspace at an address which is
 * at an arbitrary page offset, but its kernel virtual address is aligned
 * to its size.
 */
struct folio {
	/* private: don't document the anon union */
	union {
		struct {
	/* public: */
			unsigned long flags;
			union {
				struct list_head lru;
	/* private: avoid cluttering the output */
				struct {
					void *__filler;
	/* public: */
					unsigned int mlock_count;
	/* private: */
				};
	/* public: */
			};
			struct address_space *mapping;
			pgoff_t index;
			void *private;
			atomic_t _mapcount;
			atomic_t _refcount;
#ifdef CONFIG_MEMCG
			unsigned long memcg_data;
#endif
	/* private: the union with struct page is transitional */
		};
		struct page page;
	};
	unsigned long _flags_1;
	unsigned long __head;
	unsigned char _folio_dtor;
	unsigned char _folio_order;
	atomic_t _total_mapcount;
	atomic_t _pincount;
#ifdef CONFIG_64BIT
	unsigned int _folio_nr_pages;
#endif
};

#define FOLIO_MATCH(pg, fl)						\
	static_assert(offsetof(struct page, pg) == offsetof(struct folio, fl))
FOLIO_MATCH(flags, flags);
FOLIO_MATCH(lru, lru);
FOLIO_MATCH(mapping, mapping);
FOLIO_MATCH(compound_head, lru);
FOLIO_MATCH(index, index);
FOLIO_MATCH(private, private);
FOLIO_MATCH(_mapcount, _mapcount);
FOLIO_MATCH(_refcount, _refcount);
#ifdef CONFIG_MEMCG
FOLIO_MATCH(memcg_data, memcg_data);
#endif
#undef FOLIO_MATCH
#define FOLIO_MATCH(pg, fl)						\
	static_assert(offsetof(struct folio, fl) ==			\
			offsetof(struct page, pg) + sizeof(struct page))
FOLIO_MATCH(flags, _flags_1);
FOLIO_MATCH(compound_head, __head);
FOLIO_MATCH(compound_dtor, _folio_dtor);
FOLIO_MATCH(compound_order, _folio_order);
FOLIO_MATCH(compound_mapcount, _total_mapcount);
FOLIO_MATCH(compound_pincount, _pincount);
#ifdef CONFIG_64BIT
FOLIO_MATCH(compound_nr, _folio_nr_pages);
#endif
#undef FOLIO_MATCH

static inline atomic_t *folio_mapcount_ptr(struct folio *folio)
{
	struct page *tail = &folio->page + 1;
	return &tail->compound_mapcount;
}

static inline atomic_t *compound_mapcount_ptr(struct page *page)
{
	return &page[1].compound_mapcount;
}

static inline atomic_t *compound_pincount_ptr(struct page *page)
{
	return &page[1].compound_pincount;
}

/*
 * Used for sizing the vmemmap region on some architectures
 */
#define STRUCT_PAGE_MAX_SHIFT	(order_base_2(sizeof(struct page)))

#define PAGE_FRAG_CACHE_MAX_SIZE	__ALIGN_MASK(32768, ~PAGE_MASK)
#define PAGE_FRAG_CACHE_MAX_ORDER	get_order(PAGE_FRAG_CACHE_MAX_SIZE)

/*
 * page_private can be used on tail pages.  However, PagePrivate is only
 * checked by the VM on the head page.  So page_private on the tail pages
 * should be used for data that's ancillary to the head page (eg attaching
 * buffer heads to tail pages after attaching buffer heads to the head page)
 */
#define page_private(page)		((page)->private)

static inline void set_page_private(struct page *page, unsigned long private)
{
	page->private = private;
}

static inline void *folio_get_private(struct folio *folio)
{
	return folio->private;
}

struct page_frag_cache {
	void * va;
#if (PAGE_SIZE < PAGE_FRAG_CACHE_MAX_SIZE)
	__u16 offset;
	__u16 size;
#else
	__u32 offset;
#endif
	/* we maintain a pagecount bias, so that we dont dirty cache line
	 * containing page->_refcount every time we allocate a fragment.
	 */
	unsigned int		pagecnt_bias;
	bool pfmemalloc;
};

typedef unsigned long vm_flags_t;

/*
 * A region containing a mapping of a non-memory backed file under NOMMU
 * conditions.  These are held in a global tree and are pinned by the VMAs that
 * map parts of them.
 */
struct vm_region {
	struct rb_node	vm_rb;		/* link in global region tree */
	vm_flags_t	vm_flags;	/* VMA vm_flags */
	unsigned long	vm_start;	/* start address of region */
	unsigned long	vm_end;		/* region initialised to here */
	unsigned long	vm_top;		/* region allocated to here */
	unsigned long	vm_pgoff;	/* the offset in vm_file corresponding to vm_start */
	struct file	*vm_file;	/* the backing file or NULL */

	int		vm_usage;	/* region usage count (access under nommu_region_sem) */
	bool		vm_icache_flushed : 1; /* true if the icache has been flushed for
						* this region */
};

#ifdef CONFIG_USERFAULTFD
#define NULL_VM_UFFD_CTX ((struct vm_userfaultfd_ctx) { NULL, })
struct vm_userfaultfd_ctx {
	struct userfaultfd_ctx *ctx;
};
#else /* CONFIG_USERFAULTFD */
#define NULL_VM_UFFD_CTX ((struct vm_userfaultfd_ctx) {})
struct vm_userfaultfd_ctx {};
#endif /* CONFIG_USERFAULTFD */

struct anon_vma_name {
	struct kref kref;
	/* The name needs to be at the end because it is dynamically sized. */
	char name[];
};

/*
 * This struct describes a virtual memory area. There is one of these
 * per VM-area/task. A VM area is any part of the process virtual memory
 * space that has a special rule for the page-fault handlers (ie a shared
 * library, the executable area etc).
 */
struct vm_area_struct {
	/* The first cache line has the info for VMA tree walking. */

	unsigned long vm_start;		/* Our start address within vm_mm. */
	unsigned long vm_end;		/* The first byte after our end address
					   within vm_mm. */

	struct mm_struct *vm_mm;	/* The address space we belong to. */

	/*
	 * Access permissions of this VMA.
	 * See vmf_insert_mixed_prot() for discussion.
	 */
	pgprot_t vm_page_prot;
	unsigned long vm_flags;		/* Flags, see mm.h. */

	/*
	 * For areas with an address space and backing store,
	 * linkage into the address_space->i_mmap interval tree.
	 *
	 * For private anonymous mappings, a pointer to a null terminated string
	 * containing the name given to the vma, or NULL if unnamed.
	 */

	union {
		struct {
			struct rb_node rb;
			unsigned long rb_subtree_last;
		} shared;
		/*
		 * Serialized by mmap_sem. Never use directly because it is
		 * valid only when vm_file is NULL. Use anon_vma_name instead.
		 */
		struct anon_vma_name *anon_name;
	};

	/*
	 * A file's MAP_PRIVATE vma can be in both i_mmap tree and anon_vma
	 * list, after a COW of one of the file pages.	A MAP_SHARED vma
	 * can only be in the i_mmap tree.  An anonymous MAP_PRIVATE, stack
	 * or brk vma (with NULL file) can only be in an anon_vma list.
	 */
	struct list_head anon_vma_chain; /* Serialized by mmap_lock &
					  * page_table_lock */
	struct anon_vma *anon_vma;	/* Serialized by page_table_lock */

	/* Function pointers to deal with this struct. */
	const struct vm_operations_struct *vm_ops;

	/* Information about our backing store: */
	unsigned long vm_pgoff;		/* Offset (within vm_file) in PAGE_SIZE
					   units */
	struct file * vm_file;		/* File we map to (can be NULL). */
	void * vm_private_data;		/* was vm_pte (shared mem) */

#ifdef CONFIG_SWAP
	atomic_long_t swap_readahead_info;
#endif
#ifndef CONFIG_MMU
	struct vm_region *vm_region;	/* NOMMU mapping region */
#endif
#ifdef CONFIG_NUMA
	struct mempolicy *vm_policy;	/* NUMA policy for the VMA */
#endif
	struct vm_userfaultfd_ctx vm_userfaultfd_ctx;
} __randomize_layout;

struct kioctx_table;
struct mm_struct {
	struct {
		struct maple_tree mm_mt;
#ifdef CONFIG_MMU
		unsigned long (*get_unmapped_area) (struct file *filp,
				unsigned long addr, unsigned long len,
				unsigned long pgoff, unsigned long flags);
#endif
		unsigned long mmap_base;	/* base of mmap area */
		unsigned long mmap_legacy_base;	/* base of mmap area in bottom-up allocations */
#ifdef CONFIG_HAVE_ARCH_COMPAT_MMAP_BASES
		/* Base addresses for compatible mmap() */
		unsigned long mmap_compat_base;
		unsigned long mmap_compat_legacy_base;
#endif
		unsigned long task_size;	/* size of task vm space */
<<<<<<< HEAD
		unsigned long highest_vm_end;	/* highest vma end address */
		pgd_t * pgd;//进程对应的page global directory
=======
		pgd_t * pgd;
>>>>>>> 97ee9d1c

#ifdef CONFIG_MEMBARRIER
		/**
		 * @membarrier_state: Flags controlling membarrier behavior.
		 *
		 * This field is close to @pgd to hopefully fit in the same
		 * cache-line, which needs to be touched by switch_mm().
		 */
		atomic_t membarrier_state;
#endif

		/**
		 * @mm_users: The number of users including userspace.
		 *
		 * Use mmget()/mmget_not_zero()/mmput() to modify. When this
		 * drops to 0 (i.e. when the task exits and there are no other
		 * temporary reference holders), we also release a reference on
		 * @mm_count (which may then free the &struct mm_struct if
		 * @mm_count also drops to 0).
		 */
		atomic_t mm_users;

		/**
		 * @mm_count: The number of references to &struct mm_struct
		 * (@mm_users count as 1).
		 *
		 * Use mmgrab()/mmdrop() to modify. When this drops to 0, the
		 * &struct mm_struct is freed.
		 */
		atomic_t mm_count;

#ifdef CONFIG_MMU
		atomic_long_t pgtables_bytes;	/* PTE page table pages */
#endif
		int map_count;			/* number of VMAs */

		spinlock_t page_table_lock; /* Protects page tables and some
					     * counters
					     */
		/*
		 * With some kernel config, the current mmap_lock's offset
		 * inside 'mm_struct' is at 0x120, which is very optimal, as
		 * its two hot fields 'count' and 'owner' sit in 2 different
		 * cachelines,  and when mmap_lock is highly contended, both
		 * of the 2 fields will be accessed frequently, current layout
		 * will help to reduce cache bouncing.
		 *
		 * So please be careful with adding new fields before
		 * mmap_lock, which can easily push the 2 fields into one
		 * cacheline.
		 */
		struct rw_semaphore mmap_lock;

		struct list_head mmlist; /* List of maybe swapped mm's.	These
					  * are globally strung together off
					  * init_mm.mmlist, and are protected
					  * by mmlist_lock
					  */


		unsigned long hiwater_rss; /* High-watermark of RSS usage */
		unsigned long hiwater_vm;  /* High-water virtual memory usage */

		unsigned long total_vm;	   /* Total pages mapped */
		unsigned long locked_vm;   /* Pages that have PG_mlocked set */
		/*pin住的内存总页数*/
		atomic64_t    pinned_vm;   /* Refcount permanently increased */
		unsigned long data_vm;	   /* VM_WRITE & ~VM_SHARED & ~VM_STACK */
		unsigned long exec_vm;	   /* VM_EXEC & ~VM_WRITE & ~VM_STACK */
		unsigned long stack_vm;	   /* VM_STACK */
		unsigned long def_flags;

		/**
		 * @write_protect_seq: Locked when any thread is write
		 * protecting pages mapped by this mm to enforce a later COW,
		 * for instance during page table copying for fork().
		 */
		seqcount_t write_protect_seq;

		spinlock_t arg_lock; /* protect the below fields */

		//代码段开始，代码段结束，数据段开始，数据段结束
		unsigned long start_code, end_code, start_data, end_data;
		unsigned long start_brk, brk, start_stack;
		unsigned long arg_start, arg_end, env_start, env_end;

		unsigned long saved_auxv[AT_VECTOR_SIZE]; /* for /proc/PID/auxv */

		/*
		 * Special counters, in some configurations protected by the
		 * page_table_lock, in other configurations by being atomic.
		 */
		struct mm_rss_stat rss_stat;

		struct linux_binfmt *binfmt;/*二进制格式结构体*/

		/* Architecture-specific MM context */
		mm_context_t context;

		unsigned long flags; /* Must use atomic bitops to access */

#ifdef CONFIG_AIO
		spinlock_t			ioctx_lock;
		struct kioctx_table __rcu	*ioctx_table;
#endif
#ifdef CONFIG_MEMCG
		/*
		 * "owner" points to a task that is regarded as the canonical
		 * user/owner of this mm. All of the following must be true in
		 * order for it to be changed:
		 *
		 * current == mm->owner
		 * current->mm != mm
		 * new_owner->mm == mm
		 * new_owner->alloc_lock is held
		 */
		struct task_struct __rcu *owner;
#endif
		struct user_namespace *user_ns;

		/* store ref to file /proc/<pid>/exe symlink points to */
		struct file __rcu *exe_file;
#ifdef CONFIG_MMU_NOTIFIER
		struct mmu_notifier_subscriptions *notifier_subscriptions;
#endif
#if defined(CONFIG_TRANSPARENT_HUGEPAGE) && !USE_SPLIT_PMD_PTLOCKS
		pgtable_t pmd_huge_pte; /* protected by page_table_lock */
#endif
#ifdef CONFIG_NUMA_BALANCING
		/*
		 * numa_next_scan is the next time that PTEs will be remapped
		 * PROT_NONE to trigger NUMA hinting faults; such faults gather
		 * statistics and migrate pages to new nodes if necessary.
		 */
		unsigned long numa_next_scan;

		/* Restart point for scanning and remapping PTEs. */
		unsigned long numa_scan_offset;

		/* numa_scan_seq prevents two threads remapping PTEs. */
		int numa_scan_seq;
#endif
		/*
		 * An operation with batched TLB flushing is going on. Anything
		 * that can move process memory needs to flush the TLB when
		 * moving a PROT_NONE mapped page.
		 */
		atomic_t tlb_flush_pending;
#ifdef CONFIG_ARCH_WANT_BATCHED_UNMAP_TLB_FLUSH
		/* See flush_tlb_batched_pending() */
		atomic_t tlb_flush_batched;
#endif
		struct uprobes_state uprobes_state;
#ifdef CONFIG_PREEMPT_RT
		struct rcu_head delayed_drop;
#endif
#ifdef CONFIG_HUGETLB_PAGE
		atomic_long_t hugetlb_usage;
#endif
		struct work_struct async_put_work;

#ifdef CONFIG_IOMMU_SVA
		u32 pasid;
#endif
#ifdef CONFIG_KSM
		/*
		 * Represent how many pages of this process are involved in KSM
		 * merging.
		 */
		unsigned long ksm_merging_pages;
		/*
		 * Represent how many pages are checked for ksm merging
		 * including merged and not merged.
		 */
		unsigned long ksm_rmap_items;
#endif
#ifdef CONFIG_LRU_GEN
		struct {
			/* this mm_struct is on lru_gen_mm_list */
			struct list_head list;
			/*
			 * Set when switching to this mm_struct, as a hint of
			 * whether it has been used since the last time per-node
			 * page table walkers cleared the corresponding bits.
			 */
			unsigned long bitmap;
#ifdef CONFIG_MEMCG
			/* points to the memcg of "owner" above */
			struct mem_cgroup *memcg;
#endif
		} lru_gen;
#endif /* CONFIG_LRU_GEN */
	} __randomize_layout;

	/*
	 * The mm_cpumask needs to be at the end of mm_struct, because it
	 * is dynamically sized based on nr_cpu_ids.
	 */
	unsigned long cpu_bitmap[];
};

#define MM_MT_FLAGS	(MT_FLAGS_ALLOC_RANGE | MT_FLAGS_LOCK_EXTERN)
extern struct mm_struct init_mm;

/* Pointer magic because the dynamic array size confuses some compilers. */
static inline void mm_init_cpumask(struct mm_struct *mm)
{
	unsigned long cpu_bitmap = (unsigned long)mm;

	cpu_bitmap += offsetof(struct mm_struct, cpu_bitmap);
	cpumask_clear((struct cpumask *)cpu_bitmap);
}

/* Future-safe accessor for struct mm_struct's cpu_vm_mask. */
static inline cpumask_t *mm_cpumask(struct mm_struct *mm)
{
	return (struct cpumask *)&mm->cpu_bitmap;
}

#ifdef CONFIG_LRU_GEN

struct lru_gen_mm_list {
	/* mm_struct list for page table walkers */
	struct list_head fifo;
	/* protects the list above */
	spinlock_t lock;
};

void lru_gen_add_mm(struct mm_struct *mm);
void lru_gen_del_mm(struct mm_struct *mm);
#ifdef CONFIG_MEMCG
void lru_gen_migrate_mm(struct mm_struct *mm);
#endif

static inline void lru_gen_init_mm(struct mm_struct *mm)
{
	INIT_LIST_HEAD(&mm->lru_gen.list);
	mm->lru_gen.bitmap = 0;
#ifdef CONFIG_MEMCG
	mm->lru_gen.memcg = NULL;
#endif
}

static inline void lru_gen_use_mm(struct mm_struct *mm)
{
	/*
	 * When the bitmap is set, page reclaim knows this mm_struct has been
	 * used since the last time it cleared the bitmap. So it might be worth
	 * walking the page tables of this mm_struct to clear the accessed bit.
	 */
	WRITE_ONCE(mm->lru_gen.bitmap, -1);
}

#else /* !CONFIG_LRU_GEN */

static inline void lru_gen_add_mm(struct mm_struct *mm)
{
}

static inline void lru_gen_del_mm(struct mm_struct *mm)
{
}

#ifdef CONFIG_MEMCG
static inline void lru_gen_migrate_mm(struct mm_struct *mm)
{
}
#endif

static inline void lru_gen_init_mm(struct mm_struct *mm)
{
}

static inline void lru_gen_use_mm(struct mm_struct *mm)
{
}

#endif /* CONFIG_LRU_GEN */

struct vma_iterator {
	struct ma_state mas;
};

#define VMA_ITERATOR(name, __mm, __addr)				\
	struct vma_iterator name = {					\
		.mas = {						\
			.tree = &(__mm)->mm_mt,				\
			.index = __addr,				\
			.node = MAS_START,				\
		},							\
	}

static inline void vma_iter_init(struct vma_iterator *vmi,
		struct mm_struct *mm, unsigned long addr)
{
	vmi->mas.tree = &mm->mm_mt;
	vmi->mas.index = addr;
	vmi->mas.node = MAS_START;
}

struct mmu_gather;
extern void tlb_gather_mmu(struct mmu_gather *tlb, struct mm_struct *mm);
extern void tlb_gather_mmu_fullmm(struct mmu_gather *tlb, struct mm_struct *mm);
extern void tlb_finish_mmu(struct mmu_gather *tlb);

struct vm_fault;

/**
 * typedef vm_fault_t - Return type for page fault handlers.
 *
 * Page fault handlers return a bitmask of %VM_FAULT values.
 */
typedef __bitwise unsigned int vm_fault_t;

/**
 * enum vm_fault_reason - Page fault handlers return a bitmask of
 * these values to tell the core VM what happened when handling the
 * fault. Used to decide whether a process gets delivered SIGBUS or
 * just gets major/minor fault counters bumped up.
 *
 * @VM_FAULT_OOM:		Out Of Memory
 * @VM_FAULT_SIGBUS:		Bad access
 * @VM_FAULT_MAJOR:		Page read from storage
 * @VM_FAULT_WRITE:		Special case for get_user_pages
 * @VM_FAULT_HWPOISON:		Hit poisoned small page
 * @VM_FAULT_HWPOISON_LARGE:	Hit poisoned large page. Index encoded
 *				in upper bits
 * @VM_FAULT_SIGSEGV:		segmentation fault
 * @VM_FAULT_NOPAGE:		->fault installed the pte, not return page
 * @VM_FAULT_LOCKED:		->fault locked the returned page
 * @VM_FAULT_RETRY:		->fault blocked, must retry
 * @VM_FAULT_FALLBACK:		huge page fault failed, fall back to small
 * @VM_FAULT_DONE_COW:		->fault has fully handled COW
 * @VM_FAULT_NEEDDSYNC:		->fault did not modify page tables and needs
 *				fsync() to complete (for synchronous page faults
 *				in DAX)
 * @VM_FAULT_COMPLETED:		->fault completed, meanwhile mmap lock released
 * @VM_FAULT_HINDEX_MASK:	mask HINDEX value
 *
 */
enum vm_fault_reason {
	VM_FAULT_OOM            = (__force vm_fault_t)0x000001,
	VM_FAULT_SIGBUS         = (__force vm_fault_t)0x000002,
	VM_FAULT_MAJOR          = (__force vm_fault_t)0x000004,
	VM_FAULT_WRITE          = (__force vm_fault_t)0x000008,
	VM_FAULT_HWPOISON       = (__force vm_fault_t)0x000010,
	VM_FAULT_HWPOISON_LARGE = (__force vm_fault_t)0x000020,
	VM_FAULT_SIGSEGV        = (__force vm_fault_t)0x000040,
	VM_FAULT_NOPAGE         = (__force vm_fault_t)0x000100,
	VM_FAULT_LOCKED         = (__force vm_fault_t)0x000200,
	VM_FAULT_RETRY          = (__force vm_fault_t)0x000400,
	VM_FAULT_FALLBACK       = (__force vm_fault_t)0x000800,
	VM_FAULT_DONE_COW       = (__force vm_fault_t)0x001000,
	VM_FAULT_NEEDDSYNC      = (__force vm_fault_t)0x002000,
	VM_FAULT_COMPLETED      = (__force vm_fault_t)0x004000,
	VM_FAULT_HINDEX_MASK    = (__force vm_fault_t)0x0f0000,
};

/* Encode hstate index for a hwpoisoned large page */
#define VM_FAULT_SET_HINDEX(x) ((__force vm_fault_t)((x) << 16))
#define VM_FAULT_GET_HINDEX(x) (((__force unsigned int)(x) >> 16) & 0xf)

#define VM_FAULT_ERROR (VM_FAULT_OOM | VM_FAULT_SIGBUS |	\
			VM_FAULT_SIGSEGV | VM_FAULT_HWPOISON |	\
			VM_FAULT_HWPOISON_LARGE | VM_FAULT_FALLBACK)

#define VM_FAULT_RESULT_TRACE \
	{ VM_FAULT_OOM,                 "OOM" },	\
	{ VM_FAULT_SIGBUS,              "SIGBUS" },	\
	{ VM_FAULT_MAJOR,               "MAJOR" },	\
	{ VM_FAULT_WRITE,               "WRITE" },	\
	{ VM_FAULT_HWPOISON,            "HWPOISON" },	\
	{ VM_FAULT_HWPOISON_LARGE,      "HWPOISON_LARGE" },	\
	{ VM_FAULT_SIGSEGV,             "SIGSEGV" },	\
	{ VM_FAULT_NOPAGE,              "NOPAGE" },	\
	{ VM_FAULT_LOCKED,              "LOCKED" },	\
	{ VM_FAULT_RETRY,               "RETRY" },	\
	{ VM_FAULT_FALLBACK,            "FALLBACK" },	\
	{ VM_FAULT_DONE_COW,            "DONE_COW" },	\
	{ VM_FAULT_NEEDDSYNC,           "NEEDDSYNC" }

struct vm_special_mapping {
	const char *name;	/* The name, e.g. "[vdso]". */

	/*
	 * If .fault is not provided, this points to a
	 * NULL-terminated array of pages that back the special mapping.
	 *
	 * This must not be NULL unless .fault is provided.
	 */
	struct page **pages;

	/*
	 * If non-NULL, then this is called to resolve page faults
	 * on the special mapping.  If used, .pages is not checked.
	 */
	vm_fault_t (*fault)(const struct vm_special_mapping *sm,
				struct vm_area_struct *vma,
				struct vm_fault *vmf);

	int (*mremap)(const struct vm_special_mapping *sm,
		     struct vm_area_struct *new_vma);
};

enum tlb_flush_reason {
	TLB_FLUSH_ON_TASK_SWITCH,
	TLB_REMOTE_SHOOTDOWN,
	TLB_LOCAL_SHOOTDOWN,
	TLB_LOCAL_MM_SHOOTDOWN,
	TLB_REMOTE_SEND_IPI,
	NR_TLB_FLUSH_REASONS,
};

 /*
  * A swap entry has to fit into a "unsigned long", as the entry is hidden
  * in the "index" field of the swapper address space.
  */
typedef struct {
	unsigned long val;
} swp_entry_t;

/**
 * enum fault_flag - Fault flag definitions.
 * @FAULT_FLAG_WRITE: Fault was a write fault.
 * @FAULT_FLAG_MKWRITE: Fault was mkwrite of existing PTE.
 * @FAULT_FLAG_ALLOW_RETRY: Allow to retry the fault if blocked.
 * @FAULT_FLAG_RETRY_NOWAIT: Don't drop mmap_lock and wait when retrying.
 * @FAULT_FLAG_KILLABLE: The fault task is in SIGKILL killable region.
 * @FAULT_FLAG_TRIED: The fault has been tried once.
 * @FAULT_FLAG_USER: The fault originated in userspace.
 * @FAULT_FLAG_REMOTE: The fault is not for current task/mm.
 * @FAULT_FLAG_INSTRUCTION: The fault was during an instruction fetch.
 * @FAULT_FLAG_INTERRUPTIBLE: The fault can be interrupted by non-fatal signals.
 * @FAULT_FLAG_UNSHARE: The fault is an unsharing request to unshare (and mark
 *                      exclusive) a possibly shared anonymous page that is
 *                      mapped R/O.
 * @FAULT_FLAG_ORIG_PTE_VALID: whether the fault has vmf->orig_pte cached.
 *                        We should only access orig_pte if this flag set.
 *
 * About @FAULT_FLAG_ALLOW_RETRY and @FAULT_FLAG_TRIED: we can specify
 * whether we would allow page faults to retry by specifying these two
 * fault flags correctly.  Currently there can be three legal combinations:
 *
 * (a) ALLOW_RETRY and !TRIED:  this means the page fault allows retry, and
 *                              this is the first try
 *
 * (b) ALLOW_RETRY and TRIED:   this means the page fault allows retry, and
 *                              we've already tried at least once
 *
 * (c) !ALLOW_RETRY and !TRIED: this means the page fault does not allow retry
 *
 * The unlisted combination (!ALLOW_RETRY && TRIED) is illegal and should never
 * be used.  Note that page faults can be allowed to retry for multiple times,
 * in which case we'll have an initial fault with flags (a) then later on
 * continuous faults with flags (b).  We should always try to detect pending
 * signals before a retry to make sure the continuous page faults can still be
 * interrupted if necessary.
 *
 * The combination FAULT_FLAG_WRITE|FAULT_FLAG_UNSHARE is illegal.
 * FAULT_FLAG_UNSHARE is ignored and treated like an ordinary read fault when
 * no existing R/O-mapped anonymous page is encountered.
 */
enum fault_flag {
	FAULT_FLAG_WRITE =		1 << 0,
	FAULT_FLAG_MKWRITE =		1 << 1,
	FAULT_FLAG_ALLOW_RETRY =	1 << 2,
	FAULT_FLAG_RETRY_NOWAIT = 	1 << 3,
	FAULT_FLAG_KILLABLE =		1 << 4,
	FAULT_FLAG_TRIED = 		1 << 5,
	FAULT_FLAG_USER =		1 << 6,
	FAULT_FLAG_REMOTE =		1 << 7,
	FAULT_FLAG_INSTRUCTION =	1 << 8,
	FAULT_FLAG_INTERRUPTIBLE =	1 << 9,
	FAULT_FLAG_UNSHARE =		1 << 10,
	FAULT_FLAG_ORIG_PTE_VALID =	1 << 11,
};

typedef unsigned int __bitwise zap_flags_t;

#endif /* _LINUX_MM_TYPES_H */<|MERGE_RESOLUTION|>--- conflicted
+++ resolved
@@ -527,12 +527,7 @@
 		unsigned long mmap_compat_legacy_base;
 #endif
 		unsigned long task_size;	/* size of task vm space */
-<<<<<<< HEAD
-		unsigned long highest_vm_end;	/* highest vma end address */
 		pgd_t * pgd;//进程对应的page global directory
-=======
-		pgd_t * pgd;
->>>>>>> 97ee9d1c
 
 #ifdef CONFIG_MEMBARRIER
 		/**
