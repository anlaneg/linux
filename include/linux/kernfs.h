/* SPDX-License-Identifier: GPL-2.0-only */
/*
 * kernfs.h - pseudo filesystem decoupled from vfs locking
 */

#ifndef __LINUX_KERNFS_H
#define __LINUX_KERNFS_H

#include <linux/err.h>
#include <linux/list.h>
#include <linux/mutex.h>
#include <linux/idr.h>
#include <linux/lockdep.h>
#include <linux/rbtree.h>
#include <linux/atomic.h>
#include <linux/bug.h>
#include <linux/types.h>
#include <linux/uidgid.h>
#include <linux/wait.h>
#include <linux/rwsem.h>
#include <linux/cache.h>

struct file;
struct dentry;
struct iattr;
struct seq_file;
struct vm_area_struct;
struct vm_operations_struct;
struct super_block;
struct file_system_type;
struct poll_table_struct;
struct fs_context;

struct kernfs_fs_context;
struct kernfs_open_node;
struct kernfs_iattrs;

/*
 * NR_KERNFS_LOCK_BITS determines size (NR_KERNFS_LOCKS) of hash
 * table of locks.
 * Having a small hash table would impact scalability, since
 * more and more kernfs_node objects will end up using same lock
 * and having a very large hash table would waste memory.
 *
 * At the moment size of hash table of locks is being set based on
 * the number of CPUs as follows:
 *
 * NR_CPU      NR_KERNFS_LOCK_BITS      NR_KERNFS_LOCKS
 *   1                  1                       2
 *  2-3                 2                       4
 *  4-7                 4                       16
 *  8-15                6                       64
 *  16-31               8                       256
 *  32 and more         10                      1024
 *
 * The above relation between NR_CPU and number of locks is based
 * on some internal experimentation which involved booting qemu
 * with different values of smp, performing some sysfs operations
 * on all CPUs and observing how increase in number of locks impacts
 * completion time of these sysfs operations on each CPU.
 */
#ifdef CONFIG_SMP
#define NR_KERNFS_LOCK_BITS (2 * (ilog2(NR_CPUS < 32 ? NR_CPUS : 32)))
#else
#define NR_KERNFS_LOCK_BITS     1
#endif

#define NR_KERNFS_LOCKS     (1 << NR_KERNFS_LOCK_BITS)

/*
 * There's one kernfs_open_file for each open file and one kernfs_open_node
 * for each kernfs_node with one or more open files.
 *
 * filp->private_data points to seq_file whose ->private points to
 * kernfs_open_file.
 *
 * kernfs_open_files are chained at kernfs_open_node->files, which is
 * protected by kernfs_global_locks.open_file_mutex[i].
 *
 * To reduce possible contention in sysfs access, arising due to single
 * locks, use an array of locks (e.g. open_file_mutex) and use kernfs_node
 * object address as hash keys to get the index of these locks.
 *
 * Hashed mutexes are safe to use here because operations using these don't
 * rely on global exclusion.
 *
 * In future we intend to replace other global locks with hashed ones as well.
 * kernfs_global_locks acts as a holder for all such hash tables.
 */
struct kernfs_global_locks {
	struct mutex open_file_mutex[NR_KERNFS_LOCKS];
};

enum kernfs_node_type {
	KERNFS_DIR		= 0x0001,
	KERNFS_FILE		= 0x0002,
	KERNFS_LINK		= 0x0004,
};

#define KERNFS_TYPE_MASK		0x000f
#define KERNFS_FLAG_MASK		~KERNFS_TYPE_MASK
#define KERNFS_MAX_USER_XATTRS		128
#define KERNFS_USER_XATTR_SIZE_LIMIT	(128 << 10)

enum kernfs_node_flag {
	KERNFS_ACTIVATED	= 0x0010,
	KERNFS_NS		= 0x0020,
	KERNFS_HAS_SEQ_SHOW	= 0x0040,//有show回调
	KERNFS_HAS_MMAP		= 0x0080,//有mmap回调
	KERNFS_LOCKDEP		= 0x0100,
	KERNFS_HIDDEN		= 0x0200,
	KERNFS_SUICIDAL		= 0x0400,
	KERNFS_SUICIDED		= 0x0800,
<<<<<<< HEAD
	KERNFS_EMPTY_DIR	= 0x1000,//必须是一个空目录
	KERNFS_HAS_RELEASE	= 0x2000,//有release回调
=======
	KERNFS_EMPTY_DIR	= 0x1000,
	KERNFS_HAS_RELEASE	= 0x2000,
	KERNFS_REMOVING		= 0x4000,
>>>>>>> 97ee9d1c
};

/* @flags for kernfs_create_root() */
enum kernfs_root_flag {
	/*
	 * kernfs_nodes are created in the deactivated state and invisible.
	 * They require explicit kernfs_activate() to become visible.  This
	 * can be used to make related nodes become visible atomically
	 * after all nodes are created successfully.
	 */
	KERNFS_ROOT_CREATE_DEACTIVATED		= 0x0001,

	/*
	 * For regular files, if the opener has CAP_DAC_OVERRIDE, open(2)
	 * succeeds regardless of the RW permissions.  sysfs had an extra
	 * layer of enforcement where open(2) fails with -EACCES regardless
	 * of CAP_DAC_OVERRIDE if the permission doesn't have the
	 * respective read or write access at all (none of S_IRUGO or
	 * S_IWUGO) or the respective operation isn't implemented.  The
	 * following flag enables that behavior.
	 */
	KERNFS_ROOT_EXTRA_OPEN_PERM_CHECK	= 0x0002,

	/*
	 * The filesystem supports exportfs operation, so userspace can use
	 * fhandle to access nodes of the fs.
	 */
	KERNFS_ROOT_SUPPORT_EXPORTOP		= 0x0004,

	/*
	 * Support user xattrs to be written to nodes rooted at this root.
	 */
	KERNFS_ROOT_SUPPORT_USER_XATTR		= 0x0008,
};

/* type-specific structures for kernfs_node union members */
struct kernfs_elem_dir {
	unsigned long		subdirs;//有多少个子目录
	/* children rbtree starts here and goes through kn->rb */
	struct rb_root		children;//用于包含属于自已的文件目录

	/*
	 * The kernfs hierarchy this directory belongs to.  This fits
	 * better directly in kernfs_node but is here to save space.
	 */
	struct kernfs_root	*root;//根节点
	/*
	 * Monotonic revision counter, used to identify if a directory
	 * node has changed during negative dentry revalidation.
	 */
	unsigned long		rev;
};

struct kernfs_elem_symlink {
	struct kernfs_node	*target_kn;
};

struct kernfs_elem_attr {
<<<<<<< HEAD
	const struct kernfs_ops	*ops;//操作集（目录或文件，链接）
	struct kernfs_open_node	*open;
	loff_t			size;//文件大小
=======
	const struct kernfs_ops	*ops;
	struct kernfs_open_node __rcu	*open;
	loff_t			size;
>>>>>>> 97ee9d1c
	struct kernfs_node	*notify_next;	/* for kernfs_notify() */
};

/*
 * kernfs_node - the building block of kernfs hierarchy.  Each and every
 * kernfs node is represented by single kernfs_node.  Most fields are
 * private to kernfs and shouldn't be accessed directly by kernfs users.
 *
 * As long as count reference is held, the kernfs_node itself is
 * accessible.  Dereferencing elem or any other outer entity requires
 * active reference.
 */
struct kernfs_node {
	atomic_t		count;//节点的引用计数
	atomic_t		active;
#ifdef CONFIG_DEBUG_LOCK_ALLOC
	struct lockdep_map	dep_map;
#endif
	/*
	 * Use kernfs_get_parent() and kernfs_name/path() instead of
	 * accessing the following two fields directly.  If the node is
	 * never moved to a different parent, it is safe to access the
	 * parent directly.
	 */
	struct kernfs_node	*parent;//指向父节点
	const char		*name;//名称

	struct rb_node		rb;//用于将节点加入红黑树中
	
	//从属于那个namespace
	const void		*ns;	/* namespace tag */
	//节点对应的hashcode,用于查询
	unsigned int		hash;	/* ns + name hash */
	union {
		struct kernfs_elem_dir		dir;//目录
		struct kernfs_elem_symlink	symlink;//链接
		struct kernfs_elem_attr		attr;//文件属性
	};

	void			*priv;/*节点的私有数据*/

	/*
	 * 64bit unique ID.  On 64bit ino setups, id is the ino.  On 32bit,
	 * the low 32bits are ino and upper generation.
	 */
	u64			id;//编号

	unsigned short		flags;//指出此节点的能力(例如文件）
	umode_t			mode;//权限
	struct kernfs_iattrs	*iattr;
};

/*
 * kernfs_syscall_ops may be specified on kernfs_create_root() to support
 * syscalls.  These optional callbacks are invoked on the matching syscalls
 * and can perform any kernfs operations which don't necessarily have to be
 * the exact operation requested.  An active reference is held for each
 * kernfs_node parameter.
 */
struct kernfs_syscall_ops {
	int (*show_options)(struct seq_file *sf, struct kernfs_root *root);

	int (*mkdir)(struct kernfs_node *parent, const char *name,
		     umode_t mode);
	int (*rmdir)(struct kernfs_node *kn);
	int (*rename)(struct kernfs_node *kn, struct kernfs_node *new_parent,
		      const char *new_name);
	int (*show_path)(struct seq_file *sf, struct kernfs_node *kn,
			 struct kernfs_root *root);
};

struct kernfs_node *kernfs_root_to_node(struct kernfs_root *root);

struct kernfs_open_file {
	/* published fields */
	struct kernfs_node	*kn;
	struct file		*file;
	struct seq_file		*seq_file;
	void			*priv;

	/* private fields, do not use outside kernfs proper */
	struct mutex		mutex;
	struct mutex		prealloc_mutex;
	int			event;
	struct list_head	list;
	char			*prealloc_buf;

	size_t			atomic_write_len;
	bool			mmapped:1;
	bool			released:1;
	const struct vm_operations_struct *vm_ops;
};

struct kernfs_ops {
	/*
	 * Optional open/release methods.  Both are called with
	 * @of->seq_file populated.
	 */
	int (*open)(struct kernfs_open_file *of);
	void (*release)(struct kernfs_open_file *of);

	/*
	 * Read is handled by either seq_file or raw_read().
	 *
	 * If seq_show() is present, seq_file path is active.  Other seq
	 * operations are optional and if not implemented, the behavior is
	 * equivalent to single_open().  @sf->private points to the
	 * associated kernfs_open_file.
	 *
	 * read() is bounced through kernel buffer and a read larger than
	 * PAGE_SIZE results in partial operation of PAGE_SIZE.
	 */
	int (*seq_show)(struct seq_file *sf, void *v);

	void *(*seq_start)(struct seq_file *sf, loff_t *ppos);
	void *(*seq_next)(struct seq_file *sf, void *v, loff_t *ppos);
	void (*seq_stop)(struct seq_file *sf, void *v);

	ssize_t (*read)(struct kernfs_open_file *of, char *buf, size_t bytes,
			loff_t off);

	/*
	 * write() is bounced through kernel buffer.  If atomic_write_len
	 * is not set, a write larger than PAGE_SIZE results in partial
	 * operations of PAGE_SIZE chunks.  If atomic_write_len is set,
	 * writes upto the specified size are executed atomically but
	 * larger ones are rejected with -E2BIG.
	 */
	size_t atomic_write_len;
	/*
	 * "prealloc" causes a buffer to be allocated at open for
	 * all read/write requests.  As ->seq_show uses seq_read()
	 * which does its own allocation, it is incompatible with
	 * ->prealloc.  Provide ->read and ->write with ->prealloc.
	 */
	bool prealloc;
	ssize_t (*write)(struct kernfs_open_file *of, char *buf, size_t bytes,
			 loff_t off);

	__poll_t (*poll)(struct kernfs_open_file *of,
			 struct poll_table_struct *pt);

	int (*mmap)(struct kernfs_open_file *of, struct vm_area_struct *vma);
};

/*
 * The kernfs superblock creation/mount parameter context.
 */
struct kernfs_fs_context {
	struct kernfs_root	*root;		/* Root of the hierarchy being mounted */
	void			*ns_tag;	/* Namespace tag of the mount (or NULL) */
	unsigned long		magic;		/* File system specific magic number */

	/* The following are set/used by kernfs_mount() */
	bool			new_sb_created;	/* Set to T if we allocated a new sb */
};

#ifdef CONFIG_KERNFS

static inline enum kernfs_node_type kernfs_type(struct kernfs_node *kn)
{
	return kn->flags & KERNFS_TYPE_MASK;
}

static inline ino_t kernfs_id_ino(u64 id)
{
	/* id is ino if ino_t is 64bit; otherwise, low 32bits */
	if (sizeof(ino_t) >= sizeof(u64))
		return id;
	else
		return (u32)id;
}

static inline u32 kernfs_id_gen(u64 id)
{
	/* gen is fixed at 1 if ino_t is 64bit; otherwise, high 32bits */
	if (sizeof(ino_t) >= sizeof(u64))
		return 1;
	else
		return id >> 32;
}

static inline ino_t kernfs_ino(struct kernfs_node *kn)
{
	return kernfs_id_ino(kn->id);
}

static inline ino_t kernfs_gen(struct kernfs_node *kn)
{
	return kernfs_id_gen(kn->id);
}

/**
 * kernfs_enable_ns - enable namespace under a directory
 * @kn: directory of interest, should be empty
 *
 * This is to be called right after @kn is created to enable namespace
 * under it.  All children of @kn must have non-NULL namespace tags and
 * only the ones which match the super_block's tag will be visible.
 */
static inline void kernfs_enable_ns(struct kernfs_node *kn)
{
	WARN_ON_ONCE(kernfs_type(kn) != KERNFS_DIR);
	WARN_ON_ONCE(!RB_EMPTY_ROOT(&kn->dir.children));
	kn->flags |= KERNFS_NS;
}

/**
 * kernfs_ns_enabled - test whether namespace is enabled
 * @kn: the node to test
 *
 * Test whether namespace filtering is enabled for the children of @ns.
 */
static inline bool kernfs_ns_enabled(struct kernfs_node *kn)
{
	return kn->flags & KERNFS_NS;
}

int kernfs_name(struct kernfs_node *kn, char *buf, size_t buflen);
int kernfs_path_from_node(struct kernfs_node *root_kn, struct kernfs_node *kn,
			  char *buf, size_t buflen);
void pr_cont_kernfs_name(struct kernfs_node *kn);
void pr_cont_kernfs_path(struct kernfs_node *kn);
struct kernfs_node *kernfs_get_parent(struct kernfs_node *kn);
struct kernfs_node *kernfs_find_and_get_ns(struct kernfs_node *parent,
					   const char *name, const void *ns);
struct kernfs_node *kernfs_walk_and_get_ns(struct kernfs_node *parent,
					   const char *path, const void *ns);
void kernfs_get(struct kernfs_node *kn);
void kernfs_put(struct kernfs_node *kn);

struct kernfs_node *kernfs_node_from_dentry(struct dentry *dentry);
struct kernfs_root *kernfs_root_from_sb(struct super_block *sb);
struct inode *kernfs_get_inode(struct super_block *sb, struct kernfs_node *kn);

struct dentry *kernfs_node_dentry(struct kernfs_node *kn,
				  struct super_block *sb);
struct kernfs_root *kernfs_create_root(struct kernfs_syscall_ops *scops,
				       unsigned int flags, void *priv);
void kernfs_destroy_root(struct kernfs_root *root);

struct kernfs_node *kernfs_create_dir_ns(struct kernfs_node *parent,
					 const char *name, umode_t mode,
					 kuid_t uid, kgid_t gid,
					 void *priv, const void *ns);
struct kernfs_node *kernfs_create_empty_dir(struct kernfs_node *parent,
					    const char *name);
struct kernfs_node *__kernfs_create_file(struct kernfs_node *parent,
					 const char *name, umode_t mode,
					 kuid_t uid, kgid_t gid,
					 loff_t size,
					 const struct kernfs_ops *ops,
					 void *priv, const void *ns,
					 struct lock_class_key *key);
struct kernfs_node *kernfs_create_link(struct kernfs_node *parent,
				       const char *name,
				       struct kernfs_node *target);
void kernfs_activate(struct kernfs_node *kn);
void kernfs_show(struct kernfs_node *kn, bool show);
void kernfs_remove(struct kernfs_node *kn);
void kernfs_break_active_protection(struct kernfs_node *kn);
void kernfs_unbreak_active_protection(struct kernfs_node *kn);
bool kernfs_remove_self(struct kernfs_node *kn);
int kernfs_remove_by_name_ns(struct kernfs_node *parent, const char *name,
			     const void *ns);
int kernfs_rename_ns(struct kernfs_node *kn, struct kernfs_node *new_parent,
		     const char *new_name, const void *new_ns);
int kernfs_setattr(struct kernfs_node *kn, const struct iattr *iattr);
__poll_t kernfs_generic_poll(struct kernfs_open_file *of,
			     struct poll_table_struct *pt);
void kernfs_notify(struct kernfs_node *kn);

int kernfs_xattr_get(struct kernfs_node *kn, const char *name,
		     void *value, size_t size);
int kernfs_xattr_set(struct kernfs_node *kn, const char *name,
		     const void *value, size_t size, int flags);

const void *kernfs_super_ns(struct super_block *sb);
int kernfs_get_tree(struct fs_context *fc);
void kernfs_free_fs_context(struct fs_context *fc);
void kernfs_kill_sb(struct super_block *sb);

void kernfs_init(void);

struct kernfs_node *kernfs_find_and_get_node_by_id(struct kernfs_root *root,
						   u64 id);
#else	/* CONFIG_KERNFS */

static inline enum kernfs_node_type kernfs_type(struct kernfs_node *kn)
{ return 0; }	/* whatever */

static inline void kernfs_enable_ns(struct kernfs_node *kn) { }

static inline bool kernfs_ns_enabled(struct kernfs_node *kn)
{ return false; }

static inline int kernfs_name(struct kernfs_node *kn, char *buf, size_t buflen)
{ return -ENOSYS; }

static inline int kernfs_path_from_node(struct kernfs_node *root_kn,
					struct kernfs_node *kn,
					char *buf, size_t buflen)
{ return -ENOSYS; }

static inline void pr_cont_kernfs_name(struct kernfs_node *kn) { }
static inline void pr_cont_kernfs_path(struct kernfs_node *kn) { }

static inline struct kernfs_node *kernfs_get_parent(struct kernfs_node *kn)
{ return NULL; }

static inline struct kernfs_node *
kernfs_find_and_get_ns(struct kernfs_node *parent, const char *name,
		       const void *ns)
{ return NULL; }
static inline struct kernfs_node *
kernfs_walk_and_get_ns(struct kernfs_node *parent, const char *path,
		       const void *ns)
{ return NULL; }

static inline void kernfs_get(struct kernfs_node *kn) { }
static inline void kernfs_put(struct kernfs_node *kn) { }

static inline struct kernfs_node *kernfs_node_from_dentry(struct dentry *dentry)
{ return NULL; }

static inline struct kernfs_root *kernfs_root_from_sb(struct super_block *sb)
{ return NULL; }

static inline struct inode *
kernfs_get_inode(struct super_block *sb, struct kernfs_node *kn)
{ return NULL; }

static inline struct kernfs_root *
kernfs_create_root(struct kernfs_syscall_ops *scops, unsigned int flags,
		   void *priv)
{ return ERR_PTR(-ENOSYS); }

static inline void kernfs_destroy_root(struct kernfs_root *root) { }

static inline struct kernfs_node *
kernfs_create_dir_ns(struct kernfs_node *parent, const char *name,
		     umode_t mode, kuid_t uid, kgid_t gid,
		     void *priv, const void *ns)
{ return ERR_PTR(-ENOSYS); }

static inline struct kernfs_node *
__kernfs_create_file(struct kernfs_node *parent, const char *name,
		     umode_t mode, kuid_t uid, kgid_t gid,
		     loff_t size, const struct kernfs_ops *ops,
		     void *priv, const void *ns, struct lock_class_key *key)
{ return ERR_PTR(-ENOSYS); }

static inline struct kernfs_node *
kernfs_create_link(struct kernfs_node *parent, const char *name,
		   struct kernfs_node *target)
{ return ERR_PTR(-ENOSYS); }

static inline void kernfs_activate(struct kernfs_node *kn) { }

static inline void kernfs_remove(struct kernfs_node *kn) { }

static inline bool kernfs_remove_self(struct kernfs_node *kn)
{ return false; }

static inline int kernfs_remove_by_name_ns(struct kernfs_node *kn,
					   const char *name, const void *ns)
{ return -ENOSYS; }

static inline int kernfs_rename_ns(struct kernfs_node *kn,
				   struct kernfs_node *new_parent,
				   const char *new_name, const void *new_ns)
{ return -ENOSYS; }

static inline int kernfs_setattr(struct kernfs_node *kn,
				 const struct iattr *iattr)
{ return -ENOSYS; }

static inline void kernfs_notify(struct kernfs_node *kn) { }

static inline int kernfs_xattr_get(struct kernfs_node *kn, const char *name,
				   void *value, size_t size)
{ return -ENOSYS; }

static inline int kernfs_xattr_set(struct kernfs_node *kn, const char *name,
				   const void *value, size_t size, int flags)
{ return -ENOSYS; }

static inline const void *kernfs_super_ns(struct super_block *sb)
{ return NULL; }

static inline int kernfs_get_tree(struct fs_context *fc)
{ return -ENOSYS; }

static inline void kernfs_free_fs_context(struct fs_context *fc) { }

static inline void kernfs_kill_sb(struct super_block *sb) { }

static inline void kernfs_init(void) { }

#endif	/* CONFIG_KERNFS */

/**
 * kernfs_path - build full path of a given node
 * @kn: kernfs_node of interest
 * @buf: buffer to copy @kn's name into
 * @buflen: size of @buf
 *
 * If @kn is NULL result will be "(null)".
 *
 * Returns the length of the full path.  If the full length is equal to or
 * greater than @buflen, @buf contains the truncated path with the trailing
 * '\0'.  On error, -errno is returned.
 */
static inline int kernfs_path(struct kernfs_node *kn, char *buf, size_t buflen)
{
	return kernfs_path_from_node(kn, NULL, buf, buflen);
}

//在kn目录下，查找名称为name的文件或者目录
static inline struct kernfs_node *
kernfs_find_and_get(struct kernfs_node *kn, const char *name)
{
	return kernfs_find_and_get_ns(kn, name, NULL);
}

static inline struct kernfs_node *
kernfs_walk_and_get(struct kernfs_node *kn, const char *path)
{
	return kernfs_walk_and_get_ns(kn, path, NULL);
}

static inline struct kernfs_node *
kernfs_create_dir(struct kernfs_node *parent, const char *name, umode_t mode,
		  void *priv)
{
	return kernfs_create_dir_ns(parent, name, mode,
				    GLOBAL_ROOT_UID, GLOBAL_ROOT_GID,
				    priv, NULL);
}

//删除名称为name的kernfs节点
static inline int kernfs_remove_by_name(struct kernfs_node *parent,
					const char *name)
{
	return kernfs_remove_by_name_ns(parent, name, NULL);
}

static inline int kernfs_rename(struct kernfs_node *kn,
				struct kernfs_node *new_parent,
				const char *new_name)
{
	return kernfs_rename_ns(kn, new_parent, new_name, NULL);
}

#endif	/* __LINUX_KERNFS_H */<|MERGE_RESOLUTION|>--- conflicted
+++ resolved
@@ -111,14 +111,9 @@
 	KERNFS_HIDDEN		= 0x0200,
 	KERNFS_SUICIDAL		= 0x0400,
 	KERNFS_SUICIDED		= 0x0800,
-<<<<<<< HEAD
 	KERNFS_EMPTY_DIR	= 0x1000,//必须是一个空目录
 	KERNFS_HAS_RELEASE	= 0x2000,//有release回调
-=======
-	KERNFS_EMPTY_DIR	= 0x1000,
-	KERNFS_HAS_RELEASE	= 0x2000,
 	KERNFS_REMOVING		= 0x4000,
->>>>>>> 97ee9d1c
 };
 
 /* @flags for kernfs_create_root() */
@@ -177,15 +172,9 @@
 };
 
 struct kernfs_elem_attr {
-<<<<<<< HEAD
 	const struct kernfs_ops	*ops;//操作集（目录或文件，链接）
-	struct kernfs_open_node	*open;
+	struct kernfs_open_node __rcu	*open;
 	loff_t			size;//文件大小
-=======
-	const struct kernfs_ops	*ops;
-	struct kernfs_open_node __rcu	*open;
-	loff_t			size;
->>>>>>> 97ee9d1c
 	struct kernfs_node	*notify_next;	/* for kernfs_notify() */
 };
 
