/* SPDX-License-Identifier: GPL-2.0-only */
/*
 * kernfs.h - pseudo filesystem decoupled from vfs locking
 */

#ifndef __LINUX_KERNFS_H
#define __LINUX_KERNFS_H

#include <linux/kernel.h>
#include <linux/err.h>
#include <linux/list.h>
#include <linux/mutex.h>
#include <linux/idr.h>
#include <linux/lockdep.h>
#include <linux/rbtree.h>
#include <linux/atomic.h>
#include <linux/uidgid.h>
#include <linux/wait.h>

struct file;
struct dentry;
struct iattr;
struct seq_file;
struct vm_area_struct;
struct super_block;
struct file_system_type;
struct poll_table_struct;
struct fs_context;

struct kernfs_fs_context;
struct kernfs_open_node;
struct kernfs_iattrs;

enum kernfs_node_type {
	KERNFS_DIR		= 0x0001,
	KERNFS_FILE		= 0x0002,
	KERNFS_LINK		= 0x0004,
};

#define KERNFS_TYPE_MASK		0x000f
#define KERNFS_FLAG_MASK		~KERNFS_TYPE_MASK
#define KERNFS_MAX_USER_XATTRS		128
#define KERNFS_USER_XATTR_SIZE_LIMIT	(128 << 10)

enum kernfs_node_flag {
	KERNFS_ACTIVATED	= 0x0010,
	KERNFS_NS		= 0x0020,
	KERNFS_HAS_SEQ_SHOW	= 0x0040,//有show回调
	KERNFS_HAS_MMAP		= 0x0080,//有mmap回调
	KERNFS_LOCKDEP		= 0x0100,
	KERNFS_SUICIDAL		= 0x0400,
	KERNFS_SUICIDED		= 0x0800,
	KERNFS_EMPTY_DIR	= 0x1000,//必须是一个空目录
	KERNFS_HAS_RELEASE	= 0x2000,//有release回调
};

/* @flags for kernfs_create_root() */
enum kernfs_root_flag {
	/*
	 * kernfs_nodes are created in the deactivated state and invisible.
	 * They require explicit kernfs_activate() to become visible.  This
	 * can be used to make related nodes become visible atomically
	 * after all nodes are created successfully.
	 */
	KERNFS_ROOT_CREATE_DEACTIVATED		= 0x0001,

	/*
	 * For regular files, if the opener has CAP_DAC_OVERRIDE, open(2)
	 * succeeds regardless of the RW permissions.  sysfs had an extra
	 * layer of enforcement where open(2) fails with -EACCES regardless
	 * of CAP_DAC_OVERRIDE if the permission doesn't have the
	 * respective read or write access at all (none of S_IRUGO or
	 * S_IWUGO) or the respective operation isn't implemented.  The
	 * following flag enables that behavior.
	 */
	KERNFS_ROOT_EXTRA_OPEN_PERM_CHECK	= 0x0002,

	/*
	 * The filesystem supports exportfs operation, so userspace can use
	 * fhandle to access nodes of the fs.
	 */
	KERNFS_ROOT_SUPPORT_EXPORTOP		= 0x0004,

	/*
	 * Support user xattrs to be written to nodes rooted at this root.
	 */
	KERNFS_ROOT_SUPPORT_USER_XATTR		= 0x0008,
};

/* type-specific structures for kernfs_node union members */
struct kernfs_elem_dir {
	unsigned long		subdirs;//有多少个子目录
	/* children rbtree starts here and goes through kn->rb */
	struct rb_root		children;//用于包含属于自已的文件目录

	/*
	 * The kernfs hierarchy this directory belongs to.  This fits
	 * better directly in kernfs_node but is here to save space.
	 */
<<<<<<< HEAD
	struct kernfs_root	*root;//根节点
=======
	struct kernfs_root	*root;
	/*
	 * Monotonic revision counter, used to identify if a directory
	 * node has changed during negative dentry revalidation.
	 */
	unsigned long		rev;
>>>>>>> ce840177
};

struct kernfs_elem_symlink {
	struct kernfs_node	*target_kn;
};

struct kernfs_elem_attr {
	const struct kernfs_ops	*ops;//操作集（目录或文件，链接）
	struct kernfs_open_node	*open;
	loff_t			size;//文件大小
	struct kernfs_node	*notify_next;	/* for kernfs_notify() */
};

/*
 * kernfs_node - the building block of kernfs hierarchy.  Each and every
 * kernfs node is represented by single kernfs_node.  Most fields are
 * private to kernfs and shouldn't be accessed directly by kernfs users.
 *
 * As long as count reference is held, the kernfs_node itself is
 * accessible.  Dereferencing elem or any other outer entity requires
 * active reference.
 */
struct kernfs_node {
	atomic_t		count;//节点的引用计数
	atomic_t		active;
#ifdef CONFIG_DEBUG_LOCK_ALLOC
	struct lockdep_map	dep_map;
#endif
	/*
	 * Use kernfs_get_parent() and kernfs_name/path() instead of
	 * accessing the following two fields directly.  If the node is
	 * never moved to a different parent, it is safe to access the
	 * parent directly.
	 */
	struct kernfs_node	*parent;//指向父节点
	const char		*name;//名称

	struct rb_node		rb;//用于将节点加入红黑树中

	const void		*ns;	/* namespace tag */ //从属于那个namespace
	unsigned int		hash;	/* ns + name hash */ //节点对应的hashcode,用于查询
	union {
		struct kernfs_elem_dir		dir;//目录
		struct kernfs_elem_symlink	symlink;//链接
		struct kernfs_elem_attr		attr;//文件属性
	};

	void			*priv;/*节点的私有数据*/

	/*
	 * 64bit unique ID.  On 64bit ino setups, id is the ino.  On 32bit,
	 * the low 32bits are ino and upper generation.
	 */
	u64			id;//编号

	unsigned short		flags;//指出此节点的能力(例如文件）
	umode_t			mode;//权限
	struct kernfs_iattrs	*iattr;
};

/*
 * kernfs_syscall_ops may be specified on kernfs_create_root() to support
 * syscalls.  These optional callbacks are invoked on the matching syscalls
 * and can perform any kernfs operations which don't necessarily have to be
 * the exact operation requested.  An active reference is held for each
 * kernfs_node parameter.
 */
struct kernfs_syscall_ops {
	int (*show_options)(struct seq_file *sf, struct kernfs_root *root);

	int (*mkdir)(struct kernfs_node *parent, const char *name,
		     umode_t mode);
	int (*rmdir)(struct kernfs_node *kn);
	int (*rename)(struct kernfs_node *kn, struct kernfs_node *new_parent,
		      const char *new_name);
	int (*show_path)(struct seq_file *sf, struct kernfs_node *kn,
			 struct kernfs_root *root);
};

struct kernfs_root {
	/* published fields */
	struct kernfs_node	*kn;
	unsigned int		flags;	/* KERNFS_ROOT_* flags */

	/* private fields, do not use outside kernfs proper */
	struct idr		ino_idr;
	u32			last_id_lowbits;
	u32			id_highbits;
	struct kernfs_syscall_ops *syscall_ops;

	/* list of kernfs_super_info of this root, protected by kernfs_rwsem */
	struct list_head	supers;

	wait_queue_head_t	deactivate_waitq;
};

struct kernfs_open_file {
	/* published fields */
	struct kernfs_node	*kn;
	struct file		*file;
	struct seq_file		*seq_file;
	void			*priv;

	/* private fields, do not use outside kernfs proper */
	struct mutex		mutex;
	struct mutex		prealloc_mutex;
	int			event;
	struct list_head	list;
	char			*prealloc_buf;

	size_t			atomic_write_len;
	bool			mmapped:1;
	bool			released:1;
	const struct vm_operations_struct *vm_ops;
};

struct kernfs_ops {
	/*
	 * Optional open/release methods.  Both are called with
	 * @of->seq_file populated.
	 */
	int (*open)(struct kernfs_open_file *of);
	void (*release)(struct kernfs_open_file *of);

	/*
	 * Read is handled by either seq_file or raw_read().
	 *
	 * If seq_show() is present, seq_file path is active.  Other seq
	 * operations are optional and if not implemented, the behavior is
	 * equivalent to single_open().  @sf->private points to the
	 * associated kernfs_open_file.
	 *
	 * read() is bounced through kernel buffer and a read larger than
	 * PAGE_SIZE results in partial operation of PAGE_SIZE.
	 */
	int (*seq_show)(struct seq_file *sf, void *v);

	void *(*seq_start)(struct seq_file *sf, loff_t *ppos);
	void *(*seq_next)(struct seq_file *sf, void *v, loff_t *ppos);
	void (*seq_stop)(struct seq_file *sf, void *v);

	ssize_t (*read)(struct kernfs_open_file *of, char *buf, size_t bytes,
			loff_t off);

	/*
	 * write() is bounced through kernel buffer.  If atomic_write_len
	 * is not set, a write larger than PAGE_SIZE results in partial
	 * operations of PAGE_SIZE chunks.  If atomic_write_len is set,
	 * writes upto the specified size are executed atomically but
	 * larger ones are rejected with -E2BIG.
	 */
	size_t atomic_write_len;
	/*
	 * "prealloc" causes a buffer to be allocated at open for
	 * all read/write requests.  As ->seq_show uses seq_read()
	 * which does its own allocation, it is incompatible with
	 * ->prealloc.  Provide ->read and ->write with ->prealloc.
	 */
	bool prealloc;
	ssize_t (*write)(struct kernfs_open_file *of, char *buf, size_t bytes,
			 loff_t off);

	__poll_t (*poll)(struct kernfs_open_file *of,
			 struct poll_table_struct *pt);

	int (*mmap)(struct kernfs_open_file *of, struct vm_area_struct *vma);

#ifdef CONFIG_DEBUG_LOCK_ALLOC
	struct lock_class_key	lockdep_key;
#endif
};

/*
 * The kernfs superblock creation/mount parameter context.
 */
struct kernfs_fs_context {
	struct kernfs_root	*root;		/* Root of the hierarchy being mounted */
	void			*ns_tag;	/* Namespace tag of the mount (or NULL) */
	unsigned long		magic;		/* File system specific magic number */

	/* The following are set/used by kernfs_mount() */
	bool			new_sb_created;	/* Set to T if we allocated a new sb */
};

#ifdef CONFIG_KERNFS

static inline enum kernfs_node_type kernfs_type(struct kernfs_node *kn)
{
	return kn->flags & KERNFS_TYPE_MASK;
}

static inline ino_t kernfs_id_ino(u64 id)
{
	/* id is ino if ino_t is 64bit; otherwise, low 32bits */
	if (sizeof(ino_t) >= sizeof(u64))
		return id;
	else
		return (u32)id;
}

static inline u32 kernfs_id_gen(u64 id)
{
	/* gen is fixed at 1 if ino_t is 64bit; otherwise, high 32bits */
	if (sizeof(ino_t) >= sizeof(u64))
		return 1;
	else
		return id >> 32;
}

static inline ino_t kernfs_ino(struct kernfs_node *kn)
{
	return kernfs_id_ino(kn->id);
}

static inline ino_t kernfs_gen(struct kernfs_node *kn)
{
	return kernfs_id_gen(kn->id);
}

/**
 * kernfs_enable_ns - enable namespace under a directory
 * @kn: directory of interest, should be empty
 *
 * This is to be called right after @kn is created to enable namespace
 * under it.  All children of @kn must have non-NULL namespace tags and
 * only the ones which match the super_block's tag will be visible.
 */
static inline void kernfs_enable_ns(struct kernfs_node *kn)
{
	WARN_ON_ONCE(kernfs_type(kn) != KERNFS_DIR);
	WARN_ON_ONCE(!RB_EMPTY_ROOT(&kn->dir.children));
	kn->flags |= KERNFS_NS;
}

/**
 * kernfs_ns_enabled - test whether namespace is enabled
 * @kn: the node to test
 *
 * Test whether namespace filtering is enabled for the children of @ns.
 */
static inline bool kernfs_ns_enabled(struct kernfs_node *kn)
{
	return kn->flags & KERNFS_NS;
}

int kernfs_name(struct kernfs_node *kn, char *buf, size_t buflen);
int kernfs_path_from_node(struct kernfs_node *root_kn, struct kernfs_node *kn,
			  char *buf, size_t buflen);
void pr_cont_kernfs_name(struct kernfs_node *kn);
void pr_cont_kernfs_path(struct kernfs_node *kn);
struct kernfs_node *kernfs_get_parent(struct kernfs_node *kn);
struct kernfs_node *kernfs_find_and_get_ns(struct kernfs_node *parent,
					   const char *name, const void *ns);
struct kernfs_node *kernfs_walk_and_get_ns(struct kernfs_node *parent,
					   const char *path, const void *ns);
void kernfs_get(struct kernfs_node *kn);
void kernfs_put(struct kernfs_node *kn);

struct kernfs_node *kernfs_node_from_dentry(struct dentry *dentry);
struct kernfs_root *kernfs_root_from_sb(struct super_block *sb);
struct inode *kernfs_get_inode(struct super_block *sb, struct kernfs_node *kn);

struct dentry *kernfs_node_dentry(struct kernfs_node *kn,
				  struct super_block *sb);
struct kernfs_root *kernfs_create_root(struct kernfs_syscall_ops *scops,
				       unsigned int flags, void *priv);
void kernfs_destroy_root(struct kernfs_root *root);

struct kernfs_node *kernfs_create_dir_ns(struct kernfs_node *parent,
					 const char *name, umode_t mode,
					 kuid_t uid, kgid_t gid,
					 void *priv, const void *ns);
struct kernfs_node *kernfs_create_empty_dir(struct kernfs_node *parent,
					    const char *name);
struct kernfs_node *__kernfs_create_file(struct kernfs_node *parent,
					 const char *name, umode_t mode,
					 kuid_t uid, kgid_t gid,
					 loff_t size,
					 const struct kernfs_ops *ops,
					 void *priv, const void *ns,
					 struct lock_class_key *key);
struct kernfs_node *kernfs_create_link(struct kernfs_node *parent,
				       const char *name,
				       struct kernfs_node *target);
void kernfs_activate(struct kernfs_node *kn);
void kernfs_remove(struct kernfs_node *kn);
void kernfs_break_active_protection(struct kernfs_node *kn);
void kernfs_unbreak_active_protection(struct kernfs_node *kn);
bool kernfs_remove_self(struct kernfs_node *kn);
int kernfs_remove_by_name_ns(struct kernfs_node *parent, const char *name,
			     const void *ns);
int kernfs_rename_ns(struct kernfs_node *kn, struct kernfs_node *new_parent,
		     const char *new_name, const void *new_ns);
int kernfs_setattr(struct kernfs_node *kn, const struct iattr *iattr);
__poll_t kernfs_generic_poll(struct kernfs_open_file *of,
			     struct poll_table_struct *pt);
void kernfs_notify(struct kernfs_node *kn);

int kernfs_xattr_get(struct kernfs_node *kn, const char *name,
		     void *value, size_t size);
int kernfs_xattr_set(struct kernfs_node *kn, const char *name,
		     const void *value, size_t size, int flags);

const void *kernfs_super_ns(struct super_block *sb);
int kernfs_get_tree(struct fs_context *fc);
void kernfs_free_fs_context(struct fs_context *fc);
void kernfs_kill_sb(struct super_block *sb);

void kernfs_init(void);

struct kernfs_node *kernfs_find_and_get_node_by_id(struct kernfs_root *root,
						   u64 id);
#else	/* CONFIG_KERNFS */

static inline enum kernfs_node_type kernfs_type(struct kernfs_node *kn)
{ return 0; }	/* whatever */

static inline void kernfs_enable_ns(struct kernfs_node *kn) { }

static inline bool kernfs_ns_enabled(struct kernfs_node *kn)
{ return false; }

static inline int kernfs_name(struct kernfs_node *kn, char *buf, size_t buflen)
{ return -ENOSYS; }

static inline int kernfs_path_from_node(struct kernfs_node *root_kn,
					struct kernfs_node *kn,
					char *buf, size_t buflen)
{ return -ENOSYS; }

static inline void pr_cont_kernfs_name(struct kernfs_node *kn) { }
static inline void pr_cont_kernfs_path(struct kernfs_node *kn) { }

static inline struct kernfs_node *kernfs_get_parent(struct kernfs_node *kn)
{ return NULL; }

static inline struct kernfs_node *
kernfs_find_and_get_ns(struct kernfs_node *parent, const char *name,
		       const void *ns)
{ return NULL; }
static inline struct kernfs_node *
kernfs_walk_and_get_ns(struct kernfs_node *parent, const char *path,
		       const void *ns)
{ return NULL; }

static inline void kernfs_get(struct kernfs_node *kn) { }
static inline void kernfs_put(struct kernfs_node *kn) { }

static inline struct kernfs_node *kernfs_node_from_dentry(struct dentry *dentry)
{ return NULL; }

static inline struct kernfs_root *kernfs_root_from_sb(struct super_block *sb)
{ return NULL; }

static inline struct inode *
kernfs_get_inode(struct super_block *sb, struct kernfs_node *kn)
{ return NULL; }

static inline struct kernfs_root *
kernfs_create_root(struct kernfs_syscall_ops *scops, unsigned int flags,
		   void *priv)
{ return ERR_PTR(-ENOSYS); }

static inline void kernfs_destroy_root(struct kernfs_root *root) { }

static inline struct kernfs_node *
kernfs_create_dir_ns(struct kernfs_node *parent, const char *name,
		     umode_t mode, kuid_t uid, kgid_t gid,
		     void *priv, const void *ns)
{ return ERR_PTR(-ENOSYS); }

static inline struct kernfs_node *
__kernfs_create_file(struct kernfs_node *parent, const char *name,
		     umode_t mode, kuid_t uid, kgid_t gid,
		     loff_t size, const struct kernfs_ops *ops,
		     void *priv, const void *ns, struct lock_class_key *key)
{ return ERR_PTR(-ENOSYS); }

static inline struct kernfs_node *
kernfs_create_link(struct kernfs_node *parent, const char *name,
		   struct kernfs_node *target)
{ return ERR_PTR(-ENOSYS); }

static inline void kernfs_activate(struct kernfs_node *kn) { }

static inline void kernfs_remove(struct kernfs_node *kn) { }

static inline bool kernfs_remove_self(struct kernfs_node *kn)
{ return false; }

static inline int kernfs_remove_by_name_ns(struct kernfs_node *kn,
					   const char *name, const void *ns)
{ return -ENOSYS; }

static inline int kernfs_rename_ns(struct kernfs_node *kn,
				   struct kernfs_node *new_parent,
				   const char *new_name, const void *new_ns)
{ return -ENOSYS; }

static inline int kernfs_setattr(struct kernfs_node *kn,
				 const struct iattr *iattr)
{ return -ENOSYS; }

static inline void kernfs_notify(struct kernfs_node *kn) { }

static inline int kernfs_xattr_get(struct kernfs_node *kn, const char *name,
				   void *value, size_t size)
{ return -ENOSYS; }

static inline int kernfs_xattr_set(struct kernfs_node *kn, const char *name,
				   const void *value, size_t size, int flags)
{ return -ENOSYS; }

static inline const void *kernfs_super_ns(struct super_block *sb)
{ return NULL; }

static inline int kernfs_get_tree(struct fs_context *fc)
{ return -ENOSYS; }

static inline void kernfs_free_fs_context(struct fs_context *fc) { }

static inline void kernfs_kill_sb(struct super_block *sb) { }

static inline void kernfs_init(void) { }

#endif	/* CONFIG_KERNFS */

/**
 * kernfs_path - build full path of a given node
 * @kn: kernfs_node of interest
 * @buf: buffer to copy @kn's name into
 * @buflen: size of @buf
 *
 * If @kn is NULL result will be "(null)".
 *
 * Returns the length of the full path.  If the full length is equal to or
 * greater than @buflen, @buf contains the truncated path with the trailing
 * '\0'.  On error, -errno is returned.
 */
static inline int kernfs_path(struct kernfs_node *kn, char *buf, size_t buflen)
{
	return kernfs_path_from_node(kn, NULL, buf, buflen);
}

//在kn目录下，查找名称为name的文件或者目录
static inline struct kernfs_node *
kernfs_find_and_get(struct kernfs_node *kn, const char *name)
{
	return kernfs_find_and_get_ns(kn, name, NULL);
}

static inline struct kernfs_node *
kernfs_walk_and_get(struct kernfs_node *kn, const char *path)
{
	return kernfs_walk_and_get_ns(kn, path, NULL);
}

static inline struct kernfs_node *
kernfs_create_dir(struct kernfs_node *parent, const char *name, umode_t mode,
		  void *priv)
{
	return kernfs_create_dir_ns(parent, name, mode,
				    GLOBAL_ROOT_UID, GLOBAL_ROOT_GID,
				    priv, NULL);
}

static inline struct kernfs_node *
kernfs_create_file_ns(struct kernfs_node *parent, const char *name,
		      umode_t mode, kuid_t uid, kgid_t gid,
		      loff_t size, const struct kernfs_ops *ops,
		      void *priv, const void *ns)
{
	struct lock_class_key *key = NULL;

#ifdef CONFIG_DEBUG_LOCK_ALLOC
	key = (struct lock_class_key *)&ops->lockdep_key;
#endif
	return __kernfs_create_file(parent, name, mode, uid, gid,
				    size, ops, priv, ns, key);
}

static inline struct kernfs_node *
kernfs_create_file(struct kernfs_node *parent, const char *name, umode_t mode,
		   loff_t size, const struct kernfs_ops *ops, void *priv)
{
	return kernfs_create_file_ns(parent, name, mode,
				     GLOBAL_ROOT_UID, GLOBAL_ROOT_GID,
				     size, ops, priv, NULL);
}

//删除名称为name的kernfs节点
static inline int kernfs_remove_by_name(struct kernfs_node *parent,
					const char *name)
{
	return kernfs_remove_by_name_ns(parent, name, NULL);
}

static inline int kernfs_rename(struct kernfs_node *kn,
				struct kernfs_node *new_parent,
				const char *new_name)
{
	return kernfs_rename_ns(kn, new_parent, new_name, NULL);
}

#endif	/* __LINUX_KERNFS_H */<|MERGE_RESOLUTION|>--- conflicted
+++ resolved
@@ -97,16 +97,12 @@
 	 * The kernfs hierarchy this directory belongs to.  This fits
 	 * better directly in kernfs_node but is here to save space.
 	 */
-<<<<<<< HEAD
 	struct kernfs_root	*root;//根节点
-=======
-	struct kernfs_root	*root;
 	/*
 	 * Monotonic revision counter, used to identify if a directory
 	 * node has changed during negative dentry revalidation.
 	 */
 	unsigned long		rev;
->>>>>>> ce840177
 };
 
 struct kernfs_elem_symlink {
