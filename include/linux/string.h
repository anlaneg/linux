--- conflicted
+++ resolved
@@ -336,15 +336,9 @@
 #define sysfs_match_string(_a, _s) __sysfs_match_string(_a, ARRAY_SIZE(_a), _s)
 
 #ifdef CONFIG_BINARY_PRINTF
-<<<<<<< HEAD
-int vbin_printf(u32 *bin_buf, size_t size, const char *fmt, va_list args);
+__printf(3, 0) int vbin_printf(u32 *bin_buf, size_t size, const char *fmt, va_list args);
 /*执行kernel输出*/
-int bstr_printf(char *buf, size_t size, const char *fmt, const u32 *bin_buf);
-int bprintf(u32 *bin_buf, size_t size, const char *fmt, ...) __printf(3, 4);
-=======
-__printf(3, 0) int vbin_printf(u32 *bin_buf, size_t size, const char *fmt, va_list args);
 __printf(3, 0) int bstr_printf(char *buf, size_t size, const char *fmt, const u32 *bin_buf);
->>>>>>> 155a3c00
 #endif
 
 extern ssize_t memory_read_from_buffer(void *to, size_t count, loff_t *ppos,
