/* SPDX-License-Identifier: GPL-2.0 */
#ifndef _LINUX_NAMEI_H
#define _LINUX_NAMEI_H

#include <linux/fs.h>
#include <linux/kernel.h>
#include <linux/path.h>
#include <linux/fcntl.h>
#include <linux/errno.h>

enum { MAX_NESTED_LINKS = 8 };

#define MAXSYMLINKS 40

/*
 * Type of the last component on LOOKUP_PARENT
 */
enum {LAST_NORM/*普通文件*/, LAST_ROOT/*根节点*/, LAST_DOT/*名称为'.'的文件*/, LAST_DOTDOT/*名称为'..'的文件*/};

/* pathwalk mode */
<<<<<<< HEAD
#define LOOKUP_FOLLOW		0x0001	/* follow links at the end */
/*标志查询的是目录*/
#define LOOKUP_DIRECTORY	0x0002	/* require a directory */
#define LOOKUP_AUTOMOUNT	0x0004  /* force terminal automount */
/*容许空的文件路径名称*/
#define LOOKUP_EMPTY		0x4000	/* accept empty path [user_... only] */
#define LOOKUP_DOWN		0x8000	/* follow mounts in the starting point */
#define LOOKUP_MOUNTPOINT	0x0080	/* follow mounts in the end */

#define LOOKUP_REVAL		0x0020	/* tell ->d_revalidate() to trust no cache */
#define LOOKUP_RCU		0x0040	/* RCU pathwalk mode; semi-internal */
=======
#define LOOKUP_FOLLOW		BIT(0)	/* follow links at the end */
#define LOOKUP_DIRECTORY	BIT(1)	/* require a directory */
#define LOOKUP_AUTOMOUNT	BIT(2)  /* force terminal automount */
#define LOOKUP_EMPTY		BIT(3)	/* accept empty path [user_... only] */
#define LOOKUP_LINKAT_EMPTY	BIT(4) /* Linkat request with empty path. */
#define LOOKUP_DOWN		BIT(5)	/* follow mounts in the starting point */
#define LOOKUP_MOUNTPOINT	BIT(6)	/* follow mounts in the end */
#define LOOKUP_REVAL		BIT(7)	/* tell ->d_revalidate() to trust no cache */
#define LOOKUP_RCU		BIT(8)	/* RCU pathwalk mode; semi-internal */
#define LOOKUP_CACHED		BIT(9) /* Only do cached lookup */
#define LOOKUP_PARENT		BIT(10)	/* Looking up final parent in path */
/* 5 spare bits for pathwalk */
>>>>>>> 155a3c00

/* These tell filesystem methods that we are dealing with the final component... */
#define LOOKUP_OPEN		BIT(16)	/* ... in open */
#define LOOKUP_CREATE		BIT(17)	/* ... in object creation */
#define LOOKUP_EXCL		BIT(18)	/* ... in target must not exist */
#define LOOKUP_RENAME_TARGET	BIT(19)	/* ... in destination of rename() */

/* 4 spare bits for intent */

/* Scoping flags for lookup. */
#define LOOKUP_NO_SYMLINKS	BIT(24) /* No symlink crossing. */
#define LOOKUP_NO_MAGICLINKS	BIT(25) /* No nd_jump_link() crossing. */
#define LOOKUP_NO_XDEV		BIT(26) /* No mountpoint crossing. */
#define LOOKUP_BENEATH		BIT(27) /* No escaping from starting point. */
#define LOOKUP_IN_ROOT		BIT(28) /* Treat dirfd as fs root. */
/* LOOKUP_* flags which do scope-related checks based on the dirfd. */
#define LOOKUP_IS_SCOPED (LOOKUP_BENEATH | LOOKUP_IN_ROOT)
/* 3 spare bits for scoping */

extern int path_pts(struct path *path);

<<<<<<< HEAD
extern int user_path_at_empty(int, const char __user *, unsigned, struct path *, int *empty);

static inline int user_path_at(int dfd, const char __user *name/*路径名称*/, unsigned flags,
		 struct path *path/*出参，确定路径对应的dentry*/)
{
	return user_path_at_empty(dfd, name, flags, path, NULL);
}
=======
extern int user_path_at(int, const char __user *, unsigned, struct path *);
>>>>>>> 155a3c00

struct dentry *lookup_one_qstr_excl(const struct qstr *name,
				    struct dentry *base,
				    unsigned int flags);
extern int kern_path(const char *, unsigned, struct path *);

extern struct dentry *kern_path_create(int, const char *, struct path *, unsigned int);
extern struct dentry *user_path_create(int, const char __user *, struct path *, unsigned int);
extern void done_path_create(struct path *, struct dentry *);
extern struct dentry *kern_path_locked(const char *, struct path *);
extern struct dentry *kern_path_locked_negative(const char *, struct path *);
extern struct dentry *user_path_locked_at(int , const char __user *, struct path *);
int vfs_path_parent_lookup(struct filename *filename, unsigned int flags,
			   struct path *parent, struct qstr *last, int *type,
			   const struct path *root);
int vfs_path_lookup(struct dentry *, struct vfsmount *, const char *,
		    unsigned int, struct path *);

extern struct dentry *try_lookup_noperm(struct qstr *, struct dentry *);
extern struct dentry *lookup_noperm(struct qstr *, struct dentry *);
extern struct dentry *lookup_noperm_unlocked(struct qstr *, struct dentry *);
extern struct dentry *lookup_noperm_positive_unlocked(struct qstr *, struct dentry *);
struct dentry *lookup_one(struct mnt_idmap *, struct qstr *, struct dentry *);
struct dentry *lookup_one_unlocked(struct mnt_idmap *idmap,
				   struct qstr *name, struct dentry *base);
struct dentry *lookup_one_positive_unlocked(struct mnt_idmap *idmap,
					    struct qstr *name,
					    struct dentry *base);

extern int follow_down_one(struct path *);
extern int follow_down(struct path *path, unsigned int flags);
extern int follow_up(struct path *);

extern struct dentry *lock_rename(struct dentry *, struct dentry *);
extern struct dentry *lock_rename_child(struct dentry *, struct dentry *);
extern void unlock_rename(struct dentry *, struct dentry *);

/**
 * mode_strip_umask - handle vfs umask stripping
 * @dir:	parent directory of the new inode
 * @mode:	mode of the new inode to be created in @dir
 *
 * In most filesystems, umask stripping depends on whether or not the
 * filesystem supports POSIX ACLs. If the filesystem doesn't support it umask
 * stripping is done directly in here. If the filesystem does support POSIX
 * ACLs umask stripping is deferred until the filesystem calls
 * posix_acl_create().
 *
 * Some filesystems (like NFSv4) also want to avoid umask stripping by the
 * VFS, but don't support POSIX ACLs. Those filesystems can set SB_I_NOUMASK
 * to get this effect without declaring that they support POSIX ACLs.
 *
 * Returns: mode
 */
static inline umode_t __must_check mode_strip_umask(const struct inode *dir, umode_t mode)
{
	if (!IS_POSIXACL(dir) && !(dir->i_sb->s_iflags & SB_I_NOUMASK))
		mode &= ~current_umask();
	return mode;
}

extern int __must_check nd_jump_link(const struct path *path);

static inline void nd_terminate_link(void *name, size_t len, size_t maxlen)
{
	((char *) name)[min(len, maxlen)] = '\0';
}

/**
 * retry_estale - determine whether the caller should retry an operation
 * @error: the error that would currently be returned
 * @flags: flags being used for next lookup attempt
 *
 * Check to see if the error code was -ESTALE, and then determine whether
 * to retry the call based on whether "flags" already has LOOKUP_REVAL set.
 *
 * Returns true if the caller should try the operation again.
 */
static inline bool
retry_estale(const long error, const unsigned int flags)
{
	return unlikely(error == -ESTALE && !(flags & LOOKUP_REVAL));
}

#endif /* _LINUX_NAMEI_H */<|MERGE_RESOLUTION|>--- conflicted
+++ resolved
@@ -18,22 +18,11 @@
 enum {LAST_NORM/*普通文件*/, LAST_ROOT/*根节点*/, LAST_DOT/*名称为'.'的文件*/, LAST_DOTDOT/*名称为'..'的文件*/};
 
 /* pathwalk mode */
-<<<<<<< HEAD
-#define LOOKUP_FOLLOW		0x0001	/* follow links at the end */
+#define LOOKUP_FOLLOW		BIT(0)	/* follow links at the end */
 /*标志查询的是目录*/
-#define LOOKUP_DIRECTORY	0x0002	/* require a directory */
-#define LOOKUP_AUTOMOUNT	0x0004  /* force terminal automount */
-/*容许空的文件路径名称*/
-#define LOOKUP_EMPTY		0x4000	/* accept empty path [user_... only] */
-#define LOOKUP_DOWN		0x8000	/* follow mounts in the starting point */
-#define LOOKUP_MOUNTPOINT	0x0080	/* follow mounts in the end */
-
-#define LOOKUP_REVAL		0x0020	/* tell ->d_revalidate() to trust no cache */
-#define LOOKUP_RCU		0x0040	/* RCU pathwalk mode; semi-internal */
-=======
-#define LOOKUP_FOLLOW		BIT(0)	/* follow links at the end */
 #define LOOKUP_DIRECTORY	BIT(1)	/* require a directory */
 #define LOOKUP_AUTOMOUNT	BIT(2)  /* force terminal automount */
+/*容许空的文件路径名称*/
 #define LOOKUP_EMPTY		BIT(3)	/* accept empty path [user_... only] */
 #define LOOKUP_LINKAT_EMPTY	BIT(4) /* Linkat request with empty path. */
 #define LOOKUP_DOWN		BIT(5)	/* follow mounts in the starting point */
@@ -43,7 +32,6 @@
 #define LOOKUP_CACHED		BIT(9) /* Only do cached lookup */
 #define LOOKUP_PARENT		BIT(10)	/* Looking up final parent in path */
 /* 5 spare bits for pathwalk */
->>>>>>> 155a3c00
 
 /* These tell filesystem methods that we are dealing with the final component... */
 #define LOOKUP_OPEN		BIT(16)	/* ... in open */
@@ -65,17 +53,7 @@
 
 extern int path_pts(struct path *path);
 
-<<<<<<< HEAD
-extern int user_path_at_empty(int, const char __user *, unsigned, struct path *, int *empty);
-
-static inline int user_path_at(int dfd, const char __user *name/*路径名称*/, unsigned flags,
-		 struct path *path/*出参，确定路径对应的dentry*/)
-{
-	return user_path_at_empty(dfd, name, flags, path, NULL);
-}
-=======
-extern int user_path_at(int, const char __user *, unsigned, struct path *);
->>>>>>> 155a3c00
+extern int user_path_at(int, const char __user */*路径名称*/, unsigned, struct path */*出参，确定路径对应的dentry*/);
 
 struct dentry *lookup_one_qstr_excl(const struct qstr *name,
 				    struct dentry *base,
