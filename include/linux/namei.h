--- conflicted
+++ resolved
@@ -15,11 +15,7 @@
 /*
  * Type of the last component on LOOKUP_PARENT
  */
-<<<<<<< HEAD
-enum {LAST_NORM/*普通文件*/, LAST_ROOT, LAST_DOT/*名称为'.'的文件*/, LAST_DOTDOT/*名称为'..'的文件*/, LAST_BIND};
-=======
-enum {LAST_NORM, LAST_ROOT, LAST_DOT, LAST_DOTDOT};
->>>>>>> b032227c
+enum {LAST_NORM/*普通文件*/, LAST_ROOT, LAST_DOT/*名称为'.'的文件*/, LAST_DOTDOT/*名称为'..'的文件*/};
 
 /* pathwalk mode */
 #define LOOKUP_FOLLOW		0x0001	/* follow links at the end */
