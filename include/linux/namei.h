/* SPDX-License-Identifier: GPL-2.0 */
#ifndef _LINUX_NAMEI_H
#define _LINUX_NAMEI_H

#include <linux/fs.h>
#include <linux/kernel.h>
#include <linux/path.h>
#include <linux/fcntl.h>
#include <linux/errno.h>

enum { MAX_NESTED_LINKS = 8 };

#define MAXSYMLINKS 40

/*
 * Type of the last component on LOOKUP_PARENT
 */
enum {LAST_NORM/*普通文件*/, LAST_ROOT, LAST_DOT/*名称为'.'的文件*/, LAST_DOTDOT/*名称为'..'的文件*/};

/* pathwalk mode */
#define LOOKUP_FOLLOW		0x0001	/* follow links at the end */
/*标志查询目录*/
#define LOOKUP_DIRECTORY	0x0002	/* require a directory */
#define LOOKUP_AUTOMOUNT	0x0004  /* force terminal automount */
/*容许空的文件路径名称*/
#define LOOKUP_EMPTY		0x4000	/* accept empty path [user_... only] */
#define LOOKUP_DOWN		0x8000	/* follow mounts in the starting point */
#define LOOKUP_MOUNTPOINT	0x0080	/* follow mounts in the end */

#define LOOKUP_REVAL		0x0020	/* tell ->d_revalidate() to trust no cache */
#define LOOKUP_RCU		0x0040	/* RCU pathwalk mode; semi-internal */

/* These tell filesystem methods that we are dealing with the final component... */
#define LOOKUP_OPEN		0x0100	/* ... in open */
#define LOOKUP_CREATE		0x0200	/* ... in object creation */
#define LOOKUP_EXCL		0x0400	/* ... in exclusive creation */
#define LOOKUP_RENAME_TARGET	0x0800	/* ... in destination of rename() */

/* internal use only */
#define LOOKUP_PARENT		0x0010
<<<<<<< HEAD
#define LOOKUP_JUMPED		0x1000
/*nd中给定了有效root*/
#define LOOKUP_ROOT		0x2000
#define LOOKUP_ROOT_GRABBED	0x0008
=======
>>>>>>> 40226a3d

/* Scoping flags for lookup. */
#define LOOKUP_NO_SYMLINKS	0x010000 /* No symlink crossing. */
#define LOOKUP_NO_MAGICLINKS	0x020000 /* No nd_jump_link() crossing. */
#define LOOKUP_NO_XDEV		0x040000 /* No mountpoint crossing. */
#define LOOKUP_BENEATH		0x080000 /* No escaping from starting point. */
#define LOOKUP_IN_ROOT		0x100000 /* Treat dirfd as fs root. */
#define LOOKUP_CACHED		0x200000 /* Only do cached lookup */
/* LOOKUP_* flags which do scope-related checks based on the dirfd. */
#define LOOKUP_IS_SCOPED (LOOKUP_BENEATH | LOOKUP_IN_ROOT)

extern int path_pts(struct path *path);

extern int user_path_at_empty(int, const char __user *, unsigned, struct path *, int *empty);

static inline int user_path_at(int dfd, const char __user *name, unsigned flags,
		 struct path *path/*出参，确定路径对应的dentry*/)
{
	return user_path_at_empty(dfd, name, flags, path, NULL);
}

extern int kern_path(const char *, unsigned, struct path *);

extern struct dentry *kern_path_create(int, const char *, struct path *, unsigned int);
extern struct dentry *user_path_create(int, const char __user *, struct path *, unsigned int);
extern void done_path_create(struct path *, struct dentry *);
extern struct dentry *kern_path_locked(const char *, struct path *);

extern struct dentry *try_lookup_one_len(const char *, struct dentry *, int);
extern struct dentry *lookup_one_len(const char *, struct dentry *, int);
extern struct dentry *lookup_one_len_unlocked(const char *, struct dentry *, int);
extern struct dentry *lookup_positive_unlocked(const char *, struct dentry *, int);

extern int follow_down_one(struct path *);
extern int follow_down(struct path *);
extern int follow_up(struct path *);

extern struct dentry *lock_rename(struct dentry *, struct dentry *);
extern void unlock_rename(struct dentry *, struct dentry *);

extern int __must_check nd_jump_link(struct path *path);

static inline void nd_terminate_link(void *name, size_t len, size_t maxlen)
{
	((char *) name)[min(len, maxlen)] = '\0';
}

/**
 * retry_estale - determine whether the caller should retry an operation
 * @error: the error that would currently be returned
 * @flags: flags being used for next lookup attempt
 *
 * Check to see if the error code was -ESTALE, and then determine whether
 * to retry the call based on whether "flags" already has LOOKUP_REVAL set.
 *
 * Returns true if the caller should try the operation again.
 */
static inline bool
retry_estale(const long error, const unsigned int flags)
{
	return error == -ESTALE && !(flags & LOOKUP_REVAL);
}

#endif /* _LINUX_NAMEI_H */<|MERGE_RESOLUTION|>--- conflicted
+++ resolved
@@ -38,13 +38,6 @@
 
 /* internal use only */
 #define LOOKUP_PARENT		0x0010
-<<<<<<< HEAD
-#define LOOKUP_JUMPED		0x1000
-/*nd中给定了有效root*/
-#define LOOKUP_ROOT		0x2000
-#define LOOKUP_ROOT_GRABBED	0x0008
-=======
->>>>>>> 40226a3d
 
 /* Scoping flags for lookup. */
 #define LOOKUP_NO_SYMLINKS	0x010000 /* No symlink crossing. */
