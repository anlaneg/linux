--- conflicted
+++ resolved
@@ -49,26 +49,6 @@
 	return user_path_at_empty(dfd, name, flags, path, NULL);
 }
 
-<<<<<<< HEAD
-static inline int user_path(const char __user *name, struct path *path)
-{
-	//如果为相对地址，则依据当前工作路径进行路径查找（name为路径名称,path为出参，由name解析而成）
-	return user_path_at_empty(AT_FDCWD, name, LOOKUP_FOLLOW, path, NULL);
-}
-
-static inline int user_lpath(const char __user *name, struct path *path)
-{
-	return user_path_at_empty(AT_FDCWD, name, 0, path, NULL);
-}
-
-static inline int user_path_dir(const char __user *name, struct path *path)
-{
-	return user_path_at_empty(AT_FDCWD, name,
-				  LOOKUP_FOLLOW | LOOKUP_DIRECTORY, path, NULL);
-}
-
-=======
->>>>>>> 619e17cf
 extern int kern_path(const char *, unsigned, struct path *);
 
 extern struct dentry *kern_path_create(int, const char *, struct path *, unsigned int);
