/* SPDX-License-Identifier: GPL-2.0 */
#ifndef __LINUX_NODEMASK_H
#define __LINUX_NODEMASK_H

/*
 * Nodemasks provide a bitmap suitable for representing the
 * set of Node's in a system, one bit position per Node number.
 *
 * See detailed comments in the file linux/bitmap.h describing the
 * data type on which these nodemasks are based.
 *
 * For details of nodemask_parse_user(), see bitmap_parse_user() in
 * lib/bitmap.c.  For details of nodelist_parse(), see bitmap_parselist(),
 * also in bitmap.c.  For details of node_remap(), see bitmap_bitremap in
 * lib/bitmap.c.  For details of nodes_remap(), see bitmap_remap in
 * lib/bitmap.c.  For details of nodes_onto(), see bitmap_onto in
 * lib/bitmap.c.  For details of nodes_fold(), see bitmap_fold in
 * lib/bitmap.c.
 *
 * The available nodemask operations are:
 *
 * void node_set(node, mask)		turn on bit 'node' in mask
 * void node_clear(node, mask)		turn off bit 'node' in mask
 * void nodes_setall(mask)		set all bits
 * void nodes_clear(mask)		clear all bits
 * int node_isset(node, mask)		true iff bit 'node' set in mask
 * int node_test_and_set(node, mask)	test and set bit 'node' in mask
 *
 * void nodes_and(dst, src1, src2)	dst = src1 & src2  [intersection]
 * void nodes_or(dst, src1, src2)	dst = src1 | src2  [union]
 * void nodes_xor(dst, src1, src2)	dst = src1 ^ src2
 * void nodes_andnot(dst, src1, src2)	dst = src1 & ~src2
 * void nodes_complement(dst, src)	dst = ~src
 *
 * int nodes_equal(mask1, mask2)	Does mask1 == mask2?
 * int nodes_intersects(mask1, mask2)	Do mask1 and mask2 intersect?
 * int nodes_subset(mask1, mask2)	Is mask1 a subset of mask2?
 * int nodes_empty(mask)		Is mask empty (no bits sets)?
 * int nodes_full(mask)			Is mask full (all bits sets)?
 * int nodes_weight(mask)		Hamming weight - number of set bits
 *
 * void nodes_shift_right(dst, src, n)	Shift right
 * void nodes_shift_left(dst, src, n)	Shift left
 *
 * unsigned int first_node(mask)	Number lowest set bit, or MAX_NUMNODES
 * unsigend int next_node(node, mask)	Next node past 'node', or MAX_NUMNODES
 * unsigned int next_node_in(node, mask) Next node past 'node', or wrap to first,
 *					or MAX_NUMNODES
 * unsigned int first_unset_node(mask)	First node not set in mask, or
 *					MAX_NUMNODES
 *
 * nodemask_t nodemask_of_node(node)	Return nodemask with bit 'node' set
 * NODE_MASK_ALL			Initializer - all bits set
 * NODE_MASK_NONE			Initializer - no bits set
 * unsigned long *nodes_addr(mask)	Array of unsigned long's in mask
 *
 * int nodemask_parse_user(ubuf, ulen, mask)	Parse ascii string as nodemask
 * int nodelist_parse(buf, map)		Parse ascii string as nodelist
 * int node_remap(oldbit, old, new)	newbit = map(old, new)(oldbit)
 * void nodes_remap(dst, src, old, new)	*dst = map(old, new)(src)
 * void nodes_onto(dst, orig, relmap)	*dst = orig relative to relmap
 * void nodes_fold(dst, orig, sz)	dst bits = orig bits mod sz
 *
 * for_each_node_mask(node, mask)	for-loop node over mask
 *
 * int num_online_nodes()		Number of online Nodes
 * int num_possible_nodes()		Number of all possible Nodes
 *
 * int node_random(mask)		Random node with set bit in mask
 *
 * int node_online(node)		Is some node online?
 * int node_possible(node)		Is some node possible?
 *
 * node_set_online(node)		set bit 'node' in node_online_map
 * node_set_offline(node)		clear bit 'node' in node_online_map
 *
 * for_each_node(node)			for-loop node over node_possible_map
 * for_each_online_node(node)		for-loop node over node_online_map
 *
 * Subtlety:
 * 1) The 'type-checked' form of node_isset() causes gcc (3.3.2, anyway)
 *    to generate slightly worse code.  So use a simple one-line #define
 *    for node_isset(), instead of wrapping an inline inside a macro, the
 *    way we do the other calls.
 *
 * NODEMASK_SCRATCH
 * When doing above logical AND, OR, XOR, Remap operations the callers tend to
 * need temporary nodemask_t's on the stack. But if NODES_SHIFT is large,
 * nodemask_t's consume too much stack space.  NODEMASK_SCRATCH is a helper
 * for such situations. See below and CPUMASK_ALLOC also.
 */

#include <linux/threads.h>
#include <linux/bitmap.h>
#include <linux/minmax.h>
#include <linux/numa.h>
#include <linux/random.h>

typedef struct { DECLARE_BITMAP(bits, MAX_NUMNODES); } nodemask_t;
extern nodemask_t _unused_nodemask_arg_;

/**
 * nodemask_pr_args - printf args to output a nodemask
 * @maskp: nodemask to be printed
 *
 * Can be used to provide arguments for '%*pb[l]' when printing a nodemask.
 */
#define nodemask_pr_args(maskp)	__nodemask_pr_numnodes(maskp), \
				__nodemask_pr_bits(maskp)
static inline unsigned int __nodemask_pr_numnodes(const nodemask_t *m)
{
	return m ? MAX_NUMNODES : 0;
}
static inline const unsigned long *__nodemask_pr_bits(const nodemask_t *m)
{
	return m ? m->bits : NULL;
}

/*
 * The inline keyword gives the compiler room to decide to inline, or
 * not inline a function as it sees best.  However, as these functions
 * are called in both __init and non-__init functions, if they are not
 * inlined we will end up with a section mismatch error (of the type of
 * freeable items not being freed).  So we must use __always_inline here
 * to fix the problem.  If other functions in the future also end up in
 * this situation they will also need to be annotated as __always_inline
 */
#define node_set(node, dst) __node_set((node), &(dst))
static __always_inline void __node_set(int node, volatile nodemask_t *dstp)
{
	set_bit(node, dstp->bits);
}

#define node_clear(node, dst) __node_clear((node), &(dst))
static inline void __node_clear(int node, volatile nodemask_t *dstp)
{
	clear_bit(node, dstp->bits);
}

#define nodes_setall(dst) __nodes_setall(&(dst), MAX_NUMNODES)
static inline void __nodes_setall(nodemask_t *dstp, unsigned int nbits)
{
	bitmap_fill(dstp->bits, nbits);
}

#define nodes_clear(dst) __nodes_clear(&(dst), MAX_NUMNODES)
static inline void __nodes_clear(nodemask_t *dstp, unsigned int nbits)
{
	bitmap_zero(dstp->bits, nbits);
}

/* No static inline type checking - see Subtlety (1) above. */
#define node_isset(node, nodemask) test_bit((node), (nodemask).bits)

#define node_test_and_set(node, nodemask) \
			__node_test_and_set((node), &(nodemask))
static inline bool __node_test_and_set(int node, nodemask_t *addr)
{
	return test_and_set_bit(node, addr->bits);
}

#define nodes_and(dst, src1, src2) \
			__nodes_and(&(dst), &(src1), &(src2), MAX_NUMNODES)
static inline void __nodes_and(nodemask_t *dstp, const nodemask_t *src1p,
					const nodemask_t *src2p, unsigned int nbits)
{
	bitmap_and(dstp->bits, src1p->bits, src2p->bits, nbits);
}

#define nodes_or(dst, src1, src2) \
			__nodes_or(&(dst), &(src1), &(src2), MAX_NUMNODES)
static inline void __nodes_or(nodemask_t *dstp, const nodemask_t *src1p,
					const nodemask_t *src2p, unsigned int nbits)
{
	bitmap_or(dstp->bits, src1p->bits, src2p->bits, nbits);
}

#define nodes_xor(dst, src1, src2) \
			__nodes_xor(&(dst), &(src1), &(src2), MAX_NUMNODES)
static inline void __nodes_xor(nodemask_t *dstp, const nodemask_t *src1p,
					const nodemask_t *src2p, unsigned int nbits)
{
	bitmap_xor(dstp->bits, src1p->bits, src2p->bits, nbits);
}

#define nodes_andnot(dst, src1, src2) \
			__nodes_andnot(&(dst), &(src1), &(src2), MAX_NUMNODES)
static inline void __nodes_andnot(nodemask_t *dstp, const nodemask_t *src1p,
					const nodemask_t *src2p, unsigned int nbits)
{
	bitmap_andnot(dstp->bits, src1p->bits, src2p->bits, nbits);
}

#define nodes_complement(dst, src) \
			__nodes_complement(&(dst), &(src), MAX_NUMNODES)
static inline void __nodes_complement(nodemask_t *dstp,
					const nodemask_t *srcp, unsigned int nbits)
{
	bitmap_complement(dstp->bits, srcp->bits, nbits);
}

#define nodes_equal(src1, src2) \
			__nodes_equal(&(src1), &(src2), MAX_NUMNODES)
static inline bool __nodes_equal(const nodemask_t *src1p,
					const nodemask_t *src2p, unsigned int nbits)
{
	return bitmap_equal(src1p->bits, src2p->bits, nbits);
}

#define nodes_intersects(src1, src2) \
			__nodes_intersects(&(src1), &(src2), MAX_NUMNODES)
static inline bool __nodes_intersects(const nodemask_t *src1p,
					const nodemask_t *src2p, unsigned int nbits)
{
	return bitmap_intersects(src1p->bits, src2p->bits, nbits);
}

#define nodes_subset(src1, src2) \
			__nodes_subset(&(src1), &(src2), MAX_NUMNODES)
static inline bool __nodes_subset(const nodemask_t *src1p,
					const nodemask_t *src2p, unsigned int nbits)
{
	return bitmap_subset(src1p->bits, src2p->bits, nbits);
}

#define nodes_empty(src) __nodes_empty(&(src), MAX_NUMNODES)
static inline bool __nodes_empty(const nodemask_t *srcp, unsigned int nbits)
{
	return bitmap_empty(srcp->bits, nbits);
}

#define nodes_full(nodemask) __nodes_full(&(nodemask), MAX_NUMNODES)
static inline bool __nodes_full(const nodemask_t *srcp, unsigned int nbits)
{
	return bitmap_full(srcp->bits, nbits);
}

#define nodes_weight(nodemask) __nodes_weight(&(nodemask), MAX_NUMNODES)
static inline int __nodes_weight(const nodemask_t *srcp, unsigned int nbits)
{
	return bitmap_weight(srcp->bits, nbits);
}

#define nodes_shift_right(dst, src, n) \
			__nodes_shift_right(&(dst), &(src), (n), MAX_NUMNODES)
static inline void __nodes_shift_right(nodemask_t *dstp,
					const nodemask_t *srcp, int n, int nbits)
{
	bitmap_shift_right(dstp->bits, srcp->bits, n, nbits);
}

#define nodes_shift_left(dst, src, n) \
			__nodes_shift_left(&(dst), &(src), (n), MAX_NUMNODES)
static inline void __nodes_shift_left(nodemask_t *dstp,
					const nodemask_t *srcp, int n, int nbits)
{
	bitmap_shift_left(dstp->bits, srcp->bits, n, nbits);
}

/* FIXME: better would be to fix all architectures to never return
          > MAX_NUMNODES, then the silly min_ts could be dropped. */

#define first_node(src) __first_node(&(src))
static inline unsigned int __first_node(const nodemask_t *srcp)
{
<<<<<<< HEAD
    /*自srcp中提取首个bit标记*/
	return min_t(int, MAX_NUMNODES, find_first_bit(srcp->bits, MAX_NUMNODES));
=======
	return min_t(unsigned int, MAX_NUMNODES, find_first_bit(srcp->bits, MAX_NUMNODES));
>>>>>>> 97ee9d1c
}

#define next_node(n, src) __next_node((n), &(src))
static inline unsigned int __next_node(int n, const nodemask_t *srcp)
{
<<<<<<< HEAD
    /*自srcp中提取下一个node*/
	return min_t(int,MAX_NUMNODES,find_next_bit(srcp->bits, MAX_NUMNODES, n+1));
=======
	return min_t(unsigned int, MAX_NUMNODES, find_next_bit(srcp->bits, MAX_NUMNODES, n+1));
>>>>>>> 97ee9d1c
}

/*
 * Find the next present node in src, starting after node n, wrapping around to
 * the first node in src if needed.  Returns MAX_NUMNODES if src is empty.
 */
#define next_node_in(n, src) __next_node_in((n), &(src))
static inline unsigned int __next_node_in(int node, const nodemask_t *srcp)
{
	unsigned int ret = __next_node(node, srcp);

	if (ret == MAX_NUMNODES)
		ret = __first_node(srcp);
	return ret;
}

static inline void init_nodemask_of_node(nodemask_t *mask, int node)
{
	nodes_clear(*mask);
	node_set(node, *mask);
}

#define nodemask_of_node(node)						\
({									\
	typeof(_unused_nodemask_arg_) m;				\
	if (sizeof(m) == sizeof(unsigned long)) {			\
		m.bits[0] = 1UL << (node);				\
	} else {							\
		init_nodemask_of_node(&m, (node));			\
	}								\
	m;								\
})

#define first_unset_node(mask) __first_unset_node(&(mask))
static inline unsigned int __first_unset_node(const nodemask_t *maskp)
{
	return min_t(unsigned int, MAX_NUMNODES,
			find_first_zero_bit(maskp->bits, MAX_NUMNODES));
}

#define NODE_MASK_LAST_WORD BITMAP_LAST_WORD_MASK(MAX_NUMNODES)

#if MAX_NUMNODES <= BITS_PER_LONG

#define NODE_MASK_ALL							\
((nodemask_t) { {							\
	[BITS_TO_LONGS(MAX_NUMNODES)-1] = NODE_MASK_LAST_WORD		\
} })

#else

#define NODE_MASK_ALL							\
((nodemask_t) { {							\
	[0 ... BITS_TO_LONGS(MAX_NUMNODES)-2] = ~0UL,			\
	[BITS_TO_LONGS(MAX_NUMNODES)-1] = NODE_MASK_LAST_WORD		\
} })

#endif

#define NODE_MASK_NONE							\
((nodemask_t) { {							\
	[0 ... BITS_TO_LONGS(MAX_NUMNODES)-1] =  0UL			\
} })

#define nodes_addr(src) ((src).bits)

#define nodemask_parse_user(ubuf, ulen, dst) \
		__nodemask_parse_user((ubuf), (ulen), &(dst), MAX_NUMNODES)
static inline int __nodemask_parse_user(const char __user *buf, int len,
					nodemask_t *dstp, int nbits)
{
	return bitmap_parse_user(buf, len, dstp->bits, nbits);
}

#define nodelist_parse(buf, dst) __nodelist_parse((buf), &(dst), MAX_NUMNODES)
static inline int __nodelist_parse(const char *buf, nodemask_t *dstp, int nbits)
{
	return bitmap_parselist(buf, dstp->bits, nbits);
}

#define node_remap(oldbit, old, new) \
		__node_remap((oldbit), &(old), &(new), MAX_NUMNODES)
static inline int __node_remap(int oldbit,
		const nodemask_t *oldp, const nodemask_t *newp, int nbits)
{
	return bitmap_bitremap(oldbit, oldp->bits, newp->bits, nbits);
}

#define nodes_remap(dst, src, old, new) \
		__nodes_remap(&(dst), &(src), &(old), &(new), MAX_NUMNODES)
static inline void __nodes_remap(nodemask_t *dstp, const nodemask_t *srcp,
		const nodemask_t *oldp, const nodemask_t *newp, int nbits)
{
	bitmap_remap(dstp->bits, srcp->bits, oldp->bits, newp->bits, nbits);
}

#define nodes_onto(dst, orig, relmap) \
		__nodes_onto(&(dst), &(orig), &(relmap), MAX_NUMNODES)
static inline void __nodes_onto(nodemask_t *dstp, const nodemask_t *origp,
		const nodemask_t *relmapp, int nbits)
{
	bitmap_onto(dstp->bits, origp->bits, relmapp->bits, nbits);
}

#define nodes_fold(dst, orig, sz) \
		__nodes_fold(&(dst), &(orig), sz, MAX_NUMNODES)
static inline void __nodes_fold(nodemask_t *dstp, const nodemask_t *origp,
		int sz, int nbits)
{
	bitmap_fold(dstp->bits, origp->bits, sz, nbits);
}

#if MAX_NUMNODES > 1
<<<<<<< HEAD
/*遍历bitmap mask,得到各个node*/
#define for_each_node_mask(node, mask)			\
	for ((node) = first_node(mask);			\
		(node) < MAX_NUMNODES;			\
		(node) = next_node((node), (mask)))
=======
#define for_each_node_mask(node, mask)				    \
	for ((node) = first_node(mask);				    \
	     (node >= 0) && (node) < MAX_NUMNODES;		    \
	     (node) = next_node((node), (mask)))
>>>>>>> 97ee9d1c
#else /* MAX_NUMNODES == 1 */
#define for_each_node_mask(node, mask)                                  \
	for ((node) = 0; (node) < 1 && !nodes_empty(mask); (node)++)
#endif /* MAX_NUMNODES */

/*
 * Bitmasks that are kept for all the nodes.
 */
enum node_states {
	N_POSSIBLE,		/* The node could become online at some point */
	N_ONLINE,		/* The node is online */
	N_NORMAL_MEMORY,	/* The node has regular memory */
#ifdef CONFIG_HIGHMEM
	N_HIGH_MEMORY,		/* The node has regular or high memory */
#else
	N_HIGH_MEMORY = N_NORMAL_MEMORY,
#endif
	N_MEMORY,		/* The node has memory(regular, high, movable) */
	N_CPU,		/* The node has one or more cpus */
	N_GENERIC_INITIATOR,	/* The node has one or more Generic Initiators */
	NR_NODE_STATES
};

/*
 * The following particular system nodemasks and operations
 * on them manage all possible and online nodes.
 */

extern nodemask_t node_states[NR_NODE_STATES];

#if MAX_NUMNODES > 1
static inline int node_state(int node, enum node_states state)
{
	return node_isset(node, node_states[state]);
}

static inline void node_set_state(int node, enum node_states state)
{
	__node_set(node, &node_states[state]);
}

static inline void node_clear_state(int node, enum node_states state)
{
	__node_clear(node, &node_states[state]);
}

static inline int num_node_state(enum node_states state)
{
	return nodes_weight(node_states[state]);
}

//遍历指定类型的numa节点
#define for_each_node_state(__node, __state) \
	for_each_node_mask((__node), node_states[__state])

#define first_online_node	first_node(node_states[N_ONLINE])
#define first_memory_node	first_node(node_states[N_MEMORY])
<<<<<<< HEAD
/*取下一个online的numa node*/
static inline int next_online_node(int nid)
=======
static inline unsigned int next_online_node(int nid)
>>>>>>> 97ee9d1c
{
	return next_node(nid, node_states[N_ONLINE]);
}
static inline unsigned int next_memory_node(int nid)
{
	return next_node(nid, node_states[N_MEMORY]);
}

extern unsigned int nr_node_ids;
extern unsigned int nr_online_nodes;

static inline void node_set_online(int nid)
{
	node_set_state(nid, N_ONLINE);
	nr_online_nodes = num_node_state(N_ONLINE);
}

static inline void node_set_offline(int nid)
{
	node_clear_state(nid, N_ONLINE);
	nr_online_nodes = num_node_state(N_ONLINE);
}

#else

static inline int node_state(int node, enum node_states state)
{
	return node == 0;
}

static inline void node_set_state(int node, enum node_states state)
{
}

static inline void node_clear_state(int node, enum node_states state)
{
}

static inline int num_node_state(enum node_states state)
{
	return 1;
}

#define for_each_node_state(node, __state) \
	for ( (node) = 0; (node) == 0; (node) = 1)

#define first_online_node	0
#define first_memory_node	0
#define next_online_node(nid)	(MAX_NUMNODES)
#define next_memory_node(nid)	(MAX_NUMNODES)
#define nr_node_ids		1U
#define nr_online_nodes		1U

#define node_set_online(node)	   node_set_state((node), N_ONLINE)
#define node_set_offline(node)	   node_clear_state((node), N_ONLINE)

#endif

static inline int node_random(const nodemask_t *maskp)
{
#if defined(CONFIG_NUMA) && (MAX_NUMNODES > 1)
	int w, bit;

	w = nodes_weight(*maskp);
	switch (w) {
	case 0:
		bit = NUMA_NO_NODE;
		break;
	case 1:
		bit = first_node(*maskp);
		break;
	default:
		bit = find_nth_bit(maskp->bits, MAX_NUMNODES, prandom_u32_max(w));
		break;
	}
	return bit;
#else
	return 0;
#endif
}

#define node_online_map 	node_states[N_ONLINE]
#define node_possible_map 	node_states[N_POSSIBLE]

#define num_online_nodes()	num_node_state(N_ONLINE)
#define num_possible_nodes()	num_node_state(N_POSSIBLE)
#define node_online(node)	node_state((node), N_ONLINE)
#define node_possible(node)	node_state((node), N_POSSIBLE)

#define for_each_node(node)	   for_each_node_state(node, N_POSSIBLE)
#define for_each_online_node(node) for_each_node_state(node, N_ONLINE)

/*
 * For nodemask scratch area.
 * NODEMASK_ALLOC(type, name) allocates an object with a specified type and
 * name.
 */
#if NODES_SHIFT > 8 /* nodemask_t > 32 bytes */
#define NODEMASK_ALLOC(type, name, gfp_flags)	\
			type *name = kmalloc(sizeof(*name), gfp_flags)
#define NODEMASK_FREE(m)			kfree(m)
#else
#define NODEMASK_ALLOC(type, name, gfp_flags)	type _##name, *name = &_##name
#define NODEMASK_FREE(m)			do {} while (0)
#endif

/* Example structure for using NODEMASK_ALLOC, used in mempolicy. */
struct nodemask_scratch {
	nodemask_t	mask1;
	nodemask_t	mask2;
};

#define NODEMASK_SCRATCH(x)						\
			NODEMASK_ALLOC(struct nodemask_scratch, x,	\
					GFP_KERNEL | __GFP_NORETRY)
#define NODEMASK_SCRATCH_FREE(x)	NODEMASK_FREE(x)


#endif /* __LINUX_NODEMASK_H */<|MERGE_RESOLUTION|>--- conflicted
+++ resolved
@@ -263,23 +263,15 @@
 #define first_node(src) __first_node(&(src))
 static inline unsigned int __first_node(const nodemask_t *srcp)
 {
-<<<<<<< HEAD
-    /*自srcp中提取首个bit标记*/
-	return min_t(int, MAX_NUMNODES, find_first_bit(srcp->bits, MAX_NUMNODES));
-=======
+	/*自srcp中提取首个bit标记*/
 	return min_t(unsigned int, MAX_NUMNODES, find_first_bit(srcp->bits, MAX_NUMNODES));
->>>>>>> 97ee9d1c
 }
 
 #define next_node(n, src) __next_node((n), &(src))
 static inline unsigned int __next_node(int n, const nodemask_t *srcp)
 {
-<<<<<<< HEAD
-    /*自srcp中提取下一个node*/
-	return min_t(int,MAX_NUMNODES,find_next_bit(srcp->bits, MAX_NUMNODES, n+1));
-=======
+	/*自srcp中提取下一个node*/
 	return min_t(unsigned int, MAX_NUMNODES, find_next_bit(srcp->bits, MAX_NUMNODES, n+1));
->>>>>>> 97ee9d1c
 }
 
 /*
@@ -393,18 +385,11 @@
 }
 
 #if MAX_NUMNODES > 1
-<<<<<<< HEAD
 /*遍历bitmap mask,得到各个node*/
-#define for_each_node_mask(node, mask)			\
-	for ((node) = first_node(mask);			\
-		(node) < MAX_NUMNODES;			\
-		(node) = next_node((node), (mask)))
-=======
 #define for_each_node_mask(node, mask)				    \
 	for ((node) = first_node(mask);				    \
 	     (node >= 0) && (node) < MAX_NUMNODES;		    \
 	     (node) = next_node((node), (mask)))
->>>>>>> 97ee9d1c
 #else /* MAX_NUMNODES == 1 */
 #define for_each_node_mask(node, mask)                                  \
 	for ((node) = 0; (node) < 1 && !nodes_empty(mask); (node)++)
@@ -462,12 +447,8 @@
 
 #define first_online_node	first_node(node_states[N_ONLINE])
 #define first_memory_node	first_node(node_states[N_MEMORY])
-<<<<<<< HEAD
 /*取下一个online的numa node*/
-static inline int next_online_node(int nid)
-=======
 static inline unsigned int next_online_node(int nid)
->>>>>>> 97ee9d1c
 {
 	return next_node(nid, node_states[N_ONLINE]);
 }
