--- conflicted
+++ resolved
@@ -587,18 +587,7 @@
 }
 
 #ifdef CONFIG_NUMA
-<<<<<<< HEAD
-extern struct page *alloc_pages_current(gfp_t gfp_mask, unsigned order);
-
-static inline struct page *
-alloc_pages(gfp_t gfp_mask, unsigned int order)
-{
-    /*按order,gfp_mask申请page*/
-	return alloc_pages_current(gfp_mask, order);
-}
-=======
 struct page *alloc_pages(gfp_t gfp, unsigned int order);
->>>>>>> 40226a3d
 extern struct page *alloc_pages_vma(gfp_t gfp_mask, int order,
 			struct vm_area_struct *vma, unsigned long addr,
 			int node, bool hugepage);
