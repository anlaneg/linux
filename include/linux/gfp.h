/* SPDX-License-Identifier: GPL-2.0 */
#ifndef __LINUX_GFP_H
#define __LINUX_GFP_H

#include <linux/mmdebug.h>
#include <linux/mmzone.h>
#include <linux/stddef.h>
#include <linux/linkage.h>
#include <linux/topology.h>

struct vm_area_struct;

/*
 * In case of changes, please don't forget to update
 * include/trace/events/mmflags.h and tools/perf/builtin-kmem.c
 */

/* Plain integer GFP bitmasks. Do not use this directly. */
#define ___GFP_DMA		0x01u
#define ___GFP_HIGHMEM		0x02u
#define ___GFP_DMA32		0x04u
#define ___GFP_MOVABLE		0x08u
#define ___GFP_RECLAIMABLE	0x10u
#define ___GFP_HIGH		0x20u
#define ___GFP_IO		0x40u
#define ___GFP_FS		0x80u
#define ___GFP_ZERO		0x100u
#define ___GFP_ATOMIC		0x200u
#define ___GFP_DIRECT_RECLAIM	0x400u
#define ___GFP_KSWAPD_RECLAIM	0x800u
#define ___GFP_WRITE		0x1000u
#define ___GFP_NOWARN		0x2000u
#define ___GFP_RETRY_MAYFAIL	0x4000u
#define ___GFP_NOFAIL		0x8000u
#define ___GFP_NORETRY		0x10000u
#define ___GFP_MEMALLOC		0x20000u
#define ___GFP_COMP		0x40000u
#define ___GFP_NOMEMALLOC	0x80000u
#define ___GFP_HARDWALL		0x100000u
#define ___GFP_THISNODE		0x200000u
#define ___GFP_ACCOUNT		0x400000u
#ifdef CONFIG_LOCKDEP
#define ___GFP_NOLOCKDEP	0x800000u
#else
#define ___GFP_NOLOCKDEP	0
#endif
/* If the above are modified, __GFP_BITS_SHIFT may need updating */

/*
 * Physical address zone modifiers (see linux/mmzone.h - low four bits)
 *
 * Do not put any conditional on these. If necessary modify the definitions
 * without the underscores and use them consistently. The definitions here may
 * be used in bit comparisons.
 */
#define __GFP_DMA	((__force gfp_t)___GFP_DMA)
#define __GFP_HIGHMEM	((__force gfp_t)___GFP_HIGHMEM)
#define __GFP_DMA32	((__force gfp_t)___GFP_DMA32)
#define __GFP_MOVABLE	((__force gfp_t)___GFP_MOVABLE)  /* ZONE_MOVABLE allowed */
#define GFP_ZONEMASK	(__GFP_DMA|__GFP_HIGHMEM|__GFP_DMA32|__GFP_MOVABLE)

/**
 * DOC: Page mobility and placement hints
 *
 * Page mobility and placement hints
 * ~~~~~~~~~~~~~~~~~~~~~~~~~~~~~~~~~
 *
 * These flags provide hints about how mobile the page is. Pages with similar
 * mobility are placed within the same pageblocks to minimise problems due
 * to external fragmentation.
 *
 * %__GFP_MOVABLE (also a zone modifier) indicates that the page can be
 * moved by page migration during memory compaction or can be reclaimed.
 *
 * %__GFP_RECLAIMABLE is used for slab allocations that specify
 * SLAB_RECLAIM_ACCOUNT and whose pages can be freed via shrinkers.
 *
 * %__GFP_WRITE indicates the caller intends to dirty the page. Where possible,
 * these pages will be spread between local zones to avoid all the dirty
 * pages being in one zone (fair zone allocation policy).
 *
 * %__GFP_HARDWALL enforces the cpuset memory allocation policy.
 *
 * %__GFP_THISNODE forces the allocation to be satisfied from the requested
 * node with no fallbacks or placement policy enforcements.
 *
 * %__GFP_ACCOUNT causes the allocation to be accounted to kmemcg.
 */
#define __GFP_RECLAIMABLE ((__force gfp_t)___GFP_RECLAIMABLE)
#define __GFP_WRITE	((__force gfp_t)___GFP_WRITE)
#define __GFP_HARDWALL   ((__force gfp_t)___GFP_HARDWALL)
#define __GFP_THISNODE	((__force gfp_t)___GFP_THISNODE)
#define __GFP_ACCOUNT	((__force gfp_t)___GFP_ACCOUNT)

/**
 * DOC: Watermark modifiers
 *
 * Watermark modifiers -- controls access to emergency reserves
 * ~~~~~~~~~~~~~~~~~~~~~~~~~~~~~~~~~~~~~~~~~~~~~~~~~~~~~~~~~~~~
 *
 * %__GFP_HIGH indicates that the caller is high-priority and that granting
 * the request is necessary before the system can make forward progress.
 * For example, creating an IO context to clean pages.
 *
 * %__GFP_ATOMIC indicates that the caller cannot reclaim or sleep and is
 * high priority. Users are typically interrupt handlers. This may be
 * used in conjunction with %__GFP_HIGH
 *
 * %__GFP_MEMALLOC allows access to all memory. This should only be used when
 * the caller guarantees the allocation will allow more memory to be freed
 * very shortly e.g. process exiting or swapping. Users either should
 * be the MM or co-ordinating closely with the VM (e.g. swap over NFS).
 * Users of this flag have to be extremely careful to not deplete the reserve
 * completely and implement a throttling mechanism which controls the
 * consumption of the reserve based on the amount of freed memory.
 * Usage of a pre-allocated pool (e.g. mempool) should be always considered
 * before using this flag.
 *
 * %__GFP_NOMEMALLOC is used to explicitly forbid access to emergency reserves.
 * This takes precedence over the %__GFP_MEMALLOC flag if both are set.
 */
#define __GFP_ATOMIC	((__force gfp_t)___GFP_ATOMIC)
#define __GFP_HIGH	((__force gfp_t)___GFP_HIGH)
#define __GFP_MEMALLOC	((__force gfp_t)___GFP_MEMALLOC)
#define __GFP_NOMEMALLOC ((__force gfp_t)___GFP_NOMEMALLOC)

/**
 * DOC: Reclaim modifiers
 *
 * Reclaim modifiers
 * ~~~~~~~~~~~~~~~~~
 * Please note that all the following flags are only applicable to sleepable
 * allocations (e.g. %GFP_NOWAIT and %GFP_ATOMIC will ignore them).
 *
 * %__GFP_IO can start physical IO.
 *
 * %__GFP_FS can call down to the low-level FS. Clearing the flag avoids the
 * allocator recursing into the filesystem which might already be holding
 * locks.
 *
 * %__GFP_DIRECT_RECLAIM indicates that the caller may enter direct reclaim.
 * This flag can be cleared to avoid unnecessary delays when a fallback
 * option is available.
 *
 * %__GFP_KSWAPD_RECLAIM indicates that the caller wants to wake kswapd when
 * the low watermark is reached and have it reclaim pages until the high
 * watermark is reached. A caller may wish to clear this flag when fallback
 * options are available and the reclaim is likely to disrupt the system. The
 * canonical example is THP allocation where a fallback is cheap but
 * reclaim/compaction may cause indirect stalls.
 *
 * %__GFP_RECLAIM is shorthand to allow/forbid both direct and kswapd reclaim.
 *
 * The default allocator behavior depends on the request size. We have a concept
 * of so called costly allocations (with order > %PAGE_ALLOC_COSTLY_ORDER).
 * !costly allocations are too essential to fail so they are implicitly
 * non-failing by default (with some exceptions like OOM victims might fail so
 * the caller still has to check for failures) while costly requests try to be
 * not disruptive and back off even without invoking the OOM killer.
 * The following three modifiers might be used to override some of these
 * implicit rules
 *
 * %__GFP_NORETRY: The VM implementation will try only very lightweight
 * memory direct reclaim to get some memory under memory pressure (thus
 * it can sleep). It will avoid disruptive actions like OOM killer. The
 * caller must handle the failure which is quite likely to happen under
 * heavy memory pressure. The flag is suitable when failure can easily be
 * handled at small cost, such as reduced throughput
 *
 * %__GFP_RETRY_MAYFAIL: The VM implementation will retry memory reclaim
 * procedures that have previously failed if there is some indication
 * that progress has been made else where.  It can wait for other
 * tasks to attempt high level approaches to freeing memory such as
 * compaction (which removes fragmentation) and page-out.
 * There is still a definite limit to the number of retries, but it is
 * a larger limit than with %__GFP_NORETRY.
 * Allocations with this flag may fail, but only when there is
 * genuinely little unused memory. While these allocations do not
 * directly trigger the OOM killer, their failure indicates that
 * the system is likely to need to use the OOM killer soon.  The
 * caller must handle failure, but can reasonably do so by failing
 * a higher-level request, or completing it only in a much less
 * efficient manner.
 * If the allocation does fail, and the caller is in a position to
 * free some non-essential memory, doing so could benefit the system
 * as a whole.
 *
 * %__GFP_NOFAIL: The VM implementation _must_ retry infinitely: the caller
 * cannot handle allocation failures. The allocation could block
 * indefinitely but will never return with failure. Testing for
 * failure is pointless.
 * New users should be evaluated carefully (and the flag should be
 * used only when there is no reasonable failure policy) but it is
 * definitely preferable to use the flag rather than opencode endless
 * loop around allocator.
 * Using this flag for costly allocations is _highly_ discouraged.
 */
#define __GFP_IO	((__force gfp_t)___GFP_IO)
#define __GFP_FS	((__force gfp_t)___GFP_FS)
#define __GFP_DIRECT_RECLAIM	((__force gfp_t)___GFP_DIRECT_RECLAIM) /* Caller can reclaim */
#define __GFP_KSWAPD_RECLAIM	((__force gfp_t)___GFP_KSWAPD_RECLAIM) /* kswapd can wake */
#define __GFP_RECLAIM ((__force gfp_t)(___GFP_DIRECT_RECLAIM|___GFP_KSWAPD_RECLAIM))
#define __GFP_RETRY_MAYFAIL	((__force gfp_t)___GFP_RETRY_MAYFAIL)
#define __GFP_NOFAIL	((__force gfp_t)___GFP_NOFAIL)
#define __GFP_NORETRY	((__force gfp_t)___GFP_NORETRY)

/**
 * DOC: Action modifiers
 *
 * Action modifiers
 * ~~~~~~~~~~~~~~~~
 *
 * %__GFP_NOWARN suppresses allocation failure reports.
 *
 * %__GFP_COMP address compound page metadata.
 *
 * %__GFP_ZERO returns a zeroed page on success.
 */
#define __GFP_NOWARN	((__force gfp_t)___GFP_NOWARN)
#define __GFP_COMP	((__force gfp_t)___GFP_COMP)
#define __GFP_ZERO	((__force gfp_t)___GFP_ZERO)

/* Disable lockdep for GFP context tracking */
#define __GFP_NOLOCKDEP ((__force gfp_t)___GFP_NOLOCKDEP)

/* Room for N __GFP_FOO bits */
#define __GFP_BITS_SHIFT (23 + IS_ENABLED(CONFIG_LOCKDEP))
#define __GFP_BITS_MASK ((__force gfp_t)((1 << __GFP_BITS_SHIFT) - 1))

/**
 * DOC: Useful GFP flag combinations
 *
 * Useful GFP flag combinations
 * ~~~~~~~~~~~~~~~~~~~~~~~~~~~~
 *
 * Useful GFP flag combinations that are commonly used. It is recommended
 * that subsystems start with one of these combinations and then set/clear
 * %__GFP_FOO flags as necessary.
 *
 * %GFP_ATOMIC users can not sleep and need the allocation to succeed. A lower
 * watermark is applied to allow access to "atomic reserves".
 * The current implementation doesn't support NMI and few other strict
 * non-preemptive contexts (e.g. raw_spin_lock). The same applies to %GFP_NOWAIT.
 *
 * %GFP_KERNEL is typical for kernel-internal allocations. The caller requires
 * %ZONE_NORMAL or a lower zone for direct access but can direct reclaim.
 *
 * %GFP_KERNEL_ACCOUNT is the same as GFP_KERNEL, except the allocation is
 * accounted to kmemcg.
 *
 * %GFP_NOWAIT is for kernel allocations that should not stall for direct
 * reclaim, start physical IO or use any filesystem callback.
 *
 * %GFP_NOIO will use direct reclaim to discard clean pages or slab pages
 * that do not require the starting of any physical IO.
 * Please try to avoid using this flag directly and instead use
 * memalloc_noio_{save,restore} to mark the whole scope which cannot
 * perform any IO with a short explanation why. All allocation requests
 * will inherit GFP_NOIO implicitly.
 *
 * %GFP_NOFS will use direct reclaim but will not use any filesystem interfaces.
 * Please try to avoid using this flag directly and instead use
 * memalloc_nofs_{save,restore} to mark the whole scope which cannot/shouldn't
 * recurse into the FS layer with a short explanation why. All allocation
 * requests will inherit GFP_NOFS implicitly.
 *
 * %GFP_USER is for userspace allocations that also need to be directly
 * accessibly by the kernel or hardware. It is typically used by hardware
 * for buffers that are mapped to userspace (e.g. graphics) that hardware
 * still must DMA to. cpuset limits are enforced for these allocations.
 *
 * %GFP_DMA exists for historical reasons and should be avoided where possible.
 * The flags indicates that the caller requires that the lowest zone be
 * used (%ZONE_DMA or 16M on x86-64). Ideally, this would be removed but
 * it would require careful auditing as some users really require it and
 * others use the flag to avoid lowmem reserves in %ZONE_DMA and treat the
 * lowest zone as a type of emergency reserve.
 *
 * %GFP_DMA32 is similar to %GFP_DMA except that the caller requires a 32-bit
 * address.
 *
 * %GFP_HIGHUSER is for userspace allocations that may be mapped to userspace,
 * do not need to be directly accessible by the kernel but that cannot
 * move once in use. An example may be a hardware allocation that maps
 * data directly into userspace but has no addressing limitations.
 *
 * %GFP_HIGHUSER_MOVABLE is for userspace allocations that the kernel does not
 * need direct access to but can use kmap() when access is required. They
 * are expected to be movable via page reclaim or page migration. Typically,
 * pages on the LRU would also be allocated with %GFP_HIGHUSER_MOVABLE.
 *
 * %GFP_TRANSHUGE and %GFP_TRANSHUGE_LIGHT are used for THP allocations. They
 * are compound allocations that will generally fail quickly if memory is not
 * available and will not wake kswapd/kcompactd on failure. The _LIGHT
 * version does not attempt reclaim/compaction at all and is by default used
 * in page fault path, while the non-light is used by khugepaged.
 */
#define GFP_ATOMIC	(__GFP_HIGH|__GFP_ATOMIC|__GFP_KSWAPD_RECLAIM)
#define GFP_KERNEL	(__GFP_RECLAIM | __GFP_IO | __GFP_FS)
#define GFP_KERNEL_ACCOUNT (GFP_KERNEL | __GFP_ACCOUNT)
#define GFP_NOWAIT	(__GFP_KSWAPD_RECLAIM)
#define GFP_NOIO	(__GFP_RECLAIM)
#define GFP_NOFS	(__GFP_RECLAIM | __GFP_IO)
#define GFP_USER	(__GFP_RECLAIM | __GFP_IO | __GFP_FS | __GFP_HARDWALL)
#define GFP_DMA		__GFP_DMA
#define GFP_DMA32	__GFP_DMA32
#define GFP_HIGHUSER	(GFP_USER | __GFP_HIGHMEM)
#define GFP_HIGHUSER_MOVABLE	(GFP_HIGHUSER | __GFP_MOVABLE)
#define GFP_TRANSHUGE_LIGHT	((GFP_HIGHUSER_MOVABLE | __GFP_COMP | \
			 __GFP_NOMEMALLOC | __GFP_NOWARN) & ~__GFP_RECLAIM)
#define GFP_TRANSHUGE	(GFP_TRANSHUGE_LIGHT | __GFP_DIRECT_RECLAIM)

/* Convert GFP flags to their corresponding migrate type */
#define GFP_MOVABLE_MASK (__GFP_RECLAIMABLE|__GFP_MOVABLE)
#define GFP_MOVABLE_SHIFT 3

static inline int gfp_migratetype(const gfp_t gfp_flags)
{
	VM_WARN_ON((gfp_flags & GFP_MOVABLE_MASK) == GFP_MOVABLE_MASK);
	BUILD_BUG_ON((1UL << GFP_MOVABLE_SHIFT) != ___GFP_MOVABLE);
	BUILD_BUG_ON((___GFP_MOVABLE >> GFP_MOVABLE_SHIFT) != MIGRATE_MOVABLE);

	if (unlikely(page_group_by_mobility_disabled))
		return MIGRATE_UNMOVABLE;

	/* Group based on mobility */
	return (gfp_flags & GFP_MOVABLE_MASK) >> GFP_MOVABLE_SHIFT;
}
#undef GFP_MOVABLE_MASK
#undef GFP_MOVABLE_SHIFT

static inline bool gfpflags_allow_blocking(const gfp_t gfp_flags)
{
	return !!(gfp_flags & __GFP_DIRECT_RECLAIM);
}

/**
 * gfpflags_normal_context - is gfp_flags a normal sleepable context?
 * @gfp_flags: gfp_flags to test
 *
 * Test whether @gfp_flags indicates that the allocation is from the
 * %current context and allowed to sleep.
 *
 * An allocation being allowed to block doesn't mean it owns the %current
 * context.  When direct reclaim path tries to allocate memory, the
 * allocation context is nested inside whatever %current was doing at the
 * time of the original allocation.  The nested allocation may be allowed
 * to block but modifying anything %current owns can corrupt the outer
 * context's expectations.
 *
 * %true result from this function indicates that the allocation context
 * can sleep and use anything that's associated with %current.
 */
static inline bool gfpflags_normal_context(const gfp_t gfp_flags)
{
	return (gfp_flags & (__GFP_DIRECT_RECLAIM | __GFP_MEMALLOC)) ==
		__GFP_DIRECT_RECLAIM;
}

#ifdef CONFIG_HIGHMEM
#define OPT_ZONE_HIGHMEM ZONE_HIGHMEM
#else
#define OPT_ZONE_HIGHMEM ZONE_NORMAL
#endif

#ifdef CONFIG_ZONE_DMA
#define OPT_ZONE_DMA ZONE_DMA
#else
#define OPT_ZONE_DMA ZONE_NORMAL
#endif

#ifdef CONFIG_ZONE_DMA32
#define OPT_ZONE_DMA32 ZONE_DMA32
#else
#define OPT_ZONE_DMA32 ZONE_NORMAL
#endif

/*
 * GFP_ZONE_TABLE is a word size bitstring that is used for looking up the
 * zone to use given the lowest 4 bits of gfp_t. Entries are GFP_ZONES_SHIFT
 * bits long and there are 16 of them to cover all possible combinations of
 * __GFP_DMA, __GFP_DMA32, __GFP_MOVABLE and __GFP_HIGHMEM.
 *
 * The zone fallback order is MOVABLE=>HIGHMEM=>NORMAL=>DMA32=>DMA.
 * But GFP_MOVABLE is not only a zone specifier but also an allocation
 * policy. Therefore __GFP_MOVABLE plus another zone selector is valid.
 * Only 1 bit of the lowest 3 bits (DMA,DMA32,HIGHMEM) can be set to "1".
 *
 *       bit       result
 *       =================
 *       0x0    => NORMAL
 *       0x1    => DMA or NORMAL
 *       0x2    => HIGHMEM or NORMAL
 *       0x3    => BAD (DMA+HIGHMEM)
 *       0x4    => DMA32 or NORMAL
 *       0x5    => BAD (DMA+DMA32)
 *       0x6    => BAD (HIGHMEM+DMA32)
 *       0x7    => BAD (HIGHMEM+DMA32+DMA)
 *       0x8    => NORMAL (MOVABLE+0)
 *       0x9    => DMA or NORMAL (MOVABLE+DMA)
 *       0xa    => MOVABLE (Movable is valid only if HIGHMEM is set too)
 *       0xb    => BAD (MOVABLE+HIGHMEM+DMA)
 *       0xc    => DMA32 or NORMAL (MOVABLE+DMA32)
 *       0xd    => BAD (MOVABLE+DMA32+DMA)
 *       0xe    => BAD (MOVABLE+DMA32+HIGHMEM)
 *       0xf    => BAD (MOVABLE+DMA32+HIGHMEM+DMA)
 *
 * GFP_ZONES_SHIFT must be <= 2 on 32 bit platforms.
 */

#if defined(CONFIG_ZONE_DEVICE) && (MAX_NR_ZONES-1) <= 4
/* ZONE_DEVICE is not a valid GFP zone specifier */
#define GFP_ZONES_SHIFT 2
#else
#define GFP_ZONES_SHIFT ZONES_SHIFT
#endif

#if 16 * GFP_ZONES_SHIFT > BITS_PER_LONG
#error GFP_ZONES_SHIFT too large to create GFP_ZONE_TABLE integer
#endif

#define GFP_ZONE_TABLE ( \
	(ZONE_NORMAL << 0 * GFP_ZONES_SHIFT)				       \
	| (OPT_ZONE_DMA << ___GFP_DMA * GFP_ZONES_SHIFT)		       \
	| (OPT_ZONE_HIGHMEM << ___GFP_HIGHMEM * GFP_ZONES_SHIFT)	       \
	| (OPT_ZONE_DMA32 << ___GFP_DMA32 * GFP_ZONES_SHIFT)		       \
	| (ZONE_NORMAL << ___GFP_MOVABLE * GFP_ZONES_SHIFT)		       \
	| (OPT_ZONE_DMA << (___GFP_MOVABLE | ___GFP_DMA) * GFP_ZONES_SHIFT)    \
	| (ZONE_MOVABLE << (___GFP_MOVABLE | ___GFP_HIGHMEM) * GFP_ZONES_SHIFT)\
	| (OPT_ZONE_DMA32 << (___GFP_MOVABLE | ___GFP_DMA32) * GFP_ZONES_SHIFT)\
)

/*
 * GFP_ZONE_BAD is a bitmap for all combinations of __GFP_DMA, __GFP_DMA32
 * __GFP_HIGHMEM and __GFP_MOVABLE that are not permitted. One flag per
 * entry starting with bit 0. Bit is set if the combination is not
 * allowed.
 */
#define GFP_ZONE_BAD ( \
	1 << (___GFP_DMA | ___GFP_HIGHMEM)				      \
	| 1 << (___GFP_DMA | ___GFP_DMA32)				      \
	| 1 << (___GFP_DMA32 | ___GFP_HIGHMEM)				      \
	| 1 << (___GFP_DMA | ___GFP_DMA32 | ___GFP_HIGHMEM)		      \
	| 1 << (___GFP_MOVABLE | ___GFP_HIGHMEM | ___GFP_DMA)		      \
	| 1 << (___GFP_MOVABLE | ___GFP_DMA32 | ___GFP_DMA)		      \
	| 1 << (___GFP_MOVABLE | ___GFP_DMA32 | ___GFP_HIGHMEM)		      \
	| 1 << (___GFP_MOVABLE | ___GFP_DMA32 | ___GFP_DMA | ___GFP_HIGHMEM)  \
)

static inline enum zone_type gfp_zone(gfp_t flags)
{
	enum zone_type z;
	int bit = (__force int) (flags & GFP_ZONEMASK);

	z = (GFP_ZONE_TABLE >> (bit * GFP_ZONES_SHIFT)) &
					 ((1 << GFP_ZONES_SHIFT) - 1);
	VM_BUG_ON((GFP_ZONE_BAD >> bit) & 1);
	return z;
}

/*
 * There is only one page-allocator function, and two main namespaces to
 * it. The alloc_page*() variants return 'struct page *' and as such
 * can allocate highmem pages, the *get*page*() variants return
 * virtual kernel addresses to the allocated page(s).
 */

static inline int gfp_zonelist(gfp_t flags)
{
#ifdef CONFIG_NUMA
	if (unlikely(flags & __GFP_THISNODE))
		return ZONELIST_NOFALLBACK;
#endif
	return ZONELIST_FALLBACK;
}

/*
 * We get the zone list from the current node and the gfp_mask.
 * This zone list contains a maximum of MAXNODES*MAX_NR_ZONES zones.
 * There are two zonelists per node, one for all zones with memory and
 * one containing just zones from the node the zonelist belongs to.
 *
 * For the normal case of non-DISCONTIGMEM systems the NODE_DATA() gets
 * optimized to &contig_page_data at compile-time.
 */
static inline struct zonelist *node_zonelist(int nid, gfp_t flags)
{
	return NODE_DATA(nid)->node_zonelists + gfp_zonelist(flags);
}

#ifndef HAVE_ARCH_FREE_PAGE
static inline void arch_free_page(struct page *page, int order) { }
#endif
#ifndef HAVE_ARCH_ALLOC_PAGE
static inline void arch_alloc_page(struct page *page, int order) { }
#endif
#ifndef HAVE_ARCH_MAKE_PAGE_ACCESSIBLE
static inline int arch_make_page_accessible(struct page *page)
{
	return 0;
}
#endif

struct page *
__alloc_pages_nodemask(gfp_t gfp_mask, unsigned int order, int preferred_nid,
							nodemask_t *nodemask);

static inline struct page *
__alloc_pages(gfp_t gfp_mask, unsigned int order, int preferred_nid)
{
	return __alloc_pages_nodemask(gfp_mask, order, preferred_nid, NULL);
}

/*
 * Allocate pages, preferring the node given as nid. The node must be valid and
 * online. For more general interface, see alloc_pages_node().
 */
static inline struct page *
__alloc_pages_node(int nid/*申请内存的node*/, gfp_t gfp_mask/*标记位*/, unsigned int order)
{
    //校验node id及mask
	VM_BUG_ON(nid < 0 || nid >= MAX_NUMNODES);
	VM_WARN_ON((gfp_mask & __GFP_THISNODE) && !node_online(nid));

	return __alloc_pages(gfp_mask, order, nid);
}

/*
 * Allocate pages, preferring the node given as nid. When nid == NUMA_NO_NODE,
 * prefer the current CPU's closest node. Otherwise node must be valid and
 * online.
 */
static inline struct page *alloc_pages_node(int nid/*内存对应的node*/, gfp_t gfp_mask/*标记位*/,
						unsigned int order/*内存大小的对数，log2(N)*/)
{
	//如未指定node,优先使用当前cpu对应的numa node id
	if (nid == NUMA_NO_NODE)
		nid = numa_mem_id();

	return __alloc_pages_node(nid, gfp_mask, order);
}

#ifdef CONFIG_NUMA
extern struct page *alloc_pages_current(gfp_t gfp_mask, unsigned order);

static inline struct page *
alloc_pages(gfp_t gfp_mask, unsigned int order)
{
    /*按order,gfp_mask申请page*/
	return alloc_pages_current(gfp_mask, order);
}
extern struct page *alloc_pages_vma(gfp_t gfp_mask, int order,
			struct vm_area_struct *vma, unsigned long addr,
			int node, bool hugepage);
#define alloc_hugepage_vma(gfp_mask, vma, addr, order) \
	alloc_pages_vma(gfp_mask, order, vma, addr, numa_node_id(), true)
#else
<<<<<<< HEAD
//按order,gfp_mask申请多页内存，使用当前cpu对应的numa node id
#define alloc_pages(gfp_mask, order) \
		alloc_pages_node(numa_node_id(), gfp_mask, order)
=======
static inline struct page *alloc_pages(gfp_t gfp_mask, unsigned int order)
{
	return alloc_pages_node(numa_node_id(), gfp_mask, order);
}
>>>>>>> c4d6fe73
#define alloc_pages_vma(gfp_mask, order, vma, addr, node, false)\
	alloc_pages(gfp_mask, order)
#define alloc_hugepage_vma(gfp_mask, vma, addr, order) \
	alloc_pages(gfp_mask, order)
#endif
//申请page,申请一页page,故传入0
#define alloc_page(gfp_mask) alloc_pages(gfp_mask, 0)
#define alloc_page_vma(gfp_mask, vma, addr)			\
	alloc_pages_vma(gfp_mask, 0, vma, addr, numa_node_id(), false)

extern unsigned long __get_free_pages(gfp_t gfp_mask, unsigned int order);
extern unsigned long get_zeroed_page(gfp_t gfp_mask);

void *alloc_pages_exact(size_t size, gfp_t gfp_mask);
void free_pages_exact(void *virt, size_t size);
void * __meminit alloc_pages_exact_nid(int nid, size_t size, gfp_t gfp_mask);

#define __get_free_page(gfp_mask) \
		__get_free_pages((gfp_mask), 0)

#define __get_dma_pages(gfp_mask, order) \
		__get_free_pages((gfp_mask) | GFP_DMA, (order))

extern void __free_pages(struct page *page, unsigned int order);
extern void free_pages(unsigned long addr, unsigned int order);
extern void free_unref_page(struct page *page);
extern void free_unref_page_list(struct list_head *list);

struct page_frag_cache;
extern void __page_frag_cache_drain(struct page *page, unsigned int count);
extern void *page_frag_alloc(struct page_frag_cache *nc,
			     unsigned int fragsz, gfp_t gfp_mask);
extern void page_frag_free(void *addr);

#define __free_page(page) __free_pages((page), 0)
#define free_page(addr) free_pages((addr), 0)

void page_alloc_init(void);
void drain_zone_pages(struct zone *zone, struct per_cpu_pages *pcp);
void drain_all_pages(struct zone *zone);
void drain_local_pages(struct zone *zone);

void page_alloc_init_late(void);

/*
 * gfp_allowed_mask is set to GFP_BOOT_MASK during early boot to restrict what
 * GFP flags are used before interrupts are enabled. Once interrupts are
 * enabled, it is set to __GFP_BITS_MASK while the system is running. During
 * hibernation, it is used by PM to avoid I/O during memory allocation while
 * devices are suspended.
 */
extern gfp_t gfp_allowed_mask;

/* Returns true if the gfp_mask allows use of ALLOC_NO_WATERMARK */
bool gfp_pfmemalloc_allowed(gfp_t gfp_mask);

extern void pm_restrict_gfp_mask(void);
extern void pm_restore_gfp_mask(void);

#ifdef CONFIG_PM_SLEEP
extern bool pm_suspended_storage(void);
#else
static inline bool pm_suspended_storage(void)
{
	return false;
}
#endif /* CONFIG_PM_SLEEP */

#ifdef CONFIG_CONTIG_ALLOC
/* The below functions must be run on a range from a single zone. */
extern int alloc_contig_range(unsigned long start, unsigned long end,
			      unsigned migratetype, gfp_t gfp_mask);
extern struct page *alloc_contig_pages(unsigned long nr_pages, gfp_t gfp_mask,
				       int nid, nodemask_t *nodemask);
#endif
void free_contig_range(unsigned long pfn, unsigned int nr_pages);

#ifdef CONFIG_CMA
/* CMA stuff */
extern void init_cma_reserved_pageblock(struct page *page);
#endif

#endif /* __LINUX_GFP_H */<|MERGE_RESOLUTION|>--- conflicted
+++ resolved
@@ -555,16 +555,11 @@
 #define alloc_hugepage_vma(gfp_mask, vma, addr, order) \
 	alloc_pages_vma(gfp_mask, order, vma, addr, numa_node_id(), true)
 #else
-<<<<<<< HEAD
 //按order,gfp_mask申请多页内存，使用当前cpu对应的numa node id
-#define alloc_pages(gfp_mask, order) \
-		alloc_pages_node(numa_node_id(), gfp_mask, order)
-=======
 static inline struct page *alloc_pages(gfp_t gfp_mask, unsigned int order)
 {
 	return alloc_pages_node(numa_node_id(), gfp_mask, order);
 }
->>>>>>> c4d6fe73
 #define alloc_pages_vma(gfp_mask, order, vma, addr, node, false)\
 	alloc_pages(gfp_mask, order)
 #define alloc_hugepage_vma(gfp_mask, vma, addr, order) \
