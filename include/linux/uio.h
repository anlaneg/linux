--- conflicted
+++ resolved
@@ -35,20 +35,14 @@
 };
 
 struct iov_iter {
-<<<<<<< HEAD
-	unsigned int type;//读操作或写操作(依据此类型取不同的union值）
-	size_t iov_offset;//iov的读写偏移量
-	size_t count;//要读写入的长度
-=======
 	/*
 	 * Bit 0 is the read/write bit, set if we're writing.
 	 * Bit 1 is the BVEC_FLAG_NO_REF bit, set if type is a bvec and
 	 * the caller isn't expecting to drop a page reference when done.
 	 */
-	unsigned int type;
-	size_t iov_offset;
-	size_t count;
->>>>>>> 869e3305
+	unsigned int type;//读操作或写操作(依据此类型取不同的union值）
+	size_t iov_offset;//iov的读写偏移量
+	size_t count;//要读写入的长度
 	union {
 		const struct iovec *iov;
 		const struct kvec *kvec;
