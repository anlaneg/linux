--- conflicted
+++ resolved
@@ -30,15 +30,9 @@
 };
 
 struct iov_iter {
-<<<<<<< HEAD
-	int type;//读操作或写操作(依据此类型取不同的union值）
+	unsigned int type;//读操作或写操作(依据此类型取不同的union值）
 	size_t iov_offset;//iov的读写偏移量
 	size_t count;//要读写入的长度
-=======
-	unsigned int type;
-	size_t iov_offset;
-	size_t count;
->>>>>>> 65102238
 	union {
 		const struct iovec *iov;
 		const struct kvec *kvec;
