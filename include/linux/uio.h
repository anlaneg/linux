--- conflicted
+++ resolved
@@ -28,19 +28,10 @@
 };
 
 struct iov_iter {
-<<<<<<< HEAD
-	/*
-	 * Bit 0 is the read/write bit, set if we're writing.
-	 * Bit 1 is the BVEC_FLAG_NO_REF bit, set if type is a bvec and
-	 * the caller isn't expecting to drop a page reference when done.
-	 */
-    //读操作或写操作(另外会依据此类型取不同的union值，例如iov,kvec等）
-	unsigned int type;
-	//iov的读写偏移量
-=======
+    	//读操作或写操作(另外会依据此类型取不同的union值，例如iov,kvec等）
 	u8 iter_type;
 	bool data_source;
->>>>>>> 40226a3d
+	//iov的读写偏移量
 	size_t iov_offset;
 	//要读写入的长度
 	size_t count;
