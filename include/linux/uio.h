/* SPDX-License-Identifier: GPL-2.0-or-later */
/*
 *	Berkeley style UIO structures	-	Alan Cox 1994.
 */
#ifndef __LINUX_UIO_H
#define __LINUX_UIO_H

#include <linux/kernel.h>
#include <linux/thread_info.h>
#include <linux/mm_types.h>
#include <uapi/linux/uio.h>

struct page;
struct pipe_inode_info;

struct kvec {
	void *iov_base; /* and that should *never* hold a userland pointer */
	size_t iov_len;
};

enum iter_type {
	/* iter types */
	ITER_IOVEC,
	ITER_KVEC,
	ITER_BVEC,
	ITER_PIPE,
	ITER_XARRAY,
	ITER_DISCARD,
};

struct iov_iter_state {
	size_t iov_offset;
	size_t count;
	unsigned long nr_segs;
};

struct iov_iter {
    	//读操作或写操作(另外会依据此类型取不同的union值，例如iov,kvec等）
	u8 iter_type;
	bool nofault;
	bool data_source;
	//iov的读写偏移量
	size_t iov_offset;
	//要读写入的长度
	size_t count;
	union {
		const struct iovec *iov;
		const struct kvec *kvec;
		const struct bio_vec *bvec;
		struct xarray *xarray;
		struct pipe_inode_info *pipe;
	};
	union {
	    //iov的buffer数量
		unsigned long nr_segs;
		struct {
			unsigned int head;
			unsigned int start_head;
		};
		loff_t xarray_start;
	};
};

static inline enum iter_type iov_iter_type(const struct iov_iter *i)
{
	return i->iter_type;
}

static inline void iov_iter_save_state(struct iov_iter *iter,
				       struct iov_iter_state *state)
{
	state->iov_offset = iter->iov_offset;
	state->count = iter->count;
	state->nr_segs = iter->nr_segs;
}

static inline bool iter_is_iovec(const struct iov_iter *i)
{
	return iov_iter_type(i) == ITER_IOVEC;
}

static inline bool iov_iter_is_kvec(const struct iov_iter *i)
{
	return iov_iter_type(i) == ITER_KVEC;
}

static inline bool iov_iter_is_bvec(const struct iov_iter *i)
{
	return iov_iter_type(i) == ITER_BVEC;
}

static inline bool iov_iter_is_pipe(const struct iov_iter *i)
{
	return iov_iter_type(i) == ITER_PIPE;
}

static inline bool iov_iter_is_discard(const struct iov_iter *i)
{
	return iov_iter_type(i) == ITER_DISCARD;
}

static inline bool iov_iter_is_xarray(const struct iov_iter *i)
{
	return iov_iter_type(i) == ITER_XARRAY;
}

static inline unsigned char iov_iter_rw(const struct iov_iter *i)
{
	return i->data_source ? WRITE : READ;
}

/*
 * Total number of bytes covered by an iovec.
 *
 * NOTE that it is not safe to use this function until all the iovec's
 * segment lengths have been validated.  Because the individual lengths can
 * overflow a size_t when added together.
 */
static inline size_t iov_length(const struct iovec *iov, unsigned long nr_segs)
{
    //取iovec可用的总字节长度
	unsigned long seg;
	size_t ret = 0;

	for (seg = 0; seg < nr_segs; seg++)
		ret += iov[seg].iov_len;
	return ret;
}

static inline struct iovec iov_iter_iovec(const struct iov_iter *iter)
{
	return (struct iovec) {
		.iov_base = iter->iov->iov_base + iter->iov_offset,
		.iov_len = min(iter->count,
			       iter->iov->iov_len - iter->iov_offset),
	};
}

size_t copy_page_from_iter_atomic(struct page *page, unsigned offset,
				  size_t bytes, struct iov_iter *i);
void iov_iter_advance(struct iov_iter *i, size_t bytes);
void iov_iter_revert(struct iov_iter *i, size_t bytes);
size_t fault_in_iov_iter_readable(const struct iov_iter *i, size_t bytes);
size_t fault_in_iov_iter_writeable(const struct iov_iter *i, size_t bytes);
size_t iov_iter_single_seg_count(const struct iov_iter *i);
size_t copy_page_to_iter(struct page *page, size_t offset, size_t bytes,
			 struct iov_iter *i);
size_t copy_page_from_iter(struct page *page, size_t offset, size_t bytes,
			 struct iov_iter *i);

size_t _copy_to_iter(const void *addr, size_t bytes, struct iov_iter *i);
size_t _copy_from_iter(void *addr, size_t bytes, struct iov_iter *i);
size_t _copy_from_iter_nocache(void *addr, size_t bytes, struct iov_iter *i);

<<<<<<< HEAD
//将addr指向的bytes字节，复制到i中
=======
static inline size_t copy_folio_to_iter(struct folio *folio, size_t offset,
		size_t bytes, struct iov_iter *i)
{
	return copy_page_to_iter(&folio->page, offset, bytes, i);
}

>>>>>>> 028192fe
static __always_inline __must_check
size_t copy_to_iter(const void *addr, size_t bytes, struct iov_iter *i)
{
	if (unlikely(!check_copy_size(addr, bytes, true)))
		return 0;
	else
		return _copy_to_iter(addr, bytes, i);
}

//将i中的数据，复制到addr中，复制长度为bytes
static __always_inline __must_check
size_t copy_from_iter(void *addr, size_t bytes/*addr指向内存大小*/, struct iov_iter *i)
{
	if (unlikely(!check_copy_size(addr, bytes, false)))
		return 0;
	else
		return _copy_from_iter(addr, bytes, i);
}

static __always_inline __must_check
bool copy_from_iter_full(void *addr, size_t bytes, struct iov_iter *i)
{
	size_t copied = copy_from_iter(addr, bytes, i);
	if (likely(copied == bytes))
		return true;
	iov_iter_revert(i, copied);
	return false;
}

static __always_inline __must_check
size_t copy_from_iter_nocache(void *addr, size_t bytes, struct iov_iter *i)
{
	if (unlikely(!check_copy_size(addr, bytes, false)))
		return 0;
	else
		return _copy_from_iter_nocache(addr, bytes, i);
}

static __always_inline __must_check
bool copy_from_iter_full_nocache(void *addr, size_t bytes, struct iov_iter *i)
{
	size_t copied = copy_from_iter_nocache(addr, bytes, i);
	if (likely(copied == bytes))
		return true;
	iov_iter_revert(i, copied);
	return false;
}

#ifdef CONFIG_ARCH_HAS_UACCESS_FLUSHCACHE
/*
 * Note, users like pmem that depend on the stricter semantics of
 * _copy_from_iter_flushcache() than _copy_from_iter_nocache() must check for
 * IS_ENABLED(CONFIG_ARCH_HAS_UACCESS_FLUSHCACHE) before assuming that the
 * destination is flushed from the cache on return.
 */
size_t _copy_from_iter_flushcache(void *addr, size_t bytes, struct iov_iter *i);
#else
#define _copy_from_iter_flushcache _copy_from_iter_nocache
#endif

#ifdef CONFIG_ARCH_HAS_COPY_MC
size_t _copy_mc_to_iter(const void *addr, size_t bytes, struct iov_iter *i);
#else
#define _copy_mc_to_iter _copy_to_iter
#endif

size_t iov_iter_zero(size_t bytes, struct iov_iter *);
unsigned long iov_iter_alignment(const struct iov_iter *i);
unsigned long iov_iter_gap_alignment(const struct iov_iter *i);
void iov_iter_init(struct iov_iter *i, unsigned int direction, const struct iovec *iov,
			unsigned long nr_segs, size_t count);
void iov_iter_kvec(struct iov_iter *i, unsigned int direction, const struct kvec *kvec,
			unsigned long nr_segs, size_t count);
void iov_iter_bvec(struct iov_iter *i, unsigned int direction, const struct bio_vec *bvec,
			unsigned long nr_segs, size_t count);
void iov_iter_pipe(struct iov_iter *i, unsigned int direction, struct pipe_inode_info *pipe,
			size_t count);
void iov_iter_discard(struct iov_iter *i, unsigned int direction, size_t count);
void iov_iter_xarray(struct iov_iter *i, unsigned int direction, struct xarray *xarray,
		     loff_t start, size_t count);
ssize_t iov_iter_get_pages(struct iov_iter *i, struct page **pages,
			size_t maxsize, unsigned maxpages, size_t *start);
ssize_t iov_iter_get_pages_alloc(struct iov_iter *i, struct page ***pages,
			size_t maxsize, size_t *start);
int iov_iter_npages(const struct iov_iter *i, int maxpages);
void iov_iter_restore(struct iov_iter *i, struct iov_iter_state *state);

const void *dup_iter(struct iov_iter *new, struct iov_iter *old, gfp_t flags);

static inline size_t iov_iter_count(const struct iov_iter *i)
{
	return i->count;
}

/*
 * Cap the iov_iter by given limit; note that the second argument is
 * *not* the new size - it's upper limit for such.  Passing it a value
 * greater than the amount of data in iov_iter is fine - it'll just do
 * nothing in that case.
 */
static inline void iov_iter_truncate(struct iov_iter *i, u64 count)
{
	/*
	 * count doesn't have to fit in size_t - comparison extends both
	 * operands to u64 here and any value that would be truncated by
	 * conversion in assignement is by definition greater than all
	 * values of size_t, including old i->count.
	 */
	if (i->count > count)
		i->count = count;
}

/*
 * reexpand a previously truncated iterator; count must be no more than how much
 * we had shrunk it.
 */
static inline void iov_iter_reexpand(struct iov_iter *i, size_t count)
{
	i->count = count;
}

static inline int
iov_iter_npages_cap(struct iov_iter *i, int maxpages, size_t max_bytes)
{
	size_t shorted = 0;
	int npages;

	if (iov_iter_count(i) > max_bytes) {
		shorted = iov_iter_count(i) - max_bytes;
		iov_iter_truncate(i, max_bytes);
	}
	npages = iov_iter_npages(i, INT_MAX);
	if (shorted)
		iov_iter_reexpand(i, iov_iter_count(i) + shorted);

	return npages;
}

struct csum_state {
	__wsum csum;
	size_t off;
};

size_t csum_and_copy_to_iter(const void *addr, size_t bytes, void *csstate, struct iov_iter *i);
size_t csum_and_copy_from_iter(void *addr, size_t bytes, __wsum *csum, struct iov_iter *i);

static __always_inline __must_check
bool csum_and_copy_from_iter_full(void *addr, size_t bytes,
				  __wsum *csum, struct iov_iter *i)
{
	size_t copied = csum_and_copy_from_iter(addr, bytes, csum, i);
	if (likely(copied == bytes))
		return true;
	iov_iter_revert(i, copied);
	return false;
}
size_t hash_and_copy_to_iter(const void *addr, size_t bytes, void *hashp,
		struct iov_iter *i);

struct iovec *iovec_from_user(const struct iovec __user *uvector,
		unsigned long nr_segs, unsigned long fast_segs,
		struct iovec *fast_iov, bool compat);
ssize_t import_iovec(int type, const struct iovec __user *uvec,
		 unsigned nr_segs, unsigned fast_segs, struct iovec **iovp,
		 struct iov_iter *i);
ssize_t __import_iovec(int type, const struct iovec __user *uvec,
		 unsigned nr_segs, unsigned fast_segs, struct iovec **iovp,
		 struct iov_iter *i, bool compat);
int import_single_range(int type, void __user *buf, size_t len,
		 struct iovec *iov, struct iov_iter *i);

#endif<|MERGE_RESOLUTION|>--- conflicted
+++ resolved
@@ -152,16 +152,13 @@
 size_t _copy_from_iter(void *addr, size_t bytes, struct iov_iter *i);
 size_t _copy_from_iter_nocache(void *addr, size_t bytes, struct iov_iter *i);
 
-<<<<<<< HEAD
-//将addr指向的bytes字节，复制到i中
-=======
 static inline size_t copy_folio_to_iter(struct folio *folio, size_t offset,
 		size_t bytes, struct iov_iter *i)
 {
 	return copy_page_to_iter(&folio->page, offset, bytes, i);
 }
 
->>>>>>> 028192fe
+//将addr指向的bytes字节，复制到i中
 static __always_inline __must_check
 size_t copy_to_iter(const void *addr, size_t bytes, struct iov_iter *i)
 {
