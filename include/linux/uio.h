--- conflicted
+++ resolved
@@ -44,17 +44,6 @@
 	bool copy_mc;
 	bool nofault;
 	bool data_source;
-<<<<<<< HEAD
-	bool user_backed;
-	union {
-		//iov的读写偏移量
-		size_t iov_offset;
-		int last_offset;
-	};
-	//要读写入的长度
-	size_t count;
-	/*被迭代的数据集*/
-=======
 	size_t iov_offset;
 	/*
 	 * Hack alert: overlay ubuf_iovec with iovec + count, so
@@ -66,7 +55,6 @@
 	 * interchangably for the user_backed cases, hence simplifying
 	 * some of the cases that need to deal with both.
 	 */
->>>>>>> 9d1694dc
 	union {
 		/*
 		 * This really should be a const, but we cannot do that without
@@ -75,6 +63,7 @@
 		 */
 		struct iovec __ubuf_iovec;
 		struct {
+			/*被迭代的数据集*/
 			union {
 				/* use iter_iov() to get the current vec */
 				const struct iovec *__iov;
@@ -83,6 +72,7 @@
 				struct xarray *xarray;
 				void __user *ubuf;
 			};
+			//要读写入的长度
 			size_t count;
 		};
 	};
@@ -137,15 +127,6 @@
 	return iov_iter_type(i) == ITER_BVEC;
 }
 
-<<<<<<< HEAD
-/*pipe类型的iter*/
-static inline bool iov_iter_is_pipe(const struct iov_iter *i)
-{
-	return iov_iter_type(i) == ITER_PIPE;
-}
-
-=======
->>>>>>> 9d1694dc
 static inline bool iov_iter_is_discard(const struct iov_iter *i)
 {
 	return iov_iter_type(i) == ITER_DISCARD;
@@ -206,19 +187,7 @@
 	return copy_page_to_iter(&folio->page, offset, bytes, i);
 }
 
-<<<<<<< HEAD
 //将addr指向的bytes字节，复制到i中
-=======
-static inline size_t copy_folio_from_iter_atomic(struct folio *folio,
-		size_t offset, size_t bytes, struct iov_iter *i)
-{
-	return copy_page_from_iter_atomic(&folio->page, offset, bytes, i);
-}
-
-size_t copy_page_to_iter_nofault(struct page *page, unsigned offset,
-				 size_t bytes, struct iov_iter *i);
-
->>>>>>> 9d1694dc
 static __always_inline __must_check
 size_t copy_to_iter(const void *addr/*源数据起始位置*/, size_t bytes/*可复制长度*/, struct iov_iter *i/*待填充的iter*/)
 {
