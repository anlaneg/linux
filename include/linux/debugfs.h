// SPDX-License-Identifier: GPL-2.0
/*
 *  debugfs.h - a tiny little debug file system
 *
 *  Copyright (C) 2004 Greg Kroah-Hartman <greg@kroah.com>
 *  Copyright (C) 2004 IBM Inc.
 *
 *  debugfs is for people to use instead of /proc or /sys.
 *  See Documentation/filesystems/ for more details.
 */

#ifndef _DEBUGFS_H_
#define _DEBUGFS_H_

#include <linux/fs.h>
#include <linux/seq_file.h>

#include <linux/types.h>
#include <linux/compiler.h>

struct device;
struct file_operations;

struct debugfs_blob_wrapper {
	void *data;
	unsigned long size;
};

struct debugfs_reg32 {
	char *name;
	unsigned long offset;
};

struct debugfs_regset32 {
	const struct debugfs_reg32 *regs;
	int nregs;
	void __iomem *base;
	struct device *dev;	/* Optional device for Runtime PM */
};

struct debugfs_u32_array {
	u32 *array;
	u32 n_elements;
};

extern struct dentry *arch_debugfs_dir;

#define DEFINE_DEBUGFS_ATTRIBUTE_XSIGNED(__fops, __get, __set, __fmt, __is_signed)	\
static int __fops ## _open(struct inode *inode, struct file *file)	\
{									\
	__simple_attr_check_format(__fmt, 0ull);			\
	return simple_attr_open(inode, file, __get, __set, __fmt);	\
}									\
static const struct file_operations __fops = {				\
	.owner	 = THIS_MODULE,						\
	.open	 = __fops ## _open,					\
	.release = simple_attr_release,					\
	.read	 = debugfs_attr_read,					\
	.write	 = (__is_signed) ? debugfs_attr_write_signed : debugfs_attr_write,	\
}

#define DEFINE_DEBUGFS_ATTRIBUTE(__fops, __get, __set, __fmt)		\
	DEFINE_DEBUGFS_ATTRIBUTE_XSIGNED(__fops, __get, __set, __fmt, false)

#define DEFINE_DEBUGFS_ATTRIBUTE_SIGNED(__fops, __get, __set, __fmt)	\
	DEFINE_DEBUGFS_ATTRIBUTE_XSIGNED(__fops, __get, __set, __fmt, true)

typedef struct vfsmount *(*debugfs_automount_t)(struct dentry *, void *);

struct debugfs_short_fops {
	ssize_t (*read)(struct file *, char __user *, size_t, loff_t *);
	ssize_t (*write)(struct file *, const char __user *, size_t, loff_t *);
	loff_t (*llseek) (struct file *, loff_t, int);
};

#if defined(CONFIG_DEBUG_FS)

struct dentry *debugfs_lookup(const char *name, struct dentry *parent);

<<<<<<< HEAD
//创建一个debug文件
struct dentry *debugfs_create_file(const char *name, umode_t mode,
				   struct dentry *parent, void *data,
				   const struct file_operations *fops);
=======
struct dentry *debugfs_create_file_full(const char *name, umode_t mode,
					struct dentry *parent, void *data,
					const void *aux,
					const struct file_operations *fops);
struct dentry *debugfs_create_file_short(const char *name, umode_t mode,
					 struct dentry *parent, void *data,
					 const void *aux,
					 const struct debugfs_short_fops *fops);

/**
 * debugfs_create_file - create a file in the debugfs filesystem
 * @name: a pointer to a string containing the name of the file to create.
 * @mode: the permission that the file should have.
 * @parent: a pointer to the parent dentry for this file.  This should be a
 *          directory dentry if set.  If this parameter is NULL, then the
 *          file will be created in the root of the debugfs filesystem.
 * @data: a pointer to something that the caller will want to get to later
 *        on.  The inode.i_private pointer will point to this value on
 *        the open() call.
 * @fops: a pointer to a struct file_operations or struct debugfs_short_fops that
 *        should be used for this file.
 *
 * This is the basic "create a file" function for debugfs.  It allows for a
 * wide range of flexibility in creating a file, or a directory (if you want
 * to create a directory, the debugfs_create_dir() function is
 * recommended to be used instead.)
 *
 * This function will return a pointer to a dentry if it succeeds.  This
 * pointer must be passed to the debugfs_remove() function when the file is
 * to be removed (no automatic cleanup happens if your module is unloaded,
 * you are responsible here.)  If an error occurs, ERR_PTR(-ERROR) will be
 * returned.
 *
 * If debugfs is not enabled in the kernel, the value -%ENODEV will be
 * returned.
 *
 * If fops points to a struct debugfs_short_fops, then simple_open() will be
 * used for the open, and only read/write/llseek are supported and are proxied,
 * so no module reference or release are needed.
 *
 * NOTE: it's expected that most callers should _ignore_ the errors returned
 * by this function. Other debugfs functions handle the fact that the "dentry"
 * passed to them could be an error and they don't crash in that case.
 * Drivers should generally work fine even if debugfs fails to init anyway.
 */
#define debugfs_create_file(name, mode, parent, data, fops)			\
	_Generic(fops,								\
		 const struct file_operations *: debugfs_create_file_full,	\
		 const struct debugfs_short_fops *: debugfs_create_file_short,	\
		 struct file_operations *: debugfs_create_file_full,		\
		 struct debugfs_short_fops *: debugfs_create_file_short)	\
		(name, mode, parent, data, NULL, fops)

#define debugfs_create_file_aux(name, mode, parent, data, aux, fops)		\
	_Generic(fops,								\
		 const struct file_operations *: debugfs_create_file_full,	\
		 const struct debugfs_short_fops *: debugfs_create_file_short,	\
		 struct file_operations *: debugfs_create_file_full,		\
		 struct debugfs_short_fops *: debugfs_create_file_short)	\
		(name, mode, parent, data, aux, fops)

>>>>>>> 155a3c00
struct dentry *debugfs_create_file_unsafe(const char *name, umode_t mode,
				   struct dentry *parent, void *data,
				   const struct file_operations *fops);

void debugfs_create_file_size(const char *name, umode_t mode,
			      struct dentry *parent, void *data,
			      const struct file_operations *fops,
			      loff_t file_size);

struct dentry *debugfs_create_dir(const char *name, struct dentry *parent);

struct dentry *debugfs_create_symlink(const char *name, struct dentry *parent,
				      const char *dest);

struct dentry *debugfs_create_automount(const char *name,
					struct dentry *parent,
					debugfs_automount_t f,
					void *data);

void debugfs_remove(struct dentry *dentry);
#define debugfs_remove_recursive debugfs_remove

void debugfs_lookup_and_remove(const char *name, struct dentry *parent);

const struct file_operations *debugfs_real_fops(const struct file *filp);
const void *debugfs_get_aux(const struct file *file);

int debugfs_file_get(struct dentry *dentry);
void debugfs_file_put(struct dentry *dentry);

ssize_t debugfs_attr_read(struct file *file, char __user *buf,
			size_t len, loff_t *ppos);
ssize_t debugfs_attr_write(struct file *file, const char __user *buf,
			size_t len, loff_t *ppos);
ssize_t debugfs_attr_write_signed(struct file *file, const char __user *buf,
			size_t len, loff_t *ppos);

int debugfs_change_name(struct dentry *dentry, const char *fmt, ...) __printf(2, 3);

void debugfs_create_u8(const char *name, umode_t mode, struct dentry *parent,
		       u8 *value);
void debugfs_create_u16(const char *name, umode_t mode, struct dentry *parent,
			u16 *value);
void debugfs_create_u32(const char *name, umode_t mode, struct dentry *parent,
			u32 *value);
void debugfs_create_u64(const char *name, umode_t mode, struct dentry *parent,
			u64 *value);
void debugfs_create_ulong(const char *name, umode_t mode, struct dentry *parent,
			  unsigned long *value);
void debugfs_create_x8(const char *name, umode_t mode, struct dentry *parent,
		       u8 *value);
void debugfs_create_x16(const char *name, umode_t mode, struct dentry *parent,
			u16 *value);
void debugfs_create_x32(const char *name, umode_t mode, struct dentry *parent,
			u32 *value);
void debugfs_create_x64(const char *name, umode_t mode, struct dentry *parent,
			u64 *value);
void debugfs_create_size_t(const char *name, umode_t mode,
			   struct dentry *parent, size_t *value);
void debugfs_create_atomic_t(const char *name, umode_t mode,
			     struct dentry *parent, atomic_t *value);
void debugfs_create_bool(const char *name, umode_t mode, struct dentry *parent,
			 bool *value);
void debugfs_create_str(const char *name, umode_t mode,
			struct dentry *parent, char **value);

struct dentry *debugfs_create_blob(const char *name, umode_t mode,
				  struct dentry *parent,
				  struct debugfs_blob_wrapper *blob);

void debugfs_create_regset32(const char *name, umode_t mode,
			     struct dentry *parent,
			     struct debugfs_regset32 *regset);

void debugfs_print_regs32(struct seq_file *s, const struct debugfs_reg32 *regs,
			  int nregs, void __iomem *base, char *prefix);

void debugfs_create_u32_array(const char *name, umode_t mode,
			      struct dentry *parent,
			      struct debugfs_u32_array *array);

void debugfs_create_devm_seqfile(struct device *dev, const char *name,
				 struct dentry *parent,
				 int (*read_fn)(struct seq_file *s, void *data));

bool debugfs_initialized(void);

ssize_t debugfs_read_file_bool(struct file *file, char __user *user_buf,
			       size_t count, loff_t *ppos);

ssize_t debugfs_write_file_bool(struct file *file, const char __user *user_buf,
				size_t count, loff_t *ppos);

ssize_t debugfs_read_file_str(struct file *file, char __user *user_buf,
			      size_t count, loff_t *ppos);

/**
 * struct debugfs_cancellation - cancellation data
 * @list: internal, for keeping track
 * @cancel: callback to call
 * @cancel_data: extra data for the callback to call
 */
struct debugfs_cancellation {
	struct list_head list;
	void (*cancel)(struct dentry *, void *);
	void *cancel_data;
};

void __acquires(cancellation)
debugfs_enter_cancellation(struct file *file,
			   struct debugfs_cancellation *cancellation);
void __releases(cancellation)
debugfs_leave_cancellation(struct file *file,
			   struct debugfs_cancellation *cancellation);

#else

#include <linux/err.h>

/*
 * We do not return NULL from these functions if CONFIG_DEBUG_FS is not enabled
 * so users have a chance to detect if there was a real error or not.  We don't
 * want to duplicate the design decision mistakes of procfs and devfs again.
 */

static inline struct dentry *debugfs_lookup(const char *name,
					    struct dentry *parent)
{
	return ERR_PTR(-ENODEV);
}

static inline struct dentry *debugfs_create_file_aux(const char *name,
					umode_t mode, struct dentry *parent,
					void *data, void *aux,
					const void *fops)
{
	return ERR_PTR(-ENODEV);
}

static inline struct dentry *debugfs_create_file(const char *name, umode_t mode,
					struct dentry *parent, void *data,
					const void *fops)
{
	return ERR_PTR(-ENODEV);
}

static inline struct dentry *debugfs_create_file_unsafe(const char *name,
					umode_t mode, struct dentry *parent,
					void *data,
					const struct file_operations *fops)
{
	return ERR_PTR(-ENODEV);
}

static inline void debugfs_create_file_size(const char *name, umode_t mode,
					    struct dentry *parent, void *data,
					    const struct file_operations *fops,
					    loff_t file_size)
{ }

static inline struct dentry *debugfs_create_dir(const char *name,
						struct dentry *parent)
{
	return ERR_PTR(-ENODEV);
}

static inline struct dentry *debugfs_create_symlink(const char *name,
						    struct dentry *parent,
						    const char *dest)
{
	return ERR_PTR(-ENODEV);
}

static inline struct dentry *debugfs_create_automount(const char *name,
					struct dentry *parent,
					debugfs_automount_t f,
					void *data)
{
	return ERR_PTR(-ENODEV);
}

static inline void debugfs_remove(struct dentry *dentry)
{ }

static inline void debugfs_remove_recursive(struct dentry *dentry)
{ }

static inline void debugfs_lookup_and_remove(const char *name,
					     struct dentry *parent)
{ }

const struct file_operations *debugfs_real_fops(const struct file *filp);
void *debugfs_get_aux(const struct file *file);

static inline int debugfs_file_get(struct dentry *dentry)
{
	return 0;
}

static inline void debugfs_file_put(struct dentry *dentry)
{ }

static inline ssize_t debugfs_attr_read(struct file *file, char __user *buf,
					size_t len, loff_t *ppos)
{
	return -ENODEV;
}

static inline ssize_t debugfs_attr_write(struct file *file,
					const char __user *buf,
					size_t len, loff_t *ppos)
{
	return -ENODEV;
}

static inline ssize_t debugfs_attr_write_signed(struct file *file,
					const char __user *buf,
					size_t len, loff_t *ppos)
{
	return -ENODEV;
}

static inline int __printf(2, 3) debugfs_change_name(struct dentry *dentry,
					const char *fmt, ...)
{
	return -ENODEV;
}

static inline void debugfs_create_u8(const char *name, umode_t mode,
				     struct dentry *parent, u8 *value) { }

static inline void debugfs_create_u16(const char *name, umode_t mode,
				      struct dentry *parent, u16 *value) { }

static inline void debugfs_create_u32(const char *name, umode_t mode,
				      struct dentry *parent, u32 *value) { }

static inline void debugfs_create_u64(const char *name, umode_t mode,
				      struct dentry *parent, u64 *value) { }

static inline void debugfs_create_ulong(const char *name, umode_t mode,
					struct dentry *parent,
					unsigned long *value) { }

static inline void debugfs_create_x8(const char *name, umode_t mode,
				     struct dentry *parent, u8 *value) { }

static inline void debugfs_create_x16(const char *name, umode_t mode,
				      struct dentry *parent, u16 *value) { }

static inline void debugfs_create_x32(const char *name, umode_t mode,
				      struct dentry *parent, u32 *value) { }

static inline void debugfs_create_x64(const char *name, umode_t mode,
				      struct dentry *parent, u64 *value) { }

static inline void debugfs_create_size_t(const char *name, umode_t mode,
					 struct dentry *parent, size_t *value)
{ }

static inline void debugfs_create_atomic_t(const char *name, umode_t mode,
					   struct dentry *parent,
					   atomic_t *value)
{ }

static inline void debugfs_create_bool(const char *name, umode_t mode,
				       struct dentry *parent, bool *value) { }

static inline void debugfs_create_str(const char *name, umode_t mode,
				      struct dentry *parent,
				      char **value)
{ }

static inline struct dentry *debugfs_create_blob(const char *name, umode_t mode,
				  struct dentry *parent,
				  struct debugfs_blob_wrapper *blob)
{
	return ERR_PTR(-ENODEV);
}

static inline void debugfs_create_regset32(const char *name, umode_t mode,
					   struct dentry *parent,
					   struct debugfs_regset32 *regset)
{
}

static inline void debugfs_print_regs32(struct seq_file *s, const struct debugfs_reg32 *regs,
			 int nregs, void __iomem *base, char *prefix)
{
}

static inline bool debugfs_initialized(void)
{
	return false;
}

static inline void debugfs_create_u32_array(const char *name, umode_t mode,
					    struct dentry *parent,
					    struct debugfs_u32_array *array)
{
}

static inline void debugfs_create_devm_seqfile(struct device *dev,
					       const char *name,
					       struct dentry *parent,
					       int (*read_fn)(struct seq_file *s,
							      void *data))
{
}

static inline ssize_t debugfs_read_file_bool(struct file *file,
					     char __user *user_buf,
					     size_t count, loff_t *ppos)
{
	return -ENODEV;
}

static inline ssize_t debugfs_write_file_bool(struct file *file,
					      const char __user *user_buf,
					      size_t count, loff_t *ppos)
{
	return -ENODEV;
}

static inline ssize_t debugfs_read_file_str(struct file *file,
					    char __user *user_buf,
					    size_t count, loff_t *ppos)
{
	return -ENODEV;
}

#endif

#define debugfs_create_file_aux_num(name, mode, parent, data, n, fops) \
	debugfs_create_file_aux(name, mode, parent, data, \
				(void *)(unsigned long)n, fops)
#define debugfs_get_aux_num(f) (unsigned long)debugfs_get_aux(f)

/**
 * debugfs_create_xul - create a debugfs file that is used to read and write an
 * unsigned long value, formatted in hexadecimal
 * @name: a pointer to a string containing the name of the file to create.
 * @mode: the permission that the file should have
 * @parent: a pointer to the parent dentry for this file.  This should be a
 *          directory dentry if set.  If this parameter is %NULL, then the
 *          file will be created in the root of the debugfs filesystem.
 * @value: a pointer to the variable that the file should read to and write
 *         from.
 */
static inline void debugfs_create_xul(const char *name, umode_t mode,
				      struct dentry *parent,
				      unsigned long *value)
{
	if (sizeof(*value) == sizeof(u32))
		debugfs_create_x32(name, mode, parent, (u32 *)value);
	else
		debugfs_create_x64(name, mode, parent, (u64 *)value);
}

#endif<|MERGE_RESOLUTION|>--- conflicted
+++ resolved
@@ -77,12 +77,6 @@
 
 struct dentry *debugfs_lookup(const char *name, struct dentry *parent);
 
-<<<<<<< HEAD
-//创建一个debug文件
-struct dentry *debugfs_create_file(const char *name, umode_t mode,
-				   struct dentry *parent, void *data,
-				   const struct file_operations *fops);
-=======
 struct dentry *debugfs_create_file_full(const char *name, umode_t mode,
 					struct dentry *parent, void *data,
 					const void *aux,
@@ -128,6 +122,7 @@
  * passed to them could be an error and they don't crash in that case.
  * Drivers should generally work fine even if debugfs fails to init anyway.
  */
+//创建一个debug文件
 #define debugfs_create_file(name, mode, parent, data, fops)			\
 	_Generic(fops,								\
 		 const struct file_operations *: debugfs_create_file_full,	\
@@ -144,7 +139,6 @@
 		 struct debugfs_short_fops *: debugfs_create_file_short)	\
 		(name, mode, parent, data, aux, fops)
 
->>>>>>> 155a3c00
 struct dentry *debugfs_create_file_unsafe(const char *name, umode_t mode,
 				   struct dentry *parent, void *data,
 				   const struct file_operations *fops);
