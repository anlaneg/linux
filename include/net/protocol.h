/* SPDX-License-Identifier: GPL-2.0-or-later */
/*
 * INET		An implementation of the TCP/IP protocol suite for the LINUX
 *		operating system.  INET is implemented using the  BSD Socket
 *		interface as the means of communication with the user level.
 *
 *		Definitions for the protocol dispatcher.
 *
 * Version:	@(#)protocol.h	1.0.2	05/07/93
 *
 * Author:	Fred N. van Kempen, <waltje@uWalt.NL.Mugnet.ORG>
 *
 *	Changes:
 *		Alan Cox	:	Added a name field and a frag handler
 *					field for later.
 *		Alan Cox	:	Cleaned up, and sorted types.
 *		Pedro Roque	:	inet6 protocols
 */
 
#ifndef _PROTOCOL_H
#define _PROTOCOL_H

#include <linux/in6.h>
#include <linux/skbuff.h>
#if IS_ENABLED(CONFIG_IPV6)
#include <linux/ipv6.h>
#endif
#include <linux/netdevice.h>

/* This is one larger than the largest protocol value that can be
 * found in an ipv4 or ipv6 header.  Since in both cases the protocol
 * value is presented in a __u8, this is defined to be 256.
 */
#define MAX_INET_PROTOS		256

/* This is used to register protocols. */
struct net_protocol {
<<<<<<< HEAD
	int			(*early_demux)(struct sk_buff *skb);
	int			(*early_demux_handler)(struct sk_buff *skb);
	//处理收到的报文
=======
>>>>>>> 97ee9d1c
	int			(*handler)(struct sk_buff *skb);

	/* This returns an error if we weren't able to handle the error. */
	int			(*err_handler)(struct sk_buff *skb, u32 info);

	//协议是否跳过xfrm4_policy_check
	unsigned int		no_policy:1,
				/* does the protocol do more stringent
				 * icmp tag validation than simple
				 * socket lookup?
				 */
				icmp_strict_tag_validation:1;
};

#if IS_ENABLED(CONFIG_IPV6)
struct inet6_protocol {
	int	(*handler)(struct sk_buff *skb);

	/* This returns an error if we weren't able to handle the error. */
	int	(*err_handler)(struct sk_buff *skb,
			       struct inet6_skb_parm *opt,
			       u8 type, u8 code, int offset,
			       __be32 info);

	unsigned int	flags;	/* INET6_PROTO_xxx */
};

#define INET6_PROTO_NOPOLICY	0x1
#define INET6_PROTO_FINAL	0x2
#endif

struct net_offload {
	struct offload_callbacks callbacks;
	unsigned int		 flags;	/* Flags used by IPv6 for now */
};
/* This should be set for any extension header which is compatible with GSO. */
#define INET6_PROTO_GSO_EXTHDR	0x1

/* This is used to register socket interfaces for IP protocols.  */
struct inet_protosw {
	struct list_head list;

        /* These two fields form the lookup key.  */
	//socket类型
	unsigned short	 type;	   /* This is the 2nd argument to socket(2). */
	//4层协议号，0时为通配
	unsigned short	 protocol; /* This is the L4 protocol number.  */

	struct proto	 *prot;
	/*协议的操作函数*/
	const struct proto_ops *ops;
  
	unsigned char	 flags;      /* See INET_PROTOSW_* below.  */
};
#define INET_PROTOSW_REUSE 0x01	     /* Are ports automatically reusable? */
#define INET_PROTOSW_PERMANENT 0x02  /* Permanent protocols are unremovable. */
#define INET_PROTOSW_ICSK      0x04  /* Is this an inet_connection_sock? */

extern struct net_protocol __rcu *inet_protos[MAX_INET_PROTOS];
extern const struct net_offload __rcu *inet_offloads[MAX_INET_PROTOS];
extern const struct net_offload __rcu *inet6_offloads[MAX_INET_PROTOS];

#if IS_ENABLED(CONFIG_IPV6)
extern struct inet6_protocol __rcu *inet6_protos[MAX_INET_PROTOS];
#endif

int inet_add_protocol(const struct net_protocol *prot, unsigned char num);
int inet_del_protocol(const struct net_protocol *prot, unsigned char num);
int inet_add_offload(const struct net_offload *prot, unsigned char num);
int inet_del_offload(const struct net_offload *prot, unsigned char num);
void inet_register_protosw(struct inet_protosw *p);
void inet_unregister_protosw(struct inet_protosw *p);

#if IS_ENABLED(CONFIG_IPV6)
int inet6_add_protocol(const struct inet6_protocol *prot, unsigned char num);
int inet6_del_protocol(const struct inet6_protocol *prot, unsigned char num);
int inet6_register_protosw(struct inet_protosw *p);
void inet6_unregister_protosw(struct inet_protosw *p);
#endif
int inet6_add_offload(const struct net_offload *prot, unsigned char num);
int inet6_del_offload(const struct net_offload *prot, unsigned char num);

#endif	/* _PROTOCOL_H */<|MERGE_RESOLUTION|>--- conflicted
+++ resolved
@@ -35,12 +35,7 @@
 
 /* This is used to register protocols. */
 struct net_protocol {
-<<<<<<< HEAD
-	int			(*early_demux)(struct sk_buff *skb);
-	int			(*early_demux_handler)(struct sk_buff *skb);
 	//处理收到的报文
-=======
->>>>>>> 97ee9d1c
 	int			(*handler)(struct sk_buff *skb);
 
 	/* This returns an error if we weren't able to handle the error. */
