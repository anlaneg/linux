--- conflicted
+++ resolved
@@ -45,11 +45,6 @@
 
 	//协议是否跳过xfrm4_policy_check
 	unsigned int		no_policy:1,
-<<<<<<< HEAD
-				//协议是否支持net namespace
-				netns_ok:1,
-=======
->>>>>>> 40226a3d
 				/* does the protocol do more stringent
 				 * icmp tag validation than simple
 				 * socket lookup?
