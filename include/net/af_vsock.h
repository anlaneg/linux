--- conflicted
+++ resolved
@@ -173,17 +173,13 @@
 	int (*shutdown)(struct vsock_sock *, int);
 
 	/* Addressing. */
-<<<<<<< HEAD
 	u32 (*get_local_cid)(void);/*取本端cid*/
-=======
-	u32 (*get_local_cid)(void);
 
 	/* Read a single skb */
 	int (*read_skb)(struct vsock_sock *, skb_read_actor_t);
 
 	/* Zero-copy. */
 	bool (*msgzerocopy_allow)(void);
->>>>>>> 9d1694dc
 };
 
 /**** CORE ****/
