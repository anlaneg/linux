/* SPDX-License-Identifier: GPL-2.0 */
#ifndef __NET_NETLINK_H
#define __NET_NETLINK_H

#include <linux/types.h>
#include <linux/netlink.h>
#include <linux/jiffies.h>
#include <linux/in6.h>

/* ========================================================================
 *         Netlink Messages and Attributes Interface (As Seen On TV)
 * ------------------------------------------------------------------------
 *                          Messages Interface
 * ------------------------------------------------------------------------
 *
 * Message Format:
 *    <--- nlmsg_total_size(payload)  --->
 *    <-- nlmsg_msg_size(payload) ->
 *   +----------+- - -+-------------+- - -+-------- - -
 *   | nlmsghdr | Pad |   Payload   | Pad | nlmsghdr
 *   +----------+- - -+-------------+- - -+-------- - -
 *   nlmsg_data(nlh)---^                   ^
 *   nlmsg_next(nlh)-----------------------+
 *
 * Payload Format:
 *    <---------------------- nlmsg_len(nlh) --------------------->
 *    <------ hdrlen ------>       <- nlmsg_attrlen(nlh, hdrlen) ->
 *   +----------------------+- - -+--------------------------------+
 *   |     Family Header    | Pad |           Attributes           |
 *   +----------------------+- - -+--------------------------------+
 *   nlmsg_attrdata(nlh, hdrlen)---^
 *
 * Data Structures:
 *   struct nlmsghdr			netlink message header
 *
 * Message Construction:
 *   nlmsg_new()			create a new netlink message
 *   nlmsg_put()			add a netlink message to an skb
 *   nlmsg_put_answer()			callback based nlmsg_put()
 *   nlmsg_end()			finalize netlink message
 *   nlmsg_get_pos()			return current position in message
 *   nlmsg_trim()			trim part of message
 *   nlmsg_cancel()			cancel message construction
 *   nlmsg_free()			free a netlink message
 *
 * Message Sending:
 *   nlmsg_multicast()			multicast message to several groups
 *   nlmsg_unicast()			unicast a message to a single socket
 *   nlmsg_notify()			send notification message
 *
 * Message Length Calculations:
 *   nlmsg_msg_size(payload)		length of message w/o padding
 *   nlmsg_total_size(payload)		length of message w/ padding
 *   nlmsg_padlen(payload)		length of padding at tail
 *
 * Message Payload Access:
 *   nlmsg_data(nlh)			head of message payload
 *   nlmsg_len(nlh)			length of message payload
 *   nlmsg_attrdata(nlh, hdrlen)	head of attributes data
 *   nlmsg_attrlen(nlh, hdrlen)		length of attributes data
 *
 * Message Parsing:
 *   nlmsg_ok(nlh, remaining)		does nlh fit into remaining bytes?
 *   nlmsg_next(nlh, remaining)		get next netlink message
 *   nlmsg_parse()			parse attributes of a message
 *   nlmsg_find_attr()			find an attribute in a message
 *   nlmsg_for_each_msg()		loop over all messages
 *   nlmsg_validate()			validate netlink message incl. attrs
 *   nlmsg_for_each_attr()		loop over all attributes
 *
 * Misc:
 *   nlmsg_report()			report back to application?
 *
 * ------------------------------------------------------------------------
 *                          Attributes Interface
 * ------------------------------------------------------------------------
 *
 * Attribute Format:
 *    <------- nla_total_size(payload) ------->
 *    <---- nla_attr_size(payload) ----->
 *   +----------+- - -+- - - - - - - - - +- - -+-------- - -
 *   |  Header  | Pad |     Payload      | Pad |  Header
 *   +----------+- - -+- - - - - - - - - +- - -+-------- - -
 *                     <- nla_len(nla) ->      ^
 *   nla_data(nla)----^                        |
 *   nla_next(nla)-----------------------------'
 *
 * Data Structures:
 *   struct nlattr			netlink attribute header
 *
 * Attribute Construction:
 *   nla_reserve(skb, type, len)	reserve room for an attribute
 *   nla_reserve_nohdr(skb, len)	reserve room for an attribute w/o hdr
 *   nla_put(skb, type, len, data)	add attribute to skb
 *   nla_put_nohdr(skb, len, data)	add attribute w/o hdr
 *   nla_append(skb, len, data)		append data to skb
 *
 * Attribute Construction for Basic Types:
 *   nla_put_u8(skb, type, value)	add u8 attribute to skb
 *   nla_put_u16(skb, type, value)	add u16 attribute to skb
 *   nla_put_u32(skb, type, value)	add u32 attribute to skb
 *   nla_put_u64_64bit(skb, type,
 *                     value, padattr)	add u64 attribute to skb
 *   nla_put_s8(skb, type, value)	add s8 attribute to skb
 *   nla_put_s16(skb, type, value)	add s16 attribute to skb
 *   nla_put_s32(skb, type, value)	add s32 attribute to skb
 *   nla_put_s64(skb, type, value,
 *               padattr)		add s64 attribute to skb
 *   nla_put_string(skb, type, str)	add string attribute to skb
 *   nla_put_flag(skb, type)		add flag attribute to skb
 *   nla_put_msecs(skb, type, jiffies,
 *                 padattr)		add msecs attribute to skb
 *   nla_put_in_addr(skb, type, addr)	add IPv4 address attribute to skb
 *   nla_put_in6_addr(skb, type, addr)	add IPv6 address attribute to skb
 *
 * Nested Attributes Construction:
 *   nla_nest_start(skb, type)		start a nested attribute
 *   nla_nest_end(skb, nla)		finalize a nested attribute
 *   nla_nest_cancel(skb, nla)		cancel nested attribute construction
 *
 * Attribute Length Calculations:
 *   nla_attr_size(payload)		length of attribute w/o padding
 *   nla_total_size(payload)		length of attribute w/ padding
 *   nla_padlen(payload)		length of padding
 *
 * Attribute Payload Access:
 *   nla_data(nla)			head of attribute payload
 *   nla_len(nla)			length of attribute payload
 *
 * Attribute Payload Access for Basic Types:
 *   nla_get_u8(nla)			get payload for a u8 attribute
 *   nla_get_u16(nla)			get payload for a u16 attribute
 *   nla_get_u32(nla)			get payload for a u32 attribute
 *   nla_get_u64(nla)			get payload for a u64 attribute
 *   nla_get_s8(nla)			get payload for a s8 attribute
 *   nla_get_s16(nla)			get payload for a s16 attribute
 *   nla_get_s32(nla)			get payload for a s32 attribute
 *   nla_get_s64(nla)			get payload for a s64 attribute
 *   nla_get_flag(nla)			return 1 if flag is true
 *   nla_get_msecs(nla)			get payload for a msecs attribute
 *
 * Attribute Misc:
 *   nla_memcpy(dest, nla, count)	copy attribute into memory
 *   nla_memcmp(nla, data, size)	compare attribute with memory area
 *   nla_strlcpy(dst, nla, size)	copy attribute to a sized string
 *   nla_strcmp(nla, str)		compare attribute with string
 *
 * Attribute Parsing:
 *   nla_ok(nla, remaining)		does nla fit into remaining bytes?
 *   nla_next(nla, remaining)		get next netlink attribute
 *   nla_validate()			validate a stream of attributes
 *   nla_validate_nested()		validate a stream of nested attributes
 *   nla_find()				find attribute in stream of attributes
 *   nla_find_nested()			find attribute in nested attributes
 *   nla_parse()			parse and validate stream of attrs
 *   nla_parse_nested()			parse nested attributes
 *   nla_for_each_attr()		loop over all attributes
 *   nla_for_each_nested()		loop over the nested attributes
 *=========================================================================
 */

 /**
  * Standard attribute types to specify validation policy
  */
enum {
	NLA_UNSPEC,
	NLA_U8,
	NLA_U16,
	NLA_U32,
	NLA_U64,
	NLA_STRING,
	NLA_FLAG,
	NLA_MSECS,
	NLA_NESTED,/*嵌套*/
	NLA_NESTED_ARRAY,
	NLA_NUL_STRING,
	NLA_BINARY,
	NLA_S8,
	NLA_S16,
	NLA_S32,
	NLA_S64,
	NLA_BITFIELD32,
	NLA_REJECT,
<<<<<<< HEAD
	NLA_EXACT_LEN,/*有准确长度的属性*/
	NLA_MIN_LEN,/*len必须大于校验给出一个值*/
=======
>>>>>>> c4d6fe73
	__NLA_TYPE_MAX,
};

#define NLA_TYPE_MAX (__NLA_TYPE_MAX - 1)

struct netlink_range_validation {
	u64 min, max;
};

struct netlink_range_validation_signed {
	s64 min, max;
};

enum nla_policy_validation {
	NLA_VALIDATE_NONE,
	NLA_VALIDATE_RANGE,
	NLA_VALIDATE_RANGE_WARN_TOO_LONG,
	NLA_VALIDATE_MIN,
	NLA_VALIDATE_MAX,
	NLA_VALIDATE_MASK,
	NLA_VALIDATE_RANGE_PTR,
	//采用函数进行校验
	NLA_VALIDATE_FUNCTION,
};

/**
 * struct nla_policy - attribute validation policy
 * @type: Type of attribute or NLA_UNSPEC
 * @validation_type: type of attribute validation done in addition to
 *	type-specific validation (e.g. range, function call), see
 *	&enum nla_policy_validation
 * @len: Type specific length of payload
 *
 * Policies are defined as arrays of this struct, the array must be
 * accessible by attribute type up to the highest identifier to be expected.
 *
 * Meaning of `len' field:
 *    NLA_STRING           Maximum length of string
 *    NLA_NUL_STRING       Maximum length of string (excluding NUL)
 *    NLA_FLAG             Unused
 *    NLA_BINARY           Maximum length of attribute payload
 *                         (but see also below with the validation type)
 *    NLA_NESTED,
 *    NLA_NESTED_ARRAY     Length verification is done by checking len of
 *                         nested header (or empty); len field is used if
 *                         nested_policy is also used, for the max attr
 *                         number in the nested policy.
 *    NLA_U8, NLA_U16,
 *    NLA_U32, NLA_U64,
 *    NLA_S8, NLA_S16,
 *    NLA_S32, NLA_S64,
 *    NLA_MSECS            Leaving the length field zero will verify the
 *                         given type fits, using it verifies minimum length
 *                         just like "All other"
 *    NLA_BITFIELD32       Unused
 *    NLA_REJECT           Unused
 *    All other            Minimum length of attribute payload
 *
 * Meaning of validation union:
 *    NLA_BITFIELD32       This is a 32-bit bitmap/bitselector attribute and
 *                         `bitfield32_valid' is the u32 value of valid flags
 *    NLA_REJECT           This attribute is always rejected and `reject_message'
 *                         may point to a string to report as the error instead
 *                         of the generic one in extended ACK.
 *    NLA_NESTED           `nested_policy' to a nested policy to validate, must
 *                         also set `len' to the max attribute number. Use the
 *                         provided NLA_POLICY_NESTED() macro.
 *                         Note that nla_parse() will validate, but of course not
 *                         parse, the nested sub-policies.
 *    NLA_NESTED_ARRAY     `nested_policy' points to a nested policy to validate,
 *                         must also set `len' to the max attribute number. Use
 *                         the provided NLA_POLICY_NESTED_ARRAY() macro.
 *                         The difference to NLA_NESTED is the structure:
 *                         NLA_NESTED has the nested attributes directly inside
 *                         while an array has the nested attributes at another
 *                         level down and the attribute types directly in the
 *                         nesting don't matter.
 *    NLA_U8,
 *    NLA_U16,
 *    NLA_U32,
 *    NLA_U64,
 *    NLA_S8,
 *    NLA_S16,
 *    NLA_S32,
 *    NLA_S64              The `min' and `max' fields are used depending on the
 *                         validation_type field, if that is min/max/range then
 *                         the min, max or both are used (respectively) to check
 *                         the value of the integer attribute.
 *                         Note that in the interest of code simplicity and
 *                         struct size both limits are s16, so you cannot
 *                         enforce a range that doesn't fall within the range
 *                         of s16 - do that as usual in the code instead.
 *                         Use the NLA_POLICY_MIN(), NLA_POLICY_MAX() and
 *                         NLA_POLICY_RANGE() macros.
 *    NLA_U8,
 *    NLA_U16,
 *    NLA_U32,
 *    NLA_U64              If the validation_type field instead is set to
 *                         NLA_VALIDATE_RANGE_PTR, `range' must be a pointer
 *                         to a struct netlink_range_validation that indicates
 *                         the min/max values.
 *                         Use NLA_POLICY_FULL_RANGE().
 *    NLA_S8,
 *    NLA_S16,
 *    NLA_S32,
 *    NLA_S64              If the validation_type field instead is set to
 *                         NLA_VALIDATE_RANGE_PTR, `range_signed' must be a
 *                         pointer to a struct netlink_range_validation_signed
 *                         that indicates the min/max values.
 *                         Use NLA_POLICY_FULL_RANGE_SIGNED().
 *
 *    NLA_BINARY           If the validation type is like the ones for integers
 *                         above, then the min/max length (not value like for
 *                         integers) of the attribute is enforced.
 *
 *    All other            Unused - but note that it's a union
 *
 * Meaning of `validate' field, use via NLA_POLICY_VALIDATE_FN:
 *    NLA_BINARY           Validation function called for the attribute.
 *    All other            Unused - but note that it's a union
 *
 * Example:
 *
 * static const u32 myvalidflags = 0xff231023;
 *
 * static const struct nla_policy my_policy[ATTR_MAX+1] = {
 * 	[ATTR_FOO] = { .type = NLA_U16 },
 *	[ATTR_BAR] = { .type = NLA_STRING, .len = BARSIZ },
 *	[ATTR_BAZ] = NLA_POLICY_EXACT_LEN(sizeof(struct mystruct)),
 *	[ATTR_GOO] = NLA_POLICY_BITFIELD32(myvalidflags),
 * };
 */
struct nla_policy {
	u8		type;//属性数据类型
	u8		validation_type;
	u16		len;//属性长度
	union {
		const u32 bitfield32_valid;
		const u32 mask;
		const char *reject_message;
		const struct nla_policy *nested_policy;
		struct netlink_range_validation *range;
		struct netlink_range_validation_signed *range_signed;
		struct {
			s16 min, max;//取值范围校验
		};
		int (*validate)(const struct nlattr *attr,
				struct netlink_ext_ack *extack);
		/* This entry is special, and used for the attribute at index 0
		 * only, and specifies special data about the policy, namely it
		 * specifies the "boundary type" where strict length validation
		 * starts for any attribute types >= this value, also, strict
		 * nesting validation starts here.
		 *
		 * Additionally, it means that NLA_UNSPEC is actually NLA_REJECT
		 * for any types >= this, so need to use NLA_POLICY_MIN_LEN() to
		 * get the previous pure { .len = xyz } behaviour. The advantage
		 * of this is that types not specified in the policy will be
		 * rejected.
		 *
		 * For completely new families it should be set to 1 so that the
		 * validation is enforced for all attributes. For existing ones
		 * it should be set at least when new attributes are added to
		 * the enum used by the policy, and be set to the new value that
		 * was added to enforce strict validation from thereon.
		 */
		u16 strict_start_type;
	};
};

#define NLA_POLICY_ETH_ADDR		NLA_POLICY_EXACT_LEN(ETH_ALEN)
#define NLA_POLICY_ETH_ADDR_COMPAT	NLA_POLICY_EXACT_LEN_WARN(ETH_ALEN)

#define _NLA_POLICY_NESTED(maxattr, policy) \
	{ .type = NLA_NESTED, .nested_policy = policy, .len = maxattr }
#define _NLA_POLICY_NESTED_ARRAY(maxattr, policy) \
	{ .type = NLA_NESTED_ARRAY, .nested_policy = policy, .len = maxattr }
#define NLA_POLICY_NESTED(policy) \
	_NLA_POLICY_NESTED(ARRAY_SIZE(policy) - 1, policy)
#define NLA_POLICY_NESTED_ARRAY(policy) \
	_NLA_POLICY_NESTED_ARRAY(ARRAY_SIZE(policy) - 1, policy)
#define NLA_POLICY_BITFIELD32(valid) \
	{ .type = NLA_BITFIELD32, .bitfield32_valid = valid }

#define __NLA_IS_UINT_TYPE(tp)						\
	(tp == NLA_U8 || tp == NLA_U16 || tp == NLA_U32 || tp == NLA_U64)
#define __NLA_IS_SINT_TYPE(tp)						\
	(tp == NLA_S8 || tp == NLA_S16 || tp == NLA_S32 || tp == NLA_S64)

#define __NLA_ENSURE(condition) BUILD_BUG_ON_ZERO(!(condition))
#define NLA_ENSURE_UINT_TYPE(tp)			\
	(__NLA_ENSURE(__NLA_IS_UINT_TYPE(tp)) + tp)
#define NLA_ENSURE_UINT_OR_BINARY_TYPE(tp)		\
	(__NLA_ENSURE(__NLA_IS_UINT_TYPE(tp) ||	\
		      tp == NLA_MSECS ||		\
		      tp == NLA_BINARY) + tp)
#define NLA_ENSURE_SINT_TYPE(tp)			\
	(__NLA_ENSURE(__NLA_IS_SINT_TYPE(tp)) + tp)
#define NLA_ENSURE_INT_OR_BINARY_TYPE(tp)		\
	(__NLA_ENSURE(__NLA_IS_UINT_TYPE(tp) ||		\
		      __NLA_IS_SINT_TYPE(tp) ||		\
		      tp == NLA_MSECS ||		\
		      tp == NLA_BINARY) + tp)
#define NLA_ENSURE_NO_VALIDATION_PTR(tp)		\
	(__NLA_ENSURE(tp != NLA_BITFIELD32 &&		\
		      tp != NLA_REJECT &&		\
		      tp != NLA_NESTED &&		\
		      tp != NLA_NESTED_ARRAY) + tp)

#define NLA_POLICY_RANGE(tp, _min, _max) {		\
	.type = NLA_ENSURE_INT_OR_BINARY_TYPE(tp),	\
	.validation_type = NLA_VALIDATE_RANGE,		\
	.min = _min,					\
	.max = _max					\
}

#define NLA_POLICY_FULL_RANGE(tp, _range) {		\
	.type = NLA_ENSURE_UINT_OR_BINARY_TYPE(tp),	\
	.validation_type = NLA_VALIDATE_RANGE_PTR,	\
	.range = _range,				\
}

#define NLA_POLICY_FULL_RANGE_SIGNED(tp, _range) {	\
	.type = NLA_ENSURE_SINT_TYPE(tp),		\
	.validation_type = NLA_VALIDATE_RANGE_PTR,	\
	.range_signed = _range,				\
}

#define NLA_POLICY_MIN(tp, _min) {			\
	.type = NLA_ENSURE_INT_OR_BINARY_TYPE(tp),	\
	.validation_type = NLA_VALIDATE_MIN,		\
	.min = _min,					\
}

#define NLA_POLICY_MAX(tp, _max) {			\
	.type = NLA_ENSURE_INT_OR_BINARY_TYPE(tp),	\
	.validation_type = NLA_VALIDATE_MAX,		\
	.max = _max,					\
}

#define NLA_POLICY_MASK(tp, _mask) {			\
	.type = NLA_ENSURE_UINT_TYPE(tp),		\
	.validation_type = NLA_VALIDATE_MASK,		\
	.mask = _mask,					\
}

#define NLA_POLICY_VALIDATE_FN(tp, fn, ...) {		\
	.type = NLA_ENSURE_NO_VALIDATION_PTR(tp),	\
	.validation_type = NLA_VALIDATE_FUNCTION,	\
	.validate = fn,					\
	.len = __VA_ARGS__ + 0,				\
}

#define NLA_POLICY_EXACT_LEN(_len)	NLA_POLICY_RANGE(NLA_BINARY, _len, _len)
#define NLA_POLICY_EXACT_LEN_WARN(_len) {			\
	.type = NLA_BINARY,					\
	.validation_type = NLA_VALIDATE_RANGE_WARN_TOO_LONG,	\
	.min = _len,						\
	.max = _len						\
}
#define NLA_POLICY_MIN_LEN(_len)	NLA_POLICY_MIN(NLA_BINARY, _len)

/**
 * struct nl_info - netlink source information
 * @nlh: Netlink message header of original request
 * @nl_net: Network namespace
 * @portid: Netlink PORTID of requesting application
 * @skip_notify: Skip netlink notifications to user space
 * @skip_notify_kernel: Skip selected in-kernel notifications
 */
struct nl_info {
	struct nlmsghdr		*nlh;
	struct net		*nl_net;//从属于哪个network namespace
	u32			portid;
	u8			skip_notify:1,
				skip_notify_kernel:1;
};

/**
 * enum netlink_validation - netlink message/attribute validation levels
 * @NL_VALIDATE_LIBERAL: Old-style "be liberal" validation, not caring about
 *	extra data at the end of the message, attributes being longer than
 *	they should be, or unknown attributes being present.
 * @NL_VALIDATE_TRAILING: Reject junk data encountered after attribute parsing.
 * @NL_VALIDATE_MAXTYPE: Reject attributes > max type; Together with _TRAILING
 *	this is equivalent to the old nla_parse_strict()/nlmsg_parse_strict().
 * @NL_VALIDATE_UNSPEC: Reject attributes with NLA_UNSPEC in the policy.
 *	This can safely be set by the kernel when the given policy has no
 *	NLA_UNSPEC anymore, and can thus be used to ensure policy entries
 *	are enforced going forward.
 * @NL_VALIDATE_STRICT_ATTRS: strict attribute policy parsing (e.g.
 *	U8, U16, U32 must have exact size, etc.)
 * @NL_VALIDATE_NESTED: Check that NLA_F_NESTED is set for NLA_NESTED(_ARRAY)
 *	and unset for other policies.
 */
enum netlink_validation {
	NL_VALIDATE_LIBERAL = 0,
	NL_VALIDATE_TRAILING = BIT(0),
	NL_VALIDATE_MAXTYPE = BIT(1),
	NL_VALIDATE_UNSPEC = BIT(2),
	NL_VALIDATE_STRICT_ATTRS = BIT(3),
	NL_VALIDATE_NESTED = BIT(4),
};

#define NL_VALIDATE_DEPRECATED_STRICT (NL_VALIDATE_TRAILING |\
				       NL_VALIDATE_MAXTYPE)
#define NL_VALIDATE_STRICT (NL_VALIDATE_TRAILING |\
			    NL_VALIDATE_MAXTYPE |\
			    NL_VALIDATE_UNSPEC |\
			    NL_VALIDATE_STRICT_ATTRS |\
			    NL_VALIDATE_NESTED)

int netlink_rcv_skb(struct sk_buff *skb,
		    int (*cb)(struct sk_buff *, struct nlmsghdr *,
			      struct netlink_ext_ack *));
int nlmsg_notify(struct sock *sk, struct sk_buff *skb, u32 portid,
		 unsigned int group, int report, gfp_t flags);

int __nla_validate(const struct nlattr *head, int len, int maxtype,
		   const struct nla_policy *policy, unsigned int validate,
		   struct netlink_ext_ack *extack);
int __nla_parse(struct nlattr **tb, int maxtype, const struct nlattr *head,
		int len, const struct nla_policy *policy, unsigned int validate,
		struct netlink_ext_ack *extack);
int nla_policy_len(const struct nla_policy *, int);
struct nlattr *nla_find(const struct nlattr *head, int len, int attrtype);
size_t nla_strlcpy(char *dst, const struct nlattr *nla, size_t dstsize);
char *nla_strdup(const struct nlattr *nla, gfp_t flags);
int nla_memcpy(void *dest, const struct nlattr *src, int count);
int nla_memcmp(const struct nlattr *nla, const void *data, size_t size);
int nla_strcmp(const struct nlattr *nla, const char *str);
struct nlattr *__nla_reserve(struct sk_buff *skb, int attrtype, int attrlen);
struct nlattr *__nla_reserve_64bit(struct sk_buff *skb, int attrtype,
				   int attrlen, int padattr);
void *__nla_reserve_nohdr(struct sk_buff *skb, int attrlen);
struct nlattr *nla_reserve(struct sk_buff *skb, int attrtype, int attrlen);
struct nlattr *nla_reserve_64bit(struct sk_buff *skb, int attrtype,
				 int attrlen, int padattr);
void *nla_reserve_nohdr(struct sk_buff *skb, int attrlen);
void __nla_put(struct sk_buff *skb, int attrtype, int attrlen,
	       const void *data);
void __nla_put_64bit(struct sk_buff *skb, int attrtype, int attrlen,
		     const void *data, int padattr);
void __nla_put_nohdr(struct sk_buff *skb, int attrlen, const void *data);
int nla_put(struct sk_buff *skb, int attrtype, int attrlen, const void *data);
int nla_put_64bit(struct sk_buff *skb, int attrtype, int attrlen,
		  const void *data, int padattr);
int nla_put_nohdr(struct sk_buff *skb, int attrlen, const void *data);
int nla_append(struct sk_buff *skb, int attrlen, const void *data);

/**************************************************************************
 * Netlink Messages
 **************************************************************************/

/**
 * nlmsg_msg_size - length of netlink message not including padding
 * @payload: length of message payload
 */
static inline int nlmsg_msg_size(int payload)
{
	return NLMSG_HDRLEN + payload;
}

/**
 * nlmsg_total_size - length of netlink message including padding
 * @payload: length of message payload
 */
static inline int nlmsg_total_size(int payload)
{
	return NLMSG_ALIGN(nlmsg_msg_size(payload));
}

/**
 * nlmsg_padlen - length of padding at the message's tail
 * @payload: length of message payload
 */
static inline int nlmsg_padlen(int payload)
{
	return nlmsg_total_size(payload) - nlmsg_msg_size(payload);
}

/**
 * nlmsg_data - head of message payload
 * @nlh: netlink message header
 */
static inline void *nlmsg_data(const struct nlmsghdr *nlh)
{
    /*跳至nlmsg对应的数据负载位置*/
	return (unsigned char *) nlh + NLMSG_HDRLEN;
}

/**
 * nlmsg_len - length of message payload
 * @nlh: netlink message header
 */
static inline int nlmsg_len(const struct nlmsghdr *nlh)
{
	return nlh->nlmsg_len - NLMSG_HDRLEN;
}

/**
 * nlmsg_attrdata - head of attributes data
 * @nlh: netlink message header
 * @hdrlen: length of family specific header
 */
static inline struct nlattr *nlmsg_attrdata(const struct nlmsghdr *nlh,
					    int hdrlen)
{
	unsigned char *data = nlmsg_data(nlh);
	return (struct nlattr *) (data + NLMSG_ALIGN(hdrlen));
}

/**
 * nlmsg_attrlen - length of attributes data
 * @nlh: netlink message header
 * @hdrlen: length of family specific header
 */
static inline int nlmsg_attrlen(const struct nlmsghdr *nlh, int hdrlen)
{
	return nlmsg_len(nlh) - NLMSG_ALIGN(hdrlen);
}

/**
 * nlmsg_ok - check if the netlink message fits into the remaining bytes
 * @nlh: netlink message header
 * @remaining: number of bytes remaining in message stream
 */
static inline int nlmsg_ok(const struct nlmsghdr *nlh, int remaining)
{
	return (remaining >= (int) sizeof(struct nlmsghdr) &&
		nlh->nlmsg_len >= sizeof(struct nlmsghdr) &&
		nlh->nlmsg_len <= remaining);
}

/**
 * nlmsg_next - next netlink message in message stream
 * @nlh: netlink message header
 * @remaining: number of bytes remaining in message stream
 *
 * Returns the next netlink message in the message stream and
 * decrements remaining by the size of the current message.
 */
static inline struct nlmsghdr *
nlmsg_next(const struct nlmsghdr *nlh, int *remaining)
{
	int totlen = NLMSG_ALIGN(nlh->nlmsg_len);

	*remaining -= totlen;

	return (struct nlmsghdr *) ((unsigned char *) nlh + totlen);
}

/**
 * nla_parse - Parse a stream of attributes into a tb buffer
 * @tb: destination array with maxtype+1 elements
 * @maxtype: maximum attribute type to be expected
 * @head: head of attribute stream
 * @len: length of attribute stream
 * @policy: validation policy
 * @extack: extended ACK pointer
 *
 * Parses a stream of attributes and stores a pointer to each attribute in
 * the tb array accessible via the attribute type. Attributes with a type
 * exceeding maxtype will be rejected, policy must be specified, attributes
 * will be validated in the strictest way possible.
 *
 * Returns 0 on success or a negative error code.
 */
static inline int nla_parse(struct nlattr **tb, int maxtype,
			    const struct nlattr *head, int len,
			    const struct nla_policy *policy,
			    struct netlink_ext_ack *extack)
{
	return __nla_parse(tb, maxtype, head, len, policy,
			   NL_VALIDATE_STRICT, extack);
}

/**
 * nla_parse_deprecated - Parse a stream of attributes into a tb buffer
 * @tb: destination array with maxtype+1 elements
 * @maxtype: maximum attribute type to be expected
 * @head: head of attribute stream
 * @len: length of attribute stream
 * @policy: validation policy
 * @extack: extended ACK pointer
 *
 * Parses a stream of attributes and stores a pointer to each attribute in
 * the tb array accessible via the attribute type. Attributes with a type
 * exceeding maxtype will be ignored and attributes from the policy are not
 * always strictly validated (only for new attributes).
 *
 * Returns 0 on success or a negative error code.
 */
static inline int nla_parse_deprecated(struct nlattr **tb, int maxtype,
				       const struct nlattr *head, int len,
				       const struct nla_policy *policy,
				       struct netlink_ext_ack *extack)
{
	return __nla_parse(tb, maxtype, head, len, policy,
			   NL_VALIDATE_LIBERAL, extack);
}

/**
 * nla_parse_deprecated_strict - Parse a stream of attributes into a tb buffer
 * @tb: destination array with maxtype+1 elements
 * @maxtype: maximum attribute type to be expected
 * @head: head of attribute stream
 * @len: length of attribute stream
 * @policy: validation policy
 * @extack: extended ACK pointer
 *
 * Parses a stream of attributes and stores a pointer to each attribute in
 * the tb array accessible via the attribute type. Attributes with a type
 * exceeding maxtype will be rejected as well as trailing data, but the
 * policy is not completely strictly validated (only for new attributes).
 *
 * Returns 0 on success or a negative error code.
 */
static inline int nla_parse_deprecated_strict(struct nlattr **tb, int maxtype,
					      const struct nlattr *head,
					      int len,
					      const struct nla_policy *policy,
					      struct netlink_ext_ack *extack)
{
	return __nla_parse(tb, maxtype, head, len, policy,
			   NL_VALIDATE_DEPRECATED_STRICT, extack);
}

/**
 * __nlmsg_parse - parse attributes of a netlink message
 * @nlh: netlink message header
 * @hdrlen: length of family specific header
 * @tb: destination array with maxtype+1 elements
 * @maxtype: maximum attribute type to be expected
 * @policy: validation policy
 * @validate: validation strictness
 * @extack: extended ACK report struct
 *
 * See nla_parse()
 */
static inline int __nlmsg_parse(const struct nlmsghdr *nlh/*消息头*/, int hdrlen,
				struct nlattr *tb[], int maxtype,
				const struct nla_policy *policy,
				unsigned int validate,
				struct netlink_ext_ack *extack)
{
	//长度校验
	if (nlh->nlmsg_len < nlmsg_msg_size(hdrlen)) {
		NL_SET_ERR_MSG(extack, "Invalid header length");
		return -EINVAL;
	}

	//校验netlink消息，将内容存入到tb中，执行policy校验
	return __nla_parse(tb, maxtype, nlmsg_attrdata(nlh, hdrlen),
			   nlmsg_attrlen(nlh, hdrlen), policy, validate,
			   extack);
}

/**
 * nlmsg_parse - parse attributes of a netlink message
 * @nlh: netlink message header
 * @hdrlen: length of family specific header
 * @tb: destination array with maxtype+1 elements
 * @maxtype: maximum attribute type to be expected
 * @extack: extended ACK report struct
 *
 * See nla_parse()
 */
static inline int nlmsg_parse(const struct nlmsghdr *nlh, int hdrlen,
			      struct nlattr *tb[], int maxtype,
			      const struct nla_policy *policy,
			      struct netlink_ext_ack *extack)
{
	return __nlmsg_parse(nlh, hdrlen, tb, maxtype, policy,
			     NL_VALIDATE_STRICT, extack);
}

/**
 * nlmsg_parse_deprecated - parse attributes of a netlink message
 * @nlh: netlink message header
 * @hdrlen: length of family specific header
 * @tb: destination array with maxtype+1 elements
 * @maxtype: maximum attribute type to be expected
 * @extack: extended ACK report struct
 *
 * See nla_parse_deprecated()
 */
static inline int nlmsg_parse_deprecated(const struct nlmsghdr *nlh, int hdrlen,
					 struct nlattr *tb[]/*出参，解析各属性*/, int maxtype/*属性最大类型*/,
					 const struct nla_policy *policy,
					 struct netlink_ext_ack *extack)
{
	//解析，校验报文
	return __nlmsg_parse(nlh, hdrlen, tb, maxtype, policy,
			     NL_VALIDATE_LIBERAL, extack);
}

/**
 * nlmsg_parse_deprecated_strict - parse attributes of a netlink message
 * @nlh: netlink message header
 * @hdrlen: length of family specific header
 * @tb: destination array with maxtype+1 elements
 * @maxtype: maximum attribute type to be expected
 * @extack: extended ACK report struct
 *
 * See nla_parse_deprecated_strict()
 */
static inline int
nlmsg_parse_deprecated_strict(const struct nlmsghdr *nlh, int hdrlen,
			      struct nlattr *tb[], int maxtype,
			      const struct nla_policy *policy,
			      struct netlink_ext_ack *extack)
{
	return __nlmsg_parse(nlh, hdrlen, tb, maxtype, policy,
			     NL_VALIDATE_DEPRECATED_STRICT, extack);
}

/**
 * nlmsg_find_attr - find a specific attribute in a netlink message
 * @nlh: netlink message header
 * @hdrlen: length of familiy specific header
 * @attrtype: type of attribute to look for
 *
 * Returns the first attribute which matches the specified type.
 */
static inline struct nlattr *nlmsg_find_attr(const struct nlmsghdr *nlh,
					     int hdrlen, int attrtype)
{
	return nla_find(nlmsg_attrdata(nlh, hdrlen),
			nlmsg_attrlen(nlh, hdrlen), attrtype);
}

/**
 * nla_validate_deprecated - Validate a stream of attributes
 * @head: head of attribute stream
 * @len: length of attribute stream
 * @maxtype: maximum attribute type to be expected
 * @policy: validation policy
 * @validate: validation strictness
 * @extack: extended ACK report struct
 *
 * Validates all attributes in the specified attribute stream against the
 * specified policy. Validation is done in liberal mode.
 * See documenation of struct nla_policy for more details.
 *
 * Returns 0 on success or a negative error code.
 */
static inline int nla_validate_deprecated(const struct nlattr *head, int len,
					  int maxtype,
					  const struct nla_policy *policy,
					  struct netlink_ext_ack *extack)
{
	return __nla_validate(head, len, maxtype, policy, NL_VALIDATE_LIBERAL,
			      extack);
}

/**
 * nla_validate - Validate a stream of attributes
 * @head: head of attribute stream
 * @len: length of attribute stream
 * @maxtype: maximum attribute type to be expected
 * @policy: validation policy
 * @extack: extended ACK report struct
 *
 * Validates all attributes in the specified attribute stream against the
 * specified policy. Validation is done in strict mode.
 * See documenation of struct nla_policy for more details.
 *
 * Returns 0 on success or a negative error code.
 */
static inline int nla_validate(const struct nlattr *head, int len, int maxtype,
			       const struct nla_policy *policy,
			       struct netlink_ext_ack *extack)
{
	return __nla_validate(head, len, maxtype, policy, NL_VALIDATE_STRICT,
			      extack);
}

/**
 * nlmsg_validate_deprecated - validate a netlink message including attributes
 * @nlh: netlinket message header
 * @hdrlen: length of familiy specific header
 * @maxtype: maximum attribute type to be expected
 * @policy: validation policy
 * @extack: extended ACK report struct
 */
static inline int nlmsg_validate_deprecated(const struct nlmsghdr *nlh,
					    int hdrlen, int maxtype,
					    const struct nla_policy *policy,
					    struct netlink_ext_ack *extack)
{
	if (nlh->nlmsg_len < nlmsg_msg_size(hdrlen))
		return -EINVAL;

	return __nla_validate(nlmsg_attrdata(nlh, hdrlen),
			      nlmsg_attrlen(nlh, hdrlen), maxtype,
			      policy, NL_VALIDATE_LIBERAL, extack);
}



/**
 * nlmsg_report - need to report back to application?
 * @nlh: netlink message header
 *
 * Returns 1 if a report back to the application is requested.
 */
static inline int nlmsg_report(const struct nlmsghdr *nlh)
{
	return !!(nlh->nlmsg_flags & NLM_F_ECHO);
}

/**
 * nlmsg_for_each_attr - iterate over a stream of attributes
 * @pos: loop counter, set to current attribute
 * @nlh: netlink message header
 * @hdrlen: length of familiy specific header
 * @rem: initialized to len, holds bytes currently remaining in stream
 */
#define nlmsg_for_each_attr(pos, nlh, hdrlen, rem) \
	nla_for_each_attr(pos, nlmsg_attrdata(nlh, hdrlen), \
			  nlmsg_attrlen(nlh, hdrlen), rem)

/**
 * nlmsg_put - Add a new netlink message to an skb
 * @skb: socket buffer to store message in
 * @portid: netlink PORTID of requesting application
 * @seq: sequence number of message
 * @type: message type
 * @payload: length of message payload
 * @flags: message flags
 *
 * Returns NULL if the tailroom of the skb is insufficient to store
 * the message header and payload.
 */
static inline struct nlmsghdr *nlmsg_put(struct sk_buff *skb, u32 portid, u32 seq,
					 int type, int payload, int flags)
{
	if (unlikely(skb_tailroom(skb) < nlmsg_total_size(payload)))
		return NULL;

	return __nlmsg_put(skb, portid, seq, type, payload, flags);
}

/**
 * nlmsg_put_answer - Add a new callback based netlink message to an skb
 * @skb: socket buffer to store message in
 * @cb: netlink callback
 * @type: message type
 * @payload: length of message payload
 * @flags: message flags
 *
 * Returns NULL if the tailroom of the skb is insufficient to store
 * the message header and payload.
 */
static inline struct nlmsghdr *nlmsg_put_answer(struct sk_buff *skb,
						struct netlink_callback *cb,
						int type, int payload,
						int flags)
{
	return nlmsg_put(skb, NETLINK_CB(cb->skb).portid, cb->nlh->nlmsg_seq,
			 type, payload, flags);
}

/**
 * nlmsg_new - Allocate a new netlink message
 * @payload: size of the message payload
 * @flags: the type of memory to allocate.
 *
 * Use NLMSG_DEFAULT_SIZE if the size of the payload isn't known
 * and a good default is needed.
 */
//申请一个指定长度的netlink buffer
static inline struct sk_buff *nlmsg_new(size_t payload, gfp_t flags)
{
	return alloc_skb(nlmsg_total_size(payload), flags);
}

/**
 * nlmsg_end - Finalize a netlink message
 * @skb: socket buffer the message is stored in
 * @nlh: netlink message header
 *
 * Corrects the netlink message header to include the appeneded
 * attributes. Only necessary if attributes have been added to
 * the message.
 */
static inline void nlmsg_end(struct sk_buff *skb, struct nlmsghdr *nlh)
{
	nlh->nlmsg_len = skb_tail_pointer(skb) - (unsigned char *)nlh;
}

/**
 * nlmsg_get_pos - return current position in netlink message
 * @skb: socket buffer the message is stored in
 *
 * Returns a pointer to the current tail of the message.
 */
static inline void *nlmsg_get_pos(struct sk_buff *skb)
{
	return skb_tail_pointer(skb);
}

/**
 * nlmsg_trim - Trim message to a mark
 * @skb: socket buffer the message is stored in
 * @mark: mark to trim to
 *
 * Trims the message to the provided mark.
 */
static inline void nlmsg_trim(struct sk_buff *skb, const void *mark)
{
	if (mark) {
		WARN_ON((unsigned char *) mark < skb->data);
		skb_trim(skb, (unsigned char *) mark - skb->data);
	}
}

/**
 * nlmsg_cancel - Cancel construction of a netlink message
 * @skb: socket buffer the message is stored in
 * @nlh: netlink message header
 *
 * Removes the complete netlink message including all
 * attributes from the socket buffer again.
 */
static inline void nlmsg_cancel(struct sk_buff *skb, struct nlmsghdr *nlh)
{
	nlmsg_trim(skb, nlh);
}

/**
 * nlmsg_free - free a netlink message
 * @skb: socket buffer of netlink message
 */
static inline void nlmsg_free(struct sk_buff *skb)
{
	kfree_skb(skb);
}

/**
 * nlmsg_multicast - multicast a netlink message
 * @sk: netlink socket to spread messages to
 * @skb: netlink message as socket buffer
 * @portid: own netlink portid to avoid sending to yourself
 * @group: multicast group id
 * @flags: allocation flags
 */
static inline int nlmsg_multicast(struct sock *sk, struct sk_buff *skb,
				  u32 portid, unsigned int group, gfp_t flags)
{
	int err;

	NETLINK_CB(skb).dst_group = group;

	err = netlink_broadcast(sk, skb, portid, group, flags);
	if (err > 0)
		err = 0;

	return err;
}

/**
 * nlmsg_unicast - unicast a netlink message
 * @sk: netlink socket to spread message to
 * @skb: netlink message as socket buffer
 * @portid: netlink portid of the destination socket
 */
static inline int nlmsg_unicast(struct sock *sk, struct sk_buff *skb, u32 portid)
{
	int err;

	err = netlink_unicast(sk, skb, portid, MSG_DONTWAIT);
	if (err > 0)
		err = 0;

	return err;
}

/**
 * nlmsg_for_each_msg - iterate over a stream of messages
 * @pos: loop counter, set to current message
 * @head: head of message stream
 * @len: length of message stream
 * @rem: initialized to len, holds bytes currently remaining in stream
 */
#define nlmsg_for_each_msg(pos, head, len, rem) \
	for (pos = head, rem = len; \
	     nlmsg_ok(pos, rem); \
	     pos = nlmsg_next(pos, &(rem)))

/**
 * nl_dump_check_consistent - check if sequence is consistent and advertise if not
 * @cb: netlink callback structure that stores the sequence number
 * @nlh: netlink message header to write the flag to
 *
 * This function checks if the sequence (generation) number changed during dump
 * and if it did, advertises it in the netlink message header.
 *
 * The correct way to use it is to set cb->seq to the generation counter when
 * all locks for dumping have been acquired, and then call this function for
 * each message that is generated.
 *
 * Note that due to initialisation concerns, 0 is an invalid sequence number
 * and must not be used by code that uses this functionality.
 */
static inline void
nl_dump_check_consistent(struct netlink_callback *cb,
			 struct nlmsghdr *nlh)
{
	if (cb->prev_seq && cb->seq != cb->prev_seq)
		nlh->nlmsg_flags |= NLM_F_DUMP_INTR;
	cb->prev_seq = cb->seq;
}

/**************************************************************************
 * Netlink Attributes
 **************************************************************************/

/**
 * nla_attr_size - length of attribute not including padding
 * @payload: length of payload
 */
static inline int nla_attr_size(int payload)
{
	return NLA_HDRLEN + payload;
}

/**
 * nla_total_size - total length of attribute including padding
 * @payload: length of payload
 */
static inline int nla_total_size(int payload)
{
	return NLA_ALIGN(nla_attr_size(payload));
}

/**
 * nla_padlen - length of padding at the tail of attribute
 * @payload: length of payload
 */
static inline int nla_padlen(int payload)
{
	return nla_total_size(payload) - nla_attr_size(payload);
}

/**
 * nla_type - attribute type
 * @nla: netlink attribute
 */
static inline int nla_type(const struct nlattr *nla)
{
	return nla->nla_type & NLA_TYPE_MASK;
}

/**
 * nla_data - head of payload
 * @nla: netlink attribute
 */
static inline void *nla_data(const struct nlattr *nla)
{
	return (char *) nla + NLA_HDRLEN;
}

/**
 * nla_len - length of payload
 * @nla: netlink attribute
 */
static inline int nla_len(const struct nlattr *nla)
{
	return nla->nla_len - NLA_HDRLEN;
}

/**
 * nla_ok - check if the netlink attribute fits into the remaining bytes
 * @nla: netlink attribute
 * @remaining: number of bytes remaining in attribute stream
 */
static inline int nla_ok(const struct nlattr *nla, int remaining)
{
	//检查给出的nla是否与其记录的数据一致（remaining肯定大于nla,仅在nla是最后一个nlattr时等于关系成立）
	//nla->nla_len肯定大于sizeof(*nla),仅在nla没有vlaue时等于关系成立
	//nla->nla_len 肯定小于remaining,仅在nla为最后一个nlattr时等于关系成立
	return remaining >= (int) sizeof(*nla) &&
	       nla->nla_len >= sizeof(*nla) &&
	       nla->nla_len <= remaining;
}

/**
 * nla_next - next netlink attribute in attribute stream
 * @nla: netlink attribute
 * @remaining: number of bytes remaining in attribute stream
 *
 * Returns the next netlink attribute in the attribute stream and
 * decrements remaining by the size of the current attribute.
 */
static inline struct nlattr *nla_next(const struct nlattr *nla, int *remaining)
{
	//nlattr数据存放时要对齐，故下一个nlattr即为 nla+NLA_ALIGN(nla->nla_len)
	unsigned int totlen = NLA_ALIGN(nla->nla_len);

	*remaining -= totlen;
	return (struct nlattr *) ((char *) nla + totlen);
}

/**
 * nla_find_nested - find attribute in a set of nested attributes
 * @nla: attribute containing the nested attributes
 * @attrtype: type of attribute to look for
 *
 * Returns the first attribute which matches the specified type.
 */
static inline struct nlattr *
nla_find_nested(const struct nlattr *nla, int attrtype)
{
	return nla_find(nla_data(nla), nla_len(nla), attrtype);
}

/**
 * nla_parse_nested - parse nested attributes
 * @tb: destination array with maxtype+1 elements
 * @maxtype: maximum attribute type to be expected
 * @nla: attribute containing the nested attributes
 * @policy: validation policy
 * @extack: extended ACK report struct
 *
 * See nla_parse()
 */
static inline int nla_parse_nested(struct nlattr *tb[], int maxtype,
				   const struct nlattr *nla,
				   const struct nla_policy *policy,
				   struct netlink_ext_ack *extack)
{
	if (!(nla->nla_type & NLA_F_NESTED)) {
		NL_SET_ERR_MSG_ATTR(extack, nla, "NLA_F_NESTED is missing");
		return -EINVAL;
	}

	return __nla_parse(tb, maxtype, nla_data(nla), nla_len(nla), policy,
			   NL_VALIDATE_STRICT, extack);
}

/**
 * nla_parse_nested_deprecated - parse nested attributes
 * @tb: destination array with maxtype+1 elements
 * @maxtype: maximum attribute type to be expected
 * @nla: attribute containing the nested attributes
 * @policy: validation policy
 * @extack: extended ACK report struct
 *
 * See nla_parse_deprecated()
 */
static inline int nla_parse_nested_deprecated(struct nlattr *tb[], int maxtype,
					      const struct nlattr *nla,
					      const struct nla_policy *policy,
					      struct netlink_ext_ack *extack)
{
	return __nla_parse(tb, maxtype, nla_data(nla), nla_len(nla), policy,
			   NL_VALIDATE_LIBERAL, extack);
}

/**
 * nla_put_u8 - Add a u8 netlink attribute to a socket buffer
 * @skb: socket buffer to add attribute to
 * @attrtype: attribute type
 * @value: numeric value
 */
static inline int nla_put_u8(struct sk_buff *skb, int attrtype, u8 value)
{
	/* temporary variables to work around GCC PR81715 with asan-stack=1 */
	u8 tmp = value;

	return nla_put(skb, attrtype, sizeof(u8), &tmp);
}

/**
 * nla_put_u16 - Add a u16 netlink attribute to a socket buffer
 * @skb: socket buffer to add attribute to
 * @attrtype: attribute type
 * @value: numeric value
 */
static inline int nla_put_u16(struct sk_buff *skb, int attrtype, u16 value)
{
	u16 tmp = value;

	return nla_put(skb, attrtype, sizeof(u16), &tmp);
}

/**
 * nla_put_be16 - Add a __be16 netlink attribute to a socket buffer
 * @skb: socket buffer to add attribute to
 * @attrtype: attribute type
 * @value: numeric value
 */
static inline int nla_put_be16(struct sk_buff *skb, int attrtype, __be16 value)
{
	__be16 tmp = value;

	return nla_put(skb, attrtype, sizeof(__be16), &tmp);
}

/**
 * nla_put_net16 - Add 16-bit network byte order netlink attribute to a socket buffer
 * @skb: socket buffer to add attribute to
 * @attrtype: attribute type
 * @value: numeric value
 */
static inline int nla_put_net16(struct sk_buff *skb, int attrtype, __be16 value)
{
	__be16 tmp = value;

	return nla_put_be16(skb, attrtype | NLA_F_NET_BYTEORDER, tmp);
}

/**
 * nla_put_le16 - Add a __le16 netlink attribute to a socket buffer
 * @skb: socket buffer to add attribute to
 * @attrtype: attribute type
 * @value: numeric value
 */
static inline int nla_put_le16(struct sk_buff *skb, int attrtype, __le16 value)
{
	__le16 tmp = value;

	return nla_put(skb, attrtype, sizeof(__le16), &tmp);
}

/**
 * nla_put_u32 - Add a u32 netlink attribute to a socket buffer
 * @skb: socket buffer to add attribute to
 * @attrtype: attribute type
 * @value: numeric value
 */
static inline int nla_put_u32(struct sk_buff *skb, int attrtype, u32 value)
{
	u32 tmp = value;

	return nla_put(skb, attrtype, sizeof(u32), &tmp);
}

/**
 * nla_put_be32 - Add a __be32 netlink attribute to a socket buffer
 * @skb: socket buffer to add attribute to
 * @attrtype: attribute type
 * @value: numeric value
 */
static inline int nla_put_be32(struct sk_buff *skb, int attrtype, __be32 value)
{
	__be32 tmp = value;

	return nla_put(skb, attrtype, sizeof(__be32), &tmp);
}

/**
 * nla_put_net32 - Add 32-bit network byte order netlink attribute to a socket buffer
 * @skb: socket buffer to add attribute to
 * @attrtype: attribute type
 * @value: numeric value
 */
static inline int nla_put_net32(struct sk_buff *skb, int attrtype, __be32 value)
{
	__be32 tmp = value;

	return nla_put_be32(skb, attrtype | NLA_F_NET_BYTEORDER, tmp);
}

/**
 * nla_put_le32 - Add a __le32 netlink attribute to a socket buffer
 * @skb: socket buffer to add attribute to
 * @attrtype: attribute type
 * @value: numeric value
 */
static inline int nla_put_le32(struct sk_buff *skb, int attrtype, __le32 value)
{
	__le32 tmp = value;

	return nla_put(skb, attrtype, sizeof(__le32), &tmp);
}

/**
 * nla_put_u64_64bit - Add a u64 netlink attribute to a skb and align it
 * @skb: socket buffer to add attribute to
 * @attrtype: attribute type
 * @value: numeric value
 * @padattr: attribute type for the padding
 */
static inline int nla_put_u64_64bit(struct sk_buff *skb, int attrtype,
				    u64 value, int padattr)
{
	u64 tmp = value;

	return nla_put_64bit(skb, attrtype, sizeof(u64), &tmp, padattr);
}

/**
 * nla_put_be64 - Add a __be64 netlink attribute to a socket buffer and align it
 * @skb: socket buffer to add attribute to
 * @attrtype: attribute type
 * @value: numeric value
 * @padattr: attribute type for the padding
 */
static inline int nla_put_be64(struct sk_buff *skb, int attrtype, __be64 value,
			       int padattr)
{
	__be64 tmp = value;

	return nla_put_64bit(skb, attrtype, sizeof(__be64), &tmp, padattr);
}

/**
 * nla_put_net64 - Add 64-bit network byte order nlattr to a skb and align it
 * @skb: socket buffer to add attribute to
 * @attrtype: attribute type
 * @value: numeric value
 * @padattr: attribute type for the padding
 */
static inline int nla_put_net64(struct sk_buff *skb, int attrtype, __be64 value,
				int padattr)
{
	__be64 tmp = value;

	return nla_put_be64(skb, attrtype | NLA_F_NET_BYTEORDER, tmp,
			    padattr);
}

/**
 * nla_put_le64 - Add a __le64 netlink attribute to a socket buffer and align it
 * @skb: socket buffer to add attribute to
 * @attrtype: attribute type
 * @value: numeric value
 * @padattr: attribute type for the padding
 */
static inline int nla_put_le64(struct sk_buff *skb, int attrtype, __le64 value,
			       int padattr)
{
	__le64 tmp = value;

	return nla_put_64bit(skb, attrtype, sizeof(__le64), &tmp, padattr);
}

/**
 * nla_put_s8 - Add a s8 netlink attribute to a socket buffer
 * @skb: socket buffer to add attribute to
 * @attrtype: attribute type
 * @value: numeric value
 */
static inline int nla_put_s8(struct sk_buff *skb, int attrtype, s8 value)
{
	s8 tmp = value;

	return nla_put(skb, attrtype, sizeof(s8), &tmp);
}

/**
 * nla_put_s16 - Add a s16 netlink attribute to a socket buffer
 * @skb: socket buffer to add attribute to
 * @attrtype: attribute type
 * @value: numeric value
 */
static inline int nla_put_s16(struct sk_buff *skb, int attrtype, s16 value)
{
	s16 tmp = value;

	return nla_put(skb, attrtype, sizeof(s16), &tmp);
}

/**
 * nla_put_s32 - Add a s32 netlink attribute to a socket buffer
 * @skb: socket buffer to add attribute to
 * @attrtype: attribute type
 * @value: numeric value
 */
static inline int nla_put_s32(struct sk_buff *skb, int attrtype, s32 value)
{
	s32 tmp = value;

	return nla_put(skb, attrtype, sizeof(s32), &tmp);
}

/**
 * nla_put_s64 - Add a s64 netlink attribute to a socket buffer and align it
 * @skb: socket buffer to add attribute to
 * @attrtype: attribute type
 * @value: numeric value
 * @padattr: attribute type for the padding
 */
static inline int nla_put_s64(struct sk_buff *skb, int attrtype, s64 value,
			      int padattr)
{
	s64 tmp = value;

	return nla_put_64bit(skb, attrtype, sizeof(s64), &tmp, padattr);
}

/**
 * nla_put_string - Add a string netlink attribute to a socket buffer
 * @skb: socket buffer to add attribute to
 * @attrtype: attribute type
 * @str: NUL terminated string
 */
static inline int nla_put_string(struct sk_buff *skb, int attrtype,
				 const char *str)
{
	return nla_put(skb, attrtype, strlen(str) + 1, str);
}

/**
 * nla_put_flag - Add a flag netlink attribute to a socket buffer
 * @skb: socket buffer to add attribute to
 * @attrtype: attribute type
 */
static inline int nla_put_flag(struct sk_buff *skb, int attrtype)
{
	return nla_put(skb, attrtype, 0, NULL);
}

/**
 * nla_put_msecs - Add a msecs netlink attribute to a skb and align it
 * @skb: socket buffer to add attribute to
 * @attrtype: attribute type
 * @njiffies: number of jiffies to convert to msecs
 * @padattr: attribute type for the padding
 */
static inline int nla_put_msecs(struct sk_buff *skb, int attrtype,
				unsigned long njiffies, int padattr)
{
	u64 tmp = jiffies_to_msecs(njiffies);

	return nla_put_64bit(skb, attrtype, sizeof(u64), &tmp, padattr);
}

/**
 * nla_put_in_addr - Add an IPv4 address netlink attribute to a socket
 * buffer
 * @skb: socket buffer to add attribute to
 * @attrtype: attribute type
 * @addr: IPv4 address
 */
static inline int nla_put_in_addr(struct sk_buff *skb, int attrtype,
				  __be32 addr)
{
	__be32 tmp = addr;

	return nla_put_be32(skb, attrtype, tmp);
}

/**
 * nla_put_in6_addr - Add an IPv6 address netlink attribute to a socket
 * buffer
 * @skb: socket buffer to add attribute to
 * @attrtype: attribute type
 * @addr: IPv6 address
 */
static inline int nla_put_in6_addr(struct sk_buff *skb, int attrtype,
				   const struct in6_addr *addr)
{
	return nla_put(skb, attrtype, sizeof(*addr), addr);
}

/**
 * nla_put_bitfield32 - Add a bitfield32 netlink attribute to a socket buffer
 * @skb: socket buffer to add attribute to
 * @attrtype: attribute type
 * @value: value carrying bits
 * @selector: selector of valid bits
 */
static inline int nla_put_bitfield32(struct sk_buff *skb, int attrtype,
				     __u32 value, __u32 selector)
{
	struct nla_bitfield32 tmp = { value, selector, };

	return nla_put(skb, attrtype, sizeof(tmp), &tmp);
}

/**
 * nla_get_u32 - return payload of u32 attribute
 * @nla: u32 netlink attribute
 */
static inline u32 nla_get_u32(const struct nlattr *nla)
{
	return *(u32 *) nla_data(nla);
}

/**
 * nla_get_be32 - return payload of __be32 attribute
 * @nla: __be32 netlink attribute
 */
static inline __be32 nla_get_be32(const struct nlattr *nla)
{
	return *(__be32 *) nla_data(nla);
}

/**
 * nla_get_le32 - return payload of __le32 attribute
 * @nla: __le32 netlink attribute
 */
static inline __le32 nla_get_le32(const struct nlattr *nla)
{
	return *(__le32 *) nla_data(nla);
}

/**
 * nla_get_u16 - return payload of u16 attribute
 * @nla: u16 netlink attribute
 */
static inline u16 nla_get_u16(const struct nlattr *nla)
{
	return *(u16 *) nla_data(nla);
}

/**
 * nla_get_be16 - return payload of __be16 attribute
 * @nla: __be16 netlink attribute
 */
static inline __be16 nla_get_be16(const struct nlattr *nla)
{
	return *(__be16 *) nla_data(nla);
}

/**
 * nla_get_le16 - return payload of __le16 attribute
 * @nla: __le16 netlink attribute
 */
static inline __le16 nla_get_le16(const struct nlattr *nla)
{
	return *(__le16 *) nla_data(nla);
}

/**
 * nla_get_u8 - return payload of u8 attribute
 * @nla: u8 netlink attribute
 */
static inline u8 nla_get_u8(const struct nlattr *nla)
{
	return *(u8 *) nla_data(nla);
}

/**
 * nla_get_u64 - return payload of u64 attribute
 * @nla: u64 netlink attribute
 */
static inline u64 nla_get_u64(const struct nlattr *nla)
{
	u64 tmp;

	nla_memcpy(&tmp, nla, sizeof(tmp));

	return tmp;
}

/**
 * nla_get_be64 - return payload of __be64 attribute
 * @nla: __be64 netlink attribute
 */
static inline __be64 nla_get_be64(const struct nlattr *nla)
{
	__be64 tmp;

	nla_memcpy(&tmp, nla, sizeof(tmp));

	return tmp;
}

/**
 * nla_get_le64 - return payload of __le64 attribute
 * @nla: __le64 netlink attribute
 */
static inline __le64 nla_get_le64(const struct nlattr *nla)
{
	return *(__le64 *) nla_data(nla);
}

/**
 * nla_get_s32 - return payload of s32 attribute
 * @nla: s32 netlink attribute
 */
static inline s32 nla_get_s32(const struct nlattr *nla)
{
	return *(s32 *) nla_data(nla);
}

/**
 * nla_get_s16 - return payload of s16 attribute
 * @nla: s16 netlink attribute
 */
static inline s16 nla_get_s16(const struct nlattr *nla)
{
	return *(s16 *) nla_data(nla);
}

/**
 * nla_get_s8 - return payload of s8 attribute
 * @nla: s8 netlink attribute
 */
static inline s8 nla_get_s8(const struct nlattr *nla)
{
	return *(s8 *) nla_data(nla);
}

/**
 * nla_get_s64 - return payload of s64 attribute
 * @nla: s64 netlink attribute
 */
static inline s64 nla_get_s64(const struct nlattr *nla)
{
	s64 tmp;

	nla_memcpy(&tmp, nla, sizeof(tmp));

	return tmp;
}

/**
 * nla_get_flag - return payload of flag attribute
 * @nla: flag netlink attribute
 */
static inline int nla_get_flag(const struct nlattr *nla)
{
	return !!nla;
}

/**
 * nla_get_msecs - return payload of msecs attribute
 * @nla: msecs netlink attribute
 *
 * Returns the number of milliseconds in jiffies.
 */
static inline unsigned long nla_get_msecs(const struct nlattr *nla)
{
	u64 msecs = nla_get_u64(nla);

	return msecs_to_jiffies((unsigned long) msecs);
}

/**
 * nla_get_in_addr - return payload of IPv4 address attribute
 * @nla: IPv4 address netlink attribute
 */
static inline __be32 nla_get_in_addr(const struct nlattr *nla)
{
	return *(__be32 *) nla_data(nla);
}

/**
 * nla_get_in6_addr - return payload of IPv6 address attribute
 * @nla: IPv6 address netlink attribute
 */
static inline struct in6_addr nla_get_in6_addr(const struct nlattr *nla)
{
	struct in6_addr tmp;

	nla_memcpy(&tmp, nla, sizeof(tmp));
	return tmp;
}

/**
 * nla_get_bitfield32 - return payload of 32 bitfield attribute
 * @nla: nla_bitfield32 attribute
 */
static inline struct nla_bitfield32 nla_get_bitfield32(const struct nlattr *nla)
{
	struct nla_bitfield32 tmp;

	nla_memcpy(&tmp, nla, sizeof(tmp));
	return tmp;
}

/**
 * nla_memdup - duplicate attribute memory (kmemdup)
 * @src: netlink attribute to duplicate from
 * @gfp: GFP mask
 */
static inline void *nla_memdup(const struct nlattr *src, gfp_t gfp)
{
	return kmemdup(nla_data(src), nla_len(src), gfp);
}

/**
 * nla_nest_start_noflag - Start a new level of nested attributes
 * @skb: socket buffer to add attributes to
 * @attrtype: attribute type of container
 *
 * This function exists for backward compatibility to use in APIs which never
 * marked their nest attributes with NLA_F_NESTED flag. New APIs should use
 * nla_nest_start() which sets the flag.
 *
 * Returns the container attribute or NULL on error
 */
static inline struct nlattr *nla_nest_start_noflag(struct sk_buff *skb,
						   int attrtype)
{
	struct nlattr *start = (struct nlattr *)skb_tail_pointer(skb);

	if (nla_put(skb, attrtype, 0, NULL) < 0)
		return NULL;

	return start;
}

/**
 * nla_nest_start - Start a new level of nested attributes, with NLA_F_NESTED
 * @skb: socket buffer to add attributes to
 * @attrtype: attribute type of container
 *
 * Unlike nla_nest_start_noflag(), mark the nest attribute with NLA_F_NESTED
 * flag. This is the preferred function to use in new code.
 *
 * Returns the container attribute or NULL on error
 */
static inline struct nlattr *nla_nest_start(struct sk_buff *skb, int attrtype)
{
	return nla_nest_start_noflag(skb, attrtype | NLA_F_NESTED);
}

/**
 * nla_nest_end - Finalize nesting of attributes
 * @skb: socket buffer the attributes are stored in
 * @start: container attribute
 *
 * Corrects the container attribute header to include the all
 * appeneded attributes.
 *
 * Returns the total data length of the skb.
 */
static inline int nla_nest_end(struct sk_buff *skb, struct nlattr *start)
{
	start->nla_len = skb_tail_pointer(skb) - (unsigned char *)start;
	return skb->len;
}

/**
 * nla_nest_cancel - Cancel nesting of attributes
 * @skb: socket buffer the message is stored in
 * @start: container attribute
 *
 * Removes the container attribute and including all nested
 * attributes. Returns -EMSGSIZE
 */
static inline void nla_nest_cancel(struct sk_buff *skb, struct nlattr *start)
{
	nlmsg_trim(skb, start);
}

/**
 * __nla_validate_nested - Validate a stream of nested attributes
 * @start: container attribute
 * @maxtype: maximum attribute type to be expected
 * @policy: validation policy
 * @validate: validation strictness
 * @extack: extended ACK report struct
 *
 * Validates all attributes in the nested attribute stream against the
 * specified policy. Attributes with a type exceeding maxtype will be
 * ignored. See documenation of struct nla_policy for more details.
 *
 * Returns 0 on success or a negative error code.
 */
static inline int __nla_validate_nested(const struct nlattr *start, int maxtype,
					const struct nla_policy *policy,
					unsigned int validate,
					struct netlink_ext_ack *extack)
{
	return __nla_validate(nla_data(start), nla_len(start), maxtype, policy,
			      validate, extack);
}

static inline int
nla_validate_nested(const struct nlattr *start, int maxtype,
		    const struct nla_policy *policy,
		    struct netlink_ext_ack *extack)
{
	return __nla_validate_nested(start, maxtype, policy,
				     NL_VALIDATE_STRICT, extack);
}

static inline int
nla_validate_nested_deprecated(const struct nlattr *start, int maxtype,
			       const struct nla_policy *policy,
			       struct netlink_ext_ack *extack)
{
	return __nla_validate_nested(start, maxtype, policy,
				     NL_VALIDATE_LIBERAL, extack);
}

/**
 * nla_need_padding_for_64bit - test 64-bit alignment of the next attribute
 * @skb: socket buffer the message is stored in
 *
 * Return true if padding is needed to align the next attribute (nla_data()) to
 * a 64-bit aligned area.
 */
static inline bool nla_need_padding_for_64bit(struct sk_buff *skb)
{
#ifndef CONFIG_HAVE_EFFICIENT_UNALIGNED_ACCESS
	/* The nlattr header is 4 bytes in size, that's why we test
	 * if the skb->data _is_ aligned.  A NOP attribute, plus
	 * nlattr header for next attribute, will make nla_data()
	 * 8-byte aligned.
	 */
	if (IS_ALIGNED((unsigned long)skb_tail_pointer(skb), 8))
		return true;
#endif
	return false;
}

/**
 * nla_align_64bit - 64-bit align the nla_data() of next attribute
 * @skb: socket buffer the message is stored in
 * @padattr: attribute type for the padding
 *
 * Conditionally emit a padding netlink attribute in order to make
 * the next attribute we emit have a 64-bit aligned nla_data() area.
 * This will only be done in architectures which do not have
 * CONFIG_HAVE_EFFICIENT_UNALIGNED_ACCESS defined.
 *
 * Returns zero on success or a negative error code.
 */
static inline int nla_align_64bit(struct sk_buff *skb, int padattr)
{
	if (nla_need_padding_for_64bit(skb) &&
	    !nla_reserve(skb, padattr, 0))
		return -EMSGSIZE;

	return 0;
}

/**
 * nla_total_size_64bit - total length of attribute including padding
 * @payload: length of payload
 */
static inline int nla_total_size_64bit(int payload)
{
	return NLA_ALIGN(nla_attr_size(payload))
#ifndef CONFIG_HAVE_EFFICIENT_UNALIGNED_ACCESS
		+ NLA_ALIGN(nla_attr_size(0))
#endif
		;
}

/**
 * nla_for_each_attr - iterate over a stream of attributes
 * @pos: loop counter, set to current attribute
 * @head: head of attribute stream
 * @len: length of attribute stream
 * @rem: initialized to len, holds bytes currently remaining in stream
 */
#define nla_for_each_attr(pos, head, len, rem) \
	for (pos = head, rem = len; \
	     nla_ok(pos, rem); \
	     pos = nla_next(pos, &(rem)))

/**
 * nla_for_each_nested - iterate over nested attributes
 * @pos: loop counter, set to current attribute
 * @nla: attribute containing the nested attributes
 * @rem: initialized to len, holds bytes currently remaining in stream
 */
#define nla_for_each_nested(pos, nla, rem) \
	nla_for_each_attr(pos, nla_data(nla), nla_len(nla), rem)

/**
 * nla_is_last - Test if attribute is last in stream
 * @nla: attribute to test
 * @rem: bytes remaining in stream
 */
static inline bool nla_is_last(const struct nlattr *nla, int rem)
{
	return nla->nla_len == rem;
}

void nla_get_range_unsigned(const struct nla_policy *pt,
			    struct netlink_range_validation *range);
void nla_get_range_signed(const struct nla_policy *pt,
			  struct netlink_range_validation_signed *range);

struct netlink_policy_dump_state;

int netlink_policy_dump_add_policy(struct netlink_policy_dump_state **pstate,
				   const struct nla_policy *policy,
				   unsigned int maxtype);
int netlink_policy_dump_get_policy_idx(struct netlink_policy_dump_state *state,
				       const struct nla_policy *policy,
				       unsigned int maxtype);
bool netlink_policy_dump_loop(struct netlink_policy_dump_state *state);
int netlink_policy_dump_write(struct sk_buff *skb,
			      struct netlink_policy_dump_state *state);
int netlink_policy_dump_attr_size_estimate(const struct nla_policy *pt);
int netlink_policy_dump_write_attr(struct sk_buff *skb,
				   const struct nla_policy *pt,
				   int nestattr);
void netlink_policy_dump_free(struct netlink_policy_dump_state *state);

#endif<|MERGE_RESOLUTION|>--- conflicted
+++ resolved
@@ -181,11 +181,6 @@
 	NLA_S64,
 	NLA_BITFIELD32,
 	NLA_REJECT,
-<<<<<<< HEAD
-	NLA_EXACT_LEN,/*有准确长度的属性*/
-	NLA_MIN_LEN,/*len必须大于校验给出一个值*/
-=======
->>>>>>> c4d6fe73
 	__NLA_TYPE_MAX,
 };
 
