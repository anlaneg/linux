/* SPDX-License-Identifier: GPL-2.0 */
#ifndef __NET_TC_CT_H
#define __NET_TC_CT_H

#include <net/act_api.h>
#include <uapi/linux/tc_act/tc_ct.h>

#if IS_ENABLED(CONFIG_NF_CONNTRACK)
#include <net/netfilter/nf_nat.h>
#include <net/netfilter/nf_conntrack_labels.h>

/*ct的控制参数*/
struct tcf_ct_params {
<<<<<<< HEAD
    /*ct模板*/
=======
	struct nf_conntrack_helper *helper;
>>>>>>> fe15c26e
	struct nf_conn *tmpl;
	/*ct所属的zone*/
	u16 zone;

	u32 mark;
	u32 mark_mask;

	u32 labels[NF_CT_LABELS_MAX_SIZE / sizeof(u32)];
	u32 labels_mask[NF_CT_LABELS_MAX_SIZE / sizeof(u32)];

	/*地址段及port段范围填充*/
	struct nf_nat_range2 range;
	/*是否ipv4地址段*/
	bool ipv4_range;

	/*ct action内容*/
	u16 ct_action;

	struct rcu_head rcu;

	/*对应的ct_flowtable*/
	struct tcf_ct_flow_table *ct_ft;
	/*ct对应的flowtable*/
	struct nf_flowtable *nf_ft;
};

struct tcf_ct {
	struct tc_action common;
	/*ct参数*/
	struct tcf_ct_params __rcu *params;
};

#define to_ct(a) ((struct tcf_ct *)a)
#define to_ct_params(a)							\
	((struct tcf_ct_params *)					\
	 rcu_dereference_protected(to_ct(a)->params,			\
				   lockdep_is_held(&a->tcfa_lock)))

static inline uint16_t tcf_ct_zone(const struct tc_action *a)
{
	return to_ct_params(a)->zone;
}

static inline int tcf_ct_action(const struct tc_action *a)
{
	return to_ct_params(a)->ct_action;
}

static inline struct nf_flowtable *tcf_ct_ft(const struct tc_action *a)
{
	return to_ct_params(a)->nf_ft;
}

#else
static inline uint16_t tcf_ct_zone(const struct tc_action *a) { return 0; }
static inline int tcf_ct_action(const struct tc_action *a) { return 0; }
static inline struct nf_flowtable *tcf_ct_ft(const struct tc_action *a)
{
	return NULL;
}
#endif /* CONFIG_NF_CONNTRACK */

#if IS_ENABLED(CONFIG_NET_ACT_CT)
static inline void
tcf_ct_flow_table_restore_skb(struct sk_buff *skb, unsigned long cookie)
{
	enum ip_conntrack_info ctinfo = cookie & NFCT_INFOMASK;
	struct nf_conn *ct;

	ct = (struct nf_conn *)(cookie & NFCT_PTRMASK);
	nf_conntrack_get(&ct->ct_general);
	nf_ct_set(skb, ct, ctinfo);
}
#else
static inline void
tcf_ct_flow_table_restore_skb(struct sk_buff *skb, unsigned long cookie) { }
#endif

static inline bool is_tcf_ct(const struct tc_action *a)
{
#if defined(CONFIG_NET_CLS_ACT) && IS_ENABLED(CONFIG_NF_CONNTRACK)
	if (a->ops && a->ops->id == TCA_ID_CT)
		return true;
#endif
	return false;
}

#endif /* __NET_TC_CT_H */<|MERGE_RESOLUTION|>--- conflicted
+++ resolved
@@ -11,11 +11,8 @@
 
 /*ct的控制参数*/
 struct tcf_ct_params {
-<<<<<<< HEAD
-    /*ct模板*/
-=======
 	struct nf_conntrack_helper *helper;
->>>>>>> fe15c26e
+    	/*ct模板*/
 	struct nf_conn *tmpl;
 	/*ct所属的zone*/
 	u16 zone;
