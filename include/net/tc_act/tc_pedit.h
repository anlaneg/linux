/* SPDX-License-Identifier: GPL-2.0 */
#ifndef __NET_TC_PED_H
#define __NET_TC_PED_H

#include <net/act_api.h>
#include <linux/tc_act/tc_pedit.h>

struct tcf_pedit_key_ex {
	//修改的头部类型
	enum pedit_header_type htype;
	//修改方式
	enum pedit_cmd cmd;
};

struct tcf_pedit {
	struct tc_action	common;
	unsigned char		tcfp_nkeys;//tcfp_keys数目
	unsigned char		tcfp_flags;
<<<<<<< HEAD
	//要修改的key参数
=======
	u32			tcfp_off_max_hint;
>>>>>>> 97ee9d1c
	struct tc_pedit_key	*tcfp_keys;
	/*修改方式及修改基准*/
	struct tcf_pedit_key_ex	*tcfp_keys_ex;
};

#define to_pedit(a) ((struct tcf_pedit *)a)

/*检查是否为pedit动作（负责报文修改）*/
static inline bool is_tcf_pedit(const struct tc_action *a)
{
#ifdef CONFIG_NET_CLS_ACT
	if (a->ops && a->ops->id == TCA_ID_PEDIT)
		return true;
#endif
	return false;
}

static inline int tcf_pedit_nkeys(const struct tc_action *a)
{
	return to_pedit(a)->tcfp_nkeys;
}

/*取index号修改对应的修改基准*/
static inline u32 tcf_pedit_htype(const struct tc_action *a, int index)
{
	if (to_pedit(a)->tcfp_keys_ex)
		return to_pedit(a)->tcfp_keys_ex[index].htype;

	return TCA_PEDIT_KEY_EX_HDR_TYPE_NETWORK;
}

/*取index号修改对应的修改方式（add/set)*/
static inline u32 tcf_pedit_cmd(const struct tc_action *a, int index)
{
	if (to_pedit(a)->tcfp_keys_ex)
		return to_pedit(a)->tcfp_keys_ex[index].cmd;

	return __PEDIT_CMD_MAX;
}

/*取index号修改对应的mask*/
static inline u32 tcf_pedit_mask(const struct tc_action *a, int index)
{
	return to_pedit(a)->tcfp_keys[index].mask;
}

/*取index号修改对应的value*/
static inline u32 tcf_pedit_val(const struct tc_action *a, int index)
{
	return to_pedit(a)->tcfp_keys[index].val;
}

/*取index号修改对应的offset*/
static inline u32 tcf_pedit_offset(const struct tc_action *a, int index)
{
	return to_pedit(a)->tcfp_keys[index].off;
}
#endif /* __NET_TC_PED_H */<|MERGE_RESOLUTION|>--- conflicted
+++ resolved
@@ -16,11 +16,8 @@
 	struct tc_action	common;
 	unsigned char		tcfp_nkeys;//tcfp_keys数目
 	unsigned char		tcfp_flags;
-<<<<<<< HEAD
+	u32			tcfp_off_max_hint;
 	//要修改的key参数
-=======
-	u32			tcfp_off_max_hint;
->>>>>>> 97ee9d1c
 	struct tc_pedit_key	*tcfp_keys;
 	/*修改方式及修改基准*/
 	struct tcf_pedit_key_ex	*tcfp_keys_ex;
