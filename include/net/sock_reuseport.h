/* SPDX-License-Identifier: GPL-2.0 */
#ifndef _SOCK_REUSEPORT_H
#define _SOCK_REUSEPORT_H

#include <linux/filter.h>
#include <linux/skbuff.h>
#include <linux/types.h>
#include <linux/spinlock.h>
#include <net/sock.h>

extern spinlock_t reuseport_lock;

struct sock_reuseport {
	struct rcu_head		rcu;

<<<<<<< HEAD
	//socks数组可使用的长度
	u16			max_socks;	/* length of socks */
	//记录已使用的可reuse的sockets数目(即socks的数组有效表项的长度）
	u16			num_socks;	/* elements in socks */
=======
	u16			max_socks;		/* length of socks */
	u16			num_socks;		/* elements in socks */
	u16			num_closed_socks;	/* closed elements in socks */
>>>>>>> 40226a3d
	/* The last synq overflow event timestamp of this
	 * reuse->socks[] group.
	 */
	unsigned int		synq_overflow_ts;
	/* ID stays the same even after the size of socks[] grows. */
	unsigned int		reuseport_id;
	unsigned int		bind_inany:1;
	unsigned int		has_conns:1;
	struct bpf_prog __rcu	*prog;		/* optional BPF sock selector */
	//记录可reuse的sockets
	struct sock		*socks[];	/* array of sock pointers */
};

extern int reuseport_alloc(struct sock *sk, bool bind_inany);
extern int reuseport_add_sock(struct sock *sk, struct sock *sk2,
			      bool bind_inany);
extern void reuseport_detach_sock(struct sock *sk);
void reuseport_stop_listen_sock(struct sock *sk);
extern struct sock *reuseport_select_sock(struct sock *sk,
					  u32 hash,
					  struct sk_buff *skb,
					  int hdr_len);
struct sock *reuseport_migrate_sock(struct sock *sk,
				    struct sock *migrating_sk,
				    struct sk_buff *skb);
extern int reuseport_attach_prog(struct sock *sk, struct bpf_prog *prog);
extern int reuseport_detach_prog(struct sock *sk);

static inline bool reuseport_has_conns(struct sock *sk, bool set)
{
	struct sock_reuseport *reuse;
	bool ret = false;

	rcu_read_lock();
	reuse = rcu_dereference(sk->sk_reuseport_cb);
	if (reuse) {
		if (set)
			reuse->has_conns = 1;
		ret = reuse->has_conns;
	}
	rcu_read_unlock();

	return ret;
}

#endif  /* _SOCK_REUSEPORT_H */<|MERGE_RESOLUTION|>--- conflicted
+++ resolved
@@ -13,16 +13,11 @@
 struct sock_reuseport {
 	struct rcu_head		rcu;
 
-<<<<<<< HEAD
 	//socks数组可使用的长度
-	u16			max_socks;	/* length of socks */
+	u16			max_socks;		/* length of socks */
 	//记录已使用的可reuse的sockets数目(即socks的数组有效表项的长度）
-	u16			num_socks;	/* elements in socks */
-=======
-	u16			max_socks;		/* length of socks */
 	u16			num_socks;		/* elements in socks */
 	u16			num_closed_socks;	/* closed elements in socks */
->>>>>>> 40226a3d
 	/* The last synq overflow event timestamp of this
 	 * reuse->socks[] group.
 	 */
