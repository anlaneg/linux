/* SPDX-License-Identifier: GPL-2.0 */
#ifndef __NET_FIB_RULES_H
#define __NET_FIB_RULES_H

#include <linux/types.h>
#include <linux/slab.h>
#include <linux/netdevice.h>
#include <linux/fib_rules.h>
#include <linux/refcount.h>
#include <net/flow.h>
#include <net/rtnetlink.h>
#include <net/fib_notifier.h>
#include <linux/indirect_call_wrapper.h>

struct fib_kuid_range {
	kuid_t start;
	kuid_t end;
};

/*策略规则*/
struct fib_rule {
	struct list_head	list;
	int			iifindex;//inport对应的ifindex(为0时不匹配）
	int			oifindex;//outport对应的ifindex
	u32			mark;//mark，通过ip rule 中的fwmark指定
	u32			mark_mask;//mark的掩码
	u32			flags;
	u32			table;//规则从属于那个路由表
	u8			action;//规则的action（例如FR_ACT_GOTO）
	u8			l3mdev;
	u8                      proto;//路由协议类型
	u8			ip_proto;//4层协议号
	u32			target;//goto action时记录要跳转到哪个目标上继续查询
	__be64			tun_id;//隧道id号
	struct fib_rule __rcu	*ctarget;//跳转动作对应的rule
	struct net		*fr_net;//从属于那个namespace

	refcount_t		refcnt;
	/*规则对应的优先级*/
	u32			pref;
	int			suppress_ifgroup;
	int			suppress_prefixlen;
	char			iifname[IFNAMSIZ];//inport名称
	char			oifname[IFNAMSIZ];//outport名称
	struct fib_kuid_range	uid_range;//记录用户传入的范围
	struct fib_rule_port_range	sport_range;//源port范围
	struct fib_rule_port_range	dport_range;//目的port范围
	struct rcu_head		rcu;
};

struct fib_lookup_arg {
	void			*lookup_ptr;
	const void		*lookup_data;
	void			*result;/*保存查询到的路由结果*/
	struct fib_rule		*rule;/*保存命中的策略*/
	u32			table;
	int			flags;
#define FIB_LOOKUP_NOREF		1
#define FIB_LOOKUP_IGNORE_LINKSTATE	2
};

//不同协议族通过此结构定义其适合的策略路由
struct fib_rules_ops {
	//指明ops属于哪个协议族
	int			family;
	struct list_head	list;
	//规则大小（支持的规则结构体大小）
	int			rule_size;
	//此协议族地址大小（字节为单位）
	int			addr_size;
	int			unresolved_rules;
	int			nr_goto_rules;
	unsigned int		fib_rules_seq;

	//用于执行规则action
	int			(*action)(struct fib_rule *,
					  struct flowi *, int,
					  struct fib_lookup_arg *);
<<<<<<< HEAD
	//结果阻止，检查是否不想要的结果，如果是返回True
	bool			(*suppress)(struct fib_rule *,
=======
	bool			(*suppress)(struct fib_rule *, int,
>>>>>>> 028192fe
					    struct fib_lookup_arg *);
	int			(*match)(struct fib_rule *,
					 struct flowi *, int);
	//完成配置设置
	int			(*configure)(struct fib_rule *,
					     struct sk_buff *,
					     struct fib_rule_hdr *,
					     struct nlattr **,
					     struct netlink_ext_ack *);
	int			(*delete)(struct fib_rule *);
	/*给定规则fib_rule及fib_rule_hdr,检查两者是否相等*/
	int			(*compare)(struct fib_rule *,
					   struct fib_rule_hdr *,
					   struct nlattr **);
	int			(*fill)(struct fib_rule *, struct sk_buff *,
					struct fib_rule_hdr *);
	size_t			(*nlmsg_payload)(struct fib_rule *);

	/* Called after modifications to the rules set, must flush
	 * the route cache if one exists. */
	void			(*flush_cache)(struct fib_rules_ops *ops);

	int			nlgroup;
<<<<<<< HEAD
	const struct nla_policy	*policy;
	struct list_head	rules_list;/*所有已配置的策略路由*/
=======
	struct list_head	rules_list;
>>>>>>> 028192fe
	struct module		*owner;
	struct net		*fro_net;
	struct rcu_head		rcu;
};

struct fib_rule_notifier_info {
	struct fib_notifier_info info; /* must be first */
	struct fib_rule *rule;
};

<<<<<<< HEAD
#define FRA_GENERIC_POLICY \
	[FRA_UNSPEC]	= { .strict_start_type = FRA_DPORT_RANGE + 1 }, \
	[FRA_IIFNAME]	= { .type = NLA_STRING, .len = IFNAMSIZ - 1 }, \
	[FRA_OIFNAME]	= { .type = NLA_STRING, .len = IFNAMSIZ - 1 }, \
	[FRA_PRIORITY]	= { .type = NLA_U32 }, \
	[FRA_FWMARK]	= { .type = NLA_U32 }, \
	[FRA_TUN_ID]	= { .type = NLA_U64 }, \
	[FRA_FWMASK]	= { .type = NLA_U32 }, \
	[FRA_TABLE]     = { .type = NLA_U32 }, \
	[FRA_SUPPRESS_PREFIXLEN] = { .type = NLA_U32 }, \
	[FRA_SUPPRESS_IFGROUP] = { .type = NLA_U32 }, \
	[FRA_GOTO]	= { .type = NLA_U32 }, \
	[FRA_L3MDEV]	= { .type = NLA_U8 }, \
	[FRA_UID_RANGE]	= { .len = sizeof(struct fib_rule_uid_range) }, \
	[FRA_PROTOCOL]  = { .type = NLA_U8 }, \
	[FRA_IP_PROTO]  = { .type = NLA_U8 }, \
	[FRA_SPORT_RANGE] = { .len = sizeof(struct fib_rule_port_range) }, \
	[FRA_DPORT_RANGE] = { .len = sizeof(struct fib_rule_port_range) }


//引用fib规则
=======
>>>>>>> 028192fe
static inline void fib_rule_get(struct fib_rule *rule)
{
	refcount_inc(&rule->refcnt);
}

static inline void fib_rule_put(struct fib_rule *rule)
{
	if (refcount_dec_and_test(&rule->refcnt))
		kfree_rcu(rule, rcu);
}

#ifdef CONFIG_NET_L3_MASTER_DEV
static inline u32 fib_rule_get_table(struct fib_rule *rule,
				     struct fib_lookup_arg *arg)
{
	return rule->l3mdev ? arg->table : rule->table;
}
#else
//由fib_rule获取其对应的fib表编号
static inline u32 fib_rule_get_table(struct fib_rule *rule,
				     struct fib_lookup_arg *arg)
{
	return rule->table;
}
#endif

//取fib rule配置的表号
static inline u32 frh_get_table(struct fib_rule_hdr *frh, struct nlattr **nla)
{
	if (nla[FRA_TABLE])
		return nla_get_u32(nla[FRA_TABLE]);
	return frh->table;
}

static inline bool fib_rule_port_range_set(const struct fib_rule_port_range *range)
{
	return range->start != 0 && range->end != 0;
}

static inline bool fib_rule_port_inrange(const struct fib_rule_port_range *a,
					 __be16 port)
{
	return ntohs(port) >= a->start &&
		ntohs(port) <= a->end;
}

static inline bool fib_rule_port_range_valid(const struct fib_rule_port_range *a)
{
	return a->start != 0 && a->end != 0 && a->end < 0xffff &&
		a->start <= a->end;
}

static inline bool fib_rule_port_range_compare(struct fib_rule_port_range *a,
					       struct fib_rule_port_range *b)
{
	return a->start == b->start &&
		a->end == b->end;
}

static inline bool fib_rule_requires_fldissect(struct fib_rule *rule)
{
	return rule->iifindex != LOOPBACK_IFINDEX && (rule->ip_proto ||
		fib_rule_port_range_set(&rule->sport_range) ||
		fib_rule_port_range_set(&rule->dport_range));
}

struct fib_rules_ops *fib_rules_register(const struct fib_rules_ops *,
					 struct net *);
void fib_rules_unregister(struct fib_rules_ops *);

int fib_rules_lookup(struct fib_rules_ops *, struct flowi *, int flags,
		     struct fib_lookup_arg *);
int fib_default_rule_add(struct fib_rules_ops *, u32 pref, u32 table,
			 u32 flags);
bool fib_rule_matchall(const struct fib_rule *rule);
int fib_rules_dump(struct net *net, struct notifier_block *nb, int family,
		   struct netlink_ext_ack *extack);
unsigned int fib_rules_seq_read(struct net *net, int family);

int fib_nl_newrule(struct sk_buff *skb, struct nlmsghdr *nlh,
		   struct netlink_ext_ack *extack);
int fib_nl_delrule(struct sk_buff *skb, struct nlmsghdr *nlh,
		   struct netlink_ext_ack *extack);

INDIRECT_CALLABLE_DECLARE(int fib6_rule_match(struct fib_rule *rule,
					    struct flowi *fl, int flags));
INDIRECT_CALLABLE_DECLARE(int fib4_rule_match(struct fib_rule *rule,
					    struct flowi *fl, int flags));

INDIRECT_CALLABLE_DECLARE(int fib6_rule_action(struct fib_rule *rule,
			    struct flowi *flp, int flags,
			    struct fib_lookup_arg *arg));
INDIRECT_CALLABLE_DECLARE(int fib4_rule_action(struct fib_rule *rule,
			    struct flowi *flp, int flags,
			    struct fib_lookup_arg *arg));

INDIRECT_CALLABLE_DECLARE(bool fib6_rule_suppress(struct fib_rule *rule,
						int flags,
						struct fib_lookup_arg *arg));
INDIRECT_CALLABLE_DECLARE(bool fib4_rule_suppress(struct fib_rule *rule,
						int flags,
						struct fib_lookup_arg *arg));
#endif<|MERGE_RESOLUTION|>--- conflicted
+++ resolved
@@ -76,12 +76,8 @@
 	int			(*action)(struct fib_rule *,
 					  struct flowi *, int,
 					  struct fib_lookup_arg *);
-<<<<<<< HEAD
 	//结果阻止，检查是否不想要的结果，如果是返回True
-	bool			(*suppress)(struct fib_rule *,
-=======
 	bool			(*suppress)(struct fib_rule *, int,
->>>>>>> 028192fe
 					    struct fib_lookup_arg *);
 	int			(*match)(struct fib_rule *,
 					 struct flowi *, int);
@@ -105,12 +101,7 @@
 	void			(*flush_cache)(struct fib_rules_ops *ops);
 
 	int			nlgroup;
-<<<<<<< HEAD
-	const struct nla_policy	*policy;
 	struct list_head	rules_list;/*所有已配置的策略路由*/
-=======
-	struct list_head	rules_list;
->>>>>>> 028192fe
 	struct module		*owner;
 	struct net		*fro_net;
 	struct rcu_head		rcu;
@@ -121,30 +112,7 @@
 	struct fib_rule *rule;
 };
 
-<<<<<<< HEAD
-#define FRA_GENERIC_POLICY \
-	[FRA_UNSPEC]	= { .strict_start_type = FRA_DPORT_RANGE + 1 }, \
-	[FRA_IIFNAME]	= { .type = NLA_STRING, .len = IFNAMSIZ - 1 }, \
-	[FRA_OIFNAME]	= { .type = NLA_STRING, .len = IFNAMSIZ - 1 }, \
-	[FRA_PRIORITY]	= { .type = NLA_U32 }, \
-	[FRA_FWMARK]	= { .type = NLA_U32 }, \
-	[FRA_TUN_ID]	= { .type = NLA_U64 }, \
-	[FRA_FWMASK]	= { .type = NLA_U32 }, \
-	[FRA_TABLE]     = { .type = NLA_U32 }, \
-	[FRA_SUPPRESS_PREFIXLEN] = { .type = NLA_U32 }, \
-	[FRA_SUPPRESS_IFGROUP] = { .type = NLA_U32 }, \
-	[FRA_GOTO]	= { .type = NLA_U32 }, \
-	[FRA_L3MDEV]	= { .type = NLA_U8 }, \
-	[FRA_UID_RANGE]	= { .len = sizeof(struct fib_rule_uid_range) }, \
-	[FRA_PROTOCOL]  = { .type = NLA_U8 }, \
-	[FRA_IP_PROTO]  = { .type = NLA_U8 }, \
-	[FRA_SPORT_RANGE] = { .len = sizeof(struct fib_rule_port_range) }, \
-	[FRA_DPORT_RANGE] = { .len = sizeof(struct fib_rule_port_range) }
-
-
 //引用fib规则
-=======
->>>>>>> 028192fe
 static inline void fib_rule_get(struct fib_rule *rule)
 {
 	refcount_inc(&rule->refcnt);
