/* SPDX-License-Identifier: GPL-2.0-or-later */
/*
 * include/net/devlink.h - Network physical device Netlink interface
 * Copyright (c) 2016 Mellanox Technologies. All rights reserved.
 * Copyright (c) 2016 Jiri Pirko <jiri@mellanox.com>
 */
#ifndef _NET_DEVLINK_H_
#define _NET_DEVLINK_H_

#include <linux/device.h>
#include <linux/slab.h>
#include <linux/gfp.h>
#include <linux/list.h>
#include <linux/netdevice.h>
#include <linux/spinlock.h>
#include <linux/workqueue.h>
#include <linux/refcount.h>
#include <net/net_namespace.h>
#include <net/flow_offload.h>
#include <uapi/linux/devlink.h>
#include <linux/xarray.h>

#define DEVLINK_RELOAD_STATS_ARRAY_SIZE \
	(__DEVLINK_RELOAD_LIMIT_MAX * __DEVLINK_RELOAD_ACTION_MAX)

struct devlink_dev_stats {
	u32 reload_stats[DEVLINK_RELOAD_STATS_ARRAY_SIZE];
	u32 remote_reload_stats[DEVLINK_RELOAD_STATS_ARRAY_SIZE];
};

struct devlink_ops;

struct devlink {
	//挂载至devlink_list
	struct list_head list;
	//用于串连devlink_port
	struct list_head port_list;
	//用于串连devlink_sb
	struct list_head sb_list;
	struct list_head dpipe_table_list;
	struct list_head resource_list;
	struct list_head param_list;
	struct list_head region_list;
	struct list_head reporter_list;
	struct mutex reporters_lock; /* protects reporter_list */
	struct devlink_dpipe_headers *dpipe_headers;
	struct list_head trap_list;
	struct list_head trap_group_list;
	struct list_head trap_policer_list;
	//devlink对应的ops
	const struct devlink_ops *ops;
	struct xarray snapshot_ids;
<<<<<<< HEAD
	//devlink对应的dev设备
=======
	struct devlink_dev_stats stats;
>>>>>>> c4d6fe73
	struct device *dev;
	possible_net_t _net;
	struct mutex lock; /* Serializes access to devlink instance specific objects such as
			    * port, sb, dpipe, resource, params, region, traps and more.
			    */
	u8 reload_failed:1,
	   reload_enabled:1,
	   registered:1;
	char priv[0] __aligned(NETDEV_ALIGN);
};

struct devlink_port_phys_attrs {
	u32 port_number; /* Same value as "split group".
			  * A physical port which is visible to the user
			  * for a given port flavour.
			  */
	u32 split_subport_number; /* If the port is split, this is the number of subport. */
};

/**
 * struct devlink_port_pci_pf_attrs - devlink port's PCI PF attributes
 * @controller: Associated controller number
 * @pf: Associated PCI PF number for this port.
 * @external: when set, indicates if a port is for an external controller
 */
struct devlink_port_pci_pf_attrs {
	u32 controller;
	u16 pf;
	u8 external:1;
};

/**
 * struct devlink_port_pci_vf_attrs - devlink port's PCI VF attributes
 * @controller: Associated controller number
 * @pf: Associated PCI PF number for this port.
 * @vf: Associated PCI VF for of the PCI PF for this port.
 * @external: when set, indicates if a port is for an external controller
 */
struct devlink_port_pci_vf_attrs {
	u32 controller;
	u16 pf;
	u16 vf;
	u8 external:1;
};

/**
 * struct devlink_port_attrs - devlink port object
 * @flavour: flavour of the port
 * @split: indicates if this is split port
 * @splittable: indicates if the port can be split.
 * @lanes: maximum number of lanes the port supports. 0 value is not passed to netlink.
 * @switch_id: if the port is part of switch, this is buffer with ID, otherwise this is NULL
 * @phys: physical port attributes
 * @pci_pf: PCI PF port attributes
 * @pci_vf: PCI VF port attributes
 */
struct devlink_port_attrs {
	u8 split:1,
	   splittable:1;
	u32 lanes;
	enum devlink_port_flavour flavour;
	/*devport对应的switch id*/
	struct netdev_phys_item_id switch_id;
	union {
		struct devlink_port_phys_attrs phys;
		struct devlink_port_pci_pf_attrs pci_pf;//这个口关联哪个pf
		struct devlink_port_pci_vf_attrs pci_vf;//这个口关联哪个pf,vf
	};
};

struct devlink_port {
	struct list_head list;//用于挂接到devlink
	struct list_head param_list;
<<<<<<< HEAD
	struct devlink *devlink;//所属的devlink
	unsigned int index;//devlink port的index
	bool registered;//是否已注册
=======
	struct list_head region_list;
	struct devlink *devlink;
	unsigned int index;
	bool registered;
>>>>>>> c4d6fe73
	spinlock_t type_lock; /* Protects type and type_dev
			       * pointer consistency.
			       */
	enum devlink_port_type type;
	enum devlink_port_type desired_type;
	void *type_dev;
	struct devlink_port_attrs attrs;
	u8 attrs_set:1,
	   switch_port:1;
	struct delayed_work type_warn_dw;
	struct list_head reporter_list;
	struct mutex reporters_lock; /* Protects reporter_list */
};

struct devlink_sb_pool_info {
	enum devlink_sb_pool_type pool_type;
	u32 size;
	enum devlink_sb_threshold_type threshold_type;
	u32 cell_size;
};

/**
 * struct devlink_dpipe_field - dpipe field object
 * @name: field name
 * @id: index inside the headers field array
 * @bitwidth: bitwidth
 * @mapping_type: mapping type
 */
struct devlink_dpipe_field {
	const char *name;
	unsigned int id;
	unsigned int bitwidth;
	enum devlink_dpipe_field_mapping_type mapping_type;
};

/**
 * struct devlink_dpipe_header - dpipe header object
 * @name: header name
 * @id: index, global/local detrmined by global bit
 * @fields: fields
 * @fields_count: number of fields
 * @global: indicates if header is shared like most protocol header
 *	    or driver specific
 */
struct devlink_dpipe_header {
	const char *name;
	unsigned int id;
	struct devlink_dpipe_field *fields;
	unsigned int fields_count;
	bool global;
};

/**
 * struct devlink_dpipe_match - represents match operation
 * @type: type of match
 * @header_index: header index (packets can have several headers of same
 *		  type like in case of tunnels)
 * @header: header
 * @fieled_id: field index
 */
struct devlink_dpipe_match {
	enum devlink_dpipe_match_type type;
	unsigned int header_index;
	struct devlink_dpipe_header *header;
	unsigned int field_id;
};

/**
 * struct devlink_dpipe_action - represents action operation
 * @type: type of action
 * @header_index: header index (packets can have several headers of same
 *		  type like in case of tunnels)
 * @header: header
 * @fieled_id: field index
 */
struct devlink_dpipe_action {
	enum devlink_dpipe_action_type type;
	unsigned int header_index;
	struct devlink_dpipe_header *header;
	unsigned int field_id;
};

/**
 * struct devlink_dpipe_value - represents value of match/action
 * @action: action
 * @match: match
 * @mapping_value: in case the field has some mapping this value
 *                 specified the mapping value
 * @mapping_valid: specify if mapping value is valid
 * @value_size: value size
 * @value: value
 * @mask: bit mask
 */
struct devlink_dpipe_value {
	union {
		struct devlink_dpipe_action *action;
		struct devlink_dpipe_match *match;
	};
	unsigned int mapping_value;
	bool mapping_valid;
	unsigned int value_size;
	void *value;
	void *mask;
};

/**
 * struct devlink_dpipe_entry - table entry object
 * @index: index of the entry in the table
 * @match_values: match values
 * @matche_values_count: count of matches tuples
 * @action_values: actions values
 * @action_values_count: count of actions values
 * @counter: value of counter
 * @counter_valid: Specify if value is valid from hardware
 */
struct devlink_dpipe_entry {
	u64 index;
	struct devlink_dpipe_value *match_values;
	unsigned int match_values_count;
	struct devlink_dpipe_value *action_values;
	unsigned int action_values_count;
	u64 counter;
	bool counter_valid;
};

/**
 * struct devlink_dpipe_dump_ctx - context provided to driver in order
 *				   to dump
 * @info: info
 * @cmd: devlink command
 * @skb: skb
 * @nest: top attribute
 * @hdr: hdr
 */
struct devlink_dpipe_dump_ctx {
	struct genl_info *info;
	enum devlink_command cmd;
	struct sk_buff *skb;
	struct nlattr *nest;
	void *hdr;
};

struct devlink_dpipe_table_ops;

/**
 * struct devlink_dpipe_table - table object
 * @priv: private
 * @name: table name
 * @counters_enabled: indicates if counters are active
 * @counter_control_extern: indicates if counter control is in dpipe or
 *			    external tool
 * @resource_valid: Indicate that the resource id is valid
 * @resource_id: relative resource this table is related to
 * @resource_units: number of resource's unit consumed per table's entry
 * @table_ops: table operations
 * @rcu: rcu
 */
struct devlink_dpipe_table {
	void *priv;
	struct list_head list;
	const char *name;
	bool counters_enabled;
	bool counter_control_extern;
	bool resource_valid;
	u64 resource_id;
	u64 resource_units;
	struct devlink_dpipe_table_ops *table_ops;
	struct rcu_head rcu;
};

/**
 * struct devlink_dpipe_table_ops - dpipe_table ops
 * @actions_dump - dumps all tables actions
 * @matches_dump - dumps all tables matches
 * @entries_dump - dumps all active entries in the table
 * @counters_set_update - when changing the counter status hardware sync
 *			  maybe needed to allocate/free counter related
 *			  resources
 * @size_get - get size
 */
struct devlink_dpipe_table_ops {
	int (*actions_dump)(void *priv, struct sk_buff *skb);
	int (*matches_dump)(void *priv, struct sk_buff *skb);
	int (*entries_dump)(void *priv, bool counters_enabled,
			    struct devlink_dpipe_dump_ctx *dump_ctx);
	int (*counters_set_update)(void *priv, bool enable);
	u64 (*size_get)(void *priv);
};

/**
 * struct devlink_dpipe_headers - dpipe headers
 * @headers - header array can be shared (global bit) or driver specific
 * @headers_count - count of headers
 */
struct devlink_dpipe_headers {
	struct devlink_dpipe_header **headers;
	unsigned int headers_count;
};

/**
 * struct devlink_resource_size_params - resource's size parameters
 * @size_min: minimum size which can be set
 * @size_max: maximum size which can be set
 * @size_granularity: size granularity
 * @size_unit: resource's basic unit
 */
struct devlink_resource_size_params {
	u64 size_min;
	u64 size_max;
	u64 size_granularity;
	enum devlink_resource_unit unit;
};

static inline void
devlink_resource_size_params_init(struct devlink_resource_size_params *size_params,
				  u64 size_min, u64 size_max,
				  u64 size_granularity,
				  enum devlink_resource_unit unit)
{
	size_params->size_min = size_min;
	size_params->size_max = size_max;
	size_params->size_granularity = size_granularity;
	size_params->unit = unit;
}

typedef u64 devlink_resource_occ_get_t(void *priv);

/**
 * struct devlink_resource - devlink resource
 * @name: name of the resource
 * @id: id, per devlink instance
 * @size: size of the resource
 * @size_new: updated size of the resource, reload is needed
 * @size_valid: valid in case the total size of the resource is valid
 *              including its children
 * @parent: parent resource
 * @size_params: size parameters
 * @list: parent list
 * @resource_list: list of child resources
 */
struct devlink_resource {
	const char *name;
	u64 id;
	u64 size;
	u64 size_new;
	bool size_valid;
	struct devlink_resource *parent;
	struct devlink_resource_size_params size_params;
	struct list_head list;
	struct list_head resource_list;
	devlink_resource_occ_get_t *occ_get;
	void *occ_get_priv;
};

#define DEVLINK_RESOURCE_ID_PARENT_TOP 0

#define __DEVLINK_PARAM_MAX_STRING_VALUE 32
enum devlink_param_type {
	DEVLINK_PARAM_TYPE_U8,
	DEVLINK_PARAM_TYPE_U16,
	DEVLINK_PARAM_TYPE_U32,
	DEVLINK_PARAM_TYPE_STRING,
	DEVLINK_PARAM_TYPE_BOOL,
};

union devlink_param_value {
	u8 vu8;
	u16 vu16;
	u32 vu32;
	char vstr[__DEVLINK_PARAM_MAX_STRING_VALUE];
	bool vbool;
};

struct devlink_param_gset_ctx {
	union devlink_param_value val;
	enum devlink_param_cmode cmode;
};

/**
 * struct devlink_flash_notify - devlink dev flash notify data
 * @status_msg: current status string
 * @component: firmware component being updated
 * @done: amount of work completed of total amount
 * @total: amount of work expected to be done
 * @timeout: expected max timeout in seconds
 *
 * These are values to be given to userland to be displayed in order
 * to show current activity in a firmware update process.
 */
struct devlink_flash_notify {
	const char *status_msg;
	const char *component;
	unsigned long done;
	unsigned long total;
	unsigned long timeout;
};

/**
 * struct devlink_param - devlink configuration parameter data
 * @name: name of the parameter
 * @generic: indicates if the parameter is generic or driver specific
 * @type: parameter type
 * @supported_cmodes: bitmap of supported configuration modes
 * @get: get parameter value, used for runtime and permanent
 *       configuration modes
 * @set: set parameter value, used for runtime and permanent
 *       configuration modes
 * @validate: validate input value is applicable (within value range, etc.)
 *
 * This struct should be used by the driver to fill the data for
 * a parameter it registers.
 */
struct devlink_param {
	u32 id;
	const char *name;/*参数名称*/
	bool generic;/*是否普通参数*/
	enum devlink_param_type type;
	unsigned long supported_cmodes;
	int (*get)(struct devlink *devlink, u32 id,
		   struct devlink_param_gset_ctx *ctx);
	int (*set)(struct devlink *devlink, u32 id,
		   struct devlink_param_gset_ctx *ctx);
	int (*validate)(struct devlink *devlink, u32 id,
			union devlink_param_value val,
			struct netlink_ext_ack *extack);
};

struct devlink_param_item {
	struct list_head list;
	const struct devlink_param *param;
	union devlink_param_value driverinit_value;
	bool driverinit_value_valid;
	bool published;
};

enum devlink_param_generic_id {
	DEVLINK_PARAM_GENERIC_ID_INT_ERR_RESET,
	DEVLINK_PARAM_GENERIC_ID_MAX_MACS,
	DEVLINK_PARAM_GENERIC_ID_ENABLE_SRIOV,
	DEVLINK_PARAM_GENERIC_ID_REGION_SNAPSHOT,
	DEVLINK_PARAM_GENERIC_ID_IGNORE_ARI,
	DEVLINK_PARAM_GENERIC_ID_MSIX_VEC_PER_PF_MAX,
	DEVLINK_PARAM_GENERIC_ID_MSIX_VEC_PER_PF_MIN,
	DEVLINK_PARAM_GENERIC_ID_FW_LOAD_POLICY,
	DEVLINK_PARAM_GENERIC_ID_RESET_DEV_ON_DRV_PROBE,
	DEVLINK_PARAM_GENERIC_ID_ENABLE_ROCE,
	DEVLINK_PARAM_GENERIC_ID_ENABLE_REMOTE_DEV_RESET,

	/* add new param generic ids above here*/
	__DEVLINK_PARAM_GENERIC_ID_MAX,
	DEVLINK_PARAM_GENERIC_ID_MAX = __DEVLINK_PARAM_GENERIC_ID_MAX - 1,
};

#define DEVLINK_PARAM_GENERIC_INT_ERR_RESET_NAME "internal_error_reset"
#define DEVLINK_PARAM_GENERIC_INT_ERR_RESET_TYPE DEVLINK_PARAM_TYPE_BOOL

#define DEVLINK_PARAM_GENERIC_MAX_MACS_NAME "max_macs"
#define DEVLINK_PARAM_GENERIC_MAX_MACS_TYPE DEVLINK_PARAM_TYPE_U32

#define DEVLINK_PARAM_GENERIC_ENABLE_SRIOV_NAME "enable_sriov"
#define DEVLINK_PARAM_GENERIC_ENABLE_SRIOV_TYPE DEVLINK_PARAM_TYPE_BOOL

#define DEVLINK_PARAM_GENERIC_REGION_SNAPSHOT_NAME "region_snapshot_enable"
#define DEVLINK_PARAM_GENERIC_REGION_SNAPSHOT_TYPE DEVLINK_PARAM_TYPE_BOOL

#define DEVLINK_PARAM_GENERIC_IGNORE_ARI_NAME "ignore_ari"
#define DEVLINK_PARAM_GENERIC_IGNORE_ARI_TYPE DEVLINK_PARAM_TYPE_BOOL

#define DEVLINK_PARAM_GENERIC_MSIX_VEC_PER_PF_MAX_NAME "msix_vec_per_pf_max"
#define DEVLINK_PARAM_GENERIC_MSIX_VEC_PER_PF_MAX_TYPE DEVLINK_PARAM_TYPE_U32

#define DEVLINK_PARAM_GENERIC_MSIX_VEC_PER_PF_MIN_NAME "msix_vec_per_pf_min"
#define DEVLINK_PARAM_GENERIC_MSIX_VEC_PER_PF_MIN_TYPE DEVLINK_PARAM_TYPE_U32

#define DEVLINK_PARAM_GENERIC_FW_LOAD_POLICY_NAME "fw_load_policy"
#define DEVLINK_PARAM_GENERIC_FW_LOAD_POLICY_TYPE DEVLINK_PARAM_TYPE_U8

#define DEVLINK_PARAM_GENERIC_RESET_DEV_ON_DRV_PROBE_NAME \
	"reset_dev_on_drv_probe"
#define DEVLINK_PARAM_GENERIC_RESET_DEV_ON_DRV_PROBE_TYPE DEVLINK_PARAM_TYPE_U8

#define DEVLINK_PARAM_GENERIC_ENABLE_ROCE_NAME "enable_roce"
#define DEVLINK_PARAM_GENERIC_ENABLE_ROCE_TYPE DEVLINK_PARAM_TYPE_BOOL

#define DEVLINK_PARAM_GENERIC_ENABLE_REMOTE_DEV_RESET_NAME "enable_remote_dev_reset"
#define DEVLINK_PARAM_GENERIC_ENABLE_REMOTE_DEV_RESET_TYPE DEVLINK_PARAM_TYPE_BOOL

#define DEVLINK_PARAM_GENERIC(_id, _cmodes, _get, _set, _validate)	\
{									\
	.id = DEVLINK_PARAM_GENERIC_ID_##_id,				\
	.name = DEVLINK_PARAM_GENERIC_##_id##_NAME,			\
	.type = DEVLINK_PARAM_GENERIC_##_id##_TYPE,			\
	.generic = true,						\
	.supported_cmodes = _cmodes,					\
	.get = _get,							\
	.set = _set,							\
	.validate = _validate,						\
}

#define DEVLINK_PARAM_DRIVER(_id, _name, _type, _cmodes, _get, _set, _validate)	\
{									\
	.id = _id,							\
	.name = _name,							\
	.type = _type,							\
	.supported_cmodes = _cmodes,					\
	.get = _get,							\
	.set = _set,							\
	.validate = _validate,						\
}

/* Part number, identifier of board design */
#define DEVLINK_INFO_VERSION_GENERIC_BOARD_ID	"board.id"
/* Revision of board design */
#define DEVLINK_INFO_VERSION_GENERIC_BOARD_REV	"board.rev"
/* Maker of the board */
#define DEVLINK_INFO_VERSION_GENERIC_BOARD_MANUFACTURE	"board.manufacture"

/* Part number, identifier of asic design */
#define DEVLINK_INFO_VERSION_GENERIC_ASIC_ID	"asic.id"
/* Revision of asic design */
#define DEVLINK_INFO_VERSION_GENERIC_ASIC_REV	"asic.rev"

/* Overall FW version */
#define DEVLINK_INFO_VERSION_GENERIC_FW		"fw"
/* Control processor FW version */
#define DEVLINK_INFO_VERSION_GENERIC_FW_MGMT	"fw.mgmt"
/* FW interface specification version */
#define DEVLINK_INFO_VERSION_GENERIC_FW_MGMT_API	"fw.mgmt.api"
/* Data path microcode controlling high-speed packet processing */
#define DEVLINK_INFO_VERSION_GENERIC_FW_APP	"fw.app"
/* UNDI software version */
#define DEVLINK_INFO_VERSION_GENERIC_FW_UNDI	"fw.undi"
/* NCSI support/handler version */
#define DEVLINK_INFO_VERSION_GENERIC_FW_NCSI	"fw.ncsi"
/* FW parameter set id */
#define DEVLINK_INFO_VERSION_GENERIC_FW_PSID	"fw.psid"
/* RoCE FW version */
#define DEVLINK_INFO_VERSION_GENERIC_FW_ROCE	"fw.roce"
/* Firmware bundle identifier */
#define DEVLINK_INFO_VERSION_GENERIC_FW_BUNDLE_ID	"fw.bundle_id"

/**
 * struct devlink_flash_update_params - Flash Update parameters
 * @file_name: the name of the flash firmware file to update from
 * @component: the flash component to update
 *
 * With the exception of file_name, drivers must opt-in to parameters by
 * setting the appropriate bit in the supported_flash_update_params field in
 * their devlink_ops structure.
 */
struct devlink_flash_update_params {
	const char *file_name;
	const char *component;
	u32 overwrite_mask;
};

#define DEVLINK_SUPPORT_FLASH_UPDATE_COMPONENT		BIT(0)
#define DEVLINK_SUPPORT_FLASH_UPDATE_OVERWRITE_MASK	BIT(1)

struct devlink_region;
struct devlink_info_req;

/**
 * struct devlink_region_ops - Region operations
 * @name: region name
 * @destructor: callback used to free snapshot memory when deleting
 * @snapshot: callback to request an immediate snapshot. On success,
 *            the data variable must be updated to point to the snapshot data.
 *            The function will be called while the devlink instance lock is
 *            held.
 * @priv: Pointer to driver private data for the region operation
 */
struct devlink_region_ops {
	const char *name;
	void (*destructor)(const void *data);
	int (*snapshot)(struct devlink *devlink,
			const struct devlink_region_ops *ops,
			struct netlink_ext_ack *extack,
			u8 **data);
	void *priv;
};

/**
 * struct devlink_port_region_ops - Region operations for a port
 * @name: region name
 * @destructor: callback used to free snapshot memory when deleting
 * @snapshot: callback to request an immediate snapshot. On success,
 *            the data variable must be updated to point to the snapshot data.
 *            The function will be called while the devlink instance lock is
 *            held.
 * @priv: Pointer to driver private data for the region operation
 */
struct devlink_port_region_ops {
	const char *name;
	void (*destructor)(const void *data);
	int (*snapshot)(struct devlink_port *port,
			const struct devlink_port_region_ops *ops,
			struct netlink_ext_ack *extack,
			u8 **data);
	void *priv;
};

struct devlink_fmsg;
struct devlink_health_reporter;

enum devlink_health_reporter_state {
	DEVLINK_HEALTH_REPORTER_STATE_HEALTHY,
	DEVLINK_HEALTH_REPORTER_STATE_ERROR,
};

/**
 * struct devlink_health_reporter_ops - Reporter operations
 * @name: reporter name
 * @recover: callback to recover from reported error
 *           if priv_ctx is NULL, run a full recover
 * @dump: callback to dump an object
 *        if priv_ctx is NULL, run a full dump
 * @diagnose: callback to diagnose the current status
 * @test: callback to trigger a test event
 */

struct devlink_health_reporter_ops {
	char *name;
	int (*recover)(struct devlink_health_reporter *reporter,
		       void *priv_ctx, struct netlink_ext_ack *extack);
	int (*dump)(struct devlink_health_reporter *reporter,
		    struct devlink_fmsg *fmsg, void *priv_ctx,
		    struct netlink_ext_ack *extack);
	int (*diagnose)(struct devlink_health_reporter *reporter,
			struct devlink_fmsg *fmsg,
			struct netlink_ext_ack *extack);
	int (*test)(struct devlink_health_reporter *reporter,
		    struct netlink_ext_ack *extack);
};

/**
 * struct devlink_trap_metadata - Packet trap metadata.
 * @trap_name: Trap name.
 * @trap_group_name: Trap group name.
 * @input_dev: Input netdevice.
 * @fa_cookie: Flow action user cookie.
 * @trap_type: Trap type.
 */
struct devlink_trap_metadata {
	const char *trap_name;
	const char *trap_group_name;
	struct net_device *input_dev;
	const struct flow_action_cookie *fa_cookie;
	enum devlink_trap_type trap_type;
};

/**
 * struct devlink_trap_policer - Immutable packet trap policer attributes.
 * @id: Policer identifier.
 * @init_rate: Initial rate in packets / sec.
 * @init_burst: Initial burst size in packets.
 * @max_rate: Maximum rate.
 * @min_rate: Minimum rate.
 * @max_burst: Maximum burst size.
 * @min_burst: Minimum burst size.
 *
 * Describes immutable attributes of packet trap policers that drivers register
 * with devlink.
 */
struct devlink_trap_policer {
	u32 id;
	u64 init_rate;
	u64 init_burst;
	u64 max_rate;
	u64 min_rate;
	u64 max_burst;
	u64 min_burst;
};

/**
 * struct devlink_trap_group - Immutable packet trap group attributes.
 * @name: Trap group name.
 * @id: Trap group identifier.
 * @generic: Whether the trap group is generic or not.
 * @init_policer_id: Initial policer identifier.
 *
 * Describes immutable attributes of packet trap groups that drivers register
 * with devlink.
 */
struct devlink_trap_group {
	const char *name;
	u16 id;
	bool generic;
	u32 init_policer_id;
};

#define DEVLINK_TRAP_METADATA_TYPE_F_IN_PORT	BIT(0)
#define DEVLINK_TRAP_METADATA_TYPE_F_FA_COOKIE	BIT(1)

/**
 * struct devlink_trap - Immutable packet trap attributes.
 * @type: Trap type.
 * @init_action: Initial trap action.
 * @generic: Whether the trap is generic or not.
 * @id: Trap identifier.
 * @name: Trap name.
 * @init_group_id: Initial group identifier.
 * @metadata_cap: Metadata types that can be provided by the trap.
 *
 * Describes immutable attributes of packet traps that drivers register with
 * devlink.
 */
struct devlink_trap {
	enum devlink_trap_type type;
	enum devlink_trap_action init_action;
	bool generic;
	u16 id;
	const char *name;
	u16 init_group_id;
	u32 metadata_cap;
};

/* All traps must be documented in
 * Documentation/networking/devlink/devlink-trap.rst
 */
enum devlink_trap_generic_id {
	DEVLINK_TRAP_GENERIC_ID_SMAC_MC,
	DEVLINK_TRAP_GENERIC_ID_VLAN_TAG_MISMATCH,
	DEVLINK_TRAP_GENERIC_ID_INGRESS_VLAN_FILTER,
	DEVLINK_TRAP_GENERIC_ID_INGRESS_STP_FILTER,
	DEVLINK_TRAP_GENERIC_ID_EMPTY_TX_LIST,
	DEVLINK_TRAP_GENERIC_ID_PORT_LOOPBACK_FILTER,
	DEVLINK_TRAP_GENERIC_ID_BLACKHOLE_ROUTE,
	DEVLINK_TRAP_GENERIC_ID_TTL_ERROR,
	DEVLINK_TRAP_GENERIC_ID_TAIL_DROP,
	DEVLINK_TRAP_GENERIC_ID_NON_IP_PACKET,
	DEVLINK_TRAP_GENERIC_ID_UC_DIP_MC_DMAC,
	DEVLINK_TRAP_GENERIC_ID_DIP_LB,
	DEVLINK_TRAP_GENERIC_ID_SIP_MC,
	DEVLINK_TRAP_GENERIC_ID_SIP_LB,
	DEVLINK_TRAP_GENERIC_ID_CORRUPTED_IP_HDR,
	DEVLINK_TRAP_GENERIC_ID_IPV4_SIP_BC,
	DEVLINK_TRAP_GENERIC_ID_IPV6_MC_DIP_RESERVED_SCOPE,
	DEVLINK_TRAP_GENERIC_ID_IPV6_MC_DIP_INTERFACE_LOCAL_SCOPE,
	DEVLINK_TRAP_GENERIC_ID_MTU_ERROR,
	DEVLINK_TRAP_GENERIC_ID_UNRESOLVED_NEIGH,
	DEVLINK_TRAP_GENERIC_ID_RPF,
	DEVLINK_TRAP_GENERIC_ID_REJECT_ROUTE,
	DEVLINK_TRAP_GENERIC_ID_IPV4_LPM_UNICAST_MISS,
	DEVLINK_TRAP_GENERIC_ID_IPV6_LPM_UNICAST_MISS,
	DEVLINK_TRAP_GENERIC_ID_NON_ROUTABLE,
	DEVLINK_TRAP_GENERIC_ID_DECAP_ERROR,
	DEVLINK_TRAP_GENERIC_ID_OVERLAY_SMAC_MC,
	DEVLINK_TRAP_GENERIC_ID_INGRESS_FLOW_ACTION_DROP,
	DEVLINK_TRAP_GENERIC_ID_EGRESS_FLOW_ACTION_DROP,
	DEVLINK_TRAP_GENERIC_ID_STP,
	DEVLINK_TRAP_GENERIC_ID_LACP,
	DEVLINK_TRAP_GENERIC_ID_LLDP,
	DEVLINK_TRAP_GENERIC_ID_IGMP_QUERY,
	DEVLINK_TRAP_GENERIC_ID_IGMP_V1_REPORT,
	DEVLINK_TRAP_GENERIC_ID_IGMP_V2_REPORT,
	DEVLINK_TRAP_GENERIC_ID_IGMP_V3_REPORT,
	DEVLINK_TRAP_GENERIC_ID_IGMP_V2_LEAVE,
	DEVLINK_TRAP_GENERIC_ID_MLD_QUERY,
	DEVLINK_TRAP_GENERIC_ID_MLD_V1_REPORT,
	DEVLINK_TRAP_GENERIC_ID_MLD_V2_REPORT,
	DEVLINK_TRAP_GENERIC_ID_MLD_V1_DONE,
	DEVLINK_TRAP_GENERIC_ID_IPV4_DHCP,
	DEVLINK_TRAP_GENERIC_ID_IPV6_DHCP,
	DEVLINK_TRAP_GENERIC_ID_ARP_REQUEST,
	DEVLINK_TRAP_GENERIC_ID_ARP_RESPONSE,
	DEVLINK_TRAP_GENERIC_ID_ARP_OVERLAY,
	DEVLINK_TRAP_GENERIC_ID_IPV6_NEIGH_SOLICIT,
	DEVLINK_TRAP_GENERIC_ID_IPV6_NEIGH_ADVERT,
	DEVLINK_TRAP_GENERIC_ID_IPV4_BFD,
	DEVLINK_TRAP_GENERIC_ID_IPV6_BFD,
	DEVLINK_TRAP_GENERIC_ID_IPV4_OSPF,
	DEVLINK_TRAP_GENERIC_ID_IPV6_OSPF,
	DEVLINK_TRAP_GENERIC_ID_IPV4_BGP,
	DEVLINK_TRAP_GENERIC_ID_IPV6_BGP,
	DEVLINK_TRAP_GENERIC_ID_IPV4_VRRP,
	DEVLINK_TRAP_GENERIC_ID_IPV6_VRRP,
	DEVLINK_TRAP_GENERIC_ID_IPV4_PIM,
	DEVLINK_TRAP_GENERIC_ID_IPV6_PIM,
	DEVLINK_TRAP_GENERIC_ID_UC_LB,
	DEVLINK_TRAP_GENERIC_ID_LOCAL_ROUTE,
	DEVLINK_TRAP_GENERIC_ID_EXTERNAL_ROUTE,
	DEVLINK_TRAP_GENERIC_ID_IPV6_UC_DIP_LINK_LOCAL_SCOPE,
	DEVLINK_TRAP_GENERIC_ID_IPV6_DIP_ALL_NODES,
	DEVLINK_TRAP_GENERIC_ID_IPV6_DIP_ALL_ROUTERS,
	DEVLINK_TRAP_GENERIC_ID_IPV6_ROUTER_SOLICIT,
	DEVLINK_TRAP_GENERIC_ID_IPV6_ROUTER_ADVERT,
	DEVLINK_TRAP_GENERIC_ID_IPV6_REDIRECT,
	DEVLINK_TRAP_GENERIC_ID_IPV4_ROUTER_ALERT,
	DEVLINK_TRAP_GENERIC_ID_IPV6_ROUTER_ALERT,
	DEVLINK_TRAP_GENERIC_ID_PTP_EVENT,
	DEVLINK_TRAP_GENERIC_ID_PTP_GENERAL,
	DEVLINK_TRAP_GENERIC_ID_FLOW_ACTION_SAMPLE,
	DEVLINK_TRAP_GENERIC_ID_FLOW_ACTION_TRAP,
	DEVLINK_TRAP_GENERIC_ID_EARLY_DROP,
	DEVLINK_TRAP_GENERIC_ID_VXLAN_PARSING,
	DEVLINK_TRAP_GENERIC_ID_LLC_SNAP_PARSING,
	DEVLINK_TRAP_GENERIC_ID_VLAN_PARSING,
	DEVLINK_TRAP_GENERIC_ID_PPPOE_PPP_PARSING,
	DEVLINK_TRAP_GENERIC_ID_MPLS_PARSING,
	DEVLINK_TRAP_GENERIC_ID_ARP_PARSING,
	DEVLINK_TRAP_GENERIC_ID_IP_1_PARSING,
	DEVLINK_TRAP_GENERIC_ID_IP_N_PARSING,
	DEVLINK_TRAP_GENERIC_ID_GRE_PARSING,
	DEVLINK_TRAP_GENERIC_ID_UDP_PARSING,
	DEVLINK_TRAP_GENERIC_ID_TCP_PARSING,
	DEVLINK_TRAP_GENERIC_ID_IPSEC_PARSING,
	DEVLINK_TRAP_GENERIC_ID_SCTP_PARSING,
	DEVLINK_TRAP_GENERIC_ID_DCCP_PARSING,
	DEVLINK_TRAP_GENERIC_ID_GTP_PARSING,
	DEVLINK_TRAP_GENERIC_ID_ESP_PARSING,

	/* Add new generic trap IDs above */
	__DEVLINK_TRAP_GENERIC_ID_MAX,
	DEVLINK_TRAP_GENERIC_ID_MAX = __DEVLINK_TRAP_GENERIC_ID_MAX - 1,
};

/* All trap groups must be documented in
 * Documentation/networking/devlink/devlink-trap.rst
 */
enum devlink_trap_group_generic_id {
	DEVLINK_TRAP_GROUP_GENERIC_ID_L2_DROPS,
	DEVLINK_TRAP_GROUP_GENERIC_ID_L3_DROPS,
	DEVLINK_TRAP_GROUP_GENERIC_ID_L3_EXCEPTIONS,
	DEVLINK_TRAP_GROUP_GENERIC_ID_BUFFER_DROPS,
	DEVLINK_TRAP_GROUP_GENERIC_ID_TUNNEL_DROPS,
	DEVLINK_TRAP_GROUP_GENERIC_ID_ACL_DROPS,
	DEVLINK_TRAP_GROUP_GENERIC_ID_STP,
	DEVLINK_TRAP_GROUP_GENERIC_ID_LACP,
	DEVLINK_TRAP_GROUP_GENERIC_ID_LLDP,
	DEVLINK_TRAP_GROUP_GENERIC_ID_MC_SNOOPING,
	DEVLINK_TRAP_GROUP_GENERIC_ID_DHCP,
	DEVLINK_TRAP_GROUP_GENERIC_ID_NEIGH_DISCOVERY,
	DEVLINK_TRAP_GROUP_GENERIC_ID_BFD,
	DEVLINK_TRAP_GROUP_GENERIC_ID_OSPF,
	DEVLINK_TRAP_GROUP_GENERIC_ID_BGP,
	DEVLINK_TRAP_GROUP_GENERIC_ID_VRRP,
	DEVLINK_TRAP_GROUP_GENERIC_ID_PIM,
	DEVLINK_TRAP_GROUP_GENERIC_ID_UC_LB,
	DEVLINK_TRAP_GROUP_GENERIC_ID_LOCAL_DELIVERY,
	DEVLINK_TRAP_GROUP_GENERIC_ID_EXTERNAL_DELIVERY,
	DEVLINK_TRAP_GROUP_GENERIC_ID_IPV6,
	DEVLINK_TRAP_GROUP_GENERIC_ID_PTP_EVENT,
	DEVLINK_TRAP_GROUP_GENERIC_ID_PTP_GENERAL,
	DEVLINK_TRAP_GROUP_GENERIC_ID_ACL_SAMPLE,
	DEVLINK_TRAP_GROUP_GENERIC_ID_ACL_TRAP,
	DEVLINK_TRAP_GROUP_GENERIC_ID_PARSER_ERROR_DROPS,

	/* Add new generic trap group IDs above */
	__DEVLINK_TRAP_GROUP_GENERIC_ID_MAX,
	DEVLINK_TRAP_GROUP_GENERIC_ID_MAX =
		__DEVLINK_TRAP_GROUP_GENERIC_ID_MAX - 1,
};

#define DEVLINK_TRAP_GENERIC_NAME_SMAC_MC \
	"source_mac_is_multicast"
#define DEVLINK_TRAP_GENERIC_NAME_VLAN_TAG_MISMATCH \
	"vlan_tag_mismatch"
#define DEVLINK_TRAP_GENERIC_NAME_INGRESS_VLAN_FILTER \
	"ingress_vlan_filter"
#define DEVLINK_TRAP_GENERIC_NAME_INGRESS_STP_FILTER \
	"ingress_spanning_tree_filter"
#define DEVLINK_TRAP_GENERIC_NAME_EMPTY_TX_LIST \
	"port_list_is_empty"
#define DEVLINK_TRAP_GENERIC_NAME_PORT_LOOPBACK_FILTER \
	"port_loopback_filter"
#define DEVLINK_TRAP_GENERIC_NAME_BLACKHOLE_ROUTE \
	"blackhole_route"
#define DEVLINK_TRAP_GENERIC_NAME_TTL_ERROR \
	"ttl_value_is_too_small"
#define DEVLINK_TRAP_GENERIC_NAME_TAIL_DROP \
	"tail_drop"
#define DEVLINK_TRAP_GENERIC_NAME_NON_IP_PACKET \
	"non_ip"
#define DEVLINK_TRAP_GENERIC_NAME_UC_DIP_MC_DMAC \
	"uc_dip_over_mc_dmac"
#define DEVLINK_TRAP_GENERIC_NAME_DIP_LB \
	"dip_is_loopback_address"
#define DEVLINK_TRAP_GENERIC_NAME_SIP_MC \
	"sip_is_mc"
#define DEVLINK_TRAP_GENERIC_NAME_SIP_LB \
	"sip_is_loopback_address"
#define DEVLINK_TRAP_GENERIC_NAME_CORRUPTED_IP_HDR \
	"ip_header_corrupted"
#define DEVLINK_TRAP_GENERIC_NAME_IPV4_SIP_BC \
	"ipv4_sip_is_limited_bc"
#define DEVLINK_TRAP_GENERIC_NAME_IPV6_MC_DIP_RESERVED_SCOPE \
	"ipv6_mc_dip_reserved_scope"
#define DEVLINK_TRAP_GENERIC_NAME_IPV6_MC_DIP_INTERFACE_LOCAL_SCOPE \
	"ipv6_mc_dip_interface_local_scope"
#define DEVLINK_TRAP_GENERIC_NAME_MTU_ERROR \
	"mtu_value_is_too_small"
#define DEVLINK_TRAP_GENERIC_NAME_UNRESOLVED_NEIGH \
	"unresolved_neigh"
#define DEVLINK_TRAP_GENERIC_NAME_RPF \
	"mc_reverse_path_forwarding"
#define DEVLINK_TRAP_GENERIC_NAME_REJECT_ROUTE \
	"reject_route"
#define DEVLINK_TRAP_GENERIC_NAME_IPV4_LPM_UNICAST_MISS \
	"ipv4_lpm_miss"
#define DEVLINK_TRAP_GENERIC_NAME_IPV6_LPM_UNICAST_MISS \
	"ipv6_lpm_miss"
#define DEVLINK_TRAP_GENERIC_NAME_NON_ROUTABLE \
	"non_routable_packet"
#define DEVLINK_TRAP_GENERIC_NAME_DECAP_ERROR \
	"decap_error"
#define DEVLINK_TRAP_GENERIC_NAME_OVERLAY_SMAC_MC \
	"overlay_smac_is_mc"
#define DEVLINK_TRAP_GENERIC_NAME_INGRESS_FLOW_ACTION_DROP \
	"ingress_flow_action_drop"
#define DEVLINK_TRAP_GENERIC_NAME_EGRESS_FLOW_ACTION_DROP \
	"egress_flow_action_drop"
#define DEVLINK_TRAP_GENERIC_NAME_STP \
	"stp"
#define DEVLINK_TRAP_GENERIC_NAME_LACP \
	"lacp"
#define DEVLINK_TRAP_GENERIC_NAME_LLDP \
	"lldp"
#define DEVLINK_TRAP_GENERIC_NAME_IGMP_QUERY \
	"igmp_query"
#define DEVLINK_TRAP_GENERIC_NAME_IGMP_V1_REPORT \
	"igmp_v1_report"
#define DEVLINK_TRAP_GENERIC_NAME_IGMP_V2_REPORT \
	"igmp_v2_report"
#define DEVLINK_TRAP_GENERIC_NAME_IGMP_V3_REPORT \
	"igmp_v3_report"
#define DEVLINK_TRAP_GENERIC_NAME_IGMP_V2_LEAVE \
	"igmp_v2_leave"
#define DEVLINK_TRAP_GENERIC_NAME_MLD_QUERY \
	"mld_query"
#define DEVLINK_TRAP_GENERIC_NAME_MLD_V1_REPORT \
	"mld_v1_report"
#define DEVLINK_TRAP_GENERIC_NAME_MLD_V2_REPORT \
	"mld_v2_report"
#define DEVLINK_TRAP_GENERIC_NAME_MLD_V1_DONE \
	"mld_v1_done"
#define DEVLINK_TRAP_GENERIC_NAME_IPV4_DHCP \
	"ipv4_dhcp"
#define DEVLINK_TRAP_GENERIC_NAME_IPV6_DHCP \
	"ipv6_dhcp"
#define DEVLINK_TRAP_GENERIC_NAME_ARP_REQUEST \
	"arp_request"
#define DEVLINK_TRAP_GENERIC_NAME_ARP_RESPONSE \
	"arp_response"
#define DEVLINK_TRAP_GENERIC_NAME_ARP_OVERLAY \
	"arp_overlay"
#define DEVLINK_TRAP_GENERIC_NAME_IPV6_NEIGH_SOLICIT \
	"ipv6_neigh_solicit"
#define DEVLINK_TRAP_GENERIC_NAME_IPV6_NEIGH_ADVERT \
	"ipv6_neigh_advert"
#define DEVLINK_TRAP_GENERIC_NAME_IPV4_BFD \
	"ipv4_bfd"
#define DEVLINK_TRAP_GENERIC_NAME_IPV6_BFD \
	"ipv6_bfd"
#define DEVLINK_TRAP_GENERIC_NAME_IPV4_OSPF \
	"ipv4_ospf"
#define DEVLINK_TRAP_GENERIC_NAME_IPV6_OSPF \
	"ipv6_ospf"
#define DEVLINK_TRAP_GENERIC_NAME_IPV4_BGP \
	"ipv4_bgp"
#define DEVLINK_TRAP_GENERIC_NAME_IPV6_BGP \
	"ipv6_bgp"
#define DEVLINK_TRAP_GENERIC_NAME_IPV4_VRRP \
	"ipv4_vrrp"
#define DEVLINK_TRAP_GENERIC_NAME_IPV6_VRRP \
	"ipv6_vrrp"
#define DEVLINK_TRAP_GENERIC_NAME_IPV4_PIM \
	"ipv4_pim"
#define DEVLINK_TRAP_GENERIC_NAME_IPV6_PIM \
	"ipv6_pim"
#define DEVLINK_TRAP_GENERIC_NAME_UC_LB \
	"uc_loopback"
#define DEVLINK_TRAP_GENERIC_NAME_LOCAL_ROUTE \
	"local_route"
#define DEVLINK_TRAP_GENERIC_NAME_EXTERNAL_ROUTE \
	"external_route"
#define DEVLINK_TRAP_GENERIC_NAME_IPV6_UC_DIP_LINK_LOCAL_SCOPE \
	"ipv6_uc_dip_link_local_scope"
#define DEVLINK_TRAP_GENERIC_NAME_IPV6_DIP_ALL_NODES \
	"ipv6_dip_all_nodes"
#define DEVLINK_TRAP_GENERIC_NAME_IPV6_DIP_ALL_ROUTERS \
	"ipv6_dip_all_routers"
#define DEVLINK_TRAP_GENERIC_NAME_IPV6_ROUTER_SOLICIT \
	"ipv6_router_solicit"
#define DEVLINK_TRAP_GENERIC_NAME_IPV6_ROUTER_ADVERT \
	"ipv6_router_advert"
#define DEVLINK_TRAP_GENERIC_NAME_IPV6_REDIRECT \
	"ipv6_redirect"
#define DEVLINK_TRAP_GENERIC_NAME_IPV4_ROUTER_ALERT \
	"ipv4_router_alert"
#define DEVLINK_TRAP_GENERIC_NAME_IPV6_ROUTER_ALERT \
	"ipv6_router_alert"
#define DEVLINK_TRAP_GENERIC_NAME_PTP_EVENT \
	"ptp_event"
#define DEVLINK_TRAP_GENERIC_NAME_PTP_GENERAL \
	"ptp_general"
#define DEVLINK_TRAP_GENERIC_NAME_FLOW_ACTION_SAMPLE \
	"flow_action_sample"
#define DEVLINK_TRAP_GENERIC_NAME_FLOW_ACTION_TRAP \
	"flow_action_trap"
#define DEVLINK_TRAP_GENERIC_NAME_EARLY_DROP \
	"early_drop"
#define DEVLINK_TRAP_GENERIC_NAME_VXLAN_PARSING \
	"vxlan_parsing"
#define DEVLINK_TRAP_GENERIC_NAME_LLC_SNAP_PARSING \
	"llc_snap_parsing"
#define DEVLINK_TRAP_GENERIC_NAME_VLAN_PARSING \
	"vlan_parsing"
#define DEVLINK_TRAP_GENERIC_NAME_PPPOE_PPP_PARSING \
	"pppoe_ppp_parsing"
#define DEVLINK_TRAP_GENERIC_NAME_MPLS_PARSING \
	"mpls_parsing"
#define DEVLINK_TRAP_GENERIC_NAME_ARP_PARSING \
	"arp_parsing"
#define DEVLINK_TRAP_GENERIC_NAME_IP_1_PARSING \
	"ip_1_parsing"
#define DEVLINK_TRAP_GENERIC_NAME_IP_N_PARSING \
	"ip_n_parsing"
#define DEVLINK_TRAP_GENERIC_NAME_GRE_PARSING \
	"gre_parsing"
#define DEVLINK_TRAP_GENERIC_NAME_UDP_PARSING \
	"udp_parsing"
#define DEVLINK_TRAP_GENERIC_NAME_TCP_PARSING \
	"tcp_parsing"
#define DEVLINK_TRAP_GENERIC_NAME_IPSEC_PARSING \
	"ipsec_parsing"
#define DEVLINK_TRAP_GENERIC_NAME_SCTP_PARSING \
	"sctp_parsing"
#define DEVLINK_TRAP_GENERIC_NAME_DCCP_PARSING \
	"dccp_parsing"
#define DEVLINK_TRAP_GENERIC_NAME_GTP_PARSING \
	"gtp_parsing"
#define DEVLINK_TRAP_GENERIC_NAME_ESP_PARSING \
	"esp_parsing"


#define DEVLINK_TRAP_GROUP_GENERIC_NAME_L2_DROPS \
	"l2_drops"
#define DEVLINK_TRAP_GROUP_GENERIC_NAME_L3_DROPS \
	"l3_drops"
#define DEVLINK_TRAP_GROUP_GENERIC_NAME_L3_EXCEPTIONS \
	"l3_exceptions"
#define DEVLINK_TRAP_GROUP_GENERIC_NAME_BUFFER_DROPS \
	"buffer_drops"
#define DEVLINK_TRAP_GROUP_GENERIC_NAME_TUNNEL_DROPS \
	"tunnel_drops"
#define DEVLINK_TRAP_GROUP_GENERIC_NAME_ACL_DROPS \
	"acl_drops"
#define DEVLINK_TRAP_GROUP_GENERIC_NAME_STP \
	"stp"
#define DEVLINK_TRAP_GROUP_GENERIC_NAME_LACP \
	"lacp"
#define DEVLINK_TRAP_GROUP_GENERIC_NAME_LLDP \
	"lldp"
#define DEVLINK_TRAP_GROUP_GENERIC_NAME_MC_SNOOPING  \
	"mc_snooping"
#define DEVLINK_TRAP_GROUP_GENERIC_NAME_DHCP \
	"dhcp"
#define DEVLINK_TRAP_GROUP_GENERIC_NAME_NEIGH_DISCOVERY \
	"neigh_discovery"
#define DEVLINK_TRAP_GROUP_GENERIC_NAME_BFD \
	"bfd"
#define DEVLINK_TRAP_GROUP_GENERIC_NAME_OSPF \
	"ospf"
#define DEVLINK_TRAP_GROUP_GENERIC_NAME_BGP \
	"bgp"
#define DEVLINK_TRAP_GROUP_GENERIC_NAME_VRRP \
	"vrrp"
#define DEVLINK_TRAP_GROUP_GENERIC_NAME_PIM \
	"pim"
#define DEVLINK_TRAP_GROUP_GENERIC_NAME_UC_LB \
	"uc_loopback"
#define DEVLINK_TRAP_GROUP_GENERIC_NAME_LOCAL_DELIVERY \
	"local_delivery"
#define DEVLINK_TRAP_GROUP_GENERIC_NAME_EXTERNAL_DELIVERY \
	"external_delivery"
#define DEVLINK_TRAP_GROUP_GENERIC_NAME_IPV6 \
	"ipv6"
#define DEVLINK_TRAP_GROUP_GENERIC_NAME_PTP_EVENT \
	"ptp_event"
#define DEVLINK_TRAP_GROUP_GENERIC_NAME_PTP_GENERAL \
	"ptp_general"
#define DEVLINK_TRAP_GROUP_GENERIC_NAME_ACL_SAMPLE \
	"acl_sample"
#define DEVLINK_TRAP_GROUP_GENERIC_NAME_ACL_TRAP \
	"acl_trap"
#define DEVLINK_TRAP_GROUP_GENERIC_NAME_PARSER_ERROR_DROPS \
	"parser_error_drops"

#define DEVLINK_TRAP_GENERIC(_type, _init_action, _id, _group_id,	      \
			     _metadata_cap)				      \
	{								      \
		.type = DEVLINK_TRAP_TYPE_##_type,			      \
		.init_action = DEVLINK_TRAP_ACTION_##_init_action,	      \
		.generic = true,					      \
		.id = DEVLINK_TRAP_GENERIC_ID_##_id,			      \
		.name = DEVLINK_TRAP_GENERIC_NAME_##_id,		      \
		.init_group_id = _group_id,				      \
		.metadata_cap = _metadata_cap,				      \
	}

#define DEVLINK_TRAP_DRIVER(_type, _init_action, _id, _name, _group_id,	      \
			    _metadata_cap)				      \
	{								      \
		.type = DEVLINK_TRAP_TYPE_##_type,			      \
		.init_action = DEVLINK_TRAP_ACTION_##_init_action,	      \
		.generic = false,					      \
		.id = _id,						      \
		.name = _name,						      \
		.init_group_id = _group_id,				      \
		.metadata_cap = _metadata_cap,				      \
	}

#define DEVLINK_TRAP_GROUP_GENERIC(_id, _policer_id)			      \
	{								      \
		.name = DEVLINK_TRAP_GROUP_GENERIC_NAME_##_id,		      \
		.id = DEVLINK_TRAP_GROUP_GENERIC_ID_##_id,		      \
		.generic = true,					      \
		.init_policer_id = _policer_id,				      \
	}

#define DEVLINK_TRAP_POLICER(_id, _rate, _burst, _max_rate, _min_rate,	      \
			     _max_burst, _min_burst)			      \
	{								      \
		.id = _id,						      \
		.init_rate = _rate,					      \
		.init_burst = _burst,					      \
		.max_rate = _max_rate,					      \
		.min_rate = _min_rate,					      \
		.max_burst = _max_burst,				      \
		.min_burst = _min_burst,				      \
	}

struct devlink_ops {
	/**
	 * @supported_flash_update_params:
	 * mask of parameters supported by the driver's .flash_update
	 * implemementation.
	 */
	u32 supported_flash_update_params;
	unsigned long reload_actions;
	unsigned long reload_limits;
	int (*reload_down)(struct devlink *devlink, bool netns_change,
			   enum devlink_reload_action action,
			   enum devlink_reload_limit limit,
			   struct netlink_ext_ack *extack);
	int (*reload_up)(struct devlink *devlink, enum devlink_reload_action action,
			 enum devlink_reload_limit limit, u32 *actions_performed,
			 struct netlink_ext_ack *extack);
	int (*port_type_set)(struct devlink_port *devlink_port,
			     enum devlink_port_type port_type);
	int (*port_split)(struct devlink *devlink, unsigned int port_index,
			  unsigned int count, struct netlink_ext_ack *extack);
	int (*port_unsplit)(struct devlink *devlink, unsigned int port_index,
			    struct netlink_ext_ack *extack);
	int (*sb_pool_get)(struct devlink *devlink, unsigned int sb_index,
			   u16 pool_index,
			   struct devlink_sb_pool_info *pool_info);
	int (*sb_pool_set)(struct devlink *devlink, unsigned int sb_index,
			   u16 pool_index, u32 size,
			   enum devlink_sb_threshold_type threshold_type,
			   struct netlink_ext_ack *extack);
	int (*sb_port_pool_get)(struct devlink_port *devlink_port,
				unsigned int sb_index, u16 pool_index,
				u32 *p_threshold);
	int (*sb_port_pool_set)(struct devlink_port *devlink_port,
				unsigned int sb_index, u16 pool_index,
				u32 threshold, struct netlink_ext_ack *extack);
	int (*sb_tc_pool_bind_get)(struct devlink_port *devlink_port,
				   unsigned int sb_index,
				   u16 tc_index,
				   enum devlink_sb_pool_type pool_type,
				   u16 *p_pool_index, u32 *p_threshold);
	int (*sb_tc_pool_bind_set)(struct devlink_port *devlink_port,
				   unsigned int sb_index,
				   u16 tc_index,
				   enum devlink_sb_pool_type pool_type,
				   u16 pool_index, u32 threshold,
				   struct netlink_ext_ack *extack);
	int (*sb_occ_snapshot)(struct devlink *devlink,
			       unsigned int sb_index);
	int (*sb_occ_max_clear)(struct devlink *devlink,
				unsigned int sb_index);
	int (*sb_occ_port_pool_get)(struct devlink_port *devlink_port,
				    unsigned int sb_index, u16 pool_index,
				    u32 *p_cur, u32 *p_max);
	int (*sb_occ_tc_port_bind_get)(struct devlink_port *devlink_port,
				       unsigned int sb_index,
				       u16 tc_index,
				       enum devlink_sb_pool_type pool_type,
				       u32 *p_cur, u32 *p_max);

	int (*eswitch_mode_get)(struct devlink *devlink, u16 *p_mode);
	int (*eswitch_mode_set)(struct devlink *devlink, u16 mode,
				struct netlink_ext_ack *extack);
	int (*eswitch_inline_mode_get)(struct devlink *devlink, u8 *p_inline_mode);
	int (*eswitch_inline_mode_set)(struct devlink *devlink, u8 inline_mode,
				       struct netlink_ext_ack *extack);
	int (*eswitch_encap_mode_get)(struct devlink *devlink,
				      enum devlink_eswitch_encap_mode *p_encap_mode);
	int (*eswitch_encap_mode_set)(struct devlink *devlink,
				      enum devlink_eswitch_encap_mode encap_mode,
				      struct netlink_ext_ack *extack);
	int (*info_get)(struct devlink *devlink, struct devlink_info_req *req,
			struct netlink_ext_ack *extack);
	/**
	 * @flash_update: Device flash update function
	 *
	 * Used to perform a flash update for the device. The set of
	 * parameters supported by the driver should be set in
	 * supported_flash_update_params.
	 */
	int (*flash_update)(struct devlink *devlink,
			    struct devlink_flash_update_params *params,
			    struct netlink_ext_ack *extack);
	/**
	 * @trap_init: Trap initialization function.
	 *
	 * Should be used by device drivers to initialize the trap in the
	 * underlying device. Drivers should also store the provided trap
	 * context, so that they could efficiently pass it to
	 * devlink_trap_report() when the trap is triggered.
	 */
	int (*trap_init)(struct devlink *devlink,
			 const struct devlink_trap *trap, void *trap_ctx);
	/**
	 * @trap_fini: Trap de-initialization function.
	 *
	 * Should be used by device drivers to de-initialize the trap in the
	 * underlying device.
	 */
	void (*trap_fini)(struct devlink *devlink,
			  const struct devlink_trap *trap, void *trap_ctx);
	/**
	 * @trap_action_set: Trap action set function.
	 */
	int (*trap_action_set)(struct devlink *devlink,
			       const struct devlink_trap *trap,
			       enum devlink_trap_action action,
			       struct netlink_ext_ack *extack);
	/**
	 * @trap_group_init: Trap group initialization function.
	 *
	 * Should be used by device drivers to initialize the trap group in the
	 * underlying device.
	 */
	int (*trap_group_init)(struct devlink *devlink,
			       const struct devlink_trap_group *group);
	/**
	 * @trap_group_set: Trap group parameters set function.
	 *
	 * Note: @policer can be NULL when a policer is being unbound from
	 * @group.
	 */
	int (*trap_group_set)(struct devlink *devlink,
			      const struct devlink_trap_group *group,
			      const struct devlink_trap_policer *policer,
			      struct netlink_ext_ack *extack);
	/**
	 * @trap_group_action_set: Trap group action set function.
	 *
	 * If this callback is populated, it will take precedence over looping
	 * over all traps in a group and calling .trap_action_set().
	 */
	int (*trap_group_action_set)(struct devlink *devlink,
				     const struct devlink_trap_group *group,
				     enum devlink_trap_action action,
				     struct netlink_ext_ack *extack);
	/**
	 * @trap_policer_init: Trap policer initialization function.
	 *
	 * Should be used by device drivers to initialize the trap policer in
	 * the underlying device.
	 */
	int (*trap_policer_init)(struct devlink *devlink,
				 const struct devlink_trap_policer *policer);
	/**
	 * @trap_policer_fini: Trap policer de-initialization function.
	 *
	 * Should be used by device drivers to de-initialize the trap policer
	 * in the underlying device.
	 */
	void (*trap_policer_fini)(struct devlink *devlink,
				  const struct devlink_trap_policer *policer);
	/**
	 * @trap_policer_set: Trap policer parameters set function.
	 */
	int (*trap_policer_set)(struct devlink *devlink,
				const struct devlink_trap_policer *policer,
				u64 rate, u64 burst,
				struct netlink_ext_ack *extack);
	/**
	 * @trap_policer_counter_get: Trap policer counter get function.
	 *
	 * Should be used by device drivers to report number of packets dropped
	 * by the policer.
	 */
	int (*trap_policer_counter_get)(struct devlink *devlink,
					const struct devlink_trap_policer *policer,
					u64 *p_drops);
	/**
	 * @port_function_hw_addr_get: Port function's hardware address get function.
	 *
	 * Should be used by device drivers to report the hardware address of a function managed
	 * by the devlink port. Driver should return -EOPNOTSUPP if it doesn't support port
	 * function handling for a particular port.
	 *
	 * Note: @extack can be NULL when port notifier queries the port function.
	 */
	int (*port_function_hw_addr_get)(struct devlink *devlink, struct devlink_port *port,
					 u8 *hw_addr, int *hw_addr_len,
					 struct netlink_ext_ack *extack);
	/**
	 * @port_function_hw_addr_set: Port function's hardware address set function.
	 *
	 * Should be used by device drivers to set the hardware address of a function managed
	 * by the devlink port. Driver should return -EOPNOTSUPP if it doesn't support port
	 * function handling for a particular port.
	 */
	int (*port_function_hw_addr_set)(struct devlink *devlink, struct devlink_port *port,
					 const u8 *hw_addr, int hw_addr_len,
					 struct netlink_ext_ack *extack);
};

static inline void *devlink_priv(struct devlink *devlink)
{
	BUG_ON(!devlink);
	return &devlink->priv;
}

static inline struct devlink *priv_to_devlink(void *priv)
{
	BUG_ON(!priv);
	return container_of(priv, struct devlink, priv);
}

static inline struct devlink_port *
netdev_to_devlink_port(struct net_device *dev)
{
	if (dev->netdev_ops->ndo_get_devlink_port)
		return dev->netdev_ops->ndo_get_devlink_port(dev);
	return NULL;
}

static inline struct devlink *netdev_to_devlink(struct net_device *dev)
{
	struct devlink_port *devlink_port = netdev_to_devlink_port(dev);

	if (devlink_port)
		return devlink_port->devlink;
	return NULL;
}

struct ib_device;

struct net *devlink_net(const struct devlink *devlink);
void devlink_net_set(struct devlink *devlink, struct net *net);
struct devlink *devlink_alloc(const struct devlink_ops *ops, size_t priv_size);
int devlink_register(struct devlink *devlink, struct device *dev);
void devlink_unregister(struct devlink *devlink);
void devlink_reload_enable(struct devlink *devlink);
void devlink_reload_disable(struct devlink *devlink);
void devlink_free(struct devlink *devlink);
int devlink_port_register(struct devlink *devlink,
			  struct devlink_port *devlink_port,
			  unsigned int port_index);
void devlink_port_unregister(struct devlink_port *devlink_port);
void devlink_port_type_eth_set(struct devlink_port *devlink_port,
			       struct net_device *netdev);
void devlink_port_type_ib_set(struct devlink_port *devlink_port,
			      struct ib_device *ibdev);
void devlink_port_type_clear(struct devlink_port *devlink_port);
void devlink_port_attrs_set(struct devlink_port *devlink_port,
			    struct devlink_port_attrs *devlink_port_attrs);
void devlink_port_attrs_pci_pf_set(struct devlink_port *devlink_port, u32 controller,
				   u16 pf, bool external);
void devlink_port_attrs_pci_vf_set(struct devlink_port *devlink_port, u32 controller,
				   u16 pf, u16 vf, bool external);
int devlink_sb_register(struct devlink *devlink, unsigned int sb_index,
			u32 size, u16 ingress_pools_count,
			u16 egress_pools_count, u16 ingress_tc_count,
			u16 egress_tc_count);
void devlink_sb_unregister(struct devlink *devlink, unsigned int sb_index);
int devlink_dpipe_table_register(struct devlink *devlink,
				 const char *table_name,
				 struct devlink_dpipe_table_ops *table_ops,
				 void *priv, bool counter_control_extern);
void devlink_dpipe_table_unregister(struct devlink *devlink,
				    const char *table_name);
int devlink_dpipe_headers_register(struct devlink *devlink,
				   struct devlink_dpipe_headers *dpipe_headers);
void devlink_dpipe_headers_unregister(struct devlink *devlink);
bool devlink_dpipe_table_counter_enabled(struct devlink *devlink,
					 const char *table_name);
int devlink_dpipe_entry_ctx_prepare(struct devlink_dpipe_dump_ctx *dump_ctx);
int devlink_dpipe_entry_ctx_append(struct devlink_dpipe_dump_ctx *dump_ctx,
				   struct devlink_dpipe_entry *entry);
int devlink_dpipe_entry_ctx_close(struct devlink_dpipe_dump_ctx *dump_ctx);
void devlink_dpipe_entry_clear(struct devlink_dpipe_entry *entry);
int devlink_dpipe_action_put(struct sk_buff *skb,
			     struct devlink_dpipe_action *action);
int devlink_dpipe_match_put(struct sk_buff *skb,
			    struct devlink_dpipe_match *match);
extern struct devlink_dpipe_header devlink_dpipe_header_ethernet;
extern struct devlink_dpipe_header devlink_dpipe_header_ipv4;
extern struct devlink_dpipe_header devlink_dpipe_header_ipv6;

int devlink_resource_register(struct devlink *devlink,
			      const char *resource_name,
			      u64 resource_size,
			      u64 resource_id,
			      u64 parent_resource_id,
			      const struct devlink_resource_size_params *size_params);
void devlink_resources_unregister(struct devlink *devlink,
				  struct devlink_resource *resource);
int devlink_resource_size_get(struct devlink *devlink,
			      u64 resource_id,
			      u64 *p_resource_size);
int devlink_dpipe_table_resource_set(struct devlink *devlink,
				     const char *table_name, u64 resource_id,
				     u64 resource_units);
void devlink_resource_occ_get_register(struct devlink *devlink,
				       u64 resource_id,
				       devlink_resource_occ_get_t *occ_get,
				       void *occ_get_priv);
void devlink_resource_occ_get_unregister(struct devlink *devlink,
					 u64 resource_id);
int devlink_params_register(struct devlink *devlink,
			    const struct devlink_param *params,
			    size_t params_count);
void devlink_params_unregister(struct devlink *devlink,
			       const struct devlink_param *params,
			       size_t params_count);
void devlink_params_publish(struct devlink *devlink);
void devlink_params_unpublish(struct devlink *devlink);
int devlink_port_params_register(struct devlink_port *devlink_port,
				 const struct devlink_param *params,
				 size_t params_count);
void devlink_port_params_unregister(struct devlink_port *devlink_port,
				    const struct devlink_param *params,
				    size_t params_count);
int devlink_param_driverinit_value_get(struct devlink *devlink, u32 param_id,
				       union devlink_param_value *init_val);
int devlink_param_driverinit_value_set(struct devlink *devlink, u32 param_id,
				       union devlink_param_value init_val);
int
devlink_port_param_driverinit_value_get(struct devlink_port *devlink_port,
					u32 param_id,
					union devlink_param_value *init_val);
int devlink_port_param_driverinit_value_set(struct devlink_port *devlink_port,
					    u32 param_id,
					    union devlink_param_value init_val);
void devlink_param_value_changed(struct devlink *devlink, u32 param_id);
void devlink_port_param_value_changed(struct devlink_port *devlink_port,
				      u32 param_id);
void devlink_param_value_str_fill(union devlink_param_value *dst_val,
				  const char *src);
struct devlink_region *
devlink_region_create(struct devlink *devlink,
		      const struct devlink_region_ops *ops,
		      u32 region_max_snapshots, u64 region_size);
struct devlink_region *
devlink_port_region_create(struct devlink_port *port,
			   const struct devlink_port_region_ops *ops,
			   u32 region_max_snapshots, u64 region_size);
void devlink_region_destroy(struct devlink_region *region);
void devlink_port_region_destroy(struct devlink_region *region);

int devlink_region_snapshot_id_get(struct devlink *devlink, u32 *id);
void devlink_region_snapshot_id_put(struct devlink *devlink, u32 id);
int devlink_region_snapshot_create(struct devlink_region *region,
				   u8 *data, u32 snapshot_id);
int devlink_info_serial_number_put(struct devlink_info_req *req,
				   const char *sn);
int devlink_info_driver_name_put(struct devlink_info_req *req,
				 const char *name);
int devlink_info_board_serial_number_put(struct devlink_info_req *req,
					 const char *bsn);
int devlink_info_version_fixed_put(struct devlink_info_req *req,
				   const char *version_name,
				   const char *version_value);
int devlink_info_version_stored_put(struct devlink_info_req *req,
				    const char *version_name,
				    const char *version_value);
int devlink_info_version_running_put(struct devlink_info_req *req,
				     const char *version_name,
				     const char *version_value);

int devlink_fmsg_obj_nest_start(struct devlink_fmsg *fmsg);
int devlink_fmsg_obj_nest_end(struct devlink_fmsg *fmsg);

int devlink_fmsg_pair_nest_start(struct devlink_fmsg *fmsg, const char *name);
int devlink_fmsg_pair_nest_end(struct devlink_fmsg *fmsg);

int devlink_fmsg_arr_pair_nest_start(struct devlink_fmsg *fmsg,
				     const char *name);
int devlink_fmsg_arr_pair_nest_end(struct devlink_fmsg *fmsg);
int devlink_fmsg_binary_pair_nest_start(struct devlink_fmsg *fmsg,
					const char *name);
int devlink_fmsg_binary_pair_nest_end(struct devlink_fmsg *fmsg);

int devlink_fmsg_bool_put(struct devlink_fmsg *fmsg, bool value);
int devlink_fmsg_u8_put(struct devlink_fmsg *fmsg, u8 value);
int devlink_fmsg_u32_put(struct devlink_fmsg *fmsg, u32 value);
int devlink_fmsg_u64_put(struct devlink_fmsg *fmsg, u64 value);
int devlink_fmsg_string_put(struct devlink_fmsg *fmsg, const char *value);
int devlink_fmsg_binary_put(struct devlink_fmsg *fmsg, const void *value,
			    u16 value_len);

int devlink_fmsg_bool_pair_put(struct devlink_fmsg *fmsg, const char *name,
			       bool value);
int devlink_fmsg_u8_pair_put(struct devlink_fmsg *fmsg, const char *name,
			     u8 value);
int devlink_fmsg_u32_pair_put(struct devlink_fmsg *fmsg, const char *name,
			      u32 value);
int devlink_fmsg_u64_pair_put(struct devlink_fmsg *fmsg, const char *name,
			      u64 value);
int devlink_fmsg_string_pair_put(struct devlink_fmsg *fmsg, const char *name,
				 const char *value);
int devlink_fmsg_binary_pair_put(struct devlink_fmsg *fmsg, const char *name,
				 const void *value, u32 value_len);

struct devlink_health_reporter *
devlink_health_reporter_create(struct devlink *devlink,
			       const struct devlink_health_reporter_ops *ops,
			       u64 graceful_period, void *priv);

struct devlink_health_reporter *
devlink_port_health_reporter_create(struct devlink_port *port,
				    const struct devlink_health_reporter_ops *ops,
				    u64 graceful_period, void *priv);

void
devlink_health_reporter_destroy(struct devlink_health_reporter *reporter);

void
devlink_port_health_reporter_destroy(struct devlink_health_reporter *reporter);

void *
devlink_health_reporter_priv(struct devlink_health_reporter *reporter);
int devlink_health_report(struct devlink_health_reporter *reporter,
			  const char *msg, void *priv_ctx);
void
devlink_health_reporter_state_update(struct devlink_health_reporter *reporter,
				     enum devlink_health_reporter_state state);
void
devlink_health_reporter_recovery_done(struct devlink_health_reporter *reporter);

bool devlink_is_reload_failed(const struct devlink *devlink);
void devlink_remote_reload_actions_performed(struct devlink *devlink,
					     enum devlink_reload_limit limit,
					     u32 actions_performed);

void devlink_flash_update_begin_notify(struct devlink *devlink);
void devlink_flash_update_end_notify(struct devlink *devlink);
void devlink_flash_update_status_notify(struct devlink *devlink,
					const char *status_msg,
					const char *component,
					unsigned long done,
					unsigned long total);
void devlink_flash_update_timeout_notify(struct devlink *devlink,
					 const char *status_msg,
					 const char *component,
					 unsigned long timeout);

int devlink_traps_register(struct devlink *devlink,
			   const struct devlink_trap *traps,
			   size_t traps_count, void *priv);
void devlink_traps_unregister(struct devlink *devlink,
			      const struct devlink_trap *traps,
			      size_t traps_count);
void devlink_trap_report(struct devlink *devlink, struct sk_buff *skb,
			 void *trap_ctx, struct devlink_port *in_devlink_port,
			 const struct flow_action_cookie *fa_cookie);
void *devlink_trap_ctx_priv(void *trap_ctx);
int devlink_trap_groups_register(struct devlink *devlink,
				 const struct devlink_trap_group *groups,
				 size_t groups_count);
void devlink_trap_groups_unregister(struct devlink *devlink,
				    const struct devlink_trap_group *groups,
				    size_t groups_count);
int
devlink_trap_policers_register(struct devlink *devlink,
			       const struct devlink_trap_policer *policers,
			       size_t policers_count);
void
devlink_trap_policers_unregister(struct devlink *devlink,
				 const struct devlink_trap_policer *policers,
				 size_t policers_count);

#if IS_ENABLED(CONFIG_NET_DEVLINK)

void devlink_compat_running_version(struct net_device *dev,
				    char *buf, size_t len);
int devlink_compat_flash_update(struct net_device *dev, const char *file_name);
int devlink_compat_phys_port_name_get(struct net_device *dev,
				      char *name, size_t len);
int devlink_compat_switch_id_get(struct net_device *dev,
				 struct netdev_phys_item_id *ppid);

#else

static inline void
devlink_compat_running_version(struct net_device *dev, char *buf, size_t len)
{
}

static inline int
devlink_compat_flash_update(struct net_device *dev, const char *file_name)
{
	return -EOPNOTSUPP;
}

static inline int
devlink_compat_phys_port_name_get(struct net_device *dev,
				  char *name, size_t len)
{
	return -EOPNOTSUPP;
}

static inline int
devlink_compat_switch_id_get(struct net_device *dev,
			     struct netdev_phys_item_id *ppid)
{
	return -EOPNOTSUPP;
}

#endif

#endif /* _NET_DEVLINK_H_ */<|MERGE_RESOLUTION|>--- conflicted
+++ resolved
@@ -50,11 +50,8 @@
 	//devlink对应的ops
 	const struct devlink_ops *ops;
 	struct xarray snapshot_ids;
-<<<<<<< HEAD
+	struct devlink_dev_stats stats;
 	//devlink对应的dev设备
-=======
-	struct devlink_dev_stats stats;
->>>>>>> c4d6fe73
 	struct device *dev;
 	possible_net_t _net;
 	struct mutex lock; /* Serializes access to devlink instance specific objects such as
@@ -128,16 +125,10 @@
 struct devlink_port {
 	struct list_head list;//用于挂接到devlink
 	struct list_head param_list;
-<<<<<<< HEAD
+	struct list_head region_list;
 	struct devlink *devlink;//所属的devlink
 	unsigned int index;//devlink port的index
 	bool registered;//是否已注册
-=======
-	struct list_head region_list;
-	struct devlink *devlink;
-	unsigned int index;
-	bool registered;
->>>>>>> c4d6fe73
 	spinlock_t type_lock; /* Protects type and type_dev
 			       * pointer consistency.
 			       */
