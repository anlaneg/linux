/* SPDX-License-Identifier: GPL-2.0-or-later */
/*
 * include/net/devlink.h - Network physical device Netlink interface
 * Copyright (c) 2016 Mellanox Technologies. All rights reserved.
 * Copyright (c) 2016 Jiri Pirko <jiri@mellanox.com>
 */
#ifndef _NET_DEVLINK_H_
#define _NET_DEVLINK_H_

#include <linux/device.h>
#include <linux/slab.h>
#include <linux/gfp.h>
#include <linux/list.h>
#include <linux/netdevice.h>
#include <linux/spinlock.h>
#include <linux/workqueue.h>
#include <linux/refcount.h>
#include <net/net_namespace.h>
#include <net/flow_offload.h>
#include <uapi/linux/devlink.h>
#include <linux/xarray.h>

struct devlink_ops;

struct devlink {
	//挂载至devlink_list
	struct list_head list;
	//用于串连devlink_port
	struct list_head port_list;
	//用于串连devlink_sb
	struct list_head sb_list;
	struct list_head dpipe_table_list;
	struct list_head resource_list;
	struct list_head param_list;
	struct list_head region_list;
	struct list_head reporter_list;
	struct mutex reporters_lock; /* protects reporter_list */
	struct devlink_dpipe_headers *dpipe_headers;
	struct list_head trap_list;
	struct list_head trap_group_list;
<<<<<<< HEAD
	//devlink对应的ops
	const struct devlink_ops *ops;
	//devlink对应的dev设备
=======
	struct list_head trap_policer_list;
	const struct devlink_ops *ops;
	struct xarray snapshot_ids;
>>>>>>> b032227c
	struct device *dev;
	possible_net_t _net;
	struct mutex lock;
	u8 reload_failed:1,
	   reload_enabled:1,
	   registered:1;
	char priv[0] __aligned(NETDEV_ALIGN);
};

struct devlink_port_phys_attrs {
	u32 port_number; /* Same value as "split group".
			  * A physical port which is visible to the user
			  * for a given port flavour.
			  */
	u32 split_subport_number;
};

struct devlink_port_pci_pf_attrs {
	u16 pf;	/* Associated PCI PF for this port. */
};

struct devlink_port_pci_vf_attrs {
	u16 pf;	/* Associated PCI PF for this port. */
	u16 vf;	/* Associated PCI VF for of the PCI PF for this port. */
};

struct devlink_port_attrs {
	u8 set:1,
	   split:1,
	   switch_port:1;/*指定为有效switch_port*/
	enum devlink_port_flavour flavour;
	/*devport对应的switch id*/
	struct netdev_phys_item_id switch_id;
	union {
		struct devlink_port_phys_attrs phys;
		struct devlink_port_pci_pf_attrs pci_pf;//这个口关联哪个pf
		struct devlink_port_pci_vf_attrs pci_vf;//这个口关联哪个pf,vf
	};
};

struct devlink_port {
	struct list_head list;//用于挂接到devlink
	struct list_head param_list;
	struct devlink *devlink;//所属的devlink
	unsigned int index;//devlink port的index
	bool registered;//是否已注册
	spinlock_t type_lock; /* Protects type and type_dev
			       * pointer consistency.
			       */
	enum devlink_port_type type;
	enum devlink_port_type desired_type;
	void *type_dev;
	struct devlink_port_attrs attrs;
	struct delayed_work type_warn_dw;
};

struct devlink_sb_pool_info {
	enum devlink_sb_pool_type pool_type;
	u32 size;
	enum devlink_sb_threshold_type threshold_type;
	u32 cell_size;
};

/**
 * struct devlink_dpipe_field - dpipe field object
 * @name: field name
 * @id: index inside the headers field array
 * @bitwidth: bitwidth
 * @mapping_type: mapping type
 */
struct devlink_dpipe_field {
	const char *name;
	unsigned int id;
	unsigned int bitwidth;
	enum devlink_dpipe_field_mapping_type mapping_type;
};

/**
 * struct devlink_dpipe_header - dpipe header object
 * @name: header name
 * @id: index, global/local detrmined by global bit
 * @fields: fields
 * @fields_count: number of fields
 * @global: indicates if header is shared like most protocol header
 *	    or driver specific
 */
struct devlink_dpipe_header {
	const char *name;
	unsigned int id;
	struct devlink_dpipe_field *fields;
	unsigned int fields_count;
	bool global;
};

/**
 * struct devlink_dpipe_match - represents match operation
 * @type: type of match
 * @header_index: header index (packets can have several headers of same
 *		  type like in case of tunnels)
 * @header: header
 * @fieled_id: field index
 */
struct devlink_dpipe_match {
	enum devlink_dpipe_match_type type;
	unsigned int header_index;
	struct devlink_dpipe_header *header;
	unsigned int field_id;
};

/**
 * struct devlink_dpipe_action - represents action operation
 * @type: type of action
 * @header_index: header index (packets can have several headers of same
 *		  type like in case of tunnels)
 * @header: header
 * @fieled_id: field index
 */
struct devlink_dpipe_action {
	enum devlink_dpipe_action_type type;
	unsigned int header_index;
	struct devlink_dpipe_header *header;
	unsigned int field_id;
};

/**
 * struct devlink_dpipe_value - represents value of match/action
 * @action: action
 * @match: match
 * @mapping_value: in case the field has some mapping this value
 *                 specified the mapping value
 * @mapping_valid: specify if mapping value is valid
 * @value_size: value size
 * @value: value
 * @mask: bit mask
 */
struct devlink_dpipe_value {
	union {
		struct devlink_dpipe_action *action;
		struct devlink_dpipe_match *match;
	};
	unsigned int mapping_value;
	bool mapping_valid;
	unsigned int value_size;
	void *value;
	void *mask;
};

/**
 * struct devlink_dpipe_entry - table entry object
 * @index: index of the entry in the table
 * @match_values: match values
 * @matche_values_count: count of matches tuples
 * @action_values: actions values
 * @action_values_count: count of actions values
 * @counter: value of counter
 * @counter_valid: Specify if value is valid from hardware
 */
struct devlink_dpipe_entry {
	u64 index;
	struct devlink_dpipe_value *match_values;
	unsigned int match_values_count;
	struct devlink_dpipe_value *action_values;
	unsigned int action_values_count;
	u64 counter;
	bool counter_valid;
};

/**
 * struct devlink_dpipe_dump_ctx - context provided to driver in order
 *				   to dump
 * @info: info
 * @cmd: devlink command
 * @skb: skb
 * @nest: top attribute
 * @hdr: hdr
 */
struct devlink_dpipe_dump_ctx {
	struct genl_info *info;
	enum devlink_command cmd;
	struct sk_buff *skb;
	struct nlattr *nest;
	void *hdr;
};

struct devlink_dpipe_table_ops;

/**
 * struct devlink_dpipe_table - table object
 * @priv: private
 * @name: table name
 * @counters_enabled: indicates if counters are active
 * @counter_control_extern: indicates if counter control is in dpipe or
 *			    external tool
 * @resource_valid: Indicate that the resource id is valid
 * @resource_id: relative resource this table is related to
 * @resource_units: number of resource's unit consumed per table's entry
 * @table_ops: table operations
 * @rcu: rcu
 */
struct devlink_dpipe_table {
	void *priv;
	struct list_head list;
	const char *name;
	bool counters_enabled;
	bool counter_control_extern;
	bool resource_valid;
	u64 resource_id;
	u64 resource_units;
	struct devlink_dpipe_table_ops *table_ops;
	struct rcu_head rcu;
};

/**
 * struct devlink_dpipe_table_ops - dpipe_table ops
 * @actions_dump - dumps all tables actions
 * @matches_dump - dumps all tables matches
 * @entries_dump - dumps all active entries in the table
 * @counters_set_update - when changing the counter status hardware sync
 *			  maybe needed to allocate/free counter related
 *			  resources
 * @size_get - get size
 */
struct devlink_dpipe_table_ops {
	int (*actions_dump)(void *priv, struct sk_buff *skb);
	int (*matches_dump)(void *priv, struct sk_buff *skb);
	int (*entries_dump)(void *priv, bool counters_enabled,
			    struct devlink_dpipe_dump_ctx *dump_ctx);
	int (*counters_set_update)(void *priv, bool enable);
	u64 (*size_get)(void *priv);
};

/**
 * struct devlink_dpipe_headers - dpipe headers
 * @headers - header array can be shared (global bit) or driver specific
 * @headers_count - count of headers
 */
struct devlink_dpipe_headers {
	struct devlink_dpipe_header **headers;
	unsigned int headers_count;
};

/**
 * struct devlink_resource_size_params - resource's size parameters
 * @size_min: minimum size which can be set
 * @size_max: maximum size which can be set
 * @size_granularity: size granularity
 * @size_unit: resource's basic unit
 */
struct devlink_resource_size_params {
	u64 size_min;
	u64 size_max;
	u64 size_granularity;
	enum devlink_resource_unit unit;
};

static inline void
devlink_resource_size_params_init(struct devlink_resource_size_params *size_params,
				  u64 size_min, u64 size_max,
				  u64 size_granularity,
				  enum devlink_resource_unit unit)
{
	size_params->size_min = size_min;
	size_params->size_max = size_max;
	size_params->size_granularity = size_granularity;
	size_params->unit = unit;
}

typedef u64 devlink_resource_occ_get_t(void *priv);

/**
 * struct devlink_resource - devlink resource
 * @name: name of the resource
 * @id: id, per devlink instance
 * @size: size of the resource
 * @size_new: updated size of the resource, reload is needed
 * @size_valid: valid in case the total size of the resource is valid
 *              including its children
 * @parent: parent resource
 * @size_params: size parameters
 * @list: parent list
 * @resource_list: list of child resources
 */
struct devlink_resource {
	const char *name;
	u64 id;
	u64 size;
	u64 size_new;
	bool size_valid;
	struct devlink_resource *parent;
	struct devlink_resource_size_params size_params;
	struct list_head list;
	struct list_head resource_list;
	devlink_resource_occ_get_t *occ_get;
	void *occ_get_priv;
};

#define DEVLINK_RESOURCE_ID_PARENT_TOP 0

#define __DEVLINK_PARAM_MAX_STRING_VALUE 32
enum devlink_param_type {
	DEVLINK_PARAM_TYPE_U8,
	DEVLINK_PARAM_TYPE_U16,
	DEVLINK_PARAM_TYPE_U32,
	DEVLINK_PARAM_TYPE_STRING,
	DEVLINK_PARAM_TYPE_BOOL,
};

union devlink_param_value {
	u8 vu8;
	u16 vu16;
	u32 vu32;
	char vstr[__DEVLINK_PARAM_MAX_STRING_VALUE];
	bool vbool;
};

struct devlink_param_gset_ctx {
	union devlink_param_value val;
	enum devlink_param_cmode cmode;
};

/**
 * struct devlink_param - devlink configuration parameter data
 * @name: name of the parameter
 * @generic: indicates if the parameter is generic or driver specific
 * @type: parameter type
 * @supported_cmodes: bitmap of supported configuration modes
 * @get: get parameter value, used for runtime and permanent
 *       configuration modes
 * @set: set parameter value, used for runtime and permanent
 *       configuration modes
 * @validate: validate input value is applicable (within value range, etc.)
 *
 * This struct should be used by the driver to fill the data for
 * a parameter it registers.
 */
struct devlink_param {
	u32 id;
	const char *name;/*参数名称*/
	bool generic;/*是否普通参数*/
	enum devlink_param_type type;
	unsigned long supported_cmodes;
	int (*get)(struct devlink *devlink, u32 id,
		   struct devlink_param_gset_ctx *ctx);
	int (*set)(struct devlink *devlink, u32 id,
		   struct devlink_param_gset_ctx *ctx);
	int (*validate)(struct devlink *devlink, u32 id,
			union devlink_param_value val,
			struct netlink_ext_ack *extack);
};

struct devlink_param_item {
	struct list_head list;
	const struct devlink_param *param;
	union devlink_param_value driverinit_value;
	bool driverinit_value_valid;
	bool published;
};

enum devlink_param_generic_id {
	DEVLINK_PARAM_GENERIC_ID_INT_ERR_RESET,
	DEVLINK_PARAM_GENERIC_ID_MAX_MACS,
	DEVLINK_PARAM_GENERIC_ID_ENABLE_SRIOV,
	DEVLINK_PARAM_GENERIC_ID_REGION_SNAPSHOT,
	DEVLINK_PARAM_GENERIC_ID_IGNORE_ARI,
	DEVLINK_PARAM_GENERIC_ID_MSIX_VEC_PER_PF_MAX,
	DEVLINK_PARAM_GENERIC_ID_MSIX_VEC_PER_PF_MIN,
	DEVLINK_PARAM_GENERIC_ID_FW_LOAD_POLICY,
	DEVLINK_PARAM_GENERIC_ID_RESET_DEV_ON_DRV_PROBE,
	DEVLINK_PARAM_GENERIC_ID_ENABLE_ROCE,

	/* add new param generic ids above here*/
	__DEVLINK_PARAM_GENERIC_ID_MAX,
	DEVLINK_PARAM_GENERIC_ID_MAX = __DEVLINK_PARAM_GENERIC_ID_MAX - 1,
};

#define DEVLINK_PARAM_GENERIC_INT_ERR_RESET_NAME "internal_error_reset"
#define DEVLINK_PARAM_GENERIC_INT_ERR_RESET_TYPE DEVLINK_PARAM_TYPE_BOOL

#define DEVLINK_PARAM_GENERIC_MAX_MACS_NAME "max_macs"
#define DEVLINK_PARAM_GENERIC_MAX_MACS_TYPE DEVLINK_PARAM_TYPE_U32

#define DEVLINK_PARAM_GENERIC_ENABLE_SRIOV_NAME "enable_sriov"
#define DEVLINK_PARAM_GENERIC_ENABLE_SRIOV_TYPE DEVLINK_PARAM_TYPE_BOOL

#define DEVLINK_PARAM_GENERIC_REGION_SNAPSHOT_NAME "region_snapshot_enable"
#define DEVLINK_PARAM_GENERIC_REGION_SNAPSHOT_TYPE DEVLINK_PARAM_TYPE_BOOL

#define DEVLINK_PARAM_GENERIC_IGNORE_ARI_NAME "ignore_ari"
#define DEVLINK_PARAM_GENERIC_IGNORE_ARI_TYPE DEVLINK_PARAM_TYPE_BOOL

#define DEVLINK_PARAM_GENERIC_MSIX_VEC_PER_PF_MAX_NAME "msix_vec_per_pf_max"
#define DEVLINK_PARAM_GENERIC_MSIX_VEC_PER_PF_MAX_TYPE DEVLINK_PARAM_TYPE_U32

#define DEVLINK_PARAM_GENERIC_MSIX_VEC_PER_PF_MIN_NAME "msix_vec_per_pf_min"
#define DEVLINK_PARAM_GENERIC_MSIX_VEC_PER_PF_MIN_TYPE DEVLINK_PARAM_TYPE_U32

#define DEVLINK_PARAM_GENERIC_FW_LOAD_POLICY_NAME "fw_load_policy"
#define DEVLINK_PARAM_GENERIC_FW_LOAD_POLICY_TYPE DEVLINK_PARAM_TYPE_U8

#define DEVLINK_PARAM_GENERIC_RESET_DEV_ON_DRV_PROBE_NAME \
	"reset_dev_on_drv_probe"
#define DEVLINK_PARAM_GENERIC_RESET_DEV_ON_DRV_PROBE_TYPE DEVLINK_PARAM_TYPE_U8

#define DEVLINK_PARAM_GENERIC_ENABLE_ROCE_NAME "enable_roce"
#define DEVLINK_PARAM_GENERIC_ENABLE_ROCE_TYPE DEVLINK_PARAM_TYPE_BOOL

#define DEVLINK_PARAM_GENERIC(_id, _cmodes, _get, _set, _validate)	\
{									\
	.id = DEVLINK_PARAM_GENERIC_ID_##_id,				\
	.name = DEVLINK_PARAM_GENERIC_##_id##_NAME,			\
	.type = DEVLINK_PARAM_GENERIC_##_id##_TYPE,			\
	.generic = true,						\
	.supported_cmodes = _cmodes,					\
	.get = _get,							\
	.set = _set,							\
	.validate = _validate,						\
}

#define DEVLINK_PARAM_DRIVER(_id, _name, _type, _cmodes, _get, _set, _validate)	\
{									\
	.id = _id,							\
	.name = _name,							\
	.type = _type,							\
	.supported_cmodes = _cmodes,					\
	.get = _get,							\
	.set = _set,							\
	.validate = _validate,						\
}

/* Part number, identifier of board design */
#define DEVLINK_INFO_VERSION_GENERIC_BOARD_ID	"board.id"
/* Revision of board design */
#define DEVLINK_INFO_VERSION_GENERIC_BOARD_REV	"board.rev"
/* Maker of the board */
#define DEVLINK_INFO_VERSION_GENERIC_BOARD_MANUFACTURE	"board.manufacture"

/* Part number, identifier of asic design */
#define DEVLINK_INFO_VERSION_GENERIC_ASIC_ID	"asic.id"
/* Revision of asic design */
#define DEVLINK_INFO_VERSION_GENERIC_ASIC_REV	"asic.rev"

/* Overall FW version */
#define DEVLINK_INFO_VERSION_GENERIC_FW		"fw"
/* Control processor FW version */
#define DEVLINK_INFO_VERSION_GENERIC_FW_MGMT	"fw.mgmt"
/* FW interface specification version */
#define DEVLINK_INFO_VERSION_GENERIC_FW_MGMT_API	"fw.mgmt.api"
/* Data path microcode controlling high-speed packet processing */
#define DEVLINK_INFO_VERSION_GENERIC_FW_APP	"fw.app"
/* UNDI software version */
#define DEVLINK_INFO_VERSION_GENERIC_FW_UNDI	"fw.undi"
/* NCSI support/handler version */
#define DEVLINK_INFO_VERSION_GENERIC_FW_NCSI	"fw.ncsi"
/* FW parameter set id */
#define DEVLINK_INFO_VERSION_GENERIC_FW_PSID	"fw.psid"
/* RoCE FW version */
#define DEVLINK_INFO_VERSION_GENERIC_FW_ROCE	"fw.roce"
/* Firmware bundle identifier */
#define DEVLINK_INFO_VERSION_GENERIC_FW_BUNDLE_ID	"fw.bundle_id"

struct devlink_region;
struct devlink_info_req;

/**
 * struct devlink_region_ops - Region operations
 * @name: region name
 * @destructor: callback used to free snapshot memory when deleting
 * @snapshot: callback to request an immediate snapshot. On success,
 *            the data variable must be updated to point to the snapshot data.
 *            The function will be called while the devlink instance lock is
 *            held.
 */
struct devlink_region_ops {
	const char *name;
	void (*destructor)(const void *data);
	int (*snapshot)(struct devlink *devlink, struct netlink_ext_ack *extack,
			u8 **data);
};

struct devlink_fmsg;
struct devlink_health_reporter;

enum devlink_health_reporter_state {
	DEVLINK_HEALTH_REPORTER_STATE_HEALTHY,
	DEVLINK_HEALTH_REPORTER_STATE_ERROR,
};

/**
 * struct devlink_health_reporter_ops - Reporter operations
 * @name: reporter name
 * @recover: callback to recover from reported error
 *           if priv_ctx is NULL, run a full recover
 * @dump: callback to dump an object
 *        if priv_ctx is NULL, run a full dump
 * @diagnose: callback to diagnose the current status
 */

struct devlink_health_reporter_ops {
	char *name;
	int (*recover)(struct devlink_health_reporter *reporter,
		       void *priv_ctx, struct netlink_ext_ack *extack);
	int (*dump)(struct devlink_health_reporter *reporter,
		    struct devlink_fmsg *fmsg, void *priv_ctx,
		    struct netlink_ext_ack *extack);
	int (*diagnose)(struct devlink_health_reporter *reporter,
			struct devlink_fmsg *fmsg,
			struct netlink_ext_ack *extack);
};

/**
 * struct devlink_trap_policer - Immutable packet trap policer attributes.
 * @id: Policer identifier.
 * @init_rate: Initial rate in packets / sec.
 * @init_burst: Initial burst size in packets.
 * @max_rate: Maximum rate.
 * @min_rate: Minimum rate.
 * @max_burst: Maximum burst size.
 * @min_burst: Minimum burst size.
 *
 * Describes immutable attributes of packet trap policers that drivers register
 * with devlink.
 */
struct devlink_trap_policer {
	u32 id;
	u64 init_rate;
	u64 init_burst;
	u64 max_rate;
	u64 min_rate;
	u64 max_burst;
	u64 min_burst;
};

/**
 * struct devlink_trap_group - Immutable packet trap group attributes.
 * @name: Trap group name.
 * @id: Trap group identifier.
 * @generic: Whether the trap group is generic or not.
 * @init_policer_id: Initial policer identifier.
 *
 * Describes immutable attributes of packet trap groups that drivers register
 * with devlink.
 */
struct devlink_trap_group {
	const char *name;
	u16 id;
	bool generic;
	u32 init_policer_id;
};

#define DEVLINK_TRAP_METADATA_TYPE_F_IN_PORT	BIT(0)
#define DEVLINK_TRAP_METADATA_TYPE_F_FA_COOKIE	BIT(1)

/**
 * struct devlink_trap - Immutable packet trap attributes.
 * @type: Trap type.
 * @init_action: Initial trap action.
 * @generic: Whether the trap is generic or not.
 * @id: Trap identifier.
 * @name: Trap name.
 * @init_group_id: Initial group identifier.
 * @metadata_cap: Metadata types that can be provided by the trap.
 *
 * Describes immutable attributes of packet traps that drivers register with
 * devlink.
 */
struct devlink_trap {
	enum devlink_trap_type type;
	enum devlink_trap_action init_action;
	bool generic;
	u16 id;
	const char *name;
	u16 init_group_id;
	u32 metadata_cap;
};

/* All traps must be documented in
 * Documentation/networking/devlink/devlink-trap.rst
 */
enum devlink_trap_generic_id {
	DEVLINK_TRAP_GENERIC_ID_SMAC_MC,
	DEVLINK_TRAP_GENERIC_ID_VLAN_TAG_MISMATCH,
	DEVLINK_TRAP_GENERIC_ID_INGRESS_VLAN_FILTER,
	DEVLINK_TRAP_GENERIC_ID_INGRESS_STP_FILTER,
	DEVLINK_TRAP_GENERIC_ID_EMPTY_TX_LIST,
	DEVLINK_TRAP_GENERIC_ID_PORT_LOOPBACK_FILTER,
	DEVLINK_TRAP_GENERIC_ID_BLACKHOLE_ROUTE,
	DEVLINK_TRAP_GENERIC_ID_TTL_ERROR,
	DEVLINK_TRAP_GENERIC_ID_TAIL_DROP,
	DEVLINK_TRAP_GENERIC_ID_NON_IP_PACKET,
	DEVLINK_TRAP_GENERIC_ID_UC_DIP_MC_DMAC,
	DEVLINK_TRAP_GENERIC_ID_DIP_LB,
	DEVLINK_TRAP_GENERIC_ID_SIP_MC,
	DEVLINK_TRAP_GENERIC_ID_SIP_LB,
	DEVLINK_TRAP_GENERIC_ID_CORRUPTED_IP_HDR,
	DEVLINK_TRAP_GENERIC_ID_IPV4_SIP_BC,
	DEVLINK_TRAP_GENERIC_ID_IPV6_MC_DIP_RESERVED_SCOPE,
	DEVLINK_TRAP_GENERIC_ID_IPV6_MC_DIP_INTERFACE_LOCAL_SCOPE,
	DEVLINK_TRAP_GENERIC_ID_MTU_ERROR,
	DEVLINK_TRAP_GENERIC_ID_UNRESOLVED_NEIGH,
	DEVLINK_TRAP_GENERIC_ID_RPF,
	DEVLINK_TRAP_GENERIC_ID_REJECT_ROUTE,
	DEVLINK_TRAP_GENERIC_ID_IPV4_LPM_UNICAST_MISS,
	DEVLINK_TRAP_GENERIC_ID_IPV6_LPM_UNICAST_MISS,
	DEVLINK_TRAP_GENERIC_ID_NON_ROUTABLE,
	DEVLINK_TRAP_GENERIC_ID_DECAP_ERROR,
	DEVLINK_TRAP_GENERIC_ID_OVERLAY_SMAC_MC,
	DEVLINK_TRAP_GENERIC_ID_INGRESS_FLOW_ACTION_DROP,
	DEVLINK_TRAP_GENERIC_ID_EGRESS_FLOW_ACTION_DROP,

	/* Add new generic trap IDs above */
	__DEVLINK_TRAP_GENERIC_ID_MAX,
	DEVLINK_TRAP_GENERIC_ID_MAX = __DEVLINK_TRAP_GENERIC_ID_MAX - 1,
};

/* All trap groups must be documented in
 * Documentation/networking/devlink/devlink-trap.rst
 */
enum devlink_trap_group_generic_id {
	DEVLINK_TRAP_GROUP_GENERIC_ID_L2_DROPS,
	DEVLINK_TRAP_GROUP_GENERIC_ID_L3_DROPS,
	DEVLINK_TRAP_GROUP_GENERIC_ID_BUFFER_DROPS,
	DEVLINK_TRAP_GROUP_GENERIC_ID_TUNNEL_DROPS,
	DEVLINK_TRAP_GROUP_GENERIC_ID_ACL_DROPS,

	/* Add new generic trap group IDs above */
	__DEVLINK_TRAP_GROUP_GENERIC_ID_MAX,
	DEVLINK_TRAP_GROUP_GENERIC_ID_MAX =
		__DEVLINK_TRAP_GROUP_GENERIC_ID_MAX - 1,
};

#define DEVLINK_TRAP_GENERIC_NAME_SMAC_MC \
	"source_mac_is_multicast"
#define DEVLINK_TRAP_GENERIC_NAME_VLAN_TAG_MISMATCH \
	"vlan_tag_mismatch"
#define DEVLINK_TRAP_GENERIC_NAME_INGRESS_VLAN_FILTER \
	"ingress_vlan_filter"
#define DEVLINK_TRAP_GENERIC_NAME_INGRESS_STP_FILTER \
	"ingress_spanning_tree_filter"
#define DEVLINK_TRAP_GENERIC_NAME_EMPTY_TX_LIST \
	"port_list_is_empty"
#define DEVLINK_TRAP_GENERIC_NAME_PORT_LOOPBACK_FILTER \
	"port_loopback_filter"
#define DEVLINK_TRAP_GENERIC_NAME_BLACKHOLE_ROUTE \
	"blackhole_route"
#define DEVLINK_TRAP_GENERIC_NAME_TTL_ERROR \
	"ttl_value_is_too_small"
#define DEVLINK_TRAP_GENERIC_NAME_TAIL_DROP \
	"tail_drop"
#define DEVLINK_TRAP_GENERIC_NAME_NON_IP_PACKET \
	"non_ip"
#define DEVLINK_TRAP_GENERIC_NAME_UC_DIP_MC_DMAC \
	"uc_dip_over_mc_dmac"
#define DEVLINK_TRAP_GENERIC_NAME_DIP_LB \
	"dip_is_loopback_address"
#define DEVLINK_TRAP_GENERIC_NAME_SIP_MC \
	"sip_is_mc"
#define DEVLINK_TRAP_GENERIC_NAME_SIP_LB \
	"sip_is_loopback_address"
#define DEVLINK_TRAP_GENERIC_NAME_CORRUPTED_IP_HDR \
	"ip_header_corrupted"
#define DEVLINK_TRAP_GENERIC_NAME_IPV4_SIP_BC \
	"ipv4_sip_is_limited_bc"
#define DEVLINK_TRAP_GENERIC_NAME_IPV6_MC_DIP_RESERVED_SCOPE \
	"ipv6_mc_dip_reserved_scope"
#define DEVLINK_TRAP_GENERIC_NAME_IPV6_MC_DIP_INTERFACE_LOCAL_SCOPE \
	"ipv6_mc_dip_interface_local_scope"
#define DEVLINK_TRAP_GENERIC_NAME_MTU_ERROR \
	"mtu_value_is_too_small"
#define DEVLINK_TRAP_GENERIC_NAME_UNRESOLVED_NEIGH \
	"unresolved_neigh"
#define DEVLINK_TRAP_GENERIC_NAME_RPF \
	"mc_reverse_path_forwarding"
#define DEVLINK_TRAP_GENERIC_NAME_REJECT_ROUTE \
	"reject_route"
#define DEVLINK_TRAP_GENERIC_NAME_IPV4_LPM_UNICAST_MISS \
	"ipv4_lpm_miss"
#define DEVLINK_TRAP_GENERIC_NAME_IPV6_LPM_UNICAST_MISS \
	"ipv6_lpm_miss"
#define DEVLINK_TRAP_GENERIC_NAME_NON_ROUTABLE \
	"non_routable_packet"
#define DEVLINK_TRAP_GENERIC_NAME_DECAP_ERROR \
	"decap_error"
#define DEVLINK_TRAP_GENERIC_NAME_OVERLAY_SMAC_MC \
	"overlay_smac_is_mc"
#define DEVLINK_TRAP_GENERIC_NAME_INGRESS_FLOW_ACTION_DROP \
	"ingress_flow_action_drop"
#define DEVLINK_TRAP_GENERIC_NAME_EGRESS_FLOW_ACTION_DROP \
	"egress_flow_action_drop"

#define DEVLINK_TRAP_GROUP_GENERIC_NAME_L2_DROPS \
	"l2_drops"
#define DEVLINK_TRAP_GROUP_GENERIC_NAME_L3_DROPS \
	"l3_drops"
#define DEVLINK_TRAP_GROUP_GENERIC_NAME_BUFFER_DROPS \
	"buffer_drops"
#define DEVLINK_TRAP_GROUP_GENERIC_NAME_TUNNEL_DROPS \
	"tunnel_drops"
#define DEVLINK_TRAP_GROUP_GENERIC_NAME_ACL_DROPS \
	"acl_drops"

#define DEVLINK_TRAP_GENERIC(_type, _init_action, _id, _group_id,	      \
			     _metadata_cap)				      \
	{								      \
		.type = DEVLINK_TRAP_TYPE_##_type,			      \
		.init_action = DEVLINK_TRAP_ACTION_##_init_action,	      \
		.generic = true,					      \
		.id = DEVLINK_TRAP_GENERIC_ID_##_id,			      \
		.name = DEVLINK_TRAP_GENERIC_NAME_##_id,		      \
		.init_group_id = _group_id,				      \
		.metadata_cap = _metadata_cap,				      \
	}

#define DEVLINK_TRAP_DRIVER(_type, _init_action, _id, _name, _group_id,	      \
			    _metadata_cap)				      \
	{								      \
		.type = DEVLINK_TRAP_TYPE_##_type,			      \
		.init_action = DEVLINK_TRAP_ACTION_##_init_action,	      \
		.generic = false,					      \
		.id = _id,						      \
		.name = _name,						      \
		.init_group_id = _group_id,				      \
		.metadata_cap = _metadata_cap,				      \
	}

#define DEVLINK_TRAP_GROUP_GENERIC(_id, _policer_id)			      \
	{								      \
		.name = DEVLINK_TRAP_GROUP_GENERIC_NAME_##_id,		      \
		.id = DEVLINK_TRAP_GROUP_GENERIC_ID_##_id,		      \
		.generic = true,					      \
		.init_policer_id = _policer_id,				      \
	}

#define DEVLINK_TRAP_POLICER(_id, _rate, _burst, _max_rate, _min_rate,	      \
			     _max_burst, _min_burst)			      \
	{								      \
		.id = _id,						      \
		.init_rate = _rate,					      \
		.init_burst = _burst,					      \
		.max_rate = _max_rate,					      \
		.min_rate = _min_rate,					      \
		.max_burst = _max_burst,				      \
		.min_burst = _min_burst,				      \
	}

struct devlink_ops {
	int (*reload_down)(struct devlink *devlink, bool netns_change,
			   struct netlink_ext_ack *extack);
	int (*reload_up)(struct devlink *devlink,
			 struct netlink_ext_ack *extack);
	int (*port_type_set)(struct devlink_port *devlink_port,
			     enum devlink_port_type port_type);
	int (*port_split)(struct devlink *devlink, unsigned int port_index,
			  unsigned int count, struct netlink_ext_ack *extack);
	int (*port_unsplit)(struct devlink *devlink, unsigned int port_index,
			    struct netlink_ext_ack *extack);
	int (*sb_pool_get)(struct devlink *devlink, unsigned int sb_index,
			   u16 pool_index,
			   struct devlink_sb_pool_info *pool_info);
	int (*sb_pool_set)(struct devlink *devlink, unsigned int sb_index,
			   u16 pool_index, u32 size,
			   enum devlink_sb_threshold_type threshold_type,
			   struct netlink_ext_ack *extack);
	int (*sb_port_pool_get)(struct devlink_port *devlink_port,
				unsigned int sb_index, u16 pool_index,
				u32 *p_threshold);
	int (*sb_port_pool_set)(struct devlink_port *devlink_port,
				unsigned int sb_index, u16 pool_index,
				u32 threshold, struct netlink_ext_ack *extack);
	int (*sb_tc_pool_bind_get)(struct devlink_port *devlink_port,
				   unsigned int sb_index,
				   u16 tc_index,
				   enum devlink_sb_pool_type pool_type,
				   u16 *p_pool_index, u32 *p_threshold);
	int (*sb_tc_pool_bind_set)(struct devlink_port *devlink_port,
				   unsigned int sb_index,
				   u16 tc_index,
				   enum devlink_sb_pool_type pool_type,
				   u16 pool_index, u32 threshold,
				   struct netlink_ext_ack *extack);
	int (*sb_occ_snapshot)(struct devlink *devlink,
			       unsigned int sb_index);
	int (*sb_occ_max_clear)(struct devlink *devlink,
				unsigned int sb_index);
	int (*sb_occ_port_pool_get)(struct devlink_port *devlink_port,
				    unsigned int sb_index, u16 pool_index,
				    u32 *p_cur, u32 *p_max);
	int (*sb_occ_tc_port_bind_get)(struct devlink_port *devlink_port,
				       unsigned int sb_index,
				       u16 tc_index,
				       enum devlink_sb_pool_type pool_type,
				       u32 *p_cur, u32 *p_max);

	int (*eswitch_mode_get)(struct devlink *devlink, u16 *p_mode);
	int (*eswitch_mode_set)(struct devlink *devlink, u16 mode,
				struct netlink_ext_ack *extack);
	int (*eswitch_inline_mode_get)(struct devlink *devlink, u8 *p_inline_mode);
	int (*eswitch_inline_mode_set)(struct devlink *devlink, u8 inline_mode,
				       struct netlink_ext_ack *extack);
	int (*eswitch_encap_mode_get)(struct devlink *devlink,
				      enum devlink_eswitch_encap_mode *p_encap_mode);
	int (*eswitch_encap_mode_set)(struct devlink *devlink,
				      enum devlink_eswitch_encap_mode encap_mode,
				      struct netlink_ext_ack *extack);
	int (*info_get)(struct devlink *devlink, struct devlink_info_req *req,
			struct netlink_ext_ack *extack);
	int (*flash_update)(struct devlink *devlink, const char *file_name,
			    const char *component,
			    struct netlink_ext_ack *extack);
	/**
	 * @trap_init: Trap initialization function.
	 *
	 * Should be used by device drivers to initialize the trap in the
	 * underlying device. Drivers should also store the provided trap
	 * context, so that they could efficiently pass it to
	 * devlink_trap_report() when the trap is triggered.
	 */
	int (*trap_init)(struct devlink *devlink,
			 const struct devlink_trap *trap, void *trap_ctx);
	/**
	 * @trap_fini: Trap de-initialization function.
	 *
	 * Should be used by device drivers to de-initialize the trap in the
	 * underlying device.
	 */
	void (*trap_fini)(struct devlink *devlink,
			  const struct devlink_trap *trap, void *trap_ctx);
	/**
	 * @trap_action_set: Trap action set function.
	 */
	int (*trap_action_set)(struct devlink *devlink,
			       const struct devlink_trap *trap,
			       enum devlink_trap_action action);
	/**
	 * @trap_group_init: Trap group initialization function.
	 *
	 * Should be used by device drivers to initialize the trap group in the
	 * underlying device.
	 */
	int (*trap_group_init)(struct devlink *devlink,
			       const struct devlink_trap_group *group);
	/**
	 * @trap_group_set: Trap group parameters set function.
	 *
	 * Note: @policer can be NULL when a policer is being unbound from
	 * @group.
	 */
	int (*trap_group_set)(struct devlink *devlink,
			      const struct devlink_trap_group *group,
			      const struct devlink_trap_policer *policer);
	/**
	 * @trap_policer_init: Trap policer initialization function.
	 *
	 * Should be used by device drivers to initialize the trap policer in
	 * the underlying device.
	 */
	int (*trap_policer_init)(struct devlink *devlink,
				 const struct devlink_trap_policer *policer);
	/**
	 * @trap_policer_fini: Trap policer de-initialization function.
	 *
	 * Should be used by device drivers to de-initialize the trap policer
	 * in the underlying device.
	 */
	void (*trap_policer_fini)(struct devlink *devlink,
				  const struct devlink_trap_policer *policer);
	/**
	 * @trap_policer_set: Trap policer parameters set function.
	 */
	int (*trap_policer_set)(struct devlink *devlink,
				const struct devlink_trap_policer *policer,
				u64 rate, u64 burst,
				struct netlink_ext_ack *extack);
	/**
	 * @trap_policer_counter_get: Trap policer counter get function.
	 *
	 * Should be used by device drivers to report number of packets dropped
	 * by the policer.
	 */
	int (*trap_policer_counter_get)(struct devlink *devlink,
					const struct devlink_trap_policer *policer,
					u64 *p_drops);
};

static inline void *devlink_priv(struct devlink *devlink)
{
	BUG_ON(!devlink);
	return &devlink->priv;
}

static inline struct devlink *priv_to_devlink(void *priv)
{
	BUG_ON(!priv);
	return container_of(priv, struct devlink, priv);
}

static inline struct devlink_port *
netdev_to_devlink_port(struct net_device *dev)
{
	if (dev->netdev_ops->ndo_get_devlink_port)
		return dev->netdev_ops->ndo_get_devlink_port(dev);
	return NULL;
}

static inline struct devlink *netdev_to_devlink(struct net_device *dev)
{
	struct devlink_port *devlink_port = netdev_to_devlink_port(dev);

	if (devlink_port)
		return devlink_port->devlink;
	return NULL;
}

struct ib_device;

struct net *devlink_net(const struct devlink *devlink);
void devlink_net_set(struct devlink *devlink, struct net *net);
struct devlink *devlink_alloc(const struct devlink_ops *ops, size_t priv_size);
int devlink_register(struct devlink *devlink, struct device *dev);
void devlink_unregister(struct devlink *devlink);
void devlink_reload_enable(struct devlink *devlink);
void devlink_reload_disable(struct devlink *devlink);
void devlink_free(struct devlink *devlink);
int devlink_port_register(struct devlink *devlink,
			  struct devlink_port *devlink_port,
			  unsigned int port_index);
void devlink_port_unregister(struct devlink_port *devlink_port);
void devlink_port_type_eth_set(struct devlink_port *devlink_port,
			       struct net_device *netdev);
void devlink_port_type_ib_set(struct devlink_port *devlink_port,
			      struct ib_device *ibdev);
void devlink_port_type_clear(struct devlink_port *devlink_port);
void devlink_port_attrs_set(struct devlink_port *devlink_port,
			    enum devlink_port_flavour flavour,
			    u32 port_number, bool split,
			    u32 split_subport_number,
			    const unsigned char *switch_id,
			    unsigned char switch_id_len);
void devlink_port_attrs_pci_pf_set(struct devlink_port *devlink_port,
				   const unsigned char *switch_id,
				   unsigned char switch_id_len, u16 pf);
void devlink_port_attrs_pci_vf_set(struct devlink_port *devlink_port,
				   const unsigned char *switch_id,
				   unsigned char switch_id_len,
				   u16 pf, u16 vf);
int devlink_sb_register(struct devlink *devlink, unsigned int sb_index,
			u32 size, u16 ingress_pools_count,
			u16 egress_pools_count, u16 ingress_tc_count,
			u16 egress_tc_count);
void devlink_sb_unregister(struct devlink *devlink, unsigned int sb_index);
int devlink_dpipe_table_register(struct devlink *devlink,
				 const char *table_name,
				 struct devlink_dpipe_table_ops *table_ops,
				 void *priv, bool counter_control_extern);
void devlink_dpipe_table_unregister(struct devlink *devlink,
				    const char *table_name);
int devlink_dpipe_headers_register(struct devlink *devlink,
				   struct devlink_dpipe_headers *dpipe_headers);
void devlink_dpipe_headers_unregister(struct devlink *devlink);
bool devlink_dpipe_table_counter_enabled(struct devlink *devlink,
					 const char *table_name);
int devlink_dpipe_entry_ctx_prepare(struct devlink_dpipe_dump_ctx *dump_ctx);
int devlink_dpipe_entry_ctx_append(struct devlink_dpipe_dump_ctx *dump_ctx,
				   struct devlink_dpipe_entry *entry);
int devlink_dpipe_entry_ctx_close(struct devlink_dpipe_dump_ctx *dump_ctx);
void devlink_dpipe_entry_clear(struct devlink_dpipe_entry *entry);
int devlink_dpipe_action_put(struct sk_buff *skb,
			     struct devlink_dpipe_action *action);
int devlink_dpipe_match_put(struct sk_buff *skb,
			    struct devlink_dpipe_match *match);
extern struct devlink_dpipe_header devlink_dpipe_header_ethernet;
extern struct devlink_dpipe_header devlink_dpipe_header_ipv4;
extern struct devlink_dpipe_header devlink_dpipe_header_ipv6;

int devlink_resource_register(struct devlink *devlink,
			      const char *resource_name,
			      u64 resource_size,
			      u64 resource_id,
			      u64 parent_resource_id,
			      const struct devlink_resource_size_params *size_params);
void devlink_resources_unregister(struct devlink *devlink,
				  struct devlink_resource *resource);
int devlink_resource_size_get(struct devlink *devlink,
			      u64 resource_id,
			      u64 *p_resource_size);
int devlink_dpipe_table_resource_set(struct devlink *devlink,
				     const char *table_name, u64 resource_id,
				     u64 resource_units);
void devlink_resource_occ_get_register(struct devlink *devlink,
				       u64 resource_id,
				       devlink_resource_occ_get_t *occ_get,
				       void *occ_get_priv);
void devlink_resource_occ_get_unregister(struct devlink *devlink,
					 u64 resource_id);
int devlink_params_register(struct devlink *devlink,
			    const struct devlink_param *params,
			    size_t params_count);
void devlink_params_unregister(struct devlink *devlink,
			       const struct devlink_param *params,
			       size_t params_count);
void devlink_params_publish(struct devlink *devlink);
void devlink_params_unpublish(struct devlink *devlink);
int devlink_port_params_register(struct devlink_port *devlink_port,
				 const struct devlink_param *params,
				 size_t params_count);
void devlink_port_params_unregister(struct devlink_port *devlink_port,
				    const struct devlink_param *params,
				    size_t params_count);
int devlink_param_driverinit_value_get(struct devlink *devlink, u32 param_id,
				       union devlink_param_value *init_val);
int devlink_param_driverinit_value_set(struct devlink *devlink, u32 param_id,
				       union devlink_param_value init_val);
int
devlink_port_param_driverinit_value_get(struct devlink_port *devlink_port,
					u32 param_id,
					union devlink_param_value *init_val);
int devlink_port_param_driverinit_value_set(struct devlink_port *devlink_port,
					    u32 param_id,
					    union devlink_param_value init_val);
void devlink_param_value_changed(struct devlink *devlink, u32 param_id);
void devlink_port_param_value_changed(struct devlink_port *devlink_port,
				      u32 param_id);
void devlink_param_value_str_fill(union devlink_param_value *dst_val,
				  const char *src);
struct devlink_region *
devlink_region_create(struct devlink *devlink,
		      const struct devlink_region_ops *ops,
		      u32 region_max_snapshots, u64 region_size);
void devlink_region_destroy(struct devlink_region *region);
int devlink_region_snapshot_id_get(struct devlink *devlink, u32 *id);
void devlink_region_snapshot_id_put(struct devlink *devlink, u32 id);
int devlink_region_snapshot_create(struct devlink_region *region,
				   u8 *data, u32 snapshot_id);
int devlink_info_serial_number_put(struct devlink_info_req *req,
				   const char *sn);
int devlink_info_driver_name_put(struct devlink_info_req *req,
				 const char *name);
int devlink_info_version_fixed_put(struct devlink_info_req *req,
				   const char *version_name,
				   const char *version_value);
int devlink_info_version_stored_put(struct devlink_info_req *req,
				    const char *version_name,
				    const char *version_value);
int devlink_info_version_running_put(struct devlink_info_req *req,
				     const char *version_name,
				     const char *version_value);

int devlink_fmsg_obj_nest_start(struct devlink_fmsg *fmsg);
int devlink_fmsg_obj_nest_end(struct devlink_fmsg *fmsg);

int devlink_fmsg_pair_nest_start(struct devlink_fmsg *fmsg, const char *name);
int devlink_fmsg_pair_nest_end(struct devlink_fmsg *fmsg);

int devlink_fmsg_arr_pair_nest_start(struct devlink_fmsg *fmsg,
				     const char *name);
int devlink_fmsg_arr_pair_nest_end(struct devlink_fmsg *fmsg);
int devlink_fmsg_binary_pair_nest_start(struct devlink_fmsg *fmsg,
					const char *name);
int devlink_fmsg_binary_pair_nest_end(struct devlink_fmsg *fmsg);

int devlink_fmsg_bool_put(struct devlink_fmsg *fmsg, bool value);
int devlink_fmsg_u8_put(struct devlink_fmsg *fmsg, u8 value);
int devlink_fmsg_u32_put(struct devlink_fmsg *fmsg, u32 value);
int devlink_fmsg_u64_put(struct devlink_fmsg *fmsg, u64 value);
int devlink_fmsg_string_put(struct devlink_fmsg *fmsg, const char *value);
int devlink_fmsg_binary_put(struct devlink_fmsg *fmsg, const void *value,
			    u16 value_len);

int devlink_fmsg_bool_pair_put(struct devlink_fmsg *fmsg, const char *name,
			       bool value);
int devlink_fmsg_u8_pair_put(struct devlink_fmsg *fmsg, const char *name,
			     u8 value);
int devlink_fmsg_u32_pair_put(struct devlink_fmsg *fmsg, const char *name,
			      u32 value);
int devlink_fmsg_u64_pair_put(struct devlink_fmsg *fmsg, const char *name,
			      u64 value);
int devlink_fmsg_string_pair_put(struct devlink_fmsg *fmsg, const char *name,
				 const char *value);
int devlink_fmsg_binary_pair_put(struct devlink_fmsg *fmsg, const char *name,
				 const void *value, u32 value_len);

struct devlink_health_reporter *
devlink_health_reporter_create(struct devlink *devlink,
			       const struct devlink_health_reporter_ops *ops,
			       u64 graceful_period, void *priv);
void
devlink_health_reporter_destroy(struct devlink_health_reporter *reporter);

void *
devlink_health_reporter_priv(struct devlink_health_reporter *reporter);
int devlink_health_report(struct devlink_health_reporter *reporter,
			  const char *msg, void *priv_ctx);
void
devlink_health_reporter_state_update(struct devlink_health_reporter *reporter,
				     enum devlink_health_reporter_state state);
void
devlink_health_reporter_recovery_done(struct devlink_health_reporter *reporter);

bool devlink_is_reload_failed(const struct devlink *devlink);

void devlink_flash_update_begin_notify(struct devlink *devlink);
void devlink_flash_update_end_notify(struct devlink *devlink);
void devlink_flash_update_status_notify(struct devlink *devlink,
					const char *status_msg,
					const char *component,
					unsigned long done,
					unsigned long total);

int devlink_traps_register(struct devlink *devlink,
			   const struct devlink_trap *traps,
			   size_t traps_count, void *priv);
void devlink_traps_unregister(struct devlink *devlink,
			      const struct devlink_trap *traps,
			      size_t traps_count);
void devlink_trap_report(struct devlink *devlink, struct sk_buff *skb,
			 void *trap_ctx, struct devlink_port *in_devlink_port,
			 const struct flow_action_cookie *fa_cookie);
void *devlink_trap_ctx_priv(void *trap_ctx);
int devlink_trap_groups_register(struct devlink *devlink,
				 const struct devlink_trap_group *groups,
				 size_t groups_count);
void devlink_trap_groups_unregister(struct devlink *devlink,
				    const struct devlink_trap_group *groups,
				    size_t groups_count);
int
devlink_trap_policers_register(struct devlink *devlink,
			       const struct devlink_trap_policer *policers,
			       size_t policers_count);
void
devlink_trap_policers_unregister(struct devlink *devlink,
				 const struct devlink_trap_policer *policers,
				 size_t policers_count);

#if IS_ENABLED(CONFIG_NET_DEVLINK)

void devlink_compat_running_version(struct net_device *dev,
				    char *buf, size_t len);
int devlink_compat_flash_update(struct net_device *dev, const char *file_name);
int devlink_compat_phys_port_name_get(struct net_device *dev,
				      char *name, size_t len);
int devlink_compat_switch_id_get(struct net_device *dev,
				 struct netdev_phys_item_id *ppid);

#else

static inline void
devlink_compat_running_version(struct net_device *dev, char *buf, size_t len)
{
}

static inline int
devlink_compat_flash_update(struct net_device *dev, const char *file_name)
{
	return -EOPNOTSUPP;
}

static inline int
devlink_compat_phys_port_name_get(struct net_device *dev,
				  char *name, size_t len)
{
	return -EOPNOTSUPP;
}

static inline int
devlink_compat_switch_id_get(struct net_device *dev,
			     struct netdev_phys_item_id *ppid)
{
	return -EOPNOTSUPP;
}

#endif

#endif /* _NET_DEVLINK_H_ */<|MERGE_RESOLUTION|>--- conflicted
+++ resolved
@@ -38,15 +38,11 @@
 	struct devlink_dpipe_headers *dpipe_headers;
 	struct list_head trap_list;
 	struct list_head trap_group_list;
-<<<<<<< HEAD
+	struct list_head trap_policer_list;
 	//devlink对应的ops
 	const struct devlink_ops *ops;
+	struct xarray snapshot_ids;
 	//devlink对应的dev设备
-=======
-	struct list_head trap_policer_list;
-	const struct devlink_ops *ops;
-	struct xarray snapshot_ids;
->>>>>>> b032227c
 	struct device *dev;
 	possible_net_t _net;
 	struct mutex lock;
