/* SPDX-License-Identifier: GPL-2.0-or-later */
/*
 * include/net/devlink.h - Network physical device Netlink interface
 * Copyright (c) 2016 Mellanox Technologies. All rights reserved.
 * Copyright (c) 2016 Jiri Pirko <jiri@mellanox.com>
 */
#ifndef _NET_DEVLINK_H_
#define _NET_DEVLINK_H_

#include <linux/device.h>
#include <linux/slab.h>
#include <linux/gfp.h>
#include <linux/list.h>
#include <linux/netdevice.h>
#include <linux/spinlock.h>
#include <linux/workqueue.h>
#include <linux/refcount.h>
#include <net/net_namespace.h>
#include <net/flow_offload.h>
#include <uapi/linux/devlink.h>
#include <linux/xarray.h>
#include <linux/firmware.h>

struct devlink;
struct devlink_linecard;

struct devlink_port_phys_attrs {
	u32 port_number; /* Same value as "split group".
			  * A physical port which is visible to the user
			  * for a given port flavour.
			  */
	u32 split_subport_number; /* If the port is split, this is the number of subport. */
};

/**
 * struct devlink_port_pci_pf_attrs - devlink port's PCI PF attributes
 * @controller: Associated controller number
 * @pf: Associated PCI PF number for this port.
 * @external: when set, indicates if a port is for an external controller
 */
struct devlink_port_pci_pf_attrs {
	u32 controller;
	u16 pf;
	u8 external:1;
};

/**
 * struct devlink_port_pci_vf_attrs - devlink port's PCI VF attributes
 * @controller: Associated controller number
 * @pf: Associated PCI PF number for this port.
 * @vf: Associated PCI VF for of the PCI PF for this port.
 * @external: when set, indicates if a port is for an external controller
 */
struct devlink_port_pci_vf_attrs {
	u32 controller;
	u16 pf;
	u16 vf;
	u8 external:1;
};

/**
 * struct devlink_port_pci_sf_attrs - devlink port's PCI SF attributes
 * @controller: Associated controller number
 * @sf: Associated PCI SF for of the PCI PF for this port.
 * @pf: Associated PCI PF number for this port.
 * @external: when set, indicates if a port is for an external controller
 */
struct devlink_port_pci_sf_attrs {
	u32 controller;
	u32 sf;
	u16 pf;
	u8 external:1;
};

/**
 * struct devlink_port_attrs - devlink port object
 * @flavour: flavour of the port
 * @split: indicates if this is split port
 * @splittable: indicates if the port can be split.
 * @lanes: maximum number of lanes the port supports. 0 value is not passed to netlink.
 * @switch_id: if the port is part of switch, this is buffer with ID, otherwise this is NULL
 * @phys: physical port attributes
 * @pci_pf: PCI PF port attributes
 * @pci_vf: PCI VF port attributes
 * @pci_sf: PCI SF port attributes
 */
struct devlink_port_attrs {
	u8 split:1,
	   splittable:1;
	u32 lanes;
	enum devlink_port_flavour flavour;
	/*devport对应的switch id*/
	struct netdev_phys_item_id switch_id;
	union {
		struct devlink_port_phys_attrs phys;
		struct devlink_port_pci_pf_attrs pci_pf;//这个口关联哪个pf
		struct devlink_port_pci_vf_attrs pci_vf;//这个口关联哪个pf,vf
		struct devlink_port_pci_sf_attrs pci_sf;
	};
};

struct devlink_rate {
	struct list_head list;
	enum devlink_rate_type type;
	struct devlink *devlink;
	void *priv;
	u64 tx_share;
	u64 tx_max;

	struct devlink_rate *parent;
	union {
		struct devlink_port *devlink_port;
		struct {
			char *name;
			refcount_t refcnt;
		};
	};

	u32 tx_priority;
	u32 tx_weight;
};

struct devlink_port {
	struct list_head list;//用于挂接到devlink
	struct list_head region_list;
<<<<<<< HEAD
	struct devlink *devlink;//所属的devlink
	unsigned int index;//devlink port的index
=======
	struct devlink *devlink;
	const struct devlink_port_ops *ops;
	unsigned int index;
>>>>>>> 9d1694dc
	spinlock_t type_lock; /* Protects type and type_eth/ib
			       * structures consistency.
			       */
	enum devlink_port_type type;
	enum devlink_port_type desired_type;
	union {
		struct {
			struct net_device *netdev;
			int ifindex;
			char ifname[IFNAMSIZ];
		} type_eth;
		struct {
			struct ib_device *ibdev;
		} type_ib;
	};
	struct devlink_port_attrs attrs;
	u8 attrs_set:1,
	   switch_port:1,
	   registered:1,
	   initialized:1;
	struct delayed_work type_warn_dw;
	struct list_head reporter_list;

	struct devlink_rate *devlink_rate;
	struct devlink_linecard *linecard;
	u32 rel_index;
};

struct devlink_port_new_attrs {
	enum devlink_port_flavour flavour;
	unsigned int port_index;
	u32 controller;
	u32 sfnum;
	u16 pfnum;
	u8 port_index_valid:1,
	   controller_valid:1,
	   sfnum_valid:1;
};

/**
 * struct devlink_linecard_ops - Linecard operations
 * @provision: callback to provision the linecard slot with certain
 *	       type of linecard. As a result of this operation,
 *	       driver is expected to eventually (could be after
 *	       the function call returns) call one of:
 *	       devlink_linecard_provision_set()
 *	       devlink_linecard_provision_fail()
 * @unprovision: callback to unprovision the linecard slot. As a result
 *		 of this operation, driver is expected to eventually
 *		 (could be after the function call returns) call
 *	         devlink_linecard_provision_clear()
 *	         devlink_linecard_provision_fail()
 * @same_provision: callback to ask the driver if linecard is already
 *                  provisioned in the same way user asks this linecard to be
 *                  provisioned.
 * @types_count: callback to get number of supported types
 * @types_get: callback to get next type in list
 */
struct devlink_linecard_ops {
	int (*provision)(struct devlink_linecard *linecard, void *priv,
			 const char *type, const void *type_priv,
			 struct netlink_ext_ack *extack);
	int (*unprovision)(struct devlink_linecard *linecard, void *priv,
			   struct netlink_ext_ack *extack);
	bool (*same_provision)(struct devlink_linecard *linecard, void *priv,
			       const char *type, const void *type_priv);
	unsigned int (*types_count)(struct devlink_linecard *linecard,
				    void *priv);
	void (*types_get)(struct devlink_linecard *linecard,
			  void *priv, unsigned int index, const char **type,
			  const void **type_priv);
};

struct devlink_sb_pool_info {
	enum devlink_sb_pool_type pool_type;
	u32 size;
	enum devlink_sb_threshold_type threshold_type;
	u32 cell_size;
};

/**
 * struct devlink_dpipe_field - dpipe field object
 * @name: field name
 * @id: index inside the headers field array
 * @bitwidth: bitwidth
 * @mapping_type: mapping type
 */
struct devlink_dpipe_field {
	const char *name;
	unsigned int id;
	unsigned int bitwidth;
	enum devlink_dpipe_field_mapping_type mapping_type;
};

/**
 * struct devlink_dpipe_header - dpipe header object
 * @name: header name
 * @id: index, global/local determined by global bit
 * @fields: fields
 * @fields_count: number of fields
 * @global: indicates if header is shared like most protocol header
 *	    or driver specific
 */
struct devlink_dpipe_header {
	const char *name;
	unsigned int id;
	struct devlink_dpipe_field *fields;
	unsigned int fields_count;
	bool global;
};

/**
 * struct devlink_dpipe_match - represents match operation
 * @type: type of match
 * @header_index: header index (packets can have several headers of same
 *		  type like in case of tunnels)
 * @header: header
 * @field_id: field index
 */
struct devlink_dpipe_match {
	enum devlink_dpipe_match_type type;
	unsigned int header_index;
	struct devlink_dpipe_header *header;
	unsigned int field_id;
};

/**
 * struct devlink_dpipe_action - represents action operation
 * @type: type of action
 * @header_index: header index (packets can have several headers of same
 *		  type like in case of tunnels)
 * @header: header
 * @field_id: field index
 */
struct devlink_dpipe_action {
	enum devlink_dpipe_action_type type;
	unsigned int header_index;
	struct devlink_dpipe_header *header;
	unsigned int field_id;
};

/**
 * struct devlink_dpipe_value - represents value of match/action
 * @action: action
 * @match: match
 * @mapping_value: in case the field has some mapping this value
 *                 specified the mapping value
 * @mapping_valid: specify if mapping value is valid
 * @value_size: value size
 * @value: value
 * @mask: bit mask
 */
struct devlink_dpipe_value {
	union {
		struct devlink_dpipe_action *action;
		struct devlink_dpipe_match *match;
	};
	unsigned int mapping_value;
	bool mapping_valid;
	unsigned int value_size;
	void *value;
	void *mask;
};

/**
 * struct devlink_dpipe_entry - table entry object
 * @index: index of the entry in the table
 * @match_values: match values
 * @match_values_count: count of matches tuples
 * @action_values: actions values
 * @action_values_count: count of actions values
 * @counter: value of counter
 * @counter_valid: Specify if value is valid from hardware
 */
struct devlink_dpipe_entry {
	u64 index;
	struct devlink_dpipe_value *match_values;
	unsigned int match_values_count;
	struct devlink_dpipe_value *action_values;
	unsigned int action_values_count;
	u64 counter;
	bool counter_valid;
};

/**
 * struct devlink_dpipe_dump_ctx - context provided to driver in order
 *				   to dump
 * @info: info
 * @cmd: devlink command
 * @skb: skb
 * @nest: top attribute
 * @hdr: hdr
 */
struct devlink_dpipe_dump_ctx {
	struct genl_info *info;
	enum devlink_command cmd;
	struct sk_buff *skb;
	struct nlattr *nest;
	void *hdr;
};

struct devlink_dpipe_table_ops;

/**
 * struct devlink_dpipe_table - table object
 * @priv: private
 * @name: table name
 * @counters_enabled: indicates if counters are active
 * @counter_control_extern: indicates if counter control is in dpipe or
 *			    external tool
 * @resource_valid: Indicate that the resource id is valid
 * @resource_id: relative resource this table is related to
 * @resource_units: number of resource's unit consumed per table's entry
 * @table_ops: table operations
 * @rcu: rcu
 */
struct devlink_dpipe_table {
	void *priv;
	/* private: */
	struct list_head list;
	/* public: */
	const char *name;
	bool counters_enabled;
	bool counter_control_extern;
	bool resource_valid;
	u64 resource_id;
	u64 resource_units;
	struct devlink_dpipe_table_ops *table_ops;
	struct rcu_head rcu;
};

/**
 * struct devlink_dpipe_table_ops - dpipe_table ops
 * @actions_dump: dumps all tables actions
 * @matches_dump: dumps all tables matches
 * @entries_dump: dumps all active entries in the table
 * @counters_set_update:  when changing the counter status hardware sync
 *			  maybe needed to allocate/free counter related
 *			  resources
 * @size_get: get size
 */
struct devlink_dpipe_table_ops {
	int (*actions_dump)(void *priv, struct sk_buff *skb);
	int (*matches_dump)(void *priv, struct sk_buff *skb);
	int (*entries_dump)(void *priv, bool counters_enabled,
			    struct devlink_dpipe_dump_ctx *dump_ctx);
	int (*counters_set_update)(void *priv, bool enable);
	u64 (*size_get)(void *priv);
};

/**
 * struct devlink_dpipe_headers - dpipe headers
 * @headers: header array can be shared (global bit) or driver specific
 * @headers_count: count of headers
 */
struct devlink_dpipe_headers {
	struct devlink_dpipe_header **headers;
	unsigned int headers_count;
};

/**
 * struct devlink_resource_size_params - resource's size parameters
 * @size_min: minimum size which can be set
 * @size_max: maximum size which can be set
 * @size_granularity: size granularity
 * @unit: resource's basic unit
 */
struct devlink_resource_size_params {
	u64 size_min;
	u64 size_max;
	u64 size_granularity;
	enum devlink_resource_unit unit;
};

static inline void
devlink_resource_size_params_init(struct devlink_resource_size_params *size_params,
				  u64 size_min, u64 size_max,
				  u64 size_granularity,
				  enum devlink_resource_unit unit)
{
	size_params->size_min = size_min;
	size_params->size_max = size_max;
	size_params->size_granularity = size_granularity;
	size_params->unit = unit;
}

typedef u64 devlink_resource_occ_get_t(void *priv);

#define DEVLINK_RESOURCE_ID_PARENT_TOP 0

#define DEVLINK_RESOURCE_GENERIC_NAME_PORTS "physical_ports"

#define __DEVLINK_PARAM_MAX_STRING_VALUE 32
enum devlink_param_type {
	DEVLINK_PARAM_TYPE_U8,
	DEVLINK_PARAM_TYPE_U16,
	DEVLINK_PARAM_TYPE_U32,
	DEVLINK_PARAM_TYPE_STRING,
	DEVLINK_PARAM_TYPE_BOOL,
};

union devlink_param_value {
	u8 vu8;
	u16 vu16;
	u32 vu32;
	char vstr[__DEVLINK_PARAM_MAX_STRING_VALUE];
	bool vbool;
};

struct devlink_param_gset_ctx {
	union devlink_param_value val;
	enum devlink_param_cmode cmode;
};

/**
 * struct devlink_flash_notify - devlink dev flash notify data
 * @status_msg: current status string
 * @component: firmware component being updated
 * @done: amount of work completed of total amount
 * @total: amount of work expected to be done
 * @timeout: expected max timeout in seconds
 *
 * These are values to be given to userland to be displayed in order
 * to show current activity in a firmware update process.
 */
struct devlink_flash_notify {
	const char *status_msg;
	const char *component;
	unsigned long done;
	unsigned long total;
	unsigned long timeout;
};

/**
 * struct devlink_param - devlink configuration parameter data
 * @id: devlink parameter id number
 * @name: name of the parameter
 * @generic: indicates if the parameter is generic or driver specific
 * @type: parameter type
 * @supported_cmodes: bitmap of supported configuration modes
 * @get: get parameter value, used for runtime and permanent
 *       configuration modes
 * @set: set parameter value, used for runtime and permanent
 *       configuration modes
 * @validate: validate input value is applicable (within value range, etc.)
 *
 * This struct should be used by the driver to fill the data for
 * a parameter it registers.
 */
struct devlink_param {
	u32 id;
	const char *name;/*参数名称*/
	bool generic;/*是否普通参数*/
	enum devlink_param_type type;
	unsigned long supported_cmodes;
	int (*get)(struct devlink *devlink, u32 id,
		   struct devlink_param_gset_ctx *ctx);
	int (*set)(struct devlink *devlink, u32 id,
		   struct devlink_param_gset_ctx *ctx);
	int (*validate)(struct devlink *devlink, u32 id,
			union devlink_param_value val,
			struct netlink_ext_ack *extack);
};

struct devlink_param_item {
	struct list_head list;
	const struct devlink_param *param;
	union devlink_param_value driverinit_value;
	bool driverinit_value_valid;
	union devlink_param_value driverinit_value_new; /* Not reachable
							 * until reload.
							 */
	bool driverinit_value_new_valid;
};

enum devlink_param_generic_id {
	DEVLINK_PARAM_GENERIC_ID_INT_ERR_RESET,
	DEVLINK_PARAM_GENERIC_ID_MAX_MACS,
	DEVLINK_PARAM_GENERIC_ID_ENABLE_SRIOV,
	DEVLINK_PARAM_GENERIC_ID_REGION_SNAPSHOT,
	DEVLINK_PARAM_GENERIC_ID_IGNORE_ARI,
	DEVLINK_PARAM_GENERIC_ID_MSIX_VEC_PER_PF_MAX,
	DEVLINK_PARAM_GENERIC_ID_MSIX_VEC_PER_PF_MIN,
	DEVLINK_PARAM_GENERIC_ID_FW_LOAD_POLICY,
	DEVLINK_PARAM_GENERIC_ID_RESET_DEV_ON_DRV_PROBE,
	DEVLINK_PARAM_GENERIC_ID_ENABLE_ROCE,
	DEVLINK_PARAM_GENERIC_ID_ENABLE_REMOTE_DEV_RESET,
	DEVLINK_PARAM_GENERIC_ID_ENABLE_ETH,
	DEVLINK_PARAM_GENERIC_ID_ENABLE_RDMA,
	DEVLINK_PARAM_GENERIC_ID_ENABLE_VNET,
	DEVLINK_PARAM_GENERIC_ID_ENABLE_IWARP,
	DEVLINK_PARAM_GENERIC_ID_IO_EQ_SIZE,
	DEVLINK_PARAM_GENERIC_ID_EVENT_EQ_SIZE,

	/* add new param generic ids above here*/
	__DEVLINK_PARAM_GENERIC_ID_MAX,
	DEVLINK_PARAM_GENERIC_ID_MAX = __DEVLINK_PARAM_GENERIC_ID_MAX - 1,
};

#define DEVLINK_PARAM_GENERIC_INT_ERR_RESET_NAME "internal_error_reset"
#define DEVLINK_PARAM_GENERIC_INT_ERR_RESET_TYPE DEVLINK_PARAM_TYPE_BOOL

#define DEVLINK_PARAM_GENERIC_MAX_MACS_NAME "max_macs"
#define DEVLINK_PARAM_GENERIC_MAX_MACS_TYPE DEVLINK_PARAM_TYPE_U32

#define DEVLINK_PARAM_GENERIC_ENABLE_SRIOV_NAME "enable_sriov"
#define DEVLINK_PARAM_GENERIC_ENABLE_SRIOV_TYPE DEVLINK_PARAM_TYPE_BOOL

#define DEVLINK_PARAM_GENERIC_REGION_SNAPSHOT_NAME "region_snapshot_enable"
#define DEVLINK_PARAM_GENERIC_REGION_SNAPSHOT_TYPE DEVLINK_PARAM_TYPE_BOOL

#define DEVLINK_PARAM_GENERIC_IGNORE_ARI_NAME "ignore_ari"
#define DEVLINK_PARAM_GENERIC_IGNORE_ARI_TYPE DEVLINK_PARAM_TYPE_BOOL

#define DEVLINK_PARAM_GENERIC_MSIX_VEC_PER_PF_MAX_NAME "msix_vec_per_pf_max"
#define DEVLINK_PARAM_GENERIC_MSIX_VEC_PER_PF_MAX_TYPE DEVLINK_PARAM_TYPE_U32

#define DEVLINK_PARAM_GENERIC_MSIX_VEC_PER_PF_MIN_NAME "msix_vec_per_pf_min"
#define DEVLINK_PARAM_GENERIC_MSIX_VEC_PER_PF_MIN_TYPE DEVLINK_PARAM_TYPE_U32

#define DEVLINK_PARAM_GENERIC_FW_LOAD_POLICY_NAME "fw_load_policy"
#define DEVLINK_PARAM_GENERIC_FW_LOAD_POLICY_TYPE DEVLINK_PARAM_TYPE_U8

#define DEVLINK_PARAM_GENERIC_RESET_DEV_ON_DRV_PROBE_NAME \
	"reset_dev_on_drv_probe"
#define DEVLINK_PARAM_GENERIC_RESET_DEV_ON_DRV_PROBE_TYPE DEVLINK_PARAM_TYPE_U8

#define DEVLINK_PARAM_GENERIC_ENABLE_ROCE_NAME "enable_roce"
#define DEVLINK_PARAM_GENERIC_ENABLE_ROCE_TYPE DEVLINK_PARAM_TYPE_BOOL

#define DEVLINK_PARAM_GENERIC_ENABLE_REMOTE_DEV_RESET_NAME "enable_remote_dev_reset"
#define DEVLINK_PARAM_GENERIC_ENABLE_REMOTE_DEV_RESET_TYPE DEVLINK_PARAM_TYPE_BOOL

#define DEVLINK_PARAM_GENERIC_ENABLE_ETH_NAME "enable_eth"
#define DEVLINK_PARAM_GENERIC_ENABLE_ETH_TYPE DEVLINK_PARAM_TYPE_BOOL

#define DEVLINK_PARAM_GENERIC_ENABLE_RDMA_NAME "enable_rdma"
#define DEVLINK_PARAM_GENERIC_ENABLE_RDMA_TYPE DEVLINK_PARAM_TYPE_BOOL

#define DEVLINK_PARAM_GENERIC_ENABLE_VNET_NAME "enable_vnet"
#define DEVLINK_PARAM_GENERIC_ENABLE_VNET_TYPE DEVLINK_PARAM_TYPE_BOOL

#define DEVLINK_PARAM_GENERIC_ENABLE_IWARP_NAME "enable_iwarp"
#define DEVLINK_PARAM_GENERIC_ENABLE_IWARP_TYPE DEVLINK_PARAM_TYPE_BOOL

#define DEVLINK_PARAM_GENERIC_IO_EQ_SIZE_NAME "io_eq_size"
#define DEVLINK_PARAM_GENERIC_IO_EQ_SIZE_TYPE DEVLINK_PARAM_TYPE_U32

#define DEVLINK_PARAM_GENERIC_EVENT_EQ_SIZE_NAME "event_eq_size"
#define DEVLINK_PARAM_GENERIC_EVENT_EQ_SIZE_TYPE DEVLINK_PARAM_TYPE_U32

#define DEVLINK_PARAM_GENERIC(_id, _cmodes, _get, _set, _validate)	\
{									\
	.id = DEVLINK_PARAM_GENERIC_ID_##_id,				\
	.name = DEVLINK_PARAM_GENERIC_##_id##_NAME,			\
	.type = DEVLINK_PARAM_GENERIC_##_id##_TYPE,			\
	.generic = true,						\
	.supported_cmodes = _cmodes,					\
	.get = _get,							\
	.set = _set,							\
	.validate = _validate,						\
}

#define DEVLINK_PARAM_DRIVER(_id, _name, _type, _cmodes, _get, _set, _validate)	\
{									\
	.id = _id,							\
	.name = _name,							\
	.type = _type,							\
	.supported_cmodes = _cmodes,					\
	.get = _get,							\
	.set = _set,							\
	.validate = _validate,						\
}

/* Part number, identifier of board design */
#define DEVLINK_INFO_VERSION_GENERIC_BOARD_ID	"board.id"
/* Revision of board design */
#define DEVLINK_INFO_VERSION_GENERIC_BOARD_REV	"board.rev"
/* Maker of the board */
#define DEVLINK_INFO_VERSION_GENERIC_BOARD_MANUFACTURE	"board.manufacture"

/* Part number, identifier of asic design */
#define DEVLINK_INFO_VERSION_GENERIC_ASIC_ID	"asic.id"
/* Revision of asic design */
#define DEVLINK_INFO_VERSION_GENERIC_ASIC_REV	"asic.rev"

/* Overall FW version */
#define DEVLINK_INFO_VERSION_GENERIC_FW		"fw"
/* Control processor FW version */
#define DEVLINK_INFO_VERSION_GENERIC_FW_MGMT	"fw.mgmt"
/* FW interface specification version */
#define DEVLINK_INFO_VERSION_GENERIC_FW_MGMT_API	"fw.mgmt.api"
/* Data path microcode controlling high-speed packet processing */
#define DEVLINK_INFO_VERSION_GENERIC_FW_APP	"fw.app"
/* UNDI software version */
#define DEVLINK_INFO_VERSION_GENERIC_FW_UNDI	"fw.undi"
/* NCSI support/handler version */
#define DEVLINK_INFO_VERSION_GENERIC_FW_NCSI	"fw.ncsi"
/* FW parameter set id */
#define DEVLINK_INFO_VERSION_GENERIC_FW_PSID	"fw.psid"
/* RoCE FW version */
#define DEVLINK_INFO_VERSION_GENERIC_FW_ROCE	"fw.roce"
/* Firmware bundle identifier */
#define DEVLINK_INFO_VERSION_GENERIC_FW_BUNDLE_ID	"fw.bundle_id"
/* Bootloader */
#define DEVLINK_INFO_VERSION_GENERIC_FW_BOOTLOADER	"fw.bootloader"

/**
 * struct devlink_flash_update_params - Flash Update parameters
 * @fw: pointer to the firmware data to update from
 * @component: the flash component to update
 * @overwrite_mask: which types of flash update are supported (may be %0)
 *
 * With the exception of fw, drivers must opt-in to parameters by
 * setting the appropriate bit in the supported_flash_update_params field in
 * their devlink_ops structure.
 */
struct devlink_flash_update_params {
	const struct firmware *fw;
	const char *component;
	u32 overwrite_mask;
};

#define DEVLINK_SUPPORT_FLASH_UPDATE_OVERWRITE_MASK	BIT(0)

struct devlink_region;
struct devlink_info_req;

/**
 * struct devlink_region_ops - Region operations
 * @name: region name
 * @destructor: callback used to free snapshot memory when deleting
 * @snapshot: callback to request an immediate snapshot. On success,
 *            the data variable must be updated to point to the snapshot data.
 *            The function will be called while the devlink instance lock is
 *            held.
 * @read: callback to directly read a portion of the region. On success,
 *        the data pointer will be updated with the contents of the
 *        requested portion of the region. The function will be called
 *        while the devlink instance lock is held.
 * @priv: Pointer to driver private data for the region operation
 */
struct devlink_region_ops {
	const char *name;
	void (*destructor)(const void *data);
	int (*snapshot)(struct devlink *devlink,
			const struct devlink_region_ops *ops,
			struct netlink_ext_ack *extack,
			u8 **data);
	int (*read)(struct devlink *devlink,
		    const struct devlink_region_ops *ops,
		    struct netlink_ext_ack *extack,
		    u64 offset, u32 size, u8 *data);
	void *priv;
};

/**
 * struct devlink_port_region_ops - Region operations for a port
 * @name: region name
 * @destructor: callback used to free snapshot memory when deleting
 * @snapshot: callback to request an immediate snapshot. On success,
 *            the data variable must be updated to point to the snapshot data.
 *            The function will be called while the devlink instance lock is
 *            held.
 * @read: callback to directly read a portion of the region. On success,
 *        the data pointer will be updated with the contents of the
 *        requested portion of the region. The function will be called
 *        while the devlink instance lock is held.
 * @priv: Pointer to driver private data for the region operation
 */
struct devlink_port_region_ops {
	const char *name;
	void (*destructor)(const void *data);
	int (*snapshot)(struct devlink_port *port,
			const struct devlink_port_region_ops *ops,
			struct netlink_ext_ack *extack,
			u8 **data);
	int (*read)(struct devlink_port *port,
		    const struct devlink_port_region_ops *ops,
		    struct netlink_ext_ack *extack,
		    u64 offset, u32 size, u8 *data);
	void *priv;
};

struct devlink_fmsg;
struct devlink_health_reporter;

enum devlink_health_reporter_state {
	DEVLINK_HEALTH_REPORTER_STATE_HEALTHY,
	DEVLINK_HEALTH_REPORTER_STATE_ERROR,
};

/**
 * struct devlink_health_reporter_ops - Reporter operations
 * @name: reporter name
 * @recover: callback to recover from reported error
 *           if priv_ctx is NULL, run a full recover
 * @dump: callback to dump an object
 *        if priv_ctx is NULL, run a full dump
 * @diagnose: callback to diagnose the current status
 * @test: callback to trigger a test event
 */

struct devlink_health_reporter_ops {
	char *name;
	int (*recover)(struct devlink_health_reporter *reporter,
		       void *priv_ctx, struct netlink_ext_ack *extack);
	int (*dump)(struct devlink_health_reporter *reporter,
		    struct devlink_fmsg *fmsg, void *priv_ctx,
		    struct netlink_ext_ack *extack);
	int (*diagnose)(struct devlink_health_reporter *reporter,
			struct devlink_fmsg *fmsg,
			struct netlink_ext_ack *extack);
	int (*test)(struct devlink_health_reporter *reporter,
		    struct netlink_ext_ack *extack);
};

/**
 * struct devlink_trap_metadata - Packet trap metadata.
 * @trap_name: Trap name.
 * @trap_group_name: Trap group name.
 * @input_dev: Input netdevice.
 * @dev_tracker: refcount tracker for @input_dev.
 * @fa_cookie: Flow action user cookie.
 * @trap_type: Trap type.
 */
struct devlink_trap_metadata {
	const char *trap_name;
	const char *trap_group_name;

	struct net_device *input_dev;
	netdevice_tracker dev_tracker;

	const struct flow_action_cookie *fa_cookie;
	enum devlink_trap_type trap_type;
};

/**
 * struct devlink_trap_policer - Immutable packet trap policer attributes.
 * @id: Policer identifier.
 * @init_rate: Initial rate in packets / sec.
 * @init_burst: Initial burst size in packets.
 * @max_rate: Maximum rate.
 * @min_rate: Minimum rate.
 * @max_burst: Maximum burst size.
 * @min_burst: Minimum burst size.
 *
 * Describes immutable attributes of packet trap policers that drivers register
 * with devlink.
 */
struct devlink_trap_policer {
	u32 id;
	u64 init_rate;
	u64 init_burst;
	u64 max_rate;
	u64 min_rate;
	u64 max_burst;
	u64 min_burst;
};

/**
 * struct devlink_trap_group - Immutable packet trap group attributes.
 * @name: Trap group name.
 * @id: Trap group identifier.
 * @generic: Whether the trap group is generic or not.
 * @init_policer_id: Initial policer identifier.
 *
 * Describes immutable attributes of packet trap groups that drivers register
 * with devlink.
 */
struct devlink_trap_group {
	const char *name;
	u16 id;
	bool generic;
	u32 init_policer_id;
};

#define DEVLINK_TRAP_METADATA_TYPE_F_IN_PORT	BIT(0)
#define DEVLINK_TRAP_METADATA_TYPE_F_FA_COOKIE	BIT(1)

/**
 * struct devlink_trap - Immutable packet trap attributes.
 * @type: Trap type.
 * @init_action: Initial trap action.
 * @generic: Whether the trap is generic or not.
 * @id: Trap identifier.
 * @name: Trap name.
 * @init_group_id: Initial group identifier.
 * @metadata_cap: Metadata types that can be provided by the trap.
 *
 * Describes immutable attributes of packet traps that drivers register with
 * devlink.
 */
struct devlink_trap {
	enum devlink_trap_type type;
	enum devlink_trap_action init_action;
	bool generic;
	u16 id;
	const char *name;
	u16 init_group_id;
	u32 metadata_cap;
};

/* All traps must be documented in
 * Documentation/networking/devlink/devlink-trap.rst
 */
enum devlink_trap_generic_id {
	DEVLINK_TRAP_GENERIC_ID_SMAC_MC,
	DEVLINK_TRAP_GENERIC_ID_VLAN_TAG_MISMATCH,
	DEVLINK_TRAP_GENERIC_ID_INGRESS_VLAN_FILTER,
	DEVLINK_TRAP_GENERIC_ID_INGRESS_STP_FILTER,
	DEVLINK_TRAP_GENERIC_ID_EMPTY_TX_LIST,
	DEVLINK_TRAP_GENERIC_ID_PORT_LOOPBACK_FILTER,
	DEVLINK_TRAP_GENERIC_ID_BLACKHOLE_ROUTE,
	DEVLINK_TRAP_GENERIC_ID_TTL_ERROR,
	DEVLINK_TRAP_GENERIC_ID_TAIL_DROP,
	DEVLINK_TRAP_GENERIC_ID_NON_IP_PACKET,
	DEVLINK_TRAP_GENERIC_ID_UC_DIP_MC_DMAC,
	DEVLINK_TRAP_GENERIC_ID_DIP_LB,
	DEVLINK_TRAP_GENERIC_ID_SIP_MC,
	DEVLINK_TRAP_GENERIC_ID_SIP_LB,
	DEVLINK_TRAP_GENERIC_ID_CORRUPTED_IP_HDR,
	DEVLINK_TRAP_GENERIC_ID_IPV4_SIP_BC,
	DEVLINK_TRAP_GENERIC_ID_IPV6_MC_DIP_RESERVED_SCOPE,
	DEVLINK_TRAP_GENERIC_ID_IPV6_MC_DIP_INTERFACE_LOCAL_SCOPE,
	DEVLINK_TRAP_GENERIC_ID_MTU_ERROR,
	DEVLINK_TRAP_GENERIC_ID_UNRESOLVED_NEIGH,
	DEVLINK_TRAP_GENERIC_ID_RPF,
	DEVLINK_TRAP_GENERIC_ID_REJECT_ROUTE,
	DEVLINK_TRAP_GENERIC_ID_IPV4_LPM_UNICAST_MISS,
	DEVLINK_TRAP_GENERIC_ID_IPV6_LPM_UNICAST_MISS,
	DEVLINK_TRAP_GENERIC_ID_NON_ROUTABLE,
	DEVLINK_TRAP_GENERIC_ID_DECAP_ERROR,
	DEVLINK_TRAP_GENERIC_ID_OVERLAY_SMAC_MC,
	DEVLINK_TRAP_GENERIC_ID_INGRESS_FLOW_ACTION_DROP,
	DEVLINK_TRAP_GENERIC_ID_EGRESS_FLOW_ACTION_DROP,
	DEVLINK_TRAP_GENERIC_ID_STP,
	DEVLINK_TRAP_GENERIC_ID_LACP,
	DEVLINK_TRAP_GENERIC_ID_LLDP,
	DEVLINK_TRAP_GENERIC_ID_IGMP_QUERY,
	DEVLINK_TRAP_GENERIC_ID_IGMP_V1_REPORT,
	DEVLINK_TRAP_GENERIC_ID_IGMP_V2_REPORT,
	DEVLINK_TRAP_GENERIC_ID_IGMP_V3_REPORT,
	DEVLINK_TRAP_GENERIC_ID_IGMP_V2_LEAVE,
	DEVLINK_TRAP_GENERIC_ID_MLD_QUERY,
	DEVLINK_TRAP_GENERIC_ID_MLD_V1_REPORT,
	DEVLINK_TRAP_GENERIC_ID_MLD_V2_REPORT,
	DEVLINK_TRAP_GENERIC_ID_MLD_V1_DONE,
	DEVLINK_TRAP_GENERIC_ID_IPV4_DHCP,
	DEVLINK_TRAP_GENERIC_ID_IPV6_DHCP,
	DEVLINK_TRAP_GENERIC_ID_ARP_REQUEST,
	DEVLINK_TRAP_GENERIC_ID_ARP_RESPONSE,
	DEVLINK_TRAP_GENERIC_ID_ARP_OVERLAY,
	DEVLINK_TRAP_GENERIC_ID_IPV6_NEIGH_SOLICIT,
	DEVLINK_TRAP_GENERIC_ID_IPV6_NEIGH_ADVERT,
	DEVLINK_TRAP_GENERIC_ID_IPV4_BFD,
	DEVLINK_TRAP_GENERIC_ID_IPV6_BFD,
	DEVLINK_TRAP_GENERIC_ID_IPV4_OSPF,
	DEVLINK_TRAP_GENERIC_ID_IPV6_OSPF,
	DEVLINK_TRAP_GENERIC_ID_IPV4_BGP,
	DEVLINK_TRAP_GENERIC_ID_IPV6_BGP,
	DEVLINK_TRAP_GENERIC_ID_IPV4_VRRP,
	DEVLINK_TRAP_GENERIC_ID_IPV6_VRRP,
	DEVLINK_TRAP_GENERIC_ID_IPV4_PIM,
	DEVLINK_TRAP_GENERIC_ID_IPV6_PIM,
	DEVLINK_TRAP_GENERIC_ID_UC_LB,
	DEVLINK_TRAP_GENERIC_ID_LOCAL_ROUTE,
	DEVLINK_TRAP_GENERIC_ID_EXTERNAL_ROUTE,
	DEVLINK_TRAP_GENERIC_ID_IPV6_UC_DIP_LINK_LOCAL_SCOPE,
	DEVLINK_TRAP_GENERIC_ID_IPV6_DIP_ALL_NODES,
	DEVLINK_TRAP_GENERIC_ID_IPV6_DIP_ALL_ROUTERS,
	DEVLINK_TRAP_GENERIC_ID_IPV6_ROUTER_SOLICIT,
	DEVLINK_TRAP_GENERIC_ID_IPV6_ROUTER_ADVERT,
	DEVLINK_TRAP_GENERIC_ID_IPV6_REDIRECT,
	DEVLINK_TRAP_GENERIC_ID_IPV4_ROUTER_ALERT,
	DEVLINK_TRAP_GENERIC_ID_IPV6_ROUTER_ALERT,
	DEVLINK_TRAP_GENERIC_ID_PTP_EVENT,
	DEVLINK_TRAP_GENERIC_ID_PTP_GENERAL,
	DEVLINK_TRAP_GENERIC_ID_FLOW_ACTION_SAMPLE,
	DEVLINK_TRAP_GENERIC_ID_FLOW_ACTION_TRAP,
	DEVLINK_TRAP_GENERIC_ID_EARLY_DROP,
	DEVLINK_TRAP_GENERIC_ID_VXLAN_PARSING,
	DEVLINK_TRAP_GENERIC_ID_LLC_SNAP_PARSING,
	DEVLINK_TRAP_GENERIC_ID_VLAN_PARSING,
	DEVLINK_TRAP_GENERIC_ID_PPPOE_PPP_PARSING,
	DEVLINK_TRAP_GENERIC_ID_MPLS_PARSING,
	DEVLINK_TRAP_GENERIC_ID_ARP_PARSING,
	DEVLINK_TRAP_GENERIC_ID_IP_1_PARSING,
	DEVLINK_TRAP_GENERIC_ID_IP_N_PARSING,
	DEVLINK_TRAP_GENERIC_ID_GRE_PARSING,
	DEVLINK_TRAP_GENERIC_ID_UDP_PARSING,
	DEVLINK_TRAP_GENERIC_ID_TCP_PARSING,
	DEVLINK_TRAP_GENERIC_ID_IPSEC_PARSING,
	DEVLINK_TRAP_GENERIC_ID_SCTP_PARSING,
	DEVLINK_TRAP_GENERIC_ID_DCCP_PARSING,
	DEVLINK_TRAP_GENERIC_ID_GTP_PARSING,
	DEVLINK_TRAP_GENERIC_ID_ESP_PARSING,
	DEVLINK_TRAP_GENERIC_ID_BLACKHOLE_NEXTHOP,
	DEVLINK_TRAP_GENERIC_ID_DMAC_FILTER,
	DEVLINK_TRAP_GENERIC_ID_EAPOL,
	DEVLINK_TRAP_GENERIC_ID_LOCKED_PORT,

	/* Add new generic trap IDs above */
	__DEVLINK_TRAP_GENERIC_ID_MAX,
	DEVLINK_TRAP_GENERIC_ID_MAX = __DEVLINK_TRAP_GENERIC_ID_MAX - 1,
};

/* All trap groups must be documented in
 * Documentation/networking/devlink/devlink-trap.rst
 */
enum devlink_trap_group_generic_id {
	DEVLINK_TRAP_GROUP_GENERIC_ID_L2_DROPS,
	DEVLINK_TRAP_GROUP_GENERIC_ID_L3_DROPS,
	DEVLINK_TRAP_GROUP_GENERIC_ID_L3_EXCEPTIONS,
	DEVLINK_TRAP_GROUP_GENERIC_ID_BUFFER_DROPS,
	DEVLINK_TRAP_GROUP_GENERIC_ID_TUNNEL_DROPS,
	DEVLINK_TRAP_GROUP_GENERIC_ID_ACL_DROPS,
	DEVLINK_TRAP_GROUP_GENERIC_ID_STP,
	DEVLINK_TRAP_GROUP_GENERIC_ID_LACP,
	DEVLINK_TRAP_GROUP_GENERIC_ID_LLDP,
	DEVLINK_TRAP_GROUP_GENERIC_ID_MC_SNOOPING,
	DEVLINK_TRAP_GROUP_GENERIC_ID_DHCP,
	DEVLINK_TRAP_GROUP_GENERIC_ID_NEIGH_DISCOVERY,
	DEVLINK_TRAP_GROUP_GENERIC_ID_BFD,
	DEVLINK_TRAP_GROUP_GENERIC_ID_OSPF,
	DEVLINK_TRAP_GROUP_GENERIC_ID_BGP,
	DEVLINK_TRAP_GROUP_GENERIC_ID_VRRP,
	DEVLINK_TRAP_GROUP_GENERIC_ID_PIM,
	DEVLINK_TRAP_GROUP_GENERIC_ID_UC_LB,
	DEVLINK_TRAP_GROUP_GENERIC_ID_LOCAL_DELIVERY,
	DEVLINK_TRAP_GROUP_GENERIC_ID_EXTERNAL_DELIVERY,
	DEVLINK_TRAP_GROUP_GENERIC_ID_IPV6,
	DEVLINK_TRAP_GROUP_GENERIC_ID_PTP_EVENT,
	DEVLINK_TRAP_GROUP_GENERIC_ID_PTP_GENERAL,
	DEVLINK_TRAP_GROUP_GENERIC_ID_ACL_SAMPLE,
	DEVLINK_TRAP_GROUP_GENERIC_ID_ACL_TRAP,
	DEVLINK_TRAP_GROUP_GENERIC_ID_PARSER_ERROR_DROPS,
	DEVLINK_TRAP_GROUP_GENERIC_ID_EAPOL,

	/* Add new generic trap group IDs above */
	__DEVLINK_TRAP_GROUP_GENERIC_ID_MAX,
	DEVLINK_TRAP_GROUP_GENERIC_ID_MAX =
		__DEVLINK_TRAP_GROUP_GENERIC_ID_MAX - 1,
};

#define DEVLINK_TRAP_GENERIC_NAME_SMAC_MC \
	"source_mac_is_multicast"
#define DEVLINK_TRAP_GENERIC_NAME_VLAN_TAG_MISMATCH \
	"vlan_tag_mismatch"
#define DEVLINK_TRAP_GENERIC_NAME_INGRESS_VLAN_FILTER \
	"ingress_vlan_filter"
#define DEVLINK_TRAP_GENERIC_NAME_INGRESS_STP_FILTER \
	"ingress_spanning_tree_filter"
#define DEVLINK_TRAP_GENERIC_NAME_EMPTY_TX_LIST \
	"port_list_is_empty"
#define DEVLINK_TRAP_GENERIC_NAME_PORT_LOOPBACK_FILTER \
	"port_loopback_filter"
#define DEVLINK_TRAP_GENERIC_NAME_BLACKHOLE_ROUTE \
	"blackhole_route"
#define DEVLINK_TRAP_GENERIC_NAME_TTL_ERROR \
	"ttl_value_is_too_small"
#define DEVLINK_TRAP_GENERIC_NAME_TAIL_DROP \
	"tail_drop"
#define DEVLINK_TRAP_GENERIC_NAME_NON_IP_PACKET \
	"non_ip"
#define DEVLINK_TRAP_GENERIC_NAME_UC_DIP_MC_DMAC \
	"uc_dip_over_mc_dmac"
#define DEVLINK_TRAP_GENERIC_NAME_DIP_LB \
	"dip_is_loopback_address"
#define DEVLINK_TRAP_GENERIC_NAME_SIP_MC \
	"sip_is_mc"
#define DEVLINK_TRAP_GENERIC_NAME_SIP_LB \
	"sip_is_loopback_address"
#define DEVLINK_TRAP_GENERIC_NAME_CORRUPTED_IP_HDR \
	"ip_header_corrupted"
#define DEVLINK_TRAP_GENERIC_NAME_IPV4_SIP_BC \
	"ipv4_sip_is_limited_bc"
#define DEVLINK_TRAP_GENERIC_NAME_IPV6_MC_DIP_RESERVED_SCOPE \
	"ipv6_mc_dip_reserved_scope"
#define DEVLINK_TRAP_GENERIC_NAME_IPV6_MC_DIP_INTERFACE_LOCAL_SCOPE \
	"ipv6_mc_dip_interface_local_scope"
#define DEVLINK_TRAP_GENERIC_NAME_MTU_ERROR \
	"mtu_value_is_too_small"
#define DEVLINK_TRAP_GENERIC_NAME_UNRESOLVED_NEIGH \
	"unresolved_neigh"
#define DEVLINK_TRAP_GENERIC_NAME_RPF \
	"mc_reverse_path_forwarding"
#define DEVLINK_TRAP_GENERIC_NAME_REJECT_ROUTE \
	"reject_route"
#define DEVLINK_TRAP_GENERIC_NAME_IPV4_LPM_UNICAST_MISS \
	"ipv4_lpm_miss"
#define DEVLINK_TRAP_GENERIC_NAME_IPV6_LPM_UNICAST_MISS \
	"ipv6_lpm_miss"
#define DEVLINK_TRAP_GENERIC_NAME_NON_ROUTABLE \
	"non_routable_packet"
#define DEVLINK_TRAP_GENERIC_NAME_DECAP_ERROR \
	"decap_error"
#define DEVLINK_TRAP_GENERIC_NAME_OVERLAY_SMAC_MC \
	"overlay_smac_is_mc"
#define DEVLINK_TRAP_GENERIC_NAME_INGRESS_FLOW_ACTION_DROP \
	"ingress_flow_action_drop"
#define DEVLINK_TRAP_GENERIC_NAME_EGRESS_FLOW_ACTION_DROP \
	"egress_flow_action_drop"
#define DEVLINK_TRAP_GENERIC_NAME_STP \
	"stp"
#define DEVLINK_TRAP_GENERIC_NAME_LACP \
	"lacp"
#define DEVLINK_TRAP_GENERIC_NAME_LLDP \
	"lldp"
#define DEVLINK_TRAP_GENERIC_NAME_IGMP_QUERY \
	"igmp_query"
#define DEVLINK_TRAP_GENERIC_NAME_IGMP_V1_REPORT \
	"igmp_v1_report"
#define DEVLINK_TRAP_GENERIC_NAME_IGMP_V2_REPORT \
	"igmp_v2_report"
#define DEVLINK_TRAP_GENERIC_NAME_IGMP_V3_REPORT \
	"igmp_v3_report"
#define DEVLINK_TRAP_GENERIC_NAME_IGMP_V2_LEAVE \
	"igmp_v2_leave"
#define DEVLINK_TRAP_GENERIC_NAME_MLD_QUERY \
	"mld_query"
#define DEVLINK_TRAP_GENERIC_NAME_MLD_V1_REPORT \
	"mld_v1_report"
#define DEVLINK_TRAP_GENERIC_NAME_MLD_V2_REPORT \
	"mld_v2_report"
#define DEVLINK_TRAP_GENERIC_NAME_MLD_V1_DONE \
	"mld_v1_done"
#define DEVLINK_TRAP_GENERIC_NAME_IPV4_DHCP \
	"ipv4_dhcp"
#define DEVLINK_TRAP_GENERIC_NAME_IPV6_DHCP \
	"ipv6_dhcp"
#define DEVLINK_TRAP_GENERIC_NAME_ARP_REQUEST \
	"arp_request"
#define DEVLINK_TRAP_GENERIC_NAME_ARP_RESPONSE \
	"arp_response"
#define DEVLINK_TRAP_GENERIC_NAME_ARP_OVERLAY \
	"arp_overlay"
#define DEVLINK_TRAP_GENERIC_NAME_IPV6_NEIGH_SOLICIT \
	"ipv6_neigh_solicit"
#define DEVLINK_TRAP_GENERIC_NAME_IPV6_NEIGH_ADVERT \
	"ipv6_neigh_advert"
#define DEVLINK_TRAP_GENERIC_NAME_IPV4_BFD \
	"ipv4_bfd"
#define DEVLINK_TRAP_GENERIC_NAME_IPV6_BFD \
	"ipv6_bfd"
#define DEVLINK_TRAP_GENERIC_NAME_IPV4_OSPF \
	"ipv4_ospf"
#define DEVLINK_TRAP_GENERIC_NAME_IPV6_OSPF \
	"ipv6_ospf"
#define DEVLINK_TRAP_GENERIC_NAME_IPV4_BGP \
	"ipv4_bgp"
#define DEVLINK_TRAP_GENERIC_NAME_IPV6_BGP \
	"ipv6_bgp"
#define DEVLINK_TRAP_GENERIC_NAME_IPV4_VRRP \
	"ipv4_vrrp"
#define DEVLINK_TRAP_GENERIC_NAME_IPV6_VRRP \
	"ipv6_vrrp"
#define DEVLINK_TRAP_GENERIC_NAME_IPV4_PIM \
	"ipv4_pim"
#define DEVLINK_TRAP_GENERIC_NAME_IPV6_PIM \
	"ipv6_pim"
#define DEVLINK_TRAP_GENERIC_NAME_UC_LB \
	"uc_loopback"
#define DEVLINK_TRAP_GENERIC_NAME_LOCAL_ROUTE \
	"local_route"
#define DEVLINK_TRAP_GENERIC_NAME_EXTERNAL_ROUTE \
	"external_route"
#define DEVLINK_TRAP_GENERIC_NAME_IPV6_UC_DIP_LINK_LOCAL_SCOPE \
	"ipv6_uc_dip_link_local_scope"
#define DEVLINK_TRAP_GENERIC_NAME_IPV6_DIP_ALL_NODES \
	"ipv6_dip_all_nodes"
#define DEVLINK_TRAP_GENERIC_NAME_IPV6_DIP_ALL_ROUTERS \
	"ipv6_dip_all_routers"
#define DEVLINK_TRAP_GENERIC_NAME_IPV6_ROUTER_SOLICIT \
	"ipv6_router_solicit"
#define DEVLINK_TRAP_GENERIC_NAME_IPV6_ROUTER_ADVERT \
	"ipv6_router_advert"
#define DEVLINK_TRAP_GENERIC_NAME_IPV6_REDIRECT \
	"ipv6_redirect"
#define DEVLINK_TRAP_GENERIC_NAME_IPV4_ROUTER_ALERT \
	"ipv4_router_alert"
#define DEVLINK_TRAP_GENERIC_NAME_IPV6_ROUTER_ALERT \
	"ipv6_router_alert"
#define DEVLINK_TRAP_GENERIC_NAME_PTP_EVENT \
	"ptp_event"
#define DEVLINK_TRAP_GENERIC_NAME_PTP_GENERAL \
	"ptp_general"
#define DEVLINK_TRAP_GENERIC_NAME_FLOW_ACTION_SAMPLE \
	"flow_action_sample"
#define DEVLINK_TRAP_GENERIC_NAME_FLOW_ACTION_TRAP \
	"flow_action_trap"
#define DEVLINK_TRAP_GENERIC_NAME_EARLY_DROP \
	"early_drop"
#define DEVLINK_TRAP_GENERIC_NAME_VXLAN_PARSING \
	"vxlan_parsing"
#define DEVLINK_TRAP_GENERIC_NAME_LLC_SNAP_PARSING \
	"llc_snap_parsing"
#define DEVLINK_TRAP_GENERIC_NAME_VLAN_PARSING \
	"vlan_parsing"
#define DEVLINK_TRAP_GENERIC_NAME_PPPOE_PPP_PARSING \
	"pppoe_ppp_parsing"
#define DEVLINK_TRAP_GENERIC_NAME_MPLS_PARSING \
	"mpls_parsing"
#define DEVLINK_TRAP_GENERIC_NAME_ARP_PARSING \
	"arp_parsing"
#define DEVLINK_TRAP_GENERIC_NAME_IP_1_PARSING \
	"ip_1_parsing"
#define DEVLINK_TRAP_GENERIC_NAME_IP_N_PARSING \
	"ip_n_parsing"
#define DEVLINK_TRAP_GENERIC_NAME_GRE_PARSING \
	"gre_parsing"
#define DEVLINK_TRAP_GENERIC_NAME_UDP_PARSING \
	"udp_parsing"
#define DEVLINK_TRAP_GENERIC_NAME_TCP_PARSING \
	"tcp_parsing"
#define DEVLINK_TRAP_GENERIC_NAME_IPSEC_PARSING \
	"ipsec_parsing"
#define DEVLINK_TRAP_GENERIC_NAME_SCTP_PARSING \
	"sctp_parsing"
#define DEVLINK_TRAP_GENERIC_NAME_DCCP_PARSING \
	"dccp_parsing"
#define DEVLINK_TRAP_GENERIC_NAME_GTP_PARSING \
	"gtp_parsing"
#define DEVLINK_TRAP_GENERIC_NAME_ESP_PARSING \
	"esp_parsing"
#define DEVLINK_TRAP_GENERIC_NAME_BLACKHOLE_NEXTHOP \
	"blackhole_nexthop"
#define DEVLINK_TRAP_GENERIC_NAME_DMAC_FILTER \
	"dmac_filter"
#define DEVLINK_TRAP_GENERIC_NAME_EAPOL \
	"eapol"
#define DEVLINK_TRAP_GENERIC_NAME_LOCKED_PORT \
	"locked_port"

#define DEVLINK_TRAP_GROUP_GENERIC_NAME_L2_DROPS \
	"l2_drops"
#define DEVLINK_TRAP_GROUP_GENERIC_NAME_L3_DROPS \
	"l3_drops"
#define DEVLINK_TRAP_GROUP_GENERIC_NAME_L3_EXCEPTIONS \
	"l3_exceptions"
#define DEVLINK_TRAP_GROUP_GENERIC_NAME_BUFFER_DROPS \
	"buffer_drops"
#define DEVLINK_TRAP_GROUP_GENERIC_NAME_TUNNEL_DROPS \
	"tunnel_drops"
#define DEVLINK_TRAP_GROUP_GENERIC_NAME_ACL_DROPS \
	"acl_drops"
#define DEVLINK_TRAP_GROUP_GENERIC_NAME_STP \
	"stp"
#define DEVLINK_TRAP_GROUP_GENERIC_NAME_LACP \
	"lacp"
#define DEVLINK_TRAP_GROUP_GENERIC_NAME_LLDP \
	"lldp"
#define DEVLINK_TRAP_GROUP_GENERIC_NAME_MC_SNOOPING  \
	"mc_snooping"
#define DEVLINK_TRAP_GROUP_GENERIC_NAME_DHCP \
	"dhcp"
#define DEVLINK_TRAP_GROUP_GENERIC_NAME_NEIGH_DISCOVERY \
	"neigh_discovery"
#define DEVLINK_TRAP_GROUP_GENERIC_NAME_BFD \
	"bfd"
#define DEVLINK_TRAP_GROUP_GENERIC_NAME_OSPF \
	"ospf"
#define DEVLINK_TRAP_GROUP_GENERIC_NAME_BGP \
	"bgp"
#define DEVLINK_TRAP_GROUP_GENERIC_NAME_VRRP \
	"vrrp"
#define DEVLINK_TRAP_GROUP_GENERIC_NAME_PIM \
	"pim"
#define DEVLINK_TRAP_GROUP_GENERIC_NAME_UC_LB \
	"uc_loopback"
#define DEVLINK_TRAP_GROUP_GENERIC_NAME_LOCAL_DELIVERY \
	"local_delivery"
#define DEVLINK_TRAP_GROUP_GENERIC_NAME_EXTERNAL_DELIVERY \
	"external_delivery"
#define DEVLINK_TRAP_GROUP_GENERIC_NAME_IPV6 \
	"ipv6"
#define DEVLINK_TRAP_GROUP_GENERIC_NAME_PTP_EVENT \
	"ptp_event"
#define DEVLINK_TRAP_GROUP_GENERIC_NAME_PTP_GENERAL \
	"ptp_general"
#define DEVLINK_TRAP_GROUP_GENERIC_NAME_ACL_SAMPLE \
	"acl_sample"
#define DEVLINK_TRAP_GROUP_GENERIC_NAME_ACL_TRAP \
	"acl_trap"
#define DEVLINK_TRAP_GROUP_GENERIC_NAME_PARSER_ERROR_DROPS \
	"parser_error_drops"
#define DEVLINK_TRAP_GROUP_GENERIC_NAME_EAPOL \
	"eapol"

#define DEVLINK_TRAP_GENERIC(_type, _init_action, _id, _group_id,	      \
			     _metadata_cap)				      \
	{								      \
		.type = DEVLINK_TRAP_TYPE_##_type,			      \
		.init_action = DEVLINK_TRAP_ACTION_##_init_action,	      \
		.generic = true,					      \
		.id = DEVLINK_TRAP_GENERIC_ID_##_id,			      \
		.name = DEVLINK_TRAP_GENERIC_NAME_##_id,		      \
		.init_group_id = _group_id,				      \
		.metadata_cap = _metadata_cap,				      \
	}

#define DEVLINK_TRAP_DRIVER(_type, _init_action, _id, _name, _group_id,	      \
			    _metadata_cap)				      \
	{								      \
		.type = DEVLINK_TRAP_TYPE_##_type,			      \
		.init_action = DEVLINK_TRAP_ACTION_##_init_action,	      \
		.generic = false,					      \
		.id = _id,						      \
		.name = _name,						      \
		.init_group_id = _group_id,				      \
		.metadata_cap = _metadata_cap,				      \
	}

#define DEVLINK_TRAP_GROUP_GENERIC(_id, _policer_id)			      \
	{								      \
		.name = DEVLINK_TRAP_GROUP_GENERIC_NAME_##_id,		      \
		.id = DEVLINK_TRAP_GROUP_GENERIC_ID_##_id,		      \
		.generic = true,					      \
		.init_policer_id = _policer_id,				      \
	}

#define DEVLINK_TRAP_POLICER(_id, _rate, _burst, _max_rate, _min_rate,	      \
			     _max_burst, _min_burst)			      \
	{								      \
		.id = _id,						      \
		.init_rate = _rate,					      \
		.init_burst = _burst,					      \
		.max_rate = _max_rate,					      \
		.min_rate = _min_rate,					      \
		.max_burst = _max_burst,				      \
		.min_burst = _min_burst,				      \
	}

enum {
	/* device supports reload operations */
	DEVLINK_F_RELOAD = 1UL << 0,
};

struct devlink_ops {
	/**
	 * @supported_flash_update_params:
	 * mask of parameters supported by the driver's .flash_update
	 * implementation.
	 */
	u32 supported_flash_update_params;
	unsigned long reload_actions;
	unsigned long reload_limits;
	int (*reload_down)(struct devlink *devlink, bool netns_change,
			   enum devlink_reload_action action,
			   enum devlink_reload_limit limit,
			   struct netlink_ext_ack *extack);
	int (*reload_up)(struct devlink *devlink, enum devlink_reload_action action,
			 enum devlink_reload_limit limit, u32 *actions_performed,
			 struct netlink_ext_ack *extack);
<<<<<<< HEAD
	/*变更devlink端口类型，例如eth切ib(当前仅mlx4需要）*/
	int (*port_type_set)(struct devlink_port *devlink_port,
			     enum devlink_port_type port_type);
	int (*port_split)(struct devlink *devlink, struct devlink_port *port,
			  unsigned int count, struct netlink_ext_ack *extack);
	int (*port_unsplit)(struct devlink *devlink, struct devlink_port *port,
			    struct netlink_ext_ack *extack);
=======
>>>>>>> 9d1694dc
	int (*sb_pool_get)(struct devlink *devlink, unsigned int sb_index,
			   u16 pool_index,
			   struct devlink_sb_pool_info *pool_info);
	int (*sb_pool_set)(struct devlink *devlink, unsigned int sb_index,
			   u16 pool_index, u32 size,
			   enum devlink_sb_threshold_type threshold_type,
			   struct netlink_ext_ack *extack);
	int (*sb_port_pool_get)(struct devlink_port *devlink_port,
				unsigned int sb_index, u16 pool_index,
				u32 *p_threshold);
	int (*sb_port_pool_set)(struct devlink_port *devlink_port,
				unsigned int sb_index, u16 pool_index,
				u32 threshold, struct netlink_ext_ack *extack);
	int (*sb_tc_pool_bind_get)(struct devlink_port *devlink_port,
				   unsigned int sb_index,
				   u16 tc_index,
				   enum devlink_sb_pool_type pool_type,
				   u16 *p_pool_index, u32 *p_threshold);
	int (*sb_tc_pool_bind_set)(struct devlink_port *devlink_port,
				   unsigned int sb_index,
				   u16 tc_index,
				   enum devlink_sb_pool_type pool_type,
				   u16 pool_index, u32 threshold,
				   struct netlink_ext_ack *extack);
	int (*sb_occ_snapshot)(struct devlink *devlink,
			       unsigned int sb_index);
	int (*sb_occ_max_clear)(struct devlink *devlink,
				unsigned int sb_index);
	int (*sb_occ_port_pool_get)(struct devlink_port *devlink_port,
				    unsigned int sb_index, u16 pool_index,
				    u32 *p_cur, u32 *p_max);
	int (*sb_occ_tc_port_bind_get)(struct devlink_port *devlink_port,
				       unsigned int sb_index,
				       u16 tc_index,
				       enum devlink_sb_pool_type pool_type,
				       u32 *p_cur, u32 *p_max);
	/*eswitch mode获取*/
	int (*eswitch_mode_get)(struct devlink *devlink, u16 *p_mode);
	/*eswitch mode设置*/
	int (*eswitch_mode_set)(struct devlink *devlink, u16 mode,
				struct netlink_ext_ack *extack);
	/*eswitch inline mode获取*/
	int (*eswitch_inline_mode_get)(struct devlink *devlink, u8 *p_inline_mode);
	/*eswitch inline mode设置*/
	int (*eswitch_inline_mode_set)(struct devlink *devlink, u8 inline_mode,
				       struct netlink_ext_ack *extack);
	/*eswitch encap mode获取*/
	int (*eswitch_encap_mode_get)(struct devlink *devlink,
				      enum devlink_eswitch_encap_mode *p_encap_mode);
	/*eswitch encap mode设置*/
	int (*eswitch_encap_mode_set)(struct devlink *devlink,
				      enum devlink_eswitch_encap_mode encap_mode,
				      struct netlink_ext_ack *extack);
	int (*info_get)(struct devlink *devlink, struct devlink_info_req *req,
			struct netlink_ext_ack *extack);
	/**
	 * @flash_update: Device flash update function
	 *
	 * Used to perform a flash update for the device. The set of
	 * parameters supported by the driver should be set in
	 * supported_flash_update_params.
	 */
	int (*flash_update)(struct devlink *devlink,
			    struct devlink_flash_update_params *params,
			    struct netlink_ext_ack *extack);
	/**
	 * @trap_init: Trap initialization function.
	 *
	 * Should be used by device drivers to initialize the trap in the
	 * underlying device. Drivers should also store the provided trap
	 * context, so that they could efficiently pass it to
	 * devlink_trap_report() when the trap is triggered.
	 */
	int (*trap_init)(struct devlink *devlink,
			 const struct devlink_trap *trap, void *trap_ctx);
	/**
	 * @trap_fini: Trap de-initialization function.
	 *
	 * Should be used by device drivers to de-initialize the trap in the
	 * underlying device.
	 */
	void (*trap_fini)(struct devlink *devlink,
			  const struct devlink_trap *trap, void *trap_ctx);
	/**
	 * @trap_action_set: Trap action set function.
	 */
	int (*trap_action_set)(struct devlink *devlink,
			       const struct devlink_trap *trap,
			       enum devlink_trap_action action,
			       struct netlink_ext_ack *extack);
	/**
	 * @trap_group_init: Trap group initialization function.
	 *
	 * Should be used by device drivers to initialize the trap group in the
	 * underlying device.
	 */
	int (*trap_group_init)(struct devlink *devlink,
			       const struct devlink_trap_group *group);
	/**
	 * @trap_group_set: Trap group parameters set function.
	 *
	 * Note: @policer can be NULL when a policer is being unbound from
	 * @group.
	 */
	int (*trap_group_set)(struct devlink *devlink,
			      const struct devlink_trap_group *group,
			      const struct devlink_trap_policer *policer,
			      struct netlink_ext_ack *extack);
	/**
	 * @trap_group_action_set: Trap group action set function.
	 *
	 * If this callback is populated, it will take precedence over looping
	 * over all traps in a group and calling .trap_action_set().
	 */
	int (*trap_group_action_set)(struct devlink *devlink,
				     const struct devlink_trap_group *group,
				     enum devlink_trap_action action,
				     struct netlink_ext_ack *extack);
	/**
	 * @trap_drop_counter_get: Trap drop counter get function.
	 *
	 * Should be used by device drivers to report number of packets
	 * that have been dropped, and cannot be passed to the devlink
	 * subsystem by the underlying device.
	 */
	int (*trap_drop_counter_get)(struct devlink *devlink,
				     const struct devlink_trap *trap,
				     u64 *p_drops);
	/**
	 * @trap_policer_init: Trap policer initialization function.
	 *
	 * Should be used by device drivers to initialize the trap policer in
	 * the underlying device.
	 */
	int (*trap_policer_init)(struct devlink *devlink,
				 const struct devlink_trap_policer *policer);
	/**
	 * @trap_policer_fini: Trap policer de-initialization function.
	 *
	 * Should be used by device drivers to de-initialize the trap policer
	 * in the underlying device.
	 */
	void (*trap_policer_fini)(struct devlink *devlink,
				  const struct devlink_trap_policer *policer);
	/**
	 * @trap_policer_set: Trap policer parameters set function.
	 */
	int (*trap_policer_set)(struct devlink *devlink,
				const struct devlink_trap_policer *policer,
				u64 rate, u64 burst,
				struct netlink_ext_ack *extack);
	/**
	 * @trap_policer_counter_get: Trap policer counter get function.
	 *
	 * Should be used by device drivers to report number of packets dropped
	 * by the policer.
	 */
	int (*trap_policer_counter_get)(struct devlink *devlink,
					const struct devlink_trap_policer *policer,
					u64 *p_drops);
	/**
	 * port_new() - Add a new port function of a specified flavor
	 * @devlink: Devlink instance
	 * @attrs: attributes of the new port
	 * @extack: extack for reporting error messages
	 * @devlink_port: pointer to store new devlink port pointer
	 *
	 * Devlink core will call this device driver function upon user request
	 * to create a new port function of a specified flavor and optional
	 * attributes
	 *
	 * Notes:
	 *	- On success, drivers must register a port with devlink core
	 *
	 * Return: 0 on success, negative value otherwise.
	 */
	int (*port_new)(struct devlink *devlink,
			const struct devlink_port_new_attrs *attrs,
			struct netlink_ext_ack *extack,
			struct devlink_port **devlink_port);

	/**
	 * Rate control callbacks.
	 */
	int (*rate_leaf_tx_share_set)(struct devlink_rate *devlink_rate, void *priv,
				      u64 tx_share, struct netlink_ext_ack *extack);
	int (*rate_leaf_tx_max_set)(struct devlink_rate *devlink_rate, void *priv,
				    u64 tx_max, struct netlink_ext_ack *extack);
	int (*rate_leaf_tx_priority_set)(struct devlink_rate *devlink_rate, void *priv,
					 u32 tx_priority, struct netlink_ext_ack *extack);
	int (*rate_leaf_tx_weight_set)(struct devlink_rate *devlink_rate, void *priv,
				       u32 tx_weight, struct netlink_ext_ack *extack);
	int (*rate_node_tx_share_set)(struct devlink_rate *devlink_rate, void *priv,
				      u64 tx_share, struct netlink_ext_ack *extack);
	int (*rate_node_tx_max_set)(struct devlink_rate *devlink_rate, void *priv,
				    u64 tx_max, struct netlink_ext_ack *extack);
	int (*rate_node_tx_priority_set)(struct devlink_rate *devlink_rate, void *priv,
					 u32 tx_priority, struct netlink_ext_ack *extack);
	int (*rate_node_tx_weight_set)(struct devlink_rate *devlink_rate, void *priv,
				       u32 tx_weight, struct netlink_ext_ack *extack);
	int (*rate_node_new)(struct devlink_rate *rate_node, void **priv,
			     struct netlink_ext_ack *extack);
	int (*rate_node_del)(struct devlink_rate *rate_node, void *priv,
			     struct netlink_ext_ack *extack);
	int (*rate_leaf_parent_set)(struct devlink_rate *child,
				    struct devlink_rate *parent,
				    void *priv_child, void *priv_parent,
				    struct netlink_ext_ack *extack);
	int (*rate_node_parent_set)(struct devlink_rate *child,
				    struct devlink_rate *parent,
				    void *priv_child, void *priv_parent,
				    struct netlink_ext_ack *extack);
	/**
	 * selftests_check() - queries if selftest is supported
	 * @devlink: devlink instance
	 * @id: test index
	 * @extack: extack for reporting error messages
	 *
	 * Return: true if test is supported by the driver
	 */
	bool (*selftest_check)(struct devlink *devlink, unsigned int id,
			       struct netlink_ext_ack *extack);
	/**
	 * selftest_run() - Runs a selftest
	 * @devlink: devlink instance
	 * @id: test index
	 * @extack: extack for reporting error messages
	 *
	 * Return: status of the test
	 */
	enum devlink_selftest_status
	(*selftest_run)(struct devlink *devlink, unsigned int id,
			struct netlink_ext_ack *extack);
};

void *devlink_priv(struct devlink *devlink);
struct devlink *priv_to_devlink(void *priv);
struct device *devlink_to_dev(const struct devlink *devlink);

/* Devlink instance explicit locking */
void devl_lock(struct devlink *devlink);
int devl_trylock(struct devlink *devlink);
void devl_unlock(struct devlink *devlink);
void devl_assert_locked(struct devlink *devlink);
bool devl_lock_is_held(struct devlink *devlink);

struct ib_device;

struct net *devlink_net(const struct devlink *devlink);
/* This call is intended for software devices that can create
 * devlink instances in other namespaces than init_net.
 *
 * Drivers that operate on real HW must use devlink_alloc() instead.
 */
struct devlink *devlink_alloc_ns(const struct devlink_ops *ops,
				 size_t priv_size, struct net *net,
				 struct device *dev);
/*申请init_net的devlink*/
static inline struct devlink *devlink_alloc(const struct devlink_ops *ops,
					    size_t priv_size,
					    struct device *dev)
{
	return devlink_alloc_ns(ops, priv_size, &init_net, dev);
}

int devl_register(struct devlink *devlink);
void devl_unregister(struct devlink *devlink);
void devlink_register(struct devlink *devlink);
void devlink_unregister(struct devlink *devlink);
void devlink_free(struct devlink *devlink);

/**
 * struct devlink_port_ops - Port operations
 * @port_split: Callback used to split the port into multiple ones.
 * @port_unsplit: Callback used to unsplit the port group back into
 *		  a single port.
 * @port_type_set: Callback used to set a type of a port.
 * @port_del: Callback used to delete selected port along with related function.
 *	      Devlink core calls this upon user request to delete
 *	      a port previously created by devlink_ops->port_new().
 * @port_fn_hw_addr_get: Callback used to set port function's hardware address.
 *			 Should be used by device drivers to report
 *			 the hardware address of a function managed
 *			 by the devlink port.
 * @port_fn_hw_addr_set: Callback used to set port function's hardware address.
 *			 Should be used by device drivers to set the hardware
 *			 address of a function managed by the devlink port.
 * @port_fn_roce_get: Callback used to get port function's RoCE capability.
 *		      Should be used by device drivers to report
 *		      the current state of RoCE capability of a function
 *		      managed by the devlink port.
 * @port_fn_roce_set: Callback used to set port function's RoCE capability.
 *		      Should be used by device drivers to enable/disable
 *		      RoCE capability of a function managed
 *		      by the devlink port.
 * @port_fn_migratable_get: Callback used to get port function's migratable
 *			    capability. Should be used by device drivers
 *			    to report the current state of migratable capability
 *			    of a function managed by the devlink port.
 * @port_fn_migratable_set: Callback used to set port function's migratable
 *			    capability. Should be used by device drivers
 *			    to enable/disable migratable capability of
 *			    a function managed by the devlink port.
 * @port_fn_state_get: Callback used to get port function's state.
 *		       Should be used by device drivers to report
 *		       the current admin and operational state of a
 *		       function managed by the devlink port.
 * @port_fn_state_set: Callback used to get port function's state.
 *		       Should be used by device drivers set
 *		       the admin state of a function managed
 *		       by the devlink port.
 * @port_fn_ipsec_crypto_get: Callback used to get port function's ipsec_crypto
 *			      capability. Should be used by device drivers
 *			      to report the current state of ipsec_crypto
 *			      capability of a function managed by the devlink
 *			      port.
 * @port_fn_ipsec_crypto_set: Callback used to set port function's ipsec_crypto
 *			      capability. Should be used by device drivers to
 *			      enable/disable ipsec_crypto capability of a
 *			      function managed by the devlink port.
 * @port_fn_ipsec_packet_get: Callback used to get port function's ipsec_packet
 *			      capability. Should be used by device drivers
 *			      to report the current state of ipsec_packet
 *			      capability of a function managed by the devlink
 *			      port.
 * @port_fn_ipsec_packet_set: Callback used to set port function's ipsec_packet
 *			      capability. Should be used by device drivers to
 *			      enable/disable ipsec_packet capability of a
 *			      function managed by the devlink port.
 *
 * Note: Driver should return -EOPNOTSUPP if it doesn't support
 * port function (@port_fn_*) handling for a particular port.
 */
struct devlink_port_ops {
	int (*port_split)(struct devlink *devlink, struct devlink_port *port,
			  unsigned int count, struct netlink_ext_ack *extack);
	int (*port_unsplit)(struct devlink *devlink, struct devlink_port *port,
			    struct netlink_ext_ack *extack);
	int (*port_type_set)(struct devlink_port *devlink_port,
			     enum devlink_port_type port_type);
	int (*port_del)(struct devlink *devlink, struct devlink_port *port,
			struct netlink_ext_ack *extack);
	int (*port_fn_hw_addr_get)(struct devlink_port *port, u8 *hw_addr,
				   int *hw_addr_len,
				   struct netlink_ext_ack *extack);
	int (*port_fn_hw_addr_set)(struct devlink_port *port,
				   const u8 *hw_addr, int hw_addr_len,
				   struct netlink_ext_ack *extack);
	int (*port_fn_roce_get)(struct devlink_port *devlink_port,
				bool *is_enable,
				struct netlink_ext_ack *extack);
	int (*port_fn_roce_set)(struct devlink_port *devlink_port,
				bool enable, struct netlink_ext_ack *extack);
	int (*port_fn_migratable_get)(struct devlink_port *devlink_port,
				      bool *is_enable,
				      struct netlink_ext_ack *extack);
	int (*port_fn_migratable_set)(struct devlink_port *devlink_port,
				      bool enable,
				      struct netlink_ext_ack *extack);
	int (*port_fn_state_get)(struct devlink_port *port,
				 enum devlink_port_fn_state *state,
				 enum devlink_port_fn_opstate *opstate,
				 struct netlink_ext_ack *extack);
	int (*port_fn_state_set)(struct devlink_port *port,
				 enum devlink_port_fn_state state,
				 struct netlink_ext_ack *extack);
	int (*port_fn_ipsec_crypto_get)(struct devlink_port *devlink_port,
					bool *is_enable,
					struct netlink_ext_ack *extack);
	int (*port_fn_ipsec_crypto_set)(struct devlink_port *devlink_port,
					bool enable,
					struct netlink_ext_ack *extack);
	int (*port_fn_ipsec_packet_get)(struct devlink_port *devlink_port,
					bool *is_enable,
					struct netlink_ext_ack *extack);
	int (*port_fn_ipsec_packet_set)(struct devlink_port *devlink_port,
					bool enable,
					struct netlink_ext_ack *extack);
};

void devlink_port_init(struct devlink *devlink,
		       struct devlink_port *devlink_port);
void devlink_port_fini(struct devlink_port *devlink_port);

int devl_port_register_with_ops(struct devlink *devlink,
				struct devlink_port *devlink_port,
				unsigned int port_index,
				const struct devlink_port_ops *ops);

static inline int devl_port_register(struct devlink *devlink,
				     struct devlink_port *devlink_port,
				     unsigned int port_index)
{
	return devl_port_register_with_ops(devlink, devlink_port,
					   port_index, NULL);
}

int devlink_port_register_with_ops(struct devlink *devlink,
				   struct devlink_port *devlink_port,
				   unsigned int port_index,
				   const struct devlink_port_ops *ops);

static inline int devlink_port_register(struct devlink *devlink,
					struct devlink_port *devlink_port,
					unsigned int port_index)
{
	return devlink_port_register_with_ops(devlink, devlink_port,
					      port_index, NULL);
}

void devl_port_unregister(struct devlink_port *devlink_port);
void devlink_port_unregister(struct devlink_port *devlink_port);
void devlink_port_type_eth_set(struct devlink_port *devlink_port);
void devlink_port_type_ib_set(struct devlink_port *devlink_port,
			      struct ib_device *ibdev);
void devlink_port_type_clear(struct devlink_port *devlink_port);
void devlink_port_attrs_set(struct devlink_port *devlink_port,
			    struct devlink_port_attrs *devlink_port_attrs);
void devlink_port_attrs_pci_pf_set(struct devlink_port *devlink_port, u32 controller,
				   u16 pf, bool external);
void devlink_port_attrs_pci_vf_set(struct devlink_port *devlink_port, u32 controller,
				   u16 pf, u16 vf, bool external);
void devlink_port_attrs_pci_sf_set(struct devlink_port *devlink_port,
				   u32 controller, u16 pf, u32 sf,
				   bool external);
int devl_port_fn_devlink_set(struct devlink_port *devlink_port,
			     struct devlink *fn_devlink);
struct devlink_rate *
devl_rate_node_create(struct devlink *devlink, void *priv, char *node_name,
		      struct devlink_rate *parent);
int
devl_rate_leaf_create(struct devlink_port *devlink_port, void *priv,
		      struct devlink_rate *parent);
void devl_rate_leaf_destroy(struct devlink_port *devlink_port);
void devl_rate_nodes_destroy(struct devlink *devlink);
void devlink_port_linecard_set(struct devlink_port *devlink_port,
			       struct devlink_linecard *linecard);
struct devlink_linecard *
devl_linecard_create(struct devlink *devlink, unsigned int linecard_index,
		     const struct devlink_linecard_ops *ops, void *priv);
void devl_linecard_destroy(struct devlink_linecard *linecard);
void devlink_linecard_provision_set(struct devlink_linecard *linecard,
				    const char *type);
void devlink_linecard_provision_clear(struct devlink_linecard *linecard);
void devlink_linecard_provision_fail(struct devlink_linecard *linecard);
void devlink_linecard_activate(struct devlink_linecard *linecard);
void devlink_linecard_deactivate(struct devlink_linecard *linecard);
int devlink_linecard_nested_dl_set(struct devlink_linecard *linecard,
				   struct devlink *nested_devlink);
int devl_sb_register(struct devlink *devlink, unsigned int sb_index,
		     u32 size, u16 ingress_pools_count,
		     u16 egress_pools_count, u16 ingress_tc_count,
		     u16 egress_tc_count);
int devlink_sb_register(struct devlink *devlink, unsigned int sb_index,
			u32 size, u16 ingress_pools_count,
			u16 egress_pools_count, u16 ingress_tc_count,
			u16 egress_tc_count);
void devl_sb_unregister(struct devlink *devlink, unsigned int sb_index);
void devlink_sb_unregister(struct devlink *devlink, unsigned int sb_index);
int devl_dpipe_table_register(struct devlink *devlink,
			      const char *table_name,
			      struct devlink_dpipe_table_ops *table_ops,
			      void *priv, bool counter_control_extern);
void devl_dpipe_table_unregister(struct devlink *devlink,
				 const char *table_name);
void devl_dpipe_headers_register(struct devlink *devlink,
				 struct devlink_dpipe_headers *dpipe_headers);
void devl_dpipe_headers_unregister(struct devlink *devlink);
bool devlink_dpipe_table_counter_enabled(struct devlink *devlink,
					 const char *table_name);
int devlink_dpipe_entry_ctx_prepare(struct devlink_dpipe_dump_ctx *dump_ctx);
int devlink_dpipe_entry_ctx_append(struct devlink_dpipe_dump_ctx *dump_ctx,
				   struct devlink_dpipe_entry *entry);
int devlink_dpipe_entry_ctx_close(struct devlink_dpipe_dump_ctx *dump_ctx);
void devlink_dpipe_entry_clear(struct devlink_dpipe_entry *entry);
int devlink_dpipe_action_put(struct sk_buff *skb,
			     struct devlink_dpipe_action *action);
int devlink_dpipe_match_put(struct sk_buff *skb,
			    struct devlink_dpipe_match *match);
extern struct devlink_dpipe_header devlink_dpipe_header_ethernet;
extern struct devlink_dpipe_header devlink_dpipe_header_ipv4;
extern struct devlink_dpipe_header devlink_dpipe_header_ipv6;

int devl_resource_register(struct devlink *devlink,
			   const char *resource_name,
			   u64 resource_size,
			   u64 resource_id,
			   u64 parent_resource_id,
			   const struct devlink_resource_size_params *size_params);
int devlink_resource_register(struct devlink *devlink,
			      const char *resource_name,
			      u64 resource_size,
			      u64 resource_id,
			      u64 parent_resource_id,
			      const struct devlink_resource_size_params *size_params);
void devl_resources_unregister(struct devlink *devlink);
void devlink_resources_unregister(struct devlink *devlink);
int devl_resource_size_get(struct devlink *devlink,
			   u64 resource_id,
			   u64 *p_resource_size);
int devl_dpipe_table_resource_set(struct devlink *devlink,
				  const char *table_name, u64 resource_id,
				  u64 resource_units);
void devl_resource_occ_get_register(struct devlink *devlink,
				    u64 resource_id,
				    devlink_resource_occ_get_t *occ_get,
				    void *occ_get_priv);
void devlink_resource_occ_get_register(struct devlink *devlink,
				       u64 resource_id,
				       devlink_resource_occ_get_t *occ_get,
				       void *occ_get_priv);
void devl_resource_occ_get_unregister(struct devlink *devlink,
				      u64 resource_id);

void devlink_resource_occ_get_unregister(struct devlink *devlink,
					 u64 resource_id);
int devl_params_register(struct devlink *devlink,
			 const struct devlink_param *params,
			 size_t params_count);
int devlink_params_register(struct devlink *devlink,
			    const struct devlink_param *params,
			    size_t params_count);
void devl_params_unregister(struct devlink *devlink,
			    const struct devlink_param *params,
			    size_t params_count);
void devlink_params_unregister(struct devlink *devlink,
			       const struct devlink_param *params,
			       size_t params_count);
int devl_param_driverinit_value_get(struct devlink *devlink, u32 param_id,
				    union devlink_param_value *val);
void devl_param_driverinit_value_set(struct devlink *devlink, u32 param_id,
				     union devlink_param_value init_val);
void devl_param_value_changed(struct devlink *devlink, u32 param_id);
struct devlink_region *devl_region_create(struct devlink *devlink,
					  const struct devlink_region_ops *ops,
					  u32 region_max_snapshots,
					  u64 region_size);
struct devlink_region *
devlink_region_create(struct devlink *devlink,
		      const struct devlink_region_ops *ops,
		      u32 region_max_snapshots, u64 region_size);
struct devlink_region *
devlink_port_region_create(struct devlink_port *port,
			   const struct devlink_port_region_ops *ops,
			   u32 region_max_snapshots, u64 region_size);
void devl_region_destroy(struct devlink_region *region);
void devlink_region_destroy(struct devlink_region *region);
int devlink_region_snapshot_id_get(struct devlink *devlink, u32 *id);
void devlink_region_snapshot_id_put(struct devlink *devlink, u32 id);
int devlink_region_snapshot_create(struct devlink_region *region,
				   u8 *data, u32 snapshot_id);
int devlink_info_serial_number_put(struct devlink_info_req *req,
				   const char *sn);
int devlink_info_board_serial_number_put(struct devlink_info_req *req,
					 const char *bsn);

enum devlink_info_version_type {
	DEVLINK_INFO_VERSION_TYPE_NONE,
	DEVLINK_INFO_VERSION_TYPE_COMPONENT, /* May be used as flash update
					      * component by name.
					      */
};

int devlink_info_version_fixed_put(struct devlink_info_req *req,
				   const char *version_name,
				   const char *version_value);
int devlink_info_version_stored_put(struct devlink_info_req *req,
				    const char *version_name,
				    const char *version_value);
int devlink_info_version_stored_put_ext(struct devlink_info_req *req,
					const char *version_name,
					const char *version_value,
					enum devlink_info_version_type version_type);
int devlink_info_version_running_put(struct devlink_info_req *req,
				     const char *version_name,
				     const char *version_value);
int devlink_info_version_running_put_ext(struct devlink_info_req *req,
					 const char *version_name,
					 const char *version_value,
					 enum devlink_info_version_type version_type);

void devlink_fmsg_obj_nest_start(struct devlink_fmsg *fmsg);
void devlink_fmsg_obj_nest_end(struct devlink_fmsg *fmsg);

void devlink_fmsg_pair_nest_start(struct devlink_fmsg *fmsg, const char *name);
void devlink_fmsg_pair_nest_end(struct devlink_fmsg *fmsg);

void devlink_fmsg_arr_pair_nest_start(struct devlink_fmsg *fmsg,
				      const char *name);
void devlink_fmsg_arr_pair_nest_end(struct devlink_fmsg *fmsg);
void devlink_fmsg_binary_pair_nest_start(struct devlink_fmsg *fmsg,
					 const char *name);
void devlink_fmsg_binary_pair_nest_end(struct devlink_fmsg *fmsg);

void devlink_fmsg_u32_put(struct devlink_fmsg *fmsg, u32 value);
void devlink_fmsg_string_put(struct devlink_fmsg *fmsg, const char *value);
void devlink_fmsg_binary_put(struct devlink_fmsg *fmsg, const void *value,
			     u16 value_len);

void devlink_fmsg_bool_pair_put(struct devlink_fmsg *fmsg, const char *name,
				bool value);
void devlink_fmsg_u8_pair_put(struct devlink_fmsg *fmsg, const char *name,
			      u8 value);
void devlink_fmsg_u32_pair_put(struct devlink_fmsg *fmsg, const char *name,
			       u32 value);
void devlink_fmsg_u64_pair_put(struct devlink_fmsg *fmsg, const char *name,
			       u64 value);
void devlink_fmsg_string_pair_put(struct devlink_fmsg *fmsg, const char *name,
				  const char *value);
void devlink_fmsg_binary_pair_put(struct devlink_fmsg *fmsg, const char *name,
				  const void *value, u32 value_len);

struct devlink_health_reporter *
devl_port_health_reporter_create(struct devlink_port *port,
				 const struct devlink_health_reporter_ops *ops,
				 u64 graceful_period, void *priv);

struct devlink_health_reporter *
devlink_port_health_reporter_create(struct devlink_port *port,
				    const struct devlink_health_reporter_ops *ops,
				    u64 graceful_period, void *priv);

struct devlink_health_reporter *
devl_health_reporter_create(struct devlink *devlink,
			    const struct devlink_health_reporter_ops *ops,
			    u64 graceful_period, void *priv);

struct devlink_health_reporter *
devlink_health_reporter_create(struct devlink *devlink,
			       const struct devlink_health_reporter_ops *ops,
			       u64 graceful_period, void *priv);

void
devl_health_reporter_destroy(struct devlink_health_reporter *reporter);

void
devlink_health_reporter_destroy(struct devlink_health_reporter *reporter);

void *
devlink_health_reporter_priv(struct devlink_health_reporter *reporter);
int devlink_health_report(struct devlink_health_reporter *reporter,
			  const char *msg, void *priv_ctx);
void
devlink_health_reporter_state_update(struct devlink_health_reporter *reporter,
				     enum devlink_health_reporter_state state);
void
devlink_health_reporter_recovery_done(struct devlink_health_reporter *reporter);

int devl_nested_devlink_set(struct devlink *devlink,
			    struct devlink *nested_devlink);
bool devlink_is_reload_failed(const struct devlink *devlink);
void devlink_remote_reload_actions_performed(struct devlink *devlink,
					     enum devlink_reload_limit limit,
					     u32 actions_performed);

void devlink_flash_update_status_notify(struct devlink *devlink,
					const char *status_msg,
					const char *component,
					unsigned long done,
					unsigned long total);
void devlink_flash_update_timeout_notify(struct devlink *devlink,
					 const char *status_msg,
					 const char *component,
					 unsigned long timeout);

int devl_traps_register(struct devlink *devlink,
			const struct devlink_trap *traps,
			size_t traps_count, void *priv);
int devlink_traps_register(struct devlink *devlink,
			   const struct devlink_trap *traps,
			   size_t traps_count, void *priv);
void devl_traps_unregister(struct devlink *devlink,
			   const struct devlink_trap *traps,
			   size_t traps_count);
void devlink_traps_unregister(struct devlink *devlink,
			      const struct devlink_trap *traps,
			      size_t traps_count);
void devlink_trap_report(struct devlink *devlink, struct sk_buff *skb,
			 void *trap_ctx, struct devlink_port *in_devlink_port,
			 const struct flow_action_cookie *fa_cookie);
void *devlink_trap_ctx_priv(void *trap_ctx);
int devl_trap_groups_register(struct devlink *devlink,
			      const struct devlink_trap_group *groups,
			      size_t groups_count);
int devlink_trap_groups_register(struct devlink *devlink,
				 const struct devlink_trap_group *groups,
				 size_t groups_count);
void devl_trap_groups_unregister(struct devlink *devlink,
				 const struct devlink_trap_group *groups,
				 size_t groups_count);
void devlink_trap_groups_unregister(struct devlink *devlink,
				    const struct devlink_trap_group *groups,
				    size_t groups_count);
int
devl_trap_policers_register(struct devlink *devlink,
			    const struct devlink_trap_policer *policers,
			    size_t policers_count);
void
devl_trap_policers_unregister(struct devlink *devlink,
			      const struct devlink_trap_policer *policers,
			      size_t policers_count);

#if IS_ENABLED(CONFIG_NET_DEVLINK)

struct devlink *__must_check devlink_try_get(struct devlink *devlink);
void devlink_put(struct devlink *devlink);

void devlink_compat_running_version(struct devlink *devlink,
				    char *buf, size_t len);
int devlink_compat_flash_update(struct devlink *devlink, const char *file_name);
int devlink_compat_phys_port_name_get(struct net_device *dev,
				      char *name, size_t len);
int devlink_compat_switch_id_get(struct net_device *dev,
				 struct netdev_phys_item_id *ppid);

int devlink_nl_port_handle_fill(struct sk_buff *msg, struct devlink_port *devlink_port);
size_t devlink_nl_port_handle_size(struct devlink_port *devlink_port);

#else

static inline struct devlink *devlink_try_get(struct devlink *devlink)
{
	return NULL;
}

static inline void devlink_put(struct devlink *devlink)
{
}

static inline void
devlink_compat_running_version(struct devlink *devlink, char *buf, size_t len)
{
}

static inline int
devlink_compat_flash_update(struct devlink *devlink, const char *file_name)
{
	return -EOPNOTSUPP;
}

static inline int
devlink_compat_phys_port_name_get(struct net_device *dev,
				  char *name, size_t len)
{
	return -EOPNOTSUPP;
}

static inline int
devlink_compat_switch_id_get(struct net_device *dev,
			     struct netdev_phys_item_id *ppid)
{
	return -EOPNOTSUPP;
}

static inline int
devlink_nl_port_handle_fill(struct sk_buff *msg, struct devlink_port *devlink_port)
{
	return 0;
}

static inline size_t devlink_nl_port_handle_size(struct devlink_port *devlink_port)
{
	return 0;
}

#endif

#endif /* _NET_DEVLINK_H_ */<|MERGE_RESOLUTION|>--- conflicted
+++ resolved
@@ -123,14 +123,9 @@
 struct devlink_port {
 	struct list_head list;//用于挂接到devlink
 	struct list_head region_list;
-<<<<<<< HEAD
 	struct devlink *devlink;//所属的devlink
+	const struct devlink_port_ops *ops;
 	unsigned int index;//devlink port的index
-=======
-	struct devlink *devlink;
-	const struct devlink_port_ops *ops;
-	unsigned int index;
->>>>>>> 9d1694dc
 	spinlock_t type_lock; /* Protects type and type_eth/ib
 			       * structures consistency.
 			       */
@@ -1285,16 +1280,6 @@
 	int (*reload_up)(struct devlink *devlink, enum devlink_reload_action action,
 			 enum devlink_reload_limit limit, u32 *actions_performed,
 			 struct netlink_ext_ack *extack);
-<<<<<<< HEAD
-	/*变更devlink端口类型，例如eth切ib(当前仅mlx4需要）*/
-	int (*port_type_set)(struct devlink_port *devlink_port,
-			     enum devlink_port_type port_type);
-	int (*port_split)(struct devlink *devlink, struct devlink_port *port,
-			  unsigned int count, struct netlink_ext_ack *extack);
-	int (*port_unsplit)(struct devlink *devlink, struct devlink_port *port,
-			    struct netlink_ext_ack *extack);
-=======
->>>>>>> 9d1694dc
 	int (*sb_pool_get)(struct devlink *devlink, unsigned int sb_index,
 			   u16 pool_index,
 			   struct devlink_sb_pool_info *pool_info);
@@ -1633,6 +1618,7 @@
 			  unsigned int count, struct netlink_ext_ack *extack);
 	int (*port_unsplit)(struct devlink *devlink, struct devlink_port *port,
 			    struct netlink_ext_ack *extack);
+	/*变更devlink端口类型，例如eth切ib(当前仅mlx4需要）*/
 	int (*port_type_set)(struct devlink_port *devlink_port,
 			     enum devlink_port_type port_type);
 	int (*port_del)(struct devlink *devlink, struct devlink_port *port,
