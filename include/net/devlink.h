--- conflicted
+++ resolved
@@ -80,15 +80,9 @@
  * @switch_id: if the port is part of switch, this is buffer with ID, otherwise this is NULL
  */
 struct devlink_port_attrs {
-<<<<<<< HEAD
-	u8 set:1,
-	   split:1,
-	   switch_port:1;/*指定为有效switch_port*/
-=======
 	u8 split:1,
 	   splittable:1;
 	u32 lanes;
->>>>>>> 00e4db51
 	enum devlink_port_flavour flavour;
 	/*devport对应的switch id*/
 	struct netdev_phys_item_id switch_id;
