/* SPDX-License-Identifier: GPL-2.0-or-later */
/*
 * include/net/devlink.h - Network physical device Netlink interface
 * Copyright (c) 2016 Mellanox Technologies. All rights reserved.
 * Copyright (c) 2016 Jiri Pirko <jiri@mellanox.com>
 */
#ifndef _NET_DEVLINK_H_
#define _NET_DEVLINK_H_

#include <linux/device.h>
#include <linux/slab.h>
#include <linux/gfp.h>
#include <linux/list.h>
#include <linux/netdevice.h>
#include <linux/spinlock.h>
#include <linux/workqueue.h>
#include <linux/refcount.h>
#include <net/net_namespace.h>
#include <net/flow_offload.h>
#include <uapi/linux/devlink.h>
#include <linux/xarray.h>
#include <linux/firmware.h>

#define DEVLINK_RELOAD_STATS_ARRAY_SIZE \
	(__DEVLINK_RELOAD_LIMIT_MAX * __DEVLINK_RELOAD_ACTION_MAX)

struct devlink_dev_stats {
	u32 reload_stats[DEVLINK_RELOAD_STATS_ARRAY_SIZE];
	u32 remote_reload_stats[DEVLINK_RELOAD_STATS_ARRAY_SIZE];
};

struct devlink_ops;

struct devlink {
	//挂载至devlink_list
	struct list_head list;
	//用于串连devlink_port
	struct list_head port_list;
	//用于串连devlink_sb
	struct list_head sb_list;
	struct list_head dpipe_table_list;
	struct list_head resource_list;
	struct list_head param_list;
	struct list_head region_list;
	struct list_head reporter_list;
	struct mutex reporters_lock; /* protects reporter_list */
	struct devlink_dpipe_headers *dpipe_headers;
	struct list_head trap_list;
	struct list_head trap_group_list;
	struct list_head trap_policer_list;
	//devlink对应的ops
	const struct devlink_ops *ops;
	struct xarray snapshot_ids;
	struct devlink_dev_stats stats;
	//devlink对应的dev设备
	struct device *dev;
	possible_net_t _net;
	struct mutex lock; /* Serializes access to devlink instance specific objects such as
			    * port, sb, dpipe, resource, params, region, traps and more.
			    */
	u8 reload_failed:1,
	   reload_enabled:1,
	   registered:1;
	char priv[0] __aligned(NETDEV_ALIGN);
};

struct devlink_port_phys_attrs {
	u32 port_number; /* Same value as "split group".
			  * A physical port which is visible to the user
			  * for a given port flavour.
			  */
	u32 split_subport_number; /* If the port is split, this is the number of subport. */
};

/**
 * struct devlink_port_pci_pf_attrs - devlink port's PCI PF attributes
 * @controller: Associated controller number
 * @pf: Associated PCI PF number for this port.
 * @external: when set, indicates if a port is for an external controller
 */
struct devlink_port_pci_pf_attrs {
	u32 controller;
	u16 pf;
	u8 external:1;
};

/**
 * struct devlink_port_pci_vf_attrs - devlink port's PCI VF attributes
 * @controller: Associated controller number
 * @pf: Associated PCI PF number for this port.
 * @vf: Associated PCI VF for of the PCI PF for this port.
 * @external: when set, indicates if a port is for an external controller
 */
struct devlink_port_pci_vf_attrs {
	u32 controller;
	u16 pf;
	u16 vf;
	u8 external:1;
};

/**
 * struct devlink_port_pci_sf_attrs - devlink port's PCI SF attributes
 * @controller: Associated controller number
 * @sf: Associated PCI SF for of the PCI PF for this port.
 * @pf: Associated PCI PF number for this port.
 */
struct devlink_port_pci_sf_attrs {
	u32 controller;
	u32 sf;
	u16 pf;
};

/**
 * struct devlink_port_attrs - devlink port object
 * @flavour: flavour of the port
 * @split: indicates if this is split port
 * @splittable: indicates if the port can be split.
 * @lanes: maximum number of lanes the port supports. 0 value is not passed to netlink.
 * @switch_id: if the port is part of switch, this is buffer with ID, otherwise this is NULL
 * @phys: physical port attributes
 * @pci_pf: PCI PF port attributes
 * @pci_vf: PCI VF port attributes
 * @pci_sf: PCI SF port attributes
 */
struct devlink_port_attrs {
	u8 split:1,
	   splittable:1;
	u32 lanes;
	enum devlink_port_flavour flavour;
	/*devport对应的switch id*/
	struct netdev_phys_item_id switch_id;
	union {
		struct devlink_port_phys_attrs phys;
<<<<<<< HEAD
		struct devlink_port_pci_pf_attrs pci_pf;//这个口关联哪个pf
		struct devlink_port_pci_vf_attrs pci_vf;//这个口关联哪个pf,vf
=======
		struct devlink_port_pci_pf_attrs pci_pf;
		struct devlink_port_pci_vf_attrs pci_vf;
		struct devlink_port_pci_sf_attrs pci_sf;
>>>>>>> 52e44129
	};
};

struct devlink_port {
	struct list_head list;//用于挂接到devlink
	struct list_head param_list;
	struct list_head region_list;
	struct devlink *devlink;//所属的devlink
	unsigned int index;//devlink port的index
	bool registered;//是否已注册
	spinlock_t type_lock; /* Protects type and type_dev
			       * pointer consistency.
			       */
	enum devlink_port_type type;
	enum devlink_port_type desired_type;
	void *type_dev;
	struct devlink_port_attrs attrs;
	u8 attrs_set:1,
	   switch_port:1;
	struct delayed_work type_warn_dw;
	struct list_head reporter_list;
	struct mutex reporters_lock; /* Protects reporter_list */
};

struct devlink_port_new_attrs {
	enum devlink_port_flavour flavour;
	unsigned int port_index;
	u32 controller;
	u32 sfnum;
	u16 pfnum;
	u8 port_index_valid:1,
	   controller_valid:1,
	   sfnum_valid:1;
};

struct devlink_sb_pool_info {
	enum devlink_sb_pool_type pool_type;
	u32 size;
	enum devlink_sb_threshold_type threshold_type;
	u32 cell_size;
};

/**
 * struct devlink_dpipe_field - dpipe field object
 * @name: field name
 * @id: index inside the headers field array
 * @bitwidth: bitwidth
 * @mapping_type: mapping type
 */
struct devlink_dpipe_field {
	const char *name;
	unsigned int id;
	unsigned int bitwidth;
	enum devlink_dpipe_field_mapping_type mapping_type;
};

/**
 * struct devlink_dpipe_header - dpipe header object
 * @name: header name
 * @id: index, global/local detrmined by global bit
 * @fields: fields
 * @fields_count: number of fields
 * @global: indicates if header is shared like most protocol header
 *	    or driver specific
 */
struct devlink_dpipe_header {
	const char *name;
	unsigned int id;
	struct devlink_dpipe_field *fields;
	unsigned int fields_count;
	bool global;
};

/**
 * struct devlink_dpipe_match - represents match operation
 * @type: type of match
 * @header_index: header index (packets can have several headers of same
 *		  type like in case of tunnels)
 * @header: header
 * @fieled_id: field index
 */
struct devlink_dpipe_match {
	enum devlink_dpipe_match_type type;
	unsigned int header_index;
	struct devlink_dpipe_header *header;
	unsigned int field_id;
};

/**
 * struct devlink_dpipe_action - represents action operation
 * @type: type of action
 * @header_index: header index (packets can have several headers of same
 *		  type like in case of tunnels)
 * @header: header
 * @fieled_id: field index
 */
struct devlink_dpipe_action {
	enum devlink_dpipe_action_type type;
	unsigned int header_index;
	struct devlink_dpipe_header *header;
	unsigned int field_id;
};

/**
 * struct devlink_dpipe_value - represents value of match/action
 * @action: action
 * @match: match
 * @mapping_value: in case the field has some mapping this value
 *                 specified the mapping value
 * @mapping_valid: specify if mapping value is valid
 * @value_size: value size
 * @value: value
 * @mask: bit mask
 */
struct devlink_dpipe_value {
	union {
		struct devlink_dpipe_action *action;
		struct devlink_dpipe_match *match;
	};
	unsigned int mapping_value;
	bool mapping_valid;
	unsigned int value_size;
	void *value;
	void *mask;
};

/**
 * struct devlink_dpipe_entry - table entry object
 * @index: index of the entry in the table
 * @match_values: match values
 * @matche_values_count: count of matches tuples
 * @action_values: actions values
 * @action_values_count: count of actions values
 * @counter: value of counter
 * @counter_valid: Specify if value is valid from hardware
 */
struct devlink_dpipe_entry {
	u64 index;
	struct devlink_dpipe_value *match_values;
	unsigned int match_values_count;
	struct devlink_dpipe_value *action_values;
	unsigned int action_values_count;
	u64 counter;
	bool counter_valid;
};

/**
 * struct devlink_dpipe_dump_ctx - context provided to driver in order
 *				   to dump
 * @info: info
 * @cmd: devlink command
 * @skb: skb
 * @nest: top attribute
 * @hdr: hdr
 */
struct devlink_dpipe_dump_ctx {
	struct genl_info *info;
	enum devlink_command cmd;
	struct sk_buff *skb;
	struct nlattr *nest;
	void *hdr;
};

struct devlink_dpipe_table_ops;

/**
 * struct devlink_dpipe_table - table object
 * @priv: private
 * @name: table name
 * @counters_enabled: indicates if counters are active
 * @counter_control_extern: indicates if counter control is in dpipe or
 *			    external tool
 * @resource_valid: Indicate that the resource id is valid
 * @resource_id: relative resource this table is related to
 * @resource_units: number of resource's unit consumed per table's entry
 * @table_ops: table operations
 * @rcu: rcu
 */
struct devlink_dpipe_table {
	void *priv;
	struct list_head list;
	const char *name;
	bool counters_enabled;
	bool counter_control_extern;
	bool resource_valid;
	u64 resource_id;
	u64 resource_units;
	struct devlink_dpipe_table_ops *table_ops;
	struct rcu_head rcu;
};

/**
 * struct devlink_dpipe_table_ops - dpipe_table ops
 * @actions_dump - dumps all tables actions
 * @matches_dump - dumps all tables matches
 * @entries_dump - dumps all active entries in the table
 * @counters_set_update - when changing the counter status hardware sync
 *			  maybe needed to allocate/free counter related
 *			  resources
 * @size_get - get size
 */
struct devlink_dpipe_table_ops {
	int (*actions_dump)(void *priv, struct sk_buff *skb);
	int (*matches_dump)(void *priv, struct sk_buff *skb);
	int (*entries_dump)(void *priv, bool counters_enabled,
			    struct devlink_dpipe_dump_ctx *dump_ctx);
	int (*counters_set_update)(void *priv, bool enable);
	u64 (*size_get)(void *priv);
};

/**
 * struct devlink_dpipe_headers - dpipe headers
 * @headers - header array can be shared (global bit) or driver specific
 * @headers_count - count of headers
 */
struct devlink_dpipe_headers {
	struct devlink_dpipe_header **headers;
	unsigned int headers_count;
};

/**
 * struct devlink_resource_size_params - resource's size parameters
 * @size_min: minimum size which can be set
 * @size_max: maximum size which can be set
 * @size_granularity: size granularity
 * @size_unit: resource's basic unit
 */
struct devlink_resource_size_params {
	u64 size_min;
	u64 size_max;
	u64 size_granularity;
	enum devlink_resource_unit unit;
};

static inline void
devlink_resource_size_params_init(struct devlink_resource_size_params *size_params,
				  u64 size_min, u64 size_max,
				  u64 size_granularity,
				  enum devlink_resource_unit unit)
{
	size_params->size_min = size_min;
	size_params->size_max = size_max;
	size_params->size_granularity = size_granularity;
	size_params->unit = unit;
}

typedef u64 devlink_resource_occ_get_t(void *priv);

/**
 * struct devlink_resource - devlink resource
 * @name: name of the resource
 * @id: id, per devlink instance
 * @size: size of the resource
 * @size_new: updated size of the resource, reload is needed
 * @size_valid: valid in case the total size of the resource is valid
 *              including its children
 * @parent: parent resource
 * @size_params: size parameters
 * @list: parent list
 * @resource_list: list of child resources
 */
struct devlink_resource {
	const char *name;
	u64 id;
	u64 size;
	u64 size_new;
	bool size_valid;
	struct devlink_resource *parent;
	struct devlink_resource_size_params size_params;
	struct list_head list;
	struct list_head resource_list;
	devlink_resource_occ_get_t *occ_get;
	void *occ_get_priv;
};

#define DEVLINK_RESOURCE_ID_PARENT_TOP 0

#define DEVLINK_RESOURCE_GENERIC_NAME_PORTS "physical_ports"

#define __DEVLINK_PARAM_MAX_STRING_VALUE 32
enum devlink_param_type {
	DEVLINK_PARAM_TYPE_U8,
	DEVLINK_PARAM_TYPE_U16,
	DEVLINK_PARAM_TYPE_U32,
	DEVLINK_PARAM_TYPE_STRING,
	DEVLINK_PARAM_TYPE_BOOL,
};

union devlink_param_value {
	u8 vu8;
	u16 vu16;
	u32 vu32;
	char vstr[__DEVLINK_PARAM_MAX_STRING_VALUE];
	bool vbool;
};

struct devlink_param_gset_ctx {
	union devlink_param_value val;
	enum devlink_param_cmode cmode;
};

/**
 * struct devlink_flash_notify - devlink dev flash notify data
 * @status_msg: current status string
 * @component: firmware component being updated
 * @done: amount of work completed of total amount
 * @total: amount of work expected to be done
 * @timeout: expected max timeout in seconds
 *
 * These are values to be given to userland to be displayed in order
 * to show current activity in a firmware update process.
 */
struct devlink_flash_notify {
	const char *status_msg;
	const char *component;
	unsigned long done;
	unsigned long total;
	unsigned long timeout;
};

/**
 * struct devlink_param - devlink configuration parameter data
 * @name: name of the parameter
 * @generic: indicates if the parameter is generic or driver specific
 * @type: parameter type
 * @supported_cmodes: bitmap of supported configuration modes
 * @get: get parameter value, used for runtime and permanent
 *       configuration modes
 * @set: set parameter value, used for runtime and permanent
 *       configuration modes
 * @validate: validate input value is applicable (within value range, etc.)
 *
 * This struct should be used by the driver to fill the data for
 * a parameter it registers.
 */
struct devlink_param {
	u32 id;
	const char *name;/*参数名称*/
	bool generic;/*是否普通参数*/
	enum devlink_param_type type;
	unsigned long supported_cmodes;
	int (*get)(struct devlink *devlink, u32 id,
		   struct devlink_param_gset_ctx *ctx);
	int (*set)(struct devlink *devlink, u32 id,
		   struct devlink_param_gset_ctx *ctx);
	int (*validate)(struct devlink *devlink, u32 id,
			union devlink_param_value val,
			struct netlink_ext_ack *extack);
};

struct devlink_param_item {
	struct list_head list;
	const struct devlink_param *param;
	union devlink_param_value driverinit_value;
	bool driverinit_value_valid;
	bool published;
};

enum devlink_param_generic_id {
	DEVLINK_PARAM_GENERIC_ID_INT_ERR_RESET,
	DEVLINK_PARAM_GENERIC_ID_MAX_MACS,
	DEVLINK_PARAM_GENERIC_ID_ENABLE_SRIOV,
	DEVLINK_PARAM_GENERIC_ID_REGION_SNAPSHOT,
	DEVLINK_PARAM_GENERIC_ID_IGNORE_ARI,
	DEVLINK_PARAM_GENERIC_ID_MSIX_VEC_PER_PF_MAX,
	DEVLINK_PARAM_GENERIC_ID_MSIX_VEC_PER_PF_MIN,
	DEVLINK_PARAM_GENERIC_ID_FW_LOAD_POLICY,
	DEVLINK_PARAM_GENERIC_ID_RESET_DEV_ON_DRV_PROBE,
	DEVLINK_PARAM_GENERIC_ID_ENABLE_ROCE,
	DEVLINK_PARAM_GENERIC_ID_ENABLE_REMOTE_DEV_RESET,

	/* add new param generic ids above here*/
	__DEVLINK_PARAM_GENERIC_ID_MAX,
	DEVLINK_PARAM_GENERIC_ID_MAX = __DEVLINK_PARAM_GENERIC_ID_MAX - 1,
};

#define DEVLINK_PARAM_GENERIC_INT_ERR_RESET_NAME "internal_error_reset"
#define DEVLINK_PARAM_GENERIC_INT_ERR_RESET_TYPE DEVLINK_PARAM_TYPE_BOOL

#define DEVLINK_PARAM_GENERIC_MAX_MACS_NAME "max_macs"
#define DEVLINK_PARAM_GENERIC_MAX_MACS_TYPE DEVLINK_PARAM_TYPE_U32

#define DEVLINK_PARAM_GENERIC_ENABLE_SRIOV_NAME "enable_sriov"
#define DEVLINK_PARAM_GENERIC_ENABLE_SRIOV_TYPE DEVLINK_PARAM_TYPE_BOOL

#define DEVLINK_PARAM_GENERIC_REGION_SNAPSHOT_NAME "region_snapshot_enable"
#define DEVLINK_PARAM_GENERIC_REGION_SNAPSHOT_TYPE DEVLINK_PARAM_TYPE_BOOL

#define DEVLINK_PARAM_GENERIC_IGNORE_ARI_NAME "ignore_ari"
#define DEVLINK_PARAM_GENERIC_IGNORE_ARI_TYPE DEVLINK_PARAM_TYPE_BOOL

#define DEVLINK_PARAM_GENERIC_MSIX_VEC_PER_PF_MAX_NAME "msix_vec_per_pf_max"
#define DEVLINK_PARAM_GENERIC_MSIX_VEC_PER_PF_MAX_TYPE DEVLINK_PARAM_TYPE_U32

#define DEVLINK_PARAM_GENERIC_MSIX_VEC_PER_PF_MIN_NAME "msix_vec_per_pf_min"
#define DEVLINK_PARAM_GENERIC_MSIX_VEC_PER_PF_MIN_TYPE DEVLINK_PARAM_TYPE_U32

#define DEVLINK_PARAM_GENERIC_FW_LOAD_POLICY_NAME "fw_load_policy"
#define DEVLINK_PARAM_GENERIC_FW_LOAD_POLICY_TYPE DEVLINK_PARAM_TYPE_U8

#define DEVLINK_PARAM_GENERIC_RESET_DEV_ON_DRV_PROBE_NAME \
	"reset_dev_on_drv_probe"
#define DEVLINK_PARAM_GENERIC_RESET_DEV_ON_DRV_PROBE_TYPE DEVLINK_PARAM_TYPE_U8

#define DEVLINK_PARAM_GENERIC_ENABLE_ROCE_NAME "enable_roce"
#define DEVLINK_PARAM_GENERIC_ENABLE_ROCE_TYPE DEVLINK_PARAM_TYPE_BOOL

#define DEVLINK_PARAM_GENERIC_ENABLE_REMOTE_DEV_RESET_NAME "enable_remote_dev_reset"
#define DEVLINK_PARAM_GENERIC_ENABLE_REMOTE_DEV_RESET_TYPE DEVLINK_PARAM_TYPE_BOOL

#define DEVLINK_PARAM_GENERIC(_id, _cmodes, _get, _set, _validate)	\
{									\
	.id = DEVLINK_PARAM_GENERIC_ID_##_id,				\
	.name = DEVLINK_PARAM_GENERIC_##_id##_NAME,			\
	.type = DEVLINK_PARAM_GENERIC_##_id##_TYPE,			\
	.generic = true,						\
	.supported_cmodes = _cmodes,					\
	.get = _get,							\
	.set = _set,							\
	.validate = _validate,						\
}

#define DEVLINK_PARAM_DRIVER(_id, _name, _type, _cmodes, _get, _set, _validate)	\
{									\
	.id = _id,							\
	.name = _name,							\
	.type = _type,							\
	.supported_cmodes = _cmodes,					\
	.get = _get,							\
	.set = _set,							\
	.validate = _validate,						\
}

/* Part number, identifier of board design */
#define DEVLINK_INFO_VERSION_GENERIC_BOARD_ID	"board.id"
/* Revision of board design */
#define DEVLINK_INFO_VERSION_GENERIC_BOARD_REV	"board.rev"
/* Maker of the board */
#define DEVLINK_INFO_VERSION_GENERIC_BOARD_MANUFACTURE	"board.manufacture"

/* Part number, identifier of asic design */
#define DEVLINK_INFO_VERSION_GENERIC_ASIC_ID	"asic.id"
/* Revision of asic design */
#define DEVLINK_INFO_VERSION_GENERIC_ASIC_REV	"asic.rev"

/* Overall FW version */
#define DEVLINK_INFO_VERSION_GENERIC_FW		"fw"
/* Control processor FW version */
#define DEVLINK_INFO_VERSION_GENERIC_FW_MGMT	"fw.mgmt"
/* FW interface specification version */
#define DEVLINK_INFO_VERSION_GENERIC_FW_MGMT_API	"fw.mgmt.api"
/* Data path microcode controlling high-speed packet processing */
#define DEVLINK_INFO_VERSION_GENERIC_FW_APP	"fw.app"
/* UNDI software version */
#define DEVLINK_INFO_VERSION_GENERIC_FW_UNDI	"fw.undi"
/* NCSI support/handler version */
#define DEVLINK_INFO_VERSION_GENERIC_FW_NCSI	"fw.ncsi"
/* FW parameter set id */
#define DEVLINK_INFO_VERSION_GENERIC_FW_PSID	"fw.psid"
/* RoCE FW version */
#define DEVLINK_INFO_VERSION_GENERIC_FW_ROCE	"fw.roce"
/* Firmware bundle identifier */
#define DEVLINK_INFO_VERSION_GENERIC_FW_BUNDLE_ID	"fw.bundle_id"

/**
 * struct devlink_flash_update_params - Flash Update parameters
 * @fw: pointer to the firmware data to update from
 * @component: the flash component to update
 *
 * With the exception of fw, drivers must opt-in to parameters by
 * setting the appropriate bit in the supported_flash_update_params field in
 * their devlink_ops structure.
 */
struct devlink_flash_update_params {
	const struct firmware *fw;
	const char *component;
	u32 overwrite_mask;
};

#define DEVLINK_SUPPORT_FLASH_UPDATE_COMPONENT		BIT(0)
#define DEVLINK_SUPPORT_FLASH_UPDATE_OVERWRITE_MASK	BIT(1)

struct devlink_region;
struct devlink_info_req;

/**
 * struct devlink_region_ops - Region operations
 * @name: region name
 * @destructor: callback used to free snapshot memory when deleting
 * @snapshot: callback to request an immediate snapshot. On success,
 *            the data variable must be updated to point to the snapshot data.
 *            The function will be called while the devlink instance lock is
 *            held.
 * @priv: Pointer to driver private data for the region operation
 */
struct devlink_region_ops {
	const char *name;
	void (*destructor)(const void *data);
	int (*snapshot)(struct devlink *devlink,
			const struct devlink_region_ops *ops,
			struct netlink_ext_ack *extack,
			u8 **data);
	void *priv;
};

/**
 * struct devlink_port_region_ops - Region operations for a port
 * @name: region name
 * @destructor: callback used to free snapshot memory when deleting
 * @snapshot: callback to request an immediate snapshot. On success,
 *            the data variable must be updated to point to the snapshot data.
 *            The function will be called while the devlink instance lock is
 *            held.
 * @priv: Pointer to driver private data for the region operation
 */
struct devlink_port_region_ops {
	const char *name;
	void (*destructor)(const void *data);
	int (*snapshot)(struct devlink_port *port,
			const struct devlink_port_region_ops *ops,
			struct netlink_ext_ack *extack,
			u8 **data);
	void *priv;
};

struct devlink_fmsg;
struct devlink_health_reporter;

enum devlink_health_reporter_state {
	DEVLINK_HEALTH_REPORTER_STATE_HEALTHY,
	DEVLINK_HEALTH_REPORTER_STATE_ERROR,
};

/**
 * struct devlink_health_reporter_ops - Reporter operations
 * @name: reporter name
 * @recover: callback to recover from reported error
 *           if priv_ctx is NULL, run a full recover
 * @dump: callback to dump an object
 *        if priv_ctx is NULL, run a full dump
 * @diagnose: callback to diagnose the current status
 * @test: callback to trigger a test event
 */

struct devlink_health_reporter_ops {
	char *name;
	int (*recover)(struct devlink_health_reporter *reporter,
		       void *priv_ctx, struct netlink_ext_ack *extack);
	int (*dump)(struct devlink_health_reporter *reporter,
		    struct devlink_fmsg *fmsg, void *priv_ctx,
		    struct netlink_ext_ack *extack);
	int (*diagnose)(struct devlink_health_reporter *reporter,
			struct devlink_fmsg *fmsg,
			struct netlink_ext_ack *extack);
	int (*test)(struct devlink_health_reporter *reporter,
		    struct netlink_ext_ack *extack);
};

/**
 * struct devlink_trap_metadata - Packet trap metadata.
 * @trap_name: Trap name.
 * @trap_group_name: Trap group name.
 * @input_dev: Input netdevice.
 * @fa_cookie: Flow action user cookie.
 * @trap_type: Trap type.
 */
struct devlink_trap_metadata {
	const char *trap_name;
	const char *trap_group_name;
	struct net_device *input_dev;
	const struct flow_action_cookie *fa_cookie;
	enum devlink_trap_type trap_type;
};

/**
 * struct devlink_trap_policer - Immutable packet trap policer attributes.
 * @id: Policer identifier.
 * @init_rate: Initial rate in packets / sec.
 * @init_burst: Initial burst size in packets.
 * @max_rate: Maximum rate.
 * @min_rate: Minimum rate.
 * @max_burst: Maximum burst size.
 * @min_burst: Minimum burst size.
 *
 * Describes immutable attributes of packet trap policers that drivers register
 * with devlink.
 */
struct devlink_trap_policer {
	u32 id;
	u64 init_rate;
	u64 init_burst;
	u64 max_rate;
	u64 min_rate;
	u64 max_burst;
	u64 min_burst;
};

/**
 * struct devlink_trap_group - Immutable packet trap group attributes.
 * @name: Trap group name.
 * @id: Trap group identifier.
 * @generic: Whether the trap group is generic or not.
 * @init_policer_id: Initial policer identifier.
 *
 * Describes immutable attributes of packet trap groups that drivers register
 * with devlink.
 */
struct devlink_trap_group {
	const char *name;
	u16 id;
	bool generic;
	u32 init_policer_id;
};

#define DEVLINK_TRAP_METADATA_TYPE_F_IN_PORT	BIT(0)
#define DEVLINK_TRAP_METADATA_TYPE_F_FA_COOKIE	BIT(1)

/**
 * struct devlink_trap - Immutable packet trap attributes.
 * @type: Trap type.
 * @init_action: Initial trap action.
 * @generic: Whether the trap is generic or not.
 * @id: Trap identifier.
 * @name: Trap name.
 * @init_group_id: Initial group identifier.
 * @metadata_cap: Metadata types that can be provided by the trap.
 *
 * Describes immutable attributes of packet traps that drivers register with
 * devlink.
 */
struct devlink_trap {
	enum devlink_trap_type type;
	enum devlink_trap_action init_action;
	bool generic;
	u16 id;
	const char *name;
	u16 init_group_id;
	u32 metadata_cap;
};

/* All traps must be documented in
 * Documentation/networking/devlink/devlink-trap.rst
 */
enum devlink_trap_generic_id {
	DEVLINK_TRAP_GENERIC_ID_SMAC_MC,
	DEVLINK_TRAP_GENERIC_ID_VLAN_TAG_MISMATCH,
	DEVLINK_TRAP_GENERIC_ID_INGRESS_VLAN_FILTER,
	DEVLINK_TRAP_GENERIC_ID_INGRESS_STP_FILTER,
	DEVLINK_TRAP_GENERIC_ID_EMPTY_TX_LIST,
	DEVLINK_TRAP_GENERIC_ID_PORT_LOOPBACK_FILTER,
	DEVLINK_TRAP_GENERIC_ID_BLACKHOLE_ROUTE,
	DEVLINK_TRAP_GENERIC_ID_TTL_ERROR,
	DEVLINK_TRAP_GENERIC_ID_TAIL_DROP,
	DEVLINK_TRAP_GENERIC_ID_NON_IP_PACKET,
	DEVLINK_TRAP_GENERIC_ID_UC_DIP_MC_DMAC,
	DEVLINK_TRAP_GENERIC_ID_DIP_LB,
	DEVLINK_TRAP_GENERIC_ID_SIP_MC,
	DEVLINK_TRAP_GENERIC_ID_SIP_LB,
	DEVLINK_TRAP_GENERIC_ID_CORRUPTED_IP_HDR,
	DEVLINK_TRAP_GENERIC_ID_IPV4_SIP_BC,
	DEVLINK_TRAP_GENERIC_ID_IPV6_MC_DIP_RESERVED_SCOPE,
	DEVLINK_TRAP_GENERIC_ID_IPV6_MC_DIP_INTERFACE_LOCAL_SCOPE,
	DEVLINK_TRAP_GENERIC_ID_MTU_ERROR,
	DEVLINK_TRAP_GENERIC_ID_UNRESOLVED_NEIGH,
	DEVLINK_TRAP_GENERIC_ID_RPF,
	DEVLINK_TRAP_GENERIC_ID_REJECT_ROUTE,
	DEVLINK_TRAP_GENERIC_ID_IPV4_LPM_UNICAST_MISS,
	DEVLINK_TRAP_GENERIC_ID_IPV6_LPM_UNICAST_MISS,
	DEVLINK_TRAP_GENERIC_ID_NON_ROUTABLE,
	DEVLINK_TRAP_GENERIC_ID_DECAP_ERROR,
	DEVLINK_TRAP_GENERIC_ID_OVERLAY_SMAC_MC,
	DEVLINK_TRAP_GENERIC_ID_INGRESS_FLOW_ACTION_DROP,
	DEVLINK_TRAP_GENERIC_ID_EGRESS_FLOW_ACTION_DROP,
	DEVLINK_TRAP_GENERIC_ID_STP,
	DEVLINK_TRAP_GENERIC_ID_LACP,
	DEVLINK_TRAP_GENERIC_ID_LLDP,
	DEVLINK_TRAP_GENERIC_ID_IGMP_QUERY,
	DEVLINK_TRAP_GENERIC_ID_IGMP_V1_REPORT,
	DEVLINK_TRAP_GENERIC_ID_IGMP_V2_REPORT,
	DEVLINK_TRAP_GENERIC_ID_IGMP_V3_REPORT,
	DEVLINK_TRAP_GENERIC_ID_IGMP_V2_LEAVE,
	DEVLINK_TRAP_GENERIC_ID_MLD_QUERY,
	DEVLINK_TRAP_GENERIC_ID_MLD_V1_REPORT,
	DEVLINK_TRAP_GENERIC_ID_MLD_V2_REPORT,
	DEVLINK_TRAP_GENERIC_ID_MLD_V1_DONE,
	DEVLINK_TRAP_GENERIC_ID_IPV4_DHCP,
	DEVLINK_TRAP_GENERIC_ID_IPV6_DHCP,
	DEVLINK_TRAP_GENERIC_ID_ARP_REQUEST,
	DEVLINK_TRAP_GENERIC_ID_ARP_RESPONSE,
	DEVLINK_TRAP_GENERIC_ID_ARP_OVERLAY,
	DEVLINK_TRAP_GENERIC_ID_IPV6_NEIGH_SOLICIT,
	DEVLINK_TRAP_GENERIC_ID_IPV6_NEIGH_ADVERT,
	DEVLINK_TRAP_GENERIC_ID_IPV4_BFD,
	DEVLINK_TRAP_GENERIC_ID_IPV6_BFD,
	DEVLINK_TRAP_GENERIC_ID_IPV4_OSPF,
	DEVLINK_TRAP_GENERIC_ID_IPV6_OSPF,
	DEVLINK_TRAP_GENERIC_ID_IPV4_BGP,
	DEVLINK_TRAP_GENERIC_ID_IPV6_BGP,
	DEVLINK_TRAP_GENERIC_ID_IPV4_VRRP,
	DEVLINK_TRAP_GENERIC_ID_IPV6_VRRP,
	DEVLINK_TRAP_GENERIC_ID_IPV4_PIM,
	DEVLINK_TRAP_GENERIC_ID_IPV6_PIM,
	DEVLINK_TRAP_GENERIC_ID_UC_LB,
	DEVLINK_TRAP_GENERIC_ID_LOCAL_ROUTE,
	DEVLINK_TRAP_GENERIC_ID_EXTERNAL_ROUTE,
	DEVLINK_TRAP_GENERIC_ID_IPV6_UC_DIP_LINK_LOCAL_SCOPE,
	DEVLINK_TRAP_GENERIC_ID_IPV6_DIP_ALL_NODES,
	DEVLINK_TRAP_GENERIC_ID_IPV6_DIP_ALL_ROUTERS,
	DEVLINK_TRAP_GENERIC_ID_IPV6_ROUTER_SOLICIT,
	DEVLINK_TRAP_GENERIC_ID_IPV6_ROUTER_ADVERT,
	DEVLINK_TRAP_GENERIC_ID_IPV6_REDIRECT,
	DEVLINK_TRAP_GENERIC_ID_IPV4_ROUTER_ALERT,
	DEVLINK_TRAP_GENERIC_ID_IPV6_ROUTER_ALERT,
	DEVLINK_TRAP_GENERIC_ID_PTP_EVENT,
	DEVLINK_TRAP_GENERIC_ID_PTP_GENERAL,
	DEVLINK_TRAP_GENERIC_ID_FLOW_ACTION_SAMPLE,
	DEVLINK_TRAP_GENERIC_ID_FLOW_ACTION_TRAP,
	DEVLINK_TRAP_GENERIC_ID_EARLY_DROP,
	DEVLINK_TRAP_GENERIC_ID_VXLAN_PARSING,
	DEVLINK_TRAP_GENERIC_ID_LLC_SNAP_PARSING,
	DEVLINK_TRAP_GENERIC_ID_VLAN_PARSING,
	DEVLINK_TRAP_GENERIC_ID_PPPOE_PPP_PARSING,
	DEVLINK_TRAP_GENERIC_ID_MPLS_PARSING,
	DEVLINK_TRAP_GENERIC_ID_ARP_PARSING,
	DEVLINK_TRAP_GENERIC_ID_IP_1_PARSING,
	DEVLINK_TRAP_GENERIC_ID_IP_N_PARSING,
	DEVLINK_TRAP_GENERIC_ID_GRE_PARSING,
	DEVLINK_TRAP_GENERIC_ID_UDP_PARSING,
	DEVLINK_TRAP_GENERIC_ID_TCP_PARSING,
	DEVLINK_TRAP_GENERIC_ID_IPSEC_PARSING,
	DEVLINK_TRAP_GENERIC_ID_SCTP_PARSING,
	DEVLINK_TRAP_GENERIC_ID_DCCP_PARSING,
	DEVLINK_TRAP_GENERIC_ID_GTP_PARSING,
	DEVLINK_TRAP_GENERIC_ID_ESP_PARSING,
	DEVLINK_TRAP_GENERIC_ID_BLACKHOLE_NEXTHOP,
	DEVLINK_TRAP_GENERIC_ID_DMAC_FILTER,

	/* Add new generic trap IDs above */
	__DEVLINK_TRAP_GENERIC_ID_MAX,
	DEVLINK_TRAP_GENERIC_ID_MAX = __DEVLINK_TRAP_GENERIC_ID_MAX - 1,
};

/* All trap groups must be documented in
 * Documentation/networking/devlink/devlink-trap.rst
 */
enum devlink_trap_group_generic_id {
	DEVLINK_TRAP_GROUP_GENERIC_ID_L2_DROPS,
	DEVLINK_TRAP_GROUP_GENERIC_ID_L3_DROPS,
	DEVLINK_TRAP_GROUP_GENERIC_ID_L3_EXCEPTIONS,
	DEVLINK_TRAP_GROUP_GENERIC_ID_BUFFER_DROPS,
	DEVLINK_TRAP_GROUP_GENERIC_ID_TUNNEL_DROPS,
	DEVLINK_TRAP_GROUP_GENERIC_ID_ACL_DROPS,
	DEVLINK_TRAP_GROUP_GENERIC_ID_STP,
	DEVLINK_TRAP_GROUP_GENERIC_ID_LACP,
	DEVLINK_TRAP_GROUP_GENERIC_ID_LLDP,
	DEVLINK_TRAP_GROUP_GENERIC_ID_MC_SNOOPING,
	DEVLINK_TRAP_GROUP_GENERIC_ID_DHCP,
	DEVLINK_TRAP_GROUP_GENERIC_ID_NEIGH_DISCOVERY,
	DEVLINK_TRAP_GROUP_GENERIC_ID_BFD,
	DEVLINK_TRAP_GROUP_GENERIC_ID_OSPF,
	DEVLINK_TRAP_GROUP_GENERIC_ID_BGP,
	DEVLINK_TRAP_GROUP_GENERIC_ID_VRRP,
	DEVLINK_TRAP_GROUP_GENERIC_ID_PIM,
	DEVLINK_TRAP_GROUP_GENERIC_ID_UC_LB,
	DEVLINK_TRAP_GROUP_GENERIC_ID_LOCAL_DELIVERY,
	DEVLINK_TRAP_GROUP_GENERIC_ID_EXTERNAL_DELIVERY,
	DEVLINK_TRAP_GROUP_GENERIC_ID_IPV6,
	DEVLINK_TRAP_GROUP_GENERIC_ID_PTP_EVENT,
	DEVLINK_TRAP_GROUP_GENERIC_ID_PTP_GENERAL,
	DEVLINK_TRAP_GROUP_GENERIC_ID_ACL_SAMPLE,
	DEVLINK_TRAP_GROUP_GENERIC_ID_ACL_TRAP,
	DEVLINK_TRAP_GROUP_GENERIC_ID_PARSER_ERROR_DROPS,

	/* Add new generic trap group IDs above */
	__DEVLINK_TRAP_GROUP_GENERIC_ID_MAX,
	DEVLINK_TRAP_GROUP_GENERIC_ID_MAX =
		__DEVLINK_TRAP_GROUP_GENERIC_ID_MAX - 1,
};

#define DEVLINK_TRAP_GENERIC_NAME_SMAC_MC \
	"source_mac_is_multicast"
#define DEVLINK_TRAP_GENERIC_NAME_VLAN_TAG_MISMATCH \
	"vlan_tag_mismatch"
#define DEVLINK_TRAP_GENERIC_NAME_INGRESS_VLAN_FILTER \
	"ingress_vlan_filter"
#define DEVLINK_TRAP_GENERIC_NAME_INGRESS_STP_FILTER \
	"ingress_spanning_tree_filter"
#define DEVLINK_TRAP_GENERIC_NAME_EMPTY_TX_LIST \
	"port_list_is_empty"
#define DEVLINK_TRAP_GENERIC_NAME_PORT_LOOPBACK_FILTER \
	"port_loopback_filter"
#define DEVLINK_TRAP_GENERIC_NAME_BLACKHOLE_ROUTE \
	"blackhole_route"
#define DEVLINK_TRAP_GENERIC_NAME_TTL_ERROR \
	"ttl_value_is_too_small"
#define DEVLINK_TRAP_GENERIC_NAME_TAIL_DROP \
	"tail_drop"
#define DEVLINK_TRAP_GENERIC_NAME_NON_IP_PACKET \
	"non_ip"
#define DEVLINK_TRAP_GENERIC_NAME_UC_DIP_MC_DMAC \
	"uc_dip_over_mc_dmac"
#define DEVLINK_TRAP_GENERIC_NAME_DIP_LB \
	"dip_is_loopback_address"
#define DEVLINK_TRAP_GENERIC_NAME_SIP_MC \
	"sip_is_mc"
#define DEVLINK_TRAP_GENERIC_NAME_SIP_LB \
	"sip_is_loopback_address"
#define DEVLINK_TRAP_GENERIC_NAME_CORRUPTED_IP_HDR \
	"ip_header_corrupted"
#define DEVLINK_TRAP_GENERIC_NAME_IPV4_SIP_BC \
	"ipv4_sip_is_limited_bc"
#define DEVLINK_TRAP_GENERIC_NAME_IPV6_MC_DIP_RESERVED_SCOPE \
	"ipv6_mc_dip_reserved_scope"
#define DEVLINK_TRAP_GENERIC_NAME_IPV6_MC_DIP_INTERFACE_LOCAL_SCOPE \
	"ipv6_mc_dip_interface_local_scope"
#define DEVLINK_TRAP_GENERIC_NAME_MTU_ERROR \
	"mtu_value_is_too_small"
#define DEVLINK_TRAP_GENERIC_NAME_UNRESOLVED_NEIGH \
	"unresolved_neigh"
#define DEVLINK_TRAP_GENERIC_NAME_RPF \
	"mc_reverse_path_forwarding"
#define DEVLINK_TRAP_GENERIC_NAME_REJECT_ROUTE \
	"reject_route"
#define DEVLINK_TRAP_GENERIC_NAME_IPV4_LPM_UNICAST_MISS \
	"ipv4_lpm_miss"
#define DEVLINK_TRAP_GENERIC_NAME_IPV6_LPM_UNICAST_MISS \
	"ipv6_lpm_miss"
#define DEVLINK_TRAP_GENERIC_NAME_NON_ROUTABLE \
	"non_routable_packet"
#define DEVLINK_TRAP_GENERIC_NAME_DECAP_ERROR \
	"decap_error"
#define DEVLINK_TRAP_GENERIC_NAME_OVERLAY_SMAC_MC \
	"overlay_smac_is_mc"
#define DEVLINK_TRAP_GENERIC_NAME_INGRESS_FLOW_ACTION_DROP \
	"ingress_flow_action_drop"
#define DEVLINK_TRAP_GENERIC_NAME_EGRESS_FLOW_ACTION_DROP \
	"egress_flow_action_drop"
#define DEVLINK_TRAP_GENERIC_NAME_STP \
	"stp"
#define DEVLINK_TRAP_GENERIC_NAME_LACP \
	"lacp"
#define DEVLINK_TRAP_GENERIC_NAME_LLDP \
	"lldp"
#define DEVLINK_TRAP_GENERIC_NAME_IGMP_QUERY \
	"igmp_query"
#define DEVLINK_TRAP_GENERIC_NAME_IGMP_V1_REPORT \
	"igmp_v1_report"
#define DEVLINK_TRAP_GENERIC_NAME_IGMP_V2_REPORT \
	"igmp_v2_report"
#define DEVLINK_TRAP_GENERIC_NAME_IGMP_V3_REPORT \
	"igmp_v3_report"
#define DEVLINK_TRAP_GENERIC_NAME_IGMP_V2_LEAVE \
	"igmp_v2_leave"
#define DEVLINK_TRAP_GENERIC_NAME_MLD_QUERY \
	"mld_query"
#define DEVLINK_TRAP_GENERIC_NAME_MLD_V1_REPORT \
	"mld_v1_report"
#define DEVLINK_TRAP_GENERIC_NAME_MLD_V2_REPORT \
	"mld_v2_report"
#define DEVLINK_TRAP_GENERIC_NAME_MLD_V1_DONE \
	"mld_v1_done"
#define DEVLINK_TRAP_GENERIC_NAME_IPV4_DHCP \
	"ipv4_dhcp"
#define DEVLINK_TRAP_GENERIC_NAME_IPV6_DHCP \
	"ipv6_dhcp"
#define DEVLINK_TRAP_GENERIC_NAME_ARP_REQUEST \
	"arp_request"
#define DEVLINK_TRAP_GENERIC_NAME_ARP_RESPONSE \
	"arp_response"
#define DEVLINK_TRAP_GENERIC_NAME_ARP_OVERLAY \
	"arp_overlay"
#define DEVLINK_TRAP_GENERIC_NAME_IPV6_NEIGH_SOLICIT \
	"ipv6_neigh_solicit"
#define DEVLINK_TRAP_GENERIC_NAME_IPV6_NEIGH_ADVERT \
	"ipv6_neigh_advert"
#define DEVLINK_TRAP_GENERIC_NAME_IPV4_BFD \
	"ipv4_bfd"
#define DEVLINK_TRAP_GENERIC_NAME_IPV6_BFD \
	"ipv6_bfd"
#define DEVLINK_TRAP_GENERIC_NAME_IPV4_OSPF \
	"ipv4_ospf"
#define DEVLINK_TRAP_GENERIC_NAME_IPV6_OSPF \
	"ipv6_ospf"
#define DEVLINK_TRAP_GENERIC_NAME_IPV4_BGP \
	"ipv4_bgp"
#define DEVLINK_TRAP_GENERIC_NAME_IPV6_BGP \
	"ipv6_bgp"
#define DEVLINK_TRAP_GENERIC_NAME_IPV4_VRRP \
	"ipv4_vrrp"
#define DEVLINK_TRAP_GENERIC_NAME_IPV6_VRRP \
	"ipv6_vrrp"
#define DEVLINK_TRAP_GENERIC_NAME_IPV4_PIM \
	"ipv4_pim"
#define DEVLINK_TRAP_GENERIC_NAME_IPV6_PIM \
	"ipv6_pim"
#define DEVLINK_TRAP_GENERIC_NAME_UC_LB \
	"uc_loopback"
#define DEVLINK_TRAP_GENERIC_NAME_LOCAL_ROUTE \
	"local_route"
#define DEVLINK_TRAP_GENERIC_NAME_EXTERNAL_ROUTE \
	"external_route"
#define DEVLINK_TRAP_GENERIC_NAME_IPV6_UC_DIP_LINK_LOCAL_SCOPE \
	"ipv6_uc_dip_link_local_scope"
#define DEVLINK_TRAP_GENERIC_NAME_IPV6_DIP_ALL_NODES \
	"ipv6_dip_all_nodes"
#define DEVLINK_TRAP_GENERIC_NAME_IPV6_DIP_ALL_ROUTERS \
	"ipv6_dip_all_routers"
#define DEVLINK_TRAP_GENERIC_NAME_IPV6_ROUTER_SOLICIT \
	"ipv6_router_solicit"
#define DEVLINK_TRAP_GENERIC_NAME_IPV6_ROUTER_ADVERT \
	"ipv6_router_advert"
#define DEVLINK_TRAP_GENERIC_NAME_IPV6_REDIRECT \
	"ipv6_redirect"
#define DEVLINK_TRAP_GENERIC_NAME_IPV4_ROUTER_ALERT \
	"ipv4_router_alert"
#define DEVLINK_TRAP_GENERIC_NAME_IPV6_ROUTER_ALERT \
	"ipv6_router_alert"
#define DEVLINK_TRAP_GENERIC_NAME_PTP_EVENT \
	"ptp_event"
#define DEVLINK_TRAP_GENERIC_NAME_PTP_GENERAL \
	"ptp_general"
#define DEVLINK_TRAP_GENERIC_NAME_FLOW_ACTION_SAMPLE \
	"flow_action_sample"
#define DEVLINK_TRAP_GENERIC_NAME_FLOW_ACTION_TRAP \
	"flow_action_trap"
#define DEVLINK_TRAP_GENERIC_NAME_EARLY_DROP \
	"early_drop"
#define DEVLINK_TRAP_GENERIC_NAME_VXLAN_PARSING \
	"vxlan_parsing"
#define DEVLINK_TRAP_GENERIC_NAME_LLC_SNAP_PARSING \
	"llc_snap_parsing"
#define DEVLINK_TRAP_GENERIC_NAME_VLAN_PARSING \
	"vlan_parsing"
#define DEVLINK_TRAP_GENERIC_NAME_PPPOE_PPP_PARSING \
	"pppoe_ppp_parsing"
#define DEVLINK_TRAP_GENERIC_NAME_MPLS_PARSING \
	"mpls_parsing"
#define DEVLINK_TRAP_GENERIC_NAME_ARP_PARSING \
	"arp_parsing"
#define DEVLINK_TRAP_GENERIC_NAME_IP_1_PARSING \
	"ip_1_parsing"
#define DEVLINK_TRAP_GENERIC_NAME_IP_N_PARSING \
	"ip_n_parsing"
#define DEVLINK_TRAP_GENERIC_NAME_GRE_PARSING \
	"gre_parsing"
#define DEVLINK_TRAP_GENERIC_NAME_UDP_PARSING \
	"udp_parsing"
#define DEVLINK_TRAP_GENERIC_NAME_TCP_PARSING \
	"tcp_parsing"
#define DEVLINK_TRAP_GENERIC_NAME_IPSEC_PARSING \
	"ipsec_parsing"
#define DEVLINK_TRAP_GENERIC_NAME_SCTP_PARSING \
	"sctp_parsing"
#define DEVLINK_TRAP_GENERIC_NAME_DCCP_PARSING \
	"dccp_parsing"
#define DEVLINK_TRAP_GENERIC_NAME_GTP_PARSING \
	"gtp_parsing"
#define DEVLINK_TRAP_GENERIC_NAME_ESP_PARSING \
	"esp_parsing"
#define DEVLINK_TRAP_GENERIC_NAME_BLACKHOLE_NEXTHOP \
	"blackhole_nexthop"
#define DEVLINK_TRAP_GENERIC_NAME_DMAC_FILTER \
	"dmac_filter"

#define DEVLINK_TRAP_GROUP_GENERIC_NAME_L2_DROPS \
	"l2_drops"
#define DEVLINK_TRAP_GROUP_GENERIC_NAME_L3_DROPS \
	"l3_drops"
#define DEVLINK_TRAP_GROUP_GENERIC_NAME_L3_EXCEPTIONS \
	"l3_exceptions"
#define DEVLINK_TRAP_GROUP_GENERIC_NAME_BUFFER_DROPS \
	"buffer_drops"
#define DEVLINK_TRAP_GROUP_GENERIC_NAME_TUNNEL_DROPS \
	"tunnel_drops"
#define DEVLINK_TRAP_GROUP_GENERIC_NAME_ACL_DROPS \
	"acl_drops"
#define DEVLINK_TRAP_GROUP_GENERIC_NAME_STP \
	"stp"
#define DEVLINK_TRAP_GROUP_GENERIC_NAME_LACP \
	"lacp"
#define DEVLINK_TRAP_GROUP_GENERIC_NAME_LLDP \
	"lldp"
#define DEVLINK_TRAP_GROUP_GENERIC_NAME_MC_SNOOPING  \
	"mc_snooping"
#define DEVLINK_TRAP_GROUP_GENERIC_NAME_DHCP \
	"dhcp"
#define DEVLINK_TRAP_GROUP_GENERIC_NAME_NEIGH_DISCOVERY \
	"neigh_discovery"
#define DEVLINK_TRAP_GROUP_GENERIC_NAME_BFD \
	"bfd"
#define DEVLINK_TRAP_GROUP_GENERIC_NAME_OSPF \
	"ospf"
#define DEVLINK_TRAP_GROUP_GENERIC_NAME_BGP \
	"bgp"
#define DEVLINK_TRAP_GROUP_GENERIC_NAME_VRRP \
	"vrrp"
#define DEVLINK_TRAP_GROUP_GENERIC_NAME_PIM \
	"pim"
#define DEVLINK_TRAP_GROUP_GENERIC_NAME_UC_LB \
	"uc_loopback"
#define DEVLINK_TRAP_GROUP_GENERIC_NAME_LOCAL_DELIVERY \
	"local_delivery"
#define DEVLINK_TRAP_GROUP_GENERIC_NAME_EXTERNAL_DELIVERY \
	"external_delivery"
#define DEVLINK_TRAP_GROUP_GENERIC_NAME_IPV6 \
	"ipv6"
#define DEVLINK_TRAP_GROUP_GENERIC_NAME_PTP_EVENT \
	"ptp_event"
#define DEVLINK_TRAP_GROUP_GENERIC_NAME_PTP_GENERAL \
	"ptp_general"
#define DEVLINK_TRAP_GROUP_GENERIC_NAME_ACL_SAMPLE \
	"acl_sample"
#define DEVLINK_TRAP_GROUP_GENERIC_NAME_ACL_TRAP \
	"acl_trap"
#define DEVLINK_TRAP_GROUP_GENERIC_NAME_PARSER_ERROR_DROPS \
	"parser_error_drops"

#define DEVLINK_TRAP_GENERIC(_type, _init_action, _id, _group_id,	      \
			     _metadata_cap)				      \
	{								      \
		.type = DEVLINK_TRAP_TYPE_##_type,			      \
		.init_action = DEVLINK_TRAP_ACTION_##_init_action,	      \
		.generic = true,					      \
		.id = DEVLINK_TRAP_GENERIC_ID_##_id,			      \
		.name = DEVLINK_TRAP_GENERIC_NAME_##_id,		      \
		.init_group_id = _group_id,				      \
		.metadata_cap = _metadata_cap,				      \
	}

#define DEVLINK_TRAP_DRIVER(_type, _init_action, _id, _name, _group_id,	      \
			    _metadata_cap)				      \
	{								      \
		.type = DEVLINK_TRAP_TYPE_##_type,			      \
		.init_action = DEVLINK_TRAP_ACTION_##_init_action,	      \
		.generic = false,					      \
		.id = _id,						      \
		.name = _name,						      \
		.init_group_id = _group_id,				      \
		.metadata_cap = _metadata_cap,				      \
	}

#define DEVLINK_TRAP_GROUP_GENERIC(_id, _policer_id)			      \
	{								      \
		.name = DEVLINK_TRAP_GROUP_GENERIC_NAME_##_id,		      \
		.id = DEVLINK_TRAP_GROUP_GENERIC_ID_##_id,		      \
		.generic = true,					      \
		.init_policer_id = _policer_id,				      \
	}

#define DEVLINK_TRAP_POLICER(_id, _rate, _burst, _max_rate, _min_rate,	      \
			     _max_burst, _min_burst)			      \
	{								      \
		.id = _id,						      \
		.init_rate = _rate,					      \
		.init_burst = _burst,					      \
		.max_rate = _max_rate,					      \
		.min_rate = _min_rate,					      \
		.max_burst = _max_burst,				      \
		.min_burst = _min_burst,				      \
	}

struct devlink_ops {
	/**
	 * @supported_flash_update_params:
	 * mask of parameters supported by the driver's .flash_update
	 * implemementation.
	 */
	u32 supported_flash_update_params;
	unsigned long reload_actions;
	unsigned long reload_limits;
	int (*reload_down)(struct devlink *devlink, bool netns_change,
			   enum devlink_reload_action action,
			   enum devlink_reload_limit limit,
			   struct netlink_ext_ack *extack);
	int (*reload_up)(struct devlink *devlink, enum devlink_reload_action action,
			 enum devlink_reload_limit limit, u32 *actions_performed,
			 struct netlink_ext_ack *extack);
	int (*port_type_set)(struct devlink_port *devlink_port,
			     enum devlink_port_type port_type);
	int (*port_split)(struct devlink *devlink, unsigned int port_index,
			  unsigned int count, struct netlink_ext_ack *extack);
	int (*port_unsplit)(struct devlink *devlink, unsigned int port_index,
			    struct netlink_ext_ack *extack);
	int (*sb_pool_get)(struct devlink *devlink, unsigned int sb_index,
			   u16 pool_index,
			   struct devlink_sb_pool_info *pool_info);
	int (*sb_pool_set)(struct devlink *devlink, unsigned int sb_index,
			   u16 pool_index, u32 size,
			   enum devlink_sb_threshold_type threshold_type,
			   struct netlink_ext_ack *extack);
	int (*sb_port_pool_get)(struct devlink_port *devlink_port,
				unsigned int sb_index, u16 pool_index,
				u32 *p_threshold);
	int (*sb_port_pool_set)(struct devlink_port *devlink_port,
				unsigned int sb_index, u16 pool_index,
				u32 threshold, struct netlink_ext_ack *extack);
	int (*sb_tc_pool_bind_get)(struct devlink_port *devlink_port,
				   unsigned int sb_index,
				   u16 tc_index,
				   enum devlink_sb_pool_type pool_type,
				   u16 *p_pool_index, u32 *p_threshold);
	int (*sb_tc_pool_bind_set)(struct devlink_port *devlink_port,
				   unsigned int sb_index,
				   u16 tc_index,
				   enum devlink_sb_pool_type pool_type,
				   u16 pool_index, u32 threshold,
				   struct netlink_ext_ack *extack);
	int (*sb_occ_snapshot)(struct devlink *devlink,
			       unsigned int sb_index);
	int (*sb_occ_max_clear)(struct devlink *devlink,
				unsigned int sb_index);
	int (*sb_occ_port_pool_get)(struct devlink_port *devlink_port,
				    unsigned int sb_index, u16 pool_index,
				    u32 *p_cur, u32 *p_max);
	int (*sb_occ_tc_port_bind_get)(struct devlink_port *devlink_port,
				       unsigned int sb_index,
				       u16 tc_index,
				       enum devlink_sb_pool_type pool_type,
				       u32 *p_cur, u32 *p_max);

	int (*eswitch_mode_get)(struct devlink *devlink, u16 *p_mode);
	int (*eswitch_mode_set)(struct devlink *devlink, u16 mode,
				struct netlink_ext_ack *extack);
	int (*eswitch_inline_mode_get)(struct devlink *devlink, u8 *p_inline_mode);
	int (*eswitch_inline_mode_set)(struct devlink *devlink, u8 inline_mode,
				       struct netlink_ext_ack *extack);
	int (*eswitch_encap_mode_get)(struct devlink *devlink,
				      enum devlink_eswitch_encap_mode *p_encap_mode);
	int (*eswitch_encap_mode_set)(struct devlink *devlink,
				      enum devlink_eswitch_encap_mode encap_mode,
				      struct netlink_ext_ack *extack);
	int (*info_get)(struct devlink *devlink, struct devlink_info_req *req,
			struct netlink_ext_ack *extack);
	/**
	 * @flash_update: Device flash update function
	 *
	 * Used to perform a flash update for the device. The set of
	 * parameters supported by the driver should be set in
	 * supported_flash_update_params.
	 */
	int (*flash_update)(struct devlink *devlink,
			    struct devlink_flash_update_params *params,
			    struct netlink_ext_ack *extack);
	/**
	 * @trap_init: Trap initialization function.
	 *
	 * Should be used by device drivers to initialize the trap in the
	 * underlying device. Drivers should also store the provided trap
	 * context, so that they could efficiently pass it to
	 * devlink_trap_report() when the trap is triggered.
	 */
	int (*trap_init)(struct devlink *devlink,
			 const struct devlink_trap *trap, void *trap_ctx);
	/**
	 * @trap_fini: Trap de-initialization function.
	 *
	 * Should be used by device drivers to de-initialize the trap in the
	 * underlying device.
	 */
	void (*trap_fini)(struct devlink *devlink,
			  const struct devlink_trap *trap, void *trap_ctx);
	/**
	 * @trap_action_set: Trap action set function.
	 */
	int (*trap_action_set)(struct devlink *devlink,
			       const struct devlink_trap *trap,
			       enum devlink_trap_action action,
			       struct netlink_ext_ack *extack);
	/**
	 * @trap_group_init: Trap group initialization function.
	 *
	 * Should be used by device drivers to initialize the trap group in the
	 * underlying device.
	 */
	int (*trap_group_init)(struct devlink *devlink,
			       const struct devlink_trap_group *group);
	/**
	 * @trap_group_set: Trap group parameters set function.
	 *
	 * Note: @policer can be NULL when a policer is being unbound from
	 * @group.
	 */
	int (*trap_group_set)(struct devlink *devlink,
			      const struct devlink_trap_group *group,
			      const struct devlink_trap_policer *policer,
			      struct netlink_ext_ack *extack);
	/**
	 * @trap_group_action_set: Trap group action set function.
	 *
	 * If this callback is populated, it will take precedence over looping
	 * over all traps in a group and calling .trap_action_set().
	 */
	int (*trap_group_action_set)(struct devlink *devlink,
				     const struct devlink_trap_group *group,
				     enum devlink_trap_action action,
				     struct netlink_ext_ack *extack);
	/**
	 * @trap_policer_init: Trap policer initialization function.
	 *
	 * Should be used by device drivers to initialize the trap policer in
	 * the underlying device.
	 */
	int (*trap_policer_init)(struct devlink *devlink,
				 const struct devlink_trap_policer *policer);
	/**
	 * @trap_policer_fini: Trap policer de-initialization function.
	 *
	 * Should be used by device drivers to de-initialize the trap policer
	 * in the underlying device.
	 */
	void (*trap_policer_fini)(struct devlink *devlink,
				  const struct devlink_trap_policer *policer);
	/**
	 * @trap_policer_set: Trap policer parameters set function.
	 */
	int (*trap_policer_set)(struct devlink *devlink,
				const struct devlink_trap_policer *policer,
				u64 rate, u64 burst,
				struct netlink_ext_ack *extack);
	/**
	 * @trap_policer_counter_get: Trap policer counter get function.
	 *
	 * Should be used by device drivers to report number of packets dropped
	 * by the policer.
	 */
	int (*trap_policer_counter_get)(struct devlink *devlink,
					const struct devlink_trap_policer *policer,
					u64 *p_drops);
	/**
	 * @port_function_hw_addr_get: Port function's hardware address get function.
	 *
	 * Should be used by device drivers to report the hardware address of a function managed
	 * by the devlink port. Driver should return -EOPNOTSUPP if it doesn't support port
	 * function handling for a particular port.
	 *
	 * Note: @extack can be NULL when port notifier queries the port function.
	 */
	int (*port_function_hw_addr_get)(struct devlink *devlink, struct devlink_port *port,
					 u8 *hw_addr, int *hw_addr_len,
					 struct netlink_ext_ack *extack);
	/**
	 * @port_function_hw_addr_set: Port function's hardware address set function.
	 *
	 * Should be used by device drivers to set the hardware address of a function managed
	 * by the devlink port. Driver should return -EOPNOTSUPP if it doesn't support port
	 * function handling for a particular port.
	 */
	int (*port_function_hw_addr_set)(struct devlink *devlink, struct devlink_port *port,
					 const u8 *hw_addr, int hw_addr_len,
					 struct netlink_ext_ack *extack);
	/**
	 * port_new() - Add a new port function of a specified flavor
	 * @devlink: Devlink instance
	 * @attrs: attributes of the new port
	 * @extack: extack for reporting error messages
	 * @new_port_index: index of the new port
	 *
	 * Devlink core will call this device driver function upon user request
	 * to create a new port function of a specified flavor and optional
	 * attributes
	 *
	 * Notes:
	 *	- Called without devlink instance lock being held. Drivers must
	 *	  implement own means of synchronization
	 *	- On success, drivers must register a port with devlink core
	 *
	 * Return: 0 on success, negative value otherwise.
	 */
	int (*port_new)(struct devlink *devlink,
			const struct devlink_port_new_attrs *attrs,
			struct netlink_ext_ack *extack,
			unsigned int *new_port_index);
	/**
	 * port_del() - Delete a port function
	 * @devlink: Devlink instance
	 * @port_index: port function index to delete
	 * @extack: extack for reporting error messages
	 *
	 * Devlink core will call this device driver function upon user request
	 * to delete a previously created port function
	 *
	 * Notes:
	 *	- Called without devlink instance lock being held. Drivers must
	 *	  implement own means of synchronization
	 *	- On success, drivers must unregister the corresponding devlink
	 *	  port
	 *
	 * Return: 0 on success, negative value otherwise.
	 */
	int (*port_del)(struct devlink *devlink, unsigned int port_index,
			struct netlink_ext_ack *extack);
	/**
	 * port_fn_state_get() - Get the state of a port function
	 * @devlink: Devlink instance
	 * @port: The devlink port
	 * @state: Admin configured state
	 * @opstate: Current operational state
	 * @extack: extack for reporting error messages
	 *
	 * Reports the admin and operational state of a devlink port function
	 *
	 * Return: 0 on success, negative value otherwise.
	 */
	int (*port_fn_state_get)(struct devlink *devlink,
				 struct devlink_port *port,
				 enum devlink_port_fn_state *state,
				 enum devlink_port_fn_opstate *opstate,
				 struct netlink_ext_ack *extack);
	/**
	 * port_fn_state_set() - Set the admin state of a port function
	 * @devlink: Devlink instance
	 * @port: The devlink port
	 * @state: Admin state
	 * @extack: extack for reporting error messages
	 *
	 * Set the admin state of a devlink port function
	 *
	 * Return: 0 on success, negative value otherwise.
	 */
	int (*port_fn_state_set)(struct devlink *devlink,
				 struct devlink_port *port,
				 enum devlink_port_fn_state state,
				 struct netlink_ext_ack *extack);
};

static inline void *devlink_priv(struct devlink *devlink)
{
	BUG_ON(!devlink);
	return &devlink->priv;
}

static inline struct devlink *priv_to_devlink(void *priv)
{
	BUG_ON(!priv);
	return container_of(priv, struct devlink, priv);
}

static inline struct devlink_port *
netdev_to_devlink_port(struct net_device *dev)
{
	if (dev->netdev_ops->ndo_get_devlink_port)
		return dev->netdev_ops->ndo_get_devlink_port(dev);
	return NULL;
}

static inline struct devlink *netdev_to_devlink(struct net_device *dev)
{
	struct devlink_port *devlink_port = netdev_to_devlink_port(dev);

	if (devlink_port)
		return devlink_port->devlink;
	return NULL;
}

struct ib_device;

struct net *devlink_net(const struct devlink *devlink);
void devlink_net_set(struct devlink *devlink, struct net *net);
struct devlink *devlink_alloc(const struct devlink_ops *ops, size_t priv_size);
int devlink_register(struct devlink *devlink, struct device *dev);
void devlink_unregister(struct devlink *devlink);
void devlink_reload_enable(struct devlink *devlink);
void devlink_reload_disable(struct devlink *devlink);
void devlink_free(struct devlink *devlink);
int devlink_port_register(struct devlink *devlink,
			  struct devlink_port *devlink_port,
			  unsigned int port_index);
void devlink_port_unregister(struct devlink_port *devlink_port);
void devlink_port_type_eth_set(struct devlink_port *devlink_port,
			       struct net_device *netdev);
void devlink_port_type_ib_set(struct devlink_port *devlink_port,
			      struct ib_device *ibdev);
void devlink_port_type_clear(struct devlink_port *devlink_port);
void devlink_port_attrs_set(struct devlink_port *devlink_port,
			    struct devlink_port_attrs *devlink_port_attrs);
void devlink_port_attrs_pci_pf_set(struct devlink_port *devlink_port, u32 controller,
				   u16 pf, bool external);
void devlink_port_attrs_pci_vf_set(struct devlink_port *devlink_port, u32 controller,
				   u16 pf, u16 vf, bool external);
void devlink_port_attrs_pci_sf_set(struct devlink_port *devlink_port,
				   u32 controller, u16 pf, u32 sf);
int devlink_sb_register(struct devlink *devlink, unsigned int sb_index,
			u32 size, u16 ingress_pools_count,
			u16 egress_pools_count, u16 ingress_tc_count,
			u16 egress_tc_count);
void devlink_sb_unregister(struct devlink *devlink, unsigned int sb_index);
int devlink_dpipe_table_register(struct devlink *devlink,
				 const char *table_name,
				 struct devlink_dpipe_table_ops *table_ops,
				 void *priv, bool counter_control_extern);
void devlink_dpipe_table_unregister(struct devlink *devlink,
				    const char *table_name);
int devlink_dpipe_headers_register(struct devlink *devlink,
				   struct devlink_dpipe_headers *dpipe_headers);
void devlink_dpipe_headers_unregister(struct devlink *devlink);
bool devlink_dpipe_table_counter_enabled(struct devlink *devlink,
					 const char *table_name);
int devlink_dpipe_entry_ctx_prepare(struct devlink_dpipe_dump_ctx *dump_ctx);
int devlink_dpipe_entry_ctx_append(struct devlink_dpipe_dump_ctx *dump_ctx,
				   struct devlink_dpipe_entry *entry);
int devlink_dpipe_entry_ctx_close(struct devlink_dpipe_dump_ctx *dump_ctx);
void devlink_dpipe_entry_clear(struct devlink_dpipe_entry *entry);
int devlink_dpipe_action_put(struct sk_buff *skb,
			     struct devlink_dpipe_action *action);
int devlink_dpipe_match_put(struct sk_buff *skb,
			    struct devlink_dpipe_match *match);
extern struct devlink_dpipe_header devlink_dpipe_header_ethernet;
extern struct devlink_dpipe_header devlink_dpipe_header_ipv4;
extern struct devlink_dpipe_header devlink_dpipe_header_ipv6;

int devlink_resource_register(struct devlink *devlink,
			      const char *resource_name,
			      u64 resource_size,
			      u64 resource_id,
			      u64 parent_resource_id,
			      const struct devlink_resource_size_params *size_params);
void devlink_resources_unregister(struct devlink *devlink,
				  struct devlink_resource *resource);
int devlink_resource_size_get(struct devlink *devlink,
			      u64 resource_id,
			      u64 *p_resource_size);
int devlink_dpipe_table_resource_set(struct devlink *devlink,
				     const char *table_name, u64 resource_id,
				     u64 resource_units);
void devlink_resource_occ_get_register(struct devlink *devlink,
				       u64 resource_id,
				       devlink_resource_occ_get_t *occ_get,
				       void *occ_get_priv);
void devlink_resource_occ_get_unregister(struct devlink *devlink,
					 u64 resource_id);
int devlink_params_register(struct devlink *devlink,
			    const struct devlink_param *params,
			    size_t params_count);
void devlink_params_unregister(struct devlink *devlink,
			       const struct devlink_param *params,
			       size_t params_count);
void devlink_params_publish(struct devlink *devlink);
void devlink_params_unpublish(struct devlink *devlink);
int devlink_port_params_register(struct devlink_port *devlink_port,
				 const struct devlink_param *params,
				 size_t params_count);
void devlink_port_params_unregister(struct devlink_port *devlink_port,
				    const struct devlink_param *params,
				    size_t params_count);
int devlink_param_driverinit_value_get(struct devlink *devlink, u32 param_id,
				       union devlink_param_value *init_val);
int devlink_param_driverinit_value_set(struct devlink *devlink, u32 param_id,
				       union devlink_param_value init_val);
int
devlink_port_param_driverinit_value_get(struct devlink_port *devlink_port,
					u32 param_id,
					union devlink_param_value *init_val);
int devlink_port_param_driverinit_value_set(struct devlink_port *devlink_port,
					    u32 param_id,
					    union devlink_param_value init_val);
void devlink_param_value_changed(struct devlink *devlink, u32 param_id);
void devlink_port_param_value_changed(struct devlink_port *devlink_port,
				      u32 param_id);
void devlink_param_value_str_fill(union devlink_param_value *dst_val,
				  const char *src);
struct devlink_region *
devlink_region_create(struct devlink *devlink,
		      const struct devlink_region_ops *ops,
		      u32 region_max_snapshots, u64 region_size);
struct devlink_region *
devlink_port_region_create(struct devlink_port *port,
			   const struct devlink_port_region_ops *ops,
			   u32 region_max_snapshots, u64 region_size);
void devlink_region_destroy(struct devlink_region *region);
void devlink_port_region_destroy(struct devlink_region *region);

int devlink_region_snapshot_id_get(struct devlink *devlink, u32 *id);
void devlink_region_snapshot_id_put(struct devlink *devlink, u32 id);
int devlink_region_snapshot_create(struct devlink_region *region,
				   u8 *data, u32 snapshot_id);
int devlink_info_serial_number_put(struct devlink_info_req *req,
				   const char *sn);
int devlink_info_driver_name_put(struct devlink_info_req *req,
				 const char *name);
int devlink_info_board_serial_number_put(struct devlink_info_req *req,
					 const char *bsn);
int devlink_info_version_fixed_put(struct devlink_info_req *req,
				   const char *version_name,
				   const char *version_value);
int devlink_info_version_stored_put(struct devlink_info_req *req,
				    const char *version_name,
				    const char *version_value);
int devlink_info_version_running_put(struct devlink_info_req *req,
				     const char *version_name,
				     const char *version_value);

int devlink_fmsg_obj_nest_start(struct devlink_fmsg *fmsg);
int devlink_fmsg_obj_nest_end(struct devlink_fmsg *fmsg);

int devlink_fmsg_pair_nest_start(struct devlink_fmsg *fmsg, const char *name);
int devlink_fmsg_pair_nest_end(struct devlink_fmsg *fmsg);

int devlink_fmsg_arr_pair_nest_start(struct devlink_fmsg *fmsg,
				     const char *name);
int devlink_fmsg_arr_pair_nest_end(struct devlink_fmsg *fmsg);
int devlink_fmsg_binary_pair_nest_start(struct devlink_fmsg *fmsg,
					const char *name);
int devlink_fmsg_binary_pair_nest_end(struct devlink_fmsg *fmsg);

int devlink_fmsg_bool_put(struct devlink_fmsg *fmsg, bool value);
int devlink_fmsg_u8_put(struct devlink_fmsg *fmsg, u8 value);
int devlink_fmsg_u32_put(struct devlink_fmsg *fmsg, u32 value);
int devlink_fmsg_u64_put(struct devlink_fmsg *fmsg, u64 value);
int devlink_fmsg_string_put(struct devlink_fmsg *fmsg, const char *value);
int devlink_fmsg_binary_put(struct devlink_fmsg *fmsg, const void *value,
			    u16 value_len);

int devlink_fmsg_bool_pair_put(struct devlink_fmsg *fmsg, const char *name,
			       bool value);
int devlink_fmsg_u8_pair_put(struct devlink_fmsg *fmsg, const char *name,
			     u8 value);
int devlink_fmsg_u32_pair_put(struct devlink_fmsg *fmsg, const char *name,
			      u32 value);
int devlink_fmsg_u64_pair_put(struct devlink_fmsg *fmsg, const char *name,
			      u64 value);
int devlink_fmsg_string_pair_put(struct devlink_fmsg *fmsg, const char *name,
				 const char *value);
int devlink_fmsg_binary_pair_put(struct devlink_fmsg *fmsg, const char *name,
				 const void *value, u32 value_len);

struct devlink_health_reporter *
devlink_health_reporter_create(struct devlink *devlink,
			       const struct devlink_health_reporter_ops *ops,
			       u64 graceful_period, void *priv);

struct devlink_health_reporter *
devlink_port_health_reporter_create(struct devlink_port *port,
				    const struct devlink_health_reporter_ops *ops,
				    u64 graceful_period, void *priv);

void
devlink_health_reporter_destroy(struct devlink_health_reporter *reporter);

void
devlink_port_health_reporter_destroy(struct devlink_health_reporter *reporter);

void *
devlink_health_reporter_priv(struct devlink_health_reporter *reporter);
int devlink_health_report(struct devlink_health_reporter *reporter,
			  const char *msg, void *priv_ctx);
void
devlink_health_reporter_state_update(struct devlink_health_reporter *reporter,
				     enum devlink_health_reporter_state state);
void
devlink_health_reporter_recovery_done(struct devlink_health_reporter *reporter);

bool devlink_is_reload_failed(const struct devlink *devlink);
void devlink_remote_reload_actions_performed(struct devlink *devlink,
					     enum devlink_reload_limit limit,
					     u32 actions_performed);

void devlink_flash_update_status_notify(struct devlink *devlink,
					const char *status_msg,
					const char *component,
					unsigned long done,
					unsigned long total);
void devlink_flash_update_timeout_notify(struct devlink *devlink,
					 const char *status_msg,
					 const char *component,
					 unsigned long timeout);

int devlink_traps_register(struct devlink *devlink,
			   const struct devlink_trap *traps,
			   size_t traps_count, void *priv);
void devlink_traps_unregister(struct devlink *devlink,
			      const struct devlink_trap *traps,
			      size_t traps_count);
void devlink_trap_report(struct devlink *devlink, struct sk_buff *skb,
			 void *trap_ctx, struct devlink_port *in_devlink_port,
			 const struct flow_action_cookie *fa_cookie);
void *devlink_trap_ctx_priv(void *trap_ctx);
int devlink_trap_groups_register(struct devlink *devlink,
				 const struct devlink_trap_group *groups,
				 size_t groups_count);
void devlink_trap_groups_unregister(struct devlink *devlink,
				    const struct devlink_trap_group *groups,
				    size_t groups_count);
int
devlink_trap_policers_register(struct devlink *devlink,
			       const struct devlink_trap_policer *policers,
			       size_t policers_count);
void
devlink_trap_policers_unregister(struct devlink *devlink,
				 const struct devlink_trap_policer *policers,
				 size_t policers_count);

#if IS_ENABLED(CONFIG_NET_DEVLINK)

void devlink_compat_running_version(struct net_device *dev,
				    char *buf, size_t len);
int devlink_compat_flash_update(struct net_device *dev, const char *file_name);
int devlink_compat_phys_port_name_get(struct net_device *dev,
				      char *name, size_t len);
int devlink_compat_switch_id_get(struct net_device *dev,
				 struct netdev_phys_item_id *ppid);

#else

static inline void
devlink_compat_running_version(struct net_device *dev, char *buf, size_t len)
{
}

static inline int
devlink_compat_flash_update(struct net_device *dev, const char *file_name)
{
	return -EOPNOTSUPP;
}

static inline int
devlink_compat_phys_port_name_get(struct net_device *dev,
				  char *name, size_t len)
{
	return -EOPNOTSUPP;
}

static inline int
devlink_compat_switch_id_get(struct net_device *dev,
			     struct netdev_phys_item_id *ppid)
{
	return -EOPNOTSUPP;
}

#endif

#endif /* _NET_DEVLINK_H_ */<|MERGE_RESOLUTION|>--- conflicted
+++ resolved
@@ -131,14 +131,9 @@
 	struct netdev_phys_item_id switch_id;
 	union {
 		struct devlink_port_phys_attrs phys;
-<<<<<<< HEAD
 		struct devlink_port_pci_pf_attrs pci_pf;//这个口关联哪个pf
 		struct devlink_port_pci_vf_attrs pci_vf;//这个口关联哪个pf,vf
-=======
-		struct devlink_port_pci_pf_attrs pci_pf;
-		struct devlink_port_pci_vf_attrs pci_vf;
 		struct devlink_port_pci_sf_attrs pci_sf;
->>>>>>> 52e44129
 	};
 };
 
