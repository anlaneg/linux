--- conflicted
+++ resolved
@@ -36,11 +36,8 @@
 	struct list_head list;
 	//用于串连devlink_port
 	struct list_head port_list;
-<<<<<<< HEAD
+	struct list_head rate_list;
 	//用于串连devlink_sb
-=======
-	struct list_head rate_list;
->>>>>>> 40226a3d
 	struct list_head sb_list;
 	struct list_head dpipe_table_list;
 	struct list_head resource_list;
