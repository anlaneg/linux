/* SPDX-License-Identifier: GPL-2.0-or-later */
/*
 * include/net/devlink.h - Network physical device Netlink interface
 * Copyright (c) 2016 Mellanox Technologies. All rights reserved.
 * Copyright (c) 2016 Jiri Pirko <jiri@mellanox.com>
 */
#ifndef _NET_DEVLINK_H_
#define _NET_DEVLINK_H_

#include <linux/device.h>
#include <linux/slab.h>
#include <linux/gfp.h>
#include <linux/list.h>
#include <linux/netdevice.h>
#include <linux/spinlock.h>
#include <linux/workqueue.h>
#include <linux/refcount.h>
#include <net/net_namespace.h>
#include <uapi/linux/devlink.h>

struct devlink_ops;

struct devlink {
	//挂载至devlink_list
	struct list_head list;
	struct list_head port_list;
	struct list_head sb_list;
	struct list_head dpipe_table_list;
	struct list_head resource_list;
	struct list_head param_list;
	struct list_head region_list;
	u32 snapshot_id;
	struct list_head reporter_list;
	struct mutex reporters_lock; /* protects reporter_list */
	struct devlink_dpipe_headers *dpipe_headers;
<<<<<<< HEAD
	//devlink对应的ops
=======
	struct list_head trap_list;
	struct list_head trap_group_list;
>>>>>>> 619e17cf
	const struct devlink_ops *ops;
	//devlink对应的dev
	struct device *dev;
	possible_net_t _net;
	struct mutex lock;
	bool reload_failed;
	char priv[0] __aligned(NETDEV_ALIGN);
};

struct devlink_port_phys_attrs {
	u32 port_number; /* Same value as "split group".
			  * A physical port which is visible to the user
			  * for a given port flavour.
			  */
	u32 split_subport_number;
};

struct devlink_port_pci_pf_attrs {
	u16 pf;	/* Associated PCI PF for this port. */
};

struct devlink_port_pci_vf_attrs {
	u16 pf;	/* Associated PCI PF for this port. */
	u16 vf;	/* Associated PCI VF for of the PCI PF for this port. */
};

struct devlink_port_attrs {
	u8 set:1,
	   split:1,
	   switch_port:1;/*指定为有效switch_port*/
	enum devlink_port_flavour flavour;
	struct netdev_phys_item_id switch_id;
	union {
		struct devlink_port_phys_attrs phys;
		struct devlink_port_pci_pf_attrs pci_pf;
		struct devlink_port_pci_vf_attrs pci_vf;
	};
};

struct devlink_port {
	struct list_head list;
	struct list_head param_list;
	struct devlink *devlink;
	unsigned int index;
	bool registered;
	spinlock_t type_lock; /* Protects type and type_dev
			       * pointer consistency.
			       */
	enum devlink_port_type type;
	enum devlink_port_type desired_type;
	void *type_dev;
	struct devlink_port_attrs attrs;
	struct delayed_work type_warn_dw;
};

struct devlink_sb_pool_info {
	enum devlink_sb_pool_type pool_type;
	u32 size;
	enum devlink_sb_threshold_type threshold_type;
	u32 cell_size;
};

/**
 * struct devlink_dpipe_field - dpipe field object
 * @name: field name
 * @id: index inside the headers field array
 * @bitwidth: bitwidth
 * @mapping_type: mapping type
 */
struct devlink_dpipe_field {
	const char *name;
	unsigned int id;
	unsigned int bitwidth;
	enum devlink_dpipe_field_mapping_type mapping_type;
};

/**
 * struct devlink_dpipe_header - dpipe header object
 * @name: header name
 * @id: index, global/local detrmined by global bit
 * @fields: fields
 * @fields_count: number of fields
 * @global: indicates if header is shared like most protocol header
 *	    or driver specific
 */
struct devlink_dpipe_header {
	const char *name;
	unsigned int id;
	struct devlink_dpipe_field *fields;
	unsigned int fields_count;
	bool global;
};

/**
 * struct devlink_dpipe_match - represents match operation
 * @type: type of match
 * @header_index: header index (packets can have several headers of same
 *		  type like in case of tunnels)
 * @header: header
 * @fieled_id: field index
 */
struct devlink_dpipe_match {
	enum devlink_dpipe_match_type type;
	unsigned int header_index;
	struct devlink_dpipe_header *header;
	unsigned int field_id;
};

/**
 * struct devlink_dpipe_action - represents action operation
 * @type: type of action
 * @header_index: header index (packets can have several headers of same
 *		  type like in case of tunnels)
 * @header: header
 * @fieled_id: field index
 */
struct devlink_dpipe_action {
	enum devlink_dpipe_action_type type;
	unsigned int header_index;
	struct devlink_dpipe_header *header;
	unsigned int field_id;
};

/**
 * struct devlink_dpipe_value - represents value of match/action
 * @action: action
 * @match: match
 * @mapping_value: in case the field has some mapping this value
 *                 specified the mapping value
 * @mapping_valid: specify if mapping value is valid
 * @value_size: value size
 * @value: value
 * @mask: bit mask
 */
struct devlink_dpipe_value {
	union {
		struct devlink_dpipe_action *action;
		struct devlink_dpipe_match *match;
	};
	unsigned int mapping_value;
	bool mapping_valid;
	unsigned int value_size;
	void *value;
	void *mask;
};

/**
 * struct devlink_dpipe_entry - table entry object
 * @index: index of the entry in the table
 * @match_values: match values
 * @matche_values_count: count of matches tuples
 * @action_values: actions values
 * @action_values_count: count of actions values
 * @counter: value of counter
 * @counter_valid: Specify if value is valid from hardware
 */
struct devlink_dpipe_entry {
	u64 index;
	struct devlink_dpipe_value *match_values;
	unsigned int match_values_count;
	struct devlink_dpipe_value *action_values;
	unsigned int action_values_count;
	u64 counter;
	bool counter_valid;
};

/**
 * struct devlink_dpipe_dump_ctx - context provided to driver in order
 *				   to dump
 * @info: info
 * @cmd: devlink command
 * @skb: skb
 * @nest: top attribute
 * @hdr: hdr
 */
struct devlink_dpipe_dump_ctx {
	struct genl_info *info;
	enum devlink_command cmd;
	struct sk_buff *skb;
	struct nlattr *nest;
	void *hdr;
};

struct devlink_dpipe_table_ops;

/**
 * struct devlink_dpipe_table - table object
 * @priv: private
 * @name: table name
 * @counters_enabled: indicates if counters are active
 * @counter_control_extern: indicates if counter control is in dpipe or
 *			    external tool
 * @resource_valid: Indicate that the resource id is valid
 * @resource_id: relative resource this table is related to
 * @resource_units: number of resource's unit consumed per table's entry
 * @table_ops: table operations
 * @rcu: rcu
 */
struct devlink_dpipe_table {
	void *priv;
	struct list_head list;
	const char *name;
	bool counters_enabled;
	bool counter_control_extern;
	bool resource_valid;
	u64 resource_id;
	u64 resource_units;
	struct devlink_dpipe_table_ops *table_ops;
	struct rcu_head rcu;
};

/**
 * struct devlink_dpipe_table_ops - dpipe_table ops
 * @actions_dump - dumps all tables actions
 * @matches_dump - dumps all tables matches
 * @entries_dump - dumps all active entries in the table
 * @counters_set_update - when changing the counter status hardware sync
 *			  maybe needed to allocate/free counter related
 *			  resources
 * @size_get - get size
 */
struct devlink_dpipe_table_ops {
	int (*actions_dump)(void *priv, struct sk_buff *skb);
	int (*matches_dump)(void *priv, struct sk_buff *skb);
	int (*entries_dump)(void *priv, bool counters_enabled,
			    struct devlink_dpipe_dump_ctx *dump_ctx);
	int (*counters_set_update)(void *priv, bool enable);
	u64 (*size_get)(void *priv);
};

/**
 * struct devlink_dpipe_headers - dpipe headers
 * @headers - header array can be shared (global bit) or driver specific
 * @headers_count - count of headers
 */
struct devlink_dpipe_headers {
	struct devlink_dpipe_header **headers;
	unsigned int headers_count;
};

/**
 * struct devlink_resource_size_params - resource's size parameters
 * @size_min: minimum size which can be set
 * @size_max: maximum size which can be set
 * @size_granularity: size granularity
 * @size_unit: resource's basic unit
 */
struct devlink_resource_size_params {
	u64 size_min;
	u64 size_max;
	u64 size_granularity;
	enum devlink_resource_unit unit;
};

static inline void
devlink_resource_size_params_init(struct devlink_resource_size_params *size_params,
				  u64 size_min, u64 size_max,
				  u64 size_granularity,
				  enum devlink_resource_unit unit)
{
	size_params->size_min = size_min;
	size_params->size_max = size_max;
	size_params->size_granularity = size_granularity;
	size_params->unit = unit;
}

typedef u64 devlink_resource_occ_get_t(void *priv);

/**
 * struct devlink_resource - devlink resource
 * @name: name of the resource
 * @id: id, per devlink instance
 * @size: size of the resource
 * @size_new: updated size of the resource, reload is needed
 * @size_valid: valid in case the total size of the resource is valid
 *              including its children
 * @parent: parent resource
 * @size_params: size parameters
 * @list: parent list
 * @resource_list: list of child resources
 */
struct devlink_resource {
	const char *name;
	u64 id;
	u64 size;
	u64 size_new;
	bool size_valid;
	struct devlink_resource *parent;
	struct devlink_resource_size_params size_params;
	struct list_head list;
	struct list_head resource_list;
	devlink_resource_occ_get_t *occ_get;
	void *occ_get_priv;
};

#define DEVLINK_RESOURCE_ID_PARENT_TOP 0

#define __DEVLINK_PARAM_MAX_STRING_VALUE 32
enum devlink_param_type {
	DEVLINK_PARAM_TYPE_U8,
	DEVLINK_PARAM_TYPE_U16,
	DEVLINK_PARAM_TYPE_U32,
	DEVLINK_PARAM_TYPE_STRING,
	DEVLINK_PARAM_TYPE_BOOL,
};

union devlink_param_value {
	u8 vu8;
	u16 vu16;
	u32 vu32;
	char vstr[__DEVLINK_PARAM_MAX_STRING_VALUE];
	bool vbool;
};

struct devlink_param_gset_ctx {
	union devlink_param_value val;
	enum devlink_param_cmode cmode;
};

/**
 * struct devlink_param - devlink configuration parameter data
 * @name: name of the parameter
 * @generic: indicates if the parameter is generic or driver specific
 * @type: parameter type
 * @supported_cmodes: bitmap of supported configuration modes
 * @get: get parameter value, used for runtime and permanent
 *       configuration modes
 * @set: set parameter value, used for runtime and permanent
 *       configuration modes
 * @validate: validate input value is applicable (within value range, etc.)
 *
 * This struct should be used by the driver to fill the data for
 * a parameter it registers.
 */
struct devlink_param {
	u32 id;
	const char *name;
	bool generic;
	enum devlink_param_type type;
	unsigned long supported_cmodes;
	int (*get)(struct devlink *devlink, u32 id,
		   struct devlink_param_gset_ctx *ctx);
	int (*set)(struct devlink *devlink, u32 id,
		   struct devlink_param_gset_ctx *ctx);
	int (*validate)(struct devlink *devlink, u32 id,
			union devlink_param_value val,
			struct netlink_ext_ack *extack);
};

struct devlink_param_item {
	struct list_head list;
	const struct devlink_param *param;
	union devlink_param_value driverinit_value;
	bool driverinit_value_valid;
	bool published;
};

enum devlink_param_generic_id {
	DEVLINK_PARAM_GENERIC_ID_INT_ERR_RESET,
	DEVLINK_PARAM_GENERIC_ID_MAX_MACS,
	DEVLINK_PARAM_GENERIC_ID_ENABLE_SRIOV,
	DEVLINK_PARAM_GENERIC_ID_REGION_SNAPSHOT,
	DEVLINK_PARAM_GENERIC_ID_IGNORE_ARI,
	DEVLINK_PARAM_GENERIC_ID_MSIX_VEC_PER_PF_MAX,
	DEVLINK_PARAM_GENERIC_ID_MSIX_VEC_PER_PF_MIN,
	DEVLINK_PARAM_GENERIC_ID_FW_LOAD_POLICY,
	DEVLINK_PARAM_GENERIC_ID_RESET_DEV_ON_DRV_PROBE,

	/* add new param generic ids above here*/
	__DEVLINK_PARAM_GENERIC_ID_MAX,
	DEVLINK_PARAM_GENERIC_ID_MAX = __DEVLINK_PARAM_GENERIC_ID_MAX - 1,
};

#define DEVLINK_PARAM_GENERIC_INT_ERR_RESET_NAME "internal_error_reset"
#define DEVLINK_PARAM_GENERIC_INT_ERR_RESET_TYPE DEVLINK_PARAM_TYPE_BOOL

#define DEVLINK_PARAM_GENERIC_MAX_MACS_NAME "max_macs"
#define DEVLINK_PARAM_GENERIC_MAX_MACS_TYPE DEVLINK_PARAM_TYPE_U32

#define DEVLINK_PARAM_GENERIC_ENABLE_SRIOV_NAME "enable_sriov"
#define DEVLINK_PARAM_GENERIC_ENABLE_SRIOV_TYPE DEVLINK_PARAM_TYPE_BOOL

#define DEVLINK_PARAM_GENERIC_REGION_SNAPSHOT_NAME "region_snapshot_enable"
#define DEVLINK_PARAM_GENERIC_REGION_SNAPSHOT_TYPE DEVLINK_PARAM_TYPE_BOOL

#define DEVLINK_PARAM_GENERIC_IGNORE_ARI_NAME "ignore_ari"
#define DEVLINK_PARAM_GENERIC_IGNORE_ARI_TYPE DEVLINK_PARAM_TYPE_BOOL

#define DEVLINK_PARAM_GENERIC_MSIX_VEC_PER_PF_MAX_NAME "msix_vec_per_pf_max"
#define DEVLINK_PARAM_GENERIC_MSIX_VEC_PER_PF_MAX_TYPE DEVLINK_PARAM_TYPE_U32

#define DEVLINK_PARAM_GENERIC_MSIX_VEC_PER_PF_MIN_NAME "msix_vec_per_pf_min"
#define DEVLINK_PARAM_GENERIC_MSIX_VEC_PER_PF_MIN_TYPE DEVLINK_PARAM_TYPE_U32

#define DEVLINK_PARAM_GENERIC_FW_LOAD_POLICY_NAME "fw_load_policy"
#define DEVLINK_PARAM_GENERIC_FW_LOAD_POLICY_TYPE DEVLINK_PARAM_TYPE_U8

#define DEVLINK_PARAM_GENERIC_RESET_DEV_ON_DRV_PROBE_NAME \
	"reset_dev_on_drv_probe"
#define DEVLINK_PARAM_GENERIC_RESET_DEV_ON_DRV_PROBE_TYPE DEVLINK_PARAM_TYPE_U8

#define DEVLINK_PARAM_GENERIC(_id, _cmodes, _get, _set, _validate)	\
{									\
	.id = DEVLINK_PARAM_GENERIC_ID_##_id,				\
	.name = DEVLINK_PARAM_GENERIC_##_id##_NAME,			\
	.type = DEVLINK_PARAM_GENERIC_##_id##_TYPE,			\
	.generic = true,						\
	.supported_cmodes = _cmodes,					\
	.get = _get,							\
	.set = _set,							\
	.validate = _validate,						\
}

#define DEVLINK_PARAM_DRIVER(_id, _name, _type, _cmodes, _get, _set, _validate)	\
{									\
	.id = _id,							\
	.name = _name,							\
	.type = _type,							\
	.supported_cmodes = _cmodes,					\
	.get = _get,							\
	.set = _set,							\
	.validate = _validate,						\
}

/* Part number, identifier of board design */
#define DEVLINK_INFO_VERSION_GENERIC_BOARD_ID	"board.id"
/* Revision of board design */
#define DEVLINK_INFO_VERSION_GENERIC_BOARD_REV	"board.rev"
/* Maker of the board */
#define DEVLINK_INFO_VERSION_GENERIC_BOARD_MANUFACTURE	"board.manufacture"

/* Part number, identifier of asic design */
#define DEVLINK_INFO_VERSION_GENERIC_ASIC_ID	"asic.id"
/* Revision of asic design */
#define DEVLINK_INFO_VERSION_GENERIC_ASIC_REV	"asic.rev"

/* Overall FW version */
#define DEVLINK_INFO_VERSION_GENERIC_FW		"fw"
/* Control processor FW version */
#define DEVLINK_INFO_VERSION_GENERIC_FW_MGMT	"fw.mgmt"
/* Data path microcode controlling high-speed packet processing */
#define DEVLINK_INFO_VERSION_GENERIC_FW_APP	"fw.app"
/* UNDI software version */
#define DEVLINK_INFO_VERSION_GENERIC_FW_UNDI	"fw.undi"
/* NCSI support/handler version */
#define DEVLINK_INFO_VERSION_GENERIC_FW_NCSI	"fw.ncsi"

struct devlink_region;
struct devlink_info_req;

typedef void devlink_snapshot_data_dest_t(const void *data);

struct devlink_fmsg;
struct devlink_health_reporter;

enum devlink_health_reporter_state {
	DEVLINK_HEALTH_REPORTER_STATE_HEALTHY,
	DEVLINK_HEALTH_REPORTER_STATE_ERROR,
};

/**
 * struct devlink_health_reporter_ops - Reporter operations
 * @name: reporter name
 * @recover: callback to recover from reported error
 *           if priv_ctx is NULL, run a full recover
 * @dump: callback to dump an object
 *        if priv_ctx is NULL, run a full dump
 * @diagnose: callback to diagnose the current status
 */

struct devlink_health_reporter_ops {
	char *name;
	int (*recover)(struct devlink_health_reporter *reporter,
		       void *priv_ctx);
	int (*dump)(struct devlink_health_reporter *reporter,
		    struct devlink_fmsg *fmsg, void *priv_ctx);
	int (*diagnose)(struct devlink_health_reporter *reporter,
			struct devlink_fmsg *fmsg);
};

/**
 * struct devlink_trap_group - Immutable packet trap group attributes.
 * @name: Trap group name.
 * @id: Trap group identifier.
 * @generic: Whether the trap group is generic or not.
 *
 * Describes immutable attributes of packet trap groups that drivers register
 * with devlink.
 */
struct devlink_trap_group {
	const char *name;
	u16 id;
	bool generic;
};

#define DEVLINK_TRAP_METADATA_TYPE_F_IN_PORT	BIT(0)

/**
 * struct devlink_trap - Immutable packet trap attributes.
 * @type: Trap type.
 * @init_action: Initial trap action.
 * @generic: Whether the trap is generic or not.
 * @id: Trap identifier.
 * @name: Trap name.
 * @group: Immutable packet trap group attributes.
 * @metadata_cap: Metadata types that can be provided by the trap.
 *
 * Describes immutable attributes of packet traps that drivers register with
 * devlink.
 */
struct devlink_trap {
	enum devlink_trap_type type;
	enum devlink_trap_action init_action;
	bool generic;
	u16 id;
	const char *name;
	struct devlink_trap_group group;
	u32 metadata_cap;
};

/* All traps must be documented in
 * Documentation/networking/devlink-trap.rst
 */
enum devlink_trap_generic_id {
	DEVLINK_TRAP_GENERIC_ID_SMAC_MC,
	DEVLINK_TRAP_GENERIC_ID_VLAN_TAG_MISMATCH,
	DEVLINK_TRAP_GENERIC_ID_INGRESS_VLAN_FILTER,
	DEVLINK_TRAP_GENERIC_ID_INGRESS_STP_FILTER,
	DEVLINK_TRAP_GENERIC_ID_EMPTY_TX_LIST,
	DEVLINK_TRAP_GENERIC_ID_PORT_LOOPBACK_FILTER,
	DEVLINK_TRAP_GENERIC_ID_BLACKHOLE_ROUTE,
	DEVLINK_TRAP_GENERIC_ID_TTL_ERROR,
	DEVLINK_TRAP_GENERIC_ID_TAIL_DROP,

	/* Add new generic trap IDs above */
	__DEVLINK_TRAP_GENERIC_ID_MAX,
	DEVLINK_TRAP_GENERIC_ID_MAX = __DEVLINK_TRAP_GENERIC_ID_MAX - 1,
};

/* All trap groups must be documented in
 * Documentation/networking/devlink-trap.rst
 */
enum devlink_trap_group_generic_id {
	DEVLINK_TRAP_GROUP_GENERIC_ID_L2_DROPS,
	DEVLINK_TRAP_GROUP_GENERIC_ID_L3_DROPS,
	DEVLINK_TRAP_GROUP_GENERIC_ID_BUFFER_DROPS,

	/* Add new generic trap group IDs above */
	__DEVLINK_TRAP_GROUP_GENERIC_ID_MAX,
	DEVLINK_TRAP_GROUP_GENERIC_ID_MAX =
		__DEVLINK_TRAP_GROUP_GENERIC_ID_MAX - 1,
};

#define DEVLINK_TRAP_GENERIC_NAME_SMAC_MC \
	"source_mac_is_multicast"
#define DEVLINK_TRAP_GENERIC_NAME_VLAN_TAG_MISMATCH \
	"vlan_tag_mismatch"
#define DEVLINK_TRAP_GENERIC_NAME_INGRESS_VLAN_FILTER \
	"ingress_vlan_filter"
#define DEVLINK_TRAP_GENERIC_NAME_INGRESS_STP_FILTER \
	"ingress_spanning_tree_filter"
#define DEVLINK_TRAP_GENERIC_NAME_EMPTY_TX_LIST \
	"port_list_is_empty"
#define DEVLINK_TRAP_GENERIC_NAME_PORT_LOOPBACK_FILTER \
	"port_loopback_filter"
#define DEVLINK_TRAP_GENERIC_NAME_BLACKHOLE_ROUTE \
	"blackhole_route"
#define DEVLINK_TRAP_GENERIC_NAME_TTL_ERROR \
	"ttl_value_is_too_small"
#define DEVLINK_TRAP_GENERIC_NAME_TAIL_DROP \
	"tail_drop"

#define DEVLINK_TRAP_GROUP_GENERIC_NAME_L2_DROPS \
	"l2_drops"
#define DEVLINK_TRAP_GROUP_GENERIC_NAME_L3_DROPS \
	"l3_drops"
#define DEVLINK_TRAP_GROUP_GENERIC_NAME_BUFFER_DROPS \
	"buffer_drops"

#define DEVLINK_TRAP_GENERIC(_type, _init_action, _id, _group, _metadata_cap) \
	{								      \
		.type = DEVLINK_TRAP_TYPE_##_type,			      \
		.init_action = DEVLINK_TRAP_ACTION_##_init_action,	      \
		.generic = true,					      \
		.id = DEVLINK_TRAP_GENERIC_ID_##_id,			      \
		.name = DEVLINK_TRAP_GENERIC_NAME_##_id,		      \
		.group = _group,					      \
		.metadata_cap = _metadata_cap,				      \
	}

#define DEVLINK_TRAP_DRIVER(_type, _init_action, _id, _name, _group,	      \
			    _metadata_cap)				      \
	{								      \
		.type = DEVLINK_TRAP_TYPE_##_type,			      \
		.init_action = DEVLINK_TRAP_ACTION_##_init_action,	      \
		.generic = false,					      \
		.id = _id,						      \
		.name = _name,						      \
		.group = _group,					      \
		.metadata_cap = _metadata_cap,				      \
	}

#define DEVLINK_TRAP_GROUP_GENERIC(_id)					      \
	{								      \
		.name = DEVLINK_TRAP_GROUP_GENERIC_NAME_##_id,		      \
		.id = DEVLINK_TRAP_GROUP_GENERIC_ID_##_id,		      \
		.generic = true,					      \
	}

struct devlink_ops {
	int (*reload_down)(struct devlink *devlink,
			   struct netlink_ext_ack *extack);
	int (*reload_up)(struct devlink *devlink,
			 struct netlink_ext_ack *extack);
	int (*port_type_set)(struct devlink_port *devlink_port,
			     enum devlink_port_type port_type);
	int (*port_split)(struct devlink *devlink, unsigned int port_index,
			  unsigned int count, struct netlink_ext_ack *extack);
	int (*port_unsplit)(struct devlink *devlink, unsigned int port_index,
			    struct netlink_ext_ack *extack);
	int (*sb_pool_get)(struct devlink *devlink, unsigned int sb_index,
			   u16 pool_index,
			   struct devlink_sb_pool_info *pool_info);
	int (*sb_pool_set)(struct devlink *devlink, unsigned int sb_index,
			   u16 pool_index, u32 size,
			   enum devlink_sb_threshold_type threshold_type,
			   struct netlink_ext_ack *extack);
	int (*sb_port_pool_get)(struct devlink_port *devlink_port,
				unsigned int sb_index, u16 pool_index,
				u32 *p_threshold);
	int (*sb_port_pool_set)(struct devlink_port *devlink_port,
				unsigned int sb_index, u16 pool_index,
				u32 threshold, struct netlink_ext_ack *extack);
	int (*sb_tc_pool_bind_get)(struct devlink_port *devlink_port,
				   unsigned int sb_index,
				   u16 tc_index,
				   enum devlink_sb_pool_type pool_type,
				   u16 *p_pool_index, u32 *p_threshold);
	int (*sb_tc_pool_bind_set)(struct devlink_port *devlink_port,
				   unsigned int sb_index,
				   u16 tc_index,
				   enum devlink_sb_pool_type pool_type,
				   u16 pool_index, u32 threshold,
				   struct netlink_ext_ack *extack);
	int (*sb_occ_snapshot)(struct devlink *devlink,
			       unsigned int sb_index);
	int (*sb_occ_max_clear)(struct devlink *devlink,
				unsigned int sb_index);
	int (*sb_occ_port_pool_get)(struct devlink_port *devlink_port,
				    unsigned int sb_index, u16 pool_index,
				    u32 *p_cur, u32 *p_max);
	int (*sb_occ_tc_port_bind_get)(struct devlink_port *devlink_port,
				       unsigned int sb_index,
				       u16 tc_index,
				       enum devlink_sb_pool_type pool_type,
				       u32 *p_cur, u32 *p_max);

	int (*eswitch_mode_get)(struct devlink *devlink, u16 *p_mode);
	int (*eswitch_mode_set)(struct devlink *devlink, u16 mode,
				struct netlink_ext_ack *extack);
	int (*eswitch_inline_mode_get)(struct devlink *devlink, u8 *p_inline_mode);
	int (*eswitch_inline_mode_set)(struct devlink *devlink, u8 inline_mode,
				       struct netlink_ext_ack *extack);
	int (*eswitch_encap_mode_get)(struct devlink *devlink,
				      enum devlink_eswitch_encap_mode *p_encap_mode);
	int (*eswitch_encap_mode_set)(struct devlink *devlink,
				      enum devlink_eswitch_encap_mode encap_mode,
				      struct netlink_ext_ack *extack);
	int (*info_get)(struct devlink *devlink, struct devlink_info_req *req,
			struct netlink_ext_ack *extack);
	int (*flash_update)(struct devlink *devlink, const char *file_name,
			    const char *component,
			    struct netlink_ext_ack *extack);
	/**
	 * @trap_init: Trap initialization function.
	 *
	 * Should be used by device drivers to initialize the trap in the
	 * underlying device. Drivers should also store the provided trap
	 * context, so that they could efficiently pass it to
	 * devlink_trap_report() when the trap is triggered.
	 */
	int (*trap_init)(struct devlink *devlink,
			 const struct devlink_trap *trap, void *trap_ctx);
	/**
	 * @trap_fini: Trap de-initialization function.
	 *
	 * Should be used by device drivers to de-initialize the trap in the
	 * underlying device.
	 */
	void (*trap_fini)(struct devlink *devlink,
			  const struct devlink_trap *trap, void *trap_ctx);
	/**
	 * @trap_action_set: Trap action set function.
	 */
	int (*trap_action_set)(struct devlink *devlink,
			       const struct devlink_trap *trap,
			       enum devlink_trap_action action);
	/**
	 * @trap_group_init: Trap group initialization function.
	 *
	 * Should be used by device drivers to initialize the trap group in the
	 * underlying device.
	 */
	int (*trap_group_init)(struct devlink *devlink,
			       const struct devlink_trap_group *group);
};

static inline void *devlink_priv(struct devlink *devlink)
{
	BUG_ON(!devlink);
	return &devlink->priv;
}

static inline struct devlink *priv_to_devlink(void *priv)
{
	BUG_ON(!priv);
	return container_of(priv, struct devlink, priv);
}

static inline struct devlink_port *
netdev_to_devlink_port(struct net_device *dev)
{
	if (dev->netdev_ops->ndo_get_devlink_port)
		return dev->netdev_ops->ndo_get_devlink_port(dev);
	return NULL;
}

static inline struct devlink *netdev_to_devlink(struct net_device *dev)
{
	struct devlink_port *devlink_port = netdev_to_devlink_port(dev);

	if (devlink_port)
		return devlink_port->devlink;
	return NULL;
}

struct ib_device;

struct devlink *devlink_alloc(const struct devlink_ops *ops, size_t priv_size);
int devlink_register(struct devlink *devlink, struct device *dev);
void devlink_unregister(struct devlink *devlink);
void devlink_free(struct devlink *devlink);
int devlink_port_register(struct devlink *devlink,
			  struct devlink_port *devlink_port,
			  unsigned int port_index);
void devlink_port_unregister(struct devlink_port *devlink_port);
void devlink_port_type_eth_set(struct devlink_port *devlink_port,
			       struct net_device *netdev);
void devlink_port_type_ib_set(struct devlink_port *devlink_port,
			      struct ib_device *ibdev);
void devlink_port_type_clear(struct devlink_port *devlink_port);
void devlink_port_attrs_set(struct devlink_port *devlink_port,
			    enum devlink_port_flavour flavour,
			    u32 port_number, bool split,
			    u32 split_subport_number,
			    const unsigned char *switch_id,
			    unsigned char switch_id_len);
void devlink_port_attrs_pci_pf_set(struct devlink_port *devlink_port,
				   const unsigned char *switch_id,
				   unsigned char switch_id_len, u16 pf);
void devlink_port_attrs_pci_vf_set(struct devlink_port *devlink_port,
				   const unsigned char *switch_id,
				   unsigned char switch_id_len,
				   u16 pf, u16 vf);
int devlink_sb_register(struct devlink *devlink, unsigned int sb_index,
			u32 size, u16 ingress_pools_count,
			u16 egress_pools_count, u16 ingress_tc_count,
			u16 egress_tc_count);
void devlink_sb_unregister(struct devlink *devlink, unsigned int sb_index);
int devlink_dpipe_table_register(struct devlink *devlink,
				 const char *table_name,
				 struct devlink_dpipe_table_ops *table_ops,
				 void *priv, bool counter_control_extern);
void devlink_dpipe_table_unregister(struct devlink *devlink,
				    const char *table_name);
int devlink_dpipe_headers_register(struct devlink *devlink,
				   struct devlink_dpipe_headers *dpipe_headers);
void devlink_dpipe_headers_unregister(struct devlink *devlink);
bool devlink_dpipe_table_counter_enabled(struct devlink *devlink,
					 const char *table_name);
int devlink_dpipe_entry_ctx_prepare(struct devlink_dpipe_dump_ctx *dump_ctx);
int devlink_dpipe_entry_ctx_append(struct devlink_dpipe_dump_ctx *dump_ctx,
				   struct devlink_dpipe_entry *entry);
int devlink_dpipe_entry_ctx_close(struct devlink_dpipe_dump_ctx *dump_ctx);
void devlink_dpipe_entry_clear(struct devlink_dpipe_entry *entry);
int devlink_dpipe_action_put(struct sk_buff *skb,
			     struct devlink_dpipe_action *action);
int devlink_dpipe_match_put(struct sk_buff *skb,
			    struct devlink_dpipe_match *match);
extern struct devlink_dpipe_header devlink_dpipe_header_ethernet;
extern struct devlink_dpipe_header devlink_dpipe_header_ipv4;
extern struct devlink_dpipe_header devlink_dpipe_header_ipv6;

int devlink_resource_register(struct devlink *devlink,
			      const char *resource_name,
			      u64 resource_size,
			      u64 resource_id,
			      u64 parent_resource_id,
			      const struct devlink_resource_size_params *size_params);
void devlink_resources_unregister(struct devlink *devlink,
				  struct devlink_resource *resource);
int devlink_resource_size_get(struct devlink *devlink,
			      u64 resource_id,
			      u64 *p_resource_size);
int devlink_dpipe_table_resource_set(struct devlink *devlink,
				     const char *table_name, u64 resource_id,
				     u64 resource_units);
void devlink_resource_occ_get_register(struct devlink *devlink,
				       u64 resource_id,
				       devlink_resource_occ_get_t *occ_get,
				       void *occ_get_priv);
void devlink_resource_occ_get_unregister(struct devlink *devlink,
					 u64 resource_id);
int devlink_params_register(struct devlink *devlink,
			    const struct devlink_param *params,
			    size_t params_count);
void devlink_params_unregister(struct devlink *devlink,
			       const struct devlink_param *params,
			       size_t params_count);
void devlink_params_publish(struct devlink *devlink);
void devlink_params_unpublish(struct devlink *devlink);
int devlink_port_params_register(struct devlink_port *devlink_port,
				 const struct devlink_param *params,
				 size_t params_count);
void devlink_port_params_unregister(struct devlink_port *devlink_port,
				    const struct devlink_param *params,
				    size_t params_count);
int devlink_param_driverinit_value_get(struct devlink *devlink, u32 param_id,
				       union devlink_param_value *init_val);
int devlink_param_driverinit_value_set(struct devlink *devlink, u32 param_id,
				       union devlink_param_value init_val);
int
devlink_port_param_driverinit_value_get(struct devlink_port *devlink_port,
					u32 param_id,
					union devlink_param_value *init_val);
int devlink_port_param_driverinit_value_set(struct devlink_port *devlink_port,
					    u32 param_id,
					    union devlink_param_value init_val);
void devlink_param_value_changed(struct devlink *devlink, u32 param_id);
void devlink_port_param_value_changed(struct devlink_port *devlink_port,
				      u32 param_id);
void devlink_param_value_str_fill(union devlink_param_value *dst_val,
				  const char *src);
struct devlink_region *devlink_region_create(struct devlink *devlink,
					     const char *region_name,
					     u32 region_max_snapshots,
					     u64 region_size);
void devlink_region_destroy(struct devlink_region *region);
u32 devlink_region_shapshot_id_get(struct devlink *devlink);
int devlink_region_snapshot_create(struct devlink_region *region,
				   u8 *data, u32 snapshot_id,
				   devlink_snapshot_data_dest_t *data_destructor);
int devlink_info_serial_number_put(struct devlink_info_req *req,
				   const char *sn);
int devlink_info_driver_name_put(struct devlink_info_req *req,
				 const char *name);
int devlink_info_version_fixed_put(struct devlink_info_req *req,
				   const char *version_name,
				   const char *version_value);
int devlink_info_version_stored_put(struct devlink_info_req *req,
				    const char *version_name,
				    const char *version_value);
int devlink_info_version_running_put(struct devlink_info_req *req,
				     const char *version_name,
				     const char *version_value);

int devlink_fmsg_obj_nest_start(struct devlink_fmsg *fmsg);
int devlink_fmsg_obj_nest_end(struct devlink_fmsg *fmsg);

int devlink_fmsg_pair_nest_start(struct devlink_fmsg *fmsg, const char *name);
int devlink_fmsg_pair_nest_end(struct devlink_fmsg *fmsg);

int devlink_fmsg_arr_pair_nest_start(struct devlink_fmsg *fmsg,
				     const char *name);
int devlink_fmsg_arr_pair_nest_end(struct devlink_fmsg *fmsg);

int devlink_fmsg_bool_put(struct devlink_fmsg *fmsg, bool value);
int devlink_fmsg_u8_put(struct devlink_fmsg *fmsg, u8 value);
int devlink_fmsg_u32_put(struct devlink_fmsg *fmsg, u32 value);
int devlink_fmsg_u64_put(struct devlink_fmsg *fmsg, u64 value);
int devlink_fmsg_string_put(struct devlink_fmsg *fmsg, const char *value);
int devlink_fmsg_binary_put(struct devlink_fmsg *fmsg, const void *value,
			    u16 value_len);

int devlink_fmsg_bool_pair_put(struct devlink_fmsg *fmsg, const char *name,
			       bool value);
int devlink_fmsg_u8_pair_put(struct devlink_fmsg *fmsg, const char *name,
			     u8 value);
int devlink_fmsg_u32_pair_put(struct devlink_fmsg *fmsg, const char *name,
			      u32 value);
int devlink_fmsg_u64_pair_put(struct devlink_fmsg *fmsg, const char *name,
			      u64 value);
int devlink_fmsg_string_pair_put(struct devlink_fmsg *fmsg, const char *name,
				 const char *value);
int devlink_fmsg_binary_pair_put(struct devlink_fmsg *fmsg, const char *name,
				 const void *value, u16 value_len);

struct devlink_health_reporter *
devlink_health_reporter_create(struct devlink *devlink,
			       const struct devlink_health_reporter_ops *ops,
			       u64 graceful_period, bool auto_recover,
			       void *priv);
void
devlink_health_reporter_destroy(struct devlink_health_reporter *reporter);

void *
devlink_health_reporter_priv(struct devlink_health_reporter *reporter);
int devlink_health_report(struct devlink_health_reporter *reporter,
			  const char *msg, void *priv_ctx);
void
devlink_health_reporter_state_update(struct devlink_health_reporter *reporter,
				     enum devlink_health_reporter_state state);

bool devlink_is_reload_failed(const struct devlink *devlink);

void devlink_flash_update_begin_notify(struct devlink *devlink);
void devlink_flash_update_end_notify(struct devlink *devlink);
void devlink_flash_update_status_notify(struct devlink *devlink,
					const char *status_msg,
					const char *component,
					unsigned long done,
					unsigned long total);

int devlink_traps_register(struct devlink *devlink,
			   const struct devlink_trap *traps,
			   size_t traps_count, void *priv);
void devlink_traps_unregister(struct devlink *devlink,
			      const struct devlink_trap *traps,
			      size_t traps_count);
void devlink_trap_report(struct devlink *devlink,
			 struct sk_buff *skb, void *trap_ctx,
			 struct devlink_port *in_devlink_port);
void *devlink_trap_ctx_priv(void *trap_ctx);

#if IS_ENABLED(CONFIG_NET_DEVLINK)

void devlink_compat_running_version(struct net_device *dev,
				    char *buf, size_t len);
int devlink_compat_flash_update(struct net_device *dev, const char *file_name);
int devlink_compat_phys_port_name_get(struct net_device *dev,
				      char *name, size_t len);
int devlink_compat_switch_id_get(struct net_device *dev,
				 struct netdev_phys_item_id *ppid);

#else

static inline void
devlink_compat_running_version(struct net_device *dev, char *buf, size_t len)
{
}

static inline int
devlink_compat_flash_update(struct net_device *dev, const char *file_name)
{
	return -EOPNOTSUPP;
}

static inline int
devlink_compat_phys_port_name_get(struct net_device *dev,
				  char *name, size_t len)
{
	return -EOPNOTSUPP;
}

static inline int
devlink_compat_switch_id_get(struct net_device *dev,
			     struct netdev_phys_item_id *ppid)
{
	return -EOPNOTSUPP;
}

#endif

#endif /* _NET_DEVLINK_H_ */<|MERGE_RESOLUTION|>--- conflicted
+++ resolved
@@ -33,12 +33,9 @@
 	struct list_head reporter_list;
 	struct mutex reporters_lock; /* protects reporter_list */
 	struct devlink_dpipe_headers *dpipe_headers;
-<<<<<<< HEAD
-	//devlink对应的ops
-=======
 	struct list_head trap_list;
 	struct list_head trap_group_list;
->>>>>>> 619e17cf
+	//devlink对应的ops
 	const struct devlink_ops *ops;
 	//devlink对应的dev
 	struct device *dev;
