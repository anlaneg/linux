--- conflicted
+++ resolved
@@ -142,11 +142,8 @@
 	/*down接口的延迟时间*/
 	int downdelay;
 	int peer_notif_delay;
-<<<<<<< HEAD
+	int lacp_active;
 	/*是否lacp fast方式*/
-=======
-	int lacp_active;
->>>>>>> ce840177
 	int lacp_fast;
 	unsigned int min_links;
 	int ad_select;
