/* SPDX-License-Identifier: GPL-2.0 */
/*
 *
 *	Generic internet FLOW.
 *
 */

#ifndef _NET_FLOW_H
#define _NET_FLOW_H

#include <linux/in6.h>
#include <linux/atomic.h>
#include <linux/container_of.h>
#include <linux/uidgid.h>

struct flow_keys;

/*
 * ifindex generation is per-net namespace, and loopback is
 * always the 1st device in ns (see net_dev_init), thus any
 * loopback device should get ifindex 1
 */

#define LOOPBACK_IFINDEX	1

struct flowi_tunnel {
	__be64			tun_id;
};

struct flowi_common {
	int	flowic_oif;//出接口
	int	flowic_iif;//入接口
	int     flowic_l3mdev;
	__u32	flowic_mark;/*skb mark取值*/
	__u8	flowic_tos;//tos取值
	__u8	flowic_scope;
	__u8	flowic_proto;//下层协议号
	__u8	flowic_flags;
#define FLOWI_FLAG_ANYSRC		0x01
#define FLOWI_FLAG_KNOWN_NH		0x02
	__u32	flowic_secid;
<<<<<<< HEAD
	kuid_t  flowic_uid;//用户传入的不透明id
	struct flowi_tunnel flowic_tun_key;/*隧道id*/
=======
	kuid_t  flowic_uid;
>>>>>>> 9d1694dc
	__u32		flowic_multipath_hash;
	struct flowi_tunnel flowic_tun_key;
};

union flowi_uli {
	struct {
		__be16	dport;
		__be16	sport;
	} ports;

	struct {
		__u8	type;
		__u8	code;
	} icmpt;

	__be32		gre_key;

	struct {
		__u8	type;
	} mht;
};

struct flowi4 {
	struct flowi_common	__fl_common;
	//出接口
#define flowi4_oif		__fl_common.flowic_oif
	//入接口
#define flowi4_iif		__fl_common.flowic_iif
#define flowi4_l3mdev		__fl_common.flowic_l3mdev
	//报文命中的mark值
#define flowi4_mark		__fl_common.flowic_mark
	//报文tos
#define flowi4_tos		__fl_common.flowic_tos
	//地址scope
#define flowi4_scope		__fl_common.flowic_scope
	//4层的网络协议号
#define flowi4_proto		__fl_common.flowic_proto
#define flowi4_flags		__fl_common.flowic_flags
#define flowi4_secid		__fl_common.flowic_secid
#define flowi4_tun_key		__fl_common.flowic_tun_key
#define flowi4_uid		__fl_common.flowic_uid
#define flowi4_multipath_hash	__fl_common.flowic_multipath_hash

	/* (saddr,daddr) must be grouped, same order as in IP header */
	__be32			saddr;//源地址
	__be32			daddr;//目的地址

	union flowi_uli		uli;//port信息
//源port
#define fl4_sport		uli.ports.sport
//目的port
#define fl4_dport		uli.ports.dport
//icmp对应type
#define fl4_icmp_type		uli.icmpt.type
//icmp对应code
#define fl4_icmp_code		uli.icmpt.code
#define fl4_mh_type		uli.mht.type
//gre对应的key
#define fl4_gre_key		uli.gre_key
} __attribute__((__aligned__(BITS_PER_LONG/8)));

/*初始化flowi4*/
static inline void flowi4_init_output(struct flowi4 *fl4, int oif/*出接口*/,
				      __u32 mark/*fwmark*/, __u8 tos, __u8 scope/*地址范围*/,
				      __u8 proto, __u8 flags,
				      __be32 daddr, __be32 saddr,
				      __be16 dport, __be16 sport,
				      kuid_t uid)
{
	fl4->flowi4_oif = oif;
	/*入接口默认指定为loopback口*/
	fl4->flowi4_iif = LOOPBACK_IFINDEX;
	fl4->flowi4_l3mdev = 0;
	fl4->flowi4_mark = mark;
	fl4->flowi4_tos = tos;
	fl4->flowi4_scope = scope;
	fl4->flowi4_proto = proto;/*对应的4层协议*/
	fl4->flowi4_flags = flags;
	fl4->flowi4_secid = 0;
	fl4->flowi4_tun_key.tun_id = 0;
	fl4->flowi4_uid = uid;
	fl4->daddr = daddr;/*目的地址*/
	fl4->saddr = saddr;/*源地址*/
	fl4->fl4_dport = dport;/*目的端口*/
	fl4->fl4_sport = sport;/*源端口*/
	fl4->flowi4_multipath_hash = 0;
}

/* Reset some input parameters after previous lookup */
static inline void flowi4_update_output(struct flowi4 *fl4, int oif,
					__be32 daddr, __be32 saddr)
{
	fl4->flowi4_oif = oif;
	fl4->daddr = daddr;
	fl4->saddr = saddr;
}


struct flowi6 {
	struct flowi_common	__fl_common;
#define flowi6_oif		__fl_common.flowic_oif
	/*设备入接口*/
#define flowi6_iif		__fl_common.flowic_iif
#define flowi6_l3mdev		__fl_common.flowic_l3mdev
#define flowi6_mark		__fl_common.flowic_mark
#define flowi6_scope		__fl_common.flowic_scope
#define flowi6_proto		__fl_common.flowic_proto
#define flowi6_flags		__fl_common.flowic_flags
#define flowi6_secid		__fl_common.flowic_secid
#define flowi6_tun_key		__fl_common.flowic_tun_key
#define flowi6_uid		__fl_common.flowic_uid
	struct in6_addr		daddr;//目的地址
	struct in6_addr		saddr;//源地址
	/* Note: flowi6_tos is encoded in flowlabel, too. */
	__be32			flowlabel;/*ipv6头部flowlabel*/
	union flowi_uli		uli;
#define fl6_sport		uli.ports.sport
#define fl6_dport		uli.ports.dport
#define fl6_icmp_type		uli.icmpt.type
#define fl6_icmp_code		uli.icmpt.code
#define fl6_mh_type		uli.mht.type
#define fl6_gre_key		uli.gre_key
	__u32			mp_hash;
} __attribute__((__aligned__(BITS_PER_LONG/8)));

struct flowi {
	union {
		struct flowi_common	__fl_common;
		struct flowi4		ip4;
		struct flowi6		ip6;
	} u;
#define flowi_oif	u.__fl_common.flowic_oif
#define flowi_iif	u.__fl_common.flowic_iif
#define flowi_l3mdev	u.__fl_common.flowic_l3mdev
#define flowi_mark	u.__fl_common.flowic_mark
#define flowi_tos	u.__fl_common.flowic_tos
#define flowi_scope	u.__fl_common.flowic_scope
#define flowi_proto	u.__fl_common.flowic_proto
#define flowi_flags	u.__fl_common.flowic_flags
#define flowi_secid	u.__fl_common.flowic_secid
#define flowi_tun_key	u.__fl_common.flowic_tun_key
#define flowi_uid	u.__fl_common.flowic_uid
} __attribute__((__aligned__(BITS_PER_LONG/8)));

static inline struct flowi *flowi4_to_flowi(struct flowi4 *fl4)
{
	return container_of(fl4, struct flowi, u.ip4);
}

static inline struct flowi_common *flowi4_to_flowi_common(struct flowi4 *fl4)
{
	return &(fl4->__fl_common);
}

static inline struct flowi *flowi6_to_flowi(struct flowi6 *fl6)
{
	return container_of(fl6, struct flowi, u.ip6);
}

static inline struct flowi_common *flowi6_to_flowi_common(struct flowi6 *fl6)
{
	return &(fl6->__fl_common);
}

__u32 __get_hash_from_flowi6(const struct flowi6 *fl6, struct flow_keys *keys);

#endif<|MERGE_RESOLUTION|>--- conflicted
+++ resolved
@@ -39,14 +39,9 @@
 #define FLOWI_FLAG_ANYSRC		0x01
 #define FLOWI_FLAG_KNOWN_NH		0x02
 	__u32	flowic_secid;
-<<<<<<< HEAD
 	kuid_t  flowic_uid;//用户传入的不透明id
+	__u32		flowic_multipath_hash;
 	struct flowi_tunnel flowic_tun_key;/*隧道id*/
-=======
-	kuid_t  flowic_uid;
->>>>>>> 9d1694dc
-	__u32		flowic_multipath_hash;
-	struct flowi_tunnel flowic_tun_key;
 };
 
 union flowi_uli {
