--- conflicted
+++ resolved
@@ -36,13 +36,8 @@
 #endif
 }
 
-<<<<<<< HEAD
 //添加NF_CT_EXT_ECACHE扩展信息
-static inline struct nf_conntrack_ecache *
-nf_ct_ecache_ext_add(struct nf_conn *ct, u16 ctmask, u16 expmask, gfp_t gfp)
-=======
 static inline bool nf_ct_ecache_exist(const struct nf_conn *ct)
->>>>>>> 97ee9d1c
 {
 #ifdef CONFIG_NF_CONNTRACK_EVENTS
 	return nf_ct_ext_exist(ct, NF_CT_EXT_ECACHE);
