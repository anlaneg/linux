/* SPDX-License-Identifier: GPL-2.0 */
/*
 * Connection state tracking for netfilter.  This is separated from,
 * but required by, the (future) NAT layer; it can also be used by an iptables
 * extension.
 *
 * 16 Dec 2003: Yasuyuki Kozakai @USAGI <yasuyuki.kozakai@toshiba.co.jp>
 *	- generalize L3 protocol dependent part.
 *
 * Derived from include/linux/netfiter_ipv4/ip_conntrack.h
 */

#ifndef _NF_CONNTRACK_H
#define _NF_CONNTRACK_H

#include <linux/bitops.h>
#include <linux/compiler.h>

#include <linux/netfilter/nf_conntrack_common.h>
#include <linux/netfilter/nf_conntrack_tcp.h>
#include <linux/netfilter/nf_conntrack_sctp.h>
#include <linux/netfilter/nf_conntrack_proto_gre.h>

#include <net/netfilter/nf_conntrack_tuple.h>

struct nf_ct_udp {
	unsigned long	stream_ts;
};

/* per conntrack: protocol private data */
union nf_conntrack_proto {
	/* insert conntrack proto private data here */
	struct ip_ct_sctp sctp;
	struct ip_ct_tcp tcp;
	struct nf_ct_udp udp;
	struct nf_ct_gre gre;
	unsigned int tmpl_padto;/*当前对齐指针距实际内存申请位置的偏移量，用于释放*/
};

union nf_conntrack_expect_proto {
	/* insert expect proto private data here */
};

struct nf_conntrack_net_ecache {
	struct delayed_work dwork;
	spinlock_t dying_lock;
	struct hlist_nulls_head dying_list;
};

struct nf_conntrack_net {
	/* only used when new connection is allocated: */
	atomic_t count;
	unsigned int expect_count;

	/* only used from work queues, configuration plane, and so on: */
	unsigned int users4;/*使能ipv4*/
	unsigned int users6;/*使能ipv6*/
	unsigned int users_bridge;
#ifdef CONFIG_SYSCTL
	struct ctl_table_header	*sysctl_header;
#endif
#ifdef CONFIG_NF_CONNTRACK_EVENTS
	struct nf_conntrack_net_ecache ecache;
#endif
};

#include <linux/types.h>
#include <linux/skbuff.h>

#include <net/netfilter/ipv4/nf_conntrack_ipv4.h>
#include <net/netfilter/ipv6/nf_conntrack_ipv6.h>

struct nf_conn {
	/* Usage count in here is 1 for hash table, 1 per skb,
	 * plus 1 for any connection(s) we are `master' for
	 *
	 * Hint, SKB address this struct and refcnt via skb->_nfct and
	 * helpers nf_conntrack_get() and nf_conntrack_put().
	 * Helper nf_ct_put() equals nf_conntrack_put() by dec refcnt,
	 * except that the latter uses internal indirection and does not
	 * result in a conntrack module dependency.
	 * beware nf_ct_get() is different and don't inc refcnt.
	 */
	struct nf_conntrack ct_general;

	spinlock_t	lock;
	/* jiffies32 when this ct is considered dead */
	u32 timeout;

#ifdef CONFIG_NF_CONNTRACK_ZONES
	//ct所属的zone
	struct nf_conntrack_zone zone;
#endif
	/* XXX should I move this to the tail ? - Y.K */
	/* These are my tuples; original and reply */
	//nat情况下记录的是各方向转换后地址
	struct nf_conntrack_tuple_hash tuplehash[IP_CT_DIR_MAX];//记录两个方向的五元组信息（1。源方向;2.响应方向）

	/* Have we seen traffic both ways yet? (bitset) */
	unsigned long status;//标记位

	/*ct所属的net namespace*/
	possible_net_t ct_net;

#if IS_ENABLED(CONFIG_NF_NAT)
	struct hlist_node	nat_bysource;
#endif
	/* all members below initialized via memset */
	struct { } __nfct_init_offset;

	/* If we were expected by an expectation, this will be it */
	struct nf_conn *master;//指向父连接

#if defined(CONFIG_NF_CONNTRACK_MARK)
	u_int32_t mark;
#endif

#ifdef CONFIG_NF_CONNTRACK_SECMARK
	u_int32_t secmark;
#endif

	/* Extensions */
	struct nf_ct_ext *ext;

	/* Storage reserved for other modules, must be the last member */
	union nf_conntrack_proto proto;//协议相关的信息
};

//由连接跟踪hash节点获取ct
static inline struct nf_conn *
nf_ct_to_nf_conn(const struct nf_conntrack *nfct)
{
	return container_of(nfct, struct nf_conn, ct_general);
}

static inline struct nf_conn *
nf_ct_tuplehash_to_ctrack(const struct nf_conntrack_tuple_hash *hash)
{
	return container_of(hash, struct nf_conn,
			    tuplehash[hash->tuple.dst.dir]);
}

//取l3层协议号
static inline u_int16_t nf_ct_l3num(const struct nf_conn *ct)
{
	return ct->tuplehash[IP_CT_DIR_ORIGINAL].tuple.src.l3num;
}

static inline u_int8_t nf_ct_protonum(const struct nf_conn *ct)
{
	return ct->tuplehash[IP_CT_DIR_ORIGINAL].tuple.dst.protonum;
}

/*给定方向，自ct中提供其对应的五元组*/
#define nf_ct_tuple(ct, dir) (&(ct)->tuplehash[dir].tuple)

/* get master conntrack via master expectation */
#define master_ct(conntr) (conntr->master)

extern struct net init_net;

static inline struct net *nf_ct_net(const struct nf_conn *ct)
{
	return read_pnet(&ct->ct_net);
}

/* Is this tuple taken? (ignoring any belonging to the given
   conntrack). */
int nf_conntrack_tuple_taken(const struct nf_conntrack_tuple *tuple,
			     const struct nf_conn *ignored_conntrack);

/* Return conntrack_info and tuple hash for given skb. */
//返回报文的连接跟踪信息指针（见set函数）
static inline struct nf_conn *
nf_ct_get(const struct sk_buff *skb, enum ip_conntrack_info *ctinfo)
{
	unsigned long nfct = skb_get_nfct(skb);

	//连接跟踪信息
	*ctinfo = nfct & NFCT_INFOMASK;
	//连接跟踪地址
	return (struct nf_conn *)(nfct & NFCT_PTRMASK);
}

void nf_ct_destroy(struct nf_conntrack *nfct);

void nf_conntrack_tcp_set_closing(struct nf_conn *ct);

/* decrement reference count on a conntrack */
static inline void nf_ct_put(struct nf_conn *ct)
{
	if (ct && refcount_dec_and_test(&ct->ct_general.use))
		nf_ct_destroy(&ct->ct_general);
}

/* load module; enable/disable conntrack in this namespace */
int nf_ct_netns_get(struct net *net, u8 nfproto);
void nf_ct_netns_put(struct net *net, u8 nfproto);

/*
 * Allocate a hashtable of hlist_head (if nulls == 0),
 * or hlist_nulls_head (if nulls == 1)
 */
void *nf_ct_alloc_hashtable(unsigned int *sizep, int nulls);

int nf_conntrack_hash_check_insert(struct nf_conn *ct);
bool nf_ct_delete(struct nf_conn *ct, u32 pid, int report);

bool nf_ct_get_tuplepr(const struct sk_buff *skb, unsigned int nhoff,
		       u_int16_t l3num, struct net *net,
		       struct nf_conntrack_tuple *tuple);

void __nf_ct_refresh_acct(struct nf_conn *ct, enum ip_conntrack_info ctinfo,
			  u32 extra_jiffies, unsigned int bytes);

/* Refresh conntrack for this many jiffies and do accounting */
static inline void nf_ct_refresh_acct(struct nf_conn *ct,
				      enum ip_conntrack_info ctinfo,
				      const struct sk_buff *skb,
				      u32 extra_jiffies)
{
	__nf_ct_refresh_acct(ct, ctinfo, extra_jiffies, skb->len);
}

/* Refresh conntrack for this many jiffies */
static inline void nf_ct_refresh(struct nf_conn *ct,
				 u32 extra_jiffies)
{
	__nf_ct_refresh_acct(ct, 0, extra_jiffies, 0);
}

/* kill conntrack and do accounting */
bool nf_ct_kill_acct(struct nf_conn *ct, enum ip_conntrack_info ctinfo,
		     const struct sk_buff *skb);

/* kill conntrack without accounting */
static inline bool nf_ct_kill(struct nf_conn *ct)
{
	return nf_ct_delete(ct, 0, 0);
}

struct nf_ct_iter_data {
	struct net *net;
	void *data;
	u32 portid;
	int report;
};

/* Iterate over all conntracks: if iter returns true, it's deleted. */
void nf_ct_iterate_cleanup_net(int (*iter)(struct nf_conn *i, void *data),
			       const struct nf_ct_iter_data *iter_data);

/* also set unconfirmed conntracks as dying. Only use in module exit path. */
void nf_ct_iterate_destroy(int (*iter)(struct nf_conn *i, void *data),
			   void *data);

struct nf_conntrack_zone;

void nf_conntrack_free(struct nf_conn *ct);
struct nf_conn *nf_conntrack_alloc(struct net *net,
				   const struct nf_conntrack_zone *zone,
				   const struct nf_conntrack_tuple *orig,
				   const struct nf_conntrack_tuple *repl,
				   gfp_t gfp);

//检查ct是否一个模板
static inline int nf_ct_is_template(const struct nf_conn *ct)
{
	return test_bit(IPS_TEMPLATE_BIT, &ct->status);
}

/* It's confirmed if it is, or has been in the hash table. */
static inline int nf_ct_is_confirmed(const struct nf_conn *ct)
{
    /*检查此ct是否已经confirmed*/
	return test_bit(IPS_CONFIRMED_BIT, &ct->status);
}

static inline int nf_ct_is_dying(const struct nf_conn *ct)
{
	return test_bit(IPS_DYING_BIT, &ct->status);
}

/* Packet is received from loopback */
static inline bool nf_is_loopback_packet(const struct sk_buff *skb)
{
	return skb->dev && skb->skb_iif && skb->dev->flags & IFF_LOOPBACK;
}

static inline void nf_conntrack_alter_reply(struct nf_conn *ct,
					    const struct nf_conntrack_tuple *newreply)
{
	/* Must be unconfirmed, so not in hash table yet */
	if (WARN_ON(nf_ct_is_confirmed(ct)))
		return;

	ct->tuplehash[IP_CT_DIR_REPLY].tuple = *newreply;
}

#define nfct_time_stamp ((u32)(jiffies))

/* jiffies until ct expires, 0 if already expired */
static inline unsigned long nf_ct_expires(const struct nf_conn *ct)
{
	s32 timeout = READ_ONCE(ct->timeout) - nfct_time_stamp;

	return max(timeout, 0);
}

//ct是否已过期
static inline bool nf_ct_is_expired(const struct nf_conn *ct)
{
	return (__s32)(READ_ONCE(ct->timeout) - nfct_time_stamp) <= 0;
}

/* use after obtaining a reference count */
static inline bool nf_ct_should_gc(const struct nf_conn *ct)
{
<<<<<<< HEAD
    /*ct过期*/
	return nf_ct_is_expired(ct) && nf_ct_is_confirmed(ct) &&
	       !nf_ct_is_dying(ct);
=======
	if (!nf_ct_is_confirmed(ct))
		return false;

	/* load ct->timeout after is_confirmed() test.
	 * Pairs with __nf_conntrack_confirm() which:
	 * 1. Increases ct->timeout value
	 * 2. Inserts ct into rcu hlist
	 * 3. Sets the confirmed bit
	 * 4. Unlocks the hlist lock
	 */
	smp_acquire__after_ctrl_dep();

	return nf_ct_is_expired(ct) && !nf_ct_is_dying(ct);
>>>>>>> f2d282e1
}

/*24小时的秒数*/
#define	NF_CT_DAY	(86400 * HZ)

struct kernel_param;

int nf_conntrack_set_hashsize(const char *val, const struct kernel_param *kp);
int nf_conntrack_hash_resize(unsigned int hashsize);

extern struct hlist_nulls_head *nf_conntrack_hash;
extern unsigned int nf_conntrack_htable_size;
extern seqcount_spinlock_t nf_conntrack_generation;
extern unsigned int nf_conntrack_max;

/* must be called with rcu read lock held */
//取全局的ct hash表及table size
static inline void
nf_conntrack_get_ht(struct hlist_nulls_head **hash, unsigned int *hsize)
{
	struct hlist_nulls_head *hptr;
	unsigned int sequence, hsz;

	do {
	    //读取nf_conntrack_generation
		sequence = read_seqcount_begin(&nf_conntrack_generation);
		hsz = nf_conntrack_htable_size;
		hptr = nf_conntrack_hash;
		//再次读取nf_conntrack_generation,如果seq无变更，则返回取得的值，否则继续
	} while (read_seqcount_retry(&nf_conntrack_generation, sequence));

	*hash = hptr;
	*hsize = hsz;
}

struct nf_conn *nf_ct_tmpl_alloc(struct net *net,
				 const struct nf_conntrack_zone *zone,
				 gfp_t flags);
void nf_ct_tmpl_free(struct nf_conn *tmpl);

u32 nf_ct_get_id(const struct nf_conn *ct);
u32 nf_conntrack_count(const struct net *net);

//设置ct及info
static inline void
nf_ct_set(struct sk_buff *skb, struct nf_conn *ct, enum ip_conntrack_info info)
{
	skb_set_nfct(skb, (unsigned long)ct | info);
}

extern unsigned int nf_conntrack_net_id;

/*取此net namespace对应的连接跟踪私有数据*/
static inline struct nf_conntrack_net *nf_ct_pernet(const struct net *net)
{
	return net_generic(net, nf_conntrack_net_id);
}

int nf_ct_skb_network_trim(struct sk_buff *skb, int family);
int nf_ct_handle_fragments(struct net *net, struct sk_buff *skb,
			   u16 zone, u8 family, u8 *proto, u16 *mru);

#define NF_CT_STAT_INC(net, count)	  __this_cpu_inc((net)->ct.stat->count)
#define NF_CT_STAT_INC_ATOMIC(net, count) this_cpu_inc((net)->ct.stat->count)
#define NF_CT_STAT_ADD_ATOMIC(net, count, v) this_cpu_add((net)->ct.stat->count, (v))

#define MODULE_ALIAS_NFCT_HELPER(helper) \
        MODULE_ALIAS("nfct-helper-" helper)

#endif /* _NF_CONNTRACK_H */<|MERGE_RESOLUTION|>--- conflicted
+++ resolved
@@ -316,11 +316,6 @@
 /* use after obtaining a reference count */
 static inline bool nf_ct_should_gc(const struct nf_conn *ct)
 {
-<<<<<<< HEAD
-    /*ct过期*/
-	return nf_ct_is_expired(ct) && nf_ct_is_confirmed(ct) &&
-	       !nf_ct_is_dying(ct);
-=======
 	if (!nf_ct_is_confirmed(ct))
 		return false;
 
@@ -333,8 +328,8 @@
 	 */
 	smp_acquire__after_ctrl_dep();
 
+    	/*ct过期*/
 	return nf_ct_is_expired(ct) && !nf_ct_is_dying(ct);
->>>>>>> f2d282e1
 }
 
 /*24小时的秒数*/
