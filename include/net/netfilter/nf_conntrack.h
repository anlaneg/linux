--- conflicted
+++ resolved
@@ -101,11 +101,7 @@
 	/* Have we seen traffic both ways yet? (bitset) */
 	unsigned long status;//标记位
 
-<<<<<<< HEAD
-	u16		cpu;
 	/*ct所属的net namespace*/
-=======
->>>>>>> 97ee9d1c
 	possible_net_t ct_net;
 
 #if IS_ENABLED(CONFIG_NF_NAT)
