/* SPDX-License-Identifier: GPL-2.0 */
#ifndef _NET_NF_TABLES_H
#define _NET_NF_TABLES_H

#include <asm/unaligned.h>
#include <linux/list.h>
#include <linux/netfilter.h>
#include <linux/netfilter/nfnetlink.h>
#include <linux/netfilter/x_tables.h>
#include <linux/netfilter/nf_tables.h>
#include <linux/u64_stats_sync.h>
#include <linux/rhashtable.h>
#include <net/netfilter/nf_flow_table.h>
#include <net/netlink.h>
#include <net/flow_offload.h>
#include <net/netns/generic.h>

#define NFT_MAX_HOOKS	(NF_INET_INGRESS + 1)

struct module;

#define NFT_JUMP_STACK_SIZE	16

enum {
	NFT_PKTINFO_L4PROTO	= (1 << 0),
	NFT_PKTINFO_INNER	= (1 << 1),
	NFT_PKTINFO_INNER_FULL	= (1 << 2),
};

struct nft_pktinfo {
	struct sk_buff			*skb;/*报文信息*/
	const struct nf_hook_state	*state;
	u8				flags;
	u8				tprot;
	u16				fragoff;
	u16				thoff;
	u16				inneroff;
};

static inline struct sock *nft_sk(const struct nft_pktinfo *pkt)
{
	return pkt->state->sk;
}

static inline unsigned int nft_thoff(const struct nft_pktinfo *pkt)
{
	return pkt->thoff;
}

static inline struct net *nft_net(const struct nft_pktinfo *pkt)
{
	return pkt->state->net;
}

static inline unsigned int nft_hook(const struct nft_pktinfo *pkt)
{
	return pkt->state->hook;
}

static inline u8 nft_pf(const struct nft_pktinfo *pkt)
{
	return pkt->state->pf;
}

static inline const struct net_device *nft_in(const struct nft_pktinfo *pkt)
{
	return pkt->state->in;
}

static inline const struct net_device *nft_out(const struct nft_pktinfo *pkt)
{
	return pkt->state->out;
}

static inline void nft_set_pktinfo(struct nft_pktinfo *pkt,
				   struct sk_buff *skb,
				   const struct nf_hook_state *state)
{
	pkt->skb = skb;
	pkt->state = state;
}

static inline void nft_set_pktinfo_unspec(struct nft_pktinfo *pkt)
{
	pkt->flags = 0;
	pkt->tprot = 0;
	pkt->thoff = 0;
	pkt->fragoff = 0;
}

/**
 * 	struct nft_verdict - nf_tables verdict
 *
 * 	@code: nf_tables/netfilter verdict code
 * 	@chain: destination chain for NFT_JUMP/NFT_GOTO
 */
struct nft_verdict {
	u32				code;
	struct nft_chain		*chain;
};

struct nft_data {
	union {
		u32			data[4];
		struct nft_verdict	verdict;
	};
} __attribute__((aligned(__alignof__(u64))));

#define NFT_REG32_NUM		20

/**
 *	struct nft_regs - nf_tables register set
 *
 *	@data: data registers
 *	@verdict: verdict register
 *
 *	The first four data registers alias to the verdict register.
 */
struct nft_regs {
	union {
		u32			data[NFT_REG32_NUM];
		struct nft_verdict	verdict;
	};
};

struct nft_regs_track {
	struct {
		const struct nft_expr		*selector;
		const struct nft_expr		*bitwise;
		u8				num_reg;
	} regs[NFT_REG32_NUM];

	const struct nft_expr			*cur;
	const struct nft_expr			*last;
};

/* Store/load an u8, u16 or u64 integer to/from the u32 data register.
 *
 * Note, when using concatenations, register allocation happens at 32-bit
 * level. So for store instruction, pad the rest part with zero to avoid
 * garbage values.
 */

static inline void nft_reg_store8(u32 *dreg, u8 val)
{
	*dreg = 0;
	*(u8 *)dreg = val;
}

static inline u8 nft_reg_load8(const u32 *sreg)
{
	return *(u8 *)sreg;
}

static inline void nft_reg_store16(u32 *dreg, u16 val)
{
	*dreg = 0;
	*(u16 *)dreg = val;
}

static inline void nft_reg_store_be16(u32 *dreg, __be16 val)
{
	nft_reg_store16(dreg, (__force __u16)val);
}

static inline u16 nft_reg_load16(const u32 *sreg)
{
	return *(u16 *)sreg;
}

static inline __be16 nft_reg_load_be16(const u32 *sreg)
{
	return (__force __be16)nft_reg_load16(sreg);
}

static inline __be32 nft_reg_load_be32(const u32 *sreg)
{
	return *(__force __be32 *)sreg;
}

static inline void nft_reg_store64(u32 *dreg, u64 val)
{
	put_unaligned(val, (u64 *)dreg);
}

static inline u64 nft_reg_load64(const u32 *sreg)
{
	return get_unaligned((u64 *)sreg);
}

static inline void nft_data_copy(u32 *dst, const struct nft_data *src,
				 unsigned int len)
{
	if (len % NFT_REG32_SIZE)
		dst[len / NFT_REG32_SIZE] = 0;
	memcpy(dst, src, len);
}

/**
 *	struct nft_ctx - nf_tables rule/set context
 *
 *	@net: net namespace
 * 	@table: the table the chain is contained in
 * 	@chain: the chain the rule is contained in
 *	@nla: netlink attributes
 *	@portid: netlink portID of the original message
 *	@seq: netlink sequence number
 *	@family: protocol family
 *	@level: depth of the chains
 *	@report: notify via unicast netlink message
 */
struct nft_ctx {
	struct net			*net;
	struct nft_table		*table;
	struct nft_chain		*chain;
	const struct nlattr * const 	*nla;
	u32				portid;
	u32				seq;
	u16				flags;
	u8				family;
	u8				level;
	bool				report;
};

enum nft_data_desc_flags {
	NFT_DATA_DESC_SETELEM	= (1 << 0),
};

struct nft_data_desc {
	enum nft_data_types		type;
	unsigned int			size;
	unsigned int			len;
	unsigned int			flags;
};

int nft_data_init(const struct nft_ctx *ctx, struct nft_data *data,
		  struct nft_data_desc *desc, const struct nlattr *nla);
void nft_data_hold(const struct nft_data *data, enum nft_data_types type);
void nft_data_release(const struct nft_data *data, enum nft_data_types type);
int nft_data_dump(struct sk_buff *skb, int attr, const struct nft_data *data,
		  enum nft_data_types type, unsigned int len);

static inline enum nft_data_types nft_dreg_to_type(enum nft_registers reg)
{
	return reg == NFT_REG_VERDICT ? NFT_DATA_VERDICT : NFT_DATA_VALUE;
}

static inline enum nft_registers nft_type_to_reg(enum nft_data_types type)
{
	return type == NFT_DATA_VERDICT ? NFT_REG_VERDICT : NFT_REG_1 * NFT_REG_SIZE / NFT_REG32_SIZE;
}

int nft_parse_u32_check(const struct nlattr *attr, int max, u32 *dest);
int nft_dump_register(struct sk_buff *skb, unsigned int attr, unsigned int reg);

int nft_parse_register_load(const struct nlattr *attr, u8 *sreg, u32 len);
int nft_parse_register_store(const struct nft_ctx *ctx,
			     const struct nlattr *attr, u8 *dreg,
			     const struct nft_data *data,
			     enum nft_data_types type, unsigned int len);

/**
 *	struct nft_userdata - user defined data associated with an object
 *
 *	@len: length of the data
 *	@data: content
 *
 *	The presence of user data is indicated in an object specific fashion,
 *	so a length of zero can't occur and the value "len" indicates data
 *	of length len + 1.
 */
struct nft_userdata {
	u8			len;
	unsigned char		data[];
};

/**
 *	struct nft_set_elem - generic representation of set elements
 *
 *	@key: element key
 *	@key_end: closing element key
 *	@priv: element private data and extensions
 */
struct nft_set_elem {
	union {
		u32		buf[NFT_DATA_VALUE_MAXLEN / sizeof(u32)];
		struct nft_data	val;
	} key;
	union {
		u32		buf[NFT_DATA_VALUE_MAXLEN / sizeof(u32)];
		struct nft_data	val;
	} key_end;
	union {
		u32		buf[NFT_DATA_VALUE_MAXLEN / sizeof(u32)];
		struct nft_data val;
	} data;
	void			*priv;
};

struct nft_set;
struct nft_set_iter {
	u8		genmask;
	unsigned int	count;
	unsigned int	skip;
	int		err;
	int		(*fn)(const struct nft_ctx *ctx,
			      struct nft_set *set,
			      const struct nft_set_iter *iter,
			      struct nft_set_elem *elem);
};

/**
 *	struct nft_set_desc - description of set elements
 *
 *	@ktype: key type
 *	@klen: key length
 *	@dtype: data type
 *	@dlen: data length
 *	@objtype: object type
 *	@flags: flags
 *	@size: number of set elements
 *	@policy: set policy
 *	@gc_int: garbage collector interval
 *	@field_len: length of each field in concatenation, bytes
 *	@field_count: number of concatenated fields in element
 *	@expr: set must support for expressions
 */
struct nft_set_desc {
	u32			ktype;
	unsigned int		klen;
	u32			dtype;
	unsigned int		dlen;
	u32			objtype;
	unsigned int		size;
	u32			policy;
	u32			gc_int;
	u64			timeout;
	u8			field_len[NFT_REG32_COUNT];
	u8			field_count;
	bool			expr;
};

/**
 *	enum nft_set_class - performance class
 *
 *	@NFT_LOOKUP_O_1: constant, O(1)
 *	@NFT_LOOKUP_O_LOG_N: logarithmic, O(log N)
 *	@NFT_LOOKUP_O_N: linear, O(N)
 */
enum nft_set_class {
	NFT_SET_CLASS_O_1,
	NFT_SET_CLASS_O_LOG_N,
	NFT_SET_CLASS_O_N,
};

/**
 *	struct nft_set_estimate - estimation of memory and performance
 *				  characteristics
 *
 *	@size: required memory
 *	@lookup: lookup performance class
 *	@space: memory class
 */
struct nft_set_estimate {
	u64			size;
	enum nft_set_class	lookup;
	enum nft_set_class	space;
};

#define NFT_EXPR_MAXATTR		16
#define NFT_EXPR_SIZE(size)		(sizeof(struct nft_expr) + \
					 ALIGN(size, __alignof__(struct nft_expr)))

/**
 *	struct nft_expr - nf_tables expression
 *
 *	@ops: expression ops
 *	@data: expression private data
 */
struct nft_expr {
	const struct nft_expr_ops	*ops;
	unsigned char			data[]
		__attribute__((aligned(__alignof__(u64))));
};

static inline void *nft_expr_priv(const struct nft_expr *expr)
{
	return (void *)expr->data;
}

struct nft_expr_info;

int nft_expr_inner_parse(const struct nft_ctx *ctx, const struct nlattr *nla,
			 struct nft_expr_info *info);
int nft_expr_clone(struct nft_expr *dst, struct nft_expr *src);
void nft_expr_destroy(const struct nft_ctx *ctx, struct nft_expr *expr);
int nft_expr_dump(struct sk_buff *skb, unsigned int attr,
		  const struct nft_expr *expr, bool reset);
bool nft_expr_reduce_bitwise(struct nft_regs_track *track,
			     const struct nft_expr *expr);

struct nft_set_ext;

/**
 *	struct nft_set_ops - nf_tables set operations
 *
 *	@lookup: look up an element within the set
 *	@update: update an element if exists, add it if doesn't exist
 *	@delete: delete an element
 *	@insert: insert new element into set
 *	@activate: activate new element in the next generation
 *	@deactivate: lookup for element and deactivate it in the next generation
 *	@flush: deactivate element in the next generation
 *	@remove: remove element from set
 *	@walk: iterate over all set elements
 *	@get: get set elements
 *	@privsize: function to return size of set private data
 *	@init: initialize private data of new set instance
 *	@destroy: destroy private data of set instance
 *	@elemsize: element private size
 *
 *	Operations lookup, update and delete have simpler interfaces, are faster
 *	and currently only used in the packet path. All the rest are slower,
 *	control plane functions.
 */
struct nft_set_ops {
	bool				(*lookup)(const struct net *net,
						  const struct nft_set *set,
						  const u32 *key,
						  const struct nft_set_ext **ext);
	bool				(*update)(struct nft_set *set,
						  const u32 *key,
						  void *(*new)(struct nft_set *,
							       const struct nft_expr *,
							       struct nft_regs *),
						  const struct nft_expr *expr,
						  struct nft_regs *regs,
						  const struct nft_set_ext **ext);
	bool				(*delete)(const struct nft_set *set,
						  const u32 *key);
	//向set中添加元素
	int				(*insert)(const struct net *net,
						  const struct nft_set *set,
						  const struct nft_set_elem *elem,
						  struct nft_set_ext **ext);
	//使元素在下一代有效
	void				(*activate)(const struct net *net,
						    const struct nft_set *set,
						    const struct nft_set_elem *elem);
	//使元素在下一代无效
	void *				(*deactivate)(const struct net *net,
						      const struct nft_set *set,
						      const struct nft_set_elem *elem);
	bool				(*flush)(const struct net *net,
						 const struct nft_set *set,
						 void *priv);
	//将elem自set中移除
	void				(*remove)(const struct net *net,
						  const struct nft_set *set,
						  const struct nft_set_elem *elem);
	void				(*walk)(const struct nft_ctx *ctx,
						struct nft_set *set,
						struct nft_set_iter *iter);
	void *				(*get)(const struct net *net,
					       const struct nft_set *set,
					       const struct nft_set_elem *elem,
					       unsigned int flags);

	//取私有数据大小
	u64				(*privsize)(const struct nlattr * const nla[],
						    const struct nft_set_desc *desc);
	bool				(*estimate)(const struct nft_set_desc *desc,
						    u32 features,
						    struct nft_set_estimate *est);
	//set初始化
	int				(*init)(const struct nft_set *set,
						const struct nft_set_desc *desc,
						const struct nlattr * const nla[]);
	//set销毁
	void				(*destroy)(const struct nft_set *set);
	void				(*gc_init)(const struct nft_set *set);

	//set中elem的大小
	unsigned int			elemsize;
};

/**
 *      struct nft_set_type - nf_tables set type
 *
 *      @ops: set ops for this type
 *      @features: features supported by the implementation
 */
struct nft_set_type {
	const struct nft_set_ops	ops;//set操作集
	u32				features;
};
#define to_set_type(o) container_of(o, struct nft_set_type, ops)

struct nft_set_elem_expr {
	u8				size;
	unsigned char			data[]
		__attribute__((aligned(__alignof__(struct nft_expr))));
};

#define nft_setelem_expr_at(__elem_expr, __offset)			\
	((struct nft_expr *)&__elem_expr->data[__offset])

#define nft_setelem_expr_foreach(__expr, __elem_expr, __size)		\
	for (__expr = nft_setelem_expr_at(__elem_expr, 0), __size = 0;	\
	     __size < (__elem_expr)->size;				\
	     __size += (__expr)->ops->size, __expr = ((void *)(__expr)) + (__expr)->ops->size)

#define NFT_SET_EXPR_MAX	2

/**
 * 	struct nft_set - nf_tables set instance
 *
 *	@list: table set list node
 *	@bindings: list of set bindings
 *	@table: table this set belongs to
 *	@net: netnamespace this set belongs to
 * 	@name: name of the set
 *	@handle: unique handle of the set
 * 	@ktype: key type (numeric type defined by userspace, not used in the kernel)
 * 	@dtype: data type (verdict or numeric type defined by userspace)
 * 	@objtype: object type (see NFT_OBJECT_* definitions)
 * 	@size: maximum set size
 *	@field_len: length of each field in concatenation, bytes
 *	@field_count: number of concatenated fields in element
 *	@use: number of rules references to this set
 * 	@nelems: number of elements
 * 	@ndeact: number of deactivated elements queued for removal
 *	@timeout: default timeout value in jiffies
 * 	@gc_int: garbage collection interval in msecs
 *	@policy: set parameterization (see enum nft_set_policies)
 *	@udlen: user data length
 *	@udata: user data
 *	@expr: stateful expression
 * 	@ops: set ops
 * 	@flags: set flags
 *	@genmask: generation mask
 * 	@klen: key length
 * 	@dlen: data length
 * 	@data: private set data
 */
struct nft_set {
	struct list_head		list;
	struct list_head		bindings;
	struct nft_table		*table;
	possible_net_t			net;
	char				*name;
	u64				handle;
	u32				ktype;
	u32				dtype;
	u32				objtype;
	u32				size;
	u8				field_len[NFT_REG32_COUNT];
	u8				field_count;
	u32				use;
	atomic_t			nelems;
	u32				ndeact;
	u64				timeout;
	u32				gc_int;
	u16				policy;
	u16				udlen;
	unsigned char			*udata;
	/* runtime data below here */
	const struct nft_set_ops	*ops ____cacheline_aligned;
	u16				flags:14,
					genmask:2;
	u8				klen;/*key的长度*/
	u8				dlen;
	u8				num_exprs;
	struct nft_expr			*exprs[NFT_SET_EXPR_MAX];
	struct list_head		catchall_list;
	unsigned char			data[]
		__attribute__((aligned(__alignof__(u64))));
};

static inline bool nft_set_is_anonymous(const struct nft_set *set)
{
	return set->flags & NFT_SET_ANONYMOUS;
}

static inline void *nft_set_priv(const struct nft_set *set)
{
	return (void *)set->data;
}

static inline struct nft_set *nft_set_container_of(const void *priv)
{
	return (void *)priv - offsetof(struct nft_set, data);
}

struct nft_set *nft_set_lookup_global(const struct net *net,
				      const struct nft_table *table,
				      const struct nlattr *nla_set_name,
				      const struct nlattr *nla_set_id,
				      u8 genmask);

struct nft_set_ext *nft_set_catchall_lookup(const struct net *net,
					    const struct nft_set *set);
void *nft_set_catchall_gc(const struct nft_set *set);

static inline unsigned long nft_set_gc_interval(const struct nft_set *set)
{
	u32 gc_int = READ_ONCE(set->gc_int);

	return gc_int ? msecs_to_jiffies(gc_int) : HZ;
}

/**
 *	struct nft_set_binding - nf_tables set binding
 *
 *	@list: set bindings list node
 *	@chain: chain containing the rule bound to the set
 *	@flags: set action flags
 *
 *	A set binding contains all information necessary for validation
 *	of new elements added to a bound set.
 */
struct nft_set_binding {
	struct list_head		list;
	const struct nft_chain		*chain;
	u32				flags;
};

enum nft_trans_phase;
void nf_tables_deactivate_set(const struct nft_ctx *ctx, struct nft_set *set,
			      struct nft_set_binding *binding,
			      enum nft_trans_phase phase);
int nf_tables_bind_set(const struct nft_ctx *ctx, struct nft_set *set,
		       struct nft_set_binding *binding);
void nf_tables_destroy_set(const struct nft_ctx *ctx, struct nft_set *set);

/**
 *	enum nft_set_extensions - set extension type IDs
 *
 *	@NFT_SET_EXT_KEY: element key
 *	@NFT_SET_EXT_KEY_END: upper bound element key, for ranges
 *	@NFT_SET_EXT_DATA: mapping data
 *	@NFT_SET_EXT_FLAGS: element flags
 *	@NFT_SET_EXT_TIMEOUT: element timeout
 *	@NFT_SET_EXT_EXPIRATION: element expiration time
 *	@NFT_SET_EXT_USERDATA: user data associated with the element
 *	@NFT_SET_EXT_EXPRESSIONS: expressions assiciated with the element
 *	@NFT_SET_EXT_OBJREF: stateful object reference associated with element
 *	@NFT_SET_EXT_NUM: number of extension types
 */
enum nft_set_extensions {
	NFT_SET_EXT_KEY,
	NFT_SET_EXT_KEY_END,
	NFT_SET_EXT_DATA,
	NFT_SET_EXT_FLAGS,
	NFT_SET_EXT_TIMEOUT,
	NFT_SET_EXT_EXPIRATION,
	NFT_SET_EXT_USERDATA,
	NFT_SET_EXT_EXPRESSIONS,
	NFT_SET_EXT_OBJREF,
	NFT_SET_EXT_NUM
};

/**
 *	struct nft_set_ext_type - set extension type
 *
 * 	@len: fixed part length of the extension
 * 	@align: alignment requirements of the extension
 */
struct nft_set_ext_type {
	u8	len;
	u8	align;
};

extern const struct nft_set_ext_type nft_set_ext_types[];

/**
 *	struct nft_set_ext_tmpl - set extension template
 *
 *	@len: length of extension area
 *	@offset: offsets of individual extension types
 */
struct nft_set_ext_tmpl {
	u16	len;
	u8	offset[NFT_SET_EXT_NUM];
	u8	ext_len[NFT_SET_EXT_NUM];
};

/**
 *	struct nft_set_ext - set extensions
 *
 *	@genmask: generation mask
 *	@offset: offsets of individual extension types
 *	@data: beginning of extension data
 */
struct nft_set_ext {
	u8	genmask;
	u8	offset[NFT_SET_EXT_NUM];
	char	data[];
};

static inline void nft_set_ext_prepare(struct nft_set_ext_tmpl *tmpl)
{
	memset(tmpl, 0, sizeof(*tmpl));
	tmpl->len = sizeof(struct nft_set_ext);
}

static inline int nft_set_ext_add_length(struct nft_set_ext_tmpl *tmpl, u8 id,
					 unsigned int len)
{
	tmpl->len	 = ALIGN(tmpl->len, nft_set_ext_types[id].align);
	if (tmpl->len > U8_MAX)
		return -EINVAL;

	tmpl->offset[id] = tmpl->len;
	tmpl->ext_len[id] = nft_set_ext_types[id].len + len;
	tmpl->len	+= tmpl->ext_len[id];

	return 0;
}

static inline int nft_set_ext_add(struct nft_set_ext_tmpl *tmpl, u8 id)
{
	return nft_set_ext_add_length(tmpl, id, 0);
}

static inline void nft_set_ext_init(struct nft_set_ext *ext,
				    const struct nft_set_ext_tmpl *tmpl)
{
	memcpy(ext->offset, tmpl->offset, sizeof(ext->offset));
}

static inline bool __nft_set_ext_exists(const struct nft_set_ext *ext, u8 id)
{
	return !!ext->offset[id];
}

static inline bool nft_set_ext_exists(const struct nft_set_ext *ext, u8 id)
{
	return ext && __nft_set_ext_exists(ext, id);
}

static inline void *nft_set_ext(const struct nft_set_ext *ext, u8 id)
{
	return (void *)ext + ext->offset[id];
}

//取set的key
static inline struct nft_data *nft_set_ext_key(const struct nft_set_ext *ext)
{
	return nft_set_ext(ext, NFT_SET_EXT_KEY);
}

static inline struct nft_data *nft_set_ext_key_end(const struct nft_set_ext *ext)
{
	return nft_set_ext(ext, NFT_SET_EXT_KEY_END);
}

static inline struct nft_data *nft_set_ext_data(const struct nft_set_ext *ext)
{
	return nft_set_ext(ext, NFT_SET_EXT_DATA);
}

static inline u8 *nft_set_ext_flags(const struct nft_set_ext *ext)
{
	return nft_set_ext(ext, NFT_SET_EXT_FLAGS);
}

static inline u64 *nft_set_ext_timeout(const struct nft_set_ext *ext)
{
	return nft_set_ext(ext, NFT_SET_EXT_TIMEOUT);
}

static inline u64 *nft_set_ext_expiration(const struct nft_set_ext *ext)
{
	return nft_set_ext(ext, NFT_SET_EXT_EXPIRATION);
}

static inline struct nft_userdata *nft_set_ext_userdata(const struct nft_set_ext *ext)
{
	return nft_set_ext(ext, NFT_SET_EXT_USERDATA);
}

static inline struct nft_set_elem_expr *nft_set_ext_expr(const struct nft_set_ext *ext)
{
	return nft_set_ext(ext, NFT_SET_EXT_EXPRESSIONS);
}

static inline bool nft_set_elem_expired(const struct nft_set_ext *ext)
{
	return nft_set_ext_exists(ext, NFT_SET_EXT_EXPIRATION) &&
	       time_is_before_eq_jiffies64(*nft_set_ext_expiration(ext));
}

static inline struct nft_set_ext *nft_set_elem_ext(const struct nft_set *set,
						   void *elem)
{
	return elem + set->ops->elemsize;
}

static inline struct nft_object **nft_set_ext_obj(const struct nft_set_ext *ext)
{
	return nft_set_ext(ext, NFT_SET_EXT_OBJREF);
}

struct nft_expr *nft_set_elem_expr_alloc(const struct nft_ctx *ctx,
					 const struct nft_set *set,
					 const struct nlattr *attr);

void *nft_set_elem_init(const struct nft_set *set,
			const struct nft_set_ext_tmpl *tmpl,
			const u32 *key, const u32 *key_end, const u32 *data,
			u64 timeout, u64 expiration, gfp_t gfp);
int nft_set_elem_expr_clone(const struct nft_ctx *ctx, struct nft_set *set,
			    struct nft_expr *expr_array[]);
void nft_set_elem_destroy(const struct nft_set *set, void *elem,
			  bool destroy_expr);

/**
 *	struct nft_set_gc_batch_head - nf_tables set garbage collection batch
 *
 *	@rcu: rcu head
 *	@set: set the elements belong to
 *	@cnt: count of elements
 */
struct nft_set_gc_batch_head {
	struct rcu_head			rcu;
	const struct nft_set		*set;
	unsigned int			cnt;
};

#define NFT_SET_GC_BATCH_SIZE	((PAGE_SIZE -				  \
				  sizeof(struct nft_set_gc_batch_head)) / \
				 sizeof(void *))

/**
 *	struct nft_set_gc_batch - nf_tables set garbage collection batch
 *
 * 	@head: GC batch head
 * 	@elems: garbage collection elements
 */
struct nft_set_gc_batch {
	struct nft_set_gc_batch_head	head;
	void				*elems[NFT_SET_GC_BATCH_SIZE];
};

struct nft_set_gc_batch *nft_set_gc_batch_alloc(const struct nft_set *set,
						gfp_t gfp);
void nft_set_gc_batch_release(struct rcu_head *rcu);

static inline void nft_set_gc_batch_complete(struct nft_set_gc_batch *gcb)
{
	if (gcb != NULL)
		call_rcu(&gcb->head.rcu, nft_set_gc_batch_release);
}

static inline struct nft_set_gc_batch *
nft_set_gc_batch_check(const struct nft_set *set, struct nft_set_gc_batch *gcb,
		       gfp_t gfp)
{
	if (gcb != NULL) {
		if (gcb->head.cnt + 1 < ARRAY_SIZE(gcb->elems))
			return gcb;
		nft_set_gc_batch_complete(gcb);
	}
	return nft_set_gc_batch_alloc(set, gfp);
}

static inline void nft_set_gc_batch_add(struct nft_set_gc_batch *gcb,
					void *elem)
{
	gcb->elems[gcb->head.cnt++] = elem;
}

struct nft_expr_ops;
/**
 *	struct nft_expr_type - nf_tables expression type
 *
 *	@select_ops: function to select nft_expr_ops
 *	@release_ops: release nft_expr_ops
 *	@ops: default ops, used when no select_ops functions is present
 *	@list: used internally
 *	@name: Identifier
 *	@owner: module reference
 *	@policy: netlink attribute policy
 *	@maxattr: highest netlink attribute number
 *	@family: address family for AF-specific types
 *	@flags: expression type flags
 */
//定义表达式类型
struct nft_expr_type {
    //如有此回调，则通过此回调，进一步选择表达式的ops,否则直接使用此结构给出的ops
	const struct nft_expr_ops	*(*select_ops)(const struct nft_ctx *,
						       const struct nlattr * const tb[]);
	void				(*release_ops)(const struct nft_expr_ops *ops);
	//无select_ops时，供使用的默认ops
	const struct nft_expr_ops	*ops;
<<<<<<< HEAD
	struct list_head		list;//用于将type串起来
	const char			*name;//表达式类型名称
	struct module			*owner;//所属的module
	const struct nla_policy		*policy;//表达式netlink属性策略
	unsigned int			maxattr;//表达式netlink属性最大size
	u8				family;//所属的family
=======
	const struct nft_expr_ops	*inner_ops;
	struct list_head		list;
	const char			*name;
	struct module			*owner;
	const struct nla_policy		*policy;
	unsigned int			maxattr;
	u8				family;
>>>>>>> fe15c26e
	u8				flags;
};

#define NFT_EXPR_STATEFUL		0x1
#define NFT_EXPR_GC			0x2

enum nft_trans_phase {
	NFT_TRANS_PREPARE,
	NFT_TRANS_ABORT,
	NFT_TRANS_COMMIT,
	NFT_TRANS_RELEASE
};

struct nft_flow_rule;
struct nft_offload_ctx;

/**
 *	struct nft_expr_ops - nf_tables expression operations
 *
 *	@eval: Expression evaluation function
 *	@size: full expression size, including private data size
 *	@init: initialization function
 *	@activate: activate expression in the next generation
 *	@deactivate: deactivate expression in next generation
 *	@destroy: destruction function, called after synchronize_rcu
 *	@dump: function to dump parameters
 *	@type: expression type
 *	@validate: validate expression, called during loop detection
 *	@data: extra data to attach to this expression operation
 */
//netfilter表达式操作集
struct nft_expr_ops {
	void				(*eval)(const struct nft_expr *expr,
						struct nft_regs *regs,
						const struct nft_pktinfo *pkt);
	int				(*clone)(struct nft_expr *dst,
						 const struct nft_expr *src);
	unsigned int			size;//表达式占用的内存大小

	//用于初始化表达式
	int				(*init)(const struct nft_ctx *ctx,
						const struct nft_expr *expr/*出参，待初始化的netfilter表达式*/,
						const struct nlattr * const tb[]/*表达式配置数组*/);
	void				(*activate)(const struct nft_ctx *ctx,
						    const struct nft_expr *expr);
	void				(*deactivate)(const struct nft_ctx *ctx,
						      const struct nft_expr *expr,
						      enum nft_trans_phase phase);
	void				(*destroy)(const struct nft_ctx *ctx,
						   const struct nft_expr *expr);
	void				(*destroy_clone)(const struct nft_ctx *ctx,
							 const struct nft_expr *expr);
	int				(*dump)(struct sk_buff *skb,
						const struct nft_expr *expr,
						bool reset);
	int				(*validate)(const struct nft_ctx *ctx,
						    const struct nft_expr *expr,
						    const struct nft_data **data);
	bool				(*reduce)(struct nft_regs_track *track,
						  const struct nft_expr *expr);
	bool				(*gc)(struct net *net,
					      const struct nft_expr *expr);
	int				(*offload)(struct nft_offload_ctx *ctx,
						   struct nft_flow_rule *flow,
						   const struct nft_expr *expr);
	bool				(*offload_action)(const struct nft_expr *expr);
	void				(*offload_stats)(struct nft_expr *expr,
							 const struct flow_stats *stats);
	const struct nft_expr_type	*type;
	void				*data;
};

/**
 *	struct nft_rule - nf_tables rule
 *
 *	@list: used internally
 *	@handle: rule handle
 *	@genmask: generation mask
 *	@dlen: length of expression data
 *	@udata: user data is appended to the rule
 *	@data: expression data
 */
struct nft_rule {
	struct list_head		list;
	u64				handle:42,//rule唯一编号
					genmask:2,
					dlen:12,
					udata:1;/*是否有用户定义的数据*/
	unsigned char			data[]
		__attribute__((aligned(__alignof__(struct nft_expr))));
};

//取rule的首个表达式
static inline struct nft_expr *nft_expr_first(const struct nft_rule *rule)
{
	return (struct nft_expr *)&rule->data[0];
}

//取rule的下一个表达式
static inline struct nft_expr *nft_expr_next(const struct nft_expr *expr)
{
	return ((void *)expr) + expr->ops->size;
}

static inline struct nft_expr *nft_expr_last(const struct nft_rule *rule)
{
	return (struct nft_expr *)&rule->data[rule->dlen];
}

static inline bool nft_expr_more(const struct nft_rule *rule,
				 const struct nft_expr *expr)
{
	return expr != nft_expr_last(rule) && expr->ops;
}

static inline struct nft_userdata *nft_userdata(const struct nft_rule *rule)
{
	return (void *)&rule->data[rule->dlen];
}

void nf_tables_rule_release(const struct nft_ctx *ctx, struct nft_rule *rule);

static inline void nft_set_elem_update_expr(const struct nft_set_ext *ext,
					    struct nft_regs *regs,
					    const struct nft_pktinfo *pkt)
{
	struct nft_set_elem_expr *elem_expr;
	struct nft_expr *expr;
	u32 size;

	if (__nft_set_ext_exists(ext, NFT_SET_EXT_EXPRESSIONS)) {
		elem_expr = nft_set_ext_expr(ext);
		nft_setelem_expr_foreach(expr, elem_expr, size) {
			expr->ops->eval(expr, regs, pkt);
			if (regs->verdict.code == NFT_BREAK)
				return;
		}
	}
}

/*
 * The last pointer isn't really necessary, but the compiler isn't able to
 * determine that the result of nft_expr_last() is always the same since it
 * can't assume that the dlen value wasn't changed within calls in the loop.
 */
#define nft_rule_for_each_expr(expr, last, rule) \
	for ((expr) = nft_expr_first(rule), (last) = nft_expr_last(rule); \
	     (expr) != (last); \
	     (expr) = nft_expr_next(expr))

#define NFT_CHAIN_POLICY_UNSET		U8_MAX

struct nft_rule_dp {
	u64				is_last:1,
					dlen:12,
					handle:42;	/* for tracing */
	unsigned char			data[]
		__attribute__((aligned(__alignof__(struct nft_expr))));
};

struct nft_rule_blob {
	unsigned long			size;
	unsigned char			data[]
		__attribute__((aligned(__alignof__(struct nft_rule_dp))));
};

/**
 *	struct nft_chain - nf_tables chain
 *
 *	@rules: list of rules in the chain
 *	@list: used internally
 *	@rhlhead: used internally
 *	@table: table that this chain belongs to
 *	@handle: chain handle
 *	@use: number of jump references to this chain
 *	@flags: bitmask of enum nft_chain_flags
 *	@name: name of the chain
 */
struct nft_chain {
    	//指向规则（用于生效性控制）
	struct nft_rule_blob		__rcu *blob_gen_0;
	struct nft_rule_blob		__rcu *blob_gen_1;
	struct list_head		rules;//链上的规则(struct nft_rule类型）
	struct list_head		list;
	struct rhlist_head		rhlhead;
	struct nft_table		*table;//chain所属的table
	u64				handle;//chain唯一编号
	u32				use;
	u8				flags:5,
					bound:1,
					genmask:2;
	char				*name;//chain名称
	u16				udlen;
	u8				*udata;

	/* Only used during control plane commit phase: */
	struct nft_rule_blob		*blob_next;
};

int nft_chain_validate(const struct nft_ctx *ctx, const struct nft_chain *chain);

enum nft_chain_types {
	NFT_CHAIN_T_DEFAULT = 0,
	NFT_CHAIN_T_ROUTE,
	NFT_CHAIN_T_NAT,
	NFT_CHAIN_T_MAX
};

/**
 * 	struct nft_chain_type - nf_tables chain type info
 *
 * 	@name: name of the type
 * 	@type: numeric identifier
 * 	@family: address family
 * 	@owner: module owner
 * 	@hook_mask: mask of valid hooks
 * 	@hooks: array of hook functions
 *	@ops_register: base chain register function
 *	@ops_unregister: base chain unregister function
 */
struct nft_chain_type {
    //chain类型名称，例如filter
	const char			*name;
	enum nft_chain_types		type;
	//适用的地址族
	int				family;
	//从属的module
	struct module			*owner;
	//每个hook占一位（按编号占位），用于标明hook回调是否提供
	unsigned int			hook_mask;
	//各hook点回调函数指针
	nf_hookfn			*hooks[NFT_MAX_HOOKS];
	//hook点函数回调注册时调用
	int				(*ops_register)(struct net *net, const struct nf_hook_ops *ops);
	//hook点函数回调解注册时调用
	void				(*ops_unregister)(struct net *net, const struct nf_hook_ops *ops);
};

int nft_chain_validate_dependency(const struct nft_chain *chain,
				  enum nft_chain_types type);
int nft_chain_validate_hooks(const struct nft_chain *chain,
                             unsigned int hook_flags);

static inline bool nft_chain_is_bound(struct nft_chain *chain)
{
	return (chain->flags & NFT_CHAIN_BINDING) && chain->bound;
}

void nft_chain_del(struct nft_chain *chain);
void nf_tables_chain_destroy(struct nft_ctx *ctx);

struct nft_stats {
	u64			bytes;
	u64			pkts;
	struct u64_stats_sync	syncp;
};

struct nft_hook {
	struct list_head	list;
	struct nf_hook_ops	ops;
	struct rcu_head		rcu;
};

/**
 *	struct nft_base_chain - nf_tables base chain
 *
 *	@ops: netfilter hook ops
 *	@hook_list: list of netfilter hooks (for NFPROTO_NETDEV family)
 *	@type: chain type
 *	@policy: default policy
 *	@stats: per-cpu chain stats
 *	@chain: the chain
 *	@flow_block: flow block (for hardware offload)
 */
struct nft_base_chain {
	struct nf_hook_ops		ops;
	struct list_head		hook_list;
	const struct nft_chain_type	*type;//chain类型
	u8				policy;
	u8				flags;
	struct nft_stats __percpu	*stats;//用于记录统计信息
	struct nft_chain		chain;
	struct flow_block		flow_block;
};

static inline struct nft_base_chain *nft_base_chain(const struct nft_chain *chain)
{
	return container_of(chain, struct nft_base_chain, chain);
}

//检查chain是否为basechain
static inline bool nft_is_base_chain(const struct nft_chain *chain)
{
	return chain->flags & NFT_CHAIN_BASE;
}

int __nft_release_basechain(struct nft_ctx *ctx);

unsigned int nft_do_chain(struct nft_pktinfo *pkt, void *priv);

/**
 *	struct nft_table - nf_tables table
 *
 *	@list: used internally
 *	@chains_ht: chains in the table
 *	@chains: same, for stable walks
 *	@sets: sets in the table
 *	@objects: stateful objects in the table
 *	@flowtables: flow tables in the table
 *	@hgenerator: handle generator state
 *	@handle: table handle
 *	@use: number of chain references to this table
 *	@flags: table flag (see enum nft_table_flags)
 *	@genmask: generation mask
 *	@afinfo: address family info
 *	@name: name of the table
 */
struct nft_table {
	struct list_head		list;
	struct rhltable			chains_ht;//chain对应的hash表
	struct list_head		chains;//记录从属于此table的匹配链
	struct list_head		sets;//记录于从属于此table的set
	//记录从属于此table的所有object(由objref表达式负责执行）
	struct list_head		objects;
	struct list_head		flowtables;
	u64				hgenerator;
	u64				handle;//table的唯一标识
	u32				use;//table被引用情况
	u16				family:6,
					flags:8,
					genmask:2;//记录generations mask,用于标记生效情况
	u32				nlpid;
	char				*name;//netfilter 表名称
	u16				udlen;
	u8				*udata;
};

static inline bool nft_table_has_owner(const struct nft_table *table)
{
	return table->flags & NFT_TABLE_F_OWNER;
}

static inline bool nft_base_chain_netdev(int family, u32 hooknum)
{
	return family == NFPROTO_NETDEV ||
	       (family == NFPROTO_INET && hooknum == NF_INET_INGRESS);
}

void nft_register_chain_type(const struct nft_chain_type *);
void nft_unregister_chain_type(const struct nft_chain_type *);

int nft_register_expr(struct nft_expr_type *);
void nft_unregister_expr(struct nft_expr_type *);

int nft_verdict_dump(struct sk_buff *skb, int type,
		     const struct nft_verdict *v);

/**
 *	struct nft_object_hash_key - key to lookup nft_object
 *
 *	@name: name of the stateful object to look up
 *	@table: table the object belongs to
 */
struct nft_object_hash_key {
	const char                      *name;
	const struct nft_table          *table;
};

/**
 *	struct nft_object - nf_tables stateful object
 *
 *	@list: table stateful object list node
 *	@key:  keys that identify this object
 *	@rhlhead: nft_objname_ht node
 *	@genmask: generation mask
 *	@use: number of references to this stateful object
 *	@handle: unique object handle
 *	@ops: object operations
 *	@data: object data, layout depends on type
 */
struct nft_object {
	struct list_head		list;
	struct rhlist_head		rhlhead;
	//用于obj查询的key
	struct nft_object_hash_key	key;
	u32				genmask:2,
					use:30;
	u64				handle;
	u16				udlen;
	u8				*udata;
	/* runtime data below here */
	//object对应的ops
	const struct nft_object_ops	*ops ____cacheline_aligned;
	unsigned char			data[]
		__attribute__((aligned(__alignof__(u64))));
};

static inline void *nft_obj_data(const struct nft_object *obj)
{
	return (void *)obj->data;
}

#define nft_expr_obj(expr)	*((struct nft_object **)nft_expr_priv(expr))

struct nft_object *nft_obj_lookup(const struct net *net,
				  const struct nft_table *table,
				  const struct nlattr *nla, u32 objtype,
				  u8 genmask);

void nft_obj_notify(struct net *net, const struct nft_table *table,
		    struct nft_object *obj, u32 portid, u32 seq,
		    int event, u16 flags, int family, int report, gfp_t gfp);

/**
 *	struct nft_object_type - stateful object type
 *
 *	@select_ops: function to select nft_object_ops
 *	@ops: default ops, used when no select_ops functions is present
 *	@list: list node in list of object types
 *	@type: stateful object numeric type
 *	@owner: module owner
 *	@maxattr: maximum netlink attribute
 *	@policy: netlink attribute policy
 */
struct nft_object_type {
    //如果未给出ops,则通过此回调确定具体的ops
	const struct nft_object_ops	*(*select_ops)(const struct nft_ctx *,
						       const struct nlattr * const tb[]);
	const struct nft_object_ops	*ops;
	struct list_head		list;//用于将object_type串连起来
	u32				type;//type编号
	unsigned int                    maxattr;//object属性最大数
	struct module			*owner;
	const struct nla_policy		*policy;//object解析策略
};

/**
 *	struct nft_object_ops - stateful object operations
 *
 *	@eval: stateful object evaluation function
 *	@size: stateful object size
 *	@init: initialize object from netlink attributes
 *	@destroy: release existing stateful object
 *	@dump: netlink dump stateful object
 *	@update: update stateful object
 */
struct nft_object_ops {
	void				(*eval)(struct nft_object *obj,
						struct nft_regs *regs,
						const struct nft_pktinfo *pkt);
	unsigned int			size;/*一个nft_object有定制的数据，此定制数据的长度*/
	//此回调用于解析object所对应的data数据，并初始化obj
	int				(*init)(const struct nft_ctx *ctx,
						const struct nlattr *const tb[]/*已解析的object属性*/,
						struct nft_object *obj/*出参，待填充的object*/);
	//用于销毁object
	void				(*destroy)(const struct nft_ctx *ctx,
						   struct nft_object *obj);
	int				(*dump)(struct sk_buff *skb,
						struct nft_object *obj,
						bool reset);
	//用于更新object
	void				(*update)(struct nft_object *obj,
						  struct nft_object *newobj);
	const struct nft_object_type	*type;
};

int nft_register_obj(struct nft_object_type *obj_type);
void nft_unregister_obj(struct nft_object_type *obj_type);

#define NFT_NETDEVICE_MAX	256

/**
 *	struct nft_flowtable - nf_tables flow table
 *
 *	@list: flow table list node in table list
 * 	@table: the table the flow table is contained in
 *	@name: name of this flow table
 *	@hooknum: hook number
 *	@ops_len: number of hooks in array
 *	@genmask: generation mask
 *	@use: number of references to this flow table
 * 	@handle: unique object handle
 *	@dev_name: array of device names
 *	@data: rhashtable and garbage collector
 * 	@ops: array of hooks
 */
struct nft_flowtable {
	struct list_head		list;
	struct nft_table		*table;
	char				*name;
	int				hooknum;
	int				ops_len;
	u32				genmask:2,
					use:30;
	u64				handle;
	/* runtime data below here */
	struct list_head		hook_list ____cacheline_aligned;
	struct nf_flowtable		data;
};

struct nft_flowtable *nft_flowtable_lookup(const struct nft_table *table,
					   const struct nlattr *nla,
					   u8 genmask);

void nf_tables_deactivate_flowtable(const struct nft_ctx *ctx,
				    struct nft_flowtable *flowtable,
				    enum nft_trans_phase phase);

void nft_register_flowtable_type(struct nf_flowtable_type *type);
void nft_unregister_flowtable_type(struct nf_flowtable_type *type);

/**
 *	struct nft_traceinfo - nft tracing information and state
 *
 *	@trace: other struct members are initialised
 *	@nf_trace: copy of skb->nf_trace before rule evaluation
 *	@type: event type (enum nft_trace_types)
 *	@skbid: hash of skb to be used as trace id
 *	@packet_dumped: packet headers sent in a previous traceinfo message
 *	@pkt: pktinfo currently processed
 *	@basechain: base chain currently processed
 *	@chain: chain currently processed
 *	@rule:  rule that was evaluated
 *	@verdict: verdict given by rule
 */
struct nft_traceinfo {
	bool				trace;
	bool				nf_trace;
	bool				packet_dumped;
	enum nft_trace_types		type:8;
	u32				skbid;
	const struct nft_pktinfo	*pkt;
	const struct nft_base_chain	*basechain;
	const struct nft_chain		*chain;
	const struct nft_rule_dp	*rule;
	const struct nft_verdict	*verdict;
};

void nft_trace_init(struct nft_traceinfo *info, const struct nft_pktinfo *pkt,
		    const struct nft_verdict *verdict,
		    const struct nft_chain *basechain);

void nft_trace_notify(struct nft_traceinfo *info);

#define MODULE_ALIAS_NFT_CHAIN(family, name) \
	MODULE_ALIAS("nft-chain-" __stringify(family) "-" name)

#define MODULE_ALIAS_NFT_AF_EXPR(family, name) \
	MODULE_ALIAS("nft-expr-" __stringify(family) "-" name)

#define MODULE_ALIAS_NFT_EXPR(name) \
	MODULE_ALIAS("nft-expr-" name)

#define MODULE_ALIAS_NFT_OBJ(type) \
	MODULE_ALIAS("nft-obj-" __stringify(type))

#if IS_ENABLED(CONFIG_NF_TABLES)

/*
 * The gencursor defines two generations, the currently active and the
 * next one. Objects contain a bitmask of 2 bits specifying the generations
 * they're active in. A set bit means they're inactive in the generation
 * represented by that bit.
 *
 * New objects start out as inactive in the current and active in the
 * next generation. When committing the ruleset the bitmask is cleared,
 * meaning they're active in all generations. When removing an object,
 * it is set inactive in the next generation. After committing the ruleset,
 * the objects are removed.
 */
static inline unsigned int nft_gencursor_next(const struct net *net)
{
    //只有两种情况，占2个bits,当前是0，则更新为1,当前为1,则更新为0
	return net->nft.gencursor + 1 == 1 ? 1 : 0;
}

static inline u8 nft_genmask_next(const struct net *net)
{
    //取next generations的mask
	return 1 << nft_gencursor_next(net);
}

//当前generations的mask
static inline u8 nft_genmask_cur(const struct net *net)
{
	/* Use READ_ONCE() to prevent refetching the value for atomicity */
	return 1 << READ_ONCE(net->nft.gencursor);
}

//next generations或者cur generations的mask
#define NFT_GENMASK_ANY		((1 << 0) | (1 << 1))

/*
 * Generic transaction helpers
 */

/* Check if this object is currently active. */
//对象是否被active
#define nft_is_active(__net, __obj)				\
	(((__obj)->genmask & nft_genmask_cur(__net)) == 0)

/* Check if this object is active in the next generation. */
#define nft_is_active_next(__net, __obj)			\
	(((__obj)->genmask & nft_genmask_next(__net)) == 0)

/* This object becomes active in the next generation. */
#define nft_activate_next(__net, __obj)				\
	(__obj)->genmask = nft_genmask_cur(__net)

/* This object becomes inactive in the next generation. */
#define nft_deactivate_next(__net, __obj)			\
        (__obj)->genmask = nft_genmask_next(__net)

/* After committing the ruleset, clear the stale generation bit. */
#define nft_clear(__net, __obj)					\
	(__obj)->genmask &= ~nft_genmask_next(__net)
//检查obj的genmask是否与 __genmask不相同
#define nft_active_genmask(__obj, __genmask)			\
	!((__obj)->genmask & __genmask)

/*
 * Set element transaction helpers
 */

static inline bool nft_set_elem_active(const struct nft_set_ext *ext,
				       u8 genmask)
{
	return !(ext->genmask & genmask);
}

static inline void nft_set_elem_change_active(const struct net *net,
					      const struct nft_set *set,
					      struct nft_set_ext *ext)
{
	ext->genmask ^= nft_genmask_next(net);
}

#endif /* IS_ENABLED(CONFIG_NF_TABLES) */

/*
 * We use a free bit in the genmask field to indicate the element
 * is busy, meaning it is currently being processed either by
 * the netlink API or GC.
 *
 * Even though the genmask is only a single byte wide, this works
 * because the extension structure if fully constant once initialized,
 * so there are no non-atomic write accesses unless it is already
 * marked busy.
 */
#define NFT_SET_ELEM_BUSY_MASK	(1 << 2)

#if defined(__LITTLE_ENDIAN_BITFIELD)
#define NFT_SET_ELEM_BUSY_BIT	2
#elif defined(__BIG_ENDIAN_BITFIELD)
#define NFT_SET_ELEM_BUSY_BIT	(BITS_PER_LONG - BITS_PER_BYTE + 2)
#else
#error
#endif

static inline int nft_set_elem_mark_busy(struct nft_set_ext *ext)
{
	unsigned long *word = (unsigned long *)ext;

	BUILD_BUG_ON(offsetof(struct nft_set_ext, genmask) != 0);
	return test_and_set_bit(NFT_SET_ELEM_BUSY_BIT, word);
}

static inline void nft_set_elem_clear_busy(struct nft_set_ext *ext)
{
	unsigned long *word = (unsigned long *)ext;

	clear_bit(NFT_SET_ELEM_BUSY_BIT, word);
}

/**
 *	struct nft_trans - nf_tables object update in transaction
 *
 *	@list: used internally
 *	@msg_type: message type
 *	@put_net: ctx->net needs to be put
 *	@ctx: transaction context
 *	@data: internal information related to the transaction
 */
//netfilter事务
struct nft_trans {
	struct list_head		list;
	int				msg_type;
	bool				put_net;
	struct nft_ctx			ctx;
	char				data[];
};

struct nft_trans_rule {
	struct nft_rule			*rule;
	struct nft_flow_rule		*flow;
	u32				rule_id;
};

#define nft_trans_rule(trans)	\
	(((struct nft_trans_rule *)trans->data)->rule)
#define nft_trans_flow_rule(trans)	\
	(((struct nft_trans_rule *)trans->data)->flow)
#define nft_trans_rule_id(trans)	\
	(((struct nft_trans_rule *)trans->data)->rule_id)

struct nft_trans_set {
	struct nft_set			*set;
	u32				set_id;
	u32				gc_int;
	u64				timeout;
	bool				update;
	bool				bound;
};

#define nft_trans_set(trans)	\
	(((struct nft_trans_set *)trans->data)->set)
#define nft_trans_set_id(trans)	\
	(((struct nft_trans_set *)trans->data)->set_id)
#define nft_trans_set_bound(trans)	\
	(((struct nft_trans_set *)trans->data)->bound)
#define nft_trans_set_update(trans)	\
	(((struct nft_trans_set *)trans->data)->update)
#define nft_trans_set_timeout(trans)	\
	(((struct nft_trans_set *)trans->data)->timeout)
#define nft_trans_set_gc_int(trans)	\
	(((struct nft_trans_set *)trans->data)->gc_int)

struct nft_trans_chain {
	bool				update;
	char				*name;
	struct nft_stats __percpu	*stats;
	u8				policy;
	u32				chain_id;
};

#define nft_trans_chain_update(trans)	\
	(((struct nft_trans_chain *)trans->data)->update)
#define nft_trans_chain_name(trans)	\
	(((struct nft_trans_chain *)trans->data)->name)
#define nft_trans_chain_stats(trans)	\
	(((struct nft_trans_chain *)trans->data)->stats)
#define nft_trans_chain_policy(trans)	\
	(((struct nft_trans_chain *)trans->data)->policy)
#define nft_trans_chain_id(trans)	\
	(((struct nft_trans_chain *)trans->data)->chain_id)

struct nft_trans_table {
	bool				update;
};

#define nft_trans_table_update(trans)	\
	(((struct nft_trans_table *)trans->data)->update)

struct nft_trans_elem {
	struct nft_set			*set;
	struct nft_set_elem		elem;
	bool				bound;
};

#define nft_trans_elem_set(trans)	\
	(((struct nft_trans_elem *)trans->data)->set)
#define nft_trans_elem(trans)	\
	(((struct nft_trans_elem *)trans->data)->elem)
#define nft_trans_elem_set_bound(trans)	\
	(((struct nft_trans_elem *)trans->data)->bound)

struct nft_trans_obj {
	struct nft_object		*obj;
	struct nft_object		*newobj;
	bool				update;
};

#define nft_trans_obj(trans)	\
	(((struct nft_trans_obj *)trans->data)->obj)
#define nft_trans_obj_newobj(trans) \
	(((struct nft_trans_obj *)trans->data)->newobj)
#define nft_trans_obj_update(trans)	\
	(((struct nft_trans_obj *)trans->data)->update)

struct nft_trans_flowtable {
	struct nft_flowtable		*flowtable;
	bool				update;
	struct list_head		hook_list;
	u32				flags;
};

#define nft_trans_flowtable(trans)	\
	(((struct nft_trans_flowtable *)trans->data)->flowtable)
#define nft_trans_flowtable_update(trans)	\
	(((struct nft_trans_flowtable *)trans->data)->update)
#define nft_trans_flowtable_hooks(trans)	\
	(((struct nft_trans_flowtable *)trans->data)->hook_list)
#define nft_trans_flowtable_flags(trans)	\
	(((struct nft_trans_flowtable *)trans->data)->flags)

int __init nft_chain_filter_init(void);
void nft_chain_filter_fini(void);

void __init nft_chain_route_init(void);
void nft_chain_route_fini(void);

void nf_tables_trans_destroy_flush_work(void);

int nf_msecs_to_jiffies64(const struct nlattr *nla, u64 *result);
__be64 nf_jiffies64_to_msecs(u64 input);

#ifdef CONFIG_MODULES
__printf(2, 3) int nft_request_module(struct net *net, const char *fmt, ...);
#else
static inline int nft_request_module(struct net *net, const char *fmt, ...) { return -ENOENT; }
#endif

struct nftables_pernet {
	struct list_head	tables;
	struct list_head	commit_list;
	struct list_head	module_list;
	struct list_head	notify_list;
	struct mutex		commit_mutex;
	u64			table_handle;
	unsigned int		base_seq;
	u8			validate_state;
};

extern unsigned int nf_tables_net_id;

static inline struct nftables_pernet *nft_pernet(const struct net *net)
{
	return net_generic(net, nf_tables_net_id);
}

#define __NFT_REDUCE_READONLY	1UL
#define NFT_REDUCE_READONLY	(void *)__NFT_REDUCE_READONLY

static inline bool nft_reduce_is_readonly(const struct nft_expr *expr)
{
	return expr->ops->reduce == NFT_REDUCE_READONLY;
}

void nft_reg_track_update(struct nft_regs_track *track,
			  const struct nft_expr *expr, u8 dreg, u8 len);
void nft_reg_track_cancel(struct nft_regs_track *track, u8 dreg, u8 len);
void __nft_reg_track_cancel(struct nft_regs_track *track, u8 dreg);

static inline bool nft_reg_track_cmp(struct nft_regs_track *track,
				     const struct nft_expr *expr, u8 dreg)
{
	return track->regs[dreg].selector &&
	       track->regs[dreg].selector->ops == expr->ops &&
	       track->regs[dreg].num_reg == 0;
}

#endif /* _NET_NF_TABLES_H */<|MERGE_RESOLUTION|>--- conflicted
+++ resolved
@@ -894,22 +894,13 @@
 	void				(*release_ops)(const struct nft_expr_ops *ops);
 	//无select_ops时，供使用的默认ops
 	const struct nft_expr_ops	*ops;
-<<<<<<< HEAD
+	const struct nft_expr_ops	*inner_ops;
 	struct list_head		list;//用于将type串起来
 	const char			*name;//表达式类型名称
 	struct module			*owner;//所属的module
 	const struct nla_policy		*policy;//表达式netlink属性策略
 	unsigned int			maxattr;//表达式netlink属性最大size
 	u8				family;//所属的family
-=======
-	const struct nft_expr_ops	*inner_ops;
-	struct list_head		list;
-	const char			*name;
-	struct module			*owner;
-	const struct nla_policy		*policy;
-	unsigned int			maxattr;
-	u8				family;
->>>>>>> fe15c26e
 	u8				flags;
 };
 
