--- conflicted
+++ resolved
@@ -870,13 +870,9 @@
  *	@name: name of the chain
  */
 struct nft_chain {
-<<<<<<< HEAD
-	struct list_head		rules;//链上的规则
-=======
 	struct nft_rule			*__rcu *rules_gen_0;
 	struct nft_rule			*__rcu *rules_gen_1;
-	struct list_head		rules;
->>>>>>> 3ca24ce9
+	struct list_head		rules;//链上的规则
 	struct list_head		list;
 	struct rhlist_head		rhlhead;
 	struct nft_table		*table;
@@ -987,12 +983,8 @@
  */
 struct nft_table {
 	struct list_head		list;
-<<<<<<< HEAD
+	struct rhltable			chains_ht;
 	struct list_head		chains;//记录匹配链
-=======
-	struct rhltable			chains_ht;
-	struct list_head		chains;
->>>>>>> 3ca24ce9
 	struct list_head		sets;
 	struct list_head		objects;
 	struct list_head		flowtables;
