/* SPDX-License-Identifier: GPL-2.0 */
#ifndef _NET_NF_TABLES_H
#define _NET_NF_TABLES_H

#include <asm/unaligned.h>
#include <linux/list.h>
#include <linux/netfilter.h>
#include <linux/netfilter/nfnetlink.h>
#include <linux/netfilter/x_tables.h>
#include <linux/netfilter/nf_tables.h>
#include <linux/u64_stats_sync.h>
#include <linux/rhashtable.h>
#include <net/netfilter/nf_flow_table.h>
#include <net/netlink.h>
#include <net/flow_offload.h>
#include <net/netns/generic.h>

#define NFT_MAX_HOOKS	(NF_INET_INGRESS + 1)

struct module;

#define NFT_JUMP_STACK_SIZE	16

enum {
	NFT_PKTINFO_L4PROTO	= (1 << 0),
	NFT_PKTINFO_INNER	= (1 << 1),
	NFT_PKTINFO_INNER_FULL	= (1 << 2),
};

struct nft_pktinfo {
	struct sk_buff			*skb;/*报文信息*/
	const struct nf_hook_state	*state;
	u8				flags;
	u8				tprot;
	u16				fragoff;
	u16				thoff;
	u16				inneroff;
};

static inline struct sock *nft_sk(const struct nft_pktinfo *pkt)
{
	return pkt->state->sk;
}

static inline unsigned int nft_thoff(const struct nft_pktinfo *pkt)
{
	return pkt->thoff;
}

static inline struct net *nft_net(const struct nft_pktinfo *pkt)
{
	return pkt->state->net;
}

static inline unsigned int nft_hook(const struct nft_pktinfo *pkt)
{
	return pkt->state->hook;
}

static inline u8 nft_pf(const struct nft_pktinfo *pkt)
{
	return pkt->state->pf;
}

static inline const struct net_device *nft_in(const struct nft_pktinfo *pkt)
{
	return pkt->state->in;
}

static inline const struct net_device *nft_out(const struct nft_pktinfo *pkt)
{
	return pkt->state->out;
}

static inline void nft_set_pktinfo(struct nft_pktinfo *pkt,
				   struct sk_buff *skb,
				   const struct nf_hook_state *state)
{
	pkt->skb = skb;
	pkt->state = state;
}

static inline void nft_set_pktinfo_unspec(struct nft_pktinfo *pkt)
{
	pkt->flags = 0;
	pkt->tprot = 0;
	pkt->thoff = 0;
	pkt->fragoff = 0;
}

/**
 * 	struct nft_verdict - nf_tables verdict
 *
 * 	@code: nf_tables/netfilter verdict code
 * 	@chain: destination chain for NFT_JUMP/NFT_GOTO
 */
struct nft_verdict {
	u32				code;
	struct nft_chain		*chain;
};

struct nft_data {
	union {
		u32			data[4];
		struct nft_verdict	verdict;
	};
} __attribute__((aligned(__alignof__(u64))));

#define NFT_REG32_NUM		20

/**
 *	struct nft_regs - nf_tables register set
 *
 *	@data: data registers
 *	@verdict: verdict register
 *
 *	The first four data registers alias to the verdict register.
 */
struct nft_regs {
	union {
		u32			data[NFT_REG32_NUM];
		struct nft_verdict	verdict;
	};
};

struct nft_regs_track {
	struct {
		const struct nft_expr		*selector;
		const struct nft_expr		*bitwise;
		u8				num_reg;
	} regs[NFT_REG32_NUM];

	const struct nft_expr			*cur;
	const struct nft_expr			*last;
};

/* Store/load an u8, u16 or u64 integer to/from the u32 data register.
 *
 * Note, when using concatenations, register allocation happens at 32-bit
 * level. So for store instruction, pad the rest part with zero to avoid
 * garbage values.
 */

static inline void nft_reg_store8(u32 *dreg, u8 val)
{
	*dreg = 0;
	*(u8 *)dreg = val;
}

static inline u8 nft_reg_load8(const u32 *sreg)
{
	return *(u8 *)sreg;
}

static inline void nft_reg_store16(u32 *dreg, u16 val)
{
	*dreg = 0;
	*(u16 *)dreg = val;
}

static inline void nft_reg_store_be16(u32 *dreg, __be16 val)
{
	nft_reg_store16(dreg, (__force __u16)val);
}

static inline u16 nft_reg_load16(const u32 *sreg)
{
	return *(u16 *)sreg;
}

static inline __be16 nft_reg_load_be16(const u32 *sreg)
{
	return (__force __be16)nft_reg_load16(sreg);
}

static inline __be32 nft_reg_load_be32(const u32 *sreg)
{
	return *(__force __be32 *)sreg;
}

static inline void nft_reg_store64(u64 *dreg, u64 val)
{
	put_unaligned(val, dreg);
}

static inline u64 nft_reg_load64(const u32 *sreg)
{
	return get_unaligned((u64 *)sreg);
}

static inline void nft_data_copy(u32 *dst, const struct nft_data *src,
				 unsigned int len)
{
	if (len % NFT_REG32_SIZE)
		dst[len / NFT_REG32_SIZE] = 0;
	memcpy(dst, src, len);
}

/**
 *	struct nft_ctx - nf_tables rule/set context
 *
 *	@net: net namespace
 * 	@table: the table the chain is contained in
 * 	@chain: the chain the rule is contained in
 *	@nla: netlink attributes
 *	@portid: netlink portID of the original message
 *	@seq: netlink sequence number
 *	@family: protocol family
 *	@level: depth of the chains
 *	@report: notify via unicast netlink message
 */
struct nft_ctx {
	struct net			*net;
	struct nft_table		*table;
	struct nft_chain		*chain;
	const struct nlattr * const 	*nla;
	u32				portid;
	u32				seq;
	u16				flags;
	u8				family;
	u8				level;
	bool				report;
};

enum nft_data_desc_flags {
	NFT_DATA_DESC_SETELEM	= (1 << 0),
};

struct nft_data_desc {
	enum nft_data_types		type;
	unsigned int			size;
	unsigned int			len;
	unsigned int			flags;
};

int nft_data_init(const struct nft_ctx *ctx, struct nft_data *data,
		  struct nft_data_desc *desc, const struct nlattr *nla);
void nft_data_hold(const struct nft_data *data, enum nft_data_types type);
void nft_data_release(const struct nft_data *data, enum nft_data_types type);
int nft_data_dump(struct sk_buff *skb, int attr, const struct nft_data *data,
		  enum nft_data_types type, unsigned int len);

static inline enum nft_data_types nft_dreg_to_type(enum nft_registers reg)
{
	return reg == NFT_REG_VERDICT ? NFT_DATA_VERDICT : NFT_DATA_VALUE;
}

static inline enum nft_registers nft_type_to_reg(enum nft_data_types type)
{
	return type == NFT_DATA_VERDICT ? NFT_REG_VERDICT : NFT_REG_1 * NFT_REG_SIZE / NFT_REG32_SIZE;
}

int nft_parse_u32_check(const struct nlattr *attr, int max, u32 *dest);
int nft_dump_register(struct sk_buff *skb, unsigned int attr, unsigned int reg);

int nft_parse_register_load(const struct nlattr *attr, u8 *sreg, u32 len);
int nft_parse_register_store(const struct nft_ctx *ctx,
			     const struct nlattr *attr, u8 *dreg,
			     const struct nft_data *data,
			     enum nft_data_types type, unsigned int len);

/**
 *	struct nft_userdata - user defined data associated with an object
 *
 *	@len: length of the data
 *	@data: content
 *
 *	The presence of user data is indicated in an object specific fashion,
 *	so a length of zero can't occur and the value "len" indicates data
 *	of length len + 1.
 */
struct nft_userdata {
	u8			len;
	unsigned char		data[];
};

/* placeholder structure for opaque set element backend representation. */
struct nft_elem_priv { };

/**
 *	struct nft_set_elem - generic representation of set elements
 *
 *	@key: element key
 *	@key_end: closing element key
 *	@priv: element private data and extensions
 */
struct nft_set_elem {
	union {
		u32		buf[NFT_DATA_VALUE_MAXLEN / sizeof(u32)];
		struct nft_data	val;
	} key;
	union {
		u32		buf[NFT_DATA_VALUE_MAXLEN / sizeof(u32)];
		struct nft_data	val;
	} key_end;
	union {
		u32		buf[NFT_DATA_VALUE_MAXLEN / sizeof(u32)];
		struct nft_data val;
	} data;
	struct nft_elem_priv	*priv;
};

static inline void *nft_elem_priv_cast(const struct nft_elem_priv *priv)
{
	return (void *)priv;
}

struct nft_set;
struct nft_set_iter {
	u8		genmask;
	unsigned int	count;
	unsigned int	skip;
	int		err;
	int		(*fn)(const struct nft_ctx *ctx,
			      struct nft_set *set,
			      const struct nft_set_iter *iter,
			      struct nft_elem_priv *elem_priv);
};

/**
 *	struct nft_set_desc - description of set elements
 *
 *	@ktype: key type
 *	@klen: key length
 *	@dtype: data type
 *	@dlen: data length
 *	@objtype: object type
 *	@flags: flags
 *	@size: number of set elements
 *	@policy: set policy
 *	@gc_int: garbage collector interval
 *	@field_len: length of each field in concatenation, bytes
 *	@field_count: number of concatenated fields in element
 *	@expr: set must support for expressions
 */
struct nft_set_desc {
	u32			ktype;
	unsigned int		klen;
	u32			dtype;
	unsigned int		dlen;
	u32			objtype;
	unsigned int		size;
	u32			policy;
	u32			gc_int;
	u64			timeout;
	u8			field_len[NFT_REG32_COUNT];
	u8			field_count;
	bool			expr;
};

/**
 *	enum nft_set_class - performance class
 *
 *	@NFT_LOOKUP_O_1: constant, O(1)
 *	@NFT_LOOKUP_O_LOG_N: logarithmic, O(log N)
 *	@NFT_LOOKUP_O_N: linear, O(N)
 */
enum nft_set_class {
	NFT_SET_CLASS_O_1,
	NFT_SET_CLASS_O_LOG_N,
	NFT_SET_CLASS_O_N,
};

/**
 *	struct nft_set_estimate - estimation of memory and performance
 *				  characteristics
 *
 *	@size: required memory
 *	@lookup: lookup performance class
 *	@space: memory class
 */
struct nft_set_estimate {
	u64			size;
	enum nft_set_class	lookup;
	enum nft_set_class	space;
};

#define NFT_EXPR_MAXATTR		16
#define NFT_EXPR_SIZE(size)		(sizeof(struct nft_expr) + \
					 ALIGN(size, __alignof__(struct nft_expr)))

/**
 *	struct nft_expr - nf_tables expression
 *
 *	@ops: expression ops
 *	@data: expression private data
 */
struct nft_expr {
	const struct nft_expr_ops	*ops;
	unsigned char			data[]
		__attribute__((aligned(__alignof__(u64))));
};

static inline void *nft_expr_priv(const struct nft_expr *expr)
{
	return (void *)expr->data;
}

struct nft_expr_info;

int nft_expr_inner_parse(const struct nft_ctx *ctx, const struct nlattr *nla,
			 struct nft_expr_info *info);
int nft_expr_clone(struct nft_expr *dst, struct nft_expr *src);
void nft_expr_destroy(const struct nft_ctx *ctx, struct nft_expr *expr);
int nft_expr_dump(struct sk_buff *skb, unsigned int attr,
		  const struct nft_expr *expr, bool reset);
bool nft_expr_reduce_bitwise(struct nft_regs_track *track,
			     const struct nft_expr *expr);

struct nft_set_ext;

/**
 *	struct nft_set_ops - nf_tables set operations
 *
 *	@lookup: look up an element within the set
 *	@update: update an element if exists, add it if doesn't exist
 *	@delete: delete an element
 *	@insert: insert new element into set
 *	@activate: activate new element in the next generation
 *	@deactivate: lookup for element and deactivate it in the next generation
 *	@flush: deactivate element in the next generation
 *	@remove: remove element from set
 *	@walk: iterate over all set elements
 *	@get: get set elements
 *	@privsize: function to return size of set private data
 *	@init: initialize private data of new set instance
 *	@destroy: destroy private data of set instance
 *	@elemsize: element private size
 *
 *	Operations lookup, update and delete have simpler interfaces, are faster
 *	and currently only used in the packet path. All the rest are slower,
 *	control plane functions.
 */
struct nft_set_ops {
	bool				(*lookup)(const struct net *net,
						  const struct nft_set *set,
						  const u32 *key,
						  const struct nft_set_ext **ext);
	bool				(*update)(struct nft_set *set,
						  const u32 *key,
						  struct nft_elem_priv *
							(*new)(struct nft_set *,
							       const struct nft_expr *,
							       struct nft_regs *),
						  const struct nft_expr *expr,
						  struct nft_regs *regs,
						  const struct nft_set_ext **ext);
	bool				(*delete)(const struct nft_set *set,
						  const u32 *key);
	//向set中添加元素
	int				(*insert)(const struct net *net,
						  const struct nft_set *set,
						  const struct nft_set_elem *elem,
<<<<<<< HEAD
						  struct nft_set_ext **ext);
	//使元素在下一代有效
	void				(*activate)(const struct net *net,
						    const struct nft_set *set,
						    const struct nft_set_elem *elem);
	//使元素在下一代无效
	void *				(*deactivate)(const struct net *net,
=======
						  struct nft_elem_priv **priv);
	void				(*activate)(const struct net *net,
						    const struct nft_set *set,
						    struct nft_elem_priv *elem_priv);
	struct nft_elem_priv *		(*deactivate)(const struct net *net,
>>>>>>> 9d1694dc
						      const struct nft_set *set,
						      const struct nft_set_elem *elem);
	void				(*flush)(const struct net *net,
						 const struct nft_set *set,
<<<<<<< HEAD
						 void *priv);
	//将elem自set中移除
=======
						 struct nft_elem_priv *priv);
>>>>>>> 9d1694dc
	void				(*remove)(const struct net *net,
						  const struct nft_set *set,
						  struct nft_elem_priv *elem_priv);
	void				(*walk)(const struct nft_ctx *ctx,
						struct nft_set *set,
						struct nft_set_iter *iter);
	struct nft_elem_priv *		(*get)(const struct net *net,
					       const struct nft_set *set,
					       const struct nft_set_elem *elem,
					       unsigned int flags);
<<<<<<< HEAD

	//取私有数据大小
=======
	void				(*commit)(struct nft_set *set);
	void				(*abort)(const struct nft_set *set);
>>>>>>> 9d1694dc
	u64				(*privsize)(const struct nlattr * const nla[],
						    const struct nft_set_desc *desc);
	bool				(*estimate)(const struct nft_set_desc *desc,
						    u32 features,
						    struct nft_set_estimate *est);
	//set初始化
	int				(*init)(const struct nft_set *set,
						const struct nft_set_desc *desc,
						const struct nlattr * const nla[]);
<<<<<<< HEAD
	//set销毁
	void				(*destroy)(const struct nft_set *set);
=======
	void				(*destroy)(const struct nft_ctx *ctx,
						   const struct nft_set *set);
>>>>>>> 9d1694dc
	void				(*gc_init)(const struct nft_set *set);

	//set中elem的大小
	unsigned int			elemsize;
};

/**
 *      struct nft_set_type - nf_tables set type
 *
 *      @ops: set ops for this type
 *      @features: features supported by the implementation
 */
struct nft_set_type {
	const struct nft_set_ops	ops;//set操作集
	u32				features;
};
#define to_set_type(o) container_of(o, struct nft_set_type, ops)

struct nft_set_elem_expr {
	u8				size;
	unsigned char			data[]
		__attribute__((aligned(__alignof__(struct nft_expr))));
};

#define nft_setelem_expr_at(__elem_expr, __offset)			\
	((struct nft_expr *)&__elem_expr->data[__offset])

#define nft_setelem_expr_foreach(__expr, __elem_expr, __size)		\
	for (__expr = nft_setelem_expr_at(__elem_expr, 0), __size = 0;	\
	     __size < (__elem_expr)->size;				\
	     __size += (__expr)->ops->size, __expr = ((void *)(__expr)) + (__expr)->ops->size)

#define NFT_SET_EXPR_MAX	2

/**
 * 	struct nft_set - nf_tables set instance
 *
 *	@list: table set list node
 *	@bindings: list of set bindings
 *	@refs: internal refcounting for async set destruction
 *	@table: table this set belongs to
 *	@net: netnamespace this set belongs to
 * 	@name: name of the set
 *	@handle: unique handle of the set
 * 	@ktype: key type (numeric type defined by userspace, not used in the kernel)
 * 	@dtype: data type (verdict or numeric type defined by userspace)
 * 	@objtype: object type (see NFT_OBJECT_* definitions)
 * 	@size: maximum set size
 *	@field_len: length of each field in concatenation, bytes
 *	@field_count: number of concatenated fields in element
 *	@use: number of rules references to this set
 * 	@nelems: number of elements
 * 	@ndeact: number of deactivated elements queued for removal
 *	@timeout: default timeout value in jiffies
 * 	@gc_int: garbage collection interval in msecs
 *	@policy: set parameterization (see enum nft_set_policies)
 *	@udlen: user data length
 *	@udata: user data
 *	@expr: stateful expression
 * 	@ops: set ops
 * 	@flags: set flags
 *	@dead: set will be freed, never cleared
 *	@genmask: generation mask
 * 	@klen: key length
 * 	@dlen: data length
 * 	@data: private set data
 */
struct nft_set {
	struct list_head		list;
	struct list_head		bindings;
	refcount_t			refs;
	struct nft_table		*table;
	possible_net_t			net;
	char				*name;
	u64				handle;
	u32				ktype;
	u32				dtype;
	u32				objtype;
	u32				size;
	u8				field_len[NFT_REG32_COUNT];
	u8				field_count;
	u32				use;
	atomic_t			nelems;
	u32				ndeact;
	u64				timeout;
	u32				gc_int;
	u16				policy;
	u16				udlen;
	unsigned char			*udata;
	struct list_head		pending_update;
	/* runtime data below here */
	const struct nft_set_ops	*ops ____cacheline_aligned;
	u16				flags:13,
					dead:1,
					genmask:2;
	u8				klen;/*key的长度*/
	u8				dlen;
	u8				num_exprs;
	struct nft_expr			*exprs[NFT_SET_EXPR_MAX];
	struct list_head		catchall_list;
	unsigned char			data[]
		__attribute__((aligned(__alignof__(u64))));
};

static inline bool nft_set_is_anonymous(const struct nft_set *set)
{
	return set->flags & NFT_SET_ANONYMOUS;
}

static inline void *nft_set_priv(const struct nft_set *set)
{
	return (void *)set->data;
}

static inline bool nft_set_gc_is_pending(const struct nft_set *s)
{
	return refcount_read(&s->refs) != 1;
}

static inline struct nft_set *nft_set_container_of(const void *priv)
{
	return (void *)priv - offsetof(struct nft_set, data);
}

struct nft_set *nft_set_lookup_global(const struct net *net,
				      const struct nft_table *table,
				      const struct nlattr *nla_set_name,
				      const struct nlattr *nla_set_id,
				      u8 genmask);

struct nft_set_ext *nft_set_catchall_lookup(const struct net *net,
					    const struct nft_set *set);

static inline unsigned long nft_set_gc_interval(const struct nft_set *set)
{
	u32 gc_int = READ_ONCE(set->gc_int);

	return gc_int ? msecs_to_jiffies(gc_int) : HZ;
}

/**
 *	struct nft_set_binding - nf_tables set binding
 *
 *	@list: set bindings list node
 *	@chain: chain containing the rule bound to the set
 *	@flags: set action flags
 *
 *	A set binding contains all information necessary for validation
 *	of new elements added to a bound set.
 */
struct nft_set_binding {
	struct list_head		list;
	const struct nft_chain		*chain;
	u32				flags;
};

enum nft_trans_phase;
void nf_tables_activate_set(const struct nft_ctx *ctx, struct nft_set *set);
void nf_tables_deactivate_set(const struct nft_ctx *ctx, struct nft_set *set,
			      struct nft_set_binding *binding,
			      enum nft_trans_phase phase);
int nf_tables_bind_set(const struct nft_ctx *ctx, struct nft_set *set,
		       struct nft_set_binding *binding);
void nf_tables_destroy_set(const struct nft_ctx *ctx, struct nft_set *set);

/**
 *	enum nft_set_extensions - set extension type IDs
 *
 *	@NFT_SET_EXT_KEY: element key
 *	@NFT_SET_EXT_KEY_END: upper bound element key, for ranges
 *	@NFT_SET_EXT_DATA: mapping data
 *	@NFT_SET_EXT_FLAGS: element flags
 *	@NFT_SET_EXT_TIMEOUT: element timeout
 *	@NFT_SET_EXT_EXPIRATION: element expiration time
 *	@NFT_SET_EXT_USERDATA: user data associated with the element
 *	@NFT_SET_EXT_EXPRESSIONS: expressions assiciated with the element
 *	@NFT_SET_EXT_OBJREF: stateful object reference associated with element
 *	@NFT_SET_EXT_NUM: number of extension types
 */
enum nft_set_extensions {
	NFT_SET_EXT_KEY,
	NFT_SET_EXT_KEY_END,
	NFT_SET_EXT_DATA,
	NFT_SET_EXT_FLAGS,
	NFT_SET_EXT_TIMEOUT,
	NFT_SET_EXT_EXPIRATION,
	NFT_SET_EXT_USERDATA,
	NFT_SET_EXT_EXPRESSIONS,
	NFT_SET_EXT_OBJREF,
	NFT_SET_EXT_NUM
};

/**
 *	struct nft_set_ext_type - set extension type
 *
 * 	@len: fixed part length of the extension
 * 	@align: alignment requirements of the extension
 */
struct nft_set_ext_type {
	u8	len;
	u8	align;
};

extern const struct nft_set_ext_type nft_set_ext_types[];

/**
 *	struct nft_set_ext_tmpl - set extension template
 *
 *	@len: length of extension area
 *	@offset: offsets of individual extension types
 */
struct nft_set_ext_tmpl {
	u16	len;
	u8	offset[NFT_SET_EXT_NUM];
	u8	ext_len[NFT_SET_EXT_NUM];
};

/**
 *	struct nft_set_ext - set extensions
 *
 *	@genmask: generation mask
 *	@offset: offsets of individual extension types
 *	@data: beginning of extension data
 */
struct nft_set_ext {
	u8	genmask;
	u8	offset[NFT_SET_EXT_NUM];
	char	data[];
};

static inline void nft_set_ext_prepare(struct nft_set_ext_tmpl *tmpl)
{
	memset(tmpl, 0, sizeof(*tmpl));
	tmpl->len = sizeof(struct nft_set_ext);
}

static inline int nft_set_ext_add_length(struct nft_set_ext_tmpl *tmpl, u8 id,
					 unsigned int len)
{
	tmpl->len	 = ALIGN(tmpl->len, nft_set_ext_types[id].align);
	if (tmpl->len > U8_MAX)
		return -EINVAL;

	tmpl->offset[id] = tmpl->len;
	tmpl->ext_len[id] = nft_set_ext_types[id].len + len;
	tmpl->len	+= tmpl->ext_len[id];

	return 0;
}

static inline int nft_set_ext_add(struct nft_set_ext_tmpl *tmpl, u8 id)
{
	return nft_set_ext_add_length(tmpl, id, 0);
}

static inline void nft_set_ext_init(struct nft_set_ext *ext,
				    const struct nft_set_ext_tmpl *tmpl)
{
	memcpy(ext->offset, tmpl->offset, sizeof(ext->offset));
}

static inline bool __nft_set_ext_exists(const struct nft_set_ext *ext, u8 id)
{
	return !!ext->offset[id];
}

static inline bool nft_set_ext_exists(const struct nft_set_ext *ext, u8 id)
{
	return ext && __nft_set_ext_exists(ext, id);
}

static inline void *nft_set_ext(const struct nft_set_ext *ext, u8 id)
{
	return (void *)ext + ext->offset[id];
}

//取set的key
static inline struct nft_data *nft_set_ext_key(const struct nft_set_ext *ext)
{
	return nft_set_ext(ext, NFT_SET_EXT_KEY);
}

static inline struct nft_data *nft_set_ext_key_end(const struct nft_set_ext *ext)
{
	return nft_set_ext(ext, NFT_SET_EXT_KEY_END);
}

static inline struct nft_data *nft_set_ext_data(const struct nft_set_ext *ext)
{
	return nft_set_ext(ext, NFT_SET_EXT_DATA);
}

static inline u8 *nft_set_ext_flags(const struct nft_set_ext *ext)
{
	return nft_set_ext(ext, NFT_SET_EXT_FLAGS);
}

static inline u64 *nft_set_ext_timeout(const struct nft_set_ext *ext)
{
	return nft_set_ext(ext, NFT_SET_EXT_TIMEOUT);
}

static inline u64 *nft_set_ext_expiration(const struct nft_set_ext *ext)
{
	return nft_set_ext(ext, NFT_SET_EXT_EXPIRATION);
}

static inline struct nft_userdata *nft_set_ext_userdata(const struct nft_set_ext *ext)
{
	return nft_set_ext(ext, NFT_SET_EXT_USERDATA);
}

static inline struct nft_set_elem_expr *nft_set_ext_expr(const struct nft_set_ext *ext)
{
	return nft_set_ext(ext, NFT_SET_EXT_EXPRESSIONS);
}

static inline bool nft_set_elem_expired(const struct nft_set_ext *ext)
{
	return nft_set_ext_exists(ext, NFT_SET_EXT_EXPIRATION) &&
	       time_is_before_eq_jiffies64(*nft_set_ext_expiration(ext));
}

static inline struct nft_set_ext *nft_set_elem_ext(const struct nft_set *set,
						   const struct nft_elem_priv *elem_priv)
{
	return (void *)elem_priv + set->ops->elemsize;
}

static inline struct nft_object **nft_set_ext_obj(const struct nft_set_ext *ext)
{
	return nft_set_ext(ext, NFT_SET_EXT_OBJREF);
}

struct nft_expr *nft_set_elem_expr_alloc(const struct nft_ctx *ctx,
					 const struct nft_set *set,
					 const struct nlattr *attr);

struct nft_elem_priv *nft_set_elem_init(const struct nft_set *set,
					const struct nft_set_ext_tmpl *tmpl,
					const u32 *key, const u32 *key_end,
					const u32 *data,
					u64 timeout, u64 expiration, gfp_t gfp);
int nft_set_elem_expr_clone(const struct nft_ctx *ctx, struct nft_set *set,
			    struct nft_expr *expr_array[]);
void nft_set_elem_destroy(const struct nft_set *set,
			  const struct nft_elem_priv *elem_priv,
			  bool destroy_expr);
void nf_tables_set_elem_destroy(const struct nft_ctx *ctx,
				const struct nft_set *set,
				const struct nft_elem_priv *elem_priv);

struct nft_expr_ops;
/**
 *	struct nft_expr_type - nf_tables expression type
 *
 *	@select_ops: function to select nft_expr_ops
 *	@release_ops: release nft_expr_ops
 *	@ops: default ops, used when no select_ops functions is present
 *	@list: used internally
 *	@name: Identifier
 *	@owner: module reference
 *	@policy: netlink attribute policy
 *	@maxattr: highest netlink attribute number
 *	@family: address family for AF-specific types
 *	@flags: expression type flags
 */
//定义表达式类型
struct nft_expr_type {
    //如有此回调，则通过此回调，进一步选择表达式的ops,否则直接使用此结构给出的ops
	const struct nft_expr_ops	*(*select_ops)(const struct nft_ctx *,
						       const struct nlattr * const tb[]);
	void				(*release_ops)(const struct nft_expr_ops *ops);
	//无select_ops时，供使用的默认ops
	const struct nft_expr_ops	*ops;
	const struct nft_expr_ops	*inner_ops;
	struct list_head		list;//用于将type串起来
	const char			*name;//表达式类型名称
	struct module			*owner;//所属的module
	const struct nla_policy		*policy;//表达式netlink属性策略
	unsigned int			maxattr;//表达式netlink属性最大size
	u8				family;//所属的family
	u8				flags;
};

#define NFT_EXPR_STATEFUL		0x1
#define NFT_EXPR_GC			0x2

enum nft_trans_phase {
	NFT_TRANS_PREPARE,
	NFT_TRANS_PREPARE_ERROR,
	NFT_TRANS_ABORT,
	NFT_TRANS_COMMIT,
	NFT_TRANS_RELEASE
};

struct nft_flow_rule;
struct nft_offload_ctx;

/**
 *	struct nft_expr_ops - nf_tables expression operations
 *
 *	@eval: Expression evaluation function
 *	@size: full expression size, including private data size
 *	@init: initialization function
 *	@activate: activate expression in the next generation
 *	@deactivate: deactivate expression in next generation
 *	@destroy: destruction function, called after synchronize_rcu
 *	@dump: function to dump parameters
 *	@type: expression type
 *	@validate: validate expression, called during loop detection
 *	@data: extra data to attach to this expression operation
 */
//netfilter表达式操作集
struct nft_expr_ops {
	void				(*eval)(const struct nft_expr *expr,
						struct nft_regs *regs,
						const struct nft_pktinfo *pkt);
	int				(*clone)(struct nft_expr *dst,
						 const struct nft_expr *src);
	unsigned int			size;//表达式占用的内存大小

	//用于初始化表达式
	int				(*init)(const struct nft_ctx *ctx,
						const struct nft_expr *expr/*出参，待初始化的netfilter表达式*/,
						const struct nlattr * const tb[]/*表达式配置数组*/);
	void				(*activate)(const struct nft_ctx *ctx,
						    const struct nft_expr *expr);
	void				(*deactivate)(const struct nft_ctx *ctx,
						      const struct nft_expr *expr,
						      enum nft_trans_phase phase);
	void				(*destroy)(const struct nft_ctx *ctx,
						   const struct nft_expr *expr);
	void				(*destroy_clone)(const struct nft_ctx *ctx,
							 const struct nft_expr *expr);
	int				(*dump)(struct sk_buff *skb,
						const struct nft_expr *expr,
						bool reset);
	int				(*validate)(const struct nft_ctx *ctx,
						    const struct nft_expr *expr,
						    const struct nft_data **data);
	bool				(*reduce)(struct nft_regs_track *track,
						  const struct nft_expr *expr);
	bool				(*gc)(struct net *net,
					      const struct nft_expr *expr);
	int				(*offload)(struct nft_offload_ctx *ctx,
						   struct nft_flow_rule *flow,
						   const struct nft_expr *expr);
	bool				(*offload_action)(const struct nft_expr *expr);
	void				(*offload_stats)(struct nft_expr *expr,
							 const struct flow_stats *stats);
	const struct nft_expr_type	*type;
	void				*data;
};

/**
 *	struct nft_rule - nf_tables rule
 *
 *	@list: used internally
 *	@handle: rule handle
 *	@genmask: generation mask
 *	@dlen: length of expression data
 *	@udata: user data is appended to the rule
 *	@data: expression data
 */
struct nft_rule {
	struct list_head		list;
	u64				handle:42,//rule唯一编号
					genmask:2,
					dlen:12,
					udata:1;/*是否有用户定义的数据*/
	unsigned char			data[]
		__attribute__((aligned(__alignof__(struct nft_expr))));
};

//取rule的首个表达式
static inline struct nft_expr *nft_expr_first(const struct nft_rule *rule)
{
	return (struct nft_expr *)&rule->data[0];
}

//取rule的下一个表达式
static inline struct nft_expr *nft_expr_next(const struct nft_expr *expr)
{
	return ((void *)expr) + expr->ops->size;
}

static inline struct nft_expr *nft_expr_last(const struct nft_rule *rule)
{
	return (struct nft_expr *)&rule->data[rule->dlen];
}

static inline bool nft_expr_more(const struct nft_rule *rule,
				 const struct nft_expr *expr)
{
	return expr != nft_expr_last(rule) && expr->ops;
}

static inline struct nft_userdata *nft_userdata(const struct nft_rule *rule)
{
	return (void *)&rule->data[rule->dlen];
}

void nft_rule_expr_activate(const struct nft_ctx *ctx, struct nft_rule *rule);
void nft_rule_expr_deactivate(const struct nft_ctx *ctx, struct nft_rule *rule,
			      enum nft_trans_phase phase);
void nf_tables_rule_destroy(const struct nft_ctx *ctx, struct nft_rule *rule);

static inline void nft_set_elem_update_expr(const struct nft_set_ext *ext,
					    struct nft_regs *regs,
					    const struct nft_pktinfo *pkt)
{
	struct nft_set_elem_expr *elem_expr;
	struct nft_expr *expr;
	u32 size;

	if (__nft_set_ext_exists(ext, NFT_SET_EXT_EXPRESSIONS)) {
		elem_expr = nft_set_ext_expr(ext);
		nft_setelem_expr_foreach(expr, elem_expr, size) {
			expr->ops->eval(expr, regs, pkt);
			if (regs->verdict.code == NFT_BREAK)
				return;
		}
	}
}

/*
 * The last pointer isn't really necessary, but the compiler isn't able to
 * determine that the result of nft_expr_last() is always the same since it
 * can't assume that the dlen value wasn't changed within calls in the loop.
 */
#define nft_rule_for_each_expr(expr, last, rule) \
	for ((expr) = nft_expr_first(rule), (last) = nft_expr_last(rule); \
	     (expr) != (last); \
	     (expr) = nft_expr_next(expr))

#define NFT_CHAIN_POLICY_UNSET		U8_MAX

struct nft_rule_dp {
	u64				is_last:1,
					dlen:12,
					handle:42;	/* for tracing */
	unsigned char			data[]
		__attribute__((aligned(__alignof__(struct nft_expr))));
};

struct nft_rule_dp_last {
	struct nft_rule_dp end;		/* end of nft_rule_blob marker */
	struct rcu_head h;		/* call_rcu head */
	struct nft_rule_blob *blob;	/* ptr to free via call_rcu */
	const struct nft_chain *chain;	/* for nftables tracing */
};

static inline const struct nft_rule_dp *nft_rule_next(const struct nft_rule_dp *rule)
{
	return (void *)rule + sizeof(*rule) + rule->dlen;
}

struct nft_rule_blob {
	unsigned long			size;
	unsigned char			data[]
		__attribute__((aligned(__alignof__(struct nft_rule_dp))));
};

/**
 *	struct nft_chain - nf_tables chain
 *
 *	@rules: list of rules in the chain
 *	@list: used internally
 *	@rhlhead: used internally
 *	@table: table that this chain belongs to
 *	@handle: chain handle
 *	@use: number of jump references to this chain
 *	@flags: bitmask of enum nft_chain_flags
 *	@name: name of the chain
 */
struct nft_chain {
    	//指向规则（用于生效性控制）
	struct nft_rule_blob		__rcu *blob_gen_0;
	struct nft_rule_blob		__rcu *blob_gen_1;
	struct list_head		rules;//链上的规则(struct nft_rule类型）
	struct list_head		list;
	struct rhlist_head		rhlhead;
	struct nft_table		*table;//chain所属的table
	u64				handle;//chain唯一编号
	u32				use;
	u8				flags:5,
					bound:1,
					genmask:2;
	char				*name;//chain名称
	u16				udlen;
	u8				*udata;

	/* Only used during control plane commit phase: */
	struct nft_rule_blob		*blob_next;
};

int nft_chain_validate(const struct nft_ctx *ctx, const struct nft_chain *chain);
int nft_setelem_validate(const struct nft_ctx *ctx, struct nft_set *set,
			 const struct nft_set_iter *iter,
			 struct nft_elem_priv *elem_priv);
int nft_set_catchall_validate(const struct nft_ctx *ctx, struct nft_set *set);
int nf_tables_bind_chain(const struct nft_ctx *ctx, struct nft_chain *chain);
void nf_tables_unbind_chain(const struct nft_ctx *ctx, struct nft_chain *chain);

enum nft_chain_types {
	NFT_CHAIN_T_DEFAULT = 0,
	NFT_CHAIN_T_ROUTE,
	NFT_CHAIN_T_NAT,
	NFT_CHAIN_T_MAX
};

/**
 * 	struct nft_chain_type - nf_tables chain type info
 *
 * 	@name: name of the type
 * 	@type: numeric identifier
 * 	@family: address family
 * 	@owner: module owner
 * 	@hook_mask: mask of valid hooks
 * 	@hooks: array of hook functions
 *	@ops_register: base chain register function
 *	@ops_unregister: base chain unregister function
 */
struct nft_chain_type {
    //chain类型名称，例如filter
	const char			*name;
	enum nft_chain_types		type;
	//适用的地址族
	int				family;
	//从属的module
	struct module			*owner;
	//每个hook占一位（按编号占位），用于标明hook回调是否提供
	unsigned int			hook_mask;
	//各hook点回调函数指针
	nf_hookfn			*hooks[NFT_MAX_HOOKS];
	//hook点函数回调注册时调用
	int				(*ops_register)(struct net *net, const struct nf_hook_ops *ops);
	//hook点函数回调解注册时调用
	void				(*ops_unregister)(struct net *net, const struct nf_hook_ops *ops);
};

int nft_chain_validate_dependency(const struct nft_chain *chain,
				  enum nft_chain_types type);
int nft_chain_validate_hooks(const struct nft_chain *chain,
                             unsigned int hook_flags);

static inline bool nft_chain_binding(const struct nft_chain *chain)
{
	return chain->flags & NFT_CHAIN_BINDING;
}

static inline bool nft_chain_is_bound(struct nft_chain *chain)
{
	return (chain->flags & NFT_CHAIN_BINDING) && chain->bound;
}

int nft_chain_add(struct nft_table *table, struct nft_chain *chain);
void nft_chain_del(struct nft_chain *chain);
void nf_tables_chain_destroy(struct nft_ctx *ctx);

struct nft_stats {
	u64			bytes;
	u64			pkts;
	struct u64_stats_sync	syncp;
};

struct nft_hook {
	struct list_head	list;
	struct nf_hook_ops	ops;
	struct rcu_head		rcu;
};

/**
 *	struct nft_base_chain - nf_tables base chain
 *
 *	@ops: netfilter hook ops
 *	@hook_list: list of netfilter hooks (for NFPROTO_NETDEV family)
 *	@type: chain type
 *	@policy: default policy
 *	@stats: per-cpu chain stats
 *	@chain: the chain
 *	@flow_block: flow block (for hardware offload)
 */
struct nft_base_chain {
	struct nf_hook_ops		ops;
	struct list_head		hook_list;
	const struct nft_chain_type	*type;//chain类型
	u8				policy;
	u8				flags;
	struct nft_stats __percpu	*stats;//用于记录统计信息
	struct nft_chain		chain;
	struct flow_block		flow_block;
};

static inline struct nft_base_chain *nft_base_chain(const struct nft_chain *chain)
{
	return container_of(chain, struct nft_base_chain, chain);
}

//检查chain是否为basechain
static inline bool nft_is_base_chain(const struct nft_chain *chain)
{
	return chain->flags & NFT_CHAIN_BASE;
}

int __nft_release_basechain(struct nft_ctx *ctx);

unsigned int nft_do_chain(struct nft_pktinfo *pkt, void *priv);

static inline bool nft_use_inc(u32 *use)
{
	if (*use == UINT_MAX)
		return false;

	(*use)++;

	return true;
}

static inline void nft_use_dec(u32 *use)
{
	WARN_ON_ONCE((*use)-- == 0);
}

/* For error and abort path: restore use counter to previous state. */
static inline void nft_use_inc_restore(u32 *use)
{
	WARN_ON_ONCE(!nft_use_inc(use));
}

#define nft_use_dec_restore	nft_use_dec

/**
 *	struct nft_table - nf_tables table
 *
 *	@list: used internally
 *	@chains_ht: chains in the table
 *	@chains: same, for stable walks
 *	@sets: sets in the table
 *	@objects: stateful objects in the table
 *	@flowtables: flow tables in the table
 *	@hgenerator: handle generator state
 *	@handle: table handle
 *	@use: number of chain references to this table
 *	@family:address family
 *	@flags: table flag (see enum nft_table_flags)
 *	@genmask: generation mask
 *	@nlpid: netlink port ID
 *	@name: name of the table
 *	@udlen: length of the user data
 *	@udata: user data
 *	@validate_state: internal, set when transaction adds jumps
 */
struct nft_table {
	struct list_head		list;
	struct rhltable			chains_ht;//chain对应的hash表
	struct list_head		chains;//记录从属于此table的匹配链
	struct list_head		sets;//记录于从属于此table的set
	//记录从属于此table的所有object(由objref表达式负责执行）
	struct list_head		objects;
	struct list_head		flowtables;
	u64				hgenerator;
	u64				handle;//table的唯一标识
	u32				use;//table被引用情况
	u16				family:6,
					flags:8,
					genmask:2;//记录generations mask,用于标记生效情况
	u32				nlpid;
	char				*name;//netfilter 表名称
	u16				udlen;
	u8				*udata;
	u8				validate_state;
};

static inline bool nft_table_has_owner(const struct nft_table *table)
{
	return table->flags & NFT_TABLE_F_OWNER;
}

static inline bool nft_base_chain_netdev(int family, u32 hooknum)
{
	return family == NFPROTO_NETDEV ||
	       (family == NFPROTO_INET && hooknum == NF_INET_INGRESS);
}

void nft_register_chain_type(const struct nft_chain_type *);
void nft_unregister_chain_type(const struct nft_chain_type *);

int nft_register_expr(struct nft_expr_type *);
void nft_unregister_expr(struct nft_expr_type *);

int nft_verdict_dump(struct sk_buff *skb, int type,
		     const struct nft_verdict *v);

/**
 *	struct nft_object_hash_key - key to lookup nft_object
 *
 *	@name: name of the stateful object to look up
 *	@table: table the object belongs to
 */
struct nft_object_hash_key {
	const char                      *name;
	const struct nft_table          *table;
};

/**
 *	struct nft_object - nf_tables stateful object
 *
 *	@list: table stateful object list node
 *	@key:  keys that identify this object
 *	@rhlhead: nft_objname_ht node
 *	@genmask: generation mask
 *	@use: number of references to this stateful object
 *	@handle: unique object handle
 *	@ops: object operations
 *	@data: object data, layout depends on type
 */
struct nft_object {
	struct list_head		list;
	struct rhlist_head		rhlhead;
	//用于obj查询的key
	struct nft_object_hash_key	key;
	u32				genmask:2;
	u32				use;
	u64				handle;
	u16				udlen;
	u8				*udata;
	/* runtime data below here */
	//object对应的ops
	const struct nft_object_ops	*ops ____cacheline_aligned;
	unsigned char			data[]
		__attribute__((aligned(__alignof__(u64))));
};

static inline void *nft_obj_data(const struct nft_object *obj)
{
	return (void *)obj->data;
}

#define nft_expr_obj(expr)	*((struct nft_object **)nft_expr_priv(expr))

struct nft_object *nft_obj_lookup(const struct net *net,
				  const struct nft_table *table,
				  const struct nlattr *nla, u32 objtype,
				  u8 genmask);

void nft_obj_notify(struct net *net, const struct nft_table *table,
		    struct nft_object *obj, u32 portid, u32 seq,
		    int event, u16 flags, int family, int report, gfp_t gfp);

/**
 *	struct nft_object_type - stateful object type
 *
 *	@select_ops: function to select nft_object_ops
 *	@ops: default ops, used when no select_ops functions is present
 *	@list: list node in list of object types
 *	@type: stateful object numeric type
 *	@owner: module owner
 *	@maxattr: maximum netlink attribute
 *	@policy: netlink attribute policy
 */
struct nft_object_type {
    //如果未给出ops,则通过此回调确定具体的ops
	const struct nft_object_ops	*(*select_ops)(const struct nft_ctx *,
						       const struct nlattr * const tb[]);
	const struct nft_object_ops	*ops;
	struct list_head		list;//用于将object_type串连起来
	u32				type;//type编号
	unsigned int                    maxattr;//object属性最大数
	struct module			*owner;
	const struct nla_policy		*policy;//object解析策略
};

/**
 *	struct nft_object_ops - stateful object operations
 *
 *	@eval: stateful object evaluation function
 *	@size: stateful object size
 *	@init: initialize object from netlink attributes
 *	@destroy: release existing stateful object
 *	@dump: netlink dump stateful object
 *	@update: update stateful object
 */
struct nft_object_ops {
	void				(*eval)(struct nft_object *obj,
						struct nft_regs *regs,
						const struct nft_pktinfo *pkt);
	unsigned int			size;/*一个nft_object有定制的数据，此定制数据的长度*/
	//此回调用于解析object所对应的data数据，并初始化obj
	int				(*init)(const struct nft_ctx *ctx,
						const struct nlattr *const tb[]/*已解析的object属性*/,
						struct nft_object *obj/*出参，待填充的object*/);
	//用于销毁object
	void				(*destroy)(const struct nft_ctx *ctx,
						   struct nft_object *obj);
	int				(*dump)(struct sk_buff *skb,
						struct nft_object *obj,
						bool reset);
	//用于更新object
	void				(*update)(struct nft_object *obj,
						  struct nft_object *newobj);
	const struct nft_object_type	*type;
};

int nft_register_obj(struct nft_object_type *obj_type);
void nft_unregister_obj(struct nft_object_type *obj_type);

#define NFT_NETDEVICE_MAX	256

/**
 *	struct nft_flowtable - nf_tables flow table
 *
 *	@list: flow table list node in table list
 * 	@table: the table the flow table is contained in
 *	@name: name of this flow table
 *	@hooknum: hook number
 *	@ops_len: number of hooks in array
 *	@genmask: generation mask
 *	@use: number of references to this flow table
 * 	@handle: unique object handle
 *	@dev_name: array of device names
 *	@data: rhashtable and garbage collector
 * 	@ops: array of hooks
 */
struct nft_flowtable {
	struct list_head		list;
	struct nft_table		*table;
	char				*name;
	int				hooknum;
	int				ops_len;
	u32				genmask:2;
	u32				use;
	u64				handle;
	/* runtime data below here */
	struct list_head		hook_list ____cacheline_aligned;
	struct nf_flowtable		data;
};

struct nft_flowtable *nft_flowtable_lookup(const struct nft_table *table,
					   const struct nlattr *nla,
					   u8 genmask);

void nf_tables_deactivate_flowtable(const struct nft_ctx *ctx,
				    struct nft_flowtable *flowtable,
				    enum nft_trans_phase phase);

void nft_register_flowtable_type(struct nf_flowtable_type *type);
void nft_unregister_flowtable_type(struct nf_flowtable_type *type);

/**
 *	struct nft_traceinfo - nft tracing information and state
 *
 *	@trace: other struct members are initialised
 *	@nf_trace: copy of skb->nf_trace before rule evaluation
 *	@type: event type (enum nft_trace_types)
 *	@skbid: hash of skb to be used as trace id
 *	@packet_dumped: packet headers sent in a previous traceinfo message
 *	@basechain: base chain currently processed
 */
struct nft_traceinfo {
	bool				trace;
	bool				nf_trace;
	bool				packet_dumped;
	enum nft_trace_types		type:8;
	u32				skbid;
	const struct nft_base_chain	*basechain;
};

void nft_trace_init(struct nft_traceinfo *info, const struct nft_pktinfo *pkt,
		    const struct nft_chain *basechain);

void nft_trace_notify(const struct nft_pktinfo *pkt,
		      const struct nft_verdict *verdict,
		      const struct nft_rule_dp *rule,
		      struct nft_traceinfo *info);

#define MODULE_ALIAS_NFT_CHAIN(family, name) \
	MODULE_ALIAS("nft-chain-" __stringify(family) "-" name)

#define MODULE_ALIAS_NFT_AF_EXPR(family, name) \
	MODULE_ALIAS("nft-expr-" __stringify(family) "-" name)

#define MODULE_ALIAS_NFT_EXPR(name) \
	MODULE_ALIAS("nft-expr-" name)

#define MODULE_ALIAS_NFT_OBJ(type) \
	MODULE_ALIAS("nft-obj-" __stringify(type))

#if IS_ENABLED(CONFIG_NF_TABLES)

/*
 * The gencursor defines two generations, the currently active and the
 * next one. Objects contain a bitmask of 2 bits specifying the generations
 * they're active in. A set bit means they're inactive in the generation
 * represented by that bit.
 *
 * New objects start out as inactive in the current and active in the
 * next generation. When committing the ruleset the bitmask is cleared,
 * meaning they're active in all generations. When removing an object,
 * it is set inactive in the next generation. After committing the ruleset,
 * the objects are removed.
 */
static inline unsigned int nft_gencursor_next(const struct net *net)
{
    //只有两种情况，占2个bits,当前是0，则更新为1,当前为1,则更新为0
	return net->nft.gencursor + 1 == 1 ? 1 : 0;
}

static inline u8 nft_genmask_next(const struct net *net)
{
    //取next generations的mask
	return 1 << nft_gencursor_next(net);
}

//当前generations的mask
static inline u8 nft_genmask_cur(const struct net *net)
{
	/* Use READ_ONCE() to prevent refetching the value for atomicity */
	return 1 << READ_ONCE(net->nft.gencursor);
}

//next generations或者cur generations的mask
#define NFT_GENMASK_ANY		((1 << 0) | (1 << 1))

/*
 * Generic transaction helpers
 */

/* Check if this object is currently active. */
//对象是否被active
#define nft_is_active(__net, __obj)				\
	(((__obj)->genmask & nft_genmask_cur(__net)) == 0)

/* Check if this object is active in the next generation. */
#define nft_is_active_next(__net, __obj)			\
	(((__obj)->genmask & nft_genmask_next(__net)) == 0)

/* This object becomes active in the next generation. */
#define nft_activate_next(__net, __obj)				\
	(__obj)->genmask = nft_genmask_cur(__net)

/* This object becomes inactive in the next generation. */
#define nft_deactivate_next(__net, __obj)			\
        (__obj)->genmask = nft_genmask_next(__net)

/* After committing the ruleset, clear the stale generation bit. */
#define nft_clear(__net, __obj)					\
	(__obj)->genmask &= ~nft_genmask_next(__net)
//检查obj的genmask是否与 __genmask不相同
#define nft_active_genmask(__obj, __genmask)			\
	!((__obj)->genmask & __genmask)

/*
 * Set element transaction helpers
 */

static inline bool nft_set_elem_active(const struct nft_set_ext *ext,
				       u8 genmask)
{
	return !(ext->genmask & genmask);
}

static inline void nft_set_elem_change_active(const struct net *net,
					      const struct nft_set *set,
					      struct nft_set_ext *ext)
{
	ext->genmask ^= nft_genmask_next(net);
}

#endif /* IS_ENABLED(CONFIG_NF_TABLES) */

#define NFT_SET_ELEM_DEAD_MASK	(1 << 2)

#if defined(__LITTLE_ENDIAN_BITFIELD)
#define NFT_SET_ELEM_DEAD_BIT	2
#elif defined(__BIG_ENDIAN_BITFIELD)
#define NFT_SET_ELEM_DEAD_BIT	(BITS_PER_LONG - BITS_PER_BYTE + 2)
#else
#error
#endif

static inline void nft_set_elem_dead(struct nft_set_ext *ext)
{
	unsigned long *word = (unsigned long *)ext;

	BUILD_BUG_ON(offsetof(struct nft_set_ext, genmask) != 0);
	set_bit(NFT_SET_ELEM_DEAD_BIT, word);
}

static inline int nft_set_elem_is_dead(const struct nft_set_ext *ext)
{
	unsigned long *word = (unsigned long *)ext;

	BUILD_BUG_ON(offsetof(struct nft_set_ext, genmask) != 0);
	return test_bit(NFT_SET_ELEM_DEAD_BIT, word);
}

/**
 *	struct nft_trans - nf_tables object update in transaction
 *
 *	@list: used internally
 *	@binding_list: list of objects with possible bindings
 *	@msg_type: message type
 *	@put_net: ctx->net needs to be put
 *	@ctx: transaction context
 *	@data: internal information related to the transaction
 */
//netfilter事务
struct nft_trans {
	struct list_head		list;
	struct list_head		binding_list;
	int				msg_type;
	bool				put_net;
	struct nft_ctx			ctx;
	char				data[];
};

struct nft_trans_rule {
	struct nft_rule			*rule;
	struct nft_flow_rule		*flow;
	u32				rule_id;
	bool				bound;
};

#define nft_trans_rule(trans)	\
	(((struct nft_trans_rule *)trans->data)->rule)
#define nft_trans_flow_rule(trans)	\
	(((struct nft_trans_rule *)trans->data)->flow)
#define nft_trans_rule_id(trans)	\
	(((struct nft_trans_rule *)trans->data)->rule_id)
#define nft_trans_rule_bound(trans)	\
	(((struct nft_trans_rule *)trans->data)->bound)

struct nft_trans_set {
	struct nft_set			*set;
	u32				set_id;
	u32				gc_int;
	u64				timeout;
	bool				update;
	bool				bound;
	u32				size;
};

#define nft_trans_set(trans)	\
	(((struct nft_trans_set *)trans->data)->set)
#define nft_trans_set_id(trans)	\
	(((struct nft_trans_set *)trans->data)->set_id)
#define nft_trans_set_bound(trans)	\
	(((struct nft_trans_set *)trans->data)->bound)
#define nft_trans_set_update(trans)	\
	(((struct nft_trans_set *)trans->data)->update)
#define nft_trans_set_timeout(trans)	\
	(((struct nft_trans_set *)trans->data)->timeout)
#define nft_trans_set_gc_int(trans)	\
	(((struct nft_trans_set *)trans->data)->gc_int)
#define nft_trans_set_size(trans)	\
	(((struct nft_trans_set *)trans->data)->size)

struct nft_trans_chain {
	struct nft_chain		*chain;
	bool				update;
	char				*name;
	struct nft_stats __percpu	*stats;
	u8				policy;
	bool				bound;
	u32				chain_id;
	struct nft_base_chain		*basechain;
	struct list_head		hook_list;
};

#define nft_trans_chain(trans)	\
	(((struct nft_trans_chain *)trans->data)->chain)
#define nft_trans_chain_update(trans)	\
	(((struct nft_trans_chain *)trans->data)->update)
#define nft_trans_chain_name(trans)	\
	(((struct nft_trans_chain *)trans->data)->name)
#define nft_trans_chain_stats(trans)	\
	(((struct nft_trans_chain *)trans->data)->stats)
#define nft_trans_chain_policy(trans)	\
	(((struct nft_trans_chain *)trans->data)->policy)
#define nft_trans_chain_bound(trans)	\
	(((struct nft_trans_chain *)trans->data)->bound)
#define nft_trans_chain_id(trans)	\
	(((struct nft_trans_chain *)trans->data)->chain_id)
#define nft_trans_basechain(trans)	\
	(((struct nft_trans_chain *)trans->data)->basechain)
#define nft_trans_chain_hooks(trans)	\
	(((struct nft_trans_chain *)trans->data)->hook_list)

struct nft_trans_table {
	bool				update;
};

#define nft_trans_table_update(trans)	\
	(((struct nft_trans_table *)trans->data)->update)

struct nft_trans_elem {
	struct nft_set			*set;
	struct nft_elem_priv		*elem_priv;
	bool				bound;
};

#define nft_trans_elem_set(trans)	\
	(((struct nft_trans_elem *)trans->data)->set)
#define nft_trans_elem_priv(trans)	\
	(((struct nft_trans_elem *)trans->data)->elem_priv)
#define nft_trans_elem_set_bound(trans)	\
	(((struct nft_trans_elem *)trans->data)->bound)

struct nft_trans_obj {
	struct nft_object		*obj;
	struct nft_object		*newobj;
	bool				update;
};

#define nft_trans_obj(trans)	\
	(((struct nft_trans_obj *)trans->data)->obj)
#define nft_trans_obj_newobj(trans) \
	(((struct nft_trans_obj *)trans->data)->newobj)
#define nft_trans_obj_update(trans)	\
	(((struct nft_trans_obj *)trans->data)->update)

struct nft_trans_flowtable {
	struct nft_flowtable		*flowtable;
	bool				update;
	struct list_head		hook_list;
	u32				flags;
};

#define nft_trans_flowtable(trans)	\
	(((struct nft_trans_flowtable *)trans->data)->flowtable)
#define nft_trans_flowtable_update(trans)	\
	(((struct nft_trans_flowtable *)trans->data)->update)
#define nft_trans_flowtable_hooks(trans)	\
	(((struct nft_trans_flowtable *)trans->data)->hook_list)
#define nft_trans_flowtable_flags(trans)	\
	(((struct nft_trans_flowtable *)trans->data)->flags)

#define NFT_TRANS_GC_BATCHCOUNT	256

struct nft_trans_gc {
	struct list_head	list;
	struct net		*net;
	struct nft_set		*set;
	u32			seq;
	u16			count;
	struct nft_elem_priv	*priv[NFT_TRANS_GC_BATCHCOUNT];
	struct rcu_head		rcu;
};

struct nft_trans_gc *nft_trans_gc_alloc(struct nft_set *set,
					unsigned int gc_seq, gfp_t gfp);
void nft_trans_gc_destroy(struct nft_trans_gc *trans);

struct nft_trans_gc *nft_trans_gc_queue_async(struct nft_trans_gc *gc,
					      unsigned int gc_seq, gfp_t gfp);
void nft_trans_gc_queue_async_done(struct nft_trans_gc *gc);

struct nft_trans_gc *nft_trans_gc_queue_sync(struct nft_trans_gc *gc, gfp_t gfp);
void nft_trans_gc_queue_sync_done(struct nft_trans_gc *trans);

void nft_trans_gc_elem_add(struct nft_trans_gc *gc, void *priv);

struct nft_trans_gc *nft_trans_gc_catchall_async(struct nft_trans_gc *gc,
						 unsigned int gc_seq);
struct nft_trans_gc *nft_trans_gc_catchall_sync(struct nft_trans_gc *gc);

void nft_setelem_data_deactivate(const struct net *net,
				 const struct nft_set *set,
				 struct nft_elem_priv *elem_priv);

int __init nft_chain_filter_init(void);
void nft_chain_filter_fini(void);

void __init nft_chain_route_init(void);
void nft_chain_route_fini(void);

void nf_tables_trans_destroy_flush_work(void);

int nf_msecs_to_jiffies64(const struct nlattr *nla, u64 *result);
__be64 nf_jiffies64_to_msecs(u64 input);

#ifdef CONFIG_MODULES
__printf(2, 3) int nft_request_module(struct net *net, const char *fmt, ...);
#else
static inline int nft_request_module(struct net *net, const char *fmt, ...) { return -ENOENT; }
#endif

struct nftables_pernet {
	struct list_head	tables;
	struct list_head	commit_list;
	struct list_head	binding_list;
	struct list_head	module_list;
	struct list_head	notify_list;
	struct mutex		commit_mutex;
	u64			table_handle;
	unsigned int		base_seq;
	unsigned int		gc_seq;
	u8			validate_state;
};

extern unsigned int nf_tables_net_id;

static inline struct nftables_pernet *nft_pernet(const struct net *net)
{
	return net_generic(net, nf_tables_net_id);
}

#define __NFT_REDUCE_READONLY	1UL
#define NFT_REDUCE_READONLY	(void *)__NFT_REDUCE_READONLY

static inline bool nft_reduce_is_readonly(const struct nft_expr *expr)
{
	return expr->ops->reduce == NFT_REDUCE_READONLY;
}

void nft_reg_track_update(struct nft_regs_track *track,
			  const struct nft_expr *expr, u8 dreg, u8 len);
void nft_reg_track_cancel(struct nft_regs_track *track, u8 dreg, u8 len);
void __nft_reg_track_cancel(struct nft_regs_track *track, u8 dreg);

static inline bool nft_reg_track_cmp(struct nft_regs_track *track,
				     const struct nft_expr *expr, u8 dreg)
{
	return track->regs[dreg].selector &&
	       track->regs[dreg].selector->ops == expr->ops &&
	       track->regs[dreg].num_reg == 0;
}

#endif /* _NET_NF_TABLES_H */<|MERGE_RESOLUTION|>--- conflicted
+++ resolved
@@ -451,31 +451,19 @@
 	int				(*insert)(const struct net *net,
 						  const struct nft_set *set,
 						  const struct nft_set_elem *elem,
-<<<<<<< HEAD
-						  struct nft_set_ext **ext);
+						  struct nft_elem_priv **priv);
 	//使元素在下一代有效
 	void				(*activate)(const struct net *net,
 						    const struct nft_set *set,
-						    const struct nft_set_elem *elem);
+						    struct nft_elem_priv *elem_priv);
 	//使元素在下一代无效
-	void *				(*deactivate)(const struct net *net,
-=======
-						  struct nft_elem_priv **priv);
-	void				(*activate)(const struct net *net,
-						    const struct nft_set *set,
-						    struct nft_elem_priv *elem_priv);
 	struct nft_elem_priv *		(*deactivate)(const struct net *net,
->>>>>>> 9d1694dc
 						      const struct nft_set *set,
 						      const struct nft_set_elem *elem);
 	void				(*flush)(const struct net *net,
 						 const struct nft_set *set,
-<<<<<<< HEAD
-						 void *priv);
+						 struct nft_elem_priv *priv);
 	//将elem自set中移除
-=======
-						 struct nft_elem_priv *priv);
->>>>>>> 9d1694dc
 	void				(*remove)(const struct net *net,
 						  const struct nft_set *set,
 						  struct nft_elem_priv *elem_priv);
@@ -486,13 +474,9 @@
 					       const struct nft_set *set,
 					       const struct nft_set_elem *elem,
 					       unsigned int flags);
-<<<<<<< HEAD
-
-	//取私有数据大小
-=======
 	void				(*commit)(struct nft_set *set);
 	void				(*abort)(const struct nft_set *set);
->>>>>>> 9d1694dc
+	//取私有数据大小
 	u64				(*privsize)(const struct nlattr * const nla[],
 						    const struct nft_set_desc *desc);
 	bool				(*estimate)(const struct nft_set_desc *desc,
@@ -502,13 +486,9 @@
 	int				(*init)(const struct nft_set *set,
 						const struct nft_set_desc *desc,
 						const struct nlattr * const nla[]);
-<<<<<<< HEAD
 	//set销毁
-	void				(*destroy)(const struct nft_set *set);
-=======
 	void				(*destroy)(const struct nft_ctx *ctx,
 						   const struct nft_set *set);
->>>>>>> 9d1694dc
 	void				(*gc_init)(const struct nft_set *set);
 
 	//set中elem的大小
