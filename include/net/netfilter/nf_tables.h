--- conflicted
+++ resolved
@@ -847,11 +847,7 @@
  *	@validate: validate expression, called during loop detection
  *	@data: extra data to attach to this expression operation
  */
-<<<<<<< HEAD
-struct nft_expr;
 //netfilter表达式操作集
-=======
->>>>>>> e71ba945
 struct nft_expr_ops {
 	void				(*eval)(const struct nft_expr *expr,
 						struct nft_regs *regs,
@@ -888,35 +884,6 @@
 	void				*data;
 };
 
-<<<<<<< HEAD
-#define NFT_EXPR_MAXATTR		16
-#define NFT_EXPR_SIZE(size)		(sizeof(struct nft_expr) + \
-					 ALIGN(size, __alignof__(struct nft_expr)))
-
-/**
- *	struct nft_expr - nf_tables expression
- *
- *	@ops: expression ops
- *	@data: expression private data
- */
-struct nft_expr {
-	const struct nft_expr_ops	*ops;//表达式对应的ops
-	unsigned char			data[]
-		__attribute__((aligned(__alignof__(u64))));
-};
-
-static inline void *nft_expr_priv(const struct nft_expr *expr)
-{
-	return (void *)expr->data;
-}
-
-int nft_expr_clone(struct nft_expr *dst, struct nft_expr *src);
-void nft_expr_destroy(const struct nft_ctx *ctx, struct nft_expr *expr);
-int nft_expr_dump(struct sk_buff *skb, unsigned int attr,
-		  const struct nft_expr *expr);
-
-=======
->>>>>>> e71ba945
 /**
  *	struct nft_rule - nf_tables rule
  *
