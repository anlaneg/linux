--- conflicted
+++ resolved
@@ -966,13 +966,8 @@
 						struct nft_regs *regs,
 						const struct nft_pktinfo *pkt);
 	int				(*clone)(struct nft_expr *dst,
-<<<<<<< HEAD
-						 const struct nft_expr *src);
+						 const struct nft_expr *src, gfp_t gfp);
 	unsigned int			size;//表达式占用的内存大小
-=======
-						 const struct nft_expr *src, gfp_t gfp);
-	unsigned int			size;
->>>>>>> 155a3c00
 
 	//用于初始化表达式
 	int				(*init)(const struct nft_ctx *ctx,
@@ -1445,16 +1440,10 @@
 	const struct nft_object_ops	*(*select_ops)(const struct nft_ctx *,
 						       const struct nlattr * const tb[]);
 	const struct nft_object_ops	*ops;
-<<<<<<< HEAD
 	struct list_head		list;//用于将object_type串连起来
 	u32				type;//type编号
 	unsigned int                    maxattr;//object属性最大数
-=======
-	struct list_head		list;
-	u32				type;
-	unsigned int                    maxattr;
 	u8				family;
->>>>>>> 155a3c00
 	struct module			*owner;
 	const struct nla_policy		*policy;//object解析策略
 };
