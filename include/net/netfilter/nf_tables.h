/* SPDX-License-Identifier: GPL-2.0 */
#ifndef _NET_NF_TABLES_H
#define _NET_NF_TABLES_H

#include <asm/unaligned.h>
#include <linux/list.h>
#include <linux/netfilter.h>
#include <linux/netfilter/nfnetlink.h>
#include <linux/netfilter/x_tables.h>
#include <linux/netfilter/nf_tables.h>
#include <linux/u64_stats_sync.h>
#include <linux/rhashtable.h>
#include <net/netfilter/nf_flow_table.h>
#include <net/netlink.h>
#include <net/flow_offload.h>
#include <net/netns/generic.h>

#define NFT_MAX_HOOKS	(NF_INET_INGRESS + 1)

struct module;

#define NFT_JUMP_STACK_SIZE	16

enum {
	NFT_PKTINFO_L4PROTO	= (1 << 0),
	NFT_PKTINFO_INNER	= (1 << 1),
};

struct nft_pktinfo {
	struct sk_buff			*skb;/*报文信息*/
	const struct nf_hook_state	*state;
	u8				flags;
	u8				tprot;
	u16				fragoff;
	unsigned int			thoff;
	unsigned int			inneroff;
};

static inline struct sock *nft_sk(const struct nft_pktinfo *pkt)
{
	return pkt->state->sk;
}

static inline unsigned int nft_thoff(const struct nft_pktinfo *pkt)
{
	return pkt->thoff;
}

static inline struct net *nft_net(const struct nft_pktinfo *pkt)
{
	return pkt->state->net;
}

static inline unsigned int nft_hook(const struct nft_pktinfo *pkt)
{
	return pkt->state->hook;
}

static inline u8 nft_pf(const struct nft_pktinfo *pkt)
{
	return pkt->state->pf;
}

static inline const struct net_device *nft_in(const struct nft_pktinfo *pkt)
{
	return pkt->state->in;
}

static inline const struct net_device *nft_out(const struct nft_pktinfo *pkt)
{
	return pkt->state->out;
}

static inline void nft_set_pktinfo(struct nft_pktinfo *pkt,
				   struct sk_buff *skb,
				   const struct nf_hook_state *state)
{
	pkt->skb = skb;
	pkt->state = state;
}

static inline void nft_set_pktinfo_unspec(struct nft_pktinfo *pkt)
{
	pkt->flags = 0;
	pkt->tprot = 0;
	pkt->thoff = 0;
	pkt->fragoff = 0;
}

/**
 * 	struct nft_verdict - nf_tables verdict
 *
 * 	@code: nf_tables/netfilter verdict code
 * 	@chain: destination chain for NFT_JUMP/NFT_GOTO
 */
struct nft_verdict {
	u32				code;
	struct nft_chain		*chain;
};

struct nft_data {
	union {
		u32			data[4];
		struct nft_verdict	verdict;
	};
} __attribute__((aligned(__alignof__(u64))));

#define NFT_REG32_NUM		20

/**
 *	struct nft_regs - nf_tables register set
 *
 *	@data: data registers
 *	@verdict: verdict register
 *
 *	The first four data registers alias to the verdict register.
 */
struct nft_regs {
	union {
		u32			data[NFT_REG32_NUM];
		struct nft_verdict	verdict;
	};
};

struct nft_regs_track {
	struct {
		const struct nft_expr		*selector;
		const struct nft_expr		*bitwise;
		u8				num_reg;
	} regs[NFT_REG32_NUM];

	const struct nft_expr			*cur;
	const struct nft_expr			*last;
};

/* Store/load an u8, u16 or u64 integer to/from the u32 data register.
 *
 * Note, when using concatenations, register allocation happens at 32-bit
 * level. So for store instruction, pad the rest part with zero to avoid
 * garbage values.
 */

static inline void nft_reg_store8(u32 *dreg, u8 val)
{
	*dreg = 0;
	*(u8 *)dreg = val;
}

static inline u8 nft_reg_load8(const u32 *sreg)
{
	return *(u8 *)sreg;
}

static inline void nft_reg_store16(u32 *dreg, u16 val)
{
	*dreg = 0;
	*(u16 *)dreg = val;
}

static inline u16 nft_reg_load16(const u32 *sreg)
{
	return *(u16 *)sreg;
}

static inline void nft_reg_store64(u32 *dreg, u64 val)
{
	put_unaligned(val, (u64 *)dreg);
}

static inline u64 nft_reg_load64(const u32 *sreg)
{
	return get_unaligned((u64 *)sreg);
}

static inline void nft_data_copy(u32 *dst, const struct nft_data *src,
				 unsigned int len)
{
	if (len % NFT_REG32_SIZE)
		dst[len / NFT_REG32_SIZE] = 0;
	memcpy(dst, src, len);
}

/**
 *	struct nft_ctx - nf_tables rule/set context
 *
 *	@net: net namespace
 * 	@table: the table the chain is contained in
 * 	@chain: the chain the rule is contained in
 *	@nla: netlink attributes
 *	@portid: netlink portID of the original message
 *	@seq: netlink sequence number
 *	@family: protocol family
 *	@level: depth of the chains
 *	@report: notify via unicast netlink message
 */
struct nft_ctx {
	struct net			*net;
	struct nft_table		*table;
	struct nft_chain		*chain;
	const struct nlattr * const 	*nla;
	u32				portid;
	u32				seq;
	u16				flags;
	u8				family;
	u8				level;
	bool				report;
};

struct nft_data_desc {
	enum nft_data_types		type;
	unsigned int			len;
};

int nft_data_init(const struct nft_ctx *ctx,
		  struct nft_data *data, unsigned int size,
		  struct nft_data_desc *desc, const struct nlattr *nla);
void nft_data_hold(const struct nft_data *data, enum nft_data_types type);
void nft_data_release(const struct nft_data *data, enum nft_data_types type);
int nft_data_dump(struct sk_buff *skb, int attr, const struct nft_data *data,
		  enum nft_data_types type, unsigned int len);

static inline enum nft_data_types nft_dreg_to_type(enum nft_registers reg)
{
	return reg == NFT_REG_VERDICT ? NFT_DATA_VERDICT : NFT_DATA_VALUE;
}

static inline enum nft_registers nft_type_to_reg(enum nft_data_types type)
{
	return type == NFT_DATA_VERDICT ? NFT_REG_VERDICT : NFT_REG_1 * NFT_REG_SIZE / NFT_REG32_SIZE;
}

int nft_parse_u32_check(const struct nlattr *attr, int max, u32 *dest);
int nft_dump_register(struct sk_buff *skb, unsigned int attr, unsigned int reg);

int nft_parse_register_load(const struct nlattr *attr, u8 *sreg, u32 len);
int nft_parse_register_store(const struct nft_ctx *ctx,
			     const struct nlattr *attr, u8 *dreg,
			     const struct nft_data *data,
			     enum nft_data_types type, unsigned int len);

/**
 *	struct nft_userdata - user defined data associated with an object
 *
 *	@len: length of the data
 *	@data: content
 *
 *	The presence of user data is indicated in an object specific fashion,
 *	so a length of zero can't occur and the value "len" indicates data
 *	of length len + 1.
 */
struct nft_userdata {
	u8			len;
	unsigned char		data[];
};

/**
 *	struct nft_set_elem - generic representation of set elements
 *
 *	@key: element key
 *	@key_end: closing element key
 *	@priv: element private data and extensions
 */
struct nft_set_elem {
	union {
		u32		buf[NFT_DATA_VALUE_MAXLEN / sizeof(u32)];
		struct nft_data	val;
	} key;
	union {
		u32		buf[NFT_DATA_VALUE_MAXLEN / sizeof(u32)];
		struct nft_data	val;
	} key_end;
	union {
		u32		buf[NFT_DATA_VALUE_MAXLEN / sizeof(u32)];
		struct nft_data val;
	} data;
	void			*priv;
};

struct nft_set;
struct nft_set_iter {
	u8		genmask;
	unsigned int	count;
	unsigned int	skip;
	int		err;
	int		(*fn)(const struct nft_ctx *ctx,
			      struct nft_set *set,
			      const struct nft_set_iter *iter,
			      struct nft_set_elem *elem);
};

/**
 *	struct nft_set_desc - description of set elements
 *
 *	@klen: key length
 *	@dlen: data length
 *	@size: number of set elements
 *	@field_len: length of each field in concatenation, bytes
 *	@field_count: number of concatenated fields in element
 *	@expr: set must support for expressions
 */
struct nft_set_desc {
	unsigned int		klen;
	unsigned int		dlen;
	unsigned int		size;
	u8			field_len[NFT_REG32_COUNT];
	u8			field_count;
	bool			expr;
};

/**
 *	enum nft_set_class - performance class
 *
 *	@NFT_LOOKUP_O_1: constant, O(1)
 *	@NFT_LOOKUP_O_LOG_N: logarithmic, O(log N)
 *	@NFT_LOOKUP_O_N: linear, O(N)
 */
enum nft_set_class {
	NFT_SET_CLASS_O_1,
	NFT_SET_CLASS_O_LOG_N,
	NFT_SET_CLASS_O_N,
};

/**
 *	struct nft_set_estimate - estimation of memory and performance
 *				  characteristics
 *
 *	@size: required memory
 *	@lookup: lookup performance class
 *	@space: memory class
 */
struct nft_set_estimate {
	u64			size;
	enum nft_set_class	lookup;
	enum nft_set_class	space;
};

#define NFT_EXPR_MAXATTR		16
#define NFT_EXPR_SIZE(size)		(sizeof(struct nft_expr) + \
					 ALIGN(size, __alignof__(struct nft_expr)))

/**
 *	struct nft_expr - nf_tables expression
 *
 *	@ops: expression ops
 *	@data: expression private data
 */
struct nft_expr {
	const struct nft_expr_ops	*ops;
	unsigned char			data[]
		__attribute__((aligned(__alignof__(u64))));
};

static inline void *nft_expr_priv(const struct nft_expr *expr)
{
	return (void *)expr->data;
}

int nft_expr_clone(struct nft_expr *dst, struct nft_expr *src);
void nft_expr_destroy(const struct nft_ctx *ctx, struct nft_expr *expr);
int nft_expr_dump(struct sk_buff *skb, unsigned int attr,
		  const struct nft_expr *expr);
bool nft_expr_reduce_bitwise(struct nft_regs_track *track,
			     const struct nft_expr *expr);

struct nft_set_ext;

/**
 *	struct nft_set_ops - nf_tables set operations
 *
 *	@lookup: look up an element within the set
 *	@update: update an element if exists, add it if doesn't exist
 *	@delete: delete an element
 *	@insert: insert new element into set
 *	@activate: activate new element in the next generation
 *	@deactivate: lookup for element and deactivate it in the next generation
 *	@flush: deactivate element in the next generation
 *	@remove: remove element from set
 *	@walk: iterate over all set elements
 *	@get: get set elements
 *	@privsize: function to return size of set private data
 *	@init: initialize private data of new set instance
 *	@destroy: destroy private data of set instance
 *	@elemsize: element private size
 *
 *	Operations lookup, update and delete have simpler interfaces, are faster
 *	and currently only used in the packet path. All the rest are slower,
 *	control plane functions.
 */
struct nft_set_ops {
	bool				(*lookup)(const struct net *net,
						  const struct nft_set *set,
						  const u32 *key,
						  const struct nft_set_ext **ext);
	bool				(*update)(struct nft_set *set,
						  const u32 *key,
						  void *(*new)(struct nft_set *,
							       const struct nft_expr *,
							       struct nft_regs *),
						  const struct nft_expr *expr,
						  struct nft_regs *regs,
						  const struct nft_set_ext **ext);
	bool				(*delete)(const struct nft_set *set,
						  const u32 *key);
	//向set中添加元素
	int				(*insert)(const struct net *net,
						  const struct nft_set *set,
						  const struct nft_set_elem *elem,
						  struct nft_set_ext **ext);
	//使元素在下一代有效
	void				(*activate)(const struct net *net,
						    const struct nft_set *set,
						    const struct nft_set_elem *elem);
	//使元素在下一代无效
	void *				(*deactivate)(const struct net *net,
						      const struct nft_set *set,
						      const struct nft_set_elem *elem);
	bool				(*flush)(const struct net *net,
						 const struct nft_set *set,
						 void *priv);
	//将elem自set中移除
	void				(*remove)(const struct net *net,
						  const struct nft_set *set,
						  const struct nft_set_elem *elem);
	void				(*walk)(const struct nft_ctx *ctx,
						struct nft_set *set,
						struct nft_set_iter *iter);
	void *				(*get)(const struct net *net,
					       const struct nft_set *set,
					       const struct nft_set_elem *elem,
					       unsigned int flags);

	//取私有数据大小
	u64				(*privsize)(const struct nlattr * const nla[],
						    const struct nft_set_desc *desc);
	bool				(*estimate)(const struct nft_set_desc *desc,
						    u32 features,
						    struct nft_set_estimate *est);
	//set初始化
	int				(*init)(const struct nft_set *set,
						const struct nft_set_desc *desc,
						const struct nlattr * const nla[]);
	//set销毁
	void				(*destroy)(const struct nft_set *set);
	void				(*gc_init)(const struct nft_set *set);

	//set中elem的大小
	unsigned int			elemsize;
};

/**
 *      struct nft_set_type - nf_tables set type
 *
 *      @ops: set ops for this type
 *      @features: features supported by the implementation
 */
struct nft_set_type {
	const struct nft_set_ops	ops;//set操作集
	u32				features;
};
#define to_set_type(o) container_of(o, struct nft_set_type, ops)

struct nft_set_elem_expr {
	u8				size;
	unsigned char			data[]
		__attribute__((aligned(__alignof__(struct nft_expr))));
};

#define nft_setelem_expr_at(__elem_expr, __offset)			\
	((struct nft_expr *)&__elem_expr->data[__offset])

#define nft_setelem_expr_foreach(__expr, __elem_expr, __size)		\
	for (__expr = nft_setelem_expr_at(__elem_expr, 0), __size = 0;	\
	     __size < (__elem_expr)->size;				\
	     __size += (__expr)->ops->size, __expr = ((void *)(__expr)) + (__expr)->ops->size)

#define NFT_SET_EXPR_MAX	2

/**
 * 	struct nft_set - nf_tables set instance
 *
 *	@list: table set list node
 *	@bindings: list of set bindings
 *	@table: table this set belongs to
 *	@net: netnamespace this set belongs to
 * 	@name: name of the set
 *	@handle: unique handle of the set
 * 	@ktype: key type (numeric type defined by userspace, not used in the kernel)
 * 	@dtype: data type (verdict or numeric type defined by userspace)
 * 	@objtype: object type (see NFT_OBJECT_* definitions)
 * 	@size: maximum set size
 *	@field_len: length of each field in concatenation, bytes
 *	@field_count: number of concatenated fields in element
 *	@use: number of rules references to this set
 * 	@nelems: number of elements
 * 	@ndeact: number of deactivated elements queued for removal
 *	@timeout: default timeout value in jiffies
 * 	@gc_int: garbage collection interval in msecs
 *	@policy: set parameterization (see enum nft_set_policies)
 *	@udlen: user data length
 *	@udata: user data
 *	@expr: stateful expression
 * 	@ops: set ops
 * 	@flags: set flags
 *	@genmask: generation mask
 * 	@klen: key length
 * 	@dlen: data length
 * 	@data: private set data
 */
struct nft_set {
	struct list_head		list;
	struct list_head		bindings;
	struct nft_table		*table;
	possible_net_t			net;
	char				*name;
	u64				handle;
	u32				ktype;
	u32				dtype;
	u32				objtype;
	u32				size;
	u8				field_len[NFT_REG32_COUNT];
	u8				field_count;
	u32				use;
	atomic_t			nelems;
	u32				ndeact;
	u64				timeout;
	u32				gc_int;
	u16				policy;
	u16				udlen;
	unsigned char			*udata;
	/* runtime data below here */
	const struct nft_set_ops	*ops ____cacheline_aligned;
	u16				flags:14,
					genmask:2;
	u8				klen;/*key的长度*/
	u8				dlen;
	u8				num_exprs;
	struct nft_expr			*exprs[NFT_SET_EXPR_MAX];
	struct list_head		catchall_list;
	unsigned char			data[]
		__attribute__((aligned(__alignof__(u64))));
};

static inline bool nft_set_is_anonymous(const struct nft_set *set)
{
	return set->flags & NFT_SET_ANONYMOUS;
}

static inline void *nft_set_priv(const struct nft_set *set)
{
	return (void *)set->data;
}

static inline struct nft_set *nft_set_container_of(const void *priv)
{
	return (void *)priv - offsetof(struct nft_set, data);
}

struct nft_set *nft_set_lookup_global(const struct net *net,
				      const struct nft_table *table,
				      const struct nlattr *nla_set_name,
				      const struct nlattr *nla_set_id,
				      u8 genmask);

struct nft_set_ext *nft_set_catchall_lookup(const struct net *net,
					    const struct nft_set *set);
void *nft_set_catchall_gc(const struct nft_set *set);

static inline unsigned long nft_set_gc_interval(const struct nft_set *set)
{
	return set->gc_int ? msecs_to_jiffies(set->gc_int) : HZ;
}

/**
 *	struct nft_set_binding - nf_tables set binding
 *
 *	@list: set bindings list node
 *	@chain: chain containing the rule bound to the set
 *	@flags: set action flags
 *
 *	A set binding contains all information necessary for validation
 *	of new elements added to a bound set.
 */
struct nft_set_binding {
	struct list_head		list;
	const struct nft_chain		*chain;
	u32				flags;
};

enum nft_trans_phase;
void nf_tables_deactivate_set(const struct nft_ctx *ctx, struct nft_set *set,
			      struct nft_set_binding *binding,
			      enum nft_trans_phase phase);
int nf_tables_bind_set(const struct nft_ctx *ctx, struct nft_set *set,
		       struct nft_set_binding *binding);
void nf_tables_destroy_set(const struct nft_ctx *ctx, struct nft_set *set);

/**
 *	enum nft_set_extensions - set extension type IDs
 *
 *	@NFT_SET_EXT_KEY: element key
 *	@NFT_SET_EXT_KEY_END: upper bound element key, for ranges
 *	@NFT_SET_EXT_DATA: mapping data
 *	@NFT_SET_EXT_FLAGS: element flags
 *	@NFT_SET_EXT_TIMEOUT: element timeout
 *	@NFT_SET_EXT_EXPIRATION: element expiration time
 *	@NFT_SET_EXT_USERDATA: user data associated with the element
 *	@NFT_SET_EXT_EXPRESSIONS: expressions assiciated with the element
 *	@NFT_SET_EXT_OBJREF: stateful object reference associated with element
 *	@NFT_SET_EXT_NUM: number of extension types
 */
enum nft_set_extensions {
	NFT_SET_EXT_KEY,
	NFT_SET_EXT_KEY_END,
	NFT_SET_EXT_DATA,
	NFT_SET_EXT_FLAGS,
	NFT_SET_EXT_TIMEOUT,
	NFT_SET_EXT_EXPIRATION,
	NFT_SET_EXT_USERDATA,
	NFT_SET_EXT_EXPRESSIONS,
	NFT_SET_EXT_OBJREF,
	NFT_SET_EXT_NUM
};

/**
 *	struct nft_set_ext_type - set extension type
 *
 * 	@len: fixed part length of the extension
 * 	@align: alignment requirements of the extension
 */
struct nft_set_ext_type {
	u8	len;
	u8	align;
};

extern const struct nft_set_ext_type nft_set_ext_types[];

/**
 *	struct nft_set_ext_tmpl - set extension template
 *
 *	@len: length of extension area
 *	@offset: offsets of individual extension types
 */
struct nft_set_ext_tmpl {
	u16	len;
	u8	offset[NFT_SET_EXT_NUM];
};

/**
 *	struct nft_set_ext - set extensions
 *
 *	@genmask: generation mask
 *	@offset: offsets of individual extension types
 *	@data: beginning of extension data
 */
struct nft_set_ext {
	u8	genmask;
	u8	offset[NFT_SET_EXT_NUM];
	char	data[];
};

static inline void nft_set_ext_prepare(struct nft_set_ext_tmpl *tmpl)
{
	memset(tmpl, 0, sizeof(*tmpl));
	tmpl->len = sizeof(struct nft_set_ext);
}

static inline void nft_set_ext_add_length(struct nft_set_ext_tmpl *tmpl, u8 id,
					  unsigned int len)
{
	tmpl->len	 = ALIGN(tmpl->len, nft_set_ext_types[id].align);
	BUG_ON(tmpl->len > U8_MAX);
	tmpl->offset[id] = tmpl->len;
	tmpl->len	+= nft_set_ext_types[id].len + len;
}

static inline void nft_set_ext_add(struct nft_set_ext_tmpl *tmpl, u8 id)
{
	nft_set_ext_add_length(tmpl, id, 0);
}

static inline void nft_set_ext_init(struct nft_set_ext *ext,
				    const struct nft_set_ext_tmpl *tmpl)
{
	memcpy(ext->offset, tmpl->offset, sizeof(ext->offset));
}

static inline bool __nft_set_ext_exists(const struct nft_set_ext *ext, u8 id)
{
	return !!ext->offset[id];
}

static inline bool nft_set_ext_exists(const struct nft_set_ext *ext, u8 id)
{
	return ext && __nft_set_ext_exists(ext, id);
}

static inline void *nft_set_ext(const struct nft_set_ext *ext, u8 id)
{
	return (void *)ext + ext->offset[id];
}

//取set的key
static inline struct nft_data *nft_set_ext_key(const struct nft_set_ext *ext)
{
	return nft_set_ext(ext, NFT_SET_EXT_KEY);
}

static inline struct nft_data *nft_set_ext_key_end(const struct nft_set_ext *ext)
{
	return nft_set_ext(ext, NFT_SET_EXT_KEY_END);
}

static inline struct nft_data *nft_set_ext_data(const struct nft_set_ext *ext)
{
	return nft_set_ext(ext, NFT_SET_EXT_DATA);
}

static inline u8 *nft_set_ext_flags(const struct nft_set_ext *ext)
{
	return nft_set_ext(ext, NFT_SET_EXT_FLAGS);
}

static inline u64 *nft_set_ext_timeout(const struct nft_set_ext *ext)
{
	return nft_set_ext(ext, NFT_SET_EXT_TIMEOUT);
}

static inline u64 *nft_set_ext_expiration(const struct nft_set_ext *ext)
{
	return nft_set_ext(ext, NFT_SET_EXT_EXPIRATION);
}

static inline struct nft_userdata *nft_set_ext_userdata(const struct nft_set_ext *ext)
{
	return nft_set_ext(ext, NFT_SET_EXT_USERDATA);
}

static inline struct nft_set_elem_expr *nft_set_ext_expr(const struct nft_set_ext *ext)
{
	return nft_set_ext(ext, NFT_SET_EXT_EXPRESSIONS);
}

static inline bool nft_set_elem_expired(const struct nft_set_ext *ext)
{
	return nft_set_ext_exists(ext, NFT_SET_EXT_EXPIRATION) &&
	       time_is_before_eq_jiffies64(*nft_set_ext_expiration(ext));
}

static inline struct nft_set_ext *nft_set_elem_ext(const struct nft_set *set,
						   void *elem)
{
	return elem + set->ops->elemsize;
}

static inline struct nft_object **nft_set_ext_obj(const struct nft_set_ext *ext)
{
	return nft_set_ext(ext, NFT_SET_EXT_OBJREF);
}

struct nft_expr *nft_set_elem_expr_alloc(const struct nft_ctx *ctx,
					 const struct nft_set *set,
					 const struct nlattr *attr);

void *nft_set_elem_init(const struct nft_set *set,
			const struct nft_set_ext_tmpl *tmpl,
			const u32 *key, const u32 *key_end, const u32 *data,
			u64 timeout, u64 expiration, gfp_t gfp);
int nft_set_elem_expr_clone(const struct nft_ctx *ctx, struct nft_set *set,
			    struct nft_expr *expr_array[]);
void nft_set_elem_destroy(const struct nft_set *set, void *elem,
			  bool destroy_expr);

/**
 *	struct nft_set_gc_batch_head - nf_tables set garbage collection batch
 *
 *	@rcu: rcu head
 *	@set: set the elements belong to
 *	@cnt: count of elements
 */
struct nft_set_gc_batch_head {
	struct rcu_head			rcu;
	const struct nft_set		*set;
	unsigned int			cnt;
};

#define NFT_SET_GC_BATCH_SIZE	((PAGE_SIZE -				  \
				  sizeof(struct nft_set_gc_batch_head)) / \
				 sizeof(void *))

/**
 *	struct nft_set_gc_batch - nf_tables set garbage collection batch
 *
 * 	@head: GC batch head
 * 	@elems: garbage collection elements
 */
struct nft_set_gc_batch {
	struct nft_set_gc_batch_head	head;
	void				*elems[NFT_SET_GC_BATCH_SIZE];
};

struct nft_set_gc_batch *nft_set_gc_batch_alloc(const struct nft_set *set,
						gfp_t gfp);
void nft_set_gc_batch_release(struct rcu_head *rcu);

static inline void nft_set_gc_batch_complete(struct nft_set_gc_batch *gcb)
{
	if (gcb != NULL)
		call_rcu(&gcb->head.rcu, nft_set_gc_batch_release);
}

static inline struct nft_set_gc_batch *
nft_set_gc_batch_check(const struct nft_set *set, struct nft_set_gc_batch *gcb,
		       gfp_t gfp)
{
	if (gcb != NULL) {
		if (gcb->head.cnt + 1 < ARRAY_SIZE(gcb->elems))
			return gcb;
		nft_set_gc_batch_complete(gcb);
	}
	return nft_set_gc_batch_alloc(set, gfp);
}

static inline void nft_set_gc_batch_add(struct nft_set_gc_batch *gcb,
					void *elem)
{
	gcb->elems[gcb->head.cnt++] = elem;
}

struct nft_expr_ops;
/**
 *	struct nft_expr_type - nf_tables expression type
 *
 *	@select_ops: function to select nft_expr_ops
 *	@release_ops: release nft_expr_ops
 *	@ops: default ops, used when no select_ops functions is present
 *	@list: used internally
 *	@name: Identifier
 *	@owner: module reference
 *	@policy: netlink attribute policy
 *	@maxattr: highest netlink attribute number
 *	@family: address family for AF-specific types
 *	@flags: expression type flags
 */
//定义表达式类型
struct nft_expr_type {
    //如有此回调，则通过此回调，进一步选择表达式的ops,否则直接使用此结构给出的ops
	const struct nft_expr_ops	*(*select_ops)(const struct nft_ctx *,
						       const struct nlattr * const tb[]);
	void				(*release_ops)(const struct nft_expr_ops *ops);
	//无select_ops时，供使用的默认ops
	const struct nft_expr_ops	*ops;
	struct list_head		list;//用于将type串起来
	const char			*name;//表达式类型名称
	struct module			*owner;//所属的module
	const struct nla_policy		*policy;//表达式netlink属性策略
	unsigned int			maxattr;//表达式netlink属性最大size
	u8				family;//所属的family
	u8				flags;
};

#define NFT_EXPR_STATEFUL		0x1
#define NFT_EXPR_GC			0x2

enum nft_trans_phase {
	NFT_TRANS_PREPARE,
	NFT_TRANS_ABORT,
	NFT_TRANS_COMMIT,
	NFT_TRANS_RELEASE
};

struct nft_flow_rule;
struct nft_offload_ctx;

/**
 *	struct nft_expr_ops - nf_tables expression operations
 *
 *	@eval: Expression evaluation function
 *	@size: full expression size, including private data size
 *	@init: initialization function
 *	@activate: activate expression in the next generation
 *	@deactivate: deactivate expression in next generation
 *	@destroy: destruction function, called after synchronize_rcu
 *	@dump: function to dump parameters
 *	@type: expression type
 *	@validate: validate expression, called during loop detection
 *	@data: extra data to attach to this expression operation
 */
//netfilter表达式操作集
struct nft_expr_ops {
	void				(*eval)(const struct nft_expr *expr,
						struct nft_regs *regs,
						const struct nft_pktinfo *pkt);
	int				(*clone)(struct nft_expr *dst,
						 const struct nft_expr *src);
	unsigned int			size;//表达式占用的内存大小

	//用于初始化表达式
	int				(*init)(const struct nft_ctx *ctx,
						const struct nft_expr *expr/*出参，待初始化的netfilter表达式*/,
						const struct nlattr * const tb[]/*表达式配置数组*/);
	void				(*activate)(const struct nft_ctx *ctx,
						    const struct nft_expr *expr);
	void				(*deactivate)(const struct nft_ctx *ctx,
						      const struct nft_expr *expr,
						      enum nft_trans_phase phase);
	void				(*destroy)(const struct nft_ctx *ctx,
						   const struct nft_expr *expr);
	void				(*destroy_clone)(const struct nft_ctx *ctx,
							 const struct nft_expr *expr);
	int				(*dump)(struct sk_buff *skb,
						const struct nft_expr *expr);
	int				(*validate)(const struct nft_ctx *ctx,
						    const struct nft_expr *expr,
						    const struct nft_data **data);
	bool				(*reduce)(struct nft_regs_track *track,
						  const struct nft_expr *expr);
	bool				(*gc)(struct net *net,
					      const struct nft_expr *expr);
	int				(*offload)(struct nft_offload_ctx *ctx,
						   struct nft_flow_rule *flow,
						   const struct nft_expr *expr);
	bool				(*offload_action)(const struct nft_expr *expr);
	void				(*offload_stats)(struct nft_expr *expr,
							 const struct flow_stats *stats);
	const struct nft_expr_type	*type;
	void				*data;
};

/**
 *	struct nft_rule - nf_tables rule
 *
 *	@list: used internally
 *	@handle: rule handle
 *	@genmask: generation mask
 *	@dlen: length of expression data
 *	@udata: user data is appended to the rule
 *	@data: expression data
 */
struct nft_rule {
	struct list_head		list;
	u64				handle:42,//rule唯一编号
					genmask:2,
					dlen:12,
					udata:1;/*是否有用户定义的数据*/
	unsigned char			data[]
		__attribute__((aligned(__alignof__(struct nft_expr))));
};

//取rule的首个表达式
static inline struct nft_expr *nft_expr_first(const struct nft_rule *rule)
{
	return (struct nft_expr *)&rule->data[0];
}

//取rule的下一个表达式
static inline struct nft_expr *nft_expr_next(const struct nft_expr *expr)
{
	return ((void *)expr) + expr->ops->size;
}

static inline struct nft_expr *nft_expr_last(const struct nft_rule *rule)
{
	return (struct nft_expr *)&rule->data[rule->dlen];
}

static inline bool nft_expr_more(const struct nft_rule *rule,
				 const struct nft_expr *expr)
{
	return expr != nft_expr_last(rule) && expr->ops;
}

static inline struct nft_userdata *nft_userdata(const struct nft_rule *rule)
{
	return (void *)&rule->data[rule->dlen];
}

void nf_tables_rule_release(const struct nft_ctx *ctx, struct nft_rule *rule);

static inline void nft_set_elem_update_expr(const struct nft_set_ext *ext,
					    struct nft_regs *regs,
					    const struct nft_pktinfo *pkt)
{
	struct nft_set_elem_expr *elem_expr;
	struct nft_expr *expr;
	u32 size;

	if (__nft_set_ext_exists(ext, NFT_SET_EXT_EXPRESSIONS)) {
		elem_expr = nft_set_ext_expr(ext);
		nft_setelem_expr_foreach(expr, elem_expr, size) {
			expr->ops->eval(expr, regs, pkt);
			if (regs->verdict.code == NFT_BREAK)
				return;
		}
	}
}

/*
 * The last pointer isn't really necessary, but the compiler isn't able to
 * determine that the result of nft_expr_last() is always the same since it
 * can't assume that the dlen value wasn't changed within calls in the loop.
 */
#define nft_rule_for_each_expr(expr, last, rule) \
	for ((expr) = nft_expr_first(rule), (last) = nft_expr_last(rule); \
	     (expr) != (last); \
	     (expr) = nft_expr_next(expr))

#define NFT_CHAIN_POLICY_UNSET		U8_MAX

struct nft_rule_dp {
	u64				is_last:1,
					dlen:12,
					handle:42;	/* for tracing */
	unsigned char			data[]
		__attribute__((aligned(__alignof__(struct nft_expr))));
};

struct nft_rule_blob {
	unsigned long			size;
	unsigned char			data[]
		__attribute__((aligned(__alignof__(struct nft_rule_dp))));
};

/**
 *	struct nft_chain - nf_tables chain
 *
 *	@rules: list of rules in the chain
 *	@list: used internally
 *	@rhlhead: used internally
 *	@table: table that this chain belongs to
 *	@handle: chain handle
 *	@use: number of jump references to this chain
 *	@flags: bitmask of enum nft_chain_flags
 *	@name: name of the chain
 */
struct nft_chain {
<<<<<<< HEAD
    //指向规则（用于生效性控制）
	struct nft_rule			*__rcu *rules_gen_0;
	struct nft_rule			*__rcu *rules_gen_1;
	struct list_head		rules;//链上的规则(struct nft_rule类型）
=======
	struct nft_rule_blob		__rcu *blob_gen_0;
	struct nft_rule_blob		__rcu *blob_gen_1;
	struct list_head		rules;
>>>>>>> 028192fe
	struct list_head		list;
	struct rhlist_head		rhlhead;
	struct nft_table		*table;//chain所属的table
	u64				handle;//chain唯一编号
	u32				use;
	u8				flags:5,
					bound:1,
					genmask:2;
	char				*name;//chain名称
	u16				udlen;
	u8				*udata;

	/* Only used during control plane commit phase: */
	struct nft_rule_blob		*blob_next;
};

int nft_chain_validate(const struct nft_ctx *ctx, const struct nft_chain *chain);

enum nft_chain_types {
	NFT_CHAIN_T_DEFAULT = 0,
	NFT_CHAIN_T_ROUTE,
	NFT_CHAIN_T_NAT,
	NFT_CHAIN_T_MAX
};

/**
 * 	struct nft_chain_type - nf_tables chain type info
 *
 * 	@name: name of the type
 * 	@type: numeric identifier
 * 	@family: address family
 * 	@owner: module owner
 * 	@hook_mask: mask of valid hooks
 * 	@hooks: array of hook functions
 *	@ops_register: base chain register function
 *	@ops_unregister: base chain unregister function
 */
struct nft_chain_type {
    //chain类型名称，例如filter
	const char			*name;
	enum nft_chain_types		type;
	//适用的地址族
	int				family;
	//从属的module
	struct module			*owner;
	//每个hook占一位（按编号占位），用于标明hook回调是否提供
	unsigned int			hook_mask;
	//各hook点回调函数指针
	nf_hookfn			*hooks[NFT_MAX_HOOKS];
	//hook点函数回调注册时调用
	int				(*ops_register)(struct net *net, const struct nf_hook_ops *ops);
	//hook点函数回调解注册时调用
	void				(*ops_unregister)(struct net *net, const struct nf_hook_ops *ops);
};

int nft_chain_validate_dependency(const struct nft_chain *chain,
				  enum nft_chain_types type);
int nft_chain_validate_hooks(const struct nft_chain *chain,
                             unsigned int hook_flags);

static inline bool nft_chain_is_bound(struct nft_chain *chain)
{
	return (chain->flags & NFT_CHAIN_BINDING) && chain->bound;
}

void nft_chain_del(struct nft_chain *chain);
void nf_tables_chain_destroy(struct nft_ctx *ctx);

struct nft_stats {
	u64			bytes;
	u64			pkts;
	struct u64_stats_sync	syncp;
};

struct nft_hook {
	struct list_head	list;
	bool			inactive;
	struct nf_hook_ops	ops;
	struct rcu_head		rcu;
};

/**
 *	struct nft_base_chain - nf_tables base chain
 *
 *	@ops: netfilter hook ops
 *	@hook_list: list of netfilter hooks (for NFPROTO_NETDEV family)
 *	@type: chain type
 *	@policy: default policy
 *	@stats: per-cpu chain stats
 *	@chain: the chain
 *	@flow_block: flow block (for hardware offload)
 */
struct nft_base_chain {
	struct nf_hook_ops		ops;
	struct list_head		hook_list;
	const struct nft_chain_type	*type;//chain类型
	u8				policy;
	u8				flags;
	struct nft_stats __percpu	*stats;//用于记录统计信息
	struct nft_chain		chain;
	struct flow_block		flow_block;
};

static inline struct nft_base_chain *nft_base_chain(const struct nft_chain *chain)
{
	return container_of(chain, struct nft_base_chain, chain);
}

//检查chain是否为basechain
static inline bool nft_is_base_chain(const struct nft_chain *chain)
{
	return chain->flags & NFT_CHAIN_BASE;
}

int __nft_release_basechain(struct nft_ctx *ctx);

unsigned int nft_do_chain(struct nft_pktinfo *pkt, void *priv);

/**
 *	struct nft_table - nf_tables table
 *
 *	@list: used internally
 *	@chains_ht: chains in the table
 *	@chains: same, for stable walks
 *	@sets: sets in the table
 *	@objects: stateful objects in the table
 *	@flowtables: flow tables in the table
 *	@hgenerator: handle generator state
 *	@handle: table handle
 *	@use: number of chain references to this table
 *	@flags: table flag (see enum nft_table_flags)
 *	@genmask: generation mask
 *	@afinfo: address family info
 *	@name: name of the table
 */
struct nft_table {
	struct list_head		list;
	struct rhltable			chains_ht;//chain对应的hash表
	struct list_head		chains;//记录从属于此table的匹配链
	struct list_head		sets;//记录于从属于此table的set
	//记录从属于此table的所有object(由objref表达式负责执行）
	struct list_head		objects;
	struct list_head		flowtables;
	u64				hgenerator;
	u64				handle;//table的唯一标识
	u32				use;//table被引用情况
	u16				family:6,
					flags:8,
					genmask:2;//记录generations mask,用于标记生效情况
	u32				nlpid;
	char				*name;//netfilter 表名称
	u16				udlen;
	u8				*udata;
};

static inline bool nft_table_has_owner(const struct nft_table *table)
{
	return table->flags & NFT_TABLE_F_OWNER;
}

static inline bool nft_base_chain_netdev(int family, u32 hooknum)
{
	return family == NFPROTO_NETDEV ||
	       (family == NFPROTO_INET && hooknum == NF_INET_INGRESS);
}

void nft_register_chain_type(const struct nft_chain_type *);
void nft_unregister_chain_type(const struct nft_chain_type *);

int nft_register_expr(struct nft_expr_type *);
void nft_unregister_expr(struct nft_expr_type *);

int nft_verdict_dump(struct sk_buff *skb, int type,
		     const struct nft_verdict *v);

/**
 *	struct nft_object_hash_key - key to lookup nft_object
 *
 *	@name: name of the stateful object to look up
 *	@table: table the object belongs to
 */
struct nft_object_hash_key {
	const char                      *name;
	const struct nft_table          *table;
};

/**
 *	struct nft_object - nf_tables stateful object
 *
 *	@list: table stateful object list node
 *	@key:  keys that identify this object
 *	@rhlhead: nft_objname_ht node
 *	@genmask: generation mask
 *	@use: number of references to this stateful object
 *	@handle: unique object handle
 *	@ops: object operations
 *	@data: object data, layout depends on type
 */
struct nft_object {
	struct list_head		list;
	struct rhlist_head		rhlhead;
	//用于obj查询的key
	struct nft_object_hash_key	key;
	u32				genmask:2,
					use:30;
	u64				handle;
	u16				udlen;
	u8				*udata;
	/* runtime data below here */
	//object对应的ops
	const struct nft_object_ops	*ops ____cacheline_aligned;
	unsigned char			data[]
		__attribute__((aligned(__alignof__(u64))));
};

static inline void *nft_obj_data(const struct nft_object *obj)
{
	return (void *)obj->data;
}

#define nft_expr_obj(expr)	*((struct nft_object **)nft_expr_priv(expr))

struct nft_object *nft_obj_lookup(const struct net *net,
				  const struct nft_table *table,
				  const struct nlattr *nla, u32 objtype,
				  u8 genmask);

void nft_obj_notify(struct net *net, const struct nft_table *table,
		    struct nft_object *obj, u32 portid, u32 seq,
		    int event, u16 flags, int family, int report, gfp_t gfp);

/**
 *	struct nft_object_type - stateful object type
 *
 *	@select_ops: function to select nft_object_ops
 *	@ops: default ops, used when no select_ops functions is present
 *	@list: list node in list of object types
 *	@type: stateful object numeric type
 *	@owner: module owner
 *	@maxattr: maximum netlink attribute
 *	@policy: netlink attribute policy
 */
struct nft_object_type {
    //如果未给出ops,则通过此回调确定具体的ops
	const struct nft_object_ops	*(*select_ops)(const struct nft_ctx *,
						       const struct nlattr * const tb[]);
	const struct nft_object_ops	*ops;
	struct list_head		list;//用于将object_type串连起来
	u32				type;//type编号
	unsigned int                    maxattr;//object属性最大数
	struct module			*owner;
	const struct nla_policy		*policy;//object解析策略
};

/**
 *	struct nft_object_ops - stateful object operations
 *
 *	@eval: stateful object evaluation function
 *	@size: stateful object size
 *	@init: initialize object from netlink attributes
 *	@destroy: release existing stateful object
 *	@dump: netlink dump stateful object
 *	@update: update stateful object
 */
struct nft_object_ops {
	void				(*eval)(struct nft_object *obj,
						struct nft_regs *regs,
						const struct nft_pktinfo *pkt);
	unsigned int			size;/*一个nft_object有定制的数据，此定制数据的长度*/
	//此回调用于解析object所对应的data数据，并初始化obj
	int				(*init)(const struct nft_ctx *ctx,
						const struct nlattr *const tb[]/*已解析的object属性*/,
						struct nft_object *obj/*出参，待填充的object*/);
	//用于销毁object
	void				(*destroy)(const struct nft_ctx *ctx,
						   struct nft_object *obj);
	int				(*dump)(struct sk_buff *skb,
						struct nft_object *obj,
						bool reset);
	//用于更新object
	void				(*update)(struct nft_object *obj,
						  struct nft_object *newobj);
	const struct nft_object_type	*type;
};

int nft_register_obj(struct nft_object_type *obj_type);
void nft_unregister_obj(struct nft_object_type *obj_type);

#define NFT_NETDEVICE_MAX	256

/**
 *	struct nft_flowtable - nf_tables flow table
 *
 *	@list: flow table list node in table list
 * 	@table: the table the flow table is contained in
 *	@name: name of this flow table
 *	@hooknum: hook number
 *	@ops_len: number of hooks in array
 *	@genmask: generation mask
 *	@use: number of references to this flow table
 * 	@handle: unique object handle
 *	@dev_name: array of device names
 *	@data: rhashtable and garbage collector
 * 	@ops: array of hooks
 */
struct nft_flowtable {
	struct list_head		list;
	struct nft_table		*table;
	char				*name;
	int				hooknum;
	int				ops_len;
	u32				genmask:2,
					use:30;
	u64				handle;
	/* runtime data below here */
	struct list_head		hook_list ____cacheline_aligned;
	struct nf_flowtable		data;
};

struct nft_flowtable *nft_flowtable_lookup(const struct nft_table *table,
					   const struct nlattr *nla,
					   u8 genmask);

void nf_tables_deactivate_flowtable(const struct nft_ctx *ctx,
				    struct nft_flowtable *flowtable,
				    enum nft_trans_phase phase);

void nft_register_flowtable_type(struct nf_flowtable_type *type);
void nft_unregister_flowtable_type(struct nf_flowtable_type *type);

/**
 *	struct nft_traceinfo - nft tracing information and state
 *
 *	@pkt: pktinfo currently processed
 *	@basechain: base chain currently processed
 *	@chain: chain currently processed
 *	@rule:  rule that was evaluated
 *	@verdict: verdict given by rule
 *	@type: event type (enum nft_trace_types)
 *	@packet_dumped: packet headers sent in a previous traceinfo message
 *	@trace: other struct members are initialised
 */
struct nft_traceinfo {
	const struct nft_pktinfo	*pkt;
	const struct nft_base_chain	*basechain;
	const struct nft_chain		*chain;
	const struct nft_rule_dp	*rule;
	const struct nft_verdict	*verdict;
	enum nft_trace_types		type;
	bool				packet_dumped;
	bool				trace;
};

void nft_trace_init(struct nft_traceinfo *info, const struct nft_pktinfo *pkt,
		    const struct nft_verdict *verdict,
		    const struct nft_chain *basechain);

void nft_trace_notify(struct nft_traceinfo *info);

#define MODULE_ALIAS_NFT_CHAIN(family, name) \
	MODULE_ALIAS("nft-chain-" __stringify(family) "-" name)

#define MODULE_ALIAS_NFT_AF_EXPR(family, name) \
	MODULE_ALIAS("nft-expr-" __stringify(family) "-" name)

#define MODULE_ALIAS_NFT_EXPR(name) \
	MODULE_ALIAS("nft-expr-" name)

#define MODULE_ALIAS_NFT_OBJ(type) \
	MODULE_ALIAS("nft-obj-" __stringify(type))

#if IS_ENABLED(CONFIG_NF_TABLES)

/*
 * The gencursor defines two generations, the currently active and the
 * next one. Objects contain a bitmask of 2 bits specifying the generations
 * they're active in. A set bit means they're inactive in the generation
 * represented by that bit.
 *
 * New objects start out as inactive in the current and active in the
 * next generation. When committing the ruleset the bitmask is cleared,
 * meaning they're active in all generations. When removing an object,
 * it is set inactive in the next generation. After committing the ruleset,
 * the objects are removed.
 */
static inline unsigned int nft_gencursor_next(const struct net *net)
{
    //只有两种情况，占2个bits,当前是0，则更新为1,当前为1,则更新为0
	return net->nft.gencursor + 1 == 1 ? 1 : 0;
}

static inline u8 nft_genmask_next(const struct net *net)
{
    //取next generations的mask
	return 1 << nft_gencursor_next(net);
}

//当前generations的mask
static inline u8 nft_genmask_cur(const struct net *net)
{
	/* Use READ_ONCE() to prevent refetching the value for atomicity */
	return 1 << READ_ONCE(net->nft.gencursor);
}

//next generations或者cur generations的mask
#define NFT_GENMASK_ANY		((1 << 0) | (1 << 1))

/*
 * Generic transaction helpers
 */

/* Check if this object is currently active. */
//对象是否被active
#define nft_is_active(__net, __obj)				\
	(((__obj)->genmask & nft_genmask_cur(__net)) == 0)

/* Check if this object is active in the next generation. */
#define nft_is_active_next(__net, __obj)			\
	(((__obj)->genmask & nft_genmask_next(__net)) == 0)

/* This object becomes active in the next generation. */
#define nft_activate_next(__net, __obj)				\
	(__obj)->genmask = nft_genmask_cur(__net)

/* This object becomes inactive in the next generation. */
#define nft_deactivate_next(__net, __obj)			\
        (__obj)->genmask = nft_genmask_next(__net)

/* After committing the ruleset, clear the stale generation bit. */
#define nft_clear(__net, __obj)					\
	(__obj)->genmask &= ~nft_genmask_next(__net)
//检查obj的genmask是否与 __genmask不相同
#define nft_active_genmask(__obj, __genmask)			\
	!((__obj)->genmask & __genmask)

/*
 * Set element transaction helpers
 */

static inline bool nft_set_elem_active(const struct nft_set_ext *ext,
				       u8 genmask)
{
	return !(ext->genmask & genmask);
}

static inline void nft_set_elem_change_active(const struct net *net,
					      const struct nft_set *set,
					      struct nft_set_ext *ext)
{
	ext->genmask ^= nft_genmask_next(net);
}

#endif /* IS_ENABLED(CONFIG_NF_TABLES) */

/*
 * We use a free bit in the genmask field to indicate the element
 * is busy, meaning it is currently being processed either by
 * the netlink API or GC.
 *
 * Even though the genmask is only a single byte wide, this works
 * because the extension structure if fully constant once initialized,
 * so there are no non-atomic write accesses unless it is already
 * marked busy.
 */
#define NFT_SET_ELEM_BUSY_MASK	(1 << 2)

#if defined(__LITTLE_ENDIAN_BITFIELD)
#define NFT_SET_ELEM_BUSY_BIT	2
#elif defined(__BIG_ENDIAN_BITFIELD)
#define NFT_SET_ELEM_BUSY_BIT	(BITS_PER_LONG - BITS_PER_BYTE + 2)
#else
#error
#endif

static inline int nft_set_elem_mark_busy(struct nft_set_ext *ext)
{
	unsigned long *word = (unsigned long *)ext;

	BUILD_BUG_ON(offsetof(struct nft_set_ext, genmask) != 0);
	return test_and_set_bit(NFT_SET_ELEM_BUSY_BIT, word);
}

static inline void nft_set_elem_clear_busy(struct nft_set_ext *ext)
{
	unsigned long *word = (unsigned long *)ext;

	clear_bit(NFT_SET_ELEM_BUSY_BIT, word);
}

/**
 *	struct nft_trans - nf_tables object update in transaction
 *
 *	@list: used internally
 *	@msg_type: message type
 *	@put_net: ctx->net needs to be put
 *	@ctx: transaction context
 *	@data: internal information related to the transaction
 */
//netfilter事务
struct nft_trans {
	struct list_head		list;
	int				msg_type;
	bool				put_net;
	struct nft_ctx			ctx;
	char				data[];
};

struct nft_trans_rule {
	struct nft_rule			*rule;
	struct nft_flow_rule		*flow;
	u32				rule_id;
};

#define nft_trans_rule(trans)	\
	(((struct nft_trans_rule *)trans->data)->rule)
#define nft_trans_flow_rule(trans)	\
	(((struct nft_trans_rule *)trans->data)->flow)
#define nft_trans_rule_id(trans)	\
	(((struct nft_trans_rule *)trans->data)->rule_id)

struct nft_trans_set {
	struct nft_set			*set;
	u32				set_id;
	bool				bound;
};

#define nft_trans_set(trans)	\
	(((struct nft_trans_set *)trans->data)->set)
#define nft_trans_set_id(trans)	\
	(((struct nft_trans_set *)trans->data)->set_id)
#define nft_trans_set_bound(trans)	\
	(((struct nft_trans_set *)trans->data)->bound)

struct nft_trans_chain {
	bool				update;
	char				*name;
	struct nft_stats __percpu	*stats;
	u8				policy;
	u32				chain_id;
};

#define nft_trans_chain_update(trans)	\
	(((struct nft_trans_chain *)trans->data)->update)
#define nft_trans_chain_name(trans)	\
	(((struct nft_trans_chain *)trans->data)->name)
#define nft_trans_chain_stats(trans)	\
	(((struct nft_trans_chain *)trans->data)->stats)
#define nft_trans_chain_policy(trans)	\
	(((struct nft_trans_chain *)trans->data)->policy)
#define nft_trans_chain_id(trans)	\
	(((struct nft_trans_chain *)trans->data)->chain_id)

struct nft_trans_table {
	bool				update;
};

#define nft_trans_table_update(trans)	\
	(((struct nft_trans_table *)trans->data)->update)

struct nft_trans_elem {
	struct nft_set			*set;
	struct nft_set_elem		elem;
	bool				bound;
};

#define nft_trans_elem_set(trans)	\
	(((struct nft_trans_elem *)trans->data)->set)
#define nft_trans_elem(trans)	\
	(((struct nft_trans_elem *)trans->data)->elem)
#define nft_trans_elem_set_bound(trans)	\
	(((struct nft_trans_elem *)trans->data)->bound)

struct nft_trans_obj {
	struct nft_object		*obj;
	struct nft_object		*newobj;
	bool				update;
};

#define nft_trans_obj(trans)	\
	(((struct nft_trans_obj *)trans->data)->obj)
#define nft_trans_obj_newobj(trans) \
	(((struct nft_trans_obj *)trans->data)->newobj)
#define nft_trans_obj_update(trans)	\
	(((struct nft_trans_obj *)trans->data)->update)

struct nft_trans_flowtable {
	struct nft_flowtable		*flowtable;
	bool				update;
	struct list_head		hook_list;
	u32				flags;
};

#define nft_trans_flowtable(trans)	\
	(((struct nft_trans_flowtable *)trans->data)->flowtable)
#define nft_trans_flowtable_update(trans)	\
	(((struct nft_trans_flowtable *)trans->data)->update)
#define nft_trans_flowtable_hooks(trans)	\
	(((struct nft_trans_flowtable *)trans->data)->hook_list)
#define nft_trans_flowtable_flags(trans)	\
	(((struct nft_trans_flowtable *)trans->data)->flags)

int __init nft_chain_filter_init(void);
void nft_chain_filter_fini(void);

void __init nft_chain_route_init(void);
void nft_chain_route_fini(void);

void nf_tables_trans_destroy_flush_work(void);

int nf_msecs_to_jiffies64(const struct nlattr *nla, u64 *result);
__be64 nf_jiffies64_to_msecs(u64 input);

#ifdef CONFIG_MODULES
__printf(2, 3) int nft_request_module(struct net *net, const char *fmt, ...);
#else
static inline int nft_request_module(struct net *net, const char *fmt, ...) { return -ENOENT; }
#endif

struct nftables_pernet {
	struct list_head	tables;
	struct list_head	commit_list;
	struct list_head	module_list;
	struct list_head	notify_list;
	struct mutex		commit_mutex;
	unsigned int		base_seq;
	u8			validate_state;
};

extern unsigned int nf_tables_net_id;

static inline struct nftables_pernet *nft_pernet(const struct net *net)
{
	return net_generic(net, nf_tables_net_id);
}

#define __NFT_REDUCE_READONLY	1UL
#define NFT_REDUCE_READONLY	(void *)__NFT_REDUCE_READONLY

static inline bool nft_reduce_is_readonly(const struct nft_expr *expr)
{
	return expr->ops->reduce == NFT_REDUCE_READONLY;
}

void nft_reg_track_update(struct nft_regs_track *track,
			  const struct nft_expr *expr, u8 dreg, u8 len);
void nft_reg_track_cancel(struct nft_regs_track *track, u8 dreg, u8 len);
void __nft_reg_track_cancel(struct nft_regs_track *track, u8 dreg);

static inline bool nft_reg_track_cmp(struct nft_regs_track *track,
				     const struct nft_expr *expr, u8 dreg)
{
	return track->regs[dreg].selector &&
	       track->regs[dreg].selector->ops == expr->ops &&
	       track->regs[dreg].num_reg == 0;
}

#endif /* _NET_NF_TABLES_H */<|MERGE_RESOLUTION|>--- conflicted
+++ resolved
@@ -1033,16 +1033,10 @@
  *	@name: name of the chain
  */
 struct nft_chain {
-<<<<<<< HEAD
-    //指向规则（用于生效性控制）
-	struct nft_rule			*__rcu *rules_gen_0;
-	struct nft_rule			*__rcu *rules_gen_1;
-	struct list_head		rules;//链上的规则(struct nft_rule类型）
-=======
+    	//指向规则（用于生效性控制）
 	struct nft_rule_blob		__rcu *blob_gen_0;
 	struct nft_rule_blob		__rcu *blob_gen_1;
-	struct list_head		rules;
->>>>>>> 028192fe
+	struct list_head		rules;//链上的规则(struct nft_rule类型）
 	struct list_head		list;
 	struct rhlist_head		rhlhead;
 	struct nft_table		*table;//chain所属的table
