/* SPDX-License-Identifier: GPL-2.0 */
#ifndef _NET_NF_TABLES_H
#define _NET_NF_TABLES_H

#include <asm/unaligned.h>
#include <linux/list.h>
#include <linux/netfilter.h>
#include <linux/netfilter/nfnetlink.h>
#include <linux/netfilter/x_tables.h>
#include <linux/netfilter/nf_tables.h>
#include <linux/u64_stats_sync.h>
#include <linux/rhashtable.h>
#include <net/netfilter/nf_flow_table.h>
#include <net/netlink.h>
#include <net/flow_offload.h>

#define NFT_MAX_HOOKS	(NF_INET_INGRESS + 1)

struct module;

#define NFT_JUMP_STACK_SIZE	16

struct nft_pktinfo {
	struct sk_buff			*skb;/*报文信息*/
	bool				tprot_set;
	u8				tprot;
	/* for x_tables compatibility */
	struct xt_action_param		xt;
};

static inline struct net *nft_net(const struct nft_pktinfo *pkt)
{
	return pkt->xt.state->net;
}

static inline unsigned int nft_hook(const struct nft_pktinfo *pkt)
{
	return pkt->xt.state->hook;
}

static inline u8 nft_pf(const struct nft_pktinfo *pkt)
{
	return pkt->xt.state->pf;
}

static inline const struct net_device *nft_in(const struct nft_pktinfo *pkt)
{
	return pkt->xt.state->in;
}

static inline const struct net_device *nft_out(const struct nft_pktinfo *pkt)
{
	return pkt->xt.state->out;
}

static inline void nft_set_pktinfo(struct nft_pktinfo *pkt,
				   struct sk_buff *skb,
				   const struct nf_hook_state *state)
{
	pkt->skb = skb;
	pkt->xt.state = state;
}

static inline void nft_set_pktinfo_unspec(struct nft_pktinfo *pkt,
					  struct sk_buff *skb)
{
	pkt->tprot_set = false;
	pkt->tprot = 0;
	pkt->xt.thoff = 0;
	pkt->xt.fragoff = 0;
}

/**
 * 	struct nft_verdict - nf_tables verdict
 *
 * 	@code: nf_tables/netfilter verdict code
 * 	@chain: destination chain for NFT_JUMP/NFT_GOTO
 */
struct nft_verdict {
	u32				code;
	struct nft_chain		*chain;
};

struct nft_data {
	union {
		u32			data[4];
		struct nft_verdict	verdict;
	};
} __attribute__((aligned(__alignof__(u64))));

/**
 *	struct nft_regs - nf_tables register set
 *
 *	@data: data registers
 *	@verdict: verdict register
 *
 *	The first four data registers alias to the verdict register.
 */
struct nft_regs {
	union {
		u32			data[20];
		struct nft_verdict	verdict;
	};
};

/* Store/load an u8, u16 or u64 integer to/from the u32 data register.
 *
 * Note, when using concatenations, register allocation happens at 32-bit
 * level. So for store instruction, pad the rest part with zero to avoid
 * garbage values.
 */

static inline void nft_reg_store8(u32 *dreg, u8 val)
{
	*dreg = 0;
	*(u8 *)dreg = val;
}

static inline u8 nft_reg_load8(const u32 *sreg)
{
	return *(u8 *)sreg;
}

static inline void nft_reg_store16(u32 *dreg, u16 val)
{
	*dreg = 0;
	*(u16 *)dreg = val;
}

static inline u16 nft_reg_load16(const u32 *sreg)
{
	return *(u16 *)sreg;
}

static inline void nft_reg_store64(u32 *dreg, u64 val)
{
	put_unaligned(val, (u64 *)dreg);
}

static inline u64 nft_reg_load64(const u32 *sreg)
{
	return get_unaligned((u64 *)sreg);
}

static inline void nft_data_copy(u32 *dst, const struct nft_data *src,
				 unsigned int len)
{
	if (len % NFT_REG32_SIZE)
		dst[len / NFT_REG32_SIZE] = 0;
	memcpy(dst, src, len);
}

/**
 *	struct nft_ctx - nf_tables rule/set context
 *
 *	@net: net namespace
 * 	@table: the table the chain is contained in
 * 	@chain: the chain the rule is contained in
 *	@nla: netlink attributes
 *	@portid: netlink portID of the original message
 *	@seq: netlink sequence number
 *	@family: protocol family
 *	@level: depth of the chains
 *	@report: notify via unicast netlink message
 */
struct nft_ctx {
	struct net			*net;
	struct nft_table		*table;
	struct nft_chain		*chain;
	const struct nlattr * const 	*nla;
	u32				portid;
	u32				seq;
	u16				flags;
	u8				family;
	u8				level;
	bool				report;
};

struct nft_data_desc {
	enum nft_data_types		type;
	unsigned int			len;
};

int nft_data_init(const struct nft_ctx *ctx,
		  struct nft_data *data, unsigned int size,
		  struct nft_data_desc *desc, const struct nlattr *nla);
void nft_data_hold(const struct nft_data *data, enum nft_data_types type);
void nft_data_release(const struct nft_data *data, enum nft_data_types type);
int nft_data_dump(struct sk_buff *skb, int attr, const struct nft_data *data,
		  enum nft_data_types type, unsigned int len);

static inline enum nft_data_types nft_dreg_to_type(enum nft_registers reg)
{
	return reg == NFT_REG_VERDICT ? NFT_DATA_VERDICT : NFT_DATA_VALUE;
}

static inline enum nft_registers nft_type_to_reg(enum nft_data_types type)
{
	return type == NFT_DATA_VERDICT ? NFT_REG_VERDICT : NFT_REG_1 * NFT_REG_SIZE / NFT_REG32_SIZE;
}

int nft_parse_u32_check(const struct nlattr *attr, int max, u32 *dest);
unsigned int nft_parse_register(const struct nlattr *attr);
int nft_dump_register(struct sk_buff *skb, unsigned int attr, unsigned int reg);

int nft_validate_register_load(enum nft_registers reg, unsigned int len);
int nft_validate_register_store(const struct nft_ctx *ctx,
				enum nft_registers reg,
				const struct nft_data *data,
				enum nft_data_types type, unsigned int len);

/**
 *	struct nft_userdata - user defined data associated with an object
 *
 *	@len: length of the data
 *	@data: content
 *
 *	The presence of user data is indicated in an object specific fashion,
 *	so a length of zero can't occur and the value "len" indicates data
 *	of length len + 1.
 */
struct nft_userdata {
	u8			len;
	unsigned char		data[];
};

/**
 *	struct nft_set_elem - generic representation of set elements
 *
 *	@key: element key
 *	@key_end: closing element key
 *	@priv: element private data and extensions
 */
struct nft_set_elem {
	union {
		u32		buf[NFT_DATA_VALUE_MAXLEN / sizeof(u32)];
		struct nft_data	val;
	} key;
	union {
		u32		buf[NFT_DATA_VALUE_MAXLEN / sizeof(u32)];
		struct nft_data	val;
	} key_end;
	union {
		u32		buf[NFT_DATA_VALUE_MAXLEN / sizeof(u32)];
		struct nft_data val;
	} data;
	void			*priv;
};

struct nft_set;
struct nft_set_iter {
	u8		genmask;
	unsigned int	count;
	unsigned int	skip;
	int		err;
	int		(*fn)(const struct nft_ctx *ctx,
			      struct nft_set *set,
			      const struct nft_set_iter *iter,
			      struct nft_set_elem *elem);
};

/**
 *	struct nft_set_desc - description of set elements
 *
 *	@klen: key length
 *	@dlen: data length
 *	@size: number of set elements
 *	@field_len: length of each field in concatenation, bytes
 *	@field_count: number of concatenated fields in element
 *	@expr: set must support for expressions
 */
struct nft_set_desc {
	unsigned int		klen;
	unsigned int		dlen;
	unsigned int		size;
	u8			field_len[NFT_REG32_COUNT];
	u8			field_count;
	bool			expr;
};

/**
 *	enum nft_set_class - performance class
 *
 *	@NFT_LOOKUP_O_1: constant, O(1)
 *	@NFT_LOOKUP_O_LOG_N: logarithmic, O(log N)
 *	@NFT_LOOKUP_O_N: linear, O(N)
 */
enum nft_set_class {
	NFT_SET_CLASS_O_1,
	NFT_SET_CLASS_O_LOG_N,
	NFT_SET_CLASS_O_N,
};

/**
 *	struct nft_set_estimate - estimation of memory and performance
 *				  characteristics
 *
 *	@size: required memory
 *	@lookup: lookup performance class
 *	@space: memory class
 */
struct nft_set_estimate {
	u64			size;
	enum nft_set_class	lookup;
	enum nft_set_class	space;
};

struct nft_set_ext;
struct nft_expr;

/**
 *	struct nft_set_ops - nf_tables set operations
 *
 *	@lookup: look up an element within the set
 *	@update: update an element if exists, add it if doesn't exist
 *	@delete: delete an element
 *	@insert: insert new element into set
 *	@activate: activate new element in the next generation
 *	@deactivate: lookup for element and deactivate it in the next generation
 *	@flush: deactivate element in the next generation
 *	@remove: remove element from set
 *	@walk: iterate over all set elements
 *	@get: get set elements
 *	@privsize: function to return size of set private data
 *	@init: initialize private data of new set instance
 *	@destroy: destroy private data of set instance
 *	@elemsize: element private size
 *
 *	Operations lookup, update and delete have simpler interfaces, are faster
 *	and currently only used in the packet path. All the rest are slower,
 *	control plane functions.
 */
struct nft_set_ops {
	bool				(*lookup)(const struct net *net,
						  const struct nft_set *set,
						  const u32 *key,
						  const struct nft_set_ext **ext);
	bool				(*update)(struct nft_set *set,
						  const u32 *key,
						  void *(*new)(struct nft_set *,
							       const struct nft_expr *,
							       struct nft_regs *),
						  const struct nft_expr *expr,
						  struct nft_regs *regs,
						  const struct nft_set_ext **ext);
	bool				(*delete)(const struct nft_set *set,
						  const u32 *key);
	//向set中添加元素
	int				(*insert)(const struct net *net,
						  const struct nft_set *set,
						  const struct nft_set_elem *elem,
						  struct nft_set_ext **ext);
	//使元素在下一代有效
	void				(*activate)(const struct net *net,
						    const struct nft_set *set,
						    const struct nft_set_elem *elem);
	//使元素在下一代无效
	void *				(*deactivate)(const struct net *net,
						      const struct nft_set *set,
						      const struct nft_set_elem *elem);
	bool				(*flush)(const struct net *net,
						 const struct nft_set *set,
						 void *priv);
	//将elem自set中移除
	void				(*remove)(const struct net *net,
						  const struct nft_set *set,
						  const struct nft_set_elem *elem);
	void				(*walk)(const struct nft_ctx *ctx,
						struct nft_set *set,
						struct nft_set_iter *iter);
	void *				(*get)(const struct net *net,
					       const struct nft_set *set,
					       const struct nft_set_elem *elem,
					       unsigned int flags);

	//取私有数据大小
	u64				(*privsize)(const struct nlattr * const nla[],
						    const struct nft_set_desc *desc);
	bool				(*estimate)(const struct nft_set_desc *desc,
						    u32 features,
						    struct nft_set_estimate *est);
	//set初始化
	int				(*init)(const struct nft_set *set,
						const struct nft_set_desc *desc,
						const struct nlattr * const nla[]);
	//set销毁
	void				(*destroy)(const struct nft_set *set);
	void				(*gc_init)(const struct nft_set *set);

	//set中elem的大小
	unsigned int			elemsize;
};

/**
 *      struct nft_set_type - nf_tables set type
 *
 *      @ops: set ops for this type
 *      @features: features supported by the implementation
 */
struct nft_set_type {
	const struct nft_set_ops	ops;//set操作集
	u32				features;
};
#define to_set_type(o) container_of(o, struct nft_set_type, ops)

/**
 * 	struct nft_set - nf_tables set instance
 *
 *	@list: table set list node
 *	@bindings: list of set bindings
 *	@table: table this set belongs to
 *	@net: netnamespace this set belongs to
 * 	@name: name of the set
 *	@handle: unique handle of the set
 * 	@ktype: key type (numeric type defined by userspace, not used in the kernel)
 * 	@dtype: data type (verdict or numeric type defined by userspace)
 * 	@objtype: object type (see NFT_OBJECT_* definitions)
 * 	@size: maximum set size
 *	@field_len: length of each field in concatenation, bytes
 *	@field_count: number of concatenated fields in element
 *	@use: number of rules references to this set
 * 	@nelems: number of elements
 * 	@ndeact: number of deactivated elements queued for removal
 *	@timeout: default timeout value in jiffies
 * 	@gc_int: garbage collection interval in msecs
 *	@policy: set parameterization (see enum nft_set_policies)
 *	@udlen: user data length
 *	@udata: user data
 *	@expr: stateful expression
 * 	@ops: set ops
 * 	@flags: set flags
 *	@genmask: generation mask
 * 	@klen: key length
 * 	@dlen: data length
 * 	@data: private set data
 */
struct nft_set {
	struct list_head		list;
	struct list_head		bindings;
	struct nft_table		*table;
	possible_net_t			net;
	char				*name;
	u64				handle;
	u32				ktype;
	u32				dtype;
	u32				objtype;
	u32				size;
	u8				field_len[NFT_REG32_COUNT];
	u8				field_count;
	u32				use;
	atomic_t			nelems;
	u32				ndeact;
	u64				timeout;
	u32				gc_int;
	u16				policy;
	u16				udlen;
	unsigned char			*udata;
	struct nft_expr			*expr;
	/* runtime data below here */
	const struct nft_set_ops	*ops ____cacheline_aligned;
	u16				flags:14,
					genmask:2;
	u8				klen;/*key的长度*/
	u8				dlen;
	unsigned char			data[]
		__attribute__((aligned(__alignof__(u64))));
};

static inline bool nft_set_is_anonymous(const struct nft_set *set)
{
	return set->flags & NFT_SET_ANONYMOUS;
}

static inline void *nft_set_priv(const struct nft_set *set)
{
	return (void *)set->data;
}

static inline struct nft_set *nft_set_container_of(const void *priv)
{
	return (void *)priv - offsetof(struct nft_set, data);
}

struct nft_set *nft_set_lookup_global(const struct net *net,
				      const struct nft_table *table,
				      const struct nlattr *nla_set_name,
				      const struct nlattr *nla_set_id,
				      u8 genmask);

static inline unsigned long nft_set_gc_interval(const struct nft_set *set)
{
	return set->gc_int ? msecs_to_jiffies(set->gc_int) : HZ;
}

/**
 *	struct nft_set_binding - nf_tables set binding
 *
 *	@list: set bindings list node
 *	@chain: chain containing the rule bound to the set
 *	@flags: set action flags
 *
 *	A set binding contains all information necessary for validation
 *	of new elements added to a bound set.
 */
struct nft_set_binding {
	struct list_head		list;
	const struct nft_chain		*chain;
	u32				flags;
};

enum nft_trans_phase;
void nf_tables_deactivate_set(const struct nft_ctx *ctx, struct nft_set *set,
			      struct nft_set_binding *binding,
			      enum nft_trans_phase phase);
int nf_tables_bind_set(const struct nft_ctx *ctx, struct nft_set *set,
		       struct nft_set_binding *binding);
void nf_tables_destroy_set(const struct nft_ctx *ctx, struct nft_set *set);

/**
 *	enum nft_set_extensions - set extension type IDs
 *
 *	@NFT_SET_EXT_KEY: element key
 *	@NFT_SET_EXT_KEY_END: upper bound element key, for ranges
 *	@NFT_SET_EXT_DATA: mapping data
 *	@NFT_SET_EXT_FLAGS: element flags
 *	@NFT_SET_EXT_TIMEOUT: element timeout
 *	@NFT_SET_EXT_EXPIRATION: element expiration time
 *	@NFT_SET_EXT_USERDATA: user data associated with the element
 *	@NFT_SET_EXT_EXPR: expression assiociated with the element
 *	@NFT_SET_EXT_OBJREF: stateful object reference associated with element
 *	@NFT_SET_EXT_NUM: number of extension types
 */
enum nft_set_extensions {
	NFT_SET_EXT_KEY,
	NFT_SET_EXT_KEY_END,
	NFT_SET_EXT_DATA,
	NFT_SET_EXT_FLAGS,
	NFT_SET_EXT_TIMEOUT,
	NFT_SET_EXT_EXPIRATION,
	NFT_SET_EXT_USERDATA,
	NFT_SET_EXT_EXPR,
	NFT_SET_EXT_OBJREF,
	NFT_SET_EXT_NUM
};

/**
 *	struct nft_set_ext_type - set extension type
 *
 * 	@len: fixed part length of the extension
 * 	@align: alignment requirements of the extension
 */
struct nft_set_ext_type {
	u8	len;
	u8	align;
};

extern const struct nft_set_ext_type nft_set_ext_types[];

/**
 *	struct nft_set_ext_tmpl - set extension template
 *
 *	@len: length of extension area
 *	@offset: offsets of individual extension types
 */
struct nft_set_ext_tmpl {
	u16	len;
	u8	offset[NFT_SET_EXT_NUM];
};

/**
 *	struct nft_set_ext - set extensions
 *
 *	@genmask: generation mask
 *	@offset: offsets of individual extension types
 *	@data: beginning of extension data
 */
struct nft_set_ext {
	u8	genmask;
	u8	offset[NFT_SET_EXT_NUM];
	char	data[];
};

static inline void nft_set_ext_prepare(struct nft_set_ext_tmpl *tmpl)
{
	memset(tmpl, 0, sizeof(*tmpl));
	tmpl->len = sizeof(struct nft_set_ext);
}

static inline void nft_set_ext_add_length(struct nft_set_ext_tmpl *tmpl, u8 id,
					  unsigned int len)
{
	tmpl->len	 = ALIGN(tmpl->len, nft_set_ext_types[id].align);
	BUG_ON(tmpl->len > U8_MAX);
	tmpl->offset[id] = tmpl->len;
	tmpl->len	+= nft_set_ext_types[id].len + len;
}

static inline void nft_set_ext_add(struct nft_set_ext_tmpl *tmpl, u8 id)
{
	nft_set_ext_add_length(tmpl, id, 0);
}

static inline void nft_set_ext_init(struct nft_set_ext *ext,
				    const struct nft_set_ext_tmpl *tmpl)
{
	memcpy(ext->offset, tmpl->offset, sizeof(ext->offset));
}

static inline bool __nft_set_ext_exists(const struct nft_set_ext *ext, u8 id)
{
	return !!ext->offset[id];
}

static inline bool nft_set_ext_exists(const struct nft_set_ext *ext, u8 id)
{
	return ext && __nft_set_ext_exists(ext, id);
}

static inline void *nft_set_ext(const struct nft_set_ext *ext, u8 id)
{
	return (void *)ext + ext->offset[id];
}

//取set的key
static inline struct nft_data *nft_set_ext_key(const struct nft_set_ext *ext)
{
	return nft_set_ext(ext, NFT_SET_EXT_KEY);
}

static inline struct nft_data *nft_set_ext_key_end(const struct nft_set_ext *ext)
{
	return nft_set_ext(ext, NFT_SET_EXT_KEY_END);
}

static inline struct nft_data *nft_set_ext_data(const struct nft_set_ext *ext)
{
	return nft_set_ext(ext, NFT_SET_EXT_DATA);
}

static inline u8 *nft_set_ext_flags(const struct nft_set_ext *ext)
{
	return nft_set_ext(ext, NFT_SET_EXT_FLAGS);
}

static inline u64 *nft_set_ext_timeout(const struct nft_set_ext *ext)
{
	return nft_set_ext(ext, NFT_SET_EXT_TIMEOUT);
}

static inline u64 *nft_set_ext_expiration(const struct nft_set_ext *ext)
{
	return nft_set_ext(ext, NFT_SET_EXT_EXPIRATION);
}

static inline struct nft_userdata *nft_set_ext_userdata(const struct nft_set_ext *ext)
{
	return nft_set_ext(ext, NFT_SET_EXT_USERDATA);
}

static inline struct nft_expr *nft_set_ext_expr(const struct nft_set_ext *ext)
{
	return nft_set_ext(ext, NFT_SET_EXT_EXPR);
}

static inline bool nft_set_elem_expired(const struct nft_set_ext *ext)
{
	return nft_set_ext_exists(ext, NFT_SET_EXT_EXPIRATION) &&
	       time_is_before_eq_jiffies64(*nft_set_ext_expiration(ext));
}

static inline struct nft_set_ext *nft_set_elem_ext(const struct nft_set *set,
						   void *elem)
{
	return elem + set->ops->elemsize;
}

static inline struct nft_object **nft_set_ext_obj(const struct nft_set_ext *ext)
{
	return nft_set_ext(ext, NFT_SET_EXT_OBJREF);
}

struct nft_expr *nft_set_elem_expr_alloc(const struct nft_ctx *ctx,
					 const struct nft_set *set,
					 const struct nlattr *attr);

void *nft_set_elem_init(const struct nft_set *set,
			const struct nft_set_ext_tmpl *tmpl,
			const u32 *key, const u32 *key_end, const u32 *data,
			u64 timeout, u64 expiration, gfp_t gfp);
void nft_set_elem_destroy(const struct nft_set *set, void *elem,
			  bool destroy_expr);

/**
 *	struct nft_set_gc_batch_head - nf_tables set garbage collection batch
 *
 *	@rcu: rcu head
 *	@set: set the elements belong to
 *	@cnt: count of elements
 */
struct nft_set_gc_batch_head {
	struct rcu_head			rcu;
	const struct nft_set		*set;
	unsigned int			cnt;
};

#define NFT_SET_GC_BATCH_SIZE	((PAGE_SIZE -				  \
				  sizeof(struct nft_set_gc_batch_head)) / \
				 sizeof(void *))

/**
 *	struct nft_set_gc_batch - nf_tables set garbage collection batch
 *
 * 	@head: GC batch head
 * 	@elems: garbage collection elements
 */
struct nft_set_gc_batch {
	struct nft_set_gc_batch_head	head;
	void				*elems[NFT_SET_GC_BATCH_SIZE];
};

struct nft_set_gc_batch *nft_set_gc_batch_alloc(const struct nft_set *set,
						gfp_t gfp);
void nft_set_gc_batch_release(struct rcu_head *rcu);

static inline void nft_set_gc_batch_complete(struct nft_set_gc_batch *gcb)
{
	if (gcb != NULL)
		call_rcu(&gcb->head.rcu, nft_set_gc_batch_release);
}

static inline struct nft_set_gc_batch *
nft_set_gc_batch_check(const struct nft_set *set, struct nft_set_gc_batch *gcb,
		       gfp_t gfp)
{
	if (gcb != NULL) {
		if (gcb->head.cnt + 1 < ARRAY_SIZE(gcb->elems))
			return gcb;
		nft_set_gc_batch_complete(gcb);
	}
	return nft_set_gc_batch_alloc(set, gfp);
}

static inline void nft_set_gc_batch_add(struct nft_set_gc_batch *gcb,
					void *elem)
{
	gcb->elems[gcb->head.cnt++] = elem;
}

struct nft_expr_ops;
/**
 *	struct nft_expr_type - nf_tables expression type
 *
 *	@select_ops: function to select nft_expr_ops
 *	@release_ops: release nft_expr_ops
 *	@ops: default ops, used when no select_ops functions is present
 *	@list: used internally
 *	@name: Identifier
 *	@owner: module reference
 *	@policy: netlink attribute policy
 *	@maxattr: highest netlink attribute number
 *	@family: address family for AF-specific types
 *	@flags: expression type flags
 */
//定义表达式类型
struct nft_expr_type {
    //如有此回调，则通过此回调，进一步选择表达式的ops,否则直接使用此结构给出的ops
	const struct nft_expr_ops	*(*select_ops)(const struct nft_ctx *,
						       const struct nlattr * const tb[]);
	void				(*release_ops)(const struct nft_expr_ops *ops);
	//无select_ops时，供使用的默认ops
	const struct nft_expr_ops	*ops;
	struct list_head		list;//用于将type串起来
	const char			*name;//表达式类型名称
	struct module			*owner;//所属的module
	const struct nla_policy		*policy;//表达式netlink属性策略
	unsigned int			maxattr;//表达式netlink属性最大size
	u8				family;//所属的family
	u8				flags;
};

#define NFT_EXPR_STATEFUL		0x1
#define NFT_EXPR_GC			0x2

enum nft_trans_phase {
	NFT_TRANS_PREPARE,
	NFT_TRANS_ABORT,
	NFT_TRANS_COMMIT,
	NFT_TRANS_RELEASE
};

struct nft_flow_rule;
struct nft_offload_ctx;

/**
 *	struct nft_expr_ops - nf_tables expression operations
 *
 *	@eval: Expression evaluation function
 *	@size: full expression size, including private data size
 *	@init: initialization function
 *	@activate: activate expression in the next generation
 *	@deactivate: deactivate expression in next generation
 *	@destroy: destruction function, called after synchronize_rcu
 *	@dump: function to dump parameters
 *	@type: expression type
 *	@validate: validate expression, called during loop detection
 *	@data: extra data to attach to this expression operation
 */
struct nft_expr;
//netfilter表达式操作集
struct nft_expr_ops {
	void				(*eval)(const struct nft_expr *expr,
						struct nft_regs *regs,
						const struct nft_pktinfo *pkt);
	int				(*clone)(struct nft_expr *dst,
						 const struct nft_expr *src);
	unsigned int			size;//表达式占用的内存大小

	//用于初始化表达式
	int				(*init)(const struct nft_ctx *ctx,
						const struct nft_expr *expr/*出参，待初始化的netfilter表达式*/,
						const struct nlattr * const tb[]/*表达式配置数组*/);
	void				(*activate)(const struct nft_ctx *ctx,
						    const struct nft_expr *expr);
	void				(*deactivate)(const struct nft_ctx *ctx,
						      const struct nft_expr *expr,
						      enum nft_trans_phase phase);
	void				(*destroy)(const struct nft_ctx *ctx,
						   const struct nft_expr *expr);
	void				(*destroy_clone)(const struct nft_ctx *ctx,
							 const struct nft_expr *expr);
	int				(*dump)(struct sk_buff *skb,
						const struct nft_expr *expr);
	int				(*validate)(const struct nft_ctx *ctx,
						    const struct nft_expr *expr,
						    const struct nft_data **data);
	bool				(*gc)(struct net *net,
					      const struct nft_expr *expr);
	int				(*offload)(struct nft_offload_ctx *ctx,
						   struct nft_flow_rule *flow,
						   const struct nft_expr *expr);
	u32				offload_flags;
	const struct nft_expr_type	*type;
	void				*data;
};

#define NFT_EXPR_MAXATTR		16
#define NFT_EXPR_SIZE(size)		(sizeof(struct nft_expr) + \
					 ALIGN(size, __alignof__(struct nft_expr)))

/**
 *	struct nft_expr - nf_tables expression
 *
 *	@ops: expression ops
 *	@data: expression private data
 */
struct nft_expr {
	const struct nft_expr_ops	*ops;//表达式对应的ops
	unsigned char			data[]
		__attribute__((aligned(__alignof__(u64))));
};

static inline void *nft_expr_priv(const struct nft_expr *expr)
{
	return (void *)expr->data;
}

int nft_expr_clone(struct nft_expr *dst, struct nft_expr *src);
void nft_expr_destroy(const struct nft_ctx *ctx, struct nft_expr *expr);
int nft_expr_dump(struct sk_buff *skb, unsigned int attr,
		  const struct nft_expr *expr);

/**
 *	struct nft_rule - nf_tables rule
 *
 *	@list: used internally
 *	@handle: rule handle
 *	@genmask: generation mask
 *	@dlen: length of expression data
 *	@udata: user data is appended to the rule
 *	@data: expression data
 */
struct nft_rule {
	struct list_head		list;
	u64				handle:42,//rule唯一编号
					genmask:2,
					dlen:12,
					udata:1;/*是否有用户定义的数据*/
	unsigned char			data[]
		__attribute__((aligned(__alignof__(struct nft_expr))));
};

//取rule的首个表达式
static inline struct nft_expr *nft_expr_first(const struct nft_rule *rule)
{
	return (struct nft_expr *)&rule->data[0];
}

//取rule的下一个表达式
static inline struct nft_expr *nft_expr_next(const struct nft_expr *expr)
{
	return ((void *)expr) + expr->ops->size;
}

static inline struct nft_expr *nft_expr_last(const struct nft_rule *rule)
{
	return (struct nft_expr *)&rule->data[rule->dlen];
}

static inline struct nft_userdata *nft_userdata(const struct nft_rule *rule)
{
	return (void *)&rule->data[rule->dlen];
}

void nf_tables_rule_release(const struct nft_ctx *ctx, struct nft_rule *rule);

static inline void nft_set_elem_update_expr(const struct nft_set_ext *ext,
					    struct nft_regs *regs,
					    const struct nft_pktinfo *pkt)
{
	struct nft_expr *expr;

	if (__nft_set_ext_exists(ext, NFT_SET_EXT_EXPR)) {
		expr = nft_set_ext_expr(ext);
		expr->ops->eval(expr, regs, pkt);
	}
}

/*
 * The last pointer isn't really necessary, but the compiler isn't able to
 * determine that the result of nft_expr_last() is always the same since it
 * can't assume that the dlen value wasn't changed within calls in the loop.
 */
#define nft_rule_for_each_expr(expr, last, rule) \
	for ((expr) = nft_expr_first(rule), (last) = nft_expr_last(rule); \
	     (expr) != (last); \
	     (expr) = nft_expr_next(expr))

#define NFT_CHAIN_POLICY_UNSET		U8_MAX

/**
 *	struct nft_chain - nf_tables chain
 *
 *	@rules: list of rules in the chain
 *	@list: used internally
 *	@rhlhead: used internally
 *	@table: table that this chain belongs to
 *	@handle: chain handle
 *	@use: number of jump references to this chain
 *	@flags: bitmask of enum nft_chain_flags
 *	@name: name of the chain
 */
struct nft_chain {
    //指向规则（用于生效性控制）
	struct nft_rule			*__rcu *rules_gen_0;
	struct nft_rule			*__rcu *rules_gen_1;
	struct list_head		rules;//链上的规则(struct nft_rule类型）
	struct list_head		list;
	struct rhlist_head		rhlhead;
	struct nft_table		*table;//chain所属的table
	u64				handle;//chain唯一编号
	u32				use;
	u8				flags:5,
					bound:1,
					genmask:2;
<<<<<<< HEAD
	char				*name;//chain名称
=======
	char				*name;
	u16				udlen;
	u8				*udata;
>>>>>>> c4d6fe73

	/* Only used during control plane commit phase: */
	struct nft_rule			**rules_next;
};

int nft_chain_validate(const struct nft_ctx *ctx, const struct nft_chain *chain);

enum nft_chain_types {
	NFT_CHAIN_T_DEFAULT = 0,
	NFT_CHAIN_T_ROUTE,
	NFT_CHAIN_T_NAT,
	NFT_CHAIN_T_MAX
};

/**
 * 	struct nft_chain_type - nf_tables chain type info
 *
 * 	@name: name of the type
 * 	@type: numeric identifier
 * 	@family: address family
 * 	@owner: module owner
 * 	@hook_mask: mask of valid hooks
 * 	@hooks: array of hook functions
 *	@ops_register: base chain register function
 *	@ops_unregister: base chain unregister function
 */
struct nft_chain_type {
    //chain类型名称，例如filter
	const char			*name;
	enum nft_chain_types		type;
	//适用的地址族
	int				family;
	//从属的module
	struct module			*owner;
	//每个hook占一位（按编号占位），用于标明hook回调是否提供
	unsigned int			hook_mask;
<<<<<<< HEAD
	//各hook点回调函数指针
	nf_hookfn			*hooks[NF_MAX_HOOKS];
	//hook点函数回调注册时调用
=======
	nf_hookfn			*hooks[NFT_MAX_HOOKS];
>>>>>>> c4d6fe73
	int				(*ops_register)(struct net *net, const struct nf_hook_ops *ops);
	//hook点函数回调解注册时调用
	void				(*ops_unregister)(struct net *net, const struct nf_hook_ops *ops);
};

int nft_chain_validate_dependency(const struct nft_chain *chain,
				  enum nft_chain_types type);
int nft_chain_validate_hooks(const struct nft_chain *chain,
                             unsigned int hook_flags);

static inline bool nft_chain_is_bound(struct nft_chain *chain)
{
	return (chain->flags & NFT_CHAIN_BINDING) && chain->bound;
}

void nft_chain_del(struct nft_chain *chain);
void nf_tables_chain_destroy(struct nft_ctx *ctx);

struct nft_stats {
	u64			bytes;
	u64			pkts;
	struct u64_stats_sync	syncp;
};

struct nft_hook {
	struct list_head	list;
	bool			inactive;
	struct nf_hook_ops	ops;
	struct rcu_head		rcu;
};

/**
 *	struct nft_base_chain - nf_tables base chain
 *
 *	@ops: netfilter hook ops
 *	@hook_list: list of netfilter hooks (for NFPROTO_NETDEV family)
 *	@type: chain type
 *	@policy: default policy
 *	@stats: per-cpu chain stats
 *	@chain: the chain
 *	@flow_block: flow block (for hardware offload)
 */
struct nft_base_chain {
	struct nf_hook_ops		ops;
	struct list_head		hook_list;
	const struct nft_chain_type	*type;//chain类型
	u8				policy;
	u8				flags;
	struct nft_stats __percpu	*stats;//用于记录统计信息
	struct nft_chain		chain;
	struct flow_block		flow_block;
};

static inline struct nft_base_chain *nft_base_chain(const struct nft_chain *chain)
{
	return container_of(chain, struct nft_base_chain, chain);
}

//检查chain是否为basechain
static inline bool nft_is_base_chain(const struct nft_chain *chain)
{
	return chain->flags & NFT_CHAIN_BASE;
}

int __nft_release_basechain(struct nft_ctx *ctx);

unsigned int nft_do_chain(struct nft_pktinfo *pkt, void *priv);

/**
 *	struct nft_table - nf_tables table
 *
 *	@list: used internally
 *	@chains_ht: chains in the table
 *	@chains: same, for stable walks
 *	@sets: sets in the table
 *	@objects: stateful objects in the table
 *	@flowtables: flow tables in the table
 *	@hgenerator: handle generator state
 *	@handle: table handle
 *	@use: number of chain references to this table
 *	@flags: table flag (see enum nft_table_flags)
 *	@genmask: generation mask
 *	@afinfo: address family info
 *	@name: name of the table
 */
struct nft_table {
	struct list_head		list;
	struct rhltable			chains_ht;//chain对应的hash表
	struct list_head		chains;//记录从属于此table的匹配链
	struct list_head		sets;//记录于从属于此table的set
	//记录从属于此table的所有object(由objref表达式负责执行）
	struct list_head		objects;
	struct list_head		flowtables;
	u64				hgenerator;
	u64				handle;//table的唯一标识
	u32				use;//table被引用情况
	u16				family:6,
					flags:8,
<<<<<<< HEAD
					genmask:2;//记录generations mask,用于标记生效情况
	char				*name;//netfilter 表名称
=======
					genmask:2;
	char				*name;
	u16				udlen;
	u8				*udata;
>>>>>>> c4d6fe73
};

static inline bool nft_base_chain_netdev(int family, u32 hooknum)
{
	return family == NFPROTO_NETDEV ||
	       (family == NFPROTO_INET && hooknum == NF_INET_INGRESS);
}

void nft_register_chain_type(const struct nft_chain_type *);
void nft_unregister_chain_type(const struct nft_chain_type *);

int nft_register_expr(struct nft_expr_type *);
void nft_unregister_expr(struct nft_expr_type *);

int nft_verdict_dump(struct sk_buff *skb, int type,
		     const struct nft_verdict *v);

/**
 *	struct nft_object_hash_key - key to lookup nft_object
 *
 *	@name: name of the stateful object to look up
 *	@table: table the object belongs to
 */
struct nft_object_hash_key {
	const char                      *name;
	const struct nft_table          *table;
};

/**
 *	struct nft_object - nf_tables stateful object
 *
 *	@list: table stateful object list node
 *	@key:  keys that identify this object
 *	@rhlhead: nft_objname_ht node
 *	@genmask: generation mask
 *	@use: number of references to this stateful object
 *	@handle: unique object handle
 *	@ops: object operations
 *	@data: object data, layout depends on type
 */
struct nft_object {
	struct list_head		list;
	struct rhlist_head		rhlhead;
	//用于obj查询的key
	struct nft_object_hash_key	key;
	u32				genmask:2,
					use:30;
	u64				handle;
	u16				udlen;
	u8				*udata;
	/* runtime data below here */
	//object对应的ops
	const struct nft_object_ops	*ops ____cacheline_aligned;
	unsigned char			data[]
		__attribute__((aligned(__alignof__(u64))));
};

static inline void *nft_obj_data(const struct nft_object *obj)
{
	return (void *)obj->data;
}

#define nft_expr_obj(expr)	*((struct nft_object **)nft_expr_priv(expr))

struct nft_object *nft_obj_lookup(const struct net *net,
				  const struct nft_table *table,
				  const struct nlattr *nla, u32 objtype,
				  u8 genmask);

void nft_obj_notify(struct net *net, const struct nft_table *table,
		    struct nft_object *obj, u32 portid, u32 seq,
		    int event, int family, int report, gfp_t gfp);

/**
 *	struct nft_object_type - stateful object type
 *
 *	@select_ops: function to select nft_object_ops
 *	@ops: default ops, used when no select_ops functions is present
 *	@list: list node in list of object types
 *	@type: stateful object numeric type
 *	@owner: module owner
 *	@maxattr: maximum netlink attribute
 *	@policy: netlink attribute policy
 */
struct nft_object_type {
    //如果未给出ops,则通过此回调确定具体的ops
	const struct nft_object_ops	*(*select_ops)(const struct nft_ctx *,
						       const struct nlattr * const tb[]);
	const struct nft_object_ops	*ops;
	struct list_head		list;//用于将object_type串连起来
	u32				type;//type编号
	unsigned int                    maxattr;//object属性最大数
	struct module			*owner;
	const struct nla_policy		*policy;//object解析策略
};

/**
 *	struct nft_object_ops - stateful object operations
 *
 *	@eval: stateful object evaluation function
 *	@size: stateful object size
 *	@init: initialize object from netlink attributes
 *	@destroy: release existing stateful object
 *	@dump: netlink dump stateful object
 *	@update: update stateful object
 */
struct nft_object_ops {
	void				(*eval)(struct nft_object *obj,
						struct nft_regs *regs,
						const struct nft_pktinfo *pkt);
	unsigned int			size;/*一个nft_object有定制的数据，此定制数据的长度*/
	//此回调用于解析object所对应的data数据，并初始化obj
	int				(*init)(const struct nft_ctx *ctx,
						const struct nlattr *const tb[]/*已解析的object属性*/,
						struct nft_object *obj/*出参，待填充的object*/);
	//用于销毁object
	void				(*destroy)(const struct nft_ctx *ctx,
						   struct nft_object *obj);
	int				(*dump)(struct sk_buff *skb,
						struct nft_object *obj,
						bool reset);
	//用于更新object
	void				(*update)(struct nft_object *obj,
						  struct nft_object *newobj);
	const struct nft_object_type	*type;
};

int nft_register_obj(struct nft_object_type *obj_type);
void nft_unregister_obj(struct nft_object_type *obj_type);

#define NFT_NETDEVICE_MAX	256

/**
 *	struct nft_flowtable - nf_tables flow table
 *
 *	@list: flow table list node in table list
 * 	@table: the table the flow table is contained in
 *	@name: name of this flow table
 *	@hooknum: hook number
 *	@ops_len: number of hooks in array
 *	@genmask: generation mask
 *	@use: number of references to this flow table
 * 	@handle: unique object handle
 *	@dev_name: array of device names
 *	@data: rhashtable and garbage collector
 * 	@ops: array of hooks
 */
struct nft_flowtable {
	struct list_head		list;
	struct nft_table		*table;
	char				*name;
	int				hooknum;
	int				ops_len;
	u32				genmask:2,
					use:30;
	u64				handle;
	/* runtime data below here */
	struct list_head		hook_list ____cacheline_aligned;
	struct nf_flowtable		data;
};

struct nft_flowtable *nft_flowtable_lookup(const struct nft_table *table,
					   const struct nlattr *nla,
					   u8 genmask);

void nf_tables_deactivate_flowtable(const struct nft_ctx *ctx,
				    struct nft_flowtable *flowtable,
				    enum nft_trans_phase phase);

void nft_register_flowtable_type(struct nf_flowtable_type *type);
void nft_unregister_flowtable_type(struct nf_flowtable_type *type);

/**
 *	struct nft_traceinfo - nft tracing information and state
 *
 *	@pkt: pktinfo currently processed
 *	@basechain: base chain currently processed
 *	@chain: chain currently processed
 *	@rule:  rule that was evaluated
 *	@verdict: verdict given by rule
 *	@type: event type (enum nft_trace_types)
 *	@packet_dumped: packet headers sent in a previous traceinfo message
 *	@trace: other struct members are initialised
 */
struct nft_traceinfo {
	const struct nft_pktinfo	*pkt;
	const struct nft_base_chain	*basechain;
	const struct nft_chain		*chain;
	const struct nft_rule		*rule;
	const struct nft_verdict	*verdict;
	enum nft_trace_types		type;
	bool				packet_dumped;
	bool				trace;
};

void nft_trace_init(struct nft_traceinfo *info, const struct nft_pktinfo *pkt,
		    const struct nft_verdict *verdict,
		    const struct nft_chain *basechain);

void nft_trace_notify(struct nft_traceinfo *info);

#define MODULE_ALIAS_NFT_CHAIN(family, name) \
	MODULE_ALIAS("nft-chain-" __stringify(family) "-" name)

#define MODULE_ALIAS_NFT_AF_EXPR(family, name) \
	MODULE_ALIAS("nft-expr-" __stringify(family) "-" name)

#define MODULE_ALIAS_NFT_EXPR(name) \
	MODULE_ALIAS("nft-expr-" name)

#define MODULE_ALIAS_NFT_OBJ(type) \
	MODULE_ALIAS("nft-obj-" __stringify(type))

#if IS_ENABLED(CONFIG_NF_TABLES)

/*
 * The gencursor defines two generations, the currently active and the
 * next one. Objects contain a bitmask of 2 bits specifying the generations
 * they're active in. A set bit means they're inactive in the generation
 * represented by that bit.
 *
 * New objects start out as inactive in the current and active in the
 * next generation. When committing the ruleset the bitmask is cleared,
 * meaning they're active in all generations. When removing an object,
 * it is set inactive in the next generation. After committing the ruleset,
 * the objects are removed.
 */
static inline unsigned int nft_gencursor_next(const struct net *net)
{
    //只有两种情况，占2个bits,当前是0，则更新为1,当前为1,则更新为0
	return net->nft.gencursor + 1 == 1 ? 1 : 0;
}

static inline u8 nft_genmask_next(const struct net *net)
{
    //取next generations的mask
	return 1 << nft_gencursor_next(net);
}

//当前generations的mask
static inline u8 nft_genmask_cur(const struct net *net)
{
	/* Use READ_ONCE() to prevent refetching the value for atomicity */
	return 1 << READ_ONCE(net->nft.gencursor);
}

//next generations或者cur generations的mask
#define NFT_GENMASK_ANY		((1 << 0) | (1 << 1))

/*
 * Generic transaction helpers
 */

/* Check if this object is currently active. */
//对象是否被active
#define nft_is_active(__net, __obj)				\
	(((__obj)->genmask & nft_genmask_cur(__net)) == 0)

/* Check if this object is active in the next generation. */
#define nft_is_active_next(__net, __obj)			\
	(((__obj)->genmask & nft_genmask_next(__net)) == 0)

/* This object becomes active in the next generation. */
#define nft_activate_next(__net, __obj)				\
	(__obj)->genmask = nft_genmask_cur(__net)

/* This object becomes inactive in the next generation. */
#define nft_deactivate_next(__net, __obj)			\
        (__obj)->genmask = nft_genmask_next(__net)

/* After committing the ruleset, clear the stale generation bit. */
#define nft_clear(__net, __obj)					\
	(__obj)->genmask &= ~nft_genmask_next(__net)
//检查obj的genmask是否与 __genmask不相同
#define nft_active_genmask(__obj, __genmask)			\
	!((__obj)->genmask & __genmask)

/*
 * Set element transaction helpers
 */

static inline bool nft_set_elem_active(const struct nft_set_ext *ext,
				       u8 genmask)
{
	return !(ext->genmask & genmask);
}

static inline void nft_set_elem_change_active(const struct net *net,
					      const struct nft_set *set,
					      struct nft_set_ext *ext)
{
	ext->genmask ^= nft_genmask_next(net);
}

#endif /* IS_ENABLED(CONFIG_NF_TABLES) */

/*
 * We use a free bit in the genmask field to indicate the element
 * is busy, meaning it is currently being processed either by
 * the netlink API or GC.
 *
 * Even though the genmask is only a single byte wide, this works
 * because the extension structure if fully constant once initialized,
 * so there are no non-atomic write accesses unless it is already
 * marked busy.
 */
#define NFT_SET_ELEM_BUSY_MASK	(1 << 2)

#if defined(__LITTLE_ENDIAN_BITFIELD)
#define NFT_SET_ELEM_BUSY_BIT	2
#elif defined(__BIG_ENDIAN_BITFIELD)
#define NFT_SET_ELEM_BUSY_BIT	(BITS_PER_LONG - BITS_PER_BYTE + 2)
#else
#error
#endif

static inline int nft_set_elem_mark_busy(struct nft_set_ext *ext)
{
	unsigned long *word = (unsigned long *)ext;

	BUILD_BUG_ON(offsetof(struct nft_set_ext, genmask) != 0);
	return test_and_set_bit(NFT_SET_ELEM_BUSY_BIT, word);
}

static inline void nft_set_elem_clear_busy(struct nft_set_ext *ext)
{
	unsigned long *word = (unsigned long *)ext;

	clear_bit(NFT_SET_ELEM_BUSY_BIT, word);
}

/**
 *	struct nft_trans - nf_tables object update in transaction
 *
 *	@list: used internally
 *	@msg_type: message type
 *	@put_net: ctx->net needs to be put
 *	@ctx: transaction context
 *	@data: internal information related to the transaction
 */
//netfilter事务
struct nft_trans {
	struct list_head		list;
	int				msg_type;
	bool				put_net;
	struct nft_ctx			ctx;
	char				data[];
};

struct nft_trans_rule {
	struct nft_rule			*rule;
	struct nft_flow_rule		*flow;
	u32				rule_id;
};

#define nft_trans_rule(trans)	\
	(((struct nft_trans_rule *)trans->data)->rule)
#define nft_trans_flow_rule(trans)	\
	(((struct nft_trans_rule *)trans->data)->flow)
#define nft_trans_rule_id(trans)	\
	(((struct nft_trans_rule *)trans->data)->rule_id)

struct nft_trans_set {
	struct nft_set			*set;
	u32				set_id;
	bool				bound;
};

#define nft_trans_set(trans)	\
	(((struct nft_trans_set *)trans->data)->set)
#define nft_trans_set_id(trans)	\
	(((struct nft_trans_set *)trans->data)->set_id)
#define nft_trans_set_bound(trans)	\
	(((struct nft_trans_set *)trans->data)->bound)

struct nft_trans_chain {
	bool				update;
	char				*name;
	struct nft_stats __percpu	*stats;
	u8				policy;
	u32				chain_id;
};

#define nft_trans_chain_update(trans)	\
	(((struct nft_trans_chain *)trans->data)->update)
#define nft_trans_chain_name(trans)	\
	(((struct nft_trans_chain *)trans->data)->name)
#define nft_trans_chain_stats(trans)	\
	(((struct nft_trans_chain *)trans->data)->stats)
#define nft_trans_chain_policy(trans)	\
	(((struct nft_trans_chain *)trans->data)->policy)
#define nft_trans_chain_id(trans)	\
	(((struct nft_trans_chain *)trans->data)->chain_id)

struct nft_trans_table {
	bool				update;
	bool				enable;
};

#define nft_trans_table_update(trans)	\
	(((struct nft_trans_table *)trans->data)->update)
#define nft_trans_table_enable(trans)	\
	(((struct nft_trans_table *)trans->data)->enable)

struct nft_trans_elem {
	struct nft_set			*set;
	struct nft_set_elem		elem;
	bool				bound;
};

#define nft_trans_elem_set(trans)	\
	(((struct nft_trans_elem *)trans->data)->set)
#define nft_trans_elem(trans)	\
	(((struct nft_trans_elem *)trans->data)->elem)
#define nft_trans_elem_set_bound(trans)	\
	(((struct nft_trans_elem *)trans->data)->bound)

struct nft_trans_obj {
	struct nft_object		*obj;
	struct nft_object		*newobj;
	bool				update;
};

#define nft_trans_obj(trans)	\
	(((struct nft_trans_obj *)trans->data)->obj)
#define nft_trans_obj_newobj(trans) \
	(((struct nft_trans_obj *)trans->data)->newobj)
#define nft_trans_obj_update(trans)	\
	(((struct nft_trans_obj *)trans->data)->update)

struct nft_trans_flowtable {
	struct nft_flowtable		*flowtable;
	bool				update;
	struct list_head		hook_list;
};

#define nft_trans_flowtable(trans)	\
	(((struct nft_trans_flowtable *)trans->data)->flowtable)
#define nft_trans_flowtable_update(trans)	\
	(((struct nft_trans_flowtable *)trans->data)->update)
#define nft_trans_flowtable_hooks(trans)	\
	(((struct nft_trans_flowtable *)trans->data)->hook_list)

int __init nft_chain_filter_init(void);
void nft_chain_filter_fini(void);

void __init nft_chain_route_init(void);
void nft_chain_route_fini(void);

void nf_tables_trans_destroy_flush_work(void);
#endif /* _NET_NF_TABLES_H */<|MERGE_RESOLUTION|>--- conflicted
+++ resolved
@@ -962,13 +962,9 @@
 	u8				flags:5,
 					bound:1,
 					genmask:2;
-<<<<<<< HEAD
 	char				*name;//chain名称
-=======
-	char				*name;
 	u16				udlen;
 	u8				*udata;
->>>>>>> c4d6fe73
 
 	/* Only used during control plane commit phase: */
 	struct nft_rule			**rules_next;
@@ -1005,13 +1001,9 @@
 	struct module			*owner;
 	//每个hook占一位（按编号占位），用于标明hook回调是否提供
 	unsigned int			hook_mask;
-<<<<<<< HEAD
 	//各hook点回调函数指针
-	nf_hookfn			*hooks[NF_MAX_HOOKS];
+	nf_hookfn			*hooks[NFT_MAX_HOOKS];
 	//hook点函数回调注册时调用
-=======
-	nf_hookfn			*hooks[NFT_MAX_HOOKS];
->>>>>>> c4d6fe73
 	int				(*ops_register)(struct net *net, const struct nf_hook_ops *ops);
 	//hook点函数回调解注册时调用
 	void				(*ops_unregister)(struct net *net, const struct nf_hook_ops *ops);
@@ -1110,15 +1102,10 @@
 	u32				use;//table被引用情况
 	u16				family:6,
 					flags:8,
-<<<<<<< HEAD
 					genmask:2;//记录generations mask,用于标记生效情况
 	char				*name;//netfilter 表名称
-=======
-					genmask:2;
-	char				*name;
 	u16				udlen;
 	u8				*udata;
->>>>>>> c4d6fe73
 };
 
 static inline bool nft_base_chain_netdev(int family, u32 hooknum)
