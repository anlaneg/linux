--- conflicted
+++ resolved
@@ -61,13 +61,6 @@
 extern const struct nft_expr_ops nft_cmp_fast_ops;
 extern const struct nft_expr_ops nft_cmp16_fast_ops;
 
-<<<<<<< HEAD
-struct nft_payload {
-	enum nft_payload_bases	base:8;/*偏移的基准点*/
-	u8			offset;/*基于其准点的offset*/
-	u8			len;/*数据的长度*/
-	u8			dreg;
-=======
 struct nft_ct {
 	enum nft_ct_keys	key:8;
 	enum ip_conntrack_dir	dir:8;
@@ -76,13 +69,12 @@
 		u8		dreg;
 		u8		sreg;
 	};
->>>>>>> fe15c26e
 };
 
 struct nft_payload {
-	enum nft_payload_bases	base:8;
-	u8			offset;
-	u8			len;
+	enum nft_payload_bases	base:8;/*偏移的基准点*/
+	u8			offset;/*基于其准点的offset*/
+	u8			len;/*数据的长度*/
 	u8			dreg;
 };
 
