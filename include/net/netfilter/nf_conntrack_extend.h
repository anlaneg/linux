/* SPDX-License-Identifier: GPL-2.0 */
#ifndef _NF_CONNTRACK_EXTEND_H
#define _NF_CONNTRACK_EXTEND_H

#include <linux/slab.h>

#include <net/netfilter/nf_conntrack.h>

enum nf_ct_ext_id {
	NF_CT_EXT_HELPER,//helper类型
#if IS_ENABLED(CONFIG_NF_NAT)
	//链接跟踪上nat扩展
	NF_CT_EXT_NAT,
#endif
	NF_CT_EXT_SEQADJ,
	NF_CT_EXT_ACCT,
#ifdef CONFIG_NF_CONNTRACK_EVENTS
	NF_CT_EXT_ECACHE,
#endif
#ifdef CONFIG_NF_CONNTRACK_TIMESTAMP
	NF_CT_EXT_TSTAMP,
#endif
#ifdef CONFIG_NF_CONNTRACK_TIMEOUT
	NF_CT_EXT_TIMEOUT,
#endif
#ifdef CONFIG_NF_CONNTRACK_LABELS
	NF_CT_EXT_LABELS,
#endif
#if IS_ENABLED(CONFIG_NETFILTER_SYNPROXY)
	NF_CT_EXT_SYNPROXY,
#endif
#if IS_ENABLED(CONFIG_NET_ACT_CT)
	NF_CT_EXT_ACT_CT,
#endif
	NF_CT_EXT_NUM,
};

#define NF_CT_EXT_HELPER_TYPE struct nf_conn_help
#define NF_CT_EXT_NAT_TYPE struct nf_conn_nat
#define NF_CT_EXT_SEQADJ_TYPE struct nf_conn_seqadj
#define NF_CT_EXT_ACCT_TYPE struct nf_conn_acct
#define NF_CT_EXT_ECACHE_TYPE struct nf_conntrack_ecache
#define NF_CT_EXT_TSTAMP_TYPE struct nf_conn_tstamp
#define NF_CT_EXT_TIMEOUT_TYPE struct nf_conn_timeout
#define NF_CT_EXT_LABELS_TYPE struct nf_conn_labels
#define NF_CT_EXT_SYNPROXY_TYPE struct nf_conn_synproxy
#define NF_CT_EXT_ACT_CT_TYPE struct nf_conn_act_ct_ext

/* Extensions: optional stuff which isn't permanently in struct. */
struct nf_ct_ext {
<<<<<<< HEAD
	u8 offset[NF_CT_EXT_NUM];//各扩展的内存起始位置
	u8 len;//扩展内存的长度
	char data[];//扩展内存指针
=======
	u8 offset[NF_CT_EXT_NUM];
	u8 len;
	char data[] __aligned(8);
>>>>>>> 028192fe
};

static inline bool __nf_ct_ext_exist(const struct nf_ct_ext *ext, u8 id)
{
	return !!ext->offset[id];
}

//检查ct上指定扩展信息是否已设置
static inline bool nf_ct_ext_exist(const struct nf_conn *ct, u8 id)
{
	return (ct->ext && __nf_ct_ext_exist(ct->ext, id));
}

//返回ct上指定的扩展信息
static inline void *__nf_ct_ext_find(const struct nf_conn *ct, u8 id)
{
	if (!nf_ct_ext_exist(ct, id))
		return NULL;

	return (void *)ct->ext + ct->ext->offset[id];
}
#define nf_ct_ext_find(ext, id)	\
	((id##_TYPE *)__nf_ct_ext_find((ext), (id)))

/* Add this type, returns pointer to data or NULL. */
void *nf_ct_ext_add(struct nf_conn *ct, enum nf_ct_ext_id id, gfp_t gfp);

<<<<<<< HEAD
struct nf_ct_ext_type {
	/* Destroys relationships (can be NULL). */
	void (*destroy)(struct nf_conn *ct);//销毁函数

	enum nf_ct_ext_id id;

	/* Length and min alignment. */
	u8 len;//扩展需要占用的内存大小
	u8 align;//对齐方式
};

int nf_ct_extend_register(const struct nf_ct_ext_type *type);
void nf_ct_extend_unregister(const struct nf_ct_ext_type *type);
=======
>>>>>>> 028192fe
#endif /* _NF_CONNTRACK_EXTEND_H */<|MERGE_RESOLUTION|>--- conflicted
+++ resolved
@@ -48,15 +48,9 @@
 
 /* Extensions: optional stuff which isn't permanently in struct. */
 struct nf_ct_ext {
-<<<<<<< HEAD
 	u8 offset[NF_CT_EXT_NUM];//各扩展的内存起始位置
 	u8 len;//扩展内存的长度
-	char data[];//扩展内存指针
-=======
-	u8 offset[NF_CT_EXT_NUM];
-	u8 len;
-	char data[] __aligned(8);
->>>>>>> 028192fe
+	char data[] __aligned(8);//扩展内存指针
 };
 
 static inline bool __nf_ct_ext_exist(const struct nf_ct_ext *ext, u8 id)
@@ -84,20 +78,4 @@
 /* Add this type, returns pointer to data or NULL. */
 void *nf_ct_ext_add(struct nf_conn *ct, enum nf_ct_ext_id id, gfp_t gfp);
 
-<<<<<<< HEAD
-struct nf_ct_ext_type {
-	/* Destroys relationships (can be NULL). */
-	void (*destroy)(struct nf_conn *ct);//销毁函数
-
-	enum nf_ct_ext_id id;
-
-	/* Length and min alignment. */
-	u8 len;//扩展需要占用的内存大小
-	u8 align;//对齐方式
-};
-
-int nf_ct_extend_register(const struct nf_ct_ext_type *type);
-void nf_ct_extend_unregister(const struct nf_ct_ext_type *type);
-=======
->>>>>>> 028192fe
 #endif /* _NF_CONNTRACK_EXTEND_H */