/* SPDX-License-Identifier: GPL-2.0 */
#ifndef _NF_CONNTRACK_EXTEND_H
#define _NF_CONNTRACK_EXTEND_H

#include <linux/slab.h>

#include <net/netfilter/nf_conntrack.h>

enum nf_ct_ext_id {
	NF_CT_EXT_HELPER,//helper类型
#if IS_ENABLED(CONFIG_NF_NAT)
	//链接跟踪上nat扩展
	NF_CT_EXT_NAT,
#endif
	NF_CT_EXT_SEQADJ,
	NF_CT_EXT_ACCT,
#ifdef CONFIG_NF_CONNTRACK_EVENTS
	NF_CT_EXT_ECACHE,
#endif
#ifdef CONFIG_NF_CONNTRACK_TIMESTAMP
	NF_CT_EXT_TSTAMP,
#endif
#ifdef CONFIG_NF_CONNTRACK_TIMEOUT
	NF_CT_EXT_TIMEOUT,
#endif
#ifdef CONFIG_NF_CONNTRACK_LABELS
	NF_CT_EXT_LABELS,
#endif
#if IS_ENABLED(CONFIG_NETFILTER_SYNPROXY)
	NF_CT_EXT_SYNPROXY,
#endif
#if IS_ENABLED(CONFIG_NET_ACT_CT)
	NF_CT_EXT_ACT_CT,
#endif
	NF_CT_EXT_NUM,
};

/* Extensions: optional stuff which isn't permanently in struct. */
struct nf_ct_ext {
<<<<<<< HEAD
	u8 offset[NF_CT_EXT_NUM];//各扩展的内存起始位置
	u8 len;//扩展内存的长度
	char data[] __aligned(8);//扩展内存指针
=======
	u8 offset[NF_CT_EXT_NUM];
	u8 len;
	unsigned int gen_id;
	char data[] __aligned(8);
>>>>>>> 97ee9d1c
};

static inline bool __nf_ct_ext_exist(const struct nf_ct_ext *ext, u8 id)
{
	return !!ext->offset[id];
}

//检查ct上指定扩展信息是否已设置
static inline bool nf_ct_ext_exist(const struct nf_conn *ct, u8 id)
{
	return (ct->ext && __nf_ct_ext_exist(ct->ext, id));
}

<<<<<<< HEAD
//返回ct上指定的扩展信息
static inline void *__nf_ct_ext_find(const struct nf_conn *ct, u8 id)
=======
void *__nf_ct_ext_find(const struct nf_ct_ext *ext, u8 id);

static inline void *nf_ct_ext_find(const struct nf_conn *ct, u8 id)
>>>>>>> 97ee9d1c
{
	struct nf_ct_ext *ext = ct->ext;

	if (!ext || !__nf_ct_ext_exist(ext, id))
		return NULL;

	if (unlikely(ext->gen_id))
		return __nf_ct_ext_find(ext, id);

	return (void *)ct->ext + ct->ext->offset[id];
}

/* Add this type, returns pointer to data or NULL. */
void *nf_ct_ext_add(struct nf_conn *ct, enum nf_ct_ext_id id, gfp_t gfp);

/* ext genid.  if ext->id != ext_genid, extensions cannot be used
 * anymore unless conntrack has CONFIRMED bit set.
 */
extern atomic_t nf_conntrack_ext_genid;
void nf_ct_ext_bump_genid(void);

#endif /* _NF_CONNTRACK_EXTEND_H */<|MERGE_RESOLUTION|>--- conflicted
+++ resolved
@@ -37,16 +37,10 @@
 
 /* Extensions: optional stuff which isn't permanently in struct. */
 struct nf_ct_ext {
-<<<<<<< HEAD
 	u8 offset[NF_CT_EXT_NUM];//各扩展的内存起始位置
 	u8 len;//扩展内存的长度
+	unsigned int gen_id;
 	char data[] __aligned(8);//扩展内存指针
-=======
-	u8 offset[NF_CT_EXT_NUM];
-	u8 len;
-	unsigned int gen_id;
-	char data[] __aligned(8);
->>>>>>> 97ee9d1c
 };
 
 static inline bool __nf_ct_ext_exist(const struct nf_ct_ext *ext, u8 id)
@@ -60,14 +54,10 @@
 	return (ct->ext && __nf_ct_ext_exist(ct->ext, id));
 }
 
-<<<<<<< HEAD
 //返回ct上指定的扩展信息
-static inline void *__nf_ct_ext_find(const struct nf_conn *ct, u8 id)
-=======
 void *__nf_ct_ext_find(const struct nf_ct_ext *ext, u8 id);
 
 static inline void *nf_ct_ext_find(const struct nf_conn *ct, u8 id)
->>>>>>> 97ee9d1c
 {
 	struct nf_ct_ext *ext = ct->ext;
 
