--- conflicted
+++ resolved
@@ -43,16 +43,9 @@
 
 /* Extensions: optional stuff which isn't permanently in struct. */
 struct nf_ct_ext {
-<<<<<<< HEAD
-	struct rcu_head rcu;
 	u8 offset[NF_CT_EXT_NUM];//各扩展的内存起始位置
 	u8 len;//扩展内存的长度
 	char data[0];//扩展内存指针
-=======
-	u8 offset[NF_CT_EXT_NUM];
-	u8 len;
-	char data[0];
->>>>>>> e42617b8
 };
 
 static inline bool __nf_ct_ext_exist(const struct nf_ct_ext *ext, u8 id)
