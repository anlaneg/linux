/* SPDX-License-Identifier: GPL-2.0 */
#ifndef _NF_CONNTRACK_EXTEND_H
#define _NF_CONNTRACK_EXTEND_H

#include <linux/slab.h>

#include <net/netfilter/nf_conntrack.h>

enum nf_ct_ext_id {
	NF_CT_EXT_HELPER,//helper类型
#if IS_ENABLED(CONFIG_NF_NAT)
	NF_CT_EXT_NAT,
#endif
	NF_CT_EXT_SEQADJ,
	NF_CT_EXT_ACCT,
#ifdef CONFIG_NF_CONNTRACK_EVENTS
	NF_CT_EXT_ECACHE,
#endif
#ifdef CONFIG_NF_CONNTRACK_TIMESTAMP
	NF_CT_EXT_TSTAMP,
#endif
#ifdef CONFIG_NF_CONNTRACK_TIMEOUT
	NF_CT_EXT_TIMEOUT,
#endif
#ifdef CONFIG_NF_CONNTRACK_LABELS
	NF_CT_EXT_LABELS,
#endif
#if IS_ENABLED(CONFIG_NETFILTER_SYNPROXY)
	NF_CT_EXT_SYNPROXY,
#endif
	NF_CT_EXT_NUM,
};

#define NF_CT_EXT_HELPER_TYPE struct nf_conn_help
#define NF_CT_EXT_NAT_TYPE struct nf_conn_nat
#define NF_CT_EXT_SEQADJ_TYPE struct nf_conn_seqadj
#define NF_CT_EXT_ACCT_TYPE struct nf_conn_acct
#define NF_CT_EXT_ECACHE_TYPE struct nf_conntrack_ecache
#define NF_CT_EXT_TSTAMP_TYPE struct nf_conn_tstamp
#define NF_CT_EXT_TIMEOUT_TYPE struct nf_conn_timeout
#define NF_CT_EXT_LABELS_TYPE struct nf_conn_labels
#define NF_CT_EXT_SYNPROXY_TYPE struct nf_conn_synproxy

/* Extensions: optional stuff which isn't permanently in struct. */
struct nf_ct_ext {
<<<<<<< HEAD
	u8 offset[NF_CT_EXT_NUM];//各扩展的内存起始位置
	u8 len;//扩展内存的长度
	char data[0];//扩展内存指针
=======
	u8 offset[NF_CT_EXT_NUM];
	u8 len;
	char data[];
>>>>>>> b032227c
};

static inline bool __nf_ct_ext_exist(const struct nf_ct_ext *ext, u8 id)
{
	return !!ext->offset[id];
}

//检查ct上指定扩展信息是否已设置
static inline bool nf_ct_ext_exist(const struct nf_conn *ct, u8 id)
{
	return (ct->ext && __nf_ct_ext_exist(ct->ext, id));
}

//返回ct上指定的扩展信息
static inline void *__nf_ct_ext_find(const struct nf_conn *ct, u8 id)
{
	if (!nf_ct_ext_exist(ct, id))
		return NULL;

	return (void *)ct->ext + ct->ext->offset[id];
}
#define nf_ct_ext_find(ext, id)	\
	((id##_TYPE *)__nf_ct_ext_find((ext), (id)))

/* Destroy all relationships */
void nf_ct_ext_destroy(struct nf_conn *ct);

/* Add this type, returns pointer to data or NULL. */
void *nf_ct_ext_add(struct nf_conn *ct, enum nf_ct_ext_id id, gfp_t gfp);

struct nf_ct_ext_type {
	/* Destroys relationships (can be NULL). */
	void (*destroy)(struct nf_conn *ct);//销毁函数

	enum nf_ct_ext_id id;

	/* Length and min alignment. */
	u8 len;//扩展需要占用的内存大小
	u8 align;//对齐方式
};

int nf_ct_extend_register(const struct nf_ct_ext_type *type);
void nf_ct_extend_unregister(const struct nf_ct_ext_type *type);
#endif /* _NF_CONNTRACK_EXTEND_H */<|MERGE_RESOLUTION|>--- conflicted
+++ resolved
@@ -43,15 +43,9 @@
 
 /* Extensions: optional stuff which isn't permanently in struct. */
 struct nf_ct_ext {
-<<<<<<< HEAD
 	u8 offset[NF_CT_EXT_NUM];//各扩展的内存起始位置
 	u8 len;//扩展内存的长度
-	char data[0];//扩展内存指针
-=======
-	u8 offset[NF_CT_EXT_NUM];
-	u8 len;
-	char data[];
->>>>>>> b032227c
+	char data[];//扩展内存指针
 };
 
 static inline bool __nf_ct_ext_exist(const struct nf_ct_ext *ext, u8 id)
