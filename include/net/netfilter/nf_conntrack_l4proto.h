--- conflicted
+++ resolved
@@ -64,13 +64,6 @@
 	/* called by gc worker if table is full */
 	bool (*can_early_drop)(const struct nf_conn *ct);
 
-<<<<<<< HEAD
-	/* Return the array of timeouts for this protocol. */
-	//返回这个协议的超时数组
-	unsigned int *(*get_timeouts)(struct net *net);
-
-=======
->>>>>>> 58c3f14f
 	/* convert protoinfo to nfnetink attributes */
 	int (*to_nlattr)(struct sk_buff *skb, struct nlattr *nla,
 			 struct nf_conn *ct);
