--- conflicted
+++ resolved
@@ -180,14 +180,10 @@
 	unsigned int			fib6_nsiblings;/*fib6_siblings链表长度*/
 
 	refcount_t			fib6_ref;
-<<<<<<< HEAD
 	unsigned long			expires;/*路由过期时间*/
-=======
-	unsigned long			expires;
 
 	struct hlist_node		gc_link;
 
->>>>>>> 155a3c00
 	struct dst_metrics		*fib6_metrics;
 #define fib6_pmtu		fib6_metrics->metrics[RTAX_MTU-1]
 
