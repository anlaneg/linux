--- conflicted
+++ resolved
@@ -95,12 +95,8 @@
 
 	ipcm->sockc.mark = inet->sk.sk_mark;
 	ipcm->sockc.tsflags = inet->sk.sk_tsflags;
-<<<<<<< HEAD
-	ipcm->oif = inet->sk.sk_bound_dev_if;
+	ipcm->oif = READ_ONCE(inet->sk.sk_bound_dev_if);
 	/*使用socket记录的src address*/
-=======
-	ipcm->oif = READ_ONCE(inet->sk.sk_bound_dev_if);
->>>>>>> 97ee9d1c
 	ipcm->addr = inet->inet_saddr;
 }
 
