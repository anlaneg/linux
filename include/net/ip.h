--- conflicted
+++ resolved
@@ -365,12 +365,8 @@
 bool inet_sk_get_local_port_range(const struct sock *sk, int *low, int *high);
 
 #ifdef CONFIG_SYSCTL
-<<<<<<< HEAD
 //检查port是否为本地预留port
-static inline bool inet_is_local_reserved_port(struct net *net, unsigned short port)
-=======
 static inline bool inet_is_local_reserved_port(const struct net *net, unsigned short port)
->>>>>>> 155a3c00
 {
 	if (!net->ipv4.sysctl_local_reserved_ports)
 		return false;
