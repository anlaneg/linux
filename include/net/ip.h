--- conflicted
+++ resolved
@@ -498,11 +498,7 @@
 	if (mtu)
 		goto out;
 
-<<<<<<< HEAD
-	mtu = READ_ONCE(dst->dev->mtu);/*自设备中提取mtu*/
-=======
-	mtu = READ_ONCE(dst_dev(dst)->mtu);
->>>>>>> f2d282e1
+	mtu = READ_ONCE(dst_dev(dst)->mtu);/*自设备中提取mtu*/
 
 	if (unlikely(ip_mtu_locked(dst))) {
 		if (rt->rt_uses_gateway && mtu > 576)
