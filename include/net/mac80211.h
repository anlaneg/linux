/* SPDX-License-Identifier: GPL-2.0-only */
/*
 * mac80211 <-> driver interface
 *
 * Copyright 2002-2005, Devicescape Software, Inc.
 * Copyright 2006-2007	Jiri Benc <jbenc@suse.cz>
 * Copyright 2007-2010	Johannes Berg <johannes@sipsolutions.net>
 * Copyright 2013-2014  Intel Mobile Communications GmbH
 * Copyright (C) 2015 - 2017 Intel Deutschland GmbH
 * Copyright (C) 2018 - 2025 Intel Corporation
 */

#ifndef MAC80211_H
#define MAC80211_H

#include <linux/bug.h>
#include <linux/kernel.h>
#include <linux/if_ether.h>
#include <linux/skbuff.h>
#include <linux/ieee80211.h>
#include <linux/lockdep.h>
#include <net/cfg80211.h>
#include <net/codel.h>
#include <net/ieee80211_radiotap.h>
#include <linux/unaligned.h>

/**
 * DOC: Introduction
 *
 * mac80211 is the Linux stack for 802.11 hardware that implements
 * only partial functionality in hard- or firmware. This document
 * defines the interface between mac80211 and low-level hardware
 * drivers.
 */

/**
 * DOC: Calling mac80211 from interrupts
 *
 * Only ieee80211_tx_status_irqsafe() and ieee80211_rx_irqsafe() can be
 * called in hardware interrupt context. The low-level driver must not call any
 * other functions in hardware interrupt context. If there is a need for such
 * call, the low-level driver should first ACK the interrupt and perform the
 * IEEE 802.11 code call after this, e.g. from a scheduled workqueue or even
 * tasklet function.
 *
 * NOTE: If the driver opts to use the _irqsafe() functions, it may not also
 *	 use the non-IRQ-safe functions!
 */

/**
 * DOC: Warning
 *
 * If you're reading this document and not the header file itself, it will
 * be incomplete because not all documentation has been converted yet.
 */

/**
 * DOC: Frame format
 *
 * As a general rule, when frames are passed between mac80211 and the driver,
 * they start with the IEEE 802.11 header and include the same octets that are
 * sent over the air except for the FCS which should be calculated by the
 * hardware.
 *
 * There are, however, various exceptions to this rule for advanced features:
 *
 * The first exception is for hardware encryption and decryption offload
 * where the IV/ICV may or may not be generated in hardware.
 *
 * Secondly, when the hardware handles fragmentation, the frame handed to
 * the driver from mac80211 is the MSDU, not the MPDU.
 */

/**
 * DOC: mac80211 workqueue
 *
 * mac80211 provides its own workqueue for drivers and internal mac80211 use.
 * The workqueue is a single threaded workqueue and can only be accessed by
 * helpers for sanity checking. Drivers must ensure all work added onto the
 * mac80211 workqueue should be cancelled on the driver stop() callback.
 *
 * mac80211 will flush the workqueue upon interface removal and during
 * suspend.
 *
 * All work performed on the mac80211 workqueue must not acquire the RTNL lock.
 *
 */

/**
 * DOC: mac80211 software tx queueing
 *
 * mac80211 uses an intermediate queueing implementation, designed to allow the
 * driver to keep hardware queues short and to provide some fairness between
 * different stations/interfaces.
 *
 * Drivers must provide the .wake_tx_queue driver operation by either
 * linking it to ieee80211_handle_wake_tx_queue() or implementing a custom
 * handler.
 *
 * Intermediate queues (struct ieee80211_txq) are kept per-sta per-tid, with
 * another per-sta for non-data/non-mgmt and bufferable management frames, and
 * a single per-vif queue for multicast data frames.
 *
 * The driver is expected to initialize its private per-queue data for stations
 * and interfaces in the .add_interface and .sta_add ops.
 *
 * The driver can't access the internal TX queues (iTXQs) directly.
 * Whenever mac80211 adds a new frame to a queue, it calls the .wake_tx_queue
 * driver op.
 * Drivers implementing a custom .wake_tx_queue op can get them by calling
 * ieee80211_tx_dequeue(). Drivers using ieee80211_handle_wake_tx_queue() will
 * simply get the individual frames pushed via the .tx driver operation.
 *
 * Drivers can optionally delegate responsibility for scheduling queues to
 * mac80211, to take advantage of airtime fairness accounting. In this case, to
 * obtain the next queue to pull frames from, the driver calls
 * ieee80211_next_txq(). The driver is then expected to return the txq using
 * ieee80211_return_txq().
 *
 * For AP powersave TIM handling, the driver only needs to indicate if it has
 * buffered packets in the driver specific data structures by calling
 * ieee80211_sta_set_buffered(). For frames buffered in the ieee80211_txq
 * struct, mac80211 sets the appropriate TIM PVB bits and calls
 * .release_buffered_frames().
 * In that callback the driver is therefore expected to release its own
 * buffered frames and afterwards also frames from the ieee80211_txq (obtained
 * via the usual ieee80211_tx_dequeue).
 */

/**
 * DOC: HW timestamping
 *
 * Timing Measurement and Fine Timing Measurement require accurate timestamps
 * of the action frames TX/RX and their respective acks.
 *
 * To report hardware timestamps for Timing Measurement or Fine Timing
 * Measurement frame RX, the low level driver should set the SKB's hwtstamp
 * field to the frame RX timestamp and report the ack TX timestamp in the
 * ieee80211_rx_status struct.
 *
 * Similarly, to report hardware timestamps for Timing Measurement or Fine
 * Timing Measurement frame TX, the driver should set the SKB's hwtstamp field
 * to the frame TX timestamp and report the ack RX timestamp in the
 * ieee80211_tx_status struct.
 */
struct device;

/**
 * enum ieee80211_max_queues - maximum number of queues
 *
 * @IEEE80211_MAX_QUEUES: Maximum number of regular device queues.
 * @IEEE80211_MAX_QUEUE_MAP: bitmap with maximum queues set
 */
enum ieee80211_max_queues {
	IEEE80211_MAX_QUEUES =		16,
	IEEE80211_MAX_QUEUE_MAP =	BIT(IEEE80211_MAX_QUEUES) - 1,
};

#define IEEE80211_INVAL_HW_QUEUE	0xff

/**
 * enum ieee80211_ac_numbers - AC numbers as used in mac80211
 * @IEEE80211_AC_VO: voice
 * @IEEE80211_AC_VI: video
 * @IEEE80211_AC_BE: best effort
 * @IEEE80211_AC_BK: background
 */
enum ieee80211_ac_numbers {
	IEEE80211_AC_VO		= 0,
	IEEE80211_AC_VI		= 1,
	IEEE80211_AC_BE		= 2,
	IEEE80211_AC_BK		= 3,
};

/**
 * struct ieee80211_tx_queue_params - transmit queue configuration
 *
 * The information provided in this structure is required for QoS
 * transmit queue configuration. Cf. IEEE 802.11 7.3.2.29.
 *
 * @aifs: arbitration interframe space [0..255]
 * @cw_min: minimum contention window [a value of the form
 *	2^n-1 in the range 1..32767]
 * @cw_max: maximum contention window [like @cw_min]
 * @txop: maximum burst time in units of 32 usecs, 0 meaning disabled
 * @acm: is mandatory admission control required for the access category
 * @uapsd: is U-APSD mode enabled for the queue
 * @mu_edca: is the MU EDCA configured
 * @mu_edca_param_rec: MU EDCA Parameter Record for HE
 */
struct ieee80211_tx_queue_params {
	u16 txop;
	u16 cw_min;
	u16 cw_max;
	u8 aifs;
	bool acm;
	bool uapsd;
	bool mu_edca;
	struct ieee80211_he_mu_edca_param_ac_rec mu_edca_param_rec;
};

struct ieee80211_low_level_stats {
	unsigned int dot11ACKFailureCount;
	unsigned int dot11RTSFailureCount;
	unsigned int dot11FCSErrorCount;
	unsigned int dot11RTSSuccessCount;
};

/**
 * enum ieee80211_chanctx_change - change flag for channel context
 * @IEEE80211_CHANCTX_CHANGE_WIDTH: The channel width changed
 * @IEEE80211_CHANCTX_CHANGE_RX_CHAINS: The number of RX chains changed
 * @IEEE80211_CHANCTX_CHANGE_RADAR: radar detection flag changed
 * @IEEE80211_CHANCTX_CHANGE_CHANNEL: switched to another operating channel,
 *	this is used only with channel switching with CSA
 * @IEEE80211_CHANCTX_CHANGE_MIN_DEF: The min chandef changed
 * @IEEE80211_CHANCTX_CHANGE_AP: The AP channel definition changed, so (wider
 *	bandwidth) OFDMA settings need to be changed
 * @IEEE80211_CHANCTX_CHANGE_PUNCTURING: The punctured channel(s) bitmap
 *	was changed.
 */
enum ieee80211_chanctx_change {
	IEEE80211_CHANCTX_CHANGE_WIDTH		= BIT(0),
	IEEE80211_CHANCTX_CHANGE_RX_CHAINS	= BIT(1),
	IEEE80211_CHANCTX_CHANGE_RADAR		= BIT(2),
	IEEE80211_CHANCTX_CHANGE_CHANNEL	= BIT(3),
	IEEE80211_CHANCTX_CHANGE_MIN_DEF	= BIT(4),
	IEEE80211_CHANCTX_CHANGE_AP		= BIT(5),
	IEEE80211_CHANCTX_CHANGE_PUNCTURING	= BIT(6),
};

/**
 * struct ieee80211_chan_req - A channel "request"
 * @oper: channel definition to use for operation
 * @ap: the channel definition of the AP, if any
 *	(otherwise the chan member is %NULL)
 */
struct ieee80211_chan_req {
	struct cfg80211_chan_def oper;
	struct cfg80211_chan_def ap;
};

/**
 * struct ieee80211_chanctx_conf - channel context that vifs may be tuned to
 *
 * This is the driver-visible part. The ieee80211_chanctx
 * that contains it is visible in mac80211 only.
 *
 * @def: the channel definition
 * @min_def: the minimum channel definition currently required.
 * @ap: the channel definition the AP actually is operating as,
 *	for use with (wider bandwidth) OFDMA
 * @radio_idx: index of the wiphy radio used used for this channel
 * @rx_chains_static: The number of RX chains that must always be
 *	active on the channel to receive MIMO transmissions
 * @rx_chains_dynamic: The number of RX chains that must be enabled
 *	after RTS/CTS handshake to receive SMPS MIMO transmissions;
 *	this will always be >= @rx_chains_static.
 * @radar_enabled: whether radar detection is enabled on this channel.
 * @drv_priv: data area for driver use, will always be aligned to
 *	sizeof(void *), size is determined in hw information.
 */
struct ieee80211_chanctx_conf {
	struct cfg80211_chan_def def;
	struct cfg80211_chan_def min_def;
	struct cfg80211_chan_def ap;

	int radio_idx;
	u8 rx_chains_static, rx_chains_dynamic;

	bool radar_enabled;

	u8 drv_priv[] __aligned(sizeof(void *));
};

/**
 * enum ieee80211_chanctx_switch_mode - channel context switch mode
 * @CHANCTX_SWMODE_REASSIGN_VIF: Both old and new contexts already
 *	exist (and will continue to exist), but the virtual interface
 *	needs to be switched from one to the other.
 * @CHANCTX_SWMODE_SWAP_CONTEXTS: The old context exists but will stop
 *      to exist with this call, the new context doesn't exist but
 *      will be active after this call, the virtual interface switches
 *      from the old to the new (note that the driver may of course
 *      implement this as an on-the-fly chandef switch of the existing
 *      hardware context, but the mac80211 pointer for the old context
 *      will cease to exist and only the new one will later be used
 *      for changes/removal.)
 */
enum ieee80211_chanctx_switch_mode {
	CHANCTX_SWMODE_REASSIGN_VIF,
	CHANCTX_SWMODE_SWAP_CONTEXTS,
};

/**
 * struct ieee80211_vif_chanctx_switch - vif chanctx switch information
 *
 * This is structure is used to pass information about a vif that
 * needs to switch from one chanctx to another.  The
 * &ieee80211_chanctx_switch_mode defines how the switch should be
 * done.
 *
 * @vif: the vif that should be switched from old_ctx to new_ctx
 * @link_conf: the link conf that's switching
 * @old_ctx: the old context to which the vif was assigned
 * @new_ctx: the new context to which the vif must be assigned
 */
struct ieee80211_vif_chanctx_switch {
	struct ieee80211_vif *vif;
	struct ieee80211_bss_conf *link_conf;
	struct ieee80211_chanctx_conf *old_ctx;
	struct ieee80211_chanctx_conf *new_ctx;
};

/**
 * enum ieee80211_bss_change - BSS change notification flags
 *
 * These flags are used with the bss_info_changed(), link_info_changed()
 * and vif_cfg_changed() callbacks to indicate which parameter(s) changed.
 *
 * @BSS_CHANGED_ASSOC: association status changed (associated/disassociated),
 *	also implies a change in the AID.
 * @BSS_CHANGED_ERP_CTS_PROT: CTS protection changed
 * @BSS_CHANGED_ERP_PREAMBLE: preamble changed
 * @BSS_CHANGED_ERP_SLOT: slot timing changed
 * @BSS_CHANGED_HT: 802.11n parameters changed
 * @BSS_CHANGED_BASIC_RATES: Basic rateset changed
 * @BSS_CHANGED_BEACON_INT: Beacon interval changed
 * @BSS_CHANGED_BSSID: BSSID changed, for whatever
 *	reason (IBSS and managed mode)
 * @BSS_CHANGED_BEACON: Beacon data changed, retrieve
 *	new beacon (beaconing modes)
 * @BSS_CHANGED_BEACON_ENABLED: Beaconing should be
 *	enabled/disabled (beaconing modes)
 * @BSS_CHANGED_CQM: Connection quality monitor config changed
 * @BSS_CHANGED_IBSS: IBSS join status changed
 * @BSS_CHANGED_ARP_FILTER: Hardware ARP filter address list or state changed.
 * @BSS_CHANGED_QOS: QoS for this association was enabled/disabled. Note
 *	that it is only ever disabled for station mode.
 * @BSS_CHANGED_IDLE: Idle changed for this BSS/interface.
 * @BSS_CHANGED_SSID: SSID changed for this BSS (AP and IBSS mode)
 * @BSS_CHANGED_AP_PROBE_RESP: Probe Response changed for this BSS (AP mode)
 * @BSS_CHANGED_PS: PS changed for this BSS (STA mode)
 * @BSS_CHANGED_TXPOWER: TX power setting changed for this interface
 * @BSS_CHANGED_P2P_PS: P2P powersave settings (CTWindow, opportunistic PS)
 *	changed
 * @BSS_CHANGED_BEACON_INFO: Data from the AP's beacon became available:
 *	currently dtim_period only is under consideration.
 * @BSS_CHANGED_BANDWIDTH: The bandwidth used by this interface changed,
 *	note that this is only called when it changes after the channel
 *	context had been assigned.
 * @BSS_CHANGED_OCB: OCB join status changed
 * @BSS_CHANGED_MU_GROUPS: VHT MU-MIMO group id or user position changed
 * @BSS_CHANGED_KEEP_ALIVE: keep alive options (idle period or protected
 *	keep alive) changed.
 * @BSS_CHANGED_MCAST_RATE: Multicast Rate setting changed for this interface
 * @BSS_CHANGED_FTM_RESPONDER: fine timing measurement request responder
 *	functionality changed for this BSS (AP mode).
 * @BSS_CHANGED_TWT: TWT status changed
 * @BSS_CHANGED_HE_OBSS_PD: OBSS Packet Detection status changed.
 * @BSS_CHANGED_HE_BSS_COLOR: BSS Color has changed
 * @BSS_CHANGED_FILS_DISCOVERY: FILS discovery status changed.
 * @BSS_CHANGED_UNSOL_BCAST_PROBE_RESP: Unsolicited broadcast probe response
 *	status changed.
 * @BSS_CHANGED_MLD_VALID_LINKS: MLD valid links status changed.
 * @BSS_CHANGED_MLD_TTLM: negotiated TID to link mapping was changed
 * @BSS_CHANGED_TPE: transmit power envelope changed
 */
enum ieee80211_bss_change {
	BSS_CHANGED_ASSOC		= 1<<0,
	BSS_CHANGED_ERP_CTS_PROT	= 1<<1,
	BSS_CHANGED_ERP_PREAMBLE	= 1<<2,
	BSS_CHANGED_ERP_SLOT		= 1<<3,
	BSS_CHANGED_HT			= 1<<4,
	BSS_CHANGED_BASIC_RATES		= 1<<5,
	BSS_CHANGED_BEACON_INT		= 1<<6,
	BSS_CHANGED_BSSID		= 1<<7,
	BSS_CHANGED_BEACON		= 1<<8,
	BSS_CHANGED_BEACON_ENABLED	= 1<<9,
	BSS_CHANGED_CQM			= 1<<10,
	BSS_CHANGED_IBSS		= 1<<11,
	BSS_CHANGED_ARP_FILTER		= 1<<12,
	BSS_CHANGED_QOS			= 1<<13,
	BSS_CHANGED_IDLE		= 1<<14,
	BSS_CHANGED_SSID		= 1<<15,
	BSS_CHANGED_AP_PROBE_RESP	= 1<<16,
	BSS_CHANGED_PS			= 1<<17,
	BSS_CHANGED_TXPOWER		= 1<<18,
	BSS_CHANGED_P2P_PS		= 1<<19,
	BSS_CHANGED_BEACON_INFO		= 1<<20,
	BSS_CHANGED_BANDWIDTH		= 1<<21,
	BSS_CHANGED_OCB                 = 1<<22,
	BSS_CHANGED_MU_GROUPS		= 1<<23,
	BSS_CHANGED_KEEP_ALIVE		= 1<<24,
	BSS_CHANGED_MCAST_RATE		= 1<<25,
	BSS_CHANGED_FTM_RESPONDER	= 1<<26,
	BSS_CHANGED_TWT			= 1<<27,
	BSS_CHANGED_HE_OBSS_PD		= 1<<28,
	BSS_CHANGED_HE_BSS_COLOR	= 1<<29,
	BSS_CHANGED_FILS_DISCOVERY      = 1<<30,
	BSS_CHANGED_UNSOL_BCAST_PROBE_RESP = BIT_ULL(31),
	BSS_CHANGED_MLD_VALID_LINKS	= BIT_ULL(33),
	BSS_CHANGED_MLD_TTLM		= BIT_ULL(34),
	BSS_CHANGED_TPE			= BIT_ULL(35),

	/* when adding here, make sure to change ieee80211_reconfig */
};

/*
 * The maximum number of IPv4 addresses listed for ARP filtering. If the number
 * of addresses for an interface increase beyond this value, hardware ARP
 * filtering will be disabled.
 */
#define IEEE80211_BSS_ARP_ADDR_LIST_LEN 4

/**
 * enum ieee80211_event_type - event to be notified to the low level driver
 * @RSSI_EVENT: AP's rssi crossed the a threshold set by the driver.
 * @MLME_EVENT: event related to MLME
 * @BAR_RX_EVENT: a BAR was received
 * @BA_FRAME_TIMEOUT: Frames were released from the reordering buffer because
 *	they timed out. This won't be called for each frame released, but only
 *	once each time the timeout triggers.
 */
enum ieee80211_event_type {
	RSSI_EVENT,
	MLME_EVENT,
	BAR_RX_EVENT,
	BA_FRAME_TIMEOUT,
};

/**
 * enum ieee80211_rssi_event_data - relevant when event type is %RSSI_EVENT
 * @RSSI_EVENT_HIGH: AP's rssi went below the threshold set by the driver.
 * @RSSI_EVENT_LOW: AP's rssi went above the threshold set by the driver.
 */
enum ieee80211_rssi_event_data {
	RSSI_EVENT_HIGH,
	RSSI_EVENT_LOW,
};

/**
 * struct ieee80211_rssi_event - data attached to an %RSSI_EVENT
 * @data: See &enum ieee80211_rssi_event_data
 */
struct ieee80211_rssi_event {
	enum ieee80211_rssi_event_data data;
};

/**
 * enum ieee80211_mlme_event_data - relevant when event type is %MLME_EVENT
 * @AUTH_EVENT: the MLME operation is authentication
 * @ASSOC_EVENT: the MLME operation is association
 * @DEAUTH_RX_EVENT: deauth received..
 * @DEAUTH_TX_EVENT: deauth sent.
 */
enum ieee80211_mlme_event_data {
	AUTH_EVENT,
	ASSOC_EVENT,
	DEAUTH_RX_EVENT,
	DEAUTH_TX_EVENT,
};

/**
 * enum ieee80211_mlme_event_status - relevant when event type is %MLME_EVENT
 * @MLME_SUCCESS: the MLME operation completed successfully.
 * @MLME_DENIED: the MLME operation was denied by the peer.
 * @MLME_TIMEOUT: the MLME operation timed out.
 */
enum ieee80211_mlme_event_status {
	MLME_SUCCESS,
	MLME_DENIED,
	MLME_TIMEOUT,
};

/**
 * struct ieee80211_mlme_event - data attached to an %MLME_EVENT
 * @data: See &enum ieee80211_mlme_event_data
 * @status: See &enum ieee80211_mlme_event_status
 * @reason: the reason code if applicable
 */
struct ieee80211_mlme_event {
	enum ieee80211_mlme_event_data data;
	enum ieee80211_mlme_event_status status;
	u16 reason;
};

/**
 * struct ieee80211_ba_event - data attached for BlockAck related events
 * @sta: pointer to the &ieee80211_sta to which this event relates
 * @tid: the tid
 * @ssn: the starting sequence number (for %BAR_RX_EVENT)
 */
struct ieee80211_ba_event {
	struct ieee80211_sta *sta;
	u16 tid;
	u16 ssn;
};

/**
 * struct ieee80211_event - event to be sent to the driver
 * @type: The event itself. See &enum ieee80211_event_type.
 * @u.rssi: relevant if &type is %RSSI_EVENT
 * @u.mlme: relevant if &type is %AUTH_EVENT
 * @u.ba: relevant if &type is %BAR_RX_EVENT or %BA_FRAME_TIMEOUT
 * @u:union holding the fields above
 */
struct ieee80211_event {
	enum ieee80211_event_type type;
	union {
		struct ieee80211_rssi_event rssi;
		struct ieee80211_mlme_event mlme;
		struct ieee80211_ba_event ba;
	} u;
};

/**
 * struct ieee80211_mu_group_data - STA's VHT MU-MIMO group data
 *
 * This structure describes the group id data of VHT MU-MIMO
 *
 * @membership: 64 bits array - a bit is set if station is member of the group
 * @position: 2 bits per group id indicating the position in the group
 */
struct ieee80211_mu_group_data {
	u8 membership[WLAN_MEMBERSHIP_LEN];
	u8 position[WLAN_USER_POSITION_LEN];
};

/**
 * struct ieee80211_ftm_responder_params - FTM responder parameters
 *
 * @lci: LCI subelement content
 * @civicloc: CIVIC location subelement content
 * @lci_len: LCI data length
 * @civicloc_len: Civic data length
 */
struct ieee80211_ftm_responder_params {
	const u8 *lci;
	const u8 *civicloc;
	size_t lci_len;
	size_t civicloc_len;
};

/**
 * struct ieee80211_fils_discovery - FILS discovery parameters from
 * IEEE Std 802.11ai-2016, Annex C.3 MIB detail.
 *
 * @min_interval: Minimum packet interval in TUs (0 - 10000)
 * @max_interval: Maximum packet interval in TUs (0 - 10000)
 */
struct ieee80211_fils_discovery {
	u32 min_interval;
	u32 max_interval;
};

#define IEEE80211_TPE_EIRP_ENTRIES_320MHZ	5
struct ieee80211_parsed_tpe_eirp {
	bool valid;
	s8 power[IEEE80211_TPE_EIRP_ENTRIES_320MHZ];
	u8 count;
};

#define IEEE80211_TPE_PSD_ENTRIES_320MHZ	16
struct ieee80211_parsed_tpe_psd {
	bool valid;
	s8 power[IEEE80211_TPE_PSD_ENTRIES_320MHZ];
	u8 count, n;
};

/**
 * struct ieee80211_parsed_tpe - parsed transmit power envelope information
 * @max_local: maximum local EIRP, one value for 20, 40, 80, 160, 320 MHz each
 *	(indexed by TX power category)
 * @max_reg_client: maximum regulatory client EIRP, one value for 20, 40, 80,
 *	160, 320 MHz each
 *	(indexed by TX power category)
 * @psd_local: maximum local power spectral density, one value for each 20 MHz
 *	subchannel per bss_conf's chanreq.oper
 *	(indexed by TX power category)
 * @psd_reg_client: maximum regulatory power spectral density, one value for
 *	each 20 MHz subchannel per bss_conf's chanreq.oper
 *	(indexed by TX power category)
 */
struct ieee80211_parsed_tpe {
	struct ieee80211_parsed_tpe_eirp max_local[2], max_reg_client[2];
	struct ieee80211_parsed_tpe_psd psd_local[2], psd_reg_client[2];
};

/**
 * struct ieee80211_bss_conf - holds the BSS's changing parameters
 *
 * This structure keeps information about a BSS (and an association
 * to that BSS) that can change during the lifetime of the BSS.
 *
 * @vif: reference to owning VIF
 * @bss: the cfg80211 bss descriptor. Valid only for a station, and only
 *	when associated. Note: This contains information which is not
 *	necessarily authenticated. For example, information coming from probe
 *	responses.
 * @addr: (link) address used locally
 * @link_id: link ID, or 0 for non-MLO
 * @htc_trig_based_pkt_ext: default PE in 4us units, if BSS supports HE
 * @uora_exists: is the UORA element advertised by AP
 * @uora_ocw_range: UORA element's OCW Range field
 * @frame_time_rts_th: HE duration RTS threshold, in units of 32us
 * @he_support: does this BSS support HE
 * @twt_requester: does this BSS support TWT requester (relevant for managed
 *	mode only, set if the AP advertises TWT responder role)
 * @twt_responder: does this BSS support TWT requester (relevant for managed
 *	mode only, set if the AP advertises TWT responder role)
 * @twt_protected: does this BSS support protected TWT frames
 * @twt_broadcast: does this BSS support broadcast TWT
 * @use_cts_prot: use CTS protection
 * @use_short_preamble: use 802.11b short preamble
 * @use_short_slot: use short slot time (only relevant for ERP)
 * @dtim_period: num of beacons before the next DTIM, for beaconing,
 *	valid in station mode only if after the driver was notified
 *	with the %BSS_CHANGED_BEACON_INFO flag, will be non-zero then.
 * @sync_tsf: last beacon's/probe response's TSF timestamp (could be old
 *	as it may have been received during scanning long ago). If the
 *	HW flag %IEEE80211_HW_TIMING_BEACON_ONLY is set, then this can
 *	only come from a beacon, but might not become valid until after
 *	association when a beacon is received (which is notified with the
 *	%BSS_CHANGED_DTIM flag.). See also sync_dtim_count important notice.
 * @sync_device_ts: the device timestamp corresponding to the sync_tsf,
 *	the driver/device can use this to calculate synchronisation
 *	(see @sync_tsf). See also sync_dtim_count important notice.
 * @sync_dtim_count: Only valid when %IEEE80211_HW_TIMING_BEACON_ONLY
 *	is requested, see @sync_tsf/@sync_device_ts.
 *	IMPORTANT: These three sync_* parameters would possibly be out of sync
 *	by the time the driver will use them. The synchronized view is currently
 *	guaranteed only in certain callbacks.
 *	Note also that this is not used with MLD associations, mac80211 doesn't
 *	know how to track beacons for all of the links for this.
 * @beacon_int: beacon interval
 * @assoc_capability: capabilities taken from assoc resp
 * @basic_rates: bitmap of basic rates, each bit stands for an
 *	index into the rate table configured by the driver in
 *	the current band.
 * @beacon_rate: associated AP's beacon TX rate
 * @mcast_rate: per-band multicast rate index + 1 (0: disabled)
 * @bssid: The BSSID for this BSS
 * @enable_beacon: whether beaconing should be enabled or not
 * @chanreq: Channel request for this BSS -- the hardware might be
 *	configured a higher bandwidth than this BSS uses, for example.
 * @mu_group: VHT MU-MIMO group membership data
 * @ht_operation_mode: HT operation mode like in &struct ieee80211_ht_operation.
 *	This field is only valid when the channel is a wide HT/VHT channel.
 *	Note that with TDLS this can be the case (channel is HT, protection must
 *	be used from this field) even when the BSS association isn't using HT.
 * @cqm_rssi_thold: Connection quality monitor RSSI threshold, a zero value
 *	implies disabled. As with the cfg80211 callback, a change here should
 *	cause an event to be sent indicating where the current value is in
 *	relation to the newly configured threshold.
 * @cqm_rssi_low: Connection quality monitor RSSI lower threshold, a zero value
 *	implies disabled.  This is an alternative mechanism to the single
 *	threshold event and can't be enabled simultaneously with it.
 * @cqm_rssi_high: Connection quality monitor RSSI upper threshold.
 * @cqm_rssi_hyst: Connection quality monitor RSSI hysteresis
 * @qos: This is a QoS-enabled BSS.
 * @hidden_ssid: The SSID of the current vif is hidden. Only valid in AP-mode.
 * @txpower: TX power in dBm.  INT_MIN means not configured.
 * @txpower_type: TX power adjustment used to control per packet Transmit
 *	Power Control (TPC) in lower driver for the current vif. In particular
 *	TPC is enabled if value passed in %txpower_type is
 *	NL80211_TX_POWER_LIMITED (allow using less than specified from
 *	userspace), whereas TPC is disabled if %txpower_type is set to
 *	NL80211_TX_POWER_FIXED (use value configured from userspace)
 * @p2p_noa_attr: P2P NoA attribute for P2P powersave
 * @allow_p2p_go_ps: indication for AP or P2P GO interface, whether it's allowed
 *	to use P2P PS mechanism or not. AP/P2P GO is not allowed to use P2P PS
 *	if it has associated clients without P2P PS support.
 * @max_idle_period: the time period during which the station can refrain from
 *	transmitting frames to its associated AP without being disassociated.
 *	In units of 1000 TUs. Zero value indicates that the AP did not include
 *	a (valid) BSS Max Idle Period Element.
 * @protected_keep_alive: if set, indicates that the station should send an RSN
 *	protected frame to the AP to reset the idle timer at the AP for the
 *	station.
 * @ftm_responder: whether to enable or disable fine timing measurement FTM
 *	responder functionality.
 * @ftmr_params: configurable lci/civic parameter when enabling FTM responder.
 * @nontransmitted: this BSS is a nontransmitted BSS profile
 * @tx_bss_conf: Pointer to the BSS configuration of transmitting interface
 *	if MBSSID is enabled. This pointer is RCU-protected due to CSA finish
 *	and BSS color change flows accessing it.
 * @transmitter_bssid: the address of transmitter AP
 * @bssid_index: index inside the multiple BSSID set
 * @bssid_indicator: 2^bssid_indicator is the maximum number of APs in set
 * @ema_ap: AP supports enhancements of discovery and advertisement of
 *	nontransmitted BSSIDs
 * @profile_periodicity: the least number of beacon frames need to be received
 *	in order to discover all the nontransmitted BSSIDs in the set.
 * @he_oper: HE operation information of the BSS (AP/Mesh) or of the AP we are
 *	connected to (STA)
 * @he_obss_pd: OBSS Packet Detection parameters.
 * @he_bss_color: BSS coloring settings, if BSS supports HE
 * @fils_discovery: FILS discovery configuration
 * @unsol_bcast_probe_resp_interval: Unsolicited broadcast probe response
 *	interval.
 * @beacon_tx_rate: The configured beacon transmit rate that needs to be passed
 *	to driver when rate control is offloaded to firmware.
 * @power_type: power type of BSS for 6 GHz
 * @tpe: transmit power envelope information
 * @pwr_reduction: power constraint of BSS.
 * @eht_support: does this BSS support EHT
 * @epcs_support: does this BSS support EPCS
 * @csa_active: marks whether a channel switch is going on.
 * @mu_mimo_owner: indicates interface owns MU-MIMO capability
 * @chanctx_conf: The channel context this interface is assigned to, or %NULL
 *	when it is not assigned. This pointer is RCU-protected due to the TX
 *	path needing to access it; even though the netdev carrier will always
 *	be off when it is %NULL there can still be races and packets could be
 *	processed after it switches back to %NULL.
 * @color_change_active: marks whether a color change is ongoing.
 * @color_change_color: the bss color that will be used after the change.
 * @ht_ldpc: in AP mode, indicates interface has HT LDPC capability.
 * @vht_ldpc: in AP mode, indicates interface has VHT LDPC capability.
 * @he_ldpc: in AP mode, indicates interface has HE LDPC capability.
 * @vht_su_beamformer: in AP mode, does this BSS support operation as an VHT SU
 *	beamformer
 * @vht_su_beamformee: in AP mode, does this BSS support operation as an VHT SU
 *	beamformee
 * @vht_mu_beamformer: in AP mode, does this BSS support operation as an VHT MU
 *	beamformer
 * @vht_mu_beamformee: in AP mode, does this BSS support operation as an VHT MU
 *	beamformee
 * @he_su_beamformer: in AP-mode, does this BSS support operation as an HE SU
 *	beamformer
 * @he_su_beamformee: in AP-mode, does this BSS support operation as an HE SU
 *	beamformee
 * @he_mu_beamformer: in AP-mode, does this BSS support operation as an HE MU
 *	beamformer
 * @he_full_ul_mumimo: does this BSS support the reception (AP) or transmission
 *	(non-AP STA) of an HE TB PPDU on an RU that spans the entire PPDU
 *	bandwidth
 * @eht_su_beamformer: in AP-mode, does this BSS enable operation as an EHT SU
 *	beamformer
 * @eht_su_beamformee: in AP-mode, does this BSS enable operation as an EHT SU
 *	beamformee
 * @eht_mu_beamformer: in AP-mode, does this BSS enable operation as an EHT MU
 *	beamformer
 * @eht_80mhz_full_bw_ul_mumimo: in AP-mode, does this BSS support the
 *	reception of an EHT TB PPDU on an RU that spans the entire PPDU
 *	bandwidth
 * @eht_disable_mcs15: disable EHT-MCS 15 reception capability.
 * @bss_param_ch_cnt: in BSS-mode, the BSS params change count. This
 *	information is the latest known value. It can come from this link's
 *	beacon or from a beacon sent by another link.
 * @bss_param_ch_cnt_link_id: in BSS-mode, the link_id to which the beacon
 *	that updated &bss_param_ch_cnt belongs. E.g. if link 1 doesn't hear
 *	its beacons, and link 2 sent a beacon with an RNR element that updated
 *	link 1's BSS params change count, then, link 1's
 *	bss_param_ch_cnt_link_id will be 2. That means that link 1 knows that
 *	link 2 was the link that updated its bss_param_ch_cnt value.
 *	In case link 1 hears its beacon again, bss_param_ch_cnt_link_id will
 *	be updated to 1, even if bss_param_ch_cnt didn't change. This allows
 *	the link to know that it heard the latest value from its own beacon
 *	(as opposed to hearing its value from another link's beacon).
 */
struct ieee80211_bss_conf {
	struct ieee80211_vif *vif;
	struct cfg80211_bss *bss;

	const u8 *bssid;
	unsigned int link_id;
	u8 addr[ETH_ALEN] __aligned(2);
	u8 htc_trig_based_pkt_ext;
	bool uora_exists;
	u8 uora_ocw_range;
	u16 frame_time_rts_th;
	bool he_support;
	bool twt_requester;
	bool twt_responder;
	bool twt_protected;
	bool twt_broadcast;
	/* erp related data */
	bool use_cts_prot;
	bool use_short_preamble;
	bool use_short_slot;
	bool enable_beacon;
	u8 dtim_period;
	u16 beacon_int;
	u16 assoc_capability;
	u64 sync_tsf;
	u32 sync_device_ts;
	u8 sync_dtim_count;
	u32 basic_rates;
	struct ieee80211_rate *beacon_rate;
	int mcast_rate[NUM_NL80211_BANDS];
	u16 ht_operation_mode;
	s32 cqm_rssi_thold;
	u32 cqm_rssi_hyst;
	s32 cqm_rssi_low;
	s32 cqm_rssi_high;
	struct ieee80211_chan_req chanreq;
	struct ieee80211_mu_group_data mu_group;
	bool qos;
	bool hidden_ssid;
	int txpower;
	enum nl80211_tx_power_setting txpower_type;
	struct ieee80211_p2p_noa_attr p2p_noa_attr;
	bool allow_p2p_go_ps;
	u16 max_idle_period;
	bool protected_keep_alive;
	bool ftm_responder;
	struct ieee80211_ftm_responder_params *ftmr_params;
	/* Multiple BSSID data */
	bool nontransmitted;
	struct ieee80211_bss_conf __rcu *tx_bss_conf;
	u8 transmitter_bssid[ETH_ALEN];
	u8 bssid_index;
	u8 bssid_indicator;
	bool ema_ap;
	u8 profile_periodicity;
	struct {
		u32 params;
		u16 nss_set;
	} he_oper;
	struct ieee80211_he_obss_pd he_obss_pd;
	struct cfg80211_he_bss_color he_bss_color;
	struct ieee80211_fils_discovery fils_discovery;
	u32 unsol_bcast_probe_resp_interval;
	struct cfg80211_bitrate_mask beacon_tx_rate;
	enum ieee80211_ap_reg_power power_type;

	struct ieee80211_parsed_tpe tpe;

	u8 pwr_reduction;
	bool eht_support;
	bool epcs_support;
	bool csa_active;

	bool mu_mimo_owner;
	struct ieee80211_chanctx_conf __rcu *chanctx_conf;

	bool color_change_active;
	u8 color_change_color;

	bool ht_ldpc;
	bool vht_ldpc;
	bool he_ldpc;
	bool vht_su_beamformer;
	bool vht_su_beamformee;
	bool vht_mu_beamformer;
	bool vht_mu_beamformee;
	bool he_su_beamformer;
	bool he_su_beamformee;
	bool he_mu_beamformer;
	bool he_full_ul_mumimo;
	bool eht_su_beamformer;
	bool eht_su_beamformee;
	bool eht_mu_beamformer;
	bool eht_80mhz_full_bw_ul_mumimo;
	bool eht_disable_mcs15;

	u8 bss_param_ch_cnt;
	u8 bss_param_ch_cnt_link_id;
};

/**
 * enum mac80211_tx_info_flags - flags to describe transmission information/status
 *
 * These flags are used with the @flags member of &ieee80211_tx_info.
 *
 * @IEEE80211_TX_CTL_REQ_TX_STATUS: require TX status callback for this frame.
 * @IEEE80211_TX_CTL_ASSIGN_SEQ: The driver has to assign a sequence
 *	number to this frame, taking care of not overwriting the fragment
 *	number and increasing the sequence number only when the
 *	IEEE80211_TX_CTL_FIRST_FRAGMENT flag is set. mac80211 will properly
 *	assign sequence numbers to QoS-data frames but cannot do so correctly
 *	for non-QoS-data and management frames because beacons need them from
 *	that counter as well and mac80211 cannot guarantee proper sequencing.
 *	If this flag is set, the driver should instruct the hardware to
 *	assign a sequence number to the frame or assign one itself. Cf. IEEE
 *	802.11-2007 7.1.3.4.1 paragraph 3. This flag will always be set for
 *	beacons and always be clear for frames without a sequence number field.
 * @IEEE80211_TX_CTL_NO_ACK: tell the low level not to wait for an ack
 * @IEEE80211_TX_CTL_CLEAR_PS_FILT: clear powersave filter for destination
 *	station
 * @IEEE80211_TX_CTL_FIRST_FRAGMENT: this is a first fragment of the frame
 * @IEEE80211_TX_CTL_SEND_AFTER_DTIM: send this frame after DTIM beacon
 * @IEEE80211_TX_CTL_AMPDU: this frame should be sent as part of an A-MPDU
 * @IEEE80211_TX_CTL_INJECTED: Frame was injected, internal to mac80211.
 * @IEEE80211_TX_STAT_TX_FILTERED: The frame was not transmitted
 *	because the destination STA was in powersave mode. Note that to
 *	avoid race conditions, the filter must be set by the hardware or
 *	firmware upon receiving a frame that indicates that the station
 *	went to sleep (must be done on device to filter frames already on
 *	the queue) and may only be unset after mac80211 gives the OK for
 *	that by setting the IEEE80211_TX_CTL_CLEAR_PS_FILT (see above),
 *	since only then is it guaranteed that no more frames are in the
 *	hardware queue.
 * @IEEE80211_TX_STAT_ACK: Frame was acknowledged
 * @IEEE80211_TX_STAT_AMPDU: The frame was aggregated, so status
 * 	is for the whole aggregation.
 * @IEEE80211_TX_STAT_AMPDU_NO_BACK: no block ack was returned,
 * 	so consider using block ack request (BAR).
 * @IEEE80211_TX_CTL_RATE_CTRL_PROBE: internal to mac80211, can be
 *	set by rate control algorithms to indicate probe rate, will
 *	be cleared for fragmented frames (except on the last fragment)
 * @IEEE80211_TX_INTFL_OFFCHAN_TX_OK: Internal to mac80211. Used to indicate
 *	that a frame can be transmitted while the queues are stopped for
 *	off-channel operation.
 * @IEEE80211_TX_CTL_HW_80211_ENCAP: This frame uses hardware encapsulation
 *	(header conversion)
 * @IEEE80211_TX_INTFL_RETRIED: completely internal to mac80211,
 *	used to indicate that a frame was already retried due to PS
 * @IEEE80211_TX_INTFL_DONT_ENCRYPT: completely internal to mac80211,
 *	used to indicate frame should not be encrypted
 * @IEEE80211_TX_CTL_NO_PS_BUFFER: This frame is a response to a poll
 *	frame (PS-Poll or uAPSD) or a non-bufferable MMPDU and must
 *	be sent although the station is in powersave mode.
 * @IEEE80211_TX_CTL_MORE_FRAMES: More frames will be passed to the
 *	transmit function after the current frame, this can be used
 *	by drivers to kick the DMA queue only if unset or when the
 *	queue gets full.
 * @IEEE80211_TX_INTFL_RETRANSMISSION: This frame is being retransmitted
 *	after TX status because the destination was asleep, it must not
 *	be modified again (no seqno assignment, crypto, etc.)
 * @IEEE80211_TX_INTFL_MLME_CONN_TX: This frame was transmitted by the MLME
 *	code for connection establishment, this indicates that its status
 *	should kick the MLME state machine.
 * @IEEE80211_TX_INTFL_NL80211_FRAME_TX: Frame was requested through nl80211
 *	MLME command (internal to mac80211 to figure out whether to send TX
 *	status to user space)
 * @IEEE80211_TX_CTL_LDPC: tells the driver to use LDPC for this frame
 * @IEEE80211_TX_CTL_STBC: Enables Space-Time Block Coding (STBC) for this
 *	frame and selects the maximum number of streams that it can use.
 * @IEEE80211_TX_CTL_TX_OFFCHAN: Marks this packet to be transmitted on
 *	the off-channel channel when a remain-on-channel offload is done
 *	in hardware -- normal packets still flow and are expected to be
 *	handled properly by the device.
 * @IEEE80211_TX_INTFL_TKIP_MIC_FAILURE: Marks this packet to be used for TKIP
 *	testing. It will be sent out with incorrect Michael MIC key to allow
 *	TKIP countermeasures to be tested.
 * @IEEE80211_TX_CTL_NO_CCK_RATE: This frame will be sent at non CCK rate.
 *	This flag is actually used for management frame especially for P2P
 *	frames not being sent at CCK rate in 2GHz band.
 * @IEEE80211_TX_STATUS_EOSP: This packet marks the end of service period,
 *	when its status is reported the service period ends. For frames in
 *	an SP that mac80211 transmits, it is already set; for driver frames
 *	the driver may set this flag. It is also used to do the same for
 *	PS-Poll responses.
 * @IEEE80211_TX_CTL_USE_MINRATE: This frame will be sent at lowest rate.
 *	This flag is used to send nullfunc frame at minimum rate when
 *	the nullfunc is used for connection monitoring purpose.
 * @IEEE80211_TX_CTL_DONTFRAG: Don't fragment this packet even if it
 *	would be fragmented by size (this is optional, only used for
 *	monitor injection).
 * @IEEE80211_TX_STAT_NOACK_TRANSMITTED: A frame that was marked with
 *	IEEE80211_TX_CTL_NO_ACK has been successfully transmitted without
 *	any errors (like issues specific to the driver/HW).
 *	This flag must not be set for frames that don't request no-ack
 *	behaviour with IEEE80211_TX_CTL_NO_ACK.
 *
 * Note: If you have to add new flags to the enumeration, then don't
 *	 forget to update %IEEE80211_TX_TEMPORARY_FLAGS when necessary.
 */
enum mac80211_tx_info_flags {
	IEEE80211_TX_CTL_REQ_TX_STATUS		= BIT(0),
	IEEE80211_TX_CTL_ASSIGN_SEQ		= BIT(1),
	IEEE80211_TX_CTL_NO_ACK			= BIT(2),
	IEEE80211_TX_CTL_CLEAR_PS_FILT		= BIT(3),
	IEEE80211_TX_CTL_FIRST_FRAGMENT		= BIT(4),
	IEEE80211_TX_CTL_SEND_AFTER_DTIM	= BIT(5),
	IEEE80211_TX_CTL_AMPDU			= BIT(6),
	IEEE80211_TX_CTL_INJECTED		= BIT(7),
	IEEE80211_TX_STAT_TX_FILTERED		= BIT(8),
	IEEE80211_TX_STAT_ACK			= BIT(9),
	IEEE80211_TX_STAT_AMPDU			= BIT(10),
	IEEE80211_TX_STAT_AMPDU_NO_BACK		= BIT(11),
	IEEE80211_TX_CTL_RATE_CTRL_PROBE	= BIT(12),
	IEEE80211_TX_INTFL_OFFCHAN_TX_OK	= BIT(13),
	IEEE80211_TX_CTL_HW_80211_ENCAP		= BIT(14),
	IEEE80211_TX_INTFL_RETRIED		= BIT(15),
	IEEE80211_TX_INTFL_DONT_ENCRYPT		= BIT(16),
	IEEE80211_TX_CTL_NO_PS_BUFFER		= BIT(17),
	IEEE80211_TX_CTL_MORE_FRAMES		= BIT(18),
	IEEE80211_TX_INTFL_RETRANSMISSION	= BIT(19),
	IEEE80211_TX_INTFL_MLME_CONN_TX		= BIT(20),
	IEEE80211_TX_INTFL_NL80211_FRAME_TX	= BIT(21),
	IEEE80211_TX_CTL_LDPC			= BIT(22),
	IEEE80211_TX_CTL_STBC			= BIT(23) | BIT(24),
	IEEE80211_TX_CTL_TX_OFFCHAN		= BIT(25),
	IEEE80211_TX_INTFL_TKIP_MIC_FAILURE	= BIT(26),
	IEEE80211_TX_CTL_NO_CCK_RATE		= BIT(27),
	IEEE80211_TX_STATUS_EOSP		= BIT(28),
	IEEE80211_TX_CTL_USE_MINRATE		= BIT(29),
	IEEE80211_TX_CTL_DONTFRAG		= BIT(30),
	IEEE80211_TX_STAT_NOACK_TRANSMITTED	= BIT(31),
};

#define IEEE80211_TX_CTL_STBC_SHIFT		23

#define IEEE80211_TX_RC_S1G_MCS IEEE80211_TX_RC_VHT_MCS

/**
 * enum mac80211_tx_control_flags - flags to describe transmit control
 *
 * @IEEE80211_TX_CTRL_PORT_CTRL_PROTO: this frame is a port control
 *	protocol frame (e.g. EAP)
 * @IEEE80211_TX_CTRL_PS_RESPONSE: This frame is a response to a poll
 *	frame (PS-Poll or uAPSD).
 * @IEEE80211_TX_CTRL_RATE_INJECT: This frame is injected with rate information
 * @IEEE80211_TX_CTRL_AMSDU: This frame is an A-MSDU frame
 * @IEEE80211_TX_CTRL_FAST_XMIT: This frame is going through the fast_xmit path
 * @IEEE80211_TX_CTRL_SKIP_MPATH_LOOKUP: This frame skips mesh path lookup
 * @IEEE80211_TX_INTCFL_NEED_TXPROCESSING: completely internal to mac80211,
 *	used to indicate that a pending frame requires TX processing before
 *	it can be sent out.
 * @IEEE80211_TX_CTRL_NO_SEQNO: Do not overwrite the sequence number that
 *	has already been assigned to this frame.
 * @IEEE80211_TX_CTRL_DONT_REORDER: This frame should not be reordered
 *	relative to other frames that have this flag set, independent
 *	of their QoS TID or other priority field values.
 * @IEEE80211_TX_CTRL_MCAST_MLO_FIRST_TX: first MLO TX, used mostly internally
 *	for sequence number assignment
 * @IEEE80211_TX_CTRL_DONT_USE_RATE_MASK: Don't use rate mask for this frame
 *	which is transmitted due to scanning or offchannel TX, not in normal
 *	operation on the interface.
 * @IEEE80211_TX_CTRL_MLO_LINK: If not @IEEE80211_LINK_UNSPECIFIED, this
 *	frame should be transmitted on the specific link. This really is
 *	only relevant for frames that do not have data present, and is
 *	also not used for 802.3 format frames. Note that even if the frame
 *	is on a specific link, address translation might still apply if
 *	it's intended for an MLD.
 *
 * These flags are used in tx_info->control.flags.
 */
enum mac80211_tx_control_flags {
	IEEE80211_TX_CTRL_PORT_CTRL_PROTO	= BIT(0),
	IEEE80211_TX_CTRL_PS_RESPONSE		= BIT(1),
	IEEE80211_TX_CTRL_RATE_INJECT		= BIT(2),
	IEEE80211_TX_CTRL_AMSDU			= BIT(3),
	IEEE80211_TX_CTRL_FAST_XMIT		= BIT(4),
	IEEE80211_TX_CTRL_SKIP_MPATH_LOOKUP	= BIT(5),
	IEEE80211_TX_INTCFL_NEED_TXPROCESSING	= BIT(6),
	IEEE80211_TX_CTRL_NO_SEQNO		= BIT(7),
	IEEE80211_TX_CTRL_DONT_REORDER		= BIT(8),
	IEEE80211_TX_CTRL_MCAST_MLO_FIRST_TX	= BIT(9),
	IEEE80211_TX_CTRL_DONT_USE_RATE_MASK	= BIT(10),
	IEEE80211_TX_CTRL_MLO_LINK		= 0xf0000000,
};

#define IEEE80211_LINK_UNSPECIFIED	0xf
#define IEEE80211_TX_CTRL_MLO_LINK_UNSPEC	\
	u32_encode_bits(IEEE80211_LINK_UNSPECIFIED, \
			IEEE80211_TX_CTRL_MLO_LINK)

/**
 * enum mac80211_tx_status_flags - flags to describe transmit status
 *
 * @IEEE80211_TX_STATUS_ACK_SIGNAL_VALID: ACK signal is valid
 *
 * These flags are used in tx_info->status.flags.
 */
enum mac80211_tx_status_flags {
	IEEE80211_TX_STATUS_ACK_SIGNAL_VALID = BIT(0),
};

/*
 * This definition is used as a mask to clear all temporary flags, which are
 * set by the tx handlers for each transmission attempt by the mac80211 stack.
 */
#define IEEE80211_TX_TEMPORARY_FLAGS (IEEE80211_TX_CTL_NO_ACK |		      \
	IEEE80211_TX_CTL_CLEAR_PS_FILT | IEEE80211_TX_CTL_FIRST_FRAGMENT |    \
	IEEE80211_TX_CTL_SEND_AFTER_DTIM | IEEE80211_TX_CTL_AMPDU |	      \
	IEEE80211_TX_STAT_TX_FILTERED |	IEEE80211_TX_STAT_ACK |		      \
	IEEE80211_TX_STAT_AMPDU | IEEE80211_TX_STAT_AMPDU_NO_BACK |	      \
	IEEE80211_TX_CTL_RATE_CTRL_PROBE | IEEE80211_TX_CTL_NO_PS_BUFFER |    \
	IEEE80211_TX_CTL_MORE_FRAMES | IEEE80211_TX_CTL_LDPC |		      \
	IEEE80211_TX_CTL_STBC | IEEE80211_TX_STATUS_EOSP)

/**
 * enum mac80211_rate_control_flags - per-rate flags set by the
 *	Rate Control algorithm.
 *
 * These flags are set by the Rate control algorithm for each rate during tx,
 * in the @flags member of struct ieee80211_tx_rate.
 *
 * @IEEE80211_TX_RC_USE_RTS_CTS: Use RTS/CTS exchange for this rate.
 * @IEEE80211_TX_RC_USE_CTS_PROTECT: CTS-to-self protection is required.
 *	This is set if the current BSS requires ERP protection.
 * @IEEE80211_TX_RC_USE_SHORT_PREAMBLE: Use short preamble.
 * @IEEE80211_TX_RC_MCS: HT rate.
 * @IEEE80211_TX_RC_VHT_MCS: VHT MCS rate, in this case the idx field is split
 *	into a higher 4 bits (Nss) and lower 4 bits (MCS number)
 * @IEEE80211_TX_RC_GREEN_FIELD: Indicates whether this rate should be used in
 *	Greenfield mode.
 * @IEEE80211_TX_RC_40_MHZ_WIDTH: Indicates if the Channel Width should be 40 MHz.
 * @IEEE80211_TX_RC_80_MHZ_WIDTH: Indicates 80 MHz transmission
 * @IEEE80211_TX_RC_160_MHZ_WIDTH: Indicates 160 MHz transmission
 *	(80+80 isn't supported yet)
 * @IEEE80211_TX_RC_DUP_DATA: The frame should be transmitted on both of the
 *	adjacent 20 MHz channels, if the current channel type is
 *	NL80211_CHAN_HT40MINUS or NL80211_CHAN_HT40PLUS.
 * @IEEE80211_TX_RC_SHORT_GI: Short Guard interval should be used for this rate.
 */
enum mac80211_rate_control_flags {
	IEEE80211_TX_RC_USE_RTS_CTS		= BIT(0),
	IEEE80211_TX_RC_USE_CTS_PROTECT		= BIT(1),
	IEEE80211_TX_RC_USE_SHORT_PREAMBLE	= BIT(2),

	/* rate index is an HT/VHT MCS instead of an index */
	IEEE80211_TX_RC_MCS			= BIT(3),
	IEEE80211_TX_RC_GREEN_FIELD		= BIT(4),
	IEEE80211_TX_RC_40_MHZ_WIDTH		= BIT(5),
	IEEE80211_TX_RC_DUP_DATA		= BIT(6),
	IEEE80211_TX_RC_SHORT_GI		= BIT(7),
	IEEE80211_TX_RC_VHT_MCS			= BIT(8),
	IEEE80211_TX_RC_80_MHZ_WIDTH		= BIT(9),
	IEEE80211_TX_RC_160_MHZ_WIDTH		= BIT(10),
};


/* there are 40 bytes if you don't need the rateset to be kept */
#define IEEE80211_TX_INFO_DRIVER_DATA_SIZE 40

/* if you do need the rateset, then you have less space */
#define IEEE80211_TX_INFO_RATE_DRIVER_DATA_SIZE 24

/* maximum number of rate stages */
#define IEEE80211_TX_MAX_RATES	4

/* maximum number of rate table entries */
#define IEEE80211_TX_RATE_TABLE_SIZE	4

/**
 * struct ieee80211_tx_rate - rate selection/status
 *
 * @idx: rate index to attempt to send with
 * @flags: rate control flags (&enum mac80211_rate_control_flags)
 * @count: number of tries in this rate before going to the next rate
 *
 * A value of -1 for @idx indicates an invalid rate and, if used
 * in an array of retry rates, that no more rates should be tried.
 *
 * When used for transmit status reporting, the driver should
 * always report the rate along with the flags it used.
 *
 * &struct ieee80211_tx_info contains an array of these structs
 * in the control information, and it will be filled by the rate
 * control algorithm according to what should be sent. For example,
 * if this array contains, in the format { <idx>, <count> } the
 * information::
 *
 *    { 3, 2 }, { 2, 2 }, { 1, 4 }, { -1, 0 }, { -1, 0 }
 *
 * then this means that the frame should be transmitted
 * up to twice at rate 3, up to twice at rate 2, and up to four
 * times at rate 1 if it doesn't get acknowledged. Say it gets
 * acknowledged by the peer after the fifth attempt, the status
 * information should then contain::
 *
 *   { 3, 2 }, { 2, 2 }, { 1, 1 }, { -1, 0 } ...
 *
 * since it was transmitted twice at rate 3, twice at rate 2
 * and once at rate 1 after which we received an acknowledgement.
 */
struct ieee80211_tx_rate {
	s8 idx;
	u16 count:5,
	    flags:11;
} __packed;

#define IEEE80211_MAX_TX_RETRY		31

static inline bool ieee80211_rate_valid(struct ieee80211_tx_rate *rate)
{
	return rate->idx >= 0 && rate->count > 0;
}

static inline void ieee80211_rate_set_vht(struct ieee80211_tx_rate *rate,
					  u8 mcs, u8 nss)
{
	WARN_ON(mcs & ~0xF);
	WARN_ON((nss - 1) & ~0x7);
	rate->idx = ((nss - 1) << 4) | mcs;
}

static inline u8
ieee80211_rate_get_vht_mcs(const struct ieee80211_tx_rate *rate)
{
	return rate->idx & 0xF;
}

static inline u8
ieee80211_rate_get_vht_nss(const struct ieee80211_tx_rate *rate)
{
	return (rate->idx >> 4) + 1;
}

/**
 * struct ieee80211_tx_info - skb transmit information
 *
 * This structure is placed in skb->cb for three uses:
 *  (1) mac80211 TX control - mac80211 tells the driver what to do
 *  (2) driver internal use (if applicable)
 *  (3) TX status information - driver tells mac80211 what happened
 *
 * @flags: transmit info flags, defined above
 * @band: the band to transmit on (use e.g. for checking for races),
 *	not valid if the interface is an MLD since we won't know which
 *	link the frame will be transmitted on
 * @hw_queue: HW queue to put the frame on, skb_get_queue_mapping() gives the AC
 * @status_data: internal data for TX status handling, assigned privately,
 *	see also &enum ieee80211_status_data for the internal documentation
 * @status_data_idr: indicates status data is IDR allocated ID for ack frame
 * @tx_time_est: TX time estimate in units of 4us, used internally
 * @control: union part for control data
 * @control.rates: TX rates array to try
 * @control.rts_cts_rate_idx: rate for RTS or CTS
 * @control.use_rts: use RTS
 * @control.use_cts_prot: use RTS/CTS
 * @control.short_preamble: use short preamble (CCK only)
 * @control.skip_table: skip externally configured rate table
 * @control.jiffies: timestamp for expiry on powersave clients
 * @control.vif: virtual interface (may be NULL)
 * @control.hw_key: key to encrypt with (may be NULL)
 * @control.flags: control flags, see &enum mac80211_tx_control_flags
 * @control.enqueue_time: enqueue time (for iTXQs)
 * @driver_rates: alias to @control.rates to reserve space
 * @pad: padding
 * @rate_driver_data: driver use area if driver needs @control.rates
 * @status: union part for status data
 * @status.rates: attempted rates
 * @status.ack_signal: ACK signal
 * @status.ampdu_ack_len: AMPDU ack length
 * @status.ampdu_len: AMPDU length
 * @status.antenna: (legacy, kept only for iwlegacy)
 * @status.tx_time: airtime consumed for transmission; note this is only
 *	used for WMM AC, not for airtime fairness
 * @status.flags: status flags, see &enum mac80211_tx_status_flags
 * @status.status_driver_data: driver use area
 * @ack: union part for pure ACK data
 * @ack.cookie: cookie for the ACK
 * @driver_data: array of driver_data pointers
 */
struct ieee80211_tx_info {
	/* common information */
	u32 flags;
	u32 band:3,
	    status_data_idr:1,
	    status_data:13,
	    hw_queue:4,
	    tx_time_est:10;
	/* 1 free bit */

	union {
		struct {
			union {
				/* rate control */
				struct {
					struct ieee80211_tx_rate rates[
						IEEE80211_TX_MAX_RATES];
					s8 rts_cts_rate_idx;
					u8 use_rts:1;
					u8 use_cts_prot:1;
					u8 short_preamble:1;
					u8 skip_table:1;

					/* for injection only (bitmap) */
					u8 antennas:2;

					/* 14 bits free */
				};
				/* only needed before rate control */
				unsigned long jiffies;
			};
			/* NB: vif can be NULL for injected frames */
			struct ieee80211_vif *vif;
			struct ieee80211_key_conf *hw_key;
			u32 flags;
			codel_time_t enqueue_time;
		} control;
		struct {
			u64 cookie;
		} ack;
		struct {
			struct ieee80211_tx_rate rates[IEEE80211_TX_MAX_RATES];
			s32 ack_signal;
			u8 ampdu_ack_len;
			u8 ampdu_len;
			u8 antenna;
			u8 pad;
			u16 tx_time;
			u8 flags;
			u8 pad2;
			void *status_driver_data[16 / sizeof(void *)];
		} status;
		struct {
			struct ieee80211_tx_rate driver_rates[
				IEEE80211_TX_MAX_RATES];
			u8 pad[4];

			void *rate_driver_data[
				IEEE80211_TX_INFO_RATE_DRIVER_DATA_SIZE / sizeof(void *)];
		};
		void *driver_data[
			IEEE80211_TX_INFO_DRIVER_DATA_SIZE / sizeof(void *)];
	};
};

static inline u16
ieee80211_info_set_tx_time_est(struct ieee80211_tx_info *info, u16 tx_time_est)
{
	/* We only have 10 bits in tx_time_est, so store airtime
	 * in increments of 4us and clamp the maximum to 2**12-1
	 */
	info->tx_time_est = min_t(u16, tx_time_est, 4095) >> 2;
	return info->tx_time_est << 2;
}

static inline u16
ieee80211_info_get_tx_time_est(struct ieee80211_tx_info *info)
{
	return info->tx_time_est << 2;
}

/***
 * struct ieee80211_rate_status - mrr stage for status path
 *
 * This struct is used in struct ieee80211_tx_status to provide drivers a
 * dynamic way to report about used rates and power levels per packet.
 *
 * @rate_idx The actual used rate.
 * @try_count How often the rate was tried.
 * @tx_power_idx An idx into the ieee80211_hw->tx_power_levels list of the
 * 	corresponding wifi hardware. The idx shall point to the power level
 * 	that was used when sending the packet.
 */
struct ieee80211_rate_status {
	struct rate_info rate_idx;
	u8 try_count;
	u8 tx_power_idx;
};

/**
 * struct ieee80211_tx_status - extended tx status info for rate control
 *
 * @sta: Station that the packet was transmitted for
 * @info: Basic tx status information
 * @skb: Packet skb (can be NULL if not provided by the driver)
 * @rates: Mrr stages that were used when sending the packet
 * @n_rates: Number of mrr stages (count of instances for @rates)
 * @free_list: list where processed skbs are stored to be free'd by the driver
 * @ack_hwtstamp: Hardware timestamp of the received ack in nanoseconds
 *	Only needed for Timing measurement and Fine timing measurement action
 *	frames. Only reported by devices that have timestamping enabled.
 */
struct ieee80211_tx_status {
	struct ieee80211_sta *sta;
	struct ieee80211_tx_info *info;
	struct sk_buff *skb;
	struct ieee80211_rate_status *rates;
	ktime_t ack_hwtstamp;
	u8 n_rates;

	struct list_head *free_list;
};

/**
 * struct ieee80211_scan_ies - descriptors for different blocks of IEs
 *
 * This structure is used to point to different blocks of IEs in HW scan
 * and scheduled scan. These blocks contain the IEs passed by userspace
 * and the ones generated by mac80211.
 *
 * @ies: pointers to band specific IEs.
 * @len: lengths of band_specific IEs.
 * @common_ies: IEs for all bands (especially vendor specific ones)
 * @common_ie_len: length of the common_ies
 */
struct ieee80211_scan_ies {
	const u8 *ies[NUM_NL80211_BANDS];
	size_t len[NUM_NL80211_BANDS];
	const u8 *common_ies;
	size_t common_ie_len;
};


static inline struct ieee80211_tx_info *IEEE80211_SKB_CB(struct sk_buff *skb)
{
	return (struct ieee80211_tx_info *)skb->cb;
}

static inline struct ieee80211_rx_status *IEEE80211_SKB_RXCB(struct sk_buff *skb)
{
	return (struct ieee80211_rx_status *)skb->cb;
}

/**
 * ieee80211_tx_info_clear_status - clear TX status
 *
 * @info: The &struct ieee80211_tx_info to be cleared.
 *
 * When the driver passes an skb back to mac80211, it must report
 * a number of things in TX status. This function clears everything
 * in the TX status but the rate control information (it does clear
 * the count since you need to fill that in anyway).
 *
 * NOTE: While the rates array is kept intact, this will wipe all of the
 *	 driver_data fields in info, so it's up to the driver to restore
 *	 any fields it needs after calling this helper.
 */
static inline void
ieee80211_tx_info_clear_status(struct ieee80211_tx_info *info)
{
	int i;

	BUILD_BUG_ON(offsetof(struct ieee80211_tx_info, status.rates) !=
		     offsetof(struct ieee80211_tx_info, control.rates));
	BUILD_BUG_ON(offsetof(struct ieee80211_tx_info, status.rates) !=
		     offsetof(struct ieee80211_tx_info, driver_rates));
	BUILD_BUG_ON(offsetof(struct ieee80211_tx_info, status.rates) != 8);
	/* clear the rate counts */
	for (i = 0; i < IEEE80211_TX_MAX_RATES; i++)
		info->status.rates[i].count = 0;
	memset_after(&info->status, 0, rates);
}


/**
 * enum mac80211_rx_flags - receive flags
 *
 * These flags are used with the @flag member of &struct ieee80211_rx_status.
 * @RX_FLAG_MMIC_ERROR: Michael MIC error was reported on this frame.
 *	Use together with %RX_FLAG_MMIC_STRIPPED.
 * @RX_FLAG_DECRYPTED: This frame was decrypted in hardware.
 * @RX_FLAG_MMIC_STRIPPED: the Michael MIC is stripped off this frame,
 *	verification has been done by the hardware.
 * @RX_FLAG_IV_STRIPPED: The IV and ICV are stripped from this frame.
 *	If this flag is set, the stack cannot do any replay detection
 *	hence the driver or hardware will have to do that.
 * @RX_FLAG_PN_VALIDATED: Currently only valid for CCMP/GCMP frames, this
 *	flag indicates that the PN was verified for replay protection.
 *	Note that this flag is also currently only supported when a frame
 *	is also decrypted (ie. @RX_FLAG_DECRYPTED must be set)
 * @RX_FLAG_DUP_VALIDATED: The driver should set this flag if it did
 *	de-duplication by itself.
 * @RX_FLAG_FAILED_FCS_CRC: Set this flag if the FCS check failed on
 *	the frame.
 * @RX_FLAG_FAILED_PLCP_CRC: Set this flag if the PCLP check failed on
 *	the frame.
 * @RX_FLAG_MACTIME: The timestamp passed in the RX status (@mactime
 *	field) is valid if this field is non-zero, and the position
 *	where the timestamp was sampled depends on the value.
 * @RX_FLAG_MACTIME_START: The timestamp passed in the RX status (@mactime
 *	field) is valid and contains the time the first symbol of the MPDU
 *	was received. This is useful in monitor mode and for proper IBSS
 *	merging.
 * @RX_FLAG_MACTIME_END: The timestamp passed in the RX status (@mactime
 *	field) is valid and contains the time the last symbol of the MPDU
 *	(including FCS) was received.
 * @RX_FLAG_MACTIME_PLCP_START: The timestamp passed in the RX status (@mactime
 *	field) is valid and contains the time the SYNC preamble was received.
 * @RX_FLAG_MACTIME_IS_RTAP_TS64: The timestamp passed in the RX status @mactime
 *	is only for use in the radiotap timestamp header, not otherwise a valid
 *	@mactime value. Note this is a separate flag so that we continue to see
 *	%RX_FLAG_MACTIME as unset. Also note that in this case the timestamp is
 *	reported to be 64 bits wide, not just 32.
 * @RX_FLAG_NO_SIGNAL_VAL: The signal strength value is not present.
 *	Valid only for data frames (mainly A-MPDU)
 * @RX_FLAG_AMPDU_DETAILS: A-MPDU details are known, in particular the reference
 *	number (@ampdu_reference) must be populated and be a distinct number for
 *	each A-MPDU
 * @RX_FLAG_AMPDU_LAST_KNOWN: last subframe is known, should be set on all
 *	subframes of a single A-MPDU
 * @RX_FLAG_AMPDU_IS_LAST: this subframe is the last subframe of the A-MPDU
 * @RX_FLAG_AMPDU_DELIM_CRC_ERROR: A delimiter CRC error has been detected
 *	on this subframe
 * @RX_FLAG_MIC_STRIPPED: The mic was stripped of this packet. Decryption was
 *	done by the hardware
 * @RX_FLAG_ONLY_MONITOR: Report frame only to monitor interfaces without
 *	processing it in any regular way.
 *	This is useful if drivers offload some frames but still want to report
 *	them for sniffing purposes.
 * @RX_FLAG_SKIP_MONITOR: Process and report frame to all interfaces except
 *	monitor interfaces.
 *	This is useful if drivers offload some frames but still want to report
 *	them for sniffing purposes.
 * @RX_FLAG_AMSDU_MORE: Some drivers may prefer to report separate A-MSDU
 *	subframes instead of a one huge frame for performance reasons.
 *	All, but the last MSDU from an A-MSDU should have this flag set. E.g.
 *	if an A-MSDU has 3 frames, the first 2 must have the flag set, while
 *	the 3rd (last) one must not have this flag set. The flag is used to
 *	deal with retransmission/duplication recovery properly since A-MSDU
 *	subframes share the same sequence number. Reported subframes can be
 *	either regular MSDU or singly A-MSDUs. Subframes must not be
 *	interleaved with other frames.
 * @RX_FLAG_RADIOTAP_TLV_AT_END: This frame contains radiotap TLVs in the
 *	skb->data (before the 802.11 header).
 *	If used, the SKB's mac_header pointer must be set to point
 *	to the 802.11 header after the TLVs, and any padding added after TLV
 *	data to align to 4 must be cleared by the driver putting the TLVs
 *	in the skb.
 * @RX_FLAG_ALLOW_SAME_PN: Allow the same PN as same packet before.
 *	This is used for AMSDU subframes which can have the same PN as
 *	the first subframe.
 * @RX_FLAG_ICV_STRIPPED: The ICV is stripped from this frame. CRC checking must
 *	be done in the hardware.
 * @RX_FLAG_AMPDU_EOF_BIT: Value of the EOF bit in the A-MPDU delimiter for this
 *	frame
 * @RX_FLAG_AMPDU_EOF_BIT_KNOWN: The EOF value is known
 * @RX_FLAG_RADIOTAP_HE: HE radiotap data is present
 *	(&struct ieee80211_radiotap_he, mac80211 will fill in
 *	
 *	 - DATA3_DATA_MCS
 *	 - DATA3_DATA_DCM
 *	 - DATA3_CODING
 *	 - DATA5_GI
 *	 - DATA5_DATA_BW_RU_ALLOC
 *	 - DATA6_NSTS
 *	 - DATA3_STBC
 *	
 *	from the RX info data, so leave those zeroed when building this data)
 * @RX_FLAG_RADIOTAP_HE_MU: HE MU radiotap data is present
 *	(&struct ieee80211_radiotap_he_mu)
 * @RX_FLAG_RADIOTAP_LSIG: L-SIG radiotap data is present
 * @RX_FLAG_NO_PSDU: use the frame only for radiotap reporting, with
 *	the "0-length PSDU" field included there.  The value for it is
 *	in &struct ieee80211_rx_status.  Note that if this value isn't
 *	known the frame shouldn't be reported.
 * @RX_FLAG_8023: the frame has an 802.3 header (decap offload performed by
 *	hardware or driver)
 */
enum mac80211_rx_flags {
	RX_FLAG_MMIC_ERROR		= BIT(0),
	RX_FLAG_DECRYPTED		= BIT(1),
	RX_FLAG_ONLY_MONITOR		= BIT(2),
	RX_FLAG_MMIC_STRIPPED		= BIT(3),
	RX_FLAG_IV_STRIPPED		= BIT(4),
	RX_FLAG_FAILED_FCS_CRC		= BIT(5),
	RX_FLAG_FAILED_PLCP_CRC 	= BIT(6),
	RX_FLAG_MACTIME_IS_RTAP_TS64	= BIT(7),
	RX_FLAG_NO_SIGNAL_VAL		= BIT(8),
	RX_FLAG_AMPDU_DETAILS		= BIT(9),
	RX_FLAG_PN_VALIDATED		= BIT(10),
	RX_FLAG_DUP_VALIDATED		= BIT(11),
	RX_FLAG_AMPDU_LAST_KNOWN	= BIT(12),
	RX_FLAG_AMPDU_IS_LAST		= BIT(13),
	RX_FLAG_AMPDU_DELIM_CRC_ERROR	= BIT(14),
	/* one free bit at 15 */
	RX_FLAG_MACTIME			= BIT(16) | BIT(17),
	RX_FLAG_MACTIME_PLCP_START	= 1 << 16,
	RX_FLAG_MACTIME_START		= 2 << 16,
	RX_FLAG_MACTIME_END		= 3 << 16,
	RX_FLAG_SKIP_MONITOR		= BIT(18),
	RX_FLAG_AMSDU_MORE		= BIT(19),
	RX_FLAG_RADIOTAP_TLV_AT_END	= BIT(20),
	RX_FLAG_MIC_STRIPPED		= BIT(21),
	RX_FLAG_ALLOW_SAME_PN		= BIT(22),
	RX_FLAG_ICV_STRIPPED		= BIT(23),
	RX_FLAG_AMPDU_EOF_BIT		= BIT(24),
	RX_FLAG_AMPDU_EOF_BIT_KNOWN	= BIT(25),
	RX_FLAG_RADIOTAP_HE		= BIT(26),
	RX_FLAG_RADIOTAP_HE_MU		= BIT(27),
	RX_FLAG_RADIOTAP_LSIG		= BIT(28),
	RX_FLAG_NO_PSDU			= BIT(29),
	RX_FLAG_8023			= BIT(30),
};

/**
 * enum mac80211_rx_encoding_flags - MCS & bandwidth flags
 *
 * @RX_ENC_FLAG_SHORTPRE: Short preamble was used for this frame
 * @RX_ENC_FLAG_SHORT_GI: Short guard interval was used
 * @RX_ENC_FLAG_HT_GF: This frame was received in a HT-greenfield transmission,
 *	if the driver fills this value it should add
 *	%IEEE80211_RADIOTAP_MCS_HAVE_FMT
 *	to @hw.radiotap_mcs_details to advertise that fact.
 * @RX_ENC_FLAG_LDPC: LDPC was used
 * @RX_ENC_FLAG_STBC_MASK: STBC 2 bit bitmask. 1 - Nss=1, 2 - Nss=2, 3 - Nss=3
 * @RX_ENC_FLAG_BF: packet was beamformed
 */
enum mac80211_rx_encoding_flags {
	RX_ENC_FLAG_SHORTPRE		= BIT(0),
	RX_ENC_FLAG_SHORT_GI		= BIT(2),
	RX_ENC_FLAG_HT_GF		= BIT(3),
	RX_ENC_FLAG_STBC_MASK		= BIT(4) | BIT(5),
	RX_ENC_FLAG_LDPC		= BIT(6),
	RX_ENC_FLAG_BF			= BIT(7),
};

#define RX_ENC_FLAG_STBC_SHIFT		4

enum mac80211_rx_encoding {
	RX_ENC_LEGACY = 0,
	RX_ENC_HT,
	RX_ENC_VHT,
	RX_ENC_HE,
	RX_ENC_EHT,
};

/**
 * struct ieee80211_rx_status - receive status
 *
 * The low-level driver should provide this information (the subset
 * supported by hardware) to the 802.11 code with each received
 * frame, in the skb's control buffer (cb).
 *
 * @mactime: value in microseconds of the 64-bit Time Synchronization Function
 * 	(TSF) timer when the first data symbol (MPDU) arrived at the hardware.
 * @boottime_ns: CLOCK_BOOTTIME timestamp the frame was received at, this is
 *	needed only for beacons and probe responses that update the scan cache.
 * @ack_tx_hwtstamp: Hardware timestamp for the ack TX in nanoseconds. Only
 *	needed for Timing measurement and Fine timing measurement action frames.
 *	Only reported by devices that have timestamping enabled.
 * @device_timestamp: arbitrary timestamp for the device, mac80211 doesn't use
 *	it but can store it and pass it back to the driver for synchronisation
 * @band: the active band when this frame was received
 * @freq: frequency the radio was tuned to when receiving this frame, in MHz
 *	This field must be set for management frames, but isn't strictly needed
 *	for data (other) frames - for those it only affects radiotap reporting.
 * @freq_offset: @freq has a positive offset of 500Khz.
 * @signal: signal strength when receiving this frame, either in dBm, in dB or
 *	unspecified depending on the hardware capabilities flags
 *	@IEEE80211_HW_SIGNAL_*
 * @chains: bitmask of receive chains for which separate signal strength
 *	values were filled.
 * @chain_signal: per-chain signal strength, in dBm (unlike @signal, doesn't
 *	support dB or unspecified units)
 * @antenna: antenna used
 * @rate_idx: index of data rate into band's supported rates or MCS index if
 *	HT or VHT is used (%RX_FLAG_HT/%RX_FLAG_VHT)
 * @nss: number of streams (VHT, HE and EHT only)
 * @flag: %RX_FLAG_\*
 * @encoding: &enum mac80211_rx_encoding
 * @bw: &enum rate_info_bw
 * @enc_flags: uses bits from &enum mac80211_rx_encoding_flags
 * @he_ru: HE RU, from &enum nl80211_he_ru_alloc
 * @he_gi: HE GI, from &enum nl80211_he_gi
 * @he_dcm: HE DCM value
 * @eht: EHT specific rate information
 * @eht.ru: EHT RU, from &enum nl80211_eht_ru_alloc
 * @eht.gi: EHT GI, from &enum nl80211_eht_gi
 * @rx_flags: internal RX flags for mac80211
 * @ampdu_reference: A-MPDU reference number, must be a different value for
 *	each A-MPDU but the same for each subframe within one A-MPDU
 * @zero_length_psdu_type: radiotap type of the 0-length PSDU
 * @link_valid: if the link which is identified by @link_id is valid. This flag
 *	is set only when connection is MLO.
 * @link_id: id of the link used to receive the packet. This is used along with
 *	@link_valid.
 */
struct ieee80211_rx_status {
	u64 mactime;
	union {
		u64 boottime_ns;
		ktime_t ack_tx_hwtstamp;
	};
	u32 device_timestamp;
	u32 ampdu_reference;
	u32 flag;
	u16 freq: 13, freq_offset: 1;
	u8 enc_flags;
	u8 encoding:3, bw:4;
	union {
		struct {
			u8 he_ru:3;
			u8 he_gi:2;
			u8 he_dcm:1;
		};
		struct {
			u8 ru:4;
			u8 gi:2;
		} eht;
	};
	u8 rate_idx;
	u8 nss;
	u8 rx_flags;
	u8 band;
	u8 antenna;
	s8 signal;
	u8 chains;
	s8 chain_signal[IEEE80211_MAX_CHAINS];
	u8 zero_length_psdu_type;
	u8 link_valid:1, link_id:4;
};

static inline u32
ieee80211_rx_status_to_khz(struct ieee80211_rx_status *rx_status)
{
	return MHZ_TO_KHZ(rx_status->freq) +
	       (rx_status->freq_offset ? 500 : 0);
}

/**
 * enum ieee80211_conf_flags - configuration flags
 *
 * Flags to define PHY configuration options
 *
 * @IEEE80211_CONF_MONITOR: there's a monitor interface present -- use this
 *	to determine for example whether to calculate timestamps for packets
 *	or not, do not use instead of filter flags!
 * @IEEE80211_CONF_PS: Enable 802.11 power save mode (managed mode only).
 *	This is the power save mode defined by IEEE 802.11-2007 section 11.2,
 *	meaning that the hardware still wakes up for beacons, is able to
 *	transmit frames and receive the possible acknowledgment frames.
 *	Not to be confused with hardware specific wakeup/sleep states,
 *	driver is responsible for that. See the section "Powersave support"
 *	for more.
 * @IEEE80211_CONF_IDLE: The device is running, but idle; if the flag is set
 *	the driver should be prepared to handle configuration requests but
 *	may turn the device off as much as possible. Typically, this flag will
 *	be set when an interface is set UP but not associated or scanning, but
 *	it can also be unset in that case when monitor interfaces are active.
 * @IEEE80211_CONF_OFFCHANNEL: The device is currently not on its main
 *	operating channel.
 */
enum ieee80211_conf_flags {
	IEEE80211_CONF_MONITOR		= (1<<0),
	IEEE80211_CONF_PS		= (1<<1),
	IEEE80211_CONF_IDLE		= (1<<2),
	IEEE80211_CONF_OFFCHANNEL	= (1<<3),
};


/**
 * enum ieee80211_conf_changed - denotes which configuration changed
 *
 * @IEEE80211_CONF_CHANGE_LISTEN_INTERVAL: the listen interval changed
 * @IEEE80211_CONF_CHANGE_MONITOR: the monitor flag changed
 * @IEEE80211_CONF_CHANGE_PS: the PS flag or dynamic PS timeout changed
 * @IEEE80211_CONF_CHANGE_POWER: the TX power changed
 * @IEEE80211_CONF_CHANGE_CHANNEL: the channel/channel_type changed
 * @IEEE80211_CONF_CHANGE_RETRY_LIMITS: retry limits changed
 * @IEEE80211_CONF_CHANGE_IDLE: Idle flag changed
 * @IEEE80211_CONF_CHANGE_SMPS: Spatial multiplexing powersave mode changed
 *	Note that this is only valid if channel contexts are not used,
 *	otherwise each channel context has the number of chains listed.
 */
enum ieee80211_conf_changed {
	IEEE80211_CONF_CHANGE_SMPS		= BIT(1),
	IEEE80211_CONF_CHANGE_LISTEN_INTERVAL	= BIT(2),
	IEEE80211_CONF_CHANGE_MONITOR		= BIT(3),
	IEEE80211_CONF_CHANGE_PS		= BIT(4),
	IEEE80211_CONF_CHANGE_POWER		= BIT(5),
	IEEE80211_CONF_CHANGE_CHANNEL		= BIT(6),
	IEEE80211_CONF_CHANGE_RETRY_LIMITS	= BIT(7),
	IEEE80211_CONF_CHANGE_IDLE		= BIT(8),
};

/**
 * enum ieee80211_smps_mode - spatial multiplexing power save mode
 *
 * @IEEE80211_SMPS_AUTOMATIC: automatic
 * @IEEE80211_SMPS_OFF: off
 * @IEEE80211_SMPS_STATIC: static
 * @IEEE80211_SMPS_DYNAMIC: dynamic
 * @IEEE80211_SMPS_NUM_MODES: internal, don't use
 */
enum ieee80211_smps_mode {
	IEEE80211_SMPS_AUTOMATIC,
	IEEE80211_SMPS_OFF,
	IEEE80211_SMPS_STATIC,
	IEEE80211_SMPS_DYNAMIC,

	/* keep last */
	IEEE80211_SMPS_NUM_MODES,
};

/**
 * struct ieee80211_conf - configuration of the device
 *
 * This struct indicates how the driver shall configure the hardware.
 *
 * @flags: configuration flags defined above
 *
 * @listen_interval: listen interval in units of beacon interval
 * @ps_dtim_period: The DTIM period of the AP we're connected to, for use
 *	in power saving. Power saving will not be enabled until a beacon
 *	has been received and the DTIM period is known.
 * @dynamic_ps_timeout: The dynamic powersave timeout (in ms), see the
 *	powersave documentation below. This variable is valid only when
 *	the CONF_PS flag is set.
 *
 * @power_level: requested transmit power (in dBm), backward compatibility
 *	value only that is set to the minimum of all interfaces
 *
 * @chandef: the channel definition to tune to
 * @radar_enabled: whether radar detection is enabled
 *
 * @long_frame_max_tx_count: Maximum number of transmissions for a "long" frame
 *	(a frame not RTS protected), called "dot11LongRetryLimit" in 802.11,
 *	but actually means the number of transmissions not the number of retries
 * @short_frame_max_tx_count: Maximum number of transmissions for a "short"
 *	frame, called "dot11ShortRetryLimit" in 802.11, but actually means the
 *	number of transmissions not the number of retries
 *
 * @smps_mode: spatial multiplexing powersave mode; note that
 *	%IEEE80211_SMPS_STATIC is used when the device is not
 *	configured for an HT channel.
 *	Note that this is only valid if channel contexts are not used,
 *	otherwise each channel context has the number of chains listed.
 */
struct ieee80211_conf {
	u32 flags;
	int power_level, dynamic_ps_timeout;

	u16 listen_interval;
	u8 ps_dtim_period;

	u8 long_frame_max_tx_count, short_frame_max_tx_count;

	struct cfg80211_chan_def chandef;
	bool radar_enabled;
	enum ieee80211_smps_mode smps_mode;
};

/**
 * struct ieee80211_channel_switch - holds the channel switch data
 *
 * The information provided in this structure is required for channel switch
 * operation.
 *
 * @timestamp: value in microseconds of the 64-bit Time Synchronization
 *	Function (TSF) timer when the frame containing the channel switch
 *	announcement was received. This is simply the rx.mactime parameter
 *	the driver passed into mac80211.
 * @device_timestamp: arbitrary timestamp for the device, this is the
 *	rx.device_timestamp parameter the driver passed to mac80211.
 * @block_tx: Indicates whether transmission must be blocked before the
 *	scheduled channel switch, as indicated by the AP.
 * @chandef: the new channel to switch to
 * @count: the number of TBTT's until the channel switch event
 * @delay: maximum delay between the time the AP transmitted the last beacon in
 *	current channel and the expected time of the first beacon in the new
 *	channel, expressed in TU.
 * @link_id: the link ID of the link doing the channel switch, 0 for non-MLO
 */
struct ieee80211_channel_switch {
	u64 timestamp;
	u32 device_timestamp;
	bool block_tx;
	struct cfg80211_chan_def chandef;
	u8 count;
	u8 link_id;
	u32 delay;
};

/**
 * enum ieee80211_vif_flags - virtual interface flags
 *
 * @IEEE80211_VIF_BEACON_FILTER: the device performs beacon filtering
 *	on this virtual interface to avoid unnecessary CPU wakeups
 * @IEEE80211_VIF_SUPPORTS_CQM_RSSI: the device can do connection quality
 *	monitoring on this virtual interface -- i.e. it can monitor
 *	connection quality related parameters, such as the RSSI level and
 *	provide notifications if configured trigger levels are reached.
 * @IEEE80211_VIF_SUPPORTS_UAPSD: The device can do U-APSD for this
 *	interface. This flag should be set during interface addition,
 *	but may be set/cleared as late as authentication to an AP. It is
 *	only valid for managed/station mode interfaces.
 * @IEEE80211_VIF_GET_NOA_UPDATE: request to handle NOA attributes
 *	and send P2P_PS notification to the driver if NOA changed, even
 *	this is not pure P2P vif.
 * @IEEE80211_VIF_EML_ACTIVE: The driver indicates that EML operation is
 *      enabled for the interface.
 * @IEEE80211_VIF_IGNORE_OFDMA_WIDER_BW: Ignore wider bandwidth OFDMA
 *	operation on this interface and request a channel context without
 *	the AP definition. Use this e.g. because the device is able to
 *	handle OFDMA (downlink and trigger for uplink) on a per-AP basis.
 * @IEEE80211_VIF_REMOVE_AP_AFTER_DISASSOC: indicates that the AP sta should
 *	be removed only after setting the vif as unassociated, and not the
 *	opposite. Only relevant for STA vifs.
 */
enum ieee80211_vif_flags {
	IEEE80211_VIF_BEACON_FILTER		= BIT(0),
	IEEE80211_VIF_SUPPORTS_CQM_RSSI		= BIT(1),
	IEEE80211_VIF_SUPPORTS_UAPSD		= BIT(2),
	IEEE80211_VIF_GET_NOA_UPDATE		= BIT(3),
	IEEE80211_VIF_EML_ACTIVE	        = BIT(4),
	IEEE80211_VIF_IGNORE_OFDMA_WIDER_BW	= BIT(5),
	IEEE80211_VIF_REMOVE_AP_AFTER_DISASSOC	= BIT(6),
};


/**
 * enum ieee80211_offload_flags - virtual interface offload flags
 *
 * @IEEE80211_OFFLOAD_ENCAP_ENABLED: tx encapsulation offload is enabled
 *	The driver supports sending frames passed as 802.3 frames by mac80211.
 *	It must also support sending 802.11 packets for the same interface.
 * @IEEE80211_OFFLOAD_ENCAP_4ADDR: support 4-address mode encapsulation offload
 * @IEEE80211_OFFLOAD_DECAP_ENABLED: rx encapsulation offload is enabled
 *	The driver supports passing received 802.11 frames as 802.3 frames to
 *	mac80211.
 */

enum ieee80211_offload_flags {
	IEEE80211_OFFLOAD_ENCAP_ENABLED		= BIT(0),
	IEEE80211_OFFLOAD_ENCAP_4ADDR		= BIT(1),
	IEEE80211_OFFLOAD_DECAP_ENABLED		= BIT(2),
};

/**
 * struct ieee80211_vif_cfg - interface configuration
 * @assoc: association status
 * @ibss_joined: indicates whether this station is part of an IBSS or not
 * @ibss_creator: indicates if a new IBSS network is being created
 * @ps: power-save mode (STA only). This flag is NOT affected by
 *	offchannel/dynamic_ps operations.
 * @aid: association ID number, valid only when @assoc is true
 * @eml_cap: EML capabilities as described in P802.11be_D4.1 Figure 9-1001j.
 * @eml_med_sync_delay: Medium Synchronization delay as described in
 *	P802.11be_D4.1 Figure 9-1001i.
 * @mld_capa_op: MLD Capabilities and Operations per P802.11be_D4.1
 *	Figure 9-1001k
 * @arp_addr_list: List of IPv4 addresses for hardware ARP filtering. The
 *	may filter ARP queries targeted for other addresses than listed here.
 *	The driver must allow ARP queries targeted for all address listed here
 *	to pass through. An empty list implies no ARP queries need to pass.
 * @arp_addr_cnt: Number of addresses currently on the list. Note that this
 *	may be larger than %IEEE80211_BSS_ARP_ADDR_LIST_LEN (the arp_addr_list
 *	array size), it's up to the driver what to do in that case.
 * @ssid: The SSID of the current vif. Valid in AP and IBSS mode.
 * @ssid_len: Length of SSID given in @ssid.
 * @s1g: BSS is S1G BSS (affects Association Request format).
 * @idle: This interface is idle. There's also a global idle flag in the
 *	hardware config which may be more appropriate depending on what
 *	your driver/device needs to do.
 * @ap_addr: AP MLD address, or BSSID for non-MLO connections
 *	(station mode only)
 */
struct ieee80211_vif_cfg {
	/* association related data */
	bool assoc, ibss_joined;
	bool ibss_creator;
	bool ps;
	u16 aid;
	u16 eml_cap;
	u16 eml_med_sync_delay;
	u16 mld_capa_op;

	__be32 arp_addr_list[IEEE80211_BSS_ARP_ADDR_LIST_LEN];
	int arp_addr_cnt;
	u8 ssid[IEEE80211_MAX_SSID_LEN];
	size_t ssid_len;
	bool s1g;
	bool idle;
	u8 ap_addr[ETH_ALEN] __aligned(2);
};

#define IEEE80211_TTLM_NUM_TIDS 8

/**
 * struct ieee80211_neg_ttlm - negotiated TID to link map info
 *
 * @downlink: bitmap of active links per TID for downlink, or 0 if mapping for
 *	this TID is not included.
 * @uplink: bitmap of active links per TID for uplink, or 0 if mapping for this
 *	TID is not included.
 * @valid: info is valid or not.
 */
struct ieee80211_neg_ttlm {
	u16 downlink[IEEE80211_TTLM_NUM_TIDS];
	u16 uplink[IEEE80211_TTLM_NUM_TIDS];
	bool valid;
};

/**
 * enum ieee80211_neg_ttlm_res - return value for negotiated TTLM handling
 * @NEG_TTLM_RES_ACCEPT: accept the request
 * @NEG_TTLM_RES_REJECT: reject the request
 * @NEG_TTLM_RES_SUGGEST_PREFERRED: reject and suggest a new mapping
 */
enum ieee80211_neg_ttlm_res {
	NEG_TTLM_RES_ACCEPT,
	NEG_TTLM_RES_REJECT,
	NEG_TTLM_RES_SUGGEST_PREFERRED
};

/**
 * struct ieee80211_vif - per-interface data
 *
 * Data in this structure is continually present for driver
 * use during the life of a virtual interface.
 *
 * @type: type of this virtual interface
 * @cfg: vif configuration, see &struct ieee80211_vif_cfg
 * @bss_conf: BSS configuration for this interface, either our own
 *	or the BSS we're associated to
 * @link_conf: in case of MLD, the per-link BSS configuration,
 *	indexed by link ID
 * @valid_links: bitmap of valid links, or 0 for non-MLO.
 * @active_links: The bitmap of active links, or 0 for non-MLO.
 *	The driver shouldn't change this directly, but use the
 *	API calls meant for that purpose.
 * @dormant_links: subset of the valid links that are disabled/suspended
 *	due to advertised or negotiated TTLM respectively.
 *	0 for non-MLO.
 * @suspended_links: subset of dormant_links representing links that are
 *	suspended due to negotiated TTLM, and could be activated in the
 *	future by tearing down the TTLM negotiation.
 *	0 for non-MLO.
 * @neg_ttlm: negotiated TID to link mapping info.
 *	see &struct ieee80211_neg_ttlm.
 * @addr: address of this interface
 * @addr_valid: indicates if the address is actively used. Set to false for
 *	passive monitor interfaces, true in all other cases.
 * @p2p: indicates whether this AP or STA interface is a p2p
 *	interface, i.e. a GO or p2p-sta respectively
 * @netdev_features: tx netdev features supported by the hardware for this
 *	vif. mac80211 initializes this to hw->netdev_features, and the driver
 *	can mask out specific tx features. mac80211 will handle software fixup
 *	for masked offloads (GSO, CSUM)
 * @driver_flags: flags/capabilities the driver has for this interface,
 *	these need to be set (or cleared) when the interface is added
 *	or, if supported by the driver, the interface type is changed
 *	at runtime, mac80211 will never touch this field
 * @offload_flags: hardware offload capabilities/flags for this interface.
 *	These are initialized by mac80211 before calling .add_interface,
 *	.change_interface or .update_vif_offload and updated by the driver
 *	within these ops, based on supported features or runtime change
 *	restrictions.
 * @hw_queue: hardware queue for each AC
 * @cab_queue: content-after-beacon (DTIM beacon really) queue, AP mode only
 * @debugfs_dir: debugfs dentry, can be used by drivers to create own per
 *	interface debug files. Note that it will be NULL for the virtual
 *	monitor interface (if that is requested.)
 * @probe_req_reg: probe requests should be reported to mac80211 for this
 *	interface.
 * @rx_mcast_action_reg: multicast Action frames should be reported to mac80211
 *	for this interface.
 * @drv_priv: data area for driver use, will always be aligned to
 *	sizeof(void \*).
 * @txq: the multicast data TX queue
 * @offload_flags: 802.3 -> 802.11 enapsulation offload flags, see
 *	&enum ieee80211_offload_flags.
 */
struct ieee80211_vif {
	enum nl80211_iftype type;/*接口类型*/
	struct ieee80211_vif_cfg cfg;
	struct ieee80211_bss_conf bss_conf;
	struct ieee80211_bss_conf __rcu *link_conf[IEEE80211_MLD_MAX_NUM_LINKS];
<<<<<<< HEAD
	u16 valid_links, active_links, dormant_links;
	u8 addr[ETH_ALEN] __aligned(2);/*vif的mac地址*/
	bool p2p;/*指明为p2p接口*/
=======
	u16 valid_links, active_links, dormant_links, suspended_links;
	struct ieee80211_neg_ttlm neg_ttlm;
	u8 addr[ETH_ALEN] __aligned(2);
	bool addr_valid;
	bool p2p;
>>>>>>> 155a3c00

	u8 cab_queue;
	u8 hw_queue[IEEE80211_NUM_ACS];

	struct ieee80211_txq *txq;

	netdev_features_t netdev_features;
	u32 driver_flags;
	u32 offload_flags;

#ifdef CONFIG_MAC80211_DEBUGFS
	struct dentry *debugfs_dir;
#endif

	bool probe_req_reg;
	bool rx_mcast_action_reg;

	/* must be last */
	u8 drv_priv[] __aligned(sizeof(void *));
};

/**
 * ieee80211_vif_usable_links - Return the usable links for the vif
 * @vif: the vif for which the usable links are requested
 * Return: the usable link bitmap
 */
static inline u16 ieee80211_vif_usable_links(const struct ieee80211_vif *vif)
{
	return vif->valid_links & ~vif->dormant_links;
}

/**
 * ieee80211_vif_is_mld - Returns true iff the vif is an MLD one
 * @vif: the vif
 * Return: %true if the vif is an MLD, %false otherwise.
 */
static inline bool ieee80211_vif_is_mld(const struct ieee80211_vif *vif)
{
	/* valid_links != 0 indicates this vif is an MLD */
	return vif->valid_links != 0;
}

/**
 * ieee80211_vif_link_active - check if a given link is active
 * @vif: the vif
 * @link_id: the link ID to check
 * Return: %true if the vif is an MLD and the link is active, or if
 *	the vif is not an MLD and the link ID is 0; %false otherwise.
 */
static inline bool ieee80211_vif_link_active(const struct ieee80211_vif *vif,
					     unsigned int link_id)
{
	if (!ieee80211_vif_is_mld(vif))
		return link_id == 0;
	return vif->active_links & BIT(link_id);
}

#define for_each_vif_active_link(vif, link, link_id)				\
	for (link_id = 0; link_id < ARRAY_SIZE((vif)->link_conf); link_id++)	\
		if ((!(vif)->active_links ||					\
		     (vif)->active_links & BIT(link_id)) &&			\
		    (link = link_conf_dereference_check(vif, link_id)))

static inline bool ieee80211_vif_is_mesh(struct ieee80211_vif *vif)
{
#ifdef CONFIG_MAC80211_MESH
	return vif->type == NL80211_IFTYPE_MESH_POINT;
#endif
	return false;
}

/**
 * wdev_to_ieee80211_vif - return a vif struct from a wdev
 * @wdev: the wdev to get the vif for
 *
 * This can be used by mac80211 drivers with direct cfg80211 APIs
 * (like the vendor commands) that get a wdev.
 *
 * Return: pointer to the wdev, or %NULL if the given wdev isn't
 * associated with a vif that the driver knows about (e.g. monitor
 * or AP_VLAN interfaces.)
 */
struct ieee80211_vif *wdev_to_ieee80211_vif(struct wireless_dev *wdev);

/**
 * ieee80211_vif_to_wdev - return a wdev struct from a vif
 * @vif: the vif to get the wdev for
 *
 * This can be used by mac80211 drivers with direct cfg80211 APIs
 * (like the vendor commands) that needs to get the wdev for a vif.
 * This can also be useful to get the netdev associated to a vif.
 *
 * Return: pointer to the wdev
 */
struct wireless_dev *ieee80211_vif_to_wdev(struct ieee80211_vif *vif);

static inline bool lockdep_vif_wiphy_mutex_held(struct ieee80211_vif *vif)
{
	return lockdep_is_held(&ieee80211_vif_to_wdev(vif)->wiphy->mtx);
}

#define link_conf_dereference_protected(vif, link_id)		\
	rcu_dereference_protected((vif)->link_conf[link_id],	\
				  lockdep_vif_wiphy_mutex_held(vif))

#define link_conf_dereference_check(vif, link_id)		\
	rcu_dereference_check((vif)->link_conf[link_id],	\
			      lockdep_vif_wiphy_mutex_held(vif))

/**
 * enum ieee80211_key_flags - key flags
 *
 * These flags are used for communication about keys between the driver
 * and mac80211, with the @flags parameter of &struct ieee80211_key_conf.
 *
 * @IEEE80211_KEY_FLAG_GENERATE_IV: This flag should be set by the
 *	driver to indicate that it requires IV generation for this
 *	particular key. Setting this flag does not necessarily mean that SKBs
 *	will have sufficient tailroom for ICV or MIC.
 * @IEEE80211_KEY_FLAG_GENERATE_MMIC: This flag should be set by
 *	the driver for a TKIP key if it requires Michael MIC
 *	generation in software.
 * @IEEE80211_KEY_FLAG_PAIRWISE: Set by mac80211, this flag indicates
 *	that the key is pairwise rather then a shared key.
 * @IEEE80211_KEY_FLAG_SW_MGMT_TX: This flag should be set by the driver for a
 *	CCMP/GCMP key if it requires CCMP/GCMP encryption of management frames
 *	(MFP) to be done in software.
 * @IEEE80211_KEY_FLAG_PUT_IV_SPACE: This flag should be set by the driver
 *	if space should be prepared for the IV, but the IV
 *	itself should not be generated. Do not set together with
 *	@IEEE80211_KEY_FLAG_GENERATE_IV on the same key. Setting this flag does
 *	not necessarily mean that SKBs will have sufficient tailroom for ICV or
 *	MIC.
 * @IEEE80211_KEY_FLAG_RX_MGMT: This key will be used to decrypt received
 *	management frames. The flag can help drivers that have a hardware
 *	crypto implementation that doesn't deal with management frames
 *	properly by allowing them to not upload the keys to hardware and
 *	fall back to software crypto. Note that this flag deals only with
 *	RX, if your crypto engine can't deal with TX you can also set the
 *	%IEEE80211_KEY_FLAG_SW_MGMT_TX flag to encrypt such frames in SW.
 * @IEEE80211_KEY_FLAG_GENERATE_IV_MGMT: This flag should be set by the
 *	driver for a CCMP/GCMP key to indicate that is requires IV generation
 *	only for management frames (MFP).
 * @IEEE80211_KEY_FLAG_RESERVE_TAILROOM: This flag should be set by the
 *	driver for a key to indicate that sufficient tailroom must always
 *	be reserved for ICV or MIC, even when HW encryption is enabled.
 * @IEEE80211_KEY_FLAG_PUT_MIC_SPACE: This flag should be set by the driver for
 *	a TKIP key if it only requires MIC space. Do not set together with
 *	@IEEE80211_KEY_FLAG_GENERATE_MMIC on the same key.
 * @IEEE80211_KEY_FLAG_NO_AUTO_TX: Key needs explicit Tx activation.
 * @IEEE80211_KEY_FLAG_GENERATE_MMIE: This flag should be set by the driver
 *	for a AES_CMAC or a AES_GMAC key to indicate that it requires sequence
 *	number generation only
 * @IEEE80211_KEY_FLAG_SPP_AMSDU: SPP A-MSDUs can be used with this key
 *	(set by mac80211 from the sta->spp_amsdu flag)
 */
enum ieee80211_key_flags {
	IEEE80211_KEY_FLAG_GENERATE_IV_MGMT	= BIT(0),
	IEEE80211_KEY_FLAG_GENERATE_IV		= BIT(1),
	IEEE80211_KEY_FLAG_GENERATE_MMIC	= BIT(2),
	IEEE80211_KEY_FLAG_PAIRWISE		= BIT(3),
	IEEE80211_KEY_FLAG_SW_MGMT_TX		= BIT(4),
	IEEE80211_KEY_FLAG_PUT_IV_SPACE		= BIT(5),
	IEEE80211_KEY_FLAG_RX_MGMT		= BIT(6),
	IEEE80211_KEY_FLAG_RESERVE_TAILROOM	= BIT(7),
	IEEE80211_KEY_FLAG_PUT_MIC_SPACE	= BIT(8),
	IEEE80211_KEY_FLAG_NO_AUTO_TX		= BIT(9),
	IEEE80211_KEY_FLAG_GENERATE_MMIE	= BIT(10),
	IEEE80211_KEY_FLAG_SPP_AMSDU		= BIT(11),
};

/**
 * struct ieee80211_key_conf - key information
 *
 * This key information is given by mac80211 to the driver by
 * the set_key() callback in &struct ieee80211_ops.
 *
 * @hw_key_idx: To be set by the driver, this is the key index the driver
 *	wants to be given when a frame is transmitted and needs to be
 *	encrypted in hardware.
 * @cipher: The key's cipher suite selector.
 * @tx_pn: PN used for TX keys, may be used by the driver as well if it
 *	needs to do software PN assignment by itself (e.g. due to TSO)
 * @flags: key flags, see &enum ieee80211_key_flags.
 * @keyidx: the key index (0-7)
 * @keylen: key material length
 * @key: key material. For ALG_TKIP the key is encoded as a 256-bit (32 byte)
 * 	data block:
 * 	- Temporal Encryption Key (128 bits)
 * 	- Temporal Authenticator Tx MIC Key (64 bits)
 * 	- Temporal Authenticator Rx MIC Key (64 bits)
 * @icv_len: The ICV length for this key type
 * @iv_len: The IV length for this key type
 * @link_id: the link ID, 0 for non-MLO, or -1 for pairwise keys
 */
struct ieee80211_key_conf {
	atomic64_t tx_pn;
	u32 cipher;
	u8 icv_len;
	u8 iv_len;
	u8 hw_key_idx;
	s8 keyidx;
	u16 flags;
	s8 link_id;
	u8 keylen;
	u8 key[];
};

#define IEEE80211_MAX_PN_LEN	16

#define TKIP_PN_TO_IV16(pn) ((u16)(pn & 0xffff))
#define TKIP_PN_TO_IV32(pn) ((u32)((pn >> 16) & 0xffffffff))

/**
 * struct ieee80211_key_seq - key sequence counter
 *
 * @tkip: TKIP data, containing IV32 and IV16 in host byte order
 * @ccmp: PN data, most significant byte first (big endian,
 *	reverse order than in packet)
 * @aes_cmac: PN data, most significant byte first (big endian,
 *	reverse order than in packet)
 * @aes_gmac: PN data, most significant byte first (big endian,
 *	reverse order than in packet)
 * @gcmp: PN data, most significant byte first (big endian,
 *	reverse order than in packet)
 * @hw: data for HW-only (e.g. cipher scheme) keys
 */
struct ieee80211_key_seq {
	union {
		struct {
			u32 iv32;
			u16 iv16;
		} tkip;
		struct {
			u8 pn[6];
		} ccmp;
		struct {
			u8 pn[6];
		} aes_cmac;
		struct {
			u8 pn[6];
		} aes_gmac;
		struct {
			u8 pn[6];
		} gcmp;
		struct {
			u8 seq[IEEE80211_MAX_PN_LEN];
			u8 seq_len;
		} hw;
	};
};

/**
 * enum set_key_cmd - key command
 *
 * Used with the set_key() callback in &struct ieee80211_ops, this
 * indicates whether a key is being removed or added.
 *
 * @SET_KEY: a key is set
 * @DISABLE_KEY: a key must be disabled
 */
enum set_key_cmd {
	SET_KEY, DISABLE_KEY,
};

/**
 * enum ieee80211_sta_state - station state
 *
 * @IEEE80211_STA_NOTEXIST: station doesn't exist at all,
 *	this is a special state for add/remove transitions
 * @IEEE80211_STA_NONE: station exists without special state
 * @IEEE80211_STA_AUTH: station is authenticated
 * @IEEE80211_STA_ASSOC: station is associated
 * @IEEE80211_STA_AUTHORIZED: station is authorized (802.1X)
 */
enum ieee80211_sta_state {
	/* NOTE: These need to be ordered correctly! */
	IEEE80211_STA_NOTEXIST,
	IEEE80211_STA_NONE,
	IEEE80211_STA_AUTH,
	IEEE80211_STA_ASSOC,
	IEEE80211_STA_AUTHORIZED,
};

/**
 * enum ieee80211_sta_rx_bandwidth - station RX bandwidth
 * @IEEE80211_STA_RX_BW_20: station can only receive 20 MHz
 * @IEEE80211_STA_RX_BW_40: station can receive up to 40 MHz
 * @IEEE80211_STA_RX_BW_80: station can receive up to 80 MHz
 * @IEEE80211_STA_RX_BW_160: station can receive up to 160 MHz
 *	(including 80+80 MHz)
 * @IEEE80211_STA_RX_BW_320: station can receive up to 320 MHz
 *
 * Implementation note: 20 must be zero to be initialized
 *	correctly, the values must be sorted.
 */
enum ieee80211_sta_rx_bandwidth {
	IEEE80211_STA_RX_BW_20 = 0,
	IEEE80211_STA_RX_BW_40,
	IEEE80211_STA_RX_BW_80,
	IEEE80211_STA_RX_BW_160,
	IEEE80211_STA_RX_BW_320,
};

#define IEEE80211_STA_RX_BW_MAX	IEEE80211_STA_RX_BW_320

/**
 * struct ieee80211_sta_rates - station rate selection table
 *
 * @rcu_head: RCU head used for freeing the table on update
 * @rate: transmit rates/flags to be used by default.
 *	Overriding entries per-packet is possible by using cb tx control.
 */
struct ieee80211_sta_rates {
	struct rcu_head rcu_head;
	struct {
		s8 idx;
		u8 count;
		u8 count_cts;
		u8 count_rts;
		u16 flags;
	} rate[IEEE80211_TX_RATE_TABLE_SIZE];
};

/**
 * struct ieee80211_sta_txpwr - station txpower configuration
 *
 * Used to configure txpower for station.
 *
 * @power: indicates the tx power, in dBm, to be used when sending data frames
 *	to the STA.
 * @type: In particular if TPC %type is NL80211_TX_POWER_LIMITED then tx power
 *	will be less than or equal to specified from userspace, whereas if TPC
 *	%type is NL80211_TX_POWER_AUTOMATIC then it indicates default tx power.
 *	NL80211_TX_POWER_FIXED is not a valid configuration option for
 *	per peer TPC.
 */
struct ieee80211_sta_txpwr {
	s16 power;
	enum nl80211_tx_power_setting type;
};

/**
 * struct ieee80211_sta_aggregates - info that is aggregated from active links
 *
 * Used for any per-link data that needs to be aggregated and updated in the
 * main &struct ieee80211_sta when updated or the active links change.
 *
 * @max_amsdu_len: indicates the maximal length of an A-MSDU in bytes.
 *	This field is always valid for packets with a VHT preamble.
 *	For packets with a HT preamble, additional limits apply:
 *
 *	* If the skb is transmitted as part of a BA agreement, the
 *	  A-MSDU maximal size is min(max_amsdu_len, 4065) bytes.
 *	* If the skb is not part of a BA agreement, the A-MSDU maximal
 *	  size is min(max_amsdu_len, 7935) bytes.
 *
 * Both additional HT limits must be enforced by the low level
 * driver. This is defined by the spec (IEEE 802.11-2012 section
 * 8.3.2.2 NOTE 2).
 * @max_rc_amsdu_len: Maximum A-MSDU size in bytes recommended by rate control.
 * @max_tid_amsdu_len: Maximum A-MSDU size in bytes for this TID
 */
struct ieee80211_sta_aggregates {
	u16 max_amsdu_len;

	u16 max_rc_amsdu_len;
	u16 max_tid_amsdu_len[IEEE80211_NUM_TIDS];
};

/**
 * struct ieee80211_link_sta - station Link specific info
 * All link specific info for a STA link for a non MLD STA(single)
 * or a MLD STA(multiple entries) are stored here.
 *
 * @sta: reference to owning STA
 * @addr: MAC address of the Link STA. For non-MLO STA this is same as the addr
 *	in ieee80211_sta. For MLO Link STA this addr can be same or different
 *	from addr in ieee80211_sta (representing MLD STA addr)
 * @link_id: the link ID for this link STA (0 for deflink)
 * @smps_mode: current SMPS mode (off, static or dynamic)
 * @supp_rates: Bitmap of supported rates
 * @ht_cap: HT capabilities of this STA; restricted to our own capabilities
 * @vht_cap: VHT capabilities of this STA; restricted to our own capabilities
 * @he_cap: HE capabilities of this STA
 * @he_6ghz_capa: on 6 GHz, holds the HE 6 GHz band capabilities
 * @eht_cap: EHT capabilities of this STA
 * @agg: per-link data for multi-link aggregation
 * @bandwidth: current bandwidth the station can receive with
 * @rx_nss: in HT/VHT, the maximum number of spatial streams the
 *	station can receive at the moment, changed by operating mode
 *	notifications and capabilities. The value is only valid after
 *	the station moves to associated state.
 * @txpwr: the station tx power configuration
 *
 */
struct ieee80211_link_sta {
	struct ieee80211_sta *sta;

	u8 addr[ETH_ALEN];
	u8 link_id;
	enum ieee80211_smps_mode smps_mode;

	u32 supp_rates[NUM_NL80211_BANDS];
	struct ieee80211_sta_ht_cap ht_cap;
	struct ieee80211_sta_vht_cap vht_cap;
	struct ieee80211_sta_he_cap he_cap;
	struct ieee80211_he_6ghz_capa he_6ghz_capa;
	struct ieee80211_sta_eht_cap eht_cap;

	struct ieee80211_sta_aggregates agg;

	u8 rx_nss;
	enum ieee80211_sta_rx_bandwidth bandwidth;
	struct ieee80211_sta_txpwr txpwr;
};

/**
 * struct ieee80211_sta - station table entry
 *
 * A station table entry represents a station we are possibly
 * communicating with. Since stations are RCU-managed in
 * mac80211, any ieee80211_sta pointer you get access to must
 * either be protected by rcu_read_lock() explicitly or implicitly,
 * or you must take good care to not use such a pointer after a
 * call to your sta_remove callback that removed it.
 * This also represents the MLD STA in case of MLO association
 * and holds pointers to various link STA's
 *
 * @addr: MAC address
 * @aid: AID we assigned to the station if we're an AP
 * @max_rx_aggregation_subframes: maximal amount of frames in a single AMPDU
 *	that this station is allowed to transmit to us.
 *	Can be modified by driver.
 * @wme: indicates whether the STA supports QoS/WME (if local devices does,
 *	otherwise always false)
 * @drv_priv: data area for driver use, will always be aligned to
 *	sizeof(void \*), size is determined in hw information.
 * @uapsd_queues: bitmap of queues configured for uapsd. Only valid
 *	if wme is supported. The bits order is like in
 *	IEEE80211_WMM_IE_STA_QOSINFO_AC_*.
 * @max_sp: max Service Period. Only valid if wme is supported.
 * @rates: rate control selection table
 * @tdls: indicates whether the STA is a TDLS peer
 * @tdls_initiator: indicates the STA is an initiator of the TDLS link. Only
 *	valid if the STA is a TDLS peer in the first place.
 * @mfp: indicates whether the STA uses management frame protection or not.
 * @mlo: indicates whether the STA is MLO station.
 * @max_amsdu_subframes: indicates the maximal number of MSDUs in a single
 *	A-MSDU. Taken from the Extended Capabilities element. 0 means
 *	unlimited.
 * @eml_cap: EML capabilities of this MLO station
 * @cur: currently valid data as aggregated from the active links
 *	For non MLO STA it will point to the deflink data. For MLO STA
 *	ieee80211_sta_recalc_aggregates() must be called to update it.
 * @support_p2p_ps: indicates whether the STA supports P2P PS mechanism or not.
 * @txq: per-TID data TX queues; note that the last entry (%IEEE80211_NUM_TIDS)
 *	is used for non-data frames
 * @deflink: This holds the default link STA information, for non MLO STA all link
 *	specific STA information is accessed through @deflink or through
 *	link[0] which points to address of @deflink. For MLO Link STA
 *	the first added link STA will point to deflink.
 * @link: reference to Link Sta entries. For Non MLO STA, except 1st link,
 *	i.e link[0] all links would be assigned to NULL by default and
 *	would access link information via @deflink or link[0]. For MLO
 *	STA, first link STA being added will point its link pointer to
 *	@deflink address and remaining would be allocated and the address
 *	would be assigned to link[link_id] where link_id is the id assigned
 *	by the AP.
 * @valid_links: bitmap of valid links, or 0 for non-MLO
 * @spp_amsdu: indicates whether the STA uses SPP A-MSDU or not.
 */
struct ieee80211_sta {
	u8 addr[ETH_ALEN] __aligned(2);
	u16 aid;
	u16 max_rx_aggregation_subframes;
	bool wme;
	u8 uapsd_queues;
	u8 max_sp;
	struct ieee80211_sta_rates __rcu *rates;
	bool tdls;
	bool tdls_initiator;
	bool mfp;
	bool mlo;
	bool spp_amsdu;
	u8 max_amsdu_subframes;
	u16 eml_cap;

	struct ieee80211_sta_aggregates *cur;

	bool support_p2p_ps;

	struct ieee80211_txq *txq[IEEE80211_NUM_TIDS + 1];

	u16 valid_links;
	struct ieee80211_link_sta deflink;
	struct ieee80211_link_sta __rcu *link[IEEE80211_MLD_MAX_NUM_LINKS];

	/* must be last */
	u8 drv_priv[] __aligned(sizeof(void *));
};

#ifdef CONFIG_LOCKDEP
bool lockdep_sta_mutex_held(struct ieee80211_sta *pubsta);
#else
static inline bool lockdep_sta_mutex_held(struct ieee80211_sta *pubsta)
{
	return true;
}
#endif

#define link_sta_dereference_protected(sta, link_id)		\
	rcu_dereference_protected((sta)->link[link_id],		\
				  lockdep_sta_mutex_held(sta))

#define link_sta_dereference_check(sta, link_id)		\
	rcu_dereference_check((sta)->link[link_id],		\
			      lockdep_sta_mutex_held(sta))

#define for_each_sta_active_link(vif, sta, link_sta, link_id)			\
	for (link_id = 0; link_id < ARRAY_SIZE((sta)->link); link_id++)		\
		if ((!(vif)->active_links ||					\
		     (vif)->active_links & BIT(link_id)) &&			\
		    ((link_sta) = link_sta_dereference_check(sta, link_id)))

/**
 * enum sta_notify_cmd - sta notify command
 *
 * Used with the sta_notify() callback in &struct ieee80211_ops, this
 * indicates if an associated station made a power state transition.
 *
 * @STA_NOTIFY_SLEEP: a station is now sleeping
 * @STA_NOTIFY_AWAKE: a sleeping station woke up
 */
enum sta_notify_cmd {
	STA_NOTIFY_SLEEP, STA_NOTIFY_AWAKE,
};

/**
 * struct ieee80211_tx_control - TX control data
 *
 * @sta: station table entry, this sta pointer may be NULL and
 * 	it is not allowed to copy the pointer, due to RCU.
 */
struct ieee80211_tx_control {
	struct ieee80211_sta *sta;
};

/**
 * struct ieee80211_txq - Software intermediate tx queue
 *
 * @vif: &struct ieee80211_vif pointer from the add_interface callback.
 * @sta: station table entry, %NULL for per-vif queue
 * @tid: the TID for this queue (unused for per-vif queue),
 *	%IEEE80211_NUM_TIDS for non-data (if enabled)
 * @ac: the AC for this queue
 * @drv_priv: driver private area, sized by hw->txq_data_size
 *
 * The driver can obtain packets from this queue by calling
 * ieee80211_tx_dequeue().
 */
struct ieee80211_txq {
	struct ieee80211_vif *vif;
	struct ieee80211_sta *sta;
	u8 tid;
	u8 ac;

	/* must be last */
	u8 drv_priv[] __aligned(sizeof(void *));
};

/**
 * enum ieee80211_hw_flags - hardware flags
 *
 * These flags are used to indicate hardware capabilities to
 * the stack. Generally, flags here should have their meaning
 * done in a way that the simplest hardware doesn't need setting
 * any particular flags. There are some exceptions to this rule,
 * however, so you are advised to review these flags carefully.
 *
 * @IEEE80211_HW_HAS_RATE_CONTROL:
 *	The hardware or firmware includes rate control, and cannot be
 *	controlled by the stack. As such, no rate control algorithm
 *	should be instantiated, and the TX rate reported to userspace
 *	will be taken from the TX status instead of the rate control
 *	algorithm.
 *	Note that this requires that the driver implement a number of
 *	callbacks so it has the correct information, it needs to have
 *	the @set_rts_threshold callback and must look at the BSS config
 *	@use_cts_prot for G/N protection, @use_short_slot for slot
 *	timing in 2.4 GHz and @use_short_preamble for preambles for
 *	CCK frames.
 *
 * @IEEE80211_HW_RX_INCLUDES_FCS:
 *	Indicates that received frames passed to the stack include
 *	the FCS at the end.
 *
 * @IEEE80211_HW_HOST_BROADCAST_PS_BUFFERING:
 *	Some wireless LAN chipsets buffer broadcast/multicast frames
 *	for power saving stations in the hardware/firmware and others
 *	rely on the host system for such buffering. This option is used
 *	to configure the IEEE 802.11 upper layer to buffer broadcast and
 *	multicast frames when there are power saving stations so that
 *	the driver can fetch them with ieee80211_get_buffered_bc().
 *
 * @IEEE80211_HW_SIGNAL_UNSPEC:
 *	Hardware can provide signal values but we don't know its units. We
 *	expect values between 0 and @max_signal.
 *	If possible please provide dB or dBm instead.
 *
 * @IEEE80211_HW_SIGNAL_DBM:
 *	Hardware gives signal values in dBm, decibel difference from
 *	one milliwatt. This is the preferred method since it is standardized
 *	between different devices. @max_signal does not need to be set.
 *
 * @IEEE80211_HW_SPECTRUM_MGMT:
 * 	Hardware supports spectrum management defined in 802.11h
 * 	Measurement, Channel Switch, Quieting, TPC
 *
 * @IEEE80211_HW_AMPDU_AGGREGATION:
 *	Hardware supports 11n A-MPDU aggregation.
 *
 * @IEEE80211_HW_SUPPORTS_PS:
 *	Hardware has power save support (i.e. can go to sleep).
 *
 * @IEEE80211_HW_PS_NULLFUNC_STACK:
 *	Hardware requires nullfunc frame handling in stack, implies
 *	stack support for dynamic PS.
 *
 * @IEEE80211_HW_SUPPORTS_DYNAMIC_PS:
 *	Hardware has support for dynamic PS.
 *
 * @IEEE80211_HW_MFP_CAPABLE:
 *	Hardware supports management frame protection (MFP, IEEE 802.11w).
 *
 * @IEEE80211_HW_REPORTS_TX_ACK_STATUS:
 *	Hardware can provide ack status reports of Tx frames to
 *	the stack.
 *
 * @IEEE80211_HW_CONNECTION_MONITOR:
 *	The hardware performs its own connection monitoring, including
 *	periodic keep-alives to the AP and probing the AP on beacon loss.
 *
 * @IEEE80211_HW_NEED_DTIM_BEFORE_ASSOC:
 *	This device needs to get data from beacon before association (i.e.
 *	dtim_period).
 *
 * @IEEE80211_HW_SUPPORTS_PER_STA_GTK: The device's crypto engine supports
 *	per-station GTKs as used by IBSS RSN or during fast transition. If
 *	the device doesn't support per-station GTKs, but can be asked not
 *	to decrypt group addressed frames, then IBSS RSN support is still
 *	possible but software crypto will be used. Advertise the wiphy flag
 *	only in that case.
 *
 * @IEEE80211_HW_AP_LINK_PS: When operating in AP mode the device
 *	autonomously manages the PS status of connected stations. When
 *	this flag is set mac80211 will not trigger PS mode for connected
 *	stations based on the PM bit of incoming frames.
 *	Use ieee80211_start_ps()/ieee8021_end_ps() to manually configure
 *	the PS mode of connected stations.
 *
 * @IEEE80211_HW_TX_AMPDU_SETUP_IN_HW: The device handles TX A-MPDU session
 *	setup strictly in HW. mac80211 should not attempt to do this in
 *	software.
 *
 * @IEEE80211_HW_WANT_MONITOR_VIF: The driver would like to be informed of
 *	a virtual monitor interface when monitor interfaces are the only
 *	active interfaces.
 *
 * @IEEE80211_HW_NO_VIRTUAL_MONITOR: The driver would like to be informed
 *	of any monitor interface, as well as their configured channel.
 *	This is useful for supporting multiple monitor interfaces on different
 *	channels.
 *
 * @IEEE80211_HW_NO_AUTO_VIF: The driver would like for no wlanX to
 *	be created.  It is expected user-space will create vifs as
 *	desired (and thus have them named as desired).
 *
 * @IEEE80211_HW_SW_CRYPTO_CONTROL: The driver wants to control which of the
 *	crypto algorithms can be done in software - so don't automatically
 *	try to fall back to it if hardware crypto fails, but do so only if
 *	the driver returns 1. This also forces the driver to advertise its
 *	supported cipher suites.
 *
 * @IEEE80211_HW_SUPPORT_FAST_XMIT: The driver/hardware supports fast-xmit,
 *	this currently requires only the ability to calculate the duration
 *	for frames.
 *
 * @IEEE80211_HW_QUEUE_CONTROL: The driver wants to control per-interface
 *	queue mapping in order to use different queues (not just one per AC)
 *	for different virtual interfaces. See the doc section on HW queue
 *	control for more details.
 *
 * @IEEE80211_HW_SUPPORTS_RC_TABLE: The driver supports using a rate
 *	selection table provided by the rate control algorithm.
 *
 * @IEEE80211_HW_P2P_DEV_ADDR_FOR_INTF: Use the P2P Device address for any
 *	P2P Interface. This will be honoured even if more than one interface
 *	is supported.
 *
 * @IEEE80211_HW_TIMING_BEACON_ONLY: Use sync timing from beacon frames
 *	only, to allow getting TBTT of a DTIM beacon.
 *
 * @IEEE80211_HW_SUPPORTS_HT_CCK_RATES: Hardware supports mixing HT/CCK rates
 *	and can cope with CCK rates in an aggregation session (e.g. by not
 *	using aggregation for such frames.)
 *
 * @IEEE80211_HW_CHANCTX_STA_CSA: Support 802.11h based channel-switch (CSA)
 *	for a single active channel while using channel contexts. When support
 *	is not enabled the default action is to disconnect when getting the
 *	CSA frame.
 *
 * @IEEE80211_HW_SUPPORTS_CLONED_SKBS: The driver will never modify the payload
 *	or tailroom of TX skbs without copying them first.
 *
 * @IEEE80211_HW_SINGLE_SCAN_ON_ALL_BANDS: The HW supports scanning on all bands
 *	in one command, mac80211 doesn't have to run separate scans per band.
 *
 * @IEEE80211_HW_TDLS_WIDER_BW: The device/driver supports wider bandwidth
 *	than then BSS bandwidth for a TDLS link on the base channel.
 *
 * @IEEE80211_HW_SUPPORTS_AMSDU_IN_AMPDU: The driver supports receiving A-MSDUs
 *	within A-MPDU.
 *
 * @IEEE80211_HW_BEACON_TX_STATUS: The device/driver provides TX status
 *	for sent beacons.
 *
 * @IEEE80211_HW_NEEDS_UNIQUE_STA_ADDR: Hardware (or driver) requires that each
 *	station has a unique address, i.e. each station entry can be identified
 *	by just its MAC address; this prevents, for example, the same station
 *	from connecting to two virtual AP interfaces at the same time.
 *
 * @IEEE80211_HW_SUPPORTS_REORDERING_BUFFER: Hardware (or driver) manages the
 *	reordering buffer internally, guaranteeing mac80211 receives frames in
 *	order and does not need to manage its own reorder buffer or BA session
 *	timeout.
 *
 * @IEEE80211_HW_USES_RSS: The device uses RSS and thus requires parallel RX,
 *	which implies using per-CPU station statistics.
 *
 * @IEEE80211_HW_TX_AMSDU: Hardware (or driver) supports software aggregated
 *	A-MSDU frames. Requires software tx queueing and fast-xmit support.
 *	When not using minstrel/minstrel_ht rate control, the driver must
 *	limit the maximum A-MSDU size based on the current tx rate by setting
 *	max_rc_amsdu_len in struct ieee80211_sta.
 *
 * @IEEE80211_HW_TX_FRAG_LIST: Hardware (or driver) supports sending frag_list
 *	skbs, needed for zero-copy software A-MSDU.
 *
 * @IEEE80211_HW_REPORTS_LOW_ACK: The driver (or firmware) reports low ack event
 *	by ieee80211_report_low_ack() based on its own algorithm. For such
 *	drivers, mac80211 packet loss mechanism will not be triggered and driver
 *	is completely depending on firmware event for station kickout.
 *
 * @IEEE80211_HW_SUPPORTS_TX_FRAG: Hardware does fragmentation by itself.
 *	The stack will not do fragmentation.
 *	The callback for @set_frag_threshold should be set as well.
 *
 * @IEEE80211_HW_SUPPORTS_TDLS_BUFFER_STA: Hardware supports buffer STA on
 *	TDLS links.
 *
 * @IEEE80211_HW_DOESNT_SUPPORT_QOS_NDP: The driver (or firmware) doesn't
 *	support QoS NDP for AP probing - that's most likely a driver bug.
 *
 * @IEEE80211_HW_BUFF_MMPDU_TXQ: use the TXQ for bufferable MMPDUs, this of
 *	course requires the driver to use TXQs to start with.
 *
 * @IEEE80211_HW_SUPPORTS_VHT_EXT_NSS_BW: (Hardware) rate control supports VHT
 *	extended NSS BW (dot11VHTExtendedNSSBWCapable). This flag will be set if
 *	the selected rate control algorithm sets %RATE_CTRL_CAPA_VHT_EXT_NSS_BW
 *	but if the rate control is built-in then it must be set by the driver.
 *	See also the documentation for that flag.
 *
 * @IEEE80211_HW_STA_MMPDU_TXQ: use the extra non-TID per-station TXQ for all
 *	MMPDUs on station interfaces. This of course requires the driver to use
 *	TXQs to start with.
 *
 * @IEEE80211_HW_TX_STATUS_NO_AMPDU_LEN: Driver does not report accurate A-MPDU
 *	length in tx status information
 *
 * @IEEE80211_HW_SUPPORTS_MULTI_BSSID: Hardware supports multi BSSID
 *
 * @IEEE80211_HW_SUPPORTS_ONLY_HE_MULTI_BSSID: Hardware supports multi BSSID
 *	only for HE APs. Applies if @IEEE80211_HW_SUPPORTS_MULTI_BSSID is set.
 *
 * @IEEE80211_HW_AMPDU_KEYBORDER_SUPPORT: The card and driver is only
 *	aggregating MPDUs with the same keyid, allowing mac80211 to keep Tx
 *	A-MPDU sessions active while rekeying with Extended Key ID.
 *
 * @IEEE80211_HW_SUPPORTS_TX_ENCAP_OFFLOAD: Hardware supports tx encapsulation
 *	offload
 *
 * @IEEE80211_HW_SUPPORTS_RX_DECAP_OFFLOAD: Hardware supports rx decapsulation
 *	offload
 *
 * @IEEE80211_HW_SUPPORTS_CONC_MON_RX_DECAP: Hardware supports concurrent rx
 *	decapsulation offload and passing raw 802.11 frames for monitor iface.
 *	If this is supported, the driver must pass both 802.3 frames for real
 *	usage and 802.11 frames with %RX_FLAG_ONLY_MONITOR set for monitor to
 *	the stack.
 *
 * @IEEE80211_HW_DETECTS_COLOR_COLLISION: HW/driver has support for BSS color
 *	collision detection and doesn't need it in software.
 *
 * @IEEE80211_HW_MLO_MCAST_MULTI_LINK_TX: Hardware/driver handles transmitting
 *	multicast frames on all links, mac80211 should not do that.
 *
 * @IEEE80211_HW_DISALLOW_PUNCTURING: HW requires disabling puncturing in EHT
 *	and connecting with a lower bandwidth instead
 * @IEEE80211_HW_DISALLOW_PUNCTURING_5GHZ: HW requires disabling puncturing in
 *	EHT in 5 GHz and connecting with a lower bandwidth instead
 *
 * @IEEE80211_HW_HANDLES_QUIET_CSA: HW/driver handles quieting for CSA, so
 *	no need to stop queues. This really should be set by a driver that
 *	implements MLO, so operation can continue on other links when one
 *	link is switching.
 *
 * @IEEE80211_HW_STRICT: strictly enforce certain things mandated by the spec
 *	but otherwise ignored/worked around for interoperability. This is a
 *	HW flag so drivers can opt in according to their own control, e.g. in
 *	testing.
 *
 * @NUM_IEEE80211_HW_FLAGS: number of hardware flags, used for sizing arrays
 */
enum ieee80211_hw_flags {
	IEEE80211_HW_HAS_RATE_CONTROL,
	IEEE80211_HW_RX_INCLUDES_FCS,
	IEEE80211_HW_HOST_BROADCAST_PS_BUFFERING,
	IEEE80211_HW_SIGNAL_UNSPEC,
	IEEE80211_HW_SIGNAL_DBM,
	IEEE80211_HW_NEED_DTIM_BEFORE_ASSOC,
	IEEE80211_HW_SPECTRUM_MGMT,
	IEEE80211_HW_AMPDU_AGGREGATION,
	IEEE80211_HW_SUPPORTS_PS,
	IEEE80211_HW_PS_NULLFUNC_STACK,
	IEEE80211_HW_SUPPORTS_DYNAMIC_PS,
	IEEE80211_HW_MFP_CAPABLE,
	IEEE80211_HW_WANT_MONITOR_VIF,
	IEEE80211_HW_NO_VIRTUAL_MONITOR,
	IEEE80211_HW_NO_AUTO_VIF,
	IEEE80211_HW_SW_CRYPTO_CONTROL,
	IEEE80211_HW_SUPPORT_FAST_XMIT,
	IEEE80211_HW_REPORTS_TX_ACK_STATUS,
	IEEE80211_HW_CONNECTION_MONITOR,
	IEEE80211_HW_QUEUE_CONTROL,
	IEEE80211_HW_SUPPORTS_PER_STA_GTK,
	IEEE80211_HW_AP_LINK_PS,
	IEEE80211_HW_TX_AMPDU_SETUP_IN_HW,
	IEEE80211_HW_SUPPORTS_RC_TABLE,
	IEEE80211_HW_P2P_DEV_ADDR_FOR_INTF,
	IEEE80211_HW_TIMING_BEACON_ONLY,
	IEEE80211_HW_SUPPORTS_HT_CCK_RATES,
	IEEE80211_HW_CHANCTX_STA_CSA,
	IEEE80211_HW_SUPPORTS_CLONED_SKBS,
	IEEE80211_HW_SINGLE_SCAN_ON_ALL_BANDS,
	IEEE80211_HW_TDLS_WIDER_BW,
	IEEE80211_HW_SUPPORTS_AMSDU_IN_AMPDU,
	IEEE80211_HW_BEACON_TX_STATUS,
	IEEE80211_HW_NEEDS_UNIQUE_STA_ADDR,
	IEEE80211_HW_SUPPORTS_REORDERING_BUFFER,
	IEEE80211_HW_USES_RSS,
	IEEE80211_HW_TX_AMSDU,
	IEEE80211_HW_TX_FRAG_LIST,
	IEEE80211_HW_REPORTS_LOW_ACK,
	IEEE80211_HW_SUPPORTS_TX_FRAG,
	IEEE80211_HW_SUPPORTS_TDLS_BUFFER_STA,
	IEEE80211_HW_DOESNT_SUPPORT_QOS_NDP,
	IEEE80211_HW_BUFF_MMPDU_TXQ,
	IEEE80211_HW_SUPPORTS_VHT_EXT_NSS_BW,
	IEEE80211_HW_STA_MMPDU_TXQ,
	IEEE80211_HW_TX_STATUS_NO_AMPDU_LEN,
	IEEE80211_HW_SUPPORTS_MULTI_BSSID,
	IEEE80211_HW_SUPPORTS_ONLY_HE_MULTI_BSSID,
	IEEE80211_HW_AMPDU_KEYBORDER_SUPPORT,
	IEEE80211_HW_SUPPORTS_TX_ENCAP_OFFLOAD,
	IEEE80211_HW_SUPPORTS_RX_DECAP_OFFLOAD,
	IEEE80211_HW_SUPPORTS_CONC_MON_RX_DECAP,
	IEEE80211_HW_DETECTS_COLOR_COLLISION,
	IEEE80211_HW_MLO_MCAST_MULTI_LINK_TX,
	IEEE80211_HW_DISALLOW_PUNCTURING,
	IEEE80211_HW_DISALLOW_PUNCTURING_5GHZ,
	IEEE80211_HW_HANDLES_QUIET_CSA,
	IEEE80211_HW_STRICT,

	/* keep last, obviously */
	NUM_IEEE80211_HW_FLAGS
};

/**
 * struct ieee80211_hw - hardware information and state
 *
 * This structure contains the configuration and hardware
 * information for an 802.11 PHY.
 *
 * @wiphy: This points to the &struct wiphy allocated for this
 *	802.11 PHY. You must fill in the @perm_addr and @dev
 *	members of this structure using SET_IEEE80211_DEV()
 *	and SET_IEEE80211_PERM_ADDR(). Additionally, all supported
 *	bands (with channels, bitrates) are registered here.
 *
 * @conf: &struct ieee80211_conf, device configuration, don't use.
 *
 * @priv: pointer to private area that was allocated for driver use
 *	along with this structure.
 *
 * @flags: hardware flags, see &enum ieee80211_hw_flags.
 *
 * @extra_tx_headroom: headroom to reserve in each transmit skb
 *	for use by the driver (e.g. for transmit headers.)
 *
 * @extra_beacon_tailroom: tailroom to reserve in each beacon tx skb.
 *	Can be used by drivers to add extra IEs.
 *
 * @max_signal: Maximum value for signal (rssi) in RX information, used
 *	only when @IEEE80211_HW_SIGNAL_UNSPEC or @IEEE80211_HW_SIGNAL_DB
 *
 * @max_listen_interval: max listen interval in units of beacon interval
 *	that HW supports
 *
 * @queues: number of available hardware transmit queues for
 *	data packets. WMM/QoS requires at least four, these
 *	queues need to have configurable access parameters.
 *
 * @rate_control_algorithm: rate control algorithm for this hardware.
 *	If unset (NULL), the default algorithm will be used. Must be
 *	set before calling ieee80211_register_hw().
 *
 * @vif_data_size: size (in bytes) of the drv_priv data area
 *	within &struct ieee80211_vif.
 * @sta_data_size: size (in bytes) of the drv_priv data area
 *	within &struct ieee80211_sta.
 * @chanctx_data_size: size (in bytes) of the drv_priv data area
 *	within &struct ieee80211_chanctx_conf.
 * @txq_data_size: size (in bytes) of the drv_priv data area
 *	within @struct ieee80211_txq.
 *
 * @max_rates: maximum number of alternate rate retry stages the hw
 *	can handle.
 * @max_report_rates: maximum number of alternate rate retry stages
 *	the hw can report back.
 * @max_rate_tries: maximum number of tries for each stage
 *
 * @max_rx_aggregation_subframes: maximum buffer size (number of
 *	sub-frames) to be used for A-MPDU block ack receiver
 *	aggregation.
 *	This is only relevant if the device has restrictions on the
 *	number of subframes, if it relies on mac80211 to do reordering
 *	it shouldn't be set.
 *
 * @max_tx_aggregation_subframes: maximum number of subframes in an
 *	aggregate an HT/HE device will transmit. In HT AddBA we'll
 *	advertise a constant value of 64 as some older APs crash if
 *	the window size is smaller (an example is LinkSys WRT120N
 *	with FW v1.0.07 build 002 Jun 18 2012).
 *	For AddBA to HE capable peers this value will be used.
 *
 * @max_tx_fragments: maximum number of tx buffers per (A)-MSDU, sum
 *	of 1 + skb_shinfo(skb)->nr_frags for each skb in the frag_list.
 *
 * @offchannel_tx_hw_queue: HW queue ID to use for offchannel TX
 *	(if %IEEE80211_HW_QUEUE_CONTROL is set)
 *
 * @radiotap_mcs_details: lists which MCS information can the HW
 *	reports, by default it is set to _MCS, _GI and _BW but doesn't
 *	include _FMT. Use %IEEE80211_RADIOTAP_MCS_HAVE_\* values, only
 *	adding _BW is supported today.
 *
 * @radiotap_vht_details: lists which VHT MCS information the HW reports,
 *	the default is _GI | _BANDWIDTH.
 *	Use the %IEEE80211_RADIOTAP_VHT_KNOWN_\* values.
 *
 * @radiotap_timestamp: Information for the radiotap timestamp field; if the
 *	@units_pos member is set to a non-negative value then the timestamp
 *	field will be added and populated from the &struct ieee80211_rx_status
 *	device_timestamp.
 * @radiotap_timestamp.units_pos: Must be set to a combination of a
 *	IEEE80211_RADIOTAP_TIMESTAMP_UNIT_* and a
 *	IEEE80211_RADIOTAP_TIMESTAMP_SPOS_* value.
 * @radiotap_timestamp.accuracy: If non-negative, fills the accuracy in the
 *	radiotap field and the accuracy known flag will be set.
 *
 * @netdev_features: netdev features to be set in each netdev created
 *	from this HW. Note that not all features are usable with mac80211,
 *	other features will be rejected during HW registration.
 *
 * @uapsd_queues: This bitmap is included in (re)association frame to indicate
 *	for each access category if it is uAPSD trigger-enabled and delivery-
 *	enabled. Use IEEE80211_WMM_IE_STA_QOSINFO_AC_* to set this bitmap.
 *	Each bit corresponds to different AC. Value '1' in specific bit means
 *	that corresponding AC is both trigger- and delivery-enabled. '0' means
 *	neither enabled.
 *
 * @uapsd_max_sp_len: maximum number of total buffered frames the WMM AP may
 *	deliver to a WMM STA during any Service Period triggered by the WMM STA.
 *	Use IEEE80211_WMM_IE_STA_QOSINFO_SP_* for correct values.
 *
 * @max_nan_de_entries: maximum number of NAN DE functions supported by the
 *	device.
 *
 * @tx_sk_pacing_shift: Pacing shift to set on TCP sockets when frames from
 *	them are encountered. The default should typically not be changed,
 *	unless the driver has good reasons for needing more buffers.
 *
 * @weight_multiplier: Driver specific airtime weight multiplier used while
 *	refilling deficit of each TXQ.
 *
 * @max_mtu: the max mtu could be set.
 *
 * @tx_power_levels: a list of power levels supported by the wifi hardware.
 * 	The power levels can be specified either as integer or fractions.
 * 	The power level at idx 0 shall be the maximum positive power level.
 *
 * @max_txpwr_levels_idx: the maximum valid idx of 'tx_power_levels' list.
 */
struct ieee80211_hw {
	struct ieee80211_conf conf;
	struct wiphy *wiphy;/*关联的wiphy*/
	const char *rate_control_algorithm;
	void *priv;/*指向私有数据*/
	unsigned long flags[BITS_TO_LONGS(NUM_IEEE80211_HW_FLAGS)];
	unsigned int extra_tx_headroom;
	unsigned int extra_beacon_tailroom;
	int vif_data_size;
	int sta_data_size;
	int chanctx_data_size;
	int txq_data_size;
	u16 queues;
	u16 max_listen_interval;
	s8 max_signal;
	u8 max_rates;
	u8 max_report_rates;
	u8 max_rate_tries;
	u16 max_rx_aggregation_subframes;
	u16 max_tx_aggregation_subframes;
	u8 max_tx_fragments;
	u8 offchannel_tx_hw_queue;
	u8 radiotap_mcs_details;
	u16 radiotap_vht_details;
	struct {
		int units_pos;
		s16 accuracy;
	} radiotap_timestamp;
	netdev_features_t netdev_features;
	u8 uapsd_queues;
	u8 uapsd_max_sp_len;
	u8 max_nan_de_entries;
	u8 tx_sk_pacing_shift;
	u8 weight_multiplier;
	u32 max_mtu;
	const s8 *tx_power_levels;
	u8 max_txpwr_levels_idx;
};

static inline bool _ieee80211_hw_check(struct ieee80211_hw *hw,
				       enum ieee80211_hw_flags flg)
{
	return test_bit(flg, hw->flags);
}
#define ieee80211_hw_check(hw, flg)	_ieee80211_hw_check(hw, IEEE80211_HW_##flg)

/*设置hw->flags*/
static inline void _ieee80211_hw_set(struct ieee80211_hw *hw,
				     enum ieee80211_hw_flags flg)
{
	return __set_bit(flg, hw->flags);
}
#define ieee80211_hw_set(hw, flg)	_ieee80211_hw_set(hw, IEEE80211_HW_##flg)

/**
 * struct ieee80211_scan_request - hw scan request
 *
 * @ies: pointers different parts of IEs (in req.ie)
 * @req: cfg80211 request.
 */
struct ieee80211_scan_request {
	struct ieee80211_scan_ies ies;

	/* Keep last */
	struct cfg80211_scan_request req;
};

/**
 * struct ieee80211_tdls_ch_sw_params - TDLS channel switch parameters
 *
 * @sta: peer this TDLS channel-switch request/response came from
 * @chandef: channel referenced in a TDLS channel-switch request
 * @action_code: see &enum ieee80211_tdls_actioncode
 * @status: channel-switch response status
 * @timestamp: time at which the frame was received
 * @switch_time: switch-timing parameter received in the frame
 * @switch_timeout: switch-timing parameter received in the frame
 * @tmpl_skb: TDLS switch-channel response template
 * @ch_sw_tm_ie: offset of the channel-switch timing IE inside @tmpl_skb
 */
struct ieee80211_tdls_ch_sw_params {
	struct ieee80211_sta *sta;
	struct cfg80211_chan_def *chandef;
	u8 action_code;
	u32 status;
	u32 timestamp;
	u16 switch_time;
	u16 switch_timeout;
	struct sk_buff *tmpl_skb;
	u32 ch_sw_tm_ie;
};

/**
 * wiphy_to_ieee80211_hw - return a mac80211 driver hw struct from a wiphy
 *
 * @wiphy: the &struct wiphy which we want to query
 *
 * mac80211 drivers can use this to get to their respective
 * &struct ieee80211_hw. Drivers wishing to get to their own private
 * structure can then access it via hw->priv. Note that mac802111 drivers should
 * not use wiphy_priv() to try to get their private driver structure as this
 * is already used internally by mac80211.
 *
 * Return: The mac80211 driver hw struct of @wiphy.
 */
struct ieee80211_hw *wiphy_to_ieee80211_hw(struct wiphy *wiphy);

/**
 * SET_IEEE80211_DEV - set device for 802.11 hardware
 *
 * @hw: the &struct ieee80211_hw to set the device for
 * @dev: the &struct device of this 802.11 device
 */
static inline void SET_IEEE80211_DEV(struct ieee80211_hw *hw, struct device *dev)
{
	set_wiphy_dev(hw->wiphy, dev);
}

/**
 * SET_IEEE80211_PERM_ADDR - set the permanent MAC address for 802.11 hardware
 *
 * @hw: the &struct ieee80211_hw to set the MAC address for
 * @addr: the address to set
 */
static inline void SET_IEEE80211_PERM_ADDR(struct ieee80211_hw *hw, const u8 *addr)
{
	memcpy(hw->wiphy->perm_addr, addr, ETH_ALEN);
}

static inline struct ieee80211_rate *
ieee80211_get_tx_rate(const struct ieee80211_hw *hw,
		      const struct ieee80211_tx_info *c)
{
	if (WARN_ON_ONCE(c->control.rates[0].idx < 0))
		return NULL;
	return &hw->wiphy->bands[c->band]->bitrates[c->control.rates[0].idx];
}

static inline struct ieee80211_rate *
ieee80211_get_rts_cts_rate(const struct ieee80211_hw *hw,
			   const struct ieee80211_tx_info *c)
{
	if (c->control.rts_cts_rate_idx < 0)
		return NULL;
	return &hw->wiphy->bands[c->band]->bitrates[c->control.rts_cts_rate_idx];
}

static inline struct ieee80211_rate *
ieee80211_get_alt_retry_rate(const struct ieee80211_hw *hw,
			     const struct ieee80211_tx_info *c, int idx)
{
	if (c->control.rates[idx + 1].idx < 0)
		return NULL;
	return &hw->wiphy->bands[c->band]->bitrates[c->control.rates[idx + 1].idx];
}

/**
 * ieee80211_free_txskb - free TX skb
 * @hw: the hardware
 * @skb: the skb
 *
 * Free a transmit skb. Use this function when some failure
 * to transmit happened and thus status cannot be reported.
 */
void ieee80211_free_txskb(struct ieee80211_hw *hw, struct sk_buff *skb);

/**
 * ieee80211_purge_tx_queue - purge TX skb queue
 * @hw: the hardware
 * @skbs: the skbs
 *
 * Free a set of transmit skbs. Use this function when device is going to stop
 * but some transmit skbs without TX status are still queued.
 * This function does not take the list lock and the caller must hold the
 * relevant locks to use it.
 */
void ieee80211_purge_tx_queue(struct ieee80211_hw *hw,
			      struct sk_buff_head *skbs);

/**
 * DOC: Hardware crypto acceleration
 *
 * mac80211 is capable of taking advantage of many hardware
 * acceleration designs for encryption and decryption operations.
 *
 * The set_key() callback in the &struct ieee80211_ops for a given
 * device is called to enable hardware acceleration of encryption and
 * decryption. The callback takes a @sta parameter that will be NULL
 * for default keys or keys used for transmission only, or point to
 * the station information for the peer for individual keys.
 * Multiple transmission keys with the same key index may be used when
 * VLANs are configured for an access point.
 *
 * When transmitting, the TX control data will use the @hw_key_idx
 * selected by the driver by modifying the &struct ieee80211_key_conf
 * pointed to by the @key parameter to the set_key() function.
 *
 * The set_key() call for the %SET_KEY command should return 0 if
 * the key is now in use, -%EOPNOTSUPP or -%ENOSPC if it couldn't be
 * added; if you return 0 then hw_key_idx must be assigned to the
 * hardware key index. You are free to use the full u8 range.
 *
 * Note that in the case that the @IEEE80211_HW_SW_CRYPTO_CONTROL flag is
 * set, mac80211 will not automatically fall back to software crypto if
 * enabling hardware crypto failed. The set_key() call may also return the
 * value 1 to permit this specific key/algorithm to be done in software.
 *
 * When the cmd is %DISABLE_KEY then it must succeed.
 *
 * Note that it is permissible to not decrypt a frame even if a key
 * for it has been uploaded to hardware. The stack will not make any
 * decision based on whether a key has been uploaded or not but rather
 * based on the receive flags.
 *
 * The &struct ieee80211_key_conf structure pointed to by the @key
 * parameter is guaranteed to be valid until another call to set_key()
 * removes it, but it can only be used as a cookie to differentiate
 * keys.
 *
 * In TKIP some HW need to be provided a phase 1 key, for RX decryption
 * acceleration (i.e. iwlwifi). Those drivers should provide update_tkip_key
 * handler.
 * The update_tkip_key() call updates the driver with the new phase 1 key.
 * This happens every time the iv16 wraps around (every 65536 packets). The
 * set_key() call will happen only once for each key (unless the AP did
 * rekeying); it will not include a valid phase 1 key. The valid phase 1 key is
 * provided by update_tkip_key only. The trigger that makes mac80211 call this
 * handler is software decryption with wrap around of iv16.
 *
 * The set_default_unicast_key() call updates the default WEP key index
 * configured to the hardware for WEP encryption type. This is required
 * for devices that support offload of data packets (e.g. ARP responses).
 *
 * Mac80211 drivers should set the @NL80211_EXT_FEATURE_CAN_REPLACE_PTK0 flag
 * when they are able to replace in-use PTK keys according to the following
 * requirements:
 * 1) They do not hand over frames decrypted with the old key to mac80211
      once the call to set_key() with command %DISABLE_KEY has been completed,
   2) either drop or continue to use the old key for any outgoing frames queued
      at the time of the key deletion (including re-transmits),
   3) never send out a frame queued prior to the set_key() %SET_KEY command
      encrypted with the new key when also needing
      @IEEE80211_KEY_FLAG_GENERATE_IV and
   4) never send out a frame unencrypted when it should be encrypted.
   Mac80211 will not queue any new frames for a deleted key to the driver.
 */

/**
 * DOC: Powersave support
 *
 * mac80211 has support for various powersave implementations.
 *
 * First, it can support hardware that handles all powersaving by itself;
 * such hardware should simply set the %IEEE80211_HW_SUPPORTS_PS hardware
 * flag. In that case, it will be told about the desired powersave mode
 * with the %IEEE80211_CONF_PS flag depending on the association status.
 * The hardware must take care of sending nullfunc frames when necessary,
 * i.e. when entering and leaving powersave mode. The hardware is required
 * to look at the AID in beacons and signal to the AP that it woke up when
 * it finds traffic directed to it.
 *
 * %IEEE80211_CONF_PS flag enabled means that the powersave mode defined in
 * IEEE 802.11-2007 section 11.2 is enabled. This is not to be confused
 * with hardware wakeup and sleep states. Driver is responsible for waking
 * up the hardware before issuing commands to the hardware and putting it
 * back to sleep at appropriate times.
 *
 * When PS is enabled, hardware needs to wakeup for beacons and receive the
 * buffered multicast/broadcast frames after the beacon. Also it must be
 * possible to send frames and receive the acknowledment frame.
 *
 * Other hardware designs cannot send nullfunc frames by themselves and also
 * need software support for parsing the TIM bitmap. This is also supported
 * by mac80211 by combining the %IEEE80211_HW_SUPPORTS_PS and
 * %IEEE80211_HW_PS_NULLFUNC_STACK flags. The hardware is of course still
 * required to pass up beacons. The hardware is still required to handle
 * waking up for multicast traffic; if it cannot the driver must handle that
 * as best as it can; mac80211 is too slow to do that.
 *
 * Dynamic powersave is an extension to normal powersave in which the
 * hardware stays awake for a user-specified period of time after sending a
 * frame so that reply frames need not be buffered and therefore delayed to
 * the next wakeup. It's a compromise of getting good enough latency when
 * there's data traffic and still saving significantly power in idle
 * periods.
 *
 * Dynamic powersave is simply supported by mac80211 enabling and disabling
 * PS based on traffic. Driver needs to only set %IEEE80211_HW_SUPPORTS_PS
 * flag and mac80211 will handle everything automatically. Additionally,
 * hardware having support for the dynamic PS feature may set the
 * %IEEE80211_HW_SUPPORTS_DYNAMIC_PS flag to indicate that it can support
 * dynamic PS mode itself. The driver needs to look at the
 * @dynamic_ps_timeout hardware configuration value and use it that value
 * whenever %IEEE80211_CONF_PS is set. In this case mac80211 will disable
 * dynamic PS feature in stack and will just keep %IEEE80211_CONF_PS
 * enabled whenever user has enabled powersave.
 *
 * Driver informs U-APSD client support by enabling
 * %IEEE80211_VIF_SUPPORTS_UAPSD flag. The mode is configured through the
 * uapsd parameter in conf_tx() operation. Hardware needs to send the QoS
 * Nullfunc frames and stay awake until the service period has ended. To
 * utilize U-APSD, dynamic powersave is disabled for voip AC and all frames
 * from that AC are transmitted with powersave enabled.
 *
 * Note: U-APSD client mode is not yet supported with
 * %IEEE80211_HW_PS_NULLFUNC_STACK.
 */

/**
 * DOC: Beacon filter support
 *
 * Some hardware have beacon filter support to reduce host cpu wakeups
 * which will reduce system power consumption. It usually works so that
 * the firmware creates a checksum of the beacon but omits all constantly
 * changing elements (TSF, TIM etc). Whenever the checksum changes the
 * beacon is forwarded to the host, otherwise it will be just dropped. That
 * way the host will only receive beacons where some relevant information
 * (for example ERP protection or WMM settings) have changed.
 *
 * Beacon filter support is advertised with the %IEEE80211_VIF_BEACON_FILTER
 * interface capability. The driver needs to enable beacon filter support
 * whenever power save is enabled, that is %IEEE80211_CONF_PS is set. When
 * power save is enabled, the stack will not check for beacon loss and the
 * driver needs to notify about loss of beacons with ieee80211_beacon_loss().
 *
 * The time (or number of beacons missed) until the firmware notifies the
 * driver of a beacon loss event (which in turn causes the driver to call
 * ieee80211_beacon_loss()) should be configurable and will be controlled
 * by mac80211 and the roaming algorithm in the future.
 *
 * Since there may be constantly changing information elements that nothing
 * in the software stack cares about, we will, in the future, have mac80211
 * tell the driver which information elements are interesting in the sense
 * that we want to see changes in them. This will include
 *
 *  - a list of information element IDs
 *  - a list of OUIs for the vendor information element
 *
 * Ideally, the hardware would filter out any beacons without changes in the
 * requested elements, but if it cannot support that it may, at the expense
 * of some efficiency, filter out only a subset. For example, if the device
 * doesn't support checking for OUIs it should pass up all changes in all
 * vendor information elements.
 *
 * Note that change, for the sake of simplification, also includes information
 * elements appearing or disappearing from the beacon.
 *
 * Some hardware supports an "ignore list" instead. Just make sure nothing
 * that was requested is on the ignore list, and include commonly changing
 * information element IDs in the ignore list, for example 11 (BSS load) and
 * the various vendor-assigned IEs with unknown contents (128, 129, 133-136,
 * 149, 150, 155, 156, 173, 176, 178, 179, 219); for forward compatibility
 * it could also include some currently unused IDs.
 *
 *
 * In addition to these capabilities, hardware should support notifying the
 * host of changes in the beacon RSSI. This is relevant to implement roaming
 * when no traffic is flowing (when traffic is flowing we see the RSSI of
 * the received data packets). This can consist of notifying the host when
 * the RSSI changes significantly or when it drops below or rises above
 * configurable thresholds. In the future these thresholds will also be
 * configured by mac80211 (which gets them from userspace) to implement
 * them as the roaming algorithm requires.
 *
 * If the hardware cannot implement this, the driver should ask it to
 * periodically pass beacon frames to the host so that software can do the
 * signal strength threshold checking.
 */

/**
 * DOC: Spatial multiplexing power save
 *
 * SMPS (Spatial multiplexing power save) is a mechanism to conserve
 * power in an 802.11n implementation. For details on the mechanism
 * and rationale, please refer to 802.11 (as amended by 802.11n-2009)
 * "11.2.3 SM power save".
 *
 * The mac80211 implementation is capable of sending action frames
 * to update the AP about the station's SMPS mode, and will instruct
 * the driver to enter the specific mode. It will also announce the
 * requested SMPS mode during the association handshake. Hardware
 * support for this feature is required, and can be indicated by
 * hardware flags.
 *
 * The default mode will be "automatic", which nl80211/cfg80211
 * defines to be dynamic SMPS in (regular) powersave, and SMPS
 * turned off otherwise.
 *
 * To support this feature, the driver must set the appropriate
 * hardware support flags, and handle the SMPS flag to the config()
 * operation. It will then with this mechanism be instructed to
 * enter the requested SMPS mode while associated to an HT AP.
 */

/**
 * DOC: Frame filtering
 *
 * mac80211 requires to see many management frames for proper
 * operation, and users may want to see many more frames when
 * in monitor mode. However, for best CPU usage and power consumption,
 * having as few frames as possible percolate through the stack is
 * desirable. Hence, the hardware should filter as much as possible.
 *
 * To achieve this, mac80211 uses filter flags (see below) to tell
 * the driver's configure_filter() function which frames should be
 * passed to mac80211 and which should be filtered out.
 *
 * Before configure_filter() is invoked, the prepare_multicast()
 * callback is invoked with the parameters @mc_count and @mc_list
 * for the combined multicast address list of all virtual interfaces.
 * It's use is optional, and it returns a u64 that is passed to
 * configure_filter(). Additionally, configure_filter() has the
 * arguments @changed_flags telling which flags were changed and
 * @total_flags with the new flag states.
 *
 * If your device has no multicast address filters your driver will
 * need to check both the %FIF_ALLMULTI flag and the @mc_count
 * parameter to see whether multicast frames should be accepted
 * or dropped.
 *
 * All unsupported flags in @total_flags must be cleared.
 * Hardware does not support a flag if it is incapable of _passing_
 * the frame to the stack. Otherwise the driver must ignore
 * the flag, but not clear it.
 * You must _only_ clear the flag (announce no support for the
 * flag to mac80211) if you are not able to pass the packet type
 * to the stack (so the hardware always filters it).
 * So for example, you should clear @FIF_CONTROL, if your hardware
 * always filters control frames. If your hardware always passes
 * control frames to the kernel and is incapable of filtering them,
 * you do _not_ clear the @FIF_CONTROL flag.
 * This rule applies to all other FIF flags as well.
 */

/**
 * DOC: AP support for powersaving clients
 *
 * In order to implement AP and P2P GO modes, mac80211 has support for
 * client powersaving, both "legacy" PS (PS-Poll/null data) and uAPSD.
 * There currently is no support for sAPSD.
 *
 * There is one assumption that mac80211 makes, namely that a client
 * will not poll with PS-Poll and trigger with uAPSD at the same time.
 * Both are supported, and both can be used by the same client, but
 * they can't be used concurrently by the same client. This simplifies
 * the driver code.
 *
 * The first thing to keep in mind is that there is a flag for complete
 * driver implementation: %IEEE80211_HW_AP_LINK_PS. If this flag is set,
 * mac80211 expects the driver to handle most of the state machine for
 * powersaving clients and will ignore the PM bit in incoming frames.
 * Drivers then use ieee80211_sta_ps_transition() to inform mac80211 of
 * stations' powersave transitions. In this mode, mac80211 also doesn't
 * handle PS-Poll/uAPSD.
 *
 * In the mode without %IEEE80211_HW_AP_LINK_PS, mac80211 will check the
 * PM bit in incoming frames for client powersave transitions. When a
 * station goes to sleep, we will stop transmitting to it. There is,
 * however, a race condition: a station might go to sleep while there is
 * data buffered on hardware queues. If the device has support for this
 * it will reject frames, and the driver should give the frames back to
 * mac80211 with the %IEEE80211_TX_STAT_TX_FILTERED flag set which will
 * cause mac80211 to retry the frame when the station wakes up. The
 * driver is also notified of powersave transitions by calling its
 * @sta_notify callback.
 *
 * When the station is asleep, it has three choices: it can wake up,
 * it can PS-Poll, or it can possibly start a uAPSD service period.
 * Waking up is implemented by simply transmitting all buffered (and
 * filtered) frames to the station. This is the easiest case. When
 * the station sends a PS-Poll or a uAPSD trigger frame, mac80211
 * will inform the driver of this with the @allow_buffered_frames
 * callback; this callback is optional. mac80211 will then transmit
 * the frames as usual and set the %IEEE80211_TX_CTL_NO_PS_BUFFER
 * on each frame. The last frame in the service period (or the only
 * response to a PS-Poll) also has %IEEE80211_TX_STATUS_EOSP set to
 * indicate that it ends the service period; as this frame must have
 * TX status report it also sets %IEEE80211_TX_CTL_REQ_TX_STATUS.
 * When TX status is reported for this frame, the service period is
 * marked has having ended and a new one can be started by the peer.
 *
 * Additionally, non-bufferable MMPDUs can also be transmitted by
 * mac80211 with the %IEEE80211_TX_CTL_NO_PS_BUFFER set in them.
 *
 * Another race condition can happen on some devices like iwlwifi
 * when there are frames queued for the station and it wakes up
 * or polls; the frames that are already queued could end up being
 * transmitted first instead, causing reordering and/or wrong
 * processing of the EOSP. The cause is that allowing frames to be
 * transmitted to a certain station is out-of-band communication to
 * the device. To allow this problem to be solved, the driver can
 * call ieee80211_sta_block_awake() if frames are buffered when it
 * is notified that the station went to sleep. When all these frames
 * have been filtered (see above), it must call the function again
 * to indicate that the station is no longer blocked.
 *
 * If the driver buffers frames in the driver for aggregation in any
 * way, it must use the ieee80211_sta_set_buffered() call when it is
 * notified of the station going to sleep to inform mac80211 of any
 * TIDs that have frames buffered. Note that when a station wakes up
 * this information is reset (hence the requirement to call it when
 * informed of the station going to sleep). Then, when a service
 * period starts for any reason, @release_buffered_frames is called
 * with the number of frames to be released and which TIDs they are
 * to come from. In this case, the driver is responsible for setting
 * the EOSP (for uAPSD) and MORE_DATA bits in the released frames.
 * To help the @more_data parameter is passed to tell the driver if
 * there is more data on other TIDs -- the TIDs to release frames
 * from are ignored since mac80211 doesn't know how many frames the
 * buffers for those TIDs contain.
 *
 * If the driver also implement GO mode, where absence periods may
 * shorten service periods (or abort PS-Poll responses), it must
 * filter those response frames except in the case of frames that
 * are buffered in the driver -- those must remain buffered to avoid
 * reordering. Because it is possible that no frames are released
 * in this case, the driver must call ieee80211_sta_eosp()
 * to indicate to mac80211 that the service period ended anyway.
 *
 * Finally, if frames from multiple TIDs are released from mac80211
 * but the driver might reorder them, it must clear & set the flags
 * appropriately (only the last frame may have %IEEE80211_TX_STATUS_EOSP)
 * and also take care of the EOSP and MORE_DATA bits in the frame.
 * The driver may also use ieee80211_sta_eosp() in this case.
 *
 * Note that if the driver ever buffers frames other than QoS-data
 * frames, it must take care to never send a non-QoS-data frame as
 * the last frame in a service period, adding a QoS-nulldata frame
 * after a non-QoS-data frame if needed.
 */

/**
 * DOC: HW queue control
 *
 * Before HW queue control was introduced, mac80211 only had a single static
 * assignment of per-interface AC software queues to hardware queues. This
 * was problematic for a few reasons:
 * 1) off-channel transmissions might get stuck behind other frames
 * 2) multiple virtual interfaces couldn't be handled correctly
 * 3) after-DTIM frames could get stuck behind other frames
 *
 * To solve this, hardware typically uses multiple different queues for all
 * the different usages, and this needs to be propagated into mac80211 so it
 * won't have the same problem with the software queues.
 *
 * Therefore, mac80211 now offers the %IEEE80211_HW_QUEUE_CONTROL capability
 * flag that tells it that the driver implements its own queue control. To do
 * so, the driver will set up the various queues in each &struct ieee80211_vif
 * and the offchannel queue in &struct ieee80211_hw. In response, mac80211 will
 * use those queue IDs in the hw_queue field of &struct ieee80211_tx_info and
 * if necessary will queue the frame on the right software queue that mirrors
 * the hardware queue.
 * Additionally, the driver has to then use these HW queue IDs for the queue
 * management functions (ieee80211_stop_queue() et al.)
 *
 * The driver is free to set up the queue mappings as needed; multiple virtual
 * interfaces may map to the same hardware queues if needed. The setup has to
 * happen during add_interface or change_interface callbacks. For example, a
 * driver supporting station+station and station+AP modes might decide to have
 * 10 hardware queues to handle different scenarios:
 *
 * 4 AC HW queues for 1st vif: 0, 1, 2, 3
 * 4 AC HW queues for 2nd vif: 4, 5, 6, 7
 * after-DTIM queue for AP:   8
 * off-channel queue:         9
 *
 * It would then set up the hardware like this:
 *   hw.offchannel_tx_hw_queue = 9
 *
 * and the first virtual interface that is added as follows:
 *   vif.hw_queue[IEEE80211_AC_VO] = 0
 *   vif.hw_queue[IEEE80211_AC_VI] = 1
 *   vif.hw_queue[IEEE80211_AC_BE] = 2
 *   vif.hw_queue[IEEE80211_AC_BK] = 3
 *   vif.cab_queue = 8 // if AP mode, otherwise %IEEE80211_INVAL_HW_QUEUE
 * and the second virtual interface with 4-7.
 *
 * If queue 6 gets full, for example, mac80211 would only stop the second
 * virtual interface's BE queue since virtual interface queues are per AC.
 *
 * Note that the vif.cab_queue value should be set to %IEEE80211_INVAL_HW_QUEUE
 * whenever the queue is not used (i.e. the interface is not in AP mode) if the
 * queue could potentially be shared since mac80211 will look at cab_queue when
 * a queue is stopped/woken even if the interface is not in AP mode.
 */

/**
 * enum ieee80211_filter_flags - hardware filter flags
 *
 * These flags determine what the filter in hardware should be
 * programmed to let through and what should not be passed to the
 * stack. It is always safe to pass more frames than requested,
 * but this has negative impact on power consumption.
 *
 * @FIF_ALLMULTI: pass all multicast frames, this is used if requested
 *	by the user or if the hardware is not capable of filtering by
 *	multicast address.
 *
 * @FIF_FCSFAIL: pass frames with failed FCS (but you need to set the
 *	%RX_FLAG_FAILED_FCS_CRC for them)
 *
 * @FIF_PLCPFAIL: pass frames with failed PLCP CRC (but you need to set
 *	the %RX_FLAG_FAILED_PLCP_CRC for them
 *
 * @FIF_BCN_PRBRESP_PROMISC: This flag is set during scanning to indicate
 *	to the hardware that it should not filter beacons or probe responses
 *	by BSSID. Filtering them can greatly reduce the amount of processing
 *	mac80211 needs to do and the amount of CPU wakeups, so you should
 *	honour this flag if possible.
 *
 * @FIF_CONTROL: pass control frames (except for PS Poll) addressed to this
 *	station
 *
 * @FIF_OTHER_BSS: pass frames destined to other BSSes
 *
 * @FIF_PSPOLL: pass PS Poll frames
 *
 * @FIF_PROBE_REQ: pass probe request frames
 *
 * @FIF_MCAST_ACTION: pass multicast Action frames
 */
enum ieee80211_filter_flags {
	FIF_ALLMULTI		= 1<<1,
	FIF_FCSFAIL		= 1<<2,
	FIF_PLCPFAIL		= 1<<3,
	FIF_BCN_PRBRESP_PROMISC	= 1<<4,
	FIF_CONTROL		= 1<<5,
	FIF_OTHER_BSS		= 1<<6,
	FIF_PSPOLL		= 1<<7,
	FIF_PROBE_REQ		= 1<<8,
	FIF_MCAST_ACTION	= 1<<9,
};

/**
 * enum ieee80211_ampdu_mlme_action - A-MPDU actions
 *
 * These flags are used with the ampdu_action() callback in
 * &struct ieee80211_ops to indicate which action is needed.
 *
 * Note that drivers MUST be able to deal with a TX aggregation
 * session being stopped even before they OK'ed starting it by
 * calling ieee80211_start_tx_ba_cb_irqsafe, because the peer
 * might receive the addBA frame and send a delBA right away!
 *
 * @IEEE80211_AMPDU_RX_START: start RX aggregation
 * @IEEE80211_AMPDU_RX_STOP: stop RX aggregation
 * @IEEE80211_AMPDU_TX_START: start TX aggregation, the driver must either
 *	call ieee80211_start_tx_ba_cb_irqsafe() or
 *	call ieee80211_start_tx_ba_cb_irqsafe() with status
 *	%IEEE80211_AMPDU_TX_START_DELAY_ADDBA to delay addba after
 *	ieee80211_start_tx_ba_cb_irqsafe is called, or just return the special
 *	status %IEEE80211_AMPDU_TX_START_IMMEDIATE.
 * @IEEE80211_AMPDU_TX_OPERATIONAL: TX aggregation has become operational
 * @IEEE80211_AMPDU_TX_STOP_CONT: stop TX aggregation but continue transmitting
 *	queued packets, now unaggregated. After all packets are transmitted the
 *	driver has to call ieee80211_stop_tx_ba_cb_irqsafe().
 * @IEEE80211_AMPDU_TX_STOP_FLUSH: stop TX aggregation and flush all packets,
 *	called when the station is removed. There's no need or reason to call
 *	ieee80211_stop_tx_ba_cb_irqsafe() in this case as mac80211 assumes the
 *	session is gone and removes the station.
 * @IEEE80211_AMPDU_TX_STOP_FLUSH_CONT: called when TX aggregation is stopped
 *	but the driver hasn't called ieee80211_stop_tx_ba_cb_irqsafe() yet and
 *	now the connection is dropped and the station will be removed. Drivers
 *	should clean up and drop remaining packets when this is called.
 */
enum ieee80211_ampdu_mlme_action {
	IEEE80211_AMPDU_RX_START,
	IEEE80211_AMPDU_RX_STOP,
	IEEE80211_AMPDU_TX_START,
	IEEE80211_AMPDU_TX_STOP_CONT,
	IEEE80211_AMPDU_TX_STOP_FLUSH,
	IEEE80211_AMPDU_TX_STOP_FLUSH_CONT,
	IEEE80211_AMPDU_TX_OPERATIONAL,
};

#define IEEE80211_AMPDU_TX_START_IMMEDIATE 1
#define IEEE80211_AMPDU_TX_START_DELAY_ADDBA 2

/**
 * struct ieee80211_ampdu_params - AMPDU action parameters
 *
 * @action: the ampdu action, value from %ieee80211_ampdu_mlme_action.
 * @sta: peer of this AMPDU session
 * @tid: tid of the BA session
 * @ssn: start sequence number of the session. TX/RX_STOP can pass 0. When
 *	action is set to %IEEE80211_AMPDU_RX_START the driver passes back the
 *	actual ssn value used to start the session and writes the value here.
 * @buf_size: reorder buffer size  (number of subframes). Valid only when the
 *	action is set to %IEEE80211_AMPDU_RX_START or
 *	%IEEE80211_AMPDU_TX_OPERATIONAL
 * @amsdu: indicates the peer's ability to receive A-MSDU within A-MPDU.
 *	valid when the action is set to %IEEE80211_AMPDU_TX_OPERATIONAL
 * @timeout: BA session timeout. Valid only when the action is set to
 *	%IEEE80211_AMPDU_RX_START
 */
struct ieee80211_ampdu_params {
	enum ieee80211_ampdu_mlme_action action;
	struct ieee80211_sta *sta;
	u16 tid;
	u16 ssn;
	u16 buf_size;
	bool amsdu;
	u16 timeout;
};

/**
 * enum ieee80211_frame_release_type - frame release reason
 * @IEEE80211_FRAME_RELEASE_PSPOLL: frame released for PS-Poll
 * @IEEE80211_FRAME_RELEASE_UAPSD: frame(s) released due to
 *	frame received on trigger-enabled AC
 */
enum ieee80211_frame_release_type {
	IEEE80211_FRAME_RELEASE_PSPOLL,
	IEEE80211_FRAME_RELEASE_UAPSD,
};

/**
 * enum ieee80211_rate_control_changed - flags to indicate what changed
 *
 * @IEEE80211_RC_BW_CHANGED: The bandwidth that can be used to transmit
 *	to this station changed. The actual bandwidth is in the station
 *	information -- for HT20/40 the IEEE80211_HT_CAP_SUP_WIDTH_20_40
 *	flag changes, for HT and VHT the bandwidth field changes.
 * @IEEE80211_RC_SMPS_CHANGED: The SMPS state of the station changed.
 * @IEEE80211_RC_SUPP_RATES_CHANGED: The supported rate set of this peer
 *	changed (in IBSS mode) due to discovering more information about
 *	the peer.
 * @IEEE80211_RC_NSS_CHANGED: N_SS (number of spatial streams) was changed
 *	by the peer
 */
enum ieee80211_rate_control_changed {
	IEEE80211_RC_BW_CHANGED		= BIT(0),
	IEEE80211_RC_SMPS_CHANGED	= BIT(1),
	IEEE80211_RC_SUPP_RATES_CHANGED	= BIT(2),
	IEEE80211_RC_NSS_CHANGED	= BIT(3),
};

/**
 * enum ieee80211_roc_type - remain on channel type
 *
 * With the support for multi channel contexts and multi channel operations,
 * remain on channel operations might be limited/deferred/aborted by other
 * flows/operations which have higher priority (and vice versa).
 * Specifying the ROC type can be used by devices to prioritize the ROC
 * operations compared to other operations/flows.
 *
 * @IEEE80211_ROC_TYPE_NORMAL: There are no special requirements for this ROC.
 * @IEEE80211_ROC_TYPE_MGMT_TX: The remain on channel request is required
 *	for sending management frames offchannel.
 */
enum ieee80211_roc_type {
	IEEE80211_ROC_TYPE_NORMAL = 0,
	IEEE80211_ROC_TYPE_MGMT_TX,
};

/**
 * enum ieee80211_reconfig_type - reconfig type
 *
 * This enum is used by the reconfig_complete() callback to indicate what
 * reconfiguration type was completed.
 *
 * @IEEE80211_RECONFIG_TYPE_RESTART: hw restart type
 *	(also due to resume() callback returning 1)
 * @IEEE80211_RECONFIG_TYPE_SUSPEND: suspend type (regardless
 *	of wowlan configuration)
 */
enum ieee80211_reconfig_type {
	IEEE80211_RECONFIG_TYPE_RESTART,
	IEEE80211_RECONFIG_TYPE_SUSPEND,
};

/**
 * struct ieee80211_prep_tx_info - prepare TX information
 * @duration: if non-zero, hint about the required duration,
 *	only used with the mgd_prepare_tx() method.
 * @subtype: frame subtype (auth, (re)assoc, deauth, disassoc)
 * @success: whether the frame exchange was successful, only
 *	used with the mgd_complete_tx() method, and then only
 *	valid for auth and (re)assoc.
 * @was_assoc: set if this call is due to deauth/disassoc
 *	while just having been associated
 * @link_id: the link id on which the frame will be TX'ed.
 *	0 for a non-MLO connection.
 */
struct ieee80211_prep_tx_info {
	u16 duration;
	u16 subtype;
	u8 success:1, was_assoc:1;
	int link_id;
};

/**
 * struct ieee80211_ops - callbacks from mac80211 to the driver
 *
 * This structure contains various callbacks that the driver may
 * handle or, in some cases, must handle, for example to configure
 * the hardware to a new channel or to transmit a frame.
 *
 * @tx: Handler that 802.11 module calls for each transmitted frame.
 *	skb contains the buffer starting from the IEEE 802.11 header.
 *	The low-level driver should send the frame out based on
 *	configuration in the TX control data. This handler should,
 *	preferably, never fail and stop queues appropriately.
 *	Must be atomic.
 *
 * @start: Called before the first netdevice attached to the hardware
 *	is enabled. This should turn on the hardware and must turn on
 *	frame reception (for possibly enabled monitor interfaces.)
 *	Returns negative error codes, these may be seen in userspace,
 *	or zero.
 *	When the device is started it should not have a MAC address
 *	to avoid acknowledging frames before a non-monitor device
 *	is added.
 *	Must be implemented and can sleep.
 *
 * @stop: Called after last netdevice attached to the hardware
 *	is disabled. This should turn off the hardware (at least
 *	it must turn off frame reception.)
 *	May be called right after add_interface if that rejects
 *	an interface. If you added any work onto the mac80211 workqueue
 *	you should ensure to cancel it on this callback.
 *	Must be implemented and can sleep.
 *
 * @suspend: Suspend the device; mac80211 itself will quiesce before and
 *	stop transmitting and doing any other configuration, and then
 *	ask the device to suspend. This is only invoked when WoWLAN is
 *	configured, otherwise the device is deconfigured completely and
 *	reconfigured at resume time.
 *	The driver may also impose special conditions under which it
 *	wants to use the "normal" suspend (deconfigure), say if it only
 *	supports WoWLAN when the device is associated. In this case, it
 *	must return 1 from this function.
 *
 * @resume: If WoWLAN was configured, this indicates that mac80211 is
 *	now resuming its operation, after this the device must be fully
 *	functional again. If this returns an error, the only way out is
 *	to also unregister the device. If it returns 1, then mac80211
 *	will also go through the regular complete restart on resume.
 *
 * @set_wakeup: Enable or disable wakeup when WoWLAN configuration is
 *	modified. The reason is that device_set_wakeup_enable() is
 *	supposed to be called when the configuration changes, not only
 *	in suspend().
 *
 * @add_interface: Called when a netdevice attached to the hardware is
 *	enabled. Because it is not called for monitor mode devices, @start
 *	and @stop must be implemented.
 *	The driver should perform any initialization it needs before
 *	the device can be enabled. The initial configuration for the
 *	interface is given in the conf parameter.
 *	The callback may refuse to add an interface by returning a
 *	negative error code (which will be seen in userspace.)
 *	Must be implemented and can sleep.
 *
 * @change_interface: Called when a netdevice changes type. This callback
 *	is optional, but only if it is supported can interface types be
 *	switched while the interface is UP. The callback may sleep.
 *	Note that while an interface is being switched, it will not be
 *	found by the interface iteration callbacks.
 *
 * @remove_interface: Notifies a driver that an interface is going down.
 *	The @stop callback is called after this if it is the last interface
 *	and no monitor interfaces are present.
 *	When all interfaces are removed, the MAC address in the hardware
 *	must be cleared so the device no longer acknowledges packets,
 *	the mac_addr member of the conf structure is, however, set to the
 *	MAC address of the device going away.
 *	Hence, this callback must be implemented. It can sleep.
 *
 * @config: Handler for configuration requests. IEEE 802.11 code calls this
 *	function to change hardware configuration, e.g., channel.
 *	This function should never fail but returns a negative error code
 *	if it does. The callback can sleep.
 *
 * @bss_info_changed: Handler for configuration requests related to BSS
 *	parameters that may vary during BSS's lifespan, and may affect low
 *	level driver (e.g. assoc/disassoc status, erp parameters).
 *	This function should not be used if no BSS has been set, unless
 *	for association indication. The @changed parameter indicates which
 *	of the bss parameters has changed when a call is made. The callback
 *	can sleep.
 *	Note: this callback is called if @vif_cfg_changed or @link_info_changed
 *	are not implemented.
 *
 * @vif_cfg_changed: Handler for configuration requests related to interface
 *	(MLD) parameters from &struct ieee80211_vif_cfg that vary during the
 *	lifetime of the interface (e.g. assoc status, IP addresses, etc.)
 *	The @changed parameter indicates which value changed.
 *	The callback can sleep.
 *
 * @link_info_changed: Handler for configuration requests related to link
 *	parameters from &struct ieee80211_bss_conf that are related to an
 *	individual link. e.g. legacy/HT/VHT/... rate information.
 *	The @changed parameter indicates which value changed, and the @link_id
 *	parameter indicates the link ID. Note that the @link_id will be 0 for
 *	non-MLO connections.
 *	The callback can sleep.
 *
 * @prepare_multicast: Prepare for multicast filter configuration.
 *	This callback is optional, and its return value is passed
 *	to configure_filter(). This callback must be atomic.
 *
 * @configure_filter: Configure the device's RX filter.
 *	See the section "Frame filtering" for more information.
 *	This callback must be implemented and can sleep.
 *
 * @config_iface_filter: Configure the interface's RX filter.
 *	This callback is optional and is used to configure which frames
 *	should be passed to mac80211. The filter_flags is the combination
 *	of FIF_* flags. The changed_flags is a bit mask that indicates
 *	which flags are changed.
 *	This callback can sleep.
 *
 * @set_tim: Set TIM bit. mac80211 calls this function when a TIM bit
 * 	must be set or cleared for a given STA. Must be atomic.
 *
 * @set_key: See the section "Hardware crypto acceleration"
 *	This callback is only called between add_interface and
 *	remove_interface calls, i.e. while the given virtual interface
 *	is enabled.
 *	Returns a negative error code if the key can't be added.
 *	The callback can sleep.
 *
 * @update_tkip_key: See the section "Hardware crypto acceleration"
 * 	This callback will be called in the context of Rx. Called for drivers
 * 	which set IEEE80211_KEY_FLAG_TKIP_REQ_RX_P1_KEY.
 *	The callback must be atomic.
 *
 * @set_rekey_data: If the device supports GTK rekeying, for example while the
 *	host is suspended, it can assign this callback to retrieve the data
 *	necessary to do GTK rekeying, this is the KEK, KCK and replay counter.
 *	After rekeying was done it should (for example during resume) notify
 *	userspace of the new replay counter using ieee80211_gtk_rekey_notify().
 *
 * @set_default_unicast_key: Set the default (unicast) key index, useful for
 *	WEP when the device sends data packets autonomously, e.g. for ARP
 *	offloading. The index can be 0-3, or -1 for unsetting it.
 *
 * @hw_scan: Ask the hardware to service the scan request, no need to start
 *	the scan state machine in stack. The scan must honour the channel
 *	configuration done by the regulatory agent in the wiphy's
 *	registered bands. The hardware (or the driver) needs to make sure
 *	that power save is disabled.
 *	The @req ie/ie_len members are rewritten by mac80211 to contain the
 *	entire IEs after the SSID, so that drivers need not look at these
 *	at all but just send them after the SSID -- mac80211 includes the
 *	(extended) supported rates and HT information (where applicable).
 *	When the scan finishes, ieee80211_scan_completed() must be called;
 *	note that it also must be called when the scan cannot finish due to
 *	any error unless this callback returned a negative error code.
 *	This callback is also allowed to return the special return value 1,
 *	this indicates that hardware scan isn't desirable right now and a
 *	software scan should be done instead. A driver wishing to use this
 *	capability must ensure its (hardware) scan capabilities aren't
 *	advertised as more capable than mac80211's software scan is.
 *	The callback can sleep.
 *
 * @cancel_hw_scan: Ask the low-level tp cancel the active hw scan.
 *	The driver should ask the hardware to cancel the scan (if possible),
 *	but the scan will be completed only after the driver will call
 *	ieee80211_scan_completed().
 *	This callback is needed for wowlan, to prevent enqueueing a new
 *	scan_work after the low-level driver was already suspended.
 *	The callback can sleep.
 *
 * @sched_scan_start: Ask the hardware to start scanning repeatedly at
 *	specific intervals.  The driver must call the
 *	ieee80211_sched_scan_results() function whenever it finds results.
 *	This process will continue until sched_scan_stop is called.
 *
 * @sched_scan_stop: Tell the hardware to stop an ongoing scheduled scan.
 *	In this case, ieee80211_sched_scan_stopped() must not be called.
 *
 * @sw_scan_start: Notifier function that is called just before a software scan
 *	is started. Can be NULL, if the driver doesn't need this notification.
 *	The mac_addr parameter allows supporting NL80211_SCAN_FLAG_RANDOM_ADDR,
 *	the driver may set the NL80211_FEATURE_SCAN_RANDOM_MAC_ADDR flag if it
 *	can use this parameter. The callback can sleep.
 *
 * @sw_scan_complete: Notifier function that is called just after a
 *	software scan finished. Can be NULL, if the driver doesn't need
 *	this notification.
 *	The callback can sleep.
 *
 * @get_stats: Return low-level statistics.
 * 	Returns zero if statistics are available.
 *	The callback can sleep.
 *
 * @get_key_seq: If your device implements encryption in hardware and does
 *	IV/PN assignment then this callback should be provided to read the
 *	IV/PN for the given key from hardware.
 *	The callback must be atomic.
 *
 * @set_frag_threshold: Configuration of fragmentation threshold. Assign this
 *	if the device does fragmentation by itself. Note that to prevent the
 *	stack from doing fragmentation IEEE80211_HW_SUPPORTS_TX_FRAG
 *	should be set as well.
 *	The callback can sleep.
 *
 * @set_rts_threshold: Configuration of RTS threshold (if device needs it)
 *	The callback can sleep.
 *
 * @sta_add: Notifies low level driver about addition of an associated station,
 *	AP, IBSS/WDS/mesh peer etc. This callback can sleep.
 *
 * @sta_remove: Notifies low level driver about removal of an associated
 *	station, AP, IBSS/WDS/mesh peer etc. Note that after the callback
 *	returns it isn't safe to use the pointer, not even RCU protected;
 *	no RCU grace period is guaranteed between returning here and freeing
 *	the station. See @sta_pre_rcu_remove if needed.
 *	This callback can sleep.
 *
 * @vif_add_debugfs: Drivers can use this callback to add a debugfs vif
 *	directory with its files. This callback should be within a
 *	CONFIG_MAC80211_DEBUGFS conditional. This callback can sleep.
 *
 * @link_add_debugfs: Drivers can use this callback to add debugfs files
 *	when a link is added to a mac80211 vif. This callback should be within
 *	a CONFIG_MAC80211_DEBUGFS conditional. This callback can sleep.
 *	For non-MLO the callback will be called once for the default bss_conf
 *	with the vif's directory rather than a separate subdirectory.
 *
 * @sta_add_debugfs: Drivers can use this callback to add debugfs files
 *	when a station is added to mac80211's station list. This callback
 *	should be within a CONFIG_MAC80211_DEBUGFS conditional. This
 *	callback can sleep.
 *
 * @link_sta_add_debugfs: Drivers can use this callback to add debugfs files
 *	when a link is added to a mac80211 station. This callback
 *	should be within a CONFIG_MAC80211_DEBUGFS conditional. This
 *	callback can sleep.
 *	For non-MLO the callback will be called once for the deflink with the
 *	station's directory rather than a separate subdirectory.
 *
 * @sta_notify: Notifies low level driver about power state transition of an
 *	associated station, AP,  IBSS/WDS/mesh peer etc. For a VIF operating
 *	in AP mode, this callback will not be called when the flag
 *	%IEEE80211_HW_AP_LINK_PS is set. Must be atomic.
 *
 * @sta_set_txpwr: Configure the station tx power. This callback set the tx
 *	power for the station.
 *	This callback can sleep.
 *
 * @sta_state: Notifies low level driver about state transition of a
 *	station (which can be the AP, a client, IBSS/WDS/mesh peer etc.)
 *	This callback is mutually exclusive with @sta_add/@sta_remove.
 *	It must not fail for down transitions but may fail for transitions
 *	up the list of states. Also note that after the callback returns it
 *	isn't safe to use the pointer, not even RCU protected - no RCU grace
 *	period is guaranteed between returning here and freeing the station.
 *	See @sta_pre_rcu_remove if needed.
 *	The callback can sleep.
 *
 * @sta_pre_rcu_remove: Notify driver about station removal before RCU
 *	synchronisation. This is useful if a driver needs to have station
 *	pointers protected using RCU, it can then use this call to clear
 *	the pointers instead of waiting for an RCU grace period to elapse
 *	in @sta_state.
 *	The callback can sleep.
 *
 * @link_sta_rc_update: Notifies the driver of changes to the bitrates that can
 *	be used to transmit to the station. The changes are advertised with bits
 *	from &enum ieee80211_rate_control_changed and the values are reflected
 *	in the station data. This callback should only be used when the driver
 *	uses hardware rate control (%IEEE80211_HW_HAS_RATE_CONTROL) since
 *	otherwise the rate control algorithm is notified directly.
 *	Must be atomic.
 * @sta_rate_tbl_update: Notifies the driver that the rate table changed. This
 *	is only used if the configured rate control algorithm actually uses
 *	the new rate table API, and is therefore optional. Must be atomic.
 *
 * @sta_statistics: Get statistics for this station. For example with beacon
 *	filtering, the statistics kept by mac80211 might not be accurate, so
 *	let the driver pre-fill the statistics. The driver can fill most of
 *	the values (indicating which by setting the filled bitmap), but not
 *	all of them make sense - see the source for which ones are possible.
 *	Statistics that the driver doesn't fill will be filled by mac80211.
 *	The callback can sleep.
 *
 * @conf_tx: Configure TX queue parameters (EDCF (aifs, cw_min, cw_max),
 *	bursting) for a hardware TX queue.
 *	Returns a negative error code on failure.
 *	The callback can sleep.
 *
 * @get_tsf: Get the current TSF timer value from firmware/hardware. Currently,
 *	this is only used for IBSS mode BSSID merging and debugging. Is not a
 *	required function.
 *	The callback can sleep.
 *
 * @set_tsf: Set the TSF timer to the specified value in the firmware/hardware.
 *	Currently, this is only used for IBSS mode debugging. Is not a
 *	required function.
 *	The callback can sleep.
 *
 * @offset_tsf: Offset the TSF timer by the specified value in the
 *	firmware/hardware.  Preferred to set_tsf as it avoids delay between
 *	calling set_tsf() and hardware getting programmed, which will show up
 *	as TSF delay. Is not a required function.
 *	The callback can sleep.
 *
 * @reset_tsf: Reset the TSF timer and allow firmware/hardware to synchronize
 *	with other STAs in the IBSS. This is only used in IBSS mode. This
 *	function is optional if the firmware/hardware takes full care of
 *	TSF synchronization.
 *	The callback can sleep.
 *
 * @tx_last_beacon: Determine whether the last IBSS beacon was sent by us.
 *	This is needed only for IBSS mode and the result of this function is
 *	used to determine whether to reply to Probe Requests.
 *	Returns non-zero if this device sent the last beacon.
 *	The callback can sleep.
 *
 * @get_survey: Return per-channel survey information
 *
 * @rfkill_poll: Poll rfkill hardware state. If you need this, you also
 *	need to set wiphy->rfkill_poll to %true before registration,
 *	and need to call wiphy_rfkill_set_hw_state() in the callback.
 *	The callback can sleep.
 *
 * @set_coverage_class: Set slot time for given coverage class as specified
 *	in IEEE 802.11-2007 section 17.3.8.6 and modify ACK timeout
 *	accordingly; coverage class equals to -1 to enable ACK timeout
 *	estimation algorithm (dynack). To disable dynack set valid value for
 *	coverage class. This callback is not required and may sleep.
 *
 * @testmode_cmd: Implement a cfg80211 test mode command. The passed @vif may
 *	be %NULL. The callback can sleep.
 * @testmode_dump: Implement a cfg80211 test mode dump. The callback can sleep.
 *
 * @flush: Flush all pending frames from the hardware queue, making sure
 *	that the hardware queues are empty. The @queues parameter is a bitmap
 *	of queues to flush, which is useful if different virtual interfaces
 *	use different hardware queues; it may also indicate all queues.
 *	If the parameter @drop is set to %true, pending frames may be dropped.
 *	Note that vif can be NULL.
 *	The callback can sleep.
 *
 * @flush_sta: Flush or drop all pending frames from the hardware queue(s) for
 *	the given station, as it's about to be removed.
 *	The callback can sleep.
 *
 * @channel_switch: Drivers that need (or want) to offload the channel
 *	switch operation for CSAs received from the AP may implement this
 *	callback. They must then call ieee80211_chswitch_done() to indicate
 *	completion of the channel switch.
 *
 * @set_antenna: Set antenna configuration (tx_ant, rx_ant) on the device.
 *	Parameters are bitmaps of allowed antennas to use for TX/RX. Drivers may
 *	reject TX/RX mask combinations they cannot support by returning -EINVAL
 *	(also see nl80211.h @NL80211_ATTR_WIPHY_ANTENNA_TX).
 *
 * @get_antenna: Get current antenna configuration from device (tx_ant, rx_ant).
 *
 * @remain_on_channel: Starts an off-channel period on the given channel, must
 *	call back to ieee80211_ready_on_channel() when on that channel. Note
 *	that normal channel traffic is not stopped as this is intended for hw
 *	offload. Frames to transmit on the off-channel channel are transmitted
 *	normally except for the %IEEE80211_TX_CTL_TX_OFFCHAN flag. When the
 *	duration (which will always be non-zero) expires, the driver must call
 *	ieee80211_remain_on_channel_expired().
 *	Note that this callback may be called while the device is in IDLE and
 *	must be accepted in this case.
 *	This callback may sleep.
 * @cancel_remain_on_channel: Requests that an ongoing off-channel period is
 *	aborted before it expires. This callback may sleep.
 *
 * @set_ringparam: Set tx and rx ring sizes.
 *
 * @get_ringparam: Get tx and rx ring current and maximum sizes.
 *
 * @tx_frames_pending: Check if there is any pending frame in the hardware
 *	queues before entering power save.
 *
 * @set_bitrate_mask: Set a mask of rates to be used for rate control selection
 *	when transmitting a frame. Currently only legacy rates are handled.
 *	The callback can sleep.
 * @event_callback: Notify driver about any event in mac80211. See
 *	&enum ieee80211_event_type for the different types.
 *	The callback must be atomic.
 *
 * @release_buffered_frames: Release buffered frames according to the given
 *	parameters. In the case where the driver buffers some frames for
 *	sleeping stations mac80211 will use this callback to tell the driver
 *	to release some frames, either for PS-poll or uAPSD.
 *	Note that if the @more_data parameter is %false the driver must check
 *	if there are more frames on the given TIDs, and if there are more than
 *	the frames being released then it must still set the more-data bit in
 *	the frame. If the @more_data parameter is %true, then of course the
 *	more-data bit must always be set.
 *	The @tids parameter tells the driver which TIDs to release frames
 *	from, for PS-poll it will always have only a single bit set.
 *	In the case this is used for a PS-poll initiated release, the
 *	@num_frames parameter will always be 1 so code can be shared. In
 *	this case the driver must also set %IEEE80211_TX_STATUS_EOSP flag
 *	on the TX status (and must report TX status) so that the PS-poll
 *	period is properly ended. This is used to avoid sending multiple
 *	responses for a retried PS-poll frame.
 *	In the case this is used for uAPSD, the @num_frames parameter may be
 *	bigger than one, but the driver may send fewer frames (it must send
 *	at least one, however). In this case it is also responsible for
 *	setting the EOSP flag in the QoS header of the frames. Also, when the
 *	service period ends, the driver must set %IEEE80211_TX_STATUS_EOSP
 *	on the last frame in the SP. Alternatively, it may call the function
 *	ieee80211_sta_eosp() to inform mac80211 of the end of the SP.
 *	This callback must be atomic.
 * @allow_buffered_frames: Prepare device to allow the given number of frames
 *	to go out to the given station. The frames will be sent by mac80211
 *	via the usual TX path after this call. The TX information for frames
 *	released will also have the %IEEE80211_TX_CTL_NO_PS_BUFFER flag set
 *	and the last one will also have %IEEE80211_TX_STATUS_EOSP set. In case
 *	frames from multiple TIDs are released and the driver might reorder
 *	them between the TIDs, it must set the %IEEE80211_TX_STATUS_EOSP flag
 *	on the last frame and clear it on all others and also handle the EOSP
 *	bit in the QoS header correctly. Alternatively, it can also call the
 *	ieee80211_sta_eosp() function.
 *	The @tids parameter is a bitmap and tells the driver which TIDs the
 *	frames will be on; it will at most have two bits set.
 *	This callback must be atomic.
 *
 * @get_et_sset_count:  Ethtool API to get string-set count.
 *	Note that the wiphy mutex is not held for this callback since it's
 *	expected to return a static value.
 *
 * @get_et_stats:  Ethtool API to get a set of u64 stats.
 *
 * @get_et_strings:  Ethtool API to get a set of strings to describe stats
 *	and perhaps other supported types of ethtool data-sets.
 *	Note that the wiphy mutex is not held for this callback since it's
 *	expected to return a static value.
 *
 * @mgd_prepare_tx: Prepare for transmitting a management frame for association
 *	before associated. In multi-channel scenarios, a virtual interface is
 *	bound to a channel before it is associated, but as it isn't associated
 *	yet it need not necessarily be given airtime, in particular since any
 *	transmission to a P2P GO needs to be synchronized against the GO's
 *	powersave state. mac80211 will call this function before transmitting a
 *	management frame prior to transmitting that frame to allow the driver
 *	to give it channel time for the transmission, to get a response and be
 *	able to synchronize with the GO.
 *	The callback will be called before each transmission and upon return
 *	mac80211 will transmit the frame right away.
 *	Additional information is passed in the &struct ieee80211_prep_tx_info
 *	data. If duration there is greater than zero, mac80211 hints to the
 *	driver the duration for which the operation is requested.
 *	The callback is optional and can (should!) sleep.
 * @mgd_complete_tx: Notify the driver that the response frame for a previously
 *	transmitted frame announced with @mgd_prepare_tx was received, the data
 *	is filled similarly to @mgd_prepare_tx though the duration is not used.
 *
 * @mgd_protect_tdls_discover: Protect a TDLS discovery session. After sending
 *	a TDLS discovery-request, we expect a reply to arrive on the AP's
 *	channel. We must stay on the channel (no PSM, scan, etc.), since a TDLS
 *	setup-response is a direct packet not buffered by the AP.
 *	mac80211 will call this function just before the transmission of a TDLS
 *	discovery-request. The recommended period of protection is at least
 *	2 * (DTIM period).
 *	The callback is optional and can sleep.
 *
 * @add_chanctx: Notifies device driver about new channel context creation.
 *	This callback may sleep.
 * @remove_chanctx: Notifies device driver about channel context destruction.
 *	This callback may sleep.
 * @change_chanctx: Notifies device driver about channel context changes that
 *	may happen when combining different virtual interfaces on the same
 *	channel context with different settings
 *	This callback may sleep.
 * @assign_vif_chanctx: Notifies device driver about channel context being bound
 *	to vif. Possible use is for hw queue remapping.
 *	This callback may sleep.
 * @unassign_vif_chanctx: Notifies device driver about channel context being
 *	unbound from vif.
 *	This callback may sleep.
 * @switch_vif_chanctx: switch a number of vifs from one chanctx to
 *	another, as specified in the list of
 *	@ieee80211_vif_chanctx_switch passed to the driver, according
 *	to the mode defined in &ieee80211_chanctx_switch_mode.
 *	This callback may sleep.
 *
 * @start_ap: Start operation on the AP interface, this is called after all the
 *	information in bss_conf is set and beacon can be retrieved. A channel
 *	context is bound before this is called. Note that if the driver uses
 *	software scan or ROC, this (and @stop_ap) isn't called when the AP is
 *	just "paused" for scanning/ROC, which is indicated by the beacon being
 *	disabled/enabled via @bss_info_changed.
 * @stop_ap: Stop operation on the AP interface.
 *
 * @reconfig_complete: Called after a call to ieee80211_restart_hw() and
 *	during resume, when the reconfiguration has completed.
 *	This can help the driver implement the reconfiguration step (and
 *	indicate mac80211 is ready to receive frames).
 *	This callback may sleep.
 *
 * @ipv6_addr_change: IPv6 address assignment on the given interface changed.
 *	Currently, this is only called for managed or P2P client interfaces.
 *	This callback is optional; it must not sleep.
 *
 * @channel_switch_beacon: Starts a channel switch to a new channel.
 *	Beacons are modified to include CSA or ECSA IEs before calling this
 *	function. The corresponding count fields in these IEs must be
 *	decremented, and when they reach 1 the driver must call
 *	ieee80211_csa_finish(). Drivers which use ieee80211_beacon_get()
 *	get the csa counter decremented by mac80211, but must check if it is
 *	1 using ieee80211_beacon_counter_is_complete() after the beacon has been
 *	transmitted and then call ieee80211_csa_finish().
 *	If the CSA count starts as zero or 1, this function will not be called,
 *	since there won't be any time to beacon before the switch anyway.
 * @pre_channel_switch: This is an optional callback that is called
 *	before a channel switch procedure is started (ie. when a STA
 *	gets a CSA or a userspace initiated channel-switch), allowing
 *	the driver to prepare for the channel switch.
 * @post_channel_switch: This is an optional callback that is called
 *	after a channel switch procedure is completed, allowing the
 *	driver to go back to a normal configuration.
 * @abort_channel_switch: This is an optional callback that is called
 *	when channel switch procedure was aborted, allowing the
 *	driver to go back to a normal configuration.
 * @channel_switch_rx_beacon: This is an optional callback that is called
 *	when channel switch procedure is in progress and additional beacon with
 *	CSA IE was received, allowing driver to track changes in count.
 * @join_ibss: Join an IBSS (on an IBSS interface); this is called after all
 *	information in bss_conf is set up and the beacon can be retrieved. A
 *	channel context is bound before this is called.
 * @leave_ibss: Leave the IBSS again.
 *
 * @get_expected_throughput: extract the expected throughput towards the
 *	specified station. The returned value is expressed in Kbps. It returns 0
 *	if the RC algorithm does not have proper data to provide.
 *
 * @get_txpower: get current maximum tx power (in dBm) based on configuration
 *	and hardware limits.
 *
 * @tdls_channel_switch: Start channel-switching with a TDLS peer. The driver
 *	is responsible for continually initiating channel-switching operations
 *	and returning to the base channel for communication with the AP. The
 *	driver receives a channel-switch request template and the location of
 *	the switch-timing IE within the template as part of the invocation.
 *	The template is valid only within the call, and the driver can
 *	optionally copy the skb for further re-use.
 * @tdls_cancel_channel_switch: Stop channel-switching with a TDLS peer. Both
 *	peers must be on the base channel when the call completes.
 * @tdls_recv_channel_switch: a TDLS channel-switch related frame (request or
 *	response) has been received from a remote peer. The driver gets
 *	parameters parsed from the incoming frame and may use them to continue
 *	an ongoing channel-switch operation. In addition, a channel-switch
 *	response template is provided, together with the location of the
 *	switch-timing IE within the template. The skb can only be used within
 *	the function call.
 *
 * @wake_tx_queue: Called when new packets have been added to the queue.
 * @sync_rx_queues: Process all pending frames in RSS queues. This is a
 *	synchronization which is needed in case driver has in its RSS queues
 *	pending frames that were received prior to the control path action
 *	currently taken (e.g. disassociation) but are not processed yet.
 *
 * @start_nan: join an existing NAN cluster, or create a new one.
 * @stop_nan: leave the NAN cluster.
 * @nan_change_conf: change NAN configuration. The data in cfg80211_nan_conf
 *	contains full new configuration and changes specify which parameters
 *	are changed with respect to the last NAN config.
 *	The driver gets both full configuration and the changed parameters since
 *	some devices may need the full configuration while others need only the
 *	changed parameters.
 * @add_nan_func: Add a NAN function. Returns 0 on success. The data in
 *	cfg80211_nan_func must not be referenced outside the scope of
 *	this call.
 * @del_nan_func: Remove a NAN function. The driver must call
 *	ieee80211_nan_func_terminated() with
 *	NL80211_NAN_FUNC_TERM_REASON_USER_REQUEST reason code upon removal.
 * @can_aggregate_in_amsdu: Called in order to determine if HW supports
 *	aggregating two specific frames in the same A-MSDU. The relation
 *	between the skbs should be symmetric and transitive. Note that while
 *	skb is always a real frame, head may or may not be an A-MSDU.
 * @get_ftm_responder_stats: Retrieve FTM responder statistics, if available.
 *	Statistics should be cumulative, currently no way to reset is provided.
 *
 * @start_pmsr: start peer measurement (e.g. FTM) (this call can sleep)
 * @abort_pmsr: abort peer measurement (this call can sleep)
 * @set_tid_config: Apply TID specific configurations. This callback may sleep.
 * @reset_tid_config: Reset TID specific configuration for the peer.
 *	This callback may sleep.
 * @update_vif_offload: Update virtual interface offload flags
 *	This callback may sleep.
 * @sta_set_4addr: Called to notify the driver when a station starts/stops using
 *	4-address mode
 * @set_sar_specs: Update the SAR (TX power) settings.
 * @sta_set_decap_offload: Called to notify the driver when a station is allowed
 *	to use rx decapsulation offload
 * @add_twt_setup: Update hw with TWT agreement parameters received from the peer.
 *	This callback allows the hw to check if requested parameters
 *	are supported and if there is enough room for a new agreement.
 *	The hw is expected to set agreement result in the req_type field of
 *	twt structure.
 * @twt_teardown_request: Update the hw with TWT teardown request received
 *	from the peer.
 * @set_radar_background: Configure dedicated offchannel chain available for
 *	radar/CAC detection on some hw. This chain can't be used to transmit
 *	or receive frames and it is bounded to a running wdev.
 *	Background radar/CAC detection allows to avoid the CAC downtime
 *	switching to a different channel during CAC detection on the selected
 *	radar channel.
 *	The caller is expected to set chandef pointer to NULL in order to
 *	disable background CAC/radar detection.
 * @net_fill_forward_path: Called from .ndo_fill_forward_path in order to
 *	resolve a path for hardware flow offloading
 * @can_activate_links: Checks if a specific active_links bitmap is
 *	supported by the driver.
 * @change_vif_links: Change the valid links on an interface, note that while
 *	removing the old link information is still valid (link_conf pointer),
 *	but may immediately disappear after the function returns. The old or
 *	new links bitmaps may be 0 if going from/to a non-MLO situation.
 *	The @old array contains pointers to the old bss_conf structures
 *	that were already removed, in case they're needed.
 *	This callback can sleep.
 * @change_sta_links: Change the valid links of a station, similar to
 *	@change_vif_links. This callback can sleep.
 *	Note that a sta can also be inserted or removed with valid links,
 *	i.e. passed to @sta_add/@sta_state with sta->valid_links not zero.
 *	In fact, cannot change from having valid_links and not having them.
 * @set_hw_timestamp: Enable/disable HW timestamping of TM/FTM frames. This is
 *	not restored at HW reset by mac80211 so drivers need to take care of
 *	that.
 * @net_setup_tc: Called from .ndo_setup_tc in order to prepare hardware
 *	flow offloading for flows originating from the vif.
 *	Note that the driver must not assume that the vif driver_data is valid
 *	at this point, since the callback can be called during netdev teardown.
 * @can_neg_ttlm: for managed interface, requests the driver to determine
 *	if the requested TID-To-Link mapping can be accepted or not.
 *	If it's not accepted the driver may suggest a preferred mapping and
 *	modify @ttlm parameter with the suggested TID-to-Link mapping.
 * @prep_add_interface: prepare for interface addition. This can be used by
 *      drivers to prepare for the addition of a new interface, e.g., allocate
 *      the needed resources etc. This callback doesn't guarantee that an
 *      interface with the specified type would be added, and thus drivers that
 *      implement this callback need to handle such cases. The type is the full
 *      &enum nl80211_iftype.
 */
struct ieee80211_ops {
	/*报文发送*/
	void (*tx)(struct ieee80211_hw *hw,
		   struct ieee80211_tx_control *control,
		   struct sk_buff *skb/*要发送的报文*/);
	int (*start)(struct ieee80211_hw *hw);
	void (*stop)(struct ieee80211_hw *hw, bool suspend);
#ifdef CONFIG_PM
	int (*suspend)(struct ieee80211_hw *hw, struct cfg80211_wowlan *wowlan);
	int (*resume)(struct ieee80211_hw *hw);
	void (*set_wakeup)(struct ieee80211_hw *hw, bool enabled);
#endif
	int (*add_interface)(struct ieee80211_hw *hw,
			     struct ieee80211_vif *vif);
	int (*change_interface)(struct ieee80211_hw *hw,
				struct ieee80211_vif *vif,
				enum nl80211_iftype new_type, bool p2p);
	void (*remove_interface)(struct ieee80211_hw *hw,
				 struct ieee80211_vif *vif);
	int (*config)(struct ieee80211_hw *hw, u32 changed);
	void (*bss_info_changed)(struct ieee80211_hw *hw,
				 struct ieee80211_vif *vif,
				 struct ieee80211_bss_conf *info,
				 u64 changed);
	void (*vif_cfg_changed)(struct ieee80211_hw *hw,
				struct ieee80211_vif *vif,
				u64 changed);
	void (*link_info_changed)(struct ieee80211_hw *hw,
				  struct ieee80211_vif *vif,
				  struct ieee80211_bss_conf *info,
				  u64 changed);

	int (*start_ap)(struct ieee80211_hw *hw, struct ieee80211_vif *vif,
			struct ieee80211_bss_conf *link_conf);
	void (*stop_ap)(struct ieee80211_hw *hw, struct ieee80211_vif *vif,
			struct ieee80211_bss_conf *link_conf);

	u64 (*prepare_multicast)(struct ieee80211_hw *hw,
				 struct netdev_hw_addr_list *mc_list);
	void (*configure_filter)(struct ieee80211_hw *hw,
				 unsigned int changed_flags,
				 unsigned int *total_flags,
				 u64 multicast);
	void (*config_iface_filter)(struct ieee80211_hw *hw,
				    struct ieee80211_vif *vif,
				    unsigned int filter_flags,
				    unsigned int changed_flags);
	int (*set_tim)(struct ieee80211_hw *hw, struct ieee80211_sta *sta,
		       bool set);
	int (*set_key)(struct ieee80211_hw *hw, enum set_key_cmd cmd,
		       struct ieee80211_vif *vif, struct ieee80211_sta *sta,
		       struct ieee80211_key_conf *key);
	void (*update_tkip_key)(struct ieee80211_hw *hw,
				struct ieee80211_vif *vif,
				struct ieee80211_key_conf *conf,
				struct ieee80211_sta *sta,
				u32 iv32, u16 *phase1key);
	void (*set_rekey_data)(struct ieee80211_hw *hw,
			       struct ieee80211_vif *vif,
			       struct cfg80211_gtk_rekey_data *data);
	void (*set_default_unicast_key)(struct ieee80211_hw *hw,
					struct ieee80211_vif *vif, int idx);
	int (*hw_scan)(struct ieee80211_hw *hw, struct ieee80211_vif *vif,
		       struct ieee80211_scan_request *req);
	void (*cancel_hw_scan)(struct ieee80211_hw *hw,
			       struct ieee80211_vif *vif);
	int (*sched_scan_start)(struct ieee80211_hw *hw,
				struct ieee80211_vif *vif,
				struct cfg80211_sched_scan_request *req,
				struct ieee80211_scan_ies *ies);
	int (*sched_scan_stop)(struct ieee80211_hw *hw,
			       struct ieee80211_vif *vif);
	void (*sw_scan_start)(struct ieee80211_hw *hw,
			      struct ieee80211_vif *vif,
			      const u8 *mac_addr);
	void (*sw_scan_complete)(struct ieee80211_hw *hw,
				 struct ieee80211_vif *vif);
	int (*get_stats)(struct ieee80211_hw *hw,
			 struct ieee80211_low_level_stats *stats);
	void (*get_key_seq)(struct ieee80211_hw *hw,
			    struct ieee80211_key_conf *key,
			    struct ieee80211_key_seq *seq);
	int (*set_frag_threshold)(struct ieee80211_hw *hw, u32 value);
	int (*set_rts_threshold)(struct ieee80211_hw *hw, u32 value);
	int (*sta_add)(struct ieee80211_hw *hw, struct ieee80211_vif *vif,
		       struct ieee80211_sta *sta);
	int (*sta_remove)(struct ieee80211_hw *hw, struct ieee80211_vif *vif,
			  struct ieee80211_sta *sta);
#ifdef CONFIG_MAC80211_DEBUGFS
	void (*vif_add_debugfs)(struct ieee80211_hw *hw,
				struct ieee80211_vif *vif);
	void (*link_add_debugfs)(struct ieee80211_hw *hw,
				 struct ieee80211_vif *vif,
				 struct ieee80211_bss_conf *link_conf,
				 struct dentry *dir);
	void (*sta_add_debugfs)(struct ieee80211_hw *hw,
				struct ieee80211_vif *vif,
				struct ieee80211_sta *sta,
				struct dentry *dir);
	void (*link_sta_add_debugfs)(struct ieee80211_hw *hw,
				     struct ieee80211_vif *vif,
				     struct ieee80211_link_sta *link_sta,
				     struct dentry *dir);
#endif
	void (*sta_notify)(struct ieee80211_hw *hw, struct ieee80211_vif *vif,
			enum sta_notify_cmd, struct ieee80211_sta *sta);
	int (*sta_set_txpwr)(struct ieee80211_hw *hw,
			     struct ieee80211_vif *vif,
			     struct ieee80211_sta *sta);
	int (*sta_state)(struct ieee80211_hw *hw, struct ieee80211_vif *vif,
			 struct ieee80211_sta *sta,
			 enum ieee80211_sta_state old_state,
			 enum ieee80211_sta_state new_state);
	void (*sta_pre_rcu_remove)(struct ieee80211_hw *hw,
				   struct ieee80211_vif *vif,
				   struct ieee80211_sta *sta);
	void (*link_sta_rc_update)(struct ieee80211_hw *hw,
				   struct ieee80211_vif *vif,
				   struct ieee80211_link_sta *link_sta,
				   u32 changed);
	void (*sta_rate_tbl_update)(struct ieee80211_hw *hw,
				    struct ieee80211_vif *vif,
				    struct ieee80211_sta *sta);
	void (*sta_statistics)(struct ieee80211_hw *hw,
			       struct ieee80211_vif *vif,
			       struct ieee80211_sta *sta,
			       struct station_info *sinfo);
	int (*conf_tx)(struct ieee80211_hw *hw,
		       struct ieee80211_vif *vif,
		       unsigned int link_id, u16 ac,
		       const struct ieee80211_tx_queue_params *params);
	u64 (*get_tsf)(struct ieee80211_hw *hw, struct ieee80211_vif *vif);
	void (*set_tsf)(struct ieee80211_hw *hw, struct ieee80211_vif *vif,
			u64 tsf);
	void (*offset_tsf)(struct ieee80211_hw *hw, struct ieee80211_vif *vif,
			   s64 offset);
	void (*reset_tsf)(struct ieee80211_hw *hw, struct ieee80211_vif *vif);
	int (*tx_last_beacon)(struct ieee80211_hw *hw);

	/**
	 * @ampdu_action:
	 * Perform a certain A-MPDU action.
	 * The RA/TID combination determines the destination and TID we want
	 * the ampdu action to be performed for. The action is defined through
	 * ieee80211_ampdu_mlme_action.
	 * When the action is set to %IEEE80211_AMPDU_TX_OPERATIONAL the driver
	 * may neither send aggregates containing more subframes than @buf_size
	 * nor send aggregates in a way that lost frames would exceed the
	 * buffer size. If just limiting the aggregate size, this would be
	 * possible with a buf_size of 8:
	 *
	 * - ``TX: 1.....7``
	 * - ``RX:  2....7`` (lost frame #1)
	 * - ``TX:        8..1...``
	 *
	 * which is invalid since #1 was now re-transmitted well past the
	 * buffer size of 8. Correct ways to retransmit #1 would be:
	 *
	 * - ``TX:        1   or``
	 * - ``TX:        18  or``
	 * - ``TX:        81``
	 *
	 * Even ``189`` would be wrong since 1 could be lost again.
	 *
	 * Returns a negative error code on failure. The driver may return
	 * %IEEE80211_AMPDU_TX_START_IMMEDIATE for %IEEE80211_AMPDU_TX_START
	 * if the session can start immediately.
	 *
	 * The callback can sleep.
	 */
	int (*ampdu_action)(struct ieee80211_hw *hw,
			    struct ieee80211_vif *vif,
			    struct ieee80211_ampdu_params *params);
	int (*get_survey)(struct ieee80211_hw *hw, int idx,
		struct survey_info *survey);
	void (*rfkill_poll)(struct ieee80211_hw *hw);
	void (*set_coverage_class)(struct ieee80211_hw *hw, s16 coverage_class);
#ifdef CONFIG_NL80211_TESTMODE
	int (*testmode_cmd)(struct ieee80211_hw *hw, struct ieee80211_vif *vif,
			    void *data, int len);
	int (*testmode_dump)(struct ieee80211_hw *hw, struct sk_buff *skb,
			     struct netlink_callback *cb,
			     void *data, int len);
#endif
	void (*flush)(struct ieee80211_hw *hw, struct ieee80211_vif *vif,
		      u32 queues, bool drop);
	void (*flush_sta)(struct ieee80211_hw *hw, struct ieee80211_vif *vif,
			  struct ieee80211_sta *sta);
	void (*channel_switch)(struct ieee80211_hw *hw,
			       struct ieee80211_vif *vif,
			       struct ieee80211_channel_switch *ch_switch);
	int (*set_antenna)(struct ieee80211_hw *hw, u32 tx_ant, u32 rx_ant);
	int (*get_antenna)(struct ieee80211_hw *hw, u32 *tx_ant, u32 *rx_ant);

	int (*remain_on_channel)(struct ieee80211_hw *hw,
				 struct ieee80211_vif *vif,
				 struct ieee80211_channel *chan,
				 int duration,
				 enum ieee80211_roc_type type);
	int (*cancel_remain_on_channel)(struct ieee80211_hw *hw,
					struct ieee80211_vif *vif);
	int (*set_ringparam)(struct ieee80211_hw *hw, u32 tx, u32 rx);
	void (*get_ringparam)(struct ieee80211_hw *hw,
			      u32 *tx, u32 *tx_max, u32 *rx, u32 *rx_max);
	bool (*tx_frames_pending)(struct ieee80211_hw *hw);
	int (*set_bitrate_mask)(struct ieee80211_hw *hw, struct ieee80211_vif *vif,
				const struct cfg80211_bitrate_mask *mask);
	void (*event_callback)(struct ieee80211_hw *hw,
			       struct ieee80211_vif *vif,
			       const struct ieee80211_event *event);

	void (*allow_buffered_frames)(struct ieee80211_hw *hw,
				      struct ieee80211_sta *sta,
				      u16 tids, int num_frames,
				      enum ieee80211_frame_release_type reason,
				      bool more_data);
	void (*release_buffered_frames)(struct ieee80211_hw *hw,
					struct ieee80211_sta *sta,
					u16 tids, int num_frames,
					enum ieee80211_frame_release_type reason,
					bool more_data);

	int	(*get_et_sset_count)(struct ieee80211_hw *hw,
				     struct ieee80211_vif *vif, int sset);
	void	(*get_et_stats)(struct ieee80211_hw *hw,
				struct ieee80211_vif *vif,
				struct ethtool_stats *stats, u64 *data);
	void	(*get_et_strings)(struct ieee80211_hw *hw,
				  struct ieee80211_vif *vif,
				  u32 sset, u8 *data);

	void	(*mgd_prepare_tx)(struct ieee80211_hw *hw,
				  struct ieee80211_vif *vif,
				  struct ieee80211_prep_tx_info *info);
	void	(*mgd_complete_tx)(struct ieee80211_hw *hw,
				   struct ieee80211_vif *vif,
				   struct ieee80211_prep_tx_info *info);

	void	(*mgd_protect_tdls_discover)(struct ieee80211_hw *hw,
					     struct ieee80211_vif *vif,
					     unsigned int link_id);

	int (*add_chanctx)(struct ieee80211_hw *hw,
			   struct ieee80211_chanctx_conf *ctx);
	void (*remove_chanctx)(struct ieee80211_hw *hw,
			       struct ieee80211_chanctx_conf *ctx);
	void (*change_chanctx)(struct ieee80211_hw *hw,
			       struct ieee80211_chanctx_conf *ctx,
			       u32 changed);
	int (*assign_vif_chanctx)(struct ieee80211_hw *hw,
				  struct ieee80211_vif *vif,
				  struct ieee80211_bss_conf *link_conf,
				  struct ieee80211_chanctx_conf *ctx);
	void (*unassign_vif_chanctx)(struct ieee80211_hw *hw,
				     struct ieee80211_vif *vif,
				     struct ieee80211_bss_conf *link_conf,
				     struct ieee80211_chanctx_conf *ctx);
	int (*switch_vif_chanctx)(struct ieee80211_hw *hw,
				  struct ieee80211_vif_chanctx_switch *vifs,
				  int n_vifs,
				  enum ieee80211_chanctx_switch_mode mode);

	void (*reconfig_complete)(struct ieee80211_hw *hw,
				  enum ieee80211_reconfig_type reconfig_type);

#if IS_ENABLED(CONFIG_IPV6)
	void (*ipv6_addr_change)(struct ieee80211_hw *hw,
				 struct ieee80211_vif *vif,
				 struct inet6_dev *idev);
#endif
	void (*channel_switch_beacon)(struct ieee80211_hw *hw,
				      struct ieee80211_vif *vif,
				      struct cfg80211_chan_def *chandef);
	int (*pre_channel_switch)(struct ieee80211_hw *hw,
				  struct ieee80211_vif *vif,
				  struct ieee80211_channel_switch *ch_switch);

	int (*post_channel_switch)(struct ieee80211_hw *hw,
				   struct ieee80211_vif *vif,
				   struct ieee80211_bss_conf *link_conf);
	void (*abort_channel_switch)(struct ieee80211_hw *hw,
				     struct ieee80211_vif *vif,
				     struct ieee80211_bss_conf *link_conf);
	void (*channel_switch_rx_beacon)(struct ieee80211_hw *hw,
					 struct ieee80211_vif *vif,
					 struct ieee80211_channel_switch *ch_switch);

	int (*join_ibss)(struct ieee80211_hw *hw, struct ieee80211_vif *vif);
	void (*leave_ibss)(struct ieee80211_hw *hw, struct ieee80211_vif *vif);
	u32 (*get_expected_throughput)(struct ieee80211_hw *hw,
				       struct ieee80211_sta *sta);
	int (*get_txpower)(struct ieee80211_hw *hw, struct ieee80211_vif *vif,
			   unsigned int link_id, int *dbm);

	int (*tdls_channel_switch)(struct ieee80211_hw *hw,
				   struct ieee80211_vif *vif,
				   struct ieee80211_sta *sta, u8 oper_class,
				   struct cfg80211_chan_def *chandef,
				   struct sk_buff *tmpl_skb, u32 ch_sw_tm_ie);
	void (*tdls_cancel_channel_switch)(struct ieee80211_hw *hw,
					   struct ieee80211_vif *vif,
					   struct ieee80211_sta *sta);
	void (*tdls_recv_channel_switch)(struct ieee80211_hw *hw,
					 struct ieee80211_vif *vif,
					 struct ieee80211_tdls_ch_sw_params *params);

	void (*wake_tx_queue)(struct ieee80211_hw *hw,
			      struct ieee80211_txq *txq);
	void (*sync_rx_queues)(struct ieee80211_hw *hw);

	int (*start_nan)(struct ieee80211_hw *hw,
			 struct ieee80211_vif *vif,
			 struct cfg80211_nan_conf *conf);
	int (*stop_nan)(struct ieee80211_hw *hw,
			struct ieee80211_vif *vif);
	int (*nan_change_conf)(struct ieee80211_hw *hw,
			       struct ieee80211_vif *vif,
			       struct cfg80211_nan_conf *conf, u32 changes);
	int (*add_nan_func)(struct ieee80211_hw *hw,
			    struct ieee80211_vif *vif,
			    const struct cfg80211_nan_func *nan_func);
	void (*del_nan_func)(struct ieee80211_hw *hw,
			    struct ieee80211_vif *vif,
			    u8 instance_id);
	bool (*can_aggregate_in_amsdu)(struct ieee80211_hw *hw,
				       struct sk_buff *head,
				       struct sk_buff *skb);
	int (*get_ftm_responder_stats)(struct ieee80211_hw *hw,
				       struct ieee80211_vif *vif,
				       struct cfg80211_ftm_responder_stats *ftm_stats);
	int (*start_pmsr)(struct ieee80211_hw *hw, struct ieee80211_vif *vif,
			  struct cfg80211_pmsr_request *request);
	void (*abort_pmsr)(struct ieee80211_hw *hw, struct ieee80211_vif *vif,
			   struct cfg80211_pmsr_request *request);
	int (*set_tid_config)(struct ieee80211_hw *hw,
			      struct ieee80211_vif *vif,
			      struct ieee80211_sta *sta,
			      struct cfg80211_tid_config *tid_conf);
	int (*reset_tid_config)(struct ieee80211_hw *hw,
				struct ieee80211_vif *vif,
				struct ieee80211_sta *sta, u8 tids);
	void (*update_vif_offload)(struct ieee80211_hw *hw,
				   struct ieee80211_vif *vif);
	void (*sta_set_4addr)(struct ieee80211_hw *hw, struct ieee80211_vif *vif,
			      struct ieee80211_sta *sta, bool enabled);
	int (*set_sar_specs)(struct ieee80211_hw *hw,
			     const struct cfg80211_sar_specs *sar);
	void (*sta_set_decap_offload)(struct ieee80211_hw *hw,
				      struct ieee80211_vif *vif,
				      struct ieee80211_sta *sta, bool enabled);
	void (*add_twt_setup)(struct ieee80211_hw *hw,
			      struct ieee80211_sta *sta,
			      struct ieee80211_twt_setup *twt);
	void (*twt_teardown_request)(struct ieee80211_hw *hw,
				     struct ieee80211_sta *sta, u8 flowid);
	int (*set_radar_background)(struct ieee80211_hw *hw,
				    struct cfg80211_chan_def *chandef);
	int (*net_fill_forward_path)(struct ieee80211_hw *hw,
				     struct ieee80211_vif *vif,
				     struct ieee80211_sta *sta,
				     struct net_device_path_ctx *ctx,
				     struct net_device_path *path);
	bool (*can_activate_links)(struct ieee80211_hw *hw,
				   struct ieee80211_vif *vif,
				   u16 active_links);
	int (*change_vif_links)(struct ieee80211_hw *hw,
				struct ieee80211_vif *vif,
				u16 old_links, u16 new_links,
				struct ieee80211_bss_conf *old[IEEE80211_MLD_MAX_NUM_LINKS]);
	int (*change_sta_links)(struct ieee80211_hw *hw,
				struct ieee80211_vif *vif,
				struct ieee80211_sta *sta,
				u16 old_links, u16 new_links);
	int (*set_hw_timestamp)(struct ieee80211_hw *hw,
				struct ieee80211_vif *vif,
				struct cfg80211_set_hw_timestamp *hwts);
	int (*net_setup_tc)(struct ieee80211_hw *hw,
			    struct ieee80211_vif *vif,
			    struct net_device *dev,
			    enum tc_setup_type type,
			    void *type_data);
	enum ieee80211_neg_ttlm_res
	(*can_neg_ttlm)(struct ieee80211_hw *hw, struct ieee80211_vif *vif,
			struct ieee80211_neg_ttlm *ttlm);
	void (*prep_add_interface)(struct ieee80211_hw *hw,
				   enum nl80211_iftype type);
};

/**
 * ieee80211_alloc_hw_nm - Allocate a new hardware device
 *
 * This must be called once for each hardware device. The returned pointer
 * must be used to refer to this device when calling other functions.
 * mac80211 allocates a private data area for the driver pointed to by
 * @priv in &struct ieee80211_hw, the size of this area is given as
 * @priv_data_len.
 *
 * @priv_data_len: length of private data
 * @ops: callbacks for this device
 * @requested_name: Requested name for this device.
 *	NULL is valid value, and means use the default naming (phy%d)
 *
 * Return: A pointer to the new hardware device, or %NULL on error.
 */
struct ieee80211_hw *ieee80211_alloc_hw_nm(size_t priv_data_len,
					   const struct ieee80211_ops *ops,
					   const char *requested_name);

/**
 * ieee80211_alloc_hw - Allocate a new hardware device
 *
 * This must be called once for each hardware device. The returned pointer
 * must be used to refer to this device when calling other functions.
 * mac80211 allocates a private data area for the driver pointed to by
 * @priv in &struct ieee80211_hw, the size of this area is given as
 * @priv_data_len.
 *
 * @priv_data_len: length of private data
 * @ops: callbacks for this device
 *
 * Return: A pointer to the new hardware device, or %NULL on error.
 */
static inline
struct ieee80211_hw *ieee80211_alloc_hw(size_t priv_data_len/*私有数据长度*/,
					const struct ieee80211_ops *ops)
{
	/*申请ieee80211_hw结构体*/
	return ieee80211_alloc_hw_nm(priv_data_len, ops, NULL);
}

/**
 * ieee80211_register_hw - Register hardware device
 *
 * You must call this function before any other functions in
 * mac80211. Note that before a hardware can be registered, you
 * need to fill the contained wiphy's information.
 *
 * @hw: the device to register as returned by ieee80211_alloc_hw()
 *
 * Return: 0 on success. An error code otherwise.
 */
int ieee80211_register_hw(struct ieee80211_hw *hw);

/**
 * struct ieee80211_tpt_blink - throughput blink description
 * @throughput: throughput in Kbit/sec
 * @blink_time: blink time in milliseconds
 *	(full cycle, ie. one off + one on period)
 */
struct ieee80211_tpt_blink {
	int throughput;
	int blink_time;
};

/**
 * enum ieee80211_tpt_led_trigger_flags - throughput trigger flags
 * @IEEE80211_TPT_LEDTRIG_FL_RADIO: enable blinking with radio
 * @IEEE80211_TPT_LEDTRIG_FL_WORK: enable blinking when working
 * @IEEE80211_TPT_LEDTRIG_FL_CONNECTED: enable blinking when at least one
 *	interface is connected in some way, including being an AP
 */
enum ieee80211_tpt_led_trigger_flags {
	IEEE80211_TPT_LEDTRIG_FL_RADIO		= BIT(0),
	IEEE80211_TPT_LEDTRIG_FL_WORK		= BIT(1),
	IEEE80211_TPT_LEDTRIG_FL_CONNECTED	= BIT(2),
};

#ifdef CONFIG_MAC80211_LEDS
const char *__ieee80211_get_tx_led_name(struct ieee80211_hw *hw);
const char *__ieee80211_get_rx_led_name(struct ieee80211_hw *hw);
const char *__ieee80211_get_assoc_led_name(struct ieee80211_hw *hw);
const char *__ieee80211_get_radio_led_name(struct ieee80211_hw *hw);
const char *
__ieee80211_create_tpt_led_trigger(struct ieee80211_hw *hw,
				   unsigned int flags,
				   const struct ieee80211_tpt_blink *blink_table,
				   unsigned int blink_table_len);
#endif
/**
 * ieee80211_get_tx_led_name - get name of TX LED
 *
 * mac80211 creates a transmit LED trigger for each wireless hardware
 * that can be used to drive LEDs if your driver registers a LED device.
 * This function returns the name (or %NULL if not configured for LEDs)
 * of the trigger so you can automatically link the LED device.
 *
 * @hw: the hardware to get the LED trigger name for
 *
 * Return: The name of the LED trigger. %NULL if not configured for LEDs.
 */
static inline const char *ieee80211_get_tx_led_name(struct ieee80211_hw *hw)
{
#ifdef CONFIG_MAC80211_LEDS
	return __ieee80211_get_tx_led_name(hw);
#else
	return NULL;
#endif
}

/**
 * ieee80211_get_rx_led_name - get name of RX LED
 *
 * mac80211 creates a receive LED trigger for each wireless hardware
 * that can be used to drive LEDs if your driver registers a LED device.
 * This function returns the name (or %NULL if not configured for LEDs)
 * of the trigger so you can automatically link the LED device.
 *
 * @hw: the hardware to get the LED trigger name for
 *
 * Return: The name of the LED trigger. %NULL if not configured for LEDs.
 */
static inline const char *ieee80211_get_rx_led_name(struct ieee80211_hw *hw)
{
#ifdef CONFIG_MAC80211_LEDS
	return __ieee80211_get_rx_led_name(hw);
#else
	return NULL;
#endif
}

/**
 * ieee80211_get_assoc_led_name - get name of association LED
 *
 * mac80211 creates a association LED trigger for each wireless hardware
 * that can be used to drive LEDs if your driver registers a LED device.
 * This function returns the name (or %NULL if not configured for LEDs)
 * of the trigger so you can automatically link the LED device.
 *
 * @hw: the hardware to get the LED trigger name for
 *
 * Return: The name of the LED trigger. %NULL if not configured for LEDs.
 */
static inline const char *ieee80211_get_assoc_led_name(struct ieee80211_hw *hw)
{
#ifdef CONFIG_MAC80211_LEDS
	return __ieee80211_get_assoc_led_name(hw);
#else
	return NULL;
#endif
}

/**
 * ieee80211_get_radio_led_name - get name of radio LED
 *
 * mac80211 creates a radio change LED trigger for each wireless hardware
 * that can be used to drive LEDs if your driver registers a LED device.
 * This function returns the name (or %NULL if not configured for LEDs)
 * of the trigger so you can automatically link the LED device.
 *
 * @hw: the hardware to get the LED trigger name for
 *
 * Return: The name of the LED trigger. %NULL if not configured for LEDs.
 */
static inline const char *ieee80211_get_radio_led_name(struct ieee80211_hw *hw)
{
#ifdef CONFIG_MAC80211_LEDS
	return __ieee80211_get_radio_led_name(hw);
#else
	return NULL;
#endif
}

/**
 * ieee80211_create_tpt_led_trigger - create throughput LED trigger
 * @hw: the hardware to create the trigger for
 * @flags: trigger flags, see &enum ieee80211_tpt_led_trigger_flags
 * @blink_table: the blink table -- needs to be ordered by throughput
 * @blink_table_len: size of the blink table
 *
 * Return: %NULL (in case of error, or if no LED triggers are
 * configured) or the name of the new trigger.
 *
 * Note: This function must be called before ieee80211_register_hw().
 */
static inline const char *
ieee80211_create_tpt_led_trigger(struct ieee80211_hw *hw, unsigned int flags,
				 const struct ieee80211_tpt_blink *blink_table,
				 unsigned int blink_table_len)
{
#ifdef CONFIG_MAC80211_LEDS
	return __ieee80211_create_tpt_led_trigger(hw, flags, blink_table,
						  blink_table_len);
#else
	return NULL;
#endif
}

/**
 * ieee80211_unregister_hw - Unregister a hardware device
 *
 * This function instructs mac80211 to free allocated resources
 * and unregister netdevices from the networking subsystem.
 *
 * @hw: the hardware to unregister
 */
void ieee80211_unregister_hw(struct ieee80211_hw *hw);

/**
 * ieee80211_free_hw - free hardware descriptor
 *
 * This function frees everything that was allocated, including the
 * private data for the driver. You must call ieee80211_unregister_hw()
 * before calling this function.
 *
 * @hw: the hardware to free
 */
void ieee80211_free_hw(struct ieee80211_hw *hw);

/**
 * ieee80211_restart_hw - restart hardware completely
 *
 * Call this function when the hardware was restarted for some reason
 * (hardware error, ...) and the driver is unable to restore its state
 * by itself. mac80211 assumes that at this point the driver/hardware
 * is completely uninitialised and stopped, it starts the process by
 * calling the ->start() operation. The driver will need to reset all
 * internal state that it has prior to calling this function.
 *
 * @hw: the hardware to restart
 */
void ieee80211_restart_hw(struct ieee80211_hw *hw);

/**
 * ieee80211_rx_list - receive frame and store processed skbs in a list
 *
 * Use this function to hand received frames to mac80211. The receive
 * buffer in @skb must start with an IEEE 802.11 header. In case of a
 * paged @skb is used, the driver is recommended to put the ieee80211
 * header of the frame on the linear part of the @skb to avoid memory
 * allocation and/or memcpy by the stack.
 *
 * This function may not be called in IRQ context. Calls to this function
 * for a single hardware must be synchronized against each other. Calls to
 * this function, ieee80211_rx_ni() and ieee80211_rx_irqsafe() may not be
 * mixed for a single hardware. Must not run concurrently with
 * ieee80211_tx_status_skb() or ieee80211_tx_status_ni().
 *
 * This function must be called with BHs disabled and RCU read lock
 *
 * @hw: the hardware this frame came in on
 * @sta: the station the frame was received from, or %NULL
 * @skb: the buffer to receive, owned by mac80211 after this call
 * @list: the destination list
 */
void ieee80211_rx_list(struct ieee80211_hw *hw, struct ieee80211_sta *sta,
		       struct sk_buff *skb, struct list_head *list);

/**
 * ieee80211_rx_napi - receive frame from NAPI context
 *
 * Use this function to hand received frames to mac80211. The receive
 * buffer in @skb must start with an IEEE 802.11 header. In case of a
 * paged @skb is used, the driver is recommended to put the ieee80211
 * header of the frame on the linear part of the @skb to avoid memory
 * allocation and/or memcpy by the stack.
 *
 * This function may not be called in IRQ context. Calls to this function
 * for a single hardware must be synchronized against each other. Calls to
 * this function, ieee80211_rx_ni() and ieee80211_rx_irqsafe() may not be
 * mixed for a single hardware. Must not run concurrently with
 * ieee80211_tx_status_skb() or ieee80211_tx_status_ni().
 *
 * This function must be called with BHs disabled.
 *
 * @hw: the hardware this frame came in on
 * @sta: the station the frame was received from, or %NULL
 * @skb: the buffer to receive, owned by mac80211 after this call
 * @napi: the NAPI context
 */
void ieee80211_rx_napi(struct ieee80211_hw *hw, struct ieee80211_sta *sta,
		       struct sk_buff *skb, struct napi_struct *napi);

/**
 * ieee80211_rx - receive frame
 *
 * Use this function to hand received frames to mac80211. The receive
 * buffer in @skb must start with an IEEE 802.11 header. In case of a
 * paged @skb is used, the driver is recommended to put the ieee80211
 * header of the frame on the linear part of the @skb to avoid memory
 * allocation and/or memcpy by the stack.
 *
 * This function may not be called in IRQ context. Calls to this function
 * for a single hardware must be synchronized against each other. Calls to
 * this function, ieee80211_rx_ni() and ieee80211_rx_irqsafe() may not be
 * mixed for a single hardware. Must not run concurrently with
 * ieee80211_tx_status_skb() or ieee80211_tx_status_ni().
 *
 * In process context use instead ieee80211_rx_ni().
 *
 * @hw: the hardware this frame came in on
 * @skb: the buffer to receive, owned by mac80211 after this call
 */
//收到802.11报文(无线报文)
static inline void ieee80211_rx(struct ieee80211_hw *hw, struct sk_buff *skb)
{
	ieee80211_rx_napi(hw, NULL, skb/*802.11报文*/, NULL);
}

/**
 * ieee80211_rx_irqsafe - receive frame
 *
 * Like ieee80211_rx() but can be called in IRQ context
 * (internally defers to a tasklet.)
 *
 * Calls to this function, ieee80211_rx() or ieee80211_rx_ni() may not
 * be mixed for a single hardware.Must not run concurrently with
 * ieee80211_tx_status_skb() or ieee80211_tx_status_ni().
 *
 * @hw: the hardware this frame came in on
 * @skb: the buffer to receive, owned by mac80211 after this call
 */
void ieee80211_rx_irqsafe(struct ieee80211_hw *hw, struct sk_buff *skb);

/**
 * ieee80211_rx_ni - receive frame (in process context)
 *
 * Like ieee80211_rx() but can be called in process context
 * (internally disables bottom halves).
 *
 * Calls to this function, ieee80211_rx() and ieee80211_rx_irqsafe() may
 * not be mixed for a single hardware. Must not run concurrently with
 * ieee80211_tx_status_skb() or ieee80211_tx_status_ni().
 *
 * @hw: the hardware this frame came in on
 * @skb: the buffer to receive, owned by mac80211 after this call
 */
static inline void ieee80211_rx_ni(struct ieee80211_hw *hw,
				   struct sk_buff *skb)
{
	local_bh_disable();
	ieee80211_rx(hw, skb);
	local_bh_enable();
}

/**
 * ieee80211_sta_ps_transition - PS transition for connected sta
 *
 * When operating in AP mode with the %IEEE80211_HW_AP_LINK_PS
 * flag set, use this function to inform mac80211 about a connected station
 * entering/leaving PS mode.
 *
 * This function may not be called in IRQ context or with softirqs enabled.
 *
 * Calls to this function for a single hardware must be synchronized against
 * each other.
 *
 * @sta: currently connected sta
 * @start: start or stop PS
 *
 * Return: 0 on success. -EINVAL when the requested PS mode is already set.
 */
int ieee80211_sta_ps_transition(struct ieee80211_sta *sta, bool start);

/**
 * ieee80211_sta_ps_transition_ni - PS transition for connected sta
 *                                  (in process context)
 *
 * Like ieee80211_sta_ps_transition() but can be called in process context
 * (internally disables bottom halves). Concurrent call restriction still
 * applies.
 *
 * @sta: currently connected sta
 * @start: start or stop PS
 *
 * Return: Like ieee80211_sta_ps_transition().
 */
static inline int ieee80211_sta_ps_transition_ni(struct ieee80211_sta *sta,
						  bool start)
{
	int ret;

	local_bh_disable();
	ret = ieee80211_sta_ps_transition(sta, start);
	local_bh_enable();

	return ret;
}

/**
 * ieee80211_sta_pspoll - PS-Poll frame received
 * @sta: currently connected station
 *
 * When operating in AP mode with the %IEEE80211_HW_AP_LINK_PS flag set,
 * use this function to inform mac80211 that a PS-Poll frame from a
 * connected station was received.
 * This must be used in conjunction with ieee80211_sta_ps_transition()
 * and possibly ieee80211_sta_uapsd_trigger(); calls to all three must
 * be serialized.
 */
void ieee80211_sta_pspoll(struct ieee80211_sta *sta);

/**
 * ieee80211_sta_uapsd_trigger - (potential) U-APSD trigger frame received
 * @sta: currently connected station
 * @tid: TID of the received (potential) trigger frame
 *
 * When operating in AP mode with the %IEEE80211_HW_AP_LINK_PS flag set,
 * use this function to inform mac80211 that a (potential) trigger frame
 * from a connected station was received.
 * This must be used in conjunction with ieee80211_sta_ps_transition()
 * and possibly ieee80211_sta_pspoll(); calls to all three must be
 * serialized.
 * %IEEE80211_NUM_TIDS can be passed as the tid if the tid is unknown.
 * In this case, mac80211 will not check that this tid maps to an AC
 * that is trigger enabled and assume that the caller did the proper
 * checks.
 */
void ieee80211_sta_uapsd_trigger(struct ieee80211_sta *sta, u8 tid);

/*
 * The TX headroom reserved by mac80211 for its own tx_status functions.
 * This is enough for the radiotap header.
 */
#define IEEE80211_TX_STATUS_HEADROOM	ALIGN(14, 4)

/**
 * ieee80211_sta_set_buffered - inform mac80211 about driver-buffered frames
 * @sta: &struct ieee80211_sta pointer for the sleeping station
 * @tid: the TID that has buffered frames
 * @buffered: indicates whether or not frames are buffered for this TID
 *
 * If a driver buffers frames for a powersave station instead of passing
 * them back to mac80211 for retransmission, the station may still need
 * to be told that there are buffered frames via the TIM bit.
 *
 * This function informs mac80211 whether or not there are frames that are
 * buffered in the driver for a given TID; mac80211 can then use this data
 * to set the TIM bit (NOTE: This may call back into the driver's set_tim
 * call! Beware of the locking!)
 *
 * If all frames are released to the station (due to PS-poll or uAPSD)
 * then the driver needs to inform mac80211 that there no longer are
 * frames buffered. However, when the station wakes up mac80211 assumes
 * that all buffered frames will be transmitted and clears this data,
 * drivers need to make sure they inform mac80211 about all buffered
 * frames on the sleep transition (sta_notify() with %STA_NOTIFY_SLEEP).
 *
 * Note that technically mac80211 only needs to know this per AC, not per
 * TID, but since driver buffering will inevitably happen per TID (since
 * it is related to aggregation) it is easier to make mac80211 map the
 * TID to the AC as required instead of keeping track in all drivers that
 * use this API.
 */
void ieee80211_sta_set_buffered(struct ieee80211_sta *sta,
				u8 tid, bool buffered);

/**
 * ieee80211_get_tx_rates - get the selected transmit rates for a packet
 *
 * Call this function in a driver with per-packet rate selection support
 * to combine the rate info in the packet tx info with the most recent
 * rate selection table for the station entry.
 *
 * @vif: &struct ieee80211_vif pointer from the add_interface callback.
 * @sta: the receiver station to which this packet is sent.
 * @skb: the frame to be transmitted.
 * @dest: buffer for extracted rate/retry information
 * @max_rates: maximum number of rates to fetch
 */
void ieee80211_get_tx_rates(struct ieee80211_vif *vif,
			    struct ieee80211_sta *sta,
			    struct sk_buff *skb,
			    struct ieee80211_tx_rate *dest,
			    int max_rates);

/**
 * ieee80211_tx_rate_update - transmit rate update callback
 *
 * Drivers should call this functions with a non-NULL pub sta
 * This function can be used in drivers that does not have provision
 * in updating the tx rate in data path.
 *
 * @hw: the hardware the frame was transmitted by
 * @pubsta: the station to update the tx rate for.
 * @info: tx status information
 */
void ieee80211_tx_rate_update(struct ieee80211_hw *hw,
			      struct ieee80211_sta *pubsta,
			      struct ieee80211_tx_info *info);

/**
 * ieee80211_tx_status_skb - transmit status callback
 *
 * Call this function for all transmitted frames after they have been
 * transmitted. It is permissible to not call this function for
 * multicast frames but this can affect statistics.
 *
 * This function may not be called in IRQ context. Calls to this function
 * for a single hardware must be synchronized against each other. Calls
 * to this function, ieee80211_tx_status_ni() and ieee80211_tx_status_irqsafe()
 * may not be mixed for a single hardware. Must not run concurrently with
 * ieee80211_rx() or ieee80211_rx_ni().
 *
 * @hw: the hardware the frame was transmitted by
 * @skb: the frame that was transmitted, owned by mac80211 after this call
 */
void ieee80211_tx_status_skb(struct ieee80211_hw *hw,
			     struct sk_buff *skb);

/**
 * ieee80211_tx_status_ext - extended transmit status callback
 *
 * This function can be used as a replacement for ieee80211_tx_status_skb()
 * in drivers that may want to provide extra information that does not
 * fit into &struct ieee80211_tx_info.
 *
 * Calls to this function for a single hardware must be synchronized
 * against each other. Calls to this function, ieee80211_tx_status_ni()
 * and ieee80211_tx_status_irqsafe() may not be mixed for a single hardware.
 *
 * @hw: the hardware the frame was transmitted by
 * @status: tx status information
 */
void ieee80211_tx_status_ext(struct ieee80211_hw *hw,
			     struct ieee80211_tx_status *status);

/**
 * ieee80211_tx_status_noskb - transmit status callback without skb
 *
 * This function can be used as a replacement for ieee80211_tx_status_skb()
 * in drivers that cannot reliably map tx status information back to
 * specific skbs.
 *
 * Calls to this function for a single hardware must be synchronized
 * against each other. Calls to this function, ieee80211_tx_status_ni()
 * and ieee80211_tx_status_irqsafe() may not be mixed for a single hardware.
 *
 * @hw: the hardware the frame was transmitted by
 * @sta: the receiver station to which this packet is sent
 *	(NULL for multicast packets)
 * @info: tx status information
 */
static inline void ieee80211_tx_status_noskb(struct ieee80211_hw *hw,
					     struct ieee80211_sta *sta,
					     struct ieee80211_tx_info *info)
{
	struct ieee80211_tx_status status = {
		.sta = sta,
		.info = info,
	};

	ieee80211_tx_status_ext(hw, &status);
}

/**
 * ieee80211_tx_status_ni - transmit status callback (in process context)
 *
 * Like ieee80211_tx_status_skb() but can be called in process context.
 *
 * Calls to this function, ieee80211_tx_status_skb() and
 * ieee80211_tx_status_irqsafe() may not be mixed
 * for a single hardware.
 *
 * @hw: the hardware the frame was transmitted by
 * @skb: the frame that was transmitted, owned by mac80211 after this call
 */
static inline void ieee80211_tx_status_ni(struct ieee80211_hw *hw,
					  struct sk_buff *skb)
{
	local_bh_disable();
	ieee80211_tx_status_skb(hw, skb);
	local_bh_enable();
}

/**
 * ieee80211_tx_status_irqsafe - IRQ-safe transmit status callback
 *
 * Like ieee80211_tx_status_skb() but can be called in IRQ context
 * (internally defers to a tasklet.)
 *
 * Calls to this function, ieee80211_tx_status_skb() and
 * ieee80211_tx_status_ni() may not be mixed for a single hardware.
 *
 * @hw: the hardware the frame was transmitted by
 * @skb: the frame that was transmitted, owned by mac80211 after this call
 */
void ieee80211_tx_status_irqsafe(struct ieee80211_hw *hw,
				 struct sk_buff *skb);

/**
 * ieee80211_report_low_ack - report non-responding station
 *
 * When operating in AP-mode, call this function to report a non-responding
 * connected STA.
 *
 * @sta: the non-responding connected sta
 * @num_packets: number of packets sent to @sta without a response
 */
void ieee80211_report_low_ack(struct ieee80211_sta *sta, u32 num_packets);

#define IEEE80211_MAX_CNTDWN_COUNTERS_NUM 2

/**
 * struct ieee80211_mutable_offsets - mutable beacon offsets
 * @tim_offset: position of TIM element
 * @tim_length: size of TIM element
 * @cntdwn_counter_offs: array of IEEE80211_MAX_CNTDWN_COUNTERS_NUM offsets
 *	to countdown counters.  This array can contain zero values which
 *	should be ignored.
 * @mbssid_off: position of the multiple bssid element
 */
struct ieee80211_mutable_offsets {
	u16 tim_offset;
	u16 tim_length;

	u16 cntdwn_counter_offs[IEEE80211_MAX_CNTDWN_COUNTERS_NUM];
	u16 mbssid_off;
};

/**
 * ieee80211_beacon_get_template - beacon template generation function
 * @hw: pointer obtained from ieee80211_alloc_hw().
 * @vif: &struct ieee80211_vif pointer from the add_interface callback.
 * @offs: &struct ieee80211_mutable_offsets pointer to struct that will
 *	receive the offsets that may be updated by the driver.
 * @link_id: the link id to which the beacon belongs (or 0 for an AP STA
 *	that is not associated with AP MLD).
 *
 * If the driver implements beaconing modes, it must use this function to
 * obtain the beacon template.
 *
 * This function should be used if the beacon frames are generated by the
 * device, and then the driver must use the returned beacon as the template
 * The driver or the device are responsible to update the DTIM and, when
 * applicable, the CSA count.
 *
 * The driver is responsible for freeing the returned skb.
 *
 * Return: The beacon template. %NULL on error.
 */
struct sk_buff *
ieee80211_beacon_get_template(struct ieee80211_hw *hw,
			      struct ieee80211_vif *vif,
			      struct ieee80211_mutable_offsets *offs,
			      unsigned int link_id);

/**
 * ieee80211_beacon_get_template_ema_index - EMA beacon template generation
 * @hw: pointer obtained from ieee80211_alloc_hw().
 * @vif: &struct ieee80211_vif pointer from the add_interface callback.
 * @offs: &struct ieee80211_mutable_offsets pointer to struct that will
 *	receive the offsets that may be updated by the driver.
 * @link_id: the link id to which the beacon belongs (or 0 for a non-MLD AP).
 * @ema_index: index of the beacon in the EMA set.
 *
 * This function follows the same rules as ieee80211_beacon_get_template()
 * but returns a beacon template which includes multiple BSSID element at the
 * requested index.
 *
 * Return: The beacon template. %NULL indicates the end of EMA templates.
 */
struct sk_buff *
ieee80211_beacon_get_template_ema_index(struct ieee80211_hw *hw,
					struct ieee80211_vif *vif,
					struct ieee80211_mutable_offsets *offs,
					unsigned int link_id, u8 ema_index);

/**
 * struct ieee80211_ema_beacons - List of EMA beacons
 * @cnt: count of EMA beacons.
 *
 * @bcn: array of EMA beacons.
 * @bcn.skb: the skb containing this specific beacon
 * @bcn.offs: &struct ieee80211_mutable_offsets pointer to struct that will
 *	receive the offsets that may be updated by the driver.
 */
struct ieee80211_ema_beacons {
	u8 cnt;
	struct {
		struct sk_buff *skb;
		struct ieee80211_mutable_offsets offs;
	} bcn[];
};

/**
 * ieee80211_beacon_get_template_ema_list - EMA beacon template generation
 * @hw: pointer obtained from ieee80211_alloc_hw().
 * @vif: &struct ieee80211_vif pointer from the add_interface callback.
 * @link_id: the link id to which the beacon belongs (or 0 for a non-MLD AP)
 *
 * This function follows the same rules as ieee80211_beacon_get_template()
 * but allocates and returns a pointer to list of all beacon templates required
 * to cover all profiles in the multiple BSSID set. Each template includes only
 * one multiple BSSID element.
 *
 * Driver must call ieee80211_beacon_free_ema_list() to free the memory.
 *
 * Return: EMA beacon templates of type struct ieee80211_ema_beacons *.
 *	%NULL on error.
 */
struct ieee80211_ema_beacons *
ieee80211_beacon_get_template_ema_list(struct ieee80211_hw *hw,
				       struct ieee80211_vif *vif,
				       unsigned int link_id);

/**
 * ieee80211_beacon_free_ema_list - free an EMA beacon template list
 * @ema_beacons: list of EMA beacons of type &struct ieee80211_ema_beacons pointers.
 *
 * This function will free a list previously acquired by calling
 * ieee80211_beacon_get_template_ema_list()
 */
void ieee80211_beacon_free_ema_list(struct ieee80211_ema_beacons *ema_beacons);

/**
 * ieee80211_beacon_get_tim - beacon generation function
 * @hw: pointer obtained from ieee80211_alloc_hw().
 * @vif: &struct ieee80211_vif pointer from the add_interface callback.
 * @tim_offset: pointer to variable that will receive the TIM IE offset.
 *	Set to 0 if invalid (in non-AP modes).
 * @tim_length: pointer to variable that will receive the TIM IE length,
 *	(including the ID and length bytes!).
 *	Set to 0 if invalid (in non-AP modes).
 * @link_id: the link id to which the beacon belongs (or 0 for an AP STA
 *	that is not associated with AP MLD).
 *
 * If the driver implements beaconing modes, it must use this function to
 * obtain the beacon frame.
 *
 * If the beacon frames are generated by the host system (i.e., not in
 * hardware/firmware), the driver uses this function to get each beacon
 * frame from mac80211 -- it is responsible for calling this function exactly
 * once before the beacon is needed (e.g. based on hardware interrupt).
 *
 * The driver is responsible for freeing the returned skb.
 *
 * Return: The beacon template. %NULL on error.
 */
struct sk_buff *ieee80211_beacon_get_tim(struct ieee80211_hw *hw,
					 struct ieee80211_vif *vif,
					 u16 *tim_offset, u16 *tim_length,
					 unsigned int link_id);

/**
 * ieee80211_beacon_get - beacon generation function
 * @hw: pointer obtained from ieee80211_alloc_hw().
 * @vif: &struct ieee80211_vif pointer from the add_interface callback.
 * @link_id: the link id to which the beacon belongs (or 0 for an AP STA
 *	that is not associated with AP MLD).
 *
 * See ieee80211_beacon_get_tim().
 *
 * Return: See ieee80211_beacon_get_tim().
 */
static inline struct sk_buff *ieee80211_beacon_get(struct ieee80211_hw *hw,
						   struct ieee80211_vif *vif,
						   unsigned int link_id)
{
	return ieee80211_beacon_get_tim(hw, vif, NULL, NULL, link_id);
}

/**
 * ieee80211_beacon_update_cntdwn - request mac80211 to decrement the beacon countdown
 * @vif: &struct ieee80211_vif pointer from the add_interface callback.
 * @link_id: valid link_id during MLO or 0 for non-MLO
 *
 * The beacon counter should be updated after each beacon transmission.
 * This function is called implicitly when
 * ieee80211_beacon_get/ieee80211_beacon_get_tim are called, however if the
 * beacon frames are generated by the device, the driver should call this
 * function after each beacon transmission to sync mac80211's beacon countdown.
 *
 * Return: new countdown value
 */
u8 ieee80211_beacon_update_cntdwn(struct ieee80211_vif *vif,
				  unsigned int link_id);

/**
 * ieee80211_beacon_set_cntdwn - request mac80211 to set beacon countdown
 * @vif: &struct ieee80211_vif pointer from the add_interface callback.
 * @counter: the new value for the counter
 *
 * The beacon countdown can be changed by the device, this API should be
 * used by the device driver to update csa counter in mac80211.
 *
 * It should never be used together with ieee80211_beacon_update_cntdwn(),
 * as it will cause a race condition around the counter value.
 */
void ieee80211_beacon_set_cntdwn(struct ieee80211_vif *vif, u8 counter);

/**
 * ieee80211_csa_finish - notify mac80211 about channel switch
 * @vif: &struct ieee80211_vif pointer from the add_interface callback.
 * @link_id: valid link_id during MLO or 0 for non-MLO
 *
 * After a channel switch announcement was scheduled and the counter in this
 * announcement hits 1, this function must be called by the driver to
 * notify mac80211 that the channel can be changed.
 */
void ieee80211_csa_finish(struct ieee80211_vif *vif, unsigned int link_id);

/**
 * ieee80211_beacon_cntdwn_is_complete - find out if countdown reached 1
 * @vif: &struct ieee80211_vif pointer from the add_interface callback.
 * @link_id: valid link_id during MLO or 0 for non-MLO
 *
 * Return: %true if the countdown reached 1, %false otherwise
 */
bool ieee80211_beacon_cntdwn_is_complete(struct ieee80211_vif *vif,
					 unsigned int link_id);

/**
 * ieee80211_color_change_finish - notify mac80211 about color change
 * @vif: &struct ieee80211_vif pointer from the add_interface callback.
 * @link_id: valid link_id during MLO or 0 for non-MLO
 *
 * After a color change announcement was scheduled and the counter in this
 * announcement hits 1, this function must be called by the driver to
 * notify mac80211 that the color can be changed
 */
void ieee80211_color_change_finish(struct ieee80211_vif *vif, u8 link_id);

/**
 * ieee80211_proberesp_get - retrieve a Probe Response template
 * @hw: pointer obtained from ieee80211_alloc_hw().
 * @vif: &struct ieee80211_vif pointer from the add_interface callback.
 *
 * Creates a Probe Response template which can, for example, be uploaded to
 * hardware. The destination address should be set by the caller.
 *
 * Can only be called in AP mode.
 *
 * Return: The Probe Response template. %NULL on error.
 */
struct sk_buff *ieee80211_proberesp_get(struct ieee80211_hw *hw,
					struct ieee80211_vif *vif);

/**
 * ieee80211_pspoll_get - retrieve a PS Poll template
 * @hw: pointer obtained from ieee80211_alloc_hw().
 * @vif: &struct ieee80211_vif pointer from the add_interface callback.
 *
 * Creates a PS Poll a template which can, for example, uploaded to
 * hardware. The template must be updated after association so that correct
 * AID, BSSID and MAC address is used.
 *
 * Note: Caller (or hardware) is responsible for setting the
 * &IEEE80211_FCTL_PM bit.
 *
 * Return: The PS Poll template. %NULL on error.
 */
struct sk_buff *ieee80211_pspoll_get(struct ieee80211_hw *hw,
				     struct ieee80211_vif *vif);

/**
 * ieee80211_nullfunc_get - retrieve a nullfunc template
 * @hw: pointer obtained from ieee80211_alloc_hw().
 * @vif: &struct ieee80211_vif pointer from the add_interface callback.
 * @link_id: If the vif is an MLD, get a frame with the link addresses
 *	for the given link ID. For a link_id < 0 you get a frame with
 *	MLD addresses, however useful that might be.
 * @qos_ok: QoS NDP is acceptable to the caller, this should be set
 *	if at all possible
 *
 * Creates a Nullfunc template which can, for example, uploaded to
 * hardware. The template must be updated after association so that correct
 * BSSID and address is used.
 *
 * If @qos_ndp is set and the association is to an AP with QoS/WMM, the
 * returned packet will be QoS NDP.
 *
 * Note: Caller (or hardware) is responsible for setting the
 * &IEEE80211_FCTL_PM bit as well as Duration and Sequence Control fields.
 *
 * Return: The nullfunc template. %NULL on error.
 */
struct sk_buff *ieee80211_nullfunc_get(struct ieee80211_hw *hw,
				       struct ieee80211_vif *vif,
				       int link_id, bool qos_ok);

/**
 * ieee80211_probereq_get - retrieve a Probe Request template
 * @hw: pointer obtained from ieee80211_alloc_hw().
 * @src_addr: source MAC address
 * @ssid: SSID buffer
 * @ssid_len: length of SSID
 * @tailroom: tailroom to reserve at end of SKB for IEs
 *
 * Creates a Probe Request template which can, for example, be uploaded to
 * hardware.
 *
 * Return: The Probe Request template. %NULL on error.
 */
struct sk_buff *ieee80211_probereq_get(struct ieee80211_hw *hw,
				       const u8 *src_addr,
				       const u8 *ssid, size_t ssid_len,
				       size_t tailroom);

/**
 * ieee80211_rts_get - RTS frame generation function
 * @hw: pointer obtained from ieee80211_alloc_hw().
 * @vif: &struct ieee80211_vif pointer from the add_interface callback.
 * @frame: pointer to the frame that is going to be protected by the RTS.
 * @frame_len: the frame length (in octets).
 * @frame_txctl: &struct ieee80211_tx_info of the frame.
 * @rts: The buffer where to store the RTS frame.
 *
 * If the RTS frames are generated by the host system (i.e., not in
 * hardware/firmware), the low-level driver uses this function to receive
 * the next RTS frame from the 802.11 code. The low-level is responsible
 * for calling this function before and RTS frame is needed.
 */
void ieee80211_rts_get(struct ieee80211_hw *hw, struct ieee80211_vif *vif,
		       const void *frame, size_t frame_len,
		       const struct ieee80211_tx_info *frame_txctl,
		       struct ieee80211_rts *rts);

/**
 * ieee80211_rts_duration - Get the duration field for an RTS frame
 * @hw: pointer obtained from ieee80211_alloc_hw().
 * @vif: &struct ieee80211_vif pointer from the add_interface callback.
 * @frame_len: the length of the frame that is going to be protected by the RTS.
 * @frame_txctl: &struct ieee80211_tx_info of the frame.
 *
 * If the RTS is generated in firmware, but the host system must provide
 * the duration field, the low-level driver uses this function to receive
 * the duration field value in little-endian byteorder.
 *
 * Return: The duration.
 */
__le16 ieee80211_rts_duration(struct ieee80211_hw *hw,
			      struct ieee80211_vif *vif, size_t frame_len,
			      const struct ieee80211_tx_info *frame_txctl);

/**
 * ieee80211_ctstoself_get - CTS-to-self frame generation function
 * @hw: pointer obtained from ieee80211_alloc_hw().
 * @vif: &struct ieee80211_vif pointer from the add_interface callback.
 * @frame: pointer to the frame that is going to be protected by the CTS-to-self.
 * @frame_len: the frame length (in octets).
 * @frame_txctl: &struct ieee80211_tx_info of the frame.
 * @cts: The buffer where to store the CTS-to-self frame.
 *
 * If the CTS-to-self frames are generated by the host system (i.e., not in
 * hardware/firmware), the low-level driver uses this function to receive
 * the next CTS-to-self frame from the 802.11 code. The low-level is responsible
 * for calling this function before and CTS-to-self frame is needed.
 */
void ieee80211_ctstoself_get(struct ieee80211_hw *hw,
			     struct ieee80211_vif *vif,
			     const void *frame, size_t frame_len,
			     const struct ieee80211_tx_info *frame_txctl,
			     struct ieee80211_cts *cts);

/**
 * ieee80211_ctstoself_duration - Get the duration field for a CTS-to-self frame
 * @hw: pointer obtained from ieee80211_alloc_hw().
 * @vif: &struct ieee80211_vif pointer from the add_interface callback.
 * @frame_len: the length of the frame that is going to be protected by the CTS-to-self.
 * @frame_txctl: &struct ieee80211_tx_info of the frame.
 *
 * If the CTS-to-self is generated in firmware, but the host system must provide
 * the duration field, the low-level driver uses this function to receive
 * the duration field value in little-endian byteorder.
 *
 * Return: The duration.
 */
__le16 ieee80211_ctstoself_duration(struct ieee80211_hw *hw,
				    struct ieee80211_vif *vif,
				    size_t frame_len,
				    const struct ieee80211_tx_info *frame_txctl);

/**
 * ieee80211_generic_frame_duration - Calculate the duration field for a frame
 * @hw: pointer obtained from ieee80211_alloc_hw().
 * @vif: &struct ieee80211_vif pointer from the add_interface callback.
 * @band: the band to calculate the frame duration on
 * @frame_len: the length of the frame.
 * @rate: the rate at which the frame is going to be transmitted.
 *
 * Calculate the duration field of some generic frame, given its
 * length and transmission rate (in 100kbps).
 *
 * Return: The duration.
 */
__le16 ieee80211_generic_frame_duration(struct ieee80211_hw *hw,
					struct ieee80211_vif *vif,
					enum nl80211_band band,
					size_t frame_len,
					struct ieee80211_rate *rate);

/**
 * ieee80211_get_buffered_bc - accessing buffered broadcast and multicast frames
 * @hw: pointer as obtained from ieee80211_alloc_hw().
 * @vif: &struct ieee80211_vif pointer from the add_interface callback.
 *
 * Function for accessing buffered broadcast and multicast frames. If
 * hardware/firmware does not implement buffering of broadcast/multicast
 * frames when power saving is used, 802.11 code buffers them in the host
 * memory. The low-level driver uses this function to fetch next buffered
 * frame. In most cases, this is used when generating beacon frame.
 *
 * Return: A pointer to the next buffered skb or NULL if no more buffered
 * frames are available.
 *
 * Note: buffered frames are returned only after DTIM beacon frame was
 * generated with ieee80211_beacon_get() and the low-level driver must thus
 * call ieee80211_beacon_get() first. ieee80211_get_buffered_bc() returns
 * NULL if the previous generated beacon was not DTIM, so the low-level driver
 * does not need to check for DTIM beacons separately and should be able to
 * use common code for all beacons.
 */
struct sk_buff *
ieee80211_get_buffered_bc(struct ieee80211_hw *hw, struct ieee80211_vif *vif);

/**
 * ieee80211_get_tkip_p1k_iv - get a TKIP phase 1 key for IV32
 *
 * This function returns the TKIP phase 1 key for the given IV32.
 *
 * @keyconf: the parameter passed with the set key
 * @iv32: IV32 to get the P1K for
 * @p1k: a buffer to which the key will be written, as 5 u16 values
 */
void ieee80211_get_tkip_p1k_iv(struct ieee80211_key_conf *keyconf,
			       u32 iv32, u16 *p1k);

/**
 * ieee80211_get_tkip_p1k - get a TKIP phase 1 key
 *
 * This function returns the TKIP phase 1 key for the IV32 taken
 * from the given packet.
 *
 * @keyconf: the parameter passed with the set key
 * @skb: the packet to take the IV32 value from that will be encrypted
 *	with this P1K
 * @p1k: a buffer to which the key will be written, as 5 u16 values
 */
static inline void ieee80211_get_tkip_p1k(struct ieee80211_key_conf *keyconf,
					  struct sk_buff *skb, u16 *p1k)
{
	struct ieee80211_hdr *hdr = (struct ieee80211_hdr *)skb->data;
	const u8 *data = (u8 *)hdr + ieee80211_hdrlen(hdr->frame_control);
	u32 iv32 = get_unaligned_le32(&data[4]);

	ieee80211_get_tkip_p1k_iv(keyconf, iv32, p1k);
}

/**
 * ieee80211_get_tkip_rx_p1k - get a TKIP phase 1 key for RX
 *
 * This function returns the TKIP phase 1 key for the given IV32
 * and transmitter address.
 *
 * @keyconf: the parameter passed with the set key
 * @ta: TA that will be used with the key
 * @iv32: IV32 to get the P1K for
 * @p1k: a buffer to which the key will be written, as 5 u16 values
 */
void ieee80211_get_tkip_rx_p1k(struct ieee80211_key_conf *keyconf,
			       const u8 *ta, u32 iv32, u16 *p1k);

/**
 * ieee80211_get_tkip_p2k - get a TKIP phase 2 key
 *
 * This function computes the TKIP RC4 key for the IV values
 * in the packet.
 *
 * @keyconf: the parameter passed with the set key
 * @skb: the packet to take the IV32/IV16 values from that will be
 *	encrypted with this key
 * @p2k: a buffer to which the key will be written, 16 bytes
 */
void ieee80211_get_tkip_p2k(struct ieee80211_key_conf *keyconf,
			    struct sk_buff *skb, u8 *p2k);

/**
 * ieee80211_tkip_add_iv - write TKIP IV and Ext. IV to pos
 *
 * @pos: start of crypto header
 * @keyconf: the parameter passed with the set key
 * @pn: PN to add
 *
 * Returns: pointer to the octet following IVs (i.e. beginning of
 * the packet payload)
 *
 * This function writes the tkip IV value to pos (which should
 * point to the crypto header)
 */
u8 *ieee80211_tkip_add_iv(u8 *pos, struct ieee80211_key_conf *keyconf, u64 pn);

/**
 * ieee80211_get_key_rx_seq - get key RX sequence counter
 *
 * @keyconf: the parameter passed with the set key
 * @tid: The TID, or -1 for the management frame value (CCMP/GCMP only);
 *	the value on TID 0 is also used for non-QoS frames. For
 *	CMAC, only TID 0 is valid.
 * @seq: buffer to receive the sequence data
 *
 * This function allows a driver to retrieve the current RX IV/PNs
 * for the given key. It must not be called if IV checking is done
 * by the device and not by mac80211.
 *
 * Note that this function may only be called when no RX processing
 * can be done concurrently.
 */
void ieee80211_get_key_rx_seq(struct ieee80211_key_conf *keyconf,
			      int tid, struct ieee80211_key_seq *seq);

/**
 * ieee80211_set_key_rx_seq - set key RX sequence counter
 *
 * @keyconf: the parameter passed with the set key
 * @tid: The TID, or -1 for the management frame value (CCMP/GCMP only);
 *	the value on TID 0 is also used for non-QoS frames. For
 *	CMAC, only TID 0 is valid.
 * @seq: new sequence data
 *
 * This function allows a driver to set the current RX IV/PNs for the
 * given key. This is useful when resuming from WoWLAN sleep and GTK
 * rekey may have been done while suspended. It should not be called
 * if IV checking is done by the device and not by mac80211.
 *
 * Note that this function may only be called when no RX processing
 * can be done concurrently.
 */
void ieee80211_set_key_rx_seq(struct ieee80211_key_conf *keyconf,
			      int tid, struct ieee80211_key_seq *seq);

/**
 * ieee80211_remove_key - remove the given key
 * @keyconf: the parameter passed with the set key
 *
 * Context: Must be called with the wiphy mutex held.
 *
 * Remove the given key. If the key was uploaded to the hardware at the
 * time this function is called, it is not deleted in the hardware but
 * instead assumed to have been removed already.
 */
void ieee80211_remove_key(struct ieee80211_key_conf *keyconf);

/**
 * ieee80211_gtk_rekey_add - add a GTK key from rekeying during WoWLAN
 * @vif: the virtual interface to add the key on
 * @keyconf: new key data
 * @link_id: the link id of the key or -1 for non-MLO
 *
 * When GTK rekeying was done while the system was suspended, (a) new
 * key(s) will be available. These will be needed by mac80211 for proper
 * RX processing, so this function allows setting them.
 *
 * Return: the newly allocated key structure, which will have
 * similar contents to the passed key configuration but point to
 * mac80211-owned memory. In case of errors, the function returns an
 * ERR_PTR(), use IS_ERR() etc.
 *
 * Note that this function assumes the key isn't added to hardware
 * acceleration, so no TX will be done with the key. Since it's a GTK
 * on managed (station) networks, this is true anyway. If the driver
 * calls this function from the resume callback and subsequently uses
 * the return code 1 to reconfigure the device, this key will be part
 * of the reconfiguration.
 *
 * Note that the driver should also call ieee80211_set_key_rx_seq()
 * for the new key for each TID to set up sequence counters properly.
 *
 * IMPORTANT: If this replaces a key that is present in the hardware,
 * then it will attempt to remove it during this call. In many cases
 * this isn't what you want, so call ieee80211_remove_key() first for
 * the key that's being replaced.
 */
struct ieee80211_key_conf *
ieee80211_gtk_rekey_add(struct ieee80211_vif *vif,
			struct ieee80211_key_conf *keyconf,
			int link_id);

/**
 * ieee80211_gtk_rekey_notify - notify userspace supplicant of rekeying
 * @vif: virtual interface the rekeying was done on
 * @bssid: The BSSID of the AP, for checking association
 * @replay_ctr: the new replay counter after GTK rekeying
 * @gfp: allocation flags
 */
void ieee80211_gtk_rekey_notify(struct ieee80211_vif *vif, const u8 *bssid,
				const u8 *replay_ctr, gfp_t gfp);

/**
 * ieee80211_key_mic_failure - increment MIC failure counter for the key
 *
 * Note: this is really only safe if no other RX function is called
 * at the same time.
 *
 * @keyconf: the key in question
 */
void ieee80211_key_mic_failure(struct ieee80211_key_conf *keyconf);

/**
 * ieee80211_key_replay - increment replay counter for the key
 *
 * Note: this is really only safe if no other RX function is called
 * at the same time.
 *
 * @keyconf: the key in question
 */
void ieee80211_key_replay(struct ieee80211_key_conf *keyconf);

/**
 * ieee80211_wake_queue - wake specific queue
 * @hw: pointer as obtained from ieee80211_alloc_hw().
 * @queue: queue number (counted from zero).
 *
 * Drivers must use this function instead of netif_wake_queue.
 */
void ieee80211_wake_queue(struct ieee80211_hw *hw, int queue);

/**
 * ieee80211_stop_queue - stop specific queue
 * @hw: pointer as obtained from ieee80211_alloc_hw().
 * @queue: queue number (counted from zero).
 *
 * Drivers must use this function instead of netif_stop_queue.
 */
void ieee80211_stop_queue(struct ieee80211_hw *hw, int queue);

/**
 * ieee80211_queue_stopped - test status of the queue
 * @hw: pointer as obtained from ieee80211_alloc_hw().
 * @queue: queue number (counted from zero).
 *
 * Drivers must use this function instead of netif_queue_stopped.
 *
 * Return: %true if the queue is stopped. %false otherwise.
 */

int ieee80211_queue_stopped(struct ieee80211_hw *hw, int queue);

/**
 * ieee80211_stop_queues - stop all queues
 * @hw: pointer as obtained from ieee80211_alloc_hw().
 *
 * Drivers must use this function instead of netif_tx_stop_all_queues.
 */
void ieee80211_stop_queues(struct ieee80211_hw *hw);

/**
 * ieee80211_wake_queues - wake all queues
 * @hw: pointer as obtained from ieee80211_alloc_hw().
 *
 * Drivers must use this function instead of netif_tx_wake_all_queues.
 */
void ieee80211_wake_queues(struct ieee80211_hw *hw);

/**
 * ieee80211_scan_completed - completed hardware scan
 *
 * When hardware scan offload is used (i.e. the hw_scan() callback is
 * assigned) this function needs to be called by the driver to notify
 * mac80211 that the scan finished. This function can be called from
 * any context, including hardirq context.
 *
 * @hw: the hardware that finished the scan
 * @info: information about the completed scan
 */
void ieee80211_scan_completed(struct ieee80211_hw *hw,
			      struct cfg80211_scan_info *info);

/**
 * ieee80211_sched_scan_results - got results from scheduled scan
 *
 * When a scheduled scan is running, this function needs to be called by the
 * driver whenever there are new scan results available.
 *
 * @hw: the hardware that is performing scheduled scans
 */
void ieee80211_sched_scan_results(struct ieee80211_hw *hw);

/**
 * ieee80211_sched_scan_stopped - inform that the scheduled scan has stopped
 *
 * When a scheduled scan is running, this function can be called by
 * the driver if it needs to stop the scan to perform another task.
 * Usual scenarios are drivers that cannot continue the scheduled scan
 * while associating, for instance.
 *
 * @hw: the hardware that is performing scheduled scans
 */
void ieee80211_sched_scan_stopped(struct ieee80211_hw *hw);

/**
 * enum ieee80211_interface_iteration_flags - interface iteration flags
 * @IEEE80211_IFACE_ITER_NORMAL: Iterate over all interfaces that have
 *	been added to the driver; However, note that during hardware
 *	reconfiguration (after restart_hw) it will iterate over a new
 *	interface and over all the existing interfaces even if they
 *	haven't been re-added to the driver yet.
 * @IEEE80211_IFACE_ITER_RESUME_ALL: During resume, iterate over all
 *	interfaces, even if they haven't been re-added to the driver yet.
 * @IEEE80211_IFACE_ITER_ACTIVE: Iterate only active interfaces (netdev is up).
 * @IEEE80211_IFACE_SKIP_SDATA_NOT_IN_DRIVER: Skip any interfaces where SDATA
 *	is not in the driver.  This may fix crashes during firmware recovery
 *	for instance.
 */
enum ieee80211_interface_iteration_flags {
	IEEE80211_IFACE_ITER_NORMAL	= 0,
	IEEE80211_IFACE_ITER_RESUME_ALL	= BIT(0),
	IEEE80211_IFACE_ITER_ACTIVE	= BIT(1),
	IEEE80211_IFACE_SKIP_SDATA_NOT_IN_DRIVER	= BIT(2),
};

/**
 * ieee80211_iterate_interfaces - iterate interfaces
 *
 * This function iterates over the interfaces associated with a given
 * hardware and calls the callback for them. This includes active as well as
 * inactive interfaces. This function allows the iterator function to sleep.
 * Will iterate over a new interface during add_interface().
 *
 * @hw: the hardware struct of which the interfaces should be iterated over
 * @iter_flags: iteration flags, see &enum ieee80211_interface_iteration_flags
 * @iterator: the iterator function to call
 * @data: first argument of the iterator function
 */
void ieee80211_iterate_interfaces(struct ieee80211_hw *hw, u32 iter_flags,
				  void (*iterator)(void *data, u8 *mac,
						   struct ieee80211_vif *vif),
				  void *data);

/**
 * ieee80211_iterate_active_interfaces - iterate active interfaces
 *
 * This function iterates over the interfaces associated with a given
 * hardware that are currently active and calls the callback for them.
 * This function allows the iterator function to sleep, when the iterator
 * function is atomic @ieee80211_iterate_active_interfaces_atomic can
 * be used.
 * Does not iterate over a new interface during add_interface().
 *
 * @hw: the hardware struct of which the interfaces should be iterated over
 * @iter_flags: iteration flags, see &enum ieee80211_interface_iteration_flags
 * @iterator: the iterator function to call
 * @data: first argument of the iterator function
 */
static inline void
ieee80211_iterate_active_interfaces(struct ieee80211_hw *hw, u32 iter_flags,
				    void (*iterator)(void *data, u8 *mac,
						     struct ieee80211_vif *vif),
				    void *data)
{
	ieee80211_iterate_interfaces(hw,
				     iter_flags | IEEE80211_IFACE_ITER_ACTIVE,
				     iterator, data);
}

/**
 * ieee80211_iterate_active_interfaces_atomic - iterate active interfaces
 *
 * This function iterates over the interfaces associated with a given
 * hardware that are currently active and calls the callback for them.
 * This function requires the iterator callback function to be atomic,
 * if that is not desired, use @ieee80211_iterate_active_interfaces instead.
 * Does not iterate over a new interface during add_interface().
 *
 * @hw: the hardware struct of which the interfaces should be iterated over
 * @iter_flags: iteration flags, see &enum ieee80211_interface_iteration_flags
 * @iterator: the iterator function to call, cannot sleep
 * @data: first argument of the iterator function
 */
void ieee80211_iterate_active_interfaces_atomic(struct ieee80211_hw *hw,
						u32 iter_flags,
						void (*iterator)(void *data,
						    u8 *mac,
						    struct ieee80211_vif *vif),
						void *data);

/**
 * ieee80211_iterate_active_interfaces_mtx - iterate active interfaces
 *
 * This function iterates over the interfaces associated with a given
 * hardware that are currently active and calls the callback for them.
 * This version can only be used while holding the wiphy mutex.
 *
 * @hw: the hardware struct of which the interfaces should be iterated over
 * @iter_flags: iteration flags, see &enum ieee80211_interface_iteration_flags
 * @iterator: the iterator function to call, cannot sleep
 * @data: first argument of the iterator function
 */
void ieee80211_iterate_active_interfaces_mtx(struct ieee80211_hw *hw,
					     u32 iter_flags,
					     void (*iterator)(void *data,
						u8 *mac,
						struct ieee80211_vif *vif),
					     void *data);

/**
 * ieee80211_iterate_stations_atomic - iterate stations
 *
 * This function iterates over all stations associated with a given
 * hardware that are currently uploaded to the driver and calls the callback
 * function for them.
 * This function requires the iterator callback function to be atomic,
 *
 * @hw: the hardware struct of which the interfaces should be iterated over
 * @iterator: the iterator function to call, cannot sleep
 * @data: first argument of the iterator function
 */
void ieee80211_iterate_stations_atomic(struct ieee80211_hw *hw,
				       void (*iterator)(void *data,
						struct ieee80211_sta *sta),
				       void *data);

/**
 * ieee80211_iterate_stations_mtx - iterate stations
 *
 * This function iterates over all stations associated with a given
 * hardware that are currently uploaded to the driver and calls the callback
 * function for them. This version can only be used while holding the wiphy
 * mutex.
 *
 * @hw: the hardware struct of which the interfaces should be iterated over
 * @iterator: the iterator function to call
 * @data: first argument of the iterator function
 */
void ieee80211_iterate_stations_mtx(struct ieee80211_hw *hw,
				    void (*iterator)(void *data,
						     struct ieee80211_sta *sta),
				    void *data);

/**
 * ieee80211_queue_work - add work onto the mac80211 workqueue
 *
 * Drivers and mac80211 use this to add work onto the mac80211 workqueue.
 * This helper ensures drivers are not queueing work when they should not be.
 *
 * @hw: the hardware struct for the interface we are adding work for
 * @work: the work we want to add onto the mac80211 workqueue
 */
void ieee80211_queue_work(struct ieee80211_hw *hw, struct work_struct *work);

/**
 * ieee80211_queue_delayed_work - add work onto the mac80211 workqueue
 *
 * Drivers and mac80211 use this to queue delayed work onto the mac80211
 * workqueue.
 *
 * @hw: the hardware struct for the interface we are adding work for
 * @dwork: delayable work to queue onto the mac80211 workqueue
 * @delay: number of jiffies to wait before queueing
 */
void ieee80211_queue_delayed_work(struct ieee80211_hw *hw,
				  struct delayed_work *dwork,
				  unsigned long delay);

/**
 * ieee80211_refresh_tx_agg_session_timer - Refresh a tx agg session timer.
 * @sta: the station for which to start a BA session
 * @tid: the TID to BA on.
 *
 * This function allows low level driver to refresh tx agg session timer
 * to maintain BA session, the session level will still be managed by the
 * mac80211.
 *
 * Note: must be called in an RCU critical section.
 */
void ieee80211_refresh_tx_agg_session_timer(struct ieee80211_sta *sta,
					    u16 tid);

/**
 * ieee80211_start_tx_ba_session - Start a tx Block Ack session.
 * @sta: the station for which to start a BA session
 * @tid: the TID to BA on.
 * @timeout: session timeout value (in TUs)
 *
 * Return: success if addBA request was sent, failure otherwise
 *
 * Although mac80211/low level driver/user space application can estimate
 * the need to start aggregation on a certain RA/TID, the session level
 * will be managed by the mac80211.
 */
int ieee80211_start_tx_ba_session(struct ieee80211_sta *sta, u16 tid,
				  u16 timeout);

/**
 * ieee80211_start_tx_ba_cb_irqsafe - low level driver ready to aggregate.
 * @vif: &struct ieee80211_vif pointer from the add_interface callback
 * @ra: receiver address of the BA session recipient.
 * @tid: the TID to BA on.
 *
 * This function must be called by low level driver once it has
 * finished with preparations for the BA session. It can be called
 * from any context.
 */
void ieee80211_start_tx_ba_cb_irqsafe(struct ieee80211_vif *vif, const u8 *ra,
				      u16 tid);

/**
 * ieee80211_stop_tx_ba_session - Stop a Block Ack session.
 * @sta: the station whose BA session to stop
 * @tid: the TID to stop BA.
 *
 * Return: negative error if the TID is invalid, or no aggregation active
 *
 * Although mac80211/low level driver/user space application can estimate
 * the need to stop aggregation on a certain RA/TID, the session level
 * will be managed by the mac80211.
 */
int ieee80211_stop_tx_ba_session(struct ieee80211_sta *sta, u16 tid);

/**
 * ieee80211_stop_tx_ba_cb_irqsafe - low level driver ready to stop aggregate.
 * @vif: &struct ieee80211_vif pointer from the add_interface callback
 * @ra: receiver address of the BA session recipient.
 * @tid: the desired TID to BA on.
 *
 * This function must be called by low level driver once it has
 * finished with preparations for the BA session tear down. It
 * can be called from any context.
 */
void ieee80211_stop_tx_ba_cb_irqsafe(struct ieee80211_vif *vif, const u8 *ra,
				     u16 tid);

/**
 * ieee80211_find_sta - find a station
 *
 * @vif: virtual interface to look for station on
 * @addr: station's address
 *
 * Return: The station, if found. %NULL otherwise.
 *
 * Note: This function must be called under RCU lock and the
 * resulting pointer is only valid under RCU lock as well.
 */
struct ieee80211_sta *ieee80211_find_sta(struct ieee80211_vif *vif,
					 const u8 *addr);

/**
 * ieee80211_find_sta_by_ifaddr - find a station on hardware
 *
 * @hw: pointer as obtained from ieee80211_alloc_hw()
 * @addr: remote station's address
 * @localaddr: local address (vif->sdata->vif.addr). Use NULL for 'any'.
 *
 * Return: The station, if found. %NULL otherwise.
 *
 * Note: This function must be called under RCU lock and the
 * resulting pointer is only valid under RCU lock as well.
 *
 * NOTE: You may pass NULL for localaddr, but then you will just get
 *      the first STA that matches the remote address 'addr'.
 *      We can have multiple STA associated with multiple
 *      logical stations (e.g. consider a station connecting to another
 *      BSSID on the same AP hardware without disconnecting first).
 *      In this case, the result of this method with localaddr NULL
 *      is not reliable.
 *
 * DO NOT USE THIS FUNCTION with localaddr NULL if at all possible.
 */
struct ieee80211_sta *ieee80211_find_sta_by_ifaddr(struct ieee80211_hw *hw,
					       const u8 *addr,
					       const u8 *localaddr);

/**
 * ieee80211_find_sta_by_link_addrs - find STA by link addresses
 * @hw: pointer as obtained from ieee80211_alloc_hw()
 * @addr: remote station's link address
 * @localaddr: local link address, use %NULL for any (but avoid that)
 * @link_id: pointer to obtain the link ID if the STA is found,
 *	may be %NULL if the link ID is not needed
 *
 * Obtain the STA by link address, must use RCU protection.
 *
 * Return: pointer to STA if found, otherwise %NULL.
 */
struct ieee80211_sta *
ieee80211_find_sta_by_link_addrs(struct ieee80211_hw *hw,
				 const u8 *addr,
				 const u8 *localaddr,
				 unsigned int *link_id);

/**
 * ieee80211_sta_block_awake - block station from waking up
 * @hw: the hardware
 * @pubsta: the station
 * @block: whether to block or unblock
 *
 * Some devices require that all frames that are on the queues
 * for a specific station that went to sleep are flushed before
 * a poll response or frames after the station woke up can be
 * delivered to that it. Note that such frames must be rejected
 * by the driver as filtered, with the appropriate status flag.
 *
 * This function allows implementing this mode in a race-free
 * manner.
 *
 * To do this, a driver must keep track of the number of frames
 * still enqueued for a specific station. If this number is not
 * zero when the station goes to sleep, the driver must call
 * this function to force mac80211 to consider the station to
 * be asleep regardless of the station's actual state. Once the
 * number of outstanding frames reaches zero, the driver must
 * call this function again to unblock the station. That will
 * cause mac80211 to be able to send ps-poll responses, and if
 * the station queried in the meantime then frames will also
 * be sent out as a result of this. Additionally, the driver
 * will be notified that the station woke up some time after
 * it is unblocked, regardless of whether the station actually
 * woke up while blocked or not.
 */
void ieee80211_sta_block_awake(struct ieee80211_hw *hw,
			       struct ieee80211_sta *pubsta, bool block);

/**
 * ieee80211_sta_eosp - notify mac80211 about end of SP
 * @pubsta: the station
 *
 * When a device transmits frames in a way that it can't tell
 * mac80211 in the TX status about the EOSP, it must clear the
 * %IEEE80211_TX_STATUS_EOSP bit and call this function instead.
 * This applies for PS-Poll as well as uAPSD.
 *
 * Note that just like with _tx_status() and _rx() drivers must
 * not mix calls to irqsafe/non-irqsafe versions, this function
 * must not be mixed with those either. Use the all irqsafe, or
 * all non-irqsafe, don't mix!
 *
 * NB: the _irqsafe version of this function doesn't exist, no
 *     driver needs it right now. Don't call this function if
 *     you'd need the _irqsafe version, look at the git history
 *     and restore the _irqsafe version!
 */
void ieee80211_sta_eosp(struct ieee80211_sta *pubsta);

/**
 * ieee80211_send_eosp_nullfunc - ask mac80211 to send NDP with EOSP
 * @pubsta: the station
 * @tid: the tid of the NDP
 *
 * Sometimes the device understands that it needs to close
 * the Service Period unexpectedly. This can happen when
 * sending frames that are filling holes in the BA window.
 * In this case, the device can ask mac80211 to send a
 * Nullfunc frame with EOSP set. When that happens, the
 * driver must have called ieee80211_sta_set_buffered() to
 * let mac80211 know that there are no buffered frames any
 * more, otherwise mac80211 will get the more_data bit wrong.
 * The low level driver must have made sure that the frame
 * will be sent despite the station being in power-save.
 * Mac80211 won't call allow_buffered_frames().
 * Note that calling this function, doesn't exempt the driver
 * from closing the EOSP properly, it will still have to call
 * ieee80211_sta_eosp when the NDP is sent.
 */
void ieee80211_send_eosp_nullfunc(struct ieee80211_sta *pubsta, int tid);

/**
 * ieee80211_sta_recalc_aggregates - recalculate aggregate data after a change
 * @pubsta: the station
 *
 * Call this function after changing a per-link aggregate data as referenced in
 * &struct ieee80211_sta_aggregates by accessing the agg field of
 * &struct ieee80211_link_sta.
 *
 * With non MLO the data in deflink will be referenced directly. In that case
 * there is no need to call this function.
 */
void ieee80211_sta_recalc_aggregates(struct ieee80211_sta *pubsta);

/**
 * ieee80211_sta_register_airtime - register airtime usage for a sta/tid
 *
 * Register airtime usage for a given sta on a given tid. The driver must call
 * this function to notify mac80211 that a station used a certain amount of
 * airtime. This information will be used by the TXQ scheduler to schedule
 * stations in a way that ensures airtime fairness.
 *
 * The reported airtime should as a minimum include all time that is spent
 * transmitting to the remote station, including overhead and padding, but not
 * including time spent waiting for a TXOP. If the time is not reported by the
 * hardware it can in some cases be calculated from the rate and known frame
 * composition. When possible, the time should include any failed transmission
 * attempts.
 *
 * The driver can either call this function synchronously for every packet or
 * aggregate, or asynchronously as airtime usage information becomes available.
 * TX and RX airtime can be reported together, or separately by setting one of
 * them to 0.
 *
 * @pubsta: the station
 * @tid: the TID to register airtime for
 * @tx_airtime: airtime used during TX (in usec)
 * @rx_airtime: airtime used during RX (in usec)
 */
void ieee80211_sta_register_airtime(struct ieee80211_sta *pubsta, u8 tid,
				    u32 tx_airtime, u32 rx_airtime);

/**
 * ieee80211_txq_airtime_check - check if a txq can send frame to device
 *
 * @hw: pointer obtained from ieee80211_alloc_hw()
 * @txq: pointer obtained from station or virtual interface
 *
 * Return: %true if the AQL's airtime limit has not been reached and the txq can
 * continue to send more packets to the device. Otherwise return %false.
 */
bool
ieee80211_txq_airtime_check(struct ieee80211_hw *hw, struct ieee80211_txq *txq);

/**
 * ieee80211_iter_keys - iterate keys programmed into the device
 * @hw: pointer obtained from ieee80211_alloc_hw()
 * @vif: virtual interface to iterate, may be %NULL for all
 * @iter: iterator function that will be called for each key
 * @iter_data: custom data to pass to the iterator function
 *
 * Context: Must be called with wiphy mutex held; can sleep.
 *
 * This function can be used to iterate all the keys known to
 * mac80211, even those that weren't previously programmed into
 * the device. This is intended for use in WoWLAN if the device
 * needs reprogramming of the keys during suspend.
 *
 * The order in which the keys are iterated matches the order
 * in which they were originally installed and handed to the
 * set_key callback.
 */
void ieee80211_iter_keys(struct ieee80211_hw *hw,
			 struct ieee80211_vif *vif,
			 void (*iter)(struct ieee80211_hw *hw,
				      struct ieee80211_vif *vif,
				      struct ieee80211_sta *sta,
				      struct ieee80211_key_conf *key,
				      void *data),
			 void *iter_data);

/**
 * ieee80211_iter_keys_rcu - iterate keys programmed into the device
 * @hw: pointer obtained from ieee80211_alloc_hw()
 * @vif: virtual interface to iterate, may be %NULL for all
 * @iter: iterator function that will be called for each key
 * @iter_data: custom data to pass to the iterator function
 *
 * This function can be used to iterate all the keys known to
 * mac80211, even those that weren't previously programmed into
 * the device. Note that due to locking reasons, keys of station
 * in removal process will be skipped.
 *
 * This function requires being called in an RCU critical section,
 * and thus iter must be atomic.
 */
void ieee80211_iter_keys_rcu(struct ieee80211_hw *hw,
			     struct ieee80211_vif *vif,
			     void (*iter)(struct ieee80211_hw *hw,
					  struct ieee80211_vif *vif,
					  struct ieee80211_sta *sta,
					  struct ieee80211_key_conf *key,
					  void *data),
			     void *iter_data);

/**
 * ieee80211_iter_chan_contexts_atomic - iterate channel contexts
 * @hw: pointer obtained from ieee80211_alloc_hw().
 * @iter: iterator function
 * @iter_data: data passed to iterator function
 *
 * Iterate all active channel contexts. This function is atomic and
 * doesn't acquire any locks internally that might be held in other
 * places while calling into the driver.
 *
 * The iterator will not find a context that's being added (during
 * the driver callback to add it) but will find it while it's being
 * removed.
 *
 * Note that during hardware restart, all contexts that existed
 * before the restart are considered already present so will be
 * found while iterating, whether they've been re-added already
 * or not.
 */
void ieee80211_iter_chan_contexts_atomic(
	struct ieee80211_hw *hw,
	void (*iter)(struct ieee80211_hw *hw,
		     struct ieee80211_chanctx_conf *chanctx_conf,
		     void *data),
	void *iter_data);

/**
 * ieee80211_iter_chan_contexts_mtx - iterate channel contexts
 * @hw: pointer obtained from ieee80211_alloc_hw().
 * @iter: iterator function
 * @iter_data: data passed to iterator function
 *
 * Iterate all active channel contexts. This function can only be used while
 * holding the wiphy mutex.
 *
 * The iterator will not find a context that's being added (during
 * the driver callback to add it) but will find it while it's being
 * removed.
 *
 * Note that during hardware restart, all contexts that existed
 * before the restart are considered already present so will be
 * found while iterating, whether they've been re-added already
 * or not.
 */
void ieee80211_iter_chan_contexts_mtx(
	struct ieee80211_hw *hw,
	void (*iter)(struct ieee80211_hw *hw,
		     struct ieee80211_chanctx_conf *chanctx_conf,
		     void *data),
	void *iter_data);

/**
 * ieee80211_ap_probereq_get - retrieve a Probe Request template
 * @hw: pointer obtained from ieee80211_alloc_hw().
 * @vif: &struct ieee80211_vif pointer from the add_interface callback.
 *
 * Creates a Probe Request template which can, for example, be uploaded to
 * hardware. The template is filled with bssid, ssid and supported rate
 * information. This function must only be called from within the
 * .bss_info_changed callback function and only in managed mode. The function
 * is only useful when the interface is associated, otherwise it will return
 * %NULL.
 *
 * Return: The Probe Request template. %NULL on error.
 */
struct sk_buff *ieee80211_ap_probereq_get(struct ieee80211_hw *hw,
					  struct ieee80211_vif *vif);

/**
 * ieee80211_beacon_loss - inform hardware does not receive beacons
 *
 * @vif: &struct ieee80211_vif pointer from the add_interface callback.
 *
 * When beacon filtering is enabled with %IEEE80211_VIF_BEACON_FILTER and
 * %IEEE80211_CONF_PS is set, the driver needs to inform whenever the
 * hardware is not receiving beacons with this function.
 */
void ieee80211_beacon_loss(struct ieee80211_vif *vif);

/**
 * ieee80211_connection_loss - inform hardware has lost connection to the AP
 *
 * @vif: &struct ieee80211_vif pointer from the add_interface callback.
 *
 * When beacon filtering is enabled with %IEEE80211_VIF_BEACON_FILTER, and
 * %IEEE80211_CONF_PS and %IEEE80211_HW_CONNECTION_MONITOR are set, the driver
 * needs to inform if the connection to the AP has been lost.
 * The function may also be called if the connection needs to be terminated
 * for some other reason, even if %IEEE80211_HW_CONNECTION_MONITOR isn't set.
 *
 * This function will cause immediate change to disassociated state,
 * without connection recovery attempts.
 */
void ieee80211_connection_loss(struct ieee80211_vif *vif);

/**
 * ieee80211_disconnect - request disconnection
 *
 * @vif: &struct ieee80211_vif pointer from the add_interface callback.
 * @reconnect: immediate reconnect is desired
 *
 * Request disconnection from the current network and, if enabled, send a
 * hint to the higher layers that immediate reconnect is desired.
 */
void ieee80211_disconnect(struct ieee80211_vif *vif, bool reconnect);

/**
 * ieee80211_resume_disconnect - disconnect from AP after resume
 *
 * @vif: &struct ieee80211_vif pointer from the add_interface callback.
 *
 * Instructs mac80211 to disconnect from the AP after resume.
 * Drivers can use this after WoWLAN if they know that the
 * connection cannot be kept up, for example because keys were
 * used while the device was asleep but the replay counters or
 * similar cannot be retrieved from the device during resume.
 *
 * Note that due to implementation issues, if the driver uses
 * the reconfiguration functionality during resume the interface
 * will still be added as associated first during resume and then
 * disconnect normally later.
 *
 * This function can only be called from the resume callback and
 * the driver must not be holding any of its own locks while it
 * calls this function, or at least not any locks it needs in the
 * key configuration paths (if it supports HW crypto).
 */
void ieee80211_resume_disconnect(struct ieee80211_vif *vif);

/**
 * ieee80211_hw_restart_disconnect - disconnect from AP after
 * hardware restart
 * @vif: &struct ieee80211_vif pointer from the add_interface callback.
 *
 * Instructs mac80211 to disconnect from the AP after
 * hardware restart.
 */
void ieee80211_hw_restart_disconnect(struct ieee80211_vif *vif);

/**
 * ieee80211_cqm_rssi_notify - inform a configured connection quality monitoring
 *	rssi threshold triggered
 *
 * @vif: &struct ieee80211_vif pointer from the add_interface callback.
 * @rssi_event: the RSSI trigger event type
 * @rssi_level: new RSSI level value or 0 if not available
 * @gfp: context flags
 *
 * When the %IEEE80211_VIF_SUPPORTS_CQM_RSSI is set, and a connection quality
 * monitoring is configured with an rssi threshold, the driver will inform
 * whenever the rssi level reaches the threshold.
 */
void ieee80211_cqm_rssi_notify(struct ieee80211_vif *vif,
			       enum nl80211_cqm_rssi_threshold_event rssi_event,
			       s32 rssi_level,
			       gfp_t gfp);

/**
 * ieee80211_cqm_beacon_loss_notify - inform CQM of beacon loss
 *
 * @vif: &struct ieee80211_vif pointer from the add_interface callback.
 * @gfp: context flags
 */
void ieee80211_cqm_beacon_loss_notify(struct ieee80211_vif *vif, gfp_t gfp);

/**
 * ieee80211_radar_detected - inform that a radar was detected
 *
 * @hw: pointer as obtained from ieee80211_alloc_hw()
 * @chanctx_conf: Channel context on which radar is detected. Mandatory to
 *	pass a valid pointer during MLO. For non-MLO %NULL can be passed
 */
void ieee80211_radar_detected(struct ieee80211_hw *hw,
			      struct ieee80211_chanctx_conf *chanctx_conf);

/**
 * ieee80211_chswitch_done - Complete channel switch process
 * @vif: &struct ieee80211_vif pointer from the add_interface callback.
 * @success: make the channel switch successful or not
 * @link_id: the link_id on which the switch was done. Ignored if success is
 *	false.
 *
 * Complete the channel switch post-process: set the new operational channel
 * and wake up the suspended queues.
 */
void ieee80211_chswitch_done(struct ieee80211_vif *vif, bool success,
			     unsigned int link_id);

/**
 * ieee80211_channel_switch_disconnect - disconnect due to channel switch error
 * @vif: &struct ieee80211_vif pointer from the add_interface callback.
 *
 * Instruct mac80211 to disconnect due to a channel switch error. The channel
 * switch can request to block the tx and so, we need to make sure we do not send
 * a deauth frame in this case.
 */
void ieee80211_channel_switch_disconnect(struct ieee80211_vif *vif);

/**
 * ieee80211_request_smps - request SM PS transition
 * @vif: &struct ieee80211_vif pointer from the add_interface callback.
 * @link_id: link ID for MLO, or 0
 * @smps_mode: new SM PS mode
 *
 * This allows the driver to request an SM PS transition in managed
 * mode. This is useful when the driver has more information than
 * the stack about possible interference, for example by bluetooth.
 */
void ieee80211_request_smps(struct ieee80211_vif *vif, unsigned int link_id,
			    enum ieee80211_smps_mode smps_mode);

/**
 * ieee80211_ready_on_channel - notification of remain-on-channel start
 * @hw: pointer as obtained from ieee80211_alloc_hw()
 */
void ieee80211_ready_on_channel(struct ieee80211_hw *hw);

/**
 * ieee80211_remain_on_channel_expired - remain_on_channel duration expired
 * @hw: pointer as obtained from ieee80211_alloc_hw()
 */
void ieee80211_remain_on_channel_expired(struct ieee80211_hw *hw);

/**
 * ieee80211_stop_rx_ba_session - callback to stop existing BA sessions
 *
 * in order not to harm the system performance and user experience, the device
 * may request not to allow any rx ba session and tear down existing rx ba
 * sessions based on system constraints such as periodic BT activity that needs
 * to limit wlan activity (eg.sco or a2dp)."
 * in such cases, the intention is to limit the duration of the rx ppdu and
 * therefore prevent the peer device to use a-mpdu aggregation.
 *
 * @vif: &struct ieee80211_vif pointer from the add_interface callback.
 * @ba_rx_bitmap: Bit map of open rx ba per tid
 * @addr: & to bssid mac address
 */
void ieee80211_stop_rx_ba_session(struct ieee80211_vif *vif, u16 ba_rx_bitmap,
				  const u8 *addr);

/**
 * ieee80211_mark_rx_ba_filtered_frames - move RX BA window and mark filtered
 * @pubsta: station struct
 * @tid: the session's TID
 * @ssn: starting sequence number of the bitmap, all frames before this are
 *	assumed to be out of the window after the call
 * @filtered: bitmap of filtered frames, BIT(0) is the @ssn entry etc.
 * @received_mpdus: number of received mpdus in firmware
 *
 * This function moves the BA window and releases all frames before @ssn, and
 * marks frames marked in the bitmap as having been filtered. Afterwards, it
 * checks if any frames in the window starting from @ssn can now be released
 * (in case they were only waiting for frames that were filtered.)
 * (Only work correctly if @max_rx_aggregation_subframes <= 64 frames)
 */
void ieee80211_mark_rx_ba_filtered_frames(struct ieee80211_sta *pubsta, u8 tid,
					  u16 ssn, u64 filtered,
					  u16 received_mpdus);

/**
 * ieee80211_send_bar - send a BlockAckReq frame
 *
 * can be used to flush pending frames from the peer's aggregation reorder
 * buffer.
 *
 * @vif: &struct ieee80211_vif pointer from the add_interface callback.
 * @ra: the peer's destination address
 * @tid: the TID of the aggregation session
 * @ssn: the new starting sequence number for the receiver
 */
void ieee80211_send_bar(struct ieee80211_vif *vif, u8 *ra, u16 tid, u16 ssn);

/**
 * ieee80211_manage_rx_ba_offl - helper to queue an RX BA work
 * @vif: &struct ieee80211_vif pointer from the add_interface callback
 * @addr: station mac address
 * @tid: the rx tid
 */
void ieee80211_manage_rx_ba_offl(struct ieee80211_vif *vif, const u8 *addr,
				 unsigned int tid);

/**
 * ieee80211_start_rx_ba_session_offl - start a Rx BA session
 *
 * Some device drivers may offload part of the Rx aggregation flow including
 * AddBa/DelBa negotiation but may otherwise be incapable of full Rx
 * reordering.
 *
 * Create structures responsible for reordering so device drivers may call here
 * when they complete AddBa negotiation.
 *
 * @vif: &struct ieee80211_vif pointer from the add_interface callback
 * @addr: station mac address
 * @tid: the rx tid
 */
static inline void ieee80211_start_rx_ba_session_offl(struct ieee80211_vif *vif,
						      const u8 *addr, u16 tid)
{
	if (WARN_ON(tid >= IEEE80211_NUM_TIDS))
		return;
	ieee80211_manage_rx_ba_offl(vif, addr, tid);
}

/**
 * ieee80211_stop_rx_ba_session_offl - stop a Rx BA session
 *
 * Some device drivers may offload part of the Rx aggregation flow including
 * AddBa/DelBa negotiation but may otherwise be incapable of full Rx
 * reordering.
 *
 * Destroy structures responsible for reordering so device drivers may call here
 * when they complete DelBa negotiation.
 *
 * @vif: &struct ieee80211_vif pointer from the add_interface callback
 * @addr: station mac address
 * @tid: the rx tid
 */
static inline void ieee80211_stop_rx_ba_session_offl(struct ieee80211_vif *vif,
						     const u8 *addr, u16 tid)
{
	if (WARN_ON(tid >= IEEE80211_NUM_TIDS))
		return;
	ieee80211_manage_rx_ba_offl(vif, addr, tid + IEEE80211_NUM_TIDS);
}

/**
 * ieee80211_rx_ba_timer_expired - stop a Rx BA session due to timeout
 *
 * Some device drivers do not offload AddBa/DelBa negotiation, but handle rx
 * buffer reording internally, and therefore also handle the session timer.
 *
 * Trigger the timeout flow, which sends a DelBa.
 *
 * @vif: &struct ieee80211_vif pointer from the add_interface callback
 * @addr: station mac address
 * @tid: the rx tid
 */
void ieee80211_rx_ba_timer_expired(struct ieee80211_vif *vif,
				   const u8 *addr, unsigned int tid);

/* Rate control API */

/**
 * struct ieee80211_tx_rate_control - rate control information for/from RC algo
 *
 * @hw: The hardware the algorithm is invoked for.
 * @sband: The band this frame is being transmitted on.
 * @bss_conf: the current BSS configuration
 * @skb: the skb that will be transmitted, the control information in it needs
 *	to be filled in
 * @reported_rate: The rate control algorithm can fill this in to indicate
 *	which rate should be reported to userspace as the current rate and
 *	used for rate calculations in the mesh network.
 * @rts: whether RTS will be used for this frame because it is longer than the
 *	RTS threshold
 * @short_preamble: whether mac80211 will request short-preamble transmission
 *	if the selected rate supports it
 * @rate_idx_mask: user-requested (legacy) rate mask
 * @rate_idx_mcs_mask: user-requested MCS rate mask (NULL if not in use)
 * @bss: whether this frame is sent out in AP or IBSS mode
 */
struct ieee80211_tx_rate_control {
	struct ieee80211_hw *hw;
	struct ieee80211_supported_band *sband;
	struct ieee80211_bss_conf *bss_conf;
	struct sk_buff *skb;
	struct ieee80211_tx_rate reported_rate;
	bool rts, short_preamble;
	u32 rate_idx_mask;
	u8 *rate_idx_mcs_mask;
	bool bss;
};

/**
 * enum rate_control_capabilities - rate control capabilities
 */
enum rate_control_capabilities {
	/**
	 * @RATE_CTRL_CAPA_VHT_EXT_NSS_BW:
	 * Support for extended NSS BW support (dot11VHTExtendedNSSCapable)
	 * Note that this is only looked at if the minimum number of chains
	 * that the AP uses is < the number of TX chains the hardware has,
	 * otherwise the NSS difference doesn't bother us.
	 */
	RATE_CTRL_CAPA_VHT_EXT_NSS_BW = BIT(0),
	/**
	 * @RATE_CTRL_CAPA_AMPDU_TRIGGER:
	 * mac80211 should start A-MPDU sessions on tx
	 */
	RATE_CTRL_CAPA_AMPDU_TRIGGER = BIT(1),
};

struct rate_control_ops {
	unsigned long capa;
	const char *name;
	void *(*alloc)(struct ieee80211_hw *hw);
	void (*add_debugfs)(struct ieee80211_hw *hw, void *priv,
			    struct dentry *debugfsdir);
	void (*free)(void *priv);

	void *(*alloc_sta)(void *priv, struct ieee80211_sta *sta, gfp_t gfp);
	void (*rate_init)(void *priv, struct ieee80211_supported_band *sband,
			  struct cfg80211_chan_def *chandef,
			  struct ieee80211_sta *sta, void *priv_sta);
	void (*rate_update)(void *priv, struct ieee80211_supported_band *sband,
			    struct cfg80211_chan_def *chandef,
			    struct ieee80211_sta *sta, void *priv_sta,
			    u32 changed);
	void (*free_sta)(void *priv, struct ieee80211_sta *sta,
			 void *priv_sta);

	void (*tx_status_ext)(void *priv,
			      struct ieee80211_supported_band *sband,
			      void *priv_sta, struct ieee80211_tx_status *st);
	void (*tx_status)(void *priv, struct ieee80211_supported_band *sband,
			  struct ieee80211_sta *sta, void *priv_sta,
			  struct sk_buff *skb);
	void (*get_rate)(void *priv, struct ieee80211_sta *sta, void *priv_sta,
			 struct ieee80211_tx_rate_control *txrc);

	void (*add_sta_debugfs)(void *priv, void *priv_sta,
				struct dentry *dir);

	u32 (*get_expected_throughput)(void *priv_sta);
};

static inline int rate_supported(struct ieee80211_sta *sta,
				 enum nl80211_band band,
				 int index)
{
	return (sta == NULL || sta->deflink.supp_rates[band] & BIT(index));
}

static inline s8
rate_lowest_index(struct ieee80211_supported_band *sband,
		  struct ieee80211_sta *sta)
{
	int i;

	for (i = 0; i < sband->n_bitrates; i++)
		if (rate_supported(sta, sband->band, i))
			return i;

	/* warn when we cannot find a rate. */
	WARN_ON_ONCE(1);

	/* and return 0 (the lowest index) */
	return 0;
}

static inline
bool rate_usable_index_exists(struct ieee80211_supported_band *sband,
			      struct ieee80211_sta *sta)
{
	unsigned int i;

	for (i = 0; i < sband->n_bitrates; i++)
		if (rate_supported(sta, sband->band, i))
			return true;
	return false;
}

/**
 * rate_control_set_rates - pass the sta rate selection to mac80211/driver
 *
 * When not doing a rate control probe to test rates, rate control should pass
 * its rate selection to mac80211. If the driver supports receiving a station
 * rate table, it will use it to ensure that frames are always sent based on
 * the most recent rate control module decision.
 *
 * @hw: pointer as obtained from ieee80211_alloc_hw()
 * @pubsta: &struct ieee80211_sta pointer to the target destination.
 * @rates: new tx rate set to be used for this station.
 *
 * Return: 0 on success. An error code otherwise.
 */
int rate_control_set_rates(struct ieee80211_hw *hw,
			   struct ieee80211_sta *pubsta,
			   struct ieee80211_sta_rates *rates);

int ieee80211_rate_control_register(const struct rate_control_ops *ops);
void ieee80211_rate_control_unregister(const struct rate_control_ops *ops);

static inline bool
conf_is_ht20(struct ieee80211_conf *conf)
{
	return conf->chandef.width == NL80211_CHAN_WIDTH_20;
}

static inline bool
conf_is_ht40_minus(struct ieee80211_conf *conf)
{
	return conf->chandef.width == NL80211_CHAN_WIDTH_40 &&
	       conf->chandef.center_freq1 < conf->chandef.chan->center_freq;
}

static inline bool
conf_is_ht40_plus(struct ieee80211_conf *conf)
{
	return conf->chandef.width == NL80211_CHAN_WIDTH_40 &&
	       conf->chandef.center_freq1 > conf->chandef.chan->center_freq;
}

static inline bool
conf_is_ht40(struct ieee80211_conf *conf)
{
	return conf->chandef.width == NL80211_CHAN_WIDTH_40;
}

static inline bool
conf_is_ht(struct ieee80211_conf *conf)
{
	return (conf->chandef.width != NL80211_CHAN_WIDTH_5) &&
		(conf->chandef.width != NL80211_CHAN_WIDTH_10) &&
		(conf->chandef.width != NL80211_CHAN_WIDTH_20_NOHT);
}

static inline enum nl80211_iftype
ieee80211_iftype_p2p(enum nl80211_iftype type, bool p2p)
{
	if (p2p) {
		switch (type) {
		case NL80211_IFTYPE_STATION:
			return NL80211_IFTYPE_P2P_CLIENT;
		case NL80211_IFTYPE_AP:
			return NL80211_IFTYPE_P2P_GO;
		default:
			break;
		}
	}
	return type;
}

static inline enum nl80211_iftype
ieee80211_vif_type_p2p(struct ieee80211_vif *vif)
{
	return ieee80211_iftype_p2p(vif->type, vif->p2p);
}

/**
 * ieee80211_get_he_iftype_cap_vif - return HE capabilities for sband/vif
 * @sband: the sband to search for the iftype on
 * @vif: the vif to get the iftype from
 *
 * Return: pointer to the struct ieee80211_sta_he_cap, or %NULL is none found
 */
static inline const struct ieee80211_sta_he_cap *
ieee80211_get_he_iftype_cap_vif(const struct ieee80211_supported_band *sband,
				struct ieee80211_vif *vif)
{
	return ieee80211_get_he_iftype_cap(sband, ieee80211_vif_type_p2p(vif));
}

/**
 * ieee80211_get_he_6ghz_capa_vif - return HE 6 GHz capabilities
 * @sband: the sband to search for the STA on
 * @vif: the vif to get the iftype from
 *
 * Return: the 6GHz capabilities
 */
static inline __le16
ieee80211_get_he_6ghz_capa_vif(const struct ieee80211_supported_band *sband,
			       struct ieee80211_vif *vif)
{
	return ieee80211_get_he_6ghz_capa(sband, ieee80211_vif_type_p2p(vif));
}

/**
 * ieee80211_get_eht_iftype_cap_vif - return ETH capabilities for sband/vif
 * @sband: the sband to search for the iftype on
 * @vif: the vif to get the iftype from
 *
 * Return: pointer to the struct ieee80211_sta_eht_cap, or %NULL is none found
 */
static inline const struct ieee80211_sta_eht_cap *
ieee80211_get_eht_iftype_cap_vif(const struct ieee80211_supported_band *sband,
				 struct ieee80211_vif *vif)
{
	return ieee80211_get_eht_iftype_cap(sband, ieee80211_vif_type_p2p(vif));
}

/**
 * ieee80211_update_mu_groups - set the VHT MU-MIMO groud data
 *
 * @vif: the specified virtual interface
 * @link_id: the link ID for MLO, otherwise 0
 * @membership: 64 bits array - a bit is set if station is member of the group
 * @position: 2 bits per group id indicating the position in the group
 *
 * Note: This function assumes that the given vif is valid and the position and
 * membership data is of the correct size and are in the same byte order as the
 * matching GroupId management frame.
 * Calls to this function need to be serialized with RX path.
 */
void ieee80211_update_mu_groups(struct ieee80211_vif *vif, unsigned int link_id,
				const u8 *membership, const u8 *position);

void ieee80211_enable_rssi_reports(struct ieee80211_vif *vif,
				   int rssi_min_thold,
				   int rssi_max_thold);

void ieee80211_disable_rssi_reports(struct ieee80211_vif *vif);

/**
 * ieee80211_ave_rssi - report the average RSSI for the specified interface
 *
 * @vif: the specified virtual interface
 *
 * Note: This function assumes that the given vif is valid.
 *
 * Return: The average RSSI value for the requested interface, or 0 if not
 * applicable.
 */
int ieee80211_ave_rssi(struct ieee80211_vif *vif);

/**
 * ieee80211_report_wowlan_wakeup - report WoWLAN wakeup
 * @vif: virtual interface
 * @wakeup: wakeup reason(s)
 * @gfp: allocation flags
 *
 * See cfg80211_report_wowlan_wakeup().
 */
void ieee80211_report_wowlan_wakeup(struct ieee80211_vif *vif,
				    struct cfg80211_wowlan_wakeup *wakeup,
				    gfp_t gfp);

/**
 * ieee80211_tx_prepare_skb - prepare an 802.11 skb for transmission
 * @hw: pointer as obtained from ieee80211_alloc_hw()
 * @vif: virtual interface
 * @skb: frame to be sent from within the driver
 * @band: the band to transmit on
 * @sta: optional pointer to get the station to send the frame to
 *
 * Return: %true if the skb was prepared, %false otherwise
 *
 * Note: must be called under RCU lock
 */
bool ieee80211_tx_prepare_skb(struct ieee80211_hw *hw,
			      struct ieee80211_vif *vif, struct sk_buff *skb,
			      int band, struct ieee80211_sta **sta);

/**
 * ieee80211_parse_tx_radiotap - Sanity-check and parse the radiotap header
 *				 of injected frames.
 *
 * To accurately parse and take into account rate and retransmission fields,
 * you must initialize the chandef field in the ieee80211_tx_info structure
 * of the skb before calling this function.
 *
 * @skb: packet injected by userspace
 * @dev: the &struct device of this 802.11 device
 *
 * Return: %true if the radiotap header was parsed, %false otherwise
 */
bool ieee80211_parse_tx_radiotap(struct sk_buff *skb,
				 struct net_device *dev);

/**
 * struct ieee80211_noa_data - holds temporary data for tracking P2P NoA state
 *
 * @next_tsf: TSF timestamp of the next absent state change
 * @has_next_tsf: next absent state change event pending
 *
 * @absent: descriptor bitmask, set if GO is currently absent
 *
 * private:
 *
 * @count: count fields from the NoA descriptors
 * @desc: adjusted data from the NoA
 */
struct ieee80211_noa_data {
	u32 next_tsf;
	bool has_next_tsf;

	u8 absent;

	u8 count[IEEE80211_P2P_NOA_DESC_MAX];
	struct {
		u32 start;
		u32 duration;
		u32 interval;
	} desc[IEEE80211_P2P_NOA_DESC_MAX];
};

/**
 * ieee80211_parse_p2p_noa - initialize NoA tracking data from P2P IE
 *
 * @attr: P2P NoA IE
 * @data: NoA tracking data
 * @tsf: current TSF timestamp
 *
 * Return: number of successfully parsed descriptors
 */
int ieee80211_parse_p2p_noa(const struct ieee80211_p2p_noa_attr *attr,
			    struct ieee80211_noa_data *data, u32 tsf);

/**
 * ieee80211_update_p2p_noa - get next pending P2P GO absent state change
 *
 * @data: NoA tracking data
 * @tsf: current TSF timestamp
 */
void ieee80211_update_p2p_noa(struct ieee80211_noa_data *data, u32 tsf);

/**
 * ieee80211_tdls_oper_request - request userspace to perform a TDLS operation
 * @vif: virtual interface
 * @peer: the peer's destination address
 * @oper: the requested TDLS operation
 * @reason_code: reason code for the operation, valid for TDLS teardown
 * @gfp: allocation flags
 *
 * See cfg80211_tdls_oper_request().
 */
void ieee80211_tdls_oper_request(struct ieee80211_vif *vif, const u8 *peer,
				 enum nl80211_tdls_operation oper,
				 u16 reason_code, gfp_t gfp);

/**
 * ieee80211_reserve_tid - request to reserve a specific TID
 *
 * There is sometimes a need (such as in TDLS) for blocking the driver from
 * using a specific TID so that the FW can use it for certain operations such
 * as sending PTI requests. To make sure that the driver doesn't use that TID,
 * this function must be called as it flushes out packets on this TID and marks
 * it as blocked, so that any transmit for the station on this TID will be
 * redirected to the alternative TID in the same AC.
 *
 * Note that this function blocks and may call back into the driver, so it
 * should be called without driver locks held. Also note this function should
 * only be called from the driver's @sta_state callback.
 *
 * @sta: the station to reserve the TID for
 * @tid: the TID to reserve
 *
 * Returns: 0 on success, else on failure
 */
int ieee80211_reserve_tid(struct ieee80211_sta *sta, u8 tid);

/**
 * ieee80211_unreserve_tid - request to unreserve a specific TID
 *
 * Once there is no longer any need for reserving a certain TID, this function
 * should be called, and no longer will packets have their TID modified for
 * preventing use of this TID in the driver.
 *
 * Note that this function blocks and acquires a lock, so it should be called
 * without driver locks held. Also note this function should only be called
 * from the driver's @sta_state callback.
 *
 * @sta: the station
 * @tid: the TID to unreserve
 */
void ieee80211_unreserve_tid(struct ieee80211_sta *sta, u8 tid);

/**
 * ieee80211_tx_dequeue - dequeue a packet from a software tx queue
 *
 * @hw: pointer as obtained from ieee80211_alloc_hw()
 * @txq: pointer obtained from station or virtual interface, or from
 *	ieee80211_next_txq()
 *
 * Return: the skb if successful, %NULL if no frame was available.
 *
 * Note that this must be called in an rcu_read_lock() critical section,
 * which can only be released after the SKB was handled. Some pointers in
 * skb->cb, e.g. the key pointer, are protected by RCU and thus the
 * critical section must persist not just for the duration of this call
 * but for the duration of the frame handling.
 * However, also note that while in the wake_tx_queue() method,
 * rcu_read_lock() is already held.
 *
 * softirqs must also be disabled when this function is called.
 * In process context, use ieee80211_tx_dequeue_ni() instead.
 */
struct sk_buff *ieee80211_tx_dequeue(struct ieee80211_hw *hw,
				     struct ieee80211_txq *txq);

/**
 * ieee80211_tx_dequeue_ni - dequeue a packet from a software tx queue
 * (in process context)
 *
 * Like ieee80211_tx_dequeue() but can be called in process context
 * (internally disables bottom halves).
 *
 * @hw: pointer as obtained from ieee80211_alloc_hw()
 * @txq: pointer obtained from station or virtual interface, or from
 *	ieee80211_next_txq()
 *
 * Return: the skb if successful, %NULL if no frame was available.
 */
static inline struct sk_buff *ieee80211_tx_dequeue_ni(struct ieee80211_hw *hw,
						      struct ieee80211_txq *txq)
{
	struct sk_buff *skb;

	local_bh_disable();
	skb = ieee80211_tx_dequeue(hw, txq);
	local_bh_enable();

	return skb;
}

/**
 * ieee80211_handle_wake_tx_queue - mac80211 handler for wake_tx_queue callback
 *
 * @hw: pointer as obtained from wake_tx_queue() callback().
 * @txq: pointer as obtained from wake_tx_queue() callback().
 *
 * Drivers can use this function for the mandatory mac80211 wake_tx_queue
 * callback in struct ieee80211_ops. They should not call this function.
 */
void ieee80211_handle_wake_tx_queue(struct ieee80211_hw *hw,
				    struct ieee80211_txq *txq);

/**
 * ieee80211_next_txq - get next tx queue to pull packets from
 *
 * @hw: pointer as obtained from ieee80211_alloc_hw()
 * @ac: AC number to return packets from.
 *
 * Return: the next txq if successful, %NULL if no queue is eligible. If a txq
 * is returned, it should be returned with ieee80211_return_txq() after the
 * driver has finished scheduling it.
 */
struct ieee80211_txq *ieee80211_next_txq(struct ieee80211_hw *hw, u8 ac);

/**
 * ieee80211_txq_schedule_start - start new scheduling round for TXQs
 *
 * @hw: pointer as obtained from ieee80211_alloc_hw()
 * @ac: AC number to acquire locks for
 *
 * Should be called before ieee80211_next_txq() or ieee80211_return_txq().
 * The driver must not call multiple TXQ scheduling rounds concurrently.
 */
void ieee80211_txq_schedule_start(struct ieee80211_hw *hw, u8 ac);

/* (deprecated) */
static inline void ieee80211_txq_schedule_end(struct ieee80211_hw *hw, u8 ac)
{
}

void __ieee80211_schedule_txq(struct ieee80211_hw *hw,
			      struct ieee80211_txq *txq, bool force);

/**
 * ieee80211_schedule_txq - schedule a TXQ for transmission
 *
 * @hw: pointer as obtained from ieee80211_alloc_hw()
 * @txq: pointer obtained from station or virtual interface
 *
 * Schedules a TXQ for transmission if it is not already scheduled,
 * even if mac80211 does not have any packets buffered.
 *
 * The driver may call this function if it has buffered packets for
 * this TXQ internally.
 */
static inline void
ieee80211_schedule_txq(struct ieee80211_hw *hw, struct ieee80211_txq *txq)
{
	__ieee80211_schedule_txq(hw, txq, true);
}

/**
 * ieee80211_return_txq - return a TXQ previously acquired by ieee80211_next_txq()
 *
 * @hw: pointer as obtained from ieee80211_alloc_hw()
 * @txq: pointer obtained from station or virtual interface
 * @force: schedule txq even if mac80211 does not have any buffered packets.
 *
 * The driver may set force=true if it has buffered packets for this TXQ
 * internally.
 */
static inline void
ieee80211_return_txq(struct ieee80211_hw *hw, struct ieee80211_txq *txq,
		     bool force)
{
	__ieee80211_schedule_txq(hw, txq, force);
}

/**
 * ieee80211_txq_may_transmit - check whether TXQ is allowed to transmit
 *
 * This function is used to check whether given txq is allowed to transmit by
 * the airtime scheduler, and can be used by drivers to access the airtime
 * fairness accounting without using the scheduling order enforced by
 * next_txq().
 *
 * Returns %true if the airtime scheduler thinks the TXQ should be allowed to
 * transmit, and %false if it should be throttled. This function can also have
 * the side effect of rotating the TXQ in the scheduler rotation, which will
 * eventually bring the deficit to positive and allow the station to transmit
 * again.
 *
 * The API ieee80211_txq_may_transmit() also ensures that TXQ list will be
 * aligned against driver's own round-robin scheduler list. i.e it rotates
 * the TXQ list till it makes the requested node becomes the first entry
 * in TXQ list. Thus both the TXQ list and driver's list are in sync. If this
 * function returns %true, the driver is expected to schedule packets
 * for transmission, and then return the TXQ through ieee80211_return_txq().
 *
 * @hw: pointer as obtained from ieee80211_alloc_hw()
 * @txq: pointer obtained from station or virtual interface
 *
 * Return: %true if transmission is allowed, %false otherwise
 */
bool ieee80211_txq_may_transmit(struct ieee80211_hw *hw,
				struct ieee80211_txq *txq);

/**
 * ieee80211_txq_get_depth - get pending frame/byte count of given txq
 *
 * The values are not guaranteed to be coherent with regard to each other, i.e.
 * txq state can change half-way of this function and the caller may end up
 * with "new" frame_cnt and "old" byte_cnt or vice-versa.
 *
 * @txq: pointer obtained from station or virtual interface
 * @frame_cnt: pointer to store frame count
 * @byte_cnt: pointer to store byte count
 */
void ieee80211_txq_get_depth(struct ieee80211_txq *txq,
			     unsigned long *frame_cnt,
			     unsigned long *byte_cnt);

/**
 * ieee80211_nan_func_terminated - notify about NAN function termination.
 *
 * This function is used to notify mac80211 about NAN function termination.
 * Note that this function can't be called from hard irq.
 *
 * @vif: &struct ieee80211_vif pointer from the add_interface callback.
 * @inst_id: the local instance id
 * @reason: termination reason (one of the NL80211_NAN_FUNC_TERM_REASON_*)
 * @gfp: allocation flags
 */
void ieee80211_nan_func_terminated(struct ieee80211_vif *vif,
				   u8 inst_id,
				   enum nl80211_nan_func_term_reason reason,
				   gfp_t gfp);

/**
 * ieee80211_nan_func_match - notify about NAN function match event.
 *
 * This function is used to notify mac80211 about NAN function match. The
 * cookie inside the match struct will be assigned by mac80211.
 * Note that this function can't be called from hard irq.
 *
 * @vif: &struct ieee80211_vif pointer from the add_interface callback.
 * @match: match event information
 * @gfp: allocation flags
 */
void ieee80211_nan_func_match(struct ieee80211_vif *vif,
			      struct cfg80211_nan_match_params *match,
			      gfp_t gfp);

/**
 * ieee80211_calc_rx_airtime - calculate estimated transmission airtime for RX.
 *
 * This function calculates the estimated airtime usage of a frame based on the
 * rate information in the RX status struct and the frame length.
 *
 * @hw: pointer as obtained from ieee80211_alloc_hw()
 * @status: &struct ieee80211_rx_status containing the transmission rate
 *          information.
 * @len: frame length in bytes
 *
 * Return: the airtime estimate
 */
u32 ieee80211_calc_rx_airtime(struct ieee80211_hw *hw,
			      struct ieee80211_rx_status *status,
			      int len);

/**
 * ieee80211_calc_tx_airtime - calculate estimated transmission airtime for TX.
 *
 * This function calculates the estimated airtime usage of a frame based on the
 * rate information in the TX info struct and the frame length.
 *
 * @hw: pointer as obtained from ieee80211_alloc_hw()
 * @info: &struct ieee80211_tx_info of the frame.
 * @len: frame length in bytes
 *
 * Return: the airtime estimate
 */
u32 ieee80211_calc_tx_airtime(struct ieee80211_hw *hw,
			      struct ieee80211_tx_info *info,
			      int len);
/**
 * ieee80211_get_fils_discovery_tmpl - Get FILS discovery template.
 * @hw: pointer obtained from ieee80211_alloc_hw().
 * @vif: &struct ieee80211_vif pointer from the add_interface callback.
 *
 * The driver is responsible for freeing the returned skb.
 *
 * Return: FILS discovery template. %NULL on error.
 */
struct sk_buff *ieee80211_get_fils_discovery_tmpl(struct ieee80211_hw *hw,
						  struct ieee80211_vif *vif);

/**
 * ieee80211_get_unsol_bcast_probe_resp_tmpl - Get unsolicited broadcast
 *	probe response template.
 * @hw: pointer obtained from ieee80211_alloc_hw().
 * @vif: &struct ieee80211_vif pointer from the add_interface callback.
 *
 * The driver is responsible for freeing the returned skb.
 *
 * Return: Unsolicited broadcast probe response template. %NULL on error.
 */
struct sk_buff *
ieee80211_get_unsol_bcast_probe_resp_tmpl(struct ieee80211_hw *hw,
					  struct ieee80211_vif *vif);

/**
 * ieee80211_obss_color_collision_notify - notify userland about a BSS color
 * collision.
 * @link_id: valid link_id during MLO or 0 for non-MLO
 *
 * @vif: &struct ieee80211_vif pointer from the add_interface callback.
 * @color_bitmap: a 64 bit bitmap representing the colors that the local BSS is
 *	aware of.
 */
void
ieee80211_obss_color_collision_notify(struct ieee80211_vif *vif,
				      u64 color_bitmap, u8 link_id);

/**
 * ieee80211_is_tx_data - check if frame is a data frame
 *
 * The function is used to check if a frame is a data frame. Frames with
 * hardware encapsulation enabled are data frames.
 *
 * @skb: the frame to be transmitted.
 *
 * Return: %true if @skb is a data frame, %false otherwise
 */
static inline bool ieee80211_is_tx_data(struct sk_buff *skb)
{
	struct ieee80211_tx_info *info = IEEE80211_SKB_CB(skb);
	struct ieee80211_hdr *hdr = (void *) skb->data;

	return info->flags & IEEE80211_TX_CTL_HW_80211_ENCAP ||
	       ieee80211_is_data(hdr->frame_control);
}

/**
 * ieee80211_set_active_links - set active links in client mode
 * @vif: interface to set active links on
 * @active_links: the new active links bitmap
 *
 * Context: Must be called with wiphy mutex held; may sleep; calls
 *	back into the driver.
 *
 * This changes the active links on an interface. The interface
 * must be in client mode (in AP mode, all links are always active),
 * and @active_links must be a subset of the vif's valid_links.
 *
 * If a link is switched off and another is switched on at the same
 * time (e.g. active_links going from 0x1 to 0x10) then you will get
 * a sequence of calls like
 *
 *  - change_vif_links(0x11)
 *  - unassign_vif_chanctx(link_id=0)
 *  - assign_vif_chanctx(link_id=4)
 *  - change_sta_links(0x11) for each affected STA (the AP)
 *    (TDLS connections on now inactive links should be torn down)
 *  - remove group keys on the old link (link_id 0)
 *  - add new group keys (GTK/IGTK/BIGTK) on the new link (link_id 4)
 *  - change_sta_links(0x10) for each affected STA (the AP)
 *  - change_vif_links(0x10)
 *
 * Return: 0 on success. An error code otherwise.
 */
int ieee80211_set_active_links(struct ieee80211_vif *vif, u16 active_links);

/**
 * ieee80211_set_active_links_async - asynchronously set active links
 * @vif: interface to set active links on
 * @active_links: the new active links bitmap
 *
 * See ieee80211_set_active_links() for more information, the only
 * difference here is that the link change is triggered async and
 * can be called in any context, but the link switch will only be
 * completed after it returns.
 */
void ieee80211_set_active_links_async(struct ieee80211_vif *vif,
				      u16 active_links);

/**
 * ieee80211_send_teardown_neg_ttlm - tear down a negotiated TTLM request
 * @vif: the interface on which the tear down request should be sent.
 *
 * This function can be used to tear down a previously accepted negotiated
 * TTLM request.
 */
void ieee80211_send_teardown_neg_ttlm(struct ieee80211_vif *vif);

/**
 * ieee80211_chan_width_to_rx_bw - convert channel width to STA RX bandwidth
 * @width: the channel width value to convert
 * Return: the STA RX bandwidth value for the channel width
 */
static inline enum ieee80211_sta_rx_bandwidth
ieee80211_chan_width_to_rx_bw(enum nl80211_chan_width width)
{
	switch (width) {
	default:
		WARN_ON_ONCE(1);
		fallthrough;
	case NL80211_CHAN_WIDTH_20_NOHT:
	case NL80211_CHAN_WIDTH_20:
		return IEEE80211_STA_RX_BW_20;
	case NL80211_CHAN_WIDTH_40:
		return IEEE80211_STA_RX_BW_40;
	case NL80211_CHAN_WIDTH_80:
		return IEEE80211_STA_RX_BW_80;
	case NL80211_CHAN_WIDTH_160:
	case NL80211_CHAN_WIDTH_80P80:
		return IEEE80211_STA_RX_BW_160;
	case NL80211_CHAN_WIDTH_320:
		return IEEE80211_STA_RX_BW_320;
	}
}

/**
 * ieee80211_prepare_rx_omi_bw - prepare for sending BW RX OMI
 * @link_sta: the link STA the OMI is going to be sent to
 * @bw: the bandwidth requested
 *
 * When the driver decides to do RX OMI to change bandwidth with a STA
 * it calls this function to prepare, then sends the OMI, and finally
 * calls ieee80211_finalize_rx_omi_bw().
 *
 * Note that the (link) STA rate control is updated accordingly as well,
 * but the chanctx might not be updated if there are other users.
 * If the intention is to reduce the listen bandwidth, the driver must
 * ensure there are no TDLS stations nor other uses of the chanctx.
 *
 * Also note that in order to sequence correctly, narrowing bandwidth
 * will only happen in ieee80211_finalize_rx_omi_bw(), whereas widening
 * again (e.g. going back to normal) will happen here.
 *
 * Note that we treat this symmetrically, so if the driver calls this
 * and tells the peer to only send with a lower bandwidth, we assume
 * that the driver also wants to only send at that lower bandwidth, to
 * allow narrowing of the chanctx request for this station/interface.
 *
 * Finally, the driver must ensure that if the function returned %true,
 * ieee80211_finalize_rx_omi_bw() is also called, even for example in
 * case of HW restart.
 *
 * Context: Must be called with wiphy mutex held, and will call back
 *	    into the driver, so ensure no driver locks are held.
 *
 * Return: %true if changes are going to be made, %false otherwise
 */
bool ieee80211_prepare_rx_omi_bw(struct ieee80211_link_sta *link_sta,
				 enum ieee80211_sta_rx_bandwidth bw);

/**
 * ieee80211_finalize_rx_omi_bw - finalize BW RX OMI update
 * @link_sta: the link STA the OMI was sent to
 *
 * See ieee80211_client_prepare_rx_omi_bw(). Context is the same here
 * as well.
 */
void ieee80211_finalize_rx_omi_bw(struct ieee80211_link_sta *link_sta);

/* for older drivers - let's not document these ... */
int ieee80211_emulate_add_chanctx(struct ieee80211_hw *hw,
				  struct ieee80211_chanctx_conf *ctx);
void ieee80211_emulate_remove_chanctx(struct ieee80211_hw *hw,
				      struct ieee80211_chanctx_conf *ctx);
void ieee80211_emulate_change_chanctx(struct ieee80211_hw *hw,
				      struct ieee80211_chanctx_conf *ctx,
				      u32 changed);
int ieee80211_emulate_switch_vif_chanctx(struct ieee80211_hw *hw,
					 struct ieee80211_vif_chanctx_switch *vifs,
					 int n_vifs,
					 enum ieee80211_chanctx_switch_mode mode);

#endif /* MAC80211_H */<|MERGE_RESOLUTION|>--- conflicted
+++ resolved
@@ -2036,17 +2036,11 @@
 	struct ieee80211_vif_cfg cfg;
 	struct ieee80211_bss_conf bss_conf;
 	struct ieee80211_bss_conf __rcu *link_conf[IEEE80211_MLD_MAX_NUM_LINKS];
-<<<<<<< HEAD
-	u16 valid_links, active_links, dormant_links;
-	u8 addr[ETH_ALEN] __aligned(2);/*vif的mac地址*/
-	bool p2p;/*指明为p2p接口*/
-=======
 	u16 valid_links, active_links, dormant_links, suspended_links;
 	struct ieee80211_neg_ttlm neg_ttlm;
-	u8 addr[ETH_ALEN] __aligned(2);
+	u8 addr[ETH_ALEN] __aligned(2);/*vif的mac地址*/
 	bool addr_valid;
-	bool p2p;
->>>>>>> 155a3c00
+	bool p2p;/*指明为p2p接口*/
 
 	u8 cab_queue;
 	u8 hw_queue[IEEE80211_NUM_ACS];
