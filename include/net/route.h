--- conflicted
+++ resolved
@@ -377,12 +377,8 @@
 {
 	struct neighbour *neigh;
 
-<<<<<<< HEAD
 	//查下一跳对应的领居表项
-	neigh = __ipv4_neigh_lookup_noref(dev, daddr);
-=======
 	neigh = __ipv4_neigh_lookup_noref(dev, (__force u32)daddr);
->>>>>>> 028192fe
 	if (unlikely(!neigh))
 		//查找不到邻居表项，创建领居表项
 		neigh = __neigh_create(&arp_tbl, &daddr, dev, false);
