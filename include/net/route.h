--- conflicted
+++ resolved
@@ -301,7 +301,7 @@
  */
 
 static inline void ip_route_connect_init(struct flowi4 *fl4, __be32 dst,
-					 __be32 src, int oif, u8 protocol,
+					 __be32 src, int oif, u8 protocol/*协议号*/,
 					 __be16 sport, __be16 dport,
 					 const struct sock *sk)
 {
@@ -310,17 +310,7 @@
 	if (inet_sk(sk)->transparent)
 		flow_flags |= FLOWI_FLAG_ANYSRC;
 
-<<<<<<< HEAD
 	//初始化flowi4
-	flowi4_init_output(fl4, oif, sk->sk_mark, tos, RT_SCOPE_UNIVERSE,
-			   protocol, flow_flags, dst, src, dport, sport,
-			   sk->sk_uid);
-}
-
-static inline struct rtable *ip_route_connect(struct flowi4 *fl4,
-					      __be32 dst, __be32 src, u32 tos,
-					      int oif, u8 protocol/*协议号*/,
-=======
 	flowi4_init_output(fl4, oif, sk->sk_mark, ip_sock_rt_tos(sk),
 			   ip_sock_rt_scope(sk), protocol, flow_flags, dst,
 			   src, dport, sport, sk->sk_uid);
@@ -328,7 +318,6 @@
 
 static inline struct rtable *ip_route_connect(struct flowi4 *fl4, __be32 dst,
 					      __be32 src, int oif, u8 protocol,
->>>>>>> 97ee9d1c
 					      __be16 sport, __be16 dport,
 					      struct sock *sk)
 {
@@ -384,12 +373,8 @@
 	struct net *net = dev_net(dst->dev);
 
 	if (hoplimit == 0)
-<<<<<<< HEAD
-	    /*路由中没有映射ttl,使用默认的ttl*/
-		hoplimit = net->ipv4.sysctl_ip_default_ttl;
-=======
+		/*路由中没有映射ttl,使用默认的ttl*/
 		hoplimit = READ_ONCE(net->ipv4.sysctl_ip_default_ttl);
->>>>>>> 97ee9d1c
 	return hoplimit;
 }
 
