/* SPDX-License-Identifier: GPL-2.0-or-later */
/*
 * INET		An implementation of the TCP/IP protocol suite for the LINUX
 *		operating system.  INET  is implemented using the  BSD Socket
 *		interface as the means of communication with the user level.
 *
 *		Definitions for the IP router.
 *
 * Version:	@(#)route.h	1.0.4	05/27/93
 *
 * Authors:	Ross Biro
 *		Fred N. van Kempen, <waltje@uWalt.NL.Mugnet.ORG>
 * Fixes:
 *		Alan Cox	:	Reformatted. Added ip_rt_local()
 *		Alan Cox	:	Support for TCP parameters.
 *		Alexey Kuznetsov:	Major changes for new routing code.
 *		Mike McLagan    :	Routing by source
 *		Robert Olsson   :	Added rt_cache statistics
 */
#ifndef _ROUTE_H
#define _ROUTE_H

#include <net/dst.h>
#include <net/inetpeer.h>
#include <net/flow.h>
#include <net/inet_sock.h>
#include <net/ip_fib.h>
#include <net/arp.h>
#include <net/ndisc.h>
#include <linux/in_route.h>
#include <linux/rtnetlink.h>
#include <linux/rcupdate.h>
#include <linux/route.h>
#include <linux/ip.h>
#include <linux/cache.h>
#include <linux/security.h>

/* IPv4 datagram length is stored into 16bit field (tot_len) */
#define IP_MAX_MTU	0xFFFFU

#define RTO_ONLINK	0x01

#define RT_CONN_FLAGS(sk)   (RT_TOS(inet_sk(sk)->tos) | sock_flag(sk, SOCK_LOCALROUTE))
#define RT_CONN_FLAGS_TOS(sk,tos)   (RT_TOS(tos) | sock_flag(sk, SOCK_LOCALROUTE))

struct fib_nh;
struct fib_info;
struct uncached_list;
struct rtable {
	struct dst_entry	dst;

	int			rt_genid;
	unsigned int		rt_flags;
	__u16			rt_type;//路由地址类型（本机RTN_LOCAL，单播，组播，...)
	__u8			rt_is_input;
<<<<<<< HEAD
	//网关地址family
	__u8			rt_uses_gateway;
=======
	__u8			rt_uses_gateway;

>>>>>>> cc3a7bfe
	int			rt_iif;

	u8			rt_gw_family;
	/* Info on neighbour */
	union {
		__be32		rt_gw4;
		struct in6_addr	rt_gw6;
	};

	/* Miscellaneous cached information */
	u32			rt_mtu_locked:1,
				rt_pmtu:31;

	struct list_head	rt_uncached;
	struct uncached_list	*rt_uncached_list;
};

static inline bool rt_is_input_route(const struct rtable *rt)
{
	return rt->rt_is_input != 0;
}

static inline bool rt_is_output_route(const struct rtable *rt)
{
	return rt->rt_is_input == 0;
}

static inline __be32 rt_nexthop(const struct rtable *rt, __be32 daddr)
{
	if (rt->rt_gw_family == AF_INET)
		return rt->rt_gw4;
	return daddr;
}

struct ip_rt_acct {
	__u32 	o_bytes;
	__u32 	o_packets;
	__u32 	i_bytes;
	__u32 	i_packets;
};

struct rt_cache_stat {
        unsigned int in_slow_tot;
        unsigned int in_slow_mc;
        unsigned int in_no_route;
        unsigned int in_brd;
        unsigned int in_martian_dst;
        unsigned int in_martian_src;
        unsigned int out_slow_tot;
        unsigned int out_slow_mc;
};

extern struct ip_rt_acct __percpu *ip_rt_acct;

struct in_device;

int ip_rt_init(void);
void rt_cache_flush(struct net *net);
void rt_flush_dev(struct net_device *dev);
struct rtable *ip_route_output_key_hash(struct net *net, struct flowi4 *flp,
					const struct sk_buff *skb);
struct rtable *ip_route_output_key_hash_rcu(struct net *net, struct flowi4 *flp,
					    struct fib_result *res,
					    const struct sk_buff *skb);

static inline struct rtable *__ip_route_output_key(struct net *net,
						   struct flowi4 *flp)
{
	return ip_route_output_key_hash(net, flp, NULL);
}

struct rtable *ip_route_output_flow(struct net *, struct flowi4 *flp,
				    const struct sock *sk);
struct dst_entry *ipv4_blackhole_route(struct net *net,
				       struct dst_entry *dst_orig);

//路由查询
static inline struct rtable *ip_route_output_key(struct net *net, struct flowi4 *flp)
{
	return ip_route_output_flow(net, flp, NULL);
}

static inline struct rtable *ip_route_output(struct net *net, __be32 daddr,
					     __be32 saddr, u8 tos, int oif)
{
	struct flowi4 fl4 = {
		.flowi4_oif = oif,
		.flowi4_tos = tos,
		.daddr = daddr,
		.saddr = saddr,
	};
	return ip_route_output_key(net, &fl4);
}

static inline struct rtable *ip_route_output_ports(struct net *net, struct flowi4 *fl4,
						   struct sock *sk,
						   __be32 daddr, __be32 saddr,
						   __be16 dport, __be16 sport,
						   __u8 proto, __u8 tos, int oif)
{
	flowi4_init_output(fl4, oif, sk ? sk->sk_mark : 0, tos,
			   RT_SCOPE_UNIVERSE, proto,
			   sk ? inet_sk_flowi_flags(sk) : 0,
			   daddr, saddr, dport, sport, sock_net_uid(net, sk));
	if (sk)
		security_sk_classify_flow(sk, flowi4_to_flowi(fl4));
	return ip_route_output_flow(net, fl4, sk);
}

static inline struct rtable *ip_route_output_gre(struct net *net, struct flowi4 *fl4,
						 __be32 daddr, __be32 saddr,
						 __be32 gre_key, __u8 tos, int oif)
{
	memset(fl4, 0, sizeof(*fl4));
	fl4->flowi4_oif = oif;
	fl4->daddr = daddr;
	fl4->saddr = saddr;
	fl4->flowi4_tos = tos;
	fl4->flowi4_proto = IPPROTO_GRE;
	fl4->fl4_gre_key = gre_key;
	return ip_route_output_key(net, fl4);
}
int ip_mc_validate_source(struct sk_buff *skb, __be32 daddr, __be32 saddr,
			  u8 tos, struct net_device *dev,
			  struct in_device *in_dev, u32 *itag);
int ip_route_input_noref(struct sk_buff *skb, __be32 dst, __be32 src,
			 u8 tos, struct net_device *devin);
int ip_route_input_rcu(struct sk_buff *skb, __be32 dst, __be32 src,
		       u8 tos, struct net_device *devin,
		       struct fib_result *res);

static inline int ip_route_input(struct sk_buff *skb, __be32 dst, __be32 src,
				 u8 tos, struct net_device *devin)
{
	int err;

	rcu_read_lock();
	err = ip_route_input_noref(skb, dst, src, tos, devin);
	if (!err) {
		skb_dst_force(skb);
		if (!skb_dst(skb))
			err = -EINVAL;
	}
	rcu_read_unlock();

	return err;
}

void ipv4_update_pmtu(struct sk_buff *skb, struct net *net, u32 mtu, int oif,
		      u8 protocol);
void ipv4_sk_update_pmtu(struct sk_buff *skb, struct sock *sk, u32 mtu);
void ipv4_redirect(struct sk_buff *skb, struct net *net, int oif, u8 protocol);
void ipv4_sk_redirect(struct sk_buff *skb, struct sock *sk);
void ip_rt_send_redirect(struct sk_buff *skb);

unsigned int inet_addr_type(struct net *net, __be32 addr);
unsigned int inet_addr_type_table(struct net *net, __be32 addr, u32 tb_id);
unsigned int inet_dev_addr_type(struct net *net, const struct net_device *dev,
				__be32 addr);
unsigned int inet_addr_type_dev_table(struct net *net,
				      const struct net_device *dev,
				      __be32 addr);
void ip_rt_multicast_event(struct in_device *);
int ip_rt_ioctl(struct net *, unsigned int cmd, struct rtentry *rt);
void ip_rt_get_source(u8 *src, struct sk_buff *skb, struct rtable *rt);
struct rtable *rt_dst_alloc(struct net_device *dev,
			     unsigned int flags, u16 type,
			     bool nopolicy, bool noxfrm, bool will_cache);
struct rtable *rt_dst_clone(struct net_device *dev, struct rtable *rt);

struct in_ifaddr;
void fib_add_ifaddr(struct in_ifaddr *);
void fib_del_ifaddr(struct in_ifaddr *, struct in_ifaddr *);
void fib_modify_prefix_metric(struct in_ifaddr *ifa, u32 new_metric);

void rt_add_uncached_list(struct rtable *rt);
void rt_del_uncached_list(struct rtable *rt);

int fib_dump_info_fnhe(struct sk_buff *skb, struct netlink_callback *cb,
		       u32 table_id, struct fib_info *fi,
		       int *fa_index, int fa_start, unsigned int flags);

static inline void ip_rt_put(struct rtable *rt)
{
	/* dst_release() accepts a NULL parameter.
	 * We rely on dst being first structure in struct rtable
	 */
	BUILD_BUG_ON(offsetof(struct rtable, dst) != 0);
	dst_release(&rt->dst);
}

#define IPTOS_RT_MASK	(IPTOS_TOS_MASK & ~3)

extern const __u8 ip_tos2prio[16];

static inline char rt_tos2priority(u8 tos)
{
	return ip_tos2prio[IPTOS_TOS(tos)>>1];
}

/* ip_route_connect() and ip_route_newports() work in tandem whilst
 * binding a socket for a new outgoing connection.
 *
 * In order to use IPSEC properly, we must, in the end, have a
 * route that was looked up using all available keys including source
 * and destination ports.
 *
 * However, if a source port needs to be allocated (the user specified
 * a wildcard source port) we need to obtain addressing information
 * in order to perform that allocation.
 *
 * So ip_route_connect() looks up a route using wildcarded source and
 * destination ports in the key, simply so that we can get a pair of
 * addresses to use for port allocation.
 *
 * Later, once the ports are allocated, ip_route_newports() will make
 * another route lookup if needed to make sure we catch any IPSEC
 * rules keyed on the port information.
 *
 * The callers allocate the flow key on their stack, and must pass in
 * the same flowi4 object to both the ip_route_connect() and the
 * ip_route_newports() calls.
 */

static inline void ip_route_connect_init(struct flowi4 *fl4, __be32 dst, __be32 src,
					 u32 tos, int oif, u8 protocol,
					 __be16 sport, __be16 dport,
					 struct sock *sk)
{
	__u8 flow_flags = 0;

	if (inet_sk(sk)->transparent)
		flow_flags |= FLOWI_FLAG_ANYSRC;

	//初始化flowi4
	flowi4_init_output(fl4, oif, sk->sk_mark, tos, RT_SCOPE_UNIVERSE,
			   protocol, flow_flags, dst, src, dport, sport,
			   sk->sk_uid);
}

static inline struct rtable *ip_route_connect(struct flowi4 *fl4,
					      __be32 dst, __be32 src, u32 tos,
					      int oif, u8 protocol,
					      __be16 sport, __be16 dport,
					      struct sock *sk)
{
	struct net *net = sock_net(sk);
	struct rtable *rt;

	ip_route_connect_init(fl4, dst, src, tos, oif, protocol,
			      sport, dport, sk);

	if (!dst || !src) {
		rt = __ip_route_output_key(net, fl4);
		if (IS_ERR(rt))
			return rt;
		ip_rt_put(rt);
		flowi4_update_output(fl4, oif, tos, fl4->daddr, fl4->saddr);
	}
	security_sk_classify_flow(sk, flowi4_to_flowi(fl4));
	return ip_route_output_flow(net, fl4, sk);
}

static inline struct rtable *ip_route_newports(struct flowi4 *fl4, struct rtable *rt,
					       __be16 orig_sport, __be16 orig_dport,
					       __be16 sport, __be16 dport,
					       struct sock *sk)
{
	if (sport != orig_sport || dport != orig_dport) {
		fl4->fl4_dport = dport;
		fl4->fl4_sport = sport;
		ip_rt_put(rt);
		flowi4_update_output(fl4, sk->sk_bound_dev_if,
				     RT_CONN_FLAGS(sk), fl4->daddr,
				     fl4->saddr);
		security_sk_classify_flow(sk, flowi4_to_flowi(fl4));
		return ip_route_output_flow(sock_net(sk), fl4, sk);
	}
	return rt;
}

static inline int inet_iif(const struct sk_buff *skb)
{
	struct rtable *rt = skb_rtable(skb);

	if (rt && rt->rt_iif)
		return rt->rt_iif;

	return skb->skb_iif;
}

static inline int ip4_dst_hoplimit(const struct dst_entry *dst)
{
	int hoplimit = dst_metric_raw(dst, RTAX_HOPLIMIT);
	struct net *net = dev_net(dst->dev);

	if (hoplimit == 0)
		hoplimit = net->ipv4.sysctl_ip_default_ttl;
	return hoplimit;
}

//取daddr对应的邻居表项
static inline struct neighbour *ip_neigh_gw4(struct net_device *dev,
					     __be32 daddr/*目标ip*/)
{
	struct neighbour *neigh;

	//查下一跳对应的领居表项
	neigh = __ipv4_neigh_lookup_noref(dev, daddr);
	if (unlikely(!neigh))
		//查找不到邻居表项，创建领居表项
		neigh = __neigh_create(&arp_tbl, &daddr, dev, false);

	return neigh;
}

//查询下一跳对应的邻居表项
static inline struct neighbour *ip_neigh_for_gw(struct rtable *rt,
						struct sk_buff *skb,
						bool *is_v6gw)
{
	//出接口设备
	struct net_device *dev = rt->dst.dev;
	struct neighbour *neigh;

	//确定取哪一个neighbour,下一跳网关或者报文里的目的ip
	if (likely(rt->rt_gw_family == AF_INET)) {
		neigh = ip_neigh_gw4(dev, rt->rt_gw4);
	} else if (rt->rt_gw_family == AF_INET6) {
		neigh = ip_neigh_gw6(dev, &rt->rt_gw6);
		*is_v6gw = true;
	} else {
		neigh = ip_neigh_gw4(dev, ip_hdr(skb)->daddr);
	}
	return neigh;
}

#endif	/* _ROUTE_H */<|MERGE_RESOLUTION|>--- conflicted
+++ resolved
@@ -53,13 +53,9 @@
 	unsigned int		rt_flags;
 	__u16			rt_type;//路由地址类型（本机RTN_LOCAL，单播，组播，...)
 	__u8			rt_is_input;
-<<<<<<< HEAD
 	//网关地址family
 	__u8			rt_uses_gateway;
-=======
-	__u8			rt_uses_gateway;
-
->>>>>>> cc3a7bfe
+
 	int			rt_iif;
 
 	u8			rt_gw_family;
