/* SPDX-License-Identifier: GPL-2.0-or-later */
/*
 * INET		An implementation of the TCP/IP protocol suite for the LINUX
 *		operating system.  INET  is implemented using the  BSD Socket
 *		interface as the means of communication with the user level.
 *
 *		Definitions for the IP router.
 *
 * Version:	@(#)route.h	1.0.4	05/27/93
 *
 * Authors:	Ross Biro
 *		Fred N. van Kempen, <waltje@uWalt.NL.Mugnet.ORG>
 * Fixes:
 *		Alan Cox	:	Reformatted. Added ip_rt_local()
 *		Alan Cox	:	Support for TCP parameters.
 *		Alexey Kuznetsov:	Major changes for new routing code.
 *		Mike McLagan    :	Routing by source
 *		Robert Olsson   :	Added rt_cache statistics
 */
#ifndef _ROUTE_H
#define _ROUTE_H

#include <net/dst.h>
#include <net/inetpeer.h>
#include <net/flow.h>
#include <net/inet_sock.h>
#include <net/ip_fib.h>
#include <net/arp.h>
#include <net/ndisc.h>
#include <net/inet_dscp.h>
#include <net/sock.h>
#include <linux/in_route.h>
#include <linux/rtnetlink.h>
#include <linux/rcupdate.h>
#include <linux/route.h>
#include <linux/ip.h>
#include <linux/cache.h>
#include <linux/security.h>

static inline __u8 ip_sock_rt_scope(const struct sock *sk)
{
	if (sock_flag(sk, SOCK_LOCALROUTE))
		return RT_SCOPE_LINK;

	return RT_SCOPE_UNIVERSE;
}

static inline __u8 ip_sock_rt_tos(const struct sock *sk)
{
	return READ_ONCE(inet_sk(sk)->tos) & INET_DSCP_MASK;
}

struct ip_tunnel_info;
struct fib_nh;
struct fib_info;
struct uncached_list;
struct rtable {
	struct dst_entry	dst;

	int			rt_genid;
	unsigned int		rt_flags;
	//路由地址类型（本机RTN_LOCAL，单播，组播，...)
	__u16			rt_type;
	__u8			rt_is_input;
	//网关地址family
	__u8			rt_uses_gateway;

	int			rt_iif;

	u8			rt_gw_family;
	/* Info on neighbour */
	union {
		__be32		rt_gw4;
		struct in6_addr	rt_gw6;
	};

	/* Miscellaneous cached information */
	u32			rt_mtu_locked:1,
				rt_pmtu:31;
};

#define dst_rtable(_ptr) container_of_const(_ptr, struct rtable, dst)

/**
 * skb_rtable - Returns the skb &rtable
 * @skb: buffer
 */
static inline struct rtable *skb_rtable(const struct sk_buff *skb)
{
	return dst_rtable(skb_dst(skb));
}

static inline bool rt_is_input_route(const struct rtable *rt)
{
	return rt->rt_is_input != 0;
}

static inline bool rt_is_output_route(const struct rtable *rt)
{
	return rt->rt_is_input == 0;
}

static inline __be32 rt_nexthop(const struct rtable *rt, __be32 daddr)
{
	if (rt->rt_gw_family == AF_INET)
		return rt->rt_gw4;
	return daddr;
}

struct ip_rt_acct {
	__u32 	o_bytes;
	__u32 	o_packets;
	__u32 	i_bytes;
	__u32 	i_packets;
};

struct rt_cache_stat {
        unsigned int in_slow_tot;
        unsigned int in_slow_mc;
        unsigned int in_no_route;
        unsigned int in_brd;
        unsigned int in_martian_dst;
        unsigned int in_martian_src;
        unsigned int out_slow_tot;
        unsigned int out_slow_mc;
};

extern struct ip_rt_acct __percpu *ip_rt_acct;

struct in_device;

int ip_rt_init(void);
void rt_cache_flush(struct net *net);
void rt_flush_dev(struct net_device *dev);

static inline void inet_sk_init_flowi4(const struct inet_sock *inet,
				       struct flowi4 *fl4)
{
	const struct ip_options_rcu *ip4_opt;
	const struct sock *sk;
	__be32 daddr;

	rcu_read_lock();
	ip4_opt = rcu_dereference(inet->inet_opt);

	/* Source routing option overrides the socket destination address */
	if (ip4_opt && ip4_opt->opt.srr)
		daddr = ip4_opt->opt.faddr;
	else
		daddr = inet->inet_daddr;
	rcu_read_unlock();

	sk = &inet->sk;
	flowi4_init_output(fl4, sk->sk_bound_dev_if, READ_ONCE(sk->sk_mark),
			   ip_sock_rt_tos(sk), ip_sock_rt_scope(sk),
			   sk->sk_protocol, inet_sk_flowi_flags(sk), daddr,
			   inet->inet_saddr, inet->inet_dport,
			   inet->inet_sport, sk_uid(sk));
	security_sk_classify_flow(sk, flowi4_to_flowi_common(fl4));
}

struct rtable *ip_route_output_key_hash(struct net *net, struct flowi4 *flp,
					const struct sk_buff *skb);
struct rtable *ip_route_output_key_hash_rcu(struct net *net, struct flowi4 *flp,
					    struct fib_result *res,
					    const struct sk_buff *skb);

static inline struct rtable *__ip_route_output_key(struct net *net,
						   struct flowi4 *flp)
{
	return ip_route_output_key_hash(net, flp, NULL);
}

struct rtable *ip_route_output_flow(struct net *, struct flowi4 *flp,
				    const struct sock *sk);
struct dst_entry *ipv4_blackhole_route(struct net *net,
				       struct dst_entry *dst_orig);

//路由查询
static inline struct rtable *ip_route_output_key(struct net *net, struct flowi4 *flp)
{
	return ip_route_output_flow(net, flp, NULL);
}

/* Simplistic IPv4 route lookup function.
 * This is only suitable for some particular use cases: since the flowi4
 * structure is only partially set, it may bypass some fib-rules.
 */
/*报文外发，查路由*/
static inline struct rtable *ip_route_output(struct net *net/*从属于哪个netns*/, __be32 daddr/*目的ip*/,
					     __be32 saddr/*源ip*/, dscp_t dscp,
					     int oif/*出接口*/, __u8 scope)
{
	struct flowi4 fl4 = {
		.flowi4_oif = oif,
		.flowi4_tos = inet_dscp_to_dsfield(dscp),
		.flowi4_scope = scope,
		.daddr = daddr,
		.saddr = saddr,
	};

	return ip_route_output_key(net, &fl4);
}

static inline struct rtable *ip_route_output_ports(struct net *net, struct flowi4 *fl4,
						   const struct sock *sk,
						   __be32 daddr, __be32 saddr,
						   __be16 dport, __be16 sport,
						   __u8 proto, __u8 tos, int oif)
{
	flowi4_init_output(fl4, oif, sk ? READ_ONCE(sk->sk_mark) : 0, tos,
			   sk ? ip_sock_rt_scope(sk) : RT_SCOPE_UNIVERSE,
			   proto, sk ? inet_sk_flowi_flags(sk) : 0,
			   daddr, saddr, dport, sport, sock_net_uid(net, sk));
	if (sk)
		security_sk_classify_flow(sk, flowi4_to_flowi_common(fl4));
	return ip_route_output_flow(net, fl4, sk);
}

enum skb_drop_reason
ip_mc_validate_source(struct sk_buff *skb, __be32 daddr, __be32 saddr,
		      dscp_t dscp, struct net_device *dev,
		      struct in_device *in_dev, u32 *itag);
enum skb_drop_reason
ip_route_input_noref(struct sk_buff *skb, __be32 daddr, __be32 saddr,
		     dscp_t dscp, struct net_device *dev);
enum skb_drop_reason
ip_route_use_hint(struct sk_buff *skb, __be32 daddr, __be32 saddr,
		  dscp_t dscp, struct net_device *dev,
		  const struct sk_buff *hint);

/*报文进入，查路由*/
static inline enum skb_drop_reason
ip_route_input(struct sk_buff *skb, __be32 dst/*目的地址*/, __be32 src/*源地址*/, dscp_t dscp,
	       struct net_device *devin)
{
	enum skb_drop_reason reason;

	rcu_read_lock();
	reason = ip_route_input_noref(skb, dst, src, dscp, devin);
	if (!reason) {
		skb_dst_force(skb);
		if (!skb_dst(skb))
			reason = SKB_DROP_REASON_NOT_SPECIFIED;
	}
	rcu_read_unlock();

	return reason;
}

void ipv4_update_pmtu(struct sk_buff *skb, struct net *net, u32 mtu, int oif,
		      u8 protocol);
void ipv4_sk_update_pmtu(struct sk_buff *skb, struct sock *sk, u32 mtu);
void ipv4_redirect(struct sk_buff *skb, struct net *net, int oif, u8 protocol);
void ipv4_sk_redirect(struct sk_buff *skb, struct sock *sk);
void ip_rt_send_redirect(struct sk_buff *skb);

unsigned int inet_addr_type(struct net *net, __be32 addr);
unsigned int inet_addr_type_table(struct net *net, __be32 addr, u32 tb_id);
unsigned int inet_dev_addr_type(struct net *net, const struct net_device *dev,
				__be32 addr);
unsigned int inet_addr_type_dev_table(struct net *net,
				      const struct net_device *dev,
				      __be32 addr);
void ip_rt_multicast_event(struct in_device *);
int ip_rt_ioctl(struct net *, unsigned int cmd, struct rtentry *rt);
void ip_rt_get_source(u8 *src, struct sk_buff *skb, struct rtable *rt);
struct rtable *rt_dst_alloc(struct net_device *dev,
			    unsigned int flags, u16 type, bool noxfrm);
struct rtable *rt_dst_clone(struct net_device *dev, struct rtable *rt);

struct in_ifaddr;
void fib_add_ifaddr(struct in_ifaddr *);
void fib_del_ifaddr(struct in_ifaddr *, struct in_ifaddr *);
void fib_modify_prefix_metric(struct in_ifaddr *ifa, u32 new_metric);

void rt_add_uncached_list(struct rtable *rt);
void rt_del_uncached_list(struct rtable *rt);

int fib_dump_info_fnhe(struct sk_buff *skb, struct netlink_callback *cb,
		       u32 table_id, struct fib_info *fi,
		       int *fa_index, int fa_start, unsigned int flags);

static inline void ip_rt_put(struct rtable *rt)
{
	/* dst_release() accepts a NULL parameter.
	 * We rely on dst being first structure in struct rtable
	 */
	BUILD_BUG_ON(offsetof(struct rtable, dst) != 0);
	dst_release(&rt->dst);
}

extern const __u8 ip_tos2prio[16];

static inline char rt_tos2priority(u8 tos)
{
	/*这里tos字段共提取4bits，故数组长度为16*/
	return ip_tos2prio[IPTOS_TOS(tos)>>1];
}

/* ip_route_connect() and ip_route_newports() work in tandem whilst
 * binding a socket for a new outgoing connection.
 *
 * In order to use IPSEC properly, we must, in the end, have a
 * route that was looked up using all available keys including source
 * and destination ports.
 *
 * However, if a source port needs to be allocated (the user specified
 * a wildcard source port) we need to obtain addressing information
 * in order to perform that allocation.
 *
 * So ip_route_connect() looks up a route using wildcarded source and
 * destination ports in the key, simply so that we can get a pair of
 * addresses to use for port allocation.
 *
 * Later, once the ports are allocated, ip_route_newports() will make
 * another route lookup if needed to make sure we catch any IPSEC
 * rules keyed on the port information.
 *
 * The callers allocate the flow key on their stack, and must pass in
 * the same flowi4 object to both the ip_route_connect() and the
 * ip_route_newports() calls.
 */

static inline void ip_route_connect_init(struct flowi4 *fl4, __be32 dst/*目的地址*/,
					 __be32 src/*源地址*/, int oif, u8 protocol/*协议号*/,
					 __be16 sport, __be16 dport,
					 const struct sock *sk)
{
	__u8 flow_flags = 0;

	if (inet_test_bit(TRANSPARENT, sk))
		flow_flags |= FLOWI_FLAG_ANYSRC;

	if (IS_ENABLED(CONFIG_IP_ROUTE_MULTIPATH) && !sport)
		flow_flags |= FLOWI_FLAG_ANY_SPORT;

	//初始化flowi4
	flowi4_init_output(fl4, oif, READ_ONCE(sk->sk_mark), ip_sock_rt_tos(sk),
			   ip_sock_rt_scope(sk), protocol, flow_flags, dst,
			   src, dport, sport, sk_uid(sk));
}

static inline struct rtable *ip_route_connect(struct flowi4 *fl4, __be32 dst/*目的地址*/,
					      __be32 src, int oif, u8 protocol/*协议*/,
					      __be16 sport, __be16 dport,
					      const struct sock *sk)
{
	struct net *net = sock_net(sk);
	struct rtable *rt;

	ip_route_connect_init(fl4, dst, src, oif, protocol, sport, dport, sk);

	if (!dst || !src) {
		/*源或者目的地址为空时，采用此函数进行查找*/
		rt = __ip_route_output_key(net, fl4);
		if (IS_ERR(rt))
			return rt;
		ip_rt_put(rt);
		/*利用查询，更新fl4*/
		flowi4_update_output(fl4, oif, fl4->daddr, fl4->saddr);
	}
	security_sk_classify_flow(sk, flowi4_to_flowi_common(fl4));
	/*更新源目的后，再查一遍，返回rtable*/
	return ip_route_output_flow(net, fl4, sk);
}

static inline struct rtable *ip_route_newports(struct flowi4 *fl4, struct rtable *rt,
					       __be16 orig_sport, __be16 orig_dport,
					       __be16 sport, __be16 dport,
					       const struct sock *sk)
{
	if (sport != orig_sport || dport != orig_dport) {
		fl4->fl4_dport = dport;
		fl4->fl4_sport = sport;
		ip_rt_put(rt);
		flowi4_update_output(fl4, sk->sk_bound_dev_if, fl4->daddr,
				     fl4->saddr);
		security_sk_classify_flow(sk, flowi4_to_flowi_common(fl4));
		return ip_route_output_flow(sock_net(sk), fl4, sk);
	}
	return rt;
}

static inline int inet_iif(const struct sk_buff *skb)
{
	struct rtable *rt = skb_rtable(skb);

	if (rt && rt->rt_iif)
		return rt->rt_iif;

	return skb->skb_iif;
}

/*取hoplimit*/
static inline int ip4_dst_hoplimit(const struct dst_entry *dst)
{
	int hoplimit = dst_metric_raw(dst, RTAX_HOPLIMIT);

	if (hoplimit == 0) {
		const struct net *net;

		rcu_read_lock();
<<<<<<< HEAD
		net = dev_net_rcu(dst->dev);
		/*路由中没有映射ttl,使用默认的ttl*/
=======
		net = dev_net_rcu(dst_dev(dst));
>>>>>>> f2d282e1
		hoplimit = READ_ONCE(net->ipv4.sysctl_ip_default_ttl);
		rcu_read_unlock();
	}
	return hoplimit;
}

//取daddr对应的邻居表项
static inline struct neighbour *ip_neigh_gw4(struct net_device *dev/*领居表项对应的设备*/,
					     __be32 daddr/*目标ip*/)
{
	struct neighbour *neigh;

	//查下一跳对应的领居表项
	neigh = __ipv4_neigh_lookup_noref(dev, (__force u32)daddr);
	if (unlikely(!neigh))
		//查找不到邻居表项，创建领居表项
		neigh = __neigh_create(&arp_tbl, &daddr, dev, false);

	return neigh;
}

//查询下一跳对应的邻居表项
static inline struct neighbour *ip_neigh_for_gw(struct rtable *rt,
						struct sk_buff *skb,
						bool *is_v6gw)
{
	//出接口设备
	struct net_device *dev = rt->dst.dev;
	struct neighbour *neigh;

	//确定取哪一个neighbour,下一跳网关或者报文里的目的ip
	if (likely(rt->rt_gw_family == AF_INET)) {
		neigh = ip_neigh_gw4(dev, rt->rt_gw4);
	} else if (rt->rt_gw_family == AF_INET6) {
		neigh = ip_neigh_gw6(dev, &rt->rt_gw6);
		*is_v6gw = true;
	} else {
		neigh = ip_neigh_gw4(dev, ip_hdr(skb)->daddr);
	}
	return neigh;
}

#endif	/* _ROUTE_H */<|MERGE_RESOLUTION|>--- conflicted
+++ resolved
@@ -401,12 +401,8 @@
 		const struct net *net;
 
 		rcu_read_lock();
-<<<<<<< HEAD
-		net = dev_net_rcu(dst->dev);
+		net = dev_net_rcu(dst_dev(dst));
 		/*路由中没有映射ttl,使用默认的ttl*/
-=======
-		net = dev_net_rcu(dst_dev(dst));
->>>>>>> f2d282e1
 		hoplimit = READ_ONCE(net->ipv4.sysctl_ip_default_ttl);
 		rcu_read_unlock();
 	}
