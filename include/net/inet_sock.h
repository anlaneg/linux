/* SPDX-License-Identifier: GPL-2.0-or-later */
/*
 * INET		An implementation of the TCP/IP protocol suite for the LINUX
 *		operating system.  INET is implemented using the  BSD Socket
 *		interface as the means of communication with the user level.
 *
 *		Definitions for inet_sock
 *
 * Authors:	Many, reorganised here by
 * 		Arnaldo Carvalho de Melo <acme@mandriva.com>
 */
#ifndef _INET_SOCK_H
#define _INET_SOCK_H

#include <linux/bitops.h>
#include <linux/string.h>
#include <linux/types.h>
#include <linux/jhash.h>
#include <linux/netdevice.h>

#include <net/flow.h>
#include <net/sock.h>
#include <net/request_sock.h>
#include <net/netns/hash.h>
#include <net/tcp_states.h>
#include <net/l3mdev.h>

/** struct ip_options - IP Options
 *
 * @faddr - Saved first hop address
 * @nexthop - Saved nexthop address in LSRR and SSRR
 * @is_strictroute - Strict source route
 * @srr_is_hit - Packet destination addr was our one
 * @is_changed - IP checksum more not valid
 * @rr_needaddr - Need to record addr of outgoing dev
 * @ts_needtime - Need to record timestamp
 * @ts_needaddr - Need to record addr of outgoing dev
 */
struct ip_options {
	__be32		faddr;
	__be32		nexthop;
	//报文内的ip选项总长度
	unsigned char	optlen;
	unsigned char	srr;
	unsigned char	rr;
	unsigned char	ts;
	unsigned char	is_strictroute:1,
			srr_is_hit:1,
			is_changed:1,
			rr_needaddr:1,
			ts_needtime:1,
			ts_needaddr:1;
	unsigned char	router_alert;
	unsigned char	cipso;
	unsigned char	__pad2;
	unsigned char	__data[];
};

struct ip_options_rcu {
	struct rcu_head rcu;
	struct ip_options opt;/*ip选项*/
};

struct ip_options_data {
	struct ip_options_rcu	opt;
	char			data[40];
};

struct inet_request_sock {
	struct request_sock	req;
#define ir_loc_addr		req.__req_common.skc_rcv_saddr
#define ir_rmt_addr		req.__req_common.skc_daddr
//端口号（主机序）
#define ir_num			req.__req_common.skc_num
//对端端口号（网络序）
#define ir_rmt_port		req.__req_common.skc_dport
#define ir_v6_rmt_addr		req.__req_common.skc_v6_daddr
#define ir_v6_loc_addr		req.__req_common.skc_v6_rcv_saddr
#define ir_iif			req.__req_common.skc_bound_dev_if
#define ir_cookie		req.__req_common.skc_cookie
	/*此request socket对应的net namespace*/
#define ireq_net		req.__req_common.skc_net
	/*此request socket当前的状态*/
#define ireq_state		req.__req_common.skc_state
	/*此request socket对应的family*/
#define ireq_family		req.__req_common.skc_family

	u16			snd_wscale : 4,/*窗口放大因子*/
				rcv_wscale : 4,
				/*时间签是否开启*/
				tstamp_ok  : 1,
				/*是否开启sack*/
				sack_ok	   : 1,
				/*窗口放大因子是否有效*/
				wscale_ok  : 1,
				/*是否开启enc标记*/
				ecn_ok	   : 1,
				acked	   : 1,
				no_srccheck: 1,
				smc_ok	   : 1;
	//构造skb时要设置的skb->mark
	u32                     ir_mark;
	union {
		struct ip_options_rcu __rcu	*ireq_opt;
#if IS_ENABLED(CONFIG_IPV6)
		struct {
			struct ipv6_txoptions	*ipv6_opt;
			struct sk_buff		*pktopts;
		};
#endif
	};
};

static inline struct inet_request_sock *inet_rsk(const struct request_sock *sk)
{
	return (struct inet_request_sock *)sk;
}

static inline u32 inet_request_mark(const struct sock *sk, struct sk_buff *skb)
{
<<<<<<< HEAD
	//如果未设置socket sk_mark,且容许接受skb的mark,则返回skb->mark,否则使用socket->sk_mark
	if (!sk->sk_mark &&
	    READ_ONCE(sock_net(sk)->ipv4.sysctl_tcp_fwmark_accept))
=======
	u32 mark = READ_ONCE(sk->sk_mark);

	if (!mark && READ_ONCE(sock_net(sk)->ipv4.sysctl_tcp_fwmark_accept))
>>>>>>> 9d1694dc
		return skb->mark;

	return mark;
}

static inline int inet_request_bound_dev_if(const struct sock *sk,
					    struct sk_buff *skb)
{
	int bound_dev_if = READ_ONCE(sk->sk_bound_dev_if);
#ifdef CONFIG_NET_L3_MASTER_DEV
	struct net *net = sock_net(sk);

	if (!bound_dev_if && READ_ONCE(net->ipv4.sysctl_tcp_l3mdev_accept))
		return l3mdev_master_ifindex_by_index(net, skb->skb_iif);
#endif

	return bound_dev_if;
}

static inline int inet_sk_bound_l3mdev(const struct sock *sk)
{
#ifdef CONFIG_NET_L3_MASTER_DEV
	struct net *net = sock_net(sk);

	if (!READ_ONCE(net->ipv4.sysctl_tcp_l3mdev_accept))
		return l3mdev_master_ifindex_by_index(net,
						      sk->sk_bound_dev_if);
#endif

	return 0;
}

static inline bool inet_bound_dev_eq(bool l3mdev_accept, int bound_dev_if,
				     int dif, int sdif)
{
	if (!bound_dev_if)
		return !sdif || l3mdev_accept;
	return bound_dev_if == dif || bound_dev_if == sdif;
}

static inline bool inet_sk_bound_dev_eq(struct net *net, int bound_dev_if,
					int dif, int sdif)
{
#if IS_ENABLED(CONFIG_NET_L3_MASTER_DEV)
	return inet_bound_dev_eq(!!READ_ONCE(net->ipv4.sysctl_tcp_l3mdev_accept),
				 bound_dev_if, dif, sdif);
#else
	return inet_bound_dev_eq(true, bound_dev_if, dif, sdif);
#endif
}

struct inet_cork {
	unsigned int		flags;
	__be32			addr;
	struct ip_options	*opt;
	unsigned int		fragsize;
	int			length; /* Total length of all frames */
	struct dst_entry	*dst;
	u8			tx_flags;
	__u8			ttl;
	__s16			tos;
	char			priority;
	__u16			gso_size;
	u64			transmit_time;
	u32			mark;
};

struct inet_cork_full {
	struct inet_cork	base;
	struct flowi		fl;
};

struct ip_mc_socklist;
struct ipv6_pinfo;
struct rtable;

/** struct inet_sock - representation of INET sockets
 *
 * @sk - ancestor class
 * @pinet6 - pointer to IPv6 control block
 * @inet_daddr - Foreign IPv4 addr
 * @inet_rcv_saddr - Bound local IPv4 addr
 * @inet_dport - Destination port
 * @inet_num - Local port
 * @inet_flags - various atomic flags
 * @inet_saddr - Sending source
 * @uc_ttl - Unicast TTL
 * @inet_sport - Source port
 * @inet_id - ID counter for DF pkts
 * @tos - TOS
 * @mc_ttl - Multicasting TTL
 * @uc_index - Unicast outgoing device index
 * @mc_index - Multicast device index
 * @mc_list - Group array
 * @cork - info to build ip hdr on each ip frag while socket is corked
 */
struct inet_sock {
	/* sk and pinet6 has to be the first two members of inet_sock */
	struct sock		sk;
#if IS_ENABLED(CONFIG_IPV6)
	struct ipv6_pinfo	*pinet6;
#endif
	/* Socket demultiplex comparisons on incoming packets. */
	/*socket中记录的dstip*/
#define inet_daddr		sk.__sk_common.skc_daddr
//设置接收的地址（报文中的目的ip,一般情况下我们在bind时设置的是0）
#define inet_rcv_saddr		sk.__sk_common.skc_rcv_saddr
/*sk中记录的目的端口（dst port，网络序）*/
#define inet_dport		sk.__sk_common.skc_dport
/*sk中记录的源端口（主机序）*/
#define inet_num		sk.__sk_common.skc_num

<<<<<<< HEAD
	/*源地址*/
=======
	unsigned long		inet_flags;
>>>>>>> 9d1694dc
	__be32			inet_saddr;
	/*构造报文时，使用的ttl,容许app配置，默认值为-1*/
	__s16			uc_ttl;
<<<<<<< HEAD
	__u16			cmsg_flags;
	/*记录ipv4层选项*/
	struct ip_options_rcu __rcu	*inet_opt;
	/*sk中记录的源端口（网络序）*/
=======
>>>>>>> 9d1694dc
	__be16			inet_sport;
	struct ip_options_rcu __rcu	*inet_opt;
	atomic_t		inet_id;

	/*此流使用的tos值*/
	__u8			tos;
	//此socket要求的ttl最小值，当ttl小于此值时，将被丢包
	__u8			min_ttl;
	__u8			mc_ttl;
	__u8			pmtudisc;
	__u8			rcv_tos;
	__u8			convert_csum;
	int			uc_index;
	int			mc_index;
	__be32			mc_addr;
	u32			local_port_range;	/* high << 16 | low */

	struct ip_mc_socklist __rcu	*mc_list;
	struct inet_cork_full	cork;
};

#define IPCORK_OPT	1	/* ip-options has been held in ipcork.opt */

enum {
	INET_FLAGS_PKTINFO	= 0,
	INET_FLAGS_TTL		= 1,
	INET_FLAGS_TOS		= 2,
	INET_FLAGS_RECVOPTS	= 3,
	INET_FLAGS_RETOPTS	= 4,
	INET_FLAGS_PASSSEC	= 5,
	INET_FLAGS_ORIGDSTADDR	= 6,
	INET_FLAGS_CHECKSUM	= 7,
	INET_FLAGS_RECVFRAGSIZE	= 8,

	INET_FLAGS_RECVERR	= 9,
	INET_FLAGS_RECVERR_RFC4884 = 10,
	INET_FLAGS_FREEBIND	= 11,
	INET_FLAGS_HDRINCL	= 12,
	INET_FLAGS_MC_LOOP	= 13,
	INET_FLAGS_MC_ALL	= 14,
	INET_FLAGS_TRANSPARENT	= 15,
	INET_FLAGS_IS_ICSK	= 16,
	INET_FLAGS_NODEFRAG	= 17,
	INET_FLAGS_BIND_ADDRESS_NO_PORT = 18,
	INET_FLAGS_DEFER_CONNECT = 19,
	INET_FLAGS_MC6_LOOP	= 20,
	INET_FLAGS_RECVERR6_RFC4884 = 21,
	INET_FLAGS_MC6_ALL	= 22,
	INET_FLAGS_AUTOFLOWLABEL_SET = 23,
	INET_FLAGS_AUTOFLOWLABEL = 24,
	INET_FLAGS_DONTFRAG	= 25,
	INET_FLAGS_RECVERR6	= 26,
	INET_FLAGS_REPFLOW	= 27,
	INET_FLAGS_RTALERT_ISOLATE = 28,
	INET_FLAGS_SNDFLOW	= 29,
};

/* cmsg flags for inet */
#define IP_CMSG_PKTINFO		BIT(INET_FLAGS_PKTINFO)
#define IP_CMSG_TTL		BIT(INET_FLAGS_TTL)
#define IP_CMSG_TOS		BIT(INET_FLAGS_TOS)
#define IP_CMSG_RECVOPTS	BIT(INET_FLAGS_RECVOPTS)
#define IP_CMSG_RETOPTS		BIT(INET_FLAGS_RETOPTS)
#define IP_CMSG_PASSSEC		BIT(INET_FLAGS_PASSSEC)
#define IP_CMSG_ORIGDSTADDR	BIT(INET_FLAGS_ORIGDSTADDR)
#define IP_CMSG_CHECKSUM	BIT(INET_FLAGS_CHECKSUM)
#define IP_CMSG_RECVFRAGSIZE	BIT(INET_FLAGS_RECVFRAGSIZE)

#define IP_CMSG_ALL	(IP_CMSG_PKTINFO | IP_CMSG_TTL |		\
			 IP_CMSG_TOS | IP_CMSG_RECVOPTS |		\
			 IP_CMSG_RETOPTS | IP_CMSG_PASSSEC |		\
			 IP_CMSG_ORIGDSTADDR | IP_CMSG_CHECKSUM |	\
			 IP_CMSG_RECVFRAGSIZE)

static inline unsigned long inet_cmsg_flags(const struct inet_sock *inet)
{
	return READ_ONCE(inet->inet_flags) & IP_CMSG_ALL;
}

#define inet_test_bit(nr, sk)			\
	test_bit(INET_FLAGS_##nr, &inet_sk(sk)->inet_flags)
#define inet_set_bit(nr, sk)			\
	set_bit(INET_FLAGS_##nr, &inet_sk(sk)->inet_flags)
#define inet_clear_bit(nr, sk)			\
	clear_bit(INET_FLAGS_##nr, &inet_sk(sk)->inet_flags)
#define inet_assign_bit(nr, sk, val)		\
	assign_bit(INET_FLAGS_##nr, &inet_sk(sk)->inet_flags, val)

static inline bool sk_is_inet(struct sock *sk)
{
	return sk->sk_family == AF_INET || sk->sk_family == AF_INET6;
}

/**
 * sk_to_full_sk - Access to a full socket
 * @sk: pointer to a socket
 *
 * SYNACK messages might be attached to request sockets.
 * Some places want to reach the listener in this case.
 */
static inline struct sock *sk_to_full_sk(struct sock *sk)
{
#ifdef CONFIG_INET
	if (sk && sk->sk_state == TCP_NEW_SYN_RECV)
		sk = inet_reqsk(sk)->rsk_listener;
#endif
	return sk;
}

/* sk_to_full_sk() variant with a const argument */
static inline const struct sock *sk_const_to_full_sk(const struct sock *sk)
{
#ifdef CONFIG_INET
	if (sk && sk->sk_state == TCP_NEW_SYN_RECV)
		sk = ((const struct request_sock *)sk)->rsk_listener;
#endif
	return sk;
}

static inline struct sock *skb_to_full_sk(const struct sk_buff *skb)
{
	return sk_to_full_sk(skb->sk);
}

<<<<<<< HEAD
/*由sock转为inet socket(同时包含ipv4/ipv6支持）*/
static inline struct inet_sock *inet_sk(const struct sock *sk)
{
	return (struct inet_sock *)sk;
}
=======
#define inet_sk(ptr) container_of_const(ptr, struct inet_sock, sk)
>>>>>>> 9d1694dc

static inline void __inet_sk_copy_descendant(struct sock *sk_to,
					     const struct sock *sk_from,
					     const int ancestor_size)
{
	memcpy(inet_sk(sk_to) + 1, inet_sk(sk_from) + 1,
	       sk_from->sk_prot->obj_size - ancestor_size);
}

int inet_sk_rebuild_header(struct sock *sk);

/**
 * inet_sk_state_load - read sk->sk_state for lockless contexts
 * @sk: socket pointer
 *
 * Paired with inet_sk_state_store(). Used in places we don't hold socket lock:
 * tcp_diag_get_info(), tcp_get_info(), tcp_poll(), get_tcp4_sock() ...
 */
static inline int inet_sk_state_load(const struct sock *sk)
{
	/* state change might impact lockless readers. */
	return smp_load_acquire(&sk->sk_state);
}

/**
 * inet_sk_state_store - update sk->sk_state
 * @sk: socket pointer
 * @newstate: new state
 *
 * Paired with inet_sk_state_load(). Should be used in contexts where
 * state change might impact lockless readers.
 */
void inet_sk_state_store(struct sock *sk, int newstate);

void inet_sk_set_state(struct sock *sk, int state);

static inline unsigned int __inet_ehashfn(const __be32 laddr,
					  const __u16 lport,
					  const __be32 faddr,
					  const __be16 fport,
					  u32 initval)
{
	return jhash_3words((__force __u32) laddr,
			    (__force __u32) faddr,
			    ((__u32) lport) << 16 | (__force __u32)fport,
			    initval);
}

struct request_sock *inet_reqsk_alloc(const struct request_sock_ops *ops,
				      struct sock *sk_listener,
				      bool attach_listener);

static inline __u8 inet_sk_flowi_flags(const struct sock *sk)
{
	__u8 flags = 0;

	if (inet_test_bit(TRANSPARENT, sk) || inet_test_bit(HDRINCL, sk))
		flags |= FLOWI_FLAG_ANYSRC;
	return flags;
}

static inline void inet_inc_convert_csum(struct sock *sk)
{
	inet_sk(sk)->convert_csum++;
}

static inline void inet_dec_convert_csum(struct sock *sk)
{
	if (inet_sk(sk)->convert_csum > 0)
		inet_sk(sk)->convert_csum--;
}

static inline bool inet_get_convert_csum(struct sock *sk)
{
	return !!inet_sk(sk)->convert_csum;
}


static inline bool inet_can_nonlocal_bind(struct net *net,
					  struct inet_sock *inet)
{
	return READ_ONCE(net->ipv4.sysctl_ip_nonlocal_bind) ||
		test_bit(INET_FLAGS_FREEBIND, &inet->inet_flags) ||
		test_bit(INET_FLAGS_TRANSPARENT, &inet->inet_flags);
}

static inline bool inet_addr_valid_or_nonlocal(struct net *net,
					       struct inet_sock *inet,
					       __be32 addr,
					       int addr_type)
{
	return inet_can_nonlocal_bind(net, inet) ||
		addr == htonl(INADDR_ANY) ||
		addr_type == RTN_LOCAL ||
		addr_type == RTN_MULTICAST ||
		addr_type == RTN_BROADCAST;
}

#endif	/* _INET_SOCK_H */<|MERGE_RESOLUTION|>--- conflicted
+++ resolved
@@ -118,15 +118,10 @@
 
 static inline u32 inet_request_mark(const struct sock *sk, struct sk_buff *skb)
 {
-<<<<<<< HEAD
+	u32 mark = READ_ONCE(sk->sk_mark);
+
 	//如果未设置socket sk_mark,且容许接受skb的mark,则返回skb->mark,否则使用socket->sk_mark
-	if (!sk->sk_mark &&
-	    READ_ONCE(sock_net(sk)->ipv4.sysctl_tcp_fwmark_accept))
-=======
-	u32 mark = READ_ONCE(sk->sk_mark);
-
 	if (!mark && READ_ONCE(sock_net(sk)->ipv4.sysctl_tcp_fwmark_accept))
->>>>>>> 9d1694dc
 		return skb->mark;
 
 	return mark;
@@ -239,21 +234,12 @@
 /*sk中记录的源端口（主机序）*/
 #define inet_num		sk.__sk_common.skc_num
 
-<<<<<<< HEAD
+	unsigned long		inet_flags;
 	/*源地址*/
-=======
-	unsigned long		inet_flags;
->>>>>>> 9d1694dc
 	__be32			inet_saddr;
 	/*构造报文时，使用的ttl,容许app配置，默认值为-1*/
 	__s16			uc_ttl;
-<<<<<<< HEAD
-	__u16			cmsg_flags;
-	/*记录ipv4层选项*/
-	struct ip_options_rcu __rcu	*inet_opt;
 	/*sk中记录的源端口（网络序）*/
-=======
->>>>>>> 9d1694dc
 	__be16			inet_sport;
 	struct ip_options_rcu __rcu	*inet_opt;
 	atomic_t		inet_id;
@@ -378,15 +364,8 @@
 	return sk_to_full_sk(skb->sk);
 }
 
-<<<<<<< HEAD
 /*由sock转为inet socket(同时包含ipv4/ipv6支持）*/
-static inline struct inet_sock *inet_sk(const struct sock *sk)
-{
-	return (struct inet_sock *)sk;
-}
-=======
 #define inet_sk(ptr) container_of_const(ptr, struct inet_sock, sk)
->>>>>>> 9d1694dc
 
 static inline void __inet_sk_copy_descendant(struct sock *sk_to,
 					     const struct sock *sk_from,
