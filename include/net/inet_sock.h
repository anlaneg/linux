/* SPDX-License-Identifier: GPL-2.0-or-later */
/*
 * INET		An implementation of the TCP/IP protocol suite for the LINUX
 *		operating system.  INET is implemented using the  BSD Socket
 *		interface as the means of communication with the user level.
 *
 *		Definitions for inet_sock
 *
 * Authors:	Many, reorganised here by
 * 		Arnaldo Carvalho de Melo <acme@mandriva.com>
 */
#ifndef _INET_SOCK_H
#define _INET_SOCK_H

#include <linux/bitops.h>
#include <linux/string.h>
#include <linux/types.h>
#include <linux/jhash.h>
#include <linux/netdevice.h>

#include <net/flow.h>
#include <net/sock.h>
#include <net/request_sock.h>
#include <net/netns/hash.h>
#include <net/tcp_states.h>
#include <net/l3mdev.h>

/** struct ip_options - IP Options
 *
 * @faddr - Saved first hop address
 * @nexthop - Saved nexthop address in LSRR and SSRR
 * @is_strictroute - Strict source route
 * @srr_is_hit - Packet destination addr was our one
 * @is_changed - IP checksum more not valid
 * @rr_needaddr - Need to record addr of outgoing dev
 * @ts_needtime - Need to record timestamp
 * @ts_needaddr - Need to record addr of outgoing dev
 */
struct ip_options {
	__be32		faddr;
	__be32		nexthop;
	//报文内的ip选项总长度
	unsigned char	optlen;
	unsigned char	srr;
	unsigned char	rr;
	unsigned char	ts;
	unsigned char	is_strictroute:1,
			srr_is_hit:1,
			is_changed:1,
			rr_needaddr:1,
			ts_needtime:1,
			ts_needaddr:1;
	unsigned char	router_alert;
	unsigned char	cipso;
	unsigned char	__pad2;
	unsigned char	__data[];
};

struct ip_options_rcu {
	struct rcu_head rcu;
	struct ip_options opt;/*ip选项*/
};

struct ip_options_data {
	struct ip_options_rcu	opt;
	char			data[40];
};

struct inet_request_sock {
	struct request_sock	req;
#define ir_loc_addr		req.__req_common.skc_rcv_saddr
#define ir_rmt_addr		req.__req_common.skc_daddr
//端口号（主机序）
#define ir_num			req.__req_common.skc_num
//对端端口号（网络序）
#define ir_rmt_port		req.__req_common.skc_dport
#define ir_v6_rmt_addr		req.__req_common.skc_v6_daddr
#define ir_v6_loc_addr		req.__req_common.skc_v6_rcv_saddr
#define ir_iif			req.__req_common.skc_bound_dev_if
#define ir_cookie		req.__req_common.skc_cookie
#define ireq_net		req.__req_common.skc_net
#define ireq_state		req.__req_common.skc_state
#define ireq_family		req.__req_common.skc_family

	u16			snd_wscale : 4,
				rcv_wscale : 4,
				tstamp_ok  : 1,
				sack_ok	   : 1,
				wscale_ok  : 1,
				/*是否开启enc标记*/
				ecn_ok	   : 1,
				acked	   : 1,
				no_srccheck: 1,
				smc_ok	   : 1;
	//构造skb时要设置的skb->mark
	u32                     ir_mark;
	union {
		struct ip_options_rcu __rcu	*ireq_opt;
#if IS_ENABLED(CONFIG_IPV6)
		struct {
			struct ipv6_txoptions	*ipv6_opt;
			struct sk_buff		*pktopts;
		};
#endif
	};
};

static inline struct inet_request_sock *inet_rsk(const struct request_sock *sk)
{
	return (struct inet_request_sock *)sk;
}

static inline u32 inet_request_mark(const struct sock *sk, struct sk_buff *skb)
{
    //如果未设置socket sk_mark,且容许接受skb的mark,则返回skb->mark,否则使用socket->sk_mark
	if (!sk->sk_mark && sock_net(sk)->ipv4.sysctl_tcp_fwmark_accept)
		return skb->mark;

	return sk->sk_mark;
}

static inline int inet_request_bound_dev_if(const struct sock *sk,
					    struct sk_buff *skb)
{
#ifdef CONFIG_NET_L3_MASTER_DEV
	struct net *net = sock_net(sk);

	if (!sk->sk_bound_dev_if && net->ipv4.sysctl_tcp_l3mdev_accept)
		return l3mdev_master_ifindex_by_index(net, skb->skb_iif);
#endif

	return sk->sk_bound_dev_if;
}

static inline int inet_sk_bound_l3mdev(const struct sock *sk)
{
#ifdef CONFIG_NET_L3_MASTER_DEV
	struct net *net = sock_net(sk);

	if (!net->ipv4.sysctl_tcp_l3mdev_accept)
		return l3mdev_master_ifindex_by_index(net,
						      sk->sk_bound_dev_if);
#endif

	return 0;
}

static inline bool inet_bound_dev_eq(bool l3mdev_accept, int bound_dev_if,
				     int dif, int sdif)
{
	if (!bound_dev_if)
		return !sdif || l3mdev_accept;
	return bound_dev_if == dif || bound_dev_if == sdif;
}

struct inet_cork {
	unsigned int		flags;
	__be32			addr;
	struct ip_options	*opt;
	unsigned int		fragsize;
	int			length; /* Total length of all frames */
	struct dst_entry	*dst;
	u8			tx_flags;
	__u8			ttl;
	__s16			tos;
	char			priority;
	__u16			gso_size;
	u64			transmit_time;
	u32			mark;
};

struct inet_cork_full {
	struct inet_cork	base;
	struct flowi		fl;
};

struct ip_mc_socklist;
struct ipv6_pinfo;
struct rtable;

/** struct inet_sock - representation of INET sockets
 *
 * @sk - ancestor class
 * @pinet6 - pointer to IPv6 control block
 * @inet_daddr - Foreign IPv4 addr
 * @inet_rcv_saddr - Bound local IPv4 addr
 * @inet_dport - Destination port
 * @inet_num - Local port
 * @inet_saddr - Sending source
 * @uc_ttl - Unicast TTL
 * @inet_sport - Source port
 * @inet_id - ID counter for DF pkts
 * @tos - TOS
 * @mc_ttl - Multicasting TTL
 * @is_icsk - is this an inet_connection_sock?
 * @uc_index - Unicast outgoing device index
 * @mc_index - Multicast device index
 * @mc_list - Group array
 * @cork - info to build ip hdr on each ip frag while socket is corked
 */
struct inet_sock {
	/* sk and pinet6 has to be the first two members of inet_sock */
	struct sock		sk;
#if IS_ENABLED(CONFIG_IPV6)
	struct ipv6_pinfo	*pinet6;
#endif
	/* Socket demultiplex comparisons on incoming packets. */
	/*socket中记录的dstip*/
#define inet_daddr		sk.__sk_common.skc_daddr
//设置接收的地址（报文中的目的ip,一般情况下我们在bind时设置的是0）
#define inet_rcv_saddr		sk.__sk_common.skc_rcv_saddr
	/*sk中记录的dst port*/
#define inet_dport		sk.__sk_common.skc_dport
#define inet_num		sk.__sk_common.skc_num

	__be32			inet_saddr;
	/*构造报文时，使用的ttl,容许app配置，默认值为-1*/
	__s16			uc_ttl;
	__u16			cmsg_flags;
<<<<<<< HEAD
	/*sk中记录的src port*/
	__be16			inet_sport;
	__u16			inet_id;

	/*记录ipv4层选项*/
	struct ip_options_rcu __rcu	*inet_opt;
	int			rx_dst_ifindex;
=======
	struct ip_options_rcu __rcu	*inet_opt;
	__be16			inet_sport;
	__u16			inet_id;

>>>>>>> ce840177
	__u8			tos;
	//ttl小于此值，将被丢包
	__u8			min_ttl;
	__u8			mc_ttl;
	__u8			pmtudisc;
	__u8			recverr:1,
				is_icsk:1,
				freebind:1,
				hdrincl:1,
				mc_loop:1,
				transparent:1,
				mc_all:1,
				nodefrag:1;
	__u8			bind_address_no_port:1,
				recverr_rfc4884:1,
				defer_connect:1; /* Indicates that fastopen_connect is set
						  * and cookie exists so we defer connect
						  * until first data frame is written
						  */
	__u8			rcv_tos;
	__u8			convert_csum;
	int			uc_index;
	int			mc_index;
	__be32			mc_addr;
	struct ip_mc_socklist __rcu	*mc_list;
	struct inet_cork_full	cork;
};

#define IPCORK_OPT	1	/* ip-options has been held in ipcork.opt */
#define IPCORK_ALLFRAG	2	/* always fragment (for ipv6 for now) */

/* cmsg flags for inet */
#define IP_CMSG_PKTINFO		BIT(0)
#define IP_CMSG_TTL		BIT(1)
#define IP_CMSG_TOS		BIT(2)
#define IP_CMSG_RECVOPTS	BIT(3)
#define IP_CMSG_RETOPTS		BIT(4)
#define IP_CMSG_PASSSEC		BIT(5)
#define IP_CMSG_ORIGDSTADDR	BIT(6)
#define IP_CMSG_CHECKSUM	BIT(7)
#define IP_CMSG_RECVFRAGSIZE	BIT(8)

/**
 * sk_to_full_sk - Access to a full socket
 * @sk: pointer to a socket
 *
 * SYNACK messages might be attached to request sockets.
 * Some places want to reach the listener in this case.
 */
static inline struct sock *sk_to_full_sk(struct sock *sk)
{
#ifdef CONFIG_INET
	if (sk && sk->sk_state == TCP_NEW_SYN_RECV)
		sk = inet_reqsk(sk)->rsk_listener;
#endif
	return sk;
}

/* sk_to_full_sk() variant with a const argument */
static inline const struct sock *sk_const_to_full_sk(const struct sock *sk)
{
#ifdef CONFIG_INET
	if (sk && sk->sk_state == TCP_NEW_SYN_RECV)
		sk = ((const struct request_sock *)sk)->rsk_listener;
#endif
	return sk;
}

static inline struct sock *skb_to_full_sk(const struct sk_buff *skb)
{
	return sk_to_full_sk(skb->sk);
}

/*由sock转为ipv4 socket*/
static inline struct inet_sock *inet_sk(const struct sock *sk)
{
	return (struct inet_sock *)sk;
}

static inline void __inet_sk_copy_descendant(struct sock *sk_to,
					     const struct sock *sk_from,
					     const int ancestor_size)
{
	memcpy(inet_sk(sk_to) + 1, inet_sk(sk_from) + 1,
	       sk_from->sk_prot->obj_size - ancestor_size);
}

int inet_sk_rebuild_header(struct sock *sk);

/**
 * inet_sk_state_load - read sk->sk_state for lockless contexts
 * @sk: socket pointer
 *
 * Paired with inet_sk_state_store(). Used in places we don't hold socket lock:
 * tcp_diag_get_info(), tcp_get_info(), tcp_poll(), get_tcp4_sock() ...
 */
static inline int inet_sk_state_load(const struct sock *sk)
{
	/* state change might impact lockless readers. */
	return smp_load_acquire(&sk->sk_state);
}

/**
 * inet_sk_state_store - update sk->sk_state
 * @sk: socket pointer
 * @newstate: new state
 *
 * Paired with inet_sk_state_load(). Should be used in contexts where
 * state change might impact lockless readers.
 */
void inet_sk_state_store(struct sock *sk, int newstate);

void inet_sk_set_state(struct sock *sk, int state);

static inline unsigned int __inet_ehashfn(const __be32 laddr,
					  const __u16 lport,
					  const __be32 faddr,
					  const __be16 fport,
					  u32 initval)
{
	return jhash_3words((__force __u32) laddr,
			    (__force __u32) faddr,
			    ((__u32) lport) << 16 | (__force __u32)fport,
			    initval);
}

struct request_sock *inet_reqsk_alloc(const struct request_sock_ops *ops,
				      struct sock *sk_listener,
				      bool attach_listener);

static inline __u8 inet_sk_flowi_flags(const struct sock *sk)
{
	__u8 flags = 0;

	if (inet_sk(sk)->transparent || inet_sk(sk)->hdrincl)
		flags |= FLOWI_FLAG_ANYSRC;
	return flags;
}

static inline void inet_inc_convert_csum(struct sock *sk)
{
	inet_sk(sk)->convert_csum++;
}

static inline void inet_dec_convert_csum(struct sock *sk)
{
	if (inet_sk(sk)->convert_csum > 0)
		inet_sk(sk)->convert_csum--;
}

static inline bool inet_get_convert_csum(struct sock *sk)
{
	return !!inet_sk(sk)->convert_csum;
}


static inline bool inet_can_nonlocal_bind(struct net *net,
					  struct inet_sock *inet)
{
	return net->ipv4.sysctl_ip_nonlocal_bind ||
		inet->freebind || inet->transparent;
}

#endif	/* _INET_SOCK_H */<|MERGE_RESOLUTION|>--- conflicted
+++ resolved
@@ -217,20 +217,12 @@
 	/*构造报文时，使用的ttl,容许app配置，默认值为-1*/
 	__s16			uc_ttl;
 	__u16			cmsg_flags;
-<<<<<<< HEAD
+	/*记录ipv4层选项*/
+	struct ip_options_rcu __rcu	*inet_opt;
 	/*sk中记录的src port*/
 	__be16			inet_sport;
 	__u16			inet_id;
 
-	/*记录ipv4层选项*/
-	struct ip_options_rcu __rcu	*inet_opt;
-	int			rx_dst_ifindex;
-=======
-	struct ip_options_rcu __rcu	*inet_opt;
-	__be16			inet_sport;
-	__u16			inet_id;
-
->>>>>>> ce840177
 	__u8			tos;
 	//ttl小于此值，将被丢包
 	__u8			min_ttl;
