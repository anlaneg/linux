/* SPDX-License-Identifier: GPL-2.0-or-later */
/*
 * INET		An implementation of the TCP/IP protocol suite for the LINUX
 *		operating system.  INET is implemented using the  BSD Socket
 *		interface as the means of communication with the user level.
 *
 *		Definitions for the TCP protocol sk_state field.
 */
#ifndef _LINUX_TCP_STATES_H
#define _LINUX_TCP_STATES_H

enum {
	TCP_ESTABLISHED = 1,
	TCP_SYN_SENT,/*本机已发syn*/
	TCP_SYN_RECV,/*本机收到syn*/
	TCP_FIN_WAIT1,/*本机想关闭，已向对端发送了fin*/
	TCP_FIN_WAIT2,/*本机向对端发送了fin,且对端针对此fin已回复ack*/
	/*本机收到fin,关且本机已针对此fin回复ack*/
	TCP_TIME_WAIT,
	/*socket首个状态*/
	TCP_CLOSE,
	/*本机收到对端发送过来的fin,且本端针对此fin回复了actk*/
	TCP_CLOSE_WAIT,
	/*之前已确认了对端的fin,当前状态本端关闭，发送了fin,等待对端响应ack*/
	TCP_LAST_ACK,
	//socket监听后首个注册状态
	TCP_LISTEN,
	/*本机向对端发送了fin,但对端没有针以此fin回复ack,而是发送了fin,此时认定两端同时关闭*/
	TCP_CLOSING,	/* Now a valid state */
<<<<<<< HEAD
	TCP_NEW_SYN_RECV,//收到syn报文，创建req_socket
=======
	TCP_NEW_SYN_RECV,
	TCP_BOUND_INACTIVE, /* Pseudo-state for inet_diag */
>>>>>>> 9d1694dc

	TCP_MAX_STATES	/* Leave at the end! */
};

#define TCP_STATE_MASK	0xF

#define TCP_ACTION_FIN	(1 << TCP_CLOSE)

enum {
	TCPF_ESTABLISHED = (1 << TCP_ESTABLISHED),
	TCPF_SYN_SENT	 = (1 << TCP_SYN_SENT),
	TCPF_SYN_RECV	 = (1 << TCP_SYN_RECV),
	TCPF_FIN_WAIT1	 = (1 << TCP_FIN_WAIT1),
	TCPF_FIN_WAIT2	 = (1 << TCP_FIN_WAIT2),
	TCPF_TIME_WAIT	 = (1 << TCP_TIME_WAIT),
	TCPF_CLOSE	 = (1 << TCP_CLOSE),
	TCPF_CLOSE_WAIT	 = (1 << TCP_CLOSE_WAIT),
	TCPF_LAST_ACK	 = (1 << TCP_LAST_ACK),
	TCPF_LISTEN	 = (1 << TCP_LISTEN),
	TCPF_CLOSING	 = (1 << TCP_CLOSING),
	TCPF_NEW_SYN_RECV = (1 << TCP_NEW_SYN_RECV),
	TCPF_BOUND_INACTIVE = (1 << TCP_BOUND_INACTIVE),
};

#endif	/* _LINUX_TCP_STATES_H */<|MERGE_RESOLUTION|>--- conflicted
+++ resolved
@@ -27,12 +27,8 @@
 	TCP_LISTEN,
 	/*本机向对端发送了fin,但对端没有针以此fin回复ack,而是发送了fin,此时认定两端同时关闭*/
 	TCP_CLOSING,	/* Now a valid state */
-<<<<<<< HEAD
 	TCP_NEW_SYN_RECV,//收到syn报文，创建req_socket
-=======
-	TCP_NEW_SYN_RECV,
 	TCP_BOUND_INACTIVE, /* Pseudo-state for inet_diag */
->>>>>>> 9d1694dc
 
 	TCP_MAX_STATES	/* Leave at the end! */
 };
