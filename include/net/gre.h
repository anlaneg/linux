/* SPDX-License-Identifier: GPL-2.0 */
#ifndef __LINUX_GRE_H
#define __LINUX_GRE_H

#include <linux/skbuff.h>
#include <net/ip_tunnels.h>

struct gre_base_hdr {
	__be16 flags;
	__be16 protocol;
} __packed;

struct gre_full_hdr {
	struct gre_base_hdr fixed_header;
	__be16 csum;
	__be16 reserved1;
	__be32 key;
	__be32 seq;
} __packed;
#define GRE_HEADER_SECTION 4

#define GREPROTO_CISCO		0
#define GREPROTO_PPTP		1
#define GREPROTO_MAX		2
#define GRE_IP_PROTO_MAX	2

struct gre_protocol {
	int  (*handler)(struct sk_buff *skb);
	void (*err_handler)(struct sk_buff *skb, u32 info);
};

int gre_add_protocol(const struct gre_protocol *proto, u8 version);
int gre_del_protocol(const struct gre_protocol *proto, u8 version);

struct net_device *gretap_fb_dev_create(struct net *net, const char *name,
				       u8 name_assign_type);
int gre_parse_header(struct sk_buff *skb, struct tnl_ptk_info *tpi,
		     bool *csum_err, __be16 proto, int nhs);

static inline bool netif_is_gretap(const struct net_device *dev)
{
	return dev->rtnl_link_ops &&
	       !strcmp(dev->rtnl_link_ops->kind, "gretap");
}

static inline bool netif_is_ip6gretap(const struct net_device *dev)
{
	return dev->rtnl_link_ops &&
	       !strcmp(dev->rtnl_link_ops->kind, "ip6gretap");
}

//计算gre头部长度
static inline int gre_calc_hlen(__be16 o_flags)
{
	int addend = 4;

	//不考虑routing标记问题
	if (o_flags & TUNNEL_CSUM)
		addend += 4;//含checksum，加４字节
	if (o_flags & TUNNEL_KEY)
		addend += 4;
	if (o_flags & TUNNEL_SEQ)
		addend += 4;
	return addend;
}

static inline __be16 gre_flags_to_tnl_flags(__be16 flags)
{
	__be16 tflags = 0;

	if (flags & GRE_CSUM)
		tflags |= TUNNEL_CSUM;
	if (flags & GRE_ROUTING)
		tflags |= TUNNEL_ROUTING;
	if (flags & GRE_KEY)
		tflags |= TUNNEL_KEY;
	if (flags & GRE_SEQ)
		tflags |= TUNNEL_SEQ;
	if (flags & GRE_STRICT)
		tflags |= TUNNEL_STRICT;
	if (flags & GRE_REC)
		tflags |= TUNNEL_REC;
	if (flags & GRE_VERSION)
		tflags |= TUNNEL_VERSION;

	return tflags;
}

static inline __be16 gre_tnl_flags_to_gre_flags(__be16 tflags)
{
	__be16 flags = 0;

	if (tflags & TUNNEL_CSUM)
		flags |= GRE_CSUM;
	if (tflags & TUNNEL_ROUTING)
		flags |= GRE_ROUTING;
	if (tflags & TUNNEL_KEY)
		flags |= GRE_KEY;
	if (tflags & TUNNEL_SEQ)
		flags |= GRE_SEQ;
	if (tflags & TUNNEL_STRICT)
		flags |= GRE_STRICT;
	if (tflags & TUNNEL_REC)
		flags |= GRE_REC;
	if (tflags & TUNNEL_VERSION)
		flags |= GRE_VERSION;

	return flags;
}

<<<<<<< HEAD
static inline __sum16 gre_checksum(struct sk_buff *skb)
{
	__wsum csum;

	if (skb->ip_summed == CHECKSUM_PARTIAL)
		csum = lco_csum(skb);
	else
		csum = skb_checksum(skb, 0, skb->len, 0);
	return csum_fold(csum);
}

//构造gre头部
=======
>>>>>>> 52e44129
static inline void gre_build_header(struct sk_buff *skb, int hdr_len,
				    __be16 flags, __be16 proto,
				    __be32 key, __be32 seq)
{
	struct gre_base_hdr *greh;

	skb_push(skb, hdr_len);

	skb_set_inner_protocol(skb, proto);
	skb_reset_transport_header(skb);
	greh = (struct gre_base_hdr *)skb->data;
	greh->flags = gre_tnl_flags_to_gre_flags(flags);
	greh->protocol = proto;

	if (flags & (TUNNEL_KEY | TUNNEL_CSUM | TUNNEL_SEQ)) {
		__be32 *ptr = (__be32 *)(((u8 *)greh) + hdr_len - 4);

		if (flags & TUNNEL_SEQ) {
			*ptr = seq;
			ptr--;
		}
		if (flags & TUNNEL_KEY) {
			*ptr = key;
			ptr--;
		}
		if (flags & TUNNEL_CSUM &&
		    !(skb_shinfo(skb)->gso_type &
		      (SKB_GSO_GRE | SKB_GSO_GRE_CSUM))) {
			*ptr = 0;
			if (skb->ip_summed == CHECKSUM_PARTIAL) {
				*(__sum16 *)ptr = csum_fold(lco_csum(skb));
			} else {
				skb->ip_summed = CHECKSUM_PARTIAL;
				skb->csum_start = skb_transport_header(skb) - skb->head;
				skb->csum_offset = sizeof(*greh);
			}
		}
	}
}

#endif<|MERGE_RESOLUTION|>--- conflicted
+++ resolved
@@ -108,21 +108,7 @@
 	return flags;
 }
 
-<<<<<<< HEAD
-static inline __sum16 gre_checksum(struct sk_buff *skb)
-{
-	__wsum csum;
-
-	if (skb->ip_summed == CHECKSUM_PARTIAL)
-		csum = lco_csum(skb);
-	else
-		csum = skb_checksum(skb, 0, skb->len, 0);
-	return csum_fold(csum);
-}
-
 //构造gre头部
-=======
->>>>>>> 52e44129
 static inline void gre_build_header(struct sk_buff *skb, int hdr_len,
 				    __be16 flags, __be16 proto,
 				    __be32 key, __be32 seq)
