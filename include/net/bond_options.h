/* SPDX-License-Identifier: GPL-2.0-or-later */
/*
 * drivers/net/bond/bond_options.h - bonding options
 * Copyright (c) 2013 Nikolay Aleksandrov <nikolay@redhat.com>
 */

#ifndef _NET_BOND_OPTIONS_H
#define _NET_BOND_OPTIONS_H

#define BOND_OPT_MAX_NAMELEN 32
#define BOND_OPT_VALID(opt) ((opt) < BOND_OPT_LAST)
#define BOND_MODE_ALL_EX(x) (~(x))

/* Option flags:
 * BOND_OPTFLAG_NOSLAVES - check if the bond device is empty before setting
 * BOND_OPTFLAG_IFDOWN - check if the bond device is down before setting
 * BOND_OPTFLAG_RAWVAL - the option parses the value itself
 */
enum {
	BOND_OPTFLAG_NOSLAVES	= BIT(0),
	BOND_OPTFLAG_IFDOWN	= BIT(1),
	BOND_OPTFLAG_RAWVAL	= BIT(2)
};

/* Value type flags:
 * BOND_VALFLAG_DEFAULT - mark the value as default
 * BOND_VALFLAG_(MIN|MAX) - mark the value as min/max
 */
enum {
	BOND_VALFLAG_DEFAULT	= BIT(0),
	BOND_VALFLAG_MIN	= BIT(1),
	BOND_VALFLAG_MAX	= BIT(2)
};

/* Option IDs, their bit positions correspond to their IDs */
enum {
	BOND_OPT_MODE,
	BOND_OPT_PACKETS_PER_SLAVE,
	BOND_OPT_XMIT_HASH,
	BOND_OPT_ARP_VALIDATE,
	BOND_OPT_ARP_ALL_TARGETS,
	BOND_OPT_FAIL_OVER_MAC,
	BOND_OPT_ARP_INTERVAL,
	BOND_OPT_ARP_TARGETS,
	BOND_OPT_DOWNDELAY,
	BOND_OPT_UPDELAY,
	BOND_OPT_LACP_RATE,
	BOND_OPT_MINLINKS,
	BOND_OPT_AD_SELECT,
	BOND_OPT_NUM_PEER_NOTIF,
	BOND_OPT_MIIMON,
	BOND_OPT_PRIMARY,
	BOND_OPT_PRIMARY_RESELECT,
	BOND_OPT_USE_CARRIER,
	BOND_OPT_ACTIVE_SLAVE,
	BOND_OPT_QUEUE_ID,
	BOND_OPT_ALL_SLAVES_ACTIVE,
	BOND_OPT_RESEND_IGMP,
	BOND_OPT_LP_INTERVAL,
	BOND_OPT_SLAVES,
	BOND_OPT_TLB_DYNAMIC_LB,
	BOND_OPT_AD_ACTOR_SYS_PRIO,
	BOND_OPT_AD_ACTOR_SYSTEM,
	BOND_OPT_AD_USER_PORT_KEY,
	BOND_OPT_NUM_PEER_NOTIF_ALIAS,
	BOND_OPT_PEER_NOTIF_DELAY,
	BOND_OPT_LACP_ACTIVE,
	BOND_OPT_MISSED_MAX,
	BOND_OPT_NS_TARGETS,
	BOND_OPT_LAST
};

/* This structure is used for storing option values and for passing option
 * values when changing an option. The logic when used as an arg is as follows:
 * - if value != ULLONG_MAX -> parse value
 * - if string != NULL -> parse string
 * - if the opt is RAW data and length less than maxlen,
 *   copy the data to extra storage
 */

#define BOND_OPT_EXTRA_MAXLEN 16
struct bond_opt_value {
	char *string;
	u64 value;
	u32 flags;
	char extra[BOND_OPT_EXTRA_MAXLEN];
};

struct bonding;

struct bond_option {
    /*bond配置选项编号*/
	int id;
	/*bond配置选项名称*/
	const char *name;
	/*bond配置选项描述信息*/
	const char *desc;
	u32 flags;

	/* unsuppmodes is used to denote modes in which the option isn't
	 * supported.
	 */
	unsigned long unsuppmodes;
	/* supported values which this option can have, can be a subset of
	 * BOND_OPTVAL_RANGE's value range
	 */
	const struct bond_opt_value *values;/*选项容许的值（集合）*/

	/*为bond设备使能配置值*/
	int (*set)(struct bonding *bond, const struct bond_opt_value *val);
};

int __bond_opt_set(struct bonding *bond, unsigned int option,
		   struct bond_opt_value *val);
int __bond_opt_set_notify(struct bonding *bond, unsigned int option,
			  struct bond_opt_value *val);
int bond_opt_tryset_rtnl(struct bonding *bond, unsigned int option, char *buf);

const struct bond_opt_value *bond_opt_parse(const struct bond_option *opt,
					    struct bond_opt_value *val);
const struct bond_option *bond_opt_get(unsigned int option);
const struct bond_option *bond_opt_get_by_name(const char *name);
const struct bond_opt_value *bond_opt_get_val(unsigned int option, u64 val);

/* This helper is used to initialize a bond_opt_value structure for parameter
 * passing. There should be either a valid string or value, but not both.
 * When value is ULLONG_MAX then string will be used.
 */
static inline void __bond_opt_init(struct bond_opt_value *optval,
<<<<<<< HEAD
				   char *string/*字符串类型配置*/, u64 value/*整数类型配置*/)
{
	memset(optval, 0, sizeof(*optval));
	optval->value = ULLONG_MAX;
	/*检查使用哪类配置*/
	if (value == ULLONG_MAX)
		optval->string = string;
	else
=======
				   char *string, u64 value,
				   void *extra, size_t extra_len)
{
	memset(optval, 0, sizeof(*optval));
	optval->value = ULLONG_MAX;
	if (value != ULLONG_MAX)
>>>>>>> 028192fe
		optval->value = value;
	else if (string)
		optval->string = string;
	else if (extra_len <= BOND_OPT_EXTRA_MAXLEN)
		memcpy(optval->extra, extra, extra_len);
}
<<<<<<< HEAD
/*初始化整数类型配置*/
#define bond_opt_initval(optval, value) __bond_opt_init(optval, NULL, value)
/*初始化字符串类型配置*/
#define bond_opt_initstr(optval, str) __bond_opt_init(optval, str, ULLONG_MAX)
=======
#define bond_opt_initval(optval, value) __bond_opt_init(optval, NULL, value, NULL, 0)
#define bond_opt_initstr(optval, str) __bond_opt_init(optval, str, ULLONG_MAX, NULL, 0)
#define bond_opt_initextra(optval, extra, extra_len) \
	__bond_opt_init(optval, NULL, ULLONG_MAX, extra, extra_len)
>>>>>>> 028192fe

void bond_option_arp_ip_targets_clear(struct bonding *bond);
#if IS_ENABLED(CONFIG_IPV6)
void bond_option_ns_ip6_targets_clear(struct bonding *bond);
#endif

#endif /* _NET_BOND_OPTIONS_H */<|MERGE_RESOLUTION|>--- conflicted
+++ resolved
@@ -127,40 +127,25 @@
  * When value is ULLONG_MAX then string will be used.
  */
 static inline void __bond_opt_init(struct bond_opt_value *optval,
-<<<<<<< HEAD
-				   char *string/*字符串类型配置*/, u64 value/*整数类型配置*/)
+				   char *string/*字符串类型配置*/, u64 value/*整数类型配置*/,
+				   void *extra, size_t extra_len)
 {
 	memset(optval, 0, sizeof(*optval));
 	optval->value = ULLONG_MAX;
 	/*检查使用哪类配置*/
-	if (value == ULLONG_MAX)
-		optval->string = string;
-	else
-=======
-				   char *string, u64 value,
-				   void *extra, size_t extra_len)
-{
-	memset(optval, 0, sizeof(*optval));
-	optval->value = ULLONG_MAX;
 	if (value != ULLONG_MAX)
->>>>>>> 028192fe
 		optval->value = value;
 	else if (string)
 		optval->string = string;
 	else if (extra_len <= BOND_OPT_EXTRA_MAXLEN)
 		memcpy(optval->extra, extra, extra_len);
 }
-<<<<<<< HEAD
 /*初始化整数类型配置*/
-#define bond_opt_initval(optval, value) __bond_opt_init(optval, NULL, value)
+#define bond_opt_initval(optval, value) __bond_opt_init(optval, NULL, value, NULL, 0)
 /*初始化字符串类型配置*/
-#define bond_opt_initstr(optval, str) __bond_opt_init(optval, str, ULLONG_MAX)
-=======
-#define bond_opt_initval(optval, value) __bond_opt_init(optval, NULL, value, NULL, 0)
 #define bond_opt_initstr(optval, str) __bond_opt_init(optval, str, ULLONG_MAX, NULL, 0)
 #define bond_opt_initextra(optval, extra, extra_len) \
 	__bond_opt_init(optval, NULL, ULLONG_MAX, extra, extra_len)
->>>>>>> 028192fe
 
 void bond_option_arp_ip_targets_clear(struct bonding *bond);
 #if IS_ENABLED(CONFIG_IPV6)
