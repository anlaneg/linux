--- conflicted
+++ resolved
@@ -111,16 +111,11 @@
 #define LISTENING_NULLS_BASE (1U << 29)
 struct inet_listen_hashbucket {
 	spinlock_t		lock;
-<<<<<<< HEAD
 	unsigned int		count;//已加入的socket数目
-	struct hlist_head	head;//hash表
-=======
-	unsigned int		count;
 	union {
-		struct hlist_head	head;
+		struct hlist_head	head;//hash表
 		struct hlist_nulls_head	nulls_head;
 	};
->>>>>>> 46cf053e
 };
 
 /* This is for listening sockets, thus all sockets which possess wildcards. */
