/* SPDX-License-Identifier: GPL-2.0-or-later */
/*
 * INET		An implementation of the TCP/IP protocol suite for the LINUX
 *		operating system.  INET is implemented using the BSD Socket
 *		interface as the means of communication with the user level.
 *
 * Authors:	Lotsa people, from code originally in tcp
 */

#ifndef _INET_HASHTABLES_H
#define _INET_HASHTABLES_H


#include <linux/interrupt.h>
#include <linux/ip.h>
#include <linux/ipv6.h>
#include <linux/list.h>
#include <linux/slab.h>
#include <linux/socket.h>
#include <linux/spinlock.h>
#include <linux/types.h>
#include <linux/wait.h>

#include <net/inet_connection_sock.h>
#include <net/inet_sock.h>
#include <net/sock.h>
#include <net/route.h>
#include <net/tcp_states.h>
#include <net/netns/hash.h>

#include <linux/refcount.h>
#include <asm/byteorder.h>

/* This is for all connections with a full identity, no wildcards.
 * The 'e' prefix stands for Establish, but we really put all sockets
 * but LISTEN ones.
 */
struct inet_ehash_bucket {
	struct hlist_nulls_head chain;
};

/* There are a few simple rules, which allow for local port reuse by
 * an application.  In essence:
 *
 *	1) Sockets bound to different interfaces may share a local port.
 *	   Failing that, goto test 2.
 *	2) If all sockets have sk->sk_reuse set, and none of them are in
 *	   TCP_LISTEN state, the port may be shared.
 *	   Failing that, goto test 3.
 *	3) If all sockets are bound to a specific inet_sk(sk)->rcv_saddr local
 *	   address, and none of them are the same, the port may be
 *	   shared.
 *	   Failing this, the port cannot be shared.
 *
 * The interesting point, is test #2.  This is what an FTP server does
 * all day.  To optimize this case we use a specific flag bit defined
 * below.  As we add sockets to a bind bucket list, we perform a
 * check of: (newsk->sk_reuse && (newsk->sk_state != TCP_LISTEN))
 * As long as all sockets added to a bind bucket pass this test,
 * the flag bit will be set.
 * The resulting situation is that tcp_v[46]_verify_bind() can just check
 * for this flag bit, if it is set and the socket trying to bind has
 * sk->sk_reuse set, we don't even have to walk the owners list at all,
 * we return that it is ok to bind this socket to the requested local port.
 *
 * Sounds like a lot of work, but it is worth it.  In a more naive
 * implementation (ie. current FreeBSD etc.) the entire list of ports
 * must be walked for each data port opened by an ftp server.  Needless
 * to say, this does not scale at all.  With a couple thousand FTP
 * users logged onto your box, isn't it nice to know that new data
 * ports are created in O(1) time?  I thought so. ;-)	-DaveM
 */
#define FASTREUSEPORT_ANY	1
#define FASTREUSEPORT_STRICT	2

struct inet_bind_bucket {
	possible_net_t		ib_net;
	int			l3mdev;
	unsigned short		port;
	signed char		fastreuse;
	signed char		fastreuseport;
	kuid_t			fastuid;
#if IS_ENABLED(CONFIG_IPV6)
	struct in6_addr		fast_v6_rcv_saddr;
#endif
	__be32			fast_rcv_saddr;
	unsigned short		fast_sk_family;
	bool			fast_ipv6_only;
	struct hlist_node	node;
	struct hlist_head	owners;
};

static inline struct net *ib_net(struct inet_bind_bucket *ib)
{
	return read_pnet(&ib->ib_net);
}

#define inet_bind_bucket_for_each(tb, head) \
	hlist_for_each_entry(tb, head, node)

struct inet_bind_hashbucket {
	spinlock_t		lock;
	struct hlist_head	chain;
};

/* Sockets can be hashed in established or listening table.
 * We must use different 'nulls' end-of-chain value for all hash buckets :
 * A socket might transition from ESTABLISH to LISTEN state without
 * RCU grace period. A lookup in ehash table needs to handle this case.
 */
#define LISTENING_NULLS_BASE (1U << 29)
struct inet_listen_hashbucket {
	spinlock_t		lock;//冲突链保护锁
	unsigned int		count;//已加入的socket数目
	union {
		struct hlist_head	head;//hash表
		struct hlist_nulls_head	nulls_head;
	};
};

/* This is for listening sockets, thus all sockets which possess wildcards. */
#define INET_LHTABLE_SIZE	32	/* Yes, really, this is all you need. */

struct inet_hashinfo {
	/* This is for sockets with full identity only.  Sockets here will
	 * always be without wildcards and will have the following invariant:
	 *
	 *          TCP_ESTABLISHED <= sk->sk_state < TCP_CLOSE
	 *
	 */
	struct inet_ehash_bucket	*ehash;//已建立稳定连接的sockets表
	spinlock_t			*ehash_locks;
	unsigned int			ehash_mask;//ehash表桶mask
	unsigned int			ehash_locks_mask;

	/* Ok, let's try this, I give up, we do need a local binding
	 * TCP hash as well as the others for fast bind/connect.
	 */
	struct kmem_cache		*bind_bucket_cachep;
	struct inet_bind_hashbucket	*bhash;
	unsigned int			bhash_size;

	/* The 2nd listener table hashed by local port and address */
	unsigned int			lhash2_mask;//监听表桶mask
	struct inet_listen_hashbucket	*lhash2;//已被监听的sockets表

	/* All the above members are written once at bootup and
	 * never written again _or_ are predominantly read-access.
	 *
	 * Now align to a new cache line as all the following members
	 * might be often dirty.
	 */
	/* All sockets in TCP_LISTEN state will be in listening_hash.
	 * This is the only table where wildcard'd TCP sockets can
	 * exist.  listening_hash is only hashed by local port number.
	 * If lhash2 is initialized, the same socket will also be hashed
	 * to lhash2 by port and address.
	 */
	struct inet_listen_hashbucket	listening_hash[INET_LHTABLE_SIZE]
					____cacheline_aligned_in_smp;//已监听sockets表
};

#define inet_lhash2_for_each_icsk_rcu(__icsk, list) \
	hlist_for_each_entry_rcu(__icsk, list, icsk_listen_portaddr_node)

static inline struct inet_listen_hashbucket *
inet_lhash2_bucket(struct inet_hashinfo *h, u32 hash)
{
	return &h->lhash2[hash & h->lhash2_mask];
}

static inline struct inet_ehash_bucket *inet_ehash_bucket(
	struct inet_hashinfo *hashinfo,
	unsigned int hash)
{
	return &hashinfo->ehash[hash & hashinfo->ehash_mask];
}

static inline spinlock_t *inet_ehash_lockp(
	struct inet_hashinfo *hashinfo,
	unsigned int hash)
{
	return &hashinfo->ehash_locks[hash & hashinfo->ehash_locks_mask];
}

int inet_ehash_locks_alloc(struct inet_hashinfo *hashinfo);

static inline void inet_ehash_locks_free(struct inet_hashinfo *hashinfo)
{
	kvfree(hashinfo->ehash_locks);
	hashinfo->ehash_locks = NULL;
}

static inline bool inet_sk_bound_dev_eq(struct net *net, int bound_dev_if,
					int dif, int sdif)
{
#if IS_ENABLED(CONFIG_NET_L3_MASTER_DEV)
	return inet_bound_dev_eq(!!net->ipv4.sysctl_tcp_l3mdev_accept,
				 bound_dev_if, dif, sdif);
#else
	return inet_bound_dev_eq(true, bound_dev_if, dif, sdif);
#endif
}

struct inet_bind_bucket *
inet_bind_bucket_create(struct kmem_cache *cachep, struct net *net,
			struct inet_bind_hashbucket *head,
			const unsigned short snum, int l3mdev);
void inet_bind_bucket_destroy(struct kmem_cache *cachep,
			      struct inet_bind_bucket *tb);

static inline u32 inet_bhashfn(const struct net *net, const __u16 lport,
			       const u32 bhash_size)
{
	return (lport + net_hash_mix(net)) & (bhash_size - 1);
}

void inet_bind_hash(struct sock *sk, struct inet_bind_bucket *tb,
		    const unsigned short snum);

/* These can have wildcards, don't try too hard. */
static inline u32 inet_lhashfn(const struct net *net, const unsigned short num)
{
	return (num + net_hash_mix(net)) & (INET_LHTABLE_SIZE - 1);
}

static inline int inet_sk_listen_hashfn(const struct sock *sk)
{
	return inet_lhashfn(sock_net(sk), inet_sk(sk)->inet_num);
}

/* Caller must disable local BH processing. */
int __inet_inherit_port(const struct sock *sk, struct sock *child);

void inet_put_port(struct sock *sk);

void inet_hashinfo_init(struct inet_hashinfo *h);
void inet_hashinfo2_init(struct inet_hashinfo *h, const char *name,
			 unsigned long numentries, int scale,
			 unsigned long low_limit,
			 unsigned long high_limit);
int inet_hashinfo2_init_mod(struct inet_hashinfo *h);

bool inet_ehash_insert(struct sock *sk, struct sock *osk);
bool inet_ehash_nolisten(struct sock *sk, struct sock *osk);
int __inet_hash(struct sock *sk, struct sock *osk);
int inet_hash(struct sock *sk);
void inet_unhash(struct sock *sk);

struct sock *__inet_lookup_listener(struct net *net,
				    struct inet_hashinfo *hashinfo,
				    struct sk_buff *skb, int doff,
				    const __be32 saddr, const __be16 sport,
				    const __be32 daddr,
				    const unsigned short hnum,
				    const int dif, const int sdif);

static inline struct sock *inet_lookup_listener(struct net *net,
		struct inet_hashinfo *hashinfo,
		struct sk_buff *skb, int doff,
		__be32 saddr, __be16 sport,
		__be32 daddr, __be16 dport, int dif, int sdif)
{
	return __inet_lookup_listener(net, hashinfo, skb, doff, saddr, sport,
				      daddr, ntohs(dport), dif, sdif);
}

/* Socket demux engine toys. */
/* What happens here is ugly; there's a pair of adjacent fields in
   struct inet_sock; __be16 dport followed by __u16 num.  We want to
   search by pair, so we combine the keys into a single 32bit value
   and compare with 32bit value read from &...->dport.  Let's at least
   make sure that it's not mixed with anything else...
   On 64bit targets we combine comparisons with pair of adjacent __be32
   fields in the same way.
*/
#ifdef __BIG_ENDIAN
#define INET_COMBINED_PORTS(__sport, __dport) \
	((__force __portpair)(((__force __u32)(__be16)(__sport) << 16) | (__u32)(__dport)))
#else /* __LITTLE_ENDIAN */
#define INET_COMBINED_PORTS(__sport, __dport) \
	((__force __portpair)(((__u32)(__dport) << 16) | (__force __u32)(__be16)(__sport)))
#endif

#if (BITS_PER_LONG == 64)
#ifdef __BIG_ENDIAN
#define INET_ADDR_COOKIE(__name, __saddr, __daddr) \
	const __addrpair __name = (__force __addrpair) ( \
				   (((__force __u64)(__be32)(__saddr)) << 32) | \
				   ((__force __u64)(__be32)(__daddr)))
#else /* __LITTLE_ENDIAN */
#define INET_ADDR_COOKIE(__name, __saddr, __daddr) \
	const __addrpair __name = (__force __addrpair) ( \
				   (((__force __u64)(__be32)(__daddr)) << 32) | \
				   ((__force __u64)(__be32)(__saddr)))
#endif /* __BIG_ENDIAN */
#define INET_MATCH(__sk, __net, __cookie, __saddr, __daddr, __ports, __dif, __sdif) \
	(((__sk)->sk_portpair == (__ports))			&&	\
	 ((__sk)->sk_addrpair == (__cookie))			&&	\
	 (((__sk)->sk_bound_dev_if == (__dif))			||	\
	  ((__sk)->sk_bound_dev_if == (__sdif)))		&&	\
	 net_eq(sock_net(__sk), (__net)))
#else /* 32-bit arch */
#define INET_ADDR_COOKIE(__name, __saddr, __daddr) \
	const int __name __deprecated __attribute__((unused))

#define INET_MATCH(__sk, __net, __cookie, __saddr, __daddr, __ports, __dif, __sdif) \
	(((__sk)->sk_portpair == (__ports))		&&		\
	 ((__sk)->sk_daddr	== (__saddr))		&&		\
	 ((__sk)->sk_rcv_saddr	== (__daddr))		&&		\
	 (((__sk)->sk_bound_dev_if == (__dif))		||		\
	  ((__sk)->sk_bound_dev_if == (__sdif)))	&&		\
	 net_eq(sock_net(__sk), (__net)))
#endif /* 64-bit arch */

/* Sockets in TCP_CLOSE state are _always_ taken out of the hash, so we need
 * not check it for lookups anymore, thanks Alexey. -DaveM
 */
struct sock *__inet_lookup_established(struct net *net,
				       struct inet_hashinfo *hashinfo,
				       const __be32 saddr, const __be16 sport,
				       const __be32 daddr, const u16 hnum,
				       const int dif, const int sdif);

static inline struct sock *
	inet_lookup_established(struct net *net, struct inet_hashinfo *hashinfo,
				const __be32 saddr, const __be16 sport,
				const __be32 daddr, const __be16 dport,
				const int dif)
{
	return __inet_lookup_established(net, hashinfo, saddr, sport, daddr,
					 ntohs(dport), dif, 0);
}

//查询对应的此状态对应的sock
static inline struct sock *__inet_lookup(struct net *net,
					 struct inet_hashinfo *hashinfo,
					 struct sk_buff *skb, int doff,//tcp头部长度
					 const __be32 saddr/*源ip*/, const __be16 sport,/*源端口*/
					 const __be32 daddr/*目的ip*/, const __be16 dport,/*目的端口*/
					 const int dif, const int sdif,
					 bool *refcounted)
{
    //将目的端口转为本地值
	u16 hnum = ntohs(dport);
	struct sock *sk;

	//先查询已建立起连接的sock
	sk = __inet_lookup_established(net, hashinfo, saddr, sport,
				       daddr, hnum, dif, sdif);
	*refcounted = true;
	if (sk)
		return sk;
	*refcounted = false;

	//未命中，再查询是否有已被监听的端口sock
	return __inet_lookup_listener(net, hashinfo, skb, doff, saddr,
				      sport, daddr, hnum, dif, sdif);
}

static inline struct sock *inet_lookup(struct net *net,
				       struct inet_hashinfo *hashinfo,
				       struct sk_buff *skb, int doff,
				       const __be32 saddr, const __be16 sport,
				       const __be32 daddr, const __be16 dport,
				       const int dif)
{
	struct sock *sk;
	bool refcounted;

	//检查是否可以创建socket
	sk = __inet_lookup(net, hashinfo, skb, doff, saddr, sport, daddr,
			   dport, dif, 0, &refcounted);

	if (sk && !refcounted && !refcount_inc_not_zero(&sk->sk_refcnt))
		//如果找到监听的sockets，则将sk更改为ＮＵＬＬ,并返回
		sk = NULL;
	return sk;
}

//查询skb对应的socket
static inline struct sock *__inet_lookup_skb(struct inet_hashinfo *hashinfo,
					     struct sk_buff *skb,
					     int doff,//tcp头部长度
					     const __be16 sport,//源port
					     const __be16 dport,//目的port
					     const int sdif,//入接口
					     bool *refcounted)
{
	struct sock *sk = skb_steal_sock(skb, refcounted);
	const struct iphdr *iph = ip_hdr(skb);

<<<<<<< HEAD
	*refcounted = true;

	//如果skb中已有对应的socket,则直接返回
=======
>>>>>>> b032227c
	if (sk)
		return sk;

	//查询skb是否存在此流对应的socket
	return __inet_lookup(dev_net(skb_dst(skb)->dev), hashinfo, skb,
			     doff, iph->saddr, sport,
			     iph->daddr, dport, inet_iif(skb), sdif,
			     refcounted);
}

u32 inet6_ehashfn(const struct net *net,
		  const struct in6_addr *laddr, const u16 lport,
		  const struct in6_addr *faddr, const __be16 fport);

//设置socket的对端ip
static inline void sk_daddr_set(struct sock *sk, __be32 addr)
{
	sk->sk_daddr = addr; /* alias of inet_daddr */
#if IS_ENABLED(CONFIG_IPV6)
	ipv6_addr_set_v4mapped(addr, &sk->sk_v6_daddr);
#endif
}

/*设置socket的本端ip地址*/
static inline void sk_rcv_saddr_set(struct sock *sk, __be32 addr)
{
	sk->sk_rcv_saddr = addr; /* alias of inet_rcv_saddr */
#if IS_ENABLED(CONFIG_IPV6)
	ipv6_addr_set_v4mapped(addr, &sk->sk_v6_rcv_saddr);
#endif
}

int __inet_hash_connect(struct inet_timewait_death_row *death_row,
			struct sock *sk, u32 port_offset,
			int (*check_established)(struct inet_timewait_death_row *,
						 struct sock *, __u16,
						 struct inet_timewait_sock **));

int inet_hash_connect(struct inet_timewait_death_row *death_row,
		      struct sock *sk);
#endif /* _INET_HASHTABLES_H */<|MERGE_RESOLUTION|>--- conflicted
+++ resolved
@@ -390,12 +390,7 @@
 	struct sock *sk = skb_steal_sock(skb, refcounted);
 	const struct iphdr *iph = ip_hdr(skb);
 
-<<<<<<< HEAD
-	*refcounted = true;
-
 	//如果skb中已有对应的socket,则直接返回
-=======
->>>>>>> b032227c
 	if (sk)
 		return sk;
 
