/* SPDX-License-Identifier: GPL-2.0-only */
#ifndef __NET_CFG80211_H
#define __NET_CFG80211_H
/*
 * 802.11 device and configuration interface
 *
 * Copyright 2006-2010	Johannes Berg <johannes@sipsolutions.net>
 * Copyright 2013-2014 Intel Mobile Communications GmbH
 * Copyright 2015-2017	Intel Deutschland GmbH
 * Copyright (C) 2018-2025 Intel Corporation
 */

#include <linux/ethtool.h>
#include <uapi/linux/rfkill.h>
#include <linux/netdevice.h>
#include <linux/debugfs.h>
#include <linux/list.h>
#include <linux/bug.h>
#include <linux/netlink.h>
#include <linux/skbuff.h>
#include <linux/nl80211.h>
#include <linux/if_ether.h>
#include <linux/ieee80211.h>
#include <linux/net.h>
#include <linux/rfkill.h>
#include <net/regulatory.h>

/**
 * DOC: Introduction
 *
 * cfg80211 is the configuration API for 802.11 devices in Linux. It bridges
 * userspace and drivers, and offers some utility functionality associated
 * with 802.11. cfg80211 must, directly or indirectly via mac80211, be used
 * by all modern wireless drivers in Linux, so that they offer a consistent
 * API through nl80211. For backward compatibility, cfg80211 also offers
 * wireless extensions to userspace, but hides them from drivers completely.
 *
 * Additionally, cfg80211 contains code to help enforce regulatory spectrum
 * use restrictions.
 */


/**
 * DOC: Device registration
 *
 * In order for a driver to use cfg80211, it must register the hardware device
 * with cfg80211. This happens through a number of hardware capability structs
 * described below.
 *
 * The fundamental structure for each device is the 'wiphy', of which each
 * instance describes a physical wireless device connected to the system. Each
 * such wiphy can have zero, one, or many virtual interfaces associated with
 * it, which need to be identified as such by pointing the network interface's
 * @ieee80211_ptr pointer to a &struct wireless_dev which further describes
 * the wireless part of the interface. Normally this struct is embedded in the
 * network interface's private data area. Drivers can optionally allow creating
 * or destroying virtual interfaces on the fly, but without at least one or the
 * ability to create some the wireless device isn't useful.
 *
 * Each wiphy structure contains device capability information, and also has
 * a pointer to the various operations the driver offers. The definitions and
 * structures here describe these capabilities in detail.
 */

struct wiphy;

/*
 * wireless hardware capability structures
 */

/**
 * enum ieee80211_channel_flags - channel flags
 *
 * Channel flags set by the regulatory control code.
 *
 * @IEEE80211_CHAN_DISABLED: This channel is disabled.
 * @IEEE80211_CHAN_NO_IR: do not initiate radiation, this includes
 *	sending probe requests or beaconing.
 * @IEEE80211_CHAN_PSD: Power spectral density (in dBm) is set for this
 *	channel.
 * @IEEE80211_CHAN_RADAR: Radar detection is required on this channel.
 * @IEEE80211_CHAN_NO_HT40PLUS: extension channel above this channel
 *	is not permitted.
 * @IEEE80211_CHAN_NO_HT40MINUS: extension channel below this channel
 *	is not permitted.
 * @IEEE80211_CHAN_NO_OFDM: OFDM is not allowed on this channel.
 * @IEEE80211_CHAN_NO_80MHZ: If the driver supports 80 MHz on the band,
 *	this flag indicates that an 80 MHz channel cannot use this
 *	channel as the control or any of the secondary channels.
 *	This may be due to the driver or due to regulatory bandwidth
 *	restrictions.
 * @IEEE80211_CHAN_NO_160MHZ: If the driver supports 160 MHz on the band,
 *	this flag indicates that an 160 MHz channel cannot use this
 *	channel as the control or any of the secondary channels.
 *	This may be due to the driver or due to regulatory bandwidth
 *	restrictions.
 * @IEEE80211_CHAN_INDOOR_ONLY: see %NL80211_FREQUENCY_ATTR_INDOOR_ONLY
 * @IEEE80211_CHAN_IR_CONCURRENT: see %NL80211_FREQUENCY_ATTR_IR_CONCURRENT
 * @IEEE80211_CHAN_NO_20MHZ: 20 MHz bandwidth is not permitted
 *	on this channel.
 * @IEEE80211_CHAN_NO_10MHZ: 10 MHz bandwidth is not permitted
 *	on this channel.
 * @IEEE80211_CHAN_NO_HE: HE operation is not permitted on this channel.
 * @IEEE80211_CHAN_1MHZ: 1 MHz bandwidth is permitted
 *	on this channel.
 * @IEEE80211_CHAN_2MHZ: 2 MHz bandwidth is permitted
 *	on this channel.
 * @IEEE80211_CHAN_4MHZ: 4 MHz bandwidth is permitted
 *	on this channel.
 * @IEEE80211_CHAN_8MHZ: 8 MHz bandwidth is permitted
 *	on this channel.
 * @IEEE80211_CHAN_16MHZ: 16 MHz bandwidth is permitted
 *	on this channel.
 * @IEEE80211_CHAN_NO_320MHZ: If the driver supports 320 MHz on the band,
 *	this flag indicates that a 320 MHz channel cannot use this
 *	channel as the control or any of the secondary channels.
 *	This may be due to the driver or due to regulatory bandwidth
 *	restrictions.
 * @IEEE80211_CHAN_NO_EHT: EHT operation is not permitted on this channel.
 * @IEEE80211_CHAN_DFS_CONCURRENT: See %NL80211_RRF_DFS_CONCURRENT
 * @IEEE80211_CHAN_NO_6GHZ_VLP_CLIENT: Client connection with VLP AP
 *	not permitted using this channel
 * @IEEE80211_CHAN_NO_6GHZ_AFC_CLIENT: Client connection with AFC AP
 *	not permitted using this channel
 * @IEEE80211_CHAN_CAN_MONITOR: This channel can be used for monitor
 *	mode even in the presence of other (regulatory) restrictions,
 *	even if it is otherwise disabled.
 * @IEEE80211_CHAN_ALLOW_6GHZ_VLP_AP: Allow using this channel for AP operation
 *	with very low power (VLP), even if otherwise set to NO_IR.
 * @IEEE80211_CHAN_ALLOW_20MHZ_ACTIVITY: Allow activity on a 20 MHz channel,
 *	even if otherwise set to NO_IR.
 */
enum ieee80211_channel_flags {
<<<<<<< HEAD
	/*标记此channel被禁用*/
	IEEE80211_CHAN_DISABLED		= 1<<0,
	IEEE80211_CHAN_NO_IR		= 1<<1,
	IEEE80211_CHAN_PSD		= 1<<2,
	IEEE80211_CHAN_RADAR		= 1<<3,
	IEEE80211_CHAN_NO_HT40PLUS	= 1<<4,
	IEEE80211_CHAN_NO_HT40MINUS	= 1<<5,
	IEEE80211_CHAN_NO_OFDM		= 1<<6,
	IEEE80211_CHAN_NO_80MHZ		= 1<<7,
	IEEE80211_CHAN_NO_160MHZ	= 1<<8,
	IEEE80211_CHAN_INDOOR_ONLY	= 1<<9,
	IEEE80211_CHAN_IR_CONCURRENT	= 1<<10,
	IEEE80211_CHAN_NO_20MHZ		= 1<<11,
	IEEE80211_CHAN_NO_10MHZ		= 1<<12,
	IEEE80211_CHAN_NO_HE		= 1<<13,
	IEEE80211_CHAN_1MHZ		= 1<<14,
	IEEE80211_CHAN_2MHZ		= 1<<15,
	IEEE80211_CHAN_4MHZ		= 1<<16,
	IEEE80211_CHAN_8MHZ		= 1<<17,
	IEEE80211_CHAN_16MHZ		= 1<<18,
	IEEE80211_CHAN_NO_320MHZ	= 1<<19,
	IEEE80211_CHAN_NO_EHT		= 1<<20,
	IEEE80211_CHAN_DFS_CONCURRENT	= 1<<21,
	IEEE80211_CHAN_NO_UHB_VLP_CLIENT= 1<<22,
	IEEE80211_CHAN_NO_UHB_AFC_CLIENT= 1<<23,
=======
	IEEE80211_CHAN_DISABLED			= BIT(0),
	IEEE80211_CHAN_NO_IR			= BIT(1),
	IEEE80211_CHAN_PSD			= BIT(2),
	IEEE80211_CHAN_RADAR			= BIT(3),
	IEEE80211_CHAN_NO_HT40PLUS		= BIT(4),
	IEEE80211_CHAN_NO_HT40MINUS		= BIT(5),
	IEEE80211_CHAN_NO_OFDM			= BIT(6),
	IEEE80211_CHAN_NO_80MHZ			= BIT(7),
	IEEE80211_CHAN_NO_160MHZ		= BIT(8),
	IEEE80211_CHAN_INDOOR_ONLY		= BIT(9),
	IEEE80211_CHAN_IR_CONCURRENT		= BIT(10),
	IEEE80211_CHAN_NO_20MHZ			= BIT(11),
	IEEE80211_CHAN_NO_10MHZ			= BIT(12),
	IEEE80211_CHAN_NO_HE			= BIT(13),
	IEEE80211_CHAN_1MHZ			= BIT(14),
	IEEE80211_CHAN_2MHZ			= BIT(15),
	IEEE80211_CHAN_4MHZ			= BIT(16),
	IEEE80211_CHAN_8MHZ			= BIT(17),
	IEEE80211_CHAN_16MHZ			= BIT(18),
	IEEE80211_CHAN_NO_320MHZ		= BIT(19),
	IEEE80211_CHAN_NO_EHT			= BIT(20),
	IEEE80211_CHAN_DFS_CONCURRENT		= BIT(21),
	IEEE80211_CHAN_NO_6GHZ_VLP_CLIENT	= BIT(22),
	IEEE80211_CHAN_NO_6GHZ_AFC_CLIENT	= BIT(23),
	IEEE80211_CHAN_CAN_MONITOR		= BIT(24),
	IEEE80211_CHAN_ALLOW_6GHZ_VLP_AP	= BIT(25),
	IEEE80211_CHAN_ALLOW_20MHZ_ACTIVITY     = BIT(26),
>>>>>>> 155a3c00
};

#define IEEE80211_CHAN_NO_HT40 \
	(IEEE80211_CHAN_NO_HT40PLUS | IEEE80211_CHAN_NO_HT40MINUS)

#define IEEE80211_DFS_MIN_CAC_TIME_MS		60000
#define IEEE80211_DFS_MIN_NOP_TIME_MS		(30 * 60 * 1000)

/**
 * struct ieee80211_channel - channel definition
 *
 * This structure describes a single channel for use
 * with cfg80211.
 *
 * @center_freq: center frequency in MHz
 * @freq_offset: offset from @center_freq, in KHz
 * @hw_value: hardware-specific value for the channel
 * @flags: channel flags from &enum ieee80211_channel_flags.
 * @orig_flags: channel flags at registration time, used by regulatory
 *	code to support devices with additional restrictions
 * @band: band this channel belongs to.
 * @max_antenna_gain: maximum antenna gain in dBi
 * @max_power: maximum transmission power (in dBm)
 * @max_reg_power: maximum regulatory transmission power (in dBm)
 * @beacon_found: helper to regulatory code to indicate when a beacon
 *	has been found on this channel. Use regulatory_hint_found_beacon()
 *	to enable this, this is useful only on 5 GHz band.
 * @orig_mag: internal use
 * @orig_mpwr: internal use
 * @dfs_state: current state of this channel. Only relevant if radar is required
 *	on this channel.
 * @dfs_state_entered: timestamp (jiffies) when the dfs state was entered.
 * @dfs_cac_ms: DFS CAC time in milliseconds, this is valid for DFS channels.
 * @psd: power spectral density (in dBm)
 */
struct ieee80211_channel {
	enum nl80211_band band;
	u32 center_freq;
	u16 freq_offset;
	u16 hw_value;
	u32 flags;
	int max_antenna_gain;
	int max_power;
	int max_reg_power;
	bool beacon_found;
	u32 orig_flags;
	int orig_mag, orig_mpwr;
	enum nl80211_dfs_state dfs_state;
	unsigned long dfs_state_entered;
	unsigned int dfs_cac_ms;
	s8 psd;
};

/**
 * enum ieee80211_rate_flags - rate flags
 *
 * Hardware/specification flags for rates. These are structured
 * in a way that allows using the same bitrate structure for
 * different bands/PHY modes.
 *
 * @IEEE80211_RATE_SHORT_PREAMBLE: Hardware can send with short
 *	preamble on this bitrate; only relevant in 2.4GHz band and
 *	with CCK rates.
 * @IEEE80211_RATE_MANDATORY_A: This bitrate is a mandatory rate
 *	when used with 802.11a (on the 5 GHz band); filled by the
 *	core code when registering the wiphy.
 * @IEEE80211_RATE_MANDATORY_B: This bitrate is a mandatory rate
 *	when used with 802.11b (on the 2.4 GHz band); filled by the
 *	core code when registering the wiphy.
 * @IEEE80211_RATE_MANDATORY_G: This bitrate is a mandatory rate
 *	when used with 802.11g (on the 2.4 GHz band); filled by the
 *	core code when registering the wiphy.
 * @IEEE80211_RATE_ERP_G: This is an ERP rate in 802.11g mode.
 * @IEEE80211_RATE_SUPPORTS_5MHZ: Rate can be used in 5 MHz mode
 * @IEEE80211_RATE_SUPPORTS_10MHZ: Rate can be used in 10 MHz mode
 */
enum ieee80211_rate_flags {
	IEEE80211_RATE_SHORT_PREAMBLE	= BIT(0),
	IEEE80211_RATE_MANDATORY_A	= BIT(1),
	IEEE80211_RATE_MANDATORY_B	= BIT(2),
	IEEE80211_RATE_MANDATORY_G	= BIT(3),
	IEEE80211_RATE_ERP_G		= BIT(4),
	IEEE80211_RATE_SUPPORTS_5MHZ	= BIT(5),
	IEEE80211_RATE_SUPPORTS_10MHZ	= BIT(6),
};

/**
 * enum ieee80211_bss_type - BSS type filter
 *
 * @IEEE80211_BSS_TYPE_ESS: Infrastructure BSS
 * @IEEE80211_BSS_TYPE_PBSS: Personal BSS
 * @IEEE80211_BSS_TYPE_IBSS: Independent BSS
 * @IEEE80211_BSS_TYPE_MBSS: Mesh BSS
 * @IEEE80211_BSS_TYPE_ANY: Wildcard value for matching any BSS type
 */
enum ieee80211_bss_type {
	IEEE80211_BSS_TYPE_ESS,
	IEEE80211_BSS_TYPE_PBSS,
	IEEE80211_BSS_TYPE_IBSS,
	IEEE80211_BSS_TYPE_MBSS,
	IEEE80211_BSS_TYPE_ANY
};

/**
 * enum ieee80211_privacy - BSS privacy filter
 *
 * @IEEE80211_PRIVACY_ON: privacy bit set
 * @IEEE80211_PRIVACY_OFF: privacy bit clear
 * @IEEE80211_PRIVACY_ANY: Wildcard value for matching any privacy setting
 */
enum ieee80211_privacy {
	IEEE80211_PRIVACY_ON,
	IEEE80211_PRIVACY_OFF,
	IEEE80211_PRIVACY_ANY
};

#define IEEE80211_PRIVACY(x)	\
	((x) ? IEEE80211_PRIVACY_ON : IEEE80211_PRIVACY_OFF)

/**
 * struct ieee80211_rate - bitrate definition
 *
 * This structure describes a bitrate that an 802.11 PHY can
 * operate with. The two values @hw_value and @hw_value_short
 * are only for driver use when pointers to this structure are
 * passed around.
 *
 * @flags: rate-specific flags from &enum ieee80211_rate_flags
 * @bitrate: bitrate in units of 100 Kbps
 * @hw_value: driver/hardware value for this rate
 * @hw_value_short: driver/hardware value for this rate when
 *	short preamble is used
 */
struct ieee80211_rate {
	u32 flags;
	u16 bitrate;
	u16 hw_value, hw_value_short;
};

/**
 * struct ieee80211_he_obss_pd - AP settings for spatial reuse
 *
 * @enable: is the feature enabled.
 * @sr_ctrl: The SR Control field of SRP element.
 * @non_srg_max_offset: non-SRG maximum tx power offset
 * @min_offset: minimal tx power offset an associated station shall use
 * @max_offset: maximum tx power offset an associated station shall use
 * @bss_color_bitmap: bitmap that indicates the BSS color values used by
 *	members of the SRG
 * @partial_bssid_bitmap: bitmap that indicates the partial BSSID values
 *	used by members of the SRG
 */
struct ieee80211_he_obss_pd {
	bool enable;
	u8 sr_ctrl;
	u8 non_srg_max_offset;
	u8 min_offset;
	u8 max_offset;
	u8 bss_color_bitmap[8];
	u8 partial_bssid_bitmap[8];
};

/**
 * struct cfg80211_he_bss_color - AP settings for BSS coloring
 *
 * @color: the current color.
 * @enabled: HE BSS color is used
 * @partial: define the AID equation.
 */
struct cfg80211_he_bss_color {
	u8 color;
	bool enabled;
	bool partial;
};

/**
 * struct ieee80211_sta_ht_cap - STA's HT capabilities
 *
 * This structure describes most essential parameters needed
 * to describe 802.11n HT capabilities for an STA.
 *
 * @ht_supported: is HT supported by the STA
 * @cap: HT capabilities map as described in 802.11n spec
 * @ampdu_factor: Maximum A-MPDU length factor
 * @ampdu_density: Minimum A-MPDU spacing
 * @mcs: Supported MCS rates
 */
struct ieee80211_sta_ht_cap {
	u16 cap; /* use IEEE80211_HT_CAP_ */
	bool ht_supported;
	u8 ampdu_factor;
	u8 ampdu_density;
	struct ieee80211_mcs_info mcs;
};

/**
 * struct ieee80211_sta_vht_cap - STA's VHT capabilities
 *
 * This structure describes most essential parameters needed
 * to describe 802.11ac VHT capabilities for an STA.
 *
 * @vht_supported: is VHT supported by the STA
 * @cap: VHT capabilities map as described in 802.11ac spec
 * @vht_mcs: Supported VHT MCS rates
 */
struct ieee80211_sta_vht_cap {
	bool vht_supported;
	u32 cap; /* use IEEE80211_VHT_CAP_ */
	struct ieee80211_vht_mcs_info vht_mcs;
};

#define IEEE80211_HE_PPE_THRES_MAX_LEN		25

/**
 * struct ieee80211_sta_he_cap - STA's HE capabilities
 *
 * This structure describes most essential parameters needed
 * to describe 802.11ax HE capabilities for a STA.
 *
 * @has_he: true iff HE data is valid.
 * @he_cap_elem: Fixed portion of the HE capabilities element.
 * @he_mcs_nss_supp: The supported NSS/MCS combinations.
 * @ppe_thres: Holds the PPE Thresholds data.
 */
struct ieee80211_sta_he_cap {
	bool has_he;
	struct ieee80211_he_cap_elem he_cap_elem;
	struct ieee80211_he_mcs_nss_supp he_mcs_nss_supp;
	u8 ppe_thres[IEEE80211_HE_PPE_THRES_MAX_LEN];
};

/**
 * struct ieee80211_eht_mcs_nss_supp - EHT max supported NSS per MCS
 *
 * See P802.11be_D1.3 Table 9-401k - "Subfields of the Supported EHT-MCS
 * and NSS Set field"
 *
 * @only_20mhz: MCS/NSS support for 20 MHz-only STA.
 * @bw: MCS/NSS support for 80, 160 and 320 MHz
 * @bw._80: MCS/NSS support for BW <= 80 MHz
 * @bw._160: MCS/NSS support for BW = 160 MHz
 * @bw._320: MCS/NSS support for BW = 320 MHz
 */
struct ieee80211_eht_mcs_nss_supp {
	union {
		struct ieee80211_eht_mcs_nss_supp_20mhz_only only_20mhz;
		struct {
			struct ieee80211_eht_mcs_nss_supp_bw _80;
			struct ieee80211_eht_mcs_nss_supp_bw _160;
			struct ieee80211_eht_mcs_nss_supp_bw _320;
		} __packed bw;
	} __packed;
} __packed;

#define IEEE80211_EHT_PPE_THRES_MAX_LEN		32

/**
 * struct ieee80211_sta_eht_cap - STA's EHT capabilities
 *
 * This structure describes most essential parameters needed
 * to describe 802.11be EHT capabilities for a STA.
 *
 * @has_eht: true iff EHT data is valid.
 * @eht_cap_elem: Fixed portion of the eht capabilities element.
 * @eht_mcs_nss_supp: The supported NSS/MCS combinations.
 * @eht_ppe_thres: Holds the PPE Thresholds data.
 */
struct ieee80211_sta_eht_cap {
	bool has_eht;
	struct ieee80211_eht_cap_elem_fixed eht_cap_elem;
	struct ieee80211_eht_mcs_nss_supp eht_mcs_nss_supp;
	u8 eht_ppe_thres[IEEE80211_EHT_PPE_THRES_MAX_LEN];
};

/* sparse defines __CHECKER__; see Documentation/dev-tools/sparse.rst */
#ifdef __CHECKER__
/*
 * This is used to mark the sband->iftype_data pointer which is supposed
 * to be an array with special access semantics (per iftype), but a lot
 * of code got it wrong in the past, so with this marking sparse will be
 * noisy when the pointer is used directly.
 */
# define __iftd		__attribute__((noderef, address_space(__iftype_data)))
#else
# define __iftd
#endif /* __CHECKER__ */

/**
 * struct ieee80211_sband_iftype_data - sband data per interface type
 *
 * This structure encapsulates sband data that is relevant for the
 * interface types defined in @types_mask.  Each type in the
 * @types_mask must be unique across all instances of iftype_data.
 *
 * @types_mask: interface types mask
 * @he_cap: holds the HE capabilities
 * @he_6ghz_capa: HE 6 GHz capabilities, must be filled in for a
 *	6 GHz band channel (and 0 may be valid value).
 * @eht_cap: STA's EHT capabilities
 * @vendor_elems: vendor element(s) to advertise
 * @vendor_elems.data: vendor element(s) data
 * @vendor_elems.len: vendor element(s) length
 */
struct ieee80211_sband_iftype_data {
	u16 types_mask;
	struct ieee80211_sta_he_cap he_cap;
	struct ieee80211_he_6ghz_capa he_6ghz_capa;
	struct ieee80211_sta_eht_cap eht_cap;
	struct {
		const u8 *data;
		unsigned int len;
	} vendor_elems;
};

/**
 * enum ieee80211_edmg_bw_config - allowed channel bandwidth configurations
 *
 * @IEEE80211_EDMG_BW_CONFIG_4: 2.16GHz
 * @IEEE80211_EDMG_BW_CONFIG_5: 2.16GHz and 4.32GHz
 * @IEEE80211_EDMG_BW_CONFIG_6: 2.16GHz, 4.32GHz and 6.48GHz
 * @IEEE80211_EDMG_BW_CONFIG_7: 2.16GHz, 4.32GHz, 6.48GHz and 8.64GHz
 * @IEEE80211_EDMG_BW_CONFIG_8: 2.16GHz and 2.16GHz + 2.16GHz
 * @IEEE80211_EDMG_BW_CONFIG_9: 2.16GHz, 4.32GHz and 2.16GHz + 2.16GHz
 * @IEEE80211_EDMG_BW_CONFIG_10: 2.16GHz, 4.32GHz, 6.48GHz and 2.16GHz+2.16GHz
 * @IEEE80211_EDMG_BW_CONFIG_11: 2.16GHz, 4.32GHz, 6.48GHz, 8.64GHz and
 *	2.16GHz+2.16GHz
 * @IEEE80211_EDMG_BW_CONFIG_12: 2.16GHz, 2.16GHz + 2.16GHz and
 *	4.32GHz + 4.32GHz
 * @IEEE80211_EDMG_BW_CONFIG_13: 2.16GHz, 4.32GHz, 2.16GHz + 2.16GHz and
 *	4.32GHz + 4.32GHz
 * @IEEE80211_EDMG_BW_CONFIG_14: 2.16GHz, 4.32GHz, 6.48GHz, 2.16GHz + 2.16GHz
 *	and 4.32GHz + 4.32GHz
 * @IEEE80211_EDMG_BW_CONFIG_15: 2.16GHz, 4.32GHz, 6.48GHz, 8.64GHz,
 *	2.16GHz + 2.16GHz and 4.32GHz + 4.32GHz
 */
enum ieee80211_edmg_bw_config {
	IEEE80211_EDMG_BW_CONFIG_4	= 4,
	IEEE80211_EDMG_BW_CONFIG_5	= 5,
	IEEE80211_EDMG_BW_CONFIG_6	= 6,
	IEEE80211_EDMG_BW_CONFIG_7	= 7,
	IEEE80211_EDMG_BW_CONFIG_8	= 8,
	IEEE80211_EDMG_BW_CONFIG_9	= 9,
	IEEE80211_EDMG_BW_CONFIG_10	= 10,
	IEEE80211_EDMG_BW_CONFIG_11	= 11,
	IEEE80211_EDMG_BW_CONFIG_12	= 12,
	IEEE80211_EDMG_BW_CONFIG_13	= 13,
	IEEE80211_EDMG_BW_CONFIG_14	= 14,
	IEEE80211_EDMG_BW_CONFIG_15	= 15,
};

/**
 * struct ieee80211_edmg - EDMG configuration
 *
 * This structure describes most essential parameters needed
 * to describe 802.11ay EDMG configuration
 *
 * @channels: bitmap that indicates the 2.16 GHz channel(s)
 *	that are allowed to be used for transmissions.
 *	Bit 0 indicates channel 1, bit 1 indicates channel 2, etc.
 *	Set to 0 indicate EDMG not supported.
 * @bw_config: Channel BW Configuration subfield encodes
 *	the allowed channel bandwidth configurations
 */
struct ieee80211_edmg {
	u8 channels;
	enum ieee80211_edmg_bw_config bw_config;
};

/**
 * struct ieee80211_sta_s1g_cap - STA's S1G capabilities
 *
 * This structure describes most essential parameters needed
 * to describe 802.11ah S1G capabilities for a STA.
 *
 * @s1g: is STA an S1G STA
 * @cap: S1G capabilities information
 * @nss_mcs: Supported NSS MCS set
 */
struct ieee80211_sta_s1g_cap {
	bool s1g;
	u8 cap[10]; /* use S1G_CAPAB_ */
	u8 nss_mcs[5];
};

/**
 * struct ieee80211_supported_band - frequency band definition
 *
 * This structure describes a frequency band a wiphy
 * is able to operate in.
 *
 * @channels: Array of channels the hardware can operate with
 *	in this band.
 * @band: the band this structure represents
 * @n_channels: Number of channels in @channels
 * @bitrates: Array of bitrates the hardware can operate with
 *	in this band. Must be sorted to give a valid "supported
 *	rates" IE, i.e. CCK rates first, then OFDM.
 * @n_bitrates: Number of bitrates in @bitrates
 * @ht_cap: HT capabilities in this band
 * @vht_cap: VHT capabilities in this band
 * @s1g_cap: S1G capabilities in this band
 * @edmg_cap: EDMG capabilities in this band
 * @s1g_cap: S1G capabilities in this band (S1B band only, of course)
 * @n_iftype_data: number of iftype data entries
 * @iftype_data: interface type data entries.  Note that the bits in
 *	@types_mask inside this structure cannot overlap (i.e. only
 *	one occurrence of each type is allowed across all instances of
 *	iftype_data).
 */
struct ieee80211_supported_band {
	struct ieee80211_channel *channels;
	struct ieee80211_rate *bitrates;
	enum nl80211_band band;
	int n_channels;
	int n_bitrates;
	struct ieee80211_sta_ht_cap ht_cap;
	struct ieee80211_sta_vht_cap vht_cap;
	struct ieee80211_sta_s1g_cap s1g_cap;
	struct ieee80211_edmg edmg_cap;
	u16 n_iftype_data;
	const struct ieee80211_sband_iftype_data __iftd *iftype_data;
};

/**
 * _ieee80211_set_sband_iftype_data - set sband iftype data array
 * @sband: the sband to initialize
 * @iftd: the iftype data array pointer
 * @n_iftd: the length of the iftype data array
 *
 * Set the sband iftype data array; use this where the length cannot
 * be derived from the ARRAY_SIZE() of the argument, but prefer
 * ieee80211_set_sband_iftype_data() where it can be used.
 */
static inline void
_ieee80211_set_sband_iftype_data(struct ieee80211_supported_band *sband,
				 const struct ieee80211_sband_iftype_data *iftd,
				 u16 n_iftd)
{
	sband->iftype_data = (const void __iftd __force *)iftd;
	sband->n_iftype_data = n_iftd;
}

/**
 * ieee80211_set_sband_iftype_data - set sband iftype data array
 * @sband: the sband to initialize
 * @iftd: the iftype data array
 */
#define ieee80211_set_sband_iftype_data(sband, iftd)	\
	_ieee80211_set_sband_iftype_data(sband, iftd, ARRAY_SIZE(iftd))

/**
 * for_each_sband_iftype_data - iterate sband iftype data entries
 * @sband: the sband whose iftype_data array to iterate
 * @i: iterator counter
 * @iftd: iftype data pointer to set
 */
#define for_each_sband_iftype_data(sband, i, iftd)				\
	for (i = 0, iftd = (const void __force *)&(sband)->iftype_data[i];	\
	     i < (sband)->n_iftype_data;					\
	     i++, iftd = (const void __force *)&(sband)->iftype_data[i])

/**
 * ieee80211_get_sband_iftype_data - return sband data for a given iftype
 * @sband: the sband to search for the STA on
 * @iftype: enum nl80211_iftype
 *
 * Return: pointer to struct ieee80211_sband_iftype_data, or NULL is none found
 */
static inline const struct ieee80211_sband_iftype_data *
ieee80211_get_sband_iftype_data(const struct ieee80211_supported_band *sband,
				u8 iftype)
{
	const struct ieee80211_sband_iftype_data *data;
	int i;

	if (WARN_ON(iftype >= NL80211_IFTYPE_MAX))
		return NULL;

	if (iftype == NL80211_IFTYPE_AP_VLAN)
		iftype = NL80211_IFTYPE_AP;

	for_each_sband_iftype_data(sband, i, data) {
		if (data->types_mask & BIT(iftype))
			return data;
	}

	return NULL;
}

/**
 * ieee80211_get_he_iftype_cap - return HE capabilities for an sband's iftype
 * @sband: the sband to search for the iftype on
 * @iftype: enum nl80211_iftype
 *
 * Return: pointer to the struct ieee80211_sta_he_cap, or NULL is none found
 */
static inline const struct ieee80211_sta_he_cap *
ieee80211_get_he_iftype_cap(const struct ieee80211_supported_band *sband,
			    u8 iftype)
{
	const struct ieee80211_sband_iftype_data *data =
		ieee80211_get_sband_iftype_data(sband, iftype);

	if (data && data->he_cap.has_he)
		return &data->he_cap;

	return NULL;
}

/**
 * ieee80211_get_he_6ghz_capa - return HE 6 GHz capabilities
 * @sband: the sband to search for the STA on
 * @iftype: the iftype to search for
 *
 * Return: the 6GHz capabilities
 */
static inline __le16
ieee80211_get_he_6ghz_capa(const struct ieee80211_supported_band *sband,
			   enum nl80211_iftype iftype)
{
	const struct ieee80211_sband_iftype_data *data =
		ieee80211_get_sband_iftype_data(sband, iftype);

	if (WARN_ON(!data || !data->he_cap.has_he))
		return 0;

	return data->he_6ghz_capa.capa;
}

/**
 * ieee80211_get_eht_iftype_cap - return ETH capabilities for an sband's iftype
 * @sband: the sband to search for the iftype on
 * @iftype: enum nl80211_iftype
 *
 * Return: pointer to the struct ieee80211_sta_eht_cap, or NULL is none found
 */
static inline const struct ieee80211_sta_eht_cap *
ieee80211_get_eht_iftype_cap(const struct ieee80211_supported_band *sband,
			     enum nl80211_iftype iftype)
{
	const struct ieee80211_sband_iftype_data *data =
		ieee80211_get_sband_iftype_data(sband, iftype);

	if (data && data->eht_cap.has_eht)
		return &data->eht_cap;

	return NULL;
}

/**
 * wiphy_read_of_freq_limits - read frequency limits from device tree
 *
 * @wiphy: the wireless device to get extra limits for
 *
 * Some devices may have extra limitations specified in DT. This may be useful
 * for chipsets that normally support more bands but are limited due to board
 * design (e.g. by antennas or external power amplifier).
 *
 * This function reads info from DT and uses it to *modify* channels (disable
 * unavailable ones). It's usually a *bad* idea to use it in drivers with
 * shared channel data as DT limitations are device specific. You should make
 * sure to call it only if channels in wiphy are copied and can be modified
 * without affecting other devices.
 *
 * As this function access device node it has to be called after set_wiphy_dev.
 * It also modifies channels so they have to be set first.
 * If using this helper, call it before wiphy_register().
 */
#ifdef CONFIG_OF
void wiphy_read_of_freq_limits(struct wiphy *wiphy);
#else /* CONFIG_OF */
static inline void wiphy_read_of_freq_limits(struct wiphy *wiphy)
{
}
#endif /* !CONFIG_OF */


/*
 * Wireless hardware/device configuration structures and methods
 */

/**
 * DOC: Actions and configuration
 *
 * Each wireless device and each virtual interface offer a set of configuration
 * operations and other actions that are invoked by userspace. Each of these
 * actions is described in the operations structure, and the parameters these
 * operations use are described separately.
 *
 * Additionally, some operations are asynchronous and expect to get status
 * information via some functions that drivers need to call.
 *
 * Scanning and BSS list handling with its associated functionality is described
 * in a separate chapter.
 */

#define VHT_MUMIMO_GROUPS_DATA_LEN (WLAN_MEMBERSHIP_LEN +\
				    WLAN_USER_POSITION_LEN)

/**
 * struct vif_params - describes virtual interface parameters
 * @flags: monitor interface flags, unchanged if 0, otherwise
 *	%MONITOR_FLAG_CHANGED will be set
 * @use_4addr: use 4-address frames
 * @macaddr: address to use for this virtual interface.
 *	If this parameter is set to zero address the driver may
 *	determine the address as needed.
 *	This feature is only fully supported by drivers that enable the
 *	%NL80211_FEATURE_MAC_ON_CREATE flag.  Others may support creating
 **	only p2p devices with specified MAC.
 * @vht_mumimo_groups: MU-MIMO groupID, used for monitoring MU-MIMO packets
 *	belonging to that MU-MIMO groupID; %NULL if not changed
 * @vht_mumimo_follow_addr: MU-MIMO follow address, used for monitoring
 *	MU-MIMO packets going to the specified station; %NULL if not changed
 */
struct vif_params {
	u32 flags;
	int use_4addr;/*是否使用v4地址*/
	u8 macaddr[ETH_ALEN];/*vif的mac地址*/
	const u8 *vht_mumimo_groups;
	const u8 *vht_mumimo_follow_addr;
};

/**
 * struct key_params - key information
 *
 * Information about a key
 *
 * @key: key material
 * @key_len: length of key material
 * @cipher: cipher suite selector
 * @seq: sequence counter (IV/PN) for TKIP and CCMP keys, only used
 *	with the get_key() callback, must be in little endian,
 *	length given by @seq_len.
 * @seq_len: length of @seq.
 * @vlan_id: vlan_id for VLAN group key (if nonzero)
 * @mode: key install mode (RX_TX, NO_TX or SET_TX)
 */
struct key_params {
	const u8 *key;
	const u8 *seq;
	int key_len;
	int seq_len;
	u16 vlan_id;
	u32 cipher;
	enum nl80211_key_mode mode;
};

/**
 * struct cfg80211_chan_def - channel definition
 * @chan: the (control) channel
 * @width: channel width
 * @center_freq1: center frequency of first segment
 * @center_freq2: center frequency of second segment
 *	(only with 80+80 MHz)
 * @edmg: define the EDMG channels configuration.
 *	If edmg is requested (i.e. the .channels member is non-zero),
 *	chan will define the primary channel and all other
 *	parameters are ignored.
 * @freq1_offset: offset from @center_freq1, in KHz
 * @punctured: mask of the punctured 20 MHz subchannels, with
 *	bits turned on being disabled (punctured); numbered
 *	from lower to higher frequency (like in the spec)
 */
struct cfg80211_chan_def {
	struct ieee80211_channel *chan;
	enum nl80211_chan_width width;
	u32 center_freq1;
	u32 center_freq2;
	struct ieee80211_edmg edmg;
	u16 freq1_offset;
	u16 punctured;
};

/*
 * cfg80211_bitrate_mask - masks for bitrate control
 */
struct cfg80211_bitrate_mask {
	struct {
		u32 legacy;
		u8 ht_mcs[IEEE80211_HT_MCS_MASK_LEN];
		u16 vht_mcs[NL80211_VHT_NSS_MAX];
		u16 he_mcs[NL80211_HE_NSS_MAX];
		enum nl80211_txrate_gi gi;
		enum nl80211_he_gi he_gi;
		enum nl80211_he_ltf he_ltf;
	} control[NUM_NL80211_BANDS];
};


/**
 * struct cfg80211_tid_cfg - TID specific configuration
 * @config_override: Flag to notify driver to reset TID configuration
 *	of the peer.
 * @tids: bitmap of TIDs to modify
 * @mask: bitmap of attributes indicating which parameter changed,
 *	similar to &nl80211_tid_config_supp.
 * @noack: noack configuration value for the TID
 * @retry_long: retry count value
 * @retry_short: retry count value
 * @ampdu: Enable/Disable MPDU aggregation
 * @rtscts: Enable/Disable RTS/CTS
 * @amsdu: Enable/Disable MSDU aggregation
 * @txrate_type: Tx bitrate mask type
 * @txrate_mask: Tx bitrate to be applied for the TID
 */
struct cfg80211_tid_cfg {
	bool config_override;
	u8 tids;
	u64 mask;
	enum nl80211_tid_config noack;
	u8 retry_long, retry_short;
	enum nl80211_tid_config ampdu;
	enum nl80211_tid_config rtscts;
	enum nl80211_tid_config amsdu;
	enum nl80211_tx_rate_setting txrate_type;
	struct cfg80211_bitrate_mask txrate_mask;
};

/**
 * struct cfg80211_tid_config - TID configuration
 * @peer: Station's MAC address
 * @n_tid_conf: Number of TID specific configurations to be applied
 * @tid_conf: Configuration change info
 */
struct cfg80211_tid_config {
	const u8 *peer;
	u32 n_tid_conf;
	struct cfg80211_tid_cfg tid_conf[] __counted_by(n_tid_conf);
};

/**
 * struct cfg80211_fils_aad - FILS AAD data
 * @macaddr: STA MAC address
 * @kek: FILS KEK
 * @kek_len: FILS KEK length
 * @snonce: STA Nonce
 * @anonce: AP Nonce
 */
struct cfg80211_fils_aad {
	const u8 *macaddr;
	const u8 *kek;
	u8 kek_len;
	const u8 *snonce;
	const u8 *anonce;
};

/**
 * struct cfg80211_set_hw_timestamp - enable/disable HW timestamping
 * @macaddr: peer MAC address. NULL to enable/disable HW timestamping for all
 *	addresses.
 * @enable: if set, enable HW timestamping for the specified MAC address.
 *	Otherwise disable HW timestamping for the specified MAC address.
 */
struct cfg80211_set_hw_timestamp {
	const u8 *macaddr;
	bool enable;
};

/**
 * cfg80211_get_chandef_type - return old channel type from chandef
 * @chandef: the channel definition
 *
 * Return: The old channel type (NOHT, HT20, HT40+/-) from a given
 * chandef, which must have a bandwidth allowing this conversion.
 */
static inline enum nl80211_channel_type
cfg80211_get_chandef_type(const struct cfg80211_chan_def *chandef)
{
	switch (chandef->width) {
	case NL80211_CHAN_WIDTH_20_NOHT:
		return NL80211_CHAN_NO_HT;
	case NL80211_CHAN_WIDTH_20:
		return NL80211_CHAN_HT20;
	case NL80211_CHAN_WIDTH_40:
		if (chandef->center_freq1 > chandef->chan->center_freq)
			return NL80211_CHAN_HT40PLUS;
		return NL80211_CHAN_HT40MINUS;
	default:
		WARN_ON(1);
		return NL80211_CHAN_NO_HT;
	}
}

/**
 * cfg80211_chandef_create - create channel definition using channel type
 * @chandef: the channel definition struct to fill
 * @channel: the control channel
 * @chantype: the channel type
 *
 * Given a channel type, create a channel definition.
 */
void cfg80211_chandef_create(struct cfg80211_chan_def *chandef,
			     struct ieee80211_channel *channel,
			     enum nl80211_channel_type chantype);

/**
 * cfg80211_chandef_identical - check if two channel definitions are identical
 * @chandef1: first channel definition
 * @chandef2: second channel definition
 *
 * Return: %true if the channels defined by the channel definitions are
 * identical, %false otherwise.
 */
static inline bool
cfg80211_chandef_identical(const struct cfg80211_chan_def *chandef1,
			   const struct cfg80211_chan_def *chandef2)
{
	return (chandef1->chan == chandef2->chan &&
		chandef1->width == chandef2->width &&
		chandef1->center_freq1 == chandef2->center_freq1 &&
		chandef1->freq1_offset == chandef2->freq1_offset &&
		chandef1->center_freq2 == chandef2->center_freq2 &&
		chandef1->punctured == chandef2->punctured);
}

/**
 * cfg80211_chandef_is_edmg - check if chandef represents an EDMG channel
 *
 * @chandef: the channel definition
 *
 * Return: %true if EDMG defined, %false otherwise.
 */
static inline bool
cfg80211_chandef_is_edmg(const struct cfg80211_chan_def *chandef)
{
	return chandef->edmg.channels || chandef->edmg.bw_config;
}

/**
 * cfg80211_chandef_compatible - check if two channel definitions are compatible
 * @chandef1: first channel definition
 * @chandef2: second channel definition
 *
 * Return: %NULL if the given channel definitions are incompatible,
 * chandef1 or chandef2 otherwise.
 */
const struct cfg80211_chan_def *
cfg80211_chandef_compatible(const struct cfg80211_chan_def *chandef1,
			    const struct cfg80211_chan_def *chandef2);

/**
 * nl80211_chan_width_to_mhz - get the channel width in MHz
 * @chan_width: the channel width from &enum nl80211_chan_width
 *
 * Return: channel width in MHz if the chan_width from &enum nl80211_chan_width
 * is valid. -1 otherwise.
 */
int nl80211_chan_width_to_mhz(enum nl80211_chan_width chan_width);

/**
 * cfg80211_chandef_get_width - return chandef width in MHz
 * @c: chandef to return bandwidth for
 * Return: channel width in MHz for the given chandef; note that it returns
 *	80 for 80+80 configurations
 */
static inline int cfg80211_chandef_get_width(const struct cfg80211_chan_def *c)
{
	return nl80211_chan_width_to_mhz(c->width);
}

/**
 * cfg80211_chandef_valid - check if a channel definition is valid
 * @chandef: the channel definition to check
 * Return: %true if the channel definition is valid. %false otherwise.
 */
bool cfg80211_chandef_valid(const struct cfg80211_chan_def *chandef);

/**
 * cfg80211_chandef_usable - check if secondary channels can be used
 * @wiphy: the wiphy to validate against
 * @chandef: the channel definition to check
 * @prohibited_flags: the regulatory channel flags that must not be set
 * Return: %true if secondary channels are usable. %false otherwise.
 */
bool cfg80211_chandef_usable(struct wiphy *wiphy,
			     const struct cfg80211_chan_def *chandef,
			     u32 prohibited_flags);

/**
 * cfg80211_chandef_dfs_required - checks if radar detection is required
 * @wiphy: the wiphy to validate against
 * @chandef: the channel definition to check
 * @iftype: the interface type as specified in &enum nl80211_iftype
 * Returns:
 *	1 if radar detection is required, 0 if it is not, < 0 on error
 */
int cfg80211_chandef_dfs_required(struct wiphy *wiphy,
				  const struct cfg80211_chan_def *chandef,
				  enum nl80211_iftype iftype);

/**
 * cfg80211_chandef_dfs_usable - checks if chandef is DFS usable and we
 *				 can/need start CAC on such channel
 * @wiphy: the wiphy to validate against
 * @chandef: the channel definition to check
 *
 * Return: true if all channels available and at least
 *	   one channel requires CAC (NL80211_DFS_USABLE)
 */
bool cfg80211_chandef_dfs_usable(struct wiphy *wiphy,
				 const struct cfg80211_chan_def *chandef);

/**
 * cfg80211_chandef_dfs_cac_time - get the DFS CAC time (in ms) for given
 *				   channel definition
 * @wiphy: the wiphy to validate against
 * @chandef: the channel definition to check
 *
 * Returns: DFS CAC time (in ms) which applies for this channel definition
 */
unsigned int
cfg80211_chandef_dfs_cac_time(struct wiphy *wiphy,
			      const struct cfg80211_chan_def *chandef);

/**
 * cfg80211_chandef_primary - calculate primary 40/80/160 MHz freq
 * @chandef: chandef to calculate for
 * @primary_chan_width: primary channel width to calculate center for
 * @punctured: punctured sub-channel bitmap, will be recalculated
 *	according to the new bandwidth, can be %NULL
 *
 * Returns: the primary 40/80/160 MHz channel center frequency, or -1
 *	for errors, updating the punctured bitmap
 */
int cfg80211_chandef_primary(const struct cfg80211_chan_def *chandef,
			     enum nl80211_chan_width primary_chan_width,
			     u16 *punctured);

/**
 * nl80211_send_chandef - sends the channel definition.
 * @msg: the msg to send channel definition
 * @chandef: the channel definition to check
 *
 * Returns: 0 if sent the channel definition to msg, < 0 on error
 **/
int nl80211_send_chandef(struct sk_buff *msg, const struct cfg80211_chan_def *chandef);

/**
 * ieee80211_chandef_max_power - maximum transmission power for the chandef
 *
 * In some regulations, the transmit power may depend on the configured channel
 * bandwidth which may be defined as dBm/MHz. This function returns the actual
 * max_power for non-standard (20 MHz) channels.
 *
 * @chandef: channel definition for the channel
 *
 * Returns: maximum allowed transmission power in dBm for the chandef
 */
static inline int
ieee80211_chandef_max_power(struct cfg80211_chan_def *chandef)
{
	switch (chandef->width) {
	case NL80211_CHAN_WIDTH_5:
		return min(chandef->chan->max_reg_power - 6,
			   chandef->chan->max_power);
	case NL80211_CHAN_WIDTH_10:
		return min(chandef->chan->max_reg_power - 3,
			   chandef->chan->max_power);
	default:
		break;
	}
	return chandef->chan->max_power;
}

/**
 * cfg80211_any_usable_channels - check for usable channels
 * @wiphy: the wiphy to check for
 * @band_mask: which bands to check on
 * @prohibited_flags: which channels to not consider usable,
 *	%IEEE80211_CHAN_DISABLED is always taken into account
 *
 * Return: %true if usable channels found, %false otherwise
 */
bool cfg80211_any_usable_channels(struct wiphy *wiphy,
				  unsigned long band_mask,
				  u32 prohibited_flags);

/**
 * enum survey_info_flags - survey information flags
 *
 * @SURVEY_INFO_NOISE_DBM: noise (in dBm) was filled in
 * @SURVEY_INFO_IN_USE: channel is currently being used
 * @SURVEY_INFO_TIME: active time (in ms) was filled in
 * @SURVEY_INFO_TIME_BUSY: busy time was filled in
 * @SURVEY_INFO_TIME_EXT_BUSY: extension channel busy time was filled in
 * @SURVEY_INFO_TIME_RX: receive time was filled in
 * @SURVEY_INFO_TIME_TX: transmit time was filled in
 * @SURVEY_INFO_TIME_SCAN: scan time was filled in
 * @SURVEY_INFO_TIME_BSS_RX: local BSS receive time was filled in
 *
 * Used by the driver to indicate which info in &struct survey_info
 * it has filled in during the get_survey().
 */
enum survey_info_flags {
	SURVEY_INFO_NOISE_DBM		= BIT(0),
	SURVEY_INFO_IN_USE		= BIT(1),
	SURVEY_INFO_TIME		= BIT(2),
	SURVEY_INFO_TIME_BUSY		= BIT(3),
	SURVEY_INFO_TIME_EXT_BUSY	= BIT(4),
	SURVEY_INFO_TIME_RX		= BIT(5),
	SURVEY_INFO_TIME_TX		= BIT(6),
	SURVEY_INFO_TIME_SCAN		= BIT(7),
	SURVEY_INFO_TIME_BSS_RX		= BIT(8),
};

/**
 * struct survey_info - channel survey response
 *
 * @channel: the channel this survey record reports, may be %NULL for a single
 *	record to report global statistics
 * @filled: bitflag of flags from &enum survey_info_flags
 * @noise: channel noise in dBm. This and all following fields are
 *	optional
 * @time: amount of time in ms the radio was turn on (on the channel)
 * @time_busy: amount of time the primary channel was sensed busy
 * @time_ext_busy: amount of time the extension channel was sensed busy
 * @time_rx: amount of time the radio spent receiving data
 * @time_tx: amount of time the radio spent transmitting data
 * @time_scan: amount of time the radio spent for scanning
 * @time_bss_rx: amount of time the radio spent receiving data on a local BSS
 *
 * Used by dump_survey() to report back per-channel survey information.
 *
 * This structure can later be expanded with things like
 * channel duty cycle etc.
 */
struct survey_info {
	struct ieee80211_channel *channel;
	u64 time;
	u64 time_busy;
	u64 time_ext_busy;
	u64 time_rx;
	u64 time_tx;
	u64 time_scan;
	u64 time_bss_rx;
	u32 filled;
	s8 noise;
};

#define CFG80211_MAX_NUM_AKM_SUITES	10

/**
 * struct cfg80211_crypto_settings - Crypto settings
 * @wpa_versions: indicates which, if any, WPA versions are enabled
 *	(from enum nl80211_wpa_versions)
 * @cipher_group: group key cipher suite (or 0 if unset)
 * @n_ciphers_pairwise: number of AP supported unicast ciphers
 * @ciphers_pairwise: unicast key cipher suites
 * @n_akm_suites: number of AKM suites
 * @akm_suites: AKM suites
 * @control_port: Whether user space controls IEEE 802.1X port, i.e.,
 *	sets/clears %NL80211_STA_FLAG_AUTHORIZED. If true, the driver is
 *	required to assume that the port is unauthorized until authorized by
 *	user space. Otherwise, port is marked authorized by default.
 * @control_port_ethertype: the control port protocol that should be
 *	allowed through even on unauthorized ports
 * @control_port_no_encrypt: TRUE to prevent encryption of control port
 *	protocol frames.
 * @control_port_over_nl80211: TRUE if userspace expects to exchange control
 *	port frames over NL80211 instead of the network interface.
 * @control_port_no_preauth: disables pre-auth rx over the nl80211 control
 *	port for mac80211
 * @psk: PSK (for devices supporting 4-way-handshake offload)
 * @sae_pwd: password for SAE authentication (for devices supporting SAE
 *	offload)
 * @sae_pwd_len: length of SAE password (for devices supporting SAE offload)
 * @sae_pwe: The mechanisms allowed for SAE PWE derivation:
 *
 *	NL80211_SAE_PWE_UNSPECIFIED
 *	  Not-specified, used to indicate userspace did not specify any
 *	  preference. The driver should follow its internal policy in
 *	  such a scenario.
 *
 *	NL80211_SAE_PWE_HUNT_AND_PECK
 *	  Allow hunting-and-pecking loop only
 *
 *	NL80211_SAE_PWE_HASH_TO_ELEMENT
 *	  Allow hash-to-element only
 *
 *	NL80211_SAE_PWE_BOTH
 *	  Allow either hunting-and-pecking loop or hash-to-element
 */
struct cfg80211_crypto_settings {
	u32 wpa_versions;
	u32 cipher_group;
	int n_ciphers_pairwise;
	u32 ciphers_pairwise[NL80211_MAX_NR_CIPHER_SUITES];
	int n_akm_suites;
	u32 akm_suites[CFG80211_MAX_NUM_AKM_SUITES];
	bool control_port;
	__be16 control_port_ethertype;
	bool control_port_no_encrypt;
	bool control_port_over_nl80211;
	bool control_port_no_preauth;
	const u8 *psk;
	const u8 *sae_pwd;
	u8 sae_pwd_len;
	enum nl80211_sae_pwe_mechanism sae_pwe;
};

/**
 * struct cfg80211_mbssid_config - AP settings for multi bssid
 *
 * @tx_wdev: pointer to the transmitted interface in the MBSSID set
 * @tx_link_id: link ID of the transmitted profile in an MLD.
 * @index: index of this AP in the multi bssid group.
 * @ema: set to true if the beacons should be sent out in EMA mode.
 */
struct cfg80211_mbssid_config {
	struct wireless_dev *tx_wdev;
	u8 tx_link_id;
	u8 index;
	bool ema;
};

/**
 * struct cfg80211_mbssid_elems - Multiple BSSID elements
 *
 * @cnt: Number of elements in array %elems.
 *
 * @elem: Array of multiple BSSID element(s) to be added into Beacon frames.
 * @elem.data: Data for multiple BSSID elements.
 * @elem.len: Length of data.
 */
struct cfg80211_mbssid_elems {
	u8 cnt;
	struct {
		const u8 *data;
		size_t len;
	} elem[] __counted_by(cnt);
};

/**
 * struct cfg80211_rnr_elems - Reduced neighbor report (RNR) elements
 *
 * @cnt: Number of elements in array %elems.
 *
 * @elem: Array of RNR element(s) to be added into Beacon frames.
 * @elem.data: Data for RNR elements.
 * @elem.len: Length of data.
 */
struct cfg80211_rnr_elems {
	u8 cnt;
	struct {
		const u8 *data;
		size_t len;
	} elem[] __counted_by(cnt);
};

/**
 * struct cfg80211_beacon_data - beacon data
 * @link_id: the link ID for the AP MLD link sending this beacon
 * @head: head portion of beacon (before TIM IE)
 *	or %NULL if not changed
 * @tail: tail portion of beacon (after TIM IE)
 *	or %NULL if not changed
 * @head_len: length of @head
 * @tail_len: length of @tail
 * @beacon_ies: extra information element(s) to add into Beacon frames or %NULL
 * @beacon_ies_len: length of beacon_ies in octets
 * @proberesp_ies: extra information element(s) to add into Probe Response
 *	frames or %NULL
 * @proberesp_ies_len: length of proberesp_ies in octets
 * @assocresp_ies: extra information element(s) to add into (Re)Association
 *	Response frames or %NULL
 * @assocresp_ies_len: length of assocresp_ies in octets
 * @probe_resp_len: length of probe response template (@probe_resp)
 * @probe_resp: probe response template (AP mode only)
 * @mbssid_ies: multiple BSSID elements
 * @rnr_ies: reduced neighbor report elements
 * @ftm_responder: enable FTM responder functionality; -1 for no change
 *	(which also implies no change in LCI/civic location data)
 * @lci: Measurement Report element content, starting with Measurement Token
 *	(measurement type 8)
 * @civicloc: Measurement Report element content, starting with Measurement
 *	Token (measurement type 11)
 * @lci_len: LCI data length
 * @civicloc_len: Civic location data length
 * @he_bss_color: BSS Color settings
 * @he_bss_color_valid: indicates whether bss color
 *	attribute is present in beacon data or not.
 */
struct cfg80211_beacon_data {
	unsigned int link_id;

	const u8 *head, *tail;
	const u8 *beacon_ies;
	const u8 *proberesp_ies;
	const u8 *assocresp_ies;
	const u8 *probe_resp;
	const u8 *lci;
	const u8 *civicloc;
	struct cfg80211_mbssid_elems *mbssid_ies;
	struct cfg80211_rnr_elems *rnr_ies;
	s8 ftm_responder;

	size_t head_len, tail_len;
	size_t beacon_ies_len;
	size_t proberesp_ies_len;
	size_t assocresp_ies_len;
	size_t probe_resp_len;
	size_t lci_len;
	size_t civicloc_len;
	struct cfg80211_he_bss_color he_bss_color;
	bool he_bss_color_valid;
};

struct mac_address {
	u8 addr[ETH_ALEN];
};

/**
 * struct cfg80211_acl_data - Access control list data
 *
 * @acl_policy: ACL policy to be applied on the station's
 *	entry specified by mac_addr
 * @n_acl_entries: Number of MAC address entries passed
 * @mac_addrs: List of MAC addresses of stations to be used for ACL
 */
struct cfg80211_acl_data {
	enum nl80211_acl_policy acl_policy;
	int n_acl_entries;

	/* Keep it last */
	struct mac_address mac_addrs[] __counted_by(n_acl_entries);
};

/**
 * struct cfg80211_fils_discovery - FILS discovery parameters from
 * IEEE Std 802.11ai-2016, Annex C.3 MIB detail.
 *
 * @update: Set to true if the feature configuration should be updated.
 * @min_interval: Minimum packet interval in TUs (0 - 10000)
 * @max_interval: Maximum packet interval in TUs (0 - 10000)
 * @tmpl_len: Template length
 * @tmpl: Template data for FILS discovery frame including the action
 *	frame headers.
 */
struct cfg80211_fils_discovery {
	bool update;
	u32 min_interval;
	u32 max_interval;
	size_t tmpl_len;
	const u8 *tmpl;
};

/**
 * struct cfg80211_unsol_bcast_probe_resp - Unsolicited broadcast probe
 *	response parameters in 6GHz.
 *
 * @update: Set to true if the feature configuration should be updated.
 * @interval: Packet interval in TUs. Maximum allowed is 20 TU, as mentioned
 *	in IEEE P802.11ax/D6.0 26.17.2.3.2 - AP behavior for fast passive
 *	scanning
 * @tmpl_len: Template length
 * @tmpl: Template data for probe response
 */
struct cfg80211_unsol_bcast_probe_resp {
	bool update;
	u32 interval;
	size_t tmpl_len;
	const u8 *tmpl;
};

/**
 * struct cfg80211_ap_settings - AP configuration
 *
 * Used to configure an AP interface.
 *
 * @chandef: defines the channel to use
 * @beacon: beacon data
 * @beacon_interval: beacon interval
 * @dtim_period: DTIM period
 * @ssid: SSID to be used in the BSS (note: may be %NULL if not provided from
 *	user space)
 * @ssid_len: length of @ssid
 * @hidden_ssid: whether to hide the SSID in Beacon/Probe Response frames
 * @crypto: crypto settings
 * @privacy: the BSS uses privacy
 * @auth_type: Authentication type (algorithm)
 * @inactivity_timeout: time in seconds to determine station's inactivity.
 * @p2p_ctwindow: P2P CT Window
 * @p2p_opp_ps: P2P opportunistic PS
 * @acl: ACL configuration used by the drivers which has support for
 *	MAC address based access control
 * @pbss: If set, start as a PCP instead of AP. Relevant for DMG
 *	networks.
 * @beacon_rate: bitrate to be used for beacons
 * @ht_cap: HT capabilities (or %NULL if HT isn't enabled)
 * @vht_cap: VHT capabilities (or %NULL if VHT isn't enabled)
 * @he_cap: HE capabilities (or %NULL if HE isn't enabled)
 * @eht_cap: EHT capabilities (or %NULL if EHT isn't enabled)
 * @eht_oper: EHT operation IE (or %NULL if EHT isn't enabled)
 * @ht_required: stations must support HT
 * @vht_required: stations must support VHT
 * @twt_responder: Enable Target Wait Time
 * @he_required: stations must support HE
 * @sae_h2e_required: stations must support direct H2E technique in SAE
 * @flags: flags, as defined in &enum nl80211_ap_settings_flags
 * @he_obss_pd: OBSS Packet Detection settings
 * @he_oper: HE operation IE (or %NULL if HE isn't enabled)
 * @fils_discovery: FILS discovery transmission parameters
 * @unsol_bcast_probe_resp: Unsolicited broadcast probe response parameters
 * @mbssid_config: AP settings for multiple bssid
 */
struct cfg80211_ap_settings {
	struct cfg80211_chan_def chandef;

	struct cfg80211_beacon_data beacon;

	int beacon_interval, dtim_period;
	const u8 *ssid;
	size_t ssid_len;
	enum nl80211_hidden_ssid hidden_ssid;
	struct cfg80211_crypto_settings crypto;
	bool privacy;
	enum nl80211_auth_type auth_type;
	int inactivity_timeout;
	u8 p2p_ctwindow;
	bool p2p_opp_ps;
	const struct cfg80211_acl_data *acl;
	bool pbss;
	struct cfg80211_bitrate_mask beacon_rate;

	const struct ieee80211_ht_cap *ht_cap;
	const struct ieee80211_vht_cap *vht_cap;
	const struct ieee80211_he_cap_elem *he_cap;
	const struct ieee80211_he_operation *he_oper;
	const struct ieee80211_eht_cap_elem *eht_cap;
	const struct ieee80211_eht_operation *eht_oper;
	bool ht_required, vht_required, he_required, sae_h2e_required;
	bool twt_responder;
	u32 flags;
	struct ieee80211_he_obss_pd he_obss_pd;
	struct cfg80211_fils_discovery fils_discovery;
	struct cfg80211_unsol_bcast_probe_resp unsol_bcast_probe_resp;
	struct cfg80211_mbssid_config mbssid_config;
};


/**
 * struct cfg80211_ap_update - AP configuration update
 *
 * Subset of &struct cfg80211_ap_settings, for updating a running AP.
 *
 * @beacon: beacon data
 * @fils_discovery: FILS discovery transmission parameters
 * @unsol_bcast_probe_resp: Unsolicited broadcast probe response parameters
 */
struct cfg80211_ap_update {
	struct cfg80211_beacon_data beacon;
	struct cfg80211_fils_discovery fils_discovery;
	struct cfg80211_unsol_bcast_probe_resp unsol_bcast_probe_resp;
};

/**
 * struct cfg80211_csa_settings - channel switch settings
 *
 * Used for channel switch
 *
 * @chandef: defines the channel to use after the switch
 * @beacon_csa: beacon data while performing the switch
 * @counter_offsets_beacon: offsets of the counters within the beacon (tail)
 * @counter_offsets_presp: offsets of the counters within the probe response
 * @n_counter_offsets_beacon: number of csa counters the beacon (tail)
 * @n_counter_offsets_presp: number of csa counters in the probe response
 * @beacon_after: beacon data to be used on the new channel
 * @radar_required: whether radar detection is required on the new channel
 * @block_tx: whether transmissions should be blocked while changing
 * @count: number of beacons until switch
 * @link_id: defines the link on which channel switch is expected during
 *	MLO. 0 in case of non-MLO.
 */
struct cfg80211_csa_settings {
	struct cfg80211_chan_def chandef;
	struct cfg80211_beacon_data beacon_csa;
	const u16 *counter_offsets_beacon;
	const u16 *counter_offsets_presp;
	unsigned int n_counter_offsets_beacon;
	unsigned int n_counter_offsets_presp;
	struct cfg80211_beacon_data beacon_after;
	bool radar_required;
	bool block_tx;
	u8 count;
	u8 link_id;
};

/**
 * struct cfg80211_color_change_settings - color change settings
 *
 * Used for bss color change
 *
 * @beacon_color_change: beacon data while performing the color countdown
 * @counter_offset_beacon: offsets of the counters within the beacon (tail)
 * @counter_offset_presp: offsets of the counters within the probe response
 * @beacon_next: beacon data to be used after the color change
 * @count: number of beacons until the color change
 * @color: the color used after the change
 * @link_id: defines the link on which color change is expected during MLO.
 *	0 in case of non-MLO.
 */
struct cfg80211_color_change_settings {
	struct cfg80211_beacon_data beacon_color_change;
	u16 counter_offset_beacon;
	u16 counter_offset_presp;
	struct cfg80211_beacon_data beacon_next;
	u8 count;
	u8 color;
	u8 link_id;
};

/**
 * struct iface_combination_params - input parameters for interface combinations
 *
 * Used to pass interface combination parameters
 *
 * @radio_idx: wiphy radio index or -1 for global
 * @num_different_channels: the number of different channels we want
 *	to use for verification
 * @radar_detect: a bitmap where each bit corresponds to a channel
 *	width where radar detection is needed, as in the definition of
 *	&struct ieee80211_iface_combination.@radar_detect_widths
 * @iftype_num: array with the number of interfaces of each interface
 *	type.  The index is the interface type as specified in &enum
 *	nl80211_iftype.
 * @new_beacon_int: set this to the beacon interval of a new interface
 *	that's not operating yet, if such is to be checked as part of
 *	the verification
 */
struct iface_combination_params {
	int radio_idx;
	int num_different_channels;
	u8 radar_detect;
	int iftype_num[NUM_NL80211_IFTYPES];
	u32 new_beacon_int;
};

/**
 * enum station_parameters_apply_mask - station parameter values to apply
 * @STATION_PARAM_APPLY_UAPSD: apply new uAPSD parameters (uapsd_queues, max_sp)
 * @STATION_PARAM_APPLY_CAPABILITY: apply new capability
 * @STATION_PARAM_APPLY_PLINK_STATE: apply new plink state
 *
 * Not all station parameters have in-band "no change" signalling,
 * for those that don't these flags will are used.
 */
enum station_parameters_apply_mask {
	STATION_PARAM_APPLY_UAPSD = BIT(0),
	STATION_PARAM_APPLY_CAPABILITY = BIT(1),
	STATION_PARAM_APPLY_PLINK_STATE = BIT(2),
};

/**
 * struct sta_txpwr - station txpower configuration
 *
 * Used to configure txpower for station.
 *
 * @power: tx power (in dBm) to be used for sending data traffic. If tx power
 *	is not provided, the default per-interface tx power setting will be
 *	overriding. Driver should be picking up the lowest tx power, either tx
 *	power per-interface or per-station.
 * @type: In particular if TPC %type is NL80211_TX_POWER_LIMITED then tx power
 *	will be less than or equal to specified from userspace, whereas if TPC
 *	%type is NL80211_TX_POWER_AUTOMATIC then it indicates default tx power.
 *	NL80211_TX_POWER_FIXED is not a valid configuration option for
 *	per peer TPC.
 */
struct sta_txpwr {
	s16 power;
	enum nl80211_tx_power_setting type;
};

/**
 * struct link_station_parameters - link station parameters
 *
 * Used to change and create a new link station.
 *
 * @mld_mac: MAC address of the station
 * @link_id: the link id (-1 for non-MLD station)
 * @link_mac: MAC address of the link
 * @supported_rates: supported rates in IEEE 802.11 format
 *	(or NULL for no change)
 * @supported_rates_len: number of supported rates
 * @ht_capa: HT capabilities of station
 * @vht_capa: VHT capabilities of station
 * @opmode_notif: operating mode field from Operating Mode Notification
 * @opmode_notif_used: information if operating mode field is used
 * @he_capa: HE capabilities of station
 * @he_capa_len: the length of the HE capabilities
 * @txpwr: transmit power for an associated station
 * @txpwr_set: txpwr field is set
 * @he_6ghz_capa: HE 6 GHz Band capabilities of station
 * @eht_capa: EHT capabilities of station
 * @eht_capa_len: the length of the EHT capabilities
 */
struct link_station_parameters {
	const u8 *mld_mac;
	int link_id;
	const u8 *link_mac;
	const u8 *supported_rates;
	u8 supported_rates_len;
	const struct ieee80211_ht_cap *ht_capa;
	const struct ieee80211_vht_cap *vht_capa;
	u8 opmode_notif;
	bool opmode_notif_used;
	const struct ieee80211_he_cap_elem *he_capa;
	u8 he_capa_len;
	struct sta_txpwr txpwr;
	bool txpwr_set;
	const struct ieee80211_he_6ghz_capa *he_6ghz_capa;
	const struct ieee80211_eht_cap_elem *eht_capa;
	u8 eht_capa_len;
};

/**
 * struct link_station_del_parameters - link station deletion parameters
 *
 * Used to delete a link station entry (or all stations).
 *
 * @mld_mac: MAC address of the station
 * @link_id: the link id
 */
struct link_station_del_parameters {
	const u8 *mld_mac;
	u32 link_id;
};

/**
 * struct cfg80211_ttlm_params: TID to link mapping parameters
 *
 * Used for setting a TID to link mapping.
 *
 * @dlink: Downlink TID to link mapping, as defined in section 9.4.2.314
 *     (TID-To-Link Mapping element) in Draft P802.11be_D4.0.
 * @ulink: Uplink TID to link mapping, as defined in section 9.4.2.314
 *     (TID-To-Link Mapping element) in Draft P802.11be_D4.0.
 */
struct cfg80211_ttlm_params {
	u16 dlink[8];
	u16 ulink[8];
};

/**
 * struct station_parameters - station parameters
 *
 * Used to change and create a new station.
 *
 * @vlan: vlan interface station should belong to
 * @sta_flags_mask: station flags that changed
 *	(bitmask of BIT(%NL80211_STA_FLAG_...))
 * @sta_flags_set: station flags values
 *	(bitmask of BIT(%NL80211_STA_FLAG_...))
 * @listen_interval: listen interval or -1 for no change
 * @aid: AID or zero for no change
 * @vlan_id: VLAN ID for station (if nonzero)
 * @peer_aid: mesh peer AID or zero for no change
 * @plink_action: plink action to take
 * @plink_state: set the peer link state for a station
 * @uapsd_queues: bitmap of queues configured for uapsd. same format
 *	as the AC bitmap in the QoS info field
 * @max_sp: max Service Period. same format as the MAX_SP in the
 *	QoS info field (but already shifted down)
 * @sta_modify_mask: bitmap indicating which parameters changed
 *	(for those that don't have a natural "no change" value),
 *	see &enum station_parameters_apply_mask
 * @local_pm: local link-specific mesh power save mode (no change when set
 *	to unknown)
 * @capability: station capability
 * @ext_capab: extended capabilities of the station
 * @ext_capab_len: number of extended capabilities
 * @supported_channels: supported channels in IEEE 802.11 format
 * @supported_channels_len: number of supported channels
 * @supported_oper_classes: supported oper classes in IEEE 802.11 format
 * @supported_oper_classes_len: number of supported operating classes
 * @support_p2p_ps: information if station supports P2P PS mechanism
 * @airtime_weight: airtime scheduler weight for this station
 * @eml_cap_present: Specifies if EML capabilities field (@eml_cap) is
 *	present/updated
 * @eml_cap: EML capabilities of this station
 * @link_sta_params: link related params.
 */
struct station_parameters {
	struct net_device *vlan;
	u32 sta_flags_mask, sta_flags_set;
	u32 sta_modify_mask;
	int listen_interval;
	u16 aid;
	u16 vlan_id;
	u16 peer_aid;
	u8 plink_action;
	u8 plink_state;
	u8 uapsd_queues;
	u8 max_sp;
	enum nl80211_mesh_power_mode local_pm;
	u16 capability;
	const u8 *ext_capab;
	u8 ext_capab_len;
	const u8 *supported_channels;
	u8 supported_channels_len;
	const u8 *supported_oper_classes;
	u8 supported_oper_classes_len;
	int support_p2p_ps;
	u16 airtime_weight;
	bool eml_cap_present;
	u16 eml_cap;
	struct link_station_parameters link_sta_params;
};

/**
 * struct station_del_parameters - station deletion parameters
 *
 * Used to delete a station entry (or all stations).
 *
 * @mac: MAC address of the station to remove or NULL to remove all stations
 * @subtype: Management frame subtype to use for indicating removal
 *	(10 = Disassociation, 12 = Deauthentication)
 * @reason_code: Reason code for the Disassociation/Deauthentication frame
 * @link_id: Link ID indicating a link that stations to be flushed must be
 *	using; valid only for MLO, but can also be -1 for MLO to really
 *	remove all stations.
 */
struct station_del_parameters {
	const u8 *mac;
	u8 subtype;
	u16 reason_code;
	int link_id;
};

/**
 * enum cfg80211_station_type - the type of station being modified
 * @CFG80211_STA_AP_CLIENT: client of an AP interface
 * @CFG80211_STA_AP_CLIENT_UNASSOC: client of an AP interface that is still
 *	unassociated (update properties for this type of client is permitted)
 * @CFG80211_STA_AP_MLME_CLIENT: client of an AP interface that has
 *	the AP MLME in the device
 * @CFG80211_STA_AP_STA: AP station on managed interface
 * @CFG80211_STA_IBSS: IBSS station
 * @CFG80211_STA_TDLS_PEER_SETUP: TDLS peer on managed interface (dummy entry
 *	while TDLS setup is in progress, it moves out of this state when
 *	being marked authorized; use this only if TDLS with external setup is
 *	supported/used)
 * @CFG80211_STA_TDLS_PEER_ACTIVE: TDLS peer on managed interface (active
 *	entry that is operating, has been marked authorized by userspace)
 * @CFG80211_STA_MESH_PEER_KERNEL: peer on mesh interface (kernel managed)
 * @CFG80211_STA_MESH_PEER_USER: peer on mesh interface (user managed)
 */
enum cfg80211_station_type {
	CFG80211_STA_AP_CLIENT,
	CFG80211_STA_AP_CLIENT_UNASSOC,
	CFG80211_STA_AP_MLME_CLIENT,
	CFG80211_STA_AP_STA,
	CFG80211_STA_IBSS,
	CFG80211_STA_TDLS_PEER_SETUP,
	CFG80211_STA_TDLS_PEER_ACTIVE,
	CFG80211_STA_MESH_PEER_KERNEL,
	CFG80211_STA_MESH_PEER_USER,
};

/**
 * cfg80211_check_station_change - validate parameter changes
 * @wiphy: the wiphy this operates on
 * @params: the new parameters for a station
 * @statype: the type of station being modified
 *
 * Utility function for the @change_station driver method. Call this function
 * with the appropriate station type looking up the station (and checking that
 * it exists). It will verify whether the station change is acceptable.
 *
 * Return: 0 if the change is acceptable, otherwise an error code. Note that
 * it may modify the parameters for backward compatibility reasons, so don't
 * use them before calling this.
 */
int cfg80211_check_station_change(struct wiphy *wiphy,
				  struct station_parameters *params,
				  enum cfg80211_station_type statype);

/**
 * enum rate_info_flags - bitrate info flags
 *
 * Used by the driver to indicate the specific rate transmission
 * type for 802.11n transmissions.
 *
 * @RATE_INFO_FLAGS_MCS: mcs field filled with HT MCS
 * @RATE_INFO_FLAGS_VHT_MCS: mcs field filled with VHT MCS
 * @RATE_INFO_FLAGS_SHORT_GI: 400ns guard interval
 * @RATE_INFO_FLAGS_DMG: 60GHz MCS
 * @RATE_INFO_FLAGS_HE_MCS: HE MCS information
 * @RATE_INFO_FLAGS_EDMG: 60GHz MCS in EDMG mode
 * @RATE_INFO_FLAGS_EXTENDED_SC_DMG: 60GHz extended SC MCS
 * @RATE_INFO_FLAGS_EHT_MCS: EHT MCS information
 * @RATE_INFO_FLAGS_S1G_MCS: MCS field filled with S1G MCS
 */
enum rate_info_flags {
	RATE_INFO_FLAGS_MCS			= BIT(0),
	RATE_INFO_FLAGS_VHT_MCS			= BIT(1),
	RATE_INFO_FLAGS_SHORT_GI		= BIT(2),
	RATE_INFO_FLAGS_DMG			= BIT(3),
	RATE_INFO_FLAGS_HE_MCS			= BIT(4),
	RATE_INFO_FLAGS_EDMG			= BIT(5),
	RATE_INFO_FLAGS_EXTENDED_SC_DMG		= BIT(6),
	RATE_INFO_FLAGS_EHT_MCS			= BIT(7),
	RATE_INFO_FLAGS_S1G_MCS			= BIT(8),
};

/**
 * enum rate_info_bw - rate bandwidth information
 *
 * Used by the driver to indicate the rate bandwidth.
 *
 * @RATE_INFO_BW_5: 5 MHz bandwidth
 * @RATE_INFO_BW_10: 10 MHz bandwidth
 * @RATE_INFO_BW_20: 20 MHz bandwidth
 * @RATE_INFO_BW_40: 40 MHz bandwidth
 * @RATE_INFO_BW_80: 80 MHz bandwidth
 * @RATE_INFO_BW_160: 160 MHz bandwidth
 * @RATE_INFO_BW_HE_RU: bandwidth determined by HE RU allocation
 * @RATE_INFO_BW_320: 320 MHz bandwidth
 * @RATE_INFO_BW_EHT_RU: bandwidth determined by EHT RU allocation
 * @RATE_INFO_BW_1: 1 MHz bandwidth
 * @RATE_INFO_BW_2: 2 MHz bandwidth
 * @RATE_INFO_BW_4: 4 MHz bandwidth
 * @RATE_INFO_BW_8: 8 MHz bandwidth
 * @RATE_INFO_BW_16: 16 MHz bandwidth
 */
enum rate_info_bw {
	RATE_INFO_BW_20 = 0,
	RATE_INFO_BW_5,
	RATE_INFO_BW_10,
	RATE_INFO_BW_40,
	RATE_INFO_BW_80,
	RATE_INFO_BW_160,
	RATE_INFO_BW_HE_RU,
	RATE_INFO_BW_320,
	RATE_INFO_BW_EHT_RU,
	RATE_INFO_BW_1,
	RATE_INFO_BW_2,
	RATE_INFO_BW_4,
	RATE_INFO_BW_8,
	RATE_INFO_BW_16,
};

/**
 * struct rate_info - bitrate information
 *
 * Information about a receiving or transmitting bitrate
 *
 * @flags: bitflag of flags from &enum rate_info_flags
 * @legacy: bitrate in 100kbit/s for 802.11abg
 * @mcs: mcs index if struct describes an HT/VHT/HE/EHT/S1G rate
 * @nss: number of streams (VHT & HE only)
 * @bw: bandwidth (from &enum rate_info_bw)
 * @he_gi: HE guard interval (from &enum nl80211_he_gi)
 * @he_dcm: HE DCM value
 * @he_ru_alloc: HE RU allocation (from &enum nl80211_he_ru_alloc,
 *	only valid if bw is %RATE_INFO_BW_HE_RU)
 * @n_bonded_ch: In case of EDMG the number of bonded channels (1-4)
 * @eht_gi: EHT guard interval (from &enum nl80211_eht_gi)
 * @eht_ru_alloc: EHT RU allocation (from &enum nl80211_eht_ru_alloc,
 *	only valid if bw is %RATE_INFO_BW_EHT_RU)
 */
struct rate_info {
	u16 flags;
	u16 legacy;
	u8 mcs;
	u8 nss;
	u8 bw;
	u8 he_gi;
	u8 he_dcm;
	u8 he_ru_alloc;
	u8 n_bonded_ch;
	u8 eht_gi;
	u8 eht_ru_alloc;
};

/**
 * enum bss_param_flags - bitrate info flags
 *
 * Used by the driver to indicate the specific rate transmission
 * type for 802.11n transmissions.
 *
 * @BSS_PARAM_FLAGS_CTS_PROT: whether CTS protection is enabled
 * @BSS_PARAM_FLAGS_SHORT_PREAMBLE: whether short preamble is enabled
 * @BSS_PARAM_FLAGS_SHORT_SLOT_TIME: whether short slot time is enabled
 */
enum bss_param_flags {
	BSS_PARAM_FLAGS_CTS_PROT	= BIT(0),
	BSS_PARAM_FLAGS_SHORT_PREAMBLE	= BIT(1),
	BSS_PARAM_FLAGS_SHORT_SLOT_TIME	= BIT(2),
};

/**
 * struct sta_bss_parameters - BSS parameters for the attached station
 *
 * Information about the currently associated BSS
 *
 * @flags: bitflag of flags from &enum bss_param_flags
 * @dtim_period: DTIM period for the BSS
 * @beacon_interval: beacon interval
 */
struct sta_bss_parameters {
	u8 flags;
	u8 dtim_period;
	u16 beacon_interval;
};

/**
 * struct cfg80211_txq_stats - TXQ statistics for this TID
 * @filled: bitmap of flags using the bits of &enum nl80211_txq_stats to
 *	indicate the relevant values in this struct are filled
 * @backlog_bytes: total number of bytes currently backlogged
 * @backlog_packets: total number of packets currently backlogged
 * @flows: number of new flows seen
 * @drops: total number of packets dropped
 * @ecn_marks: total number of packets marked with ECN CE
 * @overlimit: number of drops due to queue space overflow
 * @overmemory: number of drops due to memory limit overflow
 * @collisions: number of hash collisions
 * @tx_bytes: total number of bytes dequeued
 * @tx_packets: total number of packets dequeued
 * @max_flows: maximum number of flows supported
 */
struct cfg80211_txq_stats {
	u32 filled;
	u32 backlog_bytes;
	u32 backlog_packets;
	u32 flows;
	u32 drops;
	u32 ecn_marks;
	u32 overlimit;
	u32 overmemory;
	u32 collisions;
	u32 tx_bytes;
	u32 tx_packets;
	u32 max_flows;
};

/**
 * struct cfg80211_tid_stats - per-TID statistics
 * @filled: bitmap of flags using the bits of &enum nl80211_tid_stats to
 *	indicate the relevant values in this struct are filled
 * @rx_msdu: number of received MSDUs
 * @tx_msdu: number of (attempted) transmitted MSDUs
 * @tx_msdu_retries: number of retries (not counting the first) for
 *	transmitted MSDUs
 * @tx_msdu_failed: number of failed transmitted MSDUs
 * @txq_stats: TXQ statistics
 */
struct cfg80211_tid_stats {
	u32 filled;
	u64 rx_msdu;
	u64 tx_msdu;
	u64 tx_msdu_retries;
	u64 tx_msdu_failed;
	struct cfg80211_txq_stats txq_stats;
};

#define IEEE80211_MAX_CHAINS	4

/**
 * struct station_info - station information
 *
 * Station information filled by driver for get_station() and dump_station.
 *
 * @filled: bitflag of flags using the bits of &enum nl80211_sta_info to
 *	indicate the relevant values in this struct for them
 * @connected_time: time(in secs) since a station is last connected
 * @inactive_time: time since last station activity (tx/rx) in milliseconds
 * @assoc_at: bootime (ns) of the last association
 * @rx_bytes: bytes (size of MPDUs) received from this station
 * @tx_bytes: bytes (size of MPDUs) transmitted to this station
 * @signal: The signal strength, type depends on the wiphy's signal_type.
 *	For CFG80211_SIGNAL_TYPE_MBM, value is expressed in _dBm_.
 * @signal_avg: Average signal strength, type depends on the wiphy's signal_type.
 *	For CFG80211_SIGNAL_TYPE_MBM, value is expressed in _dBm_.
 * @chains: bitmask for filled values in @chain_signal, @chain_signal_avg
 * @chain_signal: per-chain signal strength of last received packet in dBm
 * @chain_signal_avg: per-chain signal strength average in dBm
 * @txrate: current unicast bitrate from this station
 * @rxrate: current unicast bitrate to this station
 * @rx_packets: packets (MSDUs & MMPDUs) received from this station
 * @tx_packets: packets (MSDUs & MMPDUs) transmitted to this station
 * @tx_retries: cumulative retry counts (MPDUs)
 * @tx_failed: number of failed transmissions (MPDUs) (retries exceeded, no ACK)
 * @rx_dropped_misc:  Dropped for un-specified reason.
 * @bss_param: current BSS parameters
 * @generation: generation number for nl80211 dumps.
 *	This number should increase every time the list of stations
 *	changes, i.e. when a station is added or removed, so that
 *	userspace can tell whether it got a consistent snapshot.
 * @beacon_loss_count: Number of times beacon loss event has triggered.
 * @assoc_req_ies: IEs from (Re)Association Request.
 *	This is used only when in AP mode with drivers that do not use
 *	user space MLME/SME implementation. The information is provided for
 *	the cfg80211_new_sta() calls to notify user space of the IEs.
 * @assoc_req_ies_len: Length of assoc_req_ies buffer in octets.
 * @sta_flags: station flags mask & values
 * @t_offset: Time offset of the station relative to this host.
 * @llid: mesh local link id
 * @plid: mesh peer link id
 * @plink_state: mesh peer link state
 * @connected_to_gate: true if mesh STA has a path to mesh gate
 * @connected_to_as: true if mesh STA has a path to authentication server
 * @airtime_link_metric: mesh airtime link metric.
 * @local_pm: local mesh STA power save mode
 * @peer_pm: peer mesh STA power save mode
 * @nonpeer_pm: non-peer mesh STA power save mode
 * @expected_throughput: expected throughput in kbps (including 802.11 headers)
 *	towards this station.
 * @rx_beacon: number of beacons received from this peer
 * @rx_beacon_signal_avg: signal strength average (in dBm) for beacons received
 *	from this peer
 * @rx_duration: aggregate PPDU duration(usecs) for all the frames from a peer
 * @tx_duration: aggregate PPDU duration(usecs) for all the frames to a peer
 * @airtime_weight: current airtime scheduling weight
 * @pertid: per-TID statistics, see &struct cfg80211_tid_stats, using the last
 *	(IEEE80211_NUM_TIDS) index for MSDUs not encapsulated in QoS-MPDUs.
 *	Note that this doesn't use the @filled bit, but is used if non-NULL.
 * @ack_signal: signal strength (in dBm) of the last ACK frame.
 * @avg_ack_signal: average rssi value of ack packet for the no of msdu's has
 *	been sent.
 * @rx_mpdu_count: number of MPDUs received from this station
 * @fcs_err_count: number of packets (MPDUs) received from this station with
 *	an FCS error. This counter should be incremented only when TA of the
 *	received packet with an FCS error matches the peer MAC address.
 * @mlo_params_valid: Indicates @assoc_link_id and @mld_addr fields are filled
 *	by driver. Drivers use this only in cfg80211_new_sta() calls when AP
 *	MLD's MLME/SME is offload to driver. Drivers won't fill this
 *	information in cfg80211_del_sta_sinfo(), get_station() and
 *	dump_station() callbacks.
 * @assoc_link_id: Indicates MLO link ID of the AP, with which the station
 *	completed (re)association. This information filled for both MLO
 *	and non-MLO STA connections when the AP affiliated with an MLD.
 * @mld_addr: For MLO STA connection, filled with MLD address of the station.
 *	For non-MLO STA connection, filled with all zeros.
 * @assoc_resp_ies: IEs from (Re)Association Response.
 *	This is used only when in AP mode with drivers that do not use user
 *	space MLME/SME implementation. The information is provided only for the
 *	cfg80211_new_sta() calls to notify user space of the IEs. Drivers won't
 *	fill this information in cfg80211_del_sta_sinfo(), get_station() and
 *	dump_station() callbacks. User space needs this information to determine
 *	the accepted and rejected affiliated links of the connected station.
 * @assoc_resp_ies_len: Length of @assoc_resp_ies buffer in octets.
 */
struct station_info {
	u64 filled;
	u32 connected_time;
	u32 inactive_time;
	u64 assoc_at;
	u64 rx_bytes;
	u64 tx_bytes;
	s8 signal;
	s8 signal_avg;

	u8 chains;
	s8 chain_signal[IEEE80211_MAX_CHAINS];
	s8 chain_signal_avg[IEEE80211_MAX_CHAINS];

	struct rate_info txrate;
	struct rate_info rxrate;
	u32 rx_packets;
	u32 tx_packets;
	u32 tx_retries;
	u32 tx_failed;
	u32 rx_dropped_misc;
	struct sta_bss_parameters bss_param;
	struct nl80211_sta_flag_update sta_flags;

	int generation;

	u32 beacon_loss_count;

	const u8 *assoc_req_ies;
	size_t assoc_req_ies_len;

	s64 t_offset;
	u16 llid;
	u16 plid;
	u8 plink_state;
	u8 connected_to_gate;
	u8 connected_to_as;
	u32 airtime_link_metric;
	enum nl80211_mesh_power_mode local_pm;
	enum nl80211_mesh_power_mode peer_pm;
	enum nl80211_mesh_power_mode nonpeer_pm;

	u32 expected_throughput;

	u16 airtime_weight;

	s8 ack_signal;
	s8 avg_ack_signal;
	struct cfg80211_tid_stats *pertid;

	u64 tx_duration;
	u64 rx_duration;
	u64 rx_beacon;
	u8 rx_beacon_signal_avg;

	u32 rx_mpdu_count;
	u32 fcs_err_count;

	bool mlo_params_valid;
	u8 assoc_link_id;
	u8 mld_addr[ETH_ALEN] __aligned(2);
	const u8 *assoc_resp_ies;
	size_t assoc_resp_ies_len;
};

/**
 * struct cfg80211_sar_sub_specs - sub specs limit
 * @power: power limitation in 0.25dbm
 * @freq_range_index: index the power limitation applies to
 */
struct cfg80211_sar_sub_specs {
	s32 power;
	u32 freq_range_index;
};

/**
 * struct cfg80211_sar_specs - sar limit specs
 * @type: it's set with power in 0.25dbm or other types
 * @num_sub_specs: number of sar sub specs
 * @sub_specs: memory to hold the sar sub specs
 */
struct cfg80211_sar_specs {
	enum nl80211_sar_type type;
	u32 num_sub_specs;
	struct cfg80211_sar_sub_specs sub_specs[] __counted_by(num_sub_specs);
};


/**
 * struct cfg80211_sar_freq_ranges - sar frequency ranges
 * @start_freq:  start range edge frequency
 * @end_freq:    end range edge frequency
 */
struct cfg80211_sar_freq_ranges {
	u32 start_freq;
	u32 end_freq;
};

/**
 * struct cfg80211_sar_capa - sar limit capability
 * @type: it's set via power in 0.25dbm or other types
 * @num_freq_ranges: number of frequency ranges
 * @freq_ranges: memory to hold the freq ranges.
 *
 * Note: WLAN driver may append new ranges or split an existing
 * range to small ones and then append them.
 */
struct cfg80211_sar_capa {
	enum nl80211_sar_type type;
	u32 num_freq_ranges;
	const struct cfg80211_sar_freq_ranges *freq_ranges;
};

#if IS_ENABLED(CONFIG_CFG80211)
/**
 * cfg80211_get_station - retrieve information about a given station
 * @dev: the device where the station is supposed to be connected to
 * @mac_addr: the mac address of the station of interest
 * @sinfo: pointer to the structure to fill with the information
 *
 * Return: 0 on success and sinfo is filled with the available information
 * otherwise returns a negative error code and the content of sinfo has to be
 * considered undefined.
 */
int cfg80211_get_station(struct net_device *dev, const u8 *mac_addr,
			 struct station_info *sinfo);
#else
static inline int cfg80211_get_station(struct net_device *dev,
				       const u8 *mac_addr,
				       struct station_info *sinfo)
{
	return -ENOENT;
}
#endif

/**
 * enum monitor_flags - monitor flags
 *
 * Monitor interface configuration flags. Note that these must be the bits
 * according to the nl80211 flags.
 *
 * @MONITOR_FLAG_CHANGED: set if the flags were changed
 * @MONITOR_FLAG_FCSFAIL: pass frames with bad FCS
 * @MONITOR_FLAG_PLCPFAIL: pass frames with bad PLCP
 * @MONITOR_FLAG_CONTROL: pass control frames
 * @MONITOR_FLAG_OTHER_BSS: disable BSSID filtering
 * @MONITOR_FLAG_COOK_FRAMES: deprecated, will unconditionally be refused
 * @MONITOR_FLAG_ACTIVE: active monitor, ACKs frames on its MAC address
 * @MONITOR_FLAG_SKIP_TX: do not pass locally transmitted frames
 */
enum monitor_flags {
	MONITOR_FLAG_CHANGED		= BIT(__NL80211_MNTR_FLAG_INVALID),
	MONITOR_FLAG_FCSFAIL		= BIT(NL80211_MNTR_FLAG_FCSFAIL),
	MONITOR_FLAG_PLCPFAIL		= BIT(NL80211_MNTR_FLAG_PLCPFAIL),
	MONITOR_FLAG_CONTROL		= BIT(NL80211_MNTR_FLAG_CONTROL),
	MONITOR_FLAG_OTHER_BSS		= BIT(NL80211_MNTR_FLAG_OTHER_BSS),
	MONITOR_FLAG_COOK_FRAMES	= BIT(NL80211_MNTR_FLAG_COOK_FRAMES),
	MONITOR_FLAG_ACTIVE		= BIT(NL80211_MNTR_FLAG_ACTIVE),
	MONITOR_FLAG_SKIP_TX		= BIT(NL80211_MNTR_FLAG_SKIP_TX),
};

/**
 * enum mpath_info_flags -  mesh path information flags
 *
 * Used by the driver to indicate which info in &struct mpath_info it has filled
 * in during get_station() or dump_station().
 *
 * @MPATH_INFO_FRAME_QLEN: @frame_qlen filled
 * @MPATH_INFO_SN: @sn filled
 * @MPATH_INFO_METRIC: @metric filled
 * @MPATH_INFO_EXPTIME: @exptime filled
 * @MPATH_INFO_DISCOVERY_TIMEOUT: @discovery_timeout filled
 * @MPATH_INFO_DISCOVERY_RETRIES: @discovery_retries filled
 * @MPATH_INFO_FLAGS: @flags filled
 * @MPATH_INFO_HOP_COUNT: @hop_count filled
 * @MPATH_INFO_PATH_CHANGE: @path_change_count filled
 */
enum mpath_info_flags {
	MPATH_INFO_FRAME_QLEN		= BIT(0),
	MPATH_INFO_SN			= BIT(1),
	MPATH_INFO_METRIC		= BIT(2),
	MPATH_INFO_EXPTIME		= BIT(3),
	MPATH_INFO_DISCOVERY_TIMEOUT	= BIT(4),
	MPATH_INFO_DISCOVERY_RETRIES	= BIT(5),
	MPATH_INFO_FLAGS		= BIT(6),
	MPATH_INFO_HOP_COUNT		= BIT(7),
	MPATH_INFO_PATH_CHANGE		= BIT(8),
};

/**
 * struct mpath_info - mesh path information
 *
 * Mesh path information filled by driver for get_mpath() and dump_mpath().
 *
 * @filled: bitfield of flags from &enum mpath_info_flags
 * @frame_qlen: number of queued frames for this destination
 * @sn: target sequence number
 * @metric: metric (cost) of this mesh path
 * @exptime: expiration time for the mesh path from now, in msecs
 * @flags: mesh path flags from &enum mesh_path_flags
 * @discovery_timeout: total mesh path discovery timeout, in msecs
 * @discovery_retries: mesh path discovery retries
 * @generation: generation number for nl80211 dumps.
 *	This number should increase every time the list of mesh paths
 *	changes, i.e. when a station is added or removed, so that
 *	userspace can tell whether it got a consistent snapshot.
 * @hop_count: hops to destination
 * @path_change_count: total number of path changes to destination
 */
struct mpath_info {
	u32 filled;
	u32 frame_qlen;
	u32 sn;
	u32 metric;
	u32 exptime;
	u32 discovery_timeout;
	u8 discovery_retries;
	u8 flags;
	u8 hop_count;
	u32 path_change_count;

	int generation;
};

/**
 * struct bss_parameters - BSS parameters
 *
 * Used to change BSS parameters (mainly for AP mode).
 *
 * @link_id: link_id or -1 for non-MLD
 * @use_cts_prot: Whether to use CTS protection
 *	(0 = no, 1 = yes, -1 = do not change)
 * @use_short_preamble: Whether the use of short preambles is allowed
 *	(0 = no, 1 = yes, -1 = do not change)
 * @use_short_slot_time: Whether the use of short slot time is allowed
 *	(0 = no, 1 = yes, -1 = do not change)
 * @basic_rates: basic rates in IEEE 802.11 format
 *	(or NULL for no change)
 * @basic_rates_len: number of basic rates
 * @ap_isolate: do not forward packets between connected stations
 *	(0 = no, 1 = yes, -1 = do not change)
 * @ht_opmode: HT Operation mode
 *	(u16 = opmode, -1 = do not change)
 * @p2p_ctwindow: P2P CT Window (-1 = no change)
 * @p2p_opp_ps: P2P opportunistic PS (-1 = no change)
 */
struct bss_parameters {
	int link_id;
	int use_cts_prot;
	int use_short_preamble;
	int use_short_slot_time;
	const u8 *basic_rates;
	u8 basic_rates_len;
	int ap_isolate;
	int ht_opmode;
	s8 p2p_ctwindow, p2p_opp_ps;
};

/**
 * struct mesh_config - 802.11s mesh configuration
 *
 * These parameters can be changed while the mesh is active.
 *
 * @dot11MeshRetryTimeout: the initial retry timeout in millisecond units used
 *	by the Mesh Peering Open message
 * @dot11MeshConfirmTimeout: the initial retry timeout in millisecond units
 *	used by the Mesh Peering Open message
 * @dot11MeshHoldingTimeout: the confirm timeout in millisecond units used by
 *	the mesh peering management to close a mesh peering
 * @dot11MeshMaxPeerLinks: the maximum number of peer links allowed on this
 *	mesh interface
 * @dot11MeshMaxRetries: the maximum number of peer link open retries that can
 *	be sent to establish a new peer link instance in a mesh
 * @dot11MeshTTL: the value of TTL field set at a source mesh STA
 * @element_ttl: the value of TTL field set at a mesh STA for path selection
 *	elements
 * @auto_open_plinks: whether we should automatically open peer links when we
 *	detect compatible mesh peers
 * @dot11MeshNbrOffsetMaxNeighbor: the maximum number of neighbors to
 *	synchronize to for 11s default synchronization method
 * @dot11MeshHWMPmaxPREQretries: the number of action frames containing a PREQ
 *	that an originator mesh STA can send to a particular path target
 * @path_refresh_time: how frequently to refresh mesh paths in milliseconds
 * @min_discovery_timeout: the minimum length of time to wait until giving up on
 *	a path discovery in milliseconds
 * @dot11MeshHWMPactivePathTimeout: the time (in TUs) for which mesh STAs
 *	receiving a PREQ shall consider the forwarding information from the
 *	root to be valid. (TU = time unit)
 * @dot11MeshHWMPpreqMinInterval: the minimum interval of time (in TUs) during
 *	which a mesh STA can send only one action frame containing a PREQ
 *	element
 * @dot11MeshHWMPperrMinInterval: the minimum interval of time (in TUs) during
 *	which a mesh STA can send only one Action frame containing a PERR
 *	element
 * @dot11MeshHWMPnetDiameterTraversalTime: the interval of time (in TUs) that
 *	it takes for an HWMP information element to propagate across the mesh
 * @dot11MeshHWMPRootMode: the configuration of a mesh STA as root mesh STA
 * @dot11MeshHWMPRannInterval: the interval of time (in TUs) between root
 *	announcements are transmitted
 * @dot11MeshGateAnnouncementProtocol: whether to advertise that this mesh
 *	station has access to a broader network beyond the MBSS. (This is
 *	missnamed in draft 12.0: dot11MeshGateAnnouncementProtocol set to true
 *	only means that the station will announce others it's a mesh gate, but
 *	not necessarily using the gate announcement protocol. Still keeping the
 *	same nomenclature to be in sync with the spec)
 * @dot11MeshForwarding: whether the Mesh STA is forwarding or non-forwarding
 *	entity (default is TRUE - forwarding entity)
 * @rssi_threshold: the threshold for average signal strength of candidate
 *	station to establish a peer link
 * @ht_opmode: mesh HT protection mode
 *
 * @dot11MeshHWMPactivePathToRootTimeout: The time (in TUs) for which mesh STAs
 *	receiving a proactive PREQ shall consider the forwarding information to
 *	the root mesh STA to be valid.
 *
 * @dot11MeshHWMProotInterval: The interval of time (in TUs) between proactive
 *	PREQs are transmitted.
 * @dot11MeshHWMPconfirmationInterval: The minimum interval of time (in TUs)
 *	during which a mesh STA can send only one Action frame containing
 *	a PREQ element for root path confirmation.
 * @power_mode: The default mesh power save mode which will be the initial
 *	setting for new peer links.
 * @dot11MeshAwakeWindowDuration: The duration in TUs the STA will remain awake
 *	after transmitting its beacon.
 * @plink_timeout: If no tx activity is seen from a STA we've established
 *	peering with for longer than this time (in seconds), then remove it
 *	from the STA's list of peers.  Default is 30 minutes.
 * @dot11MeshConnectedToAuthServer: if set to true then this mesh STA
 *	will advertise that it is connected to a authentication server
 *	in the mesh formation field.
 * @dot11MeshConnectedToMeshGate: if set to true, advertise that this STA is
 *      connected to a mesh gate in mesh formation info.  If false, the
 *      value in mesh formation is determined by the presence of root paths
 *      in the mesh path table
 * @dot11MeshNolearn: Try to avoid multi-hop path discovery (e.g. PREQ/PREP
 *      for HWMP) if the destination is a direct neighbor. Note that this might
 *      not be the optimal decision as a multi-hop route might be better. So
 *      if using this setting you will likely also want to disable
 *      dot11MeshForwarding and use another mesh routing protocol on top.
 */
struct mesh_config {
	u16 dot11MeshRetryTimeout;
	u16 dot11MeshConfirmTimeout;
	u16 dot11MeshHoldingTimeout;
	u16 dot11MeshMaxPeerLinks;
	u8 dot11MeshMaxRetries;
	u8 dot11MeshTTL;
	u8 element_ttl;
	bool auto_open_plinks;
	u32 dot11MeshNbrOffsetMaxNeighbor;
	u8 dot11MeshHWMPmaxPREQretries;
	u32 path_refresh_time;
	u16 min_discovery_timeout;
	u32 dot11MeshHWMPactivePathTimeout;
	u16 dot11MeshHWMPpreqMinInterval;
	u16 dot11MeshHWMPperrMinInterval;
	u16 dot11MeshHWMPnetDiameterTraversalTime;
	u8 dot11MeshHWMPRootMode;
	bool dot11MeshConnectedToMeshGate;
	bool dot11MeshConnectedToAuthServer;
	u16 dot11MeshHWMPRannInterval;
	bool dot11MeshGateAnnouncementProtocol;
	bool dot11MeshForwarding;
	s32 rssi_threshold;
	u16 ht_opmode;
	u32 dot11MeshHWMPactivePathToRootTimeout;
	u16 dot11MeshHWMProotInterval;
	u16 dot11MeshHWMPconfirmationInterval;
	enum nl80211_mesh_power_mode power_mode;
	u16 dot11MeshAwakeWindowDuration;
	u32 plink_timeout;
	bool dot11MeshNolearn;
};

/**
 * struct mesh_setup - 802.11s mesh setup configuration
 * @chandef: defines the channel to use
 * @mesh_id: the mesh ID
 * @mesh_id_len: length of the mesh ID, at least 1 and at most 32 bytes
 * @sync_method: which synchronization method to use
 * @path_sel_proto: which path selection protocol to use
 * @path_metric: which metric to use
 * @auth_id: which authentication method this mesh is using
 * @ie: vendor information elements (optional)
 * @ie_len: length of vendor information elements
 * @is_authenticated: this mesh requires authentication
 * @is_secure: this mesh uses security
 * @user_mpm: userspace handles all MPM functions
 * @dtim_period: DTIM period to use
 * @beacon_interval: beacon interval to use
 * @mcast_rate: multicast rate for Mesh Node [6Mbps is the default for 802.11a]
 * @basic_rates: basic rates to use when creating the mesh
 * @beacon_rate: bitrate to be used for beacons
 * @userspace_handles_dfs: whether user space controls DFS operation, i.e.
 *	changes the channel when a radar is detected. This is required
 *	to operate on DFS channels.
 * @control_port_over_nl80211: TRUE if userspace expects to exchange control
 *	port frames over NL80211 instead of the network interface.
 *
 * These parameters are fixed when the mesh is created.
 */
struct mesh_setup {
	struct cfg80211_chan_def chandef;
	const u8 *mesh_id;
	u8 mesh_id_len;
	u8 sync_method;
	u8 path_sel_proto;
	u8 path_metric;
	u8 auth_id;
	const u8 *ie;
	u8 ie_len;
	bool is_authenticated;
	bool is_secure;
	bool user_mpm;
	u8 dtim_period;
	u16 beacon_interval;
	int mcast_rate[NUM_NL80211_BANDS];
	u32 basic_rates;
	struct cfg80211_bitrate_mask beacon_rate;
	bool userspace_handles_dfs;
	bool control_port_over_nl80211;
};

/**
 * struct ocb_setup - 802.11p OCB mode setup configuration
 * @chandef: defines the channel to use
 *
 * These parameters are fixed when connecting to the network
 */
struct ocb_setup {
	struct cfg80211_chan_def chandef;
};

/**
 * struct ieee80211_txq_params - TX queue parameters
 * @ac: AC identifier
 * @txop: Maximum burst time in units of 32 usecs, 0 meaning disabled
 * @cwmin: Minimum contention window [a value of the form 2^n-1 in the range
 *	1..32767]
 * @cwmax: Maximum contention window [a value of the form 2^n-1 in the range
 *	1..32767]
 * @aifs: Arbitration interframe space [0..255]
 * @link_id: link_id or -1 for non-MLD
 */
struct ieee80211_txq_params {
	enum nl80211_ac ac;
	u16 txop;
	u16 cwmin;
	u16 cwmax;
	u8 aifs;
	int link_id;
};

/**
 * DOC: Scanning and BSS list handling
 *
 * The scanning process itself is fairly simple, but cfg80211 offers quite
 * a bit of helper functionality. To start a scan, the scan operation will
 * be invoked with a scan definition. This scan definition contains the
 * channels to scan, and the SSIDs to send probe requests for (including the
 * wildcard, if desired). A passive scan is indicated by having no SSIDs to
 * probe. Additionally, a scan request may contain extra information elements
 * that should be added to the probe request. The IEs are guaranteed to be
 * well-formed, and will not exceed the maximum length the driver advertised
 * in the wiphy structure.
 *
 * When scanning finds a BSS, cfg80211 needs to be notified of that, because
 * it is responsible for maintaining the BSS list; the driver should not
 * maintain a list itself. For this notification, various functions exist.
 *
 * Since drivers do not maintain a BSS list, there are also a number of
 * functions to search for a BSS and obtain information about it from the
 * BSS structure cfg80211 maintains. The BSS list is also made available
 * to userspace.
 */

/**
 * struct cfg80211_ssid - SSID description
 * @ssid: the SSID
 * @ssid_len: length of the ssid
 */
struct cfg80211_ssid {
	u8 ssid[IEEE80211_MAX_SSID_LEN];
	u8 ssid_len;
};

/**
 * struct cfg80211_scan_info - information about completed scan
 * @scan_start_tsf: scan start time in terms of the TSF of the BSS that the
 *	wireless device that requested the scan is connected to. If this
 *	information is not available, this field is left zero.
 * @tsf_bssid: the BSSID according to which %scan_start_tsf is set.
 * @aborted: set to true if the scan was aborted for any reason,
 *	userspace will be notified of that
 */
struct cfg80211_scan_info {
	u64 scan_start_tsf;
	u8 tsf_bssid[ETH_ALEN] __aligned(2);
	bool aborted;
};

/**
 * struct cfg80211_scan_6ghz_params - relevant for 6 GHz only
 *
 * @short_ssid: short ssid to scan for
 * @bssid: bssid to scan for
 * @channel_idx: idx of the channel in the channel array in the scan request
 *	 which the above info is relevant to
 * @unsolicited_probe: the AP transmits unsolicited probe response every 20 TU
 * @short_ssid_valid: @short_ssid is valid and can be used
 * @psc_no_listen: when set, and the channel is a PSC channel, no need to wait
 *       20 TUs before starting to send probe requests.
 * @psd_20: The AP's 20 MHz PSD value.
 */
struct cfg80211_scan_6ghz_params {
	u32 short_ssid;
	u32 channel_idx;
	u8 bssid[ETH_ALEN];
	bool unsolicited_probe;
	bool short_ssid_valid;
	bool psc_no_listen;
	s8 psd_20;
};

/**
 * struct cfg80211_scan_request - scan request description
 *
 * @ssids: SSIDs to scan for (active scan only)
 * @n_ssids: number of SSIDs
 * @channels: channels to scan on.
 * @n_channels: total number of channels to scan
 * @ie: optional information element(s) to add into Probe Request or %NULL
 * @ie_len: length of ie in octets
 * @duration: how long to listen on each channel, in TUs. If
 *	%duration_mandatory is not set, this is the maximum dwell time and
 *	the actual dwell time may be shorter.
 * @duration_mandatory: if set, the scan duration must be as specified by the
 *	%duration field.
 * @flags: control flags from &enum nl80211_scan_flags
 * @rates: bitmap of rates to advertise for each band
 * @wiphy: the wiphy this was for
 * @scan_start: time (in jiffies) when the scan started
 * @wdev: the wireless device to scan for
 * @info: (internal) information about completed scan
 * @notified: (internal) scan request was notified as done or aborted
 * @no_cck: used to send probe requests at non CCK rate in 2GHz band
 * @mac_addr: MAC address used with randomisation
 * @mac_addr_mask: MAC address mask used with randomisation, bits that
 *	are 0 in the mask should be randomised, bits that are 1 should
 *	be taken from the @mac_addr
 * @scan_6ghz: relevant for split scan request only,
 *	true if this is the second scan request
 * @n_6ghz_params: number of 6 GHz params
 * @scan_6ghz_params: 6 GHz params
 * @bssid: BSSID to scan for (most commonly, the wildcard BSSID)
 * @tsf_report_link_id: for MLO, indicates the link ID of the BSS that should be
 *      used for TSF reporting. Can be set to -1 to indicate no preference.
 */
struct cfg80211_scan_request {
	struct cfg80211_ssid *ssids;
	int n_ssids;
	u32 n_channels;
	const u8 *ie;
	size_t ie_len;
	u16 duration;
	bool duration_mandatory;
	u32 flags;

	u32 rates[NUM_NL80211_BANDS];

	struct wireless_dev *wdev;

	u8 mac_addr[ETH_ALEN] __aligned(2);
	u8 mac_addr_mask[ETH_ALEN] __aligned(2);
	u8 bssid[ETH_ALEN] __aligned(2);

	/* internal */
	struct wiphy *wiphy;
	unsigned long scan_start;
	struct cfg80211_scan_info info;
	bool notified;
	bool no_cck;
	bool scan_6ghz;
	u32 n_6ghz_params;
	struct cfg80211_scan_6ghz_params *scan_6ghz_params;
	s8 tsf_report_link_id;

	/* keep last */
	struct ieee80211_channel *channels[] __counted_by(n_channels);
};

static inline void get_random_mask_addr(u8 *buf, const u8 *addr, const u8 *mask)
{
	int i;

	get_random_bytes(buf, ETH_ALEN);
	for (i = 0; i < ETH_ALEN; i++) {
		buf[i] &= ~mask[i];
		buf[i] |= addr[i] & mask[i];
	}
}

/**
 * struct cfg80211_match_set - sets of attributes to match
 *
 * @ssid: SSID to be matched; may be zero-length in case of BSSID match
 *	or no match (RSSI only)
 * @bssid: BSSID to be matched; may be all-zero BSSID in case of SSID match
 *	or no match (RSSI only)
 * @rssi_thold: don't report scan results below this threshold (in s32 dBm)
 */
struct cfg80211_match_set {
	struct cfg80211_ssid ssid;
	u8 bssid[ETH_ALEN];
	s32 rssi_thold;
};

/**
 * struct cfg80211_sched_scan_plan - scan plan for scheduled scan
 *
 * @interval: interval between scheduled scan iterations. In seconds.
 * @iterations: number of scan iterations in this scan plan. Zero means
 *	infinite loop.
 *	The last scan plan will always have this parameter set to zero,
 *	all other scan plans will have a finite number of iterations.
 */
struct cfg80211_sched_scan_plan {
	u32 interval;
	u32 iterations;
};

/**
 * struct cfg80211_bss_select_adjust - BSS selection with RSSI adjustment.
 *
 * @band: band of BSS which should match for RSSI level adjustment.
 * @delta: value of RSSI level adjustment.
 */
struct cfg80211_bss_select_adjust {
	enum nl80211_band band;
	s8 delta;
};

/**
 * struct cfg80211_sched_scan_request - scheduled scan request description
 *
 * @reqid: identifies this request.
 * @ssids: SSIDs to scan for (passed in the probe_reqs in active scans)
 * @n_ssids: number of SSIDs
 * @n_channels: total number of channels to scan
 * @ie: optional information element(s) to add into Probe Request or %NULL
 * @ie_len: length of ie in octets
 * @flags: control flags from &enum nl80211_scan_flags
 * @match_sets: sets of parameters to be matched for a scan result
 *	entry to be considered valid and to be passed to the host
 *	(others are filtered out).
 *	If omitted, all results are passed.
 * @n_match_sets: number of match sets
 * @report_results: indicates that results were reported for this request
 * @wiphy: the wiphy this was for
 * @dev: the interface
 * @scan_start: start time of the scheduled scan
 * @channels: channels to scan
 * @min_rssi_thold: for drivers only supporting a single threshold, this
 *	contains the minimum over all matchsets
 * @mac_addr: MAC address used with randomisation
 * @mac_addr_mask: MAC address mask used with randomisation, bits that
 *	are 0 in the mask should be randomised, bits that are 1 should
 *	be taken from the @mac_addr
 * @scan_plans: scan plans to be executed in this scheduled scan. Lowest
 *	index must be executed first.
 * @n_scan_plans: number of scan plans, at least 1.
 * @rcu_head: RCU callback used to free the struct
 * @owner_nlportid: netlink portid of owner (if this should is a request
 *	owned by a particular socket)
 * @nl_owner_dead: netlink owner socket was closed - this request be freed
 * @list: for keeping list of requests.
 * @delay: delay in seconds to use before starting the first scan
 *	cycle.  The driver may ignore this parameter and start
 *	immediately (or at any other time), if this feature is not
 *	supported.
 * @relative_rssi_set: Indicates whether @relative_rssi is set or not.
 * @relative_rssi: Relative RSSI threshold in dB to restrict scan result
 *	reporting in connected state to cases where a matching BSS is determined
 *	to have better or slightly worse RSSI than the current connected BSS.
 *	The relative RSSI threshold values are ignored in disconnected state.
 * @rssi_adjust: delta dB of RSSI preference to be given to the BSSs that belong
 *	to the specified band while deciding whether a better BSS is reported
 *	using @relative_rssi. If delta is a negative number, the BSSs that
 *	belong to the specified band will be penalized by delta dB in relative
 *	comparisons.
 */
struct cfg80211_sched_scan_request {
	u64 reqid;
	struct cfg80211_ssid *ssids;
	int n_ssids;
	u32 n_channels;
	const u8 *ie;
	size_t ie_len;
	u32 flags;
	struct cfg80211_match_set *match_sets;
	int n_match_sets;
	s32 min_rssi_thold;
	u32 delay;
	struct cfg80211_sched_scan_plan *scan_plans;
	int n_scan_plans;

	u8 mac_addr[ETH_ALEN] __aligned(2);
	u8 mac_addr_mask[ETH_ALEN] __aligned(2);

	bool relative_rssi_set;
	s8 relative_rssi;
	struct cfg80211_bss_select_adjust rssi_adjust;

	/* internal */
	struct wiphy *wiphy;
	struct net_device *dev;
	unsigned long scan_start;
	bool report_results;
	struct rcu_head rcu_head;
	u32 owner_nlportid;
	bool nl_owner_dead;
	struct list_head list;

	/* keep last */
	struct ieee80211_channel *channels[] __counted_by(n_channels);
};

/**
 * enum cfg80211_signal_type - signal type
 *
 * @CFG80211_SIGNAL_TYPE_NONE: no signal strength information available
 * @CFG80211_SIGNAL_TYPE_MBM: signal strength in mBm (100*dBm)
 * @CFG80211_SIGNAL_TYPE_UNSPEC: signal strength, increasing from 0 through 100
 */
enum cfg80211_signal_type {
	CFG80211_SIGNAL_TYPE_NONE,
	CFG80211_SIGNAL_TYPE_MBM,
	CFG80211_SIGNAL_TYPE_UNSPEC,
};

/**
 * struct cfg80211_inform_bss - BSS inform data
 * @chan: channel the frame was received on
 * @signal: signal strength value, according to the wiphy's
 *	signal type
 * @boottime_ns: timestamp (CLOCK_BOOTTIME) when the information was
 *	received; should match the time when the frame was actually
 *	received by the device (not just by the host, in case it was
 *	buffered on the device) and be accurate to about 10ms.
 *	If the frame isn't buffered, just passing the return value of
 *	ktime_get_boottime_ns() is likely appropriate.
 * @parent_tsf: the time at the start of reception of the first octet of the
 *	timestamp field of the frame. The time is the TSF of the BSS specified
 *	by %parent_bssid.
 * @parent_bssid: the BSS according to which %parent_tsf is set. This is set to
 *	the BSS that requested the scan in which the beacon/probe was received.
 * @chains: bitmask for filled values in @chain_signal.
 * @chain_signal: per-chain signal strength of last received BSS in dBm.
 * @restrict_use: restrict usage, if not set, assume @use_for is
 *	%NL80211_BSS_USE_FOR_NORMAL.
 * @use_for: bitmap of possible usage for this BSS, see
 *	&enum nl80211_bss_use_for
 * @cannot_use_reasons: the reasons (bitmap) for not being able to connect,
 *	if @restrict_use is set and @use_for is zero (empty); may be 0 for
 *	unspecified reasons; see &enum nl80211_bss_cannot_use_reasons
 * @drv_data: Data to be passed through to @inform_bss
 */
struct cfg80211_inform_bss {
	struct ieee80211_channel *chan;
	s32 signal;
	u64 boottime_ns;
	u64 parent_tsf;
	u8 parent_bssid[ETH_ALEN] __aligned(2);
	u8 chains;
	s8 chain_signal[IEEE80211_MAX_CHAINS];

	u8 restrict_use:1, use_for:7;
	u8 cannot_use_reasons;

	void *drv_data;
};

/**
 * struct cfg80211_bss_ies - BSS entry IE data
 * @tsf: TSF contained in the frame that carried these IEs
 * @rcu_head: internal use, for freeing
 * @len: length of the IEs
 * @from_beacon: these IEs are known to come from a beacon
 * @data: IE data
 */
struct cfg80211_bss_ies {
	u64 tsf;
	struct rcu_head rcu_head;
	int len;
	bool from_beacon;
	u8 data[];
};

/**
 * struct cfg80211_bss - BSS description
 *
 * This structure describes a BSS (which may also be a mesh network)
 * for use in scan results and similar.
 *
 * @channel: channel this BSS is on
 * @bssid: BSSID of the BSS
 * @beacon_interval: the beacon interval as from the frame
 * @capability: the capability field in host byte order
 * @ies: the information elements (Note that there is no guarantee that these
 *	are well-formed!); this is a pointer to either the beacon_ies or
 *	proberesp_ies depending on whether Probe Response frame has been
 *	received. It is always non-%NULL.
 * @beacon_ies: the information elements from the last Beacon frame
 *	(implementation note: if @hidden_beacon_bss is set this struct doesn't
 *	own the beacon_ies, but they're just pointers to the ones from the
 *	@hidden_beacon_bss struct)
 * @proberesp_ies: the information elements from the last Probe Response frame
 * @proberesp_ecsa_stuck: ECSA element is stuck in the Probe Response frame,
 *	cannot rely on it having valid data
 * @hidden_beacon_bss: in case this BSS struct represents a probe response from
 *	a BSS that hides the SSID in its beacon, this points to the BSS struct
 *	that holds the beacon data. @beacon_ies is still valid, of course, and
 *	points to the same data as hidden_beacon_bss->beacon_ies in that case.
 * @transmitted_bss: pointer to the transmitted BSS, if this is a
 *	non-transmitted one (multi-BSSID support)
 * @nontrans_list: list of non-transmitted BSS, if this is a transmitted one
 *	(multi-BSSID support)
 * @signal: signal strength value (type depends on the wiphy's signal_type)
 * @ts_boottime: timestamp of the last BSS update in nanoseconds since boot
 * @chains: bitmask for filled values in @chain_signal.
 * @chain_signal: per-chain signal strength of last received BSS in dBm.
 * @bssid_index: index in the multiple BSS set
 * @max_bssid_indicator: max number of members in the BSS set
 * @use_for: bitmap of possible usage for this BSS, see
 *	&enum nl80211_bss_use_for
 * @cannot_use_reasons: the reasons (bitmap) for not being able to connect,
 *	if @restrict_use is set and @use_for is zero (empty); may be 0 for
 *	unspecified reasons; see &enum nl80211_bss_cannot_use_reasons
 * @priv: private area for driver use, has at least wiphy->bss_priv_size bytes
 */
struct cfg80211_bss {
	struct ieee80211_channel *channel;

	const struct cfg80211_bss_ies __rcu *ies;
	const struct cfg80211_bss_ies __rcu *beacon_ies;
	const struct cfg80211_bss_ies __rcu *proberesp_ies;

	struct cfg80211_bss *hidden_beacon_bss;
	struct cfg80211_bss *transmitted_bss;
	struct list_head nontrans_list;

	s32 signal;

	u64 ts_boottime;

	u16 beacon_interval;
	u16 capability;

	u8 bssid[ETH_ALEN];
	u8 chains;
	s8 chain_signal[IEEE80211_MAX_CHAINS];

	u8 proberesp_ecsa_stuck:1;

	u8 bssid_index;
	u8 max_bssid_indicator;

	u8 use_for;
	u8 cannot_use_reasons;

	u8 priv[] __aligned(sizeof(void *));
};

/**
 * ieee80211_bss_get_elem - find element with given ID
 * @bss: the bss to search
 * @id: the element ID
 *
 * Note that the return value is an RCU-protected pointer, so
 * rcu_read_lock() must be held when calling this function.
 * Return: %NULL if not found.
 */
const struct element *ieee80211_bss_get_elem(struct cfg80211_bss *bss, u8 id);

/**
 * ieee80211_bss_get_ie - find IE with given ID
 * @bss: the bss to search
 * @id: the element ID
 *
 * Note that the return value is an RCU-protected pointer, so
 * rcu_read_lock() must be held when calling this function.
 * Return: %NULL if not found.
 */
static inline const u8 *ieee80211_bss_get_ie(struct cfg80211_bss *bss, u8 id)
{
	return (const void *)ieee80211_bss_get_elem(bss, id);
}


/**
 * struct cfg80211_auth_request - Authentication request data
 *
 * This structure provides information needed to complete IEEE 802.11
 * authentication.
 *
 * @bss: The BSS to authenticate with, the callee must obtain a reference
 *	to it if it needs to keep it.
 * @supported_selectors: List of selectors that should be assumed to be
 *	supported by the station.
 *	SAE_H2E must be assumed supported if set to %NULL.
 * @supported_selectors_len: Length of supported_selectors in octets.
 * @auth_type: Authentication type (algorithm)
 * @ie: Extra IEs to add to Authentication frame or %NULL
 * @ie_len: Length of ie buffer in octets
 * @key_len: length of WEP key for shared key authentication
 * @key_idx: index of WEP key for shared key authentication
 * @key: WEP key for shared key authentication
 * @auth_data: Fields and elements in Authentication frames. This contains
 *	the authentication frame body (non-IE and IE data), excluding the
 *	Authentication algorithm number, i.e., starting at the Authentication
 *	transaction sequence number field.
 * @auth_data_len: Length of auth_data buffer in octets
 * @link_id: if >= 0, indicates authentication should be done as an MLD,
 *	the interface address is included as the MLD address and the
 *	necessary link (with the given link_id) will be created (and
 *	given an MLD address) by the driver
 * @ap_mld_addr: AP MLD address in case of authentication request with
 *	an AP MLD, valid iff @link_id >= 0
 */
struct cfg80211_auth_request {
	struct cfg80211_bss *bss;
	const u8 *ie;
	size_t ie_len;
	const u8 *supported_selectors;
	u8 supported_selectors_len;
	enum nl80211_auth_type auth_type;
	const u8 *key;
	u8 key_len;
	s8 key_idx;
	const u8 *auth_data;
	size_t auth_data_len;
	s8 link_id;
	const u8 *ap_mld_addr;
};

/**
 * struct cfg80211_assoc_link - per-link information for MLO association
 * @bss: the BSS pointer, see also &struct cfg80211_assoc_request::bss;
 *	if this is %NULL for a link, that link is not requested
 * @elems: extra elements for the per-STA profile for this link
 * @elems_len: length of the elements
 * @disabled: If set this link should be included during association etc. but it
 *	should not be used until enabled by the AP MLD.
 * @error: per-link error code, must be <= 0. If there is an error, then the
 *	operation as a whole must fail.
 */
struct cfg80211_assoc_link {
	struct cfg80211_bss *bss;
	const u8 *elems;
	size_t elems_len;
	bool disabled;
	int error;
};

/**
 * struct cfg80211_ml_reconf_req - MLO link reconfiguration request
 * @add_links: data for links to add, see &struct cfg80211_assoc_link
 * @rem_links: bitmap of links to remove
 * @ext_mld_capa_ops: extended MLD capabilities and operations set by
 *	userspace for the ML reconfiguration action frame
 */
struct cfg80211_ml_reconf_req {
	struct cfg80211_assoc_link add_links[IEEE80211_MLD_MAX_NUM_LINKS];
	u16 rem_links;
	u16 ext_mld_capa_ops;
};

/**
 * enum cfg80211_assoc_req_flags - Over-ride default behaviour in association.
 *
 * @ASSOC_REQ_DISABLE_HT:  Disable HT (802.11n)
 * @ASSOC_REQ_DISABLE_VHT:  Disable VHT
 * @ASSOC_REQ_USE_RRM: Declare RRM capability in this association
 * @CONNECT_REQ_EXTERNAL_AUTH_SUPPORT: User space indicates external
 *	authentication capability. Drivers can offload authentication to
 *	userspace if this flag is set. Only applicable for cfg80211_connect()
 *	request (connect callback).
 * @ASSOC_REQ_DISABLE_HE:  Disable HE
 * @ASSOC_REQ_DISABLE_EHT:  Disable EHT
 * @CONNECT_REQ_MLO_SUPPORT: Userspace indicates support for handling MLD links.
 *	Drivers shall disable MLO features for the current association if this
 *	flag is not set.
 * @ASSOC_REQ_SPP_AMSDU: SPP A-MSDUs will be used on this connection (if any)
 */
enum cfg80211_assoc_req_flags {
	ASSOC_REQ_DISABLE_HT			= BIT(0),
	ASSOC_REQ_DISABLE_VHT			= BIT(1),
	ASSOC_REQ_USE_RRM			= BIT(2),
	CONNECT_REQ_EXTERNAL_AUTH_SUPPORT	= BIT(3),
	ASSOC_REQ_DISABLE_HE			= BIT(4),
	ASSOC_REQ_DISABLE_EHT			= BIT(5),
	CONNECT_REQ_MLO_SUPPORT			= BIT(6),
	ASSOC_REQ_SPP_AMSDU			= BIT(7),
};

/**
 * struct cfg80211_assoc_request - (Re)Association request data
 *
 * This structure provides information needed to complete IEEE 802.11
 * (re)association.
 * @bss: The BSS to associate with. If the call is successful the driver is
 *	given a reference that it must give back to cfg80211_send_rx_assoc()
 *	or to cfg80211_assoc_timeout(). To ensure proper refcounting, new
 *	association requests while already associating must be rejected.
 *	This also applies to the @links.bss parameter, which is used instead
 *	of this one (it is %NULL) for MLO associations.
 * @ie: Extra IEs to add to (Re)Association Request frame or %NULL
 * @ie_len: Length of ie buffer in octets
 * @use_mfp: Use management frame protection (IEEE 802.11w) in this association
 * @crypto: crypto settings
 * @prev_bssid: previous BSSID, if not %NULL use reassociate frame. This is used
 *	to indicate a request to reassociate within the ESS instead of a request
 *	do the initial association with the ESS. When included, this is set to
 *	the BSSID of the current association, i.e., to the value that is
 *	included in the Current AP address field of the Reassociation Request
 *	frame.
 * @flags:  See &enum cfg80211_assoc_req_flags
 * @supported_selectors: supported BSS selectors in IEEE 802.11 format
 *	(or %NULL for no change).
 *	If %NULL, then support for SAE_H2E should be assumed.
 * @supported_selectors_len: number of supported BSS selectors
 * @ht_capa:  HT Capabilities over-rides.  Values set in ht_capa_mask
 *	will be used in ht_capa.  Un-supported values will be ignored.
 * @ht_capa_mask:  The bits of ht_capa which are to be used.
 * @vht_capa: VHT capability override
 * @vht_capa_mask: VHT capability mask indicating which fields to use
 * @fils_kek: FILS KEK for protecting (Re)Association Request/Response frame or
 *	%NULL if FILS is not used.
 * @fils_kek_len: Length of fils_kek in octets
 * @fils_nonces: FILS nonces (part of AAD) for protecting (Re)Association
 *	Request/Response frame or %NULL if FILS is not used. This field starts
 *	with 16 octets of STA Nonce followed by 16 octets of AP Nonce.
 * @s1g_capa: S1G capability override
 * @s1g_capa_mask: S1G capability override mask
 * @links: per-link information for MLO connections
 * @link_id: >= 0 for MLO connections, where links are given, and indicates
 *	the link on which the association request should be sent
 * @ap_mld_addr: AP MLD address in case of MLO association request,
 *	valid iff @link_id >= 0
 * @ext_mld_capa_ops: extended MLD capabilities and operations set by
 *	userspace for the association
 */
struct cfg80211_assoc_request {
	struct cfg80211_bss *bss;
	const u8 *ie, *prev_bssid;
	size_t ie_len;
	struct cfg80211_crypto_settings crypto;
	bool use_mfp;
	u32 flags;
	const u8 *supported_selectors;
	u8 supported_selectors_len;
	struct ieee80211_ht_cap ht_capa;
	struct ieee80211_ht_cap ht_capa_mask;
	struct ieee80211_vht_cap vht_capa, vht_capa_mask;
	const u8 *fils_kek;
	size_t fils_kek_len;
	const u8 *fils_nonces;
	struct ieee80211_s1g_cap s1g_capa, s1g_capa_mask;
	struct cfg80211_assoc_link links[IEEE80211_MLD_MAX_NUM_LINKS];
	const u8 *ap_mld_addr;
	s8 link_id;
	u16 ext_mld_capa_ops;
};

/**
 * struct cfg80211_deauth_request - Deauthentication request data
 *
 * This structure provides information needed to complete IEEE 802.11
 * deauthentication.
 *
 * @bssid: the BSSID or AP MLD address to deauthenticate from
 * @ie: Extra IEs to add to Deauthentication frame or %NULL
 * @ie_len: Length of ie buffer in octets
 * @reason_code: The reason code for the deauthentication
 * @local_state_change: if set, change local state only and
 *	do not set a deauth frame
 */
struct cfg80211_deauth_request {
	const u8 *bssid;
	const u8 *ie;
	size_t ie_len;
	u16 reason_code;
	bool local_state_change;
};

/**
 * struct cfg80211_disassoc_request - Disassociation request data
 *
 * This structure provides information needed to complete IEEE 802.11
 * disassociation.
 *
 * @ap_addr: the BSSID or AP MLD address to disassociate from
 * @ie: Extra IEs to add to Disassociation frame or %NULL
 * @ie_len: Length of ie buffer in octets
 * @reason_code: The reason code for the disassociation
 * @local_state_change: This is a request for a local state only, i.e., no
 *	Disassociation frame is to be transmitted.
 */
struct cfg80211_disassoc_request {
	const u8 *ap_addr;
	const u8 *ie;
	size_t ie_len;
	u16 reason_code;
	bool local_state_change;
};

/**
 * struct cfg80211_ibss_params - IBSS parameters
 *
 * This structure defines the IBSS parameters for the join_ibss()
 * method.
 *
 * @ssid: The SSID, will always be non-null.
 * @ssid_len: The length of the SSID, will always be non-zero.
 * @bssid: Fixed BSSID requested, maybe be %NULL, if set do not
 *	search for IBSSs with a different BSSID.
 * @chandef: defines the channel to use if no other IBSS to join can be found
 * @channel_fixed: The channel should be fixed -- do not search for
 *	IBSSs to join on other channels.
 * @ie: information element(s) to include in the beacon
 * @ie_len: length of that
 * @beacon_interval: beacon interval to use
 * @privacy: this is a protected network, keys will be configured
 *	after joining
 * @control_port: whether user space controls IEEE 802.1X port, i.e.,
 *	sets/clears %NL80211_STA_FLAG_AUTHORIZED. If true, the driver is
 *	required to assume that the port is unauthorized until authorized by
 *	user space. Otherwise, port is marked authorized by default.
 * @control_port_over_nl80211: TRUE if userspace expects to exchange control
 *	port frames over NL80211 instead of the network interface.
 * @userspace_handles_dfs: whether user space controls DFS operation, i.e.
 *	changes the channel when a radar is detected. This is required
 *	to operate on DFS channels.
 * @basic_rates: bitmap of basic rates to use when creating the IBSS
 * @mcast_rate: per-band multicast rate index + 1 (0: disabled)
 * @ht_capa:  HT Capabilities over-rides.  Values set in ht_capa_mask
 *	will be used in ht_capa.  Un-supported values will be ignored.
 * @ht_capa_mask:  The bits of ht_capa which are to be used.
 * @wep_keys: static WEP keys, if not NULL points to an array of
 *	CFG80211_MAX_WEP_KEYS WEP keys
 * @wep_tx_key: key index (0..3) of the default TX static WEP key
 */
struct cfg80211_ibss_params {
	const u8 *ssid;
	const u8 *bssid;
	struct cfg80211_chan_def chandef;
	const u8 *ie;
	u8 ssid_len, ie_len;
	u16 beacon_interval;
	u32 basic_rates;
	bool channel_fixed;
	bool privacy;
	bool control_port;
	bool control_port_over_nl80211;
	bool userspace_handles_dfs;
	int mcast_rate[NUM_NL80211_BANDS];
	struct ieee80211_ht_cap ht_capa;
	struct ieee80211_ht_cap ht_capa_mask;
	struct key_params *wep_keys;
	int wep_tx_key;
};

/**
 * struct cfg80211_bss_selection - connection parameters for BSS selection.
 *
 * @behaviour: requested BSS selection behaviour.
 * @param: parameters for requestion behaviour.
 * @param.band_pref: preferred band for %NL80211_BSS_SELECT_ATTR_BAND_PREF.
 * @param.adjust: parameters for %NL80211_BSS_SELECT_ATTR_RSSI_ADJUST.
 */
struct cfg80211_bss_selection {
	enum nl80211_bss_select_attr behaviour;
	union {
		enum nl80211_band band_pref;
		struct cfg80211_bss_select_adjust adjust;
	} param;
};

/**
 * struct cfg80211_connect_params - Connection parameters
 *
 * This structure provides information needed to complete IEEE 802.11
 * authentication and association.
 *
 * @channel: The channel to use or %NULL if not specified (auto-select based
 *	on scan results)
 * @channel_hint: The channel of the recommended BSS for initial connection or
 *	%NULL if not specified
 * @bssid: The AP BSSID or %NULL if not specified (auto-select based on scan
 *	results)
 * @bssid_hint: The recommended AP BSSID for initial connection to the BSS or
 *	%NULL if not specified. Unlike the @bssid parameter, the driver is
 *	allowed to ignore this @bssid_hint if it has knowledge of a better BSS
 *	to use.
 * @ssid: SSID
 * @ssid_len: Length of ssid in octets
 * @auth_type: Authentication type (algorithm)
 * @ie: IEs for association request
 * @ie_len: Length of assoc_ie in octets
 * @privacy: indicates whether privacy-enabled APs should be used
 * @mfp: indicate whether management frame protection is used
 * @crypto: crypto settings
 * @key_len: length of WEP key for shared key authentication
 * @key_idx: index of WEP key for shared key authentication
 * @key: WEP key for shared key authentication
 * @flags:  See &enum cfg80211_assoc_req_flags
 * @bg_scan_period:  Background scan period in seconds
 *	or -1 to indicate that default value is to be used.
 * @ht_capa:  HT Capabilities over-rides.  Values set in ht_capa_mask
 *	will be used in ht_capa.  Un-supported values will be ignored.
 * @ht_capa_mask:  The bits of ht_capa which are to be used.
 * @vht_capa:  VHT Capability overrides
 * @vht_capa_mask: The bits of vht_capa which are to be used.
 * @pbss: if set, connect to a PCP instead of AP. Valid for DMG
 *	networks.
 * @bss_select: criteria to be used for BSS selection.
 * @prev_bssid: previous BSSID, if not %NULL use reassociate frame. This is used
 *	to indicate a request to reassociate within the ESS instead of a request
 *	do the initial association with the ESS. When included, this is set to
 *	the BSSID of the current association, i.e., to the value that is
 *	included in the Current AP address field of the Reassociation Request
 *	frame.
 * @fils_erp_username: EAP re-authentication protocol (ERP) username part of the
 *	NAI or %NULL if not specified. This is used to construct FILS wrapped
 *	data IE.
 * @fils_erp_username_len: Length of @fils_erp_username in octets.
 * @fils_erp_realm: EAP re-authentication protocol (ERP) realm part of NAI or
 *	%NULL if not specified. This specifies the domain name of ER server and
 *	is used to construct FILS wrapped data IE.
 * @fils_erp_realm_len: Length of @fils_erp_realm in octets.
 * @fils_erp_next_seq_num: The next sequence number to use in the FILS ERP
 *	messages. This is also used to construct FILS wrapped data IE.
 * @fils_erp_rrk: ERP re-authentication Root Key (rRK) used to derive additional
 *	keys in FILS or %NULL if not specified.
 * @fils_erp_rrk_len: Length of @fils_erp_rrk in octets.
 * @want_1x: indicates user-space supports and wants to use 802.1X driver
 *	offload of 4-way handshake.
 * @edmg: define the EDMG channels.
 *	This may specify multiple channels and bonding options for the driver
 *	to choose from, based on BSS configuration.
 */
struct cfg80211_connect_params {
	struct ieee80211_channel *channel;
	struct ieee80211_channel *channel_hint;
	const u8 *bssid;
	const u8 *bssid_hint;
	const u8 *ssid;/*要连接的SSID*/
	size_t ssid_len;/*SSID参数长度*/
	/*如果连接时不提供AUTH-TYPE,则采用NL80211_AUTHTYPE_AUTOMATIC*/
	enum nl80211_auth_type auth_type;
	const u8 *ie;
	size_t ie_len;
	bool privacy;/*如果提供KEY时没有以psk:开头,则此标记为真*/
	enum nl80211_mfp mfp;
	struct cfg80211_crypto_settings crypto;
	const u8 *key;
	u8 key_len, key_idx;
	u32 flags;
	int bg_scan_period;
	struct ieee80211_ht_cap ht_capa;
	struct ieee80211_ht_cap ht_capa_mask;
	struct ieee80211_vht_cap vht_capa;
	struct ieee80211_vht_cap vht_capa_mask;
	bool pbss;
	struct cfg80211_bss_selection bss_select;
	const u8 *prev_bssid;
	const u8 *fils_erp_username;
	size_t fils_erp_username_len;
	const u8 *fils_erp_realm;
	size_t fils_erp_realm_len;
	u16 fils_erp_next_seq_num;
	const u8 *fils_erp_rrk;
	size_t fils_erp_rrk_len;
	bool want_1x;/*是否提供了NL80211_ATTR_WANT_1X_4WAY_HS标记*/
	struct ieee80211_edmg edmg;
};

/**
 * enum cfg80211_connect_params_changed - Connection parameters being updated
 *
 * This enum provides information of all connect parameters that
 * have to be updated as part of update_connect_params() call.
 *
 * @UPDATE_ASSOC_IES: Indicates whether association request IEs are updated
 * @UPDATE_FILS_ERP_INFO: Indicates that FILS connection parameters (realm,
 *	username, erp sequence number and rrk) are updated
 * @UPDATE_AUTH_TYPE: Indicates that authentication type is updated
 */
enum cfg80211_connect_params_changed {
	UPDATE_ASSOC_IES		= BIT(0),
	UPDATE_FILS_ERP_INFO		= BIT(1),
	UPDATE_AUTH_TYPE		= BIT(2),
};

/**
 * enum wiphy_params_flags - set_wiphy_params bitfield values
 * @WIPHY_PARAM_RETRY_SHORT: wiphy->retry_short has changed
 * @WIPHY_PARAM_RETRY_LONG: wiphy->retry_long has changed
 * @WIPHY_PARAM_FRAG_THRESHOLD: wiphy->frag_threshold has changed
 * @WIPHY_PARAM_RTS_THRESHOLD: wiphy->rts_threshold has changed
 * @WIPHY_PARAM_COVERAGE_CLASS: coverage class changed
 * @WIPHY_PARAM_DYN_ACK: dynack has been enabled
 * @WIPHY_PARAM_TXQ_LIMIT: TXQ packet limit has been changed
 * @WIPHY_PARAM_TXQ_MEMORY_LIMIT: TXQ memory limit has been changed
 * @WIPHY_PARAM_TXQ_QUANTUM: TXQ scheduler quantum
 */
enum wiphy_params_flags {
	WIPHY_PARAM_RETRY_SHORT		= BIT(0),
	WIPHY_PARAM_RETRY_LONG		= BIT(1),
	WIPHY_PARAM_FRAG_THRESHOLD	= BIT(2),
	WIPHY_PARAM_RTS_THRESHOLD	= BIT(3),
	WIPHY_PARAM_COVERAGE_CLASS	= BIT(4),
	WIPHY_PARAM_DYN_ACK		= BIT(5),
	WIPHY_PARAM_TXQ_LIMIT		= BIT(6),
	WIPHY_PARAM_TXQ_MEMORY_LIMIT	= BIT(7),
	WIPHY_PARAM_TXQ_QUANTUM		= BIT(8),
};

#define IEEE80211_DEFAULT_AIRTIME_WEIGHT	256

/* The per TXQ device queue limit in airtime */
#define IEEE80211_DEFAULT_AQL_TXQ_LIMIT_L	5000
#define IEEE80211_DEFAULT_AQL_TXQ_LIMIT_H	12000

/* The per interface airtime threshold to switch to lower queue limit */
#define IEEE80211_AQL_THRESHOLD			24000

/**
 * struct cfg80211_pmksa - PMK Security Association
 *
 * This structure is passed to the set/del_pmksa() method for PMKSA
 * caching.
 *
 * @bssid: The AP's BSSID (may be %NULL).
 * @pmkid: The identifier to refer a PMKSA.
 * @pmk: The PMK for the PMKSA identified by @pmkid. This is used for key
 *	derivation by a FILS STA. Otherwise, %NULL.
 * @pmk_len: Length of the @pmk. The length of @pmk can differ depending on
 *	the hash algorithm used to generate this.
 * @ssid: SSID to specify the ESS within which a PMKSA is valid when using FILS
 *	cache identifier (may be %NULL).
 * @ssid_len: Length of the @ssid in octets.
 * @cache_id: 2-octet cache identifier advertized by a FILS AP identifying the
 *	scope of PMKSA. This is valid only if @ssid_len is non-zero (may be
 *	%NULL).
 * @pmk_lifetime: Maximum lifetime for PMKSA in seconds
 *	(dot11RSNAConfigPMKLifetime) or 0 if not specified.
 *	The configured PMKSA must not be used for PMKSA caching after
 *	expiration and any keys derived from this PMK become invalid on
 *	expiration, i.e., the current association must be dropped if the PMK
 *	used for it expires.
 * @pmk_reauth_threshold: Threshold time for reauthentication (percentage of
 *	PMK lifetime, dot11RSNAConfigPMKReauthThreshold) or 0 if not specified.
 *	Drivers are expected to trigger a full authentication instead of using
 *	this PMKSA for caching when reassociating to a new BSS after this
 *	threshold to generate a new PMK before the current one expires.
 */
struct cfg80211_pmksa {
	const u8 *bssid;
	const u8 *pmkid;
	const u8 *pmk;
	size_t pmk_len;
	const u8 *ssid;
	size_t ssid_len;
	const u8 *cache_id;
	u32 pmk_lifetime;
	u8 pmk_reauth_threshold;
};

/**
 * struct cfg80211_pkt_pattern - packet pattern
 * @mask: bitmask where to match pattern and where to ignore bytes,
 *	one bit per byte, in same format as nl80211
 * @pattern: bytes to match where bitmask is 1
 * @pattern_len: length of pattern (in bytes)
 * @pkt_offset: packet offset (in bytes)
 *
 * Internal note: @mask and @pattern are allocated in one chunk of
 * memory, free @mask only!
 */
struct cfg80211_pkt_pattern {
	const u8 *mask, *pattern;
	int pattern_len;
	int pkt_offset;
};

/**
 * struct cfg80211_wowlan_tcp - TCP connection parameters
 *
 * @sock: (internal) socket for source port allocation
 * @src: source IP address
 * @dst: destination IP address
 * @dst_mac: destination MAC address
 * @src_port: source port
 * @dst_port: destination port
 * @payload_len: data payload length
 * @payload: data payload buffer
 * @payload_seq: payload sequence stamping configuration
 * @data_interval: interval at which to send data packets
 * @wake_len: wakeup payload match length
 * @wake_data: wakeup payload match data
 * @wake_mask: wakeup payload match mask
 * @tokens_size: length of the tokens buffer
 * @payload_tok: payload token usage configuration
 */
struct cfg80211_wowlan_tcp {
	struct socket *sock;
	__be32 src, dst;
	u16 src_port, dst_port;
	u8 dst_mac[ETH_ALEN];
	int payload_len;
	const u8 *payload;
	struct nl80211_wowlan_tcp_data_seq payload_seq;
	u32 data_interval;
	u32 wake_len;
	const u8 *wake_data, *wake_mask;
	u32 tokens_size;
	/* must be last, variable member */
	struct nl80211_wowlan_tcp_data_token payload_tok;
};

/**
 * struct cfg80211_wowlan - Wake on Wireless-LAN support info
 *
 * This structure defines the enabled WoWLAN triggers for the device.
 * @any: wake up on any activity -- special trigger if device continues
 *	operating as normal during suspend
 * @disconnect: wake up if getting disconnected
 * @magic_pkt: wake up on receiving magic packet
 * @patterns: wake up on receiving packet matching a pattern
 * @n_patterns: number of patterns
 * @gtk_rekey_failure: wake up on GTK rekey failure
 * @eap_identity_req: wake up on EAP identity request packet
 * @four_way_handshake: wake up on 4-way handshake
 * @rfkill_release: wake up when rfkill is released
 * @tcp: TCP connection establishment/wakeup parameters, see nl80211.h.
 *	NULL if not configured.
 * @nd_config: configuration for the scan to be used for net detect wake.
 */
struct cfg80211_wowlan {
	bool any, disconnect, magic_pkt, gtk_rekey_failure,
	     eap_identity_req, four_way_handshake,
	     rfkill_release;
	struct cfg80211_pkt_pattern *patterns;
	struct cfg80211_wowlan_tcp *tcp;
	int n_patterns;
	struct cfg80211_sched_scan_request *nd_config;
};

/**
 * struct cfg80211_coalesce_rules - Coalesce rule parameters
 *
 * This structure defines coalesce rule for the device.
 * @delay: maximum coalescing delay in msecs.
 * @condition: condition for packet coalescence.
 *	see &enum nl80211_coalesce_condition.
 * @patterns: array of packet patterns
 * @n_patterns: number of patterns
 */
struct cfg80211_coalesce_rules {
	int delay;
	enum nl80211_coalesce_condition condition;
	struct cfg80211_pkt_pattern *patterns;
	int n_patterns;
};

/**
 * struct cfg80211_coalesce - Packet coalescing settings
 *
 * This structure defines coalescing settings.
 * @rules: array of coalesce rules
 * @n_rules: number of rules
 */
struct cfg80211_coalesce {
	int n_rules;
	struct cfg80211_coalesce_rules rules[] __counted_by(n_rules);
};

/**
 * struct cfg80211_wowlan_nd_match - information about the match
 *
 * @ssid: SSID of the match that triggered the wake up
 * @n_channels: Number of channels where the match occurred.  This
 *	value may be zero if the driver can't report the channels.
 * @channels: center frequencies of the channels where a match
 *	occurred (in MHz)
 */
struct cfg80211_wowlan_nd_match {
	struct cfg80211_ssid ssid;
	int n_channels;
	u32 channels[] __counted_by(n_channels);
};

/**
 * struct cfg80211_wowlan_nd_info - net detect wake up information
 *
 * @n_matches: Number of match information instances provided in
 *	@matches.  This value may be zero if the driver can't provide
 *	match information.
 * @matches: Array of pointers to matches containing information about
 *	the matches that triggered the wake up.
 */
struct cfg80211_wowlan_nd_info {
	int n_matches;
	struct cfg80211_wowlan_nd_match *matches[] __counted_by(n_matches);
};

/**
 * struct cfg80211_wowlan_wakeup - wakeup report
 * @disconnect: woke up by getting disconnected
 * @magic_pkt: woke up by receiving magic packet
 * @gtk_rekey_failure: woke up by GTK rekey failure
 * @eap_identity_req: woke up by EAP identity request packet
 * @four_way_handshake: woke up by 4-way handshake
 * @rfkill_release: woke up by rfkill being released
 * @pattern_idx: pattern that caused wakeup, -1 if not due to pattern
 * @packet_present_len: copied wakeup packet data
 * @packet_len: original wakeup packet length
 * @packet: The packet causing the wakeup, if any.
 * @packet_80211:  For pattern match, magic packet and other data
 *	frame triggers an 802.3 frame should be reported, for
 *	disconnect due to deauth 802.11 frame. This indicates which
 *	it is.
 * @tcp_match: TCP wakeup packet received
 * @tcp_connlost: TCP connection lost or failed to establish
 * @tcp_nomoretokens: TCP data ran out of tokens
 * @net_detect: if not %NULL, woke up because of net detect
 * @unprot_deauth_disassoc: woke up due to unprotected deauth or
 *	disassoc frame (in MFP).
 */
struct cfg80211_wowlan_wakeup {
	bool disconnect, magic_pkt, gtk_rekey_failure,
	     eap_identity_req, four_way_handshake,
	     rfkill_release, packet_80211,
	     tcp_match, tcp_connlost, tcp_nomoretokens,
	     unprot_deauth_disassoc;
	s32 pattern_idx;
	u32 packet_present_len, packet_len;
	const void *packet;
	struct cfg80211_wowlan_nd_info *net_detect;
};

/**
 * struct cfg80211_gtk_rekey_data - rekey data
 * @kek: key encryption key (@kek_len bytes)
 * @kck: key confirmation key (@kck_len bytes)
 * @replay_ctr: replay counter (NL80211_REPLAY_CTR_LEN bytes)
 * @kek_len: length of kek
 * @kck_len: length of kck
 * @akm: akm (oui, id)
 */
struct cfg80211_gtk_rekey_data {
	const u8 *kek, *kck, *replay_ctr;
	u32 akm;
	u8 kek_len, kck_len;
};

/**
 * struct cfg80211_update_ft_ies_params - FT IE Information
 *
 * This structure provides information needed to update the fast transition IE
 *
 * @md: The Mobility Domain ID, 2 Octet value
 * @ie: Fast Transition IEs
 * @ie_len: Length of ft_ie in octets
 */
struct cfg80211_update_ft_ies_params {
	u16 md;
	const u8 *ie;
	size_t ie_len;
};

/**
 * struct cfg80211_mgmt_tx_params - mgmt tx parameters
 *
 * This structure provides information needed to transmit a mgmt frame
 *
 * @chan: channel to use
 * @offchan: indicates whether off channel operation is required
 * @wait: duration for ROC
 * @buf: buffer to transmit
 * @len: buffer length
 * @no_cck: don't use cck rates for this frame
 * @dont_wait_for_ack: tells the low level not to wait for an ack
 * @n_csa_offsets: length of csa_offsets array
 * @csa_offsets: array of all the csa offsets in the frame
 * @link_id: for MLO, the link ID to transmit on, -1 if not given; note
 *	that the link ID isn't validated (much), it's in range but the
 *	link might not exist (or be used by the receiver STA)
 */
struct cfg80211_mgmt_tx_params {
	struct ieee80211_channel *chan;
	bool offchan;
	unsigned int wait;
	const u8 *buf;
	size_t len;
	bool no_cck;
	bool dont_wait_for_ack;
	int n_csa_offsets;
	const u16 *csa_offsets;
	int link_id;
};

/**
 * struct cfg80211_dscp_exception - DSCP exception
 *
 * @dscp: DSCP value that does not adhere to the user priority range definition
 * @up: user priority value to which the corresponding DSCP value belongs
 */
struct cfg80211_dscp_exception {
	u8 dscp;
	u8 up;
};

/**
 * struct cfg80211_dscp_range - DSCP range definition for user priority
 *
 * @low: lowest DSCP value of this user priority range, inclusive
 * @high: highest DSCP value of this user priority range, inclusive
 */
struct cfg80211_dscp_range {
	u8 low;
	u8 high;
};

/* QoS Map Set element length defined in IEEE Std 802.11-2012, 8.4.2.97 */
#define IEEE80211_QOS_MAP_MAX_EX	21
#define IEEE80211_QOS_MAP_LEN_MIN	16
#define IEEE80211_QOS_MAP_LEN_MAX \
	(IEEE80211_QOS_MAP_LEN_MIN + 2 * IEEE80211_QOS_MAP_MAX_EX)

/**
 * struct cfg80211_qos_map - QoS Map Information
 *
 * This struct defines the Interworking QoS map setting for DSCP values
 *
 * @num_des: number of DSCP exceptions (0..21)
 * @dscp_exception: optionally up to maximum of 21 DSCP exceptions from
 *	the user priority DSCP range definition
 * @up: DSCP range definition for a particular user priority
 */
struct cfg80211_qos_map {
	u8 num_des;
	struct cfg80211_dscp_exception dscp_exception[IEEE80211_QOS_MAP_MAX_EX];
	struct cfg80211_dscp_range up[8];
};

/**
 * struct cfg80211_nan_conf - NAN configuration
 *
 * This struct defines NAN configuration parameters
 *
 * @master_pref: master preference (1 - 255)
 * @bands: operating bands, a bitmap of &enum nl80211_band values.
 *	For instance, for NL80211_BAND_2GHZ, bit 0 would be set
 *	(i.e. BIT(NL80211_BAND_2GHZ)).
 */
struct cfg80211_nan_conf {
	u8 master_pref;
	u8 bands;
};

/**
 * enum cfg80211_nan_conf_changes - indicates changed fields in NAN
 * configuration
 *
 * @CFG80211_NAN_CONF_CHANGED_PREF: master preference
 * @CFG80211_NAN_CONF_CHANGED_BANDS: operating bands
 */
enum cfg80211_nan_conf_changes {
	CFG80211_NAN_CONF_CHANGED_PREF = BIT(0),
	CFG80211_NAN_CONF_CHANGED_BANDS = BIT(1),
};

/**
 * struct cfg80211_nan_func_filter - a NAN function Rx / Tx filter
 *
 * @filter: the content of the filter
 * @len: the length of the filter
 */
struct cfg80211_nan_func_filter {
	const u8 *filter;
	u8 len;
};

/**
 * struct cfg80211_nan_func - a NAN function
 *
 * @type: &enum nl80211_nan_function_type
 * @service_id: the service ID of the function
 * @publish_type: &nl80211_nan_publish_type
 * @close_range: if true, the range should be limited. Threshold is
 *	implementation specific.
 * @publish_bcast: if true, the solicited publish should be broadcasted
 * @subscribe_active: if true, the subscribe is active
 * @followup_id: the instance ID for follow up
 * @followup_reqid: the requester instance ID for follow up
 * @followup_dest: MAC address of the recipient of the follow up
 * @ttl: time to live counter in DW.
 * @serv_spec_info: Service Specific Info
 * @serv_spec_info_len: Service Specific Info length
 * @srf_include: if true, SRF is inclusive
 * @srf_bf: Bloom Filter
 * @srf_bf_len: Bloom Filter length
 * @srf_bf_idx: Bloom Filter index
 * @srf_macs: SRF MAC addresses
 * @srf_num_macs: number of MAC addresses in SRF
 * @rx_filters: rx filters that are matched with corresponding peer's tx_filter
 * @tx_filters: filters that should be transmitted in the SDF.
 * @num_rx_filters: length of &rx_filters.
 * @num_tx_filters: length of &tx_filters.
 * @instance_id: driver allocated id of the function.
 * @cookie: unique NAN function identifier.
 */
struct cfg80211_nan_func {
	enum nl80211_nan_function_type type;
	u8 service_id[NL80211_NAN_FUNC_SERVICE_ID_LEN];
	u8 publish_type;
	bool close_range;
	bool publish_bcast;
	bool subscribe_active;
	u8 followup_id;
	u8 followup_reqid;
	struct mac_address followup_dest;
	u32 ttl;
	const u8 *serv_spec_info;
	u8 serv_spec_info_len;
	bool srf_include;
	const u8 *srf_bf;
	u8 srf_bf_len;
	u8 srf_bf_idx;
	struct mac_address *srf_macs;
	int srf_num_macs;
	struct cfg80211_nan_func_filter *rx_filters;
	struct cfg80211_nan_func_filter *tx_filters;
	u8 num_tx_filters;
	u8 num_rx_filters;
	u8 instance_id;
	u64 cookie;
};

/**
 * struct cfg80211_pmk_conf - PMK configuration
 *
 * @aa: authenticator address
 * @pmk_len: PMK length in bytes.
 * @pmk: the PMK material
 * @pmk_r0_name: PMK-R0 Name. NULL if not applicable (i.e., the PMK
 *	is not PMK-R0). When pmk_r0_name is not NULL, the pmk field
 *	holds PMK-R0.
 */
struct cfg80211_pmk_conf {
	const u8 *aa;
	u8 pmk_len;
	const u8 *pmk;
	const u8 *pmk_r0_name;
};

/**
 * struct cfg80211_external_auth_params - Trigger External authentication.
 *
 * Commonly used across the external auth request and event interfaces.
 *
 * @action: action type / trigger for external authentication. Only significant
 *	for the authentication request event interface (driver to user space).
 * @bssid: BSSID of the peer with which the authentication has
 *	to happen. Used by both the authentication request event and
 *	authentication response command interface.
 * @ssid: SSID of the AP.  Used by both the authentication request event and
 *	authentication response command interface.
 * @key_mgmt_suite: AKM suite of the respective authentication. Used by the
 *	authentication request event interface.
 * @status: status code, %WLAN_STATUS_SUCCESS for successful authentication,
 *	use %WLAN_STATUS_UNSPECIFIED_FAILURE if user space cannot give you
 *	the real status code for failures. Used only for the authentication
 *	response command interface (user space to driver).
 * @pmkid: The identifier to refer a PMKSA.
 * @mld_addr: MLD address of the peer. Used by the authentication request event
 *	interface. Driver indicates this to enable MLO during the authentication
 *	offload to user space. Driver shall look at %NL80211_ATTR_MLO_SUPPORT
 *	flag capability in NL80211_CMD_CONNECT to know whether the user space
 *	supports enabling MLO during the authentication offload.
 *	User space should use the address of the interface (on which the
 *	authentication request event reported) as self MLD address. User space
 *	and driver should use MLD addresses in RA, TA and BSSID fields of
 *	authentication frames sent or received via cfg80211. The driver
 *	translates the MLD addresses to/from link addresses based on the link
 *	chosen for the authentication.
 */
struct cfg80211_external_auth_params {
	enum nl80211_external_auth_action action;
	u8 bssid[ETH_ALEN] __aligned(2);
	struct cfg80211_ssid ssid;
	unsigned int key_mgmt_suite;
	u16 status;
	const u8 *pmkid;
	u8 mld_addr[ETH_ALEN] __aligned(2);
};

/**
 * struct cfg80211_ftm_responder_stats - FTM responder statistics
 *
 * @filled: bitflag of flags using the bits of &enum nl80211_ftm_stats to
 *	indicate the relevant values in this struct for them
 * @success_num: number of FTM sessions in which all frames were successfully
 *	answered
 * @partial_num: number of FTM sessions in which part of frames were
 *	successfully answered
 * @failed_num: number of failed FTM sessions
 * @asap_num: number of ASAP FTM sessions
 * @non_asap_num: number of  non-ASAP FTM sessions
 * @total_duration_ms: total sessions durations - gives an indication
 *	of how much time the responder was busy
 * @unknown_triggers_num: number of unknown FTM triggers - triggers from
 *	initiators that didn't finish successfully the negotiation phase with
 *	the responder
 * @reschedule_requests_num: number of FTM reschedule requests - initiator asks
 *	for a new scheduling although it already has scheduled FTM slot
 * @out_of_window_triggers_num: total FTM triggers out of scheduled window
 */
struct cfg80211_ftm_responder_stats {
	u32 filled;
	u32 success_num;
	u32 partial_num;
	u32 failed_num;
	u32 asap_num;
	u32 non_asap_num;
	u64 total_duration_ms;
	u32 unknown_triggers_num;
	u32 reschedule_requests_num;
	u32 out_of_window_triggers_num;
};

/**
 * struct cfg80211_pmsr_ftm_result - FTM result
 * @failure_reason: if this measurement failed (PMSR status is
 *	%NL80211_PMSR_STATUS_FAILURE), this gives a more precise
 *	reason than just "failure"
 * @burst_index: if reporting partial results, this is the index
 *	in [0 .. num_bursts-1] of the burst that's being reported
 * @num_ftmr_attempts: number of FTM request frames transmitted
 * @num_ftmr_successes: number of FTM request frames acked
 * @busy_retry_time: if failure_reason is %NL80211_PMSR_FTM_FAILURE_PEER_BUSY,
 *	fill this to indicate in how many seconds a retry is deemed possible
 *	by the responder
 * @num_bursts_exp: actual number of bursts exponent negotiated
 * @burst_duration: actual burst duration negotiated
 * @ftms_per_burst: actual FTMs per burst negotiated
 * @lci_len: length of LCI information (if present)
 * @civicloc_len: length of civic location information (if present)
 * @lci: LCI data (may be %NULL)
 * @civicloc: civic location data (may be %NULL)
 * @rssi_avg: average RSSI over FTM action frames reported
 * @rssi_spread: spread of the RSSI over FTM action frames reported
 * @tx_rate: bitrate for transmitted FTM action frame response
 * @rx_rate: bitrate of received FTM action frame
 * @rtt_avg: average of RTTs measured (must have either this or @dist_avg)
 * @rtt_variance: variance of RTTs measured (note that standard deviation is
 *	the square root of the variance)
 * @rtt_spread: spread of the RTTs measured
 * @dist_avg: average of distances (mm) measured
 *	(must have either this or @rtt_avg)
 * @dist_variance: variance of distances measured (see also @rtt_variance)
 * @dist_spread: spread of distances measured (see also @rtt_spread)
 * @num_ftmr_attempts_valid: @num_ftmr_attempts is valid
 * @num_ftmr_successes_valid: @num_ftmr_successes is valid
 * @rssi_avg_valid: @rssi_avg is valid
 * @rssi_spread_valid: @rssi_spread is valid
 * @tx_rate_valid: @tx_rate is valid
 * @rx_rate_valid: @rx_rate is valid
 * @rtt_avg_valid: @rtt_avg is valid
 * @rtt_variance_valid: @rtt_variance is valid
 * @rtt_spread_valid: @rtt_spread is valid
 * @dist_avg_valid: @dist_avg is valid
 * @dist_variance_valid: @dist_variance is valid
 * @dist_spread_valid: @dist_spread is valid
 */
struct cfg80211_pmsr_ftm_result {
	const u8 *lci;
	const u8 *civicloc;
	unsigned int lci_len;
	unsigned int civicloc_len;
	enum nl80211_peer_measurement_ftm_failure_reasons failure_reason;
	u32 num_ftmr_attempts, num_ftmr_successes;
	s16 burst_index;
	u8 busy_retry_time;
	u8 num_bursts_exp;
	u8 burst_duration;
	u8 ftms_per_burst;
	s32 rssi_avg;
	s32 rssi_spread;
	struct rate_info tx_rate, rx_rate;
	s64 rtt_avg;
	s64 rtt_variance;
	s64 rtt_spread;
	s64 dist_avg;
	s64 dist_variance;
	s64 dist_spread;

	u16 num_ftmr_attempts_valid:1,
	    num_ftmr_successes_valid:1,
	    rssi_avg_valid:1,
	    rssi_spread_valid:1,
	    tx_rate_valid:1,
	    rx_rate_valid:1,
	    rtt_avg_valid:1,
	    rtt_variance_valid:1,
	    rtt_spread_valid:1,
	    dist_avg_valid:1,
	    dist_variance_valid:1,
	    dist_spread_valid:1;
};

/**
 * struct cfg80211_pmsr_result - peer measurement result
 * @addr: address of the peer
 * @host_time: host time (use ktime_get_boottime() adjust to the time when the
 *	measurement was made)
 * @ap_tsf: AP's TSF at measurement time
 * @status: status of the measurement
 * @final: if reporting partial results, mark this as the last one; if not
 *	reporting partial results always set this flag
 * @ap_tsf_valid: indicates the @ap_tsf value is valid
 * @type: type of the measurement reported, note that we only support reporting
 *	one type at a time, but you can report multiple results separately and
 *	they're all aggregated for userspace.
 * @ftm: FTM result
 */
struct cfg80211_pmsr_result {
	u64 host_time, ap_tsf;
	enum nl80211_peer_measurement_status status;

	u8 addr[ETH_ALEN];

	u8 final:1,
	   ap_tsf_valid:1;

	enum nl80211_peer_measurement_type type;

	union {
		struct cfg80211_pmsr_ftm_result ftm;
	};
};

/**
 * struct cfg80211_pmsr_ftm_request_peer - FTM request data
 * @requested: indicates FTM is requested
 * @preamble: frame preamble to use
 * @burst_period: burst period to use
 * @asap: indicates to use ASAP mode
 * @num_bursts_exp: number of bursts exponent
 * @burst_duration: burst duration
 * @ftms_per_burst: number of FTMs per burst
 * @ftmr_retries: number of retries for FTM request
 * @request_lci: request LCI information
 * @request_civicloc: request civic location information
 * @trigger_based: use trigger based ranging for the measurement
 *		 If neither @trigger_based nor @non_trigger_based is set,
 *		 EDCA based ranging will be used.
 * @non_trigger_based: use non trigger based ranging for the measurement
 *		 If neither @trigger_based nor @non_trigger_based is set,
 *		 EDCA based ranging will be used.
 * @lmr_feedback: negotiate for I2R LMR feedback. Only valid if either
 *		 @trigger_based or @non_trigger_based is set.
 * @bss_color: the bss color of the responder. Optional. Set to zero to
 *	indicate the driver should set the BSS color. Only valid if
 *	@non_trigger_based or @trigger_based is set.
 *
 * See also nl80211 for the respective attribute documentation.
 */
struct cfg80211_pmsr_ftm_request_peer {
	enum nl80211_preamble preamble;
	u16 burst_period;
	u8 requested:1,
	   asap:1,
	   request_lci:1,
	   request_civicloc:1,
	   trigger_based:1,
	   non_trigger_based:1,
	   lmr_feedback:1;
	u8 num_bursts_exp;
	u8 burst_duration;
	u8 ftms_per_burst;
	u8 ftmr_retries;
	u8 bss_color;
};

/**
 * struct cfg80211_pmsr_request_peer - peer data for a peer measurement request
 * @addr: MAC address
 * @chandef: channel to use
 * @report_ap_tsf: report the associated AP's TSF
 * @ftm: FTM data, see &struct cfg80211_pmsr_ftm_request_peer
 */
struct cfg80211_pmsr_request_peer {
	u8 addr[ETH_ALEN];
	struct cfg80211_chan_def chandef;
	u8 report_ap_tsf:1;
	struct cfg80211_pmsr_ftm_request_peer ftm;
};

/**
 * struct cfg80211_pmsr_request - peer measurement request
 * @cookie: cookie, set by cfg80211
 * @nl_portid: netlink portid - used by cfg80211
 * @drv_data: driver data for this request, if required for aborting,
 *	not otherwise freed or anything by cfg80211
 * @mac_addr: MAC address used for (randomised) request
 * @mac_addr_mask: MAC address mask used for randomisation, bits that
 *	are 0 in the mask should be randomised, bits that are 1 should
 *	be taken from the @mac_addr
 * @list: used by cfg80211 to hold on to the request
 * @timeout: timeout (in milliseconds) for the whole operation, if
 *	zero it means there's no timeout
 * @n_peers: number of peers to do measurements with
 * @peers: per-peer measurement request data
 */
struct cfg80211_pmsr_request {
	u64 cookie;
	void *drv_data;
	u32 n_peers;
	u32 nl_portid;

	u32 timeout;

	u8 mac_addr[ETH_ALEN] __aligned(2);
	u8 mac_addr_mask[ETH_ALEN] __aligned(2);

	struct list_head list;

	struct cfg80211_pmsr_request_peer peers[] __counted_by(n_peers);
};

/**
 * struct cfg80211_update_owe_info - OWE Information
 *
 * This structure provides information needed for the drivers to offload OWE
 * (Opportunistic Wireless Encryption) processing to the user space.
 *
 * Commonly used across update_owe_info request and event interfaces.
 *
 * @peer: MAC address of the peer device for which the OWE processing
 *	has to be done.
 * @status: status code, %WLAN_STATUS_SUCCESS for successful OWE info
 *	processing, use %WLAN_STATUS_UNSPECIFIED_FAILURE if user space
 *	cannot give you the real status code for failures. Used only for
 *	OWE update request command interface (user space to driver).
 * @ie: IEs obtained from the peer or constructed by the user space. These are
 *	the IEs of the remote peer in the event from the host driver and
 *	the constructed IEs by the user space in the request interface.
 * @ie_len: Length of IEs in octets.
 * @assoc_link_id: MLO link ID of the AP, with which (re)association requested
 *	by peer. This will be filled by driver for both MLO and non-MLO station
 *	connections when the AP affiliated with an MLD. For non-MLD AP mode, it
 *	will be -1. Used only with OWE update event (driver to user space).
 * @peer_mld_addr: For MLO connection, MLD address of the peer. For non-MLO
 *	connection, it will be all zeros. This is applicable only when
 *	@assoc_link_id is not -1, i.e., the AP affiliated with an MLD. Used only
 *	with OWE update event (driver to user space).
 */
struct cfg80211_update_owe_info {
	u8 peer[ETH_ALEN] __aligned(2);
	u16 status;
	const u8 *ie;
	size_t ie_len;
	int assoc_link_id;
	u8 peer_mld_addr[ETH_ALEN] __aligned(2);
};

/**
 * struct mgmt_frame_regs - management frame registrations data
 * @global_stypes: bitmap of management frame subtypes registered
 *	for the entire device
 * @interface_stypes: bitmap of management frame subtypes registered
 *	for the given interface
 * @global_mcast_stypes: mcast RX is needed globally for these subtypes
 * @interface_mcast_stypes: mcast RX is needed on this interface
 *	for these subtypes
 */
struct mgmt_frame_regs {
	u32 global_stypes, interface_stypes;
	u32 global_mcast_stypes, interface_mcast_stypes;
};

/**
 * struct cfg80211_ops - backend description for wireless configuration
 *
 * This struct is registered by fullmac card drivers and/or wireless stacks
 * in order to handle configuration requests on their interfaces.
 *
 * All callbacks except where otherwise noted should return 0
 * on success or a negative error code.
 *
 * All operations are invoked with the wiphy mutex held. The RTNL may be
 * held in addition (due to wireless extensions) but this cannot be relied
 * upon except in cases where documented below. Note that due to ordering,
 * the RTNL also cannot be acquired in any handlers.
 *
 * @suspend: wiphy device needs to be suspended. The variable @wow will
 *	be %NULL or contain the enabled Wake-on-Wireless triggers that are
 *	configured for the device.
 * @resume: wiphy device needs to be resumed
 * @set_wakeup: Called when WoWLAN is enabled/disabled, use this callback
 *	to call device_set_wakeup_enable() to enable/disable wakeup from
 *	the device.
 *
 * @add_virtual_intf: create a new virtual interface with the given name,
 *	must set the struct wireless_dev's iftype. Beware: You must create
 *	the new netdev in the wiphy's network namespace! Returns the struct
 *	wireless_dev, or an ERR_PTR. For P2P device wdevs, the driver must
 *	also set the address member in the wdev.
 *	This additionally holds the RTNL to be able to do netdev changes.
 *
 * @del_virtual_intf: remove the virtual interface
 *	This additionally holds the RTNL to be able to do netdev changes.
 *
 * @change_virtual_intf: change type/configuration of virtual interface,
 *	keep the struct wireless_dev's iftype updated.
 *	This additionally holds the RTNL to be able to do netdev changes.
 *
 * @add_intf_link: Add a new MLO link to the given interface. Note that
 *	the wdev->link[] data structure has been updated, so the new link
 *	address is available.
 * @del_intf_link: Remove an MLO link from the given interface.
 *
 * @add_key: add a key with the given parameters. @mac_addr will be %NULL
 *	when adding a group key. @link_id will be -1 for non-MLO connection.
 *	For MLO connection, @link_id will be >= 0 for group key and -1 for
 *	pairwise key, @mac_addr will be peer's MLD address for MLO pairwise key.
 *
 * @get_key: get information about the key with the given parameters.
 *	@mac_addr will be %NULL when requesting information for a group
 *	key. All pointers given to the @callback function need not be valid
 *	after it returns. This function should return an error if it is
 *	not possible to retrieve the key, -ENOENT if it doesn't exist.
 *	@link_id will be -1 for non-MLO connection. For MLO connection,
 *	@link_id will be >= 0 for group key and -1 for pairwise key, @mac_addr
 *	will be peer's MLD address for MLO pairwise key.
 *
 * @del_key: remove a key given the @mac_addr (%NULL for a group key)
 *	and @key_index, return -ENOENT if the key doesn't exist. @link_id will
 *	be -1 for non-MLO connection. For MLO connection, @link_id will be >= 0
 *	for group key and -1 for pairwise key, @mac_addr will be peer's MLD
 *	address for MLO pairwise key.
 *
 * @set_default_key: set the default key on an interface. @link_id will be >= 0
 *	for MLO connection and -1 for non-MLO connection.
 *
 * @set_default_mgmt_key: set the default management frame key on an interface.
 *	@link_id will be >= 0 for MLO connection and -1 for non-MLO connection.
 *
 * @set_default_beacon_key: set the default Beacon frame key on an interface.
 *	@link_id will be >= 0 for MLO connection and -1 for non-MLO connection.
 *
 * @set_rekey_data: give the data necessary for GTK rekeying to the driver
 *
 * @start_ap: Start acting in AP mode defined by the parameters.
 * @change_beacon: Change the beacon parameters for an access point mode
 *	interface. This should reject the call when AP mode wasn't started.
 * @stop_ap: Stop being an AP, including stopping beaconing.
 *
 * @add_station: Add a new station.
 * @del_station: Remove a station
 * @change_station: Modify a given station. Note that flags changes are not much
 *	validated in cfg80211, in particular the auth/assoc/authorized flags
 *	might come to the driver in invalid combinations -- make sure to check
 *	them, also against the existing state! Drivers must call
 *	cfg80211_check_station_change() to validate the information.
 * @get_station: get station information for the station identified by @mac
 * @dump_station: dump station callback -- resume dump at index @idx
 *
 * @add_mpath: add a fixed mesh path
 * @del_mpath: delete a given mesh path
 * @change_mpath: change a given mesh path
 * @get_mpath: get a mesh path for the given parameters
 * @dump_mpath: dump mesh path callback -- resume dump at index @idx
 * @get_mpp: get a mesh proxy path for the given parameters
 * @dump_mpp: dump mesh proxy path callback -- resume dump at index @idx
 * @join_mesh: join the mesh network with the specified parameters
 *	(invoked with the wireless_dev mutex held)
 * @leave_mesh: leave the current mesh network
 *	(invoked with the wireless_dev mutex held)
 *
 * @get_mesh_config: Get the current mesh configuration
 *
 * @update_mesh_config: Update mesh parameters on a running mesh.
 *	The mask is a bitfield which tells us which parameters to
 *	set, and which to leave alone.
 *
 * @change_bss: Modify parameters for a given BSS.
 *
 * @inform_bss: Called by cfg80211 while being informed about new BSS data
 *	for every BSS found within the reported data or frame. This is called
 *	from within the cfg8011 inform_bss handlers while holding the bss_lock.
 *	The data parameter is passed through from drv_data inside
 *	struct cfg80211_inform_bss.
 *	The new IE data for the BSS is explicitly passed.
 *
 * @set_txq_params: Set TX queue parameters
 *
 * @libertas_set_mesh_channel: Only for backward compatibility for libertas,
 *	as it doesn't implement join_mesh and needs to set the channel to
 *	join the mesh instead.
 *
 * @set_monitor_channel: Set the monitor mode channel for the device. If other
 *	interfaces are active this callback should reject the configuration.
 *	If no interfaces are active or the device is down, the channel should
 *	be stored for when a monitor interface becomes active.
 *
 * @scan: Request to do a scan. If returning zero, the scan request is given
 *	the driver, and will be valid until passed to cfg80211_scan_done().
 *	For scan results, call cfg80211_inform_bss(); you can call this outside
 *	the scan/scan_done bracket too.
 * @abort_scan: Tell the driver to abort an ongoing scan. The driver shall
 *	indicate the status of the scan through cfg80211_scan_done().
 *
 * @auth: Request to authenticate with the specified peer
 *	(invoked with the wireless_dev mutex held)
 * @assoc: Request to (re)associate with the specified peer
 *	(invoked with the wireless_dev mutex held)
 * @deauth: Request to deauthenticate from the specified peer
 *	(invoked with the wireless_dev mutex held)
 * @disassoc: Request to disassociate from the specified peer
 *	(invoked with the wireless_dev mutex held)
 *
 * @connect: Connect to the ESS with the specified parameters. When connected,
 *	call cfg80211_connect_result()/cfg80211_connect_bss() with status code
 *	%WLAN_STATUS_SUCCESS. If the connection fails for some reason, call
 *	cfg80211_connect_result()/cfg80211_connect_bss() with the status code
 *	from the AP or cfg80211_connect_timeout() if no frame with status code
 *	was received.
 *	The driver is allowed to roam to other BSSes within the ESS when the
 *	other BSS matches the connect parameters. When such roaming is initiated
 *	by the driver, the driver is expected to verify that the target matches
 *	the configured security parameters and to use Reassociation Request
 *	frame instead of Association Request frame.
 *	The connect function can also be used to request the driver to perform a
 *	specific roam when connected to an ESS. In that case, the prev_bssid
 *	parameter is set to the BSSID of the currently associated BSS as an
 *	indication of requesting reassociation.
 *	In both the driver-initiated and new connect() call initiated roaming
 *	cases, the result of roaming is indicated with a call to
 *	cfg80211_roamed(). (invoked with the wireless_dev mutex held)
 * @update_connect_params: Update the connect parameters while connected to a
 *	BSS. The updated parameters can be used by driver/firmware for
 *	subsequent BSS selection (roaming) decisions and to form the
 *	Authentication/(Re)Association Request frames. This call does not
 *	request an immediate disassociation or reassociation with the current
 *	BSS, i.e., this impacts only subsequent (re)associations. The bits in
 *	changed are defined in &enum cfg80211_connect_params_changed.
 *	(invoked with the wireless_dev mutex held)
 * @disconnect: Disconnect from the BSS/ESS or stop connection attempts if
 *      connection is in progress. Once done, call cfg80211_disconnected() in
 *      case connection was already established (invoked with the
 *      wireless_dev mutex held), otherwise call cfg80211_connect_timeout().
 *
 * @join_ibss: Join the specified IBSS (or create if necessary). Once done, call
 *	cfg80211_ibss_joined(), also call that function when changing BSSID due
 *	to a merge.
 *	(invoked with the wireless_dev mutex held)
 * @leave_ibss: Leave the IBSS.
 *	(invoked with the wireless_dev mutex held)
 *
 * @set_mcast_rate: Set the specified multicast rate (only if vif is in ADHOC or
 *	MESH mode)
 *
 * @set_wiphy_params: Notify that wiphy parameters have changed;
 *	@changed bitfield (see &enum wiphy_params_flags) describes which values
 *	have changed. The actual parameter values are available in
 *	struct wiphy. If returning an error, no value should be changed.
 *
 * @set_tx_power: set the transmit power according to the parameters,
 *	the power passed is in mBm, to get dBm use MBM_TO_DBM(). The
 *	wdev may be %NULL if power was set for the wiphy, and will
 *	always be %NULL unless the driver supports per-vif TX power
 *	(as advertised by the nl80211 feature flag.)
 * @get_tx_power: store the current TX power into the dbm variable;
 *	return 0 if successful
 *
 * @rfkill_poll: polls the hw rfkill line, use cfg80211 reporting
 *	functions to adjust rfkill hw state
 *
 * @dump_survey: get site survey information.
 *
 * @remain_on_channel: Request the driver to remain awake on the specified
 *	channel for the specified duration to complete an off-channel
 *	operation (e.g., public action frame exchange). When the driver is
 *	ready on the requested channel, it must indicate this with an event
 *	notification by calling cfg80211_ready_on_channel().
 * @cancel_remain_on_channel: Cancel an on-going remain-on-channel operation.
 *	This allows the operation to be terminated prior to timeout based on
 *	the duration value.
 * @mgmt_tx: Transmit a management frame.
 * @mgmt_tx_cancel_wait: Cancel the wait time from transmitting a management
 *	frame on another channel
 *
 * @testmode_cmd: run a test mode command; @wdev may be %NULL
 * @testmode_dump: Implement a test mode dump. The cb->args[2] and up may be
 *	used by the function, but 0 and 1 must not be touched. Additionally,
 *	return error codes other than -ENOBUFS and -ENOENT will terminate the
 *	dump and return to userspace with an error, so be careful. If any data
 *	was passed in from userspace then the data/len arguments will be present
 *	and point to the data contained in %NL80211_ATTR_TESTDATA.
 *
 * @set_bitrate_mask: set the bitrate mask configuration
 *
 * @set_pmksa: Cache a PMKID for a BSSID. This is mostly useful for fullmac
 *	devices running firmwares capable of generating the (re) association
 *	RSN IE. It allows for faster roaming between WPA2 BSSIDs.
 * @del_pmksa: Delete a cached PMKID.
 * @flush_pmksa: Flush all cached PMKIDs.
 * @set_power_mgmt: Configure WLAN power management. A timeout value of -1
 *	allows the driver to adjust the dynamic ps timeout value.
 * @set_cqm_rssi_config: Configure connection quality monitor RSSI threshold.
 *	After configuration, the driver should (soon) send an event indicating
 *	the current level is above/below the configured threshold; this may
 *	need some care when the configuration is changed (without first being
 *	disabled.)
 * @set_cqm_rssi_range_config: Configure two RSSI thresholds in the
 *	connection quality monitor.  An event is to be sent only when the
 *	signal level is found to be outside the two values.  The driver should
 *	set %NL80211_EXT_FEATURE_CQM_RSSI_LIST if this method is implemented.
 *	If it is provided then there's no point providing @set_cqm_rssi_config.
 * @set_cqm_txe_config: Configure connection quality monitor TX error
 *	thresholds.
 * @sched_scan_start: Tell the driver to start a scheduled scan.
 * @sched_scan_stop: Tell the driver to stop an ongoing scheduled scan with
 *	given request id. This call must stop the scheduled scan and be ready
 *	for starting a new one before it returns, i.e. @sched_scan_start may be
 *	called immediately after that again and should not fail in that case.
 *	The driver should not call cfg80211_sched_scan_stopped() for a requested
 *	stop (when this method returns 0).
 *
 * @update_mgmt_frame_registrations: Notify the driver that management frame
 *	registrations were updated. The callback is allowed to sleep.
 *
 * @set_antenna: Set antenna configuration (tx_ant, rx_ant) on the device.
 *	Parameters are bitmaps of allowed antennas to use for TX/RX. Drivers may
 *	reject TX/RX mask combinations they cannot support by returning -EINVAL
 *	(also see nl80211.h @NL80211_ATTR_WIPHY_ANTENNA_TX).
 *
 * @get_antenna: Get current antenna configuration from device (tx_ant, rx_ant).
 *
 * @tdls_mgmt: Transmit a TDLS management frame.
 * @tdls_oper: Perform a high-level TDLS operation (e.g. TDLS link setup).
 *
 * @probe_client: probe an associated client, must return a cookie that it
 *	later passes to cfg80211_probe_status().
 *
 * @set_noack_map: Set the NoAck Map for the TIDs.
 *
 * @get_channel: Get the current operating channel for the virtual interface.
 *	For monitor interfaces, it should return %NULL unless there's a single
 *	current monitoring channel.
 *
 * @start_p2p_device: Start the given P2P device.
 * @stop_p2p_device: Stop the given P2P device.
 *
 * @set_mac_acl: Sets MAC address control list in AP and P2P GO mode.
 *	Parameters include ACL policy, an array of MAC address of stations
 *	and the number of MAC addresses. If there is already a list in driver
 *	this new list replaces the existing one. Driver has to clear its ACL
 *	when number of MAC addresses entries is passed as 0. Drivers which
 *	advertise the support for MAC based ACL have to implement this callback.
 *
 * @start_radar_detection: Start radar detection in the driver.
 *
 * @end_cac: End running CAC, probably because a related CAC
 *	was finished on another phy.
 *
 * @update_ft_ies: Provide updated Fast BSS Transition information to the
 *	driver. If the SME is in the driver/firmware, this information can be
 *	used in building Authentication and Reassociation Request frames.
 *
 * @crit_proto_start: Indicates a critical protocol needs more link reliability
 *	for a given duration (milliseconds). The protocol is provided so the
 *	driver can take the most appropriate actions.
 * @crit_proto_stop: Indicates critical protocol no longer needs increased link
 *	reliability. This operation can not fail.
 * @set_coalesce: Set coalesce parameters.
 *
 * @channel_switch: initiate channel-switch procedure (with CSA). Driver is
 *	responsible for veryfing if the switch is possible. Since this is
 *	inherently tricky driver may decide to disconnect an interface later
 *	with cfg80211_stop_iface(). This doesn't mean driver can accept
 *	everything. It should do it's best to verify requests and reject them
 *	as soon as possible.
 *
 * @set_qos_map: Set QoS mapping information to the driver
 *
 * @set_ap_chanwidth: Set the AP (including P2P GO) mode channel width for the
 *	given interface This is used e.g. for dynamic HT 20/40 MHz channel width
 *	changes during the lifetime of the BSS.
 *
 * @add_tx_ts: validate (if admitted_time is 0) or add a TX TS to the device
 *	with the given parameters; action frame exchange has been handled by
 *	userspace so this just has to modify the TX path to take the TS into
 *	account.
 *	If the admitted time is 0 just validate the parameters to make sure
 *	the session can be created at all; it is valid to just always return
 *	success for that but that may result in inefficient behaviour (handshake
 *	with the peer followed by immediate teardown when the addition is later
 *	rejected)
 * @del_tx_ts: remove an existing TX TS
 *
 * @join_ocb: join the OCB network with the specified parameters
 *	(invoked with the wireless_dev mutex held)
 * @leave_ocb: leave the current OCB network
 *	(invoked with the wireless_dev mutex held)
 *
 * @tdls_channel_switch: Start channel-switching with a TDLS peer. The driver
 *	is responsible for continually initiating channel-switching operations
 *	and returning to the base channel for communication with the AP.
 * @tdls_cancel_channel_switch: Stop channel-switching with a TDLS peer. Both
 *	peers must be on the base channel when the call completes.
 * @start_nan: Start the NAN interface.
 * @stop_nan: Stop the NAN interface.
 * @add_nan_func: Add a NAN function. Returns negative value on failure.
 *	On success @nan_func ownership is transferred to the driver and
 *	it may access it outside of the scope of this function. The driver
 *	should free the @nan_func when no longer needed by calling
 *	cfg80211_free_nan_func().
 *	On success the driver should assign an instance_id in the
 *	provided @nan_func.
 * @del_nan_func: Delete a NAN function.
 * @nan_change_conf: changes NAN configuration. The changed parameters must
 *	be specified in @changes (using &enum cfg80211_nan_conf_changes);
 *	All other parameters must be ignored.
 *
 * @set_multicast_to_unicast: configure multicast to unicast conversion for BSS
 *
 * @get_txq_stats: Get TXQ stats for interface or phy. If wdev is %NULL, this
 *      function should return phy stats, and interface stats otherwise.
 *
 * @set_pmk: configure the PMK to be used for offloaded 802.1X 4-Way handshake.
 *	If not deleted through @del_pmk the PMK remains valid until disconnect
 *	upon which the driver should clear it.
 *	(invoked with the wireless_dev mutex held)
 * @del_pmk: delete the previously configured PMK for the given authenticator.
 *	(invoked with the wireless_dev mutex held)
 *
 * @external_auth: indicates result of offloaded authentication processing from
 *     user space
 *
 * @tx_control_port: TX a control port frame (EAPoL).  The noencrypt parameter
 *	tells the driver that the frame should not be encrypted.
 *
 * @get_ftm_responder_stats: Retrieve FTM responder statistics, if available.
 *	Statistics should be cumulative, currently no way to reset is provided.
 * @start_pmsr: start peer measurement (e.g. FTM)
 * @abort_pmsr: abort peer measurement
 *
 * @update_owe_info: Provide updated OWE info to driver. Driver implementing SME
 *	but offloading OWE processing to the user space will get the updated
 *	DH IE through this interface.
 *
 * @probe_mesh_link: Probe direct Mesh peer's link quality by sending data frame
 *	and overrule HWMP path selection algorithm.
 * @set_tid_config: TID specific configuration, this can be peer or BSS specific
 *	This callback may sleep.
 * @reset_tid_config: Reset TID specific configuration for the peer, for the
 *	given TIDs. This callback may sleep.
 *
 * @set_sar_specs: Update the SAR (TX power) settings.
 *
 * @color_change: Initiate a color change.
 *
 * @set_fils_aad: Set FILS AAD data to the AP driver so that the driver can use
 *	those to decrypt (Re)Association Request and encrypt (Re)Association
 *	Response frame.
 *
 * @set_radar_background: Configure dedicated offchannel chain available for
 *	radar/CAC detection on some hw. This chain can't be used to transmit
 *	or receive frames and it is bounded to a running wdev.
 *	Background radar/CAC detection allows to avoid the CAC downtime
 *	switching to a different channel during CAC detection on the selected
 *	radar channel.
 *	The caller is expected to set chandef pointer to NULL in order to
 *	disable background CAC/radar detection.
 * @add_link_station: Add a link to a station.
 * @mod_link_station: Modify a link of a station.
 * @del_link_station: Remove a link of a station.
 *
 * @set_hw_timestamp: Enable/disable HW timestamping of TM/FTM frames.
 * @set_ttlm: set the TID to link mapping.
 * @set_epcs: Enable/Disable EPCS for station mode.
 * @get_radio_mask: get bitmask of radios in use.
 *	(invoked with the wiphy mutex held)
 * @assoc_ml_reconf: Request a non-AP MLO connection to perform ML
 *	reconfiguration, i.e., add and/or remove links to/from the
 *	association using ML reconfiguration action frames. Successfully added
 *	links will be added to the set of valid links. Successfully removed
 *	links will be removed from the set of valid links. The driver must
 *	indicate removed links by calling cfg80211_links_removed() and added
 *	links by calling cfg80211_mlo_reconf_add_done(). When calling
 *	cfg80211_mlo_reconf_add_done() the bss pointer must be given for each
 *	link for which MLO reconfiguration 'add' operation was requested.
 */
struct cfg80211_ops {
	int	(*suspend)(struct wiphy *wiphy, struct cfg80211_wowlan *wow);
	int	(*resume)(struct wiphy *wiphy);
	void	(*set_wakeup)(struct wiphy *wiphy, bool enabled);

	struct wireless_dev * (*add_virtual_intf)(struct wiphy *wiphy,
						  const char *name/*添加的接口名称*/,
						  unsigned char name_assign_type,
						  enum nl80211_iftype type,
						  struct vif_params *params);
	int	(*del_virtual_intf)(struct wiphy *wiphy,
				    struct wireless_dev *wdev);
	int	(*change_virtual_intf)(struct wiphy *wiphy,
				       struct net_device *dev,
				       enum nl80211_iftype type,
				       struct vif_params *params);

	int	(*add_intf_link)(struct wiphy *wiphy,
				 struct wireless_dev *wdev,
				 unsigned int link_id);
	void	(*del_intf_link)(struct wiphy *wiphy,
				 struct wireless_dev *wdev,
				 unsigned int link_id);

	int	(*add_key)(struct wiphy *wiphy, struct net_device *netdev,
			   int link_id, u8 key_index, bool pairwise,
			   const u8 *mac_addr, struct key_params *params);
	int	(*get_key)(struct wiphy *wiphy, struct net_device *netdev,
			   int link_id, u8 key_index, bool pairwise,
			   const u8 *mac_addr, void *cookie,
			   void (*callback)(void *cookie, struct key_params*));
	int	(*del_key)(struct wiphy *wiphy, struct net_device *netdev,
			   int link_id, u8 key_index, bool pairwise,
			   const u8 *mac_addr);
	int	(*set_default_key)(struct wiphy *wiphy,
				   struct net_device *netdev, int link_id,
				   u8 key_index, bool unicast, bool multicast);
	int	(*set_default_mgmt_key)(struct wiphy *wiphy,
					struct net_device *netdev, int link_id,
					u8 key_index);
	int	(*set_default_beacon_key)(struct wiphy *wiphy,
					  struct net_device *netdev,
					  int link_id,
					  u8 key_index);

	int	(*start_ap)(struct wiphy *wiphy, struct net_device *dev,
			    struct cfg80211_ap_settings *settings);
	int	(*change_beacon)(struct wiphy *wiphy, struct net_device *dev,
				 struct cfg80211_ap_update *info);
	int	(*stop_ap)(struct wiphy *wiphy, struct net_device *dev,
			   unsigned int link_id);


	int	(*add_station)(struct wiphy *wiphy, struct net_device *dev,
			       const u8 *mac,
			       struct station_parameters *params);
	int	(*del_station)(struct wiphy *wiphy, struct net_device *dev,
			       struct station_del_parameters *params);
	int	(*change_station)(struct wiphy *wiphy, struct net_device *dev,
				  const u8 *mac,
				  struct station_parameters *params);
	int	(*get_station)(struct wiphy *wiphy, struct net_device *dev,
			       const u8 *mac, struct station_info *sinfo);
	int	(*dump_station)(struct wiphy *wiphy, struct net_device *dev,
				int idx, u8 *mac, struct station_info *sinfo);

	int	(*add_mpath)(struct wiphy *wiphy, struct net_device *dev,
			       const u8 *dst, const u8 *next_hop);
	int	(*del_mpath)(struct wiphy *wiphy, struct net_device *dev,
			       const u8 *dst);
	int	(*change_mpath)(struct wiphy *wiphy, struct net_device *dev,
				  const u8 *dst, const u8 *next_hop);
	int	(*get_mpath)(struct wiphy *wiphy, struct net_device *dev,
			     u8 *dst, u8 *next_hop, struct mpath_info *pinfo);
	int	(*dump_mpath)(struct wiphy *wiphy, struct net_device *dev,
			      int idx, u8 *dst, u8 *next_hop,
			      struct mpath_info *pinfo);
	int	(*get_mpp)(struct wiphy *wiphy, struct net_device *dev,
			   u8 *dst, u8 *mpp, struct mpath_info *pinfo);
	int	(*dump_mpp)(struct wiphy *wiphy, struct net_device *dev,
			    int idx, u8 *dst, u8 *mpp,
			    struct mpath_info *pinfo);
	int	(*get_mesh_config)(struct wiphy *wiphy,
				struct net_device *dev,
				struct mesh_config *conf);
	int	(*update_mesh_config)(struct wiphy *wiphy,
				      struct net_device *dev, u32 mask,
				      const struct mesh_config *nconf);
	int	(*join_mesh)(struct wiphy *wiphy, struct net_device *dev,
			     const struct mesh_config *conf,
			     const struct mesh_setup *setup);
	int	(*leave_mesh)(struct wiphy *wiphy, struct net_device *dev);

	int	(*join_ocb)(struct wiphy *wiphy, struct net_device *dev,
			    struct ocb_setup *setup);
	int	(*leave_ocb)(struct wiphy *wiphy, struct net_device *dev);

	int	(*change_bss)(struct wiphy *wiphy, struct net_device *dev,
			      struct bss_parameters *params);

	void	(*inform_bss)(struct wiphy *wiphy, struct cfg80211_bss *bss,
			      const struct cfg80211_bss_ies *ies, void *data);

	int	(*set_txq_params)(struct wiphy *wiphy, struct net_device *dev,
				  struct ieee80211_txq_params *params);

	int	(*libertas_set_mesh_channel)(struct wiphy *wiphy,
					     struct net_device *dev,
					     struct ieee80211_channel *chan);

	int	(*set_monitor_channel)(struct wiphy *wiphy,
				       struct net_device *dev,
				       struct cfg80211_chan_def *chandef);

	int	(*scan)(struct wiphy *wiphy,
			struct cfg80211_scan_request *request);
	void	(*abort_scan)(struct wiphy *wiphy, struct wireless_dev *wdev);

	int	(*auth)(struct wiphy *wiphy, struct net_device *dev,
			struct cfg80211_auth_request *req);
	int	(*assoc)(struct wiphy *wiphy, struct net_device *dev,
			 struct cfg80211_assoc_request *req);
	int	(*deauth)(struct wiphy *wiphy, struct net_device *dev,
			  struct cfg80211_deauth_request *req);
	int	(*disassoc)(struct wiphy *wiphy, struct net_device *dev,
			    struct cfg80211_disassoc_request *req);

	int	(*connect)(struct wiphy *wiphy, struct net_device *dev,
			   struct cfg80211_connect_params *sme);
	int	(*update_connect_params)(struct wiphy *wiphy,
					 struct net_device *dev,
					 struct cfg80211_connect_params *sme,
					 u32 changed);
	int	(*disconnect)(struct wiphy *wiphy, struct net_device *dev,
			      u16 reason_code);

	int	(*join_ibss)(struct wiphy *wiphy, struct net_device *dev,
			     struct cfg80211_ibss_params *params);
	int	(*leave_ibss)(struct wiphy *wiphy, struct net_device *dev);

	int	(*set_mcast_rate)(struct wiphy *wiphy, struct net_device *dev,
				  int rate[NUM_NL80211_BANDS]);

	int	(*set_wiphy_params)(struct wiphy *wiphy, u32 changed);

	int	(*set_tx_power)(struct wiphy *wiphy, struct wireless_dev *wdev,
				enum nl80211_tx_power_setting type, int mbm);
	int	(*get_tx_power)(struct wiphy *wiphy, struct wireless_dev *wdev,
				unsigned int link_id, int *dbm);

	void	(*rfkill_poll)(struct wiphy *wiphy);

#ifdef CONFIG_NL80211_TESTMODE
	int	(*testmode_cmd)(struct wiphy *wiphy, struct wireless_dev *wdev,
				void *data, int len);
	int	(*testmode_dump)(struct wiphy *wiphy, struct sk_buff *skb,
				 struct netlink_callback *cb,
				 void *data, int len);
#endif

	int	(*set_bitrate_mask)(struct wiphy *wiphy,
				    struct net_device *dev,
				    unsigned int link_id,
				    const u8 *peer,
				    const struct cfg80211_bitrate_mask *mask);

	int	(*dump_survey)(struct wiphy *wiphy, struct net_device *netdev,
			int idx, struct survey_info *info);

	int	(*set_pmksa)(struct wiphy *wiphy, struct net_device *netdev,
			     struct cfg80211_pmksa *pmksa);
	int	(*del_pmksa)(struct wiphy *wiphy, struct net_device *netdev,
			     struct cfg80211_pmksa *pmksa);
	int	(*flush_pmksa)(struct wiphy *wiphy, struct net_device *netdev);

	int	(*remain_on_channel)(struct wiphy *wiphy,
				     struct wireless_dev *wdev,
				     struct ieee80211_channel *chan,
				     unsigned int duration,
				     u64 *cookie);
	int	(*cancel_remain_on_channel)(struct wiphy *wiphy,
					    struct wireless_dev *wdev,
					    u64 cookie);

	int	(*mgmt_tx)(struct wiphy *wiphy, struct wireless_dev *wdev,
			   struct cfg80211_mgmt_tx_params *params,
			   u64 *cookie);
	int	(*mgmt_tx_cancel_wait)(struct wiphy *wiphy,
				       struct wireless_dev *wdev,
				       u64 cookie);

	int	(*set_power_mgmt)(struct wiphy *wiphy, struct net_device *dev,
				  bool enabled, int timeout);

	int	(*set_cqm_rssi_config)(struct wiphy *wiphy,
				       struct net_device *dev,
				       s32 rssi_thold, u32 rssi_hyst);

	int	(*set_cqm_rssi_range_config)(struct wiphy *wiphy,
					     struct net_device *dev,
					     s32 rssi_low, s32 rssi_high);

	int	(*set_cqm_txe_config)(struct wiphy *wiphy,
				      struct net_device *dev,
				      u32 rate, u32 pkts, u32 intvl);

	void	(*update_mgmt_frame_registrations)(struct wiphy *wiphy,
						   struct wireless_dev *wdev,
						   struct mgmt_frame_regs *upd);

	int	(*set_antenna)(struct wiphy *wiphy, u32 tx_ant, u32 rx_ant);
	int	(*get_antenna)(struct wiphy *wiphy, u32 *tx_ant, u32 *rx_ant);

	int	(*sched_scan_start)(struct wiphy *wiphy,
				struct net_device *dev,
				struct cfg80211_sched_scan_request *request);
	int	(*sched_scan_stop)(struct wiphy *wiphy, struct net_device *dev,
				   u64 reqid);

	int	(*set_rekey_data)(struct wiphy *wiphy, struct net_device *dev,
				  struct cfg80211_gtk_rekey_data *data);

	int	(*tdls_mgmt)(struct wiphy *wiphy, struct net_device *dev,
			     const u8 *peer, int link_id,
			     u8 action_code, u8 dialog_token, u16 status_code,
			     u32 peer_capability, bool initiator,
			     const u8 *buf, size_t len);
	int	(*tdls_oper)(struct wiphy *wiphy, struct net_device *dev,
			     const u8 *peer, enum nl80211_tdls_operation oper);

	int	(*probe_client)(struct wiphy *wiphy, struct net_device *dev,
				const u8 *peer, u64 *cookie);

	int	(*set_noack_map)(struct wiphy *wiphy,
				  struct net_device *dev,
				  u16 noack_map);

	int	(*get_channel)(struct wiphy *wiphy,
			       struct wireless_dev *wdev,
			       unsigned int link_id,
			       struct cfg80211_chan_def *chandef);

	int	(*start_p2p_device)(struct wiphy *wiphy,
				    struct wireless_dev *wdev);
	void	(*stop_p2p_device)(struct wiphy *wiphy,
				   struct wireless_dev *wdev);

	int	(*set_mac_acl)(struct wiphy *wiphy, struct net_device *dev,
			       const struct cfg80211_acl_data *params);

	int	(*start_radar_detection)(struct wiphy *wiphy,
					 struct net_device *dev,
					 struct cfg80211_chan_def *chandef,
					 u32 cac_time_ms, int link_id);
	void	(*end_cac)(struct wiphy *wiphy,
			   struct net_device *dev, unsigned int link_id);
	int	(*update_ft_ies)(struct wiphy *wiphy, struct net_device *dev,
				 struct cfg80211_update_ft_ies_params *ftie);
	int	(*crit_proto_start)(struct wiphy *wiphy,
				    struct wireless_dev *wdev,
				    enum nl80211_crit_proto_id protocol,
				    u16 duration);
	void	(*crit_proto_stop)(struct wiphy *wiphy,
				   struct wireless_dev *wdev);
	int	(*set_coalesce)(struct wiphy *wiphy,
				struct cfg80211_coalesce *coalesce);

	int	(*channel_switch)(struct wiphy *wiphy,
				  struct net_device *dev,
				  struct cfg80211_csa_settings *params);

	int     (*set_qos_map)(struct wiphy *wiphy,
			       struct net_device *dev,
			       struct cfg80211_qos_map *qos_map);

	int	(*set_ap_chanwidth)(struct wiphy *wiphy, struct net_device *dev,
				    unsigned int link_id,
				    struct cfg80211_chan_def *chandef);

	int	(*add_tx_ts)(struct wiphy *wiphy, struct net_device *dev,
			     u8 tsid, const u8 *peer, u8 user_prio,
			     u16 admitted_time);
	int	(*del_tx_ts)(struct wiphy *wiphy, struct net_device *dev,
			     u8 tsid, const u8 *peer);

	int	(*tdls_channel_switch)(struct wiphy *wiphy,
				       struct net_device *dev,
				       const u8 *addr, u8 oper_class,
				       struct cfg80211_chan_def *chandef);
	void	(*tdls_cancel_channel_switch)(struct wiphy *wiphy,
					      struct net_device *dev,
					      const u8 *addr);
	int	(*start_nan)(struct wiphy *wiphy, struct wireless_dev *wdev,
			     struct cfg80211_nan_conf *conf);
	void	(*stop_nan)(struct wiphy *wiphy, struct wireless_dev *wdev);
	int	(*add_nan_func)(struct wiphy *wiphy, struct wireless_dev *wdev,
				struct cfg80211_nan_func *nan_func);
	void	(*del_nan_func)(struct wiphy *wiphy, struct wireless_dev *wdev,
			       u64 cookie);
	int	(*nan_change_conf)(struct wiphy *wiphy,
				   struct wireless_dev *wdev,
				   struct cfg80211_nan_conf *conf,
				   u32 changes);

	int	(*set_multicast_to_unicast)(struct wiphy *wiphy,
					    struct net_device *dev,
					    const bool enabled);

	int	(*get_txq_stats)(struct wiphy *wiphy,
				 struct wireless_dev *wdev,
				 struct cfg80211_txq_stats *txqstats);

	int	(*set_pmk)(struct wiphy *wiphy, struct net_device *dev,
			   const struct cfg80211_pmk_conf *conf);
	int	(*del_pmk)(struct wiphy *wiphy, struct net_device *dev,
			   const u8 *aa);
	int     (*external_auth)(struct wiphy *wiphy, struct net_device *dev,
				 struct cfg80211_external_auth_params *params);

	int	(*tx_control_port)(struct wiphy *wiphy,
				   struct net_device *dev,
				   const u8 *buf, size_t len,
				   const u8 *dest, const __be16 proto,
				   const bool noencrypt, int link_id,
				   u64 *cookie);

	int	(*get_ftm_responder_stats)(struct wiphy *wiphy,
				struct net_device *dev,
				struct cfg80211_ftm_responder_stats *ftm_stats);

	int	(*start_pmsr)(struct wiphy *wiphy, struct wireless_dev *wdev,
			      struct cfg80211_pmsr_request *request);
	void	(*abort_pmsr)(struct wiphy *wiphy, struct wireless_dev *wdev,
			      struct cfg80211_pmsr_request *request);
	int	(*update_owe_info)(struct wiphy *wiphy, struct net_device *dev,
				   struct cfg80211_update_owe_info *owe_info);
	int	(*probe_mesh_link)(struct wiphy *wiphy, struct net_device *dev,
				   const u8 *buf, size_t len);
	int     (*set_tid_config)(struct wiphy *wiphy, struct net_device *dev,
				  struct cfg80211_tid_config *tid_conf);
	int	(*reset_tid_config)(struct wiphy *wiphy, struct net_device *dev,
				    const u8 *peer, u8 tids);
	int	(*set_sar_specs)(struct wiphy *wiphy,
				 struct cfg80211_sar_specs *sar);
	int	(*color_change)(struct wiphy *wiphy,
				struct net_device *dev,
				struct cfg80211_color_change_settings *params);
	int     (*set_fils_aad)(struct wiphy *wiphy, struct net_device *dev,
				struct cfg80211_fils_aad *fils_aad);
	int	(*set_radar_background)(struct wiphy *wiphy,
					struct cfg80211_chan_def *chandef);
	int	(*add_link_station)(struct wiphy *wiphy, struct net_device *dev,
				    struct link_station_parameters *params);
	int	(*mod_link_station)(struct wiphy *wiphy, struct net_device *dev,
				    struct link_station_parameters *params);
	int	(*del_link_station)(struct wiphy *wiphy, struct net_device *dev,
				    struct link_station_del_parameters *params);
	int	(*set_hw_timestamp)(struct wiphy *wiphy, struct net_device *dev,
				    struct cfg80211_set_hw_timestamp *hwts);
	int	(*set_ttlm)(struct wiphy *wiphy, struct net_device *dev,
			    struct cfg80211_ttlm_params *params);
	u32	(*get_radio_mask)(struct wiphy *wiphy, struct net_device *dev);
	int     (*assoc_ml_reconf)(struct wiphy *wiphy, struct net_device *dev,
				   struct cfg80211_ml_reconf_req *req);
	int	(*set_epcs)(struct wiphy *wiphy, struct net_device *dev,
			    bool val);
};

/*
 * wireless hardware and networking interfaces structures
 * and registration/helper functions
 */

/**
 * enum wiphy_flags - wiphy capability flags
 *
 * @WIPHY_FLAG_SPLIT_SCAN_6GHZ: if set to true, the scan request will be split
 *	 into two, first for legacy bands and second for 6 GHz.
 * @WIPHY_FLAG_NETNS_OK: if not set, do not allow changing the netns of this
 *	wiphy at all
 * @WIPHY_FLAG_PS_ON_BY_DEFAULT: if set to true, powersave will be enabled
 *	by default -- this flag will be set depending on the kernel's default
 *	on wiphy_new(), but can be changed by the driver if it has a good
 *	reason to override the default
 * @WIPHY_FLAG_4ADDR_AP: supports 4addr mode even on AP (with a single station
 *	on a VLAN interface). This flag also serves an extra purpose of
 *	supporting 4ADDR AP mode on devices which do not support AP/VLAN iftype.
 * @WIPHY_FLAG_4ADDR_STATION: supports 4addr mode even as a station
 * @WIPHY_FLAG_CONTROL_PORT_PROTOCOL: This device supports setting the
 *	control port protocol ethertype. The device also honours the
 *	control_port_no_encrypt flag.
 * @WIPHY_FLAG_IBSS_RSN: The device supports IBSS RSN.
 * @WIPHY_FLAG_MESH_AUTH: The device supports mesh authentication by routing
 *	auth frames to userspace. See @NL80211_MESH_SETUP_USERSPACE_AUTH.
 * @WIPHY_FLAG_SUPPORTS_FW_ROAM: The device supports roaming feature in the
 *	firmware.
 * @WIPHY_FLAG_AP_UAPSD: The device supports uapsd on AP.
 * @WIPHY_FLAG_SUPPORTS_TDLS: The device supports TDLS (802.11z) operation.
 * @WIPHY_FLAG_TDLS_EXTERNAL_SETUP: The device does not handle TDLS (802.11z)
 *	link setup/discovery operations internally. Setup, discovery and
 *	teardown packets should be sent through the @NL80211_CMD_TDLS_MGMT
 *	command. When this flag is not set, @NL80211_CMD_TDLS_OPER should be
 *	used for asking the driver/firmware to perform a TDLS operation.
 * @WIPHY_FLAG_HAVE_AP_SME: device integrates AP SME
 * @WIPHY_FLAG_REPORTS_OBSS: the device will report beacons from other BSSes
 *	when there are virtual interfaces in AP mode by calling
 *	cfg80211_report_obss_beacon().
 * @WIPHY_FLAG_AP_PROBE_RESP_OFFLOAD: When operating as an AP, the device
 *	responds to probe-requests in hardware.
 * @WIPHY_FLAG_OFFCHAN_TX: Device supports direct off-channel TX.
 * @WIPHY_FLAG_HAS_REMAIN_ON_CHANNEL: Device supports remain-on-channel call.
 * @WIPHY_FLAG_SUPPORTS_5_10_MHZ: Device supports 5 MHz and 10 MHz channels.
 * @WIPHY_FLAG_HAS_CHANNEL_SWITCH: Device supports channel switch in
 *	beaconing mode (AP, IBSS, Mesh, ...).
 * @WIPHY_FLAG_SUPPORTS_EXT_KEK_KCK: The device supports bigger kek and kck keys
 * @WIPHY_FLAG_SUPPORTS_MLO: This is a temporary flag gating the MLO APIs,
 *	in order to not have them reachable in normal drivers, until we have
 *	complete feature/interface combinations/etc. advertisement. No driver
 *	should set this flag for now.
 * @WIPHY_FLAG_SUPPORTS_EXT_KCK_32: The device supports 32-byte KCK keys.
 * @WIPHY_FLAG_NOTIFY_REGDOM_BY_DRIVER: The device could handle reg notify for
 *	NL80211_REGDOM_SET_BY_DRIVER.
 * @WIPHY_FLAG_CHANNEL_CHANGE_ON_BEACON: reg_call_notifier() is called if driver
 *	set this flag to update channels on beacon hints.
 * @WIPHY_FLAG_SUPPORTS_NSTR_NONPRIMARY: support connection to non-primary link
 *	of an NSTR mobile AP MLD.
 * @WIPHY_FLAG_DISABLE_WEXT: disable wireless extensions for this device
 */
enum wiphy_flags {
	WIPHY_FLAG_SUPPORTS_EXT_KEK_KCK		= BIT(0),
	WIPHY_FLAG_SUPPORTS_MLO			= BIT(1),
	WIPHY_FLAG_SPLIT_SCAN_6GHZ		= BIT(2),
	WIPHY_FLAG_NETNS_OK			= BIT(3),
	WIPHY_FLAG_PS_ON_BY_DEFAULT		= BIT(4),
	WIPHY_FLAG_4ADDR_AP			= BIT(5),
	WIPHY_FLAG_4ADDR_STATION		= BIT(6),
	WIPHY_FLAG_CONTROL_PORT_PROTOCOL	= BIT(7),
	WIPHY_FLAG_IBSS_RSN			= BIT(8),
	WIPHY_FLAG_DISABLE_WEXT			= BIT(9),
	WIPHY_FLAG_MESH_AUTH			= BIT(10),
	WIPHY_FLAG_SUPPORTS_EXT_KCK_32          = BIT(11),
	WIPHY_FLAG_SUPPORTS_NSTR_NONPRIMARY	= BIT(12),
	WIPHY_FLAG_SUPPORTS_FW_ROAM		= BIT(13),
	WIPHY_FLAG_AP_UAPSD			= BIT(14),
	WIPHY_FLAG_SUPPORTS_TDLS		= BIT(15),
	WIPHY_FLAG_TDLS_EXTERNAL_SETUP		= BIT(16),
	WIPHY_FLAG_HAVE_AP_SME			= BIT(17),
	WIPHY_FLAG_REPORTS_OBSS			= BIT(18),
	WIPHY_FLAG_AP_PROBE_RESP_OFFLOAD	= BIT(19),
	WIPHY_FLAG_OFFCHAN_TX			= BIT(20),
	WIPHY_FLAG_HAS_REMAIN_ON_CHANNEL	= BIT(21),
	WIPHY_FLAG_SUPPORTS_5_10_MHZ		= BIT(22),
	WIPHY_FLAG_HAS_CHANNEL_SWITCH		= BIT(23),
	WIPHY_FLAG_NOTIFY_REGDOM_BY_DRIVER	= BIT(24),
	WIPHY_FLAG_CHANNEL_CHANGE_ON_BEACON     = BIT(25),
};

/**
 * struct ieee80211_iface_limit - limit on certain interface types
 * @max: maximum number of interfaces of these types
 * @types: interface types (bits)
 */
struct ieee80211_iface_limit {
	u16 max;
	u16 types;
};

/**
 * struct ieee80211_iface_combination - possible interface combination
 *
 * With this structure the driver can describe which interface
 * combinations it supports concurrently. When set in a struct wiphy_radio,
 * the combinations refer to combinations of interfaces currently active on
 * that radio.
 *
 * Examples:
 *
 * 1. Allow #STA <= 1, #AP <= 1, matching BI, channels = 1, 2 total:
 *
 *    .. code-block:: c
 *
 *	struct ieee80211_iface_limit limits1[] = {
 *		{ .max = 1, .types = BIT(NL80211_IFTYPE_STATION), },
 *		{ .max = 1, .types = BIT(NL80211_IFTYPE_AP), },
 *	};
 *	struct ieee80211_iface_combination combination1 = {
 *		.limits = limits1,
 *		.n_limits = ARRAY_SIZE(limits1),
 *		.max_interfaces = 2,
 *		.beacon_int_infra_match = true,
 *	};
 *
 *
 * 2. Allow #{AP, P2P-GO} <= 8, channels = 1, 8 total:
 *
 *    .. code-block:: c
 *
 *	struct ieee80211_iface_limit limits2[] = {
 *		{ .max = 8, .types = BIT(NL80211_IFTYPE_AP) |
 *				     BIT(NL80211_IFTYPE_P2P_GO), },
 *	};
 *	struct ieee80211_iface_combination combination2 = {
 *		.limits = limits2,
 *		.n_limits = ARRAY_SIZE(limits2),
 *		.max_interfaces = 8,
 *		.num_different_channels = 1,
 *	};
 *
 *
 * 3. Allow #STA <= 1, #{P2P-client,P2P-GO} <= 3 on two channels, 4 total.
 *
 *    This allows for an infrastructure connection and three P2P connections.
 *
 *    .. code-block:: c
 *
 *	struct ieee80211_iface_limit limits3[] = {
 *		{ .max = 1, .types = BIT(NL80211_IFTYPE_STATION), },
 *		{ .max = 3, .types = BIT(NL80211_IFTYPE_P2P_GO) |
 *				     BIT(NL80211_IFTYPE_P2P_CLIENT), },
 *	};
 *	struct ieee80211_iface_combination combination3 = {
 *		.limits = limits3,
 *		.n_limits = ARRAY_SIZE(limits3),
 *		.max_interfaces = 4,
 *		.num_different_channels = 2,
 *	};
 *
 */
struct ieee80211_iface_combination {
	/**
	 * @limits:
	 * limits for the given interface types
	 */
	const struct ieee80211_iface_limit *limits;

	/**
	 * @num_different_channels:
	 * can use up to this many different channels
	 */
	u32 num_different_channels;

	/**
	 * @max_interfaces:
	 * maximum number of interfaces in total allowed in this group
	 */
	u16 max_interfaces;

	/**
	 * @n_limits:
	 * number of limitations
	 */
	u8 n_limits;

	/**
	 * @beacon_int_infra_match:
	 * In this combination, the beacon intervals between infrastructure
	 * and AP types must match. This is required only in special cases.
	 */
	bool beacon_int_infra_match;

	/**
	 * @radar_detect_widths:
	 * bitmap of channel widths supported for radar detection
	 */
	u8 radar_detect_widths;

	/**
	 * @radar_detect_regions:
	 * bitmap of regions supported for radar detection
	 */
	u8 radar_detect_regions;

	/**
	 * @beacon_int_min_gcd:
	 * This interface combination supports different beacon intervals.
	 *
	 * = 0
	 *   all beacon intervals for different interface must be same.
	 * > 0
	 *   any beacon interval for the interface part of this combination AND
	 *   GCD of all beacon intervals from beaconing interfaces of this
	 *   combination must be greater or equal to this value.
	 */
	u32 beacon_int_min_gcd;
};

struct ieee80211_txrx_stypes {
	u16 tx, rx;
};

/**
 * enum wiphy_wowlan_support_flags - WoWLAN support flags
 * @WIPHY_WOWLAN_ANY: supports wakeup for the special "any"
 *	trigger that keeps the device operating as-is and
 *	wakes up the host on any activity, for example a
 *	received packet that passed filtering; note that the
 *	packet should be preserved in that case
 * @WIPHY_WOWLAN_MAGIC_PKT: supports wakeup on magic packet
 *	(see nl80211.h)
 * @WIPHY_WOWLAN_DISCONNECT: supports wakeup on disconnect
 * @WIPHY_WOWLAN_SUPPORTS_GTK_REKEY: supports GTK rekeying while asleep
 * @WIPHY_WOWLAN_GTK_REKEY_FAILURE: supports wakeup on GTK rekey failure
 * @WIPHY_WOWLAN_EAP_IDENTITY_REQ: supports wakeup on EAP identity request
 * @WIPHY_WOWLAN_4WAY_HANDSHAKE: supports wakeup on 4-way handshake failure
 * @WIPHY_WOWLAN_RFKILL_RELEASE: supports wakeup on RF-kill release
 * @WIPHY_WOWLAN_NET_DETECT: supports wakeup on network detection
 */
enum wiphy_wowlan_support_flags {
	WIPHY_WOWLAN_ANY		= BIT(0),
	WIPHY_WOWLAN_MAGIC_PKT		= BIT(1),
	WIPHY_WOWLAN_DISCONNECT		= BIT(2),
	WIPHY_WOWLAN_SUPPORTS_GTK_REKEY	= BIT(3),
	WIPHY_WOWLAN_GTK_REKEY_FAILURE	= BIT(4),
	WIPHY_WOWLAN_EAP_IDENTITY_REQ	= BIT(5),
	WIPHY_WOWLAN_4WAY_HANDSHAKE	= BIT(6),
	WIPHY_WOWLAN_RFKILL_RELEASE	= BIT(7),
	WIPHY_WOWLAN_NET_DETECT		= BIT(8),
};

struct wiphy_wowlan_tcp_support {
	const struct nl80211_wowlan_tcp_data_token_feature *tok;
	u32 data_payload_max;
	u32 data_interval_max;
	u32 wake_payload_max;
	bool seq;
};

/**
 * struct wiphy_wowlan_support - WoWLAN support data
 * @flags: see &enum wiphy_wowlan_support_flags
 * @n_patterns: number of supported wakeup patterns
 *	(see nl80211.h for the pattern definition)
 * @pattern_max_len: maximum length of each pattern
 * @pattern_min_len: minimum length of each pattern
 * @max_pkt_offset: maximum Rx packet offset
 * @max_nd_match_sets: maximum number of matchsets for net-detect,
 *	similar, but not necessarily identical, to max_match_sets for
 *	scheduled scans.
 *	See &struct cfg80211_sched_scan_request.@match_sets for more
 *	details.
 * @tcp: TCP wakeup support information
 */
struct wiphy_wowlan_support {
	u32 flags;
	int n_patterns;
	int pattern_max_len;
	int pattern_min_len;
	int max_pkt_offset;
	int max_nd_match_sets;
	const struct wiphy_wowlan_tcp_support *tcp;
};

/**
 * struct wiphy_coalesce_support - coalesce support data
 * @n_rules: maximum number of coalesce rules
 * @max_delay: maximum supported coalescing delay in msecs
 * @n_patterns: number of supported patterns in a rule
 *	(see nl80211.h for the pattern definition)
 * @pattern_max_len: maximum length of each pattern
 * @pattern_min_len: minimum length of each pattern
 * @max_pkt_offset: maximum Rx packet offset
 */
struct wiphy_coalesce_support {
	int n_rules;
	int max_delay;
	int n_patterns;
	int pattern_max_len;
	int pattern_min_len;
	int max_pkt_offset;
};

/**
 * enum wiphy_vendor_command_flags - validation flags for vendor commands
 * @WIPHY_VENDOR_CMD_NEED_WDEV: vendor command requires wdev
 * @WIPHY_VENDOR_CMD_NEED_NETDEV: vendor command requires netdev
 * @WIPHY_VENDOR_CMD_NEED_RUNNING: interface/wdev must be up & running
 *	(must be combined with %_WDEV or %_NETDEV)
 */
enum wiphy_vendor_command_flags {
	WIPHY_VENDOR_CMD_NEED_WDEV = BIT(0),
	WIPHY_VENDOR_CMD_NEED_NETDEV = BIT(1),
	WIPHY_VENDOR_CMD_NEED_RUNNING = BIT(2),
};

/**
 * enum wiphy_opmode_flag - Station's ht/vht operation mode information flags
 *
 * @STA_OPMODE_MAX_BW_CHANGED: Max Bandwidth changed
 * @STA_OPMODE_SMPS_MODE_CHANGED: SMPS mode changed
 * @STA_OPMODE_N_SS_CHANGED: max N_SS (number of spatial streams) changed
 *
 */
enum wiphy_opmode_flag {
	STA_OPMODE_MAX_BW_CHANGED	= BIT(0),
	STA_OPMODE_SMPS_MODE_CHANGED	= BIT(1),
	STA_OPMODE_N_SS_CHANGED		= BIT(2),
};

/**
 * struct sta_opmode_info - Station's ht/vht operation mode information
 * @changed: contains value from &enum wiphy_opmode_flag
 * @smps_mode: New SMPS mode value from &enum nl80211_smps_mode of a station
 * @bw: new max bandwidth value from &enum nl80211_chan_width of a station
 * @rx_nss: new rx_nss value of a station
 */

struct sta_opmode_info {
	u32 changed;
	enum nl80211_smps_mode smps_mode;
	enum nl80211_chan_width bw;
	u8 rx_nss;
};

#define VENDOR_CMD_RAW_DATA ((const struct nla_policy *)(long)(-ENODATA))

/**
 * struct wiphy_vendor_command - vendor command definition
 * @info: vendor command identifying information, as used in nl80211
 * @flags: flags, see &enum wiphy_vendor_command_flags
 * @doit: callback for the operation, note that wdev is %NULL if the
 *	flags didn't ask for a wdev and non-%NULL otherwise; the data
 *	pointer may be %NULL if userspace provided no data at all
 * @dumpit: dump callback, for transferring bigger/multiple items. The
 *	@storage points to cb->args[5], ie. is preserved over the multiple
 *	dumpit calls.
 * @policy: policy pointer for attributes within %NL80211_ATTR_VENDOR_DATA.
 *	Set this to %VENDOR_CMD_RAW_DATA if no policy can be given and the
 *	attribute is just raw data (e.g. a firmware command).
 * @maxattr: highest attribute number in policy
 * It's recommended to not have the same sub command with both @doit and
 * @dumpit, so that userspace can assume certain ones are get and others
 * are used with dump requests.
 */
struct wiphy_vendor_command {
	struct nl80211_vendor_cmd_info info;
	u32 flags;
	int (*doit)(struct wiphy *wiphy, struct wireless_dev *wdev,
		    const void *data, int data_len);
	int (*dumpit)(struct wiphy *wiphy, struct wireless_dev *wdev,
		      struct sk_buff *skb, const void *data, int data_len,
		      unsigned long *storage);
	const struct nla_policy *policy;
	unsigned int maxattr;
};

/**
 * struct wiphy_iftype_ext_capab - extended capabilities per interface type
 * @iftype: interface type
 * @extended_capabilities: extended capabilities supported by the driver,
 *	additional capabilities might be supported by userspace; these are the
 *	802.11 extended capabilities ("Extended Capabilities element") and are
 *	in the same format as in the information element. See IEEE Std
 *	802.11-2012 8.4.2.29 for the defined fields.
 * @extended_capabilities_mask: mask of the valid values
 * @extended_capabilities_len: length of the extended capabilities
 * @eml_capabilities: EML capabilities (for MLO)
 * @mld_capa_and_ops: MLD capabilities and operations (for MLO)
 */
struct wiphy_iftype_ext_capab {
	enum nl80211_iftype iftype;
	const u8 *extended_capabilities;
	const u8 *extended_capabilities_mask;
	u8 extended_capabilities_len;
	u16 eml_capabilities;
	u16 mld_capa_and_ops;
};

/**
 * cfg80211_get_iftype_ext_capa - lookup interface type extended capability
 * @wiphy: the wiphy to look up from
 * @type: the interface type to look up
 *
 * Return: The extended capability for the given interface @type, may be %NULL
 */
const struct wiphy_iftype_ext_capab *
cfg80211_get_iftype_ext_capa(struct wiphy *wiphy, enum nl80211_iftype type);

/**
 * struct cfg80211_pmsr_capabilities - cfg80211 peer measurement capabilities
 * @max_peers: maximum number of peers in a single measurement
 * @report_ap_tsf: can report assoc AP's TSF for radio resource measurement
 * @randomize_mac_addr: can randomize MAC address for measurement
 * @ftm: FTM measurement data
 * @ftm.supported: FTM measurement is supported
 * @ftm.asap: ASAP-mode is supported
 * @ftm.non_asap: non-ASAP-mode is supported
 * @ftm.request_lci: can request LCI data
 * @ftm.request_civicloc: can request civic location data
 * @ftm.preambles: bitmap of preambles supported (&enum nl80211_preamble)
 * @ftm.bandwidths: bitmap of bandwidths supported (&enum nl80211_chan_width)
 * @ftm.max_bursts_exponent: maximum burst exponent supported
 *	(set to -1 if not limited; note that setting this will necessarily
 *	forbid using the value 15 to let the responder pick)
 * @ftm.max_ftms_per_burst: maximum FTMs per burst supported (set to 0 if
 *	not limited)
 * @ftm.trigger_based: trigger based ranging measurement is supported
 * @ftm.non_trigger_based: non trigger based ranging measurement is supported
 */
struct cfg80211_pmsr_capabilities {
	unsigned int max_peers;
	u8 report_ap_tsf:1,
	   randomize_mac_addr:1;

	struct {
		u32 preambles;
		u32 bandwidths;
		s8 max_bursts_exponent;
		u8 max_ftms_per_burst;
		u8 supported:1,
		   asap:1,
		   non_asap:1,
		   request_lci:1,
		   request_civicloc:1,
		   trigger_based:1,
		   non_trigger_based:1;
	} ftm;
};

/**
 * struct wiphy_iftype_akm_suites - This structure encapsulates supported akm
 * suites for interface types defined in @iftypes_mask. Each type in the
 * @iftypes_mask must be unique across all instances of iftype_akm_suites.
 *
 * @iftypes_mask: bitmask of interfaces types
 * @akm_suites: points to an array of supported akm suites
 * @n_akm_suites: number of supported AKM suites
 */
struct wiphy_iftype_akm_suites {
	u16 iftypes_mask;
	const u32 *akm_suites;
	int n_akm_suites;
};

/**
 * struct wiphy_radio_freq_range - wiphy frequency range
 * @start_freq:  start range edge frequency (kHz)
 * @end_freq:    end range edge frequency (kHz)
 */
struct wiphy_radio_freq_range {
	u32 start_freq;
	u32 end_freq;
};


/**
 * struct wiphy_radio - physical radio of a wiphy
 * This structure describes a physical radio belonging to a wiphy.
 * It is used to describe concurrent-channel capabilities. Only one channel
 * can be active on the radio described by struct wiphy_radio.
 *
 * @freq_range: frequency range that the radio can operate on.
 * @n_freq_range: number of elements in @freq_range
 *
 * @iface_combinations: Valid interface combinations array, should not
 *	list single interface types.
 * @n_iface_combinations: number of entries in @iface_combinations array.
 *
 * @antenna_mask: bitmask of antennas connected to this radio.
 */
struct wiphy_radio {
	const struct wiphy_radio_freq_range *freq_range;
	int n_freq_range;

	const struct ieee80211_iface_combination *iface_combinations;
	int n_iface_combinations;

	u32 antenna_mask;
};

#define CFG80211_HW_TIMESTAMP_ALL_PEERS	0xffff

/**
 * struct wiphy - wireless hardware description
 * @mtx: mutex for the data (structures) of this device
 * @reg_notifier: the driver's regulatory notification callback,
 *	note that if your driver uses wiphy_apply_custom_regulatory()
 *	the reg_notifier's request can be passed as NULL
 * @regd: the driver's regulatory domain, if one was requested via
 *	the regulatory_hint() API. This can be used by the driver
 *	on the reg_notifier() if it chooses to ignore future
 *	regulatory domain changes caused by other drivers.
 * @signal_type: signal type reported in &struct cfg80211_bss.
 * @cipher_suites: supported cipher suites
 * @n_cipher_suites: number of supported cipher suites
 * @akm_suites: supported AKM suites. These are the default AKMs supported if
 *	the supported AKMs not advertized for a specific interface type in
 *	iftype_akm_suites.
 * @n_akm_suites: number of supported AKM suites
 * @iftype_akm_suites: array of supported akm suites info per interface type.
 *	Note that the bits in @iftypes_mask inside this structure cannot
 *	overlap (i.e. only one occurrence of each type is allowed across all
 *	instances of iftype_akm_suites).
 * @num_iftype_akm_suites: number of interface types for which supported akm
 *	suites are specified separately.
 * @retry_short: Retry limit for short frames (dot11ShortRetryLimit)
 * @retry_long: Retry limit for long frames (dot11LongRetryLimit)
 * @frag_threshold: Fragmentation threshold (dot11FragmentationThreshold);
 *	-1 = fragmentation disabled, only odd values >= 256 used
 * @rts_threshold: RTS threshold (dot11RTSThreshold); -1 = RTS/CTS disabled
 * @_net: the network namespace this wiphy currently lives in
 * @perm_addr: permanent MAC address of this device
 * @addr_mask: If the device supports multiple MAC addresses by masking,
 *	set this to a mask with variable bits set to 1, e.g. if the last
 *	four bits are variable then set it to 00-00-00-00-00-0f. The actual
 *	variable bits shall be determined by the interfaces added, with
 *	interfaces not matching the mask being rejected to be brought up.
 * @n_addresses: number of addresses in @addresses.
 * @addresses: If the device has more than one address, set this pointer
 *	to a list of addresses (6 bytes each). The first one will be used
 *	by default for perm_addr. In this case, the mask should be set to
 *	all-zeroes. In this case it is assumed that the device can handle
 *	the same number of arbitrary MAC addresses.
 * @registered: protects ->resume and ->suspend sysfs callbacks against
 *	unregister hardware
 * @debugfsdir: debugfs directory used for this wiphy (ieee80211/<wiphyname>).
 *	It will be renamed automatically on wiphy renames
 * @dev: (virtual) struct device for this wiphy. The item in
 *	/sys/class/ieee80211/ points to this. You need use set_wiphy_dev()
 *	(see below).
 * @wext: wireless extension handlers
 * @priv: driver private data (sized according to wiphy_new() parameter)
 * @interface_modes: bitmask of interfaces types valid for this wiphy,
 *	must be set by driver
 * @iface_combinations: Valid interface combinations array, should not
 *	list single interface types.
 * @n_iface_combinations: number of entries in @iface_combinations array.
 * @software_iftypes: bitmask of software interface types, these are not
 *	subject to any restrictions since they are purely managed in SW.
 * @flags: wiphy flags, see &enum wiphy_flags
 * @regulatory_flags: wiphy regulatory flags, see
 *	&enum ieee80211_regulatory_flags
 * @features: features advertised to nl80211, see &enum nl80211_feature_flags.
 * @ext_features: extended features advertised to nl80211, see
 *	&enum nl80211_ext_feature_index.
 * @bss_priv_size: each BSS struct has private data allocated with it,
 *	this variable determines its size
 * @max_scan_ssids: maximum number of SSIDs the device can scan for in
 *	any given scan
 * @max_sched_scan_reqs: maximum number of scheduled scan requests that
 *	the device can run concurrently.
 * @max_sched_scan_ssids: maximum number of SSIDs the device can scan
 *	for in any given scheduled scan
 * @max_match_sets: maximum number of match sets the device can handle
 *	when performing a scheduled scan, 0 if filtering is not
 *	supported.
 * @max_scan_ie_len: maximum length of user-controlled IEs device can
 *	add to probe request frames transmitted during a scan, must not
 *	include fixed IEs like supported rates
 * @max_sched_scan_ie_len: same as max_scan_ie_len, but for scheduled
 *	scans
 * @max_sched_scan_plans: maximum number of scan plans (scan interval and number
 *	of iterations) for scheduled scan supported by the device.
 * @max_sched_scan_plan_interval: maximum interval (in seconds) for a
 *	single scan plan supported by the device.
 * @max_sched_scan_plan_iterations: maximum number of iterations for a single
 *	scan plan supported by the device.
 * @coverage_class: current coverage class
 * @fw_version: firmware version for ethtool reporting
 * @hw_version: hardware version for ethtool reporting
 * @max_num_pmkids: maximum number of PMKIDs supported by device
 * @privid: a pointer that drivers can use to identify if an arbitrary
 *	wiphy is theirs, e.g. in global notifiers
 * @bands: information about bands/channels supported by this device
 *
 * @mgmt_stypes: bitmasks of frame subtypes that can be subscribed to or
 *	transmitted through nl80211, points to an array indexed by interface
 *	type
 *
 * @available_antennas_tx: bitmap of antennas which are available to be
 *	configured as TX antennas. Antenna configuration commands will be
 *	rejected unless this or @available_antennas_rx is set.
 *
 * @available_antennas_rx: bitmap of antennas which are available to be
 *	configured as RX antennas. Antenna configuration commands will be
 *	rejected unless this or @available_antennas_tx is set.
 *
 * @probe_resp_offload:
 *	 Bitmap of supported protocols for probe response offloading.
 *	 See &enum nl80211_probe_resp_offload_support_attr. Only valid
 *	 when the wiphy flag @WIPHY_FLAG_AP_PROBE_RESP_OFFLOAD is set.
 *
 * @max_remain_on_channel_duration: Maximum time a remain-on-channel operation
 *	may request, if implemented.
 *
 * @wowlan: WoWLAN support information
 * @wowlan_config: current WoWLAN configuration; this should usually not be
 *	used since access to it is necessarily racy, use the parameter passed
 *	to the suspend() operation instead.
 *
 * @ap_sme_capa: AP SME capabilities, flags from &enum nl80211_ap_sme_features.
 * @ht_capa_mod_mask:  Specify what ht_cap values can be over-ridden.
 *	If null, then none can be over-ridden.
 * @vht_capa_mod_mask:  Specify what VHT capabilities can be over-ridden.
 *	If null, then none can be over-ridden.
 *
 * @wdev_list: the list of associated (virtual) interfaces; this list must
 *	not be modified by the driver, but can be read with RTNL/RCU protection.
 *
 * @max_acl_mac_addrs: Maximum number of MAC addresses that the device
 *	supports for ACL.
 *
 * @extended_capabilities: extended capabilities supported by the driver,
 *	additional capabilities might be supported by userspace; these are
 *	the 802.11 extended capabilities ("Extended Capabilities element")
 *	and are in the same format as in the information element. See
 *	802.11-2012 8.4.2.29 for the defined fields. These are the default
 *	extended capabilities to be used if the capabilities are not specified
 *	for a specific interface type in iftype_ext_capab.
 * @extended_capabilities_mask: mask of the valid values
 * @extended_capabilities_len: length of the extended capabilities
 * @iftype_ext_capab: array of extended capabilities per interface type
 * @num_iftype_ext_capab: number of interface types for which extended
 *	capabilities are specified separately.
 * @coalesce: packet coalescing support information
 *
 * @vendor_commands: array of vendor commands supported by the hardware
 * @n_vendor_commands: number of vendor commands
 * @vendor_events: array of vendor events supported by the hardware
 * @n_vendor_events: number of vendor events
 *
 * @max_ap_assoc_sta: maximum number of associated stations supported in AP mode
 *	(including P2P GO) or 0 to indicate no such limit is advertised. The
 *	driver is allowed to advertise a theoretical limit that it can reach in
 *	some cases, but may not always reach.
 *
 * @max_num_csa_counters: Number of supported csa_counters in beacons
 *	and probe responses.  This value should be set if the driver
 *	wishes to limit the number of csa counters. Default (0) means
 *	infinite.
 * @bss_select_support: bitmask indicating the BSS selection criteria supported
 *	by the driver in the .connect() callback. The bit position maps to the
 *	attribute indices defined in &enum nl80211_bss_select_attr.
 *
 * @nan_supported_bands: bands supported by the device in NAN mode, a
 *	bitmap of &enum nl80211_band values.  For instance, for
 *	NL80211_BAND_2GHZ, bit 0 would be set
 *	(i.e. BIT(NL80211_BAND_2GHZ)).
 *
 * @txq_limit: configuration of internal TX queue frame limit
 * @txq_memory_limit: configuration internal TX queue memory limit
 * @txq_quantum: configuration of internal TX queue scheduler quantum
 *
 * @tx_queue_len: allow setting transmit queue len for drivers not using
 *	wake_tx_queue
 *
 * @support_mbssid: can HW support association with nontransmitted AP
 * @support_only_he_mbssid: don't parse MBSSID elements if it is not
 *	HE AP, in order to avoid compatibility issues.
 *	@support_mbssid must be set for this to have any effect.
 *
 * @pmsr_capa: peer measurement capabilities
 *
 * @tid_config_support: describes the per-TID config support that the
 *	device has
 * @tid_config_support.vif: bitmap of attributes (configurations)
 *	supported by the driver for each vif
 * @tid_config_support.peer: bitmap of attributes (configurations)
 *	supported by the driver for each peer
 * @tid_config_support.max_retry: maximum supported retry count for
 *	long/short retry configuration
 *
 * @max_data_retry_count: maximum supported per TID retry count for
 *	configuration through the %NL80211_TID_CONFIG_ATTR_RETRY_SHORT and
 *	%NL80211_TID_CONFIG_ATTR_RETRY_LONG attributes
 * @sar_capa: SAR control capabilities
 * @rfkill: a pointer to the rfkill structure
 *
 * @mbssid_max_interfaces: maximum number of interfaces supported by the driver
 *	in a multiple BSSID set. This field must be set to a non-zero value
 *	by the driver to advertise MBSSID support.
 * @ema_max_profile_periodicity: maximum profile periodicity supported by
 *	the driver. Setting this field to a non-zero value indicates that the
 *	driver supports enhanced multi-BSSID advertisements (EMA AP).
 * @max_num_akm_suites: maximum number of AKM suites allowed for
 *	configuration through %NL80211_CMD_CONNECT, %NL80211_CMD_ASSOCIATE and
 *	%NL80211_CMD_START_AP. Set to NL80211_MAX_NR_AKM_SUITES if not set by
 *	driver. If set by driver minimum allowed value is
 *	NL80211_MAX_NR_AKM_SUITES in order to avoid compatibility issues with
 *	legacy userspace and maximum allowed value is
 *	CFG80211_MAX_NUM_AKM_SUITES.
 *
 * @hw_timestamp_max_peers: maximum number of peers that the driver supports
 *	enabling HW timestamping for concurrently. Setting this field to a
 *	non-zero value indicates that the driver supports HW timestamping.
 *	A value of %CFG80211_HW_TIMESTAMP_ALL_PEERS indicates the driver
 *	supports enabling HW timestamping for all peers (i.e. no need to
 *	specify a mac address).
 *
 * @radio: radios belonging to this wiphy
 * @n_radio: number of radios
 */
struct wiphy {
	struct mutex mtx;

	/* assign these fields before you register the wiphy */

	u8 perm_addr[ETH_ALEN];
	u8 addr_mask[ETH_ALEN];

	struct mac_address *addresses;

	const struct ieee80211_txrx_stypes *mgmt_stypes;

	const struct ieee80211_iface_combination *iface_combinations;
	int n_iface_combinations;
	u16 software_iftypes;

	u16 n_addresses;

	/* Supported interface modes, OR together BIT(NL80211_IFTYPE_...) */
	u16 interface_modes;/*接口模式，例如：NL80211_IFTYPE_AP*/

	u16 max_acl_mac_addrs;

	u32 flags, regulatory_flags, features;
	u8 ext_features[DIV_ROUND_UP(NUM_NL80211_EXT_FEATURES, 8)];

	u32 ap_sme_capa;

	enum cfg80211_signal_type signal_type;

	int bss_priv_size;
	u8 max_scan_ssids;
	u8 max_sched_scan_reqs;
	u8 max_sched_scan_ssids;
	u8 max_match_sets;
	u16 max_scan_ie_len;
	u16 max_sched_scan_ie_len;
	u32 max_sched_scan_plans;
	u32 max_sched_scan_plan_interval;
	u32 max_sched_scan_plan_iterations;

	int n_cipher_suites;
	const u32 *cipher_suites;

	int n_akm_suites;
	const u32 *akm_suites;

	const struct wiphy_iftype_akm_suites *iftype_akm_suites;
	unsigned int num_iftype_akm_suites;

	u8 retry_short;
	u8 retry_long;
	u32 frag_threshold;
	u32 rts_threshold;
	u8 coverage_class;

	char fw_version[ETHTOOL_FWVERS_LEN];
	u32 hw_version;

#ifdef CONFIG_PM
	const struct wiphy_wowlan_support *wowlan;
	struct cfg80211_wowlan *wowlan_config;
#endif

	u16 max_remain_on_channel_duration;

	u8 max_num_pmkids;

	u32 available_antennas_tx;
	u32 available_antennas_rx;

	u32 probe_resp_offload;

	const u8 *extended_capabilities, *extended_capabilities_mask;
	u8 extended_capabilities_len;

	const struct wiphy_iftype_ext_capab *iftype_ext_capab;
	unsigned int num_iftype_ext_capab;

	const void *privid;

	struct ieee80211_supported_band *bands[NUM_NL80211_BANDS];

	void (*reg_notifier)(struct wiphy *wiphy,
			     struct regulatory_request *request);

	/* fields below are read-only, assigned by cfg80211 */

	const struct ieee80211_regdomain __rcu *regd;

	struct device dev;

	bool registered;

	struct dentry *debugfsdir;

	const struct ieee80211_ht_cap *ht_capa_mod_mask;
	const struct ieee80211_vht_cap *vht_capa_mod_mask;

	struct list_head wdev_list;/*用于串连从属于此wiphy的所有wireless_dev*/

	possible_net_t _net;

#ifdef CONFIG_CFG80211_WEXT
	const struct iw_handler_def *wext;
#endif

	const struct wiphy_coalesce_support *coalesce;

	const struct wiphy_vendor_command *vendor_commands;
	const struct nl80211_vendor_cmd_info *vendor_events;
	int n_vendor_commands, n_vendor_events;

	u16 max_ap_assoc_sta;

	u8 max_num_csa_counters;

	u32 bss_select_support;

	u8 nan_supported_bands;

	u32 txq_limit;
	u32 txq_memory_limit;
	u32 txq_quantum;

	unsigned long tx_queue_len;

	u8 support_mbssid:1,
	   support_only_he_mbssid:1;

	const struct cfg80211_pmsr_capabilities *pmsr_capa;

	struct {
		u64 peer, vif;
		u8 max_retry;
	} tid_config_support;

	u8 max_data_retry_count;

	const struct cfg80211_sar_capa *sar_capa;

	struct rfkill *rfkill;

	u8 mbssid_max_interfaces;
	u8 ema_max_profile_periodicity;
	u16 max_num_akm_suites;

	u16 hw_timestamp_max_peers;

<<<<<<< HEAD
	/*私有数据*/
=======
	int n_radio;
	const struct wiphy_radio *radio;

>>>>>>> 155a3c00
	char priv[] __aligned(NETDEV_ALIGN);
};

/*获取wiphy所属的net ns*/
static inline struct net *wiphy_net(struct wiphy *wiphy)
{
	return read_pnet(&wiphy->_net);
}

static inline void wiphy_net_set(struct wiphy *wiphy, struct net *net)
{
	write_pnet(&wiphy->_net, net);
}

/**
 * wiphy_priv - return priv from wiphy
 *
 * @wiphy: the wiphy whose priv pointer to return
 * Return: The priv of @wiphy.
 */
static inline void *wiphy_priv(struct wiphy *wiphy)
{
	BUG_ON(!wiphy);
	return &wiphy->priv;/*返回私有数据*/
}

/**
 * priv_to_wiphy - return the wiphy containing the priv
 *
 * @priv: a pointer previously returned by wiphy_priv
 * Return: The wiphy of @priv.
 */
static inline struct wiphy *priv_to_wiphy(void *priv)
{
	BUG_ON(!priv);
	return container_of(priv, struct wiphy, priv);
}

/**
 * set_wiphy_dev - set device pointer for wiphy
 *
 * @wiphy: The wiphy whose device to bind
 * @dev: The device to parent it to
 */
static inline void set_wiphy_dev(struct wiphy *wiphy, struct device *dev)
{
	/*为wiphy设置其对应的device*/
	wiphy->dev.parent = dev;
}

/**
 * wiphy_dev - get wiphy dev pointer
 *
 * @wiphy: The wiphy whose device struct to look up
 * Return: The dev of @wiphy.
 */
static inline struct device *wiphy_dev(struct wiphy *wiphy)
{
	/*取wiphy对应的device*/
	return wiphy->dev.parent;
}

/**
 * wiphy_name - get wiphy name
 *
 * @wiphy: The wiphy whose name to return
 * Return: The name of @wiphy.
 */
static inline const char *wiphy_name(const struct wiphy *wiphy)
{
	return dev_name(&wiphy->dev);
}

/**
 * wiphy_new_nm - create a new wiphy for use with cfg80211
 *
 * @ops: The configuration operations for this device
 * @sizeof_priv: The size of the private area to allocate
 * @requested_name: Request a particular name.
 *	NULL is valid value, and means use the default phy%d naming.
 *
 * Create a new wiphy and associate the given operations with it.
 * @sizeof_priv bytes are allocated for private use.
 *
 * Return: A pointer to the new wiphy. This pointer must be
 * assigned to each netdev's ieee80211_ptr for proper operation.
 */
struct wiphy *wiphy_new_nm(const struct cfg80211_ops *ops, int sizeof_priv,
			   const char *requested_name);

/**
 * wiphy_new - create a new wiphy for use with cfg80211
 *
 * @ops: The configuration operations for this device
 * @sizeof_priv: The size of the private area to allocate
 *
 * Create a new wiphy and associate the given operations with it.
 * @sizeof_priv bytes are allocated for private use.
 *
 * Return: A pointer to the new wiphy. This pointer must be
 * assigned to each netdev's ieee80211_ptr for proper operation.
 */
static inline struct wiphy *wiphy_new(const struct cfg80211_ops *ops,
				      int sizeof_priv/*私有结构体大小*/)
{
	return wiphy_new_nm(ops, sizeof_priv, NULL/*request名称为NULL*/);
}

/**
 * wiphy_register - register a wiphy with cfg80211
 *
 * @wiphy: The wiphy to register.
 *
 * Return: A non-negative wiphy index or a negative error code.
 */
int wiphy_register(struct wiphy *wiphy);

/* this is a define for better error reporting (file/line) */
#define lockdep_assert_wiphy(wiphy) lockdep_assert_held(&(wiphy)->mtx)

/**
 * rcu_dereference_wiphy - rcu_dereference with debug checking
 * @wiphy: the wiphy to check the locking on
 * @p: The pointer to read, prior to dereferencing
 *
 * Do an rcu_dereference(p), but check caller either holds rcu_read_lock()
 * or RTNL. Note: Please prefer wiphy_dereference() or rcu_dereference().
 */
#define rcu_dereference_wiphy(wiphy, p)				\
        rcu_dereference_check(p, lockdep_is_held(&wiphy->mtx))

/**
 * wiphy_dereference - fetch RCU pointer when updates are prevented by wiphy mtx
 * @wiphy: the wiphy to check the locking on
 * @p: The pointer to read, prior to dereferencing
 *
 * Return: the value of the specified RCU-protected pointer, but omit the
 * READ_ONCE(), because caller holds the wiphy mutex used for updates.
 */
#define wiphy_dereference(wiphy, p)				\
        rcu_dereference_protected(p, lockdep_is_held(&wiphy->mtx))

/**
 * get_wiphy_regdom - get custom regdomain for the given wiphy
 * @wiphy: the wiphy to get the regdomain from
 *
 * Context: Requires any of RTNL, wiphy mutex or RCU protection.
 *
 * Return: pointer to the regulatory domain associated with the wiphy
 */
const struct ieee80211_regdomain *get_wiphy_regdom(struct wiphy *wiphy);

/**
 * wiphy_unregister - deregister a wiphy from cfg80211
 *
 * @wiphy: The wiphy to unregister.
 *
 * After this call, no more requests can be made with this priv
 * pointer, but the call may sleep to wait for an outstanding
 * request that is being handled.
 */
void wiphy_unregister(struct wiphy *wiphy);

/**
 * wiphy_free - free wiphy
 *
 * @wiphy: The wiphy to free
 */
void wiphy_free(struct wiphy *wiphy);

/* internal structs */
struct cfg80211_conn;
struct cfg80211_internal_bss;
struct cfg80211_cached_keys;
struct cfg80211_cqm_config;

/**
 * wiphy_lock - lock the wiphy
 * @wiphy: the wiphy to lock
 *
 * This is needed around registering and unregistering netdevs that
 * aren't created through cfg80211 calls, since that requires locking
 * in cfg80211 when the notifiers is called, but that cannot
 * differentiate which way it's called.
 *
 * It can also be used by drivers for their own purposes.
 *
 * When cfg80211 ops are called, the wiphy is already locked.
 *
 * Note that this makes sure that no workers that have been queued
 * with wiphy_queue_work() are running.
 */
static inline void wiphy_lock(struct wiphy *wiphy)
	__acquires(&wiphy->mtx)
{
	mutex_lock(&wiphy->mtx);
	__acquire(&wiphy->mtx);
}

/**
 * wiphy_unlock - unlock the wiphy again
 * @wiphy: the wiphy to unlock
 */
static inline void wiphy_unlock(struct wiphy *wiphy)
	__releases(&wiphy->mtx)
{
	__release(&wiphy->mtx);
	mutex_unlock(&wiphy->mtx);
}

DEFINE_GUARD(wiphy, struct wiphy *,
	     mutex_lock(&_T->mtx),
	     mutex_unlock(&_T->mtx))

struct wiphy_work;
typedef void (*wiphy_work_func_t)(struct wiphy *, struct wiphy_work *);

struct wiphy_work {
	struct list_head entry;
	wiphy_work_func_t func;
};

static inline void wiphy_work_init(struct wiphy_work *work,
				   wiphy_work_func_t func)
{
	INIT_LIST_HEAD(&work->entry);
	work->func = func;
}

/**
 * wiphy_work_queue - queue work for the wiphy
 * @wiphy: the wiphy to queue for
 * @work: the work item
 *
 * This is useful for work that must be done asynchronously, and work
 * queued here has the special property that the wiphy mutex will be
 * held as if wiphy_lock() was called, and that it cannot be running
 * after wiphy_lock() was called. Therefore, wiphy_cancel_work() can
 * use just cancel_work() instead of cancel_work_sync(), it requires
 * being in a section protected by wiphy_lock().
 */
void wiphy_work_queue(struct wiphy *wiphy, struct wiphy_work *work);

/**
 * wiphy_work_cancel - cancel previously queued work
 * @wiphy: the wiphy, for debug purposes
 * @work: the work to cancel
 *
 * Cancel the work *without* waiting for it, this assumes being
 * called under the wiphy mutex acquired by wiphy_lock().
 */
void wiphy_work_cancel(struct wiphy *wiphy, struct wiphy_work *work);

/**
 * wiphy_work_flush - flush previously queued work
 * @wiphy: the wiphy, for debug purposes
 * @work: the work to flush, this can be %NULL to flush all work
 *
 * Flush the work (i.e. run it if pending). This must be called
 * under the wiphy mutex acquired by wiphy_lock().
 */
void wiphy_work_flush(struct wiphy *wiphy, struct wiphy_work *work);

struct wiphy_delayed_work {
	struct wiphy_work work;
	struct wiphy *wiphy;
	struct timer_list timer;
};

void wiphy_delayed_work_timer(struct timer_list *t);

static inline void wiphy_delayed_work_init(struct wiphy_delayed_work *dwork,
					   wiphy_work_func_t func)
{
	timer_setup(&dwork->timer, wiphy_delayed_work_timer, 0);
	wiphy_work_init(&dwork->work, func);
}

/**
 * wiphy_delayed_work_queue - queue delayed work for the wiphy
 * @wiphy: the wiphy to queue for
 * @dwork: the delayable worker
 * @delay: number of jiffies to wait before queueing
 *
 * This is useful for work that must be done asynchronously, and work
 * queued here has the special property that the wiphy mutex will be
 * held as if wiphy_lock() was called, and that it cannot be running
 * after wiphy_lock() was called. Therefore, wiphy_cancel_work() can
 * use just cancel_work() instead of cancel_work_sync(), it requires
 * being in a section protected by wiphy_lock().
 */
void wiphy_delayed_work_queue(struct wiphy *wiphy,
			      struct wiphy_delayed_work *dwork,
			      unsigned long delay);

/**
 * wiphy_delayed_work_cancel - cancel previously queued delayed work
 * @wiphy: the wiphy, for debug purposes
 * @dwork: the delayed work to cancel
 *
 * Cancel the work *without* waiting for it, this assumes being
 * called under the wiphy mutex acquired by wiphy_lock().
 */
void wiphy_delayed_work_cancel(struct wiphy *wiphy,
			       struct wiphy_delayed_work *dwork);

/**
 * wiphy_delayed_work_flush - flush previously queued delayed work
 * @wiphy: the wiphy, for debug purposes
 * @dwork: the delayed work to flush
 *
 * Flush the work (i.e. run it if pending). This must be called
 * under the wiphy mutex acquired by wiphy_lock().
 */
void wiphy_delayed_work_flush(struct wiphy *wiphy,
			      struct wiphy_delayed_work *dwork);

/**
 * wiphy_delayed_work_pending - Find out whether a wiphy delayable
 * work item is currently pending.
 *
 * @wiphy: the wiphy, for debug purposes
 * @dwork: the delayed work in question
 *
 * Return: true if timer is pending, false otherwise
 *
 * How wiphy_delayed_work_queue() works is by setting a timer which
 * when it expires calls wiphy_work_queue() to queue the wiphy work.
 * Because wiphy_delayed_work_queue() uses mod_timer(), if it is
 * called twice and the second call happens before the first call
 * deadline, the work will rescheduled for the second deadline and
 * won't run before that.
 *
 * wiphy_delayed_work_pending() can be used to detect if calling
 * wiphy_work_delayed_work_queue() would start a new work schedule
 * or delayed a previous one. As seen below it cannot be used to
 * detect precisely if the work has finished to execute nor if it
 * is currently executing.
 *
 *      CPU0                                CPU1
 * wiphy_delayed_work_queue(wk)
 *  mod_timer(wk->timer)
 *                                     wiphy_delayed_work_pending(wk) -> true
 *
 * [...]
 * expire_timers(wk->timer)
 *  detach_timer(wk->timer)
 *                                     wiphy_delayed_work_pending(wk) -> false
 *  wk->timer->function()                          |
 *   wiphy_work_queue(wk)                          | delayed work pending
 *    list_add_tail()                              | returns false but
 *    queue_work(cfg80211_wiphy_work)              | wk->func() has not
 *                                                 | been run yet
 * [...]                                           |
 *  cfg80211_wiphy_work()                          |
 *   wk->func()                                    V
 *
 */
bool wiphy_delayed_work_pending(struct wiphy *wiphy,
				struct wiphy_delayed_work *dwork);

/**
 * enum ieee80211_ap_reg_power - regulatory power for an Access Point
 *
 * @IEEE80211_REG_UNSET_AP: Access Point has no regulatory power mode
 * @IEEE80211_REG_LPI_AP: Indoor Access Point
 * @IEEE80211_REG_SP_AP: Standard power Access Point
 * @IEEE80211_REG_VLP_AP: Very low power Access Point
 */
enum ieee80211_ap_reg_power {
	IEEE80211_REG_UNSET_AP,
	IEEE80211_REG_LPI_AP,
	IEEE80211_REG_SP_AP,
	IEEE80211_REG_VLP_AP,
};

/**
 * struct wireless_dev - wireless device state
 *
 * For netdevs, this structure must be allocated by the driver
 * that uses the ieee80211_ptr field in struct net_device (this
 * is intentional so it can be allocated along with the netdev.)
 * It need not be registered then as netdev registration will
 * be intercepted by cfg80211 to see the new wireless device,
 * however, drivers must lock the wiphy before registering or
 * unregistering netdevs if they pre-create any netdevs (in ops
 * called from cfg80211, the wiphy is already locked.)
 *
 * For non-netdev uses, it must also be allocated by the driver
 * in response to the cfg80211 callbacks that require it, as
 * there's no netdev registration in that case it may not be
 * allocated outside of callback operations that return it.
 *
 * @wiphy: pointer to hardware description
 * @iftype: interface type
 * @registered: is this wdev already registered with cfg80211
 * @registering: indicates we're doing registration under wiphy lock
 *	for the notifier
 * @list: (private) Used to collect the interfaces
 * @netdev: (private) Used to reference back to the netdev, may be %NULL
 * @identifier: (private) Identifier used in nl80211 to identify this
 *	wireless device if it has no netdev
 * @u: union containing data specific to @iftype
 * @connected: indicates if connected or not (STA mode)
 * @wext: (private) Used by the internal wireless extensions compat code
 * @wext.ibss: (private) IBSS data part of wext handling
 * @wext.connect: (private) connection handling data
 * @wext.keys: (private) (WEP) key data
 * @wext.ie: (private) extra elements for association
 * @wext.ie_len: (private) length of extra elements
 * @wext.bssid: (private) selected network BSSID
 * @wext.ssid: (private) selected network SSID
 * @wext.default_key: (private) selected default key index
 * @wext.default_mgmt_key: (private) selected default management key index
 * @wext.prev_bssid: (private) previous BSSID for reassociation
 * @wext.prev_bssid_valid: (private) previous BSSID validity
 * @use_4addr: indicates 4addr mode is used on this interface, must be
 *	set by driver (if supported) on add_interface BEFORE registering the
 *	netdev and may otherwise be used by driver read-only, will be update
 *	by cfg80211 on change_interface
 * @mgmt_registrations: list of registrations for management frames
 * @mgmt_registrations_need_update: mgmt registrations were updated,
 *	need to propagate the update to the driver
 * @address: The address for this device, valid only if @netdev is %NULL
 * @is_running: true if this is a non-netdev device that has been started, e.g.
 *	the P2P Device.
 * @ps: powersave mode is enabled
 * @ps_timeout: dynamic powersave timeout
 * @ap_unexpected_nlportid: (private) netlink port ID of application
 *	registered for unexpected class 3 frames (AP mode)
 * @conn: (private) cfg80211 software SME connection state machine data
 * @connect_keys: (private) keys to set after connection is established
 * @conn_bss_type: connecting/connected BSS type
 * @conn_owner_nlportid: (private) connection owner socket port ID
 * @disconnect_wk: (private) auto-disconnect work
 * @disconnect_bssid: (private) the BSSID to use for auto-disconnect
 * @event_list: (private) list for internal event processing
 * @event_lock: (private) lock for event list
 * @owner_nlportid: (private) owner socket port ID
 * @nl_owner_dead: (private) owner socket went away
 * @cqm_rssi_work: (private) CQM RSSI reporting work
 * @cqm_config: (private) nl80211 RSSI monitor state
 * @pmsr_list: (private) peer measurement requests
 * @pmsr_lock: (private) peer measurements requests/results lock
 * @pmsr_free_wk: (private) peer measurements cleanup work
 * @unprot_beacon_reported: (private) timestamp of last
 *	unprotected beacon report
 * @links: array of %IEEE80211_MLD_MAX_NUM_LINKS elements containing @addr
 *	@ap and @client for each link
 * @links.cac_started: true if DFS channel availability check has been
 *	started
 * @links.cac_start_time: timestamp (jiffies) when the dfs state was
 *	entered.
 * @links.cac_time_ms: CAC time in ms
 * @valid_links: bitmap describing what elements of @links are valid
 * @radio_mask: Bitmask of radios that this interface is allowed to operate on.
 */
struct wireless_dev {
	struct wiphy *wiphy;/*wdev对应的wiphy*/
	enum nl80211_iftype iftype;/*接口类型*/

	/* the remainder of this struct should be private to cfg80211 */
	struct list_head list;
	struct net_device *netdev;

	u32 identifier;

	struct list_head mgmt_registrations;
	u8 mgmt_registrations_need_update:1;

	bool use_4addr, is_running, registered/*已注册*/, registering;

	u8 address[ETH_ALEN] __aligned(sizeof(u16));

	/* currently used for IBSS and SME - might be rearranged later */
	struct cfg80211_conn *conn;
	struct cfg80211_cached_keys *connect_keys;
	enum ieee80211_bss_type conn_bss_type;
	u32 conn_owner_nlportid;

	struct work_struct disconnect_wk;
	u8 disconnect_bssid[ETH_ALEN];

	struct list_head event_list;
	spinlock_t event_lock;

	u8 connected:1;

	bool ps;
	int ps_timeout;

	u32 ap_unexpected_nlportid;

	u32 owner_nlportid;
	bool nl_owner_dead;

#ifdef CONFIG_CFG80211_WEXT
	/* wext data */
	struct {
		struct cfg80211_ibss_params ibss;
		struct cfg80211_connect_params connect;
		struct cfg80211_cached_keys *keys;
		const u8 *ie;
		size_t ie_len;
		u8 bssid[ETH_ALEN];
		u8 prev_bssid[ETH_ALEN];
		u8 ssid[IEEE80211_MAX_SSID_LEN];
		s8 default_key, default_mgmt_key;
		bool prev_bssid_valid;
	} wext;
#endif

	struct wiphy_work cqm_rssi_work;
	struct cfg80211_cqm_config __rcu *cqm_config;

	struct list_head pmsr_list;
	spinlock_t pmsr_lock;
	struct work_struct pmsr_free_wk;

	unsigned long unprot_beacon_reported;

	union {
		struct {
			u8 connected_addr[ETH_ALEN] __aligned(2);
			u8 ssid[IEEE80211_MAX_SSID_LEN];
			u8 ssid_len;
		} client;
		struct {
			int beacon_interval;
			struct cfg80211_chan_def preset_chandef;
			struct cfg80211_chan_def chandef;
			u8 id[IEEE80211_MAX_MESH_ID_LEN];
			u8 id_len, id_up_len;
		} mesh;
		struct {
			struct cfg80211_chan_def preset_chandef;
			u8 ssid[IEEE80211_MAX_SSID_LEN];
			u8 ssid_len;
		} ap;
		struct {
			struct cfg80211_internal_bss *current_bss;
			struct cfg80211_chan_def chandef;
			int beacon_interval;
			u8 ssid[IEEE80211_MAX_SSID_LEN];
			u8 ssid_len;
		} ibss;
		struct {
			struct cfg80211_chan_def chandef;
		} ocb;
	} u;

	struct {
		u8 addr[ETH_ALEN] __aligned(2);
		union {
			struct {
				unsigned int beacon_interval;
				struct cfg80211_chan_def chandef;
			} ap;
			struct {
				struct cfg80211_internal_bss *current_bss;
			} client;
		};

		bool cac_started;
		unsigned long cac_start_time;
		unsigned int cac_time_ms;
	} links[IEEE80211_MLD_MAX_NUM_LINKS];
	u16 valid_links;

	u32 radio_mask;
};

static inline const u8 *wdev_address(struct wireless_dev *wdev)
{
	if (wdev->netdev)
		return wdev->netdev->dev_addr;
	return wdev->address;
}

static inline bool wdev_running(struct wireless_dev *wdev)
{
	if (wdev->netdev)
		return netif_running(wdev->netdev);
	return wdev->is_running;
}

/**
 * wdev_priv - return wiphy priv from wireless_dev
 *
 * @wdev: The wireless device whose wiphy's priv pointer to return
 * Return: The wiphy priv of @wdev.
 */
static inline void *wdev_priv(struct wireless_dev *wdev)
{
	BUG_ON(!wdev);
	return wiphy_priv(wdev->wiphy);
}

/**
 * wdev_chandef - return chandef pointer from wireless_dev
 * @wdev: the wdev
 * @link_id: the link ID for MLO
 *
 * Return: The chandef depending on the mode, or %NULL.
 */
struct cfg80211_chan_def *wdev_chandef(struct wireless_dev *wdev,
				       unsigned int link_id);

static inline void WARN_INVALID_LINK_ID(struct wireless_dev *wdev,
					unsigned int link_id)
{
	WARN_ON(link_id && !wdev->valid_links);
	WARN_ON(wdev->valid_links &&
		!(wdev->valid_links & BIT(link_id)));
}

#define for_each_valid_link(link_info, link_id)			\
	for (link_id = 0;					\
	     link_id < ((link_info)->valid_links ?		\
			ARRAY_SIZE((link_info)->links) : 1);	\
	     link_id++)						\
		if (!(link_info)->valid_links ||		\
		    ((link_info)->valid_links & BIT(link_id)))

/**
 * DOC: Utility functions
 *
 * cfg80211 offers a number of utility functions that can be useful.
 */

/**
 * ieee80211_channel_equal - compare two struct ieee80211_channel
 *
 * @a: 1st struct ieee80211_channel
 * @b: 2nd struct ieee80211_channel
 * Return: true if center frequency of @a == @b
 */
static inline bool
ieee80211_channel_equal(struct ieee80211_channel *a,
			struct ieee80211_channel *b)
{
	return (a->center_freq == b->center_freq &&
		a->freq_offset == b->freq_offset);
}

/**
 * ieee80211_channel_to_khz - convert ieee80211_channel to frequency in KHz
 * @chan: struct ieee80211_channel to convert
 * Return: The corresponding frequency (in KHz)
 */
static inline u32
ieee80211_channel_to_khz(const struct ieee80211_channel *chan)
{
	/*取channel对应的频率*/
	return MHZ_TO_KHZ(chan->center_freq) + chan->freq_offset;
}

/**
 * ieee80211_s1g_channel_width - get allowed channel width from @chan
 *
 * Only allowed for band NL80211_BAND_S1GHZ
 * @chan: channel
 * Return: The allowed channel width for this center_freq
 */
enum nl80211_chan_width
ieee80211_s1g_channel_width(const struct ieee80211_channel *chan);

/**
 * ieee80211_channel_to_freq_khz - convert channel number to frequency
 * @chan: channel number
 * @band: band, necessary due to channel number overlap
 * Return: The corresponding frequency (in KHz), or 0 if the conversion failed.
 */
u32 ieee80211_channel_to_freq_khz(int chan, enum nl80211_band band);

/**
 * ieee80211_channel_to_frequency - convert channel number to frequency
 * @chan: channel number
 * @band: band, necessary due to channel number overlap
 * Return: The corresponding frequency (in MHz), or 0 if the conversion failed.
 */
static inline int
ieee80211_channel_to_frequency(int chan, enum nl80211_band band)
{
	return KHZ_TO_MHZ(ieee80211_channel_to_freq_khz(chan, band));
}

/**
 * ieee80211_freq_khz_to_channel - convert frequency to channel number
 * @freq: center frequency in KHz
 * Return: The corresponding channel, or 0 if the conversion failed.
 */
int ieee80211_freq_khz_to_channel(u32 freq);

/**
 * ieee80211_frequency_to_channel - convert frequency to channel number
 * @freq: center frequency in MHz
 * Return: The corresponding channel, or 0 if the conversion failed.
 */
static inline int
ieee80211_frequency_to_channel(int freq)
{
	return ieee80211_freq_khz_to_channel(MHZ_TO_KHZ(freq));
}

/**
 * ieee80211_get_channel_khz - get channel struct from wiphy for specified
 * frequency
 * @wiphy: the struct wiphy to get the channel for
 * @freq: the center frequency (in KHz) of the channel
 * Return: The channel struct from @wiphy at @freq.
 */
struct ieee80211_channel *
ieee80211_get_channel_khz(struct wiphy *wiphy, u32 freq);

/**
 * ieee80211_get_channel - get channel struct from wiphy for specified frequency
 *
 * @wiphy: the struct wiphy to get the channel for
 * @freq: the center frequency (in MHz) of the channel
 * Return: The channel struct from @wiphy at @freq.
 */
static inline struct ieee80211_channel *
ieee80211_get_channel(struct wiphy *wiphy, int freq)
{
	return ieee80211_get_channel_khz(wiphy, MHZ_TO_KHZ(freq));
}

/**
 * cfg80211_channel_is_psc - Check if the channel is a 6 GHz PSC
 * @chan: control channel to check
 *
 * The Preferred Scanning Channels (PSC) are defined in
 * Draft IEEE P802.11ax/D5.0, 26.17.2.3.3
 *
 * Return: %true if channel is a PSC, %false otherwise
 */
static inline bool cfg80211_channel_is_psc(struct ieee80211_channel *chan)
{
	if (chan->band != NL80211_BAND_6GHZ)
		return false;

	return ieee80211_frequency_to_channel(chan->center_freq) % 16 == 5;
}

/**
 * cfg80211_radio_chandef_valid - Check if the radio supports the chandef
 *
 * @radio: wiphy radio
 * @chandef: chandef for current channel
 *
 * Return: whether or not the given chandef is valid for the given radio
 */
bool cfg80211_radio_chandef_valid(const struct wiphy_radio *radio,
				  const struct cfg80211_chan_def *chandef);

/**
 * cfg80211_wdev_channel_allowed - Check if the wdev may use the channel
 *
 * @wdev: the wireless device
 * @chan: channel to check
 *
 * Return: whether or not the wdev may use the channel
 */
bool cfg80211_wdev_channel_allowed(struct wireless_dev *wdev,
				   struct ieee80211_channel *chan);

/**
 * ieee80211_get_response_rate - get basic rate for a given rate
 *
 * @sband: the band to look for rates in
 * @basic_rates: bitmap of basic rates
 * @bitrate: the bitrate for which to find the basic rate
 *
 * Return: The basic rate corresponding to a given bitrate, that
 * is the next lower bitrate contained in the basic rate map,
 * which is, for this function, given as a bitmap of indices of
 * rates in the band's bitrate table.
 */
const struct ieee80211_rate *
ieee80211_get_response_rate(struct ieee80211_supported_band *sband,
			    u32 basic_rates, int bitrate);

/**
 * ieee80211_mandatory_rates - get mandatory rates for a given band
 * @sband: the band to look for rates in
 *
 * Return: a bitmap of the mandatory rates for the given band, bits
 * are set according to the rate position in the bitrates array.
 */
u32 ieee80211_mandatory_rates(struct ieee80211_supported_band *sband);

/*
 * Radiotap parsing functions -- for controlled injection support
 *
 * Implemented in net/wireless/radiotap.c
 * Documentation in Documentation/networking/radiotap-headers.rst
 */

struct radiotap_align_size {
	uint8_t align:4, size:4;
};

struct ieee80211_radiotap_namespace {
	const struct radiotap_align_size *align_size;
	int n_bits;
	uint32_t oui;
	uint8_t subns;
};

struct ieee80211_radiotap_vendor_namespaces {
	const struct ieee80211_radiotap_namespace *ns;
	int n_ns;
};

/**
 * struct ieee80211_radiotap_iterator - tracks walk thru present radiotap args
 * @this_arg_index: index of current arg, valid after each successful call
 *	to ieee80211_radiotap_iterator_next()
 * @this_arg: pointer to current radiotap arg; it is valid after each
 *	call to ieee80211_radiotap_iterator_next() but also after
 *	ieee80211_radiotap_iterator_init() where it will point to
 *	the beginning of the actual data portion
 * @this_arg_size: length of the current arg, for convenience
 * @current_namespace: pointer to the current namespace definition
 *	(or internally %NULL if the current namespace is unknown)
 * @is_radiotap_ns: indicates whether the current namespace is the default
 *	radiotap namespace or not
 *
 * @_rtheader: pointer to the radiotap header we are walking through
 * @_max_length: length of radiotap header in cpu byte ordering
 * @_arg_index: next argument index
 * @_arg: next argument pointer
 * @_next_bitmap: internal pointer to next present u32
 * @_bitmap_shifter: internal shifter for curr u32 bitmap, b0 set == arg present
 * @_vns: vendor namespace definitions
 * @_next_ns_data: beginning of the next namespace's data
 * @_reset_on_ext: internal; reset the arg index to 0 when going to the
 *	next bitmap word
 *
 * Describes the radiotap parser state. Fields prefixed with an underscore
 * must not be used by users of the parser, only by the parser internally.
 */

struct ieee80211_radiotap_iterator {
	struct ieee80211_radiotap_header *_rtheader;
	const struct ieee80211_radiotap_vendor_namespaces *_vns;
	const struct ieee80211_radiotap_namespace *current_namespace;

	unsigned char *_arg, *_next_ns_data;
	__le32 *_next_bitmap;

	unsigned char *this_arg;
	int this_arg_index;
	int this_arg_size;

	int is_radiotap_ns;

	int _max_length;
	int _arg_index;
	uint32_t _bitmap_shifter;
	int _reset_on_ext;
};

int
ieee80211_radiotap_iterator_init(struct ieee80211_radiotap_iterator *iterator,
				 struct ieee80211_radiotap_header *radiotap_header,
				 int max_length,
				 const struct ieee80211_radiotap_vendor_namespaces *vns);

int
ieee80211_radiotap_iterator_next(struct ieee80211_radiotap_iterator *iterator);


extern const unsigned char rfc1042_header[6];
extern const unsigned char bridge_tunnel_header[6];

/**
 * ieee80211_get_hdrlen_from_skb - get header length from data
 *
 * @skb: the frame
 *
 * Given an skb with a raw 802.11 header at the data pointer this function
 * returns the 802.11 header length.
 *
 * Return: The 802.11 header length in bytes (not including encryption
 * headers). Or 0 if the data in the sk_buff is too short to contain a valid
 * 802.11 header.
 */
unsigned int ieee80211_get_hdrlen_from_skb(const struct sk_buff *skb);

/**
 * ieee80211_hdrlen - get header length in bytes from frame control
 * @fc: frame control field in little-endian format
 * Return: The header length in bytes.
 */
unsigned int __attribute_const__ ieee80211_hdrlen(__le16 fc);

/**
 * ieee80211_get_mesh_hdrlen - get mesh extension header length
 * @meshhdr: the mesh extension header, only the flags field
 *	(first byte) will be accessed
 * Return: The length of the extension header, which is always at
 * least 6 bytes and at most 18 if address 5 and 6 are present.
 */
unsigned int ieee80211_get_mesh_hdrlen(struct ieee80211s_hdr *meshhdr);

/**
 * DOC: Data path helpers
 *
 * In addition to generic utilities, cfg80211 also offers
 * functions that help implement the data path for devices
 * that do not do the 802.11/802.3 conversion on the device.
 */

/**
 * ieee80211_data_to_8023_exthdr - convert an 802.11 data frame to 802.3
 * @skb: the 802.11 data frame
 * @ehdr: pointer to a &struct ethhdr that will get the header, instead
 *	of it being pushed into the SKB
 * @addr: the device MAC address
 * @iftype: the virtual interface type
 * @data_offset: offset of payload after the 802.11 header
 * @is_amsdu: true if the 802.11 header is A-MSDU
 * Return: 0 on success. Non-zero on error.
 */
int ieee80211_data_to_8023_exthdr(struct sk_buff *skb, struct ethhdr *ehdr,
				  const u8 *addr, enum nl80211_iftype iftype,
				  u8 data_offset, bool is_amsdu);

/**
 * ieee80211_data_to_8023 - convert an 802.11 data frame to 802.3
 * @skb: the 802.11 data frame
 * @addr: the device MAC address
 * @iftype: the virtual interface type
 * Return: 0 on success. Non-zero on error.
 */
static inline int ieee80211_data_to_8023(struct sk_buff *skb, const u8 *addr,
					 enum nl80211_iftype iftype)
{
	return ieee80211_data_to_8023_exthdr(skb, NULL, addr, iftype, 0, false);
}

/**
 * ieee80211_is_valid_amsdu - check if subframe lengths of an A-MSDU are valid
 *
 * This is used to detect non-standard A-MSDU frames, e.g. the ones generated
 * by ath10k and ath11k, where the subframe length includes the length of the
 * mesh control field.
 *
 * @skb: The input A-MSDU frame without any headers.
 * @mesh_hdr: the type of mesh header to test
 *	0: non-mesh A-MSDU length field
 *	1: big-endian mesh A-MSDU length field
 *	2: little-endian mesh A-MSDU length field
 * Returns: true if subframe header lengths are valid for the @mesh_hdr mode
 */
bool ieee80211_is_valid_amsdu(struct sk_buff *skb, u8 mesh_hdr);

/**
 * ieee80211_amsdu_to_8023s - decode an IEEE 802.11n A-MSDU frame
 *
 * Decode an IEEE 802.11 A-MSDU and convert it to a list of 802.3 frames.
 * The @list will be empty if the decode fails. The @skb must be fully
 * header-less before being passed in here; it is freed in this function.
 *
 * @skb: The input A-MSDU frame without any headers.
 * @list: The output list of 802.3 frames. It must be allocated and
 *	initialized by the caller.
 * @addr: The device MAC address.
 * @iftype: The device interface type.
 * @extra_headroom: The hardware extra headroom for SKBs in the @list.
 * @check_da: DA to check in the inner ethernet header, or NULL
 * @check_sa: SA to check in the inner ethernet header, or NULL
 * @mesh_control: see mesh_hdr in ieee80211_is_valid_amsdu
 */
void ieee80211_amsdu_to_8023s(struct sk_buff *skb, struct sk_buff_head *list,
			      const u8 *addr, enum nl80211_iftype iftype,
			      const unsigned int extra_headroom,
			      const u8 *check_da, const u8 *check_sa,
			      u8 mesh_control);

/**
 * ieee80211_get_8023_tunnel_proto - get RFC1042 or bridge tunnel encap protocol
 *
 * Check for RFC1042 or bridge tunnel header and fetch the encapsulated
 * protocol.
 *
 * @hdr: pointer to the MSDU payload
 * @proto: destination pointer to store the protocol
 * Return: true if encapsulation was found
 */
bool ieee80211_get_8023_tunnel_proto(const void *hdr, __be16 *proto);

/**
 * ieee80211_strip_8023_mesh_hdr - strip mesh header from converted 802.3 frames
 *
 * Strip the mesh header, which was left in by ieee80211_data_to_8023 as part
 * of the MSDU data. Also move any source/destination addresses from the mesh
 * header to the ethernet header (if present).
 *
 * @skb: The 802.3 frame with embedded mesh header
 *
 * Return: 0 on success. Non-zero on error.
 */
int ieee80211_strip_8023_mesh_hdr(struct sk_buff *skb);

/**
 * cfg80211_classify8021d - determine the 802.1p/1d tag for a data frame
 * @skb: the data frame
 * @qos_map: Interworking QoS mapping or %NULL if not in use
 * Return: The 802.1p/1d tag.
 */
unsigned int cfg80211_classify8021d(struct sk_buff *skb,
				    struct cfg80211_qos_map *qos_map);

/**
 * cfg80211_find_elem_match - match information element and byte array in data
 *
 * @eid: element ID
 * @ies: data consisting of IEs
 * @len: length of data
 * @match: byte array to match
 * @match_len: number of bytes in the match array
 * @match_offset: offset in the IE data where the byte array should match.
 *	Note the difference to cfg80211_find_ie_match() which considers
 *	the offset to start from the element ID byte, but here we take
 *	the data portion instead.
 *
 * Return: %NULL if the element ID could not be found or if
 * the element is invalid (claims to be longer than the given
 * data) or if the byte array doesn't match; otherwise return the
 * requested element struct.
 *
 * Note: There are no checks on the element length other than
 * having to fit into the given data and being large enough for the
 * byte array to match.
 */
const struct element *
cfg80211_find_elem_match(u8 eid, const u8 *ies, unsigned int len,
			 const u8 *match, unsigned int match_len,
			 unsigned int match_offset);

/**
 * cfg80211_find_ie_match - match information element and byte array in data
 *
 * @eid: element ID
 * @ies: data consisting of IEs
 * @len: length of data
 * @match: byte array to match
 * @match_len: number of bytes in the match array
 * @match_offset: offset in the IE where the byte array should match.
 *	If match_len is zero, this must also be set to zero.
 *	Otherwise this must be set to 2 or more, because the first
 *	byte is the element id, which is already compared to eid, and
 *	the second byte is the IE length.
 *
 * Return: %NULL if the element ID could not be found or if
 * the element is invalid (claims to be longer than the given
 * data) or if the byte array doesn't match, or a pointer to the first
 * byte of the requested element, that is the byte containing the
 * element ID.
 *
 * Note: There are no checks on the element length other than
 * having to fit into the given data and being large enough for the
 * byte array to match.
 */
static inline const u8 *
cfg80211_find_ie_match(u8 eid, const u8 *ies, unsigned int len,
		       const u8 *match, unsigned int match_len,
		       unsigned int match_offset)
{
	/* match_offset can't be smaller than 2, unless match_len is
	 * zero, in which case match_offset must be zero as well.
	 */
	if (WARN_ON((match_len && match_offset < 2) ||
		    (!match_len && match_offset)))
		return NULL;

	return (const void *)cfg80211_find_elem_match(eid, ies, len,
						      match, match_len,
						      match_offset ?
							match_offset - 2 : 0);
}

/**
 * cfg80211_find_elem - find information element in data
 *
 * @eid: element ID
 * @ies: data consisting of IEs
 * @len: length of data
 *
 * Return: %NULL if the element ID could not be found or if
 * the element is invalid (claims to be longer than the given
 * data) or if the byte array doesn't match; otherwise return the
 * requested element struct.
 *
 * Note: There are no checks on the element length other than
 * having to fit into the given data.
 */
static inline const struct element *
cfg80211_find_elem(u8 eid, const u8 *ies, int len)
{
	return cfg80211_find_elem_match(eid, ies, len, NULL, 0, 0);
}

/**
 * cfg80211_find_ie - find information element in data
 *
 * @eid: element ID
 * @ies: data consisting of IEs
 * @len: length of data
 *
 * Return: %NULL if the element ID could not be found or if
 * the element is invalid (claims to be longer than the given
 * data), or a pointer to the first byte of the requested
 * element, that is the byte containing the element ID.
 *
 * Note: There are no checks on the element length other than
 * having to fit into the given data.
 */
static inline const u8 *cfg80211_find_ie(u8 eid, const u8 *ies, int len)
{
	return cfg80211_find_ie_match(eid, ies, len, NULL, 0, 0);
}

/**
 * cfg80211_find_ext_elem - find information element with EID Extension in data
 *
 * @ext_eid: element ID Extension
 * @ies: data consisting of IEs
 * @len: length of data
 *
 * Return: %NULL if the extended element could not be found or if
 * the element is invalid (claims to be longer than the given
 * data) or if the byte array doesn't match; otherwise return the
 * requested element struct.
 *
 * Note: There are no checks on the element length other than
 * having to fit into the given data.
 */
static inline const struct element *
cfg80211_find_ext_elem(u8 ext_eid, const u8 *ies, int len)
{
	return cfg80211_find_elem_match(WLAN_EID_EXTENSION, ies, len,
					&ext_eid, 1, 0);
}

/**
 * cfg80211_find_ext_ie - find information element with EID Extension in data
 *
 * @ext_eid: element ID Extension
 * @ies: data consisting of IEs
 * @len: length of data
 *
 * Return: %NULL if the extended element ID could not be found or if
 * the element is invalid (claims to be longer than the given
 * data), or a pointer to the first byte of the requested
 * element, that is the byte containing the element ID.
 *
 * Note: There are no checks on the element length other than
 * having to fit into the given data.
 */
static inline const u8 *cfg80211_find_ext_ie(u8 ext_eid, const u8 *ies, int len)
{
	return cfg80211_find_ie_match(WLAN_EID_EXTENSION, ies, len,
				      &ext_eid, 1, 2);
}

/**
 * cfg80211_find_vendor_elem - find vendor specific information element in data
 *
 * @oui: vendor OUI
 * @oui_type: vendor-specific OUI type (must be < 0xff), negative means any
 * @ies: data consisting of IEs
 * @len: length of data
 *
 * Return: %NULL if the vendor specific element ID could not be found or if the
 * element is invalid (claims to be longer than the given data); otherwise
 * return the element structure for the requested element.
 *
 * Note: There are no checks on the element length other than having to fit into
 * the given data.
 */
const struct element *cfg80211_find_vendor_elem(unsigned int oui, int oui_type,
						const u8 *ies,
						unsigned int len);

/**
 * cfg80211_find_vendor_ie - find vendor specific information element in data
 *
 * @oui: vendor OUI
 * @oui_type: vendor-specific OUI type (must be < 0xff), negative means any
 * @ies: data consisting of IEs
 * @len: length of data
 *
 * Return: %NULL if the vendor specific element ID could not be found or if the
 * element is invalid (claims to be longer than the given data), or a pointer to
 * the first byte of the requested element, that is the byte containing the
 * element ID.
 *
 * Note: There are no checks on the element length other than having to fit into
 * the given data.
 */
static inline const u8 *
cfg80211_find_vendor_ie(unsigned int oui, int oui_type,
			const u8 *ies, unsigned int len)
{
	return (const void *)cfg80211_find_vendor_elem(oui, oui_type, ies, len);
}

/**
 * enum cfg80211_rnr_iter_ret - reduced neighbor report iteration state
 * @RNR_ITER_CONTINUE: continue iterating with the next entry
 * @RNR_ITER_BREAK: break iteration and return success
 * @RNR_ITER_ERROR: break iteration and return error
 */
enum cfg80211_rnr_iter_ret {
	RNR_ITER_CONTINUE,
	RNR_ITER_BREAK,
	RNR_ITER_ERROR,
};

/**
 * cfg80211_iter_rnr - iterate reduced neighbor report entries
 * @elems: the frame elements to iterate RNR elements and then
 *	their entries in
 * @elems_len: length of the elements
 * @iter: iteration function, see also &enum cfg80211_rnr_iter_ret
 *	for the return value
 * @iter_data: additional data passed to the iteration function
 * Return: %true on success (after successfully iterating all entries
 *	or if the iteration function returned %RNR_ITER_BREAK),
 *	%false on error (iteration function returned %RNR_ITER_ERROR
 *	or elements were malformed.)
 */
bool cfg80211_iter_rnr(const u8 *elems, size_t elems_len,
		       enum cfg80211_rnr_iter_ret
		       (*iter)(void *data, u8 type,
			       const struct ieee80211_neighbor_ap_info *info,
			       const u8 *tbtt_info, u8 tbtt_info_len),
		       void *iter_data);

/**
 * cfg80211_defragment_element - Defrag the given element data into a buffer
 *
 * @elem: the element to defragment
 * @ies: elements where @elem is contained
 * @ieslen: length of @ies
 * @data: buffer to store element data, or %NULL to just determine size
 * @data_len: length of @data, or 0
 * @frag_id: the element ID of fragments
 *
 * Return: length of @data, or -EINVAL on error
 *
 * Copy out all data from an element that may be fragmented into @data, while
 * skipping all headers.
 *
 * The function uses memmove() internally. It is acceptable to defragment an
 * element in-place.
 */
ssize_t cfg80211_defragment_element(const struct element *elem, const u8 *ies,
				    size_t ieslen, u8 *data, size_t data_len,
				    u8 frag_id);

/**
 * cfg80211_send_layer2_update - send layer 2 update frame
 *
 * @dev: network device
 * @addr: STA MAC address
 *
 * Wireless drivers can use this function to update forwarding tables in bridge
 * devices upon STA association.
 */
void cfg80211_send_layer2_update(struct net_device *dev, const u8 *addr);

/**
 * DOC: Regulatory enforcement infrastructure
 *
 * TODO
 */

/**
 * regulatory_hint - driver hint to the wireless core a regulatory domain
 * @wiphy: the wireless device giving the hint (used only for reporting
 *	conflicts)
 * @alpha2: the ISO/IEC 3166 alpha2 the driver claims its regulatory domain
 *	should be in. If @rd is set this should be NULL. Note that if you
 *	set this to NULL you should still set rd->alpha2 to some accepted
 *	alpha2.
 *
 * Wireless drivers can use this function to hint to the wireless core
 * what it believes should be the current regulatory domain by
 * giving it an ISO/IEC 3166 alpha2 country code it knows its regulatory
 * domain should be in or by providing a completely build regulatory domain.
 * If the driver provides an ISO/IEC 3166 alpha2 userspace will be queried
 * for a regulatory domain structure for the respective country.
 *
 * The wiphy must have been registered to cfg80211 prior to this call.
 * For cfg80211 drivers this means you must first use wiphy_register(),
 * for mac80211 drivers you must first use ieee80211_register_hw().
 *
 * Drivers should check the return value, its possible you can get
 * an -ENOMEM.
 *
 * Return: 0 on success. -ENOMEM.
 */
int regulatory_hint(struct wiphy *wiphy, const char *alpha2);

/**
 * regulatory_set_wiphy_regd - set regdom info for self managed drivers
 * @wiphy: the wireless device we want to process the regulatory domain on
 * @rd: the regulatory domain information to use for this wiphy
 *
 * Set the regulatory domain information for self-managed wiphys, only they
 * may use this function. See %REGULATORY_WIPHY_SELF_MANAGED for more
 * information.
 *
 * Return: 0 on success. -EINVAL, -EPERM
 */
int regulatory_set_wiphy_regd(struct wiphy *wiphy,
			      struct ieee80211_regdomain *rd);

/**
 * regulatory_set_wiphy_regd_sync - set regdom for self-managed drivers
 * @wiphy: the wireless device we want to process the regulatory domain on
 * @rd: the regulatory domain information to use for this wiphy
 *
 * This functions requires the RTNL and the wiphy mutex to be held and
 * applies the new regdomain synchronously to this wiphy. For more details
 * see regulatory_set_wiphy_regd().
 *
 * Return: 0 on success. -EINVAL, -EPERM
 */
int regulatory_set_wiphy_regd_sync(struct wiphy *wiphy,
				   struct ieee80211_regdomain *rd);

/**
 * wiphy_apply_custom_regulatory - apply a custom driver regulatory domain
 * @wiphy: the wireless device we want to process the regulatory domain on
 * @regd: the custom regulatory domain to use for this wiphy
 *
 * Drivers can sometimes have custom regulatory domains which do not apply
 * to a specific country. Drivers can use this to apply such custom regulatory
 * domains. This routine must be called prior to wiphy registration. The
 * custom regulatory domain will be trusted completely and as such previous
 * default channel settings will be disregarded. If no rule is found for a
 * channel on the regulatory domain the channel will be disabled.
 * Drivers using this for a wiphy should also set the wiphy flag
 * REGULATORY_CUSTOM_REG or cfg80211 will set it for the wiphy
 * that called this helper.
 */
void wiphy_apply_custom_regulatory(struct wiphy *wiphy,
				   const struct ieee80211_regdomain *regd);

/**
 * freq_reg_info - get regulatory information for the given frequency
 * @wiphy: the wiphy for which we want to process this rule for
 * @center_freq: Frequency in KHz for which we want regulatory information for
 *
 * Use this function to get the regulatory rule for a specific frequency on
 * a given wireless device. If the device has a specific regulatory domain
 * it wants to follow we respect that unless a country IE has been received
 * and processed already.
 *
 * Return: A valid pointer, or, when an error occurs, for example if no rule
 * can be found, the return value is encoded using ERR_PTR(). Use IS_ERR() to
 * check and PTR_ERR() to obtain the numeric return value. The numeric return
 * value will be -ERANGE if we determine the given center_freq does not even
 * have a regulatory rule for a frequency range in the center_freq's band.
 * See freq_in_rule_band() for our current definition of a band -- this is
 * purely subjective and right now it's 802.11 specific.
 */
const struct ieee80211_reg_rule *freq_reg_info(struct wiphy *wiphy,
					       u32 center_freq);

/**
 * reg_initiator_name - map regulatory request initiator enum to name
 * @initiator: the regulatory request initiator
 *
 * You can use this to map the regulatory request initiator enum to a
 * proper string representation.
 *
 * Return: pointer to string representation of the initiator
 */
const char *reg_initiator_name(enum nl80211_reg_initiator initiator);

/**
 * regulatory_pre_cac_allowed - check if pre-CAC allowed in the current regdom
 * @wiphy: wiphy for which pre-CAC capability is checked.
 *
 * Pre-CAC is allowed only in some regdomains (notable ETSI).
 *
 * Return: %true if allowed, %false otherwise
 */
bool regulatory_pre_cac_allowed(struct wiphy *wiphy);

/**
 * DOC: Internal regulatory db functions
 *
 */

/**
 * reg_query_regdb_wmm -  Query internal regulatory db for wmm rule
 * Regulatory self-managed driver can use it to proactively
 *
 * @alpha2: the ISO/IEC 3166 alpha2 wmm rule to be queried.
 * @freq: the frequency (in MHz) to be queried.
 * @rule: pointer to store the wmm rule from the regulatory db.
 *
 * Self-managed wireless drivers can use this function to  query
 * the internal regulatory database to check whether the given
 * ISO/IEC 3166 alpha2 country and freq have wmm rule limitations.
 *
 * Drivers should check the return value, its possible you can get
 * an -ENODATA.
 *
 * Return: 0 on success. -ENODATA.
 */
int reg_query_regdb_wmm(char *alpha2, int freq,
			struct ieee80211_reg_rule *rule);

/*
 * callbacks for asynchronous cfg80211 methods, notification
 * functions and BSS handling helpers
 */

/**
 * cfg80211_scan_done - notify that scan finished
 *
 * @request: the corresponding scan request
 * @info: information about the completed scan
 */
void cfg80211_scan_done(struct cfg80211_scan_request *request,
			struct cfg80211_scan_info *info);

/**
 * cfg80211_sched_scan_results - notify that new scan results are available
 *
 * @wiphy: the wiphy which got scheduled scan results
 * @reqid: identifier for the related scheduled scan request
 */
void cfg80211_sched_scan_results(struct wiphy *wiphy, u64 reqid);

/**
 * cfg80211_sched_scan_stopped - notify that the scheduled scan has stopped
 *
 * @wiphy: the wiphy on which the scheduled scan stopped
 * @reqid: identifier for the related scheduled scan request
 *
 * The driver can call this function to inform cfg80211 that the
 * scheduled scan had to be stopped, for whatever reason.  The driver
 * is then called back via the sched_scan_stop operation when done.
 */
void cfg80211_sched_scan_stopped(struct wiphy *wiphy, u64 reqid);

/**
 * cfg80211_sched_scan_stopped_locked - notify that the scheduled scan has stopped
 *
 * @wiphy: the wiphy on which the scheduled scan stopped
 * @reqid: identifier for the related scheduled scan request
 *
 * The driver can call this function to inform cfg80211 that the
 * scheduled scan had to be stopped, for whatever reason.  The driver
 * is then called back via the sched_scan_stop operation when done.
 * This function should be called with the wiphy mutex held.
 */
void cfg80211_sched_scan_stopped_locked(struct wiphy *wiphy, u64 reqid);

/**
 * cfg80211_inform_bss_frame_data - inform cfg80211 of a received BSS frame
 * @wiphy: the wiphy reporting the BSS
 * @data: the BSS metadata
 * @mgmt: the management frame (probe response or beacon)
 * @len: length of the management frame
 * @gfp: context flags
 *
 * This informs cfg80211 that BSS information was found and
 * the BSS should be updated/added.
 *
 * Return: A referenced struct, must be released with cfg80211_put_bss()!
 * Or %NULL on error.
 */
struct cfg80211_bss * __must_check
cfg80211_inform_bss_frame_data(struct wiphy *wiphy,
			       struct cfg80211_inform_bss *data,
			       struct ieee80211_mgmt *mgmt, size_t len,
			       gfp_t gfp);

static inline struct cfg80211_bss * __must_check
cfg80211_inform_bss_frame(struct wiphy *wiphy,
			  struct ieee80211_channel *rx_channel,
			  struct ieee80211_mgmt *mgmt, size_t len,
			  s32 signal, gfp_t gfp)
{
	struct cfg80211_inform_bss data = {
		.chan = rx_channel,
		.signal = signal,
	};

	return cfg80211_inform_bss_frame_data(wiphy, &data, mgmt, len, gfp);
}

/**
 * cfg80211_gen_new_bssid - generate a nontransmitted BSSID for multi-BSSID
 * @bssid: transmitter BSSID
 * @max_bssid: max BSSID indicator, taken from Multiple BSSID element
 * @mbssid_index: BSSID index, taken from Multiple BSSID index element
 * @new_bssid: calculated nontransmitted BSSID
 */
static inline void cfg80211_gen_new_bssid(const u8 *bssid, u8 max_bssid,
					  u8 mbssid_index, u8 *new_bssid)
{
	u64 bssid_u64 = ether_addr_to_u64(bssid);
	u64 mask = GENMASK_ULL(max_bssid - 1, 0);
	u64 new_bssid_u64;

	new_bssid_u64 = bssid_u64 & ~mask;

	new_bssid_u64 |= ((bssid_u64 & mask) + mbssid_index) & mask;

	u64_to_ether_addr(new_bssid_u64, new_bssid);
}

/**
 * cfg80211_is_element_inherited - returns if element ID should be inherited
 * @element: element to check
 * @non_inherit_element: non inheritance element
 *
 * Return: %true if should be inherited, %false otherwise
 */
bool cfg80211_is_element_inherited(const struct element *element,
				   const struct element *non_inherit_element);

/**
 * cfg80211_merge_profile - merges a MBSSID profile if it is split between IEs
 * @ie: ies
 * @ielen: length of IEs
 * @mbssid_elem: current MBSSID element
 * @sub_elem: current MBSSID subelement (profile)
 * @merged_ie: location of the merged profile
 * @max_copy_len: max merged profile length
 *
 * Return: the number of bytes merged
 */
size_t cfg80211_merge_profile(const u8 *ie, size_t ielen,
			      const struct element *mbssid_elem,
			      const struct element *sub_elem,
			      u8 *merged_ie, size_t max_copy_len);

/**
 * enum cfg80211_bss_frame_type - frame type that the BSS data came from
 * @CFG80211_BSS_FTYPE_UNKNOWN: driver doesn't know whether the data is
 *	from a beacon or probe response
 * @CFG80211_BSS_FTYPE_BEACON: data comes from a beacon
 * @CFG80211_BSS_FTYPE_PRESP: data comes from a probe response
 * @CFG80211_BSS_FTYPE_S1G_BEACON: data comes from an S1G beacon
 */
enum cfg80211_bss_frame_type {
	CFG80211_BSS_FTYPE_UNKNOWN,
	CFG80211_BSS_FTYPE_BEACON,
	CFG80211_BSS_FTYPE_PRESP,
	CFG80211_BSS_FTYPE_S1G_BEACON,
};

/**
 * cfg80211_get_ies_channel_number - returns the channel number from ies
 * @ie: IEs
 * @ielen: length of IEs
 * @band: enum nl80211_band of the channel
 *
 * Return: the channel number, or -1 if none could be determined.
 */
int cfg80211_get_ies_channel_number(const u8 *ie, size_t ielen,
				    enum nl80211_band band);

/**
 * cfg80211_ssid_eq - compare two SSIDs
 * @a: first SSID
 * @b: second SSID
 *
 * Return: %true if SSIDs are equal, %false otherwise.
 */
static inline bool
cfg80211_ssid_eq(struct cfg80211_ssid *a, struct cfg80211_ssid *b)
{
	if (WARN_ON(!a || !b))
		return false;
	if (a->ssid_len != b->ssid_len)
		return false;
	return memcmp(a->ssid, b->ssid, a->ssid_len) ? false : true;
}

/**
 * cfg80211_inform_bss_data - inform cfg80211 of a new BSS
 *
 * @wiphy: the wiphy reporting the BSS
 * @data: the BSS metadata
 * @ftype: frame type (if known)
 * @bssid: the BSSID of the BSS
 * @tsf: the TSF sent by the peer in the beacon/probe response (or 0)
 * @capability: the capability field sent by the peer
 * @beacon_interval: the beacon interval announced by the peer
 * @ie: additional IEs sent by the peer
 * @ielen: length of the additional IEs
 * @gfp: context flags
 *
 * This informs cfg80211 that BSS information was found and
 * the BSS should be updated/added.
 *
 * Return: A referenced struct, must be released with cfg80211_put_bss()!
 * Or %NULL on error.
 */
struct cfg80211_bss * __must_check
cfg80211_inform_bss_data(struct wiphy *wiphy,
			 struct cfg80211_inform_bss *data,
			 enum cfg80211_bss_frame_type ftype,
			 const u8 *bssid, u64 tsf, u16 capability,
			 u16 beacon_interval, const u8 *ie, size_t ielen,
			 gfp_t gfp);

static inline struct cfg80211_bss * __must_check
cfg80211_inform_bss(struct wiphy *wiphy,
		    struct ieee80211_channel *rx_channel,
		    enum cfg80211_bss_frame_type ftype,
		    const u8 *bssid, u64 tsf, u16 capability,
		    u16 beacon_interval, const u8 *ie, size_t ielen,
		    s32 signal, gfp_t gfp)
{
	struct cfg80211_inform_bss data = {
		.chan = rx_channel,
		.signal = signal,
	};

	return cfg80211_inform_bss_data(wiphy, &data, ftype, bssid, tsf,
					capability, beacon_interval, ie, ielen,
					gfp);
}

/**
 * __cfg80211_get_bss - get a BSS reference
 * @wiphy: the wiphy this BSS struct belongs to
 * @channel: the channel to search on (or %NULL)
 * @bssid: the desired BSSID (or %NULL)
 * @ssid: the desired SSID (or %NULL)
 * @ssid_len: length of the SSID (or 0)
 * @bss_type: type of BSS, see &enum ieee80211_bss_type
 * @privacy: privacy filter, see &enum ieee80211_privacy
 * @use_for: indicates which use is intended
 *
 * Return: Reference-counted BSS on success. %NULL on error.
 */
struct cfg80211_bss *__cfg80211_get_bss(struct wiphy *wiphy,
					struct ieee80211_channel *channel,
					const u8 *bssid,
					const u8 *ssid, size_t ssid_len,
					enum ieee80211_bss_type bss_type,
					enum ieee80211_privacy privacy,
					u32 use_for);

/**
 * cfg80211_get_bss - get a BSS reference
 * @wiphy: the wiphy this BSS struct belongs to
 * @channel: the channel to search on (or %NULL)
 * @bssid: the desired BSSID (or %NULL)
 * @ssid: the desired SSID (or %NULL)
 * @ssid_len: length of the SSID (or 0)
 * @bss_type: type of BSS, see &enum ieee80211_bss_type
 * @privacy: privacy filter, see &enum ieee80211_privacy
 *
 * This version implies regular usage, %NL80211_BSS_USE_FOR_NORMAL.
 *
 * Return: Reference-counted BSS on success. %NULL on error.
 */
static inline struct cfg80211_bss *
cfg80211_get_bss(struct wiphy *wiphy, struct ieee80211_channel *channel,
		 const u8 *bssid, const u8 *ssid, size_t ssid_len,
		 enum ieee80211_bss_type bss_type,
		 enum ieee80211_privacy privacy)
{
	return __cfg80211_get_bss(wiphy, channel, bssid, ssid, ssid_len,
				  bss_type, privacy,
				  NL80211_BSS_USE_FOR_NORMAL);
}

static inline struct cfg80211_bss *
cfg80211_get_ibss(struct wiphy *wiphy,
		  struct ieee80211_channel *channel,
		  const u8 *ssid, size_t ssid_len)
{
	return cfg80211_get_bss(wiphy, channel, NULL, ssid, ssid_len,
				IEEE80211_BSS_TYPE_IBSS,
				IEEE80211_PRIVACY_ANY);
}

/**
 * cfg80211_ref_bss - reference BSS struct
 * @wiphy: the wiphy this BSS struct belongs to
 * @bss: the BSS struct to reference
 *
 * Increments the refcount of the given BSS struct.
 */
void cfg80211_ref_bss(struct wiphy *wiphy, struct cfg80211_bss *bss);

/**
 * cfg80211_put_bss - unref BSS struct
 * @wiphy: the wiphy this BSS struct belongs to
 * @bss: the BSS struct
 *
 * Decrements the refcount of the given BSS struct.
 */
void cfg80211_put_bss(struct wiphy *wiphy, struct cfg80211_bss *bss);

/**
 * cfg80211_unlink_bss - unlink BSS from internal data structures
 * @wiphy: the wiphy
 * @bss: the bss to remove
 *
 * This function removes the given BSS from the internal data structures
 * thereby making it no longer show up in scan results etc. Use this
 * function when you detect a BSS is gone. Normally BSSes will also time
 * out, so it is not necessary to use this function at all.
 */
void cfg80211_unlink_bss(struct wiphy *wiphy, struct cfg80211_bss *bss);

/**
 * cfg80211_bss_iter - iterate all BSS entries
 *
 * This function iterates over the BSS entries associated with the given wiphy
 * and calls the callback for the iterated BSS. The iterator function is not
 * allowed to call functions that might modify the internal state of the BSS DB.
 *
 * @wiphy: the wiphy
 * @chandef: if given, the iterator function will be called only if the channel
 *     of the currently iterated BSS is a subset of the given channel.
 * @iter: the iterator function to call
 * @iter_data: an argument to the iterator function
 */
void cfg80211_bss_iter(struct wiphy *wiphy,
		       struct cfg80211_chan_def *chandef,
		       void (*iter)(struct wiphy *wiphy,
				    struct cfg80211_bss *bss,
				    void *data),
		       void *iter_data);

/**
 * cfg80211_rx_mlme_mgmt - notification of processed MLME management frame
 * @dev: network device
 * @buf: authentication frame (header + body)
 * @len: length of the frame data
 *
 * This function is called whenever an authentication, disassociation or
 * deauthentication frame has been received and processed in station mode.
 * After being asked to authenticate via cfg80211_ops::auth() the driver must
 * call either this function or cfg80211_auth_timeout().
 * After being asked to associate via cfg80211_ops::assoc() the driver must
 * call either this function or cfg80211_auth_timeout().
 * While connected, the driver must calls this for received and processed
 * disassociation and deauthentication frames. If the frame couldn't be used
 * because it was unprotected, the driver must call the function
 * cfg80211_rx_unprot_mlme_mgmt() instead.
 *
 * This function may sleep. The caller must hold the corresponding wdev's mutex.
 */
void cfg80211_rx_mlme_mgmt(struct net_device *dev, const u8 *buf, size_t len);

/**
 * cfg80211_auth_timeout - notification of timed out authentication
 * @dev: network device
 * @addr: The MAC address of the device with which the authentication timed out
 *
 * This function may sleep. The caller must hold the corresponding wdev's
 * mutex.
 */
void cfg80211_auth_timeout(struct net_device *dev, const u8 *addr);

/**
 * struct cfg80211_rx_assoc_resp_data - association response data
 * @buf: (Re)Association Response frame (header + body)
 * @len: length of the frame data
 * @uapsd_queues: bitmap of queues configured for uapsd. Same format
 *	as the AC bitmap in the QoS info field
 * @req_ies: information elements from the (Re)Association Request frame
 * @req_ies_len: length of req_ies data
 * @ap_mld_addr: AP MLD address (in case of MLO)
 * @links: per-link information indexed by link ID, use links[0] for
 *	non-MLO connections
 * @links.bss: the BSS that association was requested with, ownership of the
 *      pointer moves to cfg80211 in the call to cfg80211_rx_assoc_resp()
 * @links.status: Set this (along with a BSS pointer) for links that
 *	were rejected by the AP.
 */
struct cfg80211_rx_assoc_resp_data {
	const u8 *buf;
	size_t len;
	const u8 *req_ies;
	size_t req_ies_len;
	int uapsd_queues;
	const u8 *ap_mld_addr;
	struct {
		u8 addr[ETH_ALEN] __aligned(2);
		struct cfg80211_bss *bss;
		u16 status;
	} links[IEEE80211_MLD_MAX_NUM_LINKS];
};

/**
 * cfg80211_rx_assoc_resp - notification of processed association response
 * @dev: network device
 * @data: association response data, &struct cfg80211_rx_assoc_resp_data
 *
 * After being asked to associate via cfg80211_ops::assoc() the driver must
 * call either this function or cfg80211_auth_timeout().
 *
 * This function may sleep. The caller must hold the corresponding wdev's mutex.
 */
void cfg80211_rx_assoc_resp(struct net_device *dev,
			    const struct cfg80211_rx_assoc_resp_data *data);

/**
 * struct cfg80211_assoc_failure - association failure data
 * @ap_mld_addr: AP MLD address, or %NULL
 * @bss: list of BSSes, must use entry 0 for non-MLO connections
 *	(@ap_mld_addr is %NULL)
 * @timeout: indicates the association failed due to timeout, otherwise
 *	the association was abandoned for a reason reported through some
 *	other API (e.g. deauth RX)
 */
struct cfg80211_assoc_failure {
	const u8 *ap_mld_addr;
	struct cfg80211_bss *bss[IEEE80211_MLD_MAX_NUM_LINKS];
	bool timeout;
};

/**
 * cfg80211_assoc_failure - notification of association failure
 * @dev: network device
 * @data: data describing the association failure
 *
 * This function may sleep. The caller must hold the corresponding wdev's mutex.
 */
void cfg80211_assoc_failure(struct net_device *dev,
			    struct cfg80211_assoc_failure *data);

/**
 * cfg80211_tx_mlme_mgmt - notification of transmitted deauth/disassoc frame
 * @dev: network device
 * @buf: 802.11 frame (header + body)
 * @len: length of the frame data
 * @reconnect: immediate reconnect is desired (include the nl80211 attribute)
 *
 * This function is called whenever deauthentication has been processed in
 * station mode. This includes both received deauthentication frames and
 * locally generated ones. This function may sleep. The caller must hold the
 * corresponding wdev's mutex.
 */
void cfg80211_tx_mlme_mgmt(struct net_device *dev, const u8 *buf, size_t len,
			   bool reconnect);

/**
 * cfg80211_rx_unprot_mlme_mgmt - notification of unprotected mlme mgmt frame
 * @dev: network device
 * @buf: received management frame (header + body)
 * @len: length of the frame data
 *
 * This function is called whenever a received deauthentication or dissassoc
 * frame has been dropped in station mode because of MFP being used but the
 * frame was not protected. This is also used to notify reception of a Beacon
 * frame that was dropped because it did not include a valid MME MIC while
 * beacon protection was enabled (BIGTK configured in station mode).
 *
 * This function may sleep.
 */
void cfg80211_rx_unprot_mlme_mgmt(struct net_device *dev,
				  const u8 *buf, size_t len);

/**
 * cfg80211_michael_mic_failure - notification of Michael MIC failure (TKIP)
 * @dev: network device
 * @addr: The source MAC address of the frame
 * @key_type: The key type that the received frame used
 * @key_id: Key identifier (0..3). Can be -1 if missing.
 * @tsc: The TSC value of the frame that generated the MIC failure (6 octets)
 * @gfp: allocation flags
 *
 * This function is called whenever the local MAC detects a MIC failure in a
 * received frame. This matches with MLME-MICHAELMICFAILURE.indication()
 * primitive.
 */
void cfg80211_michael_mic_failure(struct net_device *dev, const u8 *addr,
				  enum nl80211_key_type key_type, int key_id,
				  const u8 *tsc, gfp_t gfp);

/**
 * cfg80211_ibss_joined - notify cfg80211 that device joined an IBSS
 *
 * @dev: network device
 * @bssid: the BSSID of the IBSS joined
 * @channel: the channel of the IBSS joined
 * @gfp: allocation flags
 *
 * This function notifies cfg80211 that the device joined an IBSS or
 * switched to a different BSSID. Before this function can be called,
 * either a beacon has to have been received from the IBSS, or one of
 * the cfg80211_inform_bss{,_frame} functions must have been called
 * with the locally generated beacon -- this guarantees that there is
 * always a scan result for this IBSS. cfg80211 will handle the rest.
 */
void cfg80211_ibss_joined(struct net_device *dev, const u8 *bssid,
			  struct ieee80211_channel *channel, gfp_t gfp);

/**
 * cfg80211_notify_new_peer_candidate - notify cfg80211 of a new mesh peer
 * 					candidate
 *
 * @dev: network device
 * @macaddr: the MAC address of the new candidate
 * @ie: information elements advertised by the peer candidate
 * @ie_len: length of the information elements buffer
 * @sig_dbm: signal level in dBm
 * @gfp: allocation flags
 *
 * This function notifies cfg80211 that the mesh peer candidate has been
 * detected, most likely via a beacon or, less likely, via a probe response.
 * cfg80211 then sends a notification to userspace.
 */
void cfg80211_notify_new_peer_candidate(struct net_device *dev,
		const u8 *macaddr, const u8 *ie, u8 ie_len,
		int sig_dbm, gfp_t gfp);

/**
 * DOC: RFkill integration
 *
 * RFkill integration in cfg80211 is almost invisible to drivers,
 * as cfg80211 automatically registers an rfkill instance for each
 * wireless device it knows about. Soft kill is also translated
 * into disconnecting and turning all interfaces off. Drivers are
 * expected to turn off the device when all interfaces are down.
 *
 * However, devices may have a hard RFkill line, in which case they
 * also need to interact with the rfkill subsystem, via cfg80211.
 * They can do this with a few helper functions documented here.
 */

/**
 * wiphy_rfkill_set_hw_state_reason - notify cfg80211 about hw block state
 * @wiphy: the wiphy
 * @blocked: block status
 * @reason: one of reasons in &enum rfkill_hard_block_reasons
 */
void wiphy_rfkill_set_hw_state_reason(struct wiphy *wiphy, bool blocked,
				      enum rfkill_hard_block_reasons reason);

static inline void wiphy_rfkill_set_hw_state(struct wiphy *wiphy, bool blocked)
{
	wiphy_rfkill_set_hw_state_reason(wiphy, blocked,
					 RFKILL_HARD_BLOCK_SIGNAL);
}

/**
 * wiphy_rfkill_start_polling - start polling rfkill
 * @wiphy: the wiphy
 */
void wiphy_rfkill_start_polling(struct wiphy *wiphy);

/**
 * wiphy_rfkill_stop_polling - stop polling rfkill
 * @wiphy: the wiphy
 */
static inline void wiphy_rfkill_stop_polling(struct wiphy *wiphy)
{
	rfkill_pause_polling(wiphy->rfkill);
}

/**
 * DOC: Vendor commands
 *
 * Occasionally, there are special protocol or firmware features that
 * can't be implemented very openly. For this and similar cases, the
 * vendor command functionality allows implementing the features with
 * (typically closed-source) userspace and firmware, using nl80211 as
 * the configuration mechanism.
 *
 * A driver supporting vendor commands must register them as an array
 * in struct wiphy, with handlers for each one. Each command has an
 * OUI and sub command ID to identify it.
 *
 * Note that this feature should not be (ab)used to implement protocol
 * features that could openly be shared across drivers. In particular,
 * it must never be required to use vendor commands to implement any
 * "normal" functionality that higher-level userspace like connection
 * managers etc. need.
 */

struct sk_buff *__cfg80211_alloc_reply_skb(struct wiphy *wiphy,
					   enum nl80211_commands cmd,
					   enum nl80211_attrs attr,
					   int approxlen);

struct sk_buff *__cfg80211_alloc_event_skb(struct wiphy *wiphy,
					   struct wireless_dev *wdev,
					   enum nl80211_commands cmd,
					   enum nl80211_attrs attr,
					   unsigned int portid,
					   int vendor_event_idx,
					   int approxlen, gfp_t gfp);

void __cfg80211_send_event_skb(struct sk_buff *skb, gfp_t gfp);

/**
 * cfg80211_vendor_cmd_alloc_reply_skb - allocate vendor command reply
 * @wiphy: the wiphy
 * @approxlen: an upper bound of the length of the data that will
 *	be put into the skb
 *
 * This function allocates and pre-fills an skb for a reply to
 * a vendor command. Since it is intended for a reply, calling
 * it outside of a vendor command's doit() operation is invalid.
 *
 * The returned skb is pre-filled with some identifying data in
 * a way that any data that is put into the skb (with skb_put(),
 * nla_put() or similar) will end up being within the
 * %NL80211_ATTR_VENDOR_DATA attribute, so all that needs to be done
 * with the skb is adding data for the corresponding userspace tool
 * which can then read that data out of the vendor data attribute.
 * You must not modify the skb in any other way.
 *
 * When done, call cfg80211_vendor_cmd_reply() with the skb and return
 * its error code as the result of the doit() operation.
 *
 * Return: An allocated and pre-filled skb. %NULL if any errors happen.
 */
static inline struct sk_buff *
cfg80211_vendor_cmd_alloc_reply_skb(struct wiphy *wiphy, int approxlen)
{
	return __cfg80211_alloc_reply_skb(wiphy, NL80211_CMD_VENDOR,
					  NL80211_ATTR_VENDOR_DATA, approxlen);
}

/**
 * cfg80211_vendor_cmd_reply - send the reply skb
 * @skb: The skb, must have been allocated with
 *	cfg80211_vendor_cmd_alloc_reply_skb()
 *
 * Since calling this function will usually be the last thing
 * before returning from the vendor command doit() you should
 * return the error code.  Note that this function consumes the
 * skb regardless of the return value.
 *
 * Return: An error code or 0 on success.
 */
int cfg80211_vendor_cmd_reply(struct sk_buff *skb);

/**
 * cfg80211_vendor_cmd_get_sender - get the current sender netlink ID
 * @wiphy: the wiphy
 *
 * Return: the current netlink port ID in a vendor command handler.
 *
 * Context: May only be called from a vendor command handler
 */
unsigned int cfg80211_vendor_cmd_get_sender(struct wiphy *wiphy);

/**
 * cfg80211_vendor_event_alloc - allocate vendor-specific event skb
 * @wiphy: the wiphy
 * @wdev: the wireless device
 * @event_idx: index of the vendor event in the wiphy's vendor_events
 * @approxlen: an upper bound of the length of the data that will
 *	be put into the skb
 * @gfp: allocation flags
 *
 * This function allocates and pre-fills an skb for an event on the
 * vendor-specific multicast group.
 *
 * If wdev != NULL, both the ifindex and identifier of the specified
 * wireless device are added to the event message before the vendor data
 * attribute.
 *
 * When done filling the skb, call cfg80211_vendor_event() with the
 * skb to send the event.
 *
 * Return: An allocated and pre-filled skb. %NULL if any errors happen.
 */
static inline struct sk_buff *
cfg80211_vendor_event_alloc(struct wiphy *wiphy, struct wireless_dev *wdev,
			     int approxlen, int event_idx, gfp_t gfp)
{
	return __cfg80211_alloc_event_skb(wiphy, wdev, NL80211_CMD_VENDOR,
					  NL80211_ATTR_VENDOR_DATA,
					  0, event_idx, approxlen, gfp);
}

/**
 * cfg80211_vendor_event_alloc_ucast - alloc unicast vendor-specific event skb
 * @wiphy: the wiphy
 * @wdev: the wireless device
 * @event_idx: index of the vendor event in the wiphy's vendor_events
 * @portid: port ID of the receiver
 * @approxlen: an upper bound of the length of the data that will
 *	be put into the skb
 * @gfp: allocation flags
 *
 * This function allocates and pre-fills an skb for an event to send to
 * a specific (userland) socket. This socket would previously have been
 * obtained by cfg80211_vendor_cmd_get_sender(), and the caller MUST take
 * care to register a netlink notifier to see when the socket closes.
 *
 * If wdev != NULL, both the ifindex and identifier of the specified
 * wireless device are added to the event message before the vendor data
 * attribute.
 *
 * When done filling the skb, call cfg80211_vendor_event() with the
 * skb to send the event.
 *
 * Return: An allocated and pre-filled skb. %NULL if any errors happen.
 */
static inline struct sk_buff *
cfg80211_vendor_event_alloc_ucast(struct wiphy *wiphy,
				  struct wireless_dev *wdev,
				  unsigned int portid, int approxlen,
				  int event_idx, gfp_t gfp)
{
	return __cfg80211_alloc_event_skb(wiphy, wdev, NL80211_CMD_VENDOR,
					  NL80211_ATTR_VENDOR_DATA,
					  portid, event_idx, approxlen, gfp);
}

/**
 * cfg80211_vendor_event - send the event
 * @skb: The skb, must have been allocated with cfg80211_vendor_event_alloc()
 * @gfp: allocation flags
 *
 * This function sends the given @skb, which must have been allocated
 * by cfg80211_vendor_event_alloc(), as an event. It always consumes it.
 */
static inline void cfg80211_vendor_event(struct sk_buff *skb, gfp_t gfp)
{
	__cfg80211_send_event_skb(skb, gfp);
}

#ifdef CONFIG_NL80211_TESTMODE
/**
 * DOC: Test mode
 *
 * Test mode is a set of utility functions to allow drivers to
 * interact with driver-specific tools to aid, for instance,
 * factory programming.
 *
 * This chapter describes how drivers interact with it. For more
 * information see the nl80211 book's chapter on it.
 */

/**
 * cfg80211_testmode_alloc_reply_skb - allocate testmode reply
 * @wiphy: the wiphy
 * @approxlen: an upper bound of the length of the data that will
 *	be put into the skb
 *
 * This function allocates and pre-fills an skb for a reply to
 * the testmode command. Since it is intended for a reply, calling
 * it outside of the @testmode_cmd operation is invalid.
 *
 * The returned skb is pre-filled with the wiphy index and set up in
 * a way that any data that is put into the skb (with skb_put(),
 * nla_put() or similar) will end up being within the
 * %NL80211_ATTR_TESTDATA attribute, so all that needs to be done
 * with the skb is adding data for the corresponding userspace tool
 * which can then read that data out of the testdata attribute. You
 * must not modify the skb in any other way.
 *
 * When done, call cfg80211_testmode_reply() with the skb and return
 * its error code as the result of the @testmode_cmd operation.
 *
 * Return: An allocated and pre-filled skb. %NULL if any errors happen.
 */
static inline struct sk_buff *
cfg80211_testmode_alloc_reply_skb(struct wiphy *wiphy, int approxlen)
{
	return __cfg80211_alloc_reply_skb(wiphy, NL80211_CMD_TESTMODE,
					  NL80211_ATTR_TESTDATA, approxlen);
}

/**
 * cfg80211_testmode_reply - send the reply skb
 * @skb: The skb, must have been allocated with
 *	cfg80211_testmode_alloc_reply_skb()
 *
 * Since calling this function will usually be the last thing
 * before returning from the @testmode_cmd you should return
 * the error code.  Note that this function consumes the skb
 * regardless of the return value.
 *
 * Return: An error code or 0 on success.
 */
static inline int cfg80211_testmode_reply(struct sk_buff *skb)
{
	return cfg80211_vendor_cmd_reply(skb);
}

/**
 * cfg80211_testmode_alloc_event_skb - allocate testmode event
 * @wiphy: the wiphy
 * @approxlen: an upper bound of the length of the data that will
 *	be put into the skb
 * @gfp: allocation flags
 *
 * This function allocates and pre-fills an skb for an event on the
 * testmode multicast group.
 *
 * The returned skb is set up in the same way as with
 * cfg80211_testmode_alloc_reply_skb() but prepared for an event. As
 * there, you should simply add data to it that will then end up in the
 * %NL80211_ATTR_TESTDATA attribute. Again, you must not modify the skb
 * in any other way.
 *
 * When done filling the skb, call cfg80211_testmode_event() with the
 * skb to send the event.
 *
 * Return: An allocated and pre-filled skb. %NULL if any errors happen.
 */
static inline struct sk_buff *
cfg80211_testmode_alloc_event_skb(struct wiphy *wiphy, int approxlen, gfp_t gfp)
{
	return __cfg80211_alloc_event_skb(wiphy, NULL, NL80211_CMD_TESTMODE,
					  NL80211_ATTR_TESTDATA, 0, -1,
					  approxlen, gfp);
}

/**
 * cfg80211_testmode_event - send the event
 * @skb: The skb, must have been allocated with
 *	cfg80211_testmode_alloc_event_skb()
 * @gfp: allocation flags
 *
 * This function sends the given @skb, which must have been allocated
 * by cfg80211_testmode_alloc_event_skb(), as an event. It always
 * consumes it.
 */
static inline void cfg80211_testmode_event(struct sk_buff *skb, gfp_t gfp)
{
	__cfg80211_send_event_skb(skb, gfp);
}

#define CFG80211_TESTMODE_CMD(cmd)	.testmode_cmd = (cmd),
#define CFG80211_TESTMODE_DUMP(cmd)	.testmode_dump = (cmd),
#else
#define CFG80211_TESTMODE_CMD(cmd)
#define CFG80211_TESTMODE_DUMP(cmd)
#endif

/**
 * struct cfg80211_fils_resp_params - FILS connection response params
 * @kek: KEK derived from a successful FILS connection (may be %NULL)
 * @kek_len: Length of @fils_kek in octets
 * @update_erp_next_seq_num: Boolean value to specify whether the value in
 *	@erp_next_seq_num is valid.
 * @erp_next_seq_num: The next sequence number to use in ERP message in
 *	FILS Authentication. This value should be specified irrespective of the
 *	status for a FILS connection.
 * @pmk: A new PMK if derived from a successful FILS connection (may be %NULL).
 * @pmk_len: Length of @pmk in octets
 * @pmkid: A new PMKID if derived from a successful FILS connection or the PMKID
 *	used for this FILS connection (may be %NULL).
 */
struct cfg80211_fils_resp_params {
	const u8 *kek;
	size_t kek_len;
	bool update_erp_next_seq_num;
	u16 erp_next_seq_num;
	const u8 *pmk;
	size_t pmk_len;
	const u8 *pmkid;
};

/**
 * struct cfg80211_connect_resp_params - Connection response params
 * @status: Status code, %WLAN_STATUS_SUCCESS for successful connection, use
 *	%WLAN_STATUS_UNSPECIFIED_FAILURE if your device cannot give you
 *	the real status code for failures. If this call is used to report a
 *	failure due to a timeout (e.g., not receiving an Authentication frame
 *	from the AP) instead of an explicit rejection by the AP, -1 is used to
 *	indicate that this is a failure, but without a status code.
 *	@timeout_reason is used to report the reason for the timeout in that
 *	case.
 * @req_ie: Association request IEs (may be %NULL)
 * @req_ie_len: Association request IEs length
 * @resp_ie: Association response IEs (may be %NULL)
 * @resp_ie_len: Association response IEs length
 * @fils: FILS connection response parameters.
 * @timeout_reason: Reason for connection timeout. This is used when the
 *	connection fails due to a timeout instead of an explicit rejection from
 *	the AP. %NL80211_TIMEOUT_UNSPECIFIED is used when the timeout reason is
 *	not known. This value is used only if @status < 0 to indicate that the
 *	failure is due to a timeout and not due to explicit rejection by the AP.
 *	This value is ignored in other cases (@status >= 0).
 * @valid_links: For MLO connection, BIT mask of the valid link ids. Otherwise
 *	zero.
 * @ap_mld_addr: For MLO connection, MLD address of the AP. Otherwise %NULL.
 * @links : For MLO connection, contains link info for the valid links indicated
 *	using @valid_links. For non-MLO connection, links[0] contains the
 *	connected AP info.
 * @links.addr: For MLO connection, MAC address of the STA link. Otherwise
 *	%NULL.
 * @links.bssid: For MLO connection, MAC address of the AP link. For non-MLO
 *	connection, links[0].bssid points to the BSSID of the AP (may be %NULL).
 * @links.bss: For MLO connection, entry of bss to which STA link is connected.
 *	For non-MLO connection, links[0].bss points to entry of bss to which STA
 *	is connected. It can be obtained through cfg80211_get_bss() (may be
 *	%NULL). It is recommended to store the bss from the connect_request and
 *	hold a reference to it and return through this param to avoid a warning
 *	if the bss is expired during the connection, esp. for those drivers
 *	implementing connect op. Only one parameter among @bssid and @bss needs
 *	to be specified.
 * @links.status: per-link status code, to report a status code that's not
 *	%WLAN_STATUS_SUCCESS for a given link, it must also be in the
 *	@valid_links bitmap and may have a BSS pointer (which is then released)
 */
struct cfg80211_connect_resp_params {
	int status;
	const u8 *req_ie;
	size_t req_ie_len;
	const u8 *resp_ie;
	size_t resp_ie_len;
	struct cfg80211_fils_resp_params fils;
	enum nl80211_timeout_reason timeout_reason;

	const u8 *ap_mld_addr;
	u16 valid_links;
	struct {
		const u8 *addr;
		const u8 *bssid;
		struct cfg80211_bss *bss;
		u16 status;
	} links[IEEE80211_MLD_MAX_NUM_LINKS];
};

/**
 * cfg80211_connect_done - notify cfg80211 of connection result
 *
 * @dev: network device
 * @params: connection response parameters
 * @gfp: allocation flags
 *
 * It should be called by the underlying driver once execution of the connection
 * request from connect() has been completed. This is similar to
 * cfg80211_connect_bss(), but takes a structure pointer for connection response
 * parameters. Only one of the functions among cfg80211_connect_bss(),
 * cfg80211_connect_result(), cfg80211_connect_timeout(),
 * and cfg80211_connect_done() should be called.
 */
void cfg80211_connect_done(struct net_device *dev,
			   struct cfg80211_connect_resp_params *params,
			   gfp_t gfp);

/**
 * cfg80211_connect_bss - notify cfg80211 of connection result
 *
 * @dev: network device
 * @bssid: the BSSID of the AP
 * @bss: Entry of bss to which STA got connected to, can be obtained through
 *	cfg80211_get_bss() (may be %NULL). But it is recommended to store the
 *	bss from the connect_request and hold a reference to it and return
 *	through this param to avoid a warning if the bss is expired during the
 *	connection, esp. for those drivers implementing connect op.
 *	Only one parameter among @bssid and @bss needs to be specified.
 * @req_ie: association request IEs (maybe be %NULL)
 * @req_ie_len: association request IEs length
 * @resp_ie: association response IEs (may be %NULL)
 * @resp_ie_len: assoc response IEs length
 * @status: status code, %WLAN_STATUS_SUCCESS for successful connection, use
 *	%WLAN_STATUS_UNSPECIFIED_FAILURE if your device cannot give you
 *	the real status code for failures. If this call is used to report a
 *	failure due to a timeout (e.g., not receiving an Authentication frame
 *	from the AP) instead of an explicit rejection by the AP, -1 is used to
 *	indicate that this is a failure, but without a status code.
 *	@timeout_reason is used to report the reason for the timeout in that
 *	case.
 * @gfp: allocation flags
 * @timeout_reason: reason for connection timeout. This is used when the
 *	connection fails due to a timeout instead of an explicit rejection from
 *	the AP. %NL80211_TIMEOUT_UNSPECIFIED is used when the timeout reason is
 *	not known. This value is used only if @status < 0 to indicate that the
 *	failure is due to a timeout and not due to explicit rejection by the AP.
 *	This value is ignored in other cases (@status >= 0).
 *
 * It should be called by the underlying driver once execution of the connection
 * request from connect() has been completed. This is similar to
 * cfg80211_connect_result(), but with the option of identifying the exact bss
 * entry for the connection. Only one of the functions among
 * cfg80211_connect_bss(), cfg80211_connect_result(),
 * cfg80211_connect_timeout(), and cfg80211_connect_done() should be called.
 */
static inline void
cfg80211_connect_bss(struct net_device *dev, const u8 *bssid,
		     struct cfg80211_bss *bss, const u8 *req_ie,
		     size_t req_ie_len, const u8 *resp_ie,
		     size_t resp_ie_len, int status, gfp_t gfp,
		     enum nl80211_timeout_reason timeout_reason)
{
	struct cfg80211_connect_resp_params params;

	memset(&params, 0, sizeof(params));
	params.status = status;
	params.links[0].bssid = bssid;
	params.links[0].bss = bss;
	params.req_ie = req_ie;
	params.req_ie_len = req_ie_len;
	params.resp_ie = resp_ie;
	params.resp_ie_len = resp_ie_len;
	params.timeout_reason = timeout_reason;

	cfg80211_connect_done(dev, &params, gfp);
}

/**
 * cfg80211_connect_result - notify cfg80211 of connection result
 *
 * @dev: network device
 * @bssid: the BSSID of the AP
 * @req_ie: association request IEs (maybe be %NULL)
 * @req_ie_len: association request IEs length
 * @resp_ie: association response IEs (may be %NULL)
 * @resp_ie_len: assoc response IEs length
 * @status: status code, %WLAN_STATUS_SUCCESS for successful connection, use
 *	%WLAN_STATUS_UNSPECIFIED_FAILURE if your device cannot give you
 *	the real status code for failures.
 * @gfp: allocation flags
 *
 * It should be called by the underlying driver once execution of the connection
 * request from connect() has been completed. This is similar to
 * cfg80211_connect_bss() which allows the exact bss entry to be specified. Only
 * one of the functions among cfg80211_connect_bss(), cfg80211_connect_result(),
 * cfg80211_connect_timeout(), and cfg80211_connect_done() should be called.
 */
static inline void
cfg80211_connect_result(struct net_device *dev, const u8 *bssid,
			const u8 *req_ie, size_t req_ie_len,
			const u8 *resp_ie, size_t resp_ie_len,
			u16 status, gfp_t gfp)
{
	cfg80211_connect_bss(dev, bssid, NULL, req_ie, req_ie_len, resp_ie,
			     resp_ie_len, status, gfp,
			     NL80211_TIMEOUT_UNSPECIFIED);
}

/**
 * cfg80211_connect_timeout - notify cfg80211 of connection timeout
 *
 * @dev: network device
 * @bssid: the BSSID of the AP
 * @req_ie: association request IEs (maybe be %NULL)
 * @req_ie_len: association request IEs length
 * @gfp: allocation flags
 * @timeout_reason: reason for connection timeout.
 *
 * It should be called by the underlying driver whenever connect() has failed
 * in a sequence where no explicit authentication/association rejection was
 * received from the AP. This could happen, e.g., due to not being able to send
 * out the Authentication or Association Request frame or timing out while
 * waiting for the response. Only one of the functions among
 * cfg80211_connect_bss(), cfg80211_connect_result(),
 * cfg80211_connect_timeout(), and cfg80211_connect_done() should be called.
 */
static inline void
cfg80211_connect_timeout(struct net_device *dev, const u8 *bssid,
			 const u8 *req_ie, size_t req_ie_len, gfp_t gfp,
			 enum nl80211_timeout_reason timeout_reason)
{
	cfg80211_connect_bss(dev, bssid, NULL, req_ie, req_ie_len, NULL, 0, -1,
			     gfp, timeout_reason);
}

/**
 * struct cfg80211_roam_info - driver initiated roaming information
 *
 * @req_ie: association request IEs (maybe be %NULL)
 * @req_ie_len: association request IEs length
 * @resp_ie: association response IEs (may be %NULL)
 * @resp_ie_len: assoc response IEs length
 * @fils: FILS related roaming information.
 * @valid_links: For MLO roaming, BIT mask of the new valid links is set.
 *	Otherwise zero.
 * @ap_mld_addr: For MLO roaming, MLD address of the new AP. Otherwise %NULL.
 * @links : For MLO roaming, contains new link info for the valid links set in
 *	@valid_links. For non-MLO roaming, links[0] contains the new AP info.
 * @links.addr: For MLO roaming, MAC address of the STA link. Otherwise %NULL.
 * @links.bssid: For MLO roaming, MAC address of the new AP link. For non-MLO
 *	roaming, links[0].bssid points to the BSSID of the new AP. May be
 *	%NULL if %links.bss is set.
 * @links.channel: the channel of the new AP.
 * @links.bss: For MLO roaming, entry of new bss to which STA link got
 *	roamed. For non-MLO roaming, links[0].bss points to entry of bss to
 *	which STA got roamed (may be %NULL if %links.bssid is set)
 */
struct cfg80211_roam_info {
	const u8 *req_ie;
	size_t req_ie_len;
	const u8 *resp_ie;
	size_t resp_ie_len;
	struct cfg80211_fils_resp_params fils;

	const u8 *ap_mld_addr;
	u16 valid_links;
	struct {
		const u8 *addr;
		const u8 *bssid;
		struct ieee80211_channel *channel;
		struct cfg80211_bss *bss;
	} links[IEEE80211_MLD_MAX_NUM_LINKS];
};

/**
 * cfg80211_roamed - notify cfg80211 of roaming
 *
 * @dev: network device
 * @info: information about the new BSS. struct &cfg80211_roam_info.
 * @gfp: allocation flags
 *
 * This function may be called with the driver passing either the BSSID of the
 * new AP or passing the bss entry to avoid a race in timeout of the bss entry.
 * It should be called by the underlying driver whenever it roamed from one AP
 * to another while connected. Drivers which have roaming implemented in
 * firmware should pass the bss entry to avoid a race in bss entry timeout where
 * the bss entry of the new AP is seen in the driver, but gets timed out by the
 * time it is accessed in __cfg80211_roamed() due to delay in scheduling
 * rdev->event_work. In case of any failures, the reference is released
 * either in cfg80211_roamed() or in __cfg80211_romed(), Otherwise, it will be
 * released while disconnecting from the current bss.
 */
void cfg80211_roamed(struct net_device *dev, struct cfg80211_roam_info *info,
		     gfp_t gfp);

/**
 * cfg80211_port_authorized - notify cfg80211 of successful security association
 *
 * @dev: network device
 * @peer_addr: BSSID of the AP/P2P GO in case of STA/GC or STA/GC MAC address
 *	in case of AP/P2P GO
 * @td_bitmap: transition disable policy
 * @td_bitmap_len: Length of transition disable policy
 * @gfp: allocation flags
 *
 * This function should be called by a driver that supports 4 way handshake
 * offload after a security association was successfully established (i.e.,
 * the 4 way handshake was completed successfully). The call to this function
 * should be preceded with a call to cfg80211_connect_result(),
 * cfg80211_connect_done(), cfg80211_connect_bss() or cfg80211_roamed() to
 * indicate the 802.11 association.
 * This function can also be called by AP/P2P GO driver that supports
 * authentication offload. In this case the peer_mac passed is that of
 * associated STA/GC.
 */
void cfg80211_port_authorized(struct net_device *dev, const u8 *peer_addr,
			      const u8* td_bitmap, u8 td_bitmap_len, gfp_t gfp);

/**
 * cfg80211_disconnected - notify cfg80211 that connection was dropped
 *
 * @dev: network device
 * @ie: information elements of the deauth/disassoc frame (may be %NULL)
 * @ie_len: length of IEs
 * @reason: reason code for the disconnection, set it to 0 if unknown
 * @locally_generated: disconnection was requested locally
 * @gfp: allocation flags
 *
 * After it calls this function, the driver should enter an idle state
 * and not try to connect to any AP any more.
 */
void cfg80211_disconnected(struct net_device *dev, u16 reason,
			   const u8 *ie, size_t ie_len,
			   bool locally_generated, gfp_t gfp);

/**
 * cfg80211_ready_on_channel - notification of remain_on_channel start
 * @wdev: wireless device
 * @cookie: the request cookie
 * @chan: The current channel (from remain_on_channel request)
 * @duration: Duration in milliseconds that the driver intents to remain on the
 *	channel
 * @gfp: allocation flags
 */
void cfg80211_ready_on_channel(struct wireless_dev *wdev, u64 cookie,
			       struct ieee80211_channel *chan,
			       unsigned int duration, gfp_t gfp);

/**
 * cfg80211_remain_on_channel_expired - remain_on_channel duration expired
 * @wdev: wireless device
 * @cookie: the request cookie
 * @chan: The current channel (from remain_on_channel request)
 * @gfp: allocation flags
 */
void cfg80211_remain_on_channel_expired(struct wireless_dev *wdev, u64 cookie,
					struct ieee80211_channel *chan,
					gfp_t gfp);

/**
 * cfg80211_tx_mgmt_expired - tx_mgmt duration expired
 * @wdev: wireless device
 * @cookie: the requested cookie
 * @chan: The current channel (from tx_mgmt request)
 * @gfp: allocation flags
 */
void cfg80211_tx_mgmt_expired(struct wireless_dev *wdev, u64 cookie,
			      struct ieee80211_channel *chan, gfp_t gfp);

/**
 * cfg80211_sinfo_alloc_tid_stats - allocate per-tid statistics.
 *
 * @sinfo: the station information
 * @gfp: allocation flags
 *
 * Return: 0 on success. Non-zero on error.
 */
int cfg80211_sinfo_alloc_tid_stats(struct station_info *sinfo, gfp_t gfp);

/**
 * cfg80211_sinfo_release_content - release contents of station info
 * @sinfo: the station information
 *
 * Releases any potentially allocated sub-information of the station
 * information, but not the struct itself (since it's typically on
 * the stack.)
 */
static inline void cfg80211_sinfo_release_content(struct station_info *sinfo)
{
	kfree(sinfo->pertid);
}

/**
 * cfg80211_new_sta - notify userspace about station
 *
 * @dev: the netdev
 * @mac_addr: the station's address
 * @sinfo: the station information
 * @gfp: allocation flags
 */
void cfg80211_new_sta(struct net_device *dev, const u8 *mac_addr,
		      struct station_info *sinfo, gfp_t gfp);

/**
 * cfg80211_del_sta_sinfo - notify userspace about deletion of a station
 * @dev: the netdev
 * @mac_addr: the station's address. For MLD station, MLD address is used.
 * @sinfo: the station information/statistics
 * @gfp: allocation flags
 */
void cfg80211_del_sta_sinfo(struct net_device *dev, const u8 *mac_addr,
			    struct station_info *sinfo, gfp_t gfp);

/**
 * cfg80211_del_sta - notify userspace about deletion of a station
 *
 * @dev: the netdev
 * @mac_addr: the station's address. For MLD station, MLD address is used.
 * @gfp: allocation flags
 */
static inline void cfg80211_del_sta(struct net_device *dev,
				    const u8 *mac_addr, gfp_t gfp)
{
	cfg80211_del_sta_sinfo(dev, mac_addr, NULL, gfp);
}

/**
 * cfg80211_conn_failed - connection request failed notification
 *
 * @dev: the netdev
 * @mac_addr: the station's address
 * @reason: the reason for connection failure
 * @gfp: allocation flags
 *
 * Whenever a station tries to connect to an AP and if the station
 * could not connect to the AP as the AP has rejected the connection
 * for some reasons, this function is called.
 *
 * The reason for connection failure can be any of the value from
 * nl80211_connect_failed_reason enum
 */
void cfg80211_conn_failed(struct net_device *dev, const u8 *mac_addr,
			  enum nl80211_connect_failed_reason reason,
			  gfp_t gfp);

/**
 * struct cfg80211_rx_info - received management frame info
 *
 * @freq: Frequency on which the frame was received in kHz
 * @sig_dbm: signal strength in dBm, or 0 if unknown
 * @have_link_id: indicates the frame was received on a link of
 *	an MLD, i.e. the @link_id field is valid
 * @link_id: the ID of the link the frame was received	on
 * @buf: Management frame (header + body)
 * @len: length of the frame data
 * @flags: flags, as defined in &enum nl80211_rxmgmt_flags
 * @rx_tstamp: Hardware timestamp of frame RX in nanoseconds
 * @ack_tstamp: Hardware timestamp of ack TX in nanoseconds
 */
struct cfg80211_rx_info {
	int freq;
	int sig_dbm;
	bool have_link_id;
	u8 link_id;
	const u8 *buf;
	size_t len;
	u32 flags;
	u64 rx_tstamp;
	u64 ack_tstamp;
};

/**
 * cfg80211_rx_mgmt_ext - management frame notification with extended info
 * @wdev: wireless device receiving the frame
 * @info: RX info as defined in struct cfg80211_rx_info
 *
 * This function is called whenever an Action frame is received for a station
 * mode interface, but is not processed in kernel.
 *
 * Return: %true if a user space application has registered for this frame.
 * For action frames, that makes it responsible for rejecting unrecognized
 * action frames; %false otherwise, in which case for action frames the
 * driver is responsible for rejecting the frame.
 */
bool cfg80211_rx_mgmt_ext(struct wireless_dev *wdev,
			  struct cfg80211_rx_info *info);

/**
 * cfg80211_rx_mgmt_khz - notification of received, unprocessed management frame
 * @wdev: wireless device receiving the frame
 * @freq: Frequency on which the frame was received in KHz
 * @sig_dbm: signal strength in dBm, or 0 if unknown
 * @buf: Management frame (header + body)
 * @len: length of the frame data
 * @flags: flags, as defined in enum nl80211_rxmgmt_flags
 *
 * This function is called whenever an Action frame is received for a station
 * mode interface, but is not processed in kernel.
 *
 * Return: %true if a user space application has registered for this frame.
 * For action frames, that makes it responsible for rejecting unrecognized
 * action frames; %false otherwise, in which case for action frames the
 * driver is responsible for rejecting the frame.
 */
static inline bool cfg80211_rx_mgmt_khz(struct wireless_dev *wdev, int freq,
					int sig_dbm, const u8 *buf, size_t len,
					u32 flags)
{
	struct cfg80211_rx_info info = {
		.freq = freq,
		.sig_dbm = sig_dbm,
		.buf = buf,
		.len = len,
		.flags = flags
	};

	return cfg80211_rx_mgmt_ext(wdev, &info);
}

/**
 * cfg80211_rx_mgmt - notification of received, unprocessed management frame
 * @wdev: wireless device receiving the frame
 * @freq: Frequency on which the frame was received in MHz
 * @sig_dbm: signal strength in dBm, or 0 if unknown
 * @buf: Management frame (header + body)
 * @len: length of the frame data
 * @flags: flags, as defined in enum nl80211_rxmgmt_flags
 *
 * This function is called whenever an Action frame is received for a station
 * mode interface, but is not processed in kernel.
 *
 * Return: %true if a user space application has registered for this frame.
 * For action frames, that makes it responsible for rejecting unrecognized
 * action frames; %false otherwise, in which case for action frames the
 * driver is responsible for rejecting the frame.
 */
static inline bool cfg80211_rx_mgmt(struct wireless_dev *wdev, int freq,
				    int sig_dbm, const u8 *buf, size_t len,
				    u32 flags)
{
	struct cfg80211_rx_info info = {
		.freq = MHZ_TO_KHZ(freq),
		.sig_dbm = sig_dbm,
		.buf = buf,
		.len = len,
		.flags = flags
	};

	return cfg80211_rx_mgmt_ext(wdev, &info);
}

/**
 * struct cfg80211_tx_status - TX status for management frame information
 *
 * @cookie: Cookie returned by cfg80211_ops::mgmt_tx()
 * @tx_tstamp: hardware TX timestamp in nanoseconds
 * @ack_tstamp: hardware ack RX timestamp in nanoseconds
 * @buf: Management frame (header + body)
 * @len: length of the frame data
 * @ack: Whether frame was acknowledged
 */
struct cfg80211_tx_status {
	u64 cookie;
	u64 tx_tstamp;
	u64 ack_tstamp;
	const u8 *buf;
	size_t len;
	bool ack;
};

/**
 * cfg80211_mgmt_tx_status_ext - TX status notification with extended info
 * @wdev: wireless device receiving the frame
 * @status: TX status data
 * @gfp: context flags
 *
 * This function is called whenever a management frame was requested to be
 * transmitted with cfg80211_ops::mgmt_tx() to report the TX status of the
 * transmission attempt with extended info.
 */
void cfg80211_mgmt_tx_status_ext(struct wireless_dev *wdev,
				 struct cfg80211_tx_status *status, gfp_t gfp);

/**
 * cfg80211_mgmt_tx_status - notification of TX status for management frame
 * @wdev: wireless device receiving the frame
 * @cookie: Cookie returned by cfg80211_ops::mgmt_tx()
 * @buf: Management frame (header + body)
 * @len: length of the frame data
 * @ack: Whether frame was acknowledged
 * @gfp: context flags
 *
 * This function is called whenever a management frame was requested to be
 * transmitted with cfg80211_ops::mgmt_tx() to report the TX status of the
 * transmission attempt.
 */
static inline void cfg80211_mgmt_tx_status(struct wireless_dev *wdev,
					   u64 cookie, const u8 *buf,
					   size_t len, bool ack, gfp_t gfp)
{
	struct cfg80211_tx_status status = {
		.cookie = cookie,
		.buf = buf,
		.len = len,
		.ack = ack
	};

	cfg80211_mgmt_tx_status_ext(wdev, &status, gfp);
}

/**
 * cfg80211_control_port_tx_status - notification of TX status for control
 *                                   port frames
 * @wdev: wireless device receiving the frame
 * @cookie: Cookie returned by cfg80211_ops::tx_control_port()
 * @buf: Data frame (header + body)
 * @len: length of the frame data
 * @ack: Whether frame was acknowledged
 * @gfp: context flags
 *
 * This function is called whenever a control port frame was requested to be
 * transmitted with cfg80211_ops::tx_control_port() to report the TX status of
 * the transmission attempt.
 */
void cfg80211_control_port_tx_status(struct wireless_dev *wdev, u64 cookie,
				     const u8 *buf, size_t len, bool ack,
				     gfp_t gfp);

/**
 * cfg80211_rx_control_port - notification about a received control port frame
 * @dev: The device the frame matched to
 * @skb: The skbuf with the control port frame.  It is assumed that the skbuf
 *	is 802.3 formatted (with 802.3 header).  The skb can be non-linear.
 *	This function does not take ownership of the skb, so the caller is
 *	responsible for any cleanup.  The caller must also ensure that
 *	skb->protocol is set appropriately.
 * @unencrypted: Whether the frame was received unencrypted
 * @link_id: the link the frame was received on, -1 if not applicable or unknown
 *
 * This function is used to inform userspace about a received control port
 * frame.  It should only be used if userspace indicated it wants to receive
 * control port frames over nl80211.
 *
 * The frame is the data portion of the 802.3 or 802.11 data frame with all
 * network layer headers removed (e.g. the raw EAPoL frame).
 *
 * Return: %true if the frame was passed to userspace
 */
bool cfg80211_rx_control_port(struct net_device *dev, struct sk_buff *skb,
			      bool unencrypted, int link_id);

/**
 * cfg80211_cqm_rssi_notify - connection quality monitoring rssi event
 * @dev: network device
 * @rssi_event: the triggered RSSI event
 * @rssi_level: new RSSI level value or 0 if not available
 * @gfp: context flags
 *
 * This function is called when a configured connection quality monitoring
 * rssi threshold reached event occurs.
 */
void cfg80211_cqm_rssi_notify(struct net_device *dev,
			      enum nl80211_cqm_rssi_threshold_event rssi_event,
			      s32 rssi_level, gfp_t gfp);

/**
 * cfg80211_cqm_pktloss_notify - notify userspace about packetloss to peer
 * @dev: network device
 * @peer: peer's MAC address
 * @num_packets: how many packets were lost -- should be a fixed threshold
 *	but probably no less than maybe 50, or maybe a throughput dependent
 *	threshold (to account for temporary interference)
 * @gfp: context flags
 */
void cfg80211_cqm_pktloss_notify(struct net_device *dev,
				 const u8 *peer, u32 num_packets, gfp_t gfp);

/**
 * cfg80211_cqm_txe_notify - TX error rate event
 * @dev: network device
 * @peer: peer's MAC address
 * @num_packets: how many packets were lost
 * @rate: % of packets which failed transmission
 * @intvl: interval (in s) over which the TX failure threshold was breached.
 * @gfp: context flags
 *
 * Notify userspace when configured % TX failures over number of packets in a
 * given interval is exceeded.
 */
void cfg80211_cqm_txe_notify(struct net_device *dev, const u8 *peer,
			     u32 num_packets, u32 rate, u32 intvl, gfp_t gfp);

/**
 * cfg80211_cqm_beacon_loss_notify - beacon loss event
 * @dev: network device
 * @gfp: context flags
 *
 * Notify userspace about beacon loss from the connected AP.
 */
void cfg80211_cqm_beacon_loss_notify(struct net_device *dev, gfp_t gfp);

/**
 * __cfg80211_radar_event - radar detection event
 * @wiphy: the wiphy
 * @chandef: chandef for the current channel
 * @offchan: the radar has been detected on the offchannel chain
 * @gfp: context flags
 *
 * This function is called when a radar is detected on the current chanenl.
 */
void __cfg80211_radar_event(struct wiphy *wiphy,
			    struct cfg80211_chan_def *chandef,
			    bool offchan, gfp_t gfp);

static inline void
cfg80211_radar_event(struct wiphy *wiphy,
		     struct cfg80211_chan_def *chandef,
		     gfp_t gfp)
{
	__cfg80211_radar_event(wiphy, chandef, false, gfp);
}

static inline void
cfg80211_background_radar_event(struct wiphy *wiphy,
				struct cfg80211_chan_def *chandef,
				gfp_t gfp)
{
	__cfg80211_radar_event(wiphy, chandef, true, gfp);
}

/**
 * cfg80211_sta_opmode_change_notify - STA's ht/vht operation mode change event
 * @dev: network device
 * @mac: MAC address of a station which opmode got modified
 * @sta_opmode: station's current opmode value
 * @gfp: context flags
 *
 * Driver should call this function when station's opmode modified via action
 * frame.
 */
void cfg80211_sta_opmode_change_notify(struct net_device *dev, const u8 *mac,
				       struct sta_opmode_info *sta_opmode,
				       gfp_t gfp);

/**
 * cfg80211_cac_event - Channel availability check (CAC) event
 * @netdev: network device
 * @chandef: chandef for the current channel
 * @event: type of event
 * @gfp: context flags
 * @link_id: valid link_id for MLO operation or 0 otherwise.
 *
 * This function is called when a Channel availability check (CAC) is finished
 * or aborted. This must be called to notify the completion of a CAC process,
 * also by full-MAC drivers.
 */
void cfg80211_cac_event(struct net_device *netdev,
			const struct cfg80211_chan_def *chandef,
			enum nl80211_radar_event event, gfp_t gfp,
			unsigned int link_id);

/**
 * cfg80211_background_cac_abort - Channel Availability Check offchan abort event
 * @wiphy: the wiphy
 *
 * This function is called by the driver when a Channel Availability Check
 * (CAC) is aborted by a offchannel dedicated chain.
 */
void cfg80211_background_cac_abort(struct wiphy *wiphy);

/**
 * cfg80211_gtk_rekey_notify - notify userspace about driver rekeying
 * @dev: network device
 * @bssid: BSSID of AP (to avoid races)
 * @replay_ctr: new replay counter
 * @gfp: allocation flags
 */
void cfg80211_gtk_rekey_notify(struct net_device *dev, const u8 *bssid,
			       const u8 *replay_ctr, gfp_t gfp);

/**
 * cfg80211_pmksa_candidate_notify - notify about PMKSA caching candidate
 * @dev: network device
 * @index: candidate index (the smaller the index, the higher the priority)
 * @bssid: BSSID of AP
 * @preauth: Whether AP advertises support for RSN pre-authentication
 * @gfp: allocation flags
 */
void cfg80211_pmksa_candidate_notify(struct net_device *dev, int index,
				     const u8 *bssid, bool preauth, gfp_t gfp);

/**
 * cfg80211_rx_spurious_frame - inform userspace about a spurious frame
 * @dev: The device the frame matched to
 * @addr: the transmitter address
 * @gfp: context flags
 *
 * This function is used in AP mode (only!) to inform userspace that
 * a spurious class 3 frame was received, to be able to deauth the
 * sender.
 * Return: %true if the frame was passed to userspace (or this failed
 * for a reason other than not having a subscription.)
 */
bool cfg80211_rx_spurious_frame(struct net_device *dev,
				const u8 *addr, gfp_t gfp);

/**
 * cfg80211_rx_unexpected_4addr_frame - inform about unexpected WDS frame
 * @dev: The device the frame matched to
 * @addr: the transmitter address
 * @gfp: context flags
 *
 * This function is used in AP mode (only!) to inform userspace that
 * an associated station sent a 4addr frame but that wasn't expected.
 * It is allowed and desirable to send this event only once for each
 * station to avoid event flooding.
 * Return: %true if the frame was passed to userspace (or this failed
 * for a reason other than not having a subscription.)
 */
bool cfg80211_rx_unexpected_4addr_frame(struct net_device *dev,
					const u8 *addr, gfp_t gfp);

/**
 * cfg80211_probe_status - notify userspace about probe status
 * @dev: the device the probe was sent on
 * @addr: the address of the peer
 * @cookie: the cookie filled in @probe_client previously
 * @acked: indicates whether probe was acked or not
 * @ack_signal: signal strength (in dBm) of the ACK frame.
 * @is_valid_ack_signal: indicates the ack_signal is valid or not.
 * @gfp: allocation flags
 */
void cfg80211_probe_status(struct net_device *dev, const u8 *addr,
			   u64 cookie, bool acked, s32 ack_signal,
			   bool is_valid_ack_signal, gfp_t gfp);

/**
 * cfg80211_report_obss_beacon_khz - report beacon from other APs
 * @wiphy: The wiphy that received the beacon
 * @frame: the frame
 * @len: length of the frame
 * @freq: frequency the frame was received on in KHz
 * @sig_dbm: signal strength in dBm, or 0 if unknown
 *
 * Use this function to report to userspace when a beacon was
 * received. It is not useful to call this when there is no
 * netdev that is in AP/GO mode.
 */
void cfg80211_report_obss_beacon_khz(struct wiphy *wiphy, const u8 *frame,
				     size_t len, int freq, int sig_dbm);

/**
 * cfg80211_report_obss_beacon - report beacon from other APs
 * @wiphy: The wiphy that received the beacon
 * @frame: the frame
 * @len: length of the frame
 * @freq: frequency the frame was received on
 * @sig_dbm: signal strength in dBm, or 0 if unknown
 *
 * Use this function to report to userspace when a beacon was
 * received. It is not useful to call this when there is no
 * netdev that is in AP/GO mode.
 */
static inline void cfg80211_report_obss_beacon(struct wiphy *wiphy,
					       const u8 *frame, size_t len,
					       int freq, int sig_dbm)
{
	cfg80211_report_obss_beacon_khz(wiphy, frame, len, MHZ_TO_KHZ(freq),
					sig_dbm);
}

/**
 * struct cfg80211_beaconing_check_config - beacon check configuration
 * @iftype: the interface type to check for
 * @relax: allow IR-relaxation conditions to apply (e.g. another
 *	interface connected already on the same channel)
 *	NOTE: If this is set, wiphy mutex must be held.
 * @reg_power: &enum ieee80211_ap_reg_power value indicating the
 *	advertised/used 6 GHz regulatory power setting
 */
struct cfg80211_beaconing_check_config {
	enum nl80211_iftype iftype;
	enum ieee80211_ap_reg_power reg_power;
	bool relax;
};

/**
 * cfg80211_reg_check_beaconing - check if beaconing is allowed
 * @wiphy: the wiphy
 * @chandef: the channel definition
 * @cfg: additional parameters for the checking
 *
 * Return: %true if there is no secondary channel or the secondary channel(s)
 * can be used for beaconing (i.e. is not a radar channel etc.)
 */
bool cfg80211_reg_check_beaconing(struct wiphy *wiphy,
				  struct cfg80211_chan_def *chandef,
				  struct cfg80211_beaconing_check_config *cfg);

/**
 * cfg80211_reg_can_beacon - check if beaconing is allowed
 * @wiphy: the wiphy
 * @chandef: the channel definition
 * @iftype: interface type
 *
 * Return: %true if there is no secondary channel or the secondary channel(s)
 * can be used for beaconing (i.e. is not a radar channel etc.)
 */
static inline bool
cfg80211_reg_can_beacon(struct wiphy *wiphy,
			struct cfg80211_chan_def *chandef,
			enum nl80211_iftype iftype)
{
	struct cfg80211_beaconing_check_config config = {
		.iftype = iftype,
	};

	return cfg80211_reg_check_beaconing(wiphy, chandef, &config);
}

/**
 * cfg80211_reg_can_beacon_relax - check if beaconing is allowed with relaxation
 * @wiphy: the wiphy
 * @chandef: the channel definition
 * @iftype: interface type
 *
 * Return: %true if there is no secondary channel or the secondary channel(s)
 * can be used for beaconing (i.e. is not a radar channel etc.). This version
 * also checks if IR-relaxation conditions apply, to allow beaconing under
 * more permissive conditions.
 *
 * Context: Requires the wiphy mutex to be held.
 */
static inline bool
cfg80211_reg_can_beacon_relax(struct wiphy *wiphy,
			      struct cfg80211_chan_def *chandef,
			      enum nl80211_iftype iftype)
{
	struct cfg80211_beaconing_check_config config = {
		.iftype = iftype,
		.relax = true,
	};

	return cfg80211_reg_check_beaconing(wiphy, chandef, &config);
}

/**
 * cfg80211_ch_switch_notify - update wdev channel and notify userspace
 * @dev: the device which switched channels
 * @chandef: the new channel definition
 * @link_id: the link ID for MLO, must be 0 for non-MLO
 *
 * Caller must hold wiphy mutex, therefore must only be called from sleepable
 * driver context!
 */
void cfg80211_ch_switch_notify(struct net_device *dev,
			       struct cfg80211_chan_def *chandef,
			       unsigned int link_id);

/**
 * cfg80211_ch_switch_started_notify - notify channel switch start
 * @dev: the device on which the channel switch started
 * @chandef: the future channel definition
 * @link_id: the link ID for MLO, must be 0 for non-MLO
 * @count: the number of TBTTs until the channel switch happens
 * @quiet: whether or not immediate quiet was requested by the AP
 *
 * Inform the userspace about the channel switch that has just
 * started, so that it can take appropriate actions (eg. starting
 * channel switch on other vifs), if necessary.
 */
void cfg80211_ch_switch_started_notify(struct net_device *dev,
				       struct cfg80211_chan_def *chandef,
				       unsigned int link_id, u8 count,
				       bool quiet);

/**
 * ieee80211_operating_class_to_band - convert operating class to band
 *
 * @operating_class: the operating class to convert
 * @band: band pointer to fill
 *
 * Return: %true if the conversion was successful, %false otherwise.
 */
bool ieee80211_operating_class_to_band(u8 operating_class,
				       enum nl80211_band *band);

/**
 * ieee80211_operating_class_to_chandef - convert operating class to chandef
 *
 * @operating_class: the operating class to convert
 * @chan: the ieee80211_channel to convert
 * @chandef: a pointer to the resulting chandef
 *
 * Return: %true if the conversion was successful, %false otherwise.
 */
bool ieee80211_operating_class_to_chandef(u8 operating_class,
					  struct ieee80211_channel *chan,
					  struct cfg80211_chan_def *chandef);

/**
 * ieee80211_chandef_to_operating_class - convert chandef to operation class
 *
 * @chandef: the chandef to convert
 * @op_class: a pointer to the resulting operating class
 *
 * Return: %true if the conversion was successful, %false otherwise.
 */
bool ieee80211_chandef_to_operating_class(struct cfg80211_chan_def *chandef,
					  u8 *op_class);

/**
 * ieee80211_chandef_to_khz - convert chandef to frequency in KHz
 *
 * @chandef: the chandef to convert
 *
 * Return: the center frequency of chandef (1st segment) in KHz.
 */
static inline u32
ieee80211_chandef_to_khz(const struct cfg80211_chan_def *chandef)
{
	return MHZ_TO_KHZ(chandef->center_freq1) + chandef->freq1_offset;
}

/**
 * cfg80211_tdls_oper_request - request userspace to perform TDLS operation
 * @dev: the device on which the operation is requested
 * @peer: the MAC address of the peer device
 * @oper: the requested TDLS operation (NL80211_TDLS_SETUP or
 *	NL80211_TDLS_TEARDOWN)
 * @reason_code: the reason code for teardown request
 * @gfp: allocation flags
 *
 * This function is used to request userspace to perform TDLS operation that
 * requires knowledge of keys, i.e., link setup or teardown when the AP
 * connection uses encryption. This is optional mechanism for the driver to use
 * if it can automatically determine when a TDLS link could be useful (e.g.,
 * based on traffic and signal strength for a peer).
 */
void cfg80211_tdls_oper_request(struct net_device *dev, const u8 *peer,
				enum nl80211_tdls_operation oper,
				u16 reason_code, gfp_t gfp);

/**
 * cfg80211_calculate_bitrate - calculate actual bitrate (in 100Kbps units)
 * @rate: given rate_info to calculate bitrate from
 *
 * Return: calculated bitrate
 */
u32 cfg80211_calculate_bitrate(struct rate_info *rate);

/**
 * cfg80211_unregister_wdev - remove the given wdev
 * @wdev: struct wireless_dev to remove
 *
 * This function removes the device so it can no longer be used. It is necessary
 * to call this function even when cfg80211 requests the removal of the device
 * by calling the del_virtual_intf() callback. The function must also be called
 * when the driver wishes to unregister the wdev, e.g. when the hardware device
 * is unbound from the driver.
 *
 * Context: Requires the RTNL and wiphy mutex to be held.
 */
void cfg80211_unregister_wdev(struct wireless_dev *wdev);

/**
 * cfg80211_register_netdevice - register the given netdev
 * @dev: the netdev to register
 *
 * Note: In contexts coming from cfg80211 callbacks, you must call this rather
 * than register_netdevice(), unregister_netdev() is impossible as the RTNL is
 * held. Otherwise, both register_netdevice() and register_netdev() are usable
 * instead as well.
 *
 * Context: Requires the RTNL and wiphy mutex to be held.
 *
 * Return: 0 on success. Non-zero on error.
 */
int cfg80211_register_netdevice(struct net_device *dev);

/**
 * cfg80211_unregister_netdevice - unregister the given netdev
 * @dev: the netdev to register
 *
 * Note: In contexts coming from cfg80211 callbacks, you must call this rather
 * than unregister_netdevice(), unregister_netdev() is impossible as the RTNL
 * is held. Otherwise, both unregister_netdevice() and unregister_netdev() are
 * usable instead as well.
 *
 * Context: Requires the RTNL and wiphy mutex to be held.
 */
static inline void cfg80211_unregister_netdevice(struct net_device *dev)
{
#if IS_ENABLED(CONFIG_CFG80211)
	cfg80211_unregister_wdev(dev->ieee80211_ptr);
#endif
}

/**
 * struct cfg80211_ft_event_params - FT Information Elements
 * @ies: FT IEs
 * @ies_len: length of the FT IE in bytes
 * @target_ap: target AP's MAC address
 * @ric_ies: RIC IE
 * @ric_ies_len: length of the RIC IE in bytes
 */
struct cfg80211_ft_event_params {
	const u8 *ies;
	size_t ies_len;
	const u8 *target_ap;
	const u8 *ric_ies;
	size_t ric_ies_len;
};

/**
 * cfg80211_ft_event - notify userspace about FT IE and RIC IE
 * @netdev: network device
 * @ft_event: IE information
 */
void cfg80211_ft_event(struct net_device *netdev,
		       struct cfg80211_ft_event_params *ft_event);

/**
 * cfg80211_get_p2p_attr - find and copy a P2P attribute from IE buffer
 * @ies: the input IE buffer
 * @len: the input length
 * @attr: the attribute ID to find
 * @buf: output buffer, can be %NULL if the data isn't needed, e.g.
 *	if the function is only called to get the needed buffer size
 * @bufsize: size of the output buffer
 *
 * The function finds a given P2P attribute in the (vendor) IEs and
 * copies its contents to the given buffer.
 *
 * Return: A negative error code (-%EILSEQ or -%ENOENT) if the data is
 * malformed or the attribute can't be found (respectively), or the
 * length of the found attribute (which can be zero).
 */
int cfg80211_get_p2p_attr(const u8 *ies, unsigned int len,
			  enum ieee80211_p2p_attr_id attr,
			  u8 *buf, unsigned int bufsize);

/**
 * ieee80211_ie_split_ric - split an IE buffer according to ordering (with RIC)
 * @ies: the IE buffer
 * @ielen: the length of the IE buffer
 * @ids: an array with element IDs that are allowed before
 *	the split. A WLAN_EID_EXTENSION value means that the next
 *	EID in the list is a sub-element of the EXTENSION IE.
 * @n_ids: the size of the element ID array
 * @after_ric: array IE types that come after the RIC element
 * @n_after_ric: size of the @after_ric array
 * @offset: offset where to start splitting in the buffer
 *
 * This function splits an IE buffer by updating the @offset
 * variable to point to the location where the buffer should be
 * split.
 *
 * It assumes that the given IE buffer is well-formed, this
 * has to be guaranteed by the caller!
 *
 * It also assumes that the IEs in the buffer are ordered
 * correctly, if not the result of using this function will not
 * be ordered correctly either, i.e. it does no reordering.
 *
 * Return: The offset where the next part of the buffer starts, which
 * may be @ielen if the entire (remainder) of the buffer should be
 * used.
 */
size_t ieee80211_ie_split_ric(const u8 *ies, size_t ielen,
			      const u8 *ids, int n_ids,
			      const u8 *after_ric, int n_after_ric,
			      size_t offset);

/**
 * ieee80211_ie_split - split an IE buffer according to ordering
 * @ies: the IE buffer
 * @ielen: the length of the IE buffer
 * @ids: an array with element IDs that are allowed before
 *	the split. A WLAN_EID_EXTENSION value means that the next
 *	EID in the list is a sub-element of the EXTENSION IE.
 * @n_ids: the size of the element ID array
 * @offset: offset where to start splitting in the buffer
 *
 * This function splits an IE buffer by updating the @offset
 * variable to point to the location where the buffer should be
 * split.
 *
 * It assumes that the given IE buffer is well-formed, this
 * has to be guaranteed by the caller!
 *
 * It also assumes that the IEs in the buffer are ordered
 * correctly, if not the result of using this function will not
 * be ordered correctly either, i.e. it does no reordering.
 *
 * Return: The offset where the next part of the buffer starts, which
 * may be @ielen if the entire (remainder) of the buffer should be
 * used.
 */
static inline size_t ieee80211_ie_split(const u8 *ies, size_t ielen,
					const u8 *ids, int n_ids, size_t offset)
{
	return ieee80211_ie_split_ric(ies, ielen, ids, n_ids, NULL, 0, offset);
}

/**
 * ieee80211_fragment_element - fragment the last element in skb
 * @skb: The skbuf that the element was added to
 * @len_pos: Pointer to length of the element to fragment
 * @frag_id: The element ID to use for fragments
 *
 * This function fragments all data after @len_pos, adding fragmentation
 * elements with the given ID as appropriate. The SKB will grow in size
 * accordingly.
 */
void ieee80211_fragment_element(struct sk_buff *skb, u8 *len_pos, u8 frag_id);

/**
 * cfg80211_report_wowlan_wakeup - report wakeup from WoWLAN
 * @wdev: the wireless device reporting the wakeup
 * @wakeup: the wakeup report
 * @gfp: allocation flags
 *
 * This function reports that the given device woke up. If it
 * caused the wakeup, report the reason(s), otherwise you may
 * pass %NULL as the @wakeup parameter to advertise that something
 * else caused the wakeup.
 */
void cfg80211_report_wowlan_wakeup(struct wireless_dev *wdev,
				   struct cfg80211_wowlan_wakeup *wakeup,
				   gfp_t gfp);

/**
 * cfg80211_crit_proto_stopped() - indicate critical protocol stopped by driver.
 *
 * @wdev: the wireless device for which critical protocol is stopped.
 * @gfp: allocation flags
 *
 * This function can be called by the driver to indicate it has reverted
 * operation back to normal. One reason could be that the duration given
 * by .crit_proto_start() has expired.
 */
void cfg80211_crit_proto_stopped(struct wireless_dev *wdev, gfp_t gfp);

/**
 * ieee80211_get_num_supported_channels - get number of channels device has
 * @wiphy: the wiphy
 *
 * Return: the number of channels supported by the device.
 */
unsigned int ieee80211_get_num_supported_channels(struct wiphy *wiphy);

/**
 * cfg80211_check_combinations - check interface combinations
 *
 * @wiphy: the wiphy
 * @params: the interface combinations parameter
 *
 * This function can be called by the driver to check whether a
 * combination of interfaces and their types are allowed according to
 * the interface combinations.
 *
 * Return: 0 if combinations are allowed. Non-zero on error.
 */
int cfg80211_check_combinations(struct wiphy *wiphy,
				struct iface_combination_params *params);

/**
 * cfg80211_iter_combinations - iterate over matching combinations
 *
 * @wiphy: the wiphy
 * @params: the interface combinations parameter
 * @iter: function to call for each matching combination
 * @data: pointer to pass to iter function
 *
 * This function can be called by the driver to check what possible
 * combinations it fits in at a given moment, e.g. for channel switching
 * purposes.
 *
 * Return: 0 on success. Non-zero on error.
 */
int cfg80211_iter_combinations(struct wiphy *wiphy,
			       struct iface_combination_params *params,
			       void (*iter)(const struct ieee80211_iface_combination *c,
					    void *data),
			       void *data);

/**
 * cfg80211_stop_iface - trigger interface disconnection
 *
 * @wiphy: the wiphy
 * @wdev: wireless device
 * @gfp: context flags
 *
 * Trigger interface to be stopped as if AP was stopped, IBSS/mesh left, STA
 * disconnected.
 *
 * Note: This doesn't need any locks and is asynchronous.
 */
void cfg80211_stop_iface(struct wiphy *wiphy, struct wireless_dev *wdev,
			 gfp_t gfp);

/**
 * cfg80211_shutdown_all_interfaces - shut down all interfaces for a wiphy
 * @wiphy: the wiphy to shut down
 *
 * This function shuts down all interfaces belonging to this wiphy by
 * calling dev_close() (and treating non-netdev interfaces as needed).
 * It shouldn't really be used unless there are some fatal device errors
 * that really can't be recovered in any other way.
 *
 * Callers must hold the RTNL and be able to deal with callbacks into
 * the driver while the function is running.
 */
void cfg80211_shutdown_all_interfaces(struct wiphy *wiphy);

/**
 * wiphy_ext_feature_set - set the extended feature flag
 *
 * @wiphy: the wiphy to modify.
 * @ftidx: extended feature bit index.
 *
 * The extended features are flagged in multiple bytes (see
 * &struct wiphy.@ext_features)
 */
static inline void wiphy_ext_feature_set(struct wiphy *wiphy,
					 enum nl80211_ext_feature_index ftidx)
{
	u8 *ft_byte;

	ft_byte = &wiphy->ext_features[ftidx / 8];
	*ft_byte |= BIT(ftidx % 8);
}

/**
 * wiphy_ext_feature_isset - check the extended feature flag
 *
 * @wiphy: the wiphy to modify.
 * @ftidx: extended feature bit index.
 *
 * The extended features are flagged in multiple bytes (see
 * &struct wiphy.@ext_features)
 *
 * Return: %true if extended feature flag is set, %false otherwise
 */
static inline bool
wiphy_ext_feature_isset(struct wiphy *wiphy,
			enum nl80211_ext_feature_index ftidx)
{
	u8 ft_byte;

	ft_byte = wiphy->ext_features[ftidx / 8];
	return (ft_byte & BIT(ftidx % 8)) != 0;
}

/**
 * cfg80211_free_nan_func - free NAN function
 * @f: NAN function that should be freed
 *
 * Frees all the NAN function and all it's allocated members.
 */
void cfg80211_free_nan_func(struct cfg80211_nan_func *f);

/**
 * struct cfg80211_nan_match_params - NAN match parameters
 * @type: the type of the function that triggered a match. If it is
 *	 %NL80211_NAN_FUNC_SUBSCRIBE it means that we replied to a subscriber.
 *	 If it is %NL80211_NAN_FUNC_PUBLISH, it means that we got a discovery
 *	 result.
 *	 If it is %NL80211_NAN_FUNC_FOLLOW_UP, we received a follow up.
 * @inst_id: the local instance id
 * @peer_inst_id: the instance id of the peer's function
 * @addr: the MAC address of the peer
 * @info_len: the length of the &info
 * @info: the Service Specific Info from the peer (if any)
 * @cookie: unique identifier of the corresponding function
 */
struct cfg80211_nan_match_params {
	enum nl80211_nan_function_type type;
	u8 inst_id;
	u8 peer_inst_id;
	const u8 *addr;
	u8 info_len;
	const u8 *info;
	u64 cookie;
};

/**
 * cfg80211_nan_match - report a match for a NAN function.
 * @wdev: the wireless device reporting the match
 * @match: match notification parameters
 * @gfp: allocation flags
 *
 * This function reports that the a NAN function had a match. This
 * can be a subscribe that had a match or a solicited publish that
 * was sent. It can also be a follow up that was received.
 */
void cfg80211_nan_match(struct wireless_dev *wdev,
			struct cfg80211_nan_match_params *match, gfp_t gfp);

/**
 * cfg80211_nan_func_terminated - notify about NAN function termination.
 *
 * @wdev: the wireless device reporting the match
 * @inst_id: the local instance id
 * @reason: termination reason (one of the NL80211_NAN_FUNC_TERM_REASON_*)
 * @cookie: unique NAN function identifier
 * @gfp: allocation flags
 *
 * This function reports that the a NAN function is terminated.
 */
void cfg80211_nan_func_terminated(struct wireless_dev *wdev,
				  u8 inst_id,
				  enum nl80211_nan_func_term_reason reason,
				  u64 cookie, gfp_t gfp);

/* ethtool helper */
void cfg80211_get_drvinfo(struct net_device *dev, struct ethtool_drvinfo *info);

/**
 * cfg80211_external_auth_request - userspace request for authentication
 * @netdev: network device
 * @params: External authentication parameters
 * @gfp: allocation flags
 * Returns: 0 on success, < 0 on error
 */
int cfg80211_external_auth_request(struct net_device *netdev,
				   struct cfg80211_external_auth_params *params,
				   gfp_t gfp);

/**
 * cfg80211_pmsr_report - report peer measurement result data
 * @wdev: the wireless device reporting the measurement
 * @req: the original measurement request
 * @result: the result data
 * @gfp: allocation flags
 */
void cfg80211_pmsr_report(struct wireless_dev *wdev,
			  struct cfg80211_pmsr_request *req,
			  struct cfg80211_pmsr_result *result,
			  gfp_t gfp);

/**
 * cfg80211_pmsr_complete - report peer measurement completed
 * @wdev: the wireless device reporting the measurement
 * @req: the original measurement request
 * @gfp: allocation flags
 *
 * Report that the entire measurement completed, after this
 * the request pointer will no longer be valid.
 */
void cfg80211_pmsr_complete(struct wireless_dev *wdev,
			    struct cfg80211_pmsr_request *req,
			    gfp_t gfp);

/**
 * cfg80211_iftype_allowed - check whether the interface can be allowed
 * @wiphy: the wiphy
 * @iftype: interface type
 * @is_4addr: use_4addr flag, must be '0' when check_swif is '1'
 * @check_swif: check iftype against software interfaces
 *
 * Check whether the interface is allowed to operate; additionally, this API
 * can be used to check iftype against the software interfaces when
 * check_swif is '1'.
 *
 * Return: %true if allowed, %false otherwise
 */
bool cfg80211_iftype_allowed(struct wiphy *wiphy, enum nl80211_iftype iftype,
			     bool is_4addr, u8 check_swif);


/**
 * cfg80211_assoc_comeback - notification of association that was
 * temporarily rejected with a comeback
 * @netdev: network device
 * @ap_addr: AP (MLD) address that rejected the association
 * @timeout: timeout interval value TUs.
 *
 * this function may sleep. the caller must hold the corresponding wdev's mutex.
 */
void cfg80211_assoc_comeback(struct net_device *netdev,
			     const u8 *ap_addr, u32 timeout);

/* Logging, debugging and troubleshooting/diagnostic helpers. */

/* wiphy_printk helpers, similar to dev_printk */

#define wiphy_printk(level, wiphy, format, args...)		\
	dev_printk(level, &(wiphy)->dev, format, ##args)
#define wiphy_emerg(wiphy, format, args...)			\
	dev_emerg(&(wiphy)->dev, format, ##args)
#define wiphy_alert(wiphy, format, args...)			\
	dev_alert(&(wiphy)->dev, format, ##args)
#define wiphy_crit(wiphy, format, args...)			\
	dev_crit(&(wiphy)->dev, format, ##args)
#define wiphy_err(wiphy, format, args...)			\
	dev_err(&(wiphy)->dev, format, ##args)
#define wiphy_warn(wiphy, format, args...)			\
	dev_warn(&(wiphy)->dev, format, ##args)
#define wiphy_notice(wiphy, format, args...)			\
	dev_notice(&(wiphy)->dev, format, ##args)
#define wiphy_info(wiphy, format, args...)			\
	dev_info(&(wiphy)->dev, format, ##args)
#define wiphy_info_once(wiphy, format, args...)			\
	dev_info_once(&(wiphy)->dev, format, ##args)

#define wiphy_err_ratelimited(wiphy, format, args...)		\
	dev_err_ratelimited(&(wiphy)->dev, format, ##args)
#define wiphy_warn_ratelimited(wiphy, format, args...)		\
	dev_warn_ratelimited(&(wiphy)->dev, format, ##args)

#define wiphy_debug(wiphy, format, args...)			\
	wiphy_printk(KERN_DEBUG, wiphy, format, ##args)

#define wiphy_dbg(wiphy, format, args...)			\
	dev_dbg(&(wiphy)->dev, format, ##args)

#if defined(VERBOSE_DEBUG)
#define wiphy_vdbg	wiphy_dbg
#else
#define wiphy_vdbg(wiphy, format, args...)				\
({									\
	if (0)								\
		wiphy_printk(KERN_DEBUG, wiphy, format, ##args);	\
	0;								\
})
#endif

/*
 * wiphy_WARN() acts like wiphy_printk(), but with the key difference
 * of using a WARN/WARN_ON to get the message out, including the
 * file/line information and a backtrace.
 */
#define wiphy_WARN(wiphy, format, args...)			\
	WARN(1, "wiphy: %s\n" format, wiphy_name(wiphy), ##args);

/**
 * cfg80211_update_owe_info_event - Notify the peer's OWE info to user space
 * @netdev: network device
 * @owe_info: peer's owe info
 * @gfp: allocation flags
 */
void cfg80211_update_owe_info_event(struct net_device *netdev,
				    struct cfg80211_update_owe_info *owe_info,
				    gfp_t gfp);

/**
 * cfg80211_bss_flush - resets all the scan entries
 * @wiphy: the wiphy
 */
void cfg80211_bss_flush(struct wiphy *wiphy);

/**
 * cfg80211_bss_color_notify - notify about bss color event
 * @dev: network device
 * @cmd: the actual event we want to notify
 * @count: the number of TBTTs until the color change happens
 * @color_bitmap: representations of the colors that the local BSS is aware of
 * @link_id: valid link_id in case of MLO or 0 for non-MLO.
 *
 * Return: 0 on success. Non-zero on error.
 */
int cfg80211_bss_color_notify(struct net_device *dev,
			      enum nl80211_commands cmd, u8 count,
			      u64 color_bitmap, u8 link_id);

/**
 * cfg80211_obss_color_collision_notify - notify about bss color collision
 * @dev: network device
 * @color_bitmap: representations of the colors that the local BSS is aware of
 * @link_id: valid link_id in case of MLO or 0 for non-MLO.
 *
 * Return: 0 on success. Non-zero on error.
 */
static inline int cfg80211_obss_color_collision_notify(struct net_device *dev,
						       u64 color_bitmap,
						       u8 link_id)
{
	return cfg80211_bss_color_notify(dev, NL80211_CMD_OBSS_COLOR_COLLISION,
					 0, color_bitmap, link_id);
}

/**
 * cfg80211_color_change_started_notify - notify color change start
 * @dev: the device on which the color is switched
 * @count: the number of TBTTs until the color change happens
 * @link_id: valid link_id in case of MLO or 0 for non-MLO.
 *
 * Inform the userspace about the color change that has started.
 *
 * Return: 0 on success. Non-zero on error.
 */
static inline int cfg80211_color_change_started_notify(struct net_device *dev,
						       u8 count, u8 link_id)
{
	return cfg80211_bss_color_notify(dev, NL80211_CMD_COLOR_CHANGE_STARTED,
					 count, 0, link_id);
}

/**
 * cfg80211_color_change_aborted_notify - notify color change abort
 * @dev: the device on which the color is switched
 * @link_id: valid link_id in case of MLO or 0 for non-MLO.
 *
 * Inform the userspace about the color change that has aborted.
 *
 * Return: 0 on success. Non-zero on error.
 */
static inline int cfg80211_color_change_aborted_notify(struct net_device *dev,
						       u8 link_id)
{
	return cfg80211_bss_color_notify(dev, NL80211_CMD_COLOR_CHANGE_ABORTED,
					 0, 0, link_id);
}

/**
 * cfg80211_color_change_notify - notify color change completion
 * @dev: the device on which the color was switched
 * @link_id: valid link_id in case of MLO or 0 for non-MLO.
 *
 * Inform the userspace about the color change that has completed.
 *
 * Return: 0 on success. Non-zero on error.
 */
static inline int cfg80211_color_change_notify(struct net_device *dev,
					       u8 link_id)
{
	return cfg80211_bss_color_notify(dev,
					 NL80211_CMD_COLOR_CHANGE_COMPLETED,
					 0, 0, link_id);
}

/**
 * cfg80211_links_removed - Notify about removed STA MLD setup links.
 * @dev: network device.
 * @link_mask: BIT mask of removed STA MLD setup link IDs.
 *
 * Inform cfg80211 and the userspace about removed STA MLD setup links due to
 * AP MLD removing the corresponding affiliated APs with Multi-Link
 * reconfiguration. Note that it's not valid to remove all links, in this
 * case disconnect instead.
 * Also note that the wdev mutex must be held.
 */
void cfg80211_links_removed(struct net_device *dev, u16 link_mask);

/**
 * struct cfg80211_mlo_reconf_done_data - MLO reconfiguration data
 * @buf: MLO Reconfiguration Response frame (header + body)
 * @len: length of the frame data
 * @added_links: BIT mask of links successfully added to the association
 * @links: per-link information indexed by link ID
 * @links.bss: the BSS that MLO reconfiguration was requested for, ownership of
 *      the pointer moves to cfg80211 in the call to
 *      cfg80211_mlo_reconf_add_done().
 *
 * The BSS pointer must be set for each link for which 'add' operation was
 * requested in the assoc_ml_reconf callback.
 */
struct cfg80211_mlo_reconf_done_data {
	const u8 *buf;
	size_t len;
	u16 added_links;
	struct {
		struct cfg80211_bss *bss;
		u8 *addr;
	} links[IEEE80211_MLD_MAX_NUM_LINKS];
};

/**
 * cfg80211_mlo_reconf_add_done - Notify about MLO reconfiguration result
 * @dev: network device.
 * @data: MLO reconfiguration done data, &struct cfg80211_mlo_reconf_done_data
 *
 * Inform cfg80211 and the userspace that processing of ML reconfiguration
 * request to add links to the association is done.
 */
void cfg80211_mlo_reconf_add_done(struct net_device *dev,
				  struct cfg80211_mlo_reconf_done_data *data);

/**
 * cfg80211_schedule_channels_check - schedule regulatory check if needed
 * @wdev: the wireless device to check
 *
 * In case the device supports NO_IR or DFS relaxations, schedule regulatory
 * channels check, as previous concurrent operation conditions may not
 * hold anymore.
 */
void cfg80211_schedule_channels_check(struct wireless_dev *wdev);

/**
 * cfg80211_epcs_changed - Notify about a change in EPCS state
 * @netdev: the wireless device whose EPCS state changed
 * @enabled: set to true if EPCS was enabled, otherwise set to false.
 */
void cfg80211_epcs_changed(struct net_device *netdev, bool enabled);

#ifdef CONFIG_CFG80211_DEBUGFS
/**
 * wiphy_locked_debugfs_read - do a locked read in debugfs
 * @wiphy: the wiphy to use
 * @file: the file being read
 * @buf: the buffer to fill and then read from
 * @bufsize: size of the buffer
 * @userbuf: the user buffer to copy to
 * @count: read count
 * @ppos: read position
 * @handler: the read handler to call (under wiphy lock)
 * @data: additional data to pass to the read handler
 *
 * Return: the number of characters read, or a negative errno
 */
ssize_t wiphy_locked_debugfs_read(struct wiphy *wiphy, struct file *file,
				  char *buf, size_t bufsize,
				  char __user *userbuf, size_t count,
				  loff_t *ppos,
				  ssize_t (*handler)(struct wiphy *wiphy,
						     struct file *file,
						     char *buf,
						     size_t bufsize,
						     void *data),
				  void *data);

/**
 * wiphy_locked_debugfs_write - do a locked write in debugfs
 * @wiphy: the wiphy to use
 * @file: the file being written to
 * @buf: the buffer to copy the user data to
 * @bufsize: size of the buffer
 * @userbuf: the user buffer to copy from
 * @count: read count
 * @handler: the write handler to call (under wiphy lock)
 * @data: additional data to pass to the write handler
 *
 * Return: the number of characters written, or a negative errno
 */
ssize_t wiphy_locked_debugfs_write(struct wiphy *wiphy, struct file *file,
				   char *buf, size_t bufsize,
				   const char __user *userbuf, size_t count,
				   ssize_t (*handler)(struct wiphy *wiphy,
						      struct file *file,
						      char *buf,
						      size_t count,
						      void *data),
				   void *data);
#endif

#endif /* __NET_CFG80211_H */<|MERGE_RESOLUTION|>--- conflicted
+++ resolved
@@ -131,33 +131,7 @@
  *	even if otherwise set to NO_IR.
  */
 enum ieee80211_channel_flags {
-<<<<<<< HEAD
 	/*标记此channel被禁用*/
-	IEEE80211_CHAN_DISABLED		= 1<<0,
-	IEEE80211_CHAN_NO_IR		= 1<<1,
-	IEEE80211_CHAN_PSD		= 1<<2,
-	IEEE80211_CHAN_RADAR		= 1<<3,
-	IEEE80211_CHAN_NO_HT40PLUS	= 1<<4,
-	IEEE80211_CHAN_NO_HT40MINUS	= 1<<5,
-	IEEE80211_CHAN_NO_OFDM		= 1<<6,
-	IEEE80211_CHAN_NO_80MHZ		= 1<<7,
-	IEEE80211_CHAN_NO_160MHZ	= 1<<8,
-	IEEE80211_CHAN_INDOOR_ONLY	= 1<<9,
-	IEEE80211_CHAN_IR_CONCURRENT	= 1<<10,
-	IEEE80211_CHAN_NO_20MHZ		= 1<<11,
-	IEEE80211_CHAN_NO_10MHZ		= 1<<12,
-	IEEE80211_CHAN_NO_HE		= 1<<13,
-	IEEE80211_CHAN_1MHZ		= 1<<14,
-	IEEE80211_CHAN_2MHZ		= 1<<15,
-	IEEE80211_CHAN_4MHZ		= 1<<16,
-	IEEE80211_CHAN_8MHZ		= 1<<17,
-	IEEE80211_CHAN_16MHZ		= 1<<18,
-	IEEE80211_CHAN_NO_320MHZ	= 1<<19,
-	IEEE80211_CHAN_NO_EHT		= 1<<20,
-	IEEE80211_CHAN_DFS_CONCURRENT	= 1<<21,
-	IEEE80211_CHAN_NO_UHB_VLP_CLIENT= 1<<22,
-	IEEE80211_CHAN_NO_UHB_AFC_CLIENT= 1<<23,
-=======
 	IEEE80211_CHAN_DISABLED			= BIT(0),
 	IEEE80211_CHAN_NO_IR			= BIT(1),
 	IEEE80211_CHAN_PSD			= BIT(2),
@@ -185,7 +159,6 @@
 	IEEE80211_CHAN_CAN_MONITOR		= BIT(24),
 	IEEE80211_CHAN_ALLOW_6GHZ_VLP_AP	= BIT(25),
 	IEEE80211_CHAN_ALLOW_20MHZ_ACTIVITY     = BIT(26),
->>>>>>> 155a3c00
 };
 
 #define IEEE80211_CHAN_NO_HT40 \
@@ -5878,13 +5851,10 @@
 
 	u16 hw_timestamp_max_peers;
 
-<<<<<<< HEAD
-	/*私有数据*/
-=======
 	int n_radio;
 	const struct wiphy_radio *radio;
 
->>>>>>> 155a3c00
+	/*私有数据*/
 	char priv[] __aligned(NETDEV_ALIGN);
 };
 
