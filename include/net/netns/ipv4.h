--- conflicted
+++ resolved
@@ -72,11 +72,7 @@
 
 	struct inet_peer_base	*peers;
 	struct sock  * __percpu	*tcp_sk;
-<<<<<<< HEAD
-	struct netns_frags	frags;//网络分片表
-=======
-	struct fqdir		*fqdir;
->>>>>>> 5f9e832c
+	struct fqdir		*fqdir;//网络分片表?
 #ifdef CONFIG_NETFILTER
 	struct xt_table		*iptable_filter;//natfilter的filter表
 	struct xt_table		*iptable_mangle;//mangle表
