/* SPDX-License-Identifier: GPL-2.0 */
/*
 * ipv4 in net namespaces
 */

#ifndef __NETNS_IPV4_H__
#define __NETNS_IPV4_H__

#include <linux/uidgid.h>
#include <net/inet_frag.h>
#include <linux/rcupdate.h>
#include <linux/seqlock.h>
#include <linux/siphash.h>

struct ctl_table_header;
struct ipv4_devconf;
struct fib_rules_ops;
struct hlist_head;
struct fib_table;
struct sock;
struct local_ports {
	u32		range;	/* high << 16 | low */
	bool		warned;
};

struct ping_group_range {
	seqlock_t	lock;
	kgid_t		range[2];
};

struct inet_hashinfo;

struct inet_timewait_death_row {
	refcount_t		tw_refcount;

	/* Padding to avoid false sharing, tw_refcount can be often written */
	struct inet_hashinfo 	*hashinfo ____cacheline_aligned_in_smp;
	int			sysctl_max_tw_buckets;
};

struct tcp_fastopen_context;

#ifdef CONFIG_IP_ROUTE_MULTIPATH
struct sysctl_fib_multipath_hash_seed {
	u32 user_seed;
	u32 mp_seed;
};
#endif

struct udp_tunnel_gro {
	struct sock __rcu *sk;
	struct hlist_head list;
};

struct netns_ipv4 {
	/* Cacheline organization can be found documented in
	 * Documentation/networking/net_cachelines/netns_ipv4_sysctl.rst.
	 * Please update the document when adding new fields.
	 */

	/* TX readonly hotpath cache lines */
	__cacheline_group_begin(netns_ipv4_read_tx);
	u8 sysctl_tcp_early_retrans;
	u8 sysctl_tcp_tso_win_divisor;
	u8 sysctl_tcp_tso_rtt_log;
	u8 sysctl_tcp_autocorking;
	int sysctl_tcp_min_snd_mss;
	unsigned int sysctl_tcp_notsent_lowat;
	int sysctl_tcp_limit_output_bytes;
	int sysctl_tcp_min_rtt_wlen;
	int sysctl_tcp_wmem[3];
	u8 sysctl_ip_fwd_use_pmtu;
	__cacheline_group_end(netns_ipv4_read_tx);

	/* TXRX readonly hotpath cache lines */
	__cacheline_group_begin(netns_ipv4_read_txrx);
	u8 sysctl_tcp_moderate_rcvbuf;
	__cacheline_group_end(netns_ipv4_read_txrx);

	/* RX readonly hotpath cache line */
	__cacheline_group_begin(netns_ipv4_read_rx);
	u8 sysctl_ip_early_demux;
	u8 sysctl_tcp_early_demux;
	u8 sysctl_tcp_l3mdev_accept;
	/* 3 bytes hole, try to pack */
	int sysctl_tcp_reordering;
	int sysctl_tcp_rmem[3];
	__cacheline_group_end(netns_ipv4_read_rx);

	struct inet_timewait_death_row tcp_death_row;
	struct udp_table *udp_table;

#if IS_ENABLED(CONFIG_NET_UDP_TUNNEL)
	/* Not in a pernet subsys because need to be available at GRO stage */
	struct udp_tunnel_gro udp_tunnel_gro[2];
#endif

#ifdef CONFIG_SYSCTL
	struct ctl_table_header	*forw_hdr;
	struct ctl_table_header	*frags_hdr;
	struct ctl_table_header	*ipv4_hdr;
	struct ctl_table_header *route_hdr;
	struct ctl_table_header *xfrm4_hdr;
#endif
	/*ipv4设备配置*/
	struct ipv4_devconf	*devconf_all;
	//ipv4 def的默认配置
	struct ipv4_devconf	*devconf_dflt;
	struct ip_ra_chain __rcu *ra_chain;
	struct mutex		ra_mutex;
#ifdef CONFIG_IP_MULTIPLE_TABLES
	//ipv4策略路由规则操作集（例如fib4_rules_ops_template）
	struct fib_rules_ops	*rules_ops;
	/*main路由表*/
	struct fib_table __rcu	*fib_main;
	/*default路由表*/
	struct fib_table __rcu	*fib_default;
	unsigned int		fib_rules_require_fldissect;
	/*是否配置有策略路由规则*/
	bool			fib_has_custom_rules;
#endif
	/*local表中是否有用户添加的配置*/
	bool			fib_has_custom_local_routes;
	bool			fib_offload_disabled;
	u8			sysctl_tcp_shrink_window;
#ifdef CONFIG_IP_ROUTE_CLASSID
	/*fib中用户配置的tclassid数目*/
	atomic_t		fib_num_tclassid_users;
#endif
	//用于按table id查找对应的路由表
	struct hlist_head	*fib_table_hash;
	struct sock		*fibnl;
	struct hlist_head	*fib_info_hash;
	unsigned int		fib_info_hash_bits;
	unsigned int		fib_info_cnt;

	struct sock		*mc_autojoin_sk;

	struct inet_peer_base	*peers;
	struct fqdir		*fqdir;//网络分片表?

	u8 sysctl_icmp_echo_ignore_all;
	u8 sysctl_icmp_echo_enable_probe;
	u8 sysctl_icmp_echo_ignore_broadcasts;
	u8 sysctl_icmp_ignore_bogus_error_responses;
	u8 sysctl_icmp_errors_use_inbound_ifaddr;
	int sysctl_icmp_ratelimit;
	int sysctl_icmp_ratemask;
	int sysctl_icmp_msgs_per_sec;
	int sysctl_icmp_msgs_burst;
	atomic_t icmp_global_credit;
	u32 icmp_global_stamp;
	u32 ip_rt_min_pmtu;
	int ip_rt_mtu_expires;
	int ip_rt_min_advmss;

	struct local_ports ip_local_ports;/*本地可用ports范围*/

	u8 sysctl_tcp_ecn;
	u8 sysctl_tcp_ecn_fallback;

	u8 sysctl_ip_default_ttl;
	u8 sysctl_ip_no_pmtu_disc;
	u8 sysctl_ip_fwd_update_priority;
	u8 sysctl_ip_nonlocal_bind;
	u8 sysctl_ip_autobind_reuse;
	/* Shall we try to damage output packets if routing dev changes? */
	u8 sysctl_ip_dynaddr;
#ifdef CONFIG_NET_L3_MASTER_DEV
	u8 sysctl_raw_l3mdev_accept;
#endif
	u8 sysctl_udp_early_demux;

	u8 sysctl_nexthop_compat_mode;

	u8 sysctl_fwmark_reflect;
	u8 sysctl_tcp_fwmark_accept;
	u8 sysctl_tcp_mtu_probing;
	int sysctl_tcp_mtu_probe_floor;
	int sysctl_tcp_base_mss;
	int sysctl_tcp_probe_threshold;
	u32 sysctl_tcp_probe_interval;

	int sysctl_tcp_keepalive_time;
	int sysctl_tcp_keepalive_intvl;
	u8 sysctl_tcp_keepalive_probes;

	u8 sysctl_tcp_syn_retries;
	u8 sysctl_tcp_synack_retries;
	u8 sysctl_tcp_syncookies;
	u8 sysctl_tcp_migrate_req;
	u8 sysctl_tcp_comp_sack_nr;
	u8 sysctl_tcp_backlog_ack_defer;
	u8 sysctl_tcp_pingpong_thresh;

	u8 sysctl_tcp_retries1;
	u8 sysctl_tcp_retries2;
	u8 sysctl_tcp_orphan_retries;
	u8 sysctl_tcp_tw_reuse;
	unsigned int sysctl_tcp_tw_reuse_delay;
	int sysctl_tcp_fin_timeout;
	//配置是否开启tcp sack
	u8 sysctl_tcp_sack;
	//配置开启了tcp窗口扩大选项
	u8 sysctl_tcp_window_scaling;
<<<<<<< HEAD
	u8 sysctl_tcp_timestamps;/*配置是否开启时间签*/
=======
	u8 sysctl_tcp_timestamps;
	int sysctl_tcp_rto_min_us;
	int sysctl_tcp_rto_max_ms;
>>>>>>> 155a3c00
	u8 sysctl_tcp_recovery;
	u8 sysctl_tcp_thin_linear_timeouts;
	u8 sysctl_tcp_slow_start_after_idle;
	u8 sysctl_tcp_retrans_collapse;
	u8 sysctl_tcp_stdurg;
	u8 sysctl_tcp_rfc1337;
	u8 sysctl_tcp_abort_on_overflow;
	u8 sysctl_tcp_fack; /* obsolete */
	int sysctl_tcp_max_reordering;
	int sysctl_tcp_adv_win_scale; /* obsolete */
	u8 sysctl_tcp_dsack;
	u8 sysctl_tcp_app_win;
	u8 sysctl_tcp_frto;
	u8 sysctl_tcp_nometrics_save;
	u8 sysctl_tcp_no_ssthresh_metrics_save;
	u8 sysctl_tcp_workaround_signed_windows;
	int sysctl_tcp_challenge_ack_limit;
	u8 sysctl_tcp_min_tso_segs;
	u8 sysctl_tcp_reflect_tos;
	int sysctl_tcp_invalid_ratelimit;
	int sysctl_tcp_pacing_ss_ratio;
	int sysctl_tcp_pacing_ca_ratio;
	unsigned int sysctl_tcp_child_ehash_entries;
	unsigned long sysctl_tcp_comp_sack_delay_ns;
	unsigned long sysctl_tcp_comp_sack_slack_ns;
	int sysctl_max_syn_backlog;
	int sysctl_tcp_fastopen;
	/*设置默认拥塞控制算法*/
	const struct tcp_congestion_ops __rcu  *tcp_congestion_control;
	struct tcp_fastopen_context __rcu *tcp_fastopen_ctx;
	unsigned int sysctl_tcp_fastopen_blackhole_timeout;
	atomic_t tfo_active_disable_times;
	unsigned long tfo_active_disable_stamp;
	u32 tcp_challenge_timestamp;
	u32 tcp_challenge_count;
	u8 sysctl_tcp_plb_enabled;
	u8 sysctl_tcp_plb_idle_rehash_rounds;
	u8 sysctl_tcp_plb_rehash_rounds;
	u8 sysctl_tcp_plb_suspend_rto_sec;
	int sysctl_tcp_plb_cong_thresh;

	int sysctl_udp_wmem_min;
	int sysctl_udp_rmem_min;

	u8 sysctl_fib_notify_on_flag_change;
	u8 sysctl_tcp_syn_linear_timeouts;

#ifdef CONFIG_NET_L3_MASTER_DEV
	u8 sysctl_udp_l3mdev_accept;
#endif

	u8 sysctl_igmp_llm_reports;
	int sysctl_igmp_max_memberships;
	int sysctl_igmp_max_msf;
	int sysctl_igmp_qrv;

	struct ping_group_range ping_group_range;

	atomic_t dev_addr_genid;

	unsigned int sysctl_udp_child_hash_entries;

#ifdef CONFIG_SYSCTL
	unsigned long *sysctl_local_reserved_ports;
	int sysctl_ip_prot_sock;
#endif

#ifdef CONFIG_IP_MROUTE
#ifndef CONFIG_IP_MROUTE_MULTIPLE_TABLES
	struct mr_table		*mrt;
#else
	struct list_head	mr_tables;
	struct fib_rules_ops	*mr_rules_ops;
#endif
#endif
#ifdef CONFIG_IP_ROUTE_MULTIPATH
	struct sysctl_fib_multipath_hash_seed sysctl_fib_multipath_hash_seed;
	u32 sysctl_fib_multipath_hash_fields;
	u8 sysctl_fib_multipath_use_neigh;
	u8 sysctl_fib_multipath_hash_policy;
#endif

	struct fib_notifier_ops	*notifier_ops;
	unsigned int	fib_seq;	/* writes protected by rtnl_mutex */

	struct fib_notifier_ops	*ipmr_notifier_ops;
	unsigned int	ipmr_seq;	/* protected by rtnl_mutex */

	atomic_t	rt_genid;
<<<<<<< HEAD
	siphash_key_t	ip_id_key;/*ip层id生成使用的混杂hash*/
=======
	siphash_key_t	ip_id_key;
	struct hlist_head	*inet_addr_lst;
	struct delayed_work	addr_chk_work;
>>>>>>> 155a3c00
};

#endif<|MERGE_RESOLUTION|>--- conflicted
+++ resolved
@@ -203,13 +203,9 @@
 	u8 sysctl_tcp_sack;
 	//配置开启了tcp窗口扩大选项
 	u8 sysctl_tcp_window_scaling;
-<<<<<<< HEAD
 	u8 sysctl_tcp_timestamps;/*配置是否开启时间签*/
-=======
-	u8 sysctl_tcp_timestamps;
 	int sysctl_tcp_rto_min_us;
 	int sysctl_tcp_rto_max_ms;
->>>>>>> 155a3c00
 	u8 sysctl_tcp_recovery;
 	u8 sysctl_tcp_thin_linear_timeouts;
 	u8 sysctl_tcp_slow_start_after_idle;
@@ -299,13 +295,9 @@
 	unsigned int	ipmr_seq;	/* protected by rtnl_mutex */
 
 	atomic_t	rt_genid;
-<<<<<<< HEAD
 	siphash_key_t	ip_id_key;/*ip层id生成使用的混杂hash*/
-=======
-	siphash_key_t	ip_id_key;
 	struct hlist_head	*inet_addr_lst;
 	struct delayed_work	addr_chk_work;
->>>>>>> 155a3c00
 };
 
 #endif