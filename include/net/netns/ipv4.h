/* SPDX-License-Identifier: GPL-2.0 */
/*
 * ipv4 in net namespaces
 */

#ifndef __NETNS_IPV4_H__
#define __NETNS_IPV4_H__

#include <linux/uidgid.h>
#include <net/inet_frag.h>
#include <linux/rcupdate.h>
#include <linux/siphash.h>

struct ctl_table_header;
struct ipv4_devconf;
struct fib_rules_ops;
struct hlist_head;
struct fib_table;
struct sock;
struct local_ports {
	seqlock_t	lock;
	int		range[2];
	bool		warned;
};

struct ping_group_range {
	seqlock_t	lock;
	kgid_t		range[2];
};

struct inet_hashinfo;

struct inet_timewait_death_row {
	refcount_t		tw_refcount;

	struct inet_hashinfo 	*hashinfo ____cacheline_aligned_in_smp;
	int			sysctl_max_tw_buckets;
};

struct tcp_fastopen_context;

struct netns_ipv4 {
	struct inet_timewait_death_row *tcp_death_row;

#ifdef CONFIG_SYSCTL
	struct ctl_table_header	*forw_hdr;
	struct ctl_table_header	*frags_hdr;
	struct ctl_table_header	*ipv4_hdr;
	struct ctl_table_header *route_hdr;
	struct ctl_table_header *xfrm4_hdr;
#endif
	struct ipv4_devconf	*devconf_all;
	//ipv4 def的默认配置
	struct ipv4_devconf	*devconf_dflt;
	struct ip_ra_chain __rcu *ra_chain;
	struct mutex		ra_mutex;
#ifdef CONFIG_IP_MULTIPLE_TABLES
	//ipv4策略路由规则操作集（例如fib4_rules_ops_template）
	struct fib_rules_ops	*rules_ops;
	/*main路由表*/
	struct fib_table __rcu	*fib_main;
	/*default路由表*/
	struct fib_table __rcu	*fib_default;
	unsigned int		fib_rules_require_fldissect;
	/*是否配置有策略路由规则*/
	bool			fib_has_custom_rules;
#endif
	/*local表中是否有用户添加的配置*/
	bool			fib_has_custom_local_routes;
	bool			fib_offload_disabled;
#ifdef CONFIG_IP_ROUTE_CLASSID
<<<<<<< HEAD
	/*fib中用户配置的tclassid数目*/
	int			fib_num_tclassid_users;
=======
	atomic_t		fib_num_tclassid_users;
>>>>>>> 028192fe
#endif
	//用于按table id查找对应的路由表
	struct hlist_head	*fib_table_hash;
	struct sock		*fibnl;

	struct sock		*mc_autojoin_sk;

	struct inet_peer_base	*peers;
<<<<<<< HEAD
	struct sock  * __percpu	*tcp_sk;
	struct fqdir		*fqdir;//网络分片表?
=======
	struct fqdir		*fqdir;
>>>>>>> 028192fe

	u8 sysctl_icmp_echo_ignore_all;
	u8 sysctl_icmp_echo_enable_probe;
	u8 sysctl_icmp_echo_ignore_broadcasts;
	u8 sysctl_icmp_ignore_bogus_error_responses;
	u8 sysctl_icmp_errors_use_inbound_ifaddr;
	int sysctl_icmp_ratelimit;
	int sysctl_icmp_ratemask;

<<<<<<< HEAD
	struct local_ports ip_local_ports;/*本地可用ports范围*/
=======
	u32 ip_rt_min_pmtu;
	int ip_rt_mtu_expires;
	int ip_rt_min_advmss;

	struct local_ports ip_local_ports;
>>>>>>> 028192fe

	u8 sysctl_tcp_ecn;
	u8 sysctl_tcp_ecn_fallback;

	u8 sysctl_ip_default_ttl;
	u8 sysctl_ip_no_pmtu_disc;
	u8 sysctl_ip_fwd_use_pmtu;
	u8 sysctl_ip_fwd_update_priority;
	u8 sysctl_ip_nonlocal_bind;
	u8 sysctl_ip_autobind_reuse;
	/* Shall we try to damage output packets if routing dev changes? */
	u8 sysctl_ip_dynaddr;
	u8 sysctl_ip_early_demux;
#ifdef CONFIG_NET_L3_MASTER_DEV
	u8 sysctl_raw_l3mdev_accept;
#endif
	u8 sysctl_tcp_early_demux;
	u8 sysctl_udp_early_demux;

	u8 sysctl_nexthop_compat_mode;

	u8 sysctl_fwmark_reflect;
	u8 sysctl_tcp_fwmark_accept;
#ifdef CONFIG_NET_L3_MASTER_DEV
	u8 sysctl_tcp_l3mdev_accept;
#endif
	u8 sysctl_tcp_mtu_probing;
	int sysctl_tcp_mtu_probe_floor;
	int sysctl_tcp_base_mss;
	int sysctl_tcp_min_snd_mss;
	int sysctl_tcp_probe_threshold;
	u32 sysctl_tcp_probe_interval;

	int sysctl_tcp_keepalive_time;
	int sysctl_tcp_keepalive_intvl;
	u8 sysctl_tcp_keepalive_probes;

	u8 sysctl_tcp_syn_retries;
	u8 sysctl_tcp_synack_retries;
	u8 sysctl_tcp_syncookies;
	u8 sysctl_tcp_migrate_req;
	u8 sysctl_tcp_comp_sack_nr;
	int sysctl_tcp_reordering;
	u8 sysctl_tcp_retries1;
	u8 sysctl_tcp_retries2;
	u8 sysctl_tcp_orphan_retries;
	u8 sysctl_tcp_tw_reuse;
	int sysctl_tcp_fin_timeout;
	unsigned int sysctl_tcp_notsent_lowat;
	//是否开启tcp sack
	u8 sysctl_tcp_sack;
	//开启tcp窗口扩大选项
	u8 sysctl_tcp_window_scaling;
	u8 sysctl_tcp_timestamps;/*是否开启时间签*/
	u8 sysctl_tcp_early_retrans;
	u8 sysctl_tcp_recovery;
	u8 sysctl_tcp_thin_linear_timeouts;
	u8 sysctl_tcp_slow_start_after_idle;
	u8 sysctl_tcp_retrans_collapse;
	u8 sysctl_tcp_stdurg;
	u8 sysctl_tcp_rfc1337;
	u8 sysctl_tcp_abort_on_overflow;
	u8 sysctl_tcp_fack; /* obsolete */
	int sysctl_tcp_max_reordering;
	int sysctl_tcp_adv_win_scale;
	u8 sysctl_tcp_dsack;
	u8 sysctl_tcp_app_win;
	u8 sysctl_tcp_frto;
	u8 sysctl_tcp_nometrics_save;
	u8 sysctl_tcp_no_ssthresh_metrics_save;
	u8 sysctl_tcp_moderate_rcvbuf;
	u8 sysctl_tcp_tso_win_divisor;
	u8 sysctl_tcp_workaround_signed_windows;
	int sysctl_tcp_limit_output_bytes;
	int sysctl_tcp_challenge_ack_limit;
	int sysctl_tcp_min_rtt_wlen;
	u8 sysctl_tcp_min_tso_segs;
	u8 sysctl_tcp_tso_rtt_log;
	u8 sysctl_tcp_autocorking;
	u8 sysctl_tcp_reflect_tos;
	int sysctl_tcp_invalid_ratelimit;
	int sysctl_tcp_pacing_ss_ratio;
	int sysctl_tcp_pacing_ca_ratio;
	int sysctl_tcp_wmem[3];
	int sysctl_tcp_rmem[3];
	unsigned long sysctl_tcp_comp_sack_delay_ns;
	unsigned long sysctl_tcp_comp_sack_slack_ns;
	int sysctl_max_syn_backlog;
	int sysctl_tcp_fastopen;
	/*设置默认拥塞控制算法*/
	const struct tcp_congestion_ops __rcu  *tcp_congestion_control;
	struct tcp_fastopen_context __rcu *tcp_fastopen_ctx;
	unsigned int sysctl_tcp_fastopen_blackhole_timeout;
	atomic_t tfo_active_disable_times;
	unsigned long tfo_active_disable_stamp;

	int sysctl_udp_wmem_min;
	int sysctl_udp_rmem_min;

	u8 sysctl_fib_notify_on_flag_change;

#ifdef CONFIG_NET_L3_MASTER_DEV
	u8 sysctl_udp_l3mdev_accept;
#endif

	u8 sysctl_igmp_llm_reports;
	int sysctl_igmp_max_memberships;
	int sysctl_igmp_max_msf;
	int sysctl_igmp_qrv;

	struct ping_group_range ping_group_range;

	atomic_t dev_addr_genid;

#ifdef CONFIG_SYSCTL
	unsigned long *sysctl_local_reserved_ports;
	int sysctl_ip_prot_sock;
#endif

#ifdef CONFIG_IP_MROUTE
#ifndef CONFIG_IP_MROUTE_MULTIPLE_TABLES
	struct mr_table		*mrt;
#else
	struct list_head	mr_tables;
	struct fib_rules_ops	*mr_rules_ops;
#endif
#endif
#ifdef CONFIG_IP_ROUTE_MULTIPATH
	u32 sysctl_fib_multipath_hash_fields;
	u8 sysctl_fib_multipath_use_neigh;
	u8 sysctl_fib_multipath_hash_policy;
#endif

	struct fib_notifier_ops	*notifier_ops;
	unsigned int	fib_seq;	/* protected by rtnl_mutex */

	struct fib_notifier_ops	*ipmr_notifier_ops;
	unsigned int	ipmr_seq;	/* protected by rtnl_mutex */

	atomic_t	rt_genid;
	siphash_key_t	ip_id_key;
};
#endif<|MERGE_RESOLUTION|>--- conflicted
+++ resolved
@@ -69,12 +69,8 @@
 	bool			fib_has_custom_local_routes;
 	bool			fib_offload_disabled;
 #ifdef CONFIG_IP_ROUTE_CLASSID
-<<<<<<< HEAD
 	/*fib中用户配置的tclassid数目*/
-	int			fib_num_tclassid_users;
-=======
 	atomic_t		fib_num_tclassid_users;
->>>>>>> 028192fe
 #endif
 	//用于按table id查找对应的路由表
 	struct hlist_head	*fib_table_hash;
@@ -83,12 +79,7 @@
 	struct sock		*mc_autojoin_sk;
 
 	struct inet_peer_base	*peers;
-<<<<<<< HEAD
-	struct sock  * __percpu	*tcp_sk;
 	struct fqdir		*fqdir;//网络分片表?
-=======
-	struct fqdir		*fqdir;
->>>>>>> 028192fe
 
 	u8 sysctl_icmp_echo_ignore_all;
 	u8 sysctl_icmp_echo_enable_probe;
@@ -98,15 +89,11 @@
 	int sysctl_icmp_ratelimit;
 	int sysctl_icmp_ratemask;
 
-<<<<<<< HEAD
-	struct local_ports ip_local_ports;/*本地可用ports范围*/
-=======
 	u32 ip_rt_min_pmtu;
 	int ip_rt_mtu_expires;
 	int ip_rt_min_advmss;
 
-	struct local_ports ip_local_ports;
->>>>>>> 028192fe
+	struct local_ports ip_local_ports;/*本地可用ports范围*/
 
 	u8 sysctl_tcp_ecn;
 	u8 sysctl_tcp_ecn_fallback;
