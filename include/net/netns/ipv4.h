/* SPDX-License-Identifier: GPL-2.0 */
/*
 * ipv4 in net namespaces
 */

#ifndef __NETNS_IPV4_H__
#define __NETNS_IPV4_H__

#include <linux/uidgid.h>
#include <net/inet_frag.h>
#include <linux/rcupdate.h>
#include <linux/siphash.h>

struct ctl_table_header;
struct ipv4_devconf;
struct fib_rules_ops;
struct hlist_head;
struct fib_table;
struct sock;
struct local_ports {
	seqlock_t	lock;
	int		range[2];
	bool		warned;
};

struct ping_group_range {
	seqlock_t	lock;
	kgid_t		range[2];
};

struct inet_hashinfo;

struct inet_timewait_death_row {
	atomic_t		tw_count;
	char			tw_pad[L1_CACHE_BYTES - sizeof(atomic_t)];

	struct inet_hashinfo 	*hashinfo;
	int			sysctl_max_tw_buckets;
};

struct tcp_fastopen_context;

struct netns_ipv4 {
	/* Please keep tcp_death_row at first field in netns_ipv4 */
	struct inet_timewait_death_row tcp_death_row ____cacheline_aligned_in_smp;

#ifdef CONFIG_SYSCTL
	struct ctl_table_header	*forw_hdr;
	struct ctl_table_header	*frags_hdr;
	struct ctl_table_header	*ipv4_hdr;
	struct ctl_table_header *route_hdr;
	struct ctl_table_header *xfrm4_hdr;
#endif
	struct ipv4_devconf	*devconf_all;
	//ipv4 def的默认配置
	struct ipv4_devconf	*devconf_dflt;
	struct ip_ra_chain __rcu *ra_chain;
	struct mutex		ra_mutex;
#ifdef CONFIG_IP_MULTIPLE_TABLES
	//ipv4策略路由规则操作集（例如fib4_rules_ops_template）
	struct fib_rules_ops	*rules_ops;
<<<<<<< HEAD
	//fib是否有custom配置的规则
	bool			fib_has_custom_rules;
	unsigned int		fib_rules_require_fldissect;
	/*main路由表*/
=======
>>>>>>> 40226a3d
	struct fib_table __rcu	*fib_main;
	/*default路由表*/
	struct fib_table __rcu	*fib_default;
	unsigned int		fib_rules_require_fldissect;
	bool			fib_has_custom_rules;
#endif
	bool			fib_has_custom_local_routes;
	bool			fib_offload_disabled;
#ifdef CONFIG_IP_ROUTE_CLASSID
	int			fib_num_tclassid_users;
#endif
	//fib哈希表
	struct hlist_head	*fib_table_hash;
	struct sock		*fibnl;

	struct sock  * __percpu	*icmp_sk;
	struct sock		*mc_autojoin_sk;

	struct inet_peer_base	*peers;
	struct sock  * __percpu	*tcp_sk;
<<<<<<< HEAD
	struct fqdir		*fqdir;//网络分片表?
#ifdef CONFIG_NETFILTER
	struct xt_table		*iptable_filter;//natfilter的filter表
	struct xt_table		*iptable_mangle;//mangle表
	struct xt_table		*iptable_raw;//raw表
	struct xt_table		*arptable_filter;//arp filter table
#ifdef CONFIG_SECURITY
	struct xt_table		*iptable_security;
#endif
	struct xt_table		*nat_table;//nat表
#endif
=======
	struct fqdir		*fqdir;
>>>>>>> 40226a3d

	u8 sysctl_icmp_echo_ignore_all;
	u8 sysctl_icmp_echo_enable_probe;
	u8 sysctl_icmp_echo_ignore_broadcasts;
	u8 sysctl_icmp_ignore_bogus_error_responses;
	u8 sysctl_icmp_errors_use_inbound_ifaddr;
	int sysctl_icmp_ratelimit;
	int sysctl_icmp_ratemask;

	struct local_ports ip_local_ports;/*本地可用ports范围*/

	u8 sysctl_tcp_ecn;
	u8 sysctl_tcp_ecn_fallback;

	u8 sysctl_ip_default_ttl;
	u8 sysctl_ip_no_pmtu_disc;
	u8 sysctl_ip_fwd_use_pmtu;
	u8 sysctl_ip_fwd_update_priority;
	u8 sysctl_ip_nonlocal_bind;
	u8 sysctl_ip_autobind_reuse;
	/* Shall we try to damage output packets if routing dev changes? */
	u8 sysctl_ip_dynaddr;
	u8 sysctl_ip_early_demux;
#ifdef CONFIG_NET_L3_MASTER_DEV
	u8 sysctl_raw_l3mdev_accept;
#endif
	u8 sysctl_tcp_early_demux;
	u8 sysctl_udp_early_demux;

	u8 sysctl_nexthop_compat_mode;

	u8 sysctl_fwmark_reflect;
	u8 sysctl_tcp_fwmark_accept;
#ifdef CONFIG_NET_L3_MASTER_DEV
	u8 sysctl_tcp_l3mdev_accept;
#endif
	u8 sysctl_tcp_mtu_probing;
	int sysctl_tcp_mtu_probe_floor;
	int sysctl_tcp_base_mss;
	int sysctl_tcp_min_snd_mss;
	int sysctl_tcp_probe_threshold;
	u32 sysctl_tcp_probe_interval;

	int sysctl_tcp_keepalive_time;
	int sysctl_tcp_keepalive_intvl;
	u8 sysctl_tcp_keepalive_probes;

	u8 sysctl_tcp_syn_retries;
	u8 sysctl_tcp_synack_retries;
	u8 sysctl_tcp_syncookies;
	u8 sysctl_tcp_migrate_req;
	int sysctl_tcp_reordering;
	u8 sysctl_tcp_retries1;
	u8 sysctl_tcp_retries2;
	u8 sysctl_tcp_orphan_retries;
	u8 sysctl_tcp_tw_reuse;
	int sysctl_tcp_fin_timeout;
	unsigned int sysctl_tcp_notsent_lowat;
<<<<<<< HEAD
	int sysctl_tcp_tw_reuse;
	//开启tcp sack
	int sysctl_tcp_sack;
	//开启tcp窗口扩大选项
	int sysctl_tcp_window_scaling;
	int sysctl_tcp_timestamps;
	int sysctl_tcp_early_retrans;
	int sysctl_tcp_recovery;
	int sysctl_tcp_thin_linear_timeouts;
	int sysctl_tcp_slow_start_after_idle;
	int sysctl_tcp_retrans_collapse;
	int sysctl_tcp_stdurg;
	int sysctl_tcp_rfc1337;
	int sysctl_tcp_abort_on_overflow;
	int sysctl_tcp_fack;
=======
	u8 sysctl_tcp_sack;
	u8 sysctl_tcp_window_scaling;
	u8 sysctl_tcp_timestamps;
	u8 sysctl_tcp_early_retrans;
	u8 sysctl_tcp_recovery;
	u8 sysctl_tcp_thin_linear_timeouts;
	u8 sysctl_tcp_slow_start_after_idle;
	u8 sysctl_tcp_retrans_collapse;
	u8 sysctl_tcp_stdurg;
	u8 sysctl_tcp_rfc1337;
	u8 sysctl_tcp_abort_on_overflow;
	u8 sysctl_tcp_fack; /* obsolete */
>>>>>>> 40226a3d
	int sysctl_tcp_max_reordering;
	int sysctl_tcp_adv_win_scale;
	u8 sysctl_tcp_dsack;
	u8 sysctl_tcp_app_win;
	u8 sysctl_tcp_frto;
	u8 sysctl_tcp_nometrics_save;
	u8 sysctl_tcp_no_ssthresh_metrics_save;
	u8 sysctl_tcp_moderate_rcvbuf;
	u8 sysctl_tcp_tso_win_divisor;
	u8 sysctl_tcp_workaround_signed_windows;
	int sysctl_tcp_limit_output_bytes;
	int sysctl_tcp_challenge_ack_limit;
	int sysctl_tcp_min_rtt_wlen;
	u8 sysctl_tcp_min_tso_segs;
	u8 sysctl_tcp_autocorking;
	u8 sysctl_tcp_reflect_tos;
	u8 sysctl_tcp_comp_sack_nr;
	int sysctl_tcp_invalid_ratelimit;
	int sysctl_tcp_pacing_ss_ratio;
	int sysctl_tcp_pacing_ca_ratio;
	int sysctl_tcp_wmem[3];
	int sysctl_tcp_rmem[3];
	unsigned long sysctl_tcp_comp_sack_delay_ns;
	unsigned long sysctl_tcp_comp_sack_slack_ns;
	int sysctl_max_syn_backlog;
	int sysctl_tcp_fastopen;
	const struct tcp_congestion_ops __rcu  *tcp_congestion_control;
	struct tcp_fastopen_context __rcu *tcp_fastopen_ctx;
	spinlock_t tcp_fastopen_ctx_lock;
	unsigned int sysctl_tcp_fastopen_blackhole_timeout;
	atomic_t tfo_active_disable_times;
	unsigned long tfo_active_disable_stamp;

	int sysctl_udp_wmem_min;
	int sysctl_udp_rmem_min;

	u8 sysctl_fib_notify_on_flag_change;

#ifdef CONFIG_NET_L3_MASTER_DEV
	u8 sysctl_udp_l3mdev_accept;
#endif

	u8 sysctl_igmp_llm_reports;
	int sysctl_igmp_max_memberships;
	int sysctl_igmp_max_msf;
	int sysctl_igmp_qrv;

	struct ping_group_range ping_group_range;

	atomic_t dev_addr_genid;

#ifdef CONFIG_SYSCTL
	unsigned long *sysctl_local_reserved_ports;
	int sysctl_ip_prot_sock;
#endif

#ifdef CONFIG_IP_MROUTE
#ifndef CONFIG_IP_MROUTE_MULTIPLE_TABLES
	struct mr_table		*mrt;
#else
	struct list_head	mr_tables;
	struct fib_rules_ops	*mr_rules_ops;
#endif
#endif
#ifdef CONFIG_IP_ROUTE_MULTIPATH
	u32 sysctl_fib_multipath_hash_fields;
	u8 sysctl_fib_multipath_use_neigh;
	u8 sysctl_fib_multipath_hash_policy;
#endif

	struct fib_notifier_ops	*notifier_ops;
	unsigned int	fib_seq;	/* protected by rtnl_mutex */

	struct fib_notifier_ops	*ipmr_notifier_ops;
	unsigned int	ipmr_seq;	/* protected by rtnl_mutex */

	atomic_t	rt_genid;
	siphash_key_t	ip_id_key;
};
#endif<|MERGE_RESOLUTION|>--- conflicted
+++ resolved
@@ -59,13 +59,7 @@
 #ifdef CONFIG_IP_MULTIPLE_TABLES
 	//ipv4策略路由规则操作集（例如fib4_rules_ops_template）
 	struct fib_rules_ops	*rules_ops;
-<<<<<<< HEAD
-	//fib是否有custom配置的规则
-	bool			fib_has_custom_rules;
-	unsigned int		fib_rules_require_fldissect;
 	/*main路由表*/
-=======
->>>>>>> 40226a3d
 	struct fib_table __rcu	*fib_main;
 	/*default路由表*/
 	struct fib_table __rcu	*fib_default;
@@ -86,21 +80,7 @@
 
 	struct inet_peer_base	*peers;
 	struct sock  * __percpu	*tcp_sk;
-<<<<<<< HEAD
 	struct fqdir		*fqdir;//网络分片表?
-#ifdef CONFIG_NETFILTER
-	struct xt_table		*iptable_filter;//natfilter的filter表
-	struct xt_table		*iptable_mangle;//mangle表
-	struct xt_table		*iptable_raw;//raw表
-	struct xt_table		*arptable_filter;//arp filter table
-#ifdef CONFIG_SECURITY
-	struct xt_table		*iptable_security;
-#endif
-	struct xt_table		*nat_table;//nat表
-#endif
-=======
-	struct fqdir		*fqdir;
->>>>>>> 40226a3d
 
 	u8 sysctl_icmp_echo_ignore_all;
 	u8 sysctl_icmp_echo_enable_probe;
@@ -159,24 +139,9 @@
 	u8 sysctl_tcp_tw_reuse;
 	int sysctl_tcp_fin_timeout;
 	unsigned int sysctl_tcp_notsent_lowat;
-<<<<<<< HEAD
-	int sysctl_tcp_tw_reuse;
 	//开启tcp sack
-	int sysctl_tcp_sack;
+	u8 sysctl_tcp_sack;
 	//开启tcp窗口扩大选项
-	int sysctl_tcp_window_scaling;
-	int sysctl_tcp_timestamps;
-	int sysctl_tcp_early_retrans;
-	int sysctl_tcp_recovery;
-	int sysctl_tcp_thin_linear_timeouts;
-	int sysctl_tcp_slow_start_after_idle;
-	int sysctl_tcp_retrans_collapse;
-	int sysctl_tcp_stdurg;
-	int sysctl_tcp_rfc1337;
-	int sysctl_tcp_abort_on_overflow;
-	int sysctl_tcp_fack;
-=======
-	u8 sysctl_tcp_sack;
 	u8 sysctl_tcp_window_scaling;
 	u8 sysctl_tcp_timestamps;
 	u8 sysctl_tcp_early_retrans;
@@ -188,7 +153,6 @@
 	u8 sysctl_tcp_rfc1337;
 	u8 sysctl_tcp_abort_on_overflow;
 	u8 sysctl_tcp_fack; /* obsolete */
->>>>>>> 40226a3d
 	int sysctl_tcp_max_reordering;
 	int sysctl_tcp_adv_win_scale;
 	u8 sysctl_tcp_dsack;
