/* SPDX-License-Identifier: GPL-2.0 */
/*
 * generic net pointers
 */

#ifndef __NET_GENERIC_H__
#define __NET_GENERIC_H__

#include <linux/bug.h>
#include <linux/rcupdate.h>
#include <net/net_namespace.h>

/*
 * Generic net pointers are to be used by modules to put some private
 * stuff on the struct net without explicit struct net modification
 *
 * The rules are simple:
 * 1. set pernet_operations->id.  After register_pernet_device you
 *    will have the id of your private pointer.
 * 2. set pernet_operations->size to have the code allocate and free
 *    a private structure pointed to from struct net.
 * 3. do not change this pointer while the net is alive;
 * 4. do not try to have any private reference on the net_generic object.
 *
 * After accomplishing all of the above, the private pointer can be
 * accessed with the net_generic() call.
 */

struct net_generic {
	union {
		struct {
			unsigned int len;
			struct rcu_head rcu;
		} s;

<<<<<<< HEAD
		//每个net namespace中可针对不同模块提供私有数据在此数组中
		void *ptr[0];
=======
		DECLARE_FLEX_ARRAY(void *, ptr);
>>>>>>> 97ee9d1c
	};
};

//取指定id在net_generic中的私有数据
static inline void *net_generic(const struct net *net, unsigned int id)
{
	struct net_generic *ng;
	void *ptr;

	rcu_read_lock();
	ng = rcu_dereference(net->gen);
	ptr = ng->ptr[id];
	rcu_read_unlock();

	return ptr;
}
#endif<|MERGE_RESOLUTION|>--- conflicted
+++ resolved
@@ -33,12 +33,8 @@
 			struct rcu_head rcu;
 		} s;
 
-<<<<<<< HEAD
 		//每个net namespace中可针对不同模块提供私有数据在此数组中
-		void *ptr[0];
-=======
 		DECLARE_FLEX_ARRAY(void *, ptr);
->>>>>>> 97ee9d1c
 	};
 };
 
