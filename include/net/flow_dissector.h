--- conflicted
+++ resolved
@@ -48,12 +48,6 @@
 };
 
 struct flow_dissector_key_vlan {
-<<<<<<< HEAD
-	u16	vlan_id:12,
-		vlan_dei:1,
-		vlan_priority:3;
-	__be16	vlan_tpid;//vlan ethertype
-=======
 	union {
 		struct {
 			u16	vlan_id:12,
@@ -63,7 +57,6 @@
 		__be16	vlan_tci;
 	};
 	__be16	vlan_tpid;
->>>>>>> e42617b8
 };
 
 struct flow_dissector_key_mpls {
