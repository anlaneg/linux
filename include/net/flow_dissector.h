--- conflicted
+++ resolved
@@ -26,18 +26,13 @@
 	u32	flags;//分片标记
 };
 
-<<<<<<< HEAD
-/*是否为分片*/
-#define FLOW_DIS_IS_FRAGMENT	BIT(0)
-/*是否首片*/
-#define FLOW_DIS_FIRST_FRAG	BIT(1)
-#define FLOW_DIS_ENCAPSULATION	BIT(2)
-=======
 /* The control flags are kept in sync with TCA_FLOWER_KEY_FLAGS_*, as those
  * flags are exposed to userspace in some error paths, ie. unsupported flags.
  */
 enum flow_dissector_ctrl_flags {
+	/*是否为分片*/
 	FLOW_DIS_IS_FRAGMENT		= TCA_FLOWER_KEY_FLAGS_IS_FRAGMENT,
+	/*是否首片*/
 	FLOW_DIS_FIRST_FRAG		= TCA_FLOWER_KEY_FLAGS_FRAG_IS_FIRST,
 	FLOW_DIS_F_TUNNEL_CSUM		= TCA_FLOWER_KEY_FLAGS_TUNNEL_CSUM,
 	FLOW_DIS_F_TUNNEL_DONT_FRAGMENT	= TCA_FLOWER_KEY_FLAGS_TUNNEL_DONT_FRAGMENT,
@@ -47,7 +42,6 @@
 	/* These flags are internal to the kernel */
 	FLOW_DIS_ENCAPSULATION		= (TCA_FLOWER_KEY_FLAGS_MAX << 1),
 };
->>>>>>> 155a3c00
 
 enum flow_dissect_ret {
     /*解析成功完成*/
