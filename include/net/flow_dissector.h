--- conflicted
+++ resolved
@@ -251,14 +251,9 @@
  * @l2_miss: packet did not match an L2 entry during forwarding
  */
 struct flow_dissector_key_meta {
-<<<<<<< HEAD
 	int ingress_ifindex;/*入接口ifindex*/
 	u16 ingress_iftype;/*入接口类型，例如ingress,egress*/
-=======
-	int ingress_ifindex;
-	u16 ingress_iftype;
 	u8 l2_miss;
->>>>>>> 9d1694dc
 };
 
 /**
@@ -399,14 +394,10 @@
 };
 
 struct flow_dissector {
-<<<<<<< HEAD
 	//每个字段一个bit,用于指明哪个字段出现过
-	unsigned int used_keys; /* each bit repesents presence of one key id */
-	//指明此字段在fl_flow_key中的offset
-=======
 	unsigned long long  used_keys;
 		/* each bit represents presence of one key id */
->>>>>>> 9d1694dc
+	//指明此字段在fl_flow_key中的offset
 	unsigned short int offset[FLOW_DISSECTOR_KEY_MAX];
 };
 
