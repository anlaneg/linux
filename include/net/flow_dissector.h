/* SPDX-License-Identifier: GPL-2.0 */
#ifndef _NET_FLOW_DISSECTOR_H
#define _NET_FLOW_DISSECTOR_H

#include <linux/types.h>
#include <linux/in6.h>
#include <linux/siphash.h>
#include <linux/string.h>
#include <uapi/linux/if_ether.h>

struct bpf_prog;
struct net;
struct sk_buff;

/**
 * struct flow_dissector_key_control:
 * @thoff: Transport header offset
 */
struct flow_dissector_key_control {
	u16	thoff;
	u16	addr_type;//地址类型（ipv4,ipv6)
	u32	flags;//分片标记
};

/*是否为分片*/
#define FLOW_DIS_IS_FRAGMENT	BIT(0)
/*是否首片*/
#define FLOW_DIS_FIRST_FRAG	BIT(1)
#define FLOW_DIS_ENCAPSULATION	BIT(2)

enum flow_dissect_ret {
    /*解析成功完成*/
	FLOW_DISSECT_RET_OUT_GOOD,
	/*解析失败后完成*/
	FLOW_DISSECT_RET_OUT_BAD,
	FLOW_DISSECT_RET_PROTO_AGAIN,
	FLOW_DISSECT_RET_IPPROTO_AGAIN,
	FLOW_DISSECT_RET_CONTINUE,
};

/**
 * struct flow_dissector_key_basic:
 * @n_proto: Network header protocol (eg. IPv4/IPv6)
 * @ip_proto: Transport header protocol (eg. TCP/UDP)
 */
struct flow_dissector_key_basic {
	__be16	n_proto;//网络层协议（ipv4,ipv6,arp...)
	u8	ip_proto;//传输层协议号（tcp,udp,icmp...)
	u8	padding;
};

struct flow_dissector_key_tags {
	u32	flow_label;
};

struct flow_dissector_key_vlan {
	union {
		struct {
			u16	vlan_id:12,/*vlan id*/
				vlan_dei:1,
				vlan_priority:3;
		};
		__be16	vlan_tci;
	};
<<<<<<< HEAD
	__be16	vlan_tpid;/*封装协议*/
=======
	__be16	vlan_tpid;
	__be16	vlan_eth_type;
	u16	padding;
>>>>>>> 028192fe
};

struct flow_dissector_mpls_lse {
	u32	mpls_ttl:8,
		mpls_bos:1,
		mpls_tc:3,
		mpls_label:20;
};

#define FLOW_DIS_MPLS_MAX 7
struct flow_dissector_key_mpls {
	struct flow_dissector_mpls_lse ls[FLOW_DIS_MPLS_MAX]; /* Label Stack */
	u8 used_lses; /* One bit set for each Label Stack Entry in use */
};

static inline void dissector_set_mpls_lse(struct flow_dissector_key_mpls *mpls,
					  int lse_index)
{
	mpls->used_lses |= 1 << lse_index;
}

#define FLOW_DIS_TUN_OPTS_MAX 255
/**
 * struct flow_dissector_key_enc_opts:
 * @data: tunnel option data
 * @len: length of tunnel option data
 * @dst_opt_type: tunnel option type
 */
struct flow_dissector_key_enc_opts {
	u8 data[FLOW_DIS_TUN_OPTS_MAX];	/* Using IP_TUNNEL_OPTS_MAX is desired
					 * here but seems difficult to #include
					 */
	u8 len;
	__be16 dst_opt_type;
};

struct flow_dissector_key_keyid {
	__be32	keyid;
};

/**
 * struct flow_dissector_key_ipv4_addrs:
 * @src: source ip address
 * @dst: destination ip address
 */
struct flow_dissector_key_ipv4_addrs {
	/* (src,dst) must be grouped, in the same way than in IP header */
	__be32 src;/*源地址*/
	__be32 dst;/*目的地址*/
};

/**
 * struct flow_dissector_key_ipv6_addrs:
 * @src: source ip address
 * @dst: destination ip address
 */
struct flow_dissector_key_ipv6_addrs {
	/* (src,dst) must be grouped, in the same way than in IP header */
	struct in6_addr src;/*源地址*/
	struct in6_addr dst;/*目的地址*/
};

/**
 * struct flow_dissector_key_tipc:
 * @key: source node address combined with selector
 */
struct flow_dissector_key_tipc {
	__be32 key;
};

/**
 * struct flow_dissector_key_addrs:
 * @v4addrs: IPv4 addresses
 * @v6addrs: IPv6 addresses
 */
struct flow_dissector_key_addrs {
	union {
		struct flow_dissector_key_ipv4_addrs v4addrs;/*ipv4源目地址情况*/
		struct flow_dissector_key_ipv6_addrs v6addrs;/*ipv6源目地址情况*/
		struct flow_dissector_key_tipc tipckey;/*tipc地址情况*/
	};
};

/**
 * flow_dissector_key_arp:
 *	@ports: Operation, source and target addresses for an ARP header
 *              for Ethernet hardware addresses and IPv4 protocol addresses
 *		sip: Sender IP address
 *		tip: Target IP address
 *		op:  Operation
 *		sha: Sender hardware address
 *		tpa: Target hardware address
 */
struct flow_dissector_key_arp {
	__u32 sip;//源ip
	__u32 tip;//目标方ip
	__u8 op;//操作符
	unsigned char sha[ETH_ALEN];//发送方mac
	unsigned char tha[ETH_ALEN];//目标方mac
};

/**
 * flow_dissector_key_tp_ports:
 *	@ports: port numbers of Transport header
 *		src: source port number
 *		dst: destination port number
 */
struct flow_dissector_key_ports {
	union {
		__be32 ports;
		struct {
			__be16 src;/*传输层源port*/
			__be16 dst;/*传输层目的port*/
		};
	};
};

/**
 * flow_dissector_key_icmp:
 *		type: ICMP type
 *		code: ICMP code
 *		id:   session identifier
 */
struct flow_dissector_key_icmp {
	struct {
		u8 type;
		u8 code;
	};
	u16 id;
};

/**
 * struct flow_dissector_key_eth_addrs:
 * @src: source Ethernet address
 * @dst: destination Ethernet address
 */
struct flow_dissector_key_eth_addrs {
	/* (dst,src) must be grouped, in the same way than in ETH header */
	unsigned char dst[ETH_ALEN];
	unsigned char src[ETH_ALEN];
};

/**
 * struct flow_dissector_key_tcp:
 * @flags: flags
 */
struct flow_dissector_key_tcp {
    //tcp 标记信息，取htons(0x0FFF)
	__be16 flags;
};

/**
 * struct flow_dissector_key_ip:
 * @tos: tos
 * @ttl: ttl
 */
struct flow_dissector_key_ip {
	__u8	tos;
	__u8	ttl;
};

/**
 * struct flow_dissector_key_meta:
 * @ingress_ifindex: ingress ifindex
 * @ingress_iftype: ingress interface type
 */
struct flow_dissector_key_meta {
	int ingress_ifindex;/*入接口ifindex*/
	u16 ingress_iftype;
};

/**
 * struct flow_dissector_key_ct:
 * @ct_state: conntrack state after converting with map
 * @ct_mark: conttrack mark
 * @ct_zone: conntrack zone
 * @ct_labels: conntrack labels
 */
struct flow_dissector_key_ct {
	u16	ct_state;/*ct状态*/
	u16	ct_zone;
	u32	ct_mark;
	u32	ct_labels[4];
};

/**
 * struct flow_dissector_key_hash:
 * @hash: hash value
 */
struct flow_dissector_key_hash {
	u32 hash;
};

enum flow_dissector_key_id {
	FLOW_DISSECTOR_KEY_CONTROL, /* struct flow_dissector_key_control */
	FLOW_DISSECTOR_KEY_BASIC, /* struct flow_dissector_key_basic */
	//ipv4类型地址
	FLOW_DISSECTOR_KEY_IPV4_ADDRS, /* struct flow_dissector_key_ipv4_addrs */
	//ipv6类型地址
	FLOW_DISSECTOR_KEY_IPV6_ADDRS, /* struct flow_dissector_key_ipv6_addrs */
	FLOW_DISSECTOR_KEY_PORTS, /* struct flow_dissector_key_ports */
	FLOW_DISSECTOR_KEY_PORTS_RANGE, /* struct flow_dissector_key_ports */
	FLOW_DISSECTOR_KEY_ICMP, /* struct flow_dissector_key_icmp */
	FLOW_DISSECTOR_KEY_ETH_ADDRS, /* struct flow_dissector_key_eth_addrs */
	FLOW_DISSECTOR_KEY_TIPC, /* struct flow_dissector_key_tipc */
	FLOW_DISSECTOR_KEY_ARP, /* struct flow_dissector_key_arp */
	FLOW_DISSECTOR_KEY_VLAN, /* struct flow_dissector_key_vlan */
	FLOW_DISSECTOR_KEY_FLOW_LABEL, /* struct flow_dissector_key_tags */
	FLOW_DISSECTOR_KEY_GRE_KEYID, /* struct flow_dissector_key_keyid */
	FLOW_DISSECTOR_KEY_MPLS_ENTROPY, /* struct flow_dissector_key_keyid */
	FLOW_DISSECTOR_KEY_ENC_KEYID, /* struct flow_dissector_key_keyid */
	/*ipv4源目的地址*/
	FLOW_DISSECTOR_KEY_ENC_IPV4_ADDRS, /* struct flow_dissector_key_ipv4_addrs */
	/*ipv6源目的地址*/
	FLOW_DISSECTOR_KEY_ENC_IPV6_ADDRS, /* struct flow_dissector_key_ipv6_addrs */
	FLOW_DISSECTOR_KEY_ENC_CONTROL, /* struct flow_dissector_key_control */
	/*传输层源目的port*/
	FLOW_DISSECTOR_KEY_ENC_PORTS, /* struct flow_dissector_key_ports */
	FLOW_DISSECTOR_KEY_MPLS, /* struct flow_dissector_key_mpls */
	/*tcp flags信息*/
	FLOW_DISSECTOR_KEY_TCP, /* struct flow_dissector_key_tcp */
	//解析并填充ttl,tos
	FLOW_DISSECTOR_KEY_IP, /* struct flow_dissector_key_ip */
	FLOW_DISSECTOR_KEY_CVLAN, /* struct flow_dissector_key_vlan */
	FLOW_DISSECTOR_KEY_ENC_IP, /* struct flow_dissector_key_ip */
	/*tunnel选项信息*/
	FLOW_DISSECTOR_KEY_ENC_OPTS, /* struct flow_dissector_key_enc_opts */
	FLOW_DISSECTOR_KEY_META, /* struct flow_dissector_key_meta */
	FLOW_DISSECTOR_KEY_CT, /* struct flow_dissector_key_ct */
	FLOW_DISSECTOR_KEY_HASH, /* struct flow_dissector_key_hash */

	FLOW_DISSECTOR_KEY_MAX,
};

#define FLOW_DISSECTOR_F_PARSE_1ST_FRAG		BIT(0)
#define FLOW_DISSECTOR_F_STOP_AT_FLOW_LABEL	BIT(1)
#define FLOW_DISSECTOR_F_STOP_AT_ENCAP		BIT(2)
#define FLOW_DISSECTOR_F_STOP_BEFORE_ENCAP	BIT(3)

struct flow_dissector_key {
	//字段id
	enum flow_dissector_key_id key_id;
	//字段在fl_flow_key中的offset
	size_t offset; /* offset of struct flow_dissector_key_*
			  in target the struct */
};

struct flow_dissector {
	//每个字段一个bit,用于指明哪个字段出现过
	unsigned int used_keys; /* each bit repesents presence of one key id */
	//指明此字段在fl_flow_key中的offset
	unsigned short int offset[FLOW_DISSECTOR_KEY_MAX];
};

struct flow_keys_basic {
	struct flow_dissector_key_control control;
	struct flow_dissector_key_basic basic;
};

struct flow_keys {
	struct flow_dissector_key_control control;
#define FLOW_KEYS_HASH_START_FIELD basic
	struct flow_dissector_key_basic basic __aligned(SIPHASH_ALIGNMENT);
	struct flow_dissector_key_tags tags;
	struct flow_dissector_key_vlan vlan;
	struct flow_dissector_key_vlan cvlan;
	struct flow_dissector_key_keyid keyid;
	struct flow_dissector_key_ports ports;
	struct flow_dissector_key_icmp icmp;
	/* 'addrs' must be the last member */
	struct flow_dissector_key_addrs addrs;
};

#define FLOW_KEYS_HASH_OFFSET		\
	offsetof(struct flow_keys, FLOW_KEYS_HASH_START_FIELD)

__be32 flow_get_u32_src(const struct flow_keys *flow);
__be32 flow_get_u32_dst(const struct flow_keys *flow);

extern struct flow_dissector flow_keys_dissector;
extern struct flow_dissector flow_keys_basic_dissector;

/* struct flow_keys_digest:
 *
 * This structure is used to hold a digest of the full flow keys. This is a
 * larger "hash" of a flow to allow definitively matching specific flows where
 * the 32 bit skb->hash is not large enough. The size is limited to 16 bytes so
 * that it can be used in CB of skb (see sch_choke for an example).
 */
#define FLOW_KEYS_DIGEST_LEN	16
struct flow_keys_digest {
	u8	data[FLOW_KEYS_DIGEST_LEN];
};

void make_flow_keys_digest(struct flow_keys_digest *digest,
			   const struct flow_keys *flow);

static inline bool flow_keys_have_l4(const struct flow_keys *keys)
{
	return (keys->ports.ports || keys->tags.flow_label);
}

u32 flow_hash_from_keys(struct flow_keys *keys);
void skb_flow_get_icmp_tci(const struct sk_buff *skb,
			   struct flow_dissector_key_icmp *key_icmp,
			   const void *data, int thoff, int hlen);

//检查key_id是否在flow_dissector中给出
static inline bool dissector_uses_key(const struct flow_dissector *flow_dissector,
				      enum flow_dissector_key_id key_id)
{
	return flow_dissector->used_keys & (1 << key_id);
}

//自flow_dissector中提取指定key_id的存储位置，为后面的解析提供存放空间
static inline void *skb_flow_dissector_target(struct flow_dissector *flow_dissector,
					      enum flow_dissector_key_id key_id,
					      void *target_container)
{
	return ((char *)target_container) + flow_dissector->offset[key_id];
}

struct bpf_flow_dissector {
	struct bpf_flow_keys	*flow_keys;
	const struct sk_buff	*skb;
	const void		*data;
	const void		*data_end;
};

/*结构体key_control,key_basic清零*/
static inline void
flow_dissector_init_keys(struct flow_dissector_key_control *key_control,
			 struct flow_dissector_key_basic *key_basic)
{
	memset(key_control, 0, sizeof(*key_control));
	memset(key_basic, 0, sizeof(*key_basic));
}

#ifdef CONFIG_BPF_SYSCALL
int flow_dissector_bpf_prog_attach_check(struct net *net,
					 struct bpf_prog *prog);
#endif /* CONFIG_BPF_SYSCALL */

#endif<|MERGE_RESOLUTION|>--- conflicted
+++ resolved
@@ -62,13 +62,9 @@
 		};
 		__be16	vlan_tci;
 	};
-<<<<<<< HEAD
 	__be16	vlan_tpid;/*封装协议*/
-=======
-	__be16	vlan_tpid;
 	__be16	vlan_eth_type;
 	u16	padding;
->>>>>>> 028192fe
 };
 
 struct flow_dissector_mpls_lse {
