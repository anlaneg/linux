--- conflicted
+++ resolved
@@ -415,11 +415,7 @@
 	atomic_t		sk_drops;
 	int			sk_rcvlowat;
 	struct sk_buff_head	sk_error_queue;
-<<<<<<< HEAD
-	struct sk_buff		*sk_rx_skb_cache;
 	//接收到的报文缓冲在此队列
-=======
->>>>>>> ce840177
 	struct sk_buff_head	sk_receive_queue;
 	/*
 	 * The backlog queue is special, it is always used with
@@ -458,13 +454,10 @@
 	struct xfrm_policy __rcu *sk_policy[2];
 #endif
 	struct dst_entry	*sk_rx_dst;
-<<<<<<< HEAD
-	/*socket中缓存的dst_entry，减少每次查询*/
-=======
 	int			sk_rx_dst_ifindex;
 	u32			sk_rx_dst_cookie;
 
->>>>>>> ce840177
+	/*socket中缓存的dst_entry，减少每次查询*/
 	struct dst_entry __rcu	*sk_dst_cache;
 	atomic_t		sk_omem_alloc;
 	int			sk_sndbuf;//发送缓冲区大小
@@ -477,11 +470,7 @@
 		struct sk_buff	*sk_send_head;
 		struct rb_root	tcp_rtx_queue;
 	};
-<<<<<<< HEAD
-	struct sk_buff		*sk_tx_skb_cache;
 	//socket待写入下层的buffer队列
-=======
->>>>>>> ce840177
 	struct sk_buff_head	sk_write_queue;
 	__s32			sk_peek_off;
 	int			sk_write_pending;
@@ -532,11 +521,8 @@
 	spinlock_t		sk_peer_lock;
 	struct pid		*sk_peer_pid;
 	const struct cred	*sk_peer_cred;
-<<<<<<< HEAD
+
 	//收包超时时间
-=======
-
->>>>>>> ce840177
 	long			sk_rcvtimeo;
 	ktime_t			sk_stamp;
 #if BITS_PER_LONG==32
@@ -2545,15 +2531,12 @@
 	return in_softirq() ? GFP_ATOMIC : GFP_KERNEL;
 }
 
-<<<<<<< HEAD
+static inline gfp_t gfp_memcg_charge(void)
+{
+	return in_softirq() ? GFP_NOWAIT : GFP_KERNEL;
+}
+
 /*如果非阻塞，则返回0,否则返回sk->sk_rcvtimeo*/
-=======
-static inline gfp_t gfp_memcg_charge(void)
-{
-	return in_softirq() ? GFP_NOWAIT : GFP_KERNEL;
-}
-
->>>>>>> ce840177
 static inline long sock_rcvtimeo(const struct sock *sk, bool noblock)
 {
 	return noblock ? 0 : sk->sk_rcvtimeo;
