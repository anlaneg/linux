--- conflicted
+++ resolved
@@ -416,11 +416,7 @@
 
 	__cacheline_group_begin(sock_write_rx);
 
-<<<<<<< HEAD
-	socket_lock_t		sk_lock;
 	//增加socket收不及时丢包计数
-=======
->>>>>>> 155a3c00
 	atomic_t		sk_drops;
 	__s32			sk_peek_off;
 	struct sk_buff_head	sk_error_queue;
@@ -440,11 +436,7 @@
 		struct sk_buff	*head;
 		struct sk_buff	*tail;
 	} sk_backlog;
-<<<<<<< HEAD
-
 //已接受到的字节数
-=======
->>>>>>> 155a3c00
 #define sk_rmem_alloc sk_backlog.rmem_alloc
 
 	__cacheline_group_end(sock_write_rx);
@@ -461,13 +453,8 @@
 	u16			sk_busy_poll_budget;
 	u8			sk_prefer_busy_poll;
 #endif
-<<<<<<< HEAD
+	u8			sk_userlocks;
 	int			sk_rcvbuf;//接受缓冲区大小
-	int			sk_disconnects;
-=======
-	u8			sk_userlocks;
-	int			sk_rcvbuf;
->>>>>>> 155a3c00
 
 	struct sk_filter __rcu	*sk_filter;
 	union {
@@ -492,10 +479,6 @@
 #endif
 	__cacheline_group_end(sock_read_rxtx);
 
-<<<<<<< HEAD
-	/*socket中缓存的dst_entry，减少每次查询*/
-	struct dst_entry __rcu	*sk_dst_cache;
-=======
 	__cacheline_group_begin(sock_write_rxtx);
 	socket_lock_t		sk_lock;
 	u32			sk_reserved_mem;
@@ -505,7 +488,6 @@
 
 	__cacheline_group_begin(sock_write_tx);
 	int			sk_write_pending;
->>>>>>> 155a3c00
 	atomic_t		sk_omem_alloc;
 	//发送缓冲区大小
 	int			sk_sndbuf;
@@ -522,12 +504,7 @@
 	struct sk_buff_head	sk_write_queue;
 	u32			sk_dst_pending_confirm;
 	u32			sk_pacing_status; /* see enum sk_pacing */
-<<<<<<< HEAD
-	long			sk_sndtimeo;/*发送超时时间*/
-	/*keepalive定时器*/
-=======
 	struct page_frag	sk_frag;
->>>>>>> 155a3c00
 	struct timer_list	sk_timer;
 
 	unsigned long		sk_pacing_rate; /* bytes per second */
@@ -561,47 +538,26 @@
 	 * changes are protected by socket lock.
 	 */
 	u8			sk_gso_disabled : 1,
-<<<<<<< HEAD
 				sk_kern_sock : 1,//指明是否为kernel的socket
 				sk_no_check_tx : 1,/*指明是否不做tx checksum处理*/
-				sk_no_check_rx : 1,
-				sk_userlocks : 4;
-	u8			sk_pacing_shift;
+				sk_no_check_rx : 1;
+	u8			sk_shutdown;
 	u16			sk_type;//socket类型
 	//指明socket对应协议（l4层）
-=======
-				sk_kern_sock : 1,
-				sk_no_check_tx : 1,
-				sk_no_check_rx : 1;
-	u8			sk_shutdown;
-	u16			sk_type;
->>>>>>> 155a3c00
 	u16			sk_protocol;
 	unsigned long	        sk_lingertime;
 	//sock创建时的proto,例如udp_proto
 	struct proto		*sk_prot_creator;
 	rwlock_t		sk_callback_lock;
-<<<<<<< HEAD
-	int			sk_err,
-				sk_err_soft;
+	int			sk_err_soft;
 	u32			sk_ack_backlog;//当前接受的backlog
 	u32			sk_max_ack_backlog;//配置的最大ack backlog
-=======
-	int			sk_err_soft;
-	u32			sk_ack_backlog;
-	u32			sk_max_ack_backlog;
->>>>>>> 155a3c00
 	kuid_t			sk_uid;
 	spinlock_t		sk_peer_lock;
 	int			sk_bind_phc;
 	struct pid		*sk_peer_pid;
 	const struct cred	*sk_peer_cred;
 
-<<<<<<< HEAD
-	//收包超时时间
-	long			sk_rcvtimeo;
-=======
->>>>>>> 155a3c00
 	ktime_t			sk_stamp;
 #if BITS_PER_LONG==32
 	seqlock_t		sk_stamp_seq;
@@ -626,39 +582,20 @@
 #define SK_BPF_CB_FLAG_TEST(SK, FLAG) ((SK)->sk_bpf_cb_flags & (FLAG))
 	u8			sk_bpf_cb_flags;
 
-<<<<<<< HEAD
-	struct socket		*sk_socket;
 	/*socket私有数据*/
-=======
->>>>>>> 155a3c00
 	void			*sk_user_data;
 #ifdef CONFIG_SECURITY
 	void			*sk_security;
 #endif
 	//socket的cgroup数据
 	struct sock_cgroup_data	sk_cgrp_data;
-<<<<<<< HEAD
-	struct mem_cgroup	*sk_memcg;
 	/*socket状态变更时此函数将被调用*/
 	void			(*sk_state_change)(struct sock *sk);
-	//收到数据时，通过此回调通知
-	void			(*sk_data_ready)(struct sock *sk);
-=======
-	void			(*sk_state_change)(struct sock *sk);
->>>>>>> 155a3c00
 	void			(*sk_write_space)(struct sock *sk);
 	void			(*sk_error_report)(struct sock *sk);
 	int			(*sk_backlog_rcv)(struct sock *sk,
 						  struct sk_buff *skb);
-<<<<<<< HEAD
-#ifdef CONFIG_SOCK_VALIDATE_XMIT
-	struct sk_buff*		(*sk_validate_xmit_skb)(struct sock *sk,
-							struct net_device *dev,
-							struct sk_buff *skb);
-#endif
 	//sock释放函数
-=======
->>>>>>> 155a3c00
 	void                    (*sk_destruct)(struct sock *sk);
 	//reuse控制块，记录与此socket一起reuse此port的socket
 	struct sock_reuseport __rcu	*sk_reuseport_cb;
@@ -1276,48 +1213,6 @@
 		WRITE_ONCE(sk->sk_incoming_cpu, cpu);
 }
 
-<<<<<<< HEAD
-/*记录此hash对应的cpu*/
-static inline void sock_rps_record_flow_hash(__u32 hash)
-{
-#ifdef CONFIG_RPS
-	struct rps_sock_flow_table *sock_flow_table;
-
-	rcu_read_lock();
-	sock_flow_table = rcu_dereference(rps_sock_flow_table);
-	/*记录flow与cpu的映射关系*/
-	rps_record_sock_flow(sock_flow_table, hash);
-	rcu_read_unlock();
-#endif
-}
-
-static inline void sock_rps_record_flow(const struct sock *sk)
-{
-#ifdef CONFIG_RPS
-	if (static_branch_unlikely(&rfs_needed)) {
-		/* Reading sk->sk_rxhash might incur an expensive cache line
-		 * miss.
-		 *
-		 * TCP_ESTABLISHED does cover almost all states where RFS
-		 * might be useful, and is cheaper [1] than testing :
-		 *	IPv4: inet_sk(sk)->inet_daddr
-		 * 	IPv6: ipv6_addr_any(&sk->sk_v6_daddr)
-		 * OR	an additional socket flag
-		 * [1] : sk_state and sk_prot are in the same cache line.
-		 */
-		if (sk->sk_state == TCP_ESTABLISHED) {
-			/* This READ_ONCE() is paired with the WRITE_ONCE()
-			 * from sock_rps_save_rxhash() and sock_rps_reset_rxhash().
-			 */
-		    	/*socket达到稳定连接，记录此socket对应的cpu(其hash对应的cpu)*/
-			sock_rps_record_flow_hash(READ_ONCE(sk->sk_rxhash));
-		}
-	}
-#endif
-}
-=======
->>>>>>> 155a3c00
-
 static inline void sock_rps_save_rxhash(struct sock *sk,
 					const struct sk_buff *skb)
 {
@@ -1420,14 +1315,9 @@
 					int addr_len);
 	int			(*disconnect)(struct sock *sk, int flags);
 
-<<<<<<< HEAD
 	//协议自已的accept
-	struct sock *		(*accept)(struct sock *sk, int flags, int *err,
-					  bool kern);
-=======
 	struct sock *		(*accept)(struct sock *sk,
 					  struct proto_accept_arg *arg);
->>>>>>> 155a3c00
 
 	/*协议相关的ioctl处理*/
 	int			(*ioctl)(struct sock *sk, int cmd,
@@ -3058,26 +2948,7 @@
 static inline bool
 sk_requests_wifi_status(struct sock *sk)
 {
-<<<<<<< HEAD
-	if (skb->sk) {
-		/*skb已有sk赋值，拿走，并返回*/
-		struct sock *sk = skb->sk;
-
-		*refcounted = true;
-		*prefetched = skb_sk_is_prefetched(skb);
-		if (*prefetched)
-			*refcounted = sk_is_refcounted(sk);
-		skb->destructor = NULL;
-		skb->sk = NULL;
-		return sk;
-	}
-	*prefetched = false;
-	/*skb还没有设置sk,返回NULL*/
-	*refcounted = false;
-	return NULL;
-=======
 	return sk && sk_fullsock(sk) && sock_flag(sk, SOCK_WIFI_STATUS);
->>>>>>> 155a3c00
 }
 
 /* Checks if this SKB belongs to an HW offloaded socket
