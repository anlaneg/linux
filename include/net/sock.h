--- conflicted
+++ resolved
@@ -451,41 +451,14 @@
 	 * Because of non atomicity rules, all
 	 * changes are protected by socket lock.
 	 */
-<<<<<<< HEAD
-	unsigned int		__sk_flags_offset[0];
-#ifdef __BIG_ENDIAN_BITFIELD
-#define SK_FL_PROTO_SHIFT  16
-#define SK_FL_PROTO_MASK   0x00ff0000
-
-#define SK_FL_TYPE_SHIFT   0
-#define SK_FL_TYPE_MASK    0x0000ffff
-#else
-#define SK_FL_PROTO_SHIFT  8
-#define SK_FL_PROTO_MASK   0x0000ff00
-
-#define SK_FL_TYPE_SHIFT   16
-#define SK_FL_TYPE_MASK    0xffff0000
-#endif
-
-	unsigned int		sk_padding : 1,
+	u8			sk_padding : 1,
 				sk_kern_sock : 1,//指明是否为kernel的socket
 				sk_no_check_tx : 1,
 				sk_no_check_rx : 1,
-				sk_userlocks : 4,
-				sk_protocol  : 8,//指明协议
-				sk_type      : 16;//socket类型
-#define SK_PROTOCOL_MAX U8_MAX
-	u16			sk_gso_max_segs;
-=======
-	u8			sk_padding : 1,
-				sk_kern_sock : 1,
-				sk_no_check_tx : 1,
-				sk_no_check_rx : 1,
 				sk_userlocks : 4;
->>>>>>> ccaaaf6f
 	u8			sk_pacing_shift;
-	u16			sk_type;
-	u16			sk_protocol;
+	u16			sk_type;//socket类型
+	u16			sk_protocol;//指明协议
 	u16			sk_gso_max_segs;
 	unsigned long	        sk_lingertime;
 	//sock创建时的proto,例如udp_proto
