--- conflicted
+++ resolved
@@ -373,11 +373,8 @@
 	atomic_t		sk_drops;
 	int			sk_rcvlowat;
 	struct sk_buff_head	sk_error_queue;
-<<<<<<< HEAD
+	struct sk_buff		*sk_rx_skb_cache;
 	//接受到的报文缓冲在此队列
-=======
-	struct sk_buff		*sk_rx_skb_cache;
->>>>>>> 3ab4436f
 	struct sk_buff_head	sk_receive_queue;
 	/*
 	 * The backlog queue is special, it is always used with
