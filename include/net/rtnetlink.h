--- conflicted
+++ resolved
@@ -69,15 +69,12 @@
 	const char		*kind;
 
 	size_t			priv_size;
-<<<<<<< HEAD
-	//link初创建时，将通过此函数完成新建link的初始化工作
-=======
 	struct net_device	*(*alloc)(struct nlattr *tb[],
 					  const char *ifname,
 					  unsigned char name_assign_type,
 					  unsigned int num_tx_queues,
 					  unsigned int num_rx_queues);
->>>>>>> 40226a3d
+	//link初创建时，将通过此函数完成新建link的初始化工作
 	void			(*setup)(struct net_device *dev);
 
 	bool			netns_refund;
