--- conflicted
+++ resolved
@@ -69,11 +69,8 @@
 	//link初创建时，将通过此函数完成新建link的初始化工作
 	void			(*setup)(struct net_device *dev);
 
-<<<<<<< HEAD
+	bool			netns_refund;
 	//link独有IFLA_INFO_DATA型数据的netlink type
-=======
-	bool			netns_refund;
->>>>>>> 52e44129
 	unsigned int		maxtype;
 	//各link中netlink type独有的数据类型，用于link数据解析
 	const struct nla_policy	*policy;
