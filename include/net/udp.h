--- conflicted
+++ resolved
@@ -58,19 +58,14 @@
  *	@lock:	spinlock protecting changes to head/count
  */
 struct udp_hslot {
-<<<<<<< HEAD
-	struct hlist_head	head;/*链表*/
-	int			count;/*此链上的socket总数*/
-=======
 	union {
-		struct hlist_head	head;
+		struct hlist_head	head;/*链表*/
 		/* hash4 uses hlist_nulls to avoid moving wrongly onto another
 		 * hlist, because rehash() can happen with lookup().
 		 */
 		struct hlist_nulls_head	nulls_head;
 	};
-	int			count;
->>>>>>> 155a3c00
+	int			count;/*此链上的socket总数*/
 	spinlock_t		lock;
 } __aligned(2 * sizeof(long));
 
@@ -126,10 +121,7 @@
 static inline struct udp_hslot *udp_hashslot2(struct udp_table *table,
 					      unsigned int hash)
 {
-<<<<<<< HEAD
 	/*给定hash值，取udp hash表对应的slot*/
-	return &table->hash2[hash & table->mask];
-=======
 	return &table->hash2[hash & table->mask].hslot;
 }
 
@@ -162,7 +154,6 @@
 
 static inline void udp_hash4_inc(struct udp_hslot *hslot2)
 {
->>>>>>> 155a3c00
 }
 
 static inline void udp_hash4_dec(struct udp_hslot *hslot2)
@@ -527,20 +518,9 @@
 static inline int copy_linear_skb(struct sk_buff *skb, int len/*可复制长度*/, int off,
 				  struct iov_iter *to)
 {
-<<<<<<< HEAD
-	int n;
-
 	/*自offset位置开启，复制len长度到iov_iter中*/
-	n = copy_to_iter(skb->data + off, len, to);
-	if (n == len)
-		return 0;
-
 	/*copy_to_iter修改了一些内容，复原它*/
-	iov_iter_revert(to, n);
-	return -EFAULT;
-=======
 	return copy_to_iter_full(skb->data + off, len, to) ? 0 : -EFAULT;
->>>>>>> 155a3c00
 }
 
 /*
