/* SPDX-License-Identifier: GPL-2.0-or-later */
/*
 * INET		An implementation of the TCP/IP protocol suite for the LINUX
 *		operating system.  INET is implemented using the BSD Socket
 *		interface as the means of communication with the user level.
 *
 * Authors:	Lotsa people, from code originally in tcp
 */

#ifndef _INET6_HASHTABLES_H
#define _INET6_HASHTABLES_H


#if IS_ENABLED(CONFIG_IPV6)
#include <linux/in6.h>
#include <linux/ipv6.h>
#include <linux/types.h>
#include <linux/jhash.h>

#include <net/inet_sock.h>

#include <net/ipv6.h>
#include <net/netns/hash.h>

struct inet_hashinfo;

static inline unsigned int __inet6_ehashfn(const u32 lhash,
				    const u16 lport,
				    const u32 fhash,
				    const __be16 fport,
				    const u32 initval)
{
	const u32 ports = (((u32)lport) << 16) | (__force u32)fport;
	return jhash_3words(lhash, fhash, ports, initval);
}

/*
 * Sockets in TCP_CLOSE state are _always_ taken out of the hash, so
 * we need not check it for TCP lookups anymore, thanks Alexey. -DaveM
 *
 * The sockhash lock must be held as a reader here.
 */
struct sock *__inet6_lookup_established(struct net *net,
					struct inet_hashinfo *hashinfo,
					const struct in6_addr *saddr,
					const __be16 sport,
					const struct in6_addr *daddr,
					const u16 hnum, const int dif,
					const int sdif);

typedef u32 (inet6_ehashfn_t)(const struct net *net,
			       const struct in6_addr *laddr, const u16 lport,
			       const struct in6_addr *faddr, const __be16 fport);

inet6_ehashfn_t inet6_ehashfn;

INDIRECT_CALLABLE_DECLARE(inet6_ehashfn_t udp6_ehashfn);

struct sock *inet6_lookup_reuseport(struct net *net, struct sock *sk,
				    struct sk_buff *skb, int doff,
				    const struct in6_addr *saddr,
				    __be16 sport,
				    const struct in6_addr *daddr,
				    unsigned short hnum,
				    inet6_ehashfn_t *ehashfn);

struct sock *inet6_lookup_listener(struct net *net,
				   struct inet_hashinfo *hashinfo,
				   struct sk_buff *skb, int doff,
				   const struct in6_addr *saddr,
				   const __be16 sport,
				   const struct in6_addr *daddr,
				   const unsigned short hnum,
				   const int dif, const int sdif);

struct sock *inet6_lookup_run_sk_lookup(struct net *net,
					int protocol,
					struct sk_buff *skb, int doff,
					const struct in6_addr *saddr,
					const __be16 sport,
					const struct in6_addr *daddr,
					const u16 hnum, const int dif,
					inet6_ehashfn_t *ehashfn);

static inline struct sock *__inet6_lookup(struct net *net,
					  struct inet_hashinfo *hashinfo,
					  struct sk_buff *skb, int doff,
					  const struct in6_addr *saddr,
					  const __be16 sport,
					  const struct in6_addr *daddr,
					  const u16 hnum,
					  const int dif, const int sdif,
					  bool *refcounted)
{
    /*先查est状态的socket*/
	struct sock *sk = __inet6_lookup_established(net, hashinfo, saddr,
						     sport, daddr, hnum,
						     dif, sdif);
	*refcounted = true;
	if (sk)
		return sk;

	/*再查listener状态的socket*/
	*refcounted = false;
	return inet6_lookup_listener(net, hashinfo, skb, doff, saddr, sport,
				     daddr, hnum, dif, sdif);
}

static inline
struct sock *inet6_steal_sock(struct net *net, struct sk_buff *skb, int doff,
			      const struct in6_addr *saddr, const __be16 sport,
			      const struct in6_addr *daddr, const __be16 dport,
			      bool *refcounted, inet6_ehashfn_t *ehashfn)
{
	struct sock *sk, *reuse_sk;
	bool prefetched;

	sk = skb_steal_sock(skb, refcounted, &prefetched);
	if (!sk)
		return NULL;

	if (!prefetched || !sk_fullsock(sk))
		return sk;

	if (sk->sk_protocol == IPPROTO_TCP) {
		if (sk->sk_state != TCP_LISTEN)
			return sk;
	} else if (sk->sk_protocol == IPPROTO_UDP) {
		if (sk->sk_state != TCP_CLOSE)
			return sk;
	} else {
		return sk;
	}

	reuse_sk = inet6_lookup_reuseport(net, sk, skb, doff,
					  saddr, sport, daddr, ntohs(dport),
					  ehashfn);
	if (!reuse_sk)
		return sk;

	/* We've chosen a new reuseport sock which is never refcounted. This
	 * implies that sk also isn't refcounted.
	 */
	WARN_ON_ONCE(*refcounted);

	return reuse_sk;
}

static inline struct sock *__inet6_lookup_skb(struct inet_hashinfo *hashinfo,
					      struct sk_buff *skb, int doff/*data offset*/,
					      const __be16 sport/*源端口*/,
					      const __be16 dport/*目的端口*/,
					      int iif, int sdif,
					      bool *refcounted)
{
	struct net *net = dev_net(skb_dst(skb)->dev);
	const struct ipv6hdr *ip6h = ipv6_hdr(skb);
	struct sock *sk;

	sk = inet6_steal_sock(net, skb, doff, &ip6h->saddr, sport, &ip6h->daddr, dport,
			      refcounted, inet6_ehashfn);
	if (IS_ERR(sk))
		return NULL;
	if (sk)
		return sk;

<<<<<<< HEAD
	return __inet6_lookup(dev_net(skb_dst(skb)->dev), hashinfo, skb,
			      doff, &ipv6_hdr(skb)->saddr, sport,
			      &ipv6_hdr(skb)->daddr, ntohs(dport)/*转为主机序*/,
=======
	return __inet6_lookup(net, hashinfo, skb,
			      doff, &ip6h->saddr, sport,
			      &ip6h->daddr, ntohs(dport),
>>>>>>> 9d1694dc
			      iif, sdif, refcounted);
}

struct sock *inet6_lookup(struct net *net, struct inet_hashinfo *hashinfo,
			  struct sk_buff *skb, int doff,
			  const struct in6_addr *saddr, const __be16 sport,
			  const struct in6_addr *daddr, const __be16 dport,
			  const int dif);

int inet6_hash(struct sock *sk);

static inline bool inet6_match(struct net *net, const struct sock *sk,
			       const struct in6_addr *saddr,
			       const struct in6_addr *daddr,
			       const __portpair ports,
			       const int dif, const int sdif)
{
	if (!net_eq(sock_net(sk), net) ||
	    sk->sk_family != AF_INET6 ||
	    sk->sk_portpair != ports ||
	    !ipv6_addr_equal(&sk->sk_v6_daddr, saddr) ||
	    !ipv6_addr_equal(&sk->sk_v6_rcv_saddr, daddr))
		/*五元组不同，返回false*/
		return false;

	/* READ_ONCE() paired with WRITE_ONCE() in sock_bindtoindex_locked() */
	return inet_sk_bound_dev_eq(net, READ_ONCE(sk->sk_bound_dev_if), dif,
				    sdif);
}
#endif /* IS_ENABLED(CONFIG_IPV6) */

#endif /* _INET6_HASHTABLES_H */<|MERGE_RESOLUTION|>--- conflicted
+++ resolved
@@ -164,15 +164,9 @@
 	if (sk)
 		return sk;
 
-<<<<<<< HEAD
-	return __inet6_lookup(dev_net(skb_dst(skb)->dev), hashinfo, skb,
-			      doff, &ipv6_hdr(skb)->saddr, sport,
-			      &ipv6_hdr(skb)->daddr, ntohs(dport)/*转为主机序*/,
-=======
 	return __inet6_lookup(net, hashinfo, skb,
 			      doff, &ip6h->saddr, sport,
-			      &ip6h->daddr, ntohs(dport),
->>>>>>> 9d1694dc
+			      &ip6h->daddr, ntohs(dport)/*转为主机序*/,
 			      iif, sdif, refcounted);
 }
 
