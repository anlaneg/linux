--- conflicted
+++ resolved
@@ -103,32 +103,19 @@
 	//负责同一个namespace下所有uevent事件的socket
 	struct uevent_sock	*uevent_sock;		/* uevent socket */
 
-<<<<<<< HEAD
-	struct list_head 	dev_base_head;//属于同一个net下的设备均挂接在此链上
 	struct hlist_head 	*dev_name_head;//通过名称找设备的hash表
 	struct hlist_head	*dev_index_head;//通过index找设备的hash表
-	unsigned int		dev_base_seq;	/* protected by rtnl_mutex */
-	int			ifindex;//此namespace中上次分配的ifindex
-	unsigned int		dev_unreg_count;
-=======
-	struct hlist_head 	*dev_name_head;
-	struct hlist_head	*dev_index_head;
 	/* Note that @hash_mix can be read millions times per second,
 	 * it is critical that it is on a read_mostly cache line.
 	 */
 	u32			hash_mix;
 
+	//指明此net namespace中的loopback设备
 	struct net_device       *loopback_dev;          /* The loopback */
->>>>>>> 56cfd250
 
 	/* core fib_rules */
 	struct list_head	rules_ops;
 
-<<<<<<< HEAD
-	//指明此net namespace中的loopback设备
-	struct net_device       *loopback_dev;          /* The loopback */
-=======
->>>>>>> 56cfd250
 	struct netns_core	core;
 	struct netns_mib	mib;
 	struct netns_packet	packet;
