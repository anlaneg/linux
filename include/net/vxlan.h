/* SPDX-License-Identifier: GPL-2.0 */
#ifndef __NET_VXLAN_H
#define __NET_VXLAN_H 1

#include <linux/if_vlan.h>
#include <net/udp_tunnel.h>
#include <net/dst_metadata.h>
#include <net/rtnetlink.h>
#include <net/switchdev.h>
#include <net/nexthop.h>

#define IANA_VXLAN_UDP_PORT     4789
#define IANA_VXLAN_GPE_UDP_PORT 4790

/* VXLAN protocol (RFC 7348) header:
 * +-+-+-+-+-+-+-+-+-+-+-+-+-+-+-+-+-+-+-+-+-+-+-+-+-+-+-+-+-+-+-+-+
 * |R|R|R|R|I|R|R|R|               Reserved                        |
 * +-+-+-+-+-+-+-+-+-+-+-+-+-+-+-+-+-+-+-+-+-+-+-+-+-+-+-+-+-+-+-+-+
 * |                VXLAN Network Identifier (VNI) |   Reserved    |
 * +-+-+-+-+-+-+-+-+-+-+-+-+-+-+-+-+-+-+-+-+-+-+-+-+-+-+-+-+-+-+-+-+
 *
 * I = VXLAN Network Identifier (VNI) present.
 */
struct vxlanhdr {
	__be32 vx_flags;//前8bit为标记位，目前仅第4bit被使用
	__be32 vx_vni;//vxlan id号
};

/* VXLAN header flags. */
#define VXLAN_HF_VNI	cpu_to_be32(BIT(27))

#define VXLAN_N_VID     (1u << 24)
#define VXLAN_VID_MASK  (VXLAN_N_VID - 1)
#define VXLAN_VNI_MASK	cpu_to_be32(VXLAN_VID_MASK << 8)
#define VXLAN_HLEN (sizeof(struct udphdr) + sizeof(struct vxlanhdr))

#define VNI_HASH_BITS	10
#define VNI_HASH_SIZE	(1<<VNI_HASH_BITS)
#define FDB_HASH_BITS	8
#define FDB_HASH_SIZE	(1<<FDB_HASH_BITS)

/* Remote checksum offload for VXLAN (VXLAN_F_REMCSUM_[RT]X):
 * +-+-+-+-+-+-+-+-+-+-+-+-+-+-+-+-+-+-+-+-+-+-+-+-+-+-+-+-+-+-+-+-+
 * |R|R|R|R|I|R|R|R|R|R|C|              Reserved                   |
 * +-+-+-+-+-+-+-+-+-+-+-+-+-+-+-+-+-+-+-+-+-+-+-+-+-+-+-+-+-+-+-+-+
 * |           VXLAN Network Identifier (VNI)      |O| Csum start  |
 * +-+-+-+-+-+-+-+-+-+-+-+-+-+-+-+-+-+-+-+-+-+-+-+-+-+-+-+-+-+-+-+-+
 *
 * C = Remote checksum offload bit. When set indicates that the
 *     remote checksum offload data is present.
 *
 * O = Offset bit. Indicates the checksum offset relative to
 *     checksum start.
 *
 * Csum start = Checksum start divided by two.
 *
 * http://tools.ietf.org/html/draft-herbert-vxlan-rco
 */

/* VXLAN-RCO header flags. */
#define VXLAN_HF_RCO	cpu_to_be32(BIT(21))

/* Remote checksum offload header option */
#define VXLAN_RCO_MASK	cpu_to_be32(0x7f)  /* Last byte of vni field */
#define VXLAN_RCO_UDP	cpu_to_be32(0x80)  /* Indicate UDP RCO (TCP when not set *) */
#define VXLAN_RCO_SHIFT	1		   /* Left shift of start */
#define VXLAN_RCO_SHIFT_MASK ((1 << VXLAN_RCO_SHIFT) - 1)
#define VXLAN_MAX_REMCSUM_START (0x7f << VXLAN_RCO_SHIFT)

/*
 * VXLAN Group Based Policy Extension (VXLAN_F_GBP):
 * +-+-+-+-+-+-+-+-+-+-+-+-+-+-+-+-+-+-+-+-+-+-+-+-+-+-+-+-+-+-+-+-+
 * |G|R|R|R|I|R|R|R|R|D|R|R|A|R|R|R|        Group Policy ID        |
 * +-+-+-+-+-+-+-+-+-+-+-+-+-+-+-+-+-+-+-+-+-+-+-+-+-+-+-+-+-+-+-+-+
 * |                VXLAN Network Identifier (VNI) |   Reserved    |
 * +-+-+-+-+-+-+-+-+-+-+-+-+-+-+-+-+-+-+-+-+-+-+-+-+-+-+-+-+-+-+-+-+
 *
 * G = Group Policy ID present.
 *
 * D = Don't Learn bit. When set, this bit indicates that the egress
 *     VTEP MUST NOT learn the source address of the encapsulated frame.
 *
 * A = Indicates that the group policy has already been applied to
 *     this packet. Policies MUST NOT be applied by devices when the
 *     A bit is set.
 *
 * https://tools.ietf.org/html/draft-smith-vxlan-group-policy
 */
struct vxlanhdr_gbp {
	u8	vx_flags;
#ifdef __LITTLE_ENDIAN_BITFIELD
	u8	reserved_flags1:3,
		policy_applied:1,
		reserved_flags2:2,
		dont_learn:1,
		reserved_flags3:1;
#elif defined(__BIG_ENDIAN_BITFIELD)
	u8	reserved_flags1:1,
		dont_learn:1,
		reserved_flags2:2,
		policy_applied:1,
		reserved_flags3:3;
#else
#error	"Please fix <asm/byteorder.h>"
#endif
	__be16	policy_id;
	__be32	vx_vni;
};

/* VXLAN-GBP header flags. */
#define VXLAN_HF_GBP	cpu_to_be32(BIT(31))

#define VXLAN_GBP_USED_BITS (VXLAN_HF_GBP | cpu_to_be32(0xFFFFFF))

/* skb->mark mapping
 *
 * +-+-+-+-+-+-+-+-+-+-+-+-+-+-+-+-+-+-+-+-+-+-+-+-+-+-+-+-+-+-+-+-+
 * |R|R|R|R|R|R|R|R|R|D|R|R|A|R|R|R|        Group Policy ID        |
 * +-+-+-+-+-+-+-+-+-+-+-+-+-+-+-+-+-+-+-+-+-+-+-+-+-+-+-+-+-+-+-+-+
 */
#define VXLAN_GBP_DONT_LEARN		(BIT(6) << 16)
#define VXLAN_GBP_POLICY_APPLIED	(BIT(3) << 16)
#define VXLAN_GBP_ID_MASK		(0xFFFF)

#define VXLAN_GBP_MASK (VXLAN_GBP_DONT_LEARN | VXLAN_GBP_POLICY_APPLIED | \
			VXLAN_GBP_ID_MASK)

/*
 * VXLAN Generic Protocol Extension (VXLAN_F_GPE):
 * +-+-+-+-+-+-+-+-+-+-+-+-+-+-+-+-+-+-+-+-+-+-+-+-+-+-+-+-+-+-+-+-+
 * |R|R|Ver|I|P|R|O|       Reserved                |Next Protocol  |
 * +-+-+-+-+-+-+-+-+-+-+-+-+-+-+-+-+-+-+-+-+-+-+-+-+-+-+-+-+-+-+-+-+
 * |                VXLAN Network Identifier (VNI) |   Reserved    |
 * +-+-+-+-+-+-+-+-+-+-+-+-+-+-+-+-+-+-+-+-+-+-+-+-+-+-+-+-+-+-+-+-+
 *
 * Ver = Version. Indicates VXLAN GPE protocol version.
 *
 * P = Next Protocol Bit. The P bit is set to indicate that the
 *     Next Protocol field is present.
 *
 * O = OAM Flag Bit. The O bit is set to indicate that the packet
 *     is an OAM packet.
 *
 * Next Protocol = This 8 bit field indicates the protocol header
 * immediately following the VXLAN GPE header.
 *
 * https://tools.ietf.org/html/draft-ietf-nvo3-vxlan-gpe-01
 */

struct vxlanhdr_gpe {
#if defined(__LITTLE_ENDIAN_BITFIELD)
	u8	oam_flag:1,
		reserved_flags1:1,
		np_applied:1,
		instance_applied:1,
		version:2,
		reserved_flags2:2;
#elif defined(__BIG_ENDIAN_BITFIELD)
	u8	reserved_flags2:2,
		version:2,
		instance_applied:1,
		np_applied:1,
		reserved_flags1:1,
		oam_flag:1;
#endif
	u8	reserved_flags3;
	u8	reserved_flags4;
	u8	next_protocol;
	__be32	vx_vni;
};

/* VXLAN-GPE header flags. */
#define VXLAN_HF_VER	cpu_to_be32(BIT(29) | BIT(28))
#define VXLAN_HF_NP	cpu_to_be32(BIT(26))
#define VXLAN_HF_OAM	cpu_to_be32(BIT(24))

#define VXLAN_GPE_USED_BITS (VXLAN_HF_VER | VXLAN_HF_NP | VXLAN_HF_OAM | \
			     cpu_to_be32(0xff))

struct vxlan_metadata {
	u32		gbp;
};

/* per UDP socket information */
struct vxlan_sock {
	struct hlist_node hlist;
	struct socket	 *sock;/*vxlan对应的socket*/
	struct hlist_head vni_list[VNI_HASH_SIZE];
	refcount_t	  refcnt;
	u32		  flags;
};

union vxlan_addr {
	struct sockaddr_in sin;
	struct sockaddr_in6 sin6;
	struct sockaddr sa;
};

struct vxlan_rdst {
	union vxlan_addr	 remote_ip;//到隧道远端ip地址
	__be16			 remote_port;//到隧道远端的目的port
	u8			 offloaded:1;
	__be32			 remote_vni;//到远端的vxlan编号
	u32			 remote_ifindex;//到远端去时的本端出接口
	struct net_device	 *remote_dev;
	struct list_head	 list;
	struct rcu_head		 rcu;
	struct dst_cache	 dst_cache;
};

struct vxlan_config {
    //vxlan隧道远端地址（可为组播地址）
	union vxlan_addr	remote_ip;
	//vxlan隧道本端的ip地址
	union vxlan_addr	saddr;
	//配置的vni
	__be32			vni;
	//去远端时出接口设备ifindex
	int			remote_ifindex;
	int			mtu;//隧道mtu
	__be16			dst_port;//隧道目的port
	//可使用的源port范围
	u16			port_min;
	u16			port_max;
	//封装用的tos（为1时指inherit)
	u8			tos;
	//隧道封装时使用的ttl
	u8			ttl;
	__be32			label;
	//vxlan设备功能标记，例如VXLAN_F_COLLECT_METADATA
	u32			flags;
	/*vxlan fdb的过期间隔*/
	unsigned long		age_interval;
	unsigned int		addrmax;
	bool			no_share;
	//vxlan封装的分片标记
	enum ifla_vxlan_df	df;
};

enum {
	VXLAN_VNI_STATS_RX,
	VXLAN_VNI_STATS_RX_DROPS,
	VXLAN_VNI_STATS_RX_ERRORS,
	VXLAN_VNI_STATS_TX,
	VXLAN_VNI_STATS_TX_DROPS,
	VXLAN_VNI_STATS_TX_ERRORS,
};

struct vxlan_vni_stats {
	u64 rx_packets;
	u64 rx_bytes;
	u64 rx_drops;
	u64 rx_errors;
	u64 tx_packets;
	u64 tx_bytes;
	u64 tx_drops;
	u64 tx_errors;
};

struct vxlan_vni_stats_pcpu {
	struct vxlan_vni_stats stats;
	struct u64_stats_sync syncp;
};

struct vxlan_dev_node {
	struct hlist_node hlist;
	struct vxlan_dev *vxlan;
};

struct vxlan_vni_node {
	struct rhash_head vnode;
	struct vxlan_dev_node hlist4; /* vni hash table for IPv4 socket */
#if IS_ENABLED(CONFIG_IPV6)
	struct vxlan_dev_node hlist6; /* vni hash table for IPv6 socket */
#endif
	struct list_head vlist;
	__be32 vni;
	union vxlan_addr remote_ip; /* default remote ip for this vni */
	struct vxlan_vni_stats_pcpu __percpu *stats;

	struct rcu_head rcu;
};

struct vxlan_vni_group {
	struct rhashtable	vni_hash;
	struct list_head	vni_list;
	u32			num_vnis;
};

/* Pseudo network device */
struct vxlan_dev {
	struct vxlan_dev_node hlist4;	/* vni hash table for IPv4 socket */
#if IS_ENABLED(CONFIG_IPV6)
	struct vxlan_dev_node hlist6;	/* vni hash table for IPv6 socket */
#endif
	struct list_head  next;		/* vxlan's per namespace list */
	struct vxlan_sock __rcu *vn4_sock;	/* listening socket for IPv4 */
#if IS_ENABLED(CONFIG_IPV6)
	struct vxlan_sock __rcu *vn6_sock;	/* listening socket for IPv6 */
#endif
	struct net_device *dev;
	//设备所属的net namespace
	struct net	  *net;		/* netns for packet i/o */
	struct vxlan_rdst default_dst;	/* default destination */

	struct timer_list age_timer;//用于老化fdb表项
	spinlock_t	  hash_lock[FDB_HASH_SIZE];
	unsigned int	  addrcnt;/*记录vxlan fdb表项最大值*/
	struct gro_cells  gro_cells;

	struct vxlan_config	cfg;//配置信息（如本端ip，vni等）

<<<<<<< HEAD
	//vxlan设备转发表(fdb表）
=======
	struct vxlan_vni_group  __rcu *vnigrp;

>>>>>>> 028192fe
	struct hlist_head fdb_head[FDB_HASH_SIZE];
};

//如果有此标记，则vxlan需要学习fdb表（外层ip,内层源mac,出接口）
#define VXLAN_F_LEARN			0x01
//如果有此标记，则若本机arp表项中有对应表项，则响应arp请求
#define VXLAN_F_PROXY			0x02
//如果有此标记（route short circuit），则
#define VXLAN_F_RSC			0x04
#define VXLAN_F_L2MISS			0x08
#define VXLAN_F_L3MISS			0x10
#define VXLAN_F_IPV6			0x20
/*ipv4采用0 checksum*/
#define VXLAN_F_UDP_ZERO_CSUM_TX	0x40
#define VXLAN_F_UDP_ZERO_CSUM6_TX	0x80
#define VXLAN_F_UDP_ZERO_CSUM6_RX	0x100
#define VXLAN_F_REMCSUM_TX		0x200
#define VXLAN_F_REMCSUM_RX		0x400
#define VXLAN_F_GBP			0x800
#define VXLAN_F_REMCSUM_NOPARTIAL	0x1000
#define VXLAN_F_COLLECT_METADATA	0x2000
#define VXLAN_F_GPE			0x4000
#define VXLAN_F_IPV6_LINKLOCAL		0x8000
#define VXLAN_F_TTL_INHERIT		0x10000
#define VXLAN_F_VNIFILTER               0x20000

/* Flags that are used in the receive path. These flags must match in
 * order for a socket to be shareable
 */
#define VXLAN_F_RCV_FLAGS		(VXLAN_F_GBP |			\
					 VXLAN_F_GPE |			\
					 VXLAN_F_UDP_ZERO_CSUM6_RX |	\
					 VXLAN_F_REMCSUM_RX |		\
					 VXLAN_F_REMCSUM_NOPARTIAL |	\
					 VXLAN_F_COLLECT_METADATA |	\
					 VXLAN_F_VNIFILTER)

/* Flags that can be set together with VXLAN_F_GPE. */
#define VXLAN_F_ALLOWED_GPE		(VXLAN_F_GPE |			\
					 VXLAN_F_IPV6 |			\
					 VXLAN_F_IPV6_LINKLOCAL |	\
					 VXLAN_F_UDP_ZERO_CSUM_TX |	\
					 VXLAN_F_UDP_ZERO_CSUM6_TX |	\
					 VXLAN_F_UDP_ZERO_CSUM6_RX |	\
					 VXLAN_F_COLLECT_METADATA  |	\
					 VXLAN_F_VNIFILTER)

struct net_device *vxlan_dev_create(struct net *net, const char *name,
				    u8 name_assign_type, struct vxlan_config *conf);

static inline netdev_features_t vxlan_features_check(struct sk_buff *skb,
						     netdev_features_t features)
{
	u8 l4_hdr = 0;

	if (!skb->encapsulation)
		return features;

	switch (vlan_get_protocol(skb)) {
	case htons(ETH_P_IP):
		l4_hdr = ip_hdr(skb)->protocol;
		break;
	case htons(ETH_P_IPV6):
		l4_hdr = ipv6_hdr(skb)->nexthdr;
		break;
	default:
		return features;
	}

	if ((l4_hdr == IPPROTO_UDP) &&
	    (skb->inner_protocol_type != ENCAP_TYPE_ETHER ||
	     skb->inner_protocol != htons(ETH_P_TEB) ||
	     (skb_inner_mac_header(skb) - skb_transport_header(skb) !=
	      sizeof(struct udphdr) + sizeof(struct vxlanhdr)) ||
	     (skb->ip_summed != CHECKSUM_NONE &&
	      !can_checksum_protocol(features, inner_eth_hdr(skb)->h_proto))))
		return features & ~(NETIF_F_CSUM_MASK | NETIF_F_GSO_MASK);

	return features;
}

/* IP header + UDP + VXLAN + Ethernet header */
#define VXLAN_HEADROOM (20 + 8 + 8 + 14)
/* IPv6 header + UDP + VXLAN + Ethernet header */
#define VXLAN6_HEADROOM (40 + 8 + 8 + 14)

//取vxlan头部
static inline struct vxlanhdr *vxlan_hdr(struct sk_buff *skb)
{
	return (struct vxlanhdr *)(udp_hdr(skb) + 1);
}

static inline __be32 vxlan_vni(__be32 vni_field)
{
#if defined(__BIG_ENDIAN)
	return (__force __be32)((__force u32)vni_field >> 8);
#else
	return (__force __be32)((__force u32)(vni_field & VXLAN_VNI_MASK) << 8);
#endif
}

static inline __be32 vxlan_vni_field(__be32 vni)
{
#if defined(__BIG_ENDIAN)
	return (__force __be32)((__force u32)vni << 8);
#else
	return (__force __be32)((__force u32)vni >> 8);
#endif
}

static inline size_t vxlan_rco_start(__be32 vni_field)
{
	return be32_to_cpu(vni_field & VXLAN_RCO_MASK) << VXLAN_RCO_SHIFT;
}

static inline size_t vxlan_rco_offset(__be32 vni_field)
{
	return (vni_field & VXLAN_RCO_UDP) ?
		offsetof(struct udphdr, check) :
		offsetof(struct tcphdr, check);
}

static inline __be32 vxlan_compute_rco(unsigned int start, unsigned int offset)
{
	__be32 vni_field = cpu_to_be32(start >> VXLAN_RCO_SHIFT);

	if (offset == offsetof(struct udphdr, check))
		vni_field |= VXLAN_RCO_UDP;
	return vni_field;
}

static inline unsigned short vxlan_get_sk_family(struct vxlan_sock *vs)
{
	return vs->sock->sk->sk_family;
}

#if IS_ENABLED(CONFIG_IPV6)

static inline bool vxlan_addr_any(const union vxlan_addr *ipa)
{
	if (ipa->sa.sa_family == AF_INET6)
		return ipv6_addr_any(&ipa->sin6.sin6_addr);
	else
		return ipa->sin.sin_addr.s_addr == htonl(INADDR_ANY);
}

static inline bool vxlan_addr_multicast(const union vxlan_addr *ipa)
{
	if (ipa->sa.sa_family == AF_INET6)
		return ipv6_addr_is_multicast(&ipa->sin6.sin6_addr);
	else
		return ipv4_is_multicast(ipa->sin.sin_addr.s_addr);
}

#else /* !IS_ENABLED(CONFIG_IPV6) */

static inline bool vxlan_addr_any(const union vxlan_addr *ipa)
{
	return ipa->sin.sin_addr.s_addr == htonl(INADDR_ANY);
}

static inline bool vxlan_addr_multicast(const union vxlan_addr *ipa)
{
	return ipv4_is_multicast(ipa->sin.sin_addr.s_addr);
}

#endif /* IS_ENABLED(CONFIG_IPV6) */

static inline bool netif_is_vxlan(const struct net_device *dev)
{
	return dev->rtnl_link_ops &&
	       !strcmp(dev->rtnl_link_ops->kind, "vxlan");
}

struct switchdev_notifier_vxlan_fdb_info {
	struct switchdev_notifier_info info; /* must be first */
	union vxlan_addr remote_ip;
	__be16 remote_port;
	__be32 remote_vni;
	u32 remote_ifindex;
	u8 eth_addr[ETH_ALEN];
	__be32 vni;
	bool offloaded;
	bool added_by_user;
};

#if IS_ENABLED(CONFIG_VXLAN)
int vxlan_fdb_find_uc(struct net_device *dev, const u8 *mac, __be32 vni,
		      struct switchdev_notifier_vxlan_fdb_info *fdb_info);
int vxlan_fdb_replay(const struct net_device *dev, __be32 vni,
		     struct notifier_block *nb,
		     struct netlink_ext_ack *extack);
void vxlan_fdb_clear_offload(const struct net_device *dev, __be32 vni);

#else
static inline int
vxlan_fdb_find_uc(struct net_device *dev, const u8 *mac, __be32 vni,
		  struct switchdev_notifier_vxlan_fdb_info *fdb_info)
{
	return -ENOENT;
}

static inline int vxlan_fdb_replay(const struct net_device *dev, __be32 vni,
				   struct notifier_block *nb,
				   struct netlink_ext_ack *extack)
{
	return -EOPNOTSUPP;
}

static inline void
vxlan_fdb_clear_offload(const struct net_device *dev, __be32 vni)
{
}
#endif

static inline void vxlan_flag_attr_error(int attrtype,
					 struct netlink_ext_ack *extack)
{
#define VXLAN_FLAG(flg) \
	case IFLA_VXLAN_##flg: \
		NL_SET_ERR_MSG_MOD(extack, \
				   "cannot change " #flg " flag"); \
		break
	switch (attrtype) {
	VXLAN_FLAG(TTL_INHERIT);
	VXLAN_FLAG(LEARNING);
	VXLAN_FLAG(PROXY);
	VXLAN_FLAG(RSC);
	VXLAN_FLAG(L2MISS);
	VXLAN_FLAG(L3MISS);
	VXLAN_FLAG(COLLECT_METADATA);
	VXLAN_FLAG(UDP_ZERO_CSUM6_TX);
	VXLAN_FLAG(UDP_ZERO_CSUM6_RX);
	VXLAN_FLAG(REMCSUM_TX);
	VXLAN_FLAG(REMCSUM_RX);
	VXLAN_FLAG(GBP);
	VXLAN_FLAG(GPE);
	VXLAN_FLAG(REMCSUM_NOPARTIAL);
	default:
		NL_SET_ERR_MSG_MOD(extack, \
				   "cannot change flag");
		break;
	}
#undef VXLAN_FLAG
}

static inline bool vxlan_fdb_nh_path_select(struct nexthop *nh,
					    int hash,
					    struct vxlan_rdst *rdst)
{
	struct fib_nh_common *nhc;

	nhc = nexthop_path_fdb_result(nh, hash);
	if (unlikely(!nhc))
		return false;

	switch (nhc->nhc_gw_family) {
	case AF_INET:
		rdst->remote_ip.sin.sin_addr.s_addr = nhc->nhc_gw.ipv4;
		rdst->remote_ip.sa.sa_family = AF_INET;
		break;
	case AF_INET6:
		rdst->remote_ip.sin6.sin6_addr = nhc->nhc_gw.ipv6;
		rdst->remote_ip.sa.sa_family = AF_INET6;
		break;
	}

	return true;
}

#endif<|MERGE_RESOLUTION|>--- conflicted
+++ resolved
@@ -310,12 +310,9 @@
 
 	struct vxlan_config	cfg;//配置信息（如本端ip，vni等）
 
-<<<<<<< HEAD
+	struct vxlan_vni_group  __rcu *vnigrp;
+
 	//vxlan设备转发表(fdb表）
-=======
-	struct vxlan_vni_group  __rcu *vnigrp;
-
->>>>>>> 028192fe
 	struct hlist_head fdb_head[FDB_HASH_SIZE];
 };
 
