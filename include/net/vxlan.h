--- conflicted
+++ resolved
@@ -210,52 +210,33 @@
 };
 
 struct vxlan_config {
-<<<<<<< HEAD
-    //vxlan隧道远端地址（可为组播地址）
-	union vxlan_addr	remote_ip;
+	//vxlan隧道远端地址（可为组播地址）
+	union vxlan_addr		remote_ip;
 	//vxlan隧道本端的ip地址
-	union vxlan_addr	saddr;
+	union vxlan_addr		saddr;
 	//配置的vni
-	__be32			vni;
+	__be32				vni;
 	//去远端时出接口设备ifindex
-	int			remote_ifindex;
-	int			mtu;//隧道mtu
-	__be16			dst_port;//隧道目的port
+	int				remote_ifindex;
+	int				mtu;//隧道mtu
+	__be16				dst_port;//隧道目的port
 	//可使用的源port范围
-	u16			port_min;
-	u16			port_max;
-	//封装用的tos（为1时指inherit)
-	u8			tos;
-	//隧道封装时使用的ttl
-	u8			ttl;
-	__be32			label;
-	//vxlan设备功能标记，例如VXLAN_F_COLLECT_METADATA
-	u32			flags;
-	/*vxlan fdb的过期间隔*/
-	unsigned long		age_interval;
-	unsigned int		addrmax;
-	bool			no_share;
-	//vxlan封装的分片标记
-	enum ifla_vxlan_df	df;
-=======
-	union vxlan_addr		remote_ip;
-	union vxlan_addr		saddr;
-	__be32				vni;
-	int				remote_ifindex;
-	int				mtu;
-	__be16				dst_port;
 	u16				port_min;
 	u16				port_max;
+	//封装用的tos（为1时指inherit)
 	u8				tos;
+	//隧道封装时使用的ttl
 	u8				ttl;
 	__be32				label;
 	enum ifla_vxlan_label_policy	label_policy;
+	//vxlan设备功能标记，例如VXLAN_F_COLLECT_METADATA
 	u32				flags;
+	/*vxlan fdb的过期间隔*/
 	unsigned long			age_interval;
 	unsigned int			addrmax;
 	bool				no_share;
+	//vxlan封装的分片标记
 	enum ifla_vxlan_df		df;
->>>>>>> 9d1694dc
 };
 
 enum {
