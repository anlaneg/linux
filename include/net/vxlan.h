/* SPDX-License-Identifier: GPL-2.0 */
#ifndef __NET_VXLAN_H
#define __NET_VXLAN_H 1

#include <linux/if_vlan.h>
#include <net/udp_tunnel.h>
#include <net/dst_metadata.h>
#include <net/rtnetlink.h>
#include <net/switchdev.h>

#define IANA_VXLAN_UDP_PORT     4789

/* VXLAN protocol (RFC 7348) header:
 * +-+-+-+-+-+-+-+-+-+-+-+-+-+-+-+-+-+-+-+-+-+-+-+-+-+-+-+-+-+-+-+-+
 * |R|R|R|R|I|R|R|R|               Reserved                        |
 * +-+-+-+-+-+-+-+-+-+-+-+-+-+-+-+-+-+-+-+-+-+-+-+-+-+-+-+-+-+-+-+-+
 * |                VXLAN Network Identifier (VNI) |   Reserved    |
 * +-+-+-+-+-+-+-+-+-+-+-+-+-+-+-+-+-+-+-+-+-+-+-+-+-+-+-+-+-+-+-+-+
 *
 * I = VXLAN Network Identifier (VNI) present.
 */
struct vxlanhdr {
	__be32 vx_flags;//前8bit为标记为，目前仅第4bit被使用
	__be32 vx_vni;//vxlan id号
};

/* VXLAN header flags. */
#define VXLAN_HF_VNI	cpu_to_be32(BIT(27))

#define VXLAN_N_VID     (1u << 24)
#define VXLAN_VID_MASK  (VXLAN_N_VID - 1)
#define VXLAN_VNI_MASK	cpu_to_be32(VXLAN_VID_MASK << 8)
#define VXLAN_HLEN (sizeof(struct udphdr) + sizeof(struct vxlanhdr))

#define VNI_HASH_BITS	10
#define VNI_HASH_SIZE	(1<<VNI_HASH_BITS)
#define FDB_HASH_BITS	8
#define FDB_HASH_SIZE	(1<<FDB_HASH_BITS)

/* Remote checksum offload for VXLAN (VXLAN_F_REMCSUM_[RT]X):
 * +-+-+-+-+-+-+-+-+-+-+-+-+-+-+-+-+-+-+-+-+-+-+-+-+-+-+-+-+-+-+-+-+
 * |R|R|R|R|I|R|R|R|R|R|C|              Reserved                   |
 * +-+-+-+-+-+-+-+-+-+-+-+-+-+-+-+-+-+-+-+-+-+-+-+-+-+-+-+-+-+-+-+-+
 * |           VXLAN Network Identifier (VNI)      |O| Csum start  |
 * +-+-+-+-+-+-+-+-+-+-+-+-+-+-+-+-+-+-+-+-+-+-+-+-+-+-+-+-+-+-+-+-+
 *
 * C = Remote checksum offload bit. When set indicates that the
 *     remote checksum offload data is present.
 *
 * O = Offset bit. Indicates the checksum offset relative to
 *     checksum start.
 *
 * Csum start = Checksum start divided by two.
 *
 * http://tools.ietf.org/html/draft-herbert-vxlan-rco
 */

/* VXLAN-RCO header flags. */
#define VXLAN_HF_RCO	cpu_to_be32(BIT(21))

/* Remote checksum offload header option */
#define VXLAN_RCO_MASK	cpu_to_be32(0x7f)  /* Last byte of vni field */
#define VXLAN_RCO_UDP	cpu_to_be32(0x80)  /* Indicate UDP RCO (TCP when not set *) */
#define VXLAN_RCO_SHIFT	1		   /* Left shift of start */
#define VXLAN_RCO_SHIFT_MASK ((1 << VXLAN_RCO_SHIFT) - 1)
#define VXLAN_MAX_REMCSUM_START (0x7f << VXLAN_RCO_SHIFT)

/*
 * VXLAN Group Based Policy Extension (VXLAN_F_GBP):
 * +-+-+-+-+-+-+-+-+-+-+-+-+-+-+-+-+-+-+-+-+-+-+-+-+-+-+-+-+-+-+-+-+
 * |G|R|R|R|I|R|R|R|R|D|R|R|A|R|R|R|        Group Policy ID        |
 * +-+-+-+-+-+-+-+-+-+-+-+-+-+-+-+-+-+-+-+-+-+-+-+-+-+-+-+-+-+-+-+-+
 * |                VXLAN Network Identifier (VNI) |   Reserved    |
 * +-+-+-+-+-+-+-+-+-+-+-+-+-+-+-+-+-+-+-+-+-+-+-+-+-+-+-+-+-+-+-+-+
 *
 * G = Group Policy ID present.
 *
 * D = Don't Learn bit. When set, this bit indicates that the egress
 *     VTEP MUST NOT learn the source address of the encapsulated frame.
 *
 * A = Indicates that the group policy has already been applied to
 *     this packet. Policies MUST NOT be applied by devices when the
 *     A bit is set.
 *
 * https://tools.ietf.org/html/draft-smith-vxlan-group-policy
 */
struct vxlanhdr_gbp {
	u8	vx_flags;
#ifdef __LITTLE_ENDIAN_BITFIELD
	u8	reserved_flags1:3,
		policy_applied:1,
		reserved_flags2:2,
		dont_learn:1,
		reserved_flags3:1;
#elif defined(__BIG_ENDIAN_BITFIELD)
	u8	reserved_flags1:1,
		dont_learn:1,
		reserved_flags2:2,
		policy_applied:1,
		reserved_flags3:3;
#else
#error	"Please fix <asm/byteorder.h>"
#endif
	__be16	policy_id;
	__be32	vx_vni;
};

/* VXLAN-GBP header flags. */
#define VXLAN_HF_GBP	cpu_to_be32(BIT(31))

#define VXLAN_GBP_USED_BITS (VXLAN_HF_GBP | cpu_to_be32(0xFFFFFF))

/* skb->mark mapping
 *
 * +-+-+-+-+-+-+-+-+-+-+-+-+-+-+-+-+-+-+-+-+-+-+-+-+-+-+-+-+-+-+-+-+
 * |R|R|R|R|R|R|R|R|R|D|R|R|A|R|R|R|        Group Policy ID        |
 * +-+-+-+-+-+-+-+-+-+-+-+-+-+-+-+-+-+-+-+-+-+-+-+-+-+-+-+-+-+-+-+-+
 */
#define VXLAN_GBP_DONT_LEARN		(BIT(6) << 16)
#define VXLAN_GBP_POLICY_APPLIED	(BIT(3) << 16)
#define VXLAN_GBP_ID_MASK		(0xFFFF)

/*
 * VXLAN Generic Protocol Extension (VXLAN_F_GPE):
 * +-+-+-+-+-+-+-+-+-+-+-+-+-+-+-+-+-+-+-+-+-+-+-+-+-+-+-+-+-+-+-+-+
 * |R|R|Ver|I|P|R|O|       Reserved                |Next Protocol  |
 * +-+-+-+-+-+-+-+-+-+-+-+-+-+-+-+-+-+-+-+-+-+-+-+-+-+-+-+-+-+-+-+-+
 * |                VXLAN Network Identifier (VNI) |   Reserved    |
 * +-+-+-+-+-+-+-+-+-+-+-+-+-+-+-+-+-+-+-+-+-+-+-+-+-+-+-+-+-+-+-+-+
 *
 * Ver = Version. Indicates VXLAN GPE protocol version.
 *
 * P = Next Protocol Bit. The P bit is set to indicate that the
 *     Next Protocol field is present.
 *
 * O = OAM Flag Bit. The O bit is set to indicate that the packet
 *     is an OAM packet.
 *
 * Next Protocol = This 8 bit field indicates the protocol header
 * immediately following the VXLAN GPE header.
 *
 * https://tools.ietf.org/html/draft-ietf-nvo3-vxlan-gpe-01
 */

struct vxlanhdr_gpe {
#if defined(__LITTLE_ENDIAN_BITFIELD)
	u8	oam_flag:1,
		reserved_flags1:1,
		np_applied:1,
		instance_applied:1,
		version:2,
		reserved_flags2:2;
#elif defined(__BIG_ENDIAN_BITFIELD)
	u8	reserved_flags2:2,
		version:2,
		instance_applied:1,
		np_applied:1,
		reserved_flags1:1,
		oam_flag:1;
#endif
	u8	reserved_flags3;
	u8	reserved_flags4;
	u8	next_protocol;
	__be32	vx_vni;
};

/* VXLAN-GPE header flags. */
#define VXLAN_HF_VER	cpu_to_be32(BIT(29) | BIT(28))
#define VXLAN_HF_NP	cpu_to_be32(BIT(26))
#define VXLAN_HF_OAM	cpu_to_be32(BIT(24))

#define VXLAN_GPE_USED_BITS (VXLAN_HF_VER | VXLAN_HF_NP | VXLAN_HF_OAM | \
			     cpu_to_be32(0xff))

struct vxlan_metadata {
	u32		gbp;
};

/* per UDP socket information */
struct vxlan_sock {
	struct hlist_node hlist;
	struct socket	 *sock;
	struct hlist_head vni_list[VNI_HASH_SIZE];
	refcount_t	  refcnt;
	u32		  flags;
};

union vxlan_addr {
	struct sockaddr_in sin;
	struct sockaddr_in6 sin6;
	struct sockaddr sa;
};

struct vxlan_rdst {
	union vxlan_addr	 remote_ip;//隧道外层ip地址
	__be16			 remote_port;//到隧道远端的目的port
	u8			 offloaded:1;
	__be32			 remote_vni;//到远端的vxlan编号
	u32			 remote_ifindex;//到远端的本端出接口
	struct list_head	 list;
	struct rcu_head		 rcu;
	struct dst_cache	 dst_cache;
};

struct vxlan_config {
	union vxlan_addr	remote_ip;
	//vxlan隧道本端的ip地址
	union vxlan_addr	saddr;
	__be32			vni;
	int			remote_ifindex;
	int			mtu;//隧道mtu
	__be16			dst_port;//隧道目的port
	//可使用的源port范围
	u16			port_min;
	u16			port_max;
	//封装用的tos
	u8			tos;
	//隧道封装时使用的ttl
	u8			ttl;
	__be32			label;
	u32			flags;
	unsigned long		age_interval;
	unsigned int		addrmax;
	bool			no_share;
	enum ifla_vxlan_df	df;
};

struct vxlan_dev_node {
	struct hlist_node hlist;
	struct vxlan_dev *vxlan;
};

/* Pseudo network device */
struct vxlan_dev {
	struct vxlan_dev_node hlist4;	/* vni hash table for IPv4 socket */
#if IS_ENABLED(CONFIG_IPV6)
	struct vxlan_dev_node hlist6;	/* vni hash table for IPv6 socket */
#endif
	struct list_head  next;		/* vxlan's per namespace list */
	struct vxlan_sock __rcu *vn4_sock;	/* listening socket for IPv4 */
#if IS_ENABLED(CONFIG_IPV6)
	struct vxlan_sock __rcu *vn6_sock;	/* listening socket for IPv6 */
#endif
	struct net_device *dev;
	struct net	  *net;		/* netns for packet i/o */
	struct vxlan_rdst default_dst;	/* default destination */

<<<<<<< HEAD
	struct timer_list age_timer;//用于老化fdb表项
	spinlock_t	  hash_lock;
=======
	struct timer_list age_timer;
	spinlock_t	  hash_lock[FDB_HASH_SIZE];
>>>>>>> 5f9e832c
	unsigned int	  addrcnt;
	struct gro_cells  gro_cells;

	struct vxlan_config	cfg;//配置信息（如本端ip，vni等）

	//vxlan设备转发表(fdb表）
	struct hlist_head fdb_head[FDB_HASH_SIZE];
};

#define VXLAN_F_LEARN			0x01
#define VXLAN_F_PROXY			0x02
#define VXLAN_F_RSC			0x04
#define VXLAN_F_L2MISS			0x08
#define VXLAN_F_L3MISS			0x10
#define VXLAN_F_IPV6			0x20
#define VXLAN_F_UDP_ZERO_CSUM_TX	0x40
#define VXLAN_F_UDP_ZERO_CSUM6_TX	0x80
#define VXLAN_F_UDP_ZERO_CSUM6_RX	0x100
#define VXLAN_F_REMCSUM_TX		0x200
#define VXLAN_F_REMCSUM_RX		0x400
#define VXLAN_F_GBP			0x800
#define VXLAN_F_REMCSUM_NOPARTIAL	0x1000
#define VXLAN_F_COLLECT_METADATA	0x2000
#define VXLAN_F_GPE			0x4000
#define VXLAN_F_IPV6_LINKLOCAL		0x8000
#define VXLAN_F_TTL_INHERIT		0x10000

/* Flags that are used in the receive path. These flags must match in
 * order for a socket to be shareable
 */
#define VXLAN_F_RCV_FLAGS		(VXLAN_F_GBP |			\
					 VXLAN_F_GPE |			\
					 VXLAN_F_UDP_ZERO_CSUM6_RX |	\
					 VXLAN_F_REMCSUM_RX |		\
					 VXLAN_F_REMCSUM_NOPARTIAL |	\
					 VXLAN_F_COLLECT_METADATA)

/* Flags that can be set together with VXLAN_F_GPE. */
#define VXLAN_F_ALLOWED_GPE		(VXLAN_F_GPE |			\
					 VXLAN_F_IPV6 |			\
					 VXLAN_F_IPV6_LINKLOCAL |	\
					 VXLAN_F_UDP_ZERO_CSUM_TX |	\
					 VXLAN_F_UDP_ZERO_CSUM6_TX |	\
					 VXLAN_F_UDP_ZERO_CSUM6_RX |	\
					 VXLAN_F_COLLECT_METADATA)

struct net_device *vxlan_dev_create(struct net *net, const char *name,
				    u8 name_assign_type, struct vxlan_config *conf);

static inline netdev_features_t vxlan_features_check(struct sk_buff *skb,
						     netdev_features_t features)
{
	u8 l4_hdr = 0;

	if (!skb->encapsulation)
		return features;

	switch (vlan_get_protocol(skb)) {
	case htons(ETH_P_IP):
		l4_hdr = ip_hdr(skb)->protocol;
		break;
	case htons(ETH_P_IPV6):
		l4_hdr = ipv6_hdr(skb)->nexthdr;
		break;
	default:
		return features;
	}

	if ((l4_hdr == IPPROTO_UDP) &&
	    (skb->inner_protocol_type != ENCAP_TYPE_ETHER ||
	     skb->inner_protocol != htons(ETH_P_TEB) ||
	     (skb_inner_mac_header(skb) - skb_transport_header(skb) !=
	      sizeof(struct udphdr) + sizeof(struct vxlanhdr)) ||
	     (skb->ip_summed != CHECKSUM_NONE &&
	      !can_checksum_protocol(features, inner_eth_hdr(skb)->h_proto))))
		return features & ~(NETIF_F_CSUM_MASK | NETIF_F_GSO_MASK);

	return features;
}

/* IP header + UDP + VXLAN + Ethernet header */
#define VXLAN_HEADROOM (20 + 8 + 8 + 14)
/* IPv6 header + UDP + VXLAN + Ethernet header */
#define VXLAN6_HEADROOM (40 + 8 + 8 + 14)

//取vxlan头部
static inline struct vxlanhdr *vxlan_hdr(struct sk_buff *skb)
{
	return (struct vxlanhdr *)(udp_hdr(skb) + 1);
}

static inline __be32 vxlan_vni(__be32 vni_field)
{
#if defined(__BIG_ENDIAN)
	return (__force __be32)((__force u32)vni_field >> 8);
#else
	return (__force __be32)((__force u32)(vni_field & VXLAN_VNI_MASK) << 8);
#endif
}

static inline __be32 vxlan_vni_field(__be32 vni)
{
#if defined(__BIG_ENDIAN)
	return (__force __be32)((__force u32)vni << 8);
#else
	return (__force __be32)((__force u32)vni >> 8);
#endif
}

static inline size_t vxlan_rco_start(__be32 vni_field)
{
	return be32_to_cpu(vni_field & VXLAN_RCO_MASK) << VXLAN_RCO_SHIFT;
}

static inline size_t vxlan_rco_offset(__be32 vni_field)
{
	return (vni_field & VXLAN_RCO_UDP) ?
		offsetof(struct udphdr, check) :
		offsetof(struct tcphdr, check);
}

static inline __be32 vxlan_compute_rco(unsigned int start, unsigned int offset)
{
	__be32 vni_field = cpu_to_be32(start >> VXLAN_RCO_SHIFT);

	if (offset == offsetof(struct udphdr, check))
		vni_field |= VXLAN_RCO_UDP;
	return vni_field;
}

static inline unsigned short vxlan_get_sk_family(struct vxlan_sock *vs)
{
	return vs->sock->sk->sk_family;
}

#if IS_ENABLED(CONFIG_IPV6)

static inline bool vxlan_addr_any(const union vxlan_addr *ipa)
{
	if (ipa->sa.sa_family == AF_INET6)
		return ipv6_addr_any(&ipa->sin6.sin6_addr);
	else
		return ipa->sin.sin_addr.s_addr == htonl(INADDR_ANY);
}

static inline bool vxlan_addr_multicast(const union vxlan_addr *ipa)
{
	if (ipa->sa.sa_family == AF_INET6)
		return ipv6_addr_is_multicast(&ipa->sin6.sin6_addr);
	else
		return IN_MULTICAST(ntohl(ipa->sin.sin_addr.s_addr));
}

#else /* !IS_ENABLED(CONFIG_IPV6) */

static inline bool vxlan_addr_any(const union vxlan_addr *ipa)
{
	return ipa->sin.sin_addr.s_addr == htonl(INADDR_ANY);
}

static inline bool vxlan_addr_multicast(const union vxlan_addr *ipa)
{
	return IN_MULTICAST(ntohl(ipa->sin.sin_addr.s_addr));
}

#endif /* IS_ENABLED(CONFIG_IPV6) */

static inline bool netif_is_vxlan(const struct net_device *dev)
{
	return dev->rtnl_link_ops &&
	       !strcmp(dev->rtnl_link_ops->kind, "vxlan");
}

struct switchdev_notifier_vxlan_fdb_info {
	struct switchdev_notifier_info info; /* must be first */
	union vxlan_addr remote_ip;
	__be16 remote_port;
	__be32 remote_vni;
	u32 remote_ifindex;
	u8 eth_addr[ETH_ALEN];
	__be32 vni;
	bool offloaded;
	bool added_by_user;
};

#if IS_ENABLED(CONFIG_VXLAN)
int vxlan_fdb_find_uc(struct net_device *dev, const u8 *mac, __be32 vni,
		      struct switchdev_notifier_vxlan_fdb_info *fdb_info);
int vxlan_fdb_replay(const struct net_device *dev, __be32 vni,
		     struct notifier_block *nb,
		     struct netlink_ext_ack *extack);
void vxlan_fdb_clear_offload(const struct net_device *dev, __be32 vni);

#else
static inline int
vxlan_fdb_find_uc(struct net_device *dev, const u8 *mac, __be32 vni,
		  struct switchdev_notifier_vxlan_fdb_info *fdb_info)
{
	return -ENOENT;
}

static inline int vxlan_fdb_replay(const struct net_device *dev, __be32 vni,
				   struct notifier_block *nb,
				   struct netlink_ext_ack *extack)
{
	return -EOPNOTSUPP;
}

static inline void
vxlan_fdb_clear_offload(const struct net_device *dev, __be32 vni)
{
}
#endif

static inline void vxlan_flag_attr_error(int attrtype,
					 struct netlink_ext_ack *extack)
{
#define VXLAN_FLAG(flg) \
	case IFLA_VXLAN_##flg: \
		NL_SET_ERR_MSG_MOD(extack, \
				   "cannot change " #flg " flag"); \
		break
	switch (attrtype) {
	VXLAN_FLAG(TTL_INHERIT);
	VXLAN_FLAG(LEARNING);
	VXLAN_FLAG(PROXY);
	VXLAN_FLAG(RSC);
	VXLAN_FLAG(L2MISS);
	VXLAN_FLAG(L3MISS);
	VXLAN_FLAG(COLLECT_METADATA);
	VXLAN_FLAG(UDP_ZERO_CSUM6_TX);
	VXLAN_FLAG(UDP_ZERO_CSUM6_RX);
	VXLAN_FLAG(REMCSUM_TX);
	VXLAN_FLAG(REMCSUM_RX);
	VXLAN_FLAG(GBP);
	VXLAN_FLAG(GPE);
	VXLAN_FLAG(REMCSUM_NOPARTIAL);
	default:
		NL_SET_ERR_MSG_MOD(extack, \
				   "cannot change flag");
		break;
	}
#undef VXLAN_FLAG
}

#endif<|MERGE_RESOLUTION|>--- conflicted
+++ resolved
@@ -245,13 +245,8 @@
 	struct net	  *net;		/* netns for packet i/o */
 	struct vxlan_rdst default_dst;	/* default destination */
 
-<<<<<<< HEAD
 	struct timer_list age_timer;//用于老化fdb表项
-	spinlock_t	  hash_lock;
-=======
-	struct timer_list age_timer;
 	spinlock_t	  hash_lock[FDB_HASH_SIZE];
->>>>>>> 5f9e832c
 	unsigned int	  addrcnt;
 	struct gro_cells  gro_cells;
 
