/* SPDX-License-Identifier: GPL-2.0 */
#ifndef _NET_NEIGHBOUR_H
#define _NET_NEIGHBOUR_H

#include <linux/neighbour.h>

/*
 *	Generic neighbour manipulation
 *
 *	Authors:
 *	Pedro Roque		<roque@di.fc.ul.pt>
 *	Alexey Kuznetsov	<kuznet@ms2.inr.ac.ru>
 *
 * 	Changes:
 *
 *	Harald Welte:		<laforge@gnumonks.org>
 *		- Add neighbour cache statistics like rtstat
 */

#include <linux/atomic.h>
#include <linux/refcount.h>
#include <linux/netdevice.h>
#include <linux/skbuff.h>
#include <linux/rcupdate.h>
#include <linux/seq_file.h>
#include <linux/bitmap.h>

#include <linux/err.h>
#include <linux/sysctl.h>
#include <linux/workqueue.h>
#include <net/rtnetlink.h>

/*
 * NUD stands for "neighbor unreachability detection"
 */
/*timer生效期的状态*/
#define NUD_IN_TIMER	(NUD_INCOMPLETE|NUD_REACHABLE|NUD_DELAY|NUD_PROBE)
#define NUD_VALID	(NUD_PERMANENT|NUD_NOARP|NUD_REACHABLE|NUD_PROBE|NUD_STALE|NUD_DELAY)
#define NUD_CONNECTED	(NUD_PERMANENT|NUD_NOARP|NUD_REACHABLE)

struct neighbour;

enum {
	NEIGH_VAR_MCAST_PROBES,
	NEIGH_VAR_UCAST_PROBES,
	NEIGH_VAR_APP_PROBES,
	NEIGH_VAR_MCAST_REPROBES,
	NEIGH_VAR_RETRANS_TIME,
	NEIGH_VAR_BASE_REACHABLE_TIME,
	NEIGH_VAR_DELAY_PROBE_TIME,
	NEIGH_VAR_INTERVAL_PROBE_TIME_MS,
	NEIGH_VAR_GC_STALETIME,
	NEIGH_VAR_QUEUE_LEN_BYTES,
	NEIGH_VAR_PROXY_QLEN,
	NEIGH_VAR_ANYCAST_DELAY,
	NEIGH_VAR_PROXY_DELAY,
	NEIGH_VAR_LOCKTIME,
#define NEIGH_VAR_DATA_MAX (NEIGH_VAR_LOCKTIME + 1)
	/* Following are used as a second way to access one of the above */
	NEIGH_VAR_QUEUE_LEN, /* same data as NEIGH_VAR_QUEUE_LEN_BYTES */
	NEIGH_VAR_RETRANS_TIME_MS, /* same data as NEIGH_VAR_RETRANS_TIME */
	NEIGH_VAR_BASE_REACHABLE_TIME_MS, /* same data as NEIGH_VAR_BASE_REACHABLE_TIME */
	/* Following are used by "default" only */
	NEIGH_VAR_GC_INTERVAL,
	NEIGH_VAR_GC_THRESH1,
	NEIGH_VAR_GC_THRESH2,
	NEIGH_VAR_GC_THRESH3,
	NEIGH_VAR_MAX
};

struct neigh_parms {
	possible_net_t net;
	struct net_device *dev;
	netdevice_tracker dev_tracker;
	struct list_head list;
	//容许在neighbour表项创建后执行初始化
	int	(*neigh_setup)(struct neighbour *);
	struct neigh_table *tbl;

	void	*sysctl_table;

	int dead;//neighbour在加入hashtable之前，如果非0，则insert取消
	refcount_t refcnt;
	struct rcu_head rcu_head;

	int	reachable_time;
	u32	qlen;
	int	data[NEIGH_VAR_DATA_MAX];
	DECLARE_BITMAP(data_state, NEIGH_VAR_DATA_MAX);
};

static inline void neigh_var_set(struct neigh_parms *p, int index, int val)
{
	set_bit(index, p->data_state);
	p->data[index] = val;
}

//取neighbour指定属性值
#define NEIGH_VAR(p, attr) ((p)->data[NEIGH_VAR_ ## attr])

/* In ndo_neigh_setup, NEIGH_VAR_INIT should be used.
 * In other cases, NEIGH_VAR_SET should be used.
 */
#define NEIGH_VAR_INIT(p, attr, val) (NEIGH_VAR(p, attr) = val)
#define NEIGH_VAR_SET(p, attr, val) neigh_var_set(p, NEIGH_VAR_ ## attr, val)

static inline void neigh_parms_data_state_setall(struct neigh_parms *p)
{
	bitmap_fill(p->data_state, NEIGH_VAR_DATA_MAX);
}

static inline void neigh_parms_data_state_cleanall(struct neigh_parms *p)
{
	bitmap_zero(p->data_state, NEIGH_VAR_DATA_MAX);
}

struct neigh_statistics {
	//有多少邻居表项被申请
	unsigned long allocs;		/* number of allocated neighs */
	unsigned long destroys;		/* number of destroyed neighs */
	unsigned long hash_grows;	/* number of hash resizes */

	unsigned long res_failed;	/* number of failed resolutions */

	unsigned long lookups;		/* number of lookups */
	//查询命中次数
	unsigned long hits;		/* number of hits (among lookups) */

	unsigned long rcv_probes_mcast;	/* number of received mcast ipv6 */
	unsigned long rcv_probes_ucast; /* number of received ucast ipv6 */

	unsigned long periodic_gc_runs;	/* number of periodic GC runs */
	unsigned long forced_gc_runs;	/* number of forced GC runs */

	unsigned long unres_discards;	/* number of unresolved drops */
	unsigned long table_fulls;      /* times even gc couldn't help */
};

//增加指定字段的统计计数
#define NEIGH_CACHE_STAT_INC(tbl, field) this_cpu_inc((tbl)->stats->field)

struct neighbour {
	struct neighbour __rcu	*next;
	//表项所属的邻居hash table
	struct neigh_table	*tbl;
	//表项参数（先来自tbl->parms,后来自indev->arp_parms，
	struct neigh_parms	*parms;
	unsigned long		confirmed;
	//neighbour时间更新
	unsigned long		updated;
	rwlock_t		lock;
	//表项引用计数
	refcount_t		refcnt;
	unsigned int		arp_queue_len_bytes;
	struct sk_buff_head	arp_queue;
	//邻居表项的timer
	struct timer_list	timer;
	unsigned long		used;
	atomic_t		probes;//表项的探测次数
	//邻居表项的状态(例如NUD_NOARP）
	u8			nud_state;
	//地址类型
	u8			type;
	/*标记此neighbour不得再更新,仅为dead的neigh才能被销毁*/
	u8			dead;
	u8			protocol;
	u32			flags;
	seqlock_t		ha_lock;
	//硬件地址
	unsigned char		ha[ALIGN(MAX_ADDR_LEN, sizeof(unsigned long))] __aligned(8);
	struct hh_cache		hh;
	//邻居表项对应的报文发送函数
	int			(*output)(struct neighbour *, struct sk_buff *);
	const struct neigh_ops	*ops;
	struct list_head	gc_list;
	struct list_head	managed_list;
	struct rcu_head		rcu;
	struct net_device	*dev;//邻居表项关联的设备
	netdevice_tracker	dev_tracker;
<<<<<<< HEAD
	u8			primary_key[0];//neighbor请求的协议目的地址
=======
	u8			primary_key[];
>>>>>>> 9d1694dc
} __randomize_layout;

struct neigh_ops {
	int			family;
	//请求arp
	void			(*solicit)(struct neighbour *, struct sk_buff *);
	void			(*error_report)(struct neighbour *, struct sk_buff *);
	int			(*output)(struct neighbour *, struct sk_buff *);
	int			(*connected_output)(struct neighbour *, struct sk_buff *);
};

//代理邻居表项
struct pneigh_entry {
	struct pneigh_entry	*next;
	possible_net_t		net;
	struct net_device	*dev;
	netdevice_tracker	dev_tracker;
	u32			flags;
	u8			protocol;
	u32			key[];
};

/*
 *	neighbour table manipulation
 */

#define NEIGH_NUM_HASH_RND	4

struct neigh_hash_table {
	//neigh哈希表
	struct neighbour __rcu	**hash_buckets;
	//1<<hash_shift为hash桶大小
	unsigned int		hash_shift;

	//由随机数填充的 hash_rnd
	__u32			hash_rnd[NEIGH_NUM_HASH_RND];
	struct rcu_head		rcu;
};

//创建一个领居表项时，constructor将首先被调用
//
struct neigh_table {
	int			family;
	//表项的大小（不含私有数据大小，见dev->neigh_priv_len）
	unsigned int		entry_size;
	//邻居表key的大小（针对ipv4而言，key实际上就是ip地址，故为4）
	unsigned int		key_len;
	__be16			protocol;
	//邻居hash表hashcode计算函数
	__u32			(*hash)(const void *pkey,
					const struct net_device *dev,
					__u32 *hash_rnd);
	//邻居hash表比对函数
	bool			(*key_eq)(const struct neighbour *, const void *pkey);
	//每创建一个neighbour,由此函数进行私有的初始化
	int			(*constructor)(struct neighbour *);
	//每创建一个proxy neighbour(静态arp),由此函数进行私有的初始化
	int			(*pconstructor)(struct pneigh_entry *);
	void			(*pdestructor)(struct pneigh_entry *);
	void			(*proxy_redo)(struct sk_buff *skb);
	int			(*is_multicast)(const void *pkey);
	bool			(*allow_add)(const struct net_device *dev,
					     struct netlink_ext_ack *extack);
	char			*id;
	struct neigh_parms	parms;
	struct list_head	parms_list;
	/*gc work的执行间隔*/
	int			gc_interval;
	/*table中元素数小于gc_thresh1时，不执行neigh_periodic_work任务*/
	int			gc_thresh1;
	int			gc_thresh2;
	/*table中元素数大于gc_thresh3时，在申请新的neigh时，触发强制gc*/
	int			gc_thresh3;
	unsigned long		last_flush;
	struct delayed_work	gc_work;
	struct delayed_work	managed_work;
	struct timer_list 	proxy_timer;
	struct sk_buff_head	proxy_queue;
	//表中邻居表项的数目
	atomic_t		entries;
	atomic_t		gc_entries;
	struct list_head	gc_list;
	struct list_head	managed_list;
	rwlock_t		lock;
	unsigned long		last_rand;
	//邻居表统计计数（percpu)
	struct neigh_statistics	__percpu *stats;
	//邻居hash表项
	struct neigh_hash_table __rcu *nht;
	//代理邻居hash表项
	struct pneigh_entry	**phash_buckets;
};

enum {
	NEIGH_ARP_TABLE = 0,
	NEIGH_ND_TABLE = 1,
	NEIGH_DN_TABLE = 2,
	NEIGH_NR_TABLES,
	NEIGH_LINK_TABLE = NEIGH_NR_TABLES /* Pseudo table for neigh_xmit */
};

static inline int neigh_parms_family(struct neigh_parms *p)
{
	return p->tbl->family;
}

#define NEIGH_PRIV_ALIGN	sizeof(long long)
#define NEIGH_ENTRY_SIZE(size)	ALIGN((size), NEIGH_PRIV_ALIGN)

static inline void *neighbour_priv(const struct neighbour *n)
{
	return (char *)n + n->tbl->entry_size;
}

/* flags for neigh_update() */
#define NEIGH_UPDATE_F_OVERRIDE			BIT(0)
#define NEIGH_UPDATE_F_WEAK_OVERRIDE		BIT(1)
#define NEIGH_UPDATE_F_OVERRIDE_ISROUTER	BIT(2)
#define NEIGH_UPDATE_F_USE			BIT(3)
#define NEIGH_UPDATE_F_MANAGED			BIT(4)
#define NEIGH_UPDATE_F_EXT_LEARNED		BIT(5)
#define NEIGH_UPDATE_F_ISROUTER			BIT(6)
#define NEIGH_UPDATE_F_ADMIN			BIT(7)

/* In-kernel representation for NDA_FLAGS_EXT flags: */
#define NTF_OLD_MASK		0xff
#define NTF_EXT_SHIFT		8
#define NTF_EXT_MASK		(NTF_EXT_MANAGED)

#define NTF_MANAGED		(NTF_EXT_MANAGED << NTF_EXT_SHIFT)

extern const struct nla_policy nda_policy[];

//neighbour表项的key比对函数（32位）
static inline bool neigh_key_eq32(const struct neighbour *n, const void *pkey)
{
	return *(const u32 *)n->primary_key == *(const u32 *)pkey;
}

//neighbour表项的key比对函数（128位）
static inline bool neigh_key_eq128(const struct neighbour *n, const void *pkey)
{
	const u32 *n32 = (const u32 *)n->primary_key;
	const u32 *p32 = pkey;

	return ((n32[0] ^ p32[0]) | (n32[1] ^ p32[1]) |
		(n32[2] ^ p32[2]) | (n32[3] ^ p32[3])) == 0;
}

//查找邻居表项
static inline struct neighbour *___neigh_lookup_noref(
	struct neigh_table *tbl/*待查询的邻居表*/,
	bool (*key_eq)(const struct neighbour *n, const void *pkey)/*neighbour关键字的匹配函数*/,
	__u32 (*hash)(const void *pkey,
		      const struct net_device *dev,
		      __u32 *hash_rnd)/*neighbour key的hashcode计算函数*/,
	const void *pkey/*查询的key*/,
	struct net_device *dev/*neighbour所属设备*/)
{
	struct neigh_hash_table *nht = rcu_dereference(tbl->nht);
	struct neighbour *n;
	u32 hash_val;

	//计算hashcode(取hashcode的高nht->hash_shift位）
	hash_val = hash(pkey, dev, nht->hash_rnd) >> (32 - nht->hash_shift);
<<<<<<< HEAD

	//遍历对应hash桶，通过key_eq比对key值，要求出接口与key命中
	for (n = rcu_dereference_bh(nht->hash_buckets[hash_val]);
=======
	for (n = rcu_dereference(nht->hash_buckets[hash_val]);
>>>>>>> 9d1694dc
	     n != NULL;
	     n = rcu_dereference(n->next)) {
		if (n->dev == dev && key_eq(n, pkey))
			return n;
	}

	return NULL;
}

static inline struct neighbour *__neigh_lookup_noref(struct neigh_table *tbl,
						     const void *pkey,
						     struct net_device *dev)
{
	return ___neigh_lookup_noref(tbl, tbl->key_eq, tbl->hash, pkey, dev);
}

static inline void neigh_confirm(struct neighbour *n)
{
	if (n) {
		unsigned long now = jiffies;

		/* avoid dirtying neighbour */
		if (READ_ONCE(n->confirmed) != now)
			WRITE_ONCE(n->confirmed, now);
	}
}

void neigh_table_init(int index, struct neigh_table *tbl);
int neigh_table_clear(int index, struct neigh_table *tbl);
struct neighbour *neigh_lookup(struct neigh_table *tbl, const void *pkey,
			       struct net_device *dev);
struct neighbour *__neigh_create(struct neigh_table *tbl, const void *pkey,
				 struct net_device *dev, bool want_ref);
//创建空的邻居表项
static inline struct neighbour *neigh_create(struct neigh_table *tbl,
					     const void *pkey,
					     struct net_device *dev)
{
	return __neigh_create(tbl, pkey, dev, true);
}
void neigh_destroy(struct neighbour *neigh);
int __neigh_event_send(struct neighbour *neigh, struct sk_buff *skb,
		       const bool immediate_ok);
int neigh_update(struct neighbour *neigh, const u8 *lladdr, u8 new, u32 flags,
		 u32 nlmsg_pid);
void __neigh_set_probe_once(struct neighbour *neigh);
bool neigh_remove_one(struct neighbour *ndel, struct neigh_table *tbl);
void neigh_changeaddr(struct neigh_table *tbl, struct net_device *dev);
int neigh_ifdown(struct neigh_table *tbl, struct net_device *dev);
int neigh_carrier_down(struct neigh_table *tbl, struct net_device *dev);
int neigh_resolve_output(struct neighbour *neigh, struct sk_buff *skb);
int neigh_connected_output(struct neighbour *neigh, struct sk_buff *skb);
int neigh_direct_output(struct neighbour *neigh, struct sk_buff *skb);
struct neighbour *neigh_event_ns(struct neigh_table *tbl,
						u8 *lladdr, void *saddr,
						struct net_device *dev);

struct neigh_parms *neigh_parms_alloc(struct net_device *dev,
				      struct neigh_table *tbl);
void neigh_parms_release(struct neigh_table *tbl, struct neigh_parms *parms);

static inline
struct net *neigh_parms_net(const struct neigh_parms *parms)
{
	return read_pnet(&parms->net);
}

unsigned long neigh_rand_reach_time(unsigned long base);

void pneigh_enqueue(struct neigh_table *tbl, struct neigh_parms *p,
		    struct sk_buff *skb);
struct pneigh_entry *pneigh_lookup(struct neigh_table *tbl, struct net *net,
				   const void *key, struct net_device *dev,
				   int creat);
struct pneigh_entry *__pneigh_lookup(struct neigh_table *tbl, struct net *net,
				     const void *key, struct net_device *dev);
int pneigh_delete(struct neigh_table *tbl, struct net *net, const void *key,
		  struct net_device *dev);

static inline struct net *pneigh_net(const struct pneigh_entry *pneigh)
{
	return read_pnet(&pneigh->net);
}

void neigh_app_ns(struct neighbour *n);
void neigh_for_each(struct neigh_table *tbl,
		    void (*cb)(struct neighbour *, void *), void *cookie);
void __neigh_for_each_release(struct neigh_table *tbl,
			      int (*cb)(struct neighbour *));
int neigh_xmit(int fam, struct net_device *, const void *, struct sk_buff *);

struct neigh_seq_state {
	struct seq_net_private p;
	struct neigh_table *tbl;/*所属的neighbour表*/
	struct neigh_hash_table *nht;/*对应的哈希表*/
	void *(*neigh_sub_iter)(struct neigh_seq_state *state,
				struct neighbour *n, loff_t *pos);
	unsigned int bucket;/*当前访问所处的桶*/
	unsigned int flags;
#define NEIGH_SEQ_NEIGH_ONLY	0x00000001
#define NEIGH_SEQ_IS_PNEIGH	0x00000002
#define NEIGH_SEQ_SKIP_NOARP	0x00000004
};
void *neigh_seq_start(struct seq_file *, loff_t *, struct neigh_table *,
		      unsigned int);
void *neigh_seq_next(struct seq_file *, void *, loff_t *);
void neigh_seq_stop(struct seq_file *, void *);

int neigh_proc_dointvec(struct ctl_table *ctl, int write,
			void *buffer, size_t *lenp, loff_t *ppos);
int neigh_proc_dointvec_jiffies(struct ctl_table *ctl, int write,
				void *buffer,
				size_t *lenp, loff_t *ppos);
int neigh_proc_dointvec_ms_jiffies(struct ctl_table *ctl, int write,
				   void *buffer, size_t *lenp, loff_t *ppos);

int neigh_sysctl_register(struct net_device *dev, struct neigh_parms *p,
			  proc_handler *proc_handler);
void neigh_sysctl_unregister(struct neigh_parms *p);

static inline void __neigh_parms_put(struct neigh_parms *parms)
{
	refcount_dec(&parms->refcnt);
}

static inline struct neigh_parms *neigh_parms_clone(struct neigh_parms *parms)
{
	refcount_inc(&parms->refcnt);
	return parms;
}

/*
 *	Neighbour references
 */

static inline void neigh_release(struct neighbour *neigh)
{
	if (refcount_dec_and_test(&neigh->refcnt))
		neigh_destroy(neigh);
}

static inline struct neighbour * neigh_clone(struct neighbour *neigh)
{
	if (neigh)
		refcount_inc(&neigh->refcnt);
	return neigh;
}

#define neigh_hold(n)	refcount_inc(&(n)->refcnt)

static __always_inline int neigh_event_send_probe(struct neighbour *neigh,
						  struct sk_buff *skb,
						  const bool immediate_ok)
{
	unsigned long now = jiffies;

	//更新使用时间
	if (READ_ONCE(neigh->used) != now)
		WRITE_ONCE(neigh->used, now);
	if (!(READ_ONCE(neigh->nud_state) & (NUD_CONNECTED | NUD_DELAY | NUD_PROBE)))
		return __neigh_event_send(neigh, skb, immediate_ok);
	return 0;
}

static inline int neigh_event_send(struct neighbour *neigh, struct sk_buff *skb)
{
	return neigh_event_send_probe(neigh, skb, true);
}

#if IS_ENABLED(CONFIG_BRIDGE_NETFILTER)
static inline int neigh_hh_bridge(struct hh_cache *hh, struct sk_buff *skb)
{
	unsigned int seq, hh_alen;

	do {
		seq = read_seqbegin(&hh->hh_lock);
		hh_alen = HH_DATA_ALIGN(ETH_HLEN);
		memcpy(skb->data - hh_alen, hh->hh_data, ETH_ALEN + hh_alen - ETH_HLEN);
	} while (read_seqretry(&hh->hh_lock, seq));
	return 0;
}
#endif

/*邻居表项被缓存时执行输出*/
static inline int neigh_hh_output(const struct hh_cache *hh, struct sk_buff *skb)
{
	unsigned int hh_alen = 0;
	unsigned int seq;
	unsigned int hh_len;

	do {
		seq = read_seqbegin(&hh->hh_lock);
		hh_len = READ_ONCE(hh->hh_len);
		if (likely(hh_len <= HH_DATA_MOD)) {
		    /*hh_len小于等于16情况，dstmac,srcmac,ethtype,*/
			hh_alen = HH_DATA_MOD;

			/* skb_push() would proceed silently if we have room for
			 * the unaligned size but not for the aligned size:
			 * check headroom explicitly.
			 */
			if (likely(skb_headroom(skb) >= HH_DATA_MOD)) {
				/* this is inlined by gcc */
				memcpy(skb->data - HH_DATA_MOD, hh->hh_data,
				       HH_DATA_MOD);
			}
		} else {
		    /*将hh->hh_data填充到skb->data中*/
			hh_alen = HH_DATA_ALIGN(hh_len);

			if (likely(skb_headroom(skb) >= hh_alen)) {
				memcpy(skb->data - hh_alen, hh->hh_data,
				       hh_alen);
			}
		}
	} while (read_seqretry(&hh->hh_lock, seq));

	if (WARN_ON_ONCE(skb_headroom(skb) < hh_alen)) {
	    /*head空间不足以存放hh_alene,丢包*/
		kfree_skb(skb);
		return NET_XMIT_DROP;
	}

	//指向hh头部（跳hh_len长度)
	__skb_push(skb, hh_len);
	//直接发送报文
	return dev_queue_xmit(skb);
}

static inline int neigh_output(struct neighbour *n, struct sk_buff *skb,
			       bool skip_cache)
{
	const struct hh_cache *hh = &n->hh;

	//如果arp已完全，则采用hh中的缓存直接输出
	/* n->nud_state and hh->hh_len could be changed under us.
	 * neigh_hh_output() is taking care of the race later.
	 */
	if (!skip_cache &&
	    (READ_ONCE(n->nud_state) & NUD_CONNECTED) &&
	    READ_ONCE(hh->hh_len))
		return neigh_hh_output(hh, skb);

<<<<<<< HEAD
	//调用邻居表项的output进行处理（或缓存或丢弃），例如neigh_direct_output
	return n->output(n, skb);
=======
	return READ_ONCE(n->output)(n, skb);
>>>>>>> 9d1694dc
}

static inline struct neighbour *
__neigh_lookup(struct neigh_table *tbl, const void *pkey, struct net_device *dev, int creat)
{
	struct neighbour *n = neigh_lookup(tbl, pkey, dev);

	//如果命中或者未命中但不要求创建，则直接返回
	if (n || !creat)
		return n;

	//未命中，且按要求需要创建邻居表项，则创建空的邻居表项
	n = neigh_create(tbl, pkey, dev);
	return IS_ERR(n) ? NULL : n;
}

static inline struct neighbour *
__neigh_lookup_errno(struct neigh_table *tbl, const void *pkey,
  struct net_device *dev)
{
	struct neighbour *n = neigh_lookup(tbl, pkey, dev);

	if (n)
		return n;

	return neigh_create(tbl, pkey, dev);
}

struct neighbour_cb {
	unsigned long sched_next;
	unsigned int flags;
};

#define LOCALLY_ENQUEUED 0x1

#define NEIGH_CB(skb)	((struct neighbour_cb *)(skb)->cb)

static inline void neigh_ha_snapshot(char *dst, const struct neighbour *n,
				     const struct net_device *dev)
{
	unsigned int seq;

	do {
		seq = read_seqbegin(&n->ha_lock);
		memcpy(dst, n->ha, dev->addr_len);
	} while (read_seqretry(&n->ha_lock, seq));
}

static inline void neigh_update_is_router(struct neighbour *neigh, u32 flags,
					  int *notify)
{
	u8 ndm_flags = 0;

	ndm_flags |= (flags & NEIGH_UPDATE_F_ISROUTER) ? NTF_ROUTER : 0;
	if ((neigh->flags ^ ndm_flags) & NTF_ROUTER) {
		if (ndm_flags & NTF_ROUTER)
			neigh->flags |= NTF_ROUTER;
		else
			neigh->flags &= ~NTF_ROUTER;
		*notify = 1;
	}
}
#endif<|MERGE_RESOLUTION|>--- conflicted
+++ resolved
@@ -177,11 +177,7 @@
 	struct rcu_head		rcu;
 	struct net_device	*dev;//邻居表项关联的设备
 	netdevice_tracker	dev_tracker;
-<<<<<<< HEAD
-	u8			primary_key[0];//neighbor请求的协议目的地址
-=======
-	u8			primary_key[];
->>>>>>> 9d1694dc
+	u8			primary_key[];//neighbor请求的协议目的地址
 } __randomize_layout;
 
 struct neigh_ops {
@@ -347,13 +343,8 @@
 
 	//计算hashcode(取hashcode的高nht->hash_shift位）
 	hash_val = hash(pkey, dev, nht->hash_rnd) >> (32 - nht->hash_shift);
-<<<<<<< HEAD
-
 	//遍历对应hash桶，通过key_eq比对key值，要求出接口与key命中
-	for (n = rcu_dereference_bh(nht->hash_buckets[hash_val]);
-=======
 	for (n = rcu_dereference(nht->hash_buckets[hash_val]);
->>>>>>> 9d1694dc
 	     n != NULL;
 	     n = rcu_dereference(n->next)) {
 		if (n->dev == dev && key_eq(n, pkey))
@@ -597,12 +588,8 @@
 	    READ_ONCE(hh->hh_len))
 		return neigh_hh_output(hh, skb);
 
-<<<<<<< HEAD
 	//调用邻居表项的output进行处理（或缓存或丢弃），例如neigh_direct_output
-	return n->output(n, skb);
-=======
 	return READ_ONCE(n->output)(n, skb);
->>>>>>> 9d1694dc
 }
 
 static inline struct neighbour *
