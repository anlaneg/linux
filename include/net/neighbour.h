/* SPDX-License-Identifier: GPL-2.0 */
#ifndef _NET_NEIGHBOUR_H
#define _NET_NEIGHBOUR_H

#include <linux/neighbour.h>

/*
 *	Generic neighbour manipulation
 *
 *	Authors:
 *	Pedro Roque		<roque@di.fc.ul.pt>
 *	Alexey Kuznetsov	<kuznet@ms2.inr.ac.ru>
 *
 * 	Changes:
 *
 *	Harald Welte:		<laforge@gnumonks.org>
 *		- Add neighbour cache statistics like rtstat
 */

#include <linux/atomic.h>
#include <linux/refcount.h>
#include <linux/netdevice.h>
#include <linux/skbuff.h>
#include <linux/rcupdate.h>
#include <linux/seq_file.h>
#include <linux/bitmap.h>

#include <linux/err.h>
#include <linux/sysctl.h>
#include <linux/workqueue.h>
#include <net/rtnetlink.h>

/*
 * NUD stands for "neighbor unreachability detection"
 */
/*timer生效期的状态*/
#define NUD_IN_TIMER	(NUD_INCOMPLETE|NUD_REACHABLE|NUD_DELAY|NUD_PROBE)
#define NUD_VALID	(NUD_PERMANENT|NUD_NOARP|NUD_REACHABLE|NUD_PROBE|NUD_STALE|NUD_DELAY)
#define NUD_CONNECTED	(NUD_PERMANENT|NUD_NOARP|NUD_REACHABLE)

struct neighbour;

enum {
	NEIGH_VAR_MCAST_PROBES,
	NEIGH_VAR_UCAST_PROBES,
	NEIGH_VAR_APP_PROBES,
	NEIGH_VAR_MCAST_REPROBES,
	NEIGH_VAR_RETRANS_TIME,
	NEIGH_VAR_BASE_REACHABLE_TIME,
	NEIGH_VAR_DELAY_PROBE_TIME,
	NEIGH_VAR_GC_STALETIME,
	NEIGH_VAR_QUEUE_LEN_BYTES,
	NEIGH_VAR_PROXY_QLEN,
	NEIGH_VAR_ANYCAST_DELAY,
	NEIGH_VAR_PROXY_DELAY,
	NEIGH_VAR_LOCKTIME,
#define NEIGH_VAR_DATA_MAX (NEIGH_VAR_LOCKTIME + 1)
	/* Following are used as a second way to access one of the above */
	NEIGH_VAR_QUEUE_LEN, /* same data as NEIGH_VAR_QUEUE_LEN_BYTES */
	NEIGH_VAR_RETRANS_TIME_MS, /* same data as NEIGH_VAR_RETRANS_TIME */
	NEIGH_VAR_BASE_REACHABLE_TIME_MS, /* same data as NEIGH_VAR_BASE_REACHABLE_TIME */
	/* Following are used by "default" only */
	NEIGH_VAR_GC_INTERVAL,
	NEIGH_VAR_GC_THRESH1,
	NEIGH_VAR_GC_THRESH2,
	NEIGH_VAR_GC_THRESH3,
	NEIGH_VAR_MAX
};

struct neigh_parms {
	possible_net_t net;
	struct net_device *dev;
	netdevice_tracker dev_tracker;
	struct list_head list;
	//容许在neighbour表项创建后执行初始化
	int	(*neigh_setup)(struct neighbour *);
	struct neigh_table *tbl;

	void	*sysctl_table;

	int dead;//neighbour在加入hashtable之前，如果非0，则insert取消
	refcount_t refcnt;
	struct rcu_head rcu_head;

	int	reachable_time;
	int	data[NEIGH_VAR_DATA_MAX];
	DECLARE_BITMAP(data_state, NEIGH_VAR_DATA_MAX);
};

static inline void neigh_var_set(struct neigh_parms *p, int index, int val)
{
	set_bit(index, p->data_state);
	p->data[index] = val;
}

//取neighbour指定属性值
#define NEIGH_VAR(p, attr) ((p)->data[NEIGH_VAR_ ## attr])

/* In ndo_neigh_setup, NEIGH_VAR_INIT should be used.
 * In other cases, NEIGH_VAR_SET should be used.
 */
#define NEIGH_VAR_INIT(p, attr, val) (NEIGH_VAR(p, attr) = val)
#define NEIGH_VAR_SET(p, attr, val) neigh_var_set(p, NEIGH_VAR_ ## attr, val)

static inline void neigh_parms_data_state_setall(struct neigh_parms *p)
{
	bitmap_fill(p->data_state, NEIGH_VAR_DATA_MAX);
}

static inline void neigh_parms_data_state_cleanall(struct neigh_parms *p)
{
	bitmap_zero(p->data_state, NEIGH_VAR_DATA_MAX);
}

struct neigh_statistics {
	//有多少邻居表项被申请
	unsigned long allocs;		/* number of allocated neighs */
	unsigned long destroys;		/* number of destroyed neighs */
	unsigned long hash_grows;	/* number of hash resizes */

	unsigned long res_failed;	/* number of failed resolutions */

	unsigned long lookups;		/* number of lookups */
	//查询命中次数
	unsigned long hits;		/* number of hits (among lookups) */

	unsigned long rcv_probes_mcast;	/* number of received mcast ipv6 */
	unsigned long rcv_probes_ucast; /* number of received ucast ipv6 */

	unsigned long periodic_gc_runs;	/* number of periodic GC runs */
	unsigned long forced_gc_runs;	/* number of forced GC runs */

	unsigned long unres_discards;	/* number of unresolved drops */
	unsigned long table_fulls;      /* times even gc couldn't help */
};

//增加指定字段的统计计数
#define NEIGH_CACHE_STAT_INC(tbl, field) this_cpu_inc((tbl)->stats->field)

struct neighbour {
	struct neighbour __rcu	*next;
	//表项所属的邻居hash table
	struct neigh_table	*tbl;
	//表项参数（先来自tbl->parms,后来自indev->arp_parms，
	struct neigh_parms	*parms;
	unsigned long		confirmed;
	//neighbour时间更新
	unsigned long		updated;
	rwlock_t		lock;
	//表项引用计数
	refcount_t		refcnt;
	unsigned int		arp_queue_len_bytes;
	struct sk_buff_head	arp_queue;
	//邻居表项的timer
	struct timer_list	timer;
	unsigned long		used;
	atomic_t		probes;//表项的探测次数
	//邻居表项的状态(例如NUD_NOARP）
	u8			nud_state;
	//地址类型
	u8			type;
	/*标记此neighbour不得再更新,仅为dead的neigh才能被销毁*/
	u8			dead;
	u8			protocol;
	u32			flags;
	seqlock_t		ha_lock;
	//硬件地址
	unsigned char		ha[ALIGN(MAX_ADDR_LEN, sizeof(unsigned long))] __aligned(8);
	struct hh_cache		hh;
	//邻居表项对应的报文发送函数
	int			(*output)(struct neighbour *, struct sk_buff *);
	const struct neigh_ops	*ops;
	struct list_head	gc_list;
	struct list_head	managed_list;
	struct rcu_head		rcu;
<<<<<<< HEAD
	struct net_device	*dev;//邻居表项关联的设备
	u8			primary_key[0];//neighbor请求的协议目的地址
=======
	struct net_device	*dev;
	netdevice_tracker	dev_tracker;
	u8			primary_key[0];
>>>>>>> 028192fe
} __randomize_layout;

struct neigh_ops {
	int			family;
	//请求arp
	void			(*solicit)(struct neighbour *, struct sk_buff *);
	void			(*error_report)(struct neighbour *, struct sk_buff *);
	int			(*output)(struct neighbour *, struct sk_buff *);
	int			(*connected_output)(struct neighbour *, struct sk_buff *);
};

//代理邻居表项
struct pneigh_entry {
	struct pneigh_entry	*next;
	possible_net_t		net;
	struct net_device	*dev;
	netdevice_tracker	dev_tracker;
	u32			flags;
	u8			protocol;
	u8			key[];
};

/*
 *	neighbour table manipulation
 */

#define NEIGH_NUM_HASH_RND	4

struct neigh_hash_table {
	//neigh哈希表
	struct neighbour __rcu	**hash_buckets;
	//1<<hash_shift为hash桶大小
	unsigned int		hash_shift;

	//由随机数填充的 hash_rnd
	__u32			hash_rnd[NEIGH_NUM_HASH_RND];
	struct rcu_head		rcu;
};

//创建一个领居表项时，constructor将首先被调用
//
struct neigh_table {
	int			family;
	//表项的大小（不含私有数据大小，见dev->neigh_priv_len）
	unsigned int		entry_size;
	//邻居表key的大小（针对ipv4而言，key实际上就是ip地址，故为4）
	unsigned int		key_len;
	__be16			protocol;
	//邻居hash表hashcode计算函数
	__u32			(*hash)(const void *pkey,
					const struct net_device *dev,
					__u32 *hash_rnd);
	//邻居hash表比对函数
	bool			(*key_eq)(const struct neighbour *, const void *pkey);
	//每创建一个neighbour,由此函数进行私有的初始化
	int			(*constructor)(struct neighbour *);
	//每创建一个proxy neighbour(静态arp),由此函数进行私有的初始化
	int			(*pconstructor)(struct pneigh_entry *);
	void			(*pdestructor)(struct pneigh_entry *);
	void			(*proxy_redo)(struct sk_buff *skb);
	int			(*is_multicast)(const void *pkey);
	bool			(*allow_add)(const struct net_device *dev,
					     struct netlink_ext_ack *extack);
	char			*id;
	struct neigh_parms	parms;
	struct list_head	parms_list;
	/*gc work的执行间隔*/
	int			gc_interval;
	/*table中元素数小于gc_thresh1时，不执行neigh_periodic_work任务*/
	int			gc_thresh1;
	int			gc_thresh2;
	/*table中元素数大于gc_thresh3时，在申请新的neigh时，触发强制gc*/
	int			gc_thresh3;
	unsigned long		last_flush;
	struct delayed_work	gc_work;
	struct delayed_work	managed_work;
	struct timer_list 	proxy_timer;
	struct sk_buff_head	proxy_queue;
	//表中邻居表项的数目
	atomic_t		entries;
	atomic_t		gc_entries;
	struct list_head	gc_list;
	struct list_head	managed_list;
	rwlock_t		lock;
	unsigned long		last_rand;
	//邻居表统计计数（percpu)
	struct neigh_statistics	__percpu *stats;
	//邻居hash表项
	struct neigh_hash_table __rcu *nht;
	//代理邻居hash表项
	struct pneigh_entry	**phash_buckets;
};

enum {
	NEIGH_ARP_TABLE = 0,
	NEIGH_ND_TABLE = 1,
	NEIGH_DN_TABLE = 2,
	NEIGH_NR_TABLES,
	NEIGH_LINK_TABLE = NEIGH_NR_TABLES /* Pseudo table for neigh_xmit */
};

static inline int neigh_parms_family(struct neigh_parms *p)
{
	return p->tbl->family;
}

#define NEIGH_PRIV_ALIGN	sizeof(long long)
#define NEIGH_ENTRY_SIZE(size)	ALIGN((size), NEIGH_PRIV_ALIGN)

static inline void *neighbour_priv(const struct neighbour *n)
{
	return (char *)n + n->tbl->entry_size;
}

/* flags for neigh_update() */
#define NEIGH_UPDATE_F_OVERRIDE			BIT(0)
#define NEIGH_UPDATE_F_WEAK_OVERRIDE		BIT(1)
#define NEIGH_UPDATE_F_OVERRIDE_ISROUTER	BIT(2)
#define NEIGH_UPDATE_F_USE			BIT(3)
#define NEIGH_UPDATE_F_MANAGED			BIT(4)
#define NEIGH_UPDATE_F_EXT_LEARNED		BIT(5)
#define NEIGH_UPDATE_F_ISROUTER			BIT(6)
#define NEIGH_UPDATE_F_ADMIN			BIT(7)

/* In-kernel representation for NDA_FLAGS_EXT flags: */
#define NTF_OLD_MASK		0xff
#define NTF_EXT_SHIFT		8
#define NTF_EXT_MASK		(NTF_EXT_MANAGED)

#define NTF_MANAGED		(NTF_EXT_MANAGED << NTF_EXT_SHIFT)

extern const struct nla_policy nda_policy[];

//neighbour表项的key比对函数（16位）
static inline bool neigh_key_eq16(const struct neighbour *n, const void *pkey)
{
	return *(const u16 *)n->primary_key == *(const u16 *)pkey;
}

//neighbour表项的key比对函数（32位）
static inline bool neigh_key_eq32(const struct neighbour *n, const void *pkey)
{
	return *(const u32 *)n->primary_key == *(const u32 *)pkey;
}

//neighbour表项的key比对函数（128位）
static inline bool neigh_key_eq128(const struct neighbour *n, const void *pkey)
{
	const u32 *n32 = (const u32 *)n->primary_key;
	const u32 *p32 = pkey;

	return ((n32[0] ^ p32[0]) | (n32[1] ^ p32[1]) |
		(n32[2] ^ p32[2]) | (n32[3] ^ p32[3])) == 0;
}

//查找邻居表项
static inline struct neighbour *___neigh_lookup_noref(
	struct neigh_table *tbl/*待查询的邻居表*/,
	bool (*key_eq)(const struct neighbour *n, const void *pkey)/*neighbour关键字的匹配函数*/,
	__u32 (*hash)(const void *pkey,
		      const struct net_device *dev,
		      __u32 *hash_rnd)/*neighbour key的hashcode计算函数*/,
	const void *pkey/*查询的key*/,
	struct net_device *dev/*neighbour所属设备*/)
{
	struct neigh_hash_table *nht = rcu_dereference_bh(tbl->nht);
	struct neighbour *n;
	u32 hash_val;

	//计算hashcode(取hashcode的高nht->hash_shift位）
	hash_val = hash(pkey, dev, nht->hash_rnd) >> (32 - nht->hash_shift);

	//遍历对应hash桶，通过key_eq比对key值，要求出接口与key命中
	for (n = rcu_dereference_bh(nht->hash_buckets[hash_val]);
	     n != NULL;
	     n = rcu_dereference_bh(n->next)) {
		if (n->dev == dev && key_eq(n, pkey))
			return n;
	}

	return NULL;
}

static inline struct neighbour *__neigh_lookup_noref(struct neigh_table *tbl,
						     const void *pkey,
						     struct net_device *dev)
{
	return ___neigh_lookup_noref(tbl, tbl->key_eq, tbl->hash, pkey, dev);
}

static inline void neigh_confirm(struct neighbour *n)
{
	if (n) {
		unsigned long now = jiffies;

		/* avoid dirtying neighbour */
		if (READ_ONCE(n->confirmed) != now)
			WRITE_ONCE(n->confirmed, now);
	}
}

void neigh_table_init(int index, struct neigh_table *tbl);
int neigh_table_clear(int index, struct neigh_table *tbl);
struct neighbour *neigh_lookup(struct neigh_table *tbl, const void *pkey,
			       struct net_device *dev);
struct neighbour *neigh_lookup_nodev(struct neigh_table *tbl, struct net *net,
				     const void *pkey);
struct neighbour *__neigh_create(struct neigh_table *tbl, const void *pkey,
				 struct net_device *dev, bool want_ref);
//创建空的邻居表项
static inline struct neighbour *neigh_create(struct neigh_table *tbl,
					     const void *pkey,
					     struct net_device *dev)
{
	return __neigh_create(tbl, pkey, dev, true);
}
void neigh_destroy(struct neighbour *neigh);
int __neigh_event_send(struct neighbour *neigh, struct sk_buff *skb,
		       const bool immediate_ok);
int neigh_update(struct neighbour *neigh, const u8 *lladdr, u8 new, u32 flags,
		 u32 nlmsg_pid);
void __neigh_set_probe_once(struct neighbour *neigh);
bool neigh_remove_one(struct neighbour *ndel, struct neigh_table *tbl);
void neigh_changeaddr(struct neigh_table *tbl, struct net_device *dev);
int neigh_ifdown(struct neigh_table *tbl, struct net_device *dev);
int neigh_carrier_down(struct neigh_table *tbl, struct net_device *dev);
int neigh_resolve_output(struct neighbour *neigh, struct sk_buff *skb);
int neigh_connected_output(struct neighbour *neigh, struct sk_buff *skb);
int neigh_direct_output(struct neighbour *neigh, struct sk_buff *skb);
struct neighbour *neigh_event_ns(struct neigh_table *tbl,
						u8 *lladdr, void *saddr,
						struct net_device *dev);

struct neigh_parms *neigh_parms_alloc(struct net_device *dev,
				      struct neigh_table *tbl);
void neigh_parms_release(struct neigh_table *tbl, struct neigh_parms *parms);

static inline
struct net *neigh_parms_net(const struct neigh_parms *parms)
{
	return read_pnet(&parms->net);
}

unsigned long neigh_rand_reach_time(unsigned long base);

void pneigh_enqueue(struct neigh_table *tbl, struct neigh_parms *p,
		    struct sk_buff *skb);
struct pneigh_entry *pneigh_lookup(struct neigh_table *tbl, struct net *net,
				   const void *key, struct net_device *dev,
				   int creat);
struct pneigh_entry *__pneigh_lookup(struct neigh_table *tbl, struct net *net,
				     const void *key, struct net_device *dev);
int pneigh_delete(struct neigh_table *tbl, struct net *net, const void *key,
		  struct net_device *dev);

static inline struct net *pneigh_net(const struct pneigh_entry *pneigh)
{
	return read_pnet(&pneigh->net);
}

void neigh_app_ns(struct neighbour *n);
void neigh_for_each(struct neigh_table *tbl,
		    void (*cb)(struct neighbour *, void *), void *cookie);
void __neigh_for_each_release(struct neigh_table *tbl,
			      int (*cb)(struct neighbour *));
int neigh_xmit(int fam, struct net_device *, const void *, struct sk_buff *);
void pneigh_for_each(struct neigh_table *tbl,
		     void (*cb)(struct pneigh_entry *));

struct neigh_seq_state {
	struct seq_net_private p;
	struct neigh_table *tbl;/*所属的neighbour表*/
	struct neigh_hash_table *nht;/*对应的哈希表*/
	void *(*neigh_sub_iter)(struct neigh_seq_state *state,
				struct neighbour *n, loff_t *pos);
	unsigned int bucket;/*当前访问所处的桶*/
	unsigned int flags;
#define NEIGH_SEQ_NEIGH_ONLY	0x00000001
#define NEIGH_SEQ_IS_PNEIGH	0x00000002
#define NEIGH_SEQ_SKIP_NOARP	0x00000004
};
void *neigh_seq_start(struct seq_file *, loff_t *, struct neigh_table *,
		      unsigned int);
void *neigh_seq_next(struct seq_file *, void *, loff_t *);
void neigh_seq_stop(struct seq_file *, void *);

int neigh_proc_dointvec(struct ctl_table *ctl, int write,
			void *buffer, size_t *lenp, loff_t *ppos);
int neigh_proc_dointvec_jiffies(struct ctl_table *ctl, int write,
				void *buffer,
				size_t *lenp, loff_t *ppos);
int neigh_proc_dointvec_ms_jiffies(struct ctl_table *ctl, int write,
				   void *buffer, size_t *lenp, loff_t *ppos);

int neigh_sysctl_register(struct net_device *dev, struct neigh_parms *p,
			  proc_handler *proc_handler);
void neigh_sysctl_unregister(struct neigh_parms *p);

static inline void __neigh_parms_put(struct neigh_parms *parms)
{
	refcount_dec(&parms->refcnt);
}

static inline struct neigh_parms *neigh_parms_clone(struct neigh_parms *parms)
{
	refcount_inc(&parms->refcnt);
	return parms;
}

/*
 *	Neighbour references
 */

static inline void neigh_release(struct neighbour *neigh)
{
	if (refcount_dec_and_test(&neigh->refcnt))
		neigh_destroy(neigh);
}

static inline struct neighbour * neigh_clone(struct neighbour *neigh)
{
	if (neigh)
		refcount_inc(&neigh->refcnt);
	return neigh;
}

#define neigh_hold(n)	refcount_inc(&(n)->refcnt)

static __always_inline int neigh_event_send_probe(struct neighbour *neigh,
						  struct sk_buff *skb,
						  const bool immediate_ok)
{
	unsigned long now = jiffies;
<<<<<<< HEAD
	
	//更新使用时间
=======

>>>>>>> 028192fe
	if (READ_ONCE(neigh->used) != now)
		WRITE_ONCE(neigh->used, now);
	if (!(neigh->nud_state & (NUD_CONNECTED | NUD_DELAY | NUD_PROBE)))
		return __neigh_event_send(neigh, skb, immediate_ok);
	return 0;
}

static inline int neigh_event_send(struct neighbour *neigh, struct sk_buff *skb)
{
	return neigh_event_send_probe(neigh, skb, true);
}

#if IS_ENABLED(CONFIG_BRIDGE_NETFILTER)
static inline int neigh_hh_bridge(struct hh_cache *hh, struct sk_buff *skb)
{
	unsigned int seq, hh_alen;

	do {
		seq = read_seqbegin(&hh->hh_lock);
		hh_alen = HH_DATA_ALIGN(ETH_HLEN);
		memcpy(skb->data - hh_alen, hh->hh_data, ETH_ALEN + hh_alen - ETH_HLEN);
	} while (read_seqretry(&hh->hh_lock, seq));
	return 0;
}
#endif

/*邻居表项被缓存时执行输出*/
static inline int neigh_hh_output(const struct hh_cache *hh, struct sk_buff *skb)
{
	unsigned int hh_alen = 0;
	unsigned int seq;
	unsigned int hh_len;

	do {
		seq = read_seqbegin(&hh->hh_lock);
		hh_len = READ_ONCE(hh->hh_len);
		if (likely(hh_len <= HH_DATA_MOD)) {
		    /*hh_len小于等于16情况，dstmac,srcmac,ethtype,*/
			hh_alen = HH_DATA_MOD;

			/* skb_push() would proceed silently if we have room for
			 * the unaligned size but not for the aligned size:
			 * check headroom explicitly.
			 */
			if (likely(skb_headroom(skb) >= HH_DATA_MOD)) {
				/* this is inlined by gcc */
				memcpy(skb->data - HH_DATA_MOD, hh->hh_data,
				       HH_DATA_MOD);
			}
		} else {
		    /*将hh->hh_data填充到skb->data中*/
			hh_alen = HH_DATA_ALIGN(hh_len);

			if (likely(skb_headroom(skb) >= hh_alen)) {
				memcpy(skb->data - hh_alen, hh->hh_data,
				       hh_alen);
			}
		}
	} while (read_seqretry(&hh->hh_lock, seq));

	if (WARN_ON_ONCE(skb_headroom(skb) < hh_alen)) {
	    /*head空间不足以存放hh_alene,丢包*/
		kfree_skb(skb);
		return NET_XMIT_DROP;
	}

	//指向hh头部（跳hh_len长度)
	__skb_push(skb, hh_len);
	//直接发送报文
	return dev_queue_xmit(skb);
}

static inline int neigh_output(struct neighbour *n, struct sk_buff *skb,
			       bool skip_cache)
{
	const struct hh_cache *hh = &n->hh;

	//如果arp已完全，则采用hh中的缓存直接输出
	/* n->nud_state and hh->hh_len could be changed under us.
	 * neigh_hh_output() is taking care of the race later.
	 */
	if (!skip_cache &&
	    (READ_ONCE(n->nud_state) & NUD_CONNECTED) &&
	    READ_ONCE(hh->hh_len))
		return neigh_hh_output(hh, skb);

	//调用邻居表项的output进行处理（或缓存或丢弃），例如neigh_direct_output
	return n->output(n, skb);
}

static inline struct neighbour *
__neigh_lookup(struct neigh_table *tbl, const void *pkey, struct net_device *dev, int creat)
{
	struct neighbour *n = neigh_lookup(tbl, pkey, dev);

	//如果命中或者未命中但不要求创建，则直接返回
	if (n || !creat)
		return n;

	//未命中，且按要求需要创建邻居表项，则创建空的邻居表项
	n = neigh_create(tbl, pkey, dev);
	return IS_ERR(n) ? NULL : n;
}

static inline struct neighbour *
__neigh_lookup_errno(struct neigh_table *tbl, const void *pkey,
  struct net_device *dev)
{
	struct neighbour *n = neigh_lookup(tbl, pkey, dev);

	if (n)
		return n;

	return neigh_create(tbl, pkey, dev);
}

struct neighbour_cb {
	unsigned long sched_next;
	unsigned int flags;
};

#define LOCALLY_ENQUEUED 0x1

#define NEIGH_CB(skb)	((struct neighbour_cb *)(skb)->cb)

static inline void neigh_ha_snapshot(char *dst, const struct neighbour *n,
				     const struct net_device *dev)
{
	unsigned int seq;

	do {
		seq = read_seqbegin(&n->ha_lock);
		memcpy(dst, n->ha, dev->addr_len);
	} while (read_seqretry(&n->ha_lock, seq));
}

static inline void neigh_update_is_router(struct neighbour *neigh, u32 flags,
					  int *notify)
{
	u8 ndm_flags = 0;

	ndm_flags |= (flags & NEIGH_UPDATE_F_ISROUTER) ? NTF_ROUTER : 0;
	if ((neigh->flags ^ ndm_flags) & NTF_ROUTER) {
		if (ndm_flags & NTF_ROUTER)
			neigh->flags |= NTF_ROUTER;
		else
			neigh->flags &= ~NTF_ROUTER;
		*notify = 1;
	}
}
#endif<|MERGE_RESOLUTION|>--- conflicted
+++ resolved
@@ -173,14 +173,9 @@
 	struct list_head	gc_list;
 	struct list_head	managed_list;
 	struct rcu_head		rcu;
-<<<<<<< HEAD
 	struct net_device	*dev;//邻居表项关联的设备
+	netdevice_tracker	dev_tracker;
 	u8			primary_key[0];//neighbor请求的协议目的地址
-=======
-	struct net_device	*dev;
-	netdevice_tracker	dev_tracker;
-	u8			primary_key[0];
->>>>>>> 028192fe
 } __randomize_layout;
 
 struct neigh_ops {
@@ -514,12 +509,8 @@
 						  const bool immediate_ok)
 {
 	unsigned long now = jiffies;
-<<<<<<< HEAD
-	
+
 	//更新使用时间
-=======
-
->>>>>>> 028192fe
 	if (READ_ONCE(neigh->used) != now)
 		WRITE_ONCE(neigh->used, now);
 	if (!(neigh->nud_state & (NUD_CONNECTED | NUD_DELAY | NUD_PROBE)))
