/* SPDX-License-Identifier: GPL-2.0 */
#ifndef _NET_NEIGHBOUR_H
#define _NET_NEIGHBOUR_H

#include <linux/neighbour.h>

/*
 *	Generic neighbour manipulation
 *
 *	Authors:
 *	Pedro Roque		<roque@di.fc.ul.pt>
 *	Alexey Kuznetsov	<kuznet@ms2.inr.ac.ru>
 *
 * 	Changes:
 *
 *	Harald Welte:		<laforge@gnumonks.org>
 *		- Add neighbour cache statistics like rtstat
 */

#include <linux/atomic.h>
#include <linux/refcount.h>
#include <linux/netdevice.h>
#include <linux/skbuff.h>
#include <linux/rcupdate.h>
#include <linux/seq_file.h>
#include <linux/bitmap.h>

#include <linux/err.h>
#include <linux/sysctl.h>
#include <linux/workqueue.h>
#include <net/rtnetlink.h>
#include <net/neighbour_tables.h>

/*
 * NUD stands for "neighbor unreachability detection"
 */
/*timer生效期的状态*/
#define NUD_IN_TIMER	(NUD_INCOMPLETE|NUD_REACHABLE|NUD_DELAY|NUD_PROBE)
#define NUD_VALID	(NUD_PERMANENT|NUD_NOARP|NUD_REACHABLE|NUD_PROBE|NUD_STALE|NUD_DELAY)
#define NUD_CONNECTED	(NUD_PERMANENT|NUD_NOARP|NUD_REACHABLE)

struct neighbour;

enum {
	NEIGH_VAR_MCAST_PROBES,
	NEIGH_VAR_UCAST_PROBES,
	NEIGH_VAR_APP_PROBES,
	NEIGH_VAR_MCAST_REPROBES,
	NEIGH_VAR_RETRANS_TIME,
	NEIGH_VAR_BASE_REACHABLE_TIME,
	NEIGH_VAR_DELAY_PROBE_TIME,
	NEIGH_VAR_INTERVAL_PROBE_TIME_MS,
	NEIGH_VAR_GC_STALETIME,
	NEIGH_VAR_QUEUE_LEN_BYTES,
	NEIGH_VAR_PROXY_QLEN,
	NEIGH_VAR_ANYCAST_DELAY,
	NEIGH_VAR_PROXY_DELAY,
	NEIGH_VAR_LOCKTIME,
#define NEIGH_VAR_DATA_MAX (NEIGH_VAR_LOCKTIME + 1)
	/* Following are used as a second way to access one of the above */
	NEIGH_VAR_QUEUE_LEN, /* same data as NEIGH_VAR_QUEUE_LEN_BYTES */
	NEIGH_VAR_RETRANS_TIME_MS, /* same data as NEIGH_VAR_RETRANS_TIME */
	NEIGH_VAR_BASE_REACHABLE_TIME_MS, /* same data as NEIGH_VAR_BASE_REACHABLE_TIME */
	/* Following are used by "default" only */
	NEIGH_VAR_GC_INTERVAL,
	NEIGH_VAR_GC_THRESH1,
	NEIGH_VAR_GC_THRESH2,
	NEIGH_VAR_GC_THRESH3,
	NEIGH_VAR_MAX
};

struct neigh_parms {
	possible_net_t net;
	struct net_device *dev;
	netdevice_tracker dev_tracker;
	struct list_head list;
	//容许在neighbour表项创建后执行初始化
	int	(*neigh_setup)(struct neighbour *);
	struct neigh_table *tbl;

	void	*sysctl_table;

	int dead;//neighbour在加入hashtable之前，如果非0，则insert取消
	refcount_t refcnt;
	struct rcu_head rcu_head;

	int	reachable_time;
	u32	qlen;
	int	data[NEIGH_VAR_DATA_MAX];
	DECLARE_BITMAP(data_state, NEIGH_VAR_DATA_MAX);
};

static inline void neigh_var_set(struct neigh_parms *p, int index, int val)
{
	set_bit(index, p->data_state);
	p->data[index] = val;
}

//取neighbour指定属性值
#define NEIGH_VAR(p, attr) ((p)->data[NEIGH_VAR_ ## attr])

/* In ndo_neigh_setup, NEIGH_VAR_INIT should be used.
 * In other cases, NEIGH_VAR_SET should be used.
 */
#define NEIGH_VAR_INIT(p, attr, val) (NEIGH_VAR(p, attr) = val)
#define NEIGH_VAR_SET(p, attr, val) neigh_var_set(p, NEIGH_VAR_ ## attr, val)

static inline void neigh_parms_data_state_setall(struct neigh_parms *p)
{
	bitmap_fill(p->data_state, NEIGH_VAR_DATA_MAX);
}

static inline void neigh_parms_data_state_cleanall(struct neigh_parms *p)
{
	bitmap_zero(p->data_state, NEIGH_VAR_DATA_MAX);
}

struct neigh_statistics {
	//有多少邻居表项被申请
	unsigned long allocs;		/* number of allocated neighs */
	unsigned long destroys;		/* number of destroyed neighs */
	unsigned long hash_grows;	/* number of hash resizes */

	unsigned long res_failed;	/* number of failed resolutions */

	unsigned long lookups;		/* number of lookups */
	//查询命中次数
	unsigned long hits;		/* number of hits (among lookups) */

	unsigned long rcv_probes_mcast;	/* number of received mcast ipv6 */
	unsigned long rcv_probes_ucast; /* number of received ucast ipv6 */

	unsigned long periodic_gc_runs;	/* number of periodic GC runs */
	unsigned long forced_gc_runs;	/* number of forced GC runs */

	unsigned long unres_discards;	/* number of unresolved drops */
	unsigned long table_fulls;      /* times even gc couldn't help */
};

//增加指定字段的统计计数
#define NEIGH_CACHE_STAT_INC(tbl, field) this_cpu_inc((tbl)->stats->field)

struct neighbour {
<<<<<<< HEAD
	struct neighbour __rcu	*next;
	//表项所属的邻居hash table
=======
	struct hlist_node	hash;
	struct hlist_node	dev_list;
>>>>>>> 155a3c00
	struct neigh_table	*tbl;
	//表项参数（先来自tbl->parms,后来自indev->arp_parms，
	struct neigh_parms	*parms;
	unsigned long		confirmed;
	//neighbour时间更新
	unsigned long		updated;
	rwlock_t		lock;
	//表项引用计数
	refcount_t		refcnt;
	unsigned int		arp_queue_len_bytes;
	struct sk_buff_head	arp_queue;
	//邻居表项的timer
	struct timer_list	timer;
	unsigned long		used;
	atomic_t		probes;//表项的探测次数
	//邻居表项的状态(例如NUD_NOARP）
	u8			nud_state;
	//地址类型
	u8			type;
	/*标记此neighbour不得再更新,仅为dead的neigh才能被销毁*/
	u8			dead;
	u8			protocol;
	u32			flags;
	seqlock_t		ha_lock;
	//硬件地址
	unsigned char		ha[ALIGN(MAX_ADDR_LEN, sizeof(unsigned long))] __aligned(8);
	struct hh_cache		hh;
	//邻居表项对应的报文发送函数
	int			(*output)(struct neighbour *, struct sk_buff *);
	const struct neigh_ops	*ops;
	struct list_head	gc_list;
	struct list_head	managed_list;
	struct rcu_head		rcu;
	struct net_device	*dev;//邻居表项关联的设备
	netdevice_tracker	dev_tracker;
	u8			primary_key[];//neighbor请求的协议目的地址
} __randomize_layout;

struct neigh_ops {
	int			family;
	//请求arp
	void			(*solicit)(struct neighbour *, struct sk_buff *);
	void			(*error_report)(struct neighbour *, struct sk_buff *);
	int			(*output)(struct neighbour *, struct sk_buff *);
	int			(*connected_output)(struct neighbour *, struct sk_buff *);
};

//代理邻居表项
struct pneigh_entry {
	struct pneigh_entry	*next;
	possible_net_t		net;
	struct net_device	*dev;
	netdevice_tracker	dev_tracker;
	u32			flags;
	u8			protocol;
	u32			key[];
};

/*
 *	neighbour table manipulation
 */

#define NEIGH_NUM_HASH_RND	4

struct neigh_hash_table {
<<<<<<< HEAD
	//neigh哈希表
	struct neighbour __rcu	**hash_buckets;
	//1<<hash_shift为hash桶大小
=======
	struct hlist_head	*hash_heads;
>>>>>>> 155a3c00
	unsigned int		hash_shift;

	//由随机数填充的 hash_rnd
	__u32			hash_rnd[NEIGH_NUM_HASH_RND];
	struct rcu_head		rcu;
};

//创建一个领居表项时，constructor将首先被调用
//
struct neigh_table {
	int			family;
	//表项的大小（不含私有数据大小，见dev->neigh_priv_len）
	unsigned int		entry_size;
	//邻居表key的大小（针对ipv4而言，key实际上就是ip地址，故为4）
	unsigned int		key_len;
	__be16			protocol;
	//邻居hash表hashcode计算函数
	__u32			(*hash)(const void *pkey,
					const struct net_device *dev,
					__u32 *hash_rnd);
	//邻居hash表比对函数
	bool			(*key_eq)(const struct neighbour *, const void *pkey);
	//每创建一个neighbour,由此函数进行私有的初始化
	int			(*constructor)(struct neighbour *);
	//每创建一个proxy neighbour(静态arp),由此函数进行私有的初始化
	int			(*pconstructor)(struct pneigh_entry *);
	void			(*pdestructor)(struct pneigh_entry *);
	void			(*proxy_redo)(struct sk_buff *skb);
	int			(*is_multicast)(const void *pkey);
	bool			(*allow_add)(const struct net_device *dev,
					     struct netlink_ext_ack *extack);
	char			*id;
	struct neigh_parms	parms;
	struct list_head	parms_list;
	/*gc work的执行间隔*/
	int			gc_interval;
	/*table中元素数小于gc_thresh1时，不执行neigh_periodic_work任务*/
	int			gc_thresh1;
	int			gc_thresh2;
	/*table中元素数大于gc_thresh3时，在申请新的neigh时，触发强制gc*/
	int			gc_thresh3;
	unsigned long		last_flush;
	struct delayed_work	gc_work;
	struct delayed_work	managed_work;
	struct timer_list 	proxy_timer;
	struct sk_buff_head	proxy_queue;
	//表中邻居表项的数目
	atomic_t		entries;
	atomic_t		gc_entries;
	struct list_head	gc_list;
	struct list_head	managed_list;
	rwlock_t		lock;
	unsigned long		last_rand;
	//邻居表统计计数（percpu)
	struct neigh_statistics	__percpu *stats;
	//邻居hash表项
	struct neigh_hash_table __rcu *nht;
	//代理邻居hash表项
	struct pneigh_entry	**phash_buckets;
};

static inline int neigh_parms_family(struct neigh_parms *p)
{
	return p->tbl->family;
}

#define NEIGH_PRIV_ALIGN	sizeof(long long)
#define NEIGH_ENTRY_SIZE(size)	ALIGN((size), NEIGH_PRIV_ALIGN)

static inline void *neighbour_priv(const struct neighbour *n)
{
	return (char *)n + n->tbl->entry_size;
}

/* flags for neigh_update() */
#define NEIGH_UPDATE_F_OVERRIDE			BIT(0)
#define NEIGH_UPDATE_F_WEAK_OVERRIDE		BIT(1)
#define NEIGH_UPDATE_F_OVERRIDE_ISROUTER	BIT(2)
#define NEIGH_UPDATE_F_USE			BIT(3)
#define NEIGH_UPDATE_F_MANAGED			BIT(4)
#define NEIGH_UPDATE_F_EXT_LEARNED		BIT(5)
#define NEIGH_UPDATE_F_ISROUTER			BIT(6)
#define NEIGH_UPDATE_F_ADMIN			BIT(7)

/* In-kernel representation for NDA_FLAGS_EXT flags: */
#define NTF_OLD_MASK		0xff
#define NTF_EXT_SHIFT		8
#define NTF_EXT_MASK		(NTF_EXT_MANAGED)

#define NTF_MANAGED		(NTF_EXT_MANAGED << NTF_EXT_SHIFT)

extern const struct nla_policy nda_policy[];

<<<<<<< HEAD
//neighbour表项的key比对函数（32位）
=======
#define neigh_for_each_in_bucket(pos, head) hlist_for_each_entry(pos, head, hash)
#define neigh_for_each_in_bucket_rcu(pos, head) \
	hlist_for_each_entry_rcu(pos, head, hash)
#define neigh_for_each_in_bucket_safe(pos, tmp, head) \
	hlist_for_each_entry_safe(pos, tmp, head, hash)

>>>>>>> 155a3c00
static inline bool neigh_key_eq32(const struct neighbour *n, const void *pkey)
{
	return *(const u32 *)n->primary_key == *(const u32 *)pkey;
}

//neighbour表项的key比对函数（128位）
static inline bool neigh_key_eq128(const struct neighbour *n, const void *pkey)
{
	const u32 *n32 = (const u32 *)n->primary_key;
	const u32 *p32 = pkey;

	return ((n32[0] ^ p32[0]) | (n32[1] ^ p32[1]) |
		(n32[2] ^ p32[2]) | (n32[3] ^ p32[3])) == 0;
}

//查找邻居表项
static inline struct neighbour *___neigh_lookup_noref(
	struct neigh_table *tbl/*待查询的邻居表*/,
	bool (*key_eq)(const struct neighbour *n, const void *pkey)/*neighbour关键字的匹配函数*/,
	__u32 (*hash)(const void *pkey,
		      const struct net_device *dev,
		      __u32 *hash_rnd)/*neighbour key的hashcode计算函数*/,
	const void *pkey/*查询的key*/,
	struct net_device *dev/*neighbour所属设备*/)
{
	struct neigh_hash_table *nht = rcu_dereference(tbl->nht);
	struct neighbour *n;
	u32 hash_val;

	//计算hashcode(取hashcode的高nht->hash_shift位）
	hash_val = hash(pkey, dev, nht->hash_rnd) >> (32 - nht->hash_shift);
<<<<<<< HEAD
	//遍历对应hash桶，通过key_eq比对key值，要求出接口与key命中
	for (n = rcu_dereference(nht->hash_buckets[hash_val]);
	     n != NULL;
	     n = rcu_dereference(n->next)) {
=======
	neigh_for_each_in_bucket_rcu(n, &nht->hash_heads[hash_val])
>>>>>>> 155a3c00
		if (n->dev == dev && key_eq(n, pkey))
			return n;

	return NULL;
}

static inline struct neighbour *__neigh_lookup_noref(struct neigh_table *tbl,
						     const void *pkey,
						     struct net_device *dev)
{
	return ___neigh_lookup_noref(tbl, tbl->key_eq, tbl->hash, pkey, dev);
}

static inline void neigh_confirm(struct neighbour *n)
{
	if (n) {
		unsigned long now = jiffies;

		/* avoid dirtying neighbour */
		if (READ_ONCE(n->confirmed) != now)
			WRITE_ONCE(n->confirmed, now);
	}
}

void neigh_table_init(int index, struct neigh_table *tbl);
int neigh_table_clear(int index, struct neigh_table *tbl);
struct neighbour *neigh_lookup(struct neigh_table *tbl, const void *pkey,
			       struct net_device *dev);
struct neighbour *__neigh_create(struct neigh_table *tbl, const void *pkey,
				 struct net_device *dev, bool want_ref);
//创建空的邻居表项
static inline struct neighbour *neigh_create(struct neigh_table *tbl,
					     const void *pkey,
					     struct net_device *dev)
{
	return __neigh_create(tbl, pkey, dev, true);
}
void neigh_destroy(struct neighbour *neigh);
int __neigh_event_send(struct neighbour *neigh, struct sk_buff *skb,
		       const bool immediate_ok);
int neigh_update(struct neighbour *neigh, const u8 *lladdr, u8 new, u32 flags,
		 u32 nlmsg_pid);
void __neigh_set_probe_once(struct neighbour *neigh);
bool neigh_remove_one(struct neighbour *ndel);
void neigh_changeaddr(struct neigh_table *tbl, struct net_device *dev);
int neigh_ifdown(struct neigh_table *tbl, struct net_device *dev);
int neigh_carrier_down(struct neigh_table *tbl, struct net_device *dev);
int neigh_resolve_output(struct neighbour *neigh, struct sk_buff *skb);
int neigh_connected_output(struct neighbour *neigh, struct sk_buff *skb);
int neigh_direct_output(struct neighbour *neigh, struct sk_buff *skb);
struct neighbour *neigh_event_ns(struct neigh_table *tbl,
						u8 *lladdr, void *saddr,
						struct net_device *dev);

struct neigh_parms *neigh_parms_alloc(struct net_device *dev,
				      struct neigh_table *tbl);
void neigh_parms_release(struct neigh_table *tbl, struct neigh_parms *parms);

static inline
struct net *neigh_parms_net(const struct neigh_parms *parms)
{
	return read_pnet(&parms->net);
}

unsigned long neigh_rand_reach_time(unsigned long base);

void pneigh_enqueue(struct neigh_table *tbl, struct neigh_parms *p,
		    struct sk_buff *skb);
struct pneigh_entry *pneigh_lookup(struct neigh_table *tbl, struct net *net,
				   const void *key, struct net_device *dev,
				   int creat);
struct pneigh_entry *__pneigh_lookup(struct neigh_table *tbl, struct net *net,
				     const void *key, struct net_device *dev);
int pneigh_delete(struct neigh_table *tbl, struct net *net, const void *key,
		  struct net_device *dev);

static inline struct net *pneigh_net(const struct pneigh_entry *pneigh)
{
	return read_pnet(&pneigh->net);
}

void neigh_app_ns(struct neighbour *n);
void neigh_for_each(struct neigh_table *tbl,
		    void (*cb)(struct neighbour *, void *), void *cookie);
void __neigh_for_each_release(struct neigh_table *tbl,
			      int (*cb)(struct neighbour *));
int neigh_xmit(int fam, struct net_device *, const void *, struct sk_buff *);

struct neigh_seq_state {
	struct seq_net_private p;
	struct neigh_table *tbl;/*所属的neighbour表*/
	struct neigh_hash_table *nht;/*对应的哈希表*/
	void *(*neigh_sub_iter)(struct neigh_seq_state *state,
				struct neighbour *n, loff_t *pos);
	unsigned int bucket;/*当前访问所处的桶*/
	unsigned int flags;
#define NEIGH_SEQ_NEIGH_ONLY	0x00000001
#define NEIGH_SEQ_IS_PNEIGH	0x00000002
#define NEIGH_SEQ_SKIP_NOARP	0x00000004
};
void *neigh_seq_start(struct seq_file *, loff_t *, struct neigh_table *,
		      unsigned int);
void *neigh_seq_next(struct seq_file *, void *, loff_t *);
void neigh_seq_stop(struct seq_file *, void *);

int neigh_proc_dointvec(const struct ctl_table *ctl, int write,
			void *buffer, size_t *lenp, loff_t *ppos);
int neigh_proc_dointvec_jiffies(const struct ctl_table *ctl, int write,
				void *buffer,
				size_t *lenp, loff_t *ppos);
int neigh_proc_dointvec_ms_jiffies(const struct ctl_table *ctl, int write,
				   void *buffer, size_t *lenp, loff_t *ppos);

int neigh_sysctl_register(struct net_device *dev, struct neigh_parms *p,
			  proc_handler *proc_handler);
void neigh_sysctl_unregister(struct neigh_parms *p);

static inline void __neigh_parms_put(struct neigh_parms *parms)
{
	refcount_dec(&parms->refcnt);
}

static inline struct neigh_parms *neigh_parms_clone(struct neigh_parms *parms)
{
	refcount_inc(&parms->refcnt);
	return parms;
}

/*
 *	Neighbour references
 */

static inline void neigh_release(struct neighbour *neigh)
{
	if (refcount_dec_and_test(&neigh->refcnt))
		neigh_destroy(neigh);
}

static inline struct neighbour * neigh_clone(struct neighbour *neigh)
{
	if (neigh)
		refcount_inc(&neigh->refcnt);
	return neigh;
}

#define neigh_hold(n)	refcount_inc(&(n)->refcnt)

static __always_inline int neigh_event_send_probe(struct neighbour *neigh,
						  struct sk_buff *skb,
						  const bool immediate_ok)
{
	unsigned long now = jiffies;

	//更新使用时间
	if (READ_ONCE(neigh->used) != now)
		WRITE_ONCE(neigh->used, now);
	if (!(READ_ONCE(neigh->nud_state) & (NUD_CONNECTED | NUD_DELAY | NUD_PROBE)))
		return __neigh_event_send(neigh, skb, immediate_ok);
	return 0;
}

static inline int neigh_event_send(struct neighbour *neigh, struct sk_buff *skb)
{
	return neigh_event_send_probe(neigh, skb, true);
}

#if IS_ENABLED(CONFIG_BRIDGE_NETFILTER)
static inline int neigh_hh_bridge(struct hh_cache *hh, struct sk_buff *skb)
{
	unsigned int seq, hh_alen;

	do {
		seq = read_seqbegin(&hh->hh_lock);
		hh_alen = HH_DATA_ALIGN(ETH_HLEN);
		memcpy(skb->data - hh_alen, hh->hh_data, ETH_ALEN + hh_alen - ETH_HLEN);
	} while (read_seqretry(&hh->hh_lock, seq));
	return 0;
}
#endif

/*邻居表项被缓存时执行输出*/
static inline int neigh_hh_output(const struct hh_cache *hh, struct sk_buff *skb)
{
	unsigned int hh_alen = 0;
	unsigned int seq;
	unsigned int hh_len;

	do {
		seq = read_seqbegin(&hh->hh_lock);
		hh_len = READ_ONCE(hh->hh_len);
		if (likely(hh_len <= HH_DATA_MOD)) {
		    /*hh_len小于等于16情况，dstmac,srcmac,ethtype,*/
			hh_alen = HH_DATA_MOD;

			/* skb_push() would proceed silently if we have room for
			 * the unaligned size but not for the aligned size:
			 * check headroom explicitly.
			 */
			if (likely(skb_headroom(skb) >= HH_DATA_MOD)) {
				/* this is inlined by gcc */
				memcpy(skb->data - HH_DATA_MOD, hh->hh_data,
				       HH_DATA_MOD);
			}
		} else {
		    /*将hh->hh_data填充到skb->data中*/
			hh_alen = HH_DATA_ALIGN(hh_len);

			if (likely(skb_headroom(skb) >= hh_alen)) {
				memcpy(skb->data - hh_alen, hh->hh_data,
				       hh_alen);
			}
		}
	} while (read_seqretry(&hh->hh_lock, seq));

	if (WARN_ON_ONCE(skb_headroom(skb) < hh_alen)) {
	    /*head空间不足以存放hh_alene,丢包*/
		kfree_skb(skb);
		return NET_XMIT_DROP;
	}

	//指向hh头部（跳hh_len长度)
	__skb_push(skb, hh_len);
	//直接发送报文
	return dev_queue_xmit(skb);
}

static inline int neigh_output(struct neighbour *n, struct sk_buff *skb,
			       bool skip_cache)
{
	const struct hh_cache *hh = &n->hh;

	//如果arp已完全，则采用hh中的缓存直接输出
	/* n->nud_state and hh->hh_len could be changed under us.
	 * neigh_hh_output() is taking care of the race later.
	 */
	if (!skip_cache &&
	    (READ_ONCE(n->nud_state) & NUD_CONNECTED) &&
	    READ_ONCE(hh->hh_len))
		return neigh_hh_output(hh, skb);

	//调用邻居表项的output进行处理（或缓存或丢弃），例如neigh_direct_output
	return READ_ONCE(n->output)(n, skb);
}

static inline struct neighbour *
__neigh_lookup(struct neigh_table *tbl, const void *pkey, struct net_device *dev, int creat)
{
	struct neighbour *n = neigh_lookup(tbl, pkey, dev);

	//如果命中或者未命中但不要求创建，则直接返回
	if (n || !creat)
		return n;

	//未命中，且按要求需要创建邻居表项，则创建空的邻居表项
	n = neigh_create(tbl, pkey, dev);
	return IS_ERR(n) ? NULL : n;
}

static inline struct neighbour *
__neigh_lookup_errno(struct neigh_table *tbl, const void *pkey,
  struct net_device *dev)
{
	struct neighbour *n = neigh_lookup(tbl, pkey, dev);

	if (n)
		return n;

	return neigh_create(tbl, pkey, dev);
}

struct neighbour_cb {
	unsigned long sched_next;
	unsigned int flags;
};

#define LOCALLY_ENQUEUED 0x1

#define NEIGH_CB(skb)	((struct neighbour_cb *)(skb)->cb)

static inline void neigh_ha_snapshot(char *dst, const struct neighbour *n,
				     const struct net_device *dev)
{
	unsigned int seq;

	do {
		seq = read_seqbegin(&n->ha_lock);
		memcpy(dst, n->ha, dev->addr_len);
	} while (read_seqretry(&n->ha_lock, seq));
}

static inline void neigh_update_is_router(struct neighbour *neigh, u32 flags,
					  int *notify)
{
	u8 ndm_flags = 0;

	ndm_flags |= (flags & NEIGH_UPDATE_F_ISROUTER) ? NTF_ROUTER : 0;
	if ((neigh->flags ^ ndm_flags) & NTF_ROUTER) {
		if (ndm_flags & NTF_ROUTER)
			neigh->flags |= NTF_ROUTER;
		else
			neigh->flags &= ~NTF_ROUTER;
		*notify = 1;
	}
}
#endif<|MERGE_RESOLUTION|>--- conflicted
+++ resolved
@@ -141,13 +141,9 @@
 #define NEIGH_CACHE_STAT_INC(tbl, field) this_cpu_inc((tbl)->stats->field)
 
 struct neighbour {
-<<<<<<< HEAD
-	struct neighbour __rcu	*next;
-	//表项所属的邻居hash table
-=======
 	struct hlist_node	hash;
 	struct hlist_node	dev_list;
->>>>>>> 155a3c00
+	//表项所属的邻居hash table
 	struct neigh_table	*tbl;
 	//表项参数（先来自tbl->parms,后来自indev->arp_parms，
 	struct neigh_parms	*parms;
@@ -213,13 +209,9 @@
 #define NEIGH_NUM_HASH_RND	4
 
 struct neigh_hash_table {
-<<<<<<< HEAD
 	//neigh哈希表
-	struct neighbour __rcu	**hash_buckets;
+	struct hlist_head	*hash_heads;
 	//1<<hash_shift为hash桶大小
-=======
-	struct hlist_head	*hash_heads;
->>>>>>> 155a3c00
 	unsigned int		hash_shift;
 
 	//由随机数填充的 hash_rnd
@@ -313,16 +305,13 @@
 
 extern const struct nla_policy nda_policy[];
 
-<<<<<<< HEAD
-//neighbour表项的key比对函数（32位）
-=======
 #define neigh_for_each_in_bucket(pos, head) hlist_for_each_entry(pos, head, hash)
 #define neigh_for_each_in_bucket_rcu(pos, head) \
 	hlist_for_each_entry_rcu(pos, head, hash)
 #define neigh_for_each_in_bucket_safe(pos, tmp, head) \
 	hlist_for_each_entry_safe(pos, tmp, head, hash)
 
->>>>>>> 155a3c00
+//neighbour表项的key比对函数（32位）
 static inline bool neigh_key_eq32(const struct neighbour *n, const void *pkey)
 {
 	return *(const u32 *)n->primary_key == *(const u32 *)pkey;
@@ -354,14 +343,8 @@
 
 	//计算hashcode(取hashcode的高nht->hash_shift位）
 	hash_val = hash(pkey, dev, nht->hash_rnd) >> (32 - nht->hash_shift);
-<<<<<<< HEAD
 	//遍历对应hash桶，通过key_eq比对key值，要求出接口与key命中
-	for (n = rcu_dereference(nht->hash_buckets[hash_val]);
-	     n != NULL;
-	     n = rcu_dereference(n->next)) {
-=======
 	neigh_for_each_in_bucket_rcu(n, &nht->hash_heads[hash_val])
->>>>>>> 155a3c00
 		if (n->dev == dev && key_eq(n, pkey))
 			return n;
 
