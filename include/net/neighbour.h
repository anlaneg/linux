/* SPDX-License-Identifier: GPL-2.0 */
#ifndef _NET_NEIGHBOUR_H
#define _NET_NEIGHBOUR_H

#include <linux/neighbour.h>

/*
 *	Generic neighbour manipulation
 *
 *	Authors:
 *	Pedro Roque		<roque@di.fc.ul.pt>
 *	Alexey Kuznetsov	<kuznet@ms2.inr.ac.ru>
 *
 * 	Changes:
 *
 *	Harald Welte:		<laforge@gnumonks.org>
 *		- Add neighbour cache statistics like rtstat
 */

#include <linux/atomic.h>
#include <linux/refcount.h>
#include <linux/netdevice.h>
#include <linux/skbuff.h>
#include <linux/rcupdate.h>
#include <linux/seq_file.h>
#include <linux/bitmap.h>

#include <linux/err.h>
#include <linux/sysctl.h>
#include <linux/workqueue.h>
#include <net/rtnetlink.h>

/*
 * NUD stands for "neighbor unreachability detection"
 */
/*timer生效期的状态*/
#define NUD_IN_TIMER	(NUD_INCOMPLETE|NUD_REACHABLE|NUD_DELAY|NUD_PROBE)
#define NUD_VALID	(NUD_PERMANENT|NUD_NOARP|NUD_REACHABLE|NUD_PROBE|NUD_STALE|NUD_DELAY)
#define NUD_CONNECTED	(NUD_PERMANENT|NUD_NOARP|NUD_REACHABLE)

struct neighbour;

enum {
	NEIGH_VAR_MCAST_PROBES,
	NEIGH_VAR_UCAST_PROBES,
	NEIGH_VAR_APP_PROBES,
	NEIGH_VAR_MCAST_REPROBES,
	NEIGH_VAR_RETRANS_TIME,
	NEIGH_VAR_BASE_REACHABLE_TIME,
	NEIGH_VAR_DELAY_PROBE_TIME,
	NEIGH_VAR_INTERVAL_PROBE_TIME_MS,
	NEIGH_VAR_GC_STALETIME,
	NEIGH_VAR_QUEUE_LEN_BYTES,
	NEIGH_VAR_PROXY_QLEN,
	NEIGH_VAR_ANYCAST_DELAY,
	NEIGH_VAR_PROXY_DELAY,
	NEIGH_VAR_LOCKTIME,
#define NEIGH_VAR_DATA_MAX (NEIGH_VAR_LOCKTIME + 1)
	/* Following are used as a second way to access one of the above */
	NEIGH_VAR_QUEUE_LEN, /* same data as NEIGH_VAR_QUEUE_LEN_BYTES */
	NEIGH_VAR_RETRANS_TIME_MS, /* same data as NEIGH_VAR_RETRANS_TIME */
	NEIGH_VAR_BASE_REACHABLE_TIME_MS, /* same data as NEIGH_VAR_BASE_REACHABLE_TIME */
	/* Following are used by "default" only */
	NEIGH_VAR_GC_INTERVAL,
	NEIGH_VAR_GC_THRESH1,
	NEIGH_VAR_GC_THRESH2,
	NEIGH_VAR_GC_THRESH3,
	NEIGH_VAR_MAX
};

struct neigh_parms {
	possible_net_t net;
	struct net_device *dev;
	netdevice_tracker dev_tracker;
	struct list_head list;
	//容许在neighbour表项创建后执行初始化
	int	(*neigh_setup)(struct neighbour *);
	struct neigh_table *tbl;

	void	*sysctl_table;

	int dead;//neighbour在加入hashtable之前，如果非0，则insert取消
	refcount_t refcnt;
	struct rcu_head rcu_head;

	int	reachable_time;
	u32	qlen;
	int	data[NEIGH_VAR_DATA_MAX];
	DECLARE_BITMAP(data_state, NEIGH_VAR_DATA_MAX);
};

static inline void neigh_var_set(struct neigh_parms *p, int index, int val)
{
	set_bit(index, p->data_state);
	p->data[index] = val;
}

//取neighbour指定属性值
#define NEIGH_VAR(p, attr) ((p)->data[NEIGH_VAR_ ## attr])

/* In ndo_neigh_setup, NEIGH_VAR_INIT should be used.
 * In other cases, NEIGH_VAR_SET should be used.
 */
#define NEIGH_VAR_INIT(p, attr, val) (NEIGH_VAR(p, attr) = val)
#define NEIGH_VAR_SET(p, attr, val) neigh_var_set(p, NEIGH_VAR_ ## attr, val)

static inline void neigh_parms_data_state_setall(struct neigh_parms *p)
{
	bitmap_fill(p->data_state, NEIGH_VAR_DATA_MAX);
}

static inline void neigh_parms_data_state_cleanall(struct neigh_parms *p)
{
	bitmap_zero(p->data_state, NEIGH_VAR_DATA_MAX);
}

struct neigh_statistics {
	//有多少邻居表项被申请
	unsigned long allocs;		/* number of allocated neighs */
	unsigned long destroys;		/* number of destroyed neighs */
	unsigned long hash_grows;	/* number of hash resizes */

	unsigned long res_failed;	/* number of failed resolutions */

	unsigned long lookups;		/* number of lookups */
	//查询命中次数
	unsigned long hits;		/* number of hits (among lookups) */

	unsigned long rcv_probes_mcast;	/* number of received mcast ipv6 */
	unsigned long rcv_probes_ucast; /* number of received ucast ipv6 */

	unsigned long periodic_gc_runs;	/* number of periodic GC runs */
	unsigned long forced_gc_runs;	/* number of forced GC runs */

	unsigned long unres_discards;	/* number of unresolved drops */
	unsigned long table_fulls;      /* times even gc couldn't help */
};

//增加指定字段的统计计数
#define NEIGH_CACHE_STAT_INC(tbl, field) this_cpu_inc((tbl)->stats->field)

struct neighbour {
	struct neighbour __rcu	*next;
	//表项所属的邻居hash table
	struct neigh_table	*tbl;
	//表项参数（先来自tbl->parms,后来自indev->arp_parms，
	struct neigh_parms	*parms;
	unsigned long		confirmed;
	//neighbour时间更新
	unsigned long		updated;
	rwlock_t		lock;
	//表项引用计数
	refcount_t		refcnt;
	unsigned int		arp_queue_len_bytes;
	struct sk_buff_head	arp_queue;
	//邻居表项的timer
	struct timer_list	timer;
	unsigned long		used;
	atomic_t		probes;//表项的探测次数
	//邻居表项的状态(例如NUD_NOARP）
	u8			nud_state;
	//地址类型
	u8			type;
	/*标记此neighbour不得再更新,仅为dead的neigh才能被销毁*/
	u8			dead;
	u8			protocol;
	u32			flags;
	seqlock_t		ha_lock;
	//硬件地址
	unsigned char		ha[ALIGN(MAX_ADDR_LEN, sizeof(unsigned long))] __aligned(8);
	struct hh_cache		hh;
	//邻居表项对应的报文发送函数
	int			(*output)(struct neighbour *, struct sk_buff *);
	const struct neigh_ops	*ops;
	struct list_head	gc_list;
	struct list_head	managed_list;
	struct rcu_head		rcu;
	struct net_device	*dev;//邻居表项关联的设备
	netdevice_tracker	dev_tracker;
	u8			primary_key[0];//neighbor请求的协议目的地址
} __randomize_layout;

struct neigh_ops {
	int			family;
	//请求arp
	void			(*solicit)(struct neighbour *, struct sk_buff *);
	void			(*error_report)(struct neighbour *, struct sk_buff *);
	int			(*output)(struct neighbour *, struct sk_buff *);
	int			(*connected_output)(struct neighbour *, struct sk_buff *);
};

//代理邻居表项
struct pneigh_entry {
	struct pneigh_entry	*next;
	possible_net_t		net;
	struct net_device	*dev;
	netdevice_tracker	dev_tracker;
	u32			flags;
	u8			protocol;
	u8			key[];
};

/*
 *	neighbour table manipulation
 */

#define NEIGH_NUM_HASH_RND	4

struct neigh_hash_table {
	//neigh哈希表
	struct neighbour __rcu	**hash_buckets;
	//1<<hash_shift为hash桶大小
	unsigned int		hash_shift;

	//由随机数填充的 hash_rnd
	__u32			hash_rnd[NEIGH_NUM_HASH_RND];
	struct rcu_head		rcu;
};

//创建一个领居表项时，constructor将首先被调用
//
struct neigh_table {
	int			family;
	//表项的大小（不含私有数据大小，见dev->neigh_priv_len）
	unsigned int		entry_size;
	//邻居表key的大小（针对ipv4而言，key实际上就是ip地址，故为4）
	unsigned int		key_len;
	__be16			protocol;
	//邻居hash表hashcode计算函数
	__u32			(*hash)(const void *pkey,
					const struct net_device *dev,
					__u32 *hash_rnd);
	//邻居hash表比对函数
	bool			(*key_eq)(const struct neighbour *, const void *pkey);
	//每创建一个neighbour,由此函数进行私有的初始化
	int			(*constructor)(struct neighbour *);
	//每创建一个proxy neighbour(静态arp),由此函数进行私有的初始化
	int			(*pconstructor)(struct pneigh_entry *);
	void			(*pdestructor)(struct pneigh_entry *);
	void			(*proxy_redo)(struct sk_buff *skb);
	int			(*is_multicast)(const void *pkey);
	bool			(*allow_add)(const struct net_device *dev,
					     struct netlink_ext_ack *extack);
	char			*id;
	struct neigh_parms	parms;
	struct list_head	parms_list;
	/*gc work的执行间隔*/
	int			gc_interval;
	/*table中元素数小于gc_thresh1时，不执行neigh_periodic_work任务*/
	int			gc_thresh1;
	int			gc_thresh2;
	/*table中元素数大于gc_thresh3时，在申请新的neigh时，触发强制gc*/
	int			gc_thresh3;
	unsigned long		last_flush;
	struct delayed_work	gc_work;
	struct delayed_work	managed_work;
	struct timer_list 	proxy_timer;
	struct sk_buff_head	proxy_queue;
	//表中邻居表项的数目
	atomic_t		entries;
	atomic_t		gc_entries;
	struct list_head	gc_list;
	struct list_head	managed_list;
	rwlock_t		lock;
	unsigned long		last_rand;
	//邻居表统计计数（percpu)
	struct neigh_statistics	__percpu *stats;
	//邻居hash表项
	struct neigh_hash_table __rcu *nht;
	//代理邻居hash表项
	struct pneigh_entry	**phash_buckets;
};

enum {
	NEIGH_ARP_TABLE = 0,
	NEIGH_ND_TABLE = 1,
	NEIGH_DN_TABLE = 2,
	NEIGH_NR_TABLES,
	NEIGH_LINK_TABLE = NEIGH_NR_TABLES /* Pseudo table for neigh_xmit */
};

static inline int neigh_parms_family(struct neigh_parms *p)
{
	return p->tbl->family;
}

#define NEIGH_PRIV_ALIGN	sizeof(long long)
#define NEIGH_ENTRY_SIZE(size)	ALIGN((size), NEIGH_PRIV_ALIGN)

static inline void *neighbour_priv(const struct neighbour *n)
{
	return (char *)n + n->tbl->entry_size;
}

/* flags for neigh_update() */
#define NEIGH_UPDATE_F_OVERRIDE			BIT(0)
#define NEIGH_UPDATE_F_WEAK_OVERRIDE		BIT(1)
#define NEIGH_UPDATE_F_OVERRIDE_ISROUTER	BIT(2)
#define NEIGH_UPDATE_F_USE			BIT(3)
#define NEIGH_UPDATE_F_MANAGED			BIT(4)
#define NEIGH_UPDATE_F_EXT_LEARNED		BIT(5)
#define NEIGH_UPDATE_F_ISROUTER			BIT(6)
#define NEIGH_UPDATE_F_ADMIN			BIT(7)

/* In-kernel representation for NDA_FLAGS_EXT flags: */
#define NTF_OLD_MASK		0xff
#define NTF_EXT_SHIFT		8
#define NTF_EXT_MASK		(NTF_EXT_MANAGED)

#define NTF_MANAGED		(NTF_EXT_MANAGED << NTF_EXT_SHIFT)

extern const struct nla_policy nda_policy[];

<<<<<<< HEAD
//neighbour表项的key比对函数（16位）
static inline bool neigh_key_eq16(const struct neighbour *n, const void *pkey)
{
	return *(const u16 *)n->primary_key == *(const u16 *)pkey;
}

//neighbour表项的key比对函数（32位）
=======
>>>>>>> 97ee9d1c
static inline bool neigh_key_eq32(const struct neighbour *n, const void *pkey)
{
	return *(const u32 *)n->primary_key == *(const u32 *)pkey;
}

//neighbour表项的key比对函数（128位）
static inline bool neigh_key_eq128(const struct neighbour *n, const void *pkey)
{
	const u32 *n32 = (const u32 *)n->primary_key;
	const u32 *p32 = pkey;

	return ((n32[0] ^ p32[0]) | (n32[1] ^ p32[1]) |
		(n32[2] ^ p32[2]) | (n32[3] ^ p32[3])) == 0;
}

//查找邻居表项
static inline struct neighbour *___neigh_lookup_noref(
	struct neigh_table *tbl/*待查询的邻居表*/,
	bool (*key_eq)(const struct neighbour *n, const void *pkey)/*neighbour关键字的匹配函数*/,
	__u32 (*hash)(const void *pkey,
		      const struct net_device *dev,
		      __u32 *hash_rnd)/*neighbour key的hashcode计算函数*/,
	const void *pkey/*查询的key*/,
	struct net_device *dev/*neighbour所属设备*/)
{
	struct neigh_hash_table *nht = rcu_dereference_bh(tbl->nht);
	struct neighbour *n;
	u32 hash_val;

	//计算hashcode(取hashcode的高nht->hash_shift位）
	hash_val = hash(pkey, dev, nht->hash_rnd) >> (32 - nht->hash_shift);

	//遍历对应hash桶，通过key_eq比对key值，要求出接口与key命中
	for (n = rcu_dereference_bh(nht->hash_buckets[hash_val]);
	     n != NULL;
	     n = rcu_dereference_bh(n->next)) {
		if (n->dev == dev && key_eq(n, pkey))
			return n;
	}

	return NULL;
}

static inline struct neighbour *__neigh_lookup_noref(struct neigh_table *tbl,
						     const void *pkey,
						     struct net_device *dev)
{
	return ___neigh_lookup_noref(tbl, tbl->key_eq, tbl->hash, pkey, dev);
}

static inline void neigh_confirm(struct neighbour *n)
{
	if (n) {
		unsigned long now = jiffies;

		/* avoid dirtying neighbour */
		if (READ_ONCE(n->confirmed) != now)
			WRITE_ONCE(n->confirmed, now);
	}
}

void neigh_table_init(int index, struct neigh_table *tbl);
int neigh_table_clear(int index, struct neigh_table *tbl);
struct neighbour *neigh_lookup(struct neigh_table *tbl, const void *pkey,
			       struct net_device *dev);
struct neighbour *neigh_lookup_nodev(struct neigh_table *tbl, struct net *net,
				     const void *pkey);
struct neighbour *__neigh_create(struct neigh_table *tbl, const void *pkey,
				 struct net_device *dev, bool want_ref);
//创建空的邻居表项
static inline struct neighbour *neigh_create(struct neigh_table *tbl,
					     const void *pkey,
					     struct net_device *dev)
{
	return __neigh_create(tbl, pkey, dev, true);
}
void neigh_destroy(struct neighbour *neigh);
int __neigh_event_send(struct neighbour *neigh, struct sk_buff *skb,
		       const bool immediate_ok);
int neigh_update(struct neighbour *neigh, const u8 *lladdr, u8 new, u32 flags,
		 u32 nlmsg_pid);
void __neigh_set_probe_once(struct neighbour *neigh);
bool neigh_remove_one(struct neighbour *ndel, struct neigh_table *tbl);
void neigh_changeaddr(struct neigh_table *tbl, struct net_device *dev);
int neigh_ifdown(struct neigh_table *tbl, struct net_device *dev);
int neigh_carrier_down(struct neigh_table *tbl, struct net_device *dev);
int neigh_resolve_output(struct neighbour *neigh, struct sk_buff *skb);
int neigh_connected_output(struct neighbour *neigh, struct sk_buff *skb);
int neigh_direct_output(struct neighbour *neigh, struct sk_buff *skb);
struct neighbour *neigh_event_ns(struct neigh_table *tbl,
						u8 *lladdr, void *saddr,
						struct net_device *dev);

struct neigh_parms *neigh_parms_alloc(struct net_device *dev,
				      struct neigh_table *tbl);
void neigh_parms_release(struct neigh_table *tbl, struct neigh_parms *parms);

static inline
struct net *neigh_parms_net(const struct neigh_parms *parms)
{
	return read_pnet(&parms->net);
}

unsigned long neigh_rand_reach_time(unsigned long base);

void pneigh_enqueue(struct neigh_table *tbl, struct neigh_parms *p,
		    struct sk_buff *skb);
struct pneigh_entry *pneigh_lookup(struct neigh_table *tbl, struct net *net,
				   const void *key, struct net_device *dev,
				   int creat);
struct pneigh_entry *__pneigh_lookup(struct neigh_table *tbl, struct net *net,
				     const void *key, struct net_device *dev);
int pneigh_delete(struct neigh_table *tbl, struct net *net, const void *key,
		  struct net_device *dev);

static inline struct net *pneigh_net(const struct pneigh_entry *pneigh)
{
	return read_pnet(&pneigh->net);
}

void neigh_app_ns(struct neighbour *n);
void neigh_for_each(struct neigh_table *tbl,
		    void (*cb)(struct neighbour *, void *), void *cookie);
void __neigh_for_each_release(struct neigh_table *tbl,
			      int (*cb)(struct neighbour *));
int neigh_xmit(int fam, struct net_device *, const void *, struct sk_buff *);
void pneigh_for_each(struct neigh_table *tbl,
		     void (*cb)(struct pneigh_entry *));

struct neigh_seq_state {
	struct seq_net_private p;
	struct neigh_table *tbl;/*所属的neighbour表*/
	struct neigh_hash_table *nht;/*对应的哈希表*/
	void *(*neigh_sub_iter)(struct neigh_seq_state *state,
				struct neighbour *n, loff_t *pos);
	unsigned int bucket;/*当前访问所处的桶*/
	unsigned int flags;
#define NEIGH_SEQ_NEIGH_ONLY	0x00000001
#define NEIGH_SEQ_IS_PNEIGH	0x00000002
#define NEIGH_SEQ_SKIP_NOARP	0x00000004
};
void *neigh_seq_start(struct seq_file *, loff_t *, struct neigh_table *,
		      unsigned int);
void *neigh_seq_next(struct seq_file *, void *, loff_t *);
void neigh_seq_stop(struct seq_file *, void *);

int neigh_proc_dointvec(struct ctl_table *ctl, int write,
			void *buffer, size_t *lenp, loff_t *ppos);
int neigh_proc_dointvec_jiffies(struct ctl_table *ctl, int write,
				void *buffer,
				size_t *lenp, loff_t *ppos);
int neigh_proc_dointvec_ms_jiffies(struct ctl_table *ctl, int write,
				   void *buffer, size_t *lenp, loff_t *ppos);

int neigh_sysctl_register(struct net_device *dev, struct neigh_parms *p,
			  proc_handler *proc_handler);
void neigh_sysctl_unregister(struct neigh_parms *p);

static inline void __neigh_parms_put(struct neigh_parms *parms)
{
	refcount_dec(&parms->refcnt);
}

static inline struct neigh_parms *neigh_parms_clone(struct neigh_parms *parms)
{
	refcount_inc(&parms->refcnt);
	return parms;
}

/*
 *	Neighbour references
 */

static inline void neigh_release(struct neighbour *neigh)
{
	if (refcount_dec_and_test(&neigh->refcnt))
		neigh_destroy(neigh);
}

static inline struct neighbour * neigh_clone(struct neighbour *neigh)
{
	if (neigh)
		refcount_inc(&neigh->refcnt);
	return neigh;
}

#define neigh_hold(n)	refcount_inc(&(n)->refcnt)

static __always_inline int neigh_event_send_probe(struct neighbour *neigh,
						  struct sk_buff *skb,
						  const bool immediate_ok)
{
	unsigned long now = jiffies;

	//更新使用时间
	if (READ_ONCE(neigh->used) != now)
		WRITE_ONCE(neigh->used, now);
	if (!(neigh->nud_state & (NUD_CONNECTED | NUD_DELAY | NUD_PROBE)))
		return __neigh_event_send(neigh, skb, immediate_ok);
	return 0;
}

static inline int neigh_event_send(struct neighbour *neigh, struct sk_buff *skb)
{
	return neigh_event_send_probe(neigh, skb, true);
}

#if IS_ENABLED(CONFIG_BRIDGE_NETFILTER)
static inline int neigh_hh_bridge(struct hh_cache *hh, struct sk_buff *skb)
{
	unsigned int seq, hh_alen;

	do {
		seq = read_seqbegin(&hh->hh_lock);
		hh_alen = HH_DATA_ALIGN(ETH_HLEN);
		memcpy(skb->data - hh_alen, hh->hh_data, ETH_ALEN + hh_alen - ETH_HLEN);
	} while (read_seqretry(&hh->hh_lock, seq));
	return 0;
}
#endif

/*邻居表项被缓存时执行输出*/
static inline int neigh_hh_output(const struct hh_cache *hh, struct sk_buff *skb)
{
	unsigned int hh_alen = 0;
	unsigned int seq;
	unsigned int hh_len;

	do {
		seq = read_seqbegin(&hh->hh_lock);
		hh_len = READ_ONCE(hh->hh_len);
		if (likely(hh_len <= HH_DATA_MOD)) {
		    /*hh_len小于等于16情况，dstmac,srcmac,ethtype,*/
			hh_alen = HH_DATA_MOD;

			/* skb_push() would proceed silently if we have room for
			 * the unaligned size but not for the aligned size:
			 * check headroom explicitly.
			 */
			if (likely(skb_headroom(skb) >= HH_DATA_MOD)) {
				/* this is inlined by gcc */
				memcpy(skb->data - HH_DATA_MOD, hh->hh_data,
				       HH_DATA_MOD);
			}
		} else {
		    /*将hh->hh_data填充到skb->data中*/
			hh_alen = HH_DATA_ALIGN(hh_len);

			if (likely(skb_headroom(skb) >= hh_alen)) {
				memcpy(skb->data - hh_alen, hh->hh_data,
				       hh_alen);
			}
		}
	} while (read_seqretry(&hh->hh_lock, seq));

	if (WARN_ON_ONCE(skb_headroom(skb) < hh_alen)) {
	    /*head空间不足以存放hh_alene,丢包*/
		kfree_skb(skb);
		return NET_XMIT_DROP;
	}

	//指向hh头部（跳hh_len长度)
	__skb_push(skb, hh_len);
	//直接发送报文
	return dev_queue_xmit(skb);
}

static inline int neigh_output(struct neighbour *n, struct sk_buff *skb,
			       bool skip_cache)
{
	const struct hh_cache *hh = &n->hh;

	//如果arp已完全，则采用hh中的缓存直接输出
	/* n->nud_state and hh->hh_len could be changed under us.
	 * neigh_hh_output() is taking care of the race later.
	 */
	if (!skip_cache &&
	    (READ_ONCE(n->nud_state) & NUD_CONNECTED) &&
	    READ_ONCE(hh->hh_len))
		return neigh_hh_output(hh, skb);

	//调用邻居表项的output进行处理（或缓存或丢弃），例如neigh_direct_output
	return n->output(n, skb);
}

static inline struct neighbour *
__neigh_lookup(struct neigh_table *tbl, const void *pkey, struct net_device *dev, int creat)
{
	struct neighbour *n = neigh_lookup(tbl, pkey, dev);

	//如果命中或者未命中但不要求创建，则直接返回
	if (n || !creat)
		return n;

	//未命中，且按要求需要创建邻居表项，则创建空的邻居表项
	n = neigh_create(tbl, pkey, dev);
	return IS_ERR(n) ? NULL : n;
}

static inline struct neighbour *
__neigh_lookup_errno(struct neigh_table *tbl, const void *pkey,
  struct net_device *dev)
{
	struct neighbour *n = neigh_lookup(tbl, pkey, dev);

	if (n)
		return n;

	return neigh_create(tbl, pkey, dev);
}

struct neighbour_cb {
	unsigned long sched_next;
	unsigned int flags;
};

#define LOCALLY_ENQUEUED 0x1

#define NEIGH_CB(skb)	((struct neighbour_cb *)(skb)->cb)

static inline void neigh_ha_snapshot(char *dst, const struct neighbour *n,
				     const struct net_device *dev)
{
	unsigned int seq;

	do {
		seq = read_seqbegin(&n->ha_lock);
		memcpy(dst, n->ha, dev->addr_len);
	} while (read_seqretry(&n->ha_lock, seq));
}

static inline void neigh_update_is_router(struct neighbour *neigh, u32 flags,
					  int *notify)
{
	u8 ndm_flags = 0;

	ndm_flags |= (flags & NEIGH_UPDATE_F_ISROUTER) ? NTF_ROUTER : 0;
	if ((neigh->flags ^ ndm_flags) & NTF_ROUTER) {
		if (ndm_flags & NTF_ROUTER)
			neigh->flags |= NTF_ROUTER;
		else
			neigh->flags &= ~NTF_ROUTER;
		*notify = 1;
	}
}
#endif<|MERGE_RESOLUTION|>--- conflicted
+++ resolved
@@ -311,16 +311,7 @@
 
 extern const struct nla_policy nda_policy[];
 
-<<<<<<< HEAD
-//neighbour表项的key比对函数（16位）
-static inline bool neigh_key_eq16(const struct neighbour *n, const void *pkey)
-{
-	return *(const u16 *)n->primary_key == *(const u16 *)pkey;
-}
-
 //neighbour表项的key比对函数（32位）
-=======
->>>>>>> 97ee9d1c
 static inline bool neigh_key_eq32(const struct neighbour *n, const void *pkey)
 {
 	return *(const u32 *)n->primary_key == *(const u32 *)pkey;
