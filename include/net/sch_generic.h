--- conflicted
+++ resolved
@@ -1343,12 +1343,8 @@
 void mini_qdisc_pair_init(struct mini_Qdisc_pair *miniqp, struct Qdisc *qdisc,
 			  struct mini_Qdisc __rcu **p_miniq);
 
-<<<<<<< HEAD
 //按res结果，报文或重新进入协议栈或者直接被发送出去
-static inline void skb_tc_reinsert(struct sk_buff *skb, struct tcf_result *res)
-=======
 static inline int skb_tc_reinsert(struct sk_buff *skb, struct tcf_result *res)
->>>>>>> e42617b8
 {
 	return res->ingress ? netif_receive_skb(skb) : dev_queue_xmit(skb);
 }
