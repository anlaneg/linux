/* SPDX-License-Identifier: GPL-2.0 */
#ifndef __NET_SCHED_GENERIC_H
#define __NET_SCHED_GENERIC_H

#include <linux/netdevice.h>
#include <linux/types.h>
#include <linux/rcupdate.h>
#include <linux/pkt_sched.h>
#include <linux/pkt_cls.h>
#include <linux/percpu.h>
#include <linux/dynamic_queue_limits.h>
#include <linux/list.h>
#include <linux/refcount.h>
#include <linux/workqueue.h>
#include <linux/mutex.h>
#include <net/gen_stats.h>
#include <net/rtnetlink.h>
#include <net/flow_offload.h>

struct Qdisc_ops;
struct qdisc_walker;
struct tcf_walker;
struct module;
struct bpf_flow_keys;

typedef int tc_indr_block_bind_cb_t(struct net_device *dev, void *cb_priv,
				    enum tc_setup_type type, void *type_data);

struct qdisc_rate_table {
	struct tc_ratespec rate;
	u32		data[256];
	struct qdisc_rate_table *next;
	int		refcnt;
};

enum qdisc_state_t {
	__QDISC_STATE_SCHED,
	__QDISC_STATE_DEACTIVATED,
};

struct qdisc_size_table {
	struct rcu_head		rcu;
	struct list_head	list;
	struct tc_sizespec	szopts;
	int			refcnt;
	u16			data[];
};

/* similar to sk_buff_head, but skb->prev pointer is undefined. */
struct qdisc_skb_head {
	struct sk_buff	*head;
	struct sk_buff	*tail;
	__u32		qlen;
	spinlock_t	lock;
};

struct Qdisc {
	int 			(*enqueue)(struct sk_buff *skb,
					   struct Qdisc *sch,
					   struct sk_buff **to_free);
	struct sk_buff *	(*dequeue)(struct Qdisc *sch);
	unsigned int		flags;
#define TCQ_F_BUILTIN		1
//ingress队列标记
#define TCQ_F_INGRESS		2
#define TCQ_F_CAN_BYPASS	4
#define TCQ_F_MQROOT		8
#define TCQ_F_ONETXQUEUE	0x10 /* dequeue_skb() can assume all skbs are for
				      * q->dev_queue : It can test
				      * netif_xmit_frozen_or_stopped() before
				      * dequeueing next packet.
				      * Its true for MQ/MQPRIO slaves, or non
				      * multiqueue device.
				      */
#define TCQ_F_WARN_NONWC	(1 << 16)
#define TCQ_F_CPUSTATS		0x20 /* run using percpu statistics */
#define TCQ_F_NOPARENT		0x40 /* root of its hierarchy :
				      * qdisc_tree_decrease_qlen() should stop.
				      */
#define TCQ_F_INVISIBLE		0x80 /* invisible by default in dump */
#define TCQ_F_NOLOCK		0x100 /* qdisc does not require locking */
#define TCQ_F_OFFLOADED		0x200 /* qdisc is offloaded to HW */
	u32			limit;
	const struct Qdisc_ops	*ops;
	struct qdisc_size_table	__rcu *stab;
	struct hlist_node       hash;
	u32			handle;
	u32			parent;//父Qdisc

	//队列对应的netdev_queue
	struct netdev_queue	*dev_queue;

	struct net_rate_estimator __rcu *rate_est;
	struct gnet_stats_basic_cpu __percpu *cpu_bstats;
	struct gnet_stats_queue	__percpu *cpu_qstats;
	int			padded;
	refcount_t		refcnt;

	/*
	 * For performance sake on SMP, we put highly modified fields at the end
	 */
	struct sk_buff_head	gso_skb ____cacheline_aligned_in_smp;
	struct qdisc_skb_head	q;
	struct gnet_stats_basic_packed bstats;
	seqcount_t		running;
	struct gnet_stats_queue	qstats;
	unsigned long		state;
	struct Qdisc            *next_sched;
	struct sk_buff_head	skb_bad_txq;

	spinlock_t		busylock ____cacheline_aligned_in_smp;
	spinlock_t		seqlock;

	/* for NOLOCK qdisc, true if there are no enqueued skbs */
	bool			empty;
	struct rcu_head		rcu;
};

static inline void qdisc_refcount_inc(struct Qdisc *qdisc)
{
	if (qdisc->flags & TCQ_F_BUILTIN)
		return;
	refcount_inc(&qdisc->refcnt);
}

/* Intended to be used by unlocked users, when concurrent qdisc release is
 * possible.
 */

static inline struct Qdisc *qdisc_refcount_inc_nz(struct Qdisc *qdisc)
{
	if (qdisc->flags & TCQ_F_BUILTIN)
		return qdisc;
	if (refcount_inc_not_zero(&qdisc->refcnt))
		return qdisc;
	return NULL;
}

static inline bool qdisc_is_running(struct Qdisc *qdisc)
{
	if (qdisc->flags & TCQ_F_NOLOCK)
		return spin_is_locked(&qdisc->seqlock);
	return (raw_read_seqcount(&qdisc->running) & 1) ? true : false;
}

static inline bool qdisc_is_percpu_stats(const struct Qdisc *q)
{
	return q->flags & TCQ_F_CPUSTATS;
}

static inline bool qdisc_is_empty(const struct Qdisc *qdisc)
{
	if (qdisc_is_percpu_stats(qdisc))
		return qdisc->empty;
	return !qdisc->q.qlen;
}

static inline bool qdisc_run_begin(struct Qdisc *qdisc)
{
	if (qdisc->flags & TCQ_F_NOLOCK) {
		if (!spin_trylock(&qdisc->seqlock))
			return false;
		qdisc->empty = false;
	} else if (qdisc_is_running(qdisc)) {
		return false;
	}
	/* Variant of write_seqcount_begin() telling lockdep a trylock
	 * was attempted.
	 */
	raw_write_seqcount_begin(&qdisc->running);
	seqcount_acquire(&qdisc->running.dep_map, 0, 1, _RET_IP_);
	return true;
}

static inline void qdisc_run_end(struct Qdisc *qdisc)
{
	write_seqcount_end(&qdisc->running);
	if (qdisc->flags & TCQ_F_NOLOCK)
		spin_unlock(&qdisc->seqlock);
}

static inline bool qdisc_may_bulk(const struct Qdisc *qdisc)
{
	return qdisc->flags & TCQ_F_ONETXQUEUE;
}

static inline int qdisc_avail_bulklimit(const struct netdev_queue *txq)
{
#ifdef CONFIG_BQL
	/* Non-BQL migrated drivers will return 0, too. */
	return dql_avail(&txq->dql);
#else
	return 0;
#endif
}

struct Qdisc_class_ops {
	unsigned int		flags;
	/* Child qdisc manipulation */
	struct netdev_queue *	(*select_queue)(struct Qdisc *, struct tcmsg *);
	int			(*graft)(struct Qdisc *, unsigned long cl,
					struct Qdisc *, struct Qdisc **,
					struct netlink_ext_ack *extack);
	struct Qdisc *		(*leaf)(struct Qdisc *, unsigned long cl);
	void			(*qlen_notify)(struct Qdisc *, unsigned long);

	/* Class manipulation routines */
	unsigned long		(*find)(struct Qdisc *, u32 classid);
	int			(*change)(struct Qdisc *, u32, u32,
					struct nlattr **, unsigned long *,
					struct netlink_ext_ack *);
	int			(*delete)(struct Qdisc *, unsigned long);
	void			(*walk)(struct Qdisc *, struct qdisc_walker * arg);

	/* Filter manipulation */
	//通过不同的分类编号(arg)返回对应的block
	struct tcf_block *	(*tcf_block)(struct Qdisc *sch,
					     unsigned long arg,
					     struct netlink_ext_ack *extack);
	unsigned long		(*bind_tcf)(struct Qdisc *, unsigned long,
					u32 classid);
	void			(*unbind_tcf)(struct Qdisc *, unsigned long);

	/* rtnetlink specific */
	int			(*dump)(struct Qdisc *, unsigned long,
					struct sk_buff *skb, struct tcmsg*);
	int			(*dump_stats)(struct Qdisc *, unsigned long,
					struct gnet_dump *);
};

/* Qdisc_class_ops flag values */

/* Implements API that doesn't require rtnl lock */
enum qdisc_class_ops_flags {
	QDISC_CLASS_OPS_DOIT_UNLOCKED = 1,
};

struct Qdisc_ops {
	struct Qdisc_ops	*next;
	const struct Qdisc_class_ops	*cl_ops;//分类
	char			id[IFNAMSIZ];//ops的唯一标识
	//创建qdisc时，会在struct Qdisc后面添加一个priv_size大小
	int			priv_size;
	unsigned int		static_flags;

	//使报文入队
	int 			(*enqueue)(struct sk_buff *skb,
					   struct Qdisc *sch,
					   struct sk_buff **to_free);
	//出队一个报文
	struct sk_buff *	(*dequeue)(struct Qdisc *);
	//peek一个报文
	struct sk_buff *	(*peek)(struct Qdisc *);

	//队列初始化
	int			(*init)(struct Qdisc *sch, struct nlattr *arg,
					struct netlink_ext_ack *extack);
	//清空队列
	void			(*reset)(struct Qdisc *);
	//队列销毁
	void			(*destroy)(struct Qdisc *);
	int			(*change)(struct Qdisc *sch,
					  struct nlattr *arg,
					  struct netlink_ext_ack *extack);
	void			(*attach)(struct Qdisc *sch);
	//更新队列长度
	int			(*change_tx_queue_len)(struct Qdisc *, unsigned int);

	int			(*dump)(struct Qdisc *, struct sk_buff *);
	int			(*dump_stats)(struct Qdisc *, struct gnet_dump *);

	//设置ingress block
	void			(*ingress_block_set)(struct Qdisc *sch,
						     u32 block_index);
	//设置egress block,使其与指定index关联
	void			(*egress_block_set)(struct Qdisc *sch,
						    u32 block_index);
	u32			(*ingress_block_get)(struct Qdisc *sch);
	u32			(*egress_block_get)(struct Qdisc *sch);

	struct module		*owner;
};


struct tcf_result {
	union {
		struct {
			unsigned long	class;
			u32		classid;
		};
		const struct tcf_proto *goto_tp;

		/* used in the skb_tc_reinsert function */
		struct {
			bool		ingress;
			struct gnet_stats_queue *qstats;
		};
	};
};

struct tcf_chain;

struct tcf_proto_ops {
	//用于挂接tcf_proto_base
	struct list_head	head;
	//分类器名称
	char			kind[IFNAMSIZ];
	//对报文进行分类处理，返回报文类别
	int			(*classify)(struct sk_buff *,
					    const struct tcf_proto *,
					    struct tcf_result *);
	//对新在创建的分类器进行初始化
	int			(*init)(struct tcf_proto*);
	void			(*destroy)(struct tcf_proto *tp, bool rtnl_held,
					   struct netlink_ext_ack *extack);
	//获取指定规则
	void*			(*get)(struct tcf_proto*, u32 handle);
	void			(*put)(struct tcf_proto *tp, void *f);
	int			(*change)(struct net *net, struct sk_buff *,
					struct tcf_proto*, unsigned long,
					u32 handle, struct nlattr **,
					void **, bool, bool,
					struct netlink_ext_ack *);
	int			(*delete)(struct tcf_proto *tp, void *arg,
					  bool *last, bool rtnl_held,
					  struct netlink_ext_ack *);
	void			(*walk)(struct tcf_proto *tp,
					struct tcf_walker *arg, bool rtnl_held);
	int			(*reoffload)(struct tcf_proto *tp, bool add,
					     flow_setup_cb_t *cb, void *cb_priv,
					     struct netlink_ext_ack *extack);
	void			(*bind_class)(void *, u32, unsigned long);
	void *			(*tmplt_create)(struct net *net,
						struct tcf_chain *chain,
						struct nlattr **tca,
						struct netlink_ext_ack *extack);
	void			(*tmplt_destroy)(void *tmplt_priv);

	/* rtnetlink specific */
	int			(*dump)(struct net*, struct tcf_proto*, void *,
					struct sk_buff *skb, struct tcmsg*,
					bool);
	int			(*tmplt_dump)(struct sk_buff *skb,
					      struct net *net,
					      void *tmplt_priv);

	struct module		*owner;
	int			flags;
};

enum tcf_proto_ops_flags {
	TCF_PROTO_OPS_DOIT_UNLOCKED = 1,
};

//应该是tcf=traffic classify filter，流分类过滤
//此实现为通过protocol执行分类过滤
struct tcf_proto {
	/* Fast access part */
	struct tcf_proto __rcu	*next;//串在chain->filter_chain链上
	void __rcu		*root;

	/* called under RCU BH lock*/
	//实现报文分类
	int			(*classify)(struct sk_buff *,
					    const struct tcf_proto *,
					    struct tcf_result *);
	__be16			protocol;//支持的协议

	/* All the rest */
	u32			prio;
	void			*data;
	//操作集
	const struct tcf_proto_ops	*ops;
	struct tcf_chain	*chain;//tp所属的chain
	/* Lock protects tcf_proto shared state and can be used by unlocked
	 * classifiers to protect their private data.
	 */
	spinlock_t		lock;
	bool			deleting;
	refcount_t		refcnt;
	struct rcu_head		rcu;
};

struct qdisc_skb_cb {
	struct {
		unsigned int		pkt_len;
		u16			slave_dev_queue_mapping;
		u16			tc_classid;
	};
#define QDISC_CB_PRIV_LEN 20
	unsigned char		data[QDISC_CB_PRIV_LEN];
};

typedef void tcf_chain_head_change_t(struct tcf_proto *tp_head, void *priv);

struct tcf_chain {
	/* Protects filter_chain. */
	struct mutex filter_chain_lock;
	//用于挂接分类器
	struct tcf_proto __rcu *filter_chain;
	struct list_head list;//用于串连至block->chain_list
	struct tcf_block *block;//指向所属的block
	u32 index; /* chain index 索引号*/
	unsigned int refcnt;
	unsigned int action_refcnt;
	bool explicitly_created;
	bool flushing;
	const struct tcf_proto_ops *tmplt_ops;
	void *tmplt_priv;//mask模板
	struct rcu_head rcu;
};

struct tcf_block {
	/* Lock protects tcf_block and lifetime-management data of chains
	 * attached to the block (refcnt, action_refcnt, explicitly_created).
	 */
	struct mutex lock;
	struct list_head chain_list;//用于记录在此block下所有的struct tcf_chain
	u32 index; /* block index for shared blocks */ //对应的id
	refcount_t refcnt;
<<<<<<< HEAD
	struct net *net;//所属net
	struct Qdisc *q;//所属的Qdisc
	struct list_head cb_list;//cb链表，挂接在tcf_block_cb上
=======
	struct net *net;
	struct Qdisc *q;
	struct flow_block flow_block;
>>>>>>> 88c50834
	struct list_head owner_list;
	bool keep_dst;
	unsigned int offloadcnt; /* Number of oddloaded filters */
	unsigned int nooffloaddevcnt; /* Number of devs unable to do offload */
	struct {
		struct tcf_chain *chain;//首个chain
		//用于串多个tcf_filter_chain_list_item,记录回调函数及参数
		struct list_head filter_chain_list;
	} chain0;
	struct rcu_head rcu;
};

#ifdef CONFIG_PROVE_LOCKING
static inline bool lockdep_tcf_chain_is_locked(struct tcf_chain *chain)
{
	return lockdep_is_held(&chain->filter_chain_lock);
}

static inline bool lockdep_tcf_proto_is_locked(struct tcf_proto *tp)
{
	return lockdep_is_held(&tp->lock);
}
#else
static inline bool lockdep_tcf_chain_is_locked(struct tcf_block *chain)
{
	return true;
}

static inline bool lockdep_tcf_proto_is_locked(struct tcf_proto *tp)
{
	return true;
}
#endif /* #ifdef CONFIG_PROVE_LOCKING */

#define tcf_chain_dereference(p, chain)					\
	rcu_dereference_protected(p, lockdep_tcf_chain_is_locked(chain))

#define tcf_proto_dereference(p, tp)					\
	rcu_dereference_protected(p, lockdep_tcf_proto_is_locked(tp))

static inline void tcf_block_offload_inc(struct tcf_block *block, u32 *flags)
{
	if (*flags & TCA_CLS_FLAGS_IN_HW)
		return;
	*flags |= TCA_CLS_FLAGS_IN_HW;
	block->offloadcnt++;
}

static inline void tcf_block_offload_dec(struct tcf_block *block, u32 *flags)
{
	if (!(*flags & TCA_CLS_FLAGS_IN_HW))
		return;
	*flags &= ~TCA_CLS_FLAGS_IN_HW;
	block->offloadcnt--;
}

static inline void
tc_cls_offload_cnt_update(struct tcf_block *block, u32 *cnt,
			  u32 *flags, bool add)
{
	if (add) {
		if (!*cnt)
			tcf_block_offload_inc(block, flags);
		(*cnt)++;
	} else {
		(*cnt)--;
		if (!*cnt)
			tcf_block_offload_dec(block, flags);
	}
}

static inline void qdisc_cb_private_validate(const struct sk_buff *skb, int sz)
{
	struct qdisc_skb_cb *qcb;

	BUILD_BUG_ON(sizeof(skb->cb) < offsetof(struct qdisc_skb_cb, data) + sz);
	BUILD_BUG_ON(sizeof(qcb->data) < sz);
}

static inline int qdisc_qlen_cpu(const struct Qdisc *q)
{
	return this_cpu_ptr(q->cpu_qstats)->qlen;
}

static inline int qdisc_qlen(const struct Qdisc *q)
{
	return q->q.qlen;
}

static inline int qdisc_qlen_sum(const struct Qdisc *q)
{
	__u32 qlen = q->qstats.qlen;
	int i;

	if (qdisc_is_percpu_stats(q)) {
		for_each_possible_cpu(i)
			qlen += per_cpu_ptr(q->cpu_qstats, i)->qlen;
	} else {
		qlen += q->q.qlen;
	}

	return qlen;
}

static inline struct qdisc_skb_cb *qdisc_skb_cb(const struct sk_buff *skb)
{
	return (struct qdisc_skb_cb *)skb->cb;
}

static inline spinlock_t *qdisc_lock(struct Qdisc *qdisc)
{
	return &qdisc->q.lock;
}

static inline struct Qdisc *qdisc_root(const struct Qdisc *qdisc)
{
	struct Qdisc *q = rcu_dereference_rtnl(qdisc->dev_queue->qdisc);

	return q;
}

static inline struct Qdisc *qdisc_root_sleeping(const struct Qdisc *qdisc)
{
	return qdisc->dev_queue->qdisc_sleeping;
}

/* The qdisc root lock is a mechanism by which to top level
 * of a qdisc tree can be locked from any qdisc node in the
 * forest.  This allows changing the configuration of some
 * aspect of the qdisc tree while blocking out asynchronous
 * qdisc access in the packet processing paths.
 *
 * It is only legal to do this when the root will not change
 * on us.  Otherwise we'll potentially lock the wrong qdisc
 * root.  This is enforced by holding the RTNL semaphore, which
 * all users of this lock accessor must do.
 */
static inline spinlock_t *qdisc_root_lock(const struct Qdisc *qdisc)
{
	struct Qdisc *root = qdisc_root(qdisc);

	ASSERT_RTNL();
	return qdisc_lock(root);
}

static inline spinlock_t *qdisc_root_sleeping_lock(const struct Qdisc *qdisc)
{
	struct Qdisc *root = qdisc_root_sleeping(qdisc);

	ASSERT_RTNL();
	return qdisc_lock(root);
}

static inline seqcount_t *qdisc_root_sleeping_running(const struct Qdisc *qdisc)
{
	struct Qdisc *root = qdisc_root_sleeping(qdisc);

	ASSERT_RTNL();
	return &root->running;
}

static inline struct net_device *qdisc_dev(const struct Qdisc *qdisc)
{
	return qdisc->dev_queue->dev;
}

static inline void sch_tree_lock(const struct Qdisc *q)
{
	spin_lock_bh(qdisc_root_sleeping_lock(q));
}

static inline void sch_tree_unlock(const struct Qdisc *q)
{
	spin_unlock_bh(qdisc_root_sleeping_lock(q));
}

extern struct Qdisc noop_qdisc;
extern struct Qdisc_ops noop_qdisc_ops;
extern struct Qdisc_ops pfifo_fast_ops;
extern struct Qdisc_ops mq_qdisc_ops;
extern struct Qdisc_ops noqueue_qdisc_ops;
extern const struct Qdisc_ops *default_qdisc_ops;
static inline const struct Qdisc_ops *
get_default_qdisc_ops(const struct net_device *dev, int ntx)
{
	return ntx < dev->real_num_tx_queues ?
			default_qdisc_ops : &pfifo_fast_ops;
}

struct Qdisc_class_common {
	u32			classid;
	struct hlist_node	hnode;
};

struct Qdisc_class_hash {
	struct hlist_head	*hash;
	unsigned int		hashsize;
	unsigned int		hashmask;
	unsigned int		hashelems;
};

static inline unsigned int qdisc_class_hash(u32 id, u32 mask)
{
	id ^= id >> 8;
	id ^= id >> 4;
	return id & mask;
}

static inline struct Qdisc_class_common *
qdisc_class_find(const struct Qdisc_class_hash *hash, u32 id)
{
	struct Qdisc_class_common *cl;
	unsigned int h;

	if (!id)
		return NULL;

	h = qdisc_class_hash(id, hash->hashmask);
	hlist_for_each_entry(cl, &hash->hash[h], hnode) {
		if (cl->classid == id)
			return cl;
	}
	return NULL;
}

static inline int tc_classid_to_hwtc(struct net_device *dev, u32 classid)
{
	u32 hwtc = TC_H_MIN(classid) - TC_H_MIN_PRIORITY;

	return (hwtc < netdev_get_num_tc(dev)) ? hwtc : -EINVAL;
}

int qdisc_class_hash_init(struct Qdisc_class_hash *);
void qdisc_class_hash_insert(struct Qdisc_class_hash *,
			     struct Qdisc_class_common *);
void qdisc_class_hash_remove(struct Qdisc_class_hash *,
			     struct Qdisc_class_common *);
void qdisc_class_hash_grow(struct Qdisc *, struct Qdisc_class_hash *);
void qdisc_class_hash_destroy(struct Qdisc_class_hash *);

int dev_qdisc_change_tx_queue_len(struct net_device *dev);
void dev_init_scheduler(struct net_device *dev);
void dev_shutdown(struct net_device *dev);
void dev_activate(struct net_device *dev);
void dev_deactivate(struct net_device *dev);
void dev_deactivate_many(struct list_head *head);
struct Qdisc *dev_graft_qdisc(struct netdev_queue *dev_queue,
			      struct Qdisc *qdisc);
void qdisc_reset(struct Qdisc *qdisc);
void qdisc_put(struct Qdisc *qdisc);
void qdisc_put_unlocked(struct Qdisc *qdisc);
void qdisc_tree_reduce_backlog(struct Qdisc *qdisc, int n, int len);
#ifdef CONFIG_NET_SCHED
int qdisc_offload_dump_helper(struct Qdisc *q, enum tc_setup_type type,
			      void *type_data);
void qdisc_offload_graft_helper(struct net_device *dev, struct Qdisc *sch,
				struct Qdisc *new, struct Qdisc *old,
				enum tc_setup_type type, void *type_data,
				struct netlink_ext_ack *extack);
#else
static inline int
qdisc_offload_dump_helper(struct Qdisc *q, enum tc_setup_type type,
			  void *type_data)
{
	q->flags &= ~TCQ_F_OFFLOADED;
	return 0;
}

static inline void
qdisc_offload_graft_helper(struct net_device *dev, struct Qdisc *sch,
			   struct Qdisc *new, struct Qdisc *old,
			   enum tc_setup_type type, void *type_data,
			   struct netlink_ext_ack *extack)
{
}
#endif
struct Qdisc *qdisc_alloc(struct netdev_queue *dev_queue,
			  const struct Qdisc_ops *ops,
			  struct netlink_ext_ack *extack);
void qdisc_free(struct Qdisc *qdisc);
struct Qdisc *qdisc_create_dflt(struct netdev_queue *dev_queue,
				const struct Qdisc_ops *ops, u32 parentid,
				struct netlink_ext_ack *extack);
void __qdisc_calculate_pkt_len(struct sk_buff *skb,
			       const struct qdisc_size_table *stab);
int skb_do_redirect(struct sk_buff *);

static inline void skb_reset_tc(struct sk_buff *skb)
{
#ifdef CONFIG_NET_CLS_ACT
	skb->tc_redirected = 0;
#endif
}

static inline bool skb_is_tc_redirected(const struct sk_buff *skb)
{
#ifdef CONFIG_NET_CLS_ACT
	return skb->tc_redirected;
#else
	return false;
#endif
}

static inline bool skb_at_tc_ingress(const struct sk_buff *skb)
{
#ifdef CONFIG_NET_CLS_ACT
	return skb->tc_at_ingress;
#else
	return false;
#endif
}

static inline bool skb_skip_tc_classify(struct sk_buff *skb)
{
#ifdef CONFIG_NET_CLS_ACT
	if (skb->tc_skip_classify) {
		skb->tc_skip_classify = 0;
		return true;
	}
#endif
	return false;
}

/* Reset all TX qdiscs greater than index of a device.  */
static inline void qdisc_reset_all_tx_gt(struct net_device *dev, unsigned int i)
{
	struct Qdisc *qdisc;

	for (; i < dev->num_tx_queues; i++) {
		qdisc = rtnl_dereference(netdev_get_tx_queue(dev, i)->qdisc);
		if (qdisc) {
			spin_lock_bh(qdisc_lock(qdisc));
			qdisc_reset(qdisc);
			spin_unlock_bh(qdisc_lock(qdisc));
		}
	}
}

static inline void qdisc_reset_all_tx(struct net_device *dev)
{
	qdisc_reset_all_tx_gt(dev, 0);
}

/* Are all TX queues of the device empty?  */
static inline bool qdisc_all_tx_empty(const struct net_device *dev)
{
	unsigned int i;

	rcu_read_lock();
	for (i = 0; i < dev->num_tx_queues; i++) {
		struct netdev_queue *txq = netdev_get_tx_queue(dev, i);
		const struct Qdisc *q = rcu_dereference(txq->qdisc);

		if (!qdisc_is_empty(q)) {
			rcu_read_unlock();
			return false;
		}
	}
	rcu_read_unlock();
	return true;
}

/* Are any of the TX qdiscs changing?  */
static inline bool qdisc_tx_changing(const struct net_device *dev)
{
	unsigned int i;

	for (i = 0; i < dev->num_tx_queues; i++) {
		struct netdev_queue *txq = netdev_get_tx_queue(dev, i);
		if (rcu_access_pointer(txq->qdisc) != txq->qdisc_sleeping)
			return true;
	}
	return false;
}

/* Is the device using the noop qdisc on all queues?  */
static inline bool qdisc_tx_is_noop(const struct net_device *dev)
{
	unsigned int i;

	for (i = 0; i < dev->num_tx_queues; i++) {
		struct netdev_queue *txq = netdev_get_tx_queue(dev, i);
		if (rcu_access_pointer(txq->qdisc) != &noop_qdisc)
			return false;
	}
	return true;
}

static inline unsigned int qdisc_pkt_len(const struct sk_buff *skb)
{
	return qdisc_skb_cb(skb)->pkt_len;
}

/* additional qdisc xmit flags (NET_XMIT_MASK in linux/netdevice.h) */
enum net_xmit_qdisc_t {
	__NET_XMIT_STOLEN = 0x00010000,
	__NET_XMIT_BYPASS = 0x00020000,
};

#ifdef CONFIG_NET_CLS_ACT
#define net_xmit_drop_count(e)	((e) & __NET_XMIT_STOLEN ? 0 : 1)
#else
#define net_xmit_drop_count(e)	(1)
#endif

static inline void qdisc_calculate_pkt_len(struct sk_buff *skb,
					   const struct Qdisc *sch)
{
#ifdef CONFIG_NET_SCHED
	struct qdisc_size_table *stab = rcu_dereference_bh(sch->stab);

	if (stab)
		__qdisc_calculate_pkt_len(skb, stab);
#endif
}

static inline int qdisc_enqueue(struct sk_buff *skb, struct Qdisc *sch,
				struct sk_buff **to_free)
{
	qdisc_calculate_pkt_len(skb, sch);
	return sch->enqueue(skb, sch, to_free);
}

static inline void _bstats_update(struct gnet_stats_basic_packed *bstats,
				  __u64 bytes, __u32 packets)
{
	bstats->bytes += bytes;
	bstats->packets += packets;
}

static inline void bstats_update(struct gnet_stats_basic_packed *bstats,
				 const struct sk_buff *skb)
{
	_bstats_update(bstats,
		       qdisc_pkt_len(skb),
		       skb_is_gso(skb) ? skb_shinfo(skb)->gso_segs : 1);
}

static inline void _bstats_cpu_update(struct gnet_stats_basic_cpu *bstats,
				      __u64 bytes, __u32 packets)
{
	u64_stats_update_begin(&bstats->syncp);
	_bstats_update(&bstats->bstats, bytes, packets);
	u64_stats_update_end(&bstats->syncp);
}

static inline void bstats_cpu_update(struct gnet_stats_basic_cpu *bstats,
				     const struct sk_buff *skb)
{
	u64_stats_update_begin(&bstats->syncp);
	bstats_update(&bstats->bstats, skb);
	u64_stats_update_end(&bstats->syncp);
}

static inline void qdisc_bstats_cpu_update(struct Qdisc *sch,
					   const struct sk_buff *skb)
{
	bstats_cpu_update(this_cpu_ptr(sch->cpu_bstats), skb);
}

static inline void qdisc_bstats_update(struct Qdisc *sch,
				       const struct sk_buff *skb)
{
	bstats_update(&sch->bstats, skb);
}

static inline void qdisc_qstats_backlog_dec(struct Qdisc *sch,
					    const struct sk_buff *skb)
{
	sch->qstats.backlog -= qdisc_pkt_len(skb);
}

static inline void qdisc_qstats_cpu_backlog_dec(struct Qdisc *sch,
						const struct sk_buff *skb)
{
	this_cpu_sub(sch->cpu_qstats->backlog, qdisc_pkt_len(skb));
}

static inline void qdisc_qstats_backlog_inc(struct Qdisc *sch,
					    const struct sk_buff *skb)
{
	sch->qstats.backlog += qdisc_pkt_len(skb);
}

static inline void qdisc_qstats_cpu_backlog_inc(struct Qdisc *sch,
						const struct sk_buff *skb)
{
	this_cpu_add(sch->cpu_qstats->backlog, qdisc_pkt_len(skb));
}

static inline void qdisc_qstats_cpu_qlen_inc(struct Qdisc *sch)
{
	this_cpu_inc(sch->cpu_qstats->qlen);
}

static inline void qdisc_qstats_cpu_qlen_dec(struct Qdisc *sch)
{
	this_cpu_dec(sch->cpu_qstats->qlen);
}

static inline void qdisc_qstats_cpu_requeues_inc(struct Qdisc *sch)
{
	this_cpu_inc(sch->cpu_qstats->requeues);
}

static inline void __qdisc_qstats_drop(struct Qdisc *sch, int count)
{
	sch->qstats.drops += count;
}

static inline void qstats_drop_inc(struct gnet_stats_queue *qstats)
{
	qstats->drops++;
}

static inline void qstats_overlimit_inc(struct gnet_stats_queue *qstats)
{
	qstats->overlimits++;
}

static inline void qdisc_qstats_drop(struct Qdisc *sch)
{
	qstats_drop_inc(&sch->qstats);
}

//增加丢包数
static inline void qdisc_qstats_cpu_drop(struct Qdisc *sch)
{
	this_cpu_inc(sch->cpu_qstats->drops);
}

static inline void qdisc_qstats_overlimit(struct Qdisc *sch)
{
	sch->qstats.overlimits++;
}

static inline int qdisc_qstats_copy(struct gnet_dump *d, struct Qdisc *sch)
{
	__u32 qlen = qdisc_qlen_sum(sch);

	return gnet_stats_copy_queue(d, sch->cpu_qstats, &sch->qstats, qlen);
}

static inline void qdisc_qstats_qlen_backlog(struct Qdisc *sch,  __u32 *qlen,
					     __u32 *backlog)
{
	struct gnet_stats_queue qstats = { 0 };
	__u32 len = qdisc_qlen_sum(sch);

	__gnet_stats_copy_queue(&qstats, sch->cpu_qstats, &sch->qstats, len);
	*qlen = qstats.qlen;
	*backlog = qstats.backlog;
}

static inline void qdisc_tree_flush_backlog(struct Qdisc *sch)
{
	__u32 qlen, backlog;

	qdisc_qstats_qlen_backlog(sch, &qlen, &backlog);
	qdisc_tree_reduce_backlog(sch, qlen, backlog);
}

static inline void qdisc_purge_queue(struct Qdisc *sch)
{
	__u32 qlen, backlog;

	qdisc_qstats_qlen_backlog(sch, &qlen, &backlog);
	qdisc_reset(sch);
	qdisc_tree_reduce_backlog(sch, qlen, backlog);
}

static inline void qdisc_skb_head_init(struct qdisc_skb_head *qh)
{
	qh->head = NULL;
	qh->tail = NULL;
	qh->qlen = 0;
}

static inline void __qdisc_enqueue_tail(struct sk_buff *skb,
					struct qdisc_skb_head *qh)
{
	struct sk_buff *last = qh->tail;

	if (last) {
		skb->next = NULL;
		last->next = skb;
		qh->tail = skb;
	} else {
		qh->tail = skb;
		qh->head = skb;
	}
	qh->qlen++;
}

static inline int qdisc_enqueue_tail(struct sk_buff *skb, struct Qdisc *sch)
{
	__qdisc_enqueue_tail(skb, &sch->q);
	qdisc_qstats_backlog_inc(sch, skb);
	return NET_XMIT_SUCCESS;
}

static inline void __qdisc_enqueue_head(struct sk_buff *skb,
					struct qdisc_skb_head *qh)
{
	skb->next = qh->head;

	if (!qh->head)
		qh->tail = skb;
	qh->head = skb;
	qh->qlen++;
}

static inline struct sk_buff *__qdisc_dequeue_head(struct qdisc_skb_head *qh)
{
	struct sk_buff *skb = qh->head;

	if (likely(skb != NULL)) {
		qh->head = skb->next;
		qh->qlen--;
		if (qh->head == NULL)
			qh->tail = NULL;
		skb->next = NULL;
	}

	return skb;
}

static inline struct sk_buff *qdisc_dequeue_head(struct Qdisc *sch)
{
	struct sk_buff *skb = __qdisc_dequeue_head(&sch->q);

	if (likely(skb != NULL)) {
		qdisc_qstats_backlog_dec(sch, skb);
		qdisc_bstats_update(sch, skb);
	}

	return skb;
}

/* Instead of calling kfree_skb() while root qdisc lock is held,
 * queue the skb for future freeing at end of __dev_xmit_skb()
 */
static inline void __qdisc_drop(struct sk_buff *skb, struct sk_buff **to_free)
{
	//将skb串在to_free链上
	skb->next = *to_free;
	*to_free = skb;
}

static inline void __qdisc_drop_all(struct sk_buff *skb,
				    struct sk_buff **to_free)
{
	if (skb->prev)
		skb->prev->next = *to_free;
	else
		skb->next = *to_free;
	*to_free = skb;
}

static inline unsigned int __qdisc_queue_drop_head(struct Qdisc *sch,
						   struct qdisc_skb_head *qh,
						   struct sk_buff **to_free)
{
	struct sk_buff *skb = __qdisc_dequeue_head(qh);

	if (likely(skb != NULL)) {
		unsigned int len = qdisc_pkt_len(skb);

		qdisc_qstats_backlog_dec(sch, skb);
		__qdisc_drop(skb, to_free);
		return len;
	}

	return 0;
}

static inline unsigned int qdisc_queue_drop_head(struct Qdisc *sch,
						 struct sk_buff **to_free)
{
	return __qdisc_queue_drop_head(sch, &sch->q, to_free);
}

static inline struct sk_buff *qdisc_peek_head(struct Qdisc *sch)
{
	const struct qdisc_skb_head *qh = &sch->q;

	return qh->head;
}

/* generic pseudo peek method for non-work-conserving qdisc */
static inline struct sk_buff *qdisc_peek_dequeued(struct Qdisc *sch)
{
	struct sk_buff *skb = skb_peek(&sch->gso_skb);

	/* we can reuse ->gso_skb because peek isn't called for root qdiscs */
	if (!skb) {
		skb = sch->dequeue(sch);

		if (skb) {
			__skb_queue_head(&sch->gso_skb, skb);
			/* it's still part of the queue */
			qdisc_qstats_backlog_inc(sch, skb);
			sch->q.qlen++;
		}
	}

	return skb;
}

static inline void qdisc_update_stats_at_dequeue(struct Qdisc *sch,
						 struct sk_buff *skb)
{
	if (qdisc_is_percpu_stats(sch)) {
		qdisc_qstats_cpu_backlog_dec(sch, skb);
		qdisc_bstats_cpu_update(sch, skb);
		qdisc_qstats_cpu_qlen_dec(sch);
	} else {
		qdisc_qstats_backlog_dec(sch, skb);
		qdisc_bstats_update(sch, skb);
		sch->q.qlen--;
	}
}

static inline void qdisc_update_stats_at_enqueue(struct Qdisc *sch,
						 unsigned int pkt_len)
{
	if (qdisc_is_percpu_stats(sch)) {
		qdisc_qstats_cpu_qlen_inc(sch);
		this_cpu_add(sch->cpu_qstats->backlog, pkt_len);
	} else {
		sch->qstats.backlog += pkt_len;
		sch->q.qlen++;
	}
}

/* use instead of qdisc->dequeue() for all qdiscs queried with ->peek() */
static inline struct sk_buff *qdisc_dequeue_peeked(struct Qdisc *sch)
{
	struct sk_buff *skb = skb_peek(&sch->gso_skb);

	if (skb) {
		skb = __skb_dequeue(&sch->gso_skb);
		if (qdisc_is_percpu_stats(sch)) {
			qdisc_qstats_cpu_backlog_dec(sch, skb);
			qdisc_qstats_cpu_qlen_dec(sch);
		} else {
			qdisc_qstats_backlog_dec(sch, skb);
			sch->q.qlen--;
		}
	} else {
		skb = sch->dequeue(sch);
	}

	return skb;
}

static inline void __qdisc_reset_queue(struct qdisc_skb_head *qh)
{
	/*
	 * We do not know the backlog in bytes of this list, it
	 * is up to the caller to correct it
	 */
	ASSERT_RTNL();
	if (qh->qlen) {
		rtnl_kfree_skbs(qh->head, qh->tail);

		qh->head = NULL;
		qh->tail = NULL;
		qh->qlen = 0;
	}
}

static inline void qdisc_reset_queue(struct Qdisc *sch)
{
	__qdisc_reset_queue(&sch->q);
	sch->qstats.backlog = 0;
}

static inline struct Qdisc *qdisc_replace(struct Qdisc *sch, struct Qdisc *new,
					  struct Qdisc **pold)
{
	struct Qdisc *old;

	sch_tree_lock(sch);
	old = *pold;
	*pold = new;
	if (old != NULL)
		qdisc_tree_flush_backlog(old);
	sch_tree_unlock(sch);

	return old;
}

static inline void rtnl_qdisc_drop(struct sk_buff *skb, struct Qdisc *sch)
{
	rtnl_kfree_skbs(skb, skb);
	qdisc_qstats_drop(sch);
}

static inline int qdisc_drop_cpu(struct sk_buff *skb, struct Qdisc *sch,
				 struct sk_buff **to_free)
{
	//指明skb需要丢弃
	__qdisc_drop(skb, to_free);
	qdisc_qstats_cpu_drop(sch);

	return NET_XMIT_DROP;
}

static inline int qdisc_drop(struct sk_buff *skb, struct Qdisc *sch,
			     struct sk_buff **to_free)
{
	__qdisc_drop(skb, to_free);
	qdisc_qstats_drop(sch);

	return NET_XMIT_DROP;
}

static inline int qdisc_drop_all(struct sk_buff *skb, struct Qdisc *sch,
				 struct sk_buff **to_free)
{
	__qdisc_drop_all(skb, to_free);
	qdisc_qstats_drop(sch);

	return NET_XMIT_DROP;
}

/* Length to Time (L2T) lookup in a qdisc_rate_table, to determine how
   long it will take to send a packet given its size.
 */
static inline u32 qdisc_l2t(struct qdisc_rate_table* rtab, unsigned int pktlen)
{
	int slot = pktlen + rtab->rate.cell_align + rtab->rate.overhead;
	if (slot < 0)
		slot = 0;
	slot >>= rtab->rate.cell_log;
	if (slot > 255)
		return rtab->data[255]*(slot >> 8) + rtab->data[slot & 0xFF];
	return rtab->data[slot];
}

struct psched_ratecfg {
	u64	rate_bytes_ps; /* bytes per second */
	u32	mult;
	u16	overhead;
	u8	linklayer;
	u8	shift;
};

static inline u64 psched_l2t_ns(const struct psched_ratecfg *r,
				unsigned int len)
{
	len += r->overhead;

	if (unlikely(r->linklayer == TC_LINKLAYER_ATM))
		return ((u64)(DIV_ROUND_UP(len,48)*53) * r->mult) >> r->shift;

	return ((u64)len * r->mult) >> r->shift;
}

void psched_ratecfg_precompute(struct psched_ratecfg *r,
			       const struct tc_ratespec *conf,
			       u64 rate64);

static inline void psched_ratecfg_getrate(struct tc_ratespec *res,
					  const struct psched_ratecfg *r)
{
	memset(res, 0, sizeof(*res));

	/* legacy struct tc_ratespec has a 32bit @rate field
	 * Qdisc using 64bit rate should add new attributes
	 * in order to maintain compatibility.
	 */
	res->rate = min_t(u64, r->rate_bytes_ps, ~0U);

	res->overhead = r->overhead;
	res->linklayer = (r->linklayer & TC_LINKLAYER_MASK);
}

/* Mini Qdisc serves for specific needs of ingress/clsact Qdisc.
 * The fast path only needs to access filter list and to update stats
 */
struct mini_Qdisc {
	struct tcf_proto *filter_list;
	struct gnet_stats_basic_cpu __percpu *cpu_bstats;
	struct gnet_stats_queue	__percpu *cpu_qstats;
	struct rcu_head rcu;
};

static inline void mini_qdisc_bstats_cpu_update(struct mini_Qdisc *miniq,
						const struct sk_buff *skb)
{
	bstats_cpu_update(this_cpu_ptr(miniq->cpu_bstats), skb);
}

static inline void mini_qdisc_qstats_cpu_drop(struct mini_Qdisc *miniq)
{
	this_cpu_inc(miniq->cpu_qstats->drops);
}

struct mini_Qdisc_pair {
	//切换着使用以下变量，p_miniq指向本次生效的miniq,另一个为上次生效的miniq
	struct mini_Qdisc miniq1;
	struct mini_Qdisc miniq2;
	struct mini_Qdisc __rcu **p_miniq;//本次生效的miniq
};

void mini_qdisc_pair_swap(struct mini_Qdisc_pair *miniqp,
			  struct tcf_proto *tp_head);
void mini_qdisc_pair_init(struct mini_Qdisc_pair *miniqp, struct Qdisc *qdisc,
			  struct mini_Qdisc __rcu **p_miniq);

//按res结果，报文或重新进入协议栈或者直接被发送出去
static inline void skb_tc_reinsert(struct sk_buff *skb, struct tcf_result *res)
{
	struct gnet_stats_queue *stats = res->qstats;
	int ret;

	if (res->ingress)
		ret = netif_receive_skb(skb);
	else
		ret = dev_queue_xmit(skb);
	if (ret && stats)
		qstats_overlimit_inc(res->qstats);
}

#endif<|MERGE_RESOLUTION|>--- conflicted
+++ resolved
@@ -418,15 +418,9 @@
 	struct list_head chain_list;//用于记录在此block下所有的struct tcf_chain
 	u32 index; /* block index for shared blocks */ //对应的id
 	refcount_t refcnt;
-<<<<<<< HEAD
 	struct net *net;//所属net
 	struct Qdisc *q;//所属的Qdisc
-	struct list_head cb_list;//cb链表，挂接在tcf_block_cb上
-=======
-	struct net *net;
-	struct Qdisc *q;
 	struct flow_block flow_block;
->>>>>>> 88c50834
 	struct list_head owner_list;
 	bool keep_dst;
 	unsigned int offloadcnt; /* Number of oddloaded filters */
