/* SPDX-License-Identifier: GPL-2.0 */
#ifndef __NET_SCHED_GENERIC_H
#define __NET_SCHED_GENERIC_H

#include <linux/netdevice.h>
#include <linux/types.h>
#include <linux/rcupdate.h>
#include <linux/pkt_sched.h>
#include <linux/pkt_cls.h>
#include <linux/percpu.h>
#include <linux/dynamic_queue_limits.h>
#include <linux/list.h>
#include <linux/refcount.h>
#include <linux/workqueue.h>
#include <linux/mutex.h>
#include <linux/rwsem.h>
#include <linux/atomic.h>
#include <linux/hashtable.h>
#include <net/gen_stats.h>
#include <net/rtnetlink.h>
#include <net/flow_offload.h>

struct Qdisc_ops;
struct qdisc_walker;
struct tcf_walker;
struct module;
struct bpf_flow_keys;

struct qdisc_rate_table {
	struct tc_ratespec rate;
	u32		data[256];
	struct qdisc_rate_table *next;
	int		refcnt;
};

enum qdisc_state_t {
	__QDISC_STATE_SCHED,
	__QDISC_STATE_DEACTIVATED,
	__QDISC_STATE_MISSED,
	__QDISC_STATE_DRAINING,
};

enum qdisc_state2_t {
	/* Only for !TCQ_F_NOLOCK qdisc. Never access it directly.
	 * Use qdisc_run_begin/end() or qdisc_is_running() instead.
	 */
	__QDISC_STATE2_RUNNING,
};

#define QDISC_STATE_MISSED	BIT(__QDISC_STATE_MISSED)
#define QDISC_STATE_DRAINING	BIT(__QDISC_STATE_DRAINING)

#define QDISC_STATE_NON_EMPTY	(QDISC_STATE_MISSED | \
					QDISC_STATE_DRAINING)

struct qdisc_size_table {
	struct rcu_head		rcu;
	struct list_head	list;
	struct tc_sizespec	szopts;
	int			refcnt;
	u16			data[];
};

/* similar to sk_buff_head, but skb->prev pointer is undefined. */
struct qdisc_skb_head {
	struct sk_buff	*head;//队头
	struct sk_buff	*tail;//队尾
	__u32		qlen;//队列长度
	spinlock_t	lock;
};

struct Qdisc {
	//入队函数（来源于ops成员中的enqueue)
	int 			(*enqueue)(struct sk_buff *skb,
					   struct Qdisc *sch,
					   struct sk_buff **to_free);
	//出队函数（来源于ops成员的enqueue)
	struct sk_buff *	(*dequeue)(struct Qdisc *sch);
	unsigned int		flags;
	//内建队列
#define TCQ_F_BUILTIN		1
//ingress队列标记
#define TCQ_F_INGRESS		2
#define TCQ_F_CAN_BYPASS	4
#define TCQ_F_MQROOT		8
#define TCQ_F_ONETXQUEUE	0x10 /* dequeue_skb() can assume all skbs are for
				      * q->dev_queue : It can test
				      * netif_xmit_frozen_or_stopped() before
				      * dequeueing next packet.
				      * Its true for MQ/MQPRIO slaves, or non
				      * multiqueue device.
				      */
#define TCQ_F_WARN_NONWC	(1 << 16)
	//采用percpu的统计信息
#define TCQ_F_CPUSTATS		0x20 /* run using percpu statistics */
#define TCQ_F_NOPARENT		0x40 /* root of its hierarchy :
				      * qdisc_tree_decrease_qlen() should stop.
				      */
	//dump不可见队列
#define TCQ_F_INVISIBLE		0x80 /* invisible by default in dump */
	//标记q不需要加锁
#define TCQ_F_NOLOCK		0x100 /* qdisc does not require locking */
#define TCQ_F_OFFLOADED		0x200 /* qdisc is offloaded to HW */
	u32			limit;//队列容许的最大长度
	//队列操作集
	const struct Qdisc_ops	*ops;
	struct qdisc_size_table	__rcu *stab;
	//用于将队列加入hashtable
	struct hlist_node       hash;
	//队列id号
	u32			handle;
	u32			parent;//父Qdisc id号

	//队列对应的netdev_queue
	struct netdev_queue	*dev_queue;

	struct net_rate_estimator __rcu *rate_est;
<<<<<<< HEAD
	//基本统计信息
	struct gnet_stats_basic_cpu __percpu *cpu_bstats;
	//队列统计信息
=======
	struct gnet_stats_basic_sync __percpu *cpu_bstats;
>>>>>>> ce840177
	struct gnet_stats_queue	__percpu *cpu_qstats;
	//qdisc为了内存对齐，浪费了头部padded字节的内存（记录起来方便释放）
	int			pad;
	refcount_t		refcnt;

	/*
	 * For performance sake on SMP, we put highly modified fields at the end
	 */
	struct sk_buff_head	gso_skb ____cacheline_aligned_in_smp;
<<<<<<< HEAD
	struct qdisc_skb_head	q;//保存skb的队列
	struct gnet_stats_basic_packed bstats;
	seqcount_t		running;
=======
	struct qdisc_skb_head	q;
	struct gnet_stats_basic_sync bstats;
>>>>>>> ce840177
	struct gnet_stats_queue	qstats;
	unsigned long		state;
	unsigned long		state2; /* must be written under qdisc spinlock */
	struct Qdisc            *next_sched;
	//已出队的报文，但其对应的txq与前面出队的报文不相等
	struct sk_buff_head	skb_bad_txq;

	spinlock_t		busylock ____cacheline_aligned_in_smp;
	spinlock_t		seqlock;

	struct rcu_head		rcu;

	/* private data */
	long privdata[] ____cacheline_aligned;
};

static inline void qdisc_refcount_inc(struct Qdisc *qdisc)
{
	if (qdisc->flags & TCQ_F_BUILTIN)
		return;
	refcount_inc(&qdisc->refcnt);
}

/* Intended to be used by unlocked users, when concurrent qdisc release is
 * possible.
 */

static inline struct Qdisc *qdisc_refcount_inc_nz(struct Qdisc *qdisc)
{
	if (qdisc->flags & TCQ_F_BUILTIN)
		return qdisc;
	if (refcount_inc_not_zero(&qdisc->refcnt))
		return qdisc;
	return NULL;
}

/* For !TCQ_F_NOLOCK qdisc: callers must either call this within a qdisc
 * root_lock section, or provide their own memory barriers -- ordering
 * against qdisc_run_begin/end() atomic bit operations.
 */
static inline bool qdisc_is_running(struct Qdisc *qdisc)
{
	if (qdisc->flags & TCQ_F_NOLOCK)
		return spin_is_locked(&qdisc->seqlock);
	return test_bit(__QDISC_STATE2_RUNNING, &qdisc->state2);
}

static inline bool nolock_qdisc_is_empty(const struct Qdisc *qdisc)
{
	return !(READ_ONCE(qdisc->state) & QDISC_STATE_NON_EMPTY);
}

/*qdisc是否为percpu的状态统计*/
static inline bool qdisc_is_percpu_stats(const struct Qdisc *q)
{
	return q->flags & TCQ_F_CPUSTATS;
}

static inline bool qdisc_is_empty(const struct Qdisc *qdisc)
{
	if (qdisc_is_percpu_stats(qdisc))
		return nolock_qdisc_is_empty(qdisc);
	return !READ_ONCE(qdisc->q.qlen);
}

/* For !TCQ_F_NOLOCK qdisc, qdisc_run_begin/end() must be invoked with
 * the qdisc root lock acquired.
 */
static inline bool qdisc_run_begin(struct Qdisc *qdisc)
{
	if (qdisc->flags & TCQ_F_NOLOCK) {
		if (spin_trylock(&qdisc->seqlock))
			return true;

		/* Paired with smp_mb__after_atomic() to make sure
		 * STATE_MISSED checking is synchronized with clearing
		 * in pfifo_fast_dequeue().
		 */
		smp_mb__before_atomic();

		/* If the MISSED flag is set, it means other thread has
		 * set the MISSED flag before second spin_trylock(), so
		 * we can return false here to avoid multi cpus doing
		 * the set_bit() and second spin_trylock() concurrently.
		 */
		if (test_bit(__QDISC_STATE_MISSED, &qdisc->state))
			return false;

		/* Set the MISSED flag before the second spin_trylock(),
		 * if the second spin_trylock() return false, it means
		 * other cpu holding the lock will do dequeuing for us
		 * or it will see the MISSED flag set after releasing
		 * lock and reschedule the net_tx_action() to do the
		 * dequeuing.
		 */
		set_bit(__QDISC_STATE_MISSED, &qdisc->state);

		/* spin_trylock() only has load-acquire semantic, so use
		 * smp_mb__after_atomic() to ensure STATE_MISSED is set
		 * before doing the second spin_trylock().
		 */
		smp_mb__after_atomic();

		/* Retry again in case other CPU may not see the new flag
		 * after it releases the lock at the end of qdisc_run_end().
		 */
		return spin_trylock(&qdisc->seqlock);
<<<<<<< HEAD
	} else if (qdisc_is_running(qdisc)) {
		//如果此qdisc已被running,则直接返回
		return false;
	}
	/* Variant of write_seqcount_begin() telling lockdep a trylock
	 * was attempted.
	 */
	//此cpu获得权利进入，指明running,排除其它cpu
	raw_write_seqcount_begin(&qdisc->running);
	seqcount_acquire(&qdisc->running.dep_map, 0, 1, _RET_IP_);
	return true;
=======
	}
	return !__test_and_set_bit(__QDISC_STATE2_RUNNING, &qdisc->state2);
>>>>>>> ce840177
}

static inline void qdisc_run_end(struct Qdisc *qdisc)
{
	if (qdisc->flags & TCQ_F_NOLOCK) {
		spin_unlock(&qdisc->seqlock);

		if (unlikely(test_bit(__QDISC_STATE_MISSED,
				      &qdisc->state)))
			__netif_schedule(qdisc);
	} else {
		__clear_bit(__QDISC_STATE2_RUNNING, &qdisc->state2);
	}
}

//检查队列是否可以批量出队
static inline bool qdisc_may_bulk(const struct Qdisc *qdisc)
{
	return qdisc->flags & TCQ_F_ONETXQUEUE;
}

static inline int qdisc_avail_bulklimit(const struct netdev_queue *txq)
{
#ifdef CONFIG_BQL
	/* Non-BQL migrated drivers will return 0, too. */
	return dql_avail(&txq->dql);
#else
	return 0;
#endif
}

struct Qdisc_class_ops {
	unsigned int		flags;
	/* Child qdisc manipulation */
	//通过tcmsg获得qisc对应的具体netdev_queue队列
	struct netdev_queue *	(*select_queue)(struct Qdisc *, struct tcmsg *);
	//用于将一个排队规则绑定到一个类，并返回先前绑定到这个类的排队规则
	int			(*graft)(struct Qdisc *, unsigned long cl/*类*/,
					struct Qdisc */*新的队列*/, struct Qdisc **/*出参，旧的队列*/,
					struct netlink_ext_ack *extack);
	//获取当前绑定到指定类cl的排队规则
	struct Qdisc *		(*leaf)(struct Qdisc *, unsigned long cl);
	//队列长度发生变换时，调用
	void			(*qlen_notify)(struct Qdisc *, unsigned long);

	/* Class manipulation routines */
	//给定classid，返回此队列上绑定的对应class
	unsigned long		(*find)(struct Qdisc *, u32 classid);
	int			(*change)(struct Qdisc *, u32, u32,
					struct nlattr **, unsigned long *,
					struct netlink_ext_ack *);
	int			(*delete)(struct Qdisc *, unsigned long,
					  struct netlink_ext_ack *);
	void			(*walk)(struct Qdisc *, struct qdisc_walker * arg);

	/* Filter manipulation */
	//通过不同的分类编号(arg)返回对应的block
	struct tcf_block *	(*tcf_block)(struct Qdisc *sch,
					     unsigned long arg,
					     struct netlink_ext_ack *extack);
	unsigned long		(*bind_tcf)(struct Qdisc *, unsigned long,
					u32 classid);
	void			(*unbind_tcf)(struct Qdisc *, unsigned long);

	/* rtnetlink specific */
	int			(*dump)(struct Qdisc *, unsigned long,
					struct sk_buff *skb, struct tcmsg*);
	int			(*dump_stats)(struct Qdisc *, unsigned long,
					struct gnet_dump *);
};

/* Qdisc_class_ops flag values */

/* Implements API that doesn't require rtnl lock */
enum qdisc_class_ops_flags {
	QDISC_CLASS_OPS_DOIT_UNLOCKED = 1,
};

//排队规则操作集
struct Qdisc_ops {
    //用于将不同类型的qdisc ops串起来
	struct Qdisc_ops	*next;
	//分类操作集
	const struct Qdisc_class_ops	*cl_ops;
	char			id[IFNAMSIZ];//ops的唯一标识
	//创建qdisc时，会在struct Qdisc后面添加一个priv_size大小
	int			priv_size;
	unsigned int		static_flags;

	//使报文入队（如果不提供此回调，则给值为noop_qdisc_ops.enqueue）
	int 			(*enqueue)(struct sk_buff *skb,
					   struct Qdisc *sch,
					   struct sk_buff **to_free);
	//出队一个报文（如果不提供此回调，则给值为noop_qdisc_ops.dequeue）
	struct sk_buff *	(*dequeue)(struct Qdisc *);
	//peek一个报文，返回但不出队（如果不提供此回调，则给值为noop_qdisc_ops.peek）
	struct sk_buff *	(*peek)(struct Qdisc *);

	//通过配置初始化队列
	int			(*init)(struct Qdisc *sch, struct nlattr *arg,
					struct netlink_ext_ack *extack);
	//清空队列
	void			(*reset)(struct Qdisc *);
	//队列销毁
	void			(*destroy)(struct Qdisc *);
	//队列配置变更
	int			(*change)(struct Qdisc *sch,
					  struct nlattr *arg,
					  struct netlink_ext_ack *extack);
	void			(*attach)(struct Qdisc *sch);
	//更新tx队列长度
	int			(*change_tx_queue_len)(struct Qdisc *, unsigned int);
	void			(*change_real_num_tx)(struct Qdisc *sch,
						      unsigned int new_real_tx);

	//负责dump内容到skb
	int			(*dump)(struct Qdisc *, struct sk_buff *);
	int			(*dump_stats)(struct Qdisc *, struct gnet_dump *);

	//设置ingress block的block index
	void			(*ingress_block_set)(struct Qdisc *sch,
						     u32 block_index);
	//设置egress block的block index
	void			(*egress_block_set)(struct Qdisc *sch,
						    u32 block_index);
	/*取sch对应的ingress block index*/
	u32			(*ingress_block_get)(struct Qdisc *sch);
	/*取sch对应的egress block index*/
	u32			(*egress_block_get)(struct Qdisc *sch);

	struct module		*owner;
};


struct tcf_result {
	union {
		struct {
			unsigned long	class;//class地址
			u32		classid;//class id号
		};
		const struct tcf_proto *goto_tp;

		/* used in the skb_tc_reinsert function */
		struct {
			bool		ingress;
			struct gnet_stats_queue *qstats;
		};
	};
};

struct tcf_chain;

struct tcf_proto_ops {
	//用于挂接tcf_proto_base
	struct list_head	head;
	//分类器名称
	char			kind[IFNAMSIZ];
	//对报文进行分类处理，返回报文类别
	int			(*classify)(struct sk_buff *,
					    const struct tcf_proto *,
					    struct tcf_result *);
	//对新在创建的分类器进行初始化
	int			(*init)(struct tcf_proto*);
	//销毁分类器
	void			(*destroy)(struct tcf_proto *tp, bool rtnl_held,
					   struct netlink_ext_ack *extack);
	//通过handle获取指定规则
	void*			(*get)(struct tcf_proto*, u32 handle);
	void			(*put)(struct tcf_proto *tp, void *f);
	/*修改或者新增规则*/
	int			(*change)(struct net *net, struct sk_buff *,
					struct tcf_proto*, unsigned long,
					u32 handle, struct nlattr **,
<<<<<<< HEAD
					void **/*指向待修改规则，如果新建，则指针指向NULL*/, bool, bool,
=======
					void **, u32,
>>>>>>> ce840177
					struct netlink_ext_ack *);
	/*删除规则*/
	int			(*delete)(struct tcf_proto *tp, void *arg/*待操作规则*/,
					  bool *last/*出参，是否为最后一条规则*/, bool rtnl_held,
					  struct netlink_ext_ack *);
	bool			(*delete_empty)(struct tcf_proto *tp);
	/*按arg参数内容，遍历tp对应规则*/
	void			(*walk)(struct tcf_proto *tp,
					struct tcf_walker *arg, bool rtnl_held);
	/*实现tp规则的再次下发*/
	int			(*reoffload)(struct tcf_proto *tp, bool add,
					     flow_setup_cb_t *cb, void *cb_priv,
					     struct netlink_ext_ack *extack);
	void			(*hw_add)(struct tcf_proto *tp,
					  void *type_data);
	void			(*hw_del)(struct tcf_proto *tp,
					  void *type_data);
	void			(*bind_class)(void *, u32, unsigned long,
					      void *, unsigned long);
	void *			(*tmplt_create)(struct net *net,
						struct tcf_chain *chain,
						struct nlattr **tca,
						struct netlink_ext_ack *extack);
	void			(*tmplt_destroy)(void *tmplt_priv);

	/* rtnetlink specific */
	int			(*dump)(struct net*, struct tcf_proto*, void *,
					struct sk_buff *skb, struct tcmsg*,
					bool);
	int			(*terse_dump)(struct net *net,
					      struct tcf_proto *tp, void *fh,
					      struct sk_buff *skb,
					      struct tcmsg *t, bool rtnl_held);
	int			(*tmplt_dump)(struct sk_buff *skb,
					      struct net *net,
					      void *tmplt_priv);

	struct module		*owner;
	int			flags;
};

/* Classifiers setting TCF_PROTO_OPS_DOIT_UNLOCKED in tcf_proto_ops->flags
 * are expected to implement tcf_proto_ops->delete_empty(), otherwise race
 * conditions can occur when filters are inserted/deleted simultaneously.
 */
enum tcf_proto_ops_flags {
	TCF_PROTO_OPS_DOIT_UNLOCKED = 1,
};

//应该是tcf=traffic classify filter，流分类过滤
//此实现为通过protocol执行分类过滤
struct tcf_proto {
	/* Fast access part */
    //串在chain->filter_chain链上
	struct tcf_proto __rcu	*next;
	void __rcu		*root;

	/* called under RCU BH lock*/
	//报文分类函数，来源于struct tcf_proto_ops
	int			(*classify)(struct sk_buff *,
					    const struct tcf_proto */*执行分类的分类器*/,
					    struct tcf_result */*出参，分类结果*/);
	//支持的协议
	__be16			protocol;

	/* All the rest */
	u32			prio;//优先级
	void			*data;
	//操作集
	const struct tcf_proto_ops	*ops;
	//tp所属的chain
	struct tcf_chain	*chain;
	/* Lock protects tcf_proto shared state and can be used by unlocked
	 * classifiers to protect their private data.
	 */
	spinlock_t		lock;
	//标记此tp正在被删除
	bool			deleting;
	refcount_t		refcnt;//引用计数
	struct rcu_head		rcu;
	struct hlist_node	destroy_ht_node;
};

struct qdisc_skb_cb {
	struct {
		unsigned int		pkt_len;
		u16			slave_dev_queue_mapping;
		u16			tc_classid;
	};
#define QDISC_CB_PRIV_LEN 20
	unsigned char		data[QDISC_CB_PRIV_LEN];
	u16			mru;
	bool			post_ct;
};

typedef void tcf_chain_head_change_t(struct tcf_proto *tp_head, void *priv);

struct tcf_chain {
	/* Protects filter_chain. */
	struct mutex filter_chain_lock;
	//用于挂接分类器（第一个元素为此chain上首个tp)
	struct tcf_proto __rcu *filter_chain;
	struct list_head list;//用于串连至block->chain_list
	struct tcf_block *block;//指向所属的block
	u32 index; /* chain index 索引号*/
	unsigned int refcnt;//此chain被引用总数
	unsigned int action_refcnt;//action对此chain的引用数
	bool explicitly_created;
	bool flushing;
	const struct tcf_proto_ops *tmplt_ops;
	void *tmplt_priv;//mask模板
	struct rcu_head rcu;
};

struct tcf_block {
	/* Lock protects tcf_block and lifetime-management data of chains
	 * attached to the block (refcnt, action_refcnt, explicitly_created).
	 */
	struct mutex lock;
	struct list_head chain_list;//用于记录在此block下所有的struct tcf_chain
	u32 index; /* block index for shared blocks */ //对应的block索引
	u32 classid; /* which class this block belongs to */
	refcount_t refcnt;
	struct net *net;//所属net
	struct Qdisc *q;//所属的Qdisc （如果block为共享的，则不设置此q)
	struct rw_semaphore cb_lock; /* protects cb_list and offload counters */
	struct flow_block flow_block;
	//用于挂接struct tcf_block_owner_item类型,指明谁使用此block
	struct list_head owner_list;
	bool keep_dst;
	atomic_t offloadcnt; /* Number of oddloaded filters */
	unsigned int nooffloaddevcnt; /* Number of devs unable to do offload */
	unsigned int lockeddevcnt; /* Number of devs that require rtnl lock. */
	struct {
	    //首个chain
		struct tcf_chain *chain;
		//用于串多个tcf_filter_chain_list_item,记录chain_head_change回调函数及参数
		struct list_head filter_chain_list;
	} chain0;
	struct rcu_head rcu;
	DECLARE_HASHTABLE(proto_destroy_ht, 7);
	struct mutex proto_destroy_lock; /* Lock for proto_destroy hashtable. */
};

static inline bool lockdep_tcf_chain_is_locked(struct tcf_chain *chain)
{
	return lockdep_is_held(&chain->filter_chain_lock);
}

static inline bool lockdep_tcf_proto_is_locked(struct tcf_proto *tp)
{
	return lockdep_is_held(&tp->lock);
}

#define tcf_chain_dereference(p, chain)					\
	rcu_dereference_protected(p, lockdep_tcf_chain_is_locked(chain))

#define tcf_proto_dereference(p, tp)					\
	rcu_dereference_protected(p, lockdep_tcf_proto_is_locked(tp))

static inline void qdisc_cb_private_validate(const struct sk_buff *skb, int sz)
{
	struct qdisc_skb_cb *qcb;

	BUILD_BUG_ON(sizeof(skb->cb) < sizeof(*qcb));
	BUILD_BUG_ON(sizeof(qcb->data) < sz);
}

static inline int qdisc_qlen_cpu(const struct Qdisc *q)
{
	return this_cpu_ptr(q->cpu_qstats)->qlen;
}

static inline int qdisc_qlen(const struct Qdisc *q)
{
	return q->q.qlen;
}

static inline int qdisc_qlen_sum(const struct Qdisc *q)
{
	__u32 qlen = q->qstats.qlen;
	int i;

	if (qdisc_is_percpu_stats(q)) {
		for_each_possible_cpu(i)
			qlen += per_cpu_ptr(q->cpu_qstats, i)->qlen;
	} else {
		qlen += q->q.qlen;
	}

	return qlen;
}

static inline struct qdisc_skb_cb *qdisc_skb_cb(const struct sk_buff *skb)
{
	return (struct qdisc_skb_cb *)skb->cb;
}

static inline spinlock_t *qdisc_lock(struct Qdisc *qdisc)
{
	return &qdisc->q.lock;
}

static inline struct Qdisc *qdisc_root(const struct Qdisc *qdisc)
{
	struct Qdisc *q = rcu_dereference_rtnl(qdisc->dev_queue->qdisc);

	return q;
}

static inline struct Qdisc *qdisc_root_bh(const struct Qdisc *qdisc)
{
	return rcu_dereference_bh(qdisc->dev_queue->qdisc);
}

static inline struct Qdisc *qdisc_root_sleeping(const struct Qdisc *qdisc)
{
	return qdisc->dev_queue->qdisc_sleeping;
}

/* The qdisc root lock is a mechanism by which to top level
 * of a qdisc tree can be locked from any qdisc node in the
 * forest.  This allows changing the configuration of some
 * aspect of the qdisc tree while blocking out asynchronous
 * qdisc access in the packet processing paths.
 *
 * It is only legal to do this when the root will not change
 * on us.  Otherwise we'll potentially lock the wrong qdisc
 * root.  This is enforced by holding the RTNL semaphore, which
 * all users of this lock accessor must do.
 */
static inline spinlock_t *qdisc_root_lock(const struct Qdisc *qdisc)
{
	struct Qdisc *root = qdisc_root(qdisc);

	ASSERT_RTNL();
	return qdisc_lock(root);
}

static inline spinlock_t *qdisc_root_sleeping_lock(const struct Qdisc *qdisc)
{
	struct Qdisc *root = qdisc_root_sleeping(qdisc);

	ASSERT_RTNL();
	return qdisc_lock(root);
}

<<<<<<< HEAD
static inline seqcount_t *qdisc_root_sleeping_running(const struct Qdisc *qdisc)
{
	struct Qdisc *root = qdisc_root_sleeping(qdisc);

	ASSERT_RTNL();
	return &root->running;
}

//排队规则对应的dev
=======
>>>>>>> ce840177
static inline struct net_device *qdisc_dev(const struct Qdisc *qdisc)
{
	return qdisc->dev_queue->dev;
}

static inline void sch_tree_lock(struct Qdisc *q)
{
	if (q->flags & TCQ_F_MQROOT)
		spin_lock_bh(qdisc_lock(q));
	else
		spin_lock_bh(qdisc_root_sleeping_lock(q));
}

static inline void sch_tree_unlock(struct Qdisc *q)
{
	if (q->flags & TCQ_F_MQROOT)
		spin_unlock_bh(qdisc_lock(q));
	else
		spin_unlock_bh(qdisc_root_sleeping_lock(q));
}

extern struct Qdisc noop_qdisc;
extern struct Qdisc_ops noop_qdisc_ops;
extern struct Qdisc_ops pfifo_fast_ops;
extern struct Qdisc_ops mq_qdisc_ops;
extern struct Qdisc_ops noqueue_qdisc_ops;
extern const struct Qdisc_ops *default_qdisc_ops;
static inline const struct Qdisc_ops *
get_default_qdisc_ops(const struct net_device *dev, int ntx)
{
	return ntx < dev->real_num_tx_queues ?
			default_qdisc_ops : &pfifo_fast_ops;
}

struct Qdisc_class_common {
	u32			classid;
	struct hlist_node	hnode;
};

struct Qdisc_class_hash {
	struct hlist_head	*hash;//桶指针
	unsigned int		hashsize;//桶数
	unsigned int		hashmask;//hash表hashcode对应的掩码
	unsigned int		hashelems;
};

static inline unsigned int qdisc_class_hash(u32 id, u32 mask)
{
	id ^= id >> 8;
	id ^= id >> 4;
	return id & mask;
}

//返回id号class
static inline struct Qdisc_class_common *
qdisc_class_find(const struct Qdisc_class_hash *hash, u32 id)
{
	struct Qdisc_class_common *cl;
	unsigned int h;

	if (!id)
		return NULL;

	h = qdisc_class_hash(id, hash->hashmask);
	hlist_for_each_entry(cl, &hash->hash[h], hnode) {
		if (cl->classid == id)
			return cl;
	}
	return NULL;
}

static inline int tc_classid_to_hwtc(struct net_device *dev, u32 classid)
{
	u32 hwtc = TC_H_MIN(classid) - TC_H_MIN_PRIORITY;

	return (hwtc < netdev_get_num_tc(dev)) ? hwtc : -EINVAL;
}

int qdisc_class_hash_init(struct Qdisc_class_hash *);
void qdisc_class_hash_insert(struct Qdisc_class_hash *,
			     struct Qdisc_class_common *);
void qdisc_class_hash_remove(struct Qdisc_class_hash *,
			     struct Qdisc_class_common *);
void qdisc_class_hash_grow(struct Qdisc *, struct Qdisc_class_hash *);
void qdisc_class_hash_destroy(struct Qdisc_class_hash *);

int dev_qdisc_change_tx_queue_len(struct net_device *dev);
void dev_qdisc_change_real_num_tx(struct net_device *dev,
				  unsigned int new_real_tx);
void dev_init_scheduler(struct net_device *dev);
void dev_shutdown(struct net_device *dev);
void dev_activate(struct net_device *dev);
void dev_deactivate(struct net_device *dev);
void dev_deactivate_many(struct list_head *head);
struct Qdisc *dev_graft_qdisc(struct netdev_queue *dev_queue,
			      struct Qdisc *qdisc);
void qdisc_reset(struct Qdisc *qdisc);
void qdisc_put(struct Qdisc *qdisc);
void qdisc_put_unlocked(struct Qdisc *qdisc);
void qdisc_tree_reduce_backlog(struct Qdisc *qdisc, int n, int len);
#ifdef CONFIG_NET_SCHED
int qdisc_offload_dump_helper(struct Qdisc *q, enum tc_setup_type type,
			      void *type_data);
void qdisc_offload_graft_helper(struct net_device *dev, struct Qdisc *sch,
				struct Qdisc *new, struct Qdisc *old,
				enum tc_setup_type type, void *type_data,
				struct netlink_ext_ack *extack);
#else
static inline int
qdisc_offload_dump_helper(struct Qdisc *q, enum tc_setup_type type,
			  void *type_data)
{
	q->flags &= ~TCQ_F_OFFLOADED;
	return 0;
}

static inline void
qdisc_offload_graft_helper(struct net_device *dev, struct Qdisc *sch,
			   struct Qdisc *new, struct Qdisc *old,
			   enum tc_setup_type type, void *type_data,
			   struct netlink_ext_ack *extack)
{
}
#endif
struct Qdisc *qdisc_alloc(struct netdev_queue *dev_queue,
			  const struct Qdisc_ops *ops,
			  struct netlink_ext_ack *extack);
void qdisc_free(struct Qdisc *qdisc);
struct Qdisc *qdisc_create_dflt(struct netdev_queue *dev_queue,
				const struct Qdisc_ops *ops, u32 parentid,
				struct netlink_ext_ack *extack);
void __qdisc_calculate_pkt_len(struct sk_buff *skb,
			       const struct qdisc_size_table *stab);
int skb_do_redirect(struct sk_buff *);

static inline bool skb_at_tc_ingress(const struct sk_buff *skb)
{
#ifdef CONFIG_NET_CLS_ACT
	return skb->tc_at_ingress;
#else
	return false;
#endif
}

/*检查此skb是否需要跳过classify*/
static inline bool skb_skip_tc_classify(struct sk_buff *skb)
{
#ifdef CONFIG_NET_CLS_ACT
	if (skb->tc_skip_classify) {
		skb->tc_skip_classify = 0;
		return true;
	}
#endif
	return false;
}

/* Reset all TX qdiscs greater than index of a device.  */
static inline void qdisc_reset_all_tx_gt(struct net_device *dev, unsigned int i)
{
	struct Qdisc *qdisc;

	for (; i < dev->num_tx_queues; i++) {
		qdisc = rtnl_dereference(netdev_get_tx_queue(dev, i)->qdisc);
		if (qdisc) {
			spin_lock_bh(qdisc_lock(qdisc));
			qdisc_reset(qdisc);
			spin_unlock_bh(qdisc_lock(qdisc));
		}
	}
}

/* Are all TX queues of the device empty?  */
static inline bool qdisc_all_tx_empty(const struct net_device *dev)
{
	unsigned int i;

	rcu_read_lock();
	for (i = 0; i < dev->num_tx_queues; i++) {
		struct netdev_queue *txq = netdev_get_tx_queue(dev, i);
		const struct Qdisc *q = rcu_dereference(txq->qdisc);

		if (!qdisc_is_empty(q)) {
			rcu_read_unlock();
			return false;
		}
	}
	rcu_read_unlock();
	return true;
}

/* Are any of the TX qdiscs changing?  */
static inline bool qdisc_tx_changing(const struct net_device *dev)
{
	unsigned int i;

	for (i = 0; i < dev->num_tx_queues; i++) {
		struct netdev_queue *txq = netdev_get_tx_queue(dev, i);
		if (rcu_access_pointer(txq->qdisc) != txq->qdisc_sleeping)
			return true;
	}
	return false;
}

/* Is the device using the noop qdisc on all queues?  */
static inline bool qdisc_tx_is_noop(const struct net_device *dev)
{
	//是否所有tx队列的qdisc均为noop_qdisc?
	unsigned int i;

	for (i = 0; i < dev->num_tx_queues; i++) {
		struct netdev_queue *txq = netdev_get_tx_queue(dev, i);
		if (rcu_access_pointer(txq->qdisc) != &noop_qdisc)
			return false;
	}
	return true;
}

static inline unsigned int qdisc_pkt_len(const struct sk_buff *skb)
{
	return qdisc_skb_cb(skb)->pkt_len;
}

/* additional qdisc xmit flags (NET_XMIT_MASK in linux/netdevice.h) */
enum net_xmit_qdisc_t {
	__NET_XMIT_STOLEN = 0x00010000,
	__NET_XMIT_BYPASS = 0x00020000,
};

#ifdef CONFIG_NET_CLS_ACT
#define net_xmit_drop_count(e)	((e) & __NET_XMIT_STOLEN ? 0 : 1)
#else
#define net_xmit_drop_count(e)	(1)
#endif

static inline void qdisc_calculate_pkt_len(struct sk_buff *skb,
					   const struct Qdisc *sch)
{
#ifdef CONFIG_NET_SCHED
	struct qdisc_size_table *stab = rcu_dereference_bh(sch->stab);

	if (stab)
		__qdisc_calculate_pkt_len(skb, stab);
#endif
}

static inline int qdisc_enqueue(struct sk_buff *skb, struct Qdisc *sch,
				struct sk_buff **to_free)
{
	qdisc_calculate_pkt_len(skb, sch);
	return sch->enqueue(skb, sch, to_free);
}

<<<<<<< HEAD
//累计bstats的字节数及报文数
static inline void _bstats_update(struct gnet_stats_basic_packed *bstats,
=======
static inline void _bstats_update(struct gnet_stats_basic_sync *bstats,
>>>>>>> ce840177
				  __u64 bytes, __u32 packets)
{
	u64_stats_update_begin(&bstats->syncp);
	u64_stats_add(&bstats->bytes, bytes);
	u64_stats_add(&bstats->packets, packets);
	u64_stats_update_end(&bstats->syncp);
}

<<<<<<< HEAD
/*累计bstats的字节数及报文数*/
static inline void bstats_update(struct gnet_stats_basic_packed *bstats,
=======
static inline void bstats_update(struct gnet_stats_basic_sync *bstats,
>>>>>>> ce840177
				 const struct sk_buff *skb)
{
	_bstats_update(bstats,
		       qdisc_pkt_len(skb)/*报文字节数*/,
		       skb_is_gso(skb) ? skb_shinfo(skb)->gso_segs/*报文数目*/ : 1);
}

<<<<<<< HEAD
static inline void _bstats_cpu_update(struct gnet_stats_basic_cpu *bstats,
				      __u64 bytes, __u32 packets)
{
	u64_stats_update_begin(&bstats->syncp);
	_bstats_update(&bstats->bstats, bytes, packets);
	u64_stats_update_end(&bstats->syncp);
}

//统计报文数及字节数
static inline void bstats_cpu_update(struct gnet_stats_basic_cpu *bstats,
				     const struct sk_buff *skb)
{
	u64_stats_update_begin(&bstats->syncp);
	bstats_update(&bstats->bstats, skb);
	u64_stats_update_end(&bstats->syncp);
}

=======
>>>>>>> ce840177
static inline void qdisc_bstats_cpu_update(struct Qdisc *sch,
					   const struct sk_buff *skb)
{
	bstats_update(this_cpu_ptr(sch->cpu_bstats), skb);
}

static inline void qdisc_bstats_update(struct Qdisc *sch,
				       const struct sk_buff *skb)
{
	bstats_update(&sch->bstats, skb);
}

static inline void qdisc_qstats_backlog_dec(struct Qdisc *sch,
					    const struct sk_buff *skb)
{
	sch->qstats.backlog -= qdisc_pkt_len(skb);
}

static inline void qdisc_qstats_cpu_backlog_dec(struct Qdisc *sch,
						const struct sk_buff *skb)
{
	this_cpu_sub(sch->cpu_qstats->backlog, qdisc_pkt_len(skb));
}

static inline void qdisc_qstats_backlog_inc(struct Qdisc *sch,
					    const struct sk_buff *skb)
{
	sch->qstats.backlog += qdisc_pkt_len(skb);
}

static inline void qdisc_qstats_cpu_backlog_inc(struct Qdisc *sch,
						const struct sk_buff *skb)
{
	this_cpu_add(sch->cpu_qstats->backlog, qdisc_pkt_len(skb));
}

static inline void qdisc_qstats_cpu_qlen_inc(struct Qdisc *sch)
{
	this_cpu_inc(sch->cpu_qstats->qlen);
}

static inline void qdisc_qstats_cpu_qlen_dec(struct Qdisc *sch)
{
	this_cpu_dec(sch->cpu_qstats->qlen);
}

static inline void qdisc_qstats_cpu_requeues_inc(struct Qdisc *sch)
{
	this_cpu_inc(sch->cpu_qstats->requeues);
}

static inline void __qdisc_qstats_drop(struct Qdisc *sch, int count)
{
	sch->qstats.drops += count;
}

//增加丢包计数
static inline void qstats_drop_inc(struct gnet_stats_queue *qstats)
{
	qstats->drops++;
}

static inline void qstats_overlimit_inc(struct gnet_stats_queue *qstats)
{
	qstats->overlimits++;
}

//增加队列丢包数
static inline void qdisc_qstats_drop(struct Qdisc *sch)
{
	qstats_drop_inc(&sch->qstats);
}

//增加percpu丢包数
static inline void qdisc_qstats_cpu_drop(struct Qdisc *sch)
{
	this_cpu_inc(sch->cpu_qstats->drops);
}

static inline void qdisc_qstats_overlimit(struct Qdisc *sch)
{
	sch->qstats.overlimits++;
}

static inline int qdisc_qstats_copy(struct gnet_dump *d, struct Qdisc *sch)
{
	__u32 qlen = qdisc_qlen_sum(sch);

	return gnet_stats_copy_queue(d, sch->cpu_qstats, &sch->qstats, qlen);
}

static inline void qdisc_qstats_qlen_backlog(struct Qdisc *sch,  __u32 *qlen,
					     __u32 *backlog)
{
	struct gnet_stats_queue qstats = { 0 };

	gnet_stats_add_queue(&qstats, sch->cpu_qstats, &sch->qstats);
	*qlen = qstats.qlen + qdisc_qlen(sch);
	*backlog = qstats.backlog;
}

static inline void qdisc_tree_flush_backlog(struct Qdisc *sch)
{
	__u32 qlen, backlog;

	qdisc_qstats_qlen_backlog(sch, &qlen, &backlog);
	qdisc_tree_reduce_backlog(sch, qlen, backlog);
}

static inline void qdisc_purge_queue(struct Qdisc *sch)
{
	__u32 qlen, backlog;

	qdisc_qstats_qlen_backlog(sch, &qlen, &backlog);
	qdisc_reset(sch);
	qdisc_tree_reduce_backlog(sch, qlen, backlog);
}

static inline void qdisc_skb_head_init(struct qdisc_skb_head *qh)
{
	qh->head = NULL;
	qh->tail = NULL;
	qh->qlen = 0;
}

//将skb加入到qh结尾
static inline void __qdisc_enqueue_tail(struct sk_buff *skb,
					struct qdisc_skb_head *qh)
{
	struct sk_buff *last = qh->tail;

	if (last) {
		skb->next = NULL;
		last->next = skb;
		qh->tail = skb;
	} else {
	    //首包情况
		qh->tail = skb;
		qh->head = skb;
	}
	qh->qlen++;
}

//将skb入队列sch尾部，增加backlog长度
static inline int qdisc_enqueue_tail(struct sk_buff *skb, struct Qdisc *sch)
{
	__qdisc_enqueue_tail(skb, &sch->q);
	qdisc_qstats_backlog_inc(sch, skb);
	return NET_XMIT_SUCCESS;
}

static inline void __qdisc_enqueue_head(struct sk_buff *skb,
					struct qdisc_skb_head *qh)
{
	skb->next = qh->head;

	if (!qh->head)
		qh->tail = skb;
	qh->head = skb;
	qh->qlen++;
}

//自qh队列中出一个skb
static inline struct sk_buff *__qdisc_dequeue_head(struct qdisc_skb_head *qh)
{
	struct sk_buff *skb = qh->head;

	if (likely(skb != NULL)) {
		//将skb自qh->head上移除，队列长度减1
		qh->head = skb->next;
		qh->qlen--;
		//队列为空情况
		if (qh->head == NULL)
			qh->tail = NULL;
		//返回的skb其next为空
		skb->next = NULL;
	}

	return skb;
}

//自先进先出队列的头部位置出队一个报文
static inline struct sk_buff *qdisc_dequeue_head(struct Qdisc *sch)
{
	struct sk_buff *skb = __qdisc_dequeue_head(&sch->q);

	if (likely(skb != NULL)) {
		qdisc_qstats_backlog_dec(sch, skb);
		qdisc_bstats_update(sch, skb);
	}

	return skb;
}

/* Instead of calling kfree_skb() while root qdisc lock is held,
 * queue the skb for future freeing at end of __dev_xmit_skb()
 */
static inline void __qdisc_drop(struct sk_buff *skb, struct sk_buff **to_free)
{
	//将skb串在to_free链上
	skb->next = *to_free;
	*to_free = skb;
}

static inline void __qdisc_drop_all(struct sk_buff *skb,
				    struct sk_buff **to_free)
{
	if (skb->prev)
		skb->prev->next = *to_free;
	else
		skb->next = *to_free;
	*to_free = skb;
}

//将队头的第一个报文出队，将其存入到to_free中
static inline unsigned int __qdisc_queue_drop_head(struct Qdisc *sch,
						   struct qdisc_skb_head *qh,
						   struct sk_buff **to_free)
{
	struct sk_buff *skb = __qdisc_dequeue_head(qh);

	if (likely(skb != NULL)) {
	    //返回队列长度
		unsigned int len = qdisc_pkt_len(skb);

		qdisc_qstats_backlog_dec(sch, skb);
		__qdisc_drop(skb, to_free);
		return len;
	}

	return 0;
}

//返回队列元素（不出队）
static inline struct sk_buff *qdisc_peek_head(struct Qdisc *sch)
{
	const struct qdisc_skb_head *qh = &sch->q;

	return qh->head;
}

/* generic pseudo peek method for non-work-conserving qdisc */
static inline struct sk_buff *qdisc_peek_dequeued(struct Qdisc *sch)
{
	struct sk_buff *skb = skb_peek(&sch->gso_skb);

	/* we can reuse ->gso_skb because peek isn't called for root qdiscs */
	if (!skb) {
		skb = sch->dequeue(sch);

		if (skb) {
			__skb_queue_head(&sch->gso_skb, skb);
			/* it's still part of the queue */
			qdisc_qstats_backlog_inc(sch, skb);
			sch->q.qlen++;
		}
	}

	return skb;
}

static inline void qdisc_update_stats_at_dequeue(struct Qdisc *sch,
						 struct sk_buff *skb)
{
	if (qdisc_is_percpu_stats(sch)) {
		qdisc_qstats_cpu_backlog_dec(sch, skb);
		qdisc_bstats_cpu_update(sch, skb);
		qdisc_qstats_cpu_qlen_dec(sch);
	} else {
		qdisc_qstats_backlog_dec(sch, skb);
		qdisc_bstats_update(sch, skb);
		sch->q.qlen--;
	}
}

static inline void qdisc_update_stats_at_enqueue(struct Qdisc *sch,
						 unsigned int pkt_len)
{
	if (qdisc_is_percpu_stats(sch)) {
		qdisc_qstats_cpu_qlen_inc(sch);
		this_cpu_add(sch->cpu_qstats->backlog, pkt_len);
	} else {
		sch->qstats.backlog += pkt_len;
		sch->q.qlen++;
	}
}

/* use instead of qdisc->dequeue() for all qdiscs queried with ->peek() */
static inline struct sk_buff *qdisc_dequeue_peeked(struct Qdisc *sch)
{
	struct sk_buff *skb = skb_peek(&sch->gso_skb);

	if (skb) {
		skb = __skb_dequeue(&sch->gso_skb);
		if (qdisc_is_percpu_stats(sch)) {
			qdisc_qstats_cpu_backlog_dec(sch, skb);
			qdisc_qstats_cpu_qlen_dec(sch);
		} else {
			qdisc_qstats_backlog_dec(sch, skb);
			sch->q.qlen--;
		}
	} else {
		skb = sch->dequeue(sch);
	}

	return skb;
}

static inline void __qdisc_reset_queue(struct qdisc_skb_head *qh)
{
	/*
	 * We do not know the backlog in bytes of this list, it
	 * is up to the caller to correct it
	 */
	ASSERT_RTNL();
	if (qh->qlen) {
		rtnl_kfree_skbs(qh->head, qh->tail);

		qh->head = NULL;
		qh->tail = NULL;
		qh->qlen = 0;
	}
}

static inline void qdisc_reset_queue(struct Qdisc *sch)
{
	__qdisc_reset_queue(&sch->q);
	sch->qstats.backlog = 0;
}

static inline struct Qdisc *qdisc_replace(struct Qdisc *sch, struct Qdisc *new,
					  struct Qdisc **pold)
{
	struct Qdisc *old;

	sch_tree_lock(sch);
	old = *pold;//保存旧队列
	*pold = new;//更新为new队列
	if (old != NULL)
		qdisc_purge_queue(old);
	sch_tree_unlock(sch);

	return old;//返回旧队列
}

static inline void rtnl_qdisc_drop(struct sk_buff *skb, struct Qdisc *sch)
{
	rtnl_kfree_skbs(skb, skb);
	qdisc_qstats_drop(sch);
}

static inline int qdisc_drop_cpu(struct sk_buff *skb, struct Qdisc *sch,
				 struct sk_buff **to_free)
{
	//指明skb需要丢弃
	__qdisc_drop(skb, to_free);
	qdisc_qstats_cpu_drop(sch);

	return NET_XMIT_DROP;
}

//在sch上执行丢包
static inline int qdisc_drop(struct sk_buff *skb, struct Qdisc *sch,
			     struct sk_buff **to_free)
{
	__qdisc_drop(skb, to_free);
	qdisc_qstats_drop(sch);

	return NET_XMIT_DROP;
}

static inline int qdisc_drop_all(struct sk_buff *skb, struct Qdisc *sch,
				 struct sk_buff **to_free)
{
	__qdisc_drop_all(skb, to_free);
	qdisc_qstats_drop(sch);

	return NET_XMIT_DROP;
}

/* Length to Time (L2T) lookup in a qdisc_rate_table, to determine how
   long it will take to send a packet given its size.
 */
static inline u32 qdisc_l2t(struct qdisc_rate_table* rtab, unsigned int pktlen)
{
	int slot = pktlen + rtab->rate.cell_align + rtab->rate.overhead;
	if (slot < 0)
		slot = 0;
	slot >>= rtab->rate.cell_log;
	if (slot > 255)
		return rtab->data[255]*(slot >> 8) + rtab->data[slot & 0xFF];
	return rtab->data[slot];
}

struct psched_ratecfg {
	u64	rate_bytes_ps; /* bytes per second */
	u32	mult;
	u16	overhead;
	u8	linklayer;
	u8	shift;
};

static inline u64 psched_l2t_ns(const struct psched_ratecfg *r,
				unsigned int len)
{
	len += r->overhead;

	if (unlikely(r->linklayer == TC_LINKLAYER_ATM))
		return ((u64)(DIV_ROUND_UP(len,48)*53) * r->mult) >> r->shift;

	return ((u64)len * r->mult) >> r->shift;
}

void psched_ratecfg_precompute(struct psched_ratecfg *r,
			       const struct tc_ratespec *conf,
			       u64 rate64);

static inline void psched_ratecfg_getrate(struct tc_ratespec *res,
					  const struct psched_ratecfg *r)
{
	memset(res, 0, sizeof(*res));

	/* legacy struct tc_ratespec has a 32bit @rate field
	 * Qdisc using 64bit rate should add new attributes
	 * in order to maintain compatibility.
	 */
	res->rate = min_t(u64, r->rate_bytes_ps, ~0U);

	res->overhead = r->overhead;
	res->linklayer = (r->linklayer & TC_LINKLAYER_MASK);
}

struct psched_pktrate {
	u64	rate_pkts_ps; /* packets per second */
	u32	mult;
	u8	shift;
};

static inline u64 psched_pkt2t_ns(const struct psched_pktrate *r,
				  unsigned int pkt_num)
{
	return ((u64)pkt_num * r->mult) >> r->shift;
}

void psched_ppscfg_precompute(struct psched_pktrate *r, u64 pktrate64);

/* Mini Qdisc serves for specific needs of ingress/clsact Qdisc.
 * The fast path only needs to access filter list and to update stats
 */
struct mini_Qdisc {
	struct tcf_proto *filter_list;
	struct tcf_block *block;
<<<<<<< HEAD
	/*经过的报文数及字节数*/
	struct gnet_stats_basic_cpu __percpu *cpu_bstats;
=======
	struct gnet_stats_basic_sync __percpu *cpu_bstats;
>>>>>>> ce840177
	struct gnet_stats_queue	__percpu *cpu_qstats;
	unsigned long rcu_state;
};

static inline void mini_qdisc_bstats_cpu_update(struct mini_Qdisc *miniq,
						const struct sk_buff *skb)
{
	bstats_update(this_cpu_ptr(miniq->cpu_bstats), skb);
}

static inline void mini_qdisc_qstats_cpu_drop(struct mini_Qdisc *miniq)
{
	this_cpu_inc(miniq->cpu_qstats->drops);
}

struct mini_Qdisc_pair {
	//切换着使用以下变量，p_miniq指向本次生效的miniq,另一个为上次生效的miniq
	struct mini_Qdisc miniq1;
	struct mini_Qdisc miniq2;
	struct mini_Qdisc __rcu **p_miniq;//本次生效的miniq
};

void mini_qdisc_pair_swap(struct mini_Qdisc_pair *miniqp,
			  struct tcf_proto *tp_head);
void mini_qdisc_pair_init(struct mini_Qdisc_pair *miniqp, struct Qdisc *qdisc,
			  struct mini_Qdisc __rcu **p_miniq);
void mini_qdisc_pair_block_init(struct mini_Qdisc_pair *miniqp,
				struct tcf_block *block);

void mq_change_real_num_tx(struct Qdisc *sch, unsigned int new_real_tx);

int sch_frag_xmit_hook(struct sk_buff *skb, int (*xmit)(struct sk_buff *skb));

#endif<|MERGE_RESOLUTION|>--- conflicted
+++ resolved
@@ -115,13 +115,9 @@
 	struct netdev_queue	*dev_queue;
 
 	struct net_rate_estimator __rcu *rate_est;
-<<<<<<< HEAD
 	//基本统计信息
-	struct gnet_stats_basic_cpu __percpu *cpu_bstats;
+	struct gnet_stats_basic_sync __percpu *cpu_bstats;
 	//队列统计信息
-=======
-	struct gnet_stats_basic_sync __percpu *cpu_bstats;
->>>>>>> ce840177
 	struct gnet_stats_queue	__percpu *cpu_qstats;
 	//qdisc为了内存对齐，浪费了头部padded字节的内存（记录起来方便释放）
 	int			pad;
@@ -131,14 +127,8 @@
 	 * For performance sake on SMP, we put highly modified fields at the end
 	 */
 	struct sk_buff_head	gso_skb ____cacheline_aligned_in_smp;
-<<<<<<< HEAD
 	struct qdisc_skb_head	q;//保存skb的队列
-	struct gnet_stats_basic_packed bstats;
-	seqcount_t		running;
-=======
-	struct qdisc_skb_head	q;
 	struct gnet_stats_basic_sync bstats;
->>>>>>> ce840177
 	struct gnet_stats_queue	qstats;
 	unsigned long		state;
 	unsigned long		state2; /* must be written under qdisc spinlock */
@@ -246,22 +236,8 @@
 		 * after it releases the lock at the end of qdisc_run_end().
 		 */
 		return spin_trylock(&qdisc->seqlock);
-<<<<<<< HEAD
-	} else if (qdisc_is_running(qdisc)) {
-		//如果此qdisc已被running,则直接返回
-		return false;
-	}
-	/* Variant of write_seqcount_begin() telling lockdep a trylock
-	 * was attempted.
-	 */
-	//此cpu获得权利进入，指明running,排除其它cpu
-	raw_write_seqcount_begin(&qdisc->running);
-	seqcount_acquire(&qdisc->running.dep_map, 0, 1, _RET_IP_);
-	return true;
-=======
 	}
 	return !__test_and_set_bit(__QDISC_STATE2_RUNNING, &qdisc->state2);
->>>>>>> ce840177
 }
 
 static inline void qdisc_run_end(struct Qdisc *qdisc)
@@ -435,11 +411,7 @@
 	int			(*change)(struct net *net, struct sk_buff *,
 					struct tcf_proto*, unsigned long,
 					u32 handle, struct nlattr **,
-<<<<<<< HEAD
-					void **/*指向待修改规则，如果新建，则指针指向NULL*/, bool, bool,
-=======
-					void **, u32,
->>>>>>> ce840177
+					void **/*指向待修改规则，如果新建，则指针指向NULL*/, u32,
 					struct netlink_ext_ack *);
 	/*删除规则*/
 	int			(*delete)(struct tcf_proto *tp, void *arg/*待操作规则*/,
@@ -687,18 +659,7 @@
 	return qdisc_lock(root);
 }
 
-<<<<<<< HEAD
-static inline seqcount_t *qdisc_root_sleeping_running(const struct Qdisc *qdisc)
-{
-	struct Qdisc *root = qdisc_root_sleeping(qdisc);
-
-	ASSERT_RTNL();
-	return &root->running;
-}
-
 //排队规则对应的dev
-=======
->>>>>>> ce840177
 static inline struct net_device *qdisc_dev(const struct Qdisc *qdisc)
 {
 	return qdisc->dev_queue->dev;
@@ -951,12 +912,8 @@
 	return sch->enqueue(skb, sch, to_free);
 }
 
-<<<<<<< HEAD
 //累计bstats的字节数及报文数
-static inline void _bstats_update(struct gnet_stats_basic_packed *bstats,
-=======
 static inline void _bstats_update(struct gnet_stats_basic_sync *bstats,
->>>>>>> ce840177
 				  __u64 bytes, __u32 packets)
 {
 	u64_stats_update_begin(&bstats->syncp);
@@ -965,12 +922,8 @@
 	u64_stats_update_end(&bstats->syncp);
 }
 
-<<<<<<< HEAD
 /*累计bstats的字节数及报文数*/
-static inline void bstats_update(struct gnet_stats_basic_packed *bstats,
-=======
 static inline void bstats_update(struct gnet_stats_basic_sync *bstats,
->>>>>>> ce840177
 				 const struct sk_buff *skb)
 {
 	_bstats_update(bstats,
@@ -978,26 +931,6 @@
 		       skb_is_gso(skb) ? skb_shinfo(skb)->gso_segs/*报文数目*/ : 1);
 }
 
-<<<<<<< HEAD
-static inline void _bstats_cpu_update(struct gnet_stats_basic_cpu *bstats,
-				      __u64 bytes, __u32 packets)
-{
-	u64_stats_update_begin(&bstats->syncp);
-	_bstats_update(&bstats->bstats, bytes, packets);
-	u64_stats_update_end(&bstats->syncp);
-}
-
-//统计报文数及字节数
-static inline void bstats_cpu_update(struct gnet_stats_basic_cpu *bstats,
-				     const struct sk_buff *skb)
-{
-	u64_stats_update_begin(&bstats->syncp);
-	bstats_update(&bstats->bstats, skb);
-	u64_stats_update_end(&bstats->syncp);
-}
-
-=======
->>>>>>> ce840177
 static inline void qdisc_bstats_cpu_update(struct Qdisc *sch,
 					   const struct sk_buff *skb)
 {
@@ -1450,12 +1383,8 @@
 struct mini_Qdisc {
 	struct tcf_proto *filter_list;
 	struct tcf_block *block;
-<<<<<<< HEAD
 	/*经过的报文数及字节数*/
-	struct gnet_stats_basic_cpu __percpu *cpu_bstats;
-=======
 	struct gnet_stats_basic_sync __percpu *cpu_bstats;
->>>>>>> ce840177
 	struct gnet_stats_queue	__percpu *cpu_qstats;
 	unsigned long rcu_state;
 };
