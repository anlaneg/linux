/* SPDX-License-Identifier: GPL-2.0 */
#ifndef __NET_SCHED_GENERIC_H
#define __NET_SCHED_GENERIC_H

#include <linux/netdevice.h>
#include <linux/types.h>
#include <linux/rcupdate.h>
#include <linux/pkt_sched.h>
#include <linux/pkt_cls.h>
#include <linux/percpu.h>
#include <linux/dynamic_queue_limits.h>
#include <linux/list.h>
#include <linux/refcount.h>
#include <linux/workqueue.h>
#include <linux/mutex.h>
#include <linux/rwsem.h>
#include <linux/atomic.h>
#include <linux/hashtable.h>
#include <net/gen_stats.h>
#include <net/rtnetlink.h>
#include <net/flow_offload.h>

struct Qdisc_ops;
struct qdisc_walker;
struct tcf_walker;
struct module;
struct bpf_flow_keys;

struct qdisc_rate_table {
	struct tc_ratespec rate;
	u32		data[256];
	struct qdisc_rate_table *next;
	int		refcnt;
};

enum qdisc_state_t {
	__QDISC_STATE_SCHED,
	__QDISC_STATE_DEACTIVATED,
	__QDISC_STATE_MISSED,
	__QDISC_STATE_DRAINING,
};

enum qdisc_state2_t {
	/* Only for !TCQ_F_NOLOCK qdisc. Never access it directly.
	 * Use qdisc_run_begin/end() or qdisc_is_running() instead.
	 */
	__QDISC_STATE2_RUNNING,
};

#define QDISC_STATE_MISSED	BIT(__QDISC_STATE_MISSED)
#define QDISC_STATE_DRAINING	BIT(__QDISC_STATE_DRAINING)

#define QDISC_STATE_NON_EMPTY	(QDISC_STATE_MISSED | \
					QDISC_STATE_DRAINING)

struct qdisc_size_table {
	struct rcu_head		rcu;
	struct list_head	list;
	struct tc_sizespec	szopts;
	int			refcnt;
	u16			data[];
};

/* similar to sk_buff_head, but skb->prev pointer is undefined. */
struct qdisc_skb_head {
	struct sk_buff	*head;//队头
	struct sk_buff	*tail;//队尾
	__u32		qlen;//队列长度
	spinlock_t	lock;
};

struct Qdisc {
	//入队函数（来源于ops成员中的enqueue)
	int 			(*enqueue)(struct sk_buff *skb,
					   struct Qdisc *sch,
					   struct sk_buff **to_free);
	//出队函数（来源于ops成员的enqueue)
	struct sk_buff *	(*dequeue)(struct Qdisc *sch);
	unsigned int		flags;
	//内建队列
#define TCQ_F_BUILTIN		1
//ingress队列标记
#define TCQ_F_INGRESS		2
#define TCQ_F_CAN_BYPASS	4
#define TCQ_F_MQROOT		8
#define TCQ_F_ONETXQUEUE	0x10 /* dequeue_skb() can assume all skbs are for
				      * q->dev_queue : It can test
				      * netif_xmit_frozen_or_stopped() before
				      * dequeueing next packet.
				      * Its true for MQ/MQPRIO slaves, or non
				      * multiqueue device.
				      */
#define TCQ_F_WARN_NONWC	(1 << 16)
	//采用percpu的统计信息
#define TCQ_F_CPUSTATS		0x20 /* run using percpu statistics */
#define TCQ_F_NOPARENT		0x40 /* root of its hierarchy :
				      * qdisc_tree_decrease_qlen() should stop.
				      */
	//dump不可见队列
#define TCQ_F_INVISIBLE		0x80 /* invisible by default in dump */
	//标记q不需要加锁
#define TCQ_F_NOLOCK		0x100 /* qdisc does not require locking */
#define TCQ_F_OFFLOADED		0x200 /* qdisc is offloaded to HW */
	u32			limit;//队列容许的最大长度
	//队列操作集
	const struct Qdisc_ops	*ops;
	struct qdisc_size_table	__rcu *stab;
	//用于将队列加入hashtable
	struct hlist_node       hash;
	//队列id号
	u32			handle;
	u32			parent;//父Qdisc id号

	//队列对应的netdev_queue
	struct netdev_queue	*dev_queue;

	struct net_rate_estimator __rcu *rate_est;
	//基本统计信息
	struct gnet_stats_basic_sync __percpu *cpu_bstats;
	//队列统计信息
	struct gnet_stats_queue	__percpu *cpu_qstats;
	//qdisc为了内存对齐，浪费了头部padded字节的内存（记录起来方便释放）
	int			pad;
	refcount_t		refcnt;

	/*
	 * For performance sake on SMP, we put highly modified fields at the end
	 */
	struct sk_buff_head	gso_skb ____cacheline_aligned_in_smp;
	struct qdisc_skb_head	q;//保存skb的队列
	struct gnet_stats_basic_sync bstats;
	struct gnet_stats_queue	qstats;
	unsigned long		state;
	unsigned long		state2; /* must be written under qdisc spinlock */
	struct Qdisc            *next_sched;
	//已出队的报文，但其对应的txq与前面出队的报文不相等
	struct sk_buff_head	skb_bad_txq;

	spinlock_t		busylock ____cacheline_aligned_in_smp;
	spinlock_t		seqlock;

	struct rcu_head		rcu;
	netdevice_tracker	dev_tracker;
	/* private data */
	long privdata[] ____cacheline_aligned;
};

static inline void qdisc_refcount_inc(struct Qdisc *qdisc)
{
	if (qdisc->flags & TCQ_F_BUILTIN)
		return;
	refcount_inc(&qdisc->refcnt);
}

/* Intended to be used by unlocked users, when concurrent qdisc release is
 * possible.
 */

static inline struct Qdisc *qdisc_refcount_inc_nz(struct Qdisc *qdisc)
{
	if (qdisc->flags & TCQ_F_BUILTIN)
	    /*内建的qdisc,不增加计数*/
		return qdisc;
	if (refcount_inc_not_zero(&qdisc->refcnt))
		return qdisc;
	return NULL;
}

/* For !TCQ_F_NOLOCK qdisc: callers must either call this within a qdisc
 * root_lock section, or provide their own memory barriers -- ordering
 * against qdisc_run_begin/end() atomic bit operations.
 */
static inline bool qdisc_is_running(struct Qdisc *qdisc)
{
	if (qdisc->flags & TCQ_F_NOLOCK)
		return spin_is_locked(&qdisc->seqlock);
	return test_bit(__QDISC_STATE2_RUNNING, &qdisc->state2);
}

static inline bool nolock_qdisc_is_empty(const struct Qdisc *qdisc)
{
	return !(READ_ONCE(qdisc->state) & QDISC_STATE_NON_EMPTY);
}

/*qdisc是否为percpu的状态统计*/
static inline bool qdisc_is_percpu_stats(const struct Qdisc *q)
{
	return q->flags & TCQ_F_CPUSTATS;
}

static inline bool qdisc_is_empty(const struct Qdisc *qdisc)
{
	if (qdisc_is_percpu_stats(qdisc))
		return nolock_qdisc_is_empty(qdisc);
	return !READ_ONCE(qdisc->q.qlen);
}

/* For !TCQ_F_NOLOCK qdisc, qdisc_run_begin/end() must be invoked with
 * the qdisc root lock acquired.
 */
static inline bool qdisc_run_begin(struct Qdisc *qdisc)
{
	if (qdisc->flags & TCQ_F_NOLOCK) {
		if (spin_trylock(&qdisc->seqlock))
			return true;

		/* No need to insist if the MISSED flag was already set.
		 * Note that test_and_set_bit() also gives us memory ordering
		 * guarantees wrt potential earlier enqueue() and below
		 * spin_trylock(), both of which are necessary to prevent races
		 */
		if (test_and_set_bit(__QDISC_STATE_MISSED, &qdisc->state))
			return false;

		/* Try to take the lock again to make sure that we will either
		 * grab it or the CPU that still has it will see MISSED set
		 * when testing it in qdisc_run_end()
		 */
		return spin_trylock(&qdisc->seqlock);
	}
	return !__test_and_set_bit(__QDISC_STATE2_RUNNING, &qdisc->state2);
}

static inline void qdisc_run_end(struct Qdisc *qdisc)
{
	if (qdisc->flags & TCQ_F_NOLOCK) {
		spin_unlock(&qdisc->seqlock);

		/* spin_unlock() only has store-release semantic. The unlock
		 * and test_bit() ordering is a store-load ordering, so a full
		 * memory barrier is needed here.
		 */
		smp_mb();

		if (unlikely(test_bit(__QDISC_STATE_MISSED,
				      &qdisc->state)))
			__netif_schedule(qdisc);
	} else {
		__clear_bit(__QDISC_STATE2_RUNNING, &qdisc->state2);
	}
}

//检查队列是否可以批量出队
static inline bool qdisc_may_bulk(const struct Qdisc *qdisc)
{
	return qdisc->flags & TCQ_F_ONETXQUEUE;
}

static inline int qdisc_avail_bulklimit(const struct netdev_queue *txq)
{
#ifdef CONFIG_BQL
	/* Non-BQL migrated drivers will return 0, too. */
	return dql_avail(&txq->dql);
#else
	return 0;
#endif
}

struct Qdisc_class_ops {
	unsigned int		flags;
	/* Child qdisc manipulation */
	//通过tcmsg获得qisc对应的具体netdev_queue队列
	struct netdev_queue *	(*select_queue)(struct Qdisc *, struct tcmsg *);
	//用于将一个排队规则绑定到一个类，并返回先前绑定到这个类的排队规则
	int			(*graft)(struct Qdisc *, unsigned long cl/*类*/,
					struct Qdisc */*新的队列*/, struct Qdisc **/*出参，旧的队列*/,
					struct netlink_ext_ack *extack);
	//获取当前绑定到指定类cl的排队规则
	struct Qdisc *		(*leaf)(struct Qdisc *, unsigned long cl);
	//队列长度发生变换时，调用
	void			(*qlen_notify)(struct Qdisc *, unsigned long);

	/* Class manipulation routines */
	//给定classid，返回此队列上绑定的对应class
	unsigned long		(*find)(struct Qdisc *, u32 classid);
	/*分类规则增改操作*/
	int			(*change)(struct Qdisc *, u32, u32,
					struct nlattr **, unsigned long *,
					struct netlink_ext_ack *);
	/*分类规则删除操作*/
	int			(*delete)(struct Qdisc *, unsigned long,
					  struct netlink_ext_ack *);
	/*分类规则遍历操作*/
	void			(*walk)(struct Qdisc *, struct qdisc_walker * arg);

	/* Filter manipulation */
	//通过不同的分类编号(arg)返回对应的block
	struct tcf_block *	(*tcf_block)(struct Qdisc *sch,
					     unsigned long arg,
					     struct netlink_ext_ack *extack);
	unsigned long		(*bind_tcf)(struct Qdisc *, unsigned long,
					u32 classid);
	void			(*unbind_tcf)(struct Qdisc *, unsigned long);

	/* rtnetlink specific */
	int			(*dump)(struct Qdisc *, unsigned long,
					struct sk_buff *skb, struct tcmsg*);
	int			(*dump_stats)(struct Qdisc *, unsigned long,
					struct gnet_dump *);
};

/* Qdisc_class_ops flag values */

/* Implements API that doesn't require rtnl lock */
enum qdisc_class_ops_flags {
	QDISC_CLASS_OPS_DOIT_UNLOCKED = 1,
};

//排队规则操作集
struct Qdisc_ops {
    //用于将不同类型的qdisc ops串起来
	struct Qdisc_ops	*next;
	//分类操作集
	const struct Qdisc_class_ops	*cl_ops;
	//ops的唯一标识
	char			id[IFNAMSIZ];
	//创建qdisc时，会在struct Qdisc后面添加一个priv_size大小，看qdisc_alloc
	int			priv_size;
	unsigned int		static_flags;

	//使报文入队（如果不提供此回调，则给值为noop_qdisc_ops.enqueue）
	int 			(*enqueue)(struct sk_buff *skb,
					   struct Qdisc *sch,
					   struct sk_buff **to_free);
	//出队一个报文（如果不提供此回调，则给值为noop_qdisc_ops.dequeue）
	struct sk_buff *	(*dequeue)(struct Qdisc *);
	//peek一个报文，返回但不出队（如果不提供此回调，则给值为noop_qdisc_ops.peek）
	struct sk_buff *	(*peek)(struct Qdisc *);

	//qdisc队列初始化时调用
	int			(*init)(struct Qdisc *sch, struct nlattr *arg,
					struct netlink_ext_ack *extack);
	//清空队列
	void			(*reset)(struct Qdisc *);
	//队列销毁
	void			(*destroy)(struct Qdisc *);
	//队列配置变更
	int			(*change)(struct Qdisc *sch,
					  struct nlattr *arg,
					  struct netlink_ext_ack *extack);
	void			(*attach)(struct Qdisc *sch);
	//更新tx队列长度
	int			(*change_tx_queue_len)(struct Qdisc *, unsigned int);
	/*修改tx队列数目*/
	void			(*change_real_num_tx)(struct Qdisc *sch,
						      unsigned int new_real_tx);

	//负责dump内容到skb
	int			(*dump)(struct Qdisc *, struct sk_buff *);
	int			(*dump_stats)(struct Qdisc *, struct gnet_dump *);

	//设置ingress block的block index时调用（当前clsact,ingress实现了此接口）
	void			(*ingress_block_set)(struct Qdisc *sch,
						     u32 block_index);
	//设置egress block的block index时调用
	void			(*egress_block_set)(struct Qdisc *sch,
						    u32 block_index);
	/*取sch对应的ingress block index时调用*/
	u32			(*ingress_block_get)(struct Qdisc *sch);
	/*取sch对应的egress block index时调用*/
	u32			(*egress_block_get)(struct Qdisc *sch);

	struct module		*owner;
};


struct tcf_result {
	union {
		struct {
			unsigned long	class;//class地址
			u32		classid;//class id号
		};
		const struct tcf_proto *goto_tp;

	};
};

struct tcf_chain;

struct tcf_proto_ops {
	//用于挂接tcf_proto_base
	struct list_head	head;
	//分类器名称
	char			kind[IFNAMSIZ];
	//对报文进行分类处理，返回报文类别
	int			(*classify)(struct sk_buff *,
					    const struct tcf_proto *,
					    struct tcf_result *);
	//对新创建的分类器进行初始化,看tcf_proto_create
	int			(*init)(struct tcf_proto*);
	//销毁分类器
	void			(*destroy)(struct tcf_proto *tp, bool rtnl_held,
					   struct netlink_ext_ack *extack);
	//通过handle获取指定规则，增加引用
	void*			(*get)(struct tcf_proto*, u32 handle);
	/*释放规则，减少引用*/
	void			(*put)(struct tcf_proto *tp, void *f);
	/*修改或者新增规则*/
	int			(*change)(struct net *net, struct sk_buff *,
					struct tcf_proto*, unsigned long,
					u32 handle, struct nlattr **,
					void **/*指向待修改规则，如果新建，则指针指向NULL*/, u32,
					struct netlink_ext_ack *);
	/*删除规则*/
	int			(*delete)(struct tcf_proto *tp, void *arg/*待操作规则*/,
					  bool *last/*出参，是否为最后一条规则*/, bool rtnl_held,
					  struct netlink_ext_ack *);
	bool			(*delete_empty)(struct tcf_proto *tp);
	/*按arg参数内容，遍历tp对应规则*/
	void			(*walk)(struct tcf_proto *tp,
					struct tcf_walker *arg, bool rtnl_held);
	/*block setup成功后，如果block上已有规则，则实现block上已有规则的下发*/
	int			(*reoffload)(struct tcf_proto *tp, bool add,
					     flow_setup_cb_t *cb, void *cb_priv,
					     struct netlink_ext_ack *extack);
	void			(*hw_add)(struct tcf_proto *tp,
					  void *type_data);
	void			(*hw_del)(struct tcf_proto *tp,
					  void *type_data);
	void			(*bind_class)(void *, u32, unsigned long,
					      void *, unsigned long);
	/*chain私有数据创建*/
	void *			(*tmplt_create)(struct net *net,
						struct tcf_chain *chain,
						struct nlattr **tca,
						struct netlink_ext_ack *extack);
	/*chain私有数据销毁*/
	void			(*tmplt_destroy)(void *tmplt_priv);

	/* rtnetlink specific */
	int			(*dump)(struct net*, struct tcf_proto*, void *,
					struct sk_buff *skb, struct tcmsg*,
					bool);
	int			(*terse_dump)(struct net *net,
					      struct tcf_proto *tp, void *fh,
					      struct sk_buff *skb,
					      struct tcmsg *t, bool rtnl_held);
	int			(*tmplt_dump)(struct sk_buff *skb,
					      struct net *net,
					      void *tmplt_priv);

	struct module		*owner;
	int			flags;
};

/* Classifiers setting TCF_PROTO_OPS_DOIT_UNLOCKED in tcf_proto_ops->flags
 * are expected to implement tcf_proto_ops->delete_empty(), otherwise race
 * conditions can occur when filters are inserted/deleted simultaneously.
 */
enum tcf_proto_ops_flags {
	TCF_PROTO_OPS_DOIT_UNLOCKED = 1,
};

//应该是tcf=traffic classify filter，流分类过滤
//此实现为通过protocol执行分类过滤
struct tcf_proto {
	/* Fast access part */
    //串在chain->filter_chain链上
	struct tcf_proto __rcu	*next;
	void __rcu		*root;

	/* called under RCU BH lock*/
	//报文分类函数，来源于struct tcf_proto_ops结构体中的classfiy回调
	int			(*classify)(struct sk_buff *,
					    const struct tcf_proto */*执行分类的分类器*/,
					    struct tcf_result */*出参，分类结果*/);
	//支持的协议
	__be16			protocol;

	/* All the rest */
	u32			prio;//优先级
	void			*data;
	//操作集
	const struct tcf_proto_ops	*ops;
	//tp所属的chain
	struct tcf_chain	*chain;
	/* Lock protects tcf_proto shared state and can be used by unlocked
	 * classifiers to protect their private data.
	 */
	spinlock_t		lock;
	//标记此tp正在被删除
	bool			deleting;
	refcount_t		refcnt;//引用计数
	struct rcu_head		rcu;
	struct hlist_node	destroy_ht_node;
};

struct qdisc_skb_cb {
	struct {
		unsigned int		pkt_len;
		u16			slave_dev_queue_mapping;
		u16			tc_classid;
	};
#define QDISC_CB_PRIV_LEN 20
	unsigned char		data[QDISC_CB_PRIV_LEN];
};

typedef void tcf_chain_head_change_t(struct tcf_proto *tp_head, void *priv);

struct tcf_chain {
	/* Protects filter_chain. */
	struct mutex filter_chain_lock;
	//用于挂接分类器（第一个元素为此chain上首个tp)
	struct tcf_proto __rcu *filter_chain;
	struct list_head list;//用于串连至block->chain_list
	struct tcf_block *block;//指向所属的block
	/*索引号*/
	u32 index; /* chain index */
	unsigned int refcnt;//此chain被引用总数
	unsigned int action_refcnt;//action对此chain的引用数
	bool explicitly_created;
	bool flushing;
	const struct tcf_proto_ops *tmplt_ops;
	void *tmplt_priv;//chain的模板私有数据（例如mask模板）
	struct rcu_head rcu;
};

struct tcf_block {
	/* Lock protects tcf_block and lifetime-management data of chains
	 * attached to the block (refcnt, action_refcnt, explicitly_created).
	 */
	struct mutex lock;
	//用于记录在此block下所有的struct tcf_chain
	struct list_head chain_list;
	//对应的block索引,非0情况下为share block
	u32 index; /* block index for shared blocks */
	u32 classid; /* which class this block belongs to */
	refcount_t refcnt;
	struct net *net;//所属net
	struct Qdisc *q;//所属的Qdisc （如果block为共享的，则不设置此q)
	struct rw_semaphore cb_lock; /* protects cb_list and offload counters */
	struct flow_block flow_block;
	//用于挂接struct tcf_block_owner_item类型,指明谁使用此block
	struct list_head owner_list;
	bool keep_dst;
	atomic_t offloadcnt; /* Number of oddloaded filters */
	unsigned int nooffloaddevcnt; /* Number of devs unable to do offload */
	unsigned int lockeddevcnt; /* Number of devs that require rtnl lock. */
	struct {
	    //首个chain
		struct tcf_chain *chain;
		//用于串多个tcf_filter_chain_list_item,记录chain_head_change回调函数及参数
		struct list_head filter_chain_list;
	} chain0;
	struct rcu_head rcu;
	DECLARE_HASHTABLE(proto_destroy_ht, 7);
	struct mutex proto_destroy_lock; /* Lock for proto_destroy hashtable. */
};

static inline bool lockdep_tcf_chain_is_locked(struct tcf_chain *chain)
{
	return lockdep_is_held(&chain->filter_chain_lock);
}

static inline bool lockdep_tcf_proto_is_locked(struct tcf_proto *tp)
{
	return lockdep_is_held(&tp->lock);
}

#define tcf_chain_dereference(p, chain)					\
	rcu_dereference_protected(p, lockdep_tcf_chain_is_locked(chain))

#define tcf_proto_dereference(p, tp)					\
	rcu_dereference_protected(p, lockdep_tcf_proto_is_locked(tp))

static inline void qdisc_cb_private_validate(const struct sk_buff *skb, int sz)
{
	struct qdisc_skb_cb *qcb;

	BUILD_BUG_ON(sizeof(skb->cb) < sizeof(*qcb));
	BUILD_BUG_ON(sizeof(qcb->data) < sz);
}

static inline int qdisc_qlen(const struct Qdisc *q)
{
	return q->q.qlen;
}

static inline int qdisc_qlen_sum(const struct Qdisc *q)
{
	__u32 qlen = q->qstats.qlen;
	int i;

	if (qdisc_is_percpu_stats(q)) {
		for_each_possible_cpu(i)
			qlen += per_cpu_ptr(q->cpu_qstats, i)->qlen;
	} else {
		qlen += q->q.qlen;
	}

	return qlen;
}

static inline struct qdisc_skb_cb *qdisc_skb_cb(const struct sk_buff *skb)
{
	return (struct qdisc_skb_cb *)skb->cb;
}

static inline spinlock_t *qdisc_lock(struct Qdisc *qdisc)
{
	return &qdisc->q.lock;
}

static inline struct Qdisc *qdisc_root(const struct Qdisc *qdisc)
{
	struct Qdisc *q = rcu_dereference_rtnl(qdisc->dev_queue->qdisc);

	return q;
}

static inline struct Qdisc *qdisc_root_bh(const struct Qdisc *qdisc)
{
	return rcu_dereference_bh(qdisc->dev_queue->qdisc);
}

static inline struct Qdisc *qdisc_root_sleeping(const struct Qdisc *qdisc)
{
	return qdisc->dev_queue->qdisc_sleeping;
}

static inline spinlock_t *qdisc_root_sleeping_lock(const struct Qdisc *qdisc)
{
	struct Qdisc *root = qdisc_root_sleeping(qdisc);

	ASSERT_RTNL();
	return qdisc_lock(root);
}

//排队规则对应的dev
static inline struct net_device *qdisc_dev(const struct Qdisc *qdisc)
{
	return qdisc->dev_queue->dev;
}

static inline void sch_tree_lock(struct Qdisc *q)
{
	if (q->flags & TCQ_F_MQROOT)
		spin_lock_bh(qdisc_lock(q));
	else
		spin_lock_bh(qdisc_root_sleeping_lock(q));
}

static inline void sch_tree_unlock(struct Qdisc *q)
{
	if (q->flags & TCQ_F_MQROOT)
		spin_unlock_bh(qdisc_lock(q));
	else
		spin_unlock_bh(qdisc_root_sleeping_lock(q));
}

extern struct Qdisc noop_qdisc;
extern struct Qdisc_ops noop_qdisc_ops;
extern struct Qdisc_ops pfifo_fast_ops;
extern struct Qdisc_ops mq_qdisc_ops;
extern struct Qdisc_ops noqueue_qdisc_ops;
extern const struct Qdisc_ops *default_qdisc_ops;
/*取默认的qdisc ops*/
static inline const struct Qdisc_ops *
get_default_qdisc_ops(const struct net_device *dev, int ntx)
{
	return ntx < dev->real_num_tx_queues ?
			default_qdisc_ops : &pfifo_fast_ops;
}

struct Qdisc_class_common {
	u32			classid;
	struct hlist_node	hnode;
};

struct Qdisc_class_hash {
	struct hlist_head	*hash;//桶指针
	unsigned int		hashsize;//桶数
	unsigned int		hashmask;//hash表hashcode对应的掩码
	unsigned int		hashelems;
};

static inline unsigned int qdisc_class_hash(u32 id, u32 mask)
{
	id ^= id >> 8;
	id ^= id >> 4;
	return id & mask;
}

//返回id号class
static inline struct Qdisc_class_common *
qdisc_class_find(const struct Qdisc_class_hash *hash, u32 id)
{
	struct Qdisc_class_common *cl;
	unsigned int h;

	if (!id)
		return NULL;

	h = qdisc_class_hash(id, hash->hashmask);
	hlist_for_each_entry(cl, &hash->hash[h], hnode) {
		if (cl->classid == id)
			return cl;
	}
	return NULL;
}

static inline int tc_classid_to_hwtc(struct net_device *dev, u32 classid)
{
	u32 hwtc = TC_H_MIN(classid) - TC_H_MIN_PRIORITY;

	return (hwtc < netdev_get_num_tc(dev)) ? hwtc : -EINVAL;
}

int qdisc_class_hash_init(struct Qdisc_class_hash *);
void qdisc_class_hash_insert(struct Qdisc_class_hash *,
			     struct Qdisc_class_common *);
void qdisc_class_hash_remove(struct Qdisc_class_hash *,
			     struct Qdisc_class_common *);
void qdisc_class_hash_grow(struct Qdisc *, struct Qdisc_class_hash *);
void qdisc_class_hash_destroy(struct Qdisc_class_hash *);

int dev_qdisc_change_tx_queue_len(struct net_device *dev);
void dev_qdisc_change_real_num_tx(struct net_device *dev,
				  unsigned int new_real_tx);
void dev_init_scheduler(struct net_device *dev);
void dev_shutdown(struct net_device *dev);
void dev_activate(struct net_device *dev);
void dev_deactivate(struct net_device *dev);
void dev_deactivate_many(struct list_head *head);
struct Qdisc *dev_graft_qdisc(struct netdev_queue *dev_queue,
			      struct Qdisc *qdisc);
void qdisc_reset(struct Qdisc *qdisc);
void qdisc_put(struct Qdisc *qdisc);
void qdisc_put_unlocked(struct Qdisc *qdisc);
void qdisc_tree_reduce_backlog(struct Qdisc *qdisc, int n, int len);
#ifdef CONFIG_NET_SCHED
int qdisc_offload_dump_helper(struct Qdisc *q, enum tc_setup_type type,
			      void *type_data);
void qdisc_offload_graft_helper(struct net_device *dev, struct Qdisc *sch,
				struct Qdisc *new, struct Qdisc *old,
				enum tc_setup_type type, void *type_data,
				struct netlink_ext_ack *extack);
#else
static inline int
qdisc_offload_dump_helper(struct Qdisc *q, enum tc_setup_type type,
			  void *type_data)
{
	q->flags &= ~TCQ_F_OFFLOADED;
	return 0;
}

static inline void
qdisc_offload_graft_helper(struct net_device *dev, struct Qdisc *sch,
			   struct Qdisc *new, struct Qdisc *old,
			   enum tc_setup_type type, void *type_data,
			   struct netlink_ext_ack *extack)
{
}
#endif
void qdisc_offload_query_caps(struct net_device *dev,
			      enum tc_setup_type type,
			      void *caps, size_t caps_len);
struct Qdisc *qdisc_alloc(struct netdev_queue *dev_queue,
			  const struct Qdisc_ops *ops,
			  struct netlink_ext_ack *extack);
void qdisc_free(struct Qdisc *qdisc);
struct Qdisc *qdisc_create_dflt(struct netdev_queue *dev_queue,
				const struct Qdisc_ops *ops, u32 parentid,
				struct netlink_ext_ack *extack);
void __qdisc_calculate_pkt_len(struct sk_buff *skb,
			       const struct qdisc_size_table *stab);
int skb_do_redirect(struct sk_buff *);

static inline bool skb_at_tc_ingress(const struct sk_buff *skb)
{
#ifdef CONFIG_NET_CLS_ACT
	return skb->tc_at_ingress;
#else
	return false;
#endif
}

/*检查此skb是否需要跳过classify*/
static inline bool skb_skip_tc_classify(struct sk_buff *skb)
{
#ifdef CONFIG_NET_CLS_ACT
	if (skb->tc_skip_classify) {
		skb->tc_skip_classify = 0;
		return true;
	}
#endif
	return false;
}

/* Reset all TX qdiscs greater than index of a device.  */
static inline void qdisc_reset_all_tx_gt(struct net_device *dev, unsigned int i)
{
	struct Qdisc *qdisc;

	for (; i < dev->num_tx_queues; i++) {
		qdisc = rtnl_dereference(netdev_get_tx_queue(dev, i)->qdisc);
		if (qdisc) {
			spin_lock_bh(qdisc_lock(qdisc));
			qdisc_reset(qdisc);
			spin_unlock_bh(qdisc_lock(qdisc));
		}
	}
}

/* Are all TX queues of the device empty?  */
static inline bool qdisc_all_tx_empty(const struct net_device *dev)
{
	unsigned int i;

	rcu_read_lock();
	for (i = 0; i < dev->num_tx_queues; i++) {
		struct netdev_queue *txq = netdev_get_tx_queue(dev, i);
		const struct Qdisc *q = rcu_dereference(txq->qdisc);

		if (!qdisc_is_empty(q)) {
			rcu_read_unlock();
			return false;
		}
	}
	rcu_read_unlock();
	return true;
}

/* Are any of the TX qdiscs changing?  */
static inline bool qdisc_tx_changing(const struct net_device *dev)
{
	unsigned int i;

	for (i = 0; i < dev->num_tx_queues; i++) {
		struct netdev_queue *txq = netdev_get_tx_queue(dev, i);
		if (rcu_access_pointer(txq->qdisc) != txq->qdisc_sleeping)
			return true;
	}
	return false;
}

/* Is the device using the noop qdisc on all queues?  */
static inline bool qdisc_tx_is_noop(const struct net_device *dev)
{
	//是否所有tx队列的qdisc均为noop_qdisc?
	unsigned int i;

	for (i = 0; i < dev->num_tx_queues; i++) {
		struct netdev_queue *txq = netdev_get_tx_queue(dev, i);
		if (rcu_access_pointer(txq->qdisc) != &noop_qdisc)
			return false;
	}
	return true;
}

static inline unsigned int qdisc_pkt_len(const struct sk_buff *skb)
{
	return qdisc_skb_cb(skb)->pkt_len;
}

/* additional qdisc xmit flags (NET_XMIT_MASK in linux/netdevice.h) */
enum net_xmit_qdisc_t {
	__NET_XMIT_STOLEN = 0x00010000,
	__NET_XMIT_BYPASS = 0x00020000,
};

#ifdef CONFIG_NET_CLS_ACT
#define net_xmit_drop_count(e)	((e) & __NET_XMIT_STOLEN ? 0 : 1)
#else
#define net_xmit_drop_count(e)	(1)
#endif

static inline void qdisc_calculate_pkt_len(struct sk_buff *skb,
					   const struct Qdisc *sch)
{
#ifdef CONFIG_NET_SCHED
	struct qdisc_size_table *stab = rcu_dereference_bh(sch->stab);

	if (stab)
		__qdisc_calculate_pkt_len(skb, stab);
#endif
}

static inline int qdisc_enqueue(struct sk_buff *skb, struct Qdisc *sch,
				struct sk_buff **to_free)
{
	qdisc_calculate_pkt_len(skb, sch);
	return sch->enqueue(skb, sch, to_free);
}

//累计bstats的字节数及报文数
static inline void _bstats_update(struct gnet_stats_basic_sync *bstats,
				  __u64 bytes, __u32 packets)
{
	u64_stats_update_begin(&bstats->syncp);
	u64_stats_add(&bstats->bytes, bytes);
	u64_stats_add(&bstats->packets, packets);
	u64_stats_update_end(&bstats->syncp);
}

/*累计bstats的字节数及报文数*/
static inline void bstats_update(struct gnet_stats_basic_sync *bstats,
				 const struct sk_buff *skb)
{
	_bstats_update(bstats,
		       qdisc_pkt_len(skb)/*报文字节数*/,
		       skb_is_gso(skb) ? skb_shinfo(skb)->gso_segs/*报文数目*/ : 1);
}

static inline void qdisc_bstats_cpu_update(struct Qdisc *sch,
					   const struct sk_buff *skb)
{
	bstats_update(this_cpu_ptr(sch->cpu_bstats), skb);
}

static inline void qdisc_bstats_update(struct Qdisc *sch,
				       const struct sk_buff *skb)
{
	bstats_update(&sch->bstats, skb);
}

static inline void qdisc_qstats_backlog_dec(struct Qdisc *sch,
					    const struct sk_buff *skb)
{
	sch->qstats.backlog -= qdisc_pkt_len(skb);
}

static inline void qdisc_qstats_cpu_backlog_dec(struct Qdisc *sch,
						const struct sk_buff *skb)
{
	this_cpu_sub(sch->cpu_qstats->backlog, qdisc_pkt_len(skb));
}

static inline void qdisc_qstats_backlog_inc(struct Qdisc *sch,
					    const struct sk_buff *skb)
{
	sch->qstats.backlog += qdisc_pkt_len(skb);
}

static inline void qdisc_qstats_cpu_backlog_inc(struct Qdisc *sch,
						const struct sk_buff *skb)
{
	this_cpu_add(sch->cpu_qstats->backlog, qdisc_pkt_len(skb));
}

static inline void qdisc_qstats_cpu_qlen_inc(struct Qdisc *sch)
{
	this_cpu_inc(sch->cpu_qstats->qlen);
}

static inline void qdisc_qstats_cpu_qlen_dec(struct Qdisc *sch)
{
	this_cpu_dec(sch->cpu_qstats->qlen);
}

static inline void qdisc_qstats_cpu_requeues_inc(struct Qdisc *sch)
{
	this_cpu_inc(sch->cpu_qstats->requeues);
}

static inline void __qdisc_qstats_drop(struct Qdisc *sch, int count)
{
	sch->qstats.drops += count;
}

//增加丢包计数
static inline void qstats_drop_inc(struct gnet_stats_queue *qstats)
{
	qstats->drops++;
}

static inline void qstats_overlimit_inc(struct gnet_stats_queue *qstats)
{
	qstats->overlimits++;
}

//增加队列丢包数
static inline void qdisc_qstats_drop(struct Qdisc *sch)
{
	qstats_drop_inc(&sch->qstats);
}

//增加percpu丢包数
static inline void qdisc_qstats_cpu_drop(struct Qdisc *sch)
{
	this_cpu_inc(sch->cpu_qstats->drops);
}

static inline void qdisc_qstats_overlimit(struct Qdisc *sch)
{
	sch->qstats.overlimits++;
}

static inline int qdisc_qstats_copy(struct gnet_dump *d, struct Qdisc *sch)
{
	__u32 qlen = qdisc_qlen_sum(sch);

	return gnet_stats_copy_queue(d, sch->cpu_qstats, &sch->qstats, qlen);
}

static inline void qdisc_qstats_qlen_backlog(struct Qdisc *sch,  __u32 *qlen,
					     __u32 *backlog)
{
	struct gnet_stats_queue qstats = { 0 };

	gnet_stats_add_queue(&qstats, sch->cpu_qstats, &sch->qstats);
	*qlen = qstats.qlen + qdisc_qlen(sch);
	*backlog = qstats.backlog;
}

static inline void qdisc_tree_flush_backlog(struct Qdisc *sch)
{
	__u32 qlen, backlog;

	qdisc_qstats_qlen_backlog(sch, &qlen, &backlog);
	qdisc_tree_reduce_backlog(sch, qlen, backlog);
}

static inline void qdisc_purge_queue(struct Qdisc *sch)
{
	__u32 qlen, backlog;

	qdisc_qstats_qlen_backlog(sch, &qlen, &backlog);
	qdisc_reset(sch);
	qdisc_tree_reduce_backlog(sch, qlen, backlog);
}

<<<<<<< HEAD
static inline void qdisc_skb_head_init(struct qdisc_skb_head *qh)
{
	qh->head = NULL;
	qh->tail = NULL;
	qh->qlen = 0;
}

//将skb加入到qh结尾
=======
>>>>>>> 97ee9d1c
static inline void __qdisc_enqueue_tail(struct sk_buff *skb,
					struct qdisc_skb_head *qh)
{
	struct sk_buff *last = qh->tail;

	if (last) {
		skb->next = NULL;
		last->next = skb;
		qh->tail = skb;
	} else {
	    //首包情况
		qh->tail = skb;
		qh->head = skb;
	}
	qh->qlen++;
}

//将skb入队列sch尾部，增加backlog长度
static inline int qdisc_enqueue_tail(struct sk_buff *skb, struct Qdisc *sch)
{
	__qdisc_enqueue_tail(skb, &sch->q);
	qdisc_qstats_backlog_inc(sch, skb);
	return NET_XMIT_SUCCESS;
}

static inline void __qdisc_enqueue_head(struct sk_buff *skb,
					struct qdisc_skb_head *qh)
{
	skb->next = qh->head;

	if (!qh->head)
		qh->tail = skb;
	qh->head = skb;
	qh->qlen++;
}

//自qh队列中出一个skb
static inline struct sk_buff *__qdisc_dequeue_head(struct qdisc_skb_head *qh)
{
	struct sk_buff *skb = qh->head;

	if (likely(skb != NULL)) {
		//将skb自qh->head上移除，队列长度减1
		qh->head = skb->next;
		qh->qlen--;
		//队列为空情况
		if (qh->head == NULL)
			qh->tail = NULL;
		//返回的skb其next为空
		skb->next = NULL;
	}

	return skb;
}

//自先进先出队列的头部位置出队一个报文
static inline struct sk_buff *qdisc_dequeue_head(struct Qdisc *sch)
{
	struct sk_buff *skb = __qdisc_dequeue_head(&sch->q);

	if (likely(skb != NULL)) {
		qdisc_qstats_backlog_dec(sch, skb);
		qdisc_bstats_update(sch, skb);
	}

	return skb;
}

/* Instead of calling kfree_skb() while root qdisc lock is held,
 * queue the skb for future freeing at end of __dev_xmit_skb()
 */
static inline void __qdisc_drop(struct sk_buff *skb, struct sk_buff **to_free)
{
	//将skb串在to_free链上
	skb->next = *to_free;
	*to_free = skb;
}

static inline void __qdisc_drop_all(struct sk_buff *skb,
				    struct sk_buff **to_free)
{
	if (skb->prev)
		skb->prev->next = *to_free;
	else
		skb->next = *to_free;
	*to_free = skb;
}

//将队头的第一个报文出队，将其存入到to_free中
static inline unsigned int __qdisc_queue_drop_head(struct Qdisc *sch,
						   struct qdisc_skb_head *qh,
						   struct sk_buff **to_free)
{
	struct sk_buff *skb = __qdisc_dequeue_head(qh);

	if (likely(skb != NULL)) {
	    //返回队列长度
		unsigned int len = qdisc_pkt_len(skb);

		qdisc_qstats_backlog_dec(sch, skb);
		__qdisc_drop(skb, to_free);
		return len;
	}

	return 0;
}

//返回队列元素（不出队）
static inline struct sk_buff *qdisc_peek_head(struct Qdisc *sch)
{
	const struct qdisc_skb_head *qh = &sch->q;

	return qh->head;
}

/* generic pseudo peek method for non-work-conserving qdisc */
static inline struct sk_buff *qdisc_peek_dequeued(struct Qdisc *sch)
{
	struct sk_buff *skb = skb_peek(&sch->gso_skb);

	/* we can reuse ->gso_skb because peek isn't called for root qdiscs */
	if (!skb) {
		skb = sch->dequeue(sch);

		if (skb) {
			__skb_queue_head(&sch->gso_skb, skb);
			/* it's still part of the queue */
			qdisc_qstats_backlog_inc(sch, skb);
			sch->q.qlen++;
		}
	}

	return skb;
}

static inline void qdisc_update_stats_at_dequeue(struct Qdisc *sch,
						 struct sk_buff *skb)
{
	if (qdisc_is_percpu_stats(sch)) {
		qdisc_qstats_cpu_backlog_dec(sch, skb);
		qdisc_bstats_cpu_update(sch, skb);
		qdisc_qstats_cpu_qlen_dec(sch);
	} else {
		qdisc_qstats_backlog_dec(sch, skb);
		qdisc_bstats_update(sch, skb);
		sch->q.qlen--;
	}
}

static inline void qdisc_update_stats_at_enqueue(struct Qdisc *sch,
						 unsigned int pkt_len)
{
	if (qdisc_is_percpu_stats(sch)) {
		qdisc_qstats_cpu_qlen_inc(sch);
		this_cpu_add(sch->cpu_qstats->backlog, pkt_len);
	} else {
		sch->qstats.backlog += pkt_len;
		sch->q.qlen++;
	}
}

/* use instead of qdisc->dequeue() for all qdiscs queried with ->peek() */
static inline struct sk_buff *qdisc_dequeue_peeked(struct Qdisc *sch)
{
	struct sk_buff *skb = skb_peek(&sch->gso_skb);

	if (skb) {
		skb = __skb_dequeue(&sch->gso_skb);
		if (qdisc_is_percpu_stats(sch)) {
			qdisc_qstats_cpu_backlog_dec(sch, skb);
			qdisc_qstats_cpu_qlen_dec(sch);
		} else {
			qdisc_qstats_backlog_dec(sch, skb);
			sch->q.qlen--;
		}
	} else {
		skb = sch->dequeue(sch);
	}

	return skb;
}

static inline void __qdisc_reset_queue(struct qdisc_skb_head *qh)
{
	/*
	 * We do not know the backlog in bytes of this list, it
	 * is up to the caller to correct it
	 */
	ASSERT_RTNL();
	if (qh->qlen) {
		rtnl_kfree_skbs(qh->head, qh->tail);

		qh->head = NULL;
		qh->tail = NULL;
		qh->qlen = 0;
	}
}

static inline void qdisc_reset_queue(struct Qdisc *sch)
{
	__qdisc_reset_queue(&sch->q);
}

static inline struct Qdisc *qdisc_replace(struct Qdisc *sch, struct Qdisc *new,
					  struct Qdisc **pold)
{
	struct Qdisc *old;

	sch_tree_lock(sch);
	old = *pold;//保存旧队列
	*pold = new;//更新为new队列
	if (old != NULL)
		qdisc_purge_queue(old);
	sch_tree_unlock(sch);

	return old;//返回旧队列
}

static inline void rtnl_qdisc_drop(struct sk_buff *skb, struct Qdisc *sch)
{
	rtnl_kfree_skbs(skb, skb);
	qdisc_qstats_drop(sch);
}

static inline int qdisc_drop_cpu(struct sk_buff *skb, struct Qdisc *sch,
				 struct sk_buff **to_free)
{
	//指明skb需要丢弃
	__qdisc_drop(skb, to_free);
	qdisc_qstats_cpu_drop(sch);

	return NET_XMIT_DROP;
}

//在sch上执行丢包
static inline int qdisc_drop(struct sk_buff *skb, struct Qdisc *sch,
			     struct sk_buff **to_free)
{
	__qdisc_drop(skb, to_free);
	qdisc_qstats_drop(sch);

	return NET_XMIT_DROP;
}

static inline int qdisc_drop_all(struct sk_buff *skb, struct Qdisc *sch,
				 struct sk_buff **to_free)
{
	__qdisc_drop_all(skb, to_free);
	qdisc_qstats_drop(sch);

	return NET_XMIT_DROP;
}

/* Length to Time (L2T) lookup in a qdisc_rate_table, to determine how
   long it will take to send a packet given its size.
 */
static inline u32 qdisc_l2t(struct qdisc_rate_table* rtab, unsigned int pktlen)
{
	int slot = pktlen + rtab->rate.cell_align + rtab->rate.overhead;
	if (slot < 0)
		slot = 0;
	slot >>= rtab->rate.cell_log;
	if (slot > 255)
		return rtab->data[255]*(slot >> 8) + rtab->data[slot & 0xFF];
	return rtab->data[slot];
}

struct psched_ratecfg {
	u64	rate_bytes_ps; /* bytes per second */
	u32	mult;
	u16	overhead;
	u16	mpu;
	u8	linklayer;
	u8	shift;
};

static inline u64 psched_l2t_ns(const struct psched_ratecfg *r,
				unsigned int len)
{
	len += r->overhead;

	if (len < r->mpu)
		len = r->mpu;

	if (unlikely(r->linklayer == TC_LINKLAYER_ATM))
		return ((u64)(DIV_ROUND_UP(len,48)*53) * r->mult) >> r->shift;

	return ((u64)len * r->mult) >> r->shift;
}

void psched_ratecfg_precompute(struct psched_ratecfg *r,
			       const struct tc_ratespec *conf,
			       u64 rate64);

static inline void psched_ratecfg_getrate(struct tc_ratespec *res,
					  const struct psched_ratecfg *r)
{
	memset(res, 0, sizeof(*res));

	/* legacy struct tc_ratespec has a 32bit @rate field
	 * Qdisc using 64bit rate should add new attributes
	 * in order to maintain compatibility.
	 */
	res->rate = min_t(u64, r->rate_bytes_ps, ~0U);

	res->overhead = r->overhead;
	res->mpu = r->mpu;
	res->linklayer = (r->linklayer & TC_LINKLAYER_MASK);
}

struct psched_pktrate {
	u64	rate_pkts_ps; /* packets per second */
	u32	mult;
	u8	shift;
};

static inline u64 psched_pkt2t_ns(const struct psched_pktrate *r,
				  unsigned int pkt_num)
{
	return ((u64)pkt_num * r->mult) >> r->shift;
}

void psched_ppscfg_precompute(struct psched_pktrate *r, u64 pktrate64);

/* Mini Qdisc serves for specific needs of ingress/clsact Qdisc.
 * The fast path only needs to access filter list and to update stats
 */
struct mini_Qdisc {
	struct tcf_proto *filter_list;
	struct tcf_block *block;
	/*经过的报文数及字节数*/
	struct gnet_stats_basic_sync __percpu *cpu_bstats;
	struct gnet_stats_queue	__percpu *cpu_qstats;
	unsigned long rcu_state;
};

static inline void mini_qdisc_bstats_cpu_update(struct mini_Qdisc *miniq,
						const struct sk_buff *skb)
{
	bstats_update(this_cpu_ptr(miniq->cpu_bstats), skb);
}

static inline void mini_qdisc_qstats_cpu_drop(struct mini_Qdisc *miniq)
{
	this_cpu_inc(miniq->cpu_qstats->drops);
}

struct mini_Qdisc_pair {
	//切换着使用以下变量，p_miniq指向本次生效的miniq,另一个为上次生效的miniq
	struct mini_Qdisc miniq1;
	struct mini_Qdisc miniq2;
	struct mini_Qdisc __rcu **p_miniq;//本次生效的miniq
};

void mini_qdisc_pair_swap(struct mini_Qdisc_pair *miniqp,
			  struct tcf_proto *tp_head);
void mini_qdisc_pair_init(struct mini_Qdisc_pair *miniqp, struct Qdisc *qdisc,
			  struct mini_Qdisc __rcu **p_miniq);
void mini_qdisc_pair_block_init(struct mini_Qdisc_pair *miniqp,
				struct tcf_block *block);

void mq_change_real_num_tx(struct Qdisc *sch, unsigned int new_real_tx);

int sch_frag_xmit_hook(struct sk_buff *skb, int (*xmit)(struct sk_buff *skb));

#endif<|MERGE_RESOLUTION|>--- conflicted
+++ resolved
@@ -1020,17 +1020,7 @@
 	qdisc_tree_reduce_backlog(sch, qlen, backlog);
 }
 
-<<<<<<< HEAD
-static inline void qdisc_skb_head_init(struct qdisc_skb_head *qh)
-{
-	qh->head = NULL;
-	qh->tail = NULL;
-	qh->qlen = 0;
-}
-
 //将skb加入到qh结尾
-=======
->>>>>>> 97ee9d1c
 static inline void __qdisc_enqueue_tail(struct sk_buff *skb,
 					struct qdisc_skb_head *qh)
 {
