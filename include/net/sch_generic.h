--- conflicted
+++ resolved
@@ -132,12 +132,6 @@
 	spinlock_t		busylock ____cacheline_aligned_in_smp;
 	spinlock_t		seqlock;
 
-<<<<<<< HEAD
-	/* for NOLOCK qdisc, true if there are no enqueued skbs */
-	//标明队列为空
-	bool			empty;
-=======
->>>>>>> 40226a3d
 	struct rcu_head		rcu;
 
 	/* private data */
@@ -171,15 +165,12 @@
 	return (raw_read_seqcount(&qdisc->running) & 1) ? true : false;
 }
 
-<<<<<<< HEAD
+static inline bool nolock_qdisc_is_empty(const struct Qdisc *qdisc)
+{
+	return !(READ_ONCE(qdisc->state) & QDISC_STATE_NON_EMPTY);
+}
+
 /*qdisc是否为percpu的状态统计*/
-=======
-static inline bool nolock_qdisc_is_empty(const struct Qdisc *qdisc)
-{
-	return !(READ_ONCE(qdisc->state) & QDISC_STATE_NON_EMPTY);
-}
-
->>>>>>> 40226a3d
 static inline bool qdisc_is_percpu_stats(const struct Qdisc *q)
 {
 	return q->flags & TCQ_F_CPUSTATS;
