--- conflicted
+++ resolved
@@ -456,14 +456,9 @@
 	 * attached to the block (refcnt, action_refcnt, explicitly_created).
 	 */
 	struct mutex lock;
-<<<<<<< HEAD
 	struct list_head chain_list;//用于记录在此block下所有的struct tcf_chain
 	u32 index; /* block index for shared blocks */ //对应的id
-=======
-	struct list_head chain_list;
-	u32 index; /* block index for shared blocks */
 	u32 classid; /* which class this block belongs to */
->>>>>>> 24085f70
 	refcount_t refcnt;
 	struct net *net;//所属net
 	struct Qdisc *q;//所属的Qdisc
