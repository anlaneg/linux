--- conflicted
+++ resolved
@@ -104,12 +104,8 @@
 	struct gnet_stats_basic_cpu __percpu *cpu_bstats;
 	//队列统计信息
 	struct gnet_stats_queue	__percpu *cpu_qstats;
-<<<<<<< HEAD
 	//qdisc为了内存对齐，浪费了头部padded字节的内存（记录起来方便释放）
-	int			padded;
-=======
 	int			pad;
->>>>>>> c4d6fe73
 	refcount_t		refcnt;
 
 	/*
@@ -1129,16 +1125,7 @@
 	return 0;
 }
 
-<<<<<<< HEAD
-static inline unsigned int qdisc_queue_drop_head(struct Qdisc *sch,
-						 struct sk_buff **to_free)
-{
-	return __qdisc_queue_drop_head(sch, &sch->q, to_free);
-}
-
 //返回队列元素（不出队）
-=======
->>>>>>> c4d6fe73
 static inline struct sk_buff *qdisc_peek_head(struct Qdisc *sch)
 {
 	const struct qdisc_skb_head *qh = &sch->q;
