--- conflicted
+++ resolved
@@ -37,9 +37,6 @@
 	(sizeof_field(struct ip_tunnel_key, u) -		\
 	 sizeof_field(struct ip_tunnel_key, u.ipv4))
 
-<<<<<<< HEAD
-//ip隧道相应的key信息
-=======
 #define __ipt_flag_op(op, ...)					\
 	op(__VA_ARGS__, __IP_TUNNEL_FLAG_NUM)
 
@@ -58,7 +55,7 @@
 #define ip_tunnel_flags_subset(...)				\
 	__ipt_flag_op(bitmap_subset, __VA_ARGS__)
 
->>>>>>> 155a3c00
+//ip隧道相应的key信息
 struct ip_tunnel_key {
 	__be64			tun_id;//隧道id号（例如vni)
 	union {
@@ -71,25 +68,15 @@
 			struct in6_addr dst;//目的地址
 		} ipv6;//ipv6隧道
 	} u;
-<<<<<<< HEAD
-	__be16			tun_flags;//隧道标记
+	IP_TUNNEL_DECLARE_FLAGS(tun_flags);//隧道标记
+	__be32			label;		/* Flow Label for IPv6 */
+	u32			nhid;
 	//tos信息
 	u8			tos;		/* TOS for IPv4, TC for IPv6 */
 	//ttl信息
 	u8			ttl;		/* TTL for IPv4, HL for IPv6 */
-	__be32			label;		/* Flow Label for IPv6 */
-	u32			nhid;
 	__be16			tp_src;//隧道传输层源port
 	__be16			tp_dst;//隧道传输层目的port
-=======
-	IP_TUNNEL_DECLARE_FLAGS(tun_flags);
-	__be32			label;		/* Flow Label for IPv6 */
-	u32			nhid;
-	u8			tos;		/* TOS for IPv4, TC for IPv6 */
-	u8			ttl;		/* TTL for IPv4, HL for IPv6 */
-	__be16			tp_src;
-	__be16			tp_dst;
->>>>>>> 155a3c00
 	__u8			flow_flags;
 };
 
@@ -123,14 +110,9 @@
 #ifdef CONFIG_DST_CACHE
 	struct dst_cache	dst_cache;
 #endif
-<<<<<<< HEAD
 	u8			options_len;//选项长度
 	u8			mode;/*隧道flags*/
-=======
-	u8			options_len;
-	u8			mode;
 	u8			options[] __aligned_largest __counted_by(options_len);
->>>>>>> 155a3c00
 };
 
 /* 6rd prefix/relay information */
@@ -210,13 +192,8 @@
 };
 
 struct tnl_ptk_info {
-<<<<<<< HEAD
-	__be16 flags;//隧道flags
+	IP_TUNNEL_DECLARE_FLAGS(flags);//隧道flags
 	__be16 proto;//内层封装的报文协议
-=======
-	IP_TUNNEL_DECLARE_FLAGS(flags);
-	__be16 proto;
->>>>>>> 155a3c00
 	__be32 key;
 	__be32 seq;
 	int hdr_len;//隧道头部长度
@@ -237,9 +214,6 @@
 	int type;
 };
 
-<<<<<<< HEAD
-//初始化ip_tunnel_key(ipv4)
-=======
 static inline void ip_tunnel_set_options_present(unsigned long *flags)
 {
 	IP_TUNNEL_DECLARE_FLAGS(present) = { };
@@ -308,7 +282,7 @@
 	return ret;
 }
 
->>>>>>> 155a3c00
+//初始化ip_tunnel_key(ipv4)
 static inline void ip_tunnel_key_init(struct ip_tunnel_key *key,
 				      __be32 saddr, __be32 daddr,
 				      u8 tos, u8 ttl, __be32 label,
