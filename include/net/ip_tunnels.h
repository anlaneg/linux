--- conflicted
+++ resolved
@@ -108,14 +108,10 @@
 struct ip_tunnel {
 	struct ip_tunnel __rcu	*next;
 	struct hlist_node hash_node;
-<<<<<<< HEAD
+
 	struct net_device	*dev;//隧道对应的设备
-=======
-
-	struct net_device	*dev;
 	netdevice_tracker	dev_tracker;
 
->>>>>>> 028192fe
 	struct net		*net;	/* netns for packet i/o */
 
 	unsigned long	err_time;	/* Time when the last ICMP error
