/* SPDX-License-Identifier: GPL-2.0-or-later */
/*
 * INET		An implementation of the TCP/IP protocol suite for the LINUX
 *		operating system.  INET is implemented using the  BSD Socket
 *		interface as the means of communication with the user level.
 *
 *		Definitions for the TCP module.
 *
 * Version:	@(#)tcp.h	1.0.5	05/23/93
 *
 * Authors:	Ross Biro
 *		Fred N. van Kempen, <waltje@uWalt.NL.Mugnet.ORG>
 */
#ifndef _TCP_H
#define _TCP_H

#define FASTRETRANS_DEBUG 1

#include <linux/list.h>
#include <linux/tcp.h>
#include <linux/bug.h>
#include <linux/slab.h>
#include <linux/cache.h>
#include <linux/percpu.h>
#include <linux/skbuff.h>
#include <linux/kref.h>
#include <linux/ktime.h>
#include <linux/indirect_call_wrapper.h>

#include <net/inet_connection_sock.h>
#include <net/inet_timewait_sock.h>
#include <net/inet_hashtables.h>
#include <net/checksum.h>
#include <net/request_sock.h>
#include <net/sock_reuseport.h>
#include <net/sock.h>
#include <net/snmp.h>
#include <net/ip.h>
#include <net/tcp_states.h>
#include <net/inet_ecn.h>
#include <net/dst.h>
#include <net/mptcp.h>

#include <linux/seq_file.h>
#include <linux/memcontrol.h>
#include <linux/bpf-cgroup.h>
#include <linux/siphash.h>

extern struct inet_hashinfo tcp_hashinfo;

DECLARE_PER_CPU(unsigned int, tcp_orphan_count);
int tcp_orphan_count_sum(void);

void tcp_time_wait(struct sock *sk, int state, int timeo);

#define MAX_TCP_HEADER	L1_CACHE_ALIGN(128 + MAX_HEADER)
#define MAX_TCP_OPTION_SPACE 40
#define TCP_MIN_SND_MSS		48
#define TCP_MIN_GSO_SIZE	(TCP_MIN_SND_MSS - MAX_TCP_OPTION_SPACE)

/*
 * Never offer a window over 32767 without using window scaling. Some
 * poor stacks do signed 16bit maths!
 */
#define MAX_TCP_WINDOW		32767U

/* Minimal accepted MSS. It is (60+60+8) - (20+20). */
#define TCP_MIN_MSS		88U

/* The initial MTU to use for probing */
#define TCP_BASE_MSS		1024

/* probing interval, default to 10 minutes as per RFC4821 */
#define TCP_PROBE_INTERVAL	600

/* Specify interval when tcp mtu probing will stop */
#define TCP_PROBE_THRESHOLD	8

/* After receiving this amount of duplicate ACKs fast retransmit starts. */
#define TCP_FASTRETRANS_THRESH 3

/* Maximal number of ACKs sent quickly to accelerate slow-start. */
#define TCP_MAX_QUICKACKS	16U

/* Maximal number of window scale according to RFC1323 */
#define TCP_MAX_WSCALE		14U

/* urg_data states */
#define TCP_URG_VALID	0x0100
#define TCP_URG_NOTYET	0x0200
#define TCP_URG_READ	0x0400

#define TCP_RETR1	3	/*
				 * This is how many retries it does before it
				 * tries to figure out if the gateway is
				 * down. Minimal RFC value is 3; it corresponds
				 * to ~3sec-8min depending on RTO.
				 */

#define TCP_RETR2	15	/*
				 * This should take at least
				 * 90 minutes to time out.
				 * RFC1122 says that the limit is 100 sec.
				 * 15 is ~13-30min depending on RTO.
				 */

#define TCP_SYN_RETRIES	 6	/* This is how many retries are done
				 * when active opening a connection.
				 * RFC1122 says the minimum retry MUST
				 * be at least 180secs.  Nevertheless
				 * this value is corresponding to
				 * 63secs of retransmission with the
				 * current initial RTO.
				 */

#define TCP_SYNACK_RETRIES 5	/* This is how may retries are done
				 * when passive opening a connection.
				 * This is corresponding to 31secs of
				 * retransmission with the current
				 * initial RTO.
				 */

#define TCP_TIMEWAIT_LEN (60*HZ) /* how long to wait to destroy TIME-WAIT
				  * state, about 60 seconds	*/
#define TCP_FIN_TIMEOUT	TCP_TIMEWAIT_LEN
                                 /* BSD style FIN_WAIT2 deadlock breaker.
				  * It used to be 3min, new value is 60sec,
				  * to combine FIN-WAIT-2 timeout with
				  * TIME-WAIT timer.
				  */
#define TCP_FIN_TIMEOUT_MAX (120 * HZ) /* max TCP_LINGER2 value (two minutes) */

#define TCP_DELACK_MAX	((unsigned)(HZ/5))	/* maximal time to delay before sending an ACK */
#if HZ >= 100
#define TCP_DELACK_MIN	((unsigned)(HZ/25))	/* minimal time to delay before sending an ACK */
#define TCP_ATO_MIN	((unsigned)(HZ/25))
#else
#define TCP_DELACK_MIN	4U
#define TCP_ATO_MIN	4U
#endif
#define TCP_RTO_MAX	((unsigned)(120*HZ))
#define TCP_RTO_MIN	((unsigned)(HZ/5))
#define TCP_TIMEOUT_MIN	(2U) /* Min timeout for TCP timers in jiffies */
#define TCP_TIMEOUT_INIT ((unsigned)(1*HZ))	/* RFC6298 2.1 initial RTO value	*/
#define TCP_TIMEOUT_FALLBACK ((unsigned)(3*HZ))	/* RFC 1122 initial RTO value, now
						 * used as a fallback RTO for the
						 * initial data transmission if no
						 * valid RTT sample has been acquired,
						 * most likely due to retrans in 3WHS.
						 */

#define TCP_RESOURCE_PROBE_INTERVAL ((unsigned)(HZ/2U)) /* Maximal interval between probes
					                 * for local resources.
					                 */
#define TCP_KEEPALIVE_TIME	(120*60*HZ)	/* two hours */
#define TCP_KEEPALIVE_PROBES	9		/* Max of 9 keepalive probes	*/
#define TCP_KEEPALIVE_INTVL	(75*HZ)

#define MAX_TCP_KEEPIDLE	32767
#define MAX_TCP_KEEPINTVL	32767
#define MAX_TCP_KEEPCNT		127
#define MAX_TCP_SYNCNT		127

#define TCP_SYNQ_INTERVAL	(HZ/5)	/* Period of SYNACK timer */

#define TCP_PAWS_24DAYS	(60 * 60 * 24 * 24)
#define TCP_PAWS_MSL	60		/* Per-host timestamps are invalidated
					 * after this time. It should be equal
					 * (or greater than) TCP_TIMEWAIT_LEN
					 * to provide reliability equal to one
					 * provided by timewait state.
					 */
#define TCP_PAWS_WINDOW	1		/* Replay window for per-host
					 * timestamps. It must be less than
					 * minimal timewait lifetime.
					 */
/*
 *	TCP option
 */

#define TCPOPT_NOP		1	/* Padding */
#define TCPOPT_EOL		0	/* End of options */
#define TCPOPT_MSS		2	/* Segment size negotiating */
#define TCPOPT_WINDOW		3	/* Window scaling */
#define TCPOPT_SACK_PERM        4       /* SACK Permitted */
#define TCPOPT_SACK             5       /* SACK Block */
#define TCPOPT_TIMESTAMP	8	/* Better RTT estimations/PAWS */
#define TCPOPT_MD5SIG		19	/* MD5 Signature (RFC2385) */
#define TCPOPT_MPTCP		30	/* Multipath TCP (RFC6824) */
#define TCPOPT_FASTOPEN		34	/* Fast open (RFC7413) */
#define TCPOPT_EXP		254	/* Experimental */
/* Magic number to be after the option value for sharing TCP
 * experimental options. See draft-ietf-tcpm-experimental-options-00.txt
 */
#define TCPOPT_FASTOPEN_MAGIC	0xF989
#define TCPOPT_SMC_MAGIC	0xE2D4C3D9

/*
 *     TCP option lengths
 */

#define TCPOLEN_MSS            4
#define TCPOLEN_WINDOW         3
#define TCPOLEN_SACK_PERM      2
#define TCPOLEN_TIMESTAMP      10
#define TCPOLEN_MD5SIG         18
#define TCPOLEN_FASTOPEN_BASE  2
#define TCPOLEN_EXP_FASTOPEN_BASE  4
#define TCPOLEN_EXP_SMC_BASE   6

/* But this is what stacks really send out. */
#define TCPOLEN_TSTAMP_ALIGNED		12
#define TCPOLEN_WSCALE_ALIGNED		4
#define TCPOLEN_SACKPERM_ALIGNED	4
#define TCPOLEN_SACK_BASE		2
#define TCPOLEN_SACK_BASE_ALIGNED	4
#define TCPOLEN_SACK_PERBLOCK		8
#define TCPOLEN_MD5SIG_ALIGNED		20
#define TCPOLEN_MSS_ALIGNED		4
#define TCPOLEN_EXP_SMC_BASE_ALIGNED	8

/* Flags in tp->nonagle */
#define TCP_NAGLE_OFF		1	/* Nagle's algo is disabled */
#define TCP_NAGLE_CORK		2	/* Socket is corked	    */
#define TCP_NAGLE_PUSH		4	/* Cork is overridden for already queued data */

/* TCP thin-stream limits */
#define TCP_THIN_LINEAR_RETRIES 6       /* After 6 linear retries, do exp. backoff */

/* TCP initial congestion window as per rfc6928 */
#define TCP_INIT_CWND		10

/* Bit Flags for sysctl_tcp_fastopen */
#define	TFO_CLIENT_ENABLE	1
#define	TFO_SERVER_ENABLE	2
#define	TFO_CLIENT_NO_COOKIE	4	/* Data in SYN w/o cookie option */

/* Accept SYN data w/o any cookie option */
#define	TFO_SERVER_COOKIE_NOT_REQD	0x200

/* Force enable TFO on all listeners, i.e., not requiring the
 * TCP_FASTOPEN socket option.
 */
#define	TFO_SERVER_WO_SOCKOPT1	0x400


/* sysctl variables for tcp */
extern int sysctl_tcp_max_orphans;
extern long sysctl_tcp_mem[3];

#define TCP_RACK_LOSS_DETECTION  0x1 /* Use RACK to detect losses */
#define TCP_RACK_STATIC_REO_WND  0x2 /* Use static RACK reo wnd */
#define TCP_RACK_NO_DUPTHRESH    0x4 /* Do not use DUPACK threshold in RACK */

extern atomic_long_t tcp_memory_allocated;
DECLARE_PER_CPU(int, tcp_memory_per_cpu_fw_alloc);

extern struct percpu_counter tcp_sockets_allocated;
extern unsigned long tcp_memory_pressure;

/* optimized version of sk_under_memory_pressure() for TCP sockets */
static inline bool tcp_under_memory_pressure(const struct sock *sk)
{
	if (mem_cgroup_sockets_enabled && sk->sk_memcg &&
	    mem_cgroup_under_socket_pressure(sk->sk_memcg))
		return true;

	return READ_ONCE(tcp_memory_pressure);
}
/*
 * The next routines deal with comparing 32 bit unsigned ints
 * and worry about wraparound (automatic with unsigned arithmetic).
 */

static inline bool before(__u32 seq1, __u32 seq2)
{
        /*seq1是否小于seq2*/
        return (__s32)(seq1-seq2) < 0;
}

/*检查seq2是否大于等于seq1*/
#define after(seq2, seq1) 	before(seq1, seq2)

/* is s2<=s1<=s3 ? */
static inline bool between(__u32 seq1, __u32 seq2, __u32 seq3)
{
	return seq3 - seq2 >= seq1 - seq2;
}

static inline bool tcp_out_of_memory(struct sock *sk)
{
	if (sk->sk_wmem_queued > SOCK_MIN_SNDBUF &&
	    sk_memory_allocated(sk) > sk_prot_mem_limits(sk, 2))
		return true;
	return false;
}

static inline void tcp_wmem_free_skb(struct sock *sk, struct sk_buff *skb)
{
	sk_wmem_queued_add(sk, -skb->truesize);
	if (!skb_zcopy_pure(skb))
		sk_mem_uncharge(sk, skb->truesize);
	else
		sk_mem_uncharge(sk, SKB_TRUESIZE(skb_end_offset(skb)));
	__kfree_skb(skb);
}

void sk_forced_mem_schedule(struct sock *sk, int size);

bool tcp_check_oom(struct sock *sk, int shift);


extern struct proto tcp_prot;

#define TCP_INC_STATS(net, field)	SNMP_INC_STATS((net)->mib.tcp_statistics, field)
//增加当前cpu上指定成员的计数加1
#define __TCP_INC_STATS(net, field)	__SNMP_INC_STATS((net)->mib.tcp_statistics, field)
#define TCP_DEC_STATS(net, field)	SNMP_DEC_STATS((net)->mib.tcp_statistics, field)
#define TCP_ADD_STATS(net, field, val)	SNMP_ADD_STATS((net)->mib.tcp_statistics, field, val)

void tcp_tasklet_init(void);

int tcp_v4_err(struct sk_buff *skb, u32);

void tcp_shutdown(struct sock *sk, int how);

int tcp_v4_early_demux(struct sk_buff *skb);
int tcp_v4_rcv(struct sk_buff *skb);

void tcp_remove_empty_skb(struct sock *sk);
int tcp_v4_tw_remember_stamp(struct inet_timewait_sock *tw);
int tcp_sendmsg(struct sock *sk, struct msghdr *msg, size_t size);
int tcp_sendmsg_locked(struct sock *sk, struct msghdr *msg, size_t size);
int tcp_sendmsg_fastopen(struct sock *sk, struct msghdr *msg, int *copied,
			 size_t size, struct ubuf_info *uarg);
int tcp_sendpage(struct sock *sk, struct page *page, int offset, size_t size,
		 int flags);
int tcp_sendpage_locked(struct sock *sk, struct page *page, int offset,
			size_t size, int flags);
ssize_t do_tcp_sendpages(struct sock *sk, struct page *page, int offset,
		 size_t size, int flags);
int tcp_send_mss(struct sock *sk, int *size_goal, int flags);
void tcp_push(struct sock *sk, int flags, int mss_now, int nonagle,
	      int size_goal);
void tcp_release_cb(struct sock *sk);
void tcp_wfree(struct sk_buff *skb);
void tcp_write_timer_handler(struct sock *sk);
void tcp_delack_timer_handler(struct sock *sk);
int tcp_ioctl(struct sock *sk, int cmd, unsigned long arg);
int tcp_rcv_state_process(struct sock *sk, struct sk_buff *skb);
void tcp_rcv_established(struct sock *sk, struct sk_buff *skb);
void tcp_rcv_space_adjust(struct sock *sk);
int tcp_twsk_unique(struct sock *sk, struct sock *sktw, void *twp);
void tcp_twsk_destructor(struct sock *sk);
void tcp_twsk_purge(struct list_head *net_exit_list, int family);
ssize_t tcp_splice_read(struct socket *sk, loff_t *ppos,
			struct pipe_inode_info *pipe, size_t len,
			unsigned int flags);
struct sk_buff *tcp_stream_alloc_skb(struct sock *sk, int size, gfp_t gfp,
				     bool force_schedule);

void tcp_enter_quickack_mode(struct sock *sk, unsigned int max_quickacks);
static inline void tcp_dec_quickack_mode(struct sock *sk,
					 const unsigned int pkts)
{
	struct inet_connection_sock *icsk = inet_csk(sk);

	if (icsk->icsk_ack.quick) {
		if (pkts >= icsk->icsk_ack.quick) {
			icsk->icsk_ack.quick = 0;
			/* Leaving quickack mode we deflate ATO. */
			icsk->icsk_ack.ato   = TCP_ATO_MIN;
		} else
			icsk->icsk_ack.quick -= pkts;
	}
}

#define	TCP_ECN_OK		1
#define	TCP_ECN_QUEUE_CWR	2
#define	TCP_ECN_DEMAND_CWR	4
#define	TCP_ECN_SEEN		8

enum tcp_tw_status {
	TCP_TW_SUCCESS = 0,
	TCP_TW_RST = 1,
	TCP_TW_ACK = 2,
	TCP_TW_SYN = 3
};


enum tcp_tw_status tcp_timewait_state_process(struct inet_timewait_sock *tw,
					      struct sk_buff *skb,
					      const struct tcphdr *th);
struct sock *tcp_check_req(struct sock *sk, struct sk_buff *skb,
			   struct request_sock *req, bool fastopen,
			   bool *lost_race);
int tcp_child_process(struct sock *parent, struct sock *child,
		      struct sk_buff *skb);
void tcp_enter_loss(struct sock *sk);
void tcp_cwnd_reduction(struct sock *sk, int newly_acked_sacked, int newly_lost, int flag);
void tcp_clear_retrans(struct tcp_sock *tp);
void tcp_update_metrics(struct sock *sk);
void tcp_init_metrics(struct sock *sk);
void tcp_metrics_init(void);
bool tcp_peer_is_proven(struct request_sock *req, struct dst_entry *dst);
void __tcp_close(struct sock *sk, long timeout);
void tcp_close(struct sock *sk, long timeout);
void tcp_init_sock(struct sock *sk);
void tcp_init_transfer(struct sock *sk, int bpf_op, struct sk_buff *skb);
__poll_t tcp_poll(struct file *file, struct socket *sock,
		      struct poll_table_struct *wait);
int do_tcp_getsockopt(struct sock *sk, int level,
		      int optname, sockptr_t optval, sockptr_t optlen);
int tcp_getsockopt(struct sock *sk, int level, int optname,
		   char __user *optval, int __user *optlen);
bool tcp_bpf_bypass_getsockopt(int level, int optname);
int do_tcp_setsockopt(struct sock *sk, int level, int optname,
		      sockptr_t optval, unsigned int optlen);
int tcp_setsockopt(struct sock *sk, int level, int optname, sockptr_t optval,
		   unsigned int optlen);
void tcp_set_keepalive(struct sock *sk, int val);
void tcp_syn_ack_timeout(const struct request_sock *req);
int tcp_recvmsg(struct sock *sk, struct msghdr *msg, size_t len,
		int flags, int *addr_len);
int tcp_set_rcvlowat(struct sock *sk, int val);
int tcp_set_window_clamp(struct sock *sk, int val);
void tcp_update_recv_tstamps(struct sk_buff *skb,
			     struct scm_timestamping_internal *tss);
void tcp_recv_timestamp(struct msghdr *msg, const struct sock *sk,
			struct scm_timestamping_internal *tss);
void tcp_data_ready(struct sock *sk);
#ifdef CONFIG_MMU
int tcp_mmap(struct file *file, struct socket *sock,
	     struct vm_area_struct *vma);
#endif
void tcp_parse_options(const struct net *net, const struct sk_buff *skb,
		       struct tcp_options_received *opt_rx,
		       int estab, struct tcp_fastopen_cookie *foc);
const u8 *tcp_parse_md5sig_option(const struct tcphdr *th);

/*
 *	BPF SKB-less helpers
 */
u16 tcp_v4_get_syncookie(struct sock *sk, struct iphdr *iph,
			 struct tcphdr *th, u32 *cookie);
u16 tcp_v6_get_syncookie(struct sock *sk, struct ipv6hdr *iph,
			 struct tcphdr *th, u32 *cookie);
u16 tcp_parse_mss_option(const struct tcphdr *th, u16 user_mss);
u16 tcp_get_syncookie_mss(struct request_sock_ops *rsk_ops,
			  const struct tcp_request_sock_ops *af_ops,
			  struct sock *sk, struct tcphdr *th);
/*
 *	TCP v4 functions exported for the inet6 API
 */

void tcp_v4_send_check(struct sock *sk, struct sk_buff *skb);
void tcp_v4_mtu_reduced(struct sock *sk);
void tcp_req_err(struct sock *sk, u32 seq, bool abort);
void tcp_ld_RTO_revert(struct sock *sk, u32 seq);
int tcp_v4_conn_request(struct sock *sk, struct sk_buff *skb);
struct sock *tcp_create_openreq_child(const struct sock *sk,
				      struct request_sock *req,
				      struct sk_buff *skb);
void tcp_ca_openreq_child(struct sock *sk, const struct dst_entry *dst);
struct sock *tcp_v4_syn_recv_sock(const struct sock *sk, struct sk_buff *skb,
				  struct request_sock *req,
				  struct dst_entry *dst,
				  struct request_sock *req_unhash,
				  bool *own_req);
int tcp_v4_do_rcv(struct sock *sk, struct sk_buff *skb);
int tcp_v4_connect(struct sock *sk, struct sockaddr *uaddr, int addr_len);
int tcp_connect(struct sock *sk);
enum tcp_synack_type {
	TCP_SYNACK_NORMAL,
	TCP_SYNACK_FASTOPEN,
	TCP_SYNACK_COOKIE,
};
struct sk_buff *tcp_make_synack(const struct sock *sk, struct dst_entry *dst,
				struct request_sock *req,
				struct tcp_fastopen_cookie *foc,
				enum tcp_synack_type synack_type,
				struct sk_buff *syn_skb);
int tcp_disconnect(struct sock *sk, int flags);

void tcp_finish_connect(struct sock *sk, struct sk_buff *skb);
int tcp_send_rcvq(struct sock *sk, struct msghdr *msg, size_t size);
void inet_sk_rx_dst_set(struct sock *sk, const struct sk_buff *skb);

/* From syncookies.c */
struct sock *tcp_get_cookie_sock(struct sock *sk, struct sk_buff *skb,
				 struct request_sock *req,
				 struct dst_entry *dst, u32 tsoff);
int __cookie_v4_check(const struct iphdr *iph, const struct tcphdr *th,
		      u32 cookie);
struct sock *cookie_v4_check(struct sock *sk, struct sk_buff *skb);
struct request_sock *cookie_tcp_reqsk_alloc(const struct request_sock_ops *ops,
					    const struct tcp_request_sock_ops *af_ops,
					    struct sock *sk, struct sk_buff *skb);
#ifdef CONFIG_SYN_COOKIES

/* Syncookies use a monotonic timer which increments every 60 seconds.
 * This counter is used both as a hash input and partially encoded into
 * the cookie value.  A cookie is only validated further if the delta
 * between the current counter value and the encoded one is less than this,
 * i.e. a sent cookie is valid only at most for 2*60 seconds (or less if
 * the counter advances immediately after a cookie is generated).
 */
#define MAX_SYNCOOKIE_AGE	2
#define TCP_SYNCOOKIE_PERIOD	(60 * HZ)
#define TCP_SYNCOOKIE_VALID	(MAX_SYNCOOKIE_AGE * TCP_SYNCOOKIE_PERIOD)

/* syncookies: remember time of last synqueue overflow
 * But do not dirty this field too often (once per second is enough)
 * It is racy as we do not hold a lock, but race is very minor.
 */
static inline void tcp_synq_overflow(const struct sock *sk)
{
	unsigned int last_overflow;
	unsigned int now = jiffies;

	if (sk->sk_reuseport) {
		struct sock_reuseport *reuse;

		reuse = rcu_dereference(sk->sk_reuseport_cb);
		if (likely(reuse)) {
			last_overflow = READ_ONCE(reuse->synq_overflow_ts);
			if (!time_between32(now, last_overflow,
					    last_overflow + HZ))
				WRITE_ONCE(reuse->synq_overflow_ts, now);
			return;
		}
	}

	last_overflow = READ_ONCE(tcp_sk(sk)->rx_opt.ts_recent_stamp);
	if (!time_between32(now, last_overflow, last_overflow + HZ))
		WRITE_ONCE(tcp_sk(sk)->rx_opt.ts_recent_stamp, now);
}

/* syncookies: no recent synqueue overflow on this listening socket? */
static inline bool tcp_synq_no_recent_overflow(const struct sock *sk)
{
	unsigned int last_overflow;
	unsigned int now = jiffies;

	if (sk->sk_reuseport) {
		struct sock_reuseport *reuse;

		reuse = rcu_dereference(sk->sk_reuseport_cb);
		if (likely(reuse)) {
			last_overflow = READ_ONCE(reuse->synq_overflow_ts);
			return !time_between32(now, last_overflow - HZ,
					       last_overflow +
					       TCP_SYNCOOKIE_VALID);
		}
	}

	last_overflow = READ_ONCE(tcp_sk(sk)->rx_opt.ts_recent_stamp);

	/* If last_overflow <= jiffies <= last_overflow + TCP_SYNCOOKIE_VALID,
	 * then we're under synflood. However, we have to use
	 * 'last_overflow - HZ' as lower bound. That's because a concurrent
	 * tcp_synq_overflow() could update .ts_recent_stamp after we read
	 * jiffies but before we store .ts_recent_stamp into last_overflow,
	 * which could lead to rejecting a valid syncookie.
	 */
	return !time_between32(now, last_overflow - HZ,
			       last_overflow + TCP_SYNCOOKIE_VALID);
}

static inline u32 tcp_cookie_time(void)
{
	u64 val = get_jiffies_64();

	do_div(val, TCP_SYNCOOKIE_PERIOD);
	return val;
}

u32 __cookie_v4_init_sequence(const struct iphdr *iph, const struct tcphdr *th,
			      u16 *mssp);
__u32 cookie_v4_init_sequence(const struct sk_buff *skb, __u16 *mss);
u64 cookie_init_timestamp(struct request_sock *req, u64 now);
bool cookie_timestamp_decode(const struct net *net,
			     struct tcp_options_received *opt);
bool cookie_ecn_ok(const struct tcp_options_received *opt,
		   const struct net *net, const struct dst_entry *dst);

/* From net/ipv6/syncookies.c */
int __cookie_v6_check(const struct ipv6hdr *iph, const struct tcphdr *th,
		      u32 cookie);
struct sock *cookie_v6_check(struct sock *sk, struct sk_buff *skb);

u32 __cookie_v6_init_sequence(const struct ipv6hdr *iph,
			      const struct tcphdr *th, u16 *mssp);
__u32 cookie_v6_init_sequence(const struct sk_buff *skb, __u16 *mss);
#endif
/* tcp_output.c */

void tcp_skb_entail(struct sock *sk, struct sk_buff *skb);
void tcp_mark_push(struct tcp_sock *tp, struct sk_buff *skb);
void __tcp_push_pending_frames(struct sock *sk, unsigned int cur_mss,
			       int nonagle);
int __tcp_retransmit_skb(struct sock *sk, struct sk_buff *skb, int segs);
int tcp_retransmit_skb(struct sock *sk, struct sk_buff *skb, int segs);
void tcp_retransmit_timer(struct sock *sk);
void tcp_xmit_retransmit_queue(struct sock *);
void tcp_simple_retransmit(struct sock *);
void tcp_enter_recovery(struct sock *sk, bool ece_ack);
int tcp_trim_head(struct sock *, struct sk_buff *, u32);
enum tcp_queue {
	TCP_FRAG_IN_WRITE_QUEUE,
	TCP_FRAG_IN_RTX_QUEUE,
};
int tcp_fragment(struct sock *sk, enum tcp_queue tcp_queue,
		 struct sk_buff *skb, u32 len,
		 unsigned int mss_now, gfp_t gfp);

void tcp_send_probe0(struct sock *);
void tcp_send_partial(struct sock *);
int tcp_write_wakeup(struct sock *, int mib);
void tcp_send_fin(struct sock *sk);
void tcp_send_active_reset(struct sock *sk, gfp_t priority);
int tcp_send_synack(struct sock *);
void tcp_push_one(struct sock *, unsigned int mss_now);
void __tcp_send_ack(struct sock *sk, u32 rcv_nxt);
void tcp_send_ack(struct sock *sk);
void tcp_send_delayed_ack(struct sock *sk);
void tcp_send_loss_probe(struct sock *sk);
bool tcp_schedule_loss_probe(struct sock *sk, bool advancing_rto);
void tcp_skb_collapse_tstamp(struct sk_buff *skb,
			     const struct sk_buff *next_skb);

/* tcp_input.c */
void tcp_rearm_rto(struct sock *sk);
void tcp_synack_rtt_meas(struct sock *sk, struct request_sock *req);
void tcp_reset(struct sock *sk, struct sk_buff *skb);
void tcp_skb_mark_lost_uncond_verify(struct tcp_sock *tp, struct sk_buff *skb);
void tcp_fin(struct sock *sk);
void tcp_check_space(struct sock *sk);

/* tcp_timer.c */
void tcp_init_xmit_timers(struct sock *);
static inline void tcp_clear_xmit_timers(struct sock *sk)
{
	if (hrtimer_try_to_cancel(&tcp_sk(sk)->pacing_timer) == 1)
		__sock_put(sk);

	if (hrtimer_try_to_cancel(&tcp_sk(sk)->compressed_ack_timer) == 1)
		__sock_put(sk);

	inet_csk_clear_xmit_timers(sk);
}

unsigned int tcp_sync_mss(struct sock *sk, u32 pmtu);
unsigned int tcp_current_mss(struct sock *sk);
u32 tcp_clamp_probe0_to_user_timeout(const struct sock *sk, u32 when);

/* Bound MSS / TSO packet size with the half of the window */
static inline int tcp_bound_to_half_wnd(struct tcp_sock *tp, int pktsize)
{
	int cutoff;

	/* When peer uses tiny windows, there is no use in packetizing
	 * to sub-MSS pieces for the sake of SWS or making sure there
	 * are enough packets in the pipe for fast recovery.
	 *
	 * On the other hand, for extremely large MSS devices, handling
	 * smaller than MSS windows in this way does make sense.
	 */
	if (tp->max_window > TCP_MSS_DEFAULT)
		cutoff = (tp->max_window >> 1);
	else
		cutoff = tp->max_window;

	if (cutoff && pktsize > cutoff)
		return max_t(int, cutoff, 68U - tp->tcp_header_len);
	else
		return pktsize;
}

/* tcp.c */
void tcp_get_info(struct sock *, struct tcp_info *);

/* Read 'sendfile()'-style from a TCP socket */
int tcp_read_sock(struct sock *sk, read_descriptor_t *desc,
		  sk_read_actor_t recv_actor);
int tcp_read_skb(struct sock *sk, skb_read_actor_t recv_actor);
struct sk_buff *tcp_recv_skb(struct sock *sk, u32 seq, u32 *off);
void tcp_read_done(struct sock *sk, size_t len);

void tcp_initialize_rcv_mss(struct sock *sk);

int tcp_mtu_to_mss(struct sock *sk, int pmtu);
int tcp_mss_to_mtu(struct sock *sk, int mss);
void tcp_mtup_init(struct sock *sk);

static inline void tcp_bound_rto(const struct sock *sk)
{
	if (inet_csk(sk)->icsk_rto > TCP_RTO_MAX)
		inet_csk(sk)->icsk_rto = TCP_RTO_MAX;
}

static inline u32 __tcp_set_rto(const struct tcp_sock *tp)
{
	return usecs_to_jiffies((tp->srtt_us >> 3) + tp->rttvar_us);
}

static inline void __tcp_fast_path_on(struct tcp_sock *tp, u32 snd_wnd)
{
	/* mptcp hooks are only on the slow path */
	if (sk_is_mptcp((struct sock *)tp))
		return;

	tp->pred_flags = htonl((tp->tcp_header_len << 26) |
			       ntohl(TCP_FLAG_ACK) |
			       snd_wnd);
}

static inline void tcp_fast_path_on(struct tcp_sock *tp)
{
	__tcp_fast_path_on(tp, tp->snd_wnd >> tp->rx_opt.snd_wscale);
}

static inline void tcp_fast_path_check(struct sock *sk)
{
	struct tcp_sock *tp = tcp_sk(sk);

	if (RB_EMPTY_ROOT(&tp->out_of_order_queue) &&
	    tp->rcv_wnd &&
	    atomic_read(&sk->sk_rmem_alloc) < sk->sk_rcvbuf &&
	    !tp->urg_data)
		tcp_fast_path_on(tp);
}

/* Compute the actual rto_min value */
static inline u32 tcp_rto_min(struct sock *sk)
{
	const struct dst_entry *dst = __sk_dst_get(sk);
	u32 rto_min = inet_csk(sk)->icsk_rto_min;

	if (dst && dst_metric_locked(dst, RTAX_RTO_MIN))
		rto_min = dst_metric_rtt(dst, RTAX_RTO_MIN);
	return rto_min;
}

static inline u32 tcp_rto_min_us(struct sock *sk)
{
	return jiffies_to_usecs(tcp_rto_min(sk));
}

static inline bool tcp_ca_dst_locked(const struct dst_entry *dst)
{
	return dst_metric_locked(dst, RTAX_CC_ALGO);
}

/* Minimum RTT in usec. ~0 means not available. */
static inline u32 tcp_min_rtt(const struct tcp_sock *tp)
{
	return minmax_get(&tp->rtt_min);
}

/* Compute the actual receive window we are currently advertising.
 * Rcv_nxt can be after the window if our peer push more data
 * than the offered window.
 */
static inline u32 tcp_receive_window(const struct tcp_sock *tp)
{
	s32 win = tp->rcv_wup + tp->rcv_wnd - tp->rcv_nxt;

	if (win < 0)
		win = 0;
	return (u32) win;
}

/* Choose a new window, without checks for shrinking, and without
 * scaling applied to the result.  The caller does these things
 * if necessary.  This is a "raw" window selection.
 */
u32 __tcp_select_window(struct sock *sk);

void tcp_send_window_probe(struct sock *sk);

/* TCP uses 32bit jiffies to save some space.
 * Note that this is different from tcp_time_stamp, which
 * historically has been the same until linux-4.13.
 */
#define tcp_jiffies32 ((u32)jiffies)

/*
 * Deliver a 32bit value for TCP timestamp option (RFC 7323)
 * It is no longer tied to jiffies, but to 1 ms clock.
 * Note: double check if you want to use tcp_jiffies32 instead of this.
 */
#define TCP_TS_HZ	1000

static inline u64 tcp_clock_ns(void)
{
	return ktime_get_ns();
}

static inline u64 tcp_clock_us(void)
{
	return div_u64(tcp_clock_ns(), NSEC_PER_USEC);
}

/* This should only be used in contexts where tp->tcp_mstamp is up to date */
static inline u32 tcp_time_stamp(const struct tcp_sock *tp)
{
	return div_u64(tp->tcp_mstamp, USEC_PER_SEC / TCP_TS_HZ);
}

/* Convert a nsec timestamp into TCP TSval timestamp (ms based currently) */
static inline u32 tcp_ns_to_ts(u64 ns)
{
    /*纳秒转 ts*/
	return div_u64(ns, NSEC_PER_SEC / TCP_TS_HZ);
}

/* Could use tcp_clock_us() / 1000, but this version uses a single divide */
static inline u32 tcp_time_stamp_raw(void)
{
	return tcp_ns_to_ts(tcp_clock_ns());
}

void tcp_mstamp_refresh(struct tcp_sock *tp);

static inline u32 tcp_stamp_us_delta(u64 t1, u64 t0)
{
	return max_t(s64, t1 - t0, 0);
}

static inline u32 tcp_skb_timestamp(const struct sk_buff *skb)
{
	return tcp_ns_to_ts(skb->skb_mstamp_ns);
}

/* provide the departure time in us unit */
static inline u64 tcp_skb_timestamp_us(const struct sk_buff *skb)
{
	return div_u64(skb->skb_mstamp_ns, NSEC_PER_USEC);
}


#define tcp_flag_byte(th) (((u_int8_t *)th)[13])

#define TCPHDR_FIN 0x01
#define TCPHDR_SYN 0x02
#define TCPHDR_RST 0x04
#define TCPHDR_PSH 0x08
#define TCPHDR_ACK 0x10
#define TCPHDR_URG 0x20
#define TCPHDR_ECE 0x40
#define TCPHDR_CWR 0x80

#define TCPHDR_SYN_ECN	(TCPHDR_SYN | TCPHDR_ECE | TCPHDR_CWR)

/* This is what the send packet queuing engine uses to pass
 * TCP per-packet control information to the transmission code.
 * We also store the host-order sequence numbers in here too.
 * This is 44 bytes if IPV6 is enabled.
 * If this grows please adjust skbuff.h:skbuff->cb[xxx] size appropriately.
 */
struct tcp_skb_cb {
	//报文起始序列号
	__u32		seq;		/* Starting sequence number	*/
	//报文终止序列号
	__u32		end_seq;	/* SEQ + FIN + SYN + datalen	*/
	union {
		/* Note : tcp_tw_isn is used in input path only
		 *	  (isn chosen by tcp_timewait_state_process())
		 *
		 * 	  tcp_gso_segs/size are used in write queue only,
		 *	  cf tcp_skb_pcount()/tcp_skb_mss()
		 */
		__u32		tcp_tw_isn;
		struct {
			u16	tcp_gso_segs;/*gso段数*/
			u16	tcp_gso_size;
		};
	};
	//tcp标记位
	__u8		tcp_flags;	/* TCP header flags. (tcp[13])	*/

	__u8		sacked;		/* State flags for SACK.	*/
#define TCPCB_SACKED_ACKED	0x01	/* SKB ACK'd by a SACK block	*/
#define TCPCB_SACKED_RETRANS	0x02	/* SKB retransmitted		*/
#define TCPCB_LOST		0x04	/* SKB is lost			*/
#define TCPCB_TAGBITS		0x07	/* All tag bits			*/
#define TCPCB_REPAIRED		0x10	/* SKB repaired (no skb_mstamp_ns)	*/
#define TCPCB_EVER_RETRANS	0x80	/* Ever retransmitted frame	*/
#define TCPCB_RETRANS		(TCPCB_SACKED_RETRANS|TCPCB_EVER_RETRANS| \
				TCPCB_REPAIRED)

	//ipv4的tos字段
	__u8		ip_dsfield;	/* IPv4 tos or IPv6 dsfield	*/
	__u8		txstamp_ack:1,	/* Record TX timestamp for ack? */
			eor:1,		/* Is skb MSG_EOR marked? */
			has_rxtstamp:1,	/* SKB has a RX timestamp	*/
			unused:5;
	//报文包含的tcp确认序号
	__u32		ack_seq;	/* Sequence number ACK'd	*/
	union {
		struct {
#define TCPCB_DELIVERED_CE_MASK ((1U<<20) - 1)
			/* There is space for up to 24 bytes */
			__u32 is_app_limited:1, /* cwnd not fully used? */
			      delivered_ce:20,
			      unused:11;
			/* pkts S/ACKed so far upon tx of skb, incl retrans: */
			__u32 delivered;
			/* start of send pipeline phase */
			u64 first_tx_mstamp;
			/* when we reached the "delivered" count */
			u64 delivered_mstamp;
		} tx;   /* only used for outgoing skbs */
		union {
			struct inet_skb_parm	h4;
#if IS_ENABLED(CONFIG_IPV6)
			struct inet6_skb_parm	h6;
#endif
		} header;	/* For incoming skbs */
	};
};

#define TCP_SKB_CB(__skb)	((struct tcp_skb_cb *)&((__skb)->cb[0]))

extern const struct inet_connection_sock_af_ops ipv4_specific;

#if IS_ENABLED(CONFIG_IPV6)
/* This is the variant of inet6_iif() that must be used by TCP,
 * as TCP moves IP6CB into a different location in skb->cb[]
 */
static inline int tcp_v6_iif(const struct sk_buff *skb)
{
	return TCP_SKB_CB(skb)->header.h6.iif;
}

static inline int tcp_v6_iif_l3_slave(const struct sk_buff *skb)
{
	bool l3_slave = ipv6_l3mdev_skb(TCP_SKB_CB(skb)->header.h6.flags);

	return l3_slave ? skb->skb_iif : TCP_SKB_CB(skb)->header.h6.iif;
}

/* TCP_SKB_CB reference means this can not be used from early demux */
static inline int tcp_v6_sdif(const struct sk_buff *skb)
{
#if IS_ENABLED(CONFIG_NET_L3_MASTER_DEV)
	if (skb && ipv6_l3mdev_skb(TCP_SKB_CB(skb)->header.h6.flags))
		return TCP_SKB_CB(skb)->header.h6.iif;
#endif
	return 0;
}

extern const struct inet_connection_sock_af_ops ipv6_specific;

INDIRECT_CALLABLE_DECLARE(void tcp_v6_send_check(struct sock *sk, struct sk_buff *skb));
INDIRECT_CALLABLE_DECLARE(int tcp_v6_rcv(struct sk_buff *skb));
void tcp_v6_early_demux(struct sk_buff *skb);

#endif

/* TCP_SKB_CB reference means this can not be used from early demux */
static inline int tcp_v4_sdif(struct sk_buff *skb)
{
#if IS_ENABLED(CONFIG_NET_L3_MASTER_DEV)
	if (skb && ipv4_l3mdev_skb(TCP_SKB_CB(skb)->header.h4.flags))
		return TCP_SKB_CB(skb)->header.h4.iif;
#endif
	return 0;
}

/* Due to TSO, an SKB can be composed of multiple actual
 * packets.  To keep these tracked properly, we use this.
 */
static inline int tcp_skb_pcount(const struct sk_buff *skb)
{
	return TCP_SKB_CB(skb)->tcp_gso_segs;
}

static inline void tcp_skb_pcount_set(struct sk_buff *skb, int segs)
{
	TCP_SKB_CB(skb)->tcp_gso_segs = segs;
}

static inline void tcp_skb_pcount_add(struct sk_buff *skb, int segs)
{
	TCP_SKB_CB(skb)->tcp_gso_segs += segs;
}

/* This is valid iff skb is in write queue and tcp_skb_pcount() > 1. */
static inline int tcp_skb_mss(const struct sk_buff *skb)
{
	return TCP_SKB_CB(skb)->tcp_gso_size;
}

static inline bool tcp_skb_can_collapse_to(const struct sk_buff *skb)
{
	return likely(!TCP_SKB_CB(skb)->eor);
}

static inline bool tcp_skb_can_collapse(const struct sk_buff *to,
					const struct sk_buff *from)
{
	return likely(tcp_skb_can_collapse_to(to) &&
		      mptcp_skb_can_collapse(to, from) &&
		      skb_pure_zcopy_same(to, from));
}

/* Events passed to congestion control interface */
enum tcp_ca_event {
	CA_EVENT_TX_START,	/* first transmit when no packets in flight */
	CA_EVENT_CWND_RESTART,	/* congestion window restart */
	CA_EVENT_COMPLETE_CWR,	/* end of congestion recovery */
	CA_EVENT_LOSS,		/* loss timeout */
	CA_EVENT_ECN_NO_CE,	/* ECT set, but not CE marked */
	CA_EVENT_ECN_IS_CE,	/* received CE marked IP packet */
};

/* Information about inbound ACK, passed to cong_ops->in_ack_event() */
enum tcp_ca_ack_event_flags {
	CA_ACK_SLOWPATH		= (1 << 0),	/* In slow path processing */
	CA_ACK_WIN_UPDATE	= (1 << 1),	/* ACK updated window */
	CA_ACK_ECE		= (1 << 2),	/* ECE bit is set on ack */
};

/*
 * Interface for adding new TCP congestion control handlers
 */
#define TCP_CA_NAME_MAX	16
#define TCP_CA_MAX	128
#define TCP_CA_BUF_MAX	(TCP_CA_NAME_MAX*TCP_CA_MAX)

#define TCP_CA_UNSPEC	0

/* Algorithm can be set on socket without CAP_NET_ADMIN privileges */
#define TCP_CONG_NON_RESTRICTED 0x1
/* Requires ECN/ECT set on all packets */
#define TCP_CONG_NEEDS_ECN	0x2
#define TCP_CONG_MASK	(TCP_CONG_NON_RESTRICTED | TCP_CONG_NEEDS_ECN)

union tcp_cc_info;

struct ack_sample {
	u32 pkts_acked;
	s32 rtt_us;
	u32 in_flight;
};

/* A rate sample measures the number of (original/retransmitted) data
 * packets delivered "delivered" over an interval of time "interval_us".
 * The tcp_rate.c code fills in the rate sample, and congestion
 * control modules that define a cong_control function to run at the end
 * of ACK processing can optionally chose to consult this sample when
 * setting cwnd and pacing rate.
 * A sample is invalid if "delivered" or "interval_us" is negative.
 */
struct rate_sample {
	u64  prior_mstamp; /* starting timestamp for interval */
	u32  prior_delivered;	/* tp->delivered at "prior_mstamp" */
	u32  prior_delivered_ce;/* tp->delivered_ce at "prior_mstamp" */
	s32  delivered;		/* number of packets delivered over interval */
	s32  delivered_ce;	/* number of packets delivered w/ CE marks*/
	long interval_us;	/* time for tp->delivered to incr "delivered" */
	u32 snd_interval_us;	/* snd interval for delivered packets */
	u32 rcv_interval_us;	/* rcv interval for delivered packets */
	long rtt_us;		/* RTT of last (S)ACKed packet (or -1) */
	int  losses;		/* number of packets marked lost upon ACK */
	u32  acked_sacked;	/* number of packets newly (S)ACKed upon ACK */
	u32  prior_in_flight;	/* in flight before this ACK */
	u32  last_end_seq;	/* end_seq of most recently ACKed packet */
	bool is_app_limited;	/* is sample from packet with bubble in pipe? */
	bool is_retrans;	/* is sample from retransmission? */
	bool is_ack_delayed;	/* is this (likely) a delayed ACK? */
};

struct tcp_congestion_ops {
/* fast path fields are put first to fill one cache line */

	/* return slow start threshold (required) */
	u32 (*ssthresh)(struct sock *sk);/*返回慢启动时的门限值*/

	/* do new cwnd calculation (required) */
	void (*cong_avoid)(struct sock *sk, u32 ack, u32 acked);

	/* call before changing ca_state (optional) */
	void (*set_state)(struct sock *sk, u8 new_state);

	/* call when cwnd event occurs (optional) */
	void (*cwnd_event)(struct sock *sk, enum tcp_ca_event ev);

	/* call when ack arrives (optional) */
	void (*in_ack_event)(struct sock *sk, u32 flags);

	/* hook for packet ack accounting (optional) */
	void (*pkts_acked)(struct sock *sk, const struct ack_sample *sample);

	/* override sysctl_tcp_min_tso_segs */
	u32 (*min_tso_segs)(struct sock *sk);

	/* call when packets are delivered to update cwnd and pacing rate,
	 * after all the ca_state processing. (optional)
	 */
	void (*cong_control)(struct sock *sk, const struct rate_sample *rs);


	/* new value of cwnd after loss (required) */
	u32  (*undo_cwnd)(struct sock *sk);
	/* returns the multiplier used in tcp_sndbuf_expand (optional) */
	u32 (*sndbuf_expand)(struct sock *sk);

/* control/slow paths put last */
	/* get info for inet_diag (optional) */
	/*扩展信息获取*/
	size_t (*get_info)(struct sock *sk, u32 ext, int *attr,
			   union tcp_cc_info *info);

	char 			name[TCP_CA_NAME_MAX];/*拥塞算法名称*/
	struct module		*owner;
	struct list_head	list;
	u32			key;/*利用name字段计算的hash key*/
	u32			flags;

	/* initialize private data (optional) */
	void (*init)(struct sock *sk);/*私有数据初始化*/
	/* cleanup private data  (optional) */
	void (*release)(struct sock *sk);/*私有数据清除*/
} ____cacheline_aligned_in_smp;

int tcp_register_congestion_control(struct tcp_congestion_ops *type);
void tcp_unregister_congestion_control(struct tcp_congestion_ops *type);

void tcp_assign_congestion_control(struct sock *sk);
void tcp_init_congestion_control(struct sock *sk);
void tcp_cleanup_congestion_control(struct sock *sk);
int tcp_set_default_congestion_control(struct net *net, const char *name);
void tcp_get_default_congestion_control(struct net *net, char *name);
void tcp_get_available_congestion_control(char *buf, size_t len);
void tcp_get_allowed_congestion_control(char *buf, size_t len);
int tcp_set_allowed_congestion_control(char *allowed);
int tcp_set_congestion_control(struct sock *sk, const char *name, bool load,
			       bool cap_net_admin);
u32 tcp_slow_start(struct tcp_sock *tp, u32 acked);
void tcp_cong_avoid_ai(struct tcp_sock *tp, u32 w, u32 acked);

u32 tcp_reno_ssthresh(struct sock *sk);
u32 tcp_reno_undo_cwnd(struct sock *sk);
void tcp_reno_cong_avoid(struct sock *sk, u32 ack, u32 acked);
extern struct tcp_congestion_ops tcp_reno;

struct tcp_congestion_ops *tcp_ca_find(const char *name);
struct tcp_congestion_ops *tcp_ca_find_key(u32 key);
u32 tcp_ca_get_key_by_name(struct net *net, const char *name, bool *ecn_ca);
#ifdef CONFIG_INET
char *tcp_ca_get_name_by_key(u32 key, char *buffer);
#else
static inline char *tcp_ca_get_name_by_key(u32 key, char *buffer)
{
	return NULL;
}
#endif

static inline bool tcp_ca_needs_ecn(const struct sock *sk)
{
	const struct inet_connection_sock *icsk = inet_csk(sk);

	/*检查拥塞算法是否需要ecn使能*/
	return icsk->icsk_ca_ops->flags & TCP_CONG_NEEDS_ECN;
}

<<<<<<< HEAD
/*设置拥塞状态*/
static inline void tcp_set_ca_state(struct sock *sk, const u8 ca_state)
{
	struct inet_connection_sock *icsk = inet_csk(sk);

	if (icsk->icsk_ca_ops->set_state)
		icsk->icsk_ca_ops->set_state(sk, ca_state);
	icsk->icsk_ca_state = ca_state;
}

/*触发窗口事件*/
=======
>>>>>>> 97ee9d1c
static inline void tcp_ca_event(struct sock *sk, const enum tcp_ca_event event)
{
	const struct inet_connection_sock *icsk = inet_csk(sk);

	if (icsk->icsk_ca_ops->cwnd_event)
		icsk->icsk_ca_ops->cwnd_event(sk, event);
}

/* From tcp_cong.c */
void tcp_set_ca_state(struct sock *sk, const u8 ca_state);

/* From tcp_rate.c */
void tcp_rate_skb_sent(struct sock *sk, struct sk_buff *skb);
void tcp_rate_skb_delivered(struct sock *sk, struct sk_buff *skb,
			    struct rate_sample *rs);
void tcp_rate_gen(struct sock *sk, u32 delivered, u32 lost,
		  bool is_sack_reneg, struct rate_sample *rs);
void tcp_rate_check_app_limited(struct sock *sk);

static inline bool tcp_skb_sent_after(u64 t1, u64 t2, u32 seq1, u32 seq2)
{
	return t1 > t2 || (t1 == t2 && after(seq1, seq2));
}

/* These functions determine how the current flow behaves in respect of SACK
 * handling. SACK is negotiated with the peer, and therefore it can vary
 * between different flows.
 *
 * tcp_is_sack - SACK enabled
 * tcp_is_reno - No SACK
 */
static inline int tcp_is_sack(const struct tcp_sock *tp)
{
	return likely(tp->rx_opt.sack_ok);
}

static inline bool tcp_is_reno(const struct tcp_sock *tp)
{
	return !tcp_is_sack(tp);
}

static inline unsigned int tcp_left_out(const struct tcp_sock *tp)
{
	return tp->sacked_out + tp->lost_out;
}

/* This determines how many packets are "in the network" to the best
 * of our knowledge.  In many cases it is conservative, but where
 * detailed information is available from the receiver (via SACK
 * blocks etc.) we can make more aggressive calculations.
 *
 * Use this for decisions involving congestion control, use just
 * tp->packets_out to determine if the send queue is empty or not.
 *
 * Read this equation as:
 *
 *	"Packets sent once on transmission queue" MINUS
 *	"Packets left network, but not honestly ACKed yet" PLUS
 *	"Packets fast retransmitted"
 */
static inline unsigned int tcp_packets_in_flight(const struct tcp_sock *tp)
{
	return tp->packets_out - tcp_left_out(tp) + tp->retrans_out;
}

#define TCP_INFINITE_SSTHRESH	0x7fffffff

static inline u32 tcp_snd_cwnd(const struct tcp_sock *tp)
{
	return tp->snd_cwnd;
}

static inline void tcp_snd_cwnd_set(struct tcp_sock *tp, u32 val)
{
	WARN_ON_ONCE((int)val <= 0);
	tp->snd_cwnd = val;
}

static inline bool tcp_in_slow_start(const struct tcp_sock *tp)
{
	return tcp_snd_cwnd(tp) < tp->snd_ssthresh;
}

static inline bool tcp_in_initial_slowstart(const struct tcp_sock *tp)
{
	return tp->snd_ssthresh >= TCP_INFINITE_SSTHRESH;
}

static inline bool tcp_in_cwnd_reduction(const struct sock *sk)
{
	return (TCPF_CA_CWR | TCPF_CA_Recovery) &
	       (1 << inet_csk(sk)->icsk_ca_state);
}

/* If cwnd > ssthresh, we may raise ssthresh to be half-way to cwnd.
 * The exception is cwnd reduction phase, when cwnd is decreasing towards
 * ssthresh.
 */
static inline __u32 tcp_current_ssthresh(const struct sock *sk)
{
	const struct tcp_sock *tp = tcp_sk(sk);

	if (tcp_in_cwnd_reduction(sk))
		return tp->snd_ssthresh;
	else
		return max(tp->snd_ssthresh,
			   ((tcp_snd_cwnd(tp) >> 1) +
			    (tcp_snd_cwnd(tp) >> 2)));
}

/* Use define here intentionally to get WARN_ON location shown at the caller */
#define tcp_verify_left_out(tp)	WARN_ON(tcp_left_out(tp) > tp->packets_out)

void tcp_enter_cwr(struct sock *sk);
__u32 tcp_init_cwnd(const struct tcp_sock *tp, const struct dst_entry *dst);

/* The maximum number of MSS of available cwnd for which TSO defers
 * sending if not using sysctl_tcp_tso_win_divisor.
 */
static inline __u32 tcp_max_tso_deferred_mss(const struct tcp_sock *tp)
{
	return 3;
}

/* Returns end sequence number of the receiver's advertised window */
static inline u32 tcp_wnd_end(const struct tcp_sock *tp)
{
	return tp->snd_una + tp->snd_wnd;
}

/* We follow the spirit of RFC2861 to validate cwnd but implement a more
 * flexible approach. The RFC suggests cwnd should not be raised unless
 * it was fully used previously. And that's exactly what we do in
 * congestion avoidance mode. But in slow start we allow cwnd to grow
 * as long as the application has used half the cwnd.
 * Example :
 *    cwnd is 10 (IW10), but application sends 9 frames.
 *    We allow cwnd to reach 18 when all frames are ACKed.
 * This check is safe because it's as aggressive as slow start which already
 * risks 100% overshoot. The advantage is that we discourage application to
 * either send more filler packets or data to artificially blow up the cwnd
 * usage, and allow application-limited process to probe bw more aggressively.
 */
static inline bool tcp_is_cwnd_limited(const struct sock *sk)
{
	const struct tcp_sock *tp = tcp_sk(sk);

	if (tp->is_cwnd_limited)
		return true;

	/* If in slow start, ensure cwnd grows to twice what was ACKed. */
	if (tcp_in_slow_start(tp))
		return tcp_snd_cwnd(tp) < 2 * tp->max_packets_out;

	return false;
}

/* BBR congestion control needs pacing.
 * Same remark for SO_MAX_PACING_RATE.
 * sch_fq packet scheduler is efficiently handling pacing,
 * but is not always installed/used.
 * Return true if TCP stack should pace packets itself.
 */
static inline bool tcp_needs_internal_pacing(const struct sock *sk)
{
	return smp_load_acquire(&sk->sk_pacing_status) == SK_PACING_NEEDED;
}

/* Estimates in how many jiffies next packet for this flow can be sent.
 * Scheduling a retransmit timer too early would be silly.
 */
static inline unsigned long tcp_pacing_delay(const struct sock *sk)
{
	s64 delay = tcp_sk(sk)->tcp_wstamp_ns - tcp_sk(sk)->tcp_clock_cache;

	return delay > 0 ? nsecs_to_jiffies(delay) : 0;
}

static inline void tcp_reset_xmit_timer(struct sock *sk,
					const int what,
					unsigned long when,
					const unsigned long max_when)
{
	inet_csk_reset_xmit_timer(sk, what, when + tcp_pacing_delay(sk),
				  max_when);
}

/* Something is really bad, we could not queue an additional packet,
 * because qdisc is full or receiver sent a 0 window, or we are paced.
 * We do not want to add fuel to the fire, or abort too early,
 * so make sure the timer we arm now is at least 200ms in the future,
 * regardless of current icsk_rto value (as it could be ~2ms)
 */
static inline unsigned long tcp_probe0_base(const struct sock *sk)
{
	return max_t(unsigned long, inet_csk(sk)->icsk_rto, TCP_RTO_MIN);
}

/* Variant of inet_csk_rto_backoff() used for zero window probes */
static inline unsigned long tcp_probe0_when(const struct sock *sk,
					    unsigned long max_when)
{
	u8 backoff = min_t(u8, ilog2(TCP_RTO_MAX / TCP_RTO_MIN) + 1,
			   inet_csk(sk)->icsk_backoff);
	u64 when = (u64)tcp_probe0_base(sk) << backoff;

	return (unsigned long)min_t(u64, when, max_when);
}

static inline void tcp_check_probe_timer(struct sock *sk)
{
	if (!tcp_sk(sk)->packets_out && !inet_csk(sk)->icsk_pending)
		tcp_reset_xmit_timer(sk, ICSK_TIME_PROBE0,
				     tcp_probe0_base(sk), TCP_RTO_MAX);
}

static inline void tcp_init_wl(struct tcp_sock *tp, u32 seq)
{
	tp->snd_wl1 = seq;
}

static inline void tcp_update_wl(struct tcp_sock *tp, u32 seq)
{
	tp->snd_wl1 = seq;
}

/*
 * Calculate(/check) TCP checksum
 */
static inline __sum16 tcp_v4_check(int len, __be32 saddr,
				   __be32 daddr, __wsum base)
{
	return csum_tcpudp_magic(saddr, daddr, len, IPPROTO_TCP, base);
}

static inline bool tcp_checksum_complete(struct sk_buff *skb)
{
	return !skb_csum_unnecessary(skb) &&
		__skb_checksum_complete(skb);
}

bool tcp_add_backlog(struct sock *sk, struct sk_buff *skb,
		     enum skb_drop_reason *reason);


int tcp_filter(struct sock *sk, struct sk_buff *skb);
void tcp_set_state(struct sock *sk, int state);
void tcp_done(struct sock *sk);
int tcp_abort(struct sock *sk, int err);

static inline void tcp_sack_reset(struct tcp_options_received *rx_opt)
{
	rx_opt->dsack = 0;
	rx_opt->num_sacks = 0;
}

void tcp_cwnd_restart(struct sock *sk, s32 delta);

static inline void tcp_slow_start_after_idle_check(struct sock *sk)
{
	const struct tcp_congestion_ops *ca_ops = inet_csk(sk)->icsk_ca_ops;
	struct tcp_sock *tp = tcp_sk(sk);
	s32 delta;

	if (!READ_ONCE(sock_net(sk)->ipv4.sysctl_tcp_slow_start_after_idle) ||
	    tp->packets_out || ca_ops->cong_control)
		return;
	delta = tcp_jiffies32 - tp->lsndtime;
	if (delta > inet_csk(sk)->icsk_rto)
		tcp_cwnd_restart(sk, delta);
}

/* Determine a window scaling and initial window to offer. */
void tcp_select_initial_window(const struct sock *sk, int __space,
			       __u32 mss, __u32 *rcv_wnd,
			       __u32 *window_clamp, int wscale_ok,
			       __u8 *rcv_wscale, __u32 init_rcv_wnd);

static inline int tcp_win_from_space(const struct sock *sk, int space)
{
	int tcp_adv_win_scale = READ_ONCE(sock_net(sk)->ipv4.sysctl_tcp_adv_win_scale);

	//移位负数位，其值等于（１.int位宽为３２位，位移时移位数生效的仅７位生效;2.负数将被设置为正数取反加１）
	return tcp_adv_win_scale <= 0 ?
		(space>>(-tcp_adv_win_scale)) :
		space - (space>>tcp_adv_win_scale);
}

/* Note: caller must be prepared to deal with negative returns */
static inline int tcp_space(const struct sock *sk)
{
	return tcp_win_from_space(sk, READ_ONCE(sk->sk_rcvbuf) -
				  READ_ONCE(sk->sk_backlog.len) -
				  atomic_read(&sk->sk_rmem_alloc));
}

static inline int tcp_full_space(const struct sock *sk)
{
	return tcp_win_from_space(sk, READ_ONCE(sk->sk_rcvbuf));
}

static inline void tcp_adjust_rcv_ssthresh(struct sock *sk)
{
	int unused_mem = sk_unused_reserved_mem(sk);
	struct tcp_sock *tp = tcp_sk(sk);

	tp->rcv_ssthresh = min(tp->rcv_ssthresh, 4U * tp->advmss);
	if (unused_mem)
		tp->rcv_ssthresh = max_t(u32, tp->rcv_ssthresh,
					 tcp_win_from_space(sk, unused_mem));
}

void tcp_cleanup_rbuf(struct sock *sk, int copied);

/* We provision sk_rcvbuf around 200% of sk_rcvlowat.
 * If 87.5 % (7/8) of the space has been consumed, we want to override
 * SO_RCVLOWAT constraint, since we are receiving skbs with too small
 * len/truesize ratio.
 */
static inline bool tcp_rmem_pressure(const struct sock *sk)
{
	int rcvbuf, threshold;

	if (tcp_under_memory_pressure(sk))
		return true;

	rcvbuf = READ_ONCE(sk->sk_rcvbuf);
	threshold = rcvbuf - (rcvbuf >> 3);

	return atomic_read(&sk->sk_rmem_alloc) > threshold;
}

static inline bool tcp_epollin_ready(const struct sock *sk, int target)
{
	const struct tcp_sock *tp = tcp_sk(sk);
	int avail = READ_ONCE(tp->rcv_nxt) - READ_ONCE(tp->copied_seq);

	if (avail <= 0)
		return false;

	return (avail >= target) || tcp_rmem_pressure(sk) ||
	       (tcp_receive_window(tp) <= inet_csk(sk)->icsk_ack.rcv_mss);
}

extern void tcp_openreq_init_rwin(struct request_sock *req,
				  const struct sock *sk_listener,
				  const struct dst_entry *dst);

void tcp_enter_memory_pressure(struct sock *sk);
void tcp_leave_memory_pressure(struct sock *sk);

static inline int keepalive_intvl_when(const struct tcp_sock *tp)
{
	struct net *net = sock_net((struct sock *)tp);

	return tp->keepalive_intvl ? :
		READ_ONCE(net->ipv4.sysctl_tcp_keepalive_intvl);
}

static inline int keepalive_time_when(const struct tcp_sock *tp)
{
	struct net *net = sock_net((struct sock *)tp);

	return tp->keepalive_time ? :
		READ_ONCE(net->ipv4.sysctl_tcp_keepalive_time);
}

static inline int keepalive_probes(const struct tcp_sock *tp)
{
	struct net *net = sock_net((struct sock *)tp);

	return tp->keepalive_probes ? :
		READ_ONCE(net->ipv4.sysctl_tcp_keepalive_probes);
}

static inline u32 keepalive_time_elapsed(const struct tcp_sock *tp)
{
	const struct inet_connection_sock *icsk = &tp->inet_conn;

	return min_t(u32, tcp_jiffies32 - icsk->icsk_ack.lrcvtime,
			  tcp_jiffies32 - tp->rcv_tstamp);
}

static inline int tcp_fin_time(const struct sock *sk)
{
	int fin_timeout = tcp_sk(sk)->linger2 ? :
		READ_ONCE(sock_net(sk)->ipv4.sysctl_tcp_fin_timeout);
	const int rto = inet_csk(sk)->icsk_rto;

	if (fin_timeout < (rto << 2) - (rto >> 1))
		fin_timeout = (rto << 2) - (rto >> 1);

	return fin_timeout;
}

static inline bool tcp_paws_check(const struct tcp_options_received *rx_opt,
				  int paws_win)
{
	if ((s32)(rx_opt->ts_recent - rx_opt->rcv_tsval) <= paws_win)
		return true;
	if (unlikely(!time_before32(ktime_get_seconds(),
				    rx_opt->ts_recent_stamp + TCP_PAWS_24DAYS)))
		return true;
	/*
	 * Some OSes send SYN and SYNACK messages with tsval=0 tsecr=0,
	 * then following tcp messages have valid values. Ignore 0 value,
	 * or else 'negative' tsval might forbid us to accept their packets.
	 */
	if (!rx_opt->ts_recent)
		return true;
	return false;
}

static inline bool tcp_paws_reject(const struct tcp_options_received *rx_opt,
				   int rst)
{
	if (tcp_paws_check(rx_opt, 0))
		return false;

	/* RST segments are not recommended to carry timestamp,
	   and, if they do, it is recommended to ignore PAWS because
	   "their cleanup function should take precedence over timestamps."
	   Certainly, it is mistake. It is necessary to understand the reasons
	   of this constraint to relax it: if peer reboots, clock may go
	   out-of-sync and half-open connections will not be reset.
	   Actually, the problem would be not existing if all
	   the implementations followed draft about maintaining clock
	   via reboots. Linux-2.2 DOES NOT!

	   However, we can relax time bounds for RST segments to MSL.
	 */
	if (rst && !time_before32(ktime_get_seconds(),
				  rx_opt->ts_recent_stamp + TCP_PAWS_MSL))
		return false;
	return true;
}

bool tcp_oow_rate_limited(struct net *net, const struct sk_buff *skb,
			  int mib_idx, u32 *last_oow_ack_time);

static inline void tcp_mib_init(struct net *net)
{
	/* See RFC 2012 */
	TCP_ADD_STATS(net, TCP_MIB_RTOALGORITHM, 1);
	TCP_ADD_STATS(net, TCP_MIB_RTOMIN, TCP_RTO_MIN*1000/HZ);
	TCP_ADD_STATS(net, TCP_MIB_RTOMAX, TCP_RTO_MAX*1000/HZ);
	TCP_ADD_STATS(net, TCP_MIB_MAXCONN, -1);
}

/* from STCP */
static inline void tcp_clear_retrans_hints_partial(struct tcp_sock *tp)
{
	tp->lost_skb_hint = NULL;
}

static inline void tcp_clear_all_retrans_hints(struct tcp_sock *tp)
{
	tcp_clear_retrans_hints_partial(tp);
	tp->retransmit_skb_hint = NULL;
}

union tcp_md5_addr {
	struct in_addr  a4;
#if IS_ENABLED(CONFIG_IPV6)
	struct in6_addr	a6;
#endif
};

/* - key database */
struct tcp_md5sig_key {
	struct hlist_node	node;
	u8			keylen;
	u8			family; /* AF_INET or AF_INET6 */
	u8			prefixlen;
	u8			flags;
	union tcp_md5_addr	addr;
	int			l3index; /* set if key added with L3 scope */
	u8			key[TCP_MD5SIG_MAXKEYLEN];
	struct rcu_head		rcu;
};

/* - sock block */
struct tcp_md5sig_info {
	struct hlist_head	head;
	struct rcu_head		rcu;
};

/* - pseudo header */
struct tcp4_pseudohdr {
	__be32		saddr;
	__be32		daddr;
	__u8		pad;
	__u8		protocol;
	__be16		len;
};

struct tcp6_pseudohdr {
	struct in6_addr	saddr;
	struct in6_addr daddr;
	__be32		len;
	__be32		protocol;	/* including padding */
};

union tcp_md5sum_block {
	struct tcp4_pseudohdr ip4;
#if IS_ENABLED(CONFIG_IPV6)
	struct tcp6_pseudohdr ip6;
#endif
};

/* - pool: digest algorithm, hash description and scratch buffer */
struct tcp_md5sig_pool {
	struct ahash_request	*md5_req;
	void			*scratch;
};

/* - functions */
int tcp_v4_md5_hash_skb(char *md5_hash, const struct tcp_md5sig_key *key,
			const struct sock *sk, const struct sk_buff *skb);
int tcp_md5_do_add(struct sock *sk, const union tcp_md5_addr *addr,
		   int family, u8 prefixlen, int l3index, u8 flags,
		   const u8 *newkey, u8 newkeylen, gfp_t gfp);
int tcp_md5_do_del(struct sock *sk, const union tcp_md5_addr *addr,
		   int family, u8 prefixlen, int l3index, u8 flags);
struct tcp_md5sig_key *tcp_v4_md5_lookup(const struct sock *sk,
					 const struct sock *addr_sk);

#ifdef CONFIG_TCP_MD5SIG
#include <linux/jump_label.h>
extern struct static_key_false tcp_md5_needed;
struct tcp_md5sig_key *__tcp_md5_do_lookup(const struct sock *sk, int l3index,
					   const union tcp_md5_addr *addr,
					   int family);
static inline struct tcp_md5sig_key *
tcp_md5_do_lookup(const struct sock *sk, int l3index,
		  const union tcp_md5_addr *addr, int family)
{
	if (!static_branch_unlikely(&tcp_md5_needed))
		return NULL;
	return __tcp_md5_do_lookup(sk, l3index, addr, family);
}

enum skb_drop_reason
tcp_inbound_md5_hash(const struct sock *sk, const struct sk_buff *skb,
		     const void *saddr, const void *daddr,
		     int family, int dif, int sdif);


#define tcp_twsk_md5_key(twsk)	((twsk)->tw_md5_key)
#else
static inline struct tcp_md5sig_key *
tcp_md5_do_lookup(const struct sock *sk, int l3index,
		  const union tcp_md5_addr *addr, int family)
{
	return NULL;
}

static inline enum skb_drop_reason
tcp_inbound_md5_hash(const struct sock *sk, const struct sk_buff *skb,
		     const void *saddr, const void *daddr,
		     int family, int dif, int sdif)
{
	return SKB_NOT_DROPPED_YET;
}
#define tcp_twsk_md5_key(twsk)	NULL
#endif

bool tcp_alloc_md5sig_pool(void);

struct tcp_md5sig_pool *tcp_get_md5sig_pool(void);
static inline void tcp_put_md5sig_pool(void)
{
	local_bh_enable();
}

int tcp_md5_hash_skb_data(struct tcp_md5sig_pool *, const struct sk_buff *,
			  unsigned int header_len);
int tcp_md5_hash_key(struct tcp_md5sig_pool *hp,
		     const struct tcp_md5sig_key *key);

/* From tcp_fastopen.c */
void tcp_fastopen_cache_get(struct sock *sk, u16 *mss,
			    struct tcp_fastopen_cookie *cookie);
void tcp_fastopen_cache_set(struct sock *sk, u16 mss,
			    struct tcp_fastopen_cookie *cookie, bool syn_lost,
			    u16 try_exp);
struct tcp_fastopen_request {
	/* Fast Open cookie. Size 0 means a cookie request */
	struct tcp_fastopen_cookie	cookie;
	struct msghdr			*data;  /* data in MSG_FASTOPEN */
	size_t				size;
	int				copied;	/* queued in tcp_connect() */
	struct ubuf_info		*uarg;
};
void tcp_free_fastopen_req(struct tcp_sock *tp);
void tcp_fastopen_destroy_cipher(struct sock *sk);
void tcp_fastopen_ctx_destroy(struct net *net);
int tcp_fastopen_reset_cipher(struct net *net, struct sock *sk,
			      void *primary_key, void *backup_key);
int tcp_fastopen_get_cipher(struct net *net, struct inet_connection_sock *icsk,
			    u64 *key);
void tcp_fastopen_add_skb(struct sock *sk, struct sk_buff *skb);
struct sock *tcp_try_fastopen(struct sock *sk, struct sk_buff *skb,
			      struct request_sock *req,
			      struct tcp_fastopen_cookie *foc,
			      const struct dst_entry *dst);
void tcp_fastopen_init_key_once(struct net *net);
bool tcp_fastopen_cookie_check(struct sock *sk, u16 *mss,
			     struct tcp_fastopen_cookie *cookie);
bool tcp_fastopen_defer_connect(struct sock *sk, int *err);
#define TCP_FASTOPEN_KEY_LENGTH sizeof(siphash_key_t)
#define TCP_FASTOPEN_KEY_MAX 2
#define TCP_FASTOPEN_KEY_BUF_LENGTH \
	(TCP_FASTOPEN_KEY_LENGTH * TCP_FASTOPEN_KEY_MAX)

/* Fastopen key context */
struct tcp_fastopen_context {
	siphash_key_t	key[TCP_FASTOPEN_KEY_MAX];
	int		num;
	struct rcu_head	rcu;
};

void tcp_fastopen_active_disable(struct sock *sk);
bool tcp_fastopen_active_should_disable(struct sock *sk);
void tcp_fastopen_active_disable_ofo_check(struct sock *sk);
void tcp_fastopen_active_detect_blackhole(struct sock *sk, bool expired);

/* Caller needs to wrap with rcu_read_(un)lock() */
static inline
struct tcp_fastopen_context *tcp_fastopen_get_ctx(const struct sock *sk)
{
	struct tcp_fastopen_context *ctx;

	ctx = rcu_dereference(inet_csk(sk)->icsk_accept_queue.fastopenq.ctx);
	if (!ctx)
		ctx = rcu_dereference(sock_net(sk)->ipv4.tcp_fastopen_ctx);
	return ctx;
}

static inline
bool tcp_fastopen_cookie_match(const struct tcp_fastopen_cookie *foc,
			       const struct tcp_fastopen_cookie *orig)
{
	if (orig->len == TCP_FASTOPEN_COOKIE_SIZE &&
	    orig->len == foc->len &&
	    !memcmp(orig->val, foc->val, foc->len))
		return true;
	return false;
}

static inline
int tcp_fastopen_context_len(const struct tcp_fastopen_context *ctx)
{
	return ctx->num;
}

/* Latencies incurred by various limits for a sender. They are
 * chronograph-like stats that are mutually exclusive.
 */
enum tcp_chrono {
	TCP_CHRONO_UNSPEC,
	TCP_CHRONO_BUSY, /* Actively sending data (non-empty write queue) */
	TCP_CHRONO_RWND_LIMITED, /* Stalled by insufficient receive window */
	TCP_CHRONO_SNDBUF_LIMITED, /* Stalled by insufficient send buffer */
	__TCP_CHRONO_MAX,
};

void tcp_chrono_start(struct sock *sk, const enum tcp_chrono type);
void tcp_chrono_stop(struct sock *sk, const enum tcp_chrono type);

/* This helper is needed, because skb->tcp_tsorted_anchor uses
 * the same memory storage than skb->destructor/_skb_refdst
 */
static inline void tcp_skb_tsorted_anchor_cleanup(struct sk_buff *skb)
{
	skb->destructor = NULL;
	skb->_skb_refdst = 0UL;
}

#define tcp_skb_tsorted_save(skb) {		\
	unsigned long _save = skb->_skb_refdst;	\
	skb->_skb_refdst = 0UL;

#define tcp_skb_tsorted_restore(skb)		\
	skb->_skb_refdst = _save;		\
}

void tcp_write_queue_purge(struct sock *sk);

static inline struct sk_buff *tcp_rtx_queue_head(const struct sock *sk)
{
	return skb_rb_first(&sk->tcp_rtx_queue);
}

static inline struct sk_buff *tcp_rtx_queue_tail(const struct sock *sk)
{
	return skb_rb_last(&sk->tcp_rtx_queue);
}

static inline struct sk_buff *tcp_write_queue_tail(const struct sock *sk)
{
    //取socket写队列尾部的skb
	return skb_peek_tail(&sk->sk_write_queue);
}

#define tcp_for_write_queue_from_safe(skb, tmp, sk)			\
	skb_queue_walk_from_safe(&(sk)->sk_write_queue, skb, tmp)

static inline struct sk_buff *tcp_send_head(const struct sock *sk)
{
	return skb_peek(&sk->sk_write_queue);
}

static inline bool tcp_skb_is_last(const struct sock *sk,
				   const struct sk_buff *skb)
{
	return skb_queue_is_last(&sk->sk_write_queue, skb);
}

/**
 * tcp_write_queue_empty - test if any payload (or FIN) is available in write queue
 * @sk: socket
 *
 * Since the write queue can have a temporary empty skb in it,
 * we must not use "return skb_queue_empty(&sk->sk_write_queue)"
 */
static inline bool tcp_write_queue_empty(const struct sock *sk)
{
	const struct tcp_sock *tp = tcp_sk(sk);

	return tp->write_seq == tp->snd_nxt;
}

static inline bool tcp_rtx_queue_empty(const struct sock *sk)
{
	return RB_EMPTY_ROOT(&sk->tcp_rtx_queue);
}

static inline bool tcp_rtx_and_write_queues_empty(const struct sock *sk)
{
	return tcp_rtx_queue_empty(sk) && tcp_write_queue_empty(sk);
}

static inline void tcp_add_write_queue_tail(struct sock *sk, struct sk_buff *skb)
{
	__skb_queue_tail(&sk->sk_write_queue, skb);

	/* Queue it, remembering where we must start sending. */
	if (sk->sk_write_queue.next == skb)
		tcp_chrono_start(sk, TCP_CHRONO_BUSY);
}

/* Insert new before skb on the write queue of sk.  */
static inline void tcp_insert_write_queue_before(struct sk_buff *new,
						  struct sk_buff *skb,
						  struct sock *sk)
{
	__skb_queue_before(&sk->sk_write_queue, skb, new);
}

static inline void tcp_unlink_write_queue(struct sk_buff *skb, struct sock *sk)
{
	tcp_skb_tsorted_anchor_cleanup(skb);
	__skb_unlink(skb, &sk->sk_write_queue);
}

void tcp_rbtree_insert(struct rb_root *root, struct sk_buff *skb);

static inline void tcp_rtx_queue_unlink(struct sk_buff *skb, struct sock *sk)
{
	tcp_skb_tsorted_anchor_cleanup(skb);
	rb_erase(&skb->rbnode, &sk->tcp_rtx_queue);
}

static inline void tcp_rtx_queue_unlink_and_free(struct sk_buff *skb, struct sock *sk)
{
	list_del(&skb->tcp_tsorted_anchor);
	tcp_rtx_queue_unlink(skb, sk);
	tcp_wmem_free_skb(sk, skb);
}

static inline void tcp_push_pending_frames(struct sock *sk)
{
	if (tcp_send_head(sk)) {
		struct tcp_sock *tp = tcp_sk(sk);

		__tcp_push_pending_frames(sk, tcp_current_mss(sk), tp->nonagle);
	}
}

/* Start sequence of the skb just after the highest skb with SACKed
 * bit, valid only if sacked_out > 0 or when the caller has ensured
 * validity by itself.
 */
static inline u32 tcp_highest_sack_seq(struct tcp_sock *tp)
{
	if (!tp->sacked_out)
		return tp->snd_una;

	if (tp->highest_sack == NULL)
		return tp->snd_nxt;

	return TCP_SKB_CB(tp->highest_sack)->seq;
}

static inline void tcp_advance_highest_sack(struct sock *sk, struct sk_buff *skb)
{
	tcp_sk(sk)->highest_sack = skb_rb_next(skb);
}

static inline struct sk_buff *tcp_highest_sack(struct sock *sk)
{
	return tcp_sk(sk)->highest_sack;
}

static inline void tcp_highest_sack_reset(struct sock *sk)
{
	tcp_sk(sk)->highest_sack = tcp_rtx_queue_head(sk);
}

/* Called when old skb is about to be deleted and replaced by new skb */
static inline void tcp_highest_sack_replace(struct sock *sk,
					    struct sk_buff *old,
					    struct sk_buff *new)
{
	if (old == tcp_highest_sack(sk))
		tcp_sk(sk)->highest_sack = new;
}

/* This helper checks if socket has IP_TRANSPARENT set */
static inline bool inet_sk_transparent(const struct sock *sk)
{
	switch (sk->sk_state) {
	case TCP_TIME_WAIT:
		return inet_twsk(sk)->tw_transparent;
	case TCP_NEW_SYN_RECV:
		return inet_rsk(inet_reqsk(sk))->no_srccheck;
	}
	return inet_sk(sk)->transparent;
}

/* Determines whether this is a thin stream (which may suffer from
 * increased latency). Used to trigger latency-reducing mechanisms.
 */
static inline bool tcp_stream_is_thin(struct tcp_sock *tp)
{
	return tp->packets_out < 4 && !tcp_in_initial_slowstart(tp);
}

/* /proc */
enum tcp_seq_states {
	TCP_SEQ_STATE_LISTENING,
	TCP_SEQ_STATE_ESTABLISHED,
};

void *tcp_seq_start(struct seq_file *seq, loff_t *pos);
void *tcp_seq_next(struct seq_file *seq, void *v, loff_t *pos);
void tcp_seq_stop(struct seq_file *seq, void *v);

struct tcp_seq_afinfo {
	sa_family_t			family;
};

struct tcp_iter_state {
	struct seq_net_private	p;
	enum tcp_seq_states	state;
	struct sock		*syn_wait_sk;
	int			bucket, offset, sbucket, num;
	loff_t			last_pos;
};

extern struct request_sock_ops tcp_request_sock_ops;
extern struct request_sock_ops tcp6_request_sock_ops;

void tcp_v4_destroy_sock(struct sock *sk);

struct sk_buff *tcp_gso_segment(struct sk_buff *skb,
				netdev_features_t features);
struct sk_buff *tcp_gro_receive(struct list_head *head, struct sk_buff *skb);
INDIRECT_CALLABLE_DECLARE(int tcp4_gro_complete(struct sk_buff *skb, int thoff));
INDIRECT_CALLABLE_DECLARE(struct sk_buff *tcp4_gro_receive(struct list_head *head, struct sk_buff *skb));
INDIRECT_CALLABLE_DECLARE(int tcp6_gro_complete(struct sk_buff *skb, int thoff));
INDIRECT_CALLABLE_DECLARE(struct sk_buff *tcp6_gro_receive(struct list_head *head, struct sk_buff *skb));
int tcp_gro_complete(struct sk_buff *skb);

void __tcp_v4_send_check(struct sk_buff *skb, __be32 saddr, __be32 daddr);

static inline u32 tcp_notsent_lowat(const struct tcp_sock *tp)
{
	struct net *net = sock_net((struct sock *)tp);
	return tp->notsent_lowat ?: READ_ONCE(net->ipv4.sysctl_tcp_notsent_lowat);
}

bool tcp_stream_memory_free(const struct sock *sk, int wake);

#ifdef CONFIG_PROC_FS
int tcp4_proc_init(void);
void tcp4_proc_exit(void);
#endif

int tcp_rtx_synack(const struct sock *sk, struct request_sock *req);
int tcp_conn_request(struct request_sock_ops *rsk_ops,
		     const struct tcp_request_sock_ops *af_ops,
		     struct sock *sk, struct sk_buff *skb);

/* TCP af-specific functions */
struct tcp_sock_af_ops {
#ifdef CONFIG_TCP_MD5SIG
	struct tcp_md5sig_key	*(*md5_lookup) (const struct sock *sk,
						const struct sock *addr_sk);
	int		(*calc_md5_hash)(char *location,
					 const struct tcp_md5sig_key *md5,
					 const struct sock *sk,
					 const struct sk_buff *skb);
	int		(*md5_parse)(struct sock *sk,
				     int optname,
				     sockptr_t optval,
				     int optlen);
#endif
};

struct tcp_request_sock_ops {
	u16 mss_clamp;
#ifdef CONFIG_TCP_MD5SIG
	struct tcp_md5sig_key *(*req_md5_lookup)(const struct sock *sk,
						 const struct sock *addr_sk);
	int		(*calc_md5_hash) (char *location,
					  const struct tcp_md5sig_key *md5,
					  const struct sock *sk,
					  const struct sk_buff *skb);
#endif
#ifdef CONFIG_SYN_COOKIES
	__u32 (*cookie_init_seq)(const struct sk_buff *skb,
				 __u16 *mss);
#endif
	struct dst_entry *(*route_req)(const struct sock *sk,
				       struct sk_buff *skb,
				       struct flowi *fl,
				       struct request_sock *req);
	u32 (*init_seq)(const struct sk_buff *skb);
	u32 (*init_ts_off)(const struct net *net, const struct sk_buff *skb);
	int (*send_synack)(const struct sock *sk, struct dst_entry *dst,
			   struct flowi *fl, struct request_sock *req,
			   struct tcp_fastopen_cookie *foc,
			   enum tcp_synack_type synack_type,
			   struct sk_buff *syn_skb);
};

extern const struct tcp_request_sock_ops tcp_request_sock_ipv4_ops;
#if IS_ENABLED(CONFIG_IPV6)
extern const struct tcp_request_sock_ops tcp_request_sock_ipv6_ops;
#endif

#ifdef CONFIG_SYN_COOKIES
static inline __u32 cookie_init_sequence(const struct tcp_request_sock_ops *ops,
					 const struct sock *sk, struct sk_buff *skb,
					 __u16 *mss)
{
	tcp_synq_overflow(sk);
	__NET_INC_STATS(sock_net(sk), LINUX_MIB_SYNCOOKIESSENT);
	return ops->cookie_init_seq(skb, mss);
}
#else
static inline __u32 cookie_init_sequence(const struct tcp_request_sock_ops *ops,
					 const struct sock *sk, struct sk_buff *skb,
					 __u16 *mss)
{
	return 0;
}
#endif

int tcpv4_offload_init(void);

void tcp_v4_init(void);
void tcp_init(void);

/* tcp_recovery.c */
void tcp_mark_skb_lost(struct sock *sk, struct sk_buff *skb);
void tcp_newreno_mark_lost(struct sock *sk, bool snd_una_advanced);
extern s32 tcp_rack_skb_timeout(struct tcp_sock *tp, struct sk_buff *skb,
				u32 reo_wnd);
extern bool tcp_rack_mark_lost(struct sock *sk);
extern void tcp_rack_advance(struct tcp_sock *tp, u8 sacked, u32 end_seq,
			     u64 xmit_time);
extern void tcp_rack_reo_timeout(struct sock *sk);
extern void tcp_rack_update_reo_wnd(struct sock *sk, struct rate_sample *rs);

/* At how many usecs into the future should the RTO fire? */
static inline s64 tcp_rto_delta_us(const struct sock *sk)
{
	const struct sk_buff *skb = tcp_rtx_queue_head(sk);
	u32 rto = inet_csk(sk)->icsk_rto;
	u64 rto_time_stamp_us = tcp_skb_timestamp_us(skb) + jiffies_to_usecs(rto);

	return rto_time_stamp_us - tcp_sk(sk)->tcp_mstamp;
}

/*
 * Save and compile IPv4 options, return a pointer to it
 */
static inline struct ip_options_rcu *tcp_v4_save_options(struct net *net,
							 struct sk_buff *skb)
{
	const struct ip_options *opt = &TCP_SKB_CB(skb)->header.h4.opt;
	struct ip_options_rcu *dopt = NULL;

	if (opt->optlen) {
		int opt_size = sizeof(*dopt) + opt->optlen;

		dopt = kmalloc(opt_size, GFP_ATOMIC);
		if (dopt && __ip_options_echo(net, &dopt->opt, skb, opt)) {
			kfree(dopt);
			dopt = NULL;
		}
	}
	return dopt;
}

/* locally generated TCP pure ACKs have skb->truesize == 2
 * (check tcp_send_ack() in net/ipv4/tcp_output.c )
 * This is much faster than dissecting the packet to find out.
 * (Think of GRE encapsulations, IPv4, IPv6, ...)
 */
static inline bool skb_is_tcp_pure_ack(const struct sk_buff *skb)
{
	return skb->truesize == 2;
}

static inline void skb_set_tcp_pure_ack(struct sk_buff *skb)
{
	skb->truesize = 2;
}

static inline int tcp_inq(struct sock *sk)
{
	struct tcp_sock *tp = tcp_sk(sk);
	int answ;

	if ((1 << sk->sk_state) & (TCPF_SYN_SENT | TCPF_SYN_RECV)) {
		answ = 0;
	} else if (sock_flag(sk, SOCK_URGINLINE) ||
		   !tp->urg_data ||
		   before(tp->urg_seq, tp->copied_seq) ||
		   !before(tp->urg_seq, tp->rcv_nxt)) {

		answ = tp->rcv_nxt - tp->copied_seq;

		/* Subtract 1, if FIN was received */
		if (answ && sock_flag(sk, SOCK_DONE))
			answ--;
	} else {
		answ = tp->urg_seq - tp->copied_seq;
	}

	return answ;
}

int tcp_peek_len(struct socket *sock);

static inline void tcp_segs_in(struct tcp_sock *tp, const struct sk_buff *skb)
{
	u16 segs_in;

	segs_in = max_t(u16, 1, skb_shinfo(skb)->gso_segs);

	/* We update these fields while other threads might
	 * read them from tcp_get_info()
	 */
	WRITE_ONCE(tp->segs_in, tp->segs_in + segs_in);
	if (skb->len > tcp_hdrlen(skb))
		WRITE_ONCE(tp->data_segs_in, tp->data_segs_in + segs_in);
}

/*
 * TCP listen path runs lockless.
 * We forced "struct sock" to be const qualified to make sure
 * we don't modify one of its field by mistake.
 * Here, we increment sk_drops which is an atomic_t, so we can safely
 * make sock writable again.
 */
static inline void tcp_listendrop(const struct sock *sk)
{
	atomic_inc(&((struct sock *)sk)->sk_drops);
	__NET_INC_STATS(sock_net(sk), LINUX_MIB_LISTENDROPS);
}

enum hrtimer_restart tcp_pace_kick(struct hrtimer *timer);

/*
 * Interface for adding Upper Level Protocols over TCP
 */

#define TCP_ULP_NAME_MAX	16
#define TCP_ULP_MAX		128
#define TCP_ULP_BUF_MAX		(TCP_ULP_NAME_MAX*TCP_ULP_MAX)

struct tcp_ulp_ops {
	struct list_head	list;

	/* initialize ulp */
	int (*init)(struct sock *sk);
	/* update ulp */
	void (*update)(struct sock *sk, struct proto *p,
		       void (*write_space)(struct sock *sk));
	/* cleanup ulp */
	void (*release)(struct sock *sk);
	/* diagnostic */
	int (*get_info)(const struct sock *sk, struct sk_buff *skb);
	size_t (*get_info_size)(const struct sock *sk);
	/* clone ulp */
	void (*clone)(const struct request_sock *req, struct sock *newsk,
		      const gfp_t priority);

	char		name[TCP_ULP_NAME_MAX];
	struct module	*owner;
};
int tcp_register_ulp(struct tcp_ulp_ops *type);
void tcp_unregister_ulp(struct tcp_ulp_ops *type);
int tcp_set_ulp(struct sock *sk, const char *name);
void tcp_get_available_ulp(char *buf, size_t len);
void tcp_cleanup_ulp(struct sock *sk);
void tcp_update_ulp(struct sock *sk, struct proto *p,
		    void (*write_space)(struct sock *sk));

#define MODULE_ALIAS_TCP_ULP(name)				\
	__MODULE_INFO(alias, alias_userspace, name);		\
	__MODULE_INFO(alias, alias_tcp_ulp, "tcp-ulp-" name)

#ifdef CONFIG_NET_SOCK_MSG
struct sk_msg;
struct sk_psock;

#ifdef CONFIG_BPF_SYSCALL
struct proto *tcp_bpf_get_proto(struct sock *sk, struct sk_psock *psock);
int tcp_bpf_update_proto(struct sock *sk, struct sk_psock *psock, bool restore);
void tcp_bpf_clone(const struct sock *sk, struct sock *newsk);
#endif /* CONFIG_BPF_SYSCALL */

int tcp_bpf_sendmsg_redir(struct sock *sk, struct sk_msg *msg, u32 bytes,
			  int flags);
#endif /* CONFIG_NET_SOCK_MSG */

#if !defined(CONFIG_BPF_SYSCALL) || !defined(CONFIG_NET_SOCK_MSG)
static inline void tcp_bpf_clone(const struct sock *sk, struct sock *newsk)
{
}
#endif

#ifdef CONFIG_CGROUP_BPF
static inline void bpf_skops_init_skb(struct bpf_sock_ops_kern *skops,
				      struct sk_buff *skb,
				      unsigned int end_offset)
{
	skops->skb = skb;
	skops->skb_data_end = skb->data + end_offset;
}
#else
static inline void bpf_skops_init_skb(struct bpf_sock_ops_kern *skops,
				      struct sk_buff *skb,
				      unsigned int end_offset)
{
}
#endif

/* Call BPF_SOCK_OPS program that returns an int. If the return value
 * is < 0, then the BPF op failed (for example if the loaded BPF
 * program does not support the chosen operation or there is no BPF
 * program loaded).
 */
#ifdef CONFIG_BPF
/*tcp调用bpf程序*/
static inline int tcp_call_bpf(struct sock *sk, int op, u32 nargs, u32 *args)
{
	struct bpf_sock_ops_kern sock_ops;
	int ret;

	memset(&sock_ops, 0, offsetof(struct bpf_sock_ops_kern, temp));
	if (sk_fullsock(sk)) {
		sock_ops.is_fullsock = 1;
		sock_owned_by_me(sk);
	}

	sock_ops.sk = sk;
	sock_ops.op = op;
	if (nargs > 0)
		memcpy(sock_ops.args, args, nargs * sizeof(*args));

	ret = BPF_CGROUP_RUN_PROG_SOCK_OPS(&sock_ops);
	if (ret == 0)
		ret = sock_ops.reply;
	else
		ret = -1;
	return ret;
}

static inline int tcp_call_bpf_2arg(struct sock *sk, int op, u32 arg1, u32 arg2)
{
	u32 args[2] = {arg1, arg2};

	return tcp_call_bpf(sk, op, 2, args);
}

static inline int tcp_call_bpf_3arg(struct sock *sk, int op, u32 arg1, u32 arg2,
				    u32 arg3)
{
	u32 args[3] = {arg1, arg2, arg3};

	return tcp_call_bpf(sk, op, 3, args);
}

#else
static inline int tcp_call_bpf(struct sock *sk, int op, u32 nargs, u32 *args)
{
	return -EPERM;
}

static inline int tcp_call_bpf_2arg(struct sock *sk, int op, u32 arg1, u32 arg2)
{
	return -EPERM;
}

static inline int tcp_call_bpf_3arg(struct sock *sk, int op, u32 arg1, u32 arg2,
				    u32 arg3)
{
	return -EPERM;
}

#endif

static inline u32 tcp_timeout_init(struct sock *sk)
{
	int timeout;

	timeout = tcp_call_bpf(sk, BPF_SOCK_OPS_TIMEOUT_INIT, 0, NULL);

	if (timeout <= 0)
		timeout = TCP_TIMEOUT_INIT;
	return min_t(int, timeout, TCP_RTO_MAX);
}

static inline u32 tcp_rwnd_init_bpf(struct sock *sk)
{
	int rwnd;

	rwnd = tcp_call_bpf(sk, BPF_SOCK_OPS_RWND_INIT, 0, NULL);

	if (rwnd < 0)
		rwnd = 0;
	return rwnd;
}

static inline bool tcp_bpf_ca_needs_ecn(struct sock *sk)
{
	return (tcp_call_bpf(sk, BPF_SOCK_OPS_NEEDS_ECN, 0, NULL) == 1);
}

static inline void tcp_bpf_rtt(struct sock *sk)
{
	if (BPF_SOCK_OPS_TEST_FLAG(tcp_sk(sk), BPF_SOCK_OPS_RTT_CB_FLAG))
		tcp_call_bpf(sk, BPF_SOCK_OPS_RTT_CB, 0, NULL);
}

#if IS_ENABLED(CONFIG_SMC)
extern struct static_key_false tcp_have_smc;
#endif

#if IS_ENABLED(CONFIG_TLS_DEVICE)
void clean_acked_data_enable(struct inet_connection_sock *icsk,
			     void (*cad)(struct sock *sk, u32 ack_seq));
void clean_acked_data_disable(struct inet_connection_sock *icsk);
void clean_acked_data_flush(void);
#endif

DECLARE_STATIC_KEY_FALSE(tcp_tx_delay_enabled);
static inline void tcp_add_tx_delay(struct sk_buff *skb,
				    const struct tcp_sock *tp)
{
	if (static_branch_unlikely(&tcp_tx_delay_enabled))
		skb->skb_mstamp_ns += (u64)tp->tcp_tx_delay * NSEC_PER_USEC;
}

/* Compute Earliest Departure Time for some control packets
 * like ACK or RST for TIME_WAIT or non ESTABLISHED sockets.
 */
static inline u64 tcp_transmit_time(const struct sock *sk)
{
	if (static_branch_unlikely(&tcp_tx_delay_enabled)) {
		u32 delay = (sk->sk_state == TCP_TIME_WAIT) ?
			tcp_twsk(sk)->tw_tx_delay : tcp_sk(sk)->tcp_tx_delay;

		return tcp_clock_ns() + (u64)delay * NSEC_PER_USEC;
	}
	return 0;
}

#endif	/* _TCP_H */<|MERGE_RESOLUTION|>--- conflicted
+++ resolved
@@ -1167,20 +1167,7 @@
 	return icsk->icsk_ca_ops->flags & TCP_CONG_NEEDS_ECN;
 }
 
-<<<<<<< HEAD
-/*设置拥塞状态*/
-static inline void tcp_set_ca_state(struct sock *sk, const u8 ca_state)
-{
-	struct inet_connection_sock *icsk = inet_csk(sk);
-
-	if (icsk->icsk_ca_ops->set_state)
-		icsk->icsk_ca_ops->set_state(sk, ca_state);
-	icsk->icsk_ca_state = ca_state;
-}
-
 /*触发窗口事件*/
-=======
->>>>>>> 97ee9d1c
 static inline void tcp_ca_event(struct sock *sk, const enum tcp_ca_event event)
 {
 	const struct inet_connection_sock *icsk = inet_csk(sk);
@@ -1190,6 +1177,7 @@
 }
 
 /* From tcp_cong.c */
+/*设置拥塞状态*/
 void tcp_set_ca_state(struct sock *sk, const u8 ca_state);
 
 /* From tcp_rate.c */
