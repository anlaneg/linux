--- conflicted
+++ resolved
@@ -826,12 +826,8 @@
  */
 static inline u32 tcp_clock_ts(bool usec_ts)
 {
-<<<<<<< HEAD
-    /*纳秒转 ts*/
-	return div_u64(ns, NSEC_PER_SEC / TCP_TS_HZ);
-=======
+	/*纳秒转 ts*/
 	return usec_ts ? tcp_clock_us() : tcp_clock_ms();
->>>>>>> 9d1694dc
 }
 
 static inline u32 tcp_time_stamp_ms(const struct tcp_sock *tp)
@@ -860,9 +856,6 @@
 	return div_u64(skb->skb_mstamp_ns, NSEC_PER_USEC);
 }
 
-<<<<<<< HEAD
-/*取tcp flags对应的那一个byte*/
-=======
 /* Provide skb TSval in usec or ms unit */
 static inline u32 tcp_skb_timestamp_ts(bool usec_ts, const struct sk_buff *skb)
 {
@@ -882,7 +875,7 @@
 	return tcp_clock_ts(treq->req_usec_ts) + treq->ts_off;
 }
 
->>>>>>> 9d1694dc
+/*取tcp flags对应的那一个byte*/
 #define tcp_flag_byte(th) (((u_int8_t *)th)[13])
 
 #define TCPHDR_FIN 0x01
@@ -1527,16 +1520,9 @@
 #define TCP_DEFAULT_SCALING_RATIO ((1200 << TCP_RMEM_TO_WIN_SCALE) / \
 				   SKB_TRUESIZE(4096))
 
-<<<<<<< HEAD
-	//移位负数位，其值等于（１.int位宽为３２位，位移时移位数生效的仅７位生效;2.负数将被设置为正数取反加１）
-	return tcp_adv_win_scale <= 0 ?
-		(space>>(-tcp_adv_win_scale)) :
-		space - (space>>tcp_adv_win_scale);
-=======
 static inline void tcp_scaling_ratio_init(struct sock *sk)
 {
 	tcp_sk(sk)->scaling_ratio = TCP_DEFAULT_SCALING_RATIO;
->>>>>>> 9d1694dc
 }
 
 /* Note: caller must be prepared to deal with negative returns */
