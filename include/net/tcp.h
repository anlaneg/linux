/* SPDX-License-Identifier: GPL-2.0-or-later */
/*
 * INET		An implementation of the TCP/IP protocol suite for the LINUX
 *		operating system.  INET is implemented using the  BSD Socket
 *		interface as the means of communication with the user level.
 *
 *		Definitions for the TCP module.
 *
 * Version:	@(#)tcp.h	1.0.5	05/23/93
 *
 * Authors:	Ross Biro
 *		Fred N. van Kempen, <waltje@uWalt.NL.Mugnet.ORG>
 */
#ifndef _TCP_H
#define _TCP_H

#define FASTRETRANS_DEBUG 1

#include <linux/list.h>
#include <linux/tcp.h>
#include <linux/bug.h>
#include <linux/slab.h>
#include <linux/cache.h>
#include <linux/percpu.h>
#include <linux/skbuff.h>
#include <linux/kref.h>
#include <linux/ktime.h>
#include <linux/indirect_call_wrapper.h>
#include <linux/bits.h>

#include <net/inet_connection_sock.h>
#include <net/inet_timewait_sock.h>
#include <net/inet_hashtables.h>
#include <net/checksum.h>
#include <net/request_sock.h>
#include <net/sock_reuseport.h>
#include <net/sock.h>
#include <net/snmp.h>
#include <net/ip.h>
#include <net/tcp_states.h>
#include <net/tcp_ao.h>
#include <net/inet_ecn.h>
#include <net/dst.h>
#include <net/mptcp.h>
#include <net/xfrm.h>

#include <linux/seq_file.h>
#include <linux/memcontrol.h>
#include <linux/bpf-cgroup.h>
#include <linux/siphash.h>

extern struct inet_hashinfo tcp_hashinfo;

DECLARE_PER_CPU(unsigned int, tcp_orphan_count);
int tcp_orphan_count_sum(void);

DECLARE_PER_CPU(u32, tcp_tw_isn);

void tcp_time_wait(struct sock *sk, int state, int timeo);

#define MAX_TCP_HEADER	L1_CACHE_ALIGN(128 + MAX_HEADER)
#define MAX_TCP_OPTION_SPACE 40
#define TCP_MIN_SND_MSS		48
#define TCP_MIN_GSO_SIZE	(TCP_MIN_SND_MSS - MAX_TCP_OPTION_SPACE)

/*
 * Never offer a window over 32767 without using window scaling. Some
 * poor stacks do signed 16bit maths!
 */
#define MAX_TCP_WINDOW		32767U

/* Minimal accepted MSS. It is (60+60+8) - (20+20). */
#define TCP_MIN_MSS		88U

/* The initial MTU to use for probing */
#define TCP_BASE_MSS		1024

/* probing interval, default to 10 minutes as per RFC4821 */
#define TCP_PROBE_INTERVAL	600

/* Specify interval when tcp mtu probing will stop */
#define TCP_PROBE_THRESHOLD	8

/* After receiving this amount of duplicate ACKs fast retransmit starts. */
#define TCP_FASTRETRANS_THRESH 3

/* Maximal number of ACKs sent quickly to accelerate slow-start. */
#define TCP_MAX_QUICKACKS	16U

/* Maximal number of window scale according to RFC1323 */
#define TCP_MAX_WSCALE		14U

/* urg_data states */
#define TCP_URG_VALID	0x0100
#define TCP_URG_NOTYET	0x0200
#define TCP_URG_READ	0x0400

#define TCP_RETR1	3	/*
				 * This is how many retries it does before it
				 * tries to figure out if the gateway is
				 * down. Minimal RFC value is 3; it corresponds
				 * to ~3sec-8min depending on RTO.
				 */

#define TCP_RETR2	15	/*
				 * This should take at least
				 * 90 minutes to time out.
				 * RFC1122 says that the limit is 100 sec.
				 * 15 is ~13-30min depending on RTO.
				 */

#define TCP_SYN_RETRIES	 6	/* This is how many retries are done
				 * when active opening a connection.
				 * RFC1122 says the minimum retry MUST
				 * be at least 180secs.  Nevertheless
				 * this value is corresponding to
				 * 63secs of retransmission with the
				 * current initial RTO.
				 */

#define TCP_SYNACK_RETRIES 5	/* This is how may retries are done
				 * when passive opening a connection.
				 * This is corresponding to 31secs of
				 * retransmission with the current
				 * initial RTO.
				 */

#define TCP_TIMEWAIT_LEN (60*HZ) /* how long to wait to destroy TIME-WAIT
				  * state, about 60 seconds	*/
#define TCP_FIN_TIMEOUT	TCP_TIMEWAIT_LEN
                                 /* BSD style FIN_WAIT2 deadlock breaker.
				  * It used to be 3min, new value is 60sec,
				  * to combine FIN-WAIT-2 timeout with
				  * TIME-WAIT timer.
				  */
#define TCP_FIN_TIMEOUT_MAX (120 * HZ) /* max TCP_LINGER2 value (two minutes) */

#define TCP_DELACK_MAX	((unsigned)(HZ/5))	/* maximal time to delay before sending an ACK */
static_assert((1 << ATO_BITS) > TCP_DELACK_MAX);

#if HZ >= 100
#define TCP_DELACK_MIN	((unsigned)(HZ/25))	/* minimal time to delay before sending an ACK */
#define TCP_ATO_MIN	((unsigned)(HZ/25))
#else
#define TCP_DELACK_MIN	4U
#define TCP_ATO_MIN	4U
#endif
#define TCP_RTO_MAX_SEC 120
#define TCP_RTO_MAX	((unsigned)(TCP_RTO_MAX_SEC * HZ))
#define TCP_RTO_MIN	((unsigned)(HZ / 5))
#define TCP_TIMEOUT_MIN	(2U) /* Min timeout for TCP timers in jiffies */

#define TCP_TIMEOUT_MIN_US (2*USEC_PER_MSEC) /* Min TCP timeout in microsecs */

#define TCP_TIMEOUT_INIT ((unsigned)(1*HZ))	/* RFC6298 2.1 initial RTO value	*/
#define TCP_TIMEOUT_FALLBACK ((unsigned)(3*HZ))	/* RFC 1122 initial RTO value, now
						 * used as a fallback RTO for the
						 * initial data transmission if no
						 * valid RTT sample has been acquired,
						 * most likely due to retrans in 3WHS.
						 */

#define TCP_RESOURCE_PROBE_INTERVAL ((unsigned)(HZ/2U)) /* Maximal interval between probes
					                 * for local resources.
					                 */
#define TCP_KEEPALIVE_TIME	(120*60*HZ)	/* two hours */
#define TCP_KEEPALIVE_PROBES	9		/* Max of 9 keepalive probes	*/
#define TCP_KEEPALIVE_INTVL	(75*HZ)

#define MAX_TCP_KEEPIDLE	32767
#define MAX_TCP_KEEPINTVL	32767
#define MAX_TCP_KEEPCNT		127
#define MAX_TCP_SYNCNT		127

/* Ensure that TCP PAWS checks are relaxed after ~2147 seconds
 * to avoid overflows. This assumes a clock smaller than 1 Mhz.
 * Default clock is 1 Khz, tcp_usec_ts uses 1 Mhz.
 */
#define TCP_PAWS_WRAP (INT_MAX / USEC_PER_SEC)

#define TCP_PAWS_MSL	60		/* Per-host timestamps are invalidated
					 * after this time. It should be equal
					 * (or greater than) TCP_TIMEWAIT_LEN
					 * to provide reliability equal to one
					 * provided by timewait state.
					 */
#define TCP_PAWS_WINDOW	1		/* Replay window for per-host
					 * timestamps. It must be less than
					 * minimal timewait lifetime.
					 */
/*
 *	TCP option
 */

#define TCPOPT_NOP		1	/* Padding */
#define TCPOPT_EOL		0	/* End of options */
#define TCPOPT_MSS		2	/* Segment size negotiating */
#define TCPOPT_WINDOW		3	/* Window scaling */
#define TCPOPT_SACK_PERM        4       /* SACK Permitted */
#define TCPOPT_SACK             5       /* SACK Block */
#define TCPOPT_TIMESTAMP	8	/* Better RTT estimations/PAWS */
#define TCPOPT_MD5SIG		19	/* MD5 Signature (RFC2385) */
#define TCPOPT_AO		29	/* Authentication Option (RFC5925) */
#define TCPOPT_MPTCP		30	/* Multipath TCP (RFC6824) */
#define TCPOPT_FASTOPEN		34	/* Fast open (RFC7413) */
#define TCPOPT_EXP		254	/* Experimental */
/* Magic number to be after the option value for sharing TCP
 * experimental options. See draft-ietf-tcpm-experimental-options-00.txt
 */
#define TCPOPT_FASTOPEN_MAGIC	0xF989
#define TCPOPT_SMC_MAGIC	0xE2D4C3D9

/*
 *     TCP option lengths
 */

#define TCPOLEN_MSS            4
#define TCPOLEN_WINDOW         3
#define TCPOLEN_SACK_PERM      2
#define TCPOLEN_TIMESTAMP      10
#define TCPOLEN_MD5SIG         18
#define TCPOLEN_FASTOPEN_BASE  2
#define TCPOLEN_EXP_FASTOPEN_BASE  4
#define TCPOLEN_EXP_SMC_BASE   6

/* But this is what stacks really send out. */
#define TCPOLEN_TSTAMP_ALIGNED		12
#define TCPOLEN_WSCALE_ALIGNED		4
#define TCPOLEN_SACKPERM_ALIGNED	4
#define TCPOLEN_SACK_BASE		2
#define TCPOLEN_SACK_BASE_ALIGNED	4
#define TCPOLEN_SACK_PERBLOCK		8
#define TCPOLEN_MD5SIG_ALIGNED		20
#define TCPOLEN_MSS_ALIGNED		4
#define TCPOLEN_EXP_SMC_BASE_ALIGNED	8

/* Flags in tp->nonagle */
#define TCP_NAGLE_OFF		1	/* Nagle's algo is disabled */
#define TCP_NAGLE_CORK		2	/* Socket is corked	    */
#define TCP_NAGLE_PUSH		4	/* Cork is overridden for already queued data */

/* TCP thin-stream limits */
#define TCP_THIN_LINEAR_RETRIES 6       /* After 6 linear retries, do exp. backoff */

/* TCP initial congestion window as per rfc6928 */
#define TCP_INIT_CWND		10

/* Bit Flags for sysctl_tcp_fastopen */
#define	TFO_CLIENT_ENABLE	1
#define	TFO_SERVER_ENABLE	2
#define	TFO_CLIENT_NO_COOKIE	4	/* Data in SYN w/o cookie option */

/* Accept SYN data w/o any cookie option */
#define	TFO_SERVER_COOKIE_NOT_REQD	0x200

/* Force enable TFO on all listeners, i.e., not requiring the
 * TCP_FASTOPEN socket option.
 */
#define	TFO_SERVER_WO_SOCKOPT1	0x400


/* sysctl variables for tcp */
extern int sysctl_tcp_max_orphans;
extern long sysctl_tcp_mem[3];

#define TCP_RACK_LOSS_DETECTION  0x1 /* Use RACK to detect losses */
#define TCP_RACK_STATIC_REO_WND  0x2 /* Use static RACK reo wnd */
#define TCP_RACK_NO_DUPTHRESH    0x4 /* Do not use DUPACK threshold in RACK */

extern atomic_long_t tcp_memory_allocated;
DECLARE_PER_CPU(int, tcp_memory_per_cpu_fw_alloc);

extern struct percpu_counter tcp_sockets_allocated;
extern unsigned long tcp_memory_pressure;

/* optimized version of sk_under_memory_pressure() for TCP sockets */
static inline bool tcp_under_memory_pressure(const struct sock *sk)
{
	if (mem_cgroup_sockets_enabled && sk->sk_memcg &&
	    mem_cgroup_under_socket_pressure(sk->sk_memcg))
		return true;

	return READ_ONCE(tcp_memory_pressure);
}
/*
 * The next routines deal with comparing 32 bit unsigned ints
 * and worry about wraparound (automatic with unsigned arithmetic).
 */

static inline bool before(__u32 seq1, __u32 seq2)
{
        /*seq1是否小于seq2*/
        return (__s32)(seq1-seq2) < 0;
}

/*检查seq2是否大于等于seq1*/
#define after(seq2, seq1) 	before(seq1, seq2)

/* is s2<=s1<=s3 ? */
static inline bool between(__u32 seq1, __u32 seq2, __u32 seq3)
{
	return seq3 - seq2 >= seq1 - seq2;
}

static inline void tcp_wmem_free_skb(struct sock *sk, struct sk_buff *skb)
{
	sk_wmem_queued_add(sk, -skb->truesize);
	if (!skb_zcopy_pure(skb))
		sk_mem_uncharge(sk, skb->truesize);
	else
		sk_mem_uncharge(sk, SKB_TRUESIZE(skb_end_offset(skb)));
	__kfree_skb(skb);
}

void sk_forced_mem_schedule(struct sock *sk, int size);

bool tcp_check_oom(const struct sock *sk, int shift);


extern struct proto tcp_prot;

#define TCP_INC_STATS(net, field)	SNMP_INC_STATS((net)->mib.tcp_statistics, field)
//增加当前cpu上指定成员的计数加1
#define __TCP_INC_STATS(net, field)	__SNMP_INC_STATS((net)->mib.tcp_statistics, field)
#define TCP_DEC_STATS(net, field)	SNMP_DEC_STATS((net)->mib.tcp_statistics, field)
#define TCP_ADD_STATS(net, field, val)	SNMP_ADD_STATS((net)->mib.tcp_statistics, field, val)

void tcp_tasklet_init(void);

int tcp_v4_err(struct sk_buff *skb, u32);

void tcp_shutdown(struct sock *sk, int how);

int tcp_v4_early_demux(struct sk_buff *skb);
int tcp_v4_rcv(struct sk_buff *skb);

void tcp_remove_empty_skb(struct sock *sk);
int tcp_sendmsg(struct sock *sk, struct msghdr *msg, size_t size);
int tcp_sendmsg_locked(struct sock *sk, struct msghdr *msg, size_t size);
int tcp_sendmsg_fastopen(struct sock *sk, struct msghdr *msg, int *copied,
			 size_t size, struct ubuf_info *uarg);
void tcp_splice_eof(struct socket *sock);
int tcp_send_mss(struct sock *sk, int *size_goal, int flags);
int tcp_wmem_schedule(struct sock *sk, int copy);
void tcp_push(struct sock *sk, int flags, int mss_now, int nonagle,
	      int size_goal);
void tcp_release_cb(struct sock *sk);
void tcp_wfree(struct sk_buff *skb);
void tcp_write_timer_handler(struct sock *sk);
void tcp_delack_timer_handler(struct sock *sk);
int tcp_ioctl(struct sock *sk, int cmd, int *karg);
enum skb_drop_reason tcp_rcv_state_process(struct sock *sk, struct sk_buff *skb);
void tcp_rcv_established(struct sock *sk, struct sk_buff *skb);
void tcp_rcv_space_adjust(struct sock *sk);
int tcp_twsk_unique(struct sock *sk, struct sock *sktw, void *twp);
void tcp_twsk_destructor(struct sock *sk);
void tcp_twsk_purge(struct list_head *net_exit_list);
ssize_t tcp_splice_read(struct socket *sk, loff_t *ppos,
			struct pipe_inode_info *pipe, size_t len,
			unsigned int flags);
struct sk_buff *tcp_stream_alloc_skb(struct sock *sk, gfp_t gfp,
				     bool force_schedule);

static inline void tcp_dec_quickack_mode(struct sock *sk)
{
	struct inet_connection_sock *icsk = inet_csk(sk);

	if (icsk->icsk_ack.quick) {
		/* How many ACKs S/ACKing new data have we sent? */
		const unsigned int pkts = inet_csk_ack_scheduled(sk) ? 1 : 0;

		if (pkts >= icsk->icsk_ack.quick) {
			icsk->icsk_ack.quick = 0;
			/* Leaving quickack mode we deflate ATO. */
			icsk->icsk_ack.ato   = TCP_ATO_MIN;
		} else
			icsk->icsk_ack.quick -= pkts;
	}
}

#define	TCP_ECN_MODE_RFC3168	BIT(0)
#define	TCP_ECN_QUEUE_CWR	BIT(1)
#define	TCP_ECN_DEMAND_CWR	BIT(2)
#define	TCP_ECN_SEEN		BIT(3)
#define	TCP_ECN_MODE_ACCECN	BIT(4)

#define	TCP_ECN_DISABLED	0
#define	TCP_ECN_MODE_PENDING	(TCP_ECN_MODE_RFC3168 | TCP_ECN_MODE_ACCECN)
#define	TCP_ECN_MODE_ANY	(TCP_ECN_MODE_RFC3168 | TCP_ECN_MODE_ACCECN)

static inline bool tcp_ecn_mode_any(const struct tcp_sock *tp)
{
	return tp->ecn_flags & TCP_ECN_MODE_ANY;
}

static inline bool tcp_ecn_mode_rfc3168(const struct tcp_sock *tp)
{
	return (tp->ecn_flags & TCP_ECN_MODE_ANY) == TCP_ECN_MODE_RFC3168;
}

static inline bool tcp_ecn_mode_accecn(const struct tcp_sock *tp)
{
	return (tp->ecn_flags & TCP_ECN_MODE_ANY) == TCP_ECN_MODE_ACCECN;
}

static inline bool tcp_ecn_disabled(const struct tcp_sock *tp)
{
	return !tcp_ecn_mode_any(tp);
}

static inline bool tcp_ecn_mode_pending(const struct tcp_sock *tp)
{
	return (tp->ecn_flags & TCP_ECN_MODE_PENDING) == TCP_ECN_MODE_PENDING;
}

static inline void tcp_ecn_mode_set(struct tcp_sock *tp, u8 mode)
{
	tp->ecn_flags &= ~TCP_ECN_MODE_ANY;
	tp->ecn_flags |= mode;
}

enum tcp_tw_status {
	TCP_TW_SUCCESS = 0,
	TCP_TW_RST = 1,
	TCP_TW_ACK = 2,
	TCP_TW_SYN = 3,
	TCP_TW_ACK_OOW = 4
};


enum tcp_tw_status tcp_timewait_state_process(struct inet_timewait_sock *tw,
					      struct sk_buff *skb,
					      const struct tcphdr *th,
					      u32 *tw_isn,
					      enum skb_drop_reason *drop_reason);
struct sock *tcp_check_req(struct sock *sk, struct sk_buff *skb,
			   struct request_sock *req, bool fastopen,
			   bool *lost_race, enum skb_drop_reason *drop_reason);
enum skb_drop_reason tcp_child_process(struct sock *parent, struct sock *child,
				       struct sk_buff *skb);
void tcp_enter_loss(struct sock *sk);
void tcp_cwnd_reduction(struct sock *sk, int newly_acked_sacked, int newly_lost, int flag);
void tcp_clear_retrans(struct tcp_sock *tp);
void tcp_update_metrics(struct sock *sk);
void tcp_init_metrics(struct sock *sk);
void tcp_metrics_init(void);
bool tcp_peer_is_proven(struct request_sock *req, struct dst_entry *dst);
void __tcp_close(struct sock *sk, long timeout);
void tcp_close(struct sock *sk, long timeout);
void tcp_init_sock(struct sock *sk);
void tcp_init_transfer(struct sock *sk, int bpf_op, struct sk_buff *skb);
__poll_t tcp_poll(struct file *file, struct socket *sock,
		      struct poll_table_struct *wait);
int do_tcp_getsockopt(struct sock *sk, int level,
		      int optname, sockptr_t optval, sockptr_t optlen);
int tcp_getsockopt(struct sock *sk, int level, int optname,
		   char __user *optval, int __user *optlen);
bool tcp_bpf_bypass_getsockopt(int level, int optname);
int do_tcp_setsockopt(struct sock *sk, int level, int optname,
		      sockptr_t optval, unsigned int optlen);
int tcp_setsockopt(struct sock *sk, int level, int optname, sockptr_t optval,
		   unsigned int optlen);
void tcp_reset_keepalive_timer(struct sock *sk, unsigned long timeout);
void tcp_set_keepalive(struct sock *sk, int val);
void tcp_syn_ack_timeout(const struct request_sock *req);
int tcp_recvmsg(struct sock *sk, struct msghdr *msg, size_t len,
		int flags, int *addr_len);
int tcp_set_rcvlowat(struct sock *sk, int val);
int tcp_set_window_clamp(struct sock *sk, int val);
void tcp_update_recv_tstamps(struct sk_buff *skb,
			     struct scm_timestamping_internal *tss);
void tcp_recv_timestamp(struct msghdr *msg, const struct sock *sk,
			struct scm_timestamping_internal *tss);
void tcp_data_ready(struct sock *sk);
#ifdef CONFIG_MMU
int tcp_mmap(struct file *file, struct socket *sock,
	     struct vm_area_struct *vma);
#endif
void tcp_parse_options(const struct net *net, const struct sk_buff *skb,
		       struct tcp_options_received *opt_rx,
		       int estab, struct tcp_fastopen_cookie *foc);

/*
 *	BPF SKB-less helpers
 */
u16 tcp_v4_get_syncookie(struct sock *sk, struct iphdr *iph,
			 struct tcphdr *th, u32 *cookie);
u16 tcp_v6_get_syncookie(struct sock *sk, struct ipv6hdr *iph,
			 struct tcphdr *th, u32 *cookie);
u16 tcp_parse_mss_option(const struct tcphdr *th, u16 user_mss);
u16 tcp_get_syncookie_mss(struct request_sock_ops *rsk_ops,
			  const struct tcp_request_sock_ops *af_ops,
			  struct sock *sk, struct tcphdr *th);
/*
 *	TCP v4 functions exported for the inet6 API
 */

void tcp_v4_send_check(struct sock *sk, struct sk_buff *skb);
void tcp_v4_mtu_reduced(struct sock *sk);
void tcp_req_err(struct sock *sk, u32 seq, bool abort);
void tcp_ld_RTO_revert(struct sock *sk, u32 seq);
int tcp_v4_conn_request(struct sock *sk, struct sk_buff *skb);
struct sock *tcp_create_openreq_child(const struct sock *sk,
				      struct request_sock *req,
				      struct sk_buff *skb);
void tcp_ca_openreq_child(struct sock *sk, const struct dst_entry *dst);
struct sock *tcp_v4_syn_recv_sock(const struct sock *sk, struct sk_buff *skb,
				  struct request_sock *req,
				  struct dst_entry *dst,
				  struct request_sock *req_unhash,
				  bool *own_req);
int tcp_v4_do_rcv(struct sock *sk, struct sk_buff *skb);
int tcp_v4_connect(struct sock *sk, struct sockaddr *uaddr, int addr_len);
int tcp_connect(struct sock *sk);
enum tcp_synack_type {
	TCP_SYNACK_NORMAL,
	TCP_SYNACK_FASTOPEN,
	TCP_SYNACK_COOKIE,
};
struct sk_buff *tcp_make_synack(const struct sock *sk, struct dst_entry *dst,
				struct request_sock *req,
				struct tcp_fastopen_cookie *foc,
				enum tcp_synack_type synack_type,
				struct sk_buff *syn_skb);
int tcp_disconnect(struct sock *sk, int flags);

void tcp_finish_connect(struct sock *sk, struct sk_buff *skb);
int tcp_send_rcvq(struct sock *sk, struct msghdr *msg, size_t size);
void inet_sk_rx_dst_set(struct sock *sk, const struct sk_buff *skb);

/* From syncookies.c */
struct sock *tcp_get_cookie_sock(struct sock *sk, struct sk_buff *skb,
				 struct request_sock *req,
				 struct dst_entry *dst);
int __cookie_v4_check(const struct iphdr *iph, const struct tcphdr *th);
struct sock *cookie_v4_check(struct sock *sk, struct sk_buff *skb);
struct request_sock *cookie_tcp_reqsk_alloc(const struct request_sock_ops *ops,
					    struct sock *sk, struct sk_buff *skb,
					    struct tcp_options_received *tcp_opt,
					    int mss, u32 tsoff);

#if IS_ENABLED(CONFIG_BPF)
struct bpf_tcp_req_attrs {
	u32 rcv_tsval;
	u32 rcv_tsecr;
	u16 mss;
	u8 rcv_wscale;
	u8 snd_wscale;
	u8 ecn_ok;
	u8 wscale_ok;
	u8 sack_ok;
	u8 tstamp_ok;
	u8 usec_ts_ok;
	u8 reserved[3];
};
#endif

#ifdef CONFIG_SYN_COOKIES

/* Syncookies use a monotonic timer which increments every 60 seconds.
 * This counter is used both as a hash input and partially encoded into
 * the cookie value.  A cookie is only validated further if the delta
 * between the current counter value and the encoded one is less than this,
 * i.e. a sent cookie is valid only at most for 2*60 seconds (or less if
 * the counter advances immediately after a cookie is generated).
 */
#define MAX_SYNCOOKIE_AGE	2
#define TCP_SYNCOOKIE_PERIOD	(60 * HZ)
#define TCP_SYNCOOKIE_VALID	(MAX_SYNCOOKIE_AGE * TCP_SYNCOOKIE_PERIOD)

/* syncookies: remember time of last synqueue overflow
 * But do not dirty this field too often (once per second is enough)
 * It is racy as we do not hold a lock, but race is very minor.
 */
static inline void tcp_synq_overflow(const struct sock *sk)
{
	unsigned int last_overflow;
	unsigned int now = jiffies;

	if (sk->sk_reuseport) {
		struct sock_reuseport *reuse;

		reuse = rcu_dereference(sk->sk_reuseport_cb);
		if (likely(reuse)) {
			last_overflow = READ_ONCE(reuse->synq_overflow_ts);
			if (!time_between32(now, last_overflow,
					    last_overflow + HZ))
				WRITE_ONCE(reuse->synq_overflow_ts, now);
			return;
		}
	}

	last_overflow = READ_ONCE(tcp_sk(sk)->rx_opt.ts_recent_stamp);
	if (!time_between32(now, last_overflow, last_overflow + HZ))
		WRITE_ONCE(tcp_sk_rw(sk)->rx_opt.ts_recent_stamp, now);
}

/* syncookies: no recent synqueue overflow on this listening socket? */
static inline bool tcp_synq_no_recent_overflow(const struct sock *sk)
{
	unsigned int last_overflow;
	unsigned int now = jiffies;

	if (sk->sk_reuseport) {
		struct sock_reuseport *reuse;

		reuse = rcu_dereference(sk->sk_reuseport_cb);
		if (likely(reuse)) {
			last_overflow = READ_ONCE(reuse->synq_overflow_ts);
			return !time_between32(now, last_overflow - HZ,
					       last_overflow +
					       TCP_SYNCOOKIE_VALID);
		}
	}

	last_overflow = READ_ONCE(tcp_sk(sk)->rx_opt.ts_recent_stamp);

	/* If last_overflow <= jiffies <= last_overflow + TCP_SYNCOOKIE_VALID,
	 * then we're under synflood. However, we have to use
	 * 'last_overflow - HZ' as lower bound. That's because a concurrent
	 * tcp_synq_overflow() could update .ts_recent_stamp after we read
	 * jiffies but before we store .ts_recent_stamp into last_overflow,
	 * which could lead to rejecting a valid syncookie.
	 */
	return !time_between32(now, last_overflow - HZ,
			       last_overflow + TCP_SYNCOOKIE_VALID);
}

static inline u32 tcp_cookie_time(void)
{
	u64 val = get_jiffies_64();

	do_div(val, TCP_SYNCOOKIE_PERIOD);
	return val;
}

/* Convert one nsec 64bit timestamp to ts (ms or usec resolution) */
static inline u64 tcp_ns_to_ts(bool usec_ts, u64 val)
{
	if (usec_ts)
		return div_u64(val, NSEC_PER_USEC);

	return div_u64(val, NSEC_PER_MSEC);
}

u32 __cookie_v4_init_sequence(const struct iphdr *iph, const struct tcphdr *th,
			      u16 *mssp);
__u32 cookie_v4_init_sequence(const struct sk_buff *skb, __u16 *mss);
u64 cookie_init_timestamp(struct request_sock *req, u64 now);
bool cookie_timestamp_decode(const struct net *net,
			     struct tcp_options_received *opt);

static inline bool cookie_ecn_ok(const struct net *net, const struct dst_entry *dst)
{
	return READ_ONCE(net->ipv4.sysctl_tcp_ecn) ||
		dst_feature(dst, RTAX_FEATURE_ECN);
}

#if IS_ENABLED(CONFIG_BPF)
static inline bool cookie_bpf_ok(struct sk_buff *skb)
{
	return skb->sk;
}

struct request_sock *cookie_bpf_check(struct sock *sk, struct sk_buff *skb);
#else
static inline bool cookie_bpf_ok(struct sk_buff *skb)
{
	return false;
}

static inline struct request_sock *cookie_bpf_check(struct net *net, struct sock *sk,
						    struct sk_buff *skb)
{
	return NULL;
}
#endif

/* From net/ipv6/syncookies.c */
int __cookie_v6_check(const struct ipv6hdr *iph, const struct tcphdr *th);
struct sock *cookie_v6_check(struct sock *sk, struct sk_buff *skb);

u32 __cookie_v6_init_sequence(const struct ipv6hdr *iph,
			      const struct tcphdr *th, u16 *mssp);
__u32 cookie_v6_init_sequence(const struct sk_buff *skb, __u16 *mss);
#endif
/* tcp_output.c */

void tcp_skb_entail(struct sock *sk, struct sk_buff *skb);
void tcp_mark_push(struct tcp_sock *tp, struct sk_buff *skb);
void __tcp_push_pending_frames(struct sock *sk, unsigned int cur_mss,
			       int nonagle);
int __tcp_retransmit_skb(struct sock *sk, struct sk_buff *skb, int segs);
int tcp_retransmit_skb(struct sock *sk, struct sk_buff *skb, int segs);
void tcp_retransmit_timer(struct sock *sk);
void tcp_xmit_retransmit_queue(struct sock *);
void tcp_simple_retransmit(struct sock *);
void tcp_enter_recovery(struct sock *sk, bool ece_ack);
int tcp_trim_head(struct sock *, struct sk_buff *, u32);
enum tcp_queue {
	TCP_FRAG_IN_WRITE_QUEUE,
	TCP_FRAG_IN_RTX_QUEUE,
};
int tcp_fragment(struct sock *sk, enum tcp_queue tcp_queue,
		 struct sk_buff *skb, u32 len,
		 unsigned int mss_now, gfp_t gfp);

void tcp_send_probe0(struct sock *);
int tcp_write_wakeup(struct sock *, int mib);
void tcp_send_fin(struct sock *sk);
void tcp_send_active_reset(struct sock *sk, gfp_t priority,
			   enum sk_rst_reason reason);
int tcp_send_synack(struct sock *);
void tcp_push_one(struct sock *, unsigned int mss_now);
void __tcp_send_ack(struct sock *sk, u32 rcv_nxt, u16 flags);
void tcp_send_ack(struct sock *sk);
void tcp_send_delayed_ack(struct sock *sk);
void tcp_send_loss_probe(struct sock *sk);
bool tcp_schedule_loss_probe(struct sock *sk, bool advancing_rto);
void tcp_skb_collapse_tstamp(struct sk_buff *skb,
			     const struct sk_buff *next_skb);

/* tcp_input.c */
void tcp_rearm_rto(struct sock *sk);
void tcp_synack_rtt_meas(struct sock *sk, struct request_sock *req);
void tcp_done_with_error(struct sock *sk, int err);
void tcp_reset(struct sock *sk, struct sk_buff *skb);
void tcp_fin(struct sock *sk);
void tcp_check_space(struct sock *sk);
void tcp_sack_compress_send_ack(struct sock *sk);

static inline void tcp_cleanup_skb(struct sk_buff *skb)
{
	skb_dst_drop(skb);
	secpath_reset(skb);
}

static inline void tcp_add_receive_queue(struct sock *sk, struct sk_buff *skb)
{
	DEBUG_NET_WARN_ON_ONCE(skb_dst(skb));
	DEBUG_NET_WARN_ON_ONCE(secpath_exists(skb));
	__skb_queue_tail(&sk->sk_receive_queue, skb);
}

/* tcp_timer.c */
void tcp_init_xmit_timers(struct sock *);
static inline void tcp_clear_xmit_timers(struct sock *sk)
{
	if (hrtimer_try_to_cancel(&tcp_sk(sk)->pacing_timer) == 1)
		__sock_put(sk);

	if (hrtimer_try_to_cancel(&tcp_sk(sk)->compressed_ack_timer) == 1)
		__sock_put(sk);

	inet_csk_clear_xmit_timers(sk);
}

unsigned int tcp_sync_mss(struct sock *sk, u32 pmtu);
unsigned int tcp_current_mss(struct sock *sk);
u32 tcp_clamp_probe0_to_user_timeout(const struct sock *sk, u32 when);

/* Bound MSS / TSO packet size with the half of the window */
static inline int tcp_bound_to_half_wnd(struct tcp_sock *tp, int pktsize)
{
	int cutoff;

	/* When peer uses tiny windows, there is no use in packetizing
	 * to sub-MSS pieces for the sake of SWS or making sure there
	 * are enough packets in the pipe for fast recovery.
	 *
	 * On the other hand, for extremely large MSS devices, handling
	 * smaller than MSS windows in this way does make sense.
	 */
	if (tp->max_window > TCP_MSS_DEFAULT)
		cutoff = (tp->max_window >> 1);
	else
		cutoff = tp->max_window;

	if (cutoff && pktsize > cutoff)
		return max_t(int, cutoff, 68U - tp->tcp_header_len);
	else
		return pktsize;
}

/* tcp.c */
void tcp_get_info(struct sock *, struct tcp_info *);

/* Read 'sendfile()'-style from a TCP socket */
int tcp_read_sock(struct sock *sk, read_descriptor_t *desc,
		  sk_read_actor_t recv_actor);
int tcp_read_sock_noack(struct sock *sk, read_descriptor_t *desc,
			sk_read_actor_t recv_actor, bool noack,
			u32 *copied_seq);
int tcp_read_skb(struct sock *sk, skb_read_actor_t recv_actor);
struct sk_buff *tcp_recv_skb(struct sock *sk, u32 seq, u32 *off);
void tcp_read_done(struct sock *sk, size_t len);

void tcp_initialize_rcv_mss(struct sock *sk);

int tcp_mtu_to_mss(struct sock *sk, int pmtu);
int tcp_mss_to_mtu(struct sock *sk, int mss);
void tcp_mtup_init(struct sock *sk);

static inline unsigned int tcp_rto_max(const struct sock *sk)
{
	return READ_ONCE(inet_csk(sk)->icsk_rto_max);
}

static inline void tcp_bound_rto(struct sock *sk)
{
	inet_csk(sk)->icsk_rto = min(inet_csk(sk)->icsk_rto, tcp_rto_max(sk));
}

static inline u32 __tcp_set_rto(const struct tcp_sock *tp)
{
	return usecs_to_jiffies((tp->srtt_us >> 3) + tp->rttvar_us);
}

static inline void __tcp_fast_path_on(struct tcp_sock *tp, u32 snd_wnd)
{
	/* mptcp hooks are only on the slow path */
	if (sk_is_mptcp((struct sock *)tp))
		return;

	/*设置pred_flags,以区分快慢路*/
	tp->pred_flags = htonl((tp->tcp_header_len << 26) |
			       ntohl(TCP_FLAG_ACK)/*必须只有ack标记*/ |
			       snd_wnd);
}

static inline void tcp_fast_path_on(struct tcp_sock *tp)
{
	__tcp_fast_path_on(tp, tp->snd_wnd >> tp->rx_opt.snd_wscale);
}

static inline void tcp_fast_path_check(struct sock *sk)
{
	struct tcp_sock *tp = tcp_sk(sk);

	if (RB_EMPTY_ROOT(&tp->out_of_order_queue) &&
	    tp->rcv_wnd &&
	    atomic_read(&sk->sk_rmem_alloc) < sk->sk_rcvbuf &&
	    !tp->urg_data)
		tcp_fast_path_on(tp);
}

u32 tcp_delack_max(const struct sock *sk);

/* Compute the actual rto_min value */
static inline u32 tcp_rto_min(const struct sock *sk)
{
	const struct dst_entry *dst = __sk_dst_get(sk);
	u32 rto_min = READ_ONCE(inet_csk(sk)->icsk_rto_min);

	if (dst && dst_metric_locked(dst, RTAX_RTO_MIN))
		rto_min = dst_metric_rtt(dst, RTAX_RTO_MIN);
	return rto_min;
}

static inline u32 tcp_rto_min_us(const struct sock *sk)
{
	return jiffies_to_usecs(tcp_rto_min(sk));
}

static inline bool tcp_ca_dst_locked(const struct dst_entry *dst)
{
	return dst_metric_locked(dst, RTAX_CC_ALGO);
}

/* Minimum RTT in usec. ~0 means not available. */
static inline u32 tcp_min_rtt(const struct tcp_sock *tp)
{
	return minmax_get(&tp->rtt_min);
}

/* Compute the actual receive window we are currently advertising.
 * Rcv_nxt can be after the window if our peer push more data
 * than the offered window.
 */
static inline u32 tcp_receive_window(const struct tcp_sock *tp)
{
	s32 win = tp->rcv_wup + tp->rcv_wnd - tp->rcv_nxt;

	if (win < 0)
		win = 0;
	return (u32) win;
}

/* Choose a new window, without checks for shrinking, and without
 * scaling applied to the result.  The caller does these things
 * if necessary.  This is a "raw" window selection.
 */
u32 __tcp_select_window(struct sock *sk);

void tcp_send_window_probe(struct sock *sk);

/* TCP uses 32bit jiffies to save some space.
 * Note that this is different from tcp_time_stamp, which
 * historically has been the same until linux-4.13.
 */
#define tcp_jiffies32 ((u32)jiffies)

/*
 * Deliver a 32bit value for TCP timestamp option (RFC 7323)
 * It is no longer tied to jiffies, but to 1 ms clock.
 * Note: double check if you want to use tcp_jiffies32 instead of this.
 */
#define TCP_TS_HZ	1000

/*获取当前纳秒数*/
static inline u64 tcp_clock_ns(void)
{
	return ktime_get_ns();
}

static inline u64 tcp_clock_us(void)
{
	return div_u64(tcp_clock_ns(), NSEC_PER_USEC);
}

static inline u64 tcp_clock_ms(void)
{
	return div_u64(tcp_clock_ns(), NSEC_PER_MSEC);
}

/* TCP Timestamp included in TS option (RFC 1323) can either use ms
 * or usec resolution. Each socket carries a flag to select one or other
 * resolution, as the route attribute could change anytime.
 * Each flow must stick to initial resolution.
 */
static inline u32 tcp_clock_ts(bool usec_ts)
{
	/*纳秒转 ts*/
	return usec_ts ? tcp_clock_us() : tcp_clock_ms();
}

static inline u32 tcp_time_stamp_ms(const struct tcp_sock *tp)
{
	return div_u64(tp->tcp_mstamp, USEC_PER_MSEC);
}

static inline u32 tcp_time_stamp_ts(const struct tcp_sock *tp)
{
	if (tp->tcp_usec_ts)
		return tp->tcp_mstamp;
	return tcp_time_stamp_ms(tp);
}

void tcp_mstamp_refresh(struct tcp_sock *tp);

static inline u32 tcp_stamp_us_delta(u64 t1, u64 t0)
{
	return max_t(s64, t1 - t0, 0);
}

/* provide the departure time in us unit */
static inline u64 tcp_skb_timestamp_us(const struct sk_buff *skb)
{
	/*将时间换算为us*/
	return div_u64(skb->skb_mstamp_ns, NSEC_PER_USEC);
}

/* Provide skb TSval in usec or ms unit */
static inline u32 tcp_skb_timestamp_ts(bool usec_ts, const struct sk_buff *skb)
{
	if (usec_ts)
		return tcp_skb_timestamp_us(skb);

	return div_u64(skb->skb_mstamp_ns, NSEC_PER_MSEC);
}

static inline u32 tcp_tw_tsval(const struct tcp_timewait_sock *tcptw)
{
	return tcp_clock_ts(tcptw->tw_sk.tw_usec_ts) + tcptw->tw_ts_offset;
}

static inline u32 tcp_rsk_tsval(const struct tcp_request_sock *treq)
{
	return tcp_clock_ts(treq->req_usec_ts) + treq->ts_off;
}

/*取tcp flags对应的那一个byte*/
#define tcp_flag_byte(th) (((u_int8_t *)th)[13])

#define TCPHDR_FIN	BIT(0)
#define TCPHDR_SYN	BIT(1)
#define TCPHDR_RST	BIT(2)
#define TCPHDR_PSH	BIT(3)
#define TCPHDR_ACK	BIT(4)
#define TCPHDR_URG	BIT(5)
#define TCPHDR_ECE	BIT(6)
#define TCPHDR_CWR	BIT(7)
#define TCPHDR_AE	BIT(8)
#define TCPHDR_FLAGS_MASK (TCPHDR_FIN | TCPHDR_SYN | TCPHDR_RST | \
			   TCPHDR_PSH | TCPHDR_ACK | TCPHDR_URG | \
			   TCPHDR_ECE | TCPHDR_CWR | TCPHDR_AE)
#define tcp_flags_ntohs(th) (ntohs(*(__be16 *)&tcp_flag_word(th)) & \
			    TCPHDR_FLAGS_MASK)

#define TCPHDR_ACE (TCPHDR_ECE | TCPHDR_CWR | TCPHDR_AE)
#define TCPHDR_SYN_ECN	(TCPHDR_SYN | TCPHDR_ECE | TCPHDR_CWR)

/* State flags for sacked in struct tcp_skb_cb */
enum tcp_skb_cb_sacked_flags {
	TCPCB_SACKED_ACKED	= (1 << 0),	/* SKB ACK'd by a SACK block	*/
	TCPCB_SACKED_RETRANS	= (1 << 1),	/* SKB retransmitted		*/
	TCPCB_LOST		= (1 << 2),	/* SKB is lost			*/
	TCPCB_TAGBITS		= (TCPCB_SACKED_ACKED | TCPCB_SACKED_RETRANS |
				   TCPCB_LOST),	/* All tag bits			*/
	TCPCB_REPAIRED		= (1 << 4),	/* SKB repaired (no skb_mstamp_ns)	*/
	TCPCB_EVER_RETRANS	= (1 << 7),	/* Ever retransmitted frame	*/
	TCPCB_RETRANS		= (TCPCB_SACKED_RETRANS | TCPCB_EVER_RETRANS |
				   TCPCB_REPAIRED),
};

/* This is what the send packet queuing engine uses to pass
 * TCP per-packet control information to the transmission code.
 * We also store the host-order sequence numbers in here too.
 * This is 44 bytes if IPV6 is enabled.
 * If this grows please adjust skbuff.h:skbuff->cb[xxx] size appropriately.
 */
struct tcp_skb_cb {
	//此报文对应的起始序列号
	__u32		seq;		/* Starting sequence number	*/
	//此报文对应终止序列号（含fin/syn)
	__u32		end_seq;	/* SEQ + FIN + SYN + datalen	*/
	union {
		/* Note :
		 * 	  tcp_gso_segs/size are used in write queue only,
		 *	  cf tcp_skb_pcount()/tcp_skb_mss()
		 */
		struct {
			u16	tcp_gso_segs;/*gso段数*/
			u16	tcp_gso_size;
		};
	};
<<<<<<< HEAD
	//tcp标记位
	__u8		tcp_flags;	/* TCP header flags. (tcp[13])	*/
=======
	__u16		tcp_flags;	/* TCP header flags (tcp[12-13])*/
>>>>>>> 155a3c00

	/*记录到sack选项的偏移（相对于tcp头）*/
	__u8		sacked;		/* State flags for SACK.	*/
<<<<<<< HEAD
#define TCPCB_SACKED_ACKED	0x01	/* SKB ACK'd by a SACK block	*/
#define TCPCB_SACKED_RETRANS	0x02	/* SKB retransmitted		*/
#define TCPCB_LOST		0x04	/* SKB is lost			*/
#define TCPCB_TAGBITS		0x07	/* All tag bits			*/
#define TCPCB_REPAIRED		0x10	/* SKB repaired (no skb_mstamp_ns)	*/
#define TCPCB_EVER_RETRANS	0x80	/* Ever retransmitted frame	*/
#define TCPCB_RETRANS		(TCPCB_SACKED_RETRANS|TCPCB_EVER_RETRANS| \
				TCPCB_REPAIRED)

	//ipv4的tos字段
=======
>>>>>>> 155a3c00
	__u8		ip_dsfield;	/* IPv4 tos or IPv6 dsfield	*/
#define TSTAMP_ACK_SK	0x1
#define TSTAMP_ACK_BPF	0x2
	__u8		txstamp_ack:2,	/* Record TX timestamp for ack? */
			eor:1,		/* Is skb MSG_EOR marked? */
			/*标记收方向是否有时间签（软件打或者硬件打）*/
			has_rxtstamp:1,	/* SKB has a RX timestamp	*/
<<<<<<< HEAD
			unused:5;
	//此报文上指明的tcp确认序号
=======
			unused:4;
>>>>>>> 155a3c00
	__u32		ack_seq;	/* Sequence number ACK'd	*/
	union {
		struct {
#define TCPCB_DELIVERED_CE_MASK ((1U<<20) - 1)
			/* There is space for up to 24 bytes */
			__u32 is_app_limited:1, /* cwnd not fully used? */
			      delivered_ce:20,
			      unused:11;
			/* pkts S/ACKed so far upon tx of skb, incl retrans: */
			__u32 delivered;
			/* start of send pipeline phase */
			u64 first_tx_mstamp;
			/* when we reached the "delivered" count */
			u64 delivered_mstamp;
		} tx;   /* only used for outgoing skbs */
		union {
			struct inet_skb_parm	h4;
#if IS_ENABLED(CONFIG_IPV6)
			struct inet6_skb_parm	h6;
#endif
		} header;	/* For incoming skbs */
	};
};

#define TCP_SKB_CB(__skb)	((struct tcp_skb_cb *)&((__skb)->cb[0]))

extern const struct inet_connection_sock_af_ops ipv4_specific;

#if IS_ENABLED(CONFIG_IPV6)
/* This is the variant of inet6_iif() that must be used by TCP,
 * as TCP moves IP6CB into a different location in skb->cb[]
 */
static inline int tcp_v6_iif(const struct sk_buff *skb)
{
	return TCP_SKB_CB(skb)->header.h6.iif;
}

static inline int tcp_v6_iif_l3_slave(const struct sk_buff *skb)
{
	bool l3_slave = ipv6_l3mdev_skb(TCP_SKB_CB(skb)->header.h6.flags);

	return l3_slave ? skb->skb_iif : TCP_SKB_CB(skb)->header.h6.iif;
}

/* TCP_SKB_CB reference means this can not be used from early demux */
static inline int tcp_v6_sdif(const struct sk_buff *skb)
{
#if IS_ENABLED(CONFIG_NET_L3_MASTER_DEV)
	if (skb && ipv6_l3mdev_skb(TCP_SKB_CB(skb)->header.h6.flags))
		return TCP_SKB_CB(skb)->header.h6.iif;
#endif
	return 0;
}

extern const struct inet_connection_sock_af_ops ipv6_specific;

INDIRECT_CALLABLE_DECLARE(void tcp_v6_send_check(struct sock *sk, struct sk_buff *skb));
INDIRECT_CALLABLE_DECLARE(int tcp_v6_rcv(struct sk_buff *skb));
void tcp_v6_early_demux(struct sk_buff *skb);

#endif

/* TCP_SKB_CB reference means this can not be used from early demux */
static inline int tcp_v4_sdif(struct sk_buff *skb)
{
#if IS_ENABLED(CONFIG_NET_L3_MASTER_DEV)
	if (skb && ipv4_l3mdev_skb(TCP_SKB_CB(skb)->header.h4.flags))
		return TCP_SKB_CB(skb)->header.h4.iif;
#endif
	return 0;
}

/* Due to TSO, an SKB can be composed of multiple actual
 * packets.  To keep these tracked properly, we use this.
 */
static inline int tcp_skb_pcount(const struct sk_buff *skb)
{
	return TCP_SKB_CB(skb)->tcp_gso_segs;
}

static inline void tcp_skb_pcount_set(struct sk_buff *skb, int segs)
{
	TCP_SKB_CB(skb)->tcp_gso_segs = segs;
}

static inline void tcp_skb_pcount_add(struct sk_buff *skb, int segs)
{
	TCP_SKB_CB(skb)->tcp_gso_segs += segs;
}

/* This is valid iff skb is in write queue and tcp_skb_pcount() > 1. */
static inline int tcp_skb_mss(const struct sk_buff *skb)
{
	return TCP_SKB_CB(skb)->tcp_gso_size;
}

static inline bool tcp_skb_can_collapse_to(const struct sk_buff *skb)
{
	return likely(!TCP_SKB_CB(skb)->eor);
}

static inline bool tcp_skb_can_collapse(const struct sk_buff *to,
					const struct sk_buff *from)
{
	/* skb_cmp_decrypted() not needed, use tcp_write_collapse_fence() */
	return likely(tcp_skb_can_collapse_to(to) &&
		      mptcp_skb_can_collapse(to, from) &&
		      skb_pure_zcopy_same(to, from) &&
		      skb_frags_readable(to) == skb_frags_readable(from));
}

static inline bool tcp_skb_can_collapse_rx(const struct sk_buff *to,
					   const struct sk_buff *from)
{
	return likely(mptcp_skb_can_collapse(to, from) &&
		      !skb_cmp_decrypted(to, from));
}

/* Events passed to congestion control interface */
enum tcp_ca_event {
	CA_EVENT_TX_START,	/* first transmit when no packets in flight */
	CA_EVENT_CWND_RESTART,	/* congestion window restart */
	CA_EVENT_COMPLETE_CWR,	/* end of congestion recovery */
	CA_EVENT_LOSS,		/* loss timeout */
	CA_EVENT_ECN_NO_CE,	/* ECT set, but not CE marked */
	CA_EVENT_ECN_IS_CE,	/* received CE marked IP packet */
};

/* Information about inbound ACK, passed to cong_ops->in_ack_event() */
enum tcp_ca_ack_event_flags {
	CA_ACK_SLOWPATH		= (1 << 0),	/* In slow path processing */
	CA_ACK_WIN_UPDATE	= (1 << 1),	/* ACK updated window */
	CA_ACK_ECE		= (1 << 2),	/* ECE bit is set on ack */
};

/*
 * Interface for adding new TCP congestion control handlers
 */
#define TCP_CA_NAME_MAX	16
#define TCP_CA_MAX	128
#define TCP_CA_BUF_MAX	(TCP_CA_NAME_MAX*TCP_CA_MAX)

#define TCP_CA_UNSPEC	0

/* Algorithm can be set on socket without CAP_NET_ADMIN privileges */
#define TCP_CONG_NON_RESTRICTED		BIT(0)
/* Requires ECN/ECT set on all packets */
#define TCP_CONG_NEEDS_ECN		BIT(1)
#define TCP_CONG_MASK	(TCP_CONG_NON_RESTRICTED | TCP_CONG_NEEDS_ECN)

union tcp_cc_info;

struct ack_sample {
	u32 pkts_acked;
	s32 rtt_us;
	u32 in_flight;
};

/* A rate sample measures the number of (original/retransmitted) data
 * packets delivered "delivered" over an interval of time "interval_us".
 * The tcp_rate.c code fills in the rate sample, and congestion
 * control modules that define a cong_control function to run at the end
 * of ACK processing can optionally chose to consult this sample when
 * setting cwnd and pacing rate.
 * A sample is invalid if "delivered" or "interval_us" is negative.
 */
struct rate_sample {
	u64  prior_mstamp; /* starting timestamp for interval */
	u32  prior_delivered;	/* tp->delivered at "prior_mstamp" */
	u32  prior_delivered_ce;/* tp->delivered_ce at "prior_mstamp" */
	s32  delivered;		/* number of packets delivered over interval */
	s32  delivered_ce;	/* number of packets delivered w/ CE marks*/
	long interval_us;	/* time for tp->delivered to incr "delivered" */
	u32 snd_interval_us;	/* snd interval for delivered packets */
	u32 rcv_interval_us;	/* rcv interval for delivered packets */
	long rtt_us;		/* RTT of last (S)ACKed packet (or -1) */
	int  losses;		/* number of packets marked lost upon ACK */
	u32  acked_sacked;	/* number of packets newly (S)ACKed upon ACK */
	u32  prior_in_flight;	/* in flight before this ACK */
	u32  last_end_seq;	/* end_seq of most recently ACKed packet */
	bool is_app_limited;	/* is sample from packet with bubble in pipe? */
	bool is_retrans;	/* is sample from retransmission? */
	bool is_ack_delayed;	/* is this (likely) a delayed ACK? */
};

struct tcp_congestion_ops {
/* fast path fields are put first to fill one cache line */

	/* return slow start threshold (required) */
	u32 (*ssthresh)(struct sock *sk);/*返回慢启动时的门限值*/

	/* do new cwnd calculation (required) */
	void (*cong_avoid)(struct sock *sk, u32 ack, u32 acked);

	/* call before changing ca_state (optional) */
	void (*set_state)(struct sock *sk, u8 new_state);/*拥塞状态更新前调用*/

	/* call when cwnd event occurs (optional) */
	void (*cwnd_event)(struct sock *sk, enum tcp_ca_event ev);/*窗口事件发生时调用*/

	/* call when ack arrives (optional) */
	void (*in_ack_event)(struct sock *sk, u32 flags);

	/* hook for packet ack accounting (optional) */
	void (*pkts_acked)(struct sock *sk, const struct ack_sample *sample);

	/* override sysctl_tcp_min_tso_segs */
	u32 (*min_tso_segs)(struct sock *sk);/*获取此socket支持的最小tso*/

	/* call when packets are delivered to update cwnd and pacing rate,
	 * after all the ca_state processing. (optional)
	 */
	void (*cong_control)(struct sock *sk, u32 ack, int flag, const struct rate_sample *rs);


	/* new value of cwnd after loss (required) */
	u32  (*undo_cwnd)(struct sock *sk);
	/* returns the multiplier used in tcp_sndbuf_expand (optional) */
	u32 (*sndbuf_expand)(struct sock *sk);

/* control/slow paths put last */
	/* get info for inet_diag (optional) */
	/*cc相关扩展信息获取*/
	size_t (*get_info)(struct sock *sk, u32 ext, int *attr,
			   union tcp_cc_info *info);

	char 			name[TCP_CA_NAME_MAX];/*拥塞算法名称*/
	struct module		*owner;
	struct list_head	list;
	u32			key;/*利用name字段计算的hash key*/
	u32			flags;

	/* initialize private data (optional) */
	void (*init)(struct sock *sk);/*拥塞私有数据初始化*/
	/* cleanup private data  (optional) */
	void (*release)(struct sock *sk);/*拥塞私有数据清除*/
} ____cacheline_aligned_in_smp;

int tcp_register_congestion_control(struct tcp_congestion_ops *type);
void tcp_unregister_congestion_control(struct tcp_congestion_ops *type);
int tcp_update_congestion_control(struct tcp_congestion_ops *type,
				  struct tcp_congestion_ops *old_type);
int tcp_validate_congestion_control(struct tcp_congestion_ops *ca);

void tcp_assign_congestion_control(struct sock *sk);
void tcp_init_congestion_control(struct sock *sk);
void tcp_cleanup_congestion_control(struct sock *sk);
int tcp_set_default_congestion_control(struct net *net, const char *name);
void tcp_get_default_congestion_control(struct net *net, char *name);
void tcp_get_available_congestion_control(char *buf, size_t len);
void tcp_get_allowed_congestion_control(char *buf, size_t len);
int tcp_set_allowed_congestion_control(char *allowed);
int tcp_set_congestion_control(struct sock *sk, const char *name, bool load,
			       bool cap_net_admin);
u32 tcp_slow_start(struct tcp_sock *tp, u32 acked);
void tcp_cong_avoid_ai(struct tcp_sock *tp, u32 w, u32 acked);

u32 tcp_reno_ssthresh(struct sock *sk);
u32 tcp_reno_undo_cwnd(struct sock *sk);
void tcp_reno_cong_avoid(struct sock *sk, u32 ack, u32 acked);
extern struct tcp_congestion_ops tcp_reno;

struct tcp_congestion_ops *tcp_ca_find(const char *name);
struct tcp_congestion_ops *tcp_ca_find_key(u32 key);
u32 tcp_ca_get_key_by_name(const char *name, bool *ecn_ca);
#ifdef CONFIG_INET
char *tcp_ca_get_name_by_key(u32 key, char *buffer);
#else
static inline char *tcp_ca_get_name_by_key(u32 key, char *buffer)
{
	return NULL;
}
#endif

static inline bool tcp_ca_needs_ecn(const struct sock *sk)
{
	const struct inet_connection_sock *icsk = inet_csk(sk);

	/*检查拥塞算法是否需要ecn使能*/
	return icsk->icsk_ca_ops->flags & TCP_CONG_NEEDS_ECN;
}

/*触发窗口事件*/
static inline void tcp_ca_event(struct sock *sk, const enum tcp_ca_event event)
{
	const struct inet_connection_sock *icsk = inet_csk(sk);

	if (icsk->icsk_ca_ops->cwnd_event)
		icsk->icsk_ca_ops->cwnd_event(sk, event);
}

/* From tcp_cong.c */
/*设置拥塞状态*/
void tcp_set_ca_state(struct sock *sk, const u8 ca_state);

/* From tcp_rate.c */
void tcp_rate_skb_sent(struct sock *sk, struct sk_buff *skb);
void tcp_rate_skb_delivered(struct sock *sk, struct sk_buff *skb,
			    struct rate_sample *rs);
void tcp_rate_gen(struct sock *sk, u32 delivered, u32 lost,
		  bool is_sack_reneg, struct rate_sample *rs);
void tcp_rate_check_app_limited(struct sock *sk);

static inline bool tcp_skb_sent_after(u64 t1, u64 t2, u32 seq1, u32 seq2)
{
	return t1 > t2 || (t1 == t2 && after(seq1, seq2));
}

/* These functions determine how the current flow behaves in respect of SACK
 * handling. SACK is negotiated with the peer, and therefore it can vary
 * between different flows.
 *
 * tcp_is_sack - SACK enabled
 * tcp_is_reno - No SACK
 */
static inline int tcp_is_sack(const struct tcp_sock *tp)
{
	return likely(tp->rx_opt.sack_ok);
}

static inline bool tcp_is_reno(const struct tcp_sock *tp)
{
	return !tcp_is_sack(tp);
}

static inline unsigned int tcp_left_out(const struct tcp_sock *tp)
{
	return tp->sacked_out + tp->lost_out;
}

/* This determines how many packets are "in the network" to the best
 * of our knowledge.  In many cases it is conservative, but where
 * detailed information is available from the receiver (via SACK
 * blocks etc.) we can make more aggressive calculations.
 *
 * Use this for decisions involving congestion control, use just
 * tp->packets_out to determine if the send queue is empty or not.
 *
 * Read this equation as:
 *
 *	"Packets sent once on transmission queue" MINUS
 *	"Packets left network, but not honestly ACKed yet" PLUS
 *	"Packets fast retransmitted"
 */
static inline unsigned int tcp_packets_in_flight(const struct tcp_sock *tp)
{
	return tp->packets_out - tcp_left_out(tp) + tp->retrans_out;
}

#define TCP_INFINITE_SSTHRESH	0x7fffffff

static inline u32 tcp_snd_cwnd(const struct tcp_sock *tp)
{
	return tp->snd_cwnd;
}

static inline void tcp_snd_cwnd_set(struct tcp_sock *tp, u32 val)
{
	WARN_ON_ONCE((int)val <= 0);
	tp->snd_cwnd = val;
}

static inline bool tcp_in_slow_start(const struct tcp_sock *tp)
{
	return tcp_snd_cwnd(tp) < tp->snd_ssthresh;
}

static inline bool tcp_in_initial_slowstart(const struct tcp_sock *tp)
{
	return tp->snd_ssthresh >= TCP_INFINITE_SSTHRESH;
}

static inline bool tcp_in_cwnd_reduction(const struct sock *sk)
{
	return (TCPF_CA_CWR | TCPF_CA_Recovery) &
	       (1 << inet_csk(sk)->icsk_ca_state);
}

/* If cwnd > ssthresh, we may raise ssthresh to be half-way to cwnd.
 * The exception is cwnd reduction phase, when cwnd is decreasing towards
 * ssthresh.
 */
static inline __u32 tcp_current_ssthresh(const struct sock *sk)
{
	const struct tcp_sock *tp = tcp_sk(sk);

	if (tcp_in_cwnd_reduction(sk))
		return tp->snd_ssthresh;
	else
		return max(tp->snd_ssthresh,
			   ((tcp_snd_cwnd(tp) >> 1) +
			    (tcp_snd_cwnd(tp) >> 2)));
}

/* Use define here intentionally to get WARN_ON location shown at the caller */
#define tcp_verify_left_out(tp)	WARN_ON(tcp_left_out(tp) > tp->packets_out)

void tcp_enter_cwr(struct sock *sk);
__u32 tcp_init_cwnd(const struct tcp_sock *tp, const struct dst_entry *dst);

/* The maximum number of MSS of available cwnd for which TSO defers
 * sending if not using sysctl_tcp_tso_win_divisor.
 */
static inline __u32 tcp_max_tso_deferred_mss(const struct tcp_sock *tp)
{
	return 3;
}

/* Returns end sequence number of the receiver's advertised window */
static inline u32 tcp_wnd_end(const struct tcp_sock *tp)
{
	return tp->snd_una + tp->snd_wnd;
}

/* We follow the spirit of RFC2861 to validate cwnd but implement a more
 * flexible approach. The RFC suggests cwnd should not be raised unless
 * it was fully used previously. And that's exactly what we do in
 * congestion avoidance mode. But in slow start we allow cwnd to grow
 * as long as the application has used half the cwnd.
 * Example :
 *    cwnd is 10 (IW10), but application sends 9 frames.
 *    We allow cwnd to reach 18 when all frames are ACKed.
 * This check is safe because it's as aggressive as slow start which already
 * risks 100% overshoot. The advantage is that we discourage application to
 * either send more filler packets or data to artificially blow up the cwnd
 * usage, and allow application-limited process to probe bw more aggressively.
 */
static inline bool tcp_is_cwnd_limited(const struct sock *sk)
{
	const struct tcp_sock *tp = tcp_sk(sk);

	if (tp->is_cwnd_limited)
		return true;

	/* If in slow start, ensure cwnd grows to twice what was ACKed. */
	if (tcp_in_slow_start(tp))
		return tcp_snd_cwnd(tp) < 2 * tp->max_packets_out;

	return false;
}

/* BBR congestion control needs pacing.
 * Same remark for SO_MAX_PACING_RATE.
 * sch_fq packet scheduler is efficiently handling pacing,
 * but is not always installed/used.
 * Return true if TCP stack should pace packets itself.
 */
static inline bool tcp_needs_internal_pacing(const struct sock *sk)
{
	return smp_load_acquire(&sk->sk_pacing_status) == SK_PACING_NEEDED;
}

/* Estimates in how many jiffies next packet for this flow can be sent.
 * Scheduling a retransmit timer too early would be silly.
 */
static inline unsigned long tcp_pacing_delay(const struct sock *sk)
{
	s64 delay = tcp_sk(sk)->tcp_wstamp_ns - tcp_sk(sk)->tcp_clock_cache;

	return delay > 0 ? nsecs_to_jiffies(delay) : 0;
}

static inline void tcp_reset_xmit_timer(struct sock *sk,
					const int what,
					unsigned long when,
					bool pace_delay)
{
	if (pace_delay)
		when += tcp_pacing_delay(sk);
	inet_csk_reset_xmit_timer(sk, what, when,
				  tcp_rto_max(sk));
}

/* Something is really bad, we could not queue an additional packet,
 * because qdisc is full or receiver sent a 0 window, or we are paced.
 * We do not want to add fuel to the fire, or abort too early,
 * so make sure the timer we arm now is at least 200ms in the future,
 * regardless of current icsk_rto value (as it could be ~2ms)
 */
static inline unsigned long tcp_probe0_base(const struct sock *sk)
{
	return max_t(unsigned long, inet_csk(sk)->icsk_rto, TCP_RTO_MIN);
}

/* Variant of inet_csk_rto_backoff() used for zero window probes */
static inline unsigned long tcp_probe0_when(const struct sock *sk,
					    unsigned long max_when)
{
	u8 backoff = min_t(u8, ilog2(TCP_RTO_MAX / TCP_RTO_MIN) + 1,
			   inet_csk(sk)->icsk_backoff);
	u64 when = (u64)tcp_probe0_base(sk) << backoff;

	return (unsigned long)min_t(u64, when, max_when);
}

static inline void tcp_check_probe_timer(struct sock *sk)
{
	if (!tcp_sk(sk)->packets_out && !inet_csk(sk)->icsk_pending)
		tcp_reset_xmit_timer(sk, ICSK_TIME_PROBE0,
				     tcp_probe0_base(sk), true);
}

static inline void tcp_init_wl(struct tcp_sock *tp, u32 seq)
{
	tp->snd_wl1 = seq;
}

static inline void tcp_update_wl(struct tcp_sock *tp, u32 seq)
{
	tp->snd_wl1 = seq;
}

/*
 * Calculate(/check) TCP checksum
 */
static inline __sum16 tcp_v4_check(int len, __be32 saddr,
				   __be32 daddr, __wsum base)
{
	return csum_tcpudp_magic(saddr, daddr, len, IPPROTO_TCP, base);
}

static inline bool tcp_checksum_complete(struct sk_buff *skb)
{
	return !skb_csum_unnecessary(skb) &&
		__skb_checksum_complete(skb);
}

bool tcp_add_backlog(struct sock *sk, struct sk_buff *skb,
		     enum skb_drop_reason *reason);


int tcp_filter(struct sock *sk, struct sk_buff *skb);
void tcp_set_state(struct sock *sk, int state);
void tcp_done(struct sock *sk);
int tcp_abort(struct sock *sk, int err);

static inline void tcp_sack_reset(struct tcp_options_received *rx_opt)
{
	rx_opt->dsack = 0;
	rx_opt->num_sacks = 0;
}

void tcp_cwnd_restart(struct sock *sk, s32 delta);

static inline void tcp_slow_start_after_idle_check(struct sock *sk)
{
	const struct tcp_congestion_ops *ca_ops = inet_csk(sk)->icsk_ca_ops;
	struct tcp_sock *tp = tcp_sk(sk);
	s32 delta;

	if (!READ_ONCE(sock_net(sk)->ipv4.sysctl_tcp_slow_start_after_idle) ||
	    tp->packets_out || ca_ops->cong_control)
		return;
	delta = tcp_jiffies32 - tp->lsndtime;
	if (delta > inet_csk(sk)->icsk_rto)
		tcp_cwnd_restart(sk, delta);
}

/* Determine a window scaling and initial window to offer. */
void tcp_select_initial_window(const struct sock *sk, int __space,
			       __u32 mss, __u32 *rcv_wnd,
			       __u32 *window_clamp, int wscale_ok,
			       __u8 *rcv_wscale, __u32 init_rcv_wnd);

static inline int __tcp_win_from_space(u8 scaling_ratio, int space)
{
	s64 scaled_space = (s64)space * scaling_ratio;

	return scaled_space >> TCP_RMEM_TO_WIN_SCALE;
}

static inline int tcp_win_from_space(const struct sock *sk, int space)
{
	return __tcp_win_from_space(tcp_sk(sk)->scaling_ratio, space);
}

/* inverse of __tcp_win_from_space() */
static inline int __tcp_space_from_win(u8 scaling_ratio, int win)
{
	u64 val = (u64)win << TCP_RMEM_TO_WIN_SCALE;

	do_div(val, scaling_ratio);
	return val;
}

static inline int tcp_space_from_win(const struct sock *sk, int win)
{
	return __tcp_space_from_win(tcp_sk(sk)->scaling_ratio, win);
}

/* Assume a 50% default for skb->len/skb->truesize ratio.
 * This may be adjusted later in tcp_measure_rcv_mss().
 */
#define TCP_DEFAULT_SCALING_RATIO (1 << (TCP_RMEM_TO_WIN_SCALE - 1))

static inline void tcp_scaling_ratio_init(struct sock *sk)
{
	tcp_sk(sk)->scaling_ratio = TCP_DEFAULT_SCALING_RATIO;
}

/* Note: caller must be prepared to deal with negative returns */
static inline int tcp_space(const struct sock *sk)
{
	return tcp_win_from_space(sk, READ_ONCE(sk->sk_rcvbuf) -
				  READ_ONCE(sk->sk_backlog.len) -
				  atomic_read(&sk->sk_rmem_alloc));
}

static inline int tcp_full_space(const struct sock *sk)
{
	return tcp_win_from_space(sk, READ_ONCE(sk->sk_rcvbuf));
}

static inline void __tcp_adjust_rcv_ssthresh(struct sock *sk, u32 new_ssthresh)
{
	int unused_mem = sk_unused_reserved_mem(sk);
	struct tcp_sock *tp = tcp_sk(sk);

	tp->rcv_ssthresh = min(tp->rcv_ssthresh, new_ssthresh);
	if (unused_mem)
		tp->rcv_ssthresh = max_t(u32, tp->rcv_ssthresh,
					 tcp_win_from_space(sk, unused_mem));
}

static inline void tcp_adjust_rcv_ssthresh(struct sock *sk)
{
	__tcp_adjust_rcv_ssthresh(sk, 4U * tcp_sk(sk)->advmss);
}

void tcp_cleanup_rbuf(struct sock *sk, int copied);
void __tcp_cleanup_rbuf(struct sock *sk, int copied);


/* We provision sk_rcvbuf around 200% of sk_rcvlowat.
 * If 87.5 % (7/8) of the space has been consumed, we want to override
 * SO_RCVLOWAT constraint, since we are receiving skbs with too small
 * len/truesize ratio.
 */
static inline bool tcp_rmem_pressure(const struct sock *sk)
{
	int rcvbuf, threshold;

	if (tcp_under_memory_pressure(sk))
		return true;

	rcvbuf = READ_ONCE(sk->sk_rcvbuf);
	threshold = rcvbuf - (rcvbuf >> 3);

	return atomic_read(&sk->sk_rmem_alloc) > threshold;
}

static inline bool tcp_epollin_ready(const struct sock *sk, int target)
{
	const struct tcp_sock *tp = tcp_sk(sk);
	int avail = READ_ONCE(tp->rcv_nxt) - READ_ONCE(tp->copied_seq);

	if (avail <= 0)
		return false;

	return (avail >= target) || tcp_rmem_pressure(sk) ||
	       (tcp_receive_window(tp) <= inet_csk(sk)->icsk_ack.rcv_mss);
}

extern void tcp_openreq_init_rwin(struct request_sock *req,
				  const struct sock *sk_listener,
				  const struct dst_entry *dst);

void tcp_enter_memory_pressure(struct sock *sk);
void tcp_leave_memory_pressure(struct sock *sk);

static inline int keepalive_intvl_when(const struct tcp_sock *tp)
{
	struct net *net = sock_net((struct sock *)tp);
	int val;

	/* Paired with WRITE_ONCE() in tcp_sock_set_keepintvl()
	 * and do_tcp_setsockopt().
	 */
	val = READ_ONCE(tp->keepalive_intvl);

	return val ? : READ_ONCE(net->ipv4.sysctl_tcp_keepalive_intvl);
}

static inline int keepalive_time_when(const struct tcp_sock *tp)
{
	struct net *net = sock_net((struct sock *)tp);
	int val;

	/* Paired with WRITE_ONCE() in tcp_sock_set_keepidle_locked() */
	val = READ_ONCE(tp->keepalive_time);

	return val ? : READ_ONCE(net->ipv4.sysctl_tcp_keepalive_time);
}

static inline int keepalive_probes(const struct tcp_sock *tp)
{
	struct net *net = sock_net((struct sock *)tp);
	int val;

	/* Paired with WRITE_ONCE() in tcp_sock_set_keepcnt()
	 * and do_tcp_setsockopt().
	 */
	val = READ_ONCE(tp->keepalive_probes);

	return val ? : READ_ONCE(net->ipv4.sysctl_tcp_keepalive_probes);
}

static inline u32 keepalive_time_elapsed(const struct tcp_sock *tp)
{
	const struct inet_connection_sock *icsk = &tp->inet_conn;

	return min_t(u32, tcp_jiffies32 - icsk->icsk_ack.lrcvtime,
			  tcp_jiffies32 - tp->rcv_tstamp);
}

static inline int tcp_fin_time(const struct sock *sk)
{
	int fin_timeout = tcp_sk(sk)->linger2 ? :
		READ_ONCE(sock_net(sk)->ipv4.sysctl_tcp_fin_timeout);
	const int rto = inet_csk(sk)->icsk_rto;

	if (fin_timeout < (rto << 2) - (rto >> 1))
		fin_timeout = (rto << 2) - (rto >> 1);

	return fin_timeout;
}

static inline bool tcp_paws_check(const struct tcp_options_received *rx_opt,
				  int paws_win)
{
	if ((s32)(rx_opt->ts_recent - rx_opt->rcv_tsval) <= paws_win)
		return true;
	if (unlikely(!time_before32(ktime_get_seconds(),
				    rx_opt->ts_recent_stamp + TCP_PAWS_WRAP)))
		return true;
	/*
	 * Some OSes send SYN and SYNACK messages with tsval=0 tsecr=0,
	 * then following tcp messages have valid values. Ignore 0 value,
	 * or else 'negative' tsval might forbid us to accept their packets.
	 */
	if (!rx_opt->ts_recent)
		return true;
	return false;
}

static inline bool tcp_paws_reject(const struct tcp_options_received *rx_opt,
				   int rst)
{
	if (tcp_paws_check(rx_opt, 0))
		return false;

	/* RST segments are not recommended to carry timestamp,
	   and, if they do, it is recommended to ignore PAWS because
	   "their cleanup function should take precedence over timestamps."
	   Certainly, it is mistake. It is necessary to understand the reasons
	   of this constraint to relax it: if peer reboots, clock may go
	   out-of-sync and half-open connections will not be reset.
	   Actually, the problem would be not existing if all
	   the implementations followed draft about maintaining clock
	   via reboots. Linux-2.2 DOES NOT!

	   However, we can relax time bounds for RST segments to MSL.
	 */
	if (rst && !time_before32(ktime_get_seconds(),
				  rx_opt->ts_recent_stamp + TCP_PAWS_MSL))
		return false;
	return true;
}

bool tcp_oow_rate_limited(struct net *net, const struct sk_buff *skb,
			  int mib_idx, u32 *last_oow_ack_time);

static inline void tcp_mib_init(struct net *net)
{
	/* See RFC 2012 */
	TCP_ADD_STATS(net, TCP_MIB_RTOALGORITHM, 1);
	TCP_ADD_STATS(net, TCP_MIB_RTOMIN, TCP_RTO_MIN*1000/HZ);
	TCP_ADD_STATS(net, TCP_MIB_RTOMAX, TCP_RTO_MAX*1000/HZ);
	TCP_ADD_STATS(net, TCP_MIB_MAXCONN, -1);
}

/* from STCP */
static inline void tcp_clear_retrans_hints_partial(struct tcp_sock *tp)
{
	tp->lost_skb_hint = NULL;
}

static inline void tcp_clear_all_retrans_hints(struct tcp_sock *tp)
{
	tcp_clear_retrans_hints_partial(tp);
	tp->retransmit_skb_hint = NULL;
}

#define tcp_md5_addr tcp_ao_addr

/* - key database */
struct tcp_md5sig_key {
	struct hlist_node	node;
	u8			keylen;
	u8			family; /* AF_INET or AF_INET6 */
	u8			prefixlen;
	u8			flags;
	union tcp_md5_addr	addr;
	int			l3index; /* set if key added with L3 scope */
	u8			key[TCP_MD5SIG_MAXKEYLEN];
	struct rcu_head		rcu;
};

/* - sock block */
struct tcp_md5sig_info {
	struct hlist_head	head;
	struct rcu_head		rcu;
};

/* - pseudo header */
struct tcp4_pseudohdr {
	__be32		saddr;
	__be32		daddr;
	__u8		pad;
	__u8		protocol;
	__be16		len;
};

struct tcp6_pseudohdr {
	struct in6_addr	saddr;
	struct in6_addr daddr;
	__be32		len;
	__be32		protocol;	/* including padding */
};

union tcp_md5sum_block {
	struct tcp4_pseudohdr ip4;
#if IS_ENABLED(CONFIG_IPV6)
	struct tcp6_pseudohdr ip6;
#endif
};

/*
 * struct tcp_sigpool - per-CPU pool of ahash_requests
 * @scratch: per-CPU temporary area, that can be used between
 *	     tcp_sigpool_start() and tcp_sigpool_end() to perform
 *	     crypto request
 * @req: pre-allocated ahash request
 */
struct tcp_sigpool {
	void *scratch;
	struct ahash_request *req;
};

int tcp_sigpool_alloc_ahash(const char *alg, size_t scratch_size);
void tcp_sigpool_get(unsigned int id);
void tcp_sigpool_release(unsigned int id);
int tcp_sigpool_hash_skb_data(struct tcp_sigpool *hp,
			      const struct sk_buff *skb,
			      unsigned int header_len);

/**
 * tcp_sigpool_start - disable bh and start using tcp_sigpool_ahash
 * @id: tcp_sigpool that was previously allocated by tcp_sigpool_alloc_ahash()
 * @c: returned tcp_sigpool for usage (uninitialized on failure)
 *
 * Returns: 0 on success, error otherwise.
 */
int tcp_sigpool_start(unsigned int id, struct tcp_sigpool *c);
/**
 * tcp_sigpool_end - enable bh and stop using tcp_sigpool
 * @c: tcp_sigpool context that was returned by tcp_sigpool_start()
 */
void tcp_sigpool_end(struct tcp_sigpool *c);
size_t tcp_sigpool_algo(unsigned int id, char *buf, size_t buf_len);
/* - functions */
int tcp_v4_md5_hash_skb(char *md5_hash, const struct tcp_md5sig_key *key,
			const struct sock *sk, const struct sk_buff *skb);
int tcp_md5_do_add(struct sock *sk, const union tcp_md5_addr *addr,
		   int family, u8 prefixlen, int l3index, u8 flags,
		   const u8 *newkey, u8 newkeylen);
int tcp_md5_key_copy(struct sock *sk, const union tcp_md5_addr *addr,
		     int family, u8 prefixlen, int l3index,
		     struct tcp_md5sig_key *key);

int tcp_md5_do_del(struct sock *sk, const union tcp_md5_addr *addr,
		   int family, u8 prefixlen, int l3index, u8 flags);
void tcp_clear_md5_list(struct sock *sk);
struct tcp_md5sig_key *tcp_v4_md5_lookup(const struct sock *sk,
					 const struct sock *addr_sk);

#ifdef CONFIG_TCP_MD5SIG
struct tcp_md5sig_key *__tcp_md5_do_lookup(const struct sock *sk, int l3index,
					   const union tcp_md5_addr *addr,
					   int family, bool any_l3index);
static inline struct tcp_md5sig_key *
tcp_md5_do_lookup(const struct sock *sk, int l3index,
		  const union tcp_md5_addr *addr, int family)
{
	if (!static_branch_unlikely(&tcp_md5_needed.key))
		return NULL;
	return __tcp_md5_do_lookup(sk, l3index, addr, family, false);
}

static inline struct tcp_md5sig_key *
tcp_md5_do_lookup_any_l3index(const struct sock *sk,
			      const union tcp_md5_addr *addr, int family)
{
	if (!static_branch_unlikely(&tcp_md5_needed.key))
		return NULL;
	return __tcp_md5_do_lookup(sk, 0, addr, family, true);
}

#define tcp_twsk_md5_key(twsk)	((twsk)->tw_md5_key)
#else
static inline struct tcp_md5sig_key *
tcp_md5_do_lookup(const struct sock *sk, int l3index,
		  const union tcp_md5_addr *addr, int family)
{
	return NULL;
}

static inline struct tcp_md5sig_key *
tcp_md5_do_lookup_any_l3index(const struct sock *sk,
			      const union tcp_md5_addr *addr, int family)
{
	return NULL;
}

#define tcp_twsk_md5_key(twsk)	NULL
#endif

int tcp_md5_alloc_sigpool(void);
void tcp_md5_release_sigpool(void);
void tcp_md5_add_sigpool(void);
extern int tcp_md5_sigpool_id;

int tcp_md5_hash_key(struct tcp_sigpool *hp,
		     const struct tcp_md5sig_key *key);

/* From tcp_fastopen.c */
void tcp_fastopen_cache_get(struct sock *sk, u16 *mss,
			    struct tcp_fastopen_cookie *cookie);
void tcp_fastopen_cache_set(struct sock *sk, u16 mss,
			    struct tcp_fastopen_cookie *cookie, bool syn_lost,
			    u16 try_exp);
struct tcp_fastopen_request {
	/* Fast Open cookie. Size 0 means a cookie request */
	struct tcp_fastopen_cookie	cookie;
	struct msghdr			*data;  /* data in MSG_FASTOPEN */
	size_t				size;
	int				copied;	/* queued in tcp_connect() */
	struct ubuf_info		*uarg;
};
void tcp_free_fastopen_req(struct tcp_sock *tp);
void tcp_fastopen_destroy_cipher(struct sock *sk);
void tcp_fastopen_ctx_destroy(struct net *net);
int tcp_fastopen_reset_cipher(struct net *net, struct sock *sk,
			      void *primary_key, void *backup_key);
int tcp_fastopen_get_cipher(struct net *net, struct inet_connection_sock *icsk,
			    u64 *key);
void tcp_fastopen_add_skb(struct sock *sk, struct sk_buff *skb);
struct sock *tcp_try_fastopen(struct sock *sk, struct sk_buff *skb,
			      struct request_sock *req,
			      struct tcp_fastopen_cookie *foc,
			      const struct dst_entry *dst);
void tcp_fastopen_init_key_once(struct net *net);
bool tcp_fastopen_cookie_check(struct sock *sk, u16 *mss,
			     struct tcp_fastopen_cookie *cookie);
bool tcp_fastopen_defer_connect(struct sock *sk, int *err);
#define TCP_FASTOPEN_KEY_LENGTH sizeof(siphash_key_t)
#define TCP_FASTOPEN_KEY_MAX 2
#define TCP_FASTOPEN_KEY_BUF_LENGTH \
	(TCP_FASTOPEN_KEY_LENGTH * TCP_FASTOPEN_KEY_MAX)

/* Fastopen key context */
struct tcp_fastopen_context {
	siphash_key_t	key[TCP_FASTOPEN_KEY_MAX];
	int		num;
	struct rcu_head	rcu;
};

void tcp_fastopen_active_disable(struct sock *sk);
bool tcp_fastopen_active_should_disable(struct sock *sk);
void tcp_fastopen_active_disable_ofo_check(struct sock *sk);
void tcp_fastopen_active_detect_blackhole(struct sock *sk, bool expired);

/* Caller needs to wrap with rcu_read_(un)lock() */
static inline
struct tcp_fastopen_context *tcp_fastopen_get_ctx(const struct sock *sk)
{
	struct tcp_fastopen_context *ctx;

	ctx = rcu_dereference(inet_csk(sk)->icsk_accept_queue.fastopenq.ctx);
	if (!ctx)
		ctx = rcu_dereference(sock_net(sk)->ipv4.tcp_fastopen_ctx);
	return ctx;
}

static inline
bool tcp_fastopen_cookie_match(const struct tcp_fastopen_cookie *foc,
			       const struct tcp_fastopen_cookie *orig)
{
	if (orig->len == TCP_FASTOPEN_COOKIE_SIZE &&
	    orig->len == foc->len &&
	    !memcmp(orig->val, foc->val, foc->len))
		return true;
	return false;
}

static inline
int tcp_fastopen_context_len(const struct tcp_fastopen_context *ctx)
{
	return ctx->num;
}

/* Latencies incurred by various limits for a sender. They are
 * chronograph-like stats that are mutually exclusive.
 */
enum tcp_chrono {
	TCP_CHRONO_UNSPEC,
	TCP_CHRONO_BUSY, /* Actively sending data (non-empty write queue) */
	TCP_CHRONO_RWND_LIMITED, /* Stalled by insufficient receive window */
	TCP_CHRONO_SNDBUF_LIMITED, /* Stalled by insufficient send buffer */
	__TCP_CHRONO_MAX,
};

void tcp_chrono_start(struct sock *sk, const enum tcp_chrono type);
void tcp_chrono_stop(struct sock *sk, const enum tcp_chrono type);

/* This helper is needed, because skb->tcp_tsorted_anchor uses
 * the same memory storage than skb->destructor/_skb_refdst
 */
static inline void tcp_skb_tsorted_anchor_cleanup(struct sk_buff *skb)
{
	skb->destructor = NULL;
	skb->_skb_refdst = 0UL;
}

#define tcp_skb_tsorted_save(skb) {		\
	unsigned long _save = skb->_skb_refdst;	\
	skb->_skb_refdst = 0UL;

#define tcp_skb_tsorted_restore(skb)		\
	skb->_skb_refdst = _save;		\
}

void tcp_write_queue_purge(struct sock *sk);

static inline struct sk_buff *tcp_rtx_queue_head(const struct sock *sk)
{
	return skb_rb_first(&sk->tcp_rtx_queue);
}

static inline struct sk_buff *tcp_rtx_queue_tail(const struct sock *sk)
{
	return skb_rb_last(&sk->tcp_rtx_queue);
}

static inline struct sk_buff *tcp_write_queue_tail(const struct sock *sk)
{
    //取socket写队列尾部的skb
	return skb_peek_tail(&sk->sk_write_queue);
}

#define tcp_for_write_queue_from_safe(skb, tmp, sk)			\
	skb_queue_walk_from_safe(&(sk)->sk_write_queue, skb, tmp)

static inline struct sk_buff *tcp_send_head(const struct sock *sk)
{
	return skb_peek(&sk->sk_write_queue);
}

static inline bool tcp_skb_is_last(const struct sock *sk,
				   const struct sk_buff *skb)
{
	return skb_queue_is_last(&sk->sk_write_queue, skb);
}

/**
 * tcp_write_queue_empty - test if any payload (or FIN) is available in write queue
 * @sk: socket
 *
 * Since the write queue can have a temporary empty skb in it,
 * we must not use "return skb_queue_empty(&sk->sk_write_queue)"
 */
static inline bool tcp_write_queue_empty(const struct sock *sk)
{
	const struct tcp_sock *tp = tcp_sk(sk);

	return tp->write_seq == tp->snd_nxt;
}

static inline bool tcp_rtx_queue_empty(const struct sock *sk)
{
	return RB_EMPTY_ROOT(&sk->tcp_rtx_queue);
}

static inline bool tcp_rtx_and_write_queues_empty(const struct sock *sk)
{
	return tcp_rtx_queue_empty(sk) && tcp_write_queue_empty(sk);
}

static inline void tcp_add_write_queue_tail(struct sock *sk, struct sk_buff *skb)
{
	__skb_queue_tail(&sk->sk_write_queue, skb);

	/* Queue it, remembering where we must start sending. */
	if (sk->sk_write_queue.next == skb)
		tcp_chrono_start(sk, TCP_CHRONO_BUSY);
}

/* Insert new before skb on the write queue of sk.  */
static inline void tcp_insert_write_queue_before(struct sk_buff *new,
						  struct sk_buff *skb,
						  struct sock *sk)
{
	__skb_queue_before(&sk->sk_write_queue, skb, new);
}

static inline void tcp_unlink_write_queue(struct sk_buff *skb, struct sock *sk)
{
	tcp_skb_tsorted_anchor_cleanup(skb);
	__skb_unlink(skb, &sk->sk_write_queue);
}

void tcp_rbtree_insert(struct rb_root *root, struct sk_buff *skb);

static inline void tcp_rtx_queue_unlink(struct sk_buff *skb, struct sock *sk)
{
	tcp_skb_tsorted_anchor_cleanup(skb);
	rb_erase(&skb->rbnode, &sk->tcp_rtx_queue);
}

static inline void tcp_rtx_queue_unlink_and_free(struct sk_buff *skb, struct sock *sk)
{
	list_del(&skb->tcp_tsorted_anchor);
	tcp_rtx_queue_unlink(skb, sk);
	tcp_wmem_free_skb(sk, skb);
}

static inline void tcp_write_collapse_fence(struct sock *sk)
{
	struct sk_buff *skb = tcp_write_queue_tail(sk);

	if (skb)
		TCP_SKB_CB(skb)->eor = 1;
}

static inline void tcp_push_pending_frames(struct sock *sk)
{
	if (tcp_send_head(sk)) {
		struct tcp_sock *tp = tcp_sk(sk);

		__tcp_push_pending_frames(sk, tcp_current_mss(sk), tp->nonagle);
	}
}

/* Start sequence of the skb just after the highest skb with SACKed
 * bit, valid only if sacked_out > 0 or when the caller has ensured
 * validity by itself.
 */
static inline u32 tcp_highest_sack_seq(struct tcp_sock *tp)
{
	if (!tp->sacked_out)
		return tp->snd_una;

	if (tp->highest_sack == NULL)
		return tp->snd_nxt;

	return TCP_SKB_CB(tp->highest_sack)->seq;
}

static inline void tcp_advance_highest_sack(struct sock *sk, struct sk_buff *skb)
{
	tcp_sk(sk)->highest_sack = skb_rb_next(skb);
}

static inline struct sk_buff *tcp_highest_sack(struct sock *sk)
{
	return tcp_sk(sk)->highest_sack;
}

static inline void tcp_highest_sack_reset(struct sock *sk)
{
	tcp_sk(sk)->highest_sack = tcp_rtx_queue_head(sk);
}

/* Called when old skb is about to be deleted and replaced by new skb */
static inline void tcp_highest_sack_replace(struct sock *sk,
					    struct sk_buff *old,
					    struct sk_buff *new)
{
	if (old == tcp_highest_sack(sk))
		tcp_sk(sk)->highest_sack = new;
}

/* This helper checks if socket has IP_TRANSPARENT set */
static inline bool inet_sk_transparent(const struct sock *sk)
{
	switch (sk->sk_state) {
	case TCP_TIME_WAIT:
		return inet_twsk(sk)->tw_transparent;
	case TCP_NEW_SYN_RECV:
		return inet_rsk(inet_reqsk(sk))->no_srccheck;
	}
	return inet_test_bit(TRANSPARENT, sk);
}

/* Determines whether this is a thin stream (which may suffer from
 * increased latency). Used to trigger latency-reducing mechanisms.
 */
static inline bool tcp_stream_is_thin(struct tcp_sock *tp)
{
	return tp->packets_out < 4 && !tcp_in_initial_slowstart(tp);
}

/* /proc */
enum tcp_seq_states {
	TCP_SEQ_STATE_LISTENING,
	TCP_SEQ_STATE_ESTABLISHED,
};

void *tcp_seq_start(struct seq_file *seq, loff_t *pos);
void *tcp_seq_next(struct seq_file *seq, void *v, loff_t *pos);
void tcp_seq_stop(struct seq_file *seq, void *v);

struct tcp_seq_afinfo {
	sa_family_t			family;
};

struct tcp_iter_state {
	struct seq_net_private	p;
	enum tcp_seq_states	state;
	struct sock		*syn_wait_sk;
	int			bucket, offset, sbucket, num;
	loff_t			last_pos;
};

extern struct request_sock_ops tcp_request_sock_ops;
extern struct request_sock_ops tcp6_request_sock_ops;

void tcp_v4_destroy_sock(struct sock *sk);

struct sk_buff *tcp_gso_segment(struct sk_buff *skb,
				netdev_features_t features);
struct tcphdr *tcp_gro_pull_header(struct sk_buff *skb);
struct sk_buff *tcp_gro_lookup(struct list_head *head, struct tcphdr *th);
struct sk_buff *tcp_gro_receive(struct list_head *head, struct sk_buff *skb,
				struct tcphdr *th);
INDIRECT_CALLABLE_DECLARE(int tcp4_gro_complete(struct sk_buff *skb, int thoff));
INDIRECT_CALLABLE_DECLARE(struct sk_buff *tcp4_gro_receive(struct list_head *head, struct sk_buff *skb));
INDIRECT_CALLABLE_DECLARE(int tcp6_gro_complete(struct sk_buff *skb, int thoff));
INDIRECT_CALLABLE_DECLARE(struct sk_buff *tcp6_gro_receive(struct list_head *head, struct sk_buff *skb));
#ifdef CONFIG_INET
void tcp_gro_complete(struct sk_buff *skb);
#else
static inline void tcp_gro_complete(struct sk_buff *skb) { }
#endif

void __tcp_v4_send_check(struct sk_buff *skb, __be32 saddr, __be32 daddr);

static inline u32 tcp_notsent_lowat(const struct tcp_sock *tp)
{
	struct net *net = sock_net((struct sock *)tp);
	u32 val;

	val = READ_ONCE(tp->notsent_lowat);

	return val ?: READ_ONCE(net->ipv4.sysctl_tcp_notsent_lowat);
}

bool tcp_stream_memory_free(const struct sock *sk, int wake);

#ifdef CONFIG_PROC_FS
int tcp4_proc_init(void);
void tcp4_proc_exit(void);
#endif

int tcp_rtx_synack(const struct sock *sk, struct request_sock *req);
int tcp_conn_request(struct request_sock_ops *rsk_ops,
		     const struct tcp_request_sock_ops *af_ops,
		     struct sock *sk, struct sk_buff *skb);

/* TCP af-specific functions */
struct tcp_sock_af_ops {
#ifdef CONFIG_TCP_MD5SIG
	struct tcp_md5sig_key	*(*md5_lookup) (const struct sock *sk,
						const struct sock *addr_sk);
	int		(*calc_md5_hash)(char *location,
					 const struct tcp_md5sig_key *md5,
					 const struct sock *sk,
					 const struct sk_buff *skb);
	int		(*md5_parse)(struct sock *sk,
				     int optname,
				     sockptr_t optval,
				     int optlen);
#endif
#ifdef CONFIG_TCP_AO
	int (*ao_parse)(struct sock *sk, int optname, sockptr_t optval, int optlen);
	struct tcp_ao_key *(*ao_lookup)(const struct sock *sk,
					struct sock *addr_sk,
					int sndid, int rcvid);
	int (*ao_calc_key_sk)(struct tcp_ao_key *mkt, u8 *key,
			      const struct sock *sk,
			      __be32 sisn, __be32 disn, bool send);
	int (*calc_ao_hash)(char *location, struct tcp_ao_key *ao,
			    const struct sock *sk, const struct sk_buff *skb,
			    const u8 *tkey, int hash_offset, u32 sne);
#endif
};

struct tcp_request_sock_ops {
	u16 mss_clamp;/*此协议族默认的mss*/
#ifdef CONFIG_TCP_MD5SIG
	struct tcp_md5sig_key *(*req_md5_lookup)(const struct sock *sk,
						 const struct sock *addr_sk);
	int		(*calc_md5_hash) (char *location,
					  const struct tcp_md5sig_key *md5,
					  const struct sock *sk,
					  const struct sk_buff *skb);
#endif
#ifdef CONFIG_TCP_AO
	struct tcp_ao_key *(*ao_lookup)(const struct sock *sk,
					struct request_sock *req,
					int sndid, int rcvid);
	int (*ao_calc_key)(struct tcp_ao_key *mkt, u8 *key, struct request_sock *sk);
	int (*ao_synack_hash)(char *ao_hash, struct tcp_ao_key *mkt,
			      struct request_sock *req, const struct sk_buff *skb,
			      int hash_offset, u32 sne);
#endif
#ifdef CONFIG_SYN_COOKIES
	__u32 (*cookie_init_seq)(const struct sk_buff *skb,
				 __u16 *mss);
#endif
	//查询请求报文地址pair的反方向响应报文对应的路由，如果查不到就丢包了
	struct dst_entry *(*route_req)(const struct sock *sk,
				       struct sk_buff *skb,
				       struct flowi *fl,
<<<<<<< HEAD
				       struct request_sock *req);
	/*生成tcp seq*/
=======
				       struct request_sock *req,
				       u32 tw_isn);
>>>>>>> 155a3c00
	u32 (*init_seq)(const struct sk_buff *skb);
	/*用于生成时间签固定offset，真实时间会加上此offset成为tcp的时间签*/
	u32 (*init_ts_off)(const struct net *net, const struct sk_buff *skb);
	/*用于发送syn + ack进行连接请求响应*/
	int (*send_synack)(const struct sock *sk, struct dst_entry *dst,
			   struct flowi *fl, struct request_sock *req,
			   struct tcp_fastopen_cookie *foc,
			   enum tcp_synack_type synack_type,
			   struct sk_buff *syn_skb);
};

extern const struct tcp_request_sock_ops tcp_request_sock_ipv4_ops;
#if IS_ENABLED(CONFIG_IPV6)
extern const struct tcp_request_sock_ops tcp_request_sock_ipv6_ops;
#endif

#ifdef CONFIG_SYN_COOKIES
static inline __u32 cookie_init_sequence(const struct tcp_request_sock_ops *ops,
					 const struct sock *sk, struct sk_buff *skb,
					 __u16 *mss)
{
	tcp_synq_overflow(sk);
	__NET_INC_STATS(sock_net(sk), LINUX_MIB_SYNCOOKIESSENT);
	return ops->cookie_init_seq(skb, mss);
}
#else
static inline __u32 cookie_init_sequence(const struct tcp_request_sock_ops *ops,
					 const struct sock *sk, struct sk_buff *skb,
					 __u16 *mss)
{
	return 0;
}
#endif

struct tcp_key {
	union {
		struct {
			struct tcp_ao_key *ao_key;
			char *traffic_key;
			u32 sne;
			u8 rcv_next;
		};
		struct tcp_md5sig_key *md5_key;
	};
	enum {
		TCP_KEY_NONE = 0,
		TCP_KEY_MD5,
		TCP_KEY_AO,
	} type;
};

static inline void tcp_get_current_key(const struct sock *sk,
				       struct tcp_key *out)
{
#if defined(CONFIG_TCP_AO) || defined(CONFIG_TCP_MD5SIG)
	const struct tcp_sock *tp = tcp_sk(sk);
#endif

#ifdef CONFIG_TCP_AO
	if (static_branch_unlikely(&tcp_ao_needed.key)) {
		struct tcp_ao_info *ao;

		ao = rcu_dereference_protected(tp->ao_info,
					       lockdep_sock_is_held(sk));
		if (ao) {
			out->ao_key = READ_ONCE(ao->current_key);
			out->type = TCP_KEY_AO;
			return;
		}
	}
#endif
#ifdef CONFIG_TCP_MD5SIG
	if (static_branch_unlikely(&tcp_md5_needed.key) &&
	    rcu_access_pointer(tp->md5sig_info)) {
		out->md5_key = tp->af_specific->md5_lookup(sk, sk);
		if (out->md5_key) {
			out->type = TCP_KEY_MD5;
			return;
		}
	}
#endif
	out->type = TCP_KEY_NONE;
}

static inline bool tcp_key_is_md5(const struct tcp_key *key)
{
	if (static_branch_tcp_md5())
		return key->type == TCP_KEY_MD5;
	return false;
}

static inline bool tcp_key_is_ao(const struct tcp_key *key)
{
	if (static_branch_tcp_ao())
		return key->type == TCP_KEY_AO;
	return false;
}

int tcpv4_offload_init(void);

void tcp_v4_init(void);
void tcp_init(void);

/* tcp_recovery.c */
void tcp_mark_skb_lost(struct sock *sk, struct sk_buff *skb);
void tcp_newreno_mark_lost(struct sock *sk, bool snd_una_advanced);
extern s32 tcp_rack_skb_timeout(struct tcp_sock *tp, struct sk_buff *skb,
				u32 reo_wnd);
extern bool tcp_rack_mark_lost(struct sock *sk);
extern void tcp_rack_advance(struct tcp_sock *tp, u8 sacked, u32 end_seq,
			     u64 xmit_time);
extern void tcp_rack_reo_timeout(struct sock *sk);
extern void tcp_rack_update_reo_wnd(struct sock *sk, struct rate_sample *rs);

/* tcp_plb.c */

/*
 * Scaling factor for fractions in PLB. For example, tcp_plb_update_state
 * expects cong_ratio which represents fraction of traffic that experienced
 * congestion over a single RTT. In order to avoid floating point operations,
 * this fraction should be mapped to (1 << TCP_PLB_SCALE) and passed in.
 */
#define TCP_PLB_SCALE 8

/* State for PLB (Protective Load Balancing) for a single TCP connection. */
struct tcp_plb_state {
	u8	consec_cong_rounds:5, /* consecutive congested rounds */
		unused:3;
	u32	pause_until; /* jiffies32 when PLB can resume rerouting */
};

static inline void tcp_plb_init(const struct sock *sk,
				struct tcp_plb_state *plb)
{
	plb->consec_cong_rounds = 0;
	plb->pause_until = 0;
}
void tcp_plb_update_state(const struct sock *sk, struct tcp_plb_state *plb,
			  const int cong_ratio);
void tcp_plb_check_rehash(struct sock *sk, struct tcp_plb_state *plb);
void tcp_plb_update_state_upon_rto(struct sock *sk, struct tcp_plb_state *plb);

static inline void tcp_warn_once(const struct sock *sk, bool cond, const char *str)
{
	WARN_ONCE(cond,
		  "%scwn:%u out:%u sacked:%u lost:%u retrans:%u tlp_high_seq:%u sk_state:%u ca_state:%u advmss:%u mss_cache:%u pmtu:%u\n",
		  str,
		  tcp_snd_cwnd(tcp_sk(sk)),
		  tcp_sk(sk)->packets_out, tcp_sk(sk)->sacked_out,
		  tcp_sk(sk)->lost_out, tcp_sk(sk)->retrans_out,
		  tcp_sk(sk)->tlp_high_seq, sk->sk_state,
		  inet_csk(sk)->icsk_ca_state,
		  tcp_sk(sk)->advmss, tcp_sk(sk)->mss_cache,
		  inet_csk(sk)->icsk_pmtu_cookie);
}

/* At how many usecs into the future should the RTO fire? */
static inline s64 tcp_rto_delta_us(const struct sock *sk)
{
	const struct sk_buff *skb = tcp_rtx_queue_head(sk);
	u32 rto = inet_csk(sk)->icsk_rto;

	if (likely(skb)) {
		u64 rto_time_stamp_us = tcp_skb_timestamp_us(skb) + jiffies_to_usecs(rto);

		return rto_time_stamp_us - tcp_sk(sk)->tcp_mstamp;
	} else {
		tcp_warn_once(sk, 1, "rtx queue empty: ");
		return jiffies_to_usecs(rto);
	}

}

/*
 * Save and compile IPv4 options, return a pointer to it
 */
static inline struct ip_options_rcu *tcp_v4_save_options(struct net *net,
							 struct sk_buff *skb)
{
	const struct ip_options *opt = &TCP_SKB_CB(skb)->header.h4.opt;
	struct ip_options_rcu *dopt = NULL;

	if (opt->optlen) {
		int opt_size = sizeof(*dopt) + opt->optlen;

		dopt = kmalloc(opt_size, GFP_ATOMIC);
		if (dopt && __ip_options_echo(net, &dopt->opt, skb, opt)) {
			kfree(dopt);
			dopt = NULL;
		}
	}
	return dopt;
}

/* locally generated TCP pure ACKs have skb->truesize == 2
 * (check tcp_send_ack() in net/ipv4/tcp_output.c )
 * This is much faster than dissecting the packet to find out.
 * (Think of GRE encapsulations, IPv4, IPv6, ...)
 */
static inline bool skb_is_tcp_pure_ack(const struct sk_buff *skb)
{
	return skb->truesize == 2;
}

static inline void skb_set_tcp_pure_ack(struct sk_buff *skb)
{
	skb->truesize = 2;
}

static inline int tcp_inq(struct sock *sk)
{
	struct tcp_sock *tp = tcp_sk(sk);
	int answ;

	if ((1 << sk->sk_state) & (TCPF_SYN_SENT | TCPF_SYN_RECV)) {
		answ = 0;
	} else if (sock_flag(sk, SOCK_URGINLINE) ||
		   !tp->urg_data ||
		   before(tp->urg_seq, tp->copied_seq) ||
		   !before(tp->urg_seq, tp->rcv_nxt)) {

		answ = tp->rcv_nxt - tp->copied_seq;

		/* Subtract 1, if FIN was received */
		if (answ && sock_flag(sk, SOCK_DONE))
			answ--;
	} else {
		answ = tp->urg_seq - tp->copied_seq;
	}

	return answ;
}

int tcp_peek_len(struct socket *sock);

static inline void tcp_segs_in(struct tcp_sock *tp, const struct sk_buff *skb)
{
	u16 segs_in;

	segs_in = max_t(u16, 1, skb_shinfo(skb)->gso_segs);

	/* We update these fields while other threads might
	 * read them from tcp_get_info()
	 */
	WRITE_ONCE(tp->segs_in, tp->segs_in + segs_in);
	if (skb->len > tcp_hdrlen(skb))
		WRITE_ONCE(tp->data_segs_in, tp->data_segs_in + segs_in);
}

/*
 * TCP listen path runs lockless.
 * We forced "struct sock" to be const qualified to make sure
 * we don't modify one of its field by mistake.
 * Here, we increment sk_drops which is an atomic_t, so we can safely
 * make sock writable again.
 */
static inline void tcp_listendrop(const struct sock *sk)
{
	atomic_inc(&((struct sock *)sk)->sk_drops);
	__NET_INC_STATS(sock_net(sk), LINUX_MIB_LISTENDROPS);
}

enum hrtimer_restart tcp_pace_kick(struct hrtimer *timer);

/*
 * Interface for adding Upper Level Protocols over TCP
 */

#define TCP_ULP_NAME_MAX	16
#define TCP_ULP_MAX		128
#define TCP_ULP_BUF_MAX		(TCP_ULP_NAME_MAX*TCP_ULP_MAX)

struct tcp_ulp_ops {
	struct list_head	list;

	/* initialize ulp */
	int (*init)(struct sock *sk);
	/* update ulp */
	void (*update)(struct sock *sk, struct proto *p,
		       void (*write_space)(struct sock *sk));
	/* cleanup ulp */
	void (*release)(struct sock *sk);
	/* diagnostic */
	int (*get_info)(struct sock *sk, struct sk_buff *skb, bool net_admin);
	size_t (*get_info_size)(const struct sock *sk, bool net_admin);
	/* clone ulp */
	void (*clone)(const struct request_sock *req, struct sock *newsk,
		      const gfp_t priority);

	char		name[TCP_ULP_NAME_MAX];
	struct module	*owner;
};
int tcp_register_ulp(struct tcp_ulp_ops *type);
void tcp_unregister_ulp(struct tcp_ulp_ops *type);
int tcp_set_ulp(struct sock *sk, const char *name);
void tcp_get_available_ulp(char *buf, size_t len);
void tcp_cleanup_ulp(struct sock *sk);
void tcp_update_ulp(struct sock *sk, struct proto *p,
		    void (*write_space)(struct sock *sk));

#define MODULE_ALIAS_TCP_ULP(name)				\
	__MODULE_INFO(alias, alias_userspace, name);		\
	__MODULE_INFO(alias, alias_tcp_ulp, "tcp-ulp-" name)

#ifdef CONFIG_NET_SOCK_MSG
struct sk_msg;
struct sk_psock;

#ifdef CONFIG_BPF_SYSCALL
int tcp_bpf_update_proto(struct sock *sk, struct sk_psock *psock, bool restore);
void tcp_bpf_clone(const struct sock *sk, struct sock *newsk);
#ifdef CONFIG_BPF_STREAM_PARSER
struct strparser;
int tcp_bpf_strp_read_sock(struct strparser *strp, read_descriptor_t *desc,
			   sk_read_actor_t recv_actor);
#endif /* CONFIG_BPF_STREAM_PARSER */
#endif /* CONFIG_BPF_SYSCALL */

#ifdef CONFIG_INET
void tcp_eat_skb(struct sock *sk, struct sk_buff *skb);
#else
static inline void tcp_eat_skb(struct sock *sk, struct sk_buff *skb)
{
}
#endif

int tcp_bpf_sendmsg_redir(struct sock *sk, bool ingress,
			  struct sk_msg *msg, u32 bytes, int flags);
#endif /* CONFIG_NET_SOCK_MSG */

#if !defined(CONFIG_BPF_SYSCALL) || !defined(CONFIG_NET_SOCK_MSG)
static inline void tcp_bpf_clone(const struct sock *sk, struct sock *newsk)
{
}
#endif

#ifdef CONFIG_CGROUP_BPF
static inline void bpf_skops_init_skb(struct bpf_sock_ops_kern *skops,
				      struct sk_buff *skb,
				      unsigned int end_offset)
{
	skops->skb = skb;
	skops->skb_data_end = skb->data + end_offset;
}
#else
static inline void bpf_skops_init_skb(struct bpf_sock_ops_kern *skops,
				      struct sk_buff *skb,
				      unsigned int end_offset)
{
}
#endif

/* Call BPF_SOCK_OPS program that returns an int. If the return value
 * is < 0, then the BPF op failed (for example if the loaded BPF
 * program does not support the chosen operation or there is no BPF
 * program loaded).
 */
#ifdef CONFIG_BPF
/*tcp调用bpf程序*/
static inline int tcp_call_bpf(struct sock *sk, int op, u32 nargs, u32 *args)
{
	struct bpf_sock_ops_kern sock_ops;
	int ret;

	memset(&sock_ops, 0, offsetof(struct bpf_sock_ops_kern, temp));
	if (sk_fullsock(sk)) {
		sock_ops.is_fullsock = 1;
		sock_ops.is_locked_tcp_sock = 1;
		sock_owned_by_me(sk);
	}

	sock_ops.sk = sk;
	sock_ops.op = op;
	if (nargs > 0)
		memcpy(sock_ops.args, args, nargs * sizeof(*args));

	ret = BPF_CGROUP_RUN_PROG_SOCK_OPS(&sock_ops);
	if (ret == 0)
		ret = sock_ops.reply;
	else
		ret = -1;
	return ret;
}

static inline int tcp_call_bpf_2arg(struct sock *sk, int op, u32 arg1, u32 arg2)
{
	u32 args[2] = {arg1, arg2};

	return tcp_call_bpf(sk, op, 2, args);
}

static inline int tcp_call_bpf_3arg(struct sock *sk, int op, u32 arg1, u32 arg2,
				    u32 arg3)
{
	u32 args[3] = {arg1, arg2, arg3};

	return tcp_call_bpf(sk, op, 3, args);
}

#else
static inline int tcp_call_bpf(struct sock *sk, int op, u32 nargs, u32 *args)
{
	return -EPERM;
}

static inline int tcp_call_bpf_2arg(struct sock *sk, int op, u32 arg1, u32 arg2)
{
	return -EPERM;
}

static inline int tcp_call_bpf_3arg(struct sock *sk, int op, u32 arg1, u32 arg2,
				    u32 arg3)
{
	return -EPERM;
}

#endif

static inline u32 tcp_timeout_init(struct sock *sk)
{
	int timeout;

	timeout = tcp_call_bpf(sk, BPF_SOCK_OPS_TIMEOUT_INIT, 0, NULL);

	if (timeout <= 0)
		timeout = TCP_TIMEOUT_INIT;
	return min_t(int, timeout, TCP_RTO_MAX);
}

static inline u32 tcp_rwnd_init_bpf(struct sock *sk)
{
	int rwnd;

	rwnd = tcp_call_bpf(sk, BPF_SOCK_OPS_RWND_INIT, 0, NULL);

	if (rwnd < 0)
		rwnd = 0;
	return rwnd;
}

static inline bool tcp_bpf_ca_needs_ecn(struct sock *sk)
{
	return (tcp_call_bpf(sk, BPF_SOCK_OPS_NEEDS_ECN, 0, NULL) == 1);
}

static inline void tcp_bpf_rtt(struct sock *sk, long mrtt, u32 srtt)
{
	if (BPF_SOCK_OPS_TEST_FLAG(tcp_sk(sk), BPF_SOCK_OPS_RTT_CB_FLAG))
		tcp_call_bpf_2arg(sk, BPF_SOCK_OPS_RTT_CB, mrtt, srtt);
}

#if IS_ENABLED(CONFIG_SMC)
extern struct static_key_false tcp_have_smc;
#endif

#if IS_ENABLED(CONFIG_TLS_DEVICE)
void clean_acked_data_enable(struct tcp_sock *tp,
			     void (*cad)(struct sock *sk, u32 ack_seq));
void clean_acked_data_disable(struct tcp_sock *tp);
void clean_acked_data_flush(void);
#endif

DECLARE_STATIC_KEY_FALSE(tcp_tx_delay_enabled);
static inline void tcp_add_tx_delay(struct sk_buff *skb,
				    const struct tcp_sock *tp)
{
	if (static_branch_unlikely(&tcp_tx_delay_enabled))
		skb->skb_mstamp_ns += (u64)tp->tcp_tx_delay * NSEC_PER_USEC;
}

/* Compute Earliest Departure Time for some control packets
 * like ACK or RST for TIME_WAIT or non ESTABLISHED sockets.
 */
static inline u64 tcp_transmit_time(const struct sock *sk)
{
	if (static_branch_unlikely(&tcp_tx_delay_enabled)) {
		u32 delay = (sk->sk_state == TCP_TIME_WAIT) ?
			tcp_twsk(sk)->tw_tx_delay : tcp_sk(sk)->tcp_tx_delay;

		return tcp_clock_ns() + (u64)delay * NSEC_PER_USEC;
	}
	return 0;
}

static inline int tcp_parse_auth_options(const struct tcphdr *th,
		const u8 **md5_hash, const struct tcp_ao_hdr **aoh)
{
	const u8 *md5_tmp, *ao_tmp;
	int ret;

	ret = tcp_do_parse_auth_options(th, &md5_tmp, &ao_tmp);
	if (ret)
		return ret;

	if (md5_hash)
		*md5_hash = md5_tmp;

	if (aoh) {
		if (!ao_tmp)
			*aoh = NULL;
		else
			*aoh = (struct tcp_ao_hdr *)(ao_tmp - 2);
	}

	return 0;
}

static inline bool tcp_ao_required(struct sock *sk, const void *saddr,
				   int family, int l3index, bool stat_inc)
{
#ifdef CONFIG_TCP_AO
	struct tcp_ao_info *ao_info;
	struct tcp_ao_key *ao_key;

	if (!static_branch_unlikely(&tcp_ao_needed.key))
		return false;

	ao_info = rcu_dereference_check(tcp_sk(sk)->ao_info,
					lockdep_sock_is_held(sk));
	if (!ao_info)
		return false;

	ao_key = tcp_ao_do_lookup(sk, l3index, saddr, family, -1, -1);
	if (ao_info->ao_required || ao_key) {
		if (stat_inc) {
			NET_INC_STATS(sock_net(sk), LINUX_MIB_TCPAOREQUIRED);
			atomic64_inc(&ao_info->counters.ao_required);
		}
		return true;
	}
#endif
	return false;
}

enum skb_drop_reason tcp_inbound_hash(struct sock *sk,
		const struct request_sock *req, const struct sk_buff *skb,
		const void *saddr, const void *daddr,
		int family, int dif, int sdif);

#endif	/* _TCP_H */<|MERGE_RESOLUTION|>--- conflicted
+++ resolved
@@ -1034,28 +1034,12 @@
 			u16	tcp_gso_size;
 		};
 	};
-<<<<<<< HEAD
 	//tcp标记位
-	__u8		tcp_flags;	/* TCP header flags. (tcp[13])	*/
-=======
 	__u16		tcp_flags;	/* TCP header flags (tcp[12-13])*/
->>>>>>> 155a3c00
 
 	/*记录到sack选项的偏移（相对于tcp头）*/
 	__u8		sacked;		/* State flags for SACK.	*/
-<<<<<<< HEAD
-#define TCPCB_SACKED_ACKED	0x01	/* SKB ACK'd by a SACK block	*/
-#define TCPCB_SACKED_RETRANS	0x02	/* SKB retransmitted		*/
-#define TCPCB_LOST		0x04	/* SKB is lost			*/
-#define TCPCB_TAGBITS		0x07	/* All tag bits			*/
-#define TCPCB_REPAIRED		0x10	/* SKB repaired (no skb_mstamp_ns)	*/
-#define TCPCB_EVER_RETRANS	0x80	/* Ever retransmitted frame	*/
-#define TCPCB_RETRANS		(TCPCB_SACKED_RETRANS|TCPCB_EVER_RETRANS| \
-				TCPCB_REPAIRED)
-
 	//ipv4的tos字段
-=======
->>>>>>> 155a3c00
 	__u8		ip_dsfield;	/* IPv4 tos or IPv6 dsfield	*/
 #define TSTAMP_ACK_SK	0x1
 #define TSTAMP_ACK_BPF	0x2
@@ -1063,12 +1047,8 @@
 			eor:1,		/* Is skb MSG_EOR marked? */
 			/*标记收方向是否有时间签（软件打或者硬件打）*/
 			has_rxtstamp:1,	/* SKB has a RX timestamp	*/
-<<<<<<< HEAD
-			unused:5;
+			unused:4;
 	//此报文上指明的tcp确认序号
-=======
-			unused:4;
->>>>>>> 155a3c00
 	__u32		ack_seq;	/* Sequence number ACK'd	*/
 	union {
 		struct {
@@ -2403,13 +2383,9 @@
 	struct dst_entry *(*route_req)(const struct sock *sk,
 				       struct sk_buff *skb,
 				       struct flowi *fl,
-<<<<<<< HEAD
-				       struct request_sock *req);
-	/*生成tcp seq*/
-=======
 				       struct request_sock *req,
 				       u32 tw_isn);
->>>>>>> 155a3c00
+	/*生成tcp seq*/
 	u32 (*init_seq)(const struct sk_buff *skb);
 	/*用于生成时间签固定offset，真实时间会加上此offset成为tcp的时间签*/
 	u32 (*init_ts_off)(const struct net *net, const struct sk_buff *skb);
