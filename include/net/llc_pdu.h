#ifndef LLC_PDU_H
#define LLC_PDU_H
/*
 * Copyright (c) 1997 by Procom Technology,Inc.
 * 		 2001-2003 by Arnaldo Carvalho de Melo <acme@conectiva.com.br>
 *
 * This program can be redistributed or modified under the terms of the
 * GNU General Public License as published by the Free Software Foundation.
 * This program is distributed without any warranty or implied warranty
 * of merchantability or fitness for a particular purpose.
 *
 * See the GNU General Public License for more details.
 */

#include <linux/if_ether.h>

/* Lengths of frame formats */
#define LLC_PDU_LEN_I		4       /* header and 2 control bytes */
#define LLC_PDU_LEN_S		4
#define LLC_PDU_LEN_U		3       /* header and 1 control byte */
/* header and 1 control byte and XID info */
#define LLC_PDU_LEN_U_XID	(LLC_PDU_LEN_U + sizeof(struct llc_xid_info))
/* Known SAP addresses */
#define LLC_GLOBAL_SAP	0xFF
#define LLC_NULL_SAP	0x00	/* not network-layer visible */
#define LLC_MGMT_INDIV	0x02	/* station LLC mgmt indiv addr */
#define LLC_MGMT_GRP	0x03	/* station LLC mgmt group addr */
#define LLC_RDE_SAP	0xA6	/* route ... */

/* SAP field bit masks */
#define LLC_ISO_RESERVED_SAP	0x02
#define LLC_SAP_GROUP_DSAP	0x01
#define LLC_SAP_RESP_SSAP	0x01

/* Group/individual DSAP indicator is DSAP field */
#define LLC_PDU_GROUP_DSAP_MASK    0x01
#define LLC_PDU_IS_GROUP_DSAP(pdu)      \
	((pdu->dsap & LLC_PDU_GROUP_DSAP_MASK) ? 0 : 1)
#define LLC_PDU_IS_INDIV_DSAP(pdu)      \
	(!(pdu->dsap & LLC_PDU_GROUP_DSAP_MASK) ? 0 : 1)

/* Command/response PDU indicator in SSAP field */
#define LLC_PDU_CMD_RSP_MASK	0x01
#define LLC_PDU_CMD		0
#define LLC_PDU_RSP		1
#define LLC_PDU_IS_CMD(pdu)    ((pdu->ssap & LLC_PDU_RSP) ? 0 : 1)
#define LLC_PDU_IS_RSP(pdu)    ((pdu->ssap & LLC_PDU_RSP) ? 1 : 0)

/* Get PDU type from 2 lowest-order bits of control field first byte */
#define LLC_PDU_TYPE_I_MASK    0x01	/* 16-bit control field */
#define LLC_PDU_TYPE_S_MASK    0x03
#define LLC_PDU_TYPE_U_MASK    0x03	/* 8-bit control field */
#define LLC_PDU_TYPE_MASK      0x03

<<<<<<< HEAD
//I型帧
//X-X-X-X-X-X-X-0 = I Frame

#define LLC_PDU_TYPE_I	0	/* first bit */
//S型帧
//X-X-X-X-X-X-0-1 = Supervisory Frame
#define LLC_PDU_TYPE_S	1	/* first two bits */
//U型帧
//X-X-X-X-X-X-1-1 = Unnumbered frame
#define LLC_PDU_TYPE_U	3	/* first two bits */
=======
#define LLC_PDU_TYPE_I		0	/* first bit */
#define LLC_PDU_TYPE_S		1	/* first two bits */
#define LLC_PDU_TYPE_U		3	/* first two bits */
#define LLC_PDU_TYPE_U_XID	4	/* private type for detecting XID commands */
>>>>>>> ce840177

#define LLC_PDU_TYPE_IS_I(pdu) \
	((!(pdu->ctrl_1 & LLC_PDU_TYPE_I_MASK)) ? 1 : 0)

#define LLC_PDU_TYPE_IS_U(pdu) \
	(((pdu->ctrl_1 & LLC_PDU_TYPE_U_MASK) == LLC_PDU_TYPE_U) ? 1 : 0)

#define LLC_PDU_TYPE_IS_S(pdu) \
	(((pdu->ctrl_1 & LLC_PDU_TYPE_S_MASK) == LLC_PDU_TYPE_S) ? 1 : 0)

/* U-format PDU control field masks */
#define LLC_U_PF_BIT_MASK      0x10	/* P/F bit mask */
#define LLC_U_PF_IS_1(pdu)     ((pdu->ctrl_1 & LLC_U_PF_BIT_MASK) ? 1 : 0)
#define LLC_U_PF_IS_0(pdu)     ((!(pdu->ctrl_1 & LLC_U_PF_BIT_MASK)) ? 1 : 0)

#define LLC_U_PDU_CMD_MASK     0xEC	/* cmd/rsp mask */
#define LLC_U_PDU_CMD(pdu)     (pdu->ctrl_1 & LLC_U_PDU_CMD_MASK)
#define LLC_U_PDU_RSP(pdu)     (pdu->ctrl_1 & LLC_U_PDU_CMD_MASK)

#define LLC_1_PDU_CMD_UI       0x00	/* Type 1 cmds/rsps */
#define LLC_1_PDU_CMD_XID      0xAC
#define LLC_1_PDU_CMD_TEST     0xE0

#define LLC_2_PDU_CMD_SABME    0x6C	/* Type 2 cmds/rsps */
#define LLC_2_PDU_CMD_DISC     0x40
#define LLC_2_PDU_RSP_UA       0x60
#define LLC_2_PDU_RSP_DM       0x0C
#define LLC_2_PDU_RSP_FRMR     0x84

/* Type 1 operations */

/* XID information field bit masks */

/* LLC format identifier (byte 1) */
#define LLC_XID_FMT_ID		0x81	/* first byte must be this */

/* LLC types/classes identifier (byte 2) */
#define LLC_XID_CLASS_ZEROS_MASK	0xE0	/* these must be zeros */
#define LLC_XID_CLASS_MASK		0x1F	/* AND with byte to get below */

#define LLC_XID_NULL_CLASS_1	0x01	/* if NULL LSAP...use these */
#define LLC_XID_NULL_CLASS_2	0x03
#define LLC_XID_NULL_CLASS_3	0x05
#define LLC_XID_NULL_CLASS_4	0x07

#define LLC_XID_NNULL_TYPE_1	0x01	/* if non-NULL LSAP...use these */
#define LLC_XID_NNULL_TYPE_2	0x02
#define LLC_XID_NNULL_TYPE_3	0x04
#define LLC_XID_NNULL_TYPE_1_2	0x03
#define LLC_XID_NNULL_TYPE_1_3	0x05
#define LLC_XID_NNULL_TYPE_2_3	0x06
#define LLC_XID_NNULL_ALL		0x07

/* Sender Receive Window (byte 3) */
#define LLC_XID_RW_MASK	0xFE	/* AND with value to get below */

#define LLC_XID_MIN_RW	0x02	/* lowest-order bit always zero */

/* Type 2 operations */

#define LLC_2_SEQ_NBR_MODULO   ((u8) 128)

/* I-PDU masks ('ctrl' is I-PDU control word) */
#define LLC_I_GET_NS(pdu)     (u8)((pdu->ctrl_1 & 0xFE) >> 1)
#define LLC_I_GET_NR(pdu)     (u8)((pdu->ctrl_2 & 0xFE) >> 1)

#define LLC_I_PF_BIT_MASK      0x01

#define LLC_I_PF_IS_0(pdu)     ((!(pdu->ctrl_2 & LLC_I_PF_BIT_MASK)) ? 1 : 0)
#define LLC_I_PF_IS_1(pdu)     ((pdu->ctrl_2 & LLC_I_PF_BIT_MASK) ? 1 : 0)

/* S-PDU supervisory commands and responses */

#define LLC_S_PDU_CMD_MASK     0x0C
#define LLC_S_PDU_CMD(pdu)     (pdu->ctrl_1 & LLC_S_PDU_CMD_MASK)
#define LLC_S_PDU_RSP(pdu)     (pdu->ctrl_1 & LLC_S_PDU_CMD_MASK)

#define LLC_2_PDU_CMD_RR       0x00	/* rx ready cmd */
#define LLC_2_PDU_RSP_RR       0x00	/* rx ready rsp */
#define LLC_2_PDU_CMD_REJ      0x08	/* reject PDU cmd */
#define LLC_2_PDU_RSP_REJ      0x08	/* reject PDU rsp */
#define LLC_2_PDU_CMD_RNR      0x04	/* rx not ready cmd */
#define LLC_2_PDU_RSP_RNR      0x04	/* rx not ready rsp */

#define LLC_S_PF_BIT_MASK      0x01
#define LLC_S_PF_IS_0(pdu)     ((!(pdu->ctrl_2 & LLC_S_PF_BIT_MASK)) ? 1 : 0)
#define LLC_S_PF_IS_1(pdu)     ((pdu->ctrl_2 & LLC_S_PF_BIT_MASK) ? 1 : 0)

#define PDU_SUPV_GET_Nr(pdu)   ((pdu->ctrl_2 & 0xFE) >> 1)
#define PDU_GET_NEXT_Vr(sn)    (((sn) + 1) & ~LLC_2_SEQ_NBR_MODULO)

/* FRMR information field macros */

#define FRMR_INFO_LENGTH       5	/* 5 bytes of information */

/*
 * info is pointer to FRMR info field structure; 'rej_ctrl' is byte pointer
 * (if U-PDU) or word pointer to rejected PDU control field
 */
#define FRMR_INFO_SET_REJ_CNTRL(info,rej_ctrl) \
	info->rej_pdu_ctrl = ((*((u8 *) rej_ctrl) & \
				LLC_PDU_TYPE_U) != LLC_PDU_TYPE_U ? \
				(u16)*((u16 *) rej_ctrl) : \
				(((u16) *((u8 *) rej_ctrl)) & 0x00FF))

/*
 * Info is pointer to FRMR info field structure; 'vs' is a byte containing
 * send state variable value in low-order 7 bits (insure the lowest-order
 * bit remains zero (0))
 */
#define FRMR_INFO_SET_Vs(info,vs) (info->curr_ssv = (((u8) vs) << 1))
#define FRMR_INFO_SET_Vr(info,vr) (info->curr_rsv = (((u8) vr) << 1))

/*
 * Info is pointer to FRMR info field structure; 'cr' is a byte containing
 * the C/R bit value in the low-order bit
 */
#define FRMR_INFO_SET_C_R_BIT(info, cr)  (info->curr_rsv |= (((u8) cr) & 0x01))

/*
 * In the remaining five macros, 'info' is pointer to FRMR info field
 * structure; 'ind' is a byte containing the bit value to set in the
 * lowest-order bit)
 */
#define FRMR_INFO_SET_INVALID_PDU_CTRL_IND(info, ind) \
       (info->ind_bits = ((info->ind_bits & 0xFE) | (((u8) ind) & 0x01)))

#define FRMR_INFO_SET_INVALID_PDU_INFO_IND(info, ind) \
       (info->ind_bits = ( (info->ind_bits & 0xFD) | (((u8) ind) & 0x02)))

#define FRMR_INFO_SET_PDU_INFO_2LONG_IND(info, ind) \
       (info->ind_bits = ( (info->ind_bits & 0xFB) | (((u8) ind) & 0x04)))

#define FRMR_INFO_SET_PDU_INVALID_Nr_IND(info, ind) \
       (info->ind_bits = ( (info->ind_bits & 0xF7) | (((u8) ind) & 0x08)))

#define FRMR_INFO_SET_PDU_INVALID_Ns_IND(info, ind) \
       (info->ind_bits = ( (info->ind_bits & 0xEF) | (((u8) ind) & 0x10)))

/* Sequence-numbered PDU format (4 bytes in length) */
//SSAP，DSAP 分别是源目服务接入点的地址，其中DSAP的格式（I/G|D|D|D|D|D|D|D）I/G=0表示地址无效，=1表明是组地址；
//SSAP（C/R|S|S|S|S|S|S|S）C/R=0表明是一个命令，=1表明是一次响应。
//最常用的一些SAP为：
//- 04 - IBM SNA
//- 06 - IP
//- 80 - 3Com
//- AA - SNAP
//- BC - Banyan
//- E0 - Novell
//- F4 - Lan Manager FE -CLNS
struct llc_pdu_sn {
	u8 dsap;
	u8 ssap;
	u8 ctrl_1;
	u8 ctrl_2;
} __packed;

static inline struct llc_pdu_sn *llc_pdu_sn_hdr(struct sk_buff *skb)
{
	return (struct llc_pdu_sn *)skb_network_header(skb);
}

/* Un-numbered PDU format (3 bytes in length) */
struct llc_pdu_un {
	u8 dsap;
	u8 ssap;
	u8 ctrl_1;
} __packed;

static inline struct llc_pdu_un *llc_pdu_un_hdr(struct sk_buff *skb)
{
	return (struct llc_pdu_un *)skb_network_header(skb);
}

/**
 *	llc_pdu_header_init - initializes pdu header
 *	@skb: input skb that header must be set into it.
 *	@type: type of PDU (U, I or S).
 *	@ssap: source sap.
 *	@dsap: destination sap.
 *	@cr: command/response bit (0 or 1).
 *
 *	This function sets DSAP, SSAP and command/Response bit in LLC header.
 */
static inline void llc_pdu_header_init(struct sk_buff *skb, u8 type,
				       u8 ssap, u8 dsap, u8 cr)
{
	int hlen = 4; /* default value for I and S types */
	struct llc_pdu_un *pdu;

	switch (type) {
	case LLC_PDU_TYPE_U:
		hlen = 3;
		break;
	case LLC_PDU_TYPE_U_XID:
		hlen = 6;
		break;
	}

	skb_push(skb, hlen);
	skb_reset_network_header(skb);
	pdu = llc_pdu_un_hdr(skb);
	pdu->dsap = dsap;
	pdu->ssap = ssap;
	pdu->ssap |= cr;
}

/**
 *	llc_pdu_decode_sa - extracs source address (MAC) of input frame
 *	@skb: input skb that source address must be extracted from it.
 *	@sa: pointer to source address (6 byte array).
 *
 *	This function extracts source address(MAC) of input frame.
 */
static inline void llc_pdu_decode_sa(struct sk_buff *skb, u8 *sa)
{
	if (skb->protocol == htons(ETH_P_802_2))
		memcpy(sa, eth_hdr(skb)->h_source, ETH_ALEN);
}

/**
 *	llc_pdu_decode_da - extracts dest address of input frame
 *	@skb: input skb that destination address must be extracted from it
 *	@sa: pointer to destination address (6 byte array).
 *
 *	This function extracts destination address(MAC) of input frame.
 */
static inline void llc_pdu_decode_da(struct sk_buff *skb, u8 *da)
{
	if (skb->protocol == htons(ETH_P_802_2))
		memcpy(da, eth_hdr(skb)->h_dest, ETH_ALEN);
}

/**
 *	llc_pdu_decode_ssap - extracts source SAP of input frame
 *	@skb: input skb that source SAP must be extracted from it.
 *	@ssap: source SAP (output argument).
 *
 *	This function extracts source SAP of input frame. Right bit of SSAP is
 *	command/response bit.
 */
static inline void llc_pdu_decode_ssap(struct sk_buff *skb, u8 *ssap)
{
	*ssap = llc_pdu_un_hdr(skb)->ssap & 0xFE;
}

/**
 *	llc_pdu_decode_dsap - extracts dest SAP of input frame
 *	@skb: input skb that destination SAP must be extracted from it.
 *	@dsap: destination SAP (output argument).
 *
 *	This function extracts destination SAP of input frame. right bit of
 *	DSAP designates individual/group SAP.
 */
static inline void llc_pdu_decode_dsap(struct sk_buff *skb, u8 *dsap)
{
	*dsap = llc_pdu_un_hdr(skb)->dsap & 0xFE;
}

/**
 *	llc_pdu_init_as_ui_cmd - sets LLC header as UI PDU
 *	@skb: input skb that header must be set into it.
 *
 *	This function sets third byte of LLC header as a UI PDU.
 */
static inline void llc_pdu_init_as_ui_cmd(struct sk_buff *skb)
{
	struct llc_pdu_un *pdu = llc_pdu_un_hdr(skb);

	pdu->ctrl_1  = LLC_PDU_TYPE_U;
	pdu->ctrl_1 |= LLC_1_PDU_CMD_UI;
}

/**
 *	llc_pdu_init_as_test_cmd - sets PDU as TEST
 *	@skb - Address of the skb to build
 *
 * 	Sets a PDU as TEST
 */
static inline void llc_pdu_init_as_test_cmd(struct sk_buff *skb)
{
	struct llc_pdu_un *pdu = llc_pdu_un_hdr(skb);

	pdu->ctrl_1  = LLC_PDU_TYPE_U;
	pdu->ctrl_1 |= LLC_1_PDU_CMD_TEST;
	pdu->ctrl_1 |= LLC_U_PF_BIT_MASK;
}

/**
 *	llc_pdu_init_as_test_rsp - build TEST response PDU
 *	@skb: Address of the skb to build
 *	@ev_skb: The received TEST command PDU frame
 *
 *	Builds a pdu frame as a TEST response.
 */
static inline void llc_pdu_init_as_test_rsp(struct sk_buff *skb,
					    struct sk_buff *ev_skb)
{
	struct llc_pdu_un *pdu = llc_pdu_un_hdr(skb);

	pdu->ctrl_1  = LLC_PDU_TYPE_U;
	pdu->ctrl_1 |= LLC_1_PDU_CMD_TEST;
	pdu->ctrl_1 |= LLC_U_PF_BIT_MASK;
	if (ev_skb->protocol == htons(ETH_P_802_2)) {
		struct llc_pdu_un *ev_pdu = llc_pdu_un_hdr(ev_skb);
		int dsize;

		dsize = ntohs(eth_hdr(ev_skb)->h_proto) - 3;
		memcpy(((u8 *)pdu) + 3, ((u8 *)ev_pdu) + 3, dsize);
		skb_put(skb, dsize);
	}
}

/* LLC Type 1 XID command/response information fields format */
struct llc_xid_info {
	u8 fmt_id;	/* always 0x81 for LLC */
	u8 type;	/* different if NULL/non-NULL LSAP */
	u8 rw;		/* sender receive window */
} __packed;

/**
 *	llc_pdu_init_as_xid_cmd - sets bytes 3, 4 & 5 of LLC header as XID
 *	@skb: input skb that header must be set into it.
 *
 *	This function sets third,fourth,fifth and sixth bytes of LLC header as
 *	a XID PDU.
 */
static inline void llc_pdu_init_as_xid_cmd(struct sk_buff *skb,
					   u8 svcs_supported, u8 rx_window)
{
	struct llc_xid_info *xid_info;
	struct llc_pdu_un *pdu = llc_pdu_un_hdr(skb);

	pdu->ctrl_1	 = LLC_PDU_TYPE_U;
	pdu->ctrl_1	|= LLC_1_PDU_CMD_XID;
	pdu->ctrl_1	|= LLC_U_PF_BIT_MASK;
	xid_info	 = (struct llc_xid_info *)(((u8 *)&pdu->ctrl_1) + 1);
	xid_info->fmt_id = LLC_XID_FMT_ID;	/* 0x81 */
	xid_info->type	 = svcs_supported;
	xid_info->rw	 = rx_window << 1;	/* size of receive window */

	/* no need to push/put since llc_pdu_header_init() has already
	 * pushed 3 + 3 bytes
	 */
}

/**
 *	llc_pdu_init_as_xid_rsp - builds XID response PDU
 *	@skb: Address of the skb to build
 *	@svcs_supported: The class of the LLC (I or II)
 *	@rx_window: The size of the receive window of the LLC
 *
 *	Builds a pdu frame as an XID response.
 */
static inline void llc_pdu_init_as_xid_rsp(struct sk_buff *skb,
					   u8 svcs_supported, u8 rx_window)
{
	struct llc_xid_info *xid_info;
	struct llc_pdu_un *pdu = llc_pdu_un_hdr(skb);

	pdu->ctrl_1	 = LLC_PDU_TYPE_U;
	pdu->ctrl_1	|= LLC_1_PDU_CMD_XID;
	pdu->ctrl_1	|= LLC_U_PF_BIT_MASK;

	xid_info	 = (struct llc_xid_info *)(((u8 *)&pdu->ctrl_1) + 1);
	xid_info->fmt_id = LLC_XID_FMT_ID;
	xid_info->type	 = svcs_supported;
	xid_info->rw	 = rx_window << 1;
	skb_put(skb, sizeof(struct llc_xid_info));
}

/* LLC Type 2 FRMR response information field format */
struct llc_frmr_info {
	u16 rej_pdu_ctrl;	/* bits 1-8 if U-PDU */
	u8  curr_ssv;		/* current send state variable val */
	u8  curr_rsv;		/* current receive state variable */
	u8  ind_bits;		/* indicator bits set with macro */
} __packed;

void llc_pdu_set_cmd_rsp(struct sk_buff *skb, u8 type);
void llc_pdu_set_pf_bit(struct sk_buff *skb, u8 bit_value);
void llc_pdu_decode_pf_bit(struct sk_buff *skb, u8 *pf_bit);
void llc_pdu_init_as_disc_cmd(struct sk_buff *skb, u8 p_bit);
void llc_pdu_init_as_i_cmd(struct sk_buff *skb, u8 p_bit, u8 ns, u8 nr);
void llc_pdu_init_as_rej_cmd(struct sk_buff *skb, u8 p_bit, u8 nr);
void llc_pdu_init_as_rnr_cmd(struct sk_buff *skb, u8 p_bit, u8 nr);
void llc_pdu_init_as_rr_cmd(struct sk_buff *skb, u8 p_bit, u8 nr);
void llc_pdu_init_as_sabme_cmd(struct sk_buff *skb, u8 p_bit);
void llc_pdu_init_as_dm_rsp(struct sk_buff *skb, u8 f_bit);
void llc_pdu_init_as_frmr_rsp(struct sk_buff *skb, struct llc_pdu_sn *prev_pdu,
			      u8 f_bit, u8 vs, u8 vr, u8 vzyxw);
void llc_pdu_init_as_rr_rsp(struct sk_buff *skb, u8 f_bit, u8 nr);
void llc_pdu_init_as_rej_rsp(struct sk_buff *skb, u8 f_bit, u8 nr);
void llc_pdu_init_as_rnr_rsp(struct sk_buff *skb, u8 f_bit, u8 nr);
void llc_pdu_init_as_ua_rsp(struct sk_buff *skb, u8 f_bit);
#endif /* LLC_PDU_H */<|MERGE_RESOLUTION|>--- conflicted
+++ resolved
@@ -52,23 +52,16 @@
 #define LLC_PDU_TYPE_U_MASK    0x03	/* 8-bit control field */
 #define LLC_PDU_TYPE_MASK      0x03
 
-<<<<<<< HEAD
 //I型帧
 //X-X-X-X-X-X-X-0 = I Frame
-
-#define LLC_PDU_TYPE_I	0	/* first bit */
+#define LLC_PDU_TYPE_I		0	/* first bit */
 //S型帧
 //X-X-X-X-X-X-0-1 = Supervisory Frame
-#define LLC_PDU_TYPE_S	1	/* first two bits */
+#define LLC_PDU_TYPE_S		1	/* first two bits */
 //U型帧
 //X-X-X-X-X-X-1-1 = Unnumbered frame
-#define LLC_PDU_TYPE_U	3	/* first two bits */
-=======
-#define LLC_PDU_TYPE_I		0	/* first bit */
-#define LLC_PDU_TYPE_S		1	/* first two bits */
 #define LLC_PDU_TYPE_U		3	/* first two bits */
 #define LLC_PDU_TYPE_U_XID	4	/* private type for detecting XID commands */
->>>>>>> ce840177
 
 #define LLC_PDU_TYPE_IS_I(pdu) \
 	((!(pdu->ctrl_1 & LLC_PDU_TYPE_I_MASK)) ? 1 : 0)
