/* SPDX-License-Identifier: GPL-2.0 */
#ifndef __NET_PKT_SCHED_H
#define __NET_PKT_SCHED_H

#include <linux/jiffies.h>
#include <linux/ktime.h>
#include <linux/if_vlan.h>
#include <linux/netdevice.h>
#include <net/sch_generic.h>
#include <net/net_namespace.h>
#include <uapi/linux/pkt_sched.h>

#define DEFAULT_TX_QUEUE_LEN	1000

struct qdisc_walker {
	int	stop;
	int	skip;
	int	count;
	int	(*fn)(struct Qdisc *, unsigned long cl, struct qdisc_walker *);
};

#define QDISC_ALIGNTO		64
#define QDISC_ALIGN(len)	(((len) + QDISC_ALIGNTO-1) & ~(QDISC_ALIGNTO-1))

//取Qdisc后面各kind对应的私有结构
static inline void *qdisc_priv(struct Qdisc *q)
{
	return (char *) q + QDISC_ALIGN(sizeof(struct Qdisc));
}

/* 
   Timer resolution MUST BE < 10% of min_schedulable_packet_size/bandwidth
   
   Normal IP packet size ~ 512byte, hence:

   0.5Kbyte/1Mbyte/sec = 0.5msec, so that we need 50usec timer for
   10Mbit ethernet.

   10msec resolution -> <50Kbit/sec.
   
   The result: [34]86 is not good choice for QoS router :-(

   The things are not so bad, because we may use artificial
   clock evaluated by integration of network data flow
   in the most critical places.
 */

typedef u64	psched_time_t;
typedef long	psched_tdiff_t;

/* Avoid doing 64 bit divide */
#define PSCHED_SHIFT			6
#define PSCHED_TICKS2NS(x)		((s64)(x) << PSCHED_SHIFT)
#define PSCHED_NS2TICKS(x)		((x) >> PSCHED_SHIFT)

#define PSCHED_TICKS_PER_SEC		PSCHED_NS2TICKS(NSEC_PER_SEC)
#define PSCHED_PASTPERFECT		0

static inline psched_time_t psched_get_time(void)
{
	return PSCHED_NS2TICKS(ktime_get_ns());
}

static inline psched_tdiff_t
psched_tdiff_bounded(psched_time_t tv1, psched_time_t tv2, psched_time_t bound)
{
	return min(tv1 - tv2, bound);
}

struct qdisc_watchdog {
	u64		last_expires;
	struct hrtimer	timer;
	struct Qdisc	*qdisc;
};

void qdisc_watchdog_init_clockid(struct qdisc_watchdog *wd, struct Qdisc *qdisc,
				 clockid_t clockid);
void qdisc_watchdog_init(struct qdisc_watchdog *wd, struct Qdisc *qdisc);
void qdisc_watchdog_schedule_ns(struct qdisc_watchdog *wd, u64 expires);

static inline void qdisc_watchdog_schedule(struct qdisc_watchdog *wd,
					   psched_time_t expires)
{
	qdisc_watchdog_schedule_ns(wd, PSCHED_TICKS2NS(expires));
}

void qdisc_watchdog_cancel(struct qdisc_watchdog *wd);

extern struct Qdisc_ops pfifo_qdisc_ops;
extern struct Qdisc_ops bfifo_qdisc_ops;
extern struct Qdisc_ops pfifo_head_drop_qdisc_ops;

int fifo_set_limit(struct Qdisc *q, unsigned int limit);
struct Qdisc *fifo_create_dflt(struct Qdisc *sch, struct Qdisc_ops *ops,
			       unsigned int limit,
			       struct netlink_ext_ack *extack);

int register_qdisc(struct Qdisc_ops *qops);
int unregister_qdisc(struct Qdisc_ops *qops);
void qdisc_get_default(char *id, size_t len);
int qdisc_set_default(const char *id);

void qdisc_hash_add(struct Qdisc *q, bool invisible);
void qdisc_hash_del(struct Qdisc *q);
struct Qdisc *qdisc_lookup(struct net_device *dev, u32 handle);
struct Qdisc *qdisc_lookup_rcu(struct net_device *dev, u32 handle);
struct qdisc_rate_table *qdisc_get_rtab(struct tc_ratespec *r,
					struct nlattr *tab,
					struct netlink_ext_ack *extack);
void qdisc_put_rtab(struct qdisc_rate_table *tab);
void qdisc_put_stab(struct qdisc_size_table *tab);
void qdisc_warn_nonwc(const char *txt, struct Qdisc *qdisc);
bool sch_direct_xmit(struct sk_buff *skb, struct Qdisc *q,
		     struct net_device *dev, struct netdev_queue *txq,
		     spinlock_t *root_lock, bool validate);

void __qdisc_run(struct Qdisc *q);

static inline void qdisc_run(struct Qdisc *q)
{
	if (qdisc_run_begin(q)) {
<<<<<<< HEAD
		//如果此cpu获得运行权，则进入此处
		__qdisc_run(q);
=======
		/* NOLOCK qdisc must check 'state' under the qdisc seqlock
		 * to avoid racing with dev_qdisc_reset()
		 */
		if (!(q->flags & TCQ_F_NOLOCK) ||
		    likely(!test_bit(__QDISC_STATE_DEACTIVATED, &q->state)))
			__qdisc_run(q);
>>>>>>> 619e17cf
		qdisc_run_end(q);
	}
}

static inline __be16 tc_skb_protocol(const struct sk_buff *skb)
{
	/* We need to take extra care in case the skb came via
	 * vlan accelerated path. In that case, use skb->vlan_proto
	 * as the original vlan header was already stripped.
	 */
	if (skb_vlan_tag_present(skb))
		return skb->vlan_proto;
	return skb->protocol;
}

/* Calculate maximal size of packet seen by hard_start_xmit
   routine of this device.
 */
static inline unsigned int psched_mtu(const struct net_device *dev)
{
	return dev->mtu + dev->hard_header_len;
}

static inline struct net *qdisc_net(struct Qdisc *q)
{
	return dev_net(q->dev_queue->dev);
}

struct tc_cbs_qopt_offload {
	u8 enable;
	s32 queue;
	s32 hicredit;
	s32 locredit;
	s32 idleslope;
	s32 sendslope;
};

struct tc_etf_qopt_offload {
	u8 enable;
	s32 queue;
};

struct tc_taprio_sched_entry {
	u8 command; /* TC_TAPRIO_CMD_* */

	/* The gate_mask in the offloading side refers to traffic classes */
	u32 gate_mask;
	u32 interval;
};

struct tc_taprio_qopt_offload {
	u8 enable;
	ktime_t base_time;
	u64 cycle_time;
	u64 cycle_time_extension;

	size_t num_entries;
	struct tc_taprio_sched_entry entries[0];
};

/* Reference counting */
struct tc_taprio_qopt_offload *taprio_offload_get(struct tc_taprio_qopt_offload
						  *offload);
void taprio_offload_free(struct tc_taprio_qopt_offload *offload);

#endif<|MERGE_RESOLUTION|>--- conflicted
+++ resolved
@@ -119,17 +119,13 @@
 static inline void qdisc_run(struct Qdisc *q)
 {
 	if (qdisc_run_begin(q)) {
-<<<<<<< HEAD
-		//如果此cpu获得运行权，则进入此处
-		__qdisc_run(q);
-=======
 		/* NOLOCK qdisc must check 'state' under the qdisc seqlock
 		 * to avoid racing with dev_qdisc_reset()
 		 */
 		if (!(q->flags & TCQ_F_NOLOCK) ||
 		    likely(!test_bit(__QDISC_STATE_DEACTIVATED, &q->state)))
+		    //如果此cpu获得运行权，则进入此处
 			__qdisc_run(q);
->>>>>>> 619e17cf
 		qdisc_run_end(q);
 	}
 }
