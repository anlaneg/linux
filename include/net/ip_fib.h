/* SPDX-License-Identifier: GPL-2.0-or-later */
/*
 * INET		An implementation of the TCP/IP protocol suite for the LINUX
 *		operating system.  INET  is implemented using the  BSD Socket
 *		interface as the means of communication with the user level.
 *
 *		Definitions for the Forwarding Information Base.
 *
 * Authors:	A.N.Kuznetsov, <kuznet@ms2.inr.ac.ru>
 */

#ifndef _NET_IP_FIB_H
#define _NET_IP_FIB_H

#include <net/flow.h>
#include <linux/seq_file.h>
#include <linux/rcupdate.h>
#include <net/fib_notifier.h>
#include <net/fib_rules.h>
#include <net/inet_dscp.h>
#include <net/inetpeer.h>
#include <linux/percpu.h>
#include <linux/notifier.h>
#include <linux/refcount.h>

struct fib_config {
<<<<<<< HEAD
	u8			fc_dst_len;//目的地址的掩码位长度
	u8			fc_tos;//路由指定的tos值
	u8			fc_protocol;//下发路由的协议，例如ospf,bgp,kernel
	//地址范围，看结构体rt_scope_t
=======
	u8			fc_dst_len;
	dscp_t			fc_dscp;
	u8			fc_protocol;
>>>>>>> 028192fe
	u8			fc_scope;
	//路由类型（看rtnetlink.h中RTN_LOCAL对应结构体）
	u8			fc_type;
	//网关对应的协议族
	u8			fc_gw_family;
	/* 2 bytes unused */
	//路由要下发到哪张表里(小于256时有效，大于256时，netlink原为其赋的为RT_TABLE_UNSPEC）
	u32			fc_table;
	__be32			fc_dst;//路由目的地址/目的网段
	union {
		__be32		fc_gw4;//下一跳地址（网关地址）
		struct in6_addr	fc_gw6;//下一跳地址（网关地址）
	};
	int			fc_oif;//出口设备的ifindex
	u32			fc_flags;
	//路由的优先级
	u32			fc_priority;
	//优先选择的源地址（当存在secondary地址时，fc_prefsrc为primary地址）
	__be32			fc_prefsrc;
	u32			fc_nh_id;
	/*一些杂项内容将填充到其中，来源于netlink type:RTA_METRICS,例如mtu配置等*/
	struct nlattr		*fc_mx;
	/*记录用户配置的多个下一跳*/
	struct rtnexthop	*fc_mp;
	/*记录fc_mx buffer的长度*/
	int			fc_mx_len;
	/*记录用户配置的多个下一跳（fc_mp数组）的 buffer长度*/
	int			fc_mp_len;
	/*通过realms配置的flow classid*/
	u32			fc_flow;
	/*netlink相关的控制标记*/
	u32			fc_nlflags;
	struct nl_info		fc_nlinfo;
	/*encap情况下对应的配置参数*/
	struct nlattr		*fc_encap;
	/*指明采用哪种encap类型*/
	u16			fc_encap_type;
};

struct fib_info;
struct rtable;

struct fib_nh_exception {
	struct fib_nh_exception __rcu	*fnhe_next;
	int				fnhe_genid;
	__be32				fnhe_daddr;
	u32				fnhe_pmtu;
	bool				fnhe_mtu_locked;
	__be32				fnhe_gw;
	unsigned long			fnhe_expires;
	struct rtable __rcu		*fnhe_rth_input;
	struct rtable __rcu		*fnhe_rth_output;
	unsigned long			fnhe_stamp;
	struct rcu_head			rcu;
};

struct fnhe_hash_bucket {
	struct fib_nh_exception __rcu	*chain;
};

#define FNHE_HASH_SHIFT		11
#define FNHE_HASH_SIZE		(1 << FNHE_HASH_SHIFT)
#define FNHE_RECLAIM_DEPTH	5

struct fib_nh_common {
    /*出接口对应的设备*/
	struct net_device	*nhc_dev;
<<<<<<< HEAD
	/*出接口*/
=======
	netdevice_tracker	nhc_dev_tracker;
>>>>>>> 028192fe
	int			nhc_oif;
	unsigned char		nhc_scope;
	u8			nhc_family;
	/*网关对应的family*/
	u8			nhc_gw_family;
	unsigned char		nhc_flags;
	/*encap方式情况下，此变量非空,用于保存有隧道相关的元数据*/
	struct lwtunnel_state	*nhc_lwtstate;

	union {
		__be32          ipv4;/*当网关family为af-inet时有效*/
		struct in6_addr ipv6;
	} nhc_gw;/*网关地址*/

	/*设置路由权重*/
	int			nhc_weight;
	/*按权重划分的当前下一跳对应的空间范围，前一个范围由上一个成员指定*/
	atomic_t		nhc_upper_bound;

	/* v4 specific, but allows fib6_nh with v4 routes */
	/*percpu的rtable*/
	struct rtable __rcu * __percpu *nhc_pcpu_rth_output;
	struct rtable __rcu     *nhc_rth_input;
	struct fnhe_hash_bucket	__rcu *nhc_exceptions;
};

struct fib_nh {
	struct fib_nh_common	nh_common;
	struct hlist_node	nh_hash;
	/*指向当前结构所属的fib_info*/
	struct fib_info		*nh_parent;
#ifdef CONFIG_IP_ROUTE_CLASSID
	/*通过realms配置的flow classid*/
	__u32			nh_tclassid;
#endif
	__be32			nh_saddr;
	int			nh_saddr_genid;
#define fib_nh_family		nh_common.nhc_family
	/*下一跳出接口对应的设备*/
#define fib_nh_dev		nh_common.nhc_dev
<<<<<<< HEAD
	/*下一跳对应出接口*/
=======
#define fib_nh_dev_tracker	nh_common.nhc_dev_tracker
>>>>>>> 028192fe
#define fib_nh_oif		nh_common.nhc_oif
#define fib_nh_flags		nh_common.nhc_flags
	/*路由中保存的轻量级隧道配置*/
#define fib_nh_lws		nh_common.nhc_lwtstate
#define fib_nh_scope		nh_common.nhc_scope
	/*网关对应的family*/
#define fib_nh_gw_family	nh_common.nhc_gw_family
#define fib_nh_gw4		nh_common.nhc_gw.ipv4
#define fib_nh_gw6		nh_common.nhc_gw.ipv6
#define fib_nh_weight		nh_common.nhc_weight
#define fib_nh_upper_bound	nh_common.nhc_upper_bound
};

/*
 * This structure contains data shared by many of routes.
 */

struct nexthop;

struct fib_info {
	struct hlist_node	fib_hash;
	struct hlist_node	fib_lhash;
	struct list_head	nh_list;
	/*所属的net namespace*/
	struct net		*fib_net;
	refcount_t		fib_treeref;
	refcount_t		fib_clntref;
	unsigned int		fib_flags;
	unsigned char		fib_dead;
	/*下发路由的协议*/
	unsigned char		fib_protocol;
	//地址范围，看结构体rt_scope_t
	unsigned char		fib_scope;
	//路由类型（看rtnetlink.h中RTN_LOCAL对应结构体）
	unsigned char		fib_type;
	/*指定优选源ip*/
	__be32			fib_prefsrc;
	//路由要下发到哪张表里
	u32			fib_tb_id;
	//路由的优先级
	u32			fib_priority;
	/*路由相关联的一些配置杂项*/
	struct dst_metrics	*fib_metrics;
#define fib_mtu fib_metrics->metrics[RTAX_MTU-1]
#define fib_window fib_metrics->metrics[RTAX_WINDOW-1]
#define fib_rtt fib_metrics->metrics[RTAX_RTT-1]
#define fib_advmss fib_metrics->metrics[RTAX_ADVMSS-1]
	/*有多少个next hop，即fib_nh数组大小*/
	int			fib_nhs;
	bool			fib_nh_is_v6;
	bool			nh_updated;
	/*通过nh_id引用的其它位置的下一跳*/
	struct nexthop		*nh;
	struct rcu_head		rcu;
	//取第一个next hop做为出接口设备
	struct fib_nh		fib_nh[];/*包含0/多个next hop*/
};


#ifdef CONFIG_IP_MULTIPLE_TABLES
struct fib_rule;
#endif

struct fib_table;
struct fib_result {
	__be32			prefix;//网络号
	unsigned char		prefixlen;//网络号长度
	/*指明使用的下一跳索引*/
	unsigned char		nh_sel;
	//路由类型，例如RTN_LOCAL
	unsigned char		type;
	/*路由scope*/
	unsigned char		scope;
	/*路由规则对应的tclassid*/
	u32			tclassid;
	/*指明使用的下一跳*/
	struct fib_nh_common	*nhc;
	//下一跳对应的路由信息
	struct fib_info		*fi;
	//属于哪张路由表
	struct fib_table	*table;
	struct hlist_head	*fa_head;
};

struct fib_result_nl {
	__be32		fl_addr;   /* To be looked up*/
	u32		fl_mark;
	unsigned char	fl_tos;
	unsigned char   fl_scope;
	unsigned char   tb_id_in;

	unsigned char   tb_id;      /* Results */
	unsigned char	prefixlen;
	unsigned char	nh_sel;
	unsigned char	type;
	unsigned char	scope;
	int             err;
};

#ifdef CONFIG_IP_MULTIPLE_TABLES
#define FIB_TABLE_HASHSZ 256
#else
#define FIB_TABLE_HASHSZ 2
#endif

__be32 fib_info_update_nhc_saddr(struct net *net, struct fib_nh_common *nhc,
				 unsigned char scope);
__be32 fib_result_prefsrc(struct net *net, struct fib_result *res);

#define FIB_RES_NHC(res)		((res).nhc)
#define FIB_RES_DEV(res)	(FIB_RES_NHC(res)->nhc_dev)
#define FIB_RES_OIF(res)	(FIB_RES_NHC(res)->nhc_oif)

struct fib_rt_info {
	struct fib_info		*fi;
	u32			tb_id;
	__be32			dst;
	int			dst_len;
	u8			tos;
	u8			type;
	u8			offload:1,
				trap:1,
				offload_failed:1,
				unused:5;
};

struct fib_entry_notifier_info {
	struct fib_notifier_info info; /* must be first */
	u32 dst;
	int dst_len;
	struct fib_info *fi;
	u8 tos;
	u8 type;
	u32 tb_id;
};

struct fib_nh_notifier_info {
	struct fib_notifier_info info; /* must be first */
	struct fib_nh *fib_nh;
};

int call_fib4_notifier(struct notifier_block *nb,
		       enum fib_event_type event_type,
		       struct fib_notifier_info *info);
int call_fib4_notifiers(struct net *net, enum fib_event_type event_type,
			struct fib_notifier_info *info);

int __net_init fib4_notifier_init(struct net *net);
void __net_exit fib4_notifier_exit(struct net *net);

void fib_info_notify_update(struct net *net, struct nl_info *info);
int fib_notify(struct net *net, struct notifier_block *nb,
	       struct netlink_ext_ack *extack);

struct fib_table {
    //用于挂接在hash表上
	struct hlist_node	tb_hlist;
	//路由表编号
	u32			tb_id;
	//路由条目数（不含默认路由？）
	int			tb_num_default;
	struct rcu_head		rcu;
	//struct trie类型，属于trie根节点
	unsigned long 		*tb_data;
	//从此地址开始是一个struct trie类型
	unsigned long		__data[];
};

struct fib_dump_filter {
	u32			table_id;
	/* filter_set is an optimization that an entry is set */
	bool			filter_set;
	bool			dump_routes;
	bool			dump_exceptions;
	unsigned char		protocol;
	unsigned char		rt_type;
	unsigned int		flags;
	struct net_device	*dev;
};

int fib_table_lookup(struct fib_table *tb, const struct flowi4 *flp,
		     struct fib_result *res, int fib_flags);
int fib_table_insert(struct net *, struct fib_table *, struct fib_config *,
		     struct netlink_ext_ack *extack);
int fib_table_delete(struct net *, struct fib_table *, struct fib_config *,
		     struct netlink_ext_ack *extack);
int fib_table_dump(struct fib_table *table, struct sk_buff *skb,
		   struct netlink_callback *cb, struct fib_dump_filter *filter);
int fib_table_flush(struct net *net, struct fib_table *table, bool flush_all);
struct fib_table *fib_trie_unmerge(struct fib_table *main_tb);
void fib_table_flush_external(struct fib_table *table);
void fib_free_table(struct fib_table *tb);

#ifndef CONFIG_IP_MULTIPLE_TABLES

#define TABLE_LOCAL_INDEX	(RT_TABLE_LOCAL & (FIB_TABLE_HASHSZ - 1))
#define TABLE_MAIN_INDEX	(RT_TABLE_MAIN  & (FIB_TABLE_HASHSZ - 1))

//不支持多表格时，仅有两张表，local与main表，故不是local表即为main表
static inline struct fib_table *fib_get_table(struct net *net, u32 id)
{
	struct hlist_node *tb_hlist;
	struct hlist_head *ptr;

	//如果未指明用local表，则默认用main表
	ptr = id == RT_TABLE_LOCAL ?
		&net->ipv4.fib_table_hash[TABLE_LOCAL_INDEX] :
		&net->ipv4.fib_table_hash[TABLE_MAIN_INDEX];

	tb_hlist = rcu_dereference_rtnl(hlist_first_rcu(ptr));

	//由tb_hlist获得struct fib_table结构
	return hlist_entry(tb_hlist, struct fib_table, tb_hlist);
}

//新建或者获取编号为id的fib table
static inline struct fib_table *fib_new_table(struct net *net, u32 id)
{
	return fib_get_table(net, id);
}

//查询路由表（默认查询main表）
static inline int fib_lookup(struct net *net, const struct flowi4 *flp,
			     struct fib_result *res, unsigned int flags)
{
	struct fib_table *tb;
	int err = -ENETUNREACH;

	rcu_read_lock();

	//取main表
	tb = fib_get_table(net, RT_TABLE_MAIN);
	if (tb)
		err = fib_table_lookup(tb, flp, res, flags | FIB_LOOKUP_NOREF);

	if (err == -EAGAIN)
		err = -ENETUNREACH;

	rcu_read_unlock();

	return err;
}

static inline bool fib4_has_custom_rules(const struct net *net)
{
	return false;
}

static inline bool fib4_rule_default(const struct fib_rule *rule)
{
	return true;
}

static inline int fib4_rules_dump(struct net *net, struct notifier_block *nb,
				  struct netlink_ext_ack *extack)
{
	return 0;
}

static inline unsigned int fib4_rules_seq_read(struct net *net)
{
	return 0;
}

static inline bool fib4_rules_early_flow_dissect(struct net *net,
						 struct sk_buff *skb,
						 struct flowi4 *fl4,
						 struct flow_keys *flkeys)
{
	return false;
}
#else /* CONFIG_IP_MULTIPLE_TABLES */
int __net_init fib4_rules_init(struct net *net);
void __net_exit fib4_rules_exit(struct net *net);

struct fib_table *fib_new_table(struct net *net, u32 id);
struct fib_table *fib_get_table(struct net *net, u32 id);

int __fib_lookup(struct net *net, struct flowi4 *flp,
		 struct fib_result *res, unsigned int flags);

//ipv4路由表查询（优先查询策略路由，再查main表，再查default表）
static inline int fib_lookup(struct net *net, struct flowi4 *flp,
			     struct fib_result *res/*出参，路由查询结果*/, unsigned int flags)
{
	struct fib_table *tb;
	int err = -ENETUNREACH;

	flags |= FIB_LOOKUP_NOREF;
	//如果有策略路由，则进行策略路由查询
	if (net->ipv4.fib_has_custom_rules)
		return __fib_lookup(net, flp, res, flags);

	rcu_read_lock();

	//未查询到策略路由，先查询main表，再查询default表
	res->tclassid = 0;

	tb = rcu_dereference_rtnl(net->ipv4.fib_main);
	if (tb)
		//查main表
		err = fib_table_lookup(tb, flp, res, flags);

	if (!err)
		goto out;

	tb = rcu_dereference_rtnl(net->ipv4.fib_default);
	if (tb)
		//查default表
		err = fib_table_lookup(tb, flp, res, flags);

out:
	if (err == -EAGAIN)
		err = -ENETUNREACH;

	rcu_read_unlock();

	return err;
}

static inline bool fib4_has_custom_rules(const struct net *net)
{
	return net->ipv4.fib_has_custom_rules;
}

bool fib4_rule_default(const struct fib_rule *rule);
int fib4_rules_dump(struct net *net, struct notifier_block *nb,
		    struct netlink_ext_ack *extack);
unsigned int fib4_rules_seq_read(struct net *net);

static inline bool fib4_rules_early_flow_dissect(struct net *net,
						 struct sk_buff *skb,
						 struct flowi4 *fl4,
						 struct flow_keys *flkeys)
{
	unsigned int flag = FLOW_DISSECTOR_F_STOP_AT_ENCAP;

	if (!net->ipv4.fib_rules_require_fldissect)
		return false;

	//解析报文获得port信息
	skb_flow_dissect_flow_keys(skb, flkeys, flag);
	fl4->fl4_sport = flkeys->ports.src;
	fl4->fl4_dport = flkeys->ports.dst;
	fl4->flowi4_proto = flkeys->basic.ip_proto;

	return true;
}

#endif /* CONFIG_IP_MULTIPLE_TABLES */

/* Exported by fib_frontend.c */
extern const struct nla_policy rtm_ipv4_policy[];
void ip_fib_init(void);
int fib_gw_from_via(struct fib_config *cfg, struct nlattr *nla,
		    struct netlink_ext_ack *extack);
__be32 fib_compute_spec_dst(struct sk_buff *skb);
bool fib_info_nh_uses_dev(struct fib_info *fi, const struct net_device *dev);
int fib_validate_source(struct sk_buff *skb, __be32 src, __be32 dst,
			u8 tos, int oif, struct net_device *dev,
			struct in_device *idev, u32 *itag);
#ifdef CONFIG_IP_ROUTE_CLASSID
static inline int fib_num_tclassid_users(struct net *net)
{
	return atomic_read(&net->ipv4.fib_num_tclassid_users);
}
#else
static inline int fib_num_tclassid_users(struct net *net)
{
	return 0;
}
#endif
int fib_unmerge(struct net *net);

static inline bool nhc_l3mdev_matches_dev(const struct fib_nh_common *nhc,
const struct net_device *dev)
{
	if (nhc->nhc_dev == dev ||
	    l3mdev_master_ifindex_rcu(nhc->nhc_dev) == dev->ifindex)
		return true;

	return false;
}

/* Exported by fib_semantics.c */
int ip_fib_check_default(__be32 gw, struct net_device *dev);
int fib_sync_down_dev(struct net_device *dev, unsigned long event, bool force);
int fib_sync_down_addr(struct net_device *dev, __be32 local);
int fib_sync_up(struct net_device *dev, unsigned char nh_flags);
void fib_sync_mtu(struct net_device *dev, u32 orig_mtu);
void fib_nhc_update_mtu(struct fib_nh_common *nhc, u32 new, u32 orig);

/* Fields used for sysctl_fib_multipath_hash_fields.
 * Common to IPv4 and IPv6.
 *
 * Add new fields at the end. This is user API.
 */
#define FIB_MULTIPATH_HASH_FIELD_SRC_IP			BIT(0)
#define FIB_MULTIPATH_HASH_FIELD_DST_IP			BIT(1)
#define FIB_MULTIPATH_HASH_FIELD_IP_PROTO		BIT(2)
#define FIB_MULTIPATH_HASH_FIELD_FLOWLABEL		BIT(3)
#define FIB_MULTIPATH_HASH_FIELD_SRC_PORT		BIT(4)
#define FIB_MULTIPATH_HASH_FIELD_DST_PORT		BIT(5)
#define FIB_MULTIPATH_HASH_FIELD_INNER_SRC_IP		BIT(6)
#define FIB_MULTIPATH_HASH_FIELD_INNER_DST_IP		BIT(7)
#define FIB_MULTIPATH_HASH_FIELD_INNER_IP_PROTO		BIT(8)
#define FIB_MULTIPATH_HASH_FIELD_INNER_FLOWLABEL	BIT(9)
#define FIB_MULTIPATH_HASH_FIELD_INNER_SRC_PORT		BIT(10)
#define FIB_MULTIPATH_HASH_FIELD_INNER_DST_PORT		BIT(11)

#define FIB_MULTIPATH_HASH_FIELD_OUTER_MASK		\
	(FIB_MULTIPATH_HASH_FIELD_SRC_IP |		\
	 FIB_MULTIPATH_HASH_FIELD_DST_IP |		\
	 FIB_MULTIPATH_HASH_FIELD_IP_PROTO |		\
	 FIB_MULTIPATH_HASH_FIELD_FLOWLABEL |		\
	 FIB_MULTIPATH_HASH_FIELD_SRC_PORT |		\
	 FIB_MULTIPATH_HASH_FIELD_DST_PORT)

#define FIB_MULTIPATH_HASH_FIELD_INNER_MASK		\
	(FIB_MULTIPATH_HASH_FIELD_INNER_SRC_IP |	\
	 FIB_MULTIPATH_HASH_FIELD_INNER_DST_IP |	\
	 FIB_MULTIPATH_HASH_FIELD_INNER_IP_PROTO |	\
	 FIB_MULTIPATH_HASH_FIELD_INNER_FLOWLABEL |	\
	 FIB_MULTIPATH_HASH_FIELD_INNER_SRC_PORT |	\
	 FIB_MULTIPATH_HASH_FIELD_INNER_DST_PORT)

#define FIB_MULTIPATH_HASH_FIELD_ALL_MASK		\
	(FIB_MULTIPATH_HASH_FIELD_OUTER_MASK |		\
	 FIB_MULTIPATH_HASH_FIELD_INNER_MASK)

#define FIB_MULTIPATH_HASH_FIELD_DEFAULT_MASK		\
	(FIB_MULTIPATH_HASH_FIELD_SRC_IP |		\
	 FIB_MULTIPATH_HASH_FIELD_DST_IP |		\
	 FIB_MULTIPATH_HASH_FIELD_IP_PROTO)

#ifdef CONFIG_IP_ROUTE_MULTIPATH
int fib_multipath_hash(const struct net *net, const struct flowi4 *fl4,
		       const struct sk_buff *skb, struct flow_keys *flkeys);
#endif
int fib_check_nh(struct net *net, struct fib_nh *nh, u32 table, u8 scope,
		 struct netlink_ext_ack *extack);
void fib_select_multipath(struct fib_result *res, int hash);
void fib_select_path(struct net *net, struct fib_result *res,
		     struct flowi4 *fl4, const struct sk_buff *skb);

int fib_nh_init(struct net *net, struct fib_nh *fib_nh,
		struct fib_config *cfg, int nh_weight,
		struct netlink_ext_ack *extack);
void fib_nh_release(struct net *net, struct fib_nh *fib_nh);
int fib_nh_common_init(struct net *net, struct fib_nh_common *nhc,
		       struct nlattr *fc_encap, u16 fc_encap_type,
		       void *cfg, gfp_t gfp_flags,
		       struct netlink_ext_ack *extack);
void fib_nh_common_release(struct fib_nh_common *nhc);

/* Exported by fib_trie.c */
void fib_alias_hw_flags_set(struct net *net, const struct fib_rt_info *fri);
void fib_trie_init(void);
struct fib_table *fib_trie_table(u32 id, struct fib_table *alias);
bool fib_lookup_good_nhc(const struct fib_nh_common *nhc, int fib_flags,
			 const struct flowi4 *flp);

static inline void fib_combine_itag(u32 *itag, const struct fib_result *res)
{
#ifdef CONFIG_IP_ROUTE_CLASSID
	struct fib_nh_common *nhc = res->nhc;
#ifdef CONFIG_IP_MULTIPLE_TABLES
	u32 rtag;
#endif
	if (nhc->nhc_family == AF_INET) {
		struct fib_nh *nh;

		nh = container_of(nhc, struct fib_nh, nh_common);
		*itag = nh->nh_tclassid << 16;
	} else {
		*itag = 0;
	}

#ifdef CONFIG_IP_MULTIPLE_TABLES
	rtag = res->tclassid;
	if (*itag == 0)
		*itag = (rtag<<16);
	*itag |= (rtag>>16);
#endif
#endif
}

void fib_flush(struct net *net);
void free_fib_info(struct fib_info *fi);

static inline void fib_info_hold(struct fib_info *fi)
{
	refcount_inc(&fi->fib_clntref);
}

static inline void fib_info_put(struct fib_info *fi)
{
	if (refcount_dec_and_test(&fi->fib_clntref))
		free_fib_info(fi);
}

#ifdef CONFIG_PROC_FS
int __net_init fib_proc_init(struct net *net);
void __net_exit fib_proc_exit(struct net *net);
#else
static inline int fib_proc_init(struct net *net)
{
	return 0;
}
static inline void fib_proc_exit(struct net *net)
{
}
#endif

u32 ip_mtu_from_fib_result(struct fib_result *res, __be32 daddr);

int ip_valid_fib_dump_req(struct net *net, const struct nlmsghdr *nlh,
			  struct fib_dump_filter *filter,
			  struct netlink_callback *cb);

int fib_nexthop_info(struct sk_buff *skb, const struct fib_nh_common *nh,
		     u8 rt_family, unsigned char *flags, bool skip_oif);
int fib_add_nexthop(struct sk_buff *skb, const struct fib_nh_common *nh,
		    int nh_weight, u8 rt_family, u32 nh_tclassid);
#endif  /* _NET_FIB_H */<|MERGE_RESOLUTION|>--- conflicted
+++ resolved
@@ -24,16 +24,10 @@
 #include <linux/refcount.h>
 
 struct fib_config {
-<<<<<<< HEAD
 	u8			fc_dst_len;//目的地址的掩码位长度
-	u8			fc_tos;//路由指定的tos值
+	dscp_t			fc_dscp;//路由指定的tos值
 	u8			fc_protocol;//下发路由的协议，例如ospf,bgp,kernel
 	//地址范围，看结构体rt_scope_t
-=======
-	u8			fc_dst_len;
-	dscp_t			fc_dscp;
-	u8			fc_protocol;
->>>>>>> 028192fe
 	u8			fc_scope;
 	//路由类型（看rtnetlink.h中RTN_LOCAL对应结构体）
 	u8			fc_type;
@@ -101,11 +95,8 @@
 struct fib_nh_common {
     /*出接口对应的设备*/
 	struct net_device	*nhc_dev;
-<<<<<<< HEAD
+	netdevice_tracker	nhc_dev_tracker;
 	/*出接口*/
-=======
-	netdevice_tracker	nhc_dev_tracker;
->>>>>>> 028192fe
 	int			nhc_oif;
 	unsigned char		nhc_scope;
 	u8			nhc_family;
@@ -146,11 +137,8 @@
 #define fib_nh_family		nh_common.nhc_family
 	/*下一跳出接口对应的设备*/
 #define fib_nh_dev		nh_common.nhc_dev
-<<<<<<< HEAD
+#define fib_nh_dev_tracker	nh_common.nhc_dev_tracker
 	/*下一跳对应出接口*/
-=======
-#define fib_nh_dev_tracker	nh_common.nhc_dev_tracker
->>>>>>> 028192fe
 #define fib_nh_oif		nh_common.nhc_oif
 #define fib_nh_flags		nh_common.nhc_flags
 	/*路由中保存的轻量级隧道配置*/
