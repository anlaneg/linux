/* SPDX-License-Identifier: GPL-2.0-or-later */
/*
 * INET		An implementation of the TCP/IP protocol suite for the LINUX
 *		operating system.  INET  is implemented using the  BSD Socket
 *		interface as the means of communication with the user level.
 *
 *		Definitions for the Forwarding Information Base.
 *
 * Authors:	A.N.Kuznetsov, <kuznet@ms2.inr.ac.ru>
 */

#ifndef _NET_IP_FIB_H
#define _NET_IP_FIB_H

#include <net/flow.h>
#include <linux/seq_file.h>
#include <linux/rcupdate.h>
#include <net/fib_notifier.h>
#include <net/fib_rules.h>
#include <net/inetpeer.h>
#include <linux/percpu.h>
#include <linux/notifier.h>
#include <linux/refcount.h>

struct fib_config {
	u8			fc_dst_len;//目的地址的掩码长度
	u8			fc_tos;
	u8			fc_protocol;
	u8			fc_scope;
	u8			fc_type;
	u8			fc_gw_family;
	/* 2 bytes unused */
	u32			fc_table;//路由要下发到哪张表里
	__be32			fc_dst;//目的地址
	union {
		__be32		fc_gw4;//下一跳地址（网关地址）
		struct in6_addr	fc_gw6;
	};
	int			fc_oif;//出口设备的ifindex
	u32			fc_flags;
	u32			fc_priority;
	__be32			fc_prefsrc;
	u32			fc_nh_id;
	struct nlattr		*fc_mx;
	struct rtnexthop	*fc_mp;
	int			fc_mx_len;
	int			fc_mp_len;
	u32			fc_flow;
	u32			fc_nlflags;
	struct nl_info		fc_nlinfo;
	struct nlattr		*fc_encap;
	u16			fc_encap_type;
};

struct fib_info;
struct rtable;

struct fib_nh_exception {
	struct fib_nh_exception __rcu	*fnhe_next;
	int				fnhe_genid;
	__be32				fnhe_daddr;
	u32				fnhe_pmtu;
	bool				fnhe_mtu_locked;
	__be32				fnhe_gw;
	unsigned long			fnhe_expires;
	struct rtable __rcu		*fnhe_rth_input;
	struct rtable __rcu		*fnhe_rth_output;
	unsigned long			fnhe_stamp;
	struct rcu_head			rcu;
};

struct fnhe_hash_bucket {
	struct fib_nh_exception __rcu	*chain;
};

#define FNHE_HASH_SHIFT		11
#define FNHE_HASH_SIZE		(1 << FNHE_HASH_SHIFT)
#define FNHE_RECLAIM_DEPTH	5

struct fib_nh_common {
	struct net_device	*nhc_dev;
	int			nhc_oif;
	unsigned char		nhc_scope;
	u8			nhc_family;
	u8			nhc_gw_family;
	unsigned char		nhc_flags;
	struct lwtunnel_state	*nhc_lwtstate;

	union {
		__be32          ipv4;
		struct in6_addr ipv6;
	} nhc_gw;

	int			nhc_weight;
	atomic_t		nhc_upper_bound;

	/* v4 specific, but allows fib6_nh with v4 routes */
	struct rtable __rcu * __percpu *nhc_pcpu_rth_output;
	struct rtable __rcu     *nhc_rth_input;
	struct fnhe_hash_bucket	__rcu *nhc_exceptions;
};

struct fib_nh {
	struct fib_nh_common	nh_common;
	struct hlist_node	nh_hash;
	struct fib_info		*nh_parent;
#ifdef CONFIG_IP_ROUTE_CLASSID
	__u32			nh_tclassid;
#endif
	__be32			nh_saddr;
	int			nh_saddr_genid;
#define fib_nh_family		nh_common.nhc_family
#define fib_nh_dev		nh_common.nhc_dev
#define fib_nh_oif		nh_common.nhc_oif
#define fib_nh_flags		nh_common.nhc_flags
#define fib_nh_lws		nh_common.nhc_lwtstate
#define fib_nh_scope		nh_common.nhc_scope
#define fib_nh_gw_family	nh_common.nhc_gw_family
#define fib_nh_gw4		nh_common.nhc_gw.ipv4
#define fib_nh_gw6		nh_common.nhc_gw.ipv6
#define fib_nh_weight		nh_common.nhc_weight
#define fib_nh_upper_bound	nh_common.nhc_upper_bound
};

/*
 * This structure contains data shared by many of routes.
 */

struct nexthop;

struct fib_info {
	struct hlist_node	fib_hash;
	struct hlist_node	fib_lhash;
	struct list_head	nh_list;
	struct net		*fib_net;
	int			fib_treeref;
	refcount_t		fib_clntref;
	unsigned int		fib_flags;
	unsigned char		fib_dead;
	unsigned char		fib_protocol;
	unsigned char		fib_scope;
	unsigned char		fib_type;
	__be32			fib_prefsrc;
	u32			fib_tb_id;
	u32			fib_priority;
	struct dst_metrics	*fib_metrics;
#define fib_mtu fib_metrics->metrics[RTAX_MTU-1]
#define fib_window fib_metrics->metrics[RTAX_WINDOW-1]
#define fib_rtt fib_metrics->metrics[RTAX_RTT-1]
#define fib_advmss fib_metrics->metrics[RTAX_ADVMSS-1]
	int			fib_nhs;//有多少个next hop
	bool			fib_nh_is_v6;
	bool			nh_updated;
	struct nexthop		*nh;
	struct rcu_head		rcu;
<<<<<<< HEAD
	struct fib_nh		fib_nh[0];//含多个next hop
#define fib_dev		fib_nh[0].fib_nh_dev //取第一个next hop做为出接口设备
=======
	struct fib_nh		fib_nh[0];
>>>>>>> 5f9e832c
};


#ifdef CONFIG_IP_MULTIPLE_TABLES
struct fib_rule;
#endif

struct fib_table;
struct fib_result {
	__be32			prefix;//网络号
	unsigned char		prefixlen;//网络号长度
	unsigned char		nh_sel;
	unsigned char		type;
	unsigned char		scope;
	u32			tclassid;
	struct fib_nh_common	*nhc;
	struct fib_info		*fi;//路由信息
	struct fib_table	*table;//属于哪张路由表
	struct hlist_head	*fa_head;
};

struct fib_result_nl {
	__be32		fl_addr;   /* To be looked up*/
	u32		fl_mark;
	unsigned char	fl_tos;
	unsigned char   fl_scope;
	unsigned char   tb_id_in;

	unsigned char   tb_id;      /* Results */
	unsigned char	prefixlen;
	unsigned char	nh_sel;
	unsigned char	type;
	unsigned char	scope;
	int             err;
};

#ifdef CONFIG_IP_MULTIPLE_TABLES
#define FIB_TABLE_HASHSZ 256
#else
#define FIB_TABLE_HASHSZ 2
#endif

__be32 fib_info_update_nhc_saddr(struct net *net, struct fib_nh_common *nhc,
				 unsigned char scope);
__be32 fib_result_prefsrc(struct net *net, struct fib_result *res);

#define FIB_RES_NHC(res)		((res).nhc)
#define FIB_RES_DEV(res)	(FIB_RES_NHC(res)->nhc_dev)
#define FIB_RES_OIF(res)	(FIB_RES_NHC(res)->nhc_oif)

struct fib_entry_notifier_info {
	struct fib_notifier_info info; /* must be first */
	u32 dst;
	int dst_len;
	struct fib_info *fi;
	u8 tos;
	u8 type;
	u32 tb_id;
};

struct fib_nh_notifier_info {
	struct fib_notifier_info info; /* must be first */
	struct fib_nh *fib_nh;
};

int call_fib4_notifier(struct notifier_block *nb, struct net *net,
		       enum fib_event_type event_type,
		       struct fib_notifier_info *info);
int call_fib4_notifiers(struct net *net, enum fib_event_type event_type,
			struct fib_notifier_info *info);

int __net_init fib4_notifier_init(struct net *net);
void __net_exit fib4_notifier_exit(struct net *net);

void fib_info_notify_update(struct net *net, struct nl_info *info);
void fib_notify(struct net *net, struct notifier_block *nb);

struct fib_table {
	struct hlist_node	tb_hlist;//用于挂接在hash表上
	u32			tb_id;//表编号
	int			tb_num_default;
	struct rcu_head		rcu;
	unsigned long 		*tb_data;//struct trie类型
	unsigned long		__data[0];//从此地址开始是一个struct trie类型
};

struct fib_dump_filter {
	u32			table_id;
	/* filter_set is an optimization that an entry is set */
	bool			filter_set;
	bool			dump_all_families;
	bool			dump_routes;
	bool			dump_exceptions;
	unsigned char		protocol;
	unsigned char		rt_type;
	unsigned int		flags;
	struct net_device	*dev;
};

int fib_table_lookup(struct fib_table *tb, const struct flowi4 *flp,
		     struct fib_result *res, int fib_flags);
int fib_table_insert(struct net *, struct fib_table *, struct fib_config *,
		     struct netlink_ext_ack *extack);
int fib_table_delete(struct net *, struct fib_table *, struct fib_config *,
		     struct netlink_ext_ack *extack);
int fib_table_dump(struct fib_table *table, struct sk_buff *skb,
		   struct netlink_callback *cb, struct fib_dump_filter *filter);
int fib_table_flush(struct net *net, struct fib_table *table, bool flush_all);
struct fib_table *fib_trie_unmerge(struct fib_table *main_tb);
void fib_table_flush_external(struct fib_table *table);
void fib_free_table(struct fib_table *tb);

#ifndef CONFIG_IP_MULTIPLE_TABLES

#define TABLE_LOCAL_INDEX	(RT_TABLE_LOCAL & (FIB_TABLE_HASHSZ - 1))
#define TABLE_MAIN_INDEX	(RT_TABLE_MAIN  & (FIB_TABLE_HASHSZ - 1))

//不支持多表格时，仅有两张表，local与main表
static inline struct fib_table *fib_get_table(struct net *net, u32 id)
{
	struct hlist_node *tb_hlist;
	struct hlist_head *ptr;

	//如果未指明用local表，则默认用main表
	ptr = id == RT_TABLE_LOCAL ?
		&net->ipv4.fib_table_hash[TABLE_LOCAL_INDEX] :
		&net->ipv4.fib_table_hash[TABLE_MAIN_INDEX];

	tb_hlist = rcu_dereference_rtnl(hlist_first_rcu(ptr));

	//由tb_hlist获得struct fib_table结构
	return hlist_entry(tb_hlist, struct fib_table, tb_hlist);
}

static inline struct fib_table *fib_new_table(struct net *net, u32 id)
{
	return fib_get_table(net, id);
}

//查询路由表（默认查询main表）
static inline int fib_lookup(struct net *net, const struct flowi4 *flp,
			     struct fib_result *res, unsigned int flags)
{
	struct fib_table *tb;
	int err = -ENETUNREACH;

	rcu_read_lock();

	//取main表
	tb = fib_get_table(net, RT_TABLE_MAIN);
	if (tb)
		err = fib_table_lookup(tb, flp, res, flags | FIB_LOOKUP_NOREF);

	if (err == -EAGAIN)
		err = -ENETUNREACH;

	rcu_read_unlock();

	return err;
}

static inline bool fib4_rule_default(const struct fib_rule *rule)
{
	return true;
}

static inline int fib4_rules_dump(struct net *net, struct notifier_block *nb)
{
	return 0;
}

static inline unsigned int fib4_rules_seq_read(struct net *net)
{
	return 0;
}

static inline bool fib4_rules_early_flow_dissect(struct net *net,
						 struct sk_buff *skb,
						 struct flowi4 *fl4,
						 struct flow_keys *flkeys)
{
	return false;
}
#else /* CONFIG_IP_MULTIPLE_TABLES */
int __net_init fib4_rules_init(struct net *net);
void __net_exit fib4_rules_exit(struct net *net);

struct fib_table *fib_new_table(struct net *net, u32 id);
struct fib_table *fib_get_table(struct net *net, u32 id);

int __fib_lookup(struct net *net, struct flowi4 *flp,
		 struct fib_result *res, unsigned int flags);

//路由表查询
static inline int fib_lookup(struct net *net, struct flowi4 *flp,
			     struct fib_result *res, unsigned int flags)
{
	struct fib_table *tb;
	int err = -ENETUNREACH;

	flags |= FIB_LOOKUP_NOREF;
	//如果有策略路由，则进行查询
	if (net->ipv4.fib_has_custom_rules)
		return __fib_lookup(net, flp, res, flags);

	rcu_read_lock();

	res->tclassid = 0;

	tb = rcu_dereference_rtnl(net->ipv4.fib_main);
	if (tb)
		//查main表
		err = fib_table_lookup(tb, flp, res, flags);

	if (!err)
		goto out;

	tb = rcu_dereference_rtnl(net->ipv4.fib_default);
	if (tb)
		//查default表
		err = fib_table_lookup(tb, flp, res, flags);

out:
	if (err == -EAGAIN)
		err = -ENETUNREACH;

	rcu_read_unlock();

	return err;
}

bool fib4_rule_default(const struct fib_rule *rule);
int fib4_rules_dump(struct net *net, struct notifier_block *nb);
unsigned int fib4_rules_seq_read(struct net *net);

static inline bool fib4_rules_early_flow_dissect(struct net *net,
						 struct sk_buff *skb,
						 struct flowi4 *fl4,
						 struct flow_keys *flkeys)
{
	unsigned int flag = FLOW_DISSECTOR_F_STOP_AT_ENCAP;

	if (!net->ipv4.fib_rules_require_fldissect)
		return false;

	skb_flow_dissect_flow_keys(skb, flkeys, flag);
	fl4->fl4_sport = flkeys->ports.src;
	fl4->fl4_dport = flkeys->ports.dst;
	fl4->flowi4_proto = flkeys->basic.ip_proto;

	return true;
}

#endif /* CONFIG_IP_MULTIPLE_TABLES */

/* Exported by fib_frontend.c */
extern const struct nla_policy rtm_ipv4_policy[];
void ip_fib_init(void);
int fib_gw_from_via(struct fib_config *cfg, struct nlattr *nla,
		    struct netlink_ext_ack *extack);
__be32 fib_compute_spec_dst(struct sk_buff *skb);
bool fib_info_nh_uses_dev(struct fib_info *fi, const struct net_device *dev);
int fib_validate_source(struct sk_buff *skb, __be32 src, __be32 dst,
			u8 tos, int oif, struct net_device *dev,
			struct in_device *idev, u32 *itag);
#ifdef CONFIG_IP_ROUTE_CLASSID
static inline int fib_num_tclassid_users(struct net *net)
{
	return net->ipv4.fib_num_tclassid_users;
}
#else
static inline int fib_num_tclassid_users(struct net *net)
{
	return 0;
}
#endif
int fib_unmerge(struct net *net);

/* Exported by fib_semantics.c */
int ip_fib_check_default(__be32 gw, struct net_device *dev);
int fib_sync_down_dev(struct net_device *dev, unsigned long event, bool force);
int fib_sync_down_addr(struct net_device *dev, __be32 local);
int fib_sync_up(struct net_device *dev, unsigned char nh_flags);
void fib_sync_mtu(struct net_device *dev, u32 orig_mtu);
void fib_nhc_update_mtu(struct fib_nh_common *nhc, u32 new, u32 orig);

#ifdef CONFIG_IP_ROUTE_MULTIPATH
int fib_multipath_hash(const struct net *net, const struct flowi4 *fl4,
		       const struct sk_buff *skb, struct flow_keys *flkeys);
#endif
int fib_check_nh(struct net *net, struct fib_nh *nh, u32 table, u8 scope,
		 struct netlink_ext_ack *extack);
void fib_select_multipath(struct fib_result *res, int hash);
void fib_select_path(struct net *net, struct fib_result *res,
		     struct flowi4 *fl4, const struct sk_buff *skb);

int fib_nh_init(struct net *net, struct fib_nh *fib_nh,
		struct fib_config *cfg, int nh_weight,
		struct netlink_ext_ack *extack);
void fib_nh_release(struct net *net, struct fib_nh *fib_nh);
int fib_nh_common_init(struct fib_nh_common *nhc, struct nlattr *fc_encap,
		       u16 fc_encap_type, void *cfg, gfp_t gfp_flags,
		       struct netlink_ext_ack *extack);
void fib_nh_common_release(struct fib_nh_common *nhc);

/* Exported by fib_trie.c */
void fib_trie_init(void);
struct fib_table *fib_trie_table(u32 id, struct fib_table *alias);

static inline void fib_combine_itag(u32 *itag, const struct fib_result *res)
{
#ifdef CONFIG_IP_ROUTE_CLASSID
	struct fib_nh_common *nhc = res->nhc;
#ifdef CONFIG_IP_MULTIPLE_TABLES
	u32 rtag;
#endif
	if (nhc->nhc_family == AF_INET) {
		struct fib_nh *nh;

		nh = container_of(nhc, struct fib_nh, nh_common);
		*itag = nh->nh_tclassid << 16;
	} else {
		*itag = 0;
	}

#ifdef CONFIG_IP_MULTIPLE_TABLES
	rtag = res->tclassid;
	if (*itag == 0)
		*itag = (rtag<<16);
	*itag |= (rtag>>16);
#endif
#endif
}

void fib_flush(struct net *net);
void free_fib_info(struct fib_info *fi);

static inline void fib_info_hold(struct fib_info *fi)
{
	refcount_inc(&fi->fib_clntref);
}

static inline void fib_info_put(struct fib_info *fi)
{
	if (refcount_dec_and_test(&fi->fib_clntref))
		free_fib_info(fi);
}

#ifdef CONFIG_PROC_FS
int __net_init fib_proc_init(struct net *net);
void __net_exit fib_proc_exit(struct net *net);
#else
static inline int fib_proc_init(struct net *net)
{
	return 0;
}
static inline void fib_proc_exit(struct net *net)
{
}
#endif

u32 ip_mtu_from_fib_result(struct fib_result *res, __be32 daddr);

int ip_valid_fib_dump_req(struct net *net, const struct nlmsghdr *nlh,
			  struct fib_dump_filter *filter,
			  struct netlink_callback *cb);

int fib_nexthop_info(struct sk_buff *skb, const struct fib_nh_common *nh,
		     unsigned char *flags, bool skip_oif);
int fib_add_nexthop(struct sk_buff *skb, const struct fib_nh_common *nh,
		    int nh_weight);
#endif  /* _NET_FIB_H */<|MERGE_RESOLUTION|>--- conflicted
+++ resolved
@@ -153,12 +153,8 @@
 	bool			nh_updated;
 	struct nexthop		*nh;
 	struct rcu_head		rcu;
-<<<<<<< HEAD
+	//取第一个next hop做为出接口设备
 	struct fib_nh		fib_nh[0];//含多个next hop
-#define fib_dev		fib_nh[0].fib_nh_dev //取第一个next hop做为出接口设备
-=======
-	struct fib_nh		fib_nh[0];
->>>>>>> 5f9e832c
 };
 
 
