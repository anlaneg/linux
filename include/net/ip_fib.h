/* SPDX-License-Identifier: GPL-2.0-or-later */
/*
 * INET		An implementation of the TCP/IP protocol suite for the LINUX
 *		operating system.  INET  is implemented using the  BSD Socket
 *		interface as the means of communication with the user level.
 *
 *		Definitions for the Forwarding Information Base.
 *
 * Authors:	A.N.Kuznetsov, <kuznet@ms2.inr.ac.ru>
 */

#ifndef _NET_IP_FIB_H
#define _NET_IP_FIB_H

#include <net/flow.h>
#include <linux/seq_file.h>
#include <linux/rcupdate.h>
#include <net/fib_notifier.h>
#include <net/fib_rules.h>
#include <net/inetpeer.h>
#include <linux/percpu.h>
#include <linux/notifier.h>
#include <linux/refcount.h>

struct fib_config {
	u8			fc_dst_len;//目的地址的掩码长度
	u8			fc_tos;
	u8			fc_protocol;
	u8			fc_scope;
	u8			fc_type;
<<<<<<< HEAD
	/* 3 bytes unused */
	u32			fc_table;//路由要下发到哪张表里
	__be32			fc_dst;//目的地址
	__be32			fc_gw;//下一跳地址（网关地址）
	int			fc_oif;//出口设备的ifindex
=======
	u8			fc_gw_family;
	/* 2 bytes unused */
	u32			fc_table;
	__be32			fc_dst;
	union {
		__be32		fc_gw4;
		struct in6_addr	fc_gw6;
	};
	int			fc_oif;
>>>>>>> 3ab4436f
	u32			fc_flags;
	u32			fc_priority;
	__be32			fc_prefsrc;
	struct nlattr		*fc_mx;
	struct rtnexthop	*fc_mp;
	int			fc_mx_len;
	int			fc_mp_len;
	u32			fc_flow;
	u32			fc_nlflags;
	struct nl_info		fc_nlinfo;
	struct nlattr		*fc_encap;
	u16			fc_encap_type;
};

struct fib_info;
struct rtable;

struct fib_nh_exception {
	struct fib_nh_exception __rcu	*fnhe_next;
	int				fnhe_genid;
	__be32				fnhe_daddr;
	u32				fnhe_pmtu;
	bool				fnhe_mtu_locked;
	__be32				fnhe_gw;
	unsigned long			fnhe_expires;
	struct rtable __rcu		*fnhe_rth_input;
	struct rtable __rcu		*fnhe_rth_output;
	unsigned long			fnhe_stamp;
	struct rcu_head			rcu;
};

struct fnhe_hash_bucket {
	struct fib_nh_exception __rcu	*chain;
};

#define FNHE_HASH_SHIFT		11
#define FNHE_HASH_SIZE		(1 << FNHE_HASH_SHIFT)
#define FNHE_RECLAIM_DEPTH	5

struct fib_nh_common {
	struct net_device	*nhc_dev;
	int			nhc_oif;
	unsigned char		nhc_scope;
	u8			nhc_family;
	u8			nhc_gw_family;
	unsigned char		nhc_flags;
	struct lwtunnel_state	*nhc_lwtstate;

	union {
		__be32          ipv4;
		struct in6_addr ipv6;
	} nhc_gw;

	int			nhc_weight;
	atomic_t		nhc_upper_bound;

	/* v4 specific, but allows fib6_nh with v4 routes */
	struct rtable __rcu * __percpu *nhc_pcpu_rth_output;
	struct rtable __rcu     *nhc_rth_input;
	struct fnhe_hash_bucket	__rcu *nhc_exceptions;
};

struct fib_nh {
	struct fib_nh_common	nh_common;
	struct hlist_node	nh_hash;
	struct fib_info		*nh_parent;
#ifdef CONFIG_IP_ROUTE_CLASSID
	__u32			nh_tclassid;
#endif
<<<<<<< HEAD
	int			nh_oif;
	__be32			nh_gw;//下一跳gateway ip地址
=======
>>>>>>> 3ab4436f
	__be32			nh_saddr;
	int			nh_saddr_genid;
#define fib_nh_family		nh_common.nhc_family
#define fib_nh_dev		nh_common.nhc_dev
#define fib_nh_oif		nh_common.nhc_oif
#define fib_nh_flags		nh_common.nhc_flags
#define fib_nh_lws		nh_common.nhc_lwtstate
#define fib_nh_scope		nh_common.nhc_scope
#define fib_nh_gw_family	nh_common.nhc_gw_family
#define fib_nh_gw4		nh_common.nhc_gw.ipv4
#define fib_nh_gw6		nh_common.nhc_gw.ipv6
#define fib_nh_weight		nh_common.nhc_weight
#define fib_nh_upper_bound	nh_common.nhc_upper_bound
};

/*
 * This structure contains data shared by many of routes.
 */

struct fib_info {
	struct hlist_node	fib_hash;
	struct hlist_node	fib_lhash;
	struct net		*fib_net;
	int			fib_treeref;
	refcount_t		fib_clntref;
	unsigned int		fib_flags;
	unsigned char		fib_dead;
	unsigned char		fib_protocol;
	unsigned char		fib_scope;
	unsigned char		fib_type;
	__be32			fib_prefsrc;
	u32			fib_tb_id;
	u32			fib_priority;
	struct dst_metrics	*fib_metrics;
#define fib_mtu fib_metrics->metrics[RTAX_MTU-1]
#define fib_window fib_metrics->metrics[RTAX_WINDOW-1]
#define fib_rtt fib_metrics->metrics[RTAX_RTT-1]
#define fib_advmss fib_metrics->metrics[RTAX_ADVMSS-1]
<<<<<<< HEAD
	int			fib_nhs;//有多少个next hop
	struct rcu_head		rcu;
	struct fib_nh		fib_nh[0];//含多个next hop
#define fib_dev		fib_nh[0].nh_dev //取第一个next hop做为出接口设备
=======
	int			fib_nhs;
	bool			fib_nh_is_v6;
	struct rcu_head		rcu;
	struct fib_nh		fib_nh[0];
#define fib_dev		fib_nh[0].fib_nh_dev
>>>>>>> 3ab4436f
};


#ifdef CONFIG_IP_MULTIPLE_TABLES
struct fib_rule;
#endif

struct fib_table;
struct fib_result {
<<<<<<< HEAD
	__be32		prefix;//网络号
	unsigned char	prefixlen;//网络号长度
	unsigned char	nh_sel;
	unsigned char	type;
	unsigned char	scope;
	u32		tclassid;
	struct fib_info *fi;//路由信息
	struct fib_table *table;//属于哪张路由表
	struct hlist_head *fa_head;
=======
	__be32			prefix;
	unsigned char		prefixlen;
	unsigned char		nh_sel;
	unsigned char		type;
	unsigned char		scope;
	u32			tclassid;
	struct fib_nh_common	*nhc;
	struct fib_info		*fi;
	struct fib_table	*table;
	struct hlist_head	*fa_head;
>>>>>>> 3ab4436f
};

struct fib_result_nl {
	__be32		fl_addr;   /* To be looked up*/
	u32		fl_mark;
	unsigned char	fl_tos;
	unsigned char   fl_scope;
	unsigned char   tb_id_in;

	unsigned char   tb_id;      /* Results */
	unsigned char	prefixlen;
	unsigned char	nh_sel;
	unsigned char	type;
	unsigned char	scope;
	int             err;
};

static inline struct fib_nh_common *fib_info_nhc(struct fib_info *fi, int nhsel)
{
	return &fi->fib_nh[nhsel].nh_common;
}

#ifdef CONFIG_IP_MULTIPLE_TABLES
#define FIB_TABLE_HASHSZ 256
#else
#define FIB_TABLE_HASHSZ 2
#endif

__be32 fib_info_update_nh_saddr(struct net *net, struct fib_nh *nh);
__be32 fib_result_prefsrc(struct net *net, struct fib_result *res);

#define FIB_RES_NHC(res)		((res).nhc)
#define FIB_RES_DEV(res)	(FIB_RES_NHC(res)->nhc_dev)
#define FIB_RES_OIF(res)	(FIB_RES_NHC(res)->nhc_oif)

struct fib_entry_notifier_info {
	struct fib_notifier_info info; /* must be first */
	u32 dst;
	int dst_len;
	struct fib_info *fi;
	u8 tos;
	u8 type;
	u32 tb_id;
};

struct fib_nh_notifier_info {
	struct fib_notifier_info info; /* must be first */
	struct fib_nh *fib_nh;
};

int call_fib4_notifier(struct notifier_block *nb, struct net *net,
		       enum fib_event_type event_type,
		       struct fib_notifier_info *info);
int call_fib4_notifiers(struct net *net, enum fib_event_type event_type,
			struct fib_notifier_info *info);

int __net_init fib4_notifier_init(struct net *net);
void __net_exit fib4_notifier_exit(struct net *net);

void fib_notify(struct net *net, struct notifier_block *nb);

struct fib_table {
	struct hlist_node	tb_hlist;//用于挂接在hash表上
	u32			tb_id;//表编号
	int			tb_num_default;
	struct rcu_head		rcu;
	unsigned long 		*tb_data;//struct trie类型
	unsigned long		__data[0];//从此地址开始是一个struct trie类型
};

struct fib_dump_filter {
	u32			table_id;
	/* filter_set is an optimization that an entry is set */
	bool			filter_set;
	bool			dump_all_families;
	unsigned char		protocol;
	unsigned char		rt_type;
	unsigned int		flags;
	struct net_device	*dev;
};

int fib_table_lookup(struct fib_table *tb, const struct flowi4 *flp,
		     struct fib_result *res, int fib_flags);
int fib_table_insert(struct net *, struct fib_table *, struct fib_config *,
		     struct netlink_ext_ack *extack);
int fib_table_delete(struct net *, struct fib_table *, struct fib_config *,
		     struct netlink_ext_ack *extack);
int fib_table_dump(struct fib_table *table, struct sk_buff *skb,
		   struct netlink_callback *cb, struct fib_dump_filter *filter);
int fib_table_flush(struct net *net, struct fib_table *table, bool flush_all);
struct fib_table *fib_trie_unmerge(struct fib_table *main_tb);
void fib_table_flush_external(struct fib_table *table);
void fib_free_table(struct fib_table *tb);

#ifndef CONFIG_IP_MULTIPLE_TABLES

#define TABLE_LOCAL_INDEX	(RT_TABLE_LOCAL & (FIB_TABLE_HASHSZ - 1))
#define TABLE_MAIN_INDEX	(RT_TABLE_MAIN  & (FIB_TABLE_HASHSZ - 1))

//不支持多表格时，仅有两张表，local与main表
static inline struct fib_table *fib_get_table(struct net *net, u32 id)
{
	struct hlist_node *tb_hlist;
	struct hlist_head *ptr;

	//如果未指明用local表，则默认用main表
	ptr = id == RT_TABLE_LOCAL ?
		&net->ipv4.fib_table_hash[TABLE_LOCAL_INDEX] :
		&net->ipv4.fib_table_hash[TABLE_MAIN_INDEX];

	tb_hlist = rcu_dereference_rtnl(hlist_first_rcu(ptr));

	//由tb_hlist获得struct fib_table结构
	return hlist_entry(tb_hlist, struct fib_table, tb_hlist);
}

static inline struct fib_table *fib_new_table(struct net *net, u32 id)
{
	return fib_get_table(net, id);
}

//查询路由表（默认查询main表）
static inline int fib_lookup(struct net *net, const struct flowi4 *flp,
			     struct fib_result *res, unsigned int flags)
{
	struct fib_table *tb;
	int err = -ENETUNREACH;

	rcu_read_lock();

	//取main表
	tb = fib_get_table(net, RT_TABLE_MAIN);
	if (tb)
		err = fib_table_lookup(tb, flp, res, flags | FIB_LOOKUP_NOREF);

	if (err == -EAGAIN)
		err = -ENETUNREACH;

	rcu_read_unlock();

	return err;
}

static inline bool fib4_rule_default(const struct fib_rule *rule)
{
	return true;
}

static inline int fib4_rules_dump(struct net *net, struct notifier_block *nb)
{
	return 0;
}

static inline unsigned int fib4_rules_seq_read(struct net *net)
{
	return 0;
}

static inline bool fib4_rules_early_flow_dissect(struct net *net,
						 struct sk_buff *skb,
						 struct flowi4 *fl4,
						 struct flow_keys *flkeys)
{
	return false;
}
#else /* CONFIG_IP_MULTIPLE_TABLES */
int __net_init fib4_rules_init(struct net *net);
void __net_exit fib4_rules_exit(struct net *net);

struct fib_table *fib_new_table(struct net *net, u32 id);
struct fib_table *fib_get_table(struct net *net, u32 id);

int __fib_lookup(struct net *net, struct flowi4 *flp,
		 struct fib_result *res, unsigned int flags);

//路由表查询
static inline int fib_lookup(struct net *net, struct flowi4 *flp,
			     struct fib_result *res, unsigned int flags)
{
	struct fib_table *tb;
	int err = -ENETUNREACH;

	flags |= FIB_LOOKUP_NOREF;
	//如果有策略路由，则进行查询
	if (net->ipv4.fib_has_custom_rules)
		return __fib_lookup(net, flp, res, flags);

	rcu_read_lock();

	res->tclassid = 0;

	tb = rcu_dereference_rtnl(net->ipv4.fib_main);
	if (tb)
		//查main表
		err = fib_table_lookup(tb, flp, res, flags);

	if (!err)
		goto out;

	tb = rcu_dereference_rtnl(net->ipv4.fib_default);
	if (tb)
		//查default表
		err = fib_table_lookup(tb, flp, res, flags);

out:
	if (err == -EAGAIN)
		err = -ENETUNREACH;

	rcu_read_unlock();

	return err;
}

bool fib4_rule_default(const struct fib_rule *rule);
int fib4_rules_dump(struct net *net, struct notifier_block *nb);
unsigned int fib4_rules_seq_read(struct net *net);

static inline bool fib4_rules_early_flow_dissect(struct net *net,
						 struct sk_buff *skb,
						 struct flowi4 *fl4,
						 struct flow_keys *flkeys)
{
	unsigned int flag = FLOW_DISSECTOR_F_STOP_AT_ENCAP;

	if (!net->ipv4.fib_rules_require_fldissect)
		return false;

	skb_flow_dissect_flow_keys(skb, flkeys, flag);
	fl4->fl4_sport = flkeys->ports.src;
	fl4->fl4_dport = flkeys->ports.dst;
	fl4->flowi4_proto = flkeys->basic.ip_proto;

	return true;
}

#endif /* CONFIG_IP_MULTIPLE_TABLES */

/* Exported by fib_frontend.c */
extern const struct nla_policy rtm_ipv4_policy[];
void ip_fib_init(void);
int fib_gw_from_via(struct fib_config *cfg, struct nlattr *nla,
		    struct netlink_ext_ack *extack);
__be32 fib_compute_spec_dst(struct sk_buff *skb);
bool fib_info_nh_uses_dev(struct fib_info *fi, const struct net_device *dev);
int fib_validate_source(struct sk_buff *skb, __be32 src, __be32 dst,
			u8 tos, int oif, struct net_device *dev,
			struct in_device *idev, u32 *itag);
#ifdef CONFIG_IP_ROUTE_CLASSID
static inline int fib_num_tclassid_users(struct net *net)
{
	return net->ipv4.fib_num_tclassid_users;
}
#else
static inline int fib_num_tclassid_users(struct net *net)
{
	return 0;
}
#endif
int fib_unmerge(struct net *net);

/* Exported by fib_semantics.c */
int ip_fib_check_default(__be32 gw, struct net_device *dev);
int fib_sync_down_dev(struct net_device *dev, unsigned long event, bool force);
int fib_sync_down_addr(struct net_device *dev, __be32 local);
int fib_sync_up(struct net_device *dev, unsigned char nh_flags);
void fib_sync_mtu(struct net_device *dev, u32 orig_mtu);

#ifdef CONFIG_IP_ROUTE_MULTIPATH
int fib_multipath_hash(const struct net *net, const struct flowi4 *fl4,
		       const struct sk_buff *skb, struct flow_keys *flkeys);
#endif
void fib_select_multipath(struct fib_result *res, int hash);
void fib_select_path(struct net *net, struct fib_result *res,
		     struct flowi4 *fl4, const struct sk_buff *skb);

int fib_nh_init(struct net *net, struct fib_nh *fib_nh,
		struct fib_config *cfg, int nh_weight,
		struct netlink_ext_ack *extack);
void fib_nh_release(struct net *net, struct fib_nh *fib_nh);
int fib_nh_common_init(struct fib_nh_common *nhc, struct nlattr *fc_encap,
		       u16 fc_encap_type, void *cfg, gfp_t gfp_flags,
		       struct netlink_ext_ack *extack);
void fib_nh_common_release(struct fib_nh_common *nhc);

/* Exported by fib_trie.c */
void fib_trie_init(void);
struct fib_table *fib_trie_table(u32 id, struct fib_table *alias);

static inline void fib_combine_itag(u32 *itag, const struct fib_result *res)
{
#ifdef CONFIG_IP_ROUTE_CLASSID
	struct fib_nh_common *nhc = res->nhc;
	struct fib_nh *nh = container_of(nhc, struct fib_nh, nh_common);
#ifdef CONFIG_IP_MULTIPLE_TABLES
	u32 rtag;
#endif
	*itag = nh->nh_tclassid << 16;
#ifdef CONFIG_IP_MULTIPLE_TABLES
	rtag = res->tclassid;
	if (*itag == 0)
		*itag = (rtag<<16);
	*itag |= (rtag>>16);
#endif
#endif
}

void free_fib_info(struct fib_info *fi);

static inline void fib_info_hold(struct fib_info *fi)
{
	refcount_inc(&fi->fib_clntref);
}

static inline void fib_info_put(struct fib_info *fi)
{
	if (refcount_dec_and_test(&fi->fib_clntref))
		free_fib_info(fi);
}

#ifdef CONFIG_PROC_FS
int __net_init fib_proc_init(struct net *net);
void __net_exit fib_proc_exit(struct net *net);
#else
static inline int fib_proc_init(struct net *net)
{
	return 0;
}
static inline void fib_proc_exit(struct net *net)
{
}
#endif

u32 ip_mtu_from_fib_result(struct fib_result *res, __be32 daddr);

int ip_valid_fib_dump_req(struct net *net, const struct nlmsghdr *nlh,
			  struct fib_dump_filter *filter,
			  struct netlink_callback *cb);

int fib_nexthop_info(struct sk_buff *skb, const struct fib_nh_common *nh,
		     unsigned char *flags, bool skip_oif);
int fib_add_nexthop(struct sk_buff *skb, const struct fib_nh_common *nh,
		    int nh_weight);
#endif  /* _NET_FIB_H */<|MERGE_RESOLUTION|>--- conflicted
+++ resolved
@@ -28,23 +28,15 @@
 	u8			fc_protocol;
 	u8			fc_scope;
 	u8			fc_type;
-<<<<<<< HEAD
-	/* 3 bytes unused */
+	u8			fc_gw_family;
+	/* 2 bytes unused */
 	u32			fc_table;//路由要下发到哪张表里
 	__be32			fc_dst;//目的地址
-	__be32			fc_gw;//下一跳地址（网关地址）
-	int			fc_oif;//出口设备的ifindex
-=======
-	u8			fc_gw_family;
-	/* 2 bytes unused */
-	u32			fc_table;
-	__be32			fc_dst;
 	union {
-		__be32		fc_gw4;
+		__be32		fc_gw4;//下一跳地址（网关地址）
 		struct in6_addr	fc_gw6;
 	};
-	int			fc_oif;
->>>>>>> 3ab4436f
+	int			fc_oif;//出口设备的ifindex
 	u32			fc_flags;
 	u32			fc_priority;
 	__be32			fc_prefsrc;
@@ -114,11 +106,6 @@
 #ifdef CONFIG_IP_ROUTE_CLASSID
 	__u32			nh_tclassid;
 #endif
-<<<<<<< HEAD
-	int			nh_oif;
-	__be32			nh_gw;//下一跳gateway ip地址
-=======
->>>>>>> 3ab4436f
 	__be32			nh_saddr;
 	int			nh_saddr_genid;
 #define fib_nh_family		nh_common.nhc_family
@@ -157,18 +144,11 @@
 #define fib_window fib_metrics->metrics[RTAX_WINDOW-1]
 #define fib_rtt fib_metrics->metrics[RTAX_RTT-1]
 #define fib_advmss fib_metrics->metrics[RTAX_ADVMSS-1]
-<<<<<<< HEAD
 	int			fib_nhs;//有多少个next hop
+	bool			fib_nh_is_v6;
 	struct rcu_head		rcu;
 	struct fib_nh		fib_nh[0];//含多个next hop
-#define fib_dev		fib_nh[0].nh_dev //取第一个next hop做为出接口设备
-=======
-	int			fib_nhs;
-	bool			fib_nh_is_v6;
-	struct rcu_head		rcu;
-	struct fib_nh		fib_nh[0];
-#define fib_dev		fib_nh[0].fib_nh_dev
->>>>>>> 3ab4436f
+#define fib_dev		fib_nh[0].fib_nh_dev //取第一个next hop做为出接口设备
 };
 
 
@@ -178,28 +158,16 @@
 
 struct fib_table;
 struct fib_result {
-<<<<<<< HEAD
-	__be32		prefix;//网络号
-	unsigned char	prefixlen;//网络号长度
-	unsigned char	nh_sel;
-	unsigned char	type;
-	unsigned char	scope;
-	u32		tclassid;
-	struct fib_info *fi;//路由信息
-	struct fib_table *table;//属于哪张路由表
-	struct hlist_head *fa_head;
-=======
-	__be32			prefix;
-	unsigned char		prefixlen;
+	__be32			prefix;//网络号
+	unsigned char		prefixlen;//网络号长度
 	unsigned char		nh_sel;
 	unsigned char		type;
 	unsigned char		scope;
 	u32			tclassid;
 	struct fib_nh_common	*nhc;
-	struct fib_info		*fi;
-	struct fib_table	*table;
+	struct fib_info		*fi;//路由信息
+	struct fib_table	*table;//属于哪张路由表
 	struct hlist_head	*fa_head;
->>>>>>> 3ab4436f
 };
 
 struct fib_result_nl {
