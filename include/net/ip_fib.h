/* SPDX-License-Identifier: GPL-2.0-or-later */
/*
 * INET		An implementation of the TCP/IP protocol suite for the LINUX
 *		operating system.  INET  is implemented using the  BSD Socket
 *		interface as the means of communication with the user level.
 *
 *		Definitions for the Forwarding Information Base.
 *
 * Authors:	A.N.Kuznetsov, <kuznet@ms2.inr.ac.ru>
 */

#ifndef _NET_IP_FIB_H
#define _NET_IP_FIB_H

#include <net/flow.h>
#include <linux/seq_file.h>
#include <linux/rcupdate.h>
#include <net/fib_notifier.h>
#include <net/fib_rules.h>
#include <net/inetpeer.h>
#include <linux/percpu.h>
#include <linux/notifier.h>
#include <linux/refcount.h>

struct fib_config {
	u8			fc_dst_len;//目的地址的掩码位长度
	u8			fc_tos;//路由指定的tos值
	u8			fc_protocol;//下发路由的协议，例如ospf,bgp,kernel
	//地址范围，看结构体rt_scope_t
	u8			fc_scope;
	//路由类型（看rtnetlink.h中RTN_LOCAL对应结构体）
	u8			fc_type;
	//网关对应的协议族
	u8			fc_gw_family;
	/* 2 bytes unused */
	u32			fc_table;//路由要下发到哪张表里
	__be32			fc_dst;//目的地址
	union {
		__be32		fc_gw4;//下一跳地址（网关地址）
		struct in6_addr	fc_gw6;
	};
	int			fc_oif;//出口设备的ifindex
	u32			fc_flags;
	//路由的优先级
	u32			fc_priority;
	//优先选择的源地址（当存在secondary地址时，fc_prefsrc为primary地址）
	__be32			fc_prefsrc;
	u32			fc_nh_id;
	struct nlattr		*fc_mx;
	struct rtnexthop	*fc_mp;
	int			fc_mx_len;
	int			fc_mp_len;
	u32			fc_flow;
	u32			fc_nlflags;
	struct nl_info		fc_nlinfo;
	struct nlattr		*fc_encap;
	u16			fc_encap_type;
};

struct fib_info;
struct rtable;

struct fib_nh_exception {
	struct fib_nh_exception __rcu	*fnhe_next;
	int				fnhe_genid;
	__be32				fnhe_daddr;
	u32				fnhe_pmtu;
	bool				fnhe_mtu_locked;
	__be32				fnhe_gw;
	unsigned long			fnhe_expires;
	struct rtable __rcu		*fnhe_rth_input;
	struct rtable __rcu		*fnhe_rth_output;
	unsigned long			fnhe_stamp;
	struct rcu_head			rcu;
};

struct fnhe_hash_bucket {
	struct fib_nh_exception __rcu	*chain;
};

#define FNHE_HASH_SHIFT		11
#define FNHE_HASH_SIZE		(1 << FNHE_HASH_SHIFT)
#define FNHE_RECLAIM_DEPTH	5

struct fib_nh_common {
	struct net_device	*nhc_dev;
	int			nhc_oif;
	unsigned char		nhc_scope;
	u8			nhc_family;
	u8			nhc_gw_family;
	unsigned char		nhc_flags;
	struct lwtunnel_state	*nhc_lwtstate;

	union {
		__be32          ipv4;
		struct in6_addr ipv6;
	} nhc_gw;

	int			nhc_weight;
	atomic_t		nhc_upper_bound;

	/* v4 specific, but allows fib6_nh with v4 routes */
	struct rtable __rcu * __percpu *nhc_pcpu_rth_output;
	struct rtable __rcu     *nhc_rth_input;
	struct fnhe_hash_bucket	__rcu *nhc_exceptions;
};

struct fib_nh {
	struct fib_nh_common	nh_common;
	struct hlist_node	nh_hash;
	struct fib_info		*nh_parent;
#ifdef CONFIG_IP_ROUTE_CLASSID
	__u32			nh_tclassid;
#endif
	__be32			nh_saddr;
	int			nh_saddr_genid;
#define fib_nh_family		nh_common.nhc_family
#define fib_nh_dev		nh_common.nhc_dev
#define fib_nh_oif		nh_common.nhc_oif
#define fib_nh_flags		nh_common.nhc_flags
#define fib_nh_lws		nh_common.nhc_lwtstate
#define fib_nh_scope		nh_common.nhc_scope
#define fib_nh_gw_family	nh_common.nhc_gw_family
#define fib_nh_gw4		nh_common.nhc_gw.ipv4
#define fib_nh_gw6		nh_common.nhc_gw.ipv6
#define fib_nh_weight		nh_common.nhc_weight
#define fib_nh_upper_bound	nh_common.nhc_upper_bound
};

/*
 * This structure contains data shared by many of routes.
 */

struct nexthop;

struct fib_info {
	struct hlist_node	fib_hash;
	struct hlist_node	fib_lhash;
	struct list_head	nh_list;
	struct net		*fib_net;
	int			fib_treeref;
	refcount_t		fib_clntref;
	unsigned int		fib_flags;
	unsigned char		fib_dead;
	unsigned char		fib_protocol;
	unsigned char		fib_scope;
	unsigned char		fib_type;
	__be32			fib_prefsrc;
	u32			fib_tb_id;
	u32			fib_priority;
	struct dst_metrics	*fib_metrics;
#define fib_mtu fib_metrics->metrics[RTAX_MTU-1]
#define fib_window fib_metrics->metrics[RTAX_WINDOW-1]
#define fib_rtt fib_metrics->metrics[RTAX_RTT-1]
#define fib_advmss fib_metrics->metrics[RTAX_ADVMSS-1]
	int			fib_nhs;//有多少个next hop
	bool			fib_nh_is_v6;
	bool			nh_updated;
	struct nexthop		*nh;
	struct rcu_head		rcu;
<<<<<<< HEAD
	//取第一个next hop做为出接口设备
	struct fib_nh		fib_nh[0];//含多个next hop
=======
	struct fib_nh		fib_nh[];
>>>>>>> b032227c
};


#ifdef CONFIG_IP_MULTIPLE_TABLES
struct fib_rule;
#endif

struct fib_table;
struct fib_result {
	__be32			prefix;//网络号
	unsigned char		prefixlen;//网络号长度
	unsigned char		nh_sel;
	unsigned char		type;//地址类型（单播，广播，组播，本地地址）
	unsigned char		scope;
	u32			tclassid;
	struct fib_nh_common	*nhc;
	struct fib_info		*fi;//路由信息
	struct fib_table	*table;//属于哪张路由表
	struct hlist_head	*fa_head;
};

struct fib_result_nl {
	__be32		fl_addr;   /* To be looked up*/
	u32		fl_mark;
	unsigned char	fl_tos;
	unsigned char   fl_scope;
	unsigned char   tb_id_in;

	unsigned char   tb_id;      /* Results */
	unsigned char	prefixlen;
	unsigned char	nh_sel;
	unsigned char	type;
	unsigned char	scope;
	int             err;
};

#ifdef CONFIG_IP_MULTIPLE_TABLES
#define FIB_TABLE_HASHSZ 256
#else
#define FIB_TABLE_HASHSZ 2
#endif

__be32 fib_info_update_nhc_saddr(struct net *net, struct fib_nh_common *nhc,
				 unsigned char scope);
__be32 fib_result_prefsrc(struct net *net, struct fib_result *res);

#define FIB_RES_NHC(res)		((res).nhc)
#define FIB_RES_DEV(res)	(FIB_RES_NHC(res)->nhc_dev)
#define FIB_RES_OIF(res)	(FIB_RES_NHC(res)->nhc_oif)

struct fib_rt_info {
	struct fib_info		*fi;
	u32			tb_id;
	__be32			dst;
	int			dst_len;
	u8			tos;
	u8			type;
	u8			offload:1,
				trap:1,
				unused:6;
};

struct fib_entry_notifier_info {
	struct fib_notifier_info info; /* must be first */
	u32 dst;
	int dst_len;
	struct fib_info *fi;
	u8 tos;
	u8 type;
	u32 tb_id;
};

struct fib_nh_notifier_info {
	struct fib_notifier_info info; /* must be first */
	struct fib_nh *fib_nh;
};

int call_fib4_notifier(struct notifier_block *nb,
		       enum fib_event_type event_type,
		       struct fib_notifier_info *info);
int call_fib4_notifiers(struct net *net, enum fib_event_type event_type,
			struct fib_notifier_info *info);

int __net_init fib4_notifier_init(struct net *net);
void __net_exit fib4_notifier_exit(struct net *net);

void fib_info_notify_update(struct net *net, struct nl_info *info);
int fib_notify(struct net *net, struct notifier_block *nb,
	       struct netlink_ext_ack *extack);

struct fib_table {
	struct hlist_node	tb_hlist;//用于挂接在hash表上
	u32			tb_id;//表编号
	int			tb_num_default;//规则数
	struct rcu_head		rcu;
	//struct trie类型，属于trie根节点
	unsigned long 		*tb_data;
<<<<<<< HEAD
	//从此地址开始是一个struct trie类型
	unsigned long		__data[0];
=======
	unsigned long		__data[];
>>>>>>> b032227c
};

struct fib_dump_filter {
	u32			table_id;
	/* filter_set is an optimization that an entry is set */
	bool			filter_set;
	bool			dump_all_families;
	bool			dump_routes;
	bool			dump_exceptions;
	unsigned char		protocol;
	unsigned char		rt_type;
	unsigned int		flags;
	struct net_device	*dev;
};

int fib_table_lookup(struct fib_table *tb, const struct flowi4 *flp,
		     struct fib_result *res, int fib_flags);
int fib_table_insert(struct net *, struct fib_table *, struct fib_config *,
		     struct netlink_ext_ack *extack);
int fib_table_delete(struct net *, struct fib_table *, struct fib_config *,
		     struct netlink_ext_ack *extack);
int fib_table_dump(struct fib_table *table, struct sk_buff *skb,
		   struct netlink_callback *cb, struct fib_dump_filter *filter);
int fib_table_flush(struct net *net, struct fib_table *table, bool flush_all);
struct fib_table *fib_trie_unmerge(struct fib_table *main_tb);
void fib_table_flush_external(struct fib_table *table);
void fib_free_table(struct fib_table *tb);

#ifndef CONFIG_IP_MULTIPLE_TABLES

#define TABLE_LOCAL_INDEX	(RT_TABLE_LOCAL & (FIB_TABLE_HASHSZ - 1))
#define TABLE_MAIN_INDEX	(RT_TABLE_MAIN  & (FIB_TABLE_HASHSZ - 1))

//不支持多表格时，仅有两张表，local与main表，故不是local表即为main表
static inline struct fib_table *fib_get_table(struct net *net, u32 id)
{
	struct hlist_node *tb_hlist;
	struct hlist_head *ptr;

	//如果未指明用local表，则默认用main表
	ptr = id == RT_TABLE_LOCAL ?
		&net->ipv4.fib_table_hash[TABLE_LOCAL_INDEX] :
		&net->ipv4.fib_table_hash[TABLE_MAIN_INDEX];

	tb_hlist = rcu_dereference_rtnl(hlist_first_rcu(ptr));

	//由tb_hlist获得struct fib_table结构
	return hlist_entry(tb_hlist, struct fib_table, tb_hlist);
}

//新建或者获取编号为id的fib table
static inline struct fib_table *fib_new_table(struct net *net, u32 id)
{
	return fib_get_table(net, id);
}

//查询路由表（默认查询main表）
static inline int fib_lookup(struct net *net, const struct flowi4 *flp,
			     struct fib_result *res, unsigned int flags)
{
	struct fib_table *tb;
	int err = -ENETUNREACH;

	rcu_read_lock();

	//取main表
	tb = fib_get_table(net, RT_TABLE_MAIN);
	if (tb)
		err = fib_table_lookup(tb, flp, res, flags | FIB_LOOKUP_NOREF);

	if (err == -EAGAIN)
		err = -ENETUNREACH;

	rcu_read_unlock();

	return err;
}

static inline bool fib4_has_custom_rules(const struct net *net)
{
	return false;
}

static inline bool fib4_rule_default(const struct fib_rule *rule)
{
	return true;
}

static inline int fib4_rules_dump(struct net *net, struct notifier_block *nb,
				  struct netlink_ext_ack *extack)
{
	return 0;
}

static inline unsigned int fib4_rules_seq_read(struct net *net)
{
	return 0;
}

static inline bool fib4_rules_early_flow_dissect(struct net *net,
						 struct sk_buff *skb,
						 struct flowi4 *fl4,
						 struct flow_keys *flkeys)
{
	return false;
}
#else /* CONFIG_IP_MULTIPLE_TABLES */
int __net_init fib4_rules_init(struct net *net);
void __net_exit fib4_rules_exit(struct net *net);

struct fib_table *fib_new_table(struct net *net, u32 id);
struct fib_table *fib_get_table(struct net *net, u32 id);

int __fib_lookup(struct net *net, struct flowi4 *flp,
		 struct fib_result *res, unsigned int flags);

//ipv4路由表查询
static inline int fib_lookup(struct net *net, struct flowi4 *flp,
			     struct fib_result *res, unsigned int flags)
{
	struct fib_table *tb;
	int err = -ENETUNREACH;

	flags |= FIB_LOOKUP_NOREF;
	//如果有策略路由，则进行策略路由查询
	if (net->ipv4.fib_has_custom_rules)
		return __fib_lookup(net, flp, res, flags);

	rcu_read_lock();

	//未查询到策略路由，先查询main表，再查询default表
	res->tclassid = 0;

	tb = rcu_dereference_rtnl(net->ipv4.fib_main);
	if (tb)
		//查main表
		err = fib_table_lookup(tb, flp, res, flags);

	if (!err)
		goto out;

	tb = rcu_dereference_rtnl(net->ipv4.fib_default);
	if (tb)
		//查default表
		err = fib_table_lookup(tb, flp, res, flags);

out:
	if (err == -EAGAIN)
		err = -ENETUNREACH;

	rcu_read_unlock();

	return err;
}

static inline bool fib4_has_custom_rules(const struct net *net)
{
	return net->ipv4.fib_has_custom_rules;
}

bool fib4_rule_default(const struct fib_rule *rule);
int fib4_rules_dump(struct net *net, struct notifier_block *nb,
		    struct netlink_ext_ack *extack);
unsigned int fib4_rules_seq_read(struct net *net);

static inline bool fib4_rules_early_flow_dissect(struct net *net,
						 struct sk_buff *skb,
						 struct flowi4 *fl4,
						 struct flow_keys *flkeys)
{
	unsigned int flag = FLOW_DISSECTOR_F_STOP_AT_ENCAP;

	if (!net->ipv4.fib_rules_require_fldissect)
		return false;

	//解析报文获得port信息
	skb_flow_dissect_flow_keys(skb, flkeys, flag);
	fl4->fl4_sport = flkeys->ports.src;
	fl4->fl4_dport = flkeys->ports.dst;
	fl4->flowi4_proto = flkeys->basic.ip_proto;

	return true;
}

#endif /* CONFIG_IP_MULTIPLE_TABLES */

/* Exported by fib_frontend.c */
extern const struct nla_policy rtm_ipv4_policy[];
void ip_fib_init(void);
int fib_gw_from_via(struct fib_config *cfg, struct nlattr *nla,
		    struct netlink_ext_ack *extack);
__be32 fib_compute_spec_dst(struct sk_buff *skb);
bool fib_info_nh_uses_dev(struct fib_info *fi, const struct net_device *dev);
int fib_validate_source(struct sk_buff *skb, __be32 src, __be32 dst,
			u8 tos, int oif, struct net_device *dev,
			struct in_device *idev, u32 *itag);
#ifdef CONFIG_IP_ROUTE_CLASSID
static inline int fib_num_tclassid_users(struct net *net)
{
	return net->ipv4.fib_num_tclassid_users;
}
#else
static inline int fib_num_tclassid_users(struct net *net)
{
	return 0;
}
#endif
int fib_unmerge(struct net *net);

/* Exported by fib_semantics.c */
int ip_fib_check_default(__be32 gw, struct net_device *dev);
int fib_sync_down_dev(struct net_device *dev, unsigned long event, bool force);
int fib_sync_down_addr(struct net_device *dev, __be32 local);
int fib_sync_up(struct net_device *dev, unsigned char nh_flags);
void fib_sync_mtu(struct net_device *dev, u32 orig_mtu);
void fib_nhc_update_mtu(struct fib_nh_common *nhc, u32 new, u32 orig);

#ifdef CONFIG_IP_ROUTE_MULTIPATH
int fib_multipath_hash(const struct net *net, const struct flowi4 *fl4,
		       const struct sk_buff *skb, struct flow_keys *flkeys);
#endif
int fib_check_nh(struct net *net, struct fib_nh *nh, u32 table, u8 scope,
		 struct netlink_ext_ack *extack);
void fib_select_multipath(struct fib_result *res, int hash);
void fib_select_path(struct net *net, struct fib_result *res,
		     struct flowi4 *fl4, const struct sk_buff *skb);

int fib_nh_init(struct net *net, struct fib_nh *fib_nh,
		struct fib_config *cfg, int nh_weight,
		struct netlink_ext_ack *extack);
void fib_nh_release(struct net *net, struct fib_nh *fib_nh);
int fib_nh_common_init(struct net *net, struct fib_nh_common *nhc,
		       struct nlattr *fc_encap, u16 fc_encap_type,
		       void *cfg, gfp_t gfp_flags,
		       struct netlink_ext_ack *extack);
void fib_nh_common_release(struct fib_nh_common *nhc);

/* Exported by fib_trie.c */
void fib_alias_hw_flags_set(struct net *net, const struct fib_rt_info *fri);
void fib_trie_init(void);
struct fib_table *fib_trie_table(u32 id, struct fib_table *alias);

static inline void fib_combine_itag(u32 *itag, const struct fib_result *res)
{
#ifdef CONFIG_IP_ROUTE_CLASSID
	struct fib_nh_common *nhc = res->nhc;
#ifdef CONFIG_IP_MULTIPLE_TABLES
	u32 rtag;
#endif
	if (nhc->nhc_family == AF_INET) {
		struct fib_nh *nh;

		nh = container_of(nhc, struct fib_nh, nh_common);
		*itag = nh->nh_tclassid << 16;
	} else {
		*itag = 0;
	}

#ifdef CONFIG_IP_MULTIPLE_TABLES
	rtag = res->tclassid;
	if (*itag == 0)
		*itag = (rtag<<16);
	*itag |= (rtag>>16);
#endif
#endif
}

void fib_flush(struct net *net);
void free_fib_info(struct fib_info *fi);

static inline void fib_info_hold(struct fib_info *fi)
{
	refcount_inc(&fi->fib_clntref);
}

static inline void fib_info_put(struct fib_info *fi)
{
	if (refcount_dec_and_test(&fi->fib_clntref))
		free_fib_info(fi);
}

#ifdef CONFIG_PROC_FS
int __net_init fib_proc_init(struct net *net);
void __net_exit fib_proc_exit(struct net *net);
#else
static inline int fib_proc_init(struct net *net)
{
	return 0;
}
static inline void fib_proc_exit(struct net *net)
{
}
#endif

u32 ip_mtu_from_fib_result(struct fib_result *res, __be32 daddr);

int ip_valid_fib_dump_req(struct net *net, const struct nlmsghdr *nlh,
			  struct fib_dump_filter *filter,
			  struct netlink_callback *cb);

int fib_nexthop_info(struct sk_buff *skb, const struct fib_nh_common *nh,
		     u8 rt_family, unsigned char *flags, bool skip_oif);
int fib_add_nexthop(struct sk_buff *skb, const struct fib_nh_common *nh,
		    int nh_weight, u8 rt_family);
#endif  /* _NET_FIB_H */<|MERGE_RESOLUTION|>--- conflicted
+++ resolved
@@ -158,12 +158,8 @@
 	bool			nh_updated;
 	struct nexthop		*nh;
 	struct rcu_head		rcu;
-<<<<<<< HEAD
 	//取第一个next hop做为出接口设备
-	struct fib_nh		fib_nh[0];//含多个next hop
-=======
-	struct fib_nh		fib_nh[];
->>>>>>> b032227c
+	struct fib_nh		fib_nh[];//含多个next hop
 };
 
 
@@ -261,12 +257,8 @@
 	struct rcu_head		rcu;
 	//struct trie类型，属于trie根节点
 	unsigned long 		*tb_data;
-<<<<<<< HEAD
 	//从此地址开始是一个struct trie类型
-	unsigned long		__data[0];
-=======
 	unsigned long		__data[];
->>>>>>> b032227c
 };
 
 struct fib_dump_filter {
